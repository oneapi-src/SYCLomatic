--- conflicted
+++ resolved
@@ -1243,8 +1243,6 @@
     const std::optional<ActualArgument> &, const std::string &procName,
     const std::string &argName);
 
-<<<<<<< HEAD
-=======
 inline bool CanCUDASymbolHasSave(const Symbol &sym) {
   if (const auto *details =
           sym.GetUltimate().detailsIf<semantics::ObjectEntityDetails>()) {
@@ -1256,7 +1254,6 @@
   return true;
 }
 
->>>>>>> 98391913
 inline bool IsCUDADeviceSymbol(const Symbol &sym) {
   if (const auto *details =
           sym.GetUltimate().detailsIf<semantics::ObjectEntityDetails>()) {
