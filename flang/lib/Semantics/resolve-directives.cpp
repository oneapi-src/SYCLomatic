//===----------------------------------------------------------------------===//
//
// Part of the LLVM Project, under the Apache License v2.0 with LLVM Exceptions.
// See https://llvm.org/LICENSE.txt for license information.
// SPDX-License-Identifier: Apache-2.0 WITH LLVM-exception
//
//===----------------------------------------------------------------------===//

#include "resolve-directives.h"

#include "check-acc-structure.h"
#include "check-omp-structure.h"
#include "resolve-names-utils.h"
#include "flang/Common/idioms.h"
#include "flang/Evaluate/fold.h"
#include "flang/Evaluate/tools.h"
#include "flang/Evaluate/type.h"
#include "flang/Parser/parse-tree-visitor.h"
#include "flang/Parser/parse-tree.h"
#include "flang/Parser/tools.h"
#include "flang/Semantics/expression.h"
#include "flang/Semantics/tools.h"
#include <list>
#include <map>
#include <sstream>

template <typename T>
static Fortran::semantics::Scope *GetScope(
    Fortran::semantics::SemanticsContext &context, const T &x) {
  std::optional<Fortran::parser::CharBlock> source{GetLastSource(x)};
  return source ? &context.FindScope(*source) : nullptr;
}

namespace Fortran::semantics {

template <typename T> class DirectiveAttributeVisitor {
public:
  explicit DirectiveAttributeVisitor(SemanticsContext &context)
      : context_{context} {}

  template <typename A> bool Pre(const A &) { return true; }
  template <typename A> void Post(const A &) {}

protected:
  struct DirContext {
    DirContext(const parser::CharBlock &source, T d, Scope &s)
        : directiveSource{source}, directive{d}, scope{s} {}
    parser::CharBlock directiveSource;
    T directive;
    Scope &scope;
    Symbol::Flag defaultDSA{Symbol::Flag::AccShared}; // TODOACC
    std::map<const Symbol *, Symbol::Flag> objectWithDSA;
    bool withinConstruct{false};
    std::int64_t associatedLoopLevel{0};
  };

  DirContext &GetContext() {
    CHECK(!dirContext_.empty());
    return dirContext_.back();
  }
  std::optional<DirContext> GetContextIf() {
    return dirContext_.empty()
        ? std::nullopt
        : std::make_optional<DirContext>(dirContext_.back());
  }
  void PushContext(const parser::CharBlock &source, T dir, Scope &scope) {
    dirContext_.emplace_back(source, dir, scope);
  }
  void PushContext(const parser::CharBlock &source, T dir) {
    dirContext_.emplace_back(source, dir, context_.FindScope(source));
  }
  void PopContext() { dirContext_.pop_back(); }
  void SetContextDirectiveSource(parser::CharBlock &dir) {
    GetContext().directiveSource = dir;
  }
  Scope &currScope() { return GetContext().scope; }
  void SetContextDefaultDSA(Symbol::Flag flag) {
    GetContext().defaultDSA = flag;
  }
  void AddToContextObjectWithDSA(
      const Symbol &symbol, Symbol::Flag flag, DirContext &context) {
    context.objectWithDSA.emplace(&symbol, flag);
  }
  void AddToContextObjectWithDSA(const Symbol &symbol, Symbol::Flag flag) {
    AddToContextObjectWithDSA(symbol, flag, GetContext());
  }
  bool IsObjectWithDSA(const Symbol &symbol) {
    auto it{GetContext().objectWithDSA.find(&symbol)};
    return it != GetContext().objectWithDSA.end();
  }
  void SetContextAssociatedLoopLevel(std::int64_t level) {
    GetContext().associatedLoopLevel = level;
  }
  Symbol &MakeAssocSymbol(
      const SourceName &name, const Symbol &prev, Scope &scope) {
    const auto pair{scope.try_emplace(name, Attrs{}, HostAssocDetails{prev})};
    return *pair.first->second;
  }
  Symbol &MakeAssocSymbol(const SourceName &name, const Symbol &prev) {
    return MakeAssocSymbol(name, prev, currScope());
  }
  void AddDataSharingAttributeObject(SymbolRef object) {
    dataSharingAttributeObjects_.insert(object);
  }
  void ClearDataSharingAttributeObjects() {
    dataSharingAttributeObjects_.clear();
  }
  bool HasDataSharingAttributeObject(const Symbol &);
  const parser::Name *GetLoopIndex(const parser::DoConstruct &);
  const parser::DoConstruct *GetDoConstructIf(
      const parser::ExecutionPartConstruct &);
  Symbol *DeclareNewPrivateAccessEntity(const Symbol &, Symbol::Flag, Scope &);
  Symbol *DeclarePrivateAccessEntity(
      const parser::Name &, Symbol::Flag, Scope &);
  Symbol *DeclarePrivateAccessEntity(Symbol &, Symbol::Flag, Scope &);
  Symbol *DeclareOrMarkOtherAccessEntity(const parser::Name &, Symbol::Flag);

  UnorderedSymbolSet dataSharingAttributeObjects_; // on one directive
  SemanticsContext &context_;
  std::vector<DirContext> dirContext_; // used as a stack
};

class AccAttributeVisitor : DirectiveAttributeVisitor<llvm::acc::Directive> {
public:
  explicit AccAttributeVisitor(SemanticsContext &context, Scope *topScope)
      : DirectiveAttributeVisitor(context), topScope_(topScope) {}

  template <typename A> void Walk(const A &x) { parser::Walk(x, *this); }
  template <typename A> bool Pre(const A &) { return true; }
  template <typename A> void Post(const A &) {}

  bool Pre(const parser::OpenACCBlockConstruct &);
  void Post(const parser::OpenACCBlockConstruct &) { PopContext(); }
  bool Pre(const parser::OpenACCCombinedConstruct &);
  void Post(const parser::OpenACCCombinedConstruct &) { PopContext(); }

  bool Pre(const parser::OpenACCDeclarativeConstruct &);
  void Post(const parser::OpenACCDeclarativeConstruct &) { PopContext(); }

  void Post(const parser::AccDeclarativeDirective &) {
    GetContext().withinConstruct = true;
  }

  bool Pre(const parser::OpenACCRoutineConstruct &);
  bool Pre(const parser::AccBindClause &);
  void Post(const parser::OpenACCStandaloneDeclarativeConstruct &);

  void Post(const parser::AccBeginBlockDirective &) {
    GetContext().withinConstruct = true;
  }

  bool Pre(const parser::OpenACCLoopConstruct &);
  void Post(const parser::OpenACCLoopConstruct &) { PopContext(); }
  void Post(const parser::AccLoopDirective &) {
    GetContext().withinConstruct = true;
  }

  bool Pre(const parser::OpenACCStandaloneConstruct &);
  void Post(const parser::OpenACCStandaloneConstruct &) { PopContext(); }
  void Post(const parser::AccStandaloneDirective &) {
    GetContext().withinConstruct = true;
  }

  bool Pre(const parser::OpenACCCacheConstruct &);
  void Post(const parser::OpenACCCacheConstruct &) { PopContext(); }

  void Post(const parser::AccDefaultClause &);

  bool Pre(const parser::AccClause::Attach &);
  bool Pre(const parser::AccClause::Detach &);

  bool Pre(const parser::AccClause::Copy &x) {
    ResolveAccObjectList(x.v, Symbol::Flag::AccCopy);
    return false;
  }

  bool Pre(const parser::AccClause::Create &x) {
    const auto &objectList{std::get<parser::AccObjectList>(x.v.t)};
    ResolveAccObjectList(objectList, Symbol::Flag::AccCreate);
    return false;
  }

  bool Pre(const parser::AccClause::Copyin &x) {
    const auto &objectList{std::get<parser::AccObjectList>(x.v.t)};
    const auto &modifier{
        std::get<std::optional<parser::AccDataModifier>>(x.v.t)};
    if (modifier &&
        (*modifier).v == parser::AccDataModifier::Modifier::ReadOnly) {
      ResolveAccObjectList(objectList, Symbol::Flag::AccCopyInReadOnly);
    } else {
      ResolveAccObjectList(objectList, Symbol::Flag::AccCopyIn);
    }
    return false;
  }

  bool Pre(const parser::AccClause::Copyout &x) {
    const auto &objectList{std::get<parser::AccObjectList>(x.v.t)};
    ResolveAccObjectList(objectList, Symbol::Flag::AccCopyOut);
    return false;
  }

  bool Pre(const parser::AccClause::Present &x) {
    ResolveAccObjectList(x.v, Symbol::Flag::AccPresent);
    return false;
  }
  bool Pre(const parser::AccClause::Private &x) {
    ResolveAccObjectList(x.v, Symbol::Flag::AccPrivate);
    return false;
  }
  bool Pre(const parser::AccClause::Firstprivate &x) {
    ResolveAccObjectList(x.v, Symbol::Flag::AccFirstPrivate);
    return false;
  }

  bool Pre(const parser::AccClause::Device &x) {
    ResolveAccObjectList(x.v, Symbol::Flag::AccDevice);
    return false;
  }

  bool Pre(const parser::AccClause::DeviceResident &x) {
    ResolveAccObjectList(x.v, Symbol::Flag::AccDeviceResident);
    return false;
  }

  bool Pre(const parser::AccClause::Deviceptr &x) {
    ResolveAccObjectList(x.v, Symbol::Flag::AccDevicePtr);
    return false;
  }

  bool Pre(const parser::AccClause::Link &x) {
    ResolveAccObjectList(x.v, Symbol::Flag::AccLink);
    return false;
  }

  bool Pre(const parser::AccClause::Host &x) {
    ResolveAccObjectList(x.v, Symbol::Flag::AccHost);
    return false;
  }

  bool Pre(const parser::AccClause::Self &x) {
    const std::optional<parser::AccSelfClause> &accSelfClause = x.v;
    if (accSelfClause &&
        std::holds_alternative<parser::AccObjectList>((*accSelfClause).u)) {
      const auto &accObjectList =
          std::get<parser::AccObjectList>((*accSelfClause).u);
      ResolveAccObjectList(accObjectList, Symbol::Flag::AccSelf);
    }
    return false;
  }

  void Post(const parser::Name &);

private:
  std::int64_t GetAssociatedLoopLevelFromClauses(const parser::AccClauseList &);

  Symbol::Flags dataSharingAttributeFlags{Symbol::Flag::AccShared,
      Symbol::Flag::AccPrivate, Symbol::Flag::AccFirstPrivate,
      Symbol::Flag::AccReduction};

  Symbol::Flags dataMappingAttributeFlags{Symbol::Flag::AccCreate,
      Symbol::Flag::AccCopyIn, Symbol::Flag::AccCopyOut,
      Symbol::Flag::AccDelete, Symbol::Flag::AccPresent};

  Symbol::Flags accDataMvtFlags{
      Symbol::Flag::AccDevice, Symbol::Flag::AccHost, Symbol::Flag::AccSelf};

  Symbol::Flags accFlagsRequireMark{Symbol::Flag::AccCreate,
      Symbol::Flag::AccCopyIn, Symbol::Flag::AccCopyInReadOnly,
      Symbol::Flag::AccCopy, Symbol::Flag::AccCopyOut,
      Symbol::Flag::AccDevicePtr, Symbol::Flag::AccDeviceResident,
      Symbol::Flag::AccLink, Symbol::Flag::AccPresent};

  void CheckAssociatedLoop(const parser::DoConstruct &);
  void ResolveAccObjectList(const parser::AccObjectList &, Symbol::Flag);
  void ResolveAccObject(const parser::AccObject &, Symbol::Flag);
  Symbol *ResolveAcc(const parser::Name &, Symbol::Flag, Scope &);
  Symbol *ResolveAcc(Symbol &, Symbol::Flag, Scope &);
  Symbol *ResolveName(const parser::Name &, bool parentScope = false);
  Symbol *ResolveFctName(const parser::Name &);
  Symbol *ResolveAccCommonBlockName(const parser::Name *);
  Symbol *DeclareOrMarkOtherAccessEntity(const parser::Name &, Symbol::Flag);
  Symbol *DeclareOrMarkOtherAccessEntity(Symbol &, Symbol::Flag);
  void CheckMultipleAppearances(
      const parser::Name &, const Symbol &, Symbol::Flag);
  void AllowOnlyArrayAndSubArray(const parser::AccObjectList &objectList);
  void DoNotAllowAssumedSizedArray(const parser::AccObjectList &objectList);
  void AllowOnlyVariable(const parser::AccObject &object);
  void EnsureAllocatableOrPointer(
      const llvm::acc::Clause clause, const parser::AccObjectList &objectList);
  void AddRoutineInfoToSymbol(
      Symbol &, const parser::OpenACCRoutineConstruct &);
  Scope *topScope_;
};

// Data-sharing and Data-mapping attributes for data-refs in OpenMP construct
class OmpAttributeVisitor : DirectiveAttributeVisitor<llvm::omp::Directive> {
public:
  explicit OmpAttributeVisitor(SemanticsContext &context)
      : DirectiveAttributeVisitor(context) {}

  template <typename A> void Walk(const A &x) { parser::Walk(x, *this); }
  template <typename A> bool Pre(const A &) { return true; }
  template <typename A> void Post(const A &) {}

  template <typename A> bool Pre(const parser::Statement<A> &statement) {
    currentStatementSource_ = statement.source;
    // Keep track of the labels in all the labelled statements
    if (statement.label) {
      auto label{statement.label.value()};
      // Get the context to check if the labelled statement is in an
      // enclosing OpenMP construct
      std::optional<DirContext> thisContext{GetContextIf()};
      targetLabels_.emplace(
          label, std::make_pair(currentStatementSource_, thisContext));
      // Check if a statement that causes a jump to the 'label'
      // has already been encountered
      auto range{sourceLabels_.equal_range(label)};
      for (auto it{range.first}; it != range.second; ++it) {
        // Check if both the statement with 'label' and the statement that
        // causes a jump to the 'label' are in the same scope
        CheckLabelContext(it->second.first, currentStatementSource_,
            it->second.second, thisContext);
      }
    }
    return true;
  }

  bool Pre(const parser::InternalSubprogram &) {
    // Clear the labels being tracked in the previous scope
    ClearLabels();
    return true;
  }

  bool Pre(const parser::ModuleSubprogram &) {
    // Clear the labels being tracked in the previous scope
    ClearLabels();
    return true;
  }

  bool Pre(const parser::StmtFunctionStmt &x) {
    const auto &parsedExpr{std::get<parser::Scalar<parser::Expr>>(x.t)};
    if (const auto *expr{GetExpr(context_, parsedExpr)}) {
      for (const Symbol &symbol : evaluate::CollectSymbols(*expr)) {
        if (!IsStmtFunctionDummy(symbol)) {
          stmtFunctionExprSymbols_.insert(symbol.GetUltimate());
        }
      }
    }
    return true;
  }

  bool Pre(const parser::OpenMPBlockConstruct &);
  void Post(const parser::OpenMPBlockConstruct &);

  void Post(const parser::OmpBeginBlockDirective &) {
    GetContext().withinConstruct = true;
  }

  bool Pre(const parser::OpenMPSimpleStandaloneConstruct &);
  void Post(const parser::OpenMPSimpleStandaloneConstruct &) { PopContext(); }

  bool Pre(const parser::OpenMPLoopConstruct &);
  void Post(const parser::OpenMPLoopConstruct &) { PopContext(); }
  void Post(const parser::OmpBeginLoopDirective &) {
    GetContext().withinConstruct = true;
  }
  bool Pre(const parser::DoConstruct &);

  bool Pre(const parser::OpenMPSectionsConstruct &);
  void Post(const parser::OpenMPSectionsConstruct &) { PopContext(); }

  bool Pre(const parser::OpenMPCriticalConstruct &critical);
  void Post(const parser::OpenMPCriticalConstruct &) { PopContext(); }

  bool Pre(const parser::OpenMPDeclareSimdConstruct &x) {
    PushContext(x.source, llvm::omp::Directive::OMPD_declare_simd);
    const auto &name{std::get<std::optional<parser::Name>>(x.t)};
    if (name) {
      ResolveOmpName(*name, Symbol::Flag::OmpDeclareSimd);
    }
    return true;
  }
  void Post(const parser::OpenMPDeclareSimdConstruct &) { PopContext(); }

  bool Pre(const parser::OpenMPRequiresConstruct &x) {
    using Flags = WithOmpDeclarative::RequiresFlags;
    using Requires = WithOmpDeclarative::RequiresFlag;
    PushContext(x.source, llvm::omp::Directive::OMPD_requires);

    // Gather information from the clauses.
    Flags flags;
    std::optional<common::OmpAtomicDefaultMemOrderType> memOrder;
    for (const auto &clause : std::get<parser::OmpClauseList>(x.t).v) {
      flags |= common::visit(
          common::visitors{
              [&memOrder](
                  const parser::OmpClause::AtomicDefaultMemOrder &atomic) {
                memOrder = atomic.v.v;
                return Flags{};
              },
              [](const parser::OmpClause::ReverseOffload &) {
                return Flags{Requires::ReverseOffload};
              },
              [](const parser::OmpClause::UnifiedAddress &) {
                return Flags{Requires::UnifiedAddress};
              },
              [](const parser::OmpClause::UnifiedSharedMemory &) {
                return Flags{Requires::UnifiedSharedMemory};
              },
              [](const parser::OmpClause::DynamicAllocators &) {
                return Flags{Requires::DynamicAllocators};
              },
              [](const auto &) { return Flags{}; }},
          clause.u);
    }
    // Merge clauses into parents' symbols details.
    AddOmpRequiresToScope(currScope(), flags, memOrder);
    return true;
  }
  void Post(const parser::OpenMPRequiresConstruct &) { PopContext(); }

  bool Pre(const parser::OpenMPDeclareTargetConstruct &);
  void Post(const parser::OpenMPDeclareTargetConstruct &) { PopContext(); }

  bool Pre(const parser::OpenMPThreadprivate &);
  void Post(const parser::OpenMPThreadprivate &) { PopContext(); }

  bool Pre(const parser::OpenMPDeclarativeAllocate &);
  void Post(const parser::OpenMPDeclarativeAllocate &) { PopContext(); }

  bool Pre(const parser::OpenMPExecutableAllocate &);
  void Post(const parser::OpenMPExecutableAllocate &);

  bool Pre(const parser::OpenMPAllocatorsConstruct &);
  void Post(const parser::OpenMPAllocatorsConstruct &);

  // 2.15.3 Data-Sharing Attribute Clauses
  void Post(const parser::OmpDefaultClause &);
  bool Pre(const parser::OmpClause::Shared &x) {
    ResolveOmpObjectList(x.v, Symbol::Flag::OmpShared);
    return false;
  }
  bool Pre(const parser::OmpClause::Private &x) {
    ResolveOmpObjectList(x.v, Symbol::Flag::OmpPrivate);
    return false;
  }
  bool Pre(const parser::OmpAllocateClause &x) {
    const auto &objectList{std::get<parser::OmpObjectList>(x.t)};
    ResolveOmpObjectList(objectList, Symbol::Flag::OmpAllocate);
    return false;
  }
  bool Pre(const parser::OmpClause::Firstprivate &x) {
    ResolveOmpObjectList(x.v, Symbol::Flag::OmpFirstPrivate);
    return false;
  }
  bool Pre(const parser::OmpClause::Lastprivate &x) {
    ResolveOmpObjectList(x.v, Symbol::Flag::OmpLastPrivate);
    return false;
  }
  bool Pre(const parser::OmpClause::Copyin &x) {
    ResolveOmpObjectList(x.v, Symbol::Flag::OmpCopyIn);
    return false;
  }
  bool Pre(const parser::OmpClause::Copyprivate &x) {
    ResolveOmpObjectList(x.v, Symbol::Flag::OmpCopyPrivate);
    return false;
  }
  bool Pre(const parser::OmpLinearClause &x) {
    common::visit(common::visitors{
                      [&](const parser::OmpLinearClause::WithoutModifier
                              &linearWithoutModifier) {
                        ResolveOmpNameList(linearWithoutModifier.names,
                            Symbol::Flag::OmpLinear);
                      },
                      [&](const parser::OmpLinearClause::WithModifier
                              &linearWithModifier) {
                        ResolveOmpNameList(
                            linearWithModifier.names, Symbol::Flag::OmpLinear);
                      },
                  },
        x.u);
    return false;
  }

  bool Pre(const parser::OmpClause::Reduction &x) {
    const parser::OmpReductionOperator &opr{
        std::get<parser::OmpReductionOperator>(x.v.t)};
    auto createDummyProcSymbol = [&](const parser::Name *name) {
      // If name resolution failed, create a dummy symbol
      const auto namePair{
          currScope().try_emplace(name->source, Attrs{}, ProcEntityDetails{})};
      auto &newSymbol{*namePair.first->second};
      if (context_.intrinsics().IsIntrinsic(name->ToString())) {
        newSymbol.attrs().set(Attr::INTRINSIC);
      }
      name->symbol = &newSymbol;
    };
    if (const auto *procD{parser::Unwrap<parser::ProcedureDesignator>(opr.u)}) {
      if (const auto *name{parser::Unwrap<parser::Name>(procD->u)}) {
        if (!name->symbol) {
          if (!ResolveName(name)) {
            createDummyProcSymbol(name);
          }
        }
      }
      if (const auto *procRef{
              parser::Unwrap<parser::ProcComponentRef>(procD->u)}) {
        if (!procRef->v.thing.component.symbol) {
          if (!ResolveName(&procRef->v.thing.component)) {
            createDummyProcSymbol(&procRef->v.thing.component);
          }
        }
      }
    }
    const auto &objList{std::get<parser::OmpObjectList>(x.v.t)};
    ResolveOmpObjectList(objList, Symbol::Flag::OmpReduction);
    return false;
  }

  bool Pre(const parser::OmpAlignedClause &x) {
    const auto &alignedNameList{std::get<parser::OmpObjectList>(x.t)};
    ResolveOmpObjectList(alignedNameList, Symbol::Flag::OmpAligned);
    return false;
  }

  bool Pre(const parser::OmpClause::Nontemporal &x) {
    const auto &nontemporalNameList{x.v};
    ResolveOmpNameList(nontemporalNameList, Symbol::Flag::OmpNontemporal);
    return false;
  }

  bool Pre(const parser::OmpDependClause &x) {
    if (const auto *dependSink{
            std::get_if<parser::OmpDependClause::Sink>(&x.u)}) {
      const auto &dependSinkVec{dependSink->v};
      for (const auto &dependSinkElement : dependSinkVec) {
        const auto &name{std::get<parser::Name>(dependSinkElement.t)};
        ResolveName(&name);
      }
    }
    return false;
  }

  bool Pre(const parser::OmpClause::UseDevicePtr &x) {
    ResolveOmpObjectList(x.v, Symbol::Flag::OmpUseDevicePtr);
    return false;
  }

  bool Pre(const parser::OmpClause::UseDeviceAddr &x) {
    ResolveOmpObjectList(x.v, Symbol::Flag::OmpUseDeviceAddr);
    return false;
  }

  bool Pre(const parser::OmpClause::IsDevicePtr &x) {
    ResolveOmpObjectList(x.v, Symbol::Flag::OmpIsDevicePtr);
    return false;
  }

  bool Pre(const parser::OmpClause::HasDeviceAddr &x) {
    ResolveOmpObjectList(x.v, Symbol::Flag::OmpHasDeviceAddr);
    return false;
  }

  void Post(const parser::Name &);

  // Keep track of labels in the statements that causes jumps to target labels
  void Post(const parser::GotoStmt &gotoStmt) { CheckSourceLabel(gotoStmt.v); }
  void Post(const parser::ComputedGotoStmt &computedGotoStmt) {
    for (auto &label : std::get<std::list<parser::Label>>(computedGotoStmt.t)) {
      CheckSourceLabel(label);
    }
  }
  void Post(const parser::ArithmeticIfStmt &arithmeticIfStmt) {
    CheckSourceLabel(std::get<1>(arithmeticIfStmt.t));
    CheckSourceLabel(std::get<2>(arithmeticIfStmt.t));
    CheckSourceLabel(std::get<3>(arithmeticIfStmt.t));
  }
  void Post(const parser::AssignedGotoStmt &assignedGotoStmt) {
    for (auto &label : std::get<std::list<parser::Label>>(assignedGotoStmt.t)) {
      CheckSourceLabel(label);
    }
  }
  void Post(const parser::AltReturnSpec &altReturnSpec) {
    CheckSourceLabel(altReturnSpec.v);
  }
  void Post(const parser::ErrLabel &errLabel) { CheckSourceLabel(errLabel.v); }
  void Post(const parser::EndLabel &endLabel) { CheckSourceLabel(endLabel.v); }
  void Post(const parser::EorLabel &eorLabel) { CheckSourceLabel(eorLabel.v); }

  void Post(const parser::OmpMapClause &x) {
    Symbol::Flag ompFlag = Symbol::Flag::OmpMapToFrom;
    if (const auto &maptype{std::get<std::optional<parser::OmpMapType>>(x.t)}) {
      using Type = parser::OmpMapType::Type;
      const Type &type{std::get<Type>(maptype->t)};
      switch (type) {
      case Type::To:
        ompFlag = Symbol::Flag::OmpMapTo;
        break;
      case Type::From:
        ompFlag = Symbol::Flag::OmpMapFrom;
        break;
      case Type::Tofrom:
        ompFlag = Symbol::Flag::OmpMapToFrom;
        break;
      case Type::Alloc:
        ompFlag = Symbol::Flag::OmpMapAlloc;
        break;
      case Type::Release:
        ompFlag = Symbol::Flag::OmpMapRelease;
        break;
      case Type::Delete:
        ompFlag = Symbol::Flag::OmpMapDelete;
        break;
      }
    }
    const auto &ompObjList{std::get<parser::OmpObjectList>(x.t)};
    for (const auto &ompObj : ompObjList.v) {
      common::visit(
          common::visitors{
              [&](const parser::Designator &designator) {
                if (const auto *name{
                        semantics::getDesignatorNameIfDataRef(designator)}) {
                  if (name->symbol) {
                    name->symbol->set(ompFlag);
                    AddToContextObjectWithDSA(*name->symbol, ompFlag);
                  }
                  if (name->symbol &&
                      semantics::IsAssumedSizeArray(*name->symbol)) {
                    context_.Say(designator.source,
                        "Assumed-size whole arrays may not appear on the %s "
                        "clause"_err_en_US,
                        "MAP");
                  }
                }
              },
              [&](const auto &name) {},
          },
          ompObj.u);

      ResolveOmpObject(ompObj, ompFlag);
    }
  }

  const parser::OmpClause *associatedClause{nullptr};
  void SetAssociatedClause(const parser::OmpClause &c) {
    associatedClause = &c;
  }
  const parser::OmpClause *GetAssociatedClause() { return associatedClause; }

private:
  std::int64_t GetAssociatedLoopLevelFromClauses(const parser::OmpClauseList &);

  Symbol::Flags dataSharingAttributeFlags{Symbol::Flag::OmpShared,
      Symbol::Flag::OmpPrivate, Symbol::Flag::OmpFirstPrivate,
      Symbol::Flag::OmpLastPrivate, Symbol::Flag::OmpReduction,
      Symbol::Flag::OmpLinear};

  Symbol::Flags privateDataSharingAttributeFlags{Symbol::Flag::OmpPrivate,
      Symbol::Flag::OmpFirstPrivate, Symbol::Flag::OmpLastPrivate};

  Symbol::Flags ompFlagsRequireNewSymbol{Symbol::Flag::OmpPrivate,
      Symbol::Flag::OmpLinear, Symbol::Flag::OmpFirstPrivate,
      Symbol::Flag::OmpLastPrivate, Symbol::Flag::OmpReduction,
      Symbol::Flag::OmpCriticalLock, Symbol::Flag::OmpCopyIn,
      Symbol::Flag::OmpUseDevicePtr, Symbol::Flag::OmpUseDeviceAddr,
      Symbol::Flag::OmpIsDevicePtr, Symbol::Flag::OmpHasDeviceAddr};

  Symbol::Flags ompFlagsRequireMark{
      Symbol::Flag::OmpThreadprivate, Symbol::Flag::OmpDeclareTarget};

  Symbol::Flags dataCopyingAttributeFlags{
      Symbol::Flag::OmpCopyIn, Symbol::Flag::OmpCopyPrivate};

  std::vector<const parser::Name *> allocateNames_; // on one directive
  UnorderedSymbolSet privateDataSharingAttributeObjects_; // on one directive
  UnorderedSymbolSet stmtFunctionExprSymbols_;
  std::multimap<const parser::Label,
      std::pair<parser::CharBlock, std::optional<DirContext>>>
      sourceLabels_;
  std::map<const parser::Label,
      std::pair<parser::CharBlock, std::optional<DirContext>>>
      targetLabels_;
  parser::CharBlock currentStatementSource_;

  void AddAllocateName(const parser::Name *&object) {
    allocateNames_.push_back(object);
  }
  void ClearAllocateNames() { allocateNames_.clear(); }

  void AddPrivateDataSharingAttributeObjects(SymbolRef object) {
    privateDataSharingAttributeObjects_.insert(object);
  }
  void ClearPrivateDataSharingAttributeObjects() {
    privateDataSharingAttributeObjects_.clear();
  }

  // Predetermined DSA rules
  void PrivatizeAssociatedLoopIndexAndCheckLoopLevel(
      const parser::OpenMPLoopConstruct &);
  void ResolveSeqLoopIndexInParallelOrTaskConstruct(const parser::Name &);

  bool IsNestedInDirective(llvm::omp::Directive directive);
  void ResolveOmpObjectList(const parser::OmpObjectList &, Symbol::Flag);
  void ResolveOmpObject(const parser::OmpObject &, Symbol::Flag);
  Symbol *ResolveOmp(const parser::Name &, Symbol::Flag, Scope &);
  Symbol *ResolveOmp(Symbol &, Symbol::Flag, Scope &);
  Symbol *ResolveOmpCommonBlockName(const parser::Name *);
  void ResolveOmpNameList(const std::list<parser::Name> &, Symbol::Flag);
  void ResolveOmpName(const parser::Name &, Symbol::Flag);
  Symbol *ResolveName(const parser::Name *);
  Symbol *ResolveOmpObjectScope(const parser::Name *);
  Symbol *DeclareOrMarkOtherAccessEntity(const parser::Name &, Symbol::Flag);
  Symbol *DeclareOrMarkOtherAccessEntity(Symbol &, Symbol::Flag);
  void CheckMultipleAppearances(
      const parser::Name &, const Symbol &, Symbol::Flag);

  void CheckDataCopyingClause(
      const parser::Name &, const Symbol &, Symbol::Flag);
  void CheckAssocLoopLevel(std::int64_t level, const parser::OmpClause *clause);
  void CheckObjectInNamelist(
      const parser::Name &, const Symbol &, Symbol::Flag);
  void CheckSourceLabel(const parser::Label &);
  void CheckLabelContext(const parser::CharBlock, const parser::CharBlock,
      std::optional<DirContext>, std::optional<DirContext>);
  void ClearLabels() {
    sourceLabels_.clear();
    targetLabels_.clear();
  };
  void CheckAllNamesInAllocateStmt(const parser::CharBlock &source,
      const parser::OmpObjectList &ompObjectList,
      const parser::AllocateStmt &allocate);
  void CheckNameInAllocateStmt(const parser::CharBlock &source,
      const parser::Name &ompObject, const parser::AllocateStmt &allocate);

  std::int64_t ordCollapseLevel{0};

  void AddOmpRequiresToScope(Scope &, WithOmpDeclarative::RequiresFlags,
      std::optional<common::OmpAtomicDefaultMemOrderType>);
  void IssueNonConformanceWarning(
      llvm::omp::Directive D, parser::CharBlock source);

  void CreateImplicitSymbols(
      const Symbol *symbol, std::optional<Symbol::Flag> setFlag = std::nullopt);
};

template <typename T>
bool DirectiveAttributeVisitor<T>::HasDataSharingAttributeObject(
    const Symbol &object) {
  auto it{dataSharingAttributeObjects_.find(object)};
  return it != dataSharingAttributeObjects_.end();
}

template <typename T>
const parser::Name *DirectiveAttributeVisitor<T>::GetLoopIndex(
    const parser::DoConstruct &x) {
  using Bounds = parser::LoopControl::Bounds;
  if (x.GetLoopControl()) {
    if (const Bounds * b{std::get_if<Bounds>(&x.GetLoopControl()->u)}) {
      return &b->name.thing;
    } else {
      return nullptr;
    }
  } else {
    context_
        .Say(std::get<parser::Statement<parser::NonLabelDoStmt>>(x.t).source,
            "Loop control is not present in the DO LOOP"_err_en_US)
        .Attach(GetContext().directiveSource,
            "associated with the enclosing LOOP construct"_en_US);
    return nullptr;
  }
}

template <typename T>
const parser::DoConstruct *DirectiveAttributeVisitor<T>::GetDoConstructIf(
    const parser::ExecutionPartConstruct &x) {
  return parser::Unwrap<parser::DoConstruct>(x);
}

template <typename T>
Symbol *DirectiveAttributeVisitor<T>::DeclareNewPrivateAccessEntity(
    const Symbol &object, Symbol::Flag flag, Scope &scope) {
  assert(object.owner() != currScope());
  auto &symbol{MakeAssocSymbol(object.name(), object, scope)};
  symbol.set(flag);
  if (flag == Symbol::Flag::OmpCopyIn) {
    // The symbol in copyin clause must be threadprivate entity.
    symbol.set(Symbol::Flag::OmpThreadprivate);
  }
  return &symbol;
}

template <typename T>
Symbol *DirectiveAttributeVisitor<T>::DeclarePrivateAccessEntity(
    const parser::Name &name, Symbol::Flag flag, Scope &scope) {
  if (!name.symbol) {
    return nullptr; // not resolved by Name Resolution step, do nothing
  }
  name.symbol = DeclarePrivateAccessEntity(*name.symbol, flag, scope);
  return name.symbol;
}

template <typename T>
Symbol *DirectiveAttributeVisitor<T>::DeclarePrivateAccessEntity(
    Symbol &object, Symbol::Flag flag, Scope &scope) {
  if (object.owner() != currScope()) {
    return DeclareNewPrivateAccessEntity(object, flag, scope);
  } else {
    object.set(flag);
    return &object;
  }
}

bool AccAttributeVisitor::Pre(const parser::OpenACCBlockConstruct &x) {
  const auto &beginBlockDir{std::get<parser::AccBeginBlockDirective>(x.t)};
  const auto &blockDir{std::get<parser::AccBlockDirective>(beginBlockDir.t)};
  switch (blockDir.v) {
  case llvm::acc::Directive::ACCD_data:
  case llvm::acc::Directive::ACCD_host_data:
  case llvm::acc::Directive::ACCD_kernels:
  case llvm::acc::Directive::ACCD_parallel:
  case llvm::acc::Directive::ACCD_serial:
    PushContext(blockDir.source, blockDir.v);
    break;
  default:
    break;
  }
  ClearDataSharingAttributeObjects();
  return true;
}

bool AccAttributeVisitor::Pre(const parser::OpenACCDeclarativeConstruct &x) {
  if (const auto *declConstruct{
          std::get_if<parser::OpenACCStandaloneDeclarativeConstruct>(&x.u)}) {
    const auto &declDir{
        std::get<parser::AccDeclarativeDirective>(declConstruct->t)};
    PushContext(declDir.source, llvm::acc::Directive::ACCD_declare);
  }
  ClearDataSharingAttributeObjects();
  return true;
}

static const parser::AccObjectList &GetAccObjectList(
    const parser::AccClause &clause) {
  if (const auto *copyClause =
          std::get_if<Fortran::parser::AccClause::Copy>(&clause.u)) {
    return copyClause->v;
  } else if (const auto *createClause =
                 std::get_if<Fortran::parser::AccClause::Create>(&clause.u)) {
    const Fortran::parser::AccObjectListWithModifier &listWithModifier =
        createClause->v;
    const Fortran::parser::AccObjectList &accObjectList =
        std::get<Fortran::parser::AccObjectList>(listWithModifier.t);
    return accObjectList;
  } else if (const auto *copyinClause =
                 std::get_if<Fortran::parser::AccClause::Copyin>(&clause.u)) {
    const Fortran::parser::AccObjectListWithModifier &listWithModifier =
        copyinClause->v;
    const Fortran::parser::AccObjectList &accObjectList =
        std::get<Fortran::parser::AccObjectList>(listWithModifier.t);
    return accObjectList;
  } else if (const auto *copyoutClause =
                 std::get_if<Fortran::parser::AccClause::Copyout>(&clause.u)) {
    const Fortran::parser::AccObjectListWithModifier &listWithModifier =
        copyoutClause->v;
    const Fortran::parser::AccObjectList &accObjectList =
        std::get<Fortran::parser::AccObjectList>(listWithModifier.t);
    return accObjectList;
  } else if (const auto *presentClause =
                 std::get_if<Fortran::parser::AccClause::Present>(&clause.u)) {
    return presentClause->v;
  } else if (const auto *deviceptrClause =
                 std::get_if<Fortran::parser::AccClause::Deviceptr>(
                     &clause.u)) {
    return deviceptrClause->v;
  } else if (const auto *deviceResidentClause =
                 std::get_if<Fortran::parser::AccClause::DeviceResident>(
                     &clause.u)) {
    return deviceResidentClause->v;
  } else if (const auto *linkClause =
                 std::get_if<Fortran::parser::AccClause::Link>(&clause.u)) {
    return linkClause->v;
  } else {
    llvm_unreachable("Clause without object list!");
  }
}

void AccAttributeVisitor::Post(
    const parser::OpenACCStandaloneDeclarativeConstruct &x) {
  const auto &clauseList = std::get<parser::AccClauseList>(x.t);
  for (const auto &clause : clauseList.v) {
    // Restriction - line 2414
    DoNotAllowAssumedSizedArray(GetAccObjectList(clause));
  }
}

bool AccAttributeVisitor::Pre(const parser::OpenACCLoopConstruct &x) {
  const auto &beginDir{std::get<parser::AccBeginLoopDirective>(x.t)};
  const auto &loopDir{std::get<parser::AccLoopDirective>(beginDir.t)};
  const auto &clauseList{std::get<parser::AccClauseList>(beginDir.t)};
  if (loopDir.v == llvm::acc::Directive::ACCD_loop) {
    PushContext(loopDir.source, loopDir.v);
  }
  ClearDataSharingAttributeObjects();
  SetContextAssociatedLoopLevel(GetAssociatedLoopLevelFromClauses(clauseList));
  const auto &outer{std::get<std::optional<parser::DoConstruct>>(x.t)};
  CheckAssociatedLoop(*outer);
  return true;
}

bool AccAttributeVisitor::Pre(const parser::OpenACCStandaloneConstruct &x) {
  const auto &standaloneDir{std::get<parser::AccStandaloneDirective>(x.t)};
  switch (standaloneDir.v) {
  case llvm::acc::Directive::ACCD_enter_data:
  case llvm::acc::Directive::ACCD_exit_data:
  case llvm::acc::Directive::ACCD_init:
  case llvm::acc::Directive::ACCD_set:
  case llvm::acc::Directive::ACCD_shutdown:
  case llvm::acc::Directive::ACCD_update:
    PushContext(standaloneDir.source, standaloneDir.v);
    break;
  default:
    break;
  }
  ClearDataSharingAttributeObjects();
  return true;
}

Symbol *AccAttributeVisitor::ResolveName(
    const parser::Name &name, bool parentScope) {
  Symbol *prev{currScope().FindSymbol(name.source)};
  // Check in parent scope if asked for.
  if (!prev && parentScope) {
    prev = currScope().parent().FindSymbol(name.source);
  }
  if (prev != name.symbol) {
    name.symbol = prev;
  }
  return prev;
}

Symbol *AccAttributeVisitor::ResolveFctName(const parser::Name &name) {
  Symbol *prev{currScope().FindSymbol(name.source)};
  if (!prev || (prev && prev->IsFuncResult())) {
    prev = currScope().parent().FindSymbol(name.source);
    if (!prev) {
      prev = &context_.globalScope().MakeSymbol(
          name.source, Attrs{}, ProcEntityDetails{});
    }
  }
  if (prev != name.symbol) {
    name.symbol = prev;
  }
  return prev;
}

template <typename T>
common::IfNoLvalue<T, T> FoldExpr(
    evaluate::FoldingContext &foldingContext, T &&expr) {
  return evaluate::Fold(foldingContext, std::move(expr));
}

template <typename T>
MaybeExpr EvaluateExpr(
    Fortran::semantics::SemanticsContext &semanticsContext, const T &expr) {
  return FoldExpr(
      semanticsContext.foldingContext(), AnalyzeExpr(semanticsContext, expr));
}

void AccAttributeVisitor::AddRoutineInfoToSymbol(
    Symbol &symbol, const parser::OpenACCRoutineConstruct &x) {
  if (symbol.has<SubprogramDetails>()) {
    Fortran::semantics::OpenACCRoutineInfo info;
    const auto &clauses = std::get<Fortran::parser::AccClauseList>(x.t);
    for (const Fortran::parser::AccClause &clause : clauses.v) {
      if (std::get_if<Fortran::parser::AccClause::Seq>(&clause.u)) {
        if (info.deviceTypeInfos().empty()) {
          info.set_isSeq();
        } else {
          info.deviceTypeInfos().back().set_isSeq();
        }
      } else if (const auto *gangClause =
                     std::get_if<Fortran::parser::AccClause::Gang>(&clause.u)) {
        if (info.deviceTypeInfos().empty()) {
          info.set_isGang();
        } else {
          info.deviceTypeInfos().back().set_isGang();
        }
        if (gangClause->v) {
          const Fortran::parser::AccGangArgList &x = *gangClause->v;
          for (const Fortran::parser::AccGangArg &gangArg : x.v) {
            if (const auto *dim =
                    std::get_if<Fortran::parser::AccGangArg::Dim>(&gangArg.u)) {
              if (const auto v{EvaluateInt64(context_, dim->v)}) {
                if (info.deviceTypeInfos().empty()) {
                  info.set_gangDim(*v);
                } else {
                  info.deviceTypeInfos().back().set_gangDim(*v);
                }
              }
            }
          }
        }
      } else if (std::get_if<Fortran::parser::AccClause::Vector>(&clause.u)) {
        if (info.deviceTypeInfos().empty()) {
          info.set_isVector();
        } else {
          info.deviceTypeInfos().back().set_isVector();
        }
      } else if (std::get_if<Fortran::parser::AccClause::Worker>(&clause.u)) {
        if (info.deviceTypeInfos().empty()) {
          info.set_isWorker();
        } else {
          info.deviceTypeInfos().back().set_isWorker();
        }
      } else if (std::get_if<Fortran::parser::AccClause::Nohost>(&clause.u)) {
        info.set_isNohost();
      } else if (const auto *bindClause =
                     std::get_if<Fortran::parser::AccClause::Bind>(&clause.u)) {
        if (const auto *name =
                std::get_if<Fortran::parser::Name>(&bindClause->v.u)) {
          if (Symbol *sym = ResolveFctName(*name)) {
            if (info.deviceTypeInfos().empty()) {
              info.set_bindName(sym->name().ToString());
            } else {
              info.deviceTypeInfos().back().set_bindName(
                  sym->name().ToString());
            }
          } else {
            context_.Say((*name).source,
                "No function or subroutine declared for '%s'"_err_en_US,
                (*name).source);
          }
        } else if (const auto charExpr =
                       std::get_if<Fortran::parser::ScalarDefaultCharExpr>(
                           &bindClause->v.u)) {
          auto *charConst =
              Fortran::parser::Unwrap<Fortran::parser::CharLiteralConstant>(
                  *charExpr);
          std::string str{std::get<std::string>(charConst->t)};
          std::stringstream bindName;
          bindName << "\"" << str << "\"";
          if (info.deviceTypeInfos().empty()) {
            info.set_bindName(bindName.str());
          } else {
            info.deviceTypeInfos().back().set_bindName(bindName.str());
          }
        }
      } else if (const auto *dType =
                     std::get_if<Fortran::parser::AccClause::DeviceType>(
                         &clause.u)) {
        const parser::AccDeviceTypeExprList &deviceTypeExprList = dType->v;
        OpenACCRoutineDeviceTypeInfo dtypeInfo;
        dtypeInfo.set_dType(deviceTypeExprList.v.front().v);
        info.add_deviceTypeInfo(dtypeInfo);
      }
    }
    symbol.get<SubprogramDetails>().add_openACCRoutineInfo(info);
  }
}

bool AccAttributeVisitor::Pre(const parser::OpenACCRoutineConstruct &x) {
  const auto &verbatim{std::get<parser::Verbatim>(x.t)};
  if (topScope_) {
    PushContext(
        verbatim.source, llvm::acc::Directive::ACCD_routine, *topScope_);
  } else {
    PushContext(verbatim.source, llvm::acc::Directive::ACCD_routine);
  }
  const auto &optName{std::get<std::optional<parser::Name>>(x.t)};
  if (optName) {
    if (Symbol *sym = ResolveFctName(*optName)) {
      Symbol &ultimate{sym->GetUltimate()};
      AddRoutineInfoToSymbol(ultimate, x);
    } else {
      context_.Say((*optName).source,
          "No function or subroutine declared for '%s'"_err_en_US,
          (*optName).source);
    }
  } else {
    if (currScope().symbol()) {
      AddRoutineInfoToSymbol(*currScope().symbol(), x);
    }
  }
  return true;
}

bool AccAttributeVisitor::Pre(const parser::AccBindClause &x) {
  if (const auto *name{std::get_if<parser::Name>(&x.u)}) {
    if (!ResolveFctName(*name)) {
      context_.Say(name->source,
          "No function or subroutine declared for '%s'"_err_en_US,
          name->source);
    }
  }
  return true;
}

bool AccAttributeVisitor::Pre(const parser::OpenACCCombinedConstruct &x) {
  const auto &beginBlockDir{std::get<parser::AccBeginCombinedDirective>(x.t)};
  const auto &combinedDir{
      std::get<parser::AccCombinedDirective>(beginBlockDir.t)};
  switch (combinedDir.v) {
  case llvm::acc::Directive::ACCD_kernels_loop:
  case llvm::acc::Directive::ACCD_parallel_loop:
  case llvm::acc::Directive::ACCD_serial_loop:
    PushContext(combinedDir.source, combinedDir.v);
    break;
  default:
    break;
  }
  const auto &clauseList{std::get<parser::AccClauseList>(beginBlockDir.t)};
  SetContextAssociatedLoopLevel(GetAssociatedLoopLevelFromClauses(clauseList));
  const auto &outer{std::get<std::optional<parser::DoConstruct>>(x.t)};
  CheckAssociatedLoop(*outer);
  ClearDataSharingAttributeObjects();
  return true;
}

static bool IsLastNameArray(const parser::Designator &designator) {
  const auto &name{GetLastName(designator)};
  const evaluate::DataRef dataRef{*(name.symbol)};
  return common::visit(
      common::visitors{
          [](const evaluate::SymbolRef &ref) {
            return ref->Rank() > 0 ||
                ref->GetType()->category() == DeclTypeSpec::Numeric;
          },
          [](const evaluate::ArrayRef &aref) {
            return aref.base().IsSymbol() ||
                aref.base().GetComponent().base().Rank() == 0;
          },
          [](const auto &) { return false; },
      },
      dataRef.u);
}

void AccAttributeVisitor::AllowOnlyArrayAndSubArray(
    const parser::AccObjectList &objectList) {
  for (const auto &accObject : objectList.v) {
    common::visit(
        common::visitors{
            [&](const parser::Designator &designator) {
              if (!IsLastNameArray(designator)) {
                context_.Say(designator.source,
                    "Only array element or subarray are allowed in %s directive"_err_en_US,
                    parser::ToUpperCaseLetters(
                        llvm::acc::getOpenACCDirectiveName(
                            GetContext().directive)
                            .str()));
              }
            },
            [&](const auto &name) {
              context_.Say(name.source,
                  "Only array element or subarray are allowed in %s directive"_err_en_US,
                  parser::ToUpperCaseLetters(
                      llvm::acc::getOpenACCDirectiveName(GetContext().directive)
                          .str()));
            },
        },
        accObject.u);
  }
}

void AccAttributeVisitor::DoNotAllowAssumedSizedArray(
    const parser::AccObjectList &objectList) {
  for (const auto &accObject : objectList.v) {
    common::visit(
        common::visitors{
            [&](const parser::Designator &designator) {
              const auto &name{GetLastName(designator)};
              if (name.symbol && semantics::IsAssumedSizeArray(*name.symbol)) {
                context_.Say(designator.source,
                    "Assumed-size dummy arrays may not appear on the %s "
                    "directive"_err_en_US,
                    parser::ToUpperCaseLetters(
                        llvm::acc::getOpenACCDirectiveName(
                            GetContext().directive)
                            .str()));
              }
            },
            [&](const auto &name) {

            },
        },
        accObject.u);
  }
}

void AccAttributeVisitor::AllowOnlyVariable(const parser::AccObject &object) {
  common::visit(
      common::visitors{
          [&](const parser::Designator &designator) {
            const auto &name{GetLastName(designator)};
            if (name.symbol && !semantics::IsVariableName(*name.symbol) &&
                !semantics::IsNamedConstant(*name.symbol)) {
              context_.Say(designator.source,
                  "Only variables are allowed in data clauses on the %s "
                  "directive"_err_en_US,
                  parser::ToUpperCaseLetters(
                      llvm::acc::getOpenACCDirectiveName(GetContext().directive)
                          .str()));
            }
          },
          [&](const auto &name) {},
      },
      object.u);
}

bool AccAttributeVisitor::Pre(const parser::OpenACCCacheConstruct &x) {
  const auto &verbatim{std::get<parser::Verbatim>(x.t)};
  PushContext(verbatim.source, llvm::acc::Directive::ACCD_cache);
  ClearDataSharingAttributeObjects();

  const auto &objectListWithModifier =
      std::get<parser::AccObjectListWithModifier>(x.t);
  const auto &objectList =
      std::get<Fortran::parser::AccObjectList>(objectListWithModifier.t);

  // 2.10 Cache directive restriction: A var in a cache directive must be a
  // single array element or a simple subarray.
  AllowOnlyArrayAndSubArray(objectList);

  return true;
}

std::int64_t AccAttributeVisitor::GetAssociatedLoopLevelFromClauses(
    const parser::AccClauseList &x) {
  std::int64_t collapseLevel{0};
  for (const auto &clause : x.v) {
    if (const auto *collapseClause{
            std::get_if<parser::AccClause::Collapse>(&clause.u)}) {
      const parser::AccCollapseArg &arg = collapseClause->v;
      const auto &collapseValue{std::get<parser::ScalarIntConstantExpr>(arg.t)};
      if (const auto v{EvaluateInt64(context_, collapseValue)}) {
        collapseLevel = *v;
      }
    }
  }

  if (collapseLevel) {
    return collapseLevel;
  }
  return 1; // default is outermost loop
}

void AccAttributeVisitor::CheckAssociatedLoop(
    const parser::DoConstruct &outerDoConstruct) {
  std::int64_t level{GetContext().associatedLoopLevel};
  if (level <= 0) { // collapse value was negative or 0
    return;
  }

  const auto getNextDoConstruct =
      [this](const parser::Block &block,
          std::int64_t &level) -> const parser::DoConstruct * {
    for (const auto &entry : block) {
      if (const auto *doConstruct = GetDoConstructIf(entry)) {
        return doConstruct;
      } else if (parser::Unwrap<parser::CompilerDirective>(entry)) {
        // It is allowed to have a compiler directive associated with the loop.
        continue;
      } else if (const auto &accLoop{
                     parser::Unwrap<parser::OpenACCLoopConstruct>(entry)}) {
        if (level == 0)
          break;
        const auto &beginDir{
            std::get<parser::AccBeginLoopDirective>(accLoop->t)};
        context_.Say(beginDir.source,
            "LOOP directive not expected in COLLAPSE loop nest"_err_en_US);
        level = 0;
      } else {
        break;
      }
    }
    return nullptr;
  };

  auto checkExprHasSymbols = [&](llvm::SmallVector<Symbol *> &ivs,
                                 semantics::UnorderedSymbolSet &symbols) {
    for (auto iv : ivs) {
      if (symbols.count(*iv) != 0) {
        context_.Say(GetContext().directiveSource,
            "Trip count must be computable and invariant"_err_en_US);
      }
    }
  };

  Symbol::Flag flag = Symbol::Flag::AccPrivate;
  llvm::SmallVector<Symbol *> ivs;
  using Bounds = parser::LoopControl::Bounds;
  for (const parser::DoConstruct *loop{&outerDoConstruct}; loop && level > 0;) {
    // Go through all nested loops to ensure index variable exists.
    if (const parser::Name * ivName{GetLoopIndex(*loop)}) {
      if (auto *symbol{ResolveAcc(*ivName, flag, currScope())}) {
        if (auto &control{loop->GetLoopControl()}) {
          if (const Bounds * b{std::get_if<Bounds>(&control->u)}) {
            if (auto lowerExpr{semantics::AnalyzeExpr(context_, b->lower)}) {
              semantics::UnorderedSymbolSet lowerSyms =
                  evaluate::CollectSymbols(*lowerExpr);
              checkExprHasSymbols(ivs, lowerSyms);
            }
            if (auto upperExpr{semantics::AnalyzeExpr(context_, b->upper)}) {
              semantics::UnorderedSymbolSet upperSyms =
                  evaluate::CollectSymbols(*upperExpr);
              checkExprHasSymbols(ivs, upperSyms);
            }
          }
        }
        ivs.push_back(symbol);
      }
    }

    const auto &block{std::get<parser::Block>(loop->t)};
    --level;
    loop = getNextDoConstruct(block, level);
  }
  CHECK(level == 0);
}

void AccAttributeVisitor::EnsureAllocatableOrPointer(
    const llvm::acc::Clause clause, const parser::AccObjectList &objectList) {
  for (const auto &accObject : objectList.v) {
    common::visit(
        common::visitors{
            [&](const parser::Designator &designator) {
              const auto &lastName{GetLastName(designator)};
              if (!IsAllocatableOrObjectPointer(lastName.symbol)) {
                context_.Say(designator.source,
                    "Argument `%s` on the %s clause must be a variable or "
                    "array with the POINTER or ALLOCATABLE attribute"_err_en_US,
                    lastName.symbol->name(),
                    parser::ToUpperCaseLetters(
                        llvm::acc::getOpenACCClauseName(clause).str()));
              }
            },
            [&](const auto &name) {
              context_.Say(name.source,
                  "Argument on the %s clause must be a variable or "
                  "array with the POINTER or ALLOCATABLE attribute"_err_en_US,
                  parser::ToUpperCaseLetters(
                      llvm::acc::getOpenACCClauseName(clause).str()));
            },
        },
        accObject.u);
  }
}

bool AccAttributeVisitor::Pre(const parser::AccClause::Attach &x) {
  // Restriction - line 1708-1709
  EnsureAllocatableOrPointer(llvm::acc::Clause::ACCC_attach, x.v);
  return true;
}

bool AccAttributeVisitor::Pre(const parser::AccClause::Detach &x) {
  // Restriction - line 1715-1717
  EnsureAllocatableOrPointer(llvm::acc::Clause::ACCC_detach, x.v);
  return true;
}

void AccAttributeVisitor::Post(const parser::AccDefaultClause &x) {
  if (!dirContext_.empty()) {
    switch (x.v) {
    case llvm::acc::DefaultValue::ACC_Default_present:
      SetContextDefaultDSA(Symbol::Flag::AccPresent);
      break;
    case llvm::acc::DefaultValue::ACC_Default_none:
      SetContextDefaultDSA(Symbol::Flag::AccNone);
      break;
    }
  }
}

// For OpenACC constructs, check all the data-refs within the constructs
// and adjust the symbol for each Name if necessary
void AccAttributeVisitor::Post(const parser::Name &name) {
  auto *symbol{name.symbol};
  if (symbol && !dirContext_.empty() && GetContext().withinConstruct) {
    if (!symbol->owner().IsDerivedType() && !symbol->has<ProcEntityDetails>() &&
        !symbol->has<SubprogramDetails>() && !IsObjectWithDSA(*symbol)) {
      if (Symbol * found{currScope().FindSymbol(name.source)}) {
        if (symbol != found) {
          name.symbol = found; // adjust the symbol within region
        } else if (GetContext().defaultDSA == Symbol::Flag::AccNone) {
          // 2.5.14.
          context_.Say(name.source,
              "The DEFAULT(NONE) clause requires that '%s' must be listed in "
              "a data-mapping clause"_err_en_US,
              symbol->name());
        }
      }
    }
  } // within OpenACC construct
}

Symbol *AccAttributeVisitor::ResolveAccCommonBlockName(
    const parser::Name *name) {
  if (auto *prev{name
              ? GetContext().scope.parent().FindCommonBlock(name->source)
              : nullptr}) {
    name->symbol = prev;
    return prev;
  }
  // Check if the Common Block is declared in the current scope
  if (auto *commonBlockSymbol{
          name ? GetContext().scope.FindCommonBlock(name->source) : nullptr}) {
    name->symbol = commonBlockSymbol;
    return commonBlockSymbol;
  }
  return nullptr;
}

void AccAttributeVisitor::ResolveAccObjectList(
    const parser::AccObjectList &accObjectList, Symbol::Flag accFlag) {
  for (const auto &accObject : accObjectList.v) {
    AllowOnlyVariable(accObject);
    ResolveAccObject(accObject, accFlag);
  }
}

void AccAttributeVisitor::ResolveAccObject(
    const parser::AccObject &accObject, Symbol::Flag accFlag) {
  common::visit(
      common::visitors{
          [&](const parser::Designator &designator) {
            if (const auto *name{
                    semantics::getDesignatorNameIfDataRef(designator)}) {
              if (auto *symbol{ResolveAcc(*name, accFlag, currScope())}) {
                AddToContextObjectWithDSA(*symbol, accFlag);
                if (dataSharingAttributeFlags.test(accFlag)) {
                  CheckMultipleAppearances(*name, *symbol, accFlag);
                }
              }
            } else {
              // Array sections to be changed to substrings as needed
              if (AnalyzeExpr(context_, designator)) {
                if (std::holds_alternative<parser::Substring>(designator.u)) {
                  context_.Say(designator.source,
                      "Substrings are not allowed on OpenACC "
                      "directives or clauses"_err_en_US);
                }
              }
              // other checks, more TBD
            }
          },
          [&](const parser::Name &name) { // common block
            if (auto *symbol{ResolveAccCommonBlockName(&name)}) {
              CheckMultipleAppearances(
                  name, *symbol, Symbol::Flag::AccCommonBlock);
              for (auto &object : symbol->get<CommonBlockDetails>().objects()) {
                if (auto *resolvedObject{
                        ResolveAcc(*object, accFlag, currScope())}) {
                  AddToContextObjectWithDSA(*resolvedObject, accFlag);
                }
              }
            } else {
              context_.Say(name.source,
                  "COMMON block must be declared in the same scoping unit "
                  "in which the OpenACC directive or clause appears"_err_en_US);
            }
          },
      },
      accObject.u);
}

Symbol *AccAttributeVisitor::ResolveAcc(
    const parser::Name &name, Symbol::Flag accFlag, Scope &scope) {
  return DeclareOrMarkOtherAccessEntity(name, accFlag);
}

Symbol *AccAttributeVisitor::ResolveAcc(
    Symbol &symbol, Symbol::Flag accFlag, Scope &scope) {
  return DeclareOrMarkOtherAccessEntity(symbol, accFlag);
}

Symbol *AccAttributeVisitor::DeclareOrMarkOtherAccessEntity(
    const parser::Name &name, Symbol::Flag accFlag) {
  Symbol *prev{currScope().FindSymbol(name.source)};
  if (!name.symbol || !prev) {
    return nullptr;
  } else if (prev != name.symbol) {
    name.symbol = prev;
  }
  return DeclareOrMarkOtherAccessEntity(*prev, accFlag);
}

Symbol *AccAttributeVisitor::DeclareOrMarkOtherAccessEntity(
    Symbol &object, Symbol::Flag accFlag) {
  if (accFlagsRequireMark.test(accFlag)) {
    if (GetContext().directive == llvm::acc::ACCD_declare) {
      object.set(Symbol::Flag::AccDeclare);
      object.set(accFlag);
    }
  }
  return &object;
}

static bool WithMultipleAppearancesAccException(
    const Symbol &symbol, Symbol::Flag flag) {
  return false; // Place holder
}

void AccAttributeVisitor::CheckMultipleAppearances(
    const parser::Name &name, const Symbol &symbol, Symbol::Flag accFlag) {
  const auto *target{&symbol};
  if (HasDataSharingAttributeObject(*target) &&
      !WithMultipleAppearancesAccException(symbol, accFlag)) {
    context_.Say(name.source,
        "'%s' appears in more than one data-sharing clause "
        "on the same OpenACC directive"_err_en_US,
        name.ToString());
  } else {
    AddDataSharingAttributeObject(*target);
  }
}

bool OmpAttributeVisitor::Pre(const parser::OpenMPBlockConstruct &x) {
  const auto &beginBlockDir{std::get<parser::OmpBeginBlockDirective>(x.t)};
  const auto &beginDir{std::get<parser::OmpBlockDirective>(beginBlockDir.t)};
  switch (beginDir.v) {
  case llvm::omp::Directive::OMPD_masked:
  case llvm::omp::Directive::OMPD_parallel_masked:
  case llvm::omp::Directive::OMPD_master:
  case llvm::omp::Directive::OMPD_ordered:
  case llvm::omp::Directive::OMPD_parallel:
  case llvm::omp::Directive::OMPD_single:
  case llvm::omp::Directive::OMPD_target:
  case llvm::omp::Directive::OMPD_target_data:
  case llvm::omp::Directive::OMPD_task:
  case llvm::omp::Directive::OMPD_taskgroup:
  case llvm::omp::Directive::OMPD_teams:
  case llvm::omp::Directive::OMPD_workshare:
  case llvm::omp::Directive::OMPD_parallel_workshare:
  case llvm::omp::Directive::OMPD_target_teams:
  case llvm::omp::Directive::OMPD_target_parallel:
    PushContext(beginDir.source, beginDir.v);
    break;
  default:
    // TODO others
    break;
  }
  if (beginDir.v == llvm::omp::Directive::OMPD_master)
    IssueNonConformanceWarning(beginDir.v, beginDir.source);
  ClearDataSharingAttributeObjects();
  ClearPrivateDataSharingAttributeObjects();
  ClearAllocateNames();
  return true;
}

void OmpAttributeVisitor::Post(const parser::OpenMPBlockConstruct &x) {
  const auto &beginBlockDir{std::get<parser::OmpBeginBlockDirective>(x.t)};
  const auto &beginDir{std::get<parser::OmpBlockDirective>(beginBlockDir.t)};
  switch (beginDir.v) {
  case llvm::omp::Directive::OMPD_masked:
  case llvm::omp::Directive::OMPD_parallel_masked:
  case llvm::omp::Directive::OMPD_parallel:
  case llvm::omp::Directive::OMPD_single:
  case llvm::omp::Directive::OMPD_target:
  case llvm::omp::Directive::OMPD_task:
  case llvm::omp::Directive::OMPD_teams:
  case llvm::omp::Directive::OMPD_parallel_workshare:
  case llvm::omp::Directive::OMPD_target_teams:
  case llvm::omp::Directive::OMPD_target_parallel: {
    bool hasPrivate;
    for (const auto *allocName : allocateNames_) {
      hasPrivate = false;
      for (auto privateObj : privateDataSharingAttributeObjects_) {
        const Symbol &symbolPrivate{*privateObj};
        if (allocName->source == symbolPrivate.name()) {
          hasPrivate = true;
          break;
        }
      }
      if (!hasPrivate) {
        context_.Say(allocName->source,
            "The ALLOCATE clause requires that '%s' must be listed in a "
            "private "
            "data-sharing attribute clause on the same directive"_err_en_US,
            allocName->ToString());
      }
    }
    break;
  }
  default:
    break;
  }
  PopContext();
}

bool OmpAttributeVisitor::Pre(
    const parser::OpenMPSimpleStandaloneConstruct &x) {
  const auto &standaloneDir{
      std::get<parser::OmpSimpleStandaloneDirective>(x.t)};
  switch (standaloneDir.v) {
  case llvm::omp::Directive::OMPD_barrier:
  case llvm::omp::Directive::OMPD_ordered:
  case llvm::omp::Directive::OMPD_target_enter_data:
  case llvm::omp::Directive::OMPD_target_exit_data:
  case llvm::omp::Directive::OMPD_target_update:
  case llvm::omp::Directive::OMPD_taskwait:
  case llvm::omp::Directive::OMPD_taskyield:
    PushContext(standaloneDir.source, standaloneDir.v);
    break;
  default:
    break;
  }
  ClearDataSharingAttributeObjects();
  return true;
}

bool OmpAttributeVisitor::Pre(const parser::OpenMPLoopConstruct &x) {
  const auto &beginLoopDir{std::get<parser::OmpBeginLoopDirective>(x.t)};
  const auto &beginDir{std::get<parser::OmpLoopDirective>(beginLoopDir.t)};
  const auto &clauseList{std::get<parser::OmpClauseList>(beginLoopDir.t)};
  switch (beginDir.v) {
  case llvm::omp::Directive::OMPD_distribute:
  case llvm::omp::Directive::OMPD_distribute_parallel_do:
  case llvm::omp::Directive::OMPD_distribute_parallel_do_simd:
  case llvm::omp::Directive::OMPD_distribute_simd:
  case llvm::omp::Directive::OMPD_do:
  case llvm::omp::Directive::OMPD_do_simd:
  case llvm::omp::Directive::OMPD_loop:
  case llvm::omp::Directive::OMPD_masked_taskloop_simd:
  case llvm::omp::Directive::OMPD_masked_taskloop:
  case llvm::omp::Directive::OMPD_parallel_do:
  case llvm::omp::Directive::OMPD_parallel_do_simd:
  case llvm::omp::Directive::OMPD_parallel_masked_taskloop_simd:
  case llvm::omp::Directive::OMPD_parallel_masked_taskloop:
  case llvm::omp::Directive::OMPD_simd:
  case llvm::omp::Directive::OMPD_target_loop:
  case llvm::omp::Directive::OMPD_target_parallel_do:
  case llvm::omp::Directive::OMPD_target_parallel_do_simd:
  case llvm::omp::Directive::OMPD_target_parallel_loop:
  case llvm::omp::Directive::OMPD_target_teams_distribute:
  case llvm::omp::Directive::OMPD_target_teams_distribute_parallel_do:
  case llvm::omp::Directive::OMPD_target_teams_distribute_parallel_do_simd:
  case llvm::omp::Directive::OMPD_target_teams_distribute_simd:
  case llvm::omp::Directive::OMPD_target_teams_loop:
  case llvm::omp::Directive::OMPD_target_simd:
  case llvm::omp::Directive::OMPD_taskloop:
  case llvm::omp::Directive::OMPD_taskloop_simd:
  case llvm::omp::Directive::OMPD_teams_distribute:
  case llvm::omp::Directive::OMPD_teams_distribute_parallel_do:
  case llvm::omp::Directive::OMPD_teams_distribute_parallel_do_simd:
  case llvm::omp::Directive::OMPD_teams_distribute_simd:
  case llvm::omp::Directive::OMPD_tile:
  case llvm::omp::Directive::OMPD_unroll:
    PushContext(beginDir.source, beginDir.v);
    break;
  default:
    break;
  }
  if (beginDir.v == llvm::omp::Directive::OMPD_target_loop)
    IssueNonConformanceWarning(beginDir.v, beginDir.source);
  ClearDataSharingAttributeObjects();
  SetContextAssociatedLoopLevel(GetAssociatedLoopLevelFromClauses(clauseList));

  if (beginDir.v == llvm::omp::Directive::OMPD_do) {
    if (const auto &doConstruct{
            std::get<std::optional<parser::DoConstruct>>(x.t)}) {
      if (doConstruct.value().IsDoWhile()) {
        return true;
      }
    }
  }
  PrivatizeAssociatedLoopIndexAndCheckLoopLevel(x);
  ordCollapseLevel = GetAssociatedLoopLevelFromClauses(clauseList) + 1;
  return true;
}

void OmpAttributeVisitor::ResolveSeqLoopIndexInParallelOrTaskConstruct(
    const parser::Name &iv) {
  // Find the parallel or task generating construct enclosing the
  // sequential loop.
  auto targetIt{dirContext_.rbegin()};
  for (;; ++targetIt) {
    if (targetIt == dirContext_.rend()) {
      return;
    }
    if (llvm::omp::allParallelSet.test(targetIt->directive) ||
        llvm::omp::taskGeneratingSet.test(targetIt->directive)) {
      break;
    }
  }
  // If this symbol already has a data-sharing attribute then there is nothing
  // to do here.
  if (const Symbol * symbol{iv.symbol}) {
    for (auto symMap : targetIt->objectWithDSA) {
      if (symMap.first->name() == symbol->name()) {
        return;
      }
    }
  }
  // If this symbol is already Private or Firstprivate in the enclosing
  // OpenMP parallel or task then there is nothing to do here.
  if (auto *symbol{targetIt->scope.FindSymbol(iv.source)}) {
    if (symbol->owner() == targetIt->scope) {
      if (symbol->test(Symbol::Flag::OmpPrivate) ||
          symbol->test(Symbol::Flag::OmpFirstPrivate)) {
        return;
      }
    }
  }
  // Otherwise find the symbol and make it Private for the entire enclosing
  // parallel or task
  if (auto *symbol{ResolveOmp(iv, Symbol::Flag::OmpPrivate, targetIt->scope)}) {
    targetIt++;
    symbol->set(Symbol::Flag::OmpPreDetermined);
    iv.symbol = symbol; // adjust the symbol within region
    for (auto it{dirContext_.rbegin()}; it != targetIt; ++it) {
      AddToContextObjectWithDSA(*symbol, Symbol::Flag::OmpPrivate, *it);
    }
  }
}

// [OMP-4.5]2.15.1.1 Data-sharing Attribute Rules - Predetermined
//   - A loop iteration variable for a sequential loop in a parallel
//     or task generating construct is private in the innermost such
//     construct that encloses the loop
// Loop iteration variables are not well defined for DO WHILE loop.
// Use of DO CONCURRENT inside OpenMP construct is unspecified behavior
// till OpenMP-5.0 standard.
// In above both cases we skip the privatization of iteration variables.
// [OpenMP 5.1] DO CONCURRENT indices are private
bool OmpAttributeVisitor::Pre(const parser::DoConstruct &x) {
  if (!dirContext_.empty() && GetContext().withinConstruct) {
    llvm::SmallVector<const parser::Name *> ivs;
    if (x.IsDoNormal()) {
      const parser::Name *iv{GetLoopIndex(x)};
      if (iv && iv->symbol)
        ivs.push_back(iv);
    } else if (x.IsDoConcurrent()) {
      const Fortran::parser::LoopControl *loopControl = &*x.GetLoopControl();
      const Fortran::parser::LoopControl::Concurrent &concurrent =
          std::get<Fortran::parser::LoopControl::Concurrent>(loopControl->u);
      const Fortran::parser::ConcurrentHeader &concurrentHeader =
          std::get<Fortran::parser::ConcurrentHeader>(concurrent.t);
      const std::list<Fortran::parser::ConcurrentControl> &controls =
          std::get<std::list<Fortran::parser::ConcurrentControl>>(
              concurrentHeader.t);
      for (const auto &control : controls) {
        const parser::Name *iv{&std::get<0>(control.t)};
        if (iv && iv->symbol)
          ivs.push_back(iv);
      }
    }
    ordCollapseLevel--;
    for (auto iv : ivs) {
      if (!iv->symbol->test(Symbol::Flag::OmpPreDetermined)) {
        ResolveSeqLoopIndexInParallelOrTaskConstruct(*iv);
      } else {
        // TODO: conflict checks with explicitly determined DSA
      }
      if (ordCollapseLevel) {
        if (const auto *details{iv->symbol->detailsIf<HostAssocDetails>()}) {
          const Symbol *tpSymbol = &details->symbol();
          // TODO: DoConcurrent won't capture the following check because a new
          // symbol is declared in ResolveIndexName(), which will not have the
          // OmpThreadprivate flag.
          if (tpSymbol->test(Symbol::Flag::OmpThreadprivate)) {
            context_.Say(iv->source,
                "Loop iteration variable %s is not allowed in THREADPRIVATE."_err_en_US,
                iv->ToString());
          }
        }
      }
    }
  }
  return true;
}

std::int64_t OmpAttributeVisitor::GetAssociatedLoopLevelFromClauses(
    const parser::OmpClauseList &x) {
  std::int64_t orderedLevel{0};
  std::int64_t collapseLevel{0};

  const parser::OmpClause *ordClause{nullptr};
  const parser::OmpClause *collClause{nullptr};

  for (const auto &clause : x.v) {
    if (const auto *orderedClause{
            std::get_if<parser::OmpClause::Ordered>(&clause.u)}) {
      if (const auto v{EvaluateInt64(context_, orderedClause->v)}) {
        orderedLevel = *v;
      }
      ordClause = &clause;
    }
    if (const auto *collapseClause{
            std::get_if<parser::OmpClause::Collapse>(&clause.u)}) {
      if (const auto v{EvaluateInt64(context_, collapseClause->v)}) {
        collapseLevel = *v;
      }
      collClause = &clause;
    }
  }

  if (orderedLevel && (!collapseLevel || orderedLevel >= collapseLevel)) {
    SetAssociatedClause(*ordClause);
    return orderedLevel;
  } else if (!orderedLevel && collapseLevel) {
    SetAssociatedClause(*collClause);
    return collapseLevel;
  } // orderedLevel < collapseLevel is an error handled in structural checks
  return 1; // default is outermost loop
}

// 2.15.1.1 Data-sharing Attribute Rules - Predetermined
//   - The loop iteration variable(s) in the associated do-loop(s) of a do,
//     parallel do, taskloop, or distribute construct is (are) private.
//   - The loop iteration variable in the associated do-loop of a simd construct
//     with just one associated do-loop is linear with a linear-step that is the
//     increment of the associated do-loop.
//   - The loop iteration variables in the associated do-loops of a simd
//     construct with multiple associated do-loops are lastprivate.
void OmpAttributeVisitor::PrivatizeAssociatedLoopIndexAndCheckLoopLevel(
    const parser::OpenMPLoopConstruct &x) {
  std::int64_t level{GetContext().associatedLoopLevel};
  if (level <= 0) {
    return;
  }
  Symbol::Flag ivDSA;
  if (!llvm::omp::allSimdSet.test(GetContext().directive)) {
    ivDSA = Symbol::Flag::OmpPrivate;
  } else if (level == 1) {
    ivDSA = Symbol::Flag::OmpLinear;
  } else {
    ivDSA = Symbol::Flag::OmpLastPrivate;
  }

  const auto &outer{std::get<std::optional<parser::DoConstruct>>(x.t)};
  for (const parser::DoConstruct *loop{&*outer}; loop && level > 0; --level) {
    // go through all the nested do-loops and resolve index variables
    const parser::Name *iv{GetLoopIndex(*loop)};
    if (iv) {
      if (auto *symbol{ResolveOmp(*iv, ivDSA, currScope())}) {
        symbol->set(Symbol::Flag::OmpPreDetermined);
        iv->symbol = symbol; // adjust the symbol within region
        AddToContextObjectWithDSA(*symbol, ivDSA);
      }

      const auto &block{std::get<parser::Block>(loop->t)};
      const auto it{block.begin()};
      loop = it != block.end() ? GetDoConstructIf(*it) : nullptr;
    }
  }
  CheckAssocLoopLevel(level, GetAssociatedClause());
}
void OmpAttributeVisitor::CheckAssocLoopLevel(
    std::int64_t level, const parser::OmpClause *clause) {
  if (clause && level != 0) {
    context_.Say(clause->source,
        "The value of the parameter in the COLLAPSE or ORDERED clause must"
        " not be larger than the number of nested loops"
        " following the construct."_err_en_US);
  }
}

bool OmpAttributeVisitor::Pre(const parser::OpenMPSectionsConstruct &x) {
  const auto &beginSectionsDir{
      std::get<parser::OmpBeginSectionsDirective>(x.t)};
  const auto &beginDir{
      std::get<parser::OmpSectionsDirective>(beginSectionsDir.t)};
  switch (beginDir.v) {
  case llvm::omp::Directive::OMPD_parallel_sections:
  case llvm::omp::Directive::OMPD_sections:
    PushContext(beginDir.source, beginDir.v);
    GetContext().withinConstruct = true;
    break;
  default:
    break;
  }
  ClearDataSharingAttributeObjects();
  return true;
}

bool OmpAttributeVisitor::Pre(const parser::OpenMPCriticalConstruct &x) {
  const auto &beginCriticalDir{std::get<parser::OmpCriticalDirective>(x.t)};
  const auto &endCriticalDir{std::get<parser::OmpEndCriticalDirective>(x.t)};
  PushContext(beginCriticalDir.source, llvm::omp::Directive::OMPD_critical);
  GetContext().withinConstruct = true;
  if (const auto &criticalName{
          std::get<std::optional<parser::Name>>(beginCriticalDir.t)}) {
    ResolveOmpName(*criticalName, Symbol::Flag::OmpCriticalLock);
  }
  if (const auto &endCriticalName{
          std::get<std::optional<parser::Name>>(endCriticalDir.t)}) {
    ResolveOmpName(*endCriticalName, Symbol::Flag::OmpCriticalLock);
  }
  return true;
}

bool OmpAttributeVisitor::Pre(const parser::OpenMPDeclareTargetConstruct &x) {
  PushContext(x.source, llvm::omp::Directive::OMPD_declare_target);
  const auto &spec{std::get<parser::OmpDeclareTargetSpecifier>(x.t)};
  if (const auto *objectList{parser::Unwrap<parser::OmpObjectList>(spec.u)}) {
    ResolveOmpObjectList(*objectList, Symbol::Flag::OmpDeclareTarget);
  } else if (const auto *clauseList{
                 parser::Unwrap<parser::OmpClauseList>(spec.u)}) {
    for (const auto &clause : clauseList->v) {
      if (const auto *toClause{std::get_if<parser::OmpClause::To>(&clause.u)}) {
        ResolveOmpObjectList(toClause->v, Symbol::Flag::OmpDeclareTarget);
      } else if (const auto *linkClause{
                     std::get_if<parser::OmpClause::Link>(&clause.u)}) {
        ResolveOmpObjectList(linkClause->v, Symbol::Flag::OmpDeclareTarget);
      } else if (const auto *enterClause{
                     std::get_if<parser::OmpClause::Enter>(&clause.u)}) {
        ResolveOmpObjectList(enterClause->v, Symbol::Flag::OmpDeclareTarget);
      }
    }
  }
  return true;
}

bool OmpAttributeVisitor::Pre(const parser::OpenMPThreadprivate &x) {
  PushContext(x.source, llvm::omp::Directive::OMPD_threadprivate);
  const auto &list{std::get<parser::OmpObjectList>(x.t)};
  ResolveOmpObjectList(list, Symbol::Flag::OmpThreadprivate);
  return true;
}

bool OmpAttributeVisitor::Pre(const parser::OpenMPDeclarativeAllocate &x) {
  PushContext(x.source, llvm::omp::Directive::OMPD_allocate);
  const auto &list{std::get<parser::OmpObjectList>(x.t)};
  ResolveOmpObjectList(list, Symbol::Flag::OmpDeclarativeAllocateDirective);
  return false;
}

bool OmpAttributeVisitor::Pre(const parser::OpenMPExecutableAllocate &x) {
  PushContext(x.source, llvm::omp::Directive::OMPD_allocate);
  const auto &list{std::get<std::optional<parser::OmpObjectList>>(x.t)};
  if (list) {
    ResolveOmpObjectList(*list, Symbol::Flag::OmpExecutableAllocateDirective);
  }
  return true;
}

bool OmpAttributeVisitor::Pre(const parser::OpenMPAllocatorsConstruct &x) {
  PushContext(x.source, llvm::omp::Directive::OMPD_allocators);
  const auto &clauseList{std::get<parser::OmpClauseList>(x.t)};
  for (const auto &clause : clauseList.v) {
    if (const auto *allocClause{
            std::get_if<parser::OmpClause::Allocate>(&clause.u)}) {
      ResolveOmpObjectList(std::get<parser::OmpObjectList>(allocClause->v.t),
          Symbol::Flag::OmpExecutableAllocateDirective);
    }
  }
  return true;
}

void OmpAttributeVisitor::Post(const parser::OmpDefaultClause &x) {
  if (!dirContext_.empty()) {
    switch (x.v) {
    case parser::OmpDefaultClause::Type::Private:
      SetContextDefaultDSA(Symbol::Flag::OmpPrivate);
      break;
    case parser::OmpDefaultClause::Type::Firstprivate:
      SetContextDefaultDSA(Symbol::Flag::OmpFirstPrivate);
      break;
    case parser::OmpDefaultClause::Type::Shared:
      SetContextDefaultDSA(Symbol::Flag::OmpShared);
      break;
    case parser::OmpDefaultClause::Type::None:
      SetContextDefaultDSA(Symbol::Flag::OmpNone);
      break;
    }
  }
}

bool OmpAttributeVisitor::IsNestedInDirective(llvm::omp::Directive directive) {
  if (dirContext_.size() >= 1) {
    for (std::size_t i = dirContext_.size() - 1; i > 0; --i) {
      if (dirContext_[i - 1].directive == directive) {
        return true;
      }
    }
  }
  return false;
}

void OmpAttributeVisitor::Post(const parser::OpenMPExecutableAllocate &x) {
  bool hasAllocator = false;
  // TODO: Investigate whether searching the clause list can be done with
  // parser::Unwrap instead of the following loop
  const auto &clauseList{std::get<parser::OmpClauseList>(x.t)};
  for (const auto &clause : clauseList.v) {
    if (std::get_if<parser::OmpClause::Allocator>(&clause.u)) {
      hasAllocator = true;
    }
  }

  if (IsNestedInDirective(llvm::omp::Directive::OMPD_target) && !hasAllocator) {
    // TODO: expand this check to exclude the case when a requires
    //       directive with the dynamic_allocators clause is present
    //       in the same compilation unit (OMP5.0 2.11.3).
    context_.Say(x.source,
        "ALLOCATE directives that appear in a TARGET region "
        "must specify an allocator clause"_err_en_US);
  }

  const auto &allocateStmt =
      std::get<parser::Statement<parser::AllocateStmt>>(x.t).statement;
  if (const auto &list{std::get<std::optional<parser::OmpObjectList>>(x.t)}) {
    CheckAllNamesInAllocateStmt(
        std::get<parser::Verbatim>(x.t).source, *list, allocateStmt);
  }
  if (const auto &subDirs{
          std::get<std::optional<std::list<parser::OpenMPDeclarativeAllocate>>>(
              x.t)}) {
    for (const auto &dalloc : *subDirs) {
      CheckAllNamesInAllocateStmt(std::get<parser::Verbatim>(dalloc.t).source,
          std::get<parser::OmpObjectList>(dalloc.t), allocateStmt);
    }
  }
  PopContext();
}

void OmpAttributeVisitor::Post(const parser::OpenMPAllocatorsConstruct &x) {
  const auto &dir{std::get<parser::Verbatim>(x.t)};
  const auto &clauseList{std::get<parser::OmpClauseList>(x.t)};
  for (const auto &clause : clauseList.v) {
    if (const auto *alloc{
            std::get_if<parser::OmpClause::Allocate>(&clause.u)}) {
      CheckAllNamesInAllocateStmt(dir.source,
          std::get<parser::OmpObjectList>(alloc->v.t),
          std::get<parser::Statement<parser::AllocateStmt>>(x.t).statement);

      const auto &allocMod{
          std::get<std::optional<parser::OmpAllocateClause::AllocateModifier>>(
              alloc->v.t)};
      // TODO: As with allocate directive, exclude the case when a requires
      //       directive with the dynamic_allocators clause is present in
      //       the same compilation unit (OMP5.0 2.11.3).
      if (IsNestedInDirective(llvm::omp::Directive::OMPD_target) &&
          (!allocMod.has_value() ||
              std::holds_alternative<
                  parser::OmpAllocateClause::AllocateModifier::Align>(
                  allocMod->u))) {
        context_.Say(x.source,
            "ALLOCATORS directives that appear in a TARGET region "
            "must specify an allocator"_err_en_US);
      }
    }
  }
  PopContext();
}

static bool IsPrivatizable(const Symbol *sym) {
  auto *misc{sym->detailsIf<MiscDetails>()};
  return !IsProcedure(*sym) && !IsNamedConstant(*sym) &&
      !sym->owner().IsDerivedType() &&
      sym->owner().kind() != Scope::Kind::ImpliedDos &&
      !sym->detailsIf<semantics::AssocEntityDetails>() &&
      !sym->detailsIf<semantics::NamelistDetails>() &&
      (!misc ||
          (misc->kind() != MiscDetails::Kind::ComplexPartRe &&
              misc->kind() != MiscDetails::Kind::ComplexPartIm &&
              misc->kind() != MiscDetails::Kind::KindParamInquiry &&
              misc->kind() != MiscDetails::Kind::LenParamInquiry &&
              misc->kind() != MiscDetails::Kind::ConstructName));
}

void OmpAttributeVisitor::CreateImplicitSymbols(
    const Symbol *symbol, std::optional<Symbol::Flag> setFlag) {
  if (!IsPrivatizable(symbol)) {
    return;
  }

  // Implicitly determined DSAs
  // OMP 5.2 5.1.1 - Variables Referenced in a Construct
  Symbol *lastDeclSymbol = nullptr;
  std::optional<Symbol::Flag> prevDSA;
  for (int dirDepth{0}; dirDepth < (int)dirContext_.size(); ++dirDepth) {
    DirContext &dirContext = dirContext_[dirDepth];
    std::optional<Symbol::Flag> dsa;

    for (auto symMap : dirContext.objectWithDSA) {
      // if the `symbol` already has a data-sharing attribute
      if (symMap.first->name() == symbol->name()) {
        dsa = symMap.second;
        break;
      }
    }

    // When handling each implicit rule for a given symbol, one of the
    // following 3 actions may be taken:
    // 1. Declare a new private symbol.
    // 2. Create a new association symbol with no flags, that will represent
    //    a shared symbol in the current scope. Note that symbols without
    //    any private flags are considered as shared.
    // 3. Use the last declared private symbol, by inserting a new symbol
    //    in the scope being processed, associated with it.
    //    If no private symbol was declared previously, then no association
    //    is needed and the symbol from the enclosing scope will be
    //    inherited by the current one.
    //
    // Because of how symbols are collected in lowering, not inserting a new
    // symbol in the last case could lead to the conclusion that a symbol
    // from an enclosing construct was declared in the current construct,
    // which would result in wrong privatization code being generated.
    // Consider the following example:
    //
    // !$omp parallel default(private)              ! p1
    //   !$omp parallel default(private) shared(x)  ! p2
    //     x = 10
    //   !$omp end parallel
    // !$omp end parallel
    //
    // If a new x symbol was not inserted in the inner parallel construct
    // (p2), it would use the x symbol definition from the enclosing scope.
    // Then, when p2's default symbols were collected in lowering, the x
    // symbol from the outer parallel construct (p1) would be collected, as
    // it would have the private flag set.
    // This would make x appear to be defined in p2, causing it to be
    // privatized in p2 and its privatization in p1 to be skipped.
    auto makePrivateSymbol = [&](Symbol::Flag flag) {
      const Symbol *hostSymbol =
          lastDeclSymbol ? lastDeclSymbol : &symbol->GetUltimate();
      lastDeclSymbol = DeclareNewPrivateAccessEntity(
          *hostSymbol, flag, context_.FindScope(dirContext.directiveSource));
      if (setFlag) {
        lastDeclSymbol->set(*setFlag);
      }
      return lastDeclSymbol;
    };
    auto makeSharedSymbol = [&]() {
      const Symbol *hostSymbol =
          lastDeclSymbol ? lastDeclSymbol : &symbol->GetUltimate();
      MakeAssocSymbol(symbol->name(), *hostSymbol,
          context_.FindScope(dirContext.directiveSource));
    };
    auto useLastDeclSymbol = [&]() {
      if (lastDeclSymbol) {
        makeSharedSymbol();
      }
    };

    bool taskGenDir = llvm::omp::taskGeneratingSet.test(dirContext.directive);
    bool targetDir = llvm::omp::allTargetSet.test(dirContext.directive);
    bool parallelDir = llvm::omp::allParallelSet.test(dirContext.directive);
    bool teamsDir = llvm::omp::allTeamsSet.test(dirContext.directive);

    if (dsa.has_value()) {
      if (dsa.value() == Symbol::Flag::OmpShared &&
          (parallelDir || taskGenDir || teamsDir))
        makeSharedSymbol();
      // Private symbols will have been declared already.
      prevDSA = dsa;
      continue;
    }

    if (dirContext.defaultDSA == Symbol::Flag::OmpPrivate ||
        dirContext.defaultDSA == Symbol::Flag::OmpFirstPrivate ||
        dirContext.defaultDSA == Symbol::Flag::OmpShared) {
      // 1) default
      // Allowed only with parallel, teams and task generating constructs.
      assert(parallelDir || taskGenDir || teamsDir);
      if (dirContext.defaultDSA != Symbol::Flag::OmpShared)
        makePrivateSymbol(dirContext.defaultDSA);
      else
        makeSharedSymbol();
      dsa = dirContext.defaultDSA;
    } else if (parallelDir) {
      // 2) parallel -> shared
      makeSharedSymbol();
      dsa = Symbol::Flag::OmpShared;
    } else if (!taskGenDir && !targetDir) {
      // 3) enclosing context
      useLastDeclSymbol();
      dsa = prevDSA;
    } else if (targetDir) {
      // TODO 4) not mapped target variable -> firstprivate
      dsa = prevDSA;
    } else if (taskGenDir) {
      // TODO 5) dummy arg in orphaned taskgen construct -> firstprivate
      if (prevDSA == Symbol::Flag::OmpShared) {
        // 6) shared in enclosing context -> shared
        makeSharedSymbol();
        dsa = Symbol::Flag::OmpShared;
      } else {
        // 7) firstprivate
        dsa = Symbol::Flag::OmpFirstPrivate;
        makePrivateSymbol(*dsa)->set(Symbol::Flag::OmpImplicit);
      }
    }
    prevDSA = dsa;
  }
}

// For OpenMP constructs, check all the data-refs within the constructs
// and adjust the symbol for each Name if necessary
void OmpAttributeVisitor::Post(const parser::Name &name) {
  auto *symbol{name.symbol};
<<<<<<< HEAD
  auto IsPrivatizable = [](const Symbol *sym) {
    auto *misc{sym->detailsIf<MiscDetails>()};
    return !IsProcedure(*sym) && !IsNamedConstant(*sym) &&
        !sym->owner().IsDerivedType() &&
        sym->owner().kind() != Scope::Kind::ImpliedDos &&
        !sym->detailsIf<semantics::AssocEntityDetails>() &&
        !sym->detailsIf<semantics::NamelistDetails>() &&
        (!misc ||
            (misc->kind() != MiscDetails::Kind::ComplexPartRe &&
                misc->kind() != MiscDetails::Kind::ComplexPartIm &&
                misc->kind() != MiscDetails::Kind::KindParamInquiry &&
                misc->kind() != MiscDetails::Kind::LenParamInquiry &&
                misc->kind() != MiscDetails::Kind::ConstructName));
  };
=======
>>>>>>> 1d22c955

  if (symbol && !dirContext_.empty() && GetContext().withinConstruct) {
    if (IsPrivatizable(symbol) && !IsObjectWithDSA(*symbol)) {
      // TODO: create a separate function to go through the rules for
      //       predetermined, explicitly determined, and implicitly
      //       determined data-sharing attributes (2.15.1.1).
      if (Symbol * found{currScope().FindSymbol(name.source)}) {
        if (symbol != found) {
          name.symbol = found; // adjust the symbol within region
        } else if (GetContext().defaultDSA == Symbol::Flag::OmpNone &&
            !symbol->test(Symbol::Flag::OmpThreadprivate) &&
            // Exclude indices of sequential loops that are privatised in
            // the scope of the parallel region, and not in this scope.
            // TODO: check whether this should be caught in IsObjectWithDSA
            !symbol->test(Symbol::Flag::OmpPrivate)) {
          context_.Say(name.source,
              "The DEFAULT(NONE) clause requires that '%s' must be listed in "
              "a data-sharing attribute clause"_err_en_US,
              symbol->name());
        }
      }
    }

    if (Symbol * found{currScope().FindSymbol(name.source)}) {
      if (found->test(semantics::Symbol::Flag::OmpThreadprivate))
        return;
    }

    if (auto *stmtFunction{symbol->detailsIf<semantics::SubprogramDetails>()};
        stmtFunction && stmtFunction->stmtFunction()) {
      // Each non-dummy argument from a statement function must be handled too,
      // as if it was explicitly referenced.
      semantics::UnorderedSymbolSet symbols{
          CollectSymbols(stmtFunction->stmtFunction().value())};
      for (const auto &sym : symbols) {
        if (!IsStmtFunctionDummy(sym) && !IsObjectWithDSA(*sym)) {
          CreateImplicitSymbols(&*sym, Symbol::Flag::OmpFromStmtFunction);
        }
      }
    } else {
      CreateImplicitSymbols(symbol);
    }
  } // within OpenMP construct
}

Symbol *OmpAttributeVisitor::ResolveName(const parser::Name *name) {
  if (auto *resolvedSymbol{
          name ? GetContext().scope.FindSymbol(name->source) : nullptr}) {
    name->symbol = resolvedSymbol;
    return resolvedSymbol;
  } else {
    return nullptr;
  }
}

void OmpAttributeVisitor::ResolveOmpName(
    const parser::Name &name, Symbol::Flag ompFlag) {
  if (ResolveName(&name)) {
    if (auto *resolvedSymbol{ResolveOmp(name, ompFlag, currScope())}) {
      if (dataSharingAttributeFlags.test(ompFlag)) {
        AddToContextObjectWithDSA(*resolvedSymbol, ompFlag);
      }
    }
  } else if (ompFlag == Symbol::Flag::OmpCriticalLock) {
    const auto pair{
        GetContext().scope.try_emplace(name.source, Attrs{}, UnknownDetails{})};
    CHECK(pair.second);
    name.symbol = &pair.first->second.get();
  }
}

void OmpAttributeVisitor::ResolveOmpNameList(
    const std::list<parser::Name> &nameList, Symbol::Flag ompFlag) {
  for (const auto &name : nameList) {
    ResolveOmpName(name, ompFlag);
  }
}

Symbol *OmpAttributeVisitor::ResolveOmpCommonBlockName(
    const parser::Name *name) {
  if (!name) {
    return nullptr;
  }
  if (auto *cb{GetProgramUnitOrBlockConstructContaining(GetContext().scope)
                   .FindCommonBlock(name->source)}) {
    name->symbol = cb;
    return cb;
  }
  return nullptr;
}

// Use this function over ResolveOmpName when an omp object's scope needs
// resolving, it's symbol flag isn't important and a simple check for resolution
// failure is desired. Using ResolveOmpName means needing to work with the
// context to check for failure, whereas here a pointer comparison is all that's
// needed.
Symbol *OmpAttributeVisitor::ResolveOmpObjectScope(const parser::Name *name) {

  // TODO: Investigate whether the following block can be replaced by, or
  // included in, the ResolveOmpName function
  if (auto *prev{name ? GetContext().scope.parent().FindSymbol(name->source)
                      : nullptr}) {
    name->symbol = prev;
    return nullptr;
  }

  // TODO: Investigate whether the following block can be replaced by, or
  // included in, the ResolveOmpName function
  if (auto *ompSymbol{
          name ? GetContext().scope.FindSymbol(name->source) : nullptr}) {
    name->symbol = ompSymbol;
    return ompSymbol;
  }
  return nullptr;
}

void OmpAttributeVisitor::ResolveOmpObjectList(
    const parser::OmpObjectList &ompObjectList, Symbol::Flag ompFlag) {
  for (const auto &ompObject : ompObjectList.v) {
    ResolveOmpObject(ompObject, ompFlag);
  }
}

void OmpAttributeVisitor::ResolveOmpObject(
    const parser::OmpObject &ompObject, Symbol::Flag ompFlag) {
  common::visit(
      common::visitors{
          [&](const parser::Designator &designator) {
            if (const auto *name{
                    semantics::getDesignatorNameIfDataRef(designator)}) {
              if (auto *symbol{ResolveOmp(*name, ompFlag, currScope())}) {
                auto checkExclusivelists =
                    [&](const Symbol *symbol1, Symbol::Flag firstOmpFlag,
                        Symbol *symbol2, Symbol::Flag secondOmpFlag) {
                      if ((symbol1->test(firstOmpFlag) &&
                              symbol2->test(secondOmpFlag)) ||
                          (symbol1->test(secondOmpFlag) &&
                              symbol2->test(firstOmpFlag))) {
                        context_.Say(designator.source,
                            "Variable '%s' may not "
                            "appear on both %s and %s "
                            "clauses on a %s construct"_err_en_US,
                            symbol2->name(),
                            const_cast<Symbol *>(symbol1)->OmpFlagToClauseName(
                                firstOmpFlag),
                            symbol2->OmpFlagToClauseName(secondOmpFlag),
                            parser::ToUpperCaseLetters(
                                llvm::omp::getOpenMPDirectiveName(
                                    GetContext().directive)
                                    .str()));
                      }
                    };
                if (dataCopyingAttributeFlags.test(ompFlag)) {
                  CheckDataCopyingClause(*name, *symbol, ompFlag);
                } else {
                  AddToContextObjectWithDSA(*symbol, ompFlag);
                  if (dataSharingAttributeFlags.test(ompFlag)) {
                    CheckMultipleAppearances(*name, *symbol, ompFlag);
                  }
                  if (privateDataSharingAttributeFlags.test(ompFlag)) {
                    CheckObjectInNamelist(*name, *symbol, ompFlag);
                  }

                  if (ompFlag == Symbol::Flag::OmpAllocate) {
                    AddAllocateName(name);
                  }
                }
                if (ompFlag == Symbol::Flag::OmpDeclarativeAllocateDirective &&
                    IsAllocatable(*symbol) &&
                    !IsNestedInDirective(llvm::omp::Directive::OMPD_allocate)) {
                  context_.Say(designator.source,
                      "List items specified in the ALLOCATE directive must not "
                      "have the ALLOCATABLE attribute unless the directive is "
                      "associated with an ALLOCATE statement"_err_en_US);
                }
                if ((ompFlag == Symbol::Flag::OmpDeclarativeAllocateDirective ||
                        ompFlag ==
                            Symbol::Flag::OmpExecutableAllocateDirective) &&
                    ResolveOmpObjectScope(name) == nullptr) {
                  context_.Say(designator.source, // 2.15.3
                      "List items must be declared in the same scoping unit "
                      "in which the %s directive appears"_err_en_US,
                      parser::ToUpperCaseLetters(
                          llvm::omp::getOpenMPDirectiveName(
                              GetContext().directive)
                              .str()));
                }
                if (GetContext().directive ==
                    llvm::omp::Directive::OMPD_target_data) {
                  checkExclusivelists(symbol, Symbol::Flag::OmpUseDevicePtr,
                      symbol, Symbol::Flag::OmpUseDeviceAddr);
                }
                if (llvm::omp::allDistributeSet.test(GetContext().directive)) {
                  checkExclusivelists(symbol, Symbol::Flag::OmpFirstPrivate,
                      symbol, Symbol::Flag::OmpLastPrivate);
                }
                if (llvm::omp::allTargetSet.test(GetContext().directive)) {
                  checkExclusivelists(symbol, Symbol::Flag::OmpIsDevicePtr,
                      symbol, Symbol::Flag::OmpHasDeviceAddr);
                  const auto *hostAssocSym{symbol};
                  if (!(symbol->test(Symbol::Flag::OmpIsDevicePtr) ||
                          symbol->test(Symbol::Flag::OmpHasDeviceAddr))) {
                    if (const auto *details{
                            symbol->detailsIf<HostAssocDetails>()}) {
                      hostAssocSym = &details->symbol();
                    }
                  }
                  Symbol::Flag dataMappingAttributeFlags[] = {
                      Symbol::Flag::OmpMapTo, Symbol::Flag::OmpMapFrom,
                      Symbol::Flag::OmpMapToFrom, Symbol::Flag::OmpMapAlloc,
                      Symbol::Flag::OmpMapRelease, Symbol::Flag::OmpMapDelete,
                      Symbol::Flag::OmpIsDevicePtr,
                      Symbol::Flag::OmpHasDeviceAddr};

                  Symbol::Flag dataSharingAttributeFlags[] = {
                      Symbol::Flag::OmpPrivate, Symbol::Flag::OmpFirstPrivate,
                      Symbol::Flag::OmpLastPrivate, Symbol::Flag::OmpShared,
                      Symbol::Flag::OmpLinear};

                  for (Symbol::Flag ompFlag1 : dataMappingAttributeFlags) {
                    for (Symbol::Flag ompFlag2 : dataSharingAttributeFlags) {
                      checkExclusivelists(
                          hostAssocSym, ompFlag1, symbol, ompFlag2);
                    }
                  }
                }
              }
            } else {
              // Array sections to be changed to substrings as needed
              if (AnalyzeExpr(context_, designator)) {
                if (std::holds_alternative<parser::Substring>(designator.u)) {
                  context_.Say(designator.source,
                      "Substrings are not allowed on OpenMP "
                      "directives or clauses"_err_en_US);
                }
              }
              // other checks, more TBD
            }
          },
          [&](const parser::Name &name) { // common block
            if (auto *symbol{ResolveOmpCommonBlockName(&name)}) {
              if (!dataCopyingAttributeFlags.test(ompFlag)) {
                CheckMultipleAppearances(
                    name, *symbol, Symbol::Flag::OmpCommonBlock);
              }
              // 2.15.3 When a named common block appears in a list, it has the
              // same meaning as if every explicit member of the common block
              // appeared in the list
              auto &details{symbol->get<CommonBlockDetails>()};
              unsigned index{0};
              for (auto &object : details.objects()) {
                if (auto *resolvedObject{
                        ResolveOmp(*object, ompFlag, currScope())}) {
                  if (dataCopyingAttributeFlags.test(ompFlag)) {
                    CheckDataCopyingClause(name, *resolvedObject, ompFlag);
                  } else {
                    AddToContextObjectWithDSA(*resolvedObject, ompFlag);
                  }
                  details.replace_object(*resolvedObject, index);
                }
                index++;
              }
            } else {
              context_.Say(name.source, // 2.15.3
                  "COMMON block must be declared in the same scoping unit "
                  "in which the OpenMP directive or clause appears"_err_en_US);
            }
          },
      },
      ompObject.u);
}

Symbol *OmpAttributeVisitor::ResolveOmp(
    const parser::Name &name, Symbol::Flag ompFlag, Scope &scope) {
  if (ompFlagsRequireNewSymbol.test(ompFlag)) {
    return DeclarePrivateAccessEntity(name, ompFlag, scope);
  } else {
    return DeclareOrMarkOtherAccessEntity(name, ompFlag);
  }
}

Symbol *OmpAttributeVisitor::ResolveOmp(
    Symbol &symbol, Symbol::Flag ompFlag, Scope &scope) {
  if (ompFlagsRequireNewSymbol.test(ompFlag)) {
    return DeclarePrivateAccessEntity(symbol, ompFlag, scope);
  } else {
    return DeclareOrMarkOtherAccessEntity(symbol, ompFlag);
  }
}

Symbol *OmpAttributeVisitor::DeclareOrMarkOtherAccessEntity(
    const parser::Name &name, Symbol::Flag ompFlag) {
  Symbol *prev{currScope().FindSymbol(name.source)};
  if (!name.symbol || !prev) {
    return nullptr;
  } else if (prev != name.symbol) {
    name.symbol = prev;
  }
  return DeclareOrMarkOtherAccessEntity(*prev, ompFlag);
}

Symbol *OmpAttributeVisitor::DeclareOrMarkOtherAccessEntity(
    Symbol &object, Symbol::Flag ompFlag) {
  if (ompFlagsRequireMark.test(ompFlag)) {
    object.set(ompFlag);
  }
  return &object;
}

static bool WithMultipleAppearancesOmpException(
    const Symbol &symbol, Symbol::Flag flag) {
  return (flag == Symbol::Flag::OmpFirstPrivate &&
             symbol.test(Symbol::Flag::OmpLastPrivate)) ||
      (flag == Symbol::Flag::OmpLastPrivate &&
          symbol.test(Symbol::Flag::OmpFirstPrivate));
}

void OmpAttributeVisitor::CheckMultipleAppearances(
    const parser::Name &name, const Symbol &symbol, Symbol::Flag ompFlag) {
  const auto *target{&symbol};
  if (ompFlagsRequireNewSymbol.test(ompFlag)) {
    if (const auto *details{symbol.detailsIf<HostAssocDetails>()}) {
      target = &details->symbol();
    }
  }
  if (HasDataSharingAttributeObject(*target) &&
      !WithMultipleAppearancesOmpException(symbol, ompFlag)) {
    context_.Say(name.source,
        "'%s' appears in more than one data-sharing clause "
        "on the same OpenMP directive"_err_en_US,
        name.ToString());
  } else {
    AddDataSharingAttributeObject(*target);
    if (privateDataSharingAttributeFlags.test(ompFlag)) {
      AddPrivateDataSharingAttributeObjects(*target);
    }
  }
}

void ResolveAccParts(SemanticsContext &context, const parser::ProgramUnit &node,
    Scope *topScope) {
  if (context.IsEnabled(common::LanguageFeature::OpenACC)) {
    AccAttributeVisitor{context, topScope}.Walk(node);
  }
}

void ResolveOmpParts(
    SemanticsContext &context, const parser::ProgramUnit &node) {
  if (context.IsEnabled(common::LanguageFeature::OpenMP)) {
    OmpAttributeVisitor{context}.Walk(node);
    if (!context.AnyFatalError()) {
      // The data-sharing attribute of the loop iteration variable for a
      // sequential loop (2.15.1.1) can only be determined when visiting
      // the corresponding DoConstruct, a second walk is to adjust the
      // symbols for all the data-refs of that loop iteration variable
      // prior to the DoConstruct.
      OmpAttributeVisitor{context}.Walk(node);
    }
  }
}

void ResolveOmpTopLevelParts(
    SemanticsContext &context, const parser::Program &program) {
  if (!context.IsEnabled(common::LanguageFeature::OpenMP)) {
    return;
  }

  // Gather REQUIRES clauses from all non-module top-level program unit symbols,
  // combine them together ensuring compatibility and apply them to all these
  // program units. Modules are skipped because their REQUIRES clauses should be
  // propagated via USE statements instead.
  WithOmpDeclarative::RequiresFlags combinedFlags;
  std::optional<common::OmpAtomicDefaultMemOrderType> combinedMemOrder;

  // Function to go through non-module top level program units and extract
  // REQUIRES information to be processed by a function-like argument.
  auto processProgramUnits{[&](auto processFn) {
    for (const parser::ProgramUnit &unit : program.v) {
      if (!std::holds_alternative<common::Indirection<parser::Module>>(
              unit.u) &&
          !std::holds_alternative<common::Indirection<parser::Submodule>>(
              unit.u) &&
          !std::holds_alternative<
              common::Indirection<parser::CompilerDirective>>(unit.u)) {
        Symbol *symbol{common::visit(
            [&context](auto &x) {
              Scope *scope = GetScope(context, x.value());
              return scope ? scope->symbol() : nullptr;
            },
            unit.u)};
        // FIXME There is no symbol defined for MainProgram units in certain
        // circumstances, so REQUIRES information has no place to be stored in
        // these cases.
        if (!symbol) {
          continue;
        }
        common::visit(
            [&](auto &details) {
              if constexpr (std::is_convertible_v<decltype(&details),
                                WithOmpDeclarative *>) {
                processFn(*symbol, details);
              }
            },
            symbol->details());
      }
    }
  }};

  // Combine global REQUIRES information from all program units except modules
  // and submodules.
  processProgramUnits([&](Symbol &symbol, WithOmpDeclarative &details) {
    if (const WithOmpDeclarative::RequiresFlags *
        flags{details.ompRequires()}) {
      combinedFlags |= *flags;
    }
    if (const common::OmpAtomicDefaultMemOrderType *
        memOrder{details.ompAtomicDefaultMemOrder()}) {
      if (combinedMemOrder && *combinedMemOrder != *memOrder) {
        context.Say(symbol.scope()->sourceRange(),
            "Conflicting '%s' REQUIRES clauses found in compilation "
            "unit"_err_en_US,
            parser::ToUpperCaseLetters(llvm::omp::getOpenMPClauseName(
                llvm::omp::Clause::OMPC_atomic_default_mem_order)
                                           .str()));
      }
      combinedMemOrder = *memOrder;
    }
  });

  // Update all program units except modules and submodules with the combined
  // global REQUIRES information.
  processProgramUnits([&](Symbol &, WithOmpDeclarative &details) {
    if (combinedFlags.any()) {
      details.set_ompRequires(combinedFlags);
    }
    if (combinedMemOrder) {
      details.set_ompAtomicDefaultMemOrder(*combinedMemOrder);
    }
  });
}

static bool IsSymbolInCommonBlock(const Symbol &symbol) {
  // TODO Improve the performance of this predicate function.
  //      Going through all symbols sequentially, in all common blocks, can be
  //      slow when there are many symbols. A possible optimization is to add
  //      an OmpInCommonBlock flag to Symbol, to make it possible to quickly
  //      test if a given symbol is in a common block.
  for (const auto &cb : symbol.owner().commonBlocks()) {
    if (IsCommonBlockContaining(cb.second.get(), symbol)) {
      return true;
    }
  }
  return false;
}

static bool IsSymbolThreadprivate(const Symbol &symbol) {
  if (const auto *details{symbol.detailsIf<HostAssocDetails>()}) {
    return details->symbol().test(Symbol::Flag::OmpThreadprivate);
  }
  return symbol.test(Symbol::Flag::OmpThreadprivate);
}

static bool IsSymbolPrivate(const Symbol &symbol) {
  if (symbol.test(Symbol::Flag::OmpPrivate) ||
      symbol.test(Symbol::Flag::OmpFirstPrivate)) {
    return true;
  }
  // A symbol that has not gone through constructs that may privatize the
  // original symbol may be predetermined as private.
  // (OMP 5.2 5.1.1 - Variables Referenced in a Construct)
  if (symbol == symbol.GetUltimate()) {
    switch (symbol.owner().kind()) {
    case Scope::Kind::MainProgram:
    case Scope::Kind::Subprogram:
    case Scope::Kind::BlockConstruct:
      return !symbol.attrs().test(Attr::SAVE) &&
          !symbol.attrs().test(Attr::PARAMETER) && !IsAssumedShape(symbol) &&
          !IsSymbolInCommonBlock(symbol);
    default:
      return false;
    }
  }
  return false;
}

void OmpAttributeVisitor::CheckDataCopyingClause(
    const parser::Name &name, const Symbol &symbol, Symbol::Flag ompFlag) {
  if (ompFlag == Symbol::Flag::OmpCopyIn) {
    // List of items/objects that can appear in a 'copyin' clause must be
    // 'threadprivate'
    if (!IsSymbolThreadprivate(symbol)) {
      context_.Say(name.source,
          "Non-THREADPRIVATE object '%s' in COPYIN clause"_err_en_US,
          symbol.name());
    }
  } else if (ompFlag == Symbol::Flag::OmpCopyPrivate &&
      GetContext().directive == llvm::omp::Directive::OMPD_single) {
    // A list item that appears in a 'copyprivate' clause may not appear on a
    // 'private' or 'firstprivate' clause on a single construct
    if (IsObjectWithDSA(symbol) &&
        (symbol.test(Symbol::Flag::OmpPrivate) ||
            symbol.test(Symbol::Flag::OmpFirstPrivate))) {
      context_.Say(name.source,
          "COPYPRIVATE variable '%s' may not appear on a PRIVATE or "
          "FIRSTPRIVATE clause on a SINGLE construct"_err_en_US,
          symbol.name());
    } else if (!IsSymbolThreadprivate(symbol) && !IsSymbolPrivate(symbol)) {
      // List of items/objects that can appear in a 'copyprivate' clause must be
      // either 'private' or 'threadprivate' in enclosing context.
      context_.Say(name.source,
          "COPYPRIVATE variable '%s' is not PRIVATE or THREADPRIVATE in "
          "outer context"_err_en_US,
          symbol.name());
    }
  }
}

void OmpAttributeVisitor::CheckObjectInNamelist(
    const parser::Name &name, const Symbol &symbol, Symbol::Flag ompFlag) {
  const auto &ultimateSymbol{symbol.GetUltimate()};
  llvm::StringRef clauseName{"PRIVATE"};
  if (ompFlag == Symbol::Flag::OmpFirstPrivate) {
    clauseName = "FIRSTPRIVATE";
  } else if (ompFlag == Symbol::Flag::OmpLastPrivate) {
    clauseName = "LASTPRIVATE";
  }

  if (ultimateSymbol.test(Symbol::Flag::InNamelist)) {
    context_.Say(name.source,
        "Variable '%s' in NAMELIST cannot be in a %s clause"_err_en_US,
        name.ToString(), clauseName.str());
  }
}

void OmpAttributeVisitor::CheckSourceLabel(const parser::Label &label) {
  // Get the context to check if the statement causing a jump to the 'label' is
  // in an enclosing OpenMP construct
  std::optional<DirContext> thisContext{GetContextIf()};
  sourceLabels_.emplace(
      label, std::make_pair(currentStatementSource_, thisContext));
  // Check if the statement with 'label' to which a jump is being introduced
  // has already been encountered
  auto it{targetLabels_.find(label)};
  if (it != targetLabels_.end()) {
    // Check if both the statement with 'label' and the statement that causes a
    // jump to the 'label' are in the same scope
    CheckLabelContext(currentStatementSource_, it->second.first, thisContext,
        it->second.second);
  }
}

// Check for invalid branch into or out of OpenMP structured blocks
void OmpAttributeVisitor::CheckLabelContext(const parser::CharBlock source,
    const parser::CharBlock target, std::optional<DirContext> sourceContext,
    std::optional<DirContext> targetContext) {
  if (targetContext &&
      (!sourceContext ||
          (sourceContext->scope != targetContext->scope &&
              !DoesScopeContain(
                  &targetContext->scope, sourceContext->scope)))) {
    context_
        .Say(source, "invalid branch into an OpenMP structured block"_err_en_US)
        .Attach(target, "In the enclosing %s directive branched into"_en_US,
            parser::ToUpperCaseLetters(
                llvm::omp::getOpenMPDirectiveName(targetContext->directive)
                    .str()));
  }
  if (sourceContext &&
      (!targetContext ||
          (sourceContext->scope != targetContext->scope &&
              !DoesScopeContain(
                  &sourceContext->scope, targetContext->scope)))) {
    context_
        .Say(source,
            "invalid branch leaving an OpenMP structured block"_err_en_US)
        .Attach(target, "Outside the enclosing %s directive"_en_US,
            parser::ToUpperCaseLetters(
                llvm::omp::getOpenMPDirectiveName(sourceContext->directive)
                    .str()));
  }
}

// Goes through the names in an OmpObjectList and checks if each name appears
// in the given allocate statement
void OmpAttributeVisitor::CheckAllNamesInAllocateStmt(
    const parser::CharBlock &source, const parser::OmpObjectList &ompObjectList,
    const parser::AllocateStmt &allocate) {
  for (const auto &obj : ompObjectList.v) {
    if (const auto *d{std::get_if<parser::Designator>(&obj.u)}) {
      if (const auto *ref{std::get_if<parser::DataRef>(&d->u)}) {
        if (const auto *n{std::get_if<parser::Name>(&ref->u)}) {
          CheckNameInAllocateStmt(source, *n, allocate);
        }
      }
    }
  }
}

void OmpAttributeVisitor::CheckNameInAllocateStmt(
    const parser::CharBlock &source, const parser::Name &name,
    const parser::AllocateStmt &allocate) {
  for (const auto &allocation :
      std::get<std::list<parser::Allocation>>(allocate.t)) {
    const auto &allocObj = std::get<parser::AllocateObject>(allocation.t);
    if (const auto *n{std::get_if<parser::Name>(&allocObj.u)}) {
      if (n->source == name.source) {
        return;
      }
    }
  }
  context_.Say(source,
      "Object '%s' in %s directive not "
      "found in corresponding ALLOCATE statement"_err_en_US,
      name.ToString(),
      parser::ToUpperCaseLetters(
          llvm::omp::getOpenMPDirectiveName(GetContext().directive).str()));
}

void OmpAttributeVisitor::AddOmpRequiresToScope(Scope &scope,
    WithOmpDeclarative::RequiresFlags flags,
    std::optional<common::OmpAtomicDefaultMemOrderType> memOrder) {
  Scope *scopeIter = &scope;
  do {
    if (Symbol * symbol{scopeIter->symbol()}) {
      common::visit(
          [&](auto &details) {
            // Store clauses information into the symbol for the parent and
            // enclosing modules, programs, functions and subroutines.
            if constexpr (std::is_convertible_v<decltype(&details),
                              WithOmpDeclarative *>) {
              if (flags.any()) {
                if (const WithOmpDeclarative::RequiresFlags *
                    otherFlags{details.ompRequires()}) {
                  flags |= *otherFlags;
                }
                details.set_ompRequires(flags);
              }
              if (memOrder) {
                if (details.has_ompAtomicDefaultMemOrder() &&
                    *details.ompAtomicDefaultMemOrder() != *memOrder) {
                  context_.Say(scopeIter->sourceRange(),
                      "Conflicting '%s' REQUIRES clauses found in compilation "
                      "unit"_err_en_US,
                      parser::ToUpperCaseLetters(llvm::omp::getOpenMPClauseName(
                          llvm::omp::Clause::OMPC_atomic_default_mem_order)
                                                     .str()));
                }
                details.set_ompAtomicDefaultMemOrder(*memOrder);
              }
            }
          },
          symbol->details());
    }
    scopeIter = &scopeIter->parent();
  } while (!scopeIter->IsGlobal());
}

void OmpAttributeVisitor::IssueNonConformanceWarning(
    llvm::omp::Directive D, parser::CharBlock source) {
  std::string warnStr = "";
  std::string dirName = llvm::omp::getOpenMPDirectiveName(D).str();
  switch (D) {
  case llvm::omp::OMPD_master:
    warnStr = "OpenMP directive '" + dirName +
        "' has been deprecated, please use 'masked' instead.";
    break;
  case llvm::omp::OMPD_target_loop:
  default:
    warnStr = "OpenMP directive '" + dirName + "' has been deprecated.";
  }
  if (context_.ShouldWarn(common::UsageWarning::OpenMPUsage)) {
    context_.Say(source, "%s"_warn_en_US, warnStr);
  }
}
} // namespace Fortran::semantics<|MERGE_RESOLUTION|>--- conflicted
+++ resolved
@@ -2189,23 +2189,6 @@
 // and adjust the symbol for each Name if necessary
 void OmpAttributeVisitor::Post(const parser::Name &name) {
   auto *symbol{name.symbol};
-<<<<<<< HEAD
-  auto IsPrivatizable = [](const Symbol *sym) {
-    auto *misc{sym->detailsIf<MiscDetails>()};
-    return !IsProcedure(*sym) && !IsNamedConstant(*sym) &&
-        !sym->owner().IsDerivedType() &&
-        sym->owner().kind() != Scope::Kind::ImpliedDos &&
-        !sym->detailsIf<semantics::AssocEntityDetails>() &&
-        !sym->detailsIf<semantics::NamelistDetails>() &&
-        (!misc ||
-            (misc->kind() != MiscDetails::Kind::ComplexPartRe &&
-                misc->kind() != MiscDetails::Kind::ComplexPartIm &&
-                misc->kind() != MiscDetails::Kind::KindParamInquiry &&
-                misc->kind() != MiscDetails::Kind::LenParamInquiry &&
-                misc->kind() != MiscDetails::Kind::ConstructName));
-  };
-=======
->>>>>>> 1d22c955
 
   if (symbol && !dirContext_.empty() && GetContext().withinConstruct) {
     if (IsPrivatizable(symbol) && !IsObjectWithDSA(*symbol)) {
