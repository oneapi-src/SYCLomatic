--- conflicted
+++ resolved
@@ -128,12 +128,6 @@
         }
         return self._original if self._original is not None else mapping[self._status]
 
-<<<<<<< HEAD
-    def is_done(self) -> bool:
-        return self._status == PaperStatus.DONE or self._status == PaperStatus.NOTHING_TO_DO
-
-=======
->>>>>>> 4b409fa5
 class PaperInfo:
     paper_number: str
     """
@@ -253,23 +247,6 @@
     row with the newer status. Otherwise, report an error if they have a different status because
     something must be wrong.
 
-<<<<<<< HEAD
-    In case we don't update the CSV row's status, we still take any updated notes coming
-    from the Github issue.
-    """
-    if paper.status < gh.status:
-        return gh
-    elif paper.status != gh.status:
-        print(f"We found a CSV row and a Github issue with different statuses:\nrow: {paper}\nGithub issue: {gh}")
-        return paper
-    else:
-        # Retain the notes from the Github issue, if any
-        if gh.notes is not None:
-            cp = copy.deepcopy(paper)
-            cp.notes = gh.notes
-            return cp
-        return paper
-=======
     We don't update issues from 'To Do' to 'In Progress', since that only creates churn and the
     status files aim to document user-facing functionality in releases, for which 'In Progress'
     is not useful.
@@ -289,7 +266,6 @@
         print(f"We found a CSV row and a Github issue with different statuses:\nrow: {paper}\nGithub issue: {gh}")
         result = copy.deepcopy(paper)
     return result
->>>>>>> 4b409fa5
 
 def load_csv(file: pathlib.Path) -> List[Tuple]:
     rows = []
