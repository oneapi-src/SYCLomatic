--- conflicted
+++ resolved
@@ -17,21 +17,13 @@
 #include <string>
 
 #include "test_macros.h"
-<<<<<<< HEAD
-=======
 #include "debug_macros.h"
->>>>>>> 86645b40
 
 int main(int, char**)
 {
     std::string l1("123");
     std::string::const_iterator i = l1.end();
-<<<<<<< HEAD
-    l1.erase(i);
-    assert(false);
-=======
     TEST_LIBCPP_ASSERT_FAILURE(l1.erase(i), "string::erase(iterator) called with a non-dereferenceable iterator");
->>>>>>> 86645b40
 
     return 0;
 }