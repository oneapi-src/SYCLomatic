--- conflicted
+++ resolved
@@ -61,15 +61,8 @@
 #define __in NASTY_MACRO
 #define __inout NASTY_MACRO
 #define __nz NASTY_MACRO
-<<<<<<< HEAD
-#define __opt NASTY_MACRO
 #define __out NASTY_MACRO
 #define __part NASTY_MACRO
-#define __z NASTY_MACRO
-=======
-#define __out NASTY_MACRO
-#define __part NASTY_MACRO
->>>>>>> 3f9ee3c9
 #endif
 
 #define __output NASTY_MACRO
