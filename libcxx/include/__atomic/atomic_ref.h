--- conflicted
+++ resolved
@@ -219,11 +219,7 @@
   _LIBCPP_HIDE_FROM_ABI void notify_all() const noexcept { std::__atomic_notify_all(*this); }
 
 protected:
-<<<<<<< HEAD
-  typedef _Tp _Aligned_Tp __attribute__((aligned(required_alignment)));
-=======
   using _Aligned_Tp [[__gnu__::__aligned__(required_alignment)]] = _Tp;
->>>>>>> 98391913
   _Aligned_Tp* __ptr_;
 
   _LIBCPP_HIDE_FROM_ABI __atomic_ref_base(_Tp& __obj) : __ptr_(std::addressof(__obj)) {}
