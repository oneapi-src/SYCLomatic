--- conflicted
+++ resolved
@@ -232,13 +232,10 @@
 #    include <__locale_dir/locale_base_api/bsd_locale_fallbacks.h>
 #  endif
 
-<<<<<<< HEAD
-=======
 #  if defined(__APPLE__) || defined(__FreeBSD__)
 #    include <xlocale.h>
 #  endif
 
->>>>>>> 9c4aab8c
 #  if !defined(_LIBCPP_HAS_NO_PRAGMA_SYSTEM_HEADER)
 #    pragma GCC system_header
 #  endif
