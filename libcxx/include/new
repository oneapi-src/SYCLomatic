--- conflicted
+++ resolved
@@ -242,19 +242,11 @@
 #    endif
 #  endif
 
-<<<<<<< HEAD
-_LIBCPP_NODISCARD inline _LIBCPP_HIDE_FROM_ABI _LIBCPP_CONSTEXPR_SINCE_CXX26 void*
-operator new(std::size_t, void* __p) _NOEXCEPT {
-  return __p;
-}
-_LIBCPP_NODISCARD inline _LIBCPP_HIDE_FROM_ABI _LIBCPP_CONSTEXPR_SINCE_CXX26 void*
-=======
 [[__nodiscard__]] inline _LIBCPP_HIDE_FROM_ABI _LIBCPP_CONSTEXPR_SINCE_CXX26 void*
 operator new(std::size_t, void* __p) _NOEXCEPT {
   return __p;
 }
 [[__nodiscard__]] inline _LIBCPP_HIDE_FROM_ABI _LIBCPP_CONSTEXPR_SINCE_CXX26 void*
->>>>>>> 4b409fa5
 operator new[](std::size_t, void* __p) _NOEXCEPT {
   return __p;
 }
