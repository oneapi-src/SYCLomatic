# Contributing

## License

SYCLomatic project is licensed under the terms of the Apache
License v2.0 with LLVM Exceptions license ([LICENSE](LICENSE)).

By contributing to this project, you agree to the Apache License v2.0 with LLVM
Exceptions and copyright terms therein and release your contribution under
these terms.

## Contribution process

### Development

**NB**: For any changes not related to SYCLomatic, 
but rather to LLVM in general, it is strongly encouraged that you submit
the patch to https://llvm.org/ directly.
See [LLVM contribution guidelines](https://llvm.org/docs/Contributing.html)
for more information.

**NB**: A change in tool should be accompanied with
corresponding test changes.
See [Test SYCLomatic](GetStartedGuide.md#test-SYCLomatic)
section of Get Started guide for more information.

- Create a personal fork of the project on GitHub
<<<<<<< HEAD
  - For the SYCLomatic project, use **main** branch as baseline for your
=======
  - For the SYCLomatic project, use **SYCLomatic** branch as baseline for your
>>>>>>> 975298bc
    changes. See [Get Started Guide](GetStartedGuide.md).
- Prepare your patch
  - follow [LLVM coding standards](https://llvm.org/docs/CodingStandards.html)
  - [clang-format](https://clang.llvm.org/docs/ClangFormat.html) and
    [clang-tidy](https://clang.llvm.org/extra/clang-tidy/) tools can be
    integrated into your workflow to ensure formatting and stylistic
    compliance of your changes.
  - use

    ```bash
<<<<<<< HEAD
    ./clang/tools/clang-format/git-clang-format `git merge-base origin/main HEAD`
    ```

    to check the format of your current changes against the `origin/main`
=======
    ./clang/tools/clang-format/git-clang-format `git merge-base origin/SYCLomatic HEAD`
    ```

    to check the format of your current changes against the `origin/SYCLomatic`
>>>>>>> 975298bc
    branch.
    - `-f` to also correct unstaged changes
    - `--diff` to only print the diff without applying
- Build the project following
[Get Started Guide instructions](GetStartedGuide.md#build-SYCLomatic-toolchain).
- Run regression tests -
[instructions](GetStartedGuide.md#test-SYCLomatic-toolchain).

### Tests development

Every product change should be accompanied with corresponding test modification
(adding new test(s), extending, removing or modifying existing test(s)).

There are 2 types of tests which are used for SYCLomatic validation:
<<<<<<< HEAD
* SYCLomatic in-tree LIT tests including [check-clang-c2s](../../tree/main/clang/test/dpct)
=======
* SYCLomatic in-tree LIT tests including [check-clang-c2s](../../tree/SYCLomatic/clang/test/dpct)
>>>>>>> 975298bc
 targets stored in this repository. These tests
should not have hardware (e.g. GPU, FPGA, etc.) or external software
dependencies (e.g. OpenCL, Level Zero, CUDA runtimes). These tests only have dependencies
on CUDA header files.  All tests not following
this approach should be moved to SYCLomatic end-to-end test repo.

    **Guidelines for adding SYCLomatic in-tree LIT tests**:
    - The LIT tests are used to check whether the migration result is expected. The
      test framework doesn't check whether LIT test itself can be built and run correctly. So
      make sure the each LIT test itself can be compiled with corresponding compiler
      tool chain before migration. Also it's better to make sure the migrated code
      can be built with SYCL compiler.

    - Add a helpful comment describing what the test does at the beginning and other comments throughout the test as necessary.

    - Try to follow descriptive naming convention for variables, functions as much as possible.
    Please refer [LLVM naming convention](https://llvm.org/docs/CodingStandards.html#name-types-functions-variables-and-enumerators-properly)

* [SYCLomatic end-to-end (E2E) tests](https://github.com/intel/SYCLomatic-test.git).
A test which requires full stack including backend runtimes (e.g. OpenCL,
Level Zero or CUDA) should be put to SYCLomatic E2E test suite following
<<<<<<< HEAD
[CONTRIBUTING](https://github.com/intel/SYCLomatic-test/blob/main/CONTRIBUTING.md).
=======
[CONTRIBUTING](https://github.com/intel/SYCLomatic-test/blob/SYCLomatic/CONTRIBUTING.md).
>>>>>>> 975298bc

### Commit message

- When writing your commit message, please make sure to follow
  [LLVM developer policies](
  https://llvm.org/docs/DeveloperPolicy.html#commit-messages) on the subject.
- For any SYCLomatic related commit, the `[SYCLomatic]` tag should be present in the
  commit message title. To a reasonable extent, additional tags can be used
  to signify the component changed, e.g.: `[ISSUE-NUM]`, `[DOC]`, `[NFC]`.
- For product changes which require modification in tests outside of the current repository
  (see [Test SYCLomatic toolchain](GetStartedGuide.md#test-SYCLomatic)).
  the commit message should contain the link to corresponding test PR.

### Review and acceptance testing

- Create a pull request for your changes following [Creating a pull request
instructions](https://help.github.com/articles/creating-a-pull-request/).
- CI will run a signed-off check as soon as your PR is created - see the
**check_pr** CI action results.
- CI will run several build and functional testing checks as soon as the PR is
approved by an Intel representative.
  - A new approval is needed if the PR was updated (e.g. during code review).
- Once the PR is approved and all checks have passed, the pull request is
ready for merge.

### Merge

Project maintainers merge pull requests using one of the following options:

- [Rebase and merge] The preferable choice for PRs containing a single commit
- [Squash and merge] Used when there are multiple commits in the PR
  - Squashing is done to make sure that the project is builable on any commit
- [Create a merge commit] Used for LLVM pull-down PRs to preserve hashes of the
commits pulled from the LLVM community repository

## Sign your work

Please use the sign-off line at the end of the patch. Your signature certifies that you wrote the patch or otherwise have the right to pass it on as an open-source patch. The rules are pretty simple: if you can certify
the below (from [developercertificate.org](http://developercertificate.org/)):

```
Developer Certificate of Origin
Version 1.1

Copyright (C) 2004, 2006 The Linux Foundation and its contributors.
660 York Street, Suite 102,
San Francisco, CA 94110 USA

Everyone is permitted to copy and distribute verbatim copies of this
license document, but changing it is not allowed.

Developer's Certificate of Origin 1.1

By making a contribution to this project, I certify that:

(a) The contribution was created in whole or in part by me and I
    have the right to submit it under the open source license
    indicated in the file; or

(b) The contribution is based upon previous work that, to the best
    of my knowledge, is covered under an appropriate open source
    license and I have the right under that license to submit that
    work with modifications, whether created in whole or in part
    by me, under the same open source license (unless I am
    permitted to submit under a different license), as indicated
    in the file; or

(c) The contribution was provided directly to me by some other
    person who certified (a), (b) or (c) and I have not modified
    it.

(d) I understand and agree that this project and the contribution
    are public and that a record of the contribution (including all
    personal information I submit with it, including my sign-off) is
    maintained indefinitely and may be redistributed consistent with
    this project or the open source license(s) involved.
```

Then you just add a line to every git commit message:

    Signed-off-by: Joe Smith <joe.smith@email.com>

Use your real name (sorry, no pseudonyms or anonymous contributions.)

If you set your `user.name` and `user.email` git configs, you can sign your
commit automatically with `git commit -s`.


## [Legal information](legal_information.md)<|MERGE_RESOLUTION|>--- conflicted
+++ resolved
@@ -25,11 +25,7 @@
 section of Get Started guide for more information.
 
 - Create a personal fork of the project on GitHub
-<<<<<<< HEAD
-  - For the SYCLomatic project, use **main** branch as baseline for your
-=======
   - For the SYCLomatic project, use **SYCLomatic** branch as baseline for your
->>>>>>> 975298bc
     changes. See [Get Started Guide](GetStartedGuide.md).
 - Prepare your patch
   - follow [LLVM coding standards](https://llvm.org/docs/CodingStandards.html)
@@ -40,17 +36,10 @@
   - use
 
     ```bash
-<<<<<<< HEAD
-    ./clang/tools/clang-format/git-clang-format `git merge-base origin/main HEAD`
-    ```
-
-    to check the format of your current changes against the `origin/main`
-=======
     ./clang/tools/clang-format/git-clang-format `git merge-base origin/SYCLomatic HEAD`
     ```
 
     to check the format of your current changes against the `origin/SYCLomatic`
->>>>>>> 975298bc
     branch.
     - `-f` to also correct unstaged changes
     - `--diff` to only print the diff without applying
@@ -65,11 +54,7 @@
 (adding new test(s), extending, removing or modifying existing test(s)).
 
 There are 2 types of tests which are used for SYCLomatic validation:
-<<<<<<< HEAD
-* SYCLomatic in-tree LIT tests including [check-clang-c2s](../../tree/main/clang/test/dpct)
-=======
 * SYCLomatic in-tree LIT tests including [check-clang-c2s](../../tree/SYCLomatic/clang/test/dpct)
->>>>>>> 975298bc
  targets stored in this repository. These tests
 should not have hardware (e.g. GPU, FPGA, etc.) or external software
 dependencies (e.g. OpenCL, Level Zero, CUDA runtimes). These tests only have dependencies
@@ -91,11 +76,7 @@
 * [SYCLomatic end-to-end (E2E) tests](https://github.com/intel/SYCLomatic-test.git).
 A test which requires full stack including backend runtimes (e.g. OpenCL,
 Level Zero or CUDA) should be put to SYCLomatic E2E test suite following
-<<<<<<< HEAD
-[CONTRIBUTING](https://github.com/intel/SYCLomatic-test/blob/main/CONTRIBUTING.md).
-=======
 [CONTRIBUTING](https://github.com/intel/SYCLomatic-test/blob/SYCLomatic/CONTRIBUTING.md).
->>>>>>> 975298bc
 
 ### Commit message
 
