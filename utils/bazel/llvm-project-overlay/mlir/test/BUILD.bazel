# This file is licensed under the Apache License v2.0 with LLVM Exceptions.
# See https://llvm.org/LICENSE.txt for license information.
# SPDX-License-Identifier: Apache-2.0 WITH LLVM-exception

load("//mlir:tblgen.bzl", "gentbl_cc_library", "td_library")

package(
    default_visibility = ["//visibility:public"],
    licenses = ["notice"],
)

cc_library(
    name = "IRProducingAPITest",
    hdrs = ["APITest.h"],
    includes = ["."],
)

cc_library(
    name = "TestAnalysis",
    srcs = glob(["lib/Analysis/*.cpp"]),
    includes = ["lib/Dialect/Test"],
    deps = [
        ":TestDialect",
        "//llvm:Support",
        "//mlir:Affine",
        "//mlir:Analysis",
        "//mlir:IR",
        "//mlir:MemRefDialect",
        "//mlir:Pass",
        "//mlir:Support",
    ],
)

td_library(
    name = "TestOpTdFiles",
    srcs = glob(["lib/Dialect/Test/*.td"]),
    deps = [
<<<<<<< HEAD
=======
        "//mlir:BuiltinDialectTdFiles",
>>>>>>> 3e87a12c
        "//mlir:CallInterfacesTdFiles",
        "//mlir:ControlFlowInterfacesTdFiles",
        "//mlir:CopyOpInterfaceTdFiles",
        "//mlir:DLTIDialectTdFiles",
        "//mlir:DataLayoutInterfacesTdFiles",
        "//mlir:InferTypeOpInterfaceTdFiles",
<<<<<<< HEAD
=======
        "//mlir:LinalgStructuredOpsTdFiles",
>>>>>>> 3e87a12c
        "//mlir:OpBaseTdFiles",
        "//mlir:SideEffectTdFiles",
    ],
)

gentbl_cc_library(
    name = "TestOpsIncGen",
    strip_include_prefix = "lib/Dialect/Test",
    tbl_outs = [
        (
            ["-gen-op-decls"],
            "lib/Dialect/Test/TestOps.h.inc",
        ),
        (
            ["-gen-op-defs"],
            "lib/Dialect/Test/TestOps.cpp.inc",
        ),
        (
            [
                "-gen-dialect-decls",
                "-dialect=test",
            ],
            "lib/Dialect/Test/TestOpsDialect.h.inc",
        ),
        (
            [
                "-gen-dialect-defs",
                "-dialect=test",
            ],
            "lib/Dialect/Test/TestOpsDialect.cpp.inc",
        ),
        (
            ["-gen-enum-decls"],
            "lib/Dialect/Test/TestOpEnums.h.inc",
        ),
        (
            ["-gen-enum-defs"],
            "lib/Dialect/Test/TestOpEnums.cpp.inc",
        ),
        (
            ["-gen-struct-attr-decls"],
            "lib/Dialect/Test/TestOpStructs.h.inc",
        ),
        (
            ["-gen-struct-attr-defs"],
            "lib/Dialect/Test/TestOpStructs.cpp.inc",
        ),
        (
            ["-gen-rewriters"],
            "lib/Dialect/Test/TestPatterns.inc",
        ),
    ],
    tblgen = "//mlir:mlir-tblgen",
    td_file = "lib/Dialect/Test/TestOps.td",
    test = True,
    deps = [
        ":TestOpTdFiles",
    ],
)

gentbl_cc_library(
    name = "TestInterfacesIncGen",
    strip_include_prefix = "lib/Dialect/Test",
    tbl_outs = [
        (
            ["-gen-attr-interface-decls"],
            "lib/Dialect/Test/TestAttrInterfaces.h.inc",
        ),
        (
            ["-gen-attr-interface-defs"],
            "lib/Dialect/Test/TestAttrInterfaces.cpp.inc",
        ),
        (
            ["-gen-type-interface-decls"],
            "lib/Dialect/Test/TestTypeInterfaces.h.inc",
        ),
        (
            ["-gen-type-interface-defs"],
            "lib/Dialect/Test/TestTypeInterfaces.cpp.inc",
        ),
        (
            ["-gen-op-interface-decls"],
            "lib/Dialect/Test/TestOpInterfaces.h.inc",
        ),
        (
            ["-gen-op-interface-defs"],
            "lib/Dialect/Test/TestOpInterfaces.cpp.inc",
        ),
    ],
    tblgen = "//mlir:mlir-tblgen",
    td_file = "lib/Dialect/Test/TestInterfaces.td",
    test = True,
    deps = [
        "//mlir:OpBaseTdFiles",
        "//mlir:SideEffectInterfacesTdFiles",
    ],
)

gentbl_cc_library(
    name = "TestAttrDefsIncGen",
    strip_include_prefix = "lib/Dialect/Test",
    tbl_outs = [
        (
            ["-gen-attrdef-decls"],
            "lib/Dialect/Test/TestAttrDefs.h.inc",
        ),
        (
            ["-gen-attrdef-defs"],
            "lib/Dialect/Test/TestAttrDefs.cpp.inc",
        ),
    ],
    tblgen = "//mlir:mlir-tblgen",
    td_file = "lib/Dialect/Test/TestAttrDefs.td",
    test = True,
    deps = [
        ":TestOpTdFiles",
    ],
)

gentbl_cc_library(
    name = "TestTypeDefsIncGen",
    strip_include_prefix = "lib/Dialect/Test",
    tbl_outs = [
        (
            [
                "-gen-typedef-decls",
                "--typedefs-dialect=test",
            ],
            "lib/Dialect/Test/TestTypeDefs.h.inc",
        ),
        (
            [
                "-gen-typedef-defs",
                "--typedefs-dialect=test",
            ],
            "lib/Dialect/Test/TestTypeDefs.cpp.inc",
        ),
    ],
    tblgen = "//mlir:mlir-tblgen",
    td_file = "lib/Dialect/Test/TestTypeDefs.td",
    test = True,
    deps = [
        ":TestOpTdFiles",
        "//mlir:BuiltinDialectTdFiles",
    ],
)

cc_library(
    name = "TestDialect",
    srcs = glob(["lib/Dialect/Test/*.cpp"]),
    hdrs = glob(["lib/Dialect/Test/*.h"]),
    includes = [
        "lib/Dialect/Test",
    ],
    deps = [
        ":TestAttrDefsIncGen",
        ":TestInterfacesIncGen",
        ":TestOpsIncGen",
        ":TestTypeDefsIncGen",
        "//llvm:Support",
        "//mlir:ControlFlowInterfaces",
        "//mlir:CopyOpInterface",
        "//mlir:DLTIDialect",
        "//mlir:DataLayoutInterfaces",
        "//mlir:DerivedAttributeOpInterface",
        "//mlir:Dialect",
        "//mlir:IR",
        "//mlir:InferTypeOpInterface",
        "//mlir:LLVMDialect",
        "//mlir:LinalgInterfaces",
        "//mlir:LinalgOps",
        "//mlir:Pass",
        "//mlir:Reducer",
        "//mlir:SideEffects",
        "//mlir:StandardOps",
        "//mlir:StandardOpsTransforms",
        "//mlir:TensorDialect",
        "//mlir:TransformUtils",
        "//mlir:Transforms",
    ],
)

cc_library(
    name = "TestIR",
    srcs = glob(["lib/IR/*.cpp"]),
    deps = [
        ":TestDialect",
        "//llvm:Support",
        "//mlir:Analysis",
        "//mlir:IR",
        "//mlir:LinalgOps",
        "//mlir:Pass",
        "//mlir:StandardOps",
        "//mlir:Support",
    ],
)

cc_library(
    name = "TestPass",
    srcs = glob(["lib/Pass/*.cpp"]),
    deps = [
        "//llvm:Support",
        "//mlir:IR",
        "//mlir:Pass",
        "//mlir:Support",
    ],
)

cc_library(
    name = "TestRewrite",
    srcs = [
        "lib/Rewrite/TestPDLByteCode.cpp",
    ],
    deps = [
        "//mlir:IR",
        "//mlir:Pass",
        "//mlir:Support",
        "//mlir:TransformUtils",
    ],
)

cc_library(
    name = "TestReducer",
    srcs = [
        "lib/Reducer/MLIRTestReducer.cpp",
    ],
    deps = [
        "//mlir:IR",
        "//mlir:Pass",
        "//mlir:Support",
    ],
)

cc_library(
    name = "TestTransforms",
    srcs = glob(["lib/Transforms/*.cpp"]),
    defines = ["MLIR_CUDA_CONVERSIONS_ENABLED"],
    includes = ["lib/Dialect/Test"],
    deps = [
        ":TestDialect",
        "//llvm:Support",
        "//mlir:Affine",
        "//mlir:Analysis",
        "//mlir:IR",
        "//mlir:MathDialect",
        "//mlir:Pass",
        "//mlir:SCFDialect",
        "//mlir:SPIRVDialect",
        "//mlir:StandardOps",
        "//mlir:TransformUtils",
    ],
)

cc_library(
    name = "TestStandardToLLVM",
    srcs = glob(["lib/Conversion/StandardToLLVM/*.cpp"]),
    defines = ["MLIR_CUDA_CONVERSIONS_ENABLED"],
    includes = ["lib/Dialect/Test"],
    deps = [
        ":TestDialect",
        "//mlir:LLVMCommonConversion",
        "//mlir:LLVMDialect",
        "//mlir:Pass",
        "//mlir:StandardOps",
        "//mlir:StandardToLLVM",
    ],
)

cc_library(
    name = "TestAffine",
    srcs = glob([
        "lib/Dialect/Affine/*.cpp",
    ]),
    deps = [
        "//llvm:Support",
        "//mlir:Affine",
        "//mlir:AffineTransforms",
        "//mlir:AffineUtils",
        "//mlir:Analysis",
        "//mlir:IR",
        "//mlir:MemRefDialect",
        "//mlir:Pass",
        "//mlir:Support",
        "//mlir:Transforms",
        "//mlir:VectorOps",
    ],
)

cc_library(
    name = "TestDLTI",
    srcs = glob(["lib/Dialect/DLTI/*.cpp"]),
    defines = ["MLIR_CUDA_CONVERSIONS_ENABLED"],
    includes = ["lib/Dialect/Test"],
    deps = [
        ":TestDialect",
        "//mlir:Analysis",
        "//mlir:DLTIDialect",
        "//mlir:IR",
        "//mlir:Pass",
    ],
)

cc_library(
    name = "TestGPU",
    srcs = glob(["lib/Dialect/GPU/*.cpp"]),
    defines = ["MLIR_CUDA_CONVERSIONS_ENABLED"],
    includes = ["lib/Dialect/Test"],
    deps = [
        "//llvm:NVPTXCodeGen",
        "//llvm:Support",
        "//mlir:Affine",
        "//mlir:GPUDialect",
        "//mlir:GPUTransforms",
        "//mlir:IR",
        "//mlir:MemRefDialect",
        "//mlir:NVVMToLLVMIRTranslation",
        "//mlir:Pass",
        "//mlir:ROCDLToLLVMIRTranslation",
        "//mlir:SCFDialect",
        "//mlir:SPIRVDialect",
        "//mlir:StandardOps",
        "//mlir:ToLLVMIRTranslation",
        "//mlir:TransformUtils",
    ],
)

cc_library(
    name = "TestLinalg",
    srcs = glob(["lib/Dialect/Linalg/*.cpp"]),
    defines = ["MLIR_CUDA_CONVERSIONS_ENABLED"],
    includes = ["lib/Dialect/Test"],
    deps = [
        "//llvm:Support",
        "//mlir:Affine",
        "//mlir:GPUDialect",
        "//mlir:IR",
        "//mlir:LinalgOps",
        "//mlir:LinalgTransforms",
        "//mlir:Pass",
        "//mlir:SCFTransforms",
        "//mlir:StandardOps",
        "//mlir:TransformUtils",
        "//mlir:VectorOps",
        "//mlir:VectorToSCF",
    ],
)

cc_library(
    name = "TestMath",
    srcs = glob(["lib/Dialect/Math/*.cpp"]),
    defines = ["MLIR_CUDA_CONVERSIONS_ENABLED"],
    includes = ["lib/Dialect/Test"],
    deps = [
        "//mlir:MathDialect",
        "//mlir:MathTransforms",
        "//mlir:Pass",
        "//mlir:TransformUtils",
        "//mlir:VectorOps",
    ],
)

cc_library(
    name = "TestSCF",
    srcs = glob(["lib/Dialect/SCF/*.cpp"]),
    defines = ["MLIR_CUDA_CONVERSIONS_ENABLED"],
    includes = ["lib/Dialect/Test"],
    deps = [
        "//llvm:Support",
        "//mlir:IR",
        "//mlir:Pass",
        "//mlir:SCFDialect",
        "//mlir:SCFTransforms",
        "//mlir:TransformUtils",
    ],
)

cc_library(
    name = "TestShapeDialect",
    srcs = [
        "lib/Dialect/Shape/TestShapeFunctions.cpp",
    ],
    deps = [
        "//llvm:Support",
        "//mlir:IR",
        "//mlir:InferTypeOpInterface",
        "//mlir:Pass",
        "//mlir:Shape",
    ],
)

cc_library(
    name = "TestSPIRV",
    srcs = glob([
        "lib/Dialect/SPIRV/*.cpp",
    ]),
    deps = [
        "//mlir:GPUDialect",
        "//mlir:IR",
        "//mlir:Pass",
        "//mlir:SPIRVConversion",
        "//mlir:SPIRVDialect",
        "//mlir:SPIRVModuleCombiner",
        "//mlir:Transforms",
    ],
)

cc_library(
    name = "TestStandardOps",
    srcs = glob(["lib/Dialect/StandardOps/*.cpp"]),
    defines = ["MLIR_CUDA_CONVERSIONS_ENABLED"],
    includes = ["lib/Dialect/Test"],
    deps = [
        ":TestDialect",
        "//mlir:Affine",
        "//mlir:IR",
        "//mlir:Pass",
        "//mlir:StandardOps",
        "//mlir:StandardOpsTransforms",
        "//mlir:TransformUtils",
    ],
)

cc_library(
    name = "TestVector",
    srcs = glob(["lib/Dialect/Vector/*.cpp"]),
    defines = ["MLIR_CUDA_CONVERSIONS_ENABLED"],
    includes = ["lib/Dialect/Test"],
    deps = [
        "//mlir:Affine",
        "//mlir:Analysis",
        "//mlir:LinalgOps",
        "//mlir:MemRefDialect",
        "//mlir:Pass",
        "//mlir:SCFDialect",
        "//mlir:StandardOps",
        "//mlir:TransformUtils",
        "//mlir:VectorOps",
        "//mlir:VectorToSCF",
    ],
)

cc_library(
    name = "TestTypeDialect",
    srcs = glob([
        "lib/Dialect/LLVMIR/*.cpp",
    ]),
    deps = [
        ":TestDialect",
        "//mlir:IR",
        "//mlir:LLVMDialect",
    ],
)

cc_library(
    name = "TestTosaDialect",
    srcs = glob([
        "lib/Dialect/Tosa/*.cpp",
    ]),
    deps = [
        "//mlir:IR",
        "//mlir:Pass",
        "//mlir:StandardOps",
        "//mlir:TensorDialect",
        "//mlir:TosaDialect",
        "//mlir:Transforms",
    ],
)<|MERGE_RESOLUTION|>--- conflicted
+++ resolved
@@ -35,20 +35,14 @@
     name = "TestOpTdFiles",
     srcs = glob(["lib/Dialect/Test/*.td"]),
     deps = [
-<<<<<<< HEAD
-=======
         "//mlir:BuiltinDialectTdFiles",
->>>>>>> 3e87a12c
         "//mlir:CallInterfacesTdFiles",
         "//mlir:ControlFlowInterfacesTdFiles",
         "//mlir:CopyOpInterfaceTdFiles",
         "//mlir:DLTIDialectTdFiles",
         "//mlir:DataLayoutInterfacesTdFiles",
         "//mlir:InferTypeOpInterfaceTdFiles",
-<<<<<<< HEAD
-=======
         "//mlir:LinalgStructuredOpsTdFiles",
->>>>>>> 3e87a12c
         "//mlir:OpBaseTdFiles",
         "//mlir:SideEffectTdFiles",
     ],
