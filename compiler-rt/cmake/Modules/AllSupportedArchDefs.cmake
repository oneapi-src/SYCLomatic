--- conflicted
+++ resolved
@@ -32,13 +32,7 @@
     ${LOONGARCH64})
 set(ALL_ASAN_ABI_SUPPORTED_ARCH ${X86_64} ${ARM64} ${ARM64_32})
 set(ALL_DFSAN_SUPPORTED_ARCH ${X86_64} ${MIPS64} ${ARM64} ${LOONGARCH64})
-<<<<<<< HEAD
-#set(ALL_RTSAN_SUPPORTED_ARCH ${X86} ${X86_64} ${ARM32} ${ARM64} ${RISCV64}
-#    ${MIPS32} ${MIPS64} ${PPC64} ${S390X} ${SPARC} ${SPARCV9} ${HEXAGON}
-#    ${LOONGARCH64})
-=======
 set(ALL_RTSAN_SUPPORTED_ARCH ${X86_64} ${ARM64})
->>>>>>> 9c4aab8c
 
 if(ANDROID)
   set(OS_NAME "Android")
