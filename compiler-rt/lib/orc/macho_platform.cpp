//===- macho_platform.cpp -------------------------------------------------===//
//
// Part of the LLVM Project, under the Apache License v2.0 with LLVM Exceptions.
// See https://llvm.org/LICENSE.txt for license information.
// SPDX-License-Identifier: Apache-2.0 WITH LLVM-exception
//
//===----------------------------------------------------------------------===//
//
// This file contains code required to load the rest of the MachO runtime.
//
//===----------------------------------------------------------------------===//

#include "macho_platform.h"
#include "common.h"
#include "debug.h"
#include "error.h"
#include "interval_map.h"
#include "wrapper_function_utils.h"

#include <algorithm>
#include <ios>
#include <map>
#include <mutex>
#include <sstream>
#include <string_view>
#include <unordered_map>
#include <unordered_set>
#include <vector>

#define DEBUG_TYPE "macho_platform"

using namespace __orc_rt;
using namespace __orc_rt::macho;

// Declare function tags for functions in the JIT process.
ORC_RT_JIT_DISPATCH_TAG(__orc_rt_macho_push_initializers_tag)
ORC_RT_JIT_DISPATCH_TAG(__orc_rt_macho_symbol_lookup_tag)

struct objc_image_info;
struct mach_header;

// Objective-C registration functions.
// These are weakly imported. If the Objective-C runtime has not been loaded
// then code containing Objective-C sections will generate an error.
extern "C" void
_objc_map_images(unsigned count, const char *const paths[],
                 const mach_header *const mhdrs[]) ORC_RT_WEAK_IMPORT;

extern "C" void _objc_load_image(const char *path,
                                 const mach_header *mh) ORC_RT_WEAK_IMPORT;

// Libunwind prototypes.
struct unw_dynamic_unwind_sections {
  uintptr_t dso_base;
  uintptr_t dwarf_section;
  size_t dwarf_section_length;
  uintptr_t compact_unwind_section;
  size_t compact_unwind_section_length;
};

typedef int (*unw_find_dynamic_unwind_sections)(
    uintptr_t addr, struct unw_dynamic_unwind_sections *info);

extern "C" int __unw_add_find_dynamic_unwind_sections(
    unw_find_dynamic_unwind_sections find_dynamic_unwind_sections)
    ORC_RT_WEAK_IMPORT;

extern "C" int __unw_remove_find_dynamic_unwind_sections(
    unw_find_dynamic_unwind_sections find_dynamic_unwind_sections)
    ORC_RT_WEAK_IMPORT;

namespace {

struct MachOJITDylibDepInfo {
  bool Sealed = false;
  std::vector<ExecutorAddr> DepHeaders;
};

using MachOJITDylibDepInfoMap =
    std::unordered_map<ExecutorAddr, MachOJITDylibDepInfo>;

} // anonymous namespace

namespace __orc_rt {

using SPSMachOObjectPlatformSectionsMap =
    SPSSequence<SPSTuple<SPSString, SPSExecutorAddrRange>>;

using SPSMachOJITDylibDepInfo = SPSTuple<bool, SPSSequence<SPSExecutorAddr>>;

using SPSMachOJITDylibDepInfoMap =
    SPSSequence<SPSTuple<SPSExecutorAddr, SPSMachOJITDylibDepInfo>>;

template <>
class SPSSerializationTraits<SPSMachOJITDylibDepInfo, MachOJITDylibDepInfo> {
public:
  static size_t size(const MachOJITDylibDepInfo &JDI) {
    return SPSMachOJITDylibDepInfo::AsArgList::size(JDI.Sealed, JDI.DepHeaders);
  }

  static bool serialize(SPSOutputBuffer &OB, const MachOJITDylibDepInfo &JDI) {
    return SPSMachOJITDylibDepInfo::AsArgList::serialize(OB, JDI.Sealed,
                                                         JDI.DepHeaders);
  }

  static bool deserialize(SPSInputBuffer &IB, MachOJITDylibDepInfo &JDI) {
    return SPSMachOJITDylibDepInfo::AsArgList::deserialize(IB, JDI.Sealed,
                                                           JDI.DepHeaders);
  }
};

struct UnwindSectionInfo {
  std::vector<ExecutorAddrRange> CodeRanges;
  ExecutorAddrRange DwarfSection;
  ExecutorAddrRange CompactUnwindSection;
};

using SPSUnwindSectionInfo =
    SPSTuple<SPSSequence<SPSExecutorAddrRange>, SPSExecutorAddrRange,
             SPSExecutorAddrRange>;

template <>
class SPSSerializationTraits<SPSUnwindSectionInfo, UnwindSectionInfo> {
public:
  static size_t size(const UnwindSectionInfo &USI) {
    return SPSUnwindSectionInfo::AsArgList::size(
        USI.CodeRanges, USI.DwarfSection, USI.CompactUnwindSection);
  }

  static bool serialize(SPSOutputBuffer &OB, const UnwindSectionInfo &USI) {
    return SPSUnwindSectionInfo::AsArgList::serialize(
        OB, USI.CodeRanges, USI.DwarfSection, USI.CompactUnwindSection);
  }

  static bool deserialize(SPSInputBuffer &IB, UnwindSectionInfo &USI) {
    return SPSUnwindSectionInfo::AsArgList::deserialize(
        IB, USI.CodeRanges, USI.DwarfSection, USI.CompactUnwindSection);
  }
};

} // namespace __orc_rt

namespace {
struct TLVDescriptor {
  void *(*Thunk)(TLVDescriptor *) = nullptr;
  unsigned long Key = 0;
  unsigned long DataAddress = 0;
};

class MachOPlatformRuntimeState {
private:
  struct AtExitEntry {
    void (*Func)(void *);
    void *Arg;
  };

  using AtExitsVector = std::vector<AtExitEntry>;

  /// Used to manage sections of fixed-sized metadata records (e.g. pointer
  /// sections, selector refs, etc.)
  template <typename RecordElement> class RecordSectionsTracker {
  public:
    /// Add a section to the "new" list.
    void add(span<RecordElement> Sec) { New.push_back(std::move(Sec)); }

    /// Returns true if there are new sections to process.
    bool hasNewSections() const { return !New.empty(); }

    /// Returns the number of new sections to process.
    size_t numNewSections() const { return New.size(); }

    /// Process all new sections.
    template <typename ProcessSectionFunc>
    std::enable_if_t<std::is_void_v<
        std::invoke_result_t<ProcessSectionFunc, span<RecordElement>>>>
    processNewSections(ProcessSectionFunc &&ProcessSection) {
      for (auto &Sec : New)
        ProcessSection(Sec);
      moveNewToProcessed();
    }

    /// Proces all new sections with a fallible handler.
    ///
    /// Successfully handled sections will be moved to the Processed
    /// list.
    template <typename ProcessSectionFunc>
    std::enable_if_t<
        std::is_same_v<Error, std::invoke_result_t<ProcessSectionFunc,
                                                   span<RecordElement>>>,
        Error>
    processNewSections(ProcessSectionFunc &&ProcessSection) {
      for (size_t I = 0; I != New.size(); ++I) {
        if (auto Err = ProcessSection(New[I])) {
          for (size_t J = 0; J != I; ++J)
            Processed.push_back(New[J]);
          New.erase(New.begin(), New.begin() + I);
          return Err;
        }
      }
      moveNewToProcessed();
      return Error::success();
    }

    /// Move all sections back to New for reprocessing.
    void reset() {
      moveNewToProcessed();
      New = std::move(Processed);
    }

    /// Remove the section with the given range.
    bool removeIfPresent(ExecutorAddrRange R) {
      if (removeIfPresent(New, R))
        return true;
      return removeIfPresent(Processed, R);
    }

  private:
    void moveNewToProcessed() {
      if (Processed.empty())
        Processed = std::move(New);
      else {
        Processed.reserve(Processed.size() + New.size());
        std::copy(New.begin(), New.end(), std::back_inserter(Processed));
        New.clear();
      }
    }

    bool removeIfPresent(std::vector<span<RecordElement>> &V,
                         ExecutorAddrRange R) {
      auto RI = std::find_if(
          V.rbegin(), V.rend(),
          [RS = R.toSpan<RecordElement>()](const span<RecordElement> &E) {
            return E.data() == RS.data();
          });
      if (RI != V.rend()) {
        V.erase(std::next(RI).base());
        return true;
      }
      return false;
    }

    std::vector<span<RecordElement>> Processed;
    std::vector<span<RecordElement>> New;
  };

  struct UnwindSections {
    UnwindSections(const UnwindSectionInfo &USI)
        : DwarfSection(USI.DwarfSection.toSpan<char>()),
          CompactUnwindSection(USI.CompactUnwindSection.toSpan<char>()) {}

    span<char> DwarfSection;
    span<char> CompactUnwindSection;
  };

  using UnwindSectionsMap =
      IntervalMap<char *, UnwindSections, IntervalCoalescing::Disabled>;

  struct JITDylibState {
    std::string Name;
    void *Header = nullptr;
    bool Sealed = false;
    size_t LinkedAgainstRefCount = 0;
    size_t DlRefCount = 0;
    std::vector<JITDylibState *> Deps;
    AtExitsVector AtExits;
    const objc_image_info *ObjCImageInfo = nullptr;
    std::unordered_map<void *, std::vector<char>> DataSectionContent;
    std::unordered_map<void *, size_t> ZeroInitRanges;
    UnwindSectionsMap UnwindSections;
    RecordSectionsTracker<void (*)()> ModInitsSections;
    RecordSectionsTracker<char> ObjCRuntimeRegistrationObjects;

    bool referenced() const {
      return LinkedAgainstRefCount != 0 || DlRefCount != 0;
    }
  };

public:
  static Error create();
  static MachOPlatformRuntimeState &get();
  static Error destroy();

  MachOPlatformRuntimeState() = default;

  // Delete copy and move constructors.
  MachOPlatformRuntimeState(const MachOPlatformRuntimeState &) = delete;
  MachOPlatformRuntimeState &
  operator=(const MachOPlatformRuntimeState &) = delete;
  MachOPlatformRuntimeState(MachOPlatformRuntimeState &&) = delete;
  MachOPlatformRuntimeState &operator=(MachOPlatformRuntimeState &&) = delete;

  Error initialize();
  Error shutdown();

  Error registerJITDylib(std::string Name, void *Header);
  Error deregisterJITDylib(void *Header);
  Error registerThreadDataSection(span<const char> ThreadDataSection);
  Error deregisterThreadDataSection(span<const char> ThreadDataSection);
  Error registerObjectPlatformSections(
      ExecutorAddr HeaderAddr, std::optional<UnwindSectionInfo> UnwindSections,
      std::vector<std::pair<std::string_view, ExecutorAddrRange>> Secs);
  Error deregisterObjectPlatformSections(
      ExecutorAddr HeaderAddr, std::optional<UnwindSectionInfo> UnwindSections,
      std::vector<std::pair<std::string_view, ExecutorAddrRange>> Secs);

  const char *dlerror();
  void *dlopen(std::string_view Name, int Mode);
  int dlclose(void *DSOHandle);
  void *dlsym(void *DSOHandle, std::string_view Symbol);

  int registerAtExit(void (*F)(void *), void *Arg, void *DSOHandle);
  void runAtExits(std::unique_lock<std::mutex> &JDStatesLock,
                  JITDylibState &JDS);
  void runAtExits(void *DSOHandle);

  /// Returns the base address of the section containing ThreadData.
  Expected<std::pair<const char *, size_t>>
  getThreadDataSectionFor(const char *ThreadData);

private:
  JITDylibState *getJITDylibStateByHeader(void *DSOHandle);
  JITDylibState *getJITDylibStateByName(std::string_view Path);

  Expected<ExecutorAddr> lookupSymbolInJITDylib(void *DSOHandle,
                                                std::string_view Symbol);

  bool lookupUnwindSections(void *Addr, unw_dynamic_unwind_sections &Info);

  static int findDynamicUnwindSections(uintptr_t addr,
                                       unw_dynamic_unwind_sections *info);
  static Error registerEHFrames(span<const char> EHFrameSection);
  static Error deregisterEHFrames(span<const char> EHFrameSection);

  static Error registerObjCRegistrationObjects(JITDylibState &JDS);
  static Error runModInits(std::unique_lock<std::mutex> &JDStatesLock,
                           JITDylibState &JDS);

  Expected<void *> dlopenImpl(std::string_view Path, int Mode);
  Error dlopenFull(std::unique_lock<std::mutex> &JDStatesLock,
                   JITDylibState &JDS);
  Error dlopenInitialize(std::unique_lock<std::mutex> &JDStatesLock,
                         JITDylibState &JDS, MachOJITDylibDepInfoMap &DepInfo);

  Error dlcloseImpl(void *DSOHandle);
  Error dlcloseDeinitialize(std::unique_lock<std::mutex> &JDStatesLock,
                            JITDylibState &JDS);

  static MachOPlatformRuntimeState *MOPS;

  bool UseCallbackStyleUnwindInfo = false;

  // FIXME: Move to thread-state.
  std::string DLFcnError;

  // APIMutex guards against concurrent entry into key "dyld" API functions
  // (e.g. dlopen, dlclose).
  std::recursive_mutex DyldAPIMutex;

  // JDStatesMutex guards the data structures that hold JITDylib state.
  std::mutex JDStatesMutex;
  std::unordered_map<void *, JITDylibState> JDStates;
  std::unordered_map<std::string_view, void *> JDNameToHeader;

  // ThreadDataSectionsMutex guards thread local data section state.
  std::mutex ThreadDataSectionsMutex;
  std::map<const char *, size_t> ThreadDataSections;
};

MachOPlatformRuntimeState *MachOPlatformRuntimeState::MOPS = nullptr;

Error MachOPlatformRuntimeState::create() {
  assert(!MOPS && "MachOPlatformRuntimeState should be null");
  MOPS = new MachOPlatformRuntimeState();
  return MOPS->initialize();
}

MachOPlatformRuntimeState &MachOPlatformRuntimeState::get() {
  assert(MOPS && "MachOPlatformRuntimeState not initialized");
  return *MOPS;
}

Error MachOPlatformRuntimeState::destroy() {
  assert(MOPS && "MachOPlatformRuntimeState not initialized");
  auto Err = MOPS->shutdown();
  delete MOPS;
  return Err;
}

Error MachOPlatformRuntimeState::initialize() {
  UseCallbackStyleUnwindInfo = __unw_add_find_dynamic_unwind_sections &&
                               __unw_remove_find_dynamic_unwind_sections;
  if (UseCallbackStyleUnwindInfo) {
    ORC_RT_DEBUG({
      printdbg("__unw_add/remove_find_dynamic_unwind_sections available."
               " Using callback-based frame info lookup.\n");
    });
    if (__unw_add_find_dynamic_unwind_sections(&findDynamicUnwindSections))
      return make_error<StringError>(
          "Could not register findDynamicUnwindSections");
  } else {
    ORC_RT_DEBUG({
      printdbg("__unw_add/remove_find_dynamic_unwind_sections not available."
               " Using classic frame info registration.\n");
    });
  }
  return Error::success();
}

Error MachOPlatformRuntimeState::shutdown() {
  if (UseCallbackStyleUnwindInfo) {
    if (__unw_remove_find_dynamic_unwind_sections(&findDynamicUnwindSections)) {
      ORC_RT_DEBUG(
          { printdbg("__unw_remove_find_dynamic_unwind_sections failed.\n"); });
    }
  }
  return Error::success();
}

Error MachOPlatformRuntimeState::registerJITDylib(std::string Name,
                                                  void *Header) {
  ORC_RT_DEBUG({
    printdbg("Registering JITDylib %s: Header = %p\n", Name.c_str(), Header);
  });
  std::lock_guard<std::mutex> Lock(JDStatesMutex);
  if (JDStates.count(Header)) {
    std::ostringstream ErrStream;
    ErrStream << "Duplicate JITDylib registration for header " << Header
              << " (name = " << Name << ")";
    return make_error<StringError>(ErrStream.str());
  }
  if (JDNameToHeader.count(Name)) {
    std::ostringstream ErrStream;
    ErrStream << "Duplicate JITDylib registration for header " << Header
              << " (header = " << Header << ")";
    return make_error<StringError>(ErrStream.str());
  }

  auto &JDS = JDStates[Header];
  JDS.Name = std::move(Name);
  JDS.Header = Header;
  JDNameToHeader[JDS.Name] = Header;
  return Error::success();
}

Error MachOPlatformRuntimeState::deregisterJITDylib(void *Header) {
  std::lock_guard<std::mutex> Lock(JDStatesMutex);
  auto I = JDStates.find(Header);
  if (I == JDStates.end()) {
    std::ostringstream ErrStream;
    ErrStream << "Attempted to deregister unrecognized header " << Header;
    return make_error<StringError>(ErrStream.str());
  }

  // Remove std::string construction once we can use C++20.
  auto J = JDNameToHeader.find(
      std::string(I->second.Name.data(), I->second.Name.size()));
  assert(J != JDNameToHeader.end() &&
         "Missing JDNameToHeader entry for JITDylib");

  ORC_RT_DEBUG({
    printdbg("Deregistering JITDylib %s: Header = %p\n", I->second.Name.c_str(),
             Header);
  });

  JDNameToHeader.erase(J);
  JDStates.erase(I);
  return Error::success();
}

Error MachOPlatformRuntimeState::registerThreadDataSection(
    span<const char> ThreadDataSection) {
  std::lock_guard<std::mutex> Lock(ThreadDataSectionsMutex);
  auto I = ThreadDataSections.upper_bound(ThreadDataSection.data());
  if (I != ThreadDataSections.begin()) {
    auto J = std::prev(I);
    if (J->first + J->second > ThreadDataSection.data())
      return make_error<StringError>("Overlapping __thread_data sections");
  }
  ThreadDataSections.insert(
      I, std::make_pair(ThreadDataSection.data(), ThreadDataSection.size()));
  return Error::success();
}

Error MachOPlatformRuntimeState::deregisterThreadDataSection(
    span<const char> ThreadDataSection) {
  std::lock_guard<std::mutex> Lock(ThreadDataSectionsMutex);
  auto I = ThreadDataSections.find(ThreadDataSection.data());
  if (I == ThreadDataSections.end())
    return make_error<StringError>("Attempt to deregister unknown thread data "
                                   "section");
  ThreadDataSections.erase(I);
  return Error::success();
}

Error MachOPlatformRuntimeState::registerObjectPlatformSections(
    ExecutorAddr HeaderAddr, std::optional<UnwindSectionInfo> UnwindInfo,
    std::vector<std::pair<std::string_view, ExecutorAddrRange>> Secs) {

  // FIXME: Reject platform section registration after the JITDylib is
  // sealed?

  ORC_RT_DEBUG({
    printdbg("MachOPlatform: Registering object sections for %p.\n",
             HeaderAddr.toPtr<void *>());
  });

  std::lock_guard<std::mutex> Lock(JDStatesMutex);
  auto *JDS = getJITDylibStateByHeader(HeaderAddr.toPtr<void *>());
  if (!JDS) {
    std::ostringstream ErrStream;
    ErrStream << "Could not register object platform sections for "
                 "unrecognized header "
              << HeaderAddr.toPtr<void *>();
    return make_error<StringError>(ErrStream.str());
  }

  if (UnwindInfo && UseCallbackStyleUnwindInfo) {
    ORC_RT_DEBUG({
      printdbg("  Registering new-style unwind info for:\n"
               "    DWARF: %p -- %p\n"
               "    Compact-unwind: %p -- %p\n"
               "  for:\n",
               UnwindInfo->DwarfSection.Start.toPtr<void *>(),
               UnwindInfo->DwarfSection.End.toPtr<void *>(),
               UnwindInfo->CompactUnwindSection.Start.toPtr<void *>(),
               UnwindInfo->CompactUnwindSection.End.toPtr<void *>());
    });
    for (auto &CodeRange : UnwindInfo->CodeRanges) {
      JDS->UnwindSections.insert(CodeRange.Start.toPtr<char *>(),
                                 CodeRange.End.toPtr<char *>(), *UnwindInfo);
      ORC_RT_DEBUG({
        printdbg("    [ %p -- %p ]\n", CodeRange.Start.toPtr<void *>(),
                 CodeRange.End.toPtr<void *>());
      });
    }
  }

  for (auto &KV : Secs) {
    // FIXME: Validate section ranges?
    if (KV.first == "__TEXT,__eh_frame") {
      if (!UseCallbackStyleUnwindInfo) {
        // Use classic libunwind registration.
        if (auto Err = registerEHFrames(KV.second.toSpan<const char>()))
          return Err;
      }
    } else if (KV.first == "__DATA,__data") {
      assert(!JDS->DataSectionContent.count(KV.second.Start.toPtr<char *>()) &&
             "Address already registered.");
      auto S = KV.second.toSpan<char>();
      JDS->DataSectionContent[KV.second.Start.toPtr<char *>()] =
          std::vector<char>(S.begin(), S.end());
    } else if (KV.first == "__DATA,__common") {
      JDS->ZeroInitRanges[KV.second.Start.toPtr<char *>()] = KV.second.size();
    } else if (KV.first == "__DATA,__thread_data") {
      if (auto Err = registerThreadDataSection(KV.second.toSpan<const char>()))
        return Err;
    } else if (KV.first == "__llvm_jitlink_ObjCRuntimeRegistrationObject")
      JDS->ObjCRuntimeRegistrationObjects.add(KV.second.toSpan<char>());
    else if (KV.first == "__DATA,__mod_init_func")
      JDS->ModInitsSections.add(KV.second.toSpan<void (*)()>());
    else {
      // Should this be a warning instead?
      return make_error<StringError>(
          "Encountered unexpected section " +
          std::string(KV.first.data(), KV.first.size()) +
          " while registering object platform sections");
    }
  }

  return Error::success();
}

Error MachOPlatformRuntimeState::deregisterObjectPlatformSections(
    ExecutorAddr HeaderAddr, std::optional<UnwindSectionInfo> UnwindInfo,
    std::vector<std::pair<std::string_view, ExecutorAddrRange>> Secs) {
  // TODO: Make this more efficient? (maybe unnecessary if removal is rare?)
  // TODO: Add a JITDylib prepare-for-teardown operation that clears all
  //       registered sections, causing this function to take the fast-path.
  ORC_RT_DEBUG({
    printdbg("MachOPlatform: Registering object sections for %p.\n",
             HeaderAddr.toPtr<void *>());
  });

  std::lock_guard<std::mutex> Lock(JDStatesMutex);
  auto *JDS = getJITDylibStateByHeader(HeaderAddr.toPtr<void *>());
  if (!JDS) {
    std::ostringstream ErrStream;
    ErrStream << "Could not register object platform sections for unrecognized "
                 "header "
              << HeaderAddr.toPtr<void *>();
    return make_error<StringError>(ErrStream.str());
  }

  // FIXME: Implement faster-path by returning immediately if JDS is being
  // torn down entirely?

  // TODO: Make library permanent (i.e. not able to be dlclosed) if it contains
  // any Swift or ObjC. Once this happens we can clear (and no longer record)
  // data section content, as the library could never be re-initialized.

  if (UnwindInfo && UseCallbackStyleUnwindInfo) {
    ORC_RT_DEBUG({
      printdbg("  Deregistering new-style unwind info for:\n"
               "    DWARF: %p -- %p\n"
               "    Compact-unwind: %p -- %p\n"
               "  for:\n",
               UnwindInfo->DwarfSection.Start.toPtr<void *>(),
               UnwindInfo->DwarfSection.End.toPtr<void *>(),
               UnwindInfo->CompactUnwindSection.Start.toPtr<void *>(),
               UnwindInfo->CompactUnwindSection.End.toPtr<void *>());
    });
    for (auto &CodeRange : UnwindInfo->CodeRanges) {
      JDS->UnwindSections.erase(CodeRange.Start.toPtr<char *>(),
                                CodeRange.End.toPtr<char *>());
      ORC_RT_DEBUG({
        printdbg("    [ %p -- %p ]\n", CodeRange.Start.toPtr<void *>(),
                 CodeRange.End.toPtr<void *>());
      });
    }
  }

  for (auto &KV : Secs) {
    // FIXME: Validate section ranges?
    if (KV.first == "__TEXT,__eh_frame") {
      if (!UseCallbackStyleUnwindInfo) {
        // Use classic libunwind registration.
        if (auto Err = deregisterEHFrames(KV.second.toSpan<const char>()))
          return Err;
      }
    } else if (KV.first == "__DATA,__data") {
      JDS->DataSectionContent.erase(KV.second.Start.toPtr<char *>());
    } else if (KV.first == "__DATA,__common") {
      JDS->ZeroInitRanges.erase(KV.second.Start.toPtr<char *>());
    } else if (KV.first == "__DATA,__thread_data") {
      if (auto Err =
              deregisterThreadDataSection(KV.second.toSpan<const char>()))
        return Err;
    } else if (KV.first == "__llvm_jitlink_ObjCRuntimeRegistrationObject")
      JDS->ObjCRuntimeRegistrationObjects.removeIfPresent(KV.second);
    else if (KV.first == "__DATA,__mod_init_func")
      JDS->ModInitsSections.removeIfPresent(KV.second);
    else {
      // Should this be a warning instead?
      return make_error<StringError>(
          "Encountered unexpected section " +
          std::string(KV.first.data(), KV.first.size()) +
          " while deregistering object platform sections");
    }
  }
  return Error::success();
}

const char *MachOPlatformRuntimeState::dlerror() { return DLFcnError.c_str(); }

void *MachOPlatformRuntimeState::dlopen(std::string_view Path, int Mode) {
  ORC_RT_DEBUG({
    std::string S(Path.data(), Path.size());
    printdbg("MachOPlatform::dlopen(\"%s\")\n", S.c_str());
  });
  std::lock_guard<std::recursive_mutex> Lock(DyldAPIMutex);
  if (auto H = dlopenImpl(Path, Mode))
    return *H;
  else {
    // FIXME: Make dlerror thread safe.
    DLFcnError = toString(H.takeError());
    return nullptr;
  }
}

int MachOPlatformRuntimeState::dlclose(void *DSOHandle) {
  ORC_RT_DEBUG({
    auto *JDS = getJITDylibStateByHeader(DSOHandle);
    std::string DylibName;
    if (JDS) {
      std::string S;
      printdbg("MachOPlatform::dlclose(%p) (%s)\n", DSOHandle, S.c_str());
    } else
      printdbg("MachOPlatform::dlclose(%p) (%s)\n", DSOHandle,
               "invalid handle");
  });
  std::lock_guard<std::recursive_mutex> Lock(DyldAPIMutex);
  if (auto Err = dlcloseImpl(DSOHandle)) {
    // FIXME: Make dlerror thread safe.
    DLFcnError = toString(std::move(Err));
    return -1;
  }
  return 0;
}

void *MachOPlatformRuntimeState::dlsym(void *DSOHandle,
                                       std::string_view Symbol) {
  auto Addr = lookupSymbolInJITDylib(DSOHandle, Symbol);
  if (!Addr) {
    DLFcnError = toString(Addr.takeError());
    return 0;
  }

  return Addr->toPtr<void *>();
}

int MachOPlatformRuntimeState::registerAtExit(void (*F)(void *), void *Arg,
                                              void *DSOHandle) {
  // FIXME: Handle out-of-memory errors, returning -1 if OOM.
  std::lock_guard<std::mutex> Lock(JDStatesMutex);
  auto *JDS = getJITDylibStateByHeader(DSOHandle);
  if (!JDS) {
    ORC_RT_DEBUG({
      printdbg("MachOPlatformRuntimeState::registerAtExit called with "
               "unrecognized dso handle %p\n",
               DSOHandle);
    });
    return -1;
  }
  JDS->AtExits.push_back({F, Arg});
  return 0;
}

void MachOPlatformRuntimeState::runAtExits(
    std::unique_lock<std::mutex> &JDStatesLock, JITDylibState &JDS) {
  auto AtExits = std::move(JDS.AtExits);

  // Unlock while running atexits, as they may trigger operations that modify
  // JDStates.
  JDStatesLock.unlock();
  while (!AtExits.empty()) {
    auto &AE = AtExits.back();
    AE.Func(AE.Arg);
    AtExits.pop_back();
  }
  JDStatesLock.lock();
}

void MachOPlatformRuntimeState::runAtExits(void *DSOHandle) {
  std::unique_lock<std::mutex> Lock(JDStatesMutex);
  auto *JDS = getJITDylibStateByHeader(DSOHandle);
  ORC_RT_DEBUG({
    printdbg("MachOPlatformRuntimeState::runAtExits called on unrecognized "
             "dso_handle %p\n",
             DSOHandle);
  });
  if (JDS)
    runAtExits(Lock, *JDS);
}

Expected<std::pair<const char *, size_t>>
MachOPlatformRuntimeState::getThreadDataSectionFor(const char *ThreadData) {
  std::lock_guard<std::mutex> Lock(ThreadDataSectionsMutex);
  auto I = ThreadDataSections.upper_bound(ThreadData);
  // Check that we have a valid entry covering this address.
  if (I == ThreadDataSections.begin())
    return make_error<StringError>("No thread local data section for key");
  I = std::prev(I);
  if (ThreadData >= I->first + I->second)
    return make_error<StringError>("No thread local data section for key");
  return *I;
}

MachOPlatformRuntimeState::JITDylibState *
MachOPlatformRuntimeState::getJITDylibStateByHeader(void *DSOHandle) {
  auto I = JDStates.find(DSOHandle);
  if (I == JDStates.end()) {
    I = JDStates.insert(std::make_pair(DSOHandle, JITDylibState())).first;
    I->second.Header = DSOHandle;
  }
  return &I->second;
}

MachOPlatformRuntimeState::JITDylibState *
MachOPlatformRuntimeState::getJITDylibStateByName(std::string_view Name) {
  // FIXME: Avoid creating string once we have C++20.
  auto I = JDNameToHeader.find(std::string(Name.data(), Name.size()));
  if (I != JDNameToHeader.end())
    return getJITDylibStateByHeader(I->second);
  return nullptr;
}

Expected<ExecutorAddr>
MachOPlatformRuntimeState::lookupSymbolInJITDylib(void *DSOHandle,
                                                  std::string_view Sym) {
  Expected<ExecutorAddr> Result((ExecutorAddr()));
  if (auto Err = WrapperFunction<SPSExpected<SPSExecutorAddr>(
          SPSExecutorAddr, SPSString)>::call(&__orc_rt_macho_symbol_lookup_tag,
                                             Result,
                                             ExecutorAddr::fromPtr(DSOHandle),
                                             Sym))
    return std::move(Err);
  return Result;
}

// eh-frame registration functions.
// We expect these to be available for all processes.
extern "C" void __register_frame(const void *);
extern "C" void __deregister_frame(const void *);

template <typename HandleFDEFn>
void walkEHFrameSection(span<const char> EHFrameSection,
                        HandleFDEFn HandleFDE) {
  const char *CurCFIRecord = EHFrameSection.data();
  uint64_t Size = *reinterpret_cast<const uint32_t *>(CurCFIRecord);

  while (CurCFIRecord != EHFrameSection.end() && Size != 0) {
    const char *OffsetField = CurCFIRecord + (Size == 0xffffffff ? 12 : 4);
    if (Size == 0xffffffff)
      Size = *reinterpret_cast<const uint64_t *>(CurCFIRecord + 4) + 12;
    else
      Size += 4;
    uint32_t Offset = *reinterpret_cast<const uint32_t *>(OffsetField);

    if (Offset != 0)
      HandleFDE(CurCFIRecord);

    CurCFIRecord += Size;
    Size = *reinterpret_cast<const uint32_t *>(CurCFIRecord);
  }
}

bool MachOPlatformRuntimeState::lookupUnwindSections(
    void *Addr, unw_dynamic_unwind_sections &Info) {
  ORC_RT_DEBUG(
      { printdbg("Tried to lookup unwind-info via new lookup call.\n"); });
  std::lock_guard<std::mutex> Lock(JDStatesMutex);
  for (auto &KV : JDStates) {
    auto &JD = KV.second;
    auto I = JD.UnwindSections.find(reinterpret_cast<char *>(Addr));
    if (I != JD.UnwindSections.end()) {
      Info.dso_base = reinterpret_cast<uintptr_t>(JD.Header);
      Info.dwarf_section =
          reinterpret_cast<uintptr_t>(I->second.DwarfSection.data());
      Info.dwarf_section_length = I->second.DwarfSection.size();
      Info.compact_unwind_section =
          reinterpret_cast<uintptr_t>(I->second.CompactUnwindSection.data());
      Info.compact_unwind_section_length =
          I->second.CompactUnwindSection.size();
      return true;
    }
  }
  return false;
}

int MachOPlatformRuntimeState::findDynamicUnwindSections(
    uintptr_t addr, unw_dynamic_unwind_sections *info) {
  if (!info)
    return 0;
  return MachOPlatformRuntimeState::get().lookupUnwindSections((void *)addr,
                                                               *info);
}

Error MachOPlatformRuntimeState::registerEHFrames(
    span<const char> EHFrameSection) {
  walkEHFrameSection(EHFrameSection, __register_frame);
  return Error::success();
}

Error MachOPlatformRuntimeState::deregisterEHFrames(
    span<const char> EHFrameSection) {
  walkEHFrameSection(EHFrameSection, __deregister_frame);
  return Error::success();
}

Error MachOPlatformRuntimeState::registerObjCRegistrationObjects(
    JITDylibState &JDS) {
<<<<<<< HEAD
=======
  ORC_RT_DEBUG(printdbg("Registering Objective-C / Swift metadata.\n"));

>>>>>>> 16592a3e
  if (!_objc_map_images || !_objc_load_image)
    return make_error<StringError>(
        "Could not register Objective-C / Swift metadata: _objc_map_images / "
        "_objc_load_image not found");

  std::vector<char *> RegObjBases;
  JDS.ObjCRuntimeRegistrationObjects.processNewSections(
      [&](span<char> RegObj) { RegObjBases.push_back(RegObj.data()); });

  std::vector<char *> Paths;
  Paths.resize(RegObjBases.size());
  _objc_map_images(RegObjBases.size(), Paths.data(),
                   reinterpret_cast<mach_header **>(RegObjBases.data()));

  for (void *RegObjBase : RegObjBases)
    _objc_load_image(nullptr, reinterpret_cast<mach_header *>(RegObjBase));

  return Error::success();
}

Error MachOPlatformRuntimeState::runModInits(
    std::unique_lock<std::mutex> &JDStatesLock, JITDylibState &JDS) {
  std::vector<span<void (*)()>> InitSections;
  InitSections.reserve(JDS.ModInitsSections.numNewSections());

  // Copy initializer sections: If the JITDylib is unsealed then the
  // initializers could reach back into the JIT and cause more initializers to
  // be added.
  // FIXME: Skip unlock and run in-place on sealed JITDylibs?
  JDS.ModInitsSections.processNewSections(
      [&](span<void (*)()> Inits) { InitSections.push_back(Inits); });

  JDStatesLock.unlock();
  for (auto InitSec : InitSections)
    for (auto *Init : InitSec)
      Init();
  JDStatesLock.lock();

  return Error::success();
}

Expected<void *> MachOPlatformRuntimeState::dlopenImpl(std::string_view Path,
                                                       int Mode) {
  std::unique_lock<std::mutex> Lock(JDStatesMutex);

  // Try to find JITDylib state by name.
  auto *JDS = getJITDylibStateByName(Path);

  if (!JDS)
    return make_error<StringError>("No registered JTIDylib for path " +
                                   std::string(Path.data(), Path.size()));

  // If this JITDylib is unsealed, or this is the first dlopen then run
  // full dlopen path (update deps, push and run initializers, update ref
  // counts on all JITDylibs in the dep tree).
  if (!JDS->referenced() || !JDS->Sealed) {
    if (auto Err = dlopenFull(Lock, *JDS))
      return std::move(Err);
  }

  // Bump the ref-count on this dylib.
  ++JDS->DlRefCount;

  // Return the header address.
  return JDS->Header;
}

Error MachOPlatformRuntimeState::dlopenFull(
    std::unique_lock<std::mutex> &JDStatesLock, JITDylibState &JDS) {
  // Call back to the JIT to push the initializers.
  Expected<MachOJITDylibDepInfoMap> DepInfo((MachOJITDylibDepInfoMap()));
  // Unlock so that we can accept the initializer update.
  JDStatesLock.unlock();
  if (auto Err = WrapperFunction<SPSExpected<SPSMachOJITDylibDepInfoMap>(
          SPSExecutorAddr)>::call(&__orc_rt_macho_push_initializers_tag,
                                  DepInfo, ExecutorAddr::fromPtr(JDS.Header)))
    return Err;
  JDStatesLock.lock();

  if (!DepInfo)
    return DepInfo.takeError();

  if (auto Err = dlopenInitialize(JDStatesLock, JDS, *DepInfo))
    return Err;

  if (!DepInfo->empty()) {
    ORC_RT_DEBUG({
      printdbg("Unrecognized dep-info key headers in dlopen of %s\n",
               JDS.Name.c_str());
    });
    std::ostringstream ErrStream;
    ErrStream << "Encountered unrecognized dep-info key headers "
                 "while processing dlopen of "
              << JDS.Name;
    return make_error<StringError>(ErrStream.str());
  }

  return Error::success();
}

Error MachOPlatformRuntimeState::dlopenInitialize(
    std::unique_lock<std::mutex> &JDStatesLock, JITDylibState &JDS,
    MachOJITDylibDepInfoMap &DepInfo) {
  ORC_RT_DEBUG({
    printdbg("MachOPlatformRuntimeState::dlopenInitialize(\"%s\")\n",
             JDS.Name.c_str());
  });

  // If the header is not present in the dep map then assume that we
  // already processed it earlier in the dlopenInitialize traversal and
  // return.
  // TODO: Keep a visited set instead so that we can error out on missing
  //       entries?
  auto I = DepInfo.find(ExecutorAddr::fromPtr(JDS.Header));
  if (I == DepInfo.end())
    return Error::success();

  auto DI = std::move(I->second);
  DepInfo.erase(I);

  // We don't need to re-initialize sealed JITDylibs that have already been
  // initialized. Just check that their dep-map entry is empty as expected.
  if (JDS.Sealed) {
    if (!DI.DepHeaders.empty()) {
      std::ostringstream ErrStream;
      ErrStream << "Sealed JITDylib " << JDS.Header
                << " already has registered dependencies";
      return make_error<StringError>(ErrStream.str());
    }
    if (JDS.referenced())
      return Error::success();
  } else
    JDS.Sealed = DI.Sealed;

  // This is an unsealed or newly sealed JITDylib. Run initializers.
  std::vector<JITDylibState *> OldDeps;
  std::swap(JDS.Deps, OldDeps);
  JDS.Deps.reserve(DI.DepHeaders.size());
  for (auto DepHeaderAddr : DI.DepHeaders) {
    auto *DepJDS = getJITDylibStateByHeader(DepHeaderAddr.toPtr<void *>());
    if (!DepJDS) {
      std::ostringstream ErrStream;
      ErrStream << "Encountered unrecognized dep header "
                << DepHeaderAddr.toPtr<void *>() << " while initializing "
                << JDS.Name;
      return make_error<StringError>(ErrStream.str());
    }
    ++DepJDS->LinkedAgainstRefCount;
    if (auto Err = dlopenInitialize(JDStatesLock, *DepJDS, DepInfo))
      return Err;
  }

  // Initialize this JITDylib.
  if (auto Err = registerObjCRegistrationObjects(JDS))
    return Err;
  if (auto Err = runModInits(JDStatesLock, JDS))
    return Err;

  // Decrement old deps.
  // FIXME: We should probably continue and just report deinitialize errors
  // here.
  for (auto *DepJDS : OldDeps) {
    --DepJDS->LinkedAgainstRefCount;
    if (!DepJDS->referenced())
      if (auto Err = dlcloseDeinitialize(JDStatesLock, *DepJDS))
        return Err;
  }

  return Error::success();
}

Error MachOPlatformRuntimeState::dlcloseImpl(void *DSOHandle) {
  std::unique_lock<std::mutex> Lock(JDStatesMutex);

  // Try to find JITDylib state by header.
  auto *JDS = getJITDylibStateByHeader(DSOHandle);

  if (!JDS) {
    std::ostringstream ErrStream;
    ErrStream << "No registered JITDylib for " << DSOHandle;
    return make_error<StringError>(ErrStream.str());
  }

  // Bump the ref-count.
  --JDS->DlRefCount;

  if (!JDS->referenced())
    return dlcloseDeinitialize(Lock, *JDS);

  return Error::success();
}

Error MachOPlatformRuntimeState::dlcloseDeinitialize(
    std::unique_lock<std::mutex> &JDStatesLock, JITDylibState &JDS) {

  ORC_RT_DEBUG({
    printdbg("MachOPlatformRuntimeState::dlcloseDeinitialize(\"%s\")\n",
             JDS.Name.c_str());
  });

  runAtExits(JDStatesLock, JDS);

  // Reset mod-inits
  JDS.ModInitsSections.reset();

  // Reset data section contents.
  for (auto &KV : JDS.DataSectionContent)
    memcpy(KV.first, KV.second.data(), KV.second.size());
  for (auto &KV : JDS.ZeroInitRanges)
    memset(KV.first, 0, KV.second);

  // Deinitialize any dependencies.
  for (auto *DepJDS : JDS.Deps) {
    --DepJDS->LinkedAgainstRefCount;
    if (!DepJDS->referenced())
      if (auto Err = dlcloseDeinitialize(JDStatesLock, *DepJDS))
        return Err;
  }

  return Error::success();
}

class MachOPlatformRuntimeTLVManager {
public:
  void *getInstance(const char *ThreadData);

private:
  std::unordered_map<const char *, char *> Instances;
  std::unordered_map<const char *, std::unique_ptr<char[]>> AllocatedSections;
};

void *MachOPlatformRuntimeTLVManager::getInstance(const char *ThreadData) {
  auto I = Instances.find(ThreadData);
  if (I != Instances.end())
    return I->second;

  auto TDS =
      MachOPlatformRuntimeState::get().getThreadDataSectionFor(ThreadData);
  if (!TDS) {
    __orc_rt_log_error(toString(TDS.takeError()).c_str());
    return nullptr;
  }

  auto &Allocated = AllocatedSections[TDS->first];
  if (!Allocated) {
    Allocated = std::make_unique<char[]>(TDS->second);
    memcpy(Allocated.get(), TDS->first, TDS->second);
  }

  size_t ThreadDataDelta = ThreadData - TDS->first;
  assert(ThreadDataDelta <= TDS->second && "ThreadData outside section bounds");

  char *Instance = Allocated.get() + ThreadDataDelta;
  Instances[ThreadData] = Instance;
  return Instance;
}

void destroyMachOTLVMgr(void *MachOTLVMgr) {
  delete static_cast<MachOPlatformRuntimeTLVManager *>(MachOTLVMgr);
}

Error runWrapperFunctionCalls(std::vector<WrapperFunctionCall> WFCs) {
  for (auto &WFC : WFCs)
    if (auto Err = WFC.runWithSPSRet<void>())
      return Err;
  return Error::success();
}

} // end anonymous namespace

//------------------------------------------------------------------------------
//                             JIT entry points
//------------------------------------------------------------------------------

ORC_RT_INTERFACE orc_rt_CWrapperFunctionResult
__orc_rt_macho_platform_bootstrap(char *ArgData, size_t ArgSize) {
  return WrapperFunction<SPSError()>::handle(
             ArgData, ArgSize,
             []() { return MachOPlatformRuntimeState::create(); })
      .release();
}

ORC_RT_INTERFACE orc_rt_CWrapperFunctionResult
__orc_rt_macho_platform_shutdown(char *ArgData, size_t ArgSize) {
  return WrapperFunction<SPSError()>::handle(
             ArgData, ArgSize,
             []() { return MachOPlatformRuntimeState::destroy(); })
      .release();
}

ORC_RT_INTERFACE orc_rt_CWrapperFunctionResult
__orc_rt_macho_register_jitdylib(char *ArgData, size_t ArgSize) {
  return WrapperFunction<SPSError(SPSString, SPSExecutorAddr)>::handle(
             ArgData, ArgSize,
             [](std::string &Name, ExecutorAddr HeaderAddr) {
               return MachOPlatformRuntimeState::get().registerJITDylib(
                   std::move(Name), HeaderAddr.toPtr<void *>());
             })
      .release();
}

ORC_RT_INTERFACE orc_rt_CWrapperFunctionResult
__orc_rt_macho_deregister_jitdylib(char *ArgData, size_t ArgSize) {
  return WrapperFunction<SPSError(SPSExecutorAddr)>::handle(
             ArgData, ArgSize,
             [](ExecutorAddr HeaderAddr) {
               return MachOPlatformRuntimeState::get().deregisterJITDylib(
                   HeaderAddr.toPtr<void *>());
             })
      .release();
}

ORC_RT_INTERFACE orc_rt_CWrapperFunctionResult
__orc_rt_macho_register_object_platform_sections(char *ArgData,
                                                 size_t ArgSize) {
  return WrapperFunction<SPSError(SPSExecutorAddr,
                                  SPSOptional<SPSUnwindSectionInfo>,
                                  SPSMachOObjectPlatformSectionsMap)>::
      handle(ArgData, ArgSize,
             [](ExecutorAddr HeaderAddr, std::optional<UnwindSectionInfo> USI,
                std::vector<std::pair<std::string_view, ExecutorAddrRange>>
                    &Secs) {
               return MachOPlatformRuntimeState::get()
                   .registerObjectPlatformSections(HeaderAddr, std::move(USI),
                                                   std::move(Secs));
             })
          .release();
}

ORC_RT_INTERFACE orc_rt_CWrapperFunctionResult
__orc_rt_macho_deregister_object_platform_sections(char *ArgData,
                                                   size_t ArgSize) {
  return WrapperFunction<SPSError(SPSExecutorAddr,
                                  SPSOptional<SPSUnwindSectionInfo>,
                                  SPSMachOObjectPlatformSectionsMap)>::
      handle(ArgData, ArgSize,
             [](ExecutorAddr HeaderAddr, std::optional<UnwindSectionInfo> USI,
                std::vector<std::pair<std::string_view, ExecutorAddrRange>>
                    &Secs) {
               return MachOPlatformRuntimeState::get()
                   .deregisterObjectPlatformSections(HeaderAddr, std::move(USI),
                                                     std::move(Secs));
             })
          .release();
}

ORC_RT_INTERFACE orc_rt_CWrapperFunctionResult
__orc_rt_macho_run_wrapper_function_calls(char *ArgData, size_t ArgSize) {
  return WrapperFunction<SPSError(SPSSequence<SPSWrapperFunctionCall>)>::handle(
             ArgData, ArgSize, runWrapperFunctionCalls)
      .release();
}

//------------------------------------------------------------------------------
//                            TLV support
//------------------------------------------------------------------------------

ORC_RT_INTERFACE void *__orc_rt_macho_tlv_get_addr_impl(TLVDescriptor *D) {
  auto *TLVMgr = static_cast<MachOPlatformRuntimeTLVManager *>(
      pthread_getspecific(D->Key));
  if (!TLVMgr) {
    TLVMgr = new MachOPlatformRuntimeTLVManager();
    if (pthread_setspecific(D->Key, TLVMgr)) {
      __orc_rt_log_error("Call to pthread_setspecific failed");
      return nullptr;
    }
  }

  return TLVMgr->getInstance(
      reinterpret_cast<char *>(static_cast<uintptr_t>(D->DataAddress)));
}

ORC_RT_INTERFACE orc_rt_CWrapperFunctionResult
__orc_rt_macho_create_pthread_key(char *ArgData, size_t ArgSize) {
  return WrapperFunction<SPSExpected<uint64_t>(void)>::handle(
             ArgData, ArgSize,
             []() -> Expected<uint64_t> {
               pthread_key_t Key;
               if (int Err = pthread_key_create(&Key, destroyMachOTLVMgr)) {
                 __orc_rt_log_error("Call to pthread_key_create failed");
                 return make_error<StringError>(strerror(Err));
               }
               return static_cast<uint64_t>(Key);
             })
      .release();
}

//------------------------------------------------------------------------------
//                           cxa_atexit support
//------------------------------------------------------------------------------

int __orc_rt_macho_cxa_atexit(void (*func)(void *), void *arg,
                              void *dso_handle) {
  return MachOPlatformRuntimeState::get().registerAtExit(func, arg, dso_handle);
}

void __orc_rt_macho_cxa_finalize(void *dso_handle) {
  MachOPlatformRuntimeState::get().runAtExits(dso_handle);
}

//------------------------------------------------------------------------------
//                        JIT'd dlfcn alternatives.
//------------------------------------------------------------------------------

const char *__orc_rt_macho_jit_dlerror() {
  return MachOPlatformRuntimeState::get().dlerror();
}

void *__orc_rt_macho_jit_dlopen(const char *path, int mode) {
  return MachOPlatformRuntimeState::get().dlopen(path, mode);
}

int __orc_rt_macho_jit_dlclose(void *dso_handle) {
  return MachOPlatformRuntimeState::get().dlclose(dso_handle);
}

void *__orc_rt_macho_jit_dlsym(void *dso_handle, const char *symbol) {
  return MachOPlatformRuntimeState::get().dlsym(dso_handle, symbol);
}

//------------------------------------------------------------------------------
//                             MachO Run Program
//------------------------------------------------------------------------------

ORC_RT_INTERFACE int64_t __orc_rt_macho_run_program(const char *JITDylibName,
                                                    const char *EntrySymbolName,
                                                    int argc, char *argv[]) {
  using MainTy = int (*)(int, char *[]);

  void *H = __orc_rt_macho_jit_dlopen(JITDylibName,
                                      __orc_rt::macho::ORC_RT_RTLD_LAZY);
  if (!H) {
    __orc_rt_log_error(__orc_rt_macho_jit_dlerror());
    return -1;
  }

  auto *Main =
      reinterpret_cast<MainTy>(__orc_rt_macho_jit_dlsym(H, EntrySymbolName));

  if (!Main) {
    __orc_rt_log_error(__orc_rt_macho_jit_dlerror());
    return -1;
  }

  int Result = Main(argc, argv);

  if (__orc_rt_macho_jit_dlclose(H) == -1)
    __orc_rt_log_error(__orc_rt_macho_jit_dlerror());

  return Result;
}<|MERGE_RESOLUTION|>--- conflicted
+++ resolved
@@ -859,11 +859,8 @@
 
 Error MachOPlatformRuntimeState::registerObjCRegistrationObjects(
     JITDylibState &JDS) {
-<<<<<<< HEAD
-=======
   ORC_RT_DEBUG(printdbg("Registering Objective-C / Swift metadata.\n"));
 
->>>>>>> 16592a3e
   if (!_objc_map_images || !_objc_load_image)
     return make_error<StringError>(
         "Could not register Objective-C / Swift metadata: _objc_map_images / "
