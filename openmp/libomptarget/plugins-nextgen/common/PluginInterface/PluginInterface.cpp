//===- PluginInterface.cpp - Target independent plugin device interface ---===//
//
// Part of the LLVM Project, under the Apache License v2.0 with LLVM Exceptions.
// See https://llvm.org/LICENSE.txt for license information.
// SPDX-License-Identifier: Apache-2.0 WITH LLVM-exception
//
//===----------------------------------------------------------------------===//
//
//===----------------------------------------------------------------------===//

#include "PluginInterface.h"
#include "Debug.h"
#include "Environment.h"
#include "GlobalHandler.h"
#include "JIT.h"
#include "elf_common.h"
#include "omptarget.h"
#include "omptargetplugin.h"

#ifdef OMPT_SUPPORT
#include "OmptCallback.h"
#include "omp-tools.h"
#endif

#include "llvm/Frontend/OpenMP/OMPConstants.h"
#include "llvm/Support/Error.h"
#include "llvm/Support/JSON.h"
#include "llvm/Support/MathExtras.h"
#include "llvm/Support/MemoryBuffer.h"

#include <cstdint>
#include <limits>

using namespace llvm;
using namespace omp;
using namespace target;
using namespace plugin;

GenericPluginTy *Plugin::SpecificPlugin = nullptr;

// TODO: Fix any thread safety issues for multi-threaded kernel recording.
struct RecordReplayTy {

  // Describes the state of the record replay mechanism.
  enum RRStatusTy { RRDeactivated = 0, RRRecording, RRReplaying };

private:
  // Memory pointers for recording, replaying memory.
  void *MemoryStart;
  void *MemoryPtr;
  size_t MemorySize;
  size_t TotalSize;
  GenericDeviceTy *Device;
  std::mutex AllocationLock;

  RRStatusTy Status;
  bool ReplaySaveOutput;
  bool UsedVAMap = false;
  uintptr_t MemoryOffset = 0;

  void *suggestAddress(uint64_t MaxMemoryAllocation) {
    // Get a valid pointer address for this system
    void *Addr =
        Device->allocate(1024, /* HstPtr */ nullptr, TARGET_ALLOC_DEFAULT);
    Device->free(Addr);
    // Align Address to MaxMemoryAllocation
    Addr = (void *)alignPtr((Addr), MaxMemoryAllocation);
    return Addr;
  }

  Error preAllocateVAMemory(uint64_t MaxMemoryAllocation, void *VAddr) {
    size_t ASize = MaxMemoryAllocation;

    if (!VAddr && isRecording())
      VAddr = suggestAddress(MaxMemoryAllocation);

    DP("Request %ld bytes allocated at %p\n", MaxMemoryAllocation, VAddr);

    if (auto Err = Device->memoryVAMap(&MemoryStart, VAddr, &ASize))
      return Err;

    if (isReplaying() && VAddr != MemoryStart) {
      return Plugin::error("Record-Replay cannot assign the"
                           "requested recorded address (%p, %p)",
                           VAddr, MemoryStart);
    }

    INFO(OMP_INFOTYPE_PLUGIN_KERNEL, Device->getDeviceId(),
         "Allocated %" PRIu64 " bytes at %p for replay.\n", ASize, MemoryStart);

    MemoryPtr = MemoryStart;
    MemorySize = 0;
    TotalSize = ASize;
    UsedVAMap = true;
    return Plugin::success();
  }

  Error preAllocateHeuristic(uint64_t MaxMemoryAllocation,
                             uint64_t RequiredMemoryAllocation, void *VAddr) {
    const size_t MAX_MEMORY_ALLOCATION = MaxMemoryAllocation;
    constexpr size_t STEP = 1024 * 1024 * 1024ULL;
    MemoryStart = nullptr;
    for (TotalSize = MAX_MEMORY_ALLOCATION; TotalSize > 0; TotalSize -= STEP) {
      MemoryStart = Device->allocate(TotalSize, /* HstPtr */ nullptr,
                                     TARGET_ALLOC_DEFAULT);
      if (MemoryStart)
        break;
    }
    if (!MemoryStart)
      return Plugin::error("Allocating record/replay memory");

    if (VAddr && VAddr != MemoryStart)
      MemoryOffset = uintptr_t(VAddr) - uintptr_t(MemoryStart);

    MemoryPtr = MemoryStart;
    MemorySize = 0;

    // Check if we need adjustment.
    if (MemoryOffset > 0 &&
        TotalSize >= RequiredMemoryAllocation + MemoryOffset) {
      // If we are off but "before" the required address and with enough space,
      // we just "allocate" the offset to match the required address.
      MemoryPtr = (char *)MemoryPtr + MemoryOffset;
      MemorySize += MemoryOffset;
      MemoryOffset = 0;
      assert(MemoryPtr == VAddr && "Expected offset adjustment to work");
    } else if (MemoryOffset) {
      // If we are off and in a situation we cannot just "waste" memory to force
      // a match, we hope adjusting the arguments is sufficient.
      REPORT(
          "WARNING Failed to allocate replay memory at required location %p, "
          "got %p, trying to offset argument pointers by %" PRIi64 "\n",
          VAddr, MemoryStart, MemoryOffset);
    }

    INFO(OMP_INFOTYPE_PLUGIN_KERNEL, Device->getDeviceId(),
         "Allocated %" PRIu64 " bytes at %p for replay.\n", TotalSize,
         MemoryStart);

    return Plugin::success();
  }

  Error preallocateDeviceMemory(uint64_t DeviceMemorySize, void *ReqVAddr) {
    if (Device->supportVAManagement()) {
      auto Err = preAllocateVAMemory(DeviceMemorySize, ReqVAddr);
      if (Err) {
        REPORT("WARNING VA mapping failed, fallback to heuristic: "
               "(Error: %s)\n",
               toString(std::move(Err)).data());
      }
    }

    uint64_t DevMemSize;
    if (Device->getDeviceMemorySize(DevMemSize))
      return Plugin::error("Cannot determine Device Memory Size");

    return preAllocateHeuristic(DevMemSize, DeviceMemorySize, ReqVAddr);
  }

  void dumpDeviceMemory(StringRef Filename) {
    ErrorOr<std::unique_ptr<WritableMemoryBuffer>> DeviceMemoryMB =
        WritableMemoryBuffer::getNewUninitMemBuffer(MemorySize);
    if (!DeviceMemoryMB)
      report_fatal_error("Error creating MemoryBuffer for device memory");

    auto Err = Device->dataRetrieve(DeviceMemoryMB.get()->getBufferStart(),
                                    MemoryStart, MemorySize, nullptr);
    if (Err)
      report_fatal_error("Error retrieving data for target pointer");

    StringRef DeviceMemory(DeviceMemoryMB.get()->getBufferStart(), MemorySize);
    std::error_code EC;
    raw_fd_ostream OS(Filename, EC);
    if (EC)
      report_fatal_error("Error dumping memory to file " + Filename + " :" +
                         EC.message());
    OS << DeviceMemory;
    OS.close();
  }

public:
  bool isRecording() const { return Status == RRStatusTy::RRRecording; }
  bool isReplaying() const { return Status == RRStatusTy::RRReplaying; }
  bool isRecordingOrReplaying() const {
    return (Status != RRStatusTy::RRDeactivated);
  }
  void setStatus(RRStatusTy Status) { this->Status = Status; }
  bool isSaveOutputEnabled() const { return ReplaySaveOutput; }

  RecordReplayTy()
      : Status(RRStatusTy::RRDeactivated), ReplaySaveOutput(false) {}

  void saveImage(const char *Name, const DeviceImageTy &Image) {
    SmallString<128> ImageName = {Name, ".image"};
    std::error_code EC;
    raw_fd_ostream OS(ImageName, EC);
    if (EC)
      report_fatal_error("Error saving image : " + StringRef(EC.message()));
    if (const auto *TgtImageBitcode = Image.getTgtImageBitcode()) {
      size_t Size =
          getPtrDiff(TgtImageBitcode->ImageEnd, TgtImageBitcode->ImageStart);
      MemoryBufferRef MBR = MemoryBufferRef(
          StringRef((const char *)TgtImageBitcode->ImageStart, Size), "");
      OS << MBR.getBuffer();
    } else {
      OS << Image.getMemoryBuffer().getBuffer();
    }
    OS.close();
  }

  void dumpGlobals(StringRef Filename, DeviceImageTy &Image) {
    int32_t Size = 0;

    for (auto &OffloadEntry : Image.getOffloadEntryTable()) {
      if (!OffloadEntry.size)
        continue;
      Size += std::strlen(OffloadEntry.name) + /* '\0' */ 1 +
              /* OffloadEntry.size value */ sizeof(uint32_t) +
              OffloadEntry.size;
    }

    ErrorOr<std::unique_ptr<WritableMemoryBuffer>> GlobalsMB =
        WritableMemoryBuffer::getNewUninitMemBuffer(Size);
    if (!GlobalsMB)
      report_fatal_error("Error creating MemoryBuffer for globals memory");

    void *BufferPtr = GlobalsMB.get()->getBufferStart();
    for (auto &OffloadEntry : Image.getOffloadEntryTable()) {
      if (!OffloadEntry.size)
        continue;

      int32_t NameLength = std::strlen(OffloadEntry.name) + 1;
      memcpy(BufferPtr, OffloadEntry.name, NameLength);
      BufferPtr = advanceVoidPtr(BufferPtr, NameLength);

      *((uint32_t *)(BufferPtr)) = OffloadEntry.size;
      BufferPtr = advanceVoidPtr(BufferPtr, sizeof(uint32_t));

      auto Err = Plugin::success();
      {
        if (auto Err = Device->dataRetrieve(BufferPtr, OffloadEntry.addr,
                                            OffloadEntry.size, nullptr))
          report_fatal_error("Error retrieving data for global");
      }
      if (Err)
        report_fatal_error("Error retrieving data for global");
      BufferPtr = advanceVoidPtr(BufferPtr, OffloadEntry.size);
    }
    assert(BufferPtr == GlobalsMB->get()->getBufferEnd() &&
           "Buffer over/under-filled.");
    assert(Size == getPtrDiff(BufferPtr, GlobalsMB->get()->getBufferStart()) &&
           "Buffer size mismatch");

    StringRef GlobalsMemory(GlobalsMB.get()->getBufferStart(), Size);
    std::error_code EC;
    raw_fd_ostream OS(Filename, EC);
    OS << GlobalsMemory;
    OS.close();
  }

<<<<<<< HEAD
  void saveKernelDescr(const char *Name, void **ArgPtrs, ptrdiff_t *ArgOffsets,
                       int32_t NumArgs, uint64_t NumTeamsClause,
                       uint32_t ThreadLimitClause, uint64_t LoopTripCount) {
=======
  void saveKernelDescr(const char *Name, void **ArgPtrs, int32_t NumArgs,
                       uint64_t NumTeamsClause, uint32_t ThreadLimitClause,
                       uint64_t LoopTripCount) {
>>>>>>> 7ca33737
    json::Object JsonKernelInfo;
    JsonKernelInfo["Name"] = Name;
    JsonKernelInfo["NumArgs"] = NumArgs;
    JsonKernelInfo["NumTeamsClause"] = NumTeamsClause;
    JsonKernelInfo["ThreadLimitClause"] = ThreadLimitClause;
    JsonKernelInfo["LoopTripCount"] = LoopTripCount;
    JsonKernelInfo["DeviceMemorySize"] = MemorySize;
    JsonKernelInfo["DeviceId"] = Device->getDeviceId();
    JsonKernelInfo["BumpAllocVAStart"] = (intptr_t)MemoryStart;

    json::Array JsonArgPtrs;
    for (int I = 0; I < NumArgs; ++I)
      JsonArgPtrs.push_back((intptr_t)ArgPtrs[I]);
    JsonKernelInfo["ArgPtrs"] = json::Value(std::move(JsonArgPtrs));

    json::Array JsonArgOffsets;
    for (int I = 0; I < NumArgs; ++I)
      JsonArgOffsets.push_back(0);
    JsonKernelInfo["ArgOffsets"] = json::Value(std::move(JsonArgOffsets));

    SmallString<128> JsonFilename = {Name, ".json"};
    std::error_code EC;
    raw_fd_ostream JsonOS(JsonFilename.str(), EC);
    if (EC)
      report_fatal_error("Error saving kernel json file : " +
                         StringRef(EC.message()));
    JsonOS << json::Value(std::move(JsonKernelInfo));
    JsonOS.close();
  }

  void saveKernelInput(const char *Name, DeviceImageTy &Image) {
    SmallString<128> GlobalsFilename = {Name, ".globals"};
    dumpGlobals(GlobalsFilename, Image);

    SmallString<128> MemoryFilename = {Name, ".memory"};
    dumpDeviceMemory(MemoryFilename);
  }

  void saveKernelOutputInfo(const char *Name) {
    SmallString<128> OutputFilename = {
        Name, (isRecording() ? ".original.output" : ".replay.output")};
    dumpDeviceMemory(OutputFilename);
  }

  void *alloc(uint64_t Size) {
    assert(MemoryStart && "Expected memory has been pre-allocated");
    void *Alloc = nullptr;
    constexpr int Alignment = 16;
    // Assumes alignment is a power of 2.
    int64_t AlignedSize = (Size + (Alignment - 1)) & (~(Alignment - 1));
    std::lock_guard<std::mutex> LG(AllocationLock);
    Alloc = MemoryPtr;
    MemoryPtr = (char *)MemoryPtr + AlignedSize;
    MemorySize += AlignedSize;
    DP("Memory Allocator return " DPxMOD "\n", DPxPTR(Alloc));
    return Alloc;
  }

  Error init(GenericDeviceTy *Device, uint64_t MemSize, void *VAddr,
             RRStatusTy Status, bool SaveOutput, uint64_t &ReqPtrArgOffset) {
    this->Device = Device;
    this->Status = Status;
    this->ReplaySaveOutput = SaveOutput;

    if (auto Err = preallocateDeviceMemory(MemSize, VAddr))
      return Err;

    INFO(OMP_INFOTYPE_PLUGIN_KERNEL, Device->getDeviceId(),
         "Record Replay Initialized (%p)"
         " as starting address, %lu Memory Size"
         " and set on status %s\n",
         MemoryStart, TotalSize,
         Status == RRStatusTy::RRRecording ? "Recording" : "Replaying");

    // Tell the user to offset pointer arguments as the memory allocation does
    // not match.
    ReqPtrArgOffset = MemoryOffset;
    return Plugin::success();
  }

  void deinit() {
    if (UsedVAMap) {
      if (auto Err = Device->memoryVAUnMap(MemoryStart, TotalSize))
        report_fatal_error("Error on releasing virtual memory space");
    } else {
      Device->free(MemoryStart);
    }
  }

} RecordReplay;

// Extract the mapping of host function pointers to device function pointers
// from the entry table. Functions marked as 'indirect' in OpenMP will have
// offloading entries generated for them which map the host's function pointer
// to a global containing the corresponding function pointer on the device.
static Expected<std::pair<void *, uint64_t>>
setupIndirectCallTable(GenericPluginTy &Plugin, GenericDeviceTy &Device,
                       DeviceImageTy &Image) {
  GenericGlobalHandlerTy &Handler = Plugin.getGlobalHandler();

  llvm::ArrayRef<__tgt_offload_entry> Entries(Image.getTgtImage()->EntriesBegin,
                                              Image.getTgtImage()->EntriesEnd);
  llvm::SmallVector<std::pair<void *, void *>> IndirectCallTable;
  for (const auto &Entry : Entries) {
    if (Entry.size == 0 || !(Entry.flags & OMP_DECLARE_TARGET_INDIRECT))
      continue;

    assert(Entry.size == sizeof(void *) && "Global not a function pointer?");
    auto &[HstPtr, DevPtr] = IndirectCallTable.emplace_back();

    GlobalTy DeviceGlobal(Entry.name, Entry.size);
    if (auto Err =
            Handler.getGlobalMetadataFromDevice(Device, Image, DeviceGlobal))
      return std::move(Err);

    HstPtr = Entry.addr;
    if (auto Err = Device.dataRetrieve(&DevPtr, DeviceGlobal.getPtr(),
                                       Entry.size, nullptr))
      return std::move(Err);
  }

  // If we do not have any indirect globals we exit early.
  if (IndirectCallTable.empty())
    return std::pair{nullptr, 0};

  // Sort the array to allow for more efficient lookup of device pointers.
  llvm::sort(IndirectCallTable,
             [](const auto &x, const auto &y) { return x.first < y.first; });

  uint64_t TableSize =
      IndirectCallTable.size() * sizeof(std::pair<void *, void *>);
  void *DevicePtr = Device.allocate(TableSize, nullptr, TARGET_ALLOC_DEVICE);
  if (auto Err = Device.dataSubmit(DevicePtr, IndirectCallTable.data(),
                                   TableSize, nullptr))
    return std::move(Err);
  return std::pair<void *, uint64_t>(DevicePtr, IndirectCallTable.size());
}

AsyncInfoWrapperTy::AsyncInfoWrapperTy(GenericDeviceTy &Device,
                                       __tgt_async_info *AsyncInfoPtr)
    : Device(Device),
      AsyncInfoPtr(AsyncInfoPtr ? AsyncInfoPtr : &LocalAsyncInfo) {}

void AsyncInfoWrapperTy::finalize(Error &Err) {
  assert(AsyncInfoPtr && "AsyncInfoWrapperTy already finalized");

  // If we used a local async info object we want synchronous behavior. In that
  // case, and assuming the current status code is correct, we will synchronize
  // explicitly when the object is deleted. Update the error with the result of
  // the synchronize operation.
  if (AsyncInfoPtr == &LocalAsyncInfo && LocalAsyncInfo.Queue && !Err)
    Err = Device.synchronize(&LocalAsyncInfo);

  // Invalidate the wrapper object.
  AsyncInfoPtr = nullptr;
}

Error GenericKernelTy::init(GenericDeviceTy &GenericDevice,
                            DeviceImageTy &Image) {

  ImagePtr = &Image;

  // Retrieve kernel environment object for the kernel.
  GlobalTy KernelEnv(std::string(Name) + "_kernel_environment",
                     sizeof(KernelEnvironment), &KernelEnvironment);
  GenericGlobalHandlerTy &GHandler = Plugin::get().getGlobalHandler();
  if (auto Err =
          GHandler.readGlobalFromImage(GenericDevice, *ImagePtr, KernelEnv)) {
    [[maybe_unused]] std::string ErrStr = toString(std::move(Err));
    DP("Failed to read kernel environment for '%s': %s\n"
       "Using default SPMD (2) execution mode\n",
       Name, ErrStr.data());
    assert(KernelEnvironment.Configuration.ReductionDataSize == 0 &&
           "Default initialization failed.");
  }

  // Max = Config.Max > 0 ? min(Config.Max, Device.Max) : Device.Max;
  MaxNumThreads = KernelEnvironment.Configuration.MaxThreads > 0
                      ? std::min(KernelEnvironment.Configuration.MaxThreads,
                                 int32_t(GenericDevice.getThreadLimit()))
                      : GenericDevice.getThreadLimit();

  // Pref = Config.Pref > 0 ? max(Config.Pref, Device.Pref) : Device.Pref;
  PreferredNumThreads =
      KernelEnvironment.Configuration.MinThreads > 0
          ? std::max(KernelEnvironment.Configuration.MinThreads,
                     int32_t(GenericDevice.getDefaultNumThreads()))
          : GenericDevice.getDefaultNumThreads();

  return initImpl(GenericDevice, Image);
}

Expected<KernelLaunchEnvironmentTy *>
GenericKernelTy::getKernelLaunchEnvironment(
    GenericDeviceTy &GenericDevice,
    AsyncInfoWrapperTy &AsyncInfoWrapper) const {
  // Ctor/Dtor have no arguments, replaying uses the original kernel launch
  // environment.
  if (isCtorOrDtor() || RecordReplay.isReplaying())
    return nullptr;

  // TODO: Check if the kernel needs a launch environment.
  auto AllocOrErr = GenericDevice.dataAlloc(sizeof(KernelLaunchEnvironmentTy),
                                            /*HostPtr=*/nullptr,
                                            TargetAllocTy::TARGET_ALLOC_DEVICE);
  if (!AllocOrErr)
    return AllocOrErr.takeError();

  // Remember to free the memory later.
  AsyncInfoWrapper.freeAllocationAfterSynchronization(*AllocOrErr);

  /// Use the KLE in the __tgt_async_info to ensure a stable address for the
  /// async data transfer.
  auto &LocalKLE = (*AsyncInfoWrapper).KernelLaunchEnvironment;
  LocalKLE = KernelLaunchEnvironment;
  if (KernelEnvironment.Configuration.ReductionDataSize &&
      KernelEnvironment.Configuration.ReductionBufferLength) {
    auto AllocOrErr = GenericDevice.dataAlloc(
        KernelEnvironment.Configuration.ReductionDataSize *
            KernelEnvironment.Configuration.ReductionBufferLength,
        /*HostPtr=*/nullptr, TargetAllocTy::TARGET_ALLOC_DEVICE);
    if (!AllocOrErr)
      return AllocOrErr.takeError();
    LocalKLE.ReductionBuffer = *AllocOrErr;
    // Remember to free the memory later.
    AsyncInfoWrapper.freeAllocationAfterSynchronization(*AllocOrErr);
  }

  auto Err = GenericDevice.dataSubmit(*AllocOrErr, &LocalKLE,
                                      sizeof(KernelLaunchEnvironmentTy),
                                      AsyncInfoWrapper);
  if (Err)
    return Err;
  return static_cast<KernelLaunchEnvironmentTy *>(*AllocOrErr);
}

Error GenericKernelTy::printLaunchInfo(GenericDeviceTy &GenericDevice,
                                       KernelArgsTy &KernelArgs,
                                       uint32_t NumThreads,
                                       uint64_t NumBlocks) const {
  INFO(OMP_INFOTYPE_PLUGIN_KERNEL, GenericDevice.getDeviceId(),
       "Launching kernel %s with %" PRIu64
       " blocks and %d threads in %s mode\n",
       getName(), NumBlocks, NumThreads, getExecutionModeName());
  return printLaunchInfoDetails(GenericDevice, KernelArgs, NumThreads,
                                NumBlocks);
}

Error GenericKernelTy::printLaunchInfoDetails(GenericDeviceTy &GenericDevice,
                                              KernelArgsTy &KernelArgs,
                                              uint32_t NumThreads,
                                              uint64_t NumBlocks) const {
  return Plugin::success();
}

Error GenericKernelTy::launch(GenericDeviceTy &GenericDevice, void **ArgPtrs,
                              ptrdiff_t *ArgOffsets, KernelArgsTy &KernelArgs,
                              AsyncInfoWrapperTy &AsyncInfoWrapper) const {
  llvm::SmallVector<void *, 16> Args;
  llvm::SmallVector<void *, 16> Ptrs;

  auto KernelLaunchEnvOrErr =
      getKernelLaunchEnvironment(GenericDevice, AsyncInfoWrapper);
  if (!KernelLaunchEnvOrErr)
    return KernelLaunchEnvOrErr.takeError();

  void *KernelArgsPtr =
      prepareArgs(GenericDevice, ArgPtrs, ArgOffsets, KernelArgs.NumArgs, Args,
                  Ptrs, *KernelLaunchEnvOrErr);

  uint32_t NumThreads = getNumThreads(GenericDevice, KernelArgs.ThreadLimit);
  uint64_t NumBlocks =
      getNumBlocks(GenericDevice, KernelArgs.NumTeams, KernelArgs.Tripcount,
                   NumThreads, KernelArgs.ThreadLimit[0] > 0);

  // Record the kernel description after we modified the argument count and num
  // blocks/threads.
  if (RecordReplay.isRecording()) {
    RecordReplay.saveImage(getName(), getImage());
    RecordReplay.saveKernelInput(getName(), getImage());
    RecordReplay.saveKernelDescr(getName(), Ptrs.data(), KernelArgs.NumArgs,
                                 NumBlocks, NumThreads, KernelArgs.Tripcount);
  }

  if (auto Err =
          printLaunchInfo(GenericDevice, KernelArgs, NumThreads, NumBlocks))
    return Err;

  return launchImpl(GenericDevice, NumThreads, NumBlocks, KernelArgs,
                    KernelArgsPtr, AsyncInfoWrapper);
}

void *GenericKernelTy::prepareArgs(
    GenericDeviceTy &GenericDevice, void **ArgPtrs, ptrdiff_t *ArgOffsets,
    uint32_t &NumArgs, llvm::SmallVectorImpl<void *> &Args,
    llvm::SmallVectorImpl<void *> &Ptrs,
    KernelLaunchEnvironmentTy *KernelLaunchEnvironment) const {
  if (isCtorOrDtor())
    return nullptr;

  uint32_t KLEOffset = !!KernelLaunchEnvironment;
  NumArgs += KLEOffset;

  Args.resize(NumArgs);
  Ptrs.resize(NumArgs);

  if (KernelLaunchEnvironment) {
    Ptrs[0] = KernelLaunchEnvironment;
    Args[0] = &Ptrs[0];
  }

  for (int I = KLEOffset; I < NumArgs; ++I) {
    Ptrs[I] =
        (void *)((intptr_t)ArgPtrs[I - KLEOffset] + ArgOffsets[I - KLEOffset]);
    Args[I] = &Ptrs[I];
  }
  return &Args[0];
}

uint32_t GenericKernelTy::getNumThreads(GenericDeviceTy &GenericDevice,
                                        uint32_t ThreadLimitClause[3]) const {
  assert(ThreadLimitClause[1] == 0 && ThreadLimitClause[2] == 0 &&
         "Multi dimensional launch not supported yet.");
  if (ThreadLimitClause[0] > 0 && isGenericMode())
    ThreadLimitClause[0] += GenericDevice.getWarpSize();

  return std::min(MaxNumThreads, (ThreadLimitClause[0] > 0)
                                     ? ThreadLimitClause[0]
                                     : PreferredNumThreads);
}

uint64_t GenericKernelTy::getNumBlocks(GenericDeviceTy &GenericDevice,
                                       uint32_t NumTeamsClause[3],
                                       uint64_t LoopTripCount,
                                       uint32_t &NumThreads,
                                       bool IsNumThreadsFromUser) const {
  assert(NumTeamsClause[1] == 0 && NumTeamsClause[2] == 0 &&
         "Multi dimensional launch not supported yet.");

  if (NumTeamsClause[0] > 0) {
    // TODO: We need to honor any value and consequently allow more than the
    // block limit. For this we might need to start multiple kernels or let the
    // blocks start again until the requested number has been started.
    return std::min(NumTeamsClause[0], GenericDevice.getBlockLimit());
  }

  uint64_t DefaultNumBlocks = GenericDevice.getDefaultNumBlocks();
  uint64_t TripCountNumBlocks = std::numeric_limits<uint64_t>::max();
  if (LoopTripCount > 0) {
    if (isSPMDMode()) {
      // We have a combined construct, i.e. `target teams distribute
      // parallel for [simd]`. We launch so many teams so that each thread
      // will execute one iteration of the loop; rounded up to the nearest
      // integer. However, if that results in too few teams, we artificially
      // reduce the thread count per team to increase the outer parallelism.
      auto MinThreads = GenericDevice.getMinThreadsForLowTripCountLoop();
      MinThreads = std::min(MinThreads, NumThreads);

      // Honor the thread_limit clause; only lower the number of threads.
      [[maybe_unused]] auto OldNumThreads = NumThreads;
      if (LoopTripCount >= DefaultNumBlocks * NumThreads ||
          IsNumThreadsFromUser) {
        // Enough parallelism for teams and threads.
        TripCountNumBlocks = ((LoopTripCount - 1) / NumThreads) + 1;
        assert(IsNumThreadsFromUser ||
               TripCountNumBlocks >= DefaultNumBlocks &&
                   "Expected sufficient outer parallelism.");
      } else if (LoopTripCount >= DefaultNumBlocks * MinThreads) {
        // Enough parallelism for teams, limit threads.

        // This case is hard; for now, we force "full warps":
        // First, compute a thread count assuming DefaultNumBlocks.
        auto NumThreadsDefaultBlocks =
            (LoopTripCount + DefaultNumBlocks - 1) / DefaultNumBlocks;
        // Now get a power of two that is larger or equal.
        auto NumThreadsDefaultBlocksP2 =
            llvm::PowerOf2Ceil(NumThreadsDefaultBlocks);
        // Do not increase a thread limit given be the user.
        NumThreads = std::min(NumThreads, uint32_t(NumThreadsDefaultBlocksP2));
        assert(NumThreads >= MinThreads &&
               "Expected sufficient inner parallelism.");
        TripCountNumBlocks = ((LoopTripCount - 1) / NumThreads) + 1;
      } else {
        // Not enough parallelism for teams and threads, limit both.
        NumThreads = std::min(NumThreads, MinThreads);
        TripCountNumBlocks = ((LoopTripCount - 1) / NumThreads) + 1;
      }

      assert(NumThreads * TripCountNumBlocks >= LoopTripCount &&
             "Expected sufficient parallelism");
      assert(OldNumThreads >= NumThreads &&
             "Number of threads cannot be increased!");
    } else {
      assert((isGenericMode() || isGenericSPMDMode()) &&
             "Unexpected execution mode!");
      // If we reach this point, then we have a non-combined construct, i.e.
      // `teams distribute` with a nested `parallel for` and each team is
      // assigned one iteration of the `distribute` loop. E.g.:
      //
      // #pragma omp target teams distribute
      // for(...loop_tripcount...) {
      //   #pragma omp parallel for
      //   for(...) {}
      // }
      //
      // Threads within a team will execute the iterations of the `parallel`
      // loop.
      TripCountNumBlocks = LoopTripCount;
    }
  }
  // If the loops are long running we rather reuse blocks than spawn too many.
  uint32_t PreferredNumBlocks = std::min(TripCountNumBlocks, DefaultNumBlocks);
  return std::min(PreferredNumBlocks, GenericDevice.getBlockLimit());
}

GenericDeviceTy::GenericDeviceTy(int32_t DeviceId, int32_t NumDevices,
                                 const llvm::omp::GV &OMPGridValues)
    : MemoryManager(nullptr), OMP_TeamLimit("OMP_TEAM_LIMIT"),
      OMP_NumTeams("OMP_NUM_TEAMS"),
      OMP_TeamsThreadLimit("OMP_TEAMS_THREAD_LIMIT"),
      OMPX_DebugKind("LIBOMPTARGET_DEVICE_RTL_DEBUG"),
      OMPX_SharedMemorySize("LIBOMPTARGET_SHARED_MEMORY_SIZE"),
      // Do not initialize the following two envars since they depend on the
      // device initialization. These cannot be consulted until the device is
      // initialized correctly. We intialize them in GenericDeviceTy::init().
      OMPX_TargetStackSize(), OMPX_TargetHeapSize(),
      // By default, the initial number of streams and events is 1.
      OMPX_InitialNumStreams("LIBOMPTARGET_NUM_INITIAL_STREAMS", 1),
      OMPX_InitialNumEvents("LIBOMPTARGET_NUM_INITIAL_EVENTS", 1),
      DeviceId(DeviceId), GridValues(OMPGridValues),
      PeerAccesses(NumDevices, PeerAccessState::PENDING), PeerAccessesLock(),
      PinnedAllocs(*this), RPCServer(nullptr) {
#ifdef OMPT_SUPPORT
  OmptInitialized.store(false);
  // Bind the callbacks to this device's member functions
#define bindOmptCallback(Name, Type, Code)                                     \
  if (ompt::Initialized && ompt::lookupCallbackByCode) {                       \
    ompt::lookupCallbackByCode((ompt_callbacks_t)(Code),                       \
                               ((ompt_callback_t *)&(Name##_fn)));             \
    DP("OMPT: class bound %s=%p\n", #Name, ((void *)(uint64_t)Name##_fn));     \
  }

  FOREACH_OMPT_DEVICE_EVENT(bindOmptCallback);
#undef bindOmptCallback

#endif
}

Error GenericDeviceTy::init(GenericPluginTy &Plugin) {
  if (auto Err = initImpl(Plugin))
    return Err;

#ifdef OMPT_SUPPORT
  if (ompt::Initialized) {
    bool ExpectedStatus = false;
    if (OmptInitialized.compare_exchange_strong(ExpectedStatus, true))
      performOmptCallback(device_initialize,
                          /* device_num */ DeviceId +
                              Plugin.getDeviceIdStartIndex(),
                          /* type */ getComputeUnitKind().c_str(),
                          /* device */ reinterpret_cast<ompt_device_t *>(this),
                          /* lookup */ ompt::lookupCallbackByName,
                          /* documentation */ nullptr);
  }
#endif

  // Read and reinitialize the envars that depend on the device initialization.
  // Notice these two envars may change the stack size and heap size of the
  // device, so they need the device properly initialized.
  auto StackSizeEnvarOrErr = UInt64Envar::create(
      "LIBOMPTARGET_STACK_SIZE",
      [this](uint64_t &V) -> Error { return getDeviceStackSize(V); },
      [this](uint64_t V) -> Error { return setDeviceStackSize(V); });
  if (!StackSizeEnvarOrErr)
    return StackSizeEnvarOrErr.takeError();
  OMPX_TargetStackSize = std::move(*StackSizeEnvarOrErr);

  auto HeapSizeEnvarOrErr = UInt64Envar::create(
      "LIBOMPTARGET_HEAP_SIZE",
      [this](uint64_t &V) -> Error { return getDeviceHeapSize(V); },
      [this](uint64_t V) -> Error { return setDeviceHeapSize(V); });
  if (!HeapSizeEnvarOrErr)
    return HeapSizeEnvarOrErr.takeError();
  OMPX_TargetHeapSize = std::move(*HeapSizeEnvarOrErr);

  // Update the maximum number of teams and threads after the device
  // initialization sets the corresponding hardware limit.
  if (OMP_NumTeams > 0)
    GridValues.GV_Max_Teams =
        std::min(GridValues.GV_Max_Teams, uint32_t(OMP_NumTeams));

  if (OMP_TeamsThreadLimit > 0)
    GridValues.GV_Max_WG_Size =
        std::min(GridValues.GV_Max_WG_Size, uint32_t(OMP_TeamsThreadLimit));

  // Enable the memory manager if required.
  auto [ThresholdMM, EnableMM] = MemoryManagerTy::getSizeThresholdFromEnv();
  if (EnableMM)
    MemoryManager = new MemoryManagerTy(*this, ThresholdMM);

  return Plugin::success();
}

Error GenericDeviceTy::deinit(GenericPluginTy &Plugin) {
  for (DeviceImageTy *Image : LoadedImages)
    if (auto Err = callGlobalDestructors(Plugin, *Image))
<<<<<<< HEAD
      return std::move(Err);
=======
      return Err;
>>>>>>> 7ca33737

  if (OMPX_DebugKind.get() & uint32_t(DeviceDebugKind::AllocationTracker)) {
    GenericGlobalHandlerTy &GHandler = Plugin.getGlobalHandler();
    for (auto *Image : LoadedImages) {
      DeviceMemoryPoolTrackingTy ImageDeviceMemoryPoolTracking = {0, 0, ~0U, 0};
      GlobalTy TrackerGlobal("__omp_rtl_device_memory_pool_tracker",
                             sizeof(DeviceMemoryPoolTrackingTy),
                             &ImageDeviceMemoryPoolTracking);
      if (auto Err =
              GHandler.readGlobalFromDevice(*this, *Image, TrackerGlobal))
        return Err;
      DeviceMemoryPoolTracking.combine(ImageDeviceMemoryPoolTracking);
    }

    // TODO: Write this by default into a file.
    printf("\n\n|-----------------------\n"
           "| Device memory tracker:\n"
           "|-----------------------\n"
           "| #Allocations: %lu\n"
           "| Byes allocated: %lu\n"
           "| Minimal allocation: %lu\n"
           "| Maximal allocation: %lu\n"
           "|-----------------------\n\n\n",
           DeviceMemoryPoolTracking.NumAllocations,
           DeviceMemoryPoolTracking.AllocationTotal,
           DeviceMemoryPoolTracking.AllocationMin,
           DeviceMemoryPoolTracking.AllocationMax);
  }

  // Delete the memory manager before deinitializing the device. Otherwise,
  // we may delete device allocations after the device is deinitialized.
  if (MemoryManager)
    delete MemoryManager;
  MemoryManager = nullptr;

  if (RecordReplay.isRecordingOrReplaying())
    RecordReplay.deinit();

  if (RPCServer)
    if (auto Err = RPCServer->deinitDevice(*this))
      return Err;

#ifdef OMPT_SUPPORT
  if (ompt::Initialized) {
    bool ExpectedStatus = true;
    if (OmptInitialized.compare_exchange_strong(ExpectedStatus, false))
      performOmptCallback(device_finalize,
                          /* device_num */ DeviceId +
                              Plugin.getDeviceIdStartIndex());
  }
#endif

  return deinitImpl();
}
Expected<__tgt_target_table *>
GenericDeviceTy::loadBinary(GenericPluginTy &Plugin,
                            const __tgt_device_image *InputTgtImage) {
  assert(InputTgtImage && "Expected non-null target image");
  DP("Load data from image " DPxMOD "\n", DPxPTR(InputTgtImage->ImageStart));

  auto PostJITImageOrErr = Plugin.getJIT().process(*InputTgtImage, *this);
  if (!PostJITImageOrErr) {
    auto Err = PostJITImageOrErr.takeError();
    REPORT("Failure to jit IR image %p on device %d: %s\n", InputTgtImage,
           DeviceId, toString(std::move(Err)).data());
    return nullptr;
  }

  // Load the binary and allocate the image object. Use the next available id
  // for the image id, which is the number of previously loaded images.
  auto ImageOrErr =
      loadBinaryImpl(PostJITImageOrErr.get(), LoadedImages.size());
  if (!ImageOrErr)
    return ImageOrErr.takeError();

  DeviceImageTy *Image = *ImageOrErr;
  assert(Image != nullptr && "Invalid image");
  if (InputTgtImage != PostJITImageOrErr.get())
    Image->setTgtImageBitcode(InputTgtImage);

  // Add the image to list.
  LoadedImages.push_back(Image);

  // Setup the device environment if needed.
  if (auto Err = setupDeviceEnvironment(Plugin, *Image))
    return std::move(Err);

  // Setup the global device memory pool if needed.
  if (!RecordReplay.isReplaying() && shouldSetupDeviceMemoryPool()) {
    uint64_t HeapSize;
    auto SizeOrErr = getDeviceHeapSize(HeapSize);
    if (SizeOrErr) {
      REPORT("No global device memory pool due to error: %s\n",
             toString(std::move(SizeOrErr)).data());
    } else if (auto Err = setupDeviceMemoryPool(Plugin, *Image, HeapSize))
      return std::move(Err);
  }

  // Register all offload entries of the image.
  if (auto Err = registerOffloadEntries(*Image))
    return std::move(Err);

  if (auto Err = setupRPCServer(Plugin, *Image))
    return std::move(Err);

#ifdef OMPT_SUPPORT
  if (ompt::Initialized) {
    size_t Bytes =
        getPtrDiff(InputTgtImage->ImageEnd, InputTgtImage->ImageStart);
    performOmptCallback(device_load,
                        /* device_num */ DeviceId +
                            Plugin.getDeviceIdStartIndex(),
                        /* FileName */ nullptr,
                        /* File Offset */ 0,
                        /* VmaInFile */ nullptr,
                        /* ImgSize */ Bytes,
                        /* HostAddr */ InputTgtImage->ImageStart,
                        /* DeviceAddr */ nullptr,
                        /* FIXME: ModuleId */ 0);
  }
#endif

  // Call any global constructors present on the device.
  if (auto Err = callGlobalConstructors(Plugin, *Image))
    return std::move(Err);

  // Return the pointer to the table of entries.
  return Image->getOffloadEntryTable();
}

Error GenericDeviceTy::setupDeviceEnvironment(GenericPluginTy &Plugin,
                                              DeviceImageTy &Image) {
  // There are some plugins that do not need this step.
  if (!shouldSetupDeviceEnvironment())
    return Plugin::success();

  // Obtain a table mapping host function pointers to device function pointers.
  auto CallTablePairOrErr = setupIndirectCallTable(Plugin, *this, Image);
  if (!CallTablePairOrErr)
    return CallTablePairOrErr.takeError();

  DeviceEnvironmentTy DeviceEnvironment;
  DeviceEnvironment.DeviceDebugKind = OMPX_DebugKind;
  DeviceEnvironment.NumDevices = Plugin.getNumDevices();
  // TODO: The device ID used here is not the real device ID used by OpenMP.
  DeviceEnvironment.DeviceNum = DeviceId;
  DeviceEnvironment.DynamicMemSize = OMPX_SharedMemorySize;
  DeviceEnvironment.ClockFrequency = getClockFrequency();
  DeviceEnvironment.IndirectCallTable =
      reinterpret_cast<uintptr_t>(CallTablePairOrErr->first);
  DeviceEnvironment.IndirectCallTableSize = CallTablePairOrErr->second;
  DeviceEnvironment.HardwareParallelism = getHardwareParallelism();

  // Create the metainfo of the device environment global.
  GlobalTy DevEnvGlobal("__omp_rtl_device_environment",
                        sizeof(DeviceEnvironmentTy), &DeviceEnvironment);

  // Write device environment values to the device.
  GenericGlobalHandlerTy &GHandler = Plugin.getGlobalHandler();
  if (auto Err = GHandler.writeGlobalToDevice(*this, Image, DevEnvGlobal)) {
    DP("Missing symbol %s, continue execution anyway.\n",
       DevEnvGlobal.getName().data());
    consumeError(std::move(Err));
  }
  return Plugin::success();
}

Error GenericDeviceTy::setupDeviceMemoryPool(GenericPluginTy &Plugin,
                                             DeviceImageTy &Image,
                                             uint64_t PoolSize) {
  // Free the old pool, if any.
  if (DeviceMemoryPool.Ptr) {
    if (auto Err = dataDelete(DeviceMemoryPool.Ptr,
                              TargetAllocTy::TARGET_ALLOC_DEVICE))
      return Err;
  }

  DeviceMemoryPool.Size = PoolSize;
  auto AllocOrErr = dataAlloc(PoolSize, /*HostPtr=*/nullptr,
                              TargetAllocTy::TARGET_ALLOC_DEVICE);
  if (AllocOrErr) {
    DeviceMemoryPool.Ptr = *AllocOrErr;
  } else {
    auto Err = AllocOrErr.takeError();
    REPORT("Failure to allocate device memory for global memory pool: %s\n",
           toString(std::move(Err)).data());
    DeviceMemoryPool.Ptr = nullptr;
    DeviceMemoryPool.Size = 0;
  }

  // Create the metainfo of the device environment global.
  GlobalTy TrackerGlobal("__omp_rtl_device_memory_pool_tracker",
                         sizeof(DeviceMemoryPoolTrackingTy),
                         &DeviceMemoryPoolTracking);
  GenericGlobalHandlerTy &GHandler = Plugin.getGlobalHandler();
  if (auto Err = GHandler.writeGlobalToDevice(*this, Image, TrackerGlobal))
    return Err;

  // Create the metainfo of the device environment global.
  GlobalTy DevEnvGlobal("__omp_rtl_device_memory_pool",
                        sizeof(DeviceMemoryPoolTy), &DeviceMemoryPool);

  // Write device environment values to the device.
  return GHandler.writeGlobalToDevice(*this, Image, DevEnvGlobal);
}

Error GenericDeviceTy::setupRPCServer(GenericPluginTy &Plugin,
                                      DeviceImageTy &Image) {
  // The plugin either does not need an RPC server or it is unavailible.
  if (!shouldSetupRPCServer())
    return Plugin::success();

  // Check if this device needs to run an RPC server.
  RPCServerTy &Server = Plugin.getRPCServer();
  auto UsingOrErr =
      Server.isDeviceUsingRPC(*this, Plugin.getGlobalHandler(), Image);
  if (!UsingOrErr)
    return UsingOrErr.takeError();

  if (!UsingOrErr.get())
    return Plugin::success();

  if (auto Err = Server.initDevice(*this, Plugin.getGlobalHandler(), Image))
    return Err;

  RPCServer = &Server;
  DP("Running an RPC server on device %d\n", getDeviceId());
  return Plugin::success();
}

Error GenericDeviceTy::registerOffloadEntries(DeviceImageTy &Image) {
  const __tgt_offload_entry *Begin = Image.getTgtImage()->EntriesBegin;
  const __tgt_offload_entry *End = Image.getTgtImage()->EntriesEnd;
  for (const __tgt_offload_entry *Entry = Begin; Entry != End; ++Entry) {
    // The host should have always something in the address to uniquely
    // identify the entry.
    if (!Entry->addr)
      return Plugin::error("Failure to register entry without address");

    __tgt_offload_entry DeviceEntry = {0};

    if (Entry->size) {
      if (auto Err = registerGlobalOffloadEntry(Image, *Entry, DeviceEntry))
        return Err;
    } else {
      if (auto Err = registerKernelOffloadEntry(Image, *Entry, DeviceEntry))
        return Err;
    }

    assert(DeviceEntry.addr && "Device addr of offload entry cannot be null");

    DP("Entry point " DPxMOD " maps to%s %s (" DPxMOD ")\n",
       DPxPTR(Entry - Begin), (Entry->size) ? " global" : "", Entry->name,
       DPxPTR(DeviceEntry.addr));
  }
  return Plugin::success();
}

Error GenericDeviceTy::registerGlobalOffloadEntry(
    DeviceImageTy &Image, const __tgt_offload_entry &GlobalEntry,
    __tgt_offload_entry &DeviceEntry) {

  GenericPluginTy &Plugin = Plugin::get();

  DeviceEntry = GlobalEntry;

  // Create a metadata object for the device global.
  GlobalTy DeviceGlobal(GlobalEntry.name, GlobalEntry.size);

  // Get the address of the device of the global.
  GenericGlobalHandlerTy &GHandler = Plugin.getGlobalHandler();
  if (auto Err =
          GHandler.getGlobalMetadataFromDevice(*this, Image, DeviceGlobal))
    return Err;

  // Store the device address on the device entry.
  DeviceEntry.addr = DeviceGlobal.getPtr();
  assert(DeviceEntry.addr && "Invalid device global's address");

  // Note: In the current implementation declare target variables
  // can either be link or to. This means that once unified
  // memory is activated via the requires directive, the variable
  // can be used directly from the host in both cases.
  if (Plugin.getRequiresFlags() & OMP_REQ_UNIFIED_SHARED_MEMORY) {
    // If unified memory is present any target link or to variables
    // can access host addresses directly. There is no longer a
    // need for device copies.
    GlobalTy HostGlobal(GlobalEntry);
    if (auto Err =
            GHandler.writeGlobalToDevice(*this, HostGlobal, DeviceGlobal))
      return Err;
  }

  // Add the device entry on the entry table.
  Image.getOffloadEntryTable().addEntry(DeviceEntry);

  return Plugin::success();
}

Error GenericDeviceTy::registerKernelOffloadEntry(
    DeviceImageTy &Image, const __tgt_offload_entry &KernelEntry,
    __tgt_offload_entry &DeviceEntry) {
  DeviceEntry = KernelEntry;

  // Create a kernel object.
  auto KernelOrErr = constructKernel(KernelEntry);
  if (!KernelOrErr)
    return KernelOrErr.takeError();

  GenericKernelTy &Kernel = *KernelOrErr;

  // Initialize the kernel.
  if (auto Err = Kernel.init(*this, Image))
    return Err;

  // Set the device entry address to the kernel address and store the entry on
  // the entry table.
  DeviceEntry.addr = (void *)&Kernel;
  Image.getOffloadEntryTable().addEntry(DeviceEntry);

  return Plugin::success();
}

Error PinnedAllocationMapTy::insertEntry(void *HstPtr, void *DevAccessiblePtr,
                                         size_t Size, bool ExternallyLocked) {
  // Insert the new entry into the map.
  auto Res = Allocs.insert({HstPtr, DevAccessiblePtr, Size, ExternallyLocked});
  if (!Res.second)
    return Plugin::error("Cannot insert locked buffer entry");

  // Check whether the next entry overlaps with the inserted entry.
  auto It = std::next(Res.first);
  if (It == Allocs.end())
    return Plugin::success();

  const EntryTy *NextEntry = &(*It);
  if (intersects(NextEntry->HstPtr, NextEntry->Size, HstPtr, Size))
    return Plugin::error("Partial overlapping not allowed in locked buffers");

  return Plugin::success();
}

Error PinnedAllocationMapTy::eraseEntry(const EntryTy &Entry) {
  // Erase the existing entry. Notice this requires an additional map lookup,
  // but this should not be a performance issue. Using iterators would make
  // the code more difficult to read.
  size_t Erased = Allocs.erase({Entry.HstPtr});
  if (!Erased)
    return Plugin::error("Cannot erase locked buffer entry");
  return Plugin::success();
}

Error PinnedAllocationMapTy::registerEntryUse(const EntryTy &Entry,
                                              void *HstPtr, size_t Size) {
  if (!contains(Entry.HstPtr, Entry.Size, HstPtr, Size))
    return Plugin::error("Partial overlapping not allowed in locked buffers");

  ++Entry.References;
  return Plugin::success();
}

Expected<bool> PinnedAllocationMapTy::unregisterEntryUse(const EntryTy &Entry) {
  if (Entry.References == 0)
    return Plugin::error("Invalid number of references");

  // Return whether this was the last user.
  return (--Entry.References == 0);
}

Error PinnedAllocationMapTy::registerHostBuffer(void *HstPtr,
                                                void *DevAccessiblePtr,
                                                size_t Size) {
  assert(HstPtr && "Invalid pointer");
  assert(DevAccessiblePtr && "Invalid pointer");
  assert(Size && "Invalid size");

  std::lock_guard<std::shared_mutex> Lock(Mutex);

  // No pinned allocation should intersect.
  const EntryTy *Entry = findIntersecting(HstPtr);
  if (Entry)
    return Plugin::error("Cannot insert entry due to an existing one");

  // Now insert the new entry.
  return insertEntry(HstPtr, DevAccessiblePtr, Size);
}

Error PinnedAllocationMapTy::unregisterHostBuffer(void *HstPtr) {
  assert(HstPtr && "Invalid pointer");

  std::lock_guard<std::shared_mutex> Lock(Mutex);

  const EntryTy *Entry = findIntersecting(HstPtr);
  if (!Entry)
    return Plugin::error("Cannot find locked buffer");

  // The address in the entry should be the same we are unregistering.
  if (Entry->HstPtr != HstPtr)
    return Plugin::error("Unexpected host pointer in locked buffer entry");

  // Unregister from the entry.
  auto LastUseOrErr = unregisterEntryUse(*Entry);
  if (!LastUseOrErr)
    return LastUseOrErr.takeError();

  // There should be no other references to the pinned allocation.
  if (!(*LastUseOrErr))
    return Plugin::error("The locked buffer is still being used");

  // Erase the entry from the map.
  return eraseEntry(*Entry);
}

Expected<void *> PinnedAllocationMapTy::lockHostBuffer(void *HstPtr,
                                                       size_t Size) {
  assert(HstPtr && "Invalid pointer");
  assert(Size && "Invalid size");

  std::lock_guard<std::shared_mutex> Lock(Mutex);

  const EntryTy *Entry = findIntersecting(HstPtr);

  if (Entry) {
    // An already registered intersecting buffer was found. Register a new use.
    if (auto Err = registerEntryUse(*Entry, HstPtr, Size))
      return std::move(Err);

    // Return the device accessible pointer with the correct offset.
    return advanceVoidPtr(Entry->DevAccessiblePtr,
                          getPtrDiff(HstPtr, Entry->HstPtr));
  }

  // No intersecting registered allocation found in the map. First, lock the
  // host buffer and retrieve the device accessible pointer.
  auto DevAccessiblePtrOrErr = Device.dataLockImpl(HstPtr, Size);
  if (!DevAccessiblePtrOrErr)
    return DevAccessiblePtrOrErr.takeError();

  // Now insert the new entry into the map.
  if (auto Err = insertEntry(HstPtr, *DevAccessiblePtrOrErr, Size))
    return std::move(Err);

  // Return the device accessible pointer.
  return *DevAccessiblePtrOrErr;
}

Error PinnedAllocationMapTy::unlockHostBuffer(void *HstPtr) {
  assert(HstPtr && "Invalid pointer");

  std::lock_guard<std::shared_mutex> Lock(Mutex);

  const EntryTy *Entry = findIntersecting(HstPtr);
  if (!Entry)
    return Plugin::error("Cannot find locked buffer");

  // Unregister from the locked buffer. No need to do anything if there are
  // others using the allocation.
  auto LastUseOrErr = unregisterEntryUse(*Entry);
  if (!LastUseOrErr)
    return LastUseOrErr.takeError();

  // No need to do anything if there are others using the allocation.
  if (!(*LastUseOrErr))
    return Plugin::success();

  // This was the last user of the allocation. Unlock the original locked buffer
  // if it was locked by the plugin. Do not unlock it if it was locked by an
  // external entity. Unlock the buffer using the host pointer of the entry.
  if (!Entry->ExternallyLocked)
    if (auto Err = Device.dataUnlockImpl(Entry->HstPtr))
      return Err;

  // Erase the entry from the map.
  return eraseEntry(*Entry);
}

Error PinnedAllocationMapTy::lockMappedHostBuffer(void *HstPtr, size_t Size) {
  assert(HstPtr && "Invalid pointer");
  assert(Size && "Invalid size");

  std::lock_guard<std::shared_mutex> Lock(Mutex);

  // If previously registered, just register a new user on the entry.
  const EntryTy *Entry = findIntersecting(HstPtr);
  if (Entry)
    return registerEntryUse(*Entry, HstPtr, Size);

  size_t BaseSize;
  void *BaseHstPtr, *BaseDevAccessiblePtr;

  // Check if it was externally pinned by a vendor-specific API.
  auto IsPinnedOrErr = Device.isPinnedPtrImpl(HstPtr, BaseHstPtr,
                                              BaseDevAccessiblePtr, BaseSize);
  if (!IsPinnedOrErr)
    return IsPinnedOrErr.takeError();

  // If pinned, just insert the entry representing the whole pinned buffer.
  if (*IsPinnedOrErr)
    return insertEntry(BaseHstPtr, BaseDevAccessiblePtr, BaseSize,
                       /* Externally locked */ true);

  // Not externally pinned. Do nothing if locking of mapped buffers is disabled.
  if (!LockMappedBuffers)
    return Plugin::success();

  // Otherwise, lock the buffer and insert the new entry.
  auto DevAccessiblePtrOrErr = Device.dataLockImpl(HstPtr, Size);
  if (!DevAccessiblePtrOrErr) {
    // Errors may be tolerated.
    if (!IgnoreLockMappedFailures)
      return DevAccessiblePtrOrErr.takeError();

    consumeError(DevAccessiblePtrOrErr.takeError());
    return Plugin::success();
  }

  return insertEntry(HstPtr, *DevAccessiblePtrOrErr, Size);
}

Error PinnedAllocationMapTy::unlockUnmappedHostBuffer(void *HstPtr) {
  assert(HstPtr && "Invalid pointer");

  std::lock_guard<std::shared_mutex> Lock(Mutex);

  // Check whether there is any intersecting entry.
  const EntryTy *Entry = findIntersecting(HstPtr);

  // No entry but automatic locking of mapped buffers is disabled, so
  // nothing to do.
  if (!Entry && !LockMappedBuffers)
    return Plugin::success();

  // No entry, automatic locking is enabled, but the locking may have failed, so
  // do nothing.
  if (!Entry && IgnoreLockMappedFailures)
    return Plugin::success();

  // No entry, but the automatic locking is enabled, so this is an error.
  if (!Entry)
    return Plugin::error("Locked buffer not found");

  // There is entry, so unregister a user and check whether it was the last one.
  auto LastUseOrErr = unregisterEntryUse(*Entry);
  if (!LastUseOrErr)
    return LastUseOrErr.takeError();

  // If it is not the last one, there is nothing to do.
  if (!(*LastUseOrErr))
    return Plugin::success();

  // Otherwise, if it was the last and the buffer was locked by the plugin,
  // unlock it.
  if (!Entry->ExternallyLocked)
    if (auto Err = Device.dataUnlockImpl(Entry->HstPtr))
      return Err;

  // Finally erase the entry from the map.
  return eraseEntry(*Entry);
}

Error GenericDeviceTy::synchronize(__tgt_async_info *AsyncInfo) {
  if (!AsyncInfo || !AsyncInfo->Queue)
    return Plugin::error("Invalid async info queue");

  if (auto Err = synchronizeImpl(*AsyncInfo))
    return Err;

  for (auto *Ptr : AsyncInfo->AssociatedAllocations)
    if (auto Err = dataDelete(Ptr, TargetAllocTy::TARGET_ALLOC_DEVICE))
      return Err;
  AsyncInfo->AssociatedAllocations.clear();

  return Plugin::success();
}

Error GenericDeviceTy::queryAsync(__tgt_async_info *AsyncInfo) {
  if (!AsyncInfo || !AsyncInfo->Queue)
    return Plugin::error("Invalid async info queue");

  return queryAsyncImpl(*AsyncInfo);
}

Error GenericDeviceTy::memoryVAMap(void **Addr, void *VAddr, size_t *RSize) {
  return Plugin::error("Device does not suppport VA Management");
}

Error GenericDeviceTy::memoryVAUnMap(void *VAddr, size_t Size) {
  return Plugin::error("Device does not suppport VA Management");
}

Error GenericDeviceTy::getDeviceMemorySize(uint64_t &DSize) {
  return Plugin::error(
      "Mising getDeviceMemorySize impelmentation (required by RR-heuristic");
}

Expected<void *> GenericDeviceTy::dataAlloc(int64_t Size, void *HostPtr,
                                            TargetAllocTy Kind) {
  void *Alloc = nullptr;

  if (RecordReplay.isRecordingOrReplaying())
    return RecordReplay.alloc(Size);

  switch (Kind) {
  case TARGET_ALLOC_DEFAULT:
  case TARGET_ALLOC_DEVICE:
    if (MemoryManager) {
      Alloc = MemoryManager->allocate(Size, HostPtr);
      if (!Alloc)
        return Plugin::error("Failed to allocate from memory manager");
      break;
    }
    [[fallthrough]];
  case TARGET_ALLOC_HOST:
  case TARGET_ALLOC_SHARED:
    Alloc = allocate(Size, HostPtr, Kind);
    if (!Alloc)
      return Plugin::error("Failed to allocate from device allocator");
  }

  // Report error if the memory manager or the device allocator did not return
  // any memory buffer.
  if (!Alloc)
    return Plugin::error("Invalid target data allocation kind or requested "
                         "allocator not implemented yet");

  // Register allocated buffer as pinned memory if the type is host memory.
  if (Kind == TARGET_ALLOC_HOST)
    if (auto Err = PinnedAllocs.registerHostBuffer(Alloc, Alloc, Size))
      return std::move(Err);

  return Alloc;
}

Error GenericDeviceTy::dataDelete(void *TgtPtr, TargetAllocTy Kind) {
  // Free is a noop when recording or replaying.
  if (RecordReplay.isRecordingOrReplaying())
    return Plugin::success();

  int Res;
  if (MemoryManager)
    Res = MemoryManager->free(TgtPtr);
  else
    Res = free(TgtPtr, Kind);

  if (Res)
    return Plugin::error("Failure to deallocate device pointer %p", TgtPtr);

  // Unregister deallocated pinned memory buffer if the type is host memory.
  if (Kind == TARGET_ALLOC_HOST)
    if (auto Err = PinnedAllocs.unregisterHostBuffer(TgtPtr))
      return Err;

  return Plugin::success();
}

Error GenericDeviceTy::dataSubmit(void *TgtPtr, const void *HstPtr,
                                  int64_t Size, __tgt_async_info *AsyncInfo) {
  AsyncInfoWrapperTy AsyncInfoWrapper(*this, AsyncInfo);

  auto Err = dataSubmitImpl(TgtPtr, HstPtr, Size, AsyncInfoWrapper);
  AsyncInfoWrapper.finalize(Err);
  return Err;
}

Error GenericDeviceTy::dataRetrieve(void *HstPtr, const void *TgtPtr,
                                    int64_t Size, __tgt_async_info *AsyncInfo) {
  AsyncInfoWrapperTy AsyncInfoWrapper(*this, AsyncInfo);

  auto Err = dataRetrieveImpl(HstPtr, TgtPtr, Size, AsyncInfoWrapper);
  AsyncInfoWrapper.finalize(Err);
  return Err;
}

Error GenericDeviceTy::dataExchange(const void *SrcPtr, GenericDeviceTy &DstDev,
                                    void *DstPtr, int64_t Size,
                                    __tgt_async_info *AsyncInfo) {
  AsyncInfoWrapperTy AsyncInfoWrapper(*this, AsyncInfo);

  auto Err = dataExchangeImpl(SrcPtr, DstDev, DstPtr, Size, AsyncInfoWrapper);
  AsyncInfoWrapper.finalize(Err);
  return Err;
}

Error GenericDeviceTy::launchKernel(void *EntryPtr, void **ArgPtrs,
                                    ptrdiff_t *ArgOffsets,
                                    KernelArgsTy &KernelArgs,
                                    __tgt_async_info *AsyncInfo) {
  AsyncInfoWrapperTy AsyncInfoWrapper(
      *this, RecordReplay.isRecordingOrReplaying() ? nullptr : AsyncInfo);

  GenericKernelTy &GenericKernel =
      *reinterpret_cast<GenericKernelTy *>(EntryPtr);

<<<<<<< HEAD
  if (RecordReplay.isRecording()) {
    RecordReplay.saveImage(GenericKernel.getName(), GenericKernel.getImage());
    RecordReplay.saveKernelInput(GenericKernel.getName(),
                                 GenericKernel.getImage());
  }

=======
>>>>>>> 7ca33737
  auto Err = GenericKernel.launch(*this, ArgPtrs, ArgOffsets, KernelArgs,
                                  AsyncInfoWrapper);

  if (RecordReplay.isRecording())
    RecordReplay.saveKernelDescr(GenericKernel.getName(), ArgPtrs, ArgOffsets,
                                 KernelArgs.NumArgs, KernelArgs.NumTeams[0],
                                 KernelArgs.ThreadLimit[0],
                                 KernelArgs.Tripcount);

  // 'finalize' here to guarantee next record-replay actions are in-sync
  AsyncInfoWrapper.finalize(Err);

  if (RecordReplay.isRecordingOrReplaying() &&
      RecordReplay.isSaveOutputEnabled())
    RecordReplay.saveKernelOutputInfo(GenericKernel.getName());

  return Err;
}

Error GenericDeviceTy::initAsyncInfo(__tgt_async_info **AsyncInfoPtr) {
  assert(AsyncInfoPtr && "Invalid async info");

  *AsyncInfoPtr = new __tgt_async_info();

  AsyncInfoWrapperTy AsyncInfoWrapper(*this, *AsyncInfoPtr);

  auto Err = initAsyncInfoImpl(AsyncInfoWrapper);
  AsyncInfoWrapper.finalize(Err);
  return Err;
}

Error GenericDeviceTy::initDeviceInfo(__tgt_device_info *DeviceInfo) {
  assert(DeviceInfo && "Invalid device info");

  return initDeviceInfoImpl(DeviceInfo);
}

Error GenericDeviceTy::printInfo() {
  InfoQueueTy InfoQueue;

  // Get the vendor-specific info entries describing the device properties.
  if (auto Err = obtainInfoImpl(InfoQueue))
    return Err;

  // Print all info entries.
  InfoQueue.print();

  return Plugin::success();
}

Error GenericDeviceTy::createEvent(void **EventPtrStorage) {
  return createEventImpl(EventPtrStorage);
}

Error GenericDeviceTy::destroyEvent(void *EventPtr) {
  return destroyEventImpl(EventPtr);
}

Error GenericDeviceTy::recordEvent(void *EventPtr,
                                   __tgt_async_info *AsyncInfo) {
  AsyncInfoWrapperTy AsyncInfoWrapper(*this, AsyncInfo);

  auto Err = recordEventImpl(EventPtr, AsyncInfoWrapper);
  AsyncInfoWrapper.finalize(Err);
  return Err;
}

Error GenericDeviceTy::waitEvent(void *EventPtr, __tgt_async_info *AsyncInfo) {
  AsyncInfoWrapperTy AsyncInfoWrapper(*this, AsyncInfo);

  auto Err = waitEventImpl(EventPtr, AsyncInfoWrapper);
  AsyncInfoWrapper.finalize(Err);
  return Err;
}

Error GenericDeviceTy::syncEvent(void *EventPtr) {
  return syncEventImpl(EventPtr);
}

Error GenericPluginTy::init() {
  auto NumDevicesOrErr = initImpl();
  if (!NumDevicesOrErr)
    return NumDevicesOrErr.takeError();

  NumDevices = *NumDevicesOrErr;
  if (NumDevices == 0)
    return Plugin::success();

  assert(Devices.size() == 0 && "Plugin already initialized");
  Devices.resize(NumDevices, nullptr);

  GlobalHandler = Plugin::createGlobalHandler();
  assert(GlobalHandler && "Invalid global handler");

  RPCServer = new RPCServerTy(NumDevices);
  assert(RPCServer && "Invalid RPC server");

  return Plugin::success();
}

Error GenericPluginTy::deinit() {
  // Deinitialize all active devices.
  for (int32_t DeviceId = 0; DeviceId < NumDevices; ++DeviceId) {
    if (Devices[DeviceId]) {
      if (auto Err = deinitDevice(DeviceId))
        return Err;
    }
    assert(!Devices[DeviceId] && "Device was not deinitialized");
  }

  // There is no global handler if no device is available.
  if (GlobalHandler)
    delete GlobalHandler;

  if (RPCServer)
    delete RPCServer;

  // Perform last deinitializations on the plugin.
  return deinitImpl();
}

Error GenericPluginTy::initDevice(int32_t DeviceId) {
  assert(!Devices[DeviceId] && "Device already initialized");

  // Create the device and save the reference.
  GenericDeviceTy *Device = Plugin::createDevice(DeviceId, NumDevices);
  assert(Device && "Invalid device");

  // Save the device reference into the list.
  Devices[DeviceId] = Device;

  // Initialize the device and its resources.
  return Device->init(*this);
}

Error GenericPluginTy::deinitDevice(int32_t DeviceId) {
  // The device may be already deinitialized.
  if (Devices[DeviceId] == nullptr)
    return Plugin::success();

  // Deinitialize the device and release its resources.
  if (auto Err = Devices[DeviceId]->deinit(*this))
    return Err;

  // Delete the device and invalidate its reference.
  delete Devices[DeviceId];
  Devices[DeviceId] = nullptr;

  return Plugin::success();
}

const bool llvm::omp::target::plugin::libomptargetSupportsRPC() {
#ifdef LIBOMPTARGET_RPC_SUPPORT
  return true;
#else
  return false;
#endif
}

/// Exposed library API function, basically wrappers around the GenericDeviceTy
/// functionality with the same name. All non-async functions are redirected
/// to the async versions right away with a NULL AsyncInfoPtr.
#ifdef __cplusplus
extern "C" {
#endif

int32_t __tgt_rtl_init_plugin() {
  auto Err = Plugin::initIfNeeded();
  if (Err) {
    REPORT("Failure to initialize plugin " GETNAME(TARGET_NAME) ": %s\n",
           toString(std::move(Err)).data());
    return OFFLOAD_FAIL;
  }

  return OFFLOAD_SUCCESS;
}

int32_t __tgt_rtl_deinit_plugin() {
  auto Err = Plugin::deinitIfNeeded();
  if (Err) {
    REPORT("Failure to deinitialize plugin " GETNAME(TARGET_NAME) ": %s\n",
           toString(std::move(Err)).data());
    return OFFLOAD_FAIL;
  }

  return OFFLOAD_SUCCESS;
}

int32_t __tgt_rtl_is_valid_binary(__tgt_device_image *TgtImage) {
  if (!Plugin::isActive())
    return false;

  if (elf_check_machine(TgtImage, Plugin::get().getMagicElfBits()))
    return true;

  return Plugin::get().getJIT().checkBitcodeImage(*TgtImage);
}

int32_t __tgt_rtl_is_valid_binary_info(__tgt_device_image *TgtImage,
                                       __tgt_image_info *Info) {
  if (!Plugin::isActive())
    return false;

  if (!__tgt_rtl_is_valid_binary(TgtImage))
    return false;

  // A subarchitecture was not specified. Assume it is compatible.
  if (!Info->Arch)
    return true;

  // Check the compatibility with all the available devices. Notice the
  // devices may not be initialized yet.
  auto CompatibleOrErr = Plugin::get().isImageCompatible(Info);
  if (!CompatibleOrErr) {
    // This error should not abort the execution, so we just inform the user
    // through the debug system.
    std::string ErrString = toString(CompatibleOrErr.takeError());
    DP("Failure to check whether image %p is valid: %s\n", TgtImage,
       ErrString.data());
    return false;
  }

  bool Compatible = *CompatibleOrErr;
  DP("Image is %scompatible with current environment: %s\n",
     (Compatible) ? "" : "not", Info->Arch);

  return Compatible;
}

int32_t __tgt_rtl_supports_empty_images() {
  return Plugin::get().supportsEmptyImages();
}

int32_t __tgt_rtl_init_device(int32_t DeviceId) {
  auto Err = Plugin::get().initDevice(DeviceId);
  if (Err) {
    REPORT("Failure to initialize device %d: %s\n", DeviceId,
           toString(std::move(Err)).data());
    return OFFLOAD_FAIL;
  }

  return OFFLOAD_SUCCESS;
}

int32_t __tgt_rtl_deinit_device(int32_t DeviceId) {
  auto Err = Plugin::get().deinitDevice(DeviceId);
  if (Err) {
    REPORT("Failure to deinitialize device %d: %s\n", DeviceId,
           toString(std::move(Err)).data());
    return OFFLOAD_FAIL;
  }

  return OFFLOAD_SUCCESS;
}

int32_t __tgt_rtl_number_of_devices() { return Plugin::get().getNumDevices(); }

int64_t __tgt_rtl_init_requires(int64_t RequiresFlags) {
  Plugin::get().setRequiresFlag(RequiresFlags);
  return RequiresFlags;
}

int32_t __tgt_rtl_is_data_exchangable(int32_t SrcDeviceId,
                                      int32_t DstDeviceId) {
  return Plugin::get().isDataExchangable(SrcDeviceId, DstDeviceId);
}

int32_t __tgt_rtl_initialize_record_replay(int32_t DeviceId, int64_t MemorySize,
                                           void *VAddr, bool isRecord,
                                           bool SaveOutput,
                                           uint64_t &ReqPtrArgOffset) {
  GenericPluginTy &Plugin = Plugin::get();
  GenericDeviceTy &Device = Plugin.getDevice(DeviceId);
  RecordReplayTy::RRStatusTy Status =
      isRecord ? RecordReplayTy::RRStatusTy::RRRecording
               : RecordReplayTy::RRStatusTy::RRReplaying;

  if (auto Err = RecordReplay.init(&Device, MemorySize, VAddr, Status,
                                   SaveOutput, ReqPtrArgOffset)) {
    REPORT("WARNING RR did not intialize RR-properly with %lu bytes"
           "(Error: %s)\n",
           MemorySize, toString(std::move(Err)).data());
    RecordReplay.setStatus(RecordReplayTy::RRStatusTy::RRDeactivated);

    if (!isRecord) {
      return OFFLOAD_FAIL;
    }
  }
  return OFFLOAD_SUCCESS;
}

__tgt_target_table *__tgt_rtl_load_binary(int32_t DeviceId,
                                          __tgt_device_image *TgtImage) {
  GenericPluginTy &Plugin = Plugin::get();
  GenericDeviceTy &Device = Plugin.getDevice(DeviceId);

  auto TableOrErr = Device.loadBinary(Plugin, TgtImage);
  if (!TableOrErr) {
    auto Err = TableOrErr.takeError();
    REPORT("Failure to load binary image %p on device %d: %s\n", TgtImage,
           DeviceId, toString(std::move(Err)).data());
    return nullptr;
  }

  __tgt_target_table *Table = *TableOrErr;
  assert(Table != nullptr && "Invalid table");

  return Table;
}

void *__tgt_rtl_data_alloc(int32_t DeviceId, int64_t Size, void *HostPtr,
                           int32_t Kind) {
  auto AllocOrErr = Plugin::get().getDevice(DeviceId).dataAlloc(
      Size, HostPtr, (TargetAllocTy)Kind);
  if (!AllocOrErr) {
    auto Err = AllocOrErr.takeError();
    REPORT("Failure to allocate device memory: %s\n",
           toString(std::move(Err)).data());
    return nullptr;
  }
  assert(*AllocOrErr && "Null pointer upon successful allocation");

  return *AllocOrErr;
}

int32_t __tgt_rtl_data_delete(int32_t DeviceId, void *TgtPtr, int32_t Kind) {
  auto Err =
      Plugin::get().getDevice(DeviceId).dataDelete(TgtPtr, (TargetAllocTy)Kind);
  if (Err) {
    REPORT("Failure to deallocate device pointer %p: %s\n", TgtPtr,
           toString(std::move(Err)).data());
    return OFFLOAD_FAIL;
  }

  return OFFLOAD_SUCCESS;
}

int32_t __tgt_rtl_data_lock(int32_t DeviceId, void *Ptr, int64_t Size,
                            void **LockedPtr) {
  auto LockedPtrOrErr = Plugin::get().getDevice(DeviceId).dataLock(Ptr, Size);
  if (!LockedPtrOrErr) {
    auto Err = LockedPtrOrErr.takeError();
    REPORT("Failure to lock memory %p: %s\n", Ptr,
           toString(std::move(Err)).data());
    return OFFLOAD_FAIL;
  }

  if (!(*LockedPtrOrErr)) {
    REPORT("Failure to lock memory %p: obtained a null locked pointer\n", Ptr);
    return OFFLOAD_FAIL;
  }
  *LockedPtr = *LockedPtrOrErr;

  return OFFLOAD_SUCCESS;
}

int32_t __tgt_rtl_data_unlock(int32_t DeviceId, void *Ptr) {
  auto Err = Plugin::get().getDevice(DeviceId).dataUnlock(Ptr);
  if (Err) {
    REPORT("Failure to unlock memory %p: %s\n", Ptr,
           toString(std::move(Err)).data());
    return OFFLOAD_FAIL;
  }

  return OFFLOAD_SUCCESS;
}

int32_t __tgt_rtl_data_notify_mapped(int32_t DeviceId, void *HstPtr,
                                     int64_t Size) {
  auto Err = Plugin::get().getDevice(DeviceId).notifyDataMapped(HstPtr, Size);
  if (Err) {
    REPORT("Failure to notify data mapped %p: %s\n", HstPtr,
           toString(std::move(Err)).data());
    return OFFLOAD_FAIL;
  }

  return OFFLOAD_SUCCESS;
}

int32_t __tgt_rtl_data_notify_unmapped(int32_t DeviceId, void *HstPtr) {
  auto Err = Plugin::get().getDevice(DeviceId).notifyDataUnmapped(HstPtr);
  if (Err) {
    REPORT("Failure to notify data unmapped %p: %s\n", HstPtr,
           toString(std::move(Err)).data());
    return OFFLOAD_FAIL;
  }

  return OFFLOAD_SUCCESS;
}

int32_t __tgt_rtl_data_submit(int32_t DeviceId, void *TgtPtr, void *HstPtr,
                              int64_t Size) {
  return __tgt_rtl_data_submit_async(DeviceId, TgtPtr, HstPtr, Size,
                                     /* AsyncInfoPtr */ nullptr);
}

int32_t __tgt_rtl_data_submit_async(int32_t DeviceId, void *TgtPtr,
                                    void *HstPtr, int64_t Size,
                                    __tgt_async_info *AsyncInfoPtr) {
  auto Err = Plugin::get().getDevice(DeviceId).dataSubmit(TgtPtr, HstPtr, Size,
                                                          AsyncInfoPtr);
  if (Err) {
    REPORT("Failure to copy data from host to device. Pointers: host "
           "= " DPxMOD ", device = " DPxMOD ", size = %" PRId64 ": %s\n",
           DPxPTR(HstPtr), DPxPTR(TgtPtr), Size,
           toString(std::move(Err)).data());
    return OFFLOAD_FAIL;
  }

  return OFFLOAD_SUCCESS;
}

int32_t __tgt_rtl_data_retrieve(int32_t DeviceId, void *HstPtr, void *TgtPtr,
                                int64_t Size) {
  return __tgt_rtl_data_retrieve_async(DeviceId, HstPtr, TgtPtr, Size,
                                       /* AsyncInfoPtr */ nullptr);
}

int32_t __tgt_rtl_data_retrieve_async(int32_t DeviceId, void *HstPtr,
                                      void *TgtPtr, int64_t Size,
                                      __tgt_async_info *AsyncInfoPtr) {
  auto Err = Plugin::get().getDevice(DeviceId).dataRetrieve(HstPtr, TgtPtr,
                                                            Size, AsyncInfoPtr);
  if (Err) {
    REPORT("Faliure to copy data from device to host. Pointers: host "
           "= " DPxMOD ", device = " DPxMOD ", size = %" PRId64 ": %s\n",
           DPxPTR(HstPtr), DPxPTR(TgtPtr), Size,
           toString(std::move(Err)).data());
    return OFFLOAD_FAIL;
  }

  return OFFLOAD_SUCCESS;
}

int32_t __tgt_rtl_data_exchange(int32_t SrcDeviceId, void *SrcPtr,
                                int32_t DstDeviceId, void *DstPtr,
                                int64_t Size) {
  return __tgt_rtl_data_exchange_async(SrcDeviceId, SrcPtr, DstDeviceId, DstPtr,
                                       Size,
                                       /* AsyncInfoPtr */ nullptr);
}

int32_t __tgt_rtl_data_exchange_async(int32_t SrcDeviceId, void *SrcPtr,
                                      int DstDeviceId, void *DstPtr,
                                      int64_t Size,
                                      __tgt_async_info *AsyncInfo) {
  GenericDeviceTy &SrcDevice = Plugin::get().getDevice(SrcDeviceId);
  GenericDeviceTy &DstDevice = Plugin::get().getDevice(DstDeviceId);
  auto Err = SrcDevice.dataExchange(SrcPtr, DstDevice, DstPtr, Size, AsyncInfo);
  if (Err) {
    REPORT("Failure to copy data from device (%d) to device (%d). Pointers: "
           "host = " DPxMOD ", device = " DPxMOD ", size = %" PRId64 ": %s\n",
           SrcDeviceId, DstDeviceId, DPxPTR(SrcPtr), DPxPTR(DstPtr), Size,
           toString(std::move(Err)).data());
    return OFFLOAD_FAIL;
  }

  return OFFLOAD_SUCCESS;
}

int32_t __tgt_rtl_launch_kernel(int32_t DeviceId, void *TgtEntryPtr,
                                void **TgtArgs, ptrdiff_t *TgtOffsets,
                                KernelArgsTy *KernelArgs,
                                __tgt_async_info *AsyncInfoPtr) {
  auto Err = Plugin::get().getDevice(DeviceId).launchKernel(
      TgtEntryPtr, TgtArgs, TgtOffsets, *KernelArgs, AsyncInfoPtr);
  if (Err) {
    REPORT("Failure to run target region " DPxMOD " in device %d: %s\n",
           DPxPTR(TgtEntryPtr), DeviceId, toString(std::move(Err)).data());
    return OFFLOAD_FAIL;
  }

  return OFFLOAD_SUCCESS;
}

int32_t __tgt_rtl_synchronize(int32_t DeviceId,
                              __tgt_async_info *AsyncInfoPtr) {
  auto Err = Plugin::get().getDevice(DeviceId).synchronize(AsyncInfoPtr);
  if (Err) {
    REPORT("Failure to synchronize stream %p: %s\n", AsyncInfoPtr->Queue,
           toString(std::move(Err)).data());
    return OFFLOAD_FAIL;
  }

  return OFFLOAD_SUCCESS;
}

int32_t __tgt_rtl_query_async(int32_t DeviceId,
                              __tgt_async_info *AsyncInfoPtr) {
  auto Err = Plugin::get().getDevice(DeviceId).queryAsync(AsyncInfoPtr);
  if (Err) {
    REPORT("Failure to query stream %p: %s\n", AsyncInfoPtr->Queue,
           toString(std::move(Err)).data());
    return OFFLOAD_FAIL;
  }

  return OFFLOAD_SUCCESS;
}

void __tgt_rtl_print_device_info(int32_t DeviceId) {
  if (auto Err = Plugin::get().getDevice(DeviceId).printInfo())
    REPORT("Failure to print device %d info: %s\n", DeviceId,
           toString(std::move(Err)).data());
}

int32_t __tgt_rtl_create_event(int32_t DeviceId, void **EventPtr) {
  auto Err = Plugin::get().getDevice(DeviceId).createEvent(EventPtr);
  if (Err) {
    REPORT("Failure to create event: %s\n", toString(std::move(Err)).data());
    return OFFLOAD_FAIL;
  }

  return OFFLOAD_SUCCESS;
}

int32_t __tgt_rtl_record_event(int32_t DeviceId, void *EventPtr,
                               __tgt_async_info *AsyncInfoPtr) {
  auto Err =
      Plugin::get().getDevice(DeviceId).recordEvent(EventPtr, AsyncInfoPtr);
  if (Err) {
    REPORT("Failure to record event %p: %s\n", EventPtr,
           toString(std::move(Err)).data());
    return OFFLOAD_FAIL;
  }

  return OFFLOAD_SUCCESS;
}

int32_t __tgt_rtl_wait_event(int32_t DeviceId, void *EventPtr,
                             __tgt_async_info *AsyncInfoPtr) {
  auto Err =
      Plugin::get().getDevice(DeviceId).waitEvent(EventPtr, AsyncInfoPtr);
  if (Err) {
    REPORT("Failure to wait event %p: %s\n", EventPtr,
           toString(std::move(Err)).data());
    return OFFLOAD_FAIL;
  }

  return OFFLOAD_SUCCESS;
}

int32_t __tgt_rtl_sync_event(int32_t DeviceId, void *EventPtr) {
  auto Err = Plugin::get().getDevice(DeviceId).syncEvent(EventPtr);
  if (Err) {
    REPORT("Failure to synchronize event %p: %s\n", EventPtr,
           toString(std::move(Err)).data());
    return OFFLOAD_FAIL;
  }

  return OFFLOAD_SUCCESS;
}

int32_t __tgt_rtl_destroy_event(int32_t DeviceId, void *EventPtr) {
  auto Err = Plugin::get().getDevice(DeviceId).destroyEvent(EventPtr);
  if (Err) {
    REPORT("Failure to destroy event %p: %s\n", EventPtr,
           toString(std::move(Err)).data());
    return OFFLOAD_FAIL;
  }

  return OFFLOAD_SUCCESS;
}

void __tgt_rtl_set_info_flag(uint32_t NewInfoLevel) {
  std::atomic<uint32_t> &InfoLevel = getInfoLevelInternal();
  InfoLevel.store(NewInfoLevel);
}

int32_t __tgt_rtl_init_async_info(int32_t DeviceId,
                                  __tgt_async_info **AsyncInfoPtr) {
  assert(AsyncInfoPtr && "Invalid async info");

  auto Err = Plugin::get().getDevice(DeviceId).initAsyncInfo(AsyncInfoPtr);
  if (Err) {
    REPORT("Failure to initialize async info at " DPxMOD " on device %d: %s\n",
           DPxPTR(*AsyncInfoPtr), DeviceId, toString(std::move(Err)).data());
    return OFFLOAD_FAIL;
  }

  return OFFLOAD_SUCCESS;
}

int32_t __tgt_rtl_init_device_info(int32_t DeviceId,
                                   __tgt_device_info *DeviceInfo,
                                   const char **ErrStr) {
  *ErrStr = "";

  auto Err = Plugin::get().getDevice(DeviceId).initDeviceInfo(DeviceInfo);
  if (Err) {
    REPORT("Failure to initialize device info at " DPxMOD " on device %d: %s\n",
           DPxPTR(DeviceInfo), DeviceId, toString(std::move(Err)).data());
    return OFFLOAD_FAIL;
  }

  return OFFLOAD_SUCCESS;
}

int32_t __tgt_rtl_set_device_offset(int32_t DeviceIdOffset) {
  Plugin::get().setDeviceIdStartIndex(DeviceIdOffset);

  return OFFLOAD_SUCCESS;
}

#ifdef __cplusplus
}
#endif<|MERGE_RESOLUTION|>--- conflicted
+++ resolved
@@ -258,15 +258,9 @@
     OS.close();
   }
 
-<<<<<<< HEAD
-  void saveKernelDescr(const char *Name, void **ArgPtrs, ptrdiff_t *ArgOffsets,
-                       int32_t NumArgs, uint64_t NumTeamsClause,
-                       uint32_t ThreadLimitClause, uint64_t LoopTripCount) {
-=======
   void saveKernelDescr(const char *Name, void **ArgPtrs, int32_t NumArgs,
                        uint64_t NumTeamsClause, uint32_t ThreadLimitClause,
                        uint64_t LoopTripCount) {
->>>>>>> 7ca33737
     json::Object JsonKernelInfo;
     JsonKernelInfo["Name"] = Name;
     JsonKernelInfo["NumArgs"] = NumArgs;
@@ -773,11 +767,7 @@
 Error GenericDeviceTy::deinit(GenericPluginTy &Plugin) {
   for (DeviceImageTy *Image : LoadedImages)
     if (auto Err = callGlobalDestructors(Plugin, *Image))
-<<<<<<< HEAD
-      return std::move(Err);
-=======
       return Err;
->>>>>>> 7ca33737
 
   if (OMPX_DebugKind.get() & uint32_t(DeviceDebugKind::AllocationTracker)) {
     GenericGlobalHandlerTy &GHandler = Plugin.getGlobalHandler();
@@ -1471,23 +1461,8 @@
   GenericKernelTy &GenericKernel =
       *reinterpret_cast<GenericKernelTy *>(EntryPtr);
 
-<<<<<<< HEAD
-  if (RecordReplay.isRecording()) {
-    RecordReplay.saveImage(GenericKernel.getName(), GenericKernel.getImage());
-    RecordReplay.saveKernelInput(GenericKernel.getName(),
-                                 GenericKernel.getImage());
-  }
-
-=======
->>>>>>> 7ca33737
   auto Err = GenericKernel.launch(*this, ArgPtrs, ArgOffsets, KernelArgs,
                                   AsyncInfoWrapper);
-
-  if (RecordReplay.isRecording())
-    RecordReplay.saveKernelDescr(GenericKernel.getName(), ArgPtrs, ArgOffsets,
-                                 KernelArgs.NumArgs, KernelArgs.NumTeams[0],
-                                 KernelArgs.ThreadLimit[0],
-                                 KernelArgs.Tripcount);
 
   // 'finalize' here to guarantee next record-replay actions are in-sync
   AsyncInfoWrapper.finalize(Err);
