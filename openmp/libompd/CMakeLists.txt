#
#//===----------------------------------------------------------------------===//
#//
#// Part of the LLVM Project, under the Apache License v2.0 with LLVM Exceptions.
#// See https://llvm.org/LICENSE.txt for license information.
#// SPDX-License-Identifier: Apache-2.0 WITH LLVM-exception
#//
#//===----------------------------------------------------------------------===//
#

find_package (Python3 COMPONENTS Interpreter Development)
option(LIBOMP_OMPD_GDB_SUPPORT "Build gdb-plugin code that enables OMPD support in GDB." ${Python3_FOUND})
find_program (GDB_FOUND NAMES "gdb")


if(LIBOMP_OMPD_SUPPORT)
    set(OMPD_INCLUDE_PATH ${CMAKE_CURRENT_SOURCE_DIR}/src/)
    add_subdirectory(src)
<<<<<<< HEAD
    # SYCLomatic_CUSTOMIZATION begin
    # if(LIBOMP_OMPD_GDB_SUPPORT)
    #     add_subdirectory(gdb-plugin)
    #     # temporarily disabled
    #     # test/CMakeLists.txt breaks DeviceRTL in LLVM_ENABLE_PROJECTS builds.
    #     # find_package(LLVM) is likely the source of the trouble.
    #     # add_subdirectory(test)
    # endif()
    # SYCLomatic_CUSTOMIZATION end
=======
    if(LIBOMP_OMPD_GDB_SUPPORT)
        add_subdirectory(gdb-plugin)
		# GDB is required to run the tests
		if (GDB_FOUND)
	        add_subdirectory(test)
		endif()
    endif()
>>>>>>> 8dd6fdff
endif()<|MERGE_RESOLUTION|>--- conflicted
+++ resolved
@@ -16,23 +16,13 @@
 if(LIBOMP_OMPD_SUPPORT)
     set(OMPD_INCLUDE_PATH ${CMAKE_CURRENT_SOURCE_DIR}/src/)
     add_subdirectory(src)
-<<<<<<< HEAD
     # SYCLomatic_CUSTOMIZATION begin
     # if(LIBOMP_OMPD_GDB_SUPPORT)
-    #     add_subdirectory(gdb-plugin)
-    #     # temporarily disabled
-    #     # test/CMakeLists.txt breaks DeviceRTL in LLVM_ENABLE_PROJECTS builds.
-    #     # find_package(LLVM) is likely the source of the trouble.
-    #     # add_subdirectory(test)
+    #    add_subdirectory(gdb-plugin)
+    #		# GDB is required to run the tests
+    #		if (GDB_FOUND)
+    #	        add_subdirectory(test)
+    #		endif()
     # endif()
-    # SYCLomatic_CUSTOMIZATION end
-=======
-    if(LIBOMP_OMPD_GDB_SUPPORT)
-        add_subdirectory(gdb-plugin)
-		# GDB is required to run the tests
-		if (GDB_FOUND)
-	        add_subdirectory(test)
-		endif()
-    endif()
->>>>>>> 8dd6fdff
+    # SYCLomatic_CUSTOMIZATION end    
 endif()