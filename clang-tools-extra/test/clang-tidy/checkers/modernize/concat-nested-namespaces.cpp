// RUN: cp %S/Inputs/concat-nested-namespaces/modernize-concat-nested-namespaces.h %T/modernize-concat-nested-namespaces.h
// RUN: %check_clang_tidy -std=c++17 -check-suffix=NORMAL %s modernize-concat-nested-namespaces %t -- -header-filter=".*" -- -I %T
// RUN: FileCheck -input-file=%T/modernize-concat-nested-namespaces.h %S/Inputs/concat-nested-namespaces/modernize-concat-nested-namespaces.h -check-prefix=CHECK-FIXES
// Restore header file and re-run with c++20:
// RUN: cp %S/Inputs/concat-nested-namespaces/modernize-concat-nested-namespaces.h %T/modernize-concat-nested-namespaces.h
// RUN: %check_clang_tidy -std=c++20 -check-suffixes=NORMAL,CPP20 %s modernize-concat-nested-namespaces %t -- -header-filter=".*" -- -I %T
// RUN: FileCheck -input-file=%T/modernize-concat-nested-namespaces.h %S/Inputs/concat-nested-namespaces/modernize-concat-nested-namespaces.h -check-prefix=CHECK-FIXES

#include "modernize-concat-nested-namespaces.h"
// CHECK-MESSAGES-NORMAL-DAG: modernize-concat-nested-namespaces.h:1:1: warning: nested namespaces can be concatenated [modernize-concat-nested-namespaces]

namespace n1 {}

namespace n2 {
namespace n3 {
void t();
}
namespace n4 {
void t();
}
} // namespace n2

<<<<<<< HEAD
namespace n5 {
inline namespace inline_ns {
void t();
} // namespace inline_ns
} // namespace n5
=======
namespace n6 {
namespace [[deprecated]] attr_ns {
void t();
} // namespace attr_ns
} // namespace n6
>>>>>>> 16592a3e

namespace n6 {
namespace [[deprecated]] attr_ns {
void t();
} // namespace attr_ns
} // namespace n6

namespace n7 {
void t();

namespace n8 {
void t();
}
} // namespace n7

namespace n9 {
namespace n10 {
// CHECK-MESSAGES-NORMAL-DAG: :[[@LINE-2]]:1: warning: nested namespaces can be concatenated [modernize-concat-nested-namespaces]
// CHECK-FIXES-NORMAL: namespace n9::n10
void t();
} // namespace n10
} // namespace n9
// CHECK-FIXES-NORMAL: }

namespace n11 {
namespace n12 {
// CHECK-MESSAGES-NORMAL-DAG: :[[@LINE-2]]:1: warning: nested namespaces can be concatenated [modernize-concat-nested-namespaces]
// CHECK-FIXES-NORMAL: namespace n11::n12
namespace n13 {
void t();
}
namespace n14 {
void t();
}
} // namespace n12
} // namespace n11
// CHECK-FIXES-NORMAL: }

namespace n15 {
namespace n16 {
void t();
}

inline namespace n17 {
void t();
}

namespace n18 {
namespace n19 {
namespace n20 {
// CHECK-MESSAGES-NORMAL-DAG: :[[@LINE-3]]:1: warning: nested namespaces can be concatenated [modernize-concat-nested-namespaces]
// CHECK-FIXES-NORMAL: namespace n18::n19::n20
void t();
} // namespace n20
} // namespace n19
} // namespace n18
// CHECK-FIXES-NORMAL: }

namespace n21 {
void t();
}
} // namespace n15

namespace n22 {
namespace {
void t();
}
} // namespace n22

namespace n23 {
namespace {
namespace n24 {
namespace n25 {
// CHECK-MESSAGES-NORMAL-DAG: :[[@LINE-2]]:1: warning: nested namespaces can be concatenated [modernize-concat-nested-namespaces]
// CHECK-FIXES-NORMAL: namespace n24::n25
void t();
} // namespace n25
} // namespace n24
// CHECK-FIXES-NORMAL: }
} // namespace
} // namespace n23

namespace n26::n27 {
namespace n28 {
namespace n29::n30 {
<<<<<<< HEAD
// CHECK-MESSAGES-DAG: :[[@LINE-3]]:1: warning: nested namespaces can be concatenated [modernize-concat-nested-namespaces]
// CHECK-FIXES: namespace n26::n27::n28::n29::n30 {
=======
// CHECK-MESSAGES-NORMAL-DAG: :[[@LINE-3]]:1: warning: nested namespaces can be concatenated [modernize-concat-nested-namespaces]
// CHECK-FIXES-NORMAL: namespace n26::n27::n28::n29::n30 {
>>>>>>> 16592a3e
void t() {}
} // namespace n29::n30
} // namespace n28
} // namespace n26::n27
// CHECK-FIXES-NORMAL: }

namespace n31 {
namespace n32 {}
// CHECK-MESSAGES-NORMAL-DAG: :[[@LINE-2]]:1: warning: nested namespaces can be concatenated [modernize-concat-nested-namespaces]
} // namespace n31

namespace n33 {
namespace n34 {
namespace n35 {}
// CHECK-MESSAGES-NORMAL-DAG: :[[@LINE-2]]:1: warning: nested namespaces can be concatenated [modernize-concat-nested-namespaces]
} // namespace n34
namespace n36 {
void t();
}
} // namespace n33

namespace n37::n38 {
void t();
}

#define IEXIST
namespace n39 {
namespace n40 {
// CHECK-MESSAGES-NORMAL-DAG: :[[@LINE-2]]:1: warning: nested namespaces can be concatenated [modernize-concat-nested-namespaces]
// CHECK-FIXES-NORMAL: namespace n39::n40
#ifdef IEXIST
void t() {}
#endif
} // namespace n40
} // namespace n39
<<<<<<< HEAD
// CHECK-FIXES: } // namespace n39::n40
=======
// CHECK-FIXES-NORMAL: } // namespace n39::n40
>>>>>>> 16592a3e

namespace n41 {
namespace n42 {
// CHECK-MESSAGES-NORMAL-DAG: :[[@LINE-2]]:1: warning: nested namespaces can be concatenated [modernize-concat-nested-namespaces]
// CHECK-FIXES-NORMAL: namespace n41::n42
#ifdef IDONTEXIST
void t() {}
#endif
} // namespace n42
} // namespace n41
<<<<<<< HEAD
// CHECK-FIXES: } // namespace n41::n42


// CHECK-MESSAGES-DAG: :[[@LINE+1]]:1: warning: nested namespaces can be concatenated [modernize-concat-nested-namespaces]
=======
// CHECK-FIXES-NORMAL: } // namespace n41::n42


// CHECK-MESSAGES-NORMAL-DAG: :[[@LINE+1]]:1: warning: nested namespaces can be concatenated [modernize-concat-nested-namespaces]
>>>>>>> 16592a3e
namespace n43 {
#define N43_INNER
namespace n44 {
void foo() {}
} // namespace n44
#undef N43_INNER
} // namespace n43
<<<<<<< HEAD
// CHECK-FIXES: #define N43_INNER
// CHECK-FIXES: namespace n43::n44 {
// CHECK-FIXES: } // namespace n43::n44
// CHECK-FIXES: #undef N43_INNER

// CHECK-MESSAGES-DAG: :[[@LINE+1]]:1: warning: nested namespaces can be concatenated [modernize-concat-nested-namespaces]
=======
// CHECK-FIXES-NORMAL: #define N43_INNER
// CHECK-FIXES-NORMAL: namespace n43::n44 {
// CHECK-FIXES-NORMAL: } // namespace n43::n44
// CHECK-FIXES-NORMAL: #undef N43_INNER

// CHECK-MESSAGES-NORMAL-DAG: :[[@LINE+1]]:1: warning: nested namespaces can be concatenated [modernize-concat-nested-namespaces]
>>>>>>> 16592a3e
namespace n45{
#define N45_INNER
namespace n46
{
#pragma clang diagnostic push
namespace n47 {
void foo() {}
} // namespace n47
#pragma clang diagnostic pop
} //namespace n46
#undef N45_INNER
} //namespace n45
<<<<<<< HEAD
// CHECK-FIXES: #define N45_INNER
// CHECK-FIXES: #pragma clang diagnostic push
// CHECK-FIXES: namespace n45::n46::n47 {
// CHECK-FIXES: } // namespace n45::n46::n47
// CHECK-FIXES: #pragma clang diagnostic pop
// CHECK-FIXES: #undef N45_INNER

// CHECK-MESSAGES-DAG: :[[@LINE+1]]:1: warning: nested namespaces can be concatenated [modernize-concat-nested-namespaces]
=======
// CHECK-FIXES-NORMAL: #define N45_INNER
// CHECK-FIXES-NORMAL: #pragma clang diagnostic push
// CHECK-FIXES-NORMAL: namespace n45::n46::n47 {
// CHECK-FIXES-NORMAL: } // namespace n45::n46::n47
// CHECK-FIXES-NORMAL: #pragma clang diagnostic pop
// CHECK-FIXES-NORMAL: #undef N45_INNER

inline namespace n48 {
// CHECK-MESSAGES-NORMAL-DAG: :[[@LINE+1]]:1: warning: nested namespaces can be concatenated [modernize-concat-nested-namespaces]
namespace n49 {
namespace n50 {
// CHECK-FIXES-NORMAL: namespace n49::n50 {
void foo() {}
}
}
}

// CHECK-MESSAGES-CPP20-DAG: :[[@LINE+1]]:1: warning: nested namespaces can be concatenated [modernize-concat-nested-namespaces]
namespace n51 {
inline namespace n52 {
namespace n53 {
// CHECK-FIXES-CPP20: namespace n51::inline n52::n53 {
void foo() {}
}
}
}

#if __cplusplus >= 202002L
// CHECK-MESSAGES-CPP20-DAG: :[[@LINE+1]]:1: warning: nested namespaces can be concatenated [modernize-concat-nested-namespaces]
namespace n54 {
namespace n55::inline n56::n57 {
namespace n58 {
// CHECK-FIXES-CPP20: namespace n54::n55::inline n56::n57::n58 {
void foo() {}
}
}
}
#endif

// CHECK-MESSAGES-NORMAL-DAG: :[[@LINE+1]]:1: warning: nested namespaces can be concatenated [modernize-concat-nested-namespaces]
>>>>>>> 16592a3e
namespace avoid_add_close_comment {
namespace inner {
void foo() {}
}
}
<<<<<<< HEAD
// CHECK-FIXES: namespace avoid_add_close_comment::inner {
// CHECK-FIXES-NOT: } // namespace avoid_add_close_comment::inner

// CHECK-MESSAGES-DAG: :[[@LINE+1]]:1: warning: nested namespaces can be concatenated [modernize-concat-nested-namespaces]
=======
// CHECK-FIXES-NORMAL: namespace avoid_add_close_comment::inner {
// CHECK-FIXES-NORMAL-NOT: } // namespace avoid_add_close_comment::inner

// CHECK-MESSAGES-NORMAL-DAG: :[[@LINE+1]]:1: warning: nested namespaces can be concatenated [modernize-concat-nested-namespaces]
>>>>>>> 16592a3e
namespace avoid_change_close_comment {
namespace inner {
void foo() {}
} // namespace inner and other comments
} // namespace avoid_change_close_comment and other comments
<<<<<<< HEAD
// CHECK-FIXES: namespace avoid_change_close_comment::inner {
// CHECK-FIXES-NOT: } // namespace avoid_add_close_comment::inner
=======
// CHECK-FIXES-NORMAL: namespace avoid_change_close_comment::inner {
// CHECK-FIXES-NORMAL-NOT: } // namespace avoid_add_close_comment::inner
>>>>>>> 16592a3e

namespace /*::*/ comment_colon_1 {
void foo() {}
} // namespace comment_colon_1
<<<<<<< HEAD
// CHECK-FIXES: namespace /*::*/ comment_colon_1 {

// CHECK-MESSAGES-DAG: :[[@LINE+1]]:1: warning: nested namespaces can be concatenated [modernize-concat-nested-namespaces]
=======
// CHECK-FIXES-NORMAL: namespace /*::*/ comment_colon_1 {

// CHECK-MESSAGES-NORMAL-DAG: :[[@LINE+1]]:1: warning: nested namespaces can be concatenated [modernize-concat-nested-namespaces]
>>>>>>> 16592a3e
namespace /*::*/ comment_colon_2 {
namespace comment_colon_2 {
void foo() {}
} // namespace comment_colon_2
} // namespace comment_colon_2

int main() {
  n26::n27::n28::n29::n30::t();
#ifdef IEXIST
  n39::n40::t();
#endif

#ifdef IDONTEXIST
  n41::n42::t();
#endif

  return 0;
}<|MERGE_RESOLUTION|>--- conflicted
+++ resolved
@@ -20,20 +20,6 @@
 }
 } // namespace n2
 
-<<<<<<< HEAD
-namespace n5 {
-inline namespace inline_ns {
-void t();
-} // namespace inline_ns
-} // namespace n5
-=======
-namespace n6 {
-namespace [[deprecated]] attr_ns {
-void t();
-} // namespace attr_ns
-} // namespace n6
->>>>>>> 16592a3e
-
 namespace n6 {
 namespace [[deprecated]] attr_ns {
 void t();
@@ -118,13 +104,8 @@
 namespace n26::n27 {
 namespace n28 {
 namespace n29::n30 {
-<<<<<<< HEAD
-// CHECK-MESSAGES-DAG: :[[@LINE-3]]:1: warning: nested namespaces can be concatenated [modernize-concat-nested-namespaces]
-// CHECK-FIXES: namespace n26::n27::n28::n29::n30 {
-=======
 // CHECK-MESSAGES-NORMAL-DAG: :[[@LINE-3]]:1: warning: nested namespaces can be concatenated [modernize-concat-nested-namespaces]
 // CHECK-FIXES-NORMAL: namespace n26::n27::n28::n29::n30 {
->>>>>>> 16592a3e
 void t() {}
 } // namespace n29::n30
 } // namespace n28
@@ -160,11 +141,7 @@
 #endif
 } // namespace n40
 } // namespace n39
-<<<<<<< HEAD
-// CHECK-FIXES: } // namespace n39::n40
-=======
 // CHECK-FIXES-NORMAL: } // namespace n39::n40
->>>>>>> 16592a3e
 
 namespace n41 {
 namespace n42 {
@@ -175,17 +152,10 @@
 #endif
 } // namespace n42
 } // namespace n41
-<<<<<<< HEAD
-// CHECK-FIXES: } // namespace n41::n42
-
-
-// CHECK-MESSAGES-DAG: :[[@LINE+1]]:1: warning: nested namespaces can be concatenated [modernize-concat-nested-namespaces]
-=======
 // CHECK-FIXES-NORMAL: } // namespace n41::n42
 
 
 // CHECK-MESSAGES-NORMAL-DAG: :[[@LINE+1]]:1: warning: nested namespaces can be concatenated [modernize-concat-nested-namespaces]
->>>>>>> 16592a3e
 namespace n43 {
 #define N43_INNER
 namespace n44 {
@@ -193,21 +163,12 @@
 } // namespace n44
 #undef N43_INNER
 } // namespace n43
-<<<<<<< HEAD
-// CHECK-FIXES: #define N43_INNER
-// CHECK-FIXES: namespace n43::n44 {
-// CHECK-FIXES: } // namespace n43::n44
-// CHECK-FIXES: #undef N43_INNER
-
-// CHECK-MESSAGES-DAG: :[[@LINE+1]]:1: warning: nested namespaces can be concatenated [modernize-concat-nested-namespaces]
-=======
 // CHECK-FIXES-NORMAL: #define N43_INNER
 // CHECK-FIXES-NORMAL: namespace n43::n44 {
 // CHECK-FIXES-NORMAL: } // namespace n43::n44
 // CHECK-FIXES-NORMAL: #undef N43_INNER
 
 // CHECK-MESSAGES-NORMAL-DAG: :[[@LINE+1]]:1: warning: nested namespaces can be concatenated [modernize-concat-nested-namespaces]
->>>>>>> 16592a3e
 namespace n45{
 #define N45_INNER
 namespace n46
@@ -220,16 +181,6 @@
 } //namespace n46
 #undef N45_INNER
 } //namespace n45
-<<<<<<< HEAD
-// CHECK-FIXES: #define N45_INNER
-// CHECK-FIXES: #pragma clang diagnostic push
-// CHECK-FIXES: namespace n45::n46::n47 {
-// CHECK-FIXES: } // namespace n45::n46::n47
-// CHECK-FIXES: #pragma clang diagnostic pop
-// CHECK-FIXES: #undef N45_INNER
-
-// CHECK-MESSAGES-DAG: :[[@LINE+1]]:1: warning: nested namespaces can be concatenated [modernize-concat-nested-namespaces]
-=======
 // CHECK-FIXES-NORMAL: #define N45_INNER
 // CHECK-FIXES-NORMAL: #pragma clang diagnostic push
 // CHECK-FIXES-NORMAL: namespace n45::n46::n47 {
@@ -270,48 +221,29 @@
 #endif
 
 // CHECK-MESSAGES-NORMAL-DAG: :[[@LINE+1]]:1: warning: nested namespaces can be concatenated [modernize-concat-nested-namespaces]
->>>>>>> 16592a3e
 namespace avoid_add_close_comment {
 namespace inner {
 void foo() {}
 }
 }
-<<<<<<< HEAD
-// CHECK-FIXES: namespace avoid_add_close_comment::inner {
-// CHECK-FIXES-NOT: } // namespace avoid_add_close_comment::inner
-
-// CHECK-MESSAGES-DAG: :[[@LINE+1]]:1: warning: nested namespaces can be concatenated [modernize-concat-nested-namespaces]
-=======
 // CHECK-FIXES-NORMAL: namespace avoid_add_close_comment::inner {
 // CHECK-FIXES-NORMAL-NOT: } // namespace avoid_add_close_comment::inner
 
 // CHECK-MESSAGES-NORMAL-DAG: :[[@LINE+1]]:1: warning: nested namespaces can be concatenated [modernize-concat-nested-namespaces]
->>>>>>> 16592a3e
 namespace avoid_change_close_comment {
 namespace inner {
 void foo() {}
 } // namespace inner and other comments
 } // namespace avoid_change_close_comment and other comments
-<<<<<<< HEAD
-// CHECK-FIXES: namespace avoid_change_close_comment::inner {
-// CHECK-FIXES-NOT: } // namespace avoid_add_close_comment::inner
-=======
 // CHECK-FIXES-NORMAL: namespace avoid_change_close_comment::inner {
 // CHECK-FIXES-NORMAL-NOT: } // namespace avoid_add_close_comment::inner
->>>>>>> 16592a3e
 
 namespace /*::*/ comment_colon_1 {
 void foo() {}
 } // namespace comment_colon_1
-<<<<<<< HEAD
-// CHECK-FIXES: namespace /*::*/ comment_colon_1 {
-
-// CHECK-MESSAGES-DAG: :[[@LINE+1]]:1: warning: nested namespaces can be concatenated [modernize-concat-nested-namespaces]
-=======
 // CHECK-FIXES-NORMAL: namespace /*::*/ comment_colon_1 {
 
 // CHECK-MESSAGES-NORMAL-DAG: :[[@LINE+1]]:1: warning: nested namespaces can be concatenated [modernize-concat-nested-namespaces]
->>>>>>> 16592a3e
 namespace /*::*/ comment_colon_2 {
 namespace comment_colon_2 {
 void foo() {}
