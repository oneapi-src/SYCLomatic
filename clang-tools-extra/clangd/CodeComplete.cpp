--- conflicted
+++ resolved
@@ -1061,12 +1061,6 @@
                       const SemaCompleteInput &Input,
                       IncludeStructure *Includes = nullptr) {
   trace::Span Tracer("Sema completion");
-<<<<<<< HEAD
-  llvm::IntrusiveRefCntPtr<llvm::vfs::FileSystem> VFS = Input.ParseInput.FS;
-  if (Input.Preamble.StatCache)
-    VFS = Input.Preamble.StatCache->getConsumingFS(std::move(VFS));
-=======
->>>>>>> 755e53b4
 
   IgnoreDiagnostics IgnoreDiags;
   auto CI = buildCompilerInvocation(Input.ParseInput, IgnoreDiags);
@@ -1280,15 +1274,9 @@
       assert(Recorder && "Recorder is not set");
       CCContextKind = Recorder->CCContext.getKind();
       IsUsingDeclaration = Recorder->CCContext.isUsingDeclaration();
-<<<<<<< HEAD
-      auto Style = getFormatStyleForFile(SemaCCInput.FileName,
-                                         SemaCCInput.ParseInput.Contents,
-                                         SemaCCInput.ParseInput.FS.get());
-=======
       auto Style = getFormatStyleForFile(
           SemaCCInput.FileName, SemaCCInput.ParseInput.Contents,
           SemaCCInput.ParseInput.FSProvider->getFileSystem().get());
->>>>>>> 755e53b4
       // If preprocessor was run, inclusions from preprocessor callback should
       // already be added to Includes.
       Inserter.emplace(
@@ -1773,14 +1761,9 @@
       FileName, Preamble ? Preamble->Includes : IncludeStructure(),
       SpecFuzzyFind, Opts);
   return (!Preamble || Opts.RunParser == CodeCompleteOptions::NeverParse)
-<<<<<<< HEAD
-             ? std::move(Flow).runWithoutSema(ParseInput.Contents, *Offset,
-                                              ParseInput.FS)
-=======
              ? std::move(Flow).runWithoutSema(
                    ParseInput.Contents, *Offset,
                    ParseInput.FSProvider->getFileSystem())
->>>>>>> 755e53b4
              : std::move(Flow).run({FileName, *Offset, *Preamble,
                                     // We want to serve code completions with
                                     // low latency, so don't bother patching.
