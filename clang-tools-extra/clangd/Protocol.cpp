//===--- Protocol.cpp - Language Server Protocol Implementation -----------===//
//
// Part of the LLVM Project, under the Apache License v2.0 with LLVM Exceptions.
// See https://llvm.org/LICENSE.txt for license information.
// SPDX-License-Identifier: Apache-2.0 WITH LLVM-exception
//
//===----------------------------------------------------------------------===//
//
// This file contains the serialization code for the LSP structs.
//
//===----------------------------------------------------------------------===//

#include "Protocol.h"
#include "Logger.h"
#include "URI.h"
#include "clang/Basic/LLVM.h"
#include "clang/Index/IndexSymbol.h"
#include "llvm/ADT/Hashing.h"
#include "llvm/ADT/SmallString.h"
#include "llvm/ADT/StringSwitch.h"
#include "llvm/Support/ErrorHandling.h"
#include "llvm/Support/Format.h"
#include "llvm/Support/FormatVariadic.h"
#include "llvm/Support/JSON.h"
#include "llvm/Support/Path.h"
#include "llvm/Support/raw_ostream.h"

namespace clang {
namespace clangd {

char LSPError::ID;

URIForFile URIForFile::canonicalize(llvm::StringRef AbsPath,
                                    llvm::StringRef TUPath) {
  assert(llvm::sys::path::is_absolute(AbsPath) && "the path is relative");
  auto Resolved = URI::resolvePath(AbsPath, TUPath);
  if (!Resolved) {
    elog("URIForFile: failed to resolve path {0} with TU path {1}: "
         "{2}.\nUsing unresolved path.",
         AbsPath, TUPath, Resolved.takeError());
    return URIForFile(std::string(AbsPath));
  }
  return URIForFile(std::move(*Resolved));
}

llvm::Expected<URIForFile> URIForFile::fromURI(const URI &U,
                                               llvm::StringRef HintPath) {
  auto Resolved = URI::resolve(U, HintPath);
  if (!Resolved)
    return Resolved.takeError();
  return URIForFile(std::move(*Resolved));
}

bool fromJSON(const llvm::json::Value &E, URIForFile &R) {
  if (auto S = E.getAsString()) {
    auto Parsed = URI::parse(*S);
    if (!Parsed) {
      elog("Failed to parse URI {0}: {1}", *S, Parsed.takeError());
      return false;
    }
    if (Parsed->scheme() != "file" && Parsed->scheme() != "test") {
      elog("Clangd only supports 'file' URI scheme for workspace files: {0}",
           *S);
      return false;
    }
    // "file" and "test" schemes do not require hint path.
    auto U = URIForFile::fromURI(*Parsed, /*HintPath=*/"");
    if (!U) {
      elog("{0}", U.takeError());
      return false;
    }
    R = std::move(*U);
    return true;
  }
  return false;
}

llvm::json::Value toJSON(const URIForFile &U) { return U.uri(); }

llvm::raw_ostream &operator<<(llvm::raw_ostream &OS, const URIForFile &U) {
  return OS << U.uri();
}

llvm::json::Value toJSON(const TextDocumentIdentifier &R) {
  return llvm::json::Object{{"uri", R.uri}};
}

bool fromJSON(const llvm::json::Value &Params, TextDocumentIdentifier &R) {
  llvm::json::ObjectMapper O(Params);
  return O && O.map("uri", R.uri);
}

llvm::json::Value toJSON(const VersionedTextDocumentIdentifier &R) {
  auto Result = toJSON(static_cast<const TextDocumentIdentifier &>(R));
  Result.getAsObject()->try_emplace("version", R.version);
  return Result;
}

bool fromJSON(const llvm::json::Value &Params,
              VersionedTextDocumentIdentifier &R) {
  llvm::json::ObjectMapper O(Params);
  return fromJSON(Params, static_cast<TextDocumentIdentifier &>(R)) && O &&
         O.map("version", R.version);
}

bool fromJSON(const llvm::json::Value &Params, Position &R) {
  llvm::json::ObjectMapper O(Params);
  return O && O.map("line", R.line) && O.map("character", R.character);
}

llvm::json::Value toJSON(const Position &P) {
  return llvm::json::Object{
      {"line", P.line},
      {"character", P.character},
  };
}

llvm::raw_ostream &operator<<(llvm::raw_ostream &OS, const Position &P) {
  return OS << P.line << ':' << P.character;
}

bool fromJSON(const llvm::json::Value &Params, Range &R) {
  llvm::json::ObjectMapper O(Params);
  return O && O.map("start", R.start) && O.map("end", R.end);
}

llvm::json::Value toJSON(const Range &P) {
  return llvm::json::Object{
      {"start", P.start},
      {"end", P.end},
  };
}

llvm::raw_ostream &operator<<(llvm::raw_ostream &OS, const Range &R) {
  return OS << R.start << '-' << R.end;
}

llvm::json::Value toJSON(const Location &P) {
  return llvm::json::Object{
      {"uri", P.uri},
      {"range", P.range},
  };
}

llvm::raw_ostream &operator<<(llvm::raw_ostream &OS, const Location &L) {
  return OS << L.range << '@' << L.uri;
}

bool fromJSON(const llvm::json::Value &Params, TextDocumentItem &R) {
  llvm::json::ObjectMapper O(Params);
  return O && O.map("uri", R.uri) && O.map("languageId", R.languageId) &&
         O.map("version", R.version) && O.map("text", R.text);
}

bool fromJSON(const llvm::json::Value &Params, TextEdit &R) {
  llvm::json::ObjectMapper O(Params);
  return O && O.map("range", R.range) && O.map("newText", R.newText);
}

llvm::json::Value toJSON(const TextEdit &P) {
  return llvm::json::Object{
      {"range", P.range},
      {"newText", P.newText},
  };
}

llvm::raw_ostream &operator<<(llvm::raw_ostream &OS, const TextEdit &TE) {
  OS << TE.range << " => \"";
  llvm::printEscapedString(TE.newText, OS);
  return OS << '"';
}

bool fromJSON(const llvm::json::Value &E, TraceLevel &Out) {
  if (auto S = E.getAsString()) {
    if (*S == "off") {
      Out = TraceLevel::Off;
      return true;
    } else if (*S == "messages") {
      Out = TraceLevel::Messages;
      return true;
    } else if (*S == "verbose") {
      Out = TraceLevel::Verbose;
      return true;
    }
  }
  return false;
}

bool fromJSON(const llvm::json::Value &E, SymbolKind &Out) {
  if (auto T = E.getAsInteger()) {
    if (*T < static_cast<int>(SymbolKind::File) ||
        *T > static_cast<int>(SymbolKind::TypeParameter))
      return false;
    Out = static_cast<SymbolKind>(*T);
    return true;
  }
  return false;
}

bool fromJSON(const llvm::json::Value &E, SymbolKindBitset &Out) {
  if (auto *A = E.getAsArray()) {
    for (size_t I = 0; I < A->size(); ++I) {
      SymbolKind KindOut;
      if (fromJSON((*A)[I], KindOut))
        Out.set(size_t(KindOut));
    }
    return true;
  }
  return false;
}

SymbolKind adjustKindToCapability(SymbolKind Kind,
                                  SymbolKindBitset &SupportedSymbolKinds) {
  auto KindVal = static_cast<size_t>(Kind);
  if (KindVal >= SymbolKindMin && KindVal <= SupportedSymbolKinds.size() &&
      SupportedSymbolKinds[KindVal])
    return Kind;

  switch (Kind) {
  // Provide some fall backs for common kinds that are close enough.
  case SymbolKind::Struct:
    return SymbolKind::Class;
  case SymbolKind::EnumMember:
    return SymbolKind::Enum;
  default:
    return SymbolKind::String;
  }
}

SymbolKind indexSymbolKindToSymbolKind(index::SymbolKind Kind) {
  switch (Kind) {
  case index::SymbolKind::Unknown:
    return SymbolKind::Variable;
  case index::SymbolKind::Module:
    return SymbolKind::Module;
  case index::SymbolKind::Namespace:
    return SymbolKind::Namespace;
  case index::SymbolKind::NamespaceAlias:
    return SymbolKind::Namespace;
  case index::SymbolKind::Macro:
    return SymbolKind::String;
  case index::SymbolKind::Enum:
    return SymbolKind::Enum;
  case index::SymbolKind::Struct:
    return SymbolKind::Struct;
  case index::SymbolKind::Class:
    return SymbolKind::Class;
  case index::SymbolKind::Protocol:
    return SymbolKind::Interface;
  case index::SymbolKind::Extension:
    return SymbolKind::Interface;
  case index::SymbolKind::Union:
    return SymbolKind::Class;
  case index::SymbolKind::TypeAlias:
    return SymbolKind::Class;
  case index::SymbolKind::Function:
    return SymbolKind::Function;
  case index::SymbolKind::Variable:
    return SymbolKind::Variable;
  case index::SymbolKind::Field:
    return SymbolKind::Field;
  case index::SymbolKind::EnumConstant:
    return SymbolKind::EnumMember;
  case index::SymbolKind::InstanceMethod:
  case index::SymbolKind::ClassMethod:
  case index::SymbolKind::StaticMethod:
    return SymbolKind::Method;
  case index::SymbolKind::InstanceProperty:
  case index::SymbolKind::ClassProperty:
  case index::SymbolKind::StaticProperty:
    return SymbolKind::Property;
  case index::SymbolKind::Constructor:
  case index::SymbolKind::Destructor:
    return SymbolKind::Constructor;
  case index::SymbolKind::ConversionFunction:
    return SymbolKind::Function;
  case index::SymbolKind::Parameter:
  case index::SymbolKind::NonTypeTemplateParm:
    return SymbolKind::Variable;
  case index::SymbolKind::Using:
    return SymbolKind::Namespace;
  case index::SymbolKind::TemplateTemplateParm:
  case index::SymbolKind::TemplateTypeParm:
    return SymbolKind::TypeParameter;
  }
  llvm_unreachable("invalid symbol kind");
}

bool fromJSON(const llvm::json::Value &Params, ClientCapabilities &R) {
  const llvm::json::Object *O = Params.getAsObject();
  if (!O)
    return false;
  if (auto *TextDocument = O->getObject("textDocument")) {
    if (auto *SemanticHighlighting =
            TextDocument->getObject("semanticHighlightingCapabilities")) {
      if (auto SemanticHighlightingSupport =
              SemanticHighlighting->getBoolean("semanticHighlighting"))
        R.TheiaSemanticHighlighting = *SemanticHighlightingSupport;
    }
    if (TextDocument->getObject("semanticTokens"))
      R.SemanticTokens = true;
    if (auto *Diagnostics = TextDocument->getObject("publishDiagnostics")) {
      if (auto CategorySupport = Diagnostics->getBoolean("categorySupport"))
        R.DiagnosticCategory = *CategorySupport;
      if (auto CodeActions = Diagnostics->getBoolean("codeActionsInline"))
        R.DiagnosticFixes = *CodeActions;
      if (auto RelatedInfo = Diagnostics->getBoolean("relatedInformation"))
        R.DiagnosticRelatedInformation = *RelatedInfo;
    }
    if (auto *Completion = TextDocument->getObject("completion")) {
      if (auto *Item = Completion->getObject("completionItem")) {
        if (auto SnippetSupport = Item->getBoolean("snippetSupport"))
          R.CompletionSnippets = *SnippetSupport;
      }
      if (auto *ItemKind = Completion->getObject("completionItemKind")) {
        if (auto *ValueSet = ItemKind->get("valueSet")) {
          R.CompletionItemKinds.emplace();
          if (!fromJSON(*ValueSet, *R.CompletionItemKinds))
            return false;
        }
      }
      if (auto EditsNearCursor = Completion->getBoolean("editsNearCursor"))
        R.CompletionFixes = *EditsNearCursor;
    }
    if (auto *CodeAction = TextDocument->getObject("codeAction")) {
      if (CodeAction->getObject("codeActionLiteralSupport"))
        R.CodeActionStructure = true;
    }
    if (auto *DocumentSymbol = TextDocument->getObject("documentSymbol")) {
      if (auto HierarchicalSupport =
              DocumentSymbol->getBoolean("hierarchicalDocumentSymbolSupport"))
        R.HierarchicalDocumentSymbol = *HierarchicalSupport;
    }
    if (auto *Hover = TextDocument->getObject("hover")) {
      if (auto *ContentFormat = Hover->getArray("contentFormat")) {
        for (const auto &Format : *ContentFormat) {
          MarkupKind K = MarkupKind::PlainText;
          if (fromJSON(Format, K)) {
            R.HoverContentFormat = K;
            break;
          }
        }
      }
    }
    if (auto *Help = TextDocument->getObject("signatureHelp")) {
      R.HasSignatureHelp = true;
      if (auto *Info = Help->getObject("signatureInformation")) {
        if (auto *Parameter = Info->getObject("parameterInformation")) {
          if (auto OffsetSupport = Parameter->getBoolean("labelOffsetSupport"))
            R.OffsetsInSignatureHelp = *OffsetSupport;
        }
      }
    }
    if (auto *Rename = TextDocument->getObject("rename")) {
      if (auto RenameSupport = Rename->getBoolean("prepareSupport"))
        R.RenamePrepareSupport = *RenameSupport;
    }
  }
  if (auto *Workspace = O->getObject("workspace")) {
    if (auto *Symbol = Workspace->getObject("symbol")) {
      if (auto *SymbolKind = Symbol->getObject("symbolKind")) {
        if (auto *ValueSet = SymbolKind->get("valueSet")) {
          R.WorkspaceSymbolKinds.emplace();
          if (!fromJSON(*ValueSet, *R.WorkspaceSymbolKinds))
            return false;
        }
      }
    }
  }
  if (auto *Window = O->getObject("window")) {
    if (auto WorkDoneProgress = Window->getBoolean("workDoneProgress"))
      R.WorkDoneProgress = *WorkDoneProgress;
    if (auto Implicit = Window->getBoolean("implicitWorkDoneProgressCreate"))
      R.ImplicitProgressCreation = *Implicit;
  }
  if (auto *OffsetEncoding = O->get("offsetEncoding")) {
    R.offsetEncoding.emplace();
    if (!fromJSON(*OffsetEncoding, *R.offsetEncoding))
      return false;
  }
  return true;
}

bool fromJSON(const llvm::json::Value &Params, InitializeParams &R) {
  llvm::json::ObjectMapper O(Params);
  if (!O)
    return false;
  // We deliberately don't fail if we can't parse individual fields.
  // Failing to handle a slightly malformed initialize would be a disaster.
  O.map("processId", R.processId);
  O.map("rootUri", R.rootUri);
  O.map("rootPath", R.rootPath);
  O.map("capabilities", R.capabilities);
  O.map("trace", R.trace);
  O.map("initializationOptions", R.initializationOptions);
  return true;
}

llvm::json::Value toJSON(const WorkDoneProgressCreateParams &P) {
  return llvm::json::Object{{"token", P.token}};
}

llvm::json::Value toJSON(const WorkDoneProgressBegin &P) {
  llvm::json::Object Result{
      {"kind", "begin"},
      {"title", P.title},
  };
  if (P.cancellable)
    Result["cancellable"] = true;
  if (P.percentage)
    Result["percentage"] = 0;

  // FIXME: workaround for older gcc/clang
  return std::move(Result);
}

llvm::json::Value toJSON(const WorkDoneProgressReport &P) {
  llvm::json::Object Result{{"kind", "report"}};
  if (P.cancellable)
    Result["cancellable"] = *P.cancellable;
  if (P.message)
    Result["message"] = *P.message;
  if (P.percentage)
    Result["percentage"] = *P.percentage;
  // FIXME: workaround for older gcc/clang
  return std::move(Result);
}

llvm::json::Value toJSON(const WorkDoneProgressEnd &P) {
  llvm::json::Object Result{{"kind", "end"}};
  if (P.message)
    Result["message"] = *P.message;
  // FIXME: workaround for older gcc/clang
  return std::move(Result);
}

llvm::json::Value toJSON(const MessageType &R) {
  return static_cast<int64_t>(R);
}

llvm::json::Value toJSON(const ShowMessageParams &R) {
  return llvm::json::Object{{"type", R.type}, {"message", R.message}};
}

bool fromJSON(const llvm::json::Value &Params, DidOpenTextDocumentParams &R) {
  llvm::json::ObjectMapper O(Params);
  return O && O.map("textDocument", R.textDocument);
}

bool fromJSON(const llvm::json::Value &Params, DidCloseTextDocumentParams &R) {
  llvm::json::ObjectMapper O(Params);
  return O && O.map("textDocument", R.textDocument);
}

bool fromJSON(const llvm::json::Value &Params, DidSaveTextDocumentParams &R) {
  llvm::json::ObjectMapper O(Params);
  return O && O.map("textDocument", R.textDocument);
}

bool fromJSON(const llvm::json::Value &Params, DidChangeTextDocumentParams &R) {
  llvm::json::ObjectMapper O(Params);
  if (!O)
    return false;
  O.map("forceRebuild", R.forceRebuild);  // Optional clangd extension.
  return O.map("textDocument", R.textDocument) &&
         O.map("contentChanges", R.contentChanges) &&
         O.map("wantDiagnostics", R.wantDiagnostics);
}

bool fromJSON(const llvm::json::Value &E, FileChangeType &Out) {
  if (auto T = E.getAsInteger()) {
    if (*T < static_cast<int>(FileChangeType::Created) ||
        *T > static_cast<int>(FileChangeType::Deleted))
      return false;
    Out = static_cast<FileChangeType>(*T);
    return true;
  }
  return false;
}

bool fromJSON(const llvm::json::Value &Params, FileEvent &R) {
  llvm::json::ObjectMapper O(Params);
  return O && O.map("uri", R.uri) && O.map("type", R.type);
}

bool fromJSON(const llvm::json::Value &Params, DidChangeWatchedFilesParams &R) {
  llvm::json::ObjectMapper O(Params);
  return O && O.map("changes", R.changes);
}

bool fromJSON(const llvm::json::Value &Params,
              TextDocumentContentChangeEvent &R) {
  llvm::json::ObjectMapper O(Params);
  return O && O.map("range", R.range) && O.map("rangeLength", R.rangeLength) &&
         O.map("text", R.text);
}

bool fromJSON(const llvm::json::Value &Params,
              DocumentRangeFormattingParams &R) {
  llvm::json::ObjectMapper O(Params);
  return O && O.map("textDocument", R.textDocument) && O.map("range", R.range);
}

bool fromJSON(const llvm::json::Value &Params,
              DocumentOnTypeFormattingParams &R) {
  llvm::json::ObjectMapper O(Params);
  return O && O.map("textDocument", R.textDocument) &&
         O.map("position", R.position) && O.map("ch", R.ch);
}

bool fromJSON(const llvm::json::Value &Params, DocumentFormattingParams &R) {
  llvm::json::ObjectMapper O(Params);
  return O && O.map("textDocument", R.textDocument);
}

bool fromJSON(const llvm::json::Value &Params, DocumentSymbolParams &R) {
  llvm::json::ObjectMapper O(Params);
  return O && O.map("textDocument", R.textDocument);
}

llvm::json::Value toJSON(const DiagnosticRelatedInformation &DRI) {
  return llvm::json::Object{
      {"location", DRI.location},
      {"message", DRI.message},
  };
}

llvm::json::Value toJSON(const Diagnostic &D) {
  llvm::json::Object Diag{
      {"range", D.range},
      {"severity", D.severity},
      {"message", D.message},
  };
  if (D.category)
    Diag["category"] = *D.category;
  if (D.codeActions)
    Diag["codeActions"] = D.codeActions;
  if (!D.code.empty())
    Diag["code"] = D.code;
  if (!D.source.empty())
    Diag["source"] = D.source;
  if (D.relatedInformation)
    Diag["relatedInformation"] = *D.relatedInformation;
  // FIXME: workaround for older gcc/clang
  return std::move(Diag);
}

bool fromJSON(const llvm::json::Value &Params, Diagnostic &R) {
  llvm::json::ObjectMapper O(Params);
  if (!O || !O.map("range", R.range) || !O.map("message", R.message))
    return false;
  O.map("severity", R.severity);
  O.map("category", R.category);
  O.map("code", R.code);
  O.map("source", R.source);
  return true;
}

llvm::json::Value toJSON(const PublishDiagnosticsParams &PDP) {
  return llvm::json::Object{
      {"uri", PDP.uri},
      {"diagnostics", PDP.diagnostics},
      {"version", PDP.version},
  };
}

bool fromJSON(const llvm::json::Value &Params, CodeActionContext &R) {
  llvm::json::ObjectMapper O(Params);
  return O && O.map("diagnostics", R.diagnostics);
}

llvm::raw_ostream &operator<<(llvm::raw_ostream &OS, const Diagnostic &D) {
  OS << D.range << " [";
  switch (D.severity) {
  case 1:
    OS << "error";
    break;
  case 2:
    OS << "warning";
    break;
  case 3:
    OS << "note";
    break;
  case 4:
    OS << "remark";
    break;
  default:
    OS << "diagnostic";
    break;
  }
  return OS << '(' << D.severity << "): " << D.message << "]";
}

bool fromJSON(const llvm::json::Value &Params, CodeActionParams &R) {
  llvm::json::ObjectMapper O(Params);
  return O && O.map("textDocument", R.textDocument) &&
         O.map("range", R.range) && O.map("context", R.context);
}

bool fromJSON(const llvm::json::Value &Params, WorkspaceEdit &R) {
  llvm::json::ObjectMapper O(Params);
  return O && O.map("changes", R.changes);
}

const llvm::StringLiteral ExecuteCommandParams::CLANGD_APPLY_FIX_COMMAND =
    "clangd.applyFix";
const llvm::StringLiteral ExecuteCommandParams::CLANGD_APPLY_TWEAK =
    "clangd.applyTweak";

bool fromJSON(const llvm::json::Value &Params, ExecuteCommandParams &R) {
  llvm::json::ObjectMapper O(Params);
  if (!O || !O.map("command", R.command))
    return false;

  auto Args = Params.getAsObject()->getArray("arguments");
  if (R.command == ExecuteCommandParams::CLANGD_APPLY_FIX_COMMAND) {
    return Args && Args->size() == 1 &&
           fromJSON(Args->front(), R.workspaceEdit);
  }
  if (R.command == ExecuteCommandParams::CLANGD_APPLY_TWEAK)
    return Args && Args->size() == 1 && fromJSON(Args->front(), R.tweakArgs);
  return false; // Unrecognized command.
}

llvm::json::Value toJSON(const SymbolInformation &P) {
  return llvm::json::Object{
      {"name", P.name},
      {"kind", static_cast<int>(P.kind)},
      {"location", P.location},
      {"containerName", P.containerName},
  };
}

llvm::raw_ostream &operator<<(llvm::raw_ostream &O,
                              const SymbolInformation &SI) {
  O << SI.containerName << "::" << SI.name << " - " << toJSON(SI);
  return O;
}

bool operator==(const SymbolDetails &LHS, const SymbolDetails &RHS) {
  return LHS.name == RHS.name && LHS.containerName == RHS.containerName &&
         LHS.USR == RHS.USR && LHS.ID == RHS.ID;
}

llvm::json::Value toJSON(const SymbolDetails &P) {
  llvm::json::Object Result{{"name", llvm::json::Value(nullptr)},
                            {"containerName", llvm::json::Value(nullptr)},
                            {"usr", llvm::json::Value(nullptr)},
                            {"id", llvm::json::Value(nullptr)}};

  if (!P.name.empty())
    Result["name"] = P.name;

  if (!P.containerName.empty())
    Result["containerName"] = P.containerName;

  if (!P.USR.empty())
    Result["usr"] = P.USR;

  if (P.ID.hasValue())
    Result["id"] = P.ID.getValue().str();

  // FIXME: workaround for older gcc/clang
  return std::move(Result);
}

llvm::raw_ostream &operator<<(llvm::raw_ostream &O, const SymbolDetails &S) {
  if (!S.containerName.empty()) {
    O << S.containerName;
    llvm::StringRef ContNameRef;
    if (!ContNameRef.endswith("::")) {
      O << " ";
    }
  }
  O << S.name << " - " << toJSON(S);
  return O;
}

bool fromJSON(const llvm::json::Value &Params, WorkspaceSymbolParams &R) {
  llvm::json::ObjectMapper O(Params);
  return O && O.map("query", R.query);
}

llvm::json::Value toJSON(const Command &C) {
  auto Cmd = llvm::json::Object{{"title", C.title}, {"command", C.command}};
  if (C.workspaceEdit)
    Cmd["arguments"] = {*C.workspaceEdit};
  if (C.tweakArgs)
    Cmd["arguments"] = {*C.tweakArgs};
  return std::move(Cmd);
}

const llvm::StringLiteral CodeAction::QUICKFIX_KIND = "quickfix";
const llvm::StringLiteral CodeAction::REFACTOR_KIND = "refactor";
const llvm::StringLiteral CodeAction::INFO_KIND = "info";

llvm::json::Value toJSON(const CodeAction &CA) {
  auto CodeAction = llvm::json::Object{{"title", CA.title}};
  if (CA.kind)
    CodeAction["kind"] = *CA.kind;
  if (CA.diagnostics)
    CodeAction["diagnostics"] = llvm::json::Array(*CA.diagnostics);
  if (CA.edit)
    CodeAction["edit"] = *CA.edit;
  if (CA.command)
    CodeAction["command"] = *CA.command;
  return std::move(CodeAction);
}

llvm::raw_ostream &operator<<(llvm::raw_ostream &O, const DocumentSymbol &S) {
  return O << S.name << " - " << toJSON(S);
}

llvm::json::Value toJSON(const DocumentSymbol &S) {
  llvm::json::Object Result{{"name", S.name},
                            {"kind", static_cast<int>(S.kind)},
                            {"range", S.range},
                            {"selectionRange", S.selectionRange}};

  if (!S.detail.empty())
    Result["detail"] = S.detail;
  if (!S.children.empty())
    Result["children"] = S.children;
  if (S.deprecated)
    Result["deprecated"] = true;
  // FIXME: workaround for older gcc/clang
  return std::move(Result);
}

llvm::json::Value toJSON(const WorkspaceEdit &WE) {
  if (!WE.changes)
    return llvm::json::Object{};
  llvm::json::Object FileChanges;
  for (auto &Change : *WE.changes)
    FileChanges[Change.first] = llvm::json::Array(Change.second);
  return llvm::json::Object{{"changes", std::move(FileChanges)}};
}

bool fromJSON(const llvm::json::Value &Params, TweakArgs &A) {
  llvm::json::ObjectMapper O(Params);
  return O && O.map("file", A.file) && O.map("selection", A.selection) &&
         O.map("tweakID", A.tweakID);
}

llvm::json::Value toJSON(const TweakArgs &A) {
  return llvm::json::Object{
      {"tweakID", A.tweakID}, {"selection", A.selection}, {"file", A.file}};
}

llvm::json::Value toJSON(const ApplyWorkspaceEditParams &Params) {
  return llvm::json::Object{{"edit", Params.edit}};
}

bool fromJSON(const llvm::json::Value &Response,
              ApplyWorkspaceEditResponse &R) {
  llvm::json::ObjectMapper O(Response);
  if (!O || !O.map("applied", R.applied))
    return false;
  O.map("failureReason", R.failureReason);
  return true;
}

bool fromJSON(const llvm::json::Value &Params, TextDocumentPositionParams &R) {
  llvm::json::ObjectMapper O(Params);
  return O && O.map("textDocument", R.textDocument) &&
         O.map("position", R.position);
}

bool fromJSON(const llvm::json::Value &Params, CompletionContext &R) {
  llvm::json::ObjectMapper O(Params);
  if (!O)
    return false;

  int TriggerKind;
  if (!O.map("triggerKind", TriggerKind))
    return false;
  R.triggerKind = static_cast<CompletionTriggerKind>(TriggerKind);

  if (auto *TC = Params.getAsObject()->get("triggerCharacter"))
    return fromJSON(*TC, R.triggerCharacter);
  return true;
}

bool fromJSON(const llvm::json::Value &Params, CompletionParams &R) {
  if (!fromJSON(Params, static_cast<TextDocumentPositionParams &>(R)))
    return false;
  if (auto *Context = Params.getAsObject()->get("context"))
    return fromJSON(*Context, R.context);
  return true;
}

static llvm::StringRef toTextKind(MarkupKind Kind) {
  switch (Kind) {
  case MarkupKind::PlainText:
    return "plaintext";
  case MarkupKind::Markdown:
    return "markdown";
  }
  llvm_unreachable("Invalid MarkupKind");
}

bool fromJSON(const llvm::json::Value &V, MarkupKind &K) {
  auto Str = V.getAsString();
  if (!Str) {
    elog("Failed to parse markup kind: expected a string");
    return false;
  }
  if (*Str == "plaintext")
    K = MarkupKind::PlainText;
  else if (*Str == "markdown")
    K = MarkupKind::Markdown;
  else {
    elog("Unknown markup kind: {0}", *Str);
    return false;
  }
  return true;
}

llvm::raw_ostream &operator<<(llvm::raw_ostream &OS, MarkupKind K) {
  return OS << toTextKind(K);
}

llvm::json::Value toJSON(const MarkupContent &MC) {
  if (MC.value.empty())
    return nullptr;

  return llvm::json::Object{
      {"kind", toTextKind(MC.kind)},
      {"value", MC.value},
  };
}

llvm::json::Value toJSON(const Hover &H) {
  llvm::json::Object Result{{"contents", toJSON(H.contents)}};

  if (H.range.hasValue())
    Result["range"] = toJSON(*H.range);

  return std::move(Result);
}

bool fromJSON(const llvm::json::Value &E, CompletionItemKind &Out) {
  if (auto T = E.getAsInteger()) {
    if (*T < static_cast<int>(CompletionItemKind::Text) ||
        *T > static_cast<int>(CompletionItemKind::TypeParameter))
      return false;
    Out = static_cast<CompletionItemKind>(*T);
    return true;
  }
  return false;
}

CompletionItemKind
adjustKindToCapability(CompletionItemKind Kind,
                       CompletionItemKindBitset &SupportedCompletionItemKinds) {
  auto KindVal = static_cast<size_t>(Kind);
  if (KindVal >= CompletionItemKindMin &&
      KindVal <= SupportedCompletionItemKinds.size() &&
      SupportedCompletionItemKinds[KindVal])
    return Kind;

  switch (Kind) {
  // Provide some fall backs for common kinds that are close enough.
  case CompletionItemKind::Folder:
    return CompletionItemKind::File;
  case CompletionItemKind::EnumMember:
    return CompletionItemKind::Enum;
  case CompletionItemKind::Struct:
    return CompletionItemKind::Class;
  default:
    return CompletionItemKind::Text;
  }
}

bool fromJSON(const llvm::json::Value &E, CompletionItemKindBitset &Out) {
  if (auto *A = E.getAsArray()) {
    for (size_t I = 0; I < A->size(); ++I) {
      CompletionItemKind KindOut;
      if (fromJSON((*A)[I], KindOut))
        Out.set(size_t(KindOut));
    }
    return true;
  }
  return false;
}

llvm::json::Value toJSON(const CompletionItem &CI) {
  assert(!CI.label.empty() && "completion item label is required");
  llvm::json::Object Result{{"label", CI.label}};
  if (CI.kind != CompletionItemKind::Missing)
    Result["kind"] = static_cast<int>(CI.kind);
  if (!CI.detail.empty())
    Result["detail"] = CI.detail;
  if (!CI.documentation.empty())
    Result["documentation"] = CI.documentation;
  if (!CI.sortText.empty())
    Result["sortText"] = CI.sortText;
  if (!CI.filterText.empty())
    Result["filterText"] = CI.filterText;
  if (!CI.insertText.empty())
    Result["insertText"] = CI.insertText;
  if (CI.insertTextFormat != InsertTextFormat::Missing)
    Result["insertTextFormat"] = static_cast<int>(CI.insertTextFormat);
  if (CI.textEdit)
    Result["textEdit"] = *CI.textEdit;
  if (!CI.additionalTextEdits.empty())
    Result["additionalTextEdits"] = llvm::json::Array(CI.additionalTextEdits);
  if (CI.deprecated)
    Result["deprecated"] = CI.deprecated;
  Result["score"] = CI.score;
  return std::move(Result);
}

llvm::raw_ostream &operator<<(llvm::raw_ostream &O, const CompletionItem &I) {
  O << I.label << " - " << toJSON(I);
  return O;
}

bool operator<(const CompletionItem &L, const CompletionItem &R) {
  return (L.sortText.empty() ? L.label : L.sortText) <
         (R.sortText.empty() ? R.label : R.sortText);
}

llvm::json::Value toJSON(const CompletionList &L) {
  return llvm::json::Object{
      {"isIncomplete", L.isIncomplete},
      {"items", llvm::json::Array(L.items)},
  };
}

llvm::json::Value toJSON(const ParameterInformation &PI) {
  assert((PI.labelOffsets.hasValue() || !PI.labelString.empty()) &&
         "parameter information label is required");
  llvm::json::Object Result;
  if (PI.labelOffsets)
    Result["label"] =
        llvm::json::Array({PI.labelOffsets->first, PI.labelOffsets->second});
  else
    Result["label"] = PI.labelString;
  if (!PI.documentation.empty())
    Result["documentation"] = PI.documentation;
  return std::move(Result);
}

llvm::json::Value toJSON(const SignatureInformation &SI) {
  assert(!SI.label.empty() && "signature information label is required");
  llvm::json::Object Result{
      {"label", SI.label},
      {"parameters", llvm::json::Array(SI.parameters)},
  };
  if (!SI.documentation.empty())
    Result["documentation"] = SI.documentation;
  return std::move(Result);
}

llvm::raw_ostream &operator<<(llvm::raw_ostream &O,
                              const SignatureInformation &I) {
  O << I.label << " - " << toJSON(I);
  return O;
}

llvm::json::Value toJSON(const SignatureHelp &SH) {
  assert(SH.activeSignature >= 0 &&
         "Unexpected negative value for number of active signatures.");
  assert(SH.activeParameter >= 0 &&
         "Unexpected negative value for active parameter index");
  return llvm::json::Object{
      {"activeSignature", SH.activeSignature},
      {"activeParameter", SH.activeParameter},
      {"signatures", llvm::json::Array(SH.signatures)},
  };
}

bool fromJSON(const llvm::json::Value &Params, RenameParams &R) {
  llvm::json::ObjectMapper O(Params);
  return O && O.map("textDocument", R.textDocument) &&
         O.map("position", R.position) && O.map("newName", R.newName);
}

llvm::json::Value toJSON(const DocumentHighlight &DH) {
  return llvm::json::Object{
      {"range", toJSON(DH.range)},
      {"kind", static_cast<int>(DH.kind)},
  };
}

llvm::json::Value toJSON(const FileStatus &FStatus) {
  return llvm::json::Object{
      {"uri", FStatus.uri},
      {"state", FStatus.state},
  };
}

constexpr unsigned SemanticTokenEncodingSize = 5;
static llvm::json::Value encodeTokens(llvm::ArrayRef<SemanticToken> Toks) {
  llvm::json::Array Result;
  for (const auto &Tok : Toks) {
    Result.push_back(Tok.deltaLine);
    Result.push_back(Tok.deltaStart);
    Result.push_back(Tok.length);
    Result.push_back(Tok.tokenType);
    Result.push_back(Tok.tokenModifiers);
  }
  assert(Result.size() == SemanticTokenEncodingSize * Toks.size());
<<<<<<< HEAD
  return Result;
=======
  return std::move(Result);
>>>>>>> a34309b7
}

bool operator==(const SemanticToken &L, const SemanticToken &R) {
  return std::tie(L.deltaLine, L.deltaStart, L.length, L.tokenType,
                  L.tokenModifiers) == std::tie(R.deltaLine, R.deltaStart,
                                                R.length, R.tokenType,
                                                R.tokenModifiers);
}

llvm::json::Value toJSON(const SemanticTokens &Tokens) {
  return llvm::json::Object{{"resultId", Tokens.resultId},
                            {"data", encodeTokens(Tokens.tokens)}};
}

llvm::json::Value toJSON(const SemanticTokensEdit &Edit) {
  return llvm::json::Object{
      {"start", SemanticTokenEncodingSize * Edit.startToken},
      {"deleteCount", SemanticTokenEncodingSize * Edit.deleteTokens},
      {"data", encodeTokens(Edit.tokens)}};
}

llvm::json::Value toJSON(const SemanticTokensOrEdits &TE) {
  llvm::json::Object Result{{"resultId", TE.resultId}};
  if (TE.edits)
    Result["edits"] = *TE.edits;
  if (TE.tokens)
    Result["data"] = encodeTokens(*TE.tokens);
<<<<<<< HEAD
  return Result;
=======
  return std::move(Result);
>>>>>>> a34309b7
}

bool fromJSON(const llvm::json::Value &Params, SemanticTokensParams &R) {
  llvm::json::ObjectMapper O(Params);
  return O && O.map("textDocument", R.textDocument);
}

bool fromJSON(const llvm::json::Value &Params, SemanticTokensEditsParams &R) {
  llvm::json::ObjectMapper O(Params);
  return O && O.map("textDocument", R.textDocument) &&
         O.map("previousResultId", R.previousResultId);
}

llvm::raw_ostream &operator<<(llvm::raw_ostream &O,
                              const DocumentHighlight &V) {
  O << V.range;
  if (V.kind == DocumentHighlightKind::Read)
    O << "(r)";
  if (V.kind == DocumentHighlightKind::Write)
    O << "(w)";
  return O;
}

bool fromJSON(const llvm::json::Value &Params,
              DidChangeConfigurationParams &CCP) {
  llvm::json::ObjectMapper O(Params);
  return O && O.map("settings", CCP.settings);
}

bool fromJSON(const llvm::json::Value &Params,
              ClangdCompileCommand &CDbUpdate) {
  llvm::json::ObjectMapper O(Params);
  return O && O.map("workingDirectory", CDbUpdate.workingDirectory) &&
         O.map("compilationCommand", CDbUpdate.compilationCommand);
}

bool fromJSON(const llvm::json::Value &Params, ConfigurationSettings &S) {
  llvm::json::ObjectMapper O(Params);
  if (!O)
    return true; // 'any' type in LSP.
  O.map("compilationDatabaseChanges", S.compilationDatabaseChanges);
  return true;
}

bool fromJSON(const llvm::json::Value &Params, InitializationOptions &Opts) {
  llvm::json::ObjectMapper O(Params);
  if (!O)
    return true; // 'any' type in LSP.

  fromJSON(Params, Opts.ConfigSettings);
  O.map("compilationDatabasePath", Opts.compilationDatabasePath);
  O.map("fallbackFlags", Opts.fallbackFlags);
  O.map("clangdFileStatus", Opts.FileStatus);
  return true;
}

bool fromJSON(const llvm::json::Value &E, TypeHierarchyDirection &Out) {
  auto T = E.getAsInteger();
  if (!T)
    return false;
  if (*T < static_cast<int>(TypeHierarchyDirection::Children) ||
      *T > static_cast<int>(TypeHierarchyDirection::Both))
    return false;
  Out = static_cast<TypeHierarchyDirection>(*T);
  return true;
}

bool fromJSON(const llvm::json::Value &Params, TypeHierarchyParams &R) {
  llvm::json::ObjectMapper O(Params);
  return O && O.map("textDocument", R.textDocument) &&
         O.map("position", R.position) && O.map("resolve", R.resolve) &&
         O.map("direction", R.direction);
}

llvm::raw_ostream &operator<<(llvm::raw_ostream &O,
                              const TypeHierarchyItem &I) {
  return O << I.name << " - " << toJSON(I);
}

llvm::json::Value toJSON(const TypeHierarchyItem &I) {
  llvm::json::Object Result{{"name", I.name},
                            {"kind", static_cast<int>(I.kind)},
                            {"range", I.range},
                            {"selectionRange", I.selectionRange},
                            {"uri", I.uri}};

  if (I.detail)
    Result["detail"] = I.detail;
  if (I.deprecated)
    Result["deprecated"] = I.deprecated;
  if (I.parents)
    Result["parents"] = I.parents;
  if (I.children)
    Result["children"] = I.children;
  if (I.data)
    Result["data"] = I.data;
  return std::move(Result);
}

bool fromJSON(const llvm::json::Value &Params, TypeHierarchyItem &I) {
  llvm::json::ObjectMapper O(Params);

  // Required fields.
  if (!(O && O.map("name", I.name) && O.map("kind", I.kind) &&
        O.map("uri", I.uri) && O.map("range", I.range) &&
        O.map("selectionRange", I.selectionRange))) {
    return false;
  }

  // Optional fields.
  O.map("detail", I.detail);
  O.map("deprecated", I.deprecated);
  O.map("parents", I.parents);
  O.map("children", I.children);
  O.map("data", I.data);

  return true;
}

bool fromJSON(const llvm::json::Value &Params,
              ResolveTypeHierarchyItemParams &P) {
  llvm::json::ObjectMapper O(Params);
  return O && O.map("item", P.item) && O.map("resolve", P.resolve) &&
         O.map("direction", P.direction);
}

bool fromJSON(const llvm::json::Value &Params, ReferenceParams &R) {
  TextDocumentPositionParams &Base = R;
  return fromJSON(Params, Base);
}

static const char *toString(OffsetEncoding OE) {
  switch (OE) {
  case OffsetEncoding::UTF8:
    return "utf-8";
  case OffsetEncoding::UTF16:
    return "utf-16";
  case OffsetEncoding::UTF32:
    return "utf-32";
  case OffsetEncoding::UnsupportedEncoding:
    return "unknown";
  }
  llvm_unreachable("Unknown clang.clangd.OffsetEncoding");
}
llvm::json::Value toJSON(const OffsetEncoding &OE) { return toString(OE); }
bool fromJSON(const llvm::json::Value &V, OffsetEncoding &OE) {
  auto Str = V.getAsString();
  if (!Str)
    return false;
  OE = llvm::StringSwitch<OffsetEncoding>(*Str)
           .Case("utf-8", OffsetEncoding::UTF8)
           .Case("utf-16", OffsetEncoding::UTF16)
           .Case("utf-32", OffsetEncoding::UTF32)
           .Default(OffsetEncoding::UnsupportedEncoding);
  return true;
}
llvm::raw_ostream &operator<<(llvm::raw_ostream &OS, OffsetEncoding Enc) {
  return OS << toString(Enc);
}

bool operator==(const TheiaSemanticHighlightingInformation &Lhs,
                const TheiaSemanticHighlightingInformation &Rhs) {
  return Lhs.Line == Rhs.Line && Lhs.Tokens == Rhs.Tokens;
}

llvm::json::Value
toJSON(const TheiaSemanticHighlightingInformation &Highlighting) {
  return llvm::json::Object{{"line", Highlighting.Line},
                            {"tokens", Highlighting.Tokens},
                            {"isInactive", Highlighting.IsInactive}};
}

llvm::json::Value toJSON(const TheiaSemanticHighlightingParams &Highlighting) {
  return llvm::json::Object{
      {"textDocument", Highlighting.TextDocument},
      {"lines", std::move(Highlighting.Lines)},
  };
}

bool fromJSON(const llvm::json::Value &Params, SelectionRangeParams &P) {
  llvm::json::ObjectMapper O(Params);
  return O && O.map("textDocument", P.textDocument) &&
         O.map("positions", P.positions);
}

llvm::json::Value toJSON(const SelectionRange &Out) {
  if (Out.parent) {
    return llvm::json::Object{{"range", Out.range},
                              {"parent", toJSON(*Out.parent)}};
  }
  return llvm::json::Object{{"range", Out.range}};
}

bool fromJSON(const llvm::json::Value &Params, DocumentLinkParams &R) {
  llvm::json::ObjectMapper O(Params);
  return O && O.map("textDocument", R.textDocument);
}

llvm::json::Value toJSON(const DocumentLink &DocumentLink) {
  return llvm::json::Object{
      {"range", DocumentLink.range},
      {"target", DocumentLink.target},
  };
}

} // namespace clangd
} // namespace clang<|MERGE_RESOLUTION|>--- conflicted
+++ resolved
@@ -1002,11 +1002,7 @@
     Result.push_back(Tok.tokenModifiers);
   }
   assert(Result.size() == SemanticTokenEncodingSize * Toks.size());
-<<<<<<< HEAD
-  return Result;
-=======
   return std::move(Result);
->>>>>>> a34309b7
 }
 
 bool operator==(const SemanticToken &L, const SemanticToken &R) {
@@ -1034,11 +1030,7 @@
     Result["edits"] = *TE.edits;
   if (TE.tokens)
     Result["data"] = encodeTokens(*TE.tokens);
-<<<<<<< HEAD
-  return Result;
-=======
   return std::move(Result);
->>>>>>> a34309b7
 }
 
 bool fromJSON(const llvm::json::Value &Params, SemanticTokensParams &R) {
