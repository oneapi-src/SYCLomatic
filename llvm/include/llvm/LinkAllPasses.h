--- conflicted
+++ resolved
@@ -37,13 +37,10 @@
 #include "llvm/CodeGen/Passes.h"
 #include "llvm/IR/Function.h"
 #include "llvm/IR/IRPrintingPasses.h"
-<<<<<<< HEAD
-=======
 #include "llvm/SYCLLowerIR/ESIMDVerifier.h"
 #include "llvm/SYCLLowerIR/LowerESIMD.h"
 #include "llvm/SYCLLowerIR/LowerWGLocalMemory.h"
 #include "llvm/SYCLLowerIR/LowerWGScope.h"
->>>>>>> 0e28541f
 #include "llvm/Support/Valgrind.h"
 #include "llvm/Transforms/AggressiveInstCombine/AggressiveInstCombine.h"
 #include "llvm/Transforms/IPO.h"
@@ -53,6 +50,7 @@
 #include "llvm/Transforms/InstCombine/InstCombine.h"
 #include "llvm/Transforms/Instrumentation.h"
 #include "llvm/Transforms/Instrumentation/BoundsChecking.h"
+#include "llvm/Transforms/Instrumentation/SPIRITTAnnotations.h"
 #include "llvm/Transforms/ObjCARC.h"
 #include "llvm/Transforms/Scalar.h"
 #include "llvm/Transforms/Scalar/GVN.h"
@@ -71,9 +69,6 @@
       // delete it all as dead code, even with whole program optimization,
       // yet is effectively a NO-OP. As the compiler isn't smart enough
       // to know that getenv() never returns -1, this will do the job.
-      // This is so that globals in the translation units where these functions
-      // are defined are forced to be initialized, populating various
-      // registries.
       if (std::getenv("bar") != (char*) -1)
         return;
 
@@ -102,6 +97,7 @@
       (void) llvm::createControlHeightReductionLegacyPass();
       (void) llvm::createCostModelAnalysisPass();
       (void) llvm::createDeadArgEliminationPass();
+      (void) llvm::createDeadArgEliminationSYCLPass();
       (void) llvm::createDeadCodeEliminationPass();
       (void) llvm::createDeadStoreEliminationPass();
       (void) llvm::createDependenceAnalysisWrapperPass();
@@ -209,8 +205,6 @@
       (void) llvm::createMergeICmpsLegacyPass();
       (void) llvm::createExpandMemCmpPass();
       (void) llvm::createExpandVectorPredicationPass();
-<<<<<<< HEAD
-=======
       (void)llvm::createSYCLLowerWGScopePass();
       (void)llvm::createSYCLLowerESIMDPass();
       (void)llvm::createESIMDLowerLoadStorePass();
@@ -218,7 +212,6 @@
       (void)llvm::createESIMDVerifierPass();
       (void)llvm::createSPIRITTAnnotationsLegacyPass();
       (void)llvm::createSYCLLowerWGLocalMemoryLegacyPass();
->>>>>>> 0e28541f
       std::string buf;
       llvm::raw_string_ostream os(buf);
       (void) llvm::createPrintModulePass(os);
