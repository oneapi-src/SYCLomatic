--- conflicted
+++ resolved
@@ -906,12 +906,8 @@
                                      DomTreeNodeBase<NodeT> *IDom = nullptr) {
     auto Node = std::make_unique<DomTreeNodeBase<NodeT>>(BB, IDom);
     auto *NodePtr = Node.get();
-<<<<<<< HEAD
-    DomTreeNodes[BB] = std::move(Node);
-=======
     unsigned NodeIdx = getNodeIndexForInsert(BB);
     DomTreeNodes[NodeIdx] = std::move(Node);
->>>>>>> 98391913
     if (IDom)
       IDom->addChild(NodePtr);
     return NodePtr;
