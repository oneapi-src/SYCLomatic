#ifndef CONFIG_H
#define CONFIG_H

// Include this header only under the llvm source tree.
// This is a private header.

/* Exported configuration */
#include "llvm/Config/llvm-config.h"

/* Bug report URL. */
#define BUG_REPORT_URL "${BUG_REPORT_URL}"

/* Define to 1 to enable backtraces, and to 0 otherwise. */
#cmakedefine01 ENABLE_BACKTRACES

/* Define to 1 to enable crash overrides, and to 0 otherwise. */
#cmakedefine01 ENABLE_CRASH_OVERRIDES

/* Define to 1 to enable crash memory dumps, and to 0 otherwise. */
#cmakedefine01 LLVM_ENABLE_CRASH_DUMPS

/* Define to 1 to prefer forward slashes on Windows, and to 0 prefer
   backslashes. */
#cmakedefine01 LLVM_WINDOWS_PREFER_FORWARD_SLASH

/* Define to 1 if you have the `backtrace' function. */
#cmakedefine HAVE_BACKTRACE ${HAVE_BACKTRACE}

#define BACKTRACE_HEADER <${BACKTRACE_HEADER}>

/* Define to 1 if you have the <CrashReporterClient.h> header file. */
#cmakedefine HAVE_CRASHREPORTERCLIENT_H

/* can use __crashreporter_info__ */
#cmakedefine01 HAVE_CRASHREPORTER_INFO

/* Define to 1 if you have the declaration of `arc4random', and to 0 if you
   don't. */
#cmakedefine01 HAVE_DECL_ARC4RANDOM

/* Define to 1 if you have the declaration of `FE_ALL_EXCEPT', and to 0 if you
   don't. */
#cmakedefine01 HAVE_DECL_FE_ALL_EXCEPT

/* Define to 1 if you have the declaration of `FE_INEXACT', and to 0 if you
   don't. */
#cmakedefine01 HAVE_DECL_FE_INEXACT

/* Define to 1 if you have the declaration of `strerror_s', and to 0 if you
   don't. */
#cmakedefine01 HAVE_DECL_STRERROR_S

/* Define to 1 if you have the <dlfcn.h> header file. */
#cmakedefine HAVE_DLFCN_H ${HAVE_DLFCN_H}

/* Define if dlopen() is available on this platform. */
#cmakedefine HAVE_DLOPEN ${HAVE_DLOPEN}

/* Define if dladdr() is available on this platform. */
#cmakedefine HAVE_DLADDR ${HAVE_DLADDR}

/* Define to 1 if we can register EH frames on this platform. */
#cmakedefine HAVE_REGISTER_FRAME ${HAVE_REGISTER_FRAME}

/* Define to 1 if we can deregister EH frames on this platform. */
#cmakedefine HAVE_DEREGISTER_FRAME ${HAVE_DEREGISTER_FRAME}

/* Define if __unw_add_dynamic_fde() is available on this platform. */
#cmakedefine HAVE_UNW_ADD_DYNAMIC_FDE ${HAVE_UNW_ADD_DYNAMIC_FDE}

/* Define to 1 if you have the <errno.h> header file. */
#cmakedefine HAVE_ERRNO_H ${HAVE_ERRNO_H}

/* Define to 1 if you have the <fcntl.h> header file. */
#cmakedefine HAVE_FCNTL_H ${HAVE_FCNTL_H}

/* Define to 1 if you have the <fenv.h> header file. */
#cmakedefine HAVE_FENV_H ${HAVE_FENV_H}

/* Define if libffi is available on this platform. */
#cmakedefine HAVE_FFI_CALL ${HAVE_FFI_CALL}

/* Define to 1 if you have the <ffi/ffi.h> header file. */
#cmakedefine HAVE_FFI_FFI_H ${HAVE_FFI_FFI_H}

/* Define to 1 if you have the <ffi.h> header file. */
#cmakedefine HAVE_FFI_H ${HAVE_FFI_H}

/* Define to 1 if you have the `futimens' function. */
#cmakedefine HAVE_FUTIMENS ${HAVE_FUTIMENS}

/* Define to 1 if you have the `futimes' function. */
#cmakedefine HAVE_FUTIMES ${HAVE_FUTIMES}

/* Define to 1 if you have the `getpagesize' function. */
#cmakedefine HAVE_GETPAGESIZE ${HAVE_GETPAGESIZE}

/* Define to 1 if you have the `getrlimit' function. */
#cmakedefine HAVE_GETRLIMIT ${HAVE_GETRLIMIT}

/* Define to 1 if you have the `getrusage' function. */
#cmakedefine HAVE_GETRUSAGE ${HAVE_GETRUSAGE}

/* Define to 1 if you have the `isatty' function. */
#cmakedefine HAVE_ISATTY 1

/* Define to 1 if you have the `edit' library (-ledit). */
#cmakedefine HAVE_LIBEDIT ${HAVE_LIBEDIT}

/* Define to 1 if you have the `pfm' library (-lpfm). */
#cmakedefine HAVE_LIBPFM ${HAVE_LIBPFM}

/* Define to 1 if the `perf_branch_entry' struct has field cycles. */
#cmakedefine LIBPFM_HAS_FIELD_CYCLES ${LIBPFM_HAS_FIELD_CYCLES}

/* Define to 1 if you have the `psapi' library (-lpsapi). */
#cmakedefine HAVE_LIBPSAPI ${HAVE_LIBPSAPI}

/* Define to 1 if you have the `pthread' library (-lpthread). */
#cmakedefine HAVE_LIBPTHREAD ${HAVE_LIBPTHREAD}

/* Define to 1 if you have the `pthread_getname_np' function. */
#cmakedefine HAVE_PTHREAD_GETNAME_NP ${HAVE_PTHREAD_GETNAME_NP}

/* Define to 1 if you have the `pthread_setname_np' function. */
#cmakedefine HAVE_PTHREAD_SETNAME_NP ${HAVE_PTHREAD_SETNAME_NP}

<<<<<<< HEAD
=======
/* Define to 1 if you have the `pthread_get_name_np' function. */
#cmakedefine HAVE_PTHREAD_GET_NAME_NP ${HAVE_PTHREAD_GET_NAME_NP}

/* Define to 1 if you have the `pthread_set_name_np' function. */
#cmakedefine HAVE_PTHREAD_SET_NAME_NP ${HAVE_PTHREAD_SET_NAME_NP}

>>>>>>> 4b409fa5
/* Define to 1 if you have the <mach/mach.h> header file. */
#cmakedefine HAVE_MACH_MACH_H ${HAVE_MACH_MACH_H}

/* Define to 1 if you have the `mallctl' function. */
#cmakedefine HAVE_MALLCTL ${HAVE_MALLCTL}

/* Define to 1 if you have the `mallinfo' function. */
#cmakedefine HAVE_MALLINFO ${HAVE_MALLINFO}

/* Define to 1 if you have the `mallinfo2' function. */
#cmakedefine HAVE_MALLINFO2 ${HAVE_MALLINFO2}

/* Define to 1 if you have the <malloc/malloc.h> header file. */
#cmakedefine HAVE_MALLOC_MALLOC_H ${HAVE_MALLOC_MALLOC_H}

/* Define to 1 if you have the `malloc_zone_statistics' function. */
#cmakedefine HAVE_MALLOC_ZONE_STATISTICS ${HAVE_MALLOC_ZONE_STATISTICS}

/* Define to 1 if you have the `posix_spawn' function. */
#cmakedefine HAVE_POSIX_SPAWN ${HAVE_POSIX_SPAWN}

/* Define to 1 if you have the `pread' function. */
#cmakedefine HAVE_PREAD ${HAVE_PREAD}

/* Define to 1 if you have the <pthread.h> header file. */
#cmakedefine HAVE_PTHREAD_H ${HAVE_PTHREAD_H}

/* Have pthread_mutex_lock */
#cmakedefine HAVE_PTHREAD_MUTEX_LOCK ${HAVE_PTHREAD_MUTEX_LOCK}

/* Have pthread_rwlock_init */
#cmakedefine HAVE_PTHREAD_RWLOCK_INIT ${HAVE_PTHREAD_RWLOCK_INIT}

/* Define to 1 if you have the `sbrk' function. */
#cmakedefine HAVE_SBRK ${HAVE_SBRK}

/* Define to 1 if you have the `setenv' function. */
#cmakedefine HAVE_SETENV ${HAVE_SETENV}

/* Define to 1 if you have the `setrlimit' function. */
#cmakedefine HAVE_SETRLIMIT ${HAVE_SETRLIMIT}

/* Define to 1 if you have the `sigaltstack' function. */
#cmakedefine HAVE_SIGALTSTACK ${HAVE_SIGALTSTACK}

/* Define to 1 if you have the <signal.h> header file. */
#cmakedefine HAVE_SIGNAL_H ${HAVE_SIGNAL_H}

/* Define to 1 if you have the `strerror_r' function. */
#cmakedefine HAVE_STRERROR_R ${HAVE_STRERROR_R}

/* Define to 1 if you have the `sysconf' function. */
#cmakedefine HAVE_SYSCONF ${HAVE_SYSCONF}

/* Define to 1 if you have the <sys/ioctl.h> header file. */
#cmakedefine HAVE_SYS_IOCTL_H ${HAVE_SYS_IOCTL_H}

/* Define to 1 if you have the <sys/mman.h> header file. */
#cmakedefine HAVE_SYS_MMAN_H ${HAVE_SYS_MMAN_H}

/* Define to 1 if you have the <sys/resource.h> header file. */
#cmakedefine HAVE_SYS_RESOURCE_H ${HAVE_SYS_RESOURCE_H}

/* Define to 1 if you have the <sys/stat.h> header file. */
#cmakedefine HAVE_SYS_STAT_H ${HAVE_SYS_STAT_H}

/* Define to 1 if you have the <sys/time.h> header file. */
#cmakedefine HAVE_SYS_TIME_H ${HAVE_SYS_TIME_H}

/* Define to 1 if stat struct has st_mtimespec member .*/
#cmakedefine HAVE_STRUCT_STAT_ST_MTIMESPEC_TV_NSEC ${HAVE_STRUCT_STAT_ST_MTIMESPEC_TV_NSEC}

/* Define to 1 if stat struct has st_mtim member. */
#cmakedefine HAVE_STRUCT_STAT_ST_MTIM_TV_NSEC ${HAVE_STRUCT_STAT_ST_MTIM_TV_NSEC}

/* Define to 1 if you have the <termios.h> header file. */
#cmakedefine HAVE_TERMIOS_H ${HAVE_TERMIOS_H}

/* Define to 1 if you have the <unistd.h> header file. */
#cmakedefine HAVE_UNISTD_H ${HAVE_UNISTD_H}

/* Define to 1 if you have the <valgrind/valgrind.h> header file. */
#cmakedefine HAVE_VALGRIND_VALGRIND_H ${HAVE_VALGRIND_VALGRIND_H}

/* Have host's _alloca */
#cmakedefine HAVE__ALLOCA ${HAVE__ALLOCA}

/* Define to 1 if you have the `_chsize_s' function. */
#cmakedefine HAVE__CHSIZE_S ${HAVE__CHSIZE_S}

/* Define to 1 if you have the `_Unwind_Backtrace' function. */
#cmakedefine HAVE__UNWIND_BACKTRACE ${HAVE__UNWIND_BACKTRACE}

/* Have host's __alloca */
#cmakedefine HAVE___ALLOCA ${HAVE___ALLOCA}

/* Have host's __ashldi3 */
#cmakedefine HAVE___ASHLDI3 ${HAVE___ASHLDI3}

/* Have host's __ashrdi3 */
#cmakedefine HAVE___ASHRDI3 ${HAVE___ASHRDI3}

/* Have host's __chkstk */
#cmakedefine HAVE___CHKSTK ${HAVE___CHKSTK}

/* Have host's __chkstk_ms */
#cmakedefine HAVE___CHKSTK_MS ${HAVE___CHKSTK_MS}

/* Have host's __cmpdi2 */
#cmakedefine HAVE___CMPDI2 ${HAVE___CMPDI2}

/* Have host's __divdi3 */
#cmakedefine HAVE___DIVDI3 ${HAVE___DIVDI3}

/* Have host's __fixdfdi */
#cmakedefine HAVE___FIXDFDI ${HAVE___FIXDFDI}

/* Have host's __fixsfdi */
#cmakedefine HAVE___FIXSFDI ${HAVE___FIXSFDI}

/* Have host's __floatdidf */
#cmakedefine HAVE___FLOATDIDF ${HAVE___FLOATDIDF}

/* Have host's __lshrdi3 */
#cmakedefine HAVE___LSHRDI3 ${HAVE___LSHRDI3}

/* Have host's __main */
#cmakedefine HAVE___MAIN ${HAVE___MAIN}

/* Have host's __moddi3 */
#cmakedefine HAVE___MODDI3 ${HAVE___MODDI3}

/* Have host's __udivdi3 */
#cmakedefine HAVE___UDIVDI3 ${HAVE___UDIVDI3}

/* Have host's __umoddi3 */
#cmakedefine HAVE___UMODDI3 ${HAVE___UMODDI3}

/* Have host's ___chkstk */
#cmakedefine HAVE____CHKSTK ${HAVE____CHKSTK}

/* Have host's ___chkstk_ms */
#cmakedefine HAVE____CHKSTK_MS ${HAVE____CHKSTK_MS}

/* Linker version detected at compile time. */
#cmakedefine HOST_LINK_VERSION "${HOST_LINK_VERSION}"

/* Define if overriding target triple is enabled */
#cmakedefine LLVM_TARGET_TRIPLE_ENV "${LLVM_TARGET_TRIPLE_ENV}"

/* Whether tools show host and target info when invoked with --version */
#cmakedefine01 LLVM_VERSION_PRINTER_SHOW_HOST_TARGET_INFO

/* Whether tools show optional build config flags when invoked with --version */
#cmakedefine01 LLVM_VERSION_PRINTER_SHOW_BUILD_CONFIG

/* Define if libxml2 is supported on this platform. */
#cmakedefine LLVM_ENABLE_LIBXML2 ${LLVM_ENABLE_LIBXML2}

/* Define to the extension used for shared libraries, say, ".so". */
#cmakedefine LTDL_SHLIB_EXT "${LTDL_SHLIB_EXT}"

/* Define to the extension used for plugin libraries, say, ".so". */
#cmakedefine LLVM_PLUGIN_EXT "${LLVM_PLUGIN_EXT}"

/* Define to the address where bug reports for this package should be sent. */
#cmakedefine PACKAGE_BUGREPORT "${PACKAGE_BUGREPORT}"

/* Define to the full name of this package. */
#cmakedefine PACKAGE_NAME "${PACKAGE_NAME}"

/* Define to the full name and version of this package. */
#cmakedefine PACKAGE_STRING "${PACKAGE_STRING}"

/* Define to the version of this package. */
#cmakedefine PACKAGE_VERSION "${PACKAGE_VERSION}"

/* Define to the vendor of this package. */
#cmakedefine PACKAGE_VENDOR "${PACKAGE_VENDOR}"

/* Define to a function implementing stricmp */
#cmakedefine stricmp ${stricmp}

/* Define to a function implementing strdup */
#cmakedefine strdup ${strdup}

/* Whether GlobalISel rule coverage is being collected */
#cmakedefine01 LLVM_GISEL_COV_ENABLED

/* Define to the default GlobalISel coverage file prefix */
#cmakedefine LLVM_GISEL_COV_PREFIX "${LLVM_GISEL_COV_PREFIX}"

/* Whether Timers signpost passes in Xcode Instruments */
#cmakedefine01 LLVM_SUPPORT_XCODE_SIGNPOSTS

#cmakedefine HAVE_PROC_PID_RUSAGE 1

#cmakedefine HAVE_BUILTIN_THREAD_POINTER ${HAVE_BUILTIN_THREAD_POINTER}

#endif<|MERGE_RESOLUTION|>--- conflicted
+++ resolved
@@ -125,15 +125,12 @@
 /* Define to 1 if you have the `pthread_setname_np' function. */
 #cmakedefine HAVE_PTHREAD_SETNAME_NP ${HAVE_PTHREAD_SETNAME_NP}
 
-<<<<<<< HEAD
-=======
 /* Define to 1 if you have the `pthread_get_name_np' function. */
 #cmakedefine HAVE_PTHREAD_GET_NAME_NP ${HAVE_PTHREAD_GET_NAME_NP}
 
 /* Define to 1 if you have the `pthread_set_name_np' function. */
 #cmakedefine HAVE_PTHREAD_SET_NAME_NP ${HAVE_PTHREAD_SET_NAME_NP}
 
->>>>>>> 4b409fa5
 /* Define to 1 if you have the <mach/mach.h> header file. */
 #cmakedefine HAVE_MACH_MACH_H ${HAVE_MACH_MACH_H}
 
