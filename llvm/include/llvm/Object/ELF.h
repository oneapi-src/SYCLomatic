//===- ELF.h - ELF object file implementation -------------------*- C++ -*-===//
//
// Part of the LLVM Project, under the Apache License v2.0 with LLVM Exceptions.
// See https://llvm.org/LICENSE.txt for license information.
// SPDX-License-Identifier: Apache-2.0 WITH LLVM-exception
//
//===----------------------------------------------------------------------===//
//
// This file declares the ELFFile template class.
//
//===----------------------------------------------------------------------===//

#ifndef LLVM_OBJECT_ELF_H
#define LLVM_OBJECT_ELF_H

#include "llvm/ADT/ArrayRef.h"
#include "llvm/ADT/MapVector.h"
#include "llvm/ADT/SmallString.h"
#include "llvm/ADT/SmallVector.h"
#include "llvm/ADT/StringRef.h"
#include "llvm/BinaryFormat/ELF.h"
#include "llvm/Object/ELFTypes.h"
#include "llvm/Object/Error.h"
#include "llvm/Support/DataExtractor.h"
#include "llvm/Support/Error.h"
#include <cassert>
#include <cstddef>
#include <cstdint>
#include <limits>
#include <type_traits>
#include <utility>

namespace llvm {
namespace object {

struct VerdAux {
  unsigned Offset;
  std::string Name;
};

struct VerDef {
  unsigned Offset;
  unsigned Version;
  unsigned Flags;
  unsigned Ndx;
  unsigned Cnt;
  unsigned Hash;
  std::string Name;
  std::vector<VerdAux> AuxV;
};

struct VernAux {
  unsigned Hash;
  unsigned Flags;
  unsigned Other;
  unsigned Offset;
  std::string Name;
};

struct VerNeed {
  unsigned Version;
  unsigned Cnt;
  unsigned Offset;
  std::string File;
  std::vector<VernAux> AuxV;
};

struct VersionEntry {
  std::string Name;
  bool IsVerDef;
};

StringRef getELFRelocationTypeName(uint32_t Machine, uint32_t Type);
uint32_t getELFRelativeRelocationType(uint32_t Machine);
StringRef getELFSectionTypeName(uint32_t Machine, uint32_t Type);

// Subclasses of ELFFile may need this for template instantiation
inline std::pair<unsigned char, unsigned char>
getElfArchType(StringRef Object) {
  if (Object.size() < ELF::EI_NIDENT)
    return std::make_pair((uint8_t)ELF::ELFCLASSNONE,
                          (uint8_t)ELF::ELFDATANONE);
  return std::make_pair((uint8_t)Object[ELF::EI_CLASS],
                        (uint8_t)Object[ELF::EI_DATA]);
}

enum PPCInstrMasks : uint64_t {
  PADDI_R12_NO_DISP = 0x0610000039800000,
  ADDIS_R12_TO_R2_NO_DISP = 0x3D820000,
  ADDI_R12_TO_R2_NO_DISP = 0x39820000,
  ADDI_R12_TO_R12_NO_DISP = 0x398C0000,
  PLD_R12_NO_DISP = 0x04100000E5800000,
  MTCTR_R12 = 0x7D8903A6,
  BCTR = 0x4E800420,
};

template <class ELFT> class ELFFile;

template <class T> struct DataRegion {
  // This constructor is used when we know the start and the size of a data
  // region. We assume that Arr does not go past the end of the file.
  DataRegion(ArrayRef<T> Arr) : First(Arr.data()), Size(Arr.size()) {}

  // Sometimes we only know the start of a data region. We still don't want to
  // read past the end of the file, so we provide the end of a buffer.
  DataRegion(const T *Data, const uint8_t *BufferEnd)
      : First(Data), BufEnd(BufferEnd) {}

  Expected<T> operator[](uint64_t N) {
    assert(Size || BufEnd);
    if (Size) {
      if (N >= *Size)
        return createError(
            "the index is greater than or equal to the number of entries (" +
            Twine(*Size) + ")");
    } else {
      const uint8_t *EntryStart = (const uint8_t *)First + N * sizeof(T);
      if (EntryStart + sizeof(T) > BufEnd)
        return createError("can't read past the end of the file");
    }
    return *(First + N);
  }

  const T *First;
  std::optional<uint64_t> Size;
  const uint8_t *BufEnd = nullptr;
};

template <class ELFT>
static std::string getSecIndexForError(const ELFFile<ELFT> &Obj,
                                       const typename ELFT::Shdr &Sec) {
  auto TableOrErr = Obj.sections();
  if (TableOrErr)
    return "[index " + std::to_string(&Sec - &TableOrErr->front()) + "]";
  // To make this helper be more convenient for error reporting purposes we
  // drop the error. But really it should never be triggered. Before this point,
  // our code should have called 'sections()' and reported a proper error on
  // failure.
  llvm::consumeError(TableOrErr.takeError());
  return "[unknown index]";
}

template <class ELFT>
static std::string describe(const ELFFile<ELFT> &Obj,
                            const typename ELFT::Shdr &Sec) {
  unsigned SecNdx = &Sec - &cantFail(Obj.sections()).front();
  return (object::getELFSectionTypeName(Obj.getHeader().e_machine,
                                        Sec.sh_type) +
          " section with index " + Twine(SecNdx))
      .str();
}

template <class ELFT>
static std::string getPhdrIndexForError(const ELFFile<ELFT> &Obj,
                                        const typename ELFT::Phdr &Phdr) {
  auto Headers = Obj.program_headers();
  if (Headers)
    return ("[index " + Twine(&Phdr - &Headers->front()) + "]").str();
  // See comment in the getSecIndexForError() above.
  llvm::consumeError(Headers.takeError());
  return "[unknown index]";
}

static inline Error defaultWarningHandler(const Twine &Msg) {
  return createError(Msg);
}

template <class ELFT>
static bool checkSectionOffsets(const typename ELFT::Phdr &Phdr,
                                const typename ELFT::Shdr &Sec) {
  // SHT_NOBITS sections don't need to have an offset inside the segment.
  if (Sec.sh_type == ELF::SHT_NOBITS)
    return true;

  if (Sec.sh_offset < Phdr.p_offset)
    return false;

  // Only non-empty sections can be at the end of a segment.
  if (Sec.sh_size == 0)
    return (Sec.sh_offset + 1 <= Phdr.p_offset + Phdr.p_filesz);
  return Sec.sh_offset + Sec.sh_size <= Phdr.p_offset + Phdr.p_filesz;
}

// Check that an allocatable section belongs to a virtual address
// space of a segment.
template <class ELFT>
static bool checkSectionVMA(const typename ELFT::Phdr &Phdr,
                            const typename ELFT::Shdr &Sec) {
  if (!(Sec.sh_flags & ELF::SHF_ALLOC))
    return true;

  if (Sec.sh_addr < Phdr.p_vaddr)
    return false;

  bool IsTbss =
      (Sec.sh_type == ELF::SHT_NOBITS) && ((Sec.sh_flags & ELF::SHF_TLS) != 0);
  // .tbss is special, it only has memory in PT_TLS and has NOBITS properties.
  bool IsTbssInNonTLS = IsTbss && Phdr.p_type != ELF::PT_TLS;
  // Only non-empty sections can be at the end of a segment.
  if (Sec.sh_size == 0 || IsTbssInNonTLS)
    return Sec.sh_addr + 1 <= Phdr.p_vaddr + Phdr.p_memsz;
  return Sec.sh_addr + Sec.sh_size <= Phdr.p_vaddr + Phdr.p_memsz;
}

template <class ELFT>
static bool isSectionInSegment(const typename ELFT::Phdr &Phdr,
                               const typename ELFT::Shdr &Sec) {
  return checkSectionOffsets<ELFT>(Phdr, Sec) &&
         checkSectionVMA<ELFT>(Phdr, Sec);
}

// HdrHandler is called once with the number of relocations and whether the
// relocations have addends. EntryHandler is called once per decoded relocation.
template <bool Is64>
<<<<<<< HEAD
Error decodeCrel(
=======
static Error decodeCrel(
>>>>>>> 9c4aab8c
    ArrayRef<uint8_t> Content,
    function_ref<void(uint64_t /*relocation count*/, bool /*explicit addends*/)>
        HdrHandler,
    function_ref<void(Elf_Crel_Impl<Is64>)> EntryHandler) {
  DataExtractor Data(Content, true, 8); // endian and address size are unused
  DataExtractor::Cursor Cur(0);
  const uint64_t Hdr = Data.getULEB128(Cur);
  size_t Count = Hdr / 8;
  const size_t FlagBits = Hdr & ELF::CREL_HDR_ADDEND ? 3 : 2;
  const size_t Shift = Hdr % ELF::CREL_HDR_ADDEND;
  using uint = typename Elf_Crel_Impl<Is64>::uint;
  uint Offset = 0, Addend = 0;
  HdrHandler(Count, Hdr & ELF::CREL_HDR_ADDEND);
  uint32_t SymIdx = 0, Type = 0;
  for (; Count; --Count) {
    // The delta offset and flags member may be larger than uint64_t. Special
    // case the first byte (2 or 3 flag bits; the rest are offset bits). Other
    // ULEB128 bytes encode the remaining delta offset bits.
    const uint8_t B = Data.getU8(Cur);
    Offset += B >> FlagBits;
    if (B >= 0x80)
      Offset += (Data.getULEB128(Cur) << (7 - FlagBits)) - (0x80 >> FlagBits);
    // Delta symidx/type/addend members (SLEB128).
    if (B & 1)
      SymIdx += Data.getSLEB128(Cur);
    if (B & 2)
      Type += Data.getSLEB128(Cur);
    if (B & 4 & Hdr)
      Addend += Data.getSLEB128(Cur);
    if (!Cur)
      break;
    EntryHandler(
        {Offset << Shift, SymIdx, Type, std::make_signed_t<uint>(Addend)});
  }
  return Cur.takeError();
}

template <class ELFT>
class ELFFile {
public:
  LLVM_ELF_IMPORT_TYPES_ELFT(ELFT)

  // This is a callback that can be passed to a number of functions.
  // It can be used to ignore non-critical errors (warnings), which is
  // useful for dumpers, like llvm-readobj.
  // It accepts a warning message string and returns a success
  // when the warning should be ignored or an error otherwise.
  using WarningHandler = llvm::function_ref<Error(const Twine &Msg)>;

  const uint8_t *base() const { return Buf.bytes_begin(); }
  const uint8_t *end() const { return base() + getBufSize(); }

  size_t getBufSize() const { return Buf.size(); }

private:
  StringRef Buf;
  std::vector<Elf_Shdr> FakeSections;
  SmallString<0> FakeSectionStrings;

  ELFFile(StringRef Object);

public:
  const Elf_Ehdr &getHeader() const {
    return *reinterpret_cast<const Elf_Ehdr *>(base());
  }

  template <typename T>
  Expected<const T *> getEntry(uint32_t Section, uint32_t Entry) const;
  template <typename T>
  Expected<const T *> getEntry(const Elf_Shdr &Section, uint32_t Entry) const;

  Expected<std::vector<VerDef>>
  getVersionDefinitions(const Elf_Shdr &Sec) const;
  Expected<std::vector<VerNeed>> getVersionDependencies(
      const Elf_Shdr &Sec,
      WarningHandler WarnHandler = &defaultWarningHandler) const;
  Expected<StringRef> getSymbolVersionByIndex(
      uint32_t SymbolVersionIndex, bool &IsDefault,
      SmallVector<std::optional<VersionEntry>, 0> &VersionMap,
      std::optional<bool> IsSymHidden) const;

  Expected<StringRef>
  getStringTable(const Elf_Shdr &Section,
                 WarningHandler WarnHandler = &defaultWarningHandler) const;
  Expected<StringRef> getStringTableForSymtab(const Elf_Shdr &Section) const;
  Expected<StringRef> getStringTableForSymtab(const Elf_Shdr &Section,
                                              Elf_Shdr_Range Sections) const;
  Expected<StringRef> getLinkAsStrtab(const typename ELFT::Shdr &Sec) const;

  Expected<ArrayRef<Elf_Word>> getSHNDXTable(const Elf_Shdr &Section) const;
  Expected<ArrayRef<Elf_Word>> getSHNDXTable(const Elf_Shdr &Section,
                                             Elf_Shdr_Range Sections) const;

  Expected<uint64_t> getDynSymtabSize() const;

  StringRef getRelocationTypeName(uint32_t Type) const;
  void getRelocationTypeName(uint32_t Type,
                             SmallVectorImpl<char> &Result) const;
  uint32_t getRelativeRelocationType() const;

  std::string getDynamicTagAsString(unsigned Arch, uint64_t Type) const;
  std::string getDynamicTagAsString(uint64_t Type) const;

  /// Get the symbol for a given relocation.
  Expected<const Elf_Sym *> getRelocationSymbol(const Elf_Rel &Rel,
                                                const Elf_Shdr *SymTab) const;

  Expected<SmallVector<std::optional<VersionEntry>, 0>>
  loadVersionMap(const Elf_Shdr *VerNeedSec, const Elf_Shdr *VerDefSec) const;

  static Expected<ELFFile> create(StringRef Object);

  bool isLE() const {
    return getHeader().getDataEncoding() == ELF::ELFDATA2LSB;
  }

  bool isMipsELF64() const {
    return getHeader().e_machine == ELF::EM_MIPS &&
           getHeader().getFileClass() == ELF::ELFCLASS64;
  }

  bool isMips64EL() const { return isMipsELF64() && isLE(); }

  Expected<Elf_Shdr_Range> sections() const;

  Expected<Elf_Dyn_Range> dynamicEntries() const;

  Expected<const uint8_t *>
  toMappedAddr(uint64_t VAddr,
               WarningHandler WarnHandler = &defaultWarningHandler) const;

  Expected<Elf_Sym_Range> symbols(const Elf_Shdr *Sec) const {
    if (!Sec)
      return ArrayRef<Elf_Sym>(nullptr, nullptr);
    return getSectionContentsAsArray<Elf_Sym>(*Sec);
  }

  Expected<Elf_Rela_Range> relas(const Elf_Shdr &Sec) const {
    return getSectionContentsAsArray<Elf_Rela>(Sec);
  }

  Expected<Elf_Rel_Range> rels(const Elf_Shdr &Sec) const {
    return getSectionContentsAsArray<Elf_Rel>(Sec);
  }

  Expected<Elf_Relr_Range> relrs(const Elf_Shdr &Sec) const {
    return getSectionContentsAsArray<Elf_Relr>(Sec);
  }

  std::vector<Elf_Rel> decode_relrs(Elf_Relr_Range relrs) const;

  Expected<uint64_t> getCrelHeader(ArrayRef<uint8_t> Content) const;
  using RelsOrRelas = std::pair<std::vector<Elf_Rel>, std::vector<Elf_Rela>>;
  Expected<RelsOrRelas> decodeCrel(ArrayRef<uint8_t> Content) const;
  Expected<RelsOrRelas> crels(const Elf_Shdr &Sec) const;

  Expected<std::vector<Elf_Rela>> android_relas(const Elf_Shdr &Sec) const;

  /// Iterate over program header table.
  Expected<Elf_Phdr_Range> program_headers() const {
    if (getHeader().e_phnum && getHeader().e_phentsize != sizeof(Elf_Phdr))
      return createError("invalid e_phentsize: " +
                         Twine(getHeader().e_phentsize));

    uint64_t HeadersSize =
        (uint64_t)getHeader().e_phnum * getHeader().e_phentsize;
    uint64_t PhOff = getHeader().e_phoff;
    if (PhOff + HeadersSize < PhOff || PhOff + HeadersSize > getBufSize())
      return createError("program headers are longer than binary of size " +
                         Twine(getBufSize()) + ": e_phoff = 0x" +
                         Twine::utohexstr(getHeader().e_phoff) +
                         ", e_phnum = " + Twine(getHeader().e_phnum) +
                         ", e_phentsize = " + Twine(getHeader().e_phentsize));

    auto *Begin = reinterpret_cast<const Elf_Phdr *>(base() + PhOff);
    return ArrayRef(Begin, Begin + getHeader().e_phnum);
  }

  /// Get an iterator over notes in a program header.
  ///
  /// The program header must be of type \c PT_NOTE.
  ///
  /// \param Phdr the program header to iterate over.
  /// \param Err [out] an error to support fallible iteration, which should
  ///  be checked after iteration ends.
  Elf_Note_Iterator notes_begin(const Elf_Phdr &Phdr, Error &Err) const {
    assert(Phdr.p_type == ELF::PT_NOTE && "Phdr is not of type PT_NOTE");
    ErrorAsOutParameter ErrAsOutParam(&Err);
    if (Phdr.p_offset + Phdr.p_filesz > getBufSize()) {
      Err =
          createError("invalid offset (0x" + Twine::utohexstr(Phdr.p_offset) +
                      ") or size (0x" + Twine::utohexstr(Phdr.p_filesz) + ")");
      return Elf_Note_Iterator(Err);
    }
    // Allow 4, 8, and (for Linux core dumps) 0.
    // TODO: Disallow 1 after all tests are fixed.
    if (Phdr.p_align != 0 && Phdr.p_align != 1 && Phdr.p_align != 4 &&
        Phdr.p_align != 8) {
      Err =
          createError("alignment (" + Twine(Phdr.p_align) + ") is not 4 or 8");
      return Elf_Note_Iterator(Err);
    }
    return Elf_Note_Iterator(base() + Phdr.p_offset, Phdr.p_filesz,
                             std::max<size_t>(Phdr.p_align, 4), Err);
  }

  /// Get an iterator over notes in a section.
  ///
  /// The section must be of type \c SHT_NOTE.
  ///
  /// \param Shdr the section to iterate over.
  /// \param Err [out] an error to support fallible iteration, which should
  ///  be checked after iteration ends.
  Elf_Note_Iterator notes_begin(const Elf_Shdr &Shdr, Error &Err) const {
    assert(Shdr.sh_type == ELF::SHT_NOTE && "Shdr is not of type SHT_NOTE");
    ErrorAsOutParameter ErrAsOutParam(&Err);
    if (Shdr.sh_offset + Shdr.sh_size > getBufSize()) {
      Err =
          createError("invalid offset (0x" + Twine::utohexstr(Shdr.sh_offset) +
                      ") or size (0x" + Twine::utohexstr(Shdr.sh_size) + ")");
      return Elf_Note_Iterator(Err);
    }
    // TODO: Allow just 4 and 8 after all tests are fixed.
    if (Shdr.sh_addralign != 0 && Shdr.sh_addralign != 1 &&
        Shdr.sh_addralign != 4 && Shdr.sh_addralign != 8) {
      Err = createError("alignment (" + Twine(Shdr.sh_addralign) +
                        ") is not 4 or 8");
      return Elf_Note_Iterator(Err);
    }
    return Elf_Note_Iterator(base() + Shdr.sh_offset, Shdr.sh_size,
                             std::max<size_t>(Shdr.sh_addralign, 4), Err);
  }

  /// Get the end iterator for notes.
  Elf_Note_Iterator notes_end() const {
    return Elf_Note_Iterator();
  }

  /// Get an iterator range over notes of a program header.
  ///
  /// The program header must be of type \c PT_NOTE.
  ///
  /// \param Phdr the program header to iterate over.
  /// \param Err [out] an error to support fallible iteration, which should
  ///  be checked after iteration ends.
  iterator_range<Elf_Note_Iterator> notes(const Elf_Phdr &Phdr,
                                          Error &Err) const {
    return make_range(notes_begin(Phdr, Err), notes_end());
  }

  /// Get an iterator range over notes of a section.
  ///
  /// The section must be of type \c SHT_NOTE.
  ///
  /// \param Shdr the section to iterate over.
  /// \param Err [out] an error to support fallible iteration, which should
  ///  be checked after iteration ends.
  iterator_range<Elf_Note_Iterator> notes(const Elf_Shdr &Shdr,
                                          Error &Err) const {
    return make_range(notes_begin(Shdr, Err), notes_end());
  }

  Expected<StringRef> getSectionStringTable(
      Elf_Shdr_Range Sections,
      WarningHandler WarnHandler = &defaultWarningHandler) const;
  Expected<uint32_t> getSectionIndex(const Elf_Sym &Sym, Elf_Sym_Range Syms,
                                     DataRegion<Elf_Word> ShndxTable) const;
  Expected<const Elf_Shdr *> getSection(const Elf_Sym &Sym,
                                        const Elf_Shdr *SymTab,
                                        DataRegion<Elf_Word> ShndxTable) const;
  Expected<const Elf_Shdr *> getSection(const Elf_Sym &Sym,
                                        Elf_Sym_Range Symtab,
                                        DataRegion<Elf_Word> ShndxTable) const;
  Expected<const Elf_Shdr *> getSection(uint32_t Index) const;

  Expected<const Elf_Sym *> getSymbol(const Elf_Shdr *Sec,
                                      uint32_t Index) const;

  Expected<StringRef>
  getSectionName(const Elf_Shdr &Section,
                 WarningHandler WarnHandler = &defaultWarningHandler) const;
  Expected<StringRef> getSectionName(const Elf_Shdr &Section,
                                     StringRef DotShstrtab) const;
  template <typename T>
  Expected<ArrayRef<T>> getSectionContentsAsArray(const Elf_Shdr &Sec) const;
  Expected<ArrayRef<uint8_t>> getSectionContents(const Elf_Shdr &Sec) const;
  Expected<ArrayRef<uint8_t>> getSegmentContents(const Elf_Phdr &Phdr) const;

  /// Returns a vector of BBAddrMap structs corresponding to each function
  /// within the text section that the SHT_LLVM_BB_ADDR_MAP section \p Sec
  /// is associated with. If the current ELFFile is relocatable, a corresponding
  /// \p RelaSec must be passed in as an argument.
  /// Optional out variable to collect all PGO Analyses. New elements are only
  /// added if no error occurs. If not provided, the PGO Analyses are decoded
  /// then ignored.
  Expected<std::vector<BBAddrMap>>
  decodeBBAddrMap(const Elf_Shdr &Sec, const Elf_Shdr *RelaSec = nullptr,
                  std::vector<PGOAnalysisMap> *PGOAnalyses = nullptr) const;

  /// Returns a map from every section matching \p IsMatch to its relocation
  /// section, or \p nullptr if it has no relocation section. This function
  /// returns an error if any of the \p IsMatch calls fail or if it fails to
  /// retrieve the content section of any relocation section.
  Expected<MapVector<const Elf_Shdr *, const Elf_Shdr *>>
  getSectionAndRelocations(
      std::function<Expected<bool>(const Elf_Shdr &)> IsMatch) const;

  void createFakeSections();
};

using ELF32LEFile = ELFFile<ELF32LE>;
using ELF64LEFile = ELFFile<ELF64LE>;
using ELF32BEFile = ELFFile<ELF32BE>;
using ELF64BEFile = ELFFile<ELF64BE>;

template <class ELFT>
inline Expected<const typename ELFT::Shdr *>
getSection(typename ELFT::ShdrRange Sections, uint32_t Index) {
  if (Index >= Sections.size())
    return createError("invalid section index: " + Twine(Index));
  return &Sections[Index];
}

template <class ELFT>
inline Expected<uint32_t>
getExtendedSymbolTableIndex(const typename ELFT::Sym &Sym, unsigned SymIndex,
                            DataRegion<typename ELFT::Word> ShndxTable) {
  assert(Sym.st_shndx == ELF::SHN_XINDEX);
  if (!ShndxTable.First)
    return createError(
        "found an extended symbol index (" + Twine(SymIndex) +
        "), but unable to locate the extended symbol index table");

  Expected<typename ELFT::Word> TableOrErr = ShndxTable[SymIndex];
  if (!TableOrErr)
    return createError("unable to read an extended symbol table at index " +
                       Twine(SymIndex) + ": " +
                       toString(TableOrErr.takeError()));
  return *TableOrErr;
}

template <class ELFT>
Expected<uint32_t>
ELFFile<ELFT>::getSectionIndex(const Elf_Sym &Sym, Elf_Sym_Range Syms,
                               DataRegion<Elf_Word> ShndxTable) const {
  uint32_t Index = Sym.st_shndx;
  if (Index == ELF::SHN_XINDEX) {
    Expected<uint32_t> ErrorOrIndex =
        getExtendedSymbolTableIndex<ELFT>(Sym, &Sym - Syms.begin(), ShndxTable);
    if (!ErrorOrIndex)
      return ErrorOrIndex.takeError();
    return *ErrorOrIndex;
  }
  if (Index == ELF::SHN_UNDEF || Index >= ELF::SHN_LORESERVE)
    return 0;
  return Index;
}

template <class ELFT>
Expected<const typename ELFT::Shdr *>
ELFFile<ELFT>::getSection(const Elf_Sym &Sym, const Elf_Shdr *SymTab,
                          DataRegion<Elf_Word> ShndxTable) const {
  auto SymsOrErr = symbols(SymTab);
  if (!SymsOrErr)
    return SymsOrErr.takeError();
  return getSection(Sym, *SymsOrErr, ShndxTable);
}

template <class ELFT>
Expected<const typename ELFT::Shdr *>
ELFFile<ELFT>::getSection(const Elf_Sym &Sym, Elf_Sym_Range Symbols,
                          DataRegion<Elf_Word> ShndxTable) const {
  auto IndexOrErr = getSectionIndex(Sym, Symbols, ShndxTable);
  if (!IndexOrErr)
    return IndexOrErr.takeError();
  uint32_t Index = *IndexOrErr;
  if (Index == 0)
    return nullptr;
  return getSection(Index);
}

template <class ELFT>
Expected<const typename ELFT::Sym *>
ELFFile<ELFT>::getSymbol(const Elf_Shdr *Sec, uint32_t Index) const {
  auto SymsOrErr = symbols(Sec);
  if (!SymsOrErr)
    return SymsOrErr.takeError();

  Elf_Sym_Range Symbols = *SymsOrErr;
  if (Index >= Symbols.size())
    return createError("unable to get symbol from section " +
                       getSecIndexForError(*this, *Sec) +
                       ": invalid symbol index (" + Twine(Index) + ")");
  return &Symbols[Index];
}

template <class ELFT>
template <typename T>
Expected<ArrayRef<T>>
ELFFile<ELFT>::getSectionContentsAsArray(const Elf_Shdr &Sec) const {
  if (Sec.sh_entsize != sizeof(T) && sizeof(T) != 1)
    return createError("section " + getSecIndexForError(*this, Sec) +
                       " has invalid sh_entsize: expected " + Twine(sizeof(T)) +
                       ", but got " + Twine(Sec.sh_entsize));

  uintX_t Offset = Sec.sh_offset;
  uintX_t Size = Sec.sh_size;

  if (Size % sizeof(T))
    return createError("section " + getSecIndexForError(*this, Sec) +
                       " has an invalid sh_size (" + Twine(Size) +
                       ") which is not a multiple of its sh_entsize (" +
                       Twine(Sec.sh_entsize) + ")");
  if (std::numeric_limits<uintX_t>::max() - Offset < Size)
    return createError("section " + getSecIndexForError(*this, Sec) +
                       " has a sh_offset (0x" + Twine::utohexstr(Offset) +
                       ") + sh_size (0x" + Twine::utohexstr(Size) +
                       ") that cannot be represented");
  if (Offset + Size > Buf.size())
    return createError("section " + getSecIndexForError(*this, Sec) +
                       " has a sh_offset (0x" + Twine::utohexstr(Offset) +
                       ") + sh_size (0x" + Twine::utohexstr(Size) +
                       ") that is greater than the file size (0x" +
                       Twine::utohexstr(Buf.size()) + ")");

  if (Offset % alignof(T))
    // TODO: this error is untested.
    return createError("unaligned data");

  const T *Start = reinterpret_cast<const T *>(base() + Offset);
  return ArrayRef(Start, Size / sizeof(T));
}

template <class ELFT>
Expected<ArrayRef<uint8_t>>
ELFFile<ELFT>::getSegmentContents(const Elf_Phdr &Phdr) const {
  uintX_t Offset = Phdr.p_offset;
  uintX_t Size = Phdr.p_filesz;

  if (std::numeric_limits<uintX_t>::max() - Offset < Size)
    return createError("program header " + getPhdrIndexForError(*this, Phdr) +
                       " has a p_offset (0x" + Twine::utohexstr(Offset) +
                       ") + p_filesz (0x" + Twine::utohexstr(Size) +
                       ") that cannot be represented");
  if (Offset + Size > Buf.size())
    return createError("program header  " + getPhdrIndexForError(*this, Phdr) +
                       " has a p_offset (0x" + Twine::utohexstr(Offset) +
                       ") + p_filesz (0x" + Twine::utohexstr(Size) +
                       ") that is greater than the file size (0x" +
                       Twine::utohexstr(Buf.size()) + ")");
  return ArrayRef(base() + Offset, Size);
}

template <class ELFT>
Expected<ArrayRef<uint8_t>>
ELFFile<ELFT>::getSectionContents(const Elf_Shdr &Sec) const {
  return getSectionContentsAsArray<uint8_t>(Sec);
}

template <class ELFT>
StringRef ELFFile<ELFT>::getRelocationTypeName(uint32_t Type) const {
  return getELFRelocationTypeName(getHeader().e_machine, Type);
}

template <class ELFT>
void ELFFile<ELFT>::getRelocationTypeName(uint32_t Type,
                                          SmallVectorImpl<char> &Result) const {
  if (!isMipsELF64()) {
    StringRef Name = getRelocationTypeName(Type);
    Result.append(Name.begin(), Name.end());
  } else {
    // The Mips N64 ABI allows up to three operations to be specified per
    // relocation record. Unfortunately there's no easy way to test for the
    // presence of N64 ELFs as they have no special flag that identifies them
    // as being N64. We can safely assume at the moment that all Mips
    // ELFCLASS64 ELFs are N64. New Mips64 ABIs should provide enough
    // information to disambiguate between old vs new ABIs.
    uint8_t Type1 = (Type >> 0) & 0xFF;
    uint8_t Type2 = (Type >> 8) & 0xFF;
    uint8_t Type3 = (Type >> 16) & 0xFF;

    // Concat all three relocation type names.
    StringRef Name = getRelocationTypeName(Type1);
    Result.append(Name.begin(), Name.end());

    Name = getRelocationTypeName(Type2);
    Result.append(1, '/');
    Result.append(Name.begin(), Name.end());

    Name = getRelocationTypeName(Type3);
    Result.append(1, '/');
    Result.append(Name.begin(), Name.end());
  }
}

template <class ELFT>
uint32_t ELFFile<ELFT>::getRelativeRelocationType() const {
  return getELFRelativeRelocationType(getHeader().e_machine);
}

template <class ELFT>
Expected<SmallVector<std::optional<VersionEntry>, 0>>
ELFFile<ELFT>::loadVersionMap(const Elf_Shdr *VerNeedSec,
                              const Elf_Shdr *VerDefSec) const {
  SmallVector<std::optional<VersionEntry>, 0> VersionMap;

  // The first two version indexes are reserved.
  // Index 0 is VER_NDX_LOCAL, index 1 is VER_NDX_GLOBAL.
  VersionMap.push_back(VersionEntry());
  VersionMap.push_back(VersionEntry());

  auto InsertEntry = [&](unsigned N, StringRef Version, bool IsVerdef) {
    if (N >= VersionMap.size())
      VersionMap.resize(N + 1);
    VersionMap[N] = {std::string(Version), IsVerdef};
  };

  if (VerDefSec) {
    Expected<std::vector<VerDef>> Defs = getVersionDefinitions(*VerDefSec);
    if (!Defs)
      return Defs.takeError();
    for (const VerDef &Def : *Defs)
      InsertEntry(Def.Ndx & ELF::VERSYM_VERSION, Def.Name, true);
  }

  if (VerNeedSec) {
    Expected<std::vector<VerNeed>> Deps = getVersionDependencies(*VerNeedSec);
    if (!Deps)
      return Deps.takeError();
    for (const VerNeed &Dep : *Deps)
      for (const VernAux &Aux : Dep.AuxV)
        InsertEntry(Aux.Other & ELF::VERSYM_VERSION, Aux.Name, false);
  }

  return VersionMap;
}

template <class ELFT>
Expected<const typename ELFT::Sym *>
ELFFile<ELFT>::getRelocationSymbol(const Elf_Rel &Rel,
                                   const Elf_Shdr *SymTab) const {
  uint32_t Index = Rel.getSymbol(isMips64EL());
  if (Index == 0)
    return nullptr;
  return getEntry<Elf_Sym>(*SymTab, Index);
}

template <class ELFT>
Expected<StringRef>
ELFFile<ELFT>::getSectionStringTable(Elf_Shdr_Range Sections,
                                     WarningHandler WarnHandler) const {
  uint32_t Index = getHeader().e_shstrndx;
  if (Index == ELF::SHN_XINDEX) {
    // If the section name string table section index is greater than
    // or equal to SHN_LORESERVE, then the actual index of the section name
    // string table section is contained in the sh_link field of the section
    // header at index 0.
    if (Sections.empty())
      return createError(
          "e_shstrndx == SHN_XINDEX, but the section header table is empty");

    Index = Sections[0].sh_link;
  }

  // There is no section name string table. Return FakeSectionStrings which
  // is non-empty if we have created fake sections.
  if (!Index)
    return FakeSectionStrings;

  if (Index >= Sections.size())
    return createError("section header string table index " + Twine(Index) +
                       " does not exist");
  return getStringTable(Sections[Index], WarnHandler);
}

/// This function finds the number of dynamic symbols using a GNU hash table.
///
/// @param Table The GNU hash table for .dynsym.
template <class ELFT>
static Expected<uint64_t>
getDynSymtabSizeFromGnuHash(const typename ELFT::GnuHash &Table,
                            const void *BufEnd) {
  using Elf_Word = typename ELFT::Word;
  if (Table.nbuckets == 0)
    return Table.symndx + 1;
  uint64_t LastSymIdx = 0;
  // Find the index of the first symbol in the last chain.
  for (Elf_Word Val : Table.buckets())
    LastSymIdx = std::max(LastSymIdx, (uint64_t)Val);
  const Elf_Word *It =
      reinterpret_cast<const Elf_Word *>(Table.values(LastSymIdx).end());
  // Locate the end of the chain to find the last symbol index.
  while (It < BufEnd && (*It & 1) == 0) {
    ++LastSymIdx;
    ++It;
  }
  if (It >= BufEnd) {
    return createStringError(
        object_error::parse_failed,
        "no terminator found for GNU hash section before buffer end");
  }
  return LastSymIdx + 1;
}

/// This function determines the number of dynamic symbols. It reads section
/// headers first. If section headers are not available, the number of
/// symbols will be inferred by parsing dynamic hash tables.
template <class ELFT>
Expected<uint64_t> ELFFile<ELFT>::getDynSymtabSize() const {
  // Read .dynsym section header first if available.
  Expected<Elf_Shdr_Range> SectionsOrError = sections();
  if (!SectionsOrError)
    return SectionsOrError.takeError();
  for (const Elf_Shdr &Sec : *SectionsOrError) {
    if (Sec.sh_type == ELF::SHT_DYNSYM) {
      if (Sec.sh_size % Sec.sh_entsize != 0) {
        return createStringError(object_error::parse_failed,
                                 "SHT_DYNSYM section has sh_size (" +
                                     Twine(Sec.sh_size) + ") % sh_entsize (" +
                                     Twine(Sec.sh_entsize) + ") that is not 0");
      }
      return Sec.sh_size / Sec.sh_entsize;
    }
  }

  if (!SectionsOrError->empty()) {
    // Section headers are available but .dynsym header is not found.
    // Return 0 as .dynsym does not exist.
    return 0;
  }

  // Section headers do not exist. Falling back to infer
  // upper bound of .dynsym from .gnu.hash and .hash.
  Expected<Elf_Dyn_Range> DynTable = dynamicEntries();
  if (!DynTable)
    return DynTable.takeError();
  std::optional<uint64_t> ElfHash;
  std::optional<uint64_t> ElfGnuHash;
  for (const Elf_Dyn &Entry : *DynTable) {
    switch (Entry.d_tag) {
    case ELF::DT_HASH:
      ElfHash = Entry.d_un.d_ptr;
      break;
    case ELF::DT_GNU_HASH:
      ElfGnuHash = Entry.d_un.d_ptr;
      break;
    }
  }
  if (ElfGnuHash) {
    Expected<const uint8_t *> TablePtr = toMappedAddr(*ElfGnuHash);
    if (!TablePtr)
      return TablePtr.takeError();
    const Elf_GnuHash *Table =
        reinterpret_cast<const Elf_GnuHash *>(TablePtr.get());
    return getDynSymtabSizeFromGnuHash<ELFT>(*Table, this->Buf.bytes_end());
  }

  // Search SYSV hash table to try to find the upper bound of dynsym.
  if (ElfHash) {
    Expected<const uint8_t *> TablePtr = toMappedAddr(*ElfHash);
    if (!TablePtr)
      return TablePtr.takeError();
    const Elf_Hash *Table = reinterpret_cast<const Elf_Hash *>(TablePtr.get());
    return Table->nchain;
  }
  return 0;
}

template <class ELFT> ELFFile<ELFT>::ELFFile(StringRef Object) : Buf(Object) {}

template <class ELFT>
Expected<ELFFile<ELFT>> ELFFile<ELFT>::create(StringRef Object) {
  if (sizeof(Elf_Ehdr) > Object.size())
    return createError("invalid buffer: the size (" + Twine(Object.size()) +
                       ") is smaller than an ELF header (" +
                       Twine(sizeof(Elf_Ehdr)) + ")");
  return ELFFile(Object);
}

/// Used by llvm-objdump -d (which needs sections for disassembly) to
/// disassemble objects without a section header table (e.g. ET_CORE objects
/// analyzed by linux perf or ET_EXEC with llvm-strip --strip-sections).
template <class ELFT> void ELFFile<ELFT>::createFakeSections() {
  if (!FakeSections.empty())
    return;
  auto PhdrsOrErr = program_headers();
  if (!PhdrsOrErr)
    return;

  FakeSectionStrings += '\0';
  for (auto [Idx, Phdr] : llvm::enumerate(*PhdrsOrErr)) {
    if (Phdr.p_type != ELF::PT_LOAD || !(Phdr.p_flags & ELF::PF_X))
      continue;
    Elf_Shdr FakeShdr = {};
    FakeShdr.sh_type = ELF::SHT_PROGBITS;
    FakeShdr.sh_flags = ELF::SHF_ALLOC | ELF::SHF_EXECINSTR;
    FakeShdr.sh_addr = Phdr.p_vaddr;
    FakeShdr.sh_size = Phdr.p_memsz;
    FakeShdr.sh_offset = Phdr.p_offset;
    // Create a section name based on the p_type and index.
    FakeShdr.sh_name = FakeSectionStrings.size();
    FakeSectionStrings += ("PT_LOAD#" + Twine(Idx)).str();
    FakeSectionStrings += '\0';
    FakeSections.push_back(FakeShdr);
  }
}

template <class ELFT>
Expected<typename ELFT::ShdrRange> ELFFile<ELFT>::sections() const {
  const uintX_t SectionTableOffset = getHeader().e_shoff;
  if (SectionTableOffset == 0) {
    if (!FakeSections.empty())
      return ArrayRef(FakeSections.data(), FakeSections.size());
    return ArrayRef<Elf_Shdr>();
  }

  if (getHeader().e_shentsize != sizeof(Elf_Shdr))
    return createError("invalid e_shentsize in ELF header: " +
                       Twine(getHeader().e_shentsize));

  const uint64_t FileSize = Buf.size();
  if (SectionTableOffset + sizeof(Elf_Shdr) > FileSize ||
      SectionTableOffset + (uintX_t)sizeof(Elf_Shdr) < SectionTableOffset)
    return createError(
        "section header table goes past the end of the file: e_shoff = 0x" +
        Twine::utohexstr(SectionTableOffset));

  // Invalid address alignment of section headers
  if (SectionTableOffset & (alignof(Elf_Shdr) - 1))
    // TODO: this error is untested.
    return createError("invalid alignment of section headers");

  const Elf_Shdr *First =
      reinterpret_cast<const Elf_Shdr *>(base() + SectionTableOffset);

  uintX_t NumSections = getHeader().e_shnum;
  if (NumSections == 0)
    NumSections = First->sh_size;

  if (NumSections > UINT64_MAX / sizeof(Elf_Shdr))
    return createError("invalid number of sections specified in the NULL "
                       "section's sh_size field (" +
                       Twine(NumSections) + ")");

  const uint64_t SectionTableSize = NumSections * sizeof(Elf_Shdr);
  if (SectionTableOffset + SectionTableSize < SectionTableOffset)
    return createError(
        "invalid section header table offset (e_shoff = 0x" +
        Twine::utohexstr(SectionTableOffset) +
        ") or invalid number of sections specified in the first section "
        "header's sh_size field (0x" +
        Twine::utohexstr(NumSections) + ")");

  // Section table goes past end of file!
  if (SectionTableOffset + SectionTableSize > FileSize)
    return createError("section table goes past the end of file");
  return ArrayRef(First, NumSections);
}

template <class ELFT>
template <typename T>
Expected<const T *> ELFFile<ELFT>::getEntry(uint32_t Section,
                                            uint32_t Entry) const {
  auto SecOrErr = getSection(Section);
  if (!SecOrErr)
    return SecOrErr.takeError();
  return getEntry<T>(**SecOrErr, Entry);
}

template <class ELFT>
template <typename T>
Expected<const T *> ELFFile<ELFT>::getEntry(const Elf_Shdr &Section,
                                            uint32_t Entry) const {
  Expected<ArrayRef<T>> EntriesOrErr = getSectionContentsAsArray<T>(Section);
  if (!EntriesOrErr)
    return EntriesOrErr.takeError();

  ArrayRef<T> Arr = *EntriesOrErr;
  if (Entry >= Arr.size())
    return createError(
        "can't read an entry at 0x" +
        Twine::utohexstr(Entry * static_cast<uint64_t>(sizeof(T))) +
        ": it goes past the end of the section (0x" +
        Twine::utohexstr(Section.sh_size) + ")");
  return &Arr[Entry];
}

template <typename ELFT>
Expected<StringRef> ELFFile<ELFT>::getSymbolVersionByIndex(
    uint32_t SymbolVersionIndex, bool &IsDefault,
    SmallVector<std::optional<VersionEntry>, 0> &VersionMap,
    std::optional<bool> IsSymHidden) const {
  size_t VersionIndex = SymbolVersionIndex & llvm::ELF::VERSYM_VERSION;

  // Special markers for unversioned symbols.
  if (VersionIndex == llvm::ELF::VER_NDX_LOCAL ||
      VersionIndex == llvm::ELF::VER_NDX_GLOBAL) {
    IsDefault = false;
    return "";
  }

  // Lookup this symbol in the version table.
  if (VersionIndex >= VersionMap.size() || !VersionMap[VersionIndex])
    return createError("SHT_GNU_versym section refers to a version index " +
                       Twine(VersionIndex) + " which is missing");

  const VersionEntry &Entry = *VersionMap[VersionIndex];
  // A default version (@@) is only available for defined symbols.
  if (!Entry.IsVerDef || IsSymHidden.value_or(false))
    IsDefault = false;
  else
    IsDefault = !(SymbolVersionIndex & llvm::ELF::VERSYM_HIDDEN);
  return Entry.Name.c_str();
}

template <class ELFT>
Expected<std::vector<VerDef>>
ELFFile<ELFT>::getVersionDefinitions(const Elf_Shdr &Sec) const {
  Expected<StringRef> StrTabOrErr = getLinkAsStrtab(Sec);
  if (!StrTabOrErr)
    return StrTabOrErr.takeError();

  Expected<ArrayRef<uint8_t>> ContentsOrErr = getSectionContents(Sec);
  if (!ContentsOrErr)
    return createError("cannot read content of " + describe(*this, Sec) + ": " +
                       toString(ContentsOrErr.takeError()));

  const uint8_t *Start = ContentsOrErr->data();
  const uint8_t *End = Start + ContentsOrErr->size();

  auto ExtractNextAux = [&](const uint8_t *&VerdauxBuf,
                            unsigned VerDefNdx) -> Expected<VerdAux> {
    if (VerdauxBuf + sizeof(Elf_Verdaux) > End)
      return createError("invalid " + describe(*this, Sec) +
                         ": version definition " + Twine(VerDefNdx) +
                         " refers to an auxiliary entry that goes past the end "
                         "of the section");

    auto *Verdaux = reinterpret_cast<const Elf_Verdaux *>(VerdauxBuf);
    VerdauxBuf += Verdaux->vda_next;

    VerdAux Aux;
    Aux.Offset = VerdauxBuf - Start;
    if (Verdaux->vda_name <= StrTabOrErr->size())
      Aux.Name = std::string(StrTabOrErr->drop_front(Verdaux->vda_name));
    else
      Aux.Name = ("<invalid vda_name: " + Twine(Verdaux->vda_name) + ">").str();
    return Aux;
  };

  std::vector<VerDef> Ret;
  const uint8_t *VerdefBuf = Start;
  for (unsigned I = 1; I <= /*VerDefsNum=*/Sec.sh_info; ++I) {
    if (VerdefBuf + sizeof(Elf_Verdef) > End)
      return createError("invalid " + describe(*this, Sec) +
                         ": version definition " + Twine(I) +
                         " goes past the end of the section");

    if (reinterpret_cast<uintptr_t>(VerdefBuf) % sizeof(uint32_t) != 0)
      return createError(
          "invalid " + describe(*this, Sec) +
          ": found a misaligned version definition entry at offset 0x" +
          Twine::utohexstr(VerdefBuf - Start));

    unsigned Version = *reinterpret_cast<const Elf_Half *>(VerdefBuf);
    if (Version != 1)
      return createError("unable to dump " + describe(*this, Sec) +
                         ": version " + Twine(Version) +
                         " is not yet supported");

    const Elf_Verdef *D = reinterpret_cast<const Elf_Verdef *>(VerdefBuf);
    VerDef &VD = *Ret.emplace(Ret.end());
    VD.Offset = VerdefBuf - Start;
    VD.Version = D->vd_version;
    VD.Flags = D->vd_flags;
    VD.Ndx = D->vd_ndx;
    VD.Cnt = D->vd_cnt;
    VD.Hash = D->vd_hash;

    const uint8_t *VerdauxBuf = VerdefBuf + D->vd_aux;
    for (unsigned J = 0; J < D->vd_cnt; ++J) {
      if (reinterpret_cast<uintptr_t>(VerdauxBuf) % sizeof(uint32_t) != 0)
        return createError("invalid " + describe(*this, Sec) +
                           ": found a misaligned auxiliary entry at offset 0x" +
                           Twine::utohexstr(VerdauxBuf - Start));

      Expected<VerdAux> AuxOrErr = ExtractNextAux(VerdauxBuf, I);
      if (!AuxOrErr)
        return AuxOrErr.takeError();

      if (J == 0)
        VD.Name = AuxOrErr->Name;
      else
        VD.AuxV.push_back(*AuxOrErr);
    }

    VerdefBuf += D->vd_next;
  }

  return Ret;
}

template <class ELFT>
Expected<std::vector<VerNeed>>
ELFFile<ELFT>::getVersionDependencies(const Elf_Shdr &Sec,
                                      WarningHandler WarnHandler) const {
  StringRef StrTab;
  Expected<StringRef> StrTabOrErr = getLinkAsStrtab(Sec);
  if (!StrTabOrErr) {
    if (Error E = WarnHandler(toString(StrTabOrErr.takeError())))
      return std::move(E);
  } else {
    StrTab = *StrTabOrErr;
  }

  Expected<ArrayRef<uint8_t>> ContentsOrErr = getSectionContents(Sec);
  if (!ContentsOrErr)
    return createError("cannot read content of " + describe(*this, Sec) + ": " +
                       toString(ContentsOrErr.takeError()));

  const uint8_t *Start = ContentsOrErr->data();
  const uint8_t *End = Start + ContentsOrErr->size();
  const uint8_t *VerneedBuf = Start;

  std::vector<VerNeed> Ret;
  for (unsigned I = 1; I <= /*VerneedNum=*/Sec.sh_info; ++I) {
    if (VerneedBuf + sizeof(Elf_Verdef) > End)
      return createError("invalid " + describe(*this, Sec) +
                         ": version dependency " + Twine(I) +
                         " goes past the end of the section");

    if (reinterpret_cast<uintptr_t>(VerneedBuf) % sizeof(uint32_t) != 0)
      return createError(
          "invalid " + describe(*this, Sec) +
          ": found a misaligned version dependency entry at offset 0x" +
          Twine::utohexstr(VerneedBuf - Start));

    unsigned Version = *reinterpret_cast<const Elf_Half *>(VerneedBuf);
    if (Version != 1)
      return createError("unable to dump " + describe(*this, Sec) +
                         ": version " + Twine(Version) +
                         " is not yet supported");

    const Elf_Verneed *Verneed =
        reinterpret_cast<const Elf_Verneed *>(VerneedBuf);

    VerNeed &VN = *Ret.emplace(Ret.end());
    VN.Version = Verneed->vn_version;
    VN.Cnt = Verneed->vn_cnt;
    VN.Offset = VerneedBuf - Start;

    if (Verneed->vn_file < StrTab.size())
      VN.File = std::string(StrTab.data() + Verneed->vn_file);
    else
      VN.File = ("<corrupt vn_file: " + Twine(Verneed->vn_file) + ">").str();

    const uint8_t *VernauxBuf = VerneedBuf + Verneed->vn_aux;
    for (unsigned J = 0; J < Verneed->vn_cnt; ++J) {
      if (reinterpret_cast<uintptr_t>(VernauxBuf) % sizeof(uint32_t) != 0)
        return createError("invalid " + describe(*this, Sec) +
                           ": found a misaligned auxiliary entry at offset 0x" +
                           Twine::utohexstr(VernauxBuf - Start));

      if (VernauxBuf + sizeof(Elf_Vernaux) > End)
        return createError(
            "invalid " + describe(*this, Sec) + ": version dependency " +
            Twine(I) +
            " refers to an auxiliary entry that goes past the end "
            "of the section");

      const Elf_Vernaux *Vernaux =
          reinterpret_cast<const Elf_Vernaux *>(VernauxBuf);

      VernAux &Aux = *VN.AuxV.emplace(VN.AuxV.end());
      Aux.Hash = Vernaux->vna_hash;
      Aux.Flags = Vernaux->vna_flags;
      Aux.Other = Vernaux->vna_other;
      Aux.Offset = VernauxBuf - Start;
      if (StrTab.size() <= Vernaux->vna_name)
        Aux.Name = "<corrupt>";
      else
        Aux.Name = std::string(StrTab.drop_front(Vernaux->vna_name));

      VernauxBuf += Vernaux->vna_next;
    }
    VerneedBuf += Verneed->vn_next;
  }
  return Ret;
}

template <class ELFT>
Expected<const typename ELFT::Shdr *>
ELFFile<ELFT>::getSection(uint32_t Index) const {
  auto TableOrErr = sections();
  if (!TableOrErr)
    return TableOrErr.takeError();
  return object::getSection<ELFT>(*TableOrErr, Index);
}

template <class ELFT>
Expected<StringRef>
ELFFile<ELFT>::getStringTable(const Elf_Shdr &Section,
                              WarningHandler WarnHandler) const {
  if (Section.sh_type != ELF::SHT_STRTAB)
    if (Error E = WarnHandler("invalid sh_type for string table section " +
                              getSecIndexForError(*this, Section) +
                              ": expected SHT_STRTAB, but got " +
                              object::getELFSectionTypeName(
                                  getHeader().e_machine, Section.sh_type)))
      return std::move(E);

  auto V = getSectionContentsAsArray<char>(Section);
  if (!V)
    return V.takeError();
  ArrayRef<char> Data = *V;
  if (Data.empty())
    return createError("SHT_STRTAB string table section " +
                       getSecIndexForError(*this, Section) + " is empty");
  if (Data.back() != '\0')
    return createError("SHT_STRTAB string table section " +
                       getSecIndexForError(*this, Section) +
                       " is non-null terminated");
  return StringRef(Data.begin(), Data.size());
}

template <class ELFT>
Expected<ArrayRef<typename ELFT::Word>>
ELFFile<ELFT>::getSHNDXTable(const Elf_Shdr &Section) const {
  auto SectionsOrErr = sections();
  if (!SectionsOrErr)
    return SectionsOrErr.takeError();
  return getSHNDXTable(Section, *SectionsOrErr);
}

template <class ELFT>
Expected<ArrayRef<typename ELFT::Word>>
ELFFile<ELFT>::getSHNDXTable(const Elf_Shdr &Section,
                             Elf_Shdr_Range Sections) const {
  assert(Section.sh_type == ELF::SHT_SYMTAB_SHNDX);
  auto VOrErr = getSectionContentsAsArray<Elf_Word>(Section);
  if (!VOrErr)
    return VOrErr.takeError();
  ArrayRef<Elf_Word> V = *VOrErr;
  auto SymTableOrErr = object::getSection<ELFT>(Sections, Section.sh_link);
  if (!SymTableOrErr)
    return SymTableOrErr.takeError();
  const Elf_Shdr &SymTable = **SymTableOrErr;
  if (SymTable.sh_type != ELF::SHT_SYMTAB &&
      SymTable.sh_type != ELF::SHT_DYNSYM)
    return createError(
        "SHT_SYMTAB_SHNDX section is linked with " +
        object::getELFSectionTypeName(getHeader().e_machine, SymTable.sh_type) +
        " section (expected SHT_SYMTAB/SHT_DYNSYM)");

  uint64_t Syms = SymTable.sh_size / sizeof(Elf_Sym);
  if (V.size() != Syms)
    return createError("SHT_SYMTAB_SHNDX has " + Twine(V.size()) +
                       " entries, but the symbol table associated has " +
                       Twine(Syms));

  return V;
}

template <class ELFT>
Expected<StringRef>
ELFFile<ELFT>::getStringTableForSymtab(const Elf_Shdr &Sec) const {
  auto SectionsOrErr = sections();
  if (!SectionsOrErr)
    return SectionsOrErr.takeError();
  return getStringTableForSymtab(Sec, *SectionsOrErr);
}

template <class ELFT>
Expected<StringRef>
ELFFile<ELFT>::getStringTableForSymtab(const Elf_Shdr &Sec,
                                       Elf_Shdr_Range Sections) const {

  if (Sec.sh_type != ELF::SHT_SYMTAB && Sec.sh_type != ELF::SHT_DYNSYM)
    return createError(
        "invalid sh_type for symbol table, expected SHT_SYMTAB or SHT_DYNSYM");
  Expected<const Elf_Shdr *> SectionOrErr =
      object::getSection<ELFT>(Sections, Sec.sh_link);
  if (!SectionOrErr)
    return SectionOrErr.takeError();
  return getStringTable(**SectionOrErr);
}

template <class ELFT>
Expected<StringRef>
ELFFile<ELFT>::getLinkAsStrtab(const typename ELFT::Shdr &Sec) const {
  Expected<const typename ELFT::Shdr *> StrTabSecOrErr =
      getSection(Sec.sh_link);
  if (!StrTabSecOrErr)
    return createError("invalid section linked to " + describe(*this, Sec) +
                       ": " + toString(StrTabSecOrErr.takeError()));

  Expected<StringRef> StrTabOrErr = getStringTable(**StrTabSecOrErr);
  if (!StrTabOrErr)
    return createError("invalid string table linked to " +
                       describe(*this, Sec) + ": " +
                       toString(StrTabOrErr.takeError()));
  return *StrTabOrErr;
}

template <class ELFT>
Expected<StringRef>
ELFFile<ELFT>::getSectionName(const Elf_Shdr &Section,
                              WarningHandler WarnHandler) const {
  auto SectionsOrErr = sections();
  if (!SectionsOrErr)
    return SectionsOrErr.takeError();
  auto Table = getSectionStringTable(*SectionsOrErr, WarnHandler);
  if (!Table)
    return Table.takeError();
  return getSectionName(Section, *Table);
}

template <class ELFT>
Expected<StringRef> ELFFile<ELFT>::getSectionName(const Elf_Shdr &Section,
                                                  StringRef DotShstrtab) const {
  uint32_t Offset = Section.sh_name;
  if (Offset == 0)
    return StringRef();
  if (Offset >= DotShstrtab.size())
    return createError("a section " + getSecIndexForError(*this, Section) +
                       " has an invalid sh_name (0x" +
                       Twine::utohexstr(Offset) +
                       ") offset which goes past the end of the "
                       "section name string table");
  return StringRef(DotShstrtab.data() + Offset);
}

/// This function returns the hash value for a symbol in the .dynsym section
/// Name of the API remains consistent as specified in the libelf
/// REF : http://www.sco.com/developers/gabi/latest/ch5.dynamic.html#hash
inline uint32_t hashSysV(StringRef SymbolName) {
  uint32_t H = 0;
  for (uint8_t C : SymbolName) {
    H = (H << 4) + C;
    H ^= (H >> 24) & 0xf0;
  }
  return H & 0x0fffffff;
}

/// This function returns the hash value for a symbol in the .dynsym section
/// for the GNU hash table. The implementation is defined in the GNU hash ABI.
/// REF : https://sourceware.org/git/?p=binutils-gdb.git;a=blob;f=bfd/elf.c#l222
inline uint32_t hashGnu(StringRef Name) {
  uint32_t H = 5381;
  for (uint8_t C : Name)
    H = (H << 5) + H + C;
  return H;
}

} // end namespace object
} // end namespace llvm

#endif // LLVM_OBJECT_ELF_H<|MERGE_RESOLUTION|>--- conflicted
+++ resolved
@@ -212,11 +212,7 @@
 // HdrHandler is called once with the number of relocations and whether the
 // relocations have addends. EntryHandler is called once per decoded relocation.
 template <bool Is64>
-<<<<<<< HEAD
-Error decodeCrel(
-=======
 static Error decodeCrel(
->>>>>>> 9c4aab8c
     ArrayRef<uint8_t> Content,
     function_ref<void(uint64_t /*relocation count*/, bool /*explicit addends*/)>
         HdrHandler,
