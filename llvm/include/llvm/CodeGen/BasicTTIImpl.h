--- conflicted
+++ resolved
@@ -2454,12 +2454,8 @@
                                       CmpIntrinsic::getLTPredicate(IID),
                                       CostKind);
 
-<<<<<<< HEAD
-      if (TLI->shouldExpandCmpUsingSelects()) {
-=======
       EVT VT = TLI->getValueType(DL, CmpTy, true);
       if (TLI->shouldExpandCmpUsingSelects(VT)) {
->>>>>>> 4b409fa5
         // x < y ? -1 : (x > y ? 1 : 0)
         Cost += 2 * thisT()->getCmpSelInstrCost(
                         BinaryOperator::Select, RetTy, CondTy,
