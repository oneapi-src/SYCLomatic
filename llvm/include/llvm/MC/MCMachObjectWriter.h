//===- llvm/MC/MCMachObjectWriter.h - Mach Object Writer --------*- C++ -*-===//
//
// Part of the LLVM Project, under the Apache License v2.0 with LLVM Exceptions.
// See https://llvm.org/LICENSE.txt for license information.
// SPDX-License-Identifier: Apache-2.0 WITH LLVM-exception
//
//===----------------------------------------------------------------------===//

#ifndef LLVM_MC_MCMACHOBJECTWRITER_H
#define LLVM_MC_MCMACHOBJECTWRITER_H

#include "llvm/ADT/DenseMap.h"
#include "llvm/ADT/StringRef.h"
#include "llvm/BinaryFormat/MachO.h"
#include "llvm/MC/MCDirectives.h"
#include "llvm/MC/MCExpr.h"
#include "llvm/MC/MCLinkerOptimizationHint.h"
#include "llvm/MC/MCObjectWriter.h"
#include "llvm/MC/MCSection.h"
#include "llvm/MC/StringTableBuilder.h"
#include "llvm/Support/EndianStream.h"
#include "llvm/Support/VersionTuple.h"
#include <cstdint>
#include <memory>
#include <string>
#include <vector>

namespace llvm {

class MachObjectWriter;

class MCMachObjectTargetWriter : public MCObjectTargetWriter {
  const unsigned Is64Bit : 1;
  const uint32_t CPUType;
protected:
  uint32_t CPUSubtype;
public:
  unsigned LocalDifference_RIT = 0;

protected:
  MCMachObjectTargetWriter(bool Is64Bit_, uint32_t CPUType_,
                           uint32_t CPUSubtype_);

  void setLocalDifferenceRelocationType(unsigned Type) {
    LocalDifference_RIT = Type;
  }

public:
  virtual ~MCMachObjectTargetWriter();

  Triple::ObjectFormatType getFormat() const override { return Triple::MachO; }
  static bool classof(const MCObjectTargetWriter *W) {
    return W->getFormat() == Triple::MachO;
  }

  /// \name Lifetime Management
  /// @{

  virtual void reset() {}

  /// @}

  /// \name Accessors
  /// @{

  bool is64Bit() const { return Is64Bit; }
  uint32_t getCPUType() const { return CPUType; }
  uint32_t getCPUSubtype() const { return CPUSubtype; }
  unsigned getLocalDifferenceRelocationType() const {
    return LocalDifference_RIT;
  }

  /// @}

  /// \name API
  /// @{

  virtual void recordRelocation(MachObjectWriter *Writer, MCAssembler &Asm,
                                const MCFragment *Fragment,
                                const MCFixup &Fixup, MCValue Target,
                                uint64_t &FixedValue) = 0;

  /// @}
};

<<<<<<< HEAD
class MachObjectWriter : public MCObjectWriter {
=======
class MachObjectWriter final : public MCObjectWriter {
>>>>>>> 9c4aab8c
public:
  struct DataRegionData {
    MachO::DataRegionType Kind;
    MCSymbol *Start;
    MCSymbol *End;
  };

<<<<<<< HEAD
=======
  // A Major version of 0 indicates that no version information was supplied
  // and so the corresponding load command should not be emitted.
  using VersionInfoType = struct {
    bool EmitBuildVersion;
    union {
      MCVersionMinType Type;        ///< Used when EmitBuildVersion==false.
      MachO::PlatformType Platform; ///< Used when EmitBuildVersion==true.
    } TypeOrPlatform;
    unsigned Major;
    unsigned Minor;
    unsigned Update;
    /// An optional version of the SDK that was used to build the source.
    VersionTuple SDKVersion;
  };

>>>>>>> 9c4aab8c
private:
  /// Helper struct for containing some precomputed information on symbols.
  struct MachSymbolData {
    const MCSymbol *Symbol;
    uint64_t StringIndex;
    uint8_t SectionIndex;

    // Support lexicographic sorting.
    bool operator<(const MachSymbolData &RHS) const;
  };

  struct IndirectSymbolData {
    MCSymbol *Symbol;
    MCSection *Section;
  };

  /// The target specific Mach-O writer instance.
  std::unique_ptr<MCMachObjectTargetWriter> TargetObjectWriter;

  /// \name Relocation Data
  /// @{

  struct RelAndSymbol {
    const MCSymbol *Sym;
    MachO::any_relocation_info MRE;
    RelAndSymbol(const MCSymbol *Sym, const MachO::any_relocation_info &MRE)
        : Sym(Sym), MRE(MRE) {}
  };

  DenseMap<const MCSection *, std::vector<RelAndSymbol>> Relocations;
  std::vector<IndirectSymbolData> IndirectSymbols;
  DenseMap<const MCSection *, unsigned> IndirectSymBase;

  std::vector<DataRegionData> DataRegions;

  SectionAddrMap SectionAddress;

  // List of sections in layout order. Virtual sections are after non-virtual
  // sections.
  SmallVector<MCSection *, 0> SectionOrder;

  /// @}
  /// \name Symbol Table Data
  /// @{

  StringTableBuilder StringTable;
  std::vector<MachSymbolData> LocalSymbolData;
  std::vector<MachSymbolData> ExternalSymbolData;
  std::vector<MachSymbolData> UndefinedSymbolData;

  /// @}

  // Used to communicate Linker Optimization Hint information.
  MCLOHContainer LOHContainer;

  VersionInfoType VersionInfo{};
  VersionInfoType TargetVariantVersionInfo{};

  // The list of linker options for LC_LINKER_OPTION.
  std::vector<std::vector<std::string>> LinkerOptions;

  MachSymbolData *findSymbolData(const MCSymbol &Sym);

  void writeWithPadding(StringRef Str, uint64_t Size);

public:
  MachObjectWriter(std::unique_ptr<MCMachObjectTargetWriter> MOTW,
                   raw_pwrite_stream &OS, bool IsLittleEndian)
      : TargetObjectWriter(std::move(MOTW)),
        StringTable(TargetObjectWriter->is64Bit() ? StringTableBuilder::MachO64
                                                  : StringTableBuilder::MachO),
        W(OS,
          IsLittleEndian ? llvm::endianness::little : llvm::endianness::big) {}

  support::endian::Writer W;

  const MCSymbol &findAliasedSymbol(const MCSymbol &Sym) const;

  /// \name Lifetime management Methods
  /// @{

  void reset() override;

  /// @}

  /// \name Utility Methods
  /// @{

  bool isFixupKindPCRel(const MCAssembler &Asm, unsigned Kind);

  std::vector<IndirectSymbolData> &getIndirectSymbols() {
    return IndirectSymbols;
  }
  std::vector<DataRegionData> &getDataRegions() { return DataRegions; }
  const llvm::SmallVectorImpl<MCSection *> &getSectionOrder() const {
    return SectionOrder;
  }
  SectionAddrMap &getSectionAddressMap() { return SectionAddress; }
  MCLOHContainer &getLOHContainer() { return LOHContainer; }

  uint64_t getSectionAddress(const MCSection *Sec) const {
    return SectionAddress.lookup(Sec);
  }
  uint64_t getSymbolAddress(const MCSymbol &S, const MCAssembler &Asm) const;
<<<<<<< HEAD

  uint64_t getFragmentAddress(const MCAssembler &Asm,
                              const MCFragment *Fragment) const;

  uint64_t getPaddingSize(const MCAssembler &Asm, const MCSection *SD) const;

=======

  uint64_t getFragmentAddress(const MCAssembler &Asm,
                              const MCFragment *Fragment) const;

  uint64_t getPaddingSize(const MCAssembler &Asm, const MCSection *SD) const;

>>>>>>> 9c4aab8c
  const MCSymbol *getAtom(const MCSymbol &S) const;

  bool doesSymbolRequireExternRelocation(const MCSymbol &S);

  /// Mach-O deployment target version information.
  void setVersionMin(MCVersionMinType Type, unsigned Major, unsigned Minor,
                     unsigned Update,
                     VersionTuple SDKVersion = VersionTuple()) {
    VersionInfo.EmitBuildVersion = false;
    VersionInfo.TypeOrPlatform.Type = Type;
    VersionInfo.Major = Major;
    VersionInfo.Minor = Minor;
    VersionInfo.Update = Update;
    VersionInfo.SDKVersion = SDKVersion;
  }
  void setBuildVersion(MachO::PlatformType Platform, unsigned Major,
                       unsigned Minor, unsigned Update,
                       VersionTuple SDKVersion = VersionTuple()) {
    VersionInfo.EmitBuildVersion = true;
    VersionInfo.TypeOrPlatform.Platform = Platform;
    VersionInfo.Major = Major;
    VersionInfo.Minor = Minor;
    VersionInfo.Update = Update;
    VersionInfo.SDKVersion = SDKVersion;
  }
  void setTargetVariantBuildVersion(MachO::PlatformType Platform,
                                    unsigned Major, unsigned Minor,
                                    unsigned Update, VersionTuple SDKVersion) {
    TargetVariantVersionInfo.EmitBuildVersion = true;
    TargetVariantVersionInfo.TypeOrPlatform.Platform = Platform;
    TargetVariantVersionInfo.Major = Major;
    TargetVariantVersionInfo.Minor = Minor;
    TargetVariantVersionInfo.Update = Update;
    TargetVariantVersionInfo.SDKVersion = SDKVersion;
  }

  std::vector<std::vector<std::string>> &getLinkerOptions() {
    return LinkerOptions;
  }

  /// @}

  /// \name Target Writer Proxy Accessors
  /// @{

  bool is64Bit() const { return TargetObjectWriter->is64Bit(); }
  bool isX86_64() const {
    uint32_t CPUType = TargetObjectWriter->getCPUType();
    return CPUType == MachO::CPU_TYPE_X86_64;
  }

  /// @}

  void writeHeader(MachO::HeaderFileType Type, unsigned NumLoadCommands,
                   unsigned LoadCommandsSize, bool SubsectionsViaSymbols);

  /// Write a segment load command.
  ///
  /// \param NumSections The number of sections in this segment.
  /// \param SectionDataSize The total size of the sections.
  void writeSegmentLoadCommand(StringRef Name, unsigned NumSections,
                               uint64_t VMAddr, uint64_t VMSize,
                               uint64_t SectionDataStartOffset,
                               uint64_t SectionDataSize, uint32_t MaxProt,
                               uint32_t InitProt);

  void writeSection(const MCAssembler &Asm, const MCSection &Sec,
                    uint64_t VMAddr, uint64_t FileOffset, unsigned Flags,
                    uint64_t RelocationsStart, unsigned NumRelocations);

  void writeSymtabLoadCommand(uint32_t SymbolOffset, uint32_t NumSymbols,
                              uint32_t StringTableOffset,
                              uint32_t StringTableSize);

  void writeDysymtabLoadCommand(
      uint32_t FirstLocalSymbol, uint32_t NumLocalSymbols,
      uint32_t FirstExternalSymbol, uint32_t NumExternalSymbols,
      uint32_t FirstUndefinedSymbol, uint32_t NumUndefinedSymbols,
      uint32_t IndirectSymbolOffset, uint32_t NumIndirectSymbols);

  void writeNlist(MachSymbolData &MSD, const MCAssembler &Asm);

  void writeLinkeditLoadCommand(uint32_t Type, uint32_t DataOffset,
                                uint32_t DataSize);

  void writeLinkerOptionsLoadCommand(const std::vector<std::string> &Options);

  // FIXME: We really need to improve the relocation validation. Basically, we
  // want to implement a separate computation which evaluates the relocation
  // entry as the linker would, and verifies that the resultant fixup value is
  // exactly what the encoder wanted. This will catch several classes of
  // problems:
  //
  //  - Relocation entry bugs, the two algorithms are unlikely to have the same
  //    exact bug.
  //
  //  - Relaxation issues, where we forget to relax something.
  //
  //  - Input errors, where something cannot be correctly encoded. 'as' allows
  //    these through in many cases.

  // Add a relocation to be output in the object file. At the time this is
  // called, the symbol indexes are not know, so if the relocation refers
  // to a symbol it should be passed as \p RelSymbol so that it can be updated
  // afterwards. If the relocation doesn't refer to a symbol, nullptr should be
  // used.
  void addRelocation(const MCSymbol *RelSymbol, const MCSection *Sec,
                     MachO::any_relocation_info &MRE) {
    RelAndSymbol P(RelSymbol, MRE);
    Relocations[Sec].push_back(P);
  }

  void recordRelocation(MCAssembler &Asm, const MCFragment *Fragment,
                        const MCFixup &Fixup, MCValue Target,
                        uint64_t &FixedValue) override;

  void bindIndirectSymbols(MCAssembler &Asm);

  /// Compute the symbol table data.
  void computeSymbolTable(MCAssembler &Asm,
                          std::vector<MachSymbolData> &LocalSymbolData,
                          std::vector<MachSymbolData> &ExternalSymbolData,
                          std::vector<MachSymbolData> &UndefinedSymbolData);

  void computeSectionAddresses(const MCAssembler &Asm);

  void executePostLayoutBinding(MCAssembler &Asm) override;

  bool isSymbolRefDifferenceFullyResolvedImpl(const MCAssembler &Asm,
                                              const MCSymbol &SymA,
                                              const MCFragment &FB, bool InSet,
                                              bool IsPCRel) const override;

  void populateAddrSigSection(MCAssembler &Asm);

  uint64_t writeObject(MCAssembler &Asm) override;
};
} // end namespace llvm

#endif // LLVM_MC_MCMACHOBJECTWRITER_H<|MERGE_RESOLUTION|>--- conflicted
+++ resolved
@@ -83,11 +83,7 @@
   /// @}
 };
 
-<<<<<<< HEAD
-class MachObjectWriter : public MCObjectWriter {
-=======
 class MachObjectWriter final : public MCObjectWriter {
->>>>>>> 9c4aab8c
 public:
   struct DataRegionData {
     MachO::DataRegionType Kind;
@@ -95,8 +91,6 @@
     MCSymbol *End;
   };
 
-<<<<<<< HEAD
-=======
   // A Major version of 0 indicates that no version information was supplied
   // and so the corresponding load command should not be emitted.
   using VersionInfoType = struct {
@@ -112,7 +106,6 @@
     VersionTuple SDKVersion;
   };
 
->>>>>>> 9c4aab8c
 private:
   /// Helper struct for containing some precomputed information on symbols.
   struct MachSymbolData {
@@ -217,21 +210,12 @@
     return SectionAddress.lookup(Sec);
   }
   uint64_t getSymbolAddress(const MCSymbol &S, const MCAssembler &Asm) const;
-<<<<<<< HEAD
 
   uint64_t getFragmentAddress(const MCAssembler &Asm,
                               const MCFragment *Fragment) const;
 
   uint64_t getPaddingSize(const MCAssembler &Asm, const MCSection *SD) const;
 
-=======
-
-  uint64_t getFragmentAddress(const MCAssembler &Asm,
-                              const MCFragment *Fragment) const;
-
-  uint64_t getPaddingSize(const MCAssembler &Asm, const MCSection *SD) const;
-
->>>>>>> 9c4aab8c
   const MCSymbol *getAtom(const MCSymbol &S) const;
 
   bool doesSymbolRequireExternRelocation(const MCSymbol &S);
