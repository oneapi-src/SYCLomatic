--- conflicted
+++ resolved
@@ -39,17 +39,6 @@
 class Value;
 class ValueLatticeElement;
 
-<<<<<<< HEAD
-/// Helper struct for bundling up the analysis results per function for IPSCCP.
-struct AnalysisResultsForFn {
-  std::unique_ptr<PredicateInfo> PredInfo;
-  DominatorTree *DT;
-  PostDominatorTree *PDT;
-  LoopInfo *LI;
-};
-
-=======
->>>>>>> cd92bbcb
 /// Helper struct shared between Function Specialization and SCCP Solver.
 struct ArgInfo {
   Argument *Formal; // The Formal argument being analysed.
@@ -97,11 +86,6 @@
   const PredicateBase *getPredicateInfoFor(Instruction *I);
 
   const LoopInfo &getLoopInfo(Function &F);
-<<<<<<< HEAD
-
-  DomTreeUpdater getDTU(Function &F);
-=======
->>>>>>> cd92bbcb
 
   /// trackValueOfGlobalVariable - Clients can use this method to
   /// inform the SCCPSolver that it should track loads and stores to the
