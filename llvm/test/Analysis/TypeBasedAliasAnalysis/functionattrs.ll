--- conflicted
+++ resolved
@@ -79,11 +79,7 @@
 ; CHECK: attributes #4 = { nofree nosync nounwind readnone willreturn mustprogress }
 ; CHECK: attributes #5 = { nofree nosync nounwind willreturn mustprogress }
 ; CHECK: attributes #6 = { nofree norecurse nosync nounwind willreturn mustprogress }
-<<<<<<< HEAD
-; CHECK: attributes #7 = { argmemonly nofree nosync nounwind willreturn mustprogress }
-=======
 ; CHECK: attributes #7 = { argmemonly nofree nosync nounwind willreturn }
->>>>>>> 11299179
 
 ; Root note.
 !0 = !{ }
