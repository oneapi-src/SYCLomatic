<<<<<<< HEAD
// RUN: llvm-mc -triple=aarch64-none-linux-gnu -filetype=obj %s | llvm-nm --no-sort --special-syms - | FileCheck %s --match-full-lines
=======
# RUN: llvm-mc -triple=aarch64-none-linux-gnu -filetype=obj %s -o %t
# RUN: llvm-readelf -Ss %t | FileCheck %s
>>>>>>> 98391913

    .text
// $x at 0x0000
    add w0, w0, w0
// $d at 0x0004
    .ascii "012"
    .byte 1
    .hword 2
    .word 4
    .xword 8
    .single 4.0
    .double 8.0
    .space 10
    .zero 3
    .fill 10, 2, 42
    .org 100, 12
// $x at 0x0018
    add x0, x0, x0

.globl $d
$d:
$x:

<<<<<<< HEAD
// CHECK:      0000000000000000 t $x
// CHECK-NEXT: 0000000000000004 t $d
// CHECK-NEXT: 0000000000000064 t $x
// CHECK-NEXT: 0000000000000068 t $x
// CHECK-NEXT: 0000000000000068 T $d
// CHECK-NOT:  {{.}}
=======
# CHECK: [[#TEXT:]]] .text

# CHECK:      1: 0000000000000000     0 NOTYPE  LOCAL  DEFAULT [[#TEXT]] $x
# CHECK-NEXT: 2: 0000000000000004     0 NOTYPE  LOCAL  DEFAULT [[#TEXT]] $d
# CHECK-NEXT: 3: 0000000000000064     0 NOTYPE  LOCAL  DEFAULT [[#TEXT]] $x
# CHECK-NEXT: 4: 0000000000000068     0 NOTYPE  LOCAL  DEFAULT [[#TEXT]] $x
# CHECK-NEXT: 5: 0000000000000068     0 NOTYPE  GLOBAL DEFAULT [[#TEXT]] $d
# CHECK-NOT:  {{.}}
>>>>>>> 98391913
<|MERGE_RESOLUTION|>--- conflicted
+++ resolved
@@ -1,9 +1,5 @@
-<<<<<<< HEAD
-// RUN: llvm-mc -triple=aarch64-none-linux-gnu -filetype=obj %s | llvm-nm --no-sort --special-syms - | FileCheck %s --match-full-lines
-=======
 # RUN: llvm-mc -triple=aarch64-none-linux-gnu -filetype=obj %s -o %t
 # RUN: llvm-readelf -Ss %t | FileCheck %s
->>>>>>> 98391913
 
     .text
 // $x at 0x0000
@@ -27,14 +23,6 @@
 $d:
 $x:
 
-<<<<<<< HEAD
-// CHECK:      0000000000000000 t $x
-// CHECK-NEXT: 0000000000000004 t $d
-// CHECK-NEXT: 0000000000000064 t $x
-// CHECK-NEXT: 0000000000000068 t $x
-// CHECK-NEXT: 0000000000000068 T $d
-// CHECK-NOT:  {{.}}
-=======
 # CHECK: [[#TEXT:]]] .text
 
 # CHECK:      1: 0000000000000000     0 NOTYPE  LOCAL  DEFAULT [[#TEXT]] $x
@@ -42,5 +30,4 @@
 # CHECK-NEXT: 3: 0000000000000064     0 NOTYPE  LOCAL  DEFAULT [[#TEXT]] $x
 # CHECK-NEXT: 4: 0000000000000068     0 NOTYPE  LOCAL  DEFAULT [[#TEXT]] $x
 # CHECK-NEXT: 5: 0000000000000068     0 NOTYPE  GLOBAL DEFAULT [[#TEXT]] $d
-# CHECK-NOT:  {{.}}
->>>>>>> 98391913
+# CHECK-NOT:  {{.}}