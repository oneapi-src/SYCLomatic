--- conflicted
+++ resolved
@@ -25,14 +25,10 @@
 bitcode_file = sys.argv[-1]
 ir_file = bitcode_file + ".ll"
 
-<<<<<<< HEAD
 # NOTE: llvm-dis is always invoked with -opaque-pointers. This is not an
 # issue with existing tests using this script.
 # Remove the option once llvm-dis can handle opaque pointers by default.
-disassemble = subprocess.Popen([llvm_dis, "-opaque-pointers", "-o", ir_file, bitcode_file])
-=======
-disassemble = subprocess.Popen([llvm_dis, "--preserve-ll-uselistorder", "-o", ir_file, bitcode_file])
->>>>>>> 363d99db
+disassemble = subprocess.Popen([llvm_dis, "-opaque-pointers", "--preserve-ll-uselistorder", "-o", ir_file, bitcode_file])
 if os.path.exists(ir_file + ".0"):
     ir_file = ir_file + ".0"
 
