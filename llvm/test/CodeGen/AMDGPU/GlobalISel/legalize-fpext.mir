--- conflicted
+++ resolved
@@ -69,25 +69,13 @@
     liveins: $vgpr0_vgpr1_vgpr2
     ; CHECK-LABEL: name: test_fpext_v3f16_to_v3f32
     ; CHECK: [[COPY:%[0-9]+]]:_(<6 x s16>) = COPY $vgpr0_vgpr1_vgpr2
-<<<<<<< HEAD
-    ; CHECK: [[UV:%[0-9]+]]:_(<3 x s16>), [[UV1:%[0-9]+]]:_(<3 x s16>) = G_UNMERGE_VALUES [[COPY]](<6 x s16>)
-    ; CHECK: [[DEF:%[0-9]+]]:_(<4 x s16>) = G_IMPLICIT_DEF
-    ; CHECK: [[INSERT:%[0-9]+]]:_(<4 x s16>) = G_INSERT [[DEF]], [[UV]](<3 x s16>), 0
-    ; CHECK: [[UV2:%[0-9]+]]:_(<2 x s16>), [[UV3:%[0-9]+]]:_(<2 x s16>) = G_UNMERGE_VALUES [[INSERT]](<4 x s16>)
-    ; CHECK: [[BITCAST:%[0-9]+]]:_(s32) = G_BITCAST [[UV2]](<2 x s16>)
-=======
     ; CHECK: [[UV:%[0-9]+]]:_(<2 x s16>), [[UV1:%[0-9]+]]:_(<2 x s16>), [[UV2:%[0-9]+]]:_(<2 x s16>) = G_UNMERGE_VALUES [[COPY]](<6 x s16>)
     ; CHECK: [[BITCAST:%[0-9]+]]:_(s32) = G_BITCAST [[UV]](<2 x s16>)
->>>>>>> b1169bdb
-    ; CHECK: [[TRUNC:%[0-9]+]]:_(s16) = G_TRUNC [[BITCAST]](s32)
-    ; CHECK: [[C:%[0-9]+]]:_(s32) = G_CONSTANT i32 16
-    ; CHECK: [[LSHR:%[0-9]+]]:_(s32) = G_LSHR [[BITCAST]], [[C]](s32)
-    ; CHECK: [[TRUNC1:%[0-9]+]]:_(s16) = G_TRUNC [[LSHR]](s32)
-<<<<<<< HEAD
-    ; CHECK: [[BITCAST1:%[0-9]+]]:_(s32) = G_BITCAST [[UV3]](<2 x s16>)
-=======
+    ; CHECK: [[TRUNC:%[0-9]+]]:_(s16) = G_TRUNC [[BITCAST]](s32)
+    ; CHECK: [[C:%[0-9]+]]:_(s32) = G_CONSTANT i32 16
+    ; CHECK: [[LSHR:%[0-9]+]]:_(s32) = G_LSHR [[BITCAST]], [[C]](s32)
+    ; CHECK: [[TRUNC1:%[0-9]+]]:_(s16) = G_TRUNC [[LSHR]](s32)
     ; CHECK: [[BITCAST1:%[0-9]+]]:_(s32) = G_BITCAST [[UV1]](<2 x s16>)
->>>>>>> b1169bdb
     ; CHECK: [[TRUNC2:%[0-9]+]]:_(s16) = G_TRUNC [[BITCAST1]](s32)
     ; CHECK: [[LSHR1:%[0-9]+]]:_(s32) = G_LSHR [[BITCAST1]], [[C]](s32)
     ; CHECK: [[FPEXT:%[0-9]+]]:_(s32) = G_FPEXT [[TRUNC]](s16)
