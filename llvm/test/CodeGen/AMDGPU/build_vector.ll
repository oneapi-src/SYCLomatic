; NOTE: Assertions have been autogenerated by utils/update_llc_test_checks.py UTC_ARGS: --version 5
; RUN: llc < %s -mtriple=amdgcn -mcpu=tahiti | FileCheck %s --check-prefixes=GFX6,GCN
; RUN: llc < %s -mtriple=amdgcn -mcpu=tonga | FileCheck %s --check-prefixes=GFX8,GCN
; RUN: llc < %s -mtriple=amdgcn-amd-amdpal -mcpu=gfx1030 | FileCheck %s --check-prefixes=GFX10,GCN
; RUN: llc < %s -mtriple=amdgcn-amd-amdpal -mcpu=gfx1100 -amdgpu-enable-vopd=0 | FileCheck %s --check-prefixes=GFX11,GCN
; RUN: llc < %s -mtriple=amdgcn -mcpu=gfx940 | FileCheck %s --check-prefixes=GFX940,GCN

define amdgpu_kernel void @build_vector2 (ptr addrspace(1) %out) {
; GFX6-LABEL: build_vector2:
; GFX6:       ; %bb.0: ; %entry
; GFX6-NEXT:    s_load_dwordx2 s[0:1], s[2:3], 0x9
; GFX6-NEXT:    s_mov_b32 s3, 0xf000
; GFX6-NEXT:    s_mov_b32 s2, -1
; GFX6-NEXT:    v_mov_b32_e32 v0, 5
; GFX6-NEXT:    v_mov_b32_e32 v1, 6
; GFX6-NEXT:    s_waitcnt lgkmcnt(0)
; GFX6-NEXT:    buffer_store_dwordx2 v[0:1], off, s[0:3], 0
; GFX6-NEXT:    s_endpgm
;
; GFX8-LABEL: build_vector2:
; GFX8:       ; %bb.0: ; %entry
; GFX8-NEXT:    s_load_dwordx2 s[0:1], s[2:3], 0x24
; GFX8-NEXT:    v_mov_b32_e32 v0, 5
; GFX8-NEXT:    v_mov_b32_e32 v1, 6
; GFX8-NEXT:    s_waitcnt lgkmcnt(0)
; GFX8-NEXT:    v_mov_b32_e32 v3, s1
; GFX8-NEXT:    v_mov_b32_e32 v2, s0
; GFX8-NEXT:    flat_store_dwordx2 v[2:3], v[0:1]
; GFX8-NEXT:    s_endpgm
;
; GFX10-LABEL: build_vector2:
; GFX10:       ; %bb.0: ; %entry
; GFX10-NEXT:    s_load_dwordx2 s[0:1], s[2:3], 0x0
; GFX10-NEXT:    v_mov_b32_e32 v2, 0
; GFX10-NEXT:    v_mov_b32_e32 v0, 5
; GFX10-NEXT:    v_mov_b32_e32 v1, 6
; GFX10-NEXT:    s_waitcnt lgkmcnt(0)
; GFX10-NEXT:    global_store_dwordx2 v2, v[0:1], s[0:1]
; GFX10-NEXT:    s_endpgm
;
; GFX11-LABEL: build_vector2:
; GFX11:       ; %bb.0: ; %entry
; GFX11-NEXT:    s_load_b64 s[0:1], s[2:3], 0x0
; GFX11-NEXT:    v_mov_b32_e32 v2, 0
; GFX11-NEXT:    v_mov_b32_e32 v0, 5
; GFX11-NEXT:    v_mov_b32_e32 v1, 6
; GFX11-NEXT:    s_waitcnt lgkmcnt(0)
; GFX11-NEXT:    global_store_b64 v2, v[0:1], s[0:1]
; GFX11-NEXT:    s_nop 0
; GFX11-NEXT:    s_sendmsg sendmsg(MSG_DEALLOC_VGPRS)
; GFX11-NEXT:    s_endpgm
;
; GFX940-LABEL: build_vector2:
; GFX940:       ; %bb.0: ; %entry
; GFX940-NEXT:    s_load_dwordx2 s[0:1], s[2:3], 0x24
; GFX940-NEXT:    v_mov_b32_e32 v2, 0
; GFX940-NEXT:    v_mov_b32_e32 v0, 5
; GFX940-NEXT:    v_mov_b32_e32 v1, 6
; GFX940-NEXT:    s_waitcnt lgkmcnt(0)
; GFX940-NEXT:    global_store_dwordx2 v2, v[0:1], s[0:1] sc0 sc1
; GFX940-NEXT:    s_endpgm
entry:
  store <2 x i32> <i32 5, i32 6>, ptr addrspace(1) %out
  ret void
}

define amdgpu_kernel void @build_vector4 (ptr addrspace(1) %out) {
; GFX6-LABEL: build_vector4:
; GFX6:       ; %bb.0: ; %entry
; GFX6-NEXT:    s_load_dwordx2 s[0:1], s[2:3], 0x9
; GFX6-NEXT:    s_mov_b32 s3, 0xf000
; GFX6-NEXT:    s_mov_b32 s2, -1
; GFX6-NEXT:    v_mov_b32_e32 v0, 5
; GFX6-NEXT:    v_mov_b32_e32 v1, 6
; GFX6-NEXT:    v_mov_b32_e32 v2, 7
; GFX6-NEXT:    v_mov_b32_e32 v3, 8
; GFX6-NEXT:    s_waitcnt lgkmcnt(0)
; GFX6-NEXT:    buffer_store_dwordx4 v[0:3], off, s[0:3], 0
; GFX6-NEXT:    s_endpgm
;
; GFX8-LABEL: build_vector4:
; GFX8:       ; %bb.0: ; %entry
; GFX8-NEXT:    s_load_dwordx2 s[0:1], s[2:3], 0x24
; GFX8-NEXT:    v_mov_b32_e32 v0, 5
; GFX8-NEXT:    v_mov_b32_e32 v1, 6
; GFX8-NEXT:    v_mov_b32_e32 v2, 7
; GFX8-NEXT:    v_mov_b32_e32 v3, 8
; GFX8-NEXT:    s_waitcnt lgkmcnt(0)
; GFX8-NEXT:    v_mov_b32_e32 v5, s1
; GFX8-NEXT:    v_mov_b32_e32 v4, s0
; GFX8-NEXT:    flat_store_dwordx4 v[4:5], v[0:3]
; GFX8-NEXT:    s_endpgm
;
; GFX10-LABEL: build_vector4:
; GFX10:       ; %bb.0: ; %entry
; GFX10-NEXT:    s_load_dwordx2 s[0:1], s[2:3], 0x0
; GFX10-NEXT:    v_mov_b32_e32 v4, 0
; GFX10-NEXT:    v_mov_b32_e32 v0, 5
; GFX10-NEXT:    v_mov_b32_e32 v1, 6
; GFX10-NEXT:    v_mov_b32_e32 v2, 7
; GFX10-NEXT:    v_mov_b32_e32 v3, 8
; GFX10-NEXT:    s_waitcnt lgkmcnt(0)
; GFX10-NEXT:    global_store_dwordx4 v4, v[0:3], s[0:1]
; GFX10-NEXT:    s_endpgm
;
; GFX11-LABEL: build_vector4:
; GFX11:       ; %bb.0: ; %entry
; GFX11-NEXT:    s_load_b64 s[0:1], s[2:3], 0x0
; GFX11-NEXT:    v_mov_b32_e32 v4, 0
; GFX11-NEXT:    v_mov_b32_e32 v0, 5
; GFX11-NEXT:    v_mov_b32_e32 v1, 6
; GFX11-NEXT:    v_mov_b32_e32 v2, 7
; GFX11-NEXT:    v_mov_b32_e32 v3, 8
; GFX11-NEXT:    s_waitcnt lgkmcnt(0)
; GFX11-NEXT:    global_store_b128 v4, v[0:3], s[0:1]
; GFX11-NEXT:    s_nop 0
; GFX11-NEXT:    s_sendmsg sendmsg(MSG_DEALLOC_VGPRS)
; GFX11-NEXT:    s_endpgm
;
; GFX940-LABEL: build_vector4:
; GFX940:       ; %bb.0: ; %entry
; GFX940-NEXT:    s_load_dwordx2 s[0:1], s[2:3], 0x24
; GFX940-NEXT:    v_mov_b32_e32 v4, 0
; GFX940-NEXT:    v_mov_b32_e32 v0, 5
; GFX940-NEXT:    v_mov_b32_e32 v1, 6
; GFX940-NEXT:    v_mov_b32_e32 v2, 7
; GFX940-NEXT:    v_mov_b32_e32 v3, 8
; GFX940-NEXT:    s_waitcnt lgkmcnt(0)
; GFX940-NEXT:    global_store_dwordx4 v4, v[0:3], s[0:1] sc0 sc1
; GFX940-NEXT:    s_endpgm
entry:
  store <4 x i32> <i32 5, i32 6, i32 7, i32 8>, ptr addrspace(1) %out
  ret void
}

define amdgpu_kernel void @build_vector_v2i16 (ptr addrspace(1) %out) {
; GFX6-LABEL: build_vector_v2i16:
; GFX6:       ; %bb.0: ; %entry
; GFX6-NEXT:    s_load_dwordx2 s[0:1], s[2:3], 0x9
; GFX6-NEXT:    s_mov_b32 s3, 0xf000
; GFX6-NEXT:    s_mov_b32 s2, -1
; GFX6-NEXT:    v_mov_b32_e32 v0, 0x60005
; GFX6-NEXT:    s_waitcnt lgkmcnt(0)
; GFX6-NEXT:    buffer_store_dword v0, off, s[0:3], 0
; GFX6-NEXT:    s_endpgm
;
; GFX8-LABEL: build_vector_v2i16:
; GFX8:       ; %bb.0: ; %entry
; GFX8-NEXT:    s_load_dwordx2 s[0:1], s[2:3], 0x24
; GFX8-NEXT:    v_mov_b32_e32 v2, 0x60005
; GFX8-NEXT:    s_waitcnt lgkmcnt(0)
; GFX8-NEXT:    v_mov_b32_e32 v0, s0
; GFX8-NEXT:    v_mov_b32_e32 v1, s1
; GFX8-NEXT:    flat_store_dword v[0:1], v2
; GFX8-NEXT:    s_endpgm
;
; GFX10-LABEL: build_vector_v2i16:
; GFX10:       ; %bb.0: ; %entry
; GFX10-NEXT:    s_load_dwordx2 s[0:1], s[2:3], 0x0
; GFX10-NEXT:    v_mov_b32_e32 v0, 0
; GFX10-NEXT:    v_mov_b32_e32 v1, 0x60005
; GFX10-NEXT:    s_waitcnt lgkmcnt(0)
; GFX10-NEXT:    global_store_dword v0, v1, s[0:1]
; GFX10-NEXT:    s_endpgm
;
; GFX11-LABEL: build_vector_v2i16:
; GFX11:       ; %bb.0: ; %entry
; GFX11-NEXT:    s_load_b64 s[0:1], s[2:3], 0x0
; GFX11-NEXT:    v_mov_b32_e32 v0, 0
; GFX11-NEXT:    v_mov_b32_e32 v1, 0x60005
; GFX11-NEXT:    s_waitcnt lgkmcnt(0)
; GFX11-NEXT:    global_store_b32 v0, v1, s[0:1]
; GFX11-NEXT:    s_nop 0
; GFX11-NEXT:    s_sendmsg sendmsg(MSG_DEALLOC_VGPRS)
; GFX11-NEXT:    s_endpgm
;
; GFX940-LABEL: build_vector_v2i16:
; GFX940:       ; %bb.0: ; %entry
; GFX940-NEXT:    s_load_dwordx2 s[0:1], s[2:3], 0x24
; GFX940-NEXT:    v_mov_b32_e32 v0, 0
; GFX940-NEXT:    v_mov_b32_e32 v1, 0x60005
; GFX940-NEXT:    s_waitcnt lgkmcnt(0)
; GFX940-NEXT:    global_store_dword v0, v1, s[0:1] sc0 sc1
; GFX940-NEXT:    s_endpgm
entry:
  store <2 x i16> <i16 5, i16 6>, ptr addrspace(1) %out
  ret void
}

define amdgpu_kernel void @build_vector_v2i16_trunc (ptr addrspace(1) %out, i32 %a) {
; GFX6-LABEL: build_vector_v2i16_trunc:
; GFX6:       ; %bb.0:
; GFX6-NEXT:    s_load_dword s4, s[2:3], 0xb
; GFX6-NEXT:    s_load_dwordx2 s[0:1], s[2:3], 0x9
; GFX6-NEXT:    s_mov_b32 s3, 0xf000
; GFX6-NEXT:    s_mov_b32 s2, -1
; GFX6-NEXT:    s_waitcnt lgkmcnt(0)
; GFX6-NEXT:    v_alignbit_b32 v0, 5, s4, 16
; GFX6-NEXT:    buffer_store_dword v0, off, s[0:3], 0
; GFX6-NEXT:    s_endpgm
;
; GFX8-LABEL: build_vector_v2i16_trunc:
; GFX8:       ; %bb.0:
; GFX8-NEXT:    s_load_dword s4, s[2:3], 0x2c
; GFX8-NEXT:    s_load_dwordx2 s[0:1], s[2:3], 0x24
; GFX8-NEXT:    s_waitcnt lgkmcnt(0)
; GFX8-NEXT:    s_lshr_b32 s2, s4, 16
; GFX8-NEXT:    s_or_b32 s2, s2, 0x50000
; GFX8-NEXT:    v_mov_b32_e32 v0, s0
; GFX8-NEXT:    v_mov_b32_e32 v1, s1
; GFX8-NEXT:    v_mov_b32_e32 v2, s2
; GFX8-NEXT:    flat_store_dword v[0:1], v2
; GFX8-NEXT:    s_endpgm
;
; GFX10-LABEL: build_vector_v2i16_trunc:
; GFX10:       ; %bb.0:
; GFX10-NEXT:    s_clause 0x1
; GFX10-NEXT:    s_load_dword s4, s[2:3], 0x8
; GFX10-NEXT:    s_load_dwordx2 s[0:1], s[2:3], 0x0
; GFX10-NEXT:    v_mov_b32_e32 v0, 0
; GFX10-NEXT:    s_waitcnt lgkmcnt(0)
; GFX10-NEXT:    s_lshr_b32 s2, s4, 16
; GFX10-NEXT:    s_pack_ll_b32_b16 s2, s2, 5
; GFX10-NEXT:    v_mov_b32_e32 v1, s2
; GFX10-NEXT:    global_store_dword v0, v1, s[0:1]
; GFX10-NEXT:    s_endpgm
;
; GFX11-LABEL: build_vector_v2i16_trunc:
; GFX11:       ; %bb.0:
; GFX11-NEXT:    s_clause 0x1
; GFX11-NEXT:    s_load_b32 s4, s[2:3], 0x8
; GFX11-NEXT:    s_load_b64 s[0:1], s[2:3], 0x0
; GFX11-NEXT:    v_mov_b32_e32 v0, 0
; GFX11-NEXT:    s_waitcnt lgkmcnt(0)
; GFX11-NEXT:    s_pack_hl_b32_b16 s2, s4, 5
; GFX11-NEXT:    s_delay_alu instid0(SALU_CYCLE_1)
; GFX11-NEXT:    v_mov_b32_e32 v1, s2
; GFX11-NEXT:    global_store_b32 v0, v1, s[0:1]
; GFX11-NEXT:    s_nop 0
; GFX11-NEXT:    s_sendmsg sendmsg(MSG_DEALLOC_VGPRS)
; GFX11-NEXT:    s_endpgm
;
; GFX940-LABEL: build_vector_v2i16_trunc:
; GFX940:       ; %bb.0:
; GFX940-NEXT:    s_load_dword s4, s[2:3], 0x2c
; GFX940-NEXT:    s_load_dwordx2 s[0:1], s[2:3], 0x24
; GFX940-NEXT:    v_mov_b32_e32 v0, 0
; GFX940-NEXT:    s_waitcnt lgkmcnt(0)
; GFX940-NEXT:    s_lshr_b32 s2, s4, 16
; GFX940-NEXT:    s_pack_ll_b32_b16 s2, s2, 5
; GFX940-NEXT:    v_mov_b32_e32 v1, s2
; GFX940-NEXT:    global_store_dword v0, v1, s[0:1] sc0 sc1
; GFX940-NEXT:    s_endpgm
  %srl = lshr i32 %a, 16
  %trunc = trunc i32 %srl to i16
  %ins.0 = insertelement <2 x i16> undef, i16 %trunc, i32 0
  %ins.1 = insertelement <2 x i16> %ins.0, i16 5, i32 1
  store <2 x i16> %ins.1, ptr addrspace(1) %out
  ret void
}

define amdgpu_kernel void @build_v2i32_from_v4i16_shuffle(ptr addrspace(1) %out, <4 x i16> %in) {
; GFX6-LABEL: build_v2i32_from_v4i16_shuffle:
; GFX6:       ; %bb.0: ; %entry
; GFX6-NEXT:    s_load_dwordx4 s[0:3], s[2:3], 0x9
; GFX6-NEXT:    s_mov_b32 s7, 0xf000
; GFX6-NEXT:    s_mov_b32 s6, -1
; GFX6-NEXT:    s_waitcnt lgkmcnt(0)
; GFX6-NEXT:    s_mov_b32 s4, s0
; GFX6-NEXT:    s_mov_b32 s5, s1
; GFX6-NEXT:    s_lshl_b32 s0, s3, 16
; GFX6-NEXT:    s_lshl_b32 s1, s2, 16
; GFX6-NEXT:    v_mov_b32_e32 v0, s1
; GFX6-NEXT:    v_mov_b32_e32 v1, s0
; GFX6-NEXT:    buffer_store_dwordx2 v[0:1], off, s[4:7], 0
; GFX6-NEXT:    s_endpgm
;
; GFX8-LABEL: build_v2i32_from_v4i16_shuffle:
; GFX8:       ; %bb.0: ; %entry
; GFX8-NEXT:    s_load_dwordx4 s[0:3], s[2:3], 0x24
; GFX8-NEXT:    s_waitcnt lgkmcnt(0)
; GFX8-NEXT:    s_lshl_b32 s3, s3, 16
; GFX8-NEXT:    s_lshl_b32 s2, s2, 16
; GFX8-NEXT:    v_mov_b32_e32 v3, s1
; GFX8-NEXT:    v_mov_b32_e32 v0, s2
; GFX8-NEXT:    v_mov_b32_e32 v1, s3
; GFX8-NEXT:    v_mov_b32_e32 v2, s0
; GFX8-NEXT:    flat_store_dwordx2 v[2:3], v[0:1]
; GFX8-NEXT:    s_endpgm
;
; GFX10-LABEL: build_v2i32_from_v4i16_shuffle:
; GFX10:       ; %bb.0: ; %entry
; GFX10-NEXT:    s_load_dwordx4 s[0:3], s[2:3], 0x0
; GFX10-NEXT:    v_mov_b32_e32 v2, 0
; GFX10-NEXT:    s_waitcnt lgkmcnt(0)
; GFX10-NEXT:    s_lshl_b32 s2, s2, 16
; GFX10-NEXT:    s_lshl_b32 s3, s3, 16
; GFX10-NEXT:    v_mov_b32_e32 v0, s2
; GFX10-NEXT:    v_mov_b32_e32 v1, s3
; GFX10-NEXT:    global_store_dwordx2 v2, v[0:1], s[0:1]
; GFX10-NEXT:    s_endpgm
;
; GFX11-LABEL: build_v2i32_from_v4i16_shuffle:
; GFX11:       ; %bb.0: ; %entry
; GFX11-NEXT:    s_load_b128 s[0:3], s[2:3], 0x0
; GFX11-NEXT:    v_mov_b32_e32 v2, 0
; GFX11-NEXT:    s_waitcnt lgkmcnt(0)
; GFX11-NEXT:    s_lshl_b32 s2, s2, 16
; GFX11-NEXT:    s_lshl_b32 s3, s3, 16
; GFX11-NEXT:    v_mov_b32_e32 v0, s2
; GFX11-NEXT:    v_mov_b32_e32 v1, s3
; GFX11-NEXT:    global_store_b64 v2, v[0:1], s[0:1]
; GFX11-NEXT:    s_nop 0
; GFX11-NEXT:    s_sendmsg sendmsg(MSG_DEALLOC_VGPRS)
; GFX11-NEXT:    s_endpgm
;
; GFX940-LABEL: build_v2i32_from_v4i16_shuffle:
; GFX940:       ; %bb.0: ; %entry
<<<<<<< HEAD
; GFX940-NEXT:    s_load_dwordx4 s[0:3], s[2:3], 0x24
=======
; GFX940-NEXT:    s_load_dwordx4 s[4:7], s[2:3], 0x24
>>>>>>> 9c4aab8c
; GFX940-NEXT:    v_mov_b32_e32 v2, 0
; GFX940-NEXT:    s_waitcnt lgkmcnt(0)
; GFX940-NEXT:    s_lshl_b32 s0, s7, 16
; GFX940-NEXT:    s_lshl_b32 s1, s6, 16
; GFX940-NEXT:    v_mov_b32_e32 v0, s1
; GFX940-NEXT:    v_mov_b32_e32 v1, s0
; GFX940-NEXT:    global_store_dwordx2 v2, v[0:1], s[4:5] sc0 sc1
; GFX940-NEXT:    s_endpgm
entry:
  %shuf = shufflevector <4 x i16> %in, <4 x i16> zeroinitializer, <2 x i32> <i32 0, i32 2>
  %zextended = zext <2 x i16> %shuf to <2 x i32>
  %shifted = shl <2 x i32> %zextended, <i32 16, i32 16>
  store <2 x i32> %shifted, ptr addrspace(1) %out
  ret void
}
;; NOTE: These prefixes are unused and the list is autogenerated. Do not add tests below this line:
; GCN: {{.*}}<|MERGE_RESOLUTION|>--- conflicted
+++ resolved
@@ -316,11 +316,7 @@
 ;
 ; GFX940-LABEL: build_v2i32_from_v4i16_shuffle:
 ; GFX940:       ; %bb.0: ; %entry
-<<<<<<< HEAD
-; GFX940-NEXT:    s_load_dwordx4 s[0:3], s[2:3], 0x24
-=======
 ; GFX940-NEXT:    s_load_dwordx4 s[4:7], s[2:3], 0x24
->>>>>>> 9c4aab8c
 ; GFX940-NEXT:    v_mov_b32_e32 v2, 0
 ; GFX940-NEXT:    s_waitcnt lgkmcnt(0)
 ; GFX940-NEXT:    s_lshl_b32 s0, s7, 16
