--- conflicted
+++ resolved
@@ -1,18 +1,9 @@
-<<<<<<< HEAD
-; RUN: opt -opaque-pointers -vector-library=SVML       -inject-tli-mappings        -S < %s | FileCheck %s  --check-prefixes=COMMON,SVML
-; RUN: opt -opaque-pointers -vector-library=SVML       -passes=inject-tli-mappings -S < %s | FileCheck %s  --check-prefixes=COMMON,SVML
-; RUN: opt -opaque-pointers -vector-library=MASSV      -inject-tli-mappings        -S < %s | FileCheck %s  --check-prefixes=COMMON,MASSV
-; RUN: opt -opaque-pointers -vector-library=MASSV      -passes=inject-tli-mappings -S < %s | FileCheck %s  --check-prefixes=COMMON,MASSV
-; RUN: opt -opaque-pointers -vector-library=Accelerate -inject-tli-mappings        -S < %s | FileCheck %s  --check-prefixes=COMMON,ACCELERATE
-; RUN: opt -opaque-pointers -vector-library=LIBMVEC-X86 -inject-tli-mappings        -S < %s | FileCheck %s  --check-prefixes=COMMON,LIBMVEC-X86
+; TODO: Remove -opaque-pointers flag when the project supports opaque pointers
+; by default
+; RUN: opt -opaque-pointers -vector-library=SVML -passes=inject-tli-mappings -S < %s | FileCheck %s  --check-prefixes=COMMON,SVML
+; RUN: opt -opaque-pointers -vector-library=MASSV -passes=inject-tli-mappings -S < %s | FileCheck %s  --check-prefixes=COMMON,MASSV
 ; RUN: opt -opaque-pointers -vector-library=LIBMVEC-X86 -passes=inject-tli-mappings -S < %s | FileCheck %s  --check-prefixes=COMMON,LIBMVEC-X86
 ; RUN: opt -opaque-pointers -vector-library=Accelerate -passes=inject-tli-mappings -S < %s | FileCheck %s  --check-prefixes=COMMON,ACCELERATE
-=======
-; RUN: opt -vector-library=SVML -passes=inject-tli-mappings -S < %s | FileCheck %s  --check-prefixes=COMMON,SVML
-; RUN: opt -vector-library=MASSV -passes=inject-tli-mappings -S < %s | FileCheck %s  --check-prefixes=COMMON,MASSV
-; RUN: opt -vector-library=LIBMVEC-X86 -passes=inject-tli-mappings -S < %s | FileCheck %s  --check-prefixes=COMMON,LIBMVEC-X86
-; RUN: opt -vector-library=Accelerate -passes=inject-tli-mappings -S < %s | FileCheck %s  --check-prefixes=COMMON,ACCELERATE
->>>>>>> 1c8cd194
 
 target datalayout = "e-m:e-i64:64-f80:128-n8:16:32:64-S128"
 target triple = "x86_64-unknown-linux-gnu"
