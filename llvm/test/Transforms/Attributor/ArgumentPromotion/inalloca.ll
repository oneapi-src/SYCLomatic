--- conflicted
+++ resolved
@@ -80,11 +80,7 @@
 define internal i1 @g(%struct.ss* %a, %struct.ss* inalloca %b) nounwind  {
 ; IS__CGSCC____: Function Attrs: nofree norecurse nosync nounwind readnone willreturn
 ; IS__CGSCC____-LABEL: define {{[^@]+}}@g
-<<<<<<< HEAD
-; IS__CGSCC____-SAME: (%struct.ss* nocapture nofree nonnull readnone align 4 dereferenceable(8) [[A:%.*]], %struct.ss* inalloca nocapture nofree nonnull writeonly align 4 dereferenceable(8) [[B:%.*]])
-=======
 ; IS__CGSCC____-SAME: (%struct.ss* noalias nocapture nofree nonnull readnone align 4 dereferenceable(8) [[A:%.*]], %struct.ss* inalloca noalias nocapture nofree nonnull writeonly align 4 dereferenceable(8) [[B:%.*]]) [[ATTR1]] {
->>>>>>> b1169bdb
 ; IS__CGSCC____-NEXT:  entry:
 ; IS__CGSCC____-NEXT:    ret i1 undef
 ;
