; NOTE: Assertions have been autogenerated by utils/update_test_checks.py
; RUN: opt -passes=loop-vectorize -force-vector-width=2 -S %s | FileCheck %s

@src = external global [32 x i16], align 1
@dst = external global [32 x i16], align 1

; The load in the loop does not need predication, because the accessed memory
; is de-referenceable for all loop iterations.
define void @single_incoming_phi_no_blend_mask(i64 %a, i64 %b) {
; CHECK-LABEL: @single_incoming_phi_no_blend_mask(
; CHECK-NEXT:  entry:
; CHECK-NEXT:    br i1 false, label [[SCALAR_PH:%.*]], label [[VECTOR_PH:%.*]]
; CHECK:       vector.ph:
; CHECK-NEXT:    [[BROADCAST_SPLATINSERT:%.*]] = insertelement <2 x i64> poison, i64 [[A:%.*]], i64 0
; CHECK-NEXT:    [[BROADCAST_SPLAT:%.*]] = shufflevector <2 x i64> [[BROADCAST_SPLATINSERT]], <2 x i64> poison, <2 x i32> zeroinitializer
; CHECK-NEXT:    br label [[VECTOR_BODY:%.*]]
; CHECK:       vector.body:
; CHECK-NEXT:    [[INDEX:%.*]] = phi i64 [ 0, [[VECTOR_PH]] ], [ [[INDEX_NEXT:%.*]], [[VECTOR_BODY]] ]
; CHECK-NEXT:    [[VEC_IND:%.*]] = phi <2 x i64> [ <i64 0, i64 1>, [[VECTOR_PH]] ], [ [[VEC_IND_NEXT:%.*]], [[VECTOR_BODY]] ]
; CHECK-NEXT:    [[TMP0:%.*]] = add i64 [[INDEX]], 0
; CHECK-NEXT:    [[TMP1:%.*]] = trunc i64 [[INDEX]] to i16
; CHECK-NEXT:    [[TMP2:%.*]] = add i16 [[TMP1]], 0
; CHECK-NEXT:    [[TMP3:%.*]] = getelementptr inbounds [32 x i16], ptr @src, i16 0, i16 [[TMP2]]
; CHECK-NEXT:    [[TMP4:%.*]] = getelementptr inbounds i16, ptr [[TMP3]], i32 0
; CHECK-NEXT:    [[WIDE_LOAD:%.*]] = load <2 x i16>, ptr [[TMP4]], align 1
; CHECK-NEXT:    [[TMP5:%.*]] = icmp sgt <2 x i64> [[VEC_IND]], [[BROADCAST_SPLAT]]
; CHECK-NEXT:    [[PREDPHI:%.*]] = select <2 x i1> [[TMP5]], <2 x i16> <i16 1, i16 1>, <2 x i16> [[WIDE_LOAD]]
; CHECK-NEXT:    [[TMP6:%.*]] = getelementptr inbounds [32 x i16], ptr @dst, i16 0, i64 [[TMP0]]
; CHECK-NEXT:    [[TMP7:%.*]] = getelementptr inbounds i16, ptr [[TMP6]], i32 0
; CHECK-NEXT:    store <2 x i16> [[PREDPHI]], ptr [[TMP7]], align 2
; CHECK-NEXT:    [[INDEX_NEXT]] = add nuw i64 [[INDEX]], 2
; CHECK-NEXT:    [[VEC_IND_NEXT]] = add <2 x i64> [[VEC_IND]], <i64 2, i64 2>
; CHECK-NEXT:    [[TMP8:%.*]] = icmp eq i64 [[INDEX_NEXT]], 32
; CHECK-NEXT:    br i1 [[TMP8]], label [[MIDDLE_BLOCK:%.*]], label [[VECTOR_BODY]], !llvm.loop [[LOOP0:![0-9]+]]
; CHECK:       middle.block:
; CHECK-NEXT:    br i1 true, label [[EXIT:%.*]], label [[SCALAR_PH]]
; CHECK:       scalar.ph:
; CHECK-NEXT:    [[BC_RESUME_VAL:%.*]] = phi i64 [ 32, [[MIDDLE_BLOCK]] ], [ 0, [[ENTRY:%.*]] ]
; CHECK-NEXT:    br label [[LOOP_HEADER:%.*]]
; CHECK:       loop.header:
; CHECK-NEXT:    [[IV:%.*]] = phi i64 [ [[BC_RESUME_VAL]], [[SCALAR_PH]] ], [ [[IV_NEXT:%.*]], [[LOOP_LATCH:%.*]] ]
; CHECK-NEXT:    [[IV_TRUNC:%.*]] = trunc i64 [[IV]] to i16
; CHECK-NEXT:    br label [[LOOP_COND:%.*]]
; CHECK:       loop.cond:
; CHECK-NEXT:    [[BLEND:%.*]] = phi i16 [ [[IV_TRUNC]], [[LOOP_HEADER]] ]
; CHECK-NEXT:    [[SRC_PTR:%.*]] = getelementptr inbounds [32 x i16], ptr @src, i16 0, i16 [[BLEND]]
; CHECK-NEXT:    [[LV:%.*]] = load i16, ptr [[SRC_PTR]], align 1
; CHECK-NEXT:    [[CMP_B:%.*]] = icmp sgt i64 [[IV]], [[A]]
; CHECK-NEXT:    br i1 [[CMP_B]], label [[LOOP_NEXT:%.*]], label [[LOOP_LATCH]]
; CHECK:       loop.next:
; CHECK-NEXT:    br label [[LOOP_LATCH]]
; CHECK:       loop.latch:
; CHECK-NEXT:    [[RES:%.*]] = phi i16 [ [[LV]], [[LOOP_COND]] ], [ 1, [[LOOP_NEXT]] ]
; CHECK-NEXT:    [[DST_PTR:%.*]] = getelementptr inbounds [32 x i16], ptr @dst, i16 0, i64 [[IV]]
; CHECK-NEXT:    store i16 [[RES]], ptr [[DST_PTR]], align 2
; CHECK-NEXT:    [[IV_NEXT]] = add nuw nsw i64 [[IV]], 1
; CHECK-NEXT:    [[CMP439:%.*]] = icmp ult i64 [[IV]], 31
; CHECK-NEXT:    br i1 [[CMP439]], label [[LOOP_HEADER]], label [[EXIT]], !llvm.loop [[LOOP3:![0-9]+]]
; CHECK:       exit:
; CHECK-NEXT:    ret void
;
entry:
  br label %loop.header

loop.header:
  %iv = phi i64 [ 0, %entry ], [ %iv.next, %loop.latch ]
  %iv.trunc = trunc i64 %iv to i16
  br label %loop.cond

loop.cond:
  %blend = phi i16 [ %iv.trunc, %loop.header ]
  %src.ptr = getelementptr inbounds [32 x i16], ptr @src, i16 0, i16 %blend
  %lv = load i16, ptr %src.ptr, align 1
  %cmp.b = icmp sgt i64 %iv, %a
  br i1 %cmp.b, label %loop.next, label %loop.latch

loop.next:
  br label %loop.latch

loop.latch:
  %res = phi i16 [ %lv, %loop.cond ], [ 1, %loop.next ]
  %dst.ptr = getelementptr inbounds [32 x i16], ptr @dst, i16 0, i64 %iv
  store i16 %res, ptr %dst.ptr
  %iv.next = add nuw nsw i64 %iv, 1
  %cmp439 = icmp ult i64 %iv, 31
  br i1 %cmp439, label %loop.header, label %exit

exit:
  ret void
}

; The load in the loop does not need predication, because the accessed memory
; is de-referenceable for all loop iterations.
define void @single_incoming_phi_with_blend_mask(i64 %a, i64 %b) {
; CHECK-LABEL: @single_incoming_phi_with_blend_mask(
; CHECK-NEXT:  entry:
; CHECK-NEXT:    br i1 false, label [[SCALAR_PH:%.*]], label [[VECTOR_PH:%.*]]
; CHECK:       vector.ph:
; CHECK-NEXT:    [[BROADCAST_SPLATINSERT:%.*]] = insertelement <2 x i64> poison, i64 [[A:%.*]], i64 0
; CHECK-NEXT:    [[BROADCAST_SPLAT:%.*]] = shufflevector <2 x i64> [[BROADCAST_SPLATINSERT]], <2 x i64> poison, <2 x i32> zeroinitializer
; CHECK-NEXT:    br label [[VECTOR_BODY:%.*]]
; CHECK:       vector.body:
; CHECK-NEXT:    [[INDEX:%.*]] = phi i64 [ 0, [[VECTOR_PH]] ], [ [[INDEX_NEXT:%.*]], [[VECTOR_BODY]] ]
; CHECK-NEXT:    [[VEC_IND:%.*]] = phi <2 x i64> [ <i64 0, i64 1>, [[VECTOR_PH]] ], [ [[VEC_IND_NEXT:%.*]], [[VECTOR_BODY]] ]
; CHECK-NEXT:    [[TMP0:%.*]] = add i64 [[INDEX]], 0
; CHECK-NEXT:    [[TMP1:%.*]] = trunc i64 [[INDEX]] to i16
; CHECK-NEXT:    [[TMP2:%.*]] = add i16 [[TMP1]], 0
; CHECK-NEXT:    [[TMP3:%.*]] = icmp ugt <2 x i64> [[VEC_IND]], [[BROADCAST_SPLAT]]
; CHECK-NEXT:    [[TMP4:%.*]] = getelementptr [32 x i16], ptr @src, i16 0, i16 [[TMP2]]
; CHECK-NEXT:    [[TMP5:%.*]] = getelementptr i16, ptr [[TMP4]], i32 0
; CHECK-NEXT:    [[WIDE_LOAD:%.*]] = load <2 x i16>, ptr [[TMP5]], align 1
; CHECK-NEXT:    [[TMP6:%.*]] = icmp sgt <2 x i64> [[VEC_IND]], [[BROADCAST_SPLAT]]
; CHECK-NEXT:    [[TMP7:%.*]] = select <2 x i1> [[TMP3]], <2 x i1> [[TMP6]], <2 x i1> zeroinitializer
<<<<<<< HEAD
; CHECK-NEXT:    [[TMP8:%.*]] = xor <2 x i1> [[TMP6]], <i1 true, i1 true>
; CHECK-NEXT:    [[TMP9:%.*]] = select <2 x i1> [[TMP3]], <2 x i1> [[TMP8]], <2 x i1> zeroinitializer
; CHECK-NEXT:    [[PREDPHI:%.*]] = select <2 x i1> [[TMP9]], <2 x i16> [[WIDE_LOAD]], <2 x i16> zeroinitializer
; CHECK-NEXT:    [[PREDPHI1:%.*]] = select <2 x i1> [[TMP7]], <2 x i16> <i16 1, i16 1>, <2 x i16> [[PREDPHI]]
; CHECK-NEXT:    [[TMP10:%.*]] = getelementptr inbounds [32 x i16], ptr @dst, i16 0, i64 [[TMP0]]
; CHECK-NEXT:    [[TMP11:%.*]] = getelementptr inbounds i16, ptr [[TMP10]], i32 0
; CHECK-NEXT:    store <2 x i16> [[PREDPHI1]], ptr [[TMP11]], align 2
; CHECK-NEXT:    [[INDEX_NEXT]] = add nuw i64 [[INDEX]], 2
; CHECK-NEXT:    [[VEC_IND_NEXT]] = add <2 x i64> [[VEC_IND]], <i64 2, i64 2>
; CHECK-NEXT:    [[TMP12:%.*]] = icmp eq i64 [[INDEX_NEXT]], 32
; CHECK-NEXT:    br i1 [[TMP12]], label [[MIDDLE_BLOCK:%.*]], label [[VECTOR_BODY]], !llvm.loop [[LOOP4:![0-9]+]]
=======
; CHECK-NEXT:    [[TMP8:%.*]] = xor <2 x i1> [[TMP3]], <i1 true, i1 true>
; CHECK-NEXT:    [[PREDPHI:%.*]] = select <2 x i1> [[TMP8]], <2 x i16> zeroinitializer, <2 x i16> [[WIDE_LOAD]]
; CHECK-NEXT:    [[PREDPHI1:%.*]] = select <2 x i1> [[TMP7]], <2 x i16> <i16 1, i16 1>, <2 x i16> [[PREDPHI]]
; CHECK-NEXT:    [[TMP9:%.*]] = getelementptr inbounds [32 x i16], ptr @dst, i16 0, i64 [[TMP0]]
; CHECK-NEXT:    [[TMP10:%.*]] = getelementptr inbounds i16, ptr [[TMP9]], i32 0
; CHECK-NEXT:    store <2 x i16> [[PREDPHI1]], ptr [[TMP10]], align 2
; CHECK-NEXT:    [[INDEX_NEXT]] = add nuw i64 [[INDEX]], 2
; CHECK-NEXT:    [[VEC_IND_NEXT]] = add <2 x i64> [[VEC_IND]], <i64 2, i64 2>
; CHECK-NEXT:    [[TMP11:%.*]] = icmp eq i64 [[INDEX_NEXT]], 32
; CHECK-NEXT:    br i1 [[TMP11]], label [[MIDDLE_BLOCK:%.*]], label [[VECTOR_BODY]], !llvm.loop [[LOOP4:![0-9]+]]
>>>>>>> 1d22c955
; CHECK:       middle.block:
; CHECK-NEXT:    br i1 true, label [[EXIT:%.*]], label [[SCALAR_PH]]
; CHECK:       scalar.ph:
; CHECK-NEXT:    [[BC_RESUME_VAL:%.*]] = phi i64 [ 32, [[MIDDLE_BLOCK]] ], [ 0, [[ENTRY:%.*]] ]
; CHECK-NEXT:    br label [[LOOP_HEADER:%.*]]
; CHECK:       loop.header:
; CHECK-NEXT:    [[IV:%.*]] = phi i64 [ [[BC_RESUME_VAL]], [[SCALAR_PH]] ], [ [[IV_NEXT:%.*]], [[LOOP_LATCH:%.*]] ]
; CHECK-NEXT:    [[IV_TRUNC:%.*]] = trunc i64 [[IV]] to i16
; CHECK-NEXT:    [[CMP_A:%.*]] = icmp ugt i64 [[IV]], [[A]]
; CHECK-NEXT:    br i1 [[CMP_A]], label [[LOOP_COND:%.*]], label [[LOOP_LATCH]]
; CHECK:       loop.cond:
; CHECK-NEXT:    [[BLEND:%.*]] = phi i16 [ [[IV_TRUNC]], [[LOOP_HEADER]] ]
; CHECK-NEXT:    [[SRC_PTR:%.*]] = getelementptr inbounds [32 x i16], ptr @src, i16 0, i16 [[BLEND]]
; CHECK-NEXT:    [[LV:%.*]] = load i16, ptr [[SRC_PTR]], align 1
; CHECK-NEXT:    [[CMP_B:%.*]] = icmp sgt i64 [[IV]], [[A]]
; CHECK-NEXT:    br i1 [[CMP_B]], label [[LOOP_NEXT:%.*]], label [[LOOP_LATCH]]
; CHECK:       loop.next:
; CHECK-NEXT:    br label [[LOOP_LATCH]]
; CHECK:       loop.latch:
; CHECK-NEXT:    [[RES:%.*]] = phi i16 [ 0, [[LOOP_HEADER]] ], [ [[LV]], [[LOOP_COND]] ], [ 1, [[LOOP_NEXT]] ]
; CHECK-NEXT:    [[DST_PTR:%.*]] = getelementptr inbounds [32 x i16], ptr @dst, i16 0, i64 [[IV]]
; CHECK-NEXT:    store i16 [[RES]], ptr [[DST_PTR]], align 2
; CHECK-NEXT:    [[IV_NEXT]] = add nuw nsw i64 [[IV]], 1
; CHECK-NEXT:    [[CMP439:%.*]] = icmp ult i64 [[IV]], 31
; CHECK-NEXT:    br i1 [[CMP439]], label [[LOOP_HEADER]], label [[EXIT]], !llvm.loop [[LOOP5:![0-9]+]]
; CHECK:       exit:
; CHECK-NEXT:    ret void
;
entry:
  br label %loop.header

loop.header:
  %iv = phi i64 [ 0, %entry ], [ %iv.next, %loop.latch ]
  %iv.trunc = trunc i64 %iv to i16
  %cmp.a = icmp ugt i64 %iv, %a
  br i1 %cmp.a, label %loop.cond, label %loop.latch

loop.cond:
  %blend = phi i16 [ %iv.trunc, %loop.header ]
  %src.ptr = getelementptr inbounds [32 x i16], ptr @src, i16 0, i16 %blend
  %lv = load i16, ptr %src.ptr, align 1
  %cmp.b = icmp sgt i64 %iv, %a
  br i1 %cmp.b, label %loop.next, label %loop.latch

loop.next:
  br label %loop.latch

loop.latch:
  %res = phi i16 [ 0, %loop.header ], [ %lv, %loop.cond ], [ 1, %loop.next ]
  %dst.ptr = getelementptr inbounds [32 x i16], ptr @dst, i16 0, i64 %iv
  store i16 %res, ptr %dst.ptr
  %iv.next = add nuw nsw i64 %iv, 1
  %cmp439 = icmp ult i64 %iv, 31
  br i1 %cmp439, label %loop.header, label %exit

exit:
  ret void
}

define void @multiple_incoming_phi_with_blend_mask(i64 %a, ptr noalias %dst) {
; CHECK-LABEL: @multiple_incoming_phi_with_blend_mask(
; CHECK-NEXT:  entry:
; CHECK-NEXT:    br i1 false, label [[SCALAR_PH:%.*]], label [[VECTOR_PH:%.*]]
; CHECK:       vector.ph:
; CHECK-NEXT:    [[BROADCAST_SPLATINSERT:%.*]] = insertelement <2 x i64> poison, i64 [[A:%.*]], i64 0
; CHECK-NEXT:    [[BROADCAST_SPLAT:%.*]] = shufflevector <2 x i64> [[BROADCAST_SPLATINSERT]], <2 x i64> poison, <2 x i32> zeroinitializer
; CHECK-NEXT:    br label [[VECTOR_BODY:%.*]]
; CHECK:       vector.body:
; CHECK-NEXT:    [[INDEX:%.*]] = phi i64 [ 0, [[VECTOR_PH]] ], [ [[INDEX_NEXT:%.*]], [[VECTOR_BODY]] ]
; CHECK-NEXT:    [[VEC_IND:%.*]] = phi <2 x i64> [ <i64 0, i64 1>, [[VECTOR_PH]] ], [ [[VEC_IND_NEXT:%.*]], [[VECTOR_BODY]] ]
; CHECK-NEXT:    [[VEC_IND1:%.*]] = phi <2 x i16> [ <i16 0, i16 1>, [[VECTOR_PH]] ], [ [[VEC_IND_NEXT2:%.*]], [[VECTOR_BODY]] ]
; CHECK-NEXT:    [[VEC_IND3:%.*]] = phi <2 x i16> [ <i16 0, i16 1>, [[VECTOR_PH]] ], [ [[VEC_IND_NEXT4:%.*]], [[VECTOR_BODY]] ]
; CHECK-NEXT:    [[TMP0:%.*]] = add i64 [[INDEX]], 0
; CHECK-NEXT:    [[TMP1:%.*]] = icmp ugt <2 x i64> [[VEC_IND]], [[BROADCAST_SPLAT]]
; CHECK-NEXT:    [[PREDPHI:%.*]] = select <2 x i1> [[TMP1]], <2 x i16> [[VEC_IND3]], <2 x i16> [[VEC_IND1]]
; CHECK-NEXT:    [[TMP2:%.*]] = extractelement <2 x i16> [[PREDPHI]], i32 0
; CHECK-NEXT:    [[TMP3:%.*]] = getelementptr inbounds [32 x i16], ptr @src, i16 0, i16 [[TMP2]]
; CHECK-NEXT:    [[TMP4:%.*]] = extractelement <2 x i16> [[PREDPHI]], i32 1
; CHECK-NEXT:    [[TMP5:%.*]] = getelementptr inbounds [32 x i16], ptr @src, i16 0, i16 [[TMP4]]
; CHECK-NEXT:    [[TMP6:%.*]] = load i16, ptr [[TMP3]], align 1
; CHECK-NEXT:    [[TMP7:%.*]] = load i16, ptr [[TMP5]], align 1
; CHECK-NEXT:    [[TMP8:%.*]] = insertelement <2 x i16> poison, i16 [[TMP6]], i32 0
; CHECK-NEXT:    [[TMP9:%.*]] = insertelement <2 x i16> [[TMP8]], i16 [[TMP7]], i32 1
; CHECK-NEXT:    [[TMP10:%.*]] = getelementptr inbounds i16, ptr [[DST:%.*]], i64 [[TMP0]]
; CHECK-NEXT:    [[TMP11:%.*]] = getelementptr inbounds i16, ptr [[TMP10]], i32 0
; CHECK-NEXT:    store <2 x i16> [[TMP9]], ptr [[TMP11]], align 2
; CHECK-NEXT:    [[INDEX_NEXT]] = add nuw i64 [[INDEX]], 2
; CHECK-NEXT:    [[VEC_IND_NEXT]] = add <2 x i64> [[VEC_IND]], <i64 2, i64 2>
; CHECK-NEXT:    [[VEC_IND_NEXT2]] = add <2 x i16> [[VEC_IND1]], <i16 2, i16 2>
; CHECK-NEXT:    [[VEC_IND_NEXT4]] = add <2 x i16> [[VEC_IND3]], <i16 2, i16 2>
; CHECK-NEXT:    [[TMP12:%.*]] = icmp eq i64 [[INDEX_NEXT]], 32
; CHECK-NEXT:    br i1 [[TMP12]], label [[MIDDLE_BLOCK:%.*]], label [[VECTOR_BODY]], !llvm.loop [[LOOP6:![0-9]+]]
; CHECK:       middle.block:
; CHECK-NEXT:    br i1 true, label [[EXIT:%.*]], label [[SCALAR_PH]]
; CHECK:       scalar.ph:
; CHECK-NEXT:    [[BC_RESUME_VAL:%.*]] = phi i64 [ 32, [[MIDDLE_BLOCK]] ], [ 0, [[ENTRY:%.*]] ]
; CHECK-NEXT:    br label [[LOOP_HEADER:%.*]]
; CHECK:       loop.header:
; CHECK-NEXT:    [[IV:%.*]] = phi i64 [ [[BC_RESUME_VAL]], [[SCALAR_PH]] ], [ [[IV_NEXT:%.*]], [[LOOP_LATCH:%.*]] ]
; CHECK-NEXT:    [[IV_TRUNC:%.*]] = trunc i64 [[IV]] to i16
; CHECK-NEXT:    [[IV_TRUNC_2:%.*]] = trunc i64 [[IV]] to i16
; CHECK-NEXT:    [[CMP_A:%.*]] = icmp ugt i64 [[IV]], [[A]]
; CHECK-NEXT:    br i1 [[CMP_A]], label [[LOOP_NEXT:%.*]], label [[LOOP_LATCH]]
; CHECK:       loop.next:
; CHECK-NEXT:    br label [[LOOP_LATCH]]
; CHECK:       loop.latch:
; CHECK-NEXT:    [[BLEND:%.*]] = phi i16 [ [[IV_TRUNC]], [[LOOP_HEADER]] ], [ [[IV_TRUNC_2]], [[LOOP_NEXT]] ]
; CHECK-NEXT:    [[SRC_PTR:%.*]] = getelementptr inbounds [32 x i16], ptr @src, i16 0, i16 [[BLEND]]
; CHECK-NEXT:    [[LV:%.*]] = load i16, ptr [[SRC_PTR]], align 1
; CHECK-NEXT:    [[DST_PTR:%.*]] = getelementptr inbounds i16, ptr [[DST]], i64 [[IV]]
; CHECK-NEXT:    store i16 [[LV]], ptr [[DST_PTR]], align 2
; CHECK-NEXT:    [[IV_NEXT]] = add nuw nsw i64 [[IV]], 1
; CHECK-NEXT:    [[CMP439:%.*]] = icmp ult i64 [[IV]], 31
; CHECK-NEXT:    br i1 [[CMP439]], label [[LOOP_HEADER]], label [[EXIT]], !llvm.loop [[LOOP7:![0-9]+]]
; CHECK:       exit:
; CHECK-NEXT:    ret void
;
entry:
  br label %loop.header

loop.header:
  %iv = phi i64 [ 0, %entry ], [ %iv.next, %loop.latch ]
  %iv.trunc = trunc i64 %iv to i16
  %iv.trunc.2 = trunc i64 %iv to i16
  %cmp.a = icmp ugt i64 %iv, %a
  br i1 %cmp.a, label %loop.next, label %loop.latch

loop.next:
  br label %loop.latch

loop.latch:
  %blend = phi i16 [ %iv.trunc, %loop.header ], [ %iv.trunc.2, %loop.next ]
  %src.ptr = getelementptr inbounds [32 x i16], ptr @src, i16 0, i16 %blend
  %lv = load i16, ptr %src.ptr, align 1
  %dst.ptr = getelementptr inbounds i16, ptr %dst, i64 %iv
  store i16 %lv, ptr %dst.ptr
  %iv.next = add nuw nsw i64 %iv, 1
  %cmp439 = icmp ult i64 %iv, 31
  br i1 %cmp439, label %loop.header, label %exit

exit:
  ret void
}

; The load in the loop needs predication, because the accessed memory is not
; de-referencable for all iterations of the loop.
define void @single_incoming_needs_predication(i64 %a, i64 %b) {
; CHECK-LABEL: @single_incoming_needs_predication(
; CHECK-NEXT:  entry:
; CHECK-NEXT:    br i1 false, label [[SCALAR_PH:%.*]], label [[VECTOR_PH:%.*]]
; CHECK:       vector.ph:
; CHECK-NEXT:    [[BROADCAST_SPLATINSERT:%.*]] = insertelement <2 x i64> poison, i64 [[A:%.*]], i64 0
; CHECK-NEXT:    [[BROADCAST_SPLAT:%.*]] = shufflevector <2 x i64> [[BROADCAST_SPLATINSERT]], <2 x i64> poison, <2 x i32> zeroinitializer
; CHECK-NEXT:    br label [[VECTOR_BODY:%.*]]
; CHECK:       vector.body:
; CHECK-NEXT:    [[INDEX:%.*]] = phi i64 [ 0, [[VECTOR_PH]] ], [ [[INDEX_NEXT:%.*]], [[PRED_LOAD_CONTINUE2:%.*]] ]
; CHECK-NEXT:    [[VEC_IND:%.*]] = phi <2 x i64> [ <i64 0, i64 1>, [[VECTOR_PH]] ], [ [[VEC_IND_NEXT:%.*]], [[PRED_LOAD_CONTINUE2]] ]
; CHECK-NEXT:    [[TMP0:%.*]] = add i64 [[INDEX]], 0
; CHECK-NEXT:    [[TMP1:%.*]] = trunc i64 [[INDEX]] to i16
; CHECK-NEXT:    [[TMP2:%.*]] = icmp ugt <2 x i64> [[VEC_IND]], [[BROADCAST_SPLAT]]
; CHECK-NEXT:    [[TMP3:%.*]] = extractelement <2 x i1> [[TMP2]], i32 0
; CHECK-NEXT:    br i1 [[TMP3]], label [[PRED_LOAD_IF:%.*]], label [[PRED_LOAD_CONTINUE:%.*]]
; CHECK:       pred.load.if:
; CHECK-NEXT:    [[TMP4:%.*]] = add i16 [[TMP1]], 0
; CHECK-NEXT:    [[TMP5:%.*]] = getelementptr inbounds [32 x i16], ptr @src, i16 0, i16 [[TMP4]]
; CHECK-NEXT:    [[TMP6:%.*]] = load i16, ptr [[TMP5]], align 1
; CHECK-NEXT:    [[TMP7:%.*]] = insertelement <2 x i16> poison, i16 [[TMP6]], i32 0
; CHECK-NEXT:    br label [[PRED_LOAD_CONTINUE]]
; CHECK:       pred.load.continue:
; CHECK-NEXT:    [[TMP8:%.*]] = phi <2 x i16> [ poison, [[VECTOR_BODY]] ], [ [[TMP7]], [[PRED_LOAD_IF]] ]
; CHECK-NEXT:    [[TMP9:%.*]] = extractelement <2 x i1> [[TMP2]], i32 1
; CHECK-NEXT:    br i1 [[TMP9]], label [[PRED_LOAD_IF1:%.*]], label [[PRED_LOAD_CONTINUE2]]
; CHECK:       pred.load.if1:
; CHECK-NEXT:    [[TMP10:%.*]] = add i16 [[TMP1]], 1
; CHECK-NEXT:    [[TMP11:%.*]] = getelementptr inbounds [32 x i16], ptr @src, i16 0, i16 [[TMP10]]
; CHECK-NEXT:    [[TMP12:%.*]] = load i16, ptr [[TMP11]], align 1
; CHECK-NEXT:    [[TMP13:%.*]] = insertelement <2 x i16> [[TMP8]], i16 [[TMP12]], i32 1
; CHECK-NEXT:    br label [[PRED_LOAD_CONTINUE2]]
; CHECK:       pred.load.continue2:
; CHECK-NEXT:    [[TMP14:%.*]] = phi <2 x i16> [ [[TMP8]], [[PRED_LOAD_CONTINUE]] ], [ [[TMP13]], [[PRED_LOAD_IF1]] ]
; CHECK-NEXT:    [[TMP15:%.*]] = icmp sgt <2 x i64> [[VEC_IND]], [[BROADCAST_SPLAT]]
; CHECK-NEXT:    [[TMP16:%.*]] = select <2 x i1> [[TMP2]], <2 x i1> [[TMP15]], <2 x i1> zeroinitializer
<<<<<<< HEAD
; CHECK-NEXT:    [[TMP17:%.*]] = xor <2 x i1> [[TMP15]], <i1 true, i1 true>
; CHECK-NEXT:    [[TMP18:%.*]] = select <2 x i1> [[TMP2]], <2 x i1> [[TMP17]], <2 x i1> zeroinitializer
; CHECK-NEXT:    [[PREDPHI:%.*]] = select <2 x i1> [[TMP18]], <2 x i16> [[TMP14]], <2 x i16> zeroinitializer
; CHECK-NEXT:    [[PREDPHI3:%.*]] = select <2 x i1> [[TMP16]], <2 x i16> <i16 1, i16 1>, <2 x i16> [[PREDPHI]]
; CHECK-NEXT:    [[TMP19:%.*]] = getelementptr inbounds [32 x i16], ptr @dst, i16 0, i64 [[TMP0]]
; CHECK-NEXT:    [[TMP20:%.*]] = getelementptr inbounds i16, ptr [[TMP19]], i32 0
; CHECK-NEXT:    store <2 x i16> [[PREDPHI3]], ptr [[TMP20]], align 2
; CHECK-NEXT:    [[INDEX_NEXT]] = add nuw i64 [[INDEX]], 2
; CHECK-NEXT:    [[VEC_IND_NEXT]] = add <2 x i64> [[VEC_IND]], <i64 2, i64 2>
; CHECK-NEXT:    [[TMP21:%.*]] = icmp eq i64 [[INDEX_NEXT]], 64
; CHECK-NEXT:    br i1 [[TMP21]], label [[MIDDLE_BLOCK:%.*]], label [[VECTOR_BODY]], !llvm.loop [[LOOP8:![0-9]+]]
=======
; CHECK-NEXT:    [[TMP17:%.*]] = xor <2 x i1> [[TMP2]], <i1 true, i1 true>
; CHECK-NEXT:    [[PREDPHI:%.*]] = select <2 x i1> [[TMP17]], <2 x i16> zeroinitializer, <2 x i16> [[TMP14]]
; CHECK-NEXT:    [[PREDPHI3:%.*]] = select <2 x i1> [[TMP16]], <2 x i16> <i16 1, i16 1>, <2 x i16> [[PREDPHI]]
; CHECK-NEXT:    [[TMP18:%.*]] = getelementptr inbounds [32 x i16], ptr @dst, i16 0, i64 [[TMP0]]
; CHECK-NEXT:    [[TMP19:%.*]] = getelementptr inbounds i16, ptr [[TMP18]], i32 0
; CHECK-NEXT:    store <2 x i16> [[PREDPHI3]], ptr [[TMP19]], align 2
; CHECK-NEXT:    [[INDEX_NEXT]] = add nuw i64 [[INDEX]], 2
; CHECK-NEXT:    [[VEC_IND_NEXT]] = add <2 x i64> [[VEC_IND]], <i64 2, i64 2>
; CHECK-NEXT:    [[TMP20:%.*]] = icmp eq i64 [[INDEX_NEXT]], 64
; CHECK-NEXT:    br i1 [[TMP20]], label [[MIDDLE_BLOCK:%.*]], label [[VECTOR_BODY]], !llvm.loop [[LOOP8:![0-9]+]]
>>>>>>> 1d22c955
; CHECK:       middle.block:
; CHECK-NEXT:    br i1 true, label [[EXIT:%.*]], label [[SCALAR_PH]]
; CHECK:       scalar.ph:
; CHECK-NEXT:    [[BC_RESUME_VAL:%.*]] = phi i64 [ 64, [[MIDDLE_BLOCK]] ], [ 0, [[ENTRY:%.*]] ]
; CHECK-NEXT:    br label [[LOOP_HEADER:%.*]]
; CHECK:       loop.header:
; CHECK-NEXT:    [[IV:%.*]] = phi i64 [ [[BC_RESUME_VAL]], [[SCALAR_PH]] ], [ [[IV_NEXT:%.*]], [[LOOP_LATCH:%.*]] ]
; CHECK-NEXT:    [[IV_TRUNC:%.*]] = trunc i64 [[IV]] to i16
; CHECK-NEXT:    [[CMP_A:%.*]] = icmp ugt i64 [[IV]], [[A]]
; CHECK-NEXT:    br i1 [[CMP_A]], label [[LOOP_COND:%.*]], label [[LOOP_LATCH]]
; CHECK:       loop.cond:
; CHECK-NEXT:    [[BLEND:%.*]] = phi i16 [ [[IV_TRUNC]], [[LOOP_HEADER]] ]
; CHECK-NEXT:    [[SRC_PTR:%.*]] = getelementptr inbounds [32 x i16], ptr @src, i16 0, i16 [[BLEND]]
; CHECK-NEXT:    [[LV:%.*]] = load i16, ptr [[SRC_PTR]], align 1
; CHECK-NEXT:    [[CMP_B:%.*]] = icmp sgt i64 [[IV]], [[A]]
; CHECK-NEXT:    br i1 [[CMP_B]], label [[LOOP_NEXT:%.*]], label [[LOOP_LATCH]]
; CHECK:       loop.next:
; CHECK-NEXT:    br label [[LOOP_LATCH]]
; CHECK:       loop.latch:
; CHECK-NEXT:    [[RES:%.*]] = phi i16 [ 0, [[LOOP_HEADER]] ], [ [[LV]], [[LOOP_COND]] ], [ 1, [[LOOP_NEXT]] ]
; CHECK-NEXT:    [[DST_PTR:%.*]] = getelementptr inbounds [32 x i16], ptr @dst, i16 0, i64 [[IV]]
; CHECK-NEXT:    store i16 [[RES]], ptr [[DST_PTR]], align 2
; CHECK-NEXT:    [[IV_NEXT]] = add nuw nsw i64 [[IV]], 1
; CHECK-NEXT:    [[CMP439:%.*]] = icmp ult i64 [[IV]], 63
; CHECK-NEXT:    br i1 [[CMP439]], label [[LOOP_HEADER]], label [[EXIT]], !llvm.loop [[LOOP9:![0-9]+]]
; CHECK:       exit:
; CHECK-NEXT:    ret void
;
entry:
  br label %loop.header

loop.header:
  %iv = phi i64 [ 0, %entry ], [ %iv.next, %loop.latch ]
  %iv.trunc = trunc i64 %iv to i16
  %cmp.a = icmp ugt i64 %iv, %a
  br i1 %cmp.a, label %loop.cond, label %loop.latch

loop.cond:
  %blend = phi i16 [ %iv.trunc, %loop.header ]
  %src.ptr = getelementptr inbounds [32 x i16], ptr @src, i16 0, i16 %blend
  %lv = load i16, ptr %src.ptr, align 1
  %cmp.b = icmp sgt i64 %iv, %a
  br i1 %cmp.b, label %loop.next, label %loop.latch

loop.next:
  br label %loop.latch

loop.latch:
  %res = phi i16 [ 0, %loop.header ], [ %lv, %loop.cond ], [ 1, %loop.next ]
  %dst.ptr = getelementptr inbounds [32 x i16], ptr @dst, i16 0, i64 %iv
  store i16 %res, ptr %dst.ptr
  %iv.next = add nuw nsw i64 %iv, 1
  %cmp439 = icmp ult i64 %iv, 63
  br i1 %cmp439, label %loop.header, label %exit

exit:
  ret void
}

; Test case for PR44800.
define void @duplicated_incoming_blocks_blend(i32 %x, ptr %ptr) {
; CHECK-LABEL: @duplicated_incoming_blocks_blend(
; CHECK-NEXT:  entry:
; CHECK-NEXT:    br i1 false, label [[SCALAR_PH:%.*]], label [[VECTOR_PH:%.*]]
; CHECK:       vector.ph:
; CHECK-NEXT:    br label [[VECTOR_BODY:%.*]]
; CHECK:       vector.body:
; CHECK-NEXT:    [[INDEX:%.*]] = phi i32 [ 0, [[VECTOR_PH]] ], [ [[INDEX_NEXT:%.*]], [[VECTOR_BODY]] ]
; CHECK-NEXT:    [[VEC_IND:%.*]] = phi <2 x i32> [ <i32 0, i32 1>, [[VECTOR_PH]] ], [ [[VEC_IND_NEXT:%.*]], [[VECTOR_BODY]] ]
; CHECK-NEXT:    [[TMP0:%.*]] = add i32 [[INDEX]], 0
; CHECK-NEXT:    [[TMP1:%.*]] = getelementptr i32, ptr [[PTR:%.*]], i32 [[TMP0]]
; CHECK-NEXT:    [[TMP2:%.*]] = getelementptr i32, ptr [[TMP1]], i32 0
; CHECK-NEXT:    store <2 x i32> [[VEC_IND]], ptr [[TMP2]], align 4
; CHECK-NEXT:    [[INDEX_NEXT]] = add nuw i32 [[INDEX]], 2
; CHECK-NEXT:    [[VEC_IND_NEXT]] = add <2 x i32> [[VEC_IND]], <i32 2, i32 2>
; CHECK-NEXT:    [[TMP3:%.*]] = icmp eq i32 [[INDEX_NEXT]], 1000
; CHECK-NEXT:    br i1 [[TMP3]], label [[MIDDLE_BLOCK:%.*]], label [[VECTOR_BODY]], !llvm.loop [[LOOP10:![0-9]+]]
; CHECK:       middle.block:
; CHECK-NEXT:    br i1 true, label [[EXIT:%.*]], label [[SCALAR_PH]]
; CHECK:       scalar.ph:
; CHECK-NEXT:    [[BC_RESUME_VAL:%.*]] = phi i32 [ 1000, [[MIDDLE_BLOCK]] ], [ 0, [[ENTRY:%.*]] ]
; CHECK-NEXT:    br label [[LOOP_HEADER:%.*]]
; CHECK:       loop.header:
; CHECK-NEXT:    [[IV:%.*]] = phi i32 [ [[BC_RESUME_VAL]], [[SCALAR_PH]] ], [ [[ADD_I:%.*]], [[LOOP_LATCH:%.*]] ]
; CHECK-NEXT:    [[C_0:%.*]] = icmp ugt i32 [[IV]], [[X:%.*]]
; CHECK-NEXT:    br i1 [[C_0]], label [[LOOP_LATCH]], label [[LOOP_LATCH]]
; CHECK:       loop.latch:
; CHECK-NEXT:    [[P:%.*]] = phi i32 [ [[IV]], [[LOOP_HEADER]] ], [ [[IV]], [[LOOP_HEADER]] ]
; CHECK-NEXT:    [[GEP_PTR:%.*]] = getelementptr i32, ptr [[PTR]], i32 [[P]]
; CHECK-NEXT:    store i32 [[P]], ptr [[GEP_PTR]], align 4
; CHECK-NEXT:    [[ADD_I]] = add nsw i32 [[P]], 1
; CHECK-NEXT:    [[CMP:%.*]] = icmp slt i32 [[ADD_I]], 1000
; CHECK-NEXT:    br i1 [[CMP]], label [[LOOP_HEADER]], label [[EXIT]], !llvm.loop [[LOOP11:![0-9]+]]
; CHECK:       exit:
; CHECK-NEXT:    ret void
;
entry:
  br label %loop.header

loop.header:
  %iv = phi i32 [ 0 , %entry ], [ %add.i, %loop.latch ]
  %c.0 = icmp ugt i32 %iv, %x
  br i1 %c.0, label %loop.latch, label %loop.latch

loop.latch:
  %p = phi i32 [ %iv, %loop.header ], [ %iv, %loop.header ]
  %gep.ptr = getelementptr i32, ptr %ptr, i32 %p
  store i32 %p, ptr %gep.ptr
  %add.i = add nsw i32 %p, 1
  %cmp = icmp slt i32 %add.i, 1000
  br i1 %cmp, label %loop.header, label %exit

exit:
  ret void
}<|MERGE_RESOLUTION|>--- conflicted
+++ resolved
@@ -111,19 +111,6 @@
 ; CHECK-NEXT:    [[WIDE_LOAD:%.*]] = load <2 x i16>, ptr [[TMP5]], align 1
 ; CHECK-NEXT:    [[TMP6:%.*]] = icmp sgt <2 x i64> [[VEC_IND]], [[BROADCAST_SPLAT]]
 ; CHECK-NEXT:    [[TMP7:%.*]] = select <2 x i1> [[TMP3]], <2 x i1> [[TMP6]], <2 x i1> zeroinitializer
-<<<<<<< HEAD
-; CHECK-NEXT:    [[TMP8:%.*]] = xor <2 x i1> [[TMP6]], <i1 true, i1 true>
-; CHECK-NEXT:    [[TMP9:%.*]] = select <2 x i1> [[TMP3]], <2 x i1> [[TMP8]], <2 x i1> zeroinitializer
-; CHECK-NEXT:    [[PREDPHI:%.*]] = select <2 x i1> [[TMP9]], <2 x i16> [[WIDE_LOAD]], <2 x i16> zeroinitializer
-; CHECK-NEXT:    [[PREDPHI1:%.*]] = select <2 x i1> [[TMP7]], <2 x i16> <i16 1, i16 1>, <2 x i16> [[PREDPHI]]
-; CHECK-NEXT:    [[TMP10:%.*]] = getelementptr inbounds [32 x i16], ptr @dst, i16 0, i64 [[TMP0]]
-; CHECK-NEXT:    [[TMP11:%.*]] = getelementptr inbounds i16, ptr [[TMP10]], i32 0
-; CHECK-NEXT:    store <2 x i16> [[PREDPHI1]], ptr [[TMP11]], align 2
-; CHECK-NEXT:    [[INDEX_NEXT]] = add nuw i64 [[INDEX]], 2
-; CHECK-NEXT:    [[VEC_IND_NEXT]] = add <2 x i64> [[VEC_IND]], <i64 2, i64 2>
-; CHECK-NEXT:    [[TMP12:%.*]] = icmp eq i64 [[INDEX_NEXT]], 32
-; CHECK-NEXT:    br i1 [[TMP12]], label [[MIDDLE_BLOCK:%.*]], label [[VECTOR_BODY]], !llvm.loop [[LOOP4:![0-9]+]]
-=======
 ; CHECK-NEXT:    [[TMP8:%.*]] = xor <2 x i1> [[TMP3]], <i1 true, i1 true>
 ; CHECK-NEXT:    [[PREDPHI:%.*]] = select <2 x i1> [[TMP8]], <2 x i16> zeroinitializer, <2 x i16> [[WIDE_LOAD]]
 ; CHECK-NEXT:    [[PREDPHI1:%.*]] = select <2 x i1> [[TMP7]], <2 x i16> <i16 1, i16 1>, <2 x i16> [[PREDPHI]]
@@ -134,7 +121,6 @@
 ; CHECK-NEXT:    [[VEC_IND_NEXT]] = add <2 x i64> [[VEC_IND]], <i64 2, i64 2>
 ; CHECK-NEXT:    [[TMP11:%.*]] = icmp eq i64 [[INDEX_NEXT]], 32
 ; CHECK-NEXT:    br i1 [[TMP11]], label [[MIDDLE_BLOCK:%.*]], label [[VECTOR_BODY]], !llvm.loop [[LOOP4:![0-9]+]]
->>>>>>> 1d22c955
 ; CHECK:       middle.block:
 ; CHECK-NEXT:    br i1 true, label [[EXIT:%.*]], label [[SCALAR_PH]]
 ; CHECK:       scalar.ph:
@@ -317,19 +303,6 @@
 ; CHECK-NEXT:    [[TMP14:%.*]] = phi <2 x i16> [ [[TMP8]], [[PRED_LOAD_CONTINUE]] ], [ [[TMP13]], [[PRED_LOAD_IF1]] ]
 ; CHECK-NEXT:    [[TMP15:%.*]] = icmp sgt <2 x i64> [[VEC_IND]], [[BROADCAST_SPLAT]]
 ; CHECK-NEXT:    [[TMP16:%.*]] = select <2 x i1> [[TMP2]], <2 x i1> [[TMP15]], <2 x i1> zeroinitializer
-<<<<<<< HEAD
-; CHECK-NEXT:    [[TMP17:%.*]] = xor <2 x i1> [[TMP15]], <i1 true, i1 true>
-; CHECK-NEXT:    [[TMP18:%.*]] = select <2 x i1> [[TMP2]], <2 x i1> [[TMP17]], <2 x i1> zeroinitializer
-; CHECK-NEXT:    [[PREDPHI:%.*]] = select <2 x i1> [[TMP18]], <2 x i16> [[TMP14]], <2 x i16> zeroinitializer
-; CHECK-NEXT:    [[PREDPHI3:%.*]] = select <2 x i1> [[TMP16]], <2 x i16> <i16 1, i16 1>, <2 x i16> [[PREDPHI]]
-; CHECK-NEXT:    [[TMP19:%.*]] = getelementptr inbounds [32 x i16], ptr @dst, i16 0, i64 [[TMP0]]
-; CHECK-NEXT:    [[TMP20:%.*]] = getelementptr inbounds i16, ptr [[TMP19]], i32 0
-; CHECK-NEXT:    store <2 x i16> [[PREDPHI3]], ptr [[TMP20]], align 2
-; CHECK-NEXT:    [[INDEX_NEXT]] = add nuw i64 [[INDEX]], 2
-; CHECK-NEXT:    [[VEC_IND_NEXT]] = add <2 x i64> [[VEC_IND]], <i64 2, i64 2>
-; CHECK-NEXT:    [[TMP21:%.*]] = icmp eq i64 [[INDEX_NEXT]], 64
-; CHECK-NEXT:    br i1 [[TMP21]], label [[MIDDLE_BLOCK:%.*]], label [[VECTOR_BODY]], !llvm.loop [[LOOP8:![0-9]+]]
-=======
 ; CHECK-NEXT:    [[TMP17:%.*]] = xor <2 x i1> [[TMP2]], <i1 true, i1 true>
 ; CHECK-NEXT:    [[PREDPHI:%.*]] = select <2 x i1> [[TMP17]], <2 x i16> zeroinitializer, <2 x i16> [[TMP14]]
 ; CHECK-NEXT:    [[PREDPHI3:%.*]] = select <2 x i1> [[TMP16]], <2 x i16> <i16 1, i16 1>, <2 x i16> [[PREDPHI]]
@@ -340,7 +313,6 @@
 ; CHECK-NEXT:    [[VEC_IND_NEXT]] = add <2 x i64> [[VEC_IND]], <i64 2, i64 2>
 ; CHECK-NEXT:    [[TMP20:%.*]] = icmp eq i64 [[INDEX_NEXT]], 64
 ; CHECK-NEXT:    br i1 [[TMP20]], label [[MIDDLE_BLOCK:%.*]], label [[VECTOR_BODY]], !llvm.loop [[LOOP8:![0-9]+]]
->>>>>>> 1d22c955
 ; CHECK:       middle.block:
 ; CHECK-NEXT:    br i1 true, label [[EXIT:%.*]], label [[SCALAR_PH]]
 ; CHECK:       scalar.ph:
