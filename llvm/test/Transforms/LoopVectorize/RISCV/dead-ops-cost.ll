--- conflicted
+++ resolved
@@ -176,11 +176,7 @@
 ; Test case for https://github.com/llvm/llvm-project/issues/106780.
 define i32 @cost_of_exit_branch_and_cond_insts(ptr %a, ptr %b, i1 %c, i16 %x) #0 {
 ; CHECK-LABEL: define i32 @cost_of_exit_branch_and_cond_insts(
-<<<<<<< HEAD
-; CHECK-SAME: ptr [[A:%.*]], ptr [[B:%.*]], i1 [[C:%.*]], i16 [[X:%.*]]) #[[ATTR0]] {
-=======
 ; CHECK-SAME: ptr [[A:%.*]], ptr [[B:%.*]], i1 [[C:%.*]], i16 [[X:%.*]]) #[[ATTR2:[0-9]+]] {
->>>>>>> 4b409fa5
 ; CHECK-NEXT:  [[ENTRY:.*]]:
 ; CHECK-NEXT:    [[TMP0:%.*]] = zext i16 [[X]] to i32
 ; CHECK-NEXT:    [[UMAX3:%.*]] = call i32 @llvm.umax.i32(i32 [[TMP0]], i32 111)
@@ -326,9 +322,6 @@
   ret i32 0
 }
 
-<<<<<<< HEAD
-
-=======
 ; Test case for https://github.com/llvm/llvm-project/issues/107473.
 define void @test_phi_in_latch_redundant(ptr %dst, i32 %a) {
 ; CHECK-LABEL: define void @test_phi_in_latch_redundant(
@@ -499,7 +492,6 @@
 }
 
 attributes #0 = { "target-features"="+64bit,+v" }
->>>>>>> 4b409fa5
 
 ;.
 ; CHECK: [[LOOP0]] = distinct !{[[LOOP0]], [[META1:![0-9]+]], [[META2:![0-9]+]]}
@@ -520,11 +512,8 @@
 ; CHECK: [[META15]] = distinct !{[[META15]], [[META13]]}
 ; CHECK: [[LOOP16]] = distinct !{[[LOOP16]], [[META1]], [[META2]]}
 ; CHECK: [[LOOP17]] = distinct !{[[LOOP17]], [[META1]]}
-<<<<<<< HEAD
-=======
 ; CHECK: [[LOOP18]] = distinct !{[[LOOP18]], [[META1]], [[META2]]}
 ; CHECK: [[LOOP19]] = distinct !{[[LOOP19]], [[META2]], [[META1]]}
 ; CHECK: [[LOOP20]] = distinct !{[[LOOP20]], [[META1]], [[META2]]}
 ; CHECK: [[LOOP21]] = distinct !{[[LOOP21]], [[META2]], [[META1]]}
->>>>>>> 4b409fa5
 ;.