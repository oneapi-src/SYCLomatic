; NOTE: Assertions have been autogenerated by utils/update_test_checks.py
; RUN: opt < %s -passes=slp-vectorizer -S | FileCheck %s

target datalayout = "e-m:e-i8:8:32-i16:16:32-i64:64-i128:128-n32:64-S128"
target triple = "aarch64"

; This test has mutual reductions, referencing the same data:
; for i = ...
;   sm += x[i];
;   sq += xptr x[i];
; It currently doesn't SLP vectorize, but should.

define i64 @straight(ptr nocapture noundef readonly %p, i32 noundef %st) {
; CHECK-LABEL: @straight(
; CHECK-NEXT:  entry:
; CHECK-NEXT:    [[IDX_EXT:%.*]] = sext i32 [[ST:%.*]] to i64
; CHECK-NEXT:    [[ADD_PTR:%.*]] = getelementptr inbounds i16, ptr [[P:%.*]], i64 [[IDX_EXT]]
; CHECK-NEXT:    [[ADD_PTR_1:%.*]] = getelementptr inbounds i16, ptr [[ADD_PTR]], i64 [[IDX_EXT]]
; CHECK-NEXT:    [[ADD_PTR_2:%.*]] = getelementptr inbounds i16, ptr [[ADD_PTR_1]], i64 [[IDX_EXT]]
; CHECK-NEXT:    [[ADD_PTR_3:%.*]] = getelementptr inbounds i16, ptr [[ADD_PTR_2]], i64 [[IDX_EXT]]
; CHECK-NEXT:    [[ADD_PTR_4:%.*]] = getelementptr inbounds i16, ptr [[ADD_PTR_3]], i64 [[IDX_EXT]]
; CHECK-NEXT:    [[ADD_PTR_5:%.*]] = getelementptr inbounds i16, ptr [[ADD_PTR_4]], i64 [[IDX_EXT]]
; CHECK-NEXT:    [[ADD_PTR_6:%.*]] = getelementptr inbounds i16, ptr [[ADD_PTR_5]], i64 [[IDX_EXT]]
; CHECK-NEXT:    [[TMP0:%.*]] = load <8 x i16>, ptr [[P]], align 2
; CHECK-NEXT:    [[TMP1:%.*]] = load <8 x i16>, ptr [[ADD_PTR]], align 2
; CHECK-NEXT:    [[TMP2:%.*]] = load <8 x i16>, ptr [[ADD_PTR_1]], align 2
; CHECK-NEXT:    [[TMP3:%.*]] = load <8 x i16>, ptr [[ADD_PTR_2]], align 2
; CHECK-NEXT:    [[TMP4:%.*]] = load <8 x i16>, ptr [[ADD_PTR_3]], align 2
; CHECK-NEXT:    [[TMP5:%.*]] = load <8 x i16>, ptr [[ADD_PTR_4]], align 2
; CHECK-NEXT:    [[TMP6:%.*]] = load <8 x i16>, ptr [[ADD_PTR_5]], align 2
; CHECK-NEXT:    [[TMP7:%.*]] = load <8 x i16>, ptr [[ADD_PTR_6]], align 2
<<<<<<< HEAD
; CHECK-NEXT:    [[TMP8:%.*]] = extractelement <8 x i16> [[TMP7]], i32 7
; CHECK-NEXT:    [[CONV_7_7:%.*]] = zext i16 [[TMP8]] to i32
; CHECK-NEXT:    [[TMP9:%.*]] = shufflevector <8 x i16> [[TMP0]], <8 x i16> poison, <64 x i32> <i32 0, i32 1, i32 2, i32 3, i32 4, i32 5, i32 6, i32 7, i32 poison, i32 poison, i32 poison, i32 poison, i32 poison, i32 poison, i32 poison, i32 poison, i32 poison, i32 poison, i32 poison, i32 poison, i32 poison, i32 poison, i32 poison, i32 poison, i32 poison, i32 poison, i32 poison, i32 poison, i32 poison, i32 poison, i32 poison, i32 poison, i32 poison, i32 poison, i32 poison, i32 poison, i32 poison, i32 poison, i32 poison, i32 poison, i32 poison, i32 poison, i32 poison, i32 poison, i32 poison, i32 poison, i32 poison, i32 poison, i32 poison, i32 poison, i32 poison, i32 poison, i32 poison, i32 poison, i32 poison, i32 poison, i32 poison, i32 poison, i32 poison, i32 poison, i32 poison, i32 poison, i32 poison, i32 poison>
; CHECK-NEXT:    [[TMP10:%.*]] = shufflevector <8 x i16> [[TMP1]], <8 x i16> poison, <64 x i32> <i32 0, i32 1, i32 2, i32 3, i32 4, i32 5, i32 6, i32 7, i32 poison, i32 poison, i32 poison, i32 poison, i32 poison, i32 poison, i32 poison, i32 poison, i32 poison, i32 poison, i32 poison, i32 poison, i32 poison, i32 poison, i32 poison, i32 poison, i32 poison, i32 poison, i32 poison, i32 poison, i32 poison, i32 poison, i32 poison, i32 poison, i32 poison, i32 poison, i32 poison, i32 poison, i32 poison, i32 poison, i32 poison, i32 poison, i32 poison, i32 poison, i32 poison, i32 poison, i32 poison, i32 poison, i32 poison, i32 poison, i32 poison, i32 poison, i32 poison, i32 poison, i32 poison, i32 poison, i32 poison, i32 poison, i32 poison, i32 poison, i32 poison, i32 poison, i32 poison, i32 poison, i32 poison, i32 poison>
; CHECK-NEXT:    [[TMP11:%.*]] = shufflevector <64 x i16> [[TMP9]], <64 x i16> [[TMP10]], <64 x i32> <i32 0, i32 1, i32 2, i32 3, i32 4, i32 5, i32 6, i32 7, i32 64, i32 65, i32 66, i32 67, i32 68, i32 69, i32 70, i32 71, i32 16, i32 17, i32 18, i32 19, i32 20, i32 21, i32 22, i32 23, i32 24, i32 25, i32 26, i32 27, i32 28, i32 29, i32 30, i32 31, i32 32, i32 33, i32 34, i32 35, i32 36, i32 37, i32 38, i32 39, i32 40, i32 41, i32 42, i32 43, i32 44, i32 45, i32 46, i32 47, i32 48, i32 49, i32 50, i32 51, i32 52, i32 53, i32 54, i32 55, i32 56, i32 57, i32 58, i32 59, i32 60, i32 61, i32 62, i32 63>
; CHECK-NEXT:    [[TMP12:%.*]] = shufflevector <8 x i16> [[TMP2]], <8 x i16> poison, <64 x i32> <i32 0, i32 1, i32 2, i32 3, i32 4, i32 5, i32 6, i32 7, i32 poison, i32 poison, i32 poison, i32 poison, i32 poison, i32 poison, i32 poison, i32 poison, i32 poison, i32 poison, i32 poison, i32 poison, i32 poison, i32 poison, i32 poison, i32 poison, i32 poison, i32 poison, i32 poison, i32 poison, i32 poison, i32 poison, i32 poison, i32 poison, i32 poison, i32 poison, i32 poison, i32 poison, i32 poison, i32 poison, i32 poison, i32 poison, i32 poison, i32 poison, i32 poison, i32 poison, i32 poison, i32 poison, i32 poison, i32 poison, i32 poison, i32 poison, i32 poison, i32 poison, i32 poison, i32 poison, i32 poison, i32 poison, i32 poison, i32 poison, i32 poison, i32 poison, i32 poison, i32 poison, i32 poison, i32 poison>
; CHECK-NEXT:    [[TMP13:%.*]] = shufflevector <64 x i16> [[TMP11]], <64 x i16> [[TMP12]], <64 x i32> <i32 0, i32 1, i32 2, i32 3, i32 4, i32 5, i32 6, i32 7, i32 8, i32 9, i32 10, i32 11, i32 12, i32 13, i32 14, i32 15, i32 64, i32 65, i32 66, i32 67, i32 68, i32 69, i32 70, i32 71, i32 24, i32 25, i32 26, i32 27, i32 28, i32 29, i32 30, i32 31, i32 32, i32 33, i32 34, i32 35, i32 36, i32 37, i32 38, i32 39, i32 40, i32 41, i32 42, i32 43, i32 44, i32 45, i32 46, i32 47, i32 48, i32 49, i32 50, i32 51, i32 52, i32 53, i32 54, i32 55, i32 56, i32 57, i32 58, i32 59, i32 60, i32 61, i32 62, i32 63>
; CHECK-NEXT:    [[TMP14:%.*]] = shufflevector <8 x i16> [[TMP3]], <8 x i16> poison, <64 x i32> <i32 0, i32 1, i32 2, i32 3, i32 4, i32 5, i32 6, i32 7, i32 poison, i32 poison, i32 poison, i32 poison, i32 poison, i32 poison, i32 poison, i32 poison, i32 poison, i32 poison, i32 poison, i32 poison, i32 poison, i32 poison, i32 poison, i32 poison, i32 poison, i32 poison, i32 poison, i32 poison, i32 poison, i32 poison, i32 poison, i32 poison, i32 poison, i32 poison, i32 poison, i32 poison, i32 poison, i32 poison, i32 poison, i32 poison, i32 poison, i32 poison, i32 poison, i32 poison, i32 poison, i32 poison, i32 poison, i32 poison, i32 poison, i32 poison, i32 poison, i32 poison, i32 poison, i32 poison, i32 poison, i32 poison, i32 poison, i32 poison, i32 poison, i32 poison, i32 poison, i32 poison, i32 poison, i32 poison>
; CHECK-NEXT:    [[TMP15:%.*]] = shufflevector <64 x i16> [[TMP13]], <64 x i16> [[TMP14]], <64 x i32> <i32 0, i32 1, i32 2, i32 3, i32 4, i32 5, i32 6, i32 7, i32 8, i32 9, i32 10, i32 11, i32 12, i32 13, i32 14, i32 15, i32 16, i32 17, i32 18, i32 19, i32 20, i32 21, i32 22, i32 23, i32 64, i32 65, i32 66, i32 67, i32 68, i32 69, i32 70, i32 71, i32 32, i32 33, i32 34, i32 35, i32 36, i32 37, i32 38, i32 39, i32 40, i32 41, i32 42, i32 43, i32 44, i32 45, i32 46, i32 47, i32 48, i32 49, i32 50, i32 51, i32 52, i32 53, i32 54, i32 55, i32 56, i32 57, i32 58, i32 59, i32 60, i32 61, i32 62, i32 63>
; CHECK-NEXT:    [[TMP16:%.*]] = shufflevector <8 x i16> [[TMP4]], <8 x i16> poison, <64 x i32> <i32 0, i32 1, i32 2, i32 3, i32 4, i32 5, i32 6, i32 7, i32 poison, i32 poison, i32 poison, i32 poison, i32 poison, i32 poison, i32 poison, i32 poison, i32 poison, i32 poison, i32 poison, i32 poison, i32 poison, i32 poison, i32 poison, i32 poison, i32 poison, i32 poison, i32 poison, i32 poison, i32 poison, i32 poison, i32 poison, i32 poison, i32 poison, i32 poison, i32 poison, i32 poison, i32 poison, i32 poison, i32 poison, i32 poison, i32 poison, i32 poison, i32 poison, i32 poison, i32 poison, i32 poison, i32 poison, i32 poison, i32 poison, i32 poison, i32 poison, i32 poison, i32 poison, i32 poison, i32 poison, i32 poison, i32 poison, i32 poison, i32 poison, i32 poison, i32 poison, i32 poison, i32 poison, i32 poison>
; CHECK-NEXT:    [[TMP17:%.*]] = shufflevector <64 x i16> [[TMP15]], <64 x i16> [[TMP16]], <64 x i32> <i32 0, i32 1, i32 2, i32 3, i32 4, i32 5, i32 6, i32 7, i32 8, i32 9, i32 10, i32 11, i32 12, i32 13, i32 14, i32 15, i32 16, i32 17, i32 18, i32 19, i32 20, i32 21, i32 22, i32 23, i32 24, i32 25, i32 26, i32 27, i32 28, i32 29, i32 30, i32 31, i32 64, i32 65, i32 66, i32 67, i32 68, i32 69, i32 70, i32 71, i32 40, i32 41, i32 42, i32 43, i32 44, i32 45, i32 46, i32 47, i32 48, i32 49, i32 50, i32 51, i32 52, i32 53, i32 54, i32 55, i32 56, i32 57, i32 58, i32 59, i32 60, i32 61, i32 62, i32 63>
; CHECK-NEXT:    [[TMP18:%.*]] = shufflevector <8 x i16> [[TMP5]], <8 x i16> poison, <64 x i32> <i32 0, i32 1, i32 2, i32 3, i32 4, i32 5, i32 6, i32 7, i32 poison, i32 poison, i32 poison, i32 poison, i32 poison, i32 poison, i32 poison, i32 poison, i32 poison, i32 poison, i32 poison, i32 poison, i32 poison, i32 poison, i32 poison, i32 poison, i32 poison, i32 poison, i32 poison, i32 poison, i32 poison, i32 poison, i32 poison, i32 poison, i32 poison, i32 poison, i32 poison, i32 poison, i32 poison, i32 poison, i32 poison, i32 poison, i32 poison, i32 poison, i32 poison, i32 poison, i32 poison, i32 poison, i32 poison, i32 poison, i32 poison, i32 poison, i32 poison, i32 poison, i32 poison, i32 poison, i32 poison, i32 poison, i32 poison, i32 poison, i32 poison, i32 poison, i32 poison, i32 poison, i32 poison, i32 poison>
; CHECK-NEXT:    [[TMP19:%.*]] = shufflevector <64 x i16> [[TMP17]], <64 x i16> [[TMP18]], <64 x i32> <i32 0, i32 1, i32 2, i32 3, i32 4, i32 5, i32 6, i32 7, i32 8, i32 9, i32 10, i32 11, i32 12, i32 13, i32 14, i32 15, i32 16, i32 17, i32 18, i32 19, i32 20, i32 21, i32 22, i32 23, i32 24, i32 25, i32 26, i32 27, i32 28, i32 29, i32 30, i32 31, i32 32, i32 33, i32 34, i32 35, i32 36, i32 37, i32 38, i32 39, i32 64, i32 65, i32 66, i32 67, i32 68, i32 69, i32 70, i32 71, i32 48, i32 49, i32 50, i32 51, i32 52, i32 53, i32 54, i32 55, i32 56, i32 57, i32 58, i32 59, i32 60, i32 61, i32 62, i32 63>
; CHECK-NEXT:    [[TMP20:%.*]] = shufflevector <8 x i16> [[TMP6]], <8 x i16> poison, <64 x i32> <i32 0, i32 1, i32 2, i32 3, i32 4, i32 5, i32 6, i32 7, i32 poison, i32 poison, i32 poison, i32 poison, i32 poison, i32 poison, i32 poison, i32 poison, i32 poison, i32 poison, i32 poison, i32 poison, i32 poison, i32 poison, i32 poison, i32 poison, i32 poison, i32 poison, i32 poison, i32 poison, i32 poison, i32 poison, i32 poison, i32 poison, i32 poison, i32 poison, i32 poison, i32 poison, i32 poison, i32 poison, i32 poison, i32 poison, i32 poison, i32 poison, i32 poison, i32 poison, i32 poison, i32 poison, i32 poison, i32 poison, i32 poison, i32 poison, i32 poison, i32 poison, i32 poison, i32 poison, i32 poison, i32 poison, i32 poison, i32 poison, i32 poison, i32 poison, i32 poison, i32 poison, i32 poison, i32 poison>
; CHECK-NEXT:    [[TMP21:%.*]] = shufflevector <64 x i16> [[TMP19]], <64 x i16> [[TMP20]], <64 x i32> <i32 0, i32 1, i32 2, i32 3, i32 4, i32 5, i32 6, i32 7, i32 8, i32 9, i32 10, i32 11, i32 12, i32 13, i32 14, i32 15, i32 16, i32 17, i32 18, i32 19, i32 20, i32 21, i32 22, i32 23, i32 24, i32 25, i32 26, i32 27, i32 28, i32 29, i32 30, i32 31, i32 32, i32 33, i32 34, i32 35, i32 36, i32 37, i32 38, i32 39, i32 40, i32 41, i32 42, i32 43, i32 44, i32 45, i32 46, i32 47, i32 64, i32 65, i32 66, i32 67, i32 68, i32 69, i32 70, i32 71, i32 56, i32 57, i32 58, i32 59, i32 60, i32 61, i32 62, i32 63>
; CHECK-NEXT:    [[TMP22:%.*]] = shufflevector <8 x i16> [[TMP7]], <8 x i16> poison, <64 x i32> <i32 0, i32 1, i32 2, i32 3, i32 4, i32 5, i32 6, i32 7, i32 poison, i32 poison, i32 poison, i32 poison, i32 poison, i32 poison, i32 poison, i32 poison, i32 poison, i32 poison, i32 poison, i32 poison, i32 poison, i32 poison, i32 poison, i32 poison, i32 poison, i32 poison, i32 poison, i32 poison, i32 poison, i32 poison, i32 poison, i32 poison, i32 poison, i32 poison, i32 poison, i32 poison, i32 poison, i32 poison, i32 poison, i32 poison, i32 poison, i32 poison, i32 poison, i32 poison, i32 poison, i32 poison, i32 poison, i32 poison, i32 poison, i32 poison, i32 poison, i32 poison, i32 poison, i32 poison, i32 poison, i32 poison, i32 poison, i32 poison, i32 poison, i32 poison, i32 poison, i32 poison, i32 poison, i32 poison>
; CHECK-NEXT:    [[TMP23:%.*]] = shufflevector <64 x i16> [[TMP21]], <64 x i16> [[TMP22]], <64 x i32> <i32 0, i32 1, i32 2, i32 3, i32 4, i32 5, i32 6, i32 7, i32 8, i32 9, i32 10, i32 11, i32 12, i32 13, i32 14, i32 15, i32 16, i32 17, i32 18, i32 19, i32 20, i32 21, i32 22, i32 23, i32 24, i32 25, i32 26, i32 27, i32 28, i32 29, i32 30, i32 31, i32 32, i32 33, i32 34, i32 35, i32 36, i32 37, i32 38, i32 39, i32 40, i32 41, i32 42, i32 43, i32 44, i32 45, i32 46, i32 47, i32 48, i32 49, i32 50, i32 51, i32 52, i32 53, i32 54, i32 55, i32 64, i32 65, i32 66, i32 67, i32 68, i32 69, i32 70, i32 71>
; CHECK-NEXT:    [[TMP24:%.*]] = zext <64 x i16> [[TMP23]] to <64 x i32>
; CHECK-NEXT:    [[TMP25:%.*]] = extractelement <8 x i16> [[TMP7]], i32 6
; CHECK-NEXT:    [[CONV_6_7:%.*]] = zext i16 [[TMP25]] to i32
; CHECK-NEXT:    [[TMP26:%.*]] = extractelement <8 x i16> [[TMP7]], i32 5
; CHECK-NEXT:    [[CONV_5_7:%.*]] = zext i16 [[TMP26]] to i32
; CHECK-NEXT:    [[TMP27:%.*]] = extractelement <8 x i16> [[TMP7]], i32 4
; CHECK-NEXT:    [[CONV_4_7:%.*]] = zext i16 [[TMP27]] to i32
; CHECK-NEXT:    [[TMP28:%.*]] = extractelement <8 x i16> [[TMP7]], i32 3
; CHECK-NEXT:    [[CONV_3_7:%.*]] = zext i16 [[TMP28]] to i32
; CHECK-NEXT:    [[TMP29:%.*]] = extractelement <8 x i16> [[TMP7]], i32 2
; CHECK-NEXT:    [[CONV_2_7:%.*]] = zext i16 [[TMP29]] to i32
; CHECK-NEXT:    [[TMP30:%.*]] = extractelement <8 x i16> [[TMP7]], i32 1
; CHECK-NEXT:    [[CONV_1_7:%.*]] = zext i16 [[TMP30]] to i32
; CHECK-NEXT:    [[TMP31:%.*]] = extractelement <8 x i16> [[TMP7]], i32 0
; CHECK-NEXT:    [[CONV_764:%.*]] = zext i16 [[TMP31]] to i32
; CHECK-NEXT:    [[TMP32:%.*]] = extractelement <8 x i16> [[TMP6]], i32 7
; CHECK-NEXT:    [[CONV_7_6:%.*]] = zext i16 [[TMP32]] to i32
; CHECK-NEXT:    [[TMP33:%.*]] = extractelement <8 x i16> [[TMP6]], i32 6
; CHECK-NEXT:    [[CONV_6_6:%.*]] = zext i16 [[TMP33]] to i32
; CHECK-NEXT:    [[TMP34:%.*]] = extractelement <8 x i16> [[TMP6]], i32 5
; CHECK-NEXT:    [[CONV_5_6:%.*]] = zext i16 [[TMP34]] to i32
; CHECK-NEXT:    [[TMP35:%.*]] = extractelement <8 x i16> [[TMP6]], i32 4
; CHECK-NEXT:    [[CONV_4_6:%.*]] = zext i16 [[TMP35]] to i32
; CHECK-NEXT:    [[TMP36:%.*]] = extractelement <8 x i16> [[TMP6]], i32 3
; CHECK-NEXT:    [[CONV_3_6:%.*]] = zext i16 [[TMP36]] to i32
; CHECK-NEXT:    [[TMP37:%.*]] = extractelement <8 x i16> [[TMP6]], i32 2
; CHECK-NEXT:    [[CONV_2_6:%.*]] = zext i16 [[TMP37]] to i32
; CHECK-NEXT:    [[TMP38:%.*]] = extractelement <8 x i16> [[TMP6]], i32 1
; CHECK-NEXT:    [[CONV_1_6:%.*]] = zext i16 [[TMP38]] to i32
; CHECK-NEXT:    [[TMP39:%.*]] = extractelement <8 x i16> [[TMP6]], i32 0
; CHECK-NEXT:    [[CONV_660:%.*]] = zext i16 [[TMP39]] to i32
; CHECK-NEXT:    [[TMP40:%.*]] = extractelement <8 x i16> [[TMP5]], i32 7
; CHECK-NEXT:    [[CONV_7_5:%.*]] = zext i16 [[TMP40]] to i32
; CHECK-NEXT:    [[TMP41:%.*]] = extractelement <8 x i16> [[TMP5]], i32 6
; CHECK-NEXT:    [[CONV_6_5:%.*]] = zext i16 [[TMP41]] to i32
; CHECK-NEXT:    [[TMP42:%.*]] = extractelement <8 x i16> [[TMP5]], i32 5
; CHECK-NEXT:    [[CONV_5_5:%.*]] = zext i16 [[TMP42]] to i32
; CHECK-NEXT:    [[TMP43:%.*]] = extractelement <8 x i16> [[TMP5]], i32 4
; CHECK-NEXT:    [[CONV_4_5:%.*]] = zext i16 [[TMP43]] to i32
; CHECK-NEXT:    [[TMP44:%.*]] = extractelement <8 x i16> [[TMP5]], i32 3
; CHECK-NEXT:    [[CONV_3_5:%.*]] = zext i16 [[TMP44]] to i32
; CHECK-NEXT:    [[TMP45:%.*]] = extractelement <8 x i16> [[TMP5]], i32 2
; CHECK-NEXT:    [[CONV_2_5:%.*]] = zext i16 [[TMP45]] to i32
; CHECK-NEXT:    [[TMP46:%.*]] = extractelement <8 x i16> [[TMP5]], i32 1
; CHECK-NEXT:    [[CONV_1_5:%.*]] = zext i16 [[TMP46]] to i32
; CHECK-NEXT:    [[TMP47:%.*]] = extractelement <8 x i16> [[TMP5]], i32 0
; CHECK-NEXT:    [[CONV_556:%.*]] = zext i16 [[TMP47]] to i32
; CHECK-NEXT:    [[TMP48:%.*]] = extractelement <8 x i16> [[TMP4]], i32 7
; CHECK-NEXT:    [[CONV_7_4:%.*]] = zext i16 [[TMP48]] to i32
; CHECK-NEXT:    [[TMP49:%.*]] = extractelement <8 x i16> [[TMP4]], i32 6
; CHECK-NEXT:    [[CONV_6_4:%.*]] = zext i16 [[TMP49]] to i32
; CHECK-NEXT:    [[TMP50:%.*]] = extractelement <8 x i16> [[TMP4]], i32 5
; CHECK-NEXT:    [[CONV_5_4:%.*]] = zext i16 [[TMP50]] to i32
; CHECK-NEXT:    [[TMP51:%.*]] = extractelement <8 x i16> [[TMP4]], i32 4
; CHECK-NEXT:    [[CONV_4_4:%.*]] = zext i16 [[TMP51]] to i32
; CHECK-NEXT:    [[TMP52:%.*]] = extractelement <8 x i16> [[TMP4]], i32 3
; CHECK-NEXT:    [[CONV_3_4:%.*]] = zext i16 [[TMP52]] to i32
; CHECK-NEXT:    [[TMP53:%.*]] = extractelement <8 x i16> [[TMP4]], i32 2
; CHECK-NEXT:    [[CONV_2_4:%.*]] = zext i16 [[TMP53]] to i32
; CHECK-NEXT:    [[TMP54:%.*]] = extractelement <8 x i16> [[TMP4]], i32 1
; CHECK-NEXT:    [[CONV_1_4:%.*]] = zext i16 [[TMP54]] to i32
; CHECK-NEXT:    [[TMP55:%.*]] = extractelement <8 x i16> [[TMP4]], i32 0
; CHECK-NEXT:    [[CONV_452:%.*]] = zext i16 [[TMP55]] to i32
; CHECK-NEXT:    [[TMP56:%.*]] = extractelement <8 x i16> [[TMP3]], i32 7
; CHECK-NEXT:    [[CONV_7_3:%.*]] = zext i16 [[TMP56]] to i32
; CHECK-NEXT:    [[TMP57:%.*]] = extractelement <8 x i16> [[TMP3]], i32 6
; CHECK-NEXT:    [[CONV_6_3:%.*]] = zext i16 [[TMP57]] to i32
; CHECK-NEXT:    [[TMP58:%.*]] = extractelement <8 x i16> [[TMP3]], i32 5
; CHECK-NEXT:    [[CONV_5_3:%.*]] = zext i16 [[TMP58]] to i32
; CHECK-NEXT:    [[TMP59:%.*]] = extractelement <8 x i16> [[TMP3]], i32 4
; CHECK-NEXT:    [[CONV_4_3:%.*]] = zext i16 [[TMP59]] to i32
; CHECK-NEXT:    [[TMP60:%.*]] = extractelement <8 x i16> [[TMP3]], i32 3
; CHECK-NEXT:    [[CONV_3_3:%.*]] = zext i16 [[TMP60]] to i32
; CHECK-NEXT:    [[TMP61:%.*]] = extractelement <8 x i16> [[TMP3]], i32 2
; CHECK-NEXT:    [[CONV_2_3:%.*]] = zext i16 [[TMP61]] to i32
; CHECK-NEXT:    [[TMP62:%.*]] = extractelement <8 x i16> [[TMP3]], i32 1
; CHECK-NEXT:    [[CONV_1_3:%.*]] = zext i16 [[TMP62]] to i32
; CHECK-NEXT:    [[TMP63:%.*]] = extractelement <8 x i16> [[TMP3]], i32 0
; CHECK-NEXT:    [[CONV_348:%.*]] = zext i16 [[TMP63]] to i32
; CHECK-NEXT:    [[TMP64:%.*]] = extractelement <8 x i16> [[TMP2]], i32 7
; CHECK-NEXT:    [[CONV_7_2:%.*]] = zext i16 [[TMP64]] to i32
; CHECK-NEXT:    [[TMP65:%.*]] = extractelement <8 x i16> [[TMP2]], i32 6
; CHECK-NEXT:    [[CONV_6_2:%.*]] = zext i16 [[TMP65]] to i32
; CHECK-NEXT:    [[TMP66:%.*]] = extractelement <8 x i16> [[TMP2]], i32 5
; CHECK-NEXT:    [[CONV_5_2:%.*]] = zext i16 [[TMP66]] to i32
; CHECK-NEXT:    [[TMP67:%.*]] = extractelement <8 x i16> [[TMP2]], i32 4
; CHECK-NEXT:    [[CONV_4_2:%.*]] = zext i16 [[TMP67]] to i32
; CHECK-NEXT:    [[TMP68:%.*]] = extractelement <8 x i16> [[TMP2]], i32 3
; CHECK-NEXT:    [[CONV_3_2:%.*]] = zext i16 [[TMP68]] to i32
; CHECK-NEXT:    [[TMP69:%.*]] = extractelement <8 x i16> [[TMP2]], i32 2
; CHECK-NEXT:    [[CONV_2_2:%.*]] = zext i16 [[TMP69]] to i32
; CHECK-NEXT:    [[TMP70:%.*]] = extractelement <8 x i16> [[TMP2]], i32 1
; CHECK-NEXT:    [[CONV_1_2:%.*]] = zext i16 [[TMP70]] to i32
; CHECK-NEXT:    [[TMP71:%.*]] = extractelement <8 x i16> [[TMP2]], i32 0
; CHECK-NEXT:    [[CONV_244:%.*]] = zext i16 [[TMP71]] to i32
; CHECK-NEXT:    [[TMP72:%.*]] = extractelement <8 x i16> [[TMP1]], i32 7
; CHECK-NEXT:    [[CONV_7_1:%.*]] = zext i16 [[TMP72]] to i32
; CHECK-NEXT:    [[TMP73:%.*]] = extractelement <8 x i16> [[TMP1]], i32 6
; CHECK-NEXT:    [[CONV_6_1:%.*]] = zext i16 [[TMP73]] to i32
; CHECK-NEXT:    [[TMP74:%.*]] = extractelement <8 x i16> [[TMP1]], i32 5
; CHECK-NEXT:    [[CONV_5_1:%.*]] = zext i16 [[TMP74]] to i32
; CHECK-NEXT:    [[TMP75:%.*]] = extractelement <8 x i16> [[TMP1]], i32 4
; CHECK-NEXT:    [[CONV_4_1:%.*]] = zext i16 [[TMP75]] to i32
; CHECK-NEXT:    [[TMP76:%.*]] = extractelement <8 x i16> [[TMP1]], i32 3
; CHECK-NEXT:    [[CONV_3_1:%.*]] = zext i16 [[TMP76]] to i32
; CHECK-NEXT:    [[TMP77:%.*]] = extractelement <8 x i16> [[TMP1]], i32 2
; CHECK-NEXT:    [[CONV_2_1:%.*]] = zext i16 [[TMP77]] to i32
; CHECK-NEXT:    [[TMP78:%.*]] = extractelement <8 x i16> [[TMP1]], i32 1
; CHECK-NEXT:    [[CONV_1_1:%.*]] = zext i16 [[TMP78]] to i32
; CHECK-NEXT:    [[TMP79:%.*]] = extractelement <8 x i16> [[TMP1]], i32 0
; CHECK-NEXT:    [[CONV_140:%.*]] = zext i16 [[TMP79]] to i32
; CHECK-NEXT:    [[TMP80:%.*]] = extractelement <8 x i16> [[TMP0]], i32 7
; CHECK-NEXT:    [[CONV_7:%.*]] = zext i16 [[TMP80]] to i32
; CHECK-NEXT:    [[TMP81:%.*]] = extractelement <8 x i16> [[TMP0]], i32 6
; CHECK-NEXT:    [[CONV_6:%.*]] = zext i16 [[TMP81]] to i32
; CHECK-NEXT:    [[TMP82:%.*]] = extractelement <8 x i16> [[TMP0]], i32 5
; CHECK-NEXT:    [[CONV_5:%.*]] = zext i16 [[TMP82]] to i32
; CHECK-NEXT:    [[TMP83:%.*]] = extractelement <8 x i16> [[TMP0]], i32 4
; CHECK-NEXT:    [[CONV_4:%.*]] = zext i16 [[TMP83]] to i32
; CHECK-NEXT:    [[TMP84:%.*]] = extractelement <8 x i16> [[TMP0]], i32 3
; CHECK-NEXT:    [[CONV_3:%.*]] = zext i16 [[TMP84]] to i32
; CHECK-NEXT:    [[TMP85:%.*]] = extractelement <8 x i16> [[TMP0]], i32 2
; CHECK-NEXT:    [[CONV_2:%.*]] = zext i16 [[TMP85]] to i32
; CHECK-NEXT:    [[TMP86:%.*]] = extractelement <8 x i16> [[TMP0]], i32 0
; CHECK-NEXT:    [[CONV:%.*]] = zext i16 [[TMP86]] to i32
; CHECK-NEXT:    [[TMP87:%.*]] = extractelement <8 x i16> [[TMP0]], i32 1
; CHECK-NEXT:    [[CONV_1:%.*]] = zext i16 [[TMP87]] to i32
; CHECK-NEXT:    [[ADD_1:%.*]] = add nuw nsw i32 [[CONV]], [[CONV_1]]
; CHECK-NEXT:    [[TMP88:%.*]] = mul nuw nsw <64 x i32> [[TMP24]], [[TMP24]]
; CHECK-NEXT:    [[ADD_2:%.*]] = add nuw nsw i32 [[ADD_1]], [[CONV_2]]
; CHECK-NEXT:    [[ADD_3:%.*]] = add nuw nsw i32 [[ADD_2]], [[CONV_3]]
; CHECK-NEXT:    [[ADD_4:%.*]] = add nuw nsw i32 [[ADD_3]], [[CONV_4]]
; CHECK-NEXT:    [[ADD_5:%.*]] = add nuw nsw i32 [[ADD_4]], [[CONV_5]]
; CHECK-NEXT:    [[ADD_6:%.*]] = add nuw nsw i32 [[ADD_5]], [[CONV_6]]
; CHECK-NEXT:    [[ADD_7:%.*]] = add nuw nsw i32 [[ADD_6]], [[CONV_7]]
; CHECK-NEXT:    [[ADD_141:%.*]] = add nuw nsw i32 [[ADD_7]], [[CONV_140]]
; CHECK-NEXT:    [[ADD_1_1:%.*]] = add nuw nsw i32 [[ADD_141]], [[CONV_1_1]]
; CHECK-NEXT:    [[ADD_2_1:%.*]] = add nuw nsw i32 [[ADD_1_1]], [[CONV_2_1]]
; CHECK-NEXT:    [[ADD_3_1:%.*]] = add nuw nsw i32 [[ADD_2_1]], [[CONV_3_1]]
; CHECK-NEXT:    [[ADD_4_1:%.*]] = add nuw nsw i32 [[ADD_3_1]], [[CONV_4_1]]
; CHECK-NEXT:    [[ADD_5_1:%.*]] = add nuw nsw i32 [[ADD_4_1]], [[CONV_5_1]]
; CHECK-NEXT:    [[ADD_6_1:%.*]] = add nuw nsw i32 [[ADD_5_1]], [[CONV_6_1]]
; CHECK-NEXT:    [[ADD_7_1:%.*]] = add nuw nsw i32 [[ADD_6_1]], [[CONV_7_1]]
; CHECK-NEXT:    [[ADD_245:%.*]] = add nuw nsw i32 [[ADD_7_1]], [[CONV_244]]
; CHECK-NEXT:    [[ADD_1_2:%.*]] = add nuw nsw i32 [[ADD_245]], [[CONV_1_2]]
; CHECK-NEXT:    [[ADD_2_2:%.*]] = add nuw nsw i32 [[ADD_1_2]], [[CONV_2_2]]
; CHECK-NEXT:    [[ADD_3_2:%.*]] = add nuw nsw i32 [[ADD_2_2]], [[CONV_3_2]]
; CHECK-NEXT:    [[ADD_4_2:%.*]] = add nuw nsw i32 [[ADD_3_2]], [[CONV_4_2]]
; CHECK-NEXT:    [[ADD_5_2:%.*]] = add nuw nsw i32 [[ADD_4_2]], [[CONV_5_2]]
; CHECK-NEXT:    [[ADD_6_2:%.*]] = add nuw nsw i32 [[ADD_5_2]], [[CONV_6_2]]
; CHECK-NEXT:    [[ADD_7_2:%.*]] = add nuw nsw i32 [[ADD_6_2]], [[CONV_7_2]]
; CHECK-NEXT:    [[ADD_349:%.*]] = add nuw nsw i32 [[ADD_7_2]], [[CONV_348]]
; CHECK-NEXT:    [[ADD_1_3:%.*]] = add nuw nsw i32 [[ADD_349]], [[CONV_1_3]]
; CHECK-NEXT:    [[ADD_2_3:%.*]] = add nuw nsw i32 [[ADD_1_3]], [[CONV_2_3]]
; CHECK-NEXT:    [[ADD_3_3:%.*]] = add nuw nsw i32 [[ADD_2_3]], [[CONV_3_3]]
; CHECK-NEXT:    [[ADD_4_3:%.*]] = add nuw nsw i32 [[ADD_3_3]], [[CONV_4_3]]
; CHECK-NEXT:    [[ADD_5_3:%.*]] = add nuw nsw i32 [[ADD_4_3]], [[CONV_5_3]]
; CHECK-NEXT:    [[ADD_6_3:%.*]] = add nuw nsw i32 [[ADD_5_3]], [[CONV_6_3]]
; CHECK-NEXT:    [[ADD_7_3:%.*]] = add nuw nsw i32 [[ADD_6_3]], [[CONV_7_3]]
; CHECK-NEXT:    [[ADD_453:%.*]] = add nuw nsw i32 [[ADD_7_3]], [[CONV_452]]
; CHECK-NEXT:    [[ADD_1_4:%.*]] = add nuw nsw i32 [[ADD_453]], [[CONV_1_4]]
; CHECK-NEXT:    [[ADD_2_4:%.*]] = add nuw nsw i32 [[ADD_1_4]], [[CONV_2_4]]
; CHECK-NEXT:    [[ADD_3_4:%.*]] = add nuw nsw i32 [[ADD_2_4]], [[CONV_3_4]]
; CHECK-NEXT:    [[ADD_4_4:%.*]] = add nuw nsw i32 [[ADD_3_4]], [[CONV_4_4]]
; CHECK-NEXT:    [[ADD_5_4:%.*]] = add nuw nsw i32 [[ADD_4_4]], [[CONV_5_4]]
; CHECK-NEXT:    [[ADD_6_4:%.*]] = add nuw nsw i32 [[ADD_5_4]], [[CONV_6_4]]
; CHECK-NEXT:    [[ADD_7_4:%.*]] = add nuw nsw i32 [[ADD_6_4]], [[CONV_7_4]]
; CHECK-NEXT:    [[ADD_557:%.*]] = add nuw nsw i32 [[ADD_7_4]], [[CONV_556]]
; CHECK-NEXT:    [[ADD_1_5:%.*]] = add nuw nsw i32 [[ADD_557]], [[CONV_1_5]]
; CHECK-NEXT:    [[ADD_2_5:%.*]] = add nuw nsw i32 [[ADD_1_5]], [[CONV_2_5]]
; CHECK-NEXT:    [[ADD_3_5:%.*]] = add nuw nsw i32 [[ADD_2_5]], [[CONV_3_5]]
; CHECK-NEXT:    [[ADD_4_5:%.*]] = add nuw nsw i32 [[ADD_3_5]], [[CONV_4_5]]
; CHECK-NEXT:    [[ADD_5_5:%.*]] = add nuw nsw i32 [[ADD_4_5]], [[CONV_5_5]]
; CHECK-NEXT:    [[ADD_6_5:%.*]] = add nuw nsw i32 [[ADD_5_5]], [[CONV_6_5]]
; CHECK-NEXT:    [[ADD_7_5:%.*]] = add nuw nsw i32 [[ADD_6_5]], [[CONV_7_5]]
; CHECK-NEXT:    [[ADD_661:%.*]] = add nuw nsw i32 [[ADD_7_5]], [[CONV_660]]
; CHECK-NEXT:    [[ADD_1_6:%.*]] = add nuw nsw i32 [[ADD_661]], [[CONV_1_6]]
; CHECK-NEXT:    [[ADD_2_6:%.*]] = add nuw nsw i32 [[ADD_1_6]], [[CONV_2_6]]
; CHECK-NEXT:    [[ADD_3_6:%.*]] = add nuw nsw i32 [[ADD_2_6]], [[CONV_3_6]]
; CHECK-NEXT:    [[ADD_4_6:%.*]] = add nuw nsw i32 [[ADD_3_6]], [[CONV_4_6]]
; CHECK-NEXT:    [[ADD_5_6:%.*]] = add nuw nsw i32 [[ADD_4_6]], [[CONV_5_6]]
; CHECK-NEXT:    [[ADD_6_6:%.*]] = add nuw nsw i32 [[ADD_5_6]], [[CONV_6_6]]
; CHECK-NEXT:    [[ADD_7_6:%.*]] = add nuw nsw i32 [[ADD_6_6]], [[CONV_7_6]]
; CHECK-NEXT:    [[ADD_765:%.*]] = add nuw nsw i32 [[ADD_7_6]], [[CONV_764]]
; CHECK-NEXT:    [[ADD_1_7:%.*]] = add nuw nsw i32 [[ADD_765]], [[CONV_1_7]]
; CHECK-NEXT:    [[ADD_2_7:%.*]] = add nuw nsw i32 [[ADD_1_7]], [[CONV_2_7]]
; CHECK-NEXT:    [[ADD_3_7:%.*]] = add nuw nsw i32 [[ADD_2_7]], [[CONV_3_7]]
; CHECK-NEXT:    [[ADD_4_7:%.*]] = add nuw nsw i32 [[ADD_3_7]], [[CONV_4_7]]
; CHECK-NEXT:    [[ADD_5_7:%.*]] = add nuw nsw i32 [[ADD_4_7]], [[CONV_5_7]]
; CHECK-NEXT:    [[ADD_6_7:%.*]] = add nuw nsw i32 [[ADD_5_7]], [[CONV_6_7]]
; CHECK-NEXT:    [[ADD_7_7:%.*]] = add nuw nsw i32 [[ADD_6_7]], [[CONV_7_7]]
; CHECK-NEXT:    [[TMP89:%.*]] = call i32 @llvm.vector.reduce.add.v64i32(<64 x i32> [[TMP88]])
=======
; CHECK-NEXT:    [[TMP8:%.*]] = call <64 x i16> @llvm.vector.insert.v64i16.v8i16(<64 x i16> poison, <8 x i16> [[TMP0]], i64 0)
; CHECK-NEXT:    [[TMP9:%.*]] = call <64 x i16> @llvm.vector.insert.v64i16.v8i16(<64 x i16> [[TMP8]], <8 x i16> [[TMP1]], i64 8)
; CHECK-NEXT:    [[TMP10:%.*]] = call <64 x i16> @llvm.vector.insert.v64i16.v8i16(<64 x i16> [[TMP9]], <8 x i16> [[TMP2]], i64 16)
; CHECK-NEXT:    [[TMP11:%.*]] = call <64 x i16> @llvm.vector.insert.v64i16.v8i16(<64 x i16> [[TMP10]], <8 x i16> [[TMP3]], i64 24)
; CHECK-NEXT:    [[TMP12:%.*]] = call <64 x i16> @llvm.vector.insert.v64i16.v8i16(<64 x i16> [[TMP11]], <8 x i16> [[TMP4]], i64 32)
; CHECK-NEXT:    [[TMP13:%.*]] = call <64 x i16> @llvm.vector.insert.v64i16.v8i16(<64 x i16> [[TMP12]], <8 x i16> [[TMP5]], i64 40)
; CHECK-NEXT:    [[TMP14:%.*]] = call <64 x i16> @llvm.vector.insert.v64i16.v8i16(<64 x i16> [[TMP13]], <8 x i16> [[TMP6]], i64 48)
; CHECK-NEXT:    [[TMP15:%.*]] = call <64 x i16> @llvm.vector.insert.v64i16.v8i16(<64 x i16> [[TMP14]], <8 x i16> [[TMP7]], i64 56)
; CHECK-NEXT:    [[TMP16:%.*]] = zext <64 x i16> [[TMP15]] to <64 x i32>
; CHECK-NEXT:    [[TMP17:%.*]] = extractelement <64 x i32> [[TMP16]], i32 0
; CHECK-NEXT:    [[TMP18:%.*]] = extractelement <64 x i32> [[TMP16]], i32 1
; CHECK-NEXT:    [[ADD_1:%.*]] = add nuw nsw i32 [[TMP17]], [[TMP18]]
; CHECK-NEXT:    [[TMP19:%.*]] = mul nuw nsw <64 x i32> [[TMP16]], [[TMP16]]
; CHECK-NEXT:    [[TMP20:%.*]] = extractelement <64 x i32> [[TMP16]], i32 2
; CHECK-NEXT:    [[ADD_2:%.*]] = add nuw nsw i32 [[ADD_1]], [[TMP20]]
; CHECK-NEXT:    [[TMP21:%.*]] = extractelement <64 x i32> [[TMP16]], i32 3
; CHECK-NEXT:    [[ADD_3:%.*]] = add nuw nsw i32 [[ADD_2]], [[TMP21]]
; CHECK-NEXT:    [[TMP22:%.*]] = extractelement <64 x i32> [[TMP16]], i32 4
; CHECK-NEXT:    [[ADD_4:%.*]] = add nuw nsw i32 [[ADD_3]], [[TMP22]]
; CHECK-NEXT:    [[TMP23:%.*]] = extractelement <64 x i32> [[TMP16]], i32 5
; CHECK-NEXT:    [[ADD_5:%.*]] = add nuw nsw i32 [[ADD_4]], [[TMP23]]
; CHECK-NEXT:    [[TMP24:%.*]] = extractelement <64 x i32> [[TMP16]], i32 6
; CHECK-NEXT:    [[ADD_6:%.*]] = add nuw nsw i32 [[ADD_5]], [[TMP24]]
; CHECK-NEXT:    [[TMP25:%.*]] = extractelement <64 x i32> [[TMP16]], i32 7
; CHECK-NEXT:    [[ADD_7:%.*]] = add nuw nsw i32 [[ADD_6]], [[TMP25]]
; CHECK-NEXT:    [[TMP26:%.*]] = extractelement <64 x i32> [[TMP16]], i32 8
; CHECK-NEXT:    [[ADD_141:%.*]] = add nuw nsw i32 [[ADD_7]], [[TMP26]]
; CHECK-NEXT:    [[TMP27:%.*]] = extractelement <64 x i32> [[TMP16]], i32 9
; CHECK-NEXT:    [[ADD_1_1:%.*]] = add nuw nsw i32 [[ADD_141]], [[TMP27]]
; CHECK-NEXT:    [[TMP28:%.*]] = extractelement <64 x i32> [[TMP16]], i32 10
; CHECK-NEXT:    [[ADD_2_1:%.*]] = add nuw nsw i32 [[ADD_1_1]], [[TMP28]]
; CHECK-NEXT:    [[TMP29:%.*]] = extractelement <64 x i32> [[TMP16]], i32 11
; CHECK-NEXT:    [[ADD_3_1:%.*]] = add nuw nsw i32 [[ADD_2_1]], [[TMP29]]
; CHECK-NEXT:    [[TMP30:%.*]] = extractelement <64 x i32> [[TMP16]], i32 12
; CHECK-NEXT:    [[ADD_4_1:%.*]] = add nuw nsw i32 [[ADD_3_1]], [[TMP30]]
; CHECK-NEXT:    [[TMP31:%.*]] = extractelement <64 x i32> [[TMP16]], i32 13
; CHECK-NEXT:    [[ADD_5_1:%.*]] = add nuw nsw i32 [[ADD_4_1]], [[TMP31]]
; CHECK-NEXT:    [[TMP32:%.*]] = extractelement <64 x i32> [[TMP16]], i32 14
; CHECK-NEXT:    [[ADD_6_1:%.*]] = add nuw nsw i32 [[ADD_5_1]], [[TMP32]]
; CHECK-NEXT:    [[TMP33:%.*]] = extractelement <64 x i32> [[TMP16]], i32 15
; CHECK-NEXT:    [[ADD_7_1:%.*]] = add nuw nsw i32 [[ADD_6_1]], [[TMP33]]
; CHECK-NEXT:    [[TMP34:%.*]] = extractelement <64 x i32> [[TMP16]], i32 16
; CHECK-NEXT:    [[ADD_245:%.*]] = add nuw nsw i32 [[ADD_7_1]], [[TMP34]]
; CHECK-NEXT:    [[TMP35:%.*]] = extractelement <64 x i32> [[TMP16]], i32 17
; CHECK-NEXT:    [[ADD_1_2:%.*]] = add nuw nsw i32 [[ADD_245]], [[TMP35]]
; CHECK-NEXT:    [[TMP36:%.*]] = extractelement <64 x i32> [[TMP16]], i32 18
; CHECK-NEXT:    [[ADD_2_2:%.*]] = add nuw nsw i32 [[ADD_1_2]], [[TMP36]]
; CHECK-NEXT:    [[TMP37:%.*]] = extractelement <64 x i32> [[TMP16]], i32 19
; CHECK-NEXT:    [[ADD_3_2:%.*]] = add nuw nsw i32 [[ADD_2_2]], [[TMP37]]
; CHECK-NEXT:    [[TMP38:%.*]] = extractelement <64 x i32> [[TMP16]], i32 20
; CHECK-NEXT:    [[ADD_4_2:%.*]] = add nuw nsw i32 [[ADD_3_2]], [[TMP38]]
; CHECK-NEXT:    [[TMP39:%.*]] = extractelement <64 x i32> [[TMP16]], i32 21
; CHECK-NEXT:    [[ADD_5_2:%.*]] = add nuw nsw i32 [[ADD_4_2]], [[TMP39]]
; CHECK-NEXT:    [[TMP40:%.*]] = extractelement <64 x i32> [[TMP16]], i32 22
; CHECK-NEXT:    [[ADD_6_2:%.*]] = add nuw nsw i32 [[ADD_5_2]], [[TMP40]]
; CHECK-NEXT:    [[TMP41:%.*]] = extractelement <64 x i32> [[TMP16]], i32 23
; CHECK-NEXT:    [[ADD_7_2:%.*]] = add nuw nsw i32 [[ADD_6_2]], [[TMP41]]
; CHECK-NEXT:    [[TMP42:%.*]] = extractelement <64 x i32> [[TMP16]], i32 24
; CHECK-NEXT:    [[ADD_349:%.*]] = add nuw nsw i32 [[ADD_7_2]], [[TMP42]]
; CHECK-NEXT:    [[TMP43:%.*]] = extractelement <64 x i32> [[TMP16]], i32 25
; CHECK-NEXT:    [[ADD_1_3:%.*]] = add nuw nsw i32 [[ADD_349]], [[TMP43]]
; CHECK-NEXT:    [[TMP44:%.*]] = extractelement <64 x i32> [[TMP16]], i32 26
; CHECK-NEXT:    [[ADD_2_3:%.*]] = add nuw nsw i32 [[ADD_1_3]], [[TMP44]]
; CHECK-NEXT:    [[TMP45:%.*]] = extractelement <64 x i32> [[TMP16]], i32 27
; CHECK-NEXT:    [[ADD_3_3:%.*]] = add nuw nsw i32 [[ADD_2_3]], [[TMP45]]
; CHECK-NEXT:    [[TMP46:%.*]] = extractelement <64 x i32> [[TMP16]], i32 28
; CHECK-NEXT:    [[ADD_4_3:%.*]] = add nuw nsw i32 [[ADD_3_3]], [[TMP46]]
; CHECK-NEXT:    [[TMP47:%.*]] = extractelement <64 x i32> [[TMP16]], i32 29
; CHECK-NEXT:    [[ADD_5_3:%.*]] = add nuw nsw i32 [[ADD_4_3]], [[TMP47]]
; CHECK-NEXT:    [[TMP48:%.*]] = extractelement <64 x i32> [[TMP16]], i32 30
; CHECK-NEXT:    [[ADD_6_3:%.*]] = add nuw nsw i32 [[ADD_5_3]], [[TMP48]]
; CHECK-NEXT:    [[TMP49:%.*]] = extractelement <64 x i32> [[TMP16]], i32 31
; CHECK-NEXT:    [[ADD_7_3:%.*]] = add nuw nsw i32 [[ADD_6_3]], [[TMP49]]
; CHECK-NEXT:    [[TMP50:%.*]] = extractelement <64 x i32> [[TMP16]], i32 32
; CHECK-NEXT:    [[ADD_453:%.*]] = add nuw nsw i32 [[ADD_7_3]], [[TMP50]]
; CHECK-NEXT:    [[TMP51:%.*]] = extractelement <64 x i32> [[TMP16]], i32 33
; CHECK-NEXT:    [[ADD_1_4:%.*]] = add nuw nsw i32 [[ADD_453]], [[TMP51]]
; CHECK-NEXT:    [[TMP52:%.*]] = extractelement <64 x i32> [[TMP16]], i32 34
; CHECK-NEXT:    [[ADD_2_4:%.*]] = add nuw nsw i32 [[ADD_1_4]], [[TMP52]]
; CHECK-NEXT:    [[TMP53:%.*]] = extractelement <64 x i32> [[TMP16]], i32 35
; CHECK-NEXT:    [[ADD_3_4:%.*]] = add nuw nsw i32 [[ADD_2_4]], [[TMP53]]
; CHECK-NEXT:    [[TMP54:%.*]] = extractelement <64 x i32> [[TMP16]], i32 36
; CHECK-NEXT:    [[ADD_4_4:%.*]] = add nuw nsw i32 [[ADD_3_4]], [[TMP54]]
; CHECK-NEXT:    [[TMP55:%.*]] = extractelement <64 x i32> [[TMP16]], i32 37
; CHECK-NEXT:    [[ADD_5_4:%.*]] = add nuw nsw i32 [[ADD_4_4]], [[TMP55]]
; CHECK-NEXT:    [[TMP56:%.*]] = extractelement <64 x i32> [[TMP16]], i32 38
; CHECK-NEXT:    [[ADD_6_4:%.*]] = add nuw nsw i32 [[ADD_5_4]], [[TMP56]]
; CHECK-NEXT:    [[TMP57:%.*]] = extractelement <64 x i32> [[TMP16]], i32 39
; CHECK-NEXT:    [[ADD_7_4:%.*]] = add nuw nsw i32 [[ADD_6_4]], [[TMP57]]
; CHECK-NEXT:    [[TMP58:%.*]] = extractelement <64 x i32> [[TMP16]], i32 40
; CHECK-NEXT:    [[ADD_557:%.*]] = add nuw nsw i32 [[ADD_7_4]], [[TMP58]]
; CHECK-NEXT:    [[TMP59:%.*]] = extractelement <64 x i32> [[TMP16]], i32 41
; CHECK-NEXT:    [[ADD_1_5:%.*]] = add nuw nsw i32 [[ADD_557]], [[TMP59]]
; CHECK-NEXT:    [[TMP60:%.*]] = extractelement <64 x i32> [[TMP16]], i32 42
; CHECK-NEXT:    [[ADD_2_5:%.*]] = add nuw nsw i32 [[ADD_1_5]], [[TMP60]]
; CHECK-NEXT:    [[TMP61:%.*]] = extractelement <64 x i32> [[TMP16]], i32 43
; CHECK-NEXT:    [[ADD_3_5:%.*]] = add nuw nsw i32 [[ADD_2_5]], [[TMP61]]
; CHECK-NEXT:    [[TMP62:%.*]] = extractelement <64 x i32> [[TMP16]], i32 44
; CHECK-NEXT:    [[ADD_4_5:%.*]] = add nuw nsw i32 [[ADD_3_5]], [[TMP62]]
; CHECK-NEXT:    [[TMP63:%.*]] = extractelement <64 x i32> [[TMP16]], i32 45
; CHECK-NEXT:    [[ADD_5_5:%.*]] = add nuw nsw i32 [[ADD_4_5]], [[TMP63]]
; CHECK-NEXT:    [[TMP64:%.*]] = extractelement <64 x i32> [[TMP16]], i32 46
; CHECK-NEXT:    [[ADD_6_5:%.*]] = add nuw nsw i32 [[ADD_5_5]], [[TMP64]]
; CHECK-NEXT:    [[TMP65:%.*]] = extractelement <64 x i32> [[TMP16]], i32 47
; CHECK-NEXT:    [[ADD_7_5:%.*]] = add nuw nsw i32 [[ADD_6_5]], [[TMP65]]
; CHECK-NEXT:    [[TMP66:%.*]] = extractelement <64 x i32> [[TMP16]], i32 48
; CHECK-NEXT:    [[ADD_661:%.*]] = add nuw nsw i32 [[ADD_7_5]], [[TMP66]]
; CHECK-NEXT:    [[TMP67:%.*]] = extractelement <64 x i32> [[TMP16]], i32 49
; CHECK-NEXT:    [[ADD_1_6:%.*]] = add nuw nsw i32 [[ADD_661]], [[TMP67]]
; CHECK-NEXT:    [[TMP68:%.*]] = extractelement <64 x i32> [[TMP16]], i32 50
; CHECK-NEXT:    [[ADD_2_6:%.*]] = add nuw nsw i32 [[ADD_1_6]], [[TMP68]]
; CHECK-NEXT:    [[TMP69:%.*]] = extractelement <64 x i32> [[TMP16]], i32 51
; CHECK-NEXT:    [[ADD_3_6:%.*]] = add nuw nsw i32 [[ADD_2_6]], [[TMP69]]
; CHECK-NEXT:    [[TMP70:%.*]] = extractelement <64 x i32> [[TMP16]], i32 52
; CHECK-NEXT:    [[ADD_4_6:%.*]] = add nuw nsw i32 [[ADD_3_6]], [[TMP70]]
; CHECK-NEXT:    [[TMP71:%.*]] = extractelement <64 x i32> [[TMP16]], i32 53
; CHECK-NEXT:    [[ADD_5_6:%.*]] = add nuw nsw i32 [[ADD_4_6]], [[TMP71]]
; CHECK-NEXT:    [[TMP72:%.*]] = extractelement <64 x i32> [[TMP16]], i32 54
; CHECK-NEXT:    [[ADD_6_6:%.*]] = add nuw nsw i32 [[ADD_5_6]], [[TMP72]]
; CHECK-NEXT:    [[TMP73:%.*]] = extractelement <64 x i32> [[TMP16]], i32 55
; CHECK-NEXT:    [[ADD_7_6:%.*]] = add nuw nsw i32 [[ADD_6_6]], [[TMP73]]
; CHECK-NEXT:    [[TMP74:%.*]] = extractelement <64 x i32> [[TMP16]], i32 56
; CHECK-NEXT:    [[ADD_765:%.*]] = add nuw nsw i32 [[ADD_7_6]], [[TMP74]]
; CHECK-NEXT:    [[TMP75:%.*]] = extractelement <64 x i32> [[TMP16]], i32 57
; CHECK-NEXT:    [[ADD_1_7:%.*]] = add nuw nsw i32 [[ADD_765]], [[TMP75]]
; CHECK-NEXT:    [[TMP76:%.*]] = extractelement <64 x i32> [[TMP16]], i32 58
; CHECK-NEXT:    [[ADD_2_7:%.*]] = add nuw nsw i32 [[ADD_1_7]], [[TMP76]]
; CHECK-NEXT:    [[TMP77:%.*]] = extractelement <64 x i32> [[TMP16]], i32 59
; CHECK-NEXT:    [[ADD_3_7:%.*]] = add nuw nsw i32 [[ADD_2_7]], [[TMP77]]
; CHECK-NEXT:    [[TMP78:%.*]] = extractelement <64 x i32> [[TMP16]], i32 60
; CHECK-NEXT:    [[ADD_4_7:%.*]] = add nuw nsw i32 [[ADD_3_7]], [[TMP78]]
; CHECK-NEXT:    [[TMP79:%.*]] = extractelement <64 x i32> [[TMP16]], i32 61
; CHECK-NEXT:    [[ADD_5_7:%.*]] = add nuw nsw i32 [[ADD_4_7]], [[TMP79]]
; CHECK-NEXT:    [[TMP80:%.*]] = extractelement <64 x i32> [[TMP16]], i32 62
; CHECK-NEXT:    [[ADD_6_7:%.*]] = add nuw nsw i32 [[ADD_5_7]], [[TMP80]]
; CHECK-NEXT:    [[TMP81:%.*]] = extractelement <64 x i32> [[TMP16]], i32 63
; CHECK-NEXT:    [[ADD_7_7:%.*]] = add nuw nsw i32 [[ADD_6_7]], [[TMP81]]
; CHECK-NEXT:    [[TMP82:%.*]] = call i32 @llvm.vector.reduce.add.v64i32(<64 x i32> [[TMP19]])
>>>>>>> 1d22c955
; CHECK-NEXT:    [[CONV15:%.*]] = zext i32 [[ADD_7_7]] to i64
; CHECK-NEXT:    [[CONV16:%.*]] = zext i32 [[TMP82]] to i64
; CHECK-NEXT:    [[SHL:%.*]] = shl nuw i64 [[CONV16]], 32
; CHECK-NEXT:    [[ADD17:%.*]] = or i64 [[SHL]], [[CONV15]]
; CHECK-NEXT:    ret i64 [[ADD17]]
;
entry:
  %idx.ext = sext i32 %st to i64
  %0 = load i16, ptr %p, align 2
  %conv = zext i16 %0 to i32
  %mul = mul nuw nsw i32 %conv, %conv
  %arrayidx.1 = getelementptr inbounds i16, ptr %p, i64 1
  %1 = load i16, ptr %arrayidx.1, align 2
  %conv.1 = zext i16 %1 to i32
  %add.1 = add nuw nsw i32 %conv, %conv.1
  %mul.1 = mul nuw nsw i32 %conv.1, %conv.1
  %add11.1 = add nuw i32 %mul.1, %mul
  %arrayidx.2 = getelementptr inbounds i16, ptr %p, i64 2
  %2 = load i16, ptr %arrayidx.2, align 2
  %conv.2 = zext i16 %2 to i32
  %add.2 = add nuw nsw i32 %add.1, %conv.2
  %mul.2 = mul nuw nsw i32 %conv.2, %conv.2
  %add11.2 = add i32 %mul.2, %add11.1
  %arrayidx.3 = getelementptr inbounds i16, ptr %p, i64 3
  %3 = load i16, ptr %arrayidx.3, align 2
  %conv.3 = zext i16 %3 to i32
  %add.3 = add nuw nsw i32 %add.2, %conv.3
  %mul.3 = mul nuw nsw i32 %conv.3, %conv.3
  %add11.3 = add i32 %mul.3, %add11.2
  %arrayidx.4 = getelementptr inbounds i16, ptr %p, i64 4
  %4 = load i16, ptr %arrayidx.4, align 2
  %conv.4 = zext i16 %4 to i32
  %add.4 = add nuw nsw i32 %add.3, %conv.4
  %mul.4 = mul nuw nsw i32 %conv.4, %conv.4
  %add11.4 = add i32 %mul.4, %add11.3
  %arrayidx.5 = getelementptr inbounds i16, ptr %p, i64 5
  %5 = load i16, ptr %arrayidx.5, align 2
  %conv.5 = zext i16 %5 to i32
  %add.5 = add nuw nsw i32 %add.4, %conv.5
  %mul.5 = mul nuw nsw i32 %conv.5, %conv.5
  %add11.5 = add i32 %mul.5, %add11.4
  %arrayidx.6 = getelementptr inbounds i16, ptr %p, i64 6
  %6 = load i16, ptr %arrayidx.6, align 2
  %conv.6 = zext i16 %6 to i32
  %add.6 = add nuw nsw i32 %add.5, %conv.6
  %mul.6 = mul nuw nsw i32 %conv.6, %conv.6
  %add11.6 = add i32 %mul.6, %add11.5
  %arrayidx.7 = getelementptr inbounds i16, ptr %p, i64 7
  %7 = load i16, ptr %arrayidx.7, align 2
  %conv.7 = zext i16 %7 to i32
  %add.7 = add nuw nsw i32 %add.6, %conv.7
  %mul.7 = mul nuw nsw i32 %conv.7, %conv.7
  %add11.7 = add i32 %mul.7, %add11.6
  %add.ptr = getelementptr inbounds i16, ptr %p, i64 %idx.ext
  %8 = load i16, ptr %add.ptr, align 2
  %conv.140 = zext i16 %8 to i32
  %add.141 = add nuw nsw i32 %add.7, %conv.140
  %mul.142 = mul nuw nsw i32 %conv.140, %conv.140
  %add11.143 = add i32 %mul.142, %add11.7
  %arrayidx.1.1 = getelementptr inbounds i16, ptr %add.ptr, i64 1
  %9 = load i16, ptr %arrayidx.1.1, align 2
  %conv.1.1 = zext i16 %9 to i32
  %add.1.1 = add nuw nsw i32 %add.141, %conv.1.1
  %mul.1.1 = mul nuw nsw i32 %conv.1.1, %conv.1.1
  %add11.1.1 = add i32 %mul.1.1, %add11.143
  %arrayidx.2.1 = getelementptr inbounds i16, ptr %add.ptr, i64 2
  %10 = load i16, ptr %arrayidx.2.1, align 2
  %conv.2.1 = zext i16 %10 to i32
  %add.2.1 = add nuw nsw i32 %add.1.1, %conv.2.1
  %mul.2.1 = mul nuw nsw i32 %conv.2.1, %conv.2.1
  %add11.2.1 = add i32 %mul.2.1, %add11.1.1
  %arrayidx.3.1 = getelementptr inbounds i16, ptr %add.ptr, i64 3
  %11 = load i16, ptr %arrayidx.3.1, align 2
  %conv.3.1 = zext i16 %11 to i32
  %add.3.1 = add nuw nsw i32 %add.2.1, %conv.3.1
  %mul.3.1 = mul nuw nsw i32 %conv.3.1, %conv.3.1
  %add11.3.1 = add i32 %mul.3.1, %add11.2.1
  %arrayidx.4.1 = getelementptr inbounds i16, ptr %add.ptr, i64 4
  %12 = load i16, ptr %arrayidx.4.1, align 2
  %conv.4.1 = zext i16 %12 to i32
  %add.4.1 = add nuw nsw i32 %add.3.1, %conv.4.1
  %mul.4.1 = mul nuw nsw i32 %conv.4.1, %conv.4.1
  %add11.4.1 = add i32 %mul.4.1, %add11.3.1
  %arrayidx.5.1 = getelementptr inbounds i16, ptr %add.ptr, i64 5
  %13 = load i16, ptr %arrayidx.5.1, align 2
  %conv.5.1 = zext i16 %13 to i32
  %add.5.1 = add nuw nsw i32 %add.4.1, %conv.5.1
  %mul.5.1 = mul nuw nsw i32 %conv.5.1, %conv.5.1
  %add11.5.1 = add i32 %mul.5.1, %add11.4.1
  %arrayidx.6.1 = getelementptr inbounds i16, ptr %add.ptr, i64 6
  %14 = load i16, ptr %arrayidx.6.1, align 2
  %conv.6.1 = zext i16 %14 to i32
  %add.6.1 = add nuw nsw i32 %add.5.1, %conv.6.1
  %mul.6.1 = mul nuw nsw i32 %conv.6.1, %conv.6.1
  %add11.6.1 = add i32 %mul.6.1, %add11.5.1
  %arrayidx.7.1 = getelementptr inbounds i16, ptr %add.ptr, i64 7
  %15 = load i16, ptr %arrayidx.7.1, align 2
  %conv.7.1 = zext i16 %15 to i32
  %add.7.1 = add nuw nsw i32 %add.6.1, %conv.7.1
  %mul.7.1 = mul nuw nsw i32 %conv.7.1, %conv.7.1
  %add11.7.1 = add i32 %mul.7.1, %add11.6.1
  %add.ptr.1 = getelementptr inbounds i16, ptr %add.ptr, i64 %idx.ext
  %16 = load i16, ptr %add.ptr.1, align 2
  %conv.244 = zext i16 %16 to i32
  %add.245 = add nuw nsw i32 %add.7.1, %conv.244
  %mul.246 = mul nuw nsw i32 %conv.244, %conv.244
  %add11.247 = add i32 %mul.246, %add11.7.1
  %arrayidx.1.2 = getelementptr inbounds i16, ptr %add.ptr.1, i64 1
  %17 = load i16, ptr %arrayidx.1.2, align 2
  %conv.1.2 = zext i16 %17 to i32
  %add.1.2 = add nuw nsw i32 %add.245, %conv.1.2
  %mul.1.2 = mul nuw nsw i32 %conv.1.2, %conv.1.2
  %add11.1.2 = add i32 %mul.1.2, %add11.247
  %arrayidx.2.2 = getelementptr inbounds i16, ptr %add.ptr.1, i64 2
  %18 = load i16, ptr %arrayidx.2.2, align 2
  %conv.2.2 = zext i16 %18 to i32
  %add.2.2 = add nuw nsw i32 %add.1.2, %conv.2.2
  %mul.2.2 = mul nuw nsw i32 %conv.2.2, %conv.2.2
  %add11.2.2 = add i32 %mul.2.2, %add11.1.2
  %arrayidx.3.2 = getelementptr inbounds i16, ptr %add.ptr.1, i64 3
  %19 = load i16, ptr %arrayidx.3.2, align 2
  %conv.3.2 = zext i16 %19 to i32
  %add.3.2 = add nuw nsw i32 %add.2.2, %conv.3.2
  %mul.3.2 = mul nuw nsw i32 %conv.3.2, %conv.3.2
  %add11.3.2 = add i32 %mul.3.2, %add11.2.2
  %arrayidx.4.2 = getelementptr inbounds i16, ptr %add.ptr.1, i64 4
  %20 = load i16, ptr %arrayidx.4.2, align 2
  %conv.4.2 = zext i16 %20 to i32
  %add.4.2 = add nuw nsw i32 %add.3.2, %conv.4.2
  %mul.4.2 = mul nuw nsw i32 %conv.4.2, %conv.4.2
  %add11.4.2 = add i32 %mul.4.2, %add11.3.2
  %arrayidx.5.2 = getelementptr inbounds i16, ptr %add.ptr.1, i64 5
  %21 = load i16, ptr %arrayidx.5.2, align 2
  %conv.5.2 = zext i16 %21 to i32
  %add.5.2 = add nuw nsw i32 %add.4.2, %conv.5.2
  %mul.5.2 = mul nuw nsw i32 %conv.5.2, %conv.5.2
  %add11.5.2 = add i32 %mul.5.2, %add11.4.2
  %arrayidx.6.2 = getelementptr inbounds i16, ptr %add.ptr.1, i64 6
  %22 = load i16, ptr %arrayidx.6.2, align 2
  %conv.6.2 = zext i16 %22 to i32
  %add.6.2 = add nuw nsw i32 %add.5.2, %conv.6.2
  %mul.6.2 = mul nuw nsw i32 %conv.6.2, %conv.6.2
  %add11.6.2 = add i32 %mul.6.2, %add11.5.2
  %arrayidx.7.2 = getelementptr inbounds i16, ptr %add.ptr.1, i64 7
  %23 = load i16, ptr %arrayidx.7.2, align 2
  %conv.7.2 = zext i16 %23 to i32
  %add.7.2 = add nuw nsw i32 %add.6.2, %conv.7.2
  %mul.7.2 = mul nuw nsw i32 %conv.7.2, %conv.7.2
  %add11.7.2 = add i32 %mul.7.2, %add11.6.2
  %add.ptr.2 = getelementptr inbounds i16, ptr %add.ptr.1, i64 %idx.ext
  %24 = load i16, ptr %add.ptr.2, align 2
  %conv.348 = zext i16 %24 to i32
  %add.349 = add nuw nsw i32 %add.7.2, %conv.348
  %mul.350 = mul nuw nsw i32 %conv.348, %conv.348
  %add11.351 = add i32 %mul.350, %add11.7.2
  %arrayidx.1.3 = getelementptr inbounds i16, ptr %add.ptr.2, i64 1
  %25 = load i16, ptr %arrayidx.1.3, align 2
  %conv.1.3 = zext i16 %25 to i32
  %add.1.3 = add nuw nsw i32 %add.349, %conv.1.3
  %mul.1.3 = mul nuw nsw i32 %conv.1.3, %conv.1.3
  %add11.1.3 = add i32 %mul.1.3, %add11.351
  %arrayidx.2.3 = getelementptr inbounds i16, ptr %add.ptr.2, i64 2
  %26 = load i16, ptr %arrayidx.2.3, align 2
  %conv.2.3 = zext i16 %26 to i32
  %add.2.3 = add nuw nsw i32 %add.1.3, %conv.2.3
  %mul.2.3 = mul nuw nsw i32 %conv.2.3, %conv.2.3
  %add11.2.3 = add i32 %mul.2.3, %add11.1.3
  %arrayidx.3.3 = getelementptr inbounds i16, ptr %add.ptr.2, i64 3
  %27 = load i16, ptr %arrayidx.3.3, align 2
  %conv.3.3 = zext i16 %27 to i32
  %add.3.3 = add nuw nsw i32 %add.2.3, %conv.3.3
  %mul.3.3 = mul nuw nsw i32 %conv.3.3, %conv.3.3
  %add11.3.3 = add i32 %mul.3.3, %add11.2.3
  %arrayidx.4.3 = getelementptr inbounds i16, ptr %add.ptr.2, i64 4
  %28 = load i16, ptr %arrayidx.4.3, align 2
  %conv.4.3 = zext i16 %28 to i32
  %add.4.3 = add nuw nsw i32 %add.3.3, %conv.4.3
  %mul.4.3 = mul nuw nsw i32 %conv.4.3, %conv.4.3
  %add11.4.3 = add i32 %mul.4.3, %add11.3.3
  %arrayidx.5.3 = getelementptr inbounds i16, ptr %add.ptr.2, i64 5
  %29 = load i16, ptr %arrayidx.5.3, align 2
  %conv.5.3 = zext i16 %29 to i32
  %add.5.3 = add nuw nsw i32 %add.4.3, %conv.5.3
  %mul.5.3 = mul nuw nsw i32 %conv.5.3, %conv.5.3
  %add11.5.3 = add i32 %mul.5.3, %add11.4.3
  %arrayidx.6.3 = getelementptr inbounds i16, ptr %add.ptr.2, i64 6
  %30 = load i16, ptr %arrayidx.6.3, align 2
  %conv.6.3 = zext i16 %30 to i32
  %add.6.3 = add nuw nsw i32 %add.5.3, %conv.6.3
  %mul.6.3 = mul nuw nsw i32 %conv.6.3, %conv.6.3
  %add11.6.3 = add i32 %mul.6.3, %add11.5.3
  %arrayidx.7.3 = getelementptr inbounds i16, ptr %add.ptr.2, i64 7
  %31 = load i16, ptr %arrayidx.7.3, align 2
  %conv.7.3 = zext i16 %31 to i32
  %add.7.3 = add nuw nsw i32 %add.6.3, %conv.7.3
  %mul.7.3 = mul nuw nsw i32 %conv.7.3, %conv.7.3
  %add11.7.3 = add i32 %mul.7.3, %add11.6.3
  %add.ptr.3 = getelementptr inbounds i16, ptr %add.ptr.2, i64 %idx.ext
  %32 = load i16, ptr %add.ptr.3, align 2
  %conv.452 = zext i16 %32 to i32
  %add.453 = add nuw nsw i32 %add.7.3, %conv.452
  %mul.454 = mul nuw nsw i32 %conv.452, %conv.452
  %add11.455 = add i32 %mul.454, %add11.7.3
  %arrayidx.1.4 = getelementptr inbounds i16, ptr %add.ptr.3, i64 1
  %33 = load i16, ptr %arrayidx.1.4, align 2
  %conv.1.4 = zext i16 %33 to i32
  %add.1.4 = add nuw nsw i32 %add.453, %conv.1.4
  %mul.1.4 = mul nuw nsw i32 %conv.1.4, %conv.1.4
  %add11.1.4 = add i32 %mul.1.4, %add11.455
  %arrayidx.2.4 = getelementptr inbounds i16, ptr %add.ptr.3, i64 2
  %34 = load i16, ptr %arrayidx.2.4, align 2
  %conv.2.4 = zext i16 %34 to i32
  %add.2.4 = add nuw nsw i32 %add.1.4, %conv.2.4
  %mul.2.4 = mul nuw nsw i32 %conv.2.4, %conv.2.4
  %add11.2.4 = add i32 %mul.2.4, %add11.1.4
  %arrayidx.3.4 = getelementptr inbounds i16, ptr %add.ptr.3, i64 3
  %35 = load i16, ptr %arrayidx.3.4, align 2
  %conv.3.4 = zext i16 %35 to i32
  %add.3.4 = add nuw nsw i32 %add.2.4, %conv.3.4
  %mul.3.4 = mul nuw nsw i32 %conv.3.4, %conv.3.4
  %add11.3.4 = add i32 %mul.3.4, %add11.2.4
  %arrayidx.4.4 = getelementptr inbounds i16, ptr %add.ptr.3, i64 4
  %36 = load i16, ptr %arrayidx.4.4, align 2
  %conv.4.4 = zext i16 %36 to i32
  %add.4.4 = add nuw nsw i32 %add.3.4, %conv.4.4
  %mul.4.4 = mul nuw nsw i32 %conv.4.4, %conv.4.4
  %add11.4.4 = add i32 %mul.4.4, %add11.3.4
  %arrayidx.5.4 = getelementptr inbounds i16, ptr %add.ptr.3, i64 5
  %37 = load i16, ptr %arrayidx.5.4, align 2
  %conv.5.4 = zext i16 %37 to i32
  %add.5.4 = add nuw nsw i32 %add.4.4, %conv.5.4
  %mul.5.4 = mul nuw nsw i32 %conv.5.4, %conv.5.4
  %add11.5.4 = add i32 %mul.5.4, %add11.4.4
  %arrayidx.6.4 = getelementptr inbounds i16, ptr %add.ptr.3, i64 6
  %38 = load i16, ptr %arrayidx.6.4, align 2
  %conv.6.4 = zext i16 %38 to i32
  %add.6.4 = add nuw nsw i32 %add.5.4, %conv.6.4
  %mul.6.4 = mul nuw nsw i32 %conv.6.4, %conv.6.4
  %add11.6.4 = add i32 %mul.6.4, %add11.5.4
  %arrayidx.7.4 = getelementptr inbounds i16, ptr %add.ptr.3, i64 7
  %39 = load i16, ptr %arrayidx.7.4, align 2
  %conv.7.4 = zext i16 %39 to i32
  %add.7.4 = add nuw nsw i32 %add.6.4, %conv.7.4
  %mul.7.4 = mul nuw nsw i32 %conv.7.4, %conv.7.4
  %add11.7.4 = add i32 %mul.7.4, %add11.6.4
  %add.ptr.4 = getelementptr inbounds i16, ptr %add.ptr.3, i64 %idx.ext
  %40 = load i16, ptr %add.ptr.4, align 2
  %conv.556 = zext i16 %40 to i32
  %add.557 = add nuw nsw i32 %add.7.4, %conv.556
  %mul.558 = mul nuw nsw i32 %conv.556, %conv.556
  %add11.559 = add i32 %mul.558, %add11.7.4
  %arrayidx.1.5 = getelementptr inbounds i16, ptr %add.ptr.4, i64 1
  %41 = load i16, ptr %arrayidx.1.5, align 2
  %conv.1.5 = zext i16 %41 to i32
  %add.1.5 = add nuw nsw i32 %add.557, %conv.1.5
  %mul.1.5 = mul nuw nsw i32 %conv.1.5, %conv.1.5
  %add11.1.5 = add i32 %mul.1.5, %add11.559
  %arrayidx.2.5 = getelementptr inbounds i16, ptr %add.ptr.4, i64 2
  %42 = load i16, ptr %arrayidx.2.5, align 2
  %conv.2.5 = zext i16 %42 to i32
  %add.2.5 = add nuw nsw i32 %add.1.5, %conv.2.5
  %mul.2.5 = mul nuw nsw i32 %conv.2.5, %conv.2.5
  %add11.2.5 = add i32 %mul.2.5, %add11.1.5
  %arrayidx.3.5 = getelementptr inbounds i16, ptr %add.ptr.4, i64 3
  %43 = load i16, ptr %arrayidx.3.5, align 2
  %conv.3.5 = zext i16 %43 to i32
  %add.3.5 = add nuw nsw i32 %add.2.5, %conv.3.5
  %mul.3.5 = mul nuw nsw i32 %conv.3.5, %conv.3.5
  %add11.3.5 = add i32 %mul.3.5, %add11.2.5
  %arrayidx.4.5 = getelementptr inbounds i16, ptr %add.ptr.4, i64 4
  %44 = load i16, ptr %arrayidx.4.5, align 2
  %conv.4.5 = zext i16 %44 to i32
  %add.4.5 = add nuw nsw i32 %add.3.5, %conv.4.5
  %mul.4.5 = mul nuw nsw i32 %conv.4.5, %conv.4.5
  %add11.4.5 = add i32 %mul.4.5, %add11.3.5
  %arrayidx.5.5 = getelementptr inbounds i16, ptr %add.ptr.4, i64 5
  %45 = load i16, ptr %arrayidx.5.5, align 2
  %conv.5.5 = zext i16 %45 to i32
  %add.5.5 = add nuw nsw i32 %add.4.5, %conv.5.5
  %mul.5.5 = mul nuw nsw i32 %conv.5.5, %conv.5.5
  %add11.5.5 = add i32 %mul.5.5, %add11.4.5
  %arrayidx.6.5 = getelementptr inbounds i16, ptr %add.ptr.4, i64 6
  %46 = load i16, ptr %arrayidx.6.5, align 2
  %conv.6.5 = zext i16 %46 to i32
  %add.6.5 = add nuw nsw i32 %add.5.5, %conv.6.5
  %mul.6.5 = mul nuw nsw i32 %conv.6.5, %conv.6.5
  %add11.6.5 = add i32 %mul.6.5, %add11.5.5
  %arrayidx.7.5 = getelementptr inbounds i16, ptr %add.ptr.4, i64 7
  %47 = load i16, ptr %arrayidx.7.5, align 2
  %conv.7.5 = zext i16 %47 to i32
  %add.7.5 = add nuw nsw i32 %add.6.5, %conv.7.5
  %mul.7.5 = mul nuw nsw i32 %conv.7.5, %conv.7.5
  %add11.7.5 = add i32 %mul.7.5, %add11.6.5
  %add.ptr.5 = getelementptr inbounds i16, ptr %add.ptr.4, i64 %idx.ext
  %48 = load i16, ptr %add.ptr.5, align 2
  %conv.660 = zext i16 %48 to i32
  %add.661 = add nuw nsw i32 %add.7.5, %conv.660
  %mul.662 = mul nuw nsw i32 %conv.660, %conv.660
  %add11.663 = add i32 %mul.662, %add11.7.5
  %arrayidx.1.6 = getelementptr inbounds i16, ptr %add.ptr.5, i64 1
  %49 = load i16, ptr %arrayidx.1.6, align 2
  %conv.1.6 = zext i16 %49 to i32
  %add.1.6 = add nuw nsw i32 %add.661, %conv.1.6
  %mul.1.6 = mul nuw nsw i32 %conv.1.6, %conv.1.6
  %add11.1.6 = add i32 %mul.1.6, %add11.663
  %arrayidx.2.6 = getelementptr inbounds i16, ptr %add.ptr.5, i64 2
  %50 = load i16, ptr %arrayidx.2.6, align 2
  %conv.2.6 = zext i16 %50 to i32
  %add.2.6 = add nuw nsw i32 %add.1.6, %conv.2.6
  %mul.2.6 = mul nuw nsw i32 %conv.2.6, %conv.2.6
  %add11.2.6 = add i32 %mul.2.6, %add11.1.6
  %arrayidx.3.6 = getelementptr inbounds i16, ptr %add.ptr.5, i64 3
  %51 = load i16, ptr %arrayidx.3.6, align 2
  %conv.3.6 = zext i16 %51 to i32
  %add.3.6 = add nuw nsw i32 %add.2.6, %conv.3.6
  %mul.3.6 = mul nuw nsw i32 %conv.3.6, %conv.3.6
  %add11.3.6 = add i32 %mul.3.6, %add11.2.6
  %arrayidx.4.6 = getelementptr inbounds i16, ptr %add.ptr.5, i64 4
  %52 = load i16, ptr %arrayidx.4.6, align 2
  %conv.4.6 = zext i16 %52 to i32
  %add.4.6 = add nuw nsw i32 %add.3.6, %conv.4.6
  %mul.4.6 = mul nuw nsw i32 %conv.4.6, %conv.4.6
  %add11.4.6 = add i32 %mul.4.6, %add11.3.6
  %arrayidx.5.6 = getelementptr inbounds i16, ptr %add.ptr.5, i64 5
  %53 = load i16, ptr %arrayidx.5.6, align 2
  %conv.5.6 = zext i16 %53 to i32
  %add.5.6 = add nuw nsw i32 %add.4.6, %conv.5.6
  %mul.5.6 = mul nuw nsw i32 %conv.5.6, %conv.5.6
  %add11.5.6 = add i32 %mul.5.6, %add11.4.6
  %arrayidx.6.6 = getelementptr inbounds i16, ptr %add.ptr.5, i64 6
  %54 = load i16, ptr %arrayidx.6.6, align 2
  %conv.6.6 = zext i16 %54 to i32
  %add.6.6 = add nuw nsw i32 %add.5.6, %conv.6.6
  %mul.6.6 = mul nuw nsw i32 %conv.6.6, %conv.6.6
  %add11.6.6 = add i32 %mul.6.6, %add11.5.6
  %arrayidx.7.6 = getelementptr inbounds i16, ptr %add.ptr.5, i64 7
  %55 = load i16, ptr %arrayidx.7.6, align 2
  %conv.7.6 = zext i16 %55 to i32
  %add.7.6 = add nuw nsw i32 %add.6.6, %conv.7.6
  %mul.7.6 = mul nuw nsw i32 %conv.7.6, %conv.7.6
  %add11.7.6 = add i32 %mul.7.6, %add11.6.6
  %add.ptr.6 = getelementptr inbounds i16, ptr %add.ptr.5, i64 %idx.ext
  %56 = load i16, ptr %add.ptr.6, align 2
  %conv.764 = zext i16 %56 to i32
  %add.765 = add nuw nsw i32 %add.7.6, %conv.764
  %mul.766 = mul nuw nsw i32 %conv.764, %conv.764
  %add11.767 = add i32 %mul.766, %add11.7.6
  %arrayidx.1.7 = getelementptr inbounds i16, ptr %add.ptr.6, i64 1
  %57 = load i16, ptr %arrayidx.1.7, align 2
  %conv.1.7 = zext i16 %57 to i32
  %add.1.7 = add nuw nsw i32 %add.765, %conv.1.7
  %mul.1.7 = mul nuw nsw i32 %conv.1.7, %conv.1.7
  %add11.1.7 = add i32 %mul.1.7, %add11.767
  %arrayidx.2.7 = getelementptr inbounds i16, ptr %add.ptr.6, i64 2
  %58 = load i16, ptr %arrayidx.2.7, align 2
  %conv.2.7 = zext i16 %58 to i32
  %add.2.7 = add nuw nsw i32 %add.1.7, %conv.2.7
  %mul.2.7 = mul nuw nsw i32 %conv.2.7, %conv.2.7
  %add11.2.7 = add i32 %mul.2.7, %add11.1.7
  %arrayidx.3.7 = getelementptr inbounds i16, ptr %add.ptr.6, i64 3
  %59 = load i16, ptr %arrayidx.3.7, align 2
  %conv.3.7 = zext i16 %59 to i32
  %add.3.7 = add nuw nsw i32 %add.2.7, %conv.3.7
  %mul.3.7 = mul nuw nsw i32 %conv.3.7, %conv.3.7
  %add11.3.7 = add i32 %mul.3.7, %add11.2.7
  %arrayidx.4.7 = getelementptr inbounds i16, ptr %add.ptr.6, i64 4
  %60 = load i16, ptr %arrayidx.4.7, align 2
  %conv.4.7 = zext i16 %60 to i32
  %add.4.7 = add nuw nsw i32 %add.3.7, %conv.4.7
  %mul.4.7 = mul nuw nsw i32 %conv.4.7, %conv.4.7
  %add11.4.7 = add i32 %mul.4.7, %add11.3.7
  %arrayidx.5.7 = getelementptr inbounds i16, ptr %add.ptr.6, i64 5
  %61 = load i16, ptr %arrayidx.5.7, align 2
  %conv.5.7 = zext i16 %61 to i32
  %add.5.7 = add nuw nsw i32 %add.4.7, %conv.5.7
  %mul.5.7 = mul nuw nsw i32 %conv.5.7, %conv.5.7
  %add11.5.7 = add i32 %mul.5.7, %add11.4.7
  %arrayidx.6.7 = getelementptr inbounds i16, ptr %add.ptr.6, i64 6
  %62 = load i16, ptr %arrayidx.6.7, align 2
  %conv.6.7 = zext i16 %62 to i32
  %add.6.7 = add nuw nsw i32 %add.5.7, %conv.6.7
  %mul.6.7 = mul nuw nsw i32 %conv.6.7, %conv.6.7
  %add11.6.7 = add i32 %mul.6.7, %add11.5.7
  %arrayidx.7.7 = getelementptr inbounds i16, ptr %add.ptr.6, i64 7
  %63 = load i16, ptr %arrayidx.7.7, align 2
  %conv.7.7 = zext i16 %63 to i32
  %add.7.7 = add nuw nsw i32 %add.6.7, %conv.7.7
  %mul.7.7 = mul nuw nsw i32 %conv.7.7, %conv.7.7
  %add11.7.7 = add i32 %mul.7.7, %add11.6.7
  %conv15 = zext i32 %add.7.7 to i64
  %conv16 = zext i32 %add11.7.7 to i64
  %shl = shl nuw i64 %conv16, 32
  %add17 = or i64 %shl, %conv15
  ret i64 %add17
}

define i64 @looped(ptr nocapture noundef readonly %p, i32 noundef %st) {
; CHECK-LABEL: @looped(
; CHECK-NEXT:  entry:
; CHECK-NEXT:    [[IDX_EXT:%.*]] = sext i32 [[ST:%.*]] to i64
; CHECK-NEXT:    br label [[FOR_COND1_PREHEADER:%.*]]
; CHECK:       for.cond1.preheader:
; CHECK-NEXT:    [[Y_038:%.*]] = phi i32 [ 0, [[ENTRY:%.*]] ], [ [[INC13:%.*]], [[FOR_COND1_PREHEADER]] ]
; CHECK-NEXT:    [[SQ_037:%.*]] = phi i32 [ 0, [[ENTRY]] ], [ [[OP_RDX:%.*]], [[FOR_COND1_PREHEADER]] ]
; CHECK-NEXT:    [[SM_036:%.*]] = phi i32 [ 0, [[ENTRY]] ], [ [[OP_RDX1:%.*]], [[FOR_COND1_PREHEADER]] ]
; CHECK-NEXT:    [[P_ADDR_035:%.*]] = phi ptr [ [[P:%.*]], [[ENTRY]] ], [ [[ADD_PTR:%.*]], [[FOR_COND1_PREHEADER]] ]
; CHECK-NEXT:    [[TMP0:%.*]] = load <16 x i16>, ptr [[P_ADDR_035]], align 2
; CHECK-NEXT:    [[TMP1:%.*]] = zext <16 x i16> [[TMP0]] to <16 x i32>
; CHECK-NEXT:    [[TMP2:%.*]] = mul nuw nsw <16 x i32> [[TMP1]], [[TMP1]]
; CHECK-NEXT:    [[TMP3:%.*]] = call i32 @llvm.vector.reduce.add.v16i32(<16 x i32> [[TMP1]])
; CHECK-NEXT:    [[OP_RDX1]] = add i32 [[TMP3]], [[SM_036]]
; CHECK-NEXT:    [[TMP4:%.*]] = call i32 @llvm.vector.reduce.add.v16i32(<16 x i32> [[TMP2]])
; CHECK-NEXT:    [[OP_RDX]] = add i32 [[TMP4]], [[SQ_037]]
; CHECK-NEXT:    [[ADD_PTR]] = getelementptr inbounds i16, ptr [[P_ADDR_035]], i64 [[IDX_EXT]]
; CHECK-NEXT:    [[INC13]] = add nuw nsw i32 [[Y_038]], 1
; CHECK-NEXT:    [[EXITCOND_NOT:%.*]] = icmp eq i32 [[INC13]], 16
; CHECK-NEXT:    br i1 [[EXITCOND_NOT]], label [[FOR_COND_CLEANUP:%.*]], label [[FOR_COND1_PREHEADER]]
; CHECK:       for.cond.cleanup:
; CHECK-NEXT:    [[CONV15:%.*]] = zext i32 [[OP_RDX1]] to i64
; CHECK-NEXT:    [[CONV16:%.*]] = zext i32 [[OP_RDX]] to i64
; CHECK-NEXT:    [[SHL:%.*]] = shl nuw i64 [[CONV16]], 32
; CHECK-NEXT:    [[ADD17:%.*]] = or i64 [[SHL]], [[CONV15]]
; CHECK-NEXT:    ret i64 [[ADD17]]
;
entry:
  %idx.ext = sext i32 %st to i64
  br label %for.cond1.preheader

for.cond1.preheader:                              ; preds = %entry, %for.cond1.preheader
  %y.038 = phi i32 [ 0, %entry ], [ %inc13, %for.cond1.preheader ]
  %sq.037 = phi i32 [ 0, %entry ], [ %add11.15, %for.cond1.preheader ]
  %sm.036 = phi i32 [ 0, %entry ], [ %add.15, %for.cond1.preheader ]
  %p.addr.035 = phi ptr [ %p, %entry ], [ %add.ptr, %for.cond1.preheader ]
  %0 = load i16, ptr %p.addr.035, align 2
  %conv = zext i16 %0 to i32
  %add = add i32 %sm.036, %conv
  %mul = mul nuw nsw i32 %conv, %conv
  %add11 = add i32 %mul, %sq.037
  %arrayidx.1 = getelementptr inbounds i16, ptr %p.addr.035, i64 1
  %1 = load i16, ptr %arrayidx.1, align 2
  %conv.1 = zext i16 %1 to i32
  %add.1 = add i32 %add, %conv.1
  %mul.1 = mul nuw nsw i32 %conv.1, %conv.1
  %add11.1 = add i32 %mul.1, %add11
  %arrayidx.2 = getelementptr inbounds i16, ptr %p.addr.035, i64 2
  %2 = load i16, ptr %arrayidx.2, align 2
  %conv.2 = zext i16 %2 to i32
  %add.2 = add i32 %add.1, %conv.2
  %mul.2 = mul nuw nsw i32 %conv.2, %conv.2
  %add11.2 = add i32 %mul.2, %add11.1
  %arrayidx.3 = getelementptr inbounds i16, ptr %p.addr.035, i64 3
  %3 = load i16, ptr %arrayidx.3, align 2
  %conv.3 = zext i16 %3 to i32
  %add.3 = add i32 %add.2, %conv.3
  %mul.3 = mul nuw nsw i32 %conv.3, %conv.3
  %add11.3 = add i32 %mul.3, %add11.2
  %arrayidx.4 = getelementptr inbounds i16, ptr %p.addr.035, i64 4
  %4 = load i16, ptr %arrayidx.4, align 2
  %conv.4 = zext i16 %4 to i32
  %add.4 = add i32 %add.3, %conv.4
  %mul.4 = mul nuw nsw i32 %conv.4, %conv.4
  %add11.4 = add i32 %mul.4, %add11.3
  %arrayidx.5 = getelementptr inbounds i16, ptr %p.addr.035, i64 5
  %5 = load i16, ptr %arrayidx.5, align 2
  %conv.5 = zext i16 %5 to i32
  %add.5 = add i32 %add.4, %conv.5
  %mul.5 = mul nuw nsw i32 %conv.5, %conv.5
  %add11.5 = add i32 %mul.5, %add11.4
  %arrayidx.6 = getelementptr inbounds i16, ptr %p.addr.035, i64 6
  %6 = load i16, ptr %arrayidx.6, align 2
  %conv.6 = zext i16 %6 to i32
  %add.6 = add i32 %add.5, %conv.6
  %mul.6 = mul nuw nsw i32 %conv.6, %conv.6
  %add11.6 = add i32 %mul.6, %add11.5
  %arrayidx.7 = getelementptr inbounds i16, ptr %p.addr.035, i64 7
  %7 = load i16, ptr %arrayidx.7, align 2
  %conv.7 = zext i16 %7 to i32
  %add.7 = add i32 %add.6, %conv.7
  %mul.7 = mul nuw nsw i32 %conv.7, %conv.7
  %add11.7 = add i32 %mul.7, %add11.6
  %arrayidx.8 = getelementptr inbounds i16, ptr %p.addr.035, i64 8
  %8 = load i16, ptr %arrayidx.8, align 2
  %conv.8 = zext i16 %8 to i32
  %add.8 = add i32 %add.7, %conv.8
  %mul.8 = mul nuw nsw i32 %conv.8, %conv.8
  %add11.8 = add i32 %mul.8, %add11.7
  %arrayidx.9 = getelementptr inbounds i16, ptr %p.addr.035, i64 9
  %9 = load i16, ptr %arrayidx.9, align 2
  %conv.9 = zext i16 %9 to i32
  %add.9 = add i32 %add.8, %conv.9
  %mul.9 = mul nuw nsw i32 %conv.9, %conv.9
  %add11.9 = add i32 %mul.9, %add11.8
  %arrayidx.10 = getelementptr inbounds i16, ptr %p.addr.035, i64 10
  %10 = load i16, ptr %arrayidx.10, align 2
  %conv.10 = zext i16 %10 to i32
  %add.10 = add i32 %add.9, %conv.10
  %mul.10 = mul nuw nsw i32 %conv.10, %conv.10
  %add11.10 = add i32 %mul.10, %add11.9
  %arrayidx.11 = getelementptr inbounds i16, ptr %p.addr.035, i64 11
  %11 = load i16, ptr %arrayidx.11, align 2
  %conv.11 = zext i16 %11 to i32
  %add.11 = add i32 %add.10, %conv.11
  %mul.11 = mul nuw nsw i32 %conv.11, %conv.11
  %add11.11 = add i32 %mul.11, %add11.10
  %arrayidx.12 = getelementptr inbounds i16, ptr %p.addr.035, i64 12
  %12 = load i16, ptr %arrayidx.12, align 2
  %conv.12 = zext i16 %12 to i32
  %add.12 = add i32 %add.11, %conv.12
  %mul.12 = mul nuw nsw i32 %conv.12, %conv.12
  %add11.12 = add i32 %mul.12, %add11.11
  %arrayidx.13 = getelementptr inbounds i16, ptr %p.addr.035, i64 13
  %13 = load i16, ptr %arrayidx.13, align 2
  %conv.13 = zext i16 %13 to i32
  %add.13 = add i32 %add.12, %conv.13
  %mul.13 = mul nuw nsw i32 %conv.13, %conv.13
  %add11.13 = add i32 %mul.13, %add11.12
  %arrayidx.14 = getelementptr inbounds i16, ptr %p.addr.035, i64 14
  %14 = load i16, ptr %arrayidx.14, align 2
  %conv.14 = zext i16 %14 to i32
  %add.14 = add i32 %add.13, %conv.14
  %mul.14 = mul nuw nsw i32 %conv.14, %conv.14
  %add11.14 = add i32 %mul.14, %add11.13
  %arrayidx.15 = getelementptr inbounds i16, ptr %p.addr.035, i64 15
  %15 = load i16, ptr %arrayidx.15, align 2
  %conv.15 = zext i16 %15 to i32
  %add.15 = add i32 %add.14, %conv.15
  %mul.15 = mul nuw nsw i32 %conv.15, %conv.15
  %add11.15 = add i32 %mul.15, %add11.14
  %add.ptr = getelementptr inbounds i16, ptr %p.addr.035, i64 %idx.ext
  %inc13 = add nuw nsw i32 %y.038, 1
  %exitcond.not = icmp eq i32 %inc13, 16
  br i1 %exitcond.not, label %for.cond.cleanup, label %for.cond1.preheader

for.cond.cleanup:                                 ; preds = %for.cond1.preheader
  %conv15 = zext i32 %add.15 to i64
  %conv16 = zext i32 %add11.15 to i64
  %shl = shl nuw i64 %conv16, 32
  %add17 = or i64 %shl, %conv15
  ret i64 %add17
}
<|MERGE_RESOLUTION|>--- conflicted
+++ resolved
@@ -29,217 +29,6 @@
 ; CHECK-NEXT:    [[TMP5:%.*]] = load <8 x i16>, ptr [[ADD_PTR_4]], align 2
 ; CHECK-NEXT:    [[TMP6:%.*]] = load <8 x i16>, ptr [[ADD_PTR_5]], align 2
 ; CHECK-NEXT:    [[TMP7:%.*]] = load <8 x i16>, ptr [[ADD_PTR_6]], align 2
-<<<<<<< HEAD
-; CHECK-NEXT:    [[TMP8:%.*]] = extractelement <8 x i16> [[TMP7]], i32 7
-; CHECK-NEXT:    [[CONV_7_7:%.*]] = zext i16 [[TMP8]] to i32
-; CHECK-NEXT:    [[TMP9:%.*]] = shufflevector <8 x i16> [[TMP0]], <8 x i16> poison, <64 x i32> <i32 0, i32 1, i32 2, i32 3, i32 4, i32 5, i32 6, i32 7, i32 poison, i32 poison, i32 poison, i32 poison, i32 poison, i32 poison, i32 poison, i32 poison, i32 poison, i32 poison, i32 poison, i32 poison, i32 poison, i32 poison, i32 poison, i32 poison, i32 poison, i32 poison, i32 poison, i32 poison, i32 poison, i32 poison, i32 poison, i32 poison, i32 poison, i32 poison, i32 poison, i32 poison, i32 poison, i32 poison, i32 poison, i32 poison, i32 poison, i32 poison, i32 poison, i32 poison, i32 poison, i32 poison, i32 poison, i32 poison, i32 poison, i32 poison, i32 poison, i32 poison, i32 poison, i32 poison, i32 poison, i32 poison, i32 poison, i32 poison, i32 poison, i32 poison, i32 poison, i32 poison, i32 poison, i32 poison>
-; CHECK-NEXT:    [[TMP10:%.*]] = shufflevector <8 x i16> [[TMP1]], <8 x i16> poison, <64 x i32> <i32 0, i32 1, i32 2, i32 3, i32 4, i32 5, i32 6, i32 7, i32 poison, i32 poison, i32 poison, i32 poison, i32 poison, i32 poison, i32 poison, i32 poison, i32 poison, i32 poison, i32 poison, i32 poison, i32 poison, i32 poison, i32 poison, i32 poison, i32 poison, i32 poison, i32 poison, i32 poison, i32 poison, i32 poison, i32 poison, i32 poison, i32 poison, i32 poison, i32 poison, i32 poison, i32 poison, i32 poison, i32 poison, i32 poison, i32 poison, i32 poison, i32 poison, i32 poison, i32 poison, i32 poison, i32 poison, i32 poison, i32 poison, i32 poison, i32 poison, i32 poison, i32 poison, i32 poison, i32 poison, i32 poison, i32 poison, i32 poison, i32 poison, i32 poison, i32 poison, i32 poison, i32 poison, i32 poison>
-; CHECK-NEXT:    [[TMP11:%.*]] = shufflevector <64 x i16> [[TMP9]], <64 x i16> [[TMP10]], <64 x i32> <i32 0, i32 1, i32 2, i32 3, i32 4, i32 5, i32 6, i32 7, i32 64, i32 65, i32 66, i32 67, i32 68, i32 69, i32 70, i32 71, i32 16, i32 17, i32 18, i32 19, i32 20, i32 21, i32 22, i32 23, i32 24, i32 25, i32 26, i32 27, i32 28, i32 29, i32 30, i32 31, i32 32, i32 33, i32 34, i32 35, i32 36, i32 37, i32 38, i32 39, i32 40, i32 41, i32 42, i32 43, i32 44, i32 45, i32 46, i32 47, i32 48, i32 49, i32 50, i32 51, i32 52, i32 53, i32 54, i32 55, i32 56, i32 57, i32 58, i32 59, i32 60, i32 61, i32 62, i32 63>
-; CHECK-NEXT:    [[TMP12:%.*]] = shufflevector <8 x i16> [[TMP2]], <8 x i16> poison, <64 x i32> <i32 0, i32 1, i32 2, i32 3, i32 4, i32 5, i32 6, i32 7, i32 poison, i32 poison, i32 poison, i32 poison, i32 poison, i32 poison, i32 poison, i32 poison, i32 poison, i32 poison, i32 poison, i32 poison, i32 poison, i32 poison, i32 poison, i32 poison, i32 poison, i32 poison, i32 poison, i32 poison, i32 poison, i32 poison, i32 poison, i32 poison, i32 poison, i32 poison, i32 poison, i32 poison, i32 poison, i32 poison, i32 poison, i32 poison, i32 poison, i32 poison, i32 poison, i32 poison, i32 poison, i32 poison, i32 poison, i32 poison, i32 poison, i32 poison, i32 poison, i32 poison, i32 poison, i32 poison, i32 poison, i32 poison, i32 poison, i32 poison, i32 poison, i32 poison, i32 poison, i32 poison, i32 poison, i32 poison>
-; CHECK-NEXT:    [[TMP13:%.*]] = shufflevector <64 x i16> [[TMP11]], <64 x i16> [[TMP12]], <64 x i32> <i32 0, i32 1, i32 2, i32 3, i32 4, i32 5, i32 6, i32 7, i32 8, i32 9, i32 10, i32 11, i32 12, i32 13, i32 14, i32 15, i32 64, i32 65, i32 66, i32 67, i32 68, i32 69, i32 70, i32 71, i32 24, i32 25, i32 26, i32 27, i32 28, i32 29, i32 30, i32 31, i32 32, i32 33, i32 34, i32 35, i32 36, i32 37, i32 38, i32 39, i32 40, i32 41, i32 42, i32 43, i32 44, i32 45, i32 46, i32 47, i32 48, i32 49, i32 50, i32 51, i32 52, i32 53, i32 54, i32 55, i32 56, i32 57, i32 58, i32 59, i32 60, i32 61, i32 62, i32 63>
-; CHECK-NEXT:    [[TMP14:%.*]] = shufflevector <8 x i16> [[TMP3]], <8 x i16> poison, <64 x i32> <i32 0, i32 1, i32 2, i32 3, i32 4, i32 5, i32 6, i32 7, i32 poison, i32 poison, i32 poison, i32 poison, i32 poison, i32 poison, i32 poison, i32 poison, i32 poison, i32 poison, i32 poison, i32 poison, i32 poison, i32 poison, i32 poison, i32 poison, i32 poison, i32 poison, i32 poison, i32 poison, i32 poison, i32 poison, i32 poison, i32 poison, i32 poison, i32 poison, i32 poison, i32 poison, i32 poison, i32 poison, i32 poison, i32 poison, i32 poison, i32 poison, i32 poison, i32 poison, i32 poison, i32 poison, i32 poison, i32 poison, i32 poison, i32 poison, i32 poison, i32 poison, i32 poison, i32 poison, i32 poison, i32 poison, i32 poison, i32 poison, i32 poison, i32 poison, i32 poison, i32 poison, i32 poison, i32 poison>
-; CHECK-NEXT:    [[TMP15:%.*]] = shufflevector <64 x i16> [[TMP13]], <64 x i16> [[TMP14]], <64 x i32> <i32 0, i32 1, i32 2, i32 3, i32 4, i32 5, i32 6, i32 7, i32 8, i32 9, i32 10, i32 11, i32 12, i32 13, i32 14, i32 15, i32 16, i32 17, i32 18, i32 19, i32 20, i32 21, i32 22, i32 23, i32 64, i32 65, i32 66, i32 67, i32 68, i32 69, i32 70, i32 71, i32 32, i32 33, i32 34, i32 35, i32 36, i32 37, i32 38, i32 39, i32 40, i32 41, i32 42, i32 43, i32 44, i32 45, i32 46, i32 47, i32 48, i32 49, i32 50, i32 51, i32 52, i32 53, i32 54, i32 55, i32 56, i32 57, i32 58, i32 59, i32 60, i32 61, i32 62, i32 63>
-; CHECK-NEXT:    [[TMP16:%.*]] = shufflevector <8 x i16> [[TMP4]], <8 x i16> poison, <64 x i32> <i32 0, i32 1, i32 2, i32 3, i32 4, i32 5, i32 6, i32 7, i32 poison, i32 poison, i32 poison, i32 poison, i32 poison, i32 poison, i32 poison, i32 poison, i32 poison, i32 poison, i32 poison, i32 poison, i32 poison, i32 poison, i32 poison, i32 poison, i32 poison, i32 poison, i32 poison, i32 poison, i32 poison, i32 poison, i32 poison, i32 poison, i32 poison, i32 poison, i32 poison, i32 poison, i32 poison, i32 poison, i32 poison, i32 poison, i32 poison, i32 poison, i32 poison, i32 poison, i32 poison, i32 poison, i32 poison, i32 poison, i32 poison, i32 poison, i32 poison, i32 poison, i32 poison, i32 poison, i32 poison, i32 poison, i32 poison, i32 poison, i32 poison, i32 poison, i32 poison, i32 poison, i32 poison, i32 poison>
-; CHECK-NEXT:    [[TMP17:%.*]] = shufflevector <64 x i16> [[TMP15]], <64 x i16> [[TMP16]], <64 x i32> <i32 0, i32 1, i32 2, i32 3, i32 4, i32 5, i32 6, i32 7, i32 8, i32 9, i32 10, i32 11, i32 12, i32 13, i32 14, i32 15, i32 16, i32 17, i32 18, i32 19, i32 20, i32 21, i32 22, i32 23, i32 24, i32 25, i32 26, i32 27, i32 28, i32 29, i32 30, i32 31, i32 64, i32 65, i32 66, i32 67, i32 68, i32 69, i32 70, i32 71, i32 40, i32 41, i32 42, i32 43, i32 44, i32 45, i32 46, i32 47, i32 48, i32 49, i32 50, i32 51, i32 52, i32 53, i32 54, i32 55, i32 56, i32 57, i32 58, i32 59, i32 60, i32 61, i32 62, i32 63>
-; CHECK-NEXT:    [[TMP18:%.*]] = shufflevector <8 x i16> [[TMP5]], <8 x i16> poison, <64 x i32> <i32 0, i32 1, i32 2, i32 3, i32 4, i32 5, i32 6, i32 7, i32 poison, i32 poison, i32 poison, i32 poison, i32 poison, i32 poison, i32 poison, i32 poison, i32 poison, i32 poison, i32 poison, i32 poison, i32 poison, i32 poison, i32 poison, i32 poison, i32 poison, i32 poison, i32 poison, i32 poison, i32 poison, i32 poison, i32 poison, i32 poison, i32 poison, i32 poison, i32 poison, i32 poison, i32 poison, i32 poison, i32 poison, i32 poison, i32 poison, i32 poison, i32 poison, i32 poison, i32 poison, i32 poison, i32 poison, i32 poison, i32 poison, i32 poison, i32 poison, i32 poison, i32 poison, i32 poison, i32 poison, i32 poison, i32 poison, i32 poison, i32 poison, i32 poison, i32 poison, i32 poison, i32 poison, i32 poison>
-; CHECK-NEXT:    [[TMP19:%.*]] = shufflevector <64 x i16> [[TMP17]], <64 x i16> [[TMP18]], <64 x i32> <i32 0, i32 1, i32 2, i32 3, i32 4, i32 5, i32 6, i32 7, i32 8, i32 9, i32 10, i32 11, i32 12, i32 13, i32 14, i32 15, i32 16, i32 17, i32 18, i32 19, i32 20, i32 21, i32 22, i32 23, i32 24, i32 25, i32 26, i32 27, i32 28, i32 29, i32 30, i32 31, i32 32, i32 33, i32 34, i32 35, i32 36, i32 37, i32 38, i32 39, i32 64, i32 65, i32 66, i32 67, i32 68, i32 69, i32 70, i32 71, i32 48, i32 49, i32 50, i32 51, i32 52, i32 53, i32 54, i32 55, i32 56, i32 57, i32 58, i32 59, i32 60, i32 61, i32 62, i32 63>
-; CHECK-NEXT:    [[TMP20:%.*]] = shufflevector <8 x i16> [[TMP6]], <8 x i16> poison, <64 x i32> <i32 0, i32 1, i32 2, i32 3, i32 4, i32 5, i32 6, i32 7, i32 poison, i32 poison, i32 poison, i32 poison, i32 poison, i32 poison, i32 poison, i32 poison, i32 poison, i32 poison, i32 poison, i32 poison, i32 poison, i32 poison, i32 poison, i32 poison, i32 poison, i32 poison, i32 poison, i32 poison, i32 poison, i32 poison, i32 poison, i32 poison, i32 poison, i32 poison, i32 poison, i32 poison, i32 poison, i32 poison, i32 poison, i32 poison, i32 poison, i32 poison, i32 poison, i32 poison, i32 poison, i32 poison, i32 poison, i32 poison, i32 poison, i32 poison, i32 poison, i32 poison, i32 poison, i32 poison, i32 poison, i32 poison, i32 poison, i32 poison, i32 poison, i32 poison, i32 poison, i32 poison, i32 poison, i32 poison>
-; CHECK-NEXT:    [[TMP21:%.*]] = shufflevector <64 x i16> [[TMP19]], <64 x i16> [[TMP20]], <64 x i32> <i32 0, i32 1, i32 2, i32 3, i32 4, i32 5, i32 6, i32 7, i32 8, i32 9, i32 10, i32 11, i32 12, i32 13, i32 14, i32 15, i32 16, i32 17, i32 18, i32 19, i32 20, i32 21, i32 22, i32 23, i32 24, i32 25, i32 26, i32 27, i32 28, i32 29, i32 30, i32 31, i32 32, i32 33, i32 34, i32 35, i32 36, i32 37, i32 38, i32 39, i32 40, i32 41, i32 42, i32 43, i32 44, i32 45, i32 46, i32 47, i32 64, i32 65, i32 66, i32 67, i32 68, i32 69, i32 70, i32 71, i32 56, i32 57, i32 58, i32 59, i32 60, i32 61, i32 62, i32 63>
-; CHECK-NEXT:    [[TMP22:%.*]] = shufflevector <8 x i16> [[TMP7]], <8 x i16> poison, <64 x i32> <i32 0, i32 1, i32 2, i32 3, i32 4, i32 5, i32 6, i32 7, i32 poison, i32 poison, i32 poison, i32 poison, i32 poison, i32 poison, i32 poison, i32 poison, i32 poison, i32 poison, i32 poison, i32 poison, i32 poison, i32 poison, i32 poison, i32 poison, i32 poison, i32 poison, i32 poison, i32 poison, i32 poison, i32 poison, i32 poison, i32 poison, i32 poison, i32 poison, i32 poison, i32 poison, i32 poison, i32 poison, i32 poison, i32 poison, i32 poison, i32 poison, i32 poison, i32 poison, i32 poison, i32 poison, i32 poison, i32 poison, i32 poison, i32 poison, i32 poison, i32 poison, i32 poison, i32 poison, i32 poison, i32 poison, i32 poison, i32 poison, i32 poison, i32 poison, i32 poison, i32 poison, i32 poison, i32 poison>
-; CHECK-NEXT:    [[TMP23:%.*]] = shufflevector <64 x i16> [[TMP21]], <64 x i16> [[TMP22]], <64 x i32> <i32 0, i32 1, i32 2, i32 3, i32 4, i32 5, i32 6, i32 7, i32 8, i32 9, i32 10, i32 11, i32 12, i32 13, i32 14, i32 15, i32 16, i32 17, i32 18, i32 19, i32 20, i32 21, i32 22, i32 23, i32 24, i32 25, i32 26, i32 27, i32 28, i32 29, i32 30, i32 31, i32 32, i32 33, i32 34, i32 35, i32 36, i32 37, i32 38, i32 39, i32 40, i32 41, i32 42, i32 43, i32 44, i32 45, i32 46, i32 47, i32 48, i32 49, i32 50, i32 51, i32 52, i32 53, i32 54, i32 55, i32 64, i32 65, i32 66, i32 67, i32 68, i32 69, i32 70, i32 71>
-; CHECK-NEXT:    [[TMP24:%.*]] = zext <64 x i16> [[TMP23]] to <64 x i32>
-; CHECK-NEXT:    [[TMP25:%.*]] = extractelement <8 x i16> [[TMP7]], i32 6
-; CHECK-NEXT:    [[CONV_6_7:%.*]] = zext i16 [[TMP25]] to i32
-; CHECK-NEXT:    [[TMP26:%.*]] = extractelement <8 x i16> [[TMP7]], i32 5
-; CHECK-NEXT:    [[CONV_5_7:%.*]] = zext i16 [[TMP26]] to i32
-; CHECK-NEXT:    [[TMP27:%.*]] = extractelement <8 x i16> [[TMP7]], i32 4
-; CHECK-NEXT:    [[CONV_4_7:%.*]] = zext i16 [[TMP27]] to i32
-; CHECK-NEXT:    [[TMP28:%.*]] = extractelement <8 x i16> [[TMP7]], i32 3
-; CHECK-NEXT:    [[CONV_3_7:%.*]] = zext i16 [[TMP28]] to i32
-; CHECK-NEXT:    [[TMP29:%.*]] = extractelement <8 x i16> [[TMP7]], i32 2
-; CHECK-NEXT:    [[CONV_2_7:%.*]] = zext i16 [[TMP29]] to i32
-; CHECK-NEXT:    [[TMP30:%.*]] = extractelement <8 x i16> [[TMP7]], i32 1
-; CHECK-NEXT:    [[CONV_1_7:%.*]] = zext i16 [[TMP30]] to i32
-; CHECK-NEXT:    [[TMP31:%.*]] = extractelement <8 x i16> [[TMP7]], i32 0
-; CHECK-NEXT:    [[CONV_764:%.*]] = zext i16 [[TMP31]] to i32
-; CHECK-NEXT:    [[TMP32:%.*]] = extractelement <8 x i16> [[TMP6]], i32 7
-; CHECK-NEXT:    [[CONV_7_6:%.*]] = zext i16 [[TMP32]] to i32
-; CHECK-NEXT:    [[TMP33:%.*]] = extractelement <8 x i16> [[TMP6]], i32 6
-; CHECK-NEXT:    [[CONV_6_6:%.*]] = zext i16 [[TMP33]] to i32
-; CHECK-NEXT:    [[TMP34:%.*]] = extractelement <8 x i16> [[TMP6]], i32 5
-; CHECK-NEXT:    [[CONV_5_6:%.*]] = zext i16 [[TMP34]] to i32
-; CHECK-NEXT:    [[TMP35:%.*]] = extractelement <8 x i16> [[TMP6]], i32 4
-; CHECK-NEXT:    [[CONV_4_6:%.*]] = zext i16 [[TMP35]] to i32
-; CHECK-NEXT:    [[TMP36:%.*]] = extractelement <8 x i16> [[TMP6]], i32 3
-; CHECK-NEXT:    [[CONV_3_6:%.*]] = zext i16 [[TMP36]] to i32
-; CHECK-NEXT:    [[TMP37:%.*]] = extractelement <8 x i16> [[TMP6]], i32 2
-; CHECK-NEXT:    [[CONV_2_6:%.*]] = zext i16 [[TMP37]] to i32
-; CHECK-NEXT:    [[TMP38:%.*]] = extractelement <8 x i16> [[TMP6]], i32 1
-; CHECK-NEXT:    [[CONV_1_6:%.*]] = zext i16 [[TMP38]] to i32
-; CHECK-NEXT:    [[TMP39:%.*]] = extractelement <8 x i16> [[TMP6]], i32 0
-; CHECK-NEXT:    [[CONV_660:%.*]] = zext i16 [[TMP39]] to i32
-; CHECK-NEXT:    [[TMP40:%.*]] = extractelement <8 x i16> [[TMP5]], i32 7
-; CHECK-NEXT:    [[CONV_7_5:%.*]] = zext i16 [[TMP40]] to i32
-; CHECK-NEXT:    [[TMP41:%.*]] = extractelement <8 x i16> [[TMP5]], i32 6
-; CHECK-NEXT:    [[CONV_6_5:%.*]] = zext i16 [[TMP41]] to i32
-; CHECK-NEXT:    [[TMP42:%.*]] = extractelement <8 x i16> [[TMP5]], i32 5
-; CHECK-NEXT:    [[CONV_5_5:%.*]] = zext i16 [[TMP42]] to i32
-; CHECK-NEXT:    [[TMP43:%.*]] = extractelement <8 x i16> [[TMP5]], i32 4
-; CHECK-NEXT:    [[CONV_4_5:%.*]] = zext i16 [[TMP43]] to i32
-; CHECK-NEXT:    [[TMP44:%.*]] = extractelement <8 x i16> [[TMP5]], i32 3
-; CHECK-NEXT:    [[CONV_3_5:%.*]] = zext i16 [[TMP44]] to i32
-; CHECK-NEXT:    [[TMP45:%.*]] = extractelement <8 x i16> [[TMP5]], i32 2
-; CHECK-NEXT:    [[CONV_2_5:%.*]] = zext i16 [[TMP45]] to i32
-; CHECK-NEXT:    [[TMP46:%.*]] = extractelement <8 x i16> [[TMP5]], i32 1
-; CHECK-NEXT:    [[CONV_1_5:%.*]] = zext i16 [[TMP46]] to i32
-; CHECK-NEXT:    [[TMP47:%.*]] = extractelement <8 x i16> [[TMP5]], i32 0
-; CHECK-NEXT:    [[CONV_556:%.*]] = zext i16 [[TMP47]] to i32
-; CHECK-NEXT:    [[TMP48:%.*]] = extractelement <8 x i16> [[TMP4]], i32 7
-; CHECK-NEXT:    [[CONV_7_4:%.*]] = zext i16 [[TMP48]] to i32
-; CHECK-NEXT:    [[TMP49:%.*]] = extractelement <8 x i16> [[TMP4]], i32 6
-; CHECK-NEXT:    [[CONV_6_4:%.*]] = zext i16 [[TMP49]] to i32
-; CHECK-NEXT:    [[TMP50:%.*]] = extractelement <8 x i16> [[TMP4]], i32 5
-; CHECK-NEXT:    [[CONV_5_4:%.*]] = zext i16 [[TMP50]] to i32
-; CHECK-NEXT:    [[TMP51:%.*]] = extractelement <8 x i16> [[TMP4]], i32 4
-; CHECK-NEXT:    [[CONV_4_4:%.*]] = zext i16 [[TMP51]] to i32
-; CHECK-NEXT:    [[TMP52:%.*]] = extractelement <8 x i16> [[TMP4]], i32 3
-; CHECK-NEXT:    [[CONV_3_4:%.*]] = zext i16 [[TMP52]] to i32
-; CHECK-NEXT:    [[TMP53:%.*]] = extractelement <8 x i16> [[TMP4]], i32 2
-; CHECK-NEXT:    [[CONV_2_4:%.*]] = zext i16 [[TMP53]] to i32
-; CHECK-NEXT:    [[TMP54:%.*]] = extractelement <8 x i16> [[TMP4]], i32 1
-; CHECK-NEXT:    [[CONV_1_4:%.*]] = zext i16 [[TMP54]] to i32
-; CHECK-NEXT:    [[TMP55:%.*]] = extractelement <8 x i16> [[TMP4]], i32 0
-; CHECK-NEXT:    [[CONV_452:%.*]] = zext i16 [[TMP55]] to i32
-; CHECK-NEXT:    [[TMP56:%.*]] = extractelement <8 x i16> [[TMP3]], i32 7
-; CHECK-NEXT:    [[CONV_7_3:%.*]] = zext i16 [[TMP56]] to i32
-; CHECK-NEXT:    [[TMP57:%.*]] = extractelement <8 x i16> [[TMP3]], i32 6
-; CHECK-NEXT:    [[CONV_6_3:%.*]] = zext i16 [[TMP57]] to i32
-; CHECK-NEXT:    [[TMP58:%.*]] = extractelement <8 x i16> [[TMP3]], i32 5
-; CHECK-NEXT:    [[CONV_5_3:%.*]] = zext i16 [[TMP58]] to i32
-; CHECK-NEXT:    [[TMP59:%.*]] = extractelement <8 x i16> [[TMP3]], i32 4
-; CHECK-NEXT:    [[CONV_4_3:%.*]] = zext i16 [[TMP59]] to i32
-; CHECK-NEXT:    [[TMP60:%.*]] = extractelement <8 x i16> [[TMP3]], i32 3
-; CHECK-NEXT:    [[CONV_3_3:%.*]] = zext i16 [[TMP60]] to i32
-; CHECK-NEXT:    [[TMP61:%.*]] = extractelement <8 x i16> [[TMP3]], i32 2
-; CHECK-NEXT:    [[CONV_2_3:%.*]] = zext i16 [[TMP61]] to i32
-; CHECK-NEXT:    [[TMP62:%.*]] = extractelement <8 x i16> [[TMP3]], i32 1
-; CHECK-NEXT:    [[CONV_1_3:%.*]] = zext i16 [[TMP62]] to i32
-; CHECK-NEXT:    [[TMP63:%.*]] = extractelement <8 x i16> [[TMP3]], i32 0
-; CHECK-NEXT:    [[CONV_348:%.*]] = zext i16 [[TMP63]] to i32
-; CHECK-NEXT:    [[TMP64:%.*]] = extractelement <8 x i16> [[TMP2]], i32 7
-; CHECK-NEXT:    [[CONV_7_2:%.*]] = zext i16 [[TMP64]] to i32
-; CHECK-NEXT:    [[TMP65:%.*]] = extractelement <8 x i16> [[TMP2]], i32 6
-; CHECK-NEXT:    [[CONV_6_2:%.*]] = zext i16 [[TMP65]] to i32
-; CHECK-NEXT:    [[TMP66:%.*]] = extractelement <8 x i16> [[TMP2]], i32 5
-; CHECK-NEXT:    [[CONV_5_2:%.*]] = zext i16 [[TMP66]] to i32
-; CHECK-NEXT:    [[TMP67:%.*]] = extractelement <8 x i16> [[TMP2]], i32 4
-; CHECK-NEXT:    [[CONV_4_2:%.*]] = zext i16 [[TMP67]] to i32
-; CHECK-NEXT:    [[TMP68:%.*]] = extractelement <8 x i16> [[TMP2]], i32 3
-; CHECK-NEXT:    [[CONV_3_2:%.*]] = zext i16 [[TMP68]] to i32
-; CHECK-NEXT:    [[TMP69:%.*]] = extractelement <8 x i16> [[TMP2]], i32 2
-; CHECK-NEXT:    [[CONV_2_2:%.*]] = zext i16 [[TMP69]] to i32
-; CHECK-NEXT:    [[TMP70:%.*]] = extractelement <8 x i16> [[TMP2]], i32 1
-; CHECK-NEXT:    [[CONV_1_2:%.*]] = zext i16 [[TMP70]] to i32
-; CHECK-NEXT:    [[TMP71:%.*]] = extractelement <8 x i16> [[TMP2]], i32 0
-; CHECK-NEXT:    [[CONV_244:%.*]] = zext i16 [[TMP71]] to i32
-; CHECK-NEXT:    [[TMP72:%.*]] = extractelement <8 x i16> [[TMP1]], i32 7
-; CHECK-NEXT:    [[CONV_7_1:%.*]] = zext i16 [[TMP72]] to i32
-; CHECK-NEXT:    [[TMP73:%.*]] = extractelement <8 x i16> [[TMP1]], i32 6
-; CHECK-NEXT:    [[CONV_6_1:%.*]] = zext i16 [[TMP73]] to i32
-; CHECK-NEXT:    [[TMP74:%.*]] = extractelement <8 x i16> [[TMP1]], i32 5
-; CHECK-NEXT:    [[CONV_5_1:%.*]] = zext i16 [[TMP74]] to i32
-; CHECK-NEXT:    [[TMP75:%.*]] = extractelement <8 x i16> [[TMP1]], i32 4
-; CHECK-NEXT:    [[CONV_4_1:%.*]] = zext i16 [[TMP75]] to i32
-; CHECK-NEXT:    [[TMP76:%.*]] = extractelement <8 x i16> [[TMP1]], i32 3
-; CHECK-NEXT:    [[CONV_3_1:%.*]] = zext i16 [[TMP76]] to i32
-; CHECK-NEXT:    [[TMP77:%.*]] = extractelement <8 x i16> [[TMP1]], i32 2
-; CHECK-NEXT:    [[CONV_2_1:%.*]] = zext i16 [[TMP77]] to i32
-; CHECK-NEXT:    [[TMP78:%.*]] = extractelement <8 x i16> [[TMP1]], i32 1
-; CHECK-NEXT:    [[CONV_1_1:%.*]] = zext i16 [[TMP78]] to i32
-; CHECK-NEXT:    [[TMP79:%.*]] = extractelement <8 x i16> [[TMP1]], i32 0
-; CHECK-NEXT:    [[CONV_140:%.*]] = zext i16 [[TMP79]] to i32
-; CHECK-NEXT:    [[TMP80:%.*]] = extractelement <8 x i16> [[TMP0]], i32 7
-; CHECK-NEXT:    [[CONV_7:%.*]] = zext i16 [[TMP80]] to i32
-; CHECK-NEXT:    [[TMP81:%.*]] = extractelement <8 x i16> [[TMP0]], i32 6
-; CHECK-NEXT:    [[CONV_6:%.*]] = zext i16 [[TMP81]] to i32
-; CHECK-NEXT:    [[TMP82:%.*]] = extractelement <8 x i16> [[TMP0]], i32 5
-; CHECK-NEXT:    [[CONV_5:%.*]] = zext i16 [[TMP82]] to i32
-; CHECK-NEXT:    [[TMP83:%.*]] = extractelement <8 x i16> [[TMP0]], i32 4
-; CHECK-NEXT:    [[CONV_4:%.*]] = zext i16 [[TMP83]] to i32
-; CHECK-NEXT:    [[TMP84:%.*]] = extractelement <8 x i16> [[TMP0]], i32 3
-; CHECK-NEXT:    [[CONV_3:%.*]] = zext i16 [[TMP84]] to i32
-; CHECK-NEXT:    [[TMP85:%.*]] = extractelement <8 x i16> [[TMP0]], i32 2
-; CHECK-NEXT:    [[CONV_2:%.*]] = zext i16 [[TMP85]] to i32
-; CHECK-NEXT:    [[TMP86:%.*]] = extractelement <8 x i16> [[TMP0]], i32 0
-; CHECK-NEXT:    [[CONV:%.*]] = zext i16 [[TMP86]] to i32
-; CHECK-NEXT:    [[TMP87:%.*]] = extractelement <8 x i16> [[TMP0]], i32 1
-; CHECK-NEXT:    [[CONV_1:%.*]] = zext i16 [[TMP87]] to i32
-; CHECK-NEXT:    [[ADD_1:%.*]] = add nuw nsw i32 [[CONV]], [[CONV_1]]
-; CHECK-NEXT:    [[TMP88:%.*]] = mul nuw nsw <64 x i32> [[TMP24]], [[TMP24]]
-; CHECK-NEXT:    [[ADD_2:%.*]] = add nuw nsw i32 [[ADD_1]], [[CONV_2]]
-; CHECK-NEXT:    [[ADD_3:%.*]] = add nuw nsw i32 [[ADD_2]], [[CONV_3]]
-; CHECK-NEXT:    [[ADD_4:%.*]] = add nuw nsw i32 [[ADD_3]], [[CONV_4]]
-; CHECK-NEXT:    [[ADD_5:%.*]] = add nuw nsw i32 [[ADD_4]], [[CONV_5]]
-; CHECK-NEXT:    [[ADD_6:%.*]] = add nuw nsw i32 [[ADD_5]], [[CONV_6]]
-; CHECK-NEXT:    [[ADD_7:%.*]] = add nuw nsw i32 [[ADD_6]], [[CONV_7]]
-; CHECK-NEXT:    [[ADD_141:%.*]] = add nuw nsw i32 [[ADD_7]], [[CONV_140]]
-; CHECK-NEXT:    [[ADD_1_1:%.*]] = add nuw nsw i32 [[ADD_141]], [[CONV_1_1]]
-; CHECK-NEXT:    [[ADD_2_1:%.*]] = add nuw nsw i32 [[ADD_1_1]], [[CONV_2_1]]
-; CHECK-NEXT:    [[ADD_3_1:%.*]] = add nuw nsw i32 [[ADD_2_1]], [[CONV_3_1]]
-; CHECK-NEXT:    [[ADD_4_1:%.*]] = add nuw nsw i32 [[ADD_3_1]], [[CONV_4_1]]
-; CHECK-NEXT:    [[ADD_5_1:%.*]] = add nuw nsw i32 [[ADD_4_1]], [[CONV_5_1]]
-; CHECK-NEXT:    [[ADD_6_1:%.*]] = add nuw nsw i32 [[ADD_5_1]], [[CONV_6_1]]
-; CHECK-NEXT:    [[ADD_7_1:%.*]] = add nuw nsw i32 [[ADD_6_1]], [[CONV_7_1]]
-; CHECK-NEXT:    [[ADD_245:%.*]] = add nuw nsw i32 [[ADD_7_1]], [[CONV_244]]
-; CHECK-NEXT:    [[ADD_1_2:%.*]] = add nuw nsw i32 [[ADD_245]], [[CONV_1_2]]
-; CHECK-NEXT:    [[ADD_2_2:%.*]] = add nuw nsw i32 [[ADD_1_2]], [[CONV_2_2]]
-; CHECK-NEXT:    [[ADD_3_2:%.*]] = add nuw nsw i32 [[ADD_2_2]], [[CONV_3_2]]
-; CHECK-NEXT:    [[ADD_4_2:%.*]] = add nuw nsw i32 [[ADD_3_2]], [[CONV_4_2]]
-; CHECK-NEXT:    [[ADD_5_2:%.*]] = add nuw nsw i32 [[ADD_4_2]], [[CONV_5_2]]
-; CHECK-NEXT:    [[ADD_6_2:%.*]] = add nuw nsw i32 [[ADD_5_2]], [[CONV_6_2]]
-; CHECK-NEXT:    [[ADD_7_2:%.*]] = add nuw nsw i32 [[ADD_6_2]], [[CONV_7_2]]
-; CHECK-NEXT:    [[ADD_349:%.*]] = add nuw nsw i32 [[ADD_7_2]], [[CONV_348]]
-; CHECK-NEXT:    [[ADD_1_3:%.*]] = add nuw nsw i32 [[ADD_349]], [[CONV_1_3]]
-; CHECK-NEXT:    [[ADD_2_3:%.*]] = add nuw nsw i32 [[ADD_1_3]], [[CONV_2_3]]
-; CHECK-NEXT:    [[ADD_3_3:%.*]] = add nuw nsw i32 [[ADD_2_3]], [[CONV_3_3]]
-; CHECK-NEXT:    [[ADD_4_3:%.*]] = add nuw nsw i32 [[ADD_3_3]], [[CONV_4_3]]
-; CHECK-NEXT:    [[ADD_5_3:%.*]] = add nuw nsw i32 [[ADD_4_3]], [[CONV_5_3]]
-; CHECK-NEXT:    [[ADD_6_3:%.*]] = add nuw nsw i32 [[ADD_5_3]], [[CONV_6_3]]
-; CHECK-NEXT:    [[ADD_7_3:%.*]] = add nuw nsw i32 [[ADD_6_3]], [[CONV_7_3]]
-; CHECK-NEXT:    [[ADD_453:%.*]] = add nuw nsw i32 [[ADD_7_3]], [[CONV_452]]
-; CHECK-NEXT:    [[ADD_1_4:%.*]] = add nuw nsw i32 [[ADD_453]], [[CONV_1_4]]
-; CHECK-NEXT:    [[ADD_2_4:%.*]] = add nuw nsw i32 [[ADD_1_4]], [[CONV_2_4]]
-; CHECK-NEXT:    [[ADD_3_4:%.*]] = add nuw nsw i32 [[ADD_2_4]], [[CONV_3_4]]
-; CHECK-NEXT:    [[ADD_4_4:%.*]] = add nuw nsw i32 [[ADD_3_4]], [[CONV_4_4]]
-; CHECK-NEXT:    [[ADD_5_4:%.*]] = add nuw nsw i32 [[ADD_4_4]], [[CONV_5_4]]
-; CHECK-NEXT:    [[ADD_6_4:%.*]] = add nuw nsw i32 [[ADD_5_4]], [[CONV_6_4]]
-; CHECK-NEXT:    [[ADD_7_4:%.*]] = add nuw nsw i32 [[ADD_6_4]], [[CONV_7_4]]
-; CHECK-NEXT:    [[ADD_557:%.*]] = add nuw nsw i32 [[ADD_7_4]], [[CONV_556]]
-; CHECK-NEXT:    [[ADD_1_5:%.*]] = add nuw nsw i32 [[ADD_557]], [[CONV_1_5]]
-; CHECK-NEXT:    [[ADD_2_5:%.*]] = add nuw nsw i32 [[ADD_1_5]], [[CONV_2_5]]
-; CHECK-NEXT:    [[ADD_3_5:%.*]] = add nuw nsw i32 [[ADD_2_5]], [[CONV_3_5]]
-; CHECK-NEXT:    [[ADD_4_5:%.*]] = add nuw nsw i32 [[ADD_3_5]], [[CONV_4_5]]
-; CHECK-NEXT:    [[ADD_5_5:%.*]] = add nuw nsw i32 [[ADD_4_5]], [[CONV_5_5]]
-; CHECK-NEXT:    [[ADD_6_5:%.*]] = add nuw nsw i32 [[ADD_5_5]], [[CONV_6_5]]
-; CHECK-NEXT:    [[ADD_7_5:%.*]] = add nuw nsw i32 [[ADD_6_5]], [[CONV_7_5]]
-; CHECK-NEXT:    [[ADD_661:%.*]] = add nuw nsw i32 [[ADD_7_5]], [[CONV_660]]
-; CHECK-NEXT:    [[ADD_1_6:%.*]] = add nuw nsw i32 [[ADD_661]], [[CONV_1_6]]
-; CHECK-NEXT:    [[ADD_2_6:%.*]] = add nuw nsw i32 [[ADD_1_6]], [[CONV_2_6]]
-; CHECK-NEXT:    [[ADD_3_6:%.*]] = add nuw nsw i32 [[ADD_2_6]], [[CONV_3_6]]
-; CHECK-NEXT:    [[ADD_4_6:%.*]] = add nuw nsw i32 [[ADD_3_6]], [[CONV_4_6]]
-; CHECK-NEXT:    [[ADD_5_6:%.*]] = add nuw nsw i32 [[ADD_4_6]], [[CONV_5_6]]
-; CHECK-NEXT:    [[ADD_6_6:%.*]] = add nuw nsw i32 [[ADD_5_6]], [[CONV_6_6]]
-; CHECK-NEXT:    [[ADD_7_6:%.*]] = add nuw nsw i32 [[ADD_6_6]], [[CONV_7_6]]
-; CHECK-NEXT:    [[ADD_765:%.*]] = add nuw nsw i32 [[ADD_7_6]], [[CONV_764]]
-; CHECK-NEXT:    [[ADD_1_7:%.*]] = add nuw nsw i32 [[ADD_765]], [[CONV_1_7]]
-; CHECK-NEXT:    [[ADD_2_7:%.*]] = add nuw nsw i32 [[ADD_1_7]], [[CONV_2_7]]
-; CHECK-NEXT:    [[ADD_3_7:%.*]] = add nuw nsw i32 [[ADD_2_7]], [[CONV_3_7]]
-; CHECK-NEXT:    [[ADD_4_7:%.*]] = add nuw nsw i32 [[ADD_3_7]], [[CONV_4_7]]
-; CHECK-NEXT:    [[ADD_5_7:%.*]] = add nuw nsw i32 [[ADD_4_7]], [[CONV_5_7]]
-; CHECK-NEXT:    [[ADD_6_7:%.*]] = add nuw nsw i32 [[ADD_5_7]], [[CONV_6_7]]
-; CHECK-NEXT:    [[ADD_7_7:%.*]] = add nuw nsw i32 [[ADD_6_7]], [[CONV_7_7]]
-; CHECK-NEXT:    [[TMP89:%.*]] = call i32 @llvm.vector.reduce.add.v64i32(<64 x i32> [[TMP88]])
-=======
 ; CHECK-NEXT:    [[TMP8:%.*]] = call <64 x i16> @llvm.vector.insert.v64i16.v8i16(<64 x i16> poison, <8 x i16> [[TMP0]], i64 0)
 ; CHECK-NEXT:    [[TMP9:%.*]] = call <64 x i16> @llvm.vector.insert.v64i16.v8i16(<64 x i16> [[TMP8]], <8 x i16> [[TMP1]], i64 8)
 ; CHECK-NEXT:    [[TMP10:%.*]] = call <64 x i16> @llvm.vector.insert.v64i16.v8i16(<64 x i16> [[TMP9]], <8 x i16> [[TMP2]], i64 16)
@@ -378,7 +167,6 @@
 ; CHECK-NEXT:    [[TMP81:%.*]] = extractelement <64 x i32> [[TMP16]], i32 63
 ; CHECK-NEXT:    [[ADD_7_7:%.*]] = add nuw nsw i32 [[ADD_6_7]], [[TMP81]]
 ; CHECK-NEXT:    [[TMP82:%.*]] = call i32 @llvm.vector.reduce.add.v64i32(<64 x i32> [[TMP19]])
->>>>>>> 1d22c955
 ; CHECK-NEXT:    [[CONV15:%.*]] = zext i32 [[ADD_7_7]] to i64
 ; CHECK-NEXT:    [[CONV16:%.*]] = zext i32 [[TMP82]] to i64
 ; CHECK-NEXT:    [[SHL:%.*]] = shl nuw i64 [[CONV16]], 32
