; NOTE: Assertions have been autogenerated by utils/update_test_checks.py
; RUN: opt < %s -mtriple=x86_64-unknown -basic-aa -slp-vectorizer -instcombine -S | FileCheck %s --check-prefix=CHECK --check-prefix=SSE
; RUN: opt < %s -mtriple=x86_64-unknown -mcpu=slm -basic-aa -slp-vectorizer -instcombine -S | FileCheck %s --check-prefix=CHECK --check-prefix=SLM
; RUN: opt < %s -mtriple=x86_64-unknown -mcpu=corei7-avx -basic-aa -slp-vectorizer -instcombine -S | FileCheck %s --check-prefix=CHECK --check-prefix=AVX
; RUN: opt < %s -mtriple=x86_64-unknown -mcpu=core-avx2 -basic-aa -slp-vectorizer -instcombine -S | FileCheck %s --check-prefix=CHECK --check-prefix=AVX
; RUN: opt < %s -mtriple=x86_64-unknown -mcpu=knl -basic-aa -slp-vectorizer -instcombine -S | FileCheck %s --check-prefix=CHECK --check-prefix=AVX512
; RUN: opt < %s -mtriple=x86_64-unknown -mcpu=skx -basic-aa -slp-vectorizer -instcombine -S | FileCheck %s --check-prefix=CHECK --check-prefix=AVX512

define <8 x float> @sitofp_uitofp(<8 x i32> %a) {
<<<<<<< HEAD
; SSE-LABEL: @sitofp_uitofp(
; SSE-NEXT:    [[TMP1:%.*]] = shufflevector <8 x i32> [[A:%.*]], <8 x i32> undef, <4 x i32> <i32 0, i32 1, i32 2, i32 3>
; SSE-NEXT:    [[TMP2:%.*]] = sitofp <4 x i32> [[TMP1]] to <4 x float>
; SSE-NEXT:    [[TMP3:%.*]] = shufflevector <8 x i32> [[A]], <8 x i32> undef, <4 x i32> <i32 4, i32 5, i32 6, i32 7>
; SSE-NEXT:    [[TMP4:%.*]] = uitofp <4 x i32> [[TMP3]] to <4 x float>
; SSE-NEXT:    [[R72:%.*]] = shufflevector <4 x float> [[TMP2]], <4 x float> [[TMP4]], <8 x i32> <i32 0, i32 1, i32 2, i32 3, i32 4, i32 5, i32 6, i32 7>
; SSE-NEXT:    ret <8 x float> [[R72]]
;
; SLM-LABEL: @sitofp_uitofp(
; SLM-NEXT:    [[TMP1:%.*]] = sitofp <8 x i32> [[A:%.*]] to <8 x float>
; SLM-NEXT:    [[TMP2:%.*]] = uitofp <8 x i32> [[A]] to <8 x float>
; SLM-NEXT:    [[TMP3:%.*]] = shufflevector <8 x float> [[TMP1]], <8 x float> [[TMP2]], <8 x i32> <i32 0, i32 1, i32 2, i32 3, i32 12, i32 13, i32 14, i32 15>
; SLM-NEXT:    ret <8 x float> [[TMP3]]
;
; AVX-LABEL: @sitofp_uitofp(
; AVX-NEXT:    [[TMP1:%.*]] = sitofp <8 x i32> [[A:%.*]] to <8 x float>
; AVX-NEXT:    [[TMP2:%.*]] = uitofp <8 x i32> [[A]] to <8 x float>
; AVX-NEXT:    [[TMP3:%.*]] = shufflevector <8 x float> [[TMP1]], <8 x float> [[TMP2]], <8 x i32> <i32 0, i32 1, i32 2, i32 3, i32 12, i32 13, i32 14, i32 15>
; AVX-NEXT:    ret <8 x float> [[TMP3]]
;
; AVX512-LABEL: @sitofp_uitofp(
; AVX512-NEXT:    [[TMP1:%.*]] = sitofp <8 x i32> [[A:%.*]] to <8 x float>
; AVX512-NEXT:    [[TMP2:%.*]] = uitofp <8 x i32> [[A]] to <8 x float>
; AVX512-NEXT:    [[TMP3:%.*]] = shufflevector <8 x float> [[TMP1]], <8 x float> [[TMP2]], <8 x i32> <i32 0, i32 1, i32 2, i32 3, i32 12, i32 13, i32 14, i32 15>
; AVX512-NEXT:    ret <8 x float> [[TMP3]]
=======
; CHECK-LABEL: @sitofp_uitofp(
; CHECK-NEXT:    [[TMP1:%.*]] = sitofp <8 x i32> [[A:%.*]] to <8 x float>
; CHECK-NEXT:    [[TMP2:%.*]] = uitofp <8 x i32> [[A]] to <8 x float>
; CHECK-NEXT:    [[TMP3:%.*]] = shufflevector <8 x float> [[TMP1]], <8 x float> [[TMP2]], <8 x i32> <i32 0, i32 1, i32 2, i32 3, i32 12, i32 13, i32 14, i32 15>
; CHECK-NEXT:    ret <8 x float> [[TMP3]]
>>>>>>> 21f3f750
;
  %a0 = extractelement <8 x i32> %a, i32 0
  %a1 = extractelement <8 x i32> %a, i32 1
  %a2 = extractelement <8 x i32> %a, i32 2
  %a3 = extractelement <8 x i32> %a, i32 3
  %a4 = extractelement <8 x i32> %a, i32 4
  %a5 = extractelement <8 x i32> %a, i32 5
  %a6 = extractelement <8 x i32> %a, i32 6
  %a7 = extractelement <8 x i32> %a, i32 7
  %ab0 = sitofp i32 %a0 to float
  %ab1 = sitofp i32 %a1 to float
  %ab2 = sitofp i32 %a2 to float
  %ab3 = sitofp i32 %a3 to float
  %ab4 = uitofp i32 %a4 to float
  %ab5 = uitofp i32 %a5 to float
  %ab6 = uitofp i32 %a6 to float
  %ab7 = uitofp i32 %a7 to float
  %r0 = insertelement <8 x float> undef, float %ab0, i32 0
  %r1 = insertelement <8 x float>   %r0, float %ab1, i32 1
  %r2 = insertelement <8 x float>   %r1, float %ab2, i32 2
  %r3 = insertelement <8 x float>   %r2, float %ab3, i32 3
  %r4 = insertelement <8 x float>   %r3, float %ab4, i32 4
  %r5 = insertelement <8 x float>   %r4, float %ab5, i32 5
  %r6 = insertelement <8 x float>   %r5, float %ab6, i32 6
  %r7 = insertelement <8 x float>   %r6, float %ab7, i32 7
  ret <8 x float> %r7
}

define <8 x i32> @fptosi_fptoui(<8 x float> %a) {
<<<<<<< HEAD
; SSE-LABEL: @fptosi_fptoui(
; SSE-NEXT:    [[A4:%.*]] = extractelement <8 x float> [[A:%.*]], i32 4
; SSE-NEXT:    [[A5:%.*]] = extractelement <8 x float> [[A]], i32 5
; SSE-NEXT:    [[A6:%.*]] = extractelement <8 x float> [[A]], i32 6
; SSE-NEXT:    [[A7:%.*]] = extractelement <8 x float> [[A]], i32 7
; SSE-NEXT:    [[TMP1:%.*]] = shufflevector <8 x float> [[A]], <8 x float> undef, <4 x i32> <i32 0, i32 1, i32 2, i32 3>
; SSE-NEXT:    [[TMP2:%.*]] = fptosi <4 x float> [[TMP1]] to <4 x i32>
; SSE-NEXT:    [[AB4:%.*]] = fptoui float [[A4]] to i32
; SSE-NEXT:    [[AB5:%.*]] = fptoui float [[A5]] to i32
; SSE-NEXT:    [[AB6:%.*]] = fptoui float [[A6]] to i32
; SSE-NEXT:    [[AB7:%.*]] = fptoui float [[A7]] to i32
; SSE-NEXT:    [[R31:%.*]] = shufflevector <4 x i32> [[TMP2]], <4 x i32> undef, <8 x i32> <i32 0, i32 1, i32 2, i32 3, i32 undef, i32 undef, i32 undef, i32 undef>
; SSE-NEXT:    [[R4:%.*]] = insertelement <8 x i32> [[R31]], i32 [[AB4]], i32 4
; SSE-NEXT:    [[R5:%.*]] = insertelement <8 x i32> [[R4]], i32 [[AB5]], i32 5
; SSE-NEXT:    [[R6:%.*]] = insertelement <8 x i32> [[R5]], i32 [[AB6]], i32 6
; SSE-NEXT:    [[R7:%.*]] = insertelement <8 x i32> [[R6]], i32 [[AB7]], i32 7
; SSE-NEXT:    ret <8 x i32> [[R7]]
;
; SLM-LABEL: @fptosi_fptoui(
; SLM-NEXT:    [[A4:%.*]] = extractelement <8 x float> [[A:%.*]], i32 4
; SLM-NEXT:    [[A5:%.*]] = extractelement <8 x float> [[A]], i32 5
; SLM-NEXT:    [[A6:%.*]] = extractelement <8 x float> [[A]], i32 6
; SLM-NEXT:    [[A7:%.*]] = extractelement <8 x float> [[A]], i32 7
; SLM-NEXT:    [[TMP1:%.*]] = shufflevector <8 x float> [[A]], <8 x float> undef, <4 x i32> <i32 0, i32 1, i32 2, i32 3>
; SLM-NEXT:    [[TMP2:%.*]] = fptosi <4 x float> [[TMP1]] to <4 x i32>
; SLM-NEXT:    [[AB4:%.*]] = fptoui float [[A4]] to i32
; SLM-NEXT:    [[AB5:%.*]] = fptoui float [[A5]] to i32
; SLM-NEXT:    [[AB6:%.*]] = fptoui float [[A6]] to i32
; SLM-NEXT:    [[AB7:%.*]] = fptoui float [[A7]] to i32
; SLM-NEXT:    [[R31:%.*]] = shufflevector <4 x i32> [[TMP2]], <4 x i32> undef, <8 x i32> <i32 0, i32 1, i32 2, i32 3, i32 undef, i32 undef, i32 undef, i32 undef>
; SLM-NEXT:    [[R4:%.*]] = insertelement <8 x i32> [[R31]], i32 [[AB4]], i32 4
; SLM-NEXT:    [[R5:%.*]] = insertelement <8 x i32> [[R4]], i32 [[AB5]], i32 5
; SLM-NEXT:    [[R6:%.*]] = insertelement <8 x i32> [[R5]], i32 [[AB6]], i32 6
; SLM-NEXT:    [[R7:%.*]] = insertelement <8 x i32> [[R6]], i32 [[AB7]], i32 7
; SLM-NEXT:    ret <8 x i32> [[R7]]
;
; AVX-LABEL: @fptosi_fptoui(
; AVX-NEXT:    [[TMP1:%.*]] = shufflevector <8 x float> [[A:%.*]], <8 x float> undef, <4 x i32> <i32 0, i32 1, i32 2, i32 3>
; AVX-NEXT:    [[TMP2:%.*]] = fptosi <4 x float> [[TMP1]] to <4 x i32>
; AVX-NEXT:    [[TMP3:%.*]] = shufflevector <8 x float> [[A]], <8 x float> undef, <4 x i32> <i32 4, i32 5, i32 6, i32 7>
; AVX-NEXT:    [[TMP4:%.*]] = fptoui <4 x float> [[TMP3]] to <4 x i32>
; AVX-NEXT:    [[R72:%.*]] = shufflevector <4 x i32> [[TMP2]], <4 x i32> [[TMP4]], <8 x i32> <i32 0, i32 1, i32 2, i32 3, i32 4, i32 5, i32 6, i32 7>
; AVX-NEXT:    ret <8 x i32> [[R72]]
;
; AVX512-LABEL: @fptosi_fptoui(
; AVX512-NEXT:    [[TMP1:%.*]] = fptosi <8 x float> [[A:%.*]] to <8 x i32>
; AVX512-NEXT:    [[TMP2:%.*]] = fptoui <8 x float> [[A]] to <8 x i32>
; AVX512-NEXT:    [[TMP3:%.*]] = shufflevector <8 x i32> [[TMP1]], <8 x i32> [[TMP2]], <8 x i32> <i32 0, i32 1, i32 2, i32 3, i32 12, i32 13, i32 14, i32 15>
; AVX512-NEXT:    ret <8 x i32> [[TMP3]]
=======
; CHECK-LABEL: @fptosi_fptoui(
; CHECK-NEXT:    [[TMP1:%.*]] = fptosi <8 x float> [[A:%.*]] to <8 x i32>
; CHECK-NEXT:    [[TMP2:%.*]] = fptoui <8 x float> [[A]] to <8 x i32>
; CHECK-NEXT:    [[TMP3:%.*]] = shufflevector <8 x i32> [[TMP1]], <8 x i32> [[TMP2]], <8 x i32> <i32 0, i32 1, i32 2, i32 3, i32 12, i32 13, i32 14, i32 15>
; CHECK-NEXT:    ret <8 x i32> [[TMP3]]
>>>>>>> 21f3f750
;
  %a0 = extractelement <8 x float> %a, i32 0
  %a1 = extractelement <8 x float> %a, i32 1
  %a2 = extractelement <8 x float> %a, i32 2
  %a3 = extractelement <8 x float> %a, i32 3
  %a4 = extractelement <8 x float> %a, i32 4
  %a5 = extractelement <8 x float> %a, i32 5
  %a6 = extractelement <8 x float> %a, i32 6
  %a7 = extractelement <8 x float> %a, i32 7
  %ab0 = fptosi float %a0 to i32
  %ab1 = fptosi float %a1 to i32
  %ab2 = fptosi float %a2 to i32
  %ab3 = fptosi float %a3 to i32
  %ab4 = fptoui float %a4 to i32
  %ab5 = fptoui float %a5 to i32
  %ab6 = fptoui float %a6 to i32
  %ab7 = fptoui float %a7 to i32
  %r0 = insertelement <8 x i32> undef, i32 %ab0, i32 0
  %r1 = insertelement <8 x i32>   %r0, i32 %ab1, i32 1
  %r2 = insertelement <8 x i32>   %r1, i32 %ab2, i32 2
  %r3 = insertelement <8 x i32>   %r2, i32 %ab3, i32 3
  %r4 = insertelement <8 x i32>   %r3, i32 %ab4, i32 4
  %r5 = insertelement <8 x i32>   %r4, i32 %ab5, i32 5
  %r6 = insertelement <8 x i32>   %r5, i32 %ab6, i32 6
  %r7 = insertelement <8 x i32>   %r6, i32 %ab7, i32 7
  ret <8 x i32> %r7
}

define <8 x float> @fneg_fabs(<8 x float> %a) {
; CHECK-LABEL: @fneg_fabs(
; CHECK-NEXT:    [[TMP1:%.*]] = bitcast <8 x float> [[A:%.*]] to <8 x i32>
; CHECK-NEXT:    [[TMP2:%.*]] = xor <8 x i32> [[TMP1]], <i32 -2147483648, i32 -2147483648, i32 -2147483648, i32 -2147483648, i32 poison, i32 poison, i32 poison, i32 poison>
; CHECK-NEXT:    [[TMP3:%.*]] = and <8 x i32> [[TMP1]], <i32 poison, i32 poison, i32 poison, i32 poison, i32 2147483647, i32 2147483647, i32 2147483647, i32 2147483647>
; CHECK-NEXT:    [[TMP4:%.*]] = shufflevector <8 x i32> [[TMP2]], <8 x i32> [[TMP3]], <8 x i32> <i32 0, i32 1, i32 2, i32 3, i32 12, i32 13, i32 14, i32 15>
; CHECK-NEXT:    [[TMP5:%.*]] = bitcast <8 x i32> [[TMP4]] to <8 x float>
; CHECK-NEXT:    ret <8 x float> [[TMP5]]
;
  %a0 = extractelement <8 x float> %a, i32 0
  %a1 = extractelement <8 x float> %a, i32 1
  %a2 = extractelement <8 x float> %a, i32 2
  %a3 = extractelement <8 x float> %a, i32 3
  %a4 = extractelement <8 x float> %a, i32 4
  %a5 = extractelement <8 x float> %a, i32 5
  %a6 = extractelement <8 x float> %a, i32 6
  %a7 = extractelement <8 x float> %a, i32 7
  %aa0 = bitcast float %a0 to i32
  %aa1 = bitcast float %a1 to i32
  %aa2 = bitcast float %a2 to i32
  %aa3 = bitcast float %a3 to i32
  %aa4 = bitcast float %a4 to i32
  %aa5 = bitcast float %a5 to i32
  %aa6 = bitcast float %a6 to i32
  %aa7 = bitcast float %a7 to i32
  %ab0 = xor i32 %aa0, -2147483648
  %ab1 = xor i32 %aa1, -2147483648
  %ab2 = xor i32 %aa2, -2147483648
  %ab3 = xor i32 %aa3, -2147483648
  %ab4 = and i32 %aa4, 2147483647
  %ab5 = and i32 %aa5, 2147483647
  %ab6 = and i32 %aa6, 2147483647
  %ab7 = and i32 %aa7, 2147483647
  %ac0 = bitcast i32 %ab0 to float
  %ac1 = bitcast i32 %ab1 to float
  %ac2 = bitcast i32 %ab2 to float
  %ac3 = bitcast i32 %ab3 to float
  %ac4 = bitcast i32 %ab4 to float
  %ac5 = bitcast i32 %ab5 to float
  %ac6 = bitcast i32 %ab6 to float
  %ac7 = bitcast i32 %ab7 to float
  %r0 = insertelement <8 x float> undef, float %ac0, i32 0
  %r1 = insertelement <8 x float>   %r0, float %ac1, i32 1
  %r2 = insertelement <8 x float>   %r1, float %ac2, i32 2
  %r3 = insertelement <8 x float>   %r2, float %ac3, i32 3
  %r4 = insertelement <8 x float>   %r3, float %ac4, i32 4
  %r5 = insertelement <8 x float>   %r4, float %ac5, i32 5
  %r6 = insertelement <8 x float>   %r5, float %ac6, i32 6
  %r7 = insertelement <8 x float>   %r6, float %ac7, i32 7
  ret <8 x float> %r7
}

define <8 x i32> @sext_zext(<8 x i16> %a) {
; CHECK-LABEL: @sext_zext(
; CHECK-NEXT:    [[TMP1:%.*]] = sext <8 x i16> [[A:%.*]] to <8 x i32>
; CHECK-NEXT:    [[TMP2:%.*]] = zext <8 x i16> [[A]] to <8 x i32>
; CHECK-NEXT:    [[TMP3:%.*]] = shufflevector <8 x i32> [[TMP1]], <8 x i32> [[TMP2]], <8 x i32> <i32 0, i32 1, i32 2, i32 3, i32 12, i32 13, i32 14, i32 15>
; CHECK-NEXT:    ret <8 x i32> [[TMP3]]
;
  %a0 = extractelement <8 x i16> %a, i32 0
  %a1 = extractelement <8 x i16> %a, i32 1
  %a2 = extractelement <8 x i16> %a, i32 2
  %a3 = extractelement <8 x i16> %a, i32 3
  %a4 = extractelement <8 x i16> %a, i32 4
  %a5 = extractelement <8 x i16> %a, i32 5
  %a6 = extractelement <8 x i16> %a, i32 6
  %a7 = extractelement <8 x i16> %a, i32 7
  %ab0 = sext i16 %a0 to i32
  %ab1 = sext i16 %a1 to i32
  %ab2 = sext i16 %a2 to i32
  %ab3 = sext i16 %a3 to i32
  %ab4 = zext i16 %a4 to i32
  %ab5 = zext i16 %a5 to i32
  %ab6 = zext i16 %a6 to i32
  %ab7 = zext i16 %a7 to i32
  %r0 = insertelement <8 x i32> undef, i32 %ab0, i32 0
  %r1 = insertelement <8 x i32>   %r0, i32 %ab1, i32 1
  %r2 = insertelement <8 x i32>   %r1, i32 %ab2, i32 2
  %r3 = insertelement <8 x i32>   %r2, i32 %ab3, i32 3
  %r4 = insertelement <8 x i32>   %r3, i32 %ab4, i32 4
  %r5 = insertelement <8 x i32>   %r4, i32 %ab5, i32 5
  %r6 = insertelement <8 x i32>   %r5, i32 %ab6, i32 6
  %r7 = insertelement <8 x i32>   %r6, i32 %ab7, i32 7
  ret <8 x i32> %r7
}

define <8 x float> @sitofp_4i32_8i16(<4 x i32> %a, <8 x i16> %b) {
; SSE-LABEL: @sitofp_4i32_8i16(
; SSE-NEXT:    [[B0:%.*]] = extractelement <8 x i16> [[B:%.*]], i32 0
; SSE-NEXT:    [[B1:%.*]] = extractelement <8 x i16> [[B]], i32 1
; SSE-NEXT:    [[B2:%.*]] = extractelement <8 x i16> [[B]], i32 2
; SSE-NEXT:    [[B3:%.*]] = extractelement <8 x i16> [[B]], i32 3
; SSE-NEXT:    [[TMP1:%.*]] = sitofp <4 x i32> [[A:%.*]] to <4 x float>
; SSE-NEXT:    [[AB4:%.*]] = sitofp i16 [[B0]] to float
; SSE-NEXT:    [[AB5:%.*]] = sitofp i16 [[B1]] to float
; SSE-NEXT:    [[AB6:%.*]] = sitofp i16 [[B2]] to float
; SSE-NEXT:    [[AB7:%.*]] = sitofp i16 [[B3]] to float
; SSE-NEXT:    [[R31:%.*]] = shufflevector <4 x float> [[TMP1]], <4 x float> undef, <8 x i32> <i32 0, i32 1, i32 2, i32 3, i32 undef, i32 undef, i32 undef, i32 undef>
; SSE-NEXT:    [[R4:%.*]] = insertelement <8 x float> [[R31]], float [[AB4]], i32 4
; SSE-NEXT:    [[R5:%.*]] = insertelement <8 x float> [[R4]], float [[AB5]], i32 5
; SSE-NEXT:    [[R6:%.*]] = insertelement <8 x float> [[R5]], float [[AB6]], i32 6
; SSE-NEXT:    [[R7:%.*]] = insertelement <8 x float> [[R6]], float [[AB7]], i32 7
; SSE-NEXT:    ret <8 x float> [[R7]]
;
; SLM-LABEL: @sitofp_4i32_8i16(
; SLM-NEXT:    [[TMP1:%.*]] = sitofp <4 x i32> [[A:%.*]] to <4 x float>
; SLM-NEXT:    [[TMP2:%.*]] = shufflevector <8 x i16> [[B:%.*]], <8 x i16> undef, <4 x i32> <i32 0, i32 1, i32 2, i32 3>
; SLM-NEXT:    [[TMP3:%.*]] = sitofp <4 x i16> [[TMP2]] to <4 x float>
; SLM-NEXT:    [[R72:%.*]] = shufflevector <4 x float> [[TMP1]], <4 x float> [[TMP3]], <8 x i32> <i32 0, i32 1, i32 2, i32 3, i32 4, i32 5, i32 6, i32 7>
; SLM-NEXT:    ret <8 x float> [[R72]]
;
; AVX-LABEL: @sitofp_4i32_8i16(
; AVX-NEXT:    [[TMP1:%.*]] = sitofp <4 x i32> [[A:%.*]] to <4 x float>
; AVX-NEXT:    [[TMP2:%.*]] = shufflevector <8 x i16> [[B:%.*]], <8 x i16> undef, <4 x i32> <i32 0, i32 1, i32 2, i32 3>
; AVX-NEXT:    [[TMP3:%.*]] = sitofp <4 x i16> [[TMP2]] to <4 x float>
; AVX-NEXT:    [[R72:%.*]] = shufflevector <4 x float> [[TMP1]], <4 x float> [[TMP3]], <8 x i32> <i32 0, i32 1, i32 2, i32 3, i32 4, i32 5, i32 6, i32 7>
; AVX-NEXT:    ret <8 x float> [[R72]]
;
; AVX512-LABEL: @sitofp_4i32_8i16(
; AVX512-NEXT:    [[TMP1:%.*]] = sitofp <4 x i32> [[A:%.*]] to <4 x float>
; AVX512-NEXT:    [[TMP2:%.*]] = shufflevector <8 x i16> [[B:%.*]], <8 x i16> undef, <4 x i32> <i32 0, i32 1, i32 2, i32 3>
; AVX512-NEXT:    [[TMP3:%.*]] = sitofp <4 x i16> [[TMP2]] to <4 x float>
; AVX512-NEXT:    [[R72:%.*]] = shufflevector <4 x float> [[TMP1]], <4 x float> [[TMP3]], <8 x i32> <i32 0, i32 1, i32 2, i32 3, i32 4, i32 5, i32 6, i32 7>
; AVX512-NEXT:    ret <8 x float> [[R72]]
;
  %a0 = extractelement <4 x i32> %a, i32 0
  %a1 = extractelement <4 x i32> %a, i32 1
  %a2 = extractelement <4 x i32> %a, i32 2
  %a3 = extractelement <4 x i32> %a, i32 3
  %b0 = extractelement <8 x i16> %b, i32 0
  %b1 = extractelement <8 x i16> %b, i32 1
  %b2 = extractelement <8 x i16> %b, i32 2
  %b3 = extractelement <8 x i16> %b, i32 3
  %ab0 = sitofp i32 %a0 to float
  %ab1 = sitofp i32 %a1 to float
  %ab2 = sitofp i32 %a2 to float
  %ab3 = sitofp i32 %a3 to float
  %ab4 = sitofp i16 %b0 to float
  %ab5 = sitofp i16 %b1 to float
  %ab6 = sitofp i16 %b2 to float
  %ab7 = sitofp i16 %b3 to float
  %r0 = insertelement <8 x float> undef, float %ab0, i32 0
  %r1 = insertelement <8 x float>   %r0, float %ab1, i32 1
  %r2 = insertelement <8 x float>   %r1, float %ab2, i32 2
  %r3 = insertelement <8 x float>   %r2, float %ab3, i32 3
  %r4 = insertelement <8 x float>   %r3, float %ab4, i32 4
  %r5 = insertelement <8 x float>   %r4, float %ab5, i32 5
  %r6 = insertelement <8 x float>   %r5, float %ab6, i32 6
  %r7 = insertelement <8 x float>   %r6, float %ab7, i32 7
  ret <8 x float> %r7
}

; Inspired by PR38154
define <8 x float> @sitofp_uitofp_4i32_8i16_16i8(<4 x i32> %a, <8 x i16> %b, <16 x i8> %c) {
; CHECK-LABEL: @sitofp_uitofp_4i32_8i16_16i8(
; CHECK-NEXT:    [[B0:%.*]] = extractelement <8 x i16> [[B:%.*]], i32 0
; CHECK-NEXT:    [[B1:%.*]] = extractelement <8 x i16> [[B]], i32 1
; CHECK-NEXT:    [[C0:%.*]] = extractelement <16 x i8> [[C:%.*]], i32 0
; CHECK-NEXT:    [[C1:%.*]] = extractelement <16 x i8> [[C]], i32 1
; CHECK-NEXT:    [[TMP1:%.*]] = sitofp <4 x i32> [[A:%.*]] to <4 x float>
; CHECK-NEXT:    [[TMP2:%.*]] = uitofp <4 x i32> [[A]] to <4 x float>
; CHECK-NEXT:    [[TMP3:%.*]] = shufflevector <4 x float> [[TMP1]], <4 x float> [[TMP2]], <4 x i32> <i32 0, i32 1, i32 6, i32 7>
; CHECK-NEXT:    [[AB4:%.*]] = sitofp i16 [[B0]] to float
; CHECK-NEXT:    [[AB5:%.*]] = uitofp i16 [[B1]] to float
; CHECK-NEXT:    [[AB6:%.*]] = sitofp i8 [[C0]] to float
; CHECK-NEXT:    [[AB7:%.*]] = uitofp i8 [[C1]] to float
; CHECK-NEXT:    [[R31:%.*]] = shufflevector <4 x float> [[TMP3]], <4 x float> undef, <8 x i32> <i32 0, i32 1, i32 2, i32 3, i32 undef, i32 undef, i32 undef, i32 undef>
; CHECK-NEXT:    [[R4:%.*]] = insertelement <8 x float> [[R31]], float [[AB4]], i32 4
; CHECK-NEXT:    [[R5:%.*]] = insertelement <8 x float> [[R4]], float [[AB5]], i32 5
; CHECK-NEXT:    [[R6:%.*]] = insertelement <8 x float> [[R5]], float [[AB6]], i32 6
; CHECK-NEXT:    [[R7:%.*]] = insertelement <8 x float> [[R6]], float [[AB7]], i32 7
; CHECK-NEXT:    ret <8 x float> [[R7]]
;
  %a0 = extractelement <4 x i32> %a, i32 0
  %a1 = extractelement <4 x i32> %a, i32 1
  %a2 = extractelement <4 x i32> %a, i32 2
  %a3 = extractelement <4 x i32> %a, i32 3
  %b0 = extractelement <8 x i16> %b, i32 0
  %b1 = extractelement <8 x i16> %b, i32 1
  %c0 = extractelement <16 x i8> %c, i32 0
  %c1 = extractelement <16 x i8> %c, i32 1
  %ab0 = sitofp i32 %a0 to float
  %ab1 = sitofp i32 %a1 to float
  %ab2 = uitofp i32 %a2 to float
  %ab3 = uitofp i32 %a3 to float
  %ab4 = sitofp i16 %b0 to float
  %ab5 = uitofp i16 %b1 to float
  %ab6 = sitofp  i8 %c0 to float
  %ab7 = uitofp  i8 %c1 to float
  %r0 = insertelement <8 x float> undef, float %ab0, i32 0
  %r1 = insertelement <8 x float>   %r0, float %ab1, i32 1
  %r2 = insertelement <8 x float>   %r1, float %ab2, i32 2
  %r3 = insertelement <8 x float>   %r2, float %ab3, i32 3
  %r4 = insertelement <8 x float>   %r3, float %ab4, i32 4
  %r5 = insertelement <8 x float>   %r4, float %ab5, i32 5
  %r6 = insertelement <8 x float>   %r5, float %ab6, i32 6
  %r7 = insertelement <8 x float>   %r6, float %ab7, i32 7
  ret <8 x float> %r7
}<|MERGE_RESOLUTION|>--- conflicted
+++ resolved
@@ -7,39 +7,11 @@
 ; RUN: opt < %s -mtriple=x86_64-unknown -mcpu=skx -basic-aa -slp-vectorizer -instcombine -S | FileCheck %s --check-prefix=CHECK --check-prefix=AVX512
 
 define <8 x float> @sitofp_uitofp(<8 x i32> %a) {
-<<<<<<< HEAD
-; SSE-LABEL: @sitofp_uitofp(
-; SSE-NEXT:    [[TMP1:%.*]] = shufflevector <8 x i32> [[A:%.*]], <8 x i32> undef, <4 x i32> <i32 0, i32 1, i32 2, i32 3>
-; SSE-NEXT:    [[TMP2:%.*]] = sitofp <4 x i32> [[TMP1]] to <4 x float>
-; SSE-NEXT:    [[TMP3:%.*]] = shufflevector <8 x i32> [[A]], <8 x i32> undef, <4 x i32> <i32 4, i32 5, i32 6, i32 7>
-; SSE-NEXT:    [[TMP4:%.*]] = uitofp <4 x i32> [[TMP3]] to <4 x float>
-; SSE-NEXT:    [[R72:%.*]] = shufflevector <4 x float> [[TMP2]], <4 x float> [[TMP4]], <8 x i32> <i32 0, i32 1, i32 2, i32 3, i32 4, i32 5, i32 6, i32 7>
-; SSE-NEXT:    ret <8 x float> [[R72]]
-;
-; SLM-LABEL: @sitofp_uitofp(
-; SLM-NEXT:    [[TMP1:%.*]] = sitofp <8 x i32> [[A:%.*]] to <8 x float>
-; SLM-NEXT:    [[TMP2:%.*]] = uitofp <8 x i32> [[A]] to <8 x float>
-; SLM-NEXT:    [[TMP3:%.*]] = shufflevector <8 x float> [[TMP1]], <8 x float> [[TMP2]], <8 x i32> <i32 0, i32 1, i32 2, i32 3, i32 12, i32 13, i32 14, i32 15>
-; SLM-NEXT:    ret <8 x float> [[TMP3]]
-;
-; AVX-LABEL: @sitofp_uitofp(
-; AVX-NEXT:    [[TMP1:%.*]] = sitofp <8 x i32> [[A:%.*]] to <8 x float>
-; AVX-NEXT:    [[TMP2:%.*]] = uitofp <8 x i32> [[A]] to <8 x float>
-; AVX-NEXT:    [[TMP3:%.*]] = shufflevector <8 x float> [[TMP1]], <8 x float> [[TMP2]], <8 x i32> <i32 0, i32 1, i32 2, i32 3, i32 12, i32 13, i32 14, i32 15>
-; AVX-NEXT:    ret <8 x float> [[TMP3]]
-;
-; AVX512-LABEL: @sitofp_uitofp(
-; AVX512-NEXT:    [[TMP1:%.*]] = sitofp <8 x i32> [[A:%.*]] to <8 x float>
-; AVX512-NEXT:    [[TMP2:%.*]] = uitofp <8 x i32> [[A]] to <8 x float>
-; AVX512-NEXT:    [[TMP3:%.*]] = shufflevector <8 x float> [[TMP1]], <8 x float> [[TMP2]], <8 x i32> <i32 0, i32 1, i32 2, i32 3, i32 12, i32 13, i32 14, i32 15>
-; AVX512-NEXT:    ret <8 x float> [[TMP3]]
-=======
 ; CHECK-LABEL: @sitofp_uitofp(
 ; CHECK-NEXT:    [[TMP1:%.*]] = sitofp <8 x i32> [[A:%.*]] to <8 x float>
 ; CHECK-NEXT:    [[TMP2:%.*]] = uitofp <8 x i32> [[A]] to <8 x float>
 ; CHECK-NEXT:    [[TMP3:%.*]] = shufflevector <8 x float> [[TMP1]], <8 x float> [[TMP2]], <8 x i32> <i32 0, i32 1, i32 2, i32 3, i32 12, i32 13, i32 14, i32 15>
 ; CHECK-NEXT:    ret <8 x float> [[TMP3]]
->>>>>>> 21f3f750
 ;
   %a0 = extractelement <8 x i32> %a, i32 0
   %a1 = extractelement <8 x i32> %a, i32 1
@@ -69,63 +41,11 @@
 }
 
 define <8 x i32> @fptosi_fptoui(<8 x float> %a) {
-<<<<<<< HEAD
-; SSE-LABEL: @fptosi_fptoui(
-; SSE-NEXT:    [[A4:%.*]] = extractelement <8 x float> [[A:%.*]], i32 4
-; SSE-NEXT:    [[A5:%.*]] = extractelement <8 x float> [[A]], i32 5
-; SSE-NEXT:    [[A6:%.*]] = extractelement <8 x float> [[A]], i32 6
-; SSE-NEXT:    [[A7:%.*]] = extractelement <8 x float> [[A]], i32 7
-; SSE-NEXT:    [[TMP1:%.*]] = shufflevector <8 x float> [[A]], <8 x float> undef, <4 x i32> <i32 0, i32 1, i32 2, i32 3>
-; SSE-NEXT:    [[TMP2:%.*]] = fptosi <4 x float> [[TMP1]] to <4 x i32>
-; SSE-NEXT:    [[AB4:%.*]] = fptoui float [[A4]] to i32
-; SSE-NEXT:    [[AB5:%.*]] = fptoui float [[A5]] to i32
-; SSE-NEXT:    [[AB6:%.*]] = fptoui float [[A6]] to i32
-; SSE-NEXT:    [[AB7:%.*]] = fptoui float [[A7]] to i32
-; SSE-NEXT:    [[R31:%.*]] = shufflevector <4 x i32> [[TMP2]], <4 x i32> undef, <8 x i32> <i32 0, i32 1, i32 2, i32 3, i32 undef, i32 undef, i32 undef, i32 undef>
-; SSE-NEXT:    [[R4:%.*]] = insertelement <8 x i32> [[R31]], i32 [[AB4]], i32 4
-; SSE-NEXT:    [[R5:%.*]] = insertelement <8 x i32> [[R4]], i32 [[AB5]], i32 5
-; SSE-NEXT:    [[R6:%.*]] = insertelement <8 x i32> [[R5]], i32 [[AB6]], i32 6
-; SSE-NEXT:    [[R7:%.*]] = insertelement <8 x i32> [[R6]], i32 [[AB7]], i32 7
-; SSE-NEXT:    ret <8 x i32> [[R7]]
-;
-; SLM-LABEL: @fptosi_fptoui(
-; SLM-NEXT:    [[A4:%.*]] = extractelement <8 x float> [[A:%.*]], i32 4
-; SLM-NEXT:    [[A5:%.*]] = extractelement <8 x float> [[A]], i32 5
-; SLM-NEXT:    [[A6:%.*]] = extractelement <8 x float> [[A]], i32 6
-; SLM-NEXT:    [[A7:%.*]] = extractelement <8 x float> [[A]], i32 7
-; SLM-NEXT:    [[TMP1:%.*]] = shufflevector <8 x float> [[A]], <8 x float> undef, <4 x i32> <i32 0, i32 1, i32 2, i32 3>
-; SLM-NEXT:    [[TMP2:%.*]] = fptosi <4 x float> [[TMP1]] to <4 x i32>
-; SLM-NEXT:    [[AB4:%.*]] = fptoui float [[A4]] to i32
-; SLM-NEXT:    [[AB5:%.*]] = fptoui float [[A5]] to i32
-; SLM-NEXT:    [[AB6:%.*]] = fptoui float [[A6]] to i32
-; SLM-NEXT:    [[AB7:%.*]] = fptoui float [[A7]] to i32
-; SLM-NEXT:    [[R31:%.*]] = shufflevector <4 x i32> [[TMP2]], <4 x i32> undef, <8 x i32> <i32 0, i32 1, i32 2, i32 3, i32 undef, i32 undef, i32 undef, i32 undef>
-; SLM-NEXT:    [[R4:%.*]] = insertelement <8 x i32> [[R31]], i32 [[AB4]], i32 4
-; SLM-NEXT:    [[R5:%.*]] = insertelement <8 x i32> [[R4]], i32 [[AB5]], i32 5
-; SLM-NEXT:    [[R6:%.*]] = insertelement <8 x i32> [[R5]], i32 [[AB6]], i32 6
-; SLM-NEXT:    [[R7:%.*]] = insertelement <8 x i32> [[R6]], i32 [[AB7]], i32 7
-; SLM-NEXT:    ret <8 x i32> [[R7]]
-;
-; AVX-LABEL: @fptosi_fptoui(
-; AVX-NEXT:    [[TMP1:%.*]] = shufflevector <8 x float> [[A:%.*]], <8 x float> undef, <4 x i32> <i32 0, i32 1, i32 2, i32 3>
-; AVX-NEXT:    [[TMP2:%.*]] = fptosi <4 x float> [[TMP1]] to <4 x i32>
-; AVX-NEXT:    [[TMP3:%.*]] = shufflevector <8 x float> [[A]], <8 x float> undef, <4 x i32> <i32 4, i32 5, i32 6, i32 7>
-; AVX-NEXT:    [[TMP4:%.*]] = fptoui <4 x float> [[TMP3]] to <4 x i32>
-; AVX-NEXT:    [[R72:%.*]] = shufflevector <4 x i32> [[TMP2]], <4 x i32> [[TMP4]], <8 x i32> <i32 0, i32 1, i32 2, i32 3, i32 4, i32 5, i32 6, i32 7>
-; AVX-NEXT:    ret <8 x i32> [[R72]]
-;
-; AVX512-LABEL: @fptosi_fptoui(
-; AVX512-NEXT:    [[TMP1:%.*]] = fptosi <8 x float> [[A:%.*]] to <8 x i32>
-; AVX512-NEXT:    [[TMP2:%.*]] = fptoui <8 x float> [[A]] to <8 x i32>
-; AVX512-NEXT:    [[TMP3:%.*]] = shufflevector <8 x i32> [[TMP1]], <8 x i32> [[TMP2]], <8 x i32> <i32 0, i32 1, i32 2, i32 3, i32 12, i32 13, i32 14, i32 15>
-; AVX512-NEXT:    ret <8 x i32> [[TMP3]]
-=======
 ; CHECK-LABEL: @fptosi_fptoui(
 ; CHECK-NEXT:    [[TMP1:%.*]] = fptosi <8 x float> [[A:%.*]] to <8 x i32>
 ; CHECK-NEXT:    [[TMP2:%.*]] = fptoui <8 x float> [[A]] to <8 x i32>
 ; CHECK-NEXT:    [[TMP3:%.*]] = shufflevector <8 x i32> [[TMP1]], <8 x i32> [[TMP2]], <8 x i32> <i32 0, i32 1, i32 2, i32 3, i32 12, i32 13, i32 14, i32 15>
 ; CHECK-NEXT:    ret <8 x i32> [[TMP3]]
->>>>>>> 21f3f750
 ;
   %a0 = extractelement <8 x float> %a, i32 0
   %a1 = extractelement <8 x float> %a, i32 1
