; NOTE: Assertions have been autogenerated by utils/update_test_checks.py
; RUN: opt < %s -indvars -S | FileCheck %s

define void @test1() nounwind {
; CHECK-LABEL: @test1(
; CHECK-NEXT:  entry:
; CHECK-NEXT:    br label [[BB:%.*]]
; CHECK:       bb:
; CHECK-NEXT:    [[IV_INT:%.*]] = phi i32 [ 0, [[ENTRY:%.*]] ], [ [[DOTINT:%.*]], [[BB]] ]
; CHECK-NEXT:    [[INDVAR_CONV:%.*]] = sitofp i32 [[IV_INT]] to double
; CHECK-NEXT:    [[TMP0:%.*]] = tail call i32 @foo(double [[INDVAR_CONV]]) #[[ATTR0:[0-9]+]]
; CHECK-NEXT:    [[DOTINT]] = add nuw nsw i32 [[IV_INT]], 1
; CHECK-NEXT:    [[TMP1:%.*]] = icmp ult i32 [[DOTINT]], 10000
; CHECK-NEXT:    br i1 [[TMP1]], label [[BB]], label [[RETURN:%.*]]
; CHECK:       return:
; CHECK-NEXT:    ret void
;
entry:
  br label %bb

bb:		; preds = %bb, %entry
  %iv = phi double [ 0.000000e+00, %entry ], [ %1, %bb ]
  %0 = tail call i32 @foo(double %iv) nounwind
  %1 = fadd double %iv, 1.000000e+00
  %2 = fcmp olt double %1, 1.000000e+04
  br i1 %2, label %bb, label %return

return:		; preds = %bb
  ret void
}

declare i32 @foo(double)

define void @test2() nounwind {
; CHECK-LABEL: @test2(
; CHECK-NEXT:  entry:
; CHECK-NEXT:    br label [[BB:%.*]]
; CHECK:       bb:
; CHECK-NEXT:    [[IV_INT:%.*]] = phi i32 [ -10, [[ENTRY:%.*]] ], [ [[DOTINT:%.*]], [[BB]] ]
; CHECK-NEXT:    [[INDVAR_CONV:%.*]] = sitofp i32 [[IV_INT]] to double
; CHECK-NEXT:    [[TMP0:%.*]] = tail call i32 @foo(double [[INDVAR_CONV]]) #[[ATTR0]]
; CHECK-NEXT:    [[DOTINT]] = add nsw i32 [[IV_INT]], 2
; CHECK-NEXT:    [[TMP1:%.*]] = icmp slt i32 [[DOTINT]], -1
; CHECK-NEXT:    br i1 [[TMP1]], label [[BB]], label [[RETURN:%.*]]
; CHECK:       return:
; CHECK-NEXT:    ret void
;
entry:
  br label %bb

bb:		; preds = %bb, %entry
  %iv = phi double [ -10.000000e+00, %entry ], [ %1, %bb ]
  %0 = tail call i32 @foo(double %iv) nounwind
  %1 = fadd double %iv, 2.000000e+00
  %2 = fcmp olt double %1, -1.000000e+00
  br i1 %2, label %bb, label %return

return:		; preds = %bb
  ret void
}


define void @test3() nounwind {
; CHECK-LABEL: @test3(
; CHECK-NEXT:  entry:
; CHECK-NEXT:    br label [[BB:%.*]]
; CHECK:       bb:
<<<<<<< HEAD
; CHECK-NEXT:    [[IV:%.*]] = phi double [ 0.000000e+00, [[ENTRY:%.*]] ], [ [[TMP1:%.*]], [[BB]] ]
; CHECK-NEXT:    [[TMP0:%.*]] = tail call i32 @foo(double [[IV]]) #[[ATTR0]]
; CHECK-NEXT:    [[TMP1]] = fadd double [[IV]], 1.000000e+00
=======
; CHECK-NEXT:    [[TMP0:%.*]] = tail call i32 @foo(double 0.000000e+00) #[[ATTR0]]
>>>>>>> b9407140
; CHECK-NEXT:    br i1 false, label [[BB]], label [[RETURN:%.*]]
; CHECK:       return:
; CHECK-NEXT:    ret void
;
entry:
  br label %bb

bb:		; preds = %bb, %entry
  %iv = phi double [ 0.000000e+00, %entry ], [ %1, %bb ]
  %0 = tail call i32 @foo(double %iv) nounwind
  %1 = fadd double %iv, 1.000000e+00
  %2 = fcmp olt double %1, -1.000000e+00
  br i1 %2, label %bb, label %return

return:
  ret void
}

define void @test4() nounwind {
; CHECK-LABEL: @test4(
; CHECK-NEXT:  entry:
; CHECK-NEXT:    br label [[BB:%.*]]
; CHECK:       bb:
; CHECK-NEXT:    [[IV_INT:%.*]] = phi i32 [ 40, [[ENTRY:%.*]] ], [ [[DOTINT:%.*]], [[BB]] ]
; CHECK-NEXT:    [[INDVAR_CONV:%.*]] = sitofp i32 [[IV_INT]] to double
; CHECK-NEXT:    [[TMP0:%.*]] = tail call i32 @foo(double [[INDVAR_CONV]]) #[[ATTR0]]
; CHECK-NEXT:    [[DOTINT]] = add nsw i32 [[IV_INT]], -1
; CHECK-NEXT:    br i1 false, label [[BB]], label [[RETURN:%.*]]
; CHECK:       return:
; CHECK-NEXT:    ret void
;
entry:
  br label %bb

bb:		; preds = %bb, %entry
  %iv = phi double [ 40.000000e+00, %entry ], [ %1, %bb ]
  %0 = tail call i32 @foo(double %iv) nounwind
  %1 = fadd double %iv, -1.000000e+00
  %2 = fcmp olt double %1, 1.000000e+00
  br i1 %2, label %bb, label %return

return:
  ret void
}

; PR6761
define void @test5() nounwind {
; <label>:0
; CHECK-LABEL: @test5(
; CHECK-NEXT:    br label [[TMP1:%.*]]
; CHECK:       1:
; CHECK-NEXT:    [[DOTINT:%.*]] = phi i32 [ 9, [[TMP0:%.*]] ], [ [[DOTINT1:%.*]], [[TMP1]] ]
; CHECK-NEXT:    [[TMP2:%.*]] = tail call i32 @foo(double 0.000000e+00)
; CHECK-NEXT:    [[DOTINT1]] = add nsw i32 [[DOTINT]], -1
; CHECK-NEXT:    [[TMP3:%.*]] = icmp slt i32 [[DOTINT1]], 0
; CHECK-NEXT:    br i1 [[TMP3]], label [[EXIT:%.*]], label [[TMP1]]
; CHECK:       exit:
; CHECK-NEXT:    ret void
;
  br label %1

; <label>:1
  %2 = phi double [ 9.000000e+00, %0 ], [ %4, %1 ]
  %3 = tail call i32 @foo(double 0.0)
  %4 = fadd double %2, -1.000000e+00
  %5 = fcmp ult double %4, 0.000000e+00
  br i1 %5, label %exit, label %1

exit:
  ret void
}

define double @test_max_be() {
; CHECK-LABEL: @test_max_be(
; CHECK-NEXT:  bb4:
; CHECK-NEXT:    br label [[BB8:%.*]]
; CHECK:       bb8:
; CHECK-NEXT:    [[TMP10:%.*]] = phi double [ 0.000000e+00, [[BB4:%.*]] ], [ [[TMP12:%.*]], [[BB22:%.*]] ]
; CHECK-NEXT:    [[TMP11_INT:%.*]] = phi i32 [ 0, [[BB4]] ], [ [[TMP13_INT:%.*]], [[BB22]] ]
; CHECK-NEXT:    [[INDVAR_CONV:%.*]] = sitofp i32 [[TMP11_INT]] to double
; CHECK-NEXT:    [[TMP12]] = fadd double [[TMP10]], [[INDVAR_CONV]]
; CHECK-NEXT:    [[TMP13_INT]] = add nuw nsw i32 [[TMP11_INT]], 1
; CHECK-NEXT:    [[TMP14:%.*]] = icmp ult i32 [[TMP13_INT]], 99999
; CHECK-NEXT:    br i1 [[TMP14]], label [[BB22]], label [[BB6:%.*]]
; CHECK:       bb22:
; CHECK-NEXT:    br i1 true, label [[BB8]], label [[BB6]]
; CHECK:       bb6:
; CHECK-NEXT:    [[TMP12_LCSSA:%.*]] = phi double [ [[TMP12]], [[BB22]] ], [ [[TMP12]], [[BB8]] ]
; CHECK-NEXT:    ret double [[TMP12_LCSSA]]
;
bb4:
  br label %bb8

bb8:
  %tmp9 = phi i64 [ 1, %bb4 ], [ %tmp23, %bb22 ]
  %tmp10 = phi double [ 0.000000e+00, %bb4 ], [ %tmp12, %bb22 ]
  %tmp11 = phi double [ 0.000000e+00, %bb4 ], [ %tmp13, %bb22 ]
  %tmp12 = fadd double %tmp10, %tmp11
  %tmp13 = fadd double %tmp11, 1.000000e+00
  %tmp14 = fcmp olt double %tmp13, 9.999900e+04
  br i1 %tmp14, label %bb22, label %bb6

bb22:
  %tmp23 = add nuw nsw i64 %tmp9, 1
  %tmp24 = icmp ult i64 %tmp9, 1048576
  br i1 %tmp24, label %bb8, label %bb6

bb6:
  ret double %tmp12
}

define float @test_max_be2() {
; CHECK-LABEL: @test_max_be2(
; CHECK-NEXT:  bb4:
; CHECK-NEXT:    br label [[BB8:%.*]]
; CHECK:       bb8:
; CHECK-NEXT:    [[TMP10:%.*]] = phi float [ 0.000000e+00, [[BB4:%.*]] ], [ [[TMP12:%.*]], [[BB22:%.*]] ]
; CHECK-NEXT:    [[TMP11_INT:%.*]] = phi i32 [ 0, [[BB4]] ], [ [[TMP13_INT:%.*]], [[BB22]] ]
; CHECK-NEXT:    [[INDVAR_CONV:%.*]] = sitofp i32 [[TMP11_INT]] to float
; CHECK-NEXT:    [[TMP12]] = fadd float [[TMP10]], [[INDVAR_CONV]]
; CHECK-NEXT:    [[TMP13_INT]] = add nuw nsw i32 [[TMP11_INT]], 1
; CHECK-NEXT:    [[TMP14:%.*]] = icmp ult i32 [[TMP13_INT]], 99999
; CHECK-NEXT:    br i1 [[TMP14]], label [[BB22]], label [[BB6:%.*]]
; CHECK:       bb22:
; CHECK-NEXT:    br i1 true, label [[BB8]], label [[BB6]]
; CHECK:       bb6:
; CHECK-NEXT:    [[TMP12_LCSSA:%.*]] = phi float [ [[TMP12]], [[BB22]] ], [ [[TMP12]], [[BB8]] ]
; CHECK-NEXT:    ret float [[TMP12_LCSSA]]
;
bb4:
  br label %bb8

bb8:
  %tmp9 = phi i64 [ 1, %bb4 ], [ %tmp23, %bb22 ]
  %tmp10 = phi float [ 0.000000e+00, %bb4 ], [ %tmp12, %bb22 ]
  %tmp11 = phi float [ 0.000000e+00, %bb4 ], [ %tmp13, %bb22 ]
  %tmp12 = fadd float %tmp10, %tmp11
  %tmp13 = fadd float %tmp11, 1.000000e+00
  %tmp14 = fcmp olt float %tmp13, 9.999900e+04
  br i1 %tmp14, label %bb22, label %bb6

bb22:
  %tmp23 = add nuw nsw i64 %tmp9, 1
  %tmp24 = icmp ult i64 %tmp9, 1048576
  br i1 %tmp24, label %bb8, label %bb6

bb6:
  ret float %tmp12
}

; Bounds check
define float @test_max_be3() {
; CHECK-LABEL: @test_max_be3(
; CHECK-NEXT:  bb4:
; CHECK-NEXT:    br label [[BB8:%.*]]
; CHECK:       bb8:
; CHECK-NEXT:    [[TMP10:%.*]] = phi float [ 0.000000e+00, [[BB4:%.*]] ], [ [[TMP12:%.*]], [[BB22:%.*]] ]
; CHECK-NEXT:    [[TMP11_INT:%.*]] = phi i32 [ 0, [[BB4]] ], [ [[TMP13_INT:%.*]], [[BB22]] ]
; CHECK-NEXT:    [[INDVAR_CONV:%.*]] = sitofp i32 [[TMP11_INT]] to float
; CHECK-NEXT:    [[TMP12]] = fadd float [[TMP10]], [[INDVAR_CONV]]
; CHECK-NEXT:    [[TMP13_INT]] = add nuw nsw i32 [[TMP11_INT]], 1
; CHECK-NEXT:    [[TMP14:%.*]] = icmp ult i32 [[TMP13_INT]], 99999
; CHECK-NEXT:    br i1 [[TMP14]], label [[BB22]], label [[BB6:%.*]]
; CHECK:       bb22:
; CHECK-NEXT:    br i1 true, label [[BB8]], label [[BB6]]
; CHECK:       bb6:
; CHECK-NEXT:    [[TMP12_LCSSA:%.*]] = phi float [ [[TMP12]], [[BB22]] ], [ [[TMP12]], [[BB8]] ]
; CHECK-NEXT:    ret float [[TMP12_LCSSA]]
;
bb4:
  br label %bb8

bb8:
  %tmp9 = phi i64 [ 1, %bb4 ], [ %tmp23, %bb22 ]
  %tmp10 = phi float [ 0.000000e+00, %bb4 ], [ %tmp12, %bb22 ]
  %tmp11 = phi float [ 0.000000e+00, %bb4 ], [ %tmp13, %bb22 ]
  %tmp12 = fadd float %tmp10, %tmp11
  %tmp13 = fadd float %tmp11, 1.000000e+00
  %tmp14 = fcmp olt float %tmp13, 9.999900e+04
  br i1 %tmp14, label %bb22, label %bb6

bb22:
  %tmp23 = add nuw nsw i64 %tmp9, 1
  ;; 2^23 = 16777215
  %tmp24 = icmp ult i64 %tmp9, 16777215
  br i1 %tmp24, label %bb8, label %bb6

bb6:
  ret float %tmp12
}


; Show that given a computeable exit count, we can remove an
; fcmp of a casted integer IV. (TODO)
define void @fcmp1() nounwind {
; CHECK-LABEL: @fcmp1(
; CHECK-NEXT:  entry:
; CHECK-NEXT:    br label [[BB:%.*]]
; CHECK:       bb:
; CHECK-NEXT:    [[IV:%.*]] = phi i64 [ 0, [[ENTRY:%.*]] ], [ [[IV_NEXT:%.*]], [[BACKEDGE:%.*]] ]
; CHECK-NEXT:    [[CMP1:%.*]] = icmp ult i64 [[IV]], 20000
; CHECK-NEXT:    br i1 [[CMP1]], label [[BACKEDGE]], label [[RETURN:%.*]]
; CHECK:       backedge:
; CHECK-NEXT:    [[IV_FP:%.*]] = sitofp i64 [[IV]] to double
; CHECK-NEXT:    [[TMP0:%.*]] = tail call i32 @foo(double [[IV_FP]]) #[[ATTR0]]
; CHECK-NEXT:    [[IV_NEXT]] = add nuw nsw i64 [[IV]], 1
; CHECK-NEXT:    [[CMP2:%.*]] = fcmp olt double [[IV_FP]], 1.000000e+04
; CHECK-NEXT:    br i1 [[CMP2]], label [[BB]], label [[RETURN]]
; CHECK:       return:
; CHECK-NEXT:    ret void
;
entry:
  br label %bb

bb:		; preds = %bb, %entry
  %iv = phi i64 [ 0, %entry ], [ %iv.next, %backedge ]
  %cmp1 = icmp slt i64 %iv, 20000
  br i1 %cmp1, label %backedge, label %return

backedge:
  %iv.fp = sitofp i64 %iv to double
  tail call i32 @foo(double %iv.fp) nounwind
  %iv.next = add nsw nuw i64 %iv, 1
  %cmp2 = fcmp olt double %iv.fp, 1.000000e+04
  br i1 %cmp2, label %bb, label %return

return:		; preds = %bb
  ret void
}

define void @fcmp2() nounwind {
; CHECK-LABEL: @fcmp2(
; CHECK-NEXT:  entry:
; CHECK-NEXT:    br label [[BB:%.*]]
; CHECK:       bb:
; CHECK-NEXT:    [[IV:%.*]] = phi i64 [ 0, [[ENTRY:%.*]] ], [ [[IV_NEXT:%.*]], [[BACKEDGE:%.*]] ]
; CHECK-NEXT:    [[CMP1:%.*]] = icmp ult i64 [[IV]], 2000
; CHECK-NEXT:    br i1 [[CMP1]], label [[BACKEDGE]], label [[RETURN:%.*]]
; CHECK:       backedge:
; CHECK-NEXT:    [[IV_FP:%.*]] = sitofp i64 [[IV]] to double
; CHECK-NEXT:    [[TMP0:%.*]] = tail call i32 @foo(double [[IV_FP]]) #[[ATTR0]]
; CHECK-NEXT:    [[IV_NEXT]] = add nuw nsw i64 [[IV]], 1
; CHECK-NEXT:    [[CMP2:%.*]] = fcmp olt double [[IV_FP]], 1.000000e+04
; CHECK-NEXT:    br i1 [[CMP2]], label [[BB]], label [[RETURN]]
; CHECK:       return:
; CHECK-NEXT:    ret void
;
entry:
  br label %bb

bb:		; preds = %bb, %entry
  %iv = phi i64 [ 0, %entry ], [ %iv.next, %backedge ]
  %cmp1 = icmp slt i64 %iv, 2000
  br i1 %cmp1, label %backedge, label %return

backedge:
  %iv.fp = sitofp i64 %iv to double
  tail call i32 @foo(double %iv.fp) nounwind
  %iv.next = add nsw nuw i64 %iv, 1
  %cmp2 = fcmp olt double %iv.fp, 1.000000e+04
  br i1 %cmp2, label %bb, label %return

return:		; preds = %bb
  ret void
}

define void @fcmp_neg1() nounwind {
; CHECK-LABEL: @fcmp_neg1(
; CHECK-NEXT:  entry:
; CHECK-NEXT:    br label [[BB:%.*]]
; CHECK:       bb:
; CHECK-NEXT:    [[IV:%.*]] = phi i64 [ 0, [[ENTRY:%.*]] ], [ [[IV_NEXT:%.*]], [[BACKEDGE:%.*]] ]
; CHECK-NEXT:    [[CMP1:%.*]] = icmp ult i64 [[IV]], -20
; CHECK-NEXT:    br i1 [[CMP1]], label [[BACKEDGE]], label [[RETURN:%.*]]
; CHECK:       backedge:
; CHECK-NEXT:    [[IV_FP:%.*]] = sitofp i64 [[IV]] to double
; CHECK-NEXT:    [[TMP0:%.*]] = tail call i32 @foo(double [[IV_FP]]) #[[ATTR0]]
; CHECK-NEXT:    [[IV_NEXT]] = add nuw i64 [[IV]], 1
; CHECK-NEXT:    [[CMP2:%.*]] = fcmp olt double [[IV_FP]], 1.000000e+04
; CHECK-NEXT:    br i1 [[CMP2]], label [[BB]], label [[RETURN]]
; CHECK:       return:
; CHECK-NEXT:    ret void
;
entry:
  br label %bb

bb:		; preds = %bb, %entry
  %iv = phi i64 [ 0, %entry ], [ %iv.next, %backedge ]
  ;; Range fact outside precise integer region
  %cmp1 = icmp ult i64 %iv, -20
  br i1 %cmp1, label %backedge, label %return

backedge:
  %iv.fp = sitofp i64 %iv to double
  tail call i32 @foo(double %iv.fp) nounwind
  %iv.next = add nuw i64 %iv, 1
  %cmp2 = fcmp olt double %iv.fp, 1.000000e+04
  br i1 %cmp2, label %bb, label %return

return:		; preds = %bb
  ret void
}<|MERGE_RESOLUTION|>--- conflicted
+++ resolved
@@ -65,13 +65,7 @@
 ; CHECK-NEXT:  entry:
 ; CHECK-NEXT:    br label [[BB:%.*]]
 ; CHECK:       bb:
-<<<<<<< HEAD
-; CHECK-NEXT:    [[IV:%.*]] = phi double [ 0.000000e+00, [[ENTRY:%.*]] ], [ [[TMP1:%.*]], [[BB]] ]
-; CHECK-NEXT:    [[TMP0:%.*]] = tail call i32 @foo(double [[IV]]) #[[ATTR0]]
-; CHECK-NEXT:    [[TMP1]] = fadd double [[IV]], 1.000000e+00
-=======
 ; CHECK-NEXT:    [[TMP0:%.*]] = tail call i32 @foo(double 0.000000e+00) #[[ATTR0]]
->>>>>>> b9407140
 ; CHECK-NEXT:    br i1 false, label [[BB]], label [[RETURN:%.*]]
 ; CHECK:       return:
 ; CHECK-NEXT:    ret void
