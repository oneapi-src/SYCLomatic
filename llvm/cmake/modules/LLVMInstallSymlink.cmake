# We need to execute this script at installation time because the
# DESTDIR environment variable may be unset at configuration time.
# See PR8397.

# SYCLomatic_CUSTOMIZATION begin
# include(GNUInstallDirs)
# SYCLomatic_CUSTOMIZATION end

function(install_symlink name target outdir)
  set(DESTDIR $ENV{DESTDIR})
  if(NOT IS_ABSOLUTE "${outdir}")
    set(outdir "${CMAKE_INSTALL_PREFIX}/${outdir}")
  endif()
  set(outdir "${DESTDIR}${outdir}")

  message(STATUS "Creating ${name}")

# SYCLomatic_CUSTOMIZATION begin
  if(CMAKE_HOST_UNIX)
    set(LLVM_LINK_OR_COPY create_symlink)
  else()
    set(LLVM_LINK_OR_COPY copy)
  endif()
  execute_process(
<<<<<<< HEAD
    COMMAND "${CMAKE_COMMAND}" -E ${LLVM_LINK_OR_COPY} "${target}" "${name}"
    WORKING_DIRECTORY "${bindir}" ERROR_VARIABLE has_err)
# SYCLomatic_CUSTOMIZATION else
  #execute_process(
  #  COMMAND "${CMAKE_COMMAND}" -E create_symlink "${target}" "${name}"
  #  WORKING_DIRECTORY "${bindir}" ERROR_VARIABLE has_err)
  #if(CMAKE_HOST_WIN32 AND has_err)
  #  execute_process(
  #    COMMAND "${CMAKE_COMMAND}" -E copy "${target}" "${name}"
  #    WORKING_DIRECTORY "${bindir}")
  #endif()
# SYCLomatic_CUSTOMIZATION end
=======
    COMMAND "${CMAKE_COMMAND}" -E create_symlink "${target}" "${name}"
    WORKING_DIRECTORY "${outdir}" ERROR_VARIABLE has_err)
  if(CMAKE_HOST_WIN32 AND has_err)
    execute_process(
      COMMAND "${CMAKE_COMMAND}" -E copy "${target}" "${name}"
      WORKING_DIRECTORY "${outdir}")
  endif()
>>>>>>> 5998d7c7

endfunction()<|MERGE_RESOLUTION|>--- conflicted
+++ resolved
@@ -22,27 +22,17 @@
     set(LLVM_LINK_OR_COPY copy)
   endif()
   execute_process(
-<<<<<<< HEAD
     COMMAND "${CMAKE_COMMAND}" -E ${LLVM_LINK_OR_COPY} "${target}" "${name}"
     WORKING_DIRECTORY "${bindir}" ERROR_VARIABLE has_err)
 # SYCLomatic_CUSTOMIZATION else
-  #execute_process(
-  #  COMMAND "${CMAKE_COMMAND}" -E create_symlink "${target}" "${name}"
-  #  WORKING_DIRECTORY "${bindir}" ERROR_VARIABLE has_err)
-  #if(CMAKE_HOST_WIN32 AND has_err)
-  #  execute_process(
-  #    COMMAND "${CMAKE_COMMAND}" -E copy "${target}" "${name}"
-  #    WORKING_DIRECTORY "${bindir}")
-  #endif()
+  # execute_process(
+  #   COMMAND "${CMAKE_COMMAND}" -E create_symlink "${target}" "${name}"
+  #   WORKING_DIRECTORY "${outdir}" ERROR_VARIABLE has_err)
+  # if(CMAKE_HOST_WIN32 AND has_err)
+  #   execute_process(
+  #     COMMAND "${CMAKE_COMMAND}" -E copy "${target}" "${name}"
+  #     WORKING_DIRECTORY "${outdir}")
+  # endif()
 # SYCLomatic_CUSTOMIZATION end
-=======
-    COMMAND "${CMAKE_COMMAND}" -E create_symlink "${target}" "${name}"
-    WORKING_DIRECTORY "${outdir}" ERROR_VARIABLE has_err)
-  if(CMAKE_HOST_WIN32 AND has_err)
-    execute_process(
-      COMMAND "${CMAKE_COMMAND}" -E copy "${target}" "${name}"
-      WORKING_DIRECTORY "${outdir}")
-  endif()
->>>>>>> 5998d7c7
 
 endfunction()