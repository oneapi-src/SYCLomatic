--- conflicted
+++ resolved
@@ -1120,7 +1120,6 @@
   endif()
 endif()
 
-<<<<<<< HEAD
 if(INTEL_CUSTOMIZATION)
   option(INTEL_SDL_BUILD
     "Use SDL compilation flags for the compiler/project build" ON)
@@ -1328,10 +1327,8 @@
     message(STATUS "INTEL: setting SDL options - end.")
   endif()
 endif(INTEL_CUSTOMIZATION)
-=======
 set(LLVM_SOURCE_PREFIX "" CACHE STRING "Use prefix for sources")
 
->>>>>>> a69cdda1
 option(LLVM_USE_RELATIVE_PATHS_IN_DEBUG_INFO "Use relative paths in debug info" OFF)
 
 if(LLVM_USE_RELATIVE_PATHS_IN_DEBUG_INFO)
