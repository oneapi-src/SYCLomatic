--- conflicted
+++ resolved
@@ -56,7 +56,46 @@
 # only defines other functions (i.e. it doesn't execute any more code directly).
 llvm_distribution_build_target_map()
 
-<<<<<<< HEAD
+# Look up the distribution a particular target belongs to.
+# - target: The target to look up.
+# - in_distribution_var: The variable with this name is set in the caller's
+#   scope to indicate if the target is in any distribution. If no distributions
+#   have been configured, this will always be set to true.
+# - distribution_var: The variable with this name is set in the caller's scope
+#   to indicate the distribution name for the target. If the target belongs to
+#   the default (unnamed) distribution, or if no distributions have been
+#   configured, it's set to the empty string.
+# - UMBRELLA: The (optional) umbrella target that the target is a part of. For
+#   example, all LLVM libraries have the umbrella target llvm-libraries.
+function(get_llvm_distribution target in_distribution_var distribution_var)
+  if(NOT LLVM_DISTRIBUTION_COMPONENTS AND NOT LLVM_DISTRIBUTIONS)
+    set(${in_distribution_var} YES PARENT_SCOPE)
+    set(${distribution_var} "" PARENT_SCOPE)
+    return()
+  endif()
+
+  cmake_parse_arguments(ARG "" UMBRELLA "" ${ARGN})
+  get_property(distribution GLOBAL PROPERTY LLVM_DISTRIBUTION_FOR_${target})
+  if(ARG_UMBRELLA)
+    get_property(umbrella_distribution GLOBAL PROPERTY LLVM_DISTRIBUTION_FOR_${ARG_UMBRELLA})
+    if(distribution AND umbrella_distribution AND NOT distribution STREQUAL umbrella_distribution)
+      message(SEND_ERROR "Target ${target} has different distribution ${distribution} from its"
+                         " umbrella target ${ARG_UMBRELLA} distribution ${umbrella_distribution}")
+    elseif(NOT distribution)
+      set(distribution ${umbrella_distribution})
+    endif()
+  endif()
+  if(distribution)
+    set(${in_distribution_var} YES PARENT_SCOPE)
+    if(distribution STREQUAL "<DEFAULT>")
+      set(distribution "")
+    endif()
+    set(${distribution_var} "${distribution}" PARENT_SCOPE)
+  else()
+    set(${in_distribution_var} NO PARENT_SCOPE)
+  endif()
+endfunction()
+
 # Get the EXPORT argument to use for an install command for a target in a
 # project. As explained at the top of the file, the project export set for a
 # distribution is named ${project}{distribution}Targets (except for LLVM where
@@ -80,92 +119,6 @@
     set(suffix "Targets")
   endif()
 
-  if(NOT LLVM_DISTRIBUTION_COMPONENTS AND NOT LLVM_DISTRIBUTIONS)
-    set(${export_arg_var} EXPORT ${project}${suffix} PARENT_SCOPE)
-    set_property(GLOBAL PROPERTY ${project_upper}_HAS_EXPORTS True)
-=======
-# Look up the distribution a particular target belongs to.
-# - target: The target to look up.
-# - in_distribution_var: The variable with this name is set in the caller's
-#   scope to indicate if the target is in any distribution. If no distributions
-#   have been configured, this will always be set to true.
-# - distribution_var: The variable with this name is set in the caller's scope
-#   to indicate the distribution name for the target. If the target belongs to
-#   the default (unnamed) distribution, or if no distributions have been
-#   configured, it's set to the empty string.
-# - UMBRELLA: The (optional) umbrella target that the target is a part of. For
-#   example, all LLVM libraries have the umbrella target llvm-libraries.
-function(get_llvm_distribution target in_distribution_var distribution_var)
-  if(NOT LLVM_DISTRIBUTION_COMPONENTS AND NOT LLVM_DISTRIBUTIONS)
-    set(${in_distribution_var} YES PARENT_SCOPE)
-    set(${distribution_var} "" PARENT_SCOPE)
->>>>>>> 21f3f750
-    return()
-  endif()
-
-  cmake_parse_arguments(ARG "" UMBRELLA "" ${ARGN})
-  get_property(distribution GLOBAL PROPERTY LLVM_DISTRIBUTION_FOR_${target})
-  if(ARG_UMBRELLA)
-    get_property(umbrella_distribution GLOBAL PROPERTY LLVM_DISTRIBUTION_FOR_${ARG_UMBRELLA})
-    if(distribution AND umbrella_distribution AND NOT distribution STREQUAL umbrella_distribution)
-      message(SEND_ERROR "Target ${target} has different distribution ${distribution} from its"
-                         " umbrella target ${ARG_UMBRELLA} distribution ${umbrella_distribution}")
-    elseif(NOT distribution)
-      set(distribution ${umbrella_distribution})
-<<<<<<< HEAD
-    endif()
-  endif()
-  if(distribution)
-    if(distribution STREQUAL "<DEFAULT>")
-      set(${export_arg_var} EXPORT ${project}${suffix} PARENT_SCOPE)
-      set_property(GLOBAL PROPERTY ${project_upper}_HAS_EXPORTS True)
-    else()
-      set(${export_arg_var} EXPORT ${project}${distribution}${suffix} PARENT_SCOPE)
-      string(TOUPPER "${distribution}" distribution_upper)
-      set_property(GLOBAL PROPERTY ${project_upper}_${distribution_upper}_HAS_EXPORTS True)
-    endif()
-  else()
-    set(${export_arg_var} "" PARENT_SCOPE)
-  endif()
-endfunction()
-
-=======
-    endif()
-  endif()
-  if(distribution)
-    set(${in_distribution_var} YES PARENT_SCOPE)
-    if(distribution STREQUAL "<DEFAULT>")
-      set(distribution "")
-    endif()
-    set(${distribution_var} "${distribution}" PARENT_SCOPE)
-  else()
-    set(${in_distribution_var} NO PARENT_SCOPE)
-  endif()
-endfunction()
-
-# Get the EXPORT argument to use for an install command for a target in a
-# project. As explained at the top of the file, the project export set for a
-# distribution is named ${project}{distribution}Targets (except for LLVM where
-# it's named ${project}{distribution}Exports for legacy reasons). Also set the
-# ${PROJECT}_${DISTRIBUTION}_HAS_EXPORTS global property to mark the project as
-# having exports for the distribution.
-# - target: The target to get the EXPORT argument for.
-# - project: The project to produce the argument for. IMPORTANT: The casing of
-#   this argument should match the casing used by the project's Config.cmake
-#   file. The correct casing for the LLVM projects is Clang, Flang, LLD, LLVM,
-#   and MLIR.
-# - export_arg_var The variable with this name is set in the caller's scope to
-#   the EXPORT argument for the target for the project.
-# - UMBRELLA: The (optional) umbrella target that the target is a part of. For
-#   example, all LLVM libraries have the umbrella target llvm-libraries.
-function(get_target_export_arg target project export_arg_var)
-  string(TOUPPER "${project}" project_upper)
-  if(project STREQUAL "LLVM")
-    set(suffix "Exports") # legacy
-  else()
-    set(suffix "Targets")
-  endif()
-
   get_llvm_distribution(${target} in_distribution distribution ${ARGN})
 
   if(in_distribution)
@@ -181,7 +134,6 @@
   endif()
 endfunction()
 
->>>>>>> 21f3f750
 # Produce a string of CMake include() commands to include the exported targets
 # files for all distributions. See the comment at the top of this file for
 # various assumptions made.
