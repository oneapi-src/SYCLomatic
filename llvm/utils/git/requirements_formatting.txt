--- conflicted
+++ resolved
@@ -4,11 +4,7 @@
 #
 #    pip-compile --output-file=llvm/utils/git/requirements_formatting.txt llvm/utils/git/requirements_formatting.txt.in
 #
-<<<<<<< HEAD
 black==24.3.0
-=======
-black==23.12.1
->>>>>>> 00e3620a
     # via
     #   -r llvm/utils/git/requirements_formatting.txt.in
     #   darker
@@ -22,11 +18,7 @@
     # via requests
 click==8.1.7
     # via black
-<<<<<<< HEAD
-cryptography==42.0.4
-=======
 cryptography==42.0.5
->>>>>>> 00e3620a
     # via pyjwt
 darker==1.7.2
     # via -r llvm/utils/git/requirements_formatting.txt.in
@@ -54,11 +46,7 @@
     # via pygithub
 toml==0.10.2
     # via darker
-<<<<<<< HEAD
-urllib3==2.0.7
-=======
 urllib3==2.2.1
->>>>>>> 00e3620a
     # via requests
 wrapt==1.16.0
     # via deprecated