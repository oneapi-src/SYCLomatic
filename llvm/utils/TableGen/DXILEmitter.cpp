//===- DXILEmitter.cpp - DXIL operation Emitter ---------------------------===//
//
// Part of the LLVM Project, under the Apache License v2.0 with LLVM Exceptions.
// See https://llvm.org/LICENSE.txt for license information.
// SPDX-License-Identifier: Apache-2.0 WITH LLVM-exception
//
//===----------------------------------------------------------------------===//
//
// DXILEmitter uses the descriptions of DXIL operation to construct enum and
// helper functions for DXIL operation.
//
//===----------------------------------------------------------------------===//

#include "Basic/SequenceToOffsetTable.h"
#include "Common/CodeGenTarget.h"
#include "llvm/ADT/STLExtras.h"
#include "llvm/ADT/SmallSet.h"
#include "llvm/ADT/SmallVector.h"
#include "llvm/ADT/StringExtras.h"
#include "llvm/ADT/StringSet.h"
#include "llvm/ADT/StringSwitch.h"
#include "llvm/Support/DXILABI.h"
#include "llvm/Support/VersionTuple.h"
#include "llvm/TableGen/Error.h"
#include "llvm/TableGen/Record.h"
#include "llvm/TableGen/TableGenBackend.h"

#include <string>
#include <vector>

using namespace llvm;
using namespace llvm::dxil;

namespace {

struct DXILOperationDesc {
  std::string OpName; // name of DXIL operation
  int OpCode;         // ID of DXIL operation
  StringRef OpClass;  // name of the opcode class
  StringRef Doc;      // the documentation description of this instruction
  // Vector of operand type records - return type is at index 0
  SmallVector<Record *> OpTypes;
  SmallVector<Record *> OverloadRecs;
  SmallVector<Record *> StageRecs;
  SmallVector<Record *> AttrRecs;
  StringRef Intrinsic; // The llvm intrinsic map to OpName. Default is "" which
                       // means no map exists
  SmallVector<StringRef, 4>
      ShaderStages; // shader stages to which this applies, empty for all.
  int OverloadParamIndex;             // Index of parameter with overload type.
                                      //   -1 : no overload types
  SmallVector<StringRef, 4> counters; // counters for this inst.
  DXILOperationDesc(const Record *);
};
} // end anonymous namespace

/// In-place sort TableGen records of class with a field
///    Version dxil_version
/// in the ascending version order.
static void AscendingSortByVersion(std::vector<Record *> &Recs) {
  std::sort(Recs.begin(), Recs.end(), [](Record *RecA, Record *RecB) {
    unsigned RecAMaj =
        RecA->getValueAsDef("dxil_version")->getValueAsInt("Major");
    unsigned RecAMin =
        RecA->getValueAsDef("dxil_version")->getValueAsInt("Minor");
    unsigned RecBMaj =
        RecB->getValueAsDef("dxil_version")->getValueAsInt("Major");
    unsigned RecBMin =
        RecB->getValueAsDef("dxil_version")->getValueAsInt("Minor");

    return (VersionTuple(RecAMaj, RecAMin) < VersionTuple(RecBMaj, RecBMin));
  });
}

/// Construct an object using the DXIL Operation records specified
/// in DXIL.td. This serves as the single source of reference of
/// the information extracted from the specified Record R, for
/// C++ code generated by this TableGen backend.
//  \param R Object representing TableGen record of a DXIL Operation
DXILOperationDesc::DXILOperationDesc(const Record *R) {
  OpName = R->getNameInitAsString();
  OpCode = R->getValueAsInt("OpCode");

  Doc = R->getValueAsString("Doc");
  SmallVector<Record *> ParamTypeRecs;

  ParamTypeRecs.push_back(R->getValueAsDef("result"));

  std::vector<Record *> ArgTys = R->getValueAsListOfDefs("arguments");
  for (auto Ty : ArgTys) {
    ParamTypeRecs.push_back(Ty);
  }
  size_t ParamTypeRecsSize = ParamTypeRecs.size();
  // Populate OpTypes with return type and parameter types

  // Parameter indices of overloaded parameters.
  // This vector contains overload parameters in the order used to
  // resolve an LLVMMatchType in accordance with  convention outlined in
  // the comment before the definition of class LLVMMatchType in
  // llvm/IR/Intrinsics.td
  OverloadParamIndex = -1; // A sigil meaning none.
  for (unsigned i = 0; i < ParamTypeRecsSize; i++) {
    Record *TR = ParamTypeRecs[i];
    // Track operation parameter indices of any overload types
    if (TR->getValueAsInt("isOverload")) {
      if (OverloadParamIndex != -1) {
        assert(TR == ParamTypeRecs[OverloadParamIndex] &&
               "Specification of multiple differing overload parameter types "
               "is not supported");
      }
      // Keep the earliest parameter index we see, but if it was the return type
      // overwrite it with the first overloaded argument.
      if (OverloadParamIndex <= 0)
        OverloadParamIndex = i;
    }
    OpTypes.emplace_back(TR);
  }

  // Get overload records
  std::vector<Record *> Recs = R->getValueAsListOfDefs("overloads");

  // Sort records in ascending order of DXIL version
  AscendingSortByVersion(Recs);

  for (Record *CR : Recs) {
    OverloadRecs.push_back(CR);
  }

  // Get stage records
  Recs = R->getValueAsListOfDefs("stages");

  if (Recs.empty()) {
    PrintFatalError(R, Twine("Atleast one specification of valid stage for ") +
                           OpName + " is required");
  }

  // Sort records in ascending order of DXIL version
  AscendingSortByVersion(Recs);

  for (Record *CR : Recs) {
    StageRecs.push_back(CR);
  }

  // Get attribute records
  Recs = R->getValueAsListOfDefs("attributes");

  // Sort records in ascending order of DXIL version
  AscendingSortByVersion(Recs);

  for (Record *CR : Recs) {
    AttrRecs.push_back(CR);
  }

  // Get the operation class
  OpClass = R->getValueAsDef("OpClass")->getName();

  if (!OpClass.str().compare("UnknownOpClass")) {
    PrintFatalError(R, Twine("Unspecified DXIL OpClass for DXIL operation - ") +
                           OpName);
  }

  const RecordVal *RV = R->getValue("LLVMIntrinsic");
  if (RV && RV->getValue()) {
    if (DefInit *DI = dyn_cast<DefInit>(RV->getValue())) {
      auto *IntrinsicDef = DI->getDef();
      auto DefName = IntrinsicDef->getName();
      assert(DefName.starts_with("int_") && "invalid intrinsic name");
      // Remove the int_ from intrinsic name.
      Intrinsic = DefName.substr(4);
    }
  }
}

/// Return a string representation of OverloadKind enum that maps to
/// input LLVMType record
/// \param R TableGen def record of class LLVMType
/// \return std::string string representation of OverloadKind

static StringRef getOverloadKindStr(const Record *R) {
  // TODO: This is a hack. We need to rework how we're handling the set of
  // overloads to avoid this business with the separate OverloadKind enum.
  return StringSwitch<StringRef>(R->getName())
      .Case("HalfTy", "OverloadKind::HALF")
      .Case("FloatTy", "OverloadKind::FLOAT")
      .Case("DoubleTy", "OverloadKind::DOUBLE")
      .Case("Int1Ty", "OverloadKind::I1")
      .Case("Int8Ty", "OverloadKind::I8")
      .Case("Int16Ty", "OverloadKind::I16")
      .Case("Int32Ty", "OverloadKind::I32")
<<<<<<< HEAD
      .Case("Int64Ty", "OverloadKind::I64");
=======
      .Case("Int64Ty", "OverloadKind::I64")
      .Case("ResRetHalfTy", "OverloadKind::HALF")
      .Case("ResRetFloatTy", "OverloadKind::FLOAT")
      .Case("ResRetInt16Ty", "OverloadKind::I16")
      .Case("ResRetInt32Ty", "OverloadKind::I32");
>>>>>>> 4b409fa5
}

/// Return a string representation of valid overload information denoted
// by input records
//
/// \param Recs A vector of records of TableGen Overload records
/// \return std::string string representation of overload mask string
///         predicated by DXIL Version. E.g.,
//          {{{1, 0}, Mask1}, {{1, 2}, Mask2}, ...}
static std::string getOverloadMaskString(const SmallVector<Record *> Recs) {
  std::string MaskString = "";
  std::string Prefix = "";
  MaskString.append("{");
  // If no overload information records were specified, assume the operation
  // a) to be supported in DXIL Version 1.0 and later
  // b) has no overload types
  if (Recs.empty()) {
    MaskString.append("{{1, 0}, OverloadKind::UNDEFINED}}");
  } else {
    for (auto Rec : Recs) {
      unsigned Major =
          Rec->getValueAsDef("dxil_version")->getValueAsInt("Major");
      unsigned Minor =
          Rec->getValueAsDef("dxil_version")->getValueAsInt("Minor");
      MaskString.append(Prefix)
          .append("{{")
          .append(std::to_string(Major))
          .append(", ")
          .append(std::to_string(Minor).append("}, "));

      std::string PipePrefix = "";
      auto Tys = Rec->getValueAsListOfDefs("overload_types");
      if (Tys.empty()) {
        MaskString.append("OverloadKind::UNDEFINED");
      }
      for (const auto *Ty : Tys) {
        MaskString.append(PipePrefix).append(getOverloadKindStr(Ty));
        PipePrefix = " | ";
      }

      MaskString.append("}");
      Prefix = ", ";
    }
    MaskString.append("}");
  }
  return MaskString;
}

/// Return a string representation of valid shader stag information denoted
// by input records
//
/// \param Recs A vector of records of TableGen Stages records
/// \return std::string string representation of stages mask string
///         predicated by DXIL Version. E.g.,
//          {{{1, 0}, Mask1}, {{1, 2}, Mask2}, ...}
static std::string getStageMaskString(const SmallVector<Record *> Recs) {
  std::string MaskString = "";
  std::string Prefix = "";
  MaskString.append("{");
  // Atleast one stage information record is expected to be specified.
  if (Recs.empty()) {
    PrintFatalError("Atleast one specification of valid stages for "
                    "operation must be specified");
  }

  for (auto Rec : Recs) {
    unsigned Major = Rec->getValueAsDef("dxil_version")->getValueAsInt("Major");
    unsigned Minor = Rec->getValueAsDef("dxil_version")->getValueAsInt("Minor");
    MaskString.append(Prefix)
        .append("{{")
        .append(std::to_string(Major))
        .append(", ")
        .append(std::to_string(Minor).append("}, "));

    std::string PipePrefix = "";
    auto Stages = Rec->getValueAsListOfDefs("shader_stages");
    if (Stages.empty()) {
      PrintFatalError("No valid stages for operation specified");
    }
    for (const auto *S : Stages) {
      MaskString.append(PipePrefix).append("ShaderKind::").append(S->getName());
      PipePrefix = " | ";
    }

    MaskString.append("}");
    Prefix = ", ";
  }
  MaskString.append("}");
  return MaskString;
}

/// Return a string representation of valid attribute information denoted
// by input records
//
/// \param Recs A vector of records of TableGen Attribute records
/// \return std::string string representation of stages mask string
///         predicated by DXIL Version. E.g.,
//          {{{1, 0}, Mask1}, {{1, 2}, Mask2}, ...}
static std::string getAttributeMaskString(const SmallVector<Record *> Recs) {
  std::string MaskString = "";
  std::string Prefix = "";
  MaskString.append("{");

  for (auto Rec : Recs) {
    unsigned Major = Rec->getValueAsDef("dxil_version")->getValueAsInt("Major");
    unsigned Minor = Rec->getValueAsDef("dxil_version")->getValueAsInt("Minor");
    MaskString.append(Prefix)
        .append("{{")
        .append(std::to_string(Major))
        .append(", ")
        .append(std::to_string(Minor).append("}, "));

    std::string PipePrefix = "";
    auto Attrs = Rec->getValueAsListOfDefs("op_attrs");
    if (Attrs.empty()) {
      MaskString.append("Attribute::None");
    } else {
      for (const auto *Attr : Attrs) {
        MaskString.append(PipePrefix)
            .append("Attribute::")
            .append(Attr->getName());
        PipePrefix = " | ";
      }
    }

    MaskString.append("}");
    Prefix = ", ";
  }
  MaskString.append("}");
  return MaskString;
}

/// Emit a mapping of DXIL opcode to opname
static void emitDXILOpCodes(ArrayRef<DXILOperationDesc> Ops, raw_ostream &OS) {
  OS << "#ifdef DXIL_OPCODE\n";
  for (const DXILOperationDesc &Op : Ops)
    OS << "DXIL_OPCODE(" << Op.OpCode << ", " << Op.OpName << ")\n";
  OS << "#undef DXIL_OPCODE\n";
  OS << "\n";
  OS << "#endif\n\n";
}

/// Emit a list of DXIL op classes
<<<<<<< HEAD
static void emitDXILOpClasses(RecordKeeper &Records, raw_ostream &OS) {
=======
static void emitDXILOpClasses(const RecordKeeper &Records, raw_ostream &OS) {
>>>>>>> 4b409fa5
  OS << "#ifdef DXIL_OPCLASS\n";
  for (const Record *OpClass : Records.getAllDerivedDefinitions("DXILOpClass"))
    OS << "DXIL_OPCLASS(" << OpClass->getName() << ")\n";
  OS << "#undef DXIL_OPCLASS\n";
  OS << "#endif\n\n";
}

/// Emit a list of DXIL op parameter types
<<<<<<< HEAD
static void emitDXILOpParamTypes(RecordKeeper &Records, raw_ostream &OS) {
  OS << "#ifdef DXIL_OP_PARAM_TYPE\n";
  std::vector<Record *> OpClasses =
      Records.getAllDerivedDefinitions("DXILOpParamType");
  for (Record *OpClass : OpClasses)
    OS << "DXIL_OP_PARAM_TYPE(" << OpClass->getName() << ")\n";
=======
static void emitDXILOpParamTypes(const RecordKeeper &Records, raw_ostream &OS) {
  OS << "#ifdef DXIL_OP_PARAM_TYPE\n";
  for (const Record *OpParamType :
       Records.getAllDerivedDefinitions("DXILOpParamType"))
    OS << "DXIL_OP_PARAM_TYPE(" << OpParamType->getName() << ")\n";
>>>>>>> 4b409fa5
  OS << "#undef DXIL_OP_PARAM_TYPE\n";
  OS << "#endif\n\n";
}

/// Emit a list of DXIL op function types
static void emitDXILOpFunctionTypes(ArrayRef<DXILOperationDesc> Ops,
                                    raw_ostream &OS) {
  OS << "#ifndef DXIL_OP_FUNCTION_TYPE\n";
  OS << "#define DXIL_OP_FUNCTION_TYPE(OpCode, RetType, ...)\n";
  OS << "#endif\n";
  for (const DXILOperationDesc &Op : Ops) {
    OS << "DXIL_OP_FUNCTION_TYPE(dxil::OpCode::" << Op.OpName;
    for (const Record *Rec : Op.OpTypes)
      OS << ", dxil::OpParamType::" << Rec->getName();
    // If there are no arguments, we need an empty comma for the varargs
    if (Op.OpTypes.size() == 1)
      OS << ", ";
    OS << ")\n";
  }
  OS << "#undef DXIL_OP_FUNCTION_TYPE\n";
}

/// Emit map of DXIL operation to LLVM or DirectX intrinsic
/// \param A vector of DXIL Ops
/// \param Output stream
static void emitDXILIntrinsicMap(ArrayRef<DXILOperationDesc> Ops,
                                 raw_ostream &OS) {
  OS << "#ifdef DXIL_OP_INTRINSIC\n";
  OS << "\n";
  for (const auto &Op : Ops) {
    if (Op.Intrinsic.empty())
      continue;
    OS << "DXIL_OP_INTRINSIC(dxil::OpCode::" << Op.OpName
       << ", Intrinsic::" << Op.Intrinsic << ")\n";
  }
  OS << "\n";
  OS << "#undef DXIL_OP_INTRINSIC\n";
  OS << "#endif\n\n";
}

/// Emit DXIL operation table
/// \param A vector of DXIL Ops
/// \param Output stream
static void emitDXILOperationTable(ArrayRef<DXILOperationDesc> Ops,
                                   raw_ostream &OS) {
  // Collect Names.
  SequenceToOffsetTable<std::string> OpClassStrings;
  SequenceToOffsetTable<std::string> OpStrings;

  StringSet<> ClassSet;
  for (const auto &Op : Ops) {
    OpStrings.add(Op.OpName);

<<<<<<< HEAD
    if (ClassSet.contains(Op.OpClass))
      continue;
    ClassSet.insert(Op.OpClass);
    OpClassStrings.add(Op.OpClass.data());
=======
    if (ClassSet.insert(Op.OpClass).second)
      OpClassStrings.add(Op.OpClass.data());
>>>>>>> 4b409fa5
  }

  // Layout names.
  OpStrings.layout();
  OpClassStrings.layout();

  // Emit access function getOpcodeProperty() that embeds DXIL Operation table
  // with entries of type struct OpcodeProperty.
  OS << "static const OpCodeProperty *getOpCodeProperty(dxil::OpCode Op) "
        "{\n";

  OS << "  static const OpCodeProperty OpCodeProps[] = {\n";
  std::string Prefix = "";
  for (const auto &Op : Ops) {
    OS << Prefix << "  { dxil::OpCode::" << Op.OpName << ", "
       << OpStrings.get(Op.OpName) << ", OpCodeClass::" << Op.OpClass << ", "
       << OpClassStrings.get(Op.OpClass.data()) << ", "
       << getOverloadMaskString(Op.OverloadRecs) << ", "
       << getStageMaskString(Op.StageRecs) << ", "
       << getAttributeMaskString(Op.AttrRecs) << ", " << Op.OverloadParamIndex
       << " }";
    Prefix = ",\n";
  }
  OS << "  };\n";

  OS << "  // FIXME: change search to indexing with\n";
  OS << "  // Op once all DXIL operations are added.\n";
  OS << "  OpCodeProperty TmpProp;\n";
  OS << "  TmpProp.OpCode = Op;\n";
  OS << "  const OpCodeProperty *Prop =\n";
  OS << "      llvm::lower_bound(OpCodeProps, TmpProp,\n";
  OS << "                        [](const OpCodeProperty &A, const "
        "OpCodeProperty &B) {\n";
  OS << "                          return A.OpCode < B.OpCode;\n";
  OS << "                        });\n";
  OS << "  assert(Prop && \"failed to find OpCodeProperty\");\n";
  OS << "  return Prop;\n";
  OS << "}\n\n";

  // Emit the string tables.
  OS << "static const char *getOpCodeName(dxil::OpCode Op) {\n\n";

  OpStrings.emitStringLiteralDef(OS,
                                 "  static const char DXILOpCodeNameTable[]");

  OS << "  auto *Prop = getOpCodeProperty(Op);\n";
  OS << "  unsigned Index = Prop->OpCodeNameOffset;\n";
  OS << "  return DXILOpCodeNameTable + Index;\n";
  OS << "}\n\n";

  OS << "static const char *getOpCodeClassName(const OpCodeProperty &Prop) "
        "{\n\n";

  OpClassStrings.emitStringLiteralDef(
      OS, "  static const char DXILOpCodeClassNameTable[]");

  OS << "  unsigned Index = Prop.OpCodeClassNameOffset;\n";
  OS << "  return DXILOpCodeClassNameTable + Index;\n";
  OS << "}\n\n";
}

static void emitDXILOperationTableDataStructs(const RecordKeeper &Records,
                                              raw_ostream &OS) {
  // Get Shader stage records
  std::vector<const Record *> ShaderKindRecs =
      Records.getAllDerivedDefinitions("DXILShaderStage");
  // Sort records by name
  llvm::sort(ShaderKindRecs, [](const Record *A, const Record *B) {
    return A->getName() < B->getName();
  });

  OS << "// Valid shader kinds\n\n";
  // Choose the type of enum ShaderKind based on the number of stages declared.
  // This gives the flexibility to just add add new stage records in DXIL.td, if
  // needed, with no need to change this backend code.
  size_t ShaderKindCount = ShaderKindRecs.size();
  uint64_t ShaderKindTySz = PowerOf2Ceil(ShaderKindRecs.size() + 1);
  OS << "enum ShaderKind : uint" << ShaderKindTySz << "_t {\n";
  const std::string allStages("all_stages");
  const std::string removed("removed");
  int shiftVal = 1;
  for (auto R : ShaderKindRecs) {
    auto Name = R->getName();
    if (Name.compare(removed) == 0) {
      OS << "  " << Name
         << " =  0,  // Pseudo-stage indicating op not supported in any "
            "stage\n";
    } else if (Name.compare(allStages) == 0) {
      OS << "  " << Name << " =  0x"
         << utohexstr(((1 << ShaderKindCount) - 1), false, 0)
         << ", // Pseudo-stage indicating op is supported in all stages\n";
    } else if (Name.compare(allStages)) {
      OS << "  " << Name << " = 1 << " << std::to_string(shiftVal++) << ",\n";
    }
  }
  OS << "}; // enum ShaderKind\n\n";
}

/// Entry function call that invokes the functionality of this TableGen backend
/// \param Records TableGen records of DXIL Operations defined in DXIL.td
/// \param OS output stream
static void EmitDXILOperation(const RecordKeeper &Records, raw_ostream &OS) {
  OS << "// Generated code, do not edit.\n";
  OS << "\n";
  // Get all DXIL Ops property records
  std::vector<DXILOperationDesc> DXILOps;
  for (const Record *R : Records.getAllDerivedDefinitions("DXILOp")) {
    DXILOps.emplace_back(DXILOperationDesc(R));
  }
  // Sort by opcode.
  llvm::sort(DXILOps,
             [](const DXILOperationDesc &A, const DXILOperationDesc &B) {
               return A.OpCode < B.OpCode;
             });
  int PrevOp = -1;
  for (const DXILOperationDesc &Desc : DXILOps) {
    if (Desc.OpCode == PrevOp)
      PrintFatalError(Twine("Duplicate opcode: ") + Twine(Desc.OpCode));
    PrevOp = Desc.OpCode;
  }

  emitDXILOpCodes(DXILOps, OS);
  emitDXILOpClasses(Records, OS);
  emitDXILOpParamTypes(Records, OS);
  emitDXILOpFunctionTypes(DXILOps, OS);
  emitDXILIntrinsicMap(DXILOps, OS);
  OS << "#ifdef DXIL_OP_OPERATION_TABLE\n\n";
  emitDXILOperationTableDataStructs(Records, OS);
  emitDXILOperationTable(DXILOps, OS);
  OS << "#undef DXIL_OP_OPERATION_TABLE\n";
  OS << "#endif\n\n";
}

static TableGen::Emitter::Opt X("gen-dxil-operation", EmitDXILOperation,
                                "Generate DXIL operation information");<|MERGE_RESOLUTION|>--- conflicted
+++ resolved
@@ -187,15 +187,11 @@
       .Case("Int8Ty", "OverloadKind::I8")
       .Case("Int16Ty", "OverloadKind::I16")
       .Case("Int32Ty", "OverloadKind::I32")
-<<<<<<< HEAD
-      .Case("Int64Ty", "OverloadKind::I64");
-=======
       .Case("Int64Ty", "OverloadKind::I64")
       .Case("ResRetHalfTy", "OverloadKind::HALF")
       .Case("ResRetFloatTy", "OverloadKind::FLOAT")
       .Case("ResRetInt16Ty", "OverloadKind::I16")
       .Case("ResRetInt32Ty", "OverloadKind::I32");
->>>>>>> 4b409fa5
 }
 
 /// Return a string representation of valid overload information denoted
@@ -339,11 +335,7 @@
 }
 
 /// Emit a list of DXIL op classes
-<<<<<<< HEAD
-static void emitDXILOpClasses(RecordKeeper &Records, raw_ostream &OS) {
-=======
 static void emitDXILOpClasses(const RecordKeeper &Records, raw_ostream &OS) {
->>>>>>> 4b409fa5
   OS << "#ifdef DXIL_OPCLASS\n";
   for (const Record *OpClass : Records.getAllDerivedDefinitions("DXILOpClass"))
     OS << "DXIL_OPCLASS(" << OpClass->getName() << ")\n";
@@ -352,20 +344,11 @@
 }
 
 /// Emit a list of DXIL op parameter types
-<<<<<<< HEAD
-static void emitDXILOpParamTypes(RecordKeeper &Records, raw_ostream &OS) {
-  OS << "#ifdef DXIL_OP_PARAM_TYPE\n";
-  std::vector<Record *> OpClasses =
-      Records.getAllDerivedDefinitions("DXILOpParamType");
-  for (Record *OpClass : OpClasses)
-    OS << "DXIL_OP_PARAM_TYPE(" << OpClass->getName() << ")\n";
-=======
 static void emitDXILOpParamTypes(const RecordKeeper &Records, raw_ostream &OS) {
   OS << "#ifdef DXIL_OP_PARAM_TYPE\n";
   for (const Record *OpParamType :
        Records.getAllDerivedDefinitions("DXILOpParamType"))
     OS << "DXIL_OP_PARAM_TYPE(" << OpParamType->getName() << ")\n";
->>>>>>> 4b409fa5
   OS << "#undef DXIL_OP_PARAM_TYPE\n";
   OS << "#endif\n\n";
 }
@@ -419,15 +402,8 @@
   for (const auto &Op : Ops) {
     OpStrings.add(Op.OpName);
 
-<<<<<<< HEAD
-    if (ClassSet.contains(Op.OpClass))
-      continue;
-    ClassSet.insert(Op.OpClass);
-    OpClassStrings.add(Op.OpClass.data());
-=======
     if (ClassSet.insert(Op.OpClass).second)
       OpClassStrings.add(Op.OpClass.data());
->>>>>>> 4b409fa5
   }
 
   // Layout names.
