//===- IntrinsicEmitter.cpp - Generate intrinsic information --------------===//
//
// Part of the LLVM Project, under the Apache License v2.0 with LLVM Exceptions.
// See https://llvm.org/LICENSE.txt for license information.
// SPDX-License-Identifier: Apache-2.0 WITH LLVM-exception
//
//===----------------------------------------------------------------------===//
//
// This tablegen backend emits information about intrinsic functions.
//
//===----------------------------------------------------------------------===//

#include "Basic/CodeGenIntrinsics.h"
#include "Basic/SequenceToOffsetTable.h"
#include "llvm/ADT/STLExtras.h"
#include "llvm/ADT/SmallVector.h"
#include "llvm/ADT/StringExtras.h"
#include "llvm/ADT/StringRef.h"
#include "llvm/ADT/Twine.h"
#include "llvm/Support/CommandLine.h"
#include "llvm/Support/ErrorHandling.h"
#include "llvm/Support/FormatVariadic.h"
#include "llvm/Support/ModRef.h"
#include "llvm/Support/raw_ostream.h"
#include "llvm/TableGen/Error.h"
#include "llvm/TableGen/Record.h"
#include "llvm/TableGen/StringToOffsetTable.h"
#include "llvm/TableGen/TableGenBackend.h"
#include <algorithm>
#include <array>
#include <cassert>
#include <cctype>
#include <map>
#include <optional>
#include <string>
#include <utility>
#include <vector>
using namespace llvm;

static cl::OptionCategory GenIntrinsicCat("Options for -gen-intrinsic-enums");
static cl::opt<std::string>
    IntrinsicPrefix("intrinsic-prefix",
                    cl::desc("Generate intrinsics with this target prefix"),
                    cl::value_desc("target prefix"), cl::cat(GenIntrinsicCat));

namespace {
class IntrinsicEmitter {
  const RecordKeeper &Records;

public:
  IntrinsicEmitter(const RecordKeeper &R) : Records(R) {}

  void run(raw_ostream &OS, bool Enums);

  void EmitEnumInfo(const CodeGenIntrinsicTable &Ints, raw_ostream &OS);
  void EmitArgKind(raw_ostream &OS);
  void EmitIITInfo(raw_ostream &OS);
  void EmitTargetInfo(const CodeGenIntrinsicTable &Ints, raw_ostream &OS);
  void EmitIntrinsicToNameTable(const CodeGenIntrinsicTable &Ints,
                                raw_ostream &OS);
  void EmitIntrinsicToOverloadTable(const CodeGenIntrinsicTable &Ints,
                                    raw_ostream &OS);
  void EmitGenerator(const CodeGenIntrinsicTable &Ints, raw_ostream &OS);
  void EmitAttributes(const CodeGenIntrinsicTable &Ints, raw_ostream &OS);
  void EmitIntrinsicToBuiltinMap(const CodeGenIntrinsicTable &Ints,
                                 bool IsClang, raw_ostream &OS);
};

// Helper class to use with `TableGen::Emitter::OptClass`.
template <bool Enums> class IntrinsicEmitterOpt : public IntrinsicEmitter {
public:
  IntrinsicEmitterOpt(const RecordKeeper &R) : IntrinsicEmitter(R) {}
  void run(raw_ostream &OS) { IntrinsicEmitter::run(OS, Enums); }
};

} // End anonymous namespace

//===----------------------------------------------------------------------===//
// IntrinsicEmitter Implementation
//===----------------------------------------------------------------------===//

void IntrinsicEmitter::run(raw_ostream &OS, bool Enums) {
  emitSourceFileHeader("Intrinsic Function Source Fragment", OS);

  CodeGenIntrinsicTable Ints(Records);

  if (Enums) {
    // Emit the enum information.
    EmitEnumInfo(Ints, OS);

    // Emit ArgKind for Intrinsics.h.
    EmitArgKind(OS);
  } else {
    // Emit IIT_Info constants.
    EmitIITInfo(OS);

    // Emit the target metadata.
    EmitTargetInfo(Ints, OS);

    // Emit the intrinsic ID -> name table.
    EmitIntrinsicToNameTable(Ints, OS);

    // Emit the intrinsic ID -> overload table.
    EmitIntrinsicToOverloadTable(Ints, OS);

    // Emit the intrinsic declaration generator.
    EmitGenerator(Ints, OS);

    // Emit the intrinsic parameter attributes.
    EmitAttributes(Ints, OS);

    // Emit code to translate Clang builtins into LLVM intrinsics.
    EmitIntrinsicToBuiltinMap(Ints, true, OS);

    // Emit code to translate MS builtins into LLVM intrinsics.
    EmitIntrinsicToBuiltinMap(Ints, false, OS);
  }
}

void IntrinsicEmitter::EmitEnumInfo(const CodeGenIntrinsicTable &Ints,
                                    raw_ostream &OS) {
  // Find the TargetSet for which to generate enums. There will be an initial
  // set with an empty target prefix which will include target independent
  // intrinsics like dbg.value.
  const CodeGenIntrinsicTable::TargetSet *Set = nullptr;
  for (const auto &Target : Ints.Targets) {
    if (Target.Name == IntrinsicPrefix) {
      Set = &Target;
      break;
    }
  }
  if (!Set) {
    std::vector<std::string> KnownTargets;
    for (const auto &Target : Ints.Targets)
      if (!Target.Name.empty())
        KnownTargets.push_back(Target.Name.str());
    PrintFatalError("tried to generate intrinsics for unknown target " +
                    IntrinsicPrefix +
                    "\nKnown targets are: " + join(KnownTargets, ", ") + "\n");
  }

  // Generate a complete header for target specific intrinsics.
  if (IntrinsicPrefix.empty()) {
    OS << "#ifdef GET_INTRINSIC_ENUM_VALUES\n";
  } else {
    std::string UpperPrefix = StringRef(IntrinsicPrefix).upper();
<<<<<<< HEAD
    OS << "#ifndef LLVM_IR_INTRINSIC_" << UpperPrefix << "_ENUMS_H\n";
    OS << "#define LLVM_IR_INTRINSIC_" << UpperPrefix << "_ENUMS_H\n\n";
    OS << "namespace llvm::Intrinsic {\n";
    OS << "enum " << UpperPrefix << "Intrinsics : unsigned {\n";
  }

  OS << "// Enum values for intrinsics.\n";
  for (unsigned i = Set->Offset, e = Set->Offset + Set->Count; i != e; ++i) {
    OS << "    " << Ints[i].EnumName;
=======
    OS << formatv("#ifndef LLVM_IR_INTRINSIC_{0}_ENUMS_H\n", UpperPrefix);
    OS << formatv("#define LLVM_IR_INTRINSIC_{0}_ENUMS_H\n", UpperPrefix);
    OS << "namespace llvm::Intrinsic {\n";
    OS << formatv("enum {0}Intrinsics : unsigned {{\n", UpperPrefix);
  }

  OS << "// Enum values for intrinsics.\n";
  bool First = true;
  for (const auto &Int : ArrayRef(&Ints[Set->Offset], Set->Count)) {
    OS << "    " << Int.EnumName;
>>>>>>> 1d22c955

    // Assign a value to the first intrinsic in this target set so that all
    // intrinsic ids are distinct.
    if (First) {
      OS << " = " << Set->Offset + 1;
      First = false;
    }

    OS << ", ";
    if (Int.EnumName.size() < 40)
      OS.indent(40 - Int.EnumName.size());
    OS << formatv(" // {0}\n", Int.Name);
  }

  // Emit num_intrinsics into the target neutral enum.
  if (IntrinsicPrefix.empty()) {
    OS << formatv("    num_intrinsics = {0}\n", Ints.size() + 1);
    OS << "#endif\n\n";
  } else {
<<<<<<< HEAD
    OS << "}; // enum\n";
    OS << "} // namespace llvm::Intrinsic\n\n";
    OS << "#endif\n";
=======
    OS << R"(}; // enum
} // namespace llvm::Intrinsic
#endif

)";
>>>>>>> 1d22c955
  }
}

void IntrinsicEmitter::EmitArgKind(raw_ostream &OS) {
  if (!IntrinsicPrefix.empty())
    return;
  OS << "// llvm::Intrinsic::IITDescriptor::ArgKind.\n";
  OS << "#ifdef GET_INTRINSIC_ARGKIND\n";
  if (const auto RecArgKind = Records.getDef("ArgKind")) {
    for (const auto &RV : RecArgKind->getValues())
      OS << "    AK_" << RV.getName() << " = " << *RV.getValue() << ",\n";
  } else {
    OS << "#error \"ArgKind is not defined\"\n";
  }
  OS << "#endif\n\n";
}

void IntrinsicEmitter::EmitIITInfo(raw_ostream &OS) {
  OS << "#ifdef GET_INTRINSIC_IITINFO\n";
  std::array<StringRef, 256> RecsByNumber;
  auto IIT_Base = Records.getAllDerivedDefinitionsIfDefined("IIT_Base");
  for (const Record *Rec : IIT_Base) {
    auto Number = Rec->getValueAsInt("Number");
    assert(0 <= Number && Number < (int)RecsByNumber.size() &&
           "IIT_Info.Number should be uint8_t");
    assert(RecsByNumber[Number].empty() && "Duplicate IIT_Info.Number");
    RecsByNumber[Number] = Rec->getName();
  }
  if (IIT_Base.size() > 0) {
    for (unsigned I = 0, E = RecsByNumber.size(); I < E; ++I)
      if (!RecsByNumber[I].empty())
        OS << "  " << RecsByNumber[I] << " = " << I << ",\n";
  } else {
    OS << "#error \"class IIT_Base is not defined\"\n";
  }
  OS << "#endif\n\n";
}

void IntrinsicEmitter::EmitTargetInfo(const CodeGenIntrinsicTable &Ints,
                                      raw_ostream &OS) {
<<<<<<< HEAD
  OS << "// Target mapping.\n";
  OS << "#ifdef GET_INTRINSIC_TARGET_DATA\n";
  OS << "struct IntrinsicTargetInfo {\n"
     << "  llvm::StringLiteral Name;\n"
     << "  size_t Offset;\n"
     << "  size_t Count;\n"
     << "};\n";
  OS << "static constexpr IntrinsicTargetInfo TargetInfos[] = {\n";
  for (const auto &Target : Ints.Targets)
    OS << "  {llvm::StringLiteral(\"" << Target.Name << "\"), " << Target.Offset
       << ", " << Target.Count << "},\n";
  OS << "};\n";
  OS << "#endif\n\n";
=======
  OS << R"(// Target mapping.
#ifdef GET_INTRINSIC_TARGET_DATA
struct IntrinsicTargetInfo {
  StringLiteral Name;
  size_t Offset;
  size_t Count;
};
static constexpr IntrinsicTargetInfo TargetInfos[] = {
)";
  for (const auto [Name, Offset, Count] : Ints.Targets)
    OS << formatv("  {{\"{0}\", {1}, {2}},\n", Name, Offset, Count);
  OS << R"(};
#endif

)";
>>>>>>> 1d22c955
}

void IntrinsicEmitter::EmitIntrinsicToNameTable(
    const CodeGenIntrinsicTable &Ints, raw_ostream &OS) {
<<<<<<< HEAD
  OS << "// Intrinsic ID to name table.\n";
  OS << "#ifdef GET_INTRINSIC_NAME_TABLE\n";
  OS << "  // Note that entry #0 is the invalid intrinsic!\n";
=======
  OS << R"(// Intrinsic ID to name table.
#ifdef GET_INTRINSIC_NAME_TABLE
// Note that entry #0 is the invalid intrinsic!
)";
>>>>>>> 1d22c955
  for (const auto &Int : Ints)
    OS << "  \"" << Int.Name << "\",\n";
  OS << "#endif\n\n";
}

void IntrinsicEmitter::EmitIntrinsicToOverloadTable(
    const CodeGenIntrinsicTable &Ints, raw_ostream &OS) {
<<<<<<< HEAD
  OS << "// Intrinsic ID to overload bitset.\n";
  OS << "#ifdef GET_INTRINSIC_OVERLOAD_TABLE\n";
  OS << "static constexpr uint8_t OTable[] = {\n";
  OS << "  0";
  for (unsigned i = 0, e = Ints.size(); i != e; ++i) {
=======
  OS << R"(// Intrinsic ID to overload bitset.
#ifdef GET_INTRINSIC_OVERLOAD_TABLE
static constexpr uint8_t OTable[] = {
  0
  )";
  for (auto [I, Int] : enumerate(Ints)) {
>>>>>>> 1d22c955
    // Add one to the index so we emit a null bit for the invalid #0 intrinsic.
    size_t Idx = I + 1;

    if (Idx % 8 == 0)
      OS << ",\n  0";
    if (Int.isOverloaded)
      OS << " | (1<<" << Idx % 8 << ')';
  }
  OS << "\n};\n\n";
  // OTable contains a true bit at the position if the intrinsic is overloaded.
  OS << "return (OTable[id/8] & (1 << (id%8))) != 0;\n";
  OS << "#endif\n\n";
}

using TypeSigTy = SmallVector<unsigned char>;

/// Computes type signature of the intrinsic \p Int.
static TypeSigTy ComputeTypeSignature(const CodeGenIntrinsic &Int) {
  TypeSigTy TypeSig;
  if (const auto *R = Int.TheDef->getValue("TypeSig")) {
    for (const auto *a : cast<ListInit>(R->getValue())->getValues()) {
      for (const auto *b : cast<ListInit>(a)->getValues())
        TypeSig.emplace_back(cast<IntInit>(b)->getValue());
    }
  }
  return TypeSig;
}

void IntrinsicEmitter::EmitGenerator(const CodeGenIntrinsicTable &Ints,
                                     raw_ostream &OS) {
  // If we can compute a 32-bit fixed encoding for this intrinsic, do so and
  // capture it in this vector, otherwise store a ~0U.
  std::vector<unsigned> FixedEncodings;
  SequenceToOffsetTable<TypeSigTy> LongEncodingTable;

  FixedEncodings.reserve(Ints.size());

  // Compute the unique argument type info.
  for (const CodeGenIntrinsic &Int : Ints) {
    // Get the signature for the intrinsic.
    TypeSigTy TypeSig = ComputeTypeSignature(Int);

    // Check to see if we can encode it into a 32-bit word. We can only encode
    // 8 nibbles into a 32-bit word.
    if (TypeSig.size() <= 8) {
      // Attempt to pack elements of TypeSig into a 32-bit word, starting from
      // the most significant nibble.
      unsigned Result = 0;
      bool Failed = false;
      for (unsigned char C : reverse(TypeSig)) {
        if (C > 15) {
          Failed = true;
          break;
        }
        Result = (Result << 4) | C;
      }

      // If this could be encoded into a 31-bit word, return it.
      if (!Failed && (Result >> 31) == 0) {
        FixedEncodings.push_back(Result);
        continue;
      }
    }

    // Otherwise, we're going to unique the sequence into the
    // LongEncodingTable, and use its offset in the 32-bit table instead.
    LongEncodingTable.add(TypeSig);

    // This is a placehold that we'll replace after the table is laid out.
    FixedEncodings.push_back(~0U);
  }

  LongEncodingTable.layout();

<<<<<<< HEAD
  OS << "// Global intrinsic function declaration type table.\n";
  OS << "#ifdef GET_INTRINSIC_GENERATOR_GLOBAL\n";

  OS << "static constexpr unsigned IIT_Table[] = {\n  ";
=======
  OS << R"(// Global intrinsic function declaration type table.
#ifdef GET_INTRINSIC_GENERATOR_GLOBAL
static constexpr unsigned IIT_Table[] = {
  )";
>>>>>>> 1d22c955

  for (auto [Idx, FixedEncoding, Int] : enumerate(FixedEncodings, Ints)) {
    if ((Idx & 7) == 7)
      OS << "\n  ";

    // If the entry fit in the table, just emit it.
    if (FixedEncoding != ~0U) {
      OS << "0x" << Twine::utohexstr(FixedEncoding) << ", ";
      continue;
    }

    TypeSigTy TypeSig = ComputeTypeSignature(Int);

    // Otherwise, emit the offset into the long encoding table.  We emit it this
    // way so that it is easier to read the offset in the .def file.
    OS << "(1U<<31) | " << LongEncodingTable.get(TypeSig) << ", ";
  }

  OS << "0\n};\n\n";

  // Emit the shared table of register lists.
  OS << "static constexpr unsigned char IIT_LongEncodingTable[] = {\n";
  if (!LongEncodingTable.empty())
    LongEncodingTable.emit(
        OS, [](raw_ostream &OS, unsigned char C) { OS << (unsigned)C; });
  OS << "  255\n};\n\n";

  OS << "#endif\n\n"; // End of GET_INTRINSIC_GENERATOR_GLOBAL
}

static bool compareFnAttributes(const CodeGenIntrinsic *L,
                                const CodeGenIntrinsic *R, bool Default) {
  auto TieBoolAttributes = [](const CodeGenIntrinsic *I) -> auto {
    // Sort throwing intrinsics after non-throwing intrinsics.
    return std::tie(I->canThrow, I->isNoDuplicate, I->isNoMerge, I->isNoReturn,
                    I->isNoCallback, I->isNoSync, I->isNoFree, I->isWillReturn,
                    I->isCold, I->isConvergent, I->isSpeculatable,
                    I->hasSideEffects, I->isStrictFP);
  };

  auto TieL = TieBoolAttributes(L);
  auto TieR = TieBoolAttributes(R);

  if (TieL != TieR)
    return TieL < TieR;

  // Try to order by readonly/readnone attribute.
  uint32_t LK = L->ME.toIntValue();
  uint32_t RK = R->ME.toIntValue();
  if (LK != RK)
    return LK > RK;

  return Default;
}

namespace {
struct FnAttributeComparator {
  bool operator()(const CodeGenIntrinsic *L, const CodeGenIntrinsic *R) const {
    return compareFnAttributes(L, R, false);
  }
};

struct AttributeComparator {
  bool operator()(const CodeGenIntrinsic *L, const CodeGenIntrinsic *R) const {
    // Order by argument attributes if function attributes are equal.
    // This is reliable because each side is already sorted internally.
    return compareFnAttributes(L, R,
                               L->ArgumentAttributes < R->ArgumentAttributes);
  }
};
} // End anonymous namespace

/// EmitAttributes - This emits the Intrinsic::getAttributes method.
void IntrinsicEmitter::EmitAttributes(const CodeGenIntrinsicTable &Ints,
                                      raw_ostream &OS) {
  OS << R"(// Add parameter attributes that are not common to all intrinsics.
#ifdef GET_INTRINSIC_ATTRIBUTES
static AttributeSet getIntrinsicArgAttributeSet(LLVMContext &C, unsigned ID) {
  switch (ID) {
  default: llvm_unreachable("Invalid attribute set number");)";
  // Compute unique argument attribute sets.
  std::map<SmallVector<CodeGenIntrinsic::ArgAttribute, 0>, unsigned>
      UniqArgAttributes;
  for (const CodeGenIntrinsic &Int : Ints) {
    for (auto &Attrs : Int.ArgumentAttributes) {
      if (Attrs.empty())
        continue;

      unsigned ID = UniqArgAttributes.size();
      if (!UniqArgAttributes.try_emplace(Attrs, ID).second)
        continue;

      assert(is_sorted(Attrs) && "Argument attributes are not sorted");
      auto getAttrEnumName =
          [](CodeGenIntrinsic::ArgAttrKind Kind) -> StringRef {
        switch (Kind) {
        case CodeGenIntrinsic::NoCapture:
          return "NoCapture";
        case CodeGenIntrinsic::NoAlias:
          return "NoAlias";
        case CodeGenIntrinsic::NoUndef:
          return "NoUndef";
        case CodeGenIntrinsic::NonNull:
          return "NonNull";
        case CodeGenIntrinsic::Returned:
          return "Returned";
        case CodeGenIntrinsic::ReadOnly:
          return "ReadOnly";
        case CodeGenIntrinsic::WriteOnly:
          return "WriteOnly";
        case CodeGenIntrinsic::ReadNone:
          return "ReadNone";
        case CodeGenIntrinsic::ImmArg:
          return "ImmArg";
        case CodeGenIntrinsic::Alignment:
          return "Alignment";
        case CodeGenIntrinsic::Dereferenceable:
          return "Dereferenceable";
        }
        llvm_unreachable("Unknown CodeGenIntrinsic::ArgAttrKind enum");
      };

      OS << formatv(R"(
  case {0}:
    return AttributeSet::get(C, {{
)",
                    ID);
      for (const CodeGenIntrinsic::ArgAttribute &Attr : Attrs) {
        StringRef AttrName = getAttrEnumName(Attr.Kind);
        if (Attr.Kind == CodeGenIntrinsic::Alignment ||
            Attr.Kind == CodeGenIntrinsic::Dereferenceable)
          OS << formatv("      Attribute::get(C, Attribute::{0}, {1}),\n",
                        AttrName, Attr.Value);
        else
          OS << formatv("      Attribute::get(C, Attribute::{0}),\n", AttrName);
      }
      OS << "    });";
    }
  }
  OS << R"(
  }
} // getIntrinsicArgAttributeSet)";

  // Compute unique function attribute sets.
  std::map<const CodeGenIntrinsic *, unsigned, FnAttributeComparator>
      UniqFnAttributes;
  OS << R"(
static AttributeSet getIntrinsicFnAttributeSet(LLVMContext &C, unsigned ID) {
  switch (ID) {
    default: llvm_unreachable("Invalid attribute set number");)";
  for (const CodeGenIntrinsic &Intrinsic : Ints) {
    unsigned ID = UniqFnAttributes.size();
    if (!UniqFnAttributes.try_emplace(&Intrinsic, ID).second)
      continue;
    OS << formatv(R"(
  case {0}:
    return AttributeSet::get(C, {{
)",
                  ID);
    auto addAttribute = [&OS](StringRef Attr) {
      OS << formatv("      Attribute::get(C, Attribute::{0}),\n", Attr);
    };
    if (!Intrinsic.canThrow)
      addAttribute("NoUnwind");
    if (Intrinsic.isNoReturn)
      addAttribute("NoReturn");
    if (Intrinsic.isNoCallback)
      addAttribute("NoCallback");
    if (Intrinsic.isNoSync)
      addAttribute("NoSync");
    if (Intrinsic.isNoFree)
      addAttribute("NoFree");
    if (Intrinsic.isWillReturn)
      addAttribute("WillReturn");
    if (Intrinsic.isCold)
      addAttribute("Cold");
    if (Intrinsic.isNoDuplicate)
      addAttribute("NoDuplicate");
    if (Intrinsic.isNoMerge)
      addAttribute("NoMerge");
    if (Intrinsic.isConvergent)
      addAttribute("Convergent");
    if (Intrinsic.isSpeculatable)
      addAttribute("Speculatable");
    if (Intrinsic.isStrictFP)
      addAttribute("StrictFP");

    MemoryEffects ME = Intrinsic.ME;
    // TODO: IntrHasSideEffects should affect not only readnone intrinsics.
    if (ME.doesNotAccessMemory() && Intrinsic.hasSideEffects)
      ME = MemoryEffects::unknown();
    if (ME != MemoryEffects::unknown()) {
      OS << formatv("      // {0}\n", ME);
      OS << formatv("      Attribute::getWithMemoryEffects(C, "
                    "MemoryEffects::createFromIntValue({0})),\n",
                    ME.toIntValue());
    }
    OS << "    });\n";
  }
  OS << R"(  }
} // getIntrinsicFnAttributeSet

AttributeList Intrinsic::getAttributes(LLVMContext &C, ID id) {
)";

  // Compute the maximum number of attribute arguments and the map.
  typedef std::map<const CodeGenIntrinsic *, unsigned, AttributeComparator>
      UniqAttrMapTy;
  UniqAttrMapTy UniqAttributes;
  unsigned MaxArgAttrs = 0;
  unsigned AttrNum = 0;
  for (const CodeGenIntrinsic &Int : Ints) {
    MaxArgAttrs =
        std::max(MaxArgAttrs, unsigned(Int.ArgumentAttributes.size()));
    unsigned &N = UniqAttributes[&Int];
    if (N)
      continue;
    N = ++AttrNum;
    assert(N < 65536 && "Too many unique attributes for table!");
  }

  // Emit an array of AttributeList.  Most intrinsics will have at least one
  // entry, for the function itself (index ~1), which is usually nounwind.
<<<<<<< HEAD
  OS << "  static constexpr uint16_t IntrinsicsToAttributesMap[] = {\n";

  for (unsigned i = 0, e = Ints.size(); i != e; ++i) {
    const CodeGenIntrinsic &intrinsic = Ints[i];

    OS << "    " << UniqAttributes[&intrinsic] << ", // " << intrinsic.Name
       << "\n";
  }
  OS << "  };\n\n";

  OS << "  std::pair<unsigned, AttributeSet> AS[" << maxArgAttrs + 1 << "];\n";
  OS << "  unsigned NumAttrs = 0;\n";
  OS << "  if (id != 0) {\n";
  OS << "    switch(IntrinsicsToAttributesMap[id - 1]) {\n";
  OS << "    default: llvm_unreachable(\"Invalid attribute number\");\n";
  for (auto UniqAttribute : UniqAttributes) {
    OS << "    case " << UniqAttribute.second << ": {\n";

    const CodeGenIntrinsic &Intrinsic = *(UniqAttribute.first);
=======
  OS << "  static constexpr uint16_t IntrinsicsToAttributesMap[] = {";
  for (const CodeGenIntrinsic &Int : Ints)
    OS << formatv("\n    {0}, // {1}", UniqAttributes[&Int], Int.Name);

  OS << formatv(R"(
  };
  std::pair<unsigned, AttributeSet> AS[{0}];
  unsigned NumAttrs = 0;
  if (id != 0) {{
    switch(IntrinsicsToAttributesMap[id - 1]) {{
      default: llvm_unreachable("Invalid attribute number");
)",
                MaxArgAttrs + 1);

  for (const auto [IntPtr, UniqueID] : UniqAttributes) {
    OS << formatv("    case {0}:\n", UniqueID);
    const CodeGenIntrinsic &Int = *IntPtr;
>>>>>>> 1d22c955

    // Keep track of the number of attributes we're writing out.
    unsigned NumAttrs = 0;

    for (const auto &[AttrIdx, Attrs] : enumerate(Int.ArgumentAttributes)) {
      if (Attrs.empty())
        continue;

      unsigned ArgAttrID = UniqArgAttributes.find(Attrs)->second;
      OS << formatv(
          "      AS[{0}] = {{{1}, getIntrinsicArgAttributeSet(C, {2})};\n",
          NumAttrs++, AttrIdx, ArgAttrID);
    }

    if (!Int.canThrow ||
        (Int.ME != MemoryEffects::unknown() && !Int.hasSideEffects) ||
        Int.isNoReturn || Int.isNoCallback || Int.isNoSync || Int.isNoFree ||
        Int.isWillReturn || Int.isCold || Int.isNoDuplicate || Int.isNoMerge ||
        Int.isConvergent || Int.isSpeculatable || Int.isStrictFP) {
      unsigned FnAttrID = UniqFnAttributes.find(&Int)->second;
      OS << formatv("      AS[{0}] = {{AttributeList::FunctionIndex, "
                    "getIntrinsicFnAttributeSet(C, {1})};\n",
                    NumAttrs++, FnAttrID);
    }

    if (NumAttrs) {
      OS << formatv(R"(      NumAttrs = {0};
      break;
)",
                    NumAttrs);
    } else {
      OS << "      return AttributeList();\n";
    }
  }

  OS << R"(    }
  }
  return AttributeList::get(C, ArrayRef(AS, NumAttrs));
}
#endif // GET_INTRINSIC_ATTRIBUTES

)";
}

void IntrinsicEmitter::EmitIntrinsicToBuiltinMap(
    const CodeGenIntrinsicTable &Ints, bool IsClang, raw_ostream &OS) {
  StringRef CompilerName = IsClang ? "Clang" : "MS";
  StringRef UpperCompilerName = IsClang ? "CLANG" : "MS";
<<<<<<< HEAD
  // map<TargetPrefix, map<BuiltinName, EnumName>>. Note that we iterate over
  // both maps in the code below. For the inner map, entries need to be emitted
  // in the sorted order of `BuiltinName` because we use std::lower_bound to
  // search these entries. For the outer map, it doesn't need be be sorted, but
  // we use a map to eliminate non-determinism in the emitted code.
  typedef std::map<StringRef, std::map<StringRef, StringRef>> BIMTy;
  BIMTy BuiltinMap;
  StringToOffsetTable Table;
  for (const CodeGenIntrinsic &Int : Ints) {
    StringRef BuiltinName = IsClang ? Int.ClangBuiltinName : Int.MSBuiltinName;
    if (BuiltinName.empty())
      continue;
    // Get the map for this target prefix.
    std::map<StringRef, StringRef> &BIM = BuiltinMap[Int.TargetPrefix];

    if (!BIM.insert(std::pair(BuiltinName, Int.EnumName)).second)
      PrintFatalError(Int.TheDef->getLoc(),
                      "Intrinsic '" + Int.TheDef->getName() + "': duplicate " +
                          CompilerName + " builtin name!");
    Table.GetOrAddStringOffset(BuiltinName);
  }

  OS << "// Get the LLVM intrinsic that corresponds to a builtin.\n";
  OS << "// This is used by the C front-end.  The builtin name is passed\n";
  OS << "// in as BuiltinName, and a target prefix (e.g. 'ppc') is passed\n";
  OS << "// in as TargetPrefix. The result is assigned to 'IntrinsicID'.\n";
  OS << "#ifdef GET_LLVM_INTRINSIC_FOR_" << UpperCompilerName << "_BUILTIN\n";
=======

  // map<TargetPrefix, pair<map<BuiltinName, EnumName>, CommonPrefix>.
  // Note that we iterate over both the maps in the code below and both
  // iterations need to iterate in sorted key order. For the inner map, entries
  // need to be emitted in the sorted order of `BuiltinName` with `CommonPrefix`
  // rempved, because we use std::lower_bound to search these entries. For the
  // outer map as well, entries need to be emitted in sorter order of
  // `TargetPrefix` as we use std::lower_bound to search these entries.
  using BIMEntryTy =
      std::pair<std::map<StringRef, StringRef>, std::optional<StringRef>>;
  std::map<StringRef, BIMEntryTy> BuiltinMap;

  for (const CodeGenIntrinsic &Int : Ints) {
    StringRef BuiltinName = IsClang ? Int.ClangBuiltinName : Int.MSBuiltinName;
    if (BuiltinName.empty())
      continue;
    // Get the map for this target prefix.
    auto &[Map, CommonPrefix] = BuiltinMap[Int.TargetPrefix];

    if (!Map.insert({BuiltinName, Int.EnumName}).second)
      PrintFatalError(Int.TheDef->getLoc(),
                      "Intrinsic '" + Int.TheDef->getName() + "': duplicate " +
                          CompilerName + " builtin name!");

    // Update common prefix.
    if (!CommonPrefix) {
      // For the first builtin for this target, initialize the common prefix.
      CommonPrefix = BuiltinName;
      continue;
    }

    // Update the common prefix. Note that this assumes that `take_front` will
    // never set the `Data` pointer in CommonPrefix to nullptr.
    const char *Mismatch = mismatch(*CommonPrefix, BuiltinName).first;
    *CommonPrefix = CommonPrefix->take_front(Mismatch - CommonPrefix->begin());
  }

  // Populate the string table with the names of all the builtins after
  // removing this common prefix.
  StringToOffsetTable Table;
  for (const auto &[TargetPrefix, Entry] : BuiltinMap) {
    auto &[Map, CommonPrefix] = Entry;
    for (auto &[BuiltinName, EnumName] : Map) {
      StringRef Suffix = BuiltinName.substr(CommonPrefix->size());
      Table.GetOrAddStringOffset(Suffix);
    }
  }

  OS << formatv(R"(
// Get the LLVM intrinsic that corresponds to a builtin. This is used by the
// C front-end. The builtin name is passed in as BuiltinName, and a target
// prefix (e.g. 'ppc') is passed in as TargetPrefix.
#ifdef GET_LLVM_INTRINSIC_FOR_{0}_BUILTIN
Intrinsic::ID
Intrinsic::getIntrinsicFor{1}Builtin(StringRef TargetPrefix, 
                                      StringRef BuiltinName) {{
  using namespace Intrinsic;
)",
                UpperCompilerName, CompilerName);

  if (BuiltinMap.empty()) {
    OS << formatv(R"(
  return not_intrinsic;
  }
#endif  // GET_LLVM_INTRINSIC_FOR_{0}_BUILTIN
)",
                  UpperCompilerName);
    return;
  }
>>>>>>> 1d22c955

  if (!Table.empty()) {
    Table.EmitStringLiteralDef(OS, "static constexpr char BuiltinNames[]");

    OS << R"(
  struct BuiltinEntry {
    ID IntrinsicID;
    unsigned StrTabOffset;
    const char *getName() const { return &BuiltinNames[StrTabOffset]; }
    bool operator<(StringRef RHS) const {
      return strncmp(getName(), RHS.data(), RHS.size()) < 0;
    }
  };

)";
  }

<<<<<<< HEAD
  OS << "  static constexpr char BuiltinNames[] = {\n";
  Table.EmitCharArray(OS);
  OS << "  };\n\n";

  OS << "  struct BuiltinEntry {\n";
  OS << "    Intrinsic::ID IntrinID;\n";
  OS << "    unsigned StrTabOffset;\n";
  OS << "    const char *getName() const {\n";
  OS << "      return &BuiltinNames[StrTabOffset];\n";
  OS << "    }\n";
  OS << "    bool operator<(StringRef RHS) const {\n";
  OS << "      return strncmp(getName(), RHS.data(), RHS.size()) < 0;\n";
  OS << "    }\n";
  OS << "  };\n";

  OS << "  StringRef TargetPrefix(TargetPrefixStr);\n\n";

  // Note: this could emit significantly better code if we cared.
  for (auto &I : BuiltinMap) {
    OS << "  ";
    if (!I.first.empty())
      OS << "if (TargetPrefix == \"" << I.first << "\") ";
    else
      OS << "/* Target Independent Builtins */ ";
    OS << "{\n";

    // Emit the comparisons for this target prefix.
    OS << "    static constexpr BuiltinEntry " << I.first << "Names[] = {\n";
    for (const auto &P : I.second) {
      OS << "      {Intrinsic::" << P.second << ", "
         << Table.GetOrAddStringOffset(P.first) << "}, // " << P.first << "\n";
=======
  // Emit a per target table of bultin names.
  bool HasTargetIndependentBuiltins = false;
  StringRef TargetIndepndentCommonPrefix;
  for (const auto &[TargetPrefix, Entry] : BuiltinMap) {
    const auto &[Map, CommonPrefix] = Entry;
    if (!TargetPrefix.empty()) {
      OS << formatv("  // Builtins for {0}.\n", TargetPrefix);
    } else {
      OS << "  // Target independent builtins.\n";
      HasTargetIndependentBuiltins = true;
      TargetIndepndentCommonPrefix = *CommonPrefix;
    }

    // Emit the builtin table for this target prefix.
    OS << formatv("  static constexpr BuiltinEntry {0}Names[] = {{\n",
                  TargetPrefix);
    for (const auto &[BuiltinName, EnumName] : Map) {
      StringRef Suffix = BuiltinName.substr(CommonPrefix->size());
      OS << formatv("    {{{0}, {1}}, // {2}\n", EnumName,
                    *Table.GetStringOffset(Suffix), BuiltinName);
>>>>>>> 1d22c955
    }
    OS << formatv("  }; // {0}Names\n\n", TargetPrefix);
  }
<<<<<<< HEAD
  OS << "  return Intrinsic::not_intrinsic;\n";
  OS << "}\n";
  OS << "#endif\n\n";
}
=======
>>>>>>> 1d22c955

  // After emitting the builtin tables for all targets, emit a lookup table for
  // all targets. We will use binary search, similar to the table for builtin
  // names to lookup into this table.
  OS << R"(
  struct TargetEntry {
    StringLiteral TargetPrefix;
    ArrayRef<BuiltinEntry> Names;
    StringLiteral CommonPrefix;
    bool operator<(StringRef RHS) const {
      return TargetPrefix < RHS;
    };
  };
  static constexpr TargetEntry TargetTable[] = {
)";

  for (const auto &[TargetPrefix, Entry] : BuiltinMap) {
    const auto &[Map, CommonPrefix] = Entry;
    if (TargetPrefix.empty())
      continue;
    OS << formatv(R"(    {{"{0}", {0}Names, "{1}"},)", TargetPrefix,
                  CommonPrefix)
       << "\n";
  }
  OS << "  };\n";

  // Now for the actual lookup, first check the target independent table if
  // we emitted one.
  if (HasTargetIndependentBuiltins) {
    OS << formatv(R"(
  // Check if it's a target independent builtin.
  // Copy the builtin name so we can use it in consume_front without clobbering
  // if for the lookup in the target specific table.
  StringRef Suffix = BuiltinName;
  if (Suffix.consume_front("{0}")) {{
    auto II = lower_bound(Names, Suffix);
    if (II != std::end(Names) && II->getName() == Suffix)
      return II->IntrinsicID;
  }
)",
                  TargetIndepndentCommonPrefix);
  }

  // If a target independent builtin was not found, lookup the target specific.
  OS << formatv(R"(
  auto TI = lower_bound(TargetTable, TargetPrefix);
  if (TI == std::end(TargetTable) || TI->TargetPrefix != TargetPrefix)
    return not_intrinsic;
  // This is the last use of BuiltinName, so no need to copy before using it in
  // consume_front.
  if (!BuiltinName.consume_front(TI->CommonPrefix))
    return not_intrinsic;
  auto II = lower_bound(TI->Names, BuiltinName);
  if (II == std::end(TI->Names) || II->getName() != BuiltinName)
    return not_intrinsic;
  return II->IntrinsicID;
}
#endif // GET_LLVM_INTRINSIC_FOR_{0}_BUILTIN

)",
                UpperCompilerName);
}

static TableGen::Emitter::OptClass<IntrinsicEmitterOpt</*Enums=*/true>>
    X("gen-intrinsic-enums", "Generate intrinsic enums");

<<<<<<< HEAD
static TableGen::Emitter::Opt Y("gen-intrinsic-impl", EmitIntrinsicImpl,
                                "Generate intrinsic implementation code");
=======
static TableGen::Emitter::OptClass<IntrinsicEmitterOpt</*Enums=*/false>>
    Y("gen-intrinsic-impl", "Generate intrinsic implementation code");
>>>>>>> 1d22c955
<|MERGE_RESOLUTION|>--- conflicted
+++ resolved
@@ -144,17 +144,6 @@
     OS << "#ifdef GET_INTRINSIC_ENUM_VALUES\n";
   } else {
     std::string UpperPrefix = StringRef(IntrinsicPrefix).upper();
-<<<<<<< HEAD
-    OS << "#ifndef LLVM_IR_INTRINSIC_" << UpperPrefix << "_ENUMS_H\n";
-    OS << "#define LLVM_IR_INTRINSIC_" << UpperPrefix << "_ENUMS_H\n\n";
-    OS << "namespace llvm::Intrinsic {\n";
-    OS << "enum " << UpperPrefix << "Intrinsics : unsigned {\n";
-  }
-
-  OS << "// Enum values for intrinsics.\n";
-  for (unsigned i = Set->Offset, e = Set->Offset + Set->Count; i != e; ++i) {
-    OS << "    " << Ints[i].EnumName;
-=======
     OS << formatv("#ifndef LLVM_IR_INTRINSIC_{0}_ENUMS_H\n", UpperPrefix);
     OS << formatv("#define LLVM_IR_INTRINSIC_{0}_ENUMS_H\n", UpperPrefix);
     OS << "namespace llvm::Intrinsic {\n";
@@ -165,7 +154,6 @@
   bool First = true;
   for (const auto &Int : ArrayRef(&Ints[Set->Offset], Set->Count)) {
     OS << "    " << Int.EnumName;
->>>>>>> 1d22c955
 
     // Assign a value to the first intrinsic in this target set so that all
     // intrinsic ids are distinct.
@@ -185,17 +173,11 @@
     OS << formatv("    num_intrinsics = {0}\n", Ints.size() + 1);
     OS << "#endif\n\n";
   } else {
-<<<<<<< HEAD
-    OS << "}; // enum\n";
-    OS << "} // namespace llvm::Intrinsic\n\n";
-    OS << "#endif\n";
-=======
     OS << R"(}; // enum
 } // namespace llvm::Intrinsic
 #endif
 
 )";
->>>>>>> 1d22c955
   }
 }
 
@@ -236,21 +218,6 @@
 
 void IntrinsicEmitter::EmitTargetInfo(const CodeGenIntrinsicTable &Ints,
                                       raw_ostream &OS) {
-<<<<<<< HEAD
-  OS << "// Target mapping.\n";
-  OS << "#ifdef GET_INTRINSIC_TARGET_DATA\n";
-  OS << "struct IntrinsicTargetInfo {\n"
-     << "  llvm::StringLiteral Name;\n"
-     << "  size_t Offset;\n"
-     << "  size_t Count;\n"
-     << "};\n";
-  OS << "static constexpr IntrinsicTargetInfo TargetInfos[] = {\n";
-  for (const auto &Target : Ints.Targets)
-    OS << "  {llvm::StringLiteral(\"" << Target.Name << "\"), " << Target.Offset
-       << ", " << Target.Count << "},\n";
-  OS << "};\n";
-  OS << "#endif\n\n";
-=======
   OS << R"(// Target mapping.
 #ifdef GET_INTRINSIC_TARGET_DATA
 struct IntrinsicTargetInfo {
@@ -266,21 +233,14 @@
 #endif
 
 )";
->>>>>>> 1d22c955
 }
 
 void IntrinsicEmitter::EmitIntrinsicToNameTable(
     const CodeGenIntrinsicTable &Ints, raw_ostream &OS) {
-<<<<<<< HEAD
-  OS << "// Intrinsic ID to name table.\n";
-  OS << "#ifdef GET_INTRINSIC_NAME_TABLE\n";
-  OS << "  // Note that entry #0 is the invalid intrinsic!\n";
-=======
   OS << R"(// Intrinsic ID to name table.
 #ifdef GET_INTRINSIC_NAME_TABLE
 // Note that entry #0 is the invalid intrinsic!
 )";
->>>>>>> 1d22c955
   for (const auto &Int : Ints)
     OS << "  \"" << Int.Name << "\",\n";
   OS << "#endif\n\n";
@@ -288,20 +248,12 @@
 
 void IntrinsicEmitter::EmitIntrinsicToOverloadTable(
     const CodeGenIntrinsicTable &Ints, raw_ostream &OS) {
-<<<<<<< HEAD
-  OS << "// Intrinsic ID to overload bitset.\n";
-  OS << "#ifdef GET_INTRINSIC_OVERLOAD_TABLE\n";
-  OS << "static constexpr uint8_t OTable[] = {\n";
-  OS << "  0";
-  for (unsigned i = 0, e = Ints.size(); i != e; ++i) {
-=======
   OS << R"(// Intrinsic ID to overload bitset.
 #ifdef GET_INTRINSIC_OVERLOAD_TABLE
 static constexpr uint8_t OTable[] = {
   0
   )";
   for (auto [I, Int] : enumerate(Ints)) {
->>>>>>> 1d22c955
     // Add one to the index so we emit a null bit for the invalid #0 intrinsic.
     size_t Idx = I + 1;
 
@@ -376,17 +328,10 @@
 
   LongEncodingTable.layout();
 
-<<<<<<< HEAD
-  OS << "// Global intrinsic function declaration type table.\n";
-  OS << "#ifdef GET_INTRINSIC_GENERATOR_GLOBAL\n";
-
-  OS << "static constexpr unsigned IIT_Table[] = {\n  ";
-=======
   OS << R"(// Global intrinsic function declaration type table.
 #ifdef GET_INTRINSIC_GENERATOR_GLOBAL
 static constexpr unsigned IIT_Table[] = {
   )";
->>>>>>> 1d22c955
 
   for (auto [Idx, FixedEncoding, Int] : enumerate(FixedEncodings, Ints)) {
     if ((Idx & 7) == 7)
@@ -610,27 +555,6 @@
 
   // Emit an array of AttributeList.  Most intrinsics will have at least one
   // entry, for the function itself (index ~1), which is usually nounwind.
-<<<<<<< HEAD
-  OS << "  static constexpr uint16_t IntrinsicsToAttributesMap[] = {\n";
-
-  for (unsigned i = 0, e = Ints.size(); i != e; ++i) {
-    const CodeGenIntrinsic &intrinsic = Ints[i];
-
-    OS << "    " << UniqAttributes[&intrinsic] << ", // " << intrinsic.Name
-       << "\n";
-  }
-  OS << "  };\n\n";
-
-  OS << "  std::pair<unsigned, AttributeSet> AS[" << maxArgAttrs + 1 << "];\n";
-  OS << "  unsigned NumAttrs = 0;\n";
-  OS << "  if (id != 0) {\n";
-  OS << "    switch(IntrinsicsToAttributesMap[id - 1]) {\n";
-  OS << "    default: llvm_unreachable(\"Invalid attribute number\");\n";
-  for (auto UniqAttribute : UniqAttributes) {
-    OS << "    case " << UniqAttribute.second << ": {\n";
-
-    const CodeGenIntrinsic &Intrinsic = *(UniqAttribute.first);
-=======
   OS << "  static constexpr uint16_t IntrinsicsToAttributesMap[] = {";
   for (const CodeGenIntrinsic &Int : Ints)
     OS << formatv("\n    {0}, // {1}", UniqAttributes[&Int], Int.Name);
@@ -648,7 +572,6 @@
   for (const auto [IntPtr, UniqueID] : UniqAttributes) {
     OS << formatv("    case {0}:\n", UniqueID);
     const CodeGenIntrinsic &Int = *IntPtr;
->>>>>>> 1d22c955
 
     // Keep track of the number of attributes we're writing out.
     unsigned NumAttrs = 0;
@@ -697,35 +620,6 @@
     const CodeGenIntrinsicTable &Ints, bool IsClang, raw_ostream &OS) {
   StringRef CompilerName = IsClang ? "Clang" : "MS";
   StringRef UpperCompilerName = IsClang ? "CLANG" : "MS";
-<<<<<<< HEAD
-  // map<TargetPrefix, map<BuiltinName, EnumName>>. Note that we iterate over
-  // both maps in the code below. For the inner map, entries need to be emitted
-  // in the sorted order of `BuiltinName` because we use std::lower_bound to
-  // search these entries. For the outer map, it doesn't need be be sorted, but
-  // we use a map to eliminate non-determinism in the emitted code.
-  typedef std::map<StringRef, std::map<StringRef, StringRef>> BIMTy;
-  BIMTy BuiltinMap;
-  StringToOffsetTable Table;
-  for (const CodeGenIntrinsic &Int : Ints) {
-    StringRef BuiltinName = IsClang ? Int.ClangBuiltinName : Int.MSBuiltinName;
-    if (BuiltinName.empty())
-      continue;
-    // Get the map for this target prefix.
-    std::map<StringRef, StringRef> &BIM = BuiltinMap[Int.TargetPrefix];
-
-    if (!BIM.insert(std::pair(BuiltinName, Int.EnumName)).second)
-      PrintFatalError(Int.TheDef->getLoc(),
-                      "Intrinsic '" + Int.TheDef->getName() + "': duplicate " +
-                          CompilerName + " builtin name!");
-    Table.GetOrAddStringOffset(BuiltinName);
-  }
-
-  OS << "// Get the LLVM intrinsic that corresponds to a builtin.\n";
-  OS << "// This is used by the C front-end.  The builtin name is passed\n";
-  OS << "// in as BuiltinName, and a target prefix (e.g. 'ppc') is passed\n";
-  OS << "// in as TargetPrefix. The result is assigned to 'IntrinsicID'.\n";
-  OS << "#ifdef GET_LLVM_INTRINSIC_FOR_" << UpperCompilerName << "_BUILTIN\n";
-=======
 
   // map<TargetPrefix, pair<map<BuiltinName, EnumName>, CommonPrefix>.
   // Note that we iterate over both the maps in the code below and both
@@ -795,7 +689,6 @@
                   UpperCompilerName);
     return;
   }
->>>>>>> 1d22c955
 
   if (!Table.empty()) {
     Table.EmitStringLiteralDef(OS, "static constexpr char BuiltinNames[]");
@@ -813,39 +706,6 @@
 )";
   }
 
-<<<<<<< HEAD
-  OS << "  static constexpr char BuiltinNames[] = {\n";
-  Table.EmitCharArray(OS);
-  OS << "  };\n\n";
-
-  OS << "  struct BuiltinEntry {\n";
-  OS << "    Intrinsic::ID IntrinID;\n";
-  OS << "    unsigned StrTabOffset;\n";
-  OS << "    const char *getName() const {\n";
-  OS << "      return &BuiltinNames[StrTabOffset];\n";
-  OS << "    }\n";
-  OS << "    bool operator<(StringRef RHS) const {\n";
-  OS << "      return strncmp(getName(), RHS.data(), RHS.size()) < 0;\n";
-  OS << "    }\n";
-  OS << "  };\n";
-
-  OS << "  StringRef TargetPrefix(TargetPrefixStr);\n\n";
-
-  // Note: this could emit significantly better code if we cared.
-  for (auto &I : BuiltinMap) {
-    OS << "  ";
-    if (!I.first.empty())
-      OS << "if (TargetPrefix == \"" << I.first << "\") ";
-    else
-      OS << "/* Target Independent Builtins */ ";
-    OS << "{\n";
-
-    // Emit the comparisons for this target prefix.
-    OS << "    static constexpr BuiltinEntry " << I.first << "Names[] = {\n";
-    for (const auto &P : I.second) {
-      OS << "      {Intrinsic::" << P.second << ", "
-         << Table.GetOrAddStringOffset(P.first) << "}, // " << P.first << "\n";
-=======
   // Emit a per target table of bultin names.
   bool HasTargetIndependentBuiltins = false;
   StringRef TargetIndepndentCommonPrefix;
@@ -866,17 +726,9 @@
       StringRef Suffix = BuiltinName.substr(CommonPrefix->size());
       OS << formatv("    {{{0}, {1}}, // {2}\n", EnumName,
                     *Table.GetStringOffset(Suffix), BuiltinName);
->>>>>>> 1d22c955
     }
     OS << formatv("  }; // {0}Names\n\n", TargetPrefix);
   }
-<<<<<<< HEAD
-  OS << "  return Intrinsic::not_intrinsic;\n";
-  OS << "}\n";
-  OS << "#endif\n\n";
-}
-=======
->>>>>>> 1d22c955
 
   // After emitting the builtin tables for all targets, emit a lookup table for
   // all targets. We will use binary search, similar to the table for builtin
@@ -943,10 +795,5 @@
 static TableGen::Emitter::OptClass<IntrinsicEmitterOpt</*Enums=*/true>>
     X("gen-intrinsic-enums", "Generate intrinsic enums");
 
-<<<<<<< HEAD
-static TableGen::Emitter::Opt Y("gen-intrinsic-impl", EmitIntrinsicImpl,
-                                "Generate intrinsic implementation code");
-=======
 static TableGen::Emitter::OptClass<IntrinsicEmitterOpt</*Enums=*/false>>
-    Y("gen-intrinsic-impl", "Generate intrinsic implementation code");
->>>>>>> 1d22c955
+    Y("gen-intrinsic-impl", "Generate intrinsic implementation code");