//===- MCMachOStreamer.cpp - MachO Streamer -------------------------------===//
//
// Part of the LLVM Project, under the Apache License v2.0 with LLVM Exceptions.
// See https://llvm.org/LICENSE.txt for license information.
// SPDX-License-Identifier: Apache-2.0 WITH LLVM-exception
//
//===----------------------------------------------------------------------===//

#include "llvm/ADT/DenseMap.h"
#include "llvm/ADT/SmallString.h"
#include "llvm/ADT/SmallVector.h"
#include "llvm/ADT/StringRef.h"
#include "llvm/BinaryFormat/MachO.h"
#include "llvm/MC/MCAsmBackend.h"
#include "llvm/MC/MCAssembler.h"
#include "llvm/MC/MCCodeEmitter.h"
#include "llvm/MC/MCContext.h"
#include "llvm/MC/MCDirectives.h"
#include "llvm/MC/MCExpr.h"
#include "llvm/MC/MCFixup.h"
#include "llvm/MC/MCFragment.h"
#include "llvm/MC/MCLinkerOptimizationHint.h"
#include "llvm/MC/MCMachObjectWriter.h"
#include "llvm/MC/MCObjectFileInfo.h"
#include "llvm/MC/MCObjectStreamer.h"
#include "llvm/MC/MCObjectWriter.h"
#include "llvm/MC/MCSection.h"
#include "llvm/MC/MCSectionMachO.h"
#include "llvm/MC/MCSymbol.h"
#include "llvm/MC/MCSymbolMachO.h"
#include "llvm/MC/MCValue.h"
#include "llvm/MC/SectionKind.h"
#include "llvm/MC/TargetRegistry.h"
#include "llvm/Support/Casting.h"
#include "llvm/Support/ErrorHandling.h"
#include <cassert>
#include <vector>

namespace llvm {
class MCInst;
class MCStreamer;
class MCSubtargetInfo;
class Triple;
} // namespace llvm

using namespace llvm;

namespace {

class MCMachOStreamer : public MCObjectStreamer {
private:
  /// LabelSections - true if each section change should emit a linker local
  /// label for use in relocations for assembler local references. Obviates the
  /// need for local relocations. False by default.
  bool LabelSections;

  /// HasSectionLabel - map of which sections have already had a non-local
  /// label emitted to them. Used so we don't emit extraneous linker local
  /// labels in the middle of the section.
  DenseMap<const MCSection*, bool> HasSectionLabel;

  void emitInstToData(const MCInst &Inst, const MCSubtargetInfo &STI) override;

  void emitDataRegion(MachO::DataRegionType Kind);
  void emitDataRegionEnd();

public:
  MCMachOStreamer(MCContext &Context, std::unique_ptr<MCAsmBackend> MAB,
                  std::unique_ptr<MCObjectWriter> OW,
                  std::unique_ptr<MCCodeEmitter> Emitter, bool label)
      : MCObjectStreamer(Context, std::move(MAB), std::move(OW),
                         std::move(Emitter)),
        LabelSections(label) {}

  /// state management
  void reset() override {
    HasSectionLabel.clear();
    MCObjectStreamer::reset();
  }

  MachObjectWriter &getWriter() {
    return static_cast<MachObjectWriter &>(getAssembler().getWriter());
  }

  /// @name MCStreamer Interface
  /// @{

  void changeSection(MCSection *Sect, uint32_t Subsection = 0) override;
  void emitLabel(MCSymbol *Symbol, SMLoc Loc = SMLoc()) override;
  void emitAssignment(MCSymbol *Symbol, const MCExpr *Value) override;
  void emitEHSymAttributes(const MCSymbol *Symbol, MCSymbol *EHSymbol) override;
  void emitAssemblerFlag(MCAssemblerFlag Flag) override;
  void emitLinkerOptions(ArrayRef<std::string> Options) override;
  void emitDataRegion(MCDataRegionType Kind) override;
  void emitVersionMin(MCVersionMinType Kind, unsigned Major, unsigned Minor,
                      unsigned Update, VersionTuple SDKVersion) override;
  void emitBuildVersion(unsigned Platform, unsigned Major, unsigned Minor,
                        unsigned Update, VersionTuple SDKVersion) override;
  void emitDarwinTargetVariantBuildVersion(unsigned Platform, unsigned Major,
                                           unsigned Minor, unsigned Update,
                                           VersionTuple SDKVersion) override;
  void emitThumbFunc(MCSymbol *Func) override;
  bool emitSymbolAttribute(MCSymbol *Symbol, MCSymbolAttr Attribute) override;
  void emitSymbolDesc(MCSymbol *Symbol, unsigned DescValue) override;
  void emitCommonSymbol(MCSymbol *Symbol, uint64_t Size,
                        Align ByteAlignment) override;

  void emitLocalCommonSymbol(MCSymbol *Symbol, uint64_t Size,
                             Align ByteAlignment) override;
  void emitZerofill(MCSection *Section, MCSymbol *Symbol = nullptr,
                    uint64_t Size = 0, Align ByteAlignment = Align(1),
                    SMLoc Loc = SMLoc()) override;
  void emitTBSSSymbol(MCSection *Section, MCSymbol *Symbol, uint64_t Size,
                      Align ByteAlignment = Align(1)) override;

  void emitIdent(StringRef IdentString) override {
    llvm_unreachable("macho doesn't support this directive");
  }

  void emitLOHDirective(MCLOHType Kind, const MCLOHArgs &Args) override {
    getWriter().getLOHContainer().addDirective(Kind, Args);
  }
  void emitCGProfileEntry(const MCSymbolRefExpr *From,
                          const MCSymbolRefExpr *To, uint64_t Count) override {
    if (!From->getSymbol().isTemporary() && !To->getSymbol().isTemporary())
      getWriter().getCGProfile().push_back({From, To, Count});
  }

  void finishImpl() override;

  void finalizeCGProfileEntry(const MCSymbolRefExpr *&SRE);
  void finalizeCGProfile();
  void createAddrSigSection();
};

} // end anonymous namespace.

<<<<<<< HEAD
static bool canGoAfterDWARF(const MCSectionMachO &MSec) {
  // These sections are created by the assembler itself after the end of
  // the .s file.
  StringRef SegName = MSec.getSegmentName();
  StringRef SecName = MSec.getName();

  if (SegName == "__LD" && SecName == "__compact_unwind")
    return true;

  if (SegName == "__IMPORT") {
    if (SecName == "__jump_table")
      return true;

    if (SecName == "__pointers")
      return true;
  }

  if (SegName == "__TEXT" && SecName == "__eh_frame")
    return true;

  if (SegName == "__DATA" &&
      (SecName == "__llvm_addrsig" || SecName == "__nl_symbol_ptr" ||
       SecName == "__thread_ptr"))
    return true;
  if (SegName == "__LLVM" && (SecName == "__cg_profile"))
    return true;

  if (SegName == "__DATA" && SecName == "__auth_ptr")
    return true;

  return false;
}

=======
>>>>>>> 9c4aab8c
void MCMachOStreamer::changeSection(MCSection *Section, uint32_t Subsection) {
  // Change the section normally.
  changeSectionImpl(Section, Subsection);

  // Output a linker-local symbol so we don't need section-relative local
  // relocations. The linker hates us when we do that.
  if (LabelSections && !HasSectionLabel[Section] &&
      !Section->getBeginSymbol()) {
    MCSymbol *Label = getContext().createLinkerPrivateTempSymbol();
    Section->setBeginSymbol(Label);
    HasSectionLabel[Section] = true;
  }
}

void MCMachOStreamer::emitEHSymAttributes(const MCSymbol *Symbol,
                                          MCSymbol *EHSymbol) {
  auto *Sym = cast<MCSymbolMachO>(Symbol);
  getAssembler().registerSymbol(*Symbol);
  if (Symbol->isExternal())
    emitSymbolAttribute(EHSymbol, MCSA_Global);
  if (Sym->isWeakDefinition())
    emitSymbolAttribute(EHSymbol, MCSA_WeakDefinition);
  if (Sym->isPrivateExtern())
    emitSymbolAttribute(EHSymbol, MCSA_PrivateExtern);
}

void MCMachOStreamer::emitLabel(MCSymbol *Symbol, SMLoc Loc) {
  // We have to create a new fragment if this is an atom defining symbol,
  // fragments cannot span atoms.
  if (cast<MCSymbolMachO>(Symbol)->isSymbolLinkerVisible())
    insert(getContext().allocFragment<MCDataFragment>());

  MCObjectStreamer::emitLabel(Symbol, Loc);

  // This causes the reference type flag to be cleared. Darwin 'as' was "trying"
  // to clear the weak reference and weak definition bits too, but the
  // implementation was buggy. For now we just try to match 'as', for
  // diffability.
  //
  // FIXME: Cleanup this code, these bits should be emitted based on semantic
  // properties, not on the order of definition, etc.
  cast<MCSymbolMachO>(Symbol)->clearReferenceType();
}

void MCMachOStreamer::emitAssignment(MCSymbol *Symbol, const MCExpr *Value) {
  MCValue Res;

  if (Value->evaluateAsRelocatable(Res, nullptr, nullptr)) {
    if (const MCSymbolRefExpr *SymAExpr = Res.getSymA()) {
      const MCSymbol &SymA = SymAExpr->getSymbol();
      if (!Res.getSymB() && (SymA.getName() == "" || Res.getConstant() != 0))
        cast<MCSymbolMachO>(Symbol)->setAltEntry();
    }
  }
  MCObjectStreamer::emitAssignment(Symbol, Value);
}

void MCMachOStreamer::emitDataRegion(MachO::DataRegionType Kind) {
  // Create a temporary label to mark the start of the data region.
  MCSymbol *Start = getContext().createTempSymbol();
  emitLabel(Start);
  // Record the region for the object writer to use.
  getWriter().getDataRegions().push_back({Kind, Start, nullptr});
}

void MCMachOStreamer::emitDataRegionEnd() {
  auto &Regions = getWriter().getDataRegions();
  assert(!Regions.empty() && "Mismatched .end_data_region!");
  auto &Data = Regions.back();
  assert(!Data.End && "Mismatched .end_data_region!");
  // Create a temporary label to mark the end of the data region.
  Data.End = getContext().createTempSymbol();
  emitLabel(Data.End);
}

void MCMachOStreamer::emitAssemblerFlag(MCAssemblerFlag Flag) {
  // Let the target do whatever target specific stuff it needs to do.
  getAssembler().getBackend().handleAssemblerFlag(Flag);
  // Do any generic stuff we need to do.
  switch (Flag) {
  case MCAF_SyntaxUnified: return; // no-op here.
  case MCAF_Code16: return; // Change parsing mode; no-op here.
  case MCAF_Code32: return; // Change parsing mode; no-op here.
  case MCAF_Code64: return; // Change parsing mode; no-op here.
  case MCAF_SubsectionsViaSymbols:
    getWriter().setSubsectionsViaSymbols(true);
    return;
  }
}

void MCMachOStreamer::emitLinkerOptions(ArrayRef<std::string> Options) {
  getWriter().getLinkerOptions().push_back(Options);
}

void MCMachOStreamer::emitDataRegion(MCDataRegionType Kind) {
  switch (Kind) {
  case MCDR_DataRegion:
    emitDataRegion(MachO::DataRegionType::DICE_KIND_DATA);
    return;
  case MCDR_DataRegionJT8:
    emitDataRegion(MachO::DataRegionType::DICE_KIND_JUMP_TABLE8);
    return;
  case MCDR_DataRegionJT16:
    emitDataRegion(MachO::DataRegionType::DICE_KIND_JUMP_TABLE16);
    return;
  case MCDR_DataRegionJT32:
    emitDataRegion(MachO::DataRegionType::DICE_KIND_JUMP_TABLE32);
    return;
  case MCDR_DataRegionEnd:
    emitDataRegionEnd();
    return;
  }
}

void MCMachOStreamer::emitVersionMin(MCVersionMinType Kind, unsigned Major,
                                     unsigned Minor, unsigned Update,
                                     VersionTuple SDKVersion) {
  getWriter().setVersionMin(Kind, Major, Minor, Update, SDKVersion);
}

void MCMachOStreamer::emitBuildVersion(unsigned Platform, unsigned Major,
                                       unsigned Minor, unsigned Update,
                                       VersionTuple SDKVersion) {
  getWriter().setBuildVersion((MachO::PlatformType)Platform, Major, Minor,
                              Update, SDKVersion);
}

void MCMachOStreamer::emitDarwinTargetVariantBuildVersion(
    unsigned Platform, unsigned Major, unsigned Minor, unsigned Update,
    VersionTuple SDKVersion) {
  getWriter().setTargetVariantBuildVersion((MachO::PlatformType)Platform, Major,
                                           Minor, Update, SDKVersion);
}

void MCMachOStreamer::emitThumbFunc(MCSymbol *Symbol) {
  // Remember that the function is a thumb function. Fixup and relocation
  // values will need adjusted.
  getAssembler().setIsThumbFunc(Symbol);
  cast<MCSymbolMachO>(Symbol)->setThumbFunc();
}

bool MCMachOStreamer::emitSymbolAttribute(MCSymbol *Sym,
                                          MCSymbolAttr Attribute) {
  MCSymbolMachO *Symbol = cast<MCSymbolMachO>(Sym);

  // Indirect symbols are handled differently, to match how 'as' handles
  // them. This makes writing matching .o files easier.
  if (Attribute == MCSA_IndirectSymbol) {
    // Note that we intentionally cannot use the symbol data here; this is
    // important for matching the string table that 'as' generates.
    getWriter().getIndirectSymbols().push_back(
        {Symbol, getCurrentSectionOnly()});
    return true;
  }

  // Adding a symbol attribute always introduces the symbol, note that an
  // important side effect of calling registerSymbol here is to register
  // the symbol with the assembler.
  getAssembler().registerSymbol(*Symbol);

  // The implementation of symbol attributes is designed to match 'as', but it
  // leaves much to desired. It doesn't really make sense to arbitrarily add and
  // remove flags, but 'as' allows this (in particular, see .desc).
  //
  // In the future it might be worth trying to make these operations more well
  // defined.
  switch (Attribute) {
  case MCSA_Invalid:
  case MCSA_ELF_TypeFunction:
  case MCSA_ELF_TypeIndFunction:
  case MCSA_ELF_TypeObject:
  case MCSA_ELF_TypeTLS:
  case MCSA_ELF_TypeCommon:
  case MCSA_ELF_TypeNoType:
  case MCSA_ELF_TypeGnuUniqueObject:
  case MCSA_Extern:
  case MCSA_Hidden:
  case MCSA_IndirectSymbol:
  case MCSA_Internal:
  case MCSA_Protected:
  case MCSA_Weak:
  case MCSA_Local:
  case MCSA_LGlobal:
  case MCSA_Exported:
  case MCSA_Memtag:
  case MCSA_WeakAntiDep:
    return false;

  case MCSA_Global:
    Symbol->setExternal(true);
    // This effectively clears the undefined lazy bit, in Darwin 'as', although
    // it isn't very consistent because it implements this as part of symbol
    // lookup.
    //
    // FIXME: Cleanup this code, these bits should be emitted based on semantic
    // properties, not on the order of definition, etc.
    Symbol->setReferenceTypeUndefinedLazy(false);
    break;

  case MCSA_LazyReference:
    // FIXME: This requires -dynamic.
    Symbol->setNoDeadStrip();
    if (Symbol->isUndefined())
      Symbol->setReferenceTypeUndefinedLazy(true);
    break;

    // Since .reference sets the no dead strip bit, it is equivalent to
    // .no_dead_strip in practice.
  case MCSA_Reference:
  case MCSA_NoDeadStrip:
    Symbol->setNoDeadStrip();
    break;

  case MCSA_SymbolResolver:
    Symbol->setSymbolResolver();
    break;

  case MCSA_AltEntry:
    Symbol->setAltEntry();
    break;

  case MCSA_PrivateExtern:
    Symbol->setExternal(true);
    Symbol->setPrivateExtern(true);
    break;

  case MCSA_WeakReference:
    // FIXME: This requires -dynamic.
    if (Symbol->isUndefined())
      Symbol->setWeakReference();
    break;

  case MCSA_WeakDefinition:
    // FIXME: 'as' enforces that this is defined and global. The manual claims
    // it has to be in a coalesced section, but this isn't enforced.
    Symbol->setWeakDefinition();
    break;

  case MCSA_WeakDefAutoPrivate:
    Symbol->setWeakDefinition();
    Symbol->setWeakReference();
    break;

  case MCSA_Cold:
    Symbol->setCold();
    break;
  }

  return true;
}

void MCMachOStreamer::emitSymbolDesc(MCSymbol *Symbol, unsigned DescValue) {
  // Encode the 'desc' value into the lowest implementation defined bits.
  getAssembler().registerSymbol(*Symbol);
  cast<MCSymbolMachO>(Symbol)->setDesc(DescValue);
}

void MCMachOStreamer::emitCommonSymbol(MCSymbol *Symbol, uint64_t Size,
                                       Align ByteAlignment) {
  // FIXME: Darwin 'as' does appear to allow redef of a .comm by itself.
  assert(Symbol->isUndefined() && "Cannot define a symbol twice!");

  getAssembler().registerSymbol(*Symbol);
  Symbol->setExternal(true);
  Symbol->setCommon(Size, ByteAlignment);
}

void MCMachOStreamer::emitLocalCommonSymbol(MCSymbol *Symbol, uint64_t Size,
                                            Align ByteAlignment) {
  // '.lcomm' is equivalent to '.zerofill'.
  return emitZerofill(getContext().getObjectFileInfo()->getDataBSSSection(),
                      Symbol, Size, ByteAlignment);
}

void MCMachOStreamer::emitZerofill(MCSection *Section, MCSymbol *Symbol,
                                   uint64_t Size, Align ByteAlignment,
                                   SMLoc Loc) {
  // On darwin all virtual sections have zerofill type. Disallow the usage of
  // .zerofill in non-virtual functions. If something similar is needed, use
  // .space or .zero.
  if (!Section->isVirtualSection()) {
    getContext().reportError(
        Loc, "The usage of .zerofill is restricted to sections of "
             "ZEROFILL type. Use .zero or .space instead.");
    return; // Early returning here shouldn't harm. EmitZeros should work on any
            // section.
  }

  pushSection();
  switchSection(Section);

  // The symbol may not be present, which only creates the section.
  if (Symbol) {
    emitValueToAlignment(ByteAlignment, 0, 1, 0);
    emitLabel(Symbol);
    emitZeros(Size);
  }
  popSection();
}

// This should always be called with the thread local bss section.  Like the
// .zerofill directive this doesn't actually switch sections on us.
void MCMachOStreamer::emitTBSSSymbol(MCSection *Section, MCSymbol *Symbol,
                                     uint64_t Size, Align ByteAlignment) {
  emitZerofill(Section, Symbol, Size, ByteAlignment);
}

void MCMachOStreamer::emitInstToData(const MCInst &Inst,
                                     const MCSubtargetInfo &STI) {
  MCDataFragment *DF = getOrCreateDataFragment();

  SmallVector<MCFixup, 4> Fixups;
  SmallString<256> Code;
  getAssembler().getEmitter().encodeInstruction(Inst, Code, Fixups, STI);

  // Add the fixups and data.
  for (MCFixup &Fixup : Fixups) {
    Fixup.setOffset(Fixup.getOffset() + DF->getContents().size());
    DF->getFixups().push_back(Fixup);
  }
  DF->setHasInstructions(STI);
  DF->getContents().append(Code.begin(), Code.end());
}

void MCMachOStreamer::finishImpl() {
  emitFrames(&getAssembler().getBackend());

  // We have to set the fragment atom associations so we can relax properly for
  // Mach-O.

  // First, scan the symbol table to build a lookup table from fragments to
  // defining symbols.
  DenseMap<const MCFragment *, const MCSymbol *> DefiningSymbolMap;
  for (const MCSymbol &Symbol : getAssembler().symbols()) {
    auto &Sym = cast<MCSymbolMachO>(Symbol);
    if (Sym.isSymbolLinkerVisible() && Sym.isInSection() && !Sym.isVariable() &&
        !Sym.isAltEntry()) {
      // An atom defining symbol should never be internal to a fragment.
      assert(Symbol.getOffset() == 0 &&
             "Invalid offset in atom defining symbol!");
      DefiningSymbolMap[Symbol.getFragment()] = &Symbol;
    }
  }

  // Set the fragment atom associations by tracking the last seen atom defining
  // symbol.
  for (MCSection &Sec : getAssembler()) {
    cast<MCSectionMachO>(Sec).allocAtoms();
    const MCSymbol *CurrentAtom = nullptr;
    size_t I = 0;
    for (MCFragment &Frag : Sec) {
      if (const MCSymbol *Symbol = DefiningSymbolMap.lookup(&Frag))
        CurrentAtom = Symbol;
      cast<MCSectionMachO>(Sec).setAtom(I++, CurrentAtom);
    }
  }

  finalizeCGProfile();

  createAddrSigSection();
  this->MCObjectStreamer::finishImpl();
}

void MCMachOStreamer::finalizeCGProfileEntry(const MCSymbolRefExpr *&SRE) {
  const MCSymbol *S = &SRE->getSymbol();
  if (getAssembler().registerSymbol(*S))
    S->setExternal(true);
}

void MCMachOStreamer::finalizeCGProfile() {
  MCAssembler &Asm = getAssembler();
  MCObjectWriter &W = getWriter();
  if (W.getCGProfile().empty())
    return;
  for (auto &E : W.getCGProfile()) {
    finalizeCGProfileEntry(E.From);
    finalizeCGProfileEntry(E.To);
  }
  // We can't write the section out until symbol indices are finalized which
  // doesn't happen until after section layout. We need to create the section
  // and set its size now so that it's accounted for in layout.
  MCSection *CGProfileSection = Asm.getContext().getMachOSection(
      "__LLVM", "__cg_profile", 0, SectionKind::getMetadata());
  changeSection(CGProfileSection);
  // For each entry, reserve space for 2 32-bit indices and a 64-bit count.
  size_t SectionBytes =
      W.getCGProfile().size() * (2 * sizeof(uint32_t) + sizeof(uint64_t));
  cast<MCDataFragment>(*CGProfileSection->begin())
      .getContents()
      .resize(SectionBytes);
}

MCStreamer *llvm::createMachOStreamer(MCContext &Context,
                                      std::unique_ptr<MCAsmBackend> &&MAB,
                                      std::unique_ptr<MCObjectWriter> &&OW,
                                      std::unique_ptr<MCCodeEmitter> &&CE,
                                      bool DWARFMustBeAtTheEnd,
                                      bool LabelSections) {
  MCMachOStreamer *S = new MCMachOStreamer(
      Context, std::move(MAB), std::move(OW), std::move(CE), LabelSections);
  const Triple &Target = Context.getTargetTriple();
  S->emitVersionForTarget(
      Target, Context.getObjectFileInfo()->getSDKVersion(),
      Context.getObjectFileInfo()->getDarwinTargetVariantTriple(),
      Context.getObjectFileInfo()->getDarwinTargetVariantSDKVersion());
  return S;
}

// The AddrSig section uses a series of relocations to refer to the symbols that
// should be considered address-significant. The only interesting content of
// these relocations is their symbol; the type, length etc will be ignored by
// the linker. The reason we are not referring to the symbol indices directly is
// that those indices will be invalidated by tools that update the symbol table.
// Symbol relocations OTOH will have their indices updated by e.g. llvm-strip.
void MCMachOStreamer::createAddrSigSection() {
  MCAssembler &Asm = getAssembler();
  MCObjectWriter &writer = Asm.getWriter();
  if (!writer.getEmitAddrsigSection())
    return;
  // Create the AddrSig section and first data fragment here as its layout needs
  // to be computed immediately after in order for it to be exported correctly.
  MCSection *AddrSigSection =
      Asm.getContext().getObjectFileInfo()->getAddrSigSection();
  changeSection(AddrSigSection);
  auto *Frag = cast<MCDataFragment>(AddrSigSection->curFragList()->Head);
  // We will generate a series of pointer-sized symbol relocations at offset
  // 0x0. Set the section size to be large enough to contain a single pointer
  // (instead of emitting a zero-sized section) so these relocations are
  // technically valid, even though we don't expect these relocations to
  // actually be applied by the linker.
  Frag->getContents().resize(8);
}<|MERGE_RESOLUTION|>--- conflicted
+++ resolved
@@ -135,42 +135,6 @@
 
 } // end anonymous namespace.
 
-<<<<<<< HEAD
-static bool canGoAfterDWARF(const MCSectionMachO &MSec) {
-  // These sections are created by the assembler itself after the end of
-  // the .s file.
-  StringRef SegName = MSec.getSegmentName();
-  StringRef SecName = MSec.getName();
-
-  if (SegName == "__LD" && SecName == "__compact_unwind")
-    return true;
-
-  if (SegName == "__IMPORT") {
-    if (SecName == "__jump_table")
-      return true;
-
-    if (SecName == "__pointers")
-      return true;
-  }
-
-  if (SegName == "__TEXT" && SecName == "__eh_frame")
-    return true;
-
-  if (SegName == "__DATA" &&
-      (SecName == "__llvm_addrsig" || SecName == "__nl_symbol_ptr" ||
-       SecName == "__thread_ptr"))
-    return true;
-  if (SegName == "__LLVM" && (SecName == "__cg_profile"))
-    return true;
-
-  if (SegName == "__DATA" && SecName == "__auth_ptr")
-    return true;
-
-  return false;
-}
-
-=======
->>>>>>> 9c4aab8c
 void MCMachOStreamer::changeSection(MCSection *Section, uint32_t Subsection) {
   // Change the section normally.
   changeSectionImpl(Section, Subsection);
