--- conflicted
+++ resolved
@@ -166,26 +166,7 @@
 
 LLVMErrorTypeId LLVMGetStringErrorTypeId() {
   return reinterpret_cast<void *>(&StringError::ID);
-<<<<<<< HEAD
 }
-
-#ifndef _MSC_VER
-namespace llvm {
-
-// One of these two variables will be referenced by a symbol defined in
-// llvm-config.h. We provide a link-time (or load time for DSO) failure when
-// there is a mismatch in the build configuration of the API client and LLVM.
-#if LLVM_ENABLE_ABI_BREAKING_CHECKS
-int EnableABIBreakingChecks;
-#else
-int DisableABIBreakingChecks;
-#endif
-
-} // end namespace llvm
-#endif
 #ifdef INTEL_CUSTOMIZATION
 char DPCTError::ID = 0;
-#endif
-=======
-}
->>>>>>> faecc73a
+#endif