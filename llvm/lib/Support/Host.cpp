//===-- Host.cpp - Implement OS Host Concept --------------------*- C++ -*-===//
//
// Part of the LLVM Project, under the Apache License v2.0 with LLVM Exceptions.
// See https://llvm.org/LICENSE.txt for license information.
// SPDX-License-Identifier: Apache-2.0 WITH LLVM-exception
//
//===----------------------------------------------------------------------===//
//
//  This file implements the operating system Host concept.
//
//===----------------------------------------------------------------------===//

#include "llvm/Support/Host.h"
#include "llvm/ADT/SmallVector.h"
#include "llvm/ADT/StringMap.h"
#include "llvm/ADT/StringRef.h"
#include "llvm/ADT/StringSwitch.h"
#include "llvm/ADT/Triple.h"
#include "llvm/Config/llvm-config.h"
#include "llvm/Support/MemoryBuffer.h"
#include "llvm/Support/X86TargetParser.h"
#include "llvm/Support/raw_ostream.h"
#include <string.h>

// Include the platform-specific parts of this class.
#ifdef LLVM_ON_UNIX
#include "Unix/Host.inc"
#include <sched.h>
#endif
#ifdef _WIN32
#include "Windows/Host.inc"
#endif
#ifdef _MSC_VER
#include <intrin.h>
#endif
#ifdef __MVS__
#include "llvm/Support/BCD.h"
#endif
#if defined(__APPLE__)
#include <mach/host_info.h>
#include <mach/mach.h>
#include <mach/mach_host.h>
#include <mach/machine.h>
#include <sys/param.h>
#include <sys/sysctl.h>
#endif
#ifdef _AIX
#include <sys/systemcfg.h>
#endif
#if defined(__sun__) && defined(__svr4__)
#include <kstat.h>
#endif

#define DEBUG_TYPE "host-detection"

//===----------------------------------------------------------------------===//
//
//  Implementations of the CPU detection routines
//
//===----------------------------------------------------------------------===//

using namespace llvm;

static std::unique_ptr<llvm::MemoryBuffer>
    LLVM_ATTRIBUTE_UNUSED getProcCpuinfoContent() {
  llvm::ErrorOr<std::unique_ptr<llvm::MemoryBuffer>> Text =
      llvm::MemoryBuffer::getFileAsStream("/proc/cpuinfo");
  if (std::error_code EC = Text.getError()) {
    llvm::errs() << "Can't read "
                 << "/proc/cpuinfo: " << EC.message() << "\n";
    return nullptr;
  }
  return std::move(*Text);
}

StringRef sys::detail::getHostCPUNameForPowerPC(StringRef ProcCpuinfoContent) {
  // Access to the Processor Version Register (PVR) on PowerPC is privileged,
  // and so we must use an operating-system interface to determine the current
  // processor type. On Linux, this is exposed through the /proc/cpuinfo file.
  const char *generic = "generic";

  // The cpu line is second (after the 'processor: 0' line), so if this
  // buffer is too small then something has changed (or is wrong).
  StringRef::const_iterator CPUInfoStart = ProcCpuinfoContent.begin();
  StringRef::const_iterator CPUInfoEnd = ProcCpuinfoContent.end();

  StringRef::const_iterator CIP = CPUInfoStart;

  StringRef::const_iterator CPUStart = nullptr;
  size_t CPULen = 0;

  // We need to find the first line which starts with cpu, spaces, and a colon.
  // After the colon, there may be some additional spaces and then the cpu type.
  while (CIP < CPUInfoEnd && CPUStart == nullptr) {
    if (CIP < CPUInfoEnd && *CIP == '\n')
      ++CIP;

    if (CIP < CPUInfoEnd && *CIP == 'c') {
      ++CIP;
      if (CIP < CPUInfoEnd && *CIP == 'p') {
        ++CIP;
        if (CIP < CPUInfoEnd && *CIP == 'u') {
          ++CIP;
          while (CIP < CPUInfoEnd && (*CIP == ' ' || *CIP == '\t'))
            ++CIP;

          if (CIP < CPUInfoEnd && *CIP == ':') {
            ++CIP;
            while (CIP < CPUInfoEnd && (*CIP == ' ' || *CIP == '\t'))
              ++CIP;

            if (CIP < CPUInfoEnd) {
              CPUStart = CIP;
              while (CIP < CPUInfoEnd && (*CIP != ' ' && *CIP != '\t' &&
                                          *CIP != ',' && *CIP != '\n'))
                ++CIP;
              CPULen = CIP - CPUStart;
            }
          }
        }
      }
    }

    if (CPUStart == nullptr)
      while (CIP < CPUInfoEnd && *CIP != '\n')
        ++CIP;
  }

  if (CPUStart == nullptr)
    return generic;

  return StringSwitch<const char *>(StringRef(CPUStart, CPULen))
      .Case("604e", "604e")
      .Case("604", "604")
      .Case("7400", "7400")
      .Case("7410", "7400")
      .Case("7447", "7400")
      .Case("7455", "7450")
      .Case("G4", "g4")
      .Case("POWER4", "970")
      .Case("PPC970FX", "970")
      .Case("PPC970MP", "970")
      .Case("G5", "g5")
      .Case("POWER5", "g5")
      .Case("A2", "a2")
      .Case("POWER6", "pwr6")
      .Case("POWER7", "pwr7")
      .Case("POWER8", "pwr8")
      .Case("POWER8E", "pwr8")
      .Case("POWER8NVL", "pwr8")
      .Case("POWER9", "pwr9")
      .Case("POWER10", "pwr10")
      // FIXME: If we get a simulator or machine with the capabilities of
      // mcpu=future, we should revisit this and add the name reported by the
      // simulator/machine.
      .Default(generic);
}

StringRef sys::detail::getHostCPUNameForARM(StringRef ProcCpuinfoContent) {
  // The cpuid register on arm is not accessible from user space. On Linux,
  // it is exposed through the /proc/cpuinfo file.

  // Read 32 lines from /proc/cpuinfo, which should contain the CPU part line
  // in all cases.
  SmallVector<StringRef, 32> Lines;
  ProcCpuinfoContent.split(Lines, "\n");

  // Look for the CPU implementer line.
  StringRef Implementer;
  StringRef Hardware;
  StringRef Part;
  for (unsigned I = 0, E = Lines.size(); I != E; ++I) {
    if (Lines[I].startswith("CPU implementer"))
      Implementer = Lines[I].substr(15).ltrim("\t :");
    if (Lines[I].startswith("Hardware"))
      Hardware = Lines[I].substr(8).ltrim("\t :");
    if (Lines[I].startswith("CPU part"))
      Part = Lines[I].substr(8).ltrim("\t :");
  }

  if (Implementer == "0x41") { // ARM Ltd.
    // MSM8992/8994 may give cpu part for the core that the kernel is running on,
    // which is undeterministic and wrong. Always return cortex-a53 for these SoC.
    if (Hardware.endswith("MSM8994") || Hardware.endswith("MSM8996"))
      return "cortex-a53";


    // The CPU part is a 3 digit hexadecimal number with a 0x prefix. The
    // values correspond to the "Part number" in the CP15/c0 register. The
    // contents are specified in the various processor manuals.
    // This corresponds to the Main ID Register in Technical Reference Manuals.
    // and is used in programs like sys-utils
    return StringSwitch<const char *>(Part)
        .Case("0x926", "arm926ej-s")
        .Case("0xb02", "mpcore")
        .Case("0xb36", "arm1136j-s")
        .Case("0xb56", "arm1156t2-s")
        .Case("0xb76", "arm1176jz-s")
        .Case("0xc08", "cortex-a8")
        .Case("0xc09", "cortex-a9")
        .Case("0xc0f", "cortex-a15")
        .Case("0xc20", "cortex-m0")
        .Case("0xc23", "cortex-m3")
        .Case("0xc24", "cortex-m4")
        .Case("0xd22", "cortex-m55")
        .Case("0xd02", "cortex-a34")
        .Case("0xd04", "cortex-a35")
        .Case("0xd03", "cortex-a53")
        .Case("0xd07", "cortex-a57")
        .Case("0xd08", "cortex-a72")
        .Case("0xd09", "cortex-a73")
        .Case("0xd0a", "cortex-a75")
        .Case("0xd0b", "cortex-a76")
        .Case("0xd0d", "cortex-a77")
        .Case("0xd41", "cortex-a78")
        .Case("0xd44", "cortex-x1")
        .Case("0xd4c", "cortex-x1c")
        .Case("0xd0c", "neoverse-n1")
        .Case("0xd49", "neoverse-n2")
        .Case("0xd40", "neoverse-v1")
        .Case("0xd4f", "neoverse-v2")
        .Default("generic");
  }

  if (Implementer == "0x42" || Implementer == "0x43") { // Broadcom | Cavium.
    return StringSwitch<const char *>(Part)
      .Case("0x516", "thunderx2t99")
      .Case("0x0516", "thunderx2t99")
      .Case("0xaf", "thunderx2t99")
      .Case("0x0af", "thunderx2t99")
      .Case("0xa1", "thunderxt88")
      .Case("0x0a1", "thunderxt88")
      .Default("generic");
  }

  if (Implementer == "0x46") { // Fujitsu Ltd.
    return StringSwitch<const char *>(Part)
      .Case("0x001", "a64fx")
      .Default("generic");
  }

  if (Implementer == "0x4e") { // NVIDIA Corporation
    return StringSwitch<const char *>(Part)
        .Case("0x004", "carmel")
        .Default("generic");
  }

  if (Implementer == "0x48") // HiSilicon Technologies, Inc.
    // The CPU part is a 3 digit hexadecimal number with a 0x prefix. The
    // values correspond to the "Part number" in the CP15/c0 register. The
    // contents are specified in the various processor manuals.
    return StringSwitch<const char *>(Part)
      .Case("0xd01", "tsv110")
      .Default("generic");

  if (Implementer == "0x51") // Qualcomm Technologies, Inc.
    // The CPU part is a 3 digit hexadecimal number with a 0x prefix. The
    // values correspond to the "Part number" in the CP15/c0 register. The
    // contents are specified in the various processor manuals.
    return StringSwitch<const char *>(Part)
        .Case("0x06f", "krait") // APQ8064
        .Case("0x201", "kryo")
        .Case("0x205", "kryo")
        .Case("0x211", "kryo")
        .Case("0x800", "cortex-a73") // Kryo 2xx Gold
        .Case("0x801", "cortex-a73") // Kryo 2xx Silver
        .Case("0x802", "cortex-a75") // Kryo 3xx Gold
        .Case("0x803", "cortex-a75") // Kryo 3xx Silver
        .Case("0x804", "cortex-a76") // Kryo 4xx Gold
        .Case("0x805", "cortex-a76") // Kryo 4xx/5xx Silver
        .Case("0xc00", "falkor")
        .Case("0xc01", "saphira")
        .Default("generic");
  if (Implementer == "0x53") { // Samsung Electronics Co., Ltd.
    // The Exynos chips have a convoluted ID scheme that doesn't seem to follow
    // any predictive pattern across variants and parts.
    unsigned Variant = 0, Part = 0;

    // Look for the CPU variant line, whose value is a 1 digit hexadecimal
    // number, corresponding to the Variant bits in the CP15/C0 register.
    for (auto I : Lines)
      if (I.consume_front("CPU variant"))
        I.ltrim("\t :").getAsInteger(0, Variant);

    // Look for the CPU part line, whose value is a 3 digit hexadecimal
    // number, corresponding to the PartNum bits in the CP15/C0 register.
    for (auto I : Lines)
      if (I.consume_front("CPU part"))
        I.ltrim("\t :").getAsInteger(0, Part);

    unsigned Exynos = (Variant << 12) | Part;
    switch (Exynos) {
    default:
      // Default by falling through to Exynos M3.
      [[fallthrough]];
    case 0x1002:
      return "exynos-m3";
    case 0x1003:
      return "exynos-m4";
    }
  }

  if (Implementer == "0xc0") { // Ampere Computing
    return StringSwitch<const char *>(Part)
        .Case("0xac3", "ampere1")
        .Default("generic");
  }

  return "generic";
}

namespace {
StringRef getCPUNameFromS390Model(unsigned int Id, bool HaveVectorSupport) {
  switch (Id) {
    case 2064:  // z900 not supported by LLVM
    case 2066:
    case 2084:  // z990 not supported by LLVM
    case 2086:
    case 2094:  // z9-109 not supported by LLVM
    case 2096:
      return "generic";
    case 2097:
    case 2098:
      return "z10";
    case 2817:
    case 2818:
      return "z196";
    case 2827:
    case 2828:
      return "zEC12";
    case 2964:
    case 2965:
      return HaveVectorSupport? "z13" : "zEC12";
    case 3906:
    case 3907:
      return HaveVectorSupport? "z14" : "zEC12";
    case 8561:
    case 8562:
      return HaveVectorSupport? "z15" : "zEC12";
    case 3931:
    case 3932:
    default:
      return HaveVectorSupport? "z16" : "zEC12";
  }
}
} // end anonymous namespace

StringRef sys::detail::getHostCPUNameForS390x(StringRef ProcCpuinfoContent) {
  // STIDP is a privileged operation, so use /proc/cpuinfo instead.

  // The "processor 0:" line comes after a fair amount of other information,
  // including a cache breakdown, but this should be plenty.
  SmallVector<StringRef, 32> Lines;
  ProcCpuinfoContent.split(Lines, "\n");

  // Look for the CPU features.
  SmallVector<StringRef, 32> CPUFeatures;
  for (unsigned I = 0, E = Lines.size(); I != E; ++I)
    if (Lines[I].startswith("features")) {
      size_t Pos = Lines[I].find(':');
      if (Pos != StringRef::npos) {
        Lines[I].drop_front(Pos + 1).split(CPUFeatures, ' ');
        break;
      }
    }

  // We need to check for the presence of vector support independently of
  // the machine type, since we may only use the vector register set when
  // supported by the kernel (and hypervisor).
  bool HaveVectorSupport = false;
  for (unsigned I = 0, E = CPUFeatures.size(); I != E; ++I) {
    if (CPUFeatures[I] == "vx")
      HaveVectorSupport = true;
  }

  // Now check the processor machine type.
  for (unsigned I = 0, E = Lines.size(); I != E; ++I) {
    if (Lines[I].startswith("processor ")) {
      size_t Pos = Lines[I].find("machine = ");
      if (Pos != StringRef::npos) {
        Pos += sizeof("machine = ") - 1;
        unsigned int Id;
        if (!Lines[I].drop_front(Pos).getAsInteger(10, Id))
          return getCPUNameFromS390Model(Id, HaveVectorSupport);
      }
      break;
    }
  }

  return "generic";
}

StringRef sys::detail::getHostCPUNameForRISCV(StringRef ProcCpuinfoContent) {
  // There are 24 lines in /proc/cpuinfo
  SmallVector<StringRef> Lines;
  ProcCpuinfoContent.split(Lines, "\n");

  // Look for uarch line to determine cpu name
  StringRef UArch;
  for (unsigned I = 0, E = Lines.size(); I != E; ++I) {
    if (Lines[I].startswith("uarch")) {
      UArch = Lines[I].substr(5).ltrim("\t :");
      break;
    }
  }

  return StringSwitch<const char *>(UArch)
      .Case("sifive,u74-mc", "sifive-u74")
      .Case("sifive,bullet0", "sifive-u74")
      .Default("generic");
}

StringRef sys::detail::getHostCPUNameForBPF() {
#if !defined(__linux__) || !defined(__x86_64__)
  return "generic";
#else
  uint8_t v3_insns[40] __attribute__ ((aligned (8))) =
      /* BPF_MOV64_IMM(BPF_REG_0, 0) */
    { 0xb7, 0x0, 0x0, 0x0, 0x0, 0x0, 0x0, 0x0,
      /* BPF_MOV64_IMM(BPF_REG_2, 1) */
      0xb7, 0x2, 0x0, 0x0, 0x1, 0x0, 0x0, 0x0,
      /* BPF_JMP32_REG(BPF_JLT, BPF_REG_0, BPF_REG_2, 1) */
      0xae, 0x20, 0x1, 0x0, 0x0, 0x0, 0x0, 0x0,
      /* BPF_MOV64_IMM(BPF_REG_0, 1) */
      0xb7, 0x0, 0x0, 0x0, 0x1, 0x0, 0x0, 0x0,
      /* BPF_EXIT_INSN() */
      0x95, 0x0, 0x0, 0x0, 0x0, 0x0, 0x0, 0x0 };

  uint8_t v2_insns[40] __attribute__ ((aligned (8))) =
      /* BPF_MOV64_IMM(BPF_REG_0, 0) */
    { 0xb7, 0x0, 0x0, 0x0, 0x0, 0x0, 0x0, 0x0,
      /* BPF_MOV64_IMM(BPF_REG_2, 1) */
      0xb7, 0x2, 0x0, 0x0, 0x1, 0x0, 0x0, 0x0,
      /* BPF_JMP_REG(BPF_JLT, BPF_REG_0, BPF_REG_2, 1) */
      0xad, 0x20, 0x1, 0x0, 0x0, 0x0, 0x0, 0x0,
      /* BPF_MOV64_IMM(BPF_REG_0, 1) */
      0xb7, 0x0, 0x0, 0x0, 0x1, 0x0, 0x0, 0x0,
      /* BPF_EXIT_INSN() */
      0x95, 0x0, 0x0, 0x0, 0x0, 0x0, 0x0, 0x0 };

  struct bpf_prog_load_attr {
    uint32_t prog_type;
    uint32_t insn_cnt;
    uint64_t insns;
    uint64_t license;
    uint32_t log_level;
    uint32_t log_size;
    uint64_t log_buf;
    uint32_t kern_version;
    uint32_t prog_flags;
  } attr = {};
  attr.prog_type = 1; /* BPF_PROG_TYPE_SOCKET_FILTER */
  attr.insn_cnt = 5;
  attr.insns = (uint64_t)v3_insns;
  attr.license = (uint64_t)"DUMMY";

  int fd = syscall(321 /* __NR_bpf */, 5 /* BPF_PROG_LOAD */, &attr,
                   sizeof(attr));
  if (fd >= 0) {
    close(fd);
    return "v3";
  }

  /* Clear the whole attr in case its content changed by syscall. */
  memset(&attr, 0, sizeof(attr));
  attr.prog_type = 1; /* BPF_PROG_TYPE_SOCKET_FILTER */
  attr.insn_cnt = 5;
  attr.insns = (uint64_t)v2_insns;
  attr.license = (uint64_t)"DUMMY";
  fd = syscall(321 /* __NR_bpf */, 5 /* BPF_PROG_LOAD */, &attr, sizeof(attr));
  if (fd >= 0) {
    close(fd);
    return "v2";
  }
  return "v1";
#endif
}

#if defined(__i386__) || defined(_M_IX86) || \
    defined(__x86_64__) || defined(_M_X64)

// The check below for i386 was copied from clang's cpuid.h (__get_cpuid_max).
// Check motivated by bug reports for OpenSSL crashing on CPUs without CPUID
// support. Consequently, for i386, the presence of CPUID is checked first
// via the corresponding eflags bit.
// Removal of cpuid.h header motivated by PR30384
// Header cpuid.h and method __get_cpuid_max are not used in llvm, clang, openmp
// or test-suite, but are used in external projects e.g. libstdcxx
static bool isCpuIdSupported() {
#if defined(__GNUC__) || defined(__clang__)
#if defined(__i386__)
  int __cpuid_supported;
  __asm__("  pushfl\n"
          "  popl   %%eax\n"
          "  movl   %%eax,%%ecx\n"
          "  xorl   $0x00200000,%%eax\n"
          "  pushl  %%eax\n"
          "  popfl\n"
          "  pushfl\n"
          "  popl   %%eax\n"
          "  movl   $0,%0\n"
          "  cmpl   %%eax,%%ecx\n"
          "  je     1f\n"
          "  movl   $1,%0\n"
          "1:"
          : "=r"(__cpuid_supported)
          :
          : "eax", "ecx");
  if (!__cpuid_supported)
    return false;
#endif
  return true;
#endif
  return true;
}

/// getX86CpuIDAndInfo - Execute the specified cpuid and return the 4 values in
/// the specified arguments.  If we can't run cpuid on the host, return true.
static bool getX86CpuIDAndInfo(unsigned value, unsigned *rEAX, unsigned *rEBX,
                               unsigned *rECX, unsigned *rEDX) {
#if defined(__GNUC__) || defined(__clang__)
#if defined(__x86_64__)
  // gcc doesn't know cpuid would clobber ebx/rbx. Preserve it manually.
  // FIXME: should we save this for Clang?
  __asm__("movq\t%%rbx, %%rsi\n\t"
          "cpuid\n\t"
          "xchgq\t%%rbx, %%rsi\n\t"
          : "=a"(*rEAX), "=S"(*rEBX), "=c"(*rECX), "=d"(*rEDX)
          : "a"(value));
  return false;
#elif defined(__i386__)
  __asm__("movl\t%%ebx, %%esi\n\t"
          "cpuid\n\t"
          "xchgl\t%%ebx, %%esi\n\t"
          : "=a"(*rEAX), "=S"(*rEBX), "=c"(*rECX), "=d"(*rEDX)
          : "a"(value));
  return false;
#else
  return true;
#endif
#elif defined(_MSC_VER)
  // The MSVC intrinsic is portable across x86 and x64.
  int registers[4];
  __cpuid(registers, value);
  *rEAX = registers[0];
  *rEBX = registers[1];
  *rECX = registers[2];
  *rEDX = registers[3];
  return false;
#else
  return true;
#endif
}

namespace llvm {
namespace sys {
namespace detail {
namespace x86 {

VendorSignatures getVendorSignature(unsigned *MaxLeaf) {
  unsigned EAX = 0, EBX = 0, ECX = 0, EDX = 0;
  if (MaxLeaf == nullptr)
    MaxLeaf = &EAX;
  else
    *MaxLeaf = 0;

  if (!isCpuIdSupported())
    return VendorSignatures::UNKNOWN;

  if (getX86CpuIDAndInfo(0, MaxLeaf, &EBX, &ECX, &EDX) || *MaxLeaf < 1)
    return VendorSignatures::UNKNOWN;

  // "Genu ineI ntel"
  if (EBX == 0x756e6547 && EDX == 0x49656e69 && ECX == 0x6c65746e)
    return VendorSignatures::GENUINE_INTEL;

  // "Auth enti cAMD"
  if (EBX == 0x68747541 && EDX == 0x69746e65 && ECX == 0x444d4163)
    return VendorSignatures::AUTHENTIC_AMD;

  return VendorSignatures::UNKNOWN;
}

} // namespace x86
} // namespace detail
} // namespace sys
} // namespace llvm

using namespace llvm::sys::detail::x86;

/// getX86CpuIDAndInfoEx - Execute the specified cpuid with subleaf and return
/// the 4 values in the specified arguments.  If we can't run cpuid on the host,
/// return true.
static bool getX86CpuIDAndInfoEx(unsigned value, unsigned subleaf,
                                 unsigned *rEAX, unsigned *rEBX, unsigned *rECX,
                                 unsigned *rEDX) {
#if defined(__GNUC__) || defined(__clang__)
#if defined(__x86_64__)
  // gcc doesn't know cpuid would clobber ebx/rbx. Preserve it manually.
  // FIXME: should we save this for Clang?
  __asm__("movq\t%%rbx, %%rsi\n\t"
          "cpuid\n\t"
          "xchgq\t%%rbx, %%rsi\n\t"
          : "=a"(*rEAX), "=S"(*rEBX), "=c"(*rECX), "=d"(*rEDX)
          : "a"(value), "c"(subleaf));
  return false;
#elif defined(__i386__)
  __asm__("movl\t%%ebx, %%esi\n\t"
          "cpuid\n\t"
          "xchgl\t%%ebx, %%esi\n\t"
          : "=a"(*rEAX), "=S"(*rEBX), "=c"(*rECX), "=d"(*rEDX)
          : "a"(value), "c"(subleaf));
  return false;
#else
  return true;
#endif
#elif defined(_MSC_VER)
  int registers[4];
  __cpuidex(registers, value, subleaf);
  *rEAX = registers[0];
  *rEBX = registers[1];
  *rECX = registers[2];
  *rEDX = registers[3];
  return false;
#else
  return true;
#endif
}

// Read control register 0 (XCR0). Used to detect features such as AVX.
static bool getX86XCR0(unsigned *rEAX, unsigned *rEDX) {
#if defined(__GNUC__) || defined(__clang__)
  // Check xgetbv; this uses a .byte sequence instead of the instruction
  // directly because older assemblers do not include support for xgetbv and
  // there is no easy way to conditionally compile based on the assembler used.
  __asm__(".byte 0x0f, 0x01, 0xd0" : "=a"(*rEAX), "=d"(*rEDX) : "c"(0));
  return false;
#elif defined(_MSC_FULL_VER) && defined(_XCR_XFEATURE_ENABLED_MASK)
  unsigned long long Result = _xgetbv(_XCR_XFEATURE_ENABLED_MASK);
  *rEAX = Result;
  *rEDX = Result >> 32;
  return false;
#else
  return true;
#endif
}

static void detectX86FamilyModel(unsigned EAX, unsigned *Family,
                                 unsigned *Model) {
  *Family = (EAX >> 8) & 0xf; // Bits 8 - 11
  *Model = (EAX >> 4) & 0xf;  // Bits 4 - 7
  if (*Family == 6 || *Family == 0xf) {
    if (*Family == 0xf)
      // Examine extended family ID if family ID is F.
      *Family += (EAX >> 20) & 0xff; // Bits 20 - 27
    // Examine extended model ID if family ID is 6 or F.
    *Model += ((EAX >> 16) & 0xf) << 4; // Bits 16 - 19
  }
}

static StringRef
getIntelProcessorTypeAndSubtype(unsigned Family, unsigned Model,
                                const unsigned *Features,
                                unsigned *Type, unsigned *Subtype) {
  auto testFeature = [&](unsigned F) {
    return (Features[F / 32] & (1U << (F % 32))) != 0;
  };

  StringRef CPU;

  switch (Family) {
  case 3:
    CPU = "i386";
    break;
  case 4:
    CPU = "i486";
    break;
  case 5:
    if (testFeature(X86::FEATURE_MMX)) {
      CPU = "pentium-mmx";
      break;
    }
    CPU = "pentium";
    break;
  case 6:
    switch (Model) {
    case 0x0f: // Intel Core 2 Duo processor, Intel Core 2 Duo mobile
               // processor, Intel Core 2 Quad processor, Intel Core 2 Quad
               // mobile processor, Intel Core 2 Extreme processor, Intel
               // Pentium Dual-Core processor, Intel Xeon processor, model
               // 0Fh. All processors are manufactured using the 65 nm process.
    case 0x16: // Intel Celeron processor model 16h. All processors are
               // manufactured using the 65 nm process
      CPU = "core2";
      *Type = X86::INTEL_CORE2;
      break;
    case 0x17: // Intel Core 2 Extreme processor, Intel Xeon processor, model
               // 17h. All processors are manufactured using the 45 nm process.
               //
               // 45nm: Penryn , Wolfdale, Yorkfield (XE)
    case 0x1d: // Intel Xeon processor MP. All processors are manufactured using
               // the 45 nm process.
      CPU = "penryn";
      *Type = X86::INTEL_CORE2;
      break;
    case 0x1a: // Intel Core i7 processor and Intel Xeon processor. All
               // processors are manufactured using the 45 nm process.
    case 0x1e: // Intel(R) Core(TM) i7 CPU         870  @ 2.93GHz.
               // As found in a Summer 2010 model iMac.
    case 0x1f:
    case 0x2e:              // Nehalem EX
      CPU = "nehalem";
      *Type = X86::INTEL_COREI7;
      *Subtype = X86::INTEL_COREI7_NEHALEM;
      break;
    case 0x25: // Intel Core i7, laptop version.
    case 0x2c: // Intel Core i7 processor and Intel Xeon processor. All
               // processors are manufactured using the 32 nm process.
    case 0x2f: // Westmere EX
      CPU = "westmere";
      *Type = X86::INTEL_COREI7;
      *Subtype = X86::INTEL_COREI7_WESTMERE;
      break;
    case 0x2a: // Intel Core i7 processor. All processors are manufactured
               // using the 32 nm process.
    case 0x2d:
      CPU = "sandybridge";
      *Type = X86::INTEL_COREI7;
      *Subtype = X86::INTEL_COREI7_SANDYBRIDGE;
      break;
    case 0x3a:
    case 0x3e:              // Ivy Bridge EP
      CPU = "ivybridge";
      *Type = X86::INTEL_COREI7;
      *Subtype = X86::INTEL_COREI7_IVYBRIDGE;
      break;

    // Haswell:
    case 0x3c:
    case 0x3f:
    case 0x45:
    case 0x46:
      CPU = "haswell";
      *Type = X86::INTEL_COREI7;
      *Subtype = X86::INTEL_COREI7_HASWELL;
      break;

    // Broadwell:
    case 0x3d:
    case 0x47:
    case 0x4f:
    case 0x56:
      CPU = "broadwell";
      *Type = X86::INTEL_COREI7;
      *Subtype = X86::INTEL_COREI7_BROADWELL;
      break;

    // Skylake:
    case 0x4e:              // Skylake mobile
    case 0x5e:              // Skylake desktop
    case 0x8e:              // Kaby Lake mobile
    case 0x9e:              // Kaby Lake desktop
    case 0xa5:              // Comet Lake-H/S
    case 0xa6:              // Comet Lake-U
      CPU = "skylake";
      *Type = X86::INTEL_COREI7;
      *Subtype = X86::INTEL_COREI7_SKYLAKE;
      break;

    // Rocketlake:
    case 0xa7:
      CPU = "rocketlake";
      *Type = X86::INTEL_COREI7;
      *Subtype = X86::INTEL_COREI7_ROCKETLAKE;
      break;

    // Skylake Xeon:
    case 0x55:
      *Type = X86::INTEL_COREI7;
      if (testFeature(X86::FEATURE_AVX512BF16)) {
        CPU = "cooperlake";
        *Subtype = X86::INTEL_COREI7_COOPERLAKE;
      } else if (testFeature(X86::FEATURE_AVX512VNNI)) {
        CPU = "cascadelake";
        *Subtype = X86::INTEL_COREI7_CASCADELAKE;
      } else {
        CPU = "skylake-avx512";
        *Subtype = X86::INTEL_COREI7_SKYLAKE_AVX512;
      }
      break;

    // Cannonlake:
    case 0x66:
      CPU = "cannonlake";
      *Type = X86::INTEL_COREI7;
      *Subtype = X86::INTEL_COREI7_CANNONLAKE;
      break;

    // Icelake:
    case 0x7d:
    case 0x7e:
      CPU = "icelake-client";
      *Type = X86::INTEL_COREI7;
      *Subtype = X86::INTEL_COREI7_ICELAKE_CLIENT;
      break;

    // Tigerlake:
    case 0x8c:
    case 0x8d:
      CPU = "tigerlake";
      *Type = X86::INTEL_COREI7;
      *Subtype = X86::INTEL_COREI7_TIGERLAKE;
      break;

    // Alderlake:
    case 0x97:
    case 0x9a:
      CPU = "alderlake";
      *Type = X86::INTEL_COREI7;
      *Subtype = X86::INTEL_COREI7_ALDERLAKE;
      break;

    // Icelake Xeon:
    case 0x6a:
    case 0x6c:
      CPU = "icelake-server";
      *Type = X86::INTEL_COREI7;
      *Subtype = X86::INTEL_COREI7_ICELAKE_SERVER;
      break;

    // Sapphire Rapids:
    case 0x8f:
      CPU = "sapphirerapids";
      *Type = X86::INTEL_COREI7;
      *Subtype = X86::INTEL_COREI7_SAPPHIRERAPIDS;
      break;

    case 0x1c: // Most 45 nm Intel Atom processors
    case 0x26: // 45 nm Atom Lincroft
    case 0x27: // 32 nm Atom Medfield
    case 0x35: // 32 nm Atom Midview
    case 0x36: // 32 nm Atom Midview
      CPU = "bonnell";
      *Type = X86::INTEL_BONNELL;
      break;

    // Atom Silvermont codes from the Intel software optimization guide.
    case 0x37:
    case 0x4a:
    case 0x4d:
    case 0x5a:
    case 0x5d:
    case 0x4c: // really airmont
      CPU = "silvermont";
      *Type = X86::INTEL_SILVERMONT;
      break;
    // Goldmont:
    case 0x5c: // Apollo Lake
    case 0x5f: // Denverton
      CPU = "goldmont";
      *Type = X86::INTEL_GOLDMONT;
      break;
    case 0x7a:
      CPU = "goldmont-plus";
      *Type = X86::INTEL_GOLDMONT_PLUS;
      break;
    case 0x86:
      CPU = "tremont";
      *Type = X86::INTEL_TREMONT;
      break;

    // Xeon Phi (Knights Landing + Knights Mill):
    case 0x57:
      CPU = "knl";
      *Type = X86::INTEL_KNL;
      break;
    case 0x85:
      CPU = "knm";
      *Type = X86::INTEL_KNM;
      break;

    default: // Unknown family 6 CPU, try to guess.
      // Don't both with Type/Subtype here, they aren't used by the caller.
      // They're used above to keep the code in sync with compiler-rt.
      // TODO detect tigerlake host from model
      if (testFeature(X86::FEATURE_AVX512VP2INTERSECT)) {
        CPU = "tigerlake";
      } else if (testFeature(X86::FEATURE_AVX512VBMI2)) {
        CPU = "icelake-client";
      } else if (testFeature(X86::FEATURE_AVX512VBMI)) {
        CPU = "cannonlake";
      } else if (testFeature(X86::FEATURE_AVX512BF16)) {
        CPU = "cooperlake";
      } else if (testFeature(X86::FEATURE_AVX512VNNI)) {
        CPU = "cascadelake";
      } else if (testFeature(X86::FEATURE_AVX512VL)) {
        CPU = "skylake-avx512";
      } else if (testFeature(X86::FEATURE_AVX512ER)) {
        CPU = "knl";
      } else if (testFeature(X86::FEATURE_CLFLUSHOPT)) {
        if (testFeature(X86::FEATURE_SHA))
          CPU = "goldmont";
        else
          CPU = "skylake";
      } else if (testFeature(X86::FEATURE_ADX)) {
        CPU = "broadwell";
      } else if (testFeature(X86::FEATURE_AVX2)) {
        CPU = "haswell";
      } else if (testFeature(X86::FEATURE_AVX)) {
        CPU = "sandybridge";
      } else if (testFeature(X86::FEATURE_SSE4_2)) {
        if (testFeature(X86::FEATURE_MOVBE))
          CPU = "silvermont";
        else
          CPU = "nehalem";
      } else if (testFeature(X86::FEATURE_SSE4_1)) {
        CPU = "penryn";
      } else if (testFeature(X86::FEATURE_SSSE3)) {
        if (testFeature(X86::FEATURE_MOVBE))
          CPU = "bonnell";
        else
          CPU = "core2";
      } else if (testFeature(X86::FEATURE_64BIT)) {
        CPU = "core2";
      } else if (testFeature(X86::FEATURE_SSE3)) {
        CPU = "yonah";
      } else if (testFeature(X86::FEATURE_SSE2)) {
        CPU = "pentium-m";
      } else if (testFeature(X86::FEATURE_SSE)) {
        CPU = "pentium3";
      } else if (testFeature(X86::FEATURE_MMX)) {
        CPU = "pentium2";
      } else {
        CPU = "pentiumpro";
      }
      break;
    }
    break;
  case 15: {
    if (testFeature(X86::FEATURE_64BIT)) {
      CPU = "nocona";
      break;
    }
    if (testFeature(X86::FEATURE_SSE3)) {
      CPU = "prescott";
      break;
    }
    CPU = "pentium4";
    break;
  }
  default:
    break; // Unknown.
  }

  return CPU;
}

static StringRef
getAMDProcessorTypeAndSubtype(unsigned Family, unsigned Model,
                              const unsigned *Features,
                              unsigned *Type, unsigned *Subtype) {
  auto testFeature = [&](unsigned F) {
    return (Features[F / 32] & (1U << (F % 32))) != 0;
  };

  StringRef CPU;

  switch (Family) {
  case 4:
    CPU = "i486";
    break;
  case 5:
    CPU = "pentium";
    switch (Model) {
    case 6:
    case 7:
      CPU = "k6";
      break;
    case 8:
      CPU = "k6-2";
      break;
    case 9:
    case 13:
      CPU = "k6-3";
      break;
    case 10:
      CPU = "geode";
      break;
    }
    break;
  case 6:
    if (testFeature(X86::FEATURE_SSE)) {
      CPU = "athlon-xp";
      break;
    }
    CPU = "athlon";
    break;
  case 15:
    if (testFeature(X86::FEATURE_SSE3)) {
      CPU = "k8-sse3";
      break;
    }
    CPU = "k8";
    break;
  case 16:
    CPU = "amdfam10";
    *Type = X86::AMDFAM10H; // "amdfam10"
    switch (Model) {
    case 2:
      *Subtype = X86::AMDFAM10H_BARCELONA;
      break;
    case 4:
      *Subtype = X86::AMDFAM10H_SHANGHAI;
      break;
    case 8:
      *Subtype = X86::AMDFAM10H_ISTANBUL;
      break;
    }
    break;
  case 20:
    CPU = "btver1";
    *Type = X86::AMD_BTVER1;
    break;
  case 21:
    CPU = "bdver1";
    *Type = X86::AMDFAM15H;
    if (Model >= 0x60 && Model <= 0x7f) {
      CPU = "bdver4";
      *Subtype = X86::AMDFAM15H_BDVER4;
      break; // 60h-7Fh: Excavator
    }
    if (Model >= 0x30 && Model <= 0x3f) {
      CPU = "bdver3";
      *Subtype = X86::AMDFAM15H_BDVER3;
      break; // 30h-3Fh: Steamroller
    }
    if ((Model >= 0x10 && Model <= 0x1f) || Model == 0x02) {
      CPU = "bdver2";
      *Subtype = X86::AMDFAM15H_BDVER2;
      break; // 02h, 10h-1Fh: Piledriver
    }
    if (Model <= 0x0f) {
      *Subtype = X86::AMDFAM15H_BDVER1;
      break; // 00h-0Fh: Bulldozer
    }
    break;
  case 22:
    CPU = "btver2";
    *Type = X86::AMD_BTVER2;
    break;
  case 23:
    CPU = "znver1";
    *Type = X86::AMDFAM17H;
    if ((Model >= 0x30 && Model <= 0x3f) || Model == 0x71) {
      CPU = "znver2";
      *Subtype = X86::AMDFAM17H_ZNVER2;
      break; // 30h-3fh, 71h: Zen2
    }
    if (Model <= 0x0f) {
      *Subtype = X86::AMDFAM17H_ZNVER1;
      break; // 00h-0Fh: Zen1
    }
    break;
  case 25:
    CPU = "znver3";
    *Type = X86::AMDFAM19H;
    if (Model <= 0x0f || Model == 0x21) {
      *Subtype = X86::AMDFAM19H_ZNVER3;
      break; // 00h-0Fh, 21h: Zen3
    }
    break;
  default:
    break; // Unknown AMD CPU.
  }

  return CPU;
}

static void getAvailableFeatures(unsigned ECX, unsigned EDX, unsigned MaxLeaf,
                                 unsigned *Features) {
  unsigned EAX, EBX;

  auto setFeature = [&](unsigned F) {
    Features[F / 32] |= 1U << (F % 32);
  };

  if ((EDX >> 15) & 1)
    setFeature(X86::FEATURE_CMOV);
  if ((EDX >> 23) & 1)
    setFeature(X86::FEATURE_MMX);
  if ((EDX >> 25) & 1)
    setFeature(X86::FEATURE_SSE);
  if ((EDX >> 26) & 1)
    setFeature(X86::FEATURE_SSE2);

  if ((ECX >> 0) & 1)
    setFeature(X86::FEATURE_SSE3);
  if ((ECX >> 1) & 1)
    setFeature(X86::FEATURE_PCLMUL);
  if ((ECX >> 9) & 1)
    setFeature(X86::FEATURE_SSSE3);
  if ((ECX >> 12) & 1)
    setFeature(X86::FEATURE_FMA);
  if ((ECX >> 19) & 1)
    setFeature(X86::FEATURE_SSE4_1);
  if ((ECX >> 20) & 1) {
    setFeature(X86::FEATURE_SSE4_2);
    setFeature(X86::FEATURE_CRC32);
  }
  if ((ECX >> 23) & 1)
    setFeature(X86::FEATURE_POPCNT);
  if ((ECX >> 25) & 1)
    setFeature(X86::FEATURE_AES);

  if ((ECX >> 22) & 1)
    setFeature(X86::FEATURE_MOVBE);

  // If CPUID indicates support for XSAVE, XRESTORE and AVX, and XGETBV
  // indicates that the AVX registers will be saved and restored on context
  // switch, then we have full AVX support.
  const unsigned AVXBits = (1 << 27) | (1 << 28);
  bool HasAVX = ((ECX & AVXBits) == AVXBits) && !getX86XCR0(&EAX, &EDX) &&
                ((EAX & 0x6) == 0x6);
#if defined(__APPLE__)
  // Darwin lazily saves the AVX512 context on first use: trust that the OS will
  // save the AVX512 context if we use AVX512 instructions, even the bit is not
  // set right now.
  bool HasAVX512Save = true;
#else
  // AVX512 requires additional context to be saved by the OS.
  bool HasAVX512Save = HasAVX && ((EAX & 0xe0) == 0xe0);
#endif

  if (HasAVX)
    setFeature(X86::FEATURE_AVX);

  bool HasLeaf7 =
      MaxLeaf >= 0x7 && !getX86CpuIDAndInfoEx(0x7, 0x0, &EAX, &EBX, &ECX, &EDX);

  if (HasLeaf7 && ((EBX >> 3) & 1))
    setFeature(X86::FEATURE_BMI);
  if (HasLeaf7 && ((EBX >> 5) & 1) && HasAVX)
    setFeature(X86::FEATURE_AVX2);
  if (HasLeaf7 && ((EBX >> 8) & 1))
    setFeature(X86::FEATURE_BMI2);
  if (HasLeaf7 && ((EBX >> 16) & 1) && HasAVX512Save)
    setFeature(X86::FEATURE_AVX512F);
  if (HasLeaf7 && ((EBX >> 17) & 1) && HasAVX512Save)
    setFeature(X86::FEATURE_AVX512DQ);
  if (HasLeaf7 && ((EBX >> 19) & 1))
    setFeature(X86::FEATURE_ADX);
  if (HasLeaf7 && ((EBX >> 21) & 1) && HasAVX512Save)
    setFeature(X86::FEATURE_AVX512IFMA);
  if (HasLeaf7 && ((EBX >> 23) & 1))
    setFeature(X86::FEATURE_CLFLUSHOPT);
  if (HasLeaf7 && ((EBX >> 26) & 1) && HasAVX512Save)
    setFeature(X86::FEATURE_AVX512PF);
  if (HasLeaf7 && ((EBX >> 27) & 1) && HasAVX512Save)
    setFeature(X86::FEATURE_AVX512ER);
  if (HasLeaf7 && ((EBX >> 28) & 1) && HasAVX512Save)
    setFeature(X86::FEATURE_AVX512CD);
  if (HasLeaf7 && ((EBX >> 29) & 1))
    setFeature(X86::FEATURE_SHA);
  if (HasLeaf7 && ((EBX >> 30) & 1) && HasAVX512Save)
    setFeature(X86::FEATURE_AVX512BW);
  if (HasLeaf7 && ((EBX >> 31) & 1) && HasAVX512Save)
    setFeature(X86::FEATURE_AVX512VL);

  if (HasLeaf7 && ((ECX >> 1) & 1) && HasAVX512Save)
    setFeature(X86::FEATURE_AVX512VBMI);
  if (HasLeaf7 && ((ECX >> 6) & 1) && HasAVX512Save)
    setFeature(X86::FEATURE_AVX512VBMI2);
  if (HasLeaf7 && ((ECX >> 8) & 1))
    setFeature(X86::FEATURE_GFNI);
  if (HasLeaf7 && ((ECX >> 10) & 1) && HasAVX)
    setFeature(X86::FEATURE_VPCLMULQDQ);
  if (HasLeaf7 && ((ECX >> 11) & 1) && HasAVX512Save)
    setFeature(X86::FEATURE_AVX512VNNI);
  if (HasLeaf7 && ((ECX >> 12) & 1) && HasAVX512Save)
    setFeature(X86::FEATURE_AVX512BITALG);
  if (HasLeaf7 && ((ECX >> 14) & 1) && HasAVX512Save)
    setFeature(X86::FEATURE_AVX512VPOPCNTDQ);

  if (HasLeaf7 && ((EDX >> 2) & 1) && HasAVX512Save)
    setFeature(X86::FEATURE_AVX5124VNNIW);
  if (HasLeaf7 && ((EDX >> 3) & 1) && HasAVX512Save)
    setFeature(X86::FEATURE_AVX5124FMAPS);
  if (HasLeaf7 && ((EDX >> 8) & 1) && HasAVX512Save)
    setFeature(X86::FEATURE_AVX512VP2INTERSECT);

  bool HasLeaf7Subleaf1 =
      MaxLeaf >= 7 && !getX86CpuIDAndInfoEx(0x7, 0x1, &EAX, &EBX, &ECX, &EDX);
  if (HasLeaf7Subleaf1 && ((EAX >> 5) & 1) && HasAVX512Save)
    setFeature(X86::FEATURE_AVX512BF16);

  unsigned MaxExtLevel;
  getX86CpuIDAndInfo(0x80000000, &MaxExtLevel, &EBX, &ECX, &EDX);

  bool HasExtLeaf1 = MaxExtLevel >= 0x80000001 &&
                     !getX86CpuIDAndInfo(0x80000001, &EAX, &EBX, &ECX, &EDX);
  if (HasExtLeaf1 && ((ECX >> 6) & 1))
    setFeature(X86::FEATURE_SSE4_A);
  if (HasExtLeaf1 && ((ECX >> 11) & 1))
    setFeature(X86::FEATURE_XOP);
  if (HasExtLeaf1 && ((ECX >> 16) & 1))
    setFeature(X86::FEATURE_FMA4);

  if (HasExtLeaf1 && ((EDX >> 29) & 1))
    setFeature(X86::FEATURE_64BIT);
}

StringRef sys::getHostCPUName() {
  unsigned MaxLeaf = 0;
  const VendorSignatures Vendor = getVendorSignature(&MaxLeaf);
  if (Vendor == VendorSignatures::UNKNOWN)
    return "generic";

  unsigned EAX = 0, EBX = 0, ECX = 0, EDX = 0;
  getX86CpuIDAndInfo(0x1, &EAX, &EBX, &ECX, &EDX);

  unsigned Family = 0, Model = 0;
  unsigned Features[(X86::CPU_FEATURE_MAX + 31) / 32] = {0};
  detectX86FamilyModel(EAX, &Family, &Model);
  getAvailableFeatures(ECX, EDX, MaxLeaf, Features);

  // These aren't consumed in this file, but we try to keep some source code the
  // same or similar to compiler-rt.
  unsigned Type = 0;
  unsigned Subtype = 0;

  StringRef CPU;

  if (Vendor == VendorSignatures::GENUINE_INTEL) {
    CPU = getIntelProcessorTypeAndSubtype(Family, Model, Features, &Type,
                                          &Subtype);
  } else if (Vendor == VendorSignatures::AUTHENTIC_AMD) {
    CPU = getAMDProcessorTypeAndSubtype(Family, Model, Features, &Type,
                                        &Subtype);
  }

  if (!CPU.empty())
    return CPU;

  return "generic";
}

#elif defined(__APPLE__) && (defined(__ppc__) || defined(__powerpc__))
StringRef sys::getHostCPUName() {
  host_basic_info_data_t hostInfo;
  mach_msg_type_number_t infoCount;

  infoCount = HOST_BASIC_INFO_COUNT;
  mach_port_t hostPort = mach_host_self();
  host_info(hostPort, HOST_BASIC_INFO, (host_info_t)&hostInfo,
            &infoCount);
  mach_port_deallocate(mach_task_self(), hostPort);

  if (hostInfo.cpu_type != CPU_TYPE_POWERPC)
    return "generic";

  switch (hostInfo.cpu_subtype) {
  case CPU_SUBTYPE_POWERPC_601:
    return "601";
  case CPU_SUBTYPE_POWERPC_602:
    return "602";
  case CPU_SUBTYPE_POWERPC_603:
    return "603";
  case CPU_SUBTYPE_POWERPC_603e:
    return "603e";
  case CPU_SUBTYPE_POWERPC_603ev:
    return "603ev";
  case CPU_SUBTYPE_POWERPC_604:
    return "604";
  case CPU_SUBTYPE_POWERPC_604e:
    return "604e";
  case CPU_SUBTYPE_POWERPC_620:
    return "620";
  case CPU_SUBTYPE_POWERPC_750:
    return "750";
  case CPU_SUBTYPE_POWERPC_7400:
    return "7400";
  case CPU_SUBTYPE_POWERPC_7450:
    return "7450";
  case CPU_SUBTYPE_POWERPC_970:
    return "970";
  default:;
  }

  return "generic";
}
#elif defined(__linux__) && (defined(__ppc__) || defined(__powerpc__))
StringRef sys::getHostCPUName() {
  std::unique_ptr<llvm::MemoryBuffer> P = getProcCpuinfoContent();
  StringRef Content = P ? P->getBuffer() : "";
  return detail::getHostCPUNameForPowerPC(Content);
}
#elif defined(__linux__) && (defined(__arm__) || defined(__aarch64__))
StringRef sys::getHostCPUName() {
  std::unique_ptr<llvm::MemoryBuffer> P = getProcCpuinfoContent();
  StringRef Content = P ? P->getBuffer() : "";
  return detail::getHostCPUNameForARM(Content);
}
#elif defined(__linux__) && defined(__s390x__)
StringRef sys::getHostCPUName() {
  std::unique_ptr<llvm::MemoryBuffer> P = getProcCpuinfoContent();
  StringRef Content = P ? P->getBuffer() : "";
  return detail::getHostCPUNameForS390x(Content);
}
#elif defined(__MVS__)
StringRef sys::getHostCPUName() {
  // Get pointer to Communications Vector Table (CVT).
  // The pointer is located at offset 16 of the Prefixed Save Area (PSA).
  // It is stored as 31 bit pointer and will be zero-extended to 64 bit.
  int *StartToCVTOffset = reinterpret_cast<int *>(0x10);
  // Since its stored as a 31-bit pointer, get the 4 bytes from the start
  // of address.
  int ReadValue = *StartToCVTOffset;
  // Explicitly clear the high order bit.
  ReadValue = (ReadValue & 0x7FFFFFFF);
  char *CVT = reinterpret_cast<char *>(ReadValue);
  // The model number is located in the CVT prefix at offset -6 and stored as
  // signless packed decimal.
  uint16_t Id = *(uint16_t *)&CVT[-6];
  // Convert number to integer.
  Id = decodePackedBCD<uint16_t>(Id, false);
  // Check for vector support. It's stored in field CVTFLAG5 (offset 244),
  // bit CVTVEF (X'80'). The facilities list is part of the PSA but the vector
  // extension can only be used if bit CVTVEF is on.
  bool HaveVectorSupport = CVT[244] & 0x80;
  return getCPUNameFromS390Model(Id, HaveVectorSupport);
}
#elif defined(__APPLE__) && (defined(__arm__) || defined(__aarch64__))
#define CPUFAMILY_ARM_SWIFT 0x1e2d6381
#define CPUFAMILY_ARM_CYCLONE 0x37a09642
#define CPUFAMILY_ARM_TYPHOON 0x2c91a47e
#define CPUFAMILY_ARM_TWISTER 0x92fb37c8
#define CPUFAMILY_ARM_HURRICANE 0x67ceee93
#define CPUFAMILY_ARM_MONSOON_MISTRAL 0xe81e7ef6
#define CPUFAMILY_ARM_VORTEX_TEMPEST 0x07d34b9f
#define CPUFAMILY_ARM_LIGHTNING_THUNDER 0x462504d2
#define CPUFAMILY_ARM_FIRESTORM_ICESTORM 0x1b588bb3

StringRef sys::getHostCPUName() {
  uint32_t Family;
  size_t Length = sizeof(Family);
  sysctlbyname("hw.cpufamily", &Family, &Length, NULL, 0);

  switch (Family) {
  case CPUFAMILY_ARM_SWIFT:
    return "swift";
  case CPUFAMILY_ARM_CYCLONE:
    return "apple-a7";
  case CPUFAMILY_ARM_TYPHOON:
    return "apple-a8";
  case CPUFAMILY_ARM_TWISTER:
    return "apple-a9";
  case CPUFAMILY_ARM_HURRICANE:
    return "apple-a10";
  case CPUFAMILY_ARM_MONSOON_MISTRAL:
    return "apple-a11";
  case CPUFAMILY_ARM_VORTEX_TEMPEST:
    return "apple-a12";
  case CPUFAMILY_ARM_LIGHTNING_THUNDER:
    return "apple-a13";
  case CPUFAMILY_ARM_FIRESTORM_ICESTORM:
    return "apple-m1";
  default:
    // Default to the newest CPU we know about.
    return "apple-m1";
  }
}
#elif defined(_AIX)
StringRef sys::getHostCPUName() {
  switch (_system_configuration.implementation) {
  case POWER_4:
    if (_system_configuration.version == PV_4_3)
      return "970";
    return "pwr4";
  case POWER_5:
    if (_system_configuration.version == PV_5)
      return "pwr5";
    return "pwr5x";
  case POWER_6:
    if (_system_configuration.version == PV_6_Compat)
      return "pwr6";
    return "pwr6x";
  case POWER_7:
    return "pwr7";
  case POWER_8:
    return "pwr8";
  case POWER_9:
    return "pwr9";
// TODO: simplify this once the macro is available in all OS levels.
#ifdef POWER_10
  case POWER_10:
#else
  case 0x40000:
#endif
    return "pwr10";
  default:
    return "generic";
  }
}
#elif defined(__riscv)
StringRef sys::getHostCPUName() {
#if defined(__linux__)
  std::unique_ptr<llvm::MemoryBuffer> P = getProcCpuinfoContent();
  StringRef Content = P ? P->getBuffer() : "";
  return detail::getHostCPUNameForRISCV(Content);
#else
#if __riscv_xlen == 64
  return "generic-rv64";
#elif __riscv_xlen == 32
  return "generic-rv32";
#else
#error "Unhandled value of __riscv_xlen"
#endif
#endif
}
#elif defined(__sparc__)
#if defined(__linux__)
StringRef sys::detail::getHostCPUNameForSPARC(StringRef ProcCpuinfoContent) {
  SmallVector<StringRef> Lines;
  ProcCpuinfoContent.split(Lines, "\n");

  // Look for cpu line to determine cpu name
  StringRef Cpu;
  for (unsigned I = 0, E = Lines.size(); I != E; ++I) {
    if (Lines[I].startswith("cpu")) {
      Cpu = Lines[I].substr(5).ltrim("\t :");
      break;
    }
  }

  return StringSwitch<const char *>(Cpu)
      .StartsWith("SuperSparc", "supersparc")
      .StartsWith("HyperSparc", "hypersparc")
      .StartsWith("SpitFire", "ultrasparc")
      .StartsWith("BlackBird", "ultrasparc")
      .StartsWith("Sabre", " ultrasparc")
      .StartsWith("Hummingbird", "ultrasparc")
      .StartsWith("Cheetah", "ultrasparc3")
      .StartsWith("Jalapeno", "ultrasparc3")
      .StartsWith("Jaguar", "ultrasparc3")
      .StartsWith("Panther", "ultrasparc3")
      .StartsWith("Serrano", "ultrasparc3")
      .StartsWith("UltraSparc T1", "niagara")
      .StartsWith("UltraSparc T2", "niagara2")
      .StartsWith("UltraSparc T3", "niagara3")
      .StartsWith("UltraSparc T4", "niagara4")
      .StartsWith("UltraSparc T5", "niagara4")
      .StartsWith("LEON", "leon3")
      // niagara7/m8 not supported by LLVM yet.
      .StartsWith("SPARC-M7", "niagara4" /* "niagara7" */)
      .StartsWith("SPARC-S7", "niagara4" /* "niagara7" */)
      .StartsWith("SPARC-M8", "niagara4" /* "m8" */)
      .Default("generic");
}
#endif

StringRef sys::getHostCPUName() {
#if defined(__linux__)
  std::unique_ptr<llvm::MemoryBuffer> P = getProcCpuinfoContent();
  StringRef Content = P ? P->getBuffer() : "";
  return detail::getHostCPUNameForSPARC(Content);
#elif defined(__sun__) && defined(__svr4__)
  char *buf = NULL;
  kstat_ctl_t *kc;
  kstat_t *ksp;
  kstat_named_t *brand = NULL;

  kc = kstat_open();
  if (kc != NULL) {
    ksp = kstat_lookup(kc, const_cast<char *>("cpu_info"), -1, NULL);
    if (ksp != NULL && kstat_read(kc, ksp, NULL) != -1 &&
        ksp->ks_type == KSTAT_TYPE_NAMED)
      brand =
          (kstat_named_t *)kstat_data_lookup(ksp, const_cast<char *>("brand"));
    if (brand != NULL && brand->data_type == KSTAT_DATA_STRING)
      buf = KSTAT_NAMED_STR_PTR(brand);
  }
  kstat_close(kc);

  return StringSwitch<const char *>(buf)
      .Case("TMS390S10", "supersparc") // Texas Instruments microSPARC I
      .Case("TMS390Z50", "supersparc") // Texas Instruments SuperSPARC I
      .Case("TMS390Z55",
            "supersparc") // Texas Instruments SuperSPARC I with SuperCache
      .Case("MB86904", "supersparc") // Fujitsu microSPARC II
      .Case("MB86907", "supersparc") // Fujitsu TurboSPARC
      .Case("RT623", "hypersparc")   // Ross hyperSPARC
      .Case("RT625", "hypersparc")
      .Case("RT626", "hypersparc")
      .Case("UltraSPARC-I", "ultrasparc")
      .Case("UltraSPARC-II", "ultrasparc")
      .Case("UltraSPARC-IIe", "ultrasparc")
      .Case("UltraSPARC-IIi", "ultrasparc")
      .Case("SPARC64-III", "ultrasparc")
      .Case("SPARC64-IV", "ultrasparc")
      .Case("UltraSPARC-III", "ultrasparc3")
      .Case("UltraSPARC-III+", "ultrasparc3")
      .Case("UltraSPARC-IIIi", "ultrasparc3")
      .Case("UltraSPARC-IIIi+", "ultrasparc3")
      .Case("UltraSPARC-IV", "ultrasparc3")
      .Case("UltraSPARC-IV+", "ultrasparc3")
      .Case("SPARC64-V", "ultrasparc3")
      .Case("SPARC64-VI", "ultrasparc3")
      .Case("SPARC64-VII", "ultrasparc3")
      .Case("UltraSPARC-T1", "niagara")
      .Case("UltraSPARC-T2", "niagara2")
      .Case("UltraSPARC-T2", "niagara2")
      .Case("UltraSPARC-T2+", "niagara2")
      .Case("SPARC-T3", "niagara3")
      .Case("SPARC-T4", "niagara4")
      .Case("SPARC-T5", "niagara4")
      // niagara7/m8 not supported by LLVM yet.
      .Case("SPARC-M7", "niagara4" /* "niagara7" */)
      .Case("SPARC-S7", "niagara4" /* "niagara7" */)
      .Case("SPARC-M8", "niagara4" /* "m8" */)
      .Default("generic");
#else
  return "generic";
#endif
}
#else
StringRef sys::getHostCPUName() { return "generic"; }
namespace llvm {
namespace sys {
namespace detail {
namespace x86 {

VendorSignatures getVendorSignature(unsigned *MaxLeaf) {
  return VendorSignatures::UNKNOWN;
}

} // namespace x86
} // namespace detail
} // namespace sys
} // namespace llvm
#endif

#if defined(__linux__) && (defined(__i386__) || defined(__x86_64__))
// On Linux, the number of physical cores can be computed from /proc/cpuinfo,
// using the number of unique physical/core id pairs. The following
// implementation reads the /proc/cpuinfo format on an x86_64 system.
int computeHostNumPhysicalCores() {
  // Enabled represents the number of physical id/core id pairs with at least
  // one processor id enabled by the CPU affinity mask.
  cpu_set_t Affinity, Enabled;
  if (sched_getaffinity(0, sizeof(Affinity), &Affinity) != 0)
    return -1;
  CPU_ZERO(&Enabled);

  // Read /proc/cpuinfo as a stream (until EOF reached). It cannot be
  // mmapped because it appears to have 0 size.
  llvm::ErrorOr<std::unique_ptr<llvm::MemoryBuffer>> Text =
      llvm::MemoryBuffer::getFileAsStream("/proc/cpuinfo");
  if (std::error_code EC = Text.getError()) {
    llvm::errs() << "Can't read "
                 << "/proc/cpuinfo: " << EC.message() << "\n";
    return -1;
  }
  SmallVector<StringRef, 8> strs;
  (*Text)->getBuffer().split(strs, "\n", /*MaxSplit=*/-1,
                             /*KeepEmpty=*/false);
  int CurProcessor = -1;
  int CurPhysicalId = -1;
  int CurSiblings = -1;
  int CurCoreId = -1;
  for (StringRef Line : strs) {
    std::pair<StringRef, StringRef> Data = Line.split(':');
    auto Name = Data.first.trim();
    auto Val = Data.second.trim();
    // These fields are available if the kernel is configured with CONFIG_SMP.
    if (Name == "processor")
      Val.getAsInteger(10, CurProcessor);
    else if (Name == "physical id")
      Val.getAsInteger(10, CurPhysicalId);
    else if (Name == "siblings")
      Val.getAsInteger(10, CurSiblings);
    else if (Name == "core id") {
      Val.getAsInteger(10, CurCoreId);
      // The processor id corresponds to an index into cpu_set_t.
      if (CPU_ISSET(CurProcessor, &Affinity))
        CPU_SET(CurPhysicalId * CurSiblings + CurCoreId, &Enabled);
    }
  }
  return CPU_COUNT(&Enabled);
}
#elif defined(__linux__) && defined(__s390x__)
int computeHostNumPhysicalCores() { return sysconf(_SC_NPROCESSORS_ONLN); }
#elif defined(__linux__) && !defined(__ANDROID__)
int computeHostNumPhysicalCores() {
  cpu_set_t Affinity;
  if (sched_getaffinity(0, sizeof(Affinity), &Affinity) == 0)
    return CPU_COUNT(&Affinity);

  // The call to sched_getaffinity() may have failed because the Affinity
  // mask is too small for the number of CPU's on the system (i.e. the
  // system has more than 1024 CPUs). Allocate a mask large enough for
  // twice as many CPUs.
  cpu_set_t *DynAffinity;
  DynAffinity = CPU_ALLOC(2048);
  if (sched_getaffinity(0, CPU_ALLOC_SIZE(2048), DynAffinity) == 0) {
    int NumCPUs = CPU_COUNT(DynAffinity);
    CPU_FREE(DynAffinity);
    return NumCPUs;
  }
  return -1;
}
#elif defined(__APPLE__)
// Gets the number of *physical cores* on the machine.
int computeHostNumPhysicalCores() {
  uint32_t count;
  size_t len = sizeof(count);
  sysctlbyname("hw.physicalcpu", &count, &len, NULL, 0);
  if (count < 1) {
    int nm[2];
    nm[0] = CTL_HW;
    nm[1] = HW_AVAILCPU;
    sysctl(nm, 2, &count, &len, NULL, 0);
    if (count < 1)
      return -1;
  }
  return count;
}
#elif defined(__MVS__)
int computeHostNumPhysicalCores() {
  enum {
    // Byte offset of the pointer to the Communications Vector Table (CVT) in
    // the Prefixed Save Area (PSA). The table entry is a 31-bit pointer and
    // will be zero-extended to uintptr_t.
    FLCCVT = 16,
    // Byte offset of the pointer to the Common System Data Area (CSD) in the
    // CVT. The table entry is a 31-bit pointer and will be zero-extended to
    // uintptr_t.
    CVTCSD = 660,
    // Byte offset to the number of live CPs in the LPAR, stored as a signed
    // 32-bit value in the table.
    CSD_NUMBER_ONLINE_STANDARD_CPS = 264,
  };
  char *PSA = 0;
  char *CVT = reinterpret_cast<char *>(
      static_cast<uintptr_t>(reinterpret_cast<unsigned int &>(PSA[FLCCVT])));
  char *CSD = reinterpret_cast<char *>(
      static_cast<uintptr_t>(reinterpret_cast<unsigned int &>(CVT[CVTCSD])));
  return reinterpret_cast<int &>(CSD[CSD_NUMBER_ONLINE_STANDARD_CPS]);
}
#elif defined(_WIN32) && LLVM_ENABLE_THREADS != 0
// Defined in llvm/lib/Support/Windows/Threading.inc
int computeHostNumPhysicalCores();
#else
// On other systems, return -1 to indicate unknown.
static int computeHostNumPhysicalCores() { return -1; }
#endif

int sys::getHostNumPhysicalCores() {
  static int NumCores = computeHostNumPhysicalCores();
  return NumCores;
}

#if defined(__i386__) || defined(_M_IX86) || \
    defined(__x86_64__) || defined(_M_X64)
bool sys::getHostCPUFeatures(StringMap<bool> &Features) {
  unsigned EAX = 0, EBX = 0, ECX = 0, EDX = 0;
  unsigned MaxLevel;

  if (getX86CpuIDAndInfo(0, &MaxLevel, &EBX, &ECX, &EDX) || MaxLevel < 1)
    return false;

  getX86CpuIDAndInfo(1, &EAX, &EBX, &ECX, &EDX);

  Features["cx8"]    = (EDX >>  8) & 1;
  Features["cmov"]   = (EDX >> 15) & 1;
  Features["mmx"]    = (EDX >> 23) & 1;
  Features["fxsr"]   = (EDX >> 24) & 1;
  Features["sse"]    = (EDX >> 25) & 1;
  Features["sse2"]   = (EDX >> 26) & 1;

  Features["sse3"]   = (ECX >>  0) & 1;
  Features["pclmul"] = (ECX >>  1) & 1;
  Features["ssse3"]  = (ECX >>  9) & 1;
  Features["cx16"]   = (ECX >> 13) & 1;
  Features["sse4.1"] = (ECX >> 19) & 1;
  Features["sse4.2"] = (ECX >> 20) & 1;
  Features["crc32"]  = Features["sse4.2"];
  Features["movbe"]  = (ECX >> 22) & 1;
  Features["popcnt"] = (ECX >> 23) & 1;
  Features["aes"]    = (ECX >> 25) & 1;
  Features["rdrnd"]  = (ECX >> 30) & 1;

  // If CPUID indicates support for XSAVE, XRESTORE and AVX, and XGETBV
  // indicates that the AVX registers will be saved and restored on context
  // switch, then we have full AVX support.
  bool HasXSave = ((ECX >> 27) & 1) && !getX86XCR0(&EAX, &EDX);
  bool HasAVXSave = HasXSave && ((ECX >> 28) & 1) && ((EAX & 0x6) == 0x6);
#if defined(__APPLE__)
  // Darwin lazily saves the AVX512 context on first use: trust that the OS will
  // save the AVX512 context if we use AVX512 instructions, even the bit is not
  // set right now.
  bool HasAVX512Save = true;
#else
  // AVX512 requires additional context to be saved by the OS.
  bool HasAVX512Save = HasAVXSave && ((EAX & 0xe0) == 0xe0);
#endif
  // AMX requires additional context to be saved by the OS.
  const unsigned AMXBits = (1 << 17) | (1 << 18);
  bool HasAMXSave = HasXSave && ((EAX & AMXBits) == AMXBits);

  Features["avx"]   = HasAVXSave;
  Features["fma"]   = ((ECX >> 12) & 1) && HasAVXSave;
  // Only enable XSAVE if OS has enabled support for saving YMM state.
  Features["xsave"] = ((ECX >> 26) & 1) && HasAVXSave;
  Features["f16c"]  = ((ECX >> 29) & 1) && HasAVXSave;

  unsigned MaxExtLevel;
  getX86CpuIDAndInfo(0x80000000, &MaxExtLevel, &EBX, &ECX, &EDX);

  bool HasExtLeaf1 = MaxExtLevel >= 0x80000001 &&
                     !getX86CpuIDAndInfo(0x80000001, &EAX, &EBX, &ECX, &EDX);
  Features["sahf"]   = HasExtLeaf1 && ((ECX >>  0) & 1);
  Features["lzcnt"]  = HasExtLeaf1 && ((ECX >>  5) & 1);
  Features["sse4a"]  = HasExtLeaf1 && ((ECX >>  6) & 1);
  Features["prfchw"] = HasExtLeaf1 && ((ECX >>  8) & 1);
  Features["xop"]    = HasExtLeaf1 && ((ECX >> 11) & 1) && HasAVXSave;
  Features["lwp"]    = HasExtLeaf1 && ((ECX >> 15) & 1);
  Features["fma4"]   = HasExtLeaf1 && ((ECX >> 16) & 1) && HasAVXSave;
  Features["tbm"]    = HasExtLeaf1 && ((ECX >> 21) & 1);
  Features["mwaitx"] = HasExtLeaf1 && ((ECX >> 29) & 1);

  Features["64bit"]  = HasExtLeaf1 && ((EDX >> 29) & 1);

  // Miscellaneous memory related features, detected by
  // using the 0x80000008 leaf of the CPUID instruction
  bool HasExtLeaf8 = MaxExtLevel >= 0x80000008 &&
                     !getX86CpuIDAndInfo(0x80000008, &EAX, &EBX, &ECX, &EDX);
  Features["clzero"]   = HasExtLeaf8 && ((EBX >> 0) & 1);
  Features["rdpru"]    = HasExtLeaf8 && ((EBX >> 4) & 1);
  Features["wbnoinvd"] = HasExtLeaf8 && ((EBX >> 9) & 1);

  bool HasLeaf7 =
      MaxLevel >= 7 && !getX86CpuIDAndInfoEx(0x7, 0x0, &EAX, &EBX, &ECX, &EDX);

  Features["fsgsbase"]   = HasLeaf7 && ((EBX >>  0) & 1);
  Features["sgx"]        = HasLeaf7 && ((EBX >>  2) & 1);
  Features["bmi"]        = HasLeaf7 && ((EBX >>  3) & 1);
  // AVX2 is only supported if we have the OS save support from AVX.
  Features["avx2"]       = HasLeaf7 && ((EBX >>  5) & 1) && HasAVXSave;
  Features["bmi2"]       = HasLeaf7 && ((EBX >>  8) & 1);
  Features["invpcid"]    = HasLeaf7 && ((EBX >> 10) & 1);
  Features["rtm"]        = HasLeaf7 && ((EBX >> 11) & 1);
  // AVX512 is only supported if the OS supports the context save for it.
  Features["avx512f"]    = HasLeaf7 && ((EBX >> 16) & 1) && HasAVX512Save;
  Features["avx512dq"]   = HasLeaf7 && ((EBX >> 17) & 1) && HasAVX512Save;
  Features["rdseed"]     = HasLeaf7 && ((EBX >> 18) & 1);
  Features["adx"]        = HasLeaf7 && ((EBX >> 19) & 1);
  Features["avx512ifma"] = HasLeaf7 && ((EBX >> 21) & 1) && HasAVX512Save;
  Features["clflushopt"] = HasLeaf7 && ((EBX >> 23) & 1);
  Features["clwb"]       = HasLeaf7 && ((EBX >> 24) & 1);
  Features["avx512pf"]   = HasLeaf7 && ((EBX >> 26) & 1) && HasAVX512Save;
  Features["avx512er"]   = HasLeaf7 && ((EBX >> 27) & 1) && HasAVX512Save;
  Features["avx512cd"]   = HasLeaf7 && ((EBX >> 28) & 1) && HasAVX512Save;
  Features["sha"]        = HasLeaf7 && ((EBX >> 29) & 1);
  Features["avx512bw"]   = HasLeaf7 && ((EBX >> 30) & 1) && HasAVX512Save;
  Features["avx512vl"]   = HasLeaf7 && ((EBX >> 31) & 1) && HasAVX512Save;

  Features["prefetchwt1"]     = HasLeaf7 && ((ECX >>  0) & 1);
  Features["avx512vbmi"]      = HasLeaf7 && ((ECX >>  1) & 1) && HasAVX512Save;
  Features["pku"]             = HasLeaf7 && ((ECX >>  4) & 1);
  Features["waitpkg"]         = HasLeaf7 && ((ECX >>  5) & 1);
  Features["avx512vbmi2"]     = HasLeaf7 && ((ECX >>  6) & 1) && HasAVX512Save;
  Features["shstk"]           = HasLeaf7 && ((ECX >>  7) & 1);
  Features["gfni"]            = HasLeaf7 && ((ECX >>  8) & 1);
  Features["vaes"]            = HasLeaf7 && ((ECX >>  9) & 1) && HasAVXSave;
  Features["vpclmulqdq"]      = HasLeaf7 && ((ECX >> 10) & 1) && HasAVXSave;
  Features["avx512vnni"]      = HasLeaf7 && ((ECX >> 11) & 1) && HasAVX512Save;
  Features["avx512bitalg"]    = HasLeaf7 && ((ECX >> 12) & 1) && HasAVX512Save;
  Features["avx512vpopcntdq"] = HasLeaf7 && ((ECX >> 14) & 1) && HasAVX512Save;
  Features["rdpid"]           = HasLeaf7 && ((ECX >> 22) & 1);
  Features["kl"]              = HasLeaf7 && ((ECX >> 23) & 1); // key locker
  Features["cldemote"]        = HasLeaf7 && ((ECX >> 25) & 1);
  Features["movdiri"]         = HasLeaf7 && ((ECX >> 27) & 1);
  Features["movdir64b"]       = HasLeaf7 && ((ECX >> 28) & 1);
  Features["enqcmd"]          = HasLeaf7 && ((ECX >> 29) & 1);

  Features["uintr"]           = HasLeaf7 && ((EDX >> 5) & 1);
  Features["avx512vp2intersect"] =
      HasLeaf7 && ((EDX >> 8) & 1) && HasAVX512Save;
  Features["serialize"]       = HasLeaf7 && ((EDX >> 14) & 1);
  Features["tsxldtrk"]        = HasLeaf7 && ((EDX >> 16) & 1);
  // There are two CPUID leafs which information associated with the pconfig
  // instruction:
  // EAX=0x7, ECX=0x0 indicates the availability of the instruction (via the 18th
  // bit of EDX), while the EAX=0x1b leaf returns information on the
  // availability of specific pconfig leafs.
  // The target feature here only refers to the the first of these two.
  // Users might need to check for the availability of specific pconfig
  // leaves using cpuid, since that information is ignored while
  // detecting features using the "-march=native" flag.
  // For more info, see X86 ISA docs.
  Features["pconfig"] = HasLeaf7 && ((EDX >> 18) & 1);
  Features["amx-bf16"]   = HasLeaf7 && ((EDX >> 22) & 1) && HasAMXSave;
  Features["avx512fp16"] = HasLeaf7 && ((EDX >> 23) & 1) && HasAVX512Save;
  Features["amx-tile"]   = HasLeaf7 && ((EDX >> 24) & 1) && HasAMXSave;
  Features["amx-int8"]   = HasLeaf7 && ((EDX >> 25) & 1) && HasAMXSave;
  bool HasLeaf7Subleaf1 =
      MaxLevel >= 7 && !getX86CpuIDAndInfoEx(0x7, 0x1, &EAX, &EBX, &ECX, &EDX);
  Features["raoint"]     = HasLeaf7Subleaf1 && ((EAX >> 3) & 1);
  Features["avxvnni"]    = HasLeaf7Subleaf1 && ((EAX >> 4) & 1) && HasAVXSave;
  Features["avx512bf16"] = HasLeaf7Subleaf1 && ((EAX >> 5) & 1) && HasAVX512Save;
  Features["amx-fp16"]   = HasLeaf7Subleaf1 && ((EAX >> 21) & 1) && HasAMXSave;
  Features["cmpccxadd"]  = HasLeaf7Subleaf1 && ((EAX >> 7) & 1);
  Features["hreset"]     = HasLeaf7Subleaf1 && ((EAX >> 22) & 1);
<<<<<<< HEAD
=======
  Features["avxifma"]    = HasLeaf7Subleaf1 && ((EAX >> 23) & 1) && HasAVXSave;
  Features["avxvnniint8"] = HasLeaf7Subleaf1 && ((EDX >> 4) & 1) && HasAVXSave;
>>>>>>> e7aa6127
  Features["prefetchi"]  = HasLeaf7Subleaf1 && ((EDX >> 14) & 1);

  bool HasLeafD = MaxLevel >= 0xd &&
                  !getX86CpuIDAndInfoEx(0xd, 0x1, &EAX, &EBX, &ECX, &EDX);

  // Only enable XSAVE if OS has enabled support for saving YMM state.
  Features["xsaveopt"] = HasLeafD && ((EAX >> 0) & 1) && HasAVXSave;
  Features["xsavec"]   = HasLeafD && ((EAX >> 1) & 1) && HasAVXSave;
  Features["xsaves"]   = HasLeafD && ((EAX >> 3) & 1) && HasAVXSave;

  bool HasLeaf14 = MaxLevel >= 0x14 &&
                  !getX86CpuIDAndInfoEx(0x14, 0x0, &EAX, &EBX, &ECX, &EDX);

  Features["ptwrite"] = HasLeaf14 && ((EBX >> 4) & 1);

  bool HasLeaf19 =
      MaxLevel >= 0x19 && !getX86CpuIDAndInfo(0x19, &EAX, &EBX, &ECX, &EDX);
  Features["widekl"] = HasLeaf7 && HasLeaf19 && ((EBX >> 2) & 1);

  return true;
}
#elif defined(__linux__) && (defined(__arm__) || defined(__aarch64__))
bool sys::getHostCPUFeatures(StringMap<bool> &Features) {
  std::unique_ptr<llvm::MemoryBuffer> P = getProcCpuinfoContent();
  if (!P)
    return false;

  SmallVector<StringRef, 32> Lines;
  P->getBuffer().split(Lines, "\n");

  SmallVector<StringRef, 32> CPUFeatures;

  // Look for the CPU features.
  for (unsigned I = 0, E = Lines.size(); I != E; ++I)
    if (Lines[I].startswith("Features")) {
      Lines[I].split(CPUFeatures, ' ');
      break;
    }

#if defined(__aarch64__)
  // Keep track of which crypto features we have seen
  enum { CAP_AES = 0x1, CAP_PMULL = 0x2, CAP_SHA1 = 0x4, CAP_SHA2 = 0x8 };
  uint32_t crypto = 0;
#endif

  for (unsigned I = 0, E = CPUFeatures.size(); I != E; ++I) {
    StringRef LLVMFeatureStr = StringSwitch<StringRef>(CPUFeatures[I])
#if defined(__aarch64__)
                                   .Case("asimd", "neon")
                                   .Case("fp", "fp-armv8")
                                   .Case("crc32", "crc")
                                   .Case("atomics", "lse")
                                   .Case("sve", "sve")
                                   .Case("sve2", "sve2")
#else
                                   .Case("half", "fp16")
                                   .Case("neon", "neon")
                                   .Case("vfpv3", "vfp3")
                                   .Case("vfpv3d16", "d16")
                                   .Case("vfpv4", "vfp4")
                                   .Case("idiva", "hwdiv-arm")
                                   .Case("idivt", "hwdiv")
#endif
                                   .Default("");

#if defined(__aarch64__)
    // We need to check crypto separately since we need all of the crypto
    // extensions to enable the subtarget feature
    if (CPUFeatures[I] == "aes")
      crypto |= CAP_AES;
    else if (CPUFeatures[I] == "pmull")
      crypto |= CAP_PMULL;
    else if (CPUFeatures[I] == "sha1")
      crypto |= CAP_SHA1;
    else if (CPUFeatures[I] == "sha2")
      crypto |= CAP_SHA2;
#endif

    if (LLVMFeatureStr != "")
      Features[LLVMFeatureStr] = true;
  }

#if defined(__aarch64__)
  // If we have all crypto bits we can add the feature
  if (crypto == (CAP_AES | CAP_PMULL | CAP_SHA1 | CAP_SHA2))
    Features["crypto"] = true;
#endif

  return true;
}
#elif defined(_WIN32) && (defined(__aarch64__) || defined(_M_ARM64))
bool sys::getHostCPUFeatures(StringMap<bool> &Features) {
  if (IsProcessorFeaturePresent(PF_ARM_NEON_INSTRUCTIONS_AVAILABLE))
    Features["neon"] = true;
  if (IsProcessorFeaturePresent(PF_ARM_V8_CRC32_INSTRUCTIONS_AVAILABLE))
    Features["crc"] = true;
  if (IsProcessorFeaturePresent(PF_ARM_V8_CRYPTO_INSTRUCTIONS_AVAILABLE))
    Features["crypto"] = true;

  return true;
}
#else
bool sys::getHostCPUFeatures(StringMap<bool> &Features) { return false; }
#endif

std::string sys::getProcessTriple() {
  std::string TargetTripleString = updateTripleOSVersion(LLVM_HOST_TRIPLE);
  Triple PT(Triple::normalize(TargetTripleString));

  if (sizeof(void *) == 8 && PT.isArch32Bit())
    PT = PT.get64BitArchVariant();
  if (sizeof(void *) == 4 && PT.isArch64Bit())
    PT = PT.get32BitArchVariant();

  return PT.str();
}<|MERGE_RESOLUTION|>--- conflicted
+++ resolved
@@ -1811,11 +1811,8 @@
   Features["amx-fp16"]   = HasLeaf7Subleaf1 && ((EAX >> 21) & 1) && HasAMXSave;
   Features["cmpccxadd"]  = HasLeaf7Subleaf1 && ((EAX >> 7) & 1);
   Features["hreset"]     = HasLeaf7Subleaf1 && ((EAX >> 22) & 1);
-<<<<<<< HEAD
-=======
   Features["avxifma"]    = HasLeaf7Subleaf1 && ((EAX >> 23) & 1) && HasAVXSave;
   Features["avxvnniint8"] = HasLeaf7Subleaf1 && ((EDX >> 4) & 1) && HasAVXSave;
->>>>>>> e7aa6127
   Features["prefetchi"]  = HasLeaf7Subleaf1 && ((EDX >> 14) & 1);
 
   bool HasLeafD = MaxLevel >= 0xd &&
