//===- FormatVariadic.cpp - Format string parsing and analysis ----*-C++-*-===//
//
// Part of the LLVM Project, under the Apache License v2.0 with LLVM Exceptions.
// See https://llvm.org/LICENSE.txt for license information.
// SPDX-License-Identifier: Apache-2.0 WITH LLVM-exception
//===----------------------------------------------------------------------===//

#include "llvm/Support/FormatVariadic.h"
#include <cassert>
#include <optional>

using namespace llvm;

static std::optional<AlignStyle> translateLocChar(char C) {
  switch (C) {
  case '-':
    return AlignStyle::Left;
  case '=':
    return AlignStyle::Center;
  case '+':
    return AlignStyle::Right;
  default:
    return std::nullopt;
  }
  LLVM_BUILTIN_UNREACHABLE;
}

static bool consumeFieldLayout(StringRef &Spec, AlignStyle &Where,
<<<<<<< HEAD
                               size_t &Align, char &Pad) {
=======
                               unsigned &Align, char &Pad) {
>>>>>>> 4b409fa5
  Where = AlignStyle::Right;
  Align = 0;
  Pad = ' ';
  if (Spec.empty())
    return true;

  if (Spec.size() > 1) {
    // A maximum of 2 characters at the beginning can be used for something
    // other than the width.
    // If Spec[1] is a loc char, then Spec[0] is a pad char and Spec[2:...]
    // contains the width.
    // Otherwise, if Spec[0] is a loc char, then Spec[1:...] contains the width.
    // Otherwise, Spec[0:...] contains the width.
    if (auto Loc = translateLocChar(Spec[1])) {
      Pad = Spec[0];
      Where = *Loc;
      Spec = Spec.drop_front(2);
    } else if (auto Loc = translateLocChar(Spec[0])) {
      Where = *Loc;
      Spec = Spec.drop_front(1);
    }
  }

  bool Failed = Spec.consumeInteger(0, Align);
  return !Failed;
}

static std::optional<ReplacementItem> parseReplacementItem(StringRef Spec) {
  StringRef RepString = Spec.trim("{}");

  // If the replacement sequence does not start with a non-negative integer,
  // this is an error.
  char Pad = ' ';
  unsigned Align = 0;
  AlignStyle Where = AlignStyle::Right;
  StringRef Options;
  unsigned Index = ~0U;
  RepString = RepString.trim();

  // If index is not specified, keep it ~0U to indicate unresolved index.
  RepString.consumeInteger(0, Index);
  RepString = RepString.trim();

  if (RepString.consume_front(",")) {
    if (!consumeFieldLayout(RepString, Where, Align, Pad)) {
      assert(false && "Invalid replacement field layout specification!");
      return std::nullopt;
    }
  }
  RepString = RepString.trim();
  if (RepString.consume_front(":")) {
    Options = RepString.trim();
    RepString = StringRef();
  }
  RepString = RepString.trim();
<<<<<<< HEAD
  assert(RepString.empty() &&
         "Unexpected characters found in replacement string!");
=======
  if (!RepString.empty()) {
    assert(0 && "Unexpected characters found in replacement string!");
    return std::nullopt;
  }
>>>>>>> 4b409fa5

  return ReplacementItem(Spec, Index, Align, Where, Pad, Options);
}

<<<<<<< HEAD
static std::pair<ReplacementItem, StringRef>
splitLiteralAndReplacement(StringRef Fmt) {
  while (!Fmt.empty()) {
    // Everything up until the first brace is a literal.
    if (Fmt.front() != '{') {
      std::size_t BO = Fmt.find_first_of('{');
      return std::make_pair(ReplacementItem{Fmt.substr(0, BO)}, Fmt.substr(BO));
    }

    StringRef Braces = Fmt.take_while([](char C) { return C == '{'; });
    // If there is more than one brace, then some of them are escaped.  Treat
    // these as replacements.
    if (Braces.size() > 1) {
      size_t NumEscapedBraces = Braces.size() / 2;
      StringRef Middle = Fmt.take_front(NumEscapedBraces);
      StringRef Right = Fmt.drop_front(NumEscapedBraces * 2);
      return std::make_pair(ReplacementItem{Middle}, Right);
    }
    // An unterminated open brace is undefined. Assert to indicate that this is
    // undefined and that we consider it an error. When asserts are disabled,
    // build a replacement item with an error message.
    std::size_t BC = Fmt.find_first_of('}');
    if (BC == StringRef::npos) {
      assert(
          false &&
          "Unterminated brace sequence. Escape with {{ for a literal brace.");
      return std::make_pair(
          ReplacementItem{"Unterminated brace sequence. Escape with {{ for a "
                          "literal brace."},
          StringRef());
    }
=======
static std::pair<std::optional<ReplacementItem>, StringRef>
splitLiteralAndReplacement(StringRef Fmt) {
  assert(!Fmt.empty());
  // Everything up until the first brace is a literal.
  if (Fmt.front() != '{') {
    size_t BO = Fmt.find_first_of('{');
    return {ReplacementItem{Fmt.substr(0, BO)}, Fmt.substr(BO)};
  }
>>>>>>> 4b409fa5

  StringRef Braces = Fmt.take_while([](char C) { return C == '{'; });
  // If there is more than one brace, then some of them are escaped.  Treat
  // these as replacements.
  if (Braces.size() > 1) {
    size_t NumEscapedBraces = Braces.size() / 2;
    StringRef Middle = Fmt.take_front(NumEscapedBraces);
    StringRef Right = Fmt.drop_front(NumEscapedBraces * 2);
    return {ReplacementItem(Middle), Right};
  }
  // An unterminated open brace is undefined. Assert to indicate that this is
  // undefined and that we consider it an error. When asserts are disabled,
  // build a replacement item with an error message.
  size_t BC = Fmt.find_first_of('}');
  if (BC == StringRef::npos) {
    assert(false &&
           "Unterminated brace sequence. Escape with {{ for a literal brace.");
    return {ReplacementItem("Unterminated brace sequence. Escape with {{ for a "
                            "literal brace."),
            StringRef()};
  }

  // Even if there is a closing brace, if there is another open brace before
  // this closing brace, treat this portion as literal, and try again with the
  // next one.
  size_t BO2 = Fmt.find_first_of('{', 1);
  if (BO2 < BC)
    return {ReplacementItem(Fmt.substr(0, BO2)), Fmt.substr(BO2)};

  StringRef Spec = Fmt.slice(1, BC);
  StringRef Right = Fmt.substr(BC + 1);

  return {parseReplacementItem(Spec), Right};
}

#ifndef NDEBUG
#define ENABLE_VALIDATION 1
#else
#define ENABLE_VALIDATION 0 // Conveniently enable validation in release mode.
#endif

SmallVector<ReplacementItem, 2>
formatv_object_base::parseFormatString(StringRef Fmt, size_t NumArgs,
                                       bool Validate) {
  SmallVector<ReplacementItem, 2> Replacements;
<<<<<<< HEAD

#if ENABLE_VALIDATION
  const StringRef SavedFmtStr = Fmt;
  size_t NumExpectedArgs = 0;
#endif

  while (!Fmt.empty()) {
    ReplacementItem I;
    std::tie(I, Fmt) = splitLiteralAndReplacement(Fmt);
    if (I.Type != ReplacementType::Empty)
      Replacements.push_back(I);
#if ENABLE_VALIDATION
    if (I.Type == ReplacementType::Format)
      NumExpectedArgs = std::max(NumExpectedArgs, I.Index + 1);
#endif
=======
  unsigned NextAutomaticIndex = 0;

#if ENABLE_VALIDATION
  const StringRef SavedFmtStr = Fmt;
  unsigned NumExpectedArgs = 0;
  bool HasExplicitIndex = false;
#endif

  while (!Fmt.empty()) {
    std::optional<ReplacementItem> I;
    std::tie(I, Fmt) = splitLiteralAndReplacement(Fmt);
    if (!I)
      continue;
    if (I->Type == ReplacementType::Format) {
      if (I->Index == ~0U)
        I->Index = NextAutomaticIndex++;
#if ENABLE_VALIDATION
      else
        HasExplicitIndex = true;
      NumExpectedArgs = std::max(NumExpectedArgs, I->Index + 1);
#endif
    }

    Replacements.emplace_back(*I);
>>>>>>> 4b409fa5
  }

#if ENABLE_VALIDATION
  if (!Validate)
    return Replacements;

  // Perform additional validation. Verify that the number of arguments matches
  // the number of replacement indices and that there are no holes in the
  // replacement indices.

  // When validation fails, return an array of replacement items that
  // will print an error message as the outout of this formatv() (used when
  // validation is enabled in release mode).
  auto getErrorReplacements = [SavedFmtStr](StringLiteral ErrorMsg) {
    return SmallVector<ReplacementItem, 2>{
        ReplacementItem("Invalid formatv() call: "), ReplacementItem(ErrorMsg),
        ReplacementItem(" for format string: "), ReplacementItem(SavedFmtStr)};
  };

  if (NumExpectedArgs != NumArgs) {
<<<<<<< HEAD
    errs() << formatv(
        "Expected {0} Args, but got {1} for format string '{2}'\n",
        NumExpectedArgs, NumArgs, SavedFmtStr);
=======
    errs() << formatv("Expected {} Args, but got {} for format string '{}'\n",
                      NumExpectedArgs, NumArgs, SavedFmtStr);
>>>>>>> 4b409fa5
    assert(0 && "Invalid formatv() call");
    return getErrorReplacements("Unexpected number of arguments");
  }

  // Find the number of unique indices seen. All replacement indices
  // are < NumExpectedArgs.
  SmallVector<bool> Indices(NumExpectedArgs);
<<<<<<< HEAD
  size_t Count = 0;
=======
  unsigned Count = 0;
>>>>>>> 4b409fa5
  for (const ReplacementItem &I : Replacements) {
    if (I.Type != ReplacementType::Format || Indices[I.Index])
      continue;
    Indices[I.Index] = true;
    ++Count;
  }

  if (Count != NumExpectedArgs) {
    errs() << formatv(
<<<<<<< HEAD
        "Replacement field indices cannot have holes for format string '{0}'\n",
        SavedFmtStr);
    assert(0 && "Invalid format string");
    return getErrorReplacements("Replacement indices have holes");
=======
        "Replacement field indices cannot have holes for format string '{}'\n",
        SavedFmtStr);
    assert(0 && "Invalid format string");
    return getErrorReplacements("Replacement indices have holes");
  }

  // Fail validation if we see both automatic index and explicit index.
  if (NextAutomaticIndex != 0 && HasExplicitIndex) {
    errs() << formatv(
        "Cannot mix automatic and explicit indices for format string '{}'\n",
        SavedFmtStr);
    assert(0 && "Invalid format string");
    return getErrorReplacements("Cannot mix automatic and explicit indices");
>>>>>>> 4b409fa5
  }
#endif // ENABLE_VALIDATION
  return Replacements;
}

void support::detail::format_adapter::anchor() {}<|MERGE_RESOLUTION|>--- conflicted
+++ resolved
@@ -26,11 +26,7 @@
 }
 
 static bool consumeFieldLayout(StringRef &Spec, AlignStyle &Where,
-<<<<<<< HEAD
-                               size_t &Align, char &Pad) {
-=======
                                unsigned &Align, char &Pad) {
->>>>>>> 4b409fa5
   Where = AlignStyle::Right;
   Align = 0;
   Pad = ' ';
@@ -86,52 +82,14 @@
     RepString = StringRef();
   }
   RepString = RepString.trim();
-<<<<<<< HEAD
-  assert(RepString.empty() &&
-         "Unexpected characters found in replacement string!");
-=======
   if (!RepString.empty()) {
     assert(0 && "Unexpected characters found in replacement string!");
     return std::nullopt;
   }
->>>>>>> 4b409fa5
 
   return ReplacementItem(Spec, Index, Align, Where, Pad, Options);
 }
 
-<<<<<<< HEAD
-static std::pair<ReplacementItem, StringRef>
-splitLiteralAndReplacement(StringRef Fmt) {
-  while (!Fmt.empty()) {
-    // Everything up until the first brace is a literal.
-    if (Fmt.front() != '{') {
-      std::size_t BO = Fmt.find_first_of('{');
-      return std::make_pair(ReplacementItem{Fmt.substr(0, BO)}, Fmt.substr(BO));
-    }
-
-    StringRef Braces = Fmt.take_while([](char C) { return C == '{'; });
-    // If there is more than one brace, then some of them are escaped.  Treat
-    // these as replacements.
-    if (Braces.size() > 1) {
-      size_t NumEscapedBraces = Braces.size() / 2;
-      StringRef Middle = Fmt.take_front(NumEscapedBraces);
-      StringRef Right = Fmt.drop_front(NumEscapedBraces * 2);
-      return std::make_pair(ReplacementItem{Middle}, Right);
-    }
-    // An unterminated open brace is undefined. Assert to indicate that this is
-    // undefined and that we consider it an error. When asserts are disabled,
-    // build a replacement item with an error message.
-    std::size_t BC = Fmt.find_first_of('}');
-    if (BC == StringRef::npos) {
-      assert(
-          false &&
-          "Unterminated brace sequence. Escape with {{ for a literal brace.");
-      return std::make_pair(
-          ReplacementItem{"Unterminated brace sequence. Escape with {{ for a "
-                          "literal brace."},
-          StringRef());
-    }
-=======
 static std::pair<std::optional<ReplacementItem>, StringRef>
 splitLiteralAndReplacement(StringRef Fmt) {
   assert(!Fmt.empty());
@@ -140,7 +98,6 @@
     size_t BO = Fmt.find_first_of('{');
     return {ReplacementItem{Fmt.substr(0, BO)}, Fmt.substr(BO)};
   }
->>>>>>> 4b409fa5
 
   StringRef Braces = Fmt.take_while([](char C) { return C == '{'; });
   // If there is more than one brace, then some of them are escaped.  Treat
@@ -186,23 +143,6 @@
 formatv_object_base::parseFormatString(StringRef Fmt, size_t NumArgs,
                                        bool Validate) {
   SmallVector<ReplacementItem, 2> Replacements;
-<<<<<<< HEAD
-
-#if ENABLE_VALIDATION
-  const StringRef SavedFmtStr = Fmt;
-  size_t NumExpectedArgs = 0;
-#endif
-
-  while (!Fmt.empty()) {
-    ReplacementItem I;
-    std::tie(I, Fmt) = splitLiteralAndReplacement(Fmt);
-    if (I.Type != ReplacementType::Empty)
-      Replacements.push_back(I);
-#if ENABLE_VALIDATION
-    if (I.Type == ReplacementType::Format)
-      NumExpectedArgs = std::max(NumExpectedArgs, I.Index + 1);
-#endif
-=======
   unsigned NextAutomaticIndex = 0;
 
 #if ENABLE_VALIDATION
@@ -227,7 +167,6 @@
     }
 
     Replacements.emplace_back(*I);
->>>>>>> 4b409fa5
   }
 
 #if ENABLE_VALIDATION
@@ -248,14 +187,8 @@
   };
 
   if (NumExpectedArgs != NumArgs) {
-<<<<<<< HEAD
-    errs() << formatv(
-        "Expected {0} Args, but got {1} for format string '{2}'\n",
-        NumExpectedArgs, NumArgs, SavedFmtStr);
-=======
     errs() << formatv("Expected {} Args, but got {} for format string '{}'\n",
                       NumExpectedArgs, NumArgs, SavedFmtStr);
->>>>>>> 4b409fa5
     assert(0 && "Invalid formatv() call");
     return getErrorReplacements("Unexpected number of arguments");
   }
@@ -263,11 +196,7 @@
   // Find the number of unique indices seen. All replacement indices
   // are < NumExpectedArgs.
   SmallVector<bool> Indices(NumExpectedArgs);
-<<<<<<< HEAD
-  size_t Count = 0;
-=======
   unsigned Count = 0;
->>>>>>> 4b409fa5
   for (const ReplacementItem &I : Replacements) {
     if (I.Type != ReplacementType::Format || Indices[I.Index])
       continue;
@@ -277,12 +206,6 @@
 
   if (Count != NumExpectedArgs) {
     errs() << formatv(
-<<<<<<< HEAD
-        "Replacement field indices cannot have holes for format string '{0}'\n",
-        SavedFmtStr);
-    assert(0 && "Invalid format string");
-    return getErrorReplacements("Replacement indices have holes");
-=======
         "Replacement field indices cannot have holes for format string '{}'\n",
         SavedFmtStr);
     assert(0 && "Invalid format string");
@@ -296,7 +219,6 @@
         SavedFmtStr);
     assert(0 && "Invalid format string");
     return getErrorReplacements("Cannot mix automatic and explicit indices");
->>>>>>> 4b409fa5
   }
 #endif // ENABLE_VALIDATION
   return Replacements;
