//===---- MachineOutliner.cpp - Outline instructions -----------*- C++ -*-===//
//
// Part of the LLVM Project, under the Apache License v2.0 with LLVM Exceptions.
// See https://llvm.org/LICENSE.txt for license information.
// SPDX-License-Identifier: Apache-2.0 WITH LLVM-exception
//
//===----------------------------------------------------------------------===//
///
/// \file
/// Replaces repeated sequences of instructions with function calls.
///
/// This works by placing every instruction from every basic block in a
/// suffix tree, and repeatedly querying that tree for repeated sequences of
/// instructions. If a sequence of instructions appears often, then it ought
/// to be beneficial to pull out into a function.
///
/// The MachineOutliner communicates with a given target using hooks defined in
/// TargetInstrInfo.h. The target supplies the outliner with information on how
/// a specific sequence of instructions should be outlined. This information
/// is used to deduce the number of instructions necessary to
///
/// * Create an outlined function
/// * Call that outlined function
///
/// Targets must implement
///   * getOutliningCandidateInfo
///   * buildOutlinedFrame
///   * insertOutlinedCall
///   * isFunctionSafeToOutlineFrom
///
/// in order to make use of the MachineOutliner.
///
/// This was originally presented at the 2016 LLVM Developers' Meeting in the
/// talk "Reducing Code Size Using Outlining". For a high-level overview of
/// how this pass works, the talk is available on YouTube at
///
/// https://www.youtube.com/watch?v=yorld-WSOeU
///
/// The slides for the talk are available at
///
/// http://www.llvm.org/devmtg/2016-11/Slides/Paquette-Outliner.pdf
///
/// The talk provides an overview of how the outliner finds candidates and
/// ultimately outlines them. It describes how the main data structure for this
/// pass, the suffix tree, is queried and purged for candidates. It also gives
/// a simplified suffix tree construction algorithm for suffix trees based off
/// of the algorithm actually used here, Ukkonen's algorithm.
///
/// For the original RFC for this pass, please see
///
/// http://lists.llvm.org/pipermail/llvm-dev/2016-August/104170.html
///
/// For more information on the suffix tree data structure, please see
/// https://www.cs.helsinki.fi/u/ukkonen/SuffixT1withFigs.pdf
///
//===----------------------------------------------------------------------===//
#include "llvm/CodeGen/MachineOutliner.h"
#include "llvm/ADT/DenseMap.h"
#include "llvm/ADT/SmallSet.h"
#include "llvm/ADT/Statistic.h"
#include "llvm/ADT/Twine.h"
#include "llvm/Analysis/ModuleSummaryAnalysis.h"
#include "llvm/Analysis/OptimizationRemarkEmitter.h"
#include "llvm/CGData/CodeGenDataReader.h"
#include "llvm/CodeGen/LivePhysRegs.h"
#include "llvm/CodeGen/MachineModuleInfo.h"
#include "llvm/CodeGen/MachineOptimizationRemarkEmitter.h"
#include "llvm/CodeGen/Passes.h"
#include "llvm/CodeGen/TargetInstrInfo.h"
#include "llvm/CodeGen/TargetSubtargetInfo.h"
#include "llvm/IR/DIBuilder.h"
#include "llvm/IR/IRBuilder.h"
#include "llvm/IR/Mangler.h"
#include "llvm/IR/Module.h"
#include "llvm/InitializePasses.h"
#include "llvm/Support/CommandLine.h"
#include "llvm/Support/Debug.h"
#include "llvm/Support/SuffixTree.h"
#include "llvm/Support/raw_ostream.h"
#include "llvm/Transforms/Utils/ModuleUtils.h"
#include <functional>
#include <tuple>
#include <vector>

#define DEBUG_TYPE "machine-outliner"

using namespace llvm;
using namespace ore;
using namespace outliner;

// Statistics for outlined functions.
STATISTIC(NumOutlined, "Number of candidates outlined");
STATISTIC(FunctionsCreated, "Number of functions created");

// Statistics for instruction mapping.
STATISTIC(NumLegalInUnsignedVec, "Outlinable instructions mapped");
STATISTIC(NumIllegalInUnsignedVec,
          "Unoutlinable instructions mapped + number of sentinel values");
STATISTIC(NumSentinels, "Sentinel values inserted during mapping");
STATISTIC(NumInvisible,
          "Invisible instructions skipped during mapping");
STATISTIC(UnsignedVecSize,
          "Total number of instructions mapped and saved to mapping vector");
STATISTIC(StableHashAttempts,
          "Count of hashing attempts made for outlined functions");
STATISTIC(StableHashDropped,
          "Count of unsuccessful hashing attempts for outlined functions");

// Set to true if the user wants the outliner to run on linkonceodr linkage
// functions. This is false by default because the linker can dedupe linkonceodr
// functions. Since the outliner is confined to a single module (modulo LTO),
// this is off by default. It should, however, be the default behaviour in
// LTO.
static cl::opt<bool> EnableLinkOnceODROutlining(
    "enable-linkonceodr-outlining", cl::Hidden,
    cl::desc("Enable the machine outliner on linkonceodr functions"),
    cl::init(false));

/// Number of times to re-run the outliner. This is not the total number of runs
/// as the outliner will run at least one time. The default value is set to 0,
/// meaning the outliner will run one time and rerun zero times after that.
static cl::opt<unsigned> OutlinerReruns(
    "machine-outliner-reruns", cl::init(0), cl::Hidden,
    cl::desc(
        "Number of times to rerun the outliner after the initial outline"));

static cl::opt<unsigned> OutlinerBenefitThreshold(
    "outliner-benefit-threshold", cl::init(1), cl::Hidden,
    cl::desc(
        "The minimum size in bytes before an outlining candidate is accepted"));

static cl::opt<bool> OutlinerLeafDescendants(
    "outliner-leaf-descendants", cl::init(true), cl::Hidden,
    cl::desc("Consider all leaf descendants of internal nodes of the suffix "
             "tree as candidates for outlining (if false, only leaf children "
             "are considered)"));

static cl::opt<bool>
    DisableGlobalOutlining("disable-global-outlining", cl::Hidden,
                           cl::desc("Disable global outlining only by ignoring "
                                    "the codegen data generation or use"),
                           cl::init(false));

static cl::opt<bool> AppendContentHashToOutlinedName(
    "append-content-hash-outlined-name", cl::Hidden,
    cl::desc("This appends the content hash to the globally outlined function "
             "name. It's beneficial for enhancing the precision of the stable "
             "hash and for ordering the outlined functions."),
    cl::init(true));

namespace {

/// Maps \p MachineInstrs to unsigned integers and stores the mappings.
struct InstructionMapper {
  const MachineModuleInfo &MMI;

  /// The next available integer to assign to a \p MachineInstr that
  /// cannot be outlined.
  ///
  /// Set to -3 for compatability with \p DenseMapInfo<unsigned>.
  unsigned IllegalInstrNumber = -3;

  /// The next available integer to assign to a \p MachineInstr that can
  /// be outlined.
  unsigned LegalInstrNumber = 0;

  /// Correspondence from \p MachineInstrs to unsigned integers.
  DenseMap<MachineInstr *, unsigned, MachineInstrExpressionTrait>
      InstructionIntegerMap;

  /// Correspondence between \p MachineBasicBlocks and target-defined flags.
  DenseMap<MachineBasicBlock *, unsigned> MBBFlagsMap;

  /// The vector of unsigned integers that the module is mapped to.
  SmallVector<unsigned> UnsignedVec;

  /// Stores the location of the instruction associated with the integer
  /// at index i in \p UnsignedVec for each index i.
  SmallVector<MachineBasicBlock::iterator> InstrList;

  // Set if we added an illegal number in the previous step.
  // Since each illegal number is unique, we only need one of them between
  // each range of legal numbers. This lets us make sure we don't add more
  // than one illegal number per range.
  bool AddedIllegalLastTime = false;

  /// Maps \p *It to a legal integer.
  ///
  /// Updates \p CanOutlineWithPrevInstr, \p HaveLegalRange, \p InstrListForMBB,
  /// \p UnsignedVecForMBB, \p InstructionIntegerMap, and \p LegalInstrNumber.
  ///
  /// \returns The integer that \p *It was mapped to.
  unsigned mapToLegalUnsigned(
      MachineBasicBlock::iterator &It, bool &CanOutlineWithPrevInstr,
      bool &HaveLegalRange, unsigned &NumLegalInBlock,
      SmallVector<unsigned> &UnsignedVecForMBB,
      SmallVector<MachineBasicBlock::iterator> &InstrListForMBB) {
    // We added something legal, so we should unset the AddedLegalLastTime
    // flag.
    AddedIllegalLastTime = false;

    // If we have at least two adjacent legal instructions (which may have
    // invisible instructions in between), remember that.
    if (CanOutlineWithPrevInstr)
      HaveLegalRange = true;
    CanOutlineWithPrevInstr = true;

    // Keep track of the number of legal instructions we insert.
    NumLegalInBlock++;

    // Get the integer for this instruction or give it the current
    // LegalInstrNumber.
    InstrListForMBB.push_back(It);
    MachineInstr &MI = *It;
    bool WasInserted;
    DenseMap<MachineInstr *, unsigned, MachineInstrExpressionTrait>::iterator
        ResultIt;
    std::tie(ResultIt, WasInserted) =
        InstructionIntegerMap.insert(std::make_pair(&MI, LegalInstrNumber));
    unsigned MINumber = ResultIt->second;

    // There was an insertion.
    if (WasInserted)
      LegalInstrNumber++;

    UnsignedVecForMBB.push_back(MINumber);

    // Make sure we don't overflow or use any integers reserved by the DenseMap.
    if (LegalInstrNumber >= IllegalInstrNumber)
      report_fatal_error("Instruction mapping overflow!");

    assert(LegalInstrNumber != DenseMapInfo<unsigned>::getEmptyKey() &&
           "Tried to assign DenseMap tombstone or empty key to instruction.");
    assert(LegalInstrNumber != DenseMapInfo<unsigned>::getTombstoneKey() &&
           "Tried to assign DenseMap tombstone or empty key to instruction.");

    // Statistics.
    ++NumLegalInUnsignedVec;
    return MINumber;
  }

  /// Maps \p *It to an illegal integer.
  ///
  /// Updates \p InstrListForMBB, \p UnsignedVecForMBB, and \p
  /// IllegalInstrNumber.
  ///
  /// \returns The integer that \p *It was mapped to.
  unsigned mapToIllegalUnsigned(
      MachineBasicBlock::iterator &It, bool &CanOutlineWithPrevInstr,
      SmallVector<unsigned> &UnsignedVecForMBB,
      SmallVector<MachineBasicBlock::iterator> &InstrListForMBB) {
    // Can't outline an illegal instruction. Set the flag.
    CanOutlineWithPrevInstr = false;

    // Only add one illegal number per range of legal numbers.
    if (AddedIllegalLastTime)
      return IllegalInstrNumber;

    // Remember that we added an illegal number last time.
    AddedIllegalLastTime = true;
    unsigned MINumber = IllegalInstrNumber;

    InstrListForMBB.push_back(It);
    UnsignedVecForMBB.push_back(IllegalInstrNumber);
    IllegalInstrNumber--;
    // Statistics.
    ++NumIllegalInUnsignedVec;

    assert(LegalInstrNumber < IllegalInstrNumber &&
           "Instruction mapping overflow!");

    assert(IllegalInstrNumber != DenseMapInfo<unsigned>::getEmptyKey() &&
           "IllegalInstrNumber cannot be DenseMap tombstone or empty key!");

    assert(IllegalInstrNumber != DenseMapInfo<unsigned>::getTombstoneKey() &&
           "IllegalInstrNumber cannot be DenseMap tombstone or empty key!");

    return MINumber;
  }

  /// Transforms a \p MachineBasicBlock into a \p vector of \p unsigneds
  /// and appends it to \p UnsignedVec and \p InstrList.
  ///
  /// Two instructions are assigned the same integer if they are identical.
  /// If an instruction is deemed unsafe to outline, then it will be assigned an
  /// unique integer. The resulting mapping is placed into a suffix tree and
  /// queried for candidates.
  ///
  /// \param MBB The \p MachineBasicBlock to be translated into integers.
  /// \param TII \p TargetInstrInfo for the function.
  void convertToUnsignedVec(MachineBasicBlock &MBB,
                            const TargetInstrInfo &TII) {
    LLVM_DEBUG(dbgs() << "*** Converting MBB '" << MBB.getName()
                      << "' to unsigned vector ***\n");
    unsigned Flags = 0;

    // Don't even map in this case.
    if (!TII.isMBBSafeToOutlineFrom(MBB, Flags))
      return;

    auto OutlinableRanges = TII.getOutlinableRanges(MBB, Flags);
    LLVM_DEBUG(dbgs() << MBB.getName() << ": " << OutlinableRanges.size()
                      << " outlinable range(s)\n");
    if (OutlinableRanges.empty())
      return;

    // Store info for the MBB for later outlining.
    MBBFlagsMap[&MBB] = Flags;

    MachineBasicBlock::iterator It = MBB.begin();

    // The number of instructions in this block that will be considered for
    // outlining.
    unsigned NumLegalInBlock = 0;

    // True if we have at least two legal instructions which aren't separated
    // by an illegal instruction.
    bool HaveLegalRange = false;

    // True if we can perform outlining given the last mapped (non-invisible)
    // instruction. This lets us know if we have a legal range.
    bool CanOutlineWithPrevInstr = false;

    // FIXME: Should this all just be handled in the target, rather than using
    // repeated calls to getOutliningType?
    SmallVector<unsigned> UnsignedVecForMBB;
    SmallVector<MachineBasicBlock::iterator> InstrListForMBB;

    LLVM_DEBUG(dbgs() << "*** Mapping outlinable ranges ***\n");
    for (auto &OutlinableRange : OutlinableRanges) {
      auto OutlinableRangeBegin = OutlinableRange.first;
      auto OutlinableRangeEnd = OutlinableRange.second;
#ifndef NDEBUG
      LLVM_DEBUG(
          dbgs() << "Mapping "
                 << std::distance(OutlinableRangeBegin, OutlinableRangeEnd)
                 << " instruction range\n");
      // Everything outside of an outlinable range is illegal.
      unsigned NumSkippedInRange = 0;
#endif
      for (; It != OutlinableRangeBegin; ++It) {
#ifndef NDEBUG
        ++NumSkippedInRange;
#endif
        mapToIllegalUnsigned(It, CanOutlineWithPrevInstr, UnsignedVecForMBB,
                             InstrListForMBB);
      }
#ifndef NDEBUG
      LLVM_DEBUG(dbgs() << "Skipped " << NumSkippedInRange
                        << " instructions outside outlinable range\n");
#endif
      assert(It != MBB.end() && "Should still have instructions?");
      // `It` is now positioned at the beginning of a range of instructions
      // which may be outlinable. Check if each instruction is known to be safe.
      for (; It != OutlinableRangeEnd; ++It) {
        // Keep track of where this instruction is in the module.
        switch (TII.getOutliningType(MMI, It, Flags)) {
        case InstrType::Illegal:
          mapToIllegalUnsigned(It, CanOutlineWithPrevInstr, UnsignedVecForMBB,
                               InstrListForMBB);
          break;

        case InstrType::Legal:
          mapToLegalUnsigned(It, CanOutlineWithPrevInstr, HaveLegalRange,
                             NumLegalInBlock, UnsignedVecForMBB,
                             InstrListForMBB);
          break;

        case InstrType::LegalTerminator:
          mapToLegalUnsigned(It, CanOutlineWithPrevInstr, HaveLegalRange,
                             NumLegalInBlock, UnsignedVecForMBB,
                             InstrListForMBB);
          // The instruction also acts as a terminator, so we have to record
          // that in the string.
          mapToIllegalUnsigned(It, CanOutlineWithPrevInstr, UnsignedVecForMBB,
                               InstrListForMBB);
          break;

        case InstrType::Invisible:
          // Normally this is set by mapTo(Blah)Unsigned, but we just want to
          // skip this instruction. So, unset the flag here.
          ++NumInvisible;
          AddedIllegalLastTime = false;
          break;
        }
      }
    }

    LLVM_DEBUG(dbgs() << "HaveLegalRange = " << HaveLegalRange << "\n");

    // Are there enough legal instructions in the block for outlining to be
    // possible?
    if (HaveLegalRange) {
      // After we're done every insertion, uniquely terminate this part of the
      // "string". This makes sure we won't match across basic block or function
      // boundaries since the "end" is encoded uniquely and thus appears in no
      // repeated substring.
      mapToIllegalUnsigned(It, CanOutlineWithPrevInstr, UnsignedVecForMBB,
                           InstrListForMBB);
      ++NumSentinels;
      append_range(InstrList, InstrListForMBB);
      append_range(UnsignedVec, UnsignedVecForMBB);
    }
  }

  InstructionMapper(const MachineModuleInfo &MMI_) : MMI(MMI_) {
    // Make sure that the implementation of DenseMapInfo<unsigned> hasn't
    // changed.
    assert(DenseMapInfo<unsigned>::getEmptyKey() == (unsigned)-1 &&
           "DenseMapInfo<unsigned>'s empty key isn't -1!");
    assert(DenseMapInfo<unsigned>::getTombstoneKey() == (unsigned)-2 &&
           "DenseMapInfo<unsigned>'s tombstone key isn't -2!");
  }
};

/// An interprocedural pass which finds repeated sequences of
/// instructions and replaces them with calls to functions.
///
/// Each instruction is mapped to an unsigned integer and placed in a string.
/// The resulting mapping is then placed in a \p SuffixTree. The \p SuffixTree
/// is then repeatedly queried for repeated sequences of instructions. Each
/// non-overlapping repeated sequence is then placed in its own
/// \p MachineFunction and each instance is then replaced with a call to that
/// function.
struct MachineOutliner : public ModulePass {

  static char ID;

  MachineModuleInfo *MMI = nullptr;

  /// Set to true if the outliner should consider functions with
  /// linkonceodr linkage.
  bool OutlineFromLinkOnceODRs = false;

  /// The current repeat number of machine outlining.
  unsigned OutlineRepeatedNum = 0;

  /// Set to true if the outliner should run on all functions in the module
  /// considered safe for outlining.
  /// Set to true by default for compatibility with llc's -run-pass option.
  /// Set when the pass is constructed in TargetPassConfig.
  bool RunOnAllFunctions = true;

  /// This is a compact representation of hash sequences of outlined functions.
  /// It is used when OutlinerMode = CGDataMode::Write.
  /// The resulting hash tree will be emitted into __llvm_outlined section
  /// which will be dead-stripped not going to the final binary.
  /// A post-process using llvm-cgdata, lld, or ThinLTO can merge them into
  /// a global oulined hash tree for the subsequent codegen.
  std::unique_ptr<OutlinedHashTree> LocalHashTree;

  /// The mode of the outliner.
  /// When is's CGDataMode::None, candidates are populated with the suffix tree
  /// within a module and outlined.
  /// When it's CGDataMode::Write, in addition to CGDataMode::None, the hash
  /// sequences of outlined functions are published into LocalHashTree.
  /// When it's CGDataMode::Read, candidates are populated with the global
  /// outlined hash tree that has been built by the previous codegen.
  CGDataMode OutlinerMode = CGDataMode::None;

  StringRef getPassName() const override { return "Machine Outliner"; }

  void getAnalysisUsage(AnalysisUsage &AU) const override {
    AU.addRequired<MachineModuleInfoWrapperPass>();
    AU.addPreserved<MachineModuleInfoWrapperPass>();
    AU.addUsedIfAvailable<ImmutableModuleSummaryIndexWrapperPass>();
    AU.setPreservesAll();
    ModulePass::getAnalysisUsage(AU);
  }

  MachineOutliner() : ModulePass(ID) {
    initializeMachineOutlinerPass(*PassRegistry::getPassRegistry());
  }

  /// Remark output explaining that not outlining a set of candidates would be
  /// better than outlining that set.
  void emitNotOutliningCheaperRemark(
      unsigned StringLen, std::vector<Candidate> &CandidatesForRepeatedSeq,
      OutlinedFunction &OF);

  /// Remark output explaining that a function was outlined.
  void emitOutlinedFunctionRemark(OutlinedFunction &OF);

  /// Find all repeated substrings that satisfy the outlining cost model by
  /// constructing a suffix tree.
  ///
  /// If a substring appears at least twice, then it must be represented by
  /// an internal node which appears in at least two suffixes. Each suffix
  /// is represented by a leaf node. To do this, we visit each internal node
  /// in the tree, using the leaf children of each internal node. If an
  /// internal node represents a beneficial substring, then we use each of
  /// its leaf children to find the locations of its substring.
  ///
  /// \param Mapper Contains outlining mapping information.
  /// \param[out] FunctionList Filled with a list of \p OutlinedFunctions
  /// each type of candidate.
  void
  findCandidates(InstructionMapper &Mapper,
                 std::vector<std::unique_ptr<OutlinedFunction>> &FunctionList);
<<<<<<< HEAD
=======

  /// Find all repeated substrings that match in the global outlined hash
  /// tree built from the previous codegen.
  ///
  /// \param Mapper Contains outlining mapping information.
  /// \param[out] FunctionList Filled with a list of \p OutlinedFunctions
  /// each type of candidate.
  void findGlobalCandidates(
      InstructionMapper &Mapper,
      std::vector<std::unique_ptr<OutlinedFunction>> &FunctionList);
>>>>>>> 4b409fa5

  /// Replace the sequences of instructions represented by \p OutlinedFunctions
  /// with calls to functions.
  ///
  /// \param M The module we are outlining from.
  /// \param FunctionList A list of functions to be inserted into the module.
  /// \param Mapper Contains the instruction mappings for the module.
  /// \param[out] OutlinedFunctionNum The outlined function number.
  bool outline(Module &M,
               std::vector<std::unique_ptr<OutlinedFunction>> &FunctionList,
               InstructionMapper &Mapper, unsigned &OutlinedFunctionNum);

  /// Creates a function for \p OF and inserts it into the module.
  MachineFunction *createOutlinedFunction(Module &M, OutlinedFunction &OF,
                                          InstructionMapper &Mapper,
                                          unsigned Name);

  /// Compute and publish the stable hash sequence of instructions in the
  /// outlined function, \p MF. The parameter \p CandSize represents the number
  /// of candidates that have identical instruction sequences to \p MF.
  void computeAndPublishHashSequence(MachineFunction &MF, unsigned CandSize);

  /// Initialize the outliner mode.
  void initializeOutlinerMode(const Module &M);

  /// Emit the outlined hash tree into __llvm_outline section.
  void emitOutlinedHashTree(Module &M);

  /// Calls 'doOutline()' 1 + OutlinerReruns times.
  bool runOnModule(Module &M) override;

  /// Construct a suffix tree on the instructions in \p M and outline repeated
  /// strings from that tree.
  bool doOutline(Module &M, unsigned &OutlinedFunctionNum);

  /// Return a DISubprogram for OF if one exists, and null otherwise. Helper
  /// function for remark emission.
  DISubprogram *getSubprogramOrNull(const OutlinedFunction &OF) {
    for (const Candidate &C : OF.Candidates)
      if (MachineFunction *MF = C.getMF())
        if (DISubprogram *SP = MF->getFunction().getSubprogram())
          return SP;
    return nullptr;
  }

  /// Populate and \p InstructionMapper with instruction-to-integer mappings.
  /// These are used to construct a suffix tree.
  void populateMapper(InstructionMapper &Mapper, Module &M);

  /// Initialize information necessary to output a size remark.
  /// FIXME: This should be handled by the pass manager, not the outliner.
  /// FIXME: This is nearly identical to the initSizeRemarkInfo in the legacy
  /// pass manager.
  void initSizeRemarkInfo(const Module &M,
                          StringMap<unsigned> &FunctionToInstrCount);

  /// Emit the remark.
  // FIXME: This should be handled by the pass manager, not the outliner.
  void
  emitInstrCountChangedRemark(const Module &M,
                              const StringMap<unsigned> &FunctionToInstrCount);
};
} // Anonymous namespace.

char MachineOutliner::ID = 0;

namespace llvm {
ModulePass *createMachineOutlinerPass(bool RunOnAllFunctions) {
  MachineOutliner *OL = new MachineOutliner();
  OL->RunOnAllFunctions = RunOnAllFunctions;
  return OL;
}

} // namespace llvm

INITIALIZE_PASS(MachineOutliner, DEBUG_TYPE, "Machine Function Outliner", false,
                false)

void MachineOutliner::emitNotOutliningCheaperRemark(
    unsigned StringLen, std::vector<Candidate> &CandidatesForRepeatedSeq,
    OutlinedFunction &OF) {
  // FIXME: Right now, we arbitrarily choose some Candidate from the
  // OutlinedFunction. This isn't necessarily fixed, nor does it have to be.
  // We should probably sort these by function name or something to make sure
  // the remarks are stable.
  Candidate &C = CandidatesForRepeatedSeq.front();
  MachineOptimizationRemarkEmitter MORE(*(C.getMF()), nullptr);
  MORE.emit([&]() {
    MachineOptimizationRemarkMissed R(DEBUG_TYPE, "NotOutliningCheaper",
                                      C.front().getDebugLoc(), C.getMBB());
    R << "Did not outline " << NV("Length", StringLen) << " instructions"
      << " from " << NV("NumOccurrences", CandidatesForRepeatedSeq.size())
      << " locations."
      << " Bytes from outlining all occurrences ("
      << NV("OutliningCost", OF.getOutliningCost()) << ")"
      << " >= Unoutlined instruction bytes ("
      << NV("NotOutliningCost", OF.getNotOutlinedCost()) << ")"
      << " (Also found at: ";

    // Tell the user the other places the candidate was found.
    for (unsigned i = 1, e = CandidatesForRepeatedSeq.size(); i < e; i++) {
      R << NV((Twine("OtherStartLoc") + Twine(i)).str(),
              CandidatesForRepeatedSeq[i].front().getDebugLoc());
      if (i != e - 1)
        R << ", ";
    }

    R << ")";
    return R;
  });
}

void MachineOutliner::emitOutlinedFunctionRemark(OutlinedFunction &OF) {
  MachineBasicBlock *MBB = &*OF.MF->begin();
  MachineOptimizationRemarkEmitter MORE(*OF.MF, nullptr);
  MachineOptimizationRemark R(DEBUG_TYPE, "OutlinedFunction",
                              MBB->findDebugLoc(MBB->begin()), MBB);
  R << "Saved " << NV("OutliningBenefit", OF.getBenefit()) << " bytes by "
    << "outlining " << NV("Length", OF.getNumInstrs()) << " instructions "
    << "from " << NV("NumOccurrences", OF.getOccurrenceCount())
    << " locations. "
    << "(Found at: ";

  // Tell the user the other places the candidate was found.
  for (size_t i = 0, e = OF.Candidates.size(); i < e; i++) {

    R << NV((Twine("StartLoc") + Twine(i)).str(),
            OF.Candidates[i].front().getDebugLoc());
    if (i != e - 1)
      R << ", ";
  }

  R << ")";

  MORE.emit(R);
}

struct MatchedEntry {
  unsigned StartIdx;
  unsigned EndIdx;
  unsigned Count;
  MatchedEntry(unsigned StartIdx, unsigned EndIdx, unsigned Count)
      : StartIdx(StartIdx), EndIdx(EndIdx), Count(Count) {}
  MatchedEntry() = delete;
};

// Find all matches in the global outlined hash tree.
// It's quadratic complexity in theory, but it's nearly linear in practice
// since the length of outlined sequences are small within a block.
static SmallVector<MatchedEntry> getMatchedEntries(InstructionMapper &Mapper) {
  auto &InstrList = Mapper.InstrList;
  auto &UnsignedVec = Mapper.UnsignedVec;

  SmallVector<MatchedEntry> MatchedEntries;
  auto Size = UnsignedVec.size();

  // Get the global outlined hash tree built from the previous run.
  assert(cgdata::hasOutlinedHashTree());
  const auto *RootNode = cgdata::getOutlinedHashTree()->getRoot();

  auto getValidInstr = [&](unsigned Index) -> const MachineInstr * {
    if (UnsignedVec[Index] >= Mapper.LegalInstrNumber)
      return nullptr;
    return &(*InstrList[Index]);
  };

  auto getStableHashAndFollow =
      [](const MachineInstr &MI, const HashNode *CurrNode) -> const HashNode * {
    stable_hash StableHash = stableHashValue(MI);
    if (!StableHash)
      return nullptr;
    auto It = CurrNode->Successors.find(StableHash);
    return (It == CurrNode->Successors.end()) ? nullptr : It->second.get();
  };

  for (unsigned I = 0; I < Size; ++I) {
    const MachineInstr *MI = getValidInstr(I);
    if (!MI || MI->isDebugInstr())
      continue;
    const HashNode *CurrNode = getStableHashAndFollow(*MI, RootNode);
    if (!CurrNode)
      continue;

    for (unsigned J = I + 1; J < Size; ++J) {
      const MachineInstr *MJ = getValidInstr(J);
      if (!MJ)
        break;
      // Skip debug instructions as we did for the outlined function.
      if (MJ->isDebugInstr())
        continue;
      CurrNode = getStableHashAndFollow(*MJ, CurrNode);
      if (!CurrNode)
        break;
      // Even with a match ending with a terminal, we continue finding
      // matches to populate all candidates.
      if (auto Count = CurrNode->Terminals)
        MatchedEntries.emplace_back(I, J, *Count);
    }
  }

  return MatchedEntries;
}

void MachineOutliner::findGlobalCandidates(
    InstructionMapper &Mapper,
    std::vector<std::unique_ptr<OutlinedFunction>> &FunctionList) {
  FunctionList.clear();
  auto &InstrList = Mapper.InstrList;
  auto &MBBFlagsMap = Mapper.MBBFlagsMap;

  std::vector<Candidate> CandidatesForRepeatedSeq;
  for (auto &ME : getMatchedEntries(Mapper)) {
    CandidatesForRepeatedSeq.clear();
    MachineBasicBlock::iterator StartIt = InstrList[ME.StartIdx];
    MachineBasicBlock::iterator EndIt = InstrList[ME.EndIdx];
    auto Length = ME.EndIdx - ME.StartIdx + 1;
    MachineBasicBlock *MBB = StartIt->getParent();
    CandidatesForRepeatedSeq.emplace_back(ME.StartIdx, Length, StartIt, EndIt,
                                          MBB, FunctionList.size(),
                                          MBBFlagsMap[MBB]);
    const TargetInstrInfo *TII =
        MBB->getParent()->getSubtarget().getInstrInfo();
    unsigned MinRepeats = 1;
    std::optional<std::unique_ptr<OutlinedFunction>> OF =
        TII->getOutliningCandidateInfo(*MMI, CandidatesForRepeatedSeq,
                                       MinRepeats);
    if (!OF.has_value() || OF.value()->Candidates.empty())
      continue;
    // We create a global candidate for each match.
    assert(OF.value()->Candidates.size() == MinRepeats);
    FunctionList.emplace_back(std::make_unique<GlobalOutlinedFunction>(
        std::move(OF.value()), ME.Count));
  }
}

void MachineOutliner::findCandidates(
    InstructionMapper &Mapper,
    std::vector<std::unique_ptr<OutlinedFunction>> &FunctionList) {
  FunctionList.clear();
  SuffixTree ST(Mapper.UnsignedVec, OutlinerLeafDescendants);

  // First, find all of the repeated substrings in the tree of minimum length
  // 2.
  std::vector<Candidate> CandidatesForRepeatedSeq;
  LLVM_DEBUG(dbgs() << "*** Discarding overlapping candidates *** \n");
  LLVM_DEBUG(
      dbgs() << "Searching for overlaps in all repeated sequences...\n");
  for (SuffixTree::RepeatedSubstring &RS : ST) {
    CandidatesForRepeatedSeq.clear();
    unsigned StringLen = RS.Length;
    LLVM_DEBUG(dbgs() << "  Sequence length: " << StringLen << "\n");
    // Debug code to keep track of how many candidates we removed.
#ifndef NDEBUG
    unsigned NumDiscarded = 0;
    unsigned NumKept = 0;
#endif
    // Sort the start indices so that we can efficiently check if candidates
    // overlap with the ones we've already found for this sequence.
    llvm::sort(RS.StartIndices);
    for (const unsigned &StartIdx : RS.StartIndices) {
      // Trick: Discard some candidates that would be incompatible with the
      // ones we've already found for this sequence. This will save us some
      // work in candidate selection.
      //
      // If two candidates overlap, then we can't outline them both. This
      // happens when we have candidates that look like, say
      //
      // AA (where each "A" is an instruction).
      //
      // We might have some portion of the module that looks like this:
      // AAAAAA (6 A's)
      //
      // In this case, there are 5 different copies of "AA" in this range, but
      // at most 3 can be outlined. If only outlining 3 of these is going to
      // be unbeneficial, then we ought to not bother.
      //
      // Note that two things DON'T overlap when they look like this:
      // start1...end1 .... start2...end2
      // That is, one must either
      // * End before the other starts
      // * Start after the other ends
      unsigned EndIdx = StartIdx + StringLen - 1;
      if (!CandidatesForRepeatedSeq.empty() &&
          StartIdx <= CandidatesForRepeatedSeq.back().getEndIdx()) {
#ifndef NDEBUG
        ++NumDiscarded;
        LLVM_DEBUG(dbgs() << "    .. DISCARD candidate @ [" << StartIdx << ", "
                          << EndIdx << "]; overlaps with candidate @ ["
                          << CandidatesForRepeatedSeq.back().getStartIdx()
                          << ", " << CandidatesForRepeatedSeq.back().getEndIdx()
                          << "]\n");
#endif
        continue;
      }
      // It doesn't overlap with anything, so we can outline it.
      // Each sequence is over [StartIt, EndIt].
      // Save the candidate and its location.
#ifndef NDEBUG
      ++NumKept;
#endif
      MachineBasicBlock::iterator StartIt = Mapper.InstrList[StartIdx];
      MachineBasicBlock::iterator EndIt = Mapper.InstrList[EndIdx];
      MachineBasicBlock *MBB = StartIt->getParent();
      CandidatesForRepeatedSeq.emplace_back(StartIdx, StringLen, StartIt, EndIt,
                                            MBB, FunctionList.size(),
                                            Mapper.MBBFlagsMap[MBB]);
    }
#ifndef NDEBUG
    LLVM_DEBUG(dbgs() << "    Candidates discarded: " << NumDiscarded
                      << "\n");
    LLVM_DEBUG(dbgs() << "    Candidates kept: " << NumKept << "\n\n");
#endif
    unsigned MinRepeats = 2;

    // We've found something we might want to outline.
    // Create an OutlinedFunction to store it and check if it'd be beneficial
    // to outline.
    if (CandidatesForRepeatedSeq.size() < MinRepeats)
      continue;

    // Arbitrarily choose a TII from the first candidate.
    // FIXME: Should getOutliningCandidateInfo move to TargetMachine?
    const TargetInstrInfo *TII =
        CandidatesForRepeatedSeq[0].getMF()->getSubtarget().getInstrInfo();

    std::optional<std::unique_ptr<OutlinedFunction>> OF =
        TII->getOutliningCandidateInfo(*MMI, CandidatesForRepeatedSeq,
                                       MinRepeats);

    // If we deleted too many candidates, then there's nothing worth outlining.
    // FIXME: This should take target-specified instruction sizes into account.
    if (!OF.has_value() || OF.value()->Candidates.size() < MinRepeats)
      continue;

    // Is it better to outline this candidate than not?
    if (OF.value()->getBenefit() < OutlinerBenefitThreshold) {
      emitNotOutliningCheaperRemark(StringLen, CandidatesForRepeatedSeq,
                                    *OF.value());
      continue;
    }

    FunctionList.emplace_back(std::move(OF.value()));
<<<<<<< HEAD
=======
  }
}

void MachineOutliner::computeAndPublishHashSequence(MachineFunction &MF,
                                                    unsigned CandSize) {
  // Compute the hash sequence for the outlined function.
  SmallVector<stable_hash> OutlinedHashSequence;
  for (auto &MBB : MF) {
    for (auto &NewMI : MBB) {
      stable_hash Hash = stableHashValue(NewMI);
      if (!Hash) {
        OutlinedHashSequence.clear();
        break;
      }
      OutlinedHashSequence.push_back(Hash);
    }
  }

  // Append a unique name based on the non-empty hash sequence.
  if (AppendContentHashToOutlinedName && !OutlinedHashSequence.empty()) {
    auto CombinedHash = stable_hash_combine(OutlinedHashSequence);
    auto NewName =
        MF.getName().str() + ".content." + std::to_string(CombinedHash);
    MF.getFunction().setName(NewName);
  }

  // Publish the non-empty hash sequence to the local hash tree.
  if (OutlinerMode == CGDataMode::Write) {
    StableHashAttempts++;
    if (!OutlinedHashSequence.empty())
      LocalHashTree->insert({OutlinedHashSequence, CandSize});
    else
      StableHashDropped++;
>>>>>>> 4b409fa5
  }
}

MachineFunction *MachineOutliner::createOutlinedFunction(
    Module &M, OutlinedFunction &OF, InstructionMapper &Mapper, unsigned Name) {

  // Create the function name. This should be unique.
  // FIXME: We should have a better naming scheme. This should be stable,
  // regardless of changes to the outliner's cost model/traversal order.
  std::string FunctionName = "OUTLINED_FUNCTION_";
  if (OutlineRepeatedNum > 0)
    FunctionName += std::to_string(OutlineRepeatedNum + 1) + "_";
  FunctionName += std::to_string(Name);
  LLVM_DEBUG(dbgs() << "NEW FUNCTION: " << FunctionName << "\n");

  // Create the function using an IR-level function.
  LLVMContext &C = M.getContext();
  Function *F = Function::Create(FunctionType::get(Type::getVoidTy(C), false),
                                 Function::ExternalLinkage, FunctionName, M);

  // NOTE: If this is linkonceodr, then we can take advantage of linker deduping
  // which gives us better results when we outline from linkonceodr functions.
  F->setLinkage(GlobalValue::InternalLinkage);
  F->setUnnamedAddr(GlobalValue::UnnamedAddr::Global);

  // Set optsize/minsize, so we don't insert padding between outlined
  // functions.
  F->addFnAttr(Attribute::OptimizeForSize);
  F->addFnAttr(Attribute::MinSize);

  Candidate &FirstCand = OF.Candidates.front();
  const TargetInstrInfo &TII =
      *FirstCand.getMF()->getSubtarget().getInstrInfo();

  TII.mergeOutliningCandidateAttributes(*F, OF.Candidates);

  // Set uwtable, so we generate eh_frame.
  UWTableKind UW = std::accumulate(
      OF.Candidates.cbegin(), OF.Candidates.cend(), UWTableKind::None,
      [](UWTableKind K, const outliner::Candidate &C) {
        return std::max(K, C.getMF()->getFunction().getUWTableKind());
      });
  F->setUWTableKind(UW);

  BasicBlock *EntryBB = BasicBlock::Create(C, "entry", F);
  IRBuilder<> Builder(EntryBB);
  Builder.CreateRetVoid();

  MachineModuleInfo &MMI = getAnalysis<MachineModuleInfoWrapperPass>().getMMI();
  MachineFunction &MF = MMI.getOrCreateMachineFunction(*F);
  MF.setIsOutlined(true);
  MachineBasicBlock &MBB = *MF.CreateMachineBasicBlock();

  // Insert the new function into the module.
  MF.insert(MF.begin(), &MBB);

  MachineFunction *OriginalMF = FirstCand.front().getMF();
  const std::vector<MCCFIInstruction> &Instrs =
      OriginalMF->getFrameInstructions();
  for (auto &MI : FirstCand) {
    if (MI.isDebugInstr())
      continue;

    // Don't keep debug information for outlined instructions.
    auto DL = DebugLoc();
    if (MI.isCFIInstruction()) {
      unsigned CFIIndex = MI.getOperand(0).getCFIIndex();
      MCCFIInstruction CFI = Instrs[CFIIndex];
      BuildMI(MBB, MBB.end(), DL, TII.get(TargetOpcode::CFI_INSTRUCTION))
          .addCFIIndex(MF.addFrameInst(CFI));
    } else {
      MachineInstr &NewMI = TII.duplicate(MBB, MBB.end(), MI);
      NewMI.dropMemRefs(MF);
      NewMI.setDebugLoc(DL);
    }
  }

  if (OutlinerMode != CGDataMode::None)
    computeAndPublishHashSequence(MF, OF.Candidates.size());

  // Set normal properties for a late MachineFunction.
  MF.getProperties().reset(MachineFunctionProperties::Property::IsSSA);
  MF.getProperties().set(MachineFunctionProperties::Property::NoPHIs);
  MF.getProperties().set(MachineFunctionProperties::Property::NoVRegs);
  MF.getProperties().set(MachineFunctionProperties::Property::TracksLiveness);
  MF.getRegInfo().freezeReservedRegs();

  // Compute live-in set for outlined fn
  const MachineRegisterInfo &MRI = MF.getRegInfo();
  const TargetRegisterInfo &TRI = *MRI.getTargetRegisterInfo();
  LivePhysRegs LiveIns(TRI);
  for (auto &Cand : OF.Candidates) {
    // Figure out live-ins at the first instruction.
    MachineBasicBlock &OutlineBB = *Cand.front().getParent();
    LivePhysRegs CandLiveIns(TRI);
    CandLiveIns.addLiveOuts(OutlineBB);
    for (const MachineInstr &MI :
         reverse(make_range(Cand.begin(), OutlineBB.end())))
      CandLiveIns.stepBackward(MI);

    // The live-in set for the outlined function is the union of the live-ins
    // from all the outlining points.
    for (MCPhysReg Reg : CandLiveIns)
      LiveIns.addReg(Reg);
  }
  addLiveIns(MBB, LiveIns);

  TII.buildOutlinedFrame(MBB, MF, OF);

  // If there's a DISubprogram associated with this outlined function, then
  // emit debug info for the outlined function.
  if (DISubprogram *SP = getSubprogramOrNull(OF)) {
    // We have a DISubprogram. Get its DICompileUnit.
    DICompileUnit *CU = SP->getUnit();
    DIBuilder DB(M, true, CU);
    DIFile *Unit = SP->getFile();
    Mangler Mg;
    // Get the mangled name of the function for the linkage name.
    std::string Dummy;
    raw_string_ostream MangledNameStream(Dummy);
    Mg.getNameWithPrefix(MangledNameStream, F, false);

    DISubprogram *OutlinedSP = DB.createFunction(
        Unit /* Context */, F->getName(), StringRef(Dummy), Unit /* File */,
        0 /* Line 0 is reserved for compiler-generated code. */,
        DB.createSubroutineType(DB.getOrCreateTypeArray({})), /* void type */
        0, /* Line 0 is reserved for compiler-generated code. */
        DINode::DIFlags::FlagArtificial /* Compiler-generated code. */,
        /* Outlined code is optimized code by definition. */
        DISubprogram::SPFlagDefinition | DISubprogram::SPFlagOptimized);

    // Don't add any new variables to the subprogram.
    DB.finalizeSubprogram(OutlinedSP);

    // Attach subprogram to the function.
    F->setSubprogram(OutlinedSP);
    // We're done with the DIBuilder.
    DB.finalize();
  }

  return &MF;
}

bool MachineOutliner::outline(
    Module &M, std::vector<std::unique_ptr<OutlinedFunction>> &FunctionList,
    InstructionMapper &Mapper, unsigned &OutlinedFunctionNum) {
  LLVM_DEBUG(dbgs() << "*** Outlining ***\n");
  LLVM_DEBUG(dbgs() << "NUMBER OF POTENTIAL FUNCTIONS: " << FunctionList.size()
                    << "\n");
  bool OutlinedSomething = false;

  // Sort by priority where priority := getNotOutlinedCost / getOutliningCost.
  // The function with highest priority should be outlined first.
  stable_sort(FunctionList, [](const std::unique_ptr<OutlinedFunction> &LHS,
                               const std::unique_ptr<OutlinedFunction> &RHS) {
    return LHS->getNotOutlinedCost() * RHS->getOutliningCost() >
           RHS->getNotOutlinedCost() * LHS->getOutliningCost();
  });

  // Walk over each function, outlining them as we go along. Functions are
  // outlined greedily, based off the sort above.
  auto *UnsignedVecBegin = Mapper.UnsignedVec.begin();
  LLVM_DEBUG(dbgs() << "WALKING FUNCTION LIST\n");
  for (auto &OF : FunctionList) {
#ifndef NDEBUG
    auto NumCandidatesBefore = OF->Candidates.size();
#endif
    // If we outlined something that overlapped with a candidate in a previous
    // step, then we can't outline from it.
    erase_if(OF->Candidates, [&UnsignedVecBegin](Candidate &C) {
      return std::any_of(UnsignedVecBegin + C.getStartIdx(),
                         UnsignedVecBegin + C.getEndIdx() + 1, [](unsigned I) {
                           return I == static_cast<unsigned>(-1);
                         });
    });

#ifndef NDEBUG
    auto NumCandidatesAfter = OF->Candidates.size();
    LLVM_DEBUG(dbgs() << "PRUNED: " << NumCandidatesBefore - NumCandidatesAfter
                      << "/" << NumCandidatesBefore << " candidates\n");
#endif

    // If we made it unbeneficial to outline this function, skip it.
    if (OF->getBenefit() < OutlinerBenefitThreshold) {
      LLVM_DEBUG(dbgs() << "SKIP: Expected benefit (" << OF->getBenefit()
                        << " B) < threshold (" << OutlinerBenefitThreshold
                        << " B)\n");
      continue;
    }

    LLVM_DEBUG(dbgs() << "OUTLINE: Expected benefit (" << OF->getBenefit()
                      << " B) > threshold (" << OutlinerBenefitThreshold
                      << " B)\n");

    // It's beneficial. Create the function and outline its sequence's
    // occurrences.
    OF->MF = createOutlinedFunction(M, *OF, Mapper, OutlinedFunctionNum);
    emitOutlinedFunctionRemark(*OF);
    FunctionsCreated++;
    OutlinedFunctionNum++; // Created a function, move to the next name.
    MachineFunction *MF = OF->MF;
    const TargetSubtargetInfo &STI = MF->getSubtarget();
    const TargetInstrInfo &TII = *STI.getInstrInfo();

    // Replace occurrences of the sequence with calls to the new function.
    LLVM_DEBUG(dbgs() << "CREATE OUTLINED CALLS\n");
    for (Candidate &C : OF->Candidates) {
      MachineBasicBlock &MBB = *C.getMBB();
      MachineBasicBlock::iterator StartIt = C.begin();
      MachineBasicBlock::iterator EndIt = std::prev(C.end());

      // Insert the call.
      auto CallInst = TII.insertOutlinedCall(M, MBB, StartIt, *MF, C);
// Insert the call.
#ifndef NDEBUG
      auto MBBBeingOutlinedFromName =
          MBB.getName().empty() ? "<unknown>" : MBB.getName().str();
      auto MFBeingOutlinedFromName = MBB.getParent()->getName().empty()
                                         ? "<unknown>"
                                         : MBB.getParent()->getName().str();
      LLVM_DEBUG(dbgs() << "  CALL: " << MF->getName() << " in "
                        << MFBeingOutlinedFromName << ":"
                        << MBBBeingOutlinedFromName << "\n");
      LLVM_DEBUG(dbgs() << "   .. " << *CallInst);
#endif

      // If the caller tracks liveness, then we need to make sure that
      // anything we outline doesn't break liveness assumptions. The outlined
      // functions themselves currently don't track liveness, but we should
      // make sure that the ranges we yank things out of aren't wrong.
      if (MBB.getParent()->getProperties().hasProperty(
              MachineFunctionProperties::Property::TracksLiveness)) {
        // The following code is to add implicit def operands to the call
        // instruction. It also updates call site information for moved
        // code.
        SmallSet<Register, 2> UseRegs, DefRegs;
        // Copy over the defs in the outlined range.
        // First inst in outlined range <-- Anything that's defined in this
        // ...                           .. range has to be added as an
        // implicit Last inst in outlined range  <-- def to the call
        // instruction. Also remove call site information for outlined block
        // of code. The exposed uses need to be copied in the outlined range.
        for (MachineBasicBlock::reverse_iterator
                 Iter = EndIt.getReverse(),
                 Last = std::next(CallInst.getReverse());
             Iter != Last; Iter++) {
          MachineInstr *MI = &*Iter;
          SmallSet<Register, 2> InstrUseRegs;
          for (MachineOperand &MOP : MI->operands()) {
            // Skip over anything that isn't a register.
            if (!MOP.isReg())
              continue;

            if (MOP.isDef()) {
              // Introduce DefRegs set to skip the redundant register.
              DefRegs.insert(MOP.getReg());
              if (UseRegs.count(MOP.getReg()) &&
                  !InstrUseRegs.count(MOP.getReg()))
                // Since the regiester is modeled as defined,
                // it is not necessary to be put in use register set.
                UseRegs.erase(MOP.getReg());
            } else if (!MOP.isUndef()) {
              // Any register which is not undefined should
              // be put in the use register set.
              UseRegs.insert(MOP.getReg());
              InstrUseRegs.insert(MOP.getReg());
            }
          }
          if (MI->isCandidateForCallSiteEntry())
            MI->getMF()->eraseCallSiteInfo(MI);
        }

        for (const Register &I : DefRegs)
          // If it's a def, add it to the call instruction.
          CallInst->addOperand(
              MachineOperand::CreateReg(I, true, /* isDef = true */
                                        true /* isImp = true */));

        for (const Register &I : UseRegs)
          // If it's a exposed use, add it to the call instruction.
          CallInst->addOperand(
              MachineOperand::CreateReg(I, false, /* isDef = false */
                                        true /* isImp = true */));
      }

      // Erase from the point after where the call was inserted up to, and
      // including, the final instruction in the sequence.
      // Erase needs one past the end, so we need std::next there too.
      MBB.erase(std::next(StartIt), std::next(EndIt));

      // Keep track of what we removed by marking them all as -1.
      for (unsigned &I : make_range(UnsignedVecBegin + C.getStartIdx(),
                                    UnsignedVecBegin + C.getEndIdx() + 1))
        I = static_cast<unsigned>(-1);
      OutlinedSomething = true;

      // Statistics.
      NumOutlined++;
    }
  }

  LLVM_DEBUG(dbgs() << "OutlinedSomething = " << OutlinedSomething << "\n";);
  return OutlinedSomething;
}

void MachineOutliner::populateMapper(InstructionMapper &Mapper, Module &M) {
  // Build instruction mappings for each function in the module. Start by
  // iterating over each Function in M.
  LLVM_DEBUG(dbgs() << "*** Populating mapper ***\n");
  for (Function &F : M) {
    LLVM_DEBUG(dbgs() << "MAPPING FUNCTION: " << F.getName() << "\n");

    if (F.hasFnAttribute("nooutline")) {
      LLVM_DEBUG(dbgs() << "SKIP: Function has nooutline attribute\n");
      continue;
    }

    // There's something in F. Check if it has a MachineFunction associated with
    // it.
    MachineFunction *MF = MMI->getMachineFunction(F);

    // If it doesn't, then there's nothing to outline from. Move to the next
    // Function.
    if (!MF) {
      LLVM_DEBUG(dbgs() << "SKIP: Function does not have a MachineFunction\n");
      continue;
    }

    const TargetInstrInfo *TII = MF->getSubtarget().getInstrInfo();
    if (!RunOnAllFunctions && !TII->shouldOutlineFromFunctionByDefault(*MF)) {
      LLVM_DEBUG(dbgs() << "SKIP: Target does not want to outline from "
                           "function by default\n");
      continue;
    }

    // We have a MachineFunction. Ask the target if it's suitable for outlining.
    // If it isn't, then move on to the next Function in the module.
    if (!TII->isFunctionSafeToOutlineFrom(*MF, OutlineFromLinkOnceODRs)) {
      LLVM_DEBUG(dbgs() << "SKIP: " << MF->getName()
                        << ": unsafe to outline from\n");
      continue;
    }

    // We have a function suitable for outlining. Iterate over every
    // MachineBasicBlock in MF and try to map its instructions to a list of
    // unsigned integers.
    const unsigned MinMBBSize = 2;

    for (MachineBasicBlock &MBB : *MF) {
      LLVM_DEBUG(dbgs() << "  MAPPING MBB: '" << MBB.getName() << "'\n");
      // If there isn't anything in MBB, then there's no point in outlining from
      // it.
      // If there are fewer than 2 instructions in the MBB, then it can't ever
      // contain something worth outlining.
      // FIXME: This should be based off of the maximum size in B of an outlined
      // call versus the size in B of the MBB.
      if (MBB.size() < MinMBBSize) {
        LLVM_DEBUG(dbgs() << "    SKIP: MBB size less than minimum size of "
                          << MinMBBSize << "\n");
        continue;
      }

      // Check if MBB could be the target of an indirect branch. If it is, then
      // we don't want to outline from it.
      if (MBB.hasAddressTaken()) {
        LLVM_DEBUG(dbgs() << "    SKIP: MBB's address is taken\n");
        continue;
      }

      // MBB is suitable for outlining. Map it to a list of unsigneds.
      Mapper.convertToUnsignedVec(MBB, *TII);
    }
  }
  // Statistics.
  UnsignedVecSize = Mapper.UnsignedVec.size();
}

void MachineOutliner::initSizeRemarkInfo(
    const Module &M, StringMap<unsigned> &FunctionToInstrCount) {
  // Collect instruction counts for every function. We'll use this to emit
  // per-function size remarks later.
  for (const Function &F : M) {
    MachineFunction *MF = MMI->getMachineFunction(F);

    // We only care about MI counts here. If there's no MachineFunction at this
    // point, then there won't be after the outliner runs, so let's move on.
    if (!MF)
      continue;
    FunctionToInstrCount[F.getName().str()] = MF->getInstructionCount();
  }
}

void MachineOutliner::emitInstrCountChangedRemark(
    const Module &M, const StringMap<unsigned> &FunctionToInstrCount) {
  // Iterate over each function in the module and emit remarks.
  // Note that we won't miss anything by doing this, because the outliner never
  // deletes functions.
  for (const Function &F : M) {
    MachineFunction *MF = MMI->getMachineFunction(F);

    // The outliner never deletes functions. If we don't have a MF here, then we
    // didn't have one prior to outlining either.
    if (!MF)
      continue;

    std::string Fname = std::string(F.getName());
    unsigned FnCountAfter = MF->getInstructionCount();
    unsigned FnCountBefore = 0;

    // Check if the function was recorded before.
    auto It = FunctionToInstrCount.find(Fname);

    // Did we have a previously-recorded size? If yes, then set FnCountBefore
    // to that.
    if (It != FunctionToInstrCount.end())
      FnCountBefore = It->second;

    // Compute the delta and emit a remark if there was a change.
    int64_t FnDelta = static_cast<int64_t>(FnCountAfter) -
                      static_cast<int64_t>(FnCountBefore);
    if (FnDelta == 0)
      continue;

    MachineOptimizationRemarkEmitter MORE(*MF, nullptr);
    MORE.emit([&]() {
      MachineOptimizationRemarkAnalysis R("size-info", "FunctionMISizeChange",
                                          DiagnosticLocation(), &MF->front());
      R << DiagnosticInfoOptimizationBase::Argument("Pass", "Machine Outliner")
        << ": Function: "
        << DiagnosticInfoOptimizationBase::Argument("Function", F.getName())
        << ": MI instruction count changed from "
        << DiagnosticInfoOptimizationBase::Argument("MIInstrsBefore",
                                                    FnCountBefore)
        << " to "
        << DiagnosticInfoOptimizationBase::Argument("MIInstrsAfter",
                                                    FnCountAfter)
        << "; Delta: "
        << DiagnosticInfoOptimizationBase::Argument("Delta", FnDelta);
      return R;
    });
  }
}

void MachineOutliner::initializeOutlinerMode(const Module &M) {
  if (DisableGlobalOutlining)
    return;

  if (auto *IndexWrapperPass =
          getAnalysisIfAvailable<ImmutableModuleSummaryIndexWrapperPass>()) {
    auto *TheIndex = IndexWrapperPass->getIndex();
    // (Full)LTO module does not have functions added to the index.
    // In this case, we run the outliner without using codegen data as usual.
    if (TheIndex && !TheIndex->hasExportedFunctions(M))
      return;
  }

  // When codegen data write is enabled, we want to write the local outlined
  // hash tree to the custom section, `__llvm_outline`.
  // When the outlined hash tree is available from the previous codegen data,
  // we want to read it to optimistically create global outlining candidates.
  if (cgdata::emitCGData()) {
    OutlinerMode = CGDataMode::Write;
    // Create a local outlined hash tree to be published.
    LocalHashTree = std::make_unique<OutlinedHashTree>();
    // We don't need to read the outlined hash tree from the previous codegen
  } else if (cgdata::hasOutlinedHashTree())
    OutlinerMode = CGDataMode::Read;
}

void MachineOutliner::emitOutlinedHashTree(Module &M) {
  assert(LocalHashTree);
  if (!LocalHashTree->empty()) {
    LLVM_DEBUG({
      dbgs() << "Emit outlined hash tree. Size: " << LocalHashTree->size()
             << "\n";
    });
    SmallVector<char> Buf;
    raw_svector_ostream OS(Buf);

    OutlinedHashTreeRecord HTR(std::move(LocalHashTree));
    HTR.serialize(OS);

    llvm::StringRef Data(Buf.data(), Buf.size());
    std::unique_ptr<MemoryBuffer> Buffer =
        MemoryBuffer::getMemBuffer(Data, "in-memory outlined hash tree", false);

    Triple TT(M.getTargetTriple());
    embedBufferInModule(
        M, *Buffer.get(),
        getCodeGenDataSectionName(CG_outline, TT.getObjectFormat()));
  }
}

bool MachineOutliner::runOnModule(Module &M) {
  // Check if there's anything in the module. If it's empty, then there's
  // nothing to outline.
  if (M.empty())
    return false;

  // Initialize the outliner mode.
  initializeOutlinerMode(M);

  MMI = &getAnalysis<MachineModuleInfoWrapperPass>().getMMI();

  // Number to append to the current outlined function.
  unsigned OutlinedFunctionNum = 0;

  OutlineRepeatedNum = 0;
  if (!doOutline(M, OutlinedFunctionNum))
    return false;

  for (unsigned I = 0; I < OutlinerReruns; ++I) {
    OutlinedFunctionNum = 0;
    OutlineRepeatedNum++;
    if (!doOutline(M, OutlinedFunctionNum)) {
      LLVM_DEBUG({
        dbgs() << "Did not outline on iteration " << I + 2 << " out of "
               << OutlinerReruns + 1 << "\n";
      });
      break;
    }
  }

  if (OutlinerMode == CGDataMode::Write)
    emitOutlinedHashTree(M);

  return true;
}

bool MachineOutliner::doOutline(Module &M, unsigned &OutlinedFunctionNum) {
  // If the user passed -enable-machine-outliner=always or
  // -enable-machine-outliner, the pass will run on all functions in the module.
  // Otherwise, if the target supports default outlining, it will run on all
  // functions deemed by the target to be worth outlining from by default. Tell
  // the user how the outliner is running.
  LLVM_DEBUG({
    dbgs() << "Machine Outliner: Running on ";
    if (RunOnAllFunctions)
      dbgs() << "all functions";
    else
      dbgs() << "target-default functions";
    dbgs() << "\n";
  });

  // If the user specifies that they want to outline from linkonceodrs, set
  // it here.
  OutlineFromLinkOnceODRs = EnableLinkOnceODROutlining;
  InstructionMapper Mapper(*MMI);

  // Prepare instruction mappings for the suffix tree.
  populateMapper(Mapper, M);
  std::vector<std::unique_ptr<OutlinedFunction>> FunctionList;

  // Find all of the outlining candidates.
  if (OutlinerMode == CGDataMode::Read)
    findGlobalCandidates(Mapper, FunctionList);
  else
    findCandidates(Mapper, FunctionList);

  // If we've requested size remarks, then collect the MI counts of every
  // function before outlining, and the MI counts after outlining.
  // FIXME: This shouldn't be in the outliner at all; it should ultimately be
  // the pass manager's responsibility.
  // This could pretty easily be placed in outline instead, but because we
  // really ultimately *don't* want this here, it's done like this for now
  // instead.

  // Check if we want size remarks.
  bool ShouldEmitSizeRemarks = M.shouldEmitInstrCountChangedRemark();
  StringMap<unsigned> FunctionToInstrCount;
  if (ShouldEmitSizeRemarks)
    initSizeRemarkInfo(M, FunctionToInstrCount);

  // Outline each of the candidates and return true if something was outlined.
  bool OutlinedSomething =
      outline(M, FunctionList, Mapper, OutlinedFunctionNum);

  // If we outlined something, we definitely changed the MI count of the
  // module. If we've asked for size remarks, then output them.
  // FIXME: This should be in the pass manager.
  if (ShouldEmitSizeRemarks && OutlinedSomething)
    emitInstrCountChangedRemark(M, FunctionToInstrCount);

  LLVM_DEBUG({
    if (!OutlinedSomething)
      dbgs() << "Stopped outlining at iteration " << OutlineRepeatedNum
             << " because no changes were found.\n";
  });

  return OutlinedSomething;
}<|MERGE_RESOLUTION|>--- conflicted
+++ resolved
@@ -497,8 +497,6 @@
   void
   findCandidates(InstructionMapper &Mapper,
                  std::vector<std::unique_ptr<OutlinedFunction>> &FunctionList);
-<<<<<<< HEAD
-=======
 
   /// Find all repeated substrings that match in the global outlined hash
   /// tree built from the previous codegen.
@@ -509,7 +507,6 @@
   void findGlobalCandidates(
       InstructionMapper &Mapper,
       std::vector<std::unique_ptr<OutlinedFunction>> &FunctionList);
->>>>>>> 4b409fa5
 
   /// Replace the sequences of instructions represented by \p OutlinedFunctions
   /// with calls to functions.
@@ -852,8 +849,6 @@
     }
 
     FunctionList.emplace_back(std::move(OF.value()));
-<<<<<<< HEAD
-=======
   }
 }
 
@@ -887,7 +882,6 @@
       LocalHashTree->insert({OutlinedHashSequence, CandSize});
     else
       StableHashDropped++;
->>>>>>> 4b409fa5
   }
 }
 
