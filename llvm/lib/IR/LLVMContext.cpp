//===-- LLVMContext.cpp - Implement LLVMContext ---------------------------===//
//
// Part of the LLVM Project, under the Apache License v2.0 with LLVM Exceptions.
// See https://llvm.org/LICENSE.txt for license information.
// SPDX-License-Identifier: Apache-2.0 WITH LLVM-exception
//
//===----------------------------------------------------------------------===//
//
//  This file implements LLVMContext, as a wrapper around the opaque
//  class LLVMContextImpl.
//
//===----------------------------------------------------------------------===//

#include "llvm/IR/LLVMContext.h"
#include "LLVMContextImpl.h"
#include "llvm/ADT/SmallVector.h"
#include "llvm/ADT/StringMap.h"
#include "llvm/ADT/StringRef.h"
#include "llvm/ADT/Twine.h"
#include "llvm/IR/DiagnosticInfo.h"
#include "llvm/IR/DiagnosticPrinter.h"
#include "llvm/IR/LLVMRemarkStreamer.h"
#include "llvm/Remarks/RemarkStreamer.h"
#include "llvm/Support/Casting.h"
#include "llvm/Support/ErrorHandling.h"
#include "llvm/Support/raw_ostream.h"
#include <cassert>
#include <cstdlib>
#include <string>
#include <utility>

using namespace llvm;

LLVMContext::LLVMContext() : pImpl(new LLVMContextImpl(*this)) {
  // Create the fixed metadata kinds. This is done in the same order as the
  // MD_* enum values so that they correspond.
  std::pair<unsigned, StringRef> MDKinds[] = {
#define LLVM_FIXED_MD_KIND(EnumID, Name, Value) {EnumID, Name},
#include "llvm/IR/FixedMetadataKinds.def"
#undef LLVM_FIXED_MD_KIND
  };

  for (auto &MDKind : MDKinds) {
    unsigned ID = getMDKindID(MDKind.second);
    assert(ID == MDKind.first && "metadata kind id drifted");
    (void)ID;
  }

  auto *DeoptEntry = pImpl->getOrInsertBundleTag("deopt");
  assert(DeoptEntry->second == LLVMContext::OB_deopt &&
         "deopt operand bundle id drifted!");
  (void)DeoptEntry;

  auto *FuncletEntry = pImpl->getOrInsertBundleTag("funclet");
  assert(FuncletEntry->second == LLVMContext::OB_funclet &&
         "funclet operand bundle id drifted!");
  (void)FuncletEntry;

  auto *GCTransitionEntry = pImpl->getOrInsertBundleTag("gc-transition");
  assert(GCTransitionEntry->second == LLVMContext::OB_gc_transition &&
         "gc-transition operand bundle id drifted!");
  (void)GCTransitionEntry;

  auto *CFGuardTargetEntry = pImpl->getOrInsertBundleTag("cfguardtarget");
  assert(CFGuardTargetEntry->second == LLVMContext::OB_cfguardtarget &&
         "cfguardtarget operand bundle id drifted!");
  (void)CFGuardTargetEntry;

  auto *PreallocatedEntry = pImpl->getOrInsertBundleTag("preallocated");
  assert(PreallocatedEntry->second == LLVMContext::OB_preallocated &&
         "preallocated operand bundle id drifted!");
  (void)PreallocatedEntry;

  auto *GCLiveEntry = pImpl->getOrInsertBundleTag("gc-live");
  assert(GCLiveEntry->second == LLVMContext::OB_gc_live &&
         "gc-transition operand bundle id drifted!");
  (void)GCLiveEntry;

  auto *ClangAttachedCall =
      pImpl->getOrInsertBundleTag("clang.arc.attachedcall");
  assert(ClangAttachedCall->second == LLVMContext::OB_clang_arc_attachedcall &&
         "clang.arc.attachedcall operand bundle id drifted!");
  (void)ClangAttachedCall;

  auto *PtrauthEntry = pImpl->getOrInsertBundleTag("ptrauth");
  assert(PtrauthEntry->second == LLVMContext::OB_ptrauth &&
         "ptrauth operand bundle id drifted!");
  (void)PtrauthEntry;

  auto *KCFIEntry = pImpl->getOrInsertBundleTag("kcfi");
  assert(KCFIEntry->second == LLVMContext::OB_kcfi &&
         "kcfi operand bundle id drifted!");
  (void)KCFIEntry;

  auto *ConvergenceCtrlEntry = pImpl->getOrInsertBundleTag("convergencectrl");
  assert(ConvergenceCtrlEntry->second == LLVMContext::OB_convergencectrl &&
         "convergencectrl operand bundle id drifted!");
  (void)ConvergenceCtrlEntry;

  SyncScope::ID SingleThreadSSID =
      pImpl->getOrInsertSyncScopeID("singlethread");
  assert(SingleThreadSSID == SyncScope::SingleThread &&
         "singlethread synchronization scope ID drifted!");
  (void)SingleThreadSSID;

  SyncScope::ID SystemSSID =
      pImpl->getOrInsertSyncScopeID("");
  assert(SystemSSID == SyncScope::System &&
         "system synchronization scope ID drifted!");
  (void)SystemSSID;
}

LLVMContext::~LLVMContext() { delete pImpl; }

void LLVMContext::addModule(Module *M) {
  pImpl->OwnedModules.insert(M);
}

void LLVMContext::removeModule(Module *M) {
  pImpl->OwnedModules.erase(M);
  pImpl->MachineFunctionNums.erase(M);
}

unsigned LLVMContext::generateMachineFunctionNum(Function &F) {
  Module *M = F.getParent();
  assert(pImpl->OwnedModules.contains(M) && "Unexpected module!");
  return pImpl->MachineFunctionNums[M]++;
}

//===----------------------------------------------------------------------===//
// Recoverable Backend Errors
//===----------------------------------------------------------------------===//

void LLVMContext::setDiagnosticHandlerCallBack(
    DiagnosticHandler::DiagnosticHandlerTy DiagnosticHandler,
    void *DiagnosticContext, bool RespectFilters) {
  pImpl->DiagHandler->DiagHandlerCallback = DiagnosticHandler;
  pImpl->DiagHandler->DiagnosticContext = DiagnosticContext;
  pImpl->RespectDiagnosticFilters = RespectFilters;
}

void LLVMContext::setDiagnosticHandler(std::unique_ptr<DiagnosticHandler> &&DH,
                                      bool RespectFilters) {
  pImpl->DiagHandler = std::move(DH);
  pImpl->RespectDiagnosticFilters = RespectFilters;
}

void LLVMContext::setDiagnosticsHotnessRequested(bool Requested) {
  pImpl->DiagnosticsHotnessRequested = Requested;
}
bool LLVMContext::getDiagnosticsHotnessRequested() const {
  return pImpl->DiagnosticsHotnessRequested;
}

void LLVMContext::setDiagnosticsHotnessThreshold(std::optional<uint64_t> Threshold) {
  pImpl->DiagnosticsHotnessThreshold = Threshold;
}
void LLVMContext::setMisExpectWarningRequested(bool Requested) {
  pImpl->MisExpectWarningRequested = Requested;
}
bool LLVMContext::getMisExpectWarningRequested() const {
  return pImpl->MisExpectWarningRequested;
}
uint64_t LLVMContext::getDiagnosticsHotnessThreshold() const {
  return pImpl->DiagnosticsHotnessThreshold.value_or(UINT64_MAX);
}
void LLVMContext::setDiagnosticsMisExpectTolerance(
    std::optional<uint32_t> Tolerance) {
  pImpl->DiagnosticsMisExpectTolerance = Tolerance;
}
uint32_t LLVMContext::getDiagnosticsMisExpectTolerance() const {
  return pImpl->DiagnosticsMisExpectTolerance.value_or(0);
}

bool LLVMContext::isDiagnosticsHotnessThresholdSetFromPSI() const {
  return !pImpl->DiagnosticsHotnessThreshold.has_value();
}

remarks::RemarkStreamer *LLVMContext::getMainRemarkStreamer() {
  return pImpl->MainRemarkStreamer.get();
}
const remarks::RemarkStreamer *LLVMContext::getMainRemarkStreamer() const {
  return const_cast<LLVMContext *>(this)->getMainRemarkStreamer();
}
void LLVMContext::setMainRemarkStreamer(
    std::unique_ptr<remarks::RemarkStreamer> RemarkStreamer) {
  pImpl->MainRemarkStreamer = std::move(RemarkStreamer);
}

LLVMRemarkStreamer *LLVMContext::getLLVMRemarkStreamer() {
  return pImpl->LLVMRS.get();
}
const LLVMRemarkStreamer *LLVMContext::getLLVMRemarkStreamer() const {
  return const_cast<LLVMContext *>(this)->getLLVMRemarkStreamer();
}
void LLVMContext::setLLVMRemarkStreamer(
    std::unique_ptr<LLVMRemarkStreamer> RemarkStreamer) {
  pImpl->LLVMRS = std::move(RemarkStreamer);
}

DiagnosticHandler::DiagnosticHandlerTy
LLVMContext::getDiagnosticHandlerCallBack() const {
  return pImpl->DiagHandler->DiagHandlerCallback;
}

void *LLVMContext::getDiagnosticContext() const {
  return pImpl->DiagHandler->DiagnosticContext;
}

void LLVMContext::setYieldCallback(YieldCallbackTy Callback, void *OpaqueHandle)
{
  pImpl->YieldCallback = Callback;
  pImpl->YieldOpaqueHandle = OpaqueHandle;
}

void LLVMContext::yield() {
  if (pImpl->YieldCallback)
    pImpl->YieldCallback(this, pImpl->YieldOpaqueHandle);
}

void LLVMContext::emitError(const Twine &ErrorStr) {
  diagnose(DiagnosticInfoInlineAsm(ErrorStr));
}

void LLVMContext::emitError(const Instruction *I, const Twine &ErrorStr) {
  assert (I && "Invalid instruction");
  diagnose(DiagnosticInfoInlineAsm(*I, ErrorStr));
}

static bool isDiagnosticEnabled(const DiagnosticInfo &DI) {
  // Optimization remarks are selective. They need to check whether the regexp
  // pattern, passed via one of the -pass-remarks* flags, matches the name of
  // the pass that is emitting the diagnostic. If there is no match, ignore the
  // diagnostic and return.
  //
  // Also noisy remarks are only enabled if we have hotness information to sort
  // them.
  if (auto *Remark = dyn_cast<DiagnosticInfoOptimizationBase>(&DI))
    return Remark->isEnabled() &&
           (!Remark->isVerbose() || Remark->getHotness());

  return true;
}

const char *
LLVMContext::getDiagnosticMessagePrefix(DiagnosticSeverity Severity) {
  switch (Severity) {
  case DS_Error:
    return "error";
  case DS_Warning:
    return "warning";
  case DS_Remark:
    return "remark";
  case DS_Note:
    return "note";
  }
  llvm_unreachable("Unknown DiagnosticSeverity");
}

void LLVMContext::diagnose(const DiagnosticInfo &DI) {
  if (auto *OptDiagBase = dyn_cast<DiagnosticInfoOptimizationBase>(&DI))
    if (LLVMRemarkStreamer *RS = getLLVMRemarkStreamer())
      RS->emit(*OptDiagBase);

  // If there is a report handler, use it.
  if (pImpl->DiagHandler) {
    if (DI.getSeverity() == DS_Error)
      pImpl->DiagHandler->HasErrors = true;
    if ((!pImpl->RespectDiagnosticFilters || isDiagnosticEnabled(DI)) &&
        pImpl->DiagHandler->handleDiagnostics(DI))
      return;
  }

  if (!isDiagnosticEnabled(DI))
    return;

  // Otherwise, print the message with a prefix based on the severity.
  DiagnosticPrinterRawOStream DP(errs());
  errs() << getDiagnosticMessagePrefix(DI.getSeverity()) << ": ";
  DI.print(DP);
  errs() << "\n";
  if (DI.getSeverity() == DS_Error)
    exit(1);
}

void LLVMContext::emitError(uint64_t LocCookie, const Twine &ErrorStr) {
  diagnose(DiagnosticInfoInlineAsm(LocCookie, ErrorStr));
}

//===----------------------------------------------------------------------===//
// Metadata Kind Uniquing
//===----------------------------------------------------------------------===//

/// Return a unique non-zero ID for the specified metadata kind.
unsigned LLVMContext::getMDKindID(StringRef Name) const {
  // If this is new, assign it its ID.
  return pImpl->CustomMDKindNames.insert(
                                     std::make_pair(
                                         Name, pImpl->CustomMDKindNames.size()))
      .first->second;
}

/// getHandlerNames - Populate client-supplied smallvector using custom
/// metadata name and ID.
void LLVMContext::getMDKindNames(SmallVectorImpl<StringRef> &Names) const {
  Names.resize(pImpl->CustomMDKindNames.size());
  for (StringMap<unsigned>::const_iterator I = pImpl->CustomMDKindNames.begin(),
       E = pImpl->CustomMDKindNames.end(); I != E; ++I)
    Names[I->second] = I->first();
}

void LLVMContext::getOperandBundleTags(SmallVectorImpl<StringRef> &Tags) const {
  pImpl->getOperandBundleTags(Tags);
}

StringMapEntry<uint32_t> *
LLVMContext::getOrInsertBundleTag(StringRef TagName) const {
  return pImpl->getOrInsertBundleTag(TagName);
}

uint32_t LLVMContext::getOperandBundleTagID(StringRef Tag) const {
  return pImpl->getOperandBundleTagID(Tag);
}

SyncScope::ID LLVMContext::getOrInsertSyncScopeID(StringRef SSN) {
  return pImpl->getOrInsertSyncScopeID(SSN);
}

void LLVMContext::getSyncScopeNames(SmallVectorImpl<StringRef> &SSNs) const {
  pImpl->getSyncScopeNames(SSNs);
}

void LLVMContext::setGC(const Function &Fn, std::string GCName) {
  auto It = pImpl->GCNames.find(&Fn);

  if (It == pImpl->GCNames.end()) {
    pImpl->GCNames.insert(std::make_pair(&Fn, std::move(GCName)));
    return;
  }
  It->second = std::move(GCName);
}

const std::string &LLVMContext::getGC(const Function &Fn) {
  return pImpl->GCNames[&Fn];
}

void LLVMContext::deleteGC(const Function &Fn) {
  pImpl->GCNames.erase(&Fn);
}

bool LLVMContext::shouldDiscardValueNames() const {
  return pImpl->DiscardValueNames;
}

bool LLVMContext::isODRUniquingDebugTypes() const { return !!pImpl->DITypeMap; }

void LLVMContext::enableDebugTypeODRUniquing() {
  if (pImpl->DITypeMap)
    return;

  pImpl->DITypeMap.emplace();
}

void LLVMContext::disableDebugTypeODRUniquing() { pImpl->DITypeMap.reset(); }

void LLVMContext::setDiscardValueNames(bool Discard) {
  pImpl->DiscardValueNames = Discard;
}

OptPassGate &LLVMContext::getOptPassGate() const {
  return pImpl->getOptPassGate();
}

void LLVMContext::setOptPassGate(OptPassGate& OPG) {
  pImpl->setOptPassGate(OPG);
}

const DiagnosticHandler *LLVMContext::getDiagHandlerPtr() const {
  return pImpl->DiagHandler.get();
}

std::unique_ptr<DiagnosticHandler> LLVMContext::getDiagnosticHandler() {
  return std::move(pImpl->DiagHandler);
}

void LLVMContext::setOpaquePointers(bool Enable) const {
  assert(Enable && "Cannot disable opaque pointers");
}

<<<<<<< HEAD
bool LLVMContext::supportsTypedPointers() const { return false; }
=======
bool LLVMContext::supportsTypedPointers() const {
  return false;
}

StringRef LLVMContext::getDefaultTargetCPU() {
  return pImpl->DefaultTargetCPU;
}

void LLVMContext::setDefaultTargetCPU(StringRef CPU) {
  pImpl->DefaultTargetCPU = CPU;
}

StringRef LLVMContext::getDefaultTargetFeatures() {
  return pImpl->DefaultTargetFeatures;
}

void LLVMContext::setDefaultTargetFeatures(StringRef Features) {
  pImpl->DefaultTargetFeatures = Features;
}
>>>>>>> 89d8df12
<|MERGE_RESOLUTION|>--- conflicted
+++ resolved
@@ -387,9 +387,6 @@
   assert(Enable && "Cannot disable opaque pointers");
 }
 
-<<<<<<< HEAD
-bool LLVMContext::supportsTypedPointers() const { return false; }
-=======
 bool LLVMContext::supportsTypedPointers() const {
   return false;
 }
@@ -408,5 +405,4 @@
 
 void LLVMContext::setDefaultTargetFeatures(StringRef Features) {
   pImpl->DefaultTargetFeatures = Features;
-}
->>>>>>> 89d8df12
+}