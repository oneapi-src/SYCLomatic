//===- Instructions.cpp - Implement the LLVM instructions -----------------===//
//
// Part of the LLVM Project, under the Apache License v2.0 with LLVM Exceptions.
// See https://llvm.org/LICENSE.txt for license information.
// SPDX-License-Identifier: Apache-2.0 WITH LLVM-exception
//
//===----------------------------------------------------------------------===//
//
// This file implements all of the non-inline methods for the LLVM instruction
// classes.
//
//===----------------------------------------------------------------------===//

#include "llvm/IR/Instructions.h"
#include "LLVMContextImpl.h"
#include "llvm/ADT/None.h"
#include "llvm/ADT/SmallVector.h"
#include "llvm/ADT/Twine.h"
#include "llvm/IR/Attributes.h"
#include "llvm/IR/BasicBlock.h"
#include "llvm/IR/Constant.h"
#include "llvm/IR/Constants.h"
#include "llvm/IR/DataLayout.h"
#include "llvm/IR/DerivedTypes.h"
#include "llvm/IR/Function.h"
#include "llvm/IR/InstrTypes.h"
#include "llvm/IR/Instruction.h"
#include "llvm/IR/Intrinsics.h"
#include "llvm/IR/LLVMContext.h"
#include "llvm/IR/MDBuilder.h"
#include "llvm/IR/Metadata.h"
#include "llvm/IR/Module.h"
#include "llvm/IR/Operator.h"
#include "llvm/IR/Type.h"
#include "llvm/IR/Value.h"
#include "llvm/Support/AtomicOrdering.h"
#include "llvm/Support/Casting.h"
#include "llvm/Support/ErrorHandling.h"
#include "llvm/Support/MathExtras.h"
#include "llvm/Support/TypeSize.h"
#include <algorithm>
#include <cassert>
#include <cstdint>
#include <vector>

using namespace llvm;

//===----------------------------------------------------------------------===//
//                            AllocaInst Class
//===----------------------------------------------------------------------===//

Optional<uint64_t>
AllocaInst::getAllocationSizeInBits(const DataLayout &DL) const {
  uint64_t Size = DL.getTypeAllocSizeInBits(getAllocatedType());
  if (isArrayAllocation()) {
    auto *C = dyn_cast<ConstantInt>(getArraySize());
    if (!C)
      return None;
    Size *= C->getZExtValue();
  }
  return Size;
}

//===----------------------------------------------------------------------===//
//                              SelectInst Class
//===----------------------------------------------------------------------===//

/// areInvalidOperands - Return a string if the specified operands are invalid
/// for a select operation, otherwise return null.
const char *SelectInst::areInvalidOperands(Value *Op0, Value *Op1, Value *Op2) {
  if (Op1->getType() != Op2->getType())
    return "both values to select must have same type";

  if (Op1->getType()->isTokenTy())
    return "select values cannot have token type";

  if (VectorType *VT = dyn_cast<VectorType>(Op0->getType())) {
    // Vector select.
    if (VT->getElementType() != Type::getInt1Ty(Op0->getContext()))
      return "vector select condition element type must be i1";
    VectorType *ET = dyn_cast<VectorType>(Op1->getType());
    if (!ET)
      return "selected values for vector select must be vectors";
    if (ET->getElementCount() != VT->getElementCount())
      return "vector select requires selected vectors to have "
                   "the same vector length as select condition";
  } else if (Op0->getType() != Type::getInt1Ty(Op0->getContext())) {
    return "select condition must be i1 or <n x i1>";
  }
  return nullptr;
}

//===----------------------------------------------------------------------===//
//                               PHINode Class
//===----------------------------------------------------------------------===//

PHINode::PHINode(const PHINode &PN)
    : Instruction(PN.getType(), Instruction::PHI, nullptr, PN.getNumOperands()),
      ReservedSpace(PN.getNumOperands()) {
  allocHungoffUses(PN.getNumOperands());
  std::copy(PN.op_begin(), PN.op_end(), op_begin());
  std::copy(PN.block_begin(), PN.block_end(), block_begin());
  SubclassOptionalData = PN.SubclassOptionalData;
}

// removeIncomingValue - Remove an incoming value.  This is useful if a
// predecessor basic block is deleted.
Value *PHINode::removeIncomingValue(unsigned Idx, bool DeletePHIIfEmpty) {
  Value *Removed = getIncomingValue(Idx);

  // Move everything after this operand down.
  //
  // FIXME: we could just swap with the end of the list, then erase.  However,
  // clients might not expect this to happen.  The code as it is thrashes the
  // use/def lists, which is kinda lame.
  std::copy(op_begin() + Idx + 1, op_end(), op_begin() + Idx);
  std::copy(block_begin() + Idx + 1, block_end(), block_begin() + Idx);

  // Nuke the last value.
  Op<-1>().set(nullptr);
  setNumHungOffUseOperands(getNumOperands() - 1);

  // If the PHI node is dead, because it has zero entries, nuke it now.
  if (getNumOperands() == 0 && DeletePHIIfEmpty) {
    // If anyone is using this PHI, make them use a dummy value instead...
    replaceAllUsesWith(UndefValue::get(getType()));
    eraseFromParent();
  }
  return Removed;
}

/// growOperands - grow operands - This grows the operand list in response
/// to a push_back style of operation.  This grows the number of ops by 1.5
/// times.
///
void PHINode::growOperands() {
  unsigned e = getNumOperands();
  unsigned NumOps = e + e / 2;
  if (NumOps < 2) NumOps = 2;      // 2 op PHI nodes are VERY common.

  ReservedSpace = NumOps;
  growHungoffUses(ReservedSpace, /* IsPhi */ true);
}

/// hasConstantValue - If the specified PHI node always merges together the same
/// value, return the value, otherwise return null.
Value *PHINode::hasConstantValue() const {
  // Exploit the fact that phi nodes always have at least one entry.
  Value *ConstantValue = getIncomingValue(0);
  for (unsigned i = 1, e = getNumIncomingValues(); i != e; ++i)
    if (getIncomingValue(i) != ConstantValue && getIncomingValue(i) != this) {
      if (ConstantValue != this)
        return nullptr; // Incoming values not all the same.
       // The case where the first value is this PHI.
      ConstantValue = getIncomingValue(i);
    }
  if (ConstantValue == this)
    return UndefValue::get(getType());
  return ConstantValue;
}

/// hasConstantOrUndefValue - Whether the specified PHI node always merges
/// together the same value, assuming that undefs result in the same value as
/// non-undefs.
/// Unlike \ref hasConstantValue, this does not return a value because the
/// unique non-undef incoming value need not dominate the PHI node.
bool PHINode::hasConstantOrUndefValue() const {
  Value *ConstantValue = nullptr;
  for (unsigned i = 0, e = getNumIncomingValues(); i != e; ++i) {
    Value *Incoming = getIncomingValue(i);
    if (Incoming != this && !isa<UndefValue>(Incoming)) {
      if (ConstantValue && ConstantValue != Incoming)
        return false;
      ConstantValue = Incoming;
    }
  }
  return true;
}

//===----------------------------------------------------------------------===//
//                       LandingPadInst Implementation
//===----------------------------------------------------------------------===//

LandingPadInst::LandingPadInst(Type *RetTy, unsigned NumReservedValues,
                               const Twine &NameStr, Instruction *InsertBefore)
    : Instruction(RetTy, Instruction::LandingPad, nullptr, 0, InsertBefore) {
  init(NumReservedValues, NameStr);
}

LandingPadInst::LandingPadInst(Type *RetTy, unsigned NumReservedValues,
                               const Twine &NameStr, BasicBlock *InsertAtEnd)
    : Instruction(RetTy, Instruction::LandingPad, nullptr, 0, InsertAtEnd) {
  init(NumReservedValues, NameStr);
}

LandingPadInst::LandingPadInst(const LandingPadInst &LP)
    : Instruction(LP.getType(), Instruction::LandingPad, nullptr,
                  LP.getNumOperands()),
      ReservedSpace(LP.getNumOperands()) {
  allocHungoffUses(LP.getNumOperands());
  Use *OL = getOperandList();
  const Use *InOL = LP.getOperandList();
  for (unsigned I = 0, E = ReservedSpace; I != E; ++I)
    OL[I] = InOL[I];

  setCleanup(LP.isCleanup());
}

LandingPadInst *LandingPadInst::Create(Type *RetTy, unsigned NumReservedClauses,
                                       const Twine &NameStr,
                                       Instruction *InsertBefore) {
  return new LandingPadInst(RetTy, NumReservedClauses, NameStr, InsertBefore);
}

LandingPadInst *LandingPadInst::Create(Type *RetTy, unsigned NumReservedClauses,
                                       const Twine &NameStr,
                                       BasicBlock *InsertAtEnd) {
  return new LandingPadInst(RetTy, NumReservedClauses, NameStr, InsertAtEnd);
}

void LandingPadInst::init(unsigned NumReservedValues, const Twine &NameStr) {
  ReservedSpace = NumReservedValues;
  setNumHungOffUseOperands(0);
  allocHungoffUses(ReservedSpace);
  setName(NameStr);
  setCleanup(false);
}

/// growOperands - grow operands - This grows the operand list in response to a
/// push_back style of operation. This grows the number of ops by 2 times.
void LandingPadInst::growOperands(unsigned Size) {
  unsigned e = getNumOperands();
  if (ReservedSpace >= e + Size) return;
  ReservedSpace = (std::max(e, 1U) + Size / 2) * 2;
  growHungoffUses(ReservedSpace);
}

void LandingPadInst::addClause(Constant *Val) {
  unsigned OpNo = getNumOperands();
  growOperands(1);
  assert(OpNo < ReservedSpace && "Growing didn't work!");
  setNumHungOffUseOperands(getNumOperands() + 1);
  getOperandList()[OpNo] = Val;
}

//===----------------------------------------------------------------------===//
//                        CallBase Implementation
//===----------------------------------------------------------------------===//

CallBase *CallBase::Create(CallBase *CB, ArrayRef<OperandBundleDef> Bundles,
                           Instruction *InsertPt) {
  switch (CB->getOpcode()) {
  case Instruction::Call:
    return CallInst::Create(cast<CallInst>(CB), Bundles, InsertPt);
  case Instruction::Invoke:
    return InvokeInst::Create(cast<InvokeInst>(CB), Bundles, InsertPt);
  case Instruction::CallBr:
    return CallBrInst::Create(cast<CallBrInst>(CB), Bundles, InsertPt);
  default:
    llvm_unreachable("Unknown CallBase sub-class!");
  }
}

Function *CallBase::getCaller() { return getParent()->getParent(); }

unsigned CallBase::getNumSubclassExtraOperandsDynamic() const {
  assert(getOpcode() == Instruction::CallBr && "Unexpected opcode!");
  return cast<CallBrInst>(this)->getNumIndirectDests() + 1;
}

bool CallBase::isIndirectCall() const {
  const Value *V = getCalledOperand();
  if (isa<Function>(V) || isa<Constant>(V))
    return false;
  return !isInlineAsm();
}

/// Tests if this call site must be tail call optimized. Only a CallInst can
/// be tail call optimized.
bool CallBase::isMustTailCall() const {
  if (auto *CI = dyn_cast<CallInst>(this))
    return CI->isMustTailCall();
  return false;
}

/// Tests if this call site is marked as a tail call.
bool CallBase::isTailCall() const {
  if (auto *CI = dyn_cast<CallInst>(this))
    return CI->isTailCall();
  return false;
}

Intrinsic::ID CallBase::getIntrinsicID() const {
  if (auto *F = getCalledFunction())
    return F->getIntrinsicID();
  return Intrinsic::not_intrinsic;
}

bool CallBase::isReturnNonNull() const {
  if (hasRetAttr(Attribute::NonNull))
    return true;

  if (getDereferenceableBytes(AttributeList::ReturnIndex) > 0 &&
           !NullPointerIsDefined(getCaller(),
                                 getType()->getPointerAddressSpace()))
    return true;

  return false;
}

Value *CallBase::getReturnedArgOperand() const {
  unsigned Index;

  if (Attrs.hasAttrSomewhere(Attribute::Returned, &Index) && Index)
    return getArgOperand(Index - AttributeList::FirstArgIndex);
  if (const Function *F = getCalledFunction())
    if (F->getAttributes().hasAttrSomewhere(Attribute::Returned, &Index) &&
        Index)
      return getArgOperand(Index - AttributeList::FirstArgIndex);

  return nullptr;
}

bool CallBase::hasRetAttr(Attribute::AttrKind Kind) const {
  if (Attrs.hasAttribute(AttributeList::ReturnIndex, Kind))
    return true;

  // Look at the callee, if available.
  if (const Function *F = getCalledFunction())
    return F->getAttributes().hasAttribute(AttributeList::ReturnIndex, Kind);
  return false;
}

/// Determine whether the argument or parameter has the given attribute.
bool CallBase::paramHasAttr(unsigned ArgNo, Attribute::AttrKind Kind) const {
  assert(ArgNo < getNumArgOperands() && "Param index out of bounds!");

  if (Attrs.hasParamAttribute(ArgNo, Kind))
    return true;
  if (const Function *F = getCalledFunction())
    return F->getAttributes().hasParamAttribute(ArgNo, Kind);
  return false;
}

bool CallBase::hasFnAttrOnCalledFunction(Attribute::AttrKind Kind) const {
  if (const Function *F = getCalledFunction())
    return F->getAttributes().hasFnAttribute(Kind);
  return false;
}

bool CallBase::hasFnAttrOnCalledFunction(StringRef Kind) const {
  if (const Function *F = getCalledFunction())
    return F->getAttributes().hasFnAttribute(Kind);
  return false;
}

void CallBase::getOperandBundlesAsDefs(
    SmallVectorImpl<OperandBundleDef> &Defs) const {
  for (unsigned i = 0, e = getNumOperandBundles(); i != e; ++i)
    Defs.emplace_back(getOperandBundleAt(i));
}

CallBase::op_iterator
CallBase::populateBundleOperandInfos(ArrayRef<OperandBundleDef> Bundles,
                                     const unsigned BeginIndex) {
  auto It = op_begin() + BeginIndex;
  for (auto &B : Bundles)
    It = std::copy(B.input_begin(), B.input_end(), It);

  auto *ContextImpl = getContext().pImpl;
  auto BI = Bundles.begin();
  unsigned CurrentIndex = BeginIndex;

  for (auto &BOI : bundle_op_infos()) {
    assert(BI != Bundles.end() && "Incorrect allocation?");

    BOI.Tag = ContextImpl->getOrInsertBundleTag(BI->getTag());
    BOI.Begin = CurrentIndex;
    BOI.End = CurrentIndex + BI->input_size();
    CurrentIndex = BOI.End;
    BI++;
  }

  assert(BI == Bundles.end() && "Incorrect allocation?");

  return It;
}

CallBase::BundleOpInfo &CallBase::getBundleOpInfoForOperand(unsigned OpIdx) {
  /// When there isn't many bundles, we do a simple linear search.
  /// Else fallback to a binary-search that use the fact that bundles usually
  /// have similar number of argument to get faster convergence.
  if (bundle_op_info_end() - bundle_op_info_begin() < 8) {
    for (auto &BOI : bundle_op_infos())
      if (BOI.Begin <= OpIdx && OpIdx < BOI.End)
        return BOI;

    llvm_unreachable("Did not find operand bundle for operand!");
  }

  assert(OpIdx >= arg_size() && "the Idx is not in the operand bundles");
  assert(bundle_op_info_end() - bundle_op_info_begin() > 0 &&
         OpIdx < std::prev(bundle_op_info_end())->End &&
         "The Idx isn't in the operand bundle");

  /// We need a decimal number below and to prevent using floating point numbers
  /// we use an intergal value multiplied by this constant.
  constexpr unsigned NumberScaling = 1024;

  bundle_op_iterator Begin = bundle_op_info_begin();
  bundle_op_iterator End = bundle_op_info_end();
  bundle_op_iterator Current;

  while (Begin != End) {
    unsigned ScaledOperandPerBundle =
        NumberScaling * (std::prev(End)->End - Begin->Begin) / (End - Begin);
    Current = Begin + (((OpIdx - Begin->Begin) * NumberScaling) /
                       ScaledOperandPerBundle);
    if (Current >= End)
      Current = std::prev(End);
    assert(Current < End && Current >= Begin &&
           "the operand bundle doesn't cover every value in the range");
    if (OpIdx >= Current->Begin && OpIdx < Current->End)
      break;
    if (OpIdx >= Current->End)
      Begin = Current + 1;
    else
      End = Current;
  }

  assert(OpIdx >= Current->Begin && OpIdx < Current->End &&
         "the operand bundle doesn't cover every value in the range");
  return *Current;
}

//===----------------------------------------------------------------------===//
//                        CallInst Implementation
//===----------------------------------------------------------------------===//

void CallInst::init(FunctionType *FTy, Value *Func, ArrayRef<Value *> Args,
                    ArrayRef<OperandBundleDef> Bundles, const Twine &NameStr) {
  this->FTy = FTy;
  assert(getNumOperands() == Args.size() + CountBundleInputs(Bundles) + 1 &&
         "NumOperands not set up?");
  setCalledOperand(Func);

#ifndef NDEBUG
  assert((Args.size() == FTy->getNumParams() ||
          (FTy->isVarArg() && Args.size() > FTy->getNumParams())) &&
         "Calling a function with bad signature!");

  for (unsigned i = 0; i != Args.size(); ++i)
    assert((i >= FTy->getNumParams() ||
            FTy->getParamType(i) == Args[i]->getType()) &&
           "Calling a function with a bad signature!");
#endif

  llvm::copy(Args, op_begin());

  auto It = populateBundleOperandInfos(Bundles, Args.size());
  (void)It;
  assert(It + 1 == op_end() && "Should add up!");

  setName(NameStr);
}

void CallInst::init(FunctionType *FTy, Value *Func, const Twine &NameStr) {
  this->FTy = FTy;
  assert(getNumOperands() == 1 && "NumOperands not set up?");
  setCalledOperand(Func);

  assert(FTy->getNumParams() == 0 && "Calling a function with bad signature");

  setName(NameStr);
}

CallInst::CallInst(FunctionType *Ty, Value *Func, const Twine &Name,
                   Instruction *InsertBefore)
    : CallBase(Ty->getReturnType(), Instruction::Call,
               OperandTraits<CallBase>::op_end(this) - 1, 1, InsertBefore) {
  init(Ty, Func, Name);
}

CallInst::CallInst(FunctionType *Ty, Value *Func, const Twine &Name,
                   BasicBlock *InsertAtEnd)
    : CallBase(Ty->getReturnType(), Instruction::Call,
               OperandTraits<CallBase>::op_end(this) - 1, 1, InsertAtEnd) {
  init(Ty, Func, Name);
}

CallInst::CallInst(const CallInst &CI)
    : CallBase(CI.Attrs, CI.FTy, CI.getType(), Instruction::Call,
               OperandTraits<CallBase>::op_end(this) - CI.getNumOperands(),
               CI.getNumOperands()) {
  setTailCallKind(CI.getTailCallKind());
  setCallingConv(CI.getCallingConv());

  std::copy(CI.op_begin(), CI.op_end(), op_begin());
  std::copy(CI.bundle_op_info_begin(), CI.bundle_op_info_end(),
            bundle_op_info_begin());
  SubclassOptionalData = CI.SubclassOptionalData;
}

CallInst *CallInst::Create(CallInst *CI, ArrayRef<OperandBundleDef> OpB,
                           Instruction *InsertPt) {
  std::vector<Value *> Args(CI->arg_begin(), CI->arg_end());

  auto *NewCI = CallInst::Create(CI->getFunctionType(), CI->getCalledOperand(),
                                 Args, OpB, CI->getName(), InsertPt);
  NewCI->setTailCallKind(CI->getTailCallKind());
  NewCI->setCallingConv(CI->getCallingConv());
  NewCI->SubclassOptionalData = CI->SubclassOptionalData;
  NewCI->setAttributes(CI->getAttributes());
  NewCI->setDebugLoc(CI->getDebugLoc());
  return NewCI;
}

CallInst *CallInst::CreateWithReplacedBundle(CallInst *CI, OperandBundleDef OpB,
                                             Instruction *InsertPt) {
  SmallVector<OperandBundleDef, 2> OpDefs;
  for (unsigned i = 0, e = CI->getNumOperandBundles(); i < e; ++i) {
    auto ChildOB = CI->getOperandBundleAt(i);
    if (ChildOB.getTagName() != OpB.getTag())
      OpDefs.emplace_back(ChildOB);
  }
  OpDefs.emplace_back(OpB);
  return CallInst::Create(CI, OpDefs, InsertPt);
}

// Update profile weight for call instruction by scaling it using the ratio
// of S/T. The meaning of "branch_weights" meta data for call instruction is
// transfered to represent call count.
void CallInst::updateProfWeight(uint64_t S, uint64_t T) {
  auto *ProfileData = getMetadata(LLVMContext::MD_prof);
  if (ProfileData == nullptr)
    return;

  auto *ProfDataName = dyn_cast<MDString>(ProfileData->getOperand(0));
  if (!ProfDataName || (!ProfDataName->getString().equals("branch_weights") &&
                        !ProfDataName->getString().equals("VP")))
    return;

  if (T == 0) {
    LLVM_DEBUG(dbgs() << "Attempting to update profile weights will result in "
                         "div by 0. Ignoring. Likely the function "
                      << getParent()->getParent()->getName()
                      << " has 0 entry count, and contains call instructions "
                         "with non-zero prof info.");
    return;
  }

  MDBuilder MDB(getContext());
  SmallVector<Metadata *, 3> Vals;
  Vals.push_back(ProfileData->getOperand(0));
  APInt APS(128, S), APT(128, T);
  if (ProfDataName->getString().equals("branch_weights") &&
      ProfileData->getNumOperands() > 0) {
    // Using APInt::div may be expensive, but most cases should fit 64 bits.
    APInt Val(128, mdconst::dyn_extract<ConstantInt>(ProfileData->getOperand(1))
                       ->getValue()
                       .getZExtValue());
    Val *= APS;
    Vals.push_back(MDB.createConstant(ConstantInt::get(
        Type::getInt64Ty(getContext()), Val.udiv(APT).getLimitedValue())));
  } else if (ProfDataName->getString().equals("VP"))
    for (unsigned i = 1; i < ProfileData->getNumOperands(); i += 2) {
      // The first value is the key of the value profile, which will not change.
      Vals.push_back(ProfileData->getOperand(i));
      // Using APInt::div may be expensive, but most cases should fit 64 bits.
      APInt Val(128,
                mdconst::dyn_extract<ConstantInt>(ProfileData->getOperand(i + 1))
                    ->getValue()
                    .getZExtValue());
      Val *= APS;
      Vals.push_back(MDB.createConstant(
          ConstantInt::get(Type::getInt64Ty(getContext()),
                           Val.udiv(APT).getLimitedValue())));
    }
  setMetadata(LLVMContext::MD_prof, MDNode::get(getContext(), Vals));
}

/// IsConstantOne - Return true only if val is constant int 1
static bool IsConstantOne(Value *val) {
  assert(val && "IsConstantOne does not work with nullptr val");
  const ConstantInt *CVal = dyn_cast<ConstantInt>(val);
  return CVal && CVal->isOne();
}

static Instruction *createMalloc(Instruction *InsertBefore,
                                 BasicBlock *InsertAtEnd, Type *IntPtrTy,
                                 Type *AllocTy, Value *AllocSize,
                                 Value *ArraySize,
                                 ArrayRef<OperandBundleDef> OpB,
                                 Function *MallocF, const Twine &Name) {
  assert(((!InsertBefore && InsertAtEnd) || (InsertBefore && !InsertAtEnd)) &&
         "createMalloc needs either InsertBefore or InsertAtEnd");

  // malloc(type) becomes:
  //       bitcast (i8* malloc(typeSize)) to type*
  // malloc(type, arraySize) becomes:
  //       bitcast (i8* malloc(typeSize*arraySize)) to type*
  if (!ArraySize)
    ArraySize = ConstantInt::get(IntPtrTy, 1);
  else if (ArraySize->getType() != IntPtrTy) {
    if (InsertBefore)
      ArraySize = CastInst::CreateIntegerCast(ArraySize, IntPtrTy, false,
                                              "", InsertBefore);
    else
      ArraySize = CastInst::CreateIntegerCast(ArraySize, IntPtrTy, false,
                                              "", InsertAtEnd);
  }

  if (!IsConstantOne(ArraySize)) {
    if (IsConstantOne(AllocSize)) {
      AllocSize = ArraySize;         // Operand * 1 = Operand
    } else if (Constant *CO = dyn_cast<Constant>(ArraySize)) {
      Constant *Scale = ConstantExpr::getIntegerCast(CO, IntPtrTy,
                                                     false /*ZExt*/);
      // Malloc arg is constant product of type size and array size
      AllocSize = ConstantExpr::getMul(Scale, cast<Constant>(AllocSize));
    } else {
      // Multiply type size by the array size...
      if (InsertBefore)
        AllocSize = BinaryOperator::CreateMul(ArraySize, AllocSize,
                                              "mallocsize", InsertBefore);
      else
        AllocSize = BinaryOperator::CreateMul(ArraySize, AllocSize,
                                              "mallocsize", InsertAtEnd);
    }
  }

  assert(AllocSize->getType() == IntPtrTy && "malloc arg is wrong size");
  // Create the call to Malloc.
  BasicBlock *BB = InsertBefore ? InsertBefore->getParent() : InsertAtEnd;
  Module *M = BB->getParent()->getParent();
  Type *BPTy = Type::getInt8PtrTy(BB->getContext());
  FunctionCallee MallocFunc = MallocF;
  if (!MallocFunc)
    // prototype malloc as "void *malloc(size_t)"
    MallocFunc = M->getOrInsertFunction("malloc", BPTy, IntPtrTy);
  PointerType *AllocPtrType = PointerType::getUnqual(AllocTy);
  CallInst *MCall = nullptr;
  Instruction *Result = nullptr;
  if (InsertBefore) {
    MCall = CallInst::Create(MallocFunc, AllocSize, OpB, "malloccall",
                             InsertBefore);
    Result = MCall;
    if (Result->getType() != AllocPtrType)
      // Create a cast instruction to convert to the right type...
      Result = new BitCastInst(MCall, AllocPtrType, Name, InsertBefore);
  } else {
    MCall = CallInst::Create(MallocFunc, AllocSize, OpB, "malloccall");
    Result = MCall;
    if (Result->getType() != AllocPtrType) {
      InsertAtEnd->getInstList().push_back(MCall);
      // Create a cast instruction to convert to the right type...
      Result = new BitCastInst(MCall, AllocPtrType, Name);
    }
  }
  MCall->setTailCall();
  if (Function *F = dyn_cast<Function>(MallocFunc.getCallee())) {
    MCall->setCallingConv(F->getCallingConv());
    if (!F->returnDoesNotAlias())
      F->setReturnDoesNotAlias();
  }
  assert(!MCall->getType()->isVoidTy() && "Malloc has void return type");

  return Result;
}

/// CreateMalloc - Generate the IR for a call to malloc:
/// 1. Compute the malloc call's argument as the specified type's size,
///    possibly multiplied by the array size if the array size is not
///    constant 1.
/// 2. Call malloc with that argument.
/// 3. Bitcast the result of the malloc call to the specified type.
Instruction *CallInst::CreateMalloc(Instruction *InsertBefore,
                                    Type *IntPtrTy, Type *AllocTy,
                                    Value *AllocSize, Value *ArraySize,
                                    Function *MallocF,
                                    const Twine &Name) {
  return createMalloc(InsertBefore, nullptr, IntPtrTy, AllocTy, AllocSize,
                      ArraySize, None, MallocF, Name);
}
Instruction *CallInst::CreateMalloc(Instruction *InsertBefore,
                                    Type *IntPtrTy, Type *AllocTy,
                                    Value *AllocSize, Value *ArraySize,
                                    ArrayRef<OperandBundleDef> OpB,
                                    Function *MallocF,
                                    const Twine &Name) {
  return createMalloc(InsertBefore, nullptr, IntPtrTy, AllocTy, AllocSize,
                      ArraySize, OpB, MallocF, Name);
}

/// CreateMalloc - Generate the IR for a call to malloc:
/// 1. Compute the malloc call's argument as the specified type's size,
///    possibly multiplied by the array size if the array size is not
///    constant 1.
/// 2. Call malloc with that argument.
/// 3. Bitcast the result of the malloc call to the specified type.
/// Note: This function does not add the bitcast to the basic block, that is the
/// responsibility of the caller.
Instruction *CallInst::CreateMalloc(BasicBlock *InsertAtEnd,
                                    Type *IntPtrTy, Type *AllocTy,
                                    Value *AllocSize, Value *ArraySize,
                                    Function *MallocF, const Twine &Name) {
  return createMalloc(nullptr, InsertAtEnd, IntPtrTy, AllocTy, AllocSize,
                      ArraySize, None, MallocF, Name);
}
Instruction *CallInst::CreateMalloc(BasicBlock *InsertAtEnd,
                                    Type *IntPtrTy, Type *AllocTy,
                                    Value *AllocSize, Value *ArraySize,
                                    ArrayRef<OperandBundleDef> OpB,
                                    Function *MallocF, const Twine &Name) {
  return createMalloc(nullptr, InsertAtEnd, IntPtrTy, AllocTy, AllocSize,
                      ArraySize, OpB, MallocF, Name);
}

static Instruction *createFree(Value *Source,
                               ArrayRef<OperandBundleDef> Bundles,
                               Instruction *InsertBefore,
                               BasicBlock *InsertAtEnd) {
  assert(((!InsertBefore && InsertAtEnd) || (InsertBefore && !InsertAtEnd)) &&
         "createFree needs either InsertBefore or InsertAtEnd");
  assert(Source->getType()->isPointerTy() &&
         "Can not free something of nonpointer type!");

  BasicBlock *BB = InsertBefore ? InsertBefore->getParent() : InsertAtEnd;
  Module *M = BB->getParent()->getParent();

  Type *VoidTy = Type::getVoidTy(M->getContext());
  Type *IntPtrTy = Type::getInt8PtrTy(M->getContext());
  // prototype free as "void free(void*)"
  FunctionCallee FreeFunc = M->getOrInsertFunction("free", VoidTy, IntPtrTy);
  CallInst *Result = nullptr;
  Value *PtrCast = Source;
  if (InsertBefore) {
    if (Source->getType() != IntPtrTy)
      PtrCast = new BitCastInst(Source, IntPtrTy, "", InsertBefore);
    Result = CallInst::Create(FreeFunc, PtrCast, Bundles, "", InsertBefore);
  } else {
    if (Source->getType() != IntPtrTy)
      PtrCast = new BitCastInst(Source, IntPtrTy, "", InsertAtEnd);
    Result = CallInst::Create(FreeFunc, PtrCast, Bundles, "");
  }
  Result->setTailCall();
  if (Function *F = dyn_cast<Function>(FreeFunc.getCallee()))
    Result->setCallingConv(F->getCallingConv());

  return Result;
}

/// CreateFree - Generate the IR for a call to the builtin free function.
Instruction *CallInst::CreateFree(Value *Source, Instruction *InsertBefore) {
  return createFree(Source, None, InsertBefore, nullptr);
}
Instruction *CallInst::CreateFree(Value *Source,
                                  ArrayRef<OperandBundleDef> Bundles,
                                  Instruction *InsertBefore) {
  return createFree(Source, Bundles, InsertBefore, nullptr);
}

/// CreateFree - Generate the IR for a call to the builtin free function.
/// Note: This function does not add the call to the basic block, that is the
/// responsibility of the caller.
Instruction *CallInst::CreateFree(Value *Source, BasicBlock *InsertAtEnd) {
  Instruction *FreeCall = createFree(Source, None, nullptr, InsertAtEnd);
  assert(FreeCall && "CreateFree did not create a CallInst");
  return FreeCall;
}
Instruction *CallInst::CreateFree(Value *Source,
                                  ArrayRef<OperandBundleDef> Bundles,
                                  BasicBlock *InsertAtEnd) {
  Instruction *FreeCall = createFree(Source, Bundles, nullptr, InsertAtEnd);
  assert(FreeCall && "CreateFree did not create a CallInst");
  return FreeCall;
}

//===----------------------------------------------------------------------===//
//                        InvokeInst Implementation
//===----------------------------------------------------------------------===//

void InvokeInst::init(FunctionType *FTy, Value *Fn, BasicBlock *IfNormal,
                      BasicBlock *IfException, ArrayRef<Value *> Args,
                      ArrayRef<OperandBundleDef> Bundles,
                      const Twine &NameStr) {
  this->FTy = FTy;

  assert((int)getNumOperands() ==
             ComputeNumOperands(Args.size(), CountBundleInputs(Bundles)) &&
         "NumOperands not set up?");
  setNormalDest(IfNormal);
  setUnwindDest(IfException);
  setCalledOperand(Fn);

#ifndef NDEBUG
  assert(((Args.size() == FTy->getNumParams()) ||
          (FTy->isVarArg() && Args.size() > FTy->getNumParams())) &&
         "Invoking a function with bad signature");

  for (unsigned i = 0, e = Args.size(); i != e; i++)
    assert((i >= FTy->getNumParams() ||
            FTy->getParamType(i) == Args[i]->getType()) &&
           "Invoking a function with a bad signature!");
#endif

  llvm::copy(Args, op_begin());

  auto It = populateBundleOperandInfos(Bundles, Args.size());
  (void)It;
  assert(It + 3 == op_end() && "Should add up!");

  setName(NameStr);
}

InvokeInst::InvokeInst(const InvokeInst &II)
    : CallBase(II.Attrs, II.FTy, II.getType(), Instruction::Invoke,
               OperandTraits<CallBase>::op_end(this) - II.getNumOperands(),
               II.getNumOperands()) {
  setCallingConv(II.getCallingConv());
  std::copy(II.op_begin(), II.op_end(), op_begin());
  std::copy(II.bundle_op_info_begin(), II.bundle_op_info_end(),
            bundle_op_info_begin());
  SubclassOptionalData = II.SubclassOptionalData;
}

InvokeInst *InvokeInst::Create(InvokeInst *II, ArrayRef<OperandBundleDef> OpB,
                               Instruction *InsertPt) {
  std::vector<Value *> Args(II->arg_begin(), II->arg_end());

  auto *NewII = InvokeInst::Create(
      II->getFunctionType(), II->getCalledOperand(), II->getNormalDest(),
      II->getUnwindDest(), Args, OpB, II->getName(), InsertPt);
  NewII->setCallingConv(II->getCallingConv());
  NewII->SubclassOptionalData = II->SubclassOptionalData;
  NewII->setAttributes(II->getAttributes());
  NewII->setDebugLoc(II->getDebugLoc());
  return NewII;
}

InvokeInst *InvokeInst::CreateWithReplacedBundle(InvokeInst *II,
                                                 OperandBundleDef OpB,
                                                 Instruction *InsertPt) {
  SmallVector<OperandBundleDef, 2> OpDefs;
  for (unsigned i = 0, e = II->getNumOperandBundles(); i < e; ++i) {
    auto ChildOB = II->getOperandBundleAt(i);
    if (ChildOB.getTagName() != OpB.getTag())
      OpDefs.emplace_back(ChildOB);
  }
  OpDefs.emplace_back(OpB);
  return InvokeInst::Create(II, OpDefs, InsertPt);
}

LandingPadInst *InvokeInst::getLandingPadInst() const {
  return cast<LandingPadInst>(getUnwindDest()->getFirstNonPHI());
}

//===----------------------------------------------------------------------===//
//                        CallBrInst Implementation
//===----------------------------------------------------------------------===//

void CallBrInst::init(FunctionType *FTy, Value *Fn, BasicBlock *Fallthrough,
                      ArrayRef<BasicBlock *> IndirectDests,
                      ArrayRef<Value *> Args,
                      ArrayRef<OperandBundleDef> Bundles,
                      const Twine &NameStr) {
  this->FTy = FTy;

  assert((int)getNumOperands() ==
             ComputeNumOperands(Args.size(), IndirectDests.size(),
                                CountBundleInputs(Bundles)) &&
         "NumOperands not set up?");
  NumIndirectDests = IndirectDests.size();
  setDefaultDest(Fallthrough);
  for (unsigned i = 0; i != NumIndirectDests; ++i)
    setIndirectDest(i, IndirectDests[i]);
  setCalledOperand(Fn);

#ifndef NDEBUG
  assert(((Args.size() == FTy->getNumParams()) ||
          (FTy->isVarArg() && Args.size() > FTy->getNumParams())) &&
         "Calling a function with bad signature");

  for (unsigned i = 0, e = Args.size(); i != e; i++)
    assert((i >= FTy->getNumParams() ||
            FTy->getParamType(i) == Args[i]->getType()) &&
           "Calling a function with a bad signature!");
#endif

  std::copy(Args.begin(), Args.end(), op_begin());

  auto It = populateBundleOperandInfos(Bundles, Args.size());
  (void)It;
  assert(It + 2 + IndirectDests.size() == op_end() && "Should add up!");

  setName(NameStr);
}

void CallBrInst::updateArgBlockAddresses(unsigned i, BasicBlock *B) {
  assert(getNumIndirectDests() > i && "IndirectDest # out of range for callbr");
  if (BasicBlock *OldBB = getIndirectDest(i)) {
    BlockAddress *Old = BlockAddress::get(OldBB);
    BlockAddress *New = BlockAddress::get(B);
    for (unsigned ArgNo = 0, e = getNumArgOperands(); ArgNo != e; ++ArgNo)
      if (dyn_cast<BlockAddress>(getArgOperand(ArgNo)) == Old)
        setArgOperand(ArgNo, New);
  }
}

CallBrInst::CallBrInst(const CallBrInst &CBI)
    : CallBase(CBI.Attrs, CBI.FTy, CBI.getType(), Instruction::CallBr,
               OperandTraits<CallBase>::op_end(this) - CBI.getNumOperands(),
               CBI.getNumOperands()) {
  setCallingConv(CBI.getCallingConv());
  std::copy(CBI.op_begin(), CBI.op_end(), op_begin());
  std::copy(CBI.bundle_op_info_begin(), CBI.bundle_op_info_end(),
            bundle_op_info_begin());
  SubclassOptionalData = CBI.SubclassOptionalData;
  NumIndirectDests = CBI.NumIndirectDests;
}

CallBrInst *CallBrInst::Create(CallBrInst *CBI, ArrayRef<OperandBundleDef> OpB,
                               Instruction *InsertPt) {
  std::vector<Value *> Args(CBI->arg_begin(), CBI->arg_end());

  auto *NewCBI = CallBrInst::Create(
      CBI->getFunctionType(), CBI->getCalledOperand(), CBI->getDefaultDest(),
      CBI->getIndirectDests(), Args, OpB, CBI->getName(), InsertPt);
  NewCBI->setCallingConv(CBI->getCallingConv());
  NewCBI->SubclassOptionalData = CBI->SubclassOptionalData;
  NewCBI->setAttributes(CBI->getAttributes());
  NewCBI->setDebugLoc(CBI->getDebugLoc());
  NewCBI->NumIndirectDests = CBI->NumIndirectDests;
  return NewCBI;
}

//===----------------------------------------------------------------------===//
//                        ReturnInst Implementation
//===----------------------------------------------------------------------===//

ReturnInst::ReturnInst(const ReturnInst &RI)
    : Instruction(Type::getVoidTy(RI.getContext()), Instruction::Ret,
                  OperandTraits<ReturnInst>::op_end(this) - RI.getNumOperands(),
                  RI.getNumOperands()) {
  if (RI.getNumOperands())
    Op<0>() = RI.Op<0>();
  SubclassOptionalData = RI.SubclassOptionalData;
}

ReturnInst::ReturnInst(LLVMContext &C, Value *retVal, Instruction *InsertBefore)
    : Instruction(Type::getVoidTy(C), Instruction::Ret,
                  OperandTraits<ReturnInst>::op_end(this) - !!retVal, !!retVal,
                  InsertBefore) {
  if (retVal)
    Op<0>() = retVal;
}

ReturnInst::ReturnInst(LLVMContext &C, Value *retVal, BasicBlock *InsertAtEnd)
    : Instruction(Type::getVoidTy(C), Instruction::Ret,
                  OperandTraits<ReturnInst>::op_end(this) - !!retVal, !!retVal,
                  InsertAtEnd) {
  if (retVal)
    Op<0>() = retVal;
}

ReturnInst::ReturnInst(LLVMContext &Context, BasicBlock *InsertAtEnd)
    : Instruction(Type::getVoidTy(Context), Instruction::Ret,
                  OperandTraits<ReturnInst>::op_end(this), 0, InsertAtEnd) {}

//===----------------------------------------------------------------------===//
//                        ResumeInst Implementation
//===----------------------------------------------------------------------===//

ResumeInst::ResumeInst(const ResumeInst &RI)
    : Instruction(Type::getVoidTy(RI.getContext()), Instruction::Resume,
                  OperandTraits<ResumeInst>::op_begin(this), 1) {
  Op<0>() = RI.Op<0>();
}

ResumeInst::ResumeInst(Value *Exn, Instruction *InsertBefore)
    : Instruction(Type::getVoidTy(Exn->getContext()), Instruction::Resume,
                  OperandTraits<ResumeInst>::op_begin(this), 1, InsertBefore) {
  Op<0>() = Exn;
}

ResumeInst::ResumeInst(Value *Exn, BasicBlock *InsertAtEnd)
    : Instruction(Type::getVoidTy(Exn->getContext()), Instruction::Resume,
                  OperandTraits<ResumeInst>::op_begin(this), 1, InsertAtEnd) {
  Op<0>() = Exn;
}

//===----------------------------------------------------------------------===//
//                        CleanupReturnInst Implementation
//===----------------------------------------------------------------------===//

CleanupReturnInst::CleanupReturnInst(const CleanupReturnInst &CRI)
    : Instruction(CRI.getType(), Instruction::CleanupRet,
                  OperandTraits<CleanupReturnInst>::op_end(this) -
                      CRI.getNumOperands(),
                  CRI.getNumOperands()) {
  setSubclassData<Instruction::OpaqueField>(
      CRI.getSubclassData<Instruction::OpaqueField>());
  Op<0>() = CRI.Op<0>();
  if (CRI.hasUnwindDest())
    Op<1>() = CRI.Op<1>();
}

void CleanupReturnInst::init(Value *CleanupPad, BasicBlock *UnwindBB) {
  if (UnwindBB)
    setSubclassData<UnwindDestField>(true);

  Op<0>() = CleanupPad;
  if (UnwindBB)
    Op<1>() = UnwindBB;
}

CleanupReturnInst::CleanupReturnInst(Value *CleanupPad, BasicBlock *UnwindBB,
                                     unsigned Values, Instruction *InsertBefore)
    : Instruction(Type::getVoidTy(CleanupPad->getContext()),
                  Instruction::CleanupRet,
                  OperandTraits<CleanupReturnInst>::op_end(this) - Values,
                  Values, InsertBefore) {
  init(CleanupPad, UnwindBB);
}

CleanupReturnInst::CleanupReturnInst(Value *CleanupPad, BasicBlock *UnwindBB,
                                     unsigned Values, BasicBlock *InsertAtEnd)
    : Instruction(Type::getVoidTy(CleanupPad->getContext()),
                  Instruction::CleanupRet,
                  OperandTraits<CleanupReturnInst>::op_end(this) - Values,
                  Values, InsertAtEnd) {
  init(CleanupPad, UnwindBB);
}

//===----------------------------------------------------------------------===//
//                        CatchReturnInst Implementation
//===----------------------------------------------------------------------===//
void CatchReturnInst::init(Value *CatchPad, BasicBlock *BB) {
  Op<0>() = CatchPad;
  Op<1>() = BB;
}

CatchReturnInst::CatchReturnInst(const CatchReturnInst &CRI)
    : Instruction(Type::getVoidTy(CRI.getContext()), Instruction::CatchRet,
                  OperandTraits<CatchReturnInst>::op_begin(this), 2) {
  Op<0>() = CRI.Op<0>();
  Op<1>() = CRI.Op<1>();
}

CatchReturnInst::CatchReturnInst(Value *CatchPad, BasicBlock *BB,
                                 Instruction *InsertBefore)
    : Instruction(Type::getVoidTy(BB->getContext()), Instruction::CatchRet,
                  OperandTraits<CatchReturnInst>::op_begin(this), 2,
                  InsertBefore) {
  init(CatchPad, BB);
}

CatchReturnInst::CatchReturnInst(Value *CatchPad, BasicBlock *BB,
                                 BasicBlock *InsertAtEnd)
    : Instruction(Type::getVoidTy(BB->getContext()), Instruction::CatchRet,
                  OperandTraits<CatchReturnInst>::op_begin(this), 2,
                  InsertAtEnd) {
  init(CatchPad, BB);
}

//===----------------------------------------------------------------------===//
//                       CatchSwitchInst Implementation
//===----------------------------------------------------------------------===//

CatchSwitchInst::CatchSwitchInst(Value *ParentPad, BasicBlock *UnwindDest,
                                 unsigned NumReservedValues,
                                 const Twine &NameStr,
                                 Instruction *InsertBefore)
    : Instruction(ParentPad->getType(), Instruction::CatchSwitch, nullptr, 0,
                  InsertBefore) {
  if (UnwindDest)
    ++NumReservedValues;
  init(ParentPad, UnwindDest, NumReservedValues + 1);
  setName(NameStr);
}

CatchSwitchInst::CatchSwitchInst(Value *ParentPad, BasicBlock *UnwindDest,
                                 unsigned NumReservedValues,
                                 const Twine &NameStr, BasicBlock *InsertAtEnd)
    : Instruction(ParentPad->getType(), Instruction::CatchSwitch, nullptr, 0,
                  InsertAtEnd) {
  if (UnwindDest)
    ++NumReservedValues;
  init(ParentPad, UnwindDest, NumReservedValues + 1);
  setName(NameStr);
}

CatchSwitchInst::CatchSwitchInst(const CatchSwitchInst &CSI)
    : Instruction(CSI.getType(), Instruction::CatchSwitch, nullptr,
                  CSI.getNumOperands()) {
  init(CSI.getParentPad(), CSI.getUnwindDest(), CSI.getNumOperands());
  setNumHungOffUseOperands(ReservedSpace);
  Use *OL = getOperandList();
  const Use *InOL = CSI.getOperandList();
  for (unsigned I = 1, E = ReservedSpace; I != E; ++I)
    OL[I] = InOL[I];
}

void CatchSwitchInst::init(Value *ParentPad, BasicBlock *UnwindDest,
                           unsigned NumReservedValues) {
  assert(ParentPad && NumReservedValues);

  ReservedSpace = NumReservedValues;
  setNumHungOffUseOperands(UnwindDest ? 2 : 1);
  allocHungoffUses(ReservedSpace);

  Op<0>() = ParentPad;
  if (UnwindDest) {
    setSubclassData<UnwindDestField>(true);
    setUnwindDest(UnwindDest);
  }
}

/// growOperands - grow operands - This grows the operand list in response to a
/// push_back style of operation. This grows the number of ops by 2 times.
void CatchSwitchInst::growOperands(unsigned Size) {
  unsigned NumOperands = getNumOperands();
  assert(NumOperands >= 1);
  if (ReservedSpace >= NumOperands + Size)
    return;
  ReservedSpace = (NumOperands + Size / 2) * 2;
  growHungoffUses(ReservedSpace);
}

void CatchSwitchInst::addHandler(BasicBlock *Handler) {
  unsigned OpNo = getNumOperands();
  growOperands(1);
  assert(OpNo < ReservedSpace && "Growing didn't work!");
  setNumHungOffUseOperands(getNumOperands() + 1);
  getOperandList()[OpNo] = Handler;
}

void CatchSwitchInst::removeHandler(handler_iterator HI) {
  // Move all subsequent handlers up one.
  Use *EndDst = op_end() - 1;
  for (Use *CurDst = HI.getCurrent(); CurDst != EndDst; ++CurDst)
    *CurDst = *(CurDst + 1);
  // Null out the last handler use.
  *EndDst = nullptr;

  setNumHungOffUseOperands(getNumOperands() - 1);
}

//===----------------------------------------------------------------------===//
//                        FuncletPadInst Implementation
//===----------------------------------------------------------------------===//
void FuncletPadInst::init(Value *ParentPad, ArrayRef<Value *> Args,
                          const Twine &NameStr) {
  assert(getNumOperands() == 1 + Args.size() && "NumOperands not set up?");
  llvm::copy(Args, op_begin());
  setParentPad(ParentPad);
  setName(NameStr);
}

FuncletPadInst::FuncletPadInst(const FuncletPadInst &FPI)
    : Instruction(FPI.getType(), FPI.getOpcode(),
                  OperandTraits<FuncletPadInst>::op_end(this) -
                      FPI.getNumOperands(),
                  FPI.getNumOperands()) {
  std::copy(FPI.op_begin(), FPI.op_end(), op_begin());
  setParentPad(FPI.getParentPad());
}

FuncletPadInst::FuncletPadInst(Instruction::FuncletPadOps Op, Value *ParentPad,
                               ArrayRef<Value *> Args, unsigned Values,
                               const Twine &NameStr, Instruction *InsertBefore)
    : Instruction(ParentPad->getType(), Op,
                  OperandTraits<FuncletPadInst>::op_end(this) - Values, Values,
                  InsertBefore) {
  init(ParentPad, Args, NameStr);
}

FuncletPadInst::FuncletPadInst(Instruction::FuncletPadOps Op, Value *ParentPad,
                               ArrayRef<Value *> Args, unsigned Values,
                               const Twine &NameStr, BasicBlock *InsertAtEnd)
    : Instruction(ParentPad->getType(), Op,
                  OperandTraits<FuncletPadInst>::op_end(this) - Values, Values,
                  InsertAtEnd) {
  init(ParentPad, Args, NameStr);
}

//===----------------------------------------------------------------------===//
//                      UnreachableInst Implementation
//===----------------------------------------------------------------------===//

UnreachableInst::UnreachableInst(LLVMContext &Context,
                                 Instruction *InsertBefore)
    : Instruction(Type::getVoidTy(Context), Instruction::Unreachable, nullptr,
                  0, InsertBefore) {}
UnreachableInst::UnreachableInst(LLVMContext &Context, BasicBlock *InsertAtEnd)
    : Instruction(Type::getVoidTy(Context), Instruction::Unreachable, nullptr,
                  0, InsertAtEnd) {}

//===----------------------------------------------------------------------===//
//                        BranchInst Implementation
//===----------------------------------------------------------------------===//

void BranchInst::AssertOK() {
  if (isConditional())
    assert(getCondition()->getType()->isIntegerTy(1) &&
           "May only branch on boolean predicates!");
}

BranchInst::BranchInst(BasicBlock *IfTrue, Instruction *InsertBefore)
    : Instruction(Type::getVoidTy(IfTrue->getContext()), Instruction::Br,
                  OperandTraits<BranchInst>::op_end(this) - 1, 1,
                  InsertBefore) {
  assert(IfTrue && "Branch destination may not be null!");
  Op<-1>() = IfTrue;
}

BranchInst::BranchInst(BasicBlock *IfTrue, BasicBlock *IfFalse, Value *Cond,
                       Instruction *InsertBefore)
    : Instruction(Type::getVoidTy(IfTrue->getContext()), Instruction::Br,
                  OperandTraits<BranchInst>::op_end(this) - 3, 3,
                  InsertBefore) {
  Op<-1>() = IfTrue;
  Op<-2>() = IfFalse;
  Op<-3>() = Cond;
#ifndef NDEBUG
  AssertOK();
#endif
}

BranchInst::BranchInst(BasicBlock *IfTrue, BasicBlock *InsertAtEnd)
    : Instruction(Type::getVoidTy(IfTrue->getContext()), Instruction::Br,
                  OperandTraits<BranchInst>::op_end(this) - 1, 1, InsertAtEnd) {
  assert(IfTrue && "Branch destination may not be null!");
  Op<-1>() = IfTrue;
}

BranchInst::BranchInst(BasicBlock *IfTrue, BasicBlock *IfFalse, Value *Cond,
                       BasicBlock *InsertAtEnd)
    : Instruction(Type::getVoidTy(IfTrue->getContext()), Instruction::Br,
                  OperandTraits<BranchInst>::op_end(this) - 3, 3, InsertAtEnd) {
  Op<-1>() = IfTrue;
  Op<-2>() = IfFalse;
  Op<-3>() = Cond;
#ifndef NDEBUG
  AssertOK();
#endif
}

BranchInst::BranchInst(const BranchInst &BI)
    : Instruction(Type::getVoidTy(BI.getContext()), Instruction::Br,
                  OperandTraits<BranchInst>::op_end(this) - BI.getNumOperands(),
                  BI.getNumOperands()) {
  Op<-1>() = BI.Op<-1>();
  if (BI.getNumOperands() != 1) {
    assert(BI.getNumOperands() == 3 && "BR can have 1 or 3 operands!");
    Op<-3>() = BI.Op<-3>();
    Op<-2>() = BI.Op<-2>();
  }
  SubclassOptionalData = BI.SubclassOptionalData;
}

void BranchInst::swapSuccessors() {
  assert(isConditional() &&
         "Cannot swap successors of an unconditional branch");
  Op<-1>().swap(Op<-2>());

  // Update profile metadata if present and it matches our structural
  // expectations.
  swapProfMetadata();
}

//===----------------------------------------------------------------------===//
//                        AllocaInst Implementation
//===----------------------------------------------------------------------===//

static Value *getAISize(LLVMContext &Context, Value *Amt) {
  if (!Amt)
    Amt = ConstantInt::get(Type::getInt32Ty(Context), 1);
  else {
    assert(!isa<BasicBlock>(Amt) &&
           "Passed basic block into allocation size parameter! Use other ctor");
    assert(Amt->getType()->isIntegerTy() &&
           "Allocation array size is not an integer!");
  }
  return Amt;
}

static Align computeAllocaDefaultAlign(Type *Ty, BasicBlock *BB) {
  assert(BB && "Insertion BB cannot be null when alignment not provided!");
  assert(BB->getParent() &&
         "BB must be in a Function when alignment not provided!");
  const DataLayout &DL = BB->getModule()->getDataLayout();
  return DL.getPrefTypeAlign(Ty);
}

static Align computeAllocaDefaultAlign(Type *Ty, Instruction *I) {
  assert(I && "Insertion position cannot be null when alignment not provided!");
  return computeAllocaDefaultAlign(Ty, I->getParent());
}

AllocaInst::AllocaInst(Type *Ty, unsigned AddrSpace, const Twine &Name,
                       Instruction *InsertBefore)
  : AllocaInst(Ty, AddrSpace, /*ArraySize=*/nullptr, Name, InsertBefore) {}

AllocaInst::AllocaInst(Type *Ty, unsigned AddrSpace, const Twine &Name,
                       BasicBlock *InsertAtEnd)
  : AllocaInst(Ty, AddrSpace, /*ArraySize=*/nullptr, Name, InsertAtEnd) {}

AllocaInst::AllocaInst(Type *Ty, unsigned AddrSpace, Value *ArraySize,
                       const Twine &Name, Instruction *InsertBefore)
    : AllocaInst(Ty, AddrSpace, ArraySize,
                 computeAllocaDefaultAlign(Ty, InsertBefore), Name,
                 InsertBefore) {}

AllocaInst::AllocaInst(Type *Ty, unsigned AddrSpace, Value *ArraySize,
                       const Twine &Name, BasicBlock *InsertAtEnd)
    : AllocaInst(Ty, AddrSpace, ArraySize,
                 computeAllocaDefaultAlign(Ty, InsertAtEnd), Name,
                 InsertAtEnd) {}

AllocaInst::AllocaInst(Type *Ty, unsigned AddrSpace, Value *ArraySize,
                       Align Align, const Twine &Name,
                       Instruction *InsertBefore)
    : UnaryInstruction(PointerType::get(Ty, AddrSpace), Alloca,
                       getAISize(Ty->getContext(), ArraySize), InsertBefore),
      AllocatedType(Ty) {
  setAlignment(Align);
  assert(!Ty->isVoidTy() && "Cannot allocate void!");
  setName(Name);
}

AllocaInst::AllocaInst(Type *Ty, unsigned AddrSpace, Value *ArraySize,
                       Align Align, const Twine &Name, BasicBlock *InsertAtEnd)
    : UnaryInstruction(PointerType::get(Ty, AddrSpace), Alloca,
                       getAISize(Ty->getContext(), ArraySize), InsertAtEnd),
      AllocatedType(Ty) {
  setAlignment(Align);
  assert(!Ty->isVoidTy() && "Cannot allocate void!");
  setName(Name);
}


bool AllocaInst::isArrayAllocation() const {
  if (ConstantInt *CI = dyn_cast<ConstantInt>(getOperand(0)))
    return !CI->isOne();
  return true;
}

/// isStaticAlloca - Return true if this alloca is in the entry block of the
/// function and is a constant size.  If so, the code generator will fold it
/// into the prolog/epilog code, so it is basically free.
bool AllocaInst::isStaticAlloca() const {
  // Must be constant size.
  if (!isa<ConstantInt>(getArraySize())) return false;

  // Must be in the entry block.
  const BasicBlock *Parent = getParent();
  return Parent == &Parent->getParent()->front() && !isUsedWithInAlloca();
}

//===----------------------------------------------------------------------===//
//                           LoadInst Implementation
//===----------------------------------------------------------------------===//

void LoadInst::AssertOK() {
  assert(getOperand(0)->getType()->isPointerTy() &&
         "Ptr must have pointer type.");
  assert(!(isAtomic() && getAlignment() == 0) &&
         "Alignment required for atomic load");
}

static Align computeLoadStoreDefaultAlign(Type *Ty, BasicBlock *BB) {
  assert(BB && "Insertion BB cannot be null when alignment not provided!");
  assert(BB->getParent() &&
         "BB must be in a Function when alignment not provided!");
  const DataLayout &DL = BB->getModule()->getDataLayout();
  return DL.getABITypeAlign(Ty);
}

static Align computeLoadStoreDefaultAlign(Type *Ty, Instruction *I) {
  assert(I && "Insertion position cannot be null when alignment not provided!");
  return computeLoadStoreDefaultAlign(Ty, I->getParent());
}

LoadInst::LoadInst(Type *Ty, Value *Ptr, const Twine &Name,
                   Instruction *InsertBef)
    : LoadInst(Ty, Ptr, Name, /*isVolatile=*/false, InsertBef) {}

LoadInst::LoadInst(Type *Ty, Value *Ptr, const Twine &Name,
                   BasicBlock *InsertAE)
    : LoadInst(Ty, Ptr, Name, /*isVolatile=*/false, InsertAE) {}

LoadInst::LoadInst(Type *Ty, Value *Ptr, const Twine &Name, bool isVolatile,
                   Instruction *InsertBef)
    : LoadInst(Ty, Ptr, Name, isVolatile,
               computeLoadStoreDefaultAlign(Ty, InsertBef), InsertBef) {}

LoadInst::LoadInst(Type *Ty, Value *Ptr, const Twine &Name, bool isVolatile,
                   BasicBlock *InsertAE)
    : LoadInst(Ty, Ptr, Name, isVolatile,
               computeLoadStoreDefaultAlign(Ty, InsertAE), InsertAE) {}

LoadInst::LoadInst(Type *Ty, Value *Ptr, const Twine &Name, bool isVolatile,
                   Align Align, Instruction *InsertBef)
    : LoadInst(Ty, Ptr, Name, isVolatile, Align, AtomicOrdering::NotAtomic,
               SyncScope::System, InsertBef) {}

LoadInst::LoadInst(Type *Ty, Value *Ptr, const Twine &Name, bool isVolatile,
                   Align Align, BasicBlock *InsertAE)
    : LoadInst(Ty, Ptr, Name, isVolatile, Align, AtomicOrdering::NotAtomic,
               SyncScope::System, InsertAE) {}

LoadInst::LoadInst(Type *Ty, Value *Ptr, const Twine &Name, bool isVolatile,
                   Align Align, AtomicOrdering Order, SyncScope::ID SSID,
                   Instruction *InsertBef)
    : UnaryInstruction(Ty, Load, Ptr, InsertBef) {
  assert(Ty == cast<PointerType>(Ptr->getType())->getElementType());
  setVolatile(isVolatile);
  setAlignment(Align);
  setAtomic(Order, SSID);
  AssertOK();
  setName(Name);
}

LoadInst::LoadInst(Type *Ty, Value *Ptr, const Twine &Name, bool isVolatile,
                   Align Align, AtomicOrdering Order, SyncScope::ID SSID,
                   BasicBlock *InsertAE)
    : UnaryInstruction(Ty, Load, Ptr, InsertAE) {
  assert(Ty == cast<PointerType>(Ptr->getType())->getElementType());
  setVolatile(isVolatile);
  setAlignment(Align);
  setAtomic(Order, SSID);
  AssertOK();
  setName(Name);
}

//===----------------------------------------------------------------------===//
//                           StoreInst Implementation
//===----------------------------------------------------------------------===//

void StoreInst::AssertOK() {
  assert(getOperand(0) && getOperand(1) && "Both operands must be non-null!");
  assert(getOperand(1)->getType()->isPointerTy() &&
         "Ptr must have pointer type!");
  assert(getOperand(0)->getType() ==
                 cast<PointerType>(getOperand(1)->getType())->getElementType()
         && "Ptr must be a pointer to Val type!");
  assert(!(isAtomic() && getAlignment() == 0) &&
         "Alignment required for atomic store");
}

StoreInst::StoreInst(Value *val, Value *addr, Instruction *InsertBefore)
    : StoreInst(val, addr, /*isVolatile=*/false, InsertBefore) {}

StoreInst::StoreInst(Value *val, Value *addr, BasicBlock *InsertAtEnd)
    : StoreInst(val, addr, /*isVolatile=*/false, InsertAtEnd) {}

StoreInst::StoreInst(Value *val, Value *addr, bool isVolatile,
                     Instruction *InsertBefore)
    : StoreInst(val, addr, isVolatile,
                computeLoadStoreDefaultAlign(val->getType(), InsertBefore),
                InsertBefore) {}

StoreInst::StoreInst(Value *val, Value *addr, bool isVolatile,
                     BasicBlock *InsertAtEnd)
    : StoreInst(val, addr, isVolatile,
                computeLoadStoreDefaultAlign(val->getType(), InsertAtEnd),
                InsertAtEnd) {}

StoreInst::StoreInst(Value *val, Value *addr, bool isVolatile, Align Align,
                     Instruction *InsertBefore)
    : StoreInst(val, addr, isVolatile, Align, AtomicOrdering::NotAtomic,
                SyncScope::System, InsertBefore) {}

StoreInst::StoreInst(Value *val, Value *addr, bool isVolatile, Align Align,
                     BasicBlock *InsertAtEnd)
    : StoreInst(val, addr, isVolatile, Align, AtomicOrdering::NotAtomic,
                SyncScope::System, InsertAtEnd) {}

StoreInst::StoreInst(Value *val, Value *addr, bool isVolatile, Align Align,
                     AtomicOrdering Order, SyncScope::ID SSID,
                     Instruction *InsertBefore)
    : Instruction(Type::getVoidTy(val->getContext()), Store,
                  OperandTraits<StoreInst>::op_begin(this),
                  OperandTraits<StoreInst>::operands(this), InsertBefore) {
  Op<0>() = val;
  Op<1>() = addr;
  setVolatile(isVolatile);
  setAlignment(Align);
  setAtomic(Order, SSID);
  AssertOK();
}

StoreInst::StoreInst(Value *val, Value *addr, bool isVolatile, Align Align,
                     AtomicOrdering Order, SyncScope::ID SSID,
                     BasicBlock *InsertAtEnd)
    : Instruction(Type::getVoidTy(val->getContext()), Store,
                  OperandTraits<StoreInst>::op_begin(this),
                  OperandTraits<StoreInst>::operands(this), InsertAtEnd) {
  Op<0>() = val;
  Op<1>() = addr;
  setVolatile(isVolatile);
  setAlignment(Align);
  setAtomic(Order, SSID);
  AssertOK();
}


//===----------------------------------------------------------------------===//
//                       AtomicCmpXchgInst Implementation
//===----------------------------------------------------------------------===//

void AtomicCmpXchgInst::Init(Value *Ptr, Value *Cmp, Value *NewVal,
                             Align Alignment, AtomicOrdering SuccessOrdering,
                             AtomicOrdering FailureOrdering,
                             SyncScope::ID SSID) {
  Op<0>() = Ptr;
  Op<1>() = Cmp;
  Op<2>() = NewVal;
  setSuccessOrdering(SuccessOrdering);
  setFailureOrdering(FailureOrdering);
  setSyncScopeID(SSID);
  setAlignment(Alignment);

  assert(getOperand(0) && getOperand(1) && getOperand(2) &&
         "All operands must be non-null!");
  assert(getOperand(0)->getType()->isPointerTy() &&
         "Ptr must have pointer type!");
  assert(getOperand(1)->getType() ==
                 cast<PointerType>(getOperand(0)->getType())->getElementType()
         && "Ptr must be a pointer to Cmp type!");
  assert(getOperand(2)->getType() ==
                 cast<PointerType>(getOperand(0)->getType())->getElementType()
         && "Ptr must be a pointer to NewVal type!");
  assert(SuccessOrdering != AtomicOrdering::NotAtomic &&
         "AtomicCmpXchg instructions must be atomic!");
  assert(FailureOrdering != AtomicOrdering::NotAtomic &&
         "AtomicCmpXchg instructions must be atomic!");
  assert(!isStrongerThan(FailureOrdering, SuccessOrdering) &&
         "AtomicCmpXchg failure argument shall be no stronger than the success "
         "argument");
  assert(FailureOrdering != AtomicOrdering::Release &&
         FailureOrdering != AtomicOrdering::AcquireRelease &&
         "AtomicCmpXchg failure ordering cannot include release semantics");
}

AtomicCmpXchgInst::AtomicCmpXchgInst(Value *Ptr, Value *Cmp, Value *NewVal,
                                     Align Alignment,
                                     AtomicOrdering SuccessOrdering,
                                     AtomicOrdering FailureOrdering,
                                     SyncScope::ID SSID,
                                     Instruction *InsertBefore)
    : Instruction(
          StructType::get(Cmp->getType(), Type::getInt1Ty(Cmp->getContext())),
          AtomicCmpXchg, OperandTraits<AtomicCmpXchgInst>::op_begin(this),
          OperandTraits<AtomicCmpXchgInst>::operands(this), InsertBefore) {
  Init(Ptr, Cmp, NewVal, Alignment, SuccessOrdering, FailureOrdering, SSID);
}

AtomicCmpXchgInst::AtomicCmpXchgInst(Value *Ptr, Value *Cmp, Value *NewVal,
                                     Align Alignment,
                                     AtomicOrdering SuccessOrdering,
                                     AtomicOrdering FailureOrdering,
                                     SyncScope::ID SSID,
                                     BasicBlock *InsertAtEnd)
    : Instruction(
          StructType::get(Cmp->getType(), Type::getInt1Ty(Cmp->getContext())),
          AtomicCmpXchg, OperandTraits<AtomicCmpXchgInst>::op_begin(this),
          OperandTraits<AtomicCmpXchgInst>::operands(this), InsertAtEnd) {
  Init(Ptr, Cmp, NewVal, Alignment, SuccessOrdering, FailureOrdering, SSID);
}

//===----------------------------------------------------------------------===//
//                       AtomicRMWInst Implementation
//===----------------------------------------------------------------------===//

void AtomicRMWInst::Init(BinOp Operation, Value *Ptr, Value *Val,
                         Align Alignment, AtomicOrdering Ordering,
                         SyncScope::ID SSID) {
  Op<0>() = Ptr;
  Op<1>() = Val;
  setOperation(Operation);
  setOrdering(Ordering);
  setSyncScopeID(SSID);
  setAlignment(Alignment);

  assert(getOperand(0) && getOperand(1) &&
         "All operands must be non-null!");
  assert(getOperand(0)->getType()->isPointerTy() &&
         "Ptr must have pointer type!");
  assert(getOperand(1)->getType() ==
         cast<PointerType>(getOperand(0)->getType())->getElementType()
         && "Ptr must be a pointer to Val type!");
  assert(Ordering != AtomicOrdering::NotAtomic &&
         "AtomicRMW instructions must be atomic!");
}

AtomicRMWInst::AtomicRMWInst(BinOp Operation, Value *Ptr, Value *Val,
                             Align Alignment, AtomicOrdering Ordering,
                             SyncScope::ID SSID, Instruction *InsertBefore)
    : Instruction(Val->getType(), AtomicRMW,
                  OperandTraits<AtomicRMWInst>::op_begin(this),
                  OperandTraits<AtomicRMWInst>::operands(this), InsertBefore) {
  Init(Operation, Ptr, Val, Alignment, Ordering, SSID);
}

AtomicRMWInst::AtomicRMWInst(BinOp Operation, Value *Ptr, Value *Val,
                             Align Alignment, AtomicOrdering Ordering,
                             SyncScope::ID SSID, BasicBlock *InsertAtEnd)
    : Instruction(Val->getType(), AtomicRMW,
                  OperandTraits<AtomicRMWInst>::op_begin(this),
                  OperandTraits<AtomicRMWInst>::operands(this), InsertAtEnd) {
  Init(Operation, Ptr, Val, Alignment, Ordering, SSID);
}

StringRef AtomicRMWInst::getOperationName(BinOp Op) {
  switch (Op) {
  case AtomicRMWInst::Xchg:
    return "xchg";
  case AtomicRMWInst::Add:
    return "add";
  case AtomicRMWInst::Sub:
    return "sub";
  case AtomicRMWInst::And:
    return "and";
  case AtomicRMWInst::Nand:
    return "nand";
  case AtomicRMWInst::Or:
    return "or";
  case AtomicRMWInst::Xor:
    return "xor";
  case AtomicRMWInst::Max:
    return "max";
  case AtomicRMWInst::Min:
    return "min";
  case AtomicRMWInst::UMax:
    return "umax";
  case AtomicRMWInst::UMin:
    return "umin";
  case AtomicRMWInst::FAdd:
    return "fadd";
  case AtomicRMWInst::FSub:
    return "fsub";
  case AtomicRMWInst::BAD_BINOP:
    return "<invalid operation>";
  }

  llvm_unreachable("invalid atomicrmw operation");
}

//===----------------------------------------------------------------------===//
//                       FenceInst Implementation
//===----------------------------------------------------------------------===//

FenceInst::FenceInst(LLVMContext &C, AtomicOrdering Ordering,
                     SyncScope::ID SSID,
                     Instruction *InsertBefore)
  : Instruction(Type::getVoidTy(C), Fence, nullptr, 0, InsertBefore) {
  setOrdering(Ordering);
  setSyncScopeID(SSID);
}

FenceInst::FenceInst(LLVMContext &C, AtomicOrdering Ordering,
                     SyncScope::ID SSID,
                     BasicBlock *InsertAtEnd)
  : Instruction(Type::getVoidTy(C), Fence, nullptr, 0, InsertAtEnd) {
  setOrdering(Ordering);
  setSyncScopeID(SSID);
}

//===----------------------------------------------------------------------===//
//                       GetElementPtrInst Implementation
//===----------------------------------------------------------------------===//

void GetElementPtrInst::init(Value *Ptr, ArrayRef<Value *> IdxList,
                             const Twine &Name) {
  assert(getNumOperands() == 1 + IdxList.size() &&
         "NumOperands not initialized?");
  Op<0>() = Ptr;
  llvm::copy(IdxList, op_begin() + 1);
  setName(Name);
}

GetElementPtrInst::GetElementPtrInst(const GetElementPtrInst &GEPI)
    : Instruction(GEPI.getType(), GetElementPtr,
                  OperandTraits<GetElementPtrInst>::op_end(this) -
                      GEPI.getNumOperands(),
                  GEPI.getNumOperands()),
      SourceElementType(GEPI.SourceElementType),
      ResultElementType(GEPI.ResultElementType) {
  std::copy(GEPI.op_begin(), GEPI.op_end(), op_begin());
  SubclassOptionalData = GEPI.SubclassOptionalData;
}

Type *GetElementPtrInst::getTypeAtIndex(Type *Ty, Value *Idx) {
  if (auto *Struct = dyn_cast<StructType>(Ty)) {
    if (!Struct->indexValid(Idx))
      return nullptr;
    return Struct->getTypeAtIndex(Idx);
  }
  if (!Idx->getType()->isIntOrIntVectorTy())
    return nullptr;
  if (auto *Array = dyn_cast<ArrayType>(Ty))
    return Array->getElementType();
  if (auto *Vector = dyn_cast<VectorType>(Ty))
    return Vector->getElementType();
  return nullptr;
}

Type *GetElementPtrInst::getTypeAtIndex(Type *Ty, uint64_t Idx) {
  if (auto *Struct = dyn_cast<StructType>(Ty)) {
    if (Idx >= Struct->getNumElements())
      return nullptr;
    return Struct->getElementType(Idx);
  }
  if (auto *Array = dyn_cast<ArrayType>(Ty))
    return Array->getElementType();
  if (auto *Vector = dyn_cast<VectorType>(Ty))
    return Vector->getElementType();
  return nullptr;
}

template <typename IndexTy>
static Type *getIndexedTypeInternal(Type *Ty, ArrayRef<IndexTy> IdxList) {
  if (IdxList.empty())
    return Ty;
  for (IndexTy V : IdxList.slice(1)) {
    Ty = GetElementPtrInst::getTypeAtIndex(Ty, V);
    if (!Ty)
      return Ty;
  }
  return Ty;
}

Type *GetElementPtrInst::getIndexedType(Type *Ty, ArrayRef<Value *> IdxList) {
  return getIndexedTypeInternal(Ty, IdxList);
}

Type *GetElementPtrInst::getIndexedType(Type *Ty,
                                        ArrayRef<Constant *> IdxList) {
  return getIndexedTypeInternal(Ty, IdxList);
}

Type *GetElementPtrInst::getIndexedType(Type *Ty, ArrayRef<uint64_t> IdxList) {
  return getIndexedTypeInternal(Ty, IdxList);
}

/// hasAllZeroIndices - Return true if all of the indices of this GEP are
/// zeros.  If so, the result pointer and the first operand have the same
/// value, just potentially different types.
bool GetElementPtrInst::hasAllZeroIndices() const {
  for (unsigned i = 1, e = getNumOperands(); i != e; ++i) {
    if (ConstantInt *CI = dyn_cast<ConstantInt>(getOperand(i))) {
      if (!CI->isZero()) return false;
    } else {
      return false;
    }
  }
  return true;
}

/// hasAllConstantIndices - Return true if all of the indices of this GEP are
/// constant integers.  If so, the result pointer and the first operand have
/// a constant offset between them.
bool GetElementPtrInst::hasAllConstantIndices() const {
  for (unsigned i = 1, e = getNumOperands(); i != e; ++i) {
    if (!isa<ConstantInt>(getOperand(i)))
      return false;
  }
  return true;
}

void GetElementPtrInst::setIsInBounds(bool B) {
  cast<GEPOperator>(this)->setIsInBounds(B);
}

bool GetElementPtrInst::isInBounds() const {
  return cast<GEPOperator>(this)->isInBounds();
}

bool GetElementPtrInst::accumulateConstantOffset(const DataLayout &DL,
                                                 APInt &Offset) const {
  // Delegate to the generic GEPOperator implementation.
  return cast<GEPOperator>(this)->accumulateConstantOffset(DL, Offset);
}

//===----------------------------------------------------------------------===//
//                           ExtractElementInst Implementation
//===----------------------------------------------------------------------===//

ExtractElementInst::ExtractElementInst(Value *Val, Value *Index,
                                       const Twine &Name,
                                       Instruction *InsertBef)
  : Instruction(cast<VectorType>(Val->getType())->getElementType(),
                ExtractElement,
                OperandTraits<ExtractElementInst>::op_begin(this),
                2, InsertBef) {
  assert(isValidOperands(Val, Index) &&
         "Invalid extractelement instruction operands!");
  Op<0>() = Val;
  Op<1>() = Index;
  setName(Name);
}

ExtractElementInst::ExtractElementInst(Value *Val, Value *Index,
                                       const Twine &Name,
                                       BasicBlock *InsertAE)
  : Instruction(cast<VectorType>(Val->getType())->getElementType(),
                ExtractElement,
                OperandTraits<ExtractElementInst>::op_begin(this),
                2, InsertAE) {
  assert(isValidOperands(Val, Index) &&
         "Invalid extractelement instruction operands!");

  Op<0>() = Val;
  Op<1>() = Index;
  setName(Name);
}

bool ExtractElementInst::isValidOperands(const Value *Val, const Value *Index) {
  if (!Val->getType()->isVectorTy() || !Index->getType()->isIntegerTy())
    return false;
  return true;
}

//===----------------------------------------------------------------------===//
//                           InsertElementInst Implementation
//===----------------------------------------------------------------------===//

InsertElementInst::InsertElementInst(Value *Vec, Value *Elt, Value *Index,
                                     const Twine &Name,
                                     Instruction *InsertBef)
  : Instruction(Vec->getType(), InsertElement,
                OperandTraits<InsertElementInst>::op_begin(this),
                3, InsertBef) {
  assert(isValidOperands(Vec, Elt, Index) &&
         "Invalid insertelement instruction operands!");
  Op<0>() = Vec;
  Op<1>() = Elt;
  Op<2>() = Index;
  setName(Name);
}

InsertElementInst::InsertElementInst(Value *Vec, Value *Elt, Value *Index,
                                     const Twine &Name,
                                     BasicBlock *InsertAE)
  : Instruction(Vec->getType(), InsertElement,
                OperandTraits<InsertElementInst>::op_begin(this),
                3, InsertAE) {
  assert(isValidOperands(Vec, Elt, Index) &&
         "Invalid insertelement instruction operands!");

  Op<0>() = Vec;
  Op<1>() = Elt;
  Op<2>() = Index;
  setName(Name);
}

bool InsertElementInst::isValidOperands(const Value *Vec, const Value *Elt,
                                        const Value *Index) {
  if (!Vec->getType()->isVectorTy())
    return false;   // First operand of insertelement must be vector type.

  if (Elt->getType() != cast<VectorType>(Vec->getType())->getElementType())
    return false;// Second operand of insertelement must be vector element type.

  if (!Index->getType()->isIntegerTy())
    return false;  // Third operand of insertelement must be i32.
  return true;
}

//===----------------------------------------------------------------------===//
//                      ShuffleVectorInst Implementation
//===----------------------------------------------------------------------===//

ShuffleVectorInst::ShuffleVectorInst(Value *V1, Value *V2, Value *Mask,
                                     const Twine &Name,
                                     Instruction *InsertBefore)
    : Instruction(
          VectorType::get(cast<VectorType>(V1->getType())->getElementType(),
                          cast<VectorType>(Mask->getType())->getElementCount()),
          ShuffleVector, OperandTraits<ShuffleVectorInst>::op_begin(this),
          OperandTraits<ShuffleVectorInst>::operands(this), InsertBefore) {
  assert(isValidOperands(V1, V2, Mask) &&
         "Invalid shuffle vector instruction operands!");

  Op<0>() = V1;
  Op<1>() = V2;
  SmallVector<int, 16> MaskArr;
  getShuffleMask(cast<Constant>(Mask), MaskArr);
  setShuffleMask(MaskArr);
  setName(Name);
}

ShuffleVectorInst::ShuffleVectorInst(Value *V1, Value *V2, Value *Mask,
                                     const Twine &Name, BasicBlock *InsertAtEnd)
    : Instruction(
          VectorType::get(cast<VectorType>(V1->getType())->getElementType(),
                          cast<VectorType>(Mask->getType())->getElementCount()),
          ShuffleVector, OperandTraits<ShuffleVectorInst>::op_begin(this),
          OperandTraits<ShuffleVectorInst>::operands(this), InsertAtEnd) {
  assert(isValidOperands(V1, V2, Mask) &&
         "Invalid shuffle vector instruction operands!");

  Op<0>() = V1;
  Op<1>() = V2;
  SmallVector<int, 16> MaskArr;
  getShuffleMask(cast<Constant>(Mask), MaskArr);
  setShuffleMask(MaskArr);
  setName(Name);
}

ShuffleVectorInst::ShuffleVectorInst(Value *V1, Value *V2, ArrayRef<int> Mask,
                                     const Twine &Name,
                                     Instruction *InsertBefore)
    : Instruction(
          VectorType::get(cast<VectorType>(V1->getType())->getElementType(),
                          Mask.size(), isa<ScalableVectorType>(V1->getType())),
          ShuffleVector, OperandTraits<ShuffleVectorInst>::op_begin(this),
          OperandTraits<ShuffleVectorInst>::operands(this), InsertBefore) {
  assert(isValidOperands(V1, V2, Mask) &&
         "Invalid shuffle vector instruction operands!");
  Op<0>() = V1;
  Op<1>() = V2;
  setShuffleMask(Mask);
  setName(Name);
}

ShuffleVectorInst::ShuffleVectorInst(Value *V1, Value *V2, ArrayRef<int> Mask,
                                     const Twine &Name, BasicBlock *InsertAtEnd)
    : Instruction(
          VectorType::get(cast<VectorType>(V1->getType())->getElementType(),
                          Mask.size(), isa<ScalableVectorType>(V1->getType())),
          ShuffleVector, OperandTraits<ShuffleVectorInst>::op_begin(this),
          OperandTraits<ShuffleVectorInst>::operands(this), InsertAtEnd) {
  assert(isValidOperands(V1, V2, Mask) &&
         "Invalid shuffle vector instruction operands!");

  Op<0>() = V1;
  Op<1>() = V2;
  setShuffleMask(Mask);
  setName(Name);
}

void ShuffleVectorInst::commute() {
  int NumOpElts = cast<FixedVectorType>(Op<0>()->getType())->getNumElements();
  int NumMaskElts = ShuffleMask.size();
  SmallVector<int, 16> NewMask(NumMaskElts);
  for (int i = 0; i != NumMaskElts; ++i) {
    int MaskElt = getMaskValue(i);
    if (MaskElt == UndefMaskElem) {
      NewMask[i] = UndefMaskElem;
      continue;
    }
    assert(MaskElt >= 0 && MaskElt < 2 * NumOpElts && "Out-of-range mask");
    MaskElt = (MaskElt < NumOpElts) ? MaskElt + NumOpElts : MaskElt - NumOpElts;
    NewMask[i] = MaskElt;
  }
  setShuffleMask(NewMask);
  Op<0>().swap(Op<1>());
}

bool ShuffleVectorInst::isValidOperands(const Value *V1, const Value *V2,
                                        ArrayRef<int> Mask) {
  // V1 and V2 must be vectors of the same type.
  if (!isa<VectorType>(V1->getType()) || V1->getType() != V2->getType())
    return false;

  // Make sure the mask elements make sense.
  int V1Size =
      cast<VectorType>(V1->getType())->getElementCount().getKnownMinValue();
  for (int Elem : Mask)
    if (Elem != UndefMaskElem && Elem >= V1Size * 2)
      return false;

  if (isa<ScalableVectorType>(V1->getType()))
    if ((Mask[0] != 0 && Mask[0] != UndefMaskElem) || !is_splat(Mask))
      return false;

  return true;
}

bool ShuffleVectorInst::isValidOperands(const Value *V1, const Value *V2,
                                        const Value *Mask) {
  // V1 and V2 must be vectors of the same type.
  if (!V1->getType()->isVectorTy() || V1->getType() != V2->getType())
    return false;

  // Mask must be vector of i32, and must be the same kind of vector as the
  // input vectors
  auto *MaskTy = dyn_cast<VectorType>(Mask->getType());
  if (!MaskTy || !MaskTy->getElementType()->isIntegerTy(32) ||
      isa<ScalableVectorType>(MaskTy) != isa<ScalableVectorType>(V1->getType()))
    return false;

  // Check to see if Mask is valid.
  if (isa<UndefValue>(Mask) || isa<ConstantAggregateZero>(Mask))
    return true;

  if (const auto *MV = dyn_cast<ConstantVector>(Mask)) {
    unsigned V1Size = cast<FixedVectorType>(V1->getType())->getNumElements();
    for (Value *Op : MV->operands()) {
      if (auto *CI = dyn_cast<ConstantInt>(Op)) {
        if (CI->uge(V1Size*2))
          return false;
      } else if (!isa<UndefValue>(Op)) {
        return false;
      }
    }
    return true;
  }

  if (const auto *CDS = dyn_cast<ConstantDataSequential>(Mask)) {
    unsigned V1Size = cast<FixedVectorType>(V1->getType())->getNumElements();
    for (unsigned i = 0, e = cast<FixedVectorType>(MaskTy)->getNumElements();
         i != e; ++i)
      if (CDS->getElementAsInteger(i) >= V1Size*2)
        return false;
    return true;
  }

  return false;
}

void ShuffleVectorInst::getShuffleMask(const Constant *Mask,
                                       SmallVectorImpl<int> &Result) {
  ElementCount EC = cast<VectorType>(Mask->getType())->getElementCount();

  if (isa<ConstantAggregateZero>(Mask)) {
<<<<<<< HEAD
    Result.resize(EC.Min, 0);
    return;
  }

  Result.reserve(EC.Min);

  if (EC.Scalable) {
    assert((isa<ConstantAggregateZero>(Mask) || isa<UndefValue>(Mask)) &&
           "Scalable vector shuffle mask must be undef or zeroinitializer");
    int MaskVal = isa<UndefValue>(Mask) ? -1 : 0;
    for (unsigned I = 0; I < EC.Min; ++I)
=======
    Result.resize(EC.getKnownMinValue(), 0);
    return;
  }

  Result.reserve(EC.getKnownMinValue());

  if (EC.isScalable()) {
    assert((isa<ConstantAggregateZero>(Mask) || isa<UndefValue>(Mask)) &&
           "Scalable vector shuffle mask must be undef or zeroinitializer");
    int MaskVal = isa<UndefValue>(Mask) ? -1 : 0;
    for (unsigned I = 0; I < EC.getKnownMinValue(); ++I)
>>>>>>> b1169bdb
      Result.emplace_back(MaskVal);
    return;
  }

<<<<<<< HEAD
  unsigned NumElts = EC.Min;
=======
  unsigned NumElts = EC.getKnownMinValue();
>>>>>>> b1169bdb

  if (auto *CDS = dyn_cast<ConstantDataSequential>(Mask)) {
    for (unsigned i = 0; i != NumElts; ++i)
      Result.push_back(CDS->getElementAsInteger(i));
    return;
  }
  for (unsigned i = 0; i != NumElts; ++i) {
    Constant *C = Mask->getAggregateElement(i);
    Result.push_back(isa<UndefValue>(C) ? -1 :
                     cast<ConstantInt>(C)->getZExtValue());
  }
}

void ShuffleVectorInst::setShuffleMask(ArrayRef<int> Mask) {
  ShuffleMask.assign(Mask.begin(), Mask.end());
  ShuffleMaskForBitcode = convertShuffleMaskForBitcode(Mask, getType());
}
Constant *ShuffleVectorInst::convertShuffleMaskForBitcode(ArrayRef<int> Mask,
                                                          Type *ResultTy) {
  Type *Int32Ty = Type::getInt32Ty(ResultTy->getContext());
  if (isa<ScalableVectorType>(ResultTy)) {
    assert(is_splat(Mask) && "Unexpected shuffle");
    Type *VecTy = VectorType::get(Int32Ty, Mask.size(), true);
    if (Mask[0] == 0)
      return Constant::getNullValue(VecTy);
    return UndefValue::get(VecTy);
  }
  SmallVector<Constant *, 16> MaskConst;
  for (int Elem : Mask) {
    if (Elem == UndefMaskElem)
      MaskConst.push_back(UndefValue::get(Int32Ty));
    else
      MaskConst.push_back(ConstantInt::get(Int32Ty, Elem));
  }
  return ConstantVector::get(MaskConst);
}

static bool isSingleSourceMaskImpl(ArrayRef<int> Mask, int NumOpElts) {
  assert(!Mask.empty() && "Shuffle mask must contain elements");
  bool UsesLHS = false;
  bool UsesRHS = false;
  for (int i = 0, NumMaskElts = Mask.size(); i < NumMaskElts; ++i) {
    if (Mask[i] == -1)
      continue;
    assert(Mask[i] >= 0 && Mask[i] < (NumOpElts * 2) &&
           "Out-of-bounds shuffle mask element");
    UsesLHS |= (Mask[i] < NumOpElts);
    UsesRHS |= (Mask[i] >= NumOpElts);
    if (UsesLHS && UsesRHS)
      return false;
  }
  // Allow for degenerate case: completely undef mask means neither source is used.
  return UsesLHS || UsesRHS;
}

bool ShuffleVectorInst::isSingleSourceMask(ArrayRef<int> Mask) {
  // We don't have vector operand size information, so assume operands are the
  // same size as the mask.
  return isSingleSourceMaskImpl(Mask, Mask.size());
}

static bool isIdentityMaskImpl(ArrayRef<int> Mask, int NumOpElts) {
  if (!isSingleSourceMaskImpl(Mask, NumOpElts))
    return false;
  for (int i = 0, NumMaskElts = Mask.size(); i < NumMaskElts; ++i) {
    if (Mask[i] == -1)
      continue;
    if (Mask[i] != i && Mask[i] != (NumOpElts + i))
      return false;
  }
  return true;
}

bool ShuffleVectorInst::isIdentityMask(ArrayRef<int> Mask) {
  // We don't have vector operand size information, so assume operands are the
  // same size as the mask.
  return isIdentityMaskImpl(Mask, Mask.size());
}

bool ShuffleVectorInst::isReverseMask(ArrayRef<int> Mask) {
  if (!isSingleSourceMask(Mask))
    return false;
  for (int i = 0, NumElts = Mask.size(); i < NumElts; ++i) {
    if (Mask[i] == -1)
      continue;
    if (Mask[i] != (NumElts - 1 - i) && Mask[i] != (NumElts + NumElts - 1 - i))
      return false;
  }
  return true;
}

bool ShuffleVectorInst::isZeroEltSplatMask(ArrayRef<int> Mask) {
  if (!isSingleSourceMask(Mask))
    return false;
  for (int i = 0, NumElts = Mask.size(); i < NumElts; ++i) {
    if (Mask[i] == -1)
      continue;
    if (Mask[i] != 0 && Mask[i] != NumElts)
      return false;
  }
  return true;
}

bool ShuffleVectorInst::isSelectMask(ArrayRef<int> Mask) {
  // Select is differentiated from identity. It requires using both sources.
  if (isSingleSourceMask(Mask))
    return false;
  for (int i = 0, NumElts = Mask.size(); i < NumElts; ++i) {
    if (Mask[i] == -1)
      continue;
    if (Mask[i] != i && Mask[i] != (NumElts + i))
      return false;
  }
  return true;
}

bool ShuffleVectorInst::isTransposeMask(ArrayRef<int> Mask) {
  // Example masks that will return true:
  // v1 = <a, b, c, d>
  // v2 = <e, f, g, h>
  // trn1 = shufflevector v1, v2 <0, 4, 2, 6> = <a, e, c, g>
  // trn2 = shufflevector v1, v2 <1, 5, 3, 7> = <b, f, d, h>

  // 1. The number of elements in the mask must be a power-of-2 and at least 2.
  int NumElts = Mask.size();
  if (NumElts < 2 || !isPowerOf2_32(NumElts))
    return false;

  // 2. The first element of the mask must be either a 0 or a 1.
  if (Mask[0] != 0 && Mask[0] != 1)
    return false;

  // 3. The difference between the first 2 elements must be equal to the
  // number of elements in the mask.
  if ((Mask[1] - Mask[0]) != NumElts)
    return false;

  // 4. The difference between consecutive even-numbered and odd-numbered
  // elements must be equal to 2.
  for (int i = 2; i < NumElts; ++i) {
    int MaskEltVal = Mask[i];
    if (MaskEltVal == -1)
      return false;
    int MaskEltPrevVal = Mask[i - 2];
    if (MaskEltVal - MaskEltPrevVal != 2)
      return false;
  }
  return true;
}

bool ShuffleVectorInst::isExtractSubvectorMask(ArrayRef<int> Mask,
                                               int NumSrcElts, int &Index) {
  // Must extract from a single source.
  if (!isSingleSourceMaskImpl(Mask, NumSrcElts))
    return false;

  // Must be smaller (else this is an Identity shuffle).
  if (NumSrcElts <= (int)Mask.size())
    return false;

  // Find start of extraction, accounting that we may start with an UNDEF.
  int SubIndex = -1;
  for (int i = 0, e = Mask.size(); i != e; ++i) {
    int M = Mask[i];
    if (M < 0)
      continue;
    int Offset = (M % NumSrcElts) - i;
    if (0 <= SubIndex && SubIndex != Offset)
      return false;
    SubIndex = Offset;
  }

  if (0 <= SubIndex && SubIndex + (int)Mask.size() <= NumSrcElts) {
    Index = SubIndex;
    return true;
  }
  return false;
}

bool ShuffleVectorInst::isIdentityWithPadding() const {
  if (isa<UndefValue>(Op<2>()))
    return false;
  int NumOpElts = cast<FixedVectorType>(Op<0>()->getType())->getNumElements();
  int NumMaskElts = cast<FixedVectorType>(getType())->getNumElements();
  if (NumMaskElts <= NumOpElts)
    return false;

  // The first part of the mask must choose elements from exactly 1 source op.
  ArrayRef<int> Mask = getShuffleMask();
  if (!isIdentityMaskImpl(Mask, NumOpElts))
    return false;

  // All extending must be with undef elements.
  for (int i = NumOpElts; i < NumMaskElts; ++i)
    if (Mask[i] != -1)
      return false;

  return true;
}

bool ShuffleVectorInst::isIdentityWithExtract() const {
  if (isa<UndefValue>(Op<2>()))
    return false;

  // FIXME: Not currently possible to express a shuffle mask for a scalable
  // vector for this case
  if (isa<ScalableVectorType>(getType()))
    return false;

  int NumOpElts = cast<FixedVectorType>(Op<0>()->getType())->getNumElements();
  int NumMaskElts = cast<FixedVectorType>(getType())->getNumElements();
  if (NumMaskElts >= NumOpElts)
    return false;

  return isIdentityMaskImpl(getShuffleMask(), NumOpElts);
}

bool ShuffleVectorInst::isConcat() const {
  // Vector concatenation is differentiated from identity with padding.
  if (isa<UndefValue>(Op<0>()) || isa<UndefValue>(Op<1>()) ||
      isa<UndefValue>(Op<2>()))
    return false;

  int NumOpElts = cast<FixedVectorType>(Op<0>()->getType())->getNumElements();
  int NumMaskElts = cast<FixedVectorType>(getType())->getNumElements();
  if (NumMaskElts != NumOpElts * 2)
    return false;

  // Use the mask length rather than the operands' vector lengths here. We
  // already know that the shuffle returns a vector twice as long as the inputs,
  // and neither of the inputs are undef vectors. If the mask picks consecutive
  // elements from both inputs, then this is a concatenation of the inputs.
  return isIdentityMaskImpl(getShuffleMask(), NumMaskElts);
}

//===----------------------------------------------------------------------===//
//                             InsertValueInst Class
//===----------------------------------------------------------------------===//

void InsertValueInst::init(Value *Agg, Value *Val, ArrayRef<unsigned> Idxs,
                           const Twine &Name) {
  assert(getNumOperands() == 2 && "NumOperands not initialized?");

  // There's no fundamental reason why we require at least one index
  // (other than weirdness with &*IdxBegin being invalid; see
  // getelementptr's init routine for example). But there's no
  // present need to support it.
  assert(!Idxs.empty() && "InsertValueInst must have at least one index");

  assert(ExtractValueInst::getIndexedType(Agg->getType(), Idxs) ==
         Val->getType() && "Inserted value must match indexed type!");
  Op<0>() = Agg;
  Op<1>() = Val;

  Indices.append(Idxs.begin(), Idxs.end());
  setName(Name);
}

InsertValueInst::InsertValueInst(const InsertValueInst &IVI)
  : Instruction(IVI.getType(), InsertValue,
                OperandTraits<InsertValueInst>::op_begin(this), 2),
    Indices(IVI.Indices) {
  Op<0>() = IVI.getOperand(0);
  Op<1>() = IVI.getOperand(1);
  SubclassOptionalData = IVI.SubclassOptionalData;
}

//===----------------------------------------------------------------------===//
//                             ExtractValueInst Class
//===----------------------------------------------------------------------===//

void ExtractValueInst::init(ArrayRef<unsigned> Idxs, const Twine &Name) {
  assert(getNumOperands() == 1 && "NumOperands not initialized?");

  // There's no fundamental reason why we require at least one index.
  // But there's no present need to support it.
  assert(!Idxs.empty() && "ExtractValueInst must have at least one index");

  Indices.append(Idxs.begin(), Idxs.end());
  setName(Name);
}

ExtractValueInst::ExtractValueInst(const ExtractValueInst &EVI)
  : UnaryInstruction(EVI.getType(), ExtractValue, EVI.getOperand(0)),
    Indices(EVI.Indices) {
  SubclassOptionalData = EVI.SubclassOptionalData;
}

// getIndexedType - Returns the type of the element that would be extracted
// with an extractvalue instruction with the specified parameters.
//
// A null type is returned if the indices are invalid for the specified
// pointer type.
//
Type *ExtractValueInst::getIndexedType(Type *Agg,
                                       ArrayRef<unsigned> Idxs) {
  for (unsigned Index : Idxs) {
    // We can't use CompositeType::indexValid(Index) here.
    // indexValid() always returns true for arrays because getelementptr allows
    // out-of-bounds indices. Since we don't allow those for extractvalue and
    // insertvalue we need to check array indexing manually.
    // Since the only other types we can index into are struct types it's just
    // as easy to check those manually as well.
    if (ArrayType *AT = dyn_cast<ArrayType>(Agg)) {
      if (Index >= AT->getNumElements())
        return nullptr;
      Agg = AT->getElementType();
    } else if (StructType *ST = dyn_cast<StructType>(Agg)) {
      if (Index >= ST->getNumElements())
        return nullptr;
      Agg = ST->getElementType(Index);
    } else {
      // Not a valid type to index into.
      return nullptr;
    }
  }
  return const_cast<Type*>(Agg);
}

//===----------------------------------------------------------------------===//
//                             UnaryOperator Class
//===----------------------------------------------------------------------===//

UnaryOperator::UnaryOperator(UnaryOps iType, Value *S,
                             Type *Ty, const Twine &Name,
                             Instruction *InsertBefore)
  : UnaryInstruction(Ty, iType, S, InsertBefore) {
  Op<0>() = S;
  setName(Name);
  AssertOK();
}

UnaryOperator::UnaryOperator(UnaryOps iType, Value *S,
                             Type *Ty, const Twine &Name,
                             BasicBlock *InsertAtEnd)
  : UnaryInstruction(Ty, iType, S, InsertAtEnd) {
  Op<0>() = S;
  setName(Name);
  AssertOK();
}

UnaryOperator *UnaryOperator::Create(UnaryOps Op, Value *S,
                                     const Twine &Name,
                                     Instruction *InsertBefore) {
  return new UnaryOperator(Op, S, S->getType(), Name, InsertBefore);
}

UnaryOperator *UnaryOperator::Create(UnaryOps Op, Value *S,
                                     const Twine &Name,
                                     BasicBlock *InsertAtEnd) {
  UnaryOperator *Res = Create(Op, S, Name);
  InsertAtEnd->getInstList().push_back(Res);
  return Res;
}

void UnaryOperator::AssertOK() {
  Value *LHS = getOperand(0);
  (void)LHS; // Silence warnings.
#ifndef NDEBUG
  switch (getOpcode()) {
  case FNeg:
    assert(getType() == LHS->getType() &&
           "Unary operation should return same type as operand!");
    assert(getType()->isFPOrFPVectorTy() &&
           "Tried to create a floating-point operation on a "
           "non-floating-point type!");
    break;
  default: llvm_unreachable("Invalid opcode provided");
  }
#endif
}

//===----------------------------------------------------------------------===//
//                             BinaryOperator Class
//===----------------------------------------------------------------------===//

BinaryOperator::BinaryOperator(BinaryOps iType, Value *S1, Value *S2,
                               Type *Ty, const Twine &Name,
                               Instruction *InsertBefore)
  : Instruction(Ty, iType,
                OperandTraits<BinaryOperator>::op_begin(this),
                OperandTraits<BinaryOperator>::operands(this),
                InsertBefore) {
  Op<0>() = S1;
  Op<1>() = S2;
  setName(Name);
  AssertOK();
}

BinaryOperator::BinaryOperator(BinaryOps iType, Value *S1, Value *S2,
                               Type *Ty, const Twine &Name,
                               BasicBlock *InsertAtEnd)
  : Instruction(Ty, iType,
                OperandTraits<BinaryOperator>::op_begin(this),
                OperandTraits<BinaryOperator>::operands(this),
                InsertAtEnd) {
  Op<0>() = S1;
  Op<1>() = S2;
  setName(Name);
  AssertOK();
}

void BinaryOperator::AssertOK() {
  Value *LHS = getOperand(0), *RHS = getOperand(1);
  (void)LHS; (void)RHS; // Silence warnings.
  assert(LHS->getType() == RHS->getType() &&
         "Binary operator operand types must match!");
#ifndef NDEBUG
  switch (getOpcode()) {
  case Add: case Sub:
  case Mul:
    assert(getType() == LHS->getType() &&
           "Arithmetic operation should return same type as operands!");
    assert(getType()->isIntOrIntVectorTy() &&
           "Tried to create an integer operation on a non-integer type!");
    break;
  case FAdd: case FSub:
  case FMul:
    assert(getType() == LHS->getType() &&
           "Arithmetic operation should return same type as operands!");
    assert(getType()->isFPOrFPVectorTy() &&
           "Tried to create a floating-point operation on a "
           "non-floating-point type!");
    break;
  case UDiv:
  case SDiv:
    assert(getType() == LHS->getType() &&
           "Arithmetic operation should return same type as operands!");
    assert(getType()->isIntOrIntVectorTy() &&
           "Incorrect operand type (not integer) for S/UDIV");
    break;
  case FDiv:
    assert(getType() == LHS->getType() &&
           "Arithmetic operation should return same type as operands!");
    assert(getType()->isFPOrFPVectorTy() &&
           "Incorrect operand type (not floating point) for FDIV");
    break;
  case URem:
  case SRem:
    assert(getType() == LHS->getType() &&
           "Arithmetic operation should return same type as operands!");
    assert(getType()->isIntOrIntVectorTy() &&
           "Incorrect operand type (not integer) for S/UREM");
    break;
  case FRem:
    assert(getType() == LHS->getType() &&
           "Arithmetic operation should return same type as operands!");
    assert(getType()->isFPOrFPVectorTy() &&
           "Incorrect operand type (not floating point) for FREM");
    break;
  case Shl:
  case LShr:
  case AShr:
    assert(getType() == LHS->getType() &&
           "Shift operation should return same type as operands!");
    assert(getType()->isIntOrIntVectorTy() &&
           "Tried to create a shift operation on a non-integral type!");
    break;
  case And: case Or:
  case Xor:
    assert(getType() == LHS->getType() &&
           "Logical operation should return same type as operands!");
    assert(getType()->isIntOrIntVectorTy() &&
           "Tried to create a logical operation on a non-integral type!");
    break;
  default: llvm_unreachable("Invalid opcode provided");
  }
#endif
}

BinaryOperator *BinaryOperator::Create(BinaryOps Op, Value *S1, Value *S2,
                                       const Twine &Name,
                                       Instruction *InsertBefore) {
  assert(S1->getType() == S2->getType() &&
         "Cannot create binary operator with two operands of differing type!");
  return new BinaryOperator(Op, S1, S2, S1->getType(), Name, InsertBefore);
}

BinaryOperator *BinaryOperator::Create(BinaryOps Op, Value *S1, Value *S2,
                                       const Twine &Name,
                                       BasicBlock *InsertAtEnd) {
  BinaryOperator *Res = Create(Op, S1, S2, Name);
  InsertAtEnd->getInstList().push_back(Res);
  return Res;
}

BinaryOperator *BinaryOperator::CreateNeg(Value *Op, const Twine &Name,
                                          Instruction *InsertBefore) {
  Value *zero = ConstantFP::getZeroValueForNegation(Op->getType());
  return new BinaryOperator(Instruction::Sub,
                            zero, Op,
                            Op->getType(), Name, InsertBefore);
}

BinaryOperator *BinaryOperator::CreateNeg(Value *Op, const Twine &Name,
                                          BasicBlock *InsertAtEnd) {
  Value *zero = ConstantFP::getZeroValueForNegation(Op->getType());
  return new BinaryOperator(Instruction::Sub,
                            zero, Op,
                            Op->getType(), Name, InsertAtEnd);
}

BinaryOperator *BinaryOperator::CreateNSWNeg(Value *Op, const Twine &Name,
                                             Instruction *InsertBefore) {
  Value *zero = ConstantFP::getZeroValueForNegation(Op->getType());
  return BinaryOperator::CreateNSWSub(zero, Op, Name, InsertBefore);
}

BinaryOperator *BinaryOperator::CreateNSWNeg(Value *Op, const Twine &Name,
                                             BasicBlock *InsertAtEnd) {
  Value *zero = ConstantFP::getZeroValueForNegation(Op->getType());
  return BinaryOperator::CreateNSWSub(zero, Op, Name, InsertAtEnd);
}

BinaryOperator *BinaryOperator::CreateNUWNeg(Value *Op, const Twine &Name,
                                             Instruction *InsertBefore) {
  Value *zero = ConstantFP::getZeroValueForNegation(Op->getType());
  return BinaryOperator::CreateNUWSub(zero, Op, Name, InsertBefore);
}

BinaryOperator *BinaryOperator::CreateNUWNeg(Value *Op, const Twine &Name,
                                             BasicBlock *InsertAtEnd) {
  Value *zero = ConstantFP::getZeroValueForNegation(Op->getType());
  return BinaryOperator::CreateNUWSub(zero, Op, Name, InsertAtEnd);
}

BinaryOperator *BinaryOperator::CreateNot(Value *Op, const Twine &Name,
                                          Instruction *InsertBefore) {
  Constant *C = Constant::getAllOnesValue(Op->getType());
  return new BinaryOperator(Instruction::Xor, Op, C,
                            Op->getType(), Name, InsertBefore);
}

BinaryOperator *BinaryOperator::CreateNot(Value *Op, const Twine &Name,
                                          BasicBlock *InsertAtEnd) {
  Constant *AllOnes = Constant::getAllOnesValue(Op->getType());
  return new BinaryOperator(Instruction::Xor, Op, AllOnes,
                            Op->getType(), Name, InsertAtEnd);
}

// Exchange the two operands to this instruction. This instruction is safe to
// use on any binary instruction and does not modify the semantics of the
// instruction. If the instruction is order-dependent (SetLT f.e.), the opcode
// is changed.
bool BinaryOperator::swapOperands() {
  if (!isCommutative())
    return true; // Can't commute operands
  Op<0>().swap(Op<1>());
  return false;
}

//===----------------------------------------------------------------------===//
//                             FPMathOperator Class
//===----------------------------------------------------------------------===//

float FPMathOperator::getFPAccuracy() const {
  const MDNode *MD =
      cast<Instruction>(this)->getMetadata(LLVMContext::MD_fpmath);
  if (!MD)
    return 0.0;
  ConstantFP *Accuracy = mdconst::extract<ConstantFP>(MD->getOperand(0));
  return Accuracy->getValueAPF().convertToFloat();
}

//===----------------------------------------------------------------------===//
//                                CastInst Class
//===----------------------------------------------------------------------===//

// Just determine if this cast only deals with integral->integral conversion.
bool CastInst::isIntegerCast() const {
  switch (getOpcode()) {
    default: return false;
    case Instruction::ZExt:
    case Instruction::SExt:
    case Instruction::Trunc:
      return true;
    case Instruction::BitCast:
      return getOperand(0)->getType()->isIntegerTy() &&
        getType()->isIntegerTy();
  }
}

bool CastInst::isLosslessCast() const {
  // Only BitCast can be lossless, exit fast if we're not BitCast
  if (getOpcode() != Instruction::BitCast)
    return false;

  // Identity cast is always lossless
  Type *SrcTy = getOperand(0)->getType();
  Type *DstTy = getType();
  if (SrcTy == DstTy)
    return true;

  // Pointer to pointer is always lossless.
  if (SrcTy->isPointerTy())
    return DstTy->isPointerTy();
  return false;  // Other types have no identity values
}

/// This function determines if the CastInst does not require any bits to be
/// changed in order to effect the cast. Essentially, it identifies cases where
/// no code gen is necessary for the cast, hence the name no-op cast.  For
/// example, the following are all no-op casts:
/// # bitcast i32* %x to i8*
/// # bitcast <2 x i32> %x to <4 x i16>
/// # ptrtoint i32* %x to i32     ; on 32-bit plaforms only
/// Determine if the described cast is a no-op.
bool CastInst::isNoopCast(Instruction::CastOps Opcode,
                          Type *SrcTy,
                          Type *DestTy,
                          const DataLayout &DL) {
  switch (Opcode) {
    default: llvm_unreachable("Invalid CastOp");
    case Instruction::Trunc:
    case Instruction::ZExt:
    case Instruction::SExt:
    case Instruction::FPTrunc:
    case Instruction::FPExt:
    case Instruction::UIToFP:
    case Instruction::SIToFP:
    case Instruction::FPToUI:
    case Instruction::FPToSI:
    case Instruction::AddrSpaceCast:
      // TODO: Target informations may give a more accurate answer here.
      return false;
    case Instruction::BitCast:
      return true;  // BitCast never modifies bits.
    case Instruction::PtrToInt:
      return DL.getIntPtrType(SrcTy)->getScalarSizeInBits() ==
             DestTy->getScalarSizeInBits();
    case Instruction::IntToPtr:
      return DL.getIntPtrType(DestTy)->getScalarSizeInBits() ==
             SrcTy->getScalarSizeInBits();
  }
}

bool CastInst::isNoopCast(const DataLayout &DL) const {
  return isNoopCast(getOpcode(), getOperand(0)->getType(), getType(), DL);
}

/// This function determines if a pair of casts can be eliminated and what
/// opcode should be used in the elimination. This assumes that there are two
/// instructions like this:
/// *  %F = firstOpcode SrcTy %x to MidTy
/// *  %S = secondOpcode MidTy %F to DstTy
/// The function returns a resultOpcode so these two casts can be replaced with:
/// *  %Replacement = resultOpcode %SrcTy %x to DstTy
/// If no such cast is permitted, the function returns 0.
unsigned CastInst::isEliminableCastPair(
  Instruction::CastOps firstOp, Instruction::CastOps secondOp,
  Type *SrcTy, Type *MidTy, Type *DstTy, Type *SrcIntPtrTy, Type *MidIntPtrTy,
  Type *DstIntPtrTy) {
  // Define the 144 possibilities for these two cast instructions. The values
  // in this matrix determine what to do in a given situation and select the
  // case in the switch below.  The rows correspond to firstOp, the columns
  // correspond to secondOp.  In looking at the table below, keep in mind
  // the following cast properties:
  //
  //          Size Compare       Source               Destination
  // Operator  Src ? Size   Type       Sign         Type       Sign
  // -------- ------------ -------------------   ---------------------
  // TRUNC         >       Integer      Any        Integral     Any
  // ZEXT          <       Integral   Unsigned     Integer      Any
  // SEXT          <       Integral    Signed      Integer      Any
  // FPTOUI       n/a      FloatPt      n/a        Integral   Unsigned
  // FPTOSI       n/a      FloatPt      n/a        Integral    Signed
  // UITOFP       n/a      Integral   Unsigned     FloatPt      n/a
  // SITOFP       n/a      Integral    Signed      FloatPt      n/a
  // FPTRUNC       >       FloatPt      n/a        FloatPt      n/a
  // FPEXT         <       FloatPt      n/a        FloatPt      n/a
  // PTRTOINT     n/a      Pointer      n/a        Integral   Unsigned
  // INTTOPTR     n/a      Integral   Unsigned     Pointer      n/a
  // BITCAST       =       FirstClass   n/a       FirstClass    n/a
  // ADDRSPCST    n/a      Pointer      n/a        Pointer      n/a
  //
  // NOTE: some transforms are safe, but we consider them to be non-profitable.
  // For example, we could merge "fptoui double to i32" + "zext i32 to i64",
  // into "fptoui double to i64", but this loses information about the range
  // of the produced value (we no longer know the top-part is all zeros).
  // Further this conversion is often much more expensive for typical hardware,
  // and causes issues when building libgcc.  We disallow fptosi+sext for the
  // same reason.
  const unsigned numCastOps =
    Instruction::CastOpsEnd - Instruction::CastOpsBegin;
  static const uint8_t CastResults[numCastOps][numCastOps] = {
    // T        F  F  U  S  F  F  P  I  B  A  -+
    // R  Z  S  P  P  I  I  T  P  2  N  T  S   |
    // U  E  E  2  2  2  2  R  E  I  T  C  C   +- secondOp
    // N  X  X  U  S  F  F  N  X  N  2  V  V   |
    // C  T  T  I  I  P  P  C  T  T  P  T  T  -+
    {  1, 0, 0,99,99, 0, 0,99,99,99, 0, 3, 0}, // Trunc         -+
    {  8, 1, 9,99,99, 2,17,99,99,99, 2, 3, 0}, // ZExt           |
    {  8, 0, 1,99,99, 0, 2,99,99,99, 0, 3, 0}, // SExt           |
    {  0, 0, 0,99,99, 0, 0,99,99,99, 0, 3, 0}, // FPToUI         |
    {  0, 0, 0,99,99, 0, 0,99,99,99, 0, 3, 0}, // FPToSI         |
    { 99,99,99, 0, 0,99,99, 0, 0,99,99, 4, 0}, // UIToFP         +- firstOp
    { 99,99,99, 0, 0,99,99, 0, 0,99,99, 4, 0}, // SIToFP         |
    { 99,99,99, 0, 0,99,99, 0, 0,99,99, 4, 0}, // FPTrunc        |
    { 99,99,99, 2, 2,99,99, 8, 2,99,99, 4, 0}, // FPExt          |
    {  1, 0, 0,99,99, 0, 0,99,99,99, 7, 3, 0}, // PtrToInt       |
    { 99,99,99,99,99,99,99,99,99,11,99,15, 0}, // IntToPtr       |
    {  5, 5, 5, 6, 6, 5, 5, 6, 6,16, 5, 1,14}, // BitCast        |
    {  0, 0, 0, 0, 0, 0, 0, 0, 0, 0, 0,13,12}, // AddrSpaceCast -+
  };

  // TODO: This logic could be encoded into the table above and handled in the
  // switch below.
  // If either of the casts are a bitcast from scalar to vector, disallow the
  // merging. However, any pair of bitcasts are allowed.
  bool IsFirstBitcast  = (firstOp == Instruction::BitCast);
  bool IsSecondBitcast = (secondOp == Instruction::BitCast);
  bool AreBothBitcasts = IsFirstBitcast && IsSecondBitcast;

  // Check if any of the casts convert scalars <-> vectors.
  if ((IsFirstBitcast  && isa<VectorType>(SrcTy) != isa<VectorType>(MidTy)) ||
      (IsSecondBitcast && isa<VectorType>(MidTy) != isa<VectorType>(DstTy)))
    if (!AreBothBitcasts)
      return 0;

  int ElimCase = CastResults[firstOp-Instruction::CastOpsBegin]
                            [secondOp-Instruction::CastOpsBegin];
  switch (ElimCase) {
    case 0:
      // Categorically disallowed.
      return 0;
    case 1:
      // Allowed, use first cast's opcode.
      return firstOp;
    case 2:
      // Allowed, use second cast's opcode.
      return secondOp;
    case 3:
      // No-op cast in second op implies firstOp as long as the DestTy
      // is integer and we are not converting between a vector and a
      // non-vector type.
      if (!SrcTy->isVectorTy() && DstTy->isIntegerTy())
        return firstOp;
      return 0;
    case 4:
      // No-op cast in second op implies firstOp as long as the DestTy
      // is floating point.
      if (DstTy->isFloatingPointTy())
        return firstOp;
      return 0;
    case 5:
      // No-op cast in first op implies secondOp as long as the SrcTy
      // is an integer.
      if (SrcTy->isIntegerTy())
        return secondOp;
      return 0;
    case 6:
      // No-op cast in first op implies secondOp as long as the SrcTy
      // is a floating point.
      if (SrcTy->isFloatingPointTy())
        return secondOp;
      return 0;
    case 7: {
      // Cannot simplify if address spaces are different!
      if (SrcTy->getPointerAddressSpace() != DstTy->getPointerAddressSpace())
        return 0;

      unsigned MidSize = MidTy->getScalarSizeInBits();
      // We can still fold this without knowing the actual sizes as long we
      // know that the intermediate pointer is the largest possible
      // pointer size.
      // FIXME: Is this always true?
      if (MidSize == 64)
        return Instruction::BitCast;

      // ptrtoint, inttoptr -> bitcast (ptr -> ptr) if int size is >= ptr size.
      if (!SrcIntPtrTy || DstIntPtrTy != SrcIntPtrTy)
        return 0;
      unsigned PtrSize = SrcIntPtrTy->getScalarSizeInBits();
      if (MidSize >= PtrSize)
        return Instruction::BitCast;
      return 0;
    }
    case 8: {
      // ext, trunc -> bitcast,    if the SrcTy and DstTy are same size
      // ext, trunc -> ext,        if sizeof(SrcTy) < sizeof(DstTy)
      // ext, trunc -> trunc,      if sizeof(SrcTy) > sizeof(DstTy)
      unsigned SrcSize = SrcTy->getScalarSizeInBits();
      unsigned DstSize = DstTy->getScalarSizeInBits();
      if (SrcSize == DstSize)
        return Instruction::BitCast;
      else if (SrcSize < DstSize)
        return firstOp;
      return secondOp;
    }
    case 9:
      // zext, sext -> zext, because sext can't sign extend after zext
      return Instruction::ZExt;
    case 11: {
      // inttoptr, ptrtoint -> bitcast if SrcSize<=PtrSize and SrcSize==DstSize
      if (!MidIntPtrTy)
        return 0;
      unsigned PtrSize = MidIntPtrTy->getScalarSizeInBits();
      unsigned SrcSize = SrcTy->getScalarSizeInBits();
      unsigned DstSize = DstTy->getScalarSizeInBits();
      if (SrcSize <= PtrSize && SrcSize == DstSize)
        return Instruction::BitCast;
      return 0;
    }
    case 12:
      // addrspacecast, addrspacecast -> bitcast,       if SrcAS == DstAS
      // addrspacecast, addrspacecast -> addrspacecast, if SrcAS != DstAS
      if (SrcTy->getPointerAddressSpace() != DstTy->getPointerAddressSpace())
        return Instruction::AddrSpaceCast;
      return Instruction::BitCast;
    case 13:
      // FIXME: this state can be merged with (1), but the following assert
      // is useful to check the correcteness of the sequence due to semantic
      // change of bitcast.
      assert(
        SrcTy->isPtrOrPtrVectorTy() &&
        MidTy->isPtrOrPtrVectorTy() &&
        DstTy->isPtrOrPtrVectorTy() &&
        SrcTy->getPointerAddressSpace() != MidTy->getPointerAddressSpace() &&
        MidTy->getPointerAddressSpace() == DstTy->getPointerAddressSpace() &&
        "Illegal addrspacecast, bitcast sequence!");
      // Allowed, use first cast's opcode
      return firstOp;
    case 14:
      // bitcast, addrspacecast -> addrspacecast if the element type of
      // bitcast's source is the same as that of addrspacecast's destination.
      if (SrcTy->getScalarType()->getPointerElementType() ==
          DstTy->getScalarType()->getPointerElementType())
        return Instruction::AddrSpaceCast;
      return 0;
    case 15:
      // FIXME: this state can be merged with (1), but the following assert
      // is useful to check the correcteness of the sequence due to semantic
      // change of bitcast.
      assert(
        SrcTy->isIntOrIntVectorTy() &&
        MidTy->isPtrOrPtrVectorTy() &&
        DstTy->isPtrOrPtrVectorTy() &&
        MidTy->getPointerAddressSpace() == DstTy->getPointerAddressSpace() &&
        "Illegal inttoptr, bitcast sequence!");
      // Allowed, use first cast's opcode
      return firstOp;
    case 16:
      // FIXME: this state can be merged with (2), but the following assert
      // is useful to check the correcteness of the sequence due to semantic
      // change of bitcast.
      assert(
        SrcTy->isPtrOrPtrVectorTy() &&
        MidTy->isPtrOrPtrVectorTy() &&
        DstTy->isIntOrIntVectorTy() &&
        SrcTy->getPointerAddressSpace() == MidTy->getPointerAddressSpace() &&
        "Illegal bitcast, ptrtoint sequence!");
      // Allowed, use second cast's opcode
      return secondOp;
    case 17:
      // (sitofp (zext x)) -> (uitofp x)
      return Instruction::UIToFP;
    case 99:
      // Cast combination can't happen (error in input). This is for all cases
      // where the MidTy is not the same for the two cast instructions.
      llvm_unreachable("Invalid Cast Combination");
    default:
      llvm_unreachable("Error in CastResults table!!!");
  }
}

CastInst *CastInst::Create(Instruction::CastOps op, Value *S, Type *Ty,
  const Twine &Name, Instruction *InsertBefore) {
  assert(castIsValid(op, S, Ty) && "Invalid cast!");
  // Construct and return the appropriate CastInst subclass
  switch (op) {
  case Trunc:         return new TruncInst         (S, Ty, Name, InsertBefore);
  case ZExt:          return new ZExtInst          (S, Ty, Name, InsertBefore);
  case SExt:          return new SExtInst          (S, Ty, Name, InsertBefore);
  case FPTrunc:       return new FPTruncInst       (S, Ty, Name, InsertBefore);
  case FPExt:         return new FPExtInst         (S, Ty, Name, InsertBefore);
  case UIToFP:        return new UIToFPInst        (S, Ty, Name, InsertBefore);
  case SIToFP:        return new SIToFPInst        (S, Ty, Name, InsertBefore);
  case FPToUI:        return new FPToUIInst        (S, Ty, Name, InsertBefore);
  case FPToSI:        return new FPToSIInst        (S, Ty, Name, InsertBefore);
  case PtrToInt:      return new PtrToIntInst      (S, Ty, Name, InsertBefore);
  case IntToPtr:      return new IntToPtrInst      (S, Ty, Name, InsertBefore);
  case BitCast:       return new BitCastInst       (S, Ty, Name, InsertBefore);
  case AddrSpaceCast: return new AddrSpaceCastInst (S, Ty, Name, InsertBefore);
  default: llvm_unreachable("Invalid opcode provided");
  }
}

CastInst *CastInst::Create(Instruction::CastOps op, Value *S, Type *Ty,
  const Twine &Name, BasicBlock *InsertAtEnd) {
  assert(castIsValid(op, S, Ty) && "Invalid cast!");
  // Construct and return the appropriate CastInst subclass
  switch (op) {
  case Trunc:         return new TruncInst         (S, Ty, Name, InsertAtEnd);
  case ZExt:          return new ZExtInst          (S, Ty, Name, InsertAtEnd);
  case SExt:          return new SExtInst          (S, Ty, Name, InsertAtEnd);
  case FPTrunc:       return new FPTruncInst       (S, Ty, Name, InsertAtEnd);
  case FPExt:         return new FPExtInst         (S, Ty, Name, InsertAtEnd);
  case UIToFP:        return new UIToFPInst        (S, Ty, Name, InsertAtEnd);
  case SIToFP:        return new SIToFPInst        (S, Ty, Name, InsertAtEnd);
  case FPToUI:        return new FPToUIInst        (S, Ty, Name, InsertAtEnd);
  case FPToSI:        return new FPToSIInst        (S, Ty, Name, InsertAtEnd);
  case PtrToInt:      return new PtrToIntInst      (S, Ty, Name, InsertAtEnd);
  case IntToPtr:      return new IntToPtrInst      (S, Ty, Name, InsertAtEnd);
  case BitCast:       return new BitCastInst       (S, Ty, Name, InsertAtEnd);
  case AddrSpaceCast: return new AddrSpaceCastInst (S, Ty, Name, InsertAtEnd);
  default: llvm_unreachable("Invalid opcode provided");
  }
}

CastInst *CastInst::CreateZExtOrBitCast(Value *S, Type *Ty,
                                        const Twine &Name,
                                        Instruction *InsertBefore) {
  if (S->getType()->getScalarSizeInBits() == Ty->getScalarSizeInBits())
    return Create(Instruction::BitCast, S, Ty, Name, InsertBefore);
  return Create(Instruction::ZExt, S, Ty, Name, InsertBefore);
}

CastInst *CastInst::CreateZExtOrBitCast(Value *S, Type *Ty,
                                        const Twine &Name,
                                        BasicBlock *InsertAtEnd) {
  if (S->getType()->getScalarSizeInBits() == Ty->getScalarSizeInBits())
    return Create(Instruction::BitCast, S, Ty, Name, InsertAtEnd);
  return Create(Instruction::ZExt, S, Ty, Name, InsertAtEnd);
}

CastInst *CastInst::CreateSExtOrBitCast(Value *S, Type *Ty,
                                        const Twine &Name,
                                        Instruction *InsertBefore) {
  if (S->getType()->getScalarSizeInBits() == Ty->getScalarSizeInBits())
    return Create(Instruction::BitCast, S, Ty, Name, InsertBefore);
  return Create(Instruction::SExt, S, Ty, Name, InsertBefore);
}

CastInst *CastInst::CreateSExtOrBitCast(Value *S, Type *Ty,
                                        const Twine &Name,
                                        BasicBlock *InsertAtEnd) {
  if (S->getType()->getScalarSizeInBits() == Ty->getScalarSizeInBits())
    return Create(Instruction::BitCast, S, Ty, Name, InsertAtEnd);
  return Create(Instruction::SExt, S, Ty, Name, InsertAtEnd);
}

CastInst *CastInst::CreateTruncOrBitCast(Value *S, Type *Ty,
                                         const Twine &Name,
                                         Instruction *InsertBefore) {
  if (S->getType()->getScalarSizeInBits() == Ty->getScalarSizeInBits())
    return Create(Instruction::BitCast, S, Ty, Name, InsertBefore);
  return Create(Instruction::Trunc, S, Ty, Name, InsertBefore);
}

CastInst *CastInst::CreateTruncOrBitCast(Value *S, Type *Ty,
                                         const Twine &Name,
                                         BasicBlock *InsertAtEnd) {
  if (S->getType()->getScalarSizeInBits() == Ty->getScalarSizeInBits())
    return Create(Instruction::BitCast, S, Ty, Name, InsertAtEnd);
  return Create(Instruction::Trunc, S, Ty, Name, InsertAtEnd);
}

CastInst *CastInst::CreatePointerCast(Value *S, Type *Ty,
                                      const Twine &Name,
                                      BasicBlock *InsertAtEnd) {
  assert(S->getType()->isPtrOrPtrVectorTy() && "Invalid cast");
  assert((Ty->isIntOrIntVectorTy() || Ty->isPtrOrPtrVectorTy()) &&
         "Invalid cast");
  assert(Ty->isVectorTy() == S->getType()->isVectorTy() && "Invalid cast");
  assert((!Ty->isVectorTy() ||
          cast<FixedVectorType>(Ty)->getNumElements() ==
              cast<FixedVectorType>(S->getType())->getNumElements()) &&
         "Invalid cast");

  if (Ty->isIntOrIntVectorTy())
    return Create(Instruction::PtrToInt, S, Ty, Name, InsertAtEnd);

  return CreatePointerBitCastOrAddrSpaceCast(S, Ty, Name, InsertAtEnd);
}

/// Create a BitCast or a PtrToInt cast instruction
CastInst *CastInst::CreatePointerCast(Value *S, Type *Ty,
                                      const Twine &Name,
                                      Instruction *InsertBefore) {
  assert(S->getType()->isPtrOrPtrVectorTy() && "Invalid cast");
  assert((Ty->isIntOrIntVectorTy() || Ty->isPtrOrPtrVectorTy()) &&
         "Invalid cast");
  assert(Ty->isVectorTy() == S->getType()->isVectorTy() && "Invalid cast");
  assert((!Ty->isVectorTy() ||
          cast<FixedVectorType>(Ty)->getNumElements() ==
              cast<FixedVectorType>(S->getType())->getNumElements()) &&
         "Invalid cast");

  if (Ty->isIntOrIntVectorTy())
    return Create(Instruction::PtrToInt, S, Ty, Name, InsertBefore);

  return CreatePointerBitCastOrAddrSpaceCast(S, Ty, Name, InsertBefore);
}

CastInst *CastInst::CreatePointerBitCastOrAddrSpaceCast(
  Value *S, Type *Ty,
  const Twine &Name,
  BasicBlock *InsertAtEnd) {
  assert(S->getType()->isPtrOrPtrVectorTy() && "Invalid cast");
  assert(Ty->isPtrOrPtrVectorTy() && "Invalid cast");

  if (S->getType()->getPointerAddressSpace() != Ty->getPointerAddressSpace())
    return Create(Instruction::AddrSpaceCast, S, Ty, Name, InsertAtEnd);

  return Create(Instruction::BitCast, S, Ty, Name, InsertAtEnd);
}

CastInst *CastInst::CreatePointerBitCastOrAddrSpaceCast(
  Value *S, Type *Ty,
  const Twine &Name,
  Instruction *InsertBefore) {
  assert(S->getType()->isPtrOrPtrVectorTy() && "Invalid cast");
  assert(Ty->isPtrOrPtrVectorTy() && "Invalid cast");

  if (S->getType()->getPointerAddressSpace() != Ty->getPointerAddressSpace())
    return Create(Instruction::AddrSpaceCast, S, Ty, Name, InsertBefore);

  return Create(Instruction::BitCast, S, Ty, Name, InsertBefore);
}

CastInst *CastInst::CreateBitOrPointerCast(Value *S, Type *Ty,
                                           const Twine &Name,
                                           Instruction *InsertBefore) {
  if (S->getType()->isPointerTy() && Ty->isIntegerTy())
    return Create(Instruction::PtrToInt, S, Ty, Name, InsertBefore);
  if (S->getType()->isIntegerTy() && Ty->isPointerTy())
    return Create(Instruction::IntToPtr, S, Ty, Name, InsertBefore);

  return Create(Instruction::BitCast, S, Ty, Name, InsertBefore);
}

CastInst *CastInst::CreateIntegerCast(Value *C, Type *Ty,
                                      bool isSigned, const Twine &Name,
                                      Instruction *InsertBefore) {
  assert(C->getType()->isIntOrIntVectorTy() && Ty->isIntOrIntVectorTy() &&
         "Invalid integer cast");
  unsigned SrcBits = C->getType()->getScalarSizeInBits();
  unsigned DstBits = Ty->getScalarSizeInBits();
  Instruction::CastOps opcode =
    (SrcBits == DstBits ? Instruction::BitCast :
     (SrcBits > DstBits ? Instruction::Trunc :
      (isSigned ? Instruction::SExt : Instruction::ZExt)));
  return Create(opcode, C, Ty, Name, InsertBefore);
}

CastInst *CastInst::CreateIntegerCast(Value *C, Type *Ty,
                                      bool isSigned, const Twine &Name,
                                      BasicBlock *InsertAtEnd) {
  assert(C->getType()->isIntOrIntVectorTy() && Ty->isIntOrIntVectorTy() &&
         "Invalid cast");
  unsigned SrcBits = C->getType()->getScalarSizeInBits();
  unsigned DstBits = Ty->getScalarSizeInBits();
  Instruction::CastOps opcode =
    (SrcBits == DstBits ? Instruction::BitCast :
     (SrcBits > DstBits ? Instruction::Trunc :
      (isSigned ? Instruction::SExt : Instruction::ZExt)));
  return Create(opcode, C, Ty, Name, InsertAtEnd);
}

CastInst *CastInst::CreateFPCast(Value *C, Type *Ty,
                                 const Twine &Name,
                                 Instruction *InsertBefore) {
  assert(C->getType()->isFPOrFPVectorTy() && Ty->isFPOrFPVectorTy() &&
         "Invalid cast");
  unsigned SrcBits = C->getType()->getScalarSizeInBits();
  unsigned DstBits = Ty->getScalarSizeInBits();
  Instruction::CastOps opcode =
    (SrcBits == DstBits ? Instruction::BitCast :
     (SrcBits > DstBits ? Instruction::FPTrunc : Instruction::FPExt));
  return Create(opcode, C, Ty, Name, InsertBefore);
}

CastInst *CastInst::CreateFPCast(Value *C, Type *Ty,
                                 const Twine &Name,
                                 BasicBlock *InsertAtEnd) {
  assert(C->getType()->isFPOrFPVectorTy() && Ty->isFPOrFPVectorTy() &&
         "Invalid cast");
  unsigned SrcBits = C->getType()->getScalarSizeInBits();
  unsigned DstBits = Ty->getScalarSizeInBits();
  Instruction::CastOps opcode =
    (SrcBits == DstBits ? Instruction::BitCast :
     (SrcBits > DstBits ? Instruction::FPTrunc : Instruction::FPExt));
  return Create(opcode, C, Ty, Name, InsertAtEnd);
}

// Check whether it is valid to call getCastOpcode for these types.
// This routine must be kept in sync with getCastOpcode.
bool CastInst::isCastable(Type *SrcTy, Type *DestTy) {
  if (!SrcTy->isFirstClassType() || !DestTy->isFirstClassType())
    return false;

  if (SrcTy == DestTy)
    return true;

  if (VectorType *SrcVecTy = dyn_cast<VectorType>(SrcTy))
    if (VectorType *DestVecTy = dyn_cast<VectorType>(DestTy))
      if (cast<FixedVectorType>(SrcVecTy)->getNumElements() ==
          cast<FixedVectorType>(DestVecTy)->getNumElements()) {
        // An element by element cast.  Valid if casting the elements is valid.
        SrcTy = SrcVecTy->getElementType();
        DestTy = DestVecTy->getElementType();
      }

  // Get the bit sizes, we'll need these
  TypeSize SrcBits = SrcTy->getPrimitiveSizeInBits();   // 0 for ptr
  TypeSize DestBits = DestTy->getPrimitiveSizeInBits(); // 0 for ptr

  // Run through the possibilities ...
  if (DestTy->isIntegerTy()) {               // Casting to integral
    if (SrcTy->isIntegerTy())                // Casting from integral
        return true;
    if (SrcTy->isFloatingPointTy())   // Casting from floating pt
      return true;
    if (SrcTy->isVectorTy())          // Casting from vector
      return DestBits == SrcBits;
                                      // Casting from something else
    return SrcTy->isPointerTy();
  }
  if (DestTy->isFloatingPointTy()) {  // Casting to floating pt
    if (SrcTy->isIntegerTy())                // Casting from integral
      return true;
    if (SrcTy->isFloatingPointTy())   // Casting from floating pt
      return true;
    if (SrcTy->isVectorTy())          // Casting from vector
      return DestBits == SrcBits;
                                    // Casting from something else
    return false;
  }
  if (DestTy->isVectorTy())         // Casting to vector
    return DestBits == SrcBits;
  if (DestTy->isPointerTy()) {        // Casting to pointer
    if (SrcTy->isPointerTy())                // Casting from pointer
      return true;
    return SrcTy->isIntegerTy();             // Casting from integral
  }
  if (DestTy->isX86_MMXTy()) {
    if (SrcTy->isVectorTy())
      return DestBits == SrcBits;       // 64-bit vector to MMX
    return false;
  }                                    // Casting to something else
  return false;
}

bool CastInst::isBitCastable(Type *SrcTy, Type *DestTy) {
  if (!SrcTy->isFirstClassType() || !DestTy->isFirstClassType())
    return false;

  if (SrcTy == DestTy)
    return true;

  if (VectorType *SrcVecTy = dyn_cast<VectorType>(SrcTy)) {
    if (VectorType *DestVecTy = dyn_cast<VectorType>(DestTy)) {
      if (SrcVecTy->getElementCount() == DestVecTy->getElementCount()) {
        // An element by element cast. Valid if casting the elements is valid.
        SrcTy = SrcVecTy->getElementType();
        DestTy = DestVecTy->getElementType();
      }
    }
  }

  if (PointerType *DestPtrTy = dyn_cast<PointerType>(DestTy)) {
    if (PointerType *SrcPtrTy = dyn_cast<PointerType>(SrcTy)) {
      return SrcPtrTy->getAddressSpace() == DestPtrTy->getAddressSpace();
    }
  }

  TypeSize SrcBits = SrcTy->getPrimitiveSizeInBits();   // 0 for ptr
  TypeSize DestBits = DestTy->getPrimitiveSizeInBits(); // 0 for ptr

  // Could still have vectors of pointers if the number of elements doesn't
  // match
  if (SrcBits.getKnownMinSize() == 0 || DestBits.getKnownMinSize() == 0)
    return false;

  if (SrcBits != DestBits)
    return false;

  if (DestTy->isX86_MMXTy() || SrcTy->isX86_MMXTy())
    return false;

  return true;
}

bool CastInst::isBitOrNoopPointerCastable(Type *SrcTy, Type *DestTy,
                                          const DataLayout &DL) {
  // ptrtoint and inttoptr are not allowed on non-integral pointers
  if (auto *PtrTy = dyn_cast<PointerType>(SrcTy))
    if (auto *IntTy = dyn_cast<IntegerType>(DestTy))
      return (IntTy->getBitWidth() == DL.getPointerTypeSizeInBits(PtrTy) &&
              !DL.isNonIntegralPointerType(PtrTy));
  if (auto *PtrTy = dyn_cast<PointerType>(DestTy))
    if (auto *IntTy = dyn_cast<IntegerType>(SrcTy))
      return (IntTy->getBitWidth() == DL.getPointerTypeSizeInBits(PtrTy) &&
              !DL.isNonIntegralPointerType(PtrTy));

  return isBitCastable(SrcTy, DestTy);
}

// Provide a way to get a "cast" where the cast opcode is inferred from the
// types and size of the operand. This, basically, is a parallel of the
// logic in the castIsValid function below.  This axiom should hold:
//   castIsValid( getCastOpcode(Val, Ty), Val, Ty)
// should not assert in castIsValid. In other words, this produces a "correct"
// casting opcode for the arguments passed to it.
// This routine must be kept in sync with isCastable.
Instruction::CastOps
CastInst::getCastOpcode(
  const Value *Src, bool SrcIsSigned, Type *DestTy, bool DestIsSigned) {
  Type *SrcTy = Src->getType();

  assert(SrcTy->isFirstClassType() && DestTy->isFirstClassType() &&
         "Only first class types are castable!");

  if (SrcTy == DestTy)
    return BitCast;

  // FIXME: Check address space sizes here
  if (VectorType *SrcVecTy = dyn_cast<VectorType>(SrcTy))
    if (VectorType *DestVecTy = dyn_cast<VectorType>(DestTy))
      if (SrcVecTy->getElementCount() == DestVecTy->getElementCount()) {
        // An element by element cast.  Find the appropriate opcode based on the
        // element types.
        SrcTy = SrcVecTy->getElementType();
        DestTy = DestVecTy->getElementType();
      }

  // Get the bit sizes, we'll need these
  unsigned SrcBits = SrcTy->getPrimitiveSizeInBits();   // 0 for ptr
  unsigned DestBits = DestTy->getPrimitiveSizeInBits(); // 0 for ptr

  // Run through the possibilities ...
  if (DestTy->isIntegerTy()) {                      // Casting to integral
    if (SrcTy->isIntegerTy()) {                     // Casting from integral
      if (DestBits < SrcBits)
        return Trunc;                               // int -> smaller int
      else if (DestBits > SrcBits) {                // its an extension
        if (SrcIsSigned)
          return SExt;                              // signed -> SEXT
        else
          return ZExt;                              // unsigned -> ZEXT
      } else {
        return BitCast;                             // Same size, No-op cast
      }
    } else if (SrcTy->isFloatingPointTy()) {        // Casting from floating pt
      if (DestIsSigned)
        return FPToSI;                              // FP -> sint
      else
        return FPToUI;                              // FP -> uint
    } else if (SrcTy->isVectorTy()) {
      assert(DestBits == SrcBits &&
             "Casting vector to integer of different width");
      return BitCast;                             // Same size, no-op cast
    } else {
      assert(SrcTy->isPointerTy() &&
             "Casting from a value that is not first-class type");
      return PtrToInt;                              // ptr -> int
    }
  } else if (DestTy->isFloatingPointTy()) {         // Casting to floating pt
    if (SrcTy->isIntegerTy()) {                     // Casting from integral
      if (SrcIsSigned)
        return SIToFP;                              // sint -> FP
      else
        return UIToFP;                              // uint -> FP
    } else if (SrcTy->isFloatingPointTy()) {        // Casting from floating pt
      if (DestBits < SrcBits) {
        return FPTrunc;                             // FP -> smaller FP
      } else if (DestBits > SrcBits) {
        return FPExt;                               // FP -> larger FP
      } else  {
        return BitCast;                             // same size, no-op cast
      }
    } else if (SrcTy->isVectorTy()) {
      assert(DestBits == SrcBits &&
             "Casting vector to floating point of different width");
      return BitCast;                             // same size, no-op cast
    }
    llvm_unreachable("Casting pointer or non-first class to float");
  } else if (DestTy->isVectorTy()) {
    assert(DestBits == SrcBits &&
           "Illegal cast to vector (wrong type or size)");
    return BitCast;
  } else if (DestTy->isPointerTy()) {
    if (SrcTy->isPointerTy()) {
      if (DestTy->getPointerAddressSpace() != SrcTy->getPointerAddressSpace())
        return AddrSpaceCast;
      return BitCast;                               // ptr -> ptr
    } else if (SrcTy->isIntegerTy()) {
      return IntToPtr;                              // int -> ptr
    }
    llvm_unreachable("Casting pointer to other than pointer or int");
  } else if (DestTy->isX86_MMXTy()) {
    if (SrcTy->isVectorTy()) {
      assert(DestBits == SrcBits && "Casting vector of wrong width to X86_MMX");
      return BitCast;                               // 64-bit vector to MMX
    }
    llvm_unreachable("Illegal cast to X86_MMX");
  }
  llvm_unreachable("Casting to type that is not first-class");
}

//===----------------------------------------------------------------------===//
//                    CastInst SubClass Constructors
//===----------------------------------------------------------------------===//

/// Check that the construction parameters for a CastInst are correct. This
/// could be broken out into the separate constructors but it is useful to have
/// it in one place and to eliminate the redundant code for getting the sizes
/// of the types involved.
bool
CastInst::castIsValid(Instruction::CastOps op, Value *S, Type *DstTy) {
  // Check for type sanity on the arguments
  Type *SrcTy = S->getType();

  if (!SrcTy->isFirstClassType() || !DstTy->isFirstClassType() ||
      SrcTy->isAggregateType() || DstTy->isAggregateType())
    return false;

  // Get the size of the types in bits, and whether we are dealing
  // with vector types, we'll need this later.
  bool SrcIsVec = isa<VectorType>(SrcTy);
  bool DstIsVec = isa<VectorType>(DstTy);
  unsigned SrcScalarBitSize = SrcTy->getScalarSizeInBits();
  unsigned DstScalarBitSize = DstTy->getScalarSizeInBits();

  // If these are vector types, get the lengths of the vectors (using zero for
  // scalar types means that checking that vector lengths match also checks that
  // scalars are not being converted to vectors or vectors to scalars).
  ElementCount SrcEC = SrcIsVec ? cast<VectorType>(SrcTy)->getElementCount()
                                : ElementCount::getFixed(0);
  ElementCount DstEC = DstIsVec ? cast<VectorType>(DstTy)->getElementCount()
                                : ElementCount::getFixed(0);

  // Switch on the opcode provided
  switch (op) {
  default: return false; // This is an input error
  case Instruction::Trunc:
    return SrcTy->isIntOrIntVectorTy() && DstTy->isIntOrIntVectorTy() &&
           SrcEC == DstEC && SrcScalarBitSize > DstScalarBitSize;
  case Instruction::ZExt:
    return SrcTy->isIntOrIntVectorTy() && DstTy->isIntOrIntVectorTy() &&
           SrcEC == DstEC && SrcScalarBitSize < DstScalarBitSize;
  case Instruction::SExt:
    return SrcTy->isIntOrIntVectorTy() && DstTy->isIntOrIntVectorTy() &&
           SrcEC == DstEC && SrcScalarBitSize < DstScalarBitSize;
  case Instruction::FPTrunc:
    return SrcTy->isFPOrFPVectorTy() && DstTy->isFPOrFPVectorTy() &&
           SrcEC == DstEC && SrcScalarBitSize > DstScalarBitSize;
  case Instruction::FPExt:
    return SrcTy->isFPOrFPVectorTy() && DstTy->isFPOrFPVectorTy() &&
           SrcEC == DstEC && SrcScalarBitSize < DstScalarBitSize;
  case Instruction::UIToFP:
  case Instruction::SIToFP:
    return SrcTy->isIntOrIntVectorTy() && DstTy->isFPOrFPVectorTy() &&
           SrcEC == DstEC;
  case Instruction::FPToUI:
  case Instruction::FPToSI:
    return SrcTy->isFPOrFPVectorTy() && DstTy->isIntOrIntVectorTy() &&
           SrcEC == DstEC;
  case Instruction::PtrToInt:
    if (SrcEC != DstEC)
      return false;
    return SrcTy->isPtrOrPtrVectorTy() && DstTy->isIntOrIntVectorTy();
  case Instruction::IntToPtr:
    if (SrcEC != DstEC)
      return false;
    return SrcTy->isIntOrIntVectorTy() && DstTy->isPtrOrPtrVectorTy();
  case Instruction::BitCast: {
    PointerType *SrcPtrTy = dyn_cast<PointerType>(SrcTy->getScalarType());
    PointerType *DstPtrTy = dyn_cast<PointerType>(DstTy->getScalarType());

    // BitCast implies a no-op cast of type only. No bits change.
    // However, you can't cast pointers to anything but pointers.
    if (!SrcPtrTy != !DstPtrTy)
      return false;

    // For non-pointer cases, the cast is okay if the source and destination bit
    // widths are identical.
    if (!SrcPtrTy)
      return SrcTy->getPrimitiveSizeInBits() == DstTy->getPrimitiveSizeInBits();

    // If both are pointers then the address spaces must match.
    if (SrcPtrTy->getAddressSpace() != DstPtrTy->getAddressSpace())
      return false;

    // A vector of pointers must have the same number of elements.
    if (SrcIsVec && DstIsVec)
      return SrcEC == DstEC;
    if (SrcIsVec)
      return SrcEC == ElementCount::getFixed(1);
    if (DstIsVec)
      return DstEC == ElementCount::getFixed(1);

    return true;
  }
  case Instruction::AddrSpaceCast: {
    PointerType *SrcPtrTy = dyn_cast<PointerType>(SrcTy->getScalarType());
    if (!SrcPtrTy)
      return false;

    PointerType *DstPtrTy = dyn_cast<PointerType>(DstTy->getScalarType());
    if (!DstPtrTy)
      return false;

    if (SrcPtrTy->getAddressSpace() == DstPtrTy->getAddressSpace())
      return false;

    return SrcEC == DstEC;
  }
  }
}

TruncInst::TruncInst(
  Value *S, Type *Ty, const Twine &Name, Instruction *InsertBefore
) : CastInst(Ty, Trunc, S, Name, InsertBefore) {
  assert(castIsValid(getOpcode(), S, Ty) && "Illegal Trunc");
}

TruncInst::TruncInst(
  Value *S, Type *Ty, const Twine &Name, BasicBlock *InsertAtEnd
) : CastInst(Ty, Trunc, S, Name, InsertAtEnd) {
  assert(castIsValid(getOpcode(), S, Ty) && "Illegal Trunc");
}

ZExtInst::ZExtInst(
  Value *S, Type *Ty, const Twine &Name, Instruction *InsertBefore
)  : CastInst(Ty, ZExt, S, Name, InsertBefore) {
  assert(castIsValid(getOpcode(), S, Ty) && "Illegal ZExt");
}

ZExtInst::ZExtInst(
  Value *S, Type *Ty, const Twine &Name, BasicBlock *InsertAtEnd
)  : CastInst(Ty, ZExt, S, Name, InsertAtEnd) {
  assert(castIsValid(getOpcode(), S, Ty) && "Illegal ZExt");
}
SExtInst::SExtInst(
  Value *S, Type *Ty, const Twine &Name, Instruction *InsertBefore
) : CastInst(Ty, SExt, S, Name, InsertBefore) {
  assert(castIsValid(getOpcode(), S, Ty) && "Illegal SExt");
}

SExtInst::SExtInst(
  Value *S, Type *Ty, const Twine &Name, BasicBlock *InsertAtEnd
)  : CastInst(Ty, SExt, S, Name, InsertAtEnd) {
  assert(castIsValid(getOpcode(), S, Ty) && "Illegal SExt");
}

FPTruncInst::FPTruncInst(
  Value *S, Type *Ty, const Twine &Name, Instruction *InsertBefore
) : CastInst(Ty, FPTrunc, S, Name, InsertBefore) {
  assert(castIsValid(getOpcode(), S, Ty) && "Illegal FPTrunc");
}

FPTruncInst::FPTruncInst(
  Value *S, Type *Ty, const Twine &Name, BasicBlock *InsertAtEnd
) : CastInst(Ty, FPTrunc, S, Name, InsertAtEnd) {
  assert(castIsValid(getOpcode(), S, Ty) && "Illegal FPTrunc");
}

FPExtInst::FPExtInst(
  Value *S, Type *Ty, const Twine &Name, Instruction *InsertBefore
) : CastInst(Ty, FPExt, S, Name, InsertBefore) {
  assert(castIsValid(getOpcode(), S, Ty) && "Illegal FPExt");
}

FPExtInst::FPExtInst(
  Value *S, Type *Ty, const Twine &Name, BasicBlock *InsertAtEnd
) : CastInst(Ty, FPExt, S, Name, InsertAtEnd) {
  assert(castIsValid(getOpcode(), S, Ty) && "Illegal FPExt");
}

UIToFPInst::UIToFPInst(
  Value *S, Type *Ty, const Twine &Name, Instruction *InsertBefore
) : CastInst(Ty, UIToFP, S, Name, InsertBefore) {
  assert(castIsValid(getOpcode(), S, Ty) && "Illegal UIToFP");
}

UIToFPInst::UIToFPInst(
  Value *S, Type *Ty, const Twine &Name, BasicBlock *InsertAtEnd
) : CastInst(Ty, UIToFP, S, Name, InsertAtEnd) {
  assert(castIsValid(getOpcode(), S, Ty) && "Illegal UIToFP");
}

SIToFPInst::SIToFPInst(
  Value *S, Type *Ty, const Twine &Name, Instruction *InsertBefore
) : CastInst(Ty, SIToFP, S, Name, InsertBefore) {
  assert(castIsValid(getOpcode(), S, Ty) && "Illegal SIToFP");
}

SIToFPInst::SIToFPInst(
  Value *S, Type *Ty, const Twine &Name, BasicBlock *InsertAtEnd
) : CastInst(Ty, SIToFP, S, Name, InsertAtEnd) {
  assert(castIsValid(getOpcode(), S, Ty) && "Illegal SIToFP");
}

FPToUIInst::FPToUIInst(
  Value *S, Type *Ty, const Twine &Name, Instruction *InsertBefore
) : CastInst(Ty, FPToUI, S, Name, InsertBefore) {
  assert(castIsValid(getOpcode(), S, Ty) && "Illegal FPToUI");
}

FPToUIInst::FPToUIInst(
  Value *S, Type *Ty, const Twine &Name, BasicBlock *InsertAtEnd
) : CastInst(Ty, FPToUI, S, Name, InsertAtEnd) {
  assert(castIsValid(getOpcode(), S, Ty) && "Illegal FPToUI");
}

FPToSIInst::FPToSIInst(
  Value *S, Type *Ty, const Twine &Name, Instruction *InsertBefore
) : CastInst(Ty, FPToSI, S, Name, InsertBefore) {
  assert(castIsValid(getOpcode(), S, Ty) && "Illegal FPToSI");
}

FPToSIInst::FPToSIInst(
  Value *S, Type *Ty, const Twine &Name, BasicBlock *InsertAtEnd
) : CastInst(Ty, FPToSI, S, Name, InsertAtEnd) {
  assert(castIsValid(getOpcode(), S, Ty) && "Illegal FPToSI");
}

PtrToIntInst::PtrToIntInst(
  Value *S, Type *Ty, const Twine &Name, Instruction *InsertBefore
) : CastInst(Ty, PtrToInt, S, Name, InsertBefore) {
  assert(castIsValid(getOpcode(), S, Ty) && "Illegal PtrToInt");
}

PtrToIntInst::PtrToIntInst(
  Value *S, Type *Ty, const Twine &Name, BasicBlock *InsertAtEnd
) : CastInst(Ty, PtrToInt, S, Name, InsertAtEnd) {
  assert(castIsValid(getOpcode(), S, Ty) && "Illegal PtrToInt");
}

IntToPtrInst::IntToPtrInst(
  Value *S, Type *Ty, const Twine &Name, Instruction *InsertBefore
) : CastInst(Ty, IntToPtr, S, Name, InsertBefore) {
  assert(castIsValid(getOpcode(), S, Ty) && "Illegal IntToPtr");
}

IntToPtrInst::IntToPtrInst(
  Value *S, Type *Ty, const Twine &Name, BasicBlock *InsertAtEnd
) : CastInst(Ty, IntToPtr, S, Name, InsertAtEnd) {
  assert(castIsValid(getOpcode(), S, Ty) && "Illegal IntToPtr");
}

BitCastInst::BitCastInst(
  Value *S, Type *Ty, const Twine &Name, Instruction *InsertBefore
) : CastInst(Ty, BitCast, S, Name, InsertBefore) {
  assert(castIsValid(getOpcode(), S, Ty) && "Illegal BitCast");
}

BitCastInst::BitCastInst(
  Value *S, Type *Ty, const Twine &Name, BasicBlock *InsertAtEnd
) : CastInst(Ty, BitCast, S, Name, InsertAtEnd) {
  assert(castIsValid(getOpcode(), S, Ty) && "Illegal BitCast");
}

AddrSpaceCastInst::AddrSpaceCastInst(
  Value *S, Type *Ty, const Twine &Name, Instruction *InsertBefore
) : CastInst(Ty, AddrSpaceCast, S, Name, InsertBefore) {
  assert(castIsValid(getOpcode(), S, Ty) && "Illegal AddrSpaceCast");
}

AddrSpaceCastInst::AddrSpaceCastInst(
  Value *S, Type *Ty, const Twine &Name, BasicBlock *InsertAtEnd
) : CastInst(Ty, AddrSpaceCast, S, Name, InsertAtEnd) {
  assert(castIsValid(getOpcode(), S, Ty) && "Illegal AddrSpaceCast");
}

//===----------------------------------------------------------------------===//
//                               CmpInst Classes
//===----------------------------------------------------------------------===//

CmpInst::CmpInst(Type *ty, OtherOps op, Predicate predicate, Value *LHS,
                 Value *RHS, const Twine &Name, Instruction *InsertBefore,
                 Instruction *FlagsSource)
  : Instruction(ty, op,
                OperandTraits<CmpInst>::op_begin(this),
                OperandTraits<CmpInst>::operands(this),
                InsertBefore) {
  Op<0>() = LHS;
  Op<1>() = RHS;
  setPredicate((Predicate)predicate);
  setName(Name);
  if (FlagsSource)
    copyIRFlags(FlagsSource);
}

CmpInst::CmpInst(Type *ty, OtherOps op, Predicate predicate, Value *LHS,
                 Value *RHS, const Twine &Name, BasicBlock *InsertAtEnd)
  : Instruction(ty, op,
                OperandTraits<CmpInst>::op_begin(this),
                OperandTraits<CmpInst>::operands(this),
                InsertAtEnd) {
  Op<0>() = LHS;
  Op<1>() = RHS;
  setPredicate((Predicate)predicate);
  setName(Name);
}

CmpInst *
CmpInst::Create(OtherOps Op, Predicate predicate, Value *S1, Value *S2,
                const Twine &Name, Instruction *InsertBefore) {
  if (Op == Instruction::ICmp) {
    if (InsertBefore)
      return new ICmpInst(InsertBefore, CmpInst::Predicate(predicate),
                          S1, S2, Name);
    else
      return new ICmpInst(CmpInst::Predicate(predicate),
                          S1, S2, Name);
  }

  if (InsertBefore)
    return new FCmpInst(InsertBefore, CmpInst::Predicate(predicate),
                        S1, S2, Name);
  else
    return new FCmpInst(CmpInst::Predicate(predicate),
                        S1, S2, Name);
}

CmpInst *
CmpInst::Create(OtherOps Op, Predicate predicate, Value *S1, Value *S2,
                const Twine &Name, BasicBlock *InsertAtEnd) {
  if (Op == Instruction::ICmp) {
    return new ICmpInst(*InsertAtEnd, CmpInst::Predicate(predicate),
                        S1, S2, Name);
  }
  return new FCmpInst(*InsertAtEnd, CmpInst::Predicate(predicate),
                      S1, S2, Name);
}

void CmpInst::swapOperands() {
  if (ICmpInst *IC = dyn_cast<ICmpInst>(this))
    IC->swapOperands();
  else
    cast<FCmpInst>(this)->swapOperands();
}

bool CmpInst::isCommutative() const {
  if (const ICmpInst *IC = dyn_cast<ICmpInst>(this))
    return IC->isCommutative();
  return cast<FCmpInst>(this)->isCommutative();
}

bool CmpInst::isEquality() const {
  if (const ICmpInst *IC = dyn_cast<ICmpInst>(this))
    return IC->isEquality();
  return cast<FCmpInst>(this)->isEquality();
}

CmpInst::Predicate CmpInst::getInversePredicate(Predicate pred) {
  switch (pred) {
    default: llvm_unreachable("Unknown cmp predicate!");
    case ICMP_EQ: return ICMP_NE;
    case ICMP_NE: return ICMP_EQ;
    case ICMP_UGT: return ICMP_ULE;
    case ICMP_ULT: return ICMP_UGE;
    case ICMP_UGE: return ICMP_ULT;
    case ICMP_ULE: return ICMP_UGT;
    case ICMP_SGT: return ICMP_SLE;
    case ICMP_SLT: return ICMP_SGE;
    case ICMP_SGE: return ICMP_SLT;
    case ICMP_SLE: return ICMP_SGT;

    case FCMP_OEQ: return FCMP_UNE;
    case FCMP_ONE: return FCMP_UEQ;
    case FCMP_OGT: return FCMP_ULE;
    case FCMP_OLT: return FCMP_UGE;
    case FCMP_OGE: return FCMP_ULT;
    case FCMP_OLE: return FCMP_UGT;
    case FCMP_UEQ: return FCMP_ONE;
    case FCMP_UNE: return FCMP_OEQ;
    case FCMP_UGT: return FCMP_OLE;
    case FCMP_ULT: return FCMP_OGE;
    case FCMP_UGE: return FCMP_OLT;
    case FCMP_ULE: return FCMP_OGT;
    case FCMP_ORD: return FCMP_UNO;
    case FCMP_UNO: return FCMP_ORD;
    case FCMP_TRUE: return FCMP_FALSE;
    case FCMP_FALSE: return FCMP_TRUE;
  }
}

StringRef CmpInst::getPredicateName(Predicate Pred) {
  switch (Pred) {
  default:                   return "unknown";
  case FCmpInst::FCMP_FALSE: return "false";
  case FCmpInst::FCMP_OEQ:   return "oeq";
  case FCmpInst::FCMP_OGT:   return "ogt";
  case FCmpInst::FCMP_OGE:   return "oge";
  case FCmpInst::FCMP_OLT:   return "olt";
  case FCmpInst::FCMP_OLE:   return "ole";
  case FCmpInst::FCMP_ONE:   return "one";
  case FCmpInst::FCMP_ORD:   return "ord";
  case FCmpInst::FCMP_UNO:   return "uno";
  case FCmpInst::FCMP_UEQ:   return "ueq";
  case FCmpInst::FCMP_UGT:   return "ugt";
  case FCmpInst::FCMP_UGE:   return "uge";
  case FCmpInst::FCMP_ULT:   return "ult";
  case FCmpInst::FCMP_ULE:   return "ule";
  case FCmpInst::FCMP_UNE:   return "une";
  case FCmpInst::FCMP_TRUE:  return "true";
  case ICmpInst::ICMP_EQ:    return "eq";
  case ICmpInst::ICMP_NE:    return "ne";
  case ICmpInst::ICMP_SGT:   return "sgt";
  case ICmpInst::ICMP_SGE:   return "sge";
  case ICmpInst::ICMP_SLT:   return "slt";
  case ICmpInst::ICMP_SLE:   return "sle";
  case ICmpInst::ICMP_UGT:   return "ugt";
  case ICmpInst::ICMP_UGE:   return "uge";
  case ICmpInst::ICMP_ULT:   return "ult";
  case ICmpInst::ICMP_ULE:   return "ule";
  }
}

ICmpInst::Predicate ICmpInst::getSignedPredicate(Predicate pred) {
  switch (pred) {
    default: llvm_unreachable("Unknown icmp predicate!");
    case ICMP_EQ: case ICMP_NE:
    case ICMP_SGT: case ICMP_SLT: case ICMP_SGE: case ICMP_SLE:
       return pred;
    case ICMP_UGT: return ICMP_SGT;
    case ICMP_ULT: return ICMP_SLT;
    case ICMP_UGE: return ICMP_SGE;
    case ICMP_ULE: return ICMP_SLE;
  }
}

ICmpInst::Predicate ICmpInst::getUnsignedPredicate(Predicate pred) {
  switch (pred) {
    default: llvm_unreachable("Unknown icmp predicate!");
    case ICMP_EQ: case ICMP_NE:
    case ICMP_UGT: case ICMP_ULT: case ICMP_UGE: case ICMP_ULE:
       return pred;
    case ICMP_SGT: return ICMP_UGT;
    case ICMP_SLT: return ICMP_ULT;
    case ICMP_SGE: return ICMP_UGE;
    case ICMP_SLE: return ICMP_ULE;
  }
}

CmpInst::Predicate CmpInst::getFlippedStrictnessPredicate(Predicate pred) {
  switch (pred) {
    default: llvm_unreachable("Unknown or unsupported cmp predicate!");
    case ICMP_SGT: return ICMP_SGE;
    case ICMP_SLT: return ICMP_SLE;
    case ICMP_SGE: return ICMP_SGT;
    case ICMP_SLE: return ICMP_SLT;
    case ICMP_UGT: return ICMP_UGE;
    case ICMP_ULT: return ICMP_ULE;
    case ICMP_UGE: return ICMP_UGT;
    case ICMP_ULE: return ICMP_ULT;

    case FCMP_OGT: return FCMP_OGE;
    case FCMP_OLT: return FCMP_OLE;
    case FCMP_OGE: return FCMP_OGT;
    case FCMP_OLE: return FCMP_OLT;
    case FCMP_UGT: return FCMP_UGE;
    case FCMP_ULT: return FCMP_ULE;
    case FCMP_UGE: return FCMP_UGT;
    case FCMP_ULE: return FCMP_ULT;
  }
}

CmpInst::Predicate CmpInst::getSwappedPredicate(Predicate pred) {
  switch (pred) {
    default: llvm_unreachable("Unknown cmp predicate!");
    case ICMP_EQ: case ICMP_NE:
      return pred;
    case ICMP_SGT: return ICMP_SLT;
    case ICMP_SLT: return ICMP_SGT;
    case ICMP_SGE: return ICMP_SLE;
    case ICMP_SLE: return ICMP_SGE;
    case ICMP_UGT: return ICMP_ULT;
    case ICMP_ULT: return ICMP_UGT;
    case ICMP_UGE: return ICMP_ULE;
    case ICMP_ULE: return ICMP_UGE;

    case FCMP_FALSE: case FCMP_TRUE:
    case FCMP_OEQ: case FCMP_ONE:
    case FCMP_UEQ: case FCMP_UNE:
    case FCMP_ORD: case FCMP_UNO:
      return pred;
    case FCMP_OGT: return FCMP_OLT;
    case FCMP_OLT: return FCMP_OGT;
    case FCMP_OGE: return FCMP_OLE;
    case FCMP_OLE: return FCMP_OGE;
    case FCMP_UGT: return FCMP_ULT;
    case FCMP_ULT: return FCMP_UGT;
    case FCMP_UGE: return FCMP_ULE;
    case FCMP_ULE: return FCMP_UGE;
  }
}

CmpInst::Predicate CmpInst::getNonStrictPredicate(Predicate pred) {
  switch (pred) {
  case ICMP_SGT: return ICMP_SGE;
  case ICMP_SLT: return ICMP_SLE;
  case ICMP_UGT: return ICMP_UGE;
  case ICMP_ULT: return ICMP_ULE;
  case FCMP_OGT: return FCMP_OGE;
  case FCMP_OLT: return FCMP_OLE;
  case FCMP_UGT: return FCMP_UGE;
  case FCMP_ULT: return FCMP_ULE;
  default: return pred;
  }
}

CmpInst::Predicate CmpInst::getSignedPredicate(Predicate pred) {
  assert(CmpInst::isUnsigned(pred) && "Call only with signed predicates!");

  switch (pred) {
  default:
    llvm_unreachable("Unknown predicate!");
  case CmpInst::ICMP_ULT:
    return CmpInst::ICMP_SLT;
  case CmpInst::ICMP_ULE:
    return CmpInst::ICMP_SLE;
  case CmpInst::ICMP_UGT:
    return CmpInst::ICMP_SGT;
  case CmpInst::ICMP_UGE:
    return CmpInst::ICMP_SGE;
  }
}

bool CmpInst::isUnsigned(Predicate predicate) {
  switch (predicate) {
    default: return false;
    case ICmpInst::ICMP_ULT: case ICmpInst::ICMP_ULE: case ICmpInst::ICMP_UGT:
    case ICmpInst::ICMP_UGE: return true;
  }
}

bool CmpInst::isSigned(Predicate predicate) {
  switch (predicate) {
    default: return false;
    case ICmpInst::ICMP_SLT: case ICmpInst::ICMP_SLE: case ICmpInst::ICMP_SGT:
    case ICmpInst::ICMP_SGE: return true;
  }
}

bool CmpInst::isOrdered(Predicate predicate) {
  switch (predicate) {
    default: return false;
    case FCmpInst::FCMP_OEQ: case FCmpInst::FCMP_ONE: case FCmpInst::FCMP_OGT:
    case FCmpInst::FCMP_OLT: case FCmpInst::FCMP_OGE: case FCmpInst::FCMP_OLE:
    case FCmpInst::FCMP_ORD: return true;
  }
}

bool CmpInst::isUnordered(Predicate predicate) {
  switch (predicate) {
    default: return false;
    case FCmpInst::FCMP_UEQ: case FCmpInst::FCMP_UNE: case FCmpInst::FCMP_UGT:
    case FCmpInst::FCMP_ULT: case FCmpInst::FCMP_UGE: case FCmpInst::FCMP_ULE:
    case FCmpInst::FCMP_UNO: return true;
  }
}

bool CmpInst::isTrueWhenEqual(Predicate predicate) {
  switch(predicate) {
    default: return false;
    case ICMP_EQ:   case ICMP_UGE: case ICMP_ULE: case ICMP_SGE: case ICMP_SLE:
    case FCMP_TRUE: case FCMP_UEQ: case FCMP_UGE: case FCMP_ULE: return true;
  }
}

bool CmpInst::isFalseWhenEqual(Predicate predicate) {
  switch(predicate) {
  case ICMP_NE:    case ICMP_UGT: case ICMP_ULT: case ICMP_SGT: case ICMP_SLT:
  case FCMP_FALSE: case FCMP_ONE: case FCMP_OGT: case FCMP_OLT: return true;
  default: return false;
  }
}

bool CmpInst::isImpliedTrueByMatchingCmp(Predicate Pred1, Predicate Pred2) {
  // If the predicates match, then we know the first condition implies the
  // second is true.
  if (Pred1 == Pred2)
    return true;

  switch (Pred1) {
  default:
    break;
  case ICMP_EQ:
    // A == B implies A >=u B, A <=u B, A >=s B, and A <=s B are true.
    return Pred2 == ICMP_UGE || Pred2 == ICMP_ULE || Pred2 == ICMP_SGE ||
           Pred2 == ICMP_SLE;
  case ICMP_UGT: // A >u B implies A != B and A >=u B are true.
    return Pred2 == ICMP_NE || Pred2 == ICMP_UGE;
  case ICMP_ULT: // A <u B implies A != B and A <=u B are true.
    return Pred2 == ICMP_NE || Pred2 == ICMP_ULE;
  case ICMP_SGT: // A >s B implies A != B and A >=s B are true.
    return Pred2 == ICMP_NE || Pred2 == ICMP_SGE;
  case ICMP_SLT: // A <s B implies A != B and A <=s B are true.
    return Pred2 == ICMP_NE || Pred2 == ICMP_SLE;
  }
  return false;
}

bool CmpInst::isImpliedFalseByMatchingCmp(Predicate Pred1, Predicate Pred2) {
  return isImpliedTrueByMatchingCmp(Pred1, getInversePredicate(Pred2));
}

//===----------------------------------------------------------------------===//
//                        SwitchInst Implementation
//===----------------------------------------------------------------------===//

void SwitchInst::init(Value *Value, BasicBlock *Default, unsigned NumReserved) {
  assert(Value && Default && NumReserved);
  ReservedSpace = NumReserved;
  setNumHungOffUseOperands(2);
  allocHungoffUses(ReservedSpace);

  Op<0>() = Value;
  Op<1>() = Default;
}

/// SwitchInst ctor - Create a new switch instruction, specifying a value to
/// switch on and a default destination.  The number of additional cases can
/// be specified here to make memory allocation more efficient.  This
/// constructor can also autoinsert before another instruction.
SwitchInst::SwitchInst(Value *Value, BasicBlock *Default, unsigned NumCases,
                       Instruction *InsertBefore)
    : Instruction(Type::getVoidTy(Value->getContext()), Instruction::Switch,
                  nullptr, 0, InsertBefore) {
  init(Value, Default, 2+NumCases*2);
}

/// SwitchInst ctor - Create a new switch instruction, specifying a value to
/// switch on and a default destination.  The number of additional cases can
/// be specified here to make memory allocation more efficient.  This
/// constructor also autoinserts at the end of the specified BasicBlock.
SwitchInst::SwitchInst(Value *Value, BasicBlock *Default, unsigned NumCases,
                       BasicBlock *InsertAtEnd)
    : Instruction(Type::getVoidTy(Value->getContext()), Instruction::Switch,
                  nullptr, 0, InsertAtEnd) {
  init(Value, Default, 2+NumCases*2);
}

SwitchInst::SwitchInst(const SwitchInst &SI)
    : Instruction(SI.getType(), Instruction::Switch, nullptr, 0) {
  init(SI.getCondition(), SI.getDefaultDest(), SI.getNumOperands());
  setNumHungOffUseOperands(SI.getNumOperands());
  Use *OL = getOperandList();
  const Use *InOL = SI.getOperandList();
  for (unsigned i = 2, E = SI.getNumOperands(); i != E; i += 2) {
    OL[i] = InOL[i];
    OL[i+1] = InOL[i+1];
  }
  SubclassOptionalData = SI.SubclassOptionalData;
}

/// addCase - Add an entry to the switch instruction...
///
void SwitchInst::addCase(ConstantInt *OnVal, BasicBlock *Dest) {
  unsigned NewCaseIdx = getNumCases();
  unsigned OpNo = getNumOperands();
  if (OpNo+2 > ReservedSpace)
    growOperands();  // Get more space!
  // Initialize some new operands.
  assert(OpNo+1 < ReservedSpace && "Growing didn't work!");
  setNumHungOffUseOperands(OpNo+2);
  CaseHandle Case(this, NewCaseIdx);
  Case.setValue(OnVal);
  Case.setSuccessor(Dest);
}

/// removeCase - This method removes the specified case and its successor
/// from the switch instruction.
SwitchInst::CaseIt SwitchInst::removeCase(CaseIt I) {
  unsigned idx = I->getCaseIndex();

  assert(2 + idx*2 < getNumOperands() && "Case index out of range!!!");

  unsigned NumOps = getNumOperands();
  Use *OL = getOperandList();

  // Overwrite this case with the end of the list.
  if (2 + (idx + 1) * 2 != NumOps) {
    OL[2 + idx * 2] = OL[NumOps - 2];
    OL[2 + idx * 2 + 1] = OL[NumOps - 1];
  }

  // Nuke the last value.
  OL[NumOps-2].set(nullptr);
  OL[NumOps-2+1].set(nullptr);
  setNumHungOffUseOperands(NumOps-2);

  return CaseIt(this, idx);
}

/// growOperands - grow operands - This grows the operand list in response
/// to a push_back style of operation.  This grows the number of ops by 3 times.
///
void SwitchInst::growOperands() {
  unsigned e = getNumOperands();
  unsigned NumOps = e*3;

  ReservedSpace = NumOps;
  growHungoffUses(ReservedSpace);
}

MDNode *
SwitchInstProfUpdateWrapper::getProfBranchWeightsMD(const SwitchInst &SI) {
  if (MDNode *ProfileData = SI.getMetadata(LLVMContext::MD_prof))
    if (auto *MDName = dyn_cast<MDString>(ProfileData->getOperand(0)))
      if (MDName->getString() == "branch_weights")
        return ProfileData;
  return nullptr;
}

MDNode *SwitchInstProfUpdateWrapper::buildProfBranchWeightsMD() {
  assert(Changed && "called only if metadata has changed");

  if (!Weights)
    return nullptr;

  assert(SI.getNumSuccessors() == Weights->size() &&
         "num of prof branch_weights must accord with num of successors");

  bool AllZeroes =
      all_of(Weights.getValue(), [](uint32_t W) { return W == 0; });

  if (AllZeroes || Weights.getValue().size() < 2)
    return nullptr;

  return MDBuilder(SI.getParent()->getContext()).createBranchWeights(*Weights);
}

void SwitchInstProfUpdateWrapper::init() {
  MDNode *ProfileData = getProfBranchWeightsMD(SI);
  if (!ProfileData)
    return;

  if (ProfileData->getNumOperands() != SI.getNumSuccessors() + 1) {
    llvm_unreachable("number of prof branch_weights metadata operands does "
                     "not correspond to number of succesors");
  }

  SmallVector<uint32_t, 8> Weights;
  for (unsigned CI = 1, CE = SI.getNumSuccessors(); CI <= CE; ++CI) {
    ConstantInt *C = mdconst::extract<ConstantInt>(ProfileData->getOperand(CI));
    uint32_t CW = C->getValue().getZExtValue();
    Weights.push_back(CW);
  }
  this->Weights = std::move(Weights);
}

SwitchInst::CaseIt
SwitchInstProfUpdateWrapper::removeCase(SwitchInst::CaseIt I) {
  if (Weights) {
    assert(SI.getNumSuccessors() == Weights->size() &&
           "num of prof branch_weights must accord with num of successors");
    Changed = true;
    // Copy the last case to the place of the removed one and shrink.
    // This is tightly coupled with the way SwitchInst::removeCase() removes
    // the cases in SwitchInst::removeCase(CaseIt).
    Weights.getValue()[I->getCaseIndex() + 1] = Weights.getValue().back();
    Weights.getValue().pop_back();
  }
  return SI.removeCase(I);
}

void SwitchInstProfUpdateWrapper::addCase(
    ConstantInt *OnVal, BasicBlock *Dest,
    SwitchInstProfUpdateWrapper::CaseWeightOpt W) {
  SI.addCase(OnVal, Dest);

  if (!Weights && W && *W) {
    Changed = true;
    Weights = SmallVector<uint32_t, 8>(SI.getNumSuccessors(), 0);
    Weights.getValue()[SI.getNumSuccessors() - 1] = *W;
  } else if (Weights) {
    Changed = true;
    Weights.getValue().push_back(W ? *W : 0);
  }
  if (Weights)
    assert(SI.getNumSuccessors() == Weights->size() &&
           "num of prof branch_weights must accord with num of successors");
}

SymbolTableList<Instruction>::iterator
SwitchInstProfUpdateWrapper::eraseFromParent() {
  // Instruction is erased. Mark as unchanged to not touch it in the destructor.
  Changed = false;
  if (Weights)
    Weights->resize(0);
  return SI.eraseFromParent();
}

SwitchInstProfUpdateWrapper::CaseWeightOpt
SwitchInstProfUpdateWrapper::getSuccessorWeight(unsigned idx) {
  if (!Weights)
    return None;
  return Weights.getValue()[idx];
}

void SwitchInstProfUpdateWrapper::setSuccessorWeight(
    unsigned idx, SwitchInstProfUpdateWrapper::CaseWeightOpt W) {
  if (!W)
    return;

  if (!Weights && *W)
    Weights = SmallVector<uint32_t, 8>(SI.getNumSuccessors(), 0);

  if (Weights) {
    auto &OldW = Weights.getValue()[idx];
    if (*W != OldW) {
      Changed = true;
      OldW = *W;
    }
  }
}

SwitchInstProfUpdateWrapper::CaseWeightOpt
SwitchInstProfUpdateWrapper::getSuccessorWeight(const SwitchInst &SI,
                                                unsigned idx) {
  if (MDNode *ProfileData = getProfBranchWeightsMD(SI))
    if (ProfileData->getNumOperands() == SI.getNumSuccessors() + 1)
      return mdconst::extract<ConstantInt>(ProfileData->getOperand(idx + 1))
          ->getValue()
          .getZExtValue();

  return None;
}

//===----------------------------------------------------------------------===//
//                        IndirectBrInst Implementation
//===----------------------------------------------------------------------===//

void IndirectBrInst::init(Value *Address, unsigned NumDests) {
  assert(Address && Address->getType()->isPointerTy() &&
         "Address of indirectbr must be a pointer");
  ReservedSpace = 1+NumDests;
  setNumHungOffUseOperands(1);
  allocHungoffUses(ReservedSpace);

  Op<0>() = Address;
}


/// growOperands - grow operands - This grows the operand list in response
/// to a push_back style of operation.  This grows the number of ops by 2 times.
///
void IndirectBrInst::growOperands() {
  unsigned e = getNumOperands();
  unsigned NumOps = e*2;

  ReservedSpace = NumOps;
  growHungoffUses(ReservedSpace);
}

IndirectBrInst::IndirectBrInst(Value *Address, unsigned NumCases,
                               Instruction *InsertBefore)
    : Instruction(Type::getVoidTy(Address->getContext()),
                  Instruction::IndirectBr, nullptr, 0, InsertBefore) {
  init(Address, NumCases);
}

IndirectBrInst::IndirectBrInst(Value *Address, unsigned NumCases,
                               BasicBlock *InsertAtEnd)
    : Instruction(Type::getVoidTy(Address->getContext()),
                  Instruction::IndirectBr, nullptr, 0, InsertAtEnd) {
  init(Address, NumCases);
}

IndirectBrInst::IndirectBrInst(const IndirectBrInst &IBI)
    : Instruction(Type::getVoidTy(IBI.getContext()), Instruction::IndirectBr,
                  nullptr, IBI.getNumOperands()) {
  allocHungoffUses(IBI.getNumOperands());
  Use *OL = getOperandList();
  const Use *InOL = IBI.getOperandList();
  for (unsigned i = 0, E = IBI.getNumOperands(); i != E; ++i)
    OL[i] = InOL[i];
  SubclassOptionalData = IBI.SubclassOptionalData;
}

/// addDestination - Add a destination.
///
void IndirectBrInst::addDestination(BasicBlock *DestBB) {
  unsigned OpNo = getNumOperands();
  if (OpNo+1 > ReservedSpace)
    growOperands();  // Get more space!
  // Initialize some new operands.
  assert(OpNo < ReservedSpace && "Growing didn't work!");
  setNumHungOffUseOperands(OpNo+1);
  getOperandList()[OpNo] = DestBB;
}

/// removeDestination - This method removes the specified successor from the
/// indirectbr instruction.
void IndirectBrInst::removeDestination(unsigned idx) {
  assert(idx < getNumOperands()-1 && "Successor index out of range!");

  unsigned NumOps = getNumOperands();
  Use *OL = getOperandList();

  // Replace this value with the last one.
  OL[idx+1] = OL[NumOps-1];

  // Nuke the last value.
  OL[NumOps-1].set(nullptr);
  setNumHungOffUseOperands(NumOps-1);
}

//===----------------------------------------------------------------------===//
//                            FreezeInst Implementation
//===----------------------------------------------------------------------===//

FreezeInst::FreezeInst(Value *S,
                       const Twine &Name, Instruction *InsertBefore)
    : UnaryInstruction(S->getType(), Freeze, S, InsertBefore) {
  setName(Name);
}

FreezeInst::FreezeInst(Value *S,
                       const Twine &Name, BasicBlock *InsertAtEnd)
    : UnaryInstruction(S->getType(), Freeze, S, InsertAtEnd) {
  setName(Name);
}

//===----------------------------------------------------------------------===//
//                           cloneImpl() implementations
//===----------------------------------------------------------------------===//

// Define these methods here so vtables don't get emitted into every translation
// unit that uses these classes.

GetElementPtrInst *GetElementPtrInst::cloneImpl() const {
  return new (getNumOperands()) GetElementPtrInst(*this);
}

UnaryOperator *UnaryOperator::cloneImpl() const {
  return Create(getOpcode(), Op<0>());
}

BinaryOperator *BinaryOperator::cloneImpl() const {
  return Create(getOpcode(), Op<0>(), Op<1>());
}

FCmpInst *FCmpInst::cloneImpl() const {
  return new FCmpInst(getPredicate(), Op<0>(), Op<1>());
}

ICmpInst *ICmpInst::cloneImpl() const {
  return new ICmpInst(getPredicate(), Op<0>(), Op<1>());
}

ExtractValueInst *ExtractValueInst::cloneImpl() const {
  return new ExtractValueInst(*this);
}

InsertValueInst *InsertValueInst::cloneImpl() const {
  return new InsertValueInst(*this);
}

AllocaInst *AllocaInst::cloneImpl() const {
  AllocaInst *Result =
      new AllocaInst(getAllocatedType(), getType()->getAddressSpace(),
                     getOperand(0), getAlign());
  Result->setUsedWithInAlloca(isUsedWithInAlloca());
  Result->setSwiftError(isSwiftError());
  return Result;
}

LoadInst *LoadInst::cloneImpl() const {
  return new LoadInst(getType(), getOperand(0), Twine(), isVolatile(),
                      getAlign(), getOrdering(), getSyncScopeID());
}

StoreInst *StoreInst::cloneImpl() const {
  return new StoreInst(getOperand(0), getOperand(1), isVolatile(), getAlign(),
                       getOrdering(), getSyncScopeID());
}

AtomicCmpXchgInst *AtomicCmpXchgInst::cloneImpl() const {
  AtomicCmpXchgInst *Result = new AtomicCmpXchgInst(
      getOperand(0), getOperand(1), getOperand(2), getAlign(),
      getSuccessOrdering(), getFailureOrdering(), getSyncScopeID());
  Result->setVolatile(isVolatile());
  Result->setWeak(isWeak());
  return Result;
}

AtomicRMWInst *AtomicRMWInst::cloneImpl() const {
  AtomicRMWInst *Result =
      new AtomicRMWInst(getOperation(), getOperand(0), getOperand(1),
                        getAlign(), getOrdering(), getSyncScopeID());
  Result->setVolatile(isVolatile());
  return Result;
}

FenceInst *FenceInst::cloneImpl() const {
  return new FenceInst(getContext(), getOrdering(), getSyncScopeID());
}

TruncInst *TruncInst::cloneImpl() const {
  return new TruncInst(getOperand(0), getType());
}

ZExtInst *ZExtInst::cloneImpl() const {
  return new ZExtInst(getOperand(0), getType());
}

SExtInst *SExtInst::cloneImpl() const {
  return new SExtInst(getOperand(0), getType());
}

FPTruncInst *FPTruncInst::cloneImpl() const {
  return new FPTruncInst(getOperand(0), getType());
}

FPExtInst *FPExtInst::cloneImpl() const {
  return new FPExtInst(getOperand(0), getType());
}

UIToFPInst *UIToFPInst::cloneImpl() const {
  return new UIToFPInst(getOperand(0), getType());
}

SIToFPInst *SIToFPInst::cloneImpl() const {
  return new SIToFPInst(getOperand(0), getType());
}

FPToUIInst *FPToUIInst::cloneImpl() const {
  return new FPToUIInst(getOperand(0), getType());
}

FPToSIInst *FPToSIInst::cloneImpl() const {
  return new FPToSIInst(getOperand(0), getType());
}

PtrToIntInst *PtrToIntInst::cloneImpl() const {
  return new PtrToIntInst(getOperand(0), getType());
}

IntToPtrInst *IntToPtrInst::cloneImpl() const {
  return new IntToPtrInst(getOperand(0), getType());
}

BitCastInst *BitCastInst::cloneImpl() const {
  return new BitCastInst(getOperand(0), getType());
}

AddrSpaceCastInst *AddrSpaceCastInst::cloneImpl() const {
  return new AddrSpaceCastInst(getOperand(0), getType());
}

CallInst *CallInst::cloneImpl() const {
  if (hasOperandBundles()) {
    unsigned DescriptorBytes = getNumOperandBundles() * sizeof(BundleOpInfo);
    return new(getNumOperands(), DescriptorBytes) CallInst(*this);
  }
  return  new(getNumOperands()) CallInst(*this);
}

SelectInst *SelectInst::cloneImpl() const {
  return SelectInst::Create(getOperand(0), getOperand(1), getOperand(2));
}

VAArgInst *VAArgInst::cloneImpl() const {
  return new VAArgInst(getOperand(0), getType());
}

ExtractElementInst *ExtractElementInst::cloneImpl() const {
  return ExtractElementInst::Create(getOperand(0), getOperand(1));
}

InsertElementInst *InsertElementInst::cloneImpl() const {
  return InsertElementInst::Create(getOperand(0), getOperand(1), getOperand(2));
}

ShuffleVectorInst *ShuffleVectorInst::cloneImpl() const {
  return new ShuffleVectorInst(getOperand(0), getOperand(1), getShuffleMask());
}

PHINode *PHINode::cloneImpl() const { return new PHINode(*this); }

LandingPadInst *LandingPadInst::cloneImpl() const {
  return new LandingPadInst(*this);
}

ReturnInst *ReturnInst::cloneImpl() const {
  return new(getNumOperands()) ReturnInst(*this);
}

BranchInst *BranchInst::cloneImpl() const {
  return new(getNumOperands()) BranchInst(*this);
}

SwitchInst *SwitchInst::cloneImpl() const { return new SwitchInst(*this); }

IndirectBrInst *IndirectBrInst::cloneImpl() const {
  return new IndirectBrInst(*this);
}

InvokeInst *InvokeInst::cloneImpl() const {
  if (hasOperandBundles()) {
    unsigned DescriptorBytes = getNumOperandBundles() * sizeof(BundleOpInfo);
    return new(getNumOperands(), DescriptorBytes) InvokeInst(*this);
  }
  return new(getNumOperands()) InvokeInst(*this);
}

CallBrInst *CallBrInst::cloneImpl() const {
  if (hasOperandBundles()) {
    unsigned DescriptorBytes = getNumOperandBundles() * sizeof(BundleOpInfo);
    return new (getNumOperands(), DescriptorBytes) CallBrInst(*this);
  }
  return new (getNumOperands()) CallBrInst(*this);
}

ResumeInst *ResumeInst::cloneImpl() const { return new (1) ResumeInst(*this); }

CleanupReturnInst *CleanupReturnInst::cloneImpl() const {
  return new (getNumOperands()) CleanupReturnInst(*this);
}

CatchReturnInst *CatchReturnInst::cloneImpl() const {
  return new (getNumOperands()) CatchReturnInst(*this);
}

CatchSwitchInst *CatchSwitchInst::cloneImpl() const {
  return new CatchSwitchInst(*this);
}

FuncletPadInst *FuncletPadInst::cloneImpl() const {
  return new (getNumOperands()) FuncletPadInst(*this);
}

UnreachableInst *UnreachableInst::cloneImpl() const {
  LLVMContext &Context = getContext();
  return new UnreachableInst(Context);
}

FreezeInst *FreezeInst::cloneImpl() const {
  return new FreezeInst(getOperand(0));
}<|MERGE_RESOLUTION|>--- conflicted
+++ resolved
@@ -2027,19 +2027,6 @@
   ElementCount EC = cast<VectorType>(Mask->getType())->getElementCount();
 
   if (isa<ConstantAggregateZero>(Mask)) {
-<<<<<<< HEAD
-    Result.resize(EC.Min, 0);
-    return;
-  }
-
-  Result.reserve(EC.Min);
-
-  if (EC.Scalable) {
-    assert((isa<ConstantAggregateZero>(Mask) || isa<UndefValue>(Mask)) &&
-           "Scalable vector shuffle mask must be undef or zeroinitializer");
-    int MaskVal = isa<UndefValue>(Mask) ? -1 : 0;
-    for (unsigned I = 0; I < EC.Min; ++I)
-=======
     Result.resize(EC.getKnownMinValue(), 0);
     return;
   }
@@ -2051,16 +2038,11 @@
            "Scalable vector shuffle mask must be undef or zeroinitializer");
     int MaskVal = isa<UndefValue>(Mask) ? -1 : 0;
     for (unsigned I = 0; I < EC.getKnownMinValue(); ++I)
->>>>>>> b1169bdb
       Result.emplace_back(MaskVal);
     return;
   }
 
-<<<<<<< HEAD
-  unsigned NumElts = EC.Min;
-=======
   unsigned NumElts = EC.getKnownMinValue();
->>>>>>> b1169bdb
 
   if (auto *CDS = dyn_cast<ConstantDataSequential>(Mask)) {
     for (unsigned i = 0; i != NumElts; ++i)
