//===- TGLexer.cpp - Lexer for TableGen -----------------------------------===//
//
// Part of the LLVM Project, under the Apache License v2.0 with LLVM Exceptions.
// See https://llvm.org/LICENSE.txt for license information.
// SPDX-License-Identifier: Apache-2.0 WITH LLVM-exception
//
//===----------------------------------------------------------------------===//
//
// Implement the Lexer for TableGen.
//
//===----------------------------------------------------------------------===//

#include "TGLexer.h"
#include "llvm/ADT/ArrayRef.h"
#include "llvm/ADT/StringExtras.h"
#include "llvm/ADT/StringSwitch.h"
#include "llvm/ADT/Twine.h"
#include "llvm/Config/config.h" // for strtoull()/strtoll() define
#include "llvm/Support/Compiler.h"
#include "llvm/Support/MemoryBuffer.h"
#include "llvm/Support/SourceMgr.h"
#include "llvm/TableGen/Error.h"
#include <algorithm>
#include <cerrno>
#include <cstdint>
#include <cstdio>
#include <cstdlib>
#include <cstring>

using namespace llvm;

namespace {
// A list of supported preprocessing directives with their
// internal token kinds and names.
struct PreprocessorDir {
  tgtok::TokKind Kind;
  StringRef Word;
};
} // end anonymous namespace

<<<<<<< HEAD
=======
/// Returns true if `C` is a valid character in an identifier. If `First` is
/// true, returns true if `C` is a valid first character of an identifier,
/// else returns true if `C` is a valid non-first character of an identifier.
/// Identifiers match the following regular expression:
///   [a-zA-Z_][0-9a-zA-Z_]*
static bool isValidIDChar(char C, bool First) {
  if (C == '_' || isAlpha(C))
    return true;
  return !First && isDigit(C);
}

>>>>>>> 1d22c955
constexpr PreprocessorDir PreprocessorDirs[] = {{tgtok::Ifdef, "ifdef"},
                                                {tgtok::Ifndef, "ifndef"},
                                                {tgtok::Else, "else"},
                                                {tgtok::Endif, "endif"},
                                                {tgtok::Define, "define"}};

<<<<<<< HEAD
=======
// Returns a pointer past the end of a valid macro name at the start of `Str`.
// Valid macro names match the regular expression [a-zA-Z_][0-9a-zA-Z_]*.
static const char *lexMacroName(StringRef Str) {
  assert(!Str.empty());

  // Macro names start with [a-zA-Z_].
  const char *Next = Str.begin();
  if (!isValidIDChar(*Next, /*First=*/true))
    return Next;
  // Eat the first character of the name.
  ++Next;

  // Match the rest of the identifier regex: [0-9a-zA-Z_]*
  const char *End = Str.end();
  while (Next != End && isValidIDChar(*Next, /*First=*/false))
    ++Next;
  return Next;
}

>>>>>>> 1d22c955
TGLexer::TGLexer(SourceMgr &SM, ArrayRef<std::string> Macros) : SrcMgr(SM) {
  CurBuffer = SrcMgr.getMainFileID();
  CurBuf = SrcMgr.getMemoryBuffer(CurBuffer)->getBuffer();
  CurPtr = CurBuf.begin();
  TokStart = nullptr;

  // Pretend that we enter the "top-level" include file.
  PrepIncludeStack.push_back(
      std::make_unique<std::vector<PreprocessorControlDesc>>());

  // Add all macros defined on the command line to the DefinedMacros set.
  // Check invalid macro names and print fatal error if we find one.
  for (StringRef MacroName : Macros) {
    const char *End = lexMacroName(MacroName);
    if (End != MacroName.end())
      PrintFatalError("Invalid macro name `" + MacroName +
                      "` specified on command line");

    DefinedMacros.insert(MacroName);
  }
}

SMLoc TGLexer::getLoc() const {
  return SMLoc::getFromPointer(TokStart);
}

SMRange TGLexer::getLocRange() const {
  return {getLoc(), SMLoc::getFromPointer(CurPtr)};
}

/// ReturnError - Set the error to the specified string at the specified
/// location.  This is defined to always return tgtok::Error.
tgtok::TokKind TGLexer::ReturnError(SMLoc Loc, const Twine &Msg) {
  PrintError(Loc, Msg);
  return tgtok::Error;
}

tgtok::TokKind TGLexer::ReturnError(const char *Loc, const Twine &Msg) {
  return ReturnError(SMLoc::getFromPointer(Loc), Msg);
}

bool TGLexer::processEOF() {
  SMLoc ParentIncludeLoc = SrcMgr.getParentIncludeLoc(CurBuffer);
  if (ParentIncludeLoc != SMLoc()) {
    // If prepExitInclude() detects a problem with the preprocessing
    // control stack, it will return false.  Pretend that we reached
    // the final EOF and stop lexing more tokens by returning false
    // to LexToken().
    if (!prepExitInclude(false))
      return false;

    CurBuffer = SrcMgr.FindBufferContainingLoc(ParentIncludeLoc);
    CurBuf = SrcMgr.getMemoryBuffer(CurBuffer)->getBuffer();
    CurPtr = ParentIncludeLoc.getPointer();
    // Make sure TokStart points into the parent file's buffer.
    // LexToken() assigns to it before calling getNextChar(),
    // so it is pointing into the included file now.
    TokStart = CurPtr;
    return true;
  }

  // Pretend that we exit the "top-level" include file.
  // Note that in case of an error (e.g. control stack imbalance)
  // the routine will issue a fatal error.
  prepExitInclude(true);
  return false;
}

int TGLexer::getNextChar() {
  char CurChar = *CurPtr++;
  switch (CurChar) {
  default:
    return (unsigned char)CurChar;

  case 0: {
    // A NUL character in the stream is either the end of the current buffer or
    // a spurious NUL in the file.  Disambiguate that here.
    if (CurPtr - 1 == CurBuf.end()) {
      --CurPtr; // Arrange for another call to return EOF again.
      return EOF;
    }
    PrintError(getLoc(),
               "NUL character is invalid in source; treated as space");
    return ' ';
  }

  case '\n':
  case '\r':
    // Handle the newline character by ignoring it and incrementing the line
    // count.  However, be careful about 'dos style' files with \n\r in them.
    // Only treat a \n\r or \r\n as a single line.
    if ((*CurPtr == '\n' || (*CurPtr == '\r')) &&
        *CurPtr != CurChar)
      ++CurPtr;  // Eat the two char newline sequence.
    return '\n';
  }
}

int TGLexer::peekNextChar(int Index) const {
  return *(CurPtr + Index);
}

tgtok::TokKind TGLexer::LexToken(bool FileOrLineStart) {
  TokStart = CurPtr;
  // This always consumes at least one character.
  int CurChar = getNextChar();

  switch (CurChar) {
  default:
    // Handle letters: [a-zA-Z_]
    if (isValidIDChar(CurChar, /*First=*/true))
      return LexIdentifier();

    // Unknown character, emit an error.
    return ReturnError(TokStart, "Unexpected character");
  case EOF:
    // Lex next token, if we just left an include file.
    // Note that leaving an include file means that the next
    // symbol is located at the end of the 'include "..."'
    // construct, so LexToken() is called with default
    // false parameter.
    if (processEOF())
      return LexToken();

    // Return EOF denoting the end of lexing.
    return tgtok::Eof;

  case ':': return tgtok::colon;
  case ';': return tgtok::semi;
  case ',': return tgtok::comma;
  case '<': return tgtok::less;
  case '>': return tgtok::greater;
  case ']': return tgtok::r_square;
  case '{': return tgtok::l_brace;
  case '}': return tgtok::r_brace;
  case '(': return tgtok::l_paren;
  case ')': return tgtok::r_paren;
  case '=': return tgtok::equal;
  case '?': return tgtok::question;
  case '#':
    if (FileOrLineStart) {
      tgtok::TokKind Kind = prepIsDirective();
      if (Kind != tgtok::Error)
        return lexPreprocessor(Kind);
    }

    return tgtok::paste;

  // The period is a separate case so we can recognize the "..."
  // range punctuator.
  case '.':
    if (peekNextChar(0) == '.') {
      ++CurPtr; // Eat second dot.
      if (peekNextChar(0) == '.') {
        ++CurPtr; // Eat third dot.
        return tgtok::dotdotdot;
      }
      return ReturnError(TokStart, "Invalid '..' punctuation");
    }
    return tgtok::dot;

  case '\r':
    PrintFatalError("getNextChar() must never return '\r'");
    return tgtok::Error;

  case ' ':
  case '\t':
    // Ignore whitespace.
    return LexToken(FileOrLineStart);
  case '\n':
    // Ignore whitespace, and identify the new line.
    return LexToken(true);
  case '/':
    // If this is the start of a // comment, skip until the end of the line or
    // the end of the buffer.
    if (*CurPtr == '/')
      SkipBCPLComment();
    else if (*CurPtr == '*') {
      if (SkipCComment())
        return tgtok::Error;
    } else // Otherwise, this is an error.
      return ReturnError(TokStart, "Unexpected character");
    return LexToken(FileOrLineStart);
  case '-': case '+':
  case '0': case '1': case '2': case '3': case '4': case '5': case '6':
  case '7': case '8': case '9': {
    int NextChar = 0;
    if (isDigit(CurChar)) {
      // Allow identifiers to start with a number if it is followed by
      // an identifier.  This can happen with paste operations like
      // foo#8i.
      int i = 0;
      do {
        NextChar = peekNextChar(i++);
      } while (isDigit(NextChar));

      if (NextChar == 'x' || NextChar == 'b') {
        // If this is [0-9]b[01] or [0-9]x[0-9A-fa-f] this is most
        // likely a number.
        int NextNextChar = peekNextChar(i);
        switch (NextNextChar) {
        default:
          break;
        case '0': case '1':
          if (NextChar == 'b')
            return LexNumber();
          [[fallthrough]];
        case '2': case '3': case '4': case '5':
        case '6': case '7': case '8': case '9':
        case 'a': case 'b': case 'c': case 'd': case 'e': case 'f':
        case 'A': case 'B': case 'C': case 'D': case 'E': case 'F':
          if (NextChar == 'x')
            return LexNumber();
          break;
        }
      }
    }

    if (isValidIDChar(NextChar, /*First=*/true))
      return LexIdentifier();

    return LexNumber();
  }
  case '"': return LexString();
  case '$': return LexVarName();
  case '[': return LexBracket();
  case '!': return LexExclaim();
  }
}

/// LexString - Lex "[^"]*"
tgtok::TokKind TGLexer::LexString() {
  const char *StrStart = CurPtr;

  CurStrVal = "";

  while (*CurPtr != '"') {
    // If we hit the end of the buffer, report an error.
    if (*CurPtr == 0 && CurPtr == CurBuf.end())
      return ReturnError(StrStart, "End of file in string literal");

    if (*CurPtr == '\n' || *CurPtr == '\r')
      return ReturnError(StrStart, "End of line in string literal");

    if (*CurPtr != '\\') {
      CurStrVal += *CurPtr++;
      continue;
    }

    ++CurPtr;

    switch (*CurPtr) {
    case '\\': case '\'': case '"':
      // These turn into their literal character.
      CurStrVal += *CurPtr++;
      break;
    case 't':
      CurStrVal += '\t';
      ++CurPtr;
      break;
    case 'n':
      CurStrVal += '\n';
      ++CurPtr;
      break;

    case '\n':
    case '\r':
      return ReturnError(CurPtr, "escaped newlines not supported in tblgen");

    // If we hit the end of the buffer, report an error.
    case '\0':
      if (CurPtr == CurBuf.end())
        return ReturnError(StrStart, "End of file in string literal");
      [[fallthrough]];
    default:
      return ReturnError(CurPtr, "invalid escape in string literal");
    }
  }

  ++CurPtr;
  return tgtok::StrVal;
}

tgtok::TokKind TGLexer::LexVarName() {
  if (!isValidIDChar(CurPtr[0], /*First=*/true))
    return ReturnError(TokStart, "Invalid variable name");

  // Otherwise, we're ok, consume the rest of the characters.
  const char *VarNameStart = CurPtr++;

  while (isValidIDChar(*CurPtr, /*First=*/false))
    ++CurPtr;

  CurStrVal.assign(VarNameStart, CurPtr);
  return tgtok::VarName;
}

tgtok::TokKind TGLexer::LexIdentifier() {
  // The first letter is [a-zA-Z_].
  const char *IdentStart = TokStart;

  // Match the rest of the identifier regex: [0-9a-zA-Z_]*
  while (isValidIDChar(*CurPtr, /*First=*/false))
    ++CurPtr;

  // Check to see if this identifier is a reserved keyword.
  StringRef Str(IdentStart, CurPtr-IdentStart);

  tgtok::TokKind Kind = StringSwitch<tgtok::TokKind>(Str)
                            .Case("int", tgtok::Int)
                            .Case("bit", tgtok::Bit)
                            .Case("bits", tgtok::Bits)
                            .Case("string", tgtok::String)
                            .Case("list", tgtok::List)
                            .Case("code", tgtok::Code)
                            .Case("dag", tgtok::Dag)
                            .Case("class", tgtok::Class)
                            .Case("def", tgtok::Def)
                            .Case("true", tgtok::TrueVal)
                            .Case("false", tgtok::FalseVal)
                            .Case("foreach", tgtok::Foreach)
                            .Case("defm", tgtok::Defm)
                            .Case("defset", tgtok::Defset)
                            .Case("deftype", tgtok::Deftype)
                            .Case("multiclass", tgtok::MultiClass)
                            .Case("field", tgtok::Field)
                            .Case("let", tgtok::Let)
                            .Case("in", tgtok::In)
                            .Case("defvar", tgtok::Defvar)
                            .Case("include", tgtok::Include)
                            .Case("if", tgtok::If)
                            .Case("then", tgtok::Then)
                            .Case("else", tgtok::ElseKW)
                            .Case("assert", tgtok::Assert)
                            .Case("dump", tgtok::Dump)
                            .Default(tgtok::Id);

  // A couple of tokens require special processing.
  switch (Kind) {
    case tgtok::Include:
      if (LexInclude()) return tgtok::Error;
      return Lex();
    case tgtok::Id:
      CurStrVal.assign(Str.begin(), Str.end());
      break;
    default:
      break;
  }

  return Kind;
}

/// LexInclude - We just read the "include" token.  Get the string token that
/// comes next and enter the include.
bool TGLexer::LexInclude() {
  // The token after the include must be a string.
  tgtok::TokKind Tok = LexToken();
  if (Tok == tgtok::Error) return true;
  if (Tok != tgtok::StrVal) {
    PrintError(getLoc(), "Expected filename after include");
    return true;
  }

  // Get the string.
  std::string Filename = CurStrVal;
  std::string IncludedFile;

  CurBuffer = SrcMgr.AddIncludeFile(Filename, SMLoc::getFromPointer(CurPtr),
                                    IncludedFile);
  if (!CurBuffer) {
    PrintError(getLoc(), "Could not find include file '" + Filename + "'");
    return true;
  }

  Dependencies.insert(IncludedFile);
  // Save the line number and lex buffer of the includer.
  CurBuf = SrcMgr.getMemoryBuffer(CurBuffer)->getBuffer();
  CurPtr = CurBuf.begin();

  PrepIncludeStack.push_back(
      std::make_unique<std::vector<PreprocessorControlDesc>>());
  return false;
}

/// SkipBCPLComment - Skip over the comment by finding the next CR or LF.
/// Or we may end up at the end of the buffer.
void TGLexer::SkipBCPLComment() {
  ++CurPtr;  // skip the second slash.
  auto EOLPos = CurBuf.find_first_of("\r\n", CurPtr - CurBuf.data());
  CurPtr = (EOLPos == StringRef::npos) ? CurBuf.end() : CurBuf.data() + EOLPos;
}

/// SkipCComment - This skips C-style /**/ comments.  The only difference from C
/// is that we allow nesting.
bool TGLexer::SkipCComment() {
  ++CurPtr;  // skip the star.
  unsigned CommentDepth = 1;

  while (true) {
    int CurChar = getNextChar();
    switch (CurChar) {
    case EOF:
      PrintError(TokStart, "Unterminated comment!");
      return true;
    case '*':
      // End of the comment?
      if (CurPtr[0] != '/') break;

      ++CurPtr;   // End the */.
      if (--CommentDepth == 0)
        return false;
      break;
    case '/':
      // Start of a nested comment?
      if (CurPtr[0] != '*') break;
      ++CurPtr;
      ++CommentDepth;
      break;
    }
  }
}

/// LexNumber - Lex:
///    [-+]?[0-9]+
///    0x[0-9a-fA-F]+
///    0b[01]+
tgtok::TokKind TGLexer::LexNumber() {
  unsigned Base = 0;
  const char *NumStart;

  // Check if it's a hex or a binary value.
  if (CurPtr[-1] == '0') {
    NumStart = CurPtr + 1;
    if (CurPtr[0] == 'x') {
      Base = 16;
      do
        ++CurPtr;
      while (isHexDigit(CurPtr[0]));
    } else if (CurPtr[0] == 'b') {
      Base = 2;
      do
        ++CurPtr;
      while (CurPtr[0] == '0' || CurPtr[0] == '1');
    }
  }

  // For a hex or binary value, we always convert it to an unsigned value.
  bool IsMinus = false;

  // Check if it's a decimal value.
  if (Base == 0) {
    // Check for a sign without a digit.
    if (!isDigit(CurPtr[0])) {
      if (CurPtr[-1] == '-')
        return tgtok::minus;
      else if (CurPtr[-1] == '+')
        return tgtok::plus;
    }

    Base = 10;
    NumStart = TokStart;
    IsMinus = CurPtr[-1] == '-';

    while (isDigit(CurPtr[0]))
      ++CurPtr;
  }

  // Requires at least one digit.
  if (CurPtr == NumStart)
    return ReturnError(TokStart, "Invalid number");

  errno = 0;
  if (IsMinus)
    CurIntVal = strtoll(NumStart, nullptr, Base);
  else
    CurIntVal = strtoull(NumStart, nullptr, Base);

  if (errno == EINVAL)
    return ReturnError(TokStart, "Invalid number");
  if (errno == ERANGE)
    return ReturnError(TokStart, "Number out of range");

  return Base == 2 ? tgtok::BinaryIntVal : tgtok::IntVal;
}

/// LexBracket - We just read '['.  If this is a code block, return it,
/// otherwise return the bracket.  Match: '[' and '[{ ( [^}]+ | }[^]] )* }]'
tgtok::TokKind TGLexer::LexBracket() {
  if (CurPtr[0] != '{')
    return tgtok::l_square;
  ++CurPtr;
  const char *CodeStart = CurPtr;
  while (true) {
    int Char = getNextChar();
    if (Char == EOF) break;

    if (Char != '}') continue;

    Char = getNextChar();
    if (Char == EOF) break;
    if (Char == ']') {
      CurStrVal.assign(CodeStart, CurPtr-2);
      return tgtok::CodeFragment;
    }
  }

  return ReturnError(CodeStart - 2, "Unterminated code block");
}

/// LexExclaim - Lex '!' and '![a-zA-Z]+'.
tgtok::TokKind TGLexer::LexExclaim() {
  if (!isAlpha(*CurPtr))
    return ReturnError(CurPtr - 1, "Invalid \"!operator\"");

  const char *Start = CurPtr++;
  while (isAlpha(*CurPtr))
    ++CurPtr;

  // Check to see which operator this is.
  tgtok::TokKind Kind =
      StringSwitch<tgtok::TokKind>(StringRef(Start, CurPtr - Start))
          .Case("eq", tgtok::XEq)
          .Case("ne", tgtok::XNe)
          .Case("le", tgtok::XLe)
          .Case("lt", tgtok::XLt)
          .Case("ge", tgtok::XGe)
          .Case("gt", tgtok::XGt)
          .Case("if", tgtok::XIf)
          .Case("cond", tgtok::XCond)
          .Case("isa", tgtok::XIsA)
          .Case("head", tgtok::XHead)
          .Case("tail", tgtok::XTail)
          .Case("size", tgtok::XSize)
          .Case("con", tgtok::XConcat)
          .Case("dag", tgtok::XDag)
          .Case("add", tgtok::XADD)
          .Case("sub", tgtok::XSUB)
          .Case("mul", tgtok::XMUL)
          .Case("div", tgtok::XDIV)
          .Case("not", tgtok::XNOT)
          .Case("logtwo", tgtok::XLOG2)
          .Case("and", tgtok::XAND)
          .Case("or", tgtok::XOR)
          .Case("xor", tgtok::XXOR)
          .Case("shl", tgtok::XSHL)
          .Case("sra", tgtok::XSRA)
          .Case("srl", tgtok::XSRL)
          .Case("cast", tgtok::XCast)
          .Case("empty", tgtok::XEmpty)
          .Case("subst", tgtok::XSubst)
          .Case("foldl", tgtok::XFoldl)
          .Case("foreach", tgtok::XForEach)
          .Case("filter", tgtok::XFilter)
          .Case("listconcat", tgtok::XListConcat)
          .Case("listsplat", tgtok::XListSplat)
          .Case("listremove", tgtok::XListRemove)
          .Case("range", tgtok::XRange)
          .Case("strconcat", tgtok::XStrConcat)
          .Case("interleave", tgtok::XInterleave)
          .Case("substr", tgtok::XSubstr)
          .Case("find", tgtok::XFind)
          .Cases("setdagop", "setop", tgtok::XSetDagOp) // !setop is deprecated.
          .Cases("getdagop", "getop", tgtok::XGetDagOp) // !getop is deprecated.
          .Case("getdagarg", tgtok::XGetDagArg)
          .Case("getdagname", tgtok::XGetDagName)
          .Case("setdagarg", tgtok::XSetDagArg)
          .Case("setdagname", tgtok::XSetDagName)
          .Case("exists", tgtok::XExists)
          .Case("tolower", tgtok::XToLower)
          .Case("toupper", tgtok::XToUpper)
          .Case("repr", tgtok::XRepr)
          .Default(tgtok::Error);

  return Kind != tgtok::Error ? Kind : ReturnError(Start-1, "Unknown operator");
}

bool TGLexer::prepExitInclude(bool IncludeStackMustBeEmpty) {
  // Report an error, if preprocessor control stack for the current
  // file is not empty.
  if (!PrepIncludeStack.back()->empty()) {
    prepReportPreprocessorStackError();

    return false;
  }

  // Pop the preprocessing controls from the include stack.
  if (PrepIncludeStack.empty()) {
    PrintFatalError("Preprocessor include stack is empty");
  }

  PrepIncludeStack.pop_back();

  if (IncludeStackMustBeEmpty) {
    if (!PrepIncludeStack.empty())
      PrintFatalError("Preprocessor include stack is not empty");
  } else {
    if (PrepIncludeStack.empty())
      PrintFatalError("Preprocessor include stack is empty");
  }

  return true;
}

tgtok::TokKind TGLexer::prepIsDirective() const {
  for (const auto [Kind, Word] : PreprocessorDirs) {
    if (StringRef(CurPtr, Word.size()) != Word)
      continue;
    int NextChar = peekNextChar(Word.size());

    // Check for whitespace after the directive. If there is no whitespace,
    // then we do not recognize it as a preprocessing directive.

    // New line and EOF may follow only #else/#endif. It will be reported
    // as an error for #ifdef/#define after the call to prepLexMacroName().
    if (NextChar == ' ' || NextChar == '\t' || NextChar == EOF ||
        NextChar == '\n' ||
        // It looks like TableGen does not support '\r' as the actual
        // carriage return, e.g. getNextChar() treats a single '\r'
        // as '\n'.  So we do the same here.
        NextChar == '\r')
      return Kind;

    // Allow comments after some directives, e.g.:
    //     #else// OR #else/**/
    //     #endif// OR #endif/**/
    //
    // Note that we do allow comments after #ifdef/#define here, e.g.
    //     #ifdef/**/ AND #ifdef//
    //     #define/**/ AND #define//
    //
    // These cases will be reported as incorrect after calling
    // prepLexMacroName().  We could have supported C-style comments
    // after #ifdef/#define, but this would complicate the code
    // for little benefit.
    if (NextChar == '/') {
      NextChar = peekNextChar(Word.size() + 1);

      if (NextChar == '*' || NextChar == '/')
        return Kind;

      // Pretend that we do not recognize the directive.
    }
  }

  return tgtok::Error;
}

bool TGLexer::prepEatPreprocessorDirective(tgtok::TokKind Kind) {
  TokStart = CurPtr;

  for (const auto [PKind, PWord] : PreprocessorDirs)
    if (PKind == Kind) {
      // Advance CurPtr to the end of the preprocessing word.
      CurPtr += PWord.size();
      return true;
    }

  PrintFatalError("Unsupported preprocessing token in "
                  "prepEatPreprocessorDirective()");
  return false;
}

tgtok::TokKind TGLexer::lexPreprocessor(tgtok::TokKind Kind,
                                        bool ReturnNextLiveToken) {
  // We must be looking at a preprocessing directive.  Eat it!
  if (!prepEatPreprocessorDirective(Kind))
    PrintFatalError("lexPreprocessor() called for unknown "
                    "preprocessor directive");

  if (Kind == tgtok::Ifdef || Kind == tgtok::Ifndef) {
    StringRef MacroName = prepLexMacroName();
    StringRef IfTokName = Kind == tgtok::Ifdef ? "#ifdef" : "#ifndef";
    if (MacroName.empty())
      return ReturnError(TokStart, "Expected macro name after " + IfTokName);

    bool MacroIsDefined = DefinedMacros.count(MacroName) != 0;

    // Canonicalize ifndef's MacroIsDefined to its ifdef equivalent.
    if (Kind == tgtok::Ifndef)
      MacroIsDefined = !MacroIsDefined;

    // Regardless of whether we are processing tokens or not,
    // we put the #ifdef control on stack.
    // Note that MacroIsDefined has been canonicalized against ifdef.
    PrepIncludeStack.back()->push_back(
        {tgtok::Ifdef, MacroIsDefined, SMLoc::getFromPointer(TokStart)});

    if (!prepSkipDirectiveEnd())
      return ReturnError(CurPtr, "Only comments are supported after " +
                                     IfTokName + " NAME");

    // If we were not processing tokens before this #ifdef,
    // then just return back to the lines skipping code.
    if (!ReturnNextLiveToken)
      return Kind;

    // If we were processing tokens before this #ifdef,
    // and the macro is defined, then just return the next token.
    if (MacroIsDefined)
      return LexToken();

    // We were processing tokens before this #ifdef, and the macro
    // is not defined, so we have to start skipping the lines.
    // If the skipping is successful, it will return the token following
    // either #else or #endif corresponding to this #ifdef.
    if (prepSkipRegion(ReturnNextLiveToken))
      return LexToken();

    return tgtok::Error;
  } else if (Kind == tgtok::Else) {
    // Check if this #else is correct before calling prepSkipDirectiveEnd(),
    // which will move CurPtr away from the beginning of #else.
    if (PrepIncludeStack.back()->empty())
      return ReturnError(TokStart, "#else without #ifdef or #ifndef");

    PreprocessorControlDesc IfdefEntry = PrepIncludeStack.back()->back();

    if (IfdefEntry.Kind != tgtok::Ifdef) {
      PrintError(TokStart, "double #else");
      return ReturnError(IfdefEntry.SrcPos, "Previous #else is here");
    }

    // Replace the corresponding #ifdef's control with its negation
    // on the control stack.
    PrepIncludeStack.back()->pop_back();
    PrepIncludeStack.back()->push_back(
        {Kind, !IfdefEntry.IsDefined, SMLoc::getFromPointer(TokStart)});

    if (!prepSkipDirectiveEnd())
      return ReturnError(CurPtr, "Only comments are supported after #else");

    // If we were processing tokens before this #else,
    // we have to start skipping lines until the matching #endif.
    if (ReturnNextLiveToken) {
      if (prepSkipRegion(ReturnNextLiveToken))
        return LexToken();

      return tgtok::Error;
    }

    // Return to the lines skipping code.
    return Kind;
  } else if (Kind == tgtok::Endif) {
    // Check if this #endif is correct before calling prepSkipDirectiveEnd(),
    // which will move CurPtr away from the beginning of #endif.
    if (PrepIncludeStack.back()->empty())
      return ReturnError(TokStart, "#endif without #ifdef");

    auto &IfdefOrElseEntry = PrepIncludeStack.back()->back();

    if (IfdefOrElseEntry.Kind != tgtok::Ifdef &&
        IfdefOrElseEntry.Kind != tgtok::Else) {
      PrintFatalError("Invalid preprocessor control on the stack");
      return tgtok::Error;
    }

    if (!prepSkipDirectiveEnd())
      return ReturnError(CurPtr, "Only comments are supported after #endif");

    PrepIncludeStack.back()->pop_back();

    // If we were processing tokens before this #endif, then
    // we should continue it.
    if (ReturnNextLiveToken) {
      return LexToken();
    }

    // Return to the lines skipping code.
    return Kind;
  } else if (Kind == tgtok::Define) {
    StringRef MacroName = prepLexMacroName();
    if (MacroName.empty())
      return ReturnError(TokStart, "Expected macro name after #define");

    if (!DefinedMacros.insert(MacroName).second)
      PrintWarning(getLoc(),
                   "Duplicate definition of macro: " + Twine(MacroName));

    if (!prepSkipDirectiveEnd())
      return ReturnError(CurPtr,
                         "Only comments are supported after #define NAME");

    if (!ReturnNextLiveToken) {
      PrintFatalError("#define must be ignored during the lines skipping");
      return tgtok::Error;
    }

    return LexToken();
  }

  PrintFatalError("Preprocessing directive is not supported");
  return tgtok::Error;
}

bool TGLexer::prepSkipRegion(bool MustNeverBeFalse) {
  if (!MustNeverBeFalse)
    PrintFatalError("Invalid recursion.");

  do {
    // Skip all symbols to the line end.
    while (*CurPtr != '\n')
      ++CurPtr;

    // Find the first non-whitespace symbol in the next line(s).
    if (!prepSkipLineBegin())
      return false;

    // If the first non-blank/comment symbol on the line is '#',
    // it may be a start of preprocessing directive.
    //
    // If it is not '#' just go to the next line.
    if (*CurPtr == '#')
      ++CurPtr;
    else
      continue;

    tgtok::TokKind Kind = prepIsDirective();

    // If we did not find a preprocessing directive or it is #define,
    // then just skip to the next line.  We do not have to do anything
    // for #define in the line-skipping mode.
    if (Kind == tgtok::Error || Kind == tgtok::Define)
      continue;

    tgtok::TokKind ProcessedKind = lexPreprocessor(Kind, false);

    // If lexPreprocessor() encountered an error during lexing this
    // preprocessor idiom, then return false to the calling lexPreprocessor().
    // This will force tgtok::Error to be returned to the tokens processing.
    if (ProcessedKind == tgtok::Error)
      return false;

    if (Kind != ProcessedKind)
      PrintFatalError("prepIsDirective() and lexPreprocessor() "
                      "returned different token kinds");

    // If this preprocessing directive enables tokens processing,
    // then return to the lexPreprocessor() and get to the next token.
    // We can move from line-skipping mode to processing tokens only
    // due to #else or #endif.
    if (prepIsProcessingEnabled()) {
      if (Kind != tgtok::Else && Kind != tgtok::Endif) {
        PrintFatalError("Tokens processing was enabled by an unexpected "
                        "preprocessing directive");
        return false;
      }

      return true;
    }
  } while (CurPtr != CurBuf.end());

  // We have reached the end of the file, but never left the lines-skipping
  // mode.  This means there is no matching #endif.
  prepReportPreprocessorStackError();
  return false;
}

StringRef TGLexer::prepLexMacroName() {
  // Skip whitespaces between the preprocessing directive and the macro name.
  while (*CurPtr == ' ' || *CurPtr == '\t')
    ++CurPtr;

  TokStart = CurPtr;
  CurPtr = lexMacroName(StringRef(CurPtr, CurBuf.end() - CurPtr));
  return StringRef(TokStart, CurPtr - TokStart);
}

bool TGLexer::prepSkipLineBegin() {
  while (CurPtr != CurBuf.end()) {
    switch (*CurPtr) {
    case ' ':
    case '\t':
    case '\n':
    case '\r':
      break;

    case '/': {
      int NextChar = peekNextChar(1);
      if (NextChar == '*') {
        // Skip C-style comment.
        // Note that we do not care about skipping the C++-style comments.
        // If the line contains "//", it may not contain any processable
        // preprocessing directive.  Just return CurPtr pointing to
        // the first '/' in this case.  We also do not care about
        // incorrect symbols after the first '/' - we are in lines-skipping
        // mode, so incorrect code is allowed to some extent.

        // Set TokStart to the beginning of the comment to enable proper
        // diagnostic printing in case of error in SkipCComment().
        TokStart = CurPtr;

        // CurPtr must point to '*' before call to SkipCComment().
        ++CurPtr;
        if (SkipCComment())
          return false;
      } else {
        // CurPtr points to the non-whitespace '/'.
        return true;
      }

      // We must not increment CurPtr after the comment was lexed.
      continue;
    }

    default:
      return true;
    }

    ++CurPtr;
  }

  // We have reached the end of the file.  Return to the lines skipping
  // code, and allow it to handle the EOF as needed.
  return true;
}

bool TGLexer::prepSkipDirectiveEnd() {
  while (CurPtr != CurBuf.end()) {
    switch (*CurPtr) {
    case ' ':
    case '\t':
      break;

    case '\n':
    case '\r':
      return true;

    case '/': {
      int NextChar = peekNextChar(1);
      if (NextChar == '/') {
        // Skip C++-style comment.
        // We may just return true now, but let's skip to the line/buffer end
        // to simplify the method specification.
        ++CurPtr;
        SkipBCPLComment();
      } else if (NextChar == '*') {
        // When we are skipping C-style comment at the end of a preprocessing
        // directive, we can skip several lines.  If any meaningful TD token
        // follows the end of the C-style comment on the same line, it will
        // be considered as an invalid usage of TD token.
        // For example, we want to forbid usages like this one:
        //     #define MACRO class Class {}
        // But with C-style comments we also disallow the following:
        //     #define MACRO /* This macro is used
        //                      to ... */ class Class {}
        // One can argue that this should be allowed, but it does not seem
        // to be worth of the complication.  Moreover, this matches
        // the C preprocessor behavior.

        // Set TokStart to the beginning of the comment to enable proper
        // diagnostic printer in case of error in SkipCComment().
        TokStart = CurPtr;
        ++CurPtr;
        if (SkipCComment())
          return false;
      } else {
        TokStart = CurPtr;
        PrintError(CurPtr, "Unexpected character");
        return false;
      }

      // We must not increment CurPtr after the comment was lexed.
      continue;
    }

    default:
      // Do not allow any non-whitespaces after the directive.
      TokStart = CurPtr;
      return false;
    }

    ++CurPtr;
  }

  return true;
}

bool TGLexer::prepIsProcessingEnabled() {
  for (const PreprocessorControlDesc &I :
       llvm::reverse(*PrepIncludeStack.back()))
    if (!I.IsDefined)
      return false;

  return true;
}

void TGLexer::prepReportPreprocessorStackError() {
  if (PrepIncludeStack.back()->empty())
    PrintFatalError("prepReportPreprocessorStackError() called with "
                    "empty control stack");

  auto &PrepControl = PrepIncludeStack.back()->back();
  PrintError(CurBuf.end(), "Reached EOF without matching #endif");
  PrintError(PrepControl.SrcPos, "The latest preprocessor control is here");

  TokStart = CurPtr;
}<|MERGE_RESOLUTION|>--- conflicted
+++ resolved
@@ -38,8 +38,6 @@
 };
 } // end anonymous namespace
 
-<<<<<<< HEAD
-=======
 /// Returns true if `C` is a valid character in an identifier. If `First` is
 /// true, returns true if `C` is a valid first character of an identifier,
 /// else returns true if `C` is a valid non-first character of an identifier.
@@ -51,15 +49,12 @@
   return !First && isDigit(C);
 }
 
->>>>>>> 1d22c955
 constexpr PreprocessorDir PreprocessorDirs[] = {{tgtok::Ifdef, "ifdef"},
                                                 {tgtok::Ifndef, "ifndef"},
                                                 {tgtok::Else, "else"},
                                                 {tgtok::Endif, "endif"},
                                                 {tgtok::Define, "define"}};
 
-<<<<<<< HEAD
-=======
 // Returns a pointer past the end of a valid macro name at the start of `Str`.
 // Valid macro names match the regular expression [a-zA-Z_][0-9a-zA-Z_]*.
 static const char *lexMacroName(StringRef Str) {
@@ -79,7 +74,6 @@
   return Next;
 }
 
->>>>>>> 1d22c955
 TGLexer::TGLexer(SourceMgr &SM, ArrayRef<std::string> Macros) : SrcMgr(SM) {
   CurBuffer = SrcMgr.getMainFileID();
   CurBuf = SrcMgr.getMemoryBuffer(CurBuffer)->getBuffer();
