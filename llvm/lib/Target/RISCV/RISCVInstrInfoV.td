//===-- RISCVInstrInfoV.td - RISC-V 'V' instructions -------*- tablegen -*-===//
//
// Part of the LLVM Project, under the Apache License v2.0 with LLVM Exceptions.
// See https://llvm.org/LICENSE.txt for license information.
// SPDX-License-Identifier: Apache-2.0 WITH LLVM-exception
//
//===----------------------------------------------------------------------===//
///
/// This file describes the RISC-V instructions from the standard 'V' Vector
/// extension, version 1.0.
///
//===----------------------------------------------------------------------===//

include "RISCVInstrFormatsV.td"

//===----------------------------------------------------------------------===//
// Operand and SDNode transformation definitions.
//===----------------------------------------------------------------------===//

class VTypeIAsmOperand<int VTypeINum> : AsmOperandClass {
  let Name = "VTypeI" # VTypeINum;
  let ParserMethod = "parseVTypeI";
  let DiagnosticType = "InvalidVTypeI";
  let RenderMethod = "addVTypeIOperands";
}

class VTypeIOp<int VTypeINum> : RISCVOp {
  let ParserMatchClass = VTypeIAsmOperand<VTypeINum>;
  let PrintMethod = "printVTypeI";
  let DecoderMethod = "decodeUImmOperand<"#VTypeINum#">";
  let OperandType = "OPERAND_VTYPEI" # VTypeINum;
  let MCOperandPredicate = [{
    int64_t Imm;
    if (MCOp.evaluateAsConstantImm(Imm))
      return isUInt<VTypeINum>(Imm);
    return MCOp.isBareSymbolRef();
  }];
}

def VTypeIOp10 : VTypeIOp<10>;
def VTypeIOp11 : VTypeIOp<11>;

def VMaskAsmOperand : AsmOperandClass {
  let Name = "RVVMaskRegOpOperand";
  let RenderMethod = "addRegOperands";
  let PredicateMethod = "isV0Reg";
  let ParserMethod = "parseMaskReg";
  let IsOptional = 1;
  let DefaultMethod = "defaultMaskRegOp";
  let DiagnosticType = "InvalidVMaskRegister";
}

def VMaskOp : RegisterOperand<VMV0> {
  let ParserMatchClass = VMaskAsmOperand;
  let PrintMethod = "printVMaskReg";
  let EncoderMethod = "getVMaskReg";
  let DecoderMethod = "decodeVMaskReg";
}

def simm5 : RISCVSImmLeafOp<5> {
  let MCOperandPredicate = [{
    int64_t Imm;
    if (MCOp.evaluateAsConstantImm(Imm))
      return isInt<5>(Imm);
    return MCOp.isBareSymbolRef();
  }];
}

def SImm5Plus1AsmOperand : AsmOperandClass {
  let Name = "SImm5Plus1";
  let RenderMethod = "addImmOperands";
  let DiagnosticType = "InvalidSImm5Plus1";
}

def simm5_plus1 : RISCVOp, ImmLeaf<XLenVT,
  [{return (isInt<5>(Imm) && Imm != -16) || Imm == 16;}]> {
  let ParserMatchClass = SImm5Plus1AsmOperand;
  let OperandType = "OPERAND_SIMM5_PLUS1";
  let MCOperandPredicate = [{
    int64_t Imm;
    if (MCOp.evaluateAsConstantImm(Imm))
      return (isInt<5>(Imm) && Imm != -16) || Imm == 16;
    return MCOp.isBareSymbolRef();
  }];
}

def simm5_plus1_nonzero : ImmLeaf<XLenVT,
  [{return Imm != 0 && ((isInt<5>(Imm) && Imm != -16) || Imm == 16);}]>;

//===----------------------------------------------------------------------===//
// Scheduling definitions.
//===----------------------------------------------------------------------===//

// Common class of scheduling definitions.
// `ReadVPassthru` will be prepended to reads if instruction is masked.
// `ReadVMask` will be appended to reads if instruction is masked.
// Operands:
//   `writes`       SchedWrites that are listed for each explicit def operand
//                  in order.
//   `reads`        SchedReads that are listed for each explicit use operand.
//   `forceMasked`  Forced to be masked (e.g. Add-with-Carry Instructions).
//   `forcePassthruRead` Force to have read for passthru operand.
class SchedCommon<list<SchedWrite> writes, list<SchedRead> reads,
                  string mx = "WorstCase", int sew = 0, bit forceMasked = 0,
                  bit forcePassthruRead = 0> : Sched<[]> {
  defvar isMasked = !ne(!find(NAME, "_MASK"), -1);
  defvar isMaskedOrForceMasked = !or(forceMasked, isMasked);
  defvar passthruRead = !if(!or(!eq(mx, "WorstCase"), !eq(sew, 0)),
                            !cast<SchedRead>("ReadVPassthru_" # mx),
                            !cast<SchedRead>("ReadVPassthru_" # mx # "_E" #sew));
  defvar needsPassthruRead = !or(isMaskedOrForceMasked, forcePassthruRead);
  defvar readsWithMask =
      !if(isMaskedOrForceMasked, !listconcat(reads, [ReadVMask]), reads);
  defvar allReads =
      !if(needsPassthruRead, !listconcat([passthruRead], readsWithMask), reads);
  let SchedRW = !listconcat(writes, allReads);
}

// Common class of scheduling definitions for n-ary instructions.
// The scheudling resources are relevant to LMUL and may be relevant to SEW.
class SchedNary<string write, list<string> reads, string mx, int sew = 0,
                bit forceMasked = 0, bit forcePassthruRead = 0>
    : SchedCommon<[!cast<SchedWrite>(
                      !if(sew,
                          write # "_" # mx # "_E" # sew,
                          write # "_" # mx))],
                  !foreach(read, reads,
                           !cast<SchedRead>(!if(sew, read #"_" #mx #"_E" #sew,
                                                 read #"_" #mx))),
                  mx, sew, forceMasked, forcePassthruRead>;

// Classes with postfix "MC" are only used in MC layer.
// For these classes, we assume that they are with the worst case costs and
// `ReadVMask` is always needed (with some exceptions).

// For instructions with no operand.
class SchedNullary<string write, string mx, int sew = 0, bit forceMasked = 0,
                   bit forcePassthruRead = 0>:
  SchedNary<write, [], mx, sew, forceMasked, forcePassthruRead>;
class SchedNullaryMC<string write, bit forceMasked = 1>:
  SchedNullary<write, "WorstCase", forceMasked=forceMasked>;

// For instructions with one operand.
class SchedUnary<string write, string read0, string mx, int sew = 0,
                 bit forceMasked = 0, bit forcePassthruRead = 0>:
  SchedNary<write, [read0], mx, sew, forceMasked, forcePassthruRead>;
class SchedUnaryMC<string write, string read0, bit forceMasked = 1>:
  SchedUnary<write, read0, "WorstCase", forceMasked=forceMasked>;

// For instructions with two operands.
class SchedBinary<string write, string read0, string read1, string mx,
                  int sew = 0, bit forceMasked = 0, bit forcePassthruRead = 0>
    : SchedNary<write, [read0, read1], mx, sew, forceMasked, forcePassthruRead>;
class SchedBinaryMC<string write, string read0, string read1,
                    bit forceMasked = 1>:
  SchedBinary<write, read0, read1, "WorstCase", forceMasked=forceMasked>;

// For instructions with three operands.
class SchedTernary<string write, string read0, string read1, string read2,
                   string mx, int sew = 0, bit forceMasked = 0>
    : SchedNary<write, [read0, read1, read2], mx, sew, forceMasked>;
class SchedTernaryMC<string write, string read0, string read1, string read2,
                     int sew = 0, bit forceMasked = 1>:
  SchedNary<write, [read0, read1, read2], "WorstCase", sew, forceMasked>;

// For reduction instructions.
class SchedReduction<string write, string read, string mx, int sew,
                     bit forcePassthruRead = 0>
    : SchedCommon<[!cast<SchedWrite>(write #"_" #mx #"_E" #sew)],
                  !listsplat(!cast<SchedRead>(read), 3), mx, sew, forcePassthruRead>;
class SchedReductionMC<string write, string readV, string readV0>:
  SchedCommon<[!cast<SchedWrite>(write # "_WorstCase")],
              [!cast<SchedRead>(readV), !cast<SchedRead>(readV0)],
              forceMasked=1>;

// Whole Vector Register Move
class VMVRSched<int n> : SchedCommon<
  [!cast<SchedWrite>("WriteVMov" # n # "V")],
  [!cast<SchedRead>("ReadVMov" # n # "V")]
>;

// Vector Unit-Stride Loads and Stores
class VLESched<string lmul, bit forceMasked = 0> : SchedCommon<
  [!cast<SchedWrite>("WriteVLDE_" # lmul)],
  [ReadVLDX], mx=lmul, forceMasked=forceMasked
>;
class VLESchedMC : VLESched<"WorstCase", forceMasked=1>;

class VSESched<string lmul, bit forceMasked = 0> : SchedCommon<
  [!cast<SchedWrite>("WriteVSTE_" # lmul)],
  [!cast<SchedRead>("ReadVSTEV_" # lmul), ReadVSTX], mx=lmul,
  forceMasked=forceMasked
>;
class VSESchedMC : VSESched<"WorstCase", forceMasked=1>;

// Vector Strided Loads and Stores
class VLSSched<int eew, string emul, bit forceMasked = 0> : SchedCommon<
  [!cast<SchedWrite>("WriteVLDS" # eew # "_" # emul)],
  [ReadVLDX, ReadVLDSX], emul, eew, forceMasked
>;
class VLSSchedMC<int eew> : VLSSched<eew, "WorstCase", forceMasked=1>;

class VSSSched<int eew, string emul, bit forceMasked = 0> : SchedCommon<
  [!cast<SchedWrite>("WriteVSTS" # eew # "_" # emul)],
  [!cast<SchedRead>("ReadVSTS" # eew # "V_" # emul), ReadVSTX, ReadVSTSX],
  emul, eew, forceMasked
>;
class VSSSchedMC<int eew> : VSSSched<eew, "WorstCase", forceMasked=1>;

// Vector Indexed Loads and Stores
class VLXSched<int dataEEW, bit isOrdered, string dataEMUL, string idxEMUL,
               bit forceMasked = 0> : SchedCommon<
  [!cast<SchedWrite>("WriteVLD" # !if(isOrdered, "O", "U") # "X" # dataEEW # "_" # dataEMUL)],
  [ReadVLDX, !cast<SchedRead>("ReadVLD" # !if(isOrdered, "O", "U") # "XV_" # idxEMUL)],
  dataEMUL, dataEEW, forceMasked
>;
class VLXSchedMC<int dataEEW, bit isOrdered>:
  VLXSched<dataEEW, isOrdered, "WorstCase", "WorstCase", forceMasked=1>;

class VSXSched<int dataEEW, bit isOrdered, string dataEMUL, string idxEMUL,
               bit forceMasked = 0> : SchedCommon<
  [!cast<SchedWrite>("WriteVST" # !if(isOrdered, "O", "U") # "X" # dataEEW # "_" # dataEMUL)],
  [!cast<SchedRead>("ReadVST" # !if(isOrdered, "O", "U") #"X" # dataEEW # "_" # dataEMUL),
   ReadVSTX, !cast<SchedRead>("ReadVST" # !if(isOrdered, "O", "U") # "XV_" # idxEMUL)],
  dataEMUL, dataEEW, forceMasked
>;
class VSXSchedMC<int dataEEW, bit isOrdered>:
  VSXSched<dataEEW, isOrdered, "WorstCase", "WorstCase", forceMasked=1>;

// Unit-stride Fault-Only-First Loads
class VLFSched<string lmul, bit forceMasked = 0> : SchedCommon<
  [!cast<SchedWrite>("WriteVLDFF_" # lmul)],
  [ReadVLDX], mx=lmul, forceMasked=forceMasked
>;
class VLFSchedMC: VLFSched<"WorstCase", forceMasked=1>;

// Unit-Stride Segment Loads and Stores
class VLSEGSched<int nf, int eew, string emul, bit forceMasked = 0> : SchedCommon<
  [!cast<SchedWrite>("WriteVLSEG" #nf #"e" #eew #"_" #emul)],
  [ReadVLDX], emul, eew, forceMasked
>;
class VLSEGSchedMC<int nf, int eew> : VLSEGSched<nf, eew, "WorstCase",
                                                 forceMasked=1>;

class VSSEGSched<int nf, int eew, string emul, bit forceMasked = 0> : SchedCommon<
  [!cast<SchedWrite>("WriteVSSEG" # nf # "e" # eew # "_" # emul)],
  [!cast<SchedRead>("ReadVSTEV_" #emul), ReadVSTX], emul, eew, forceMasked
>;
class VSSEGSchedMC<int nf, int eew> : VSSEGSched<nf, eew, "WorstCase",
                                                 forceMasked=1>;

class VLSEGFFSched<int nf, int eew, string emul, bit forceMasked = 0> : SchedCommon<
  [!cast<SchedWrite>("WriteVLSEGFF" # nf # "e" # eew # "_" # emul)],
  [ReadVLDX], emul, eew, forceMasked
>;
class VLSEGFFSchedMC<int nf, int eew> : VLSEGFFSched<nf, eew, "WorstCase",
                                                     forceMasked=1>;

// Strided Segment Loads and Stores
class VLSSEGSched<int nf, int eew, string emul, bit forceMasked = 0> : SchedCommon<
  [!cast<SchedWrite>("WriteVLSSEG" #nf #"e" #eew #"_" #emul)],
  [ReadVLDX, ReadVLDSX], emul, eew, forceMasked
>;
class VLSSEGSchedMC<int nf, int eew> : VLSSEGSched<nf, eew, "WorstCase",
                                                   forceMasked=1>;

class VSSSEGSched<int nf, int eew, string emul, bit forceMasked = 0> : SchedCommon<
  [!cast<SchedWrite>("WriteVSSSEG" #nf #"e" #eew #"_" #emul)],
  [!cast<SchedRead>("ReadVSTS" #eew #"V_" #emul),
   ReadVSTX, ReadVSTSX], emul, eew, forceMasked
>;
class VSSSEGSchedMC<int nf, int eew> : VSSSEGSched<nf, eew, "WorstCase",
                                                   forceMasked=1>;

// Indexed Segment Loads and Stores
class VLXSEGSched<int nf, int eew, bit isOrdered, string emul,
                  bit forceMasked = 0> : SchedCommon<
  [!cast<SchedWrite>("WriteVL" #!if(isOrdered, "O", "U") #"XSEG" #nf #"e" #eew #"_" #emul)],
  [ReadVLDX, !cast<SchedRead>("ReadVLD" #!if(isOrdered, "O", "U") #"XV_" #emul)],
  emul, eew, forceMasked
>;
class VLXSEGSchedMC<int nf, int eew, bit isOrdered>:
  VLXSEGSched<nf, eew, isOrdered, "WorstCase", forceMasked=1>;

// Passes sew=0 instead of eew=0 since this pseudo does not follow MX_E form.
class VSXSEGSched<int nf, int eew, bit isOrdered, string emul,
                  bit forceMasked = 0> : SchedCommon<
  [!cast<SchedWrite>("WriteVS" #!if(isOrdered, "O", "U") #"XSEG" #nf #"e" #eew #"_" #emul)],
  [!cast<SchedRead>("ReadVST" #!if(isOrdered, "O", "U") #"X" #eew #"_" #emul),
   ReadVSTX, !cast<SchedRead>("ReadVST" #!if(isOrdered, "O", "U") #"XV_" #emul)],
  emul, sew=0, forceMasked=forceMasked
>;
class VSXSEGSchedMC<int nf, int eew, bit isOrdered>:
  VSXSEGSched<nf, eew, isOrdered, "WorstCase", forceMasked=1>;

//===----------------------------------------------------------------------===//
// Instruction class templates
//===----------------------------------------------------------------------===//

let hasSideEffects = 0, mayLoad = 1, mayStore = 0 in {
// unit-stride load vd, (rs1), vm
class VUnitStrideLoad<RISCVWidth width, string opcodestr>
    : RVInstVLU<0b000, width.Value{3}, LUMOPUnitStride, width.Value{2-0},
                (outs VR:$vd),
                (ins GPRMemZeroOffset:$rs1, VMaskOp:$vm), opcodestr, "$vd, ${rs1}$vm">;

let vm = 1, RVVConstraint = NoConstraint in {
// unit-stride whole register load vl<nf>r.v vd, (rs1)
class VWholeLoad<bits<3> nf, RISCVWidth width, string opcodestr, RegisterClass VRC>
    : RVInstVLU<nf, width.Value{3}, LUMOPUnitStrideWholeReg,
                width.Value{2-0}, (outs VRC:$vd), (ins GPRMemZeroOffset:$rs1),
                opcodestr, "$vd, $rs1"> {
  let Uses = [];
}

// unit-stride mask load vd, (rs1)
class VUnitStrideLoadMask<string opcodestr>
    : RVInstVLU<0b000, LSWidth8.Value{3}, LUMOPUnitStrideMask, LSWidth8.Value{2-0},
                (outs VR:$vd),
                (ins GPRMemZeroOffset:$rs1), opcodestr, "$vd, $rs1">;
} // vm = 1, RVVConstraint = NoConstraint

// unit-stride fault-only-first load vd, (rs1), vm
class VUnitStrideLoadFF<RISCVWidth width, string opcodestr>
    : RVInstVLU<0b000, width.Value{3}, LUMOPUnitStrideFF, width.Value{2-0},
                (outs VR:$vd),
                (ins GPRMemZeroOffset:$rs1, VMaskOp:$vm), opcodestr, "$vd, ${rs1}$vm">;

// strided load vd, (rs1), rs2, vm
class VStridedLoad<RISCVWidth width, string opcodestr>
    : RVInstVLS<0b000, width.Value{3}, width.Value{2-0},
                (outs VR:$vd),
                (ins GPRMemZeroOffset:$rs1, GPR:$rs2, VMaskOp:$vm), opcodestr,
                "$vd, $rs1, $rs2$vm">;

// indexed load vd, (rs1), vs2, vm
class VIndexedLoad<RISCVMOP mop, RISCVWidth width, string opcodestr>
    : RVInstVLX<0b000, width.Value{3}, mop, width.Value{2-0},
                (outs VR:$vd),
                (ins GPRMemZeroOffset:$rs1, VR:$vs2, VMaskOp:$vm), opcodestr,
                "$vd, $rs1, $vs2$vm">;

// unit-stride segment load vd, (rs1), vm
class VUnitStrideSegmentLoad<bits<3> nf, RISCVWidth width, string opcodestr>
    : RVInstVLU<nf, width.Value{3}, LUMOPUnitStride, width.Value{2-0},
                (outs VR:$vd),
                (ins GPRMemZeroOffset:$rs1, VMaskOp:$vm), opcodestr, "$vd, ${rs1}$vm">;

// segment fault-only-first load vd, (rs1), vm
class VUnitStrideSegmentLoadFF<bits<3> nf, RISCVWidth width, string opcodestr>
    : RVInstVLU<nf, width.Value{3}, LUMOPUnitStrideFF, width.Value{2-0},
                (outs VR:$vd),
                (ins GPRMemZeroOffset:$rs1, VMaskOp:$vm), opcodestr, "$vd, ${rs1}$vm">;

// strided segment load vd, (rs1), rs2, vm
class VStridedSegmentLoad<bits<3> nf, RISCVWidth width, string opcodestr>
    : RVInstVLS<nf, width.Value{3}, width.Value{2-0},
                (outs VR:$vd),
                (ins GPRMemZeroOffset:$rs1, GPR:$rs2, VMaskOp:$vm), opcodestr,
                "$vd, $rs1, $rs2$vm">;

// indexed segment load vd, (rs1), vs2, vm
class VIndexedSegmentLoad<bits<3> nf, RISCVMOP mop, RISCVWidth width,
                          string opcodestr>
    : RVInstVLX<nf, width.Value{3}, mop, width.Value{2-0},
                (outs VR:$vd),
                (ins GPRMemZeroOffset:$rs1, VR:$vs2, VMaskOp:$vm), opcodestr,
                "$vd, $rs1, $vs2$vm">;
} // hasSideEffects = 0, mayLoad = 1, mayStore = 0

let hasSideEffects = 0, mayLoad = 0, mayStore = 1 in {
// unit-stride store vd, vs3, (rs1), vm
class VUnitStrideStore<RISCVWidth width, string opcodestr>
    : RVInstVSU<0b000, width.Value{3}, SUMOPUnitStride, width.Value{2-0},
                (outs), (ins VR:$vs3, GPRMemZeroOffset:$rs1, VMaskOp:$vm), opcodestr,
                "$vs3, ${rs1}$vm">;

let vm = 1 in {
// vs<nf>r.v vd, (rs1)
class VWholeStore<bits<3> nf, string opcodestr, RegisterClass VRC>
    : RVInstVSU<nf, 0, SUMOPUnitStrideWholeReg,
                0b000, (outs), (ins VRC:$vs3, GPRMemZeroOffset:$rs1),
                opcodestr, "$vs3, $rs1"> {
  let Uses = [];
}

// unit-stride mask store vd, vs3, (rs1)
class VUnitStrideStoreMask<string opcodestr>
    : RVInstVSU<0b000, LSWidth8.Value{3}, SUMOPUnitStrideMask, LSWidth8.Value{2-0},
                (outs), (ins VR:$vs3, GPRMemZeroOffset:$rs1), opcodestr,
                "$vs3, $rs1">;
} // vm = 1

// strided store vd, vs3, (rs1), rs2, vm
class VStridedStore<RISCVWidth width, string opcodestr>
    : RVInstVSS<0b000, width.Value{3}, width.Value{2-0}, (outs),
                (ins VR:$vs3, GPRMemZeroOffset:$rs1, GPR:$rs2, VMaskOp:$vm),
                opcodestr, "$vs3, $rs1, $rs2$vm">;

// indexed store vd, vs3, (rs1), vs2, vm
class VIndexedStore<RISCVMOP mop, RISCVWidth width, string opcodestr>
    : RVInstVSX<0b000, width.Value{3}, mop, width.Value{2-0}, (outs),
                (ins VR:$vs3, GPRMemZeroOffset:$rs1, VR:$vs2, VMaskOp:$vm),
                opcodestr, "$vs3, $rs1, $vs2$vm">;

// segment store vd, vs3, (rs1), vm
class VUnitStrideSegmentStore<bits<3> nf, RISCVWidth width, string opcodestr>
    : RVInstVSU<nf, width.Value{3}, SUMOPUnitStride, width.Value{2-0},
                (outs), (ins VR:$vs3, GPRMemZeroOffset:$rs1, VMaskOp:$vm), opcodestr,
                "$vs3, ${rs1}$vm">;

// segment store vd, vs3, (rs1), rs2, vm
class VStridedSegmentStore<bits<3> nf, RISCVWidth width, string opcodestr>
    : RVInstVSS<nf, width.Value{3}, width.Value{2-0}, (outs),
                (ins VR:$vs3, GPRMemZeroOffset:$rs1, GPR:$rs2, VMaskOp:$vm),
                opcodestr, "$vs3, $rs1, $rs2$vm">;

// segment store vd, vs3, (rs1), vs2, vm
class VIndexedSegmentStore<bits<3> nf, RISCVMOP mop, RISCVWidth width,
                           string opcodestr>
    : RVInstVSX<nf, width.Value{3}, mop, width.Value{2-0}, (outs),
                (ins VR:$vs3, GPRMemZeroOffset:$rs1, VR:$vs2, VMaskOp:$vm),
                opcodestr, "$vs3, $rs1, $vs2$vm">;
} // hasSideEffects = 0, mayLoad = 0, mayStore = 1

let hasSideEffects = 0, mayLoad = 0, mayStore = 0 in {
// op vd, vs2, vs1, vm
class VALUVV<bits<6> funct6, RISCVVFormat opv, string opcodestr>
    : RVInstVV<funct6, opv, (outs VR:$vd),
                (ins VR:$vs2, VR:$vs1, VMaskOp:$vm),
                opcodestr, "$vd, $vs2, $vs1$vm">;

// op vd, vs2, vs1, v0 (without mask, use v0 as carry input)
class VALUmVV<bits<6> funct6, RISCVVFormat opv, string opcodestr>
    : RVInstVV<funct6, opv, (outs VR:$vd),
                (ins VR:$vs2, VR:$vs1, VMV0:$v0),
                opcodestr, "$vd, $vs2, $vs1, v0"> {
  let vm = 0;
}

// op vd, vs1, vs2, vm (reverse the order of vs1 and vs2)
class VALUrVV<bits<6> funct6, RISCVVFormat opv, string opcodestr,
              bit EarlyClobber = 0>
    : RVInstVV<funct6, opv, (outs VR:$vd_wb),
                (ins VR:$vd, VR:$vs1, VR:$vs2, VMaskOp:$vm),
                opcodestr, "$vd, $vs1, $vs2$vm"> {
  let Constraints = !if(EarlyClobber, "@earlyclobber $vd_wb, $vd = $vd_wb",
                                      "$vd = $vd_wb");
}

// op vd, vs2, vs1
class VALUVVNoVm<bits<6> funct6, RISCVVFormat opv, string opcodestr>
    : RVInstVV<funct6, opv, (outs VR:$vd),
               (ins VR:$vs2, VR:$vs1),
               opcodestr, "$vd, $vs2, $vs1"> {
  let vm = 1;
}

// op vd, vs2, rs1, vm
class VALUVX<bits<6> funct6, RISCVVFormat opv, string opcodestr>
    : RVInstVX<funct6, opv, (outs VR:$vd),
                (ins VR:$vs2, GPR:$rs1, VMaskOp:$vm),
                opcodestr, "$vd, $vs2, $rs1$vm">;

// op vd, vs2, rs1, v0 (without mask, use v0 as carry input)
class VALUmVX<bits<6> funct6, RISCVVFormat opv, string opcodestr>
    : RVInstVX<funct6, opv, (outs VR:$vd),
                (ins VR:$vs2, GPR:$rs1, VMV0:$v0),
                opcodestr, "$vd, $vs2, $rs1, v0"> {
  let vm = 0;
}

// op vd, rs1, vs2, vm (reverse the order of rs1 and vs2)
class VALUrVX<bits<6> funct6, RISCVVFormat opv, string opcodestr,
              bit EarlyClobber = 0>
    : RVInstVX<funct6, opv, (outs VR:$vd_wb),
                (ins VR:$vd, GPR:$rs1, VR:$vs2, VMaskOp:$vm),
                opcodestr, "$vd, $rs1, $vs2$vm"> {
  let Constraints = !if(EarlyClobber, "@earlyclobber $vd_wb, $vd = $vd_wb",
                                      "$vd = $vd_wb");
}

// op vd, vs1, vs2
class VALUVXNoVm<bits<6> funct6, RISCVVFormat opv, string opcodestr>
    : RVInstVX<funct6, opv, (outs VR:$vd),
               (ins VR:$vs2, GPR:$rs1),
               opcodestr, "$vd, $vs2, $rs1"> {
  let vm = 1;
}

// op vd, vs2, imm, vm
class VALUVI<bits<6> funct6, string opcodestr, Operand optype = simm5>
    : RVInstIVI<funct6, (outs VR:$vd),
                (ins VR:$vs2, optype:$imm, VMaskOp:$vm),
                opcodestr, "$vd, $vs2, $imm$vm">;

// op vd, vs2, imm, v0 (without mask, use v0 as carry input)
class VALUmVI<bits<6> funct6, string opcodestr, Operand optype = simm5>
    : RVInstIVI<funct6, (outs VR:$vd),
                (ins VR:$vs2, optype:$imm, VMV0:$v0),
                opcodestr, "$vd, $vs2, $imm, v0"> {
  let vm = 0;
}

// op vd, vs2, imm, vm
class VALUVINoVm<bits<6> funct6, string opcodestr, Operand optype = simm5>
    : RVInstIVI<funct6, (outs VR:$vd),
                (ins VR:$vs2, optype:$imm),
                opcodestr, "$vd, $vs2, $imm"> {
  let vm = 1;
}

// op vd, vs2, rs1, vm (Float)
class VALUVF<bits<6> funct6, RISCVVFormat opv, string opcodestr>
    : RVInstVX<funct6, opv, (outs VR:$vd),
                (ins VR:$vs2, FPR32:$rs1, VMaskOp:$vm),
                opcodestr, "$vd, $vs2, $rs1$vm">;

// op vd, rs1, vs2, vm (Float) (with mask, reverse the order of rs1 and vs2)
class VALUrVF<bits<6> funct6, RISCVVFormat opv, string opcodestr,
              bit EarlyClobber = 0>
    : RVInstVX<funct6, opv, (outs VR:$vd_wb),
                (ins VR:$vd, FPR32:$rs1, VR:$vs2, VMaskOp:$vm),
                opcodestr, "$vd, $rs1, $vs2$vm"> {
  let Constraints = !if(EarlyClobber, "@earlyclobber $vd_wb, $vd = $vd_wb",
                                      "$vd = $vd_wb");
}

// op vd, vs2, vm (use vs1 as instruction encoding)
class VALUVs2<bits<6> funct6, bits<5> vs1, RISCVVFormat opv, string opcodestr>
    : RVInstV<funct6, vs1, opv, (outs VR:$vd),
               (ins VR:$vs2, VMaskOp:$vm),
               opcodestr, "$vd, $vs2$vm">;
} // hasSideEffects = 0, mayLoad = 0, mayStore = 0

//===----------------------------------------------------------------------===//
// Combination of instruction classes.
// Use these multiclasses to define instructions more easily.
//===----------------------------------------------------------------------===//

multiclass VIndexLoadStore<int eew> {
  defvar w = !cast<RISCVWidth>("LSWidth" # eew);

  def VLUXEI # eew # _V :
    VIndexedLoad<MOPLDIndexedUnord, w, "vluxei" # eew # ".v">,
    VLXSchedMC<eew, isOrdered=0>;
  def VLOXEI # eew # _V :
    VIndexedLoad<MOPLDIndexedOrder, w, "vloxei" # eew # ".v">,
    VLXSchedMC<eew, isOrdered=1>;

  def VSUXEI # eew # _V :
    VIndexedStore<MOPSTIndexedUnord, w, "vsuxei" # eew # ".v">,
    VSXSchedMC<eew, isOrdered=0>;
  def VSOXEI # eew # _V :
    VIndexedStore<MOPSTIndexedOrder, w, "vsoxei" # eew # ".v">,
    VSXSchedMC<eew, isOrdered=1>;
}

multiclass VALU_IV_V<string opcodestr, bits<6> funct6> {
  def V  : VALUVV<funct6, OPIVV, opcodestr # ".vv">,
           SchedBinaryMC<"WriteVIALUV", "ReadVIALUV", "ReadVIALUV">;
}

multiclass VALU_IV_X<string opcodestr, bits<6> funct6> {
  def X  : VALUVX<funct6, OPIVX, opcodestr # ".vx">,
           SchedBinaryMC<"WriteVIALUX", "ReadVIALUV", "ReadVIALUX">;
}

multiclass VALU_IV_I<string opcodestr, bits<6> funct6> {
  def I  : VALUVI<funct6, opcodestr # ".vi">,
           SchedUnaryMC<"WriteVIALUI", "ReadVIALUV">;
}

multiclass VALU_IV_V_X_I<string opcodestr, bits<6> funct6>
    : VALU_IV_V<opcodestr, funct6>,
      VALU_IV_X<opcodestr, funct6>,
      VALU_IV_I<opcodestr, funct6>;

multiclass VALU_IV_V_X<string opcodestr, bits<6> funct6>
    : VALU_IV_V<opcodestr, funct6>,
      VALU_IV_X<opcodestr, funct6>;

multiclass VALU_IV_X_I<string opcodestr, bits<6> funct6>
    : VALU_IV_X<opcodestr, funct6>,
      VALU_IV_I<opcodestr, funct6>;

multiclass VALU_MV_V_X<string opcodestr, bits<6> funct6, string vw> {
  def V  : VALUVV<funct6, OPMVV, opcodestr # "." # vw # "v">,
           SchedBinaryMC<"WriteVIWALUV", "ReadVIWALUV", "ReadVIWALUV">;
  def X  : VALUVX<funct6, OPMVX, opcodestr # "." # vw # "x">,
           SchedBinaryMC<"WriteVIWALUX", "ReadVIWALUV", "ReadVIWALUX">;
}

multiclass VMAC_MV_V_X<string opcodestr, bits<6> funct6> {
  def V : VALUrVV<funct6, OPMVV, opcodestr # ".vv">,
          SchedTernaryMC<"WriteVIMulAddV", "ReadVIMulAddV", "ReadVIMulAddV",
                         "ReadVIMulAddV">;
  def X : VALUrVX<funct6, OPMVX, opcodestr # ".vx">,
          SchedTernaryMC<"WriteVIMulAddX", "ReadVIMulAddV", "ReadVIMulAddX",
                         "ReadVIMulAddV">;
}

multiclass VWMAC_MV_X<string opcodestr, bits<6> funct6> {
  let RVVConstraint = WidenV in
  def X : VALUrVX<funct6, OPMVX, opcodestr # ".vx">,
          SchedTernaryMC<"WriteVIWMulAddX", "ReadVIWMulAddV", "ReadVIWMulAddX",
                         "ReadVIWMulAddV">;
}

multiclass VWMAC_MV_V_X<string opcodestr, bits<6> funct6>
   : VWMAC_MV_X<opcodestr, funct6> {
  let RVVConstraint = WidenV in
  def V : VALUrVV<funct6, OPMVV, opcodestr # ".vv", EarlyClobber=1>,
          SchedTernaryMC<"WriteVIWMulAddV", "ReadVIWMulAddV", "ReadVIWMulAddV",
                         "ReadVIWMulAddV">;
}

multiclass VALU_MV_VS2<string opcodestr, bits<6> funct6, bits<5> vs1> {
  def "" : VALUVs2<funct6, vs1, OPMVV, opcodestr>,
           SchedUnaryMC<"WriteVExtV", "ReadVExtV">;
}

multiclass VMRG_IV_V_X_I<string opcodestr, bits<6> funct6> {
  def VM : VALUmVV<funct6, OPIVV, opcodestr # ".vvm">,
           SchedBinaryMC<"WriteVIMergeV", "ReadVIMergeV", "ReadVIMergeV">;
  def XM : VALUmVX<funct6, OPIVX, opcodestr # ".vxm">,
           SchedBinaryMC<"WriteVIMergeX", "ReadVIMergeV", "ReadVIMergeX">;
  def IM : VALUmVI<funct6, opcodestr # ".vim">,
           SchedUnaryMC<"WriteVIMergeI", "ReadVIMergeV">;
}

multiclass VALUm_IV_V_X<string opcodestr, bits<6> funct6> {
  def VM : VALUmVV<funct6, OPIVV, opcodestr # ".vvm">,
           SchedBinaryMC<"WriteVICALUV", "ReadVICALUV", "ReadVICALUV">;
  def XM : VALUmVX<funct6, OPIVX, opcodestr # ".vxm">,
           SchedBinaryMC<"WriteVICALUX", "ReadVICALUV", "ReadVICALUX">;
}

multiclass VALUm_IV_V_X_I<string opcodestr, bits<6> funct6>
    : VALUm_IV_V_X<opcodestr, funct6> {
  def IM : VALUmVI<funct6, opcodestr # ".vim">,
           SchedUnaryMC<"WriteVICALUI", "ReadVICALUV">;
}

multiclass VALUNoVm_IV_V_X<string opcodestr, bits<6> funct6> {
  def V : VALUVVNoVm<funct6, OPIVV, opcodestr # ".vv">,
          SchedBinaryMC<"WriteVICALUV", "ReadVICALUV", "ReadVICALUV",
                        forceMasked=0>;
  def X : VALUVXNoVm<funct6, OPIVX, opcodestr # ".vx">,
          SchedBinaryMC<"WriteVICALUX", "ReadVICALUV", "ReadVICALUX",
                        forceMasked=0>;
}

multiclass VALUNoVm_IV_V_X_I<string opcodestr, bits<6> funct6>
   : VALUNoVm_IV_V_X<opcodestr, funct6> {
  def I : VALUVINoVm<funct6, opcodestr # ".vi">,
          SchedUnaryMC<"WriteVICALUI", "ReadVICALUV", forceMasked=0>;
}

multiclass VALU_FV_F<string opcodestr, bits<6> funct6> {
  def F : VALUVF<funct6, OPFVF, opcodestr # ".vf">,
          SchedBinaryMC<"WriteVFALUF", "ReadVFALUV", "ReadVFALUF">;
}

multiclass VALU_FV_V_F<string opcodestr, bits<6> funct6>
    : VALU_FV_F<opcodestr, funct6> {
  def V : VALUVV<funct6, OPFVV, opcodestr # ".vv">,
          SchedBinaryMC<"WriteVFALUV", "ReadVFALUV", "ReadVFALUV">;
}

multiclass VWALU_FV_V_F<string opcodestr, bits<6> funct6, string vw> {
  def V : VALUVV<funct6, OPFVV, opcodestr # "." # vw # "v">,
          SchedBinaryMC<"WriteVFWALUV", "ReadVFWALUV", "ReadVFWALUV">;
  def F : VALUVF<funct6, OPFVF, opcodestr # "." # vw # "f">,
          SchedBinaryMC<"WriteVFWALUF", "ReadVFWALUV", "ReadVFWALUF">;
}

multiclass VMUL_FV_V_F<string opcodestr, bits<6> funct6> {
  def V : VALUVV<funct6, OPFVV, opcodestr # ".vv">,
          SchedBinaryMC<"WriteVFMulV", "ReadVFMulV", "ReadVFMulV">;
  def F : VALUVF<funct6, OPFVF, opcodestr # ".vf">,
          SchedBinaryMC<"WriteVFMulF", "ReadVFMulV", "ReadVFMulF">;
}

multiclass VDIV_FV_F<string opcodestr, bits<6> funct6> {
  def F : VALUVF<funct6, OPFVF, opcodestr # ".vf">,
          SchedBinaryMC<"WriteVFDivF", "ReadVFDivV", "ReadVFDivF">;
}

multiclass VDIV_FV_V_F<string opcodestr, bits<6> funct6>
    : VDIV_FV_F<opcodestr, funct6> {
  def V : VALUVV<funct6, OPFVV, opcodestr # ".vv">,
          SchedBinaryMC<"WriteVFDivV", "ReadVFDivV", "ReadVFDivV">;
}

multiclass VWMUL_FV_V_F<string opcodestr, bits<6> funct6> {
  def V : VALUVV<funct6, OPFVV, opcodestr # ".vv">,
          SchedBinaryMC<"WriteVFWMulV", "ReadVFWMulV", "ReadVFWMulV">;
  def F : VALUVF<funct6, OPFVF, opcodestr # ".vf">,
          SchedBinaryMC<"WriteVFWMulF", "ReadVFWMulV", "ReadVFWMulF">;
}

multiclass VMAC_FV_V_F<string opcodestr, bits<6> funct6> {
  def V : VALUrVV<funct6, OPFVV, opcodestr # ".vv">,
          SchedTernaryMC<"WriteVFMulAddV", "ReadVFMulAddV", "ReadVFMulAddV",
                         "ReadVFMulAddV">;
  def F : VALUrVF<funct6, OPFVF, opcodestr # ".vf">,
          SchedTernaryMC<"WriteVFMulAddF", "ReadVFMulAddV", "ReadVFMulAddF",
                         "ReadVFMulAddV">;
}

multiclass VWMAC_FV_V_F<string opcodestr, bits<6> funct6> {
  let RVVConstraint = WidenV in {
  def V : VALUrVV<funct6, OPFVV, opcodestr # ".vv", EarlyClobber=1>,
          SchedTernaryMC<"WriteVFWMulAddV", "ReadVFWMulAddV", "ReadVFWMulAddV",
                         "ReadVFWMulAddV">;
  def F : VALUrVF<funct6, OPFVF, opcodestr # ".vf", EarlyClobber=1>,
          SchedTernaryMC<"WriteVFWMulAddF", "ReadVFWMulAddV", "ReadVFWMulAddF",
                         "ReadVFWMulAddV">;
  }
}

multiclass VSQR_FV_VS2<string opcodestr, bits<6> funct6, bits<5> vs1> {
  def "" : VALUVs2<funct6, vs1, OPFVV, opcodestr>,
           SchedUnaryMC<"WriteVFSqrtV", "ReadVFSqrtV">;
}

multiclass VRCP_FV_VS2<string opcodestr, bits<6> funct6, bits<5> vs1> {
  def "" : VALUVs2<funct6, vs1, OPFVV, opcodestr>,
           SchedUnaryMC<"WriteVFRecpV", "ReadVFRecpV">;
}

multiclass VMINMAX_FV_V_F<string opcodestr, bits<6> funct6> {
  def V : VALUVV<funct6, OPFVV, opcodestr # ".vv">,
          SchedBinaryMC<"WriteVFMinMaxV", "ReadVFMinMaxV", "ReadVFMinMaxV">;
  def F : VALUVF<funct6, OPFVF, opcodestr # ".vf">,
          SchedBinaryMC<"WriteVFMinMaxF", "ReadVFMinMaxV", "ReadVFMinMaxF">;
}

multiclass VCMP_FV_F<string opcodestr, bits<6> funct6> {
  def F : VALUVF<funct6, OPFVF, opcodestr # ".vf">,
          SchedBinaryMC<"WriteVFCmpF", "ReadVFCmpV", "ReadVFCmpF">;
}

multiclass VCMP_FV_V_F<string opcodestr, bits<6> funct6>
    : VCMP_FV_F<opcodestr, funct6> {
  def V : VALUVV<funct6, OPFVV, opcodestr # ".vv">,
          SchedBinaryMC<"WriteVFCmpV", "ReadVFCmpV", "ReadVFCmpV">;
}

multiclass VSGNJ_FV_V_F<string opcodestr, bits<6> funct6> {
  def V : VALUVV<funct6, OPFVV, opcodestr # ".vv">,
          SchedBinaryMC<"WriteVFSgnjV", "ReadVFSgnjV", "ReadVFSgnjV">;
  def F : VALUVF<funct6, OPFVF, opcodestr # ".vf">,
          SchedBinaryMC<"WriteVFSgnjF", "ReadVFSgnjV", "ReadVFSgnjF">;
}

multiclass VCLS_FV_VS2<string opcodestr, bits<6> funct6, bits<5> vs1> {
  def "" : VALUVs2<funct6, vs1, OPFVV, opcodestr>,
           SchedUnaryMC<"WriteVFClassV", "ReadVFClassV">;
}

multiclass VCVTF_IV_VS2<string opcodestr, bits<6> funct6, bits<5> vs1> {
  def "" : VALUVs2<funct6, vs1, OPFVV, opcodestr>,
           SchedUnaryMC<"WriteVFCvtIToFV", "ReadVFCvtIToFV">;
}

multiclass VCVTI_FV_VS2<string opcodestr, bits<6> funct6, bits<5> vs1> {
  def "" : VALUVs2<funct6, vs1, OPFVV, opcodestr>,
           SchedUnaryMC<"WriteVFCvtFToIV", "ReadVFCvtFToIV">;
}

multiclass VWCVTF_IV_VS2<string opcodestr, bits<6> funct6, bits<5> vs1> {
  def "" : VALUVs2<funct6, vs1, OPFVV, opcodestr>,
           SchedUnaryMC<"WriteVFWCvtIToFV", "ReadVFWCvtIToFV">;
}

multiclass VWCVTI_FV_VS2<string opcodestr, bits<6> funct6, bits<5> vs1> {
  def "" : VALUVs2<funct6, vs1, OPFVV, opcodestr>,
           SchedUnaryMC<"WriteVFWCvtFToIV", "ReadVFWCvtFToIV">;
}

multiclass VWCVTF_FV_VS2<string opcodestr, bits<6> funct6, bits<5> vs1> {
  def "" : VALUVs2<funct6, vs1, OPFVV, opcodestr>,
           SchedUnaryMC<"WriteVFWCvtFToFV", "ReadVFWCvtFToFV">;
}

multiclass VNCVTF_IV_VS2<string opcodestr, bits<6> funct6, bits<5> vs1> {
  def "" : VALUVs2<funct6, vs1, OPFVV, opcodestr>,
           SchedUnaryMC<"WriteVFNCvtIToFV", "ReadVFNCvtIToFV">;
}

multiclass VNCVTI_FV_VS2<string opcodestr, bits<6> funct6, bits<5> vs1> {
  def "" : VALUVs2<funct6, vs1, OPFVV, opcodestr>,
           SchedUnaryMC<"WriteVFNCvtFToIV", "ReadVFNCvtFToIV">;
}

multiclass VNCVTF_FV_VS2<string opcodestr, bits<6> funct6, bits<5> vs1> {
  def "" : VALUVs2<funct6, vs1, OPFVV, opcodestr>,
           SchedUnaryMC<"WriteVFNCvtFToFV", "ReadVFNCvtFToFV">;
}

multiclass VRED_MV_V<string opcodestr, bits<6> funct6> {
  def _VS : VALUVV<funct6, OPMVV, opcodestr # ".vs">,
            SchedReductionMC<"WriteVIRedV_From", "ReadVIRedV", "ReadVIRedV0">;
}

multiclass VREDMINMAX_MV_V<string opcodestr, bits<6> funct6> {
  def _VS : VALUVV<funct6, OPMVV, opcodestr # ".vs">,
            SchedReductionMC<"WriteVIRedMinMaxV_From", "ReadVIRedV", "ReadVIRedV0">;
}

multiclass VWRED_IV_V<string opcodestr, bits<6> funct6> {
  def _VS : VALUVV<funct6, OPIVV, opcodestr # ".vs">,
            SchedReductionMC<"WriteVIWRedV_From", "ReadVIWRedV", "ReadVIWRedV0">;
}

multiclass VRED_FV_V<string opcodestr, bits<6> funct6> {
  def _VS : VALUVV<funct6, OPFVV, opcodestr # ".vs">,
            SchedReductionMC<"WriteVFRedV_From", "ReadVFRedV", "ReadVFRedV0">;
}

multiclass VREDMINMAX_FV_V<string opcodestr, bits<6> funct6> {
  def _VS : VALUVV<funct6, OPFVV, opcodestr # ".vs">,
            SchedReductionMC<"WriteVFRedMinMaxV_From", "ReadVFRedV", "ReadVFRedV0">;
}

multiclass VREDO_FV_V<string opcodestr, bits<6> funct6> {
  def _VS : VALUVV<funct6, OPFVV, opcodestr # ".vs">,
            SchedReductionMC<"WriteVFRedOV_From", "ReadVFRedOV", "ReadVFRedOV0">;
}

multiclass VWRED_FV_V<string opcodestr, bits<6> funct6> {
  def _VS : VALUVV<funct6, OPFVV, opcodestr # ".vs">,
            SchedReductionMC<"WriteVFWRedV_From", "ReadVFWRedV", "ReadVFWRedV0">;
}

multiclass VWREDO_FV_V<string opcodestr, bits<6> funct6> {
  def _VS : VALUVV<funct6, OPFVV, opcodestr # ".vs">,
            SchedReductionMC<"WriteVFWRedOV_From", "ReadVFWRedOV", "ReadVFWRedOV0">;
}

multiclass VMALU_MV_Mask<string opcodestr, bits<6> funct6, string vm = "v"> {
  def M : VALUVVNoVm<funct6, OPMVV, opcodestr #"." #vm #"m">,
          SchedBinaryMC<"WriteVMALUV", "ReadVMALUV", "ReadVMALUV",
                        forceMasked=0>;
}

multiclass VMSFS_MV_V<string opcodestr, bits<6> funct6, bits<5> vs1> {
  def "" : VALUVs2<funct6, vs1, OPMVV, opcodestr>,
           SchedUnaryMC<"WriteVMSFSV", "ReadVMSFSV">;
}

multiclass VIOTA_MV_V<string opcodestr, bits<6> funct6, bits<5> vs1> {
  def "" : VALUVs2<funct6, vs1, OPMVV, opcodestr>,
           SchedUnaryMC<"WriteVIotaV", "ReadVIotaV">;
}

multiclass VSHT_IV_V_X_I<string opcodestr, bits<6> funct6> {
  def V  : VALUVV<funct6, OPIVV, opcodestr # ".vv">,
           SchedBinaryMC<"WriteVShiftV", "ReadVShiftV", "ReadVShiftV">;
  def X  : VALUVX<funct6, OPIVX, opcodestr # ".vx">,
           SchedBinaryMC<"WriteVShiftX", "ReadVShiftV", "ReadVShiftX">;
  def I  : VALUVI<funct6, opcodestr # ".vi", uimm5>,
           SchedUnaryMC<"WriteVShiftI", "ReadVShiftV">;
}

multiclass VNSHT_IV_V_X_I<string opcodestr, bits<6> funct6> {
  def V  : VALUVV<funct6, OPIVV, opcodestr # ".wv">,
           SchedBinaryMC<"WriteVNShiftV", "ReadVNShiftV", "ReadVNShiftV">;
  def X  : VALUVX<funct6, OPIVX, opcodestr # ".wx">,
           SchedBinaryMC<"WriteVNShiftX", "ReadVNShiftV", "ReadVNShiftX">;
  def I  : VALUVI<funct6, opcodestr # ".wi", uimm5>,
           SchedUnaryMC<"WriteVNShiftI", "ReadVNShiftV">;
}

multiclass VMINMAX_IV_V_X<string opcodestr, bits<6> funct6> {
  def V  : VALUVV<funct6, OPIVV, opcodestr # ".vv">,
           SchedBinaryMC<"WriteVIMinMaxV", "ReadVIMinMaxV", "ReadVIMinMaxV">;
  def X  : VALUVX<funct6, OPIVX, opcodestr # ".vx">,
           SchedBinaryMC<"WriteVIMinMaxX", "ReadVIMinMaxV", "ReadVIMinMaxX">;
}

multiclass VCMP_IV_V<string opcodestr, bits<6> funct6> {
  def V  : VALUVV<funct6, OPIVV, opcodestr # ".vv">,
           SchedBinaryMC<"WriteVICmpV", "ReadVICmpV", "ReadVICmpV">;
}

multiclass VCMP_IV_X<string opcodestr, bits<6> funct6> {
  def X  : VALUVX<funct6, OPIVX, opcodestr # ".vx">,
           SchedBinaryMC<"WriteVICmpX", "ReadVICmpV", "ReadVICmpX">;
}

multiclass VCMP_IV_I<string opcodestr, bits<6> funct6> {
  def I  : VALUVI<funct6, opcodestr # ".vi">,
           SchedUnaryMC<"WriteVICmpI", "ReadVICmpV">;
}

multiclass VCMP_IV_V_X_I<string opcodestr, bits<6> funct6>
    : VCMP_IV_V<opcodestr, funct6>,
      VCMP_IV_X<opcodestr, funct6>,
      VCMP_IV_I<opcodestr, funct6>;

multiclass VCMP_IV_X_I<string opcodestr, bits<6> funct6>
    : VCMP_IV_X<opcodestr, funct6>,
      VCMP_IV_I<opcodestr, funct6>;

multiclass VCMP_IV_V_X<string opcodestr, bits<6> funct6>
    : VCMP_IV_V<opcodestr, funct6>,
      VCMP_IV_X<opcodestr, funct6>;

multiclass VMUL_MV_V_X<string opcodestr, bits<6> funct6> {
  def V  : VALUVV<funct6, OPMVV, opcodestr # ".vv">,
           SchedBinaryMC<"WriteVIMulV", "ReadVIMulV", "ReadVIMulV">;
  def X  : VALUVX<funct6, OPMVX, opcodestr # ".vx">,
           SchedBinaryMC<"WriteVIMulX", "ReadVIMulV", "ReadVIMulX">;
}

multiclass VWMUL_MV_V_X<string opcodestr, bits<6> funct6> {
  def V  : VALUVV<funct6, OPMVV, opcodestr # ".vv">,
           SchedBinaryMC<"WriteVIWMulV", "ReadVIWMulV", "ReadVIWMulV">;
  def X  : VALUVX<funct6, OPMVX, opcodestr # ".vx">,
           SchedBinaryMC<"WriteVIWMulX", "ReadVIWMulV", "ReadVIWMulX">;
}

multiclass VDIV_MV_V_X<string opcodestr, bits<6> funct6> {
  def V  : VALUVV<funct6, OPMVV, opcodestr # ".vv">,
           SchedBinaryMC<"WriteVIDivV", "ReadVIDivV", "ReadVIDivV">;
  def X  : VALUVX<funct6, OPMVX, opcodestr # ".vx">,
           SchedBinaryMC<"WriteVIDivX", "ReadVIDivV", "ReadVIDivX">;
}

multiclass VSALU_IV_V_X<string opcodestr, bits<6> funct6> {
  def V  : VALUVV<funct6, OPIVV, opcodestr # ".vv">,
           SchedBinaryMC<"WriteVSALUV", "ReadVSALUV", "ReadVSALUV">;
  def X  : VALUVX<funct6, OPIVX, opcodestr # ".vx">,
           SchedBinaryMC<"WriteVSALUX", "ReadVSALUV", "ReadVSALUX">;
}

multiclass VSALU_IV_V_X_I<string opcodestr, bits<6> funct6>
    : VSALU_IV_V_X<opcodestr, funct6> {
  def I  : VALUVI<funct6, opcodestr # ".vi">,
           SchedUnaryMC<"WriteVSALUI", "ReadVSALUV">;
}

multiclass VAALU_MV_V_X<string opcodestr, bits<6> funct6> {
  def V  : VALUVV<funct6, OPMVV, opcodestr # ".vv">,
           SchedBinaryMC<"WriteVAALUV", "ReadVAALUV", "ReadVAALUV">;
  def X  : VALUVX<funct6, OPMVX, opcodestr # ".vx">,
           SchedBinaryMC<"WriteVAALUX", "ReadVAALUV", "ReadVAALUX">;
}

multiclass VSMUL_IV_V_X<string opcodestr, bits<6> funct6> {
  def V  : VALUVV<funct6, OPIVV, opcodestr # ".vv">,
           SchedBinaryMC<"WriteVSMulV", "ReadVSMulV", "ReadVSMulV">;
  def X  : VALUVX<funct6, OPIVX, opcodestr # ".vx">,
           SchedBinaryMC<"WriteVSMulX", "ReadVSMulV", "ReadVSMulX">;
}

multiclass VSSHF_IV_V_X_I<string opcodestr, bits<6> funct6> {
  def V  : VALUVV<funct6, OPIVV, opcodestr # ".vv">,
           SchedBinaryMC<"WriteVSShiftV", "ReadVSShiftV", "ReadVSShiftV">;
  def X  : VALUVX<funct6, OPIVX, opcodestr # ".vx">,
           SchedBinaryMC<"WriteVSShiftX", "ReadVSShiftV", "ReadVSShiftX">;
  def I  : VALUVI<funct6, opcodestr # ".vi", uimm5>,
           SchedUnaryMC<"WriteVSShiftI", "ReadVSShiftV">;
}

multiclass VNCLP_IV_V_X_I<string opcodestr, bits<6> funct6> {
  def V  : VALUVV<funct6, OPIVV, opcodestr # ".wv">,
           SchedBinaryMC<"WriteVNClipV", "ReadVNClipV", "ReadVNClipV">;
  def X  : VALUVX<funct6, OPIVX, opcodestr # ".wx">,
           SchedBinaryMC<"WriteVNClipX", "ReadVNClipV", "ReadVNClipX">;
  def I  : VALUVI<funct6, opcodestr # ".wi", uimm5>,
           SchedUnaryMC<"WriteVNClipI", "ReadVNClipV">;
}

multiclass VSLD_IV_X_I<string opcodestr, bits<6> funct6, bit slidesUp> {
  // Note: In the future, if VISlideI is also split into VSlideUpI and
  // VSlideDownI, it'll probably better to use two separate multiclasses.
  defvar WriteSlideX = !if(slidesUp, "WriteVSlideUpX", "WriteVSlideDownX");
  def X  : VALUVX<funct6, OPIVX, opcodestr # ".vx">,
           SchedBinaryMC<WriteSlideX, "ReadVISlideV", "ReadVISlideX">;
  def I  : VALUVI<funct6, opcodestr # ".vi", uimm5>,
           SchedUnaryMC<"WriteVSlideI", "ReadVISlideV">;
}

multiclass VSLD1_MV_X<string opcodestr, bits<6> funct6> {
  def X  : VALUVX<funct6, OPMVX, opcodestr # ".vx">,
           SchedBinaryMC<"WriteVISlide1X", "ReadVISlideV", "ReadVISlideX">;
}

multiclass VSLD1_FV_F<string opcodestr, bits<6> funct6> {
  def F : VALUVF<funct6, OPFVF, opcodestr # ".vf">,
          SchedBinaryMC<"WriteVFSlide1F", "ReadVFSlideV", "ReadVFSlideF">;
}

multiclass VGTR_IV_V_X_I<string opcodestr, bits<6> funct6> {
  def V  : VALUVV<funct6, OPIVV, opcodestr # ".vv">,
           SchedBinaryMC<"WriteVRGatherVV", "ReadVRGatherVV_data",
                         "ReadVRGatherVV_index">;
  def X  : VALUVX<funct6, OPIVX, opcodestr # ".vx">,
           SchedBinaryMC<"WriteVRGatherVX", "ReadVRGatherVX_data",
                         "ReadVRGatherVX_index">;
  def I  : VALUVI<funct6, opcodestr # ".vi", uimm5>,
           SchedUnaryMC<"WriteVRGatherVI", "ReadVRGatherVI_data">;
}

multiclass VCPR_MV_Mask<string opcodestr, bits<6> funct6, string vm = "v"> {
  def M  : VALUVVNoVm<funct6, OPMVV, opcodestr # "." # vm # "m">,
           SchedBinaryMC<"WriteVCompressV", "ReadVCompressV", "ReadVCompressV">;
}

multiclass VWholeLoadN<int l, bits<3> nf, string opcodestr, RegisterClass VRC> {
  defvar w = !cast<RISCVWidth>("LSWidth" # l);
  defvar s = !cast<SchedWrite>("WriteVLD" # !add(nf, 1) # "R");

  def E # l # _V : VWholeLoad<nf, w, opcodestr # "e" # l # ".v", VRC>,
                   Sched<[s, ReadVLDX]>;
}

//===----------------------------------------------------------------------===//
// Instructions
//===----------------------------------------------------------------------===//

let Predicates = [HasVInstructions] in {
let hasSideEffects = 1, mayLoad = 0, mayStore = 0 in {
def VSETVLI : RVInstSetVLi<(outs GPR:$rd), (ins GPR:$rs1, VTypeIOp11:$vtypei),
                           "vsetvli", "$rd, $rs1, $vtypei">,
                           Sched<[WriteVSETVLI, ReadVSETVLI]>;
def VSETIVLI : RVInstSetiVLi<(outs GPR:$rd), (ins uimm5:$uimm, VTypeIOp10:$vtypei),
                             "vsetivli", "$rd, $uimm, $vtypei">,
                             Sched<[WriteVSETIVLI]>;

def VSETVL : RVInstSetVL<(outs GPR:$rd), (ins GPR:$rs1, GPR:$rs2),
                         "vsetvl", "$rd, $rs1, $rs2">,
                          Sched<[WriteVSETVL, ReadVSETVL, ReadVSETVL]>;
} // hasSideEffects = 1, mayLoad = 0, mayStore = 0
} // Predicates = [HasVInstructions]

foreach eew = [8, 16, 32, 64] in {
  defvar w = !cast<RISCVWidth>("LSWidth" # eew);

  let Predicates = !if(!eq(eew, 64), [HasVInstructionsI64],
                                     [HasVInstructions]) in {
    // Vector Unit-Stride Instructions
    def VLE#eew#_V : VUnitStrideLoad<w, "vle"#eew#".v">, VLESchedMC;
    def VSE#eew#_V  : VUnitStrideStore<w,  "vse"#eew#".v">, VSESchedMC;

    // Vector Unit-Stride Fault-only-First Loads
    def VLE#eew#FF_V : VUnitStrideLoadFF<w,  "vle"#eew#"ff.v">, VLFSchedMC;

    // Vector Strided Instructions
    def VLSE#eew#_V  : VStridedLoad<w,  "vlse"#eew#".v">, VLSSchedMC<eew>;
    def VSSE#eew#_V  : VStridedStore<w,  "vsse"#eew#".v">, VSSSchedMC<eew>;

    defm VL1R : VWholeLoadN<eew, 0, "vl1r", VR>;
    defm VL2R : VWholeLoadN<eew, 1, "vl2r", VRM2>;
    defm VL4R : VWholeLoadN<eew, 3, "vl4r", VRM4>;
    defm VL8R : VWholeLoadN<eew, 7, "vl8r", VRM8>;
  }

  let Predicates = !if(!eq(eew, 64), [IsRV64, HasVInstructionsI64],
                                     [HasVInstructions]) in
  defm "" : VIndexLoadStore<eew>;
}

let Predicates = [HasVInstructions] in {
def VLM_V : VUnitStrideLoadMask<"vlm.v">,
             Sched<[WriteVLDM_WorstCase, ReadVLDX]>;
def VSM_V : VUnitStrideStoreMask<"vsm.v">,
             Sched<[WriteVSTM_WorstCase, ReadVSTM_WorstCase, ReadVSTX]>;
def : InstAlias<"vle1.v $vd, (${rs1})",
                (VLM_V VR:$vd, GPR:$rs1), 0>;
def : InstAlias<"vse1.v $vs3, (${rs1})",
                (VSM_V VR:$vs3, GPR:$rs1), 0>;

def VS1R_V : VWholeStore<0, "vs1r.v", VR>,
             Sched<[WriteVST1R, ReadVST1R, ReadVSTX]>;
def VS2R_V : VWholeStore<1, "vs2r.v", VRM2>,
             Sched<[WriteVST2R, ReadVST2R, ReadVSTX]>;
def VS4R_V : VWholeStore<3, "vs4r.v", VRM4>,
             Sched<[WriteVST4R, ReadVST4R, ReadVSTX]>;
def VS8R_V : VWholeStore<7, "vs8r.v", VRM8>,
             Sched<[WriteVST8R, ReadVST8R, ReadVSTX]>;

def : InstAlias<"vl1r.v $vd, (${rs1})", (VL1RE8_V VR:$vd, GPR:$rs1)>;
def : InstAlias<"vl2r.v $vd, (${rs1})", (VL2RE8_V VRM2:$vd, GPR:$rs1)>;
def : InstAlias<"vl4r.v $vd, (${rs1})", (VL4RE8_V VRM4:$vd, GPR:$rs1)>;
def : InstAlias<"vl8r.v $vd, (${rs1})", (VL8RE8_V VRM8:$vd, GPR:$rs1)>;
} // Predicates = [HasVInstructions]

let Predicates = [HasVInstructions] in {
// Vector Single-Width Integer Add and Subtract
defm VADD_V : VALU_IV_V_X_I<"vadd", 0b000000>;
defm VSUB_V : VALU_IV_V_X<"vsub", 0b000010>;
defm VRSUB_V : VALU_IV_X_I<"vrsub", 0b000011>;

def : InstAlias<"vneg.v $vd, $vs$vm", (VRSUB_VX VR:$vd, VR:$vs, X0, VMaskOp:$vm)>;
def : InstAlias<"vneg.v $vd, $vs", (VRSUB_VX VR:$vd, VR:$vs, X0, zero_reg)>;

// Vector Widening Integer Add/Subtract
// Refer to 11.2 Widening Vector Arithmetic Instructions
// The destination vector register group cannot overlap a source vector
// register group of a different element width (including the mask register
// if masked), otherwise an illegal instruction exception is raised.
let Constraints = "@earlyclobber $vd" in {
let RVVConstraint = WidenV in {
defm VWADDU_V : VALU_MV_V_X<"vwaddu", 0b110000, "v">;
defm VWSUBU_V : VALU_MV_V_X<"vwsubu", 0b110010, "v">;
defm VWADD_V : VALU_MV_V_X<"vwadd", 0b110001, "v">;
defm VWSUB_V : VALU_MV_V_X<"vwsub", 0b110011, "v">;
} // RVVConstraint = WidenV
// Set earlyclobber for following instructions for second and mask operands.
// This has the downside that the earlyclobber constraint is too coarse and
// will impose unnecessary restrictions by not allowing the destination to
// overlap with the first (wide) operand.
let RVVConstraint = WidenW in {
defm VWADDU_W : VALU_MV_V_X<"vwaddu", 0b110100, "w">;
defm VWSUBU_W : VALU_MV_V_X<"vwsubu", 0b110110, "w">;
defm VWADD_W : VALU_MV_V_X<"vwadd", 0b110101, "w">;
defm VWSUB_W : VALU_MV_V_X<"vwsub", 0b110111, "w">;
} // RVVConstraint = WidenW
} // Constraints = "@earlyclobber $vd"

def : InstAlias<"vwcvt.x.x.v $vd, $vs$vm",
                (VWADD_VX VR:$vd, VR:$vs, X0, VMaskOp:$vm)>;
def : InstAlias<"vwcvt.x.x.v $vd, $vs",
                (VWADD_VX VR:$vd, VR:$vs, X0, zero_reg)>;
def : InstAlias<"vwcvtu.x.x.v $vd, $vs$vm",
                (VWADDU_VX VR:$vd, VR:$vs, X0, VMaskOp:$vm)>;
def : InstAlias<"vwcvtu.x.x.v $vd, $vs",
                (VWADDU_VX VR:$vd, VR:$vs, X0, zero_reg)>;

// Vector Integer Extension
defm VZEXT_VF8 : VALU_MV_VS2<"vzext.vf8", 0b010010, 0b00010>;
defm VSEXT_VF8 : VALU_MV_VS2<"vsext.vf8", 0b010010, 0b00011>;
defm VZEXT_VF4 : VALU_MV_VS2<"vzext.vf4", 0b010010, 0b00100>;
defm VSEXT_VF4 : VALU_MV_VS2<"vsext.vf4", 0b010010, 0b00101>;
defm VZEXT_VF2 : VALU_MV_VS2<"vzext.vf2", 0b010010, 0b00110>;
defm VSEXT_VF2 : VALU_MV_VS2<"vsext.vf2", 0b010010, 0b00111>;

// Vector Integer Add-with-Carry / Subtract-with-Borrow Instructions
defm VADC_V : VALUm_IV_V_X_I<"vadc", 0b010000>;
let Constraints = "@earlyclobber $vd", RVVConstraint = NoConstraint in {
defm VMADC_V : VALUm_IV_V_X_I<"vmadc", 0b010001>;
defm VMADC_V : VALUNoVm_IV_V_X_I<"vmadc", 0b010001>;
} // Constraints = "@earlyclobber $vd", RVVConstraint = NoConstraint
defm VSBC_V : VALUm_IV_V_X<"vsbc", 0b010010>;
let Constraints = "@earlyclobber $vd", RVVConstraint = NoConstraint in {
defm VMSBC_V : VALUm_IV_V_X<"vmsbc", 0b010011>;
defm VMSBC_V : VALUNoVm_IV_V_X<"vmsbc", 0b010011>;
} // Constraints = "@earlyclobber $vd", RVVConstraint = NoConstraint

// Vector Bitwise Logical Instructions
defm VAND_V : VALU_IV_V_X_I<"vand", 0b001001>;
defm VOR_V : VALU_IV_V_X_I<"vor", 0b001010>;
defm VXOR_V : VALU_IV_V_X_I<"vxor", 0b001011>;

def : InstAlias<"vnot.v $vd, $vs$vm",
                (VXOR_VI VR:$vd, VR:$vs, -1, VMaskOp:$vm)>;
def : InstAlias<"vnot.v $vd, $vs",
                (VXOR_VI VR:$vd, VR:$vs, -1, zero_reg)>;

// Vector Single-Width Bit Shift Instructions
defm VSLL_V : VSHT_IV_V_X_I<"vsll", 0b100101>;
defm VSRL_V : VSHT_IV_V_X_I<"vsrl", 0b101000>;
defm VSRA_V : VSHT_IV_V_X_I<"vsra", 0b101001>;

// Vector Narrowing Integer Right Shift Instructions
// Refer to 11.3. Narrowing Vector Arithmetic Instructions
// The destination vector register group cannot overlap the first source
// vector register group (specified by vs2). The destination vector register
// group cannot overlap the mask register if used, unless LMUL=1.
let Constraints = "@earlyclobber $vd" in {
defm VNSRL_W : VNSHT_IV_V_X_I<"vnsrl", 0b101100>;
defm VNSRA_W : VNSHT_IV_V_X_I<"vnsra", 0b101101>;
} // Constraints = "@earlyclobber $vd"

def : InstAlias<"vncvt.x.x.w $vd, $vs$vm",
                (VNSRL_WX VR:$vd, VR:$vs, X0, VMaskOp:$vm)>;
def : InstAlias<"vncvt.x.x.w $vd, $vs",
                (VNSRL_WX VR:$vd, VR:$vs, X0, zero_reg)>;

// Vector Integer Comparison Instructions
let RVVConstraint = NoConstraint in {
defm VMSEQ_V : VCMP_IV_V_X_I<"vmseq", 0b011000>;
defm VMSNE_V : VCMP_IV_V_X_I<"vmsne", 0b011001>;
defm VMSLTU_V : VCMP_IV_V_X<"vmsltu", 0b011010>;
defm VMSLT_V : VCMP_IV_V_X<"vmslt", 0b011011>;
defm VMSLEU_V : VCMP_IV_V_X_I<"vmsleu", 0b011100>;
defm VMSLE_V : VCMP_IV_V_X_I<"vmsle", 0b011101>;
defm VMSGTU_V : VCMP_IV_X_I<"vmsgtu", 0b011110>;
defm VMSGT_V : VCMP_IV_X_I<"vmsgt", 0b011111>;
} // RVVConstraint = NoConstraint

def : InstAlias<"vmsgtu.vv $vd, $va, $vb$vm",
                (VMSLTU_VV VR:$vd, VR:$vb, VR:$va, VMaskOp:$vm), 0>;
def : InstAlias<"vmsgt.vv $vd, $va, $vb$vm",
                (VMSLT_VV VR:$vd, VR:$vb, VR:$va, VMaskOp:$vm), 0>;
def : InstAlias<"vmsgeu.vv $vd, $va, $vb$vm",
                (VMSLEU_VV VR:$vd, VR:$vb, VR:$va, VMaskOp:$vm), 0>;
def : InstAlias<"vmsge.vv $vd, $va, $vb$vm",
                (VMSLE_VV VR:$vd, VR:$vb, VR:$va, VMaskOp:$vm), 0>;

let isCodeGenOnly = 0, isAsmParserOnly = 1, hasSideEffects = 0, mayLoad = 0,
    mayStore = 0 in {
// For unsigned comparisons we need to special case 0 immediate to maintain
// the always true/false semantics we would invert if we just decremented the
// immediate like we do for signed. To match the GNU assembler we will use
// vmseq/vmsne.vv with the same register for both operands which we can't do
// from an InstAlias.
def PseudoVMSGEU_VI : Pseudo<(outs VR:$vd),
                             (ins VR:$vs2, simm5_plus1:$imm, VMaskOp:$vm),
                             [], "vmsgeu.vi", "$vd, $vs2, $imm$vm">;
def PseudoVMSLTU_VI : Pseudo<(outs VR:$vd),
                             (ins VR:$vs2, simm5_plus1:$imm, VMaskOp:$vm),
                             [], "vmsltu.vi", "$vd, $vs2, $imm$vm">;
// Handle signed with pseudos as well for more consistency in the
// implementation.
def PseudoVMSGE_VI : Pseudo<(outs VR:$vd),
                            (ins VR:$vs2, simm5_plus1:$imm, VMaskOp:$vm),
                            [], "vmsge.vi", "$vd, $vs2, $imm$vm">;
def PseudoVMSLT_VI : Pseudo<(outs VR:$vd),
                            (ins VR:$vs2, simm5_plus1:$imm, VMaskOp:$vm),
                            [], "vmslt.vi", "$vd, $vs2, $imm$vm">;
}

let isCodeGenOnly = 0, isAsmParserOnly = 1, hasSideEffects = 0, mayLoad = 0,
    mayStore = 0 in {
def PseudoVMSGEU_VX : Pseudo<(outs VR:$vd),
                             (ins VR:$vs2, GPR:$rs1),
                             [], "vmsgeu.vx", "$vd, $vs2, $rs1">;
def PseudoVMSGE_VX : Pseudo<(outs VR:$vd),
                            (ins VR:$vs2, GPR:$rs1),
                            [], "vmsge.vx", "$vd, $vs2, $rs1">;
def PseudoVMSGEU_VX_M : Pseudo<(outs VRNoV0:$vd),
                               (ins VR:$vs2, GPR:$rs1, VMaskOp:$vm),
                               [], "vmsgeu.vx", "$vd, $vs2, $rs1$vm">;
def PseudoVMSGE_VX_M : Pseudo<(outs VRNoV0:$vd),
                              (ins VR:$vs2, GPR:$rs1, VMaskOp:$vm),
                              [], "vmsge.vx", "$vd, $vs2, $rs1$vm">;
def PseudoVMSGEU_VX_M_T : Pseudo<(outs VR:$vd, VRNoV0:$scratch),
                                 (ins VR:$vs2, GPR:$rs1, VMaskOp:$vm),
                                 [], "vmsgeu.vx", "$vd, $vs2, $rs1$vm, $scratch">;
def PseudoVMSGE_VX_M_T : Pseudo<(outs VR:$vd, VRNoV0:$scratch),
                                (ins VR:$vs2, GPR:$rs1, VMaskOp:$vm),
                                [], "vmsge.vx", "$vd, $vs2, $rs1$vm, $scratch">;
}

// Vector Integer Min/Max Instructions
defm VMINU_V : VMINMAX_IV_V_X<"vminu", 0b000100>;
defm VMIN_V : VMINMAX_IV_V_X<"vmin", 0b000101>;
defm VMAXU_V : VMINMAX_IV_V_X<"vmaxu", 0b000110>;
defm VMAX_V : VMINMAX_IV_V_X<"vmax", 0b000111>;

// Vector Single-Width Integer Multiply Instructions
defm VMUL_V : VMUL_MV_V_X<"vmul", 0b100101>;
defm VMULH_V : VMUL_MV_V_X<"vmulh", 0b100111>;
defm VMULHU_V : VMUL_MV_V_X<"vmulhu", 0b100100>;
defm VMULHSU_V : VMUL_MV_V_X<"vmulhsu", 0b100110>;

// Vector Integer Divide Instructions
defm VDIVU_V : VDIV_MV_V_X<"vdivu", 0b100000>;
defm VDIV_V : VDIV_MV_V_X<"vdiv", 0b100001>;
defm VREMU_V : VDIV_MV_V_X<"vremu", 0b100010>;
defm VREM_V : VDIV_MV_V_X<"vrem", 0b100011>;

// Vector Widening Integer Multiply Instructions
let Constraints = "@earlyclobber $vd", RVVConstraint = WidenV in {
defm VWMUL_V : VWMUL_MV_V_X<"vwmul", 0b111011>;
defm VWMULU_V : VWMUL_MV_V_X<"vwmulu", 0b111000>;
defm VWMULSU_V : VWMUL_MV_V_X<"vwmulsu", 0b111010>;
} // Constraints = "@earlyclobber $vd", RVVConstraint = WidenV

// Vector Single-Width Integer Multiply-Add Instructions
defm VMACC_V : VMAC_MV_V_X<"vmacc", 0b101101>;
defm VNMSAC_V : VMAC_MV_V_X<"vnmsac", 0b101111>;
defm VMADD_V : VMAC_MV_V_X<"vmadd", 0b101001>;
defm VNMSUB_V : VMAC_MV_V_X<"vnmsub", 0b101011>;

// Vector Widening Integer Multiply-Add Instructions
defm VWMACCU_V : VWMAC_MV_V_X<"vwmaccu", 0b111100>;
defm VWMACC_V : VWMAC_MV_V_X<"vwmacc", 0b111101>;
defm VWMACCSU_V : VWMAC_MV_V_X<"vwmaccsu", 0b111111>;
defm VWMACCUS_V : VWMAC_MV_X<"vwmaccus", 0b111110>;

// Vector Integer Merge Instructions
defm VMERGE_V : VMRG_IV_V_X_I<"vmerge", 0b010111>;

// Vector Integer Move Instructions
let hasSideEffects = 0, mayLoad = 0, mayStore = 0, vs2 = 0, vm = 1,
    RVVConstraint = NoConstraint  in {
// op vd, vs1
def VMV_V_V : RVInstVV<0b010111, OPIVV, (outs VR:$vd),
                       (ins VR:$vs1), "vmv.v.v", "$vd, $vs1">,
              SchedUnaryMC<"WriteVIMovV", "ReadVIMovV", forceMasked=0>;
// op vd, rs1
def VMV_V_X : RVInstVX<0b010111, OPIVX, (outs VR:$vd),
                       (ins GPR:$rs1), "vmv.v.x", "$vd, $rs1">,
              SchedUnaryMC<"WriteVIMovX", "ReadVIMovX", forceMasked=0>;
// op vd, imm
def VMV_V_I : RVInstIVI<0b010111, (outs VR:$vd),
                       (ins simm5:$imm), "vmv.v.i", "$vd, $imm">,
              SchedNullaryMC<"WriteVIMovI", forceMasked=0>;
} // hasSideEffects = 0, mayLoad = 0, mayStore = 0

// Vector Fixed-Point Arithmetic Instructions
defm VSADDU_V : VSALU_IV_V_X_I<"vsaddu", 0b100000>;
defm VSADD_V : VSALU_IV_V_X_I<"vsadd", 0b100001>;
defm VSSUBU_V : VSALU_IV_V_X<"vssubu", 0b100010>;
defm VSSUB_V : VSALU_IV_V_X<"vssub", 0b100011>;

// Vector Single-Width Averaging Add and Subtract
defm VAADDU_V : VAALU_MV_V_X<"vaaddu", 0b001000>;
defm VAADD_V : VAALU_MV_V_X<"vaadd", 0b001001>;
defm VASUBU_V : VAALU_MV_V_X<"vasubu", 0b001010>;
defm VASUB_V : VAALU_MV_V_X<"vasub", 0b001011>;

// Vector Single-Width Fractional Multiply with Rounding and Saturation
defm VSMUL_V : VSMUL_IV_V_X<"vsmul", 0b100111>;

// Vector Single-Width Scaling Shift Instructions
defm VSSRL_V : VSSHF_IV_V_X_I<"vssrl", 0b101010>;
defm VSSRA_V : VSSHF_IV_V_X_I<"vssra", 0b101011>;

// Vector Narrowing Fixed-Point Clip Instructions
let Constraints = "@earlyclobber $vd" in {
defm VNCLIPU_W : VNCLP_IV_V_X_I<"vnclipu", 0b101110>;
defm VNCLIP_W : VNCLP_IV_V_X_I<"vnclip", 0b101111>;
} // Constraints = "@earlyclobber $vd"
} // Predicates = [HasVInstructions]

let Predicates = [HasVInstructionsAnyF] in {
// Vector Single-Width Floating-Point Add/Subtract Instructions
let Uses = [FRM], mayRaiseFPException = true in {
defm VFADD_V : VALU_FV_V_F<"vfadd", 0b000000>;
defm VFSUB_V : VALU_FV_V_F<"vfsub", 0b000010>;
defm VFRSUB_V : VALU_FV_F<"vfrsub", 0b100111>;
}

// Vector Widening Floating-Point Add/Subtract Instructions
let Constraints = "@earlyclobber $vd",
    Uses = [FRM],
    mayRaiseFPException = true in {
let RVVConstraint = WidenV in {
defm VFWADD_V : VWALU_FV_V_F<"vfwadd", 0b110000, "v">;
defm VFWSUB_V : VWALU_FV_V_F<"vfwsub", 0b110010, "v">;
} // RVVConstraint = WidenV
// Set earlyclobber for following instructions for second and mask operands.
// This has the downside that the earlyclobber constraint is too coarse and
// will impose unnecessary restrictions by not allowing the destination to
// overlap with the first (wide) operand.
let RVVConstraint = WidenW in {
defm VFWADD_W : VWALU_FV_V_F<"vfwadd", 0b110100, "w">;
defm VFWSUB_W : VWALU_FV_V_F<"vfwsub", 0b110110, "w">;
} // RVVConstraint = WidenW
} // Constraints = "@earlyclobber $vd", Uses = [FRM], mayRaiseFPException = true

// Vector Single-Width Floating-Point Multiply/Divide Instructions
let Uses = [FRM], mayRaiseFPException = true in {
defm VFMUL_V : VMUL_FV_V_F<"vfmul", 0b100100>;
defm VFDIV_V : VDIV_FV_V_F<"vfdiv", 0b100000>;
defm VFRDIV_V : VDIV_FV_F<"vfrdiv", 0b100001>;
}

// Vector Widening Floating-Point Multiply
let Constraints = "@earlyclobber $vd", RVVConstraint = WidenV,
    Uses = [FRM], mayRaiseFPException = true in {
defm VFWMUL_V : VWMUL_FV_V_F<"vfwmul", 0b111000>;
} // Constraints = "@earlyclobber $vd", RVVConstraint = WidenV, Uses = [FRM], mayRaiseFPException = true

// Vector Single-Width Floating-Point Fused Multiply-Add Instructions
let Uses = [FRM], mayRaiseFPException = true in {
defm VFMACC_V : VMAC_FV_V_F<"vfmacc", 0b101100>;
defm VFNMACC_V : VMAC_FV_V_F<"vfnmacc", 0b101101>;
defm VFMSAC_V : VMAC_FV_V_F<"vfmsac", 0b101110>;
defm VFNMSAC_V : VMAC_FV_V_F<"vfnmsac", 0b101111>;
defm VFMADD_V : VMAC_FV_V_F<"vfmadd", 0b101000>;
defm VFNMADD_V : VMAC_FV_V_F<"vfnmadd", 0b101001>;
defm VFMSUB_V : VMAC_FV_V_F<"vfmsub", 0b101010>;
defm VFNMSUB_V : VMAC_FV_V_F<"vfnmsub", 0b101011>;
}

// Vector Widening Floating-Point Fused Multiply-Add Instructions
let Uses = [FRM], mayRaiseFPException = true in {
defm VFWMACC_V : VWMAC_FV_V_F<"vfwmacc", 0b111100>;
defm VFWNMACC_V : VWMAC_FV_V_F<"vfwnmacc", 0b111101>;
defm VFWMSAC_V : VWMAC_FV_V_F<"vfwmsac", 0b111110>;
defm VFWNMSAC_V : VWMAC_FV_V_F<"vfwnmsac", 0b111111>;
} // Constraints = "@earlyclobber $vd", RVVConstraint = WidenV, Uses = [FRM], mayRaiseFPException = true

// Vector Floating-Point Square-Root Instruction
let Uses = [FRM], mayRaiseFPException = true in {
defm VFSQRT_V : VSQR_FV_VS2<"vfsqrt.v", 0b010011, 0b00000>;
defm VFREC7_V : VRCP_FV_VS2<"vfrec7.v", 0b010011, 0b00101>;
}

let mayRaiseFPException = true in
defm VFRSQRT7_V : VRCP_FV_VS2<"vfrsqrt7.v", 0b010011, 0b00100>;

// Vector Floating-Point MIN/MAX Instructions
let mayRaiseFPException = true in {
defm VFMIN_V : VMINMAX_FV_V_F<"vfmin", 0b000100>;
defm VFMAX_V : VMINMAX_FV_V_F<"vfmax", 0b000110>;
}

// Vector Floating-Point Sign-Injection Instructions
defm VFSGNJ_V : VSGNJ_FV_V_F<"vfsgnj", 0b001000>;
defm VFSGNJN_V : VSGNJ_FV_V_F<"vfsgnjn", 0b001001>;
defm VFSGNJX_V : VSGNJ_FV_V_F<"vfsgnjx", 0b001010>;

def : InstAlias<"vfneg.v $vd, $vs$vm",
                (VFSGNJN_VV VR:$vd, VR:$vs, VR:$vs, VMaskOp:$vm)>;
def : InstAlias<"vfneg.v $vd, $vs",
                (VFSGNJN_VV VR:$vd, VR:$vs, VR:$vs, zero_reg)>;
def : InstAlias<"vfabs.v $vd, $vs$vm",
                (VFSGNJX_VV VR:$vd, VR:$vs, VR:$vs, VMaskOp:$vm)>;
def : InstAlias<"vfabs.v $vd, $vs",
                (VFSGNJX_VV VR:$vd, VR:$vs, VR:$vs, zero_reg)>;

// Vector Floating-Point Compare Instructions
let RVVConstraint = NoConstraint, mayRaiseFPException = true in {
defm VMFEQ_V : VCMP_FV_V_F<"vmfeq", 0b011000>;
defm VMFNE_V : VCMP_FV_V_F<"vmfne", 0b011100>;
defm VMFLT_V : VCMP_FV_V_F<"vmflt", 0b011011>;
defm VMFLE_V : VCMP_FV_V_F<"vmfle", 0b011001>;
defm VMFGT_V : VCMP_FV_F<"vmfgt", 0b011101>;
defm VMFGE_V : VCMP_FV_F<"vmfge", 0b011111>;
} // RVVConstraint = NoConstraint, mayRaiseFPException = true

def : InstAlias<"vmfgt.vv $vd, $va, $vb$vm",
                (VMFLT_VV VR:$vd, VR:$vb, VR:$va, VMaskOp:$vm), 0>;
def : InstAlias<"vmfge.vv $vd, $va, $vb$vm",
                (VMFLE_VV VR:$vd, VR:$vb, VR:$va, VMaskOp:$vm), 0>;

// Vector Floating-Point Classify Instruction
defm VFCLASS_V : VCLS_FV_VS2<"vfclass.v", 0b010011, 0b10000>;

let hasSideEffects = 0, mayLoad = 0, mayStore = 0 in {

// Vector Floating-Point Merge Instruction
let vm = 0 in
def VFMERGE_VFM : RVInstVX<0b010111, OPFVF, (outs VR:$vd),
                           (ins VR:$vs2, FPR32:$rs1, VMV0:$v0),
                           "vfmerge.vfm", "$vd, $vs2, $rs1, v0">,
                  SchedBinaryMC<"WriteVFMergeV", "ReadVFMergeV", "ReadVFMergeF">;

// Vector Floating-Point Move Instruction
let RVVConstraint = NoConstraint in
let vm = 1, vs2 = 0 in
def VFMV_V_F : RVInstVX<0b010111, OPFVF, (outs VR:$vd),
                       (ins FPR32:$rs1), "vfmv.v.f", "$vd, $rs1">,
               SchedUnaryMC<"WriteVFMovV", "ReadVFMovF", forceMasked=0>;

} // hasSideEffects = 0, mayLoad = 0, mayStore = 0

// Single-Width Floating-Point/Integer Type-Convert Instructions
let mayRaiseFPException = true in {
let Uses = [FRM] in {
defm VFCVT_XU_F_V : VCVTI_FV_VS2<"vfcvt.xu.f.v", 0b010010, 0b00000>;
defm VFCVT_X_F_V : VCVTI_FV_VS2<"vfcvt.x.f.v", 0b010010, 0b00001>;
}
defm VFCVT_RTZ_XU_F_V : VCVTI_FV_VS2<"vfcvt.rtz.xu.f.v", 0b010010, 0b00110>;
defm VFCVT_RTZ_X_F_V : VCVTI_FV_VS2<"vfcvt.rtz.x.f.v", 0b010010, 0b00111>;
let Uses = [FRM] in {
defm VFCVT_F_XU_V : VCVTF_IV_VS2<"vfcvt.f.xu.v", 0b010010, 0b00010>;
defm VFCVT_F_X_V : VCVTF_IV_VS2<"vfcvt.f.x.v", 0b010010, 0b00011>;
}
} // mayRaiseFPException = true

// Widening Floating-Point/Integer Type-Convert Instructions
let Constraints = "@earlyclobber $vd", RVVConstraint = WidenCvt,
    mayRaiseFPException = true in {
let Uses = [FRM] in {
defm VFWCVT_XU_F_V : VWCVTI_FV_VS2<"vfwcvt.xu.f.v", 0b010010, 0b01000>;
defm VFWCVT_X_F_V : VWCVTI_FV_VS2<"vfwcvt.x.f.v", 0b010010, 0b01001>;
}
defm VFWCVT_RTZ_XU_F_V : VWCVTI_FV_VS2<"vfwcvt.rtz.xu.f.v", 0b010010, 0b01110>;
defm VFWCVT_RTZ_X_F_V : VWCVTI_FV_VS2<"vfwcvt.rtz.x.f.v", 0b010010, 0b01111>;
defm VFWCVT_F_XU_V : VWCVTF_IV_VS2<"vfwcvt.f.xu.v", 0b010010, 0b01010>;
defm VFWCVT_F_X_V : VWCVTF_IV_VS2<"vfwcvt.f.x.v", 0b010010, 0b01011>;
defm VFWCVT_F_F_V : VWCVTF_FV_VS2<"vfwcvt.f.f.v", 0b010010, 0b01100>;
} // Constraints = "@earlyclobber $vd", RVVConstraint = WidenCvt

// Narrowing Floating-Point/Integer Type-Convert Instructions
let Constraints = "@earlyclobber $vd", mayRaiseFPException = true in {
let Uses = [FRM] in {
defm VFNCVT_XU_F_W : VNCVTI_FV_VS2<"vfncvt.xu.f.w", 0b010010, 0b10000>;
defm VFNCVT_X_F_W : VNCVTI_FV_VS2<"vfncvt.x.f.w", 0b010010, 0b10001>;
}
defm VFNCVT_RTZ_XU_F_W : VNCVTI_FV_VS2<"vfncvt.rtz.xu.f.w", 0b010010, 0b10110>;
defm VFNCVT_RTZ_X_F_W : VNCVTI_FV_VS2<"vfncvt.rtz.x.f.w", 0b010010, 0b10111>;
let Uses = [FRM] in {
defm VFNCVT_F_XU_W : VNCVTF_IV_VS2<"vfncvt.f.xu.w", 0b010010, 0b10010>;
defm VFNCVT_F_X_W : VNCVTF_IV_VS2<"vfncvt.f.x.w", 0b010010, 0b10011>;
defm VFNCVT_F_F_W : VNCVTF_FV_VS2<"vfncvt.f.f.w", 0b010010, 0b10100>;
}
defm VFNCVT_ROD_F_F_W : VNCVTF_FV_VS2<"vfncvt.rod.f.f.w", 0b010010, 0b10101>;
} // Constraints = "@earlyclobber $vd", mayRaiseFPException = true
} // Predicates = HasVInstructionsAnyF]

let Predicates = [HasVInstructions] in {

// Vector Single-Width Integer Reduction Instructions
<<<<<<< HEAD
let RVVConstraint = NoConstraint, ActiveElementsAffectResult = 1 in {
=======
let RVVConstraint = NoConstraint, ElementsDependOn = EltDepsVLMask in {
>>>>>>> 1d22c955
defm VREDSUM  : VRED_MV_V<"vredsum", 0b000000>;
defm VREDMAXU : VREDMINMAX_MV_V<"vredmaxu", 0b000110>;
defm VREDMAX  : VREDMINMAX_MV_V<"vredmax", 0b000111>;
defm VREDMINU : VREDMINMAX_MV_V<"vredminu", 0b000100>;
defm VREDMIN  : VREDMINMAX_MV_V<"vredmin", 0b000101>;
defm VREDAND  : VRED_MV_V<"vredand", 0b000001>;
defm VREDOR   : VRED_MV_V<"vredor", 0b000010>;
defm VREDXOR  : VRED_MV_V<"vredxor", 0b000011>;
<<<<<<< HEAD
} // RVVConstraint = NoConstraint, ActiveElementsAffectResult = 1

// Vector Widening Integer Reduction Instructions
let Constraints = "@earlyclobber $vd", RVVConstraint = NoConstraint, ActiveElementsAffectResult = 1 in {
=======
} // RVVConstraint = NoConstraint, ElementsDependOn = EltDepsVLMask

// Vector Widening Integer Reduction Instructions
let Constraints = "@earlyclobber $vd", RVVConstraint = NoConstraint, ElementsDependOn = EltDepsVLMask in {
>>>>>>> 1d22c955
// Set earlyclobber for following instructions for second and mask operands.
// This has the downside that the earlyclobber constraint is too coarse and
// will impose unnecessary restrictions by not allowing the destination to
// overlap with the first (wide) operand.
defm VWREDSUMU : VWRED_IV_V<"vwredsumu", 0b110000>;
defm VWREDSUM : VWRED_IV_V<"vwredsum", 0b110001>;
<<<<<<< HEAD
} // Constraints = "@earlyclobber $vd", RVVConstraint = NoConstraint, ActiveElementsAffectResult = 1
=======
} // Constraints = "@earlyclobber $vd", RVVConstraint = NoConstraint, ElementsDependOn = EltDepsVLMask
>>>>>>> 1d22c955

} // Predicates = [HasVInstructions]

let Predicates = [HasVInstructionsAnyF] in {
// Vector Single-Width Floating-Point Reduction Instructions
<<<<<<< HEAD
let RVVConstraint = NoConstraint, ActiveElementsAffectResult = 1 in {
=======
let RVVConstraint = NoConstraint, ElementsDependOn = EltDepsVLMask in {
>>>>>>> 1d22c955
let Uses = [FRM], mayRaiseFPException = true in {
defm VFREDOSUM : VREDO_FV_V<"vfredosum", 0b000011>;
defm VFREDUSUM : VRED_FV_V<"vfredusum", 0b000001>;
}
let mayRaiseFPException = true in {
defm VFREDMAX : VREDMINMAX_FV_V<"vfredmax", 0b000111>;
defm VFREDMIN : VREDMINMAX_FV_V<"vfredmin", 0b000101>;
}
<<<<<<< HEAD
} // RVVConstraint = NoConstraint, ActiveElementsAffectResult = 1
=======
} // RVVConstraint = NoConstraint, ElementsDependOn = EltDepsVLMask
>>>>>>> 1d22c955

def : InstAlias<"vfredsum.vs $vd, $vs2, $vs1$vm",
                (VFREDUSUM_VS VR:$vd, VR:$vs2, VR:$vs1, VMaskOp:$vm), 0>;

// Vector Widening Floating-Point Reduction Instructions
<<<<<<< HEAD
let Constraints = "@earlyclobber $vd", RVVConstraint = NoConstraint, ActiveElementsAffectResult = 1 in {
=======
let Constraints = "@earlyclobber $vd", RVVConstraint = NoConstraint, ElementsDependOn = EltDepsVLMask in {
>>>>>>> 1d22c955
// Set earlyclobber for following instructions for second and mask operands.
// This has the downside that the earlyclobber constraint is too coarse and
// will impose unnecessary restrictions by not allowing the destination to
// overlap with the first (wide) operand.
let Uses = [FRM], mayRaiseFPException = true in {
defm VFWREDOSUM : VWREDO_FV_V<"vfwredosum", 0b110011>;
defm VFWREDUSUM : VWRED_FV_V<"vfwredusum", 0b110001>;
}
<<<<<<< HEAD
} // Constraints = "@earlyclobber $vd", RVVConstraint = NoConstraint, ActiveElementsAffectResult = 1
=======
} // Constraints = "@earlyclobber $vd", RVVConstraint = NoConstraint, ElementsDependOn = EltDepsVLMask
>>>>>>> 1d22c955

def : InstAlias<"vfwredsum.vs $vd, $vs2, $vs1$vm",
                (VFWREDUSUM_VS VR:$vd, VR:$vs2, VR:$vs1, VMaskOp:$vm), 0>;
} // Predicates = [HasVInstructionsAnyF]

let Predicates = [HasVInstructions] in {
// Vector Mask-Register Logical Instructions
let RVVConstraint = NoConstraint in {
defm VMAND_M : VMALU_MV_Mask<"vmand", 0b011001, "m">;
defm VMNAND_M : VMALU_MV_Mask<"vmnand", 0b011101, "m">;
defm VMANDN_M : VMALU_MV_Mask<"vmandn", 0b011000, "m">;
defm VMXOR_M : VMALU_MV_Mask<"vmxor", 0b011011, "m">;
defm VMOR_M : VMALU_MV_Mask<"vmor", 0b011010, "m">;
defm VMNOR_M : VMALU_MV_Mask<"vmnor", 0b011110, "m">;
defm VMORN_M : VMALU_MV_Mask<"vmorn", 0b011100, "m">;
defm VMXNOR_M : VMALU_MV_Mask<"vmxnor", 0b011111, "m">;
}

def : InstAlias<"vmmv.m $vd, $vs",
                (VMAND_MM VR:$vd, VR:$vs, VR:$vs)>;
def : InstAlias<"vmclr.m $vd",
                (VMXOR_MM VR:$vd, VR:$vd, VR:$vd)>;
def : InstAlias<"vmset.m $vd",
                (VMXNOR_MM VR:$vd, VR:$vd, VR:$vd)>;
def : InstAlias<"vmnot.m $vd, $vs",
                (VMNAND_MM VR:$vd, VR:$vs, VR:$vs)>;

def : InstAlias<"vmandnot.mm $vd, $vs2, $vs1",
                (VMANDN_MM VR:$vd, VR:$vs2, VR:$vs1), 0>;
def : InstAlias<"vmornot.mm $vd, $vs2, $vs1",
                (VMORN_MM VR:$vd, VR:$vs2, VR:$vs1), 0>;

let hasSideEffects = 0, mayLoad = 0, mayStore = 0,
<<<<<<< HEAD
    RVVConstraint = NoConstraint, ActiveElementsAffectResult = 1 in {
=======
    RVVConstraint = NoConstraint, ElementsDependOn = EltDepsVLMask in {
>>>>>>> 1d22c955

// Vector mask population count vcpop
def VCPOP_M : RVInstV<0b010000, 0b10000, OPMVV, (outs GPR:$vd),
                      (ins VR:$vs2, VMaskOp:$vm),
                      "vcpop.m", "$vd, $vs2$vm">,
              SchedUnaryMC<"WriteVMPopV", "ReadVMPopV">;

// vfirst find-first-set mask bit
def VFIRST_M : RVInstV<0b010000, 0b10001, OPMVV, (outs GPR:$vd),
                       (ins VR:$vs2, VMaskOp:$vm),
                       "vfirst.m", "$vd, $vs2$vm">,
              SchedUnaryMC<"WriteVMFFSV", "ReadVMFFSV">;

<<<<<<< HEAD
} // hasSideEffects = 0, mayLoad = 0, mayStore = 0, RVVConstraint = NoConstraint, ActiveElementsAffectResult = 1
=======
} // hasSideEffects = 0, mayLoad = 0, mayStore = 0, RVVConstraint = NoConstraint, ElementsDependOn = EltDepsVLMask
>>>>>>> 1d22c955

def : InstAlias<"vpopc.m $vd, $vs2$vm",
                (VCPOP_M GPR:$vd, VR:$vs2, VMaskOp:$vm), 0>;

<<<<<<< HEAD
let Constraints = "@earlyclobber $vd", RVVConstraint = Iota, ActiveElementsAffectResult = 1 in {
=======
let Constraints = "@earlyclobber $vd", RVVConstraint = Iota, ElementsDependOn = EltDepsVLMask in {
>>>>>>> 1d22c955

// vmsbf.m set-before-first mask bit
defm VMSBF_M : VMSFS_MV_V<"vmsbf.m", 0b010100, 0b00001>;
// vmsif.m set-including-first mask bit
defm VMSIF_M : VMSFS_MV_V<"vmsif.m", 0b010100, 0b00011>;
// vmsof.m set-only-first mask bit
defm VMSOF_M : VMSFS_MV_V<"vmsof.m", 0b010100, 0b00010>;
// Vector Iota Instruction
defm VIOTA_M : VIOTA_MV_V<"viota.m", 0b010100, 0b10000>;

<<<<<<< HEAD
} // Constraints = "@earlyclobber $vd", RVVConstraint = Iota, ActiveElementsAffectResult = 1
=======
} // Constraints = "@earlyclobber $vd", RVVConstraint = Iota, ElementsDependOn = EltDepsVLMask
>>>>>>> 1d22c955

// Vector Element Index Instruction
let hasSideEffects = 0, mayLoad = 0, mayStore = 0 in {

let vs2 = 0 in
def VID_V : RVInstV<0b010100, 0b10001, OPMVV, (outs VR:$vd),
                    (ins VMaskOp:$vm), "vid.v", "$vd$vm">,
            SchedNullaryMC<"WriteVIdxV">;

// Integer Scalar Move Instructions
let vm = 1, RVVConstraint = NoConstraint in {
def VMV_X_S : RVInstV<0b010000, 0b00000, OPMVV, (outs GPR:$vd),
                      (ins VR:$vs2), "vmv.x.s", "$vd, $vs2">,
              Sched<[WriteVMovXS, ReadVMovXS]>;
let Constraints = "$vd = $vd_wb" in
def VMV_S_X : RVInstV2<0b010000, 0b00000, OPMVX, (outs VR:$vd_wb),
                      (ins VR:$vd, GPR:$rs1), "vmv.s.x", "$vd, $rs1">,
              Sched<[WriteVMovSX, ReadVMovSX_V, ReadVMovSX_X]>;
}

} // hasSideEffects = 0, mayLoad = 0, mayStore = 0

} // Predicates = [HasVInstructions]

let Predicates = [HasVInstructionsAnyF] in {

let hasSideEffects = 0, mayLoad = 0, mayStore = 0, vm = 1,
    RVVConstraint = NoConstraint  in {
// Floating-Point Scalar Move Instructions
def VFMV_F_S : RVInstV<0b010000, 0b00000, OPFVV, (outs FPR32:$vd),
                      (ins VR:$vs2), "vfmv.f.s", "$vd, $vs2">,
               Sched<[WriteVMovFS, ReadVMovFS]>;
let Constraints = "$vd = $vd_wb" in
def VFMV_S_F : RVInstV2<0b010000, 0b00000, OPFVF, (outs VR:$vd_wb),
                       (ins VR:$vd, FPR32:$rs1), "vfmv.s.f", "$vd, $rs1">,
               Sched<[WriteVMovSF, ReadVMovSF_V, ReadVMovSF_F]>;

} // hasSideEffects = 0, mayLoad = 0, mayStore = 0, vm = 1

} // Predicates = [HasVInstructionsAnyF]

let Predicates = [HasVInstructions] in {
// Vector Slide Instructions
let Constraints = "@earlyclobber $vd", RVVConstraint = SlideUp in {
defm VSLIDEUP_V : VSLD_IV_X_I<"vslideup", 0b001110, /*slidesUp=*/true>;
defm VSLIDE1UP_V : VSLD1_MV_X<"vslide1up", 0b001110>;
} // Constraints = "@earlyclobber $vd", RVVConstraint = SlideUp
defm VSLIDEDOWN_V : VSLD_IV_X_I<"vslidedown", 0b001111, /*slidesUp=*/false>;
let ElementsDependOn = EltDepsVL in
defm VSLIDE1DOWN_V : VSLD1_MV_X<"vslide1down", 0b001111>;
} // Predicates = [HasVInstructions]

let Predicates = [HasVInstructionsAnyF] in {
let Constraints = "@earlyclobber $vd", RVVConstraint = SlideUp in {
defm VFSLIDE1UP_V : VSLD1_FV_F<"vfslide1up", 0b001110>;
} // Constraints = "@earlyclobber $vd", RVVConstraint = SlideUp
let ElementsDependOn = EltDepsVL in
defm VFSLIDE1DOWN_V : VSLD1_FV_F<"vfslide1down", 0b001111>;
} // Predicates = [HasVInstructionsAnyF]

let Predicates = [HasVInstructions] in {
// Vector Register Gather Instruction
let Constraints = "@earlyclobber $vd", RVVConstraint = Vrgather in {
defm VRGATHER_V : VGTR_IV_V_X_I<"vrgather", 0b001100>;
def VRGATHEREI16_VV : VALUVV<0b001110, OPIVV, "vrgatherei16.vv">,
                      SchedBinaryMC<"WriteVRGatherEI16VV",
                                    "ReadVRGatherEI16VV_data",
                                    "ReadVRGatherEI16VV_index">;
} // Constraints = "@earlyclobber $vd", RVVConstraint = Vrgather

// Vector Compress Instruction
<<<<<<< HEAD
let Constraints = "@earlyclobber $vd", RVVConstraint = Vcompress, ActiveElementsAffectResult = 1 in {
defm VCOMPRESS_V : VCPR_MV_Mask<"vcompress", 0b010111>;
} // Constraints = "@earlyclobber $vd", RVVConstraint = Vcompress, ActiveElementsAffectResult = 1
=======
let Constraints = "@earlyclobber $vd", RVVConstraint = Vcompress, ElementsDependOn = EltDepsVLMask in {
defm VCOMPRESS_V : VCPR_MV_Mask<"vcompress", 0b010111>;
} // Constraints = "@earlyclobber $vd", RVVConstraint = Vcompress, ElementsDependOn = EltDepsVLMask
>>>>>>> 1d22c955

let hasSideEffects = 0, mayLoad = 0, mayStore = 0, isMoveReg = 1,
    RVVConstraint = NoConstraint in {
// A future extension may relax the vector register alignment restrictions.
foreach n = [1, 2, 4, 8] in {
  defvar vrc = !cast<VReg>(!if(!eq(n, 1), "VR", "VRM"#n));
  def VMV#n#R_V  : RVInstV<0b100111, !add(n, -1), OPIVI, (outs vrc:$vd),
                           (ins vrc:$vs2), "vmv" # n # "r.v", "$vd, $vs2">,
                   VMVRSched<n> {
    let Uses = [];
    let vm = 1;
  }
}
} // hasSideEffects = 0, mayLoad = 0, mayStore = 0
} // Predicates = [HasVInstructions]

let Predicates = [HasVInstructions] in {
  foreach nf=2-8 in {
    foreach eew = [8, 16, 32] in {
      defvar w = !cast<RISCVWidth>("LSWidth"#eew);

      def VLSEG#nf#E#eew#_V :
        VUnitStrideSegmentLoad<!add(nf, -1), w, "vlseg"#nf#"e"#eew#".v">,
        VLSEGSchedMC<nf, eew>;
      def VLSEG#nf#E#eew#FF_V :
        VUnitStrideSegmentLoadFF<!add(nf, -1), w, "vlseg"#nf#"e"#eew#"ff.v">,
        VLSEGFFSchedMC<nf, eew>;
      def VSSEG#nf#E#eew#_V :
        VUnitStrideSegmentStore<!add(nf, -1), w, "vsseg"#nf#"e"#eew#".v">,
        VSSEGSchedMC<nf, eew>;
      // Vector Strided Instructions
      def VLSSEG#nf#E#eew#_V :
        VStridedSegmentLoad<!add(nf, -1), w, "vlsseg"#nf#"e"#eew#".v">,
        VLSSEGSchedMC<nf, eew>;
      def VSSSEG#nf#E#eew#_V :
        VStridedSegmentStore<!add(nf, -1), w, "vssseg"#nf#"e"#eew#".v">,
        VSSSEGSchedMC<nf, eew>;

      // Vector Indexed Instructions
      def VLUXSEG#nf#EI#eew#_V :
        VIndexedSegmentLoad<!add(nf, -1), MOPLDIndexedUnord, w,
                            "vluxseg"#nf#"ei"#eew#".v">,
        VLXSEGSchedMC<nf, eew, isOrdered=0>;
      def VLOXSEG#nf#EI#eew#_V :
        VIndexedSegmentLoad<!add(nf, -1), MOPLDIndexedOrder, w,
                            "vloxseg"#nf#"ei"#eew#".v">,
        VLXSEGSchedMC<nf, eew, isOrdered=1>;
      def VSUXSEG#nf#EI#eew#_V :
        VIndexedSegmentStore<!add(nf, -1), MOPSTIndexedUnord, w,
                             "vsuxseg"#nf#"ei"#eew#".v">,
        VSXSEGSchedMC<nf, eew, isOrdered=0>;
      def VSOXSEG#nf#EI#eew#_V :
        VIndexedSegmentStore<!add(nf, -1), MOPSTIndexedOrder, w,
                             "vsoxseg"#nf#"ei"#eew#".v">,
        VSXSEGSchedMC<nf, eew, isOrdered=1>;
    }
  }
} // Predicates = [HasVInstructions]

let Predicates = [HasVInstructionsI64] in {
  foreach nf=2-8 in {
    // Vector Unit-strided Segment Instructions
    def VLSEG#nf#E64_V :
      VUnitStrideSegmentLoad<!add(nf, -1), LSWidth64, "vlseg"#nf#"e64.v">,
      VLSEGSchedMC<nf, 64>;
    def VLSEG#nf#E64FF_V :
      VUnitStrideSegmentLoadFF<!add(nf, -1), LSWidth64, "vlseg"#nf#"e64ff.v">,
      VLSEGFFSchedMC<nf, 64>;
    def VSSEG#nf#E64_V :
      VUnitStrideSegmentStore<!add(nf, -1), LSWidth64, "vsseg"#nf#"e64.v">,
      VSSEGSchedMC<nf, 64>;

    // Vector Strided Segment Instructions
    def VLSSEG#nf#E64_V :
      VStridedSegmentLoad<!add(nf, -1), LSWidth64, "vlsseg"#nf#"e64.v">,
      VLSSEGSchedMC<nf, 64>;
    def VSSSEG#nf#E64_V :
      VStridedSegmentStore<!add(nf, -1), LSWidth64, "vssseg"#nf#"e64.v">,
      VSSSEGSchedMC<nf, 64>;
  }
} // Predicates = [HasVInstructionsI64]
let Predicates = [HasVInstructionsI64, IsRV64] in {
  foreach nf = 2 - 8 in {
    // Vector Indexed Segment Instructions
    def VLUXSEG #nf #EI64_V
        : VIndexedSegmentLoad<!add(nf, -1), MOPLDIndexedUnord, LSWidth64,
                              "vluxseg" #nf #"ei64.v">,
          VLXSEGSchedMC<nf, 64, isOrdered=0>;
    def VLOXSEG #nf #EI64_V
        : VIndexedSegmentLoad<!add(nf, -1), MOPLDIndexedOrder, LSWidth64,
                              "vloxseg" #nf #"ei64.v">,
          VLXSEGSchedMC<nf, 64, isOrdered=1>;
    def VSUXSEG #nf #EI64_V
        : VIndexedSegmentStore<!add(nf, -1), MOPSTIndexedUnord, LSWidth64,
                               "vsuxseg" #nf #"ei64.v">,
          VSXSEGSchedMC<nf, 64, isOrdered=0>;
    def VSOXSEG #nf #EI64_V
        : VIndexedSegmentStore<!add(nf, -1), MOPSTIndexedOrder, LSWidth64,
                               "vsoxseg" #nf #"ei64.v">,
          VSXSEGSchedMC<nf, 64, isOrdered=1>;
  }
} // Predicates = [HasVInstructionsI64, IsRV64]

include "RISCVInstrInfoZvfbf.td"
include "RISCVInstrInfoVPseudos.td"<|MERGE_RESOLUTION|>--- conflicted
+++ resolved
@@ -1503,11 +1503,7 @@
 let Predicates = [HasVInstructions] in {
 
 // Vector Single-Width Integer Reduction Instructions
-<<<<<<< HEAD
-let RVVConstraint = NoConstraint, ActiveElementsAffectResult = 1 in {
-=======
 let RVVConstraint = NoConstraint, ElementsDependOn = EltDepsVLMask in {
->>>>>>> 1d22c955
 defm VREDSUM  : VRED_MV_V<"vredsum", 0b000000>;
 defm VREDMAXU : VREDMINMAX_MV_V<"vredmaxu", 0b000110>;
 defm VREDMAX  : VREDMINMAX_MV_V<"vredmax", 0b000111>;
@@ -1516,38 +1512,23 @@
 defm VREDAND  : VRED_MV_V<"vredand", 0b000001>;
 defm VREDOR   : VRED_MV_V<"vredor", 0b000010>;
 defm VREDXOR  : VRED_MV_V<"vredxor", 0b000011>;
-<<<<<<< HEAD
-} // RVVConstraint = NoConstraint, ActiveElementsAffectResult = 1
-
-// Vector Widening Integer Reduction Instructions
-let Constraints = "@earlyclobber $vd", RVVConstraint = NoConstraint, ActiveElementsAffectResult = 1 in {
-=======
 } // RVVConstraint = NoConstraint, ElementsDependOn = EltDepsVLMask
 
 // Vector Widening Integer Reduction Instructions
 let Constraints = "@earlyclobber $vd", RVVConstraint = NoConstraint, ElementsDependOn = EltDepsVLMask in {
->>>>>>> 1d22c955
 // Set earlyclobber for following instructions for second and mask operands.
 // This has the downside that the earlyclobber constraint is too coarse and
 // will impose unnecessary restrictions by not allowing the destination to
 // overlap with the first (wide) operand.
 defm VWREDSUMU : VWRED_IV_V<"vwredsumu", 0b110000>;
 defm VWREDSUM : VWRED_IV_V<"vwredsum", 0b110001>;
-<<<<<<< HEAD
-} // Constraints = "@earlyclobber $vd", RVVConstraint = NoConstraint, ActiveElementsAffectResult = 1
-=======
 } // Constraints = "@earlyclobber $vd", RVVConstraint = NoConstraint, ElementsDependOn = EltDepsVLMask
->>>>>>> 1d22c955
 
 } // Predicates = [HasVInstructions]
 
 let Predicates = [HasVInstructionsAnyF] in {
 // Vector Single-Width Floating-Point Reduction Instructions
-<<<<<<< HEAD
-let RVVConstraint = NoConstraint, ActiveElementsAffectResult = 1 in {
-=======
 let RVVConstraint = NoConstraint, ElementsDependOn = EltDepsVLMask in {
->>>>>>> 1d22c955
 let Uses = [FRM], mayRaiseFPException = true in {
 defm VFREDOSUM : VREDO_FV_V<"vfredosum", 0b000011>;
 defm VFREDUSUM : VRED_FV_V<"vfredusum", 0b000001>;
@@ -1556,21 +1537,13 @@
 defm VFREDMAX : VREDMINMAX_FV_V<"vfredmax", 0b000111>;
 defm VFREDMIN : VREDMINMAX_FV_V<"vfredmin", 0b000101>;
 }
-<<<<<<< HEAD
-} // RVVConstraint = NoConstraint, ActiveElementsAffectResult = 1
-=======
 } // RVVConstraint = NoConstraint, ElementsDependOn = EltDepsVLMask
->>>>>>> 1d22c955
 
 def : InstAlias<"vfredsum.vs $vd, $vs2, $vs1$vm",
                 (VFREDUSUM_VS VR:$vd, VR:$vs2, VR:$vs1, VMaskOp:$vm), 0>;
 
 // Vector Widening Floating-Point Reduction Instructions
-<<<<<<< HEAD
-let Constraints = "@earlyclobber $vd", RVVConstraint = NoConstraint, ActiveElementsAffectResult = 1 in {
-=======
 let Constraints = "@earlyclobber $vd", RVVConstraint = NoConstraint, ElementsDependOn = EltDepsVLMask in {
->>>>>>> 1d22c955
 // Set earlyclobber for following instructions for second and mask operands.
 // This has the downside that the earlyclobber constraint is too coarse and
 // will impose unnecessary restrictions by not allowing the destination to
@@ -1579,11 +1552,7 @@
 defm VFWREDOSUM : VWREDO_FV_V<"vfwredosum", 0b110011>;
 defm VFWREDUSUM : VWRED_FV_V<"vfwredusum", 0b110001>;
 }
-<<<<<<< HEAD
-} // Constraints = "@earlyclobber $vd", RVVConstraint = NoConstraint, ActiveElementsAffectResult = 1
-=======
 } // Constraints = "@earlyclobber $vd", RVVConstraint = NoConstraint, ElementsDependOn = EltDepsVLMask
->>>>>>> 1d22c955
 
 def : InstAlias<"vfwredsum.vs $vd, $vs2, $vs1$vm",
                 (VFWREDUSUM_VS VR:$vd, VR:$vs2, VR:$vs1, VMaskOp:$vm), 0>;
@@ -1617,11 +1586,7 @@
                 (VMORN_MM VR:$vd, VR:$vs2, VR:$vs1), 0>;
 
 let hasSideEffects = 0, mayLoad = 0, mayStore = 0,
-<<<<<<< HEAD
-    RVVConstraint = NoConstraint, ActiveElementsAffectResult = 1 in {
-=======
     RVVConstraint = NoConstraint, ElementsDependOn = EltDepsVLMask in {
->>>>>>> 1d22c955
 
 // Vector mask population count vcpop
 def VCPOP_M : RVInstV<0b010000, 0b10000, OPMVV, (outs GPR:$vd),
@@ -1635,20 +1600,12 @@
                        "vfirst.m", "$vd, $vs2$vm">,
               SchedUnaryMC<"WriteVMFFSV", "ReadVMFFSV">;
 
-<<<<<<< HEAD
-} // hasSideEffects = 0, mayLoad = 0, mayStore = 0, RVVConstraint = NoConstraint, ActiveElementsAffectResult = 1
-=======
 } // hasSideEffects = 0, mayLoad = 0, mayStore = 0, RVVConstraint = NoConstraint, ElementsDependOn = EltDepsVLMask
->>>>>>> 1d22c955
 
 def : InstAlias<"vpopc.m $vd, $vs2$vm",
                 (VCPOP_M GPR:$vd, VR:$vs2, VMaskOp:$vm), 0>;
 
-<<<<<<< HEAD
-let Constraints = "@earlyclobber $vd", RVVConstraint = Iota, ActiveElementsAffectResult = 1 in {
-=======
 let Constraints = "@earlyclobber $vd", RVVConstraint = Iota, ElementsDependOn = EltDepsVLMask in {
->>>>>>> 1d22c955
 
 // vmsbf.m set-before-first mask bit
 defm VMSBF_M : VMSFS_MV_V<"vmsbf.m", 0b010100, 0b00001>;
@@ -1659,11 +1616,7 @@
 // Vector Iota Instruction
 defm VIOTA_M : VIOTA_MV_V<"viota.m", 0b010100, 0b10000>;
 
-<<<<<<< HEAD
-} // Constraints = "@earlyclobber $vd", RVVConstraint = Iota, ActiveElementsAffectResult = 1
-=======
 } // Constraints = "@earlyclobber $vd", RVVConstraint = Iota, ElementsDependOn = EltDepsVLMask
->>>>>>> 1d22c955
 
 // Vector Element Index Instruction
 let hasSideEffects = 0, mayLoad = 0, mayStore = 0 in {
@@ -1735,15 +1688,9 @@
 } // Constraints = "@earlyclobber $vd", RVVConstraint = Vrgather
 
 // Vector Compress Instruction
-<<<<<<< HEAD
-let Constraints = "@earlyclobber $vd", RVVConstraint = Vcompress, ActiveElementsAffectResult = 1 in {
-defm VCOMPRESS_V : VCPR_MV_Mask<"vcompress", 0b010111>;
-} // Constraints = "@earlyclobber $vd", RVVConstraint = Vcompress, ActiveElementsAffectResult = 1
-=======
 let Constraints = "@earlyclobber $vd", RVVConstraint = Vcompress, ElementsDependOn = EltDepsVLMask in {
 defm VCOMPRESS_V : VCPR_MV_Mask<"vcompress", 0b010111>;
 } // Constraints = "@earlyclobber $vd", RVVConstraint = Vcompress, ElementsDependOn = EltDepsVLMask
->>>>>>> 1d22c955
 
 let hasSideEffects = 0, mayLoad = 0, mayStore = 0, isMoveReg = 1,
     RVVConstraint = NoConstraint in {
