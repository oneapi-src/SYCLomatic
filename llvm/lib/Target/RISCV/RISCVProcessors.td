--- conflicted
+++ resolved
@@ -238,15 +238,12 @@
                                        FeatureStdExtZba,
                                        FeatureStdExtZbb],
                                       SiFiveX280TuneFeatures>;
-<<<<<<< HEAD
-=======
 
 defvar SiFiveP400TuneFeatures = [TuneNoDefaultUnroll,
                                  TuneConditionalCompressedMoveFusion,
                                  TuneLUIADDIFusion,
                                  TuneAUIPCADDIFusion,
                                  FeaturePostRAScheduler];
->>>>>>> 98391913
 
 def SIFIVE_P450 : RISCVProcessorModel<"sifive-p450", SiFiveP400Model,
                                       !listconcat(RVA22U64Features,
