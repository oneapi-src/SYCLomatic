--- conflicted
+++ resolved
@@ -14,27 +14,6 @@
 //===----------------------------------------------------------------------===//
 
 //===----------------------------------------------------------------------===//
-<<<<<<< HEAD
-// RISC-V specific DAG Nodes.
-//===----------------------------------------------------------------------===//
-
-def SDT_RISCVFP_ROUND_BF16
-    : SDTypeProfile<1, 1, [SDTCisVT<0, bf16>, SDTCisVT<1, f32>]>;
-def SDT_RISCVFP_EXTEND_BF16
-    : SDTypeProfile<1, 1, [SDTCisVT<0, f32>, SDTCisVT<1, bf16>]>;
-
-def riscv_fpround_bf16
-    : SDNode<"RISCVISD::FP_ROUND_BF16", SDT_RISCVFP_ROUND_BF16>;
-def riscv_fpextend_bf16
-    : SDNode<"RISCVISD::FP_EXTEND_BF16", SDT_RISCVFP_EXTEND_BF16>;
-def riscv_fpextend_bf16_oneuse : PatFrag<(ops node:$A),
-                                         (riscv_fpextend_bf16 node:$A), [{
-  return N->hasOneUse();
-}]>;
-
-//===----------------------------------------------------------------------===//
-=======
->>>>>>> 4b409fa5
 // Instructions
 //===----------------------------------------------------------------------===//
 
