//===-- X86TargetTransformInfo.cpp - X86 specific TTI pass ----------------===//
//
// Part of the LLVM Project, under the Apache License v2.0 with LLVM Exceptions.
// See https://llvm.org/LICENSE.txt for license information.
// SPDX-License-Identifier: Apache-2.0 WITH LLVM-exception
//
//===----------------------------------------------------------------------===//
/// \file
/// This file implements a TargetTransformInfo analysis pass specific to the
/// X86 target machine. It uses the target's detailed information to provide
/// more precise answers to certain TTI queries, while letting the target
/// independent and default TTI implementations handle the rest.
///
//===----------------------------------------------------------------------===//
/// About Cost Model numbers used below it's necessary to say the following:
/// the numbers correspond to some "generic" X86 CPU instead of usage of
/// concrete CPU model. Usually the numbers correspond to CPU where the feature
/// apeared at the first time. For example, if we do Subtarget.hasSSE42() in
/// the lookups below the cost is based on Nehalem as that was the first CPU
/// to support that feature level and thus has most likely the worst case cost.
/// Some examples of other technologies/CPUs:
///   SSE 3   - Pentium4 / Athlon64
///   SSE 4.1 - Penryn
///   SSE 4.2 - Nehalem
///   AVX     - Sandy Bridge
///   AVX2    - Haswell
///   AVX-512 - Xeon Phi / Skylake
/// And some examples of instruction target dependent costs (latency)
///                   divss     sqrtss          rsqrtss
///   AMD K7            11-16     19              3
///   Piledriver        9-24      13-15           5
///   Jaguar            14        16              2
///   Pentium II,III    18        30              2
///   Nehalem           7-14      7-18            3
///   Haswell           10-13     11              5
/// TODO: Develop and implement  the target dependent cost model and
/// specialize cost numbers for different Cost Model Targets such as throughput,
/// code size, latency and uop count.
//===----------------------------------------------------------------------===//

#include "X86TargetTransformInfo.h"
#include "llvm/Analysis/TargetTransformInfo.h"
#include "llvm/CodeGen/BasicTTIImpl.h"
#include "llvm/CodeGen/CostTable.h"
#include "llvm/CodeGen/TargetLowering.h"
#include "llvm/IR/IntrinsicInst.h"
#include "llvm/Support/Debug.h"

using namespace llvm;

#define DEBUG_TYPE "x86tti"

//===----------------------------------------------------------------------===//
//
// X86 cost model.
//
//===----------------------------------------------------------------------===//

TargetTransformInfo::PopcntSupportKind
X86TTIImpl::getPopcntSupport(unsigned TyWidth) {
  assert(isPowerOf2_32(TyWidth) && "Ty width must be power of 2");
  // TODO: Currently the __builtin_popcount() implementation using SSE3
  //   instructions is inefficient. Once the problem is fixed, we should
  //   call ST->hasSSE3() instead of ST->hasPOPCNT().
  return ST->hasPOPCNT() ? TTI::PSK_FastHardware : TTI::PSK_Software;
}

llvm::Optional<unsigned> X86TTIImpl::getCacheSize(
  TargetTransformInfo::CacheLevel Level) const {
  switch (Level) {
  case TargetTransformInfo::CacheLevel::L1D:
    //   - Penryn
    //   - Nehalem
    //   - Westmere
    //   - Sandy Bridge
    //   - Ivy Bridge
    //   - Haswell
    //   - Broadwell
    //   - Skylake
    //   - Kabylake
    return 32 * 1024;  //  32 KByte
  case TargetTransformInfo::CacheLevel::L2D:
    //   - Penryn
    //   - Nehalem
    //   - Westmere
    //   - Sandy Bridge
    //   - Ivy Bridge
    //   - Haswell
    //   - Broadwell
    //   - Skylake
    //   - Kabylake
    return 256 * 1024; // 256 KByte
  }

  llvm_unreachable("Unknown TargetTransformInfo::CacheLevel");
}

llvm::Optional<unsigned> X86TTIImpl::getCacheAssociativity(
  TargetTransformInfo::CacheLevel Level) const {
  //   - Penryn
  //   - Nehalem
  //   - Westmere
  //   - Sandy Bridge
  //   - Ivy Bridge
  //   - Haswell
  //   - Broadwell
  //   - Skylake
  //   - Kabylake
  switch (Level) {
  case TargetTransformInfo::CacheLevel::L1D:
    LLVM_FALLTHROUGH;
  case TargetTransformInfo::CacheLevel::L2D:
    return 8;
  }

  llvm_unreachable("Unknown TargetTransformInfo::CacheLevel");
}

unsigned X86TTIImpl::getNumberOfRegisters(unsigned ClassID) const {
  bool Vector = (ClassID == 1);
  if (Vector && !ST->hasSSE1())
    return 0;

  if (ST->is64Bit()) {
    if (Vector && ST->hasAVX512())
      return 32;
    return 16;
  }
  return 8;
}

TypeSize
X86TTIImpl::getRegisterBitWidth(TargetTransformInfo::RegisterKind K) const {
  unsigned PreferVectorWidth = ST->getPreferVectorWidth();
  switch (K) {
  case TargetTransformInfo::RGK_Scalar:
    return TypeSize::getFixed(ST->is64Bit() ? 64 : 32);
  case TargetTransformInfo::RGK_FixedWidthVector:
    if (ST->hasAVX512() && PreferVectorWidth >= 512)
      return TypeSize::getFixed(512);
    if (ST->hasAVX() && PreferVectorWidth >= 256)
      return TypeSize::getFixed(256);
    if (ST->hasSSE1() && PreferVectorWidth >= 128)
      return TypeSize::getFixed(128);
    return TypeSize::getFixed(0);
  case TargetTransformInfo::RGK_ScalableVector:
    return TypeSize::getScalable(0);
  }

  llvm_unreachable("Unsupported register kind");
}

unsigned X86TTIImpl::getLoadStoreVecRegBitWidth(unsigned) const {
  return getRegisterBitWidth(TargetTransformInfo::RGK_FixedWidthVector)
      .getFixedSize();
}

unsigned X86TTIImpl::getMaxInterleaveFactor(unsigned VF) {
  // If the loop will not be vectorized, don't interleave the loop.
  // Let regular unroll to unroll the loop, which saves the overflow
  // check and memory check cost.
  if (VF == 1)
    return 1;

  if (ST->isAtom())
    return 1;

  // Sandybridge and Haswell have multiple execution ports and pipelined
  // vector units.
  if (ST->hasAVX())
    return 4;

  return 2;
}

InstructionCost X86TTIImpl::getArithmeticInstrCost(
    unsigned Opcode, Type *Ty, TTI::TargetCostKind CostKind,
    TTI::OperandValueKind Op1Info, TTI::OperandValueKind Op2Info,
    TTI::OperandValueProperties Opd1PropInfo,
    TTI::OperandValueProperties Opd2PropInfo, ArrayRef<const Value *> Args,
    const Instruction *CxtI) {
  // TODO: Handle more cost kinds.
  if (CostKind != TTI::TCK_RecipThroughput)
    return BaseT::getArithmeticInstrCost(Opcode, Ty, CostKind, Op1Info,
                                         Op2Info, Opd1PropInfo,
                                         Opd2PropInfo, Args, CxtI);
  // Legalize the type.
  std::pair<InstructionCost, MVT> LT = TLI->getTypeLegalizationCost(DL, Ty);

  int ISD = TLI->InstructionOpcodeToISD(Opcode);
  assert(ISD && "Invalid opcode");

  static const CostTblEntry GLMCostTable[] = {
    { ISD::FDIV,  MVT::f32,   18 }, // divss
    { ISD::FDIV,  MVT::v4f32, 35 }, // divps
    { ISD::FDIV,  MVT::f64,   33 }, // divsd
    { ISD::FDIV,  MVT::v2f64, 65 }, // divpd
  };

  if (ST->useGLMDivSqrtCosts())
    if (const auto *Entry = CostTableLookup(GLMCostTable, ISD,
                                            LT.second))
      return LT.first * Entry->Cost;

  static const CostTblEntry SLMCostTable[] = {
    { ISD::MUL,   MVT::v4i32, 11 }, // pmulld
    { ISD::MUL,   MVT::v8i16, 2  }, // pmullw
    { ISD::MUL,   MVT::v16i8, 14 }, // extend/pmullw/trunc sequence.
    { ISD::FMUL,  MVT::f64,   2  }, // mulsd
    { ISD::FMUL,  MVT::v2f64, 4  }, // mulpd
    { ISD::FMUL,  MVT::v4f32, 2  }, // mulps
    { ISD::FDIV,  MVT::f32,   17 }, // divss
    { ISD::FDIV,  MVT::v4f32, 39 }, // divps
    { ISD::FDIV,  MVT::f64,   32 }, // divsd
    { ISD::FDIV,  MVT::v2f64, 69 }, // divpd
    { ISD::FADD,  MVT::v2f64, 2  }, // addpd
    { ISD::FSUB,  MVT::v2f64, 2  }, // subpd
    // v2i64/v4i64 mul is custom lowered as a series of long:
    // multiplies(3), shifts(3) and adds(2)
    // slm muldq version throughput is 2 and addq throughput 4
    // thus: 3X2 (muldq throughput) + 3X1 (shift throughput) +
    //       3X4 (addq throughput) = 17
    { ISD::MUL,   MVT::v2i64, 17 },
    // slm addq\subq throughput is 4
    { ISD::ADD,   MVT::v2i64, 4  },
    { ISD::SUB,   MVT::v2i64, 4  },
  };

  if (ST->isSLM()) {
    if (Args.size() == 2 && ISD == ISD::MUL && LT.second == MVT::v4i32) {
      // Check if the operands can be shrinked into a smaller datatype.
      bool Op1Signed = false;
      unsigned Op1MinSize = BaseT::minRequiredElementSize(Args[0], Op1Signed);
      bool Op2Signed = false;
      unsigned Op2MinSize = BaseT::minRequiredElementSize(Args[1], Op2Signed);

      bool SignedMode = Op1Signed || Op2Signed;
      unsigned OpMinSize = std::max(Op1MinSize, Op2MinSize);

      if (OpMinSize <= 7)
        return LT.first * 3; // pmullw/sext
      if (!SignedMode && OpMinSize <= 8)
        return LT.first * 3; // pmullw/zext
      if (OpMinSize <= 15)
        return LT.first * 5; // pmullw/pmulhw/pshuf
      if (!SignedMode && OpMinSize <= 16)
        return LT.first * 5; // pmullw/pmulhw/pshuf
    }

    if (const auto *Entry = CostTableLookup(SLMCostTable, ISD,
                                            LT.second)) {
      return LT.first * Entry->Cost;
    }
  }

  if ((ISD == ISD::SDIV || ISD == ISD::SREM || ISD == ISD::UDIV ||
       ISD == ISD::UREM) &&
      (Op2Info == TargetTransformInfo::OK_UniformConstantValue ||
       Op2Info == TargetTransformInfo::OK_NonUniformConstantValue) &&
      Opd2PropInfo == TargetTransformInfo::OP_PowerOf2) {
    if (ISD == ISD::SDIV || ISD == ISD::SREM) {
      // On X86, vector signed division by constants power-of-two are
      // normally expanded to the sequence SRA + SRL + ADD + SRA.
      // The OperandValue properties may not be the same as that of the previous
      // operation; conservatively assume OP_None.
      InstructionCost Cost =
          2 * getArithmeticInstrCost(Instruction::AShr, Ty, CostKind, Op1Info,
                                     Op2Info, TargetTransformInfo::OP_None,
                                     TargetTransformInfo::OP_None);
      Cost += getArithmeticInstrCost(Instruction::LShr, Ty, CostKind, Op1Info,
                                     Op2Info,
                                     TargetTransformInfo::OP_None,
                                     TargetTransformInfo::OP_None);
      Cost += getArithmeticInstrCost(Instruction::Add, Ty, CostKind, Op1Info,
                                     Op2Info,
                                     TargetTransformInfo::OP_None,
                                     TargetTransformInfo::OP_None);

      if (ISD == ISD::SREM) {
        // For SREM: (X % C) is the equivalent of (X - (X/C)*C)
        Cost += getArithmeticInstrCost(Instruction::Mul, Ty, CostKind, Op1Info,
                                       Op2Info);
        Cost += getArithmeticInstrCost(Instruction::Sub, Ty, CostKind, Op1Info,
                                       Op2Info);
      }

      return Cost;
    }

    // Vector unsigned division/remainder will be simplified to shifts/masks.
    if (ISD == ISD::UDIV)
      return getArithmeticInstrCost(Instruction::LShr, Ty, CostKind,
                                    Op1Info, Op2Info,
                                    TargetTransformInfo::OP_None,
                                    TargetTransformInfo::OP_None);

    else // UREM
      return getArithmeticInstrCost(Instruction::And, Ty, CostKind,
                                    Op1Info, Op2Info,
                                    TargetTransformInfo::OP_None,
                                    TargetTransformInfo::OP_None);
  }

  static const CostTblEntry AVX512BWUniformConstCostTable[] = {
    { ISD::SHL,  MVT::v64i8,   2 }, // psllw + pand.
    { ISD::SRL,  MVT::v64i8,   2 }, // psrlw + pand.
    { ISD::SRA,  MVT::v64i8,   4 }, // psrlw, pand, pxor, psubb.
  };

  if (Op2Info == TargetTransformInfo::OK_UniformConstantValue &&
      ST->hasBWI()) {
    if (const auto *Entry = CostTableLookup(AVX512BWUniformConstCostTable, ISD,
                                            LT.second))
      return LT.first * Entry->Cost;
  }

  static const CostTblEntry AVX512UniformConstCostTable[] = {
    { ISD::SRA,  MVT::v2i64,   1 },
    { ISD::SRA,  MVT::v4i64,   1 },
    { ISD::SRA,  MVT::v8i64,   1 },

    { ISD::SHL,  MVT::v64i8,   4 }, // psllw + pand.
    { ISD::SRL,  MVT::v64i8,   4 }, // psrlw + pand.
    { ISD::SRA,  MVT::v64i8,   8 }, // psrlw, pand, pxor, psubb.

    { ISD::SDIV, MVT::v16i32,  6 }, // pmuludq sequence
    { ISD::SREM, MVT::v16i32,  8 }, // pmuludq+mul+sub sequence
    { ISD::UDIV, MVT::v16i32,  5 }, // pmuludq sequence
    { ISD::UREM, MVT::v16i32,  7 }, // pmuludq+mul+sub sequence
  };

  if (Op2Info == TargetTransformInfo::OK_UniformConstantValue &&
      ST->hasAVX512()) {
    if (const auto *Entry = CostTableLookup(AVX512UniformConstCostTable, ISD,
                                            LT.second))
      return LT.first * Entry->Cost;
  }

  static const CostTblEntry AVX2UniformConstCostTable[] = {
    { ISD::SHL,  MVT::v32i8,   2 }, // psllw + pand.
    { ISD::SRL,  MVT::v32i8,   2 }, // psrlw + pand.
    { ISD::SRA,  MVT::v32i8,   4 }, // psrlw, pand, pxor, psubb.

    { ISD::SRA,  MVT::v4i64,   4 }, // 2 x psrad + shuffle.

    { ISD::SDIV, MVT::v8i32,   6 }, // pmuludq sequence
    { ISD::SREM, MVT::v8i32,   8 }, // pmuludq+mul+sub sequence
    { ISD::UDIV, MVT::v8i32,   5 }, // pmuludq sequence
    { ISD::UREM, MVT::v8i32,   7 }, // pmuludq+mul+sub sequence
  };

  if (Op2Info == TargetTransformInfo::OK_UniformConstantValue &&
      ST->hasAVX2()) {
    if (const auto *Entry = CostTableLookup(AVX2UniformConstCostTable, ISD,
                                            LT.second))
      return LT.first * Entry->Cost;
  }

  static const CostTblEntry SSE2UniformConstCostTable[] = {
    { ISD::SHL,  MVT::v16i8,     2 }, // psllw + pand.
    { ISD::SRL,  MVT::v16i8,     2 }, // psrlw + pand.
    { ISD::SRA,  MVT::v16i8,     4 }, // psrlw, pand, pxor, psubb.

    { ISD::SHL,  MVT::v32i8,   4+2 }, // 2*(psllw + pand) + split.
    { ISD::SRL,  MVT::v32i8,   4+2 }, // 2*(psrlw + pand) + split.
    { ISD::SRA,  MVT::v32i8,   8+2 }, // 2*(psrlw, pand, pxor, psubb) + split.

    { ISD::SDIV, MVT::v8i32,  12+2 }, // 2*pmuludq sequence + split.
    { ISD::SREM, MVT::v8i32,  16+2 }, // 2*pmuludq+mul+sub sequence + split.
    { ISD::SDIV, MVT::v4i32,     6 }, // pmuludq sequence
    { ISD::SREM, MVT::v4i32,     8 }, // pmuludq+mul+sub sequence
    { ISD::UDIV, MVT::v8i32,  10+2 }, // 2*pmuludq sequence + split.
    { ISD::UREM, MVT::v8i32,  14+2 }, // 2*pmuludq+mul+sub sequence + split.
    { ISD::UDIV, MVT::v4i32,     5 }, // pmuludq sequence
    { ISD::UREM, MVT::v4i32,     7 }, // pmuludq+mul+sub sequence
  };

  // XOP has faster vXi8 shifts.
  if (Op2Info == TargetTransformInfo::OK_UniformConstantValue &&
      ST->hasSSE2() && !ST->hasXOP()) {
    if (const auto *Entry =
            CostTableLookup(SSE2UniformConstCostTable, ISD, LT.second))
      return LT.first * Entry->Cost;
  }

  static const CostTblEntry AVX512BWConstCostTable[] = {
    { ISD::SDIV, MVT::v64i8,  14 }, // 2*ext+2*pmulhw sequence
    { ISD::SREM, MVT::v64i8,  16 }, // 2*ext+2*pmulhw+mul+sub sequence
    { ISD::UDIV, MVT::v64i8,  14 }, // 2*ext+2*pmulhw sequence
    { ISD::UREM, MVT::v64i8,  16 }, // 2*ext+2*pmulhw+mul+sub sequence
    { ISD::SDIV, MVT::v32i16,  6 }, // vpmulhw sequence
    { ISD::SREM, MVT::v32i16,  8 }, // vpmulhw+mul+sub sequence
    { ISD::UDIV, MVT::v32i16,  6 }, // vpmulhuw sequence
    { ISD::UREM, MVT::v32i16,  8 }, // vpmulhuw+mul+sub sequence
  };

  if ((Op2Info == TargetTransformInfo::OK_UniformConstantValue ||
       Op2Info == TargetTransformInfo::OK_NonUniformConstantValue) &&
      ST->hasBWI()) {
    if (const auto *Entry =
            CostTableLookup(AVX512BWConstCostTable, ISD, LT.second))
      return LT.first * Entry->Cost;
  }

  static const CostTblEntry AVX512ConstCostTable[] = {
    { ISD::SDIV, MVT::v16i32, 15 }, // vpmuldq sequence
    { ISD::SREM, MVT::v16i32, 17 }, // vpmuldq+mul+sub sequence
    { ISD::UDIV, MVT::v16i32, 15 }, // vpmuludq sequence
    { ISD::UREM, MVT::v16i32, 17 }, // vpmuludq+mul+sub sequence
    { ISD::SDIV, MVT::v64i8,  28 }, // 4*ext+4*pmulhw sequence
    { ISD::SREM, MVT::v64i8,  32 }, // 4*ext+4*pmulhw+mul+sub sequence
    { ISD::UDIV, MVT::v64i8,  28 }, // 4*ext+4*pmulhw sequence
    { ISD::UREM, MVT::v64i8,  32 }, // 4*ext+4*pmulhw+mul+sub sequence
    { ISD::SDIV, MVT::v32i16, 12 }, // 2*vpmulhw sequence
    { ISD::SREM, MVT::v32i16, 16 }, // 2*vpmulhw+mul+sub sequence
    { ISD::UDIV, MVT::v32i16, 12 }, // 2*vpmulhuw sequence
    { ISD::UREM, MVT::v32i16, 16 }, // 2*vpmulhuw+mul+sub sequence
  };

  if ((Op2Info == TargetTransformInfo::OK_UniformConstantValue ||
       Op2Info == TargetTransformInfo::OK_NonUniformConstantValue) &&
      ST->hasAVX512()) {
    if (const auto *Entry =
            CostTableLookup(AVX512ConstCostTable, ISD, LT.second))
      return LT.first * Entry->Cost;
  }

  static const CostTblEntry AVX2ConstCostTable[] = {
    { ISD::SDIV, MVT::v32i8,  14 }, // 2*ext+2*pmulhw sequence
    { ISD::SREM, MVT::v32i8,  16 }, // 2*ext+2*pmulhw+mul+sub sequence
    { ISD::UDIV, MVT::v32i8,  14 }, // 2*ext+2*pmulhw sequence
    { ISD::UREM, MVT::v32i8,  16 }, // 2*ext+2*pmulhw+mul+sub sequence
    { ISD::SDIV, MVT::v16i16,  6 }, // vpmulhw sequence
    { ISD::SREM, MVT::v16i16,  8 }, // vpmulhw+mul+sub sequence
    { ISD::UDIV, MVT::v16i16,  6 }, // vpmulhuw sequence
    { ISD::UREM, MVT::v16i16,  8 }, // vpmulhuw+mul+sub sequence
    { ISD::SDIV, MVT::v8i32,  15 }, // vpmuldq sequence
    { ISD::SREM, MVT::v8i32,  19 }, // vpmuldq+mul+sub sequence
    { ISD::UDIV, MVT::v8i32,  15 }, // vpmuludq sequence
    { ISD::UREM, MVT::v8i32,  19 }, // vpmuludq+mul+sub sequence
  };

  if ((Op2Info == TargetTransformInfo::OK_UniformConstantValue ||
       Op2Info == TargetTransformInfo::OK_NonUniformConstantValue) &&
      ST->hasAVX2()) {
    if (const auto *Entry = CostTableLookup(AVX2ConstCostTable, ISD, LT.second))
      return LT.first * Entry->Cost;
  }

  static const CostTblEntry SSE2ConstCostTable[] = {
    { ISD::SDIV, MVT::v32i8,  28+2 }, // 4*ext+4*pmulhw sequence + split.
    { ISD::SREM, MVT::v32i8,  32+2 }, // 4*ext+4*pmulhw+mul+sub sequence + split.
    { ISD::SDIV, MVT::v16i8,    14 }, // 2*ext+2*pmulhw sequence
    { ISD::SREM, MVT::v16i8,    16 }, // 2*ext+2*pmulhw+mul+sub sequence
    { ISD::UDIV, MVT::v32i8,  28+2 }, // 4*ext+4*pmulhw sequence + split.
    { ISD::UREM, MVT::v32i8,  32+2 }, // 4*ext+4*pmulhw+mul+sub sequence + split.
    { ISD::UDIV, MVT::v16i8,    14 }, // 2*ext+2*pmulhw sequence
    { ISD::UREM, MVT::v16i8,    16 }, // 2*ext+2*pmulhw+mul+sub sequence
    { ISD::SDIV, MVT::v16i16, 12+2 }, // 2*pmulhw sequence + split.
    { ISD::SREM, MVT::v16i16, 16+2 }, // 2*pmulhw+mul+sub sequence + split.
    { ISD::SDIV, MVT::v8i16,     6 }, // pmulhw sequence
    { ISD::SREM, MVT::v8i16,     8 }, // pmulhw+mul+sub sequence
    { ISD::UDIV, MVT::v16i16, 12+2 }, // 2*pmulhuw sequence + split.
    { ISD::UREM, MVT::v16i16, 16+2 }, // 2*pmulhuw+mul+sub sequence + split.
    { ISD::UDIV, MVT::v8i16,     6 }, // pmulhuw sequence
    { ISD::UREM, MVT::v8i16,     8 }, // pmulhuw+mul+sub sequence
    { ISD::SDIV, MVT::v8i32,  38+2 }, // 2*pmuludq sequence + split.
    { ISD::SREM, MVT::v8i32,  48+2 }, // 2*pmuludq+mul+sub sequence + split.
    { ISD::SDIV, MVT::v4i32,    19 }, // pmuludq sequence
    { ISD::SREM, MVT::v4i32,    24 }, // pmuludq+mul+sub sequence
    { ISD::UDIV, MVT::v8i32,  30+2 }, // 2*pmuludq sequence + split.
    { ISD::UREM, MVT::v8i32,  40+2 }, // 2*pmuludq+mul+sub sequence + split.
    { ISD::UDIV, MVT::v4i32,    15 }, // pmuludq sequence
    { ISD::UREM, MVT::v4i32,    20 }, // pmuludq+mul+sub sequence
  };

  if ((Op2Info == TargetTransformInfo::OK_UniformConstantValue ||
       Op2Info == TargetTransformInfo::OK_NonUniformConstantValue) &&
      ST->hasSSE2()) {
    // pmuldq sequence.
    if (ISD == ISD::SDIV && LT.second == MVT::v8i32 && ST->hasAVX())
      return LT.first * 32;
    if (ISD == ISD::SREM && LT.second == MVT::v8i32 && ST->hasAVX())
      return LT.first * 38;
    if (ISD == ISD::SDIV && LT.second == MVT::v4i32 && ST->hasSSE41())
      return LT.first * 15;
    if (ISD == ISD::SREM && LT.second == MVT::v4i32 && ST->hasSSE41())
      return LT.first * 20;

    if (const auto *Entry = CostTableLookup(SSE2ConstCostTable, ISD, LT.second))
      return LT.first * Entry->Cost;
  }

  static const CostTblEntry AVX512BWShiftCostTable[] = {
    { ISD::SHL,   MVT::v8i16,      1 }, // vpsllvw
    { ISD::SRL,   MVT::v8i16,      1 }, // vpsrlvw
    { ISD::SRA,   MVT::v8i16,      1 }, // vpsravw

    { ISD::SHL,   MVT::v16i16,     1 }, // vpsllvw
    { ISD::SRL,   MVT::v16i16,     1 }, // vpsrlvw
    { ISD::SRA,   MVT::v16i16,     1 }, // vpsravw

    { ISD::SHL,   MVT::v32i16,     1 }, // vpsllvw
    { ISD::SRL,   MVT::v32i16,     1 }, // vpsrlvw
    { ISD::SRA,   MVT::v32i16,     1 }, // vpsravw
  };

  if (ST->hasBWI())
    if (const auto *Entry = CostTableLookup(AVX512BWShiftCostTable, ISD, LT.second))
      return LT.first * Entry->Cost;

  static const CostTblEntry AVX2UniformCostTable[] = {
    // Uniform splats are cheaper for the following instructions.
    { ISD::SHL,  MVT::v16i16, 1 }, // psllw.
    { ISD::SRL,  MVT::v16i16, 1 }, // psrlw.
    { ISD::SRA,  MVT::v16i16, 1 }, // psraw.
    { ISD::SHL,  MVT::v32i16, 2 }, // 2*psllw.
    { ISD::SRL,  MVT::v32i16, 2 }, // 2*psrlw.
    { ISD::SRA,  MVT::v32i16, 2 }, // 2*psraw.
  };

  if (ST->hasAVX2() &&
      ((Op2Info == TargetTransformInfo::OK_UniformConstantValue) ||
       (Op2Info == TargetTransformInfo::OK_UniformValue))) {
    if (const auto *Entry =
            CostTableLookup(AVX2UniformCostTable, ISD, LT.second))
      return LT.first * Entry->Cost;
  }

  static const CostTblEntry SSE2UniformCostTable[] = {
    // Uniform splats are cheaper for the following instructions.
    { ISD::SHL,  MVT::v8i16,  1 }, // psllw.
    { ISD::SHL,  MVT::v4i32,  1 }, // pslld
    { ISD::SHL,  MVT::v2i64,  1 }, // psllq.

    { ISD::SRL,  MVT::v8i16,  1 }, // psrlw.
    { ISD::SRL,  MVT::v4i32,  1 }, // psrld.
    { ISD::SRL,  MVT::v2i64,  1 }, // psrlq.

    { ISD::SRA,  MVT::v8i16,  1 }, // psraw.
    { ISD::SRA,  MVT::v4i32,  1 }, // psrad.
  };

  if (ST->hasSSE2() &&
      ((Op2Info == TargetTransformInfo::OK_UniformConstantValue) ||
       (Op2Info == TargetTransformInfo::OK_UniformValue))) {
    if (const auto *Entry =
            CostTableLookup(SSE2UniformCostTable, ISD, LT.second))
      return LT.first * Entry->Cost;
  }

  static const CostTblEntry AVX512DQCostTable[] = {
    { ISD::MUL,  MVT::v2i64, 1 },
    { ISD::MUL,  MVT::v4i64, 1 },
    { ISD::MUL,  MVT::v8i64, 1 }
  };

  // Look for AVX512DQ lowering tricks for custom cases.
  if (ST->hasDQI())
    if (const auto *Entry = CostTableLookup(AVX512DQCostTable, ISD, LT.second))
      return LT.first * Entry->Cost;

  static const CostTblEntry AVX512BWCostTable[] = {
    { ISD::SHL,   MVT::v64i8,     11 }, // vpblendvb sequence.
    { ISD::SRL,   MVT::v64i8,     11 }, // vpblendvb sequence.
    { ISD::SRA,   MVT::v64i8,     24 }, // vpblendvb sequence.

    { ISD::MUL,   MVT::v64i8,     11 }, // extend/pmullw/trunc sequence.
    { ISD::MUL,   MVT::v32i8,      4 }, // extend/pmullw/trunc sequence.
    { ISD::MUL,   MVT::v16i8,      4 }, // extend/pmullw/trunc sequence.
  };

  // Look for AVX512BW lowering tricks for custom cases.
  if (ST->hasBWI())
    if (const auto *Entry = CostTableLookup(AVX512BWCostTable, ISD, LT.second))
      return LT.first * Entry->Cost;

  static const CostTblEntry AVX512CostTable[] = {
    { ISD::SHL,     MVT::v16i32,     1 },
    { ISD::SRL,     MVT::v16i32,     1 },
    { ISD::SRA,     MVT::v16i32,     1 },

    { ISD::SHL,     MVT::v8i64,      1 },
    { ISD::SRL,     MVT::v8i64,      1 },

    { ISD::SRA,     MVT::v2i64,      1 },
    { ISD::SRA,     MVT::v4i64,      1 },
    { ISD::SRA,     MVT::v8i64,      1 },

    { ISD::MUL,     MVT::v64i8,     26 }, // extend/pmullw/trunc sequence.
    { ISD::MUL,     MVT::v32i8,     13 }, // extend/pmullw/trunc sequence.
    { ISD::MUL,     MVT::v16i8,      5 }, // extend/pmullw/trunc sequence.
    { ISD::MUL,     MVT::v16i32,     1 }, // pmulld (Skylake from agner.org)
    { ISD::MUL,     MVT::v8i32,      1 }, // pmulld (Skylake from agner.org)
    { ISD::MUL,     MVT::v4i32,      1 }, // pmulld (Skylake from agner.org)
    { ISD::MUL,     MVT::v8i64,      8 }, // 3*pmuludq/3*shift/2*add

    { ISD::FADD,    MVT::v8f64,      1 }, // Skylake from http://www.agner.org/
    { ISD::FSUB,    MVT::v8f64,      1 }, // Skylake from http://www.agner.org/
    { ISD::FMUL,    MVT::v8f64,      1 }, // Skylake from http://www.agner.org/

    { ISD::FADD,    MVT::v16f32,     1 }, // Skylake from http://www.agner.org/
    { ISD::FSUB,    MVT::v16f32,     1 }, // Skylake from http://www.agner.org/
    { ISD::FMUL,    MVT::v16f32,     1 }, // Skylake from http://www.agner.org/
  };

  if (ST->hasAVX512())
    if (const auto *Entry = CostTableLookup(AVX512CostTable, ISD, LT.second))
      return LT.first * Entry->Cost;

  static const CostTblEntry AVX2ShiftCostTable[] = {
    // Shifts on v4i64/v8i32 on AVX2 is legal even though we declare to
    // customize them to detect the cases where shift amount is a scalar one.
    { ISD::SHL,     MVT::v4i32,    1 },
    { ISD::SRL,     MVT::v4i32,    1 },
    { ISD::SRA,     MVT::v4i32,    1 },
    { ISD::SHL,     MVT::v8i32,    1 },
    { ISD::SRL,     MVT::v8i32,    1 },
    { ISD::SRA,     MVT::v8i32,    1 },
    { ISD::SHL,     MVT::v2i64,    1 },
    { ISD::SRL,     MVT::v2i64,    1 },
    { ISD::SHL,     MVT::v4i64,    1 },
    { ISD::SRL,     MVT::v4i64,    1 },
  };

  if (ST->hasAVX512()) {
    if (ISD == ISD::SHL && LT.second == MVT::v32i16 &&
        (Op2Info == TargetTransformInfo::OK_UniformConstantValue ||
         Op2Info == TargetTransformInfo::OK_NonUniformConstantValue))
      // On AVX512, a packed v32i16 shift left by a constant build_vector
      // is lowered into a vector multiply (vpmullw).
      return getArithmeticInstrCost(Instruction::Mul, Ty, CostKind,
                                    Op1Info, Op2Info,
                                    TargetTransformInfo::OP_None,
                                    TargetTransformInfo::OP_None);
  }

  // Look for AVX2 lowering tricks.
  if (ST->hasAVX2()) {
    if (ISD == ISD::SHL && LT.second == MVT::v16i16 &&
        (Op2Info == TargetTransformInfo::OK_UniformConstantValue ||
         Op2Info == TargetTransformInfo::OK_NonUniformConstantValue))
      // On AVX2, a packed v16i16 shift left by a constant build_vector
      // is lowered into a vector multiply (vpmullw).
      return getArithmeticInstrCost(Instruction::Mul, Ty, CostKind,
                                    Op1Info, Op2Info,
                                    TargetTransformInfo::OP_None,
                                    TargetTransformInfo::OP_None);

    if (const auto *Entry = CostTableLookup(AVX2ShiftCostTable, ISD, LT.second))
      return LT.first * Entry->Cost;
  }

  static const CostTblEntry XOPShiftCostTable[] = {
    // 128bit shifts take 1cy, but right shifts require negation beforehand.
    { ISD::SHL,     MVT::v16i8,    1 },
    { ISD::SRL,     MVT::v16i8,    2 },
    { ISD::SRA,     MVT::v16i8,    2 },
    { ISD::SHL,     MVT::v8i16,    1 },
    { ISD::SRL,     MVT::v8i16,    2 },
    { ISD::SRA,     MVT::v8i16,    2 },
    { ISD::SHL,     MVT::v4i32,    1 },
    { ISD::SRL,     MVT::v4i32,    2 },
    { ISD::SRA,     MVT::v4i32,    2 },
    { ISD::SHL,     MVT::v2i64,    1 },
    { ISD::SRL,     MVT::v2i64,    2 },
    { ISD::SRA,     MVT::v2i64,    2 },
    // 256bit shifts require splitting if AVX2 didn't catch them above.
    { ISD::SHL,     MVT::v32i8,  2+2 },
    { ISD::SRL,     MVT::v32i8,  4+2 },
    { ISD::SRA,     MVT::v32i8,  4+2 },
    { ISD::SHL,     MVT::v16i16, 2+2 },
    { ISD::SRL,     MVT::v16i16, 4+2 },
    { ISD::SRA,     MVT::v16i16, 4+2 },
    { ISD::SHL,     MVT::v8i32,  2+2 },
    { ISD::SRL,     MVT::v8i32,  4+2 },
    { ISD::SRA,     MVT::v8i32,  4+2 },
    { ISD::SHL,     MVT::v4i64,  2+2 },
    { ISD::SRL,     MVT::v4i64,  4+2 },
    { ISD::SRA,     MVT::v4i64,  4+2 },
  };

  // Look for XOP lowering tricks.
  if (ST->hasXOP()) {
    // If the right shift is constant then we'll fold the negation so
    // it's as cheap as a left shift.
    int ShiftISD = ISD;
    if ((ShiftISD == ISD::SRL || ShiftISD == ISD::SRA) &&
        (Op2Info == TargetTransformInfo::OK_UniformConstantValue ||
         Op2Info == TargetTransformInfo::OK_NonUniformConstantValue))
      ShiftISD = ISD::SHL;
    if (const auto *Entry =
            CostTableLookup(XOPShiftCostTable, ShiftISD, LT.second))
      return LT.first * Entry->Cost;
  }

  static const CostTblEntry SSE2UniformShiftCostTable[] = {
    // Uniform splats are cheaper for the following instructions.
    { ISD::SHL,  MVT::v16i16, 2+2 }, // 2*psllw + split.
    { ISD::SHL,  MVT::v8i32,  2+2 }, // 2*pslld + split.
    { ISD::SHL,  MVT::v4i64,  2+2 }, // 2*psllq + split.

    { ISD::SRL,  MVT::v16i16, 2+2 }, // 2*psrlw + split.
    { ISD::SRL,  MVT::v8i32,  2+2 }, // 2*psrld + split.
    { ISD::SRL,  MVT::v4i64,  2+2 }, // 2*psrlq + split.

    { ISD::SRA,  MVT::v16i16, 2+2 }, // 2*psraw + split.
    { ISD::SRA,  MVT::v8i32,  2+2 }, // 2*psrad + split.
    { ISD::SRA,  MVT::v2i64,    4 }, // 2*psrad + shuffle.
    { ISD::SRA,  MVT::v4i64,  8+2 }, // 2*(2*psrad + shuffle) + split.
  };

  if (ST->hasSSE2() &&
      ((Op2Info == TargetTransformInfo::OK_UniformConstantValue) ||
       (Op2Info == TargetTransformInfo::OK_UniformValue))) {

    // Handle AVX2 uniform v4i64 ISD::SRA, it's not worth a table.
    if (ISD == ISD::SRA && LT.second == MVT::v4i64 && ST->hasAVX2())
      return LT.first * 4; // 2*psrad + shuffle.

    if (const auto *Entry =
            CostTableLookup(SSE2UniformShiftCostTable, ISD, LT.second))
      return LT.first * Entry->Cost;
  }

  if (ISD == ISD::SHL &&
      Op2Info == TargetTransformInfo::OK_NonUniformConstantValue) {
    MVT VT = LT.second;
    // Vector shift left by non uniform constant can be lowered
    // into vector multiply.
    if (((VT == MVT::v8i16 || VT == MVT::v4i32) && ST->hasSSE2()) ||
        ((VT == MVT::v16i16 || VT == MVT::v8i32) && ST->hasAVX()))
      ISD = ISD::MUL;
  }

  static const CostTblEntry AVX2CostTable[] = {
    { ISD::SHL,  MVT::v32i8,     11 }, // vpblendvb sequence.
    { ISD::SHL,  MVT::v64i8,     22 }, // 2*vpblendvb sequence.
    { ISD::SHL,  MVT::v16i16,    10 }, // extend/vpsrlvd/pack sequence.
    { ISD::SHL,  MVT::v32i16,    20 }, // 2*extend/vpsrlvd/pack sequence.

    { ISD::SRL,  MVT::v32i8,     11 }, // vpblendvb sequence.
    { ISD::SRL,  MVT::v64i8,     22 }, // 2*vpblendvb sequence.
    { ISD::SRL,  MVT::v16i16,    10 }, // extend/vpsrlvd/pack sequence.
    { ISD::SRL,  MVT::v32i16,    20 }, // 2*extend/vpsrlvd/pack sequence.

    { ISD::SRA,  MVT::v32i8,     24 }, // vpblendvb sequence.
    { ISD::SRA,  MVT::v64i8,     48 }, // 2*vpblendvb sequence.
    { ISD::SRA,  MVT::v16i16,    10 }, // extend/vpsravd/pack sequence.
    { ISD::SRA,  MVT::v32i16,    20 }, // 2*extend/vpsravd/pack sequence.
    { ISD::SRA,  MVT::v2i64,      4 }, // srl/xor/sub sequence.
    { ISD::SRA,  MVT::v4i64,      4 }, // srl/xor/sub sequence.

    { ISD::SUB,  MVT::v32i8,      1 }, // psubb
    { ISD::ADD,  MVT::v32i8,      1 }, // paddb
    { ISD::SUB,  MVT::v16i16,     1 }, // psubw
    { ISD::ADD,  MVT::v16i16,     1 }, // paddw
    { ISD::SUB,  MVT::v8i32,      1 }, // psubd
    { ISD::ADD,  MVT::v8i32,      1 }, // paddd
    { ISD::SUB,  MVT::v4i64,      1 }, // psubq
    { ISD::ADD,  MVT::v4i64,      1 }, // paddq

    { ISD::MUL,  MVT::v32i8,     17 }, // extend/pmullw/trunc sequence.
    { ISD::MUL,  MVT::v16i8,      7 }, // extend/pmullw/trunc sequence.
    { ISD::MUL,  MVT::v16i16,     1 }, // pmullw
    { ISD::MUL,  MVT::v8i32,      2 }, // pmulld (Haswell from agner.org)
    { ISD::MUL,  MVT::v4i64,      8 }, // 3*pmuludq/3*shift/2*add

    { ISD::FADD, MVT::v4f64,      1 }, // Haswell from http://www.agner.org/
    { ISD::FADD, MVT::v8f32,      1 }, // Haswell from http://www.agner.org/
    { ISD::FSUB, MVT::v4f64,      1 }, // Haswell from http://www.agner.org/
    { ISD::FSUB, MVT::v8f32,      1 }, // Haswell from http://www.agner.org/
    { ISD::FMUL, MVT::v4f64,      1 }, // Haswell from http://www.agner.org/
    { ISD::FMUL, MVT::v8f32,      1 }, // Haswell from http://www.agner.org/

    { ISD::FDIV, MVT::f32,        7 }, // Haswell from http://www.agner.org/
    { ISD::FDIV, MVT::v4f32,      7 }, // Haswell from http://www.agner.org/
    { ISD::FDIV, MVT::v8f32,     14 }, // Haswell from http://www.agner.org/
    { ISD::FDIV, MVT::f64,       14 }, // Haswell from http://www.agner.org/
    { ISD::FDIV, MVT::v2f64,     14 }, // Haswell from http://www.agner.org/
    { ISD::FDIV, MVT::v4f64,     28 }, // Haswell from http://www.agner.org/
  };

  // Look for AVX2 lowering tricks for custom cases.
  if (ST->hasAVX2())
    if (const auto *Entry = CostTableLookup(AVX2CostTable, ISD, LT.second))
      return LT.first * Entry->Cost;

  static const CostTblEntry AVX1CostTable[] = {
    // We don't have to scalarize unsupported ops. We can issue two half-sized
    // operations and we only need to extract the upper YMM half.
    // Two ops + 1 extract + 1 insert = 4.
    { ISD::MUL,     MVT::v16i16,     4 },
    { ISD::MUL,     MVT::v8i32,      4 },
    { ISD::SUB,     MVT::v32i8,      4 },
    { ISD::ADD,     MVT::v32i8,      4 },
    { ISD::SUB,     MVT::v16i16,     4 },
    { ISD::ADD,     MVT::v16i16,     4 },
    { ISD::SUB,     MVT::v8i32,      4 },
    { ISD::ADD,     MVT::v8i32,      4 },
    { ISD::SUB,     MVT::v4i64,      4 },
    { ISD::ADD,     MVT::v4i64,      4 },

    // A v4i64 multiply is custom lowered as two split v2i64 vectors that then
    // are lowered as a series of long multiplies(3), shifts(3) and adds(2)
    // Because we believe v4i64 to be a legal type, we must also include the
    // extract+insert in the cost table. Therefore, the cost here is 18
    // instead of 8.
    { ISD::MUL,     MVT::v4i64,     18 },

    { ISD::MUL,     MVT::v32i8,     26 }, // extend/pmullw/trunc sequence.

    { ISD::FDIV,    MVT::f32,       14 }, // SNB from http://www.agner.org/
    { ISD::FDIV,    MVT::v4f32,     14 }, // SNB from http://www.agner.org/
    { ISD::FDIV,    MVT::v8f32,     28 }, // SNB from http://www.agner.org/
    { ISD::FDIV,    MVT::f64,       22 }, // SNB from http://www.agner.org/
    { ISD::FDIV,    MVT::v2f64,     22 }, // SNB from http://www.agner.org/
    { ISD::FDIV,    MVT::v4f64,     44 }, // SNB from http://www.agner.org/
  };

  if (ST->hasAVX())
    if (const auto *Entry = CostTableLookup(AVX1CostTable, ISD, LT.second))
      return LT.first * Entry->Cost;

  static const CostTblEntry SSE42CostTable[] = {
    { ISD::FADD, MVT::f64,     1 }, // Nehalem from http://www.agner.org/
    { ISD::FADD, MVT::f32,     1 }, // Nehalem from http://www.agner.org/
    { ISD::FADD, MVT::v2f64,   1 }, // Nehalem from http://www.agner.org/
    { ISD::FADD, MVT::v4f32,   1 }, // Nehalem from http://www.agner.org/

    { ISD::FSUB, MVT::f64,     1 }, // Nehalem from http://www.agner.org/
    { ISD::FSUB, MVT::f32 ,    1 }, // Nehalem from http://www.agner.org/
    { ISD::FSUB, MVT::v2f64,   1 }, // Nehalem from http://www.agner.org/
    { ISD::FSUB, MVT::v4f32,   1 }, // Nehalem from http://www.agner.org/

    { ISD::FMUL, MVT::f64,     1 }, // Nehalem from http://www.agner.org/
    { ISD::FMUL, MVT::f32,     1 }, // Nehalem from http://www.agner.org/
    { ISD::FMUL, MVT::v2f64,   1 }, // Nehalem from http://www.agner.org/
    { ISD::FMUL, MVT::v4f32,   1 }, // Nehalem from http://www.agner.org/

    { ISD::FDIV,  MVT::f32,   14 }, // Nehalem from http://www.agner.org/
    { ISD::FDIV,  MVT::v4f32, 14 }, // Nehalem from http://www.agner.org/
    { ISD::FDIV,  MVT::f64,   22 }, // Nehalem from http://www.agner.org/
    { ISD::FDIV,  MVT::v2f64, 22 }, // Nehalem from http://www.agner.org/
  };

  if (ST->hasSSE42())
    if (const auto *Entry = CostTableLookup(SSE42CostTable, ISD, LT.second))
      return LT.first * Entry->Cost;

  static const CostTblEntry SSE41CostTable[] = {
    { ISD::SHL,  MVT::v16i8,      11 }, // pblendvb sequence.
    { ISD::SHL,  MVT::v32i8,  2*11+2 }, // pblendvb sequence + split.
    { ISD::SHL,  MVT::v8i16,      14 }, // pblendvb sequence.
    { ISD::SHL,  MVT::v16i16, 2*14+2 }, // pblendvb sequence + split.
    { ISD::SHL,  MVT::v4i32,       4 }, // pslld/paddd/cvttps2dq/pmulld
    { ISD::SHL,  MVT::v8i32,   2*4+2 }, // pslld/paddd/cvttps2dq/pmulld + split

    { ISD::SRL,  MVT::v16i8,      12 }, // pblendvb sequence.
    { ISD::SRL,  MVT::v32i8,  2*12+2 }, // pblendvb sequence + split.
    { ISD::SRL,  MVT::v8i16,      14 }, // pblendvb sequence.
    { ISD::SRL,  MVT::v16i16, 2*14+2 }, // pblendvb sequence + split.
    { ISD::SRL,  MVT::v4i32,      11 }, // Shift each lane + blend.
    { ISD::SRL,  MVT::v8i32,  2*11+2 }, // Shift each lane + blend + split.

    { ISD::SRA,  MVT::v16i8,      24 }, // pblendvb sequence.
    { ISD::SRA,  MVT::v32i8,  2*24+2 }, // pblendvb sequence + split.
    { ISD::SRA,  MVT::v8i16,      14 }, // pblendvb sequence.
    { ISD::SRA,  MVT::v16i16, 2*14+2 }, // pblendvb sequence + split.
    { ISD::SRA,  MVT::v4i32,      12 }, // Shift each lane + blend.
    { ISD::SRA,  MVT::v8i32,  2*12+2 }, // Shift each lane + blend + split.

    { ISD::MUL,  MVT::v4i32,       2 }  // pmulld (Nehalem from agner.org)
  };

  if (ST->hasSSE41())
    if (const auto *Entry = CostTableLookup(SSE41CostTable, ISD, LT.second))
      return LT.first * Entry->Cost;

  static const CostTblEntry SSE2CostTable[] = {
    // We don't correctly identify costs of casts because they are marked as
    // custom.
    { ISD::SHL,  MVT::v16i8,      26 }, // cmpgtb sequence.
    { ISD::SHL,  MVT::v8i16,      32 }, // cmpgtb sequence.
    { ISD::SHL,  MVT::v4i32,     2*5 }, // We optimized this using mul.
    { ISD::SHL,  MVT::v2i64,       4 }, // splat+shuffle sequence.
    { ISD::SHL,  MVT::v4i64,   2*4+2 }, // splat+shuffle sequence + split.

    { ISD::SRL,  MVT::v16i8,      26 }, // cmpgtb sequence.
    { ISD::SRL,  MVT::v8i16,      32 }, // cmpgtb sequence.
    { ISD::SRL,  MVT::v4i32,      16 }, // Shift each lane + blend.
    { ISD::SRL,  MVT::v2i64,       4 }, // splat+shuffle sequence.
    { ISD::SRL,  MVT::v4i64,   2*4+2 }, // splat+shuffle sequence + split.

    { ISD::SRA,  MVT::v16i8,      54 }, // unpacked cmpgtb sequence.
    { ISD::SRA,  MVT::v8i16,      32 }, // cmpgtb sequence.
    { ISD::SRA,  MVT::v4i32,      16 }, // Shift each lane + blend.
    { ISD::SRA,  MVT::v2i64,      12 }, // srl/xor/sub sequence.
    { ISD::SRA,  MVT::v4i64,  2*12+2 }, // srl/xor/sub sequence+split.

    { ISD::MUL,  MVT::v16i8,      12 }, // extend/pmullw/trunc sequence.
    { ISD::MUL,  MVT::v8i16,       1 }, // pmullw
    { ISD::MUL,  MVT::v4i32,       6 }, // 3*pmuludq/4*shuffle
    { ISD::MUL,  MVT::v2i64,       8 }, // 3*pmuludq/3*shift/2*add

    { ISD::FDIV, MVT::f32,        23 }, // Pentium IV from http://www.agner.org/
    { ISD::FDIV, MVT::v4f32,      39 }, // Pentium IV from http://www.agner.org/
    { ISD::FDIV, MVT::f64,        38 }, // Pentium IV from http://www.agner.org/
    { ISD::FDIV, MVT::v2f64,      69 }, // Pentium IV from http://www.agner.org/

    { ISD::FADD, MVT::f32,         2 }, // Pentium IV from http://www.agner.org/
    { ISD::FADD, MVT::f64,         2 }, // Pentium IV from http://www.agner.org/

    { ISD::FSUB, MVT::f32,         2 }, // Pentium IV from http://www.agner.org/
    { ISD::FSUB, MVT::f64,         2 }, // Pentium IV from http://www.agner.org/
  };

  if (ST->hasSSE2())
    if (const auto *Entry = CostTableLookup(SSE2CostTable, ISD, LT.second))
      return LT.first * Entry->Cost;

  static const CostTblEntry SSE1CostTable[] = {
    { ISD::FDIV, MVT::f32,   17 }, // Pentium III from http://www.agner.org/
    { ISD::FDIV, MVT::v4f32, 34 }, // Pentium III from http://www.agner.org/

    { ISD::FADD, MVT::f32,    1 }, // Pentium III from http://www.agner.org/
    { ISD::FADD, MVT::v4f32,  2 }, // Pentium III from http://www.agner.org/

    { ISD::FSUB, MVT::f32,    1 }, // Pentium III from http://www.agner.org/
    { ISD::FSUB, MVT::v4f32,  2 }, // Pentium III from http://www.agner.org/

    { ISD::ADD, MVT::i8,      1 }, // Pentium III from http://www.agner.org/
    { ISD::ADD, MVT::i16,     1 }, // Pentium III from http://www.agner.org/
    { ISD::ADD, MVT::i32,     1 }, // Pentium III from http://www.agner.org/

    { ISD::SUB, MVT::i8,      1 }, // Pentium III from http://www.agner.org/
    { ISD::SUB, MVT::i16,     1 }, // Pentium III from http://www.agner.org/
    { ISD::SUB, MVT::i32,     1 }, // Pentium III from http://www.agner.org/
  };

  if (ST->hasSSE1())
    if (const auto *Entry = CostTableLookup(SSE1CostTable, ISD, LT.second))
      return LT.first * Entry->Cost;

  // It is not a good idea to vectorize division. We have to scalarize it and
  // in the process we will often end up having to spilling regular
  // registers. The overhead of division is going to dominate most kernels
  // anyways so try hard to prevent vectorization of division - it is
  // generally a bad idea. Assume somewhat arbitrarily that we have to be able
  // to hide "20 cycles" for each lane.
  if (LT.second.isVector() && (ISD == ISD::SDIV || ISD == ISD::SREM ||
                               ISD == ISD::UDIV || ISD == ISD::UREM)) {
    InstructionCost ScalarCost = getArithmeticInstrCost(
        Opcode, Ty->getScalarType(), CostKind, Op1Info, Op2Info,
        TargetTransformInfo::OP_None, TargetTransformInfo::OP_None);
    return 20 * LT.first * LT.second.getVectorNumElements() * ScalarCost;
  }

  // Fallback to the default implementation.
  return BaseT::getArithmeticInstrCost(Opcode, Ty, CostKind, Op1Info, Op2Info);
}

InstructionCost X86TTIImpl::getShuffleCost(TTI::ShuffleKind Kind,
                                           VectorType *BaseTp,
                                           ArrayRef<int> Mask, int Index,
                                           VectorType *SubTp) {
  // 64-bit packed float vectors (v2f32) are widened to type v4f32.
  // 64-bit packed integer vectors (v2i32) are widened to type v4i32.
  std::pair<InstructionCost, MVT> LT = TLI->getTypeLegalizationCost(DL, BaseTp);

  Kind = improveShuffleKindFromMask(Kind, Mask);
  // Treat Transpose as 2-op shuffles - there's no difference in lowering.
  if (Kind == TTI::SK_Transpose)
    Kind = TTI::SK_PermuteTwoSrc;

  // For Broadcasts we are splatting the first element from the first input
  // register, so only need to reference that input and all the output
  // registers are the same.
  if (Kind == TTI::SK_Broadcast)
    LT.first = 1;

  // Subvector extractions are free if they start at the beginning of a
  // vector and cheap if the subvectors are aligned.
  if (Kind == TTI::SK_ExtractSubvector && LT.second.isVector()) {
    int NumElts = LT.second.getVectorNumElements();
    if ((Index % NumElts) == 0)
      return 0;
    std::pair<InstructionCost, MVT> SubLT =
        TLI->getTypeLegalizationCost(DL, SubTp);
    if (SubLT.second.isVector()) {
      int NumSubElts = SubLT.second.getVectorNumElements();
      if ((Index % NumSubElts) == 0 && (NumElts % NumSubElts) == 0)
        return SubLT.first;
      // Handle some cases for widening legalization. For now we only handle
      // cases where the original subvector was naturally aligned and evenly
      // fit in its legalized subvector type.
      // FIXME: Remove some of the alignment restrictions.
      // FIXME: We can use permq for 64-bit or larger extracts from 256-bit
      // vectors.
      int OrigSubElts = cast<FixedVectorType>(SubTp)->getNumElements();
      if (NumSubElts > OrigSubElts && (Index % OrigSubElts) == 0 &&
          (NumSubElts % OrigSubElts) == 0 &&
          LT.second.getVectorElementType() ==
              SubLT.second.getVectorElementType() &&
          LT.second.getVectorElementType().getSizeInBits() ==
              BaseTp->getElementType()->getPrimitiveSizeInBits()) {
        assert(NumElts >= NumSubElts && NumElts > OrigSubElts &&
               "Unexpected number of elements!");
        auto *VecTy = FixedVectorType::get(BaseTp->getElementType(),
                                           LT.second.getVectorNumElements());
        auto *SubTy = FixedVectorType::get(BaseTp->getElementType(),
                                           SubLT.second.getVectorNumElements());
        int ExtractIndex = alignDown((Index % NumElts), NumSubElts);
        InstructionCost ExtractCost = getShuffleCost(
            TTI::SK_ExtractSubvector, VecTy, None, ExtractIndex, SubTy);

        // If the original size is 32-bits or more, we can use pshufd. Otherwise
        // if we have SSSE3 we can use pshufb.
        if (SubTp->getPrimitiveSizeInBits() >= 32 || ST->hasSSSE3())
          return ExtractCost + 1; // pshufd or pshufb

        assert(SubTp->getPrimitiveSizeInBits() == 16 &&
               "Unexpected vector size");

        return ExtractCost + 2; // worst case pshufhw + pshufd
      }
    }
  }

  // Subvector insertions are cheap if the subvectors are aligned.
  // Note that in general, the insertion starting at the beginning of a vector
  // isn't free, because we need to preserve the rest of the wide vector.
  if (Kind == TTI::SK_InsertSubvector && LT.second.isVector()) {
    int NumElts = LT.second.getVectorNumElements();
<<<<<<< HEAD
    std::pair<int, MVT> SubLT = TLI->getTypeLegalizationCost(DL, SubTp);
=======
    std::pair<InstructionCost, MVT> SubLT =
        TLI->getTypeLegalizationCost(DL, SubTp);
>>>>>>> 11299179
    if (SubLT.second.isVector()) {
      int NumSubElts = SubLT.second.getVectorNumElements();
      if ((Index % NumSubElts) == 0 && (NumElts % NumSubElts) == 0)
        return SubLT.first;
    }
  }

  // Handle some common (illegal) sub-vector types as they are often very cheap
  // to shuffle even on targets without PSHUFB.
  EVT VT = TLI->getValueType(DL, BaseTp);
  if (VT.isSimple() && VT.isVector() && VT.getSizeInBits() < 128 &&
      !ST->hasSSSE3()) {
     static const CostTblEntry SSE2SubVectorShuffleTbl[] = {
      {TTI::SK_Broadcast,        MVT::v4i16, 1}, // pshuflw
      {TTI::SK_Broadcast,        MVT::v2i16, 1}, // pshuflw
      {TTI::SK_Broadcast,        MVT::v8i8,  2}, // punpck/pshuflw
      {TTI::SK_Broadcast,        MVT::v4i8,  2}, // punpck/pshuflw
      {TTI::SK_Broadcast,        MVT::v2i8,  1}, // punpck

      {TTI::SK_Reverse,          MVT::v4i16, 1}, // pshuflw
      {TTI::SK_Reverse,          MVT::v2i16, 1}, // pshuflw
      {TTI::SK_Reverse,          MVT::v4i8,  3}, // punpck/pshuflw/packus
      {TTI::SK_Reverse,          MVT::v2i8,  1}, // punpck

      {TTI::SK_PermuteTwoSrc,    MVT::v4i16, 2}, // punpck/pshuflw
      {TTI::SK_PermuteTwoSrc,    MVT::v2i16, 2}, // punpck/pshuflw
      {TTI::SK_PermuteTwoSrc,    MVT::v8i8,  7}, // punpck/pshuflw
      {TTI::SK_PermuteTwoSrc,    MVT::v4i8,  4}, // punpck/pshuflw
      {TTI::SK_PermuteTwoSrc,    MVT::v2i8,  2}, // punpck

      {TTI::SK_PermuteSingleSrc, MVT::v4i16, 1}, // pshuflw
      {TTI::SK_PermuteSingleSrc, MVT::v2i16, 1}, // pshuflw
      {TTI::SK_PermuteSingleSrc, MVT::v8i8,  5}, // punpck/pshuflw
      {TTI::SK_PermuteSingleSrc, MVT::v4i8,  3}, // punpck/pshuflw
      {TTI::SK_PermuteSingleSrc, MVT::v2i8,  1}, // punpck
    };

    if (ST->hasSSE2())
      if (const auto *Entry =
              CostTableLookup(SSE2SubVectorShuffleTbl, Kind, VT.getSimpleVT()))
        return Entry->Cost;
  }

  // We are going to permute multiple sources and the result will be in multiple
  // destinations. Providing an accurate cost only for splits where the element
  // type remains the same.
  if (Kind == TTI::SK_PermuteSingleSrc && LT.first != 1) {
    MVT LegalVT = LT.second;
    if (LegalVT.isVector() &&
        LegalVT.getVectorElementType().getSizeInBits() ==
            BaseTp->getElementType()->getPrimitiveSizeInBits() &&
        LegalVT.getVectorNumElements() <
            cast<FixedVectorType>(BaseTp)->getNumElements()) {

      unsigned VecTySize = DL.getTypeStoreSize(BaseTp);
      unsigned LegalVTSize = LegalVT.getStoreSize();
      // Number of source vectors after legalization:
      unsigned NumOfSrcs = (VecTySize + LegalVTSize - 1) / LegalVTSize;
      // Number of destination vectors after legalization:
      InstructionCost NumOfDests = LT.first;

      auto *SingleOpTy = FixedVectorType::get(BaseTp->getElementType(),
                                              LegalVT.getVectorNumElements());

      InstructionCost NumOfShuffles = (NumOfSrcs - 1) * NumOfDests;
      return NumOfShuffles * getShuffleCost(TTI::SK_PermuteTwoSrc, SingleOpTy,
                                            None, 0, nullptr);
    }

    return BaseT::getShuffleCost(Kind, BaseTp, Mask, Index, SubTp);
  }

  // For 2-input shuffles, we must account for splitting the 2 inputs into many.
  if (Kind == TTI::SK_PermuteTwoSrc && LT.first != 1) {
    // We assume that source and destination have the same vector type.
    InstructionCost NumOfDests = LT.first;
    InstructionCost NumOfShufflesPerDest = LT.first * 2 - 1;
    LT.first = NumOfDests * NumOfShufflesPerDest;
  }

  static const CostTblEntry AVX512VBMIShuffleTbl[] = {
      {TTI::SK_Reverse, MVT::v64i8, 1}, // vpermb
      {TTI::SK_Reverse, MVT::v32i8, 1}, // vpermb

      {TTI::SK_PermuteSingleSrc, MVT::v64i8, 1}, // vpermb
      {TTI::SK_PermuteSingleSrc, MVT::v32i8, 1}, // vpermb

      {TTI::SK_PermuteTwoSrc, MVT::v64i8, 2}, // vpermt2b
      {TTI::SK_PermuteTwoSrc, MVT::v32i8, 2}, // vpermt2b
      {TTI::SK_PermuteTwoSrc, MVT::v16i8, 2}  // vpermt2b
  };

  if (ST->hasVBMI())
    if (const auto *Entry =
            CostTableLookup(AVX512VBMIShuffleTbl, Kind, LT.second))
      return LT.first * Entry->Cost;

  static const CostTblEntry AVX512BWShuffleTbl[] = {
      {TTI::SK_Broadcast, MVT::v32i16, 1}, // vpbroadcastw
      {TTI::SK_Broadcast, MVT::v64i8, 1},  // vpbroadcastb

      {TTI::SK_Reverse, MVT::v32i16, 2}, // vpermw
      {TTI::SK_Reverse, MVT::v16i16, 2}, // vpermw
      {TTI::SK_Reverse, MVT::v64i8, 2},  // pshufb + vshufi64x2

      {TTI::SK_PermuteSingleSrc, MVT::v32i16, 2}, // vpermw
      {TTI::SK_PermuteSingleSrc, MVT::v16i16, 2}, // vpermw
      {TTI::SK_PermuteSingleSrc, MVT::v64i8, 8},  // extend to v32i16

      {TTI::SK_PermuteTwoSrc, MVT::v32i16, 2}, // vpermt2w
      {TTI::SK_PermuteTwoSrc, MVT::v16i16, 2}, // vpermt2w
      {TTI::SK_PermuteTwoSrc, MVT::v8i16, 2},  // vpermt2w
      {TTI::SK_PermuteTwoSrc, MVT::v64i8, 19}, // 6 * v32i8 + 1

      {TTI::SK_Select, MVT::v32i16, 1}, // vblendmw
      {TTI::SK_Select, MVT::v64i8,  1}, // vblendmb
  };

  if (ST->hasBWI())
    if (const auto *Entry =
            CostTableLookup(AVX512BWShuffleTbl, Kind, LT.second))
      return LT.first * Entry->Cost;

  static const CostTblEntry AVX512ShuffleTbl[] = {
      {TTI::SK_Broadcast, MVT::v8f64, 1},  // vbroadcastpd
      {TTI::SK_Broadcast, MVT::v16f32, 1}, // vbroadcastps
      {TTI::SK_Broadcast, MVT::v8i64, 1},  // vpbroadcastq
      {TTI::SK_Broadcast, MVT::v16i32, 1}, // vpbroadcastd
      {TTI::SK_Broadcast, MVT::v32i16, 1}, // vpbroadcastw
      {TTI::SK_Broadcast, MVT::v64i8, 1},  // vpbroadcastb

      {TTI::SK_Reverse, MVT::v8f64, 1},  // vpermpd
      {TTI::SK_Reverse, MVT::v16f32, 1}, // vpermps
      {TTI::SK_Reverse, MVT::v8i64, 1},  // vpermq
      {TTI::SK_Reverse, MVT::v16i32, 1}, // vpermd
      {TTI::SK_Reverse, MVT::v32i16, 7}, // per mca
      {TTI::SK_Reverse, MVT::v64i8,  7}, // per mca

      {TTI::SK_PermuteSingleSrc, MVT::v8f64, 1},  // vpermpd
      {TTI::SK_PermuteSingleSrc, MVT::v4f64, 1},  // vpermpd
      {TTI::SK_PermuteSingleSrc, MVT::v2f64, 1},  // vpermpd
      {TTI::SK_PermuteSingleSrc, MVT::v16f32, 1}, // vpermps
      {TTI::SK_PermuteSingleSrc, MVT::v8f32, 1},  // vpermps
      {TTI::SK_PermuteSingleSrc, MVT::v4f32, 1},  // vpermps
      {TTI::SK_PermuteSingleSrc, MVT::v8i64, 1},  // vpermq
      {TTI::SK_PermuteSingleSrc, MVT::v4i64, 1},  // vpermq
      {TTI::SK_PermuteSingleSrc, MVT::v2i64, 1},  // vpermq
      {TTI::SK_PermuteSingleSrc, MVT::v16i32, 1}, // vpermd
      {TTI::SK_PermuteSingleSrc, MVT::v8i32, 1},  // vpermd
      {TTI::SK_PermuteSingleSrc, MVT::v4i32, 1},  // vpermd
      {TTI::SK_PermuteSingleSrc, MVT::v16i8, 1},  // pshufb

      {TTI::SK_PermuteTwoSrc, MVT::v8f64, 1},  // vpermt2pd
      {TTI::SK_PermuteTwoSrc, MVT::v16f32, 1}, // vpermt2ps
      {TTI::SK_PermuteTwoSrc, MVT::v8i64, 1},  // vpermt2q
      {TTI::SK_PermuteTwoSrc, MVT::v16i32, 1}, // vpermt2d
      {TTI::SK_PermuteTwoSrc, MVT::v4f64, 1},  // vpermt2pd
      {TTI::SK_PermuteTwoSrc, MVT::v8f32, 1},  // vpermt2ps
      {TTI::SK_PermuteTwoSrc, MVT::v4i64, 1},  // vpermt2q
      {TTI::SK_PermuteTwoSrc, MVT::v8i32, 1},  // vpermt2d
      {TTI::SK_PermuteTwoSrc, MVT::v2f64, 1},  // vpermt2pd
      {TTI::SK_PermuteTwoSrc, MVT::v4f32, 1},  // vpermt2ps
      {TTI::SK_PermuteTwoSrc, MVT::v2i64, 1},  // vpermt2q
      {TTI::SK_PermuteTwoSrc, MVT::v4i32, 1},  // vpermt2d

      // FIXME: This just applies the type legalization cost rules above
      // assuming these completely split.
      {TTI::SK_PermuteSingleSrc, MVT::v32i16, 14},
      {TTI::SK_PermuteSingleSrc, MVT::v64i8,  14},
      {TTI::SK_PermuteTwoSrc,    MVT::v32i16, 42},
      {TTI::SK_PermuteTwoSrc,    MVT::v64i8,  42},

      {TTI::SK_Select, MVT::v32i16, 1}, // vpternlogq
      {TTI::SK_Select, MVT::v64i8,  1}, // vpternlogq
      {TTI::SK_Select, MVT::v8f64,  1}, // vblendmpd
      {TTI::SK_Select, MVT::v16f32, 1}, // vblendmps
      {TTI::SK_Select, MVT::v8i64,  1}, // vblendmq
      {TTI::SK_Select, MVT::v16i32, 1}, // vblendmd
  };

  if (ST->hasAVX512())
    if (const auto *Entry = CostTableLookup(AVX512ShuffleTbl, Kind, LT.second))
      return LT.first * Entry->Cost;

  static const CostTblEntry AVX2ShuffleTbl[] = {
      {TTI::SK_Broadcast, MVT::v4f64, 1},  // vbroadcastpd
      {TTI::SK_Broadcast, MVT::v8f32, 1},  // vbroadcastps
      {TTI::SK_Broadcast, MVT::v4i64, 1},  // vpbroadcastq
      {TTI::SK_Broadcast, MVT::v8i32, 1},  // vpbroadcastd
      {TTI::SK_Broadcast, MVT::v16i16, 1}, // vpbroadcastw
      {TTI::SK_Broadcast, MVT::v32i8, 1},  // vpbroadcastb

      {TTI::SK_Reverse, MVT::v4f64, 1},  // vpermpd
      {TTI::SK_Reverse, MVT::v8f32, 1},  // vpermps
      {TTI::SK_Reverse, MVT::v4i64, 1},  // vpermq
      {TTI::SK_Reverse, MVT::v8i32, 1},  // vpermd
      {TTI::SK_Reverse, MVT::v16i16, 2}, // vperm2i128 + pshufb
      {TTI::SK_Reverse, MVT::v32i8, 2},  // vperm2i128 + pshufb

      {TTI::SK_Select, MVT::v16i16, 1}, // vpblendvb
      {TTI::SK_Select, MVT::v32i8, 1},  // vpblendvb

      {TTI::SK_PermuteSingleSrc, MVT::v4f64, 1},  // vpermpd
      {TTI::SK_PermuteSingleSrc, MVT::v8f32, 1},  // vpermps
      {TTI::SK_PermuteSingleSrc, MVT::v4i64, 1},  // vpermq
      {TTI::SK_PermuteSingleSrc, MVT::v8i32, 1},  // vpermd
      {TTI::SK_PermuteSingleSrc, MVT::v16i16, 4}, // vperm2i128 + 2*vpshufb
                                                  // + vpblendvb
      {TTI::SK_PermuteSingleSrc, MVT::v32i8, 4},  // vperm2i128 + 2*vpshufb
                                                  // + vpblendvb

      {TTI::SK_PermuteTwoSrc, MVT::v4f64, 3},  // 2*vpermpd + vblendpd
      {TTI::SK_PermuteTwoSrc, MVT::v8f32, 3},  // 2*vpermps + vblendps
      {TTI::SK_PermuteTwoSrc, MVT::v4i64, 3},  // 2*vpermq + vpblendd
      {TTI::SK_PermuteTwoSrc, MVT::v8i32, 3},  // 2*vpermd + vpblendd
      {TTI::SK_PermuteTwoSrc, MVT::v16i16, 7}, // 2*vperm2i128 + 4*vpshufb
                                               // + vpblendvb
      {TTI::SK_PermuteTwoSrc, MVT::v32i8, 7},  // 2*vperm2i128 + 4*vpshufb
                                               // + vpblendvb
  };

  if (ST->hasAVX2())
    if (const auto *Entry = CostTableLookup(AVX2ShuffleTbl, Kind, LT.second))
      return LT.first * Entry->Cost;

  static const CostTblEntry XOPShuffleTbl[] = {
      {TTI::SK_PermuteSingleSrc, MVT::v4f64, 2},  // vperm2f128 + vpermil2pd
      {TTI::SK_PermuteSingleSrc, MVT::v8f32, 2},  // vperm2f128 + vpermil2ps
      {TTI::SK_PermuteSingleSrc, MVT::v4i64, 2},  // vperm2f128 + vpermil2pd
      {TTI::SK_PermuteSingleSrc, MVT::v8i32, 2},  // vperm2f128 + vpermil2ps
      {TTI::SK_PermuteSingleSrc, MVT::v16i16, 4}, // vextractf128 + 2*vpperm
                                                  // + vinsertf128
      {TTI::SK_PermuteSingleSrc, MVT::v32i8, 4},  // vextractf128 + 2*vpperm
                                                  // + vinsertf128

      {TTI::SK_PermuteTwoSrc, MVT::v16i16, 9}, // 2*vextractf128 + 6*vpperm
                                               // + vinsertf128
      {TTI::SK_PermuteTwoSrc, MVT::v8i16, 1},  // vpperm
      {TTI::SK_PermuteTwoSrc, MVT::v32i8, 9},  // 2*vextractf128 + 6*vpperm
                                               // + vinsertf128
      {TTI::SK_PermuteTwoSrc, MVT::v16i8, 1},  // vpperm
  };

  if (ST->hasXOP())
    if (const auto *Entry = CostTableLookup(XOPShuffleTbl, Kind, LT.second))
      return LT.first * Entry->Cost;

  static const CostTblEntry AVX1ShuffleTbl[] = {
      {TTI::SK_Broadcast, MVT::v4f64, 2},  // vperm2f128 + vpermilpd
      {TTI::SK_Broadcast, MVT::v8f32, 2},  // vperm2f128 + vpermilps
      {TTI::SK_Broadcast, MVT::v4i64, 2},  // vperm2f128 + vpermilpd
      {TTI::SK_Broadcast, MVT::v8i32, 2},  // vperm2f128 + vpermilps
      {TTI::SK_Broadcast, MVT::v16i16, 3}, // vpshuflw + vpshufd + vinsertf128
      {TTI::SK_Broadcast, MVT::v32i8, 2},  // vpshufb + vinsertf128

      {TTI::SK_Reverse, MVT::v4f64, 2},  // vperm2f128 + vpermilpd
      {TTI::SK_Reverse, MVT::v8f32, 2},  // vperm2f128 + vpermilps
      {TTI::SK_Reverse, MVT::v4i64, 2},  // vperm2f128 + vpermilpd
      {TTI::SK_Reverse, MVT::v8i32, 2},  // vperm2f128 + vpermilps
      {TTI::SK_Reverse, MVT::v16i16, 4}, // vextractf128 + 2*pshufb
                                         // + vinsertf128
      {TTI::SK_Reverse, MVT::v32i8, 4},  // vextractf128 + 2*pshufb
                                         // + vinsertf128

      {TTI::SK_Select, MVT::v4i64, 1},  // vblendpd
      {TTI::SK_Select, MVT::v4f64, 1},  // vblendpd
      {TTI::SK_Select, MVT::v8i32, 1},  // vblendps
      {TTI::SK_Select, MVT::v8f32, 1},  // vblendps
      {TTI::SK_Select, MVT::v16i16, 3}, // vpand + vpandn + vpor
      {TTI::SK_Select, MVT::v32i8, 3},  // vpand + vpandn + vpor

      {TTI::SK_PermuteSingleSrc, MVT::v4f64, 2},  // vperm2f128 + vshufpd
      {TTI::SK_PermuteSingleSrc, MVT::v4i64, 2},  // vperm2f128 + vshufpd
      {TTI::SK_PermuteSingleSrc, MVT::v8f32, 4},  // 2*vperm2f128 + 2*vshufps
      {TTI::SK_PermuteSingleSrc, MVT::v8i32, 4},  // 2*vperm2f128 + 2*vshufps
      {TTI::SK_PermuteSingleSrc, MVT::v16i16, 8}, // vextractf128 + 4*pshufb
                                                  // + 2*por + vinsertf128
      {TTI::SK_PermuteSingleSrc, MVT::v32i8, 8},  // vextractf128 + 4*pshufb
                                                  // + 2*por + vinsertf128

      {TTI::SK_PermuteTwoSrc, MVT::v4f64, 3},   // 2*vperm2f128 + vshufpd
      {TTI::SK_PermuteTwoSrc, MVT::v4i64, 3},   // 2*vperm2f128 + vshufpd
      {TTI::SK_PermuteTwoSrc, MVT::v8f32, 4},   // 2*vperm2f128 + 2*vshufps
      {TTI::SK_PermuteTwoSrc, MVT::v8i32, 4},   // 2*vperm2f128 + 2*vshufps
      {TTI::SK_PermuteTwoSrc, MVT::v16i16, 15}, // 2*vextractf128 + 8*pshufb
                                                // + 4*por + vinsertf128
      {TTI::SK_PermuteTwoSrc, MVT::v32i8, 15},  // 2*vextractf128 + 8*pshufb
                                                // + 4*por + vinsertf128
  };

  if (ST->hasAVX())
    if (const auto *Entry = CostTableLookup(AVX1ShuffleTbl, Kind, LT.second))
      return LT.first * Entry->Cost;

  static const CostTblEntry SSE41ShuffleTbl[] = {
      {TTI::SK_Select, MVT::v2i64, 1}, // pblendw
      {TTI::SK_Select, MVT::v2f64, 1}, // movsd
      {TTI::SK_Select, MVT::v4i32, 1}, // pblendw
      {TTI::SK_Select, MVT::v4f32, 1}, // blendps
      {TTI::SK_Select, MVT::v8i16, 1}, // pblendw
      {TTI::SK_Select, MVT::v16i8, 1}  // pblendvb
  };

  if (ST->hasSSE41())
    if (const auto *Entry = CostTableLookup(SSE41ShuffleTbl, Kind, LT.second))
      return LT.first * Entry->Cost;

  static const CostTblEntry SSSE3ShuffleTbl[] = {
      {TTI::SK_Broadcast, MVT::v8i16, 1}, // pshufb
      {TTI::SK_Broadcast, MVT::v16i8, 1}, // pshufb

      {TTI::SK_Reverse, MVT::v8i16, 1}, // pshufb
      {TTI::SK_Reverse, MVT::v16i8, 1}, // pshufb

      {TTI::SK_Select, MVT::v8i16, 3}, // 2*pshufb + por
      {TTI::SK_Select, MVT::v16i8, 3}, // 2*pshufb + por

      {TTI::SK_PermuteSingleSrc, MVT::v8i16, 1}, // pshufb
      {TTI::SK_PermuteSingleSrc, MVT::v16i8, 1}, // pshufb

      {TTI::SK_PermuteTwoSrc, MVT::v8i16, 3}, // 2*pshufb + por
      {TTI::SK_PermuteTwoSrc, MVT::v16i8, 3}, // 2*pshufb + por
  };

  if (ST->hasSSSE3())
    if (const auto *Entry = CostTableLookup(SSSE3ShuffleTbl, Kind, LT.second))
      return LT.first * Entry->Cost;

  static const CostTblEntry SSE2ShuffleTbl[] = {
      {TTI::SK_Broadcast, MVT::v2f64, 1}, // shufpd
      {TTI::SK_Broadcast, MVT::v2i64, 1}, // pshufd
      {TTI::SK_Broadcast, MVT::v4i32, 1}, // pshufd
      {TTI::SK_Broadcast, MVT::v8i16, 2}, // pshuflw + pshufd
      {TTI::SK_Broadcast, MVT::v16i8, 3}, // unpck + pshuflw + pshufd

      {TTI::SK_Reverse, MVT::v2f64, 1}, // shufpd
      {TTI::SK_Reverse, MVT::v2i64, 1}, // pshufd
      {TTI::SK_Reverse, MVT::v4i32, 1}, // pshufd
      {TTI::SK_Reverse, MVT::v8i16, 3}, // pshuflw + pshufhw + pshufd
      {TTI::SK_Reverse, MVT::v16i8, 9}, // 2*pshuflw + 2*pshufhw
                                        // + 2*pshufd + 2*unpck + packus

      {TTI::SK_Select, MVT::v2i64, 1}, // movsd
      {TTI::SK_Select, MVT::v2f64, 1}, // movsd
      {TTI::SK_Select, MVT::v4i32, 2}, // 2*shufps
      {TTI::SK_Select, MVT::v8i16, 3}, // pand + pandn + por
      {TTI::SK_Select, MVT::v16i8, 3}, // pand + pandn + por

      {TTI::SK_PermuteSingleSrc, MVT::v2f64, 1}, // shufpd
      {TTI::SK_PermuteSingleSrc, MVT::v2i64, 1}, // pshufd
      {TTI::SK_PermuteSingleSrc, MVT::v4i32, 1}, // pshufd
      {TTI::SK_PermuteSingleSrc, MVT::v8i16, 5}, // 2*pshuflw + 2*pshufhw
                                                  // + pshufd/unpck
    { TTI::SK_PermuteSingleSrc, MVT::v16i8, 10 }, // 2*pshuflw + 2*pshufhw
                                                  // + 2*pshufd + 2*unpck + 2*packus

    { TTI::SK_PermuteTwoSrc,    MVT::v2f64,  1 }, // shufpd
    { TTI::SK_PermuteTwoSrc,    MVT::v2i64,  1 }, // shufpd
    { TTI::SK_PermuteTwoSrc,    MVT::v4i32,  2 }, // 2*{unpck,movsd,pshufd}
    { TTI::SK_PermuteTwoSrc,    MVT::v8i16,  8 }, // blend+permute
    { TTI::SK_PermuteTwoSrc,    MVT::v16i8, 13 }, // blend+permute
  };

  if (ST->hasSSE2())
    if (const auto *Entry = CostTableLookup(SSE2ShuffleTbl, Kind, LT.second))
      return LT.first * Entry->Cost;

  static const CostTblEntry SSE1ShuffleTbl[] = {
    { TTI::SK_Broadcast,        MVT::v4f32, 1 }, // shufps
    { TTI::SK_Reverse,          MVT::v4f32, 1 }, // shufps
    { TTI::SK_Select,           MVT::v4f32, 2 }, // 2*shufps
    { TTI::SK_PermuteSingleSrc, MVT::v4f32, 1 }, // shufps
    { TTI::SK_PermuteTwoSrc,    MVT::v4f32, 2 }, // 2*shufps
  };

  if (ST->hasSSE1())
    if (const auto *Entry = CostTableLookup(SSE1ShuffleTbl, Kind, LT.second))
      return LT.first * Entry->Cost;

  return BaseT::getShuffleCost(Kind, BaseTp, Mask, Index, SubTp);
}

InstructionCost X86TTIImpl::getCastInstrCost(unsigned Opcode, Type *Dst,
                                             Type *Src,
                                             TTI::CastContextHint CCH,
                                             TTI::TargetCostKind CostKind,
                                             const Instruction *I) {
  int ISD = TLI->InstructionOpcodeToISD(Opcode);
  assert(ISD && "Invalid opcode");

  // TODO: Allow non-throughput costs that aren't binary.
  auto AdjustCost = [&CostKind](InstructionCost Cost) -> InstructionCost {
    if (CostKind != TTI::TCK_RecipThroughput)
      return Cost == 0 ? 0 : 1;
    return Cost;
  };

  // FIXME: Need a better design of the cost table to handle non-simple types of
  // potential massive combinations (elem_num x src_type x dst_type).

  static const TypeConversionCostTblEntry AVX512BWConversionTbl[] {
    { ISD::SIGN_EXTEND, MVT::v32i16, MVT::v32i8, 1 },
    { ISD::ZERO_EXTEND, MVT::v32i16, MVT::v32i8, 1 },

    // Mask sign extend has an instruction.
    { ISD::SIGN_EXTEND, MVT::v2i8,   MVT::v2i1,  1 },
    { ISD::SIGN_EXTEND, MVT::v2i16,  MVT::v2i1,  1 },
    { ISD::SIGN_EXTEND, MVT::v4i8,   MVT::v4i1,  1 },
    { ISD::SIGN_EXTEND, MVT::v4i16,  MVT::v4i1,  1 },
    { ISD::SIGN_EXTEND, MVT::v8i8,   MVT::v8i1,  1 },
    { ISD::SIGN_EXTEND, MVT::v8i16,  MVT::v8i1,  1 },
    { ISD::SIGN_EXTEND, MVT::v16i8,  MVT::v16i1, 1 },
    { ISD::SIGN_EXTEND, MVT::v16i16, MVT::v16i1, 1 },
    { ISD::SIGN_EXTEND, MVT::v32i8,  MVT::v32i1, 1 },
    { ISD::SIGN_EXTEND, MVT::v32i16, MVT::v32i1, 1 },
    { ISD::SIGN_EXTEND, MVT::v64i8,  MVT::v64i1, 1 },

    // Mask zero extend is a sext + shift.
    { ISD::ZERO_EXTEND, MVT::v2i8,   MVT::v2i1,  2 },
    { ISD::ZERO_EXTEND, MVT::v2i16,  MVT::v2i1,  2 },
    { ISD::ZERO_EXTEND, MVT::v4i8,   MVT::v4i1,  2 },
    { ISD::ZERO_EXTEND, MVT::v4i16,  MVT::v4i1,  2 },
    { ISD::ZERO_EXTEND, MVT::v8i8,   MVT::v8i1,  2 },
    { ISD::ZERO_EXTEND, MVT::v8i16,  MVT::v8i1,  2 },
    { ISD::ZERO_EXTEND, MVT::v16i8,  MVT::v16i1, 2 },
    { ISD::ZERO_EXTEND, MVT::v16i16, MVT::v16i1, 2 },
    { ISD::ZERO_EXTEND, MVT::v32i8,  MVT::v32i1, 2 },
    { ISD::ZERO_EXTEND, MVT::v32i16, MVT::v32i1, 2 },
    { ISD::ZERO_EXTEND, MVT::v64i8,  MVT::v64i1, 2 },

    { ISD::TRUNCATE,    MVT::v32i8,  MVT::v32i16, 2 },
    { ISD::TRUNCATE,    MVT::v16i8,  MVT::v16i16, 2 }, // widen to zmm
    { ISD::TRUNCATE,    MVT::v2i1,   MVT::v2i8,   2 }, // widen to zmm
    { ISD::TRUNCATE,    MVT::v2i1,   MVT::v2i16,  2 }, // widen to zmm
    { ISD::TRUNCATE,    MVT::v4i1,   MVT::v4i8,   2 }, // widen to zmm
    { ISD::TRUNCATE,    MVT::v4i1,   MVT::v4i16,  2 }, // widen to zmm
    { ISD::TRUNCATE,    MVT::v8i1,   MVT::v8i8,   2 }, // widen to zmm
    { ISD::TRUNCATE,    MVT::v8i1,   MVT::v8i16,  2 }, // widen to zmm
    { ISD::TRUNCATE,    MVT::v16i1,  MVT::v16i8,  2 }, // widen to zmm
    { ISD::TRUNCATE,    MVT::v16i1,  MVT::v16i16, 2 }, // widen to zmm
    { ISD::TRUNCATE,    MVT::v32i1,  MVT::v32i8,  2 }, // widen to zmm
    { ISD::TRUNCATE,    MVT::v32i1,  MVT::v32i16, 2 },
    { ISD::TRUNCATE,    MVT::v64i1,  MVT::v64i8,  2 },
  };

  static const TypeConversionCostTblEntry AVX512DQConversionTbl[] = {
    { ISD::SINT_TO_FP,  MVT::v8f32,  MVT::v8i64,  1 },
    { ISD::SINT_TO_FP,  MVT::v8f64,  MVT::v8i64,  1 },

    { ISD::UINT_TO_FP,  MVT::v8f32,  MVT::v8i64,  1 },
    { ISD::UINT_TO_FP,  MVT::v8f64,  MVT::v8i64,  1 },

    { ISD::FP_TO_SINT,  MVT::v8i64,  MVT::v8f32,  1 },
    { ISD::FP_TO_SINT,  MVT::v8i64,  MVT::v8f64,  1 },

    { ISD::FP_TO_UINT,  MVT::v8i64,  MVT::v8f32,  1 },
    { ISD::FP_TO_UINT,  MVT::v8i64,  MVT::v8f64,  1 },
  };

  // TODO: For AVX512DQ + AVX512VL, we also have cheap casts for 128-bit and
  // 256-bit wide vectors.

  static const TypeConversionCostTblEntry AVX512FConversionTbl[] = {
    { ISD::FP_EXTEND, MVT::v8f64,   MVT::v8f32,  1 },
    { ISD::FP_EXTEND, MVT::v8f64,   MVT::v16f32, 3 },
    { ISD::FP_ROUND,  MVT::v8f32,   MVT::v8f64,  1 },

    { ISD::TRUNCATE,  MVT::v2i1,    MVT::v2i8,   3 }, // sext+vpslld+vptestmd
    { ISD::TRUNCATE,  MVT::v4i1,    MVT::v4i8,   3 }, // sext+vpslld+vptestmd
    { ISD::TRUNCATE,  MVT::v8i1,    MVT::v8i8,   3 }, // sext+vpslld+vptestmd
    { ISD::TRUNCATE,  MVT::v16i1,   MVT::v16i8,  3 }, // sext+vpslld+vptestmd
    { ISD::TRUNCATE,  MVT::v2i1,    MVT::v2i16,  3 }, // sext+vpsllq+vptestmq
    { ISD::TRUNCATE,  MVT::v4i1,    MVT::v4i16,  3 }, // sext+vpsllq+vptestmq
    { ISD::TRUNCATE,  MVT::v8i1,    MVT::v8i16,  3 }, // sext+vpsllq+vptestmq
    { ISD::TRUNCATE,  MVT::v16i1,   MVT::v16i16, 3 }, // sext+vpslld+vptestmd
    { ISD::TRUNCATE,  MVT::v2i1,    MVT::v2i32,  2 }, // zmm vpslld+vptestmd
    { ISD::TRUNCATE,  MVT::v4i1,    MVT::v4i32,  2 }, // zmm vpslld+vptestmd
    { ISD::TRUNCATE,  MVT::v8i1,    MVT::v8i32,  2 }, // zmm vpslld+vptestmd
    { ISD::TRUNCATE,  MVT::v16i1,   MVT::v16i32, 2 }, // vpslld+vptestmd
    { ISD::TRUNCATE,  MVT::v2i1,    MVT::v2i64,  2 }, // zmm vpsllq+vptestmq
    { ISD::TRUNCATE,  MVT::v4i1,    MVT::v4i64,  2 }, // zmm vpsllq+vptestmq
    { ISD::TRUNCATE,  MVT::v8i1,    MVT::v8i64,  2 }, // vpsllq+vptestmq
    { ISD::TRUNCATE,  MVT::v16i8,   MVT::v16i32, 2 },
    { ISD::TRUNCATE,  MVT::v16i16,  MVT::v16i32, 2 },
    { ISD::TRUNCATE,  MVT::v8i8,    MVT::v8i64,  2 },
    { ISD::TRUNCATE,  MVT::v8i16,   MVT::v8i64,  2 },
    { ISD::TRUNCATE,  MVT::v8i32,   MVT::v8i64,  1 },
    { ISD::TRUNCATE,  MVT::v4i32,   MVT::v4i64,  1 }, // zmm vpmovqd
    { ISD::TRUNCATE,  MVT::v16i8,   MVT::v16i64, 5 },// 2*vpmovqd+concat+vpmovdb

    { ISD::TRUNCATE,  MVT::v16i8,  MVT::v16i16,  3 }, // extend to v16i32
    { ISD::TRUNCATE,  MVT::v32i8,  MVT::v32i16,  8 },

    // Sign extend is zmm vpternlogd+vptruncdb.
    // Zero extend is zmm broadcast load+vptruncdw.
    { ISD::SIGN_EXTEND, MVT::v2i8,   MVT::v2i1,   3 },
    { ISD::ZERO_EXTEND, MVT::v2i8,   MVT::v2i1,   4 },
    { ISD::SIGN_EXTEND, MVT::v4i8,   MVT::v4i1,   3 },
    { ISD::ZERO_EXTEND, MVT::v4i8,   MVT::v4i1,   4 },
    { ISD::SIGN_EXTEND, MVT::v8i8,   MVT::v8i1,   3 },
    { ISD::ZERO_EXTEND, MVT::v8i8,   MVT::v8i1,   4 },
    { ISD::SIGN_EXTEND, MVT::v16i8,  MVT::v16i1,  3 },
    { ISD::ZERO_EXTEND, MVT::v16i8,  MVT::v16i1,  4 },

    // Sign extend is zmm vpternlogd+vptruncdw.
    // Zero extend is zmm vpternlogd+vptruncdw+vpsrlw.
    { ISD::SIGN_EXTEND, MVT::v2i16,  MVT::v2i1,   3 },
    { ISD::ZERO_EXTEND, MVT::v2i16,  MVT::v2i1,   4 },
    { ISD::SIGN_EXTEND, MVT::v4i16,  MVT::v4i1,   3 },
    { ISD::ZERO_EXTEND, MVT::v4i16,  MVT::v4i1,   4 },
    { ISD::SIGN_EXTEND, MVT::v8i16,  MVT::v8i1,   3 },
    { ISD::ZERO_EXTEND, MVT::v8i16,  MVT::v8i1,   4 },
    { ISD::SIGN_EXTEND, MVT::v16i16, MVT::v16i1,  3 },
    { ISD::ZERO_EXTEND, MVT::v16i16, MVT::v16i1,  4 },

    { ISD::SIGN_EXTEND, MVT::v2i32,  MVT::v2i1,   1 }, // zmm vpternlogd
    { ISD::ZERO_EXTEND, MVT::v2i32,  MVT::v2i1,   2 }, // zmm vpternlogd+psrld
    { ISD::SIGN_EXTEND, MVT::v4i32,  MVT::v4i1,   1 }, // zmm vpternlogd
    { ISD::ZERO_EXTEND, MVT::v4i32,  MVT::v4i1,   2 }, // zmm vpternlogd+psrld
    { ISD::SIGN_EXTEND, MVT::v8i32,  MVT::v8i1,   1 }, // zmm vpternlogd
    { ISD::ZERO_EXTEND, MVT::v8i32,  MVT::v8i1,   2 }, // zmm vpternlogd+psrld
    { ISD::SIGN_EXTEND, MVT::v2i64,  MVT::v2i1,   1 }, // zmm vpternlogq
    { ISD::ZERO_EXTEND, MVT::v2i64,  MVT::v2i1,   2 }, // zmm vpternlogq+psrlq
    { ISD::SIGN_EXTEND, MVT::v4i64,  MVT::v4i1,   1 }, // zmm vpternlogq
    { ISD::ZERO_EXTEND, MVT::v4i64,  MVT::v4i1,   2 }, // zmm vpternlogq+psrlq

    { ISD::SIGN_EXTEND, MVT::v16i32, MVT::v16i1,  1 }, // vpternlogd
    { ISD::ZERO_EXTEND, MVT::v16i32, MVT::v16i1,  2 }, // vpternlogd+psrld
    { ISD::SIGN_EXTEND, MVT::v8i64,  MVT::v8i1,   1 }, // vpternlogq
    { ISD::ZERO_EXTEND, MVT::v8i64,  MVT::v8i1,   2 }, // vpternlogq+psrlq

    { ISD::SIGN_EXTEND, MVT::v16i32, MVT::v16i8,  1 },
    { ISD::ZERO_EXTEND, MVT::v16i32, MVT::v16i8,  1 },
    { ISD::SIGN_EXTEND, MVT::v16i32, MVT::v16i16, 1 },
    { ISD::ZERO_EXTEND, MVT::v16i32, MVT::v16i16, 1 },
    { ISD::SIGN_EXTEND, MVT::v8i64,  MVT::v8i8,   1 },
    { ISD::ZERO_EXTEND, MVT::v8i64,  MVT::v8i8,   1 },
    { ISD::SIGN_EXTEND, MVT::v8i64,  MVT::v8i16,  1 },
    { ISD::ZERO_EXTEND, MVT::v8i64,  MVT::v8i16,  1 },
    { ISD::SIGN_EXTEND, MVT::v8i64,  MVT::v8i32,  1 },
    { ISD::ZERO_EXTEND, MVT::v8i64,  MVT::v8i32,  1 },

    { ISD::SIGN_EXTEND, MVT::v32i16, MVT::v32i8, 3 }, // FIXME: May not be right
    { ISD::ZERO_EXTEND, MVT::v32i16, MVT::v32i8, 3 }, // FIXME: May not be right

    { ISD::SINT_TO_FP,  MVT::v8f64,  MVT::v8i1,   4 },
    { ISD::SINT_TO_FP,  MVT::v16f32, MVT::v16i1,  3 },
    { ISD::SINT_TO_FP,  MVT::v8f64,  MVT::v8i8,   2 },
    { ISD::SINT_TO_FP,  MVT::v16f32, MVT::v16i8,  2 },
    { ISD::SINT_TO_FP,  MVT::v8f64,  MVT::v8i16,  2 },
    { ISD::SINT_TO_FP,  MVT::v16f32, MVT::v16i16, 2 },
    { ISD::SINT_TO_FP,  MVT::v16f32, MVT::v16i32, 1 },
    { ISD::SINT_TO_FP,  MVT::v8f64,  MVT::v8i32,  1 },

    { ISD::UINT_TO_FP,  MVT::v8f64,  MVT::v8i1,   4 },
    { ISD::UINT_TO_FP,  MVT::v16f32, MVT::v16i1,  3 },
    { ISD::UINT_TO_FP,  MVT::v8f64,  MVT::v8i8,   2 },
    { ISD::UINT_TO_FP,  MVT::v16f32, MVT::v16i8,  2 },
    { ISD::UINT_TO_FP,  MVT::v8f64,  MVT::v8i16,  2 },
    { ISD::UINT_TO_FP,  MVT::v16f32, MVT::v16i16, 2 },
    { ISD::UINT_TO_FP,  MVT::v8f64,  MVT::v8i32,  1 },
    { ISD::UINT_TO_FP,  MVT::v16f32, MVT::v16i32, 1 },
    { ISD::UINT_TO_FP,  MVT::v8f32,  MVT::v8i64, 26 },
    { ISD::UINT_TO_FP,  MVT::v8f64,  MVT::v8i64,  5 },

    { ISD::FP_TO_SINT,  MVT::v8i8,   MVT::v8f64,  3 },
    { ISD::FP_TO_SINT,  MVT::v8i16,  MVT::v8f64,  3 },
    { ISD::FP_TO_SINT,  MVT::v16i8,  MVT::v16f32, 3 },
    { ISD::FP_TO_SINT,  MVT::v16i16, MVT::v16f32, 3 },

    { ISD::FP_TO_UINT,  MVT::v8i32,  MVT::v8f64,  1 },
    { ISD::FP_TO_UINT,  MVT::v8i16,  MVT::v8f64,  3 },
    { ISD::FP_TO_UINT,  MVT::v8i8,   MVT::v8f64,  3 },
    { ISD::FP_TO_UINT,  MVT::v16i32, MVT::v16f32, 1 },
    { ISD::FP_TO_UINT,  MVT::v16i16, MVT::v16f32, 3 },
    { ISD::FP_TO_UINT,  MVT::v16i8,  MVT::v16f32, 3 },
  };

  static const TypeConversionCostTblEntry AVX512BWVLConversionTbl[] {
    // Mask sign extend has an instruction.
    { ISD::SIGN_EXTEND, MVT::v2i8,   MVT::v2i1,  1 },
    { ISD::SIGN_EXTEND, MVT::v2i16,  MVT::v2i1,  1 },
    { ISD::SIGN_EXTEND, MVT::v4i8,   MVT::v4i1,  1 },
    { ISD::SIGN_EXTEND, MVT::v4i16,  MVT::v4i1,  1 },
    { ISD::SIGN_EXTEND, MVT::v8i8,   MVT::v8i1,  1 },
    { ISD::SIGN_EXTEND, MVT::v8i16,  MVT::v8i1,  1 },
    { ISD::SIGN_EXTEND, MVT::v16i8,  MVT::v16i1, 1 },
    { ISD::SIGN_EXTEND, MVT::v16i16, MVT::v16i1, 1 },
    { ISD::SIGN_EXTEND, MVT::v32i8,  MVT::v32i1, 1 },

    // Mask zero extend is a sext + shift.
    { ISD::ZERO_EXTEND, MVT::v2i8,   MVT::v2i1,  2 },
    { ISD::ZERO_EXTEND, MVT::v2i16,  MVT::v2i1,  2 },
    { ISD::ZERO_EXTEND, MVT::v4i8,   MVT::v4i1,  2 },
    { ISD::ZERO_EXTEND, MVT::v4i16,  MVT::v4i1,  2 },
    { ISD::ZERO_EXTEND, MVT::v8i8,   MVT::v8i1,  2 },
    { ISD::ZERO_EXTEND, MVT::v8i16,  MVT::v8i1,  2 },
    { ISD::ZERO_EXTEND, MVT::v16i8,  MVT::v16i1, 2 },
    { ISD::ZERO_EXTEND, MVT::v16i16, MVT::v16i1, 2 },
    { ISD::ZERO_EXTEND, MVT::v32i8,  MVT::v32i1, 2 },

    { ISD::TRUNCATE,    MVT::v16i8,  MVT::v16i16, 2 },
    { ISD::TRUNCATE,    MVT::v2i1,   MVT::v2i8,   2 }, // vpsllw+vptestmb
    { ISD::TRUNCATE,    MVT::v2i1,   MVT::v2i16,  2 }, // vpsllw+vptestmw
    { ISD::TRUNCATE,    MVT::v4i1,   MVT::v4i8,   2 }, // vpsllw+vptestmb
    { ISD::TRUNCATE,    MVT::v4i1,   MVT::v4i16,  2 }, // vpsllw+vptestmw
    { ISD::TRUNCATE,    MVT::v8i1,   MVT::v8i8,   2 }, // vpsllw+vptestmb
    { ISD::TRUNCATE,    MVT::v8i1,   MVT::v8i16,  2 }, // vpsllw+vptestmw
    { ISD::TRUNCATE,    MVT::v16i1,  MVT::v16i8,  2 }, // vpsllw+vptestmb
    { ISD::TRUNCATE,    MVT::v16i1,  MVT::v16i16, 2 }, // vpsllw+vptestmw
    { ISD::TRUNCATE,    MVT::v32i1,  MVT::v32i8,  2 }, // vpsllw+vptestmb
  };

  static const TypeConversionCostTblEntry AVX512DQVLConversionTbl[] = {
    { ISD::SINT_TO_FP,  MVT::v2f32,  MVT::v2i64,  1 },
    { ISD::SINT_TO_FP,  MVT::v2f64,  MVT::v2i64,  1 },
    { ISD::SINT_TO_FP,  MVT::v4f32,  MVT::v4i64,  1 },
    { ISD::SINT_TO_FP,  MVT::v4f64,  MVT::v4i64,  1 },

    { ISD::UINT_TO_FP,  MVT::v2f32,  MVT::v2i64,  1 },
    { ISD::UINT_TO_FP,  MVT::v2f64,  MVT::v2i64,  1 },
    { ISD::UINT_TO_FP,  MVT::v4f32,  MVT::v4i64,  1 },
    { ISD::UINT_TO_FP,  MVT::v4f64,  MVT::v4i64,  1 },

    { ISD::FP_TO_SINT,  MVT::v2i64,  MVT::v2f32,  1 },
    { ISD::FP_TO_SINT,  MVT::v4i64,  MVT::v4f32,  1 },
    { ISD::FP_TO_SINT,  MVT::v2i64,  MVT::v2f64,  1 },
    { ISD::FP_TO_SINT,  MVT::v4i64,  MVT::v4f64,  1 },

    { ISD::FP_TO_UINT,  MVT::v2i64,  MVT::v2f32,  1 },
    { ISD::FP_TO_UINT,  MVT::v4i64,  MVT::v4f32,  1 },
    { ISD::FP_TO_UINT,  MVT::v2i64,  MVT::v2f64,  1 },
    { ISD::FP_TO_UINT,  MVT::v4i64,  MVT::v4f64,  1 },
  };

  static const TypeConversionCostTblEntry AVX512VLConversionTbl[] = {
    { ISD::TRUNCATE,  MVT::v2i1,    MVT::v2i8,   3 }, // sext+vpslld+vptestmd
    { ISD::TRUNCATE,  MVT::v4i1,    MVT::v4i8,   3 }, // sext+vpslld+vptestmd
    { ISD::TRUNCATE,  MVT::v8i1,    MVT::v8i8,   3 }, // sext+vpslld+vptestmd
    { ISD::TRUNCATE,  MVT::v16i1,   MVT::v16i8,  8 }, // split+2*v8i8
    { ISD::TRUNCATE,  MVT::v2i1,    MVT::v2i16,  3 }, // sext+vpsllq+vptestmq
    { ISD::TRUNCATE,  MVT::v4i1,    MVT::v4i16,  3 }, // sext+vpsllq+vptestmq
    { ISD::TRUNCATE,  MVT::v8i1,    MVT::v8i16,  3 }, // sext+vpsllq+vptestmq
    { ISD::TRUNCATE,  MVT::v16i1,   MVT::v16i16, 8 }, // split+2*v8i16
    { ISD::TRUNCATE,  MVT::v2i1,    MVT::v2i32,  2 }, // vpslld+vptestmd
    { ISD::TRUNCATE,  MVT::v4i1,    MVT::v4i32,  2 }, // vpslld+vptestmd
    { ISD::TRUNCATE,  MVT::v8i1,    MVT::v8i32,  2 }, // vpslld+vptestmd
    { ISD::TRUNCATE,  MVT::v2i1,    MVT::v2i64,  2 }, // vpsllq+vptestmq
    { ISD::TRUNCATE,  MVT::v4i1,    MVT::v4i64,  2 }, // vpsllq+vptestmq
    { ISD::TRUNCATE,  MVT::v4i32,   MVT::v4i64,  1 }, // vpmovqd

    // sign extend is vpcmpeq+maskedmove+vpmovdw+vpacksswb
    // zero extend is vpcmpeq+maskedmove+vpmovdw+vpsrlw+vpackuswb
    { ISD::SIGN_EXTEND, MVT::v2i8,   MVT::v2i1,   5 },
    { ISD::ZERO_EXTEND, MVT::v2i8,   MVT::v2i1,   6 },
    { ISD::SIGN_EXTEND, MVT::v4i8,   MVT::v4i1,   5 },
    { ISD::ZERO_EXTEND, MVT::v4i8,   MVT::v4i1,   6 },
    { ISD::SIGN_EXTEND, MVT::v8i8,   MVT::v8i1,   5 },
    { ISD::ZERO_EXTEND, MVT::v8i8,   MVT::v8i1,   6 },
    { ISD::SIGN_EXTEND, MVT::v16i8,  MVT::v16i1, 10 },
    { ISD::ZERO_EXTEND, MVT::v16i8,  MVT::v16i1, 12 },

    // sign extend is vpcmpeq+maskedmove+vpmovdw
    // zero extend is vpcmpeq+maskedmove+vpmovdw+vpsrlw
    { ISD::SIGN_EXTEND, MVT::v2i16,  MVT::v2i1,   4 },
    { ISD::ZERO_EXTEND, MVT::v2i16,  MVT::v2i1,   5 },
    { ISD::SIGN_EXTEND, MVT::v4i16,  MVT::v4i1,   4 },
    { ISD::ZERO_EXTEND, MVT::v4i16,  MVT::v4i1,   5 },
    { ISD::SIGN_EXTEND, MVT::v8i16,  MVT::v8i1,   4 },
    { ISD::ZERO_EXTEND, MVT::v8i16,  MVT::v8i1,   5 },
    { ISD::SIGN_EXTEND, MVT::v16i16, MVT::v16i1, 10 },
    { ISD::ZERO_EXTEND, MVT::v16i16, MVT::v16i1, 12 },

    { ISD::SIGN_EXTEND, MVT::v2i32,  MVT::v2i1,   1 }, // vpternlogd
    { ISD::ZERO_EXTEND, MVT::v2i32,  MVT::v2i1,   2 }, // vpternlogd+psrld
    { ISD::SIGN_EXTEND, MVT::v4i32,  MVT::v4i1,   1 }, // vpternlogd
    { ISD::ZERO_EXTEND, MVT::v4i32,  MVT::v4i1,   2 }, // vpternlogd+psrld
    { ISD::SIGN_EXTEND, MVT::v8i32,  MVT::v8i1,   1 }, // vpternlogd
    { ISD::ZERO_EXTEND, MVT::v8i32,  MVT::v8i1,   2 }, // vpternlogd+psrld
    { ISD::SIGN_EXTEND, MVT::v2i64,  MVT::v2i1,   1 }, // vpternlogq
    { ISD::ZERO_EXTEND, MVT::v2i64,  MVT::v2i1,   2 }, // vpternlogq+psrlq
    { ISD::SIGN_EXTEND, MVT::v4i64,  MVT::v4i1,   1 }, // vpternlogq
    { ISD::ZERO_EXTEND, MVT::v4i64,  MVT::v4i1,   2 }, // vpternlogq+psrlq

    { ISD::UINT_TO_FP,  MVT::v2f64,  MVT::v2i8,   2 },
    { ISD::UINT_TO_FP,  MVT::v4f64,  MVT::v4i8,   2 },
    { ISD::UINT_TO_FP,  MVT::v8f32,  MVT::v8i8,   2 },
    { ISD::UINT_TO_FP,  MVT::v2f64,  MVT::v2i16,  5 },
    { ISD::UINT_TO_FP,  MVT::v4f64,  MVT::v4i16,  2 },
    { ISD::UINT_TO_FP,  MVT::v8f32,  MVT::v8i16,  2 },
    { ISD::UINT_TO_FP,  MVT::v2f32,  MVT::v2i32,  2 },
    { ISD::UINT_TO_FP,  MVT::v2f64,  MVT::v2i32,  1 },
    { ISD::UINT_TO_FP,  MVT::v4f32,  MVT::v4i32,  1 },
    { ISD::UINT_TO_FP,  MVT::v4f64,  MVT::v4i32,  1 },
    { ISD::UINT_TO_FP,  MVT::v8f32,  MVT::v8i32,  1 },
    { ISD::UINT_TO_FP,  MVT::v2f32,  MVT::v2i64,  5 },
    { ISD::UINT_TO_FP,  MVT::v2f64,  MVT::v2i64,  5 },
    { ISD::UINT_TO_FP,  MVT::v4f64,  MVT::v4i64,  5 },

    { ISD::UINT_TO_FP,  MVT::f32,    MVT::i64,    1 },
    { ISD::UINT_TO_FP,  MVT::f64,    MVT::i64,    1 },

    { ISD::FP_TO_SINT,  MVT::v8i8,   MVT::v8f32,  3 },
    { ISD::FP_TO_UINT,  MVT::v8i8,   MVT::v8f32,  3 },

    { ISD::FP_TO_UINT,  MVT::i64,    MVT::f32,    1 },
    { ISD::FP_TO_UINT,  MVT::i64,    MVT::f64,    1 },

    { ISD::FP_TO_UINT,  MVT::v2i32,  MVT::v2f32,  1 },
    { ISD::FP_TO_UINT,  MVT::v4i32,  MVT::v4f32,  1 },
    { ISD::FP_TO_UINT,  MVT::v2i32,  MVT::v2f64,  1 },
    { ISD::FP_TO_UINT,  MVT::v4i32,  MVT::v4f64,  1 },
    { ISD::FP_TO_UINT,  MVT::v8i32,  MVT::v8f32,  1 },
  };

  static const TypeConversionCostTblEntry AVX2ConversionTbl[] = {
    { ISD::SIGN_EXTEND, MVT::v4i64,  MVT::v4i1,   3 },
    { ISD::ZERO_EXTEND, MVT::v4i64,  MVT::v4i1,   3 },
    { ISD::SIGN_EXTEND, MVT::v8i32,  MVT::v8i1,   3 },
    { ISD::ZERO_EXTEND, MVT::v8i32,  MVT::v8i1,   3 },
    { ISD::SIGN_EXTEND, MVT::v4i64,  MVT::v4i8,   1 },
    { ISD::ZERO_EXTEND, MVT::v4i64,  MVT::v4i8,   1 },
    { ISD::SIGN_EXTEND, MVT::v8i32,  MVT::v8i8,   1 },
    { ISD::ZERO_EXTEND, MVT::v8i32,  MVT::v8i8,   1 },
    { ISD::SIGN_EXTEND, MVT::v16i16, MVT::v16i1,  1 },
    { ISD::ZERO_EXTEND, MVT::v16i16, MVT::v16i1,  1 },
    { ISD::SIGN_EXTEND, MVT::v16i16, MVT::v16i8,  1 },
    { ISD::ZERO_EXTEND, MVT::v16i16, MVT::v16i8,  1 },
    { ISD::SIGN_EXTEND, MVT::v4i64,  MVT::v4i16,  1 },
    { ISD::ZERO_EXTEND, MVT::v4i64,  MVT::v4i16,  1 },
    { ISD::SIGN_EXTEND, MVT::v8i32,  MVT::v8i16,  1 },
    { ISD::ZERO_EXTEND, MVT::v8i32,  MVT::v8i16,  1 },
    { ISD::SIGN_EXTEND, MVT::v4i64,  MVT::v4i32,  1 },
    { ISD::ZERO_EXTEND, MVT::v4i64,  MVT::v4i32,  1 },
    { ISD::ZERO_EXTEND, MVT::v16i32, MVT::v16i16, 3 },
    { ISD::SIGN_EXTEND, MVT::v16i32, MVT::v16i16, 3 },

    { ISD::TRUNCATE,    MVT::v4i32,  MVT::v4i64,  2 },
    { ISD::TRUNCATE,    MVT::v8i1,   MVT::v8i32,  2 },

    { ISD::TRUNCATE,    MVT::v4i8,   MVT::v4i64,  2 },
    { ISD::TRUNCATE,    MVT::v4i16,  MVT::v4i64,  2 },
    { ISD::TRUNCATE,    MVT::v8i8,   MVT::v8i32,  2 },
    { ISD::TRUNCATE,    MVT::v8i16,  MVT::v8i32,  2 },

    { ISD::FP_EXTEND,   MVT::v8f64,  MVT::v8f32,  3 },
    { ISD::FP_ROUND,    MVT::v8f32,  MVT::v8f64,  3 },

    { ISD::UINT_TO_FP,  MVT::v8f32,  MVT::v8i32,  8 },
  };

  static const TypeConversionCostTblEntry AVXConversionTbl[] = {
    { ISD::SIGN_EXTEND, MVT::v4i64,  MVT::v4i1,  6 },
    { ISD::ZERO_EXTEND, MVT::v4i64,  MVT::v4i1,  4 },
    { ISD::SIGN_EXTEND, MVT::v8i32,  MVT::v8i1,  7 },
    { ISD::ZERO_EXTEND, MVT::v8i32,  MVT::v8i1,  4 },
    { ISD::SIGN_EXTEND, MVT::v4i64,  MVT::v4i8,  4 },
    { ISD::ZERO_EXTEND, MVT::v4i64,  MVT::v4i8,  4 },
    { ISD::SIGN_EXTEND, MVT::v8i32,  MVT::v8i8,  4 },
    { ISD::ZERO_EXTEND, MVT::v8i32,  MVT::v8i8,  4 },
    { ISD::SIGN_EXTEND, MVT::v16i16, MVT::v16i1, 4 },
    { ISD::ZERO_EXTEND, MVT::v16i16, MVT::v16i1, 4 },
    { ISD::SIGN_EXTEND, MVT::v16i16, MVT::v16i8, 4 },
    { ISD::ZERO_EXTEND, MVT::v16i16, MVT::v16i8, 4 },
    { ISD::SIGN_EXTEND, MVT::v4i64,  MVT::v4i16, 4 },
    { ISD::ZERO_EXTEND, MVT::v4i64,  MVT::v4i16, 3 },
    { ISD::SIGN_EXTEND, MVT::v8i32,  MVT::v8i16, 4 },
    { ISD::ZERO_EXTEND, MVT::v8i32,  MVT::v8i16, 4 },
    { ISD::SIGN_EXTEND, MVT::v4i64,  MVT::v4i32, 4 },
    { ISD::ZERO_EXTEND, MVT::v4i64,  MVT::v4i32, 4 },

    { ISD::TRUNCATE,    MVT::v4i1,  MVT::v4i64,  4 },
    { ISD::TRUNCATE,    MVT::v8i1,  MVT::v8i32,  5 },
    { ISD::TRUNCATE,    MVT::v16i1, MVT::v16i16, 4 },
    { ISD::TRUNCATE,    MVT::v8i1,  MVT::v8i64,  9 },
    { ISD::TRUNCATE,    MVT::v16i1, MVT::v16i64, 11 },

    { ISD::TRUNCATE,    MVT::v16i8, MVT::v16i16, 4 },
    { ISD::TRUNCATE,    MVT::v8i8,  MVT::v8i32,  4 },
    { ISD::TRUNCATE,    MVT::v8i16, MVT::v8i32,  5 },
    { ISD::TRUNCATE,    MVT::v4i8,  MVT::v4i64,  4 },
    { ISD::TRUNCATE,    MVT::v4i16, MVT::v4i64,  4 },
    { ISD::TRUNCATE,    MVT::v4i32, MVT::v4i64,  2 },
    { ISD::TRUNCATE,    MVT::v8i8,  MVT::v8i64, 11 },
    { ISD::TRUNCATE,    MVT::v8i16, MVT::v8i64,  9 },
    { ISD::TRUNCATE,    MVT::v8i32, MVT::v8i64,  3 },
    { ISD::TRUNCATE,    MVT::v16i8, MVT::v16i64, 11 },

    { ISD::SINT_TO_FP,  MVT::v4f32, MVT::v4i1,  3 },
    { ISD::SINT_TO_FP,  MVT::v4f64, MVT::v4i1,  3 },
    { ISD::SINT_TO_FP,  MVT::v8f32, MVT::v8i1,  8 },
    { ISD::SINT_TO_FP,  MVT::v4f32, MVT::v4i8,  3 },
    { ISD::SINT_TO_FP,  MVT::v4f64, MVT::v4i8,  3 },
    { ISD::SINT_TO_FP,  MVT::v8f32, MVT::v8i8,  8 },
    { ISD::SINT_TO_FP,  MVT::v4f32, MVT::v4i16, 3 },
    { ISD::SINT_TO_FP,  MVT::v4f64, MVT::v4i16, 3 },
    { ISD::SINT_TO_FP,  MVT::v8f32, MVT::v8i16, 5 },
    { ISD::SINT_TO_FP,  MVT::v4f32, MVT::v4i32, 1 },
    { ISD::SINT_TO_FP,  MVT::v4f64, MVT::v4i32, 1 },
    { ISD::SINT_TO_FP,  MVT::v8f32, MVT::v8i32, 1 },

    { ISD::UINT_TO_FP,  MVT::v4f32, MVT::v4i1,  7 },
    { ISD::UINT_TO_FP,  MVT::v4f64, MVT::v4i1,  7 },
    { ISD::UINT_TO_FP,  MVT::v8f32, MVT::v8i1,  6 },
    { ISD::UINT_TO_FP,  MVT::v4f32, MVT::v4i8,  2 },
    { ISD::UINT_TO_FP,  MVT::v4f64, MVT::v4i8,  2 },
    { ISD::UINT_TO_FP,  MVT::v8f32, MVT::v8i8,  5 },
    { ISD::UINT_TO_FP,  MVT::v4f32, MVT::v4i16, 2 },
    { ISD::UINT_TO_FP,  MVT::v4f64, MVT::v4i16, 2 },
    { ISD::UINT_TO_FP,  MVT::v8f32, MVT::v8i16, 5 },
    { ISD::UINT_TO_FP,  MVT::v2f64, MVT::v2i32, 6 },
    { ISD::UINT_TO_FP,  MVT::v4f32, MVT::v4i32, 6 },
    { ISD::UINT_TO_FP,  MVT::v4f64, MVT::v4i32, 6 },
    { ISD::UINT_TO_FP,  MVT::v8f32, MVT::v8i32, 9 },
    { ISD::UINT_TO_FP,  MVT::v2f64, MVT::v2i64, 5 },
    { ISD::UINT_TO_FP,  MVT::v4f64, MVT::v4i64, 6 },
    // The generic code to compute the scalar overhead is currently broken.
    // Workaround this limitation by estimating the scalarization overhead
    // here. We have roughly 10 instructions per scalar element.
    // Multiply that by the vector width.
    // FIXME: remove that when PR19268 is fixed.
    { ISD::SINT_TO_FP,  MVT::v4f64, MVT::v4i64, 13 },
    { ISD::SINT_TO_FP,  MVT::v4f64, MVT::v4i64, 13 },

    { ISD::FP_TO_SINT,  MVT::v8i8,  MVT::v8f32, 4 },
    { ISD::FP_TO_SINT,  MVT::v4i8,  MVT::v4f64, 3 },
    { ISD::FP_TO_SINT,  MVT::v4i16, MVT::v4f64, 2 },
    { ISD::FP_TO_SINT,  MVT::v8i16, MVT::v8f32, 3 },

    { ISD::FP_TO_UINT,  MVT::v4i8,  MVT::v4f64, 3 },
    { ISD::FP_TO_UINT,  MVT::v4i16, MVT::v4f64, 2 },
    { ISD::FP_TO_UINT,  MVT::v8i8,  MVT::v8f32, 4 },
    { ISD::FP_TO_UINT,  MVT::v8i16, MVT::v8f32, 3 },
    // This node is expanded into scalarized operations but BasicTTI is overly
    // optimistic estimating its cost.  It computes 3 per element (one
    // vector-extract, one scalar conversion and one vector-insert).  The
    // problem is that the inserts form a read-modify-write chain so latency
    // should be factored in too.  Inflating the cost per element by 1.
    { ISD::FP_TO_UINT,  MVT::v8i32, MVT::v8f32, 8*4 },
    { ISD::FP_TO_UINT,  MVT::v4i32, MVT::v4f64, 4*4 },

    { ISD::FP_EXTEND,   MVT::v4f64,  MVT::v4f32,  1 },
    { ISD::FP_ROUND,    MVT::v4f32,  MVT::v4f64,  1 },
  };

  static const TypeConversionCostTblEntry SSE41ConversionTbl[] = {
    { ISD::ZERO_EXTEND, MVT::v4i64, MVT::v4i8,    2 },
    { ISD::SIGN_EXTEND, MVT::v4i64, MVT::v4i8,    2 },
    { ISD::ZERO_EXTEND, MVT::v4i64, MVT::v4i16,   2 },
    { ISD::SIGN_EXTEND, MVT::v4i64, MVT::v4i16,   2 },
    { ISD::ZERO_EXTEND, MVT::v4i64, MVT::v4i32,   2 },
    { ISD::SIGN_EXTEND, MVT::v4i64, MVT::v4i32,   2 },

    { ISD::ZERO_EXTEND, MVT::v4i16,  MVT::v4i8,   1 },
    { ISD::SIGN_EXTEND, MVT::v4i16,  MVT::v4i8,   2 },
    { ISD::ZERO_EXTEND, MVT::v4i32,  MVT::v4i8,   1 },
    { ISD::SIGN_EXTEND, MVT::v4i32,  MVT::v4i8,   1 },
    { ISD::ZERO_EXTEND, MVT::v8i16,  MVT::v8i8,   1 },
    { ISD::SIGN_EXTEND, MVT::v8i16,  MVT::v8i8,   1 },
    { ISD::ZERO_EXTEND, MVT::v8i32,  MVT::v8i8,   2 },
    { ISD::SIGN_EXTEND, MVT::v8i32,  MVT::v8i8,   2 },
    { ISD::ZERO_EXTEND, MVT::v16i16, MVT::v16i8,  2 },
    { ISD::SIGN_EXTEND, MVT::v16i16, MVT::v16i8,  2 },
    { ISD::ZERO_EXTEND, MVT::v16i32, MVT::v16i8,  4 },
    { ISD::SIGN_EXTEND, MVT::v16i32, MVT::v16i8,  4 },
    { ISD::ZERO_EXTEND, MVT::v4i32,  MVT::v4i16,  1 },
    { ISD::SIGN_EXTEND, MVT::v4i32,  MVT::v4i16,  1 },
    { ISD::ZERO_EXTEND, MVT::v8i32,  MVT::v8i16,  2 },
    { ISD::SIGN_EXTEND, MVT::v8i32,  MVT::v8i16,  2 },
    { ISD::ZERO_EXTEND, MVT::v16i32, MVT::v16i16, 4 },
    { ISD::SIGN_EXTEND, MVT::v16i32, MVT::v16i16, 4 },

    // These truncates end up widening elements.
    { ISD::TRUNCATE,    MVT::v2i1,   MVT::v2i8,   1 }, // PMOVXZBQ
    { ISD::TRUNCATE,    MVT::v2i1,   MVT::v2i16,  1 }, // PMOVXZWQ
    { ISD::TRUNCATE,    MVT::v4i1,   MVT::v4i8,   1 }, // PMOVXZBD

    { ISD::TRUNCATE,    MVT::v2i8,   MVT::v2i16,  1 },
    { ISD::TRUNCATE,    MVT::v4i8,   MVT::v4i16,  1 },
    { ISD::TRUNCATE,    MVT::v8i8,   MVT::v8i16,  1 },
    { ISD::TRUNCATE,    MVT::v4i8,   MVT::v4i32,  1 },
    { ISD::TRUNCATE,    MVT::v4i16,  MVT::v4i32,  1 },
    { ISD::TRUNCATE,    MVT::v8i8,   MVT::v8i32,  3 },
    { ISD::TRUNCATE,    MVT::v8i16,  MVT::v8i32,  3 },
    { ISD::TRUNCATE,    MVT::v16i16, MVT::v16i32, 6 },
    { ISD::TRUNCATE,    MVT::v2i8,   MVT::v2i64,  1 }, // PSHUFB

    { ISD::UINT_TO_FP,  MVT::f32,    MVT::i64,    4 },
    { ISD::UINT_TO_FP,  MVT::f64,    MVT::i64,    4 },

    { ISD::FP_TO_SINT,  MVT::v2i8,   MVT::v2f32,  3 },
    { ISD::FP_TO_SINT,  MVT::v2i8,   MVT::v2f64,  3 },

    { ISD::FP_TO_UINT,  MVT::v2i8,   MVT::v2f32,  3 },
    { ISD::FP_TO_UINT,  MVT::v2i8,   MVT::v2f64,  3 },
    { ISD::FP_TO_UINT,  MVT::v4i16,  MVT::v4f32,  2 },
  };

  static const TypeConversionCostTblEntry SSE2ConversionTbl[] = {
    // These are somewhat magic numbers justified by looking at the output of
    // Intel's IACA, running some kernels and making sure when we take
    // legalization into account the throughput will be overestimated.
    { ISD::SINT_TO_FP, MVT::v4f32, MVT::v16i8, 8 },
    { ISD::SINT_TO_FP, MVT::v2f64, MVT::v16i8, 16*10 },
    { ISD::SINT_TO_FP, MVT::v4f32, MVT::v8i16, 15 },
    { ISD::SINT_TO_FP, MVT::v2f64, MVT::v8i16, 8*10 },
    { ISD::SINT_TO_FP, MVT::v4f32, MVT::v4i32, 5 },
    { ISD::SINT_TO_FP, MVT::v2f64, MVT::v4i32, 2*10 },
    { ISD::SINT_TO_FP, MVT::v2f64, MVT::v2i32, 2*10 },
    { ISD::SINT_TO_FP, MVT::v4f32, MVT::v2i64, 15 },
    { ISD::SINT_TO_FP, MVT::v2f64, MVT::v2i64, 2*10 },

    { ISD::UINT_TO_FP, MVT::v2f64, MVT::v16i8, 16*10 },
    { ISD::UINT_TO_FP, MVT::v4f32, MVT::v16i8, 8 },
    { ISD::UINT_TO_FP, MVT::v4f32, MVT::v8i16, 15 },
    { ISD::UINT_TO_FP, MVT::v2f64, MVT::v8i16, 8*10 },
    { ISD::UINT_TO_FP, MVT::v2f64, MVT::v4i32, 4*10 },
    { ISD::UINT_TO_FP, MVT::v4f32, MVT::v4i32, 8 },
    { ISD::UINT_TO_FP, MVT::v2f64, MVT::v2i64, 6 },
    { ISD::UINT_TO_FP, MVT::v4f32, MVT::v2i64, 15 },

    { ISD::FP_TO_SINT,  MVT::v2i8,   MVT::v2f32,  4 },
    { ISD::FP_TO_SINT,  MVT::v2i16,  MVT::v2f32,  2 },
    { ISD::FP_TO_SINT,  MVT::v4i8,   MVT::v4f32,  3 },
    { ISD::FP_TO_SINT,  MVT::v4i16,  MVT::v4f32,  2 },
    { ISD::FP_TO_SINT,  MVT::v2i16,  MVT::v2f64,  2 },
    { ISD::FP_TO_SINT,  MVT::v2i8,   MVT::v2f64,  4 },

    { ISD::FP_TO_SINT,  MVT::v2i32,  MVT::v2f64,  1 },

    { ISD::UINT_TO_FP,  MVT::f32,    MVT::i64,    6 },
    { ISD::UINT_TO_FP,  MVT::f64,    MVT::i64,    6 },

    { ISD::FP_TO_UINT,  MVT::i64,    MVT::f32,    4 },
    { ISD::FP_TO_UINT,  MVT::i64,    MVT::f64,    4 },
    { ISD::FP_TO_UINT,  MVT::v2i8,   MVT::v2f32,  4 },
    { ISD::FP_TO_UINT,  MVT::v2i8,   MVT::v2f64,  4 },
    { ISD::FP_TO_UINT,  MVT::v4i8,   MVT::v4f32,  3 },
    { ISD::FP_TO_UINT,  MVT::v2i16,  MVT::v2f32,  2 },
    { ISD::FP_TO_UINT,  MVT::v2i16,  MVT::v2f64,  2 },
    { ISD::FP_TO_UINT,  MVT::v4i16,  MVT::v4f32,  4 },

    { ISD::ZERO_EXTEND, MVT::v4i16,  MVT::v4i8,   1 },
    { ISD::SIGN_EXTEND, MVT::v4i16,  MVT::v4i8,   6 },
    { ISD::ZERO_EXTEND, MVT::v4i32,  MVT::v4i8,   2 },
    { ISD::SIGN_EXTEND, MVT::v4i32,  MVT::v4i8,   3 },
    { ISD::ZERO_EXTEND, MVT::v4i64,  MVT::v4i8,   4 },
    { ISD::SIGN_EXTEND, MVT::v4i64,  MVT::v4i8,   8 },
    { ISD::ZERO_EXTEND, MVT::v8i16,  MVT::v8i8,   1 },
    { ISD::SIGN_EXTEND, MVT::v8i16,  MVT::v8i8,   2 },
    { ISD::ZERO_EXTEND, MVT::v8i32,  MVT::v8i8,   6 },
    { ISD::SIGN_EXTEND, MVT::v8i32,  MVT::v8i8,   6 },
    { ISD::ZERO_EXTEND, MVT::v16i16, MVT::v16i8,  3 },
    { ISD::SIGN_EXTEND, MVT::v16i16, MVT::v16i8,  4 },
    { ISD::ZERO_EXTEND, MVT::v16i32, MVT::v16i8,  9 },
    { ISD::SIGN_EXTEND, MVT::v16i32, MVT::v16i8,  12 },
    { ISD::ZERO_EXTEND, MVT::v4i32,  MVT::v4i16,  1 },
    { ISD::SIGN_EXTEND, MVT::v4i32,  MVT::v4i16,  2 },
    { ISD::ZERO_EXTEND, MVT::v4i64,  MVT::v4i16,  3 },
    { ISD::SIGN_EXTEND, MVT::v4i64,  MVT::v4i16,  10 },
    { ISD::ZERO_EXTEND, MVT::v8i32,  MVT::v8i16,  3 },
    { ISD::SIGN_EXTEND, MVT::v8i32,  MVT::v8i16,  4 },
    { ISD::ZERO_EXTEND, MVT::v16i32, MVT::v16i16, 6 },
    { ISD::SIGN_EXTEND, MVT::v16i32, MVT::v16i16, 8 },
    { ISD::ZERO_EXTEND, MVT::v4i64,  MVT::v4i32,  3 },
    { ISD::SIGN_EXTEND, MVT::v4i64,  MVT::v4i32,  5 },

    // These truncates are really widening elements.
    { ISD::TRUNCATE,    MVT::v2i1,   MVT::v2i32,  1 }, // PSHUFD
    { ISD::TRUNCATE,    MVT::v2i1,   MVT::v2i16,  2 }, // PUNPCKLWD+DQ
    { ISD::TRUNCATE,    MVT::v2i1,   MVT::v2i8,   3 }, // PUNPCKLBW+WD+PSHUFD
    { ISD::TRUNCATE,    MVT::v4i1,   MVT::v4i16,  1 }, // PUNPCKLWD
    { ISD::TRUNCATE,    MVT::v4i1,   MVT::v4i8,   2 }, // PUNPCKLBW+WD
    { ISD::TRUNCATE,    MVT::v8i1,   MVT::v8i8,   1 }, // PUNPCKLBW

    { ISD::TRUNCATE,    MVT::v2i8,   MVT::v2i16,  2 }, // PAND+PACKUSWB
    { ISD::TRUNCATE,    MVT::v4i8,   MVT::v4i16,  2 }, // PAND+PACKUSWB
    { ISD::TRUNCATE,    MVT::v8i8,   MVT::v8i16,  2 }, // PAND+PACKUSWB
    { ISD::TRUNCATE,    MVT::v16i8,  MVT::v16i16, 3 },
    { ISD::TRUNCATE,    MVT::v2i8,   MVT::v2i32,  3 }, // PAND+2*PACKUSWB
    { ISD::TRUNCATE,    MVT::v2i16,  MVT::v2i32,  1 },
    { ISD::TRUNCATE,    MVT::v4i8,   MVT::v4i32,  3 },
    { ISD::TRUNCATE,    MVT::v4i16,  MVT::v4i32,  3 },
    { ISD::TRUNCATE,    MVT::v8i8,   MVT::v8i32,  4 },
    { ISD::TRUNCATE,    MVT::v16i8,  MVT::v16i32, 7 },
    { ISD::TRUNCATE,    MVT::v8i16,  MVT::v8i32,  5 },
    { ISD::TRUNCATE,    MVT::v16i16, MVT::v16i32, 10 },
    { ISD::TRUNCATE,    MVT::v2i8,   MVT::v2i64,  4 }, // PAND+3*PACKUSWB
    { ISD::TRUNCATE,    MVT::v2i16,  MVT::v2i64,  2 }, // PSHUFD+PSHUFLW
    { ISD::TRUNCATE,    MVT::v2i32,  MVT::v2i64,  1 }, // PSHUFD
  };

  std::pair<InstructionCost, MVT> LTSrc = TLI->getTypeLegalizationCost(DL, Src);
  std::pair<InstructionCost, MVT> LTDest =
      TLI->getTypeLegalizationCost(DL, Dst);

  if (ST->hasSSE2() && !ST->hasAVX()) {
    if (const auto *Entry = ConvertCostTableLookup(SSE2ConversionTbl, ISD,
                                                   LTDest.second, LTSrc.second))
      return AdjustCost(LTSrc.first * Entry->Cost);
  }

  EVT SrcTy = TLI->getValueType(DL, Src);
  EVT DstTy = TLI->getValueType(DL, Dst);

  // The function getSimpleVT only handles simple value types.
  if (!SrcTy.isSimple() || !DstTy.isSimple())
    return AdjustCost(BaseT::getCastInstrCost(Opcode, Dst, Src, CCH, CostKind));

  MVT SimpleSrcTy = SrcTy.getSimpleVT();
  MVT SimpleDstTy = DstTy.getSimpleVT();

  if (ST->useAVX512Regs()) {
    if (ST->hasBWI())
      if (const auto *Entry = ConvertCostTableLookup(AVX512BWConversionTbl, ISD,
                                                     SimpleDstTy, SimpleSrcTy))
        return AdjustCost(Entry->Cost);

    if (ST->hasDQI())
      if (const auto *Entry = ConvertCostTableLookup(AVX512DQConversionTbl, ISD,
                                                     SimpleDstTy, SimpleSrcTy))
        return AdjustCost(Entry->Cost);

    if (ST->hasAVX512())
      if (const auto *Entry = ConvertCostTableLookup(AVX512FConversionTbl, ISD,
                                                     SimpleDstTy, SimpleSrcTy))
        return AdjustCost(Entry->Cost);
  }

  if (ST->hasBWI())
    if (const auto *Entry = ConvertCostTableLookup(AVX512BWVLConversionTbl, ISD,
                                                   SimpleDstTy, SimpleSrcTy))
      return AdjustCost(Entry->Cost);

  if (ST->hasDQI())
    if (const auto *Entry = ConvertCostTableLookup(AVX512DQVLConversionTbl, ISD,
                                                   SimpleDstTy, SimpleSrcTy))
      return AdjustCost(Entry->Cost);

  if (ST->hasAVX512())
    if (const auto *Entry = ConvertCostTableLookup(AVX512VLConversionTbl, ISD,
                                                   SimpleDstTy, SimpleSrcTy))
      return AdjustCost(Entry->Cost);

  if (ST->hasAVX2()) {
    if (const auto *Entry = ConvertCostTableLookup(AVX2ConversionTbl, ISD,
                                                   SimpleDstTy, SimpleSrcTy))
      return AdjustCost(Entry->Cost);
  }

  if (ST->hasAVX()) {
    if (const auto *Entry = ConvertCostTableLookup(AVXConversionTbl, ISD,
                                                   SimpleDstTy, SimpleSrcTy))
      return AdjustCost(Entry->Cost);
  }

  if (ST->hasSSE41()) {
    if (const auto *Entry = ConvertCostTableLookup(SSE41ConversionTbl, ISD,
                                                   SimpleDstTy, SimpleSrcTy))
      return AdjustCost(Entry->Cost);
  }

  if (ST->hasSSE2()) {
    if (const auto *Entry = ConvertCostTableLookup(SSE2ConversionTbl, ISD,
                                                   SimpleDstTy, SimpleSrcTy))
      return AdjustCost(Entry->Cost);
  }

  return AdjustCost(
      BaseT::getCastInstrCost(Opcode, Dst, Src, CCH, CostKind, I));
}

InstructionCost X86TTIImpl::getCmpSelInstrCost(unsigned Opcode, Type *ValTy,
                                               Type *CondTy,
                                               CmpInst::Predicate VecPred,
                                               TTI::TargetCostKind CostKind,
                                               const Instruction *I) {
  // TODO: Handle other cost kinds.
  if (CostKind != TTI::TCK_RecipThroughput)
    return BaseT::getCmpSelInstrCost(Opcode, ValTy, CondTy, VecPred, CostKind,
                                     I);

  // Legalize the type.
  std::pair<InstructionCost, MVT> LT = TLI->getTypeLegalizationCost(DL, ValTy);

  MVT MTy = LT.second;

  int ISD = TLI->InstructionOpcodeToISD(Opcode);
  assert(ISD && "Invalid opcode");

  unsigned ExtraCost = 0;
  if (I && (Opcode == Instruction::ICmp || Opcode == Instruction::FCmp)) {
    // Some vector comparison predicates cost extra instructions.
    if (MTy.isVector() &&
        !((ST->hasXOP() && (!ST->hasAVX2() || MTy.is128BitVector())) ||
          (ST->hasAVX512() && 32 <= MTy.getScalarSizeInBits()) ||
          ST->hasBWI())) {
      switch (cast<CmpInst>(I)->getPredicate()) {
      case CmpInst::Predicate::ICMP_NE:
        // xor(cmpeq(x,y),-1)
        ExtraCost = 1;
        break;
      case CmpInst::Predicate::ICMP_SGE:
      case CmpInst::Predicate::ICMP_SLE:
        // xor(cmpgt(x,y),-1)
        ExtraCost = 1;
        break;
      case CmpInst::Predicate::ICMP_ULT:
      case CmpInst::Predicate::ICMP_UGT:
        // cmpgt(xor(x,signbit),xor(y,signbit))
        // xor(cmpeq(pmaxu(x,y),x),-1)
        ExtraCost = 2;
        break;
      case CmpInst::Predicate::ICMP_ULE:
      case CmpInst::Predicate::ICMP_UGE:
        if ((ST->hasSSE41() && MTy.getScalarSizeInBits() == 32) ||
            (ST->hasSSE2() && MTy.getScalarSizeInBits() < 32)) {
          // cmpeq(psubus(x,y),0)
          // cmpeq(pminu(x,y),x)
          ExtraCost = 1;
        } else {
          // xor(cmpgt(xor(x,signbit),xor(y,signbit)),-1)
          ExtraCost = 3;
        }
        break;
      default:
        break;
      }
    }
  }

  static const CostTblEntry SLMCostTbl[] = {
    // slm pcmpeq/pcmpgt throughput is 2
    { ISD::SETCC,   MVT::v2i64,   2 },
  };

  static const CostTblEntry AVX512BWCostTbl[] = {
    { ISD::SETCC,   MVT::v32i16,  1 },
    { ISD::SETCC,   MVT::v64i8,   1 },

    { ISD::SELECT,  MVT::v32i16,  1 },
    { ISD::SELECT,  MVT::v64i8,   1 },
  };

  static const CostTblEntry AVX512CostTbl[] = {
    { ISD::SETCC,   MVT::v8i64,   1 },
    { ISD::SETCC,   MVT::v16i32,  1 },
    { ISD::SETCC,   MVT::v8f64,   1 },
    { ISD::SETCC,   MVT::v16f32,  1 },

    { ISD::SELECT,  MVT::v8i64,   1 },
    { ISD::SELECT,  MVT::v16i32,  1 },
    { ISD::SELECT,  MVT::v8f64,   1 },
    { ISD::SELECT,  MVT::v16f32,  1 },

    { ISD::SETCC,   MVT::v32i16,  2 }, // FIXME: should probably be 4
    { ISD::SETCC,   MVT::v64i8,   2 }, // FIXME: should probably be 4

    { ISD::SELECT,  MVT::v32i16,  2 }, // FIXME: should be 3
    { ISD::SELECT,  MVT::v64i8,   2 }, // FIXME: should be 3
  };

  static const CostTblEntry AVX2CostTbl[] = {
    { ISD::SETCC,   MVT::v4i64,   1 },
    { ISD::SETCC,   MVT::v8i32,   1 },
    { ISD::SETCC,   MVT::v16i16,  1 },
    { ISD::SETCC,   MVT::v32i8,   1 },

    { ISD::SELECT,  MVT::v4i64,   1 }, // pblendvb
    { ISD::SELECT,  MVT::v8i32,   1 }, // pblendvb
    { ISD::SELECT,  MVT::v16i16,  1 }, // pblendvb
    { ISD::SELECT,  MVT::v32i8,   1 }, // pblendvb
  };

  static const CostTblEntry AVX1CostTbl[] = {
    { ISD::SETCC,   MVT::v4f64,   1 },
    { ISD::SETCC,   MVT::v8f32,   1 },
    // AVX1 does not support 8-wide integer compare.
    { ISD::SETCC,   MVT::v4i64,   4 },
    { ISD::SETCC,   MVT::v8i32,   4 },
    { ISD::SETCC,   MVT::v16i16,  4 },
    { ISD::SETCC,   MVT::v32i8,   4 },

    { ISD::SELECT,  MVT::v4f64,   1 }, // vblendvpd
    { ISD::SELECT,  MVT::v8f32,   1 }, // vblendvps
    { ISD::SELECT,  MVT::v4i64,   1 }, // vblendvpd
    { ISD::SELECT,  MVT::v8i32,   1 }, // vblendvps
    { ISD::SELECT,  MVT::v16i16,  3 }, // vandps + vandnps + vorps
    { ISD::SELECT,  MVT::v32i8,   3 }, // vandps + vandnps + vorps
  };

  static const CostTblEntry SSE42CostTbl[] = {
    { ISD::SETCC,   MVT::v2f64,   1 },
    { ISD::SETCC,   MVT::v4f32,   1 },
    { ISD::SETCC,   MVT::v2i64,   1 },
  };

  static const CostTblEntry SSE41CostTbl[] = {
    { ISD::SELECT,  MVT::v2f64,   1 }, // blendvpd
    { ISD::SELECT,  MVT::v4f32,   1 }, // blendvps
    { ISD::SELECT,  MVT::v2i64,   1 }, // pblendvb
    { ISD::SELECT,  MVT::v4i32,   1 }, // pblendvb
    { ISD::SELECT,  MVT::v8i16,   1 }, // pblendvb
    { ISD::SELECT,  MVT::v16i8,   1 }, // pblendvb
  };

  static const CostTblEntry SSE2CostTbl[] = {
    { ISD::SETCC,   MVT::v2f64,   2 },
    { ISD::SETCC,   MVT::f64,     1 },
    { ISD::SETCC,   MVT::v2i64,   8 },
    { ISD::SETCC,   MVT::v4i32,   1 },
    { ISD::SETCC,   MVT::v8i16,   1 },
    { ISD::SETCC,   MVT::v16i8,   1 },

    { ISD::SELECT,  MVT::v2f64,   3 }, // andpd + andnpd + orpd
    { ISD::SELECT,  MVT::v2i64,   3 }, // pand + pandn + por
    { ISD::SELECT,  MVT::v4i32,   3 }, // pand + pandn + por
    { ISD::SELECT,  MVT::v8i16,   3 }, // pand + pandn + por
    { ISD::SELECT,  MVT::v16i8,   3 }, // pand + pandn + por
  };

  static const CostTblEntry SSE1CostTbl[] = {
    { ISD::SETCC,   MVT::v4f32,   2 },
    { ISD::SETCC,   MVT::f32,     1 },

    { ISD::SELECT,  MVT::v4f32,   3 }, // andps + andnps + orps
  };

  if (ST->isSLM())
    if (const auto *Entry = CostTableLookup(SLMCostTbl, ISD, MTy))
      return LT.first * (ExtraCost + Entry->Cost);

  if (ST->hasBWI())
    if (const auto *Entry = CostTableLookup(AVX512BWCostTbl, ISD, MTy))
      return LT.first * (ExtraCost + Entry->Cost);

  if (ST->hasAVX512())
    if (const auto *Entry = CostTableLookup(AVX512CostTbl, ISD, MTy))
      return LT.first * (ExtraCost + Entry->Cost);

  if (ST->hasAVX2())
    if (const auto *Entry = CostTableLookup(AVX2CostTbl, ISD, MTy))
      return LT.first * (ExtraCost + Entry->Cost);

  if (ST->hasAVX())
    if (const auto *Entry = CostTableLookup(AVX1CostTbl, ISD, MTy))
      return LT.first * (ExtraCost + Entry->Cost);

  if (ST->hasSSE42())
    if (const auto *Entry = CostTableLookup(SSE42CostTbl, ISD, MTy))
      return LT.first * (ExtraCost + Entry->Cost);

  if (ST->hasSSE41())
    if (const auto *Entry = CostTableLookup(SSE41CostTbl, ISD, MTy))
      return LT.first * (ExtraCost + Entry->Cost);

  if (ST->hasSSE2())
    if (const auto *Entry = CostTableLookup(SSE2CostTbl, ISD, MTy))
      return LT.first * (ExtraCost + Entry->Cost);

  if (ST->hasSSE1())
    if (const auto *Entry = CostTableLookup(SSE1CostTbl, ISD, MTy))
      return LT.first * (ExtraCost + Entry->Cost);

  return BaseT::getCmpSelInstrCost(Opcode, ValTy, CondTy, VecPred, CostKind, I);
}

unsigned X86TTIImpl::getAtomicMemIntrinsicMaxElementSize() const { return 16; }

InstructionCost
X86TTIImpl::getTypeBasedIntrinsicInstrCost(const IntrinsicCostAttributes &ICA,
                                           TTI::TargetCostKind CostKind) {

  // Costs should match the codegen from:
  // BITREVERSE: llvm\test\CodeGen\X86\vector-bitreverse.ll
  // BSWAP: llvm\test\CodeGen\X86\bswap-vector.ll
  // CTLZ: llvm\test\CodeGen\X86\vector-lzcnt-*.ll
  // CTPOP: llvm\test\CodeGen\X86\vector-popcnt-*.ll
  // CTTZ: llvm\test\CodeGen\X86\vector-tzcnt-*.ll

  // TODO: Overflow intrinsics (*ADDO, *SUBO, *MULO) with vector types are not
  //       specialized in these tables yet.
  static const CostTblEntry AVX512CDCostTbl[] = {
    { ISD::CTLZ,       MVT::v8i64,   1 },
    { ISD::CTLZ,       MVT::v16i32,  1 },
    { ISD::CTLZ,       MVT::v32i16,  8 },
    { ISD::CTLZ,       MVT::v64i8,  20 },
    { ISD::CTLZ,       MVT::v4i64,   1 },
    { ISD::CTLZ,       MVT::v8i32,   1 },
    { ISD::CTLZ,       MVT::v16i16,  4 },
    { ISD::CTLZ,       MVT::v32i8,  10 },
    { ISD::CTLZ,       MVT::v2i64,   1 },
    { ISD::CTLZ,       MVT::v4i32,   1 },
    { ISD::CTLZ,       MVT::v8i16,   4 },
    { ISD::CTLZ,       MVT::v16i8,   4 },
  };
  static const CostTblEntry AVX512BWCostTbl[] = {
    { ISD::ABS,        MVT::v32i16,  1 },
    { ISD::ABS,        MVT::v64i8,   1 },
    { ISD::BITREVERSE, MVT::v8i64,   5 },
    { ISD::BITREVERSE, MVT::v16i32,  5 },
    { ISD::BITREVERSE, MVT::v32i16,  5 },
    { ISD::BITREVERSE, MVT::v64i8,   5 },
    { ISD::CTLZ,       MVT::v8i64,  23 },
    { ISD::CTLZ,       MVT::v16i32, 22 },
    { ISD::CTLZ,       MVT::v32i16, 18 },
    { ISD::CTLZ,       MVT::v64i8,  17 },
    { ISD::CTPOP,      MVT::v8i64,   7 },
    { ISD::CTPOP,      MVT::v16i32, 11 },
    { ISD::CTPOP,      MVT::v32i16,  9 },
    { ISD::CTPOP,      MVT::v64i8,   6 },
    { ISD::CTTZ,       MVT::v8i64,  10 },
    { ISD::CTTZ,       MVT::v16i32, 14 },
    { ISD::CTTZ,       MVT::v32i16, 12 },
    { ISD::CTTZ,       MVT::v64i8,   9 },
    { ISD::SADDSAT,    MVT::v32i16,  1 },
    { ISD::SADDSAT,    MVT::v64i8,   1 },
    { ISD::SMAX,       MVT::v32i16,  1 },
    { ISD::SMAX,       MVT::v64i8,   1 },
    { ISD::SMIN,       MVT::v32i16,  1 },
    { ISD::SMIN,       MVT::v64i8,   1 },
    { ISD::SSUBSAT,    MVT::v32i16,  1 },
    { ISD::SSUBSAT,    MVT::v64i8,   1 },
    { ISD::UADDSAT,    MVT::v32i16,  1 },
    { ISD::UADDSAT,    MVT::v64i8,   1 },
    { ISD::UMAX,       MVT::v32i16,  1 },
    { ISD::UMAX,       MVT::v64i8,   1 },
    { ISD::UMIN,       MVT::v32i16,  1 },
    { ISD::UMIN,       MVT::v64i8,   1 },
    { ISD::USUBSAT,    MVT::v32i16,  1 },
    { ISD::USUBSAT,    MVT::v64i8,   1 },
  };
  static const CostTblEntry AVX512CostTbl[] = {
    { ISD::ABS,        MVT::v8i64,   1 },
    { ISD::ABS,        MVT::v16i32,  1 },
    { ISD::ABS,        MVT::v32i16,  2 }, // FIXME: include split
    { ISD::ABS,        MVT::v64i8,   2 }, // FIXME: include split
    { ISD::ABS,        MVT::v4i64,   1 },
    { ISD::ABS,        MVT::v2i64,   1 },
    { ISD::BITREVERSE, MVT::v8i64,  36 },
    { ISD::BITREVERSE, MVT::v16i32, 24 },
    { ISD::BITREVERSE, MVT::v32i16, 10 },
    { ISD::BITREVERSE, MVT::v64i8,  10 },
    { ISD::CTLZ,       MVT::v8i64,  29 },
    { ISD::CTLZ,       MVT::v16i32, 35 },
    { ISD::CTLZ,       MVT::v32i16, 28 },
    { ISD::CTLZ,       MVT::v64i8,  18 },
    { ISD::CTPOP,      MVT::v8i64,  16 },
    { ISD::CTPOP,      MVT::v16i32, 24 },
    { ISD::CTPOP,      MVT::v32i16, 18 },
    { ISD::CTPOP,      MVT::v64i8,  12 },
    { ISD::CTTZ,       MVT::v8i64,  20 },
    { ISD::CTTZ,       MVT::v16i32, 28 },
    { ISD::CTTZ,       MVT::v32i16, 24 },
    { ISD::CTTZ,       MVT::v64i8,  18 },
    { ISD::SMAX,       MVT::v8i64,   1 },
    { ISD::SMAX,       MVT::v16i32,  1 },
    { ISD::SMAX,       MVT::v32i16,  2 }, // FIXME: include split
    { ISD::SMAX,       MVT::v64i8,   2 }, // FIXME: include split
    { ISD::SMAX,       MVT::v4i64,   1 },
    { ISD::SMAX,       MVT::v2i64,   1 },
    { ISD::SMIN,       MVT::v8i64,   1 },
    { ISD::SMIN,       MVT::v16i32,  1 },
    { ISD::SMIN,       MVT::v32i16,  2 }, // FIXME: include split
    { ISD::SMIN,       MVT::v64i8,   2 }, // FIXME: include split
    { ISD::SMIN,       MVT::v4i64,   1 },
    { ISD::SMIN,       MVT::v2i64,   1 },
    { ISD::UMAX,       MVT::v8i64,   1 },
    { ISD::UMAX,       MVT::v16i32,  1 },
    { ISD::UMAX,       MVT::v32i16,  2 }, // FIXME: include split
    { ISD::UMAX,       MVT::v64i8,   2 }, // FIXME: include split
    { ISD::UMAX,       MVT::v4i64,   1 },
    { ISD::UMAX,       MVT::v2i64,   1 },
    { ISD::UMIN,       MVT::v8i64,   1 },
    { ISD::UMIN,       MVT::v16i32,  1 },
    { ISD::UMIN,       MVT::v32i16,  2 }, // FIXME: include split
    { ISD::UMIN,       MVT::v64i8,   2 }, // FIXME: include split
    { ISD::UMIN,       MVT::v4i64,   1 },
    { ISD::UMIN,       MVT::v2i64,   1 },
    { ISD::USUBSAT,    MVT::v16i32,  2 }, // pmaxud + psubd
    { ISD::USUBSAT,    MVT::v2i64,   2 }, // pmaxuq + psubq
    { ISD::USUBSAT,    MVT::v4i64,   2 }, // pmaxuq + psubq
    { ISD::USUBSAT,    MVT::v8i64,   2 }, // pmaxuq + psubq
    { ISD::UADDSAT,    MVT::v16i32,  3 }, // not + pminud + paddd
    { ISD::UADDSAT,    MVT::v2i64,   3 }, // not + pminuq + paddq
    { ISD::UADDSAT,    MVT::v4i64,   3 }, // not + pminuq + paddq
    { ISD::UADDSAT,    MVT::v8i64,   3 }, // not + pminuq + paddq
    { ISD::SADDSAT,    MVT::v32i16,  2 }, // FIXME: include split
    { ISD::SADDSAT,    MVT::v64i8,   2 }, // FIXME: include split
    { ISD::SSUBSAT,    MVT::v32i16,  2 }, // FIXME: include split
    { ISD::SSUBSAT,    MVT::v64i8,   2 }, // FIXME: include split
    { ISD::UADDSAT,    MVT::v32i16,  2 }, // FIXME: include split
    { ISD::UADDSAT,    MVT::v64i8,   2 }, // FIXME: include split
    { ISD::USUBSAT,    MVT::v32i16,  2 }, // FIXME: include split
    { ISD::USUBSAT,    MVT::v64i8,   2 }, // FIXME: include split
    { ISD::FMAXNUM,    MVT::f32,     2 },
    { ISD::FMAXNUM,    MVT::v4f32,   2 },
    { ISD::FMAXNUM,    MVT::v8f32,   2 },
    { ISD::FMAXNUM,    MVT::v16f32,  2 },
    { ISD::FMAXNUM,    MVT::f64,     2 },
    { ISD::FMAXNUM,    MVT::v2f64,   2 },
    { ISD::FMAXNUM,    MVT::v4f64,   2 },
    { ISD::FMAXNUM,    MVT::v8f64,   2 },
  };
  static const CostTblEntry XOPCostTbl[] = {
    { ISD::BITREVERSE, MVT::v4i64,   4 },
    { ISD::BITREVERSE, MVT::v8i32,   4 },
    { ISD::BITREVERSE, MVT::v16i16,  4 },
    { ISD::BITREVERSE, MVT::v32i8,   4 },
    { ISD::BITREVERSE, MVT::v2i64,   1 },
    { ISD::BITREVERSE, MVT::v4i32,   1 },
    { ISD::BITREVERSE, MVT::v8i16,   1 },
    { ISD::BITREVERSE, MVT::v16i8,   1 },
    { ISD::BITREVERSE, MVT::i64,     3 },
    { ISD::BITREVERSE, MVT::i32,     3 },
    { ISD::BITREVERSE, MVT::i16,     3 },
    { ISD::BITREVERSE, MVT::i8,      3 }
  };
  static const CostTblEntry AVX2CostTbl[] = {
    { ISD::ABS,        MVT::v4i64,   2 }, // VBLENDVPD(X,VPSUBQ(0,X),X)
    { ISD::ABS,        MVT::v8i32,   1 },
    { ISD::ABS,        MVT::v16i16,  1 },
    { ISD::ABS,        MVT::v32i8,   1 },
    { ISD::BITREVERSE, MVT::v4i64,   5 },
    { ISD::BITREVERSE, MVT::v8i32,   5 },
    { ISD::BITREVERSE, MVT::v16i16,  5 },
    { ISD::BITREVERSE, MVT::v32i8,   5 },
    { ISD::BSWAP,      MVT::v4i64,   1 },
    { ISD::BSWAP,      MVT::v8i32,   1 },
    { ISD::BSWAP,      MVT::v16i16,  1 },
    { ISD::CTLZ,       MVT::v4i64,  23 },
    { ISD::CTLZ,       MVT::v8i32,  18 },
    { ISD::CTLZ,       MVT::v16i16, 14 },
    { ISD::CTLZ,       MVT::v32i8,   9 },
    { ISD::CTPOP,      MVT::v4i64,   7 },
    { ISD::CTPOP,      MVT::v8i32,  11 },
    { ISD::CTPOP,      MVT::v16i16,  9 },
    { ISD::CTPOP,      MVT::v32i8,   6 },
    { ISD::CTTZ,       MVT::v4i64,  10 },
    { ISD::CTTZ,       MVT::v8i32,  14 },
    { ISD::CTTZ,       MVT::v16i16, 12 },
    { ISD::CTTZ,       MVT::v32i8,   9 },
    { ISD::SADDSAT,    MVT::v16i16,  1 },
    { ISD::SADDSAT,    MVT::v32i8,   1 },
    { ISD::SMAX,       MVT::v8i32,   1 },
    { ISD::SMAX,       MVT::v16i16,  1 },
    { ISD::SMAX,       MVT::v32i8,   1 },
    { ISD::SMIN,       MVT::v8i32,   1 },
    { ISD::SMIN,       MVT::v16i16,  1 },
    { ISD::SMIN,       MVT::v32i8,   1 },
    { ISD::SSUBSAT,    MVT::v16i16,  1 },
    { ISD::SSUBSAT,    MVT::v32i8,   1 },
    { ISD::UADDSAT,    MVT::v16i16,  1 },
    { ISD::UADDSAT,    MVT::v32i8,   1 },
    { ISD::UADDSAT,    MVT::v8i32,   3 }, // not + pminud + paddd
    { ISD::UMAX,       MVT::v8i32,   1 },
    { ISD::UMAX,       MVT::v16i16,  1 },
    { ISD::UMAX,       MVT::v32i8,   1 },
    { ISD::UMIN,       MVT::v8i32,   1 },
    { ISD::UMIN,       MVT::v16i16,  1 },
    { ISD::UMIN,       MVT::v32i8,   1 },
    { ISD::USUBSAT,    MVT::v16i16,  1 },
    { ISD::USUBSAT,    MVT::v32i8,   1 },
    { ISD::USUBSAT,    MVT::v8i32,   2 }, // pmaxud + psubd
    { ISD::FMAXNUM,    MVT::v8f32,   3 }, // MAXPS + CMPUNORDPS + BLENDVPS
    { ISD::FMAXNUM,    MVT::v4f64,   3 }, // MAXPD + CMPUNORDPD + BLENDVPD
    { ISD::FSQRT,      MVT::f32,     7 }, // Haswell from http://www.agner.org/
    { ISD::FSQRT,      MVT::v4f32,   7 }, // Haswell from http://www.agner.org/
    { ISD::FSQRT,      MVT::v8f32,  14 }, // Haswell from http://www.agner.org/
    { ISD::FSQRT,      MVT::f64,    14 }, // Haswell from http://www.agner.org/
    { ISD::FSQRT,      MVT::v2f64,  14 }, // Haswell from http://www.agner.org/
    { ISD::FSQRT,      MVT::v4f64,  28 }, // Haswell from http://www.agner.org/
  };
  static const CostTblEntry AVX1CostTbl[] = {
    { ISD::ABS,        MVT::v4i64,   5 }, // VBLENDVPD(X,VPSUBQ(0,X),X)
    { ISD::ABS,        MVT::v8i32,   3 },
    { ISD::ABS,        MVT::v16i16,  3 },
    { ISD::ABS,        MVT::v32i8,   3 },
    { ISD::BITREVERSE, MVT::v4i64,  12 }, // 2 x 128-bit Op + extract/insert
    { ISD::BITREVERSE, MVT::v8i32,  12 }, // 2 x 128-bit Op + extract/insert
    { ISD::BITREVERSE, MVT::v16i16, 12 }, // 2 x 128-bit Op + extract/insert
    { ISD::BITREVERSE, MVT::v32i8,  12 }, // 2 x 128-bit Op + extract/insert
    { ISD::BSWAP,      MVT::v4i64,   4 },
    { ISD::BSWAP,      MVT::v8i32,   4 },
    { ISD::BSWAP,      MVT::v16i16,  4 },
    { ISD::CTLZ,       MVT::v4i64,  48 }, // 2 x 128-bit Op + extract/insert
    { ISD::CTLZ,       MVT::v8i32,  38 }, // 2 x 128-bit Op + extract/insert
    { ISD::CTLZ,       MVT::v16i16, 30 }, // 2 x 128-bit Op + extract/insert
    { ISD::CTLZ,       MVT::v32i8,  20 }, // 2 x 128-bit Op + extract/insert
    { ISD::CTPOP,      MVT::v4i64,  16 }, // 2 x 128-bit Op + extract/insert
    { ISD::CTPOP,      MVT::v8i32,  24 }, // 2 x 128-bit Op + extract/insert
    { ISD::CTPOP,      MVT::v16i16, 20 }, // 2 x 128-bit Op + extract/insert
    { ISD::CTPOP,      MVT::v32i8,  14 }, // 2 x 128-bit Op + extract/insert
    { ISD::CTTZ,       MVT::v4i64,  22 }, // 2 x 128-bit Op + extract/insert
    { ISD::CTTZ,       MVT::v8i32,  30 }, // 2 x 128-bit Op + extract/insert
    { ISD::CTTZ,       MVT::v16i16, 26 }, // 2 x 128-bit Op + extract/insert
    { ISD::CTTZ,       MVT::v32i8,  20 }, // 2 x 128-bit Op + extract/insert
    { ISD::SADDSAT,    MVT::v16i16,  4 }, // 2 x 128-bit Op + extract/insert
    { ISD::SADDSAT,    MVT::v32i8,   4 }, // 2 x 128-bit Op + extract/insert
    { ISD::SMAX,       MVT::v8i32,   4 }, // 2 x 128-bit Op + extract/insert
    { ISD::SMAX,       MVT::v16i16,  4 }, // 2 x 128-bit Op + extract/insert
    { ISD::SMAX,       MVT::v32i8,   4 }, // 2 x 128-bit Op + extract/insert
    { ISD::SMIN,       MVT::v8i32,   4 }, // 2 x 128-bit Op + extract/insert
    { ISD::SMIN,       MVT::v16i16,  4 }, // 2 x 128-bit Op + extract/insert
    { ISD::SMIN,       MVT::v32i8,   4 }, // 2 x 128-bit Op + extract/insert
    { ISD::SSUBSAT,    MVT::v16i16,  4 }, // 2 x 128-bit Op + extract/insert
    { ISD::SSUBSAT,    MVT::v32i8,   4 }, // 2 x 128-bit Op + extract/insert
    { ISD::UADDSAT,    MVT::v16i16,  4 }, // 2 x 128-bit Op + extract/insert
    { ISD::UADDSAT,    MVT::v32i8,   4 }, // 2 x 128-bit Op + extract/insert
    { ISD::UADDSAT,    MVT::v8i32,   8 }, // 2 x 128-bit Op + extract/insert
    { ISD::UMAX,       MVT::v8i32,   4 }, // 2 x 128-bit Op + extract/insert
    { ISD::UMAX,       MVT::v16i16,  4 }, // 2 x 128-bit Op + extract/insert
    { ISD::UMAX,       MVT::v32i8,   4 }, // 2 x 128-bit Op + extract/insert
    { ISD::UMIN,       MVT::v8i32,   4 }, // 2 x 128-bit Op + extract/insert
    { ISD::UMIN,       MVT::v16i16,  4 }, // 2 x 128-bit Op + extract/insert
    { ISD::UMIN,       MVT::v32i8,   4 }, // 2 x 128-bit Op + extract/insert
    { ISD::USUBSAT,    MVT::v16i16,  4 }, // 2 x 128-bit Op + extract/insert
    { ISD::USUBSAT,    MVT::v32i8,   4 }, // 2 x 128-bit Op + extract/insert
    { ISD::USUBSAT,    MVT::v8i32,   6 }, // 2 x 128-bit Op + extract/insert
    { ISD::FMAXNUM,    MVT::f32,     3 }, // MAXSS + CMPUNORDSS + BLENDVPS
    { ISD::FMAXNUM,    MVT::v4f32,   3 }, // MAXPS + CMPUNORDPS + BLENDVPS
    { ISD::FMAXNUM,    MVT::v8f32,   5 }, // MAXPS + CMPUNORDPS + BLENDVPS + ?
    { ISD::FMAXNUM,    MVT::f64,     3 }, // MAXSD + CMPUNORDSD + BLENDVPD
    { ISD::FMAXNUM,    MVT::v2f64,   3 }, // MAXPD + CMPUNORDPD + BLENDVPD
    { ISD::FMAXNUM,    MVT::v4f64,   5 }, // MAXPD + CMPUNORDPD + BLENDVPD + ?
    { ISD::FSQRT,      MVT::f32,    14 }, // SNB from http://www.agner.org/
    { ISD::FSQRT,      MVT::v4f32,  14 }, // SNB from http://www.agner.org/
    { ISD::FSQRT,      MVT::v8f32,  28 }, // SNB from http://www.agner.org/
    { ISD::FSQRT,      MVT::f64,    21 }, // SNB from http://www.agner.org/
    { ISD::FSQRT,      MVT::v2f64,  21 }, // SNB from http://www.agner.org/
    { ISD::FSQRT,      MVT::v4f64,  43 }, // SNB from http://www.agner.org/
  };
  static const CostTblEntry GLMCostTbl[] = {
    { ISD::FSQRT, MVT::f32,   19 }, // sqrtss
    { ISD::FSQRT, MVT::v4f32, 37 }, // sqrtps
    { ISD::FSQRT, MVT::f64,   34 }, // sqrtsd
    { ISD::FSQRT, MVT::v2f64, 67 }, // sqrtpd
  };
  static const CostTblEntry SLMCostTbl[] = {
    { ISD::FSQRT, MVT::f32,   20 }, // sqrtss
    { ISD::FSQRT, MVT::v4f32, 40 }, // sqrtps
    { ISD::FSQRT, MVT::f64,   35 }, // sqrtsd
    { ISD::FSQRT, MVT::v2f64, 70 }, // sqrtpd
  };
  static const CostTblEntry SSE42CostTbl[] = {
    { ISD::USUBSAT,    MVT::v4i32,   2 }, // pmaxud + psubd
    { ISD::UADDSAT,    MVT::v4i32,   3 }, // not + pminud + paddd
    { ISD::FSQRT,      MVT::f32,    18 }, // Nehalem from http://www.agner.org/
    { ISD::FSQRT,      MVT::v4f32,  18 }, // Nehalem from http://www.agner.org/
  };
  static const CostTblEntry SSE41CostTbl[] = {
    { ISD::ABS,        MVT::v2i64,   2 }, // BLENDVPD(X,PSUBQ(0,X),X)
    { ISD::SMAX,       MVT::v4i32,   1 },
    { ISD::SMAX,       MVT::v16i8,   1 },
    { ISD::SMIN,       MVT::v4i32,   1 },
    { ISD::SMIN,       MVT::v16i8,   1 },
    { ISD::UMAX,       MVT::v4i32,   1 },
    { ISD::UMAX,       MVT::v8i16,   1 },
    { ISD::UMIN,       MVT::v4i32,   1 },
    { ISD::UMIN,       MVT::v8i16,   1 },
  };
  static const CostTblEntry SSSE3CostTbl[] = {
    { ISD::ABS,        MVT::v4i32,   1 },
    { ISD::ABS,        MVT::v8i16,   1 },
    { ISD::ABS,        MVT::v16i8,   1 },
    { ISD::BITREVERSE, MVT::v2i64,   5 },
    { ISD::BITREVERSE, MVT::v4i32,   5 },
    { ISD::BITREVERSE, MVT::v8i16,   5 },
    { ISD::BITREVERSE, MVT::v16i8,   5 },
    { ISD::BSWAP,      MVT::v2i64,   1 },
    { ISD::BSWAP,      MVT::v4i32,   1 },
    { ISD::BSWAP,      MVT::v8i16,   1 },
    { ISD::CTLZ,       MVT::v2i64,  23 },
    { ISD::CTLZ,       MVT::v4i32,  18 },
    { ISD::CTLZ,       MVT::v8i16,  14 },
    { ISD::CTLZ,       MVT::v16i8,   9 },
    { ISD::CTPOP,      MVT::v2i64,   7 },
    { ISD::CTPOP,      MVT::v4i32,  11 },
    { ISD::CTPOP,      MVT::v8i16,   9 },
    { ISD::CTPOP,      MVT::v16i8,   6 },
    { ISD::CTTZ,       MVT::v2i64,  10 },
    { ISD::CTTZ,       MVT::v4i32,  14 },
    { ISD::CTTZ,       MVT::v8i16,  12 },
    { ISD::CTTZ,       MVT::v16i8,   9 }
  };
  static const CostTblEntry SSE2CostTbl[] = {
    { ISD::ABS,        MVT::v2i64,   4 },
    { ISD::ABS,        MVT::v4i32,   3 },
    { ISD::ABS,        MVT::v8i16,   2 },
    { ISD::ABS,        MVT::v16i8,   2 },
    { ISD::BITREVERSE, MVT::v2i64,  29 },
    { ISD::BITREVERSE, MVT::v4i32,  27 },
    { ISD::BITREVERSE, MVT::v8i16,  27 },
    { ISD::BITREVERSE, MVT::v16i8,  20 },
    { ISD::BSWAP,      MVT::v2i64,   7 },
    { ISD::BSWAP,      MVT::v4i32,   7 },
    { ISD::BSWAP,      MVT::v8i16,   7 },
    { ISD::CTLZ,       MVT::v2i64,  25 },
    { ISD::CTLZ,       MVT::v4i32,  26 },
    { ISD::CTLZ,       MVT::v8i16,  20 },
    { ISD::CTLZ,       MVT::v16i8,  17 },
    { ISD::CTPOP,      MVT::v2i64,  12 },
    { ISD::CTPOP,      MVT::v4i32,  15 },
    { ISD::CTPOP,      MVT::v8i16,  13 },
    { ISD::CTPOP,      MVT::v16i8,  10 },
    { ISD::CTTZ,       MVT::v2i64,  14 },
    { ISD::CTTZ,       MVT::v4i32,  18 },
    { ISD::CTTZ,       MVT::v8i16,  16 },
    { ISD::CTTZ,       MVT::v16i8,  13 },
    { ISD::SADDSAT,    MVT::v8i16,   1 },
    { ISD::SADDSAT,    MVT::v16i8,   1 },
    { ISD::SMAX,       MVT::v8i16,   1 },
    { ISD::SMIN,       MVT::v8i16,   1 },
    { ISD::SSUBSAT,    MVT::v8i16,   1 },
    { ISD::SSUBSAT,    MVT::v16i8,   1 },
    { ISD::UADDSAT,    MVT::v8i16,   1 },
    { ISD::UADDSAT,    MVT::v16i8,   1 },
    { ISD::UMAX,       MVT::v8i16,   2 },
    { ISD::UMAX,       MVT::v16i8,   1 },
    { ISD::UMIN,       MVT::v8i16,   2 },
    { ISD::UMIN,       MVT::v16i8,   1 },
    { ISD::USUBSAT,    MVT::v8i16,   1 },
    { ISD::USUBSAT,    MVT::v16i8,   1 },
    { ISD::FMAXNUM,    MVT::f64,     4 },
    { ISD::FMAXNUM,    MVT::v2f64,   4 },
    { ISD::FSQRT,      MVT::f64,    32 }, // Nehalem from http://www.agner.org/
    { ISD::FSQRT,      MVT::v2f64,  32 }, // Nehalem from http://www.agner.org/
  };
  static const CostTblEntry SSE1CostTbl[] = {
    { ISD::FMAXNUM,    MVT::f32,     4 },
    { ISD::FMAXNUM,    MVT::v4f32,   4 },
    { ISD::FSQRT,      MVT::f32,    28 }, // Pentium III from http://www.agner.org/
    { ISD::FSQRT,      MVT::v4f32,  56 }, // Pentium III from http://www.agner.org/
  };
  static const CostTblEntry BMI64CostTbl[] = { // 64-bit targets
    { ISD::CTTZ,       MVT::i64,     1 },
  };
  static const CostTblEntry BMI32CostTbl[] = { // 32 or 64-bit targets
    { ISD::CTTZ,       MVT::i32,     1 },
    { ISD::CTTZ,       MVT::i16,     1 },
    { ISD::CTTZ,       MVT::i8,      1 },
  };
  static const CostTblEntry LZCNT64CostTbl[] = { // 64-bit targets
    { ISD::CTLZ,       MVT::i64,     1 },
  };
  static const CostTblEntry LZCNT32CostTbl[] = { // 32 or 64-bit targets
    { ISD::CTLZ,       MVT::i32,     1 },
    { ISD::CTLZ,       MVT::i16,     1 },
    { ISD::CTLZ,       MVT::i8,      1 },
  };
  static const CostTblEntry POPCNT64CostTbl[] = { // 64-bit targets
    { ISD::CTPOP,      MVT::i64,     1 },
  };
  static const CostTblEntry POPCNT32CostTbl[] = { // 32 or 64-bit targets
    { ISD::CTPOP,      MVT::i32,     1 },
    { ISD::CTPOP,      MVT::i16,     1 },
    { ISD::CTPOP,      MVT::i8,      1 },
  };
  static const CostTblEntry X64CostTbl[] = { // 64-bit targets
    { ISD::ABS,        MVT::i64,     2 }, // SUB+CMOV
    { ISD::BITREVERSE, MVT::i64,    14 },
    { ISD::CTLZ,       MVT::i64,     4 }, // BSR+XOR or BSR+XOR+CMOV
    { ISD::CTTZ,       MVT::i64,     3 }, // TEST+BSF+CMOV/BRANCH
    { ISD::CTPOP,      MVT::i64,    10 },
    { ISD::SADDO,      MVT::i64,     1 },
    { ISD::UADDO,      MVT::i64,     1 },
    { ISD::UMULO,      MVT::i64,     2 }, // mulq + seto
  };
  static const CostTblEntry X86CostTbl[] = { // 32 or 64-bit targets
    { ISD::ABS,        MVT::i32,     2 }, // SUB+CMOV
    { ISD::ABS,        MVT::i16,     2 }, // SUB+CMOV
    { ISD::BITREVERSE, MVT::i32,    14 },
    { ISD::BITREVERSE, MVT::i16,    14 },
    { ISD::BITREVERSE, MVT::i8,     11 },
    { ISD::CTLZ,       MVT::i32,     4 }, // BSR+XOR or BSR+XOR+CMOV
    { ISD::CTLZ,       MVT::i16,     4 }, // BSR+XOR or BSR+XOR+CMOV
    { ISD::CTLZ,       MVT::i8,      4 }, // BSR+XOR or BSR+XOR+CMOV
    { ISD::CTTZ,       MVT::i32,     3 }, // TEST+BSF+CMOV/BRANCH
    { ISD::CTTZ,       MVT::i16,     3 }, // TEST+BSF+CMOV/BRANCH
    { ISD::CTTZ,       MVT::i8,      3 }, // TEST+BSF+CMOV/BRANCH
    { ISD::CTPOP,      MVT::i32,     8 },
    { ISD::CTPOP,      MVT::i16,     9 },
    { ISD::CTPOP,      MVT::i8,      7 },
    { ISD::SADDO,      MVT::i32,     1 },
    { ISD::SADDO,      MVT::i16,     1 },
    { ISD::SADDO,      MVT::i8,      1 },
    { ISD::UADDO,      MVT::i32,     1 },
    { ISD::UADDO,      MVT::i16,     1 },
    { ISD::UADDO,      MVT::i8,      1 },
    { ISD::UMULO,      MVT::i32,     2 }, // mul + seto
    { ISD::UMULO,      MVT::i16,     2 },
    { ISD::UMULO,      MVT::i8,      2 },
  };

  Type *RetTy = ICA.getReturnType();
  Type *OpTy = RetTy;
  Intrinsic::ID IID = ICA.getID();
  unsigned ISD = ISD::DELETED_NODE;
  switch (IID) {
  default:
    break;
  case Intrinsic::abs:
    ISD = ISD::ABS;
    break;
  case Intrinsic::bitreverse:
    ISD = ISD::BITREVERSE;
    break;
  case Intrinsic::bswap:
    ISD = ISD::BSWAP;
    break;
  case Intrinsic::ctlz:
    ISD = ISD::CTLZ;
    break;
  case Intrinsic::ctpop:
    ISD = ISD::CTPOP;
    break;
  case Intrinsic::cttz:
    ISD = ISD::CTTZ;
    break;
  case Intrinsic::maxnum:
  case Intrinsic::minnum:
    // FMINNUM has same costs so don't duplicate.
    ISD = ISD::FMAXNUM;
    break;
  case Intrinsic::sadd_sat:
    ISD = ISD::SADDSAT;
    break;
  case Intrinsic::smax:
    ISD = ISD::SMAX;
    break;
  case Intrinsic::smin:
    ISD = ISD::SMIN;
    break;
  case Intrinsic::ssub_sat:
    ISD = ISD::SSUBSAT;
    break;
  case Intrinsic::uadd_sat:
    ISD = ISD::UADDSAT;
    break;
  case Intrinsic::umax:
    ISD = ISD::UMAX;
    break;
  case Intrinsic::umin:
    ISD = ISD::UMIN;
    break;
  case Intrinsic::usub_sat:
    ISD = ISD::USUBSAT;
    break;
  case Intrinsic::sqrt:
    ISD = ISD::FSQRT;
    break;
  case Intrinsic::sadd_with_overflow:
  case Intrinsic::ssub_with_overflow:
    // SSUBO has same costs so don't duplicate.
    ISD = ISD::SADDO;
    OpTy = RetTy->getContainedType(0);
    break;
  case Intrinsic::uadd_with_overflow:
  case Intrinsic::usub_with_overflow:
    // USUBO has same costs so don't duplicate.
    ISD = ISD::UADDO;
    OpTy = RetTy->getContainedType(0);
    break;
  case Intrinsic::umul_with_overflow:
  case Intrinsic::smul_with_overflow:
    // SMULO has same costs so don't duplicate.
    ISD = ISD::UMULO;
    OpTy = RetTy->getContainedType(0);
    break;
  }

  if (ISD != ISD::DELETED_NODE) {
    // Legalize the type.
    std::pair<InstructionCost, MVT> LT = TLI->getTypeLegalizationCost(DL, OpTy);
    MVT MTy = LT.second;

    // Attempt to lookup cost.
    if (ISD == ISD::BITREVERSE && ST->hasGFNI() && ST->hasSSSE3() &&
        MTy.isVector()) {
      // With PSHUFB the code is very similar for all types. If we have integer
      // byte operations, we just need a GF2P8AFFINEQB for vXi8. For other types
      // we also need a PSHUFB.
      unsigned Cost = MTy.getVectorElementType() == MVT::i8 ? 1 : 2;

      // Without byte operations, we need twice as many GF2P8AFFINEQB and PSHUFB
      // instructions. We also need an extract and an insert.
      if (!(MTy.is128BitVector() || (ST->hasAVX2() && MTy.is256BitVector()) ||
            (ST->hasBWI() && MTy.is512BitVector())))
        Cost = Cost * 2 + 2;

      return LT.first * Cost;
    }

    auto adjustTableCost = [](const CostTblEntry &Entry,
                              InstructionCost LegalizationCost,
                              FastMathFlags FMF) {
      // If there are no NANs to deal with, then these are reduced to a
      // single MIN** or MAX** instruction instead of the MIN/CMP/SELECT that we
      // assume is used in the non-fast case.
      if (Entry.ISD == ISD::FMAXNUM || Entry.ISD == ISD::FMINNUM) {
        if (FMF.noNaNs())
          return LegalizationCost * 1;
      }
      return LegalizationCost * (int)Entry.Cost;
    };

    if (ST->useGLMDivSqrtCosts())
      if (const auto *Entry = CostTableLookup(GLMCostTbl, ISD, MTy))
        return adjustTableCost(*Entry, LT.first, ICA.getFlags());

    if (ST->isSLM())
      if (const auto *Entry = CostTableLookup(SLMCostTbl, ISD, MTy))
        return adjustTableCost(*Entry, LT.first, ICA.getFlags());

    if (ST->hasCDI())
      if (const auto *Entry = CostTableLookup(AVX512CDCostTbl, ISD, MTy))
        return adjustTableCost(*Entry, LT.first, ICA.getFlags());

    if (ST->hasBWI())
      if (const auto *Entry = CostTableLookup(AVX512BWCostTbl, ISD, MTy))
        return adjustTableCost(*Entry, LT.first, ICA.getFlags());

    if (ST->hasAVX512())
      if (const auto *Entry = CostTableLookup(AVX512CostTbl, ISD, MTy))
        return adjustTableCost(*Entry, LT.first, ICA.getFlags());

    if (ST->hasXOP())
      if (const auto *Entry = CostTableLookup(XOPCostTbl, ISD, MTy))
        return adjustTableCost(*Entry, LT.first, ICA.getFlags());

    if (ST->hasAVX2())
      if (const auto *Entry = CostTableLookup(AVX2CostTbl, ISD, MTy))
        return adjustTableCost(*Entry, LT.first, ICA.getFlags());

    if (ST->hasAVX())
      if (const auto *Entry = CostTableLookup(AVX1CostTbl, ISD, MTy))
        return adjustTableCost(*Entry, LT.first, ICA.getFlags());

    if (ST->hasSSE42())
      if (const auto *Entry = CostTableLookup(SSE42CostTbl, ISD, MTy))
        return adjustTableCost(*Entry, LT.first, ICA.getFlags());

    if (ST->hasSSE41())
      if (const auto *Entry = CostTableLookup(SSE41CostTbl, ISD, MTy))
        return adjustTableCost(*Entry, LT.first, ICA.getFlags());

    if (ST->hasSSSE3())
      if (const auto *Entry = CostTableLookup(SSSE3CostTbl, ISD, MTy))
        return adjustTableCost(*Entry, LT.first, ICA.getFlags());

    if (ST->hasSSE2())
      if (const auto *Entry = CostTableLookup(SSE2CostTbl, ISD, MTy))
        return adjustTableCost(*Entry, LT.first, ICA.getFlags());

    if (ST->hasSSE1())
      if (const auto *Entry = CostTableLookup(SSE1CostTbl, ISD, MTy))
        return adjustTableCost(*Entry, LT.first, ICA.getFlags());

    if (ST->hasBMI()) {
      if (ST->is64Bit())
        if (const auto *Entry = CostTableLookup(BMI64CostTbl, ISD, MTy))
          return adjustTableCost(*Entry, LT.first, ICA.getFlags());

      if (const auto *Entry = CostTableLookup(BMI32CostTbl, ISD, MTy))
        return adjustTableCost(*Entry, LT.first, ICA.getFlags());
    }

    if (ST->hasLZCNT()) {
      if (ST->is64Bit())
        if (const auto *Entry = CostTableLookup(LZCNT64CostTbl, ISD, MTy))
          return adjustTableCost(*Entry, LT.first, ICA.getFlags());

      if (const auto *Entry = CostTableLookup(LZCNT32CostTbl, ISD, MTy))
        return adjustTableCost(*Entry, LT.first, ICA.getFlags());
    }

    if (ST->hasPOPCNT()) {
      if (ST->is64Bit())
        if (const auto *Entry = CostTableLookup(POPCNT64CostTbl, ISD, MTy))
          return adjustTableCost(*Entry, LT.first, ICA.getFlags());

      if (const auto *Entry = CostTableLookup(POPCNT32CostTbl, ISD, MTy))
        return adjustTableCost(*Entry, LT.first, ICA.getFlags());
    }

    // TODO - add BMI (TZCNT) scalar handling

    if (ST->is64Bit())
      if (const auto *Entry = CostTableLookup(X64CostTbl, ISD, MTy))
        return adjustTableCost(*Entry, LT.first, ICA.getFlags());

    if (const auto *Entry = CostTableLookup(X86CostTbl, ISD, MTy))
      return adjustTableCost(*Entry, LT.first, ICA.getFlags());
  }

  return BaseT::getIntrinsicInstrCost(ICA, CostKind);
}

InstructionCost
X86TTIImpl::getIntrinsicInstrCost(const IntrinsicCostAttributes &ICA,
                                  TTI::TargetCostKind CostKind) {
  if (ICA.isTypeBasedOnly())
    return getTypeBasedIntrinsicInstrCost(ICA, CostKind);

  static const CostTblEntry AVX512CostTbl[] = {
    { ISD::ROTL,       MVT::v8i64,   1 },
    { ISD::ROTL,       MVT::v4i64,   1 },
    { ISD::ROTL,       MVT::v2i64,   1 },
    { ISD::ROTL,       MVT::v16i32,  1 },
    { ISD::ROTL,       MVT::v8i32,   1 },
    { ISD::ROTL,       MVT::v4i32,   1 },
    { ISD::ROTR,       MVT::v8i64,   1 },
    { ISD::ROTR,       MVT::v4i64,   1 },
    { ISD::ROTR,       MVT::v2i64,   1 },
    { ISD::ROTR,       MVT::v16i32,  1 },
    { ISD::ROTR,       MVT::v8i32,   1 },
    { ISD::ROTR,       MVT::v4i32,   1 }
  };
  // XOP: ROTL = VPROT(X,Y), ROTR = VPROT(X,SUB(0,Y))
  static const CostTblEntry XOPCostTbl[] = {
    { ISD::ROTL,       MVT::v4i64,   4 },
    { ISD::ROTL,       MVT::v8i32,   4 },
    { ISD::ROTL,       MVT::v16i16,  4 },
    { ISD::ROTL,       MVT::v32i8,   4 },
    { ISD::ROTL,       MVT::v2i64,   1 },
    { ISD::ROTL,       MVT::v4i32,   1 },
    { ISD::ROTL,       MVT::v8i16,   1 },
    { ISD::ROTL,       MVT::v16i8,   1 },
    { ISD::ROTR,       MVT::v4i64,   6 },
    { ISD::ROTR,       MVT::v8i32,   6 },
    { ISD::ROTR,       MVT::v16i16,  6 },
    { ISD::ROTR,       MVT::v32i8,   6 },
    { ISD::ROTR,       MVT::v2i64,   2 },
    { ISD::ROTR,       MVT::v4i32,   2 },
    { ISD::ROTR,       MVT::v8i16,   2 },
    { ISD::ROTR,       MVT::v16i8,   2 }
  };
  static const CostTblEntry X64CostTbl[] = { // 64-bit targets
    { ISD::ROTL,       MVT::i64,     1 },
    { ISD::ROTR,       MVT::i64,     1 },
    { ISD::FSHL,       MVT::i64,     4 }
  };
  static const CostTblEntry X86CostTbl[] = { // 32 or 64-bit targets
    { ISD::ROTL,       MVT::i32,     1 },
    { ISD::ROTL,       MVT::i16,     1 },
    { ISD::ROTL,       MVT::i8,      1 },
    { ISD::ROTR,       MVT::i32,     1 },
    { ISD::ROTR,       MVT::i16,     1 },
    { ISD::ROTR,       MVT::i8,      1 },
    { ISD::FSHL,       MVT::i32,     4 },
    { ISD::FSHL,       MVT::i16,     4 },
    { ISD::FSHL,       MVT::i8,      4 }
  };

  Intrinsic::ID IID = ICA.getID();
  Type *RetTy = ICA.getReturnType();
  const SmallVectorImpl<const Value *> &Args = ICA.getArgs();
  unsigned ISD = ISD::DELETED_NODE;
  switch (IID) {
  default:
    break;
  case Intrinsic::fshl:
    ISD = ISD::FSHL;
    if (Args[0] == Args[1])
      ISD = ISD::ROTL;
    break;
  case Intrinsic::fshr:
    // FSHR has same costs so don't duplicate.
    ISD = ISD::FSHL;
    if (Args[0] == Args[1])
      ISD = ISD::ROTR;
    break;
  }

  if (ISD != ISD::DELETED_NODE) {
    // Legalize the type.
    std::pair<InstructionCost, MVT> LT =
        TLI->getTypeLegalizationCost(DL, RetTy);
    MVT MTy = LT.second;

    // Attempt to lookup cost.
    if (ST->hasAVX512())
      if (const auto *Entry = CostTableLookup(AVX512CostTbl, ISD, MTy))
        return LT.first * Entry->Cost;

    if (ST->hasXOP())
      if (const auto *Entry = CostTableLookup(XOPCostTbl, ISD, MTy))
        return LT.first * Entry->Cost;

    if (ST->is64Bit())
      if (const auto *Entry = CostTableLookup(X64CostTbl, ISD, MTy))
        return LT.first * Entry->Cost;

    if (const auto *Entry = CostTableLookup(X86CostTbl, ISD, MTy))
      return LT.first * Entry->Cost;
  }

  return BaseT::getIntrinsicInstrCost(ICA, CostKind);
}

InstructionCost X86TTIImpl::getVectorInstrCost(unsigned Opcode, Type *Val,
                                               unsigned Index) {
  static const CostTblEntry SLMCostTbl[] = {
     { ISD::EXTRACT_VECTOR_ELT,       MVT::i8,      4 },
     { ISD::EXTRACT_VECTOR_ELT,       MVT::i16,     4 },
     { ISD::EXTRACT_VECTOR_ELT,       MVT::i32,     4 },
     { ISD::EXTRACT_VECTOR_ELT,       MVT::i64,     7 }
   };

  assert(Val->isVectorTy() && "This must be a vector type");
  Type *ScalarType = Val->getScalarType();
  int RegisterFileMoveCost = 0;

  if (Index != -1U && (Opcode == Instruction::ExtractElement ||
                       Opcode == Instruction::InsertElement)) {
    // Legalize the type.
    std::pair<InstructionCost, MVT> LT = TLI->getTypeLegalizationCost(DL, Val);

    // This type is legalized to a scalar type.
    if (!LT.second.isVector())
      return 0;

    // The type may be split. Normalize the index to the new type.
    unsigned NumElts = LT.second.getVectorNumElements();
    unsigned SubNumElts = NumElts;
    Index = Index % NumElts;

    // For >128-bit vectors, we need to extract higher 128-bit subvectors.
    // For inserts, we also need to insert the subvector back.
    if (LT.second.getSizeInBits() > 128) {
      assert((LT.second.getSizeInBits() % 128) == 0 && "Illegal vector");
      unsigned NumSubVecs = LT.second.getSizeInBits() / 128;
      SubNumElts = NumElts / NumSubVecs;
      if (SubNumElts <= Index) {
        RegisterFileMoveCost += (Opcode == Instruction::InsertElement ? 2 : 1);
        Index %= SubNumElts;
      }
    }

    if (Index == 0) {
      // Floating point scalars are already located in index #0.
      // Many insertions to #0 can fold away for scalar fp-ops, so let's assume
      // true for all.
      if (ScalarType->isFloatingPointTy())
        return RegisterFileMoveCost;

      // Assume movd/movq XMM -> GPR is relatively cheap on all targets.
      if (ScalarType->isIntegerTy() && Opcode == Instruction::ExtractElement)
        return 1 + RegisterFileMoveCost;
    }

    int ISD = TLI->InstructionOpcodeToISD(Opcode);
    assert(ISD && "Unexpected vector opcode");
    MVT MScalarTy = LT.second.getScalarType();
    if (ST->isSLM())
      if (auto *Entry = CostTableLookup(SLMCostTbl, ISD, MScalarTy))
        return Entry->Cost + RegisterFileMoveCost;

    // Assume pinsr/pextr XMM <-> GPR is relatively cheap on all targets.
    if ((MScalarTy == MVT::i16 && ST->hasSSE2()) ||
        (MScalarTy.isInteger() && ST->hasSSE41()))
      return 1 + RegisterFileMoveCost;

    // Assume insertps is relatively cheap on all targets.
    if (MScalarTy == MVT::f32 && ST->hasSSE41() &&
        Opcode == Instruction::InsertElement)
      return 1 + RegisterFileMoveCost;

    // For extractions we just need to shuffle the element to index 0, which
    // should be very cheap (assume cost = 1). For insertions we need to shuffle
    // the elements to its destination. In both cases we must handle the
    // subvector move(s).
    // If the vector type is already less than 128-bits then don't reduce it.
    // TODO: Under what circumstances should we shuffle using the full width?
    InstructionCost ShuffleCost = 1;
    if (Opcode == Instruction::InsertElement) {
      auto *SubTy = cast<VectorType>(Val);
      EVT VT = TLI->getValueType(DL, Val);
      if (VT.getScalarType() != MScalarTy || VT.getSizeInBits() >= 128)
        SubTy = FixedVectorType::get(ScalarType, SubNumElts);
      ShuffleCost =
          getShuffleCost(TTI::SK_PermuteTwoSrc, SubTy, None, 0, SubTy);
    }
    int IntOrFpCost = ScalarType->isFloatingPointTy() ? 0 : 1;
    return ShuffleCost + IntOrFpCost + RegisterFileMoveCost;
  }

  // Add to the base cost if we know that the extracted element of a vector is
  // destined to be moved to and used in the integer register file.
  if (Opcode == Instruction::ExtractElement && ScalarType->isPointerTy())
    RegisterFileMoveCost += 1;

  return BaseT::getVectorInstrCost(Opcode, Val, Index) + RegisterFileMoveCost;
}

InstructionCost X86TTIImpl::getScalarizationOverhead(VectorType *Ty,
                                                     const APInt &DemandedElts,
                                                     bool Insert,
                                                     bool Extract) {
  InstructionCost Cost = 0;

  // For insertions, a ISD::BUILD_VECTOR style vector initialization can be much
  // cheaper than an accumulation of ISD::INSERT_VECTOR_ELT.
  if (Insert) {
    std::pair<InstructionCost, MVT> LT = TLI->getTypeLegalizationCost(DL, Ty);
    MVT MScalarTy = LT.second.getScalarType();

    if ((MScalarTy == MVT::i16 && ST->hasSSE2()) ||
        (MScalarTy.isInteger() && ST->hasSSE41()) ||
        (MScalarTy == MVT::f32 && ST->hasSSE41())) {
      // For types we can insert directly, insertion into 128-bit sub vectors is
      // cheap, followed by a cheap chain of concatenations.
      if (LT.second.getSizeInBits() <= 128) {
        Cost +=
            BaseT::getScalarizationOverhead(Ty, DemandedElts, Insert, false);
      } else {
        // In each 128-lane, if at least one index is demanded but not all
        // indices are demanded and this 128-lane is not the first 128-lane of
        // the legalized-vector, then this 128-lane needs a extracti128; If in
        // each 128-lane, there is at least one demanded index, this 128-lane
        // needs a inserti128.

        // The following cases will help you build a better understanding:
        // Assume we insert several elements into a v8i32 vector in avx2,
        // Case#1: inserting into 1th index needs vpinsrd + inserti128.
        // Case#2: inserting into 5th index needs extracti128 + vpinsrd +
        // inserti128.
        // Case#3: inserting into 4,5,6,7 index needs 4*vpinsrd + inserti128.
        const int CostValue = *LT.first.getValue();
        assert(CostValue >= 0 && "Negative cost!");
        unsigned Num128Lanes = LT.second.getSizeInBits() / 128 * CostValue;
        unsigned NumElts = LT.second.getVectorNumElements() * CostValue;
        APInt WidenedDemandedElts = DemandedElts.zextOrSelf(NumElts);
        unsigned Scale = NumElts / Num128Lanes;
        // We iterate each 128-lane, and check if we need a
        // extracti128/inserti128 for this 128-lane.
        for (unsigned I = 0; I < NumElts; I += Scale) {
          APInt Mask = WidenedDemandedElts.getBitsSet(NumElts, I, I + Scale);
          APInt MaskedDE = Mask & WidenedDemandedElts;
          unsigned Population = MaskedDE.countPopulation();
          Cost += (Population > 0 && Population != Scale &&
                   I % LT.second.getVectorNumElements() != 0);
          Cost += Population > 0;
        }
        Cost += DemandedElts.countPopulation();

        // For vXf32 cases, insertion into the 0'th index in each v4f32
        // 128-bit vector is free.
        // NOTE: This assumes legalization widens vXf32 vectors.
        if (MScalarTy == MVT::f32)
          for (unsigned i = 0, e = cast<FixedVectorType>(Ty)->getNumElements();
               i < e; i += 4)
            if (DemandedElts[i])
              Cost--;
      }
    } else if (LT.second.isVector()) {
      // Without fast insertion, we need to use MOVD/MOVQ to pass each demanded
      // integer element as a SCALAR_TO_VECTOR, then we build the vector as a
      // series of UNPCK followed by CONCAT_VECTORS - all of these can be
      // considered cheap.
      if (Ty->isIntOrIntVectorTy())
        Cost += DemandedElts.countPopulation();

      // Get the smaller of the legalized or original pow2-extended number of
      // vector elements, which represents the number of unpacks we'll end up
      // performing.
      unsigned NumElts = LT.second.getVectorNumElements();
      unsigned Pow2Elts =
          PowerOf2Ceil(cast<FixedVectorType>(Ty)->getNumElements());
      Cost += (std::min<unsigned>(NumElts, Pow2Elts) - 1) * LT.first;
    }
  }

  // TODO: Use default extraction for now, but we should investigate extending this
  // to handle repeated subvector extraction.
  if (Extract)
    Cost += BaseT::getScalarizationOverhead(Ty, DemandedElts, false, Extract);

  return Cost;
}

InstructionCost X86TTIImpl::getMemoryOpCost(unsigned Opcode, Type *Src,
                                            MaybeAlign Alignment,
                                            unsigned AddressSpace,
                                            TTI::TargetCostKind CostKind,
                                            const Instruction *I) {
  // TODO: Handle other cost kinds.
  if (CostKind != TTI::TCK_RecipThroughput) {
    if (auto *SI = dyn_cast_or_null<StoreInst>(I)) {
      // Store instruction with index and scale costs 2 Uops.
      // Check the preceding GEP to identify non-const indices.
      if (auto *GEP = dyn_cast<GetElementPtrInst>(SI->getPointerOperand())) {
        if (!all_of(GEP->indices(), [](Value *V) { return isa<Constant>(V); }))
          return TTI::TCC_Basic * 2;
      }
    }
    return TTI::TCC_Basic;
  }

  assert((Opcode == Instruction::Load || Opcode == Instruction::Store) &&
         "Invalid Opcode");
  // Type legalization can't handle structs
  if (TLI->getValueType(DL, Src, true) == MVT::Other)
    return BaseT::getMemoryOpCost(Opcode, Src, Alignment, AddressSpace,
                                  CostKind);

  // Handle non-power-of-two vectors such as <3 x float> and <48 x i16>
  if (auto *VTy = dyn_cast<FixedVectorType>(Src)) {
    const unsigned NumElem = VTy->getNumElements();
    if (!isPowerOf2_32(NumElem)) {
      // Factorize NumElem into sum of power-of-two.
      InstructionCost Cost = 0;
      unsigned NumElemDone = 0;
      for (unsigned NumElemLeft = NumElem, Factor;
           Factor = PowerOf2Floor(NumElemLeft), NumElemLeft > 0;
           NumElemLeft -= Factor) {
        Type *SubTy = FixedVectorType::get(VTy->getScalarType(), Factor);
        unsigned SubTyBytes = SubTy->getPrimitiveSizeInBits() / 8;

        Cost +=
            getMemoryOpCost(Opcode, SubTy, Alignment, AddressSpace, CostKind);

<<<<<<< HEAD
        std::pair<int, MVT> LST = TLI->getTypeLegalizationCost(DL, SubTy);
=======
        std::pair<InstructionCost, MVT> LST =
            TLI->getTypeLegalizationCost(DL, SubTy);
>>>>>>> 11299179
        if (!LST.second.isVector()) {
          APInt DemandedElts =
              APInt::getBitsSet(NumElem, NumElemDone, NumElemDone + Factor);
          Cost += getScalarizationOverhead(VTy, DemandedElts,
                                           Opcode == Instruction::Load,
                                           Opcode == Instruction::Store);
        }

        NumElemDone += Factor;
        Alignment = commonAlignment(Alignment.valueOrOne(), SubTyBytes);
      }
      assert(NumElemDone == NumElem && "Processed wrong element count?");
      return Cost;
    }
  }

  // Legalize the type.
<<<<<<< HEAD
  std::pair<int, MVT> LT = TLI->getTypeLegalizationCost(DL, Src);
=======
  std::pair<InstructionCost, MVT> LT = TLI->getTypeLegalizationCost(DL, Src);
>>>>>>> 11299179

  // Each load/store unit costs 1.
  InstructionCost Cost = LT.first * 1;

  // This isn't exactly right. We're using slow unaligned 32-byte accesses as a
  // proxy for a double-pumped AVX memory interface such as on Sandybridge.
  if (LT.second.getStoreSize() == 32 && ST->isUnalignedMem32Slow())
    Cost *= 2;

  return Cost;
}

InstructionCost
X86TTIImpl::getMaskedMemoryOpCost(unsigned Opcode, Type *SrcTy, Align Alignment,
                                  unsigned AddressSpace,
                                  TTI::TargetCostKind CostKind) {
  bool IsLoad = (Instruction::Load == Opcode);
  bool IsStore = (Instruction::Store == Opcode);

  auto *SrcVTy = dyn_cast<FixedVectorType>(SrcTy);
  if (!SrcVTy)
    // To calculate scalar take the regular cost, without mask
    return getMemoryOpCost(Opcode, SrcTy, Alignment, AddressSpace, CostKind);

  unsigned NumElem = SrcVTy->getNumElements();
  auto *MaskTy =
      FixedVectorType::get(Type::getInt8Ty(SrcVTy->getContext()), NumElem);
  if ((IsLoad && !isLegalMaskedLoad(SrcVTy, Alignment)) ||
      (IsStore && !isLegalMaskedStore(SrcVTy, Alignment)) ||
      !isPowerOf2_32(NumElem)) {
    // Scalarization
    APInt DemandedElts = APInt::getAllOnesValue(NumElem);
    InstructionCost MaskSplitCost =
        getScalarizationOverhead(MaskTy, DemandedElts, false, true);
    InstructionCost ScalarCompareCost = getCmpSelInstrCost(
        Instruction::ICmp, Type::getInt8Ty(SrcVTy->getContext()), nullptr,
        CmpInst::BAD_ICMP_PREDICATE, CostKind);
    InstructionCost BranchCost = getCFInstrCost(Instruction::Br, CostKind);
    InstructionCost MaskCmpCost = NumElem * (BranchCost + ScalarCompareCost);
    InstructionCost ValueSplitCost =
        getScalarizationOverhead(SrcVTy, DemandedElts, IsLoad, IsStore);
    InstructionCost MemopCost =
        NumElem * BaseT::getMemoryOpCost(Opcode, SrcVTy->getScalarType(),
                                         Alignment, AddressSpace, CostKind);
    return MemopCost + ValueSplitCost + MaskSplitCost + MaskCmpCost;
  }

  // Legalize the type.
  std::pair<InstructionCost, MVT> LT = TLI->getTypeLegalizationCost(DL, SrcVTy);
  auto VT = TLI->getValueType(DL, SrcVTy);
  InstructionCost Cost = 0;
  if (VT.isSimple() && LT.second != VT.getSimpleVT() &&
      LT.second.getVectorNumElements() == NumElem)
    // Promotion requires expand/truncate for data and a shuffle for mask.
    Cost += getShuffleCost(TTI::SK_PermuteTwoSrc, SrcVTy, None, 0, nullptr) +
            getShuffleCost(TTI::SK_PermuteTwoSrc, MaskTy, None, 0, nullptr);

  else if (LT.second.getVectorNumElements() > NumElem) {
    auto *NewMaskTy = FixedVectorType::get(MaskTy->getElementType(),
                                           LT.second.getVectorNumElements());
    // Expanding requires fill mask with zeroes
    Cost += getShuffleCost(TTI::SK_InsertSubvector, NewMaskTy, None, 0, MaskTy);
  }

  // Pre-AVX512 - each maskmov load costs 2 + store costs ~8.
  if (!ST->hasAVX512())
    return Cost + LT.first * (IsLoad ? 2 : 8);

  // AVX-512 masked load/store is cheapper
  return Cost + LT.first;
}

InstructionCost X86TTIImpl::getAddressComputationCost(Type *Ty,
                                                      ScalarEvolution *SE,
                                                      const SCEV *Ptr) {
  // Address computations in vectorized code with non-consecutive addresses will
  // likely result in more instructions compared to scalar code where the
  // computation can more often be merged into the index mode. The resulting
  // extra micro-ops can significantly decrease throughput.
  const unsigned NumVectorInstToHideOverhead = 10;

  // Cost modeling of Strided Access Computation is hidden by the indexing
  // modes of X86 regardless of the stride value. We dont believe that there
  // is a difference between constant strided access in gerenal and constant
  // strided value which is less than or equal to 64.
  // Even in the case of (loop invariant) stride whose value is not known at
  // compile time, the address computation will not incur more than one extra
  // ADD instruction.
  if (Ty->isVectorTy() && SE) {
    if (!BaseT::isStridedAccess(Ptr))
      return NumVectorInstToHideOverhead;
    if (!BaseT::getConstantStrideStep(SE, Ptr))
      return 1;
  }

  return BaseT::getAddressComputationCost(Ty, SE, Ptr);
}

InstructionCost
X86TTIImpl::getArithmeticReductionCost(unsigned Opcode, VectorType *ValTy,
                                       bool IsPairwise,
                                       TTI::TargetCostKind CostKind) {
  // Just use the default implementation for pair reductions.
  if (IsPairwise)
    return BaseT::getArithmeticReductionCost(Opcode, ValTy, IsPairwise, CostKind);

  // We use the Intel Architecture Code Analyzer(IACA) to measure the throughput
  // and make it as the cost.

  static const CostTblEntry SLMCostTblNoPairWise[] = {
    { ISD::FADD,  MVT::v2f64,   3 },
    { ISD::ADD,   MVT::v2i64,   5 },
  };

  static const CostTblEntry SSE2CostTblNoPairWise[] = {
    { ISD::FADD,  MVT::v2f64,   2 },
    { ISD::FADD,  MVT::v2f32,   2 },
    { ISD::FADD,  MVT::v4f32,   4 },
    { ISD::ADD,   MVT::v2i64,   2 },      // The data reported by the IACA tool is "1.6".
    { ISD::ADD,   MVT::v2i32,   2 }, // FIXME: chosen to be less than v4i32
    { ISD::ADD,   MVT::v4i32,   3 },      // The data reported by the IACA tool is "3.3".
    { ISD::ADD,   MVT::v2i16,   2 },      // The data reported by the IACA tool is "4.3".
    { ISD::ADD,   MVT::v4i16,   3 },      // The data reported by the IACA tool is "4.3".
    { ISD::ADD,   MVT::v8i16,   4 },      // The data reported by the IACA tool is "4.3".
    { ISD::ADD,   MVT::v2i8,    2 },
    { ISD::ADD,   MVT::v4i8,    2 },
    { ISD::ADD,   MVT::v8i8,    2 },
    { ISD::ADD,   MVT::v16i8,   3 },
  };

  static const CostTblEntry AVX1CostTblNoPairWise[] = {
    { ISD::FADD,  MVT::v4f64,   3 },
    { ISD::FADD,  MVT::v4f32,   3 },
    { ISD::FADD,  MVT::v8f32,   4 },
    { ISD::ADD,   MVT::v2i64,   1 },      // The data reported by the IACA tool is "1.5".
    { ISD::ADD,   MVT::v4i64,   3 },
    { ISD::ADD,   MVT::v8i32,   5 },
    { ISD::ADD,   MVT::v16i16,  5 },
    { ISD::ADD,   MVT::v32i8,   4 },
  };

  int ISD = TLI->InstructionOpcodeToISD(Opcode);
  assert(ISD && "Invalid opcode");

  // Before legalizing the type, give a chance to look up illegal narrow types
  // in the table.
  // FIXME: Is there a better way to do this?
  EVT VT = TLI->getValueType(DL, ValTy);
  if (VT.isSimple()) {
    MVT MTy = VT.getSimpleVT();
    if (ST->isSLM())
      if (const auto *Entry = CostTableLookup(SLMCostTblNoPairWise, ISD, MTy))
        return Entry->Cost;

    if (ST->hasAVX())
      if (const auto *Entry = CostTableLookup(AVX1CostTblNoPairWise, ISD, MTy))
        return Entry->Cost;

    if (ST->hasSSE2())
      if (const auto *Entry = CostTableLookup(SSE2CostTblNoPairWise, ISD, MTy))
        return Entry->Cost;
  }

  std::pair<InstructionCost, MVT> LT = TLI->getTypeLegalizationCost(DL, ValTy);

  MVT MTy = LT.second;

  auto *ValVTy = cast<FixedVectorType>(ValTy);

  // Special case: vXi8 mul reductions are performed as vXi16.
  if (ISD == ISD::MUL && MTy.getScalarType() == MVT::i8) {
    auto *WideSclTy = IntegerType::get(ValVTy->getContext(), 16);
    auto *WideVecTy = FixedVectorType::get(WideSclTy, ValVTy->getNumElements());
    return getCastInstrCost(Instruction::ZExt, WideVecTy, ValTy,
                            TargetTransformInfo::CastContextHint::None,
                            CostKind) +
           getArithmeticReductionCost(Opcode, WideVecTy, IsPairwise, CostKind);
  }

  InstructionCost ArithmeticCost = 0;
  if (LT.first != 1 && MTy.isVector() &&
      MTy.getVectorNumElements() < ValVTy->getNumElements()) {
    // Type needs to be split. We need LT.first - 1 arithmetic ops.
    auto *SingleOpTy = FixedVectorType::get(ValVTy->getElementType(),
                                            MTy.getVectorNumElements());
    ArithmeticCost = getArithmeticInstrCost(Opcode, SingleOpTy, CostKind);
    ArithmeticCost *= LT.first - 1;
  }

  if (ST->isSLM())
    if (const auto *Entry = CostTableLookup(SLMCostTblNoPairWise, ISD, MTy))
      return ArithmeticCost + Entry->Cost;

  if (ST->hasAVX())
    if (const auto *Entry = CostTableLookup(AVX1CostTblNoPairWise, ISD, MTy))
      return ArithmeticCost + Entry->Cost;

  if (ST->hasSSE2())
    if (const auto *Entry = CostTableLookup(SSE2CostTblNoPairWise, ISD, MTy))
      return ArithmeticCost + Entry->Cost;

  // FIXME: These assume a naive kshift+binop lowering, which is probably
  // conservative in most cases.
  static const CostTblEntry AVX512BoolReduction[] = {
    { ISD::AND,  MVT::v2i1,   3 },
    { ISD::AND,  MVT::v4i1,   5 },
    { ISD::AND,  MVT::v8i1,   7 },
    { ISD::AND,  MVT::v16i1,  9 },
    { ISD::AND,  MVT::v32i1, 11 },
    { ISD::AND,  MVT::v64i1, 13 },
    { ISD::OR,   MVT::v2i1,   3 },
    { ISD::OR,   MVT::v4i1,   5 },
    { ISD::OR,   MVT::v8i1,   7 },
    { ISD::OR,   MVT::v16i1,  9 },
    { ISD::OR,   MVT::v32i1, 11 },
    { ISD::OR,   MVT::v64i1, 13 },
  };

  static const CostTblEntry AVX2BoolReduction[] = {
    { ISD::AND,  MVT::v16i16,  2 }, // vpmovmskb + cmp
    { ISD::AND,  MVT::v32i8,   2 }, // vpmovmskb + cmp
    { ISD::OR,   MVT::v16i16,  2 }, // vpmovmskb + cmp
    { ISD::OR,   MVT::v32i8,   2 }, // vpmovmskb + cmp
  };

  static const CostTblEntry AVX1BoolReduction[] = {
    { ISD::AND,  MVT::v4i64,   2 }, // vmovmskpd + cmp
    { ISD::AND,  MVT::v8i32,   2 }, // vmovmskps + cmp
    { ISD::AND,  MVT::v16i16,  4 }, // vextractf128 + vpand + vpmovmskb + cmp
    { ISD::AND,  MVT::v32i8,   4 }, // vextractf128 + vpand + vpmovmskb + cmp
    { ISD::OR,   MVT::v4i64,   2 }, // vmovmskpd + cmp
    { ISD::OR,   MVT::v8i32,   2 }, // vmovmskps + cmp
    { ISD::OR,   MVT::v16i16,  4 }, // vextractf128 + vpor + vpmovmskb + cmp
    { ISD::OR,   MVT::v32i8,   4 }, // vextractf128 + vpor + vpmovmskb + cmp
  };

  static const CostTblEntry SSE2BoolReduction[] = {
    { ISD::AND,  MVT::v2i64,   2 }, // movmskpd + cmp
    { ISD::AND,  MVT::v4i32,   2 }, // movmskps + cmp
    { ISD::AND,  MVT::v8i16,   2 }, // pmovmskb + cmp
    { ISD::AND,  MVT::v16i8,   2 }, // pmovmskb + cmp
    { ISD::OR,   MVT::v2i64,   2 }, // movmskpd + cmp
    { ISD::OR,   MVT::v4i32,   2 }, // movmskps + cmp
    { ISD::OR,   MVT::v8i16,   2 }, // pmovmskb + cmp
    { ISD::OR,   MVT::v16i8,   2 }, // pmovmskb + cmp
  };

  // Handle bool allof/anyof patterns.
  if (ValVTy->getElementType()->isIntegerTy(1)) {
    InstructionCost ArithmeticCost = 0;
    if (LT.first != 1 && MTy.isVector() &&
        MTy.getVectorNumElements() < ValVTy->getNumElements()) {
      // Type needs to be split. We need LT.first - 1 arithmetic ops.
      auto *SingleOpTy = FixedVectorType::get(ValVTy->getElementType(),
                                              MTy.getVectorNumElements());
      ArithmeticCost = getArithmeticInstrCost(Opcode, SingleOpTy, CostKind);
      ArithmeticCost *= LT.first - 1;
    }

    if (ST->hasAVX512())
      if (const auto *Entry = CostTableLookup(AVX512BoolReduction, ISD, MTy))
        return ArithmeticCost + Entry->Cost;
    if (ST->hasAVX2())
      if (const auto *Entry = CostTableLookup(AVX2BoolReduction, ISD, MTy))
        return ArithmeticCost + Entry->Cost;
    if (ST->hasAVX())
      if (const auto *Entry = CostTableLookup(AVX1BoolReduction, ISD, MTy))
        return ArithmeticCost + Entry->Cost;
    if (ST->hasSSE2())
      if (const auto *Entry = CostTableLookup(SSE2BoolReduction, ISD, MTy))
        return ArithmeticCost + Entry->Cost;

    return BaseT::getArithmeticReductionCost(Opcode, ValVTy, IsPairwise,
                                             CostKind);
  }

  unsigned NumVecElts = ValVTy->getNumElements();
  unsigned ScalarSize = ValVTy->getScalarSizeInBits();

  // Special case power of 2 reductions where the scalar type isn't changed
  // by type legalization.
  if (!isPowerOf2_32(NumVecElts) || ScalarSize != MTy.getScalarSizeInBits())
    return BaseT::getArithmeticReductionCost(Opcode, ValVTy, IsPairwise,
                                             CostKind);

  InstructionCost ReductionCost = 0;

  auto *Ty = ValVTy;
  if (LT.first != 1 && MTy.isVector() &&
      MTy.getVectorNumElements() < ValVTy->getNumElements()) {
    // Type needs to be split. We need LT.first - 1 arithmetic ops.
    Ty = FixedVectorType::get(ValVTy->getElementType(),
                              MTy.getVectorNumElements());
    ReductionCost = getArithmeticInstrCost(Opcode, Ty, CostKind);
    ReductionCost *= LT.first - 1;
    NumVecElts = MTy.getVectorNumElements();
  }

  // Now handle reduction with the legal type, taking into account size changes
  // at each level.
  while (NumVecElts > 1) {
    // Determine the size of the remaining vector we need to reduce.
    unsigned Size = NumVecElts * ScalarSize;
    NumVecElts /= 2;
    // If we're reducing from 256/512 bits, use an extract_subvector.
    if (Size > 128) {
      auto *SubTy = FixedVectorType::get(ValVTy->getElementType(), NumVecElts);
      ReductionCost +=
          getShuffleCost(TTI::SK_ExtractSubvector, Ty, None, NumVecElts, SubTy);
      Ty = SubTy;
    } else if (Size == 128) {
      // Reducing from 128 bits is a permute of v2f64/v2i64.
      FixedVectorType *ShufTy;
      if (ValVTy->isFloatingPointTy())
        ShufTy =
            FixedVectorType::get(Type::getDoubleTy(ValVTy->getContext()), 2);
      else
        ShufTy =
            FixedVectorType::get(Type::getInt64Ty(ValVTy->getContext()), 2);
      ReductionCost +=
          getShuffleCost(TTI::SK_PermuteSingleSrc, ShufTy, None, 0, nullptr);
    } else if (Size == 64) {
      // Reducing from 64 bits is a shuffle of v4f32/v4i32.
      FixedVectorType *ShufTy;
      if (ValVTy->isFloatingPointTy())
        ShufTy =
            FixedVectorType::get(Type::getFloatTy(ValVTy->getContext()), 4);
      else
        ShufTy =
            FixedVectorType::get(Type::getInt32Ty(ValVTy->getContext()), 4);
      ReductionCost +=
          getShuffleCost(TTI::SK_PermuteSingleSrc, ShufTy, None, 0, nullptr);
    } else {
      // Reducing from smaller size is a shift by immediate.
      auto *ShiftTy = FixedVectorType::get(
          Type::getIntNTy(ValVTy->getContext(), Size), 128 / Size);
      ReductionCost += getArithmeticInstrCost(
          Instruction::LShr, ShiftTy, CostKind,
          TargetTransformInfo::OK_AnyValue,
          TargetTransformInfo::OK_UniformConstantValue,
          TargetTransformInfo::OP_None, TargetTransformInfo::OP_None);
    }

    // Add the arithmetic op for this level.
    ReductionCost += getArithmeticInstrCost(Opcode, Ty, CostKind);
  }

  // Add the final extract element to the cost.
  return ReductionCost + getVectorInstrCost(Instruction::ExtractElement, Ty, 0);
}

InstructionCost X86TTIImpl::getMinMaxCost(Type *Ty, Type *CondTy,
                                          bool IsUnsigned) {
<<<<<<< HEAD
  std::pair<int, MVT> LT = TLI->getTypeLegalizationCost(DL, Ty);
=======
  std::pair<InstructionCost, MVT> LT = TLI->getTypeLegalizationCost(DL, Ty);
>>>>>>> 11299179

  MVT MTy = LT.second;

  int ISD;
  if (Ty->isIntOrIntVectorTy()) {
    ISD = IsUnsigned ? ISD::UMIN : ISD::SMIN;
  } else {
    assert(Ty->isFPOrFPVectorTy() &&
           "Expected float point or integer vector type.");
    ISD = ISD::FMINNUM;
  }

  static const CostTblEntry SSE1CostTbl[] = {
    {ISD::FMINNUM, MVT::v4f32, 1},
  };

  static const CostTblEntry SSE2CostTbl[] = {
    {ISD::FMINNUM, MVT::v2f64, 1},
    {ISD::SMIN,    MVT::v8i16, 1},
    {ISD::UMIN,    MVT::v16i8, 1},
  };

  static const CostTblEntry SSE41CostTbl[] = {
    {ISD::SMIN,    MVT::v4i32, 1},
    {ISD::UMIN,    MVT::v4i32, 1},
    {ISD::UMIN,    MVT::v8i16, 1},
    {ISD::SMIN,    MVT::v16i8, 1},
  };

  static const CostTblEntry SSE42CostTbl[] = {
    {ISD::UMIN,    MVT::v2i64, 3}, // xor+pcmpgtq+blendvpd
  };

  static const CostTblEntry AVX1CostTbl[] = {
    {ISD::FMINNUM, MVT::v8f32,  1},
    {ISD::FMINNUM, MVT::v4f64,  1},
    {ISD::SMIN,    MVT::v8i32,  3},
    {ISD::UMIN,    MVT::v8i32,  3},
    {ISD::SMIN,    MVT::v16i16, 3},
    {ISD::UMIN,    MVT::v16i16, 3},
    {ISD::SMIN,    MVT::v32i8,  3},
    {ISD::UMIN,    MVT::v32i8,  3},
  };

  static const CostTblEntry AVX2CostTbl[] = {
    {ISD::SMIN,    MVT::v8i32,  1},
    {ISD::UMIN,    MVT::v8i32,  1},
    {ISD::SMIN,    MVT::v16i16, 1},
    {ISD::UMIN,    MVT::v16i16, 1},
    {ISD::SMIN,    MVT::v32i8,  1},
    {ISD::UMIN,    MVT::v32i8,  1},
  };

  static const CostTblEntry AVX512CostTbl[] = {
    {ISD::FMINNUM, MVT::v16f32, 1},
    {ISD::FMINNUM, MVT::v8f64,  1},
    {ISD::SMIN,    MVT::v2i64,  1},
    {ISD::UMIN,    MVT::v2i64,  1},
    {ISD::SMIN,    MVT::v4i64,  1},
    {ISD::UMIN,    MVT::v4i64,  1},
    {ISD::SMIN,    MVT::v8i64,  1},
    {ISD::UMIN,    MVT::v8i64,  1},
    {ISD::SMIN,    MVT::v16i32, 1},
    {ISD::UMIN,    MVT::v16i32, 1},
  };

  static const CostTblEntry AVX512BWCostTbl[] = {
    {ISD::SMIN,    MVT::v32i16, 1},
    {ISD::UMIN,    MVT::v32i16, 1},
    {ISD::SMIN,    MVT::v64i8,  1},
    {ISD::UMIN,    MVT::v64i8,  1},
  };

  // If we have a native MIN/MAX instruction for this type, use it.
  if (ST->hasBWI())
    if (const auto *Entry = CostTableLookup(AVX512BWCostTbl, ISD, MTy))
      return LT.first * Entry->Cost;

  if (ST->hasAVX512())
    if (const auto *Entry = CostTableLookup(AVX512CostTbl, ISD, MTy))
      return LT.first * Entry->Cost;

  if (ST->hasAVX2())
    if (const auto *Entry = CostTableLookup(AVX2CostTbl, ISD, MTy))
      return LT.first * Entry->Cost;

  if (ST->hasAVX())
    if (const auto *Entry = CostTableLookup(AVX1CostTbl, ISD, MTy))
      return LT.first * Entry->Cost;

  if (ST->hasSSE42())
    if (const auto *Entry = CostTableLookup(SSE42CostTbl, ISD, MTy))
      return LT.first * Entry->Cost;

  if (ST->hasSSE41())
    if (const auto *Entry = CostTableLookup(SSE41CostTbl, ISD, MTy))
      return LT.first * Entry->Cost;

  if (ST->hasSSE2())
    if (const auto *Entry = CostTableLookup(SSE2CostTbl, ISD, MTy))
      return LT.first * Entry->Cost;

  if (ST->hasSSE1())
    if (const auto *Entry = CostTableLookup(SSE1CostTbl, ISD, MTy))
      return LT.first * Entry->Cost;

  unsigned CmpOpcode;
  if (Ty->isFPOrFPVectorTy()) {
    CmpOpcode = Instruction::FCmp;
  } else {
    assert(Ty->isIntOrIntVectorTy() &&
           "expecting floating point or integer type for min/max reduction");
    CmpOpcode = Instruction::ICmp;
  }

  TTI::TargetCostKind CostKind = TTI::TCK_RecipThroughput;
  // Otherwise fall back to cmp+select.
  InstructionCost Result =
      getCmpSelInstrCost(CmpOpcode, Ty, CondTy, CmpInst::BAD_ICMP_PREDICATE,
                         CostKind) +
      getCmpSelInstrCost(Instruction::Select, Ty, CondTy,
                         CmpInst::BAD_ICMP_PREDICATE, CostKind);
  return Result;
}

InstructionCost
X86TTIImpl::getMinMaxReductionCost(VectorType *ValTy, VectorType *CondTy,
                                   bool IsPairwise, bool IsUnsigned,
                                   TTI::TargetCostKind CostKind) {
  // Just use the default implementation for pair reductions.
  if (IsPairwise)
    return BaseT::getMinMaxReductionCost(ValTy, CondTy, IsPairwise, IsUnsigned,
                                         CostKind);

  std::pair<InstructionCost, MVT> LT = TLI->getTypeLegalizationCost(DL, ValTy);

  MVT MTy = LT.second;

  int ISD;
  if (ValTy->isIntOrIntVectorTy()) {
    ISD = IsUnsigned ? ISD::UMIN : ISD::SMIN;
  } else {
    assert(ValTy->isFPOrFPVectorTy() &&
           "Expected float point or integer vector type.");
    ISD = ISD::FMINNUM;
  }

  // We use the Intel Architecture Code Analyzer(IACA) to measure the throughput
  // and make it as the cost.

  static const CostTblEntry SSE2CostTblNoPairWise[] = {
      {ISD::UMIN, MVT::v2i16, 5}, // need pxors to use pminsw/pmaxsw
      {ISD::UMIN, MVT::v4i16, 7}, // need pxors to use pminsw/pmaxsw
      {ISD::UMIN, MVT::v8i16, 9}, // need pxors to use pminsw/pmaxsw
  };

  static const CostTblEntry SSE41CostTblNoPairWise[] = {
      {ISD::SMIN, MVT::v2i16, 3}, // same as sse2
      {ISD::SMIN, MVT::v4i16, 5}, // same as sse2
      {ISD::UMIN, MVT::v2i16, 5}, // same as sse2
      {ISD::UMIN, MVT::v4i16, 7}, // same as sse2
      {ISD::SMIN, MVT::v8i16, 4}, // phminposuw+xor
      {ISD::UMIN, MVT::v8i16, 4}, // FIXME: umin is cheaper than umax
      {ISD::SMIN, MVT::v2i8,  3}, // pminsb
      {ISD::SMIN, MVT::v4i8,  5}, // pminsb
      {ISD::SMIN, MVT::v8i8,  7}, // pminsb
      {ISD::SMIN, MVT::v16i8, 6},
      {ISD::UMIN, MVT::v2i8,  3}, // same as sse2
      {ISD::UMIN, MVT::v4i8,  5}, // same as sse2
      {ISD::UMIN, MVT::v8i8,  7}, // same as sse2
      {ISD::UMIN, MVT::v16i8, 6}, // FIXME: umin is cheaper than umax
  };

  static const CostTblEntry AVX1CostTblNoPairWise[] = {
      {ISD::SMIN, MVT::v16i16, 6},
      {ISD::UMIN, MVT::v16i16, 6}, // FIXME: umin is cheaper than umax
      {ISD::SMIN, MVT::v32i8, 8},
      {ISD::UMIN, MVT::v32i8, 8},
  };

  static const CostTblEntry AVX512BWCostTblNoPairWise[] = {
      {ISD::SMIN, MVT::v32i16, 8},
      {ISD::UMIN, MVT::v32i16, 8}, // FIXME: umin is cheaper than umax
      {ISD::SMIN, MVT::v64i8, 10},
      {ISD::UMIN, MVT::v64i8, 10},
  };

  // Before legalizing the type, give a chance to look up illegal narrow types
  // in the table.
  // FIXME: Is there a better way to do this?
  EVT VT = TLI->getValueType(DL, ValTy);
  if (VT.isSimple()) {
    MVT MTy = VT.getSimpleVT();
    if (ST->hasBWI())
      if (const auto *Entry = CostTableLookup(AVX512BWCostTblNoPairWise, ISD, MTy))
        return Entry->Cost;

    if (ST->hasAVX())
      if (const auto *Entry = CostTableLookup(AVX1CostTblNoPairWise, ISD, MTy))
        return Entry->Cost;

    if (ST->hasSSE41())
      if (const auto *Entry = CostTableLookup(SSE41CostTblNoPairWise, ISD, MTy))
        return Entry->Cost;

    if (ST->hasSSE2())
      if (const auto *Entry = CostTableLookup(SSE2CostTblNoPairWise, ISD, MTy))
        return Entry->Cost;
  }

  auto *ValVTy = cast<FixedVectorType>(ValTy);
  unsigned NumVecElts = ValVTy->getNumElements();

  auto *Ty = ValVTy;
  InstructionCost MinMaxCost = 0;
  if (LT.first != 1 && MTy.isVector() &&
      MTy.getVectorNumElements() < ValVTy->getNumElements()) {
    // Type needs to be split. We need LT.first - 1 operations ops.
    Ty = FixedVectorType::get(ValVTy->getElementType(),
                              MTy.getVectorNumElements());
    auto *SubCondTy = FixedVectorType::get(CondTy->getElementType(),
                                           MTy.getVectorNumElements());
    MinMaxCost = getMinMaxCost(Ty, SubCondTy, IsUnsigned);
    MinMaxCost *= LT.first - 1;
    NumVecElts = MTy.getVectorNumElements();
  }

  if (ST->hasBWI())
    if (const auto *Entry = CostTableLookup(AVX512BWCostTblNoPairWise, ISD, MTy))
      return MinMaxCost + Entry->Cost;

  if (ST->hasAVX())
    if (const auto *Entry = CostTableLookup(AVX1CostTblNoPairWise, ISD, MTy))
      return MinMaxCost + Entry->Cost;

  if (ST->hasSSE41())
    if (const auto *Entry = CostTableLookup(SSE41CostTblNoPairWise, ISD, MTy))
      return MinMaxCost + Entry->Cost;

  if (ST->hasSSE2())
    if (const auto *Entry = CostTableLookup(SSE2CostTblNoPairWise, ISD, MTy))
      return MinMaxCost + Entry->Cost;

  unsigned ScalarSize = ValTy->getScalarSizeInBits();

  // Special case power of 2 reductions where the scalar type isn't changed
  // by type legalization.
  if (!isPowerOf2_32(ValVTy->getNumElements()) ||
      ScalarSize != MTy.getScalarSizeInBits())
    return BaseT::getMinMaxReductionCost(ValTy, CondTy, IsPairwise, IsUnsigned,
                                         CostKind);

  // Now handle reduction with the legal type, taking into account size changes
  // at each level.
  while (NumVecElts > 1) {
    // Determine the size of the remaining vector we need to reduce.
    unsigned Size = NumVecElts * ScalarSize;
    NumVecElts /= 2;
    // If we're reducing from 256/512 bits, use an extract_subvector.
    if (Size > 128) {
      auto *SubTy = FixedVectorType::get(ValVTy->getElementType(), NumVecElts);
      MinMaxCost +=
          getShuffleCost(TTI::SK_ExtractSubvector, Ty, None, NumVecElts, SubTy);
      Ty = SubTy;
    } else if (Size == 128) {
      // Reducing from 128 bits is a permute of v2f64/v2i64.
      VectorType *ShufTy;
      if (ValTy->isFloatingPointTy())
        ShufTy =
            FixedVectorType::get(Type::getDoubleTy(ValTy->getContext()), 2);
      else
        ShufTy = FixedVectorType::get(Type::getInt64Ty(ValTy->getContext()), 2);
      MinMaxCost +=
          getShuffleCost(TTI::SK_PermuteSingleSrc, ShufTy, None, 0, nullptr);
    } else if (Size == 64) {
      // Reducing from 64 bits is a shuffle of v4f32/v4i32.
      FixedVectorType *ShufTy;
      if (ValTy->isFloatingPointTy())
        ShufTy = FixedVectorType::get(Type::getFloatTy(ValTy->getContext()), 4);
      else
        ShufTy = FixedVectorType::get(Type::getInt32Ty(ValTy->getContext()), 4);
      MinMaxCost +=
          getShuffleCost(TTI::SK_PermuteSingleSrc, ShufTy, None, 0, nullptr);
    } else {
      // Reducing from smaller size is a shift by immediate.
      auto *ShiftTy = FixedVectorType::get(
          Type::getIntNTy(ValTy->getContext(), Size), 128 / Size);
      MinMaxCost += getArithmeticInstrCost(
          Instruction::LShr, ShiftTy, TTI::TCK_RecipThroughput,
          TargetTransformInfo::OK_AnyValue,
          TargetTransformInfo::OK_UniformConstantValue,
          TargetTransformInfo::OP_None, TargetTransformInfo::OP_None);
    }

    // Add the arithmetic op for this level.
    auto *SubCondTy =
        FixedVectorType::get(CondTy->getElementType(), Ty->getNumElements());
    MinMaxCost += getMinMaxCost(Ty, SubCondTy, IsUnsigned);
  }

  // Add the final extract element to the cost.
  return MinMaxCost + getVectorInstrCost(Instruction::ExtractElement, Ty, 0);
}

/// Calculate the cost of materializing a 64-bit value. This helper
/// method might only calculate a fraction of a larger immediate. Therefore it
/// is valid to return a cost of ZERO.
InstructionCost X86TTIImpl::getIntImmCost(int64_t Val) {
  if (Val == 0)
    return TTI::TCC_Free;

  if (isInt<32>(Val))
    return TTI::TCC_Basic;

  return 2 * TTI::TCC_Basic;
}

InstructionCost X86TTIImpl::getIntImmCost(const APInt &Imm, Type *Ty,
                                          TTI::TargetCostKind CostKind) {
  assert(Ty->isIntegerTy());

  unsigned BitSize = Ty->getPrimitiveSizeInBits();
  if (BitSize == 0)
    return ~0U;

  // Never hoist constants larger than 128bit, because this might lead to
  // incorrect code generation or assertions in codegen.
  // Fixme: Create a cost model for types larger than i128 once the codegen
  // issues have been fixed.
  if (BitSize > 128)
    return TTI::TCC_Free;

  if (Imm == 0)
    return TTI::TCC_Free;

  // Sign-extend all constants to a multiple of 64-bit.
  APInt ImmVal = Imm;
  if (BitSize % 64 != 0)
    ImmVal = Imm.sext(alignTo(BitSize, 64));

  // Split the constant into 64-bit chunks and calculate the cost for each
  // chunk.
  InstructionCost Cost = 0;
  for (unsigned ShiftVal = 0; ShiftVal < BitSize; ShiftVal += 64) {
    APInt Tmp = ImmVal.ashr(ShiftVal).sextOrTrunc(64);
    int64_t Val = Tmp.getSExtValue();
    Cost += getIntImmCost(Val);
  }
  // We need at least one instruction to materialize the constant.
  return std::max<InstructionCost>(1, Cost);
}

InstructionCost X86TTIImpl::getIntImmCostInst(unsigned Opcode, unsigned Idx,
                                              const APInt &Imm, Type *Ty,
                                              TTI::TargetCostKind CostKind,
                                              Instruction *Inst) {
  assert(Ty->isIntegerTy());

  unsigned BitSize = Ty->getPrimitiveSizeInBits();
  // There is no cost model for constants with a bit size of 0. Return TCC_Free
  // here, so that constant hoisting will ignore this constant.
  if (BitSize == 0)
    return TTI::TCC_Free;

  unsigned ImmIdx = ~0U;
  switch (Opcode) {
  default:
    return TTI::TCC_Free;
  case Instruction::GetElementPtr:
    // Always hoist the base address of a GetElementPtr. This prevents the
    // creation of new constants for every base constant that gets constant
    // folded with the offset.
    if (Idx == 0)
      return 2 * TTI::TCC_Basic;
    return TTI::TCC_Free;
  case Instruction::Store:
    ImmIdx = 0;
    break;
  case Instruction::ICmp:
    // This is an imperfect hack to prevent constant hoisting of
    // compares that might be trying to check if a 64-bit value fits in
    // 32-bits. The backend can optimize these cases using a right shift by 32.
    // Ideally we would check the compare predicate here. There also other
    // similar immediates the backend can use shifts for.
    if (Idx == 1 && Imm.getBitWidth() == 64) {
      uint64_t ImmVal = Imm.getZExtValue();
      if (ImmVal == 0x100000000ULL || ImmVal == 0xffffffff)
        return TTI::TCC_Free;
    }
    ImmIdx = 1;
    break;
  case Instruction::And:
    // We support 64-bit ANDs with immediates with 32-bits of leading zeroes
    // by using a 32-bit operation with implicit zero extension. Detect such
    // immediates here as the normal path expects bit 31 to be sign extended.
    if (Idx == 1 && Imm.getBitWidth() == 64 && isUInt<32>(Imm.getZExtValue()))
      return TTI::TCC_Free;
    ImmIdx = 1;
    break;
  case Instruction::Add:
  case Instruction::Sub:
    // For add/sub, we can use the opposite instruction for INT32_MIN.
    if (Idx == 1 && Imm.getBitWidth() == 64 && Imm.getZExtValue() == 0x80000000)
      return TTI::TCC_Free;
    ImmIdx = 1;
    break;
  case Instruction::UDiv:
  case Instruction::SDiv:
  case Instruction::URem:
  case Instruction::SRem:
    // Division by constant is typically expanded later into a different
    // instruction sequence. This completely changes the constants.
    // Report them as "free" to stop ConstantHoist from marking them as opaque.
    return TTI::TCC_Free;
  case Instruction::Mul:
  case Instruction::Or:
  case Instruction::Xor:
    ImmIdx = 1;
    break;
  // Always return TCC_Free for the shift value of a shift instruction.
  case Instruction::Shl:
  case Instruction::LShr:
  case Instruction::AShr:
    if (Idx == 1)
      return TTI::TCC_Free;
    break;
  case Instruction::Trunc:
  case Instruction::ZExt:
  case Instruction::SExt:
  case Instruction::IntToPtr:
  case Instruction::PtrToInt:
  case Instruction::BitCast:
  case Instruction::PHI:
  case Instruction::Call:
  case Instruction::Select:
  case Instruction::Ret:
  case Instruction::Load:
    break;
  }

  if (Idx == ImmIdx) {
    int NumConstants = divideCeil(BitSize, 64);
    InstructionCost Cost = X86TTIImpl::getIntImmCost(Imm, Ty, CostKind);
    return (Cost <= NumConstants * TTI::TCC_Basic)
               ? static_cast<int>(TTI::TCC_Free)
               : Cost;
  }

  return X86TTIImpl::getIntImmCost(Imm, Ty, CostKind);
}

InstructionCost X86TTIImpl::getIntImmCostIntrin(Intrinsic::ID IID, unsigned Idx,
                                                const APInt &Imm, Type *Ty,
                                                TTI::TargetCostKind CostKind) {
  assert(Ty->isIntegerTy());

  unsigned BitSize = Ty->getPrimitiveSizeInBits();
  // There is no cost model for constants with a bit size of 0. Return TCC_Free
  // here, so that constant hoisting will ignore this constant.
  if (BitSize == 0)
    return TTI::TCC_Free;

  switch (IID) {
  default:
    return TTI::TCC_Free;
  case Intrinsic::sadd_with_overflow:
  case Intrinsic::uadd_with_overflow:
  case Intrinsic::ssub_with_overflow:
  case Intrinsic::usub_with_overflow:
  case Intrinsic::smul_with_overflow:
  case Intrinsic::umul_with_overflow:
    if ((Idx == 1) && Imm.getBitWidth() <= 64 && isInt<32>(Imm.getSExtValue()))
      return TTI::TCC_Free;
    break;
  case Intrinsic::experimental_stackmap:
    if ((Idx < 2) || (Imm.getBitWidth() <= 64 && isInt<64>(Imm.getSExtValue())))
      return TTI::TCC_Free;
    break;
  case Intrinsic::experimental_patchpoint_void:
  case Intrinsic::experimental_patchpoint_i64:
    if ((Idx < 4) || (Imm.getBitWidth() <= 64 && isInt<64>(Imm.getSExtValue())))
      return TTI::TCC_Free;
    break;
  }
  return X86TTIImpl::getIntImmCost(Imm, Ty, CostKind);
}

InstructionCost X86TTIImpl::getCFInstrCost(unsigned Opcode,
                                           TTI::TargetCostKind CostKind,
                                           const Instruction *I) {
  if (CostKind != TTI::TCK_RecipThroughput)
    return Opcode == Instruction::PHI ? 0 : 1;
  // Branches are assumed to be predicted.
  return 0;
}

int X86TTIImpl::getGatherOverhead() const {
  // Some CPUs have more overhead for gather. The specified overhead is relative
  // to the Load operation. "2" is the number provided by Intel architects. This
  // parameter is used for cost estimation of Gather Op and comparison with
  // other alternatives.
  // TODO: Remove the explicit hasAVX512()?, That would mean we would only
  // enable gather with a -march.
  if (ST->hasAVX512() || (ST->hasAVX2() && ST->hasFastGather()))
    return 2;

  return 1024;
}

int X86TTIImpl::getScatterOverhead() const {
  if (ST->hasAVX512())
    return 2;

  return 1024;
}

// Return an average cost of Gather / Scatter instruction, maybe improved later.
// FIXME: Add TargetCostKind support.
InstructionCost X86TTIImpl::getGSVectorCost(unsigned Opcode, Type *SrcVTy,
                                            const Value *Ptr, Align Alignment,
                                            unsigned AddressSpace) {

  assert(isa<VectorType>(SrcVTy) && "Unexpected type in getGSVectorCost");
  unsigned VF = cast<FixedVectorType>(SrcVTy)->getNumElements();

  // Try to reduce index size from 64 bit (default for GEP)
  // to 32. It is essential for VF 16. If the index can't be reduced to 32, the
  // operation will use 16 x 64 indices which do not fit in a zmm and needs
  // to split. Also check that the base pointer is the same for all lanes,
  // and that there's at most one variable index.
  auto getIndexSizeInBits = [](const Value *Ptr, const DataLayout &DL) {
    unsigned IndexSize = DL.getPointerSizeInBits();
    const GetElementPtrInst *GEP = dyn_cast<GetElementPtrInst>(Ptr);
    if (IndexSize < 64 || !GEP)
      return IndexSize;

    unsigned NumOfVarIndices = 0;
    const Value *Ptrs = GEP->getPointerOperand();
    if (Ptrs->getType()->isVectorTy() && !getSplatValue(Ptrs))
      return IndexSize;
    for (unsigned i = 1; i < GEP->getNumOperands(); ++i) {
      if (isa<Constant>(GEP->getOperand(i)))
        continue;
      Type *IndxTy = GEP->getOperand(i)->getType();
      if (auto *IndexVTy = dyn_cast<VectorType>(IndxTy))
        IndxTy = IndexVTy->getElementType();
      if ((IndxTy->getPrimitiveSizeInBits() == 64 &&
          !isa<SExtInst>(GEP->getOperand(i))) ||
         ++NumOfVarIndices > 1)
        return IndexSize; // 64
    }
    return (unsigned)32;
  };

  // Trying to reduce IndexSize to 32 bits for vector 16.
  // By default the IndexSize is equal to pointer size.
  unsigned IndexSize = (ST->hasAVX512() && VF >= 16)
                           ? getIndexSizeInBits(Ptr, DL)
                           : DL.getPointerSizeInBits();

  auto *IndexVTy = FixedVectorType::get(
      IntegerType::get(SrcVTy->getContext(), IndexSize), VF);
  std::pair<InstructionCost, MVT> IdxsLT =
      TLI->getTypeLegalizationCost(DL, IndexVTy);
  std::pair<InstructionCost, MVT> SrcLT =
      TLI->getTypeLegalizationCost(DL, SrcVTy);
  InstructionCost::CostType SplitFactor =
      *std::max(IdxsLT.first, SrcLT.first).getValue();
  if (SplitFactor > 1) {
    // Handle splitting of vector of pointers
    auto *SplitSrcTy =
        FixedVectorType::get(SrcVTy->getScalarType(), VF / SplitFactor);
    return SplitFactor * getGSVectorCost(Opcode, SplitSrcTy, Ptr, Alignment,
                                         AddressSpace);
  }

  // The gather / scatter cost is given by Intel architects. It is a rough
  // number since we are looking at one instruction in a time.
  const int GSOverhead = (Opcode == Instruction::Load)
                             ? getGatherOverhead()
                             : getScatterOverhead();
  return GSOverhead + VF * getMemoryOpCost(Opcode, SrcVTy->getScalarType(),
                                           MaybeAlign(Alignment), AddressSpace,
                                           TTI::TCK_RecipThroughput);
}

/// Return the cost of full scalarization of gather / scatter operation.
///
/// Opcode - Load or Store instruction.
/// SrcVTy - The type of the data vector that should be gathered or scattered.
/// VariableMask - The mask is non-constant at compile time.
/// Alignment - Alignment for one element.
/// AddressSpace - pointer[s] address space.
///
/// FIXME: Add TargetCostKind support.
InstructionCost X86TTIImpl::getGSScalarCost(unsigned Opcode, Type *SrcVTy,
                                            bool VariableMask, Align Alignment,
                                            unsigned AddressSpace) {
  unsigned VF = cast<FixedVectorType>(SrcVTy)->getNumElements();
  APInt DemandedElts = APInt::getAllOnesValue(VF);
  TTI::TargetCostKind CostKind = TTI::TCK_RecipThroughput;

  InstructionCost MaskUnpackCost = 0;
  if (VariableMask) {
    auto *MaskTy =
        FixedVectorType::get(Type::getInt1Ty(SrcVTy->getContext()), VF);
    MaskUnpackCost =
        getScalarizationOverhead(MaskTy, DemandedElts, false, true);
    InstructionCost ScalarCompareCost = getCmpSelInstrCost(
        Instruction::ICmp, Type::getInt1Ty(SrcVTy->getContext()), nullptr,
        CmpInst::BAD_ICMP_PREDICATE, CostKind);
    InstructionCost BranchCost = getCFInstrCost(Instruction::Br, CostKind);
    MaskUnpackCost += VF * (BranchCost + ScalarCompareCost);
  }

  // The cost of the scalar loads/stores.
  InstructionCost MemoryOpCost =
      VF * getMemoryOpCost(Opcode, SrcVTy->getScalarType(),
                           MaybeAlign(Alignment), AddressSpace, CostKind);

  InstructionCost InsertExtractCost = 0;
  if (Opcode == Instruction::Load)
    for (unsigned i = 0; i < VF; ++i)
      // Add the cost of inserting each scalar load into the vector
      InsertExtractCost +=
        getVectorInstrCost(Instruction::InsertElement, SrcVTy, i);
  else
    for (unsigned i = 0; i < VF; ++i)
      // Add the cost of extracting each element out of the data vector
      InsertExtractCost +=
        getVectorInstrCost(Instruction::ExtractElement, SrcVTy, i);

  return MemoryOpCost + MaskUnpackCost + InsertExtractCost;
}

/// Calculate the cost of Gather / Scatter operation
InstructionCost X86TTIImpl::getGatherScatterOpCost(
    unsigned Opcode, Type *SrcVTy, const Value *Ptr, bool VariableMask,
    Align Alignment, TTI::TargetCostKind CostKind,
    const Instruction *I = nullptr) {
  if (CostKind != TTI::TCK_RecipThroughput) {
    if ((Opcode == Instruction::Load &&
         isLegalMaskedGather(SrcVTy, Align(Alignment))) ||
        (Opcode == Instruction::Store &&
         isLegalMaskedScatter(SrcVTy, Align(Alignment))))
      return 1;
    return BaseT::getGatherScatterOpCost(Opcode, SrcVTy, Ptr, VariableMask,
                                         Alignment, CostKind, I);
  }

  assert(SrcVTy->isVectorTy() && "Unexpected data type for Gather/Scatter");
  unsigned VF = cast<FixedVectorType>(SrcVTy)->getNumElements();
  PointerType *PtrTy = dyn_cast<PointerType>(Ptr->getType());
  if (!PtrTy && Ptr->getType()->isVectorTy())
    PtrTy = dyn_cast<PointerType>(
        cast<VectorType>(Ptr->getType())->getElementType());
  assert(PtrTy && "Unexpected type for Ptr argument");
  unsigned AddressSpace = PtrTy->getAddressSpace();

  bool Scalarize = false;
  if ((Opcode == Instruction::Load &&
       !isLegalMaskedGather(SrcVTy, Align(Alignment))) ||
      (Opcode == Instruction::Store &&
       !isLegalMaskedScatter(SrcVTy, Align(Alignment))))
    Scalarize = true;
  // Gather / Scatter for vector 2 is not profitable on KNL / SKX
  // Vector-4 of gather/scatter instruction does not exist on KNL.
  // We can extend it to 8 elements, but zeroing upper bits of
  // the mask vector will add more instructions. Right now we give the scalar
  // cost of vector-4 for KNL. TODO: Check, maybe the gather/scatter instruction
  // is better in the VariableMask case.
  if (ST->hasAVX512() && (VF == 2 || (VF == 4 && !ST->hasVLX())))
    Scalarize = true;

  if (Scalarize)
    return getGSScalarCost(Opcode, SrcVTy, VariableMask, Alignment,
                           AddressSpace);

  return getGSVectorCost(Opcode, SrcVTy, Ptr, Alignment, AddressSpace);
}

bool X86TTIImpl::isLSRCostLess(TargetTransformInfo::LSRCost &C1,
                               TargetTransformInfo::LSRCost &C2) {
    // X86 specific here are "instruction number 1st priority".
    return std::tie(C1.Insns, C1.NumRegs, C1.AddRecCost,
                    C1.NumIVMuls, C1.NumBaseAdds,
                    C1.ScaleCost, C1.ImmCost, C1.SetupCost) <
           std::tie(C2.Insns, C2.NumRegs, C2.AddRecCost,
                    C2.NumIVMuls, C2.NumBaseAdds,
                    C2.ScaleCost, C2.ImmCost, C2.SetupCost);
}

bool X86TTIImpl::canMacroFuseCmp() {
  return ST->hasMacroFusion() || ST->hasBranchFusion();
}

bool X86TTIImpl::isLegalMaskedLoad(Type *DataTy, Align Alignment) {
  if (!ST->hasAVX())
    return false;

  // The backend can't handle a single element vector.
  if (isa<VectorType>(DataTy) &&
      cast<FixedVectorType>(DataTy)->getNumElements() == 1)
    return false;
  Type *ScalarTy = DataTy->getScalarType();

  if (ScalarTy->isPointerTy())
    return true;

  if (ScalarTy->isFloatTy() || ScalarTy->isDoubleTy())
    return true;

  if (!ScalarTy->isIntegerTy())
    return false;

  unsigned IntWidth = ScalarTy->getIntegerBitWidth();
  return IntWidth == 32 || IntWidth == 64 ||
         ((IntWidth == 8 || IntWidth == 16) && ST->hasBWI());
}

bool X86TTIImpl::isLegalMaskedStore(Type *DataType, Align Alignment) {
  return isLegalMaskedLoad(DataType, Alignment);
}

bool X86TTIImpl::isLegalNTLoad(Type *DataType, Align Alignment) {
  unsigned DataSize = DL.getTypeStoreSize(DataType);
  // The only supported nontemporal loads are for aligned vectors of 16 or 32
  // bytes.  Note that 32-byte nontemporal vector loads are supported by AVX2
  // (the equivalent stores only require AVX).
  if (Alignment >= DataSize && (DataSize == 16 || DataSize == 32))
    return DataSize == 16 ?  ST->hasSSE1() : ST->hasAVX2();

  return false;
}

bool X86TTIImpl::isLegalNTStore(Type *DataType, Align Alignment) {
  unsigned DataSize = DL.getTypeStoreSize(DataType);

  // SSE4A supports nontemporal stores of float and double at arbitrary
  // alignment.
  if (ST->hasSSE4A() && (DataType->isFloatTy() || DataType->isDoubleTy()))
    return true;

  // Besides the SSE4A subtarget exception above, only aligned stores are
  // available nontemporaly on any other subtarget.  And only stores with a size
  // of 4..32 bytes (powers of 2, only) are permitted.
  if (Alignment < DataSize || DataSize < 4 || DataSize > 32 ||
      !isPowerOf2_32(DataSize))
    return false;

  // 32-byte vector nontemporal stores are supported by AVX (the equivalent
  // loads require AVX2).
  if (DataSize == 32)
    return ST->hasAVX();
  else if (DataSize == 16)
    return ST->hasSSE1();
  return true;
}

bool X86TTIImpl::isLegalMaskedExpandLoad(Type *DataTy) {
  if (!isa<VectorType>(DataTy))
    return false;

  if (!ST->hasAVX512())
    return false;

  // The backend can't handle a single element vector.
  if (cast<FixedVectorType>(DataTy)->getNumElements() == 1)
    return false;

  Type *ScalarTy = cast<VectorType>(DataTy)->getElementType();

  if (ScalarTy->isFloatTy() || ScalarTy->isDoubleTy())
    return true;

  if (!ScalarTy->isIntegerTy())
    return false;

  unsigned IntWidth = ScalarTy->getIntegerBitWidth();
  return IntWidth == 32 || IntWidth == 64 ||
         ((IntWidth == 8 || IntWidth == 16) && ST->hasVBMI2());
}

bool X86TTIImpl::isLegalMaskedCompressStore(Type *DataTy) {
  return isLegalMaskedExpandLoad(DataTy);
}

bool X86TTIImpl::isLegalMaskedGather(Type *DataTy, Align Alignment) {
  // Some CPUs have better gather performance than others.
  // TODO: Remove the explicit ST->hasAVX512()?, That would mean we would only
  // enable gather with a -march.
  if (!(ST->hasAVX512() || (ST->hasFastGather() && ST->hasAVX2())))
    return false;

  // This function is called now in two cases: from the Loop Vectorizer
  // and from the Scalarizer.
  // When the Loop Vectorizer asks about legality of the feature,
  // the vectorization factor is not calculated yet. The Loop Vectorizer
  // sends a scalar type and the decision is based on the width of the
  // scalar element.
  // Later on, the cost model will estimate usage this intrinsic based on
  // the vector type.
  // The Scalarizer asks again about legality. It sends a vector type.
  // In this case we can reject non-power-of-2 vectors.
  // We also reject single element vectors as the type legalizer can't
  // scalarize it.
  if (auto *DataVTy = dyn_cast<FixedVectorType>(DataTy)) {
    unsigned NumElts = DataVTy->getNumElements();
    if (NumElts == 1)
      return false;
  }
  Type *ScalarTy = DataTy->getScalarType();
  if (ScalarTy->isPointerTy())
    return true;

  if (ScalarTy->isFloatTy() || ScalarTy->isDoubleTy())
    return true;

  if (!ScalarTy->isIntegerTy())
    return false;

  unsigned IntWidth = ScalarTy->getIntegerBitWidth();
  return IntWidth == 32 || IntWidth == 64;
}

bool X86TTIImpl::isLegalMaskedScatter(Type *DataType, Align Alignment) {
  // AVX2 doesn't support scatter
  if (!ST->hasAVX512())
    return false;
  return isLegalMaskedGather(DataType, Alignment);
}

bool X86TTIImpl::hasDivRemOp(Type *DataType, bool IsSigned) {
  EVT VT = TLI->getValueType(DL, DataType);
  return TLI->isOperationLegal(IsSigned ? ISD::SDIVREM : ISD::UDIVREM, VT);
}

bool X86TTIImpl::isFCmpOrdCheaperThanFCmpZero(Type *Ty) {
  return false;
}

bool X86TTIImpl::areInlineCompatible(const Function *Caller,
                                     const Function *Callee) const {
  const TargetMachine &TM = getTLI()->getTargetMachine();

  // Work this as a subsetting of subtarget features.
  const FeatureBitset &CallerBits =
      TM.getSubtargetImpl(*Caller)->getFeatureBits();
  const FeatureBitset &CalleeBits =
      TM.getSubtargetImpl(*Callee)->getFeatureBits();

  FeatureBitset RealCallerBits = CallerBits & ~InlineFeatureIgnoreList;
  FeatureBitset RealCalleeBits = CalleeBits & ~InlineFeatureIgnoreList;
  return (RealCallerBits & RealCalleeBits) == RealCalleeBits;
}

bool X86TTIImpl::areFunctionArgsABICompatible(
    const Function *Caller, const Function *Callee,
    SmallPtrSetImpl<Argument *> &Args) const {
  if (!BaseT::areFunctionArgsABICompatible(Caller, Callee, Args))
    return false;

  // If we get here, we know the target features match. If one function
  // considers 512-bit vectors legal and the other does not, consider them
  // incompatible.
  const TargetMachine &TM = getTLI()->getTargetMachine();

  if (TM.getSubtarget<X86Subtarget>(*Caller).useAVX512Regs() ==
      TM.getSubtarget<X86Subtarget>(*Callee).useAVX512Regs())
    return true;

  // Consider the arguments compatible if they aren't vectors or aggregates.
  // FIXME: Look at the size of vectors.
  // FIXME: Look at the element types of aggregates to see if there are vectors.
  // FIXME: The API of this function seems intended to allow arguments
  // to be removed from the set, but the caller doesn't check if the set
  // becomes empty so that may not work in practice.
  return llvm::none_of(Args, [](Argument *A) {
    auto *EltTy = cast<PointerType>(A->getType())->getElementType();
    return EltTy->isVectorTy() || EltTy->isAggregateType();
  });
}

X86TTIImpl::TTI::MemCmpExpansionOptions
X86TTIImpl::enableMemCmpExpansion(bool OptSize, bool IsZeroCmp) const {
  TTI::MemCmpExpansionOptions Options;
  Options.MaxNumLoads = TLI->getMaxExpandSizeMemcmp(OptSize);
  Options.NumLoadsPerBlock = 2;
  // All GPR and vector loads can be unaligned.
  Options.AllowOverlappingLoads = true;
  if (IsZeroCmp) {
    // Only enable vector loads for equality comparison. Right now the vector
    // version is not as fast for three way compare (see #33329).
    const unsigned PreferredWidth = ST->getPreferVectorWidth();
    if (PreferredWidth >= 512 && ST->hasAVX512()) Options.LoadSizes.push_back(64);
    if (PreferredWidth >= 256 && ST->hasAVX()) Options.LoadSizes.push_back(32);
    if (PreferredWidth >= 128 && ST->hasSSE2()) Options.LoadSizes.push_back(16);
  }
  if (ST->is64Bit()) {
    Options.LoadSizes.push_back(8);
  }
  Options.LoadSizes.push_back(4);
  Options.LoadSizes.push_back(2);
  Options.LoadSizes.push_back(1);
  return Options;
}

bool X86TTIImpl::enableInterleavedAccessVectorization() {
  // TODO: We expect this to be beneficial regardless of arch,
  // but there are currently some unexplained performance artifacts on Atom.
  // As a temporary solution, disable on Atom.
  return !(ST->isAtom());
}

// Get estimation for interleaved load/store operations for AVX2.
// \p Factor is the interleaved-access factor (stride) - number of
// (interleaved) elements in the group.
// \p Indices contains the indices for a strided load: when the
// interleaved load has gaps they indicate which elements are used.
// If Indices is empty (or if the number of indices is equal to the size
// of the interleaved-access as given in \p Factor) the access has no gaps.
//
// As opposed to AVX-512, AVX2 does not have generic shuffles that allow
// computing the cost using a generic formula as a function of generic
// shuffles. We therefore use a lookup table instead, filled according to
// the instruction sequences that codegen currently generates.
InstructionCost X86TTIImpl::getInterleavedMemoryOpCostAVX2(
    unsigned Opcode, FixedVectorType *VecTy, unsigned Factor,
    ArrayRef<unsigned> Indices, Align Alignment, unsigned AddressSpace,
    TTI::TargetCostKind CostKind, bool UseMaskForCond, bool UseMaskForGaps) {

  if (UseMaskForCond || UseMaskForGaps)
    return BaseT::getInterleavedMemoryOpCost(Opcode, VecTy, Factor, Indices,
                                             Alignment, AddressSpace, CostKind,
                                             UseMaskForCond, UseMaskForGaps);

  // We currently Support only fully-interleaved groups, with no gaps.
  // TODO: Support also strided loads (interleaved-groups with gaps).
  if (Indices.size() && Indices.size() != Factor)
    return BaseT::getInterleavedMemoryOpCost(Opcode, VecTy, Factor, Indices,
                                             Alignment, AddressSpace,
                                             CostKind);

  // VecTy for interleave memop is <VF*Factor x Elt>.
  // So, for VF=4, Interleave Factor = 3, Element type = i32 we have
  // VecTy = <12 x i32>.
  MVT LegalVT = getTLI()->getTypeLegalizationCost(DL, VecTy).second;

  // This function can be called with VecTy=<6xi128>, Factor=3, in which case
  // the VF=2, while v2i128 is an unsupported MVT vector type
  // (see MachineValueType.h::getVectorVT()).
  if (!LegalVT.isVector())
    return BaseT::getInterleavedMemoryOpCost(Opcode, VecTy, Factor, Indices,
                                             Alignment, AddressSpace,
                                             CostKind);

  unsigned VF = VecTy->getNumElements() / Factor;
  Type *ScalarTy = VecTy->getElementType();

  // Calculate the number of memory operations (NumOfMemOps), required
  // for load/store the VecTy.
  unsigned VecTySize = DL.getTypeStoreSize(VecTy);
  unsigned LegalVTSize = LegalVT.getStoreSize();
  unsigned NumOfMemOps = (VecTySize + LegalVTSize - 1) / LegalVTSize;

  // Get the cost of one memory operation.
  auto *SingleMemOpTy = FixedVectorType::get(VecTy->getElementType(),
                                             LegalVT.getVectorNumElements());
  InstructionCost MemOpCost = getMemoryOpCost(
      Opcode, SingleMemOpTy, MaybeAlign(Alignment), AddressSpace, CostKind);

  auto *VT = FixedVectorType::get(ScalarTy, VF);
  EVT ETy = TLI->getValueType(DL, VT);
  if (!ETy.isSimple())
    return BaseT::getInterleavedMemoryOpCost(Opcode, VecTy, Factor, Indices,
                                             Alignment, AddressSpace,
                                             CostKind);

  // TODO: Complete for other data-types and strides.
  // Each combination of Stride, ElementTy and VF results in a different
  // sequence; The cost tables are therefore accessed with:
  // Factor (stride) and VectorType=VFxElemType.
  // The Cost accounts only for the shuffle sequence;
  // The cost of the loads/stores is accounted for separately.
  //
  static const CostTblEntry AVX2InterleavedLoadTbl[] = {
    { 2, MVT::v4i64, 6 }, //(load 8i64 and) deinterleave into 2 x 4i64
    { 2, MVT::v4f64, 6 }, //(load 8f64 and) deinterleave into 2 x 4f64

    { 3, MVT::v2i8,  10 }, //(load 6i8 and)  deinterleave into 3 x 2i8
    { 3, MVT::v4i8,  4 },  //(load 12i8 and) deinterleave into 3 x 4i8
    { 3, MVT::v8i8,  9 },  //(load 24i8 and) deinterleave into 3 x 8i8
    { 3, MVT::v16i8, 11},  //(load 48i8 and) deinterleave into 3 x 16i8
    { 3, MVT::v32i8, 13},  //(load 96i8 and) deinterleave into 3 x 32i8
    { 3, MVT::v8f32, 17 }, //(load 24f32 and)deinterleave into 3 x 8f32

    { 4, MVT::v2i8,  12 }, //(load 8i8 and)   deinterleave into 4 x 2i8
    { 4, MVT::v4i8,  4 },  //(load 16i8 and)  deinterleave into 4 x 4i8
    { 4, MVT::v8i8,  20 }, //(load 32i8 and)  deinterleave into 4 x 8i8
    { 4, MVT::v16i8, 39 }, //(load 64i8 and)  deinterleave into 4 x 16i8
    { 4, MVT::v32i8, 80 }, //(load 128i8 and) deinterleave into 4 x 32i8

    { 8, MVT::v8f32, 40 }  //(load 64f32 and)deinterleave into 8 x 8f32
  };

  static const CostTblEntry AVX2InterleavedStoreTbl[] = {
    { 2, MVT::v4i64, 6 }, //interleave into 2 x 4i64 into 8i64 (and store)
    { 2, MVT::v4f64, 6 }, //interleave into 2 x 4f64 into 8f64 (and store)

    { 3, MVT::v2i8,  7 },  //interleave 3 x 2i8  into 6i8 (and store)
    { 3, MVT::v4i8,  8 },  //interleave 3 x 4i8  into 12i8 (and store)
    { 3, MVT::v8i8,  11 }, //interleave 3 x 8i8  into 24i8 (and store)
    { 3, MVT::v16i8, 11 }, //interleave 3 x 16i8 into 48i8 (and store)
    { 3, MVT::v32i8, 13 }, //interleave 3 x 32i8 into 96i8 (and store)

    { 4, MVT::v2i8,  12 }, //interleave 4 x 2i8  into 8i8 (and store)
    { 4, MVT::v4i8,  9 },  //interleave 4 x 4i8  into 16i8 (and store)
    { 4, MVT::v8i8,  10 }, //interleave 4 x 8i8  into 32i8 (and store)
    { 4, MVT::v16i8, 10 }, //interleave 4 x 16i8 into 64i8 (and store)
    { 4, MVT::v32i8, 12 }  //interleave 4 x 32i8 into 128i8 (and store)
  };

  if (Opcode == Instruction::Load) {
    if (const auto *Entry =
            CostTableLookup(AVX2InterleavedLoadTbl, Factor, ETy.getSimpleVT()))
      return NumOfMemOps * MemOpCost + Entry->Cost;
  } else {
    assert(Opcode == Instruction::Store &&
           "Expected Store Instruction at this  point");
    if (const auto *Entry =
            CostTableLookup(AVX2InterleavedStoreTbl, Factor, ETy.getSimpleVT()))
      return NumOfMemOps * MemOpCost + Entry->Cost;
  }

  return BaseT::getInterleavedMemoryOpCost(Opcode, VecTy, Factor, Indices,
                                           Alignment, AddressSpace, CostKind);
}

// Get estimation for interleaved load/store operations and strided load.
// \p Indices contains indices for strided load.
// \p Factor - the factor of interleaving.
// AVX-512 provides 3-src shuffles that significantly reduces the cost.
InstructionCost X86TTIImpl::getInterleavedMemoryOpCostAVX512(
    unsigned Opcode, FixedVectorType *VecTy, unsigned Factor,
    ArrayRef<unsigned> Indices, Align Alignment, unsigned AddressSpace,
    TTI::TargetCostKind CostKind, bool UseMaskForCond, bool UseMaskForGaps) {

  if (UseMaskForCond || UseMaskForGaps)
    return BaseT::getInterleavedMemoryOpCost(Opcode, VecTy, Factor, Indices,
                                             Alignment, AddressSpace, CostKind,
                                             UseMaskForCond, UseMaskForGaps);

  // VecTy for interleave memop is <VF*Factor x Elt>.
  // So, for VF=4, Interleave Factor = 3, Element type = i32 we have
  // VecTy = <12 x i32>.

  // Calculate the number of memory operations (NumOfMemOps), required
  // for load/store the VecTy.
  MVT LegalVT = getTLI()->getTypeLegalizationCost(DL, VecTy).second;
  unsigned VecTySize = DL.getTypeStoreSize(VecTy);
  unsigned LegalVTSize = LegalVT.getStoreSize();
  unsigned NumOfMemOps = (VecTySize + LegalVTSize - 1) / LegalVTSize;

  // Get the cost of one memory operation.
  auto *SingleMemOpTy = FixedVectorType::get(VecTy->getElementType(),
                                             LegalVT.getVectorNumElements());
  InstructionCost MemOpCost = getMemoryOpCost(
      Opcode, SingleMemOpTy, MaybeAlign(Alignment), AddressSpace, CostKind);

  unsigned VF = VecTy->getNumElements() / Factor;
  MVT VT = MVT::getVectorVT(MVT::getVT(VecTy->getScalarType()), VF);

  if (Opcode == Instruction::Load) {
    // The tables (AVX512InterleavedLoadTbl and AVX512InterleavedStoreTbl)
    // contain the cost of the optimized shuffle sequence that the
    // X86InterleavedAccess pass will generate.
    // The cost of loads and stores are computed separately from the table.

    // X86InterleavedAccess support only the following interleaved-access group.
    static const CostTblEntry AVX512InterleavedLoadTbl[] = {
        {3, MVT::v16i8, 12}, //(load 48i8 and) deinterleave into 3 x 16i8
        {3, MVT::v32i8, 14}, //(load 96i8 and) deinterleave into 3 x 32i8
        {3, MVT::v64i8, 22}, //(load 96i8 and) deinterleave into 3 x 32i8
    };

    if (const auto *Entry =
            CostTableLookup(AVX512InterleavedLoadTbl, Factor, VT))
      return NumOfMemOps * MemOpCost + Entry->Cost;
    //If an entry does not exist, fallback to the default implementation.

    // Kind of shuffle depends on number of loaded values.
    // If we load the entire data in one register, we can use a 1-src shuffle.
    // Otherwise, we'll merge 2 sources in each operation.
    TTI::ShuffleKind ShuffleKind =
        (NumOfMemOps > 1) ? TTI::SK_PermuteTwoSrc : TTI::SK_PermuteSingleSrc;

    InstructionCost ShuffleCost =
        getShuffleCost(ShuffleKind, SingleMemOpTy, None, 0, nullptr);

    unsigned NumOfLoadsInInterleaveGrp =
        Indices.size() ? Indices.size() : Factor;
    auto *ResultTy = FixedVectorType::get(VecTy->getElementType(),
                                          VecTy->getNumElements() / Factor);
    InstructionCost NumOfResults =
        getTLI()->getTypeLegalizationCost(DL, ResultTy).first *
        NumOfLoadsInInterleaveGrp;

    // About a half of the loads may be folded in shuffles when we have only
    // one result. If we have more than one result, we do not fold loads at all.
    unsigned NumOfUnfoldedLoads =
        NumOfResults > 1 ? NumOfMemOps : NumOfMemOps / 2;

    // Get a number of shuffle operations per result.
    unsigned NumOfShufflesPerResult =
        std::max((unsigned)1, (unsigned)(NumOfMemOps - 1));

    // The SK_MergeTwoSrc shuffle clobbers one of src operands.
    // When we have more than one destination, we need additional instructions
    // to keep sources.
    InstructionCost NumOfMoves = 0;
    if (NumOfResults > 1 && ShuffleKind == TTI::SK_PermuteTwoSrc)
      NumOfMoves = NumOfResults * NumOfShufflesPerResult / 2;

    InstructionCost Cost = NumOfResults * NumOfShufflesPerResult * ShuffleCost +
                           NumOfUnfoldedLoads * MemOpCost + NumOfMoves;

    return Cost;
  }

  // Store.
  assert(Opcode == Instruction::Store &&
         "Expected Store Instruction at this  point");
  // X86InterleavedAccess support only the following interleaved-access group.
  static const CostTblEntry AVX512InterleavedStoreTbl[] = {
      {3, MVT::v16i8, 12}, // interleave 3 x 16i8 into 48i8 (and store)
      {3, MVT::v32i8, 14}, // interleave 3 x 32i8 into 96i8 (and store)
      {3, MVT::v64i8, 26}, // interleave 3 x 64i8 into 96i8 (and store)

      {4, MVT::v8i8, 10},  // interleave 4 x 8i8  into 32i8  (and store)
      {4, MVT::v16i8, 11}, // interleave 4 x 16i8 into 64i8  (and store)
      {4, MVT::v32i8, 14}, // interleave 4 x 32i8 into 128i8 (and store)
      {4, MVT::v64i8, 24}  // interleave 4 x 32i8 into 256i8 (and store)
  };

  if (const auto *Entry =
          CostTableLookup(AVX512InterleavedStoreTbl, Factor, VT))
    return NumOfMemOps * MemOpCost + Entry->Cost;
  //If an entry does not exist, fallback to the default implementation.

  // There is no strided stores meanwhile. And store can't be folded in
  // shuffle.
  unsigned NumOfSources = Factor; // The number of values to be merged.
  InstructionCost ShuffleCost =
      getShuffleCost(TTI::SK_PermuteTwoSrc, SingleMemOpTy, None, 0, nullptr);
  unsigned NumOfShufflesPerStore = NumOfSources - 1;

  // The SK_MergeTwoSrc shuffle clobbers one of src operands.
  // We need additional instructions to keep sources.
  unsigned NumOfMoves = NumOfMemOps * NumOfShufflesPerStore / 2;
  InstructionCost Cost =
      NumOfMemOps * (MemOpCost + NumOfShufflesPerStore * ShuffleCost) +
      NumOfMoves;
  return Cost;
}

InstructionCost X86TTIImpl::getInterleavedMemoryOpCost(
    unsigned Opcode, Type *VecTy, unsigned Factor, ArrayRef<unsigned> Indices,
    Align Alignment, unsigned AddressSpace, TTI::TargetCostKind CostKind,
    bool UseMaskForCond, bool UseMaskForGaps) {
  auto isSupportedOnAVX512 = [](Type *VecTy, bool HasBW) {
    Type *EltTy = cast<VectorType>(VecTy)->getElementType();
    if (EltTy->isFloatTy() || EltTy->isDoubleTy() || EltTy->isIntegerTy(64) ||
        EltTy->isIntegerTy(32) || EltTy->isPointerTy())
      return true;
    if (EltTy->isIntegerTy(16) || EltTy->isIntegerTy(8))
      return HasBW;
    return false;
  };
  if (ST->hasAVX512() && isSupportedOnAVX512(VecTy, ST->hasBWI()))
    return getInterleavedMemoryOpCostAVX512(
        Opcode, cast<FixedVectorType>(VecTy), Factor, Indices, Alignment,
        AddressSpace, CostKind, UseMaskForCond, UseMaskForGaps);
  if (ST->hasAVX2())
    return getInterleavedMemoryOpCostAVX2(
        Opcode, cast<FixedVectorType>(VecTy), Factor, Indices, Alignment,
        AddressSpace, CostKind, UseMaskForCond, UseMaskForGaps);

  return BaseT::getInterleavedMemoryOpCost(Opcode, VecTy, Factor, Indices,
                                           Alignment, AddressSpace, CostKind,
                                           UseMaskForCond, UseMaskForGaps);
}<|MERGE_RESOLUTION|>--- conflicted
+++ resolved
@@ -1032,12 +1032,8 @@
   // isn't free, because we need to preserve the rest of the wide vector.
   if (Kind == TTI::SK_InsertSubvector && LT.second.isVector()) {
     int NumElts = LT.second.getVectorNumElements();
-<<<<<<< HEAD
-    std::pair<int, MVT> SubLT = TLI->getTypeLegalizationCost(DL, SubTp);
-=======
     std::pair<InstructionCost, MVT> SubLT =
         TLI->getTypeLegalizationCost(DL, SubTp);
->>>>>>> 11299179
     if (SubLT.second.isVector()) {
       int NumSubElts = SubLT.second.getVectorNumElements();
       if ((Index % NumSubElts) == 0 && (NumElts % NumSubElts) == 0)
@@ -3260,12 +3256,8 @@
         Cost +=
             getMemoryOpCost(Opcode, SubTy, Alignment, AddressSpace, CostKind);
 
-<<<<<<< HEAD
-        std::pair<int, MVT> LST = TLI->getTypeLegalizationCost(DL, SubTy);
-=======
         std::pair<InstructionCost, MVT> LST =
             TLI->getTypeLegalizationCost(DL, SubTy);
->>>>>>> 11299179
         if (!LST.second.isVector()) {
           APInt DemandedElts =
               APInt::getBitsSet(NumElem, NumElemDone, NumElemDone + Factor);
@@ -3283,11 +3275,7 @@
   }
 
   // Legalize the type.
-<<<<<<< HEAD
-  std::pair<int, MVT> LT = TLI->getTypeLegalizationCost(DL, Src);
-=======
   std::pair<InstructionCost, MVT> LT = TLI->getTypeLegalizationCost(DL, Src);
->>>>>>> 11299179
 
   // Each load/store unit costs 1.
   InstructionCost Cost = LT.first * 1;
@@ -3641,11 +3629,7 @@
 
 InstructionCost X86TTIImpl::getMinMaxCost(Type *Ty, Type *CondTy,
                                           bool IsUnsigned) {
-<<<<<<< HEAD
-  std::pair<int, MVT> LT = TLI->getTypeLegalizationCost(DL, Ty);
-=======
   std::pair<InstructionCost, MVT> LT = TLI->getTypeLegalizationCost(DL, Ty);
->>>>>>> 11299179
 
   MVT MTy = LT.second;
 
