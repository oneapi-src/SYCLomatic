//=- LoongArchISelLowering.h - LoongArch DAG Lowering Interface -*- C++ -*-===//
//
// Part of the LLVM Project, under the Apache License v2.0 with LLVM Exceptions.
// See https://llvm.org/LICENSE.txt for license information.
// SPDX-License-Identifier: Apache-2.0 WITH LLVM-exception
//
//===----------------------------------------------------------------------===//
//
// This file defines the interfaces that LoongArch uses to lower LLVM code into
// a selection DAG.
//
//===----------------------------------------------------------------------===//

#ifndef LLVM_LIB_TARGET_LOONGARCH_LOONGARCHISELLOWERING_H
#define LLVM_LIB_TARGET_LOONGARCH_LOONGARCHISELLOWERING_H

#include "LoongArch.h"
#include "llvm/CodeGen/CallingConvLower.h"
#include "llvm/CodeGen/SelectionDAG.h"
#include "llvm/CodeGen/TargetLowering.h"

namespace llvm {
class LoongArchSubtarget;
struct LoongArchRegisterInfo;
namespace LoongArchISD {
enum NodeType : unsigned {
  FIRST_NUMBER = ISD::BUILTIN_OP_END,

  // TODO: add more LoongArchISDs
  CALL,
  RET,
  // 32-bit shifts, directly matching the semantics of the named LoongArch
  // instructions.
  SLL_W,
  SRA_W,
  SRL_W,

  BSTRPICK,

};
} // namespace LoongArchISD

class LoongArchTargetLowering : public TargetLowering {
  const LoongArchSubtarget &Subtarget;

public:
  explicit LoongArchTargetLowering(const TargetMachine &TM,
                                   const LoongArchSubtarget &STI);

  const LoongArchSubtarget &getSubtarget() const { return Subtarget; }

  // Provide custom lowering hooks for some operations.
  SDValue LowerOperation(SDValue Op, SelectionDAG &DAG) const override;
  void ReplaceNodeResults(SDNode *N, SmallVectorImpl<SDValue> &Results,
                          SelectionDAG &DAG) const override;

  SDValue PerformDAGCombine(SDNode *N, DAGCombinerInfo &DCI) const override;

  // This method returns the name of a target specific DAG node.
  const char *getTargetNodeName(unsigned Opcode) const override;

  // Lower incoming arguments, copy physregs into vregs.
  SDValue LowerFormalArguments(SDValue Chain, CallingConv::ID CallConv,
                               bool IsVarArg,
                               const SmallVectorImpl<ISD::InputArg> &Ins,
                               const SDLoc &DL, SelectionDAG &DAG,
                               SmallVectorImpl<SDValue> &InVals) const override;
  bool CanLowerReturn(CallingConv::ID CallConv, MachineFunction &MF,
                      bool IsVarArg,
                      const SmallVectorImpl<ISD::OutputArg> &Outs,
                      LLVMContext &Context) const override;
  SDValue LowerReturn(SDValue Chain, CallingConv::ID CallConv, bool IsVarArg,
                      const SmallVectorImpl<ISD::OutputArg> &Outs,
                      const SmallVectorImpl<SDValue> &OutVals, const SDLoc &DL,
                      SelectionDAG &DAG) const override;
  SDValue LowerCall(TargetLowering::CallLoweringInfo &CLI,
                    SmallVectorImpl<SDValue> &InVals) const override;

private:
  /// Target-specific function used to lower LoongArch calling conventions.
  typedef bool LoongArchCCAssignFn(unsigned ValNo, MVT ValVT,
                                   CCValAssign::LocInfo LocInfo,
                                   CCState &State);

  void analyzeInputArgs(CCState &CCInfo,
                        const SmallVectorImpl<ISD::InputArg> &Ins,
                        LoongArchCCAssignFn Fn) const;
  void analyzeOutputArgs(CCState &CCInfo,
                         const SmallVectorImpl<ISD::OutputArg> &Outs,
                         LoongArchCCAssignFn Fn) const;

<<<<<<< HEAD
=======
  SDValue lowerGlobalAddress(SDValue Op, SelectionDAG &DAG) const;
>>>>>>> 3de04b6d
  SDValue lowerShiftLeftParts(SDValue Op, SelectionDAG &DAG) const;
  SDValue lowerShiftRightParts(SDValue Op, SelectionDAG &DAG, bool IsSRA) const;
};

} // end namespace llvm

#endif // LLVM_LIB_TARGET_LOONGARCH_LOONGARCHISELLOWERING_H<|MERGE_RESOLUTION|>--- conflicted
+++ resolved
@@ -89,10 +89,7 @@
                          const SmallVectorImpl<ISD::OutputArg> &Outs,
                          LoongArchCCAssignFn Fn) const;
 
-<<<<<<< HEAD
-=======
   SDValue lowerGlobalAddress(SDValue Op, SelectionDAG &DAG) const;
->>>>>>> 3de04b6d
   SDValue lowerShiftLeftParts(SDValue Op, SelectionDAG &DAG) const;
   SDValue lowerShiftRightParts(SDValue Op, SelectionDAG &DAG, bool IsSRA) const;
 };
