--- conflicted
+++ resolved
@@ -109,8 +109,6 @@
 
   EVT getSetCCResultType(const DataLayout &DL, LLVMContext &Context,
                          EVT VT) const override;
-<<<<<<< HEAD
-=======
   TargetLowering::AtomicExpansionKind
   shouldExpandAtomicCmpXchgInIR(AtomicCmpXchgInst *CI) const override;
   Value *emitMaskedAtomicCmpXchgIntrinsic(IRBuilderBase &Builder,
@@ -118,7 +116,6 @@
                                           Value *AlignedAddr, Value *CmpVal,
                                           Value *NewVal, Value *Mask,
                                           AtomicOrdering Ord) const override;
->>>>>>> e7aa6127
 
   bool getTgtMemIntrinsic(IntrinsicInfo &Info, const CallInst &I,
                           MachineFunction &MF,
