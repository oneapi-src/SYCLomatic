//===-- SPIRVGlobalRegistry.cpp - SPIR-V Global Registry --------*- C++ -*-===//
//
// Part of the LLVM Project, under the Apache License v2.0 with LLVM Exceptions.
// See https://llvm.org/LICENSE.txt for license information.
// SPDX-License-Identifier: Apache-2.0 WITH LLVM-exception
//
//===----------------------------------------------------------------------===//
//
// This file contains the implementation of the SPIRVGlobalRegistry class,
// which is used to maintain rich type information required for SPIR-V even
// after lowering from LLVM IR to GMIR. It can convert an llvm::Type into
// an OpTypeXXX instruction, and map it to a virtual register. Also it builds
// and supports consistency of constants and global variables.
//
//===----------------------------------------------------------------------===//

#include "SPIRVGlobalRegistry.h"
#include "SPIRV.h"
#include "SPIRVBuiltins.h"
#include "SPIRVSubtarget.h"
#include "SPIRVTargetMachine.h"
#include "SPIRVUtils.h"
#include "llvm/ADT/APInt.h"
#include "llvm/IR/Constants.h"
#include "llvm/IR/Type.h"
#include "llvm/Support/Casting.h"
#include <cassert>

using namespace llvm;
SPIRVGlobalRegistry::SPIRVGlobalRegistry(unsigned PointerSize)
    : PointerSize(PointerSize), Bound(0) {}

SPIRVType *SPIRVGlobalRegistry::assignIntTypeToVReg(unsigned BitWidth,
                                                    Register VReg,
                                                    MachineInstr &I,
                                                    const SPIRVInstrInfo &TII) {
  SPIRVType *SpirvType = getOrCreateSPIRVIntegerType(BitWidth, I, TII);
  assignSPIRVTypeToVReg(SpirvType, VReg, *CurMF);
  return SpirvType;
}

SPIRVType *
SPIRVGlobalRegistry::assignFloatTypeToVReg(unsigned BitWidth, Register VReg,
                                           MachineInstr &I,
                                           const SPIRVInstrInfo &TII) {
  SPIRVType *SpirvType = getOrCreateSPIRVFloatType(BitWidth, I, TII);
  assignSPIRVTypeToVReg(SpirvType, VReg, *CurMF);
  return SpirvType;
}

SPIRVType *SPIRVGlobalRegistry::assignVectTypeToVReg(
    SPIRVType *BaseType, unsigned NumElements, Register VReg, MachineInstr &I,
    const SPIRVInstrInfo &TII) {
  SPIRVType *SpirvType =
      getOrCreateSPIRVVectorType(BaseType, NumElements, I, TII);
  assignSPIRVTypeToVReg(SpirvType, VReg, *CurMF);
  return SpirvType;
}

SPIRVType *SPIRVGlobalRegistry::assignTypeToVReg(
    const Type *Type, Register VReg, MachineIRBuilder &MIRBuilder,
    SPIRV::AccessQualifier::AccessQualifier AccessQual, bool EmitIR) {
  SPIRVType *SpirvType =
      getOrCreateSPIRVType(Type, MIRBuilder, AccessQual, EmitIR);
  assignSPIRVTypeToVReg(SpirvType, VReg, MIRBuilder.getMF());
  return SpirvType;
}

void SPIRVGlobalRegistry::assignSPIRVTypeToVReg(SPIRVType *SpirvType,
                                                Register VReg,
                                                MachineFunction &MF) {
  VRegToTypeMap[&MF][VReg] = SpirvType;
}

static Register createTypeVReg(MachineRegisterInfo &MRI) {
  auto Res = MRI.createGenericVirtualRegister(LLT::scalar(64));
  MRI.setRegClass(Res, &SPIRV::TYPERegClass);
  return Res;
}

inline Register createTypeVReg(MachineIRBuilder &MIRBuilder) {
  return createTypeVReg(MIRBuilder.getMF().getRegInfo());
}

SPIRVType *SPIRVGlobalRegistry::getOpTypeBool(MachineIRBuilder &MIRBuilder) {
  return MIRBuilder.buildInstr(SPIRV::OpTypeBool)
      .addDef(createTypeVReg(MIRBuilder));
}

unsigned SPIRVGlobalRegistry::adjustOpTypeIntWidth(unsigned Width) const {
  if (Width > 64)
    report_fatal_error("Unsupported integer width!");
  const SPIRVSubtarget &ST = cast<SPIRVSubtarget>(CurMF->getSubtarget());
  if (ST.canUseExtension(
          SPIRV::Extension::SPV_INTEL_arbitrary_precision_integers))
    return Width;
  if (Width <= 8)
    Width = 8;
  else if (Width <= 16)
    Width = 16;
  else if (Width <= 32)
    Width = 32;
  else
    Width = 64;
  return Width;
}

SPIRVType *SPIRVGlobalRegistry::getOpTypeInt(unsigned Width,
                                             MachineIRBuilder &MIRBuilder,
                                             bool IsSigned) {
  Width = adjustOpTypeIntWidth(Width);
  const SPIRVSubtarget &ST =
      cast<SPIRVSubtarget>(MIRBuilder.getMF().getSubtarget());
  if (ST.canUseExtension(
          SPIRV::Extension::SPV_INTEL_arbitrary_precision_integers)) {
    MIRBuilder.buildInstr(SPIRV::OpExtension)
        .addImm(SPIRV::Extension::SPV_INTEL_arbitrary_precision_integers);
    MIRBuilder.buildInstr(SPIRV::OpCapability)
        .addImm(SPIRV::Capability::ArbitraryPrecisionIntegersINTEL);
  }
  auto MIB = MIRBuilder.buildInstr(SPIRV::OpTypeInt)
                 .addDef(createTypeVReg(MIRBuilder))
                 .addImm(Width)
                 .addImm(IsSigned ? 1 : 0);
  return MIB;
}

SPIRVType *SPIRVGlobalRegistry::getOpTypeFloat(uint32_t Width,
                                               MachineIRBuilder &MIRBuilder) {
  auto MIB = MIRBuilder.buildInstr(SPIRV::OpTypeFloat)
                 .addDef(createTypeVReg(MIRBuilder))
                 .addImm(Width);
  return MIB;
}

SPIRVType *SPIRVGlobalRegistry::getOpTypeVoid(MachineIRBuilder &MIRBuilder) {
  return MIRBuilder.buildInstr(SPIRV::OpTypeVoid)
      .addDef(createTypeVReg(MIRBuilder));
}

SPIRVType *SPIRVGlobalRegistry::getOpTypeVector(uint32_t NumElems,
                                                SPIRVType *ElemType,
                                                MachineIRBuilder &MIRBuilder) {
  auto EleOpc = ElemType->getOpcode();
  (void)EleOpc;
  assert((EleOpc == SPIRV::OpTypeInt || EleOpc == SPIRV::OpTypeFloat ||
          EleOpc == SPIRV::OpTypeBool) &&
         "Invalid vector element type");

  auto MIB = MIRBuilder.buildInstr(SPIRV::OpTypeVector)
                 .addDef(createTypeVReg(MIRBuilder))
                 .addUse(getSPIRVTypeID(ElemType))
                 .addImm(NumElems);
  return MIB;
}

std::tuple<Register, ConstantInt *, bool, unsigned>
SPIRVGlobalRegistry::getOrCreateConstIntReg(uint64_t Val, SPIRVType *SpvType,
                                            MachineIRBuilder *MIRBuilder,
                                            MachineInstr *I,
                                            const SPIRVInstrInfo *TII) {
  assert(SpvType);
  const IntegerType *LLVMIntTy =
      cast<IntegerType>(getTypeForSPIRVType(SpvType));
  unsigned BitWidth = getScalarOrVectorBitWidth(SpvType);
  bool NewInstr = false;
  // Find a constant in DT or build a new one.
  ConstantInt *CI = ConstantInt::get(const_cast<IntegerType *>(LLVMIntTy), Val);
  Register Res = DT.find(CI, CurMF);
  if (!Res.isValid()) {
<<<<<<< HEAD
    // TODO: handle cases where the type is not 32bit wide
    // TODO: https://github.com/llvm/llvm-project/issues/88129
=======
>>>>>>> 4b409fa5
    Res =
        CurMF->getRegInfo().createGenericVirtualRegister(LLT::scalar(BitWidth));
    CurMF->getRegInfo().setRegClass(Res, &SPIRV::iIDRegClass);
    if (MIRBuilder)
      assignTypeToVReg(LLVMIntTy, Res, *MIRBuilder);
    else
      assignIntTypeToVReg(BitWidth, Res, *I, *TII);
    DT.add(CI, CurMF, Res);
    NewInstr = true;
  }
  return std::make_tuple(Res, CI, NewInstr, BitWidth);
}

std::tuple<Register, ConstantFP *, bool, unsigned>
SPIRVGlobalRegistry::getOrCreateConstFloatReg(APFloat Val, SPIRVType *SpvType,
                                              MachineIRBuilder *MIRBuilder,
                                              MachineInstr *I,
                                              const SPIRVInstrInfo *TII) {
  assert(SpvType);
  LLVMContext &Ctx = CurMF->getFunction().getContext();
  const Type *LLVMFloatTy = getTypeForSPIRVType(SpvType);
  unsigned BitWidth = getScalarOrVectorBitWidth(SpvType);
  bool NewInstr = false;
  // Find a constant in DT or build a new one.
  auto *const CI = ConstantFP::get(Ctx, Val);
  Register Res = DT.find(CI, CurMF);
  if (!Res.isValid()) {
<<<<<<< HEAD
    // TODO: handle cases where the type is not 32bit wide
    // TODO: https://github.com/llvm/llvm-project/issues/88129
=======
>>>>>>> 4b409fa5
    Res =
        CurMF->getRegInfo().createGenericVirtualRegister(LLT::scalar(BitWidth));
    CurMF->getRegInfo().setRegClass(Res, &SPIRV::fIDRegClass);
    if (MIRBuilder)
      assignTypeToVReg(LLVMFloatTy, Res, *MIRBuilder);
    else
      assignFloatTypeToVReg(BitWidth, Res, *I, *TII);
    DT.add(CI, CurMF, Res);
    NewInstr = true;
  }
  return std::make_tuple(Res, CI, NewInstr, BitWidth);
}

Register SPIRVGlobalRegistry::getOrCreateConstFP(APFloat Val, MachineInstr &I,
                                                 SPIRVType *SpvType,
                                                 const SPIRVInstrInfo &TII,
                                                 bool ZeroAsNull) {
  assert(SpvType);
  ConstantFP *CI;
  Register Res;
  bool New;
  unsigned BitWidth;
  std::tie(Res, CI, New, BitWidth) =
      getOrCreateConstFloatReg(Val, SpvType, nullptr, &I, &TII);
  // If we have found Res register which is defined by the passed G_CONSTANT
  // machine instruction, a new constant instruction should be created.
  if (!New && (!I.getOperand(0).isReg() || Res != I.getOperand(0).getReg()))
    return Res;
  MachineInstrBuilder MIB;
  MachineBasicBlock &BB = *I.getParent();
  // In OpenCL OpConstantNull - Scalar floating point: +0.0 (all bits 0)
  if (Val.isPosZero() && ZeroAsNull) {
    MIB = BuildMI(BB, I, I.getDebugLoc(), TII.get(SPIRV::OpConstantNull))
              .addDef(Res)
              .addUse(getSPIRVTypeID(SpvType));
  } else {
    MIB = BuildMI(BB, I, I.getDebugLoc(), TII.get(SPIRV::OpConstantF))
              .addDef(Res)
              .addUse(getSPIRVTypeID(SpvType));
    addNumImm(
        APInt(BitWidth, CI->getValueAPF().bitcastToAPInt().getZExtValue()),
        MIB);
  }
  const auto &ST = CurMF->getSubtarget();
  constrainSelectedInstRegOperands(*MIB, *ST.getInstrInfo(),
                                   *ST.getRegisterInfo(), *ST.getRegBankInfo());
  return Res;
}

Register SPIRVGlobalRegistry::getOrCreateConstInt(uint64_t Val, MachineInstr &I,
                                                  SPIRVType *SpvType,
                                                  const SPIRVInstrInfo &TII,
                                                  bool ZeroAsNull) {
  assert(SpvType);
  ConstantInt *CI;
  Register Res;
  bool New;
  unsigned BitWidth;
  std::tie(Res, CI, New, BitWidth) =
      getOrCreateConstIntReg(Val, SpvType, nullptr, &I, &TII);
  // If we have found Res register which is defined by the passed G_CONSTANT
  // machine instruction, a new constant instruction should be created.
  if (!New && (!I.getOperand(0).isReg() || Res != I.getOperand(0).getReg()))
    return Res;
  MachineInstrBuilder MIB;
  MachineBasicBlock &BB = *I.getParent();
  if (Val || !ZeroAsNull) {
    MIB = BuildMI(BB, I, I.getDebugLoc(), TII.get(SPIRV::OpConstantI))
              .addDef(Res)
              .addUse(getSPIRVTypeID(SpvType));
    addNumImm(APInt(BitWidth, Val), MIB);
  } else {
    MIB = BuildMI(BB, I, I.getDebugLoc(), TII.get(SPIRV::OpConstantNull))
              .addDef(Res)
              .addUse(getSPIRVTypeID(SpvType));
  }
  const auto &ST = CurMF->getSubtarget();
  constrainSelectedInstRegOperands(*MIB, *ST.getInstrInfo(),
                                   *ST.getRegisterInfo(), *ST.getRegBankInfo());
  return Res;
}

Register SPIRVGlobalRegistry::buildConstantInt(uint64_t Val,
                                               MachineIRBuilder &MIRBuilder,
                                               SPIRVType *SpvType,
                                               bool EmitIR) {
  assert(SpvType);
  auto &MF = MIRBuilder.getMF();
  const IntegerType *LLVMIntTy =
      cast<IntegerType>(getTypeForSPIRVType(SpvType));
  // Find a constant in DT or build a new one.
  const auto ConstInt =
      ConstantInt::get(const_cast<IntegerType *>(LLVMIntTy), Val);
  Register Res = DT.find(ConstInt, &MF);
  if (!Res.isValid()) {
    unsigned BitWidth = getScalarOrVectorBitWidth(SpvType);
    LLT LLTy = LLT::scalar(BitWidth);
    Res = MF.getRegInfo().createGenericVirtualRegister(LLTy);
    MF.getRegInfo().setRegClass(Res, &SPIRV::iIDRegClass);
    assignTypeToVReg(LLVMIntTy, Res, MIRBuilder,
                     SPIRV::AccessQualifier::ReadWrite, EmitIR);
    DT.add(ConstInt, &MIRBuilder.getMF(), Res);
    if (EmitIR) {
      MIRBuilder.buildConstant(Res, *ConstInt);
    } else {
      Register SpvTypeReg = getSPIRVTypeID(SpvType);
      MachineInstrBuilder MIB;
      if (Val) {
        MIB = MIRBuilder.buildInstr(SPIRV::OpConstantI)
                  .addDef(Res)
                  .addUse(SpvTypeReg);
        addNumImm(APInt(BitWidth, Val), MIB);
      } else {
        MIB = MIRBuilder.buildInstr(SPIRV::OpConstantNull)
                  .addDef(Res)
                  .addUse(SpvTypeReg);
      }
      const auto &Subtarget = CurMF->getSubtarget();
      constrainSelectedInstRegOperands(*MIB, *Subtarget.getInstrInfo(),
                                       *Subtarget.getRegisterInfo(),
                                       *Subtarget.getRegBankInfo());
    }
  }
  return Res;
}

Register SPIRVGlobalRegistry::buildConstantFP(APFloat Val,
                                              MachineIRBuilder &MIRBuilder,
                                              SPIRVType *SpvType) {
  auto &MF = MIRBuilder.getMF();
  auto &Ctx = MF.getFunction().getContext();
  if (!SpvType) {
    const Type *LLVMFPTy = Type::getFloatTy(Ctx);
    SpvType = getOrCreateSPIRVType(LLVMFPTy, MIRBuilder);
  }
  // Find a constant in DT or build a new one.
  const auto ConstFP = ConstantFP::get(Ctx, Val);
  Register Res = DT.find(ConstFP, &MF);
  if (!Res.isValid()) {
    Res = MF.getRegInfo().createGenericVirtualRegister(
        LLT::scalar(getScalarOrVectorBitWidth(SpvType)));
    MF.getRegInfo().setRegClass(Res, &SPIRV::fIDRegClass);
    assignSPIRVTypeToVReg(SpvType, Res, MF);
    DT.add(ConstFP, &MF, Res);

    MachineInstrBuilder MIB;
    MIB = MIRBuilder.buildInstr(SPIRV::OpConstantF)
              .addDef(Res)
              .addUse(getSPIRVTypeID(SpvType));
    addNumImm(ConstFP->getValueAPF().bitcastToAPInt(), MIB);
  }

  return Res;
}

Register SPIRVGlobalRegistry::getOrCreateBaseRegister(
    Constant *Val, MachineInstr &I, SPIRVType *SpvType,
    const SPIRVInstrInfo &TII, unsigned BitWidth, bool ZeroAsNull) {
  SPIRVType *Type = SpvType;
  if (SpvType->getOpcode() == SPIRV::OpTypeVector ||
      SpvType->getOpcode() == SPIRV::OpTypeArray) {
    auto EleTypeReg = SpvType->getOperand(1).getReg();
    Type = getSPIRVTypeForVReg(EleTypeReg);
  }
  if (Type->getOpcode() == SPIRV::OpTypeFloat) {
    SPIRVType *SpvBaseType = getOrCreateSPIRVFloatType(BitWidth, I, TII);
    return getOrCreateConstFP(dyn_cast<ConstantFP>(Val)->getValue(), I,
                              SpvBaseType, TII, ZeroAsNull);
  }
  assert(Type->getOpcode() == SPIRV::OpTypeInt);
  SPIRVType *SpvBaseType = getOrCreateSPIRVIntegerType(BitWidth, I, TII);
  return getOrCreateConstInt(Val->getUniqueInteger().getSExtValue(), I,
                             SpvBaseType, TII, ZeroAsNull);
}

Register SPIRVGlobalRegistry::getOrCreateCompositeOrNull(
    Constant *Val, MachineInstr &I, SPIRVType *SpvType,
    const SPIRVInstrInfo &TII, Constant *CA, unsigned BitWidth,
    unsigned ElemCnt, bool ZeroAsNull) {
  // Find a constant vector or array in DT or build a new one.
  Register Res = DT.find(CA, CurMF);
  // If no values are attached, the composite is null constant.
  bool IsNull = Val->isNullValue() && ZeroAsNull;
  if (!Res.isValid()) {
    // SpvScalConst should be created before SpvVecConst to avoid undefined ID
    // error on validation.
    // TODO: can moved below once sorting of types/consts/defs is implemented.
    Register SpvScalConst;
    if (!IsNull)
      SpvScalConst =
          getOrCreateBaseRegister(Val, I, SpvType, TII, BitWidth, ZeroAsNull);

<<<<<<< HEAD
    // TODO: handle cases where the type is not 32bit wide
    // TODO: https://github.com/llvm/llvm-project/issues/88129
=======
>>>>>>> 4b409fa5
    LLT LLTy = LLT::scalar(64);
    Register SpvVecConst =
        CurMF->getRegInfo().createGenericVirtualRegister(LLTy);
    CurMF->getRegInfo().setRegClass(SpvVecConst, &SPIRV::iIDRegClass);
    assignSPIRVTypeToVReg(SpvType, SpvVecConst, *CurMF);
    DT.add(CA, CurMF, SpvVecConst);
    MachineInstrBuilder MIB;
    MachineBasicBlock &BB = *I.getParent();
    if (!IsNull) {
      MIB = BuildMI(BB, I, I.getDebugLoc(), TII.get(SPIRV::OpConstantComposite))
                .addDef(SpvVecConst)
                .addUse(getSPIRVTypeID(SpvType));
      for (unsigned i = 0; i < ElemCnt; ++i)
        MIB.addUse(SpvScalConst);
    } else {
      MIB = BuildMI(BB, I, I.getDebugLoc(), TII.get(SPIRV::OpConstantNull))
                .addDef(SpvVecConst)
                .addUse(getSPIRVTypeID(SpvType));
    }
    const auto &Subtarget = CurMF->getSubtarget();
    constrainSelectedInstRegOperands(*MIB, *Subtarget.getInstrInfo(),
                                     *Subtarget.getRegisterInfo(),
                                     *Subtarget.getRegBankInfo());
    return SpvVecConst;
  }
  return Res;
}

Register SPIRVGlobalRegistry::getOrCreateConstVector(uint64_t Val,
                                                     MachineInstr &I,
                                                     SPIRVType *SpvType,
                                                     const SPIRVInstrInfo &TII,
                                                     bool ZeroAsNull) {
  const Type *LLVMTy = getTypeForSPIRVType(SpvType);
  assert(LLVMTy->isVectorTy());
  const FixedVectorType *LLVMVecTy = cast<FixedVectorType>(LLVMTy);
  Type *LLVMBaseTy = LLVMVecTy->getElementType();
  assert(LLVMBaseTy->isIntegerTy());
  auto *ConstVal = ConstantInt::get(LLVMBaseTy, Val);
  auto *ConstVec =
      ConstantVector::getSplat(LLVMVecTy->getElementCount(), ConstVal);
  unsigned BW = getScalarOrVectorBitWidth(SpvType);
  return getOrCreateCompositeOrNull(ConstVal, I, SpvType, TII, ConstVec, BW,
                                    SpvType->getOperand(2).getImm(),
                                    ZeroAsNull);
}

Register SPIRVGlobalRegistry::getOrCreateConstVector(APFloat Val,
                                                     MachineInstr &I,
                                                     SPIRVType *SpvType,
                                                     const SPIRVInstrInfo &TII,
                                                     bool ZeroAsNull) {
  const Type *LLVMTy = getTypeForSPIRVType(SpvType);
  assert(LLVMTy->isVectorTy());
  const FixedVectorType *LLVMVecTy = cast<FixedVectorType>(LLVMTy);
  Type *LLVMBaseTy = LLVMVecTy->getElementType();
  assert(LLVMBaseTy->isFloatingPointTy());
  auto *ConstVal = ConstantFP::get(LLVMBaseTy, Val);
  auto *ConstVec =
      ConstantVector::getSplat(LLVMVecTy->getElementCount(), ConstVal);
  unsigned BW = getScalarOrVectorBitWidth(SpvType);
  return getOrCreateCompositeOrNull(ConstVal, I, SpvType, TII, ConstVec, BW,
                                    SpvType->getOperand(2).getImm(),
                                    ZeroAsNull);
}

Register SPIRVGlobalRegistry::getOrCreateConstIntArray(
    uint64_t Val, size_t Num, MachineInstr &I, SPIRVType *SpvType,
    const SPIRVInstrInfo &TII) {
  const Type *LLVMTy = getTypeForSPIRVType(SpvType);
  assert(LLVMTy->isArrayTy());
  const ArrayType *LLVMArrTy = cast<ArrayType>(LLVMTy);
  Type *LLVMBaseTy = LLVMArrTy->getElementType();
  Constant *CI = ConstantInt::get(LLVMBaseTy, Val);
  SPIRVType *SpvBaseTy = getSPIRVTypeForVReg(SpvType->getOperand(1).getReg());
  unsigned BW = getScalarOrVectorBitWidth(SpvBaseTy);
  // The following is reasonably unique key that is better that [Val]. The naive
  // alternative would be something along the lines of:
  //   SmallVector<Constant *> NumCI(Num, CI);
  //   Constant *UniqueKey =
  //     ConstantArray::get(const_cast<ArrayType*>(LLVMArrTy), NumCI);
  // that would be a truly unique but dangerous key, because it could lead to
  // the creation of constants of arbitrary length (that is, the parameter of
  // memset) which were missing in the original module.
  Constant *UniqueKey = ConstantStruct::getAnon(
      {PoisonValue::get(const_cast<ArrayType *>(LLVMArrTy)),
       ConstantInt::get(LLVMBaseTy, Val), ConstantInt::get(LLVMBaseTy, Num)});
  return getOrCreateCompositeOrNull(CI, I, SpvType, TII, UniqueKey, BW,
                                    LLVMArrTy->getNumElements());
}

Register SPIRVGlobalRegistry::getOrCreateIntCompositeOrNull(
    uint64_t Val, MachineIRBuilder &MIRBuilder, SPIRVType *SpvType, bool EmitIR,
    Constant *CA, unsigned BitWidth, unsigned ElemCnt) {
  Register Res = DT.find(CA, CurMF);
  if (!Res.isValid()) {
    Register SpvScalConst;
    if (Val || EmitIR) {
      SPIRVType *SpvBaseType =
          getOrCreateSPIRVIntegerType(BitWidth, MIRBuilder);
      SpvScalConst = buildConstantInt(Val, MIRBuilder, SpvBaseType, EmitIR);
    }
    LLT LLTy = EmitIR ? LLT::fixed_vector(ElemCnt, BitWidth) : LLT::scalar(64);
    Register SpvVecConst =
        CurMF->getRegInfo().createGenericVirtualRegister(LLTy);
    CurMF->getRegInfo().setRegClass(SpvVecConst, &SPIRV::iIDRegClass);
    assignSPIRVTypeToVReg(SpvType, SpvVecConst, *CurMF);
    DT.add(CA, CurMF, SpvVecConst);
    if (EmitIR) {
      MIRBuilder.buildSplatBuildVector(SpvVecConst, SpvScalConst);
    } else {
      if (Val) {
        auto MIB = MIRBuilder.buildInstr(SPIRV::OpConstantComposite)
                       .addDef(SpvVecConst)
                       .addUse(getSPIRVTypeID(SpvType));
        for (unsigned i = 0; i < ElemCnt; ++i)
          MIB.addUse(SpvScalConst);
      } else {
        MIRBuilder.buildInstr(SPIRV::OpConstantNull)
            .addDef(SpvVecConst)
            .addUse(getSPIRVTypeID(SpvType));
      }
    }
    return SpvVecConst;
  }
  return Res;
}

Register
SPIRVGlobalRegistry::getOrCreateConsIntVector(uint64_t Val,
                                              MachineIRBuilder &MIRBuilder,
                                              SPIRVType *SpvType, bool EmitIR) {
  const Type *LLVMTy = getTypeForSPIRVType(SpvType);
  assert(LLVMTy->isVectorTy());
  const FixedVectorType *LLVMVecTy = cast<FixedVectorType>(LLVMTy);
  Type *LLVMBaseTy = LLVMVecTy->getElementType();
  const auto ConstInt = ConstantInt::get(LLVMBaseTy, Val);
  auto ConstVec =
      ConstantVector::getSplat(LLVMVecTy->getElementCount(), ConstInt);
  unsigned BW = getScalarOrVectorBitWidth(SpvType);
  return getOrCreateIntCompositeOrNull(Val, MIRBuilder, SpvType, EmitIR,
                                       ConstVec, BW,
                                       SpvType->getOperand(2).getImm());
}

Register
SPIRVGlobalRegistry::getOrCreateConstNullPtr(MachineIRBuilder &MIRBuilder,
                                             SPIRVType *SpvType) {
  const Type *LLVMTy = getTypeForSPIRVType(SpvType);
  const TypedPointerType *LLVMPtrTy = cast<TypedPointerType>(LLVMTy);
  // Find a constant in DT or build a new one.
  Constant *CP = ConstantPointerNull::get(PointerType::get(
      LLVMPtrTy->getElementType(), LLVMPtrTy->getAddressSpace()));
  Register Res = DT.find(CP, CurMF);
  if (!Res.isValid()) {
    LLT LLTy = LLT::pointer(LLVMPtrTy->getAddressSpace(), PointerSize);
    Res = CurMF->getRegInfo().createGenericVirtualRegister(LLTy);
    CurMF->getRegInfo().setRegClass(Res, &SPIRV::iIDRegClass);
    assignSPIRVTypeToVReg(SpvType, Res, *CurMF);
    MIRBuilder.buildInstr(SPIRV::OpConstantNull)
        .addDef(Res)
        .addUse(getSPIRVTypeID(SpvType));
    DT.add(CP, CurMF, Res);
  }
  return Res;
}

Register SPIRVGlobalRegistry::buildConstantSampler(
    Register ResReg, unsigned AddrMode, unsigned Param, unsigned FilerMode,
    MachineIRBuilder &MIRBuilder, SPIRVType *SpvType) {
  SPIRVType *SampTy;
  if (SpvType)
    SampTy = getOrCreateSPIRVType(getTypeForSPIRVType(SpvType), MIRBuilder);
  else if ((SampTy = getOrCreateSPIRVTypeByName("opencl.sampler_t",
                                                MIRBuilder)) == nullptr)
    report_fatal_error("Unable to recognize SPIRV type name: opencl.sampler_t");

  auto Sampler =
      ResReg.isValid()
          ? ResReg
          : MIRBuilder.getMRI()->createVirtualRegister(&SPIRV::iIDRegClass);
  auto Res = MIRBuilder.buildInstr(SPIRV::OpConstantSampler)
                 .addDef(Sampler)
                 .addUse(getSPIRVTypeID(SampTy))
                 .addImm(AddrMode)
                 .addImm(Param)
                 .addImm(FilerMode);
  assert(Res->getOperand(0).isReg());
  return Res->getOperand(0).getReg();
}

Register SPIRVGlobalRegistry::buildGlobalVariable(
    Register ResVReg, SPIRVType *BaseType, StringRef Name,
    const GlobalValue *GV, SPIRV::StorageClass::StorageClass Storage,
    const MachineInstr *Init, bool IsConst, bool HasLinkageTy,
    SPIRV::LinkageType::LinkageType LinkageType, MachineIRBuilder &MIRBuilder,
    bool IsInstSelector) {
  const GlobalVariable *GVar = nullptr;
  if (GV)
    GVar = cast<const GlobalVariable>(GV);
  else {
    // If GV is not passed explicitly, use the name to find or construct
    // the global variable.
    Module *M = MIRBuilder.getMF().getFunction().getParent();
    GVar = M->getGlobalVariable(Name);
    if (GVar == nullptr) {
      const Type *Ty = getTypeForSPIRVType(BaseType); // TODO: check type.
      // Module takes ownership of the global var.
      GVar = new GlobalVariable(*M, const_cast<Type *>(Ty), false,
                                GlobalValue::ExternalLinkage, nullptr,
                                Twine(Name));
    }
    GV = GVar;
  }
  Register Reg = DT.find(GVar, &MIRBuilder.getMF());
  if (Reg.isValid()) {
    if (Reg != ResVReg)
      MIRBuilder.buildCopy(ResVReg, Reg);
    return ResVReg;
  }

  auto MIB = MIRBuilder.buildInstr(SPIRV::OpVariable)
                 .addDef(ResVReg)
                 .addUse(getSPIRVTypeID(BaseType))
                 .addImm(static_cast<uint32_t>(Storage));

  if (Init != 0) {
    MIB.addUse(Init->getOperand(0).getReg());
  }

  // ISel may introduce a new register on this step, so we need to add it to
  // DT and correct its type avoiding fails on the next stage.
  if (IsInstSelector) {
    const auto &Subtarget = CurMF->getSubtarget();
    constrainSelectedInstRegOperands(*MIB, *Subtarget.getInstrInfo(),
                                     *Subtarget.getRegisterInfo(),
                                     *Subtarget.getRegBankInfo());
  }
  Reg = MIB->getOperand(0).getReg();
  DT.add(GVar, &MIRBuilder.getMF(), Reg);

  // Set to Reg the same type as ResVReg has.
  auto MRI = MIRBuilder.getMRI();
  if (Reg != ResVReg) {
    LLT RegLLTy =
        LLT::pointer(MRI->getType(ResVReg).getAddressSpace(), getPointerSize());
    MRI->setType(Reg, RegLLTy);
    assignSPIRVTypeToVReg(BaseType, Reg, MIRBuilder.getMF());
  } else {
    // Our knowledge about the type may be updated.
    // If that's the case, we need to update a type
    // associated with the register.
    SPIRVType *DefType = getSPIRVTypeForVReg(ResVReg);
    if (!DefType || DefType != BaseType)
      assignSPIRVTypeToVReg(BaseType, Reg, MIRBuilder.getMF());
  }

  // If it's a global variable with name, output OpName for it.
  if (GVar && GVar->hasName())
    buildOpName(Reg, GVar->getName(), MIRBuilder);

  // Output decorations for the GV.
  // TODO: maybe move to GenerateDecorations pass.
  const SPIRVSubtarget &ST =
      cast<SPIRVSubtarget>(MIRBuilder.getMF().getSubtarget());
  if (IsConst && ST.isOpenCLEnv())
    buildOpDecorate(Reg, MIRBuilder, SPIRV::Decoration::Constant, {});

  if (GVar && GVar->getAlign().valueOrOne().value() != 1) {
    unsigned Alignment = (unsigned)GVar->getAlign().valueOrOne().value();
    buildOpDecorate(Reg, MIRBuilder, SPIRV::Decoration::Alignment, {Alignment});
  }

  if (HasLinkageTy)
    buildOpDecorate(Reg, MIRBuilder, SPIRV::Decoration::LinkageAttributes,
                    {static_cast<uint32_t>(LinkageType)}, Name);

  SPIRV::BuiltIn::BuiltIn BuiltInId;
  if (getSpirvBuiltInIdByName(Name, BuiltInId))
    buildOpDecorate(Reg, MIRBuilder, SPIRV::Decoration::BuiltIn,
                    {static_cast<uint32_t>(BuiltInId)});

  // If it's a global variable with "spirv.Decorations" metadata node
  // recognize it as a SPIR-V friendly LLVM IR and parse "spirv.Decorations"
  // arguments.
  MDNode *GVarMD = nullptr;
  if (GVar && (GVarMD = GVar->getMetadata("spirv.Decorations")) != nullptr)
    buildOpSpirvDecorations(Reg, MIRBuilder, GVarMD);

  return Reg;
}

SPIRVType *SPIRVGlobalRegistry::getOpTypeArray(uint32_t NumElems,
                                               SPIRVType *ElemType,
                                               MachineIRBuilder &MIRBuilder,
                                               bool EmitIR) {
  assert((ElemType->getOpcode() != SPIRV::OpTypeVoid) &&
         "Invalid array element type");
  SPIRVType *SpvTypeInt32 = getOrCreateSPIRVIntegerType(32, MIRBuilder);
  Register NumElementsVReg =
      buildConstantInt(NumElems, MIRBuilder, SpvTypeInt32, EmitIR);
  auto MIB = MIRBuilder.buildInstr(SPIRV::OpTypeArray)
                 .addDef(createTypeVReg(MIRBuilder))
                 .addUse(getSPIRVTypeID(ElemType))
                 .addUse(NumElementsVReg);
  return MIB;
}

SPIRVType *SPIRVGlobalRegistry::getOpTypeOpaque(const StructType *Ty,
                                                MachineIRBuilder &MIRBuilder) {
  assert(Ty->hasName());
  const StringRef Name = Ty->hasName() ? Ty->getName() : "";
  Register ResVReg = createTypeVReg(MIRBuilder);
  auto MIB = MIRBuilder.buildInstr(SPIRV::OpTypeOpaque).addDef(ResVReg);
  addStringImm(Name, MIB);
  buildOpName(ResVReg, Name, MIRBuilder);
  return MIB;
}

SPIRVType *SPIRVGlobalRegistry::getOpTypeStruct(const StructType *Ty,
                                                MachineIRBuilder &MIRBuilder,
                                                bool EmitIR) {
  SmallVector<Register, 4> FieldTypes;
  for (const auto &Elem : Ty->elements()) {
    SPIRVType *ElemTy = findSPIRVType(toTypedPointer(Elem), MIRBuilder);
    assert(ElemTy && ElemTy->getOpcode() != SPIRV::OpTypeVoid &&
           "Invalid struct element type");
    FieldTypes.push_back(getSPIRVTypeID(ElemTy));
  }
  Register ResVReg = createTypeVReg(MIRBuilder);
  auto MIB = MIRBuilder.buildInstr(SPIRV::OpTypeStruct).addDef(ResVReg);
  for (const auto &Ty : FieldTypes)
    MIB.addUse(Ty);
  if (Ty->hasName())
    buildOpName(ResVReg, Ty->getName(), MIRBuilder);
  if (Ty->isPacked())
    buildOpDecorate(ResVReg, MIRBuilder, SPIRV::Decoration::CPacked, {});
  return MIB;
}

SPIRVType *SPIRVGlobalRegistry::getOrCreateSpecialType(
    const Type *Ty, MachineIRBuilder &MIRBuilder,
    SPIRV::AccessQualifier::AccessQualifier AccQual) {
  assert(isSpecialOpaqueType(Ty) && "Not a special opaque builtin type");
  return SPIRV::lowerBuiltinType(Ty, AccQual, MIRBuilder, this);
}

SPIRVType *SPIRVGlobalRegistry::getOpTypePointer(
    SPIRV::StorageClass::StorageClass SC, SPIRVType *ElemType,
    MachineIRBuilder &MIRBuilder, Register Reg) {
  if (!Reg.isValid())
    Reg = createTypeVReg(MIRBuilder);
  return MIRBuilder.buildInstr(SPIRV::OpTypePointer)
      .addDef(Reg)
      .addImm(static_cast<uint32_t>(SC))
      .addUse(getSPIRVTypeID(ElemType));
}

SPIRVType *SPIRVGlobalRegistry::getOpTypeForwardPointer(
    SPIRV::StorageClass::StorageClass SC, MachineIRBuilder &MIRBuilder) {
  return MIRBuilder.buildInstr(SPIRV::OpTypeForwardPointer)
      .addUse(createTypeVReg(MIRBuilder))
      .addImm(static_cast<uint32_t>(SC));
}

SPIRVType *SPIRVGlobalRegistry::getOpTypeFunction(
    SPIRVType *RetType, const SmallVectorImpl<SPIRVType *> &ArgTypes,
    MachineIRBuilder &MIRBuilder) {
  auto MIB = MIRBuilder.buildInstr(SPIRV::OpTypeFunction)
                 .addDef(createTypeVReg(MIRBuilder))
                 .addUse(getSPIRVTypeID(RetType));
  for (const SPIRVType *ArgType : ArgTypes)
    MIB.addUse(getSPIRVTypeID(ArgType));
  return MIB;
}

SPIRVType *SPIRVGlobalRegistry::getOrCreateOpTypeFunctionWithArgs(
    const Type *Ty, SPIRVType *RetType,
    const SmallVectorImpl<SPIRVType *> &ArgTypes,
    MachineIRBuilder &MIRBuilder) {
  Register Reg = DT.find(Ty, &MIRBuilder.getMF());
  if (Reg.isValid())
    return getSPIRVTypeForVReg(Reg);
  SPIRVType *SpirvType = getOpTypeFunction(RetType, ArgTypes, MIRBuilder);
  DT.add(Ty, CurMF, getSPIRVTypeID(SpirvType));
  return finishCreatingSPIRVType(Ty, SpirvType);
}

SPIRVType *SPIRVGlobalRegistry::findSPIRVType(
    const Type *Ty, MachineIRBuilder &MIRBuilder,
    SPIRV::AccessQualifier::AccessQualifier AccQual, bool EmitIR) {
  Ty = adjustIntTypeByWidth(Ty);
  Register Reg = DT.find(Ty, &MIRBuilder.getMF());
  if (Reg.isValid())
    return getSPIRVTypeForVReg(Reg);
  if (ForwardPointerTypes.contains(Ty))
    return ForwardPointerTypes[Ty];
  return restOfCreateSPIRVType(Ty, MIRBuilder, AccQual, EmitIR);
}

Register SPIRVGlobalRegistry::getSPIRVTypeID(const SPIRVType *SpirvType) const {
  assert(SpirvType && "Attempting to get type id for nullptr type.");
  if (SpirvType->getOpcode() == SPIRV::OpTypeForwardPointer)
    return SpirvType->uses().begin()->getReg();
  return SpirvType->defs().begin()->getReg();
}

// We need to use a new LLVM integer type if there is a mismatch between
// number of bits in LLVM and SPIRV integer types to let DuplicateTracker
// ensure uniqueness of a SPIRV type by the corresponding LLVM type. Without
// such an adjustment SPIRVGlobalRegistry::getOpTypeInt() could create the
// same "OpTypeInt 8" type for a series of LLVM integer types with number of
// bits less than 8. This would lead to duplicate type definitions
// eventually due to the method that DuplicateTracker utilizes to reason
// about uniqueness of type records.
const Type *SPIRVGlobalRegistry::adjustIntTypeByWidth(const Type *Ty) const {
  if (auto IType = dyn_cast<IntegerType>(Ty)) {
    unsigned SrcBitWidth = IType->getBitWidth();
    if (SrcBitWidth > 1) {
      unsigned BitWidth = adjustOpTypeIntWidth(SrcBitWidth);
      // Maybe change source LLVM type to keep DuplicateTracker consistent.
      if (SrcBitWidth != BitWidth)
        Ty = IntegerType::get(Ty->getContext(), BitWidth);
    }
  }
  return Ty;
}

SPIRVType *SPIRVGlobalRegistry::createSPIRVType(
    const Type *Ty, MachineIRBuilder &MIRBuilder,
    SPIRV::AccessQualifier::AccessQualifier AccQual, bool EmitIR) {
  if (isSpecialOpaqueType(Ty))
    return getOrCreateSpecialType(Ty, MIRBuilder, AccQual);
  auto &TypeToSPIRVTypeMap = DT.getTypes()->getAllUses();
  auto t = TypeToSPIRVTypeMap.find(Ty);
  if (t != TypeToSPIRVTypeMap.end()) {
    auto tt = t->second.find(&MIRBuilder.getMF());
    if (tt != t->second.end())
      return getSPIRVTypeForVReg(tt->second);
  }

  if (auto IType = dyn_cast<IntegerType>(Ty)) {
    const unsigned Width = IType->getBitWidth();
    return Width == 1 ? getOpTypeBool(MIRBuilder)
                      : getOpTypeInt(Width, MIRBuilder, false);
  }
  if (Ty->isFloatingPointTy())
    return getOpTypeFloat(Ty->getPrimitiveSizeInBits(), MIRBuilder);
  if (Ty->isVoidTy())
    return getOpTypeVoid(MIRBuilder);
  if (Ty->isVectorTy()) {
    SPIRVType *El =
        findSPIRVType(cast<FixedVectorType>(Ty)->getElementType(), MIRBuilder);
    return getOpTypeVector(cast<FixedVectorType>(Ty)->getNumElements(), El,
                           MIRBuilder);
  }
  if (Ty->isArrayTy()) {
    SPIRVType *El = findSPIRVType(Ty->getArrayElementType(), MIRBuilder);
    return getOpTypeArray(Ty->getArrayNumElements(), El, MIRBuilder, EmitIR);
  }
  if (auto SType = dyn_cast<StructType>(Ty)) {
    if (SType->isOpaque())
      return getOpTypeOpaque(SType, MIRBuilder);
    return getOpTypeStruct(SType, MIRBuilder, EmitIR);
  }
  if (auto FType = dyn_cast<FunctionType>(Ty)) {
    SPIRVType *RetTy = findSPIRVType(FType->getReturnType(), MIRBuilder);
    SmallVector<SPIRVType *, 4> ParamTypes;
    for (const auto &t : FType->params()) {
      ParamTypes.push_back(findSPIRVType(t, MIRBuilder));
    }
    return getOpTypeFunction(RetTy, ParamTypes, MIRBuilder);
  }
  unsigned AddrSpace = 0xFFFF;
  if (auto PType = dyn_cast<TypedPointerType>(Ty))
    AddrSpace = PType->getAddressSpace();
  else if (auto PType = dyn_cast<PointerType>(Ty))
    AddrSpace = PType->getAddressSpace();
  else
    report_fatal_error("Unable to convert LLVM type to SPIRVType", true);

  SPIRVType *SpvElementType = nullptr;
  if (auto PType = dyn_cast<TypedPointerType>(Ty))
    SpvElementType = getOrCreateSPIRVType(PType->getElementType(), MIRBuilder,
                                          AccQual, EmitIR);
  else
    SpvElementType = getOrCreateSPIRVIntegerType(8, MIRBuilder);

  // Get access to information about available extensions
  const SPIRVSubtarget *ST =
      static_cast<const SPIRVSubtarget *>(&MIRBuilder.getMF().getSubtarget());
  auto SC = addressSpaceToStorageClass(AddrSpace, *ST);
  // Null pointer means we have a loop in type definitions, make and
  // return corresponding OpTypeForwardPointer.
  if (SpvElementType == nullptr) {
    if (!ForwardPointerTypes.contains(Ty))
      ForwardPointerTypes[Ty] = getOpTypeForwardPointer(SC, MIRBuilder);
    return ForwardPointerTypes[Ty];
  }
  // If we have forward pointer associated with this type, use its register
  // operand to create OpTypePointer.
  if (ForwardPointerTypes.contains(Ty)) {
    Register Reg = getSPIRVTypeID(ForwardPointerTypes[Ty]);
    return getOpTypePointer(SC, SpvElementType, MIRBuilder, Reg);
  }

  return getOrCreateSPIRVPointerType(SpvElementType, MIRBuilder, SC);
}

SPIRVType *SPIRVGlobalRegistry::restOfCreateSPIRVType(
    const Type *Ty, MachineIRBuilder &MIRBuilder,
    SPIRV::AccessQualifier::AccessQualifier AccessQual, bool EmitIR) {
  if (TypesInProcessing.count(Ty) && !isPointerTy(Ty))
    return nullptr;
  TypesInProcessing.insert(Ty);
  SPIRVType *SpirvType = createSPIRVType(Ty, MIRBuilder, AccessQual, EmitIR);
  TypesInProcessing.erase(Ty);
  VRegToTypeMap[&MIRBuilder.getMF()][getSPIRVTypeID(SpirvType)] = SpirvType;
  SPIRVToLLVMType[SpirvType] = unifyPtrType(Ty);
  Register Reg = DT.find(Ty, &MIRBuilder.getMF());
  // Do not add OpTypeForwardPointer to DT, a corresponding normal pointer type
  // will be added later. For special types it is already added to DT.
  if (SpirvType->getOpcode() != SPIRV::OpTypeForwardPointer && !Reg.isValid() &&
      !isSpecialOpaqueType(Ty)) {
    if (!isPointerTy(Ty))
      DT.add(Ty, &MIRBuilder.getMF(), getSPIRVTypeID(SpirvType));
    else if (isTypedPointerTy(Ty))
      DT.add(cast<TypedPointerType>(Ty)->getElementType(),
             getPointerAddressSpace(Ty), &MIRBuilder.getMF(),
             getSPIRVTypeID(SpirvType));
    else
      DT.add(Type::getInt8Ty(MIRBuilder.getMF().getFunction().getContext()),
             getPointerAddressSpace(Ty), &MIRBuilder.getMF(),
             getSPIRVTypeID(SpirvType));
  }

  return SpirvType;
}

SPIRVType *
SPIRVGlobalRegistry::getSPIRVTypeForVReg(Register VReg,
                                         const MachineFunction *MF) const {
  auto t = VRegToTypeMap.find(MF ? MF : CurMF);
  if (t != VRegToTypeMap.end()) {
    auto tt = t->second.find(VReg);
    if (tt != t->second.end())
      return tt->second;
  }
  return nullptr;
}

SPIRVType *SPIRVGlobalRegistry::getOrCreateSPIRVType(
    const Type *Ty, MachineIRBuilder &MIRBuilder,
    SPIRV::AccessQualifier::AccessQualifier AccessQual, bool EmitIR) {
  Register Reg;
  if (!isPointerTy(Ty)) {
    Ty = adjustIntTypeByWidth(Ty);
    Reg = DT.find(Ty, &MIRBuilder.getMF());
  } else if (isTypedPointerTy(Ty)) {
    Reg = DT.find(cast<TypedPointerType>(Ty)->getElementType(),
                  getPointerAddressSpace(Ty), &MIRBuilder.getMF());
  } else {
    Reg =
        DT.find(Type::getInt8Ty(MIRBuilder.getMF().getFunction().getContext()),
                getPointerAddressSpace(Ty), &MIRBuilder.getMF());
  }

  if (Reg.isValid() && !isSpecialOpaqueType(Ty))
    return getSPIRVTypeForVReg(Reg);
  TypesInProcessing.clear();
  SPIRVType *STy = restOfCreateSPIRVType(Ty, MIRBuilder, AccessQual, EmitIR);
  // Create normal pointer types for the corresponding OpTypeForwardPointers.
  for (auto &CU : ForwardPointerTypes) {
    const Type *Ty2 = CU.first;
    SPIRVType *STy2 = CU.second;
    if ((Reg = DT.find(Ty2, &MIRBuilder.getMF())).isValid())
      STy2 = getSPIRVTypeForVReg(Reg);
    else
      STy2 = restOfCreateSPIRVType(Ty2, MIRBuilder, AccessQual, EmitIR);
    if (Ty == Ty2)
      STy = STy2;
  }
  ForwardPointerTypes.clear();
  return STy;
}

bool SPIRVGlobalRegistry::isScalarOfType(Register VReg,
                                         unsigned TypeOpcode) const {
  SPIRVType *Type = getSPIRVTypeForVReg(VReg);
  assert(Type && "isScalarOfType VReg has no type assigned");
  return Type->getOpcode() == TypeOpcode;
}

bool SPIRVGlobalRegistry::isScalarOrVectorOfType(Register VReg,
                                                 unsigned TypeOpcode) const {
  SPIRVType *Type = getSPIRVTypeForVReg(VReg);
  assert(Type && "isScalarOrVectorOfType VReg has no type assigned");
  if (Type->getOpcode() == TypeOpcode)
    return true;
  if (Type->getOpcode() == SPIRV::OpTypeVector) {
    Register ScalarTypeVReg = Type->getOperand(1).getReg();
    SPIRVType *ScalarType = getSPIRVTypeForVReg(ScalarTypeVReg);
    return ScalarType->getOpcode() == TypeOpcode;
  }
  return false;
}

unsigned
SPIRVGlobalRegistry::getScalarOrVectorComponentCount(Register VReg) const {
  return getScalarOrVectorComponentCount(getSPIRVTypeForVReg(VReg));
}

unsigned
SPIRVGlobalRegistry::getScalarOrVectorComponentCount(SPIRVType *Type) const {
  if (!Type)
    return 0;
  return Type->getOpcode() == SPIRV::OpTypeVector
             ? static_cast<unsigned>(Type->getOperand(2).getImm())
             : 1;
}

unsigned
SPIRVGlobalRegistry::getScalarOrVectorBitWidth(const SPIRVType *Type) const {
  assert(Type && "Invalid Type pointer");
  if (Type->getOpcode() == SPIRV::OpTypeVector) {
    auto EleTypeReg = Type->getOperand(1).getReg();
    Type = getSPIRVTypeForVReg(EleTypeReg);
  }
  if (Type->getOpcode() == SPIRV::OpTypeInt ||
      Type->getOpcode() == SPIRV::OpTypeFloat)
    return Type->getOperand(1).getImm();
  if (Type->getOpcode() == SPIRV::OpTypeBool)
    return 1;
  llvm_unreachable("Attempting to get bit width of non-integer/float type.");
}

unsigned SPIRVGlobalRegistry::getNumScalarOrVectorTotalBitWidth(
    const SPIRVType *Type) const {
  assert(Type && "Invalid Type pointer");
  unsigned NumElements = 1;
  if (Type->getOpcode() == SPIRV::OpTypeVector) {
    NumElements = static_cast<unsigned>(Type->getOperand(2).getImm());
    Type = getSPIRVTypeForVReg(Type->getOperand(1).getReg());
  }
  return Type->getOpcode() == SPIRV::OpTypeInt ||
                 Type->getOpcode() == SPIRV::OpTypeFloat
             ? NumElements * Type->getOperand(1).getImm()
             : 0;
}

const SPIRVType *SPIRVGlobalRegistry::retrieveScalarOrVectorIntType(
    const SPIRVType *Type) const {
  if (Type && Type->getOpcode() == SPIRV::OpTypeVector)
    Type = getSPIRVTypeForVReg(Type->getOperand(1).getReg());
  return Type && Type->getOpcode() == SPIRV::OpTypeInt ? Type : nullptr;
}

bool SPIRVGlobalRegistry::isScalarOrVectorSigned(const SPIRVType *Type) const {
  const SPIRVType *IntType = retrieveScalarOrVectorIntType(Type);
  return IntType && IntType->getOperand(2).getImm() != 0;
}

SPIRVType *SPIRVGlobalRegistry::getPointeeType(SPIRVType *PtrType) {
  return PtrType && PtrType->getOpcode() == SPIRV::OpTypePointer
             ? getSPIRVTypeForVReg(PtrType->getOperand(2).getReg())
             : nullptr;
}

unsigned SPIRVGlobalRegistry::getPointeeTypeOp(Register PtrReg) {
  SPIRVType *ElemType = getPointeeType(getSPIRVTypeForVReg(PtrReg));
  return ElemType ? ElemType->getOpcode() : 0;
}

bool SPIRVGlobalRegistry::isBitcastCompatible(const SPIRVType *Type1,
                                              const SPIRVType *Type2) const {
  if (!Type1 || !Type2)
    return false;
  auto Op1 = Type1->getOpcode(), Op2 = Type2->getOpcode();
  // Ignore difference between <1.5 and >=1.5 protocol versions:
  // it's valid if either Result Type or Operand is a pointer, and the other
  // is a pointer, an integer scalar, or an integer vector.
  if (Op1 == SPIRV::OpTypePointer &&
      (Op2 == SPIRV::OpTypePointer || retrieveScalarOrVectorIntType(Type2)))
    return true;
  if (Op2 == SPIRV::OpTypePointer &&
      (Op1 == SPIRV::OpTypePointer || retrieveScalarOrVectorIntType(Type1)))
    return true;
  unsigned Bits1 = getNumScalarOrVectorTotalBitWidth(Type1),
           Bits2 = getNumScalarOrVectorTotalBitWidth(Type2);
  return Bits1 > 0 && Bits1 == Bits2;
}

SPIRV::StorageClass::StorageClass
SPIRVGlobalRegistry::getPointerStorageClass(Register VReg) const {
  SPIRVType *Type = getSPIRVTypeForVReg(VReg);
  assert(Type && Type->getOpcode() == SPIRV::OpTypePointer &&
         Type->getOperand(1).isImm() && "Pointer type is expected");
  return static_cast<SPIRV::StorageClass::StorageClass>(
      Type->getOperand(1).getImm());
}

SPIRVType *SPIRVGlobalRegistry::getOrCreateOpTypeImage(
    MachineIRBuilder &MIRBuilder, SPIRVType *SampledType, SPIRV::Dim::Dim Dim,
    uint32_t Depth, uint32_t Arrayed, uint32_t Multisampled, uint32_t Sampled,
    SPIRV::ImageFormat::ImageFormat ImageFormat,
    SPIRV::AccessQualifier::AccessQualifier AccessQual) {
  auto TD = SPIRV::make_descr_image(SPIRVToLLVMType.lookup(SampledType), Dim,
                                    Depth, Arrayed, Multisampled, Sampled,
                                    ImageFormat, AccessQual);
  if (auto *Res = checkSpecialInstr(TD, MIRBuilder))
    return Res;
  Register ResVReg = createTypeVReg(MIRBuilder);
  DT.add(TD, &MIRBuilder.getMF(), ResVReg);
  return MIRBuilder.buildInstr(SPIRV::OpTypeImage)
      .addDef(ResVReg)
      .addUse(getSPIRVTypeID(SampledType))
      .addImm(Dim)
      .addImm(Depth)        // Depth (whether or not it is a Depth image).
      .addImm(Arrayed)      // Arrayed.
      .addImm(Multisampled) // Multisampled (0 = only single-sample).
      .addImm(Sampled)      // Sampled (0 = usage known at runtime).
      .addImm(ImageFormat)
      .addImm(AccessQual);
}

SPIRVType *
SPIRVGlobalRegistry::getOrCreateOpTypeSampler(MachineIRBuilder &MIRBuilder) {
  auto TD = SPIRV::make_descr_sampler();
  if (auto *Res = checkSpecialInstr(TD, MIRBuilder))
    return Res;
  Register ResVReg = createTypeVReg(MIRBuilder);
  DT.add(TD, &MIRBuilder.getMF(), ResVReg);
  return MIRBuilder.buildInstr(SPIRV::OpTypeSampler).addDef(ResVReg);
}

SPIRVType *SPIRVGlobalRegistry::getOrCreateOpTypePipe(
    MachineIRBuilder &MIRBuilder,
    SPIRV::AccessQualifier::AccessQualifier AccessQual) {
  auto TD = SPIRV::make_descr_pipe(AccessQual);
  if (auto *Res = checkSpecialInstr(TD, MIRBuilder))
    return Res;
  Register ResVReg = createTypeVReg(MIRBuilder);
  DT.add(TD, &MIRBuilder.getMF(), ResVReg);
  return MIRBuilder.buildInstr(SPIRV::OpTypePipe)
      .addDef(ResVReg)
      .addImm(AccessQual);
}

SPIRVType *SPIRVGlobalRegistry::getOrCreateOpTypeDeviceEvent(
    MachineIRBuilder &MIRBuilder) {
  auto TD = SPIRV::make_descr_event();
  if (auto *Res = checkSpecialInstr(TD, MIRBuilder))
    return Res;
  Register ResVReg = createTypeVReg(MIRBuilder);
  DT.add(TD, &MIRBuilder.getMF(), ResVReg);
  return MIRBuilder.buildInstr(SPIRV::OpTypeDeviceEvent).addDef(ResVReg);
}

SPIRVType *SPIRVGlobalRegistry::getOrCreateOpTypeSampledImage(
    SPIRVType *ImageType, MachineIRBuilder &MIRBuilder) {
  auto TD = SPIRV::make_descr_sampled_image(
      SPIRVToLLVMType.lookup(MIRBuilder.getMF().getRegInfo().getVRegDef(
          ImageType->getOperand(1).getReg())),
      ImageType);
  if (auto *Res = checkSpecialInstr(TD, MIRBuilder))
    return Res;
  Register ResVReg = createTypeVReg(MIRBuilder);
  DT.add(TD, &MIRBuilder.getMF(), ResVReg);
  return MIRBuilder.buildInstr(SPIRV::OpTypeSampledImage)
      .addDef(ResVReg)
      .addUse(getSPIRVTypeID(ImageType));
}

SPIRVType *SPIRVGlobalRegistry::getOrCreateOpTypeCoopMatr(
    MachineIRBuilder &MIRBuilder, const TargetExtType *ExtensionType,
    const SPIRVType *ElemType, uint32_t Scope, uint32_t Rows, uint32_t Columns,
    uint32_t Use) {
  Register ResVReg = DT.find(ExtensionType, &MIRBuilder.getMF());
  if (ResVReg.isValid())
    return MIRBuilder.getMF().getRegInfo().getUniqueVRegDef(ResVReg);
  ResVReg = createTypeVReg(MIRBuilder);
  SPIRVType *SpvTypeInt32 = getOrCreateSPIRVIntegerType(32, MIRBuilder);
  SPIRVType *SpirvTy =
      MIRBuilder.buildInstr(SPIRV::OpTypeCooperativeMatrixKHR)
          .addDef(ResVReg)
          .addUse(getSPIRVTypeID(ElemType))
          .addUse(buildConstantInt(Scope, MIRBuilder, SpvTypeInt32, true))
          .addUse(buildConstantInt(Rows, MIRBuilder, SpvTypeInt32, true))
          .addUse(buildConstantInt(Columns, MIRBuilder, SpvTypeInt32, true))
          .addUse(buildConstantInt(Use, MIRBuilder, SpvTypeInt32, true));
  DT.add(ExtensionType, &MIRBuilder.getMF(), ResVReg);
  return SpirvTy;
}

SPIRVType *SPIRVGlobalRegistry::getOrCreateOpTypeByOpcode(
    const Type *Ty, MachineIRBuilder &MIRBuilder, unsigned Opcode) {
  Register ResVReg = DT.find(Ty, &MIRBuilder.getMF());
  if (ResVReg.isValid())
    return MIRBuilder.getMF().getRegInfo().getUniqueVRegDef(ResVReg);
  ResVReg = createTypeVReg(MIRBuilder);
  SPIRVType *SpirvTy = MIRBuilder.buildInstr(Opcode).addDef(ResVReg);
  DT.add(Ty, &MIRBuilder.getMF(), ResVReg);
  return SpirvTy;
}

const MachineInstr *
SPIRVGlobalRegistry::checkSpecialInstr(const SPIRV::SpecialTypeDescriptor &TD,
                                       MachineIRBuilder &MIRBuilder) {
  Register Reg = DT.find(TD, &MIRBuilder.getMF());
  if (Reg.isValid())
    return MIRBuilder.getMF().getRegInfo().getUniqueVRegDef(Reg);
  return nullptr;
}

// Returns nullptr if unable to recognize SPIRV type name
SPIRVType *SPIRVGlobalRegistry::getOrCreateSPIRVTypeByName(
    StringRef TypeStr, MachineIRBuilder &MIRBuilder,
    SPIRV::StorageClass::StorageClass SC,
    SPIRV::AccessQualifier::AccessQualifier AQ) {
  unsigned VecElts = 0;
  auto &Ctx = MIRBuilder.getMF().getFunction().getContext();

  // Parse strings representing either a SPIR-V or OpenCL builtin type.
  if (hasBuiltinTypePrefix(TypeStr))
    return getOrCreateSPIRVType(SPIRV::parseBuiltinTypeNameToTargetExtType(
                                    TypeStr.str(), MIRBuilder.getContext()),
                                MIRBuilder, AQ);

  // Parse type name in either "typeN" or "type vector[N]" format, where
  // N is the number of elements of the vector.
  Type *Ty;

  Ty = parseBasicTypeName(TypeStr, Ctx);
  if (!Ty)
    // Unable to recognize SPIRV type name
    return nullptr;

  auto SpirvTy = getOrCreateSPIRVType(Ty, MIRBuilder, AQ);

  // Handle "type*" or  "type* vector[N]".
  if (TypeStr.starts_with("*")) {
    SpirvTy = getOrCreateSPIRVPointerType(SpirvTy, MIRBuilder, SC);
    TypeStr = TypeStr.substr(strlen("*"));
  }

  // Handle "typeN*" or  "type vector[N]*".
  bool IsPtrToVec = TypeStr.consume_back("*");

  if (TypeStr.consume_front(" vector[")) {
    TypeStr = TypeStr.substr(0, TypeStr.find(']'));
  }
  TypeStr.getAsInteger(10, VecElts);
  if (VecElts > 0)
    SpirvTy = getOrCreateSPIRVVectorType(SpirvTy, VecElts, MIRBuilder);

  if (IsPtrToVec)
    SpirvTy = getOrCreateSPIRVPointerType(SpirvTy, MIRBuilder, SC);

  return SpirvTy;
}

SPIRVType *
SPIRVGlobalRegistry::getOrCreateSPIRVIntegerType(unsigned BitWidth,
                                                 MachineIRBuilder &MIRBuilder) {
  return getOrCreateSPIRVType(
      IntegerType::get(MIRBuilder.getMF().getFunction().getContext(), BitWidth),
      MIRBuilder);
}

SPIRVType *SPIRVGlobalRegistry::finishCreatingSPIRVType(const Type *LLVMTy,
                                                        SPIRVType *SpirvType) {
  assert(CurMF == SpirvType->getMF());
  VRegToTypeMap[CurMF][getSPIRVTypeID(SpirvType)] = SpirvType;
  SPIRVToLLVMType[SpirvType] = unifyPtrType(LLVMTy);
  return SpirvType;
}

SPIRVType *SPIRVGlobalRegistry::getOrCreateSPIRVType(unsigned BitWidth,
                                                     MachineInstr &I,
                                                     const SPIRVInstrInfo &TII,
                                                     unsigned SPIRVOPcode,
                                                     Type *LLVMTy) {
  Register Reg = DT.find(LLVMTy, CurMF);
  if (Reg.isValid())
    return getSPIRVTypeForVReg(Reg);
  MachineBasicBlock &BB = *I.getParent();
  auto MIB = BuildMI(BB, I, I.getDebugLoc(), TII.get(SPIRVOPcode))
                 .addDef(createTypeVReg(CurMF->getRegInfo()))
                 .addImm(BitWidth)
                 .addImm(0);
  DT.add(LLVMTy, CurMF, getSPIRVTypeID(MIB));
  return finishCreatingSPIRVType(LLVMTy, MIB);
}

SPIRVType *SPIRVGlobalRegistry::getOrCreateSPIRVIntegerType(
    unsigned BitWidth, MachineInstr &I, const SPIRVInstrInfo &TII) {
  // Maybe adjust bit width to keep DuplicateTracker consistent. Without
  // such an adjustment SPIRVGlobalRegistry::getOpTypeInt() could create, for
  // example, the same "OpTypeInt 8" type for a series of LLVM integer types
  // with number of bits less than 8, causing duplicate type definitions.
  BitWidth = adjustOpTypeIntWidth(BitWidth);
  Type *LLVMTy = IntegerType::get(CurMF->getFunction().getContext(), BitWidth);
  return getOrCreateSPIRVType(BitWidth, I, TII, SPIRV::OpTypeInt, LLVMTy);
}

SPIRVType *SPIRVGlobalRegistry::getOrCreateSPIRVFloatType(
    unsigned BitWidth, MachineInstr &I, const SPIRVInstrInfo &TII) {
  LLVMContext &Ctx = CurMF->getFunction().getContext();
  Type *LLVMTy;
  switch (BitWidth) {
  case 16:
    LLVMTy = Type::getHalfTy(Ctx);
    break;
  case 32:
    LLVMTy = Type::getFloatTy(Ctx);
    break;
  case 64:
    LLVMTy = Type::getDoubleTy(Ctx);
    break;
  default:
    llvm_unreachable("Bit width is of unexpected size.");
  }
  return getOrCreateSPIRVType(BitWidth, I, TII, SPIRV::OpTypeFloat, LLVMTy);
}

SPIRVType *
SPIRVGlobalRegistry::getOrCreateSPIRVBoolType(MachineIRBuilder &MIRBuilder) {
  return getOrCreateSPIRVType(
      IntegerType::get(MIRBuilder.getMF().getFunction().getContext(), 1),
      MIRBuilder);
}

SPIRVType *
SPIRVGlobalRegistry::getOrCreateSPIRVBoolType(MachineInstr &I,
                                              const SPIRVInstrInfo &TII) {
  Type *LLVMTy = IntegerType::get(CurMF->getFunction().getContext(), 1);
  Register Reg = DT.find(LLVMTy, CurMF);
  if (Reg.isValid())
    return getSPIRVTypeForVReg(Reg);
  MachineBasicBlock &BB = *I.getParent();
  auto MIB = BuildMI(BB, I, I.getDebugLoc(), TII.get(SPIRV::OpTypeBool))
                 .addDef(createTypeVReg(CurMF->getRegInfo()));
  DT.add(LLVMTy, CurMF, getSPIRVTypeID(MIB));
  return finishCreatingSPIRVType(LLVMTy, MIB);
}

SPIRVType *SPIRVGlobalRegistry::getOrCreateSPIRVVectorType(
    SPIRVType *BaseType, unsigned NumElements, MachineIRBuilder &MIRBuilder) {
  return getOrCreateSPIRVType(
      FixedVectorType::get(const_cast<Type *>(getTypeForSPIRVType(BaseType)),
                           NumElements),
      MIRBuilder);
}

SPIRVType *SPIRVGlobalRegistry::getOrCreateSPIRVVectorType(
    SPIRVType *BaseType, unsigned NumElements, MachineInstr &I,
    const SPIRVInstrInfo &TII) {
  Type *LLVMTy = FixedVectorType::get(
      const_cast<Type *>(getTypeForSPIRVType(BaseType)), NumElements);
  Register Reg = DT.find(LLVMTy, CurMF);
  if (Reg.isValid())
    return getSPIRVTypeForVReg(Reg);
  MachineBasicBlock &BB = *I.getParent();
  auto MIB = BuildMI(BB, I, I.getDebugLoc(), TII.get(SPIRV::OpTypeVector))
                 .addDef(createTypeVReg(CurMF->getRegInfo()))
                 .addUse(getSPIRVTypeID(BaseType))
                 .addImm(NumElements);
  DT.add(LLVMTy, CurMF, getSPIRVTypeID(MIB));
  return finishCreatingSPIRVType(LLVMTy, MIB);
}

SPIRVType *SPIRVGlobalRegistry::getOrCreateSPIRVArrayType(
    SPIRVType *BaseType, unsigned NumElements, MachineInstr &I,
    const SPIRVInstrInfo &TII) {
  Type *LLVMTy = ArrayType::get(
      const_cast<Type *>(getTypeForSPIRVType(BaseType)), NumElements);
  Register Reg = DT.find(LLVMTy, CurMF);
  if (Reg.isValid())
    return getSPIRVTypeForVReg(Reg);
  MachineBasicBlock &BB = *I.getParent();
  SPIRVType *SpvTypeInt32 = getOrCreateSPIRVIntegerType(32, I, TII);
  Register Len = getOrCreateConstInt(NumElements, I, SpvTypeInt32, TII);
  auto MIB = BuildMI(BB, I, I.getDebugLoc(), TII.get(SPIRV::OpTypeArray))
                 .addDef(createTypeVReg(CurMF->getRegInfo()))
                 .addUse(getSPIRVTypeID(BaseType))
                 .addUse(Len);
  DT.add(LLVMTy, CurMF, getSPIRVTypeID(MIB));
  return finishCreatingSPIRVType(LLVMTy, MIB);
}

SPIRVType *SPIRVGlobalRegistry::getOrCreateSPIRVPointerType(
    SPIRVType *BaseType, MachineIRBuilder &MIRBuilder,
    SPIRV::StorageClass::StorageClass SC) {
  const Type *PointerElementType = getTypeForSPIRVType(BaseType);
  unsigned AddressSpace = storageClassToAddressSpace(SC);
  Type *LLVMTy = TypedPointerType::get(const_cast<Type *>(PointerElementType),
                                       AddressSpace);
  // check if this type is already available
  Register Reg = DT.find(PointerElementType, AddressSpace, CurMF);
  if (Reg.isValid())
    return getSPIRVTypeForVReg(Reg);
  // create a new type
  auto MIB = BuildMI(MIRBuilder.getMBB(), MIRBuilder.getInsertPt(),
                     MIRBuilder.getDebugLoc(),
                     MIRBuilder.getTII().get(SPIRV::OpTypePointer))
                 .addDef(createTypeVReg(CurMF->getRegInfo()))
                 .addImm(static_cast<uint32_t>(SC))
                 .addUse(getSPIRVTypeID(BaseType));
  DT.add(PointerElementType, AddressSpace, CurMF, getSPIRVTypeID(MIB));
  return finishCreatingSPIRVType(LLVMTy, MIB);
}

SPIRVType *SPIRVGlobalRegistry::getOrCreateSPIRVPointerType(
    SPIRVType *BaseType, MachineInstr &I, const SPIRVInstrInfo &,
    SPIRV::StorageClass::StorageClass SC) {
  MachineIRBuilder MIRBuilder(I);
  return getOrCreateSPIRVPointerType(BaseType, MIRBuilder, SC);
}

Register SPIRVGlobalRegistry::getOrCreateUndef(MachineInstr &I,
                                               SPIRVType *SpvType,
                                               const SPIRVInstrInfo &TII) {
  assert(SpvType);
  const Type *LLVMTy = getTypeForSPIRVType(SpvType);
  assert(LLVMTy);
  // Find a constant in DT or build a new one.
  UndefValue *UV = UndefValue::get(const_cast<Type *>(LLVMTy));
  Register Res = DT.find(UV, CurMF);
  if (Res.isValid())
    return Res;
  LLT LLTy = LLT::scalar(64);
  Res = CurMF->getRegInfo().createGenericVirtualRegister(LLTy);
  CurMF->getRegInfo().setRegClass(Res, &SPIRV::iIDRegClass);
  assignSPIRVTypeToVReg(SpvType, Res, *CurMF);
  DT.add(UV, CurMF, Res);

  MachineInstrBuilder MIB;
  MIB = BuildMI(*I.getParent(), I, I.getDebugLoc(), TII.get(SPIRV::OpUndef))
            .addDef(Res)
            .addUse(getSPIRVTypeID(SpvType));
  const auto &ST = CurMF->getSubtarget();
  constrainSelectedInstRegOperands(*MIB, *ST.getInstrInfo(),
                                   *ST.getRegisterInfo(), *ST.getRegBankInfo());
  return Res;
}

const TargetRegisterClass *
SPIRVGlobalRegistry::getRegClass(SPIRVType *SpvType) const {
  unsigned Opcode = SpvType->getOpcode();
  switch (Opcode) {
  case SPIRV::OpTypeFloat:
    return &SPIRV::fIDRegClass;
  case SPIRV::OpTypePointer:
    return &SPIRV::pIDRegClass;
  case SPIRV::OpTypeVector: {
    SPIRVType *ElemType = getSPIRVTypeForVReg(SpvType->getOperand(1).getReg());
    unsigned ElemOpcode = ElemType ? ElemType->getOpcode() : 0;
    if (ElemOpcode == SPIRV::OpTypeFloat)
      return &SPIRV::vfIDRegClass;
    if (ElemOpcode == SPIRV::OpTypePointer)
      return &SPIRV::vpIDRegClass;
    return &SPIRV::vIDRegClass;
  }
  }
  return &SPIRV::iIDRegClass;
}

inline unsigned getAS(SPIRVType *SpvType) {
  return storageClassToAddressSpace(
      static_cast<SPIRV::StorageClass::StorageClass>(
          SpvType->getOperand(1).getImm()));
}

LLT SPIRVGlobalRegistry::getRegType(SPIRVType *SpvType) const {
  unsigned Opcode = SpvType ? SpvType->getOpcode() : 0;
  switch (Opcode) {
  case SPIRV::OpTypeInt:
  case SPIRV::OpTypeFloat:
  case SPIRV::OpTypeBool:
    return LLT::scalar(getScalarOrVectorBitWidth(SpvType));
  case SPIRV::OpTypePointer:
    return LLT::pointer(getAS(SpvType), getPointerSize());
  case SPIRV::OpTypeVector: {
    SPIRVType *ElemType = getSPIRVTypeForVReg(SpvType->getOperand(1).getReg());
    LLT ET;
    switch (ElemType ? ElemType->getOpcode() : 0) {
    case SPIRV::OpTypePointer:
      ET = LLT::pointer(getAS(ElemType), getPointerSize());
      break;
    case SPIRV::OpTypeInt:
    case SPIRV::OpTypeFloat:
    case SPIRV::OpTypeBool:
      ET = LLT::scalar(getScalarOrVectorBitWidth(ElemType));
      break;
    default:
      ET = LLT::scalar(64);
    }
    return LLT::fixed_vector(
        static_cast<unsigned>(SpvType->getOperand(2).getImm()), ET);
  }
  }
  return LLT::scalar(64);
}<|MERGE_RESOLUTION|>--- conflicted
+++ resolved
@@ -168,11 +168,6 @@
   ConstantInt *CI = ConstantInt::get(const_cast<IntegerType *>(LLVMIntTy), Val);
   Register Res = DT.find(CI, CurMF);
   if (!Res.isValid()) {
-<<<<<<< HEAD
-    // TODO: handle cases where the type is not 32bit wide
-    // TODO: https://github.com/llvm/llvm-project/issues/88129
-=======
->>>>>>> 4b409fa5
     Res =
         CurMF->getRegInfo().createGenericVirtualRegister(LLT::scalar(BitWidth));
     CurMF->getRegInfo().setRegClass(Res, &SPIRV::iIDRegClass);
@@ -200,11 +195,6 @@
   auto *const CI = ConstantFP::get(Ctx, Val);
   Register Res = DT.find(CI, CurMF);
   if (!Res.isValid()) {
-<<<<<<< HEAD
-    // TODO: handle cases where the type is not 32bit wide
-    // TODO: https://github.com/llvm/llvm-project/issues/88129
-=======
->>>>>>> 4b409fa5
     Res =
         CurMF->getRegInfo().createGenericVirtualRegister(LLT::scalar(BitWidth));
     CurMF->getRegInfo().setRegClass(Res, &SPIRV::fIDRegClass);
@@ -397,11 +387,6 @@
       SpvScalConst =
           getOrCreateBaseRegister(Val, I, SpvType, TII, BitWidth, ZeroAsNull);
 
-<<<<<<< HEAD
-    // TODO: handle cases where the type is not 32bit wide
-    // TODO: https://github.com/llvm/llvm-project/issues/88129
-=======
->>>>>>> 4b409fa5
     LLT LLTy = LLT::scalar(64);
     Register SpvVecConst =
         CurMF->getRegInfo().createGenericVirtualRegister(LLTy);
