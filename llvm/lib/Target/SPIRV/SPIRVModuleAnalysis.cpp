--- conflicted
+++ resolved
@@ -428,13 +428,6 @@
         const unsigned OpCode = MI.getOpcode();
         if (OpCode == SPIRV::OpString) {
           collectOtherInstr(MI, MAI, SPIRV::MB_DebugStrings, IS);
-<<<<<<< HEAD
-        } else if (OpCode == SPIRV::OpExtInst) {
-          MachineOperand Ins = MI.getOperand(3);
-          namespace NS = SPIRV::NonSemanticExtInst;
-          static constexpr int64_t GlobalNonSemanticDITy[] = {
-              NS::DebugSource, NS::DebugCompilationUnit};
-=======
         } else if (OpCode == SPIRV::OpExtInst && MI.getOperand(2).isImm() &&
                    MI.getOperand(2).getImm() ==
                        SPIRV::InstructionSet::
@@ -444,7 +437,6 @@
           static constexpr int64_t GlobalNonSemanticDITy[] = {
               NS::DebugSource, NS::DebugCompilationUnit, NS::DebugInfoNone,
               NS::DebugTypeBasic};
->>>>>>> 4b409fa5
           bool IsGlobalDI = false;
           for (unsigned Idx = 0; Idx < std::size(GlobalNonSemanticDITy); ++Idx)
             IsGlobalDI |= Ins.getImm() == GlobalNonSemanticDITy[Idx];
