//===- AMDGPURegisterBankInfo.cpp -------------------------------*- C++ -*-==//
//
// Part of the LLVM Project, under the Apache License v2.0 with LLVM Exceptions.
// See https://llvm.org/LICENSE.txt for license information.
// SPDX-License-Identifier: Apache-2.0 WITH LLVM-exception
//
//===----------------------------------------------------------------------===//
/// \file
/// This file implements the targeting of the RegisterBankInfo class for
/// AMDGPU.
///
/// \par
///
/// AMDGPU has unique register bank constraints that require special high level
/// strategies to deal with. There are two main true physical register banks
/// VGPR (vector), and SGPR (scalar). Additionally the VCC register bank is a
/// sort of pseudo-register bank needed to represent SGPRs used in a vector
/// boolean context. There is also the AGPR bank, which is a special purpose
/// physical register bank present on some subtargets.
///
/// Copying from VGPR to SGPR is generally illegal, unless the value is known to
/// be uniform. It is generally not valid to legalize operands by inserting
/// copies as on other targets. Operations which require uniform, SGPR operands
/// generally require scalarization by repeatedly executing the instruction,
/// activating each set of lanes using a unique set of input values. This is
/// referred to as a waterfall loop.
///
/// \par Booleans
///
/// Booleans (s1 values) requires special consideration. A vector compare result
/// is naturally a bitmask with one bit per lane, in a 32 or 64-bit
/// register. These are represented with the VCC bank. During selection, we need
/// to be able to unambiguously go back from a register class to a register
/// bank. To distinguish whether an SGPR should use the SGPR or VCC register
/// bank, we need to know the use context type. An SGPR s1 value always means a
/// VCC bank value, otherwise it will be the SGPR bank. A scalar compare sets
/// SCC, which is a 1-bit unaddressable register. This will need to be copied to
/// a 32-bit virtual register. Taken together, this means we need to adjust the
/// type of boolean operations to be regbank legal. All SALU booleans need to be
/// widened to 32-bits, and all VALU booleans need to be s1 values.
///
/// A noteworthy exception to the s1-means-vcc rule is for legalization artifact
/// casts. G_TRUNC s1 results, and G_SEXT/G_ZEXT/G_ANYEXT sources are never vcc
/// bank. A non-boolean source (such as a truncate from a 1-bit load from
/// memory) will require a copy to the VCC bank which will require clearing the
/// high bits and inserting a compare.
///
/// \par Constant bus restriction
///
/// VALU instructions have a limitation known as the constant bus
/// restriction. Most VALU instructions can use SGPR operands, but may read at
/// most 1 SGPR or constant literal value (this to 2 in gfx10 for most
/// instructions). This is one unique SGPR, so the same SGPR may be used for
/// multiple operands. From a register bank perspective, any combination of
/// operands should be legal as an SGPR, but this is contextually dependent on
/// the SGPR operands all being the same register. There is therefore optimal to
/// choose the SGPR with the most uses to minimize the number of copies.
///
/// We avoid trying to solve this problem in RegBankSelect. Any VALU G_*
/// operation should have its source operands all mapped to VGPRs (except for
/// VCC), inserting copies from any SGPR operands. This the most trival legal
/// mapping. Anything beyond the simplest 1:1 instruction selection would be too
/// complicated to solve here. Every optimization pattern or instruction
/// selected to multiple outputs would have to enforce this rule, and there
/// would be additional complexity in tracking this rule for every G_*
/// operation. By forcing all inputs to VGPRs, it also simplifies the task of
/// picking the optimal operand combination from a post-isel optimization pass.
///
//===----------------------------------------------------------------------===//

#include "AMDGPURegisterBankInfo.h"

#include "AMDGPU.h"
#include "AMDGPUGlobalISelUtils.h"
#include "AMDGPUInstrInfo.h"
#include "GCNSubtarget.h"
#include "SIMachineFunctionInfo.h"
#include "SIRegisterInfo.h"
#include "llvm/CodeGen/GlobalISel/LegalizerHelper.h"
#include "llvm/CodeGen/GlobalISel/MIPatternMatch.h"
#include "llvm/CodeGen/GlobalISel/MachineIRBuilder.h"
#include "llvm/CodeGen/GlobalISel/RegisterBank.h"
#include "llvm/IR/IntrinsicsAMDGPU.h"

#define GET_TARGET_REGBANK_IMPL
#include "AMDGPUGenRegisterBank.inc"

// This file will be TableGen'ed at some point.
#include "AMDGPUGenRegisterBankInfo.def"

using namespace llvm;
using namespace MIPatternMatch;

namespace {

// Observer to apply a register bank to new registers created by LegalizerHelper.
class ApplyRegBankMapping final : public GISelChangeObserver {
private:
  const AMDGPURegisterBankInfo &RBI;
  MachineRegisterInfo &MRI;
  const RegisterBank *NewBank;
  SmallVector<MachineInstr *, 4> NewInsts;

public:
  ApplyRegBankMapping(const AMDGPURegisterBankInfo &RBI_,
                      MachineRegisterInfo &MRI_, const RegisterBank *RB)
    : RBI(RBI_), MRI(MRI_), NewBank(RB) {}

  ~ApplyRegBankMapping() {
    for (MachineInstr *MI : NewInsts)
      applyBank(*MI);
  }

  /// Set any registers that don't have a set register class or bank to SALU.
  void applyBank(MachineInstr &MI) {
    const unsigned Opc = MI.getOpcode();
    if (Opc == AMDGPU::G_ANYEXT || Opc == AMDGPU::G_ZEXT ||
        Opc == AMDGPU::G_SEXT) {
      // LegalizerHelper wants to use the basic legalization artifacts when
      // widening etc. We don't handle selection with vcc in artifact sources,
      // so we need to use a sslect instead to handle these properly.
      Register DstReg = MI.getOperand(0).getReg();
      Register SrcReg = MI.getOperand(1).getReg();
      const RegisterBank *SrcBank = RBI.getRegBank(SrcReg, MRI, *RBI.TRI);
      if (SrcBank == &AMDGPU::VCCRegBank) {
        const LLT S32 = LLT::scalar(32);
        assert(MRI.getType(SrcReg) == LLT::scalar(1));
        assert(MRI.getType(DstReg) == S32);
        assert(NewBank == &AMDGPU::VGPRRegBank);

        // Replace the extension with a select, which really uses the boolean
        // source.
        MachineIRBuilder B(MI);
        auto True = B.buildConstant(S32, Opc == AMDGPU::G_SEXT ? -1 : 1);
        auto False = B.buildConstant(S32, 0);
        B.buildSelect(DstReg, SrcReg, True, False);
        MRI.setRegBank(True.getReg(0), *NewBank);
        MRI.setRegBank(False.getReg(0), *NewBank);
        MI.eraseFromParent();
      }

      assert(!MRI.getRegClassOrRegBank(DstReg));
      MRI.setRegBank(DstReg, *NewBank);
      return;
    }

#ifndef NDEBUG
    if (Opc == AMDGPU::G_TRUNC) {
      Register DstReg = MI.getOperand(0).getReg();
      const RegisterBank *DstBank = RBI.getRegBank(DstReg, MRI, *RBI.TRI);
      assert(DstBank != &AMDGPU::VCCRegBank);
    }
#endif

    for (MachineOperand &Op : MI.operands()) {
      if (!Op.isReg())
        continue;

      // We may see physical registers if building a real MI
      Register Reg = Op.getReg();
      if (Reg.isPhysical() || MRI.getRegClassOrRegBank(Reg))
        continue;

      const RegisterBank *RB = NewBank;
      if (MRI.getType(Reg) == LLT::scalar(1)) {
        assert(NewBank == &AMDGPU::VGPRRegBank &&
               "s1 operands should only be used for vector bools");
        assert((MI.getOpcode() != AMDGPU::G_TRUNC &&
                MI.getOpcode() != AMDGPU::G_ANYEXT) &&
               "not expecting legalization artifacts here");
        RB = &AMDGPU::VCCRegBank;
      }

      MRI.setRegBank(Reg, *RB);
    }
  }

  void erasingInstr(MachineInstr &MI) override {}

  void createdInstr(MachineInstr &MI) override {
    // At this point, the instruction was just inserted and has no operands.
    NewInsts.push_back(&MI);
  }

  void changingInstr(MachineInstr &MI) override {}
  void changedInstr(MachineInstr &MI) override {
    // FIXME: In principle we should probably add the instruction to NewInsts,
    // but the way the LegalizerHelper uses the observer, we will always see the
    // registers we need to set the regbank on also referenced in a new
    // instruction.
  }
};

}
AMDGPURegisterBankInfo::AMDGPURegisterBankInfo(const GCNSubtarget &ST)
    : AMDGPUGenRegisterBankInfo(),
      Subtarget(ST),
      TRI(Subtarget.getRegisterInfo()),
      TII(Subtarget.getInstrInfo()) {

  // HACK: Until this is fully tablegen'd.
  static llvm::once_flag InitializeRegisterBankFlag;

  static auto InitializeRegisterBankOnce = [this]() {
    assert(&getRegBank(AMDGPU::SGPRRegBankID) == &AMDGPU::SGPRRegBank &&
           &getRegBank(AMDGPU::VGPRRegBankID) == &AMDGPU::VGPRRegBank &&
           &getRegBank(AMDGPU::AGPRRegBankID) == &AMDGPU::AGPRRegBank);
    (void)this;
  };

  llvm::call_once(InitializeRegisterBankFlag, InitializeRegisterBankOnce);
}

static bool isVectorRegisterBank(const RegisterBank &Bank) {
  unsigned BankID = Bank.getID();
  return BankID == AMDGPU::VGPRRegBankID || BankID == AMDGPU::AGPRRegBankID;
}

unsigned AMDGPURegisterBankInfo::copyCost(const RegisterBank &Dst,
                                          const RegisterBank &Src,
                                          unsigned Size) const {
  // TODO: Should there be a UniformVGPRRegBank which can use readfirstlane?
  if (Dst.getID() == AMDGPU::SGPRRegBankID &&
      (isVectorRegisterBank(Src) || Src.getID() == AMDGPU::VCCRegBankID)) {
    return std::numeric_limits<unsigned>::max();
  }

  // Bool values are tricky, because the meaning is based on context. The SCC
  // and VCC banks are for the natural scalar and vector conditions produced by
  // a compare.
  //
  // Legalization doesn't know about the necessary context, so an s1 use may
  // have been a truncate from an arbitrary value, in which case a copy (lowered
  // as a compare with 0) needs to be inserted.
  if (Size == 1 &&
      (Dst.getID() == AMDGPU::SGPRRegBankID) &&
      (isVectorRegisterBank(Src) ||
       Src.getID() == AMDGPU::SGPRRegBankID ||
       Src.getID() == AMDGPU::VCCRegBankID))
    return std::numeric_limits<unsigned>::max();

  // There is no direct copy between AGPRs.
  if (Dst.getID() == AMDGPU::AGPRRegBankID &&
      Src.getID() == AMDGPU::AGPRRegBankID)
    return 4;

  return RegisterBankInfo::copyCost(Dst, Src, Size);
}

unsigned AMDGPURegisterBankInfo::getBreakDownCost(
  const ValueMapping &ValMapping,
  const RegisterBank *CurBank) const {
  // Check if this is a breakdown for G_LOAD to move the pointer from SGPR to
  // VGPR.
  // FIXME: Is there a better way to do this?
  if (ValMapping.NumBreakDowns >= 2 || ValMapping.BreakDown[0].Length >= 64)
    return 10; // This is expensive.

  assert(ValMapping.NumBreakDowns == 2 &&
         ValMapping.BreakDown[0].Length == 32 &&
         ValMapping.BreakDown[0].StartIdx == 0 &&
         ValMapping.BreakDown[1].Length == 32 &&
         ValMapping.BreakDown[1].StartIdx == 32 &&
         ValMapping.BreakDown[0].RegBank == ValMapping.BreakDown[1].RegBank);

  // 32-bit extract of a 64-bit value is just access of a subregister, so free.
  // TODO: Cost of 0 hits assert, though it's not clear it's what we really
  // want.

  // TODO: 32-bit insert to a 64-bit SGPR may incur a non-free copy due to SGPR
  // alignment restrictions, but this probably isn't important.
  return 1;
}

const RegisterBank &
AMDGPURegisterBankInfo::getRegBankFromRegClass(const TargetRegisterClass &RC,
                                               LLT Ty) const {
  if (&RC == &AMDGPU::SReg_1RegClass)
    return AMDGPU::VCCRegBank;

  // We promote real scalar booleans to SReg_32. Any SGPR using s1 is really a
  // VCC-like use.
  if (TRI->isSGPRClass(&RC)) {
    // FIXME: This probably came from a copy from a physical register, which
    // should be inferrrable from the copied to-type. We don't have many boolean
    // physical register constraints so just assume a normal SGPR for now.
    if (!Ty.isValid())
      return AMDGPU::SGPRRegBank;

    return Ty == LLT::scalar(1) ? AMDGPU::VCCRegBank : AMDGPU::SGPRRegBank;
  }

  return TRI->isAGPRClass(&RC) ? AMDGPU::AGPRRegBank : AMDGPU::VGPRRegBank;
}

template <unsigned NumOps>
RegisterBankInfo::InstructionMappings
AMDGPURegisterBankInfo::addMappingFromTable(
    const MachineInstr &MI, const MachineRegisterInfo &MRI,
    const std::array<unsigned, NumOps> RegSrcOpIdx,
    ArrayRef<OpRegBankEntry<NumOps>> Table) const {

  InstructionMappings AltMappings;

  SmallVector<const ValueMapping *, 10> Operands(MI.getNumOperands());

  unsigned Sizes[NumOps];
  for (unsigned I = 0; I < NumOps; ++I) {
    Register Reg = MI.getOperand(RegSrcOpIdx[I]).getReg();
    Sizes[I] = getSizeInBits(Reg, MRI, *TRI);
  }

  for (unsigned I = 0, E = MI.getNumExplicitDefs(); I != E; ++I) {
    unsigned SizeI = getSizeInBits(MI.getOperand(I).getReg(), MRI, *TRI);
    Operands[I] = AMDGPU::getValueMapping(AMDGPU::VGPRRegBankID, SizeI);
  }

  // getInstrMapping's default mapping uses ID 1, so start at 2.
  unsigned MappingID = 2;
  for (const auto &Entry : Table) {
    for (unsigned I = 0; I < NumOps; ++I) {
      int OpIdx = RegSrcOpIdx[I];
      Operands[OpIdx] = AMDGPU::getValueMapping(Entry.RegBanks[I], Sizes[I]);
    }

    AltMappings.push_back(&getInstructionMapping(MappingID++, Entry.Cost,
                                                 getOperandsMapping(Operands),
                                                 Operands.size()));
  }

  return AltMappings;
}

RegisterBankInfo::InstructionMappings
AMDGPURegisterBankInfo::getInstrAlternativeMappingsIntrinsic(
    const MachineInstr &MI, const MachineRegisterInfo &MRI) const {
  switch (MI.getIntrinsicID()) {
  case Intrinsic::amdgcn_readlane: {
    static const OpRegBankEntry<3> Table[2] = {
      // Perfectly legal.
      { { AMDGPU::SGPRRegBankID, AMDGPU::VGPRRegBankID, AMDGPU::SGPRRegBankID }, 1 },

      // Need a readfirstlane for the index.
      { { AMDGPU::SGPRRegBankID, AMDGPU::VGPRRegBankID, AMDGPU::VGPRRegBankID }, 2 }
    };

    const std::array<unsigned, 3> RegSrcOpIdx = { { 0, 2, 3 } };
    return addMappingFromTable<3>(MI, MRI, RegSrcOpIdx, makeArrayRef(Table));
  }
  case Intrinsic::amdgcn_writelane: {
    static const OpRegBankEntry<4> Table[4] = {
      // Perfectly legal.
      { { AMDGPU::VGPRRegBankID, AMDGPU::SGPRRegBankID, AMDGPU::SGPRRegBankID, AMDGPU::VGPRRegBankID }, 1 },

      // Need readfirstlane of first op
      { { AMDGPU::VGPRRegBankID, AMDGPU::VGPRRegBankID, AMDGPU::SGPRRegBankID, AMDGPU::VGPRRegBankID }, 2 },

      // Need readfirstlane of second op
      { { AMDGPU::VGPRRegBankID, AMDGPU::SGPRRegBankID, AMDGPU::VGPRRegBankID, AMDGPU::VGPRRegBankID }, 2 },

      // Need readfirstlane of both ops
      { { AMDGPU::VGPRRegBankID, AMDGPU::VGPRRegBankID, AMDGPU::VGPRRegBankID, AMDGPU::VGPRRegBankID }, 3 }
    };

    // rsrc, voffset, offset
    const std::array<unsigned, 4> RegSrcOpIdx = { { 0, 2, 3, 4 } };
    return addMappingFromTable<4>(MI, MRI, RegSrcOpIdx, makeArrayRef(Table));
  }
  default:
    return RegisterBankInfo::getInstrAlternativeMappings(MI);
  }
}

RegisterBankInfo::InstructionMappings
AMDGPURegisterBankInfo::getInstrAlternativeMappingsIntrinsicWSideEffects(
    const MachineInstr &MI, const MachineRegisterInfo &MRI) const {

  switch (MI.getIntrinsicID()) {
  case Intrinsic::amdgcn_s_buffer_load: {
    static const OpRegBankEntry<2> Table[4] = {
      // Perfectly legal.
      { { AMDGPU::SGPRRegBankID, AMDGPU::SGPRRegBankID }, 1 },

      // Only need 1 register in loop
      { { AMDGPU::SGPRRegBankID, AMDGPU::VGPRRegBankID }, 300 },

      // Have to waterfall the resource.
      { { AMDGPU::VGPRRegBankID, AMDGPU::SGPRRegBankID }, 1000 },

      // Have to waterfall the resource, and the offset.
      { { AMDGPU::VGPRRegBankID, AMDGPU::VGPRRegBankID }, 1500 }
    };

    // rsrc, offset
    const std::array<unsigned, 2> RegSrcOpIdx = { { 2, 3 } };
    return addMappingFromTable<2>(MI, MRI, RegSrcOpIdx, makeArrayRef(Table));
  }
  case Intrinsic::amdgcn_ds_ordered_add:
  case Intrinsic::amdgcn_ds_ordered_swap: {
    // VGPR = M0, VGPR
    static const OpRegBankEntry<3> Table[2] = {
      // Perfectly legal.
      { { AMDGPU::VGPRRegBankID, AMDGPU::SGPRRegBankID, AMDGPU::VGPRRegBankID  }, 1 },

      // Need a readfirstlane for m0
      { { AMDGPU::VGPRRegBankID, AMDGPU::VGPRRegBankID, AMDGPU::VGPRRegBankID }, 2 }
    };

    const std::array<unsigned, 3> RegSrcOpIdx = { { 0, 2, 3 } };
    return addMappingFromTable<3>(MI, MRI, RegSrcOpIdx, makeArrayRef(Table));
  }
  case Intrinsic::amdgcn_s_sendmsg:
  case Intrinsic::amdgcn_s_sendmsghalt: {
    // FIXME: Should have no register for immediate
    static const OpRegBankEntry<1> Table[2] = {
      // Perfectly legal.
      { { AMDGPU::SGPRRegBankID }, 1 },

      // Need readlane
      { { AMDGPU::VGPRRegBankID }, 3 }
    };

    const std::array<unsigned, 1> RegSrcOpIdx = { { 2 } };
    return addMappingFromTable<1>(MI, MRI, RegSrcOpIdx, makeArrayRef(Table));
  }
  default:
    return RegisterBankInfo::getInstrAlternativeMappings(MI);
  }
}

static bool memOpHasNoClobbered(const MachineMemOperand *MMO) {
  const Instruction *I = dyn_cast_or_null<Instruction>(MMO->getValue());
  return I && I->getMetadata("amdgpu.noclobber");
}

// FIXME: Returns uniform if there's no source value information. This is
// probably wrong.
static bool isScalarLoadLegal(const MachineInstr &MI) {
  if (!MI.hasOneMemOperand())
    return false;

  const MachineMemOperand *MMO = *MI.memoperands_begin();
  const unsigned AS = MMO->getAddrSpace();
  const bool IsConst = AS == AMDGPUAS::CONSTANT_ADDRESS ||
                       AS == AMDGPUAS::CONSTANT_ADDRESS_32BIT;
  // Require 4-byte alignment.
  return MMO->getAlign() >= Align(4) &&
         // Can't do a scalar atomic load.
         !MMO->isAtomic() &&
         // Don't use scalar loads for volatile accesses to non-constant address
         // spaces.
         (IsConst || !MMO->isVolatile()) &&
         // Memory must be known constant, or not written before this load.
         (IsConst || MMO->isInvariant() || memOpHasNoClobbered(MMO)) &&
         AMDGPUInstrInfo::isUniformMMO(MMO);
}

RegisterBankInfo::InstructionMappings
AMDGPURegisterBankInfo::getInstrAlternativeMappings(
    const MachineInstr &MI) const {

  const MachineFunction &MF = *MI.getParent()->getParent();
  const MachineRegisterInfo &MRI = MF.getRegInfo();


  InstructionMappings AltMappings;
  switch (MI.getOpcode()) {
  case TargetOpcode::G_CONSTANT: {
    unsigned Size = getSizeInBits(MI.getOperand(0).getReg(), MRI, *TRI);
    if (Size == 1) {
      static const OpRegBankEntry<1> Table[3] = {
        { { AMDGPU::VGPRRegBankID }, 1 },
        { { AMDGPU::SGPRRegBankID }, 1 },
        { { AMDGPU::VCCRegBankID }, 1 }
      };

      return addMappingFromTable<1>(MI, MRI, {{ 0 }}, Table);
    }

    LLVM_FALLTHROUGH;
  }
  case TargetOpcode::G_FCONSTANT:
  case TargetOpcode::G_FRAME_INDEX:
  case TargetOpcode::G_GLOBAL_VALUE: {
    static const OpRegBankEntry<1> Table[2] = {
      { { AMDGPU::VGPRRegBankID }, 1 },
      { { AMDGPU::SGPRRegBankID }, 1 }
    };

    return addMappingFromTable<1>(MI, MRI, {{ 0 }}, Table);
  }
  case TargetOpcode::G_AND:
  case TargetOpcode::G_OR:
  case TargetOpcode::G_XOR: {
    unsigned Size = getSizeInBits(MI.getOperand(0).getReg(), MRI, *TRI);

    if (Size == 1) {
      // s_{and|or|xor}_b32 set scc when the result of the 32-bit op is not 0.
      const InstructionMapping &SCCMapping = getInstructionMapping(
        1, 1, getOperandsMapping(
          {AMDGPU::getValueMapping(AMDGPU::SGPRRegBankID, 32),
           AMDGPU::getValueMapping(AMDGPU::SGPRRegBankID, 32),
           AMDGPU::getValueMapping(AMDGPU::SGPRRegBankID, 32)}),
        3); // Num Operands
      AltMappings.push_back(&SCCMapping);

      const InstructionMapping &VCCMapping0 = getInstructionMapping(
        2, 1, getOperandsMapping(
          {AMDGPU::getValueMapping(AMDGPU::VCCRegBankID, Size),
           AMDGPU::getValueMapping(AMDGPU::VCCRegBankID, Size),
           AMDGPU::getValueMapping(AMDGPU::VCCRegBankID, Size)}),
        3); // Num Operands
      AltMappings.push_back(&VCCMapping0);
      return AltMappings;
    }

    if (Size != 64)
      break;

    const InstructionMapping &SSMapping = getInstructionMapping(
      1, 1, getOperandsMapping(
        {AMDGPU::getValueMapping(AMDGPU::SGPRRegBankID, Size),
         AMDGPU::getValueMapping(AMDGPU::SGPRRegBankID, Size),
         AMDGPU::getValueMapping(AMDGPU::SGPRRegBankID, Size)}),
      3); // Num Operands
    AltMappings.push_back(&SSMapping);

    const InstructionMapping &VVMapping = getInstructionMapping(
      2, 2, getOperandsMapping(
        {AMDGPU::getValueMappingSGPR64Only(AMDGPU::VGPRRegBankID, Size),
         AMDGPU::getValueMappingSGPR64Only(AMDGPU::VGPRRegBankID, Size),
         AMDGPU::getValueMappingSGPR64Only(AMDGPU::VGPRRegBankID, Size)}),
      3); // Num Operands
    AltMappings.push_back(&VVMapping);
    break;
  }
  case TargetOpcode::G_LOAD:
  case TargetOpcode::G_ZEXTLOAD:
  case TargetOpcode::G_SEXTLOAD: {
    unsigned Size = getSizeInBits(MI.getOperand(0).getReg(), MRI, *TRI);
    LLT PtrTy = MRI.getType(MI.getOperand(1).getReg());
    unsigned PtrSize = PtrTy.getSizeInBits();
    unsigned AS = PtrTy.getAddressSpace();

    if ((AS != AMDGPUAS::LOCAL_ADDRESS && AS != AMDGPUAS::REGION_ADDRESS &&
         AS != AMDGPUAS::PRIVATE_ADDRESS) &&
        isScalarLoadLegal(MI)) {
      const InstructionMapping &SSMapping = getInstructionMapping(
          1, 1, getOperandsMapping(
                    {AMDGPU::getValueMapping(AMDGPU::SGPRRegBankID, Size),
                     AMDGPU::getValueMapping(AMDGPU::SGPRRegBankID, PtrSize)}),
          2); // Num Operands
      AltMappings.push_back(&SSMapping);
    }

    const InstructionMapping &VVMapping = getInstructionMapping(
        2, 1,
        getOperandsMapping(
            {AMDGPU::getValueMapping(AMDGPU::VGPRRegBankID, Size),
             AMDGPU::getValueMapping(AMDGPU::VGPRRegBankID, PtrSize)}),
        2); // Num Operands
    AltMappings.push_back(&VVMapping);

    // It may be possible to have a vgpr = load sgpr mapping here, because
    // the mubuf instructions support this kind of load, but probably for only
    // gfx7 and older.  However, the addressing mode matching in the instruction
    // selector should be able to do a better job of detecting and selecting
    // these kinds of loads from the vgpr = load vgpr mapping.

    return AltMappings;

  }
  case TargetOpcode::G_SELECT: {
    unsigned Size = getSizeInBits(MI.getOperand(0).getReg(), MRI, *TRI);
    const InstructionMapping &SSMapping = getInstructionMapping(1, 1,
      getOperandsMapping({AMDGPU::getValueMapping(AMDGPU::SGPRRegBankID, Size),
                          AMDGPU::getValueMapping(AMDGPU::SGPRRegBankID, 1),
                          AMDGPU::getValueMapping(AMDGPU::SGPRRegBankID, Size),
                          AMDGPU::getValueMapping(AMDGPU::SGPRRegBankID, Size)}),
      4); // Num Operands
    AltMappings.push_back(&SSMapping);

    const InstructionMapping &VVMapping = getInstructionMapping(2, 1,
      getOperandsMapping({AMDGPU::getValueMappingSGPR64Only(AMDGPU::VGPRRegBankID, Size),
                          AMDGPU::getValueMapping(AMDGPU::VCCRegBankID, 1),
                          AMDGPU::getValueMappingSGPR64Only(AMDGPU::VGPRRegBankID, Size),
                          AMDGPU::getValueMappingSGPR64Only(AMDGPU::VGPRRegBankID, Size)}),
      4); // Num Operands
    AltMappings.push_back(&VVMapping);

    return AltMappings;
  }
  case TargetOpcode::G_UADDE:
  case TargetOpcode::G_USUBE:
  case TargetOpcode::G_SADDE:
  case TargetOpcode::G_SSUBE: {
    unsigned Size = getSizeInBits(MI.getOperand(0).getReg(), MRI, *TRI);
    const InstructionMapping &SSMapping = getInstructionMapping(1, 1,
      getOperandsMapping(
        {AMDGPU::getValueMapping(AMDGPU::SGPRRegBankID, Size),
         AMDGPU::getValueMapping(AMDGPU::SGPRRegBankID, 1),
         AMDGPU::getValueMapping(AMDGPU::SGPRRegBankID, Size),
         AMDGPU::getValueMapping(AMDGPU::SGPRRegBankID, Size),
         AMDGPU::getValueMapping(AMDGPU::SGPRRegBankID, 1)}),
      5); // Num Operands
    AltMappings.push_back(&SSMapping);

    const InstructionMapping &VVMapping = getInstructionMapping(2, 1,
      getOperandsMapping({AMDGPU::getValueMapping(AMDGPU::VGPRRegBankID, Size),
                          AMDGPU::getValueMapping(AMDGPU::VCCRegBankID, 1),
                          AMDGPU::getValueMapping(AMDGPU::VGPRRegBankID, Size),
                          AMDGPU::getValueMapping(AMDGPU::VGPRRegBankID, Size),
                          AMDGPU::getValueMapping(AMDGPU::VCCRegBankID, 1)}),
      5); // Num Operands
    AltMappings.push_back(&VVMapping);
    return AltMappings;
  }
  case AMDGPU::G_BRCOND: {
    assert(MRI.getType(MI.getOperand(0).getReg()).getSizeInBits() == 1);

    // TODO: Change type to 32 for scalar
    const InstructionMapping &SMapping = getInstructionMapping(
      1, 1, getOperandsMapping(
        {AMDGPU::getValueMapping(AMDGPU::SGPRRegBankID, 1), nullptr}),
      2); // Num Operands
    AltMappings.push_back(&SMapping);

    const InstructionMapping &VMapping = getInstructionMapping(
      1, 1, getOperandsMapping(
        {AMDGPU::getValueMapping(AMDGPU::VCCRegBankID, 1), nullptr }),
      2); // Num Operands
    AltMappings.push_back(&VMapping);
    return AltMappings;
  }
  case AMDGPU::G_INTRINSIC:
    return getInstrAlternativeMappingsIntrinsic(MI, MRI);
  case AMDGPU::G_INTRINSIC_W_SIDE_EFFECTS:
    return getInstrAlternativeMappingsIntrinsicWSideEffects(MI, MRI);
  default:
    break;
  }
  return RegisterBankInfo::getInstrAlternativeMappings(MI);
}

void AMDGPURegisterBankInfo::split64BitValueForMapping(
  MachineIRBuilder &B,
  SmallVector<Register, 2> &Regs,
  LLT HalfTy,
  Register Reg) const {
  assert(HalfTy.getSizeInBits() == 32);
  MachineRegisterInfo *MRI = B.getMRI();
  Register LoLHS = MRI->createGenericVirtualRegister(HalfTy);
  Register HiLHS = MRI->createGenericVirtualRegister(HalfTy);
  const RegisterBank *Bank = getRegBank(Reg, *MRI, *TRI);
  MRI->setRegBank(LoLHS, *Bank);
  MRI->setRegBank(HiLHS, *Bank);

  Regs.push_back(LoLHS);
  Regs.push_back(HiLHS);

  B.buildInstr(AMDGPU::G_UNMERGE_VALUES)
    .addDef(LoLHS)
    .addDef(HiLHS)
    .addUse(Reg);
}

/// Replace the current type each register in \p Regs has with \p NewTy
static void setRegsToType(MachineRegisterInfo &MRI, ArrayRef<Register> Regs,
                          LLT NewTy) {
  for (Register Reg : Regs) {
    assert(MRI.getType(Reg).getSizeInBits() == NewTy.getSizeInBits());
    MRI.setType(Reg, NewTy);
  }
}

static LLT getHalfSizedType(LLT Ty) {
  if (Ty.isVector()) {
    assert(Ty.getElementCount().isKnownMultipleOf(2));
    return LLT::scalarOrVector(Ty.getElementCount().divideCoefficientBy(2),
                               Ty.getElementType());
  }

  assert(Ty.getScalarSizeInBits() % 2 == 0);
  return LLT::scalar(Ty.getScalarSizeInBits() / 2);
}

/// Legalize instruction \p MI where operands in \p OpIndices must be SGPRs. If
/// any of the required SGPR operands are VGPRs, perform a waterfall loop to
/// execute the instruction for each unique combination of values in all lanes
/// in the wave. The block will be split such that rest of the instructions are
/// moved to a new block.
///
/// Essentially performs this loop:
//
/// Save Execution Mask
/// For (Lane : Wavefront) {
///   Enable Lane, Disable all other lanes
///   SGPR = read SGPR value for current lane from VGPR
///   VGPRResult[Lane] = use_op SGPR
/// }
/// Restore Execution Mask
///
/// There is additional complexity to try for compare values to identify the
/// unique values used.
bool AMDGPURegisterBankInfo::executeInWaterfallLoop(
  MachineIRBuilder &B,
  iterator_range<MachineBasicBlock::iterator> Range,
  SmallSet<Register, 4> &SGPROperandRegs,
  MachineRegisterInfo &MRI) const {
  SmallVector<Register, 4> ResultRegs;
  SmallVector<Register, 4> InitResultRegs;
  SmallVector<Register, 4> PhiRegs;

  // Track use registers which have already been expanded with a readfirstlane
  // sequence. This may have multiple uses if moving a sequence.
  DenseMap<Register, Register> WaterfalledRegMap;

  MachineBasicBlock &MBB = B.getMBB();
  MachineFunction *MF = &B.getMF();

  const TargetRegisterClass *WaveRC = TRI->getWaveMaskRegClass();
  const unsigned WaveAndOpc = Subtarget.isWave32() ?
    AMDGPU::S_AND_B32 : AMDGPU::S_AND_B64;
  const unsigned MovTermOpc = Subtarget.isWave32() ?
    AMDGPU::S_MOV_B32_term : AMDGPU::S_MOV_B64_term;
  const unsigned XorTermOpc = Subtarget.isWave32() ?
    AMDGPU::S_XOR_B32_term : AMDGPU::S_XOR_B64_term;
  const unsigned AndSaveExecOpc =  Subtarget.isWave32() ?
    AMDGPU::S_AND_SAVEEXEC_B32 : AMDGPU::S_AND_SAVEEXEC_B64;
  const unsigned ExecReg =  Subtarget.isWave32() ?
    AMDGPU::EXEC_LO : AMDGPU::EXEC;

#ifndef NDEBUG
  const int OrigRangeSize = std::distance(Range.begin(), Range.end());
#endif

  for (MachineInstr &MI : Range) {
    for (MachineOperand &Def : MI.defs()) {
      if (MRI.use_nodbg_empty(Def.getReg()))
        continue;

      LLT ResTy = MRI.getType(Def.getReg());
      const RegisterBank *DefBank = getRegBank(Def.getReg(), MRI, *TRI);
      ResultRegs.push_back(Def.getReg());
      Register InitReg = B.buildUndef(ResTy).getReg(0);
      Register PhiReg = MRI.createGenericVirtualRegister(ResTy);
      InitResultRegs.push_back(InitReg);
      PhiRegs.push_back(PhiReg);
      MRI.setRegBank(PhiReg, *DefBank);
      MRI.setRegBank(InitReg, *DefBank);
    }
  }

  Register SaveExecReg = MRI.createVirtualRegister(WaveRC);
  Register InitSaveExecReg = MRI.createVirtualRegister(WaveRC);

  // Don't bother using generic instructions/registers for the exec mask.
  B.buildInstr(TargetOpcode::IMPLICIT_DEF)
    .addDef(InitSaveExecReg);

  Register PhiExec = MRI.createVirtualRegister(WaveRC);
  Register NewExec = MRI.createVirtualRegister(WaveRC);

  // To insert the loop we need to split the block. Move everything before this
  // point to a new block, and insert a new empty block before this instruction.
  MachineBasicBlock *LoopBB = MF->CreateMachineBasicBlock();
  MachineBasicBlock *RemainderBB = MF->CreateMachineBasicBlock();
  MachineBasicBlock *RestoreExecBB = MF->CreateMachineBasicBlock();
  MachineFunction::iterator MBBI(MBB);
  ++MBBI;
  MF->insert(MBBI, LoopBB);
  MF->insert(MBBI, RestoreExecBB);
  MF->insert(MBBI, RemainderBB);

  LoopBB->addSuccessor(RestoreExecBB);
  LoopBB->addSuccessor(LoopBB);

  // Move the rest of the block into a new block.
  RemainderBB->transferSuccessorsAndUpdatePHIs(&MBB);
  RemainderBB->splice(RemainderBB->begin(), &MBB, Range.end(), MBB.end());

  MBB.addSuccessor(LoopBB);
  RestoreExecBB->addSuccessor(RemainderBB);

  B.setInsertPt(*LoopBB, LoopBB->end());

  B.buildInstr(TargetOpcode::PHI)
    .addDef(PhiExec)
    .addReg(InitSaveExecReg)
    .addMBB(&MBB)
    .addReg(NewExec)
    .addMBB(LoopBB);

  for (auto Result : zip(InitResultRegs, ResultRegs, PhiRegs)) {
    B.buildInstr(TargetOpcode::G_PHI)
      .addDef(std::get<2>(Result))
      .addReg(std::get<0>(Result)) // Initial value / implicit_def
      .addMBB(&MBB)
      .addReg(std::get<1>(Result)) // Mid-loop value.
      .addMBB(LoopBB);
  }

  const DebugLoc &DL = B.getDL();

  MachineInstr &FirstInst = *Range.begin();

  // Move the instruction into the loop. Note we moved everything after
  // Range.end() already into a new block, so Range.end() is no longer valid.
  LoopBB->splice(LoopBB->end(), &MBB, Range.begin(), MBB.end());

  // Figure out the iterator range after splicing the instructions.
  MachineBasicBlock::iterator NewBegin = FirstInst.getIterator();
  auto NewEnd = LoopBB->end();

  MachineBasicBlock::iterator I = Range.begin();
  B.setInsertPt(*LoopBB, I);

  Register CondReg;

  assert(std::distance(NewBegin, NewEnd) == OrigRangeSize);

  for (MachineInstr &MI : make_range(NewBegin, NewEnd)) {
    for (MachineOperand &Op : MI.uses()) {
      if (!Op.isReg() || Op.isDef())
        continue;

      Register OldReg = Op.getReg();
      if (!SGPROperandRegs.count(OldReg))
        continue;

      // See if we already processed this register in another instruction in the
      // sequence.
      auto OldVal = WaterfalledRegMap.find(OldReg);
      if (OldVal != WaterfalledRegMap.end()) {
        Op.setReg(OldVal->second);
        continue;
      }

      Register OpReg = Op.getReg();
      LLT OpTy = MRI.getType(OpReg);

      const RegisterBank *OpBank = getRegBank(OpReg, MRI, *TRI);
      if (OpBank != &AMDGPU::VGPRRegBank) {
        // Insert copy from AGPR to VGPR before the loop.
        B.setMBB(MBB);
        OpReg = B.buildCopy(OpTy, OpReg).getReg(0);
        MRI.setRegBank(OpReg, AMDGPU::VGPRRegBank);
        B.setInstr(*I);
      }

      unsigned OpSize = OpTy.getSizeInBits();

      // Can only do a readlane of 32-bit pieces.
      if (OpSize == 32) {
        // Avoid extra copies in the simple case of one 32-bit register.
        Register CurrentLaneOpReg
          = MRI.createVirtualRegister(&AMDGPU::SReg_32_XM0RegClass);
        MRI.setType(CurrentLaneOpReg, OpTy);

        constrainGenericRegister(OpReg, AMDGPU::VGPR_32RegClass, MRI);
        // Read the next variant <- also loop target.
        BuildMI(*LoopBB, I, DL, TII->get(AMDGPU::V_READFIRSTLANE_B32),
                CurrentLaneOpReg)
          .addReg(OpReg);

        Register NewCondReg = MRI.createVirtualRegister(WaveRC);
        bool First = CondReg == AMDGPU::NoRegister;
        if (First)
          CondReg = NewCondReg;

        // Compare the just read M0 value to all possible Idx values.
        B.buildInstr(AMDGPU::V_CMP_EQ_U32_e64)
          .addDef(NewCondReg)
          .addReg(CurrentLaneOpReg)
          .addReg(OpReg);
        Op.setReg(CurrentLaneOpReg);

        if (!First) {
          Register AndReg = MRI.createVirtualRegister(WaveRC);

          // If there are multiple operands to consider, and the conditions.
          B.buildInstr(WaveAndOpc)
            .addDef(AndReg)
            .addReg(NewCondReg)
            .addReg(CondReg);
          CondReg = AndReg;
        }
      } else {
        LLT S32 = LLT::scalar(32);
        SmallVector<Register, 8> ReadlanePieces;

        // The compares can be done as 64-bit, but the extract needs to be done
        // in 32-bit pieces.

        bool Is64 = OpSize % 64 == 0;

        LLT UnmergeTy = OpSize % 64 == 0 ? LLT::scalar(64) : LLT::scalar(32);
        unsigned CmpOp = OpSize % 64 == 0 ? AMDGPU::V_CMP_EQ_U64_e64
          : AMDGPU::V_CMP_EQ_U32_e64;

        // The compares can be done as 64-bit, but the extract needs to be done
        // in 32-bit pieces.

        // Insert the unmerge before the loop.

        B.setMBB(MBB);
        auto Unmerge = B.buildUnmerge(UnmergeTy, OpReg);
        B.setInstr(*I);

        unsigned NumPieces = Unmerge->getNumOperands() - 1;
        for (unsigned PieceIdx = 0; PieceIdx != NumPieces; ++PieceIdx) {
          Register UnmergePiece = Unmerge.getReg(PieceIdx);

          Register CurrentLaneOpReg;
          if (Is64) {
            Register CurrentLaneOpRegLo = MRI.createGenericVirtualRegister(S32);
            Register CurrentLaneOpRegHi = MRI.createGenericVirtualRegister(S32);

            MRI.setRegClass(UnmergePiece, &AMDGPU::VReg_64RegClass);
            MRI.setRegClass(CurrentLaneOpRegLo, &AMDGPU::SReg_32_XM0RegClass);
            MRI.setRegClass(CurrentLaneOpRegHi, &AMDGPU::SReg_32_XM0RegClass);

            // Read the next variant <- also loop target.
            BuildMI(*LoopBB, I, DL, TII->get(AMDGPU::V_READFIRSTLANE_B32),
                    CurrentLaneOpRegLo)
              .addReg(UnmergePiece, 0, AMDGPU::sub0);

            // Read the next variant <- also loop target.
            BuildMI(*LoopBB, I, DL, TII->get(AMDGPU::V_READFIRSTLANE_B32),
                    CurrentLaneOpRegHi)
              .addReg(UnmergePiece, 0, AMDGPU::sub1);

            CurrentLaneOpReg =
              B.buildMerge(LLT::scalar(64),
                           {CurrentLaneOpRegLo, CurrentLaneOpRegHi})
              .getReg(0);

            MRI.setRegClass(CurrentLaneOpReg, &AMDGPU::SReg_64_XEXECRegClass);

            if (OpTy.getScalarSizeInBits() == 64) {
              // If we need to produce a 64-bit element vector, so use the
              // merged pieces
              ReadlanePieces.push_back(CurrentLaneOpReg);
            } else {
              // 32-bit element type.
              ReadlanePieces.push_back(CurrentLaneOpRegLo);
              ReadlanePieces.push_back(CurrentLaneOpRegHi);
            }
          } else {
            CurrentLaneOpReg = MRI.createGenericVirtualRegister(S32);
            MRI.setRegClass(UnmergePiece, &AMDGPU::VGPR_32RegClass);
            MRI.setRegClass(CurrentLaneOpReg, &AMDGPU::SReg_32_XM0RegClass);

            // Read the next variant <- also loop target.
            BuildMI(*LoopBB, I, DL, TII->get(AMDGPU::V_READFIRSTLANE_B32),
                    CurrentLaneOpReg)
              .addReg(UnmergePiece);
            ReadlanePieces.push_back(CurrentLaneOpReg);
          }

          Register NewCondReg = MRI.createVirtualRegister(WaveRC);
          bool First = CondReg == AMDGPU::NoRegister;
          if (First)
            CondReg = NewCondReg;

          B.buildInstr(CmpOp)
            .addDef(NewCondReg)
            .addReg(CurrentLaneOpReg)
            .addReg(UnmergePiece);

          if (!First) {
            Register AndReg = MRI.createVirtualRegister(WaveRC);

            // If there are multiple operands to consider, and the conditions.
            B.buildInstr(WaveAndOpc)
              .addDef(AndReg)
              .addReg(NewCondReg)
              .addReg(CondReg);
            CondReg = AndReg;
          }
        }

        // FIXME: Build merge seems to switch to CONCAT_VECTORS but not
        // BUILD_VECTOR
        if (OpTy.isVector()) {
          auto Merge = B.buildBuildVector(OpTy, ReadlanePieces);
          Op.setReg(Merge.getReg(0));
        } else {
          auto Merge = B.buildMerge(OpTy, ReadlanePieces);
          Op.setReg(Merge.getReg(0));
        }

        MRI.setRegBank(Op.getReg(), AMDGPU::SGPRRegBank);
      }

      // Make sure we don't re-process this register again.
      WaterfalledRegMap.insert(std::make_pair(OldReg, Op.getReg()));
    }
  }

  B.setInsertPt(*LoopBB, LoopBB->end());

  // Update EXEC, save the original EXEC value to VCC.
  B.buildInstr(AndSaveExecOpc)
    .addDef(NewExec)
    .addReg(CondReg, RegState::Kill);

  MRI.setSimpleHint(NewExec, CondReg);

  // Update EXEC, switch all done bits to 0 and all todo bits to 1.
  B.buildInstr(XorTermOpc)
    .addDef(ExecReg)
    .addReg(ExecReg)
    .addReg(NewExec);

  // XXX - s_xor_b64 sets scc to 1 if the result is nonzero, so can we use
  // s_cbranch_scc0?

  // Loop back to V_READFIRSTLANE_B32 if there are still variants to cover.
  B.buildInstr(AMDGPU::S_CBRANCH_EXECNZ)
    .addMBB(LoopBB);

  // Save the EXEC mask before the loop.
  BuildMI(MBB, MBB.end(), DL, TII->get(MovTermOpc), SaveExecReg)
    .addReg(ExecReg);

  // Restore the EXEC mask after the loop.
  B.setMBB(*RestoreExecBB);
  B.buildInstr(MovTermOpc)
    .addDef(ExecReg)
    .addReg(SaveExecReg);

  // Set the insert point after the original instruction, so any new
  // instructions will be in the remainder.
  B.setInsertPt(*RemainderBB, RemainderBB->begin());

  return true;
}

// Return any unique registers used by \p MI at \p OpIndices that need to be
// handled in a waterfall loop. Returns these registers in \p
// SGPROperandRegs. Returns true if there are any operands to handle and a
// waterfall loop is necessary.
bool AMDGPURegisterBankInfo::collectWaterfallOperands(
  SmallSet<Register, 4> &SGPROperandRegs, MachineInstr &MI,
  MachineRegisterInfo &MRI, ArrayRef<unsigned> OpIndices) const {
  for (unsigned Op : OpIndices) {
    assert(MI.getOperand(Op).isUse());
    Register Reg = MI.getOperand(Op).getReg();
    const RegisterBank *OpBank = getRegBank(Reg, MRI, *TRI);
    if (OpBank->getID() != AMDGPU::SGPRRegBankID)
      SGPROperandRegs.insert(Reg);
  }

  // No operands need to be replaced, so no need to loop.
  return !SGPROperandRegs.empty();
}

bool AMDGPURegisterBankInfo::executeInWaterfallLoop(
  MachineIRBuilder &B, MachineInstr &MI, MachineRegisterInfo &MRI,
  ArrayRef<unsigned> OpIndices) const {
  // Use a set to avoid extra readfirstlanes in the case where multiple operands
  // are the same register.
  SmallSet<Register, 4> SGPROperandRegs;

  if (!collectWaterfallOperands(SGPROperandRegs, MI, MRI, OpIndices))
    return false;

  MachineBasicBlock::iterator I = MI.getIterator();
  return executeInWaterfallLoop(B, make_range(I, std::next(I)),
                                SGPROperandRegs, MRI);
}

bool AMDGPURegisterBankInfo::executeInWaterfallLoop(
  MachineInstr &MI, MachineRegisterInfo &MRI,
  ArrayRef<unsigned> OpIndices) const {
  MachineIRBuilder B(MI);
  return executeInWaterfallLoop(B, MI, MRI, OpIndices);
}

// Legalize an operand that must be an SGPR by inserting a readfirstlane.
void AMDGPURegisterBankInfo::constrainOpWithReadfirstlane(
    MachineInstr &MI, MachineRegisterInfo &MRI, unsigned OpIdx) const {
  Register Reg = MI.getOperand(OpIdx).getReg();
  const RegisterBank *Bank = getRegBank(Reg, MRI, *TRI);
  if (Bank == &AMDGPU::SGPRRegBank)
    return;

  LLT Ty = MRI.getType(Reg);
  MachineIRBuilder B(MI);

  if (Bank != &AMDGPU::VGPRRegBank) {
    // We need to copy from AGPR to VGPR
    Reg = B.buildCopy(Ty, Reg).getReg(0);
    MRI.setRegBank(Reg, AMDGPU::VGPRRegBank);
  }

  Register SGPR = MRI.createVirtualRegister(&AMDGPU::SReg_32RegClass);
  B.buildInstr(AMDGPU::V_READFIRSTLANE_B32)
    .addDef(SGPR)
    .addReg(Reg);

  MRI.setType(SGPR, Ty);

  const TargetRegisterClass *Constrained =
      constrainGenericRegister(Reg, AMDGPU::VGPR_32RegClass, MRI);
  (void)Constrained;
  assert(Constrained && "Failed to constrain readfirstlane src reg");

  MI.getOperand(OpIdx).setReg(SGPR);
}

/// Split \p Ty into 2 pieces. The first will have \p FirstSize bits, and the
/// rest will be in the remainder.
static std::pair<LLT, LLT> splitUnequalType(LLT Ty, unsigned FirstSize) {
  unsigned TotalSize = Ty.getSizeInBits();
  if (!Ty.isVector())
    return {LLT::scalar(FirstSize), LLT::scalar(TotalSize - FirstSize)};

  LLT EltTy = Ty.getElementType();
  unsigned EltSize = EltTy.getSizeInBits();
  assert(FirstSize % EltSize == 0);

  unsigned FirstPartNumElts = FirstSize / EltSize;
  unsigned RemainderElts = (TotalSize - FirstSize) / EltSize;

  return {LLT::scalarOrVector(ElementCount::getFixed(FirstPartNumElts), EltTy),
          LLT::scalarOrVector(ElementCount::getFixed(RemainderElts), EltTy)};
}

static LLT widen96To128(LLT Ty) {
  if (!Ty.isVector())
    return LLT::scalar(128);

  LLT EltTy = Ty.getElementType();
  assert(128 % EltTy.getSizeInBits() == 0);
  return LLT::fixed_vector(128 / EltTy.getSizeInBits(), EltTy);
}

bool AMDGPURegisterBankInfo::applyMappingLoad(MachineInstr &MI,
                        const AMDGPURegisterBankInfo::OperandsMapper &OpdMapper,
                                              MachineRegisterInfo &MRI) const {
  Register DstReg = MI.getOperand(0).getReg();
  const LLT LoadTy = MRI.getType(DstReg);
  unsigned LoadSize = LoadTy.getSizeInBits();
  const unsigned MaxNonSmrdLoadSize = 128;

  const RegisterBank *DstBank =
      OpdMapper.getInstrMapping().getOperandMapping(0).BreakDown[0].RegBank;
  if (DstBank == &AMDGPU::SGPRRegBank) {
    // There are some special cases that we need to look at for 32 bit and 96
    // bit SGPR loads otherwise we have nothing to do.
    if (LoadSize != 32 && LoadSize != 96)
      return false;

    MachineMemOperand *MMO = *MI.memoperands_begin();
    const unsigned MemSize = 8 * MMO->getSize();
    // Scalar loads of size 8 or 16 bit with proper alignment may be widened to
    // 32 bit. Check to see if we need to widen the memory access, 8 or 16 bit
    // scalar loads should have a load size of 32 but memory access size of less
    // than 32.
    if (LoadSize == 32 &&
        (MemSize == 32 || LoadTy.isVector() || !isScalarLoadLegal(MI)))
      return false;

    Register PtrReg = MI.getOperand(1).getReg();

    ApplyRegBankMapping O(*this, MRI, &AMDGPU::SGPRRegBank);
    MachineIRBuilder B(MI, O);

    if (LoadSize == 32) {
      // This is an extending load from a sub-dword size. Widen the memory
      // access size to 4 bytes and clear the extra high bits appropriately
      const LLT S32 = LLT::scalar(32);
      if (MI.getOpcode() == AMDGPU::G_SEXTLOAD) {
        // Must extend the sign bit into higher bits for a G_SEXTLOAD
        auto WideLoad = B.buildLoadFromOffset(S32, PtrReg, *MMO, 0);
        B.buildSExtInReg(MI.getOperand(0), WideLoad, MemSize);
      } else if (MI.getOpcode() == AMDGPU::G_ZEXTLOAD) {
        // Must extend zero into higher bits with an AND for a G_ZEXTLOAD
        auto WideLoad = B.buildLoadFromOffset(S32, PtrReg, *MMO, 0);
        B.buildZExtInReg(MI.getOperand(0), WideLoad, MemSize);
      } else
        // We do not need to touch the higher bits for regular loads.
        B.buildLoadFromOffset(MI.getOperand(0), PtrReg, *MMO, 0);
    } else {
      // 96-bit loads are only available for vector loads. We need to split this
      // into a 64-bit part, and 32 (unless we can widen to a 128-bit load).
      if (MMO->getAlign() < Align(16)) {
        LLT Part64, Part32;
        std::tie(Part64, Part32) = splitUnequalType(LoadTy, 64);
        auto Load0 = B.buildLoadFromOffset(Part64, PtrReg, *MMO, 0);
        auto Load1 = B.buildLoadFromOffset(Part32, PtrReg, *MMO, 8);

        auto Undef = B.buildUndef(LoadTy);
        auto Ins0 = B.buildInsert(LoadTy, Undef, Load0, 0);
        B.buildInsert(MI.getOperand(0), Ins0, Load1, 64);
      } else {
        LLT WiderTy = widen96To128(LoadTy);
        auto WideLoad = B.buildLoadFromOffset(WiderTy, PtrReg, *MMO, 0);
        B.buildExtract(MI.getOperand(0), WideLoad, 0);
      }
    }

    MI.eraseFromParent();
    return true;
  }

  // 128-bit loads are supported for all instruction types.
  if (LoadSize <= MaxNonSmrdLoadSize)
    return false;

  SmallVector<Register, 16> DefRegs(OpdMapper.getVRegs(0));
  SmallVector<Register, 1> SrcRegs(OpdMapper.getVRegs(1));

  if (SrcRegs.empty())
    SrcRegs.push_back(MI.getOperand(1).getReg());

  assert(LoadSize % MaxNonSmrdLoadSize == 0);

  // RegBankSelect only emits scalar types, so we need to reset the pointer
  // operand to a pointer type.
  Register BasePtrReg = SrcRegs[0];
  LLT PtrTy = MRI.getType(MI.getOperand(1).getReg());
  MRI.setType(BasePtrReg, PtrTy);

  unsigned NumSplitParts = LoadTy.getSizeInBits() / MaxNonSmrdLoadSize;
  const LLT LoadSplitTy = LoadTy.divide(NumSplitParts);
  ApplyRegBankMapping Observer(*this, MRI, &AMDGPU::VGPRRegBank);
  MachineIRBuilder B(MI, Observer);
  LegalizerHelper Helper(B.getMF(), Observer, B);

  if (LoadTy.isVector()) {
    if (Helper.fewerElementsVector(MI, 0, LoadSplitTy) != LegalizerHelper::Legalized)
      return false;
  } else {
    if (Helper.narrowScalar(MI, 0, LoadSplitTy) != LegalizerHelper::Legalized)
      return false;
  }

  MRI.setRegBank(DstReg, AMDGPU::VGPRRegBank);
  return true;
}

bool AMDGPURegisterBankInfo::applyMappingDynStackAlloc(
  MachineInstr &MI,
  const AMDGPURegisterBankInfo::OperandsMapper &OpdMapper,
  MachineRegisterInfo &MRI) const {
  const MachineFunction &MF = *MI.getMF();
  const GCNSubtarget &ST = MF.getSubtarget<GCNSubtarget>();
  const auto &TFI = *ST.getFrameLowering();

  // Guard in case the stack growth direction ever changes with scratch
  // instructions.
  if (TFI.getStackGrowthDirection() == TargetFrameLowering::StackGrowsDown)
    return false;

  Register Dst = MI.getOperand(0).getReg();
  Register AllocSize = MI.getOperand(1).getReg();
  Align Alignment = assumeAligned(MI.getOperand(2).getImm());

  const RegisterBank *SizeBank = getRegBank(AllocSize, MRI, *TRI);

  // TODO: Need to emit a wave reduction to get the maximum size.
  if (SizeBank != &AMDGPU::SGPRRegBank)
    return false;

  LLT PtrTy = MRI.getType(Dst);
  LLT IntPtrTy = LLT::scalar(PtrTy.getSizeInBits());

  const SIMachineFunctionInfo *Info = MF.getInfo<SIMachineFunctionInfo>();
  Register SPReg = Info->getStackPtrOffsetReg();
  ApplyRegBankMapping ApplyBank(*this, MRI, &AMDGPU::SGPRRegBank);
  MachineIRBuilder B(MI, ApplyBank);

  auto WaveSize = B.buildConstant(LLT::scalar(32), ST.getWavefrontSizeLog2());
  auto ScaledSize = B.buildShl(IntPtrTy, AllocSize, WaveSize);

  auto SPCopy = B.buildCopy(PtrTy, SPReg);
  if (Alignment > TFI.getStackAlign()) {
    auto PtrAdd = B.buildPtrAdd(PtrTy, SPCopy, ScaledSize);
    B.buildMaskLowPtrBits(Dst, PtrAdd,
                          Log2(Alignment) + ST.getWavefrontSizeLog2());
  } else {
    B.buildPtrAdd(Dst, SPCopy, ScaledSize);
  }

  MI.eraseFromParent();
  return true;
}

bool AMDGPURegisterBankInfo::applyMappingImage(
    MachineInstr &MI, const AMDGPURegisterBankInfo::OperandsMapper &OpdMapper,
    MachineRegisterInfo &MRI, int RsrcIdx) const {
  const int NumDefs = MI.getNumExplicitDefs();

  // The reported argument index is relative to the IR intrinsic call arguments,
  // so we need to shift by the number of defs and the intrinsic ID.
  RsrcIdx += NumDefs + 1;

  // Insert copies to VGPR arguments.
  applyDefaultMapping(OpdMapper);

  // Fixup any SGPR arguments.
  SmallVector<unsigned, 4> SGPRIndexes;
  for (int I = NumDefs, NumOps = MI.getNumOperands(); I != NumOps; ++I) {
    if (!MI.getOperand(I).isReg())
      continue;

    // If this intrinsic has a sampler, it immediately follows rsrc.
    if (I == RsrcIdx || I == RsrcIdx + 1)
      SGPRIndexes.push_back(I);
  }

  executeInWaterfallLoop(MI, MRI, SGPRIndexes);
  return true;
}

static Register getSrcRegIgnoringCopies(const MachineRegisterInfo &MRI,
                                        Register Reg) {
  MachineInstr *Def = getDefIgnoringCopies(Reg, MRI);
  if (!Def)
    return Reg;

  // TODO: Guard against this being an implicit def
  return Def->getOperand(0).getReg();
}

// Analyze a combined offset from an llvm.amdgcn.s.buffer intrinsic and store
// the three offsets (voffset, soffset and instoffset)
static unsigned setBufferOffsets(MachineIRBuilder &B,
                                 const AMDGPURegisterBankInfo &RBI,
                                 Register CombinedOffset, Register &VOffsetReg,
                                 Register &SOffsetReg, int64_t &InstOffsetVal,
                                 Align Alignment) {
  const LLT S32 = LLT::scalar(32);
  MachineRegisterInfo *MRI = B.getMRI();

  if (Optional<int64_t> Imm = getConstantVRegSExtVal(CombinedOffset, *MRI)) {
    uint32_t SOffset, ImmOffset;
    if (AMDGPU::splitMUBUFOffset(*Imm, SOffset, ImmOffset, &RBI.Subtarget,
                                 Alignment)) {
      VOffsetReg = B.buildConstant(S32, 0).getReg(0);
      SOffsetReg = B.buildConstant(S32, SOffset).getReg(0);
      InstOffsetVal = ImmOffset;

      B.getMRI()->setRegBank(VOffsetReg, AMDGPU::VGPRRegBank);
      B.getMRI()->setRegBank(SOffsetReg, AMDGPU::SGPRRegBank);
      return SOffset + ImmOffset;
    }
  }

  Register Base;
  unsigned Offset;

  std::tie(Base, Offset) =
      AMDGPU::getBaseWithConstantOffset(*MRI, CombinedOffset);

  uint32_t SOffset, ImmOffset;
  if ((int)Offset > 0 && AMDGPU::splitMUBUFOffset(Offset, SOffset, ImmOffset,
                                                  &RBI.Subtarget, Alignment)) {
    if (RBI.getRegBank(Base, *MRI, *RBI.TRI) == &AMDGPU::VGPRRegBank) {
      VOffsetReg = Base;
      SOffsetReg = B.buildConstant(S32, SOffset).getReg(0);
      B.getMRI()->setRegBank(SOffsetReg, AMDGPU::SGPRRegBank);
      InstOffsetVal = ImmOffset;
      return 0; // XXX - Why is this 0?
    }

    // If we have SGPR base, we can use it for soffset.
    if (SOffset == 0) {
      VOffsetReg = B.buildConstant(S32, 0).getReg(0);
      B.getMRI()->setRegBank(VOffsetReg, AMDGPU::VGPRRegBank);
      SOffsetReg = Base;
      InstOffsetVal = ImmOffset;
      return 0; // XXX - Why is this 0?
    }
  }

  // Handle the variable sgpr + vgpr case.
  MachineInstr *Add = getOpcodeDef(AMDGPU::G_ADD, CombinedOffset, *MRI);
  if (Add && (int)Offset >= 0) {
    Register Src0 = getSrcRegIgnoringCopies(*MRI, Add->getOperand(1).getReg());
    Register Src1 = getSrcRegIgnoringCopies(*MRI, Add->getOperand(2).getReg());

    const RegisterBank *Src0Bank = RBI.getRegBank(Src0, *MRI, *RBI.TRI);
    const RegisterBank *Src1Bank = RBI.getRegBank(Src1, *MRI, *RBI.TRI);

    if (Src0Bank == &AMDGPU::VGPRRegBank && Src1Bank == &AMDGPU::SGPRRegBank) {
      VOffsetReg = Src0;
      SOffsetReg = Src1;
      return 0;
    }

    if (Src0Bank == &AMDGPU::SGPRRegBank && Src1Bank == &AMDGPU::VGPRRegBank) {
      VOffsetReg = Src1;
      SOffsetReg = Src0;
      return 0;
    }
  }

  // Ensure we have a VGPR for the combined offset. This could be an issue if we
  // have an SGPR offset and a VGPR resource.
  if (RBI.getRegBank(CombinedOffset, *MRI, *RBI.TRI) == &AMDGPU::VGPRRegBank) {
    VOffsetReg = CombinedOffset;
  } else {
    VOffsetReg = B.buildCopy(S32, CombinedOffset).getReg(0);
    B.getMRI()->setRegBank(VOffsetReg, AMDGPU::VGPRRegBank);
  }

  SOffsetReg = B.buildConstant(S32, 0).getReg(0);
  B.getMRI()->setRegBank(SOffsetReg, AMDGPU::SGPRRegBank);
  return 0;
}

bool AMDGPURegisterBankInfo::applyMappingSBufferLoad(
  const OperandsMapper &OpdMapper) const {
  MachineInstr &MI = OpdMapper.getMI();
  MachineRegisterInfo &MRI = OpdMapper.getMRI();

  const LLT S32 = LLT::scalar(32);
  Register Dst = MI.getOperand(0).getReg();
  LLT Ty = MRI.getType(Dst);

  const RegisterBank *RSrcBank =
    OpdMapper.getInstrMapping().getOperandMapping(1).BreakDown[0].RegBank;
  const RegisterBank *OffsetBank =
    OpdMapper.getInstrMapping().getOperandMapping(2).BreakDown[0].RegBank;
  if (RSrcBank == &AMDGPU::SGPRRegBank &&
      OffsetBank == &AMDGPU::SGPRRegBank)
    return true; // Legal mapping

  // FIXME: 96-bit case was widened during legalize. We neeed to narrow it back
  // here but don't have an MMO.

  unsigned LoadSize = Ty.getSizeInBits();
  int NumLoads = 1;
  if (LoadSize == 256 || LoadSize == 512) {
    NumLoads = LoadSize / 128;
    Ty = Ty.divide(NumLoads);
  }

  // Use the alignment to ensure that the required offsets will fit into the
  // immediate offsets.
  const Align Alignment = NumLoads > 1 ? Align(16 * NumLoads) : Align(1);

  MachineIRBuilder B(MI);
  MachineFunction &MF = B.getMF();

  Register SOffset;
  Register VOffset;
  int64_t ImmOffset = 0;

  unsigned MMOOffset = setBufferOffsets(B, *this, MI.getOperand(2).getReg(),
                                        VOffset, SOffset, ImmOffset, Alignment);

  // TODO: 96-bit loads were widened to 128-bit results. Shrink the result if we
  // can, but we neeed to track an MMO for that.
  const unsigned MemSize = (Ty.getSizeInBits() + 7) / 8;
  const Align MemAlign(4); // FIXME: ABI type alignment?
  MachineMemOperand *BaseMMO = MF.getMachineMemOperand(
    MachinePointerInfo(),
    MachineMemOperand::MOLoad | MachineMemOperand::MODereferenceable |
    MachineMemOperand::MOInvariant,
    MemSize, MemAlign);
  if (MMOOffset != 0)
    BaseMMO = MF.getMachineMemOperand(BaseMMO, MMOOffset, MemSize);

  // If only the offset is divergent, emit a MUBUF buffer load instead. We can
  // assume that the buffer is unswizzled.

  Register RSrc = MI.getOperand(1).getReg();
  Register VIndex = B.buildConstant(S32, 0).getReg(0);
  B.getMRI()->setRegBank(VIndex, AMDGPU::VGPRRegBank);

  SmallVector<Register, 4> LoadParts(NumLoads);

  MachineBasicBlock::iterator MII = MI.getIterator();
  MachineInstrSpan Span(MII, &B.getMBB());

  for (int i = 0; i < NumLoads; ++i) {
    if (NumLoads == 1) {
      LoadParts[i] = Dst;
    } else {
      LoadParts[i] = MRI.createGenericVirtualRegister(Ty);
      MRI.setRegBank(LoadParts[i], AMDGPU::VGPRRegBank);
    }

    MachineMemOperand *MMO = BaseMMO;
    if (i != 0)
      BaseMMO = MF.getMachineMemOperand(BaseMMO, MMOOffset + 16 * i, MemSize);

    B.buildInstr(AMDGPU::G_AMDGPU_BUFFER_LOAD)
      .addDef(LoadParts[i])       // vdata
      .addUse(RSrc)               // rsrc
      .addUse(VIndex)             // vindex
      .addUse(VOffset)            // voffset
      .addUse(SOffset)            // soffset
      .addImm(ImmOffset + 16 * i) // offset(imm)
      .addImm(0)                  // cachepolicy, swizzled buffer(imm)
      .addImm(0)                  // idxen(imm)
      .addMemOperand(MMO);
  }

  // TODO: If only the resource is a VGPR, it may be better to execute the
  // scalar load in the waterfall loop if the resource is expected to frequently
  // be dynamically uniform.
  if (RSrcBank != &AMDGPU::SGPRRegBank) {
    // Remove the original instruction to avoid potentially confusing the
    // waterfall loop logic.
    B.setInstr(*Span.begin());
    MI.eraseFromParent();

    SmallSet<Register, 4> OpsToWaterfall;

    OpsToWaterfall.insert(RSrc);
    executeInWaterfallLoop(B, make_range(Span.begin(), Span.end()),
                           OpsToWaterfall, MRI);
  }

  if (NumLoads != 1) {
    if (Ty.isVector())
      B.buildConcatVectors(Dst, LoadParts);
    else
      B.buildMerge(Dst, LoadParts);
  }

  // We removed the instruction earlier with a waterfall loop.
  if (RSrcBank == &AMDGPU::SGPRRegBank)
    MI.eraseFromParent();

  return true;
}

bool AMDGPURegisterBankInfo::applyMappingBFE(const OperandsMapper &OpdMapper,
                                             bool Signed) const {
  MachineInstr &MI = OpdMapper.getMI();
  MachineRegisterInfo &MRI = OpdMapper.getMRI();

  // Insert basic copies
  applyDefaultMapping(OpdMapper);

  Register DstReg = MI.getOperand(0).getReg();
  LLT Ty = MRI.getType(DstReg);

  const LLT S32 = LLT::scalar(32);

  unsigned FirstOpnd = MI.getOpcode() == AMDGPU::G_INTRINSIC ? 2 : 1;
  Register SrcReg = MI.getOperand(FirstOpnd).getReg();
  Register OffsetReg = MI.getOperand(FirstOpnd + 1).getReg();
  Register WidthReg = MI.getOperand(FirstOpnd + 2).getReg();

  const RegisterBank *DstBank =
    OpdMapper.getInstrMapping().getOperandMapping(0).BreakDown[0].RegBank;
  if (DstBank == &AMDGPU::VGPRRegBank) {
    if (Ty == S32)
      return true;

    // There is no 64-bit vgpr bitfield extract instructions so the operation
    // is expanded to a sequence of instructions that implement the operation.
    ApplyRegBankMapping ApplyBank(*this, MRI, &AMDGPU::VGPRRegBank);
    MachineIRBuilder B(MI, ApplyBank);

    const LLT S64 = LLT::scalar(64);
    // Shift the source operand so that extracted bits start at bit 0.
    auto ShiftOffset = Signed ? B.buildAShr(S64, SrcReg, OffsetReg)
                              : B.buildLShr(S64, SrcReg, OffsetReg);
    auto UnmergeSOffset = B.buildUnmerge({S32, S32}, ShiftOffset);

    // A 64-bit bitfield extract uses the 32-bit bitfield extract instructions
    // if the width is a constant.
    if (auto ConstWidth = getConstantVRegValWithLookThrough(WidthReg, MRI)) {
      // Use the 32-bit bitfield extract instruction if the width is a constant.
      // Depending on the width size, use either the low or high 32-bits.
      auto Zero = B.buildConstant(S32, 0);
      auto WidthImm = ConstWidth->Value.getZExtValue();
      if (WidthImm <= 32) {
        // Use bitfield extract on the lower 32-bit source, and then sign-extend
        // or clear the upper 32-bits.
        auto Extract =
            Signed ? B.buildSbfx(S32, UnmergeSOffset.getReg(0), Zero, WidthReg)
                   : B.buildUbfx(S32, UnmergeSOffset.getReg(0), Zero, WidthReg);
        auto Extend =
            Signed ? B.buildAShr(S32, Extract, B.buildConstant(S32, 31)) : Zero;
        B.buildMerge(DstReg, {Extract, Extend});
      } else {
        // Use bitfield extract on upper 32-bit source, and combine with lower
        // 32-bit source.
        auto UpperWidth = B.buildConstant(S32, WidthImm - 32);
        auto Extract =
            Signed
                ? B.buildSbfx(S32, UnmergeSOffset.getReg(1), Zero, UpperWidth)
                : B.buildUbfx(S32, UnmergeSOffset.getReg(1), Zero, UpperWidth);
        B.buildMerge(DstReg, {UnmergeSOffset.getReg(0), Extract});
      }
      MI.eraseFromParent();
      return true;
    }

    // Expand to Src >> Offset << (64 - Width) >> (64 - Width) using 64-bit
    // operations.
    auto ExtShift = B.buildSub(S32, B.buildConstant(S32, 64), WidthReg);
    auto SignBit = B.buildShl(S64, ShiftOffset, ExtShift);
    if (Signed)
      B.buildAShr(S64, SignBit, ExtShift);
    else
      B.buildLShr(S64, SignBit, ExtShift);
    MI.eraseFromParent();
    return true;
  }

  // The scalar form packs the offset and width in a single operand.

  ApplyRegBankMapping ApplyBank(*this, MRI, &AMDGPU::SGPRRegBank);
  MachineIRBuilder B(MI, ApplyBank);

  // Ensure the high bits are clear to insert the offset.
  auto OffsetMask = B.buildConstant(S32, maskTrailingOnes<unsigned>(6));
  auto ClampOffset = B.buildAnd(S32, OffsetReg, OffsetMask);

  // Zeros out the low bits, so don't bother clamping the input value.
  auto ShiftWidth = B.buildShl(S32, WidthReg, B.buildConstant(S32, 16));

  // Transformation function, pack the offset and width of a BFE into
  // the format expected by the S_BFE_I32 / S_BFE_U32. In the second
  // source, bits [5:0] contain the offset and bits [22:16] the width.
  auto MergedInputs = B.buildOr(S32, ClampOffset, ShiftWidth);

  // TODO: It might be worth using a pseudo here to avoid scc clobber and
  // register class constraints.
  unsigned Opc = Ty == S32 ? (Signed ? AMDGPU::S_BFE_I32 : AMDGPU::S_BFE_U32) :
                             (Signed ? AMDGPU::S_BFE_I64 : AMDGPU::S_BFE_U64);

  auto MIB = B.buildInstr(Opc, {DstReg}, {SrcReg, MergedInputs});
  if (!constrainSelectedInstRegOperands(*MIB, *TII, *TRI, *this))
    llvm_unreachable("failed to constrain BFE");

  MI.eraseFromParent();
  return true;
}

// Return a suitable opcode for extending the operands of Opc when widening.
static unsigned getExtendOp(unsigned Opc) {
  switch (Opc) {
  case TargetOpcode::G_ASHR:
  case TargetOpcode::G_SMIN:
  case TargetOpcode::G_SMAX:
    return TargetOpcode::G_SEXT;
  case TargetOpcode::G_LSHR:
  case TargetOpcode::G_UMIN:
  case TargetOpcode::G_UMAX:
    return TargetOpcode::G_ZEXT;
  default:
    return TargetOpcode::G_ANYEXT;
  }
}

// Emit a legalized extension from <2 x s16> to 2 32-bit components, avoiding
// any illegal vector extend or unmerge operations.
static std::pair<Register, Register>
unpackV2S16ToS32(MachineIRBuilder &B, Register Src, unsigned ExtOpcode) {
  const LLT S32 = LLT::scalar(32);
  auto Bitcast = B.buildBitcast(S32, Src);

  if (ExtOpcode == TargetOpcode::G_SEXT) {
    auto ExtLo = B.buildSExtInReg(S32, Bitcast, 16);
    auto ShiftHi = B.buildAShr(S32, Bitcast, B.buildConstant(S32, 16));
    return std::make_pair(ExtLo.getReg(0), ShiftHi.getReg(0));
  }

  auto ShiftHi = B.buildLShr(S32, Bitcast, B.buildConstant(S32, 16));
  if (ExtOpcode == TargetOpcode::G_ZEXT) {
    auto ExtLo = B.buildAnd(S32, Bitcast, B.buildConstant(S32, 0xffff));
    return std::make_pair(ExtLo.getReg(0), ShiftHi.getReg(0));
  }

  assert(ExtOpcode == TargetOpcode::G_ANYEXT);
  return std::make_pair(Bitcast.getReg(0), ShiftHi.getReg(0));
}

// For cases where only a single copy is inserted for matching register banks.
// Replace the register in the instruction operand
static bool substituteSimpleCopyRegs(
  const AMDGPURegisterBankInfo::OperandsMapper &OpdMapper, unsigned OpIdx) {
  SmallVector<unsigned, 1> SrcReg(OpdMapper.getVRegs(OpIdx));
  if (!SrcReg.empty()) {
    assert(SrcReg.size() == 1);
    OpdMapper.getMI().getOperand(OpIdx).setReg(SrcReg[0]);
    return true;
  }

  return false;
}

/// Handle register layout difference for f16 images for some subtargets.
Register AMDGPURegisterBankInfo::handleD16VData(MachineIRBuilder &B,
                                                MachineRegisterInfo &MRI,
                                                Register Reg) const {
  if (!Subtarget.hasUnpackedD16VMem())
    return Reg;

  const LLT S16 = LLT::scalar(16);
  LLT StoreVT = MRI.getType(Reg);
  if (!StoreVT.isVector() || StoreVT.getElementType() != S16)
    return Reg;

  auto Unmerge = B.buildUnmerge(S16, Reg);


  SmallVector<Register, 4> WideRegs;
  for (int I = 0, E = Unmerge->getNumOperands() - 1; I != E; ++I)
    WideRegs.push_back(Unmerge.getReg(I));

  const LLT S32 = LLT::scalar(32);
  int NumElts = StoreVT.getNumElements();

  return B.buildMerge(LLT::fixed_vector(NumElts, S32), WideRegs).getReg(0);
}

static std::pair<Register, unsigned>
getBaseWithConstantOffset(MachineRegisterInfo &MRI, Register Reg) {
  int64_t Const;
  if (mi_match(Reg, MRI, m_ICst(Const)))
    return std::make_pair(Register(), Const);

  Register Base;
  if (mi_match(Reg, MRI, m_GAdd(m_Reg(Base), m_ICst(Const))))
    return std::make_pair(Base, Const);

  // TODO: Handle G_OR used for add case
  return std::make_pair(Reg, 0);
}

std::pair<Register, unsigned>
AMDGPURegisterBankInfo::splitBufferOffsets(MachineIRBuilder &B,
                                           Register OrigOffset) const {
  const unsigned MaxImm = 4095;
  Register BaseReg;
  unsigned ImmOffset;
  const LLT S32 = LLT::scalar(32);

  std::tie(BaseReg, ImmOffset) = getBaseWithConstantOffset(*B.getMRI(),
                                                           OrigOffset);

  unsigned C1 = 0;
  if (ImmOffset != 0) {
    // If the immediate value is too big for the immoffset field, put the value
    // and -4096 into the immoffset field so that the value that is copied/added
    // for the voffset field is a multiple of 4096, and it stands more chance
    // of being CSEd with the copy/add for another similar load/store.
    // However, do not do that rounding down to a multiple of 4096 if that is a
    // negative number, as it appears to be illegal to have a negative offset
    // in the vgpr, even if adding the immediate offset makes it positive.
    unsigned Overflow = ImmOffset & ~MaxImm;
    ImmOffset -= Overflow;
    if ((int32_t)Overflow < 0) {
      Overflow += ImmOffset;
      ImmOffset = 0;
    }

    C1 = ImmOffset;
    if (Overflow != 0) {
      if (!BaseReg)
        BaseReg = B.buildConstant(S32, Overflow).getReg(0);
      else {
        auto OverflowVal = B.buildConstant(S32, Overflow);
        BaseReg = B.buildAdd(S32, BaseReg, OverflowVal).getReg(0);
      }
    }
  }

  if (!BaseReg)
    BaseReg = B.buildConstant(S32, 0).getReg(0);

  return {BaseReg, C1};
}

static bool isZero(Register Reg, MachineRegisterInfo &MRI) {
  int64_t C;
  return mi_match(Reg, MRI, m_ICst(C)) && C == 0;
}

static unsigned extractCPol(unsigned CachePolicy) {
  return CachePolicy & AMDGPU::CPol::ALL;
}

static unsigned extractSWZ(unsigned CachePolicy) {
  return (CachePolicy >> 3) & 1;
}


MachineInstr *
AMDGPURegisterBankInfo::selectStoreIntrinsic(MachineIRBuilder &B,
                                             MachineInstr &MI) const {
   MachineRegisterInfo &MRI = *B.getMRI();
  executeInWaterfallLoop(B, MI, MRI, {2, 4});

  // FIXME: DAG lowering brokenly changes opcode based on FP vs. integer.

  Register VData = MI.getOperand(1).getReg();
  LLT Ty = MRI.getType(VData);

  int EltSize = Ty.getScalarSizeInBits();
  int Size = Ty.getSizeInBits();

  // FIXME: Broken integer truncstore.
  if (EltSize != 32)
    report_fatal_error("unhandled intrinsic store");

  // FIXME: Verifier should enforce 1 MMO for these intrinsics.
  const int MemSize = (*MI.memoperands_begin())->getSize();


  Register RSrc = MI.getOperand(2).getReg();
  Register VOffset = MI.getOperand(3).getReg();
  Register SOffset = MI.getOperand(4).getReg();
  unsigned CachePolicy = MI.getOperand(5).getImm();

  unsigned ImmOffset;
  std::tie(VOffset, ImmOffset) = splitBufferOffsets(B, VOffset);

  const bool Offen = !isZero(VOffset, MRI);

  unsigned Opc = AMDGPU::BUFFER_STORE_DWORD_OFFEN_exact;
  switch (8 * MemSize) {
  case 8:
    Opc = Offen ? AMDGPU::BUFFER_STORE_BYTE_OFFEN_exact :
                  AMDGPU::BUFFER_STORE_BYTE_OFFSET_exact;
    break;
  case 16:
    Opc = Offen ? AMDGPU::BUFFER_STORE_SHORT_OFFEN_exact :
                  AMDGPU::BUFFER_STORE_SHORT_OFFSET_exact;
    break;
  default:
    Opc = Offen ? AMDGPU::BUFFER_STORE_DWORD_OFFEN_exact :
                  AMDGPU::BUFFER_STORE_DWORD_OFFSET_exact;
    if (Size > 32)
      Opc = AMDGPU::getMUBUFOpcode(Opc, Size / 32);
    break;
  }


  // Set the insertion point back to the instruction in case it was moved into a
  // loop.
  B.setInstr(MI);

  MachineInstrBuilder MIB = B.buildInstr(Opc)
    .addUse(VData);

  if (Offen)
    MIB.addUse(VOffset);

  MIB.addUse(RSrc)
     .addUse(SOffset)
     .addImm(ImmOffset)
     .addImm(extractCPol(CachePolicy))
     .addImm(0) // tfe: FIXME: Remove from inst
     .addImm(extractSWZ(CachePolicy))
     .cloneMemRefs(MI);

  // FIXME: We need a way to report failure from applyMappingImpl.
  // Insert constrain copies before inserting the loop.
  if (!constrainSelectedInstRegOperands(*MIB, *TII, *TRI, *this))
    report_fatal_error("failed to constrain selected store intrinsic");

  return MIB;
}

bool AMDGPURegisterBankInfo::buildVCopy(MachineIRBuilder &B, Register DstReg,
                                        Register SrcReg) const {
  MachineRegisterInfo &MRI = *B.getMRI();
  LLT SrcTy = MRI.getType(SrcReg);
  if (SrcTy.getSizeInBits() == 32) {
    // Use a v_mov_b32 here to make the exec dependency explicit.
    B.buildInstr(AMDGPU::V_MOV_B32_e32)
      .addDef(DstReg)
      .addUse(SrcReg);
    return constrainGenericRegister(DstReg, AMDGPU::VGPR_32RegClass, MRI) &&
           constrainGenericRegister(SrcReg, AMDGPU::SReg_32RegClass, MRI);
  }

  Register TmpReg0 = MRI.createVirtualRegister(&AMDGPU::VGPR_32RegClass);
  Register TmpReg1 = MRI.createVirtualRegister(&AMDGPU::VGPR_32RegClass);

  B.buildInstr(AMDGPU::V_MOV_B32_e32)
    .addDef(TmpReg0)
    .addUse(SrcReg, 0, AMDGPU::sub0);
  B.buildInstr(AMDGPU::V_MOV_B32_e32)
    .addDef(TmpReg1)
    .addUse(SrcReg, 0, AMDGPU::sub1);
  B.buildInstr(AMDGPU::REG_SEQUENCE)
    .addDef(DstReg)
    .addUse(TmpReg0)
    .addImm(AMDGPU::sub0)
    .addUse(TmpReg1)
    .addImm(AMDGPU::sub1);

  return constrainGenericRegister(SrcReg, AMDGPU::SReg_64RegClass, MRI) &&
         constrainGenericRegister(DstReg, AMDGPU::VReg_64RegClass, MRI);
}

/// Utility function for pushing dynamic vector indexes with a constant offset
/// into waterwall loops.
static void reinsertVectorIndexAdd(MachineIRBuilder &B,
                                   MachineInstr &IdxUseInstr,
                                   unsigned OpIdx,
                                   unsigned ConstOffset) {
  MachineRegisterInfo &MRI = *B.getMRI();
  const LLT S32 = LLT::scalar(32);
  Register WaterfallIdx = IdxUseInstr.getOperand(OpIdx).getReg();
  B.setInsertPt(*IdxUseInstr.getParent(), IdxUseInstr.getIterator());

  auto MaterializedOffset = B.buildConstant(S32, ConstOffset);

  auto Add = B.buildAdd(S32, WaterfallIdx, MaterializedOffset);
  MRI.setRegBank(MaterializedOffset.getReg(0), AMDGPU::SGPRRegBank);
  MRI.setRegBank(Add.getReg(0), AMDGPU::SGPRRegBank);
  IdxUseInstr.getOperand(OpIdx).setReg(Add.getReg(0));
}

/// Implement extending a 32-bit value to a 64-bit value. \p Lo32Reg is the
/// original 32-bit source value (to be inserted in the low part of the combined
/// 64-bit result), and \p Hi32Reg is the high half of the combined 64-bit
/// value.
static void extendLow32IntoHigh32(MachineIRBuilder &B,
                                  Register Hi32Reg, Register Lo32Reg,
                                  unsigned ExtOpc,
                                  const RegisterBank &RegBank,
                                  bool IsBooleanSrc = false) {
  if (ExtOpc == AMDGPU::G_ZEXT) {
    B.buildConstant(Hi32Reg, 0);
  } else if (ExtOpc == AMDGPU::G_SEXT) {
    if (IsBooleanSrc) {
      // If we know the original source was an s1, the high half is the same as
      // the low.
      B.buildCopy(Hi32Reg, Lo32Reg);
    } else {
      // Replicate sign bit from 32-bit extended part.
      auto ShiftAmt = B.buildConstant(LLT::scalar(32), 31);
      B.getMRI()->setRegBank(ShiftAmt.getReg(0), RegBank);
      B.buildAShr(Hi32Reg, Lo32Reg, ShiftAmt);
    }
  } else {
    assert(ExtOpc == AMDGPU::G_ANYEXT && "not an integer extension");
    B.buildUndef(Hi32Reg);
  }
}

bool AMDGPURegisterBankInfo::foldExtractEltToCmpSelect(
  MachineInstr &MI, MachineRegisterInfo &MRI,
  const OperandsMapper &OpdMapper) const {

  Register VecReg = MI.getOperand(1).getReg();
  Register Idx = MI.getOperand(2).getReg();

  const RegisterBank &IdxBank =
    *OpdMapper.getInstrMapping().getOperandMapping(2).BreakDown[0].RegBank;

  bool IsDivergentIdx = IdxBank != AMDGPU::SGPRRegBank;

  LLT VecTy = MRI.getType(VecReg);
  unsigned EltSize = VecTy.getScalarSizeInBits();
  unsigned NumElem = VecTy.getNumElements();

  if (!SITargetLowering::shouldExpandVectorDynExt(EltSize, NumElem,
                                                  IsDivergentIdx))
    return false;

  MachineIRBuilder B(MI);
  LLT S32 = LLT::scalar(32);

  const RegisterBank &DstBank =
    *OpdMapper.getInstrMapping().getOperandMapping(0).BreakDown[0].RegBank;
  const RegisterBank &SrcBank =
    *OpdMapper.getInstrMapping().getOperandMapping(1).BreakDown[0].RegBank;

  const RegisterBank &CCBank =
    (DstBank == AMDGPU::SGPRRegBank &&
     SrcBank == AMDGPU::SGPRRegBank &&
     IdxBank == AMDGPU::SGPRRegBank) ? AMDGPU::SGPRRegBank
                                     : AMDGPU::VCCRegBank;
  LLT CCTy = (CCBank == AMDGPU::SGPRRegBank) ? S32 : LLT::scalar(1);

  if (CCBank == AMDGPU::VCCRegBank && IdxBank == AMDGPU::SGPRRegBank) {
    Idx = B.buildCopy(S32, Idx)->getOperand(0).getReg();
    MRI.setRegBank(Idx, AMDGPU::VGPRRegBank);
  }

  LLT EltTy = VecTy.getScalarType();
  SmallVector<Register, 2> DstRegs(OpdMapper.getVRegs(0));
  unsigned NumLanes = DstRegs.size();
  if (!NumLanes)
    NumLanes = 1;
  else
    EltTy = MRI.getType(DstRegs[0]);

  auto UnmergeToEltTy = B.buildUnmerge(EltTy, VecReg);
  SmallVector<Register, 2> Res(NumLanes);
  for (unsigned L = 0; L < NumLanes; ++L)
    Res[L] = UnmergeToEltTy.getReg(L);

  for (unsigned I = 1; I < NumElem; ++I) {
    auto IC = B.buildConstant(S32, I);
    MRI.setRegBank(IC->getOperand(0).getReg(), AMDGPU::SGPRRegBank);
    auto Cmp = B.buildICmp(CmpInst::ICMP_EQ, CCTy, Idx, IC);
    MRI.setRegBank(Cmp->getOperand(0).getReg(), CCBank);

    for (unsigned L = 0; L < NumLanes; ++L) {
      auto S = B.buildSelect(EltTy, Cmp,
                             UnmergeToEltTy.getReg(I * NumLanes + L), Res[L]);

      for (unsigned N : { 0, 2, 3 })
        MRI.setRegBank(S->getOperand(N).getReg(), DstBank);

      Res[L] = S->getOperand(0).getReg();
    }
  }

  for (unsigned L = 0; L < NumLanes; ++L) {
    Register DstReg = (NumLanes == 1) ? MI.getOperand(0).getReg() : DstRegs[L];
    B.buildCopy(DstReg, Res[L]);
    MRI.setRegBank(DstReg, DstBank);
  }

  MRI.setRegBank(MI.getOperand(0).getReg(), DstBank);
  MI.eraseFromParent();

  return true;
}

// Insert a cross regbank copy for a register if it already has a bank that
// differs from the one we want to set.
static Register constrainRegToBank(MachineRegisterInfo &MRI,
                                   MachineIRBuilder &B, Register &Reg,
                                   const RegisterBank &Bank) {
  const RegisterBank *CurrBank = MRI.getRegBankOrNull(Reg);
  if (CurrBank && *CurrBank != Bank) {
    Register Copy = B.buildCopy(MRI.getType(Reg), Reg).getReg(0);
    MRI.setRegBank(Copy, Bank);
    return Copy;
  }

  MRI.setRegBank(Reg, Bank);
  return Reg;
}

bool AMDGPURegisterBankInfo::foldInsertEltToCmpSelect(
  MachineInstr &MI, MachineRegisterInfo &MRI,
  const OperandsMapper &OpdMapper) const {

  Register VecReg = MI.getOperand(1).getReg();
  Register Idx = MI.getOperand(3).getReg();

  const RegisterBank &IdxBank =
    *OpdMapper.getInstrMapping().getOperandMapping(3).BreakDown[0].RegBank;

  bool IsDivergentIdx = IdxBank != AMDGPU::SGPRRegBank;

  LLT VecTy = MRI.getType(VecReg);
  unsigned EltSize = VecTy.getScalarSizeInBits();
  unsigned NumElem = VecTy.getNumElements();

  if (!SITargetLowering::shouldExpandVectorDynExt(EltSize, NumElem,
                                                  IsDivergentIdx))
    return false;

  MachineIRBuilder B(MI);
  LLT S32 = LLT::scalar(32);

  const RegisterBank &DstBank =
    *OpdMapper.getInstrMapping().getOperandMapping(0).BreakDown[0].RegBank;
  const RegisterBank &SrcBank =
    *OpdMapper.getInstrMapping().getOperandMapping(1).BreakDown[0].RegBank;
  const RegisterBank &InsBank =
    *OpdMapper.getInstrMapping().getOperandMapping(2).BreakDown[0].RegBank;

  const RegisterBank &CCBank =
    (DstBank == AMDGPU::SGPRRegBank &&
     SrcBank == AMDGPU::SGPRRegBank &&
     InsBank == AMDGPU::SGPRRegBank &&
     IdxBank == AMDGPU::SGPRRegBank) ? AMDGPU::SGPRRegBank
                                     : AMDGPU::VCCRegBank;
  LLT CCTy = (CCBank == AMDGPU::SGPRRegBank) ? S32 : LLT::scalar(1);

  if (CCBank == AMDGPU::VCCRegBank && IdxBank == AMDGPU::SGPRRegBank) {
    Idx = B.buildCopy(S32, Idx)->getOperand(0).getReg();
    MRI.setRegBank(Idx, AMDGPU::VGPRRegBank);
  }

  LLT EltTy = VecTy.getScalarType();
  SmallVector<Register, 2> InsRegs(OpdMapper.getVRegs(2));
  unsigned NumLanes = InsRegs.size();
  if (!NumLanes) {
    NumLanes = 1;
    InsRegs.push_back(MI.getOperand(2).getReg());
  } else {
    EltTy = MRI.getType(InsRegs[0]);
  }

  auto UnmergeToEltTy = B.buildUnmerge(EltTy, VecReg);
  SmallVector<Register, 16> Ops(NumElem * NumLanes);

  for (unsigned I = 0; I < NumElem; ++I) {
    auto IC = B.buildConstant(S32, I);
    MRI.setRegBank(IC->getOperand(0).getReg(), AMDGPU::SGPRRegBank);
    auto Cmp = B.buildICmp(CmpInst::ICMP_EQ, CCTy, Idx, IC);
    MRI.setRegBank(Cmp->getOperand(0).getReg(), CCBank);

    for (unsigned L = 0; L < NumLanes; ++L) {
      Register Op0 = constrainRegToBank(MRI, B, InsRegs[L], DstBank);
      Register Op1 = UnmergeToEltTy.getReg(I * NumLanes + L);
      Op1 = constrainRegToBank(MRI, B, Op1, DstBank);

      Register Select = B.buildSelect(EltTy, Cmp, Op0, Op1).getReg(0);
      MRI.setRegBank(Select, DstBank);

      Ops[I * NumLanes + L] = Select;
    }
  }

  LLT MergeTy = LLT::fixed_vector(Ops.size(), EltTy);
  if (MergeTy == MRI.getType(MI.getOperand(0).getReg())) {
    B.buildBuildVector(MI.getOperand(0), Ops);
  } else {
    auto Vec = B.buildBuildVector(MergeTy, Ops);
    MRI.setRegBank(Vec->getOperand(0).getReg(), DstBank);
    B.buildBitcast(MI.getOperand(0).getReg(), Vec);
  }

  MRI.setRegBank(MI.getOperand(0).getReg(), DstBank);
  MI.eraseFromParent();

  return true;
}

void AMDGPURegisterBankInfo::applyMappingImpl(
    const OperandsMapper &OpdMapper) const {
  MachineInstr &MI = OpdMapper.getMI();
  unsigned Opc = MI.getOpcode();
  MachineRegisterInfo &MRI = OpdMapper.getMRI();
  switch (Opc) {
  case AMDGPU::G_PHI: {
    Register DstReg = MI.getOperand(0).getReg();
    LLT DstTy = MRI.getType(DstReg);
    if (DstTy != LLT::scalar(1))
      break;

    const LLT S32 = LLT::scalar(32);
    const RegisterBank *DstBank =
      OpdMapper.getInstrMapping().getOperandMapping(0).BreakDown[0].RegBank;
    if (DstBank == &AMDGPU::VCCRegBank) {
      applyDefaultMapping(OpdMapper);
      // The standard handling only considers the result register bank for
      // phis. For VCC, blindly inserting a copy when the phi is lowered will
      // produce an invalid copy. We can only copy with some kind of compare to
      // get a vector boolean result. Insert a regitser bank copy that will be
      // correctly lowered to a compare.
      MachineIRBuilder B(*MI.getParent()->getParent());

      for (unsigned I = 1, E = MI.getNumOperands(); I != E; I += 2) {
        Register SrcReg = MI.getOperand(I).getReg();
        const RegisterBank *SrcBank = getRegBank(SrcReg, MRI, *TRI);

        if (SrcBank != &AMDGPU::VCCRegBank) {
          MachineBasicBlock *SrcMBB = MI.getOperand(I + 1).getMBB();
          B.setInsertPt(*SrcMBB, SrcMBB->getFirstTerminator());

          auto Copy = B.buildCopy(LLT::scalar(1), SrcReg);
          MRI.setRegBank(Copy.getReg(0), AMDGPU::VCCRegBank);
          MI.getOperand(I).setReg(Copy.getReg(0));
        }
      }

      return;
    }

    // Phi handling is strange and only considers the bank of the destination.
    substituteSimpleCopyRegs(OpdMapper, 0);

    // Promote SGPR/VGPR booleans to s32
    MachineFunction *MF = MI.getParent()->getParent();
    ApplyRegBankMapping ApplyBank(*this, MRI, DstBank);
    MachineIRBuilder B(MI, ApplyBank);
    LegalizerHelper Helper(*MF, ApplyBank, B);

    if (Helper.widenScalar(MI, 0, S32) != LegalizerHelper::Legalized)
      llvm_unreachable("widen scalar should have succeeded");

    return;
  }
  case AMDGPU::G_ICMP:
  case AMDGPU::G_UADDO:
  case AMDGPU::G_USUBO:
  case AMDGPU::G_UADDE:
  case AMDGPU::G_SADDE:
  case AMDGPU::G_USUBE:
  case AMDGPU::G_SSUBE: {
    unsigned BoolDstOp = Opc == AMDGPU::G_ICMP ? 0 : 1;
    Register DstReg = MI.getOperand(BoolDstOp).getReg();

    const RegisterBank *DstBank =
      OpdMapper.getInstrMapping().getOperandMapping(0).BreakDown[0].RegBank;
    if (DstBank != &AMDGPU::SGPRRegBank)
      break;

    const bool HasCarryIn = MI.getNumOperands() == 5;

    // If this is a scalar compare, promote the result to s32, as the selection
    // will end up using a copy to a 32-bit vreg.
    const LLT S32 = LLT::scalar(32);
    Register NewDstReg = MRI.createGenericVirtualRegister(S32);
    MRI.setRegBank(NewDstReg, AMDGPU::SGPRRegBank);
    MI.getOperand(BoolDstOp).setReg(NewDstReg);
    MachineIRBuilder B(MI);

    if (HasCarryIn) {
      Register NewSrcReg = MRI.createGenericVirtualRegister(S32);
      MRI.setRegBank(NewSrcReg, AMDGPU::SGPRRegBank);
      B.buildZExt(NewSrcReg, MI.getOperand(4).getReg());
      MI.getOperand(4).setReg(NewSrcReg);
    }

    MachineBasicBlock *MBB = MI.getParent();
    B.setInsertPt(*MBB, std::next(MI.getIterator()));

    // If we had a constrained VCC result register, a copy was inserted to VCC
    // from SGPR.
    SmallVector<Register, 1> DefRegs(OpdMapper.getVRegs(0));
    if (DefRegs.empty())
      DefRegs.push_back(DstReg);
    B.buildTrunc(DefRegs[0], NewDstReg);
    return;
  }
  case AMDGPU::G_SELECT: {
    Register DstReg = MI.getOperand(0).getReg();
    LLT DstTy = MRI.getType(DstReg);

    SmallVector<Register, 1> CondRegs(OpdMapper.getVRegs(1));
    if (CondRegs.empty())
      CondRegs.push_back(MI.getOperand(1).getReg());
    else {
      assert(CondRegs.size() == 1);
    }

    const RegisterBank *CondBank = getRegBank(CondRegs[0], MRI, *TRI);
    if (CondBank == &AMDGPU::SGPRRegBank) {
      MachineIRBuilder B(MI);
      const LLT S32 = LLT::scalar(32);
      Register NewCondReg = MRI.createGenericVirtualRegister(S32);
      MRI.setRegBank(NewCondReg, AMDGPU::SGPRRegBank);

      MI.getOperand(1).setReg(NewCondReg);
      B.buildZExt(NewCondReg, CondRegs[0]);
    }

    if (DstTy.getSizeInBits() != 64)
      break;

    MachineIRBuilder B(MI);
    LLT HalfTy = getHalfSizedType(DstTy);

    SmallVector<Register, 2> DefRegs(OpdMapper.getVRegs(0));
    SmallVector<Register, 2> Src1Regs(OpdMapper.getVRegs(2));
    SmallVector<Register, 2> Src2Regs(OpdMapper.getVRegs(3));

    // All inputs are SGPRs, nothing special to do.
    if (DefRegs.empty()) {
      assert(Src1Regs.empty() && Src2Regs.empty());
      break;
    }

    if (Src1Regs.empty())
      split64BitValueForMapping(B, Src1Regs, HalfTy, MI.getOperand(2).getReg());
    else {
      setRegsToType(MRI, Src1Regs, HalfTy);
    }

    if (Src2Regs.empty())
      split64BitValueForMapping(B, Src2Regs, HalfTy, MI.getOperand(3).getReg());
    else
      setRegsToType(MRI, Src2Regs, HalfTy);

    setRegsToType(MRI, DefRegs, HalfTy);

    B.buildSelect(DefRegs[0], CondRegs[0], Src1Regs[0], Src2Regs[0]);
    B.buildSelect(DefRegs[1], CondRegs[0], Src1Regs[1], Src2Regs[1]);

    MRI.setRegBank(DstReg, AMDGPU::VGPRRegBank);
    MI.eraseFromParent();
    return;
  }
  case AMDGPU::G_BRCOND: {
    Register CondReg = MI.getOperand(0).getReg();
    // FIXME: Should use legalizer helper, but should change bool ext type.
    const RegisterBank *CondBank =
      OpdMapper.getInstrMapping().getOperandMapping(0).BreakDown[0].RegBank;

    if (CondBank == &AMDGPU::SGPRRegBank) {
      MachineIRBuilder B(MI);
      const LLT S32 = LLT::scalar(32);
      Register NewCondReg = MRI.createGenericVirtualRegister(S32);
      MRI.setRegBank(NewCondReg, AMDGPU::SGPRRegBank);

      MI.getOperand(0).setReg(NewCondReg);
      B.buildZExt(NewCondReg, CondReg);
      return;
    }

    break;
  }
  case AMDGPU::G_AND:
  case AMDGPU::G_OR:
  case AMDGPU::G_XOR: {
    // 64-bit and is only available on the SALU, so split into 2 32-bit ops if
    // there is a VGPR input.
    Register DstReg = MI.getOperand(0).getReg();
    LLT DstTy = MRI.getType(DstReg);

    if (DstTy.getSizeInBits() == 1) {
      const RegisterBank *DstBank =
        OpdMapper.getInstrMapping().getOperandMapping(0).BreakDown[0].RegBank;
      if (DstBank == &AMDGPU::VCCRegBank)
        break;

      MachineFunction *MF = MI.getParent()->getParent();
      ApplyRegBankMapping ApplyBank(*this, MRI, DstBank);
      MachineIRBuilder B(MI, ApplyBank);
      LegalizerHelper Helper(*MF, ApplyBank, B);

      if (Helper.widenScalar(MI, 0, LLT::scalar(32)) !=
          LegalizerHelper::Legalized)
        llvm_unreachable("widen scalar should have succeeded");
      return;
    }

    if (DstTy.getSizeInBits() != 64)
      break;

    LLT HalfTy = getHalfSizedType(DstTy);
    SmallVector<Register, 2> DefRegs(OpdMapper.getVRegs(0));
    SmallVector<Register, 2> Src0Regs(OpdMapper.getVRegs(1));
    SmallVector<Register, 2> Src1Regs(OpdMapper.getVRegs(2));

    // All inputs are SGPRs, nothing special to do.
    if (DefRegs.empty()) {
      assert(Src0Regs.empty() && Src1Regs.empty());
      break;
    }

    assert(DefRegs.size() == 2);
    assert(Src0Regs.size() == Src1Regs.size() &&
           (Src0Regs.empty() || Src0Regs.size() == 2));

    // Depending on where the source registers came from, the generic code may
    // have decided to split the inputs already or not. If not, we still need to
    // extract the values.
    MachineIRBuilder B(MI);

    if (Src0Regs.empty())
      split64BitValueForMapping(B, Src0Regs, HalfTy, MI.getOperand(1).getReg());
    else
      setRegsToType(MRI, Src0Regs, HalfTy);

    if (Src1Regs.empty())
      split64BitValueForMapping(B, Src1Regs, HalfTy, MI.getOperand(2).getReg());
    else
      setRegsToType(MRI, Src1Regs, HalfTy);

    setRegsToType(MRI, DefRegs, HalfTy);

    B.buildInstr(Opc, {DefRegs[0]}, {Src0Regs[0], Src1Regs[0]});
    B.buildInstr(Opc, {DefRegs[1]}, {Src0Regs[1], Src1Regs[1]});

    MRI.setRegBank(DstReg, AMDGPU::VGPRRegBank);
    MI.eraseFromParent();
    return;
  }
  case AMDGPU::G_ABS: {
    Register SrcReg = MI.getOperand(1).getReg();
    const RegisterBank *SrcBank = MRI.getRegBankOrNull(SrcReg);

    // There is no VALU abs instruction so we need to replace it with a sub and
    // max combination.
    if (SrcBank && SrcBank == &AMDGPU::VGPRRegBank) {
      MachineFunction *MF = MI.getParent()->getParent();
      ApplyRegBankMapping Apply(*this, MRI, &AMDGPU::VGPRRegBank);
      MachineIRBuilder B(MI, Apply);
      LegalizerHelper Helper(*MF, Apply, B);

      if (Helper.lowerAbsToMaxNeg(MI) != LegalizerHelper::Legalized)
        llvm_unreachable("lowerAbsToMaxNeg should have succeeded");
      return;
    }
    LLVM_FALLTHROUGH;
  }
  case AMDGPU::G_ADD:
  case AMDGPU::G_SUB:
  case AMDGPU::G_MUL:
  case AMDGPU::G_SHL:
  case AMDGPU::G_LSHR:
  case AMDGPU::G_ASHR:
  case AMDGPU::G_SMIN:
  case AMDGPU::G_SMAX:
  case AMDGPU::G_UMIN:
  case AMDGPU::G_UMAX: {
    Register DstReg = MI.getOperand(0).getReg();
    LLT DstTy = MRI.getType(DstReg);

    // 16-bit operations are VALU only, but can be promoted to 32-bit SALU.
    // Packed 16-bit operations need to be scalarized and promoted.
    if (DstTy != LLT::scalar(16) && DstTy != LLT::fixed_vector(2, 16))
      break;

    const RegisterBank *DstBank =
      OpdMapper.getInstrMapping().getOperandMapping(0).BreakDown[0].RegBank;
    if (DstBank == &AMDGPU::VGPRRegBank)
      break;

    const LLT S32 = LLT::scalar(32);
    MachineBasicBlock *MBB = MI.getParent();
    MachineFunction *MF = MBB->getParent();
    ApplyRegBankMapping ApplySALU(*this, MRI, &AMDGPU::SGPRRegBank);
    MachineIRBuilder B(MI, ApplySALU);

    if (DstTy.isVector()) {
      Register WideSrc0Lo, WideSrc0Hi;
      Register WideSrc1Lo, WideSrc1Hi;

      unsigned ExtendOp = getExtendOp(MI.getOpcode());
      std::tie(WideSrc0Lo, WideSrc0Hi)
        = unpackV2S16ToS32(B, MI.getOperand(1).getReg(), ExtendOp);
      std::tie(WideSrc1Lo, WideSrc1Hi)
        = unpackV2S16ToS32(B, MI.getOperand(2).getReg(), ExtendOp);
      auto Lo = B.buildInstr(MI.getOpcode(), {S32}, {WideSrc0Lo, WideSrc1Lo});
      auto Hi = B.buildInstr(MI.getOpcode(), {S32}, {WideSrc0Hi, WideSrc1Hi});
      B.buildBuildVectorTrunc(DstReg, {Lo.getReg(0), Hi.getReg(0)});
      MI.eraseFromParent();
    } else {
      LegalizerHelper Helper(*MF, ApplySALU, B);

      if (Helper.widenScalar(MI, 0, S32) != LegalizerHelper::Legalized)
        llvm_unreachable("widen scalar should have succeeded");

      // FIXME: s16 shift amounts should be legal.
      if (Opc == AMDGPU::G_SHL || Opc == AMDGPU::G_LSHR ||
          Opc == AMDGPU::G_ASHR) {
        B.setInsertPt(*MBB, MI.getIterator());
        if (Helper.widenScalar(MI, 1, S32) != LegalizerHelper::Legalized)
          llvm_unreachable("widen scalar should have succeeded");
      }
    }

    return;
  }
  case AMDGPU::G_SEXT_INREG: {
    SmallVector<Register, 2> SrcRegs(OpdMapper.getVRegs(1));
    if (SrcRegs.empty())
      break; // Nothing to repair

    const LLT S32 = LLT::scalar(32);
    MachineIRBuilder B(MI);
    ApplyRegBankMapping O(*this, MRI, &AMDGPU::VGPRRegBank);
    GISelObserverWrapper Observer(&O);
    B.setChangeObserver(Observer);

    // Don't use LegalizerHelper's narrowScalar. It produces unwanted G_SEXTs
    // we would need to further expand, and doesn't let us directly set the
    // result registers.
    SmallVector<Register, 2> DstRegs(OpdMapper.getVRegs(0));

    int Amt = MI.getOperand(2).getImm();
    if (Amt <= 32) {
      if (Amt == 32) {
        // The low bits are unchanged.
        B.buildCopy(DstRegs[0], SrcRegs[0]);
      } else {
        // Extend in the low bits and propagate the sign bit to the high half.
        B.buildSExtInReg(DstRegs[0], SrcRegs[0], Amt);
      }

      B.buildAShr(DstRegs[1], DstRegs[0], B.buildConstant(S32, 31));
    } else {
      // The low bits are unchanged, and extend in the high bits.
      B.buildCopy(DstRegs[0], SrcRegs[0]);
      B.buildSExtInReg(DstRegs[1], DstRegs[0], Amt - 32);
    }

    Register DstReg = MI.getOperand(0).getReg();
    MRI.setRegBank(DstReg, AMDGPU::VGPRRegBank);
    MI.eraseFromParent();
    return;
  }
  case AMDGPU::G_CTPOP:
  case AMDGPU::G_BITREVERSE: {
    const RegisterBank *DstBank =
      OpdMapper.getInstrMapping().getOperandMapping(0).BreakDown[0].RegBank;
    if (DstBank == &AMDGPU::SGPRRegBank)
      break;

    Register SrcReg = MI.getOperand(1).getReg();
    const LLT S32 = LLT::scalar(32);
    LLT Ty = MRI.getType(SrcReg);
    if (Ty == S32)
      break;

    ApplyRegBankMapping ApplyVALU(*this, MRI, &AMDGPU::VGPRRegBank);
    MachineIRBuilder B(MI, ApplyVALU);

    MachineFunction &MF = B.getMF();
    LegalizerHelper Helper(MF, ApplyVALU, B);

    if (Helper.narrowScalar(MI, 1, S32) != LegalizerHelper::Legalized)
      llvm_unreachable("narrowScalar should have succeeded");
    return;
  }
  case AMDGPU::G_AMDGPU_FFBH_U32:
  case AMDGPU::G_AMDGPU_FFBL_B32:
  case AMDGPU::G_CTLZ_ZERO_UNDEF:
  case AMDGPU::G_CTTZ_ZERO_UNDEF: {
    const RegisterBank *DstBank =
        OpdMapper.getInstrMapping().getOperandMapping(0).BreakDown[0].RegBank;
    if (DstBank == &AMDGPU::SGPRRegBank)
      break;

    Register SrcReg = MI.getOperand(1).getReg();
    const LLT S32 = LLT::scalar(32);
    LLT Ty = MRI.getType(SrcReg);
    if (Ty == S32)
      break;

    // We can narrow this more efficiently than Helper can by using ffbh/ffbl
    // which return -1 when the input is zero:
    // (ctlz_zero_undef hi:lo) -> (umin (ffbh hi), (add (ffbh lo), 32))
    // (cttz_zero_undef hi:lo) -> (umin (add (ffbl hi), 32), (ffbl lo))
    // (ffbh hi:lo) -> (umin (ffbh hi), (uaddsat (ffbh lo), 32))
    // (ffbl hi:lo) -> (umin (uaddsat (ffbh hi), 32), (ffbh lo))
    ApplyRegBankMapping ApplyVALU(*this, MRI, &AMDGPU::VGPRRegBank);
    MachineIRBuilder B(MI, ApplyVALU);
    SmallVector<Register, 2> SrcRegs(OpdMapper.getVRegs(1));
    unsigned NewOpc = Opc == AMDGPU::G_CTLZ_ZERO_UNDEF
<<<<<<< HEAD
                          ? AMDGPU::G_AMDGPU_FFBH_U32
                          : Opc == AMDGPU::G_CTTZ_ZERO_UNDEF
                                ? AMDGPU::G_AMDGPU_FFBL_B32
=======
                          ? (unsigned)AMDGPU::G_AMDGPU_FFBH_U32
                          : Opc == AMDGPU::G_CTTZ_ZERO_UNDEF
                                ? (unsigned)AMDGPU::G_AMDGPU_FFBL_B32
>>>>>>> ac168fe6
                                : Opc;
    unsigned Idx = NewOpc == AMDGPU::G_AMDGPU_FFBH_U32;
    auto X = B.buildInstr(NewOpc, {S32}, {SrcRegs[Idx]});
    auto Y = B.buildInstr(NewOpc, {S32}, {SrcRegs[Idx ^ 1]});
    unsigned AddOpc =
        Opc == AMDGPU::G_CTLZ_ZERO_UNDEF || Opc == AMDGPU::G_CTTZ_ZERO_UNDEF
            ? AMDGPU::G_ADD
            : AMDGPU::G_UADDSAT;
    Y = B.buildInstr(AddOpc, {S32}, {Y, B.buildConstant(S32, 32)});
    Register DstReg = MI.getOperand(0).getReg();
    B.buildUMin(DstReg, X, Y);
    MI.eraseFromParent();
    return;
  }
  case AMDGPU::G_SEXT:
  case AMDGPU::G_ZEXT:
  case AMDGPU::G_ANYEXT: {
    Register SrcReg = MI.getOperand(1).getReg();
    LLT SrcTy = MRI.getType(SrcReg);
    const bool Signed = Opc == AMDGPU::G_SEXT;

    assert(empty(OpdMapper.getVRegs(1)));

    MachineIRBuilder B(MI);
    const RegisterBank *SrcBank =
      OpdMapper.getInstrMapping().getOperandMapping(1).BreakDown[0].RegBank;

    Register DstReg = MI.getOperand(0).getReg();
    LLT DstTy = MRI.getType(DstReg);
    if (DstTy.isScalar() &&
        SrcBank != &AMDGPU::SGPRRegBank &&
        SrcBank != &AMDGPU::VCCRegBank &&
        // FIXME: Should handle any type that round to s64 when irregular
        // breakdowns supported.
        DstTy.getSizeInBits() == 64 &&
        SrcTy.getSizeInBits() <= 32) {
      SmallVector<Register, 2> DefRegs(OpdMapper.getVRegs(0));

      // Extend to 32-bit, and then extend the low half.
      if (Signed) {
        // TODO: Should really be buildSExtOrCopy
        B.buildSExtOrTrunc(DefRegs[0], SrcReg);
      } else if (Opc == AMDGPU::G_ZEXT) {
        B.buildZExtOrTrunc(DefRegs[0], SrcReg);
      } else {
        B.buildAnyExtOrTrunc(DefRegs[0], SrcReg);
      }

      extendLow32IntoHigh32(B, DefRegs[1], DefRegs[0], Opc, *SrcBank);
      MRI.setRegBank(DstReg, *SrcBank);
      MI.eraseFromParent();
      return;
    }

    if (SrcTy != LLT::scalar(1))
      return;

    // It is not legal to have a legalization artifact with a VCC source. Rather
    // than introducing a copy, insert the select we would have to select the
    // copy to.
    if (SrcBank == &AMDGPU::VCCRegBank) {
      SmallVector<Register, 2> DefRegs(OpdMapper.getVRegs(0));

      const RegisterBank *DstBank = &AMDGPU::VGPRRegBank;

      unsigned DstSize = DstTy.getSizeInBits();
      // 64-bit select is SGPR only
      const bool UseSel64 = DstSize > 32 &&
        SrcBank->getID() == AMDGPU::SGPRRegBankID;

      // TODO: Should s16 select be legal?
      LLT SelType = UseSel64 ? LLT::scalar(64) : LLT::scalar(32);
      auto True = B.buildConstant(SelType, Signed ? -1 : 1);
      auto False = B.buildConstant(SelType, 0);

      MRI.setRegBank(True.getReg(0), *DstBank);
      MRI.setRegBank(False.getReg(0), *DstBank);
      MRI.setRegBank(DstReg, *DstBank);

      if (DstSize > 32) {
        B.buildSelect(DefRegs[0], SrcReg, True, False);
        extendLow32IntoHigh32(B, DefRegs[1], DefRegs[0], Opc, *SrcBank, true);
      } else if (DstSize < 32) {
        auto Sel = B.buildSelect(SelType, SrcReg, True, False);
        MRI.setRegBank(Sel.getReg(0), *DstBank);
        B.buildTrunc(DstReg, Sel);
      } else {
        B.buildSelect(DstReg, SrcReg, True, False);
      }

      MI.eraseFromParent();
      return;
    }

    break;
  }
  case AMDGPU::G_BUILD_VECTOR:
  case AMDGPU::G_BUILD_VECTOR_TRUNC: {
    Register DstReg = MI.getOperand(0).getReg();
    LLT DstTy = MRI.getType(DstReg);
    if (DstTy != LLT::fixed_vector(2, 16))
      break;

    assert(MI.getNumOperands() == 3 && OpdMapper.getVRegs(0).empty());
    substituteSimpleCopyRegs(OpdMapper, 1);
    substituteSimpleCopyRegs(OpdMapper, 2);

    const RegisterBank *DstBank =
      OpdMapper.getInstrMapping().getOperandMapping(0).BreakDown[0].RegBank;
    if (DstBank == &AMDGPU::SGPRRegBank)
      break; // Can use S_PACK_* instructions.

    MachineIRBuilder B(MI);

    Register Lo = MI.getOperand(1).getReg();
    Register Hi = MI.getOperand(2).getReg();
    const LLT S32 = LLT::scalar(32);

    const RegisterBank *BankLo =
      OpdMapper.getInstrMapping().getOperandMapping(1).BreakDown[0].RegBank;
    const RegisterBank *BankHi =
      OpdMapper.getInstrMapping().getOperandMapping(2).BreakDown[0].RegBank;

    Register ZextLo;
    Register ShiftHi;

    if (Opc == AMDGPU::G_BUILD_VECTOR) {
      ZextLo = B.buildZExt(S32, Lo).getReg(0);
      MRI.setRegBank(ZextLo, *BankLo);

      Register ZextHi = B.buildZExt(S32, Hi).getReg(0);
      MRI.setRegBank(ZextHi, *BankHi);

      auto ShiftAmt = B.buildConstant(S32, 16);
      MRI.setRegBank(ShiftAmt.getReg(0), *BankHi);

      ShiftHi = B.buildShl(S32, ZextHi, ShiftAmt).getReg(0);
      MRI.setRegBank(ShiftHi, *BankHi);
    } else {
      Register MaskLo = B.buildConstant(S32, 0xffff).getReg(0);
      MRI.setRegBank(MaskLo, *BankLo);

      auto ShiftAmt = B.buildConstant(S32, 16);
      MRI.setRegBank(ShiftAmt.getReg(0), *BankHi);

      ShiftHi = B.buildShl(S32, Hi, ShiftAmt).getReg(0);
      MRI.setRegBank(ShiftHi, *BankHi);

      ZextLo = B.buildAnd(S32, Lo, MaskLo).getReg(0);
      MRI.setRegBank(ZextLo, *BankLo);
    }

    auto Or = B.buildOr(S32, ZextLo, ShiftHi);
    MRI.setRegBank(Or.getReg(0), *DstBank);

    B.buildBitcast(DstReg, Or);
    MI.eraseFromParent();
    return;
  }
  case AMDGPU::G_EXTRACT_VECTOR_ELT: {
    SmallVector<Register, 2> DstRegs(OpdMapper.getVRegs(0));

    assert(OpdMapper.getVRegs(1).empty() && OpdMapper.getVRegs(2).empty());

    Register DstReg = MI.getOperand(0).getReg();
    Register SrcReg = MI.getOperand(1).getReg();

    const LLT S32 = LLT::scalar(32);
    LLT DstTy = MRI.getType(DstReg);
    LLT SrcTy = MRI.getType(SrcReg);

    if (foldExtractEltToCmpSelect(MI, MRI, OpdMapper))
      return;

    MachineIRBuilder B(MI);

    const ValueMapping &DstMapping
      = OpdMapper.getInstrMapping().getOperandMapping(0);
    const RegisterBank *DstBank = DstMapping.BreakDown[0].RegBank;
    const RegisterBank *SrcBank =
      OpdMapper.getInstrMapping().getOperandMapping(1).BreakDown[0].RegBank;
    const RegisterBank *IdxBank =
        OpdMapper.getInstrMapping().getOperandMapping(2).BreakDown[0].RegBank;

    Register BaseIdxReg;
    unsigned ConstOffset;
    std::tie(BaseIdxReg, ConstOffset) =
        AMDGPU::getBaseWithConstantOffset(MRI, MI.getOperand(2).getReg());

    // See if the index is an add of a constant which will be foldable by moving
    // the base register of the index later if this is going to be executed in a
    // waterfall loop. This is essentially to reassociate the add of a constant
    // with the readfirstlane.
    bool ShouldMoveIndexIntoLoop = IdxBank != &AMDGPU::SGPRRegBank &&
                                   ConstOffset > 0 &&
                                   ConstOffset < SrcTy.getNumElements();

    // Move the base register. We'll re-insert the add later.
    if (ShouldMoveIndexIntoLoop)
      MI.getOperand(2).setReg(BaseIdxReg);

    // If this is a VGPR result only because the index was a VGPR result, the
    // actual indexing will be done on the SGPR source vector, which will
    // produce a scalar result. We need to copy to the VGPR result inside the
    // waterfall loop.
    const bool NeedCopyToVGPR = DstBank == &AMDGPU::VGPRRegBank &&
                                SrcBank == &AMDGPU::SGPRRegBank;
    if (DstRegs.empty()) {
      applyDefaultMapping(OpdMapper);

      executeInWaterfallLoop(MI, MRI, { 2 });

      if (NeedCopyToVGPR) {
        // We don't want a phi for this temporary reg.
        Register TmpReg = MRI.createGenericVirtualRegister(DstTy);
        MRI.setRegBank(TmpReg, AMDGPU::SGPRRegBank);
        MI.getOperand(0).setReg(TmpReg);
        B.setInsertPt(*MI.getParent(), ++MI.getIterator());

        // Use a v_mov_b32 here to make the exec dependency explicit.
        buildVCopy(B, DstReg, TmpReg);
      }

      // Re-insert the constant offset add inside the waterfall loop.
      if (ShouldMoveIndexIntoLoop)
        reinsertVectorIndexAdd(B, MI, 2, ConstOffset);

      return;
    }

    assert(DstTy.getSizeInBits() == 64);

    LLT Vec32 = LLT::fixed_vector(2 * SrcTy.getNumElements(), 32);

    auto CastSrc = B.buildBitcast(Vec32, SrcReg);
    auto One = B.buildConstant(S32, 1);

    MachineBasicBlock::iterator MII = MI.getIterator();

    // Split the vector index into 32-bit pieces. Prepare to move all of the
    // new instructions into a waterfall loop if necessary.
    //
    // Don't put the bitcast or constant in the loop.
    MachineInstrSpan Span(MII, &B.getMBB());

    // Compute 32-bit element indices, (2 * OrigIdx, 2 * OrigIdx + 1).
    auto IdxLo = B.buildShl(S32, BaseIdxReg, One);
    auto IdxHi = B.buildAdd(S32, IdxLo, One);

    auto Extract0 = B.buildExtractVectorElement(DstRegs[0], CastSrc, IdxLo);
    auto Extract1 = B.buildExtractVectorElement(DstRegs[1], CastSrc, IdxHi);

    MRI.setRegBank(DstReg, *DstBank);
    MRI.setRegBank(CastSrc.getReg(0), *SrcBank);
    MRI.setRegBank(One.getReg(0), AMDGPU::SGPRRegBank);
    MRI.setRegBank(IdxLo.getReg(0), AMDGPU::SGPRRegBank);
    MRI.setRegBank(IdxHi.getReg(0), AMDGPU::SGPRRegBank);

    SmallSet<Register, 4> OpsToWaterfall;
    if (!collectWaterfallOperands(OpsToWaterfall, MI, MRI, { 2 })) {
      MI.eraseFromParent();
      return;
    }

    // Remove the original instruction to avoid potentially confusing the
    // waterfall loop logic.
    B.setInstr(*Span.begin());
    MI.eraseFromParent();
    executeInWaterfallLoop(B, make_range(Span.begin(), Span.end()),
                           OpsToWaterfall, MRI);

    if (NeedCopyToVGPR) {
      MachineBasicBlock *LoopBB = Extract1->getParent();
      Register TmpReg0 = MRI.createGenericVirtualRegister(S32);
      Register TmpReg1 = MRI.createGenericVirtualRegister(S32);
      MRI.setRegBank(TmpReg0, AMDGPU::SGPRRegBank);
      MRI.setRegBank(TmpReg1, AMDGPU::SGPRRegBank);

      Extract0->getOperand(0).setReg(TmpReg0);
      Extract1->getOperand(0).setReg(TmpReg1);

      B.setInsertPt(*LoopBB, ++Extract1->getIterator());

      buildVCopy(B, DstRegs[0], TmpReg0);
      buildVCopy(B, DstRegs[1], TmpReg1);
    }

    if (ShouldMoveIndexIntoLoop)
      reinsertVectorIndexAdd(B, *IdxLo, 1, ConstOffset);

    return;
  }
  case AMDGPU::G_INSERT_VECTOR_ELT: {
    SmallVector<Register, 2> InsRegs(OpdMapper.getVRegs(2));

    Register DstReg = MI.getOperand(0).getReg();
    LLT VecTy = MRI.getType(DstReg);

    assert(OpdMapper.getVRegs(0).empty());
    assert(OpdMapper.getVRegs(3).empty());

    if (substituteSimpleCopyRegs(OpdMapper, 1))
      MRI.setType(MI.getOperand(1).getReg(), VecTy);

    if (foldInsertEltToCmpSelect(MI, MRI, OpdMapper))
      return;

    const RegisterBank *IdxBank =
      OpdMapper.getInstrMapping().getOperandMapping(3).BreakDown[0].RegBank;

    Register SrcReg = MI.getOperand(1).getReg();
    Register InsReg = MI.getOperand(2).getReg();
    LLT InsTy = MRI.getType(InsReg);
    (void)InsTy;

    Register BaseIdxReg;
    unsigned ConstOffset;
    std::tie(BaseIdxReg, ConstOffset) =
        AMDGPU::getBaseWithConstantOffset(MRI, MI.getOperand(3).getReg());

    // See if the index is an add of a constant which will be foldable by moving
    // the base register of the index later if this is going to be executed in a
    // waterfall loop. This is essentially to reassociate the add of a constant
    // with the readfirstlane.
    bool ShouldMoveIndexIntoLoop = IdxBank != &AMDGPU::SGPRRegBank &&
      ConstOffset > 0 &&
      ConstOffset < VecTy.getNumElements();

    // Move the base register. We'll re-insert the add later.
    if (ShouldMoveIndexIntoLoop)
      MI.getOperand(3).setReg(BaseIdxReg);


    if (InsRegs.empty()) {
      executeInWaterfallLoop(MI, MRI, { 3 });

      // Re-insert the constant offset add inside the waterfall loop.
      if (ShouldMoveIndexIntoLoop) {
        MachineIRBuilder B(MI);
        reinsertVectorIndexAdd(B, MI, 3, ConstOffset);
      }

      return;
    }


    assert(InsTy.getSizeInBits() == 64);

    const LLT S32 = LLT::scalar(32);
    LLT Vec32 = LLT::fixed_vector(2 * VecTy.getNumElements(), 32);

    MachineIRBuilder B(MI);
    auto CastSrc = B.buildBitcast(Vec32, SrcReg);
    auto One = B.buildConstant(S32, 1);

    // Split the vector index into 32-bit pieces. Prepare to move all of the
    // new instructions into a waterfall loop if necessary.
    //
    // Don't put the bitcast or constant in the loop.
    MachineInstrSpan Span(MachineBasicBlock::iterator(&MI), &B.getMBB());

    // Compute 32-bit element indices, (2 * OrigIdx, 2 * OrigIdx + 1).
    auto IdxLo = B.buildShl(S32, BaseIdxReg, One);
    auto IdxHi = B.buildAdd(S32, IdxLo, One);

    auto InsLo = B.buildInsertVectorElement(Vec32, CastSrc, InsRegs[0], IdxLo);
    auto InsHi = B.buildInsertVectorElement(Vec32, InsLo, InsRegs[1], IdxHi);

    const RegisterBank *DstBank =
      OpdMapper.getInstrMapping().getOperandMapping(0).BreakDown[0].RegBank;
    const RegisterBank *SrcBank =
      OpdMapper.getInstrMapping().getOperandMapping(1).BreakDown[0].RegBank;
    const RegisterBank *InsSrcBank =
      OpdMapper.getInstrMapping().getOperandMapping(2).BreakDown[0].RegBank;

    MRI.setRegBank(InsReg, *InsSrcBank);
    MRI.setRegBank(CastSrc.getReg(0), *SrcBank);
    MRI.setRegBank(InsLo.getReg(0), *DstBank);
    MRI.setRegBank(InsHi.getReg(0), *DstBank);
    MRI.setRegBank(One.getReg(0), AMDGPU::SGPRRegBank);
    MRI.setRegBank(IdxLo.getReg(0), AMDGPU::SGPRRegBank);
    MRI.setRegBank(IdxHi.getReg(0), AMDGPU::SGPRRegBank);


    SmallSet<Register, 4> OpsToWaterfall;
    if (!collectWaterfallOperands(OpsToWaterfall, MI, MRI, { 3 })) {
      B.setInsertPt(B.getMBB(), MI);
      B.buildBitcast(DstReg, InsHi);
      MI.eraseFromParent();
      return;
    }

    B.setInstr(*Span.begin());
    MI.eraseFromParent();

    // Figure out the point after the waterfall loop before mangling the control
    // flow.
    executeInWaterfallLoop(B, make_range(Span.begin(), Span.end()),
                           OpsToWaterfall, MRI);

    // The insertion point is now right after the original instruction.
    //
    // Keep the bitcast to the original vector type out of the loop. Doing this
    // saved an extra phi we don't need inside the loop.
    B.buildBitcast(DstReg, InsHi);

    // Re-insert the constant offset add inside the waterfall loop.
    if (ShouldMoveIndexIntoLoop)
      reinsertVectorIndexAdd(B, *IdxLo, 1, ConstOffset);

    return;
  }
  case AMDGPU::G_AMDGPU_BUFFER_LOAD:
  case AMDGPU::G_AMDGPU_BUFFER_LOAD_USHORT:
  case AMDGPU::G_AMDGPU_BUFFER_LOAD_SSHORT:
  case AMDGPU::G_AMDGPU_BUFFER_LOAD_UBYTE:
  case AMDGPU::G_AMDGPU_BUFFER_LOAD_SBYTE:
  case AMDGPU::G_AMDGPU_BUFFER_LOAD_FORMAT:
  case AMDGPU::G_AMDGPU_BUFFER_LOAD_FORMAT_D16:
  case AMDGPU::G_AMDGPU_TBUFFER_LOAD_FORMAT:
  case AMDGPU::G_AMDGPU_TBUFFER_LOAD_FORMAT_D16:
  case AMDGPU::G_AMDGPU_BUFFER_STORE:
  case AMDGPU::G_AMDGPU_BUFFER_STORE_BYTE:
  case AMDGPU::G_AMDGPU_BUFFER_STORE_SHORT:
  case AMDGPU::G_AMDGPU_BUFFER_STORE_FORMAT:
  case AMDGPU::G_AMDGPU_BUFFER_STORE_FORMAT_D16:
  case AMDGPU::G_AMDGPU_TBUFFER_STORE_FORMAT:
  case AMDGPU::G_AMDGPU_TBUFFER_STORE_FORMAT_D16: {
    applyDefaultMapping(OpdMapper);
    executeInWaterfallLoop(MI, MRI, {1, 4});
    return;
  }
  case AMDGPU::G_AMDGPU_BUFFER_ATOMIC_SWAP:
  case AMDGPU::G_AMDGPU_BUFFER_ATOMIC_ADD:
  case AMDGPU::G_AMDGPU_BUFFER_ATOMIC_SUB:
  case AMDGPU::G_AMDGPU_BUFFER_ATOMIC_SMIN:
  case AMDGPU::G_AMDGPU_BUFFER_ATOMIC_UMIN:
  case AMDGPU::G_AMDGPU_BUFFER_ATOMIC_SMAX:
  case AMDGPU::G_AMDGPU_BUFFER_ATOMIC_UMAX:
  case AMDGPU::G_AMDGPU_BUFFER_ATOMIC_AND:
  case AMDGPU::G_AMDGPU_BUFFER_ATOMIC_OR:
  case AMDGPU::G_AMDGPU_BUFFER_ATOMIC_XOR:
  case AMDGPU::G_AMDGPU_BUFFER_ATOMIC_INC:
  case AMDGPU::G_AMDGPU_BUFFER_ATOMIC_DEC: {
    applyDefaultMapping(OpdMapper);
    executeInWaterfallLoop(MI, MRI, {2, 5});
    return;
  }
  case AMDGPU::G_AMDGPU_BUFFER_ATOMIC_FADD:
  case AMDGPU::G_AMDGPU_BUFFER_ATOMIC_FMIN:
  case AMDGPU::G_AMDGPU_BUFFER_ATOMIC_FMAX: {
    applyDefaultMapping(OpdMapper);
    executeInWaterfallLoop(MI, MRI, {2, 5});
    return;
  }
  case AMDGPU::G_AMDGPU_BUFFER_ATOMIC_CMPSWAP: {
    applyDefaultMapping(OpdMapper);
    executeInWaterfallLoop(MI, MRI, {3, 6});
    return;
  }
  case AMDGPU::G_AMDGPU_S_BUFFER_LOAD: {
    applyMappingSBufferLoad(OpdMapper);
    return;
  }
  case AMDGPU::G_INTRINSIC: {
    switch (MI.getIntrinsicID()) {
    case Intrinsic::amdgcn_readlane: {
      substituteSimpleCopyRegs(OpdMapper, 2);

      assert(OpdMapper.getVRegs(0).empty());
      assert(OpdMapper.getVRegs(3).empty());

      // Make sure the index is an SGPR. It doesn't make sense to run this in a
      // waterfall loop, so assume it's a uniform value.
      constrainOpWithReadfirstlane(MI, MRI, 3); // Index
      return;
    }
    case Intrinsic::amdgcn_writelane: {
      assert(OpdMapper.getVRegs(0).empty());
      assert(OpdMapper.getVRegs(2).empty());
      assert(OpdMapper.getVRegs(3).empty());

      substituteSimpleCopyRegs(OpdMapper, 4); // VGPR input val
      constrainOpWithReadfirstlane(MI, MRI, 2); // Source value
      constrainOpWithReadfirstlane(MI, MRI, 3); // Index
      return;
    }
    case Intrinsic::amdgcn_interp_p1:
    case Intrinsic::amdgcn_interp_p2:
    case Intrinsic::amdgcn_interp_mov:
    case Intrinsic::amdgcn_interp_p1_f16:
    case Intrinsic::amdgcn_interp_p2_f16: {
      applyDefaultMapping(OpdMapper);

      // Readlane for m0 value, which is always the last operand.
      // FIXME: Should this be a waterfall loop instead?
      constrainOpWithReadfirstlane(MI, MRI, MI.getNumOperands() - 1); // Index
      return;
    }
    case Intrinsic::amdgcn_permlane16:
    case Intrinsic::amdgcn_permlanex16: {
      // Doing a waterfall loop over these wouldn't make any sense.
      substituteSimpleCopyRegs(OpdMapper, 2);
      substituteSimpleCopyRegs(OpdMapper, 3);
      constrainOpWithReadfirstlane(MI, MRI, 4);
      constrainOpWithReadfirstlane(MI, MRI, 5);
      return;
    }
    case Intrinsic::amdgcn_sbfe:
      applyMappingBFE(OpdMapper, true);
      return;
    case Intrinsic::amdgcn_ubfe:
      applyMappingBFE(OpdMapper, false);
      return;
    case Intrinsic::amdgcn_ballot:
      // Use default handling and insert copy to vcc source.
      break;
    }
    break;
  }
  case AMDGPU::G_AMDGPU_INTRIN_IMAGE_LOAD:
  case AMDGPU::G_AMDGPU_INTRIN_IMAGE_STORE: {
    const AMDGPU::RsrcIntrinsic *RSrcIntrin
      = AMDGPU::lookupRsrcIntrinsic(MI.getIntrinsicID());
    assert(RSrcIntrin && RSrcIntrin->IsImage);
    // Non-images can have complications from operands that allow both SGPR
    // and VGPR. For now it's too complicated to figure out the final opcode
    // to derive the register bank from the MCInstrDesc.
    applyMappingImage(MI, OpdMapper, MRI, RSrcIntrin->RsrcArg);
    return;
  }
  case AMDGPU::G_AMDGPU_INTRIN_BVH_INTERSECT_RAY: {
    unsigned N = MI.getNumExplicitOperands() - 2;
    applyDefaultMapping(OpdMapper);
    executeInWaterfallLoop(MI, MRI, { N });
    return;
  }
  case AMDGPU::G_INTRINSIC_W_SIDE_EFFECTS: {
    auto IntrID = MI.getIntrinsicID();
    switch (IntrID) {
    case Intrinsic::amdgcn_ds_ordered_add:
    case Intrinsic::amdgcn_ds_ordered_swap: {
      // This is only allowed to execute with 1 lane, so readfirstlane is safe.
      assert(OpdMapper.getVRegs(0).empty());
      substituteSimpleCopyRegs(OpdMapper, 3);
      constrainOpWithReadfirstlane(MI, MRI, 2); // M0
      return;
    }
    case Intrinsic::amdgcn_ds_gws_init:
    case Intrinsic::amdgcn_ds_gws_barrier:
    case Intrinsic::amdgcn_ds_gws_sema_br: {
      // Only the first lane is executes, so readfirstlane is safe.
      substituteSimpleCopyRegs(OpdMapper, 1);
      constrainOpWithReadfirstlane(MI, MRI, 2); // M0
      return;
    }
    case Intrinsic::amdgcn_ds_gws_sema_v:
    case Intrinsic::amdgcn_ds_gws_sema_p:
    case Intrinsic::amdgcn_ds_gws_sema_release_all: {
      // Only the first lane is executes, so readfirstlane is safe.
      constrainOpWithReadfirstlane(MI, MRI, 1); // M0
      return;
    }
    case Intrinsic::amdgcn_ds_append:
    case Intrinsic::amdgcn_ds_consume: {
      constrainOpWithReadfirstlane(MI, MRI, 2); // M0
      return;
    }
    case Intrinsic::amdgcn_s_sendmsg:
    case Intrinsic::amdgcn_s_sendmsghalt: {
      // FIXME: Should this use a waterfall loop?
      constrainOpWithReadfirstlane(MI, MRI, 2); // M0
      return;
    }
    case Intrinsic::amdgcn_s_setreg: {
      constrainOpWithReadfirstlane(MI, MRI, 2);
      return;
    }
    default: {
      if (const AMDGPU::RsrcIntrinsic *RSrcIntrin =
              AMDGPU::lookupRsrcIntrinsic(IntrID)) {
        // Non-images can have complications from operands that allow both SGPR
        // and VGPR. For now it's too complicated to figure out the final opcode
        // to derive the register bank from the MCInstrDesc.
        if (RSrcIntrin->IsImage) {
          applyMappingImage(MI, OpdMapper, MRI, RSrcIntrin->RsrcArg);
          return;
        }
      }

      break;
    }
    }
    break;
  }
  case AMDGPU::G_LOAD:
  case AMDGPU::G_ZEXTLOAD:
  case AMDGPU::G_SEXTLOAD: {
    if (applyMappingLoad(MI, OpdMapper, MRI))
      return;
    break;
  }
  case AMDGPU::G_DYN_STACKALLOC:
    applyMappingDynStackAlloc(MI, OpdMapper, MRI);
    return;
  case AMDGPU::G_SBFX:
    applyMappingBFE(OpdMapper, /*Signed*/ true);
    return;
  case AMDGPU::G_UBFX:
    applyMappingBFE(OpdMapper, /*Signed*/ false);
    return;
  default:
    break;
  }

  return applyDefaultMapping(OpdMapper);
}

// vgpr, sgpr -> vgpr
// vgpr, agpr -> vgpr
// agpr, agpr -> agpr
// agpr, sgpr -> vgpr
static unsigned regBankUnion(unsigned RB0, unsigned RB1) {
  if (RB0 == AMDGPU::InvalidRegBankID)
    return RB1;
  if (RB1 == AMDGPU::InvalidRegBankID)
    return RB0;

  if (RB0 == AMDGPU::SGPRRegBankID && RB1 == AMDGPU::SGPRRegBankID)
    return AMDGPU::SGPRRegBankID;

  if (RB0 == AMDGPU::AGPRRegBankID && RB1 == AMDGPU::AGPRRegBankID)
    return AMDGPU::AGPRRegBankID;

  return AMDGPU::VGPRRegBankID;
}

static unsigned regBankBoolUnion(unsigned RB0, unsigned RB1) {
  if (RB0 == AMDGPU::InvalidRegBankID)
    return RB1;
  if (RB1 == AMDGPU::InvalidRegBankID)
    return RB0;

  // vcc, vcc -> vcc
  // vcc, sgpr -> vcc
  // vcc, vgpr -> vcc
  if (RB0 == AMDGPU::VCCRegBankID || RB1 == AMDGPU::VCCRegBankID)
    return AMDGPU::VCCRegBankID;

  // vcc, vgpr -> vgpr
  return regBankUnion(RB0, RB1);
}

unsigned AMDGPURegisterBankInfo::getMappingType(const MachineRegisterInfo &MRI,
                                                const MachineInstr &MI) const {
  unsigned RegBank = AMDGPU::InvalidRegBankID;

  for (unsigned i = 0, e = MI.getNumOperands(); i != e; ++i) {
    if (!MI.getOperand(i).isReg())
      continue;
    Register Reg = MI.getOperand(i).getReg();
    if (const RegisterBank *Bank = getRegBank(Reg, MRI, *TRI)) {
      RegBank = regBankUnion(RegBank, Bank->getID());
      if (RegBank == AMDGPU::VGPRRegBankID)
        break;
    }
  }

  return RegBank;
}

bool AMDGPURegisterBankInfo::isSALUMapping(const MachineInstr &MI) const {
  const MachineFunction &MF = *MI.getParent()->getParent();
  const MachineRegisterInfo &MRI = MF.getRegInfo();
  for (unsigned i = 0, e = MI.getNumOperands();i != e; ++i) {
    if (!MI.getOperand(i).isReg())
      continue;
    Register Reg = MI.getOperand(i).getReg();
    if (const RegisterBank *Bank = getRegBank(Reg, MRI, *TRI)) {
      if (Bank->getID() != AMDGPU::SGPRRegBankID)
        return false;
    }
  }
  return true;
}

const RegisterBankInfo::InstructionMapping &
AMDGPURegisterBankInfo::getDefaultMappingSOP(const MachineInstr &MI) const {
  const MachineFunction &MF = *MI.getParent()->getParent();
  const MachineRegisterInfo &MRI = MF.getRegInfo();
  SmallVector<const ValueMapping*, 8> OpdsMapping(MI.getNumOperands());

  for (unsigned i = 0, e = MI.getNumOperands(); i != e; ++i) {
    const MachineOperand &SrcOp = MI.getOperand(i);
    if (!SrcOp.isReg())
      continue;

    unsigned Size = getSizeInBits(SrcOp.getReg(), MRI, *TRI);
    OpdsMapping[i] = AMDGPU::getValueMapping(AMDGPU::SGPRRegBankID, Size);
  }
  return getInstructionMapping(1, 1, getOperandsMapping(OpdsMapping),
                               MI.getNumOperands());
}

const RegisterBankInfo::InstructionMapping &
AMDGPURegisterBankInfo::getDefaultMappingVOP(const MachineInstr &MI) const {
  const MachineFunction &MF = *MI.getParent()->getParent();
  const MachineRegisterInfo &MRI = MF.getRegInfo();
  SmallVector<const ValueMapping*, 8> OpdsMapping(MI.getNumOperands());

  // Even though we technically could use SGPRs, this would require knowledge of
  // the constant bus restriction. Force all sources to VGPR (except for VCC).
  //
  // TODO: Unary ops are trivially OK, so accept SGPRs?
  for (unsigned i = 0, e = MI.getNumOperands(); i != e; ++i) {
    const MachineOperand &Src = MI.getOperand(i);
    if (!Src.isReg())
      continue;

    unsigned Size = getSizeInBits(Src.getReg(), MRI, *TRI);
    unsigned BankID = Size == 1 ? AMDGPU::VCCRegBankID : AMDGPU::VGPRRegBankID;
    OpdsMapping[i] = AMDGPU::getValueMapping(BankID, Size);
  }

  return getInstructionMapping(1, 1, getOperandsMapping(OpdsMapping),
                               MI.getNumOperands());
}

const RegisterBankInfo::InstructionMapping &
AMDGPURegisterBankInfo::getDefaultMappingAllVGPR(const MachineInstr &MI) const {
  const MachineFunction &MF = *MI.getParent()->getParent();
  const MachineRegisterInfo &MRI = MF.getRegInfo();
  SmallVector<const ValueMapping*, 8> OpdsMapping(MI.getNumOperands());

  for (unsigned I = 0, E = MI.getNumOperands(); I != E; ++I) {
    const MachineOperand &Op = MI.getOperand(I);
    if (!Op.isReg())
      continue;

    unsigned Size = getSizeInBits(Op.getReg(), MRI, *TRI);
    OpdsMapping[I] = AMDGPU::getValueMapping(AMDGPU::VGPRRegBankID, Size);
  }

  return getInstructionMapping(1, 1, getOperandsMapping(OpdsMapping),
                               MI.getNumOperands());
}

const RegisterBankInfo::InstructionMapping &
AMDGPURegisterBankInfo::getImageMapping(const MachineRegisterInfo &MRI,
                                        const MachineInstr &MI,
                                        int RsrcIdx) const {
  // The reported argument index is relative to the IR intrinsic call arguments,
  // so we need to shift by the number of defs and the intrinsic ID.
  RsrcIdx += MI.getNumExplicitDefs() + 1;

  const int NumOps = MI.getNumOperands();
  SmallVector<const ValueMapping *, 8> OpdsMapping(NumOps);

  // TODO: Should packed/unpacked D16 difference be reported here as part of
  // the value mapping?
  for (int I = 0; I != NumOps; ++I) {
    if (!MI.getOperand(I).isReg())
      continue;

    Register OpReg = MI.getOperand(I).getReg();
    // We replace some dead address operands with $noreg
    if (!OpReg)
      continue;

    unsigned Size = getSizeInBits(OpReg, MRI, *TRI);

    // FIXME: Probably need a new intrinsic register bank searchable table to
    // handle arbitrary intrinsics easily.
    //
    // If this has a sampler, it immediately follows rsrc.
    const bool MustBeSGPR = I == RsrcIdx || I == RsrcIdx + 1;

    if (MustBeSGPR) {
      // If this must be an SGPR, so we must report whatever it is as legal.
      unsigned NewBank = getRegBankID(OpReg, MRI, AMDGPU::SGPRRegBankID);
      OpdsMapping[I] = AMDGPU::getValueMapping(NewBank, Size);
    } else {
      // Some operands must be VGPR, and these are easy to copy to.
      OpdsMapping[I] = AMDGPU::getValueMapping(AMDGPU::VGPRRegBankID, Size);
    }
  }

  return getInstructionMapping(1, 1, getOperandsMapping(OpdsMapping), NumOps);
}

/// Return the mapping for a pointer arugment.
const RegisterBankInfo::ValueMapping *
AMDGPURegisterBankInfo::getValueMappingForPtr(const MachineRegisterInfo &MRI,
                                              Register PtrReg) const {
  LLT PtrTy = MRI.getType(PtrReg);
  unsigned Size = PtrTy.getSizeInBits();
  if (Subtarget.useFlatForGlobal() ||
      !AMDGPU::isFlatGlobalAddrSpace(PtrTy.getAddressSpace()))
    return AMDGPU::getValueMapping(AMDGPU::VGPRRegBankID, Size);

  // If we're using MUBUF instructions for global memory, an SGPR base register
  // is possible. Otherwise this needs to be a VGPR.
  const RegisterBank *PtrBank = getRegBank(PtrReg, MRI, *TRI);
  return AMDGPU::getValueMapping(PtrBank->getID(), Size);
}

const RegisterBankInfo::InstructionMapping &
AMDGPURegisterBankInfo::getInstrMappingForLoad(const MachineInstr &MI) const {

  const MachineFunction &MF = *MI.getParent()->getParent();
  const MachineRegisterInfo &MRI = MF.getRegInfo();
  SmallVector<const ValueMapping*, 2> OpdsMapping(2);
  unsigned Size = getSizeInBits(MI.getOperand(0).getReg(), MRI, *TRI);
  Register PtrReg = MI.getOperand(1).getReg();
  LLT PtrTy = MRI.getType(PtrReg);
  unsigned AS = PtrTy.getAddressSpace();
  unsigned PtrSize = PtrTy.getSizeInBits();

  const ValueMapping *ValMapping;
  const ValueMapping *PtrMapping;

  const RegisterBank *PtrBank = getRegBank(PtrReg, MRI, *TRI);

  if (PtrBank == &AMDGPU::SGPRRegBank && AMDGPU::isFlatGlobalAddrSpace(AS)) {
    if (isScalarLoadLegal(MI)) {
      // We have a uniform instruction so we want to use an SMRD load
      ValMapping = AMDGPU::getValueMapping(AMDGPU::SGPRRegBankID, Size);
      PtrMapping = AMDGPU::getValueMapping(AMDGPU::SGPRRegBankID, PtrSize);
    } else {
      ValMapping = AMDGPU::getValueMapping(AMDGPU::VGPRRegBankID, Size);

      // If we're using MUBUF instructions for global memory, an SGPR base
      // register is possible. Otherwise this needs to be a VGPR.
      unsigned PtrBankID = Subtarget.useFlatForGlobal() ?
        AMDGPU::VGPRRegBankID : AMDGPU::SGPRRegBankID;

      PtrMapping = AMDGPU::getValueMapping(PtrBankID, PtrSize);
    }
  } else {
    ValMapping = AMDGPU::getValueMapping(AMDGPU::VGPRRegBankID, Size);
    PtrMapping = AMDGPU::getValueMapping(AMDGPU::VGPRRegBankID, PtrSize);
  }

  OpdsMapping[0] = ValMapping;
  OpdsMapping[1] = PtrMapping;
  const RegisterBankInfo::InstructionMapping &Mapping = getInstructionMapping(
      1, 1, getOperandsMapping(OpdsMapping), MI.getNumOperands());
  return Mapping;

  // FIXME: Do we want to add a mapping for FLAT load, or should we just
  // handle that during instruction selection?
}

unsigned
AMDGPURegisterBankInfo::getRegBankID(Register Reg,
                                     const MachineRegisterInfo &MRI,
                                     unsigned Default) const {
  const RegisterBank *Bank = getRegBank(Reg, MRI, *TRI);
  return Bank ? Bank->getID() : Default;
}

const RegisterBankInfo::ValueMapping *
AMDGPURegisterBankInfo::getSGPROpMapping(Register Reg,
                                         const MachineRegisterInfo &MRI,
                                         const TargetRegisterInfo &TRI) const {
  // Lie and claim anything is legal, even though this needs to be an SGPR
  // applyMapping will have to deal with it as a waterfall loop.
  unsigned Bank = getRegBankID(Reg, MRI, AMDGPU::SGPRRegBankID);
  unsigned Size = getSizeInBits(Reg, MRI, TRI);
  return AMDGPU::getValueMapping(Bank, Size);
}

const RegisterBankInfo::ValueMapping *
AMDGPURegisterBankInfo::getVGPROpMapping(Register Reg,
                                         const MachineRegisterInfo &MRI,
                                         const TargetRegisterInfo &TRI) const {
  unsigned Size = getSizeInBits(Reg, MRI, TRI);
  return AMDGPU::getValueMapping(AMDGPU::VGPRRegBankID, Size);
}

const RegisterBankInfo::ValueMapping *
AMDGPURegisterBankInfo::getAGPROpMapping(Register Reg,
                                         const MachineRegisterInfo &MRI,
                                         const TargetRegisterInfo &TRI) const {
  unsigned Size = getSizeInBits(Reg, MRI, TRI);
  return AMDGPU::getValueMapping(AMDGPU::AGPRRegBankID, Size);
}

///
/// This function must return a legal mapping, because
/// AMDGPURegisterBankInfo::getInstrAlternativeMappings() is not called
/// in RegBankSelect::Mode::Fast.  Any mapping that would cause a
/// VGPR to SGPR generated is illegal.
///
// Operands that must be SGPRs must accept potentially divergent VGPRs as
// legal. These will be dealt with in applyMappingImpl.
//
const RegisterBankInfo::InstructionMapping &
AMDGPURegisterBankInfo::getInstrMapping(const MachineInstr &MI) const {
  const MachineFunction &MF = *MI.getParent()->getParent();
  const MachineRegisterInfo &MRI = MF.getRegInfo();

  if (MI.isCopy() || MI.getOpcode() == AMDGPU::G_FREEZE) {
    // The default logic bothers to analyze impossible alternative mappings. We
    // want the most straightforward mapping, so just directly handle this.
    const RegisterBank *DstBank = getRegBank(MI.getOperand(0).getReg(), MRI,
                                             *TRI);
    const RegisterBank *SrcBank = getRegBank(MI.getOperand(1).getReg(), MRI,
                                             *TRI);
    assert(SrcBank && "src bank should have been assigned already");
    if (!DstBank)
      DstBank = SrcBank;

    unsigned Size = getSizeInBits(MI.getOperand(0).getReg(), MRI, *TRI);
    if (cannotCopy(*DstBank, *SrcBank, Size))
      return getInvalidInstructionMapping();

    const ValueMapping &ValMap = getValueMapping(0, Size, *DstBank);
    unsigned OpdsMappingSize = MI.isCopy() ? 1 : 2;
    SmallVector<const ValueMapping *, 1> OpdsMapping(OpdsMappingSize);
    OpdsMapping[0] = &ValMap;
    if (MI.getOpcode() == AMDGPU::G_FREEZE)
      OpdsMapping[1] = &ValMap;

    return getInstructionMapping(
        1, /*Cost*/ 1,
        /*OperandsMapping*/ getOperandsMapping(OpdsMapping), OpdsMappingSize);
  }

  if (MI.isRegSequence()) {
    // If any input is a VGPR, the result must be a VGPR. The default handling
    // assumes any copy between banks is legal.
    unsigned BankID = AMDGPU::SGPRRegBankID;

    for (unsigned I = 1, E = MI.getNumOperands(); I != E; I += 2) {
      auto OpBank = getRegBankID(MI.getOperand(I).getReg(), MRI);
      // It doesn't make sense to use vcc or scc banks here, so just ignore
      // them.
      if (OpBank != AMDGPU::SGPRRegBankID) {
        BankID = AMDGPU::VGPRRegBankID;
        break;
      }
    }
    unsigned Size = getSizeInBits(MI.getOperand(0).getReg(), MRI, *TRI);

    const ValueMapping &ValMap = getValueMapping(0, Size, getRegBank(BankID));
    return getInstructionMapping(
        1, /*Cost*/ 1,
        /*OperandsMapping*/ getOperandsMapping({&ValMap}), 1);
  }

  // The default handling is broken and doesn't handle illegal SGPR->VGPR copies
  // properly.
  //
  // TODO: There are additional exec masking dependencies to analyze.
  if (MI.getOpcode() == TargetOpcode::G_PHI) {
    unsigned ResultBank = AMDGPU::InvalidRegBankID;
    Register DstReg = MI.getOperand(0).getReg();

    // Sometimes the result may have already been assigned a bank.
    if (const RegisterBank *DstBank = getRegBank(DstReg, MRI, *TRI))
      ResultBank = DstBank->getID();

    for (unsigned I = 1, E = MI.getNumOperands(); I != E; I += 2) {
      Register Reg = MI.getOperand(I).getReg();
      const RegisterBank *Bank = getRegBank(Reg, MRI, *TRI);

      // FIXME: Assuming VGPR for any undetermined inputs.
      if (!Bank || Bank->getID() == AMDGPU::VGPRRegBankID) {
        ResultBank = AMDGPU::VGPRRegBankID;
        break;
      }

      // FIXME: Need to promote SGPR case to s32
      unsigned OpBank = Bank->getID();
      ResultBank = regBankBoolUnion(ResultBank, OpBank);
    }

    assert(ResultBank != AMDGPU::InvalidRegBankID);

    unsigned Size = MRI.getType(DstReg).getSizeInBits();

    const ValueMapping &ValMap =
        getValueMapping(0, Size, getRegBank(ResultBank));
    return getInstructionMapping(
        1, /*Cost*/ 1,
        /*OperandsMapping*/ getOperandsMapping({&ValMap}), 1);
  }

  const RegisterBankInfo::InstructionMapping &Mapping = getInstrMappingImpl(MI);
  if (Mapping.isValid())
    return Mapping;

  SmallVector<const ValueMapping*, 8> OpdsMapping(MI.getNumOperands());

  switch (MI.getOpcode()) {
  default:
    return getInvalidInstructionMapping();

  case AMDGPU::G_AND:
  case AMDGPU::G_OR:
  case AMDGPU::G_XOR: {
    unsigned Size = MRI.getType(MI.getOperand(0).getReg()).getSizeInBits();
    if (Size == 1) {
      const RegisterBank *DstBank
        = getRegBank(MI.getOperand(0).getReg(), MRI, *TRI);

      unsigned TargetBankID = AMDGPU::InvalidRegBankID;
      unsigned BankLHS = AMDGPU::InvalidRegBankID;
      unsigned BankRHS = AMDGPU::InvalidRegBankID;
      if (DstBank) {
        TargetBankID = DstBank->getID();
        if (DstBank == &AMDGPU::VCCRegBank) {
          TargetBankID = AMDGPU::VCCRegBankID;
          BankLHS = AMDGPU::VCCRegBankID;
          BankRHS = AMDGPU::VCCRegBankID;
        } else {
          BankLHS = getRegBankID(MI.getOperand(1).getReg(), MRI,
                                 AMDGPU::SGPRRegBankID);
          BankRHS = getRegBankID(MI.getOperand(2).getReg(), MRI,
                                 AMDGPU::SGPRRegBankID);
        }
      } else {
        BankLHS = getRegBankID(MI.getOperand(1).getReg(), MRI,
                               AMDGPU::VCCRegBankID);
        BankRHS = getRegBankID(MI.getOperand(2).getReg(), MRI,
                               AMDGPU::VCCRegBankID);

        // Both inputs should be true booleans to produce a boolean result.
        if (BankLHS == AMDGPU::VGPRRegBankID || BankRHS == AMDGPU::VGPRRegBankID) {
          TargetBankID = AMDGPU::VGPRRegBankID;
        } else if (BankLHS == AMDGPU::VCCRegBankID || BankRHS == AMDGPU::VCCRegBankID) {
          TargetBankID = AMDGPU::VCCRegBankID;
          BankLHS = AMDGPU::VCCRegBankID;
          BankRHS = AMDGPU::VCCRegBankID;
        } else if (BankLHS == AMDGPU::SGPRRegBankID && BankRHS == AMDGPU::SGPRRegBankID) {
          TargetBankID = AMDGPU::SGPRRegBankID;
        }
      }

      OpdsMapping[0] = AMDGPU::getValueMapping(TargetBankID, Size);
      OpdsMapping[1] = AMDGPU::getValueMapping(BankLHS, Size);
      OpdsMapping[2] = AMDGPU::getValueMapping(BankRHS, Size);
      break;
    }

    if (Size == 64) {

      if (isSALUMapping(MI)) {
        OpdsMapping[0] = getValueMappingSGPR64Only(AMDGPU::SGPRRegBankID, Size);
        OpdsMapping[1] = OpdsMapping[2] = OpdsMapping[0];
      } else {
        OpdsMapping[0] = getValueMappingSGPR64Only(AMDGPU::VGPRRegBankID, Size);
        unsigned Bank1 = getRegBankID(MI.getOperand(1).getReg(), MRI /*, DefaultBankID*/);
        OpdsMapping[1] = AMDGPU::getValueMapping(Bank1, Size);

        unsigned Bank2 = getRegBankID(MI.getOperand(2).getReg(), MRI /*, DefaultBankID*/);
        OpdsMapping[2] = AMDGPU::getValueMapping(Bank2, Size);
      }

      break;
    }

    LLVM_FALLTHROUGH;
  }
  case AMDGPU::G_PTR_ADD:
  case AMDGPU::G_PTRMASK:
  case AMDGPU::G_ADD:
  case AMDGPU::G_SUB:
  case AMDGPU::G_MUL:
  case AMDGPU::G_SHL:
  case AMDGPU::G_LSHR:
  case AMDGPU::G_ASHR:
  case AMDGPU::G_UADDO:
  case AMDGPU::G_USUBO:
  case AMDGPU::G_UADDE:
  case AMDGPU::G_SADDE:
  case AMDGPU::G_USUBE:
  case AMDGPU::G_SSUBE:
  case AMDGPU::G_SMIN:
  case AMDGPU::G_SMAX:
  case AMDGPU::G_UMIN:
  case AMDGPU::G_UMAX:
  case AMDGPU::G_ABS:
  case AMDGPU::G_SHUFFLE_VECTOR:
  case AMDGPU::G_SBFX:
  case AMDGPU::G_UBFX:
    if (isSALUMapping(MI))
      return getDefaultMappingSOP(MI);
    LLVM_FALLTHROUGH;

  case AMDGPU::G_SADDSAT: // FIXME: Could lower sat ops for SALU
  case AMDGPU::G_SSUBSAT:
  case AMDGPU::G_UADDSAT:
  case AMDGPU::G_USUBSAT:
  case AMDGPU::G_FADD:
  case AMDGPU::G_FSUB:
  case AMDGPU::G_FPTOSI:
  case AMDGPU::G_FPTOUI:
  case AMDGPU::G_FMUL:
  case AMDGPU::G_FMA:
  case AMDGPU::G_FMAD:
  case AMDGPU::G_FSQRT:
  case AMDGPU::G_FFLOOR:
  case AMDGPU::G_FCEIL:
  case AMDGPU::G_FRINT:
  case AMDGPU::G_SITOFP:
  case AMDGPU::G_UITOFP:
  case AMDGPU::G_FPTRUNC:
  case AMDGPU::G_FPEXT:
  case AMDGPU::G_FEXP2:
  case AMDGPU::G_FLOG2:
  case AMDGPU::G_FMINNUM:
  case AMDGPU::G_FMAXNUM:
  case AMDGPU::G_FMINNUM_IEEE:
  case AMDGPU::G_FMAXNUM_IEEE:
  case AMDGPU::G_FCANONICALIZE:
  case AMDGPU::G_INTRINSIC_TRUNC:
  case AMDGPU::G_BSWAP: // TODO: Somehow expand for scalar?
  case AMDGPU::G_FSHR: // TODO: Expand for scalar
  case AMDGPU::G_AMDGPU_FMIN_LEGACY:
  case AMDGPU::G_AMDGPU_FMAX_LEGACY:
  case AMDGPU::G_AMDGPU_RCP_IFLAG:
  case AMDGPU::G_AMDGPU_CVT_F32_UBYTE0:
  case AMDGPU::G_AMDGPU_CVT_F32_UBYTE1:
  case AMDGPU::G_AMDGPU_CVT_F32_UBYTE2:
  case AMDGPU::G_AMDGPU_CVT_F32_UBYTE3:
  case AMDGPU::G_AMDGPU_CVT_PK_I16_I32:
  case AMDGPU::G_AMDGPU_SMED3:
    return getDefaultMappingVOP(MI);
  case AMDGPU::G_UMULH:
  case AMDGPU::G_SMULH: {
    if (Subtarget.hasScalarMulHiInsts() && isSALUMapping(MI))
      return getDefaultMappingSOP(MI);
    return getDefaultMappingVOP(MI);
  }
  case AMDGPU::G_IMPLICIT_DEF: {
    unsigned Size = MRI.getType(MI.getOperand(0).getReg()).getSizeInBits();
    OpdsMapping[0] = AMDGPU::getValueMapping(AMDGPU::SGPRRegBankID, Size);
    break;
  }
  case AMDGPU::G_FCONSTANT:
  case AMDGPU::G_CONSTANT:
  case AMDGPU::G_GLOBAL_VALUE:
  case AMDGPU::G_BLOCK_ADDR:
  case AMDGPU::G_READCYCLECOUNTER: {
    unsigned Size = MRI.getType(MI.getOperand(0).getReg()).getSizeInBits();
    OpdsMapping[0] = AMDGPU::getValueMapping(AMDGPU::SGPRRegBankID, Size);
    break;
  }
  case AMDGPU::G_FRAME_INDEX: {
    // TODO: This should be the same as other constants, but eliminateFrameIndex
    // currently assumes VALU uses.
    unsigned Size = MRI.getType(MI.getOperand(0).getReg()).getSizeInBits();
    OpdsMapping[0] = AMDGPU::getValueMapping(AMDGPU::VGPRRegBankID, Size);
    break;
  }
  case AMDGPU::G_DYN_STACKALLOC: {
    // Result is always uniform, and a wave reduction is needed for the source.
    OpdsMapping[0] = AMDGPU::getValueMapping(AMDGPU::SGPRRegBankID, 32);
    unsigned SrcBankID = getRegBankID(MI.getOperand(1).getReg(), MRI);
    OpdsMapping[1] = AMDGPU::getValueMapping(SrcBankID, 32);
    break;
  }
  case AMDGPU::G_INSERT: {
    unsigned BankID = getMappingType(MRI, MI);
    unsigned DstSize = getSizeInBits(MI.getOperand(0).getReg(), MRI, *TRI);
    unsigned SrcSize = getSizeInBits(MI.getOperand(1).getReg(), MRI, *TRI);
    unsigned EltSize = getSizeInBits(MI.getOperand(2).getReg(), MRI, *TRI);
    OpdsMapping[0] = AMDGPU::getValueMapping(BankID, DstSize);
    OpdsMapping[1] = AMDGPU::getValueMapping(BankID, SrcSize);
    OpdsMapping[2] = AMDGPU::getValueMapping(BankID, EltSize);
    OpdsMapping[3] = nullptr;
    break;
  }
  case AMDGPU::G_EXTRACT: {
    unsigned BankID = getRegBankID(MI.getOperand(1).getReg(), MRI);
    unsigned DstSize = getSizeInBits(MI.getOperand(0).getReg(), MRI, *TRI);
    unsigned SrcSize = getSizeInBits(MI.getOperand(1).getReg(), MRI, *TRI);
    OpdsMapping[0] = AMDGPU::getValueMapping(BankID, DstSize);
    OpdsMapping[1] = AMDGPU::getValueMapping(BankID, SrcSize);
    OpdsMapping[2] = nullptr;
    break;
  }
  case AMDGPU::G_BUILD_VECTOR:
  case AMDGPU::G_BUILD_VECTOR_TRUNC: {
    LLT DstTy = MRI.getType(MI.getOperand(0).getReg());
    if (DstTy == LLT::fixed_vector(2, 16)) {
      unsigned DstSize = DstTy.getSizeInBits();
      unsigned SrcSize = MRI.getType(MI.getOperand(1).getReg()).getSizeInBits();
      unsigned Src0BankID = getRegBankID(MI.getOperand(1).getReg(), MRI);
      unsigned Src1BankID = getRegBankID(MI.getOperand(2).getReg(), MRI);
      unsigned DstBankID = regBankUnion(Src0BankID, Src1BankID);

      OpdsMapping[0] = AMDGPU::getValueMapping(DstBankID, DstSize);
      OpdsMapping[1] = AMDGPU::getValueMapping(Src0BankID, SrcSize);
      OpdsMapping[2] = AMDGPU::getValueMapping(Src1BankID, SrcSize);
      break;
    }

    LLVM_FALLTHROUGH;
  }
  case AMDGPU::G_MERGE_VALUES:
  case AMDGPU::G_CONCAT_VECTORS: {
    unsigned Bank = getMappingType(MRI, MI);
    unsigned DstSize = MRI.getType(MI.getOperand(0).getReg()).getSizeInBits();
    unsigned SrcSize = MRI.getType(MI.getOperand(1).getReg()).getSizeInBits();

    OpdsMapping[0] = AMDGPU::getValueMapping(Bank, DstSize);
    // Op1 and Dst should use the same register bank.
    for (unsigned i = 1, e = MI.getNumOperands(); i != e; ++i)
      OpdsMapping[i] = AMDGPU::getValueMapping(Bank, SrcSize);
    break;
  }
  case AMDGPU::G_BITREVERSE:
  case AMDGPU::G_BITCAST:
  case AMDGPU::G_INTTOPTR:
  case AMDGPU::G_PTRTOINT:
  case AMDGPU::G_FABS:
  case AMDGPU::G_FNEG: {
    unsigned Size = MRI.getType(MI.getOperand(0).getReg()).getSizeInBits();
    unsigned BankID = getRegBankID(MI.getOperand(1).getReg(), MRI);
    OpdsMapping[0] = OpdsMapping[1] = AMDGPU::getValueMapping(BankID, Size);
    break;
  }
  case AMDGPU::G_AMDGPU_FFBH_U32:
  case AMDGPU::G_AMDGPU_FFBL_B32:
  case AMDGPU::G_CTLZ_ZERO_UNDEF:
  case AMDGPU::G_CTTZ_ZERO_UNDEF: {
    unsigned Size = MRI.getType(MI.getOperand(1).getReg()).getSizeInBits();
    unsigned BankID = getRegBankID(MI.getOperand(1).getReg(), MRI);
    OpdsMapping[0] = AMDGPU::getValueMapping(BankID, 32);
    OpdsMapping[1] = AMDGPU::getValueMappingSGPR64Only(BankID, Size);
    break;
  }
  case AMDGPU::G_CTPOP: {
    unsigned Size = MRI.getType(MI.getOperand(1).getReg()).getSizeInBits();
    unsigned BankID = getRegBankID(MI.getOperand(1).getReg(), MRI);
    OpdsMapping[0] = AMDGPU::getValueMapping(BankID, 32);

    // This should really be getValueMappingSGPR64Only, but allowing the generic
    // code to handle the register split just makes using LegalizerHelper more
    // difficult.
    OpdsMapping[1] = AMDGPU::getValueMapping(BankID, Size);
    break;
  }
  case AMDGPU::G_TRUNC: {
    Register Dst = MI.getOperand(0).getReg();
    Register Src = MI.getOperand(1).getReg();
    unsigned Bank = getRegBankID(Src, MRI);
    unsigned DstSize = getSizeInBits(Dst, MRI, *TRI);
    unsigned SrcSize = getSizeInBits(Src, MRI, *TRI);
    OpdsMapping[0] = AMDGPU::getValueMapping(Bank, DstSize);
    OpdsMapping[1] = AMDGPU::getValueMapping(Bank, SrcSize);
    break;
  }
  case AMDGPU::G_ZEXT:
  case AMDGPU::G_SEXT:
  case AMDGPU::G_ANYEXT:
  case AMDGPU::G_SEXT_INREG: {
    Register Dst = MI.getOperand(0).getReg();
    Register Src = MI.getOperand(1).getReg();
    unsigned DstSize = getSizeInBits(Dst, MRI, *TRI);
    unsigned SrcSize = getSizeInBits(Src, MRI, *TRI);

    unsigned DstBank;
    const RegisterBank *SrcBank = getRegBank(Src, MRI, *TRI);
    assert(SrcBank);
    switch (SrcBank->getID()) {
    case AMDGPU::SGPRRegBankID:
      DstBank = AMDGPU::SGPRRegBankID;
      break;
    default:
      DstBank = AMDGPU::VGPRRegBankID;
      break;
    }

    // Scalar extend can use 64-bit BFE, but VGPRs require extending to
    // 32-bits, and then to 64.
    OpdsMapping[0] = AMDGPU::getValueMappingSGPR64Only(DstBank, DstSize);
    OpdsMapping[1] = AMDGPU::getValueMappingSGPR64Only(SrcBank->getID(),
                                                       SrcSize);
    break;
  }
  case AMDGPU::G_FCMP: {
    unsigned Size = MRI.getType(MI.getOperand(2).getReg()).getSizeInBits();
    unsigned Op2Bank = getRegBankID(MI.getOperand(2).getReg(), MRI);
    OpdsMapping[0] = AMDGPU::getValueMapping(AMDGPU::VCCRegBankID, 1);
    OpdsMapping[1] = nullptr; // Predicate Operand.
    OpdsMapping[2] = AMDGPU::getValueMapping(Op2Bank, Size);
    OpdsMapping[3] = AMDGPU::getValueMapping(AMDGPU::VGPRRegBankID, Size);
    break;
  }
  case AMDGPU::G_STORE: {
    assert(MI.getOperand(0).isReg());
    unsigned Size = MRI.getType(MI.getOperand(0).getReg()).getSizeInBits();

    // FIXME: We need to specify a different reg bank once scalar stores are
    // supported.
    const ValueMapping *ValMapping =
        AMDGPU::getValueMapping(AMDGPU::VGPRRegBankID, Size);
    OpdsMapping[0] = ValMapping;
    OpdsMapping[1] = getValueMappingForPtr(MRI, MI.getOperand(1).getReg());
    break;
  }
  case AMDGPU::G_ICMP: {
    auto Pred = static_cast<CmpInst::Predicate>(MI.getOperand(1).getPredicate());
    unsigned Size = MRI.getType(MI.getOperand(2).getReg()).getSizeInBits();

    // See if the result register has already been constrained to vcc, which may
    // happen due to control flow intrinsic lowering.
    unsigned DstBank = getRegBankID(MI.getOperand(0).getReg(), MRI,
                                    AMDGPU::SGPRRegBankID);
    unsigned Op2Bank = getRegBankID(MI.getOperand(2).getReg(), MRI);
    unsigned Op3Bank = getRegBankID(MI.getOperand(3).getReg(), MRI);

    bool CanUseSCC = DstBank == AMDGPU::SGPRRegBankID &&
                     Op2Bank == AMDGPU::SGPRRegBankID &&
                     Op3Bank == AMDGPU::SGPRRegBankID &&
      (Size == 32 || (Size == 64 &&
                      (Pred == CmpInst::ICMP_EQ || Pred == CmpInst::ICMP_NE) &&
                      Subtarget.hasScalarCompareEq64()));

    DstBank = CanUseSCC ? AMDGPU::SGPRRegBankID : AMDGPU::VCCRegBankID;
    unsigned SrcBank = CanUseSCC ? AMDGPU::SGPRRegBankID : AMDGPU::VGPRRegBankID;

    // TODO: Use 32-bit for scalar output size.
    // SCC results will need to be copied to a 32-bit SGPR virtual register.
    const unsigned ResultSize = 1;

    OpdsMapping[0] = AMDGPU::getValueMapping(DstBank, ResultSize);
    OpdsMapping[2] = AMDGPU::getValueMapping(SrcBank, Size);
    OpdsMapping[3] = AMDGPU::getValueMapping(SrcBank, Size);
    break;
  }
  case AMDGPU::G_EXTRACT_VECTOR_ELT: {
    // VGPR index can be used for waterfall when indexing a SGPR vector.
    unsigned SrcBankID = getRegBankID(MI.getOperand(1).getReg(), MRI);
    unsigned DstSize = MRI.getType(MI.getOperand(0).getReg()).getSizeInBits();
    unsigned SrcSize = MRI.getType(MI.getOperand(1).getReg()).getSizeInBits();
    unsigned IdxSize = MRI.getType(MI.getOperand(2).getReg()).getSizeInBits();
    unsigned IdxBank = getRegBankID(MI.getOperand(2).getReg(), MRI);
    unsigned OutputBankID = regBankUnion(SrcBankID, IdxBank);

    OpdsMapping[0] = AMDGPU::getValueMappingSGPR64Only(OutputBankID, DstSize);
    OpdsMapping[1] = AMDGPU::getValueMapping(SrcBankID, SrcSize);

    // The index can be either if the source vector is VGPR.
    OpdsMapping[2] = AMDGPU::getValueMapping(IdxBank, IdxSize);
    break;
  }
  case AMDGPU::G_INSERT_VECTOR_ELT: {
    unsigned OutputBankID = isSALUMapping(MI) ?
      AMDGPU::SGPRRegBankID : AMDGPU::VGPRRegBankID;

    unsigned VecSize = MRI.getType(MI.getOperand(0).getReg()).getSizeInBits();
    unsigned InsertSize = MRI.getType(MI.getOperand(2).getReg()).getSizeInBits();
    unsigned IdxSize = MRI.getType(MI.getOperand(3).getReg()).getSizeInBits();
    unsigned InsertEltBankID = getRegBankID(MI.getOperand(2).getReg(), MRI);
    unsigned IdxBankID = getRegBankID(MI.getOperand(3).getReg(), MRI);

    OpdsMapping[0] = AMDGPU::getValueMapping(OutputBankID, VecSize);
    OpdsMapping[1] = AMDGPU::getValueMapping(OutputBankID, VecSize);

    // This is a weird case, because we need to break down the mapping based on
    // the register bank of a different operand.
    if (InsertSize == 64 && OutputBankID == AMDGPU::VGPRRegBankID) {
      OpdsMapping[2] = AMDGPU::getValueMappingSplit64(InsertEltBankID,
                                                      InsertSize);
    } else {
      assert(InsertSize == 32 || InsertSize == 64);
      OpdsMapping[2] = AMDGPU::getValueMapping(InsertEltBankID, InsertSize);
    }

    // The index can be either if the source vector is VGPR.
    OpdsMapping[3] = AMDGPU::getValueMapping(IdxBankID, IdxSize);
    break;
  }
  case AMDGPU::G_UNMERGE_VALUES: {
    unsigned Bank = getMappingType(MRI, MI);

    // Op1 and Dst should use the same register bank.
    // FIXME: Shouldn't this be the default? Why do we need to handle this?
    for (unsigned i = 0, e = MI.getNumOperands(); i != e; ++i) {
      unsigned Size = getSizeInBits(MI.getOperand(i).getReg(), MRI, *TRI);
      OpdsMapping[i] = AMDGPU::getValueMapping(Bank, Size);
    }
    break;
  }
  case AMDGPU::G_AMDGPU_BUFFER_LOAD:
  case AMDGPU::G_AMDGPU_BUFFER_LOAD_UBYTE:
  case AMDGPU::G_AMDGPU_BUFFER_LOAD_SBYTE:
  case AMDGPU::G_AMDGPU_BUFFER_LOAD_USHORT:
  case AMDGPU::G_AMDGPU_BUFFER_LOAD_SSHORT:
  case AMDGPU::G_AMDGPU_BUFFER_LOAD_FORMAT:
  case AMDGPU::G_AMDGPU_BUFFER_LOAD_FORMAT_D16:
  case AMDGPU::G_AMDGPU_TBUFFER_LOAD_FORMAT:
  case AMDGPU::G_AMDGPU_TBUFFER_LOAD_FORMAT_D16:
  case AMDGPU::G_AMDGPU_TBUFFER_STORE_FORMAT:
  case AMDGPU::G_AMDGPU_TBUFFER_STORE_FORMAT_D16:
  case AMDGPU::G_AMDGPU_BUFFER_STORE:
  case AMDGPU::G_AMDGPU_BUFFER_STORE_BYTE:
  case AMDGPU::G_AMDGPU_BUFFER_STORE_SHORT:
  case AMDGPU::G_AMDGPU_BUFFER_STORE_FORMAT:
  case AMDGPU::G_AMDGPU_BUFFER_STORE_FORMAT_D16: {
    OpdsMapping[0] = getVGPROpMapping(MI.getOperand(0).getReg(), MRI, *TRI);

    // rsrc
    OpdsMapping[1] = getSGPROpMapping(MI.getOperand(1).getReg(), MRI, *TRI);

    // vindex
    OpdsMapping[2] = getVGPROpMapping(MI.getOperand(2).getReg(), MRI, *TRI);

    // voffset
    OpdsMapping[3] = getVGPROpMapping(MI.getOperand(3).getReg(), MRI, *TRI);

    // soffset
    OpdsMapping[4] = getSGPROpMapping(MI.getOperand(4).getReg(), MRI, *TRI);

    // Any remaining operands are immediates and were correctly null
    // initialized.
    break;
  }
  case AMDGPU::G_AMDGPU_BUFFER_ATOMIC_SWAP:
  case AMDGPU::G_AMDGPU_BUFFER_ATOMIC_ADD:
  case AMDGPU::G_AMDGPU_BUFFER_ATOMIC_SUB:
  case AMDGPU::G_AMDGPU_BUFFER_ATOMIC_SMIN:
  case AMDGPU::G_AMDGPU_BUFFER_ATOMIC_UMIN:
  case AMDGPU::G_AMDGPU_BUFFER_ATOMIC_SMAX:
  case AMDGPU::G_AMDGPU_BUFFER_ATOMIC_UMAX:
  case AMDGPU::G_AMDGPU_BUFFER_ATOMIC_AND:
  case AMDGPU::G_AMDGPU_BUFFER_ATOMIC_OR:
  case AMDGPU::G_AMDGPU_BUFFER_ATOMIC_XOR:
  case AMDGPU::G_AMDGPU_BUFFER_ATOMIC_INC:
  case AMDGPU::G_AMDGPU_BUFFER_ATOMIC_DEC:
  case AMDGPU::G_AMDGPU_BUFFER_ATOMIC_FADD:
  case AMDGPU::G_AMDGPU_BUFFER_ATOMIC_FMIN:
  case AMDGPU::G_AMDGPU_BUFFER_ATOMIC_FMAX: {
    // vdata_out
    OpdsMapping[0] = getVGPROpMapping(MI.getOperand(0).getReg(), MRI, *TRI);

    // vdata_in
    OpdsMapping[1] = getVGPROpMapping(MI.getOperand(1).getReg(), MRI, *TRI);

    // rsrc
    OpdsMapping[2] = getSGPROpMapping(MI.getOperand(2).getReg(), MRI, *TRI);

    // vindex
    OpdsMapping[3] = getVGPROpMapping(MI.getOperand(3).getReg(), MRI, *TRI);

    // voffset
    OpdsMapping[4] = getVGPROpMapping(MI.getOperand(4).getReg(), MRI, *TRI);

    // soffset
    OpdsMapping[5] = getSGPROpMapping(MI.getOperand(5).getReg(), MRI, *TRI);

    // Any remaining operands are immediates and were correctly null
    // initialized.
    break;
  }
  case AMDGPU::G_AMDGPU_BUFFER_ATOMIC_CMPSWAP: {
    // vdata_out
    OpdsMapping[0] = getVGPROpMapping(MI.getOperand(0).getReg(), MRI, *TRI);

    // vdata_in
    OpdsMapping[1] = getVGPROpMapping(MI.getOperand(1).getReg(), MRI, *TRI);

    // cmp
    OpdsMapping[2] = getVGPROpMapping(MI.getOperand(2).getReg(), MRI, *TRI);

    // rsrc
    OpdsMapping[3] = getSGPROpMapping(MI.getOperand(3).getReg(), MRI, *TRI);

    // vindex
    OpdsMapping[4] = getVGPROpMapping(MI.getOperand(4).getReg(), MRI, *TRI);

    // voffset
    OpdsMapping[5] = getVGPROpMapping(MI.getOperand(5).getReg(), MRI, *TRI);

    // soffset
    OpdsMapping[6] = getSGPROpMapping(MI.getOperand(6).getReg(), MRI, *TRI);

    // Any remaining operands are immediates and were correctly null
    // initialized.
    break;
  }
  case AMDGPU::G_AMDGPU_S_BUFFER_LOAD: {
    // Lie and claim everything is legal, even though some need to be
    // SGPRs. applyMapping will have to deal with it as a waterfall loop.
    OpdsMapping[1] = getSGPROpMapping(MI.getOperand(1).getReg(), MRI, *TRI);
    OpdsMapping[2] = getSGPROpMapping(MI.getOperand(2).getReg(), MRI, *TRI);

    // We need to convert this to a MUBUF if either the resource of offset is
    // VGPR.
    unsigned RSrcBank = OpdsMapping[1]->BreakDown[0].RegBank->getID();
    unsigned OffsetBank = OpdsMapping[2]->BreakDown[0].RegBank->getID();
    unsigned ResultBank = regBankUnion(RSrcBank, OffsetBank);

    unsigned Size0 = MRI.getType(MI.getOperand(0).getReg()).getSizeInBits();
    OpdsMapping[0] = AMDGPU::getValueMapping(ResultBank, Size0);
    break;
  }
  case AMDGPU::G_INTRINSIC: {
    switch (MI.getIntrinsicID()) {
    default:
      return getInvalidInstructionMapping();
    case Intrinsic::amdgcn_div_fmas:
    case Intrinsic::amdgcn_div_fixup:
    case Intrinsic::amdgcn_trig_preop:
    case Intrinsic::amdgcn_sin:
    case Intrinsic::amdgcn_cos:
    case Intrinsic::amdgcn_log_clamp:
    case Intrinsic::amdgcn_rcp:
    case Intrinsic::amdgcn_rcp_legacy:
    case Intrinsic::amdgcn_sqrt:
    case Intrinsic::amdgcn_rsq:
    case Intrinsic::amdgcn_rsq_legacy:
    case Intrinsic::amdgcn_rsq_clamp:
    case Intrinsic::amdgcn_fmul_legacy:
    case Intrinsic::amdgcn_fma_legacy:
    case Intrinsic::amdgcn_ldexp:
    case Intrinsic::amdgcn_frexp_mant:
    case Intrinsic::amdgcn_frexp_exp:
    case Intrinsic::amdgcn_fract:
    case Intrinsic::amdgcn_cvt_pkrtz:
    case Intrinsic::amdgcn_cvt_pknorm_i16:
    case Intrinsic::amdgcn_cvt_pknorm_u16:
    case Intrinsic::amdgcn_cvt_pk_i16:
    case Intrinsic::amdgcn_cvt_pk_u16:
    case Intrinsic::amdgcn_fmed3:
    case Intrinsic::amdgcn_cubeid:
    case Intrinsic::amdgcn_cubema:
    case Intrinsic::amdgcn_cubesc:
    case Intrinsic::amdgcn_cubetc:
    case Intrinsic::amdgcn_sffbh:
    case Intrinsic::amdgcn_fmad_ftz:
    case Intrinsic::amdgcn_mbcnt_lo:
    case Intrinsic::amdgcn_mbcnt_hi:
    case Intrinsic::amdgcn_mul_u24:
    case Intrinsic::amdgcn_mul_i24:
    case Intrinsic::amdgcn_lerp:
    case Intrinsic::amdgcn_sad_u8:
    case Intrinsic::amdgcn_msad_u8:
    case Intrinsic::amdgcn_sad_hi_u8:
    case Intrinsic::amdgcn_sad_u16:
    case Intrinsic::amdgcn_qsad_pk_u16_u8:
    case Intrinsic::amdgcn_mqsad_pk_u16_u8:
    case Intrinsic::amdgcn_mqsad_u32_u8:
    case Intrinsic::amdgcn_cvt_pk_u8_f32:
    case Intrinsic::amdgcn_alignbit:
    case Intrinsic::amdgcn_alignbyte:
    case Intrinsic::amdgcn_perm:
    case Intrinsic::amdgcn_fdot2:
    case Intrinsic::amdgcn_sdot2:
    case Intrinsic::amdgcn_udot2:
    case Intrinsic::amdgcn_sdot4:
    case Intrinsic::amdgcn_udot4:
    case Intrinsic::amdgcn_sdot8:
    case Intrinsic::amdgcn_udot8:
      return getDefaultMappingVOP(MI);
    case Intrinsic::amdgcn_sbfe:
    case Intrinsic::amdgcn_ubfe:
      if (isSALUMapping(MI))
        return getDefaultMappingSOP(MI);
      return getDefaultMappingVOP(MI);
    case Intrinsic::amdgcn_ds_swizzle:
    case Intrinsic::amdgcn_ds_permute:
    case Intrinsic::amdgcn_ds_bpermute:
    case Intrinsic::amdgcn_update_dpp:
    case Intrinsic::amdgcn_mov_dpp8:
    case Intrinsic::amdgcn_mov_dpp:
    case Intrinsic::amdgcn_strict_wwm:
    case Intrinsic::amdgcn_wwm:
    case Intrinsic::amdgcn_strict_wqm:
    case Intrinsic::amdgcn_wqm:
    case Intrinsic::amdgcn_softwqm:
    case Intrinsic::amdgcn_set_inactive:
      return getDefaultMappingAllVGPR(MI);
    case Intrinsic::amdgcn_kernarg_segment_ptr:
    case Intrinsic::amdgcn_s_getpc:
    case Intrinsic::amdgcn_groupstaticsize:
    case Intrinsic::amdgcn_reloc_constant:
    case Intrinsic::returnaddress: {
      unsigned Size = MRI.getType(MI.getOperand(0).getReg()).getSizeInBits();
      OpdsMapping[0] = AMDGPU::getValueMapping(AMDGPU::SGPRRegBankID, Size);
      break;
    }
    case Intrinsic::amdgcn_wqm_vote: {
      unsigned Size = MRI.getType(MI.getOperand(0).getReg()).getSizeInBits();
      OpdsMapping[0] = OpdsMapping[2]
        = AMDGPU::getValueMapping(AMDGPU::VCCRegBankID, Size);
      break;
    }
    case Intrinsic::amdgcn_ps_live: {
      OpdsMapping[0] = AMDGPU::getValueMapping(AMDGPU::VCCRegBankID, 1);
      break;
    }
    case Intrinsic::amdgcn_div_scale: {
      unsigned Dst0Size = MRI.getType(MI.getOperand(0).getReg()).getSizeInBits();
      unsigned Dst1Size = MRI.getType(MI.getOperand(1).getReg()).getSizeInBits();
      OpdsMapping[0] = AMDGPU::getValueMapping(AMDGPU::VGPRRegBankID, Dst0Size);
      OpdsMapping[1] = AMDGPU::getValueMapping(AMDGPU::VCCRegBankID, Dst1Size);

      unsigned SrcSize = MRI.getType(MI.getOperand(3).getReg()).getSizeInBits();
      OpdsMapping[3] = AMDGPU::getValueMapping(AMDGPU::VGPRRegBankID, SrcSize);
      OpdsMapping[4] = AMDGPU::getValueMapping(AMDGPU::VGPRRegBankID, SrcSize);
      break;
    }
    case Intrinsic::amdgcn_class: {
      Register Src0Reg = MI.getOperand(2).getReg();
      Register Src1Reg = MI.getOperand(3).getReg();
      unsigned Src0Size = MRI.getType(Src0Reg).getSizeInBits();
      unsigned Src1Size = MRI.getType(Src1Reg).getSizeInBits();
      unsigned DstSize = MRI.getType(MI.getOperand(0).getReg()).getSizeInBits();
      OpdsMapping[0] = AMDGPU::getValueMapping(AMDGPU::VCCRegBankID, DstSize);
      OpdsMapping[2] = AMDGPU::getValueMapping(AMDGPU::VGPRRegBankID, Src0Size);
      OpdsMapping[3] = AMDGPU::getValueMapping(AMDGPU::VGPRRegBankID, Src1Size);
      break;
    }
    case Intrinsic::amdgcn_icmp:
    case Intrinsic::amdgcn_fcmp: {
      unsigned DstSize = MRI.getType(MI.getOperand(0).getReg()).getSizeInBits();
      // This is not VCCRegBank because this is not used in boolean contexts.
      OpdsMapping[0] = AMDGPU::getValueMapping(AMDGPU::SGPRRegBankID, DstSize);
      unsigned OpSize = MRI.getType(MI.getOperand(2).getReg()).getSizeInBits();
      OpdsMapping[2] = AMDGPU::getValueMapping(AMDGPU::VGPRRegBankID, OpSize);
      OpdsMapping[3] = AMDGPU::getValueMapping(AMDGPU::VGPRRegBankID, OpSize);
      break;
    }
    case Intrinsic::amdgcn_readlane: {
      // This must be an SGPR, but accept a VGPR.
      Register IdxReg = MI.getOperand(3).getReg();
      unsigned IdxSize = MRI.getType(IdxReg).getSizeInBits();
      unsigned IdxBank = getRegBankID(IdxReg, MRI, AMDGPU::SGPRRegBankID);
      OpdsMapping[3] = AMDGPU::getValueMapping(IdxBank, IdxSize);
      LLVM_FALLTHROUGH;
    }
    case Intrinsic::amdgcn_readfirstlane: {
      unsigned DstSize = MRI.getType(MI.getOperand(0).getReg()).getSizeInBits();
      unsigned SrcSize = MRI.getType(MI.getOperand(2).getReg()).getSizeInBits();
      OpdsMapping[0] = AMDGPU::getValueMapping(AMDGPU::SGPRRegBankID, DstSize);
      OpdsMapping[2] = AMDGPU::getValueMapping(AMDGPU::VGPRRegBankID, SrcSize);
      break;
    }
    case Intrinsic::amdgcn_writelane: {
      unsigned DstSize = MRI.getType(MI.getOperand(0).getReg()).getSizeInBits();
      Register SrcReg = MI.getOperand(2).getReg();
      unsigned SrcSize = MRI.getType(SrcReg).getSizeInBits();
      unsigned SrcBank = getRegBankID(SrcReg, MRI, AMDGPU::SGPRRegBankID);
      Register IdxReg = MI.getOperand(3).getReg();
      unsigned IdxSize = MRI.getType(IdxReg).getSizeInBits();
      unsigned IdxBank = getRegBankID(IdxReg, MRI, AMDGPU::SGPRRegBankID);
      OpdsMapping[0] = AMDGPU::getValueMapping(AMDGPU::VGPRRegBankID, DstSize);

      // These 2 must be SGPRs, but accept VGPRs. Readfirstlane will be inserted
      // to legalize.
      OpdsMapping[2] = AMDGPU::getValueMapping(SrcBank, SrcSize);
      OpdsMapping[3] = AMDGPU::getValueMapping(IdxBank, IdxSize);
      OpdsMapping[4] = AMDGPU::getValueMapping(AMDGPU::VGPRRegBankID, SrcSize);
      break;
    }
    case Intrinsic::amdgcn_if_break: {
      unsigned Size = getSizeInBits(MI.getOperand(0).getReg(), MRI, *TRI);
      OpdsMapping[0] = AMDGPU::getValueMapping(AMDGPU::SGPRRegBankID, Size);
      OpdsMapping[2] = AMDGPU::getValueMapping(AMDGPU::VCCRegBankID, 1);
      OpdsMapping[3] = AMDGPU::getValueMapping(AMDGPU::SGPRRegBankID, Size);
      break;
    }
    case Intrinsic::amdgcn_permlane16:
    case Intrinsic::amdgcn_permlanex16: {
      unsigned Size = getSizeInBits(MI.getOperand(0).getReg(), MRI, *TRI);
      OpdsMapping[0] = AMDGPU::getValueMapping(AMDGPU::VGPRRegBankID, Size);
      OpdsMapping[2] = AMDGPU::getValueMapping(AMDGPU::VGPRRegBankID, Size);
      OpdsMapping[3] = AMDGPU::getValueMapping(AMDGPU::VGPRRegBankID, Size);
      OpdsMapping[4] = getSGPROpMapping(MI.getOperand(3).getReg(), MRI, *TRI);
      OpdsMapping[5] = getSGPROpMapping(MI.getOperand(4).getReg(), MRI, *TRI);
      break;
    }
    case Intrinsic::amdgcn_mfma_f32_4x4x1f32:
    case Intrinsic::amdgcn_mfma_f32_4x4x4f16:
    case Intrinsic::amdgcn_mfma_i32_4x4x4i8:
    case Intrinsic::amdgcn_mfma_f32_4x4x2bf16:
    case Intrinsic::amdgcn_mfma_f32_16x16x1f32:
    case Intrinsic::amdgcn_mfma_f32_16x16x4f32:
    case Intrinsic::amdgcn_mfma_f32_16x16x4f16:
    case Intrinsic::amdgcn_mfma_f32_16x16x16f16:
    case Intrinsic::amdgcn_mfma_i32_16x16x4i8:
    case Intrinsic::amdgcn_mfma_i32_16x16x16i8:
    case Intrinsic::amdgcn_mfma_f32_16x16x2bf16:
    case Intrinsic::amdgcn_mfma_f32_16x16x8bf16:
    case Intrinsic::amdgcn_mfma_f32_32x32x1f32:
    case Intrinsic::amdgcn_mfma_f32_32x32x2f32:
    case Intrinsic::amdgcn_mfma_f32_32x32x4f16:
    case Intrinsic::amdgcn_mfma_f32_32x32x8f16:
    case Intrinsic::amdgcn_mfma_i32_32x32x4i8:
    case Intrinsic::amdgcn_mfma_i32_32x32x8i8:
    case Intrinsic::amdgcn_mfma_f32_32x32x2bf16:
    case Intrinsic::amdgcn_mfma_f32_32x32x4bf16:
    case Intrinsic::amdgcn_mfma_f32_32x32x4bf16_1k:
    case Intrinsic::amdgcn_mfma_f32_16x16x4bf16_1k:
    case Intrinsic::amdgcn_mfma_f32_4x4x4bf16_1k:
    case Intrinsic::amdgcn_mfma_f32_32x32x8bf16_1k:
    case Intrinsic::amdgcn_mfma_f32_16x16x16bf16_1k:
    case Intrinsic::amdgcn_mfma_f64_16x16x4f64:
    case Intrinsic::amdgcn_mfma_f64_4x4x4f64: {
      // Default for MAI intrinsics.
      // srcC can also be an immediate which can be folded later.
      // FIXME: Should we eventually add an alternative mapping with AGPR src
      // for srcA/srcB?
      //
      // vdst, srcA, srcB, srcC
      OpdsMapping[0] = getAGPROpMapping(MI.getOperand(0).getReg(), MRI, *TRI);
      OpdsMapping[2] = getVGPROpMapping(MI.getOperand(2).getReg(), MRI, *TRI);
      OpdsMapping[3] = getVGPROpMapping(MI.getOperand(3).getReg(), MRI, *TRI);
      OpdsMapping[4] = getAGPROpMapping(MI.getOperand(4).getReg(), MRI, *TRI);
      break;
    }
    case Intrinsic::amdgcn_interp_p1:
    case Intrinsic::amdgcn_interp_p2:
    case Intrinsic::amdgcn_interp_mov:
    case Intrinsic::amdgcn_interp_p1_f16:
    case Intrinsic::amdgcn_interp_p2_f16: {
      const int M0Idx = MI.getNumOperands() - 1;
      Register M0Reg = MI.getOperand(M0Idx).getReg();
      unsigned M0Bank = getRegBankID(M0Reg, MRI, AMDGPU::SGPRRegBankID);
      unsigned DstSize = MRI.getType(MI.getOperand(0).getReg()).getSizeInBits();

      OpdsMapping[0] = AMDGPU::getValueMapping(AMDGPU::VGPRRegBankID, DstSize);
      for (int I = 2; I != M0Idx && MI.getOperand(I).isReg(); ++I)
        OpdsMapping[I] = AMDGPU::getValueMapping(AMDGPU::VGPRRegBankID, 32);

      // Must be SGPR, but we must take whatever the original bank is and fix it
      // later.
      OpdsMapping[M0Idx] = AMDGPU::getValueMapping(M0Bank, 32);
      break;
    }
    case Intrinsic::amdgcn_ballot: {
      unsigned DstSize = MRI.getType(MI.getOperand(0).getReg()).getSizeInBits();
      unsigned SrcSize = MRI.getType(MI.getOperand(2).getReg()).getSizeInBits();
      OpdsMapping[0] = AMDGPU::getValueMapping(AMDGPU::SGPRRegBankID, DstSize);
      OpdsMapping[2] = AMDGPU::getValueMapping(AMDGPU::VCCRegBankID, SrcSize);
      break;
    }
    }
    break;
  }
  case AMDGPU::G_AMDGPU_INTRIN_IMAGE_LOAD:
  case AMDGPU::G_AMDGPU_INTRIN_IMAGE_STORE: {
    auto IntrID = MI.getIntrinsicID();
    const AMDGPU::RsrcIntrinsic *RSrcIntrin = AMDGPU::lookupRsrcIntrinsic(IntrID);
    assert(RSrcIntrin && "missing RsrcIntrinsic for image intrinsic");
    // Non-images can have complications from operands that allow both SGPR
    // and VGPR. For now it's too complicated to figure out the final opcode
    // to derive the register bank from the MCInstrDesc.
    assert(RSrcIntrin->IsImage);
    return getImageMapping(MRI, MI, RSrcIntrin->RsrcArg);
  }
  case AMDGPU::G_AMDGPU_INTRIN_BVH_INTERSECT_RAY: {
    unsigned N = MI.getNumExplicitOperands() - 2;
    OpdsMapping[0] = AMDGPU::getValueMapping(AMDGPU::VGPRRegBankID, 128);
    OpdsMapping[N] = getSGPROpMapping(MI.getOperand(N).getReg(), MRI, *TRI);
    if (N == 3) {
      // Sequential form: all operands combined into VGPR256/VGPR512
      unsigned Size = MRI.getType(MI.getOperand(2).getReg()).getSizeInBits();
      if (Size > 256)
        Size = 512;
      OpdsMapping[2] = AMDGPU::getValueMapping(AMDGPU::VGPRRegBankID, Size);
    } else {
      // NSA form
      for (unsigned I = 2; I < N; ++I)
        OpdsMapping[I] = AMDGPU::getValueMapping(AMDGPU::VGPRRegBankID, 32);
    }
    break;
  }
  case AMDGPU::G_INTRINSIC_W_SIDE_EFFECTS: {
    auto IntrID = MI.getIntrinsicID();
    switch (IntrID) {
    case Intrinsic::amdgcn_s_getreg:
    case Intrinsic::amdgcn_s_memtime:
    case Intrinsic::amdgcn_s_memrealtime:
    case Intrinsic::amdgcn_s_get_waveid_in_workgroup: {
      unsigned Size = MRI.getType(MI.getOperand(0).getReg()).getSizeInBits();
      OpdsMapping[0] = AMDGPU::getValueMapping(AMDGPU::SGPRRegBankID, Size);
      break;
    }
    case Intrinsic::amdgcn_global_atomic_fadd:
    case Intrinsic::amdgcn_global_atomic_csub:
    case Intrinsic::amdgcn_global_atomic_fmin:
    case Intrinsic::amdgcn_global_atomic_fmax:
    case Intrinsic::amdgcn_flat_atomic_fadd:
    case Intrinsic::amdgcn_flat_atomic_fmin:
    case Intrinsic::amdgcn_flat_atomic_fmax:
      return getDefaultMappingAllVGPR(MI);
    case Intrinsic::amdgcn_ds_ordered_add:
    case Intrinsic::amdgcn_ds_ordered_swap: {
      unsigned DstSize = MRI.getType(MI.getOperand(0).getReg()).getSizeInBits();
      OpdsMapping[0] = AMDGPU::getValueMapping(AMDGPU::VGPRRegBankID, DstSize);
      unsigned M0Bank = getRegBankID(MI.getOperand(2).getReg(), MRI,
                                 AMDGPU::SGPRRegBankID);
      OpdsMapping[2] = AMDGPU::getValueMapping(M0Bank, 32);
      OpdsMapping[3] = AMDGPU::getValueMapping(AMDGPU::VGPRRegBankID, 32);
      break;
    }
    case Intrinsic::amdgcn_ds_append:
    case Intrinsic::amdgcn_ds_consume: {
      unsigned DstSize = MRI.getType(MI.getOperand(0).getReg()).getSizeInBits();
      OpdsMapping[0] = AMDGPU::getValueMapping(AMDGPU::VGPRRegBankID, DstSize);
      OpdsMapping[2] = getSGPROpMapping(MI.getOperand(2).getReg(), MRI, *TRI);
      break;
    }
    case Intrinsic::amdgcn_exp_compr:
      OpdsMapping[3] = AMDGPU::getValueMapping(AMDGPU::VGPRRegBankID, 32);
      OpdsMapping[4] = AMDGPU::getValueMapping(AMDGPU::VGPRRegBankID, 32);
      break;
    case Intrinsic::amdgcn_exp:
      // FIXME: Could we support packed types here?
      OpdsMapping[3] = AMDGPU::getValueMapping(AMDGPU::VGPRRegBankID, 32);
      OpdsMapping[4] = AMDGPU::getValueMapping(AMDGPU::VGPRRegBankID, 32);
      OpdsMapping[5] = AMDGPU::getValueMapping(AMDGPU::VGPRRegBankID, 32);
      OpdsMapping[6] = AMDGPU::getValueMapping(AMDGPU::VGPRRegBankID, 32);
      break;
    case Intrinsic::amdgcn_s_sendmsg:
    case Intrinsic::amdgcn_s_sendmsghalt: {
      // This must be an SGPR, but accept a VGPR.
      unsigned Bank = getRegBankID(MI.getOperand(2).getReg(), MRI,
                                   AMDGPU::SGPRRegBankID);
      OpdsMapping[2] = AMDGPU::getValueMapping(Bank, 32);
      break;
    }
    case Intrinsic::amdgcn_s_setreg: {
      // This must be an SGPR, but accept a VGPR.
      unsigned Bank = getRegBankID(MI.getOperand(2).getReg(), MRI,
                                   AMDGPU::SGPRRegBankID);
      OpdsMapping[2] = AMDGPU::getValueMapping(Bank, 32);
      break;
    }
    case Intrinsic::amdgcn_end_cf: {
      unsigned Size = getSizeInBits(MI.getOperand(1).getReg(), MRI, *TRI);
      OpdsMapping[1] = AMDGPU::getValueMapping(AMDGPU::SGPRRegBankID, Size);
      break;
    }
    case Intrinsic::amdgcn_else: {
      unsigned WaveSize = getSizeInBits(MI.getOperand(1).getReg(), MRI, *TRI);
      OpdsMapping[0] = AMDGPU::getValueMapping(AMDGPU::VCCRegBankID, 1);
      OpdsMapping[1] = AMDGPU::getValueMapping(AMDGPU::SGPRRegBankID, WaveSize);
      OpdsMapping[3] = AMDGPU::getValueMapping(AMDGPU::SGPRRegBankID, WaveSize);
      break;
    }
    case Intrinsic::amdgcn_live_mask: {
      OpdsMapping[0] = AMDGPU::getValueMapping(AMDGPU::VCCRegBankID, 1);
      break;
    }
    case Intrinsic::amdgcn_wqm_demote:
    case Intrinsic::amdgcn_kill: {
      OpdsMapping[1] = AMDGPU::getValueMapping(AMDGPU::VCCRegBankID, 1);
      break;
    }
    case Intrinsic::amdgcn_raw_buffer_load:
    case Intrinsic::amdgcn_raw_tbuffer_load: {
      // FIXME: Should make intrinsic ID the last operand of the instruction,
      // then this would be the same as store
      OpdsMapping[0] = getVGPROpMapping(MI.getOperand(0).getReg(), MRI, *TRI);
      OpdsMapping[2] = getSGPROpMapping(MI.getOperand(2).getReg(), MRI, *TRI);
      OpdsMapping[3] = getVGPROpMapping(MI.getOperand(3).getReg(), MRI, *TRI);
      OpdsMapping[4] = getSGPROpMapping(MI.getOperand(4).getReg(), MRI, *TRI);
      break;
    }
    case Intrinsic::amdgcn_raw_buffer_store:
    case Intrinsic::amdgcn_raw_buffer_store_format:
    case Intrinsic::amdgcn_raw_tbuffer_store: {
      OpdsMapping[1] = getVGPROpMapping(MI.getOperand(1).getReg(), MRI, *TRI);
      OpdsMapping[2] = getSGPROpMapping(MI.getOperand(2).getReg(), MRI, *TRI);
      OpdsMapping[3] = getVGPROpMapping(MI.getOperand(3).getReg(), MRI, *TRI);
      OpdsMapping[4] = getSGPROpMapping(MI.getOperand(4).getReg(), MRI, *TRI);
      break;
    }
    case Intrinsic::amdgcn_struct_buffer_load:
    case Intrinsic::amdgcn_struct_tbuffer_load: {
      OpdsMapping[0] = getVGPROpMapping(MI.getOperand(0).getReg(), MRI, *TRI);
      OpdsMapping[2] = getSGPROpMapping(MI.getOperand(2).getReg(), MRI, *TRI);
      OpdsMapping[3] = getVGPROpMapping(MI.getOperand(3).getReg(), MRI, *TRI);
      OpdsMapping[4] = getVGPROpMapping(MI.getOperand(4).getReg(), MRI, *TRI);
      OpdsMapping[5] = getSGPROpMapping(MI.getOperand(5).getReg(), MRI, *TRI);
      break;
    }
    case Intrinsic::amdgcn_struct_buffer_store:
    case Intrinsic::amdgcn_struct_tbuffer_store: {
      OpdsMapping[1] = getVGPROpMapping(MI.getOperand(1).getReg(), MRI, *TRI);
      OpdsMapping[2] = getSGPROpMapping(MI.getOperand(2).getReg(), MRI, *TRI);
      OpdsMapping[3] = getVGPROpMapping(MI.getOperand(3).getReg(), MRI, *TRI);
      OpdsMapping[4] = getVGPROpMapping(MI.getOperand(4).getReg(), MRI, *TRI);
      OpdsMapping[5] = getSGPROpMapping(MI.getOperand(5).getReg(), MRI, *TRI);
      break;
    }
    case Intrinsic::amdgcn_init_exec_from_input: {
      unsigned Size = getSizeInBits(MI.getOperand(1).getReg(), MRI, *TRI);
      OpdsMapping[1] = AMDGPU::getValueMapping(AMDGPU::SGPRRegBankID, Size);
      break;
    }
    case Intrinsic::amdgcn_ds_gws_init:
    case Intrinsic::amdgcn_ds_gws_barrier:
    case Intrinsic::amdgcn_ds_gws_sema_br: {
      OpdsMapping[1] = AMDGPU::getValueMapping(AMDGPU::VGPRRegBankID, 32);

      // This must be an SGPR, but accept a VGPR.
      unsigned Bank = getRegBankID(MI.getOperand(2).getReg(), MRI,
                                   AMDGPU::SGPRRegBankID);
      OpdsMapping[2] = AMDGPU::getValueMapping(Bank, 32);
      break;
    }
    case Intrinsic::amdgcn_ds_gws_sema_v:
    case Intrinsic::amdgcn_ds_gws_sema_p:
    case Intrinsic::amdgcn_ds_gws_sema_release_all: {
      // This must be an SGPR, but accept a VGPR.
      unsigned Bank = getRegBankID(MI.getOperand(1).getReg(), MRI,
                                   AMDGPU::SGPRRegBankID);
      OpdsMapping[1] = AMDGPU::getValueMapping(Bank, 32);
      break;
    }
    default:
      return getInvalidInstructionMapping();
    }
    break;
  }
  case AMDGPU::G_SELECT: {
    unsigned Size = MRI.getType(MI.getOperand(0).getReg()).getSizeInBits();
    unsigned Op2Bank = getRegBankID(MI.getOperand(2).getReg(), MRI,
                                    AMDGPU::SGPRRegBankID);
    unsigned Op3Bank = getRegBankID(MI.getOperand(3).getReg(), MRI,
                                    AMDGPU::SGPRRegBankID);
    bool SGPRSrcs = Op2Bank == AMDGPU::SGPRRegBankID &&
                    Op3Bank == AMDGPU::SGPRRegBankID;

    unsigned CondBankDefault = SGPRSrcs ?
      AMDGPU::SGPRRegBankID : AMDGPU::VCCRegBankID;
    unsigned CondBank = getRegBankID(MI.getOperand(1).getReg(), MRI,
                                     CondBankDefault);
    if (CondBank == AMDGPU::SGPRRegBankID)
      CondBank = SGPRSrcs ? AMDGPU::SGPRRegBankID : AMDGPU::VCCRegBankID;
    else if (CondBank == AMDGPU::VGPRRegBankID)
      CondBank = AMDGPU::VCCRegBankID;

    unsigned Bank = SGPRSrcs && CondBank == AMDGPU::SGPRRegBankID ?
      AMDGPU::SGPRRegBankID : AMDGPU::VGPRRegBankID;

    assert(CondBank == AMDGPU::VCCRegBankID || CondBank == AMDGPU::SGPRRegBankID);

    // TODO: Should report 32-bit for scalar condition type.
    if (Size == 64) {
      OpdsMapping[0] = AMDGPU::getValueMappingSGPR64Only(Bank, Size);
      OpdsMapping[1] = AMDGPU::getValueMapping(CondBank, 1);
      OpdsMapping[2] = AMDGPU::getValueMappingSGPR64Only(Bank, Size);
      OpdsMapping[3] = AMDGPU::getValueMappingSGPR64Only(Bank, Size);
    } else {
      OpdsMapping[0] = AMDGPU::getValueMapping(Bank, Size);
      OpdsMapping[1] = AMDGPU::getValueMapping(CondBank, 1);
      OpdsMapping[2] = AMDGPU::getValueMapping(Bank, Size);
      OpdsMapping[3] = AMDGPU::getValueMapping(Bank, Size);
    }

    break;
  }

  case AMDGPU::G_LOAD:
  case AMDGPU::G_ZEXTLOAD:
  case AMDGPU::G_SEXTLOAD:
    return getInstrMappingForLoad(MI);

  case AMDGPU::G_ATOMICRMW_XCHG:
  case AMDGPU::G_ATOMICRMW_ADD:
  case AMDGPU::G_ATOMICRMW_SUB:
  case AMDGPU::G_ATOMICRMW_AND:
  case AMDGPU::G_ATOMICRMW_OR:
  case AMDGPU::G_ATOMICRMW_XOR:
  case AMDGPU::G_ATOMICRMW_MAX:
  case AMDGPU::G_ATOMICRMW_MIN:
  case AMDGPU::G_ATOMICRMW_UMAX:
  case AMDGPU::G_ATOMICRMW_UMIN:
  case AMDGPU::G_ATOMICRMW_FADD:
  case AMDGPU::G_AMDGPU_ATOMIC_CMPXCHG:
  case AMDGPU::G_AMDGPU_ATOMIC_INC:
  case AMDGPU::G_AMDGPU_ATOMIC_DEC:
  case AMDGPU::G_AMDGPU_ATOMIC_FMIN:
  case AMDGPU::G_AMDGPU_ATOMIC_FMAX: {
    OpdsMapping[0] = getVGPROpMapping(MI.getOperand(0).getReg(), MRI, *TRI);
    OpdsMapping[1] = getValueMappingForPtr(MRI, MI.getOperand(1).getReg());
    OpdsMapping[2] = getVGPROpMapping(MI.getOperand(2).getReg(), MRI, *TRI);
    break;
  }
  case AMDGPU::G_ATOMIC_CMPXCHG: {
    OpdsMapping[0] = getVGPROpMapping(MI.getOperand(0).getReg(), MRI, *TRI);
    OpdsMapping[1] = getValueMappingForPtr(MRI, MI.getOperand(1).getReg());
    OpdsMapping[2] = getVGPROpMapping(MI.getOperand(2).getReg(), MRI, *TRI);
    OpdsMapping[3] = getVGPROpMapping(MI.getOperand(3).getReg(), MRI, *TRI);
    break;
  }
  case AMDGPU::G_BRCOND: {
    unsigned Bank = getRegBankID(MI.getOperand(0).getReg(), MRI,
                                 AMDGPU::SGPRRegBankID);
    assert(MRI.getType(MI.getOperand(0).getReg()).getSizeInBits() == 1);
    if (Bank != AMDGPU::SGPRRegBankID)
      Bank = AMDGPU::VCCRegBankID;

    OpdsMapping[0] = AMDGPU::getValueMapping(Bank, 1);
    break;
  }
  }

  return getInstructionMapping(/*ID*/1, /*Cost*/1,
                               getOperandsMapping(OpdsMapping),
                               MI.getNumOperands());
}<|MERGE_RESOLUTION|>--- conflicted
+++ resolved
@@ -2538,15 +2538,9 @@
     MachineIRBuilder B(MI, ApplyVALU);
     SmallVector<Register, 2> SrcRegs(OpdMapper.getVRegs(1));
     unsigned NewOpc = Opc == AMDGPU::G_CTLZ_ZERO_UNDEF
-<<<<<<< HEAD
-                          ? AMDGPU::G_AMDGPU_FFBH_U32
-                          : Opc == AMDGPU::G_CTTZ_ZERO_UNDEF
-                                ? AMDGPU::G_AMDGPU_FFBL_B32
-=======
                           ? (unsigned)AMDGPU::G_AMDGPU_FFBH_U32
                           : Opc == AMDGPU::G_CTTZ_ZERO_UNDEF
                                 ? (unsigned)AMDGPU::G_AMDGPU_FFBL_B32
->>>>>>> ac168fe6
                                 : Opc;
     unsigned Idx = NewOpc == AMDGPU::G_AMDGPU_FFBH_U32;
     auto X = B.buildInstr(NewOpc, {S32}, {SrcRegs[Idx]});
