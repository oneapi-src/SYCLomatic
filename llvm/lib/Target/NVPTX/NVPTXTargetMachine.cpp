//===-- NVPTXTargetMachine.cpp - Define TargetMachine for NVPTX -----------===//
//
// Part of the LLVM Project, under the Apache License v2.0 with LLVM Exceptions.
// See https://llvm.org/LICENSE.txt for license information.
// SPDX-License-Identifier: Apache-2.0 WITH LLVM-exception
//
//===----------------------------------------------------------------------===//
//
// Top-level implementation for the NVPTX target.
//
//===----------------------------------------------------------------------===//

#include "NVPTXTargetMachine.h"
#include "NVPTX.h"
#include "NVPTXAliasAnalysis.h"
#include "NVPTXAllocaHoisting.h"
#include "NVPTXAtomicLower.h"
#include "NVPTXCtorDtorLowering.h"
#include "NVPTXLowerAggrCopies.h"
#include "NVPTXMachineFunctionInfo.h"
#include "NVPTXTargetObjectFile.h"
#include "NVPTXTargetTransformInfo.h"
#include "TargetInfo/NVPTXTargetInfo.h"
#include "llvm/ADT/STLExtras.h"
#include "llvm/Analysis/TargetTransformInfo.h"
#include "llvm/CodeGen/Passes.h"
#include "llvm/CodeGen/TargetPassConfig.h"
#include "llvm/IR/IntrinsicsNVPTX.h"
#include "llvm/MC/TargetRegistry.h"
#include "llvm/Pass.h"
#include "llvm/Passes/PassBuilder.h"
#include "llvm/SYCLLowerIR/GlobalOffset.h"
#include "llvm/SYCLLowerIR/LocalAccessorToSharedMemory.h"
#include "llvm/Support/CommandLine.h"
#include "llvm/Target/TargetMachine.h"
#include "llvm/Target/TargetOptions.h"
#include "llvm/Transforms/IPO.h"
#include "llvm/TargetParser/Triple.h"
#include "llvm/Transforms/Scalar.h"
#include "llvm/Transforms/Scalar/GVN.h"
#include "llvm/Transforms/Vectorize/LoadStoreVectorizer.h"
#include <cassert>
#include <optional>
#include <string>

using namespace llvm;

// LSV is still relatively new; this switch lets us turn it off in case we
// encounter (or suspect) a bug.
static cl::opt<bool>
    DisableLoadStoreVectorizer("disable-nvptx-load-store-vectorizer",
                               cl::desc("Disable load/store vectorizer"),
                               cl::init(false), cl::Hidden);

// TODO: Remove this flag when we are confident with no regressions.
static cl::opt<bool> DisableRequireStructuredCFG(
    "disable-nvptx-require-structured-cfg",
    cl::desc("Transitional flag to turn off NVPTX's requirement on preserving "
             "structured CFG. The requirement should be disabled only when "
             "unexpected regressions happen."),
    cl::init(false), cl::Hidden);

static cl::opt<bool> UseShortPointersOpt(
    "nvptx-short-ptr",
    cl::desc(
        "Use 32-bit pointers for accessing const/local/shared address spaces."),
    cl::init(false), cl::Hidden);

<<<<<<< HEAD
static cl::opt<bool>
    UseIPSCCPO0("use-ipsccp-nvptx-O0",
                cl::desc("Use IPSCCP pass at O0 as a temp solution for "
                         "nvvm-reflect dead-code errors."),
                cl::init(true), cl::Hidden);

// FIXME: intended as a temporary debugging aid. Should be removed before it
// makes it into the LLVM-17 release.
static cl::opt<bool>
    ExitOnUnreachable("nvptx-exit-on-unreachable",
                      cl::desc("Lower 'unreachable' as 'exit' instruction."),
                      cl::init(true), cl::Hidden);

=======
>>>>>>> 5b7a7ec5
namespace llvm {

void initializeGenericToNVVMLegacyPassPass(PassRegistry &);
void initializeNVPTXAllocaHoistingPass(PassRegistry &);
void initializeNVPTXAssignValidGlobalNamesPass(PassRegistry &);
void initializeNVPTXAtomicLowerPass(PassRegistry &);
void initializeNVPTXCtorDtorLoweringLegacyPass(PassRegistry &);
void initializeNVPTXLowerAggrCopiesPass(PassRegistry &);
void initializeNVPTXLowerAllocaPass(PassRegistry &);
void initializeNVPTXLowerUnreachablePass(PassRegistry &);
void initializeNVPTXCtorDtorLoweringLegacyPass(PassRegistry &);
void initializeNVPTXLowerArgsPass(PassRegistry &);
void initializeNVPTXProxyRegErasurePass(PassRegistry &);
void initializeNVVMIntrRangePass(PassRegistry &);
void initializeNVVMReflectPass(PassRegistry &);
void initializeNVPTXAAWrapperPassPass(PassRegistry &);
void initializeNVPTXExternalAAWrapperPass(PassRegistry &);

void initializeGlobalOffsetLegacyPass(PassRegistry &);
void initializeLocalAccessorToSharedMemoryLegacyPass(PassRegistry &);

} // end namespace llvm

extern "C" LLVM_EXTERNAL_VISIBILITY void LLVMInitializeNVPTXTarget() {
  // Register the target.
  RegisterTargetMachine<NVPTXTargetMachine32> X(getTheNVPTXTarget32());
  RegisterTargetMachine<NVPTXTargetMachine64> Y(getTheNVPTXTarget64());

  PassRegistry &PR = *PassRegistry::getPassRegistry();
  // FIXME: This pass is really intended to be invoked during IR optimization,
  // but it's very NVPTX-specific.
  initializeNVVMReflectPass(PR);
  initializeNVVMIntrRangePass(PR);
  initializeGenericToNVVMLegacyPassPass(PR);
  initializeNVPTXAllocaHoistingPass(PR);
  initializeNVPTXAssignValidGlobalNamesPass(PR);
  initializeNVPTXAtomicLowerPass(PR);
  initializeNVPTXLowerArgsPass(PR);
  initializeNVPTXLowerAllocaPass(PR);
  initializeNVPTXLowerUnreachablePass(PR);
  initializeNVPTXCtorDtorLoweringLegacyPass(PR);
  initializeNVPTXLowerAggrCopiesPass(PR);
  initializeNVPTXProxyRegErasurePass(PR);
  initializeNVPTXDAGToDAGISelPass(PR);

  // SYCL-specific passes, needed here to be available to `opt`.
  initializeGlobalOffsetLegacyPass(PR);
  initializeLocalAccessorToSharedMemoryLegacyPass(PR);
  initializeNVPTXAAWrapperPassPass(PR);
  initializeNVPTXExternalAAWrapperPass(PR);
}

static std::string computeDataLayout(bool is64Bit, bool UseShortPointers) {
  std::string Ret = "e";

  if (!is64Bit)
    Ret += "-p:32:32";
  else if (UseShortPointers)
    Ret += "-p3:32:32-p4:32:32-p5:32:32";

  Ret += "-i64:64-i128:128-v16:16-v32:32-n16:32:64";

  return Ret;
}

NVPTXTargetMachine::NVPTXTargetMachine(const Target &T, const Triple &TT,
                                       StringRef CPU, StringRef FS,
                                       const TargetOptions &Options,
                                       std::optional<Reloc::Model> RM,
                                       std::optional<CodeModel::Model> CM,
                                       CodeGenOptLevel OL, bool is64bit)
    // The pic relocation model is used regardless of what the client has
    // specified, as it is the only relocation model currently supported.
    : LLVMTargetMachine(T, computeDataLayout(is64bit, UseShortPointersOpt), TT,
                        CPU, FS, Options, Reloc::PIC_,
                        getEffectiveCodeModel(CM, CodeModel::Small), OL),
      is64bit(is64bit), UseShortPointers(UseShortPointersOpt),
      TLOF(std::make_unique<NVPTXTargetObjectFile>()),
      Subtarget(TT, std::string(CPU), std::string(FS), *this),
      StrPool(StrAlloc) {
  if (TT.getOS() == Triple::NVCL)
    drvInterface = NVPTX::NVCL;
  else
    drvInterface = NVPTX::CUDA;
  if (!DisableRequireStructuredCFG)
    setRequiresStructuredCFG(true);
  initAsmInfo();
}

NVPTXTargetMachine::~NVPTXTargetMachine() = default;

void NVPTXTargetMachine32::anchor() {}

NVPTXTargetMachine32::NVPTXTargetMachine32(const Target &T, const Triple &TT,
                                           StringRef CPU, StringRef FS,
                                           const TargetOptions &Options,
                                           std::optional<Reloc::Model> RM,
                                           std::optional<CodeModel::Model> CM,
                                           CodeGenOptLevel OL, bool JIT)
    : NVPTXTargetMachine(T, TT, CPU, FS, Options, RM, CM, OL, false) {}

void NVPTXTargetMachine64::anchor() {}

NVPTXTargetMachine64::NVPTXTargetMachine64(const Target &T, const Triple &TT,
                                           StringRef CPU, StringRef FS,
                                           const TargetOptions &Options,
                                           std::optional<Reloc::Model> RM,
                                           std::optional<CodeModel::Model> CM,
                                           CodeGenOptLevel OL, bool JIT)
    : NVPTXTargetMachine(T, TT, CPU, FS, Options, RM, CM, OL, true) {}

namespace {

class NVPTXPassConfig : public TargetPassConfig {
public:
  NVPTXPassConfig(NVPTXTargetMachine &TM, PassManagerBase &PM)
      : TargetPassConfig(TM, PM) {}

  NVPTXTargetMachine &getNVPTXTargetMachine() const {
    return getTM<NVPTXTargetMachine>();
  }

  void addIRPasses() override;
  bool addInstSelector() override;
  void addPreRegAlloc() override;
  void addPostRegAlloc() override;
  void addMachineSSAOptimization() override;

  FunctionPass *createTargetRegisterAllocator(bool) override;
  void addFastRegAlloc() override;
  void addOptimizedRegAlloc() override;

  bool addRegAssignAndRewriteFast() override {
    llvm_unreachable("should not be used");
  }

  bool addRegAssignAndRewriteOptimized() override {
    llvm_unreachable("should not be used");
  }

private:
  // If the opt level is aggressive, add GVN; otherwise, add EarlyCSE. This
  // function is only called in opt mode.
  void addEarlyCSEOrGVNPass();

  // Add passes that propagate special memory spaces.
  void addAddressSpaceInferencePasses();

  // Add passes that perform straight-line scalar optimizations.
  void addStraightLineScalarOptimizationPasses();
};

} // end anonymous namespace

TargetPassConfig *NVPTXTargetMachine::createPassConfig(PassManagerBase &PM) {
  return new NVPTXPassConfig(*this, PM);
}

MachineFunctionInfo *NVPTXTargetMachine::createMachineFunctionInfo(
    BumpPtrAllocator &Allocator, const Function &F,
    const TargetSubtargetInfo *STI) const {
  return NVPTXMachineFunctionInfo::create<NVPTXMachineFunctionInfo>(Allocator,
                                                                    F, STI);
}

void NVPTXTargetMachine::registerDefaultAliasAnalyses(AAManager &AAM) {
  AAM.registerFunctionAnalysis<NVPTXAA>();
}

void NVPTXTargetMachine::registerPassBuilderCallbacks(PassBuilder &PB) {
  PB.registerPipelineParsingCallback(
      [](StringRef PassName, FunctionPassManager &PM,
         ArrayRef<PassBuilder::PipelineElement>) {
        if (PassName == "nvvm-reflect") {
          PM.addPass(NVVMReflectPass());
          return true;
        }
        if (PassName == "nvvm-intr-range") {
          PM.addPass(NVVMIntrRangePass());
          return true;
        }
        return false;
      });

  PB.registerAnalysisRegistrationCallback([](FunctionAnalysisManager &FAM) {
    FAM.registerPass([&] { return NVPTXAA(); });
  });

  PB.registerParseAACallback([](StringRef AAName, AAManager &AAM) {
    if (AAName == "nvptx-aa") {
      AAM.registerFunctionAnalysis<NVPTXAA>();
      return true;
    }
    return false;
  });

  PB.registerPipelineParsingCallback(
      [](StringRef PassName, ModulePassManager &PM,
         ArrayRef<PassBuilder::PipelineElement>) {
        if (PassName == "nvptx-lower-ctor-dtor") {
          PM.addPass(NVPTXCtorDtorLoweringPass());
          return true;
        }
        if (PassName == "generic-to-nvvm") {
          PM.addPass(GenericToNVVMPass());
          return true;
        }
        return false;
      });

  PB.registerPipelineStartEPCallback(
      [this](ModulePassManager &PM, OptimizationLevel Level) {
        FunctionPassManager FPM;
        FPM.addPass(NVVMReflectPass(Subtarget.getSmVersion()));
        // FIXME: NVVMIntrRangePass is causing numerical discrepancies,
        // investigate and re-enable.
        // FPM.addPass(NVVMIntrRangePass(Subtarget.getSmVersion()));
        PM.addPass(createModuleToFunctionPassAdaptor(std::move(FPM)));
      });
}

TargetTransformInfo
NVPTXTargetMachine::getTargetTransformInfo(const Function &F) const {
  return TargetTransformInfo(NVPTXTTIImpl(this, F));
}

std::pair<const Value *, unsigned>
NVPTXTargetMachine::getPredicatedAddrSpace(const Value *V) const {
  if (auto *II = dyn_cast<IntrinsicInst>(V)) {
    switch (II->getIntrinsicID()) {
    case Intrinsic::nvvm_isspacep_const:
      return std::make_pair(II->getArgOperand(0), llvm::ADDRESS_SPACE_CONST);
    case Intrinsic::nvvm_isspacep_global:
      return std::make_pair(II->getArgOperand(0), llvm::ADDRESS_SPACE_GLOBAL);
    case Intrinsic::nvvm_isspacep_local:
      return std::make_pair(II->getArgOperand(0), llvm::ADDRESS_SPACE_LOCAL);
    case Intrinsic::nvvm_isspacep_shared:
    case Intrinsic::nvvm_isspacep_shared_cluster:
      return std::make_pair(II->getArgOperand(0), llvm::ADDRESS_SPACE_SHARED);
    default:
      break;
    }
  }
  return std::make_pair(nullptr, -1);
}

void NVPTXPassConfig::addEarlyCSEOrGVNPass() {
  if (getOptLevel() == CodeGenOptLevel::Aggressive)
    addPass(createGVNPass());
  else
    addPass(createEarlyCSEPass());
}

void NVPTXPassConfig::addAddressSpaceInferencePasses() {
  // NVPTXLowerArgs emits alloca for byval parameters which can often
  // be eliminated by SROA.
  addPass(createSROAPass());
  addPass(createNVPTXLowerAllocaPass());
  addPass(createInferAddressSpacesPass());
  addPass(createNVPTXAtomicLowerPass());
}

void NVPTXPassConfig::addStraightLineScalarOptimizationPasses() {
  addPass(createSeparateConstOffsetFromGEPPass());
  addPass(createSpeculativeExecutionPass());
  // ReassociateGEPs exposes more opportunites for SLSR. See
  // the example in reassociate-geps-and-slsr.ll.
  addPass(createStraightLineStrengthReducePass());
  // SeparateConstOffsetFromGEP and SLSR creates common expressions which GVN or
  // EarlyCSE can reuse. GVN generates significantly better code than EarlyCSE
  // for some of our benchmarks.
  addEarlyCSEOrGVNPass();
  // Run NaryReassociate after EarlyCSE/GVN to be more effective.
  addPass(createNaryReassociatePass());
  // NaryReassociate on GEPs creates redundant common expressions, so run
  // EarlyCSE after it.
  addPass(createEarlyCSEPass());
}

void NVPTXPassConfig::addIRPasses() {
  // The following passes are known to not play well with virtual regs hanging
  // around after register allocation (which in our case, is *all* registers).
  // We explicitly disable them here.  We do, however, need some functionality
  // of the PrologEpilogCodeInserter pass, so we emulate that behavior in the
  // NVPTXPrologEpilog pass (see NVPTXPrologEpilogPass.cpp).
  disablePass(&PrologEpilogCodeInserterID);
  disablePass(&MachineLateInstrsCleanupID);
  disablePass(&MachineCopyPropagationID);
  disablePass(&TailDuplicateID);
  disablePass(&StackMapLivenessID);
  disablePass(&LiveDebugValuesID);
  disablePass(&PostRAMachineSinkingID);
  disablePass(&PostRASchedulerID);
  disablePass(&FuncletLayoutID);
  disablePass(&PatchableFunctionID);
  disablePass(&ShrinkWrapID);

  addPass(createNVPTXAAWrapperPass());
  addPass(createExternalAAWrapperPass([](Pass &P, Function &, AAResults &AAR) {
    if (auto *WrapperPass = P.getAnalysisIfAvailable<NVPTXAAWrapperPass>())
      AAR.addAAResult(WrapperPass->getResult());
  }));

  // NVVMReflectPass is added in addEarlyAsPossiblePasses, so hopefully running
  // it here does nothing.  But since we need it for correctness when lowering
  // to NVPTX, run it here too, in case whoever built our pass pipeline didn't
  // call addEarlyAsPossiblePasses.
  const NVPTXSubtarget &ST = *getTM<NVPTXTargetMachine>().getSubtargetImpl();
  addPass(createNVVMReflectPass(ST.getSmVersion()));

  // FIXME: should the target triple check be done by the pass itself?
  // See createNVPTXLowerArgsPass as an example
  if (getTM<NVPTXTargetMachine>().getTargetTriple().getOS() == Triple::CUDA) {
    addPass(createGlobalOffsetPassLegacy());
    addPass(createLocalAccessorToSharedMemoryPassLegacy());
  }

  if (getOptLevel() != CodeGenOptLevel::None)
    addPass(createNVPTXImageOptimizerPass());
  addPass(createNVPTXAssignValidGlobalNamesPass());
  addPass(createGenericToNVVMLegacyPass());

  // NVPTXLowerArgs is required for correctness and should be run right
  // before the address space inference passes.
  addPass(createNVPTXLowerArgsPass());
  if (getOptLevel() != CodeGenOptLevel::None) {
    addAddressSpaceInferencePasses();
    addStraightLineScalarOptimizationPasses();
  }

  addPass(createAtomicExpandPass());
  addPass(createNVPTXCtorDtorLoweringLegacyPass());

  // === LSR and other generic IR passes ===
  TargetPassConfig::addIRPasses();
  // EarlyCSE is not always strong enough to clean up what LSR produces. For
  // example, GVN can combine
  //
  //   %0 = add %a, %b
  //   %1 = add %b, %a
  //
  // and
  //
  //   %0 = shl nsw %a, 2
  //   %1 = shl %a, 2
  //
  // but EarlyCSE can do neither of them.
  if (getOptLevel() != CodeGenOptLevel::None) {
    addEarlyCSEOrGVNPass();
    if (!DisableLoadStoreVectorizer)
      addPass(createLoadStoreVectorizerPass());
    addPass(createSROAPass());
  }

  const auto &Options = getNVPTXTargetMachine().Options;
  addPass(createNVPTXLowerUnreachablePass(Options.TrapUnreachable,
                                          Options.NoTrapAfterNoreturn));
}

bool NVPTXPassConfig::addInstSelector() {
  const NVPTXSubtarget &ST = *getTM<NVPTXTargetMachine>().getSubtargetImpl();

  addPass(createLowerAggrCopies());
  addPass(createAllocaHoisting());
  addPass(createNVPTXISelDag(getNVPTXTargetMachine(), getOptLevel()));

  if (!ST.hasImageHandles())
    addPass(createNVPTXReplaceImageHandlesPass());

  return false;
}

void NVPTXPassConfig::addPreRegAlloc() {
  // Remove Proxy Register pseudo instructions used to keep `callseq_end` alive.
  addPass(createNVPTXProxyRegErasurePass());
}

void NVPTXPassConfig::addPostRegAlloc() {
  addPass(createNVPTXPrologEpilogPass());
  if (getOptLevel() != CodeGenOptLevel::None) {
    // NVPTXPrologEpilogPass calculates frame object offset and replace frame
    // index with VRFrame register. NVPTXPeephole need to be run after that and
    // will replace VRFrame with VRFrameLocal when possible.
    addPass(createNVPTXPeephole());
  }
}

FunctionPass *NVPTXPassConfig::createTargetRegisterAllocator(bool) {
  return nullptr; // No reg alloc
}

void NVPTXPassConfig::addFastRegAlloc() {
  addPass(&PHIEliminationID);
  addPass(&TwoAddressInstructionPassID);
}

void NVPTXPassConfig::addOptimizedRegAlloc() {
  addPass(&ProcessImplicitDefsID);
  addPass(&LiveVariablesID);
  addPass(&MachineLoopInfoID);
  addPass(&PHIEliminationID);

  addPass(&TwoAddressInstructionPassID);
  addPass(&RegisterCoalescerID);

  // PreRA instruction scheduling.
  if (addPass(&MachineSchedulerID))
    printAndVerify("After Machine Scheduling");

  addPass(&StackSlotColoringID);

  // FIXME: Needs physical registers
  // addPass(&MachineLICMID);

  printAndVerify("After StackSlotColoring");
}

void NVPTXPassConfig::addMachineSSAOptimization() {
  // Pre-ra tail duplication.
  if (addPass(&EarlyTailDuplicateID))
    printAndVerify("After Pre-RegAlloc TailDuplicate");

  // Optimize PHIs before DCE: removing dead PHI cycles may make more
  // instructions dead.
  addPass(&OptimizePHIsID);

  // This pass merges large allocas. StackSlotColoring is a different pass
  // which merges spill slots.
  addPass(&StackColoringID);

  // If the target requests it, assign local variables to stack slots relative
  // to one another and simplify frame index references where possible.
  addPass(&LocalStackSlotAllocationID);

  // With optimization, dead code should already be eliminated. However
  // there is one known exception: lowered code for arguments that are only
  // used by tail calls, where the tail calls reuse the incoming stack
  // arguments directly (see t11 in test/CodeGen/X86/sibcall.ll).
  addPass(&DeadMachineInstructionElimID);
  printAndVerify("After codegen DCE pass");

  // Allow targets to insert passes that improve instruction level parallelism,
  // like if-conversion. Such passes will typically need dominator trees and
  // loop info, just like LICM and CSE below.
  if (addILPOpts())
    printAndVerify("After ILP optimizations");

  addPass(&EarlyMachineLICMID);
  addPass(&MachineCSEID);

  addPass(&MachineSinkingID);
  printAndVerify("After Machine LICM, CSE and Sinking passes");

  addPass(&PeepholeOptimizerID);
  printAndVerify("After codegen peephole optimization pass");
}<|MERGE_RESOLUTION|>--- conflicted
+++ resolved
@@ -66,22 +66,12 @@
         "Use 32-bit pointers for accessing const/local/shared address spaces."),
     cl::init(false), cl::Hidden);
 
-<<<<<<< HEAD
 static cl::opt<bool>
     UseIPSCCPO0("use-ipsccp-nvptx-O0",
                 cl::desc("Use IPSCCP pass at O0 as a temp solution for "
                          "nvvm-reflect dead-code errors."),
                 cl::init(true), cl::Hidden);
 
-// FIXME: intended as a temporary debugging aid. Should be removed before it
-// makes it into the LLVM-17 release.
-static cl::opt<bool>
-    ExitOnUnreachable("nvptx-exit-on-unreachable",
-                      cl::desc("Lower 'unreachable' as 'exit' instruction."),
-                      cl::init(true), cl::Hidden);
-
-=======
->>>>>>> 5b7a7ec5
 namespace llvm {
 
 void initializeGenericToNVVMLegacyPassPass(PassRegistry &);
