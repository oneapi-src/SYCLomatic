//===- DXILOpBuilder.h - Helper class for build DIXLOp functions ----------===//
//
// Part of the LLVM Project, under the Apache License v2.0 with LLVM Exceptions.
// See https://llvm.org/LICENSE.txt for license information.
// SPDX-License-Identifier: Apache-2.0 WITH LLVM-exception
//
//===----------------------------------------------------------------------===//
///
/// \file This file contains class to help build DXIL op functions.
//===----------------------------------------------------------------------===//

#ifndef LLVM_LIB_TARGET_DIRECTX_DXILOPBUILDER_H
#define LLVM_LIB_TARGET_DIRECTX_DXILOPBUILDER_H

#include "DXILConstants.h"
#include "llvm/ADT/SmallVector.h"
#include "llvm/TargetParser/Triple.h"
<<<<<<< HEAD
=======
#include "llvm/Support/Error.h"
>>>>>>> 98391913

namespace llvm {
class Module;
class IRBuilderBase;
class CallInst;
class Value;
class Type;
class FunctionType;

namespace dxil {

class DXILOpBuilder {
public:
  DXILOpBuilder(Module &M, IRBuilderBase &B);
<<<<<<< HEAD
  /// Create an instruction that calls DXIL Op with return type, specified
  /// opcode, and call arguments.
  ///
  /// \param OpCode Opcode of the DXIL Op call constructed
  /// \param SMVer Shader Model Version of DXIL Module being constructed.
  /// \param StageKind Shader Stage for DXIL Module being constructed.
  /// \param ReturnTy Return type of the DXIL Op call constructed
  /// \param OverloadTy Overload type of the DXIL Op call constructed
  /// \param Args Arguments for the DXIL Op call constructed
  /// \return DXIL Op call constructed
  CallInst *createDXILOpCall(dxil::OpCode OpCode, Type *ReturnTy,
                             Type *OverloadTy, SmallVector<Value *> Args);
  Type *getOverloadTy(dxil::OpCode OpCode, FunctionType *FT);
=======

  /// Create a call instruction for the given DXIL op. The arguments
  /// must be valid for an overload of the operation.
  CallInst *createOp(dxil::OpCode Op, ArrayRef<Value *> Args,
                     Type *RetTy = nullptr);

  /// Try to create a call instruction for the given DXIL op. Fails if the
  /// overload is invalid.
  Expected<CallInst *> tryCreateOp(dxil::OpCode Op, ArrayRef<Value *> Args,
                                   Type *RetTy = nullptr);

  /// Return the name of the given opcode.
>>>>>>> 98391913
  static const char *getOpCodeName(dxil::OpCode DXILOp);

private:
  /// Gets a specific overload type of the function for the given DXIL op. If
  /// the operation is not overloaded, \c OverloadType may be nullptr.
  FunctionType *getOpFunctionType(dxil::OpCode OpCode,
                                  Type *OverloadType = nullptr);

  Module &M;
  IRBuilderBase &B;
  VersionTuple DXILVersion;
  Triple::EnvironmentType ShaderStage;
};

} // namespace dxil
} // namespace llvm

#endif<|MERGE_RESOLUTION|>--- conflicted
+++ resolved
@@ -15,10 +15,7 @@
 #include "DXILConstants.h"
 #include "llvm/ADT/SmallVector.h"
 #include "llvm/TargetParser/Triple.h"
-<<<<<<< HEAD
-=======
 #include "llvm/Support/Error.h"
->>>>>>> 98391913
 
 namespace llvm {
 class Module;
@@ -33,21 +30,6 @@
 class DXILOpBuilder {
 public:
   DXILOpBuilder(Module &M, IRBuilderBase &B);
-<<<<<<< HEAD
-  /// Create an instruction that calls DXIL Op with return type, specified
-  /// opcode, and call arguments.
-  ///
-  /// \param OpCode Opcode of the DXIL Op call constructed
-  /// \param SMVer Shader Model Version of DXIL Module being constructed.
-  /// \param StageKind Shader Stage for DXIL Module being constructed.
-  /// \param ReturnTy Return type of the DXIL Op call constructed
-  /// \param OverloadTy Overload type of the DXIL Op call constructed
-  /// \param Args Arguments for the DXIL Op call constructed
-  /// \return DXIL Op call constructed
-  CallInst *createDXILOpCall(dxil::OpCode OpCode, Type *ReturnTy,
-                             Type *OverloadTy, SmallVector<Value *> Args);
-  Type *getOverloadTy(dxil::OpCode OpCode, FunctionType *FT);
-=======
 
   /// Create a call instruction for the given DXIL op. The arguments
   /// must be valid for an overload of the operation.
@@ -60,7 +42,6 @@
                                    Type *RetTy = nullptr);
 
   /// Return the name of the given opcode.
->>>>>>> 98391913
   static const char *getOpCodeName(dxil::OpCode DXILOp);
 
 private:
