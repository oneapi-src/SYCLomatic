--- conflicted
+++ resolved
@@ -318,11 +318,7 @@
 def Abs :  DXILOp<6, unary> {
   let Doc = "Returns the absolute value of the input.";
   let LLVMIntrinsic = int_fabs;
-<<<<<<< HEAD
-  let arguments = [LLVMMatchType<0>];
-=======
-  let arguments = [overloadTy];
->>>>>>> 98391913
+  let arguments = [overloadTy];
   let result = overloadTy;
   let overloads = [Overloads<DXIL1_0, [halfTy, floatTy, doubleTy]>];
   let stages = [Stages<DXIL1_0, [all_stages]>];
@@ -342,11 +338,7 @@
 def Cos :  DXILOp<12, unary> {
   let Doc = "Returns cosine(theta) for theta in radians.";
   let LLVMIntrinsic = int_cos;
-<<<<<<< HEAD
-  let arguments = [LLVMMatchType<0>];
-=======
-  let arguments = [overloadTy];
->>>>>>> 98391913
+  let arguments = [overloadTy];
   let result = overloadTy;
   let overloads = [Overloads<DXIL1_0, [halfTy, floatTy]>];
   let stages = [Stages<DXIL1_0, [all_stages]>];
@@ -356,11 +348,7 @@
 def Sin :  DXILOp<13, unary> {
   let Doc = "Returns sine(theta) for theta in radians.";
   let LLVMIntrinsic = int_sin;
-<<<<<<< HEAD
-  let arguments = [LLVMMatchType<0>];
-=======
-  let arguments = [overloadTy];
->>>>>>> 98391913
+  let arguments = [overloadTy];
   let result = overloadTy;
   let overloads = [Overloads<DXIL1_0, [halfTy, floatTy]>];
   let stages = [Stages<DXIL1_0, [all_stages]>];
@@ -370,11 +358,7 @@
 def Tan :  DXILOp<14, unary> {
   let Doc = "Returns tangent(theta) for theta in radians.";
   let LLVMIntrinsic = int_tan;
-<<<<<<< HEAD
-  let arguments = [LLVMMatchType<0>];
-=======
-  let arguments = [overloadTy];
->>>>>>> 98391913
+  let arguments = [overloadTy];
   let result = overloadTy;
   let overloads = [Overloads<DXIL1_0, [halfTy, floatTy]>];
   let stages = [Stages<DXIL1_0, [all_stages]>];
@@ -384,11 +368,7 @@
 def ACos :  DXILOp<15, unary> {
   let Doc = "Returns the arccosine of the specified value.";
   let LLVMIntrinsic = int_acos;
-<<<<<<< HEAD
-  let arguments = [LLVMMatchType<0>];
-=======
-  let arguments = [overloadTy];
->>>>>>> 98391913
+  let arguments = [overloadTy];
   let result = overloadTy;
   let overloads = [Overloads<DXIL1_0, [halfTy, floatTy]>];
   let stages = [Stages<DXIL1_0, [all_stages]>];
@@ -398,11 +378,7 @@
 def ASin :  DXILOp<16, unary> {
   let Doc = "Returns the arcsine of the specified value.";
   let LLVMIntrinsic = int_asin;
-<<<<<<< HEAD
-  let arguments = [LLVMMatchType<0>];
-=======
-  let arguments = [overloadTy];
->>>>>>> 98391913
+  let arguments = [overloadTy];
   let result = overloadTy;
   let overloads = [Overloads<DXIL1_0, [halfTy, floatTy]>];
   let stages = [Stages<DXIL1_0, [all_stages]>];
@@ -412,11 +388,7 @@
 def ATan :  DXILOp<17, unary> {
   let Doc = "Returns the arctangent of the specified value.";
   let LLVMIntrinsic = int_atan;
-<<<<<<< HEAD
-  let arguments = [LLVMMatchType<0>];
-=======
-  let arguments = [overloadTy];
->>>>>>> 98391913
+  let arguments = [overloadTy];
   let result = overloadTy;
   let overloads = [Overloads<DXIL1_0, [halfTy, floatTy]>];
   let stages = [Stages<DXIL1_0, [all_stages]>];
@@ -426,11 +398,7 @@
 def HCos :  DXILOp<18, unary> {
   let Doc = "Returns the hyperbolic cosine of the specified value.";
   let LLVMIntrinsic = int_cosh;
-<<<<<<< HEAD
-  let arguments = [LLVMMatchType<0>];
-=======
-  let arguments = [overloadTy];
->>>>>>> 98391913
+  let arguments = [overloadTy];
   let result = overloadTy;
   let overloads = [Overloads<DXIL1_0, [halfTy, floatTy]>];
   let stages = [Stages<DXIL1_0, [all_stages]>];
@@ -440,11 +408,7 @@
 def HSin :  DXILOp<19, unary> {
   let Doc = "Returns the hyperbolic sine of the specified value.";
   let LLVMIntrinsic = int_sinh;
-<<<<<<< HEAD
-  let arguments = [LLVMMatchType<0>];
-=======
-  let arguments = [overloadTy];
->>>>>>> 98391913
+  let arguments = [overloadTy];
   let result = overloadTy;
   let overloads = [Overloads<DXIL1_0, [halfTy, floatTy]>];
   let stages = [Stages<DXIL1_0, [all_stages]>];
@@ -454,11 +418,7 @@
 def HTan :  DXILOp<20, unary> {
   let Doc = "Returns the hyperbolic tan of the specified value.";
   let LLVMIntrinsic = int_tanh;
-<<<<<<< HEAD
-  let arguments = [LLVMMatchType<0>];
-=======
-  let arguments = [overloadTy];
->>>>>>> 98391913
+  let arguments = [overloadTy];
   let result = overloadTy;
   let overloads = [Overloads<DXIL1_0, [halfTy, floatTy]>];
   let stages = [Stages<DXIL1_0, [all_stages]>];
@@ -469,11 +429,7 @@
   let Doc = "Returns the base 2 exponential, or 2**x, of the specified value. "
             "exp2(x) = 2**x.";
   let LLVMIntrinsic = int_exp2;
-<<<<<<< HEAD
-  let arguments = [LLVMMatchType<0>];
-=======
-  let arguments = [overloadTy];
->>>>>>> 98391913
+  let arguments = [overloadTy];
   let result = overloadTy;
   let overloads = [Overloads<DXIL1_0, [halfTy, floatTy]>];
   let stages = [Stages<DXIL1_0, [all_stages]>];
@@ -484,11 +440,7 @@
   let Doc = "Returns a fraction from 0 to 1 that represents the decimal part "
             "of the input.";
   let LLVMIntrinsic = int_dx_frac;
-<<<<<<< HEAD
-  let arguments = [LLVMMatchType<0>];
-=======
-  let arguments = [overloadTy];
->>>>>>> 98391913
+  let arguments = [overloadTy];
   let result = overloadTy;
   let overloads = [Overloads<DXIL1_0, [halfTy, floatTy]>];
   let stages = [Stages<DXIL1_0, [all_stages]>];
@@ -498,11 +450,7 @@
 def Log2 :  DXILOp<23, unary> {
   let Doc = "Returns the base-2 logarithm of the specified value.";
   let LLVMIntrinsic = int_log2;
-<<<<<<< HEAD
-  let arguments = [LLVMMatchType<0>];
-=======
-  let arguments = [overloadTy];
->>>>>>> 98391913
+  let arguments = [overloadTy];
   let result = overloadTy;
   let overloads = [Overloads<DXIL1_0, [halfTy, floatTy]>];
   let stages = [Stages<DXIL1_0, [all_stages]>];
@@ -513,11 +461,7 @@
   let Doc = "Returns the square root of the specified floating-point value, "
             "per component.";
   let LLVMIntrinsic = int_sqrt;
-<<<<<<< HEAD
-  let arguments = [LLVMMatchType<0>];
-=======
-  let arguments = [overloadTy];
->>>>>>> 98391913
+  let arguments = [overloadTy];
   let result = overloadTy;
   let overloads = [Overloads<DXIL1_0, [halfTy, floatTy]>];
   let stages = [Stages<DXIL1_0, [all_stages]>];
@@ -528,11 +472,7 @@
   let Doc = "Returns the reciprocal of the square root of the specified value. "
             "rsqrt(x) = 1 / sqrt(x).";
   let LLVMIntrinsic = int_dx_rsqrt;
-<<<<<<< HEAD
-  let arguments = [LLVMMatchType<0>];
-=======
-  let arguments = [overloadTy];
->>>>>>> 98391913
+  let arguments = [overloadTy];
   let result = overloadTy;
   let overloads = [Overloads<DXIL1_0, [halfTy, floatTy]>];
   let stages = [Stages<DXIL1_0, [all_stages]>];
@@ -543,11 +483,7 @@
   let Doc = "Returns the input rounded to the nearest integer within a "
             "floating-point type.";
   let LLVMIntrinsic = int_roundeven;
-<<<<<<< HEAD
-  let arguments = [LLVMMatchType<0>];
-=======
-  let arguments = [overloadTy];
->>>>>>> 98391913
+  let arguments = [overloadTy];
   let result = overloadTy;
   let overloads = [Overloads<DXIL1_0, [halfTy, floatTy]>];
   let stages = [Stages<DXIL1_0, [all_stages]>];
@@ -558,11 +494,7 @@
   let Doc =
       "Returns the largest integer that is less than or equal to the input.";
   let LLVMIntrinsic = int_floor;
-<<<<<<< HEAD
-  let arguments = [LLVMMatchType<0>];
-=======
-  let arguments = [overloadTy];
->>>>>>> 98391913
+  let arguments = [overloadTy];
   let result = overloadTy;
   let overloads = [Overloads<DXIL1_0, [halfTy, floatTy]>];
   let stages = [Stages<DXIL1_0, [all_stages]>];
@@ -573,11 +505,7 @@
   let Doc = "Returns the smallest integer that is greater than or equal to the "
             "input.";
   let LLVMIntrinsic = int_ceil;
-<<<<<<< HEAD
-  let arguments = [LLVMMatchType<0>];
-=======
-  let arguments = [overloadTy];
->>>>>>> 98391913
+  let arguments = [overloadTy];
   let result = overloadTy;
   let overloads = [Overloads<DXIL1_0, [halfTy, floatTy]>];
   let stages = [Stages<DXIL1_0, [all_stages]>];
@@ -587,11 +515,7 @@
 def Trunc :  DXILOp<29, unary> {
   let Doc = "Returns the specified value truncated to the integer component.";
   let LLVMIntrinsic = int_trunc;
-<<<<<<< HEAD
-  let arguments = [LLVMMatchType<0>];
-=======
-  let arguments = [overloadTy];
->>>>>>> 98391913
+  let arguments = [overloadTy];
   let result = overloadTy;
   let overloads = [Overloads<DXIL1_0, [halfTy, floatTy]>];
   let stages = [Stages<DXIL1_0, [all_stages]>];
@@ -601,11 +525,7 @@
 def Rbits :  DXILOp<30, unary> {
   let Doc = "Returns the specified value with its bits reversed.";
   let LLVMIntrinsic = int_bitreverse;
-<<<<<<< HEAD
-  let arguments = [LLVMMatchType<0>];
-=======
-  let arguments = [overloadTy];
->>>>>>> 98391913
+  let arguments = [overloadTy];
   let result = overloadTy;
   let overloads =
       [Overloads<DXIL1_0, [i16Ty, i32Ty, i64Ty]>];
@@ -616,11 +536,7 @@
 def FMax :  DXILOp<35, binary> {
   let Doc = "Float maximum. FMax(a,b) = a > b ? a : b";
   let LLVMIntrinsic = int_maxnum;
-<<<<<<< HEAD
-  let arguments = [LLVMMatchType<0>, LLVMMatchType<0>];
-=======
   let arguments = [overloadTy, overloadTy];
->>>>>>> 98391913
   let result = overloadTy;
   let overloads =
       [Overloads<DXIL1_0, [halfTy, floatTy, doubleTy]>];
@@ -631,11 +547,7 @@
 def FMin :  DXILOp<36, binary> {
   let Doc = "Float minimum. FMin(a,b) = a < b ? a : b";
   let LLVMIntrinsic = int_minnum;
-<<<<<<< HEAD
-  let arguments = [LLVMMatchType<0>, LLVMMatchType<0>];
-=======
   let arguments = [overloadTy, overloadTy];
->>>>>>> 98391913
   let result = overloadTy;
   let overloads =
       [Overloads<DXIL1_0, [halfTy, floatTy, doubleTy]>];
@@ -646,11 +558,7 @@
 def SMax :  DXILOp<37, binary> {
   let Doc = "Signed integer maximum. SMax(a,b) = a > b ? a : b";
   let LLVMIntrinsic = int_smax;
-<<<<<<< HEAD
-  let arguments = [LLVMMatchType<0>, LLVMMatchType<0>];
-=======
   let arguments = [overloadTy, overloadTy];
->>>>>>> 98391913
   let result = overloadTy;
   let overloads =
       [Overloads<DXIL1_0, [i16Ty, i32Ty, i64Ty]>];
@@ -661,11 +569,7 @@
 def SMin :  DXILOp<38, binary> {
   let Doc = "Signed integer minimum. SMin(a,b) = a < b ? a : b";
   let LLVMIntrinsic = int_smin;
-<<<<<<< HEAD
-  let arguments = [LLVMMatchType<0>, LLVMMatchType<0>];
-=======
   let arguments = [overloadTy, overloadTy];
->>>>>>> 98391913
   let result = overloadTy;
   let overloads =
       [Overloads<DXIL1_0, [i16Ty, i32Ty, i64Ty]>];
@@ -676,11 +580,7 @@
 def UMax :  DXILOp<39, binary> {
   let Doc = "Unsigned integer maximum. UMax(a,b) = a > b ? a : b";
   let LLVMIntrinsic = int_umax;
-<<<<<<< HEAD
-  let arguments = [LLVMMatchType<0>, LLVMMatchType<0>];
-=======
   let arguments = [overloadTy, overloadTy];
->>>>>>> 98391913
   let result = overloadTy;
   let overloads =
       [Overloads<DXIL1_0, [i16Ty, i32Ty, i64Ty]>];
@@ -691,11 +591,7 @@
 def UMin :  DXILOp<40, binary> {
   let Doc = "Unsigned integer minimum. UMin(a,b) = a < b ? a : b";
   let LLVMIntrinsic = int_umin;
-<<<<<<< HEAD
-  let arguments = [LLVMMatchType<0>, LLVMMatchType<0>];
-=======
   let arguments = [overloadTy, overloadTy];
->>>>>>> 98391913
   let result = overloadTy;
   let overloads =
       [Overloads<DXIL1_0, [i16Ty, i32Ty, i64Ty]>];
@@ -707,11 +603,7 @@
   let Doc = "Floating point arithmetic multiply/add operation. fmad(m,a,b) = m "
             "* a + b.";
   let LLVMIntrinsic = int_fmuladd;
-<<<<<<< HEAD
-  let arguments = [LLVMMatchType<0>, LLVMMatchType<0>, LLVMMatchType<0>];
-=======
   let arguments = [overloadTy, overloadTy, overloadTy];
->>>>>>> 98391913
   let result = overloadTy;
   let overloads =
       [Overloads<DXIL1_0, [halfTy, floatTy, doubleTy]>];
@@ -723,11 +615,7 @@
   let Doc = "Signed integer arithmetic multiply/add operation. imad(m,a,b) = m "
             "* a + b.";
   let LLVMIntrinsic = int_dx_imad;
-<<<<<<< HEAD
-  let arguments = [LLVMMatchType<0>, LLVMMatchType<0>, LLVMMatchType<0>];
-=======
   let arguments = [overloadTy, overloadTy, overloadTy];
->>>>>>> 98391913
   let result = overloadTy;
   let overloads =
       [Overloads<DXIL1_0, [i16Ty, i32Ty, i64Ty]>];
@@ -739,11 +627,7 @@
   let Doc = "Unsigned integer arithmetic multiply/add operation. umad(m,a, = m "
             "* a + b.";
   let LLVMIntrinsic = int_dx_umad;
-<<<<<<< HEAD
-  let arguments = [LLVMMatchType<0>, LLVMMatchType<0>, LLVMMatchType<0>];
-=======
   let arguments = [overloadTy, overloadTy, overloadTy];
->>>>>>> 98391913
   let result = overloadTy;
   let overloads =
       [Overloads<DXIL1_0, [i16Ty, i32Ty, i64Ty]>];
