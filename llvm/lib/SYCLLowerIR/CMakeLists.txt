--- conflicted
+++ resolved
@@ -17,13 +17,8 @@
     message(STATUS "vc-intrinsics are missing. Will try to download them from ${LLVMGenXIntrinsics_GIT_REPO} ") #INTEL_CUSTOMIZATION
     include(FetchContent)
     FetchContent_Declare(vc-intrinsics
-<<<<<<< HEAD
       GIT_REPOSITORY ${LLVMGenXIntrinsics_GIT_REPO} #INTEL_CUSTOMIZATION
       GIT_TAG        ${LLVMGENXIntrinsics_GIT_TAG}  #INTEL_CUSTOMIZATION
-=======
-      GIT_REPOSITORY https://github.com/intel/vc-intrinsics.git
-      GIT_TAG        80211c5bd0504fe8ddfbc9a32122df7ebc38dffb
->>>>>>> 9e0f20e7
     )
     FetchContent_MakeAvailable(vc-intrinsics)
     FetchContent_GetProperties(vc-intrinsics)
