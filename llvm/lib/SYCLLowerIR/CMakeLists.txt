# Lowering of SYCL ESIMD kernels depends on vc-intrinsics
# NOTE: could have been added earlier from llvm/projects
if (NOT TARGET LLVMGenXIntrinsics)
  if (NOT DEFINED LLVMGenXIntrinsics_SOURCE_DIR)
    set( LLVMGenXIntrinsics_GIT_REPO
         https://github.com/intel/vc-intrinsics.git )
    set( LLVMGENXIntrinsics_GIT_TAG 91f3df2cd87a7b9706df32046c34fe8d07ecf854)
    if( INTEL_CUSTOMIZATION )
      if( DEFINED ENV{ICS_GIT_MIRROR} AND NOT "$ENV{ICS_GIT_MIRROR}" STREQUAL "" )
        set( LLVMGenXIntrinsics_GIT_REPO
             $ENV{ICS_GIT_MIRROR}/dpd_icl-vc-intrinsics.git )
        STRING(REGEX REPLACE "\\\\" "/" LLVMGenXIntrinsics_GIT_REPO "${LLVMGenXIntrinsics_GIT_REPO}")
        set( LLVMGENXIntrinsics_GIT_TAG 4143fa153a471c4d54969a10bca472a53088f556)
      endif()
    endif(INTEL_CUSTOMIZATION)

<<<<<<< HEAD
    message(STATUS "vc-intrinsics are missing. Will try to download them from ${LLVMGenXIntrinsics_GIT_REPO} ") #INTEL_CUSTOMIZATION
    include(FetchContent)
    FetchContent_Declare(vc-intrinsics
      GIT_REPOSITORY ${LLVMGenXIntrinsics_GIT_REPO} #INTEL_CUSTOMIZATION
      GIT_TAG        ${LLVMGENXIntrinsics_GIT_TAG}  #INTEL_CUSTOMIZATION
=======
    set(LLVMGenXIntrinsics_GIT_TAG b831d10e49e1fb8fcd92b5b50e2cdc8f9cb6277b)

    include(FetchContent)
    FetchContent_Declare(vc-intrinsics
      GIT_REPOSITORY https://github.com/intel/vc-intrinsics.git
      GIT_TAG        ${LLVMGenXIntrinsics_GIT_TAG}
>>>>>>> 613af3cb
    )
    FetchContent_MakeAvailable(vc-intrinsics)
    FetchContent_GetProperties(vc-intrinsics)

    set(LLVMGenXIntrinsics_SOURCE_DIR ${vc-intrinsics_SOURCE_DIR})
    set(LLVMGenXIntrinsics_BINARY_DIR ${vc-intrinsics_BINARY_DIR})
  else()
    # -DLLVMGenXIntrinsics_SOURCE_DIR is provided
    message(STATUS "vc-intrinsics are added manually ${LLVMGenXIntrinsics_SOURCE_DIR}")

    set(LLVMGenXIntrinsics_BINARY_DIR ${CMAKE_BINARY_DIR}/vc-intrinsics-build)
    add_subdirectory(${LLVMGenXIntrinsics_SOURCE_DIR} ${LLVMGenXIntrinsics_BINARY_DIR})
  endif()

  target_include_directories(LLVMGenXIntrinsics
    PUBLIC $<BUILD_INTERFACE:${LLVMGenXIntrinsics_SOURCE_DIR}/GenXIntrinsics/include>
    PUBLIC $<BUILD_INTERFACE:${LLVMGenXIntrinsics_BINARY_DIR}/GenXIntrinsics/include>
  )
endif()

set_property(GLOBAL PROPERTY LLVMGenXIntrinsics_SOURCE_PROP ${LLVMGenXIntrinsics_SOURCE_DIR})
set_property(GLOBAL PROPERTY LLVMGenXIntrinsics_BINARY_PROP ${LLVMGenXIntrinsics_BINARY_DIR})

add_llvm_component_library(LLVMSYCLLowerIR
  LowerWGScope.cpp
  LowerESIMD.cpp
  LowerESIMDVLoadVStore.cpp
  LowerESIMDVecArg.cpp
  LowerWGLocalMemory.cpp

  ADDITIONAL_HEADER_DIRS
  ${LLVM_MAIN_INCLUDE_DIR}/llvm/SYCLLowerIR
  ${LLVM_MAIN_SRC_DIR}/projects/vc-intrinsics/GenXIntrinsics/include
  ${LLVM_BINARY_DIR}/projects/vc-intrinsics/GenXIntrinsics/include

  DEPENDS
  intrinsics_gen
  LLVMGenXIntrinsics
  LLVMDemangle
  LLVMTransformUtils

  LINK_LIBS
  LLVMGenXIntrinsics
  LLVMDemangle
  LLVMTransformUtils
  
  LINK_COMPONENTS
  Core
  Support
  )

target_include_directories(LLVMSYCLLowerIR
  PRIVATE ${LLVM_MAIN_SRC_DIR}/projects/vc-intrinsics/GenXIntrinsics/include
  PRIVATE ${LLVM_BINARY_DIR}/projects/vc-intrinsics/GenXIntrinsics/include)<|MERGE_RESOLUTION|>--- conflicted
+++ resolved
@@ -4,30 +4,21 @@
   if (NOT DEFINED LLVMGenXIntrinsics_SOURCE_DIR)
     set( LLVMGenXIntrinsics_GIT_REPO
          https://github.com/intel/vc-intrinsics.git )
-    set( LLVMGENXIntrinsics_GIT_TAG 91f3df2cd87a7b9706df32046c34fe8d07ecf854)
+    set( LLVMGENXIntrinsics_GIT_TAG b831d10e49e1fb8fcd92b5b50e2cdc8f9cb6277b)
     if( INTEL_CUSTOMIZATION )
       if( DEFINED ENV{ICS_GIT_MIRROR} AND NOT "$ENV{ICS_GIT_MIRROR}" STREQUAL "" )
         set( LLVMGenXIntrinsics_GIT_REPO
              $ENV{ICS_GIT_MIRROR}/dpd_icl-vc-intrinsics.git )
         STRING(REGEX REPLACE "\\\\" "/" LLVMGenXIntrinsics_GIT_REPO "${LLVMGenXIntrinsics_GIT_REPO}")
-        set( LLVMGENXIntrinsics_GIT_TAG 4143fa153a471c4d54969a10bca472a53088f556)
+	#set( LLVMGENXIntrinsics_GIT_TAG 4143fa153a471c4d54969a10bca472a53088f556)
       endif()
     endif(INTEL_CUSTOMIZATION)
 
-<<<<<<< HEAD
     message(STATUS "vc-intrinsics are missing. Will try to download them from ${LLVMGenXIntrinsics_GIT_REPO} ") #INTEL_CUSTOMIZATION
     include(FetchContent)
     FetchContent_Declare(vc-intrinsics
       GIT_REPOSITORY ${LLVMGenXIntrinsics_GIT_REPO} #INTEL_CUSTOMIZATION
       GIT_TAG        ${LLVMGENXIntrinsics_GIT_TAG}  #INTEL_CUSTOMIZATION
-=======
-    set(LLVMGenXIntrinsics_GIT_TAG b831d10e49e1fb8fcd92b5b50e2cdc8f9cb6277b)
-
-    include(FetchContent)
-    FetchContent_Declare(vc-intrinsics
-      GIT_REPOSITORY https://github.com/intel/vc-intrinsics.git
-      GIT_TAG        ${LLVMGenXIntrinsics_GIT_TAG}
->>>>>>> 613af3cb
     )
     FetchContent_MakeAvailable(vc-intrinsics)
     FetchContent_GetProperties(vc-intrinsics)
