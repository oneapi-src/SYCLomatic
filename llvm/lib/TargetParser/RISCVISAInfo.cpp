//===-- RISCVISAInfo.cpp - RISC-V Arch String Parser ----------------------===//
//
// Part of the LLVM Project, under the Apache License v2.0 with LLVM Exceptions.
// See https://llvm.org/LICENSE.txt for license information.
// SPDX-License-Identifier: Apache-2.0 WITH LLVM-exception
//
//===----------------------------------------------------------------------===//

#include "llvm/TargetParser/RISCVISAInfo.h"
#include "llvm/ADT/STLExtras.h"
#include "llvm/ADT/StringExtras.h"
#include "llvm/ADT/StringRef.h"
#include "llvm/Support/Errc.h"
#include "llvm/Support/Error.h"
#include "llvm/Support/raw_ostream.h"

#include <array>
#include <atomic>
#include <optional>
#include <string>
#include <vector>

using namespace llvm;

namespace {

struct RISCVSupportedExtension {
  const char *Name;
  /// Supported version.
  RISCVISAUtils::ExtensionVersion Version;

  bool operator<(const RISCVSupportedExtension &RHS) const {
    return StringRef(Name) < StringRef(RHS.Name);
  }
};

struct RISCVProfile {
  StringLiteral Name;
  StringLiteral MArch;

  bool operator<(const RISCVProfile &RHS) const {
    return StringRef(Name) < StringRef(RHS.Name);
  }
};

} // end anonymous namespace

static const char *RISCVGImplications[] = {
  "i", "m", "a", "f", "d", "zicsr", "zifencei"
};

#define GET_SUPPORTED_EXTENSIONS
#include "llvm/TargetParser/RISCVTargetParserDef.inc"

#define GET_SUPPORTED_PROFILES
#include "llvm/TargetParser/RISCVTargetParserDef.inc"

static void verifyTables() {
#ifndef NDEBUG
  static std::atomic<bool> TableChecked(false);
  if (!TableChecked.load(std::memory_order_relaxed)) {
    assert(llvm::is_sorted(SupportedExtensions) &&
           "Extensions are not sorted by name");
    assert(llvm::is_sorted(SupportedExperimentalExtensions) &&
           "Experimental extensions are not sorted by name");
    assert(llvm::is_sorted(SupportedProfiles) &&
           "Profiles are not sorted by name");
    assert(llvm::is_sorted(SupportedExperimentalProfiles) &&
           "Experimental profiles are not sorted by name");
    TableChecked.store(true, std::memory_order_relaxed);
  }
#endif
}

static void PrintExtension(StringRef Name, StringRef Version,
                           StringRef Description) {
  outs().indent(4);
  unsigned VersionWidth = Description.empty() ? 0 : 10;
  outs() << left_justify(Name, 21) << left_justify(Version, VersionWidth)
         << Description << "\n";
}

void RISCVISAInfo::printSupportedExtensions(StringMap<StringRef> &DescMap) {
  outs() << "All available -march extensions for RISC-V\n\n";
  PrintExtension("Name", "Version", (DescMap.empty() ? "" : "Description"));

  RISCVISAUtils::OrderedExtensionMap ExtMap;
  for (const auto &E : SupportedExtensions)
    ExtMap[E.Name] = {E.Version.Major, E.Version.Minor};
  for (const auto &E : ExtMap) {
    std::string Version =
        std::to_string(E.second.Major) + "." + std::to_string(E.second.Minor);
    PrintExtension(E.first, Version, DescMap[E.first]);
  }

  outs() << "\nExperimental extensions\n";
  ExtMap.clear();
  for (const auto &E : SupportedExperimentalExtensions)
    ExtMap[E.Name] = {E.Version.Major, E.Version.Minor};
  for (const auto &E : ExtMap) {
    std::string Version =
        std::to_string(E.second.Major) + "." + std::to_string(E.second.Minor);
    PrintExtension(E.first, Version, DescMap["experimental-" + E.first]);
  }

  outs() << "\nSupported Profiles\n";
  for (const auto &P : SupportedProfiles)
    outs().indent(4) << P.Name << "\n";

  outs() << "\nExperimental Profiles\n";
  for (const auto &P : SupportedExperimentalProfiles)
    outs().indent(4) << P.Name << "\n";

  outs() << "\nUse -march to specify the target's extension.\n"
            "For example, clang -march=rv32i_v1p0\n";
}

void RISCVISAInfo::printEnabledExtensions(
    bool IsRV64, std::set<StringRef> &EnabledFeatureNames,
    StringMap<StringRef> &DescMap) {
  outs() << "Extensions enabled for the given RISC-V target\n\n";
  PrintExtension("Name", "Version", (DescMap.empty() ? "" : "Description"));

  RISCVISAUtils::OrderedExtensionMap FullExtMap;
  RISCVISAUtils::OrderedExtensionMap ExtMap;
  for (const auto &E : SupportedExtensions)
    if (EnabledFeatureNames.count(E.Name) != 0) {
      FullExtMap[E.Name] = {E.Version.Major, E.Version.Minor};
      ExtMap[E.Name] = {E.Version.Major, E.Version.Minor};
    }
  for (const auto &E : ExtMap) {
    std::string Version =
        std::to_string(E.second.Major) + "." + std::to_string(E.second.Minor);
    PrintExtension(E.first, Version, DescMap[E.first]);
  }

  outs() << "\nExperimental extensions\n";
  ExtMap.clear();
  for (const auto &E : SupportedExperimentalExtensions) {
    StringRef Name(E.Name);
    if (EnabledFeatureNames.count("experimental-" + Name.str()) != 0) {
      FullExtMap[E.Name] = {E.Version.Major, E.Version.Minor};
      ExtMap[E.Name] = {E.Version.Major, E.Version.Minor};
    }
  }
  for (const auto &E : ExtMap) {
    std::string Version =
        std::to_string(E.second.Major) + "." + std::to_string(E.second.Minor);
    PrintExtension(E.first, Version, DescMap["experimental-" + E.first]);
  }

  unsigned XLen = IsRV64 ? 64 : 32;
  if (auto ISAString = RISCVISAInfo::createFromExtMap(XLen, FullExtMap))
    outs() << "\nISA String: " << ISAString.get()->toString() << "\n";
}

static bool stripExperimentalPrefix(StringRef &Ext) {
  return Ext.consume_front("experimental-");
}

// This function finds the last character that doesn't belong to a version
// (e.g. zba1p0 is extension 'zba' of version '1p0'). So the function will
// consume [0-9]*p[0-9]* starting from the backward. An extension name will not
// end with a digit or the letter 'p', so this function will parse correctly.
// NOTE: This function is NOT able to take empty strings or strings that only
// have version numbers and no extension name. It assumes the extension name
// will be at least more than one character.
static size_t findLastNonVersionCharacter(StringRef Ext) {
  assert(!Ext.empty() &&
         "Already guarded by if-statement in ::parseArchString");

  int Pos = Ext.size() - 1;
  while (Pos > 0 && isDigit(Ext[Pos]))
    Pos--;
  if (Pos > 0 && Ext[Pos] == 'p' && isDigit(Ext[Pos - 1])) {
    Pos--;
    while (Pos > 0 && isDigit(Ext[Pos]))
      Pos--;
  }
  return Pos;
}

namespace {
struct LessExtName {
  bool operator()(const RISCVSupportedExtension &LHS, StringRef RHS) {
    return StringRef(LHS.Name) < RHS;
  }
  bool operator()(StringRef LHS, const RISCVSupportedExtension &RHS) {
    return LHS < StringRef(RHS.Name);
  }
};
} // namespace

static std::optional<RISCVISAUtils::ExtensionVersion>
findDefaultVersion(StringRef ExtName) {
  // Find default version of an extension.
  // TODO: We might set default version based on profile or ISA spec.
  for (auto &ExtInfo : {ArrayRef(SupportedExtensions),
                        ArrayRef(SupportedExperimentalExtensions)}) {
    auto I = llvm::lower_bound(ExtInfo, ExtName, LessExtName());

    if (I == ExtInfo.end() || I->Name != ExtName)
      continue;

    return I->Version;
  }
  return std::nullopt;
}

static StringRef getExtensionTypeDesc(StringRef Ext) {
  if (Ext.starts_with('s'))
    return "standard supervisor-level extension";
  if (Ext.starts_with('x'))
    return "non-standard user-level extension";
  if (Ext.starts_with('z'))
    return "standard user-level extension";
  return StringRef();
}

static StringRef getExtensionType(StringRef Ext) {
  if (Ext.starts_with('s'))
    return "s";
  if (Ext.starts_with('x'))
    return "x";
  if (Ext.starts_with('z'))
    return "z";
  return StringRef();
}

static std::optional<RISCVISAUtils::ExtensionVersion>
isExperimentalExtension(StringRef Ext) {
  auto I =
      llvm::lower_bound(SupportedExperimentalExtensions, Ext, LessExtName());
  if (I == std::end(SupportedExperimentalExtensions) || I->Name != Ext)
    return std::nullopt;

  return I->Version;
}

bool RISCVISAInfo::isSupportedExtensionFeature(StringRef Ext) {
  bool IsExperimental = stripExperimentalPrefix(Ext);

  ArrayRef<RISCVSupportedExtension> ExtInfo =
      IsExperimental ? ArrayRef(SupportedExperimentalExtensions)
                     : ArrayRef(SupportedExtensions);

  auto I = llvm::lower_bound(ExtInfo, Ext, LessExtName());
  return I != ExtInfo.end() && I->Name == Ext;
}

bool RISCVISAInfo::isSupportedExtension(StringRef Ext) {
  verifyTables();

  for (auto ExtInfo : {ArrayRef(SupportedExtensions),
                       ArrayRef(SupportedExperimentalExtensions)}) {
    auto I = llvm::lower_bound(ExtInfo, Ext, LessExtName());
    if (I != ExtInfo.end() && I->Name == Ext)
      return true;
  }

  return false;
}

bool RISCVISAInfo::isSupportedExtension(StringRef Ext, unsigned MajorVersion,
                                        unsigned MinorVersion) {
  for (auto ExtInfo : {ArrayRef(SupportedExtensions),
                       ArrayRef(SupportedExperimentalExtensions)}) {
    auto Range =
        std::equal_range(ExtInfo.begin(), ExtInfo.end(), Ext, LessExtName());
    for (auto I = Range.first, E = Range.second; I != E; ++I)
      if (I->Version.Major == MajorVersion && I->Version.Minor == MinorVersion)
        return true;
  }

  return false;
}

bool RISCVISAInfo::hasExtension(StringRef Ext) const {
  stripExperimentalPrefix(Ext);

  if (!isSupportedExtension(Ext))
    return false;

  return Exts.count(Ext.str()) != 0;
}

std::vector<std::string> RISCVISAInfo::toFeatures(bool AddAllExtensions,
                                                  bool IgnoreUnknown) const {
  std::vector<std::string> Features;
  for (const auto &[ExtName, _] : Exts) {
    // i is a base instruction set, not an extension (see
    // https://github.com/riscv/riscv-isa-manual/blob/main/src/naming.adoc#base-integer-isa)
    // and is not recognized in clang -cc1
    if (ExtName == "i")
      continue;
    if (IgnoreUnknown && !isSupportedExtension(ExtName))
      continue;

    if (isExperimentalExtension(ExtName)) {
      Features.push_back((llvm::Twine("+experimental-") + ExtName).str());
    } else {
      Features.push_back((llvm::Twine("+") + ExtName).str());
    }
  }
  if (AddAllExtensions) {
    for (const RISCVSupportedExtension &Ext : SupportedExtensions) {
      if (Exts.count(Ext.Name))
        continue;
      Features.push_back((llvm::Twine("-") + Ext.Name).str());
    }

    for (const RISCVSupportedExtension &Ext : SupportedExperimentalExtensions) {
      if (Exts.count(Ext.Name))
        continue;
      Features.push_back((llvm::Twine("-experimental-") + Ext.Name).str());
    }
  }
  return Features;
}

static Error getError(const Twine &Message) {
  return createStringError(errc::invalid_argument, Message);
}

static Error getErrorForInvalidExt(StringRef ExtName) {
  if (ExtName.size() == 1) {
    return getError("unsupported standard user-level extension '" + ExtName +
                    "'");
  }
  return getError("unsupported " + getExtensionTypeDesc(ExtName) + " '" +
                  ExtName + "'");
}

// Extensions may have a version number, and may be separated by
// an underscore '_' e.g.: rv32i2_m2.
// Version number is divided into major and minor version numbers,
// separated by a 'p'. If the minor version is 0 then 'p0' can be
// omitted from the version string. E.g., rv32i2p0, rv32i2, rv32i2p1.
static Error getExtensionVersion(StringRef Ext, StringRef In, unsigned &Major,
                                 unsigned &Minor, unsigned &ConsumeLength,
                                 bool EnableExperimentalExtension,
                                 bool ExperimentalExtensionVersionCheck) {
  StringRef MajorStr, MinorStr;
  Major = 0;
  Minor = 0;
  ConsumeLength = 0;
  MajorStr = In.take_while(isDigit);
  In = In.substr(MajorStr.size());

  if (!MajorStr.empty() && In.consume_front("p")) {
    MinorStr = In.take_while(isDigit);
    In = In.substr(MajorStr.size() + MinorStr.size() - 1);

    // Expected 'p' to be followed by minor version number.
    if (MinorStr.empty()) {
      return getError("minor version number missing after 'p' for extension '" +
                      Ext + "'");
    }
  }

  if (!MajorStr.empty() && MajorStr.getAsInteger(10, Major))
    return getError("Failed to parse major version number for extension '" +
                    Ext + "'");

  if (!MinorStr.empty() && MinorStr.getAsInteger(10, Minor))
    return getError("Failed to parse minor version number for extension '" +
                    Ext + "'");

  ConsumeLength = MajorStr.size();

  if (!MinorStr.empty())
    ConsumeLength += MinorStr.size() + 1 /*'p'*/;

  // Expected multi-character extension with version number to have no
  // subsequent characters (i.e. must either end string or be followed by
  // an underscore).
  if (Ext.size() > 1 && In.size())
    return getError(
        "multi-character extensions must be separated by underscores");

  // If experimental extension, require use of current version number
  if (auto ExperimentalExtension = isExperimentalExtension(Ext)) {
    if (!EnableExperimentalExtension)
      return getError("requires '-menable-experimental-extensions' "
                      "for experimental extension '" +
                      Ext + "'");

    if (ExperimentalExtensionVersionCheck &&
        (MajorStr.empty() && MinorStr.empty()))
      return getError(
          "experimental extension requires explicit version number `" + Ext +
          "`");

    auto SupportedVers = *ExperimentalExtension;
    if (ExperimentalExtensionVersionCheck &&
        (Major != SupportedVers.Major || Minor != SupportedVers.Minor)) {
      std::string Error = "unsupported version number " + MajorStr.str();
      if (!MinorStr.empty())
        Error += "." + MinorStr.str();
      Error += " for experimental extension '" + Ext.str() +
               "' (this compiler supports " + utostr(SupportedVers.Major) +
               "." + utostr(SupportedVers.Minor) + ")";
      return getError(Error);
    }
    return Error::success();
  }

  // Exception rule for `g`, we don't have clear version scheme for that on
  // ISA spec.
  if (Ext == "g")
    return Error::success();

  if (MajorStr.empty() && MinorStr.empty()) {
    if (auto DefaultVersion = findDefaultVersion(Ext)) {
      Major = DefaultVersion->Major;
      Minor = DefaultVersion->Minor;
    }
    // No matter found or not, return success, assume other place will
    // verify.
    return Error::success();
  }

  if (RISCVISAInfo::isSupportedExtension(Ext, Major, Minor))
    return Error::success();

  if (!RISCVISAInfo::isSupportedExtension(Ext))
    return getErrorForInvalidExt(Ext);

  std::string Error = "unsupported version number " + MajorStr.str();
  if (!MinorStr.empty())
    Error += "." + MinorStr.str();
  Error += " for extension '" + Ext.str() + "'";
  return getError(Error);
}

llvm::Expected<std::unique_ptr<RISCVISAInfo>>
RISCVISAInfo::createFromExtMap(unsigned XLen,
                               const RISCVISAUtils::OrderedExtensionMap &Exts) {
  assert(XLen == 32 || XLen == 64);
  std::unique_ptr<RISCVISAInfo> ISAInfo(new RISCVISAInfo(XLen));

  ISAInfo->Exts = Exts;

  return RISCVISAInfo::postProcessAndChecking(std::move(ISAInfo));
}

llvm::Expected<std::unique_ptr<RISCVISAInfo>>
RISCVISAInfo::parseFeatures(unsigned XLen,
                            const std::vector<std::string> &Features) {
  assert(XLen == 32 || XLen == 64);
  std::unique_ptr<RISCVISAInfo> ISAInfo(new RISCVISAInfo(XLen));

  for (auto &Feature : Features) {
    StringRef ExtName = Feature;
    assert(ExtName.size() > 1 && (ExtName[0] == '+' || ExtName[0] == '-'));
    bool Add = ExtName[0] == '+';
    ExtName = ExtName.drop_front(1); // Drop '+' or '-'
    bool Experimental = stripExperimentalPrefix(ExtName);
    auto ExtensionInfos = Experimental
                              ? ArrayRef(SupportedExperimentalExtensions)
                              : ArrayRef(SupportedExtensions);
    auto ExtensionInfoIterator =
        llvm::lower_bound(ExtensionInfos, ExtName, LessExtName());

    // Not all features is related to ISA extension, like `relax` or
    // `save-restore`, skip those feature.
    if (ExtensionInfoIterator == ExtensionInfos.end() ||
        ExtensionInfoIterator->Name != ExtName)
      continue;

    if (Add)
      ISAInfo->Exts[ExtName.str()] = ExtensionInfoIterator->Version;
    else
      ISAInfo->Exts.erase(ExtName.str());
  }

  return RISCVISAInfo::postProcessAndChecking(std::move(ISAInfo));
}

llvm::Expected<std::unique_ptr<RISCVISAInfo>>
RISCVISAInfo::parseNormalizedArchString(StringRef Arch) {
  // RISC-V ISA strings must be [a-z0-9_]
  if (!llvm::all_of(
          Arch, [](char C) { return isDigit(C) || isLower(C) || C == '_'; }))
    return getError("string may only contain [a-z0-9_]");

  // Must start with a valid base ISA name.
  unsigned XLen = 0;
  if (Arch.consume_front("rv32"))
    XLen = 32;
  else if (Arch.consume_front("rv64"))
    XLen = 64;

  if (XLen == 0 || Arch.empty() || (Arch[0] != 'i' && Arch[0] != 'e'))
    return getError("arch string must begin with valid base ISA");

  std::unique_ptr<RISCVISAInfo> ISAInfo(new RISCVISAInfo(XLen));

  // Each extension is of the form ${name}${major_version}p${minor_version}
  // and separated by _. Split by _ and then extract the name and version
  // information for each extension.
  while (!Arch.empty()) {
    if (Arch[0] == '_') {
      if (Arch.size() == 1 || Arch[1] == '_')
        return getError("extension name missing after separator '_'");
      Arch = Arch.drop_front();
    }

    size_t Idx = Arch.find('_');
    StringRef Ext = Arch.slice(0, Idx);
    Arch = Arch.slice(Idx, StringRef::npos);

    StringRef Prefix, MinorVersionStr;
    std::tie(Prefix, MinorVersionStr) = Ext.rsplit('p');
    if (MinorVersionStr.empty())
      return getError("extension lacks version in expected format");
    unsigned MajorVersion, MinorVersion;
    if (MinorVersionStr.getAsInteger(10, MinorVersion))
      return getError("failed to parse minor version number");

    // Split Prefix into the extension name and the major version number
    // (the trailing digits of Prefix).
    size_t VersionStart = Prefix.size();
    while (VersionStart != 0) {
      if (!isDigit(Prefix[VersionStart - 1]))
        break;
      --VersionStart;
    }
    if (VersionStart == Prefix.size())
      return getError("extension lacks version in expected format");

    if (VersionStart == 0)
      return getError("missing extension name");

    StringRef ExtName = Prefix.slice(0, VersionStart);
    StringRef MajorVersionStr = Prefix.slice(VersionStart, StringRef::npos);
    if (MajorVersionStr.getAsInteger(10, MajorVersion))
      return getError("failed to parse major version number");

    if ((ExtName[0] == 'z' || ExtName[0] == 's' || ExtName[0] == 'x') &&
        (ExtName.size() == 1 || isDigit(ExtName[1])))
      return getError("'" + Twine(ExtName[0]) +
                      "' must be followed by a letter");

    if (!ISAInfo->Exts
             .emplace(
                 ExtName.str(),
                 RISCVISAUtils::ExtensionVersion{MajorVersion, MinorVersion})
             .second)
      return getError("duplicate extension '" + ExtName + "'");
  }
  ISAInfo->updateImpliedLengths();
  return std::move(ISAInfo);
}

llvm::Expected<std::unique_ptr<RISCVISAInfo>>
RISCVISAInfo::parseArchString(StringRef Arch, bool EnableExperimentalExtension,
                              bool ExperimentalExtensionVersionCheck) {
  // RISC-V ISA strings must be [a-z0-9_]
  if (!llvm::all_of(
          Arch, [](char C) { return isDigit(C) || isLower(C) || C == '_'; }))
    return getError("string may only contain [a-z0-9_]");

  // ISA string must begin with rv32, rv64, or a profile.
  unsigned XLen = 0;
  if (Arch.consume_front("rv32")) {
    XLen = 32;
  } else if (Arch.consume_front("rv64")) {
    XLen = 64;
  } else {
    // Try parsing as a profile.
    auto ProfileCmp = [](StringRef Arch, const RISCVProfile &Profile) {
      return Arch < Profile.Name;
    };
    auto I = llvm::upper_bound(SupportedProfiles, Arch, ProfileCmp);
    bool FoundProfile = I != std::begin(SupportedProfiles) &&
                        Arch.starts_with(std::prev(I)->Name);
    if (!FoundProfile) {
      I = llvm::upper_bound(SupportedExperimentalProfiles, Arch, ProfileCmp);
      FoundProfile = (I != std::begin(SupportedExperimentalProfiles) &&
                      Arch.starts_with(std::prev(I)->Name));
      if (FoundProfile && !EnableExperimentalExtension) {
        return getError("requires '-menable-experimental-extensions' "
                        "for profile '" +
                        std::prev(I)->Name + "'");
      }
    }
    if (FoundProfile) {
      --I;
      std::string NewArch = I->MArch.str();
      StringRef ArchWithoutProfile = Arch.drop_front(I->Name.size());
      if (!ArchWithoutProfile.empty()) {
        if (ArchWithoutProfile.front() != '_')
          return getError("additional extensions must be after separator '_'");
        NewArch += ArchWithoutProfile.str();
      }
      return parseArchString(NewArch, EnableExperimentalExtension,
                             ExperimentalExtensionVersionCheck);
    }
  }

  if (XLen == 0 || Arch.empty())
    return getError(
        "string must begin with rv32{i,e,g}, rv64{i,e,g}, or a supported "
        "profile name");

  std::unique_ptr<RISCVISAInfo> ISAInfo(new RISCVISAInfo(XLen));

  // The canonical order specified in ISA manual.
  // Ref: Table 22.1 in RISC-V User-Level ISA V2.2
  char Baseline = Arch.front();
  // Skip the baseline.
  Arch = Arch.drop_front();

  unsigned Major, Minor, ConsumeLength;

  // First letter should be 'e', 'i' or 'g'.
  switch (Baseline) {
  default:
    return getError("first letter after \'rv" + Twine(XLen) +
                    "\' should be 'e', 'i' or 'g'");
  case 'e':
  case 'i':
    // Baseline is `i` or `e`
    if (auto E = getExtensionVersion(
            StringRef(&Baseline, 1), Arch, Major, Minor, ConsumeLength,
            EnableExperimentalExtension, ExperimentalExtensionVersionCheck))
      return std::move(E);

    ISAInfo->Exts[std::string(1, Baseline)] = {Major, Minor};
    break;
  case 'g':
    // g expands to extensions in RISCVGImplications.
    if (!Arch.empty() && isDigit(Arch.front()))
      return getError("version not supported for 'g'");

    // Versions for g are disallowed, and this was checked for previously.
    ConsumeLength = 0;

    // No matter which version is given to `g`, we always set imafd to default
    // version since the we don't have clear version scheme for that on
    // ISA spec.
    for (const char *Ext : RISCVGImplications) {
      auto Version = findDefaultVersion(Ext);
      assert(Version && "Default extension version not found?");
      // Postpone AddExtension until end of this function
      ISAInfo->Exts[std::string(Ext)] = {Version->Major, Version->Minor};
    }
    break;
  }

  // Consume the base ISA version number and any '_' between rvxxx and the
  // first extension
  Arch = Arch.drop_front(ConsumeLength);

  while (!Arch.empty()) {
    if (Arch.front() == '_') {
      if (Arch.size() == 1 || Arch[1] == '_')
        return getError("extension name missing after separator '_'");
      Arch = Arch.drop_front();
    }

    size_t Idx = Arch.find('_');
    StringRef Ext = Arch.slice(0, Idx);
    Arch = Arch.slice(Idx, StringRef::npos);

    do {
      StringRef Name, Vers, Desc;
      if (RISCVISAUtils::AllStdExts.contains(Ext.front())) {
        Name = Ext.take_front(1);
        Ext = Ext.drop_front();
        Vers = Ext;
        Desc = "standard user-level extension";
      } else if (Ext.front() == 'z' || Ext.front() == 's' ||
                 Ext.front() == 'x') {
        // Handle other types of extensions other than the standard
        // general purpose and standard user-level extensions.
        // Parse the ISA string containing non-standard user-level
        // extensions, standard supervisor-level extensions and
        // non-standard supervisor-level extensions.
        // These extensions start with 'z', 's', 'x' prefixes, might have a
        // version number (major, minor) and are separated by a single
        // underscore '_'. We do not enforce a canonical order for them.
        StringRef Type = getExtensionType(Ext);
        Desc = getExtensionTypeDesc(Ext);
        auto Pos = findLastNonVersionCharacter(Ext) + 1;
        Name = Ext.substr(0, Pos);
        Vers = Ext.substr(Pos);
        Ext = StringRef();

        assert(!Type.empty() && "Empty type?");
        if (Name.size() == Type.size())
          return getError(Desc + " name missing after '" + Type + "'");
      } else {
        return getError("invalid standard user-level extension '" +
                        Twine(Ext.front()) + "'");
      }

      unsigned Major, Minor, ConsumeLength;
      if (auto E = getExtensionVersion(Name, Vers, Major, Minor, ConsumeLength,
                                       EnableExperimentalExtension,
                                       ExperimentalExtensionVersionCheck))
        return E;

      if (Name.size() == 1)
        Ext = Ext.substr(ConsumeLength);

      if (!RISCVISAInfo::isSupportedExtension(Name))
        return getErrorForInvalidExt(Name);

      // Insert and error for duplicates.
      if (!ISAInfo->Exts
               .emplace(Name.str(),
                        RISCVISAUtils::ExtensionVersion{Major, Minor})
               .second)
        return getError("duplicated " + Desc + " '" + Name + "'");

    } while (!Ext.empty());
  }

  return RISCVISAInfo::postProcessAndChecking(std::move(ISAInfo));
}

Error RISCVISAInfo::checkDependency() {
  bool HasE = Exts.count("e") != 0;
  bool HasI = Exts.count("i") != 0;
  bool HasC = Exts.count("c") != 0;
  bool HasF = Exts.count("f") != 0;
  bool HasD = Exts.count("d") != 0;
  bool HasZfinx = Exts.count("zfinx") != 0;
  bool HasVector = Exts.count("zve32x") != 0;
  bool HasZvl = MinVLen != 0;
  bool HasZcmt = Exts.count("zcmt") != 0;

  if (HasI && HasE)
    return getError("'I' and 'E' extensions are incompatible");

  if (HasF && HasZfinx)
    return getError("'f' and 'zfinx' extensions are incompatible");

  if (HasZvl && !HasVector)
    return getError(
        "'zvl*b' requires 'v' or 'zve*' extension to also be specified");

  if (Exts.count("zvbb") && !HasVector)
    return getError(
        "'zvbb' requires 'v' or 'zve*' extension to also be specified");

  if (Exts.count("zvbc") && !Exts.count("zve64x"))
    return getError(
        "'zvbc' requires 'v' or 'zve64*' extension to also be specified");

  if ((Exts.count("zvkb") || Exts.count("zvkg") || Exts.count("zvkned") ||
       Exts.count("zvknha") || Exts.count("zvksed") || Exts.count("zvksh")) &&
      !HasVector)
    return getError(
        "'zvk*' requires 'v' or 'zve*' extension to also be specified");

  if (Exts.count("zvknhb") && !Exts.count("zve64x"))
    return getError(
        "'zvknhb' requires 'v' or 'zve64*' extension to also be specified");

  if ((HasZcmt || Exts.count("zcmp")) && HasD && (HasC || Exts.count("zcd")))
    return getError(Twine("'") + (HasZcmt ? "zcmt" : "zcmp") +
                    "' extension is incompatible with '" +
                    (HasC ? "c" : "zcd") +
                    "' extension when 'd' extension is enabled");

  if (XLen != 32 && Exts.count("zcf"))
    return getError("'zcf' is only supported for 'rv32'");

  if (Exts.count("zacas") && !(Exts.count("a") || Exts.count("zaamo")))
    return getError(
        "'zacas' requires 'a' or 'zaamo' extension to also be specified");

  if (Exts.count("zabha") && !(Exts.count("a") || Exts.count("zaamo")))
    return getError(
        "'zabha' requires 'a' or 'zaamo' extension to also be specified");

  if (Exts.count("xwchc") != 0) {
    if (XLen != 32)
      return getError("'Xwchc' is only supported for 'rv32'");

    if (HasD)
      return getError("'D' and 'Xwchc' extensions are incompatible");

    if (Exts.count("zcb") != 0)
      return getError("'Xwchc' and 'Zcb' extensions are incompatible");
  }

  return Error::success();
}

struct ImpliedExtsEntry {
  StringLiteral Name;
  const char *ImpliedExt;

  bool operator<(const ImpliedExtsEntry &Other) const {
    return Name < Other.Name;
  }
};

static bool operator<(const ImpliedExtsEntry &LHS, StringRef RHS) {
  return LHS.Name < RHS;
}

static bool operator<(StringRef LHS, const ImpliedExtsEntry &RHS) {
  return LHS < RHS.Name;
}

#define GET_IMPLIED_EXTENSIONS
#include "llvm/TargetParser/RISCVTargetParserDef.inc"

void RISCVISAInfo::updateImplication() {
  bool HasE = Exts.count("e") != 0;
  bool HasI = Exts.count("i") != 0;

  // If not in e extension and i extension does not exist, i extension is
  // implied
  if (!HasE && !HasI) {
    auto Version = findDefaultVersion("i");
    Exts["i"] = *Version;
  }

  if (HasE && HasI)
    Exts.erase("i");

  assert(llvm::is_sorted(ImpliedExts) && "Table not sorted by Name");

  // This loop may execute over 1 iteration since implication can be layered
  // Exits loop if no more implication is applied
  SmallVector<StringRef, 16> WorkList;
  for (auto const &Ext : Exts)
    WorkList.push_back(Ext.first);

  while (!WorkList.empty()) {
    StringRef ExtName = WorkList.pop_back_val();
    auto Range = std::equal_range(std::begin(ImpliedExts),
                                  std::end(ImpliedExts), ExtName);
    std::for_each(Range.first, Range.second,
                  [&](const ImpliedExtsEntry &Implied) {
                    const char *ImpliedExt = Implied.ImpliedExt;
                    if (Exts.count(ImpliedExt))
                      return;
                    auto Version = findDefaultVersion(ImpliedExt);
                    Exts[ImpliedExt] = *Version;
                    WorkList.push_back(ImpliedExt);
                  });
  }

  // Add Zcf if Zce and F are enabled on RV32.
  if (XLen == 32 && Exts.count("zce") && Exts.count("f") &&
      !Exts.count("zcf")) {
    auto Version = findDefaultVersion("zcf");
    Exts["zcf"] = *Version;
  }
}

static constexpr StringLiteral CombineIntoExts[] = {
    {"zk"},    {"zkn"},  {"zks"},   {"zvkn"},  {"zvknc"},
    {"zvkng"}, {"zvks"}, {"zvksc"}, {"zvksg"},
};

void RISCVISAInfo::updateCombination() {
  bool MadeChange = false;
  do {
    MadeChange = false;
    for (StringRef CombineExt : CombineIntoExts) {
      if (Exts.count(CombineExt.str()))
        continue;

      // Look up the extension in the ImpliesExt table to find everything it
      // depends on.
      auto Range = std::equal_range(std::begin(ImpliedExts),
                                    std::end(ImpliedExts), CombineExt);
      bool HasAllRequiredFeatures = std::all_of(
          Range.first, Range.second, [&](const ImpliedExtsEntry &Implied) {
            return Exts.count(Implied.ImpliedExt);
          });
      if (HasAllRequiredFeatures) {
        auto Version = findDefaultVersion(CombineExt);
        Exts[CombineExt.str()] = *Version;
        MadeChange = true;
      }
    }
  } while (MadeChange);
}

void RISCVISAInfo::updateImpliedLengths() {
  assert(FLen == 0 && MaxELenFp == 0 && MaxELen == 0 && MinVLen == 0 &&
         "Expected lengths to be initialied to zero");

  // TODO: Handle q extension.
  if (Exts.count("d"))
    FLen = 64;
  else if (Exts.count("f"))
    FLen = 32;

  if (Exts.count("v")) {
    MaxELenFp = std::max(MaxELenFp, 64u);
    MaxELen = std::max(MaxELen, 64u);
  }

  for (auto const &Ext : Exts) {
    StringRef ExtName = Ext.first;
    // Infer MaxELen and MaxELenFp from Zve(32/64)(x/f/d)
    if (ExtName.consume_front("zve")) {
      unsigned ZveELen;
      if (ExtName.consumeInteger(10, ZveELen))
        continue;

      if (ExtName == "f")
        MaxELenFp = std::max(MaxELenFp, 32u);
      else if (ExtName == "d")
        MaxELenFp = std::max(MaxELenFp, 64u);
      else if (ExtName != "x")
        continue;

      MaxELen = std::max(MaxELen, ZveELen);
      continue;
    }

    // Infer MinVLen from zvl*b.
    if (ExtName.consume_front("zvl")) {
      unsigned ZvlLen;
      if (ExtName.consumeInteger(10, ZvlLen))
        continue;

      if (ExtName != "b")
        continue;

      MinVLen = std::max(MinVLen, ZvlLen);
      continue;
    }
  }
}

std::string RISCVISAInfo::toString() const {
  std::string Buffer;
  raw_string_ostream Arch(Buffer);

  Arch << "rv" << XLen;

  ListSeparator LS("_");
  for (auto const &Ext : Exts) {
    StringRef ExtName = Ext.first;
    auto ExtInfo = Ext.second;
    Arch << LS << ExtName;
    Arch << ExtInfo.Major << "p" << ExtInfo.Minor;
  }

  return Arch.str();
}

llvm::Expected<std::unique_ptr<RISCVISAInfo>>
RISCVISAInfo::postProcessAndChecking(std::unique_ptr<RISCVISAInfo> &&ISAInfo) {
  ISAInfo->updateImplication();
  ISAInfo->updateCombination();
  ISAInfo->updateImpliedLengths();

  if (Error Result = ISAInfo->checkDependency())
    return std::move(Result);
  return std::move(ISAInfo);
}

StringRef RISCVISAInfo::computeDefaultABI() const {
  if (XLen == 32) {
    if (Exts.count("e"))
      return "ilp32e";
    if (Exts.count("d"))
      return "ilp32d";
    if (Exts.count("f"))
      return "ilp32f";
    return "ilp32";
  } else if (XLen == 64) {
    if (Exts.count("e"))
      return "lp64e";
    if (Exts.count("d"))
      return "lp64d";
    if (Exts.count("f"))
      return "lp64f";
    return "lp64";
  }
  llvm_unreachable("Invalid XLEN");
}

bool RISCVISAInfo::isSupportedExtensionWithVersion(StringRef Ext) {
  if (Ext.empty())
    return false;

  auto Pos = findLastNonVersionCharacter(Ext) + 1;
  StringRef Name = Ext.substr(0, Pos);
  StringRef Vers = Ext.substr(Pos);
  if (Vers.empty())
    return false;

  unsigned Major, Minor, ConsumeLength;
  if (auto E = getExtensionVersion(Name, Vers, Major, Minor, ConsumeLength,
                                   true, true)) {
    consumeError(std::move(E));
    return false;
  }

  return true;
}

std::string RISCVISAInfo::getTargetFeatureForExtension(StringRef Ext) {
  if (Ext.empty())
    return std::string();

  auto Pos = findLastNonVersionCharacter(Ext) + 1;
  StringRef Name = Ext.substr(0, Pos);

  if (Pos != Ext.size() && !isSupportedExtensionWithVersion(Ext))
    return std::string();

  if (!isSupportedExtension(Name))
    return std::string();

  return isExperimentalExtension(Name) ? "experimental-" + Name.str()
                                       : Name.str();
}

struct RISCVExtBit {
  const StringLiteral ext;
<<<<<<< HEAD
  uint8_t bitpos;
};

/// Maps extensions with assigned bit positions within group 0 of
/// __riscv_features_bits to their respective bit position.  At the
/// moment all extensions are within group 0.
constexpr static RISCVExtBit RISCVGroup0BitPositions[] = {
    {"a", 0},          {"c", 2},
    {"d", 3},          {"f", 5},
    {"i", 8},          {"m", 12},
    {"v", 21},         {"zacas", 26},
    {"zba", 27},       {"zbb", 28},
    {"zbc", 29},       {"zbkb", 30},
    {"zbkc", 31},      {"zbkx", 32},
    {"zbs", 33},       {"zfa", 34},
    {"zfh", 35},       {"zfhmin", 36},
    {"zicboz", 37},    {"zicond", 38},
    {"zihintntl", 39}, {"zihintpause", 40},
    {"zknd", 41},      {"zkne", 42},
    {"zknh", 43},      {"zksed", 44},
    {"zksh", 45},      {"zkt", 46},
    {"ztso", 47},      {"zvbb", 48},
    {"zvbc", 49},      {"zvfh", 50},
    {"zvfhmin", 51},   {"zvkb", 52},
    {"zvkg", 53},      {"zvkned", 54},
    {"zvknha", 55},    {"zvknhb", 56},
    {"zvksed", 57},    {"zvksh", 58},
    {"zvkt", 59}};
int RISCVISAInfo::getRISCVFeaturesBitPosition(StringRef Ext) {
  // Note that this code currently accepts mixed case extension names, but
  // does not handle extension versions at all.  That's probably fine because
  // there's only one extension version in the __riscv_feature_bits vector.
  for (auto E : RISCVGroup0BitPositions)
    if (E.ext.equals_insensitive(Ext))
      return E.bitpos;
  return -1;
=======
  uint8_t groupid;
  uint8_t bitpos;
};

constexpr static RISCVExtBit RISCVBitPositions[] = {
    {"a", 0, 0},          {"c", 0, 2},
    {"d", 0, 3},          {"f", 0, 5},
    {"i", 0, 8},          {"m", 0, 12},
    {"v", 0, 21},         {"zacas", 0, 26},
    {"zba", 0, 27},       {"zbb", 0, 28},
    {"zbc", 0, 29},       {"zbkb", 0, 30},
    {"zbkc", 0, 31},      {"zbkx", 0, 32},
    {"zbs", 0, 33},       {"zfa", 0, 34},
    {"zfh", 0, 35},       {"zfhmin", 0, 36},
    {"zicboz", 0, 37},    {"zicond", 0, 38},
    {"zihintntl", 0, 39}, {"zihintpause", 0, 40},
    {"zknd", 0, 41},      {"zkne", 0, 42},
    {"zknh", 0, 43},      {"zksed", 0, 44},
    {"zksh", 0, 45},      {"zkt", 0, 46},
    {"ztso", 0, 47},      {"zvbb", 0, 48},
    {"zvbc", 0, 49},      {"zvfh", 0, 50},
    {"zvfhmin", 0, 51},   {"zvkb", 0, 52},
    {"zvkg", 0, 53},      {"zvkned", 0, 54},
    {"zvknha", 0, 55},    {"zvknhb", 0, 56},
    {"zvksed", 0, 57},    {"zvksh", 0, 58},
    {"zvkt", 0, 59},      {"zve32x", 0, 60},
    {"zve32f", 0, 61},    {"zve64x", 0, 62},
    {"zve64x", 0, 63},    {"zve64d", 1, 0},
    {"zimop", 1, 1},      {"zca", 1, 2},
    {"zcb", 1, 3},        {"zcd", 1, 4},
    {"zcf", 1, 5},        {"zcmop", 1, 6},
    {"zawrs", 1, 7}};

std::pair<int, int> RISCVISAInfo::getRISCVFeaturesBitsInfo(StringRef Ext) {
  // Note that this code currently accepts mixed case extension names, but
  // does not handle extension versions at all.  That's probably fine because
  // there's only one extension version in the __riscv_feature_bits vector.
  for (auto E : RISCVBitPositions)
    if (E.ext.equals_insensitive(Ext))
      return std::make_pair(E.groupid, E.bitpos);
  return std::make_pair(-1, -1);
>>>>>>> 98391913
}<|MERGE_RESOLUTION|>--- conflicted
+++ resolved
@@ -1023,44 +1023,6 @@
 
 struct RISCVExtBit {
   const StringLiteral ext;
-<<<<<<< HEAD
-  uint8_t bitpos;
-};
-
-/// Maps extensions with assigned bit positions within group 0 of
-/// __riscv_features_bits to their respective bit position.  At the
-/// moment all extensions are within group 0.
-constexpr static RISCVExtBit RISCVGroup0BitPositions[] = {
-    {"a", 0},          {"c", 2},
-    {"d", 3},          {"f", 5},
-    {"i", 8},          {"m", 12},
-    {"v", 21},         {"zacas", 26},
-    {"zba", 27},       {"zbb", 28},
-    {"zbc", 29},       {"zbkb", 30},
-    {"zbkc", 31},      {"zbkx", 32},
-    {"zbs", 33},       {"zfa", 34},
-    {"zfh", 35},       {"zfhmin", 36},
-    {"zicboz", 37},    {"zicond", 38},
-    {"zihintntl", 39}, {"zihintpause", 40},
-    {"zknd", 41},      {"zkne", 42},
-    {"zknh", 43},      {"zksed", 44},
-    {"zksh", 45},      {"zkt", 46},
-    {"ztso", 47},      {"zvbb", 48},
-    {"zvbc", 49},      {"zvfh", 50},
-    {"zvfhmin", 51},   {"zvkb", 52},
-    {"zvkg", 53},      {"zvkned", 54},
-    {"zvknha", 55},    {"zvknhb", 56},
-    {"zvksed", 57},    {"zvksh", 58},
-    {"zvkt", 59}};
-int RISCVISAInfo::getRISCVFeaturesBitPosition(StringRef Ext) {
-  // Note that this code currently accepts mixed case extension names, but
-  // does not handle extension versions at all.  That's probably fine because
-  // there's only one extension version in the __riscv_feature_bits vector.
-  for (auto E : RISCVGroup0BitPositions)
-    if (E.ext.equals_insensitive(Ext))
-      return E.bitpos;
-  return -1;
-=======
   uint8_t groupid;
   uint8_t bitpos;
 };
@@ -1102,5 +1064,4 @@
     if (E.ext.equals_insensitive(Ext))
       return std::make_pair(E.groupid, E.bitpos);
   return std::make_pair(-1, -1);
->>>>>>> 98391913
 }