//===-- LoopUtils.cpp - Loop Utility functions -------------------------===//
//
// Part of the LLVM Project, under the Apache License v2.0 with LLVM Exceptions.
// See https://llvm.org/LICENSE.txt for license information.
// SPDX-License-Identifier: Apache-2.0 WITH LLVM-exception
//
//===----------------------------------------------------------------------===//
//
// This file defines common loop utility functions.
//
//===----------------------------------------------------------------------===//

#include "llvm/Transforms/Utils/LoopUtils.h"
#include "llvm/ADT/DenseSet.h"
#include "llvm/ADT/PriorityWorklist.h"
#include "llvm/ADT/ScopeExit.h"
#include "llvm/ADT/SetVector.h"
#include "llvm/ADT/SmallPtrSet.h"
#include "llvm/ADT/SmallVector.h"
#include "llvm/Analysis/AliasAnalysis.h"
#include "llvm/Analysis/BasicAliasAnalysis.h"
#include "llvm/Analysis/DomTreeUpdater.h"
#include "llvm/Analysis/GlobalsModRef.h"
#include "llvm/Analysis/InstSimplifyFolder.h"
#include "llvm/Analysis/LoopAccessAnalysis.h"
#include "llvm/Analysis/LoopInfo.h"
#include "llvm/Analysis/LoopPass.h"
#include "llvm/Analysis/MemorySSA.h"
#include "llvm/Analysis/MemorySSAUpdater.h"
#include "llvm/Analysis/ScalarEvolution.h"
#include "llvm/Analysis/ScalarEvolutionAliasAnalysis.h"
#include "llvm/Analysis/ScalarEvolutionExpressions.h"
#include "llvm/IR/DIBuilder.h"
#include "llvm/IR/Dominators.h"
#include "llvm/IR/Instructions.h"
#include "llvm/IR/IntrinsicInst.h"
#include "llvm/IR/MDBuilder.h"
#include "llvm/IR/Module.h"
#include "llvm/IR/PatternMatch.h"
#include "llvm/IR/ProfDataUtils.h"
#include "llvm/IR/ValueHandle.h"
#include "llvm/InitializePasses.h"
#include "llvm/Pass.h"
#include "llvm/Support/Debug.h"
#include "llvm/Transforms/Utils/BasicBlockUtils.h"
#include "llvm/Transforms/Utils/Local.h"
#include "llvm/Transforms/Utils/ScalarEvolutionExpander.h"

using namespace llvm;
using namespace llvm::PatternMatch;

#define DEBUG_TYPE "loop-utils"

static const char *LLVMLoopDisableNonforced = "llvm.loop.disable_nonforced";
static const char *LLVMLoopDisableLICM = "llvm.licm.disable";

bool llvm::formDedicatedExitBlocks(Loop *L, DominatorTree *DT, LoopInfo *LI,
                                   MemorySSAUpdater *MSSAU,
                                   bool PreserveLCSSA) {
  bool Changed = false;

  // We re-use a vector for the in-loop predecesosrs.
  SmallVector<BasicBlock *, 4> InLoopPredecessors;

  auto RewriteExit = [&](BasicBlock *BB) {
    assert(InLoopPredecessors.empty() &&
           "Must start with an empty predecessors list!");
    auto Cleanup = make_scope_exit([&] { InLoopPredecessors.clear(); });

    // See if there are any non-loop predecessors of this exit block and
    // keep track of the in-loop predecessors.
    bool IsDedicatedExit = true;
    for (auto *PredBB : predecessors(BB))
      if (L->contains(PredBB)) {
        if (isa<IndirectBrInst>(PredBB->getTerminator()))
          // We cannot rewrite exiting edges from an indirectbr.
          return false;

        InLoopPredecessors.push_back(PredBB);
      } else {
        IsDedicatedExit = false;
      }

    assert(!InLoopPredecessors.empty() && "Must have *some* loop predecessor!");

    // Nothing to do if this is already a dedicated exit.
    if (IsDedicatedExit)
      return false;

    auto *NewExitBB = SplitBlockPredecessors(
        BB, InLoopPredecessors, ".loopexit", DT, LI, MSSAU, PreserveLCSSA);

    if (!NewExitBB)
      LLVM_DEBUG(
          dbgs() << "WARNING: Can't create a dedicated exit block for loop: "
                 << *L << "\n");
    else
      LLVM_DEBUG(dbgs() << "LoopSimplify: Creating dedicated exit block "
                        << NewExitBB->getName() << "\n");
    return true;
  };

  // Walk the exit blocks directly rather than building up a data structure for
  // them, but only visit each one once.
  SmallPtrSet<BasicBlock *, 4> Visited;
  for (auto *BB : L->blocks())
    for (auto *SuccBB : successors(BB)) {
      // We're looking for exit blocks so skip in-loop successors.
      if (L->contains(SuccBB))
        continue;

      // Visit each exit block exactly once.
      if (!Visited.insert(SuccBB).second)
        continue;

      Changed |= RewriteExit(SuccBB);
    }

  return Changed;
}

/// Returns the instructions that use values defined in the loop.
SmallVector<Instruction *, 8> llvm::findDefsUsedOutsideOfLoop(Loop *L) {
  SmallVector<Instruction *, 8> UsedOutside;

  for (auto *Block : L->getBlocks())
    // FIXME: I believe that this could use copy_if if the Inst reference could
    // be adapted into a pointer.
    for (auto &Inst : *Block) {
      auto Users = Inst.users();
      if (any_of(Users, [&](User *U) {
            auto *Use = cast<Instruction>(U);
            return !L->contains(Use->getParent());
          }))
        UsedOutside.push_back(&Inst);
    }

  return UsedOutside;
}

void llvm::getLoopAnalysisUsage(AnalysisUsage &AU) {
  // By definition, all loop passes need the LoopInfo analysis and the
  // Dominator tree it depends on. Because they all participate in the loop
  // pass manager, they must also preserve these.
  AU.addRequired<DominatorTreeWrapperPass>();
  AU.addPreserved<DominatorTreeWrapperPass>();
  AU.addRequired<LoopInfoWrapperPass>();
  AU.addPreserved<LoopInfoWrapperPass>();

  // We must also preserve LoopSimplify and LCSSA. We locally access their IDs
  // here because users shouldn't directly get them from this header.
  extern char &LoopSimplifyID;
  extern char &LCSSAID;
  AU.addRequiredID(LoopSimplifyID);
  AU.addPreservedID(LoopSimplifyID);
  AU.addRequiredID(LCSSAID);
  AU.addPreservedID(LCSSAID);
  // This is used in the LPPassManager to perform LCSSA verification on passes
  // which preserve lcssa form
  AU.addRequired<LCSSAVerificationPass>();
  AU.addPreserved<LCSSAVerificationPass>();

  // Loop passes are designed to run inside of a loop pass manager which means
  // that any function analyses they require must be required by the first loop
  // pass in the manager (so that it is computed before the loop pass manager
  // runs) and preserved by all loop pasess in the manager. To make this
  // reasonably robust, the set needed for most loop passes is maintained here.
  // If your loop pass requires an analysis not listed here, you will need to
  // carefully audit the loop pass manager nesting structure that results.
  AU.addRequired<AAResultsWrapperPass>();
  AU.addPreserved<AAResultsWrapperPass>();
  AU.addPreserved<BasicAAWrapperPass>();
  AU.addPreserved<GlobalsAAWrapperPass>();
  AU.addPreserved<SCEVAAWrapperPass>();
  AU.addRequired<ScalarEvolutionWrapperPass>();
  AU.addPreserved<ScalarEvolutionWrapperPass>();
  // FIXME: When all loop passes preserve MemorySSA, it can be required and
  // preserved here instead of the individual handling in each pass.
}

/// Manually defined generic "LoopPass" dependency initialization. This is used
/// to initialize the exact set of passes from above in \c
/// getLoopAnalysisUsage. It can be used within a loop pass's initialization
/// with:
///
///   INITIALIZE_PASS_DEPENDENCY(LoopPass)
///
/// As-if "LoopPass" were a pass.
void llvm::initializeLoopPassPass(PassRegistry &Registry) {
  INITIALIZE_PASS_DEPENDENCY(DominatorTreeWrapperPass)
  INITIALIZE_PASS_DEPENDENCY(LoopInfoWrapperPass)
  INITIALIZE_PASS_DEPENDENCY(LoopSimplify)
  INITIALIZE_PASS_DEPENDENCY(LCSSAWrapperPass)
  INITIALIZE_PASS_DEPENDENCY(AAResultsWrapperPass)
  INITIALIZE_PASS_DEPENDENCY(BasicAAWrapperPass)
  INITIALIZE_PASS_DEPENDENCY(GlobalsAAWrapperPass)
  INITIALIZE_PASS_DEPENDENCY(SCEVAAWrapperPass)
  INITIALIZE_PASS_DEPENDENCY(ScalarEvolutionWrapperPass)
  INITIALIZE_PASS_DEPENDENCY(MemorySSAWrapperPass)
}

/// Create MDNode for input string.
static MDNode *createStringMetadata(Loop *TheLoop, StringRef Name, unsigned V) {
  LLVMContext &Context = TheLoop->getHeader()->getContext();
  Metadata *MDs[] = {
      MDString::get(Context, Name),
      ConstantAsMetadata::get(ConstantInt::get(Type::getInt32Ty(Context), V))};
  return MDNode::get(Context, MDs);
}

/// Set input string into loop metadata by keeping other values intact.
/// If the string is already in loop metadata update value if it is
/// different.
void llvm::addStringMetadataToLoop(Loop *TheLoop, const char *StringMD,
                                   unsigned V) {
  SmallVector<Metadata *, 4> MDs(1);
  // If the loop already has metadata, retain it.
  MDNode *LoopID = TheLoop->getLoopID();
  if (LoopID) {
    for (unsigned i = 1, ie = LoopID->getNumOperands(); i < ie; ++i) {
      MDNode *Node = cast<MDNode>(LoopID->getOperand(i));
      // If it is of form key = value, try to parse it.
      if (Node->getNumOperands() == 2) {
        MDString *S = dyn_cast<MDString>(Node->getOperand(0));
        if (S && S->getString() == StringMD) {
          ConstantInt *IntMD =
              mdconst::extract_or_null<ConstantInt>(Node->getOperand(1));
          if (IntMD && IntMD->getSExtValue() == V)
            // It is already in place. Do nothing.
            return;
          // We need to update the value, so just skip it here and it will
          // be added after copying other existed nodes.
          continue;
        }
      }
      MDs.push_back(Node);
    }
  }
  // Add new metadata.
  MDs.push_back(createStringMetadata(TheLoop, StringMD, V));
  // Replace current metadata node with new one.
  LLVMContext &Context = TheLoop->getHeader()->getContext();
  MDNode *NewLoopID = MDNode::get(Context, MDs);
  // Set operand 0 to refer to the loop id itself.
  NewLoopID->replaceOperandWith(0, NewLoopID);
  TheLoop->setLoopID(NewLoopID);
}

std::optional<ElementCount>
llvm::getOptionalElementCountLoopAttribute(const Loop *TheLoop) {
  std::optional<int> Width =
      getOptionalIntLoopAttribute(TheLoop, "llvm.loop.vectorize.width");

  if (Width) {
    std::optional<int> IsScalable = getOptionalIntLoopAttribute(
        TheLoop, "llvm.loop.vectorize.scalable.enable");
    return ElementCount::get(*Width, IsScalable.value_or(false));
  }

  return std::nullopt;
}

std::optional<MDNode *> llvm::makeFollowupLoopID(
    MDNode *OrigLoopID, ArrayRef<StringRef> FollowupOptions,
    const char *InheritOptionsExceptPrefix, bool AlwaysNew) {
  if (!OrigLoopID) {
    if (AlwaysNew)
      return nullptr;
    return std::nullopt;
  }

  assert(OrigLoopID->getOperand(0) == OrigLoopID);

  bool InheritAllAttrs = !InheritOptionsExceptPrefix;
  bool InheritSomeAttrs =
      InheritOptionsExceptPrefix && InheritOptionsExceptPrefix[0] != '\0';
  SmallVector<Metadata *, 8> MDs;
  MDs.push_back(nullptr);

  bool Changed = false;
  if (InheritAllAttrs || InheritSomeAttrs) {
    for (const MDOperand &Existing : drop_begin(OrigLoopID->operands())) {
      MDNode *Op = cast<MDNode>(Existing.get());

      auto InheritThisAttribute = [InheritSomeAttrs,
                                   InheritOptionsExceptPrefix](MDNode *Op) {
        if (!InheritSomeAttrs)
          return false;

        // Skip malformatted attribute metadata nodes.
        if (Op->getNumOperands() == 0)
          return true;
        Metadata *NameMD = Op->getOperand(0).get();
        if (!isa<MDString>(NameMD))
          return true;
        StringRef AttrName = cast<MDString>(NameMD)->getString();

        // Do not inherit excluded attributes.
        return !AttrName.starts_with(InheritOptionsExceptPrefix);
      };

      if (InheritThisAttribute(Op))
        MDs.push_back(Op);
      else
        Changed = true;
    }
  } else {
    // Modified if we dropped at least one attribute.
    Changed = OrigLoopID->getNumOperands() > 1;
  }

  bool HasAnyFollowup = false;
  for (StringRef OptionName : FollowupOptions) {
    MDNode *FollowupNode = findOptionMDForLoopID(OrigLoopID, OptionName);
    if (!FollowupNode)
      continue;

    HasAnyFollowup = true;
    for (const MDOperand &Option : drop_begin(FollowupNode->operands())) {
      MDs.push_back(Option.get());
      Changed = true;
    }
  }

  // Attributes of the followup loop not specified explicity, so signal to the
  // transformation pass to add suitable attributes.
  if (!AlwaysNew && !HasAnyFollowup)
    return std::nullopt;

  // If no attributes were added or remove, the previous loop Id can be reused.
  if (!AlwaysNew && !Changed)
    return OrigLoopID;

  // No attributes is equivalent to having no !llvm.loop metadata at all.
  if (MDs.size() == 1)
    return nullptr;

  // Build the new loop ID.
  MDTuple *FollowupLoopID = MDNode::get(OrigLoopID->getContext(), MDs);
  FollowupLoopID->replaceOperandWith(0, FollowupLoopID);
  return FollowupLoopID;
}

bool llvm::hasDisableAllTransformsHint(const Loop *L) {
  return getBooleanLoopAttribute(L, LLVMLoopDisableNonforced);
}

bool llvm::hasDisableLICMTransformsHint(const Loop *L) {
  return getBooleanLoopAttribute(L, LLVMLoopDisableLICM);
}

TransformationMode llvm::hasUnrollTransformation(const Loop *L) {
  if (getBooleanLoopAttribute(L, "llvm.loop.unroll.disable"))
    return TM_SuppressedByUser;

  std::optional<int> Count =
      getOptionalIntLoopAttribute(L, "llvm.loop.unroll.count");
  if (Count)
    return *Count == 1 ? TM_SuppressedByUser : TM_ForcedByUser;

  if (getBooleanLoopAttribute(L, "llvm.loop.unroll.enable"))
    return TM_ForcedByUser;

  if (getBooleanLoopAttribute(L, "llvm.loop.unroll.full"))
    return TM_ForcedByUser;

  if (hasDisableAllTransformsHint(L))
    return TM_Disable;

  return TM_Unspecified;
}

TransformationMode llvm::hasUnrollAndJamTransformation(const Loop *L) {
  if (getBooleanLoopAttribute(L, "llvm.loop.unroll_and_jam.disable"))
    return TM_SuppressedByUser;

  std::optional<int> Count =
      getOptionalIntLoopAttribute(L, "llvm.loop.unroll_and_jam.count");
  if (Count)
    return *Count == 1 ? TM_SuppressedByUser : TM_ForcedByUser;

  if (getBooleanLoopAttribute(L, "llvm.loop.unroll_and_jam.enable"))
    return TM_ForcedByUser;

  if (hasDisableAllTransformsHint(L))
    return TM_Disable;

  return TM_Unspecified;
}

TransformationMode llvm::hasVectorizeTransformation(const Loop *L) {
  std::optional<bool> Enable =
      getOptionalBoolLoopAttribute(L, "llvm.loop.vectorize.enable");

  if (Enable == false)
    return TM_SuppressedByUser;

  std::optional<ElementCount> VectorizeWidth =
      getOptionalElementCountLoopAttribute(L);
  std::optional<int> InterleaveCount =
      getOptionalIntLoopAttribute(L, "llvm.loop.interleave.count");

  // 'Forcing' vector width and interleave count to one effectively disables
  // this tranformation.
  if (Enable == true && VectorizeWidth && VectorizeWidth->isScalar() &&
      InterleaveCount == 1)
    return TM_SuppressedByUser;

  if (getBooleanLoopAttribute(L, "llvm.loop.isvectorized"))
    return TM_Disable;

  if (Enable == true)
    return TM_ForcedByUser;

  if ((VectorizeWidth && VectorizeWidth->isScalar()) && InterleaveCount == 1)
    return TM_Disable;

  if ((VectorizeWidth && VectorizeWidth->isVector()) || InterleaveCount > 1)
    return TM_Enable;

  if (hasDisableAllTransformsHint(L))
    return TM_Disable;

  return TM_Unspecified;
}

TransformationMode llvm::hasDistributeTransformation(const Loop *L) {
  if (getBooleanLoopAttribute(L, "llvm.loop.distribute.enable"))
    return TM_ForcedByUser;

  if (hasDisableAllTransformsHint(L))
    return TM_Disable;

  return TM_Unspecified;
}

TransformationMode llvm::hasLICMVersioningTransformation(const Loop *L) {
  if (getBooleanLoopAttribute(L, "llvm.loop.licm_versioning.disable"))
    return TM_SuppressedByUser;

  if (hasDisableAllTransformsHint(L))
    return TM_Disable;

  return TM_Unspecified;
}

/// Does a BFS from a given node to all of its children inside a given loop.
/// The returned vector of nodes includes the starting point.
SmallVector<DomTreeNode *, 16>
llvm::collectChildrenInLoop(DomTreeNode *N, const Loop *CurLoop) {
  SmallVector<DomTreeNode *, 16> Worklist;
  auto AddRegionToWorklist = [&](DomTreeNode *DTN) {
    // Only include subregions in the top level loop.
    BasicBlock *BB = DTN->getBlock();
    if (CurLoop->contains(BB))
      Worklist.push_back(DTN);
  };

  AddRegionToWorklist(N);

  for (size_t I = 0; I < Worklist.size(); I++) {
    for (DomTreeNode *Child : Worklist[I]->children())
      AddRegionToWorklist(Child);
  }

  return Worklist;
}

bool llvm::isAlmostDeadIV(PHINode *PN, BasicBlock *LatchBlock, Value *Cond) {
  int LatchIdx = PN->getBasicBlockIndex(LatchBlock);
  assert(LatchIdx != -1 && "LatchBlock is not a case in this PHINode");
  Value *IncV = PN->getIncomingValue(LatchIdx);

  for (User *U : PN->users())
    if (U != Cond && U != IncV) return false;

  for (User *U : IncV->users())
    if (U != Cond && U != PN) return false;
  return true;
}


void llvm::deleteDeadLoop(Loop *L, DominatorTree *DT, ScalarEvolution *SE,
                          LoopInfo *LI, MemorySSA *MSSA) {
  assert((!DT || L->isLCSSAForm(*DT)) && "Expected LCSSA!");
  auto *Preheader = L->getLoopPreheader();
  assert(Preheader && "Preheader should exist!");

  std::unique_ptr<MemorySSAUpdater> MSSAU;
  if (MSSA)
    MSSAU = std::make_unique<MemorySSAUpdater>(MSSA);

  // Now that we know the removal is safe, remove the loop by changing the
  // branch from the preheader to go to the single exit block.
  //
  // Because we're deleting a large chunk of code at once, the sequence in which
  // we remove things is very important to avoid invalidation issues.

  // Tell ScalarEvolution that the loop is deleted. Do this before
  // deleting the loop so that ScalarEvolution can look at the loop
  // to determine what it needs to clean up.
  if (SE) {
    SE->forgetLoop(L);
    SE->forgetBlockAndLoopDispositions();
  }

  Instruction *OldTerm = Preheader->getTerminator();
  assert(!OldTerm->mayHaveSideEffects() &&
         "Preheader must end with a side-effect-free terminator");
  assert(OldTerm->getNumSuccessors() == 1 &&
         "Preheader must have a single successor");
  // Connect the preheader to the exit block. Keep the old edge to the header
  // around to perform the dominator tree update in two separate steps
  // -- #1 insertion of the edge preheader -> exit and #2 deletion of the edge
  // preheader -> header.
  //
  //
  // 0.  Preheader          1.  Preheader           2.  Preheader
  //        |                    |   |                   |
  //        V                    |   V                   |
  //      Header <--\            | Header <--\           | Header <--\
  //       |  |     |            |  |  |     |           |  |  |     |
  //       |  V     |            |  |  V     |           |  |  V     |
  //       | Body --/            |  | Body --/           |  | Body --/
  //       V                     V  V                    V  V
  //      Exit                   Exit                    Exit
  //
  // By doing this is two separate steps we can perform the dominator tree
  // update without using the batch update API.
  //
  // Even when the loop is never executed, we cannot remove the edge from the
  // source block to the exit block. Consider the case where the unexecuted loop
  // branches back to an outer loop. If we deleted the loop and removed the edge
  // coming to this inner loop, this will break the outer loop structure (by
  // deleting the backedge of the outer loop). If the outer loop is indeed a
  // non-loop, it will be deleted in a future iteration of loop deletion pass.
  IRBuilder<> Builder(OldTerm);

  auto *ExitBlock = L->getUniqueExitBlock();
  DomTreeUpdater DTU(DT, DomTreeUpdater::UpdateStrategy::Eager);
  if (ExitBlock) {
    assert(ExitBlock && "Should have a unique exit block!");
    assert(L->hasDedicatedExits() && "Loop should have dedicated exits!");

    Builder.CreateCondBr(Builder.getFalse(), L->getHeader(), ExitBlock);
    // Remove the old branch. The conditional branch becomes a new terminator.
    OldTerm->eraseFromParent();

    // Rewrite phis in the exit block to get their inputs from the Preheader
    // instead of the exiting block.
    for (PHINode &P : ExitBlock->phis()) {
      // Set the zero'th element of Phi to be from the preheader and remove all
      // other incoming values. Given the loop has dedicated exits, all other
      // incoming values must be from the exiting blocks.
      int PredIndex = 0;
      P.setIncomingBlock(PredIndex, Preheader);
      // Removes all incoming values from all other exiting blocks (including
      // duplicate values from an exiting block).
      // Nuke all entries except the zero'th entry which is the preheader entry.
      P.removeIncomingValueIf([](unsigned Idx) { return Idx != 0; },
                              /* DeletePHIIfEmpty */ false);

      assert((P.getNumIncomingValues() == 1 &&
              P.getIncomingBlock(PredIndex) == Preheader) &&
             "Should have exactly one value and that's from the preheader!");
    }

    if (DT) {
      DTU.applyUpdates({{DominatorTree::Insert, Preheader, ExitBlock}});
      if (MSSA) {
        MSSAU->applyUpdates({{DominatorTree::Insert, Preheader, ExitBlock}},
                            *DT);
        if (VerifyMemorySSA)
          MSSA->verifyMemorySSA();
      }
    }

    // Disconnect the loop body by branching directly to its exit.
    Builder.SetInsertPoint(Preheader->getTerminator());
    Builder.CreateBr(ExitBlock);
    // Remove the old branch.
    Preheader->getTerminator()->eraseFromParent();
  } else {
    assert(L->hasNoExitBlocks() &&
           "Loop should have either zero or one exit blocks.");

    Builder.SetInsertPoint(OldTerm);
    Builder.CreateUnreachable();
    Preheader->getTerminator()->eraseFromParent();
  }

  if (DT) {
    DTU.applyUpdates({{DominatorTree::Delete, Preheader, L->getHeader()}});
    if (MSSA) {
      MSSAU->applyUpdates({{DominatorTree::Delete, Preheader, L->getHeader()}},
                          *DT);
      SmallSetVector<BasicBlock *, 8> DeadBlockSet(L->block_begin(),
                                                   L->block_end());
      MSSAU->removeBlocks(DeadBlockSet);
      if (VerifyMemorySSA)
        MSSA->verifyMemorySSA();
    }
  }

  // Use a map to unique and a vector to guarantee deterministic ordering.
  llvm::SmallDenseSet<DebugVariable, 4> DeadDebugSet;
  llvm::SmallVector<DbgVariableIntrinsic *, 4> DeadDebugInst;
  llvm::SmallVector<DbgVariableRecord *, 4> DeadDbgVariableRecords;

  if (ExitBlock) {
    // Given LCSSA form is satisfied, we should not have users of instructions
    // within the dead loop outside of the loop. However, LCSSA doesn't take
    // unreachable uses into account. We handle them here.
    // We could do it after drop all references (in this case all users in the
    // loop will be already eliminated and we have less work to do but according
    // to API doc of User::dropAllReferences only valid operation after dropping
    // references, is deletion. So let's substitute all usages of
    // instruction from the loop with poison value of corresponding type first.
    for (auto *Block : L->blocks())
      for (Instruction &I : *Block) {
        auto *Poison = PoisonValue::get(I.getType());
        for (Use &U : llvm::make_early_inc_range(I.uses())) {
          if (auto *Usr = dyn_cast<Instruction>(U.getUser()))
            if (L->contains(Usr->getParent()))
              continue;
          // If we have a DT then we can check that uses outside a loop only in
          // unreachable block.
          if (DT)
            assert(!DT->isReachableFromEntry(U) &&
                   "Unexpected user in reachable block");
          U.set(Poison);
        }

        // RemoveDIs: do the same as below for DbgVariableRecords.
        if (Block->IsNewDbgInfoFormat) {
          for (DbgVariableRecord &DVR : llvm::make_early_inc_range(
                   filterDbgVars(I.getDbgRecordRange()))) {
            DebugVariable Key(DVR.getVariable(), DVR.getExpression(),
                              DVR.getDebugLoc().get());
            if (!DeadDebugSet.insert(Key).second)
              continue;
            // Unlinks the DVR from it's container, for later insertion.
            DVR.removeFromParent();
            DeadDbgVariableRecords.push_back(&DVR);
          }
        }

        // For one of each variable encountered, preserve a debug intrinsic (set
        // to Poison) and transfer it to the loop exit. This terminates any
        // variable locations that were set during the loop.
        auto *DVI = dyn_cast<DbgVariableIntrinsic>(&I);
        if (!DVI)
          continue;
        if (!DeadDebugSet.insert(DebugVariable(DVI)).second)
          continue;
        DeadDebugInst.push_back(DVI);
      }

    // After the loop has been deleted all the values defined and modified
    // inside the loop are going to be unavailable. Values computed in the
    // loop will have been deleted, automatically causing their debug uses
    // be be replaced with undef. Loop invariant values will still be available.
    // Move dbg.values out the loop so that earlier location ranges are still
    // terminated and loop invariant assignments are preserved.
    DIBuilder DIB(*ExitBlock->getModule());
    BasicBlock::iterator InsertDbgValueBefore =
        ExitBlock->getFirstInsertionPt();
    assert(InsertDbgValueBefore != ExitBlock->end() &&
           "There should be a non-PHI instruction in exit block, else these "
           "instructions will have no parent.");

    for (auto *DVI : DeadDebugInst)
      DVI->moveBefore(*ExitBlock, InsertDbgValueBefore);

    // Due to the "head" bit in BasicBlock::iterator, we're going to insert
    // each DbgVariableRecord right at the start of the block, wheras dbg.values
    // would be repeatedly inserted before the first instruction. To replicate
    // this behaviour, do it backwards.
    for (DbgVariableRecord *DVR : llvm::reverse(DeadDbgVariableRecords))
      ExitBlock->insertDbgRecordBefore(DVR, InsertDbgValueBefore);
  }

  // Remove the block from the reference counting scheme, so that we can
  // delete it freely later.
  for (auto *Block : L->blocks())
    Block->dropAllReferences();

  if (MSSA && VerifyMemorySSA)
    MSSA->verifyMemorySSA();

  if (LI) {
    // Erase the instructions and the blocks without having to worry
    // about ordering because we already dropped the references.
    // NOTE: This iteration is safe because erasing the block does not remove
    // its entry from the loop's block list.  We do that in the next section.
    for (BasicBlock *BB : L->blocks())
      BB->eraseFromParent();

    // Finally, the blocks from loopinfo.  This has to happen late because
    // otherwise our loop iterators won't work.

    SmallPtrSet<BasicBlock *, 8> blocks;
    blocks.insert(L->block_begin(), L->block_end());
    for (BasicBlock *BB : blocks)
      LI->removeBlock(BB);

    // The last step is to update LoopInfo now that we've eliminated this loop.
    // Note: LoopInfo::erase remove the given loop and relink its subloops with
    // its parent. While removeLoop/removeChildLoop remove the given loop but
    // not relink its subloops, which is what we want.
    if (Loop *ParentLoop = L->getParentLoop()) {
      Loop::iterator I = find(*ParentLoop, L);
      assert(I != ParentLoop->end() && "Couldn't find loop");
      ParentLoop->removeChildLoop(I);
    } else {
      Loop::iterator I = find(*LI, L);
      assert(I != LI->end() && "Couldn't find loop");
      LI->removeLoop(I);
    }
    LI->destroy(L);
  }
}

void llvm::breakLoopBackedge(Loop *L, DominatorTree &DT, ScalarEvolution &SE,
                             LoopInfo &LI, MemorySSA *MSSA) {
  auto *Latch = L->getLoopLatch();
  assert(Latch && "multiple latches not yet supported");
  auto *Header = L->getHeader();
  Loop *OutermostLoop = L->getOutermostLoop();

  SE.forgetLoop(L);
  SE.forgetBlockAndLoopDispositions();

  std::unique_ptr<MemorySSAUpdater> MSSAU;
  if (MSSA)
    MSSAU = std::make_unique<MemorySSAUpdater>(MSSA);

  // Update the CFG and domtree.  We chose to special case a couple of
  // of common cases for code quality and test readability reasons.
  [&]() -> void {
    if (auto *BI = dyn_cast<BranchInst>(Latch->getTerminator())) {
      if (!BI->isConditional()) {
        DomTreeUpdater DTU(&DT, DomTreeUpdater::UpdateStrategy::Eager);
        (void)changeToUnreachable(BI, /*PreserveLCSSA*/ true, &DTU,
                                  MSSAU.get());
        return;
      }

      // Conditional latch/exit - note that latch can be shared by inner
      // and outer loop so the other target doesn't need to an exit
      if (L->isLoopExiting(Latch)) {
        // TODO: Generalize ConstantFoldTerminator so that it can be used
        // here without invalidating LCSSA or MemorySSA.  (Tricky case for
        // LCSSA: header is an exit block of a preceeding sibling loop w/o
        // dedicated exits.)
        const unsigned ExitIdx = L->contains(BI->getSuccessor(0)) ? 1 : 0;
        BasicBlock *ExitBB = BI->getSuccessor(ExitIdx);

        DomTreeUpdater DTU(&DT, DomTreeUpdater::UpdateStrategy::Eager);
        Header->removePredecessor(Latch, true);

        IRBuilder<> Builder(BI);
        auto *NewBI = Builder.CreateBr(ExitBB);
        // Transfer the metadata to the new branch instruction (minus the
        // loop info since this is no longer a loop)
        NewBI->copyMetadata(*BI, {LLVMContext::MD_dbg,
                                  LLVMContext::MD_annotation});

        BI->eraseFromParent();
        DTU.applyUpdates({{DominatorTree::Delete, Latch, Header}});
        if (MSSA)
          MSSAU->applyUpdates({{DominatorTree::Delete, Latch, Header}}, DT);
        return;
      }
    }

    // General case.  By splitting the backedge, and then explicitly making it
    // unreachable we gracefully handle corner cases such as switch and invoke
    // termiantors.
    auto *BackedgeBB = SplitEdge(Latch, Header, &DT, &LI, MSSAU.get());

    DomTreeUpdater DTU(&DT, DomTreeUpdater::UpdateStrategy::Eager);
    (void)changeToUnreachable(BackedgeBB->getTerminator(),
                              /*PreserveLCSSA*/ true, &DTU, MSSAU.get());
  }();

  // Erase (and destroy) this loop instance.  Handles relinking sub-loops
  // and blocks within the loop as needed.
  LI.erase(L);

  // If the loop we broke had a parent, then changeToUnreachable might have
  // caused a block to be removed from the parent loop (see loop_nest_lcssa
  // test case in zero-btc.ll for an example), thus changing the parent's
  // exit blocks.  If that happened, we need to rebuild LCSSA on the outermost
  // loop which might have a had a block removed.
  if (OutermostLoop != L)
    formLCSSARecursively(*OutermostLoop, DT, &LI, &SE);
}


/// Checks if \p L has an exiting latch branch.  There may also be other
/// exiting blocks.  Returns branch instruction terminating the loop
/// latch if above check is successful, nullptr otherwise.
static BranchInst *getExpectedExitLoopLatchBranch(Loop *L) {
  BasicBlock *Latch = L->getLoopLatch();
  if (!Latch)
    return nullptr;

  BranchInst *LatchBR = dyn_cast<BranchInst>(Latch->getTerminator());
  if (!LatchBR || LatchBR->getNumSuccessors() != 2 || !L->isLoopExiting(Latch))
    return nullptr;

  assert((LatchBR->getSuccessor(0) == L->getHeader() ||
          LatchBR->getSuccessor(1) == L->getHeader()) &&
         "At least one edge out of the latch must go to the header");

  return LatchBR;
}

/// Return the estimated trip count for any exiting branch which dominates
/// the loop latch.
static std::optional<uint64_t> getEstimatedTripCount(BranchInst *ExitingBranch,
                                                     Loop *L,
                                                     uint64_t &OrigExitWeight) {
  // To estimate the number of times the loop body was executed, we want to
  // know the number of times the backedge was taken, vs. the number of times
  // we exited the loop.
  uint64_t LoopWeight, ExitWeight;
  if (!extractBranchWeights(*ExitingBranch, LoopWeight, ExitWeight))
    return std::nullopt;

  if (L->contains(ExitingBranch->getSuccessor(1)))
    std::swap(LoopWeight, ExitWeight);

  if (!ExitWeight)
    // Don't have a way to return predicated infinite
    return std::nullopt;

  OrigExitWeight = ExitWeight;

  // Estimated exit count is a ratio of the loop weight by the weight of the
  // edge exiting the loop, rounded to nearest.
  uint64_t ExitCount = llvm::divideNearest(LoopWeight, ExitWeight);
  // Estimated trip count is one plus estimated exit count.
  return ExitCount + 1;
}

std::optional<unsigned>
llvm::getLoopEstimatedTripCount(Loop *L,
                                unsigned *EstimatedLoopInvocationWeight) {
  // Currently we take the estimate exit count only from the loop latch,
  // ignoring other exiting blocks.  This can overestimate the trip count
  // if we exit through another exit, but can never underestimate it.
  // TODO: incorporate information from other exits
  if (BranchInst *LatchBranch = getExpectedExitLoopLatchBranch(L)) {
    uint64_t ExitWeight;
    if (std::optional<uint64_t> EstTripCount =
            getEstimatedTripCount(LatchBranch, L, ExitWeight)) {
      if (EstimatedLoopInvocationWeight)
        *EstimatedLoopInvocationWeight = ExitWeight;
      return *EstTripCount;
    }
  }
  return std::nullopt;
}

bool llvm::setLoopEstimatedTripCount(Loop *L, unsigned EstimatedTripCount,
                                     unsigned EstimatedloopInvocationWeight) {
  // At the moment, we currently support changing the estimate trip count of
  // the latch branch only.  We could extend this API to manipulate estimated
  // trip counts for any exit.
  BranchInst *LatchBranch = getExpectedExitLoopLatchBranch(L);
  if (!LatchBranch)
    return false;

  // Calculate taken and exit weights.
  unsigned LatchExitWeight = 0;
  unsigned BackedgeTakenWeight = 0;

  if (EstimatedTripCount > 0) {
    LatchExitWeight = EstimatedloopInvocationWeight;
    BackedgeTakenWeight = (EstimatedTripCount - 1) * LatchExitWeight;
  }

  // Make a swap if back edge is taken when condition is "false".
  if (LatchBranch->getSuccessor(0) != L->getHeader())
    std::swap(BackedgeTakenWeight, LatchExitWeight);

  MDBuilder MDB(LatchBranch->getContext());

  // Set/Update profile metadata.
  LatchBranch->setMetadata(
      LLVMContext::MD_prof,
      MDB.createBranchWeights(BackedgeTakenWeight, LatchExitWeight));

  return true;
}

bool llvm::hasIterationCountInvariantInParent(Loop *InnerLoop,
                                              ScalarEvolution &SE) {
  Loop *OuterL = InnerLoop->getParentLoop();
  if (!OuterL)
    return true;

  // Get the backedge taken count for the inner loop
  BasicBlock *InnerLoopLatch = InnerLoop->getLoopLatch();
  const SCEV *InnerLoopBECountSC = SE.getExitCount(InnerLoop, InnerLoopLatch);
  if (isa<SCEVCouldNotCompute>(InnerLoopBECountSC) ||
      !InnerLoopBECountSC->getType()->isIntegerTy())
    return false;

  // Get whether count is invariant to the outer loop
  ScalarEvolution::LoopDisposition LD =
      SE.getLoopDisposition(InnerLoopBECountSC, OuterL);
  if (LD != ScalarEvolution::LoopInvariant)
    return false;

  return true;
}

constexpr Intrinsic::ID llvm::getReductionIntrinsicID(RecurKind RK) {
  switch (RK) {
  default:
    llvm_unreachable("Unexpected recurrence kind");
  case RecurKind::Add:
    return Intrinsic::vector_reduce_add;
  case RecurKind::Mul:
    return Intrinsic::vector_reduce_mul;
  case RecurKind::And:
    return Intrinsic::vector_reduce_and;
  case RecurKind::Or:
    return Intrinsic::vector_reduce_or;
  case RecurKind::Xor:
    return Intrinsic::vector_reduce_xor;
  case RecurKind::FMulAdd:
  case RecurKind::FAdd:
    return Intrinsic::vector_reduce_fadd;
  case RecurKind::FMul:
    return Intrinsic::vector_reduce_fmul;
  case RecurKind::SMax:
    return Intrinsic::vector_reduce_smax;
  case RecurKind::SMin:
    return Intrinsic::vector_reduce_smin;
  case RecurKind::UMax:
    return Intrinsic::vector_reduce_umax;
  case RecurKind::UMin:
    return Intrinsic::vector_reduce_umin;
  case RecurKind::FMax:
    return Intrinsic::vector_reduce_fmax;
  case RecurKind::FMin:
    return Intrinsic::vector_reduce_fmin;
  case RecurKind::FMaximum:
    return Intrinsic::vector_reduce_fmaximum;
  case RecurKind::FMinimum:
    return Intrinsic::vector_reduce_fminimum;
  }
}

unsigned llvm::getArithmeticReductionInstruction(Intrinsic::ID RdxID) {
  switch (RdxID) {
  case Intrinsic::vector_reduce_fadd:
    return Instruction::FAdd;
  case Intrinsic::vector_reduce_fmul:
    return Instruction::FMul;
  case Intrinsic::vector_reduce_add:
    return Instruction::Add;
  case Intrinsic::vector_reduce_mul:
    return Instruction::Mul;
  case Intrinsic::vector_reduce_and:
    return Instruction::And;
  case Intrinsic::vector_reduce_or:
    return Instruction::Or;
  case Intrinsic::vector_reduce_xor:
    return Instruction::Xor;
  case Intrinsic::vector_reduce_smax:
  case Intrinsic::vector_reduce_smin:
  case Intrinsic::vector_reduce_umax:
  case Intrinsic::vector_reduce_umin:
    return Instruction::ICmp;
  case Intrinsic::vector_reduce_fmax:
  case Intrinsic::vector_reduce_fmin:
    return Instruction::FCmp;
  default:
    llvm_unreachable("Unexpected ID");
  }
}

Intrinsic::ID llvm::getMinMaxReductionIntrinsicOp(Intrinsic::ID RdxID) {
  switch (RdxID) {
  default:
    llvm_unreachable("Unknown min/max recurrence kind");
  case Intrinsic::vector_reduce_umin:
    return Intrinsic::umin;
  case Intrinsic::vector_reduce_umax:
    return Intrinsic::umax;
  case Intrinsic::vector_reduce_smin:
    return Intrinsic::smin;
  case Intrinsic::vector_reduce_smax:
    return Intrinsic::smax;
  case Intrinsic::vector_reduce_fmin:
    return Intrinsic::minnum;
  case Intrinsic::vector_reduce_fmax:
    return Intrinsic::maxnum;
  case Intrinsic::vector_reduce_fminimum:
    return Intrinsic::minimum;
  case Intrinsic::vector_reduce_fmaximum:
    return Intrinsic::maximum;
  }
}

Intrinsic::ID llvm::getMinMaxReductionIntrinsicOp(RecurKind RK) {
  switch (RK) {
  default:
    llvm_unreachable("Unknown min/max recurrence kind");
  case RecurKind::UMin:
    return Intrinsic::umin;
  case RecurKind::UMax:
    return Intrinsic::umax;
  case RecurKind::SMin:
    return Intrinsic::smin;
  case RecurKind::SMax:
    return Intrinsic::smax;
  case RecurKind::FMin:
    return Intrinsic::minnum;
  case RecurKind::FMax:
    return Intrinsic::maxnum;
  case RecurKind::FMinimum:
    return Intrinsic::minimum;
  case RecurKind::FMaximum:
    return Intrinsic::maximum;
  }
}

RecurKind llvm::getMinMaxReductionRecurKind(Intrinsic::ID RdxID) {
  switch (RdxID) {
  case Intrinsic::vector_reduce_smax:
    return RecurKind::SMax;
  case Intrinsic::vector_reduce_smin:
    return RecurKind::SMin;
  case Intrinsic::vector_reduce_umax:
    return RecurKind::UMax;
  case Intrinsic::vector_reduce_umin:
    return RecurKind::UMin;
  case Intrinsic::vector_reduce_fmax:
    return RecurKind::FMax;
  case Intrinsic::vector_reduce_fmin:
    return RecurKind::FMin;
  default:
    return RecurKind::None;
  }
}

CmpInst::Predicate llvm::getMinMaxReductionPredicate(RecurKind RK) {
  switch (RK) {
  default:
    llvm_unreachable("Unknown min/max recurrence kind");
  case RecurKind::UMin:
    return CmpInst::ICMP_ULT;
  case RecurKind::UMax:
    return CmpInst::ICMP_UGT;
  case RecurKind::SMin:
    return CmpInst::ICMP_SLT;
  case RecurKind::SMax:
    return CmpInst::ICMP_SGT;
  case RecurKind::FMin:
    return CmpInst::FCMP_OLT;
  case RecurKind::FMax:
    return CmpInst::FCMP_OGT;
  // We do not add FMinimum/FMaximum recurrence kind here since there is no
  // equivalent predicate which compares signed zeroes according to the
  // semantics of the intrinsics (llvm.minimum/maximum).
  }
}

Value *llvm::createMinMaxOp(IRBuilderBase &Builder, RecurKind RK, Value *Left,
                            Value *Right) {
  Type *Ty = Left->getType();
  if (Ty->isIntOrIntVectorTy() ||
      (RK == RecurKind::FMinimum || RK == RecurKind::FMaximum)) {
    // TODO: Add float minnum/maxnum support when FMF nnan is set.
    Intrinsic::ID Id = getMinMaxReductionIntrinsicOp(RK);
    return Builder.CreateIntrinsic(Ty, Id, {Left, Right}, nullptr,
                                   "rdx.minmax");
  }
  CmpInst::Predicate Pred = getMinMaxReductionPredicate(RK);
  Value *Cmp = Builder.CreateCmp(Pred, Left, Right, "rdx.minmax.cmp");
  Value *Select = Builder.CreateSelect(Cmp, Left, Right, "rdx.minmax.select");
  return Select;
}

// Helper to generate an ordered reduction.
Value *llvm::getOrderedReduction(IRBuilderBase &Builder, Value *Acc, Value *Src,
                                 unsigned Op, RecurKind RdxKind) {
  unsigned VF = cast<FixedVectorType>(Src->getType())->getNumElements();

  // Extract and apply reduction ops in ascending order:
  // e.g. ((((Acc + Scl[0]) + Scl[1]) + Scl[2]) + ) ... + Scl[VF-1]
  Value *Result = Acc;
  for (unsigned ExtractIdx = 0; ExtractIdx != VF; ++ExtractIdx) {
    Value *Ext =
        Builder.CreateExtractElement(Src, Builder.getInt32(ExtractIdx));

    if (Op != Instruction::ICmp && Op != Instruction::FCmp) {
      Result = Builder.CreateBinOp((Instruction::BinaryOps)Op, Result, Ext,
                                   "bin.rdx");
    } else {
      assert(RecurrenceDescriptor::isMinMaxRecurrenceKind(RdxKind) &&
             "Invalid min/max");
      Result = createMinMaxOp(Builder, RdxKind, Result, Ext);
    }
  }

  return Result;
}

// Helper to generate a log2 shuffle reduction.
Value *llvm::getShuffleReduction(IRBuilderBase &Builder, Value *Src,
                                 unsigned Op,
                                 TargetTransformInfo::ReductionShuffle RS,
                                 RecurKind RdxKind) {
  unsigned VF = cast<FixedVectorType>(Src->getType())->getNumElements();
  // VF is a power of 2 so we can emit the reduction using log2(VF) shuffles
  // and vector ops, reducing the set of values being computed by half each
  // round.
  assert(isPowerOf2_32(VF) &&
         "Reduction emission only supported for pow2 vectors!");
  // Note: fast-math-flags flags are controlled by the builder configuration
  // and are assumed to apply to all generated arithmetic instructions.  Other
  // poison generating flags (nsw/nuw/inbounds/inrange/exact) are not part
  // of the builder configuration, and since they're not passed explicitly,
  // will never be relevant here.  Note that it would be generally unsound to
  // propagate these from an intrinsic call to the expansion anyways as we/
  // change the order of operations.
  auto BuildShuffledOp = [&Builder, &Op,
                          &RdxKind](SmallVectorImpl<int> &ShuffleMask,
                                    Value *&TmpVec) -> void {
    Value *Shuf = Builder.CreateShuffleVector(TmpVec, ShuffleMask, "rdx.shuf");
    if (Op != Instruction::ICmp && Op != Instruction::FCmp) {
      TmpVec = Builder.CreateBinOp((Instruction::BinaryOps)Op, TmpVec, Shuf,
                                   "bin.rdx");
    } else {
      assert(RecurrenceDescriptor::isMinMaxRecurrenceKind(RdxKind) &&
             "Invalid min/max");
      TmpVec = createMinMaxOp(Builder, RdxKind, TmpVec, Shuf);
    }
  };

  Value *TmpVec = Src;
  if (TargetTransformInfo::ReductionShuffle::Pairwise == RS) {
    SmallVector<int, 32> ShuffleMask(VF);
    for (unsigned stride = 1; stride < VF; stride <<= 1) {
      // Initialise the mask with undef.
      std::fill(ShuffleMask.begin(), ShuffleMask.end(), -1);
      for (unsigned j = 0; j < VF; j += stride << 1) {
        ShuffleMask[j] = j + stride;
      }
      BuildShuffledOp(ShuffleMask, TmpVec);
    }
  } else {
    SmallVector<int, 32> ShuffleMask(VF);
    for (unsigned i = VF; i != 1; i >>= 1) {
      // Move the upper half of the vector to the lower half.
      for (unsigned j = 0; j != i / 2; ++j)
        ShuffleMask[j] = i / 2 + j;

      // Fill the rest of the mask with undef.
      std::fill(&ShuffleMask[i / 2], ShuffleMask.end(), -1);
      BuildShuffledOp(ShuffleMask, TmpVec);
    }
  }
  // The result is in the first element of the vector.
  return Builder.CreateExtractElement(TmpVec, Builder.getInt32(0));
}

Value *llvm::createAnyOfTargetReduction(IRBuilderBase &Builder, Value *Src,
                                        const RecurrenceDescriptor &Desc,
                                        PHINode *OrigPhi) {
  assert(
      RecurrenceDescriptor::isAnyOfRecurrenceKind(Desc.getRecurrenceKind()) &&
      "Unexpected reduction kind");
  Value *InitVal = Desc.getRecurrenceStartValue();
  Value *NewVal = nullptr;

  // First use the original phi to determine the new value we're trying to
  // select from in the loop.
  SelectInst *SI = nullptr;
  for (auto *U : OrigPhi->users()) {
    if ((SI = dyn_cast<SelectInst>(U)))
      break;
  }
  assert(SI && "One user of the original phi should be a select");

  if (SI->getTrueValue() == OrigPhi)
    NewVal = SI->getFalseValue();
  else {
    assert(SI->getFalseValue() == OrigPhi &&
           "At least one input to the select should be the original Phi");
    NewVal = SI->getTrueValue();
  }

  // If any predicate is true it means that we want to select the new value.
  Value *AnyOf =
      Src->getType()->isVectorTy() ? Builder.CreateOrReduce(Src) : Src;
  // The compares in the loop may yield poison, which propagates through the
  // bitwise ORs. Freeze it here before the condition is used.
  AnyOf = Builder.CreateFreeze(AnyOf);
  return Builder.CreateSelect(AnyOf, NewVal, InitVal, "rdx.select");
}

Value *llvm::createSimpleTargetReduction(IRBuilderBase &Builder, Value *Src,
                                         RecurKind RdxKind) {
  auto *SrcVecEltTy = cast<VectorType>(Src->getType())->getElementType();
  switch (RdxKind) {
  case RecurKind::Add:
    return Builder.CreateAddReduce(Src);
  case RecurKind::Mul:
    return Builder.CreateMulReduce(Src);
  case RecurKind::And:
    return Builder.CreateAndReduce(Src);
  case RecurKind::Or:
    return Builder.CreateOrReduce(Src);
  case RecurKind::Xor:
    return Builder.CreateXorReduce(Src);
  case RecurKind::FMulAdd:
  case RecurKind::FAdd:
    return Builder.CreateFAddReduce(ConstantFP::getNegativeZero(SrcVecEltTy),
                                    Src);
  case RecurKind::FMul:
    return Builder.CreateFMulReduce(ConstantFP::get(SrcVecEltTy, 1.0), Src);
  case RecurKind::SMax:
    return Builder.CreateIntMaxReduce(Src, true);
  case RecurKind::SMin:
    return Builder.CreateIntMinReduce(Src, true);
  case RecurKind::UMax:
    return Builder.CreateIntMaxReduce(Src, false);
  case RecurKind::UMin:
    return Builder.CreateIntMinReduce(Src, false);
  case RecurKind::FMax:
    return Builder.CreateFPMaxReduce(Src);
  case RecurKind::FMin:
    return Builder.CreateFPMinReduce(Src);
  case RecurKind::FMinimum:
    return Builder.CreateFPMinimumReduce(Src);
  case RecurKind::FMaximum:
    return Builder.CreateFPMaximumReduce(Src);
  default:
    llvm_unreachable("Unhandled opcode");
  }
}

Value *llvm::createSimpleTargetReduction(VectorBuilder &VBuilder, Value *Src,
                                         const RecurrenceDescriptor &Desc) {
  RecurKind Kind = Desc.getRecurrenceKind();
  assert(!RecurrenceDescriptor::isAnyOfRecurrenceKind(Kind) &&
         "AnyOf reduction is not supported.");
<<<<<<< HEAD
=======
  Intrinsic::ID Id = getReductionIntrinsicID(Kind);
>>>>>>> 9c4aab8c
  auto *SrcTy = cast<VectorType>(Src->getType());
  Type *SrcEltTy = SrcTy->getElementType();
  Value *Iden =
      Desc.getRecurrenceIdentity(Kind, SrcEltTy, Desc.getFastMathFlags());
  Value *Ops[] = {Iden, Src};
<<<<<<< HEAD
  return VBuilder.createSimpleTargetReduction(Kind, SrcTy, Ops);
=======
  return VBuilder.createSimpleTargetReduction(Id, SrcTy, Ops);
>>>>>>> 9c4aab8c
}

Value *llvm::createTargetReduction(IRBuilderBase &B,
                                   const RecurrenceDescriptor &Desc, Value *Src,
                                   PHINode *OrigPhi) {
  // TODO: Support in-order reductions based on the recurrence descriptor.
  // All ops in the reduction inherit fast-math-flags from the recurrence
  // descriptor.
  IRBuilderBase::FastMathFlagGuard FMFGuard(B);
  B.setFastMathFlags(Desc.getFastMathFlags());

  RecurKind RK = Desc.getRecurrenceKind();
  if (RecurrenceDescriptor::isAnyOfRecurrenceKind(RK))
    return createAnyOfTargetReduction(B, Src, Desc, OrigPhi);

  return createSimpleTargetReduction(B, Src, RK);
}

Value *llvm::createOrderedReduction(IRBuilderBase &B,
                                    const RecurrenceDescriptor &Desc,
                                    Value *Src, Value *Start) {
  assert((Desc.getRecurrenceKind() == RecurKind::FAdd ||
          Desc.getRecurrenceKind() == RecurKind::FMulAdd) &&
         "Unexpected reduction kind");
  assert(Src->getType()->isVectorTy() && "Expected a vector type");
  assert(!Start->getType()->isVectorTy() && "Expected a scalar type");

  return B.CreateFAddReduce(Start, Src);
}

Value *llvm::createOrderedReduction(VectorBuilder &VBuilder,
                                    const RecurrenceDescriptor &Desc,
                                    Value *Src, Value *Start) {
  assert((Desc.getRecurrenceKind() == RecurKind::FAdd ||
          Desc.getRecurrenceKind() == RecurKind::FMulAdd) &&
         "Unexpected reduction kind");
  assert(Src->getType()->isVectorTy() && "Expected a vector type");
  assert(!Start->getType()->isVectorTy() && "Expected a scalar type");

<<<<<<< HEAD
  auto *SrcTy = cast<VectorType>(Src->getType());
  Value *Ops[] = {Start, Src};
  return VBuilder.createSimpleTargetReduction(RecurKind::FAdd, SrcTy, Ops);
=======
  Intrinsic::ID Id = getReductionIntrinsicID(RecurKind::FAdd);
  auto *SrcTy = cast<VectorType>(Src->getType());
  Value *Ops[] = {Start, Src};
  return VBuilder.createSimpleTargetReduction(Id, SrcTy, Ops);
>>>>>>> 9c4aab8c
}

void llvm::propagateIRFlags(Value *I, ArrayRef<Value *> VL, Value *OpValue,
                            bool IncludeWrapFlags) {
  auto *VecOp = dyn_cast<Instruction>(I);
  if (!VecOp)
    return;
  auto *Intersection = (OpValue == nullptr) ? dyn_cast<Instruction>(VL[0])
                                            : dyn_cast<Instruction>(OpValue);
  if (!Intersection)
    return;
  const unsigned Opcode = Intersection->getOpcode();
  VecOp->copyIRFlags(Intersection, IncludeWrapFlags);
  for (auto *V : VL) {
    auto *Instr = dyn_cast<Instruction>(V);
    if (!Instr)
      continue;
    if (OpValue == nullptr || Opcode == Instr->getOpcode())
      VecOp->andIRFlags(V);
  }
}

bool llvm::isKnownNegativeInLoop(const SCEV *S, const Loop *L,
                                 ScalarEvolution &SE) {
  const SCEV *Zero = SE.getZero(S->getType());
  return SE.isAvailableAtLoopEntry(S, L) &&
         SE.isLoopEntryGuardedByCond(L, ICmpInst::ICMP_SLT, S, Zero);
}

bool llvm::isKnownNonNegativeInLoop(const SCEV *S, const Loop *L,
                                    ScalarEvolution &SE) {
  const SCEV *Zero = SE.getZero(S->getType());
  return SE.isAvailableAtLoopEntry(S, L) &&
         SE.isLoopEntryGuardedByCond(L, ICmpInst::ICMP_SGE, S, Zero);
}

bool llvm::isKnownPositiveInLoop(const SCEV *S, const Loop *L,
                                 ScalarEvolution &SE) {
  const SCEV *Zero = SE.getZero(S->getType());
  return SE.isAvailableAtLoopEntry(S, L) &&
         SE.isLoopEntryGuardedByCond(L, ICmpInst::ICMP_SGT, S, Zero);
}

bool llvm::isKnownNonPositiveInLoop(const SCEV *S, const Loop *L,
                                    ScalarEvolution &SE) {
  const SCEV *Zero = SE.getZero(S->getType());
  return SE.isAvailableAtLoopEntry(S, L) &&
         SE.isLoopEntryGuardedByCond(L, ICmpInst::ICMP_SLE, S, Zero);
}

bool llvm::cannotBeMinInLoop(const SCEV *S, const Loop *L, ScalarEvolution &SE,
                             bool Signed) {
  unsigned BitWidth = cast<IntegerType>(S->getType())->getBitWidth();
  APInt Min = Signed ? APInt::getSignedMinValue(BitWidth) :
    APInt::getMinValue(BitWidth);
  auto Predicate = Signed ? ICmpInst::ICMP_SGT : ICmpInst::ICMP_UGT;
  return SE.isAvailableAtLoopEntry(S, L) &&
         SE.isLoopEntryGuardedByCond(L, Predicate, S,
                                     SE.getConstant(Min));
}

bool llvm::cannotBeMaxInLoop(const SCEV *S, const Loop *L, ScalarEvolution &SE,
                             bool Signed) {
  unsigned BitWidth = cast<IntegerType>(S->getType())->getBitWidth();
  APInt Max = Signed ? APInt::getSignedMaxValue(BitWidth) :
    APInt::getMaxValue(BitWidth);
  auto Predicate = Signed ? ICmpInst::ICMP_SLT : ICmpInst::ICMP_ULT;
  return SE.isAvailableAtLoopEntry(S, L) &&
         SE.isLoopEntryGuardedByCond(L, Predicate, S,
                                     SE.getConstant(Max));
}

//===----------------------------------------------------------------------===//
// rewriteLoopExitValues - Optimize IV users outside the loop.
// As a side effect, reduces the amount of IV processing within the loop.
//===----------------------------------------------------------------------===//

static bool hasHardUserWithinLoop(const Loop *L, const Instruction *I) {
  SmallPtrSet<const Instruction *, 8> Visited;
  SmallVector<const Instruction *, 8> WorkList;
  Visited.insert(I);
  WorkList.push_back(I);
  while (!WorkList.empty()) {
    const Instruction *Curr = WorkList.pop_back_val();
    // This use is outside the loop, nothing to do.
    if (!L->contains(Curr))
      continue;
    // Do we assume it is a "hard" use which will not be eliminated easily?
    if (Curr->mayHaveSideEffects())
      return true;
    // Otherwise, add all its users to worklist.
    for (const auto *U : Curr->users()) {
      auto *UI = cast<Instruction>(U);
      if (Visited.insert(UI).second)
        WorkList.push_back(UI);
    }
  }
  return false;
}

// Collect information about PHI nodes which can be transformed in
// rewriteLoopExitValues.
struct RewritePhi {
  PHINode *PN;               // For which PHI node is this replacement?
  unsigned Ith;              // For which incoming value?
  const SCEV *ExpansionSCEV; // The SCEV of the incoming value we are rewriting.
  Instruction *ExpansionPoint; // Where we'd like to expand that SCEV?
  bool HighCost;               // Is this expansion a high-cost?

  RewritePhi(PHINode *P, unsigned I, const SCEV *Val, Instruction *ExpansionPt,
             bool H)
      : PN(P), Ith(I), ExpansionSCEV(Val), ExpansionPoint(ExpansionPt),
        HighCost(H) {}
};

// Check whether it is possible to delete the loop after rewriting exit
// value. If it is possible, ignore ReplaceExitValue and do rewriting
// aggressively.
static bool canLoopBeDeleted(Loop *L, SmallVector<RewritePhi, 8> &RewritePhiSet) {
  BasicBlock *Preheader = L->getLoopPreheader();
  // If there is no preheader, the loop will not be deleted.
  if (!Preheader)
    return false;

  // In LoopDeletion pass Loop can be deleted when ExitingBlocks.size() > 1.
  // We obviate multiple ExitingBlocks case for simplicity.
  // TODO: If we see testcase with multiple ExitingBlocks can be deleted
  // after exit value rewriting, we can enhance the logic here.
  SmallVector<BasicBlock *, 4> ExitingBlocks;
  L->getExitingBlocks(ExitingBlocks);
  SmallVector<BasicBlock *, 8> ExitBlocks;
  L->getUniqueExitBlocks(ExitBlocks);
  if (ExitBlocks.size() != 1 || ExitingBlocks.size() != 1)
    return false;

  BasicBlock *ExitBlock = ExitBlocks[0];
  BasicBlock::iterator BI = ExitBlock->begin();
  while (PHINode *P = dyn_cast<PHINode>(BI)) {
    Value *Incoming = P->getIncomingValueForBlock(ExitingBlocks[0]);

    // If the Incoming value of P is found in RewritePhiSet, we know it
    // could be rewritten to use a loop invariant value in transformation
    // phase later. Skip it in the loop invariant check below.
    bool found = false;
    for (const RewritePhi &Phi : RewritePhiSet) {
      unsigned i = Phi.Ith;
      if (Phi.PN == P && (Phi.PN)->getIncomingValue(i) == Incoming) {
        found = true;
        break;
      }
    }

    Instruction *I;
    if (!found && (I = dyn_cast<Instruction>(Incoming)))
      if (!L->hasLoopInvariantOperands(I))
        return false;

    ++BI;
  }

  for (auto *BB : L->blocks())
    if (llvm::any_of(*BB, [](Instruction &I) {
          return I.mayHaveSideEffects();
        }))
      return false;

  return true;
}

/// Checks if it is safe to call InductionDescriptor::isInductionPHI for \p Phi,
/// and returns true if this Phi is an induction phi in the loop. When
/// isInductionPHI returns true, \p ID will be also be set by isInductionPHI.
static bool checkIsIndPhi(PHINode *Phi, Loop *L, ScalarEvolution *SE,
                          InductionDescriptor &ID) {
  if (!Phi)
    return false;
  if (!L->getLoopPreheader())
    return false;
  if (Phi->getParent() != L->getHeader())
    return false;
  return InductionDescriptor::isInductionPHI(Phi, L, SE, ID);
}

int llvm::rewriteLoopExitValues(Loop *L, LoopInfo *LI, TargetLibraryInfo *TLI,
                                ScalarEvolution *SE,
                                const TargetTransformInfo *TTI,
                                SCEVExpander &Rewriter, DominatorTree *DT,
                                ReplaceExitVal ReplaceExitValue,
                                SmallVector<WeakTrackingVH, 16> &DeadInsts) {
  // Check a pre-condition.
  assert(L->isRecursivelyLCSSAForm(*DT, *LI) &&
         "Indvars did not preserve LCSSA!");

  SmallVector<BasicBlock*, 8> ExitBlocks;
  L->getUniqueExitBlocks(ExitBlocks);

  SmallVector<RewritePhi, 8> RewritePhiSet;
  // Find all values that are computed inside the loop, but used outside of it.
  // Because of LCSSA, these values will only occur in LCSSA PHI Nodes.  Scan
  // the exit blocks of the loop to find them.
  for (BasicBlock *ExitBB : ExitBlocks) {
    // If there are no PHI nodes in this exit block, then no values defined
    // inside the loop are used on this path, skip it.
    PHINode *PN = dyn_cast<PHINode>(ExitBB->begin());
    if (!PN) continue;

    unsigned NumPreds = PN->getNumIncomingValues();

    // Iterate over all of the PHI nodes.
    BasicBlock::iterator BBI = ExitBB->begin();
    while ((PN = dyn_cast<PHINode>(BBI++))) {
      if (PN->use_empty())
        continue; // dead use, don't replace it

      if (!SE->isSCEVable(PN->getType()))
        continue;

      // Iterate over all of the values in all the PHI nodes.
      for (unsigned i = 0; i != NumPreds; ++i) {
        // If the value being merged in is not integer or is not defined
        // in the loop, skip it.
        Value *InVal = PN->getIncomingValue(i);
        if (!isa<Instruction>(InVal))
          continue;

        // If this pred is for a subloop, not L itself, skip it.
        if (LI->getLoopFor(PN->getIncomingBlock(i)) != L)
          continue; // The Block is in a subloop, skip it.

        // Check that InVal is defined in the loop.
        Instruction *Inst = cast<Instruction>(InVal);
        if (!L->contains(Inst))
          continue;

        // Find exit values which are induction variables in the loop, and are
        // unused in the loop, with the only use being the exit block PhiNode,
        // and the induction variable update binary operator.
        // The exit value can be replaced with the final value when it is cheap
        // to do so.
        if (ReplaceExitValue == UnusedIndVarInLoop) {
          InductionDescriptor ID;
          PHINode *IndPhi = dyn_cast<PHINode>(Inst);
          if (IndPhi) {
            if (!checkIsIndPhi(IndPhi, L, SE, ID))
              continue;
            // This is an induction PHI. Check that the only users are PHI
            // nodes, and induction variable update binary operators.
            if (llvm::any_of(Inst->users(), [&](User *U) {
                  if (!isa<PHINode>(U) && !isa<BinaryOperator>(U))
                    return true;
                  BinaryOperator *B = dyn_cast<BinaryOperator>(U);
                  if (B && B != ID.getInductionBinOp())
                    return true;
                  return false;
                }))
              continue;
          } else {
            // If it is not an induction phi, it must be an induction update
            // binary operator with an induction phi user.
            BinaryOperator *B = dyn_cast<BinaryOperator>(Inst);
            if (!B)
              continue;
            if (llvm::any_of(Inst->users(), [&](User *U) {
                  PHINode *Phi = dyn_cast<PHINode>(U);
                  if (Phi != PN && !checkIsIndPhi(Phi, L, SE, ID))
                    return true;
                  return false;
                }))
              continue;
            if (B != ID.getInductionBinOp())
              continue;
          }
        }

        // Okay, this instruction has a user outside of the current loop
        // and varies predictably *inside* the loop.  Evaluate the value it
        // contains when the loop exits, if possible.  We prefer to start with
        // expressions which are true for all exits (so as to maximize
        // expression reuse by the SCEVExpander), but resort to per-exit
        // evaluation if that fails.
        const SCEV *ExitValue = SE->getSCEVAtScope(Inst, L->getParentLoop());
        if (isa<SCEVCouldNotCompute>(ExitValue) ||
            !SE->isLoopInvariant(ExitValue, L) ||
            !Rewriter.isSafeToExpand(ExitValue)) {
          // TODO: This should probably be sunk into SCEV in some way; maybe a
          // getSCEVForExit(SCEV*, L, ExitingBB)?  It can be generalized for
          // most SCEV expressions and other recurrence types (e.g. shift
          // recurrences).  Is there existing code we can reuse?
          const SCEV *ExitCount = SE->getExitCount(L, PN->getIncomingBlock(i));
          if (isa<SCEVCouldNotCompute>(ExitCount))
            continue;
          if (auto *AddRec = dyn_cast<SCEVAddRecExpr>(SE->getSCEV(Inst)))
            if (AddRec->getLoop() == L)
              ExitValue = AddRec->evaluateAtIteration(ExitCount, *SE);
          if (isa<SCEVCouldNotCompute>(ExitValue) ||
              !SE->isLoopInvariant(ExitValue, L) ||
              !Rewriter.isSafeToExpand(ExitValue))
            continue;
        }

        // Computing the value outside of the loop brings no benefit if it is
        // definitely used inside the loop in a way which can not be optimized
        // away. Avoid doing so unless we know we have a value which computes
        // the ExitValue already. TODO: This should be merged into SCEV
        // expander to leverage its knowledge of existing expressions.
        if (ReplaceExitValue != AlwaysRepl && !isa<SCEVConstant>(ExitValue) &&
            !isa<SCEVUnknown>(ExitValue) && hasHardUserWithinLoop(L, Inst))
          continue;

        // Check if expansions of this SCEV would count as being high cost.
        bool HighCost = Rewriter.isHighCostExpansion(
            ExitValue, L, SCEVCheapExpansionBudget, TTI, Inst);

        // Note that we must not perform expansions until after
        // we query *all* the costs, because if we perform temporary expansion
        // inbetween, one that we might not intend to keep, said expansion
        // *may* affect cost calculation of the next SCEV's we'll query,
        // and next SCEV may errneously get smaller cost.

        // Collect all the candidate PHINodes to be rewritten.
        Instruction *InsertPt =
          (isa<PHINode>(Inst) || isa<LandingPadInst>(Inst)) ?
          &*Inst->getParent()->getFirstInsertionPt() : Inst;
        RewritePhiSet.emplace_back(PN, i, ExitValue, InsertPt, HighCost);
      }
    }
  }

  // TODO: evaluate whether it is beneficial to change how we calculate
  // high-cost: if we have SCEV 'A' which we know we will expand, should we
  // calculate the cost of other SCEV's after expanding SCEV 'A', thus
  // potentially giving cost bonus to those other SCEV's?

  bool LoopCanBeDel = canLoopBeDeleted(L, RewritePhiSet);
  int NumReplaced = 0;

  // Transformation.
  for (const RewritePhi &Phi : RewritePhiSet) {
    PHINode *PN = Phi.PN;

    // Only do the rewrite when the ExitValue can be expanded cheaply.
    // If LoopCanBeDel is true, rewrite exit value aggressively.
    if ((ReplaceExitValue == OnlyCheapRepl ||
         ReplaceExitValue == UnusedIndVarInLoop) &&
        !LoopCanBeDel && Phi.HighCost)
      continue;

    Value *ExitVal = Rewriter.expandCodeFor(
        Phi.ExpansionSCEV, Phi.PN->getType(), Phi.ExpansionPoint);

    LLVM_DEBUG(dbgs() << "rewriteLoopExitValues: AfterLoopVal = " << *ExitVal
                      << '\n'
                      << "  LoopVal = " << *(Phi.ExpansionPoint) << "\n");

#ifndef NDEBUG
    // If we reuse an instruction from a loop which is neither L nor one of
    // its containing loops, we end up breaking LCSSA form for this loop by
    // creating a new use of its instruction.
    if (auto *ExitInsn = dyn_cast<Instruction>(ExitVal))
      if (auto *EVL = LI->getLoopFor(ExitInsn->getParent()))
        if (EVL != L)
          assert(EVL->contains(L) && "LCSSA breach detected!");
#endif

    NumReplaced++;
    Instruction *Inst = cast<Instruction>(PN->getIncomingValue(Phi.Ith));
    PN->setIncomingValue(Phi.Ith, ExitVal);
    // It's necessary to tell ScalarEvolution about this explicitly so that
    // it can walk the def-use list and forget all SCEVs, as it may not be
    // watching the PHI itself. Once the new exit value is in place, there
    // may not be a def-use connection between the loop and every instruction
    // which got a SCEVAddRecExpr for that loop.
    SE->forgetValue(PN);

    // If this instruction is dead now, delete it. Don't do it now to avoid
    // invalidating iterators.
    if (isInstructionTriviallyDead(Inst, TLI))
      DeadInsts.push_back(Inst);

    // Replace PN with ExitVal if that is legal and does not break LCSSA.
    if (PN->getNumIncomingValues() == 1 &&
        LI->replacementPreservesLCSSAForm(PN, ExitVal)) {
      PN->replaceAllUsesWith(ExitVal);
      PN->eraseFromParent();
    }
  }

  // The insertion point instruction may have been deleted; clear it out
  // so that the rewriter doesn't trip over it later.
  Rewriter.clearInsertPoint();
  return NumReplaced;
}

/// Set weights for \p UnrolledLoop and \p RemainderLoop based on weights for
/// \p OrigLoop.
void llvm::setProfileInfoAfterUnrolling(Loop *OrigLoop, Loop *UnrolledLoop,
                                        Loop *RemainderLoop, uint64_t UF) {
  assert(UF > 0 && "Zero unrolled factor is not supported");
  assert(UnrolledLoop != RemainderLoop &&
         "Unrolled and Remainder loops are expected to distinct");

  // Get number of iterations in the original scalar loop.
  unsigned OrigLoopInvocationWeight = 0;
  std::optional<unsigned> OrigAverageTripCount =
      getLoopEstimatedTripCount(OrigLoop, &OrigLoopInvocationWeight);
  if (!OrigAverageTripCount)
    return;

  // Calculate number of iterations in unrolled loop.
  unsigned UnrolledAverageTripCount = *OrigAverageTripCount / UF;
  // Calculate number of iterations for remainder loop.
  unsigned RemainderAverageTripCount = *OrigAverageTripCount % UF;

  setLoopEstimatedTripCount(UnrolledLoop, UnrolledAverageTripCount,
                            OrigLoopInvocationWeight);
  setLoopEstimatedTripCount(RemainderLoop, RemainderAverageTripCount,
                            OrigLoopInvocationWeight);
}

/// Utility that implements appending of loops onto a worklist.
/// Loops are added in preorder (analogous for reverse postorder for trees),
/// and the worklist is processed LIFO.
template <typename RangeT>
void llvm::appendReversedLoopsToWorklist(
    RangeT &&Loops, SmallPriorityWorklist<Loop *, 4> &Worklist) {
  // We use an internal worklist to build up the preorder traversal without
  // recursion.
  SmallVector<Loop *, 4> PreOrderLoops, PreOrderWorklist;

  // We walk the initial sequence of loops in reverse because we generally want
  // to visit defs before uses and the worklist is LIFO.
  for (Loop *RootL : Loops) {
    assert(PreOrderLoops.empty() && "Must start with an empty preorder walk.");
    assert(PreOrderWorklist.empty() &&
           "Must start with an empty preorder walk worklist.");
    PreOrderWorklist.push_back(RootL);
    do {
      Loop *L = PreOrderWorklist.pop_back_val();
      PreOrderWorklist.append(L->begin(), L->end());
      PreOrderLoops.push_back(L);
    } while (!PreOrderWorklist.empty());

    Worklist.insert(std::move(PreOrderLoops));
    PreOrderLoops.clear();
  }
}

template <typename RangeT>
void llvm::appendLoopsToWorklist(RangeT &&Loops,
                                 SmallPriorityWorklist<Loop *, 4> &Worklist) {
  appendReversedLoopsToWorklist(reverse(Loops), Worklist);
}

template void llvm::appendLoopsToWorklist<ArrayRef<Loop *> &>(
    ArrayRef<Loop *> &Loops, SmallPriorityWorklist<Loop *, 4> &Worklist);

template void
llvm::appendLoopsToWorklist<Loop &>(Loop &L,
                                    SmallPriorityWorklist<Loop *, 4> &Worklist);

void llvm::appendLoopsToWorklist(LoopInfo &LI,
                                 SmallPriorityWorklist<Loop *, 4> &Worklist) {
  appendReversedLoopsToWorklist(LI, Worklist);
}

Loop *llvm::cloneLoop(Loop *L, Loop *PL, ValueToValueMapTy &VM,
                      LoopInfo *LI, LPPassManager *LPM) {
  Loop &New = *LI->AllocateLoop();
  if (PL)
    PL->addChildLoop(&New);
  else
    LI->addTopLevelLoop(&New);

  if (LPM)
    LPM->addLoop(New);

  // Add all of the blocks in L to the new loop.
  for (BasicBlock *BB : L->blocks())
    if (LI->getLoopFor(BB) == L)
      New.addBasicBlockToLoop(cast<BasicBlock>(VM[BB]), *LI);

  // Add all of the subloops to the new loop.
  for (Loop *I : *L)
    cloneLoop(I, &New, VM, LI, LPM);

  return &New;
}

/// IR Values for the lower and upper bounds of a pointer evolution.  We
/// need to use value-handles because SCEV expansion can invalidate previously
/// expanded values.  Thus expansion of a pointer can invalidate the bounds for
/// a previous one.
struct PointerBounds {
  TrackingVH<Value> Start;
  TrackingVH<Value> End;
  Value *StrideToCheck;
};

/// Expand code for the lower and upper bound of the pointer group \p CG
/// in \p TheLoop.  \return the values for the bounds.
static PointerBounds expandBounds(const RuntimeCheckingPtrGroup *CG,
                                  Loop *TheLoop, Instruction *Loc,
                                  SCEVExpander &Exp, bool HoistRuntimeChecks) {
  LLVMContext &Ctx = Loc->getContext();
  Type *PtrArithTy = PointerType::get(Ctx, CG->AddressSpace);

  Value *Start = nullptr, *End = nullptr;
  LLVM_DEBUG(dbgs() << "LAA: Adding RT check for range:\n");
  const SCEV *Low = CG->Low, *High = CG->High, *Stride = nullptr;

  // If the Low and High values are themselves loop-variant, then we may want
  // to expand the range to include those covered by the outer loop as well.
  // There is a trade-off here with the advantage being that creating checks
  // using the expanded range permits the runtime memory checks to be hoisted
  // out of the outer loop. This reduces the cost of entering the inner loop,
  // which can be significant for low trip counts. The disadvantage is that
  // there is a chance we may now never enter the vectorized inner loop,
  // whereas using a restricted range check could have allowed us to enter at
  // least once. This is why the behaviour is not currently the default and is
  // controlled by the parameter 'HoistRuntimeChecks'.
  if (HoistRuntimeChecks && TheLoop->getParentLoop() &&
      isa<SCEVAddRecExpr>(High) && isa<SCEVAddRecExpr>(Low)) {
    auto *HighAR = cast<SCEVAddRecExpr>(High);
    auto *LowAR = cast<SCEVAddRecExpr>(Low);
    const Loop *OuterLoop = TheLoop->getParentLoop();
    ScalarEvolution &SE = *Exp.getSE();
    const SCEV *Recur = LowAR->getStepRecurrence(SE);
    if (Recur == HighAR->getStepRecurrence(SE) &&
        HighAR->getLoop() == OuterLoop && LowAR->getLoop() == OuterLoop) {
      BasicBlock *OuterLoopLatch = OuterLoop->getLoopLatch();
      const SCEV *OuterExitCount = SE.getExitCount(OuterLoop, OuterLoopLatch);
      if (!isa<SCEVCouldNotCompute>(OuterExitCount) &&
          OuterExitCount->getType()->isIntegerTy()) {
        const SCEV *NewHigh =
            cast<SCEVAddRecExpr>(High)->evaluateAtIteration(OuterExitCount, SE);
        if (!isa<SCEVCouldNotCompute>(NewHigh)) {
          LLVM_DEBUG(dbgs() << "LAA: Expanded RT check for range to include "
                               "outer loop in order to permit hoisting\n");
          High = NewHigh;
          Low = cast<SCEVAddRecExpr>(Low)->getStart();
          // If there is a possibility that the stride is negative then we have
          // to generate extra checks to ensure the stride is positive.
          if (!SE.isKnownNonNegative(
                  SE.applyLoopGuards(Recur, HighAR->getLoop()))) {
            Stride = Recur;
            LLVM_DEBUG(dbgs() << "LAA: ... but need to check stride is "
                                 "positive: "
                              << *Stride << '\n');
          }
        }
      }
    }
  }

  Start = Exp.expandCodeFor(Low, PtrArithTy, Loc);
  End = Exp.expandCodeFor(High, PtrArithTy, Loc);
  if (CG->NeedsFreeze) {
    IRBuilder<> Builder(Loc);
    Start = Builder.CreateFreeze(Start, Start->getName() + ".fr");
    End = Builder.CreateFreeze(End, End->getName() + ".fr");
  }
  Value *StrideVal =
      Stride ? Exp.expandCodeFor(Stride, Stride->getType(), Loc) : nullptr;
  LLVM_DEBUG(dbgs() << "Start: " << *Low << " End: " << *High << "\n");
  return {Start, End, StrideVal};
}

/// Turns a collection of checks into a collection of expanded upper and
/// lower bounds for both pointers in the check.
static SmallVector<std::pair<PointerBounds, PointerBounds>, 4>
expandBounds(const SmallVectorImpl<RuntimePointerCheck> &PointerChecks, Loop *L,
             Instruction *Loc, SCEVExpander &Exp, bool HoistRuntimeChecks) {
  SmallVector<std::pair<PointerBounds, PointerBounds>, 4> ChecksWithBounds;

  // Here we're relying on the SCEV Expander's cache to only emit code for the
  // same bounds once.
  transform(PointerChecks, std::back_inserter(ChecksWithBounds),
            [&](const RuntimePointerCheck &Check) {
              PointerBounds First = expandBounds(Check.first, L, Loc, Exp,
                                                 HoistRuntimeChecks),
                            Second = expandBounds(Check.second, L, Loc, Exp,
                                                  HoistRuntimeChecks);
              return std::make_pair(First, Second);
            });

  return ChecksWithBounds;
}

Value *llvm::addRuntimeChecks(
    Instruction *Loc, Loop *TheLoop,
    const SmallVectorImpl<RuntimePointerCheck> &PointerChecks,
    SCEVExpander &Exp, bool HoistRuntimeChecks) {
  // TODO: Move noalias annotation code from LoopVersioning here and share with LV if possible.
  // TODO: Pass  RtPtrChecking instead of PointerChecks and SE separately, if possible
  auto ExpandedChecks =
      expandBounds(PointerChecks, TheLoop, Loc, Exp, HoistRuntimeChecks);

  LLVMContext &Ctx = Loc->getContext();
  IRBuilder<InstSimplifyFolder> ChkBuilder(Ctx,
                                           Loc->getDataLayout());
  ChkBuilder.SetInsertPoint(Loc);
  // Our instructions might fold to a constant.
  Value *MemoryRuntimeCheck = nullptr;

  for (const auto &[A, B] : ExpandedChecks) {
    // Check if two pointers (A and B) conflict where conflict is computed as:
    // start(A) <= end(B) && start(B) <= end(A)

    assert((A.Start->getType()->getPointerAddressSpace() ==
            B.End->getType()->getPointerAddressSpace()) &&
           (B.Start->getType()->getPointerAddressSpace() ==
            A.End->getType()->getPointerAddressSpace()) &&
           "Trying to bounds check pointers with different address spaces");

    // [A|B].Start points to the first accessed byte under base [A|B].
    // [A|B].End points to the last accessed byte, plus one.
    // There is no conflict when the intervals are disjoint:
    // NoConflict = (B.Start >= A.End) || (A.Start >= B.End)
    //
    // bound0 = (B.Start < A.End)
    // bound1 = (A.Start < B.End)
    //  IsConflict = bound0 & bound1
    Value *Cmp0 = ChkBuilder.CreateICmpULT(A.Start, B.End, "bound0");
    Value *Cmp1 = ChkBuilder.CreateICmpULT(B.Start, A.End, "bound1");
    Value *IsConflict = ChkBuilder.CreateAnd(Cmp0, Cmp1, "found.conflict");
    if (A.StrideToCheck) {
      Value *IsNegativeStride = ChkBuilder.CreateICmpSLT(
          A.StrideToCheck, ConstantInt::get(A.StrideToCheck->getType(), 0),
          "stride.check");
      IsConflict = ChkBuilder.CreateOr(IsConflict, IsNegativeStride);
    }
    if (B.StrideToCheck) {
      Value *IsNegativeStride = ChkBuilder.CreateICmpSLT(
          B.StrideToCheck, ConstantInt::get(B.StrideToCheck->getType(), 0),
          "stride.check");
      IsConflict = ChkBuilder.CreateOr(IsConflict, IsNegativeStride);
    }
    if (MemoryRuntimeCheck) {
      IsConflict =
          ChkBuilder.CreateOr(MemoryRuntimeCheck, IsConflict, "conflict.rdx");
    }
    MemoryRuntimeCheck = IsConflict;
  }

  return MemoryRuntimeCheck;
}

Value *llvm::addDiffRuntimeChecks(
    Instruction *Loc, ArrayRef<PointerDiffInfo> Checks, SCEVExpander &Expander,
    function_ref<Value *(IRBuilderBase &, unsigned)> GetVF, unsigned IC) {

  LLVMContext &Ctx = Loc->getContext();
  IRBuilder<InstSimplifyFolder> ChkBuilder(Ctx,
                                           Loc->getDataLayout());
  ChkBuilder.SetInsertPoint(Loc);
  // Our instructions might fold to a constant.
  Value *MemoryRuntimeCheck = nullptr;

  auto &SE = *Expander.getSE();
  // Map to keep track of created compares, The key is the pair of operands for
  // the compare, to allow detecting and re-using redundant compares.
  DenseMap<std::pair<Value *, Value *>, Value *> SeenCompares;
  for (const auto &[SrcStart, SinkStart, AccessSize, NeedsFreeze] : Checks) {
    Type *Ty = SinkStart->getType();
    // Compute VF * IC * AccessSize.
    auto *VFTimesUFTimesSize =
        ChkBuilder.CreateMul(GetVF(ChkBuilder, Ty->getScalarSizeInBits()),
                             ConstantInt::get(Ty, IC * AccessSize));
    Value *Diff =
        Expander.expandCodeFor(SE.getMinusSCEV(SinkStart, SrcStart), Ty, Loc);

    // Check if the same compare has already been created earlier. In that case,
    // there is no need to check it again.
    Value *IsConflict = SeenCompares.lookup({Diff, VFTimesUFTimesSize});
    if (IsConflict)
      continue;

    IsConflict =
        ChkBuilder.CreateICmpULT(Diff, VFTimesUFTimesSize, "diff.check");
    SeenCompares.insert({{Diff, VFTimesUFTimesSize}, IsConflict});
    if (NeedsFreeze)
      IsConflict =
          ChkBuilder.CreateFreeze(IsConflict, IsConflict->getName() + ".fr");
    if (MemoryRuntimeCheck) {
      IsConflict =
          ChkBuilder.CreateOr(MemoryRuntimeCheck, IsConflict, "conflict.rdx");
    }
    MemoryRuntimeCheck = IsConflict;
  }

  return MemoryRuntimeCheck;
}

std::optional<IVConditionInfo>
llvm::hasPartialIVCondition(const Loop &L, unsigned MSSAThreshold,
                            const MemorySSA &MSSA, AAResults &AA) {
  auto *TI = dyn_cast<BranchInst>(L.getHeader()->getTerminator());
  if (!TI || !TI->isConditional())
    return {};

  auto *CondI = dyn_cast<Instruction>(TI->getCondition());
  // The case with the condition outside the loop should already be handled
  // earlier.
  // Allow CmpInst and TruncInsts as they may be users of load instructions
  // and have potential for partial unswitching
  if (!CondI || !isa<CmpInst, TruncInst>(CondI) || !L.contains(CondI))
    return {};

  SmallVector<Instruction *> InstToDuplicate;
  InstToDuplicate.push_back(CondI);

  SmallVector<Value *, 4> WorkList;
  WorkList.append(CondI->op_begin(), CondI->op_end());

  SmallVector<MemoryAccess *, 4> AccessesToCheck;
  SmallVector<MemoryLocation, 4> AccessedLocs;
  while (!WorkList.empty()) {
    Instruction *I = dyn_cast<Instruction>(WorkList.pop_back_val());
    if (!I || !L.contains(I))
      continue;

    // TODO: support additional instructions.
    if (!isa<LoadInst>(I) && !isa<GetElementPtrInst>(I))
      return {};

    // Do not duplicate volatile and atomic loads.
    if (auto *LI = dyn_cast<LoadInst>(I))
      if (LI->isVolatile() || LI->isAtomic())
        return {};

    InstToDuplicate.push_back(I);
    if (MemoryAccess *MA = MSSA.getMemoryAccess(I)) {
      if (auto *MemUse = dyn_cast_or_null<MemoryUse>(MA)) {
        // Queue the defining access to check for alias checks.
        AccessesToCheck.push_back(MemUse->getDefiningAccess());
        AccessedLocs.push_back(MemoryLocation::get(I));
      } else {
        // MemoryDefs may clobber the location or may be atomic memory
        // operations. Bail out.
        return {};
      }
    }
    WorkList.append(I->op_begin(), I->op_end());
  }

  if (InstToDuplicate.empty())
    return {};

  SmallVector<BasicBlock *, 4> ExitingBlocks;
  L.getExitingBlocks(ExitingBlocks);
  auto HasNoClobbersOnPath =
      [&L, &AA, &AccessedLocs, &ExitingBlocks, &InstToDuplicate,
       MSSAThreshold](BasicBlock *Succ, BasicBlock *Header,
                      SmallVector<MemoryAccess *, 4> AccessesToCheck)
      -> std::optional<IVConditionInfo> {
    IVConditionInfo Info;
    // First, collect all blocks in the loop that are on a patch from Succ
    // to the header.
    SmallVector<BasicBlock *, 4> WorkList;
    WorkList.push_back(Succ);
    WorkList.push_back(Header);
    SmallPtrSet<BasicBlock *, 4> Seen;
    Seen.insert(Header);
    Info.PathIsNoop &=
        all_of(*Header, [](Instruction &I) { return !I.mayHaveSideEffects(); });

    while (!WorkList.empty()) {
      BasicBlock *Current = WorkList.pop_back_val();
      if (!L.contains(Current))
        continue;
      const auto &SeenIns = Seen.insert(Current);
      if (!SeenIns.second)
        continue;

      Info.PathIsNoop &= all_of(
          *Current, [](Instruction &I) { return !I.mayHaveSideEffects(); });
      WorkList.append(succ_begin(Current), succ_end(Current));
    }

    // Require at least 2 blocks on a path through the loop. This skips
    // paths that directly exit the loop.
    if (Seen.size() < 2)
      return {};

    // Next, check if there are any MemoryDefs that are on the path through
    // the loop (in the Seen set) and they may-alias any of the locations in
    // AccessedLocs. If that is the case, they may modify the condition and
    // partial unswitching is not possible.
    SmallPtrSet<MemoryAccess *, 4> SeenAccesses;
    while (!AccessesToCheck.empty()) {
      MemoryAccess *Current = AccessesToCheck.pop_back_val();
      auto SeenI = SeenAccesses.insert(Current);
      if (!SeenI.second || !Seen.contains(Current->getBlock()))
        continue;

      // Bail out if exceeded the threshold.
      if (SeenAccesses.size() >= MSSAThreshold)
        return {};

      // MemoryUse are read-only accesses.
      if (isa<MemoryUse>(Current))
        continue;

      // For a MemoryDef, check if is aliases any of the location feeding
      // the original condition.
      if (auto *CurrentDef = dyn_cast<MemoryDef>(Current)) {
        if (any_of(AccessedLocs, [&AA, CurrentDef](MemoryLocation &Loc) {
              return isModSet(
                  AA.getModRefInfo(CurrentDef->getMemoryInst(), Loc));
            }))
          return {};
      }

      for (Use &U : Current->uses())
        AccessesToCheck.push_back(cast<MemoryAccess>(U.getUser()));
    }

    // We could also allow loops with known trip counts without mustprogress,
    // but ScalarEvolution may not be available.
    Info.PathIsNoop &= isMustProgress(&L);

    // If the path is considered a no-op so far, check if it reaches a
    // single exit block without any phis. This ensures no values from the
    // loop are used outside of the loop.
    if (Info.PathIsNoop) {
      for (auto *Exiting : ExitingBlocks) {
        if (!Seen.contains(Exiting))
          continue;
        for (auto *Succ : successors(Exiting)) {
          if (L.contains(Succ))
            continue;

          Info.PathIsNoop &= Succ->phis().empty() &&
                             (!Info.ExitForPath || Info.ExitForPath == Succ);
          if (!Info.PathIsNoop)
            break;
          assert((!Info.ExitForPath || Info.ExitForPath == Succ) &&
                 "cannot have multiple exit blocks");
          Info.ExitForPath = Succ;
        }
      }
    }
    if (!Info.ExitForPath)
      Info.PathIsNoop = false;

    Info.InstToDuplicate = InstToDuplicate;
    return Info;
  };

  // If we branch to the same successor, partial unswitching will not be
  // beneficial.
  if (TI->getSuccessor(0) == TI->getSuccessor(1))
    return {};

  if (auto Info = HasNoClobbersOnPath(TI->getSuccessor(0), L.getHeader(),
                                      AccessesToCheck)) {
    Info->KnownValue = ConstantInt::getTrue(TI->getContext());
    return Info;
  }
  if (auto Info = HasNoClobbersOnPath(TI->getSuccessor(1), L.getHeader(),
                                      AccessesToCheck)) {
    Info->KnownValue = ConstantInt::getFalse(TI->getContext());
    return Info;
  }

  return {};
}<|MERGE_RESOLUTION|>--- conflicted
+++ resolved
@@ -1253,20 +1253,13 @@
   RecurKind Kind = Desc.getRecurrenceKind();
   assert(!RecurrenceDescriptor::isAnyOfRecurrenceKind(Kind) &&
          "AnyOf reduction is not supported.");
-<<<<<<< HEAD
-=======
   Intrinsic::ID Id = getReductionIntrinsicID(Kind);
->>>>>>> 9c4aab8c
   auto *SrcTy = cast<VectorType>(Src->getType());
   Type *SrcEltTy = SrcTy->getElementType();
   Value *Iden =
       Desc.getRecurrenceIdentity(Kind, SrcEltTy, Desc.getFastMathFlags());
   Value *Ops[] = {Iden, Src};
-<<<<<<< HEAD
-  return VBuilder.createSimpleTargetReduction(Kind, SrcTy, Ops);
-=======
   return VBuilder.createSimpleTargetReduction(Id, SrcTy, Ops);
->>>>>>> 9c4aab8c
 }
 
 Value *llvm::createTargetReduction(IRBuilderBase &B,
@@ -1306,16 +1299,10 @@
   assert(Src->getType()->isVectorTy() && "Expected a vector type");
   assert(!Start->getType()->isVectorTy() && "Expected a scalar type");
 
-<<<<<<< HEAD
-  auto *SrcTy = cast<VectorType>(Src->getType());
-  Value *Ops[] = {Start, Src};
-  return VBuilder.createSimpleTargetReduction(RecurKind::FAdd, SrcTy, Ops);
-=======
   Intrinsic::ID Id = getReductionIntrinsicID(RecurKind::FAdd);
   auto *SrcTy = cast<VectorType>(Src->getType());
   Value *Ops[] = {Start, Src};
   return VBuilder.createSimpleTargetReduction(Id, SrcTy, Ops);
->>>>>>> 9c4aab8c
 }
 
 void llvm::propagateIRFlags(Value *I, ArrayRef<Value *> VL, Value *OpValue,
