//===-- LCSSA.cpp - Convert loops into loop-closed SSA form ---------------===//
//
// Part of the LLVM Project, under the Apache License v2.0 with LLVM Exceptions.
// See https://llvm.org/LICENSE.txt for license information.
// SPDX-License-Identifier: Apache-2.0 WITH LLVM-exception
//
//===----------------------------------------------------------------------===//
//
// This pass transforms loops by placing phi nodes at the end of the loops for
// all values that are live across the loop boundary.  For example, it turns
// the left into the right code:
//
// for (...)                for (...)
//   if (c)                   if (c)
//     X1 = ...                 X1 = ...
//   else                     else
//     X2 = ...                 X2 = ...
//   X3 = phi(X1, X2)         X3 = phi(X1, X2)
// ... = X3 + 4             X4 = phi(X3)
//                          ... = X4 + 4
//
// This is still valid LLVM; the extra phi nodes are purely redundant, and will
// be trivially eliminated by InstCombine.  The major benefit of this
// transformation is that it makes many other loop optimizations, such as
// LoopUnswitching, simpler.
//
//===----------------------------------------------------------------------===//

#include "llvm/Transforms/Utils/LCSSA.h"
#include "llvm/ADT/STLExtras.h"
#include "llvm/ADT/Statistic.h"
#include "llvm/Analysis/AliasAnalysis.h"
#include "llvm/Analysis/BasicAliasAnalysis.h"
#include "llvm/Analysis/BranchProbabilityInfo.h"
#include "llvm/Analysis/GlobalsModRef.h"
#include "llvm/Analysis/LoopInfo.h"
#include "llvm/Analysis/LoopPass.h"
#include "llvm/Analysis/MemorySSA.h"
#include "llvm/Analysis/ScalarEvolution.h"
#include "llvm/Analysis/ScalarEvolutionAliasAnalysis.h"
#include "llvm/IR/DebugInfo.h"
#include "llvm/IR/Dominators.h"
#include "llvm/IR/Instructions.h"
#include "llvm/IR/IntrinsicInst.h"
#include "llvm/IR/PredIteratorCache.h"
#include "llvm/InitializePasses.h"
#include "llvm/Pass.h"
#include "llvm/Support/CommandLine.h"
#include "llvm/Transforms/Utils.h"
#include "llvm/Transforms/Utils/LoopUtils.h"
#include "llvm/Transforms/Utils/SSAUpdater.h"
using namespace llvm;

#define DEBUG_TYPE "lcssa"

STATISTIC(NumLCSSA, "Number of live out of a loop variables");

#ifdef EXPENSIVE_CHECKS
static bool VerifyLoopLCSSA = true;
#else
static bool VerifyLoopLCSSA = false;
#endif
static cl::opt<bool, true>
    VerifyLoopLCSSAFlag("verify-loop-lcssa", cl::location(VerifyLoopLCSSA),
                        cl::Hidden,
                        cl::desc("Verify loop lcssa form (time consuming)"));

/// Return true if the specified block is in the list.
static bool isExitBlock(BasicBlock *BB,
                        const SmallVectorImpl<BasicBlock *> &ExitBlocks) {
  return is_contained(ExitBlocks, BB);
}

// Cache the Loop ExitBlocks computed during the analysis.  We expect to get a
// lot of instructions within the same loops, computing the exit blocks is
// expensive, and we're not mutating the loop structure.
using LoopExitBlocksTy = SmallDenseMap<Loop *, SmallVector<BasicBlock *, 1>>;

/// For every instruction from the worklist, check to see if it has any uses
/// that are outside the current loop.  If so, insert LCSSA PHI nodes and
/// rewrite the uses.
static bool
formLCSSAForInstructionsImpl(SmallVectorImpl<Instruction *> &Worklist,
                             const DominatorTree &DT, const LoopInfo &LI,
                             ScalarEvolution *SE,
                             SmallVectorImpl<PHINode *> *PHIsToRemove,
                             SmallVectorImpl<PHINode *> *InsertedPHIs,
                             LoopExitBlocksTy &LoopExitBlocks) {
  SmallVector<Use *, 16> UsesToRewrite;
  SmallSetVector<PHINode *, 16> LocalPHIsToRemove;
  PredIteratorCache PredCache;
  bool Changed = false;

  while (!Worklist.empty()) {
    UsesToRewrite.clear();

    Instruction *I = Worklist.pop_back_val();
    assert(!I->getType()->isTokenTy() && "Tokens shouldn't be in the worklist");
    BasicBlock *InstBB = I->getParent();
    Loop *L = LI.getLoopFor(InstBB);
    assert(L && "Instruction belongs to a BB that's not part of a loop");
    if (!LoopExitBlocks.count(L))
      L->getExitBlocks(LoopExitBlocks[L]);
    assert(LoopExitBlocks.count(L));
    const SmallVectorImpl<BasicBlock *> &ExitBlocks = LoopExitBlocks[L];

    if (ExitBlocks.empty())
      continue;

    for (Use &U : make_early_inc_range(I->uses())) {
      Instruction *User = cast<Instruction>(U.getUser());
      BasicBlock *UserBB = User->getParent();

      // Skip uses in unreachable blocks.
      if (!DT.isReachableFromEntry(UserBB)) {
        U.set(PoisonValue::get(I->getType()));
        continue;
      }

      // For practical purposes, we consider that the use in a PHI
      // occurs in the respective predecessor block. For more info,
      // see the `phi` doc in LangRef and the LCSSA doc.
      if (auto *PN = dyn_cast<PHINode>(User))
        UserBB = PN->getIncomingBlock(U);

      if (InstBB != UserBB && !L->contains(UserBB))
        UsesToRewrite.push_back(&U);
    }

    // If there are no uses outside the loop, exit with no change.
    if (UsesToRewrite.empty())
      continue;

    ++NumLCSSA; // We are applying the transformation

    // Invoke instructions are special in that their result value is not
    // available along their unwind edge. The code below tests to see whether
    // DomBB dominates the value, so adjust DomBB to the normal destination
    // block, which is effectively where the value is first usable.
    BasicBlock *DomBB = InstBB;
    if (auto *Inv = dyn_cast<InvokeInst>(I))
      DomBB = Inv->getNormalDest();

    const DomTreeNode *DomNode = DT.getNode(DomBB);

    SmallVector<PHINode *, 16> AddedPHIs;
    SmallVector<PHINode *, 8> PostProcessPHIs;

    SmallVector<PHINode *, 4> LocalInsertedPHIs;
    SSAUpdater SSAUpdate(&LocalInsertedPHIs);
    SSAUpdate.Initialize(I->getType(), I->getName());

    // Insert the LCSSA phi's into all of the exit blocks dominated by the
    // value, and add them to the Phi's map.
    bool HasSCEV = SE && SE->isSCEVable(I->getType()) &&
                   SE->getExistingSCEV(I) != nullptr;
    for (BasicBlock *ExitBB : ExitBlocks) {
      if (!DT.dominates(DomNode, DT.getNode(ExitBB)))
        continue;

      // If we already inserted something for this BB, don't reprocess it.
      if (SSAUpdate.HasValueForBlock(ExitBB))
        continue;
      PHINode *PN = PHINode::Create(I->getType(), PredCache.size(ExitBB),
                                    I->getName() + ".lcssa");
      PN->insertBefore(ExitBB->begin());
      if (InsertedPHIs)
        InsertedPHIs->push_back(PN);
      // Get the debug location from the original instruction.
      PN->setDebugLoc(I->getDebugLoc());

      // Add inputs from inside the loop for this PHI. This is valid
      // because `I` dominates `ExitBB` (checked above).  This implies
      // that every incoming block/edge is dominated by `I` as well,
      // i.e. we can add uses of `I` to those incoming edges/append to the incoming
      // blocks without violating the SSA dominance property.
      for (BasicBlock *Pred : PredCache.get(ExitBB)) {
        PN->addIncoming(I, Pred);

        // If the exit block has a predecessor not within the loop, arrange for
        // the incoming value use corresponding to that predecessor to be
        // rewritten in terms of a different LCSSA PHI.
        if (!L->contains(Pred))
          UsesToRewrite.push_back(
              &PN->getOperandUse(PN->getOperandNumForIncomingValue(
                  PN->getNumIncomingValues() - 1)));
      }

      AddedPHIs.push_back(PN);

      // Remember that this phi makes the value alive in this block.
      SSAUpdate.AddAvailableValue(ExitBB, PN);

      // LoopSimplify might fail to simplify some loops (e.g. when indirect
      // branches are involved). In such situations, it might happen that an
      // exit for Loop L1 is the header of a disjoint Loop L2. Thus, when we
      // create PHIs in such an exit block, we are also inserting PHIs into L2's
      // header. This could break LCSSA form for L2 because these inserted PHIs
      // can also have uses outside of L2. Remember all PHIs in such situation
      // as to revisit than later on. FIXME: Remove this if indirectbr support
      // into LoopSimplify gets improved.
      if (auto *OtherLoop = LI.getLoopFor(ExitBB))
        if (!L->contains(OtherLoop))
          PostProcessPHIs.push_back(PN);

      // If we have a cached SCEV for the original instruction, make sure the
      // new LCSSA phi node is also cached. This makes sures that BECounts
      // based on it will be invalidated when the LCSSA phi node is invalidated,
      // which some passes rely on.
      if (HasSCEV)
        SE->getSCEV(PN);
    }

    // Rewrite all uses outside the loop in terms of the new PHIs we just
    // inserted.
    for (Use *UseToRewrite : UsesToRewrite) {
      Instruction *User = cast<Instruction>(UseToRewrite->getUser());
      BasicBlock *UserBB = User->getParent();

      // For practical purposes, we consider that the use in a PHI
      // occurs in the respective predecessor block. For more info,
      // see the `phi` doc in LangRef and the LCSSA doc.
      if (auto *PN = dyn_cast<PHINode>(User))
        UserBB = PN->getIncomingBlock(*UseToRewrite);

      // If this use is in an exit block, rewrite to use the newly inserted PHI.
      // This is required for correctness because SSAUpdate doesn't handle uses
      // in the same block.  It assumes the PHI we inserted is at the end of the
      // block.
      if (isa<PHINode>(UserBB->begin()) && isExitBlock(UserBB, ExitBlocks)) {
        UseToRewrite->set(&UserBB->front());
        continue;
      }

      // If we added a single PHI, it must dominate all uses and we can directly
      // rename it.
      if (AddedPHIs.size() == 1) {
        UseToRewrite->set(AddedPHIs[0]);
        continue;
      }

      // Otherwise, do full PHI insertion.
      SSAUpdate.RewriteUse(*UseToRewrite);
    }

    SmallVector<DbgValueInst *, 4> DbgValues;
    SmallVector<DbgVariableRecord *, 4> DbgVariableRecords;
    llvm::findDbgValues(DbgValues, I, &DbgVariableRecords);

    // Update pre-existing debug value uses that reside outside the loop.
    for (auto *DVI : DbgValues) {
      BasicBlock *UserBB = DVI->getParent();
      if (InstBB == UserBB || L->contains(UserBB))
        continue;
      // We currently only handle debug values residing in blocks that were
      // traversed while rewriting the uses. If we inserted just a single PHI,
      // we will handle all relevant debug values.
      Value *V = AddedPHIs.size() == 1 ? AddedPHIs[0]
                                       : SSAUpdate.FindValueForBlock(UserBB);
      if (V)
        DVI->replaceVariableLocationOp(I, V);
    }

    // RemoveDIs: copy-paste of block above, using non-instruction debug-info
    // records.
    for (DbgVariableRecord *DVR : DbgVariableRecords) {
      BasicBlock *UserBB = DVR->getMarker()->getParent();
      if (InstBB == UserBB || L->contains(UserBB))
        continue;
      // We currently only handle debug values residing in blocks that were
      // traversed while rewriting the uses. If we inserted just a single PHI,
      // we will handle all relevant debug values.
      Value *V = AddedPHIs.size() == 1 ? AddedPHIs[0]
                                       : SSAUpdate.FindValueForBlock(UserBB);
      if (V)
        DVR->replaceVariableLocationOp(I, V);
    }

    // SSAUpdater might have inserted phi-nodes inside other loops. We'll need
    // to post-process them to keep LCSSA form.
    for (PHINode *InsertedPN : LocalInsertedPHIs) {
      if (auto *OtherLoop = LI.getLoopFor(InsertedPN->getParent()))
        if (!L->contains(OtherLoop))
          PostProcessPHIs.push_back(InsertedPN);
      if (InsertedPHIs)
        InsertedPHIs->push_back(InsertedPN);
    }

    // Post process PHI instructions that were inserted into another disjoint
    // loop and update their exits properly.
    for (auto *PostProcessPN : PostProcessPHIs)
      if (!PostProcessPN->use_empty())
        Worklist.push_back(PostProcessPN);

    // Keep track of PHI nodes that we want to remove because they did not have
    // any uses rewritten.
    for (PHINode *PN : AddedPHIs)
      if (PN->use_empty())
        LocalPHIsToRemove.insert(PN);

    Changed = true;
  }

  // Remove PHI nodes that did not have any uses rewritten or add them to
  // PHIsToRemove, so the caller can remove them after some additional cleanup.
  // We need to redo the use_empty() check here, because even if the PHI node
  // wasn't used when added to LocalPHIsToRemove, later added PHI nodes can be
  // using it.  This cleanup is not guaranteed to handle trees/cycles of PHI
  // nodes that only are used by each other. Such situations has only been
  // noticed when the input IR contains unreachable code, and leaving some extra
  // redundant PHI nodes in such situations is considered a minor problem.
  if (PHIsToRemove) {
    PHIsToRemove->append(LocalPHIsToRemove.begin(), LocalPHIsToRemove.end());
  } else {
    for (PHINode *PN : LocalPHIsToRemove)
      if (PN->use_empty())
        PN->eraseFromParent();
  }
  return Changed;
}

/// For every instruction from the worklist, check to see if it has any uses
/// that are outside the current loop.  If so, insert LCSSA PHI nodes and
/// rewrite the uses.
bool llvm::formLCSSAForInstructions(SmallVectorImpl<Instruction *> &Worklist,
                                    const DominatorTree &DT, const LoopInfo &LI,
                                    ScalarEvolution *SE,
                                    SmallVectorImpl<PHINode *> *PHIsToRemove,
                                    SmallVectorImpl<PHINode *> *InsertedPHIs) {
  LoopExitBlocksTy LoopExitBlocks;

  return formLCSSAForInstructionsImpl(Worklist, DT, LI, SE, PHIsToRemove,
                                      InsertedPHIs, LoopExitBlocks);
}

// Compute the set of BasicBlocks in the loop `L` dominating at least one exit.
static void computeBlocksDominatingExits(
<<<<<<< HEAD
    Loop &L, const DominatorTree &DT,
    const SmallVectorImpl<BasicBlock *> &ExitBlocks,
=======
    Loop &L, const DominatorTree &DT, ArrayRef<BasicBlock *> ExitBlocks,
>>>>>>> 98391913
    SmallSetVector<BasicBlock *, 8> &BlocksDominatingExits) {
  // We start from the exit blocks, as every block trivially dominates itself
  // (not strictly).
  SmallVector<BasicBlock *, 8> BBWorklist(ExitBlocks.begin(), ExitBlocks.end());

  while (!BBWorklist.empty()) {
    BasicBlock *BB = BBWorklist.pop_back_val();

    // Check if this is a loop header. If this is the case, we're done.
    if (L.getHeader() == BB)
      continue;

    // Otherwise, add its immediate predecessor in the dominator tree to the
    // worklist, unless we visited it already.
    BasicBlock *IDomBB = DT.getNode(BB)->getIDom()->getBlock();

    // Exit blocks can have an immediate dominator not belonging to the
    // loop. For an exit block to be immediately dominated by another block
    // outside the loop, it implies not all paths from that dominator, to the
    // exit block, go through the loop.
    // Example:
    //
    // |---- A
    // |     |
    // |     B<--
    // |     |  |
    // |---> C --
    //       |
    //       D
    //
    // C is the exit block of the loop and it's immediately dominated by A,
    // which doesn't belong to the loop.
    if (!L.contains(IDomBB))
      continue;

    if (BlocksDominatingExits.insert(IDomBB))
      BBWorklist.push_back(IDomBB);
  }
}

static bool formLCSSAImpl(Loop &L, const DominatorTree &DT, const LoopInfo *LI,
                          ScalarEvolution *SE,
                          LoopExitBlocksTy &LoopExitBlocks) {
  bool Changed = false;

#ifdef EXPENSIVE_CHECKS
  // Verify all sub-loops are in LCSSA form already.
  for (Loop *SubLoop: L) {
    (void)SubLoop; // Silence unused variable warning.
    assert(SubLoop->isRecursivelyLCSSAForm(DT, *LI) && "Subloop not in LCSSA!");
  }
#endif

  if (!LoopExitBlocks.count(&L))
    L.getExitBlocks(LoopExitBlocks[&L]);
  const SmallVectorImpl<BasicBlock *> &ExitBlocks = LoopExitBlocks[&L];
  if (ExitBlocks.empty())
    return false;

  SmallSetVector<BasicBlock *, 8> BlocksDominatingExits;

  // We want to avoid use-scanning leveraging dominance informations.
  // If a block doesn't dominate any of the loop exits, the none of the values
  // defined in the loop can be used outside.
  // We compute the set of blocks fullfilling the conditions in advance
  // walking the dominator tree upwards until we hit a loop header.
  computeBlocksDominatingExits(L, DT, ExitBlocks, BlocksDominatingExits);

  SmallVector<Instruction *, 8> Worklist;

  // Look at all the instructions in the loop, checking to see if they have uses
  // outside the loop.  If so, put them into the worklist to rewrite those uses.
  for (BasicBlock *BB : BlocksDominatingExits) {
    // Skip blocks that are part of any sub-loops, they must be in LCSSA
    // already.
    if (LI->getLoopFor(BB) != &L)
      continue;
    for (Instruction &I : *BB) {
      // Reject two common cases fast: instructions with no uses (like stores)
      // and instructions with one use that is in the same block as this.
      if (I.use_empty() ||
          (I.hasOneUse() && I.user_back()->getParent() == BB &&
           !isa<PHINode>(I.user_back())))
        continue;

      // Tokens cannot be used in PHI nodes, so we skip over them.
      // We can run into tokens which are live out of a loop with catchswitch
      // instructions in Windows EH if the catchswitch has one catchpad which
      // is inside the loop and another which is not.
      if (I.getType()->isTokenTy())
        continue;

      Worklist.push_back(&I);
    }
  }

  Changed = formLCSSAForInstructionsImpl(Worklist, DT, *LI, SE, nullptr,
                                         nullptr, LoopExitBlocks);

  assert(L.isLCSSAForm(DT));

  return Changed;
}

bool llvm::formLCSSA(Loop &L, const DominatorTree &DT, const LoopInfo *LI,
                     ScalarEvolution *SE) {
  LoopExitBlocksTy LoopExitBlocks;

  return formLCSSAImpl(L, DT, LI, SE, LoopExitBlocks);
}

/// Process a loop nest depth first.
static bool formLCSSARecursivelyImpl(Loop &L, const DominatorTree &DT,
                                     const LoopInfo *LI, ScalarEvolution *SE,
                                     LoopExitBlocksTy &LoopExitBlocks) {
  bool Changed = false;

  // Recurse depth-first through inner loops.
  for (Loop *SubLoop : L.getSubLoops())
    Changed |= formLCSSARecursivelyImpl(*SubLoop, DT, LI, SE, LoopExitBlocks);

  Changed |= formLCSSAImpl(L, DT, LI, SE, LoopExitBlocks);
  return Changed;
}

/// Process a loop nest depth first.
bool llvm::formLCSSARecursively(Loop &L, const DominatorTree &DT,
                                const LoopInfo *LI, ScalarEvolution *SE) {
  LoopExitBlocksTy LoopExitBlocks;

  return formLCSSARecursivelyImpl(L, DT, LI, SE, LoopExitBlocks);
}

/// Process all loops in the function, inner-most out.
static bool formLCSSAOnAllLoops(const LoopInfo *LI, const DominatorTree &DT,
                                ScalarEvolution *SE) {
  bool Changed = false;
  for (const auto &L : *LI)
    Changed |= formLCSSARecursively(*L, DT, LI, SE);
  return Changed;
}

namespace {
struct LCSSAWrapperPass : public FunctionPass {
  static char ID; // Pass identification, replacement for typeid
  LCSSAWrapperPass() : FunctionPass(ID) {
    initializeLCSSAWrapperPassPass(*PassRegistry::getPassRegistry());
  }

  // Cached analysis information for the current function.
  DominatorTree *DT;
  LoopInfo *LI;
  ScalarEvolution *SE;

  bool runOnFunction(Function &F) override;
  void verifyAnalysis() const override {
    // This check is very expensive. On the loop intensive compiles it may cause
    // up to 10x slowdown. Currently it's disabled by default. LPPassManager
    // always does limited form of the LCSSA verification. Similar reasoning
    // was used for the LoopInfo verifier.
    if (VerifyLoopLCSSA) {
      assert(all_of(*LI,
                    [&](Loop *L) {
                      return L->isRecursivelyLCSSAForm(*DT, *LI);
                    }) &&
             "LCSSA form is broken!");
    }
  };

  /// This transformation requires natural loop information & requires that
  /// loop preheaders be inserted into the CFG.  It maintains both of these,
  /// as well as the CFG.  It also requires dominator information.
  void getAnalysisUsage(AnalysisUsage &AU) const override {
    AU.setPreservesCFG();

    AU.addRequired<DominatorTreeWrapperPass>();
    AU.addRequired<LoopInfoWrapperPass>();
    AU.addPreservedID(LoopSimplifyID);
    AU.addPreserved<AAResultsWrapperPass>();
    AU.addPreserved<BasicAAWrapperPass>();
    AU.addPreserved<GlobalsAAWrapperPass>();
    AU.addPreserved<ScalarEvolutionWrapperPass>();
    AU.addPreserved<SCEVAAWrapperPass>();
    AU.addPreserved<BranchProbabilityInfoWrapperPass>();
    AU.addPreserved<MemorySSAWrapperPass>();

    // This is needed to perform LCSSA verification inside LPPassManager
    AU.addRequired<LCSSAVerificationPass>();
    AU.addPreserved<LCSSAVerificationPass>();
  }
};
}

char LCSSAWrapperPass::ID = 0;
INITIALIZE_PASS_BEGIN(LCSSAWrapperPass, "lcssa", "Loop-Closed SSA Form Pass",
                      false, false)
INITIALIZE_PASS_DEPENDENCY(DominatorTreeWrapperPass)
INITIALIZE_PASS_DEPENDENCY(LoopInfoWrapperPass)
INITIALIZE_PASS_DEPENDENCY(LCSSAVerificationPass)
INITIALIZE_PASS_END(LCSSAWrapperPass, "lcssa", "Loop-Closed SSA Form Pass",
                    false, false)

Pass *llvm::createLCSSAPass() { return new LCSSAWrapperPass(); }
char &llvm::LCSSAID = LCSSAWrapperPass::ID;

/// Transform \p F into loop-closed SSA form.
bool LCSSAWrapperPass::runOnFunction(Function &F) {
  LI = &getAnalysis<LoopInfoWrapperPass>().getLoopInfo();
  DT = &getAnalysis<DominatorTreeWrapperPass>().getDomTree();
  auto *SEWP = getAnalysisIfAvailable<ScalarEvolutionWrapperPass>();
  SE = SEWP ? &SEWP->getSE() : nullptr;

  return formLCSSAOnAllLoops(LI, *DT, SE);
}

PreservedAnalyses LCSSAPass::run(Function &F, FunctionAnalysisManager &AM) {
  auto &LI = AM.getResult<LoopAnalysis>(F);
  auto &DT = AM.getResult<DominatorTreeAnalysis>(F);
  auto *SE = AM.getCachedResult<ScalarEvolutionAnalysis>(F);
  if (!formLCSSAOnAllLoops(&LI, DT, SE))
    return PreservedAnalyses::all();

  PreservedAnalyses PA;
  PA.preserveSet<CFGAnalyses>();
  PA.preserve<ScalarEvolutionAnalysis>();
  // BPI maps terminators to probabilities, since we don't modify the CFG, no
  // updates are needed to preserve it.
  PA.preserve<BranchProbabilityAnalysis>();
  PA.preserve<MemorySSAAnalysis>();
  return PA;
}<|MERGE_RESOLUTION|>--- conflicted
+++ resolved
@@ -335,16 +335,11 @@
 
 // Compute the set of BasicBlocks in the loop `L` dominating at least one exit.
 static void computeBlocksDominatingExits(
-<<<<<<< HEAD
-    Loop &L, const DominatorTree &DT,
-    const SmallVectorImpl<BasicBlock *> &ExitBlocks,
-=======
     Loop &L, const DominatorTree &DT, ArrayRef<BasicBlock *> ExitBlocks,
->>>>>>> 98391913
     SmallSetVector<BasicBlock *, 8> &BlocksDominatingExits) {
   // We start from the exit blocks, as every block trivially dominates itself
   // (not strictly).
-  SmallVector<BasicBlock *, 8> BBWorklist(ExitBlocks.begin(), ExitBlocks.end());
+  SmallVector<BasicBlock *, 8> BBWorklist(ExitBlocks);
 
   while (!BBWorklist.empty()) {
     BasicBlock *BB = BBWorklist.pop_back_val();
