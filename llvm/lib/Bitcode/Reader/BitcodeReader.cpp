//===- BitcodeReader.cpp - Internal BitcodeReader implementation ----------===//
//
// Part of the LLVM Project, under the Apache License v2.0 with LLVM Exceptions.
// See https://llvm.org/LICENSE.txt for license information.
// SPDX-License-Identifier: Apache-2.0 WITH LLVM-exception
//
//===----------------------------------------------------------------------===//

#include "llvm/Bitcode/BitcodeReader.h"
#include "MetadataLoader.h"
#include "ValueList.h"
#include "llvm/ADT/APFloat.h"
#include "llvm/ADT/APInt.h"
#include "llvm/ADT/ArrayRef.h"
#include "llvm/ADT/DenseMap.h"
#include "llvm/ADT/STLExtras.h"
#include "llvm/ADT/SmallString.h"
#include "llvm/ADT/SmallVector.h"
#include "llvm/ADT/StringRef.h"
#include "llvm/ADT/Twine.h"
#include "llvm/Bitcode/BitcodeCommon.h"
#include "llvm/Bitcode/LLVMBitCodes.h"
#include "llvm/Bitstream/BitstreamReader.h"
#include "llvm/Config/llvm-config.h"
#include "llvm/IR/Argument.h"
#include "llvm/IR/AttributeMask.h"
#include "llvm/IR/Attributes.h"
#include "llvm/IR/AutoUpgrade.h"
#include "llvm/IR/BasicBlock.h"
#include "llvm/IR/CallingConv.h"
#include "llvm/IR/Comdat.h"
#include "llvm/IR/Constant.h"
#include "llvm/IR/ConstantRangeList.h"
#include "llvm/IR/Constants.h"
#include "llvm/IR/DataLayout.h"
#include "llvm/IR/DebugInfo.h"
#include "llvm/IR/DebugInfoMetadata.h"
#include "llvm/IR/DebugLoc.h"
#include "llvm/IR/DerivedTypes.h"
#include "llvm/IR/Function.h"
#include "llvm/IR/GVMaterializer.h"
#include "llvm/IR/GetElementPtrTypeIterator.h"
#include "llvm/IR/GlobalAlias.h"
#include "llvm/IR/GlobalIFunc.h"
#include "llvm/IR/GlobalObject.h"
#include "llvm/IR/GlobalValue.h"
#include "llvm/IR/GlobalVariable.h"
#include "llvm/IR/InlineAsm.h"
#include "llvm/IR/InstIterator.h"
#include "llvm/IR/InstrTypes.h"
#include "llvm/IR/Instruction.h"
#include "llvm/IR/Instructions.h"
#include "llvm/IR/Intrinsics.h"
#include "llvm/IR/IntrinsicsAArch64.h"
#include "llvm/IR/IntrinsicsARM.h"
#include "llvm/IR/LLVMContext.h"
#include "llvm/IR/Metadata.h"
#include "llvm/IR/Module.h"
#include "llvm/IR/ModuleSummaryIndex.h"
#include "llvm/IR/Operator.h"
#include "llvm/IR/ProfDataUtils.h"
#include "llvm/IR/Type.h"
#include "llvm/IR/Value.h"
#include "llvm/IR/Verifier.h"
#include "llvm/Support/AtomicOrdering.h"
#include "llvm/Support/Casting.h"
#include "llvm/Support/CommandLine.h"
#include "llvm/Support/Compiler.h"
#include "llvm/Support/Debug.h"
#include "llvm/Support/Error.h"
#include "llvm/Support/ErrorHandling.h"
#include "llvm/Support/ErrorOr.h"
#include "llvm/Support/MathExtras.h"
#include "llvm/Support/MemoryBuffer.h"
#include "llvm/Support/ModRef.h"
#include "llvm/Support/raw_ostream.h"
#include "llvm/TargetParser/Triple.h"
#include <algorithm>
#include <cassert>
#include <cstddef>
#include <cstdint>
#include <deque>
#include <map>
#include <memory>
#include <optional>
#include <set>
#include <string>
#include <system_error>
#include <tuple>
#include <utility>
#include <vector>

using namespace llvm;

static cl::opt<bool> PrintSummaryGUIDs(
    "print-summary-global-ids", cl::init(false), cl::Hidden,
    cl::desc(
        "Print the global id for each value when reading the module summary"));

static cl::opt<bool> ExpandConstantExprs(
    "expand-constant-exprs", cl::Hidden,
    cl::desc(
        "Expand constant expressions to instructions for testing purposes"));

/// Load bitcode directly into RemoveDIs format (use debug records instead
/// of debug intrinsics). UNSET is treated as FALSE, so the default action
/// is to do nothing. Individual tools can override this to incrementally add
/// support for the RemoveDIs format.
cl::opt<cl::boolOrDefault> LoadBitcodeIntoNewDbgInfoFormat(
    "load-bitcode-into-experimental-debuginfo-iterators", cl::Hidden,
    cl::desc("Load bitcode directly into the new debug info format (regardless "
             "of input format)"));
extern cl::opt<bool> UseNewDbgInfoFormat;
extern cl::opt<cl::boolOrDefault> PreserveInputDbgFormat;
extern bool WriteNewDbgInfoFormatToBitcode;
extern cl::opt<bool> WriteNewDbgInfoFormat;

namespace {

enum {
  SWITCH_INST_MAGIC = 0x4B5 // May 2012 => 1205 => Hex
};

} // end anonymous namespace

static Error error(const Twine &Message) {
  return make_error<StringError>(
      Message, make_error_code(BitcodeError::CorruptedBitcode));
}

static Error hasInvalidBitcodeHeader(BitstreamCursor &Stream) {
  if (!Stream.canSkipToPos(4))
    return createStringError(std::errc::illegal_byte_sequence,
                             "file too small to contain bitcode header");
  for (unsigned C : {'B', 'C'})
    if (Expected<SimpleBitstreamCursor::word_t> Res = Stream.Read(8)) {
      if (Res.get() != C)
        return createStringError(std::errc::illegal_byte_sequence,
                                 "file doesn't start with bitcode header");
    } else
      return Res.takeError();
  for (unsigned C : {0x0, 0xC, 0xE, 0xD})
    if (Expected<SimpleBitstreamCursor::word_t> Res = Stream.Read(4)) {
      if (Res.get() != C)
        return createStringError(std::errc::illegal_byte_sequence,
                                 "file doesn't start with bitcode header");
    } else
      return Res.takeError();
  return Error::success();
}

static Expected<BitstreamCursor> initStream(MemoryBufferRef Buffer) {
  const unsigned char *BufPtr = (const unsigned char *)Buffer.getBufferStart();
  const unsigned char *BufEnd = BufPtr + Buffer.getBufferSize();

  if (Buffer.getBufferSize() & 3)
    return error("Invalid bitcode signature");

  // If we have a wrapper header, parse it and ignore the non-bc file contents.
  // The magic number is 0x0B17C0DE stored in little endian.
  if (isBitcodeWrapper(BufPtr, BufEnd))
    if (SkipBitcodeWrapperHeader(BufPtr, BufEnd, true))
      return error("Invalid bitcode wrapper header");

  BitstreamCursor Stream(ArrayRef<uint8_t>(BufPtr, BufEnd));
  if (Error Err = hasInvalidBitcodeHeader(Stream))
    return std::move(Err);

  return std::move(Stream);
}

/// Convert a string from a record into an std::string, return true on failure.
template <typename StrTy>
static bool convertToString(ArrayRef<uint64_t> Record, unsigned Idx,
                            StrTy &Result) {
  if (Idx > Record.size())
    return true;

  Result.append(Record.begin() + Idx, Record.end());
  return false;
}

// Strip all the TBAA attachment for the module.
static void stripTBAA(Module *M) {
  for (auto &F : *M) {
    if (F.isMaterializable())
      continue;
    for (auto &I : instructions(F))
      I.setMetadata(LLVMContext::MD_tbaa, nullptr);
  }
}

/// Read the "IDENTIFICATION_BLOCK_ID" block, do some basic enforcement on the
/// "epoch" encoded in the bitcode, and return the producer name if any.
static Expected<std::string> readIdentificationBlock(BitstreamCursor &Stream) {
  if (Error Err = Stream.EnterSubBlock(bitc::IDENTIFICATION_BLOCK_ID))
    return std::move(Err);

  // Read all the records.
  SmallVector<uint64_t, 64> Record;

  std::string ProducerIdentification;

  while (true) {
    BitstreamEntry Entry;
    if (Error E = Stream.advance().moveInto(Entry))
      return std::move(E);

    switch (Entry.Kind) {
    default:
    case BitstreamEntry::Error:
      return error("Malformed block");
    case BitstreamEntry::EndBlock:
      return ProducerIdentification;
    case BitstreamEntry::Record:
      // The interesting case.
      break;
    }

    // Read a record.
    Record.clear();
    Expected<unsigned> MaybeBitCode = Stream.readRecord(Entry.ID, Record);
    if (!MaybeBitCode)
      return MaybeBitCode.takeError();
    switch (MaybeBitCode.get()) {
    default: // Default behavior: reject
      return error("Invalid value");
    case bitc::IDENTIFICATION_CODE_STRING: // IDENTIFICATION: [strchr x N]
      convertToString(Record, 0, ProducerIdentification);
      break;
    case bitc::IDENTIFICATION_CODE_EPOCH: { // EPOCH: [epoch#]
      unsigned epoch = (unsigned)Record[0];
      if (epoch != bitc::BITCODE_CURRENT_EPOCH) {
        return error(
          Twine("Incompatible epoch: Bitcode '") + Twine(epoch) +
          "' vs current: '" + Twine(bitc::BITCODE_CURRENT_EPOCH) + "'");
      }
    }
    }
  }
}

static Expected<std::string> readIdentificationCode(BitstreamCursor &Stream) {
  // We expect a number of well-defined blocks, though we don't necessarily
  // need to understand them all.
  while (true) {
    if (Stream.AtEndOfStream())
      return "";

    BitstreamEntry Entry;
    if (Error E = Stream.advance().moveInto(Entry))
      return std::move(E);

    switch (Entry.Kind) {
    case BitstreamEntry::EndBlock:
    case BitstreamEntry::Error:
      return error("Malformed block");

    case BitstreamEntry::SubBlock:
      if (Entry.ID == bitc::IDENTIFICATION_BLOCK_ID)
        return readIdentificationBlock(Stream);

      // Ignore other sub-blocks.
      if (Error Err = Stream.SkipBlock())
        return std::move(Err);
      continue;
    case BitstreamEntry::Record:
      if (Error E = Stream.skipRecord(Entry.ID).takeError())
        return std::move(E);
      continue;
    }
  }
}

static Expected<bool> hasObjCCategoryInModule(BitstreamCursor &Stream) {
  if (Error Err = Stream.EnterSubBlock(bitc::MODULE_BLOCK_ID))
    return std::move(Err);

  SmallVector<uint64_t, 64> Record;
  // Read all the records for this module.

  while (true) {
    Expected<BitstreamEntry> MaybeEntry = Stream.advanceSkippingSubblocks();
    if (!MaybeEntry)
      return MaybeEntry.takeError();
    BitstreamEntry Entry = MaybeEntry.get();

    switch (Entry.Kind) {
    case BitstreamEntry::SubBlock: // Handled for us already.
    case BitstreamEntry::Error:
      return error("Malformed block");
    case BitstreamEntry::EndBlock:
      return false;
    case BitstreamEntry::Record:
      // The interesting case.
      break;
    }

    // Read a record.
    Expected<unsigned> MaybeRecord = Stream.readRecord(Entry.ID, Record);
    if (!MaybeRecord)
      return MaybeRecord.takeError();
    switch (MaybeRecord.get()) {
    default:
      break; // Default behavior, ignore unknown content.
    case bitc::MODULE_CODE_SECTIONNAME: { // SECTIONNAME: [strchr x N]
      std::string S;
      if (convertToString(Record, 0, S))
        return error("Invalid section name record");
      // Check for the i386 and other (x86_64, ARM) conventions
      if (S.find("__DATA,__objc_catlist") != std::string::npos ||
          S.find("__OBJC,__category") != std::string::npos ||
          S.find("__TEXT,__swift") != std::string::npos)
        return true;
      break;
    }
    }
    Record.clear();
  }
  llvm_unreachable("Exit infinite loop");
}

static Expected<bool> hasObjCCategory(BitstreamCursor &Stream) {
  // We expect a number of well-defined blocks, though we don't necessarily
  // need to understand them all.
  while (true) {
    BitstreamEntry Entry;
    if (Error E = Stream.advance().moveInto(Entry))
      return std::move(E);

    switch (Entry.Kind) {
    case BitstreamEntry::Error:
      return error("Malformed block");
    case BitstreamEntry::EndBlock:
      return false;

    case BitstreamEntry::SubBlock:
      if (Entry.ID == bitc::MODULE_BLOCK_ID)
        return hasObjCCategoryInModule(Stream);

      // Ignore other sub-blocks.
      if (Error Err = Stream.SkipBlock())
        return std::move(Err);
      continue;

    case BitstreamEntry::Record:
      if (Error E = Stream.skipRecord(Entry.ID).takeError())
        return std::move(E);
      continue;
    }
  }
}

static Expected<std::string> readModuleTriple(BitstreamCursor &Stream) {
  if (Error Err = Stream.EnterSubBlock(bitc::MODULE_BLOCK_ID))
    return std::move(Err);

  SmallVector<uint64_t, 64> Record;

  std::string Triple;

  // Read all the records for this module.
  while (true) {
    Expected<BitstreamEntry> MaybeEntry = Stream.advanceSkippingSubblocks();
    if (!MaybeEntry)
      return MaybeEntry.takeError();
    BitstreamEntry Entry = MaybeEntry.get();

    switch (Entry.Kind) {
    case BitstreamEntry::SubBlock: // Handled for us already.
    case BitstreamEntry::Error:
      return error("Malformed block");
    case BitstreamEntry::EndBlock:
      return Triple;
    case BitstreamEntry::Record:
      // The interesting case.
      break;
    }

    // Read a record.
    Expected<unsigned> MaybeRecord = Stream.readRecord(Entry.ID, Record);
    if (!MaybeRecord)
      return MaybeRecord.takeError();
    switch (MaybeRecord.get()) {
    default: break;  // Default behavior, ignore unknown content.
    case bitc::MODULE_CODE_TRIPLE: {  // TRIPLE: [strchr x N]
      std::string S;
      if (convertToString(Record, 0, S))
        return error("Invalid triple record");
      Triple = S;
      break;
    }
    }
    Record.clear();
  }
  llvm_unreachable("Exit infinite loop");
}

static Expected<std::string> readTriple(BitstreamCursor &Stream) {
  // We expect a number of well-defined blocks, though we don't necessarily
  // need to understand them all.
  while (true) {
    Expected<BitstreamEntry> MaybeEntry = Stream.advance();
    if (!MaybeEntry)
      return MaybeEntry.takeError();
    BitstreamEntry Entry = MaybeEntry.get();

    switch (Entry.Kind) {
    case BitstreamEntry::Error:
      return error("Malformed block");
    case BitstreamEntry::EndBlock:
      return "";

    case BitstreamEntry::SubBlock:
      if (Entry.ID == bitc::MODULE_BLOCK_ID)
        return readModuleTriple(Stream);

      // Ignore other sub-blocks.
      if (Error Err = Stream.SkipBlock())
        return std::move(Err);
      continue;

    case BitstreamEntry::Record:
      if (llvm::Expected<unsigned> Skipped = Stream.skipRecord(Entry.ID))
        continue;
      else
        return Skipped.takeError();
    }
  }
}

namespace {

class BitcodeReaderBase {
protected:
  BitcodeReaderBase(BitstreamCursor Stream, StringRef Strtab)
      : Stream(std::move(Stream)), Strtab(Strtab) {
    this->Stream.setBlockInfo(&BlockInfo);
  }

  BitstreamBlockInfo BlockInfo;
  BitstreamCursor Stream;
  StringRef Strtab;

  /// In version 2 of the bitcode we store names of global values and comdats in
  /// a string table rather than in the VST.
  bool UseStrtab = false;

  Expected<unsigned> parseVersionRecord(ArrayRef<uint64_t> Record);

  /// If this module uses a string table, pop the reference to the string table
  /// and return the referenced string and the rest of the record. Otherwise
  /// just return the record itself.
  std::pair<StringRef, ArrayRef<uint64_t>>
  readNameFromStrtab(ArrayRef<uint64_t> Record);

  Error readBlockInfo();

  // Contains an arbitrary and optional string identifying the bitcode producer
  std::string ProducerIdentification;

  Error error(const Twine &Message);
};

} // end anonymous namespace

Error BitcodeReaderBase::error(const Twine &Message) {
  std::string FullMsg = Message.str();
  if (!ProducerIdentification.empty())
    FullMsg += " (Producer: '" + ProducerIdentification + "' Reader: 'LLVM " +
               LLVM_VERSION_STRING "')";
  return ::error(FullMsg);
}

Expected<unsigned>
BitcodeReaderBase::parseVersionRecord(ArrayRef<uint64_t> Record) {
  if (Record.empty())
    return error("Invalid version record");
  unsigned ModuleVersion = Record[0];
  if (ModuleVersion > 2)
    return error("Invalid value");
  UseStrtab = ModuleVersion >= 2;
  return ModuleVersion;
}

std::pair<StringRef, ArrayRef<uint64_t>>
BitcodeReaderBase::readNameFromStrtab(ArrayRef<uint64_t> Record) {
  if (!UseStrtab)
    return {"", Record};
  // Invalid reference. Let the caller complain about the record being empty.
  if (Record[0] + Record[1] > Strtab.size())
    return {"", {}};
  return {StringRef(Strtab.data() + Record[0], Record[1]), Record.slice(2)};
}

namespace {

/// This represents a constant expression or constant aggregate using a custom
/// structure internal to the bitcode reader. Later, this structure will be
/// expanded by materializeValue() either into a constant expression/aggregate,
/// or into an instruction sequence at the point of use. This allows us to
/// upgrade bitcode using constant expressions even if this kind of constant
/// expression is no longer supported.
class BitcodeConstant final : public Value,
                              TrailingObjects<BitcodeConstant, unsigned> {
  friend TrailingObjects;

  // Value subclass ID: Pick largest possible value to avoid any clashes.
  static constexpr uint8_t SubclassID = 255;

public:
  // Opcodes used for non-expressions. This includes constant aggregates
  // (struct, array, vector) that might need expansion, as well as non-leaf
  // constants that don't need expansion (no_cfi, dso_local, blockaddress),
  // but still go through BitcodeConstant to avoid different uselist orders
  // between the two cases.
  static constexpr uint8_t ConstantStructOpcode = 255;
  static constexpr uint8_t ConstantArrayOpcode = 254;
  static constexpr uint8_t ConstantVectorOpcode = 253;
  static constexpr uint8_t NoCFIOpcode = 252;
  static constexpr uint8_t DSOLocalEquivalentOpcode = 251;
  static constexpr uint8_t BlockAddressOpcode = 250;
  static constexpr uint8_t ConstantPtrAuthOpcode = 249;
  static constexpr uint8_t FirstSpecialOpcode = ConstantPtrAuthOpcode;

  // Separate struct to make passing different number of parameters to
  // BitcodeConstant::create() more convenient.
  struct ExtraInfo {
    uint8_t Opcode;
    uint8_t Flags;
    unsigned BlockAddressBB = 0;
    Type *SrcElemTy = nullptr;
    std::optional<ConstantRange> InRange;

    ExtraInfo(uint8_t Opcode, uint8_t Flags = 0, Type *SrcElemTy = nullptr,
              std::optional<ConstantRange> InRange = std::nullopt)
        : Opcode(Opcode), Flags(Flags), SrcElemTy(SrcElemTy),
          InRange(std::move(InRange)) {}

    ExtraInfo(uint8_t Opcode, uint8_t Flags, unsigned BlockAddressBB)
        : Opcode(Opcode), Flags(Flags), BlockAddressBB(BlockAddressBB) {}
  };

  uint8_t Opcode;
  uint8_t Flags;
  unsigned NumOperands;
  unsigned BlockAddressBB;
  Type *SrcElemTy; // GEP source element type.
  std::optional<ConstantRange> InRange; // GEP inrange attribute.

private:
  BitcodeConstant(Type *Ty, const ExtraInfo &Info, ArrayRef<unsigned> OpIDs)
      : Value(Ty, SubclassID), Opcode(Info.Opcode), Flags(Info.Flags),
        NumOperands(OpIDs.size()), BlockAddressBB(Info.BlockAddressBB),
        SrcElemTy(Info.SrcElemTy), InRange(Info.InRange) {
    std::uninitialized_copy(OpIDs.begin(), OpIDs.end(),
                            getTrailingObjects<unsigned>());
  }

  BitcodeConstant &operator=(const BitcodeConstant &) = delete;

public:
  static BitcodeConstant *create(BumpPtrAllocator &A, Type *Ty,
                                 const ExtraInfo &Info,
                                 ArrayRef<unsigned> OpIDs) {
    void *Mem = A.Allocate(totalSizeToAlloc<unsigned>(OpIDs.size()),
                           alignof(BitcodeConstant));
    return new (Mem) BitcodeConstant(Ty, Info, OpIDs);
  }

  static bool classof(const Value *V) { return V->getValueID() == SubclassID; }

  ArrayRef<unsigned> getOperandIDs() const {
    return ArrayRef(getTrailingObjects<unsigned>(), NumOperands);
  }

  std::optional<ConstantRange> getInRange() const {
    assert(Opcode == Instruction::GetElementPtr);
    return InRange;
  }

  const char *getOpcodeName() const {
    return Instruction::getOpcodeName(Opcode);
  }
};

class BitcodeReader : public BitcodeReaderBase, public GVMaterializer {
  LLVMContext &Context;
  Module *TheModule = nullptr;
  // Next offset to start scanning for lazy parsing of function bodies.
  uint64_t NextUnreadBit = 0;
  // Last function offset found in the VST.
  uint64_t LastFunctionBlockBit = 0;
  bool SeenValueSymbolTable = false;
  uint64_t VSTOffset = 0;

  std::vector<std::string> SectionTable;
  std::vector<std::string> GCTable;

  std::vector<Type *> TypeList;
  /// Track type IDs of contained types. Order is the same as the contained
  /// types of a Type*. This is used during upgrades of typed pointer IR in
  /// opaque pointer mode.
  DenseMap<unsigned, SmallVector<unsigned, 1>> ContainedTypeIDs;
  /// In some cases, we need to create a type ID for a type that was not
  /// explicitly encoded in the bitcode, or we don't know about at the current
  /// point. For example, a global may explicitly encode the value type ID, but
  /// not have a type ID for the pointer to value type, for which we create a
  /// virtual type ID instead. This map stores the new type ID that was created
  /// for the given pair of Type and contained type ID.
  DenseMap<std::pair<Type *, unsigned>, unsigned> VirtualTypeIDs;
  DenseMap<Function *, unsigned> FunctionTypeIDs;
  /// Allocator for BitcodeConstants. This should come before ValueList,
  /// because the ValueList might hold ValueHandles to these constants, so
  /// ValueList must be destroyed before Alloc.
  BumpPtrAllocator Alloc;
  BitcodeReaderValueList ValueList;
  std::optional<MetadataLoader> MDLoader;
  std::vector<Comdat *> ComdatList;
  DenseSet<GlobalObject *> ImplicitComdatObjects;
  SmallVector<Instruction *, 64> InstructionList;

  std::vector<std::pair<GlobalVariable *, unsigned>> GlobalInits;
  std::vector<std::pair<GlobalValue *, unsigned>> IndirectSymbolInits;

  struct FunctionOperandInfo {
    Function *F;
    unsigned PersonalityFn;
    unsigned Prefix;
    unsigned Prologue;
  };
  std::vector<FunctionOperandInfo> FunctionOperands;

  /// The set of attributes by index.  Index zero in the file is for null, and
  /// is thus not represented here.  As such all indices are off by one.
  std::vector<AttributeList> MAttributes;

  /// The set of attribute groups.
  std::map<unsigned, AttributeList> MAttributeGroups;

  /// While parsing a function body, this is a list of the basic blocks for the
  /// function.
  std::vector<BasicBlock*> FunctionBBs;

  // When reading the module header, this list is populated with functions that
  // have bodies later in the file.
  std::vector<Function*> FunctionsWithBodies;

  // When intrinsic functions are encountered which require upgrading they are
  // stored here with their replacement function.
  using UpdatedIntrinsicMap = DenseMap<Function *, Function *>;
  UpdatedIntrinsicMap UpgradedIntrinsics;

  // Several operations happen after the module header has been read, but
  // before function bodies are processed. This keeps track of whether
  // we've done this yet.
  bool SeenFirstFunctionBody = false;

  /// When function bodies are initially scanned, this map contains info about
  /// where to find deferred function body in the stream.
  DenseMap<Function*, uint64_t> DeferredFunctionInfo;

  /// When Metadata block is initially scanned when parsing the module, we may
  /// choose to defer parsing of the metadata. This vector contains info about
  /// which Metadata blocks are deferred.
  std::vector<uint64_t> DeferredMetadataInfo;

  /// These are basic blocks forward-referenced by block addresses.  They are
  /// inserted lazily into functions when they're loaded.  The basic block ID is
  /// its index into the vector.
  DenseMap<Function *, std::vector<BasicBlock *>> BasicBlockFwdRefs;
  std::deque<Function *> BasicBlockFwdRefQueue;

  /// These are Functions that contain BlockAddresses which refer a different
  /// Function. When parsing the different Function, queue Functions that refer
  /// to the different Function. Those Functions must be materialized in order
  /// to resolve their BlockAddress constants before the different Function
  /// gets moved into another Module.
  std::vector<Function *> BackwardRefFunctions;

  /// Indicates that we are using a new encoding for instruction operands where
  /// most operands in the current FUNCTION_BLOCK are encoded relative to the
  /// instruction number, for a more compact encoding.  Some instruction
  /// operands are not relative to the instruction ID: basic block numbers, and
  /// types. Once the old style function blocks have been phased out, we would
  /// not need this flag.
  bool UseRelativeIDs = false;

  /// True if all functions will be materialized, negating the need to process
  /// (e.g.) blockaddress forward references.
  bool WillMaterializeAllForwardRefs = false;

  /// Tracks whether we have seen debug intrinsics or records in this bitcode;
  /// seeing both in a single module is currently a fatal error.
  bool SeenDebugIntrinsic = false;
  bool SeenDebugRecord = false;

  bool StripDebugInfo = false;
  TBAAVerifier TBAAVerifyHelper;

  std::vector<std::string> BundleTags;
  SmallVector<SyncScope::ID, 8> SSIDs;

  std::optional<ValueTypeCallbackTy> ValueTypeCallback;

public:
  BitcodeReader(BitstreamCursor Stream, StringRef Strtab,
                StringRef ProducerIdentification, LLVMContext &Context);

  Error materializeForwardReferencedFunctions();

  Error materialize(GlobalValue *GV) override;
  Error materializeModule() override;
  std::vector<StructType *> getIdentifiedStructTypes() const override;

  /// Main interface to parsing a bitcode buffer.
  /// \returns true if an error occurred.
  Error parseBitcodeInto(Module *M, bool ShouldLazyLoadMetadata,
                         bool IsImporting, ParserCallbacks Callbacks = {});

  static uint64_t decodeSignRotatedValue(uint64_t V);

  /// Materialize any deferred Metadata block.
  Error materializeMetadata() override;

  void setStripDebugInfo() override;

private:
  std::vector<StructType *> IdentifiedStructTypes;
  StructType *createIdentifiedStructType(LLVMContext &Context, StringRef Name);
  StructType *createIdentifiedStructType(LLVMContext &Context);

  static constexpr unsigned InvalidTypeID = ~0u;

  Type *getTypeByID(unsigned ID);
  Type *getPtrElementTypeByID(unsigned ID);
  unsigned getContainedTypeID(unsigned ID, unsigned Idx = 0);
  unsigned getVirtualTypeID(Type *Ty, ArrayRef<unsigned> ContainedTypeIDs = {});

  void callValueTypeCallback(Value *F, unsigned TypeID);
  Expected<Value *> materializeValue(unsigned ValID, BasicBlock *InsertBB);
  Expected<Constant *> getValueForInitializer(unsigned ID);

  Value *getFnValueByID(unsigned ID, Type *Ty, unsigned TyID,
                        BasicBlock *ConstExprInsertBB) {
    if (Ty && Ty->isMetadataTy())
      return MetadataAsValue::get(Ty->getContext(), getFnMetadataByID(ID));
    return ValueList.getValueFwdRef(ID, Ty, TyID, ConstExprInsertBB);
  }

  Metadata *getFnMetadataByID(unsigned ID) {
    return MDLoader->getMetadataFwdRefOrLoad(ID);
  }

  BasicBlock *getBasicBlock(unsigned ID) const {
    if (ID >= FunctionBBs.size()) return nullptr; // Invalid ID
    return FunctionBBs[ID];
  }

  AttributeList getAttributes(unsigned i) const {
    if (i-1 < MAttributes.size())
      return MAttributes[i-1];
    return AttributeList();
  }

  /// Read a value/type pair out of the specified record from slot 'Slot'.
  /// Increment Slot past the number of slots used in the record. Return true on
  /// failure.
  bool getValueTypePair(const SmallVectorImpl<uint64_t> &Record, unsigned &Slot,
                        unsigned InstNum, Value *&ResVal, unsigned &TypeID,
                        BasicBlock *ConstExprInsertBB) {
    if (Slot == Record.size()) return true;
    unsigned ValNo = (unsigned)Record[Slot++];
    // Adjust the ValNo, if it was encoded relative to the InstNum.
    if (UseRelativeIDs)
      ValNo = InstNum - ValNo;
    if (ValNo < InstNum) {
      // If this is not a forward reference, just return the value we already
      // have.
      TypeID = ValueList.getTypeID(ValNo);
      ResVal = getFnValueByID(ValNo, nullptr, TypeID, ConstExprInsertBB);
      assert((!ResVal || ResVal->getType() == getTypeByID(TypeID)) &&
             "Incorrect type ID stored for value");
      return ResVal == nullptr;
    }
    if (Slot == Record.size())
      return true;

    TypeID = (unsigned)Record[Slot++];
    ResVal = getFnValueByID(ValNo, getTypeByID(TypeID), TypeID,
                            ConstExprInsertBB);
    return ResVal == nullptr;
  }

  /// Read a value out of the specified record from slot 'Slot'. Increment Slot
  /// past the number of slots used by the value in the record. Return true if
  /// there is an error.
  bool popValue(const SmallVectorImpl<uint64_t> &Record, unsigned &Slot,
                unsigned InstNum, Type *Ty, unsigned TyID, Value *&ResVal,
                BasicBlock *ConstExprInsertBB) {
    if (getValue(Record, Slot, InstNum, Ty, TyID, ResVal, ConstExprInsertBB))
      return true;
    // All values currently take a single record slot.
    ++Slot;
    return false;
  }

  /// Like popValue, but does not increment the Slot number.
  bool getValue(const SmallVectorImpl<uint64_t> &Record, unsigned Slot,
                unsigned InstNum, Type *Ty, unsigned TyID, Value *&ResVal,
                BasicBlock *ConstExprInsertBB) {
    ResVal = getValue(Record, Slot, InstNum, Ty, TyID, ConstExprInsertBB);
    return ResVal == nullptr;
  }

  /// Version of getValue that returns ResVal directly, or 0 if there is an
  /// error.
  Value *getValue(const SmallVectorImpl<uint64_t> &Record, unsigned Slot,
                  unsigned InstNum, Type *Ty, unsigned TyID,
                  BasicBlock *ConstExprInsertBB) {
    if (Slot == Record.size()) return nullptr;
    unsigned ValNo = (unsigned)Record[Slot];
    // Adjust the ValNo, if it was encoded relative to the InstNum.
    if (UseRelativeIDs)
      ValNo = InstNum - ValNo;
    return getFnValueByID(ValNo, Ty, TyID, ConstExprInsertBB);
  }

  /// Like getValue, but decodes signed VBRs.
  Value *getValueSigned(const SmallVectorImpl<uint64_t> &Record, unsigned Slot,
                        unsigned InstNum, Type *Ty, unsigned TyID,
                        BasicBlock *ConstExprInsertBB) {
    if (Slot == Record.size()) return nullptr;
    unsigned ValNo = (unsigned)decodeSignRotatedValue(Record[Slot]);
    // Adjust the ValNo, if it was encoded relative to the InstNum.
    if (UseRelativeIDs)
      ValNo = InstNum - ValNo;
    return getFnValueByID(ValNo, Ty, TyID, ConstExprInsertBB);
  }

  Expected<ConstantRange> readConstantRange(ArrayRef<uint64_t> Record,
                                            unsigned &OpNum,
                                            unsigned BitWidth) {
    if (Record.size() - OpNum < 2)
      return error("Too few records for range");
    if (BitWidth > 64) {
      unsigned LowerActiveWords = Record[OpNum];
      unsigned UpperActiveWords = Record[OpNum++] >> 32;
      if (Record.size() - OpNum < LowerActiveWords + UpperActiveWords)
        return error("Too few records for range");
      APInt Lower =
          readWideAPInt(ArrayRef(&Record[OpNum], LowerActiveWords), BitWidth);
      OpNum += LowerActiveWords;
      APInt Upper =
          readWideAPInt(ArrayRef(&Record[OpNum], UpperActiveWords), BitWidth);
      OpNum += UpperActiveWords;
      return ConstantRange(Lower, Upper);
    } else {
      int64_t Start = BitcodeReader::decodeSignRotatedValue(Record[OpNum++]);
      int64_t End = BitcodeReader::decodeSignRotatedValue(Record[OpNum++]);
      return ConstantRange(APInt(BitWidth, Start), APInt(BitWidth, End));
    }
  }

  Expected<ConstantRange>
  readBitWidthAndConstantRange(ArrayRef<uint64_t> Record, unsigned &OpNum) {
    if (Record.size() - OpNum < 1)
      return error("Too few records for range");
    unsigned BitWidth = Record[OpNum++];
    return readConstantRange(Record, OpNum, BitWidth);
  }

  /// Upgrades old-style typeless byval/sret/inalloca attributes by adding the
  /// corresponding argument's pointee type. Also upgrades intrinsics that now
  /// require an elementtype attribute.
  Error propagateAttributeTypes(CallBase *CB, ArrayRef<unsigned> ArgsTys);

  /// Converts alignment exponent (i.e. power of two (or zero)) to the
  /// corresponding alignment to use. If alignment is too large, returns
  /// a corresponding error code.
  Error parseAlignmentValue(uint64_t Exponent, MaybeAlign &Alignment);
  Error parseAttrKind(uint64_t Code, Attribute::AttrKind *Kind);
  Error parseModule(uint64_t ResumeBit, bool ShouldLazyLoadMetadata = false,
                    ParserCallbacks Callbacks = {});

  Error parseComdatRecord(ArrayRef<uint64_t> Record);
  Error parseGlobalVarRecord(ArrayRef<uint64_t> Record);
  Error parseFunctionRecord(ArrayRef<uint64_t> Record);
  Error parseGlobalIndirectSymbolRecord(unsigned BitCode,
                                        ArrayRef<uint64_t> Record);

  Error parseAttributeBlock();
  Error parseAttributeGroupBlock();
  Error parseTypeTable();
  Error parseTypeTableBody();
  Error parseOperandBundleTags();
  Error parseSyncScopeNames();

  Expected<Value *> recordValue(SmallVectorImpl<uint64_t> &Record,
                                unsigned NameIndex, Triple &TT);
  void setDeferredFunctionInfo(unsigned FuncBitcodeOffsetDelta, Function *F,
                               ArrayRef<uint64_t> Record);
  Error parseValueSymbolTable(uint64_t Offset = 0);
  Error parseGlobalValueSymbolTable();
  Error parseConstants();
  Error rememberAndSkipFunctionBodies();
  Error rememberAndSkipFunctionBody();
  /// Save the positions of the Metadata blocks and skip parsing the blocks.
  Error rememberAndSkipMetadata();
  Error typeCheckLoadStoreInst(Type *ValType, Type *PtrType);
  Error parseFunctionBody(Function *F);
  Error globalCleanup();
  Error resolveGlobalAndIndirectSymbolInits();
  Error parseUseLists();
  Error findFunctionInStream(
      Function *F,
      DenseMap<Function *, uint64_t>::iterator DeferredFunctionInfoIterator);

  SyncScope::ID getDecodedSyncScopeID(unsigned Val);
};

/// Class to manage reading and parsing function summary index bitcode
/// files/sections.
class ModuleSummaryIndexBitcodeReader : public BitcodeReaderBase {
  /// The module index built during parsing.
  ModuleSummaryIndex &TheIndex;

  /// Indicates whether we have encountered a global value summary section
  /// yet during parsing.
  bool SeenGlobalValSummary = false;

  /// Indicates whether we have already parsed the VST, used for error checking.
  bool SeenValueSymbolTable = false;

  /// Set to the offset of the VST recorded in the MODULE_CODE_VSTOFFSET record.
  /// Used to enable on-demand parsing of the VST.
  uint64_t VSTOffset = 0;

  // Map to save ValueId to ValueInfo association that was recorded in the
  // ValueSymbolTable. It is used after the VST is parsed to convert
  // call graph edges read from the function summary from referencing
  // callees by their ValueId to using the ValueInfo instead, which is how
  // they are recorded in the summary index being built.
  // We save a GUID which refers to the same global as the ValueInfo, but
  // ignoring the linkage, i.e. for values other than local linkage they are
  // identical (this is the second member). ValueInfo has the real GUID.
  DenseMap<unsigned, std::pair<ValueInfo, GlobalValue::GUID>>
      ValueIdToValueInfoMap;

  /// Map populated during module path string table parsing, from the
  /// module ID to a string reference owned by the index's module
  /// path string table, used to correlate with combined index
  /// summary records.
  DenseMap<uint64_t, StringRef> ModuleIdMap;

  /// Original source file name recorded in a bitcode record.
  std::string SourceFileName;

  /// The string identifier given to this module by the client, normally the
  /// path to the bitcode file.
  StringRef ModulePath;

  /// Callback to ask whether a symbol is the prevailing copy when invoked
  /// during combined index building.
  std::function<bool(GlobalValue::GUID)> IsPrevailing;

  /// Saves the stack ids from the STACK_IDS record to consult when adding stack
  /// ids from the lists in the callsite and alloc entries to the index.
  std::vector<uint64_t> StackIds;

public:
  ModuleSummaryIndexBitcodeReader(
      BitstreamCursor Stream, StringRef Strtab, ModuleSummaryIndex &TheIndex,
      StringRef ModulePath,
      std::function<bool(GlobalValue::GUID)> IsPrevailing = nullptr);

  Error parseModule();

private:
  void setValueGUID(uint64_t ValueID, StringRef ValueName,
                    GlobalValue::LinkageTypes Linkage,
                    StringRef SourceFileName);
  Error parseValueSymbolTable(
      uint64_t Offset,
      DenseMap<unsigned, GlobalValue::LinkageTypes> &ValueIdToLinkageMap);
  SmallVector<ValueInfo, 0> makeRefList(ArrayRef<uint64_t> Record);
  SmallVector<FunctionSummary::EdgeTy, 0>
  makeCallList(ArrayRef<uint64_t> Record, bool IsOldProfileFormat,
               bool HasProfile, bool HasRelBF);
  Error parseEntireSummary(unsigned ID);
  Error parseModuleStringTable();
  void parseTypeIdCompatibleVtableSummaryRecord(ArrayRef<uint64_t> Record);
  void parseTypeIdCompatibleVtableInfo(ArrayRef<uint64_t> Record, size_t &Slot,
                                       TypeIdCompatibleVtableInfo &TypeId);
  std::vector<FunctionSummary::ParamAccess>
  parseParamAccesses(ArrayRef<uint64_t> Record);

  template <bool AllowNullValueInfo = false>
  std::pair<ValueInfo, GlobalValue::GUID>
  getValueInfoFromValueId(unsigned ValueId);

  void addThisModule();
  ModuleSummaryIndex::ModuleInfo *getThisModule();
};

} // end anonymous namespace

std::error_code llvm::errorToErrorCodeAndEmitErrors(LLVMContext &Ctx,
                                                    Error Err) {
  if (Err) {
    std::error_code EC;
    handleAllErrors(std::move(Err), [&](ErrorInfoBase &EIB) {
      EC = EIB.convertToErrorCode();
      Ctx.emitError(EIB.message());
    });
    return EC;
  }
  return std::error_code();
}

BitcodeReader::BitcodeReader(BitstreamCursor Stream, StringRef Strtab,
                             StringRef ProducerIdentification,
                             LLVMContext &Context)
    : BitcodeReaderBase(std::move(Stream), Strtab), Context(Context),
      ValueList(this->Stream.SizeInBytes(),
                [this](unsigned ValID, BasicBlock *InsertBB) {
                  return materializeValue(ValID, InsertBB);
                }) {
  this->ProducerIdentification = std::string(ProducerIdentification);
}

Error BitcodeReader::materializeForwardReferencedFunctions() {
  if (WillMaterializeAllForwardRefs)
    return Error::success();

  // Prevent recursion.
  WillMaterializeAllForwardRefs = true;

  while (!BasicBlockFwdRefQueue.empty()) {
    Function *F = BasicBlockFwdRefQueue.front();
    BasicBlockFwdRefQueue.pop_front();
    assert(F && "Expected valid function");
    if (!BasicBlockFwdRefs.count(F))
      // Already materialized.
      continue;

    // Check for a function that isn't materializable to prevent an infinite
    // loop.  When parsing a blockaddress stored in a global variable, there
    // isn't a trivial way to check if a function will have a body without a
    // linear search through FunctionsWithBodies, so just check it here.
    if (!F->isMaterializable())
      return error("Never resolved function from blockaddress");

    // Try to materialize F.
    if (Error Err = materialize(F))
      return Err;
  }
  assert(BasicBlockFwdRefs.empty() && "Function missing from queue");

  for (Function *F : BackwardRefFunctions)
    if (Error Err = materialize(F))
      return Err;
  BackwardRefFunctions.clear();

  // Reset state.
  WillMaterializeAllForwardRefs = false;
  return Error::success();
}

//===----------------------------------------------------------------------===//
//  Helper functions to implement forward reference resolution, etc.
//===----------------------------------------------------------------------===//

static bool hasImplicitComdat(size_t Val) {
  switch (Val) {
  default:
    return false;
  case 1:  // Old WeakAnyLinkage
  case 4:  // Old LinkOnceAnyLinkage
  case 10: // Old WeakODRLinkage
  case 11: // Old LinkOnceODRLinkage
    return true;
  }
}

static GlobalValue::LinkageTypes getDecodedLinkage(unsigned Val) {
  switch (Val) {
  default: // Map unknown/new linkages to external
  case 0:
    return GlobalValue::ExternalLinkage;
  case 2:
    return GlobalValue::AppendingLinkage;
  case 3:
    return GlobalValue::InternalLinkage;
  case 5:
    return GlobalValue::ExternalLinkage; // Obsolete DLLImportLinkage
  case 6:
    return GlobalValue::ExternalLinkage; // Obsolete DLLExportLinkage
  case 7:
    return GlobalValue::ExternalWeakLinkage;
  case 8:
    return GlobalValue::CommonLinkage;
  case 9:
    return GlobalValue::PrivateLinkage;
  case 12:
    return GlobalValue::AvailableExternallyLinkage;
  case 13:
    return GlobalValue::PrivateLinkage; // Obsolete LinkerPrivateLinkage
  case 14:
    return GlobalValue::PrivateLinkage; // Obsolete LinkerPrivateWeakLinkage
  case 15:
    return GlobalValue::ExternalLinkage; // Obsolete LinkOnceODRAutoHideLinkage
  case 1: // Old value with implicit comdat.
  case 16:
    return GlobalValue::WeakAnyLinkage;
  case 10: // Old value with implicit comdat.
  case 17:
    return GlobalValue::WeakODRLinkage;
  case 4: // Old value with implicit comdat.
  case 18:
    return GlobalValue::LinkOnceAnyLinkage;
  case 11: // Old value with implicit comdat.
  case 19:
    return GlobalValue::LinkOnceODRLinkage;
  }
}

static FunctionSummary::FFlags getDecodedFFlags(uint64_t RawFlags) {
  FunctionSummary::FFlags Flags;
  Flags.ReadNone = RawFlags & 0x1;
  Flags.ReadOnly = (RawFlags >> 1) & 0x1;
  Flags.NoRecurse = (RawFlags >> 2) & 0x1;
  Flags.ReturnDoesNotAlias = (RawFlags >> 3) & 0x1;
  Flags.NoInline = (RawFlags >> 4) & 0x1;
  Flags.AlwaysInline = (RawFlags >> 5) & 0x1;
  Flags.NoUnwind = (RawFlags >> 6) & 0x1;
  Flags.MayThrow = (RawFlags >> 7) & 0x1;
  Flags.HasUnknownCall = (RawFlags >> 8) & 0x1;
  Flags.MustBeUnreachable = (RawFlags >> 9) & 0x1;
  return Flags;
}

// Decode the flags for GlobalValue in the summary. The bits for each attribute:
//
// linkage: [0,4), notEligibleToImport: 4, live: 5, local: 6, canAutoHide: 7,
// visibility: [8, 10).
static GlobalValueSummary::GVFlags getDecodedGVSummaryFlags(uint64_t RawFlags,
                                                            uint64_t Version) {
  // Summary were not emitted before LLVM 3.9, we don't need to upgrade Linkage
  // like getDecodedLinkage() above. Any future change to the linkage enum and
  // to getDecodedLinkage() will need to be taken into account here as above.
  auto Linkage = GlobalValue::LinkageTypes(RawFlags & 0xF); // 4 bits
  auto Visibility = GlobalValue::VisibilityTypes((RawFlags >> 8) & 3); // 2 bits
  auto IK = GlobalValueSummary::ImportKind((RawFlags >> 10) & 1);      // 1 bit
  RawFlags = RawFlags >> 4;
  bool NotEligibleToImport = (RawFlags & 0x1) || Version < 3;
  // The Live flag wasn't introduced until version 3. For dead stripping
  // to work correctly on earlier versions, we must conservatively treat all
  // values as live.
  bool Live = (RawFlags & 0x2) || Version < 3;
  bool Local = (RawFlags & 0x4);
  bool AutoHide = (RawFlags & 0x8);

  return GlobalValueSummary::GVFlags(Linkage, Visibility, NotEligibleToImport,
                                     Live, Local, AutoHide, IK);
}

// Decode the flags for GlobalVariable in the summary
static GlobalVarSummary::GVarFlags getDecodedGVarFlags(uint64_t RawFlags) {
  return GlobalVarSummary::GVarFlags(
      (RawFlags & 0x1) ? true : false, (RawFlags & 0x2) ? true : false,
      (RawFlags & 0x4) ? true : false,
      (GlobalObject::VCallVisibility)(RawFlags >> 3));
}

static std::pair<CalleeInfo::HotnessType, bool>
getDecodedHotnessCallEdgeInfo(uint64_t RawFlags) {
  CalleeInfo::HotnessType Hotness =
      static_cast<CalleeInfo::HotnessType>(RawFlags & 0x7); // 3 bits
  bool HasTailCall = (RawFlags & 0x8);                      // 1 bit
  return {Hotness, HasTailCall};
}

static void getDecodedRelBFCallEdgeInfo(uint64_t RawFlags, uint64_t &RelBF,
                                        bool &HasTailCall) {
  static constexpr uint64_t RelBlockFreqMask =
      (1 << CalleeInfo::RelBlockFreqBits) - 1;
  RelBF = RawFlags & RelBlockFreqMask; // RelBlockFreqBits bits
  HasTailCall = (RawFlags & (1 << CalleeInfo::RelBlockFreqBits)); // 1 bit
}

static GlobalValue::VisibilityTypes getDecodedVisibility(unsigned Val) {
  switch (Val) {
  default: // Map unknown visibilities to default.
  case 0: return GlobalValue::DefaultVisibility;
  case 1: return GlobalValue::HiddenVisibility;
  case 2: return GlobalValue::ProtectedVisibility;
  }
}

static GlobalValue::DLLStorageClassTypes
getDecodedDLLStorageClass(unsigned Val) {
  switch (Val) {
  default: // Map unknown values to default.
  case 0: return GlobalValue::DefaultStorageClass;
  case 1: return GlobalValue::DLLImportStorageClass;
  case 2: return GlobalValue::DLLExportStorageClass;
  }
}

static bool getDecodedDSOLocal(unsigned Val) {
  switch(Val) {
  default: // Map unknown values to preemptable.
  case 0:  return false;
  case 1:  return true;
  }
}

static std::optional<CodeModel::Model> getDecodedCodeModel(unsigned Val) {
  switch (Val) {
  case 1:
    return CodeModel::Tiny;
  case 2:
    return CodeModel::Small;
  case 3:
    return CodeModel::Kernel;
  case 4:
    return CodeModel::Medium;
  case 5:
    return CodeModel::Large;
  }

  return {};
}

static GlobalVariable::ThreadLocalMode getDecodedThreadLocalMode(unsigned Val) {
  switch (Val) {
    case 0: return GlobalVariable::NotThreadLocal;
    default: // Map unknown non-zero value to general dynamic.
    case 1: return GlobalVariable::GeneralDynamicTLSModel;
    case 2: return GlobalVariable::LocalDynamicTLSModel;
    case 3: return GlobalVariable::InitialExecTLSModel;
    case 4: return GlobalVariable::LocalExecTLSModel;
  }
}

static GlobalVariable::UnnamedAddr getDecodedUnnamedAddrType(unsigned Val) {
  switch (Val) {
    default: // Map unknown to UnnamedAddr::None.
    case 0: return GlobalVariable::UnnamedAddr::None;
    case 1: return GlobalVariable::UnnamedAddr::Global;
    case 2: return GlobalVariable::UnnamedAddr::Local;
  }
}

static int getDecodedCastOpcode(unsigned Val) {
  switch (Val) {
  default: return -1;
  case bitc::CAST_TRUNC   : return Instruction::Trunc;
  case bitc::CAST_ZEXT    : return Instruction::ZExt;
  case bitc::CAST_SEXT    : return Instruction::SExt;
  case bitc::CAST_FPTOUI  : return Instruction::FPToUI;
  case bitc::CAST_FPTOSI  : return Instruction::FPToSI;
  case bitc::CAST_UITOFP  : return Instruction::UIToFP;
  case bitc::CAST_SITOFP  : return Instruction::SIToFP;
  case bitc::CAST_FPTRUNC : return Instruction::FPTrunc;
  case bitc::CAST_FPEXT   : return Instruction::FPExt;
  case bitc::CAST_PTRTOINT: return Instruction::PtrToInt;
  case bitc::CAST_INTTOPTR: return Instruction::IntToPtr;
  case bitc::CAST_BITCAST : return Instruction::BitCast;
  case bitc::CAST_ADDRSPACECAST: return Instruction::AddrSpaceCast;
  }
}

static int getDecodedUnaryOpcode(unsigned Val, Type *Ty) {
  bool IsFP = Ty->isFPOrFPVectorTy();
  // UnOps are only valid for int/fp or vector of int/fp types
  if (!IsFP && !Ty->isIntOrIntVectorTy())
    return -1;

  switch (Val) {
  default:
    return -1;
  case bitc::UNOP_FNEG:
    return IsFP ? Instruction::FNeg : -1;
  }
}

static int getDecodedBinaryOpcode(unsigned Val, Type *Ty) {
  bool IsFP = Ty->isFPOrFPVectorTy();
  // BinOps are only valid for int/fp or vector of int/fp types
  if (!IsFP && !Ty->isIntOrIntVectorTy())
    return -1;

  switch (Val) {
  default:
    return -1;
  case bitc::BINOP_ADD:
    return IsFP ? Instruction::FAdd : Instruction::Add;
  case bitc::BINOP_SUB:
    return IsFP ? Instruction::FSub : Instruction::Sub;
  case bitc::BINOP_MUL:
    return IsFP ? Instruction::FMul : Instruction::Mul;
  case bitc::BINOP_UDIV:
    return IsFP ? -1 : Instruction::UDiv;
  case bitc::BINOP_SDIV:
    return IsFP ? Instruction::FDiv : Instruction::SDiv;
  case bitc::BINOP_UREM:
    return IsFP ? -1 : Instruction::URem;
  case bitc::BINOP_SREM:
    return IsFP ? Instruction::FRem : Instruction::SRem;
  case bitc::BINOP_SHL:
    return IsFP ? -1 : Instruction::Shl;
  case bitc::BINOP_LSHR:
    return IsFP ? -1 : Instruction::LShr;
  case bitc::BINOP_ASHR:
    return IsFP ? -1 : Instruction::AShr;
  case bitc::BINOP_AND:
    return IsFP ? -1 : Instruction::And;
  case bitc::BINOP_OR:
    return IsFP ? -1 : Instruction::Or;
  case bitc::BINOP_XOR:
    return IsFP ? -1 : Instruction::Xor;
  }
}

static AtomicRMWInst::BinOp getDecodedRMWOperation(unsigned Val) {
  switch (Val) {
  default: return AtomicRMWInst::BAD_BINOP;
  case bitc::RMW_XCHG: return AtomicRMWInst::Xchg;
  case bitc::RMW_ADD: return AtomicRMWInst::Add;
  case bitc::RMW_SUB: return AtomicRMWInst::Sub;
  case bitc::RMW_AND: return AtomicRMWInst::And;
  case bitc::RMW_NAND: return AtomicRMWInst::Nand;
  case bitc::RMW_OR: return AtomicRMWInst::Or;
  case bitc::RMW_XOR: return AtomicRMWInst::Xor;
  case bitc::RMW_MAX: return AtomicRMWInst::Max;
  case bitc::RMW_MIN: return AtomicRMWInst::Min;
  case bitc::RMW_UMAX: return AtomicRMWInst::UMax;
  case bitc::RMW_UMIN: return AtomicRMWInst::UMin;
  case bitc::RMW_FADD: return AtomicRMWInst::FAdd;
  case bitc::RMW_FSUB: return AtomicRMWInst::FSub;
  case bitc::RMW_FMAX: return AtomicRMWInst::FMax;
  case bitc::RMW_FMIN: return AtomicRMWInst::FMin;
  case bitc::RMW_UINC_WRAP:
    return AtomicRMWInst::UIncWrap;
  case bitc::RMW_UDEC_WRAP:
    return AtomicRMWInst::UDecWrap;
  case bitc::RMW_USUB_COND:
    return AtomicRMWInst::USubCond;
  case bitc::RMW_USUB_SAT:
    return AtomicRMWInst::USubSat;
  }
}

static AtomicOrdering getDecodedOrdering(unsigned Val) {
  switch (Val) {
  case bitc::ORDERING_NOTATOMIC: return AtomicOrdering::NotAtomic;
  case bitc::ORDERING_UNORDERED: return AtomicOrdering::Unordered;
  case bitc::ORDERING_MONOTONIC: return AtomicOrdering::Monotonic;
  case bitc::ORDERING_ACQUIRE: return AtomicOrdering::Acquire;
  case bitc::ORDERING_RELEASE: return AtomicOrdering::Release;
  case bitc::ORDERING_ACQREL: return AtomicOrdering::AcquireRelease;
  default: // Map unknown orderings to sequentially-consistent.
  case bitc::ORDERING_SEQCST: return AtomicOrdering::SequentiallyConsistent;
  }
}

static Comdat::SelectionKind getDecodedComdatSelectionKind(unsigned Val) {
  switch (Val) {
  default: // Map unknown selection kinds to any.
  case bitc::COMDAT_SELECTION_KIND_ANY:
    return Comdat::Any;
  case bitc::COMDAT_SELECTION_KIND_EXACT_MATCH:
    return Comdat::ExactMatch;
  case bitc::COMDAT_SELECTION_KIND_LARGEST:
    return Comdat::Largest;
  case bitc::COMDAT_SELECTION_KIND_NO_DUPLICATES:
    return Comdat::NoDeduplicate;
  case bitc::COMDAT_SELECTION_KIND_SAME_SIZE:
    return Comdat::SameSize;
  }
}

static FastMathFlags getDecodedFastMathFlags(unsigned Val) {
  FastMathFlags FMF;
  if (0 != (Val & bitc::UnsafeAlgebra))
    FMF.setFast();
  if (0 != (Val & bitc::AllowReassoc))
    FMF.setAllowReassoc();
  if (0 != (Val & bitc::NoNaNs))
    FMF.setNoNaNs();
  if (0 != (Val & bitc::NoInfs))
    FMF.setNoInfs();
  if (0 != (Val & bitc::NoSignedZeros))
    FMF.setNoSignedZeros();
  if (0 != (Val & bitc::AllowReciprocal))
    FMF.setAllowReciprocal();
  if (0 != (Val & bitc::AllowContract))
    FMF.setAllowContract(true);
  if (0 != (Val & bitc::ApproxFunc))
    FMF.setApproxFunc();
  return FMF;
}

static void upgradeDLLImportExportLinkage(GlobalValue *GV, unsigned Val) {
  // A GlobalValue with local linkage cannot have a DLL storage class.
  if (GV->hasLocalLinkage())
    return;
  switch (Val) {
  case 5: GV->setDLLStorageClass(GlobalValue::DLLImportStorageClass); break;
  case 6: GV->setDLLStorageClass(GlobalValue::DLLExportStorageClass); break;
  }
}

Type *BitcodeReader::getTypeByID(unsigned ID) {
  // The type table size is always specified correctly.
  if (ID >= TypeList.size())
    return nullptr;

  if (Type *Ty = TypeList[ID])
    return Ty;

  // If we have a forward reference, the only possible case is when it is to a
  // named struct.  Just create a placeholder for now.
  return TypeList[ID] = createIdentifiedStructType(Context);
}

unsigned BitcodeReader::getContainedTypeID(unsigned ID, unsigned Idx) {
  auto It = ContainedTypeIDs.find(ID);
  if (It == ContainedTypeIDs.end())
    return InvalidTypeID;

  if (Idx >= It->second.size())
    return InvalidTypeID;

  return It->second[Idx];
}

Type *BitcodeReader::getPtrElementTypeByID(unsigned ID) {
  if (ID >= TypeList.size())
    return nullptr;

  Type *Ty = TypeList[ID];
  if (!Ty->isPointerTy())
    return nullptr;

  return getTypeByID(getContainedTypeID(ID, 0));
}

unsigned BitcodeReader::getVirtualTypeID(Type *Ty,
                                         ArrayRef<unsigned> ChildTypeIDs) {
  unsigned ChildTypeID = ChildTypeIDs.empty() ? InvalidTypeID : ChildTypeIDs[0];
  auto CacheKey = std::make_pair(Ty, ChildTypeID);
  auto It = VirtualTypeIDs.find(CacheKey);
  if (It != VirtualTypeIDs.end()) {
    // The cmpxchg return value is the only place we need more than one
    // contained type ID, however the second one will always be the same (i1),
    // so we don't need to include it in the cache key. This asserts that the
    // contained types are indeed as expected and there are no collisions.
    assert((ChildTypeIDs.empty() ||
            ContainedTypeIDs[It->second] == ChildTypeIDs) &&
           "Incorrect cached contained type IDs");
    return It->second;
  }

  unsigned TypeID = TypeList.size();
  TypeList.push_back(Ty);
  if (!ChildTypeIDs.empty())
    append_range(ContainedTypeIDs[TypeID], ChildTypeIDs);
  VirtualTypeIDs.insert({CacheKey, TypeID});
  return TypeID;
}

static GEPNoWrapFlags toGEPNoWrapFlags(uint64_t Flags) {
  GEPNoWrapFlags NW;
  if (Flags & (1 << bitc::GEP_INBOUNDS))
    NW |= GEPNoWrapFlags::inBounds();
  if (Flags & (1 << bitc::GEP_NUSW))
    NW |= GEPNoWrapFlags::noUnsignedSignedWrap();
  if (Flags & (1 << bitc::GEP_NUW))
    NW |= GEPNoWrapFlags::noUnsignedWrap();
  return NW;
}

static bool isConstExprSupported(const BitcodeConstant *BC) {
  uint8_t Opcode = BC->Opcode;

  // These are not real constant expressions, always consider them supported.
  if (Opcode >= BitcodeConstant::FirstSpecialOpcode)
    return true;

  // If -expand-constant-exprs is set, we want to consider all expressions
  // as unsupported.
  if (ExpandConstantExprs)
    return false;

  if (Instruction::isBinaryOp(Opcode))
    return ConstantExpr::isSupportedBinOp(Opcode);

  if (Instruction::isCast(Opcode))
    return ConstantExpr::isSupportedCastOp(Opcode);

  if (Opcode == Instruction::GetElementPtr)
    return ConstantExpr::isSupportedGetElementPtr(BC->SrcElemTy);

  switch (Opcode) {
  case Instruction::FNeg:
  case Instruction::Select:
  case Instruction::ICmp:
  case Instruction::FCmp:
    return false;
  default:
    return true;
  }
}

Expected<Value *> BitcodeReader::materializeValue(unsigned StartValID,
                                                  BasicBlock *InsertBB) {
  // Quickly handle the case where there is no BitcodeConstant to resolve.
  if (StartValID < ValueList.size() && ValueList[StartValID] &&
      !isa<BitcodeConstant>(ValueList[StartValID]))
    return ValueList[StartValID];

  SmallDenseMap<unsigned, Value *> MaterializedValues;
  SmallVector<unsigned> Worklist;
  Worklist.push_back(StartValID);
  while (!Worklist.empty()) {
    unsigned ValID = Worklist.back();
    if (MaterializedValues.count(ValID)) {
      // Duplicate expression that was already handled.
      Worklist.pop_back();
      continue;
    }

    if (ValID >= ValueList.size() || !ValueList[ValID])
      return error("Invalid value ID");

    Value *V = ValueList[ValID];
    auto *BC = dyn_cast<BitcodeConstant>(V);
    if (!BC) {
      MaterializedValues.insert({ValID, V});
      Worklist.pop_back();
      continue;
    }

    // Iterate in reverse, so values will get popped from the worklist in
    // expected order.
    SmallVector<Value *> Ops;
    for (unsigned OpID : reverse(BC->getOperandIDs())) {
      auto It = MaterializedValues.find(OpID);
      if (It != MaterializedValues.end())
        Ops.push_back(It->second);
      else
        Worklist.push_back(OpID);
    }

    // Some expressions have not been resolved yet, handle them first and then
    // revisit this one.
    if (Ops.size() != BC->getOperandIDs().size())
      continue;
    std::reverse(Ops.begin(), Ops.end());

    SmallVector<Constant *> ConstOps;
    for (Value *Op : Ops)
      if (auto *C = dyn_cast<Constant>(Op))
        ConstOps.push_back(C);

    // Materialize as constant expression if possible.
    if (isConstExprSupported(BC) && ConstOps.size() == Ops.size()) {
      Constant *C;
      if (Instruction::isCast(BC->Opcode)) {
        C = UpgradeBitCastExpr(BC->Opcode, ConstOps[0], BC->getType());
        if (!C)
          C = ConstantExpr::getCast(BC->Opcode, ConstOps[0], BC->getType());
      } else if (Instruction::isBinaryOp(BC->Opcode)) {
        C = ConstantExpr::get(BC->Opcode, ConstOps[0], ConstOps[1], BC->Flags);
      } else {
        switch (BC->Opcode) {
        case BitcodeConstant::ConstantPtrAuthOpcode: {
          auto *Key = dyn_cast<ConstantInt>(ConstOps[1]);
          if (!Key)
            return error("ptrauth key operand must be ConstantInt");

          auto *Disc = dyn_cast<ConstantInt>(ConstOps[2]);
          if (!Disc)
            return error("ptrauth disc operand must be ConstantInt");

          C = ConstantPtrAuth::get(ConstOps[0], Key, Disc, ConstOps[3]);
          break;
        }
        case BitcodeConstant::NoCFIOpcode: {
          auto *GV = dyn_cast<GlobalValue>(ConstOps[0]);
          if (!GV)
            return error("no_cfi operand must be GlobalValue");
          C = NoCFIValue::get(GV);
          break;
        }
        case BitcodeConstant::DSOLocalEquivalentOpcode: {
          auto *GV = dyn_cast<GlobalValue>(ConstOps[0]);
          if (!GV)
            return error("dso_local operand must be GlobalValue");
          C = DSOLocalEquivalent::get(GV);
          break;
        }
        case BitcodeConstant::BlockAddressOpcode: {
          Function *Fn = dyn_cast<Function>(ConstOps[0]);
          if (!Fn)
            return error("blockaddress operand must be a function");

          // If the function is already parsed we can insert the block address
          // right away.
          BasicBlock *BB;
          unsigned BBID = BC->BlockAddressBB;
          if (!BBID)
            // Invalid reference to entry block.
            return error("Invalid ID");
          if (!Fn->empty()) {
            Function::iterator BBI = Fn->begin(), BBE = Fn->end();
            for (size_t I = 0, E = BBID; I != E; ++I) {
              if (BBI == BBE)
                return error("Invalid ID");
              ++BBI;
            }
            BB = &*BBI;
          } else {
            // Otherwise insert a placeholder and remember it so it can be
            // inserted when the function is parsed.
            auto &FwdBBs = BasicBlockFwdRefs[Fn];
            if (FwdBBs.empty())
              BasicBlockFwdRefQueue.push_back(Fn);
            if (FwdBBs.size() < BBID + 1)
              FwdBBs.resize(BBID + 1);
            if (!FwdBBs[BBID])
              FwdBBs[BBID] = BasicBlock::Create(Context);
            BB = FwdBBs[BBID];
          }
          C = BlockAddress::get(Fn, BB);
          break;
        }
        case BitcodeConstant::ConstantStructOpcode:
          C = ConstantStruct::get(cast<StructType>(BC->getType()), ConstOps);
          break;
        case BitcodeConstant::ConstantArrayOpcode:
          C = ConstantArray::get(cast<ArrayType>(BC->getType()), ConstOps);
          break;
        case BitcodeConstant::ConstantVectorOpcode:
          C = ConstantVector::get(ConstOps);
          break;
        case Instruction::GetElementPtr:
          C = ConstantExpr::getGetElementPtr(
              BC->SrcElemTy, ConstOps[0], ArrayRef(ConstOps).drop_front(),
              toGEPNoWrapFlags(BC->Flags), BC->getInRange());
          break;
        case Instruction::ExtractElement:
          C = ConstantExpr::getExtractElement(ConstOps[0], ConstOps[1]);
          break;
        case Instruction::InsertElement:
          C = ConstantExpr::getInsertElement(ConstOps[0], ConstOps[1],
                                             ConstOps[2]);
          break;
        case Instruction::ShuffleVector: {
          SmallVector<int, 16> Mask;
          ShuffleVectorInst::getShuffleMask(ConstOps[2], Mask);
          C = ConstantExpr::getShuffleVector(ConstOps[0], ConstOps[1], Mask);
          break;
        }
        default:
          llvm_unreachable("Unhandled bitcode constant");
        }
      }

      // Cache resolved constant.
      ValueList.replaceValueWithoutRAUW(ValID, C);
      MaterializedValues.insert({ValID, C});
      Worklist.pop_back();
      continue;
    }

    if (!InsertBB)
      return error(Twine("Value referenced by initializer is an unsupported "
                         "constant expression of type ") +
                   BC->getOpcodeName());

    // Materialize as instructions if necessary.
    Instruction *I;
    if (Instruction::isCast(BC->Opcode)) {
      I = CastInst::Create((Instruction::CastOps)BC->Opcode, Ops[0],
                           BC->getType(), "constexpr", InsertBB);
    } else if (Instruction::isUnaryOp(BC->Opcode)) {
      I = UnaryOperator::Create((Instruction::UnaryOps)BC->Opcode, Ops[0],
                                "constexpr", InsertBB);
    } else if (Instruction::isBinaryOp(BC->Opcode)) {
      I = BinaryOperator::Create((Instruction::BinaryOps)BC->Opcode, Ops[0],
                                 Ops[1], "constexpr", InsertBB);
      if (isa<OverflowingBinaryOperator>(I)) {
        if (BC->Flags & OverflowingBinaryOperator::NoSignedWrap)
          I->setHasNoSignedWrap();
        if (BC->Flags & OverflowingBinaryOperator::NoUnsignedWrap)
          I->setHasNoUnsignedWrap();
      }
      if (isa<PossiblyExactOperator>(I) &&
          (BC->Flags & PossiblyExactOperator::IsExact))
        I->setIsExact();
    } else {
      switch (BC->Opcode) {
      case BitcodeConstant::ConstantVectorOpcode: {
        Type *IdxTy = Type::getInt32Ty(BC->getContext());
        Value *V = PoisonValue::get(BC->getType());
        for (auto Pair : enumerate(Ops)) {
          Value *Idx = ConstantInt::get(IdxTy, Pair.index());
          V = InsertElementInst::Create(V, Pair.value(), Idx, "constexpr.ins",
                                        InsertBB);
        }
        I = cast<Instruction>(V);
        break;
      }
      case BitcodeConstant::ConstantStructOpcode:
      case BitcodeConstant::ConstantArrayOpcode: {
        Value *V = PoisonValue::get(BC->getType());
        for (auto Pair : enumerate(Ops))
          V = InsertValueInst::Create(V, Pair.value(), Pair.index(),
                                      "constexpr.ins", InsertBB);
        I = cast<Instruction>(V);
        break;
      }
      case Instruction::ICmp:
      case Instruction::FCmp:
        I = CmpInst::Create((Instruction::OtherOps)BC->Opcode,
                            (CmpInst::Predicate)BC->Flags, Ops[0], Ops[1],
                            "constexpr", InsertBB);
        break;
      case Instruction::GetElementPtr:
        I = GetElementPtrInst::Create(BC->SrcElemTy, Ops[0],
                                      ArrayRef(Ops).drop_front(), "constexpr",
                                      InsertBB);
        cast<GetElementPtrInst>(I)->setNoWrapFlags(toGEPNoWrapFlags(BC->Flags));
        break;
      case Instruction::Select:
        I = SelectInst::Create(Ops[0], Ops[1], Ops[2], "constexpr", InsertBB);
        break;
      case Instruction::ExtractElement:
        I = ExtractElementInst::Create(Ops[0], Ops[1], "constexpr", InsertBB);
        break;
      case Instruction::InsertElement:
        I = InsertElementInst::Create(Ops[0], Ops[1], Ops[2], "constexpr",
                                      InsertBB);
        break;
      case Instruction::ShuffleVector:
        I = new ShuffleVectorInst(Ops[0], Ops[1], Ops[2], "constexpr",
                                  InsertBB);
        break;
      default:
        llvm_unreachable("Unhandled bitcode constant");
      }
    }

    MaterializedValues.insert({ValID, I});
    Worklist.pop_back();
  }

  return MaterializedValues[StartValID];
}

Expected<Constant *> BitcodeReader::getValueForInitializer(unsigned ID) {
  Expected<Value *> MaybeV = materializeValue(ID, /* InsertBB */ nullptr);
  if (!MaybeV)
    return MaybeV.takeError();

  // Result must be Constant if InsertBB is nullptr.
  return cast<Constant>(MaybeV.get());
}

StructType *BitcodeReader::createIdentifiedStructType(LLVMContext &Context,
                                                      StringRef Name) {
  auto *Ret = StructType::create(Context, Name);
  IdentifiedStructTypes.push_back(Ret);
  return Ret;
}

StructType *BitcodeReader::createIdentifiedStructType(LLVMContext &Context) {
  auto *Ret = StructType::create(Context);
  IdentifiedStructTypes.push_back(Ret);
  return Ret;
}

//===----------------------------------------------------------------------===//
//  Functions for parsing blocks from the bitcode file
//===----------------------------------------------------------------------===//

static uint64_t getRawAttributeMask(Attribute::AttrKind Val) {
  switch (Val) {
  case Attribute::EndAttrKinds:
  case Attribute::EmptyKey:
  case Attribute::TombstoneKey:
    llvm_unreachable("Synthetic enumerators which should never get here");

  case Attribute::None:            return 0;
  case Attribute::ZExt:            return 1 << 0;
  case Attribute::SExt:            return 1 << 1;
  case Attribute::NoReturn:        return 1 << 2;
  case Attribute::InReg:           return 1 << 3;
  case Attribute::StructRet:       return 1 << 4;
  case Attribute::NoUnwind:        return 1 << 5;
  case Attribute::NoAlias:         return 1 << 6;
  case Attribute::ByVal:           return 1 << 7;
  case Attribute::Nest:            return 1 << 8;
  case Attribute::ReadNone:        return 1 << 9;
  case Attribute::ReadOnly:        return 1 << 10;
  case Attribute::NoInline:        return 1 << 11;
  case Attribute::AlwaysInline:    return 1 << 12;
  case Attribute::OptimizeForSize: return 1 << 13;
  case Attribute::StackProtect:    return 1 << 14;
  case Attribute::StackProtectReq: return 1 << 15;
  case Attribute::Alignment:       return 31 << 16;
  case Attribute::NoCapture:       return 1 << 21;
  case Attribute::NoRedZone:       return 1 << 22;
  case Attribute::NoImplicitFloat: return 1 << 23;
  case Attribute::Naked:           return 1 << 24;
  case Attribute::InlineHint:      return 1 << 25;
  case Attribute::StackAlignment:  return 7 << 26;
  case Attribute::ReturnsTwice:    return 1 << 29;
  case Attribute::UWTable:         return 1 << 30;
  case Attribute::NonLazyBind:     return 1U << 31;
  case Attribute::SanitizeAddress: return 1ULL << 32;
  case Attribute::MinSize:         return 1ULL << 33;
  case Attribute::NoDuplicate:     return 1ULL << 34;
  case Attribute::StackProtectStrong: return 1ULL << 35;
  case Attribute::SanitizeThread:  return 1ULL << 36;
  case Attribute::SanitizeMemory:  return 1ULL << 37;
  case Attribute::NoBuiltin:       return 1ULL << 38;
  case Attribute::Returned:        return 1ULL << 39;
  case Attribute::Cold:            return 1ULL << 40;
  case Attribute::Builtin:         return 1ULL << 41;
  case Attribute::OptimizeNone:    return 1ULL << 42;
  case Attribute::InAlloca:        return 1ULL << 43;
  case Attribute::NonNull:         return 1ULL << 44;
  case Attribute::JumpTable:       return 1ULL << 45;
  case Attribute::Convergent:      return 1ULL << 46;
  case Attribute::SafeStack:       return 1ULL << 47;
  case Attribute::NoRecurse:       return 1ULL << 48;
  // 1ULL << 49 is InaccessibleMemOnly, which is upgraded separately.
  // 1ULL << 50 is InaccessibleMemOrArgMemOnly, which is upgraded separately.
  case Attribute::SwiftSelf:       return 1ULL << 51;
  case Attribute::SwiftError:      return 1ULL << 52;
  case Attribute::WriteOnly:       return 1ULL << 53;
  case Attribute::Speculatable:    return 1ULL << 54;
  case Attribute::StrictFP:        return 1ULL << 55;
  case Attribute::SanitizeHWAddress: return 1ULL << 56;
  case Attribute::NoCfCheck:       return 1ULL << 57;
  case Attribute::OptForFuzzing:   return 1ULL << 58;
  case Attribute::ShadowCallStack: return 1ULL << 59;
  case Attribute::SpeculativeLoadHardening:
    return 1ULL << 60;
  case Attribute::ImmArg:
    return 1ULL << 61;
  case Attribute::WillReturn:
    return 1ULL << 62;
  case Attribute::NoFree:
    return 1ULL << 63;
  default:
    // Other attributes are not supported in the raw format,
    // as we ran out of space.
    return 0;
  }
  llvm_unreachable("Unsupported attribute type");
}

static void addRawAttributeValue(AttrBuilder &B, uint64_t Val) {
  if (!Val) return;

  for (Attribute::AttrKind I = Attribute::None; I != Attribute::EndAttrKinds;
       I = Attribute::AttrKind(I + 1)) {
    if (uint64_t A = (Val & getRawAttributeMask(I))) {
      if (I == Attribute::Alignment)
        B.addAlignmentAttr(1ULL << ((A >> 16) - 1));
      else if (I == Attribute::StackAlignment)
        B.addStackAlignmentAttr(1ULL << ((A >> 26)-1));
      else if (Attribute::isTypeAttrKind(I))
        B.addTypeAttr(I, nullptr); // Type will be auto-upgraded.
      else
        B.addAttribute(I);
    }
  }
}

/// This fills an AttrBuilder object with the LLVM attributes that have
/// been decoded from the given integer. This function must stay in sync with
/// 'encodeLLVMAttributesForBitcode'.
static void decodeLLVMAttributesForBitcode(AttrBuilder &B,
                                           uint64_t EncodedAttrs,
                                           uint64_t AttrIdx) {
  // The alignment is stored as a 16-bit raw value from bits 31--16.  We shift
  // the bits above 31 down by 11 bits.
  unsigned Alignment = (EncodedAttrs & (0xffffULL << 16)) >> 16;
  assert((!Alignment || isPowerOf2_32(Alignment)) &&
         "Alignment must be a power of two.");

  if (Alignment)
    B.addAlignmentAttr(Alignment);

  uint64_t Attrs = ((EncodedAttrs & (0xfffffULL << 32)) >> 11) |
                   (EncodedAttrs & 0xffff);

  if (AttrIdx == AttributeList::FunctionIndex) {
    // Upgrade old memory attributes.
    MemoryEffects ME = MemoryEffects::unknown();
    if (Attrs & (1ULL << 9)) {
      // ReadNone
      Attrs &= ~(1ULL << 9);
      ME &= MemoryEffects::none();
    }
    if (Attrs & (1ULL << 10)) {
      // ReadOnly
      Attrs &= ~(1ULL << 10);
      ME &= MemoryEffects::readOnly();
    }
    if (Attrs & (1ULL << 49)) {
      // InaccessibleMemOnly
      Attrs &= ~(1ULL << 49);
      ME &= MemoryEffects::inaccessibleMemOnly();
    }
    if (Attrs & (1ULL << 50)) {
      // InaccessibleMemOrArgMemOnly
      Attrs &= ~(1ULL << 50);
      ME &= MemoryEffects::inaccessibleOrArgMemOnly();
    }
    if (Attrs & (1ULL << 53)) {
      // WriteOnly
      Attrs &= ~(1ULL << 53);
      ME &= MemoryEffects::writeOnly();
    }
    if (ME != MemoryEffects::unknown())
      B.addMemoryAttr(ME);
  }

  addRawAttributeValue(B, Attrs);
}

Error BitcodeReader::parseAttributeBlock() {
  if (Error Err = Stream.EnterSubBlock(bitc::PARAMATTR_BLOCK_ID))
    return Err;

  if (!MAttributes.empty())
    return error("Invalid multiple blocks");

  SmallVector<uint64_t, 64> Record;

  SmallVector<AttributeList, 8> Attrs;

  // Read all the records.
  while (true) {
    Expected<BitstreamEntry> MaybeEntry = Stream.advanceSkippingSubblocks();
    if (!MaybeEntry)
      return MaybeEntry.takeError();
    BitstreamEntry Entry = MaybeEntry.get();

    switch (Entry.Kind) {
    case BitstreamEntry::SubBlock: // Handled for us already.
    case BitstreamEntry::Error:
      return error("Malformed block");
    case BitstreamEntry::EndBlock:
      return Error::success();
    case BitstreamEntry::Record:
      // The interesting case.
      break;
    }

    // Read a record.
    Record.clear();
    Expected<unsigned> MaybeRecord = Stream.readRecord(Entry.ID, Record);
    if (!MaybeRecord)
      return MaybeRecord.takeError();
    switch (MaybeRecord.get()) {
    default:  // Default behavior: ignore.
      break;
    case bitc::PARAMATTR_CODE_ENTRY_OLD: // ENTRY: [paramidx0, attr0, ...]
      // Deprecated, but still needed to read old bitcode files.
      if (Record.size() & 1)
        return error("Invalid parameter attribute record");

      for (unsigned i = 0, e = Record.size(); i != e; i += 2) {
        AttrBuilder B(Context);
        decodeLLVMAttributesForBitcode(B, Record[i+1], Record[i]);
        Attrs.push_back(AttributeList::get(Context, Record[i], B));
      }

      MAttributes.push_back(AttributeList::get(Context, Attrs));
      Attrs.clear();
      break;
    case bitc::PARAMATTR_CODE_ENTRY: // ENTRY: [attrgrp0, attrgrp1, ...]
      for (uint64_t Val : Record)
        Attrs.push_back(MAttributeGroups[Val]);

      MAttributes.push_back(AttributeList::get(Context, Attrs));
      Attrs.clear();
      break;
    }
  }
}

// Returns Attribute::None on unrecognized codes.
static Attribute::AttrKind getAttrFromCode(uint64_t Code) {
  switch (Code) {
  default:
    return Attribute::None;
  case bitc::ATTR_KIND_ALIGNMENT:
    return Attribute::Alignment;
  case bitc::ATTR_KIND_ALWAYS_INLINE:
    return Attribute::AlwaysInline;
  case bitc::ATTR_KIND_BUILTIN:
    return Attribute::Builtin;
  case bitc::ATTR_KIND_BY_VAL:
    return Attribute::ByVal;
  case bitc::ATTR_KIND_IN_ALLOCA:
    return Attribute::InAlloca;
  case bitc::ATTR_KIND_COLD:
    return Attribute::Cold;
  case bitc::ATTR_KIND_CONVERGENT:
    return Attribute::Convergent;
  case bitc::ATTR_KIND_DISABLE_SANITIZER_INSTRUMENTATION:
    return Attribute::DisableSanitizerInstrumentation;
  case bitc::ATTR_KIND_ELEMENTTYPE:
    return Attribute::ElementType;
  case bitc::ATTR_KIND_FNRETTHUNK_EXTERN:
    return Attribute::FnRetThunkExtern;
  case bitc::ATTR_KIND_INLINE_HINT:
    return Attribute::InlineHint;
  case bitc::ATTR_KIND_IN_REG:
    return Attribute::InReg;
  case bitc::ATTR_KIND_JUMP_TABLE:
    return Attribute::JumpTable;
  case bitc::ATTR_KIND_MEMORY:
    return Attribute::Memory;
  case bitc::ATTR_KIND_NOFPCLASS:
    return Attribute::NoFPClass;
  case bitc::ATTR_KIND_MIN_SIZE:
    return Attribute::MinSize;
  case bitc::ATTR_KIND_NAKED:
    return Attribute::Naked;
  case bitc::ATTR_KIND_NEST:
    return Attribute::Nest;
  case bitc::ATTR_KIND_NO_ALIAS:
    return Attribute::NoAlias;
  case bitc::ATTR_KIND_NO_BUILTIN:
    return Attribute::NoBuiltin;
  case bitc::ATTR_KIND_NO_CALLBACK:
    return Attribute::NoCallback;
  case bitc::ATTR_KIND_NO_CAPTURE:
    return Attribute::NoCapture;
  case bitc::ATTR_KIND_NO_DUPLICATE:
    return Attribute::NoDuplicate;
  case bitc::ATTR_KIND_NOFREE:
    return Attribute::NoFree;
  case bitc::ATTR_KIND_NO_IMPLICIT_FLOAT:
    return Attribute::NoImplicitFloat;
  case bitc::ATTR_KIND_NO_INLINE:
    return Attribute::NoInline;
  case bitc::ATTR_KIND_NO_RECURSE:
    return Attribute::NoRecurse;
  case bitc::ATTR_KIND_NO_MERGE:
    return Attribute::NoMerge;
  case bitc::ATTR_KIND_NON_LAZY_BIND:
    return Attribute::NonLazyBind;
  case bitc::ATTR_KIND_NON_NULL:
    return Attribute::NonNull;
  case bitc::ATTR_KIND_DEREFERENCEABLE:
    return Attribute::Dereferenceable;
  case bitc::ATTR_KIND_DEREFERENCEABLE_OR_NULL:
    return Attribute::DereferenceableOrNull;
  case bitc::ATTR_KIND_ALLOC_ALIGN:
    return Attribute::AllocAlign;
  case bitc::ATTR_KIND_ALLOC_KIND:
    return Attribute::AllocKind;
  case bitc::ATTR_KIND_ALLOC_SIZE:
    return Attribute::AllocSize;
  case bitc::ATTR_KIND_ALLOCATED_POINTER:
    return Attribute::AllocatedPointer;
  case bitc::ATTR_KIND_NO_RED_ZONE:
    return Attribute::NoRedZone;
  case bitc::ATTR_KIND_NO_RETURN:
    return Attribute::NoReturn;
  case bitc::ATTR_KIND_NOSYNC:
    return Attribute::NoSync;
  case bitc::ATTR_KIND_NOCF_CHECK:
    return Attribute::NoCfCheck;
  case bitc::ATTR_KIND_NO_PROFILE:
    return Attribute::NoProfile;
  case bitc::ATTR_KIND_SKIP_PROFILE:
    return Attribute::SkipProfile;
  case bitc::ATTR_KIND_NO_UNWIND:
    return Attribute::NoUnwind;
  case bitc::ATTR_KIND_NO_SANITIZE_BOUNDS:
    return Attribute::NoSanitizeBounds;
  case bitc::ATTR_KIND_NO_SANITIZE_COVERAGE:
    return Attribute::NoSanitizeCoverage;
  case bitc::ATTR_KIND_NULL_POINTER_IS_VALID:
    return Attribute::NullPointerIsValid;
  case bitc::ATTR_KIND_OPTIMIZE_FOR_DEBUGGING:
    return Attribute::OptimizeForDebugging;
  case bitc::ATTR_KIND_OPT_FOR_FUZZING:
    return Attribute::OptForFuzzing;
  case bitc::ATTR_KIND_OPTIMIZE_FOR_SIZE:
    return Attribute::OptimizeForSize;
  case bitc::ATTR_KIND_OPTIMIZE_NONE:
    return Attribute::OptimizeNone;
  case bitc::ATTR_KIND_READ_NONE:
    return Attribute::ReadNone;
  case bitc::ATTR_KIND_READ_ONLY:
    return Attribute::ReadOnly;
  case bitc::ATTR_KIND_RETURNED:
    return Attribute::Returned;
  case bitc::ATTR_KIND_RETURNS_TWICE:
    return Attribute::ReturnsTwice;
  case bitc::ATTR_KIND_S_EXT:
    return Attribute::SExt;
  case bitc::ATTR_KIND_SPECULATABLE:
    return Attribute::Speculatable;
  case bitc::ATTR_KIND_STACK_ALIGNMENT:
    return Attribute::StackAlignment;
  case bitc::ATTR_KIND_STACK_PROTECT:
    return Attribute::StackProtect;
  case bitc::ATTR_KIND_STACK_PROTECT_REQ:
    return Attribute::StackProtectReq;
  case bitc::ATTR_KIND_STACK_PROTECT_STRONG:
    return Attribute::StackProtectStrong;
  case bitc::ATTR_KIND_SAFESTACK:
    return Attribute::SafeStack;
  case bitc::ATTR_KIND_SHADOWCALLSTACK:
    return Attribute::ShadowCallStack;
  case bitc::ATTR_KIND_STRICT_FP:
    return Attribute::StrictFP;
  case bitc::ATTR_KIND_STRUCT_RET:
    return Attribute::StructRet;
  case bitc::ATTR_KIND_SANITIZE_ADDRESS:
    return Attribute::SanitizeAddress;
  case bitc::ATTR_KIND_SANITIZE_HWADDRESS:
    return Attribute::SanitizeHWAddress;
  case bitc::ATTR_KIND_SANITIZE_THREAD:
    return Attribute::SanitizeThread;
  case bitc::ATTR_KIND_SANITIZE_MEMORY:
    return Attribute::SanitizeMemory;
  case bitc::ATTR_KIND_SANITIZE_NUMERICAL_STABILITY:
    return Attribute::SanitizeNumericalStability;
  case bitc::ATTR_KIND_SANITIZE_REALTIME:
    return Attribute::SanitizeRealtime;
  case bitc::ATTR_KIND_SANITIZE_REALTIME_UNSAFE:
    return Attribute::SanitizeRealtimeUnsafe;
  case bitc::ATTR_KIND_SPECULATIVE_LOAD_HARDENING:
    return Attribute::SpeculativeLoadHardening;
  case bitc::ATTR_KIND_SWIFT_ERROR:
    return Attribute::SwiftError;
  case bitc::ATTR_KIND_SWIFT_SELF:
    return Attribute::SwiftSelf;
  case bitc::ATTR_KIND_SWIFT_ASYNC:
    return Attribute::SwiftAsync;
  case bitc::ATTR_KIND_UW_TABLE:
    return Attribute::UWTable;
  case bitc::ATTR_KIND_VSCALE_RANGE:
    return Attribute::VScaleRange;
  case bitc::ATTR_KIND_WILLRETURN:
    return Attribute::WillReturn;
  case bitc::ATTR_KIND_WRITEONLY:
    return Attribute::WriteOnly;
  case bitc::ATTR_KIND_Z_EXT:
    return Attribute::ZExt;
  case bitc::ATTR_KIND_IMMARG:
    return Attribute::ImmArg;
  case bitc::ATTR_KIND_SANITIZE_MEMTAG:
    return Attribute::SanitizeMemTag;
  case bitc::ATTR_KIND_PREALLOCATED:
    return Attribute::Preallocated;
  case bitc::ATTR_KIND_NOUNDEF:
    return Attribute::NoUndef;
  case bitc::ATTR_KIND_BYREF:
    return Attribute::ByRef;
  case bitc::ATTR_KIND_MUSTPROGRESS:
    return Attribute::MustProgress;
  case bitc::ATTR_KIND_HOT:
    return Attribute::Hot;
  case bitc::ATTR_KIND_PRESPLIT_COROUTINE:
    return Attribute::PresplitCoroutine;
  case bitc::ATTR_KIND_WRITABLE:
    return Attribute::Writable;
  case bitc::ATTR_KIND_CORO_ONLY_DESTROY_WHEN_COMPLETE:
    return Attribute::CoroDestroyOnlyWhenComplete;
  case bitc::ATTR_KIND_DEAD_ON_UNWIND:
    return Attribute::DeadOnUnwind;
  case bitc::ATTR_KIND_RANGE:
    return Attribute::Range;
  case bitc::ATTR_KIND_INITIALIZES:
    return Attribute::Initializes;
  case bitc::ATTR_KIND_CORO_ELIDE_SAFE:
    return Attribute::CoroElideSafe;
  case bitc::ATTR_KIND_NO_EXT:
    return Attribute::NoExt;
  }
}

Error BitcodeReader::parseAlignmentValue(uint64_t Exponent,
                                         MaybeAlign &Alignment) {
  // Note: Alignment in bitcode files is incremented by 1, so that zero
  // can be used for default alignment.
  if (Exponent > Value::MaxAlignmentExponent + 1)
    return error("Invalid alignment value");
  Alignment = decodeMaybeAlign(Exponent);
  return Error::success();
}

Error BitcodeReader::parseAttrKind(uint64_t Code, Attribute::AttrKind *Kind) {
  *Kind = getAttrFromCode(Code);
  if (*Kind == Attribute::None)
    return error("Unknown attribute kind (" + Twine(Code) + ")");
  return Error::success();
}

static bool upgradeOldMemoryAttribute(MemoryEffects &ME, uint64_t EncodedKind) {
  switch (EncodedKind) {
  case bitc::ATTR_KIND_READ_NONE:
    ME &= MemoryEffects::none();
    return true;
  case bitc::ATTR_KIND_READ_ONLY:
    ME &= MemoryEffects::readOnly();
    return true;
  case bitc::ATTR_KIND_WRITEONLY:
    ME &= MemoryEffects::writeOnly();
    return true;
  case bitc::ATTR_KIND_ARGMEMONLY:
    ME &= MemoryEffects::argMemOnly();
    return true;
  case bitc::ATTR_KIND_INACCESSIBLEMEM_ONLY:
    ME &= MemoryEffects::inaccessibleMemOnly();
    return true;
  case bitc::ATTR_KIND_INACCESSIBLEMEM_OR_ARGMEMONLY:
    ME &= MemoryEffects::inaccessibleOrArgMemOnly();
    return true;
  default:
    return false;
  }
}

Error BitcodeReader::parseAttributeGroupBlock() {
  if (Error Err = Stream.EnterSubBlock(bitc::PARAMATTR_GROUP_BLOCK_ID))
    return Err;

  if (!MAttributeGroups.empty())
    return error("Invalid multiple blocks");

  SmallVector<uint64_t, 64> Record;

  // Read all the records.
  while (true) {
    Expected<BitstreamEntry> MaybeEntry = Stream.advanceSkippingSubblocks();
    if (!MaybeEntry)
      return MaybeEntry.takeError();
    BitstreamEntry Entry = MaybeEntry.get();

    switch (Entry.Kind) {
    case BitstreamEntry::SubBlock: // Handled for us already.
    case BitstreamEntry::Error:
      return error("Malformed block");
    case BitstreamEntry::EndBlock:
      return Error::success();
    case BitstreamEntry::Record:
      // The interesting case.
      break;
    }

    // Read a record.
    Record.clear();
    Expected<unsigned> MaybeRecord = Stream.readRecord(Entry.ID, Record);
    if (!MaybeRecord)
      return MaybeRecord.takeError();
    switch (MaybeRecord.get()) {
    default:  // Default behavior: ignore.
      break;
    case bitc::PARAMATTR_GRP_CODE_ENTRY: { // ENTRY: [grpid, idx, a0, a1, ...]
      if (Record.size() < 3)
        return error("Invalid grp record");

      uint64_t GrpID = Record[0];
      uint64_t Idx = Record[1]; // Index of the object this attribute refers to.

      AttrBuilder B(Context);
      MemoryEffects ME = MemoryEffects::unknown();
      for (unsigned i = 2, e = Record.size(); i != e; ++i) {
        if (Record[i] == 0) {        // Enum attribute
          Attribute::AttrKind Kind;
          uint64_t EncodedKind = Record[++i];
          if (Idx == AttributeList::FunctionIndex &&
              upgradeOldMemoryAttribute(ME, EncodedKind))
            continue;

          if (Error Err = parseAttrKind(EncodedKind, &Kind))
            return Err;

          // Upgrade old-style byval attribute to one with a type, even if it's
          // nullptr. We will have to insert the real type when we associate
          // this AttributeList with a function.
          if (Kind == Attribute::ByVal)
            B.addByValAttr(nullptr);
          else if (Kind == Attribute::StructRet)
            B.addStructRetAttr(nullptr);
          else if (Kind == Attribute::InAlloca)
            B.addInAllocaAttr(nullptr);
          else if (Kind == Attribute::UWTable)
            B.addUWTableAttr(UWTableKind::Default);
          else if (Attribute::isEnumAttrKind(Kind))
            B.addAttribute(Kind);
          else
            return error("Not an enum attribute");
        } else if (Record[i] == 1) { // Integer attribute
          Attribute::AttrKind Kind;
          if (Error Err = parseAttrKind(Record[++i], &Kind))
            return Err;
          if (!Attribute::isIntAttrKind(Kind))
            return error("Not an int attribute");
          if (Kind == Attribute::Alignment)
            B.addAlignmentAttr(Record[++i]);
          else if (Kind == Attribute::StackAlignment)
            B.addStackAlignmentAttr(Record[++i]);
          else if (Kind == Attribute::Dereferenceable)
            B.addDereferenceableAttr(Record[++i]);
          else if (Kind == Attribute::DereferenceableOrNull)
            B.addDereferenceableOrNullAttr(Record[++i]);
          else if (Kind == Attribute::AllocSize)
            B.addAllocSizeAttrFromRawRepr(Record[++i]);
          else if (Kind == Attribute::VScaleRange)
            B.addVScaleRangeAttrFromRawRepr(Record[++i]);
          else if (Kind == Attribute::UWTable)
            B.addUWTableAttr(UWTableKind(Record[++i]));
          else if (Kind == Attribute::AllocKind)
            B.addAllocKindAttr(static_cast<AllocFnKind>(Record[++i]));
          else if (Kind == Attribute::Memory)
            B.addMemoryAttr(MemoryEffects::createFromIntValue(Record[++i]));
          else if (Kind == Attribute::NoFPClass)
            B.addNoFPClassAttr(
                static_cast<FPClassTest>(Record[++i] & fcAllFlags));
        } else if (Record[i] == 3 || Record[i] == 4) { // String attribute
          bool HasValue = (Record[i++] == 4);
          SmallString<64> KindStr;
          SmallString<64> ValStr;

          while (Record[i] != 0 && i != e)
            KindStr += Record[i++];
          assert(Record[i] == 0 && "Kind string not null terminated");

          if (HasValue) {
            // Has a value associated with it.
            ++i; // Skip the '0' that terminates the "kind" string.
            while (Record[i] != 0 && i != e)
              ValStr += Record[i++];
            assert(Record[i] == 0 && "Value string not null terminated");
          }

          B.addAttribute(KindStr.str(), ValStr.str());
        } else if (Record[i] == 5 || Record[i] == 6) {
          bool HasType = Record[i] == 6;
          Attribute::AttrKind Kind;
          if (Error Err = parseAttrKind(Record[++i], &Kind))
            return Err;
          if (!Attribute::isTypeAttrKind(Kind))
            return error("Not a type attribute");

          B.addTypeAttr(Kind, HasType ? getTypeByID(Record[++i]) : nullptr);
        } else if (Record[i] == 7) {
          Attribute::AttrKind Kind;

          i++;
          if (Error Err = parseAttrKind(Record[i++], &Kind))
            return Err;
          if (!Attribute::isConstantRangeAttrKind(Kind))
            return error("Not a ConstantRange attribute");

          Expected<ConstantRange> MaybeCR =
              readBitWidthAndConstantRange(Record, i);
          if (!MaybeCR)
            return MaybeCR.takeError();
          i--;

          B.addConstantRangeAttr(Kind, MaybeCR.get());
        } else if (Record[i] == 8) {
          Attribute::AttrKind Kind;

          i++;
          if (Error Err = parseAttrKind(Record[i++], &Kind))
            return Err;
          if (!Attribute::isConstantRangeListAttrKind(Kind))
            return error("Not a constant range list attribute");

          SmallVector<ConstantRange, 2> Val;
          if (i + 2 > e)
            return error("Too few records for constant range list");
          unsigned RangeSize = Record[i++];
          unsigned BitWidth = Record[i++];
          for (unsigned Idx = 0; Idx < RangeSize; ++Idx) {
            Expected<ConstantRange> MaybeCR =
                readConstantRange(Record, i, BitWidth);
            if (!MaybeCR)
              return MaybeCR.takeError();
            Val.push_back(MaybeCR.get());
          }
          i--;

          if (!ConstantRangeList::isOrderedRanges(Val))
            return error("Invalid (unordered or overlapping) range list");
          B.addConstantRangeListAttr(Kind, Val);
        } else {
          return error("Invalid attribute group entry");
        }
      }

      if (ME != MemoryEffects::unknown())
        B.addMemoryAttr(ME);

      UpgradeAttributes(B);
      MAttributeGroups[GrpID] = AttributeList::get(Context, Idx, B);
      break;
    }
    }
  }
}

Error BitcodeReader::parseTypeTable() {
  if (Error Err = Stream.EnterSubBlock(bitc::TYPE_BLOCK_ID_NEW))
    return Err;

  return parseTypeTableBody();
}

Error BitcodeReader::parseTypeTableBody() {
  if (!TypeList.empty())
    return error("Invalid multiple blocks");

  SmallVector<uint64_t, 64> Record;
  unsigned NumRecords = 0;

  SmallString<64> TypeName;

  // Read all the records for this type table.
  while (true) {
    Expected<BitstreamEntry> MaybeEntry = Stream.advanceSkippingSubblocks();
    if (!MaybeEntry)
      return MaybeEntry.takeError();
    BitstreamEntry Entry = MaybeEntry.get();

    switch (Entry.Kind) {
    case BitstreamEntry::SubBlock: // Handled for us already.
    case BitstreamEntry::Error:
      return error("Malformed block");
    case BitstreamEntry::EndBlock:
      if (NumRecords != TypeList.size())
        return error("Malformed block");
      return Error::success();
    case BitstreamEntry::Record:
      // The interesting case.
      break;
    }

    // Read a record.
    Record.clear();
    Type *ResultTy = nullptr;
    SmallVector<unsigned> ContainedIDs;
    Expected<unsigned> MaybeRecord = Stream.readRecord(Entry.ID, Record);
    if (!MaybeRecord)
      return MaybeRecord.takeError();
    switch (MaybeRecord.get()) {
    default:
      return error("Invalid value");
    case bitc::TYPE_CODE_NUMENTRY: // TYPE_CODE_NUMENTRY: [numentries]
      // TYPE_CODE_NUMENTRY contains a count of the number of types in the
      // type list.  This allows us to reserve space.
      if (Record.empty())
        return error("Invalid numentry record");
      TypeList.resize(Record[0]);
      continue;
    case bitc::TYPE_CODE_VOID:      // VOID
      ResultTy = Type::getVoidTy(Context);
      break;
    case bitc::TYPE_CODE_HALF:     // HALF
      ResultTy = Type::getHalfTy(Context);
      break;
    case bitc::TYPE_CODE_BFLOAT:    // BFLOAT
      ResultTy = Type::getBFloatTy(Context);
      break;
    case bitc::TYPE_CODE_FLOAT:     // FLOAT
      ResultTy = Type::getFloatTy(Context);
      break;
    case bitc::TYPE_CODE_DOUBLE:    // DOUBLE
      ResultTy = Type::getDoubleTy(Context);
      break;
    case bitc::TYPE_CODE_X86_FP80:  // X86_FP80
      ResultTy = Type::getX86_FP80Ty(Context);
      break;
    case bitc::TYPE_CODE_FP128:     // FP128
      ResultTy = Type::getFP128Ty(Context);
      break;
    case bitc::TYPE_CODE_PPC_FP128: // PPC_FP128
      ResultTy = Type::getPPC_FP128Ty(Context);
      break;
    case bitc::TYPE_CODE_LABEL:     // LABEL
      ResultTy = Type::getLabelTy(Context);
      break;
    case bitc::TYPE_CODE_METADATA:  // METADATA
      ResultTy = Type::getMetadataTy(Context);
      break;
    case bitc::TYPE_CODE_X86_MMX:   // X86_MMX
      // Deprecated: decodes as <1 x i64>
      ResultTy =
          llvm::FixedVectorType::get(llvm::IntegerType::get(Context, 64), 1);
      break;
    case bitc::TYPE_CODE_X86_AMX:   // X86_AMX
      ResultTy = Type::getX86_AMXTy(Context);
      break;
    case bitc::TYPE_CODE_TOKEN:     // TOKEN
      ResultTy = Type::getTokenTy(Context);
      break;
    case bitc::TYPE_CODE_INTEGER: { // INTEGER: [width]
      if (Record.empty())
        return error("Invalid integer record");

      uint64_t NumBits = Record[0];
      if (NumBits < IntegerType::MIN_INT_BITS ||
          NumBits > IntegerType::MAX_INT_BITS)
        return error("Bitwidth for integer type out of range");
      ResultTy = IntegerType::get(Context, NumBits);
      break;
    }
    case bitc::TYPE_CODE_POINTER: { // POINTER: [pointee type] or
                                    //          [pointee type, address space]
      if (Record.empty())
        return error("Invalid pointer record");
      unsigned AddressSpace = 0;
      if (Record.size() == 2)
        AddressSpace = Record[1];
      ResultTy = getTypeByID(Record[0]);
      if (!ResultTy ||
          !PointerType::isValidElementType(ResultTy))
        return error("Invalid type");
      ContainedIDs.push_back(Record[0]);
      ResultTy = PointerType::get(ResultTy, AddressSpace);
      break;
    }
    case bitc::TYPE_CODE_OPAQUE_POINTER: { // OPAQUE_POINTER: [addrspace]
      if (Record.size() != 1)
        return error("Invalid opaque pointer record");
      unsigned AddressSpace = Record[0];
      ResultTy = PointerType::get(Context, AddressSpace);
      break;
    }
    case bitc::TYPE_CODE_FUNCTION_OLD: {
      // Deprecated, but still needed to read old bitcode files.
      // FUNCTION: [vararg, attrid, retty, paramty x N]
      if (Record.size() < 3)
        return error("Invalid function record");
      SmallVector<Type*, 8> ArgTys;
      for (unsigned i = 3, e = Record.size(); i != e; ++i) {
        if (Type *T = getTypeByID(Record[i]))
          ArgTys.push_back(T);
        else
          break;
      }

      ResultTy = getTypeByID(Record[2]);
      if (!ResultTy || ArgTys.size() < Record.size()-3)
        return error("Invalid type");

      ContainedIDs.append(Record.begin() + 2, Record.end());
      ResultTy = FunctionType::get(ResultTy, ArgTys, Record[0]);
      break;
    }
    case bitc::TYPE_CODE_FUNCTION: {
      // FUNCTION: [vararg, retty, paramty x N]
      if (Record.size() < 2)
        return error("Invalid function record");
      SmallVector<Type*, 8> ArgTys;
      for (unsigned i = 2, e = Record.size(); i != e; ++i) {
        if (Type *T = getTypeByID(Record[i])) {
          if (!FunctionType::isValidArgumentType(T))
            return error("Invalid function argument type");
          ArgTys.push_back(T);
        }
        else
          break;
      }

      ResultTy = getTypeByID(Record[1]);
      if (!ResultTy || ArgTys.size() < Record.size()-2)
        return error("Invalid type");

      ContainedIDs.append(Record.begin() + 1, Record.end());
      ResultTy = FunctionType::get(ResultTy, ArgTys, Record[0]);
      break;
    }
    case bitc::TYPE_CODE_STRUCT_ANON: {  // STRUCT: [ispacked, eltty x N]
      if (Record.empty())
        return error("Invalid anon struct record");
      SmallVector<Type*, 8> EltTys;
      for (unsigned i = 1, e = Record.size(); i != e; ++i) {
        if (Type *T = getTypeByID(Record[i]))
          EltTys.push_back(T);
        else
          break;
      }
      if (EltTys.size() != Record.size()-1)
        return error("Invalid type");
      ContainedIDs.append(Record.begin() + 1, Record.end());
      ResultTy = StructType::get(Context, EltTys, Record[0]);
      break;
    }
    case bitc::TYPE_CODE_STRUCT_NAME:   // STRUCT_NAME: [strchr x N]
      if (convertToString(Record, 0, TypeName))
        return error("Invalid struct name record");
      continue;

    case bitc::TYPE_CODE_STRUCT_NAMED: { // STRUCT: [ispacked, eltty x N]
      if (Record.empty())
        return error("Invalid named struct record");

      if (NumRecords >= TypeList.size())
        return error("Invalid TYPE table");

      // Check to see if this was forward referenced, if so fill in the temp.
      StructType *Res = cast_or_null<StructType>(TypeList[NumRecords]);
      if (Res) {
        Res->setName(TypeName);
        TypeList[NumRecords] = nullptr;
      } else  // Otherwise, create a new struct.
        Res = createIdentifiedStructType(Context, TypeName);
      TypeName.clear();

      SmallVector<Type*, 8> EltTys;
      for (unsigned i = 1, e = Record.size(); i != e; ++i) {
        if (Type *T = getTypeByID(Record[i]))
          EltTys.push_back(T);
        else
          break;
      }
      if (EltTys.size() != Record.size()-1)
        return error("Invalid named struct record");
      Res->setBody(EltTys, Record[0]);
      ContainedIDs.append(Record.begin() + 1, Record.end());
      ResultTy = Res;
      break;
    }
    case bitc::TYPE_CODE_OPAQUE: {       // OPAQUE: []
      if (Record.size() != 1)
        return error("Invalid opaque type record");

      if (NumRecords >= TypeList.size())
        return error("Invalid TYPE table");

      // Check to see if this was forward referenced, if so fill in the temp.
      StructType *Res = cast_or_null<StructType>(TypeList[NumRecords]);
      if (Res) {
        Res->setName(TypeName);
        TypeList[NumRecords] = nullptr;
      } else  // Otherwise, create a new struct with no body.
        Res = createIdentifiedStructType(Context, TypeName);
      TypeName.clear();
      ResultTy = Res;
      break;
    }
    case bitc::TYPE_CODE_TARGET_TYPE: { // TARGET_TYPE: [NumTy, Tys..., Ints...]
      if (Record.size() < 1)
        return error("Invalid target extension type record");

      if (NumRecords >= TypeList.size())
        return error("Invalid TYPE table");

      if (Record[0] >= Record.size())
        return error("Too many type parameters");

      unsigned NumTys = Record[0];
      SmallVector<Type *, 4> TypeParams;
      SmallVector<unsigned, 8> IntParams;
      for (unsigned i = 0; i < NumTys; i++) {
        if (Type *T = getTypeByID(Record[i + 1]))
          TypeParams.push_back(T);
        else
          return error("Invalid type");
      }

      for (unsigned i = NumTys + 1, e = Record.size(); i < e; i++) {
        if (Record[i] > UINT_MAX)
          return error("Integer parameter too large");
        IntParams.push_back(Record[i]);
      }
      auto TTy =
          TargetExtType::getOrError(Context, TypeName, TypeParams, IntParams);
      if (auto E = TTy.takeError())
        return E;
      ResultTy = *TTy;
      TypeName.clear();
      break;
    }
    case bitc::TYPE_CODE_ARRAY:     // ARRAY: [numelts, eltty]
      if (Record.size() < 2)
        return error("Invalid array type record");
      ResultTy = getTypeByID(Record[1]);
      if (!ResultTy || !ArrayType::isValidElementType(ResultTy))
        return error("Invalid type");
      ContainedIDs.push_back(Record[1]);
      ResultTy = ArrayType::get(ResultTy, Record[0]);
      break;
    case bitc::TYPE_CODE_VECTOR:    // VECTOR: [numelts, eltty] or
                                    //         [numelts, eltty, scalable]
      if (Record.size() < 2)
        return error("Invalid vector type record");
      if (Record[0] == 0)
        return error("Invalid vector length");
      ResultTy = getTypeByID(Record[1]);
      if (!ResultTy || !VectorType::isValidElementType(ResultTy))
        return error("Invalid type");
      bool Scalable = Record.size() > 2 ? Record[2] : false;
      ContainedIDs.push_back(Record[1]);
      ResultTy = VectorType::get(ResultTy, Record[0], Scalable);
      break;
    }

    if (NumRecords >= TypeList.size())
      return error("Invalid TYPE table");
    if (TypeList[NumRecords])
      return error(
          "Invalid TYPE table: Only named structs can be forward referenced");
    assert(ResultTy && "Didn't read a type?");
    TypeList[NumRecords] = ResultTy;
    if (!ContainedIDs.empty())
      ContainedTypeIDs[NumRecords] = std::move(ContainedIDs);
    ++NumRecords;
  }
}

Error BitcodeReader::parseOperandBundleTags() {
  if (Error Err = Stream.EnterSubBlock(bitc::OPERAND_BUNDLE_TAGS_BLOCK_ID))
    return Err;

  if (!BundleTags.empty())
    return error("Invalid multiple blocks");

  SmallVector<uint64_t, 64> Record;

  while (true) {
    Expected<BitstreamEntry> MaybeEntry = Stream.advanceSkippingSubblocks();
    if (!MaybeEntry)
      return MaybeEntry.takeError();
    BitstreamEntry Entry = MaybeEntry.get();

    switch (Entry.Kind) {
    case BitstreamEntry::SubBlock: // Handled for us already.
    case BitstreamEntry::Error:
      return error("Malformed block");
    case BitstreamEntry::EndBlock:
      return Error::success();
    case BitstreamEntry::Record:
      // The interesting case.
      break;
    }

    // Tags are implicitly mapped to integers by their order.

    Expected<unsigned> MaybeRecord = Stream.readRecord(Entry.ID, Record);
    if (!MaybeRecord)
      return MaybeRecord.takeError();
    if (MaybeRecord.get() != bitc::OPERAND_BUNDLE_TAG)
      return error("Invalid operand bundle record");

    // OPERAND_BUNDLE_TAG: [strchr x N]
    BundleTags.emplace_back();
    if (convertToString(Record, 0, BundleTags.back()))
      return error("Invalid operand bundle record");
    Record.clear();
  }
}

Error BitcodeReader::parseSyncScopeNames() {
  if (Error Err = Stream.EnterSubBlock(bitc::SYNC_SCOPE_NAMES_BLOCK_ID))
    return Err;

  if (!SSIDs.empty())
    return error("Invalid multiple synchronization scope names blocks");

  SmallVector<uint64_t, 64> Record;
  while (true) {
    Expected<BitstreamEntry> MaybeEntry = Stream.advanceSkippingSubblocks();
    if (!MaybeEntry)
      return MaybeEntry.takeError();
    BitstreamEntry Entry = MaybeEntry.get();

    switch (Entry.Kind) {
    case BitstreamEntry::SubBlock: // Handled for us already.
    case BitstreamEntry::Error:
      return error("Malformed block");
    case BitstreamEntry::EndBlock:
      if (SSIDs.empty())
        return error("Invalid empty synchronization scope names block");
      return Error::success();
    case BitstreamEntry::Record:
      // The interesting case.
      break;
    }

    // Synchronization scope names are implicitly mapped to synchronization
    // scope IDs by their order.

    Expected<unsigned> MaybeRecord = Stream.readRecord(Entry.ID, Record);
    if (!MaybeRecord)
      return MaybeRecord.takeError();
    if (MaybeRecord.get() != bitc::SYNC_SCOPE_NAME)
      return error("Invalid sync scope record");

    SmallString<16> SSN;
    if (convertToString(Record, 0, SSN))
      return error("Invalid sync scope record");

    SSIDs.push_back(Context.getOrInsertSyncScopeID(SSN));
    Record.clear();
  }
}

/// Associate a value with its name from the given index in the provided record.
Expected<Value *> BitcodeReader::recordValue(SmallVectorImpl<uint64_t> &Record,
                                             unsigned NameIndex, Triple &TT) {
  SmallString<128> ValueName;
  if (convertToString(Record, NameIndex, ValueName))
    return error("Invalid record");
  unsigned ValueID = Record[0];
  if (ValueID >= ValueList.size() || !ValueList[ValueID])
    return error("Invalid record");
  Value *V = ValueList[ValueID];

  StringRef NameStr(ValueName.data(), ValueName.size());
  if (NameStr.contains(0))
    return error("Invalid value name");
  V->setName(NameStr);
  auto *GO = dyn_cast<GlobalObject>(V);
  if (GO && ImplicitComdatObjects.contains(GO) && TT.supportsCOMDAT())
    GO->setComdat(TheModule->getOrInsertComdat(V->getName()));
  return V;
}

/// Helper to note and return the current location, and jump to the given
/// offset.
static Expected<uint64_t> jumpToValueSymbolTable(uint64_t Offset,
                                                 BitstreamCursor &Stream) {
  // Save the current parsing location so we can jump back at the end
  // of the VST read.
  uint64_t CurrentBit = Stream.GetCurrentBitNo();
  if (Error JumpFailed = Stream.JumpToBit(Offset * 32))
    return std::move(JumpFailed);
  Expected<BitstreamEntry> MaybeEntry = Stream.advance();
  if (!MaybeEntry)
    return MaybeEntry.takeError();
  if (MaybeEntry.get().Kind != BitstreamEntry::SubBlock ||
      MaybeEntry.get().ID != bitc::VALUE_SYMTAB_BLOCK_ID)
    return error("Expected value symbol table subblock");
  return CurrentBit;
}

void BitcodeReader::setDeferredFunctionInfo(unsigned FuncBitcodeOffsetDelta,
                                            Function *F,
                                            ArrayRef<uint64_t> Record) {
  // Note that we subtract 1 here because the offset is relative to one word
  // before the start of the identification or module block, which was
  // historically always the start of the regular bitcode header.
  uint64_t FuncWordOffset = Record[1] - 1;
  uint64_t FuncBitOffset = FuncWordOffset * 32;
  DeferredFunctionInfo[F] = FuncBitOffset + FuncBitcodeOffsetDelta;
  // Set the LastFunctionBlockBit to point to the last function block.
  // Later when parsing is resumed after function materialization,
  // we can simply skip that last function block.
  if (FuncBitOffset > LastFunctionBlockBit)
    LastFunctionBlockBit = FuncBitOffset;
}

/// Read a new-style GlobalValue symbol table.
Error BitcodeReader::parseGlobalValueSymbolTable() {
  unsigned FuncBitcodeOffsetDelta =
      Stream.getAbbrevIDWidth() + bitc::BlockIDWidth;

  if (Error Err = Stream.EnterSubBlock(bitc::VALUE_SYMTAB_BLOCK_ID))
    return Err;

  SmallVector<uint64_t, 64> Record;
  while (true) {
    Expected<BitstreamEntry> MaybeEntry = Stream.advanceSkippingSubblocks();
    if (!MaybeEntry)
      return MaybeEntry.takeError();
    BitstreamEntry Entry = MaybeEntry.get();

    switch (Entry.Kind) {
    case BitstreamEntry::SubBlock:
    case BitstreamEntry::Error:
      return error("Malformed block");
    case BitstreamEntry::EndBlock:
      return Error::success();
    case BitstreamEntry::Record:
      break;
    }

    Record.clear();
    Expected<unsigned> MaybeRecord = Stream.readRecord(Entry.ID, Record);
    if (!MaybeRecord)
      return MaybeRecord.takeError();
    switch (MaybeRecord.get()) {
    case bitc::VST_CODE_FNENTRY: { // [valueid, offset]
      unsigned ValueID = Record[0];
      if (ValueID >= ValueList.size() || !ValueList[ValueID])
        return error("Invalid value reference in symbol table");
      setDeferredFunctionInfo(FuncBitcodeOffsetDelta,
                              cast<Function>(ValueList[ValueID]), Record);
      break;
    }
    }
  }
}

/// Parse the value symbol table at either the current parsing location or
/// at the given bit offset if provided.
Error BitcodeReader::parseValueSymbolTable(uint64_t Offset) {
  uint64_t CurrentBit;
  // Pass in the Offset to distinguish between calling for the module-level
  // VST (where we want to jump to the VST offset) and the function-level
  // VST (where we don't).
  if (Offset > 0) {
    Expected<uint64_t> MaybeCurrentBit = jumpToValueSymbolTable(Offset, Stream);
    if (!MaybeCurrentBit)
      return MaybeCurrentBit.takeError();
    CurrentBit = MaybeCurrentBit.get();
    // If this module uses a string table, read this as a module-level VST.
    if (UseStrtab) {
      if (Error Err = parseGlobalValueSymbolTable())
        return Err;
      if (Error JumpFailed = Stream.JumpToBit(CurrentBit))
        return JumpFailed;
      return Error::success();
    }
    // Otherwise, the VST will be in a similar format to a function-level VST,
    // and will contain symbol names.
  }

  // Compute the delta between the bitcode indices in the VST (the word offset
  // to the word-aligned ENTER_SUBBLOCK for the function block, and that
  // expected by the lazy reader. The reader's EnterSubBlock expects to have
  // already read the ENTER_SUBBLOCK code (size getAbbrevIDWidth) and BlockID
  // (size BlockIDWidth). Note that we access the stream's AbbrevID width here
  // just before entering the VST subblock because: 1) the EnterSubBlock
  // changes the AbbrevID width; 2) the VST block is nested within the same
  // outer MODULE_BLOCK as the FUNCTION_BLOCKs and therefore have the same
  // AbbrevID width before calling EnterSubBlock; and 3) when we want to
  // jump to the FUNCTION_BLOCK using this offset later, we don't want
  // to rely on the stream's AbbrevID width being that of the MODULE_BLOCK.
  unsigned FuncBitcodeOffsetDelta =
      Stream.getAbbrevIDWidth() + bitc::BlockIDWidth;

  if (Error Err = Stream.EnterSubBlock(bitc::VALUE_SYMTAB_BLOCK_ID))
    return Err;

  SmallVector<uint64_t, 64> Record;

  Triple TT(TheModule->getTargetTriple());

  // Read all the records for this value table.
  SmallString<128> ValueName;

  while (true) {
    Expected<BitstreamEntry> MaybeEntry = Stream.advanceSkippingSubblocks();
    if (!MaybeEntry)
      return MaybeEntry.takeError();
    BitstreamEntry Entry = MaybeEntry.get();

    switch (Entry.Kind) {
    case BitstreamEntry::SubBlock: // Handled for us already.
    case BitstreamEntry::Error:
      return error("Malformed block");
    case BitstreamEntry::EndBlock:
      if (Offset > 0)
        if (Error JumpFailed = Stream.JumpToBit(CurrentBit))
          return JumpFailed;
      return Error::success();
    case BitstreamEntry::Record:
      // The interesting case.
      break;
    }

    // Read a record.
    Record.clear();
    Expected<unsigned> MaybeRecord = Stream.readRecord(Entry.ID, Record);
    if (!MaybeRecord)
      return MaybeRecord.takeError();
    switch (MaybeRecord.get()) {
    default:  // Default behavior: unknown type.
      break;
    case bitc::VST_CODE_ENTRY: {  // VST_CODE_ENTRY: [valueid, namechar x N]
      Expected<Value *> ValOrErr = recordValue(Record, 1, TT);
      if (Error Err = ValOrErr.takeError())
        return Err;
      ValOrErr.get();
      break;
    }
    case bitc::VST_CODE_FNENTRY: {
      // VST_CODE_FNENTRY: [valueid, offset, namechar x N]
      Expected<Value *> ValOrErr = recordValue(Record, 2, TT);
      if (Error Err = ValOrErr.takeError())
        return Err;
      Value *V = ValOrErr.get();

      // Ignore function offsets emitted for aliases of functions in older
      // versions of LLVM.
      if (auto *F = dyn_cast<Function>(V))
        setDeferredFunctionInfo(FuncBitcodeOffsetDelta, F, Record);
      break;
    }
    case bitc::VST_CODE_BBENTRY: {
      if (convertToString(Record, 1, ValueName))
        return error("Invalid bbentry record");
      BasicBlock *BB = getBasicBlock(Record[0]);
      if (!BB)
        return error("Invalid bbentry record");

      BB->setName(ValueName.str());
      ValueName.clear();
      break;
    }
    }
  }
}

/// Decode a signed value stored with the sign bit in the LSB for dense VBR
/// encoding.
uint64_t BitcodeReader::decodeSignRotatedValue(uint64_t V) {
  if ((V & 1) == 0)
    return V >> 1;
  if (V != 1)
    return -(V >> 1);
  // There is no such thing as -0 with integers.  "-0" really means MININT.
  return 1ULL << 63;
}

/// Resolve all of the initializers for global values and aliases that we can.
Error BitcodeReader::resolveGlobalAndIndirectSymbolInits() {
  std::vector<std::pair<GlobalVariable *, unsigned>> GlobalInitWorklist;
  std::vector<std::pair<GlobalValue *, unsigned>> IndirectSymbolInitWorklist;
  std::vector<FunctionOperandInfo> FunctionOperandWorklist;

  GlobalInitWorklist.swap(GlobalInits);
  IndirectSymbolInitWorklist.swap(IndirectSymbolInits);
  FunctionOperandWorklist.swap(FunctionOperands);

  while (!GlobalInitWorklist.empty()) {
    unsigned ValID = GlobalInitWorklist.back().second;
    if (ValID >= ValueList.size()) {
      // Not ready to resolve this yet, it requires something later in the file.
      GlobalInits.push_back(GlobalInitWorklist.back());
    } else {
      Expected<Constant *> MaybeC = getValueForInitializer(ValID);
      if (!MaybeC)
        return MaybeC.takeError();
      GlobalInitWorklist.back().first->setInitializer(MaybeC.get());
    }
    GlobalInitWorklist.pop_back();
  }

  while (!IndirectSymbolInitWorklist.empty()) {
    unsigned ValID = IndirectSymbolInitWorklist.back().second;
    if (ValID >= ValueList.size()) {
      IndirectSymbolInits.push_back(IndirectSymbolInitWorklist.back());
    } else {
      Expected<Constant *> MaybeC = getValueForInitializer(ValID);
      if (!MaybeC)
        return MaybeC.takeError();
      Constant *C = MaybeC.get();
      GlobalValue *GV = IndirectSymbolInitWorklist.back().first;
      if (auto *GA = dyn_cast<GlobalAlias>(GV)) {
        if (C->getType() != GV->getType())
          return error("Alias and aliasee types don't match");
        GA->setAliasee(C);
      } else if (auto *GI = dyn_cast<GlobalIFunc>(GV)) {
        GI->setResolver(C);
      } else {
        return error("Expected an alias or an ifunc");
      }
    }
    IndirectSymbolInitWorklist.pop_back();
  }

  while (!FunctionOperandWorklist.empty()) {
    FunctionOperandInfo &Info = FunctionOperandWorklist.back();
    if (Info.PersonalityFn) {
      unsigned ValID = Info.PersonalityFn - 1;
      if (ValID < ValueList.size()) {
        Expected<Constant *> MaybeC = getValueForInitializer(ValID);
        if (!MaybeC)
          return MaybeC.takeError();
        Info.F->setPersonalityFn(MaybeC.get());
        Info.PersonalityFn = 0;
      }
    }
    if (Info.Prefix) {
      unsigned ValID = Info.Prefix - 1;
      if (ValID < ValueList.size()) {
        Expected<Constant *> MaybeC = getValueForInitializer(ValID);
        if (!MaybeC)
          return MaybeC.takeError();
        Info.F->setPrefixData(MaybeC.get());
        Info.Prefix = 0;
      }
    }
    if (Info.Prologue) {
      unsigned ValID = Info.Prologue - 1;
      if (ValID < ValueList.size()) {
        Expected<Constant *> MaybeC = getValueForInitializer(ValID);
        if (!MaybeC)
          return MaybeC.takeError();
        Info.F->setPrologueData(MaybeC.get());
        Info.Prologue = 0;
      }
    }
    if (Info.PersonalityFn || Info.Prefix || Info.Prologue)
      FunctionOperands.push_back(Info);
    FunctionOperandWorklist.pop_back();
  }

  return Error::success();
}

APInt llvm::readWideAPInt(ArrayRef<uint64_t> Vals, unsigned TypeBits) {
  SmallVector<uint64_t, 8> Words(Vals.size());
  transform(Vals, Words.begin(),
                 BitcodeReader::decodeSignRotatedValue);

  return APInt(TypeBits, Words);
}

Error BitcodeReader::parseConstants() {
  if (Error Err = Stream.EnterSubBlock(bitc::CONSTANTS_BLOCK_ID))
    return Err;

  SmallVector<uint64_t, 64> Record;

  // Read all the records for this value table.
  Type *CurTy = Type::getInt32Ty(Context);
  unsigned Int32TyID = getVirtualTypeID(CurTy);
  unsigned CurTyID = Int32TyID;
  Type *CurElemTy = nullptr;
  unsigned NextCstNo = ValueList.size();

  while (true) {
    Expected<BitstreamEntry> MaybeEntry = Stream.advanceSkippingSubblocks();
    if (!MaybeEntry)
      return MaybeEntry.takeError();
    BitstreamEntry Entry = MaybeEntry.get();

    switch (Entry.Kind) {
    case BitstreamEntry::SubBlock: // Handled for us already.
    case BitstreamEntry::Error:
      return error("Malformed block");
    case BitstreamEntry::EndBlock:
      if (NextCstNo != ValueList.size())
        return error("Invalid constant reference");
      return Error::success();
    case BitstreamEntry::Record:
      // The interesting case.
      break;
    }

    // Read a record.
    Record.clear();
    Type *VoidType = Type::getVoidTy(Context);
    Value *V = nullptr;
    Expected<unsigned> MaybeBitCode = Stream.readRecord(Entry.ID, Record);
    if (!MaybeBitCode)
      return MaybeBitCode.takeError();
    switch (unsigned BitCode = MaybeBitCode.get()) {
    default:  // Default behavior: unknown constant
    case bitc::CST_CODE_UNDEF:     // UNDEF
      V = UndefValue::get(CurTy);
      break;
    case bitc::CST_CODE_POISON:    // POISON
      V = PoisonValue::get(CurTy);
      break;
    case bitc::CST_CODE_SETTYPE:   // SETTYPE: [typeid]
      if (Record.empty())
        return error("Invalid settype record");
      if (Record[0] >= TypeList.size() || !TypeList[Record[0]])
        return error("Invalid settype record");
      if (TypeList[Record[0]] == VoidType)
        return error("Invalid constant type");
      CurTyID = Record[0];
      CurTy = TypeList[CurTyID];
      CurElemTy = getPtrElementTypeByID(CurTyID);
      continue;  // Skip the ValueList manipulation.
    case bitc::CST_CODE_NULL:      // NULL
      if (CurTy->isVoidTy() || CurTy->isFunctionTy() || CurTy->isLabelTy())
        return error("Invalid type for a constant null value");
      if (auto *TETy = dyn_cast<TargetExtType>(CurTy))
        if (!TETy->hasProperty(TargetExtType::HasZeroInit))
          return error("Invalid type for a constant null value");
      V = Constant::getNullValue(CurTy);
      break;
    case bitc::CST_CODE_INTEGER:   // INTEGER: [intval]
      if (!CurTy->isIntOrIntVectorTy() || Record.empty())
        return error("Invalid integer const record");
      V = ConstantInt::get(CurTy, decodeSignRotatedValue(Record[0]));
      break;
    case bitc::CST_CODE_WIDE_INTEGER: {// WIDE_INTEGER: [n x intval]
      if (!CurTy->isIntOrIntVectorTy() || Record.empty())
        return error("Invalid wide integer const record");

      auto *ScalarTy = cast<IntegerType>(CurTy->getScalarType());
      APInt VInt = readWideAPInt(Record, ScalarTy->getBitWidth());
      V = ConstantInt::get(CurTy, VInt);
      break;
    }
    case bitc::CST_CODE_FLOAT: {    // FLOAT: [fpval]
      if (Record.empty())
        return error("Invalid float const record");

      auto *ScalarTy = CurTy->getScalarType();
      if (ScalarTy->isHalfTy())
        V = ConstantFP::get(CurTy, APFloat(APFloat::IEEEhalf(),
                                           APInt(16, (uint16_t)Record[0])));
      else if (ScalarTy->isBFloatTy())
        V = ConstantFP::get(
            CurTy, APFloat(APFloat::BFloat(), APInt(16, (uint32_t)Record[0])));
      else if (ScalarTy->isFloatTy())
        V = ConstantFP::get(CurTy, APFloat(APFloat::IEEEsingle(),
                                           APInt(32, (uint32_t)Record[0])));
      else if (ScalarTy->isDoubleTy())
        V = ConstantFP::get(
            CurTy, APFloat(APFloat::IEEEdouble(), APInt(64, Record[0])));
      else if (ScalarTy->isX86_FP80Ty()) {
        // Bits are not stored the same way as a normal i80 APInt, compensate.
        uint64_t Rearrange[2];
        Rearrange[0] = (Record[1] & 0xffffLL) | (Record[0] << 16);
        Rearrange[1] = Record[0] >> 48;
        V = ConstantFP::get(
            CurTy, APFloat(APFloat::x87DoubleExtended(), APInt(80, Rearrange)));
      } else if (ScalarTy->isFP128Ty())
        V = ConstantFP::get(CurTy,
                            APFloat(APFloat::IEEEquad(), APInt(128, Record)));
      else if (ScalarTy->isPPC_FP128Ty())
        V = ConstantFP::get(
            CurTy, APFloat(APFloat::PPCDoubleDouble(), APInt(128, Record)));
      else
        V = PoisonValue::get(CurTy);
      break;
    }

    case bitc::CST_CODE_AGGREGATE: {// AGGREGATE: [n x value number]
      if (Record.empty())
        return error("Invalid aggregate record");

      unsigned Size = Record.size();
      SmallVector<unsigned, 16> Elts;
      for (unsigned i = 0; i != Size; ++i)
        Elts.push_back(Record[i]);

      if (isa<StructType>(CurTy)) {
        V = BitcodeConstant::create(
            Alloc, CurTy, BitcodeConstant::ConstantStructOpcode, Elts);
      } else if (isa<ArrayType>(CurTy)) {
        V = BitcodeConstant::create(Alloc, CurTy,
                                    BitcodeConstant::ConstantArrayOpcode, Elts);
      } else if (isa<VectorType>(CurTy)) {
        V = BitcodeConstant::create(
            Alloc, CurTy, BitcodeConstant::ConstantVectorOpcode, Elts);
      } else {
        V = PoisonValue::get(CurTy);
      }
      break;
    }
    case bitc::CST_CODE_STRING:    // STRING: [values]
    case bitc::CST_CODE_CSTRING: { // CSTRING: [values]
      if (Record.empty())
        return error("Invalid string record");

      SmallString<16> Elts(Record.begin(), Record.end());
      V = ConstantDataArray::getString(Context, Elts,
                                       BitCode == bitc::CST_CODE_CSTRING);
      break;
    }
    case bitc::CST_CODE_DATA: {// DATA: [n x value]
      if (Record.empty())
        return error("Invalid data record");

      Type *EltTy;
      if (auto *Array = dyn_cast<ArrayType>(CurTy))
        EltTy = Array->getElementType();
      else
        EltTy = cast<VectorType>(CurTy)->getElementType();
      if (EltTy->isIntegerTy(8)) {
        SmallVector<uint8_t, 16> Elts(Record.begin(), Record.end());
        if (isa<VectorType>(CurTy))
          V = ConstantDataVector::get(Context, Elts);
        else
          V = ConstantDataArray::get(Context, Elts);
      } else if (EltTy->isIntegerTy(16)) {
        SmallVector<uint16_t, 16> Elts(Record.begin(), Record.end());
        if (isa<VectorType>(CurTy))
          V = ConstantDataVector::get(Context, Elts);
        else
          V = ConstantDataArray::get(Context, Elts);
      } else if (EltTy->isIntegerTy(32)) {
        SmallVector<uint32_t, 16> Elts(Record.begin(), Record.end());
        if (isa<VectorType>(CurTy))
          V = ConstantDataVector::get(Context, Elts);
        else
          V = ConstantDataArray::get(Context, Elts);
      } else if (EltTy->isIntegerTy(64)) {
        SmallVector<uint64_t, 16> Elts(Record.begin(), Record.end());
        if (isa<VectorType>(CurTy))
          V = ConstantDataVector::get(Context, Elts);
        else
          V = ConstantDataArray::get(Context, Elts);
      } else if (EltTy->isHalfTy()) {
        SmallVector<uint16_t, 16> Elts(Record.begin(), Record.end());
        if (isa<VectorType>(CurTy))
          V = ConstantDataVector::getFP(EltTy, Elts);
        else
          V = ConstantDataArray::getFP(EltTy, Elts);
      } else if (EltTy->isBFloatTy()) {
        SmallVector<uint16_t, 16> Elts(Record.begin(), Record.end());
        if (isa<VectorType>(CurTy))
          V = ConstantDataVector::getFP(EltTy, Elts);
        else
          V = ConstantDataArray::getFP(EltTy, Elts);
      } else if (EltTy->isFloatTy()) {
        SmallVector<uint32_t, 16> Elts(Record.begin(), Record.end());
        if (isa<VectorType>(CurTy))
          V = ConstantDataVector::getFP(EltTy, Elts);
        else
          V = ConstantDataArray::getFP(EltTy, Elts);
      } else if (EltTy->isDoubleTy()) {
        SmallVector<uint64_t, 16> Elts(Record.begin(), Record.end());
        if (isa<VectorType>(CurTy))
          V = ConstantDataVector::getFP(EltTy, Elts);
        else
          V = ConstantDataArray::getFP(EltTy, Elts);
      } else {
        return error("Invalid type for value");
      }
      break;
    }
    case bitc::CST_CODE_CE_UNOP: {  // CE_UNOP: [opcode, opval]
      if (Record.size() < 2)
        return error("Invalid unary op constexpr record");
      int Opc = getDecodedUnaryOpcode(Record[0], CurTy);
      if (Opc < 0) {
        V = PoisonValue::get(CurTy);  // Unknown unop.
      } else {
        V = BitcodeConstant::create(Alloc, CurTy, Opc, (unsigned)Record[1]);
      }
      break;
    }
    case bitc::CST_CODE_CE_BINOP: {  // CE_BINOP: [opcode, opval, opval]
      if (Record.size() < 3)
        return error("Invalid binary op constexpr record");
      int Opc = getDecodedBinaryOpcode(Record[0], CurTy);
      if (Opc < 0) {
        V = PoisonValue::get(CurTy);  // Unknown binop.
      } else {
        uint8_t Flags = 0;
        if (Record.size() >= 4) {
          if (Opc == Instruction::Add ||
              Opc == Instruction::Sub ||
              Opc == Instruction::Mul ||
              Opc == Instruction::Shl) {
            if (Record[3] & (1 << bitc::OBO_NO_SIGNED_WRAP))
              Flags |= OverflowingBinaryOperator::NoSignedWrap;
            if (Record[3] & (1 << bitc::OBO_NO_UNSIGNED_WRAP))
              Flags |= OverflowingBinaryOperator::NoUnsignedWrap;
          } else if (Opc == Instruction::SDiv ||
                     Opc == Instruction::UDiv ||
                     Opc == Instruction::LShr ||
                     Opc == Instruction::AShr) {
            if (Record[3] & (1 << bitc::PEO_EXACT))
              Flags |= PossiblyExactOperator::IsExact;
          }
        }
        V = BitcodeConstant::create(Alloc, CurTy, {(uint8_t)Opc, Flags},
                                    {(unsigned)Record[1], (unsigned)Record[2]});
      }
      break;
    }
    case bitc::CST_CODE_CE_CAST: {  // CE_CAST: [opcode, opty, opval]
      if (Record.size() < 3)
        return error("Invalid cast constexpr record");
      int Opc = getDecodedCastOpcode(Record[0]);
      if (Opc < 0) {
        V = PoisonValue::get(CurTy);  // Unknown cast.
      } else {
        unsigned OpTyID = Record[1];
        Type *OpTy = getTypeByID(OpTyID);
        if (!OpTy)
          return error("Invalid cast constexpr record");
        V = BitcodeConstant::create(Alloc, CurTy, Opc, (unsigned)Record[2]);
      }
      break;
    }
    case bitc::CST_CODE_CE_INBOUNDS_GEP: // [ty, n x operands]
    case bitc::CST_CODE_CE_GEP_OLD:      // [ty, n x operands]
    case bitc::CST_CODE_CE_GEP_WITH_INRANGE_INDEX_OLD: // [ty, flags, n x
                                                       // operands]
    case bitc::CST_CODE_CE_GEP:                // [ty, flags, n x operands]
    case bitc::CST_CODE_CE_GEP_WITH_INRANGE: { // [ty, flags, start, end, n x
                                               // operands]
      if (Record.size() < 2)
        return error("Constant GEP record must have at least two elements");
      unsigned OpNum = 0;
      Type *PointeeType = nullptr;
      if (BitCode == bitc::CST_CODE_CE_GEP_WITH_INRANGE_INDEX_OLD ||
          BitCode == bitc::CST_CODE_CE_GEP_WITH_INRANGE ||
          BitCode == bitc::CST_CODE_CE_GEP || Record.size() % 2)
        PointeeType = getTypeByID(Record[OpNum++]);

      uint64_t Flags = 0;
      std::optional<ConstantRange> InRange;
      if (BitCode == bitc::CST_CODE_CE_GEP_WITH_INRANGE_INDEX_OLD) {
        uint64_t Op = Record[OpNum++];
        Flags = Op & 1; // inbounds
        unsigned InRangeIndex = Op >> 1;
        // "Upgrade" inrange by dropping it. The feature is too niche to
        // bother.
        (void)InRangeIndex;
      } else if (BitCode == bitc::CST_CODE_CE_GEP_WITH_INRANGE) {
        Flags = Record[OpNum++];
        Expected<ConstantRange> MaybeInRange =
            readBitWidthAndConstantRange(Record, OpNum);
        if (!MaybeInRange)
          return MaybeInRange.takeError();
        InRange = MaybeInRange.get();
      } else if (BitCode == bitc::CST_CODE_CE_GEP) {
        Flags = Record[OpNum++];
      } else if (BitCode == bitc::CST_CODE_CE_INBOUNDS_GEP)
        Flags = (1 << bitc::GEP_INBOUNDS);

      SmallVector<unsigned, 16> Elts;
      unsigned BaseTypeID = Record[OpNum];
      while (OpNum != Record.size()) {
        unsigned ElTyID = Record[OpNum++];
        Type *ElTy = getTypeByID(ElTyID);
        if (!ElTy)
          return error("Invalid getelementptr constexpr record");
        Elts.push_back(Record[OpNum++]);
      }

      if (Elts.size() < 1)
        return error("Invalid gep with no operands");

      Type *BaseType = getTypeByID(BaseTypeID);
      if (isa<VectorType>(BaseType)) {
        BaseTypeID = getContainedTypeID(BaseTypeID, 0);
        BaseType = getTypeByID(BaseTypeID);
      }

      PointerType *OrigPtrTy = dyn_cast_or_null<PointerType>(BaseType);
      if (!OrigPtrTy)
        return error("GEP base operand must be pointer or vector of pointer");

      if (!PointeeType) {
        PointeeType = getPtrElementTypeByID(BaseTypeID);
        if (!PointeeType)
          return error("Missing element type for old-style constant GEP");
      }

      V = BitcodeConstant::create(
          Alloc, CurTy,
          {Instruction::GetElementPtr, uint8_t(Flags), PointeeType, InRange},
          Elts);
      break;
    }
    case bitc::CST_CODE_CE_SELECT: {  // CE_SELECT: [opval#, opval#, opval#]
      if (Record.size() < 3)
        return error("Invalid select constexpr record");

      V = BitcodeConstant::create(
          Alloc, CurTy, Instruction::Select,
          {(unsigned)Record[0], (unsigned)Record[1], (unsigned)Record[2]});
      break;
    }
    case bitc::CST_CODE_CE_EXTRACTELT
        : { // CE_EXTRACTELT: [opty, opval, opty, opval]
      if (Record.size() < 3)
        return error("Invalid extractelement constexpr record");
      unsigned OpTyID = Record[0];
      VectorType *OpTy =
        dyn_cast_or_null<VectorType>(getTypeByID(OpTyID));
      if (!OpTy)
        return error("Invalid extractelement constexpr record");
      unsigned IdxRecord;
      if (Record.size() == 4) {
        unsigned IdxTyID = Record[2];
        Type *IdxTy = getTypeByID(IdxTyID);
        if (!IdxTy)
          return error("Invalid extractelement constexpr record");
        IdxRecord = Record[3];
      } else {
        // Deprecated, but still needed to read old bitcode files.
        IdxRecord = Record[2];
      }
      V = BitcodeConstant::create(Alloc, CurTy, Instruction::ExtractElement,
                                  {(unsigned)Record[1], IdxRecord});
      break;
    }
    case bitc::CST_CODE_CE_INSERTELT
        : { // CE_INSERTELT: [opval, opval, opty, opval]
      VectorType *OpTy = dyn_cast<VectorType>(CurTy);
      if (Record.size() < 3 || !OpTy)
        return error("Invalid insertelement constexpr record");
      unsigned IdxRecord;
      if (Record.size() == 4) {
        unsigned IdxTyID = Record[2];
        Type *IdxTy = getTypeByID(IdxTyID);
        if (!IdxTy)
          return error("Invalid insertelement constexpr record");
        IdxRecord = Record[3];
      } else {
        // Deprecated, but still needed to read old bitcode files.
        IdxRecord = Record[2];
      }
      V = BitcodeConstant::create(
          Alloc, CurTy, Instruction::InsertElement,
          {(unsigned)Record[0], (unsigned)Record[1], IdxRecord});
      break;
    }
    case bitc::CST_CODE_CE_SHUFFLEVEC: { // CE_SHUFFLEVEC: [opval, opval, opval]
      VectorType *OpTy = dyn_cast<VectorType>(CurTy);
      if (Record.size() < 3 || !OpTy)
        return error("Invalid shufflevector constexpr record");
      V = BitcodeConstant::create(
          Alloc, CurTy, Instruction::ShuffleVector,
          {(unsigned)Record[0], (unsigned)Record[1], (unsigned)Record[2]});
      break;
    }
    case bitc::CST_CODE_CE_SHUFVEC_EX: { // [opty, opval, opval, opval]
      VectorType *RTy = dyn_cast<VectorType>(CurTy);
      VectorType *OpTy =
        dyn_cast_or_null<VectorType>(getTypeByID(Record[0]));
      if (Record.size() < 4 || !RTy || !OpTy)
        return error("Invalid shufflevector constexpr record");
      V = BitcodeConstant::create(
          Alloc, CurTy, Instruction::ShuffleVector,
          {(unsigned)Record[1], (unsigned)Record[2], (unsigned)Record[3]});
      break;
    }
    case bitc::CST_CODE_CE_CMP: {     // CE_CMP: [opty, opval, opval, pred]
      if (Record.size() < 4)
        return error("Invalid cmp constexpt record");
      unsigned OpTyID = Record[0];
      Type *OpTy = getTypeByID(OpTyID);
      if (!OpTy)
        return error("Invalid cmp constexpr record");
      V = BitcodeConstant::create(
          Alloc, CurTy,
          {(uint8_t)(OpTy->isFPOrFPVectorTy() ? Instruction::FCmp
                                              : Instruction::ICmp),
           (uint8_t)Record[3]},
          {(unsigned)Record[1], (unsigned)Record[2]});
      break;
    }
    // This maintains backward compatibility, pre-asm dialect keywords.
    // Deprecated, but still needed to read old bitcode files.
    case bitc::CST_CODE_INLINEASM_OLD: {
      if (Record.size() < 2)
        return error("Invalid inlineasm record");
      std::string AsmStr, ConstrStr;
      bool HasSideEffects = Record[0] & 1;
      bool IsAlignStack = Record[0] >> 1;
      unsigned AsmStrSize = Record[1];
      if (2+AsmStrSize >= Record.size())
        return error("Invalid inlineasm record");
      unsigned ConstStrSize = Record[2+AsmStrSize];
      if (3+AsmStrSize+ConstStrSize > Record.size())
        return error("Invalid inlineasm record");

      for (unsigned i = 0; i != AsmStrSize; ++i)
        AsmStr += (char)Record[2+i];
      for (unsigned i = 0; i != ConstStrSize; ++i)
        ConstrStr += (char)Record[3+AsmStrSize+i];
      UpgradeInlineAsmString(&AsmStr);
      if (!CurElemTy)
        return error("Missing element type for old-style inlineasm");
      V = InlineAsm::get(cast<FunctionType>(CurElemTy), AsmStr, ConstrStr,
                         HasSideEffects, IsAlignStack);
      break;
    }
    // This version adds support for the asm dialect keywords (e.g.,
    // inteldialect).
    case bitc::CST_CODE_INLINEASM_OLD2: {
      if (Record.size() < 2)
        return error("Invalid inlineasm record");
      std::string AsmStr, ConstrStr;
      bool HasSideEffects = Record[0] & 1;
      bool IsAlignStack = (Record[0] >> 1) & 1;
      unsigned AsmDialect = Record[0] >> 2;
      unsigned AsmStrSize = Record[1];
      if (2+AsmStrSize >= Record.size())
        return error("Invalid inlineasm record");
      unsigned ConstStrSize = Record[2+AsmStrSize];
      if (3+AsmStrSize+ConstStrSize > Record.size())
        return error("Invalid inlineasm record");

      for (unsigned i = 0; i != AsmStrSize; ++i)
        AsmStr += (char)Record[2+i];
      for (unsigned i = 0; i != ConstStrSize; ++i)
        ConstrStr += (char)Record[3+AsmStrSize+i];
      UpgradeInlineAsmString(&AsmStr);
      if (!CurElemTy)
        return error("Missing element type for old-style inlineasm");
      V = InlineAsm::get(cast<FunctionType>(CurElemTy), AsmStr, ConstrStr,
                         HasSideEffects, IsAlignStack,
                         InlineAsm::AsmDialect(AsmDialect));
      break;
    }
    // This version adds support for the unwind keyword.
    case bitc::CST_CODE_INLINEASM_OLD3: {
      if (Record.size() < 2)
        return error("Invalid inlineasm record");
      unsigned OpNum = 0;
      std::string AsmStr, ConstrStr;
      bool HasSideEffects = Record[OpNum] & 1;
      bool IsAlignStack = (Record[OpNum] >> 1) & 1;
      unsigned AsmDialect = (Record[OpNum] >> 2) & 1;
      bool CanThrow = (Record[OpNum] >> 3) & 1;
      ++OpNum;
      unsigned AsmStrSize = Record[OpNum];
      ++OpNum;
      if (OpNum + AsmStrSize >= Record.size())
        return error("Invalid inlineasm record");
      unsigned ConstStrSize = Record[OpNum + AsmStrSize];
      if (OpNum + 1 + AsmStrSize + ConstStrSize > Record.size())
        return error("Invalid inlineasm record");

      for (unsigned i = 0; i != AsmStrSize; ++i)
        AsmStr += (char)Record[OpNum + i];
      ++OpNum;
      for (unsigned i = 0; i != ConstStrSize; ++i)
        ConstrStr += (char)Record[OpNum + AsmStrSize + i];
      UpgradeInlineAsmString(&AsmStr);
      if (!CurElemTy)
        return error("Missing element type for old-style inlineasm");
      V = InlineAsm::get(cast<FunctionType>(CurElemTy), AsmStr, ConstrStr,
                         HasSideEffects, IsAlignStack,
                         InlineAsm::AsmDialect(AsmDialect), CanThrow);
      break;
    }
    // This version adds explicit function type.
    case bitc::CST_CODE_INLINEASM: {
      if (Record.size() < 3)
        return error("Invalid inlineasm record");
      unsigned OpNum = 0;
      auto *FnTy = dyn_cast_or_null<FunctionType>(getTypeByID(Record[OpNum]));
      ++OpNum;
      if (!FnTy)
        return error("Invalid inlineasm record");
      std::string AsmStr, ConstrStr;
      bool HasSideEffects = Record[OpNum] & 1;
      bool IsAlignStack = (Record[OpNum] >> 1) & 1;
      unsigned AsmDialect = (Record[OpNum] >> 2) & 1;
      bool CanThrow = (Record[OpNum] >> 3) & 1;
      ++OpNum;
      unsigned AsmStrSize = Record[OpNum];
      ++OpNum;
      if (OpNum + AsmStrSize >= Record.size())
        return error("Invalid inlineasm record");
      unsigned ConstStrSize = Record[OpNum + AsmStrSize];
      if (OpNum + 1 + AsmStrSize + ConstStrSize > Record.size())
        return error("Invalid inlineasm record");

      for (unsigned i = 0; i != AsmStrSize; ++i)
        AsmStr += (char)Record[OpNum + i];
      ++OpNum;
      for (unsigned i = 0; i != ConstStrSize; ++i)
        ConstrStr += (char)Record[OpNum + AsmStrSize + i];
      UpgradeInlineAsmString(&AsmStr);
      V = InlineAsm::get(FnTy, AsmStr, ConstrStr, HasSideEffects, IsAlignStack,
                         InlineAsm::AsmDialect(AsmDialect), CanThrow);
      break;
    }
    case bitc::CST_CODE_BLOCKADDRESS:{
      if (Record.size() < 3)
        return error("Invalid blockaddress record");
      unsigned FnTyID = Record[0];
      Type *FnTy = getTypeByID(FnTyID);
      if (!FnTy)
        return error("Invalid blockaddress record");
      V = BitcodeConstant::create(
          Alloc, CurTy,
          {BitcodeConstant::BlockAddressOpcode, 0, (unsigned)Record[2]},
          Record[1]);
      break;
    }
    case bitc::CST_CODE_DSO_LOCAL_EQUIVALENT: {
      if (Record.size() < 2)
        return error("Invalid dso_local record");
      unsigned GVTyID = Record[0];
      Type *GVTy = getTypeByID(GVTyID);
      if (!GVTy)
        return error("Invalid dso_local record");
      V = BitcodeConstant::create(
          Alloc, CurTy, BitcodeConstant::DSOLocalEquivalentOpcode, Record[1]);
      break;
    }
    case bitc::CST_CODE_NO_CFI_VALUE: {
      if (Record.size() < 2)
        return error("Invalid no_cfi record");
      unsigned GVTyID = Record[0];
      Type *GVTy = getTypeByID(GVTyID);
      if (!GVTy)
        return error("Invalid no_cfi record");
      V = BitcodeConstant::create(Alloc, CurTy, BitcodeConstant::NoCFIOpcode,
                                  Record[1]);
      break;
    }
    case bitc::CST_CODE_PTRAUTH: {
      if (Record.size() < 4)
        return error("Invalid ptrauth record");
      // Ptr, Key, Disc, AddrDisc
      V = BitcodeConstant::create(Alloc, CurTy,
                                  BitcodeConstant::ConstantPtrAuthOpcode,
                                  {(unsigned)Record[0], (unsigned)Record[1],
                                   (unsigned)Record[2], (unsigned)Record[3]});
      break;
    }
    }

    assert(V->getType() == getTypeByID(CurTyID) && "Incorrect result type ID");
    if (Error Err = ValueList.assignValue(NextCstNo, V, CurTyID))
      return Err;
    ++NextCstNo;
  }
}

Error BitcodeReader::parseUseLists() {
  if (Error Err = Stream.EnterSubBlock(bitc::USELIST_BLOCK_ID))
    return Err;

  // Read all the records.
  SmallVector<uint64_t, 64> Record;

  while (true) {
    Expected<BitstreamEntry> MaybeEntry = Stream.advanceSkippingSubblocks();
    if (!MaybeEntry)
      return MaybeEntry.takeError();
    BitstreamEntry Entry = MaybeEntry.get();

    switch (Entry.Kind) {
    case BitstreamEntry::SubBlock: // Handled for us already.
    case BitstreamEntry::Error:
      return error("Malformed block");
    case BitstreamEntry::EndBlock:
      return Error::success();
    case BitstreamEntry::Record:
      // The interesting case.
      break;
    }

    // Read a use list record.
    Record.clear();
    bool IsBB = false;
    Expected<unsigned> MaybeRecord = Stream.readRecord(Entry.ID, Record);
    if (!MaybeRecord)
      return MaybeRecord.takeError();
    switch (MaybeRecord.get()) {
    default:  // Default behavior: unknown type.
      break;
    case bitc::USELIST_CODE_BB:
      IsBB = true;
      [[fallthrough]];
    case bitc::USELIST_CODE_DEFAULT: {
      unsigned RecordLength = Record.size();
      if (RecordLength < 3)
        // Records should have at least an ID and two indexes.
        return error("Invalid record");
      unsigned ID = Record.pop_back_val();

      Value *V;
      if (IsBB) {
        assert(ID < FunctionBBs.size() && "Basic block not found");
        V = FunctionBBs[ID];
      } else
        V = ValueList[ID];
      unsigned NumUses = 0;
      SmallDenseMap<const Use *, unsigned, 16> Order;
      for (const Use &U : V->materialized_uses()) {
        if (++NumUses > Record.size())
          break;
        Order[&U] = Record[NumUses - 1];
      }
      if (Order.size() != Record.size() || NumUses > Record.size())
        // Mismatches can happen if the functions are being materialized lazily
        // (out-of-order), or a value has been upgraded.
        break;

      V->sortUseList([&](const Use &L, const Use &R) {
        return Order.lookup(&L) < Order.lookup(&R);
      });
      break;
    }
    }
  }
}

/// When we see the block for metadata, remember where it is and then skip it.
/// This lets us lazily deserialize the metadata.
Error BitcodeReader::rememberAndSkipMetadata() {
  // Save the current stream state.
  uint64_t CurBit = Stream.GetCurrentBitNo();
  DeferredMetadataInfo.push_back(CurBit);

  // Skip over the block for now.
  if (Error Err = Stream.SkipBlock())
    return Err;
  return Error::success();
}

Error BitcodeReader::materializeMetadata() {
  for (uint64_t BitPos : DeferredMetadataInfo) {
    // Move the bit stream to the saved position.
    if (Error JumpFailed = Stream.JumpToBit(BitPos))
      return JumpFailed;
    if (Error Err = MDLoader->parseModuleMetadata())
      return Err;
  }

  // Upgrade "Linker Options" module flag to "llvm.linker.options" module-level
  // metadata. Only upgrade if the new option doesn't exist to avoid upgrade
  // multiple times.
  if (!TheModule->getNamedMetadata("llvm.linker.options")) {
    if (Metadata *Val = TheModule->getModuleFlag("Linker Options")) {
      NamedMDNode *LinkerOpts =
          TheModule->getOrInsertNamedMetadata("llvm.linker.options");
      for (const MDOperand &MDOptions : cast<MDNode>(Val)->operands())
        LinkerOpts->addOperand(cast<MDNode>(MDOptions));
    }
  }

  DeferredMetadataInfo.clear();
  return Error::success();
}

void BitcodeReader::setStripDebugInfo() { StripDebugInfo = true; }

/// When we see the block for a function body, remember where it is and then
/// skip it.  This lets us lazily deserialize the functions.
Error BitcodeReader::rememberAndSkipFunctionBody() {
  // Get the function we are talking about.
  if (FunctionsWithBodies.empty())
    return error("Insufficient function protos");

  Function *Fn = FunctionsWithBodies.back();
  FunctionsWithBodies.pop_back();

  // Save the current stream state.
  uint64_t CurBit = Stream.GetCurrentBitNo();
  assert(
      (DeferredFunctionInfo[Fn] == 0 || DeferredFunctionInfo[Fn] == CurBit) &&
      "Mismatch between VST and scanned function offsets");
  DeferredFunctionInfo[Fn] = CurBit;

  // Skip over the function block for now.
  if (Error Err = Stream.SkipBlock())
    return Err;
  return Error::success();
}

Error BitcodeReader::globalCleanup() {
  // Patch the initializers for globals and aliases up.
  if (Error Err = resolveGlobalAndIndirectSymbolInits())
    return Err;
  if (!GlobalInits.empty() || !IndirectSymbolInits.empty())
    return error("Malformed global initializer set");

  // Look for intrinsic functions which need to be upgraded at some point
  // and functions that need to have their function attributes upgraded.
  for (Function &F : *TheModule) {
    MDLoader->upgradeDebugIntrinsics(F);
    Function *NewFn;
    // If PreserveInputDbgFormat=true, then we don't know whether we want
    // intrinsics or records, and we won't perform any conversions in either
    // case, so don't upgrade intrinsics to records.
    if (UpgradeIntrinsicFunction(
            &F, NewFn, PreserveInputDbgFormat != cl::boolOrDefault::BOU_TRUE))
      UpgradedIntrinsics[&F] = NewFn;
    // Look for functions that rely on old function attribute behavior.
    UpgradeFunctionAttributes(F);
  }

  // Look for global variables which need to be renamed.
  std::vector<std::pair<GlobalVariable *, GlobalVariable *>> UpgradedVariables;
  for (GlobalVariable &GV : TheModule->globals())
    if (GlobalVariable *Upgraded = UpgradeGlobalVariable(&GV))
      UpgradedVariables.emplace_back(&GV, Upgraded);
  for (auto &Pair : UpgradedVariables) {
    Pair.first->eraseFromParent();
    TheModule->insertGlobalVariable(Pair.second);
  }

  // Force deallocation of memory for these vectors to favor the client that
  // want lazy deserialization.
  std::vector<std::pair<GlobalVariable *, unsigned>>().swap(GlobalInits);
  std::vector<std::pair<GlobalValue *, unsigned>>().swap(IndirectSymbolInits);
  return Error::success();
}

/// Support for lazy parsing of function bodies. This is required if we
/// either have an old bitcode file without a VST forward declaration record,
/// or if we have an anonymous function being materialized, since anonymous
/// functions do not have a name and are therefore not in the VST.
Error BitcodeReader::rememberAndSkipFunctionBodies() {
  if (Error JumpFailed = Stream.JumpToBit(NextUnreadBit))
    return JumpFailed;

  if (Stream.AtEndOfStream())
    return error("Could not find function in stream");

  if (!SeenFirstFunctionBody)
    return error("Trying to materialize functions before seeing function blocks");

  // An old bitcode file with the symbol table at the end would have
  // finished the parse greedily.
  assert(SeenValueSymbolTable);

  SmallVector<uint64_t, 64> Record;

  while (true) {
    Expected<llvm::BitstreamEntry> MaybeEntry = Stream.advance();
    if (!MaybeEntry)
      return MaybeEntry.takeError();
    llvm::BitstreamEntry Entry = MaybeEntry.get();

    switch (Entry.Kind) {
    default:
      return error("Expect SubBlock");
    case BitstreamEntry::SubBlock:
      switch (Entry.ID) {
      default:
        return error("Expect function block");
      case bitc::FUNCTION_BLOCK_ID:
        if (Error Err = rememberAndSkipFunctionBody())
          return Err;
        NextUnreadBit = Stream.GetCurrentBitNo();
        return Error::success();
      }
    }
  }
}

Error BitcodeReaderBase::readBlockInfo() {
  Expected<std::optional<BitstreamBlockInfo>> MaybeNewBlockInfo =
      Stream.ReadBlockInfoBlock();
  if (!MaybeNewBlockInfo)
    return MaybeNewBlockInfo.takeError();
  std::optional<BitstreamBlockInfo> NewBlockInfo =
      std::move(MaybeNewBlockInfo.get());
  if (!NewBlockInfo)
    return error("Malformed block");
  BlockInfo = std::move(*NewBlockInfo);
  return Error::success();
}

Error BitcodeReader::parseComdatRecord(ArrayRef<uint64_t> Record) {
  // v1: [selection_kind, name]
  // v2: [strtab_offset, strtab_size, selection_kind]
  StringRef Name;
  std::tie(Name, Record) = readNameFromStrtab(Record);

  if (Record.empty())
    return error("Invalid record");
  Comdat::SelectionKind SK = getDecodedComdatSelectionKind(Record[0]);
  std::string OldFormatName;
  if (!UseStrtab) {
    if (Record.size() < 2)
      return error("Invalid record");
    unsigned ComdatNameSize = Record[1];
    if (ComdatNameSize > Record.size() - 2)
      return error("Comdat name size too large");
    OldFormatName.reserve(ComdatNameSize);
    for (unsigned i = 0; i != ComdatNameSize; ++i)
      OldFormatName += (char)Record[2 + i];
    Name = OldFormatName;
  }
  Comdat *C = TheModule->getOrInsertComdat(Name);
  C->setSelectionKind(SK);
  ComdatList.push_back(C);
  return Error::success();
}

static void inferDSOLocal(GlobalValue *GV) {
  // infer dso_local from linkage and visibility if it is not encoded.
  if (GV->hasLocalLinkage() ||
      (!GV->hasDefaultVisibility() && !GV->hasExternalWeakLinkage()))
    GV->setDSOLocal(true);
}

GlobalValue::SanitizerMetadata deserializeSanitizerMetadata(unsigned V) {
  GlobalValue::SanitizerMetadata Meta;
  if (V & (1 << 0))
    Meta.NoAddress = true;
  if (V & (1 << 1))
    Meta.NoHWAddress = true;
  if (V & (1 << 2))
    Meta.Memtag = true;
  if (V & (1 << 3))
    Meta.IsDynInit = true;
  return Meta;
}

Error BitcodeReader::parseGlobalVarRecord(ArrayRef<uint64_t> Record) {
  // v1: [pointer type, isconst, initid, linkage, alignment, section,
  // visibility, threadlocal, unnamed_addr, externally_initialized,
  // dllstorageclass, comdat, attributes, preemption specifier,
  // partition strtab offset, partition strtab size] (name in VST)
  // v2: [strtab_offset, strtab_size, v1]
  // v3: [v2, code_model]
  StringRef Name;
  std::tie(Name, Record) = readNameFromStrtab(Record);

  if (Record.size() < 6)
    return error("Invalid record");
  unsigned TyID = Record[0];
  Type *Ty = getTypeByID(TyID);
  if (!Ty)
    return error("Invalid record");
  bool isConstant = Record[1] & 1;
  bool explicitType = Record[1] & 2;
  unsigned AddressSpace;
  if (explicitType) {
    AddressSpace = Record[1] >> 2;
  } else {
    if (!Ty->isPointerTy())
      return error("Invalid type for value");
    AddressSpace = cast<PointerType>(Ty)->getAddressSpace();
    TyID = getContainedTypeID(TyID);
    Ty = getTypeByID(TyID);
    if (!Ty)
      return error("Missing element type for old-style global");
  }

  uint64_t RawLinkage = Record[3];
  GlobalValue::LinkageTypes Linkage = getDecodedLinkage(RawLinkage);
  MaybeAlign Alignment;
  if (Error Err = parseAlignmentValue(Record[4], Alignment))
    return Err;
  std::string Section;
  if (Record[5]) {
    if (Record[5] - 1 >= SectionTable.size())
      return error("Invalid ID");
    Section = SectionTable[Record[5] - 1];
  }
  GlobalValue::VisibilityTypes Visibility = GlobalValue::DefaultVisibility;
  // Local linkage must have default visibility.
  // auto-upgrade `hidden` and `protected` for old bitcode.
  if (Record.size() > 6 && !GlobalValue::isLocalLinkage(Linkage))
    Visibility = getDecodedVisibility(Record[6]);

  GlobalVariable::ThreadLocalMode TLM = GlobalVariable::NotThreadLocal;
  if (Record.size() > 7)
    TLM = getDecodedThreadLocalMode(Record[7]);

  GlobalValue::UnnamedAddr UnnamedAddr = GlobalValue::UnnamedAddr::None;
  if (Record.size() > 8)
    UnnamedAddr = getDecodedUnnamedAddrType(Record[8]);

  bool ExternallyInitialized = false;
  if (Record.size() > 9)
    ExternallyInitialized = Record[9];

  GlobalVariable *NewGV =
      new GlobalVariable(*TheModule, Ty, isConstant, Linkage, nullptr, Name,
                         nullptr, TLM, AddressSpace, ExternallyInitialized);
  if (Alignment)
    NewGV->setAlignment(*Alignment);
  if (!Section.empty())
    NewGV->setSection(Section);
  NewGV->setVisibility(Visibility);
  NewGV->setUnnamedAddr(UnnamedAddr);

  if (Record.size() > 10) {
    // A GlobalValue with local linkage cannot have a DLL storage class.
    if (!NewGV->hasLocalLinkage()) {
      NewGV->setDLLStorageClass(getDecodedDLLStorageClass(Record[10]));
    }
  } else {
    upgradeDLLImportExportLinkage(NewGV, RawLinkage);
  }

  ValueList.push_back(NewGV, getVirtualTypeID(NewGV->getType(), TyID));

  // Remember which value to use for the global initializer.
  if (unsigned InitID = Record[2])
    GlobalInits.push_back(std::make_pair(NewGV, InitID - 1));

  if (Record.size() > 11) {
    if (unsigned ComdatID = Record[11]) {
      if (ComdatID > ComdatList.size())
        return error("Invalid global variable comdat ID");
      NewGV->setComdat(ComdatList[ComdatID - 1]);
    }
  } else if (hasImplicitComdat(RawLinkage)) {
    ImplicitComdatObjects.insert(NewGV);
  }

  if (Record.size() > 12) {
    auto AS = getAttributes(Record[12]).getFnAttrs();
    NewGV->setAttributes(AS);
  }

  if (Record.size() > 13) {
    NewGV->setDSOLocal(getDecodedDSOLocal(Record[13]));
  }
  inferDSOLocal(NewGV);

  // Check whether we have enough values to read a partition name.
  if (Record.size() > 15)
    NewGV->setPartition(StringRef(Strtab.data() + Record[14], Record[15]));

  if (Record.size() > 16 && Record[16]) {
    llvm::GlobalValue::SanitizerMetadata Meta =
        deserializeSanitizerMetadata(Record[16]);
    NewGV->setSanitizerMetadata(Meta);
  }

  if (Record.size() > 17 && Record[17]) {
    if (auto CM = getDecodedCodeModel(Record[17]))
      NewGV->setCodeModel(*CM);
    else
      return error("Invalid global variable code model");
  }

  return Error::success();
}

void BitcodeReader::callValueTypeCallback(Value *F, unsigned TypeID) {
  if (ValueTypeCallback) {
    (*ValueTypeCallback)(
        F, TypeID, [this](unsigned I) { return getTypeByID(I); },
        [this](unsigned I, unsigned J) { return getContainedTypeID(I, J); });
  }
}

Error BitcodeReader::parseFunctionRecord(ArrayRef<uint64_t> Record) {
  // v1: [type, callingconv, isproto, linkage, paramattr, alignment, section,
  // visibility, gc, unnamed_addr, prologuedata, dllstorageclass, comdat,
  // prefixdata,  personalityfn, preemption specifier, addrspace] (name in VST)
  // v2: [strtab_offset, strtab_size, v1]
  StringRef Name;
  std::tie(Name, Record) = readNameFromStrtab(Record);

  if (Record.size() < 8)
    return error("Invalid record");
  unsigned FTyID = Record[0];
  Type *FTy = getTypeByID(FTyID);
  if (!FTy)
    return error("Invalid record");
  if (isa<PointerType>(FTy)) {
    FTyID = getContainedTypeID(FTyID, 0);
    FTy = getTypeByID(FTyID);
    if (!FTy)
      return error("Missing element type for old-style function");
  }

  if (!isa<FunctionType>(FTy))
    return error("Invalid type for value");
  auto CC = static_cast<CallingConv::ID>(Record[1]);
  if (CC & ~CallingConv::MaxID)
    return error("Invalid calling convention ID");

  unsigned AddrSpace = TheModule->getDataLayout().getProgramAddressSpace();
  if (Record.size() > 16)
    AddrSpace = Record[16];

  Function *Func =
      Function::Create(cast<FunctionType>(FTy), GlobalValue::ExternalLinkage,
                       AddrSpace, Name, TheModule);

  assert(Func->getFunctionType() == FTy &&
         "Incorrect fully specified type provided for function");
  FunctionTypeIDs[Func] = FTyID;

  Func->setCallingConv(CC);
  bool isProto = Record[2];
  uint64_t RawLinkage = Record[3];
  Func->setLinkage(getDecodedLinkage(RawLinkage));
  Func->setAttributes(getAttributes(Record[4]));
  callValueTypeCallback(Func, FTyID);

  // Upgrade any old-style byval or sret without a type by propagating the
  // argument's pointee type. There should be no opaque pointers where the byval
  // type is implicit.
  for (unsigned i = 0; i != Func->arg_size(); ++i) {
    for (Attribute::AttrKind Kind : {Attribute::ByVal, Attribute::StructRet,
                                     Attribute::InAlloca}) {
      if (!Func->hasParamAttribute(i, Kind))
        continue;

      if (Func->getParamAttribute(i, Kind).getValueAsType())
        continue;

      Func->removeParamAttr(i, Kind);

      unsigned ParamTypeID = getContainedTypeID(FTyID, i + 1);
      Type *PtrEltTy = getPtrElementTypeByID(ParamTypeID);
      if (!PtrEltTy)
        return error("Missing param element type for attribute upgrade");

      Attribute NewAttr;
      switch (Kind) {
      case Attribute::ByVal:
        NewAttr = Attribute::getWithByValType(Context, PtrEltTy);
        break;
      case Attribute::StructRet:
        NewAttr = Attribute::getWithStructRetType(Context, PtrEltTy);
        break;
      case Attribute::InAlloca:
        NewAttr = Attribute::getWithInAllocaType(Context, PtrEltTy);
        break;
      default:
        llvm_unreachable("not an upgraded type attribute");
      }

      Func->addParamAttr(i, NewAttr);
    }
  }

  if (Func->getCallingConv() == CallingConv::X86_INTR &&
      !Func->arg_empty() && !Func->hasParamAttribute(0, Attribute::ByVal)) {
    unsigned ParamTypeID = getContainedTypeID(FTyID, 1);
    Type *ByValTy = getPtrElementTypeByID(ParamTypeID);
    if (!ByValTy)
      return error("Missing param element type for x86_intrcc upgrade");
    Attribute NewAttr = Attribute::getWithByValType(Context, ByValTy);
    Func->addParamAttr(0, NewAttr);
  }

  MaybeAlign Alignment;
  if (Error Err = parseAlignmentValue(Record[5], Alignment))
    return Err;
  if (Alignment)
    Func->setAlignment(*Alignment);
  if (Record[6]) {
    if (Record[6] - 1 >= SectionTable.size())
      return error("Invalid ID");
    Func->setSection(SectionTable[Record[6] - 1]);
  }
  // Local linkage must have default visibility.
  // auto-upgrade `hidden` and `protected` for old bitcode.
  if (!Func->hasLocalLinkage())
    Func->setVisibility(getDecodedVisibility(Record[7]));
  if (Record.size() > 8 && Record[8]) {
    if (Record[8] - 1 >= GCTable.size())
      return error("Invalid ID");
    Func->setGC(GCTable[Record[8] - 1]);
  }
  GlobalValue::UnnamedAddr UnnamedAddr = GlobalValue::UnnamedAddr::None;
  if (Record.size() > 9)
    UnnamedAddr = getDecodedUnnamedAddrType(Record[9]);
  Func->setUnnamedAddr(UnnamedAddr);

  FunctionOperandInfo OperandInfo = {Func, 0, 0, 0};
  if (Record.size() > 10)
    OperandInfo.Prologue = Record[10];

  if (Record.size() > 11) {
    // A GlobalValue with local linkage cannot have a DLL storage class.
    if (!Func->hasLocalLinkage()) {
      Func->setDLLStorageClass(getDecodedDLLStorageClass(Record[11]));
    }
  } else {
    upgradeDLLImportExportLinkage(Func, RawLinkage);
  }

  if (Record.size() > 12) {
    if (unsigned ComdatID = Record[12]) {
      if (ComdatID > ComdatList.size())
        return error("Invalid function comdat ID");
      Func->setComdat(ComdatList[ComdatID - 1]);
    }
  } else if (hasImplicitComdat(RawLinkage)) {
    ImplicitComdatObjects.insert(Func);
  }

  if (Record.size() > 13)
    OperandInfo.Prefix = Record[13];

  if (Record.size() > 14)
    OperandInfo.PersonalityFn = Record[14];

  if (Record.size() > 15) {
    Func->setDSOLocal(getDecodedDSOLocal(Record[15]));
  }
  inferDSOLocal(Func);

  // Record[16] is the address space number.

  // Check whether we have enough values to read a partition name. Also make
  // sure Strtab has enough values.
  if (Record.size() > 18 && Strtab.data() &&
      Record[17] + Record[18] <= Strtab.size()) {
    Func->setPartition(StringRef(Strtab.data() + Record[17], Record[18]));
  }

  ValueList.push_back(Func, getVirtualTypeID(Func->getType(), FTyID));

  if (OperandInfo.PersonalityFn || OperandInfo.Prefix || OperandInfo.Prologue)
    FunctionOperands.push_back(OperandInfo);

  // If this is a function with a body, remember the prototype we are
  // creating now, so that we can match up the body with them later.
  if (!isProto) {
    Func->setIsMaterializable(true);
    FunctionsWithBodies.push_back(Func);
    DeferredFunctionInfo[Func] = 0;
  }
  return Error::success();
}

Error BitcodeReader::parseGlobalIndirectSymbolRecord(
    unsigned BitCode, ArrayRef<uint64_t> Record) {
  // v1 ALIAS_OLD: [alias type, aliasee val#, linkage] (name in VST)
  // v1 ALIAS: [alias type, addrspace, aliasee val#, linkage, visibility,
  // dllstorageclass, threadlocal, unnamed_addr,
  // preemption specifier] (name in VST)
  // v1 IFUNC: [alias type, addrspace, aliasee val#, linkage,
  // visibility, dllstorageclass, threadlocal, unnamed_addr,
  // preemption specifier] (name in VST)
  // v2: [strtab_offset, strtab_size, v1]
  StringRef Name;
  std::tie(Name, Record) = readNameFromStrtab(Record);

  bool NewRecord = BitCode != bitc::MODULE_CODE_ALIAS_OLD;
  if (Record.size() < (3 + (unsigned)NewRecord))
    return error("Invalid record");
  unsigned OpNum = 0;
  unsigned TypeID = Record[OpNum++];
  Type *Ty = getTypeByID(TypeID);
  if (!Ty)
    return error("Invalid record");

  unsigned AddrSpace;
  if (!NewRecord) {
    auto *PTy = dyn_cast<PointerType>(Ty);
    if (!PTy)
      return error("Invalid type for value");
    AddrSpace = PTy->getAddressSpace();
    TypeID = getContainedTypeID(TypeID);
    Ty = getTypeByID(TypeID);
    if (!Ty)
      return error("Missing element type for old-style indirect symbol");
  } else {
    AddrSpace = Record[OpNum++];
  }

  auto Val = Record[OpNum++];
  auto Linkage = Record[OpNum++];
  GlobalValue *NewGA;
  if (BitCode == bitc::MODULE_CODE_ALIAS ||
      BitCode == bitc::MODULE_CODE_ALIAS_OLD)
    NewGA = GlobalAlias::create(Ty, AddrSpace, getDecodedLinkage(Linkage), Name,
                                TheModule);
  else
    NewGA = GlobalIFunc::create(Ty, AddrSpace, getDecodedLinkage(Linkage), Name,
                                nullptr, TheModule);

  // Local linkage must have default visibility.
  // auto-upgrade `hidden` and `protected` for old bitcode.
  if (OpNum != Record.size()) {
    auto VisInd = OpNum++;
    if (!NewGA->hasLocalLinkage())
      NewGA->setVisibility(getDecodedVisibility(Record[VisInd]));
  }
  if (BitCode == bitc::MODULE_CODE_ALIAS ||
      BitCode == bitc::MODULE_CODE_ALIAS_OLD) {
    if (OpNum != Record.size()) {
      auto S = Record[OpNum++];
      // A GlobalValue with local linkage cannot have a DLL storage class.
      if (!NewGA->hasLocalLinkage())
        NewGA->setDLLStorageClass(getDecodedDLLStorageClass(S));
    }
    else
      upgradeDLLImportExportLinkage(NewGA, Linkage);
    if (OpNum != Record.size())
      NewGA->setThreadLocalMode(getDecodedThreadLocalMode(Record[OpNum++]));
    if (OpNum != Record.size())
      NewGA->setUnnamedAddr(getDecodedUnnamedAddrType(Record[OpNum++]));
  }
  if (OpNum != Record.size())
    NewGA->setDSOLocal(getDecodedDSOLocal(Record[OpNum++]));
  inferDSOLocal(NewGA);

  // Check whether we have enough values to read a partition name.
  if (OpNum + 1 < Record.size()) {
    // Check Strtab has enough values for the partition.
    if (Record[OpNum] + Record[OpNum + 1] > Strtab.size())
      return error("Malformed partition, too large.");
    NewGA->setPartition(
        StringRef(Strtab.data() + Record[OpNum], Record[OpNum + 1]));
  }

  ValueList.push_back(NewGA, getVirtualTypeID(NewGA->getType(), TypeID));
  IndirectSymbolInits.push_back(std::make_pair(NewGA, Val));
  return Error::success();
}

Error BitcodeReader::parseModule(uint64_t ResumeBit,
                                 bool ShouldLazyLoadMetadata,
                                 ParserCallbacks Callbacks) {
  // Load directly into RemoveDIs format if LoadBitcodeIntoNewDbgInfoFormat
  // has been set to true and we aren't attempting to preserve the existing
  // format in the bitcode (default action: load into the old debug format).
  if (PreserveInputDbgFormat != cl::boolOrDefault::BOU_TRUE) {
    TheModule->IsNewDbgInfoFormat =
        UseNewDbgInfoFormat &&
        LoadBitcodeIntoNewDbgInfoFormat != cl::boolOrDefault::BOU_FALSE;
  }

  this->ValueTypeCallback = std::move(Callbacks.ValueType);
  if (ResumeBit) {
    if (Error JumpFailed = Stream.JumpToBit(ResumeBit))
      return JumpFailed;
  } else if (Error Err = Stream.EnterSubBlock(bitc::MODULE_BLOCK_ID))
    return Err;

  SmallVector<uint64_t, 64> Record;

  // Parts of bitcode parsing depend on the datalayout.  Make sure we
  // finalize the datalayout before we run any of that code.
  bool ResolvedDataLayout = false;
  // In order to support importing modules with illegal data layout strings,
  // delay parsing the data layout string until after upgrades and overrides
  // have been applied, allowing to fix illegal data layout strings.
  // Initialize to the current module's layout string in case none is specified.
  std::string TentativeDataLayoutStr = TheModule->getDataLayoutStr();

  auto ResolveDataLayout = [&]() -> Error {
    if (ResolvedDataLayout)
      return Error::success();

    // Datalayout and triple can't be parsed after this point.
    ResolvedDataLayout = true;

    // Auto-upgrade the layout string
    TentativeDataLayoutStr = llvm::UpgradeDataLayoutString(
        TentativeDataLayoutStr, TheModule->getTargetTriple());

    // Apply override
    if (Callbacks.DataLayout) {
      if (auto LayoutOverride = (*Callbacks.DataLayout)(
              TheModule->getTargetTriple(), TentativeDataLayoutStr))
        TentativeDataLayoutStr = *LayoutOverride;
    }

    // Now the layout string is finalized in TentativeDataLayoutStr. Parse it.
    Expected<DataLayout> MaybeDL = DataLayout::parse(TentativeDataLayoutStr);
    if (!MaybeDL)
      return MaybeDL.takeError();

    TheModule->setDataLayout(MaybeDL.get());
    return Error::success();
  };

  // Read all the records for this module.
  while (true) {
    Expected<llvm::BitstreamEntry> MaybeEntry = Stream.advance();
    if (!MaybeEntry)
      return MaybeEntry.takeError();
    llvm::BitstreamEntry Entry = MaybeEntry.get();

    switch (Entry.Kind) {
    case BitstreamEntry::Error:
      return error("Malformed block");
    case BitstreamEntry::EndBlock:
      if (Error Err = ResolveDataLayout())
        return Err;
      return globalCleanup();

    case BitstreamEntry::SubBlock:
      switch (Entry.ID) {
      default:  // Skip unknown content.
        if (Error Err = Stream.SkipBlock())
          return Err;
        break;
      case bitc::BLOCKINFO_BLOCK_ID:
        if (Error Err = readBlockInfo())
          return Err;
        break;
      case bitc::PARAMATTR_BLOCK_ID:
        if (Error Err = parseAttributeBlock())
          return Err;
        break;
      case bitc::PARAMATTR_GROUP_BLOCK_ID:
        if (Error Err = parseAttributeGroupBlock())
          return Err;
        break;
      case bitc::TYPE_BLOCK_ID_NEW:
        if (Error Err = parseTypeTable())
          return Err;
        break;
      case bitc::VALUE_SYMTAB_BLOCK_ID:
        if (!SeenValueSymbolTable) {
          // Either this is an old form VST without function index and an
          // associated VST forward declaration record (which would have caused
          // the VST to be jumped to and parsed before it was encountered
          // normally in the stream), or there were no function blocks to
          // trigger an earlier parsing of the VST.
          assert(VSTOffset == 0 || FunctionsWithBodies.empty());
          if (Error Err = parseValueSymbolTable())
            return Err;
          SeenValueSymbolTable = true;
        } else {
          // We must have had a VST forward declaration record, which caused
          // the parser to jump to and parse the VST earlier.
          assert(VSTOffset > 0);
          if (Error Err = Stream.SkipBlock())
            return Err;
        }
        break;
      case bitc::CONSTANTS_BLOCK_ID:
        if (Error Err = parseConstants())
          return Err;
        if (Error Err = resolveGlobalAndIndirectSymbolInits())
          return Err;
        break;
      case bitc::METADATA_BLOCK_ID:
        if (ShouldLazyLoadMetadata) {
          if (Error Err = rememberAndSkipMetadata())
            return Err;
          break;
        }
        assert(DeferredMetadataInfo.empty() && "Unexpected deferred metadata");
        if (Error Err = MDLoader->parseModuleMetadata())
          return Err;
        break;
      case bitc::METADATA_KIND_BLOCK_ID:
        if (Error Err = MDLoader->parseMetadataKinds())
          return Err;
        break;
      case bitc::FUNCTION_BLOCK_ID:
        if (Error Err = ResolveDataLayout())
          return Err;

        // If this is the first function body we've seen, reverse the
        // FunctionsWithBodies list.
        if (!SeenFirstFunctionBody) {
          std::reverse(FunctionsWithBodies.begin(), FunctionsWithBodies.end());
          if (Error Err = globalCleanup())
            return Err;
          SeenFirstFunctionBody = true;
        }

        if (VSTOffset > 0) {
          // If we have a VST forward declaration record, make sure we
          // parse the VST now if we haven't already. It is needed to
          // set up the DeferredFunctionInfo vector for lazy reading.
          if (!SeenValueSymbolTable) {
            if (Error Err = BitcodeReader::parseValueSymbolTable(VSTOffset))
              return Err;
            SeenValueSymbolTable = true;
            // Fall through so that we record the NextUnreadBit below.
            // This is necessary in case we have an anonymous function that
            // is later materialized. Since it will not have a VST entry we
            // need to fall back to the lazy parse to find its offset.
          } else {
            // If we have a VST forward declaration record, but have already
            // parsed the VST (just above, when the first function body was
            // encountered here), then we are resuming the parse after
            // materializing functions. The ResumeBit points to the
            // start of the last function block recorded in the
            // DeferredFunctionInfo map. Skip it.
            if (Error Err = Stream.SkipBlock())
              return Err;
            continue;
          }
        }

        // Support older bitcode files that did not have the function
        // index in the VST, nor a VST forward declaration record, as
        // well as anonymous functions that do not have VST entries.
        // Build the DeferredFunctionInfo vector on the fly.
        if (Error Err = rememberAndSkipFunctionBody())
          return Err;

        // Suspend parsing when we reach the function bodies. Subsequent
        // materialization calls will resume it when necessary. If the bitcode
        // file is old, the symbol table will be at the end instead and will not
        // have been seen yet. In this case, just finish the parse now.
        if (SeenValueSymbolTable) {
          NextUnreadBit = Stream.GetCurrentBitNo();
          // After the VST has been parsed, we need to make sure intrinsic name
          // are auto-upgraded.
          return globalCleanup();
        }
        break;
      case bitc::USELIST_BLOCK_ID:
        if (Error Err = parseUseLists())
          return Err;
        break;
      case bitc::OPERAND_BUNDLE_TAGS_BLOCK_ID:
        if (Error Err = parseOperandBundleTags())
          return Err;
        break;
      case bitc::SYNC_SCOPE_NAMES_BLOCK_ID:
        if (Error Err = parseSyncScopeNames())
          return Err;
        break;
      }
      continue;

    case BitstreamEntry::Record:
      // The interesting case.
      break;
    }

    // Read a record.
    Expected<unsigned> MaybeBitCode = Stream.readRecord(Entry.ID, Record);
    if (!MaybeBitCode)
      return MaybeBitCode.takeError();
    switch (unsigned BitCode = MaybeBitCode.get()) {
    default: break;  // Default behavior, ignore unknown content.
    case bitc::MODULE_CODE_VERSION: {
      Expected<unsigned> VersionOrErr = parseVersionRecord(Record);
      if (!VersionOrErr)
        return VersionOrErr.takeError();
      UseRelativeIDs = *VersionOrErr >= 1;
      break;
    }
    case bitc::MODULE_CODE_TRIPLE: {  // TRIPLE: [strchr x N]
      if (ResolvedDataLayout)
        return error("target triple too late in module");
      std::string S;
      if (convertToString(Record, 0, S))
        return error("Invalid record");
      TheModule->setTargetTriple(S);
      break;
    }
    case bitc::MODULE_CODE_DATALAYOUT: {  // DATALAYOUT: [strchr x N]
      if (ResolvedDataLayout)
        return error("datalayout too late in module");
      if (convertToString(Record, 0, TentativeDataLayoutStr))
        return error("Invalid record");
      break;
    }
    case bitc::MODULE_CODE_ASM: {  // ASM: [strchr x N]
      std::string S;
      if (convertToString(Record, 0, S))
        return error("Invalid record");
      TheModule->setModuleInlineAsm(S);
      break;
    }
    case bitc::MODULE_CODE_DEPLIB: {  // DEPLIB: [strchr x N]
      // Deprecated, but still needed to read old bitcode files.
      std::string S;
      if (convertToString(Record, 0, S))
        return error("Invalid record");
      // Ignore value.
      break;
    }
    case bitc::MODULE_CODE_SECTIONNAME: {  // SECTIONNAME: [strchr x N]
      std::string S;
      if (convertToString(Record, 0, S))
        return error("Invalid record");
      SectionTable.push_back(S);
      break;
    }
    case bitc::MODULE_CODE_GCNAME: {  // SECTIONNAME: [strchr x N]
      std::string S;
      if (convertToString(Record, 0, S))
        return error("Invalid record");
      GCTable.push_back(S);
      break;
    }
    case bitc::MODULE_CODE_COMDAT:
      if (Error Err = parseComdatRecord(Record))
        return Err;
      break;
    // FIXME: BitcodeReader should handle {GLOBALVAR, FUNCTION, ALIAS, IFUNC}
    // written by ThinLinkBitcodeWriter. See
    // `ThinLinkBitcodeWriter::writeSimplifiedModuleInfo` for the format of each
    // record
    // (https://github.com/llvm/llvm-project/blob/b6a93967d9c11e79802b5e75cec1584d6c8aa472/llvm/lib/Bitcode/Writer/BitcodeWriter.cpp#L4714)
    case bitc::MODULE_CODE_GLOBALVAR:
      if (Error Err = parseGlobalVarRecord(Record))
        return Err;
      break;
    case bitc::MODULE_CODE_FUNCTION:
      if (Error Err = ResolveDataLayout())
        return Err;
      if (Error Err = parseFunctionRecord(Record))
        return Err;
      break;
    case bitc::MODULE_CODE_IFUNC:
    case bitc::MODULE_CODE_ALIAS:
    case bitc::MODULE_CODE_ALIAS_OLD:
      if (Error Err = parseGlobalIndirectSymbolRecord(BitCode, Record))
        return Err;
      break;
    /// MODULE_CODE_VSTOFFSET: [offset]
    case bitc::MODULE_CODE_VSTOFFSET:
      if (Record.empty())
        return error("Invalid record");
      // Note that we subtract 1 here because the offset is relative to one word
      // before the start of the identification or module block, which was
      // historically always the start of the regular bitcode header.
      VSTOffset = Record[0] - 1;
      break;
    /// MODULE_CODE_SOURCE_FILENAME: [namechar x N]
    case bitc::MODULE_CODE_SOURCE_FILENAME:
      SmallString<128> ValueName;
      if (convertToString(Record, 0, ValueName))
        return error("Invalid record");
      TheModule->setSourceFileName(ValueName);
      break;
    }
    Record.clear();
  }
  this->ValueTypeCallback = std::nullopt;
  return Error::success();
}

Error BitcodeReader::parseBitcodeInto(Module *M, bool ShouldLazyLoadMetadata,
                                      bool IsImporting,
                                      ParserCallbacks Callbacks) {
  TheModule = M;
  MetadataLoaderCallbacks MDCallbacks;
  MDCallbacks.GetTypeByID = [&](unsigned ID) { return getTypeByID(ID); };
  MDCallbacks.GetContainedTypeID = [&](unsigned I, unsigned J) {
    return getContainedTypeID(I, J);
  };
  MDCallbacks.MDType = Callbacks.MDType;
  MDLoader = MetadataLoader(Stream, *M, ValueList, IsImporting, MDCallbacks);
  return parseModule(0, ShouldLazyLoadMetadata, Callbacks);
}

Error BitcodeReader::typeCheckLoadStoreInst(Type *ValType, Type *PtrType) {
  if (!isa<PointerType>(PtrType))
    return error("Load/Store operand is not a pointer type");
  if (!PointerType::isLoadableOrStorableType(ValType))
    return error("Cannot load/store from pointer");
  return Error::success();
}

Error BitcodeReader::propagateAttributeTypes(CallBase *CB,
                                             ArrayRef<unsigned> ArgTyIDs) {
  AttributeList Attrs = CB->getAttributes();
  for (unsigned i = 0; i != CB->arg_size(); ++i) {
    for (Attribute::AttrKind Kind : {Attribute::ByVal, Attribute::StructRet,
                                     Attribute::InAlloca}) {
      if (!Attrs.hasParamAttr(i, Kind) ||
          Attrs.getParamAttr(i, Kind).getValueAsType())
        continue;

      Type *PtrEltTy = getPtrElementTypeByID(ArgTyIDs[i]);
      if (!PtrEltTy)
        return error("Missing element type for typed attribute upgrade");

      Attribute NewAttr;
      switch (Kind) {
      case Attribute::ByVal:
        NewAttr = Attribute::getWithByValType(Context, PtrEltTy);
        break;
      case Attribute::StructRet:
        NewAttr = Attribute::getWithStructRetType(Context, PtrEltTy);
        break;
      case Attribute::InAlloca:
        NewAttr = Attribute::getWithInAllocaType(Context, PtrEltTy);
        break;
      default:
        llvm_unreachable("not an upgraded type attribute");
      }

      Attrs = Attrs.addParamAttribute(Context, i, NewAttr);
    }
  }

  if (CB->isInlineAsm()) {
    const InlineAsm *IA = cast<InlineAsm>(CB->getCalledOperand());
    unsigned ArgNo = 0;
    for (const InlineAsm::ConstraintInfo &CI : IA->ParseConstraints()) {
      if (!CI.hasArg())
        continue;

      if (CI.isIndirect && !Attrs.getParamElementType(ArgNo)) {
        Type *ElemTy = getPtrElementTypeByID(ArgTyIDs[ArgNo]);
        if (!ElemTy)
          return error("Missing element type for inline asm upgrade");
        Attrs = Attrs.addParamAttribute(
            Context, ArgNo,
            Attribute::get(Context, Attribute::ElementType, ElemTy));
      }

      ArgNo++;
    }
  }

  switch (CB->getIntrinsicID()) {
  case Intrinsic::preserve_array_access_index:
  case Intrinsic::preserve_struct_access_index:
  case Intrinsic::aarch64_ldaxr:
  case Intrinsic::aarch64_ldxr:
  case Intrinsic::aarch64_stlxr:
  case Intrinsic::aarch64_stxr:
  case Intrinsic::arm_ldaex:
  case Intrinsic::arm_ldrex:
  case Intrinsic::arm_stlex:
  case Intrinsic::arm_strex: {
    unsigned ArgNo;
    switch (CB->getIntrinsicID()) {
    case Intrinsic::aarch64_stlxr:
    case Intrinsic::aarch64_stxr:
    case Intrinsic::arm_stlex:
    case Intrinsic::arm_strex:
      ArgNo = 1;
      break;
    default:
      ArgNo = 0;
      break;
    }
    if (!Attrs.getParamElementType(ArgNo)) {
      Type *ElTy = getPtrElementTypeByID(ArgTyIDs[ArgNo]);
      if (!ElTy)
        return error("Missing element type for elementtype upgrade");
      Attribute NewAttr = Attribute::get(Context, Attribute::ElementType, ElTy);
      Attrs = Attrs.addParamAttribute(Context, ArgNo, NewAttr);
    }
    break;
  }
  default:
    break;
  }

  CB->setAttributes(Attrs);
  return Error::success();
}

/// Lazily parse the specified function body block.
Error BitcodeReader::parseFunctionBody(Function *F) {
  if (Error Err = Stream.EnterSubBlock(bitc::FUNCTION_BLOCK_ID))
    return Err;

  // Unexpected unresolved metadata when parsing function.
  if (MDLoader->hasFwdRefs())
    return error("Invalid function metadata: incoming forward references");

  InstructionList.clear();
  unsigned ModuleValueListSize = ValueList.size();
  unsigned ModuleMDLoaderSize = MDLoader->size();

  // Add all the function arguments to the value table.
  unsigned ArgNo = 0;
  unsigned FTyID = FunctionTypeIDs[F];
  for (Argument &I : F->args()) {
    unsigned ArgTyID = getContainedTypeID(FTyID, ArgNo + 1);
    assert(I.getType() == getTypeByID(ArgTyID) &&
           "Incorrect fully specified type for Function Argument");
    ValueList.push_back(&I, ArgTyID);
    ++ArgNo;
  }
  unsigned NextValueNo = ValueList.size();
  BasicBlock *CurBB = nullptr;
  unsigned CurBBNo = 0;
  // Block into which constant expressions from phi nodes are materialized.
  BasicBlock *PhiConstExprBB = nullptr;
  // Edge blocks for phi nodes into which constant expressions have been
  // expanded.
  SmallMapVector<std::pair<BasicBlock *, BasicBlock *>, BasicBlock *, 4>
    ConstExprEdgeBBs;

  DebugLoc LastLoc;
  auto getLastInstruction = [&]() -> Instruction * {
    if (CurBB && !CurBB->empty())
      return &CurBB->back();
    else if (CurBBNo && FunctionBBs[CurBBNo - 1] &&
             !FunctionBBs[CurBBNo - 1]->empty())
      return &FunctionBBs[CurBBNo - 1]->back();
    return nullptr;
  };

  std::vector<OperandBundleDef> OperandBundles;

  // Read all the records.
  SmallVector<uint64_t, 64> Record;

  while (true) {
    Expected<llvm::BitstreamEntry> MaybeEntry = Stream.advance();
    if (!MaybeEntry)
      return MaybeEntry.takeError();
    llvm::BitstreamEntry Entry = MaybeEntry.get();

    switch (Entry.Kind) {
    case BitstreamEntry::Error:
      return error("Malformed block");
    case BitstreamEntry::EndBlock:
      goto OutOfRecordLoop;

    case BitstreamEntry::SubBlock:
      switch (Entry.ID) {
      default:  // Skip unknown content.
        if (Error Err = Stream.SkipBlock())
          return Err;
        break;
      case bitc::CONSTANTS_BLOCK_ID:
        if (Error Err = parseConstants())
          return Err;
        NextValueNo = ValueList.size();
        break;
      case bitc::VALUE_SYMTAB_BLOCK_ID:
        if (Error Err = parseValueSymbolTable())
          return Err;
        break;
      case bitc::METADATA_ATTACHMENT_ID:
        if (Error Err = MDLoader->parseMetadataAttachment(*F, InstructionList))
          return Err;
        break;
      case bitc::METADATA_BLOCK_ID:
        assert(DeferredMetadataInfo.empty() &&
               "Must read all module-level metadata before function-level");
        if (Error Err = MDLoader->parseFunctionMetadata())
          return Err;
        break;
      case bitc::USELIST_BLOCK_ID:
        if (Error Err = parseUseLists())
          return Err;
        break;
      }
      continue;

    case BitstreamEntry::Record:
      // The interesting case.
      break;
    }

    // Read a record.
    Record.clear();
    Instruction *I = nullptr;
    unsigned ResTypeID = InvalidTypeID;
    Expected<unsigned> MaybeBitCode = Stream.readRecord(Entry.ID, Record);
    if (!MaybeBitCode)
      return MaybeBitCode.takeError();
    switch (unsigned BitCode = MaybeBitCode.get()) {
    default: // Default behavior: reject
      return error("Invalid value");
    case bitc::FUNC_CODE_DECLAREBLOCKS: {   // DECLAREBLOCKS: [nblocks]
      if (Record.empty() || Record[0] == 0)
        return error("Invalid record");
      // Create all the basic blocks for the function.
      FunctionBBs.resize(Record[0]);

      // See if anything took the address of blocks in this function.
      auto BBFRI = BasicBlockFwdRefs.find(F);
      if (BBFRI == BasicBlockFwdRefs.end()) {
        for (BasicBlock *&BB : FunctionBBs)
          BB = BasicBlock::Create(Context, "", F);
      } else {
        auto &BBRefs = BBFRI->second;
        // Check for invalid basic block references.
        if (BBRefs.size() > FunctionBBs.size())
          return error("Invalid ID");
        assert(!BBRefs.empty() && "Unexpected empty array");
        assert(!BBRefs.front() && "Invalid reference to entry block");
        for (unsigned I = 0, E = FunctionBBs.size(), RE = BBRefs.size(); I != E;
             ++I)
          if (I < RE && BBRefs[I]) {
            BBRefs[I]->insertInto(F);
            FunctionBBs[I] = BBRefs[I];
          } else {
            FunctionBBs[I] = BasicBlock::Create(Context, "", F);
          }

        // Erase from the table.
        BasicBlockFwdRefs.erase(BBFRI);
      }

      CurBB = FunctionBBs[0];
      continue;
    }

    case bitc::FUNC_CODE_BLOCKADDR_USERS: // BLOCKADDR_USERS: [vals...]
      // The record should not be emitted if it's an empty list.
      if (Record.empty())
        return error("Invalid record");
      // When we have the RARE case of a BlockAddress Constant that is not
      // scoped to the Function it refers to, we need to conservatively
      // materialize the referred to Function, regardless of whether or not
      // that Function will ultimately be linked, otherwise users of
      // BitcodeReader might start splicing out Function bodies such that we
      // might no longer be able to materialize the BlockAddress since the
      // BasicBlock (and entire body of the Function) the BlockAddress refers
      // to may have been moved. In the case that the user of BitcodeReader
      // decides ultimately not to link the Function body, materializing here
      // could be considered wasteful, but it's better than a deserialization
      // failure as described. This keeps BitcodeReader unaware of complex
      // linkage policy decisions such as those use by LTO, leaving those
      // decisions "one layer up."
      for (uint64_t ValID : Record)
        if (auto *F = dyn_cast<Function>(ValueList[ValID]))
          BackwardRefFunctions.push_back(F);
        else
          return error("Invalid record");

      continue;

    case bitc::FUNC_CODE_DEBUG_LOC_AGAIN:  // DEBUG_LOC_AGAIN
      // This record indicates that the last instruction is at the same
      // location as the previous instruction with a location.
      I = getLastInstruction();

      if (!I)
        return error("Invalid record");
      I->setDebugLoc(LastLoc);
      I = nullptr;
      continue;

    case bitc::FUNC_CODE_DEBUG_LOC: {      // DEBUG_LOC: [line, col, scope, ia]
      I = getLastInstruction();
      if (!I || Record.size() < 4)
        return error("Invalid record");

      unsigned Line = Record[0], Col = Record[1];
      unsigned ScopeID = Record[2], IAID = Record[3];
      bool isImplicitCode = Record.size() == 5 && Record[4];

      MDNode *Scope = nullptr, *IA = nullptr;
      if (ScopeID) {
        Scope = dyn_cast_or_null<MDNode>(
            MDLoader->getMetadataFwdRefOrLoad(ScopeID - 1));
        if (!Scope)
          return error("Invalid record");
      }
      if (IAID) {
        IA = dyn_cast_or_null<MDNode>(
            MDLoader->getMetadataFwdRefOrLoad(IAID - 1));
        if (!IA)
          return error("Invalid record");
      }
      LastLoc = DILocation::get(Scope->getContext(), Line, Col, Scope, IA,
                                isImplicitCode);
      I->setDebugLoc(LastLoc);
      I = nullptr;
      continue;
    }
    case bitc::FUNC_CODE_INST_UNOP: {    // UNOP: [opval, ty, opcode]
      unsigned OpNum = 0;
      Value *LHS;
      unsigned TypeID;
      if (getValueTypePair(Record, OpNum, NextValueNo, LHS, TypeID, CurBB) ||
          OpNum+1 > Record.size())
        return error("Invalid record");

      int Opc = getDecodedUnaryOpcode(Record[OpNum++], LHS->getType());
      if (Opc == -1)
        return error("Invalid record");
      I = UnaryOperator::Create((Instruction::UnaryOps)Opc, LHS);
      ResTypeID = TypeID;
      InstructionList.push_back(I);
      if (OpNum < Record.size()) {
        if (isa<FPMathOperator>(I)) {
          FastMathFlags FMF = getDecodedFastMathFlags(Record[OpNum]);
          if (FMF.any())
            I->setFastMathFlags(FMF);
        }
      }
      break;
    }
    case bitc::FUNC_CODE_INST_BINOP: {    // BINOP: [opval, ty, opval, opcode]
      unsigned OpNum = 0;
      Value *LHS, *RHS;
      unsigned TypeID;
      if (getValueTypePair(Record, OpNum, NextValueNo, LHS, TypeID, CurBB) ||
          popValue(Record, OpNum, NextValueNo, LHS->getType(), TypeID, RHS,
                   CurBB) ||
          OpNum+1 > Record.size())
        return error("Invalid record");

      int Opc = getDecodedBinaryOpcode(Record[OpNum++], LHS->getType());
      if (Opc == -1)
        return error("Invalid record");
      I = BinaryOperator::Create((Instruction::BinaryOps)Opc, LHS, RHS);
      ResTypeID = TypeID;
      InstructionList.push_back(I);
      if (OpNum < Record.size()) {
        if (Opc == Instruction::Add ||
            Opc == Instruction::Sub ||
            Opc == Instruction::Mul ||
            Opc == Instruction::Shl) {
          if (Record[OpNum] & (1 << bitc::OBO_NO_SIGNED_WRAP))
            cast<BinaryOperator>(I)->setHasNoSignedWrap(true);
          if (Record[OpNum] & (1 << bitc::OBO_NO_UNSIGNED_WRAP))
            cast<BinaryOperator>(I)->setHasNoUnsignedWrap(true);
        } else if (Opc == Instruction::SDiv ||
                   Opc == Instruction::UDiv ||
                   Opc == Instruction::LShr ||
                   Opc == Instruction::AShr) {
          if (Record[OpNum] & (1 << bitc::PEO_EXACT))
            cast<BinaryOperator>(I)->setIsExact(true);
        } else if (Opc == Instruction::Or) {
          if (Record[OpNum] & (1 << bitc::PDI_DISJOINT))
            cast<PossiblyDisjointInst>(I)->setIsDisjoint(true);
        } else if (isa<FPMathOperator>(I)) {
          FastMathFlags FMF = getDecodedFastMathFlags(Record[OpNum]);
          if (FMF.any())
            I->setFastMathFlags(FMF);
        }
      }
      break;
    }
    case bitc::FUNC_CODE_INST_CAST: {    // CAST: [opval, opty, destty, castopc]
      unsigned OpNum = 0;
      Value *Op;
      unsigned OpTypeID;
      if (getValueTypePair(Record, OpNum, NextValueNo, Op, OpTypeID, CurBB) ||
          OpNum + 1 > Record.size())
        return error("Invalid record");

      ResTypeID = Record[OpNum++];
      Type *ResTy = getTypeByID(ResTypeID);
      int Opc = getDecodedCastOpcode(Record[OpNum++]);

      if (Opc == -1 || !ResTy)
        return error("Invalid record");
      Instruction *Temp = nullptr;
      if ((I = UpgradeBitCastInst(Opc, Op, ResTy, Temp))) {
        if (Temp) {
          InstructionList.push_back(Temp);
          assert(CurBB && "No current BB?");
          Temp->insertInto(CurBB, CurBB->end());
        }
      } else {
        auto CastOp = (Instruction::CastOps)Opc;
        if (!CastInst::castIsValid(CastOp, Op, ResTy))
          return error("Invalid cast");
        I = CastInst::Create(CastOp, Op, ResTy);
      }

      if (OpNum < Record.size()) {
        if (Opc == Instruction::ZExt || Opc == Instruction::UIToFP) {
          if (Record[OpNum] & (1 << bitc::PNNI_NON_NEG))
            cast<PossiblyNonNegInst>(I)->setNonNeg(true);
        } else if (Opc == Instruction::Trunc) {
          if (Record[OpNum] & (1 << bitc::TIO_NO_UNSIGNED_WRAP))
            cast<TruncInst>(I)->setHasNoUnsignedWrap(true);
          if (Record[OpNum] & (1 << bitc::TIO_NO_SIGNED_WRAP))
            cast<TruncInst>(I)->setHasNoSignedWrap(true);
        }
      }

      InstructionList.push_back(I);
      break;
    }
    case bitc::FUNC_CODE_INST_INBOUNDS_GEP_OLD:
    case bitc::FUNC_CODE_INST_GEP_OLD:
    case bitc::FUNC_CODE_INST_GEP: { // GEP: type, [n x operands]
      unsigned OpNum = 0;

      unsigned TyID;
      Type *Ty;
      GEPNoWrapFlags NW;

      if (BitCode == bitc::FUNC_CODE_INST_GEP) {
        NW = toGEPNoWrapFlags(Record[OpNum++]);
        TyID = Record[OpNum++];
        Ty = getTypeByID(TyID);
      } else {
        if (BitCode == bitc::FUNC_CODE_INST_INBOUNDS_GEP_OLD)
          NW = GEPNoWrapFlags::inBounds();
        TyID = InvalidTypeID;
        Ty = nullptr;
      }

      Value *BasePtr;
      unsigned BasePtrTypeID;
      if (getValueTypePair(Record, OpNum, NextValueNo, BasePtr, BasePtrTypeID,
                           CurBB))
        return error("Invalid record");

      if (!Ty) {
        TyID = getContainedTypeID(BasePtrTypeID);
        if (BasePtr->getType()->isVectorTy())
          TyID = getContainedTypeID(TyID);
        Ty = getTypeByID(TyID);
      }

      SmallVector<Value*, 16> GEPIdx;
      while (OpNum != Record.size()) {
        Value *Op;
        unsigned OpTypeID;
        if (getValueTypePair(Record, OpNum, NextValueNo, Op, OpTypeID, CurBB))
          return error("Invalid record");
        GEPIdx.push_back(Op);
      }

      auto *GEP = GetElementPtrInst::Create(Ty, BasePtr, GEPIdx);
      I = GEP;

      ResTypeID = TyID;
      if (cast<GEPOperator>(I)->getNumIndices() != 0) {
        auto GTI = std::next(gep_type_begin(I));
        for (Value *Idx : drop_begin(cast<GEPOperator>(I)->indices())) {
          unsigned SubType = 0;
          if (GTI.isStruct()) {
            ConstantInt *IdxC =
                Idx->getType()->isVectorTy()
                    ? cast<ConstantInt>(cast<Constant>(Idx)->getSplatValue())
                    : cast<ConstantInt>(Idx);
            SubType = IdxC->getZExtValue();
          }
          ResTypeID = getContainedTypeID(ResTypeID, SubType);
          ++GTI;
        }
      }

      // At this point ResTypeID is the result element type. We need a pointer
      // or vector of pointer to it.
      ResTypeID = getVirtualTypeID(I->getType()->getScalarType(), ResTypeID);
      if (I->getType()->isVectorTy())
        ResTypeID = getVirtualTypeID(I->getType(), ResTypeID);

      InstructionList.push_back(I);
      GEP->setNoWrapFlags(NW);
      break;
    }

    case bitc::FUNC_CODE_INST_EXTRACTVAL: {
                                       // EXTRACTVAL: [opty, opval, n x indices]
      unsigned OpNum = 0;
      Value *Agg;
      unsigned AggTypeID;
      if (getValueTypePair(Record, OpNum, NextValueNo, Agg, AggTypeID, CurBB))
        return error("Invalid record");
      Type *Ty = Agg->getType();

      unsigned RecSize = Record.size();
      if (OpNum == RecSize)
        return error("EXTRACTVAL: Invalid instruction with 0 indices");

      SmallVector<unsigned, 4> EXTRACTVALIdx;
      ResTypeID = AggTypeID;
      for (; OpNum != RecSize; ++OpNum) {
        bool IsArray = Ty->isArrayTy();
        bool IsStruct = Ty->isStructTy();
        uint64_t Index = Record[OpNum];

        if (!IsStruct && !IsArray)
          return error("EXTRACTVAL: Invalid type");
        if ((unsigned)Index != Index)
          return error("Invalid value");
        if (IsStruct && Index >= Ty->getStructNumElements())
          return error("EXTRACTVAL: Invalid struct index");
        if (IsArray && Index >= Ty->getArrayNumElements())
          return error("EXTRACTVAL: Invalid array index");
        EXTRACTVALIdx.push_back((unsigned)Index);

        if (IsStruct) {
          Ty = Ty->getStructElementType(Index);
          ResTypeID = getContainedTypeID(ResTypeID, Index);
        } else {
          Ty = Ty->getArrayElementType();
          ResTypeID = getContainedTypeID(ResTypeID);
        }
      }

      I = ExtractValueInst::Create(Agg, EXTRACTVALIdx);
      InstructionList.push_back(I);
      break;
    }

    case bitc::FUNC_CODE_INST_INSERTVAL: {
                           // INSERTVAL: [opty, opval, opty, opval, n x indices]
      unsigned OpNum = 0;
      Value *Agg;
      unsigned AggTypeID;
      if (getValueTypePair(Record, OpNum, NextValueNo, Agg, AggTypeID, CurBB))
        return error("Invalid record");
      Value *Val;
      unsigned ValTypeID;
      if (getValueTypePair(Record, OpNum, NextValueNo, Val, ValTypeID, CurBB))
        return error("Invalid record");

      unsigned RecSize = Record.size();
      if (OpNum == RecSize)
        return error("INSERTVAL: Invalid instruction with 0 indices");

      SmallVector<unsigned, 4> INSERTVALIdx;
      Type *CurTy = Agg->getType();
      for (; OpNum != RecSize; ++OpNum) {
        bool IsArray = CurTy->isArrayTy();
        bool IsStruct = CurTy->isStructTy();
        uint64_t Index = Record[OpNum];

        if (!IsStruct && !IsArray)
          return error("INSERTVAL: Invalid type");
        if ((unsigned)Index != Index)
          return error("Invalid value");
        if (IsStruct && Index >= CurTy->getStructNumElements())
          return error("INSERTVAL: Invalid struct index");
        if (IsArray && Index >= CurTy->getArrayNumElements())
          return error("INSERTVAL: Invalid array index");

        INSERTVALIdx.push_back((unsigned)Index);
        if (IsStruct)
          CurTy = CurTy->getStructElementType(Index);
        else
          CurTy = CurTy->getArrayElementType();
      }

      if (CurTy != Val->getType())
        return error("Inserted value type doesn't match aggregate type");

      I = InsertValueInst::Create(Agg, Val, INSERTVALIdx);
      ResTypeID = AggTypeID;
      InstructionList.push_back(I);
      break;
    }

    case bitc::FUNC_CODE_INST_SELECT: { // SELECT: [opval, ty, opval, opval]
      // obsolete form of select
      // handles select i1 ... in old bitcode
      unsigned OpNum = 0;
      Value *TrueVal, *FalseVal, *Cond;
      unsigned TypeID;
      Type *CondType = Type::getInt1Ty(Context);
      if (getValueTypePair(Record, OpNum, NextValueNo, TrueVal, TypeID,
                           CurBB) ||
          popValue(Record, OpNum, NextValueNo, TrueVal->getType(), TypeID,
                   FalseVal, CurBB) ||
          popValue(Record, OpNum, NextValueNo, CondType,
                   getVirtualTypeID(CondType), Cond, CurBB))
        return error("Invalid record");

      I = SelectInst::Create(Cond, TrueVal, FalseVal);
      ResTypeID = TypeID;
      InstructionList.push_back(I);
      break;
    }

    case bitc::FUNC_CODE_INST_VSELECT: {// VSELECT: [ty,opval,opval,predty,pred]
      // new form of select
      // handles select i1 or select [N x i1]
      unsigned OpNum = 0;
      Value *TrueVal, *FalseVal, *Cond;
      unsigned ValTypeID, CondTypeID;
      if (getValueTypePair(Record, OpNum, NextValueNo, TrueVal, ValTypeID,
                           CurBB) ||
          popValue(Record, OpNum, NextValueNo, TrueVal->getType(), ValTypeID,
                   FalseVal, CurBB) ||
          getValueTypePair(Record, OpNum, NextValueNo, Cond, CondTypeID, CurBB))
        return error("Invalid record");

      // select condition can be either i1 or [N x i1]
      if (VectorType* vector_type =
          dyn_cast<VectorType>(Cond->getType())) {
        // expect <n x i1>
        if (vector_type->getElementType() != Type::getInt1Ty(Context))
          return error("Invalid type for value");
      } else {
        // expect i1
        if (Cond->getType() != Type::getInt1Ty(Context))
          return error("Invalid type for value");
      }

      I = SelectInst::Create(Cond, TrueVal, FalseVal);
      ResTypeID = ValTypeID;
      InstructionList.push_back(I);
      if (OpNum < Record.size() && isa<FPMathOperator>(I)) {
        FastMathFlags FMF = getDecodedFastMathFlags(Record[OpNum]);
        if (FMF.any())
          I->setFastMathFlags(FMF);
      }
      break;
    }

    case bitc::FUNC_CODE_INST_EXTRACTELT: { // EXTRACTELT: [opty, opval, opval]
      unsigned OpNum = 0;
      Value *Vec, *Idx;
      unsigned VecTypeID, IdxTypeID;
      if (getValueTypePair(Record, OpNum, NextValueNo, Vec, VecTypeID, CurBB) ||
          getValueTypePair(Record, OpNum, NextValueNo, Idx, IdxTypeID, CurBB))
        return error("Invalid record");
      if (!Vec->getType()->isVectorTy())
        return error("Invalid type for value");
      I = ExtractElementInst::Create(Vec, Idx);
      ResTypeID = getContainedTypeID(VecTypeID);
      InstructionList.push_back(I);
      break;
    }

    case bitc::FUNC_CODE_INST_INSERTELT: { // INSERTELT: [ty, opval,opval,opval]
      unsigned OpNum = 0;
      Value *Vec, *Elt, *Idx;
      unsigned VecTypeID, IdxTypeID;
      if (getValueTypePair(Record, OpNum, NextValueNo, Vec, VecTypeID, CurBB))
        return error("Invalid record");
      if (!Vec->getType()->isVectorTy())
        return error("Invalid type for value");
      if (popValue(Record, OpNum, NextValueNo,
                   cast<VectorType>(Vec->getType())->getElementType(),
                   getContainedTypeID(VecTypeID), Elt, CurBB) ||
          getValueTypePair(Record, OpNum, NextValueNo, Idx, IdxTypeID, CurBB))
        return error("Invalid record");
      I = InsertElementInst::Create(Vec, Elt, Idx);
      ResTypeID = VecTypeID;
      InstructionList.push_back(I);
      break;
    }

    case bitc::FUNC_CODE_INST_SHUFFLEVEC: {// SHUFFLEVEC: [opval,ty,opval,opval]
      unsigned OpNum = 0;
      Value *Vec1, *Vec2, *Mask;
      unsigned Vec1TypeID;
      if (getValueTypePair(Record, OpNum, NextValueNo, Vec1, Vec1TypeID,
                           CurBB) ||
          popValue(Record, OpNum, NextValueNo, Vec1->getType(), Vec1TypeID,
                   Vec2, CurBB))
        return error("Invalid record");

      unsigned MaskTypeID;
      if (getValueTypePair(Record, OpNum, NextValueNo, Mask, MaskTypeID, CurBB))
        return error("Invalid record");
      if (!Vec1->getType()->isVectorTy() || !Vec2->getType()->isVectorTy())
        return error("Invalid type for value");

      I = new ShuffleVectorInst(Vec1, Vec2, Mask);
      ResTypeID =
          getVirtualTypeID(I->getType(), getContainedTypeID(Vec1TypeID));
      InstructionList.push_back(I);
      break;
    }

    case bitc::FUNC_CODE_INST_CMP:   // CMP: [opty, opval, opval, pred]
      // Old form of ICmp/FCmp returning bool
      // Existed to differentiate between icmp/fcmp and vicmp/vfcmp which were
      // both legal on vectors but had different behaviour.
    case bitc::FUNC_CODE_INST_CMP2: { // CMP2: [opty, opval, opval, pred]
      // FCmp/ICmp returning bool or vector of bool

      unsigned OpNum = 0;
      Value *LHS, *RHS;
      unsigned LHSTypeID;
      if (getValueTypePair(Record, OpNum, NextValueNo, LHS, LHSTypeID, CurBB) ||
          popValue(Record, OpNum, NextValueNo, LHS->getType(), LHSTypeID, RHS,
                   CurBB))
        return error("Invalid record");

      if (OpNum >= Record.size())
        return error(
            "Invalid record: operand number exceeded available operands");

      CmpInst::Predicate PredVal = CmpInst::Predicate(Record[OpNum]);
      bool IsFP = LHS->getType()->isFPOrFPVectorTy();
      FastMathFlags FMF;
      if (IsFP && Record.size() > OpNum+1)
        FMF = getDecodedFastMathFlags(Record[++OpNum]);

      if (OpNum+1 != Record.size())
        return error("Invalid record");

      if (IsFP) {
        if (!CmpInst::isFPPredicate(PredVal))
          return error("Invalid fcmp predicate");
        I = new FCmpInst(PredVal, LHS, RHS);
      } else {
        if (!CmpInst::isIntPredicate(PredVal))
          return error("Invalid icmp predicate");
        I = new ICmpInst(PredVal, LHS, RHS);
      }

      ResTypeID = getVirtualTypeID(I->getType()->getScalarType());
      if (LHS->getType()->isVectorTy())
        ResTypeID = getVirtualTypeID(I->getType(), ResTypeID);

      if (FMF.any())
        I->setFastMathFlags(FMF);
      InstructionList.push_back(I);
      break;
    }

    case bitc::FUNC_CODE_INST_RET: // RET: [opty,opval<optional>]
      {
        unsigned Size = Record.size();
        if (Size == 0) {
          I = ReturnInst::Create(Context);
          InstructionList.push_back(I);
          break;
        }

        unsigned OpNum = 0;
        Value *Op = nullptr;
        unsigned OpTypeID;
        if (getValueTypePair(Record, OpNum, NextValueNo, Op, OpTypeID, CurBB))
          return error("Invalid record");
        if (OpNum != Record.size())
          return error("Invalid record");

        I = ReturnInst::Create(Context, Op);
        InstructionList.push_back(I);
        break;
      }
    case bitc::FUNC_CODE_INST_BR: { // BR: [bb#, bb#, opval] or [bb#]
      if (Record.size() != 1 && Record.size() != 3)
        return error("Invalid record");
      BasicBlock *TrueDest = getBasicBlock(Record[0]);
      if (!TrueDest)
        return error("Invalid record");

      if (Record.size() == 1) {
        I = BranchInst::Create(TrueDest);
        InstructionList.push_back(I);
      }
      else {
        BasicBlock *FalseDest = getBasicBlock(Record[1]);
        Type *CondType = Type::getInt1Ty(Context);
        Value *Cond = getValue(Record, 2, NextValueNo, CondType,
                               getVirtualTypeID(CondType), CurBB);
        if (!FalseDest || !Cond)
          return error("Invalid record");
        I = BranchInst::Create(TrueDest, FalseDest, Cond);
        InstructionList.push_back(I);
      }
      break;
    }
    case bitc::FUNC_CODE_INST_CLEANUPRET: { // CLEANUPRET: [val] or [val,bb#]
      if (Record.size() != 1 && Record.size() != 2)
        return error("Invalid record");
      unsigned Idx = 0;
      Type *TokenTy = Type::getTokenTy(Context);
      Value *CleanupPad = getValue(Record, Idx++, NextValueNo, TokenTy,
                                   getVirtualTypeID(TokenTy), CurBB);
      if (!CleanupPad)
        return error("Invalid record");
      BasicBlock *UnwindDest = nullptr;
      if (Record.size() == 2) {
        UnwindDest = getBasicBlock(Record[Idx++]);
        if (!UnwindDest)
          return error("Invalid record");
      }

      I = CleanupReturnInst::Create(CleanupPad, UnwindDest);
      InstructionList.push_back(I);
      break;
    }
    case bitc::FUNC_CODE_INST_CATCHRET: { // CATCHRET: [val,bb#]
      if (Record.size() != 2)
        return error("Invalid record");
      unsigned Idx = 0;
      Type *TokenTy = Type::getTokenTy(Context);
      Value *CatchPad = getValue(Record, Idx++, NextValueNo, TokenTy,
                                 getVirtualTypeID(TokenTy), CurBB);
      if (!CatchPad)
        return error("Invalid record");
      BasicBlock *BB = getBasicBlock(Record[Idx++]);
      if (!BB)
        return error("Invalid record");

      I = CatchReturnInst::Create(CatchPad, BB);
      InstructionList.push_back(I);
      break;
    }
    case bitc::FUNC_CODE_INST_CATCHSWITCH: { // CATCHSWITCH: [tok,num,(bb)*,bb?]
      // We must have, at minimum, the outer scope and the number of arguments.
      if (Record.size() < 2)
        return error("Invalid record");

      unsigned Idx = 0;

      Type *TokenTy = Type::getTokenTy(Context);
      Value *ParentPad = getValue(Record, Idx++, NextValueNo, TokenTy,
                                  getVirtualTypeID(TokenTy), CurBB);
      if (!ParentPad)
        return error("Invalid record");

      unsigned NumHandlers = Record[Idx++];

      SmallVector<BasicBlock *, 2> Handlers;
      for (unsigned Op = 0; Op != NumHandlers; ++Op) {
        BasicBlock *BB = getBasicBlock(Record[Idx++]);
        if (!BB)
          return error("Invalid record");
        Handlers.push_back(BB);
      }

      BasicBlock *UnwindDest = nullptr;
      if (Idx + 1 == Record.size()) {
        UnwindDest = getBasicBlock(Record[Idx++]);
        if (!UnwindDest)
          return error("Invalid record");
      }

      if (Record.size() != Idx)
        return error("Invalid record");

      auto *CatchSwitch =
          CatchSwitchInst::Create(ParentPad, UnwindDest, NumHandlers);
      for (BasicBlock *Handler : Handlers)
        CatchSwitch->addHandler(Handler);
      I = CatchSwitch;
      ResTypeID = getVirtualTypeID(I->getType());
      InstructionList.push_back(I);
      break;
    }
    case bitc::FUNC_CODE_INST_CATCHPAD:
    case bitc::FUNC_CODE_INST_CLEANUPPAD: { // [tok,num,(ty,val)*]
      // We must have, at minimum, the outer scope and the number of arguments.
      if (Record.size() < 2)
        return error("Invalid record");

      unsigned Idx = 0;

      Type *TokenTy = Type::getTokenTy(Context);
      Value *ParentPad = getValue(Record, Idx++, NextValueNo, TokenTy,
                                  getVirtualTypeID(TokenTy), CurBB);
      if (!ParentPad)
        return error("Invald record");

      unsigned NumArgOperands = Record[Idx++];

      SmallVector<Value *, 2> Args;
      for (unsigned Op = 0; Op != NumArgOperands; ++Op) {
        Value *Val;
        unsigned ValTypeID;
        if (getValueTypePair(Record, Idx, NextValueNo, Val, ValTypeID, nullptr))
          return error("Invalid record");
        Args.push_back(Val);
      }

      if (Record.size() != Idx)
        return error("Invalid record");

      if (BitCode == bitc::FUNC_CODE_INST_CLEANUPPAD)
        I = CleanupPadInst::Create(ParentPad, Args);
      else
        I = CatchPadInst::Create(ParentPad, Args);
      ResTypeID = getVirtualTypeID(I->getType());
      InstructionList.push_back(I);
      break;
    }
    case bitc::FUNC_CODE_INST_SWITCH: { // SWITCH: [opty, op0, op1, ...]
      // Check magic
      if ((Record[0] >> 16) == SWITCH_INST_MAGIC) {
        // "New" SwitchInst format with case ranges. The changes to write this
        // format were reverted but we still recognize bitcode that uses it.
        // Hopefully someday we will have support for case ranges and can use
        // this format again.

        unsigned OpTyID = Record[1];
        Type *OpTy = getTypeByID(OpTyID);
        unsigned ValueBitWidth = cast<IntegerType>(OpTy)->getBitWidth();

        Value *Cond = getValue(Record, 2, NextValueNo, OpTy, OpTyID, CurBB);
        BasicBlock *Default = getBasicBlock(Record[3]);
        if (!OpTy || !Cond || !Default)
          return error("Invalid record");

        unsigned NumCases = Record[4];

        SwitchInst *SI = SwitchInst::Create(Cond, Default, NumCases);
        InstructionList.push_back(SI);

        unsigned CurIdx = 5;
        for (unsigned i = 0; i != NumCases; ++i) {
          SmallVector<ConstantInt*, 1> CaseVals;
          unsigned NumItems = Record[CurIdx++];
          for (unsigned ci = 0; ci != NumItems; ++ci) {
            bool isSingleNumber = Record[CurIdx++];

            APInt Low;
            unsigned ActiveWords = 1;
            if (ValueBitWidth > 64)
              ActiveWords = Record[CurIdx++];
            Low = readWideAPInt(ArrayRef(&Record[CurIdx], ActiveWords),
                                ValueBitWidth);
            CurIdx += ActiveWords;

            if (!isSingleNumber) {
              ActiveWords = 1;
              if (ValueBitWidth > 64)
                ActiveWords = Record[CurIdx++];
              APInt High = readWideAPInt(ArrayRef(&Record[CurIdx], ActiveWords),
                                         ValueBitWidth);
              CurIdx += ActiveWords;

              // FIXME: It is not clear whether values in the range should be
              // compared as signed or unsigned values. The partially
              // implemented changes that used this format in the past used
              // unsigned comparisons.
              for ( ; Low.ule(High); ++Low)
                CaseVals.push_back(ConstantInt::get(Context, Low));
            } else
              CaseVals.push_back(ConstantInt::get(Context, Low));
          }
          BasicBlock *DestBB = getBasicBlock(Record[CurIdx++]);
          for (ConstantInt *Cst : CaseVals)
            SI->addCase(Cst, DestBB);
        }
        I = SI;
        break;
      }

      // Old SwitchInst format without case ranges.

      if (Record.size() < 3 || (Record.size() & 1) == 0)
        return error("Invalid record");
      unsigned OpTyID = Record[0];
      Type *OpTy = getTypeByID(OpTyID);
      Value *Cond = getValue(Record, 1, NextValueNo, OpTy, OpTyID, CurBB);
      BasicBlock *Default = getBasicBlock(Record[2]);
      if (!OpTy || !Cond || !Default)
        return error("Invalid record");
      unsigned NumCases = (Record.size()-3)/2;
      SwitchInst *SI = SwitchInst::Create(Cond, Default, NumCases);
      InstructionList.push_back(SI);
      for (unsigned i = 0, e = NumCases; i != e; ++i) {
        ConstantInt *CaseVal = dyn_cast_or_null<ConstantInt>(
            getFnValueByID(Record[3+i*2], OpTy, OpTyID, nullptr));
        BasicBlock *DestBB = getBasicBlock(Record[1+3+i*2]);
        if (!CaseVal || !DestBB) {
          delete SI;
          return error("Invalid record");
        }
        SI->addCase(CaseVal, DestBB);
      }
      I = SI;
      break;
    }
    case bitc::FUNC_CODE_INST_INDIRECTBR: { // INDIRECTBR: [opty, op0, op1, ...]
      if (Record.size() < 2)
        return error("Invalid record");
      unsigned OpTyID = Record[0];
      Type *OpTy = getTypeByID(OpTyID);
      Value *Address = getValue(Record, 1, NextValueNo, OpTy, OpTyID, CurBB);
      if (!OpTy || !Address)
        return error("Invalid record");
      unsigned NumDests = Record.size()-2;
      IndirectBrInst *IBI = IndirectBrInst::Create(Address, NumDests);
      InstructionList.push_back(IBI);
      for (unsigned i = 0, e = NumDests; i != e; ++i) {
        if (BasicBlock *DestBB = getBasicBlock(Record[2+i])) {
          IBI->addDestination(DestBB);
        } else {
          delete IBI;
          return error("Invalid record");
        }
      }
      I = IBI;
      break;
    }

    case bitc::FUNC_CODE_INST_INVOKE: {
      // INVOKE: [attrs, cc, normBB, unwindBB, fnty, op0,op1,op2, ...]
      if (Record.size() < 4)
        return error("Invalid record");
      unsigned OpNum = 0;
      AttributeList PAL = getAttributes(Record[OpNum++]);
      unsigned CCInfo = Record[OpNum++];
      BasicBlock *NormalBB = getBasicBlock(Record[OpNum++]);
      BasicBlock *UnwindBB = getBasicBlock(Record[OpNum++]);

      unsigned FTyID = InvalidTypeID;
      FunctionType *FTy = nullptr;
      if ((CCInfo >> 13) & 1) {
        FTyID = Record[OpNum++];
        FTy = dyn_cast<FunctionType>(getTypeByID(FTyID));
        if (!FTy)
          return error("Explicit invoke type is not a function type");
      }

      Value *Callee;
      unsigned CalleeTypeID;
      if (getValueTypePair(Record, OpNum, NextValueNo, Callee, CalleeTypeID,
                           CurBB))
        return error("Invalid record");

      PointerType *CalleeTy = dyn_cast<PointerType>(Callee->getType());
      if (!CalleeTy)
        return error("Callee is not a pointer");
      if (!FTy) {
        FTyID = getContainedTypeID(CalleeTypeID);
        FTy = dyn_cast_or_null<FunctionType>(getTypeByID(FTyID));
        if (!FTy)
          return error("Callee is not of pointer to function type");
      }
      if (Record.size() < FTy->getNumParams() + OpNum)
        return error("Insufficient operands to call");

      SmallVector<Value*, 16> Ops;
      SmallVector<unsigned, 16> ArgTyIDs;
      for (unsigned i = 0, e = FTy->getNumParams(); i != e; ++i, ++OpNum) {
        unsigned ArgTyID = getContainedTypeID(FTyID, i + 1);
        Ops.push_back(getValue(Record, OpNum, NextValueNo, FTy->getParamType(i),
                               ArgTyID, CurBB));
        ArgTyIDs.push_back(ArgTyID);
        if (!Ops.back())
          return error("Invalid record");
      }

      if (!FTy->isVarArg()) {
        if (Record.size() != OpNum)
          return error("Invalid record");
      } else {
        // Read type/value pairs for varargs params.
        while (OpNum != Record.size()) {
          Value *Op;
          unsigned OpTypeID;
          if (getValueTypePair(Record, OpNum, NextValueNo, Op, OpTypeID, CurBB))
            return error("Invalid record");
          Ops.push_back(Op);
          ArgTyIDs.push_back(OpTypeID);
        }
      }

      // Upgrade the bundles if needed.
      if (!OperandBundles.empty())
        UpgradeOperandBundles(OperandBundles);

      I = InvokeInst::Create(FTy, Callee, NormalBB, UnwindBB, Ops,
                             OperandBundles);
      ResTypeID = getContainedTypeID(FTyID);
      OperandBundles.clear();
      InstructionList.push_back(I);
      cast<InvokeInst>(I)->setCallingConv(
          static_cast<CallingConv::ID>(CallingConv::MaxID & CCInfo));
      cast<InvokeInst>(I)->setAttributes(PAL);
      if (Error Err = propagateAttributeTypes(cast<CallBase>(I), ArgTyIDs)) {
        I->deleteValue();
        return Err;
      }

      break;
    }
    case bitc::FUNC_CODE_INST_RESUME: { // RESUME: [opval]
      unsigned Idx = 0;
      Value *Val = nullptr;
      unsigned ValTypeID;
      if (getValueTypePair(Record, Idx, NextValueNo, Val, ValTypeID, CurBB))
        return error("Invalid record");
      I = ResumeInst::Create(Val);
      InstructionList.push_back(I);
      break;
    }
    case bitc::FUNC_CODE_INST_CALLBR: {
      // CALLBR: [attr, cc, norm, transfs, fty, fnid, args]
      unsigned OpNum = 0;
      AttributeList PAL = getAttributes(Record[OpNum++]);
      unsigned CCInfo = Record[OpNum++];

      BasicBlock *DefaultDest = getBasicBlock(Record[OpNum++]);
      unsigned NumIndirectDests = Record[OpNum++];
      SmallVector<BasicBlock *, 16> IndirectDests;
      for (unsigned i = 0, e = NumIndirectDests; i != e; ++i)
        IndirectDests.push_back(getBasicBlock(Record[OpNum++]));

      unsigned FTyID = InvalidTypeID;
      FunctionType *FTy = nullptr;
      if ((CCInfo >> bitc::CALL_EXPLICIT_TYPE) & 1) {
        FTyID = Record[OpNum++];
        FTy = dyn_cast_or_null<FunctionType>(getTypeByID(FTyID));
        if (!FTy)
          return error("Explicit call type is not a function type");
      }

      Value *Callee;
      unsigned CalleeTypeID;
      if (getValueTypePair(Record, OpNum, NextValueNo, Callee, CalleeTypeID,
                           CurBB))
        return error("Invalid record");

      PointerType *OpTy = dyn_cast<PointerType>(Callee->getType());
      if (!OpTy)
        return error("Callee is not a pointer type");
      if (!FTy) {
        FTyID = getContainedTypeID(CalleeTypeID);
        FTy = dyn_cast_or_null<FunctionType>(getTypeByID(FTyID));
        if (!FTy)
          return error("Callee is not of pointer to function type");
      }
      if (Record.size() < FTy->getNumParams() + OpNum)
        return error("Insufficient operands to call");

      SmallVector<Value*, 16> Args;
      SmallVector<unsigned, 16> ArgTyIDs;
      // Read the fixed params.
      for (unsigned i = 0, e = FTy->getNumParams(); i != e; ++i, ++OpNum) {
        Value *Arg;
        unsigned ArgTyID = getContainedTypeID(FTyID, i + 1);
        if (FTy->getParamType(i)->isLabelTy())
          Arg = getBasicBlock(Record[OpNum]);
        else
          Arg = getValue(Record, OpNum, NextValueNo, FTy->getParamType(i),
                         ArgTyID, CurBB);
        if (!Arg)
          return error("Invalid record");
        Args.push_back(Arg);
        ArgTyIDs.push_back(ArgTyID);
      }

      // Read type/value pairs for varargs params.
      if (!FTy->isVarArg()) {
        if (OpNum != Record.size())
          return error("Invalid record");
      } else {
        while (OpNum != Record.size()) {
          Value *Op;
          unsigned OpTypeID;
          if (getValueTypePair(Record, OpNum, NextValueNo, Op, OpTypeID, CurBB))
            return error("Invalid record");
          Args.push_back(Op);
          ArgTyIDs.push_back(OpTypeID);
        }
      }

      // Upgrade the bundles if needed.
      if (!OperandBundles.empty())
        UpgradeOperandBundles(OperandBundles);

      if (auto *IA = dyn_cast<InlineAsm>(Callee)) {
        InlineAsm::ConstraintInfoVector ConstraintInfo = IA->ParseConstraints();
        auto IsLabelConstraint = [](const InlineAsm::ConstraintInfo &CI) {
          return CI.Type == InlineAsm::isLabel;
        };
        if (none_of(ConstraintInfo, IsLabelConstraint)) {
          // Upgrade explicit blockaddress arguments to label constraints.
          // Verify that the last arguments are blockaddress arguments that
          // match the indirect destinations. Clang always generates callbr
          // in this form. We could support reordering with more effort.
          unsigned FirstBlockArg = Args.size() - IndirectDests.size();
          for (unsigned ArgNo = FirstBlockArg; ArgNo < Args.size(); ++ArgNo) {
            unsigned LabelNo = ArgNo - FirstBlockArg;
            auto *BA = dyn_cast<BlockAddress>(Args[ArgNo]);
            if (!BA || BA->getFunction() != F ||
                LabelNo > IndirectDests.size() ||
                BA->getBasicBlock() != IndirectDests[LabelNo])
              return error("callbr argument does not match indirect dest");
          }

          // Remove blockaddress arguments.
          Args.erase(Args.begin() + FirstBlockArg, Args.end());
          ArgTyIDs.erase(ArgTyIDs.begin() + FirstBlockArg, ArgTyIDs.end());

          // Recreate the function type with less arguments.
          SmallVector<Type *> ArgTys;
          for (Value *Arg : Args)
            ArgTys.push_back(Arg->getType());
          FTy =
              FunctionType::get(FTy->getReturnType(), ArgTys, FTy->isVarArg());

          // Update constraint string to use label constraints.
          std::string Constraints = IA->getConstraintString();
          unsigned ArgNo = 0;
          size_t Pos = 0;
          for (const auto &CI : ConstraintInfo) {
            if (CI.hasArg()) {
              if (ArgNo >= FirstBlockArg)
                Constraints.insert(Pos, "!");
              ++ArgNo;
            }

            // Go to next constraint in string.
            Pos = Constraints.find(',', Pos);
            if (Pos == std::string::npos)
              break;
            ++Pos;
          }

          Callee = InlineAsm::get(FTy, IA->getAsmString(), Constraints,
                                  IA->hasSideEffects(), IA->isAlignStack(),
                                  IA->getDialect(), IA->canThrow());
        }
      }

      I = CallBrInst::Create(FTy, Callee, DefaultDest, IndirectDests, Args,
                             OperandBundles);
      ResTypeID = getContainedTypeID(FTyID);
      OperandBundles.clear();
      InstructionList.push_back(I);
      cast<CallBrInst>(I)->setCallingConv(
          static_cast<CallingConv::ID>((0x7ff & CCInfo) >> bitc::CALL_CCONV));
      cast<CallBrInst>(I)->setAttributes(PAL);
      if (Error Err = propagateAttributeTypes(cast<CallBase>(I), ArgTyIDs)) {
        I->deleteValue();
        return Err;
      }
      break;
    }
    case bitc::FUNC_CODE_INST_UNREACHABLE: // UNREACHABLE
      I = new UnreachableInst(Context);
      InstructionList.push_back(I);
      break;
    case bitc::FUNC_CODE_INST_PHI: { // PHI: [ty, val0,bb0, ...]
      if (Record.empty())
        return error("Invalid phi record");
      // The first record specifies the type.
      unsigned TyID = Record[0];
      Type *Ty = getTypeByID(TyID);
      if (!Ty)
        return error("Invalid phi record");

      // Phi arguments are pairs of records of [value, basic block].
      // There is an optional final record for fast-math-flags if this phi has a
      // floating-point type.
      size_t NumArgs = (Record.size() - 1) / 2;
      PHINode *PN = PHINode::Create(Ty, NumArgs);
      if ((Record.size() - 1) % 2 == 1 && !isa<FPMathOperator>(PN)) {
        PN->deleteValue();
        return error("Invalid phi record");
      }
      InstructionList.push_back(PN);

      SmallDenseMap<BasicBlock *, Value *> Args;
      for (unsigned i = 0; i != NumArgs; i++) {
        BasicBlock *BB = getBasicBlock(Record[i * 2 + 2]);
        if (!BB) {
          PN->deleteValue();
          return error("Invalid phi BB");
        }

        // Phi nodes may contain the same predecessor multiple times, in which
        // case the incoming value must be identical. Directly reuse the already
        // seen value here, to avoid expanding a constant expression multiple
        // times.
        auto It = Args.find(BB);
        if (It != Args.end()) {
          PN->addIncoming(It->second, BB);
          continue;
        }

        // If there already is a block for this edge (from a different phi),
        // use it.
        BasicBlock *EdgeBB = ConstExprEdgeBBs.lookup({BB, CurBB});
        if (!EdgeBB) {
          // Otherwise, use a temporary block (that we will discard if it
          // turns out to be unnecessary).
          if (!PhiConstExprBB)
            PhiConstExprBB = BasicBlock::Create(Context, "phi.constexpr", F);
          EdgeBB = PhiConstExprBB;
        }

        // With the new function encoding, it is possible that operands have
        // negative IDs (for forward references).  Use a signed VBR
        // representation to keep the encoding small.
        Value *V;
        if (UseRelativeIDs)
          V = getValueSigned(Record, i * 2 + 1, NextValueNo, Ty, TyID, EdgeBB);
        else
          V = getValue(Record, i * 2 + 1, NextValueNo, Ty, TyID, EdgeBB);
        if (!V) {
          PN->deleteValue();
          PhiConstExprBB->eraseFromParent();
          return error("Invalid phi record");
        }

        if (EdgeBB == PhiConstExprBB && !EdgeBB->empty()) {
          ConstExprEdgeBBs.insert({{BB, CurBB}, EdgeBB});
          PhiConstExprBB = nullptr;
        }
        PN->addIncoming(V, BB);
        Args.insert({BB, V});
      }
      I = PN;
      ResTypeID = TyID;

      // If there are an even number of records, the final record must be FMF.
      if (Record.size() % 2 == 0) {
        assert(isa<FPMathOperator>(I) && "Unexpected phi type");
        FastMathFlags FMF = getDecodedFastMathFlags(Record[Record.size() - 1]);
        if (FMF.any())
          I->setFastMathFlags(FMF);
      }

      break;
    }

    case bitc::FUNC_CODE_INST_LANDINGPAD:
    case bitc::FUNC_CODE_INST_LANDINGPAD_OLD: {
      // LANDINGPAD: [ty, val, val, num, (id0,val0 ...)?]
      unsigned Idx = 0;
      if (BitCode == bitc::FUNC_CODE_INST_LANDINGPAD) {
        if (Record.size() < 3)
          return error("Invalid record");
      } else {
        assert(BitCode == bitc::FUNC_CODE_INST_LANDINGPAD_OLD);
        if (Record.size() < 4)
          return error("Invalid record");
      }
      ResTypeID = Record[Idx++];
      Type *Ty = getTypeByID(ResTypeID);
      if (!Ty)
        return error("Invalid record");
      if (BitCode == bitc::FUNC_CODE_INST_LANDINGPAD_OLD) {
        Value *PersFn = nullptr;
        unsigned PersFnTypeID;
        if (getValueTypePair(Record, Idx, NextValueNo, PersFn, PersFnTypeID,
                             nullptr))
          return error("Invalid record");

        if (!F->hasPersonalityFn())
          F->setPersonalityFn(cast<Constant>(PersFn));
        else if (F->getPersonalityFn() != cast<Constant>(PersFn))
          return error("Personality function mismatch");
      }

      bool IsCleanup = !!Record[Idx++];
      unsigned NumClauses = Record[Idx++];
      LandingPadInst *LP = LandingPadInst::Create(Ty, NumClauses);
      LP->setCleanup(IsCleanup);
      for (unsigned J = 0; J != NumClauses; ++J) {
        LandingPadInst::ClauseType CT =
          LandingPadInst::ClauseType(Record[Idx++]); (void)CT;
        Value *Val;
        unsigned ValTypeID;

        if (getValueTypePair(Record, Idx, NextValueNo, Val, ValTypeID,
                             nullptr)) {
          delete LP;
          return error("Invalid record");
        }

        assert((CT != LandingPadInst::Catch ||
                !isa<ArrayType>(Val->getType())) &&
               "Catch clause has a invalid type!");
        assert((CT != LandingPadInst::Filter ||
                isa<ArrayType>(Val->getType())) &&
               "Filter clause has invalid type!");
        LP->addClause(cast<Constant>(Val));
      }

      I = LP;
      InstructionList.push_back(I);
      break;
    }

    case bitc::FUNC_CODE_INST_ALLOCA: { // ALLOCA: [instty, opty, op, align]
      if (Record.size() != 4 && Record.size() != 5)
        return error("Invalid record");
      using APV = AllocaPackedValues;
      const uint64_t Rec = Record[3];
      const bool InAlloca = Bitfield::get<APV::UsedWithInAlloca>(Rec);
      const bool SwiftError = Bitfield::get<APV::SwiftError>(Rec);
      unsigned TyID = Record[0];
      Type *Ty = getTypeByID(TyID);
      if (!Bitfield::get<APV::ExplicitType>(Rec)) {
        TyID = getContainedTypeID(TyID);
        Ty = getTypeByID(TyID);
        if (!Ty)
          return error("Missing element type for old-style alloca");
      }
      unsigned OpTyID = Record[1];
      Type *OpTy = getTypeByID(OpTyID);
      Value *Size = getFnValueByID(Record[2], OpTy, OpTyID, CurBB);
      MaybeAlign Align;
      uint64_t AlignExp =
          Bitfield::get<APV::AlignLower>(Rec) |
          (Bitfield::get<APV::AlignUpper>(Rec) << APV::AlignLower::Bits);
      if (Error Err = parseAlignmentValue(AlignExp, Align)) {
        return Err;
      }
      if (!Ty || !Size)
        return error("Invalid record");

      const DataLayout &DL = TheModule->getDataLayout();
      unsigned AS = Record.size() == 5 ? Record[4] : DL.getAllocaAddrSpace();

      SmallPtrSet<Type *, 4> Visited;
      if (!Align && !Ty->isSized(&Visited))
        return error("alloca of unsized type");
      if (!Align)
        Align = DL.getPrefTypeAlign(Ty);

      if (!Size->getType()->isIntegerTy())
        return error("alloca element count must have integer type");

      AllocaInst *AI = new AllocaInst(Ty, AS, Size, *Align);
      AI->setUsedWithInAlloca(InAlloca);
      AI->setSwiftError(SwiftError);
      I = AI;
      ResTypeID = getVirtualTypeID(AI->getType(), TyID);
      InstructionList.push_back(I);
      break;
    }
    case bitc::FUNC_CODE_INST_LOAD: { // LOAD: [opty, op, align, vol]
      unsigned OpNum = 0;
      Value *Op;
      unsigned OpTypeID;
      if (getValueTypePair(Record, OpNum, NextValueNo, Op, OpTypeID, CurBB) ||
          (OpNum + 2 != Record.size() && OpNum + 3 != Record.size()))
        return error("Invalid record");

      if (!isa<PointerType>(Op->getType()))
        return error("Load operand is not a pointer type");

      Type *Ty = nullptr;
      if (OpNum + 3 == Record.size()) {
        ResTypeID = Record[OpNum++];
        Ty = getTypeByID(ResTypeID);
      } else {
        ResTypeID = getContainedTypeID(OpTypeID);
        Ty = getTypeByID(ResTypeID);
      }

      if (!Ty)
        return error("Missing load type");

      if (Error Err = typeCheckLoadStoreInst(Ty, Op->getType()))
        return Err;

      MaybeAlign Align;
      if (Error Err = parseAlignmentValue(Record[OpNum], Align))
        return Err;
      SmallPtrSet<Type *, 4> Visited;
      if (!Align && !Ty->isSized(&Visited))
        return error("load of unsized type");
      if (!Align)
        Align = TheModule->getDataLayout().getABITypeAlign(Ty);
      I = new LoadInst(Ty, Op, "", Record[OpNum + 1], *Align);
      InstructionList.push_back(I);
      break;
    }
    case bitc::FUNC_CODE_INST_LOADATOMIC: {
       // LOADATOMIC: [opty, op, align, vol, ordering, ssid]
      unsigned OpNum = 0;
      Value *Op;
      unsigned OpTypeID;
      if (getValueTypePair(Record, OpNum, NextValueNo, Op, OpTypeID, CurBB) ||
          (OpNum + 4 != Record.size() && OpNum + 5 != Record.size()))
        return error("Invalid record");

      if (!isa<PointerType>(Op->getType()))
        return error("Load operand is not a pointer type");

      Type *Ty = nullptr;
      if (OpNum + 5 == Record.size()) {
        ResTypeID = Record[OpNum++];
        Ty = getTypeByID(ResTypeID);
      } else {
        ResTypeID = getContainedTypeID(OpTypeID);
        Ty = getTypeByID(ResTypeID);
      }

      if (!Ty)
        return error("Missing atomic load type");

      if (Error Err = typeCheckLoadStoreInst(Ty, Op->getType()))
        return Err;

      AtomicOrdering Ordering = getDecodedOrdering(Record[OpNum + 2]);
      if (Ordering == AtomicOrdering::NotAtomic ||
          Ordering == AtomicOrdering::Release ||
          Ordering == AtomicOrdering::AcquireRelease)
        return error("Invalid record");
      if (Ordering != AtomicOrdering::NotAtomic && Record[OpNum] == 0)
        return error("Invalid record");
      SyncScope::ID SSID = getDecodedSyncScopeID(Record[OpNum + 3]);

      MaybeAlign Align;
      if (Error Err = parseAlignmentValue(Record[OpNum], Align))
        return Err;
      if (!Align)
        return error("Alignment missing from atomic load");
      I = new LoadInst(Ty, Op, "", Record[OpNum + 1], *Align, Ordering, SSID);
      InstructionList.push_back(I);
      break;
    }
    case bitc::FUNC_CODE_INST_STORE:
    case bitc::FUNC_CODE_INST_STORE_OLD: { // STORE2:[ptrty, ptr, val, align, vol]
      unsigned OpNum = 0;
      Value *Val, *Ptr;
      unsigned PtrTypeID, ValTypeID;
      if (getValueTypePair(Record, OpNum, NextValueNo, Ptr, PtrTypeID, CurBB))
        return error("Invalid record");

      if (BitCode == bitc::FUNC_CODE_INST_STORE) {
        if (getValueTypePair(Record, OpNum, NextValueNo, Val, ValTypeID, CurBB))
          return error("Invalid record");
      } else {
        ValTypeID = getContainedTypeID(PtrTypeID);
        if (popValue(Record, OpNum, NextValueNo, getTypeByID(ValTypeID),
                     ValTypeID, Val, CurBB))
          return error("Invalid record");
      }

      if (OpNum + 2 != Record.size())
        return error("Invalid record");

      if (Error Err = typeCheckLoadStoreInst(Val->getType(), Ptr->getType()))
        return Err;
      MaybeAlign Align;
      if (Error Err = parseAlignmentValue(Record[OpNum], Align))
        return Err;
      SmallPtrSet<Type *, 4> Visited;
      if (!Align && !Val->getType()->isSized(&Visited))
        return error("store of unsized type");
      if (!Align)
        Align = TheModule->getDataLayout().getABITypeAlign(Val->getType());
      I = new StoreInst(Val, Ptr, Record[OpNum + 1], *Align);
      InstructionList.push_back(I);
      break;
    }
    case bitc::FUNC_CODE_INST_STOREATOMIC:
    case bitc::FUNC_CODE_INST_STOREATOMIC_OLD: {
      // STOREATOMIC: [ptrty, ptr, val, align, vol, ordering, ssid]
      unsigned OpNum = 0;
      Value *Val, *Ptr;
      unsigned PtrTypeID, ValTypeID;
      if (getValueTypePair(Record, OpNum, NextValueNo, Ptr, PtrTypeID, CurBB) ||
          !isa<PointerType>(Ptr->getType()))
        return error("Invalid record");
      if (BitCode == bitc::FUNC_CODE_INST_STOREATOMIC) {
        if (getValueTypePair(Record, OpNum, NextValueNo, Val, ValTypeID, CurBB))
          return error("Invalid record");
      } else {
        ValTypeID = getContainedTypeID(PtrTypeID);
        if (popValue(Record, OpNum, NextValueNo, getTypeByID(ValTypeID),
                     ValTypeID, Val, CurBB))
          return error("Invalid record");
      }

      if (OpNum + 4 != Record.size())
        return error("Invalid record");

      if (Error Err = typeCheckLoadStoreInst(Val->getType(), Ptr->getType()))
        return Err;
      AtomicOrdering Ordering = getDecodedOrdering(Record[OpNum + 2]);
      if (Ordering == AtomicOrdering::NotAtomic ||
          Ordering == AtomicOrdering::Acquire ||
          Ordering == AtomicOrdering::AcquireRelease)
        return error("Invalid record");
      SyncScope::ID SSID = getDecodedSyncScopeID(Record[OpNum + 3]);
      if (Ordering != AtomicOrdering::NotAtomic && Record[OpNum] == 0)
        return error("Invalid record");

      MaybeAlign Align;
      if (Error Err = parseAlignmentValue(Record[OpNum], Align))
        return Err;
      if (!Align)
        return error("Alignment missing from atomic store");
      I = new StoreInst(Val, Ptr, Record[OpNum + 1], *Align, Ordering, SSID);
      InstructionList.push_back(I);
      break;
    }
    case bitc::FUNC_CODE_INST_CMPXCHG_OLD: {
      // CMPXCHG_OLD: [ptrty, ptr, cmp, val, vol, ordering, synchscope,
      // failure_ordering?, weak?]
      const size_t NumRecords = Record.size();
      unsigned OpNum = 0;
      Value *Ptr = nullptr;
      unsigned PtrTypeID;
      if (getValueTypePair(Record, OpNum, NextValueNo, Ptr, PtrTypeID, CurBB))
        return error("Invalid record");

      if (!isa<PointerType>(Ptr->getType()))
        return error("Cmpxchg operand is not a pointer type");

      Value *Cmp = nullptr;
      unsigned CmpTypeID = getContainedTypeID(PtrTypeID);
      if (popValue(Record, OpNum, NextValueNo, getTypeByID(CmpTypeID),
                   CmpTypeID, Cmp, CurBB))
        return error("Invalid record");

      Value *New = nullptr;
      if (popValue(Record, OpNum, NextValueNo, Cmp->getType(), CmpTypeID,
                   New, CurBB) ||
          NumRecords < OpNum + 3 || NumRecords > OpNum + 5)
        return error("Invalid record");

      const AtomicOrdering SuccessOrdering =
          getDecodedOrdering(Record[OpNum + 1]);
      if (SuccessOrdering == AtomicOrdering::NotAtomic ||
          SuccessOrdering == AtomicOrdering::Unordered)
        return error("Invalid record");

      const SyncScope::ID SSID = getDecodedSyncScopeID(Record[OpNum + 2]);

      if (Error Err = typeCheckLoadStoreInst(Cmp->getType(), Ptr->getType()))
        return Err;

      const AtomicOrdering FailureOrdering =
          NumRecords < 7
              ? AtomicCmpXchgInst::getStrongestFailureOrdering(SuccessOrdering)
              : getDecodedOrdering(Record[OpNum + 3]);

      if (FailureOrdering == AtomicOrdering::NotAtomic ||
          FailureOrdering == AtomicOrdering::Unordered)
        return error("Invalid record");

      const Align Alignment(
          TheModule->getDataLayout().getTypeStoreSize(Cmp->getType()));

      I = new AtomicCmpXchgInst(Ptr, Cmp, New, Alignment, SuccessOrdering,
                                FailureOrdering, SSID);
      cast<AtomicCmpXchgInst>(I)->setVolatile(Record[OpNum]);

      if (NumRecords < 8) {
        // Before weak cmpxchgs existed, the instruction simply returned the
        // value loaded from memory, so bitcode files from that era will be
        // expecting the first component of a modern cmpxchg.
        I->insertInto(CurBB, CurBB->end());
        I = ExtractValueInst::Create(I, 0);
        ResTypeID = CmpTypeID;
      } else {
        cast<AtomicCmpXchgInst>(I)->setWeak(Record[OpNum + 4]);
        unsigned I1TypeID = getVirtualTypeID(Type::getInt1Ty(Context));
        ResTypeID = getVirtualTypeID(I->getType(), {CmpTypeID, I1TypeID});
      }

      InstructionList.push_back(I);
      break;
    }
    case bitc::FUNC_CODE_INST_CMPXCHG: {
      // CMPXCHG: [ptrty, ptr, cmp, val, vol, success_ordering, synchscope,
      // failure_ordering, weak, align?]
      const size_t NumRecords = Record.size();
      unsigned OpNum = 0;
      Value *Ptr = nullptr;
      unsigned PtrTypeID;
      if (getValueTypePair(Record, OpNum, NextValueNo, Ptr, PtrTypeID, CurBB))
        return error("Invalid record");

      if (!isa<PointerType>(Ptr->getType()))
        return error("Cmpxchg operand is not a pointer type");

      Value *Cmp = nullptr;
      unsigned CmpTypeID;
      if (getValueTypePair(Record, OpNum, NextValueNo, Cmp, CmpTypeID, CurBB))
        return error("Invalid record");

      Value *Val = nullptr;
      if (popValue(Record, OpNum, NextValueNo, Cmp->getType(), CmpTypeID, Val,
                   CurBB))
        return error("Invalid record");

      if (NumRecords < OpNum + 3 || NumRecords > OpNum + 6)
        return error("Invalid record");

      const bool IsVol = Record[OpNum];

      const AtomicOrdering SuccessOrdering =
          getDecodedOrdering(Record[OpNum + 1]);
      if (!AtomicCmpXchgInst::isValidSuccessOrdering(SuccessOrdering))
        return error("Invalid cmpxchg success ordering");

      const SyncScope::ID SSID = getDecodedSyncScopeID(Record[OpNum + 2]);

      if (Error Err = typeCheckLoadStoreInst(Cmp->getType(), Ptr->getType()))
        return Err;

      const AtomicOrdering FailureOrdering =
          getDecodedOrdering(Record[OpNum + 3]);
      if (!AtomicCmpXchgInst::isValidFailureOrdering(FailureOrdering))
        return error("Invalid cmpxchg failure ordering");

      const bool IsWeak = Record[OpNum + 4];

      MaybeAlign Alignment;

      if (NumRecords == (OpNum + 6)) {
        if (Error Err = parseAlignmentValue(Record[OpNum + 5], Alignment))
          return Err;
      }
      if (!Alignment)
        Alignment =
            Align(TheModule->getDataLayout().getTypeStoreSize(Cmp->getType()));

      I = new AtomicCmpXchgInst(Ptr, Cmp, Val, *Alignment, SuccessOrdering,
                                FailureOrdering, SSID);
      cast<AtomicCmpXchgInst>(I)->setVolatile(IsVol);
      cast<AtomicCmpXchgInst>(I)->setWeak(IsWeak);

      unsigned I1TypeID = getVirtualTypeID(Type::getInt1Ty(Context));
      ResTypeID = getVirtualTypeID(I->getType(), {CmpTypeID, I1TypeID});

      InstructionList.push_back(I);
      break;
    }
    case bitc::FUNC_CODE_INST_ATOMICRMW_OLD:
    case bitc::FUNC_CODE_INST_ATOMICRMW: {
      // ATOMICRMW_OLD: [ptrty, ptr, val, op, vol, ordering, ssid, align?]
      // ATOMICRMW: [ptrty, ptr, valty, val, op, vol, ordering, ssid, align?]
      const size_t NumRecords = Record.size();
      unsigned OpNum = 0;

      Value *Ptr = nullptr;
      unsigned PtrTypeID;
      if (getValueTypePair(Record, OpNum, NextValueNo, Ptr, PtrTypeID, CurBB))
        return error("Invalid record");

      if (!isa<PointerType>(Ptr->getType()))
        return error("Invalid record");

      Value *Val = nullptr;
      unsigned ValTypeID = InvalidTypeID;
      if (BitCode == bitc::FUNC_CODE_INST_ATOMICRMW_OLD) {
        ValTypeID = getContainedTypeID(PtrTypeID);
        if (popValue(Record, OpNum, NextValueNo,
                     getTypeByID(ValTypeID), ValTypeID, Val, CurBB))
          return error("Invalid record");
      } else {
        if (getValueTypePair(Record, OpNum, NextValueNo, Val, ValTypeID, CurBB))
          return error("Invalid record");
      }

      if (!(NumRecords == (OpNum + 4) || NumRecords == (OpNum + 5)))
        return error("Invalid record");

      const AtomicRMWInst::BinOp Operation =
          getDecodedRMWOperation(Record[OpNum]);
      if (Operation < AtomicRMWInst::FIRST_BINOP ||
          Operation > AtomicRMWInst::LAST_BINOP)
        return error("Invalid record");

      const bool IsVol = Record[OpNum + 1];

      const AtomicOrdering Ordering = getDecodedOrdering(Record[OpNum + 2]);
      if (Ordering == AtomicOrdering::NotAtomic ||
          Ordering == AtomicOrdering::Unordered)
        return error("Invalid record");

      const SyncScope::ID SSID = getDecodedSyncScopeID(Record[OpNum + 3]);

      MaybeAlign Alignment;

      if (NumRecords == (OpNum + 5)) {
        if (Error Err = parseAlignmentValue(Record[OpNum + 4], Alignment))
          return Err;
      }

      if (!Alignment)
        Alignment =
            Align(TheModule->getDataLayout().getTypeStoreSize(Val->getType()));

      I = new AtomicRMWInst(Operation, Ptr, Val, *Alignment, Ordering, SSID);
      ResTypeID = ValTypeID;
      cast<AtomicRMWInst>(I)->setVolatile(IsVol);

      InstructionList.push_back(I);
      break;
    }
    case bitc::FUNC_CODE_INST_FENCE: { // FENCE:[ordering, ssid]
      if (2 != Record.size())
        return error("Invalid record");
      AtomicOrdering Ordering = getDecodedOrdering(Record[0]);
      if (Ordering == AtomicOrdering::NotAtomic ||
          Ordering == AtomicOrdering::Unordered ||
          Ordering == AtomicOrdering::Monotonic)
        return error("Invalid record");
      SyncScope::ID SSID = getDecodedSyncScopeID(Record[1]);
      I = new FenceInst(Context, Ordering, SSID);
      InstructionList.push_back(I);
      break;
    }
    case bitc::FUNC_CODE_DEBUG_RECORD_LABEL: {
      // DbgLabelRecords are placed after the Instructions that they are
      // attached to.
      SeenDebugRecord = true;
      Instruction *Inst = getLastInstruction();
      if (!Inst)
        return error("Invalid dbg record: missing instruction");
      DILocation *DIL = cast<DILocation>(getFnMetadataByID(Record[0]));
      DILabel *Label = cast<DILabel>(getFnMetadataByID(Record[1]));
      Inst->getParent()->insertDbgRecordBefore(
          new DbgLabelRecord(Label, DebugLoc(DIL)), Inst->getIterator());
      continue; // This isn't an instruction.
    }
    case bitc::FUNC_CODE_DEBUG_RECORD_VALUE_SIMPLE:
    case bitc::FUNC_CODE_DEBUG_RECORD_VALUE:
    case bitc::FUNC_CODE_DEBUG_RECORD_DECLARE:
    case bitc::FUNC_CODE_DEBUG_RECORD_ASSIGN: {
      // DbgVariableRecords are placed after the Instructions that they are
      // attached to.
      SeenDebugRecord = true;
      Instruction *Inst = getLastInstruction();
      if (!Inst)
        return error("Invalid dbg record: missing instruction");

      // First 3 fields are common to all kinds:
      //   DILocation, DILocalVariable, DIExpression
      // dbg_value (FUNC_CODE_DEBUG_RECORD_VALUE)
      //   ..., LocationMetadata
      // dbg_value (FUNC_CODE_DEBUG_RECORD_VALUE_SIMPLE - abbrev'd)
      //   ..., Value
      // dbg_declare (FUNC_CODE_DEBUG_RECORD_DECLARE)
      //   ..., LocationMetadata
      // dbg_assign (FUNC_CODE_DEBUG_RECORD_ASSIGN)
      //   ..., LocationMetadata, DIAssignID, DIExpression, LocationMetadata
      unsigned Slot = 0;
      // Common fields (0-2).
      DILocation *DIL = cast<DILocation>(getFnMetadataByID(Record[Slot++]));
      DILocalVariable *Var =
          cast<DILocalVariable>(getFnMetadataByID(Record[Slot++]));
      DIExpression *Expr =
          cast<DIExpression>(getFnMetadataByID(Record[Slot++]));

      // Union field (3: LocationMetadata | Value).
      Metadata *RawLocation = nullptr;
      if (BitCode == bitc::FUNC_CODE_DEBUG_RECORD_VALUE_SIMPLE) {
        Value *V = nullptr;
        unsigned TyID = 0;
        // We never expect to see a fwd reference value here because
        // use-before-defs are encoded with the standard non-abbrev record
        // type (they'd require encoding the type too, and they're rare). As a
        // result, getValueTypePair only ever increments Slot by one here (once
        // for the value, never twice for value and type).
        unsigned SlotBefore = Slot;
        if (getValueTypePair(Record, Slot, NextValueNo, V, TyID, CurBB))
          return error("Invalid dbg record: invalid value");
        (void)SlotBefore;
        assert((SlotBefore == Slot - 1) && "unexpected fwd ref");
        RawLocation = ValueAsMetadata::get(V);
      } else {
        RawLocation = getFnMetadataByID(Record[Slot++]);
      }

      DbgVariableRecord *DVR = nullptr;
      switch (BitCode) {
      case bitc::FUNC_CODE_DEBUG_RECORD_VALUE:
      case bitc::FUNC_CODE_DEBUG_RECORD_VALUE_SIMPLE:
        DVR = new DbgVariableRecord(RawLocation, Var, Expr, DIL,
                                    DbgVariableRecord::LocationType::Value);
        break;
      case bitc::FUNC_CODE_DEBUG_RECORD_DECLARE:
        DVR = new DbgVariableRecord(RawLocation, Var, Expr, DIL,
                                    DbgVariableRecord::LocationType::Declare);
        break;
      case bitc::FUNC_CODE_DEBUG_RECORD_ASSIGN: {
        DIAssignID *ID = cast<DIAssignID>(getFnMetadataByID(Record[Slot++]));
        DIExpression *AddrExpr =
            cast<DIExpression>(getFnMetadataByID(Record[Slot++]));
        Metadata *Addr = getFnMetadataByID(Record[Slot++]);
        DVR = new DbgVariableRecord(RawLocation, Var, Expr, ID, Addr, AddrExpr,
                                    DIL);
        break;
      }
      default:
        llvm_unreachable("Unknown DbgVariableRecord bitcode");
      }
      Inst->getParent()->insertDbgRecordBefore(DVR, Inst->getIterator());
      continue; // This isn't an instruction.
    }
    case bitc::FUNC_CODE_INST_CALL: {
      // CALL: [paramattrs, cc, fmf, fnty, fnid, arg0, arg1...]
      if (Record.size() < 3)
        return error("Invalid record");

      unsigned OpNum = 0;
      AttributeList PAL = getAttributes(Record[OpNum++]);
      unsigned CCInfo = Record[OpNum++];

      FastMathFlags FMF;
      if ((CCInfo >> bitc::CALL_FMF) & 1) {
        FMF = getDecodedFastMathFlags(Record[OpNum++]);
        if (!FMF.any())
          return error("Fast math flags indicator set for call with no FMF");
      }

      unsigned FTyID = InvalidTypeID;
      FunctionType *FTy = nullptr;
      if ((CCInfo >> bitc::CALL_EXPLICIT_TYPE) & 1) {
        FTyID = Record[OpNum++];
        FTy = dyn_cast_or_null<FunctionType>(getTypeByID(FTyID));
        if (!FTy)
          return error("Explicit call type is not a function type");
      }

      Value *Callee;
      unsigned CalleeTypeID;
      if (getValueTypePair(Record, OpNum, NextValueNo, Callee, CalleeTypeID,
                           CurBB))
        return error("Invalid record");

      PointerType *OpTy = dyn_cast<PointerType>(Callee->getType());
      if (!OpTy)
        return error("Callee is not a pointer type");
      if (!FTy) {
        FTyID = getContainedTypeID(CalleeTypeID);
        FTy = dyn_cast_or_null<FunctionType>(getTypeByID(FTyID));
        if (!FTy)
          return error("Callee is not of pointer to function type");
      }
      if (Record.size() < FTy->getNumParams() + OpNum)
        return error("Insufficient operands to call");

      SmallVector<Value*, 16> Args;
      SmallVector<unsigned, 16> ArgTyIDs;
      // Read the fixed params.
      for (unsigned i = 0, e = FTy->getNumParams(); i != e; ++i, ++OpNum) {
        unsigned ArgTyID = getContainedTypeID(FTyID, i + 1);
        if (FTy->getParamType(i)->isLabelTy())
          Args.push_back(getBasicBlock(Record[OpNum]));
        else
          Args.push_back(getValue(Record, OpNum, NextValueNo,
                                  FTy->getParamType(i), ArgTyID, CurBB));
        ArgTyIDs.push_back(ArgTyID);
        if (!Args.back())
          return error("Invalid record");
      }

      // Read type/value pairs for varargs params.
      if (!FTy->isVarArg()) {
        if (OpNum != Record.size())
          return error("Invalid record");
      } else {
        while (OpNum != Record.size()) {
          Value *Op;
          unsigned OpTypeID;
          if (getValueTypePair(Record, OpNum, NextValueNo, Op, OpTypeID, CurBB))
            return error("Invalid record");
          Args.push_back(Op);
          ArgTyIDs.push_back(OpTypeID);
        }
      }

      // Upgrade the bundles if needed.
      if (!OperandBundles.empty())
        UpgradeOperandBundles(OperandBundles);

      I = CallInst::Create(FTy, Callee, Args, OperandBundles);
      ResTypeID = getContainedTypeID(FTyID);
      OperandBundles.clear();
      InstructionList.push_back(I);
      cast<CallInst>(I)->setCallingConv(
          static_cast<CallingConv::ID>((0x7ff & CCInfo) >> bitc::CALL_CCONV));
      CallInst::TailCallKind TCK = CallInst::TCK_None;
      if (CCInfo & (1 << bitc::CALL_TAIL))
        TCK = CallInst::TCK_Tail;
      if (CCInfo & (1 << bitc::CALL_MUSTTAIL))
        TCK = CallInst::TCK_MustTail;
      if (CCInfo & (1 << bitc::CALL_NOTAIL))
        TCK = CallInst::TCK_NoTail;
      cast<CallInst>(I)->setTailCallKind(TCK);
      cast<CallInst>(I)->setAttributes(PAL);
      if (isa<DbgInfoIntrinsic>(I))
        SeenDebugIntrinsic = true;
      if (Error Err = propagateAttributeTypes(cast<CallBase>(I), ArgTyIDs)) {
        I->deleteValue();
        return Err;
      }
      if (FMF.any()) {
        if (!isa<FPMathOperator>(I))
          return error("Fast-math-flags specified for call without "
                       "floating-point scalar or vector return type");
        I->setFastMathFlags(FMF);
      }
      break;
    }
    case bitc::FUNC_CODE_INST_VAARG: { // VAARG: [valistty, valist, instty]
      if (Record.size() < 3)
        return error("Invalid record");
      unsigned OpTyID = Record[0];
      Type *OpTy = getTypeByID(OpTyID);
      Value *Op = getValue(Record, 1, NextValueNo, OpTy, OpTyID, CurBB);
      ResTypeID = Record[2];
      Type *ResTy = getTypeByID(ResTypeID);
      if (!OpTy || !Op || !ResTy)
        return error("Invalid record");
      I = new VAArgInst(Op, ResTy);
      InstructionList.push_back(I);
      break;
    }

    case bitc::FUNC_CODE_OPERAND_BUNDLE: {
      // A call or an invoke can be optionally prefixed with some variable
      // number of operand bundle blocks.  These blocks are read into
      // OperandBundles and consumed at the next call or invoke instruction.

      if (Record.empty() || Record[0] >= BundleTags.size())
        return error("Invalid record");

      std::vector<Value *> Inputs;

      unsigned OpNum = 1;
      while (OpNum != Record.size()) {
        Value *Op;
        unsigned OpTypeID;
        if (getValueTypePair(Record, OpNum, NextValueNo, Op, OpTypeID, CurBB))
          return error("Invalid record");
        Inputs.push_back(Op);
      }

      OperandBundles.emplace_back(BundleTags[Record[0]], std::move(Inputs));
      continue;
    }

    case bitc::FUNC_CODE_INST_FREEZE: { // FREEZE: [opty,opval]
      unsigned OpNum = 0;
      Value *Op = nullptr;
      unsigned OpTypeID;
      if (getValueTypePair(Record, OpNum, NextValueNo, Op, OpTypeID, CurBB))
        return error("Invalid record");
      if (OpNum != Record.size())
        return error("Invalid record");

      I = new FreezeInst(Op);
      ResTypeID = OpTypeID;
      InstructionList.push_back(I);
      break;
    }
    }

    // Add instruction to end of current BB.  If there is no current BB, reject
    // this file.
    if (!CurBB) {
      I->deleteValue();
      return error("Invalid instruction with no BB");
    }
    if (!OperandBundles.empty()) {
      I->deleteValue();
      return error("Operand bundles found with no consumer");
    }
    I->insertInto(CurBB, CurBB->end());

    // If this was a terminator instruction, move to the next block.
    if (I->isTerminator()) {
      ++CurBBNo;
      CurBB = CurBBNo < FunctionBBs.size() ? FunctionBBs[CurBBNo] : nullptr;
    }

    // Non-void values get registered in the value table for future use.
    if (!I->getType()->isVoidTy()) {
      assert(I->getType() == getTypeByID(ResTypeID) &&
             "Incorrect result type ID");
      if (Error Err = ValueList.assignValue(NextValueNo++, I, ResTypeID))
        return Err;
    }
  }

OutOfRecordLoop:

  if (!OperandBundles.empty())
    return error("Operand bundles found with no consumer");

  // Check the function list for unresolved values.
  if (Argument *A = dyn_cast<Argument>(ValueList.back())) {
    if (!A->getParent()) {
      // We found at least one unresolved value.  Nuke them all to avoid leaks.
      for (unsigned i = ModuleValueListSize, e = ValueList.size(); i != e; ++i){
        if ((A = dyn_cast_or_null<Argument>(ValueList[i])) && !A->getParent()) {
          A->replaceAllUsesWith(PoisonValue::get(A->getType()));
          delete A;
        }
      }
      return error("Never resolved value found in function");
    }
  }

  // Unexpected unresolved metadata about to be dropped.
  if (MDLoader->hasFwdRefs())
    return error("Invalid function metadata: outgoing forward refs");

  if (PhiConstExprBB)
    PhiConstExprBB->eraseFromParent();

  for (const auto &Pair : ConstExprEdgeBBs) {
    BasicBlock *From = Pair.first.first;
    BasicBlock *To = Pair.first.second;
    BasicBlock *EdgeBB = Pair.second;
    BranchInst::Create(To, EdgeBB);
    From->getTerminator()->replaceSuccessorWith(To, EdgeBB);
    To->replacePhiUsesWith(From, EdgeBB);
    EdgeBB->moveBefore(To);
  }

  // Trim the value list down to the size it was before we parsed this function.
  ValueList.shrinkTo(ModuleValueListSize);
  MDLoader->shrinkTo(ModuleMDLoaderSize);
  std::vector<BasicBlock*>().swap(FunctionBBs);
  return Error::success();
}

/// Find the function body in the bitcode stream
Error BitcodeReader::findFunctionInStream(
    Function *F,
    DenseMap<Function *, uint64_t>::iterator DeferredFunctionInfoIterator) {
  while (DeferredFunctionInfoIterator->second == 0) {
    // This is the fallback handling for the old format bitcode that
    // didn't contain the function index in the VST, or when we have
    // an anonymous function which would not have a VST entry.
    // Assert that we have one of those two cases.
    assert(VSTOffset == 0 || !F->hasName());
    // Parse the next body in the stream and set its position in the
    // DeferredFunctionInfo map.
    if (Error Err = rememberAndSkipFunctionBodies())
      return Err;
  }
  return Error::success();
}

SyncScope::ID BitcodeReader::getDecodedSyncScopeID(unsigned Val) {
  if (Val == SyncScope::SingleThread || Val == SyncScope::System)
    return SyncScope::ID(Val);
  if (Val >= SSIDs.size())
    return SyncScope::System; // Map unknown synchronization scopes to system.
  return SSIDs[Val];
}

//===----------------------------------------------------------------------===//
// GVMaterializer implementation
//===----------------------------------------------------------------------===//

Error BitcodeReader::materialize(GlobalValue *GV) {
  Function *F = dyn_cast<Function>(GV);
  // If it's not a function or is already material, ignore the request.
  if (!F || !F->isMaterializable())
    return Error::success();

  DenseMap<Function*, uint64_t>::iterator DFII = DeferredFunctionInfo.find(F);
  assert(DFII != DeferredFunctionInfo.end() && "Deferred function not found!");
  // If its position is recorded as 0, its body is somewhere in the stream
  // but we haven't seen it yet.
  if (DFII->second == 0)
    if (Error Err = findFunctionInStream(F, DFII))
      return Err;

  // Materialize metadata before parsing any function bodies.
  if (Error Err = materializeMetadata())
    return Err;

  // Move the bit stream to the saved position of the deferred function body.
  if (Error JumpFailed = Stream.JumpToBit(DFII->second))
    return JumpFailed;

  // Regardless of the debug info format we want to end up in, we need
  // IsNewDbgInfoFormat=true to construct any debug records seen in the bitcode.
  F->IsNewDbgInfoFormat = true;

  if (Error Err = parseFunctionBody(F))
    return Err;
  F->setIsMaterializable(false);

  // All parsed Functions should load into the debug info format dictated by the
  // Module, unless we're attempting to preserve the input debug info format.
  if (SeenDebugIntrinsic && SeenDebugRecord)
    return error("Mixed debug intrinsics and debug records in bitcode module!");
  if (PreserveInputDbgFormat == cl::boolOrDefault::BOU_TRUE) {
    bool SeenAnyDebugInfo = SeenDebugIntrinsic || SeenDebugRecord;
    bool NewDbgInfoFormatDesired =
        SeenAnyDebugInfo ? SeenDebugRecord : F->getParent()->IsNewDbgInfoFormat;
    if (SeenAnyDebugInfo) {
      UseNewDbgInfoFormat = SeenDebugRecord;
      WriteNewDbgInfoFormatToBitcode = SeenDebugRecord;
      WriteNewDbgInfoFormat = SeenDebugRecord;
    }
    // If the module's debug info format doesn't match the observed input
    // format, then set its format now; we don't need to call the conversion
    // function because there must be no existing intrinsics to convert.
    // Otherwise, just set the format on this function now.
    if (NewDbgInfoFormatDesired != F->getParent()->IsNewDbgInfoFormat)
      F->getParent()->setNewDbgInfoFormatFlag(NewDbgInfoFormatDesired);
    else
      F->setNewDbgInfoFormatFlag(NewDbgInfoFormatDesired);
  } else {
    // If we aren't preserving formats, we use the Module flag to get our
    // desired format instead of reading flags, in case we are lazy-loading and
    // the format of the module has been changed since it was set by the flags.
    // We only need to convert debug info here if we have debug records but
    // desire the intrinsic format; everything else is a no-op or handled by the
    // autoupgrader.
    bool ModuleIsNewDbgInfoFormat = F->getParent()->IsNewDbgInfoFormat;
    if (ModuleIsNewDbgInfoFormat || !SeenDebugRecord)
      F->setNewDbgInfoFormatFlag(ModuleIsNewDbgInfoFormat);
    else
      F->setIsNewDbgInfoFormat(ModuleIsNewDbgInfoFormat);
  }

  if (StripDebugInfo)
    stripDebugInfo(*F);

  // Upgrade any old intrinsic calls in the function.
  for (auto &I : UpgradedIntrinsics) {
    for (User *U : llvm::make_early_inc_range(I.first->materialized_users()))
      if (CallInst *CI = dyn_cast<CallInst>(U))
        UpgradeIntrinsicCall(CI, I.second);
  }

  // Finish fn->subprogram upgrade for materialized functions.
  if (DISubprogram *SP = MDLoader->lookupSubprogramForFunction(F))
    F->setSubprogram(SP);

  // Check if the TBAA Metadata are valid, otherwise we will need to strip them.
  if (!MDLoader->isStrippingTBAA()) {
    for (auto &I : instructions(F)) {
      MDNode *TBAA = I.getMetadata(LLVMContext::MD_tbaa);
      if (!TBAA || TBAAVerifyHelper.visitTBAAMetadata(I, TBAA))
        continue;
      MDLoader->setStripTBAA(true);
      stripTBAA(F->getParent());
    }
  }

  for (auto &I : instructions(F)) {
    // "Upgrade" older incorrect branch weights by dropping them.
    if (auto *MD = I.getMetadata(LLVMContext::MD_prof)) {
      if (MD->getOperand(0) != nullptr && isa<MDString>(MD->getOperand(0))) {
        MDString *MDS = cast<MDString>(MD->getOperand(0));
        StringRef ProfName = MDS->getString();
        // Check consistency of !prof branch_weights metadata.
        if (ProfName != "branch_weights")
          continue;
        unsigned ExpectedNumOperands = 0;
        if (BranchInst *BI = dyn_cast<BranchInst>(&I))
          ExpectedNumOperands = BI->getNumSuccessors();
        else if (SwitchInst *SI = dyn_cast<SwitchInst>(&I))
          ExpectedNumOperands = SI->getNumSuccessors();
        else if (isa<CallInst>(&I))
          ExpectedNumOperands = 1;
        else if (IndirectBrInst *IBI = dyn_cast<IndirectBrInst>(&I))
          ExpectedNumOperands = IBI->getNumDestinations();
        else if (isa<SelectInst>(&I))
          ExpectedNumOperands = 2;
        else
          continue; // ignore and continue.

        unsigned Offset = getBranchWeightOffset(MD);

        // If branch weight doesn't match, just strip branch weight.
        if (MD->getNumOperands() != Offset + ExpectedNumOperands)
          I.setMetadata(LLVMContext::MD_prof, nullptr);
      }
    }

    // Remove incompatible attributes on function calls.
    if (auto *CI = dyn_cast<CallBase>(&I)) {
      CI->removeRetAttrs(AttributeFuncs::typeIncompatible(
          CI->getFunctionType()->getReturnType()));

      for (unsigned ArgNo = 0; ArgNo < CI->arg_size(); ++ArgNo)
        CI->removeParamAttrs(ArgNo, AttributeFuncs::typeIncompatible(
                                        CI->getArgOperand(ArgNo)->getType()));
    }
  }

  // Look for functions that rely on old function attribute behavior.
  UpgradeFunctionAttributes(*F);

  // Bring in any functions that this function forward-referenced via
  // blockaddresses.
  return materializeForwardReferencedFunctions();
}

Error BitcodeReader::materializeModule() {
  if (Error Err = materializeMetadata())
    return Err;

  // Promise to materialize all forward references.
  WillMaterializeAllForwardRefs = true;

  // Iterate over the module, deserializing any functions that are still on
  // disk.
  for (Function &F : *TheModule) {
    if (Error Err = materialize(&F))
      return Err;
  }
  // At this point, if there are any function bodies, parse the rest of
  // the bits in the module past the last function block we have recorded
  // through either lazy scanning or the VST.
  if (LastFunctionBlockBit || NextUnreadBit)
    if (Error Err = parseModule(LastFunctionBlockBit > NextUnreadBit
                                    ? LastFunctionBlockBit
                                    : NextUnreadBit))
      return Err;

  // Check that all block address forward references got resolved (as we
  // promised above).
  if (!BasicBlockFwdRefs.empty())
    return error("Never resolved function from blockaddress");

  // Upgrade any intrinsic calls that slipped through (should not happen!) and
  // delete the old functions to clean up. We can't do this unless the entire
  // module is materialized because there could always be another function body
  // with calls to the old function.
  for (auto &I : UpgradedIntrinsics) {
    for (auto *U : I.first->users()) {
      if (CallInst *CI = dyn_cast<CallInst>(U))
        UpgradeIntrinsicCall(CI, I.second);
    }
    if (!I.first->use_empty())
      I.first->replaceAllUsesWith(I.second);
    I.first->eraseFromParent();
  }
  UpgradedIntrinsics.clear();

  UpgradeDebugInfo(*TheModule);

  UpgradeModuleFlags(*TheModule);

  UpgradeARCRuntime(*TheModule);

  return Error::success();
}

std::vector<StructType *> BitcodeReader::getIdentifiedStructTypes() const {
  return IdentifiedStructTypes;
}

ModuleSummaryIndexBitcodeReader::ModuleSummaryIndexBitcodeReader(
    BitstreamCursor Cursor, StringRef Strtab, ModuleSummaryIndex &TheIndex,
    StringRef ModulePath, std::function<bool(GlobalValue::GUID)> IsPrevailing)
    : BitcodeReaderBase(std::move(Cursor), Strtab), TheIndex(TheIndex),
      ModulePath(ModulePath), IsPrevailing(IsPrevailing) {}

void ModuleSummaryIndexBitcodeReader::addThisModule() {
  TheIndex.addModule(ModulePath);
}

ModuleSummaryIndex::ModuleInfo *
ModuleSummaryIndexBitcodeReader::getThisModule() {
  return TheIndex.getModule(ModulePath);
}

template <bool AllowNullValueInfo>
std::pair<ValueInfo, GlobalValue::GUID>
ModuleSummaryIndexBitcodeReader::getValueInfoFromValueId(unsigned ValueId) {
  auto VGI = ValueIdToValueInfoMap[ValueId];
  // We can have a null value info for memprof callsite info records in
  // distributed ThinLTO index files when the callee function summary is not
  // included in the index. The bitcode writer records 0 in that case,
  // and the caller of this helper will set AllowNullValueInfo to true.
  assert(AllowNullValueInfo || std::get<0>(VGI));
  return VGI;
}

void ModuleSummaryIndexBitcodeReader::setValueGUID(
    uint64_t ValueID, StringRef ValueName, GlobalValue::LinkageTypes Linkage,
    StringRef SourceFileName) {
  std::string GlobalId =
      GlobalValue::getGlobalIdentifier(ValueName, Linkage, SourceFileName);
  auto ValueGUID = GlobalValue::getGUID(GlobalId);
  auto OriginalNameID = ValueGUID;
  if (GlobalValue::isLocalLinkage(Linkage))
    OriginalNameID = GlobalValue::getGUID(ValueName);
  if (PrintSummaryGUIDs)
    dbgs() << "GUID " << ValueGUID << "(" << OriginalNameID << ") is "
           << ValueName << "\n";

  // UseStrtab is false for legacy summary formats and value names are
  // created on stack. In that case we save the name in a string saver in
  // the index so that the value name can be recorded.
  ValueIdToValueInfoMap[ValueID] = std::make_pair(
      TheIndex.getOrInsertValueInfo(
          ValueGUID, UseStrtab ? ValueName : TheIndex.saveString(ValueName)),
      OriginalNameID);
}

// Specialized value symbol table parser used when reading module index
// blocks where we don't actually create global values. The parsed information
// is saved in the bitcode reader for use when later parsing summaries.
Error ModuleSummaryIndexBitcodeReader::parseValueSymbolTable(
    uint64_t Offset,
    DenseMap<unsigned, GlobalValue::LinkageTypes> &ValueIdToLinkageMap) {
  // With a strtab the VST is not required to parse the summary.
  if (UseStrtab)
    return Error::success();

  assert(Offset > 0 && "Expected non-zero VST offset");
  Expected<uint64_t> MaybeCurrentBit = jumpToValueSymbolTable(Offset, Stream);
  if (!MaybeCurrentBit)
    return MaybeCurrentBit.takeError();
  uint64_t CurrentBit = MaybeCurrentBit.get();

  if (Error Err = Stream.EnterSubBlock(bitc::VALUE_SYMTAB_BLOCK_ID))
    return Err;

  SmallVector<uint64_t, 64> Record;

  // Read all the records for this value table.
  SmallString<128> ValueName;

  while (true) {
    Expected<BitstreamEntry> MaybeEntry = Stream.advanceSkippingSubblocks();
    if (!MaybeEntry)
      return MaybeEntry.takeError();
    BitstreamEntry Entry = MaybeEntry.get();

    switch (Entry.Kind) {
    case BitstreamEntry::SubBlock: // Handled for us already.
    case BitstreamEntry::Error:
      return error("Malformed block");
    case BitstreamEntry::EndBlock:
      // Done parsing VST, jump back to wherever we came from.
      if (Error JumpFailed = Stream.JumpToBit(CurrentBit))
        return JumpFailed;
      return Error::success();
    case BitstreamEntry::Record:
      // The interesting case.
      break;
    }

    // Read a record.
    Record.clear();
    Expected<unsigned> MaybeRecord = Stream.readRecord(Entry.ID, Record);
    if (!MaybeRecord)
      return MaybeRecord.takeError();
    switch (MaybeRecord.get()) {
    default: // Default behavior: ignore (e.g. VST_CODE_BBENTRY records).
      break;
    case bitc::VST_CODE_ENTRY: { // VST_CODE_ENTRY: [valueid, namechar x N]
      if (convertToString(Record, 1, ValueName))
        return error("Invalid record");
      unsigned ValueID = Record[0];
      assert(!SourceFileName.empty());
      auto VLI = ValueIdToLinkageMap.find(ValueID);
      assert(VLI != ValueIdToLinkageMap.end() &&
             "No linkage found for VST entry?");
      auto Linkage = VLI->second;
      setValueGUID(ValueID, ValueName, Linkage, SourceFileName);
      ValueName.clear();
      break;
    }
    case bitc::VST_CODE_FNENTRY: {
      // VST_CODE_FNENTRY: [valueid, offset, namechar x N]
      if (convertToString(Record, 2, ValueName))
        return error("Invalid record");
      unsigned ValueID = Record[0];
      assert(!SourceFileName.empty());
      auto VLI = ValueIdToLinkageMap.find(ValueID);
      assert(VLI != ValueIdToLinkageMap.end() &&
             "No linkage found for VST entry?");
      auto Linkage = VLI->second;
      setValueGUID(ValueID, ValueName, Linkage, SourceFileName);
      ValueName.clear();
      break;
    }
    case bitc::VST_CODE_COMBINED_ENTRY: {
      // VST_CODE_COMBINED_ENTRY: [valueid, refguid]
      unsigned ValueID = Record[0];
      GlobalValue::GUID RefGUID = Record[1];
      // The "original name", which is the second value of the pair will be
      // overriden later by a FS_COMBINED_ORIGINAL_NAME in the combined index.
      ValueIdToValueInfoMap[ValueID] =
          std::make_pair(TheIndex.getOrInsertValueInfo(RefGUID), RefGUID);
      break;
    }
    }
  }
}

// Parse just the blocks needed for building the index out of the module.
// At the end of this routine the module Index is populated with a map
// from global value id to GlobalValueSummary objects.
Error ModuleSummaryIndexBitcodeReader::parseModule() {
  if (Error Err = Stream.EnterSubBlock(bitc::MODULE_BLOCK_ID))
    return Err;

  SmallVector<uint64_t, 64> Record;
  DenseMap<unsigned, GlobalValue::LinkageTypes> ValueIdToLinkageMap;
  unsigned ValueId = 0;

  // Read the index for this module.
  while (true) {
    Expected<llvm::BitstreamEntry> MaybeEntry = Stream.advance();
    if (!MaybeEntry)
      return MaybeEntry.takeError();
    llvm::BitstreamEntry Entry = MaybeEntry.get();

    switch (Entry.Kind) {
    case BitstreamEntry::Error:
      return error("Malformed block");
    case BitstreamEntry::EndBlock:
      return Error::success();

    case BitstreamEntry::SubBlock:
      switch (Entry.ID) {
      default: // Skip unknown content.
        if (Error Err = Stream.SkipBlock())
          return Err;
        break;
      case bitc::BLOCKINFO_BLOCK_ID:
        // Need to parse these to get abbrev ids (e.g. for VST)
        if (Error Err = readBlockInfo())
          return Err;
        break;
      case bitc::VALUE_SYMTAB_BLOCK_ID:
        // Should have been parsed earlier via VSTOffset, unless there
        // is no summary section.
        assert(((SeenValueSymbolTable && VSTOffset > 0) ||
                !SeenGlobalValSummary) &&
               "Expected early VST parse via VSTOffset record");
        if (Error Err = Stream.SkipBlock())
          return Err;
        break;
      case bitc::GLOBALVAL_SUMMARY_BLOCK_ID:
      case bitc::FULL_LTO_GLOBALVAL_SUMMARY_BLOCK_ID:
        // Add the module if it is a per-module index (has a source file name).
        if (!SourceFileName.empty())
          addThisModule();
        assert(!SeenValueSymbolTable &&
               "Already read VST when parsing summary block?");
        // We might not have a VST if there were no values in the
        // summary. An empty summary block generated when we are
        // performing ThinLTO compiles so we don't later invoke
        // the regular LTO process on them.
        if (VSTOffset > 0) {
          if (Error Err = parseValueSymbolTable(VSTOffset, ValueIdToLinkageMap))
            return Err;
          SeenValueSymbolTable = true;
        }
        SeenGlobalValSummary = true;
        if (Error Err = parseEntireSummary(Entry.ID))
          return Err;
        break;
      case bitc::MODULE_STRTAB_BLOCK_ID:
        if (Error Err = parseModuleStringTable())
          return Err;
        break;
      }
      continue;

    case BitstreamEntry::Record: {
        Record.clear();
        Expected<unsigned> MaybeBitCode = Stream.readRecord(Entry.ID, Record);
        if (!MaybeBitCode)
          return MaybeBitCode.takeError();
        switch (MaybeBitCode.get()) {
        default:
          break; // Default behavior, ignore unknown content.
        case bitc::MODULE_CODE_VERSION: {
          if (Error Err = parseVersionRecord(Record).takeError())
            return Err;
          break;
        }
        /// MODULE_CODE_SOURCE_FILENAME: [namechar x N]
        case bitc::MODULE_CODE_SOURCE_FILENAME: {
          SmallString<128> ValueName;
          if (convertToString(Record, 0, ValueName))
            return error("Invalid record");
          SourceFileName = ValueName.c_str();
          break;
        }
        /// MODULE_CODE_HASH: [5*i32]
        case bitc::MODULE_CODE_HASH: {
          if (Record.size() != 5)
            return error("Invalid hash length " + Twine(Record.size()).str());
          auto &Hash = getThisModule()->second;
          int Pos = 0;
          for (auto &Val : Record) {
            assert(!(Val >> 32) && "Unexpected high bits set");
            Hash[Pos++] = Val;
          }
          break;
        }
        /// MODULE_CODE_VSTOFFSET: [offset]
        case bitc::MODULE_CODE_VSTOFFSET:
          if (Record.empty())
            return error("Invalid record");
          // Note that we subtract 1 here because the offset is relative to one
          // word before the start of the identification or module block, which
          // was historically always the start of the regular bitcode header.
          VSTOffset = Record[0] - 1;
          break;
        // v1 GLOBALVAR: [pointer type, isconst,     initid,       linkage, ...]
        // v1 FUNCTION:  [type,         callingconv, isproto,      linkage, ...]
        // v1 ALIAS:     [alias type,   addrspace,   aliasee val#, linkage, ...]
        // v2: [strtab offset, strtab size, v1]
        case bitc::MODULE_CODE_GLOBALVAR:
        case bitc::MODULE_CODE_FUNCTION:
        case bitc::MODULE_CODE_ALIAS: {
          StringRef Name;
          ArrayRef<uint64_t> GVRecord;
          std::tie(Name, GVRecord) = readNameFromStrtab(Record);
          if (GVRecord.size() <= 3)
            return error("Invalid record");
          uint64_t RawLinkage = GVRecord[3];
          GlobalValue::LinkageTypes Linkage = getDecodedLinkage(RawLinkage);
          if (!UseStrtab) {
            ValueIdToLinkageMap[ValueId++] = Linkage;
            break;
          }

          setValueGUID(ValueId++, Name, Linkage, SourceFileName);
          break;
        }
        }
      }
      continue;
    }
  }
}

SmallVector<ValueInfo, 0>
ModuleSummaryIndexBitcodeReader::makeRefList(ArrayRef<uint64_t> Record) {
  SmallVector<ValueInfo, 0> Ret;
  Ret.reserve(Record.size());
  for (uint64_t RefValueId : Record)
    Ret.push_back(std::get<0>(getValueInfoFromValueId(RefValueId)));
  return Ret;
}

SmallVector<FunctionSummary::EdgeTy, 0>
ModuleSummaryIndexBitcodeReader::makeCallList(ArrayRef<uint64_t> Record,
                                              bool IsOldProfileFormat,
                                              bool HasProfile, bool HasRelBF) {
  SmallVector<FunctionSummary::EdgeTy, 0> Ret;
  // In the case of new profile formats, there are two Record entries per
  // Edge. Otherwise, conservatively reserve up to Record.size.
  if (!IsOldProfileFormat && (HasProfile || HasRelBF))
    Ret.reserve(Record.size() / 2);
  else
    Ret.reserve(Record.size());

  for (unsigned I = 0, E = Record.size(); I != E; ++I) {
    CalleeInfo::HotnessType Hotness = CalleeInfo::HotnessType::Unknown;
    bool HasTailCall = false;
    uint64_t RelBF = 0;
    ValueInfo Callee = std::get<0>(getValueInfoFromValueId(Record[I]));
    if (IsOldProfileFormat) {
      I += 1; // Skip old callsitecount field
      if (HasProfile)
        I += 1; // Skip old profilecount field
    } else if (HasProfile)
      std::tie(Hotness, HasTailCall) =
          getDecodedHotnessCallEdgeInfo(Record[++I]);
    else if (HasRelBF)
      getDecodedRelBFCallEdgeInfo(Record[++I], RelBF, HasTailCall);
    Ret.push_back(FunctionSummary::EdgeTy{
        Callee, CalleeInfo(Hotness, HasTailCall, RelBF)});
  }
  return Ret;
}

static void
parseWholeProgramDevirtResolutionByArg(ArrayRef<uint64_t> Record, size_t &Slot,
                                       WholeProgramDevirtResolution &Wpd) {
  uint64_t ArgNum = Record[Slot++];
  WholeProgramDevirtResolution::ByArg &B =
      Wpd.ResByArg[{Record.begin() + Slot, Record.begin() + Slot + ArgNum}];
  Slot += ArgNum;

  B.TheKind =
      static_cast<WholeProgramDevirtResolution::ByArg::Kind>(Record[Slot++]);
  B.Info = Record[Slot++];
  B.Byte = Record[Slot++];
  B.Bit = Record[Slot++];
}

static void parseWholeProgramDevirtResolution(ArrayRef<uint64_t> Record,
                                              StringRef Strtab, size_t &Slot,
                                              TypeIdSummary &TypeId) {
  uint64_t Id = Record[Slot++];
  WholeProgramDevirtResolution &Wpd = TypeId.WPDRes[Id];

  Wpd.TheKind = static_cast<WholeProgramDevirtResolution::Kind>(Record[Slot++]);
  Wpd.SingleImplName = {Strtab.data() + Record[Slot],
                        static_cast<size_t>(Record[Slot + 1])};
  Slot += 2;

  uint64_t ResByArgNum = Record[Slot++];
  for (uint64_t I = 0; I != ResByArgNum; ++I)
    parseWholeProgramDevirtResolutionByArg(Record, Slot, Wpd);
}

static void parseTypeIdSummaryRecord(ArrayRef<uint64_t> Record,
                                     StringRef Strtab,
                                     ModuleSummaryIndex &TheIndex) {
  size_t Slot = 0;
  TypeIdSummary &TypeId = TheIndex.getOrInsertTypeIdSummary(
      {Strtab.data() + Record[Slot], static_cast<size_t>(Record[Slot + 1])});
  Slot += 2;

  TypeId.TTRes.TheKind = static_cast<TypeTestResolution::Kind>(Record[Slot++]);
  TypeId.TTRes.SizeM1BitWidth = Record[Slot++];
  TypeId.TTRes.AlignLog2 = Record[Slot++];
  TypeId.TTRes.SizeM1 = Record[Slot++];
  TypeId.TTRes.BitMask = Record[Slot++];
  TypeId.TTRes.InlineBits = Record[Slot++];

  while (Slot < Record.size())
    parseWholeProgramDevirtResolution(Record, Strtab, Slot, TypeId);
}

std::vector<FunctionSummary::ParamAccess>
ModuleSummaryIndexBitcodeReader::parseParamAccesses(ArrayRef<uint64_t> Record) {
  auto ReadRange = [&]() {
    APInt Lower(FunctionSummary::ParamAccess::RangeWidth,
                BitcodeReader::decodeSignRotatedValue(Record.front()));
    Record = Record.drop_front();
    APInt Upper(FunctionSummary::ParamAccess::RangeWidth,
                BitcodeReader::decodeSignRotatedValue(Record.front()));
    Record = Record.drop_front();
    ConstantRange Range{Lower, Upper};
    assert(!Range.isFullSet());
    assert(!Range.isUpperSignWrapped());
    return Range;
  };

  std::vector<FunctionSummary::ParamAccess> PendingParamAccesses;
  while (!Record.empty()) {
    PendingParamAccesses.emplace_back();
    FunctionSummary::ParamAccess &ParamAccess = PendingParamAccesses.back();
    ParamAccess.ParamNo = Record.front();
    Record = Record.drop_front();
    ParamAccess.Use = ReadRange();
    ParamAccess.Calls.resize(Record.front());
    Record = Record.drop_front();
    for (auto &Call : ParamAccess.Calls) {
      Call.ParamNo = Record.front();
      Record = Record.drop_front();
      Call.Callee = std::get<0>(getValueInfoFromValueId(Record.front()));
      Record = Record.drop_front();
      Call.Offsets = ReadRange();
    }
  }
  return PendingParamAccesses;
}

void ModuleSummaryIndexBitcodeReader::parseTypeIdCompatibleVtableInfo(
    ArrayRef<uint64_t> Record, size_t &Slot,
    TypeIdCompatibleVtableInfo &TypeId) {
  uint64_t Offset = Record[Slot++];
  ValueInfo Callee = std::get<0>(getValueInfoFromValueId(Record[Slot++]));
  TypeId.push_back({Offset, Callee});
}

void ModuleSummaryIndexBitcodeReader::parseTypeIdCompatibleVtableSummaryRecord(
    ArrayRef<uint64_t> Record) {
  size_t Slot = 0;
  TypeIdCompatibleVtableInfo &TypeId =
      TheIndex.getOrInsertTypeIdCompatibleVtableSummary(
          {Strtab.data() + Record[Slot],
           static_cast<size_t>(Record[Slot + 1])});
  Slot += 2;

  while (Slot < Record.size())
    parseTypeIdCompatibleVtableInfo(Record, Slot, TypeId);
}

static void setSpecialRefs(SmallVectorImpl<ValueInfo> &Refs, unsigned ROCnt,
                           unsigned WOCnt) {
  // Readonly and writeonly refs are in the end of the refs list.
  assert(ROCnt + WOCnt <= Refs.size());
  unsigned FirstWORef = Refs.size() - WOCnt;
  unsigned RefNo = FirstWORef - ROCnt;
  for (; RefNo < FirstWORef; ++RefNo)
    Refs[RefNo].setReadOnly();
  for (; RefNo < Refs.size(); ++RefNo)
    Refs[RefNo].setWriteOnly();
}

// Eagerly parse the entire summary block. This populates the GlobalValueSummary
// objects in the index.
Error ModuleSummaryIndexBitcodeReader::parseEntireSummary(unsigned ID) {
  if (Error Err = Stream.EnterSubBlock(ID))
    return Err;
  SmallVector<uint64_t, 64> Record;

  // Parse version
  {
    Expected<BitstreamEntry> MaybeEntry = Stream.advanceSkippingSubblocks();
    if (!MaybeEntry)
      return MaybeEntry.takeError();
    BitstreamEntry Entry = MaybeEntry.get();

    if (Entry.Kind != BitstreamEntry::Record)
      return error("Invalid Summary Block: record for version expected");
    Expected<unsigned> MaybeRecord = Stream.readRecord(Entry.ID, Record);
    if (!MaybeRecord)
      return MaybeRecord.takeError();
    if (MaybeRecord.get() != bitc::FS_VERSION)
      return error("Invalid Summary Block: version expected");
  }
  const uint64_t Version = Record[0];
  const bool IsOldProfileFormat = Version == 1;
  if (Version < 1 || Version > ModuleSummaryIndex::BitcodeSummaryVersion)
    return error("Invalid summary version " + Twine(Version) +
                 ". Version should be in the range [1-" +
                 Twine(ModuleSummaryIndex::BitcodeSummaryVersion) +
                 "].");
  Record.clear();

  // Keep around the last seen summary to be used when we see an optional
  // "OriginalName" attachement.
  GlobalValueSummary *LastSeenSummary = nullptr;
  GlobalValue::GUID LastSeenGUID = 0;

  // We can expect to see any number of type ID information records before
  // each function summary records; these variables store the information
  // collected so far so that it can be used to create the summary object.
  std::vector<GlobalValue::GUID> PendingTypeTests;
  std::vector<FunctionSummary::VFuncId> PendingTypeTestAssumeVCalls,
      PendingTypeCheckedLoadVCalls;
  std::vector<FunctionSummary::ConstVCall> PendingTypeTestAssumeConstVCalls,
      PendingTypeCheckedLoadConstVCalls;
  std::vector<FunctionSummary::ParamAccess> PendingParamAccesses;

  std::vector<CallsiteInfo> PendingCallsites;
  std::vector<AllocInfo> PendingAllocs;

  while (true) {
    Expected<BitstreamEntry> MaybeEntry = Stream.advanceSkippingSubblocks();
    if (!MaybeEntry)
      return MaybeEntry.takeError();
    BitstreamEntry Entry = MaybeEntry.get();

    switch (Entry.Kind) {
    case BitstreamEntry::SubBlock: // Handled for us already.
    case BitstreamEntry::Error:
      return error("Malformed block");
    case BitstreamEntry::EndBlock:
      return Error::success();
    case BitstreamEntry::Record:
      // The interesting case.
      break;
    }

    // Read a record. The record format depends on whether this
    // is a per-module index or a combined index file. In the per-module
    // case the records contain the associated value's ID for correlation
    // with VST entries. In the combined index the correlation is done
    // via the bitcode offset of the summary records (which were saved
    // in the combined index VST entries). The records also contain
    // information used for ThinLTO renaming and importing.
    Record.clear();
    Expected<unsigned> MaybeBitCode = Stream.readRecord(Entry.ID, Record);
    if (!MaybeBitCode)
      return MaybeBitCode.takeError();
    switch (unsigned BitCode = MaybeBitCode.get()) {
    default: // Default behavior: ignore.
      break;
    case bitc::FS_FLAGS: {  // [flags]
      TheIndex.setFlags(Record[0]);
      break;
    }
    case bitc::FS_VALUE_GUID: { // [valueid, refguid_upper32, refguid_lower32]
      uint64_t ValueID = Record[0];
      GlobalValue::GUID RefGUID;
      if (Version >= 11) {
        RefGUID = Record[1] << 32 | Record[2];
      } else {
        RefGUID = Record[1];
      }
<<<<<<< HEAD
      ValueIdToValueInfoMap[ValueID] = std::make_tuple(
          TheIndex.getOrInsertValueInfo(RefGUID), RefGUID, RefGUID);
=======
      ValueIdToValueInfoMap[ValueID] =
          std::make_pair(TheIndex.getOrInsertValueInfo(RefGUID), RefGUID);
>>>>>>> 4b409fa5
      break;
    }
    // FS_PERMODULE is legacy and does not have support for the tail call flag.
    // FS_PERMODULE: [valueid, flags, instcount, fflags, numrefs,
    //                numrefs x valueid, n x (valueid)]
    // FS_PERMODULE_PROFILE: [valueid, flags, instcount, fflags, numrefs,
    //                        numrefs x valueid,
    //                        n x (valueid, hotness+tailcall flags)]
    // FS_PERMODULE_RELBF: [valueid, flags, instcount, fflags, numrefs,
    //                      numrefs x valueid,
    //                      n x (valueid, relblockfreq+tailcall)]
    case bitc::FS_PERMODULE:
    case bitc::FS_PERMODULE_RELBF:
    case bitc::FS_PERMODULE_PROFILE: {
      unsigned ValueID = Record[0];
      uint64_t RawFlags = Record[1];
      unsigned InstCount = Record[2];
      uint64_t RawFunFlags = 0;
      unsigned NumRefs = Record[3];
      unsigned NumRORefs = 0, NumWORefs = 0;
      int RefListStartIndex = 4;
      if (Version >= 4) {
        RawFunFlags = Record[3];
        NumRefs = Record[4];
        RefListStartIndex = 5;
        if (Version >= 5) {
          NumRORefs = Record[5];
          RefListStartIndex = 6;
          if (Version >= 7) {
            NumWORefs = Record[6];
            RefListStartIndex = 7;
          }
        }
      }

      auto Flags = getDecodedGVSummaryFlags(RawFlags, Version);
      // The module path string ref set in the summary must be owned by the
      // index's module string table. Since we don't have a module path
      // string table section in the per-module index, we create a single
      // module path string table entry with an empty (0) ID to take
      // ownership.
      int CallGraphEdgeStartIndex = RefListStartIndex + NumRefs;
      assert(Record.size() >= RefListStartIndex + NumRefs &&
             "Record size inconsistent with number of references");
      SmallVector<ValueInfo, 0> Refs = makeRefList(
          ArrayRef<uint64_t>(Record).slice(RefListStartIndex, NumRefs));
      bool HasProfile = (BitCode == bitc::FS_PERMODULE_PROFILE);
      bool HasRelBF = (BitCode == bitc::FS_PERMODULE_RELBF);
      SmallVector<FunctionSummary::EdgeTy, 0> Calls = makeCallList(
          ArrayRef<uint64_t>(Record).slice(CallGraphEdgeStartIndex),
          IsOldProfileFormat, HasProfile, HasRelBF);
      setSpecialRefs(Refs, NumRORefs, NumWORefs);
      auto VIAndOriginalGUID = getValueInfoFromValueId(ValueID);
      // In order to save memory, only record the memprof summaries if this is
      // the prevailing copy of a symbol. The linker doesn't resolve local
      // linkage values so don't check whether those are prevailing.
      auto LT = (GlobalValue::LinkageTypes)Flags.Linkage;
      if (IsPrevailing && !GlobalValue::isLocalLinkage(LT) &&
          !IsPrevailing(VIAndOriginalGUID.first.getGUID())) {
        PendingCallsites.clear();
        PendingAllocs.clear();
      }
      auto FS = std::make_unique<FunctionSummary>(
          Flags, InstCount, getDecodedFFlags(RawFunFlags), std::move(Refs),
          std::move(Calls), std::move(PendingTypeTests),
          std::move(PendingTypeTestAssumeVCalls),
          std::move(PendingTypeCheckedLoadVCalls),
          std::move(PendingTypeTestAssumeConstVCalls),
          std::move(PendingTypeCheckedLoadConstVCalls),
          std::move(PendingParamAccesses), std::move(PendingCallsites),
          std::move(PendingAllocs));
      FS->setModulePath(getThisModule()->first());
      FS->setOriginalName(std::get<1>(VIAndOriginalGUID));
      TheIndex.addGlobalValueSummary(std::get<0>(VIAndOriginalGUID),
                                     std::move(FS));
      break;
    }
    // FS_ALIAS: [valueid, flags, valueid]
    // Aliases must be emitted (and parsed) after all FS_PERMODULE entries, as
    // they expect all aliasee summaries to be available.
    case bitc::FS_ALIAS: {
      unsigned ValueID = Record[0];
      uint64_t RawFlags = Record[1];
      unsigned AliaseeID = Record[2];
      auto Flags = getDecodedGVSummaryFlags(RawFlags, Version);
      auto AS = std::make_unique<AliasSummary>(Flags);
      // The module path string ref set in the summary must be owned by the
      // index's module string table. Since we don't have a module path
      // string table section in the per-module index, we create a single
      // module path string table entry with an empty (0) ID to take
      // ownership.
      AS->setModulePath(getThisModule()->first());

      auto AliaseeVI = std::get<0>(getValueInfoFromValueId(AliaseeID));
      auto AliaseeInModule = TheIndex.findSummaryInModule(AliaseeVI, ModulePath);
      if (!AliaseeInModule)
        return error("Alias expects aliasee summary to be parsed");
      AS->setAliasee(AliaseeVI, AliaseeInModule);

      auto GUID = getValueInfoFromValueId(ValueID);
      AS->setOriginalName(std::get<1>(GUID));
      TheIndex.addGlobalValueSummary(std::get<0>(GUID), std::move(AS));
      break;
    }
    // FS_PERMODULE_GLOBALVAR_INIT_REFS: [valueid, flags, varflags, n x valueid]
    case bitc::FS_PERMODULE_GLOBALVAR_INIT_REFS: {
      unsigned ValueID = Record[0];
      uint64_t RawFlags = Record[1];
      unsigned RefArrayStart = 2;
      GlobalVarSummary::GVarFlags GVF(/* ReadOnly */ false,
                                      /* WriteOnly */ false,
                                      /* Constant */ false,
                                      GlobalObject::VCallVisibilityPublic);
      auto Flags = getDecodedGVSummaryFlags(RawFlags, Version);
      if (Version >= 5) {
        GVF = getDecodedGVarFlags(Record[2]);
        RefArrayStart = 3;
      }
      SmallVector<ValueInfo, 0> Refs =
          makeRefList(ArrayRef<uint64_t>(Record).slice(RefArrayStart));
      auto FS =
          std::make_unique<GlobalVarSummary>(Flags, GVF, std::move(Refs));
      FS->setModulePath(getThisModule()->first());
      auto GUID = getValueInfoFromValueId(ValueID);
      FS->setOriginalName(std::get<1>(GUID));
      TheIndex.addGlobalValueSummary(std::get<0>(GUID), std::move(FS));
      break;
    }
    // FS_PERMODULE_VTABLE_GLOBALVAR_INIT_REFS: [valueid, flags, varflags,
    //                        numrefs, numrefs x valueid,
    //                        n x (valueid, offset)]
    case bitc::FS_PERMODULE_VTABLE_GLOBALVAR_INIT_REFS: {
      unsigned ValueID = Record[0];
      uint64_t RawFlags = Record[1];
      GlobalVarSummary::GVarFlags GVF = getDecodedGVarFlags(Record[2]);
      unsigned NumRefs = Record[3];
      unsigned RefListStartIndex = 4;
      unsigned VTableListStartIndex = RefListStartIndex + NumRefs;
      auto Flags = getDecodedGVSummaryFlags(RawFlags, Version);
      SmallVector<ValueInfo, 0> Refs = makeRefList(
          ArrayRef<uint64_t>(Record).slice(RefListStartIndex, NumRefs));
      VTableFuncList VTableFuncs;
      for (unsigned I = VTableListStartIndex, E = Record.size(); I != E; ++I) {
        ValueInfo Callee = std::get<0>(getValueInfoFromValueId(Record[I]));
        uint64_t Offset = Record[++I];
        VTableFuncs.push_back({Callee, Offset});
      }
      auto VS =
          std::make_unique<GlobalVarSummary>(Flags, GVF, std::move(Refs));
      VS->setModulePath(getThisModule()->first());
      VS->setVTableFuncs(VTableFuncs);
      auto GUID = getValueInfoFromValueId(ValueID);
      VS->setOriginalName(std::get<1>(GUID));
      TheIndex.addGlobalValueSummary(std::get<0>(GUID), std::move(VS));
      break;
    }
    // FS_COMBINED is legacy and does not have support for the tail call flag.
    // FS_COMBINED: [valueid, modid, flags, instcount, fflags, numrefs,
    //               numrefs x valueid, n x (valueid)]
    // FS_COMBINED_PROFILE: [valueid, modid, flags, instcount, fflags, numrefs,
    //                       numrefs x valueid,
    //                       n x (valueid, hotness+tailcall flags)]
    case bitc::FS_COMBINED:
    case bitc::FS_COMBINED_PROFILE: {
      unsigned ValueID = Record[0];
      uint64_t ModuleId = Record[1];
      uint64_t RawFlags = Record[2];
      unsigned InstCount = Record[3];
      uint64_t RawFunFlags = 0;
      unsigned NumRefs = Record[4];
      unsigned NumRORefs = 0, NumWORefs = 0;
      int RefListStartIndex = 5;

      if (Version >= 4) {
        RawFunFlags = Record[4];
        RefListStartIndex = 6;
        size_t NumRefsIndex = 5;
        if (Version >= 5) {
          unsigned NumRORefsOffset = 1;
          RefListStartIndex = 7;
          if (Version >= 6) {
            NumRefsIndex = 6;
            RefListStartIndex = 8;
            if (Version >= 7) {
              RefListStartIndex = 9;
              NumWORefs = Record[8];
              NumRORefsOffset = 2;
            }
          }
          NumRORefs = Record[RefListStartIndex - NumRORefsOffset];
        }
        NumRefs = Record[NumRefsIndex];
      }

      auto Flags = getDecodedGVSummaryFlags(RawFlags, Version);
      int CallGraphEdgeStartIndex = RefListStartIndex + NumRefs;
      assert(Record.size() >= RefListStartIndex + NumRefs &&
             "Record size inconsistent with number of references");
      SmallVector<ValueInfo, 0> Refs = makeRefList(
          ArrayRef<uint64_t>(Record).slice(RefListStartIndex, NumRefs));
      bool HasProfile = (BitCode == bitc::FS_COMBINED_PROFILE);
      SmallVector<FunctionSummary::EdgeTy, 0> Edges = makeCallList(
          ArrayRef<uint64_t>(Record).slice(CallGraphEdgeStartIndex),
          IsOldProfileFormat, HasProfile, false);
      ValueInfo VI = std::get<0>(getValueInfoFromValueId(ValueID));
      setSpecialRefs(Refs, NumRORefs, NumWORefs);
      auto FS = std::make_unique<FunctionSummary>(
          Flags, InstCount, getDecodedFFlags(RawFunFlags), std::move(Refs),
          std::move(Edges), std::move(PendingTypeTests),
          std::move(PendingTypeTestAssumeVCalls),
          std::move(PendingTypeCheckedLoadVCalls),
          std::move(PendingTypeTestAssumeConstVCalls),
          std::move(PendingTypeCheckedLoadConstVCalls),
          std::move(PendingParamAccesses), std::move(PendingCallsites),
          std::move(PendingAllocs));
      LastSeenSummary = FS.get();
      LastSeenGUID = VI.getGUID();
      FS->setModulePath(ModuleIdMap[ModuleId]);
      TheIndex.addGlobalValueSummary(VI, std::move(FS));
      break;
    }
    // FS_COMBINED_ALIAS: [valueid, modid, flags, valueid]
    // Aliases must be emitted (and parsed) after all FS_COMBINED entries, as
    // they expect all aliasee summaries to be available.
    case bitc::FS_COMBINED_ALIAS: {
      unsigned ValueID = Record[0];
      uint64_t ModuleId = Record[1];
      uint64_t RawFlags = Record[2];
      unsigned AliaseeValueId = Record[3];
      auto Flags = getDecodedGVSummaryFlags(RawFlags, Version);
      auto AS = std::make_unique<AliasSummary>(Flags);
      LastSeenSummary = AS.get();
      AS->setModulePath(ModuleIdMap[ModuleId]);

      auto AliaseeVI = std::get<0>(getValueInfoFromValueId(AliaseeValueId));
      auto AliaseeInModule = TheIndex.findSummaryInModule(AliaseeVI, AS->modulePath());
      AS->setAliasee(AliaseeVI, AliaseeInModule);

      ValueInfo VI = std::get<0>(getValueInfoFromValueId(ValueID));
      LastSeenGUID = VI.getGUID();
      TheIndex.addGlobalValueSummary(VI, std::move(AS));
      break;
    }
    // FS_COMBINED_GLOBALVAR_INIT_REFS: [valueid, modid, flags, n x valueid]
    case bitc::FS_COMBINED_GLOBALVAR_INIT_REFS: {
      unsigned ValueID = Record[0];
      uint64_t ModuleId = Record[1];
      uint64_t RawFlags = Record[2];
      unsigned RefArrayStart = 3;
      GlobalVarSummary::GVarFlags GVF(/* ReadOnly */ false,
                                      /* WriteOnly */ false,
                                      /* Constant */ false,
                                      GlobalObject::VCallVisibilityPublic);
      auto Flags = getDecodedGVSummaryFlags(RawFlags, Version);
      if (Version >= 5) {
        GVF = getDecodedGVarFlags(Record[3]);
        RefArrayStart = 4;
      }
      SmallVector<ValueInfo, 0> Refs =
          makeRefList(ArrayRef<uint64_t>(Record).slice(RefArrayStart));
      auto FS =
          std::make_unique<GlobalVarSummary>(Flags, GVF, std::move(Refs));
      LastSeenSummary = FS.get();
      FS->setModulePath(ModuleIdMap[ModuleId]);
      ValueInfo VI = std::get<0>(getValueInfoFromValueId(ValueID));
      LastSeenGUID = VI.getGUID();
      TheIndex.addGlobalValueSummary(VI, std::move(FS));
      break;
    }
    // FS_COMBINED_ORIGINAL_NAME: [original_name]
    case bitc::FS_COMBINED_ORIGINAL_NAME: {
      uint64_t OriginalName = Record[0];
      if (!LastSeenSummary)
        return error("Name attachment that does not follow a combined record");
      LastSeenSummary->setOriginalName(OriginalName);
      TheIndex.addOriginalName(LastSeenGUID, OriginalName);
      // Reset the LastSeenSummary
      LastSeenSummary = nullptr;
      LastSeenGUID = 0;
      break;
    }
    case bitc::FS_TYPE_TESTS:
      assert(PendingTypeTests.empty());
      llvm::append_range(PendingTypeTests, Record);
      break;

    case bitc::FS_TYPE_TEST_ASSUME_VCALLS:
      assert(PendingTypeTestAssumeVCalls.empty());
      for (unsigned I = 0; I != Record.size(); I += 2)
        PendingTypeTestAssumeVCalls.push_back({Record[I], Record[I+1]});
      break;

    case bitc::FS_TYPE_CHECKED_LOAD_VCALLS:
      assert(PendingTypeCheckedLoadVCalls.empty());
      for (unsigned I = 0; I != Record.size(); I += 2)
        PendingTypeCheckedLoadVCalls.push_back({Record[I], Record[I+1]});
      break;

    case bitc::FS_TYPE_TEST_ASSUME_CONST_VCALL:
      PendingTypeTestAssumeConstVCalls.push_back(
          {{Record[0], Record[1]}, {Record.begin() + 2, Record.end()}});
      break;

    case bitc::FS_TYPE_CHECKED_LOAD_CONST_VCALL:
      PendingTypeCheckedLoadConstVCalls.push_back(
          {{Record[0], Record[1]}, {Record.begin() + 2, Record.end()}});
      break;

    case bitc::FS_CFI_FUNCTION_DEFS: {
      std::set<std::string> &CfiFunctionDefs = TheIndex.cfiFunctionDefs();
      for (unsigned I = 0; I != Record.size(); I += 2)
        CfiFunctionDefs.insert(
            {Strtab.data() + Record[I], static_cast<size_t>(Record[I + 1])});
      break;
    }

    case bitc::FS_CFI_FUNCTION_DECLS: {
      std::set<std::string> &CfiFunctionDecls = TheIndex.cfiFunctionDecls();
      for (unsigned I = 0; I != Record.size(); I += 2)
        CfiFunctionDecls.insert(
            {Strtab.data() + Record[I], static_cast<size_t>(Record[I + 1])});
      break;
    }

    case bitc::FS_TYPE_ID:
      parseTypeIdSummaryRecord(Record, Strtab, TheIndex);
      break;

    case bitc::FS_TYPE_ID_METADATA:
      parseTypeIdCompatibleVtableSummaryRecord(Record);
      break;

    case bitc::FS_BLOCK_COUNT:
      TheIndex.addBlockCount(Record[0]);
      break;

    case bitc::FS_PARAM_ACCESS: {
      PendingParamAccesses = parseParamAccesses(Record);
      break;
    }

    case bitc::FS_STACK_IDS: { // [n x stackid]
      // Save stack ids in the reader to consult when adding stack ids from the
      // lists in the stack node and alloc node entries.
      StackIds = ArrayRef<uint64_t>(Record);
      break;
    }

    case bitc::FS_PERMODULE_CALLSITE_INFO: {
      unsigned ValueID = Record[0];
      SmallVector<unsigned> StackIdList;
      for (auto R = Record.begin() + 1; R != Record.end(); R++) {
        assert(*R < StackIds.size());
        StackIdList.push_back(TheIndex.addOrGetStackIdIndex(StackIds[*R]));
      }
      ValueInfo VI = std::get<0>(getValueInfoFromValueId(ValueID));
      PendingCallsites.push_back(CallsiteInfo({VI, std::move(StackIdList)}));
      break;
    }

    case bitc::FS_COMBINED_CALLSITE_INFO: {
      auto RecordIter = Record.begin();
      unsigned ValueID = *RecordIter++;
      unsigned NumStackIds = *RecordIter++;
      unsigned NumVersions = *RecordIter++;
      assert(Record.size() == 3 + NumStackIds + NumVersions);
      SmallVector<unsigned> StackIdList;
      for (unsigned J = 0; J < NumStackIds; J++) {
        assert(*RecordIter < StackIds.size());
        StackIdList.push_back(
            TheIndex.addOrGetStackIdIndex(StackIds[*RecordIter++]));
      }
      SmallVector<unsigned> Versions;
      for (unsigned J = 0; J < NumVersions; J++)
        Versions.push_back(*RecordIter++);
      ValueInfo VI = std::get<0>(
          getValueInfoFromValueId</*AllowNullValueInfo*/ true>(ValueID));
      PendingCallsites.push_back(
          CallsiteInfo({VI, std::move(Versions), std::move(StackIdList)}));
      break;
    }

    case bitc::FS_PERMODULE_ALLOC_INFO: {
      unsigned I = 0;
      std::vector<MIBInfo> MIBs;
      unsigned NumMIBs = 0;
      if (Version >= 10)
        NumMIBs = Record[I++];
      unsigned MIBsRead = 0;
      while ((Version >= 10 && MIBsRead++ < NumMIBs) ||
             (Version < 10 && I < Record.size())) {
        assert(Record.size() - I >= 2);
        AllocationType AllocType = (AllocationType)Record[I++];
        unsigned NumStackEntries = Record[I++];
        assert(Record.size() - I >= NumStackEntries);
        SmallVector<unsigned> StackIdList;
        for (unsigned J = 0; J < NumStackEntries; J++) {
          assert(Record[I] < StackIds.size());
          StackIdList.push_back(
              TheIndex.addOrGetStackIdIndex(StackIds[Record[I++]]));
        }
        MIBs.push_back(MIBInfo(AllocType, std::move(StackIdList)));
      }
      std::vector<uint64_t> TotalSizes;
      // We either have no sizes or NumMIBs of them.
      assert(I == Record.size() || Record.size() - I == NumMIBs);
      if (I < Record.size()) {
        MIBsRead = 0;
        while (MIBsRead++ < NumMIBs)
          TotalSizes.push_back(Record[I++]);
      }
      PendingAllocs.push_back(AllocInfo(std::move(MIBs)));
      if (!TotalSizes.empty()) {
        assert(PendingAllocs.back().MIBs.size() == TotalSizes.size());
        PendingAllocs.back().TotalSizes = std::move(TotalSizes);
      }
      break;
    }

    case bitc::FS_COMBINED_ALLOC_INFO: {
      unsigned I = 0;
      std::vector<MIBInfo> MIBs;
      unsigned NumMIBs = Record[I++];
      unsigned NumVersions = Record[I++];
      unsigned MIBsRead = 0;
      while (MIBsRead++ < NumMIBs) {
        assert(Record.size() - I >= 2);
        AllocationType AllocType = (AllocationType)Record[I++];
        unsigned NumStackEntries = Record[I++];
        assert(Record.size() - I >= NumStackEntries);
        SmallVector<unsigned> StackIdList;
        for (unsigned J = 0; J < NumStackEntries; J++) {
          assert(Record[I] < StackIds.size());
          StackIdList.push_back(
              TheIndex.addOrGetStackIdIndex(StackIds[Record[I++]]));
        }
        MIBs.push_back(MIBInfo(AllocType, std::move(StackIdList)));
      }
      assert(Record.size() - I >= NumVersions);
      SmallVector<uint8_t> Versions;
      for (unsigned J = 0; J < NumVersions; J++)
        Versions.push_back(Record[I++]);
      std::vector<uint64_t> TotalSizes;
      // We either have no sizes or NumMIBs of them.
      assert(I == Record.size() || Record.size() - I == NumMIBs);
      if (I < Record.size()) {
        MIBsRead = 0;
        while (MIBsRead++ < NumMIBs) {
          TotalSizes.push_back(Record[I++]);
        }
      }
      PendingAllocs.push_back(
          AllocInfo(std::move(Versions), std::move(MIBs)));
      if (!TotalSizes.empty()) {
        assert(PendingAllocs.back().MIBs.size() == TotalSizes.size());
        PendingAllocs.back().TotalSizes = std::move(TotalSizes);
      }
      break;
    }
    }
  }
  llvm_unreachable("Exit infinite loop");
}

// Parse the  module string table block into the Index.
// This populates the ModulePathStringTable map in the index.
Error ModuleSummaryIndexBitcodeReader::parseModuleStringTable() {
  if (Error Err = Stream.EnterSubBlock(bitc::MODULE_STRTAB_BLOCK_ID))
    return Err;

  SmallVector<uint64_t, 64> Record;

  SmallString<128> ModulePath;
  ModuleSummaryIndex::ModuleInfo *LastSeenModule = nullptr;

  while (true) {
    Expected<BitstreamEntry> MaybeEntry = Stream.advanceSkippingSubblocks();
    if (!MaybeEntry)
      return MaybeEntry.takeError();
    BitstreamEntry Entry = MaybeEntry.get();

    switch (Entry.Kind) {
    case BitstreamEntry::SubBlock: // Handled for us already.
    case BitstreamEntry::Error:
      return error("Malformed block");
    case BitstreamEntry::EndBlock:
      return Error::success();
    case BitstreamEntry::Record:
      // The interesting case.
      break;
    }

    Record.clear();
    Expected<unsigned> MaybeRecord = Stream.readRecord(Entry.ID, Record);
    if (!MaybeRecord)
      return MaybeRecord.takeError();
    switch (MaybeRecord.get()) {
    default: // Default behavior: ignore.
      break;
    case bitc::MST_CODE_ENTRY: {
      // MST_ENTRY: [modid, namechar x N]
      uint64_t ModuleId = Record[0];

      if (convertToString(Record, 1, ModulePath))
        return error("Invalid record");

      LastSeenModule = TheIndex.addModule(ModulePath);
      ModuleIdMap[ModuleId] = LastSeenModule->first();

      ModulePath.clear();
      break;
    }
    /// MST_CODE_HASH: [5*i32]
    case bitc::MST_CODE_HASH: {
      if (Record.size() != 5)
        return error("Invalid hash length " + Twine(Record.size()).str());
      if (!LastSeenModule)
        return error("Invalid hash that does not follow a module path");
      int Pos = 0;
      for (auto &Val : Record) {
        assert(!(Val >> 32) && "Unexpected high bits set");
        LastSeenModule->second[Pos++] = Val;
      }
      // Reset LastSeenModule to avoid overriding the hash unexpectedly.
      LastSeenModule = nullptr;
      break;
    }
    }
  }
  llvm_unreachable("Exit infinite loop");
}

namespace {

// FIXME: This class is only here to support the transition to llvm::Error. It
// will be removed once this transition is complete. Clients should prefer to
// deal with the Error value directly, rather than converting to error_code.
class BitcodeErrorCategoryType : public std::error_category {
  const char *name() const noexcept override {
    return "llvm.bitcode";
  }

  std::string message(int IE) const override {
    BitcodeError E = static_cast<BitcodeError>(IE);
    switch (E) {
    case BitcodeError::CorruptedBitcode:
      return "Corrupted bitcode";
    }
    llvm_unreachable("Unknown error type!");
  }
};

} // end anonymous namespace

const std::error_category &llvm::BitcodeErrorCategory() {
  static BitcodeErrorCategoryType ErrorCategory;
  return ErrorCategory;
}

static Expected<StringRef> readBlobInRecord(BitstreamCursor &Stream,
                                            unsigned Block, unsigned RecordID) {
  if (Error Err = Stream.EnterSubBlock(Block))
    return std::move(Err);

  StringRef Strtab;
  while (true) {
    Expected<llvm::BitstreamEntry> MaybeEntry = Stream.advance();
    if (!MaybeEntry)
      return MaybeEntry.takeError();
    llvm::BitstreamEntry Entry = MaybeEntry.get();

    switch (Entry.Kind) {
    case BitstreamEntry::EndBlock:
      return Strtab;

    case BitstreamEntry::Error:
      return error("Malformed block");

    case BitstreamEntry::SubBlock:
      if (Error Err = Stream.SkipBlock())
        return std::move(Err);
      break;

    case BitstreamEntry::Record:
      StringRef Blob;
      SmallVector<uint64_t, 1> Record;
      Expected<unsigned> MaybeRecord =
          Stream.readRecord(Entry.ID, Record, &Blob);
      if (!MaybeRecord)
        return MaybeRecord.takeError();
      if (MaybeRecord.get() == RecordID)
        Strtab = Blob;
      break;
    }
  }
}

//===----------------------------------------------------------------------===//
// External interface
//===----------------------------------------------------------------------===//

Expected<std::vector<BitcodeModule>>
llvm::getBitcodeModuleList(MemoryBufferRef Buffer) {
  auto FOrErr = getBitcodeFileContents(Buffer);
  if (!FOrErr)
    return FOrErr.takeError();
  return std::move(FOrErr->Mods);
}

Expected<BitcodeFileContents>
llvm::getBitcodeFileContents(MemoryBufferRef Buffer) {
  Expected<BitstreamCursor> StreamOrErr = initStream(Buffer);
  if (!StreamOrErr)
    return StreamOrErr.takeError();
  BitstreamCursor &Stream = *StreamOrErr;

  BitcodeFileContents F;
  while (true) {
    uint64_t BCBegin = Stream.getCurrentByteNo();

    // We may be consuming bitcode from a client that leaves garbage at the end
    // of the bitcode stream (e.g. Apple's ar tool). If we are close enough to
    // the end that there cannot possibly be another module, stop looking.
    if (BCBegin + 8 >= Stream.getBitcodeBytes().size())
      return F;

    Expected<llvm::BitstreamEntry> MaybeEntry = Stream.advance();
    if (!MaybeEntry)
      return MaybeEntry.takeError();
    llvm::BitstreamEntry Entry = MaybeEntry.get();

    switch (Entry.Kind) {
    case BitstreamEntry::EndBlock:
    case BitstreamEntry::Error:
      return error("Malformed block");

    case BitstreamEntry::SubBlock: {
      uint64_t IdentificationBit = -1ull;
      if (Entry.ID == bitc::IDENTIFICATION_BLOCK_ID) {
        IdentificationBit = Stream.GetCurrentBitNo() - BCBegin * 8;
        if (Error Err = Stream.SkipBlock())
          return std::move(Err);

        {
          Expected<llvm::BitstreamEntry> MaybeEntry = Stream.advance();
          if (!MaybeEntry)
            return MaybeEntry.takeError();
          Entry = MaybeEntry.get();
        }

        if (Entry.Kind != BitstreamEntry::SubBlock ||
            Entry.ID != bitc::MODULE_BLOCK_ID)
          return error("Malformed block");
      }

      if (Entry.ID == bitc::MODULE_BLOCK_ID) {
        uint64_t ModuleBit = Stream.GetCurrentBitNo() - BCBegin * 8;
        if (Error Err = Stream.SkipBlock())
          return std::move(Err);

        F.Mods.push_back({Stream.getBitcodeBytes().slice(
                              BCBegin, Stream.getCurrentByteNo() - BCBegin),
                          Buffer.getBufferIdentifier(), IdentificationBit,
                          ModuleBit});
        continue;
      }

      if (Entry.ID == bitc::STRTAB_BLOCK_ID) {
        Expected<StringRef> Strtab =
            readBlobInRecord(Stream, bitc::STRTAB_BLOCK_ID, bitc::STRTAB_BLOB);
        if (!Strtab)
          return Strtab.takeError();
        // This string table is used by every preceding bitcode module that does
        // not have its own string table. A bitcode file may have multiple
        // string tables if it was created by binary concatenation, for example
        // with "llvm-cat -b".
        for (BitcodeModule &I : llvm::reverse(F.Mods)) {
          if (!I.Strtab.empty())
            break;
          I.Strtab = *Strtab;
        }
        // Similarly, the string table is used by every preceding symbol table;
        // normally there will be just one unless the bitcode file was created
        // by binary concatenation.
        if (!F.Symtab.empty() && F.StrtabForSymtab.empty())
          F.StrtabForSymtab = *Strtab;
        continue;
      }

      if (Entry.ID == bitc::SYMTAB_BLOCK_ID) {
        Expected<StringRef> SymtabOrErr =
            readBlobInRecord(Stream, bitc::SYMTAB_BLOCK_ID, bitc::SYMTAB_BLOB);
        if (!SymtabOrErr)
          return SymtabOrErr.takeError();

        // We can expect the bitcode file to have multiple symbol tables if it
        // was created by binary concatenation. In that case we silently
        // ignore any subsequent symbol tables, which is fine because this is a
        // low level function. The client is expected to notice that the number
        // of modules in the symbol table does not match the number of modules
        // in the input file and regenerate the symbol table.
        if (F.Symtab.empty())
          F.Symtab = *SymtabOrErr;
        continue;
      }

      if (Error Err = Stream.SkipBlock())
        return std::move(Err);
      continue;
    }
    case BitstreamEntry::Record:
      if (Error E = Stream.skipRecord(Entry.ID).takeError())
        return std::move(E);
      continue;
    }
  }
}

/// Get a lazy one-at-time loading module from bitcode.
///
/// This isn't always used in a lazy context.  In particular, it's also used by
/// \a parseModule().  If this is truly lazy, then we need to eagerly pull
/// in forward-referenced functions from block address references.
///
/// \param[in] MaterializeAll Set to \c true if we should materialize
/// everything.
Expected<std::unique_ptr<Module>>
BitcodeModule::getModuleImpl(LLVMContext &Context, bool MaterializeAll,
                             bool ShouldLazyLoadMetadata, bool IsImporting,
                             ParserCallbacks Callbacks) {
  BitstreamCursor Stream(Buffer);

  std::string ProducerIdentification;
  if (IdentificationBit != -1ull) {
    if (Error JumpFailed = Stream.JumpToBit(IdentificationBit))
      return std::move(JumpFailed);
    if (Error E =
            readIdentificationBlock(Stream).moveInto(ProducerIdentification))
      return std::move(E);
  }

  if (Error JumpFailed = Stream.JumpToBit(ModuleBit))
    return std::move(JumpFailed);
  auto *R = new BitcodeReader(std::move(Stream), Strtab, ProducerIdentification,
                              Context);

  std::unique_ptr<Module> M =
      std::make_unique<Module>(ModuleIdentifier, Context);
  M->setMaterializer(R);

  // Delay parsing Metadata if ShouldLazyLoadMetadata is true.
  if (Error Err = R->parseBitcodeInto(M.get(), ShouldLazyLoadMetadata,
                                      IsImporting, Callbacks))
    return std::move(Err);

  if (MaterializeAll) {
    // Read in the entire module, and destroy the BitcodeReader.
    if (Error Err = M->materializeAll())
      return std::move(Err);
  } else {
    // Resolve forward references from blockaddresses.
    if (Error Err = R->materializeForwardReferencedFunctions())
      return std::move(Err);
  }

  return std::move(M);
}

Expected<std::unique_ptr<Module>>
BitcodeModule::getLazyModule(LLVMContext &Context, bool ShouldLazyLoadMetadata,
                             bool IsImporting, ParserCallbacks Callbacks) {
  return getModuleImpl(Context, false, ShouldLazyLoadMetadata, IsImporting,
                       Callbacks);
}

// Parse the specified bitcode buffer and merge the index into CombinedIndex.
// We don't use ModuleIdentifier here because the client may need to control the
// module path used in the combined summary (e.g. when reading summaries for
// regular LTO modules).
Error BitcodeModule::readSummary(
    ModuleSummaryIndex &CombinedIndex, StringRef ModulePath,
    std::function<bool(GlobalValue::GUID)> IsPrevailing) {
  BitstreamCursor Stream(Buffer);
  if (Error JumpFailed = Stream.JumpToBit(ModuleBit))
    return JumpFailed;

  ModuleSummaryIndexBitcodeReader R(std::move(Stream), Strtab, CombinedIndex,
                                    ModulePath, IsPrevailing);
  return R.parseModule();
}

// Parse the specified bitcode buffer, returning the function info index.
Expected<std::unique_ptr<ModuleSummaryIndex>> BitcodeModule::getSummary() {
  BitstreamCursor Stream(Buffer);
  if (Error JumpFailed = Stream.JumpToBit(ModuleBit))
    return std::move(JumpFailed);

  auto Index = std::make_unique<ModuleSummaryIndex>(/*HaveGVs=*/false);
  ModuleSummaryIndexBitcodeReader R(std::move(Stream), Strtab, *Index,
                                    ModuleIdentifier, 0);

  if (Error Err = R.parseModule())
    return std::move(Err);

  return std::move(Index);
}

static Expected<std::pair<bool, bool>>
getEnableSplitLTOUnitAndUnifiedFlag(BitstreamCursor &Stream,
                                                 unsigned ID,
                                                 BitcodeLTOInfo &LTOInfo) {
  if (Error Err = Stream.EnterSubBlock(ID))
    return std::move(Err);
  SmallVector<uint64_t, 64> Record;

  while (true) {
    BitstreamEntry Entry;
    std::pair<bool, bool> Result = {false,false};
    if (Error E = Stream.advanceSkippingSubblocks().moveInto(Entry))
      return std::move(E);

    switch (Entry.Kind) {
    case BitstreamEntry::SubBlock: // Handled for us already.
    case BitstreamEntry::Error:
      return error("Malformed block");
    case BitstreamEntry::EndBlock: {
      // If no flags record found, set both flags to false.
      return Result;
    }
    case BitstreamEntry::Record:
      // The interesting case.
      break;
    }

    // Look for the FS_FLAGS record.
    Record.clear();
    Expected<unsigned> MaybeBitCode = Stream.readRecord(Entry.ID, Record);
    if (!MaybeBitCode)
      return MaybeBitCode.takeError();
    switch (MaybeBitCode.get()) {
    default: // Default behavior: ignore.
      break;
    case bitc::FS_FLAGS: { // [flags]
      uint64_t Flags = Record[0];
      // Scan flags.
      assert(Flags <= 0x2ff && "Unexpected bits in flag");

      bool EnableSplitLTOUnit = Flags & 0x8;
      bool UnifiedLTO = Flags & 0x200;
      Result = {EnableSplitLTOUnit, UnifiedLTO};

      return Result;
    }
    }
  }
  llvm_unreachable("Exit infinite loop");
}

// Check if the given bitcode buffer contains a global value summary block.
Expected<BitcodeLTOInfo> BitcodeModule::getLTOInfo() {
  BitstreamCursor Stream(Buffer);
  if (Error JumpFailed = Stream.JumpToBit(ModuleBit))
    return std::move(JumpFailed);

  if (Error Err = Stream.EnterSubBlock(bitc::MODULE_BLOCK_ID))
    return std::move(Err);

  while (true) {
    llvm::BitstreamEntry Entry;
    if (Error E = Stream.advance().moveInto(Entry))
      return std::move(E);

    switch (Entry.Kind) {
    case BitstreamEntry::Error:
      return error("Malformed block");
    case BitstreamEntry::EndBlock:
      return BitcodeLTOInfo{/*IsThinLTO=*/false, /*HasSummary=*/false,
                            /*EnableSplitLTOUnit=*/false, /*UnifiedLTO=*/false};

    case BitstreamEntry::SubBlock:
      if (Entry.ID == bitc::GLOBALVAL_SUMMARY_BLOCK_ID) {
        BitcodeLTOInfo LTOInfo;
        Expected<std::pair<bool, bool>> Flags =
            getEnableSplitLTOUnitAndUnifiedFlag(Stream, Entry.ID, LTOInfo);
        if (!Flags)
          return Flags.takeError();
        std::tie(LTOInfo.EnableSplitLTOUnit, LTOInfo.UnifiedLTO) = Flags.get();
        LTOInfo.IsThinLTO = true;
        LTOInfo.HasSummary = true;
        return LTOInfo;
      }

      if (Entry.ID == bitc::FULL_LTO_GLOBALVAL_SUMMARY_BLOCK_ID) {
        BitcodeLTOInfo LTOInfo;
        Expected<std::pair<bool, bool>> Flags =
            getEnableSplitLTOUnitAndUnifiedFlag(Stream, Entry.ID, LTOInfo);
        if (!Flags)
          return Flags.takeError();
        std::tie(LTOInfo.EnableSplitLTOUnit, LTOInfo.UnifiedLTO) = Flags.get();
        LTOInfo.IsThinLTO = false;
        LTOInfo.HasSummary = true;
        return LTOInfo;
      }

      // Ignore other sub-blocks.
      if (Error Err = Stream.SkipBlock())
        return std::move(Err);
      continue;

    case BitstreamEntry::Record:
      if (Expected<unsigned> StreamFailed = Stream.skipRecord(Entry.ID))
        continue;
      else
        return StreamFailed.takeError();
    }
  }
}

static Expected<BitcodeModule> getSingleModule(MemoryBufferRef Buffer) {
  Expected<std::vector<BitcodeModule>> MsOrErr = getBitcodeModuleList(Buffer);
  if (!MsOrErr)
    return MsOrErr.takeError();

  if (MsOrErr->size() != 1)
    return error("Expected a single module");

  return (*MsOrErr)[0];
}

Expected<std::unique_ptr<Module>>
llvm::getLazyBitcodeModule(MemoryBufferRef Buffer, LLVMContext &Context,
                           bool ShouldLazyLoadMetadata, bool IsImporting,
                           ParserCallbacks Callbacks) {
  Expected<BitcodeModule> BM = getSingleModule(Buffer);
  if (!BM)
    return BM.takeError();

  return BM->getLazyModule(Context, ShouldLazyLoadMetadata, IsImporting,
                           Callbacks);
}

Expected<std::unique_ptr<Module>> llvm::getOwningLazyBitcodeModule(
    std::unique_ptr<MemoryBuffer> &&Buffer, LLVMContext &Context,
    bool ShouldLazyLoadMetadata, bool IsImporting, ParserCallbacks Callbacks) {
  auto MOrErr = getLazyBitcodeModule(*Buffer, Context, ShouldLazyLoadMetadata,
                                     IsImporting, Callbacks);
  if (MOrErr)
    (*MOrErr)->setOwnedMemoryBuffer(std::move(Buffer));
  return MOrErr;
}

Expected<std::unique_ptr<Module>>
BitcodeModule::parseModule(LLVMContext &Context, ParserCallbacks Callbacks) {
  return getModuleImpl(Context, true, false, false, Callbacks);
  // TODO: Restore the use-lists to the in-memory state when the bitcode was
  // written.  We must defer until the Module has been fully materialized.
}

Expected<std::unique_ptr<Module>>
llvm::parseBitcodeFile(MemoryBufferRef Buffer, LLVMContext &Context,
                       ParserCallbacks Callbacks) {
  Expected<BitcodeModule> BM = getSingleModule(Buffer);
  if (!BM)
    return BM.takeError();

  return BM->parseModule(Context, Callbacks);
}

Expected<std::string> llvm::getBitcodeTargetTriple(MemoryBufferRef Buffer) {
  Expected<BitstreamCursor> StreamOrErr = initStream(Buffer);
  if (!StreamOrErr)
    return StreamOrErr.takeError();

  return readTriple(*StreamOrErr);
}

Expected<bool> llvm::isBitcodeContainingObjCCategory(MemoryBufferRef Buffer) {
  Expected<BitstreamCursor> StreamOrErr = initStream(Buffer);
  if (!StreamOrErr)
    return StreamOrErr.takeError();

  return hasObjCCategory(*StreamOrErr);
}

Expected<std::string> llvm::getBitcodeProducerString(MemoryBufferRef Buffer) {
  Expected<BitstreamCursor> StreamOrErr = initStream(Buffer);
  if (!StreamOrErr)
    return StreamOrErr.takeError();

  return readIdentificationCode(*StreamOrErr);
}

Error llvm::readModuleSummaryIndex(MemoryBufferRef Buffer,
                                   ModuleSummaryIndex &CombinedIndex) {
  Expected<BitcodeModule> BM = getSingleModule(Buffer);
  if (!BM)
    return BM.takeError();

  return BM->readSummary(CombinedIndex, BM->getModuleIdentifier());
}

Expected<std::unique_ptr<ModuleSummaryIndex>>
llvm::getModuleSummaryIndex(MemoryBufferRef Buffer) {
  Expected<BitcodeModule> BM = getSingleModule(Buffer);
  if (!BM)
    return BM.takeError();

  return BM->getSummary();
}

Expected<BitcodeLTOInfo> llvm::getBitcodeLTOInfo(MemoryBufferRef Buffer) {
  Expected<BitcodeModule> BM = getSingleModule(Buffer);
  if (!BM)
    return BM.takeError();

  return BM->getLTOInfo();
}

Expected<std::unique_ptr<ModuleSummaryIndex>>
llvm::getModuleSummaryIndexForFile(StringRef Path,
                                   bool IgnoreEmptyThinLTOIndexFile) {
  ErrorOr<std::unique_ptr<MemoryBuffer>> FileOrErr =
      MemoryBuffer::getFileOrSTDIN(Path);
  if (!FileOrErr)
    return errorCodeToError(FileOrErr.getError());
  if (IgnoreEmptyThinLTOIndexFile && !(*FileOrErr)->getBufferSize())
    return nullptr;
  return getModuleSummaryIndex(**FileOrErr);
}<|MERGE_RESOLUTION|>--- conflicted
+++ resolved
@@ -7623,13 +7623,8 @@
       } else {
         RefGUID = Record[1];
       }
-<<<<<<< HEAD
-      ValueIdToValueInfoMap[ValueID] = std::make_tuple(
-          TheIndex.getOrInsertValueInfo(RefGUID), RefGUID, RefGUID);
-=======
       ValueIdToValueInfoMap[ValueID] =
           std::make_pair(TheIndex.getOrInsertValueInfo(RefGUID), RefGUID);
->>>>>>> 4b409fa5
       break;
     }
     // FS_PERMODULE is legacy and does not have support for the tail call flag.
