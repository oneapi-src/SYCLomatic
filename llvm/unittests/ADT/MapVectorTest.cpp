//===- unittest/ADT/MapVectorTest.cpp - MapVector unit tests ----*- C++ -*-===//
//
// Part of the LLVM Project, under the Apache License v2.0 with LLVM Exceptions.
// See https://llvm.org/LICENSE.txt for license information.
// SPDX-License-Identifier: Apache-2.0 WITH LLVM-exception
//
//===----------------------------------------------------------------------===//

#include "llvm/ADT/MapVector.h"
#include "llvm/ADT/iterator_range.h"
#include "gtest/gtest.h"
#include <utility>

using namespace llvm;

TEST(MapVectorTest, swap) {
  MapVector<int, int> MV1, MV2;
  std::pair<MapVector<int, int>::iterator, bool> R;

  R = MV1.insert(std::make_pair(1, 2));
  ASSERT_EQ(R.first, MV1.begin());
  EXPECT_EQ(R.first->first, 1);
  EXPECT_EQ(R.first->second, 2);
  EXPECT_TRUE(R.second);

  EXPECT_FALSE(MV1.empty());
  EXPECT_TRUE(MV2.empty());
  MV2.swap(MV1);
  EXPECT_TRUE(MV1.empty());
  EXPECT_FALSE(MV2.empty());

  auto I = MV1.find(1);
  ASSERT_EQ(MV1.end(), I);

  I = MV2.find(1);
  ASSERT_EQ(I, MV2.begin());
  EXPECT_EQ(I->first, 1);
  EXPECT_EQ(I->second, 2);
}

TEST(MapVectorTest, insert_pop) {
  MapVector<int, int> MV;
  std::pair<MapVector<int, int>::iterator, bool> R;

  R = MV.insert(std::make_pair(1, 2));
  ASSERT_EQ(R.first, MV.begin());
  EXPECT_EQ(R.first->first, 1);
  EXPECT_EQ(R.first->second, 2);
  EXPECT_TRUE(R.second);

  R = MV.insert(std::make_pair(1, 3));
  ASSERT_EQ(R.first, MV.begin());
  EXPECT_EQ(R.first->first, 1);
  EXPECT_EQ(R.first->second, 2);
  EXPECT_FALSE(R.second);

  R = MV.insert(std::make_pair(4, 5));
  ASSERT_NE(R.first, MV.end());
  EXPECT_EQ(R.first->first, 4);
  EXPECT_EQ(R.first->second, 5);
  EXPECT_TRUE(R.second);

  EXPECT_EQ(MV.size(), 2u);
  EXPECT_EQ(MV[1], 2);
  EXPECT_EQ(MV[4], 5);

  MV.pop_back();
  EXPECT_EQ(MV.size(), 1u);
  EXPECT_EQ(MV[1], 2);

  R = MV.insert(std::make_pair(4, 7));
  ASSERT_NE(R.first, MV.end());
  EXPECT_EQ(R.first->first, 4);
  EXPECT_EQ(R.first->second, 7);
  EXPECT_TRUE(R.second);

  EXPECT_EQ(MV.size(), 2u);
  EXPECT_EQ(MV[1], 2);
  EXPECT_EQ(MV[4], 7);
}

TEST(MapVectorTest, erase) {
  MapVector<int, int> MV;

  MV.insert(std::make_pair(1, 2));
  MV.insert(std::make_pair(3, 4));
  MV.insert(std::make_pair(5, 6));
  ASSERT_EQ(MV.size(), 3u);

  MV.erase(MV.find(1));
  ASSERT_EQ(MV.size(), 2u);
  ASSERT_EQ(MV.find(1), MV.end());
  ASSERT_EQ(MV[3], 4);
  ASSERT_EQ(MV[5], 6);

  ASSERT_EQ(MV.erase(3), 1u);
  ASSERT_EQ(MV.size(), 1u);
  ASSERT_EQ(MV.find(3), MV.end());
  ASSERT_EQ(MV[5], 6);

  ASSERT_EQ(MV.erase(79), 0u);
  ASSERT_EQ(MV.size(), 1u);
}

TEST(MapVectorTest, remove_if) {
  MapVector<int, int> MV;

  MV.insert(std::make_pair(1, 11));
  MV.insert(std::make_pair(2, 12));
  MV.insert(std::make_pair(3, 13));
  MV.insert(std::make_pair(4, 14));
  MV.insert(std::make_pair(5, 15));
  MV.insert(std::make_pair(6, 16));
  ASSERT_EQ(MV.size(), 6u);

  MV.remove_if([](const std::pair<int, int> &Val) { return Val.second % 2; });
  ASSERT_EQ(MV.size(), 3u);
  ASSERT_EQ(MV.find(1), MV.end());
  ASSERT_EQ(MV.find(3), MV.end());
  ASSERT_EQ(MV.find(5), MV.end());
  ASSERT_EQ(MV[2], 12);
  ASSERT_EQ(MV[4], 14);
  ASSERT_EQ(MV[6], 16);
}

TEST(MapVectorTest, iteration_test) {
  MapVector<int, int> MV;

  MV.insert(std::make_pair(1, 11));
  MV.insert(std::make_pair(2, 12));
  MV.insert(std::make_pair(3, 13));
  MV.insert(std::make_pair(4, 14));
  MV.insert(std::make_pair(5, 15));
  MV.insert(std::make_pair(6, 16));
  ASSERT_EQ(MV.size(), 6u);

  int count = 1;
  for (auto P : make_range(MV.begin(), MV.end())) {
    ASSERT_EQ(P.first, count);
    count++;
  }

  count = 6;
  for (auto P : make_range(MV.rbegin(), MV.rend())) {
    ASSERT_EQ(P.first, count);
    count--;
  }
}

TEST(MapVectorTest, NonCopyable) {
  MapVector<int, std::unique_ptr<int>> MV;
  MV.insert(std::make_pair(1, std::make_unique<int>(1)));
  MV.insert(std::make_pair(2, std::make_unique<int>(2)));

  ASSERT_EQ(MV.count(1), 1u);
  ASSERT_EQ(*MV.find(2)->second, 2);
}

template <class IntType> struct MapVectorMappedTypeTest : ::testing::Test {
  using int_type = IntType;
};

using MapIntTypes = ::testing::Types<int, long, long long, unsigned,
                                     unsigned long, unsigned long long>;
<<<<<<< HEAD
TYPED_TEST_SUITE(MapVectorMappedTypeTest, MapIntTypes);
=======
TYPED_TEST_SUITE(MapVectorMappedTypeTest, MapIntTypes, );
>>>>>>> 86645b40

TYPED_TEST(MapVectorMappedTypeTest, DifferentDenseMap) {
  // Test that using a map with a mapped type other than 'unsigned' compiles
  // and works.
  using IntType = typename TestFixture::int_type;
  using MapVectorType = MapVector<int, int, DenseMap<int, IntType>>;

  MapVectorType MV;
  std::pair<typename MapVectorType::iterator, bool> R;

  R = MV.insert(std::make_pair(1, 2));
  ASSERT_EQ(R.first, MV.begin());
  EXPECT_EQ(R.first->first, 1);
  EXPECT_EQ(R.first->second, 2);
  EXPECT_TRUE(R.second);

  const std::pair<int, int> Elem(1, 3);
  R = MV.insert(Elem);
  ASSERT_EQ(R.first, MV.begin());
  EXPECT_EQ(R.first->first, 1);
  EXPECT_EQ(R.first->second, 2);
  EXPECT_FALSE(R.second);

  int& value = MV[4];
  EXPECT_EQ(value, 0);
  value = 5;

  EXPECT_EQ(MV.size(), 2u);
  EXPECT_EQ(MV[1], 2);
  EXPECT_EQ(MV[4], 5);
}

TEST(SmallMapVectorSmallTest, insert_pop) {
  SmallMapVector<int, int, 32> MV;
  std::pair<SmallMapVector<int, int, 32>::iterator, bool> R;

  R = MV.insert(std::make_pair(1, 2));
  ASSERT_EQ(R.first, MV.begin());
  EXPECT_EQ(R.first->first, 1);
  EXPECT_EQ(R.first->second, 2);
  EXPECT_TRUE(R.second);

  R = MV.insert(std::make_pair(1, 3));
  ASSERT_EQ(R.first, MV.begin());
  EXPECT_EQ(R.first->first, 1);
  EXPECT_EQ(R.first->second, 2);
  EXPECT_FALSE(R.second);

  R = MV.insert(std::make_pair(4, 5));
  ASSERT_NE(R.first, MV.end());
  EXPECT_EQ(R.first->first, 4);
  EXPECT_EQ(R.first->second, 5);
  EXPECT_TRUE(R.second);

  EXPECT_EQ(MV.size(), 2u);
  EXPECT_EQ(MV[1], 2);
  EXPECT_EQ(MV[4], 5);

  MV.pop_back();
  EXPECT_EQ(MV.size(), 1u);
  EXPECT_EQ(MV[1], 2);

  R = MV.insert(std::make_pair(4, 7));
  ASSERT_NE(R.first, MV.end());
  EXPECT_EQ(R.first->first, 4);
  EXPECT_EQ(R.first->second, 7);
  EXPECT_TRUE(R.second);

  EXPECT_EQ(MV.size(), 2u);
  EXPECT_EQ(MV[1], 2);
  EXPECT_EQ(MV[4], 7);
}

TEST(SmallMapVectorSmallTest, erase) {
  SmallMapVector<int, int, 32> MV;

  MV.insert(std::make_pair(1, 2));
  MV.insert(std::make_pair(3, 4));
  MV.insert(std::make_pair(5, 6));
  ASSERT_EQ(MV.size(), 3u);

  MV.erase(MV.find(1));
  ASSERT_EQ(MV.size(), 2u);
  ASSERT_EQ(MV.find(1), MV.end());
  ASSERT_EQ(MV[3], 4);
  ASSERT_EQ(MV[5], 6);

  ASSERT_EQ(MV.erase(3), 1u);
  ASSERT_EQ(MV.size(), 1u);
  ASSERT_EQ(MV.find(3), MV.end());
  ASSERT_EQ(MV[5], 6);

  ASSERT_EQ(MV.erase(79), 0u);
  ASSERT_EQ(MV.size(), 1u);
}

TEST(SmallMapVectorSmallTest, remove_if) {
  SmallMapVector<int, int, 32> MV;

  MV.insert(std::make_pair(1, 11));
  MV.insert(std::make_pair(2, 12));
  MV.insert(std::make_pair(3, 13));
  MV.insert(std::make_pair(4, 14));
  MV.insert(std::make_pair(5, 15));
  MV.insert(std::make_pair(6, 16));
  ASSERT_EQ(MV.size(), 6u);

  MV.remove_if([](const std::pair<int, int> &Val) { return Val.second % 2; });
  ASSERT_EQ(MV.size(), 3u);
  ASSERT_EQ(MV.find(1), MV.end());
  ASSERT_EQ(MV.find(3), MV.end());
  ASSERT_EQ(MV.find(5), MV.end());
  ASSERT_EQ(MV[2], 12);
  ASSERT_EQ(MV[4], 14);
  ASSERT_EQ(MV[6], 16);
}

TEST(SmallMapVectorSmallTest, iteration_test) {
  SmallMapVector<int, int, 32> MV;

  MV.insert(std::make_pair(1, 11));
  MV.insert(std::make_pair(2, 12));
  MV.insert(std::make_pair(3, 13));
  MV.insert(std::make_pair(4, 14));
  MV.insert(std::make_pair(5, 15));
  MV.insert(std::make_pair(6, 16));
  ASSERT_EQ(MV.size(), 6u);

  int count = 1;
  for (auto P : make_range(MV.begin(), MV.end())) {
    ASSERT_EQ(P.first, count);
    count++;
  }

  count = 6;
  for (auto P : make_range(MV.rbegin(), MV.rend())) {
    ASSERT_EQ(P.first, count);
    count--;
  }
}

TEST(SmallMapVectorSmallTest, NonCopyable) {
  SmallMapVector<int, std::unique_ptr<int>, 8> MV;
  MV.insert(std::make_pair(1, std::make_unique<int>(1)));
  MV.insert(std::make_pair(2, std::make_unique<int>(2)));

  ASSERT_EQ(MV.count(1), 1u);
  ASSERT_EQ(*MV.find(2)->second, 2);
}

TEST(SmallMapVectorLargeTest, insert_pop) {
  SmallMapVector<int, int, 1> MV;
  std::pair<SmallMapVector<int, int, 1>::iterator, bool> R;

  R = MV.insert(std::make_pair(1, 2));
  ASSERT_EQ(R.first, MV.begin());
  EXPECT_EQ(R.first->first, 1);
  EXPECT_EQ(R.first->second, 2);
  EXPECT_TRUE(R.second);

  R = MV.insert(std::make_pair(1, 3));
  ASSERT_EQ(R.first, MV.begin());
  EXPECT_EQ(R.first->first, 1);
  EXPECT_EQ(R.first->second, 2);
  EXPECT_FALSE(R.second);

  R = MV.insert(std::make_pair(4, 5));
  ASSERT_NE(R.first, MV.end());
  EXPECT_EQ(R.first->first, 4);
  EXPECT_EQ(R.first->second, 5);
  EXPECT_TRUE(R.second);

  EXPECT_EQ(MV.size(), 2u);
  EXPECT_EQ(MV[1], 2);
  EXPECT_EQ(MV[4], 5);

  MV.pop_back();
  EXPECT_EQ(MV.size(), 1u);
  EXPECT_EQ(MV[1], 2);

  R = MV.insert(std::make_pair(4, 7));
  ASSERT_NE(R.first, MV.end());
  EXPECT_EQ(R.first->first, 4);
  EXPECT_EQ(R.first->second, 7);
  EXPECT_TRUE(R.second);

  EXPECT_EQ(MV.size(), 2u);
  EXPECT_EQ(MV[1], 2);
  EXPECT_EQ(MV[4], 7);
}

TEST(SmallMapVectorLargeTest, erase) {
  SmallMapVector<int, int, 1> MV;

  MV.insert(std::make_pair(1, 2));
  MV.insert(std::make_pair(3, 4));
  MV.insert(std::make_pair(5, 6));
  ASSERT_EQ(MV.size(), 3u);

  MV.erase(MV.find(1));
  ASSERT_EQ(MV.size(), 2u);
  ASSERT_EQ(MV.find(1), MV.end());
  ASSERT_EQ(MV[3], 4);
  ASSERT_EQ(MV[5], 6);

  ASSERT_EQ(MV.erase(3), 1u);
  ASSERT_EQ(MV.size(), 1u);
  ASSERT_EQ(MV.find(3), MV.end());
  ASSERT_EQ(MV[5], 6);

  ASSERT_EQ(MV.erase(79), 0u);
  ASSERT_EQ(MV.size(), 1u);
}

TEST(SmallMapVectorLargeTest, remove_if) {
  SmallMapVector<int, int, 1> MV;

  MV.insert(std::make_pair(1, 11));
  MV.insert(std::make_pair(2, 12));
  MV.insert(std::make_pair(3, 13));
  MV.insert(std::make_pair(4, 14));
  MV.insert(std::make_pair(5, 15));
  MV.insert(std::make_pair(6, 16));
  ASSERT_EQ(MV.size(), 6u);

  MV.remove_if([](const std::pair<int, int> &Val) { return Val.second % 2; });
  ASSERT_EQ(MV.size(), 3u);
  ASSERT_EQ(MV.find(1), MV.end());
  ASSERT_EQ(MV.find(3), MV.end());
  ASSERT_EQ(MV.find(5), MV.end());
  ASSERT_EQ(MV[2], 12);
  ASSERT_EQ(MV[4], 14);
  ASSERT_EQ(MV[6], 16);
}

TEST(SmallMapVectorLargeTest, iteration_test) {
  SmallMapVector<int, int, 1> MV;

  MV.insert(std::make_pair(1, 11));
  MV.insert(std::make_pair(2, 12));
  MV.insert(std::make_pair(3, 13));
  MV.insert(std::make_pair(4, 14));
  MV.insert(std::make_pair(5, 15));
  MV.insert(std::make_pair(6, 16));
  ASSERT_EQ(MV.size(), 6u);

  int count = 1;
  for (auto P : make_range(MV.begin(), MV.end())) {
    ASSERT_EQ(P.first, count);
    count++;
  }

  count = 6;
  for (auto P : make_range(MV.rbegin(), MV.rend())) {
    ASSERT_EQ(P.first, count);
    count--;
  }
}<|MERGE_RESOLUTION|>--- conflicted
+++ resolved
@@ -162,11 +162,7 @@
 
 using MapIntTypes = ::testing::Types<int, long, long long, unsigned,
                                      unsigned long, unsigned long long>;
-<<<<<<< HEAD
-TYPED_TEST_SUITE(MapVectorMappedTypeTest, MapIntTypes);
-=======
 TYPED_TEST_SUITE(MapVectorMappedTypeTest, MapIntTypes, );
->>>>>>> 86645b40
 
 TYPED_TEST(MapVectorMappedTypeTest, DifferentDenseMap) {
   // Test that using a map with a mapped type other than 'unsigned' compiles
