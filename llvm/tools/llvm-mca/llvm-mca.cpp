--- conflicted
+++ resolved
@@ -376,16 +376,10 @@
   // Tell SrcMgr about this buffer, which is what the parser will pick up.
   SrcMgr.AddNewSourceBuffer(std::move(*BufferPtr), SMLoc());
 
-<<<<<<< HEAD
-  MCContext Ctx(TheTriple, MAI.get(), MRI.get(), &MOFI, STI.get(), &SrcMgr);
-
-  MOFI.initMCObjectFileInfo(Ctx, /*PIC=*/false);
-=======
   MCContext Ctx(TheTriple, MAI.get(), MRI.get(), STI.get(), &SrcMgr);
   std::unique_ptr<MCObjectFileInfo> MOFI(
       TheTarget->createMCObjectFileInfo(Ctx, /*PIC=*/false));
   Ctx.setObjectFileInfo(MOFI.get());
->>>>>>> 21f3f750
 
   std::unique_ptr<buffer_ostream> BOS;
 
