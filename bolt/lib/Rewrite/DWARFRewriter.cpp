--- conflicted
+++ resolved
@@ -329,15 +329,12 @@
         "keep or generate .debug_aranges section if .gdb_index is written"),
     cl::Hidden, cl::cat(BoltCategory));
 
-<<<<<<< HEAD
-=======
 static cl::opt<unsigned>
     DebugThreadCount("debug-thread-count",
                      cl::desc("specifies thread count for the multithreading "
                               "for updating DWO debug info"),
                      cl::init(1), cl::cat(BoltCategory));
 
->>>>>>> 98391913
 static cl::opt<std::string> DwarfOutputPath(
     "dwarf-output-path",
     cl::desc("Path to where .dwo files will be written out to."), cl::init(""),
@@ -484,13 +481,8 @@
                            DWARFUnit &SplitCU, DWARFUnit &CU,
                            DebugLocWriter &LocWriter,
                            DebugStrOffsetsWriter &StrOffstsWriter,
-<<<<<<< HEAD
-                           DebugStrWriter &StrWriter,
-                           GDBIndex &GDBIndexSection) {
-=======
                            DebugStrWriter &StrWriter, GDBIndex &GDBIndexSection,
                            DebugRangesSectionWriter &TempRangesSectionWriter) {
->>>>>>> 98391913
   // Populate debug_info and debug_abbrev for current dwo into StringRef.
   DWODIEBuilder.generateAbbrevs();
   DWODIEBuilder.finish();
@@ -546,11 +538,7 @@
     OverriddenSections[Kind] = Contents;
   }
   Rewriter.writeDWOFiles(CU, OverriddenSections, DWOName, LocWriter,
-<<<<<<< HEAD
-                         StrOffstsWriter, StrWriter);
-=======
                          StrOffstsWriter, StrWriter, TempRangesSectionWriter);
->>>>>>> 98391913
 }
 
 using DWARFUnitVec = std::vector<DWARFUnit *>;
@@ -664,10 +652,6 @@
                                          *StrWriter);
   GDBIndex GDBIndexSection(BC);
   auto processSplitCU = [&](DWARFUnit &Unit, DWARFUnit &SplitCU,
-<<<<<<< HEAD
-                            DIEBuilder &DIEBlder,
-=======
->>>>>>> 98391913
                             DebugRangesSectionWriter &TempRangesSectionWriter,
                             DebugAddrWriter &AddressWriter,
                             const std::string &DWOName,
@@ -690,11 +674,7 @@
 
     emitDWOBuilder(DWOName, DWODIEBuilder, *this, SplitCU, Unit,
                    DebugLocDWoWriter, DWOStrOffstsWriter, DWOStrWriter,
-<<<<<<< HEAD
-                   GDBIndexSection);
-=======
                    GDBIndexSection, TempRangesSectionWriter);
->>>>>>> 98391913
   };
   auto processMainBinaryCU = [&](DWARFUnit &Unit, DIEBuilder &DIEBlder) {
     std::optional<DWARFUnit *> SplitCU;
@@ -741,11 +721,6 @@
       finalizeTypeSections(DIEBlder, *Streamer, GDBIndexSection);
 
   CUPartitionVector PartVec = partitionCUs(*BC.DwCtx);
-<<<<<<< HEAD
-  for (std::vector<DWARFUnit *> &Vec : PartVec) {
-    DIEBlder.buildCompileUnits(Vec);
-    llvm::SmallVector<std::unique_ptr<DIEBuilder>, 72> DWODIEBuildersByCU;
-=======
   const unsigned int ThreadCount =
       std::min(opts::DebugThreadCount, opts::ThreadCount);
   for (std::vector<DWARFUnit *> &Vec : PartVec) {
@@ -753,7 +728,6 @@
     llvm::SmallVector<std::unique_ptr<DIEBuilder>, 72> DWODIEBuildersByCU;
     ThreadPoolInterface &ThreadPool =
         ParallelUtilities::getThreadPool(ThreadCount);
->>>>>>> 98391913
     for (DWARFUnit *CU : DIEBlder.getProcessedCUs()) {
       createRangeLocListAddressWriters(*CU);
       std::optional<DWARFUnit *> SplitCU;
@@ -764,15 +738,9 @@
         continue;
       DebugAddrWriter &AddressWriter =
           *AddressWritersByCU[CU->getOffset()].get();
-<<<<<<< HEAD
-      DebugRangesSectionWriter *TempRangesSectionWriter =
-          CU->getVersion() >= 5 ? RangeListsWritersByCU[*DWOId].get()
-                                : LegacyRangesWritersByCU[*DWOId].get();
-=======
       DebugRangesSectionWriter &TempRangesSectionWriter =
           CU->getVersion() >= 5 ? *RangeListsWritersByCU[*DWOId].get()
                                 : *LegacyRangesWritersByCU[*DWOId].get();
->>>>>>> 98391913
       std::optional<std::string> DwarfOutputPath =
           opts::DwarfOutputPath.empty()
               ? std::nullopt
@@ -785,11 +753,6 @@
           *DWODIEBuildersByCU.emplace_back(std::move(DWODIEBuilderPtr)).get();
       if (CU->getVersion() >= 5)
         StrOffstsWriter->finalizeSection(*CU, DIEBlder);
-<<<<<<< HEAD
-      processSplitCU(*CU, **SplitCU, DIEBlder, *TempRangesSectionWriter,
-                     AddressWriter, DWOName, DwarfOutputPath, DWODIEBuilder);
-    }
-=======
       // Important to capture CU and SplitCU by value here, otherwise when the
       // thread is executed at some point after the current iteration of the
       // loop, dereferencing CU/SplitCU in the call to processSplitCU means it
@@ -801,7 +764,6 @@
       });
     }
     ThreadPool.wait();
->>>>>>> 98391913
     for (std::unique_ptr<DIEBuilder> &DWODIEBuilderPtr : DWODIEBuildersByCU)
       DWODIEBuilderPtr->updateDebugNamesTable();
     for (DWARFUnit *CU : DIEBlder.getProcessedCUs())
