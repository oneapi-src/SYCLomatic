//===- Relocations.cpp ----------------------------------------------------===//
//
// Part of the LLVM Project, under the Apache License v2.0 with LLVM Exceptions.
// See https://llvm.org/LICENSE.txt for license information.
// SPDX-License-Identifier: Apache-2.0 WITH LLVM-exception
//
//===----------------------------------------------------------------------===//
//
// This file contains platform-independent functions to process relocations.
// I'll describe the overview of this file here.
//
// Simple relocations are easy to handle for the linker. For example,
// for R_X86_64_PC64 relocs, the linker just has to fix up locations
// with the relative offsets to the target symbols. It would just be
// reading records from relocation sections and applying them to output.
//
// But not all relocations are that easy to handle. For example, for
// R_386_GOTOFF relocs, the linker has to create new GOT entries for
// symbols if they don't exist, and fix up locations with GOT entry
// offsets from the beginning of GOT section. So there is more than
// fixing addresses in relocation processing.
//
// ELF defines a large number of complex relocations.
//
// The functions in this file analyze relocations and do whatever needs
// to be done. It includes, but not limited to, the following.
//
//  - create GOT/PLT entries
//  - create new relocations in .dynsym to let the dynamic linker resolve
//    them at runtime (since ELF supports dynamic linking, not all
//    relocations can be resolved at link-time)
//  - create COPY relocs and reserve space in .bss
//  - replace expensive relocs (in terms of runtime cost) with cheap ones
//  - error out infeasible combinations such as PIC and non-relative relocs
//
// Note that the functions in this file don't actually apply relocations
// because it doesn't know about the output file nor the output file buffer.
// It instead stores Relocation objects to InputSection's Relocations
// vector to let it apply later in InputSection::writeTo.
//
//===----------------------------------------------------------------------===//

#include "Relocations.h"
#include "Config.h"
#include "InputFiles.h"
#include "LinkerScript.h"
#include "OutputSections.h"
#include "SymbolTable.h"
#include "Symbols.h"
#include "SyntheticSections.h"
#include "Target.h"
#include "Thunks.h"
#include "lld/Common/ErrorHandler.h"
#include "lld/Common/Memory.h"
#include "llvm/ADT/SmallSet.h"
#include "llvm/BinaryFormat/ELF.h"
#include "llvm/Demangle/Demangle.h"
#include "llvm/Support/Endian.h"
#include <algorithm>

using namespace llvm;
using namespace llvm::ELF;
using namespace llvm::object;
using namespace llvm::support::endian;
using namespace lld;
using namespace lld::elf;

static std::optional<std::string> getLinkerScriptLocation(const Symbol &sym) {
  for (SectionCommand *cmd : ctx.script->sectionCommands)
    if (auto *assign = dyn_cast<SymbolAssignment>(cmd))
      if (assign->sym == &sym)
        return assign->location;
  return std::nullopt;
}

static std::string getDefinedLocation(const Symbol &sym) {
  const char msg[] = "\n>>> defined in ";
  if (sym.file)
    return msg + toString(sym.file);
  if (std::optional<std::string> loc = getLinkerScriptLocation(sym))
    return msg + *loc;
  return "";
}

// Construct a message in the following format.
//
// >>> defined in /home/alice/src/foo.o
// >>> referenced by bar.c:12 (/home/alice/src/bar.c:12)
// >>>               /home/alice/src/bar.o:(.text+0x1)
static std::string getLocation(InputSectionBase &s, const Symbol &sym,
                               uint64_t off) {
  std::string msg = getDefinedLocation(sym) + "\n>>> referenced by ";
  std::string src = s.getSrcMsg(sym, off);
  if (!src.empty())
    msg += src + "\n>>>               ";
  return msg + s.getObjMsg(off);
}

void elf::reportRangeError(uint8_t *loc, const Relocation &rel, const Twine &v,
                           int64_t min, uint64_t max) {
  ErrorPlace errPlace = getErrorPlace(loc);
  std::string hint;
  if (rel.sym) {
    if (!rel.sym->isSection())
      hint = "; references '" + lld::toString(*rel.sym) + '\'';
    else if (auto *d = dyn_cast<Defined>(rel.sym))
      hint = ("; references section '" + d->section->name + "'").str();

    if (config->emachine == EM_X86_64 && rel.type == R_X86_64_PC32 &&
        rel.sym->getOutputSection() &&
        (rel.sym->getOutputSection()->flags & SHF_X86_64_LARGE)) {
      hint += "; R_X86_64_PC32 should not reference a section marked "
              "SHF_X86_64_LARGE";
    }
  }
  if (!errPlace.srcLoc.empty())
    hint += "\n>>> referenced by " + errPlace.srcLoc;
  if (rel.sym && !rel.sym->isSection())
    hint += getDefinedLocation(*rel.sym);

  if (errPlace.isec && errPlace.isec->name.starts_with(".debug"))
    hint += "; consider recompiling with -fdebug-types-section to reduce size "
            "of debug sections";

  errorOrWarn(errPlace.loc + "relocation " + lld::toString(rel.type) +
              " out of range: " + v.str() + " is not in [" + Twine(min).str() +
              ", " + Twine(max).str() + "]" + hint);
}

void elf::reportRangeError(uint8_t *loc, int64_t v, int n, const Symbol &sym,
                           const Twine &msg) {
  ErrorPlace errPlace = getErrorPlace(loc);
  std::string hint;
  if (!sym.getName().empty())
    hint =
        "; references '" + lld::toString(sym) + '\'' + getDefinedLocation(sym);
  errorOrWarn(errPlace.loc + msg + " is out of range: " + Twine(v) +
              " is not in [" + Twine(llvm::minIntN(n)) + ", " +
              Twine(llvm::maxIntN(n)) + "]" + hint);
}

// Build a bitmask with one bit set for each 64 subset of RelExpr.
static constexpr uint64_t buildMask() { return 0; }

template <typename... Tails>
static constexpr uint64_t buildMask(int head, Tails... tails) {
  return (0 <= head && head < 64 ? uint64_t(1) << head : 0) |
         buildMask(tails...);
}

// Return true if `Expr` is one of `Exprs`.
// There are more than 64 but less than 128 RelExprs, so we divide the set of
// exprs into [0, 64) and [64, 128) and represent each range as a constant
// 64-bit mask. Then we decide which mask to test depending on the value of
// expr and use a simple shift and bitwise-and to test for membership.
template <RelExpr... Exprs> static bool oneof(RelExpr expr) {
  assert(0 <= expr && (int)expr < 128 &&
         "RelExpr is too large for 128-bit mask!");

  if (expr >= 64)
    return (uint64_t(1) << (expr - 64)) & buildMask((Exprs - 64)...);
  return (uint64_t(1) << expr) & buildMask(Exprs...);
}

static RelType getMipsPairType(RelType type, bool isLocal) {
  switch (type) {
  case R_MIPS_HI16:
    return R_MIPS_LO16;
  case R_MIPS_GOT16:
    // In case of global symbol, the R_MIPS_GOT16 relocation does not
    // have a pair. Each global symbol has a unique entry in the GOT
    // and a corresponding instruction with help of the R_MIPS_GOT16
    // relocation loads an address of the symbol. In case of local
    // symbol, the R_MIPS_GOT16 relocation creates a GOT entry to hold
    // the high 16 bits of the symbol's value. A paired R_MIPS_LO16
    // relocations handle low 16 bits of the address. That allows
    // to allocate only one GOT entry for every 64 KBytes of local data.
    return isLocal ? R_MIPS_LO16 : R_MIPS_NONE;
  case R_MICROMIPS_GOT16:
    return isLocal ? R_MICROMIPS_LO16 : R_MIPS_NONE;
  case R_MIPS_PCHI16:
    return R_MIPS_PCLO16;
  case R_MICROMIPS_HI16:
    return R_MICROMIPS_LO16;
  default:
    return R_MIPS_NONE;
  }
}

// True if non-preemptable symbol always has the same value regardless of where
// the DSO is loaded.
static bool isAbsolute(const Symbol &sym) {
  if (sym.isUndefWeak())
    return true;
  if (const auto *dr = dyn_cast<Defined>(&sym))
    return dr->section == nullptr; // Absolute symbol.
  return false;
}

static bool isAbsoluteValue(const Symbol &sym) {
  return isAbsolute(sym) || sym.isTls();
}

// Returns true if Expr refers a PLT entry.
static bool needsPlt(RelExpr expr) {
  return oneof<R_PLT, R_PLT_PC, R_PLT_GOTREL, R_PLT_GOTPLT, R_GOTPLT_GOTREL,
               R_GOTPLT_PC, R_LOONGARCH_PLT_PAGE_PC, R_PPC32_PLTREL,
               R_PPC64_CALL_PLT>(expr);
}

bool lld::elf::needsGot(RelExpr expr) {
  return oneof<R_GOT, R_GOT_OFF, R_MIPS_GOT_LOCAL_PAGE, R_MIPS_GOT_OFF,
               R_MIPS_GOT_OFF32, R_AARCH64_GOT_PAGE_PC, R_GOT_PC, R_GOTPLT,
               R_AARCH64_GOT_PAGE, R_LOONGARCH_GOT, R_LOONGARCH_GOT_PAGE_PC>(
      expr);
}

// True if this expression is of the form Sym - X, where X is a position in the
// file (PC, or GOT for example).
static bool isRelExpr(RelExpr expr) {
  return oneof<R_PC, R_GOTREL, R_GOTPLTREL, R_ARM_PCA, R_MIPS_GOTREL,
               R_PPC64_CALL, R_PPC64_RELAX_TOC, R_AARCH64_PAGE_PC,
               R_RELAX_GOT_PC, R_RISCV_PC_INDIRECT, R_PPC64_RELAX_GOT_PC,
               R_LOONGARCH_PAGE_PC>(expr);
}

static RelExpr toPlt(RelExpr expr) {
  switch (expr) {
  case R_LOONGARCH_PAGE_PC:
    return R_LOONGARCH_PLT_PAGE_PC;
  case R_PPC64_CALL:
    return R_PPC64_CALL_PLT;
  case R_PC:
    return R_PLT_PC;
  case R_ABS:
    return R_PLT;
  case R_GOTREL:
    return R_PLT_GOTREL;
  default:
    return expr;
  }
}

static RelExpr fromPlt(RelExpr expr) {
  // We decided not to use a plt. Optimize a reference to the plt to a
  // reference to the symbol itself.
  switch (expr) {
  case R_PLT_PC:
  case R_PPC32_PLTREL:
    return R_PC;
  case R_LOONGARCH_PLT_PAGE_PC:
    return R_LOONGARCH_PAGE_PC;
  case R_PPC64_CALL_PLT:
    return R_PPC64_CALL;
  case R_PLT:
    return R_ABS;
  case R_PLT_GOTPLT:
    return R_GOTPLTREL;
  case R_PLT_GOTREL:
    return R_GOTREL;
  default:
    return expr;
  }
}

// Returns true if a given shared symbol is in a read-only segment in a DSO.
template <class ELFT> static bool isReadOnly(SharedSymbol &ss) {
  using Elf_Phdr = typename ELFT::Phdr;

  // Determine if the symbol is read-only by scanning the DSO's program headers.
  const auto &file = cast<SharedFile>(*ss.file);
  for (const Elf_Phdr &phdr :
       check(file.template getObj<ELFT>().program_headers()))
    if ((phdr.p_type == ELF::PT_LOAD || phdr.p_type == ELF::PT_GNU_RELRO) &&
        !(phdr.p_flags & ELF::PF_W) && ss.value >= phdr.p_vaddr &&
        ss.value < phdr.p_vaddr + phdr.p_memsz)
      return true;
  return false;
}

// Returns symbols at the same offset as a given symbol, including SS itself.
//
// If two or more symbols are at the same offset, and at least one of
// them are copied by a copy relocation, all of them need to be copied.
// Otherwise, they would refer to different places at runtime.
template <class ELFT>
static SmallSet<SharedSymbol *, 4> getSymbolsAt(SharedSymbol &ss) {
  using Elf_Sym = typename ELFT::Sym;

  const auto &file = cast<SharedFile>(*ss.file);

  SmallSet<SharedSymbol *, 4> ret;
  for (const Elf_Sym &s : file.template getGlobalELFSyms<ELFT>()) {
    if (s.st_shndx == SHN_UNDEF || s.st_shndx == SHN_ABS ||
        s.getType() == STT_TLS || s.st_value != ss.value)
      continue;
    StringRef name = check(s.getName(file.getStringTable()));
    Symbol *sym = symtab.find(name);
    if (auto *alias = dyn_cast_or_null<SharedSymbol>(sym))
      ret.insert(alias);
  }

  // The loop does not check SHT_GNU_verneed, so ret does not contain
  // non-default version symbols. If ss has a non-default version, ret won't
  // contain ss. Just add ss unconditionally. If a non-default version alias is
  // separately copy relocated, it and ss will have different addresses.
  // Fortunately this case is impractical and fails with GNU ld as well.
  ret.insert(&ss);
  return ret;
}

// When a symbol is copy relocated or we create a canonical plt entry, it is
// effectively a defined symbol. In the case of copy relocation the symbol is
// in .bss and in the case of a canonical plt entry it is in .plt. This function
// replaces the existing symbol with a Defined pointing to the appropriate
// location.
static void replaceWithDefined(Symbol &sym, SectionBase &sec, uint64_t value,
                               uint64_t size) {
  Symbol old = sym;
  Defined(sym.file, StringRef(), sym.binding, sym.stOther, sym.type, value,
          size, &sec)
      .overwrite(sym);

  sym.versionId = old.versionId;
  sym.exportDynamic = true;
  sym.isUsedInRegularObj = true;
  // A copy relocated alias may need a GOT entry.
  sym.flags.store(old.flags.load(std::memory_order_relaxed) & NEEDS_GOT,
                  std::memory_order_relaxed);
}

// Reserve space in .bss or .bss.rel.ro for copy relocation.
//
// The copy relocation is pretty much a hack. If you use a copy relocation
// in your program, not only the symbol name but the symbol's size, RW/RO
// bit and alignment become part of the ABI. In addition to that, if the
// symbol has aliases, the aliases become part of the ABI. That's subtle,
// but if you violate that implicit ABI, that can cause very counter-
// intuitive consequences.
//
// So, what is the copy relocation? It's for linking non-position
// independent code to DSOs. In an ideal world, all references to data
// exported by DSOs should go indirectly through GOT. But if object files
// are compiled as non-PIC, all data references are direct. There is no
// way for the linker to transform the code to use GOT, as machine
// instructions are already set in stone in object files. This is where
// the copy relocation takes a role.
//
// A copy relocation instructs the dynamic linker to copy data from a DSO
// to a specified address (which is usually in .bss) at load-time. If the
// static linker (that's us) finds a direct data reference to a DSO
// symbol, it creates a copy relocation, so that the symbol can be
// resolved as if it were in .bss rather than in a DSO.
//
// As you can see in this function, we create a copy relocation for the
// dynamic linker, and the relocation contains not only symbol name but
// various other information about the symbol. So, such attributes become a
// part of the ABI.
//
// Note for application developers: I can give you a piece of advice if
// you are writing a shared library. You probably should export only
// functions from your library. You shouldn't export variables.
//
// As an example what can happen when you export variables without knowing
// the semantics of copy relocations, assume that you have an exported
// variable of type T. It is an ABI-breaking change to add new members at
// end of T even though doing that doesn't change the layout of the
// existing members. That's because the space for the new members are not
// reserved in .bss unless you recompile the main program. That means they
// are likely to overlap with other data that happens to be laid out next
// to the variable in .bss. This kind of issue is sometimes very hard to
// debug. What's a solution? Instead of exporting a variable V from a DSO,
// define an accessor getV().
template <class ELFT> static void addCopyRelSymbol(SharedSymbol &ss) {
  // Copy relocation against zero-sized symbol doesn't make sense.
  uint64_t symSize = ss.getSize();
  if (symSize == 0 || ss.alignment == 0)
    fatal("cannot create a copy relocation for symbol " + toString(ss));

  // See if this symbol is in a read-only segment. If so, preserve the symbol's
  // memory protection by reserving space in the .bss.rel.ro section.
  bool isRO = isReadOnly<ELFT>(ss);
  BssSection *sec =
      make<BssSection>(isRO ? ".bss.rel.ro" : ".bss", symSize, ss.alignment);
  OutputSection *osec = (isRO ? in.bssRelRo : in.bss)->getParent();

  // At this point, sectionBases has been migrated to sections. Append sec to
  // sections.
  if (osec->commands.empty() ||
      !isa<InputSectionDescription>(osec->commands.back()))
    osec->commands.push_back(make<InputSectionDescription>(""));
  auto *isd = cast<InputSectionDescription>(osec->commands.back());
  isd->sections.push_back(sec);
  osec->commitSection(sec);

  // Look through the DSO's dynamic symbol table for aliases and create a
  // dynamic symbol for each one. This causes the copy relocation to correctly
  // interpose any aliases.
  for (SharedSymbol *sym : getSymbolsAt<ELFT>(ss))
    replaceWithDefined(*sym, *sec, 0, sym->size);

  ctx.mainPart->relaDyn->addSymbolReloc(ctx.target->copyRel, *sec, 0, ss);
}

// .eh_frame sections are mergeable input sections, so their input
// offsets are not linearly mapped to output section. For each input
// offset, we need to find a section piece containing the offset and
// add the piece's base address to the input offset to compute the
// output offset. That isn't cheap.
//
// This class is to speed up the offset computation. When we process
// relocations, we access offsets in the monotonically increasing
// order. So we can optimize for that access pattern.
//
// For sections other than .eh_frame, this class doesn't do anything.
namespace {
class OffsetGetter {
public:
  OffsetGetter() = default;
  explicit OffsetGetter(InputSectionBase &sec) {
    if (auto *eh = dyn_cast<EhInputSection>(&sec)) {
      cies = eh->cies;
      fdes = eh->fdes;
      i = cies.begin();
      j = fdes.begin();
    }
  }

  // Translates offsets in input sections to offsets in output sections.
  // Given offset must increase monotonically. We assume that Piece is
  // sorted by inputOff.
  uint64_t get(uint64_t off) {
    if (cies.empty())
      return off;

    while (j != fdes.end() && j->inputOff <= off)
      ++j;
    auto it = j;
    if (j == fdes.begin() || j[-1].inputOff + j[-1].size <= off) {
      while (i != cies.end() && i->inputOff <= off)
        ++i;
      if (i == cies.begin() || i[-1].inputOff + i[-1].size <= off)
        fatal(".eh_frame: relocation is not in any piece");
      it = i;
    }

    // Offset -1 means that the piece is dead (i.e. garbage collected).
    if (it[-1].outputOff == -1)
      return -1;
    return it[-1].outputOff + (off - it[-1].inputOff);
  }

private:
  ArrayRef<EhSectionPiece> cies, fdes;
  ArrayRef<EhSectionPiece>::iterator i, j;
};

// This class encapsulates states needed to scan relocations for one
// InputSectionBase.
class RelocationScanner {
public:
  template <class ELFT>
  void scanSection(InputSectionBase &s, bool isEH = false);

private:
  InputSectionBase *sec;
  OffsetGetter getter;

  // End of relocations, used by Mips/PPC64.
  const void *end = nullptr;

  template <class RelTy> RelType getMipsN32RelType(RelTy *&rel) const;
  template <class ELFT, class RelTy>
  int64_t computeMipsAddend(const RelTy &rel, RelExpr expr, bool isLocal) const;
  bool isStaticLinkTimeConstant(RelExpr e, RelType type, const Symbol &sym,
                                uint64_t relOff) const;
  void processAux(RelExpr expr, RelType type, uint64_t offset, Symbol &sym,
                  int64_t addend) const;
  template <class ELFT, class RelTy>
  void scanOne(typename Relocs<RelTy>::const_iterator &i);
  template <class ELFT, class RelTy> void scan(Relocs<RelTy> rels);
};
} // namespace

// MIPS has an odd notion of "paired" relocations to calculate addends.
// For example, if a relocation is of R_MIPS_HI16, there must be a
// R_MIPS_LO16 relocation after that, and an addend is calculated using
// the two relocations.
template <class ELFT, class RelTy>
int64_t RelocationScanner::computeMipsAddend(const RelTy &rel, RelExpr expr,
                                             bool isLocal) const {
  if (expr == R_MIPS_GOTREL && isLocal)
    return sec->getFile<ELFT>()->mipsGp0;

  // The ABI says that the paired relocation is used only for REL.
  // See p. 4-17 at ftp://www.linux-mips.org/pub/linux/mips/doc/ABI/mipsabi.pdf
  // This generalises to relocation types with implicit addends.
  if (RelTy::HasAddend)
    return 0;

  RelType type = rel.getType(config->isMips64EL);
  uint32_t pairTy = getMipsPairType(type, isLocal);
  if (pairTy == R_MIPS_NONE)
    return 0;

  const uint8_t *buf = sec->content().data();
  uint32_t symIndex = rel.getSymbol(config->isMips64EL);

  // To make things worse, paired relocations might not be contiguous in
  // the relocation table, so we need to do linear search. *sigh*
  for (const RelTy *ri = &rel; ri != static_cast<const RelTy *>(end); ++ri)
    if (ri->getType(config->isMips64EL) == pairTy &&
        ri->getSymbol(config->isMips64EL) == symIndex)
      return ctx.target->getImplicitAddend(buf + ri->r_offset, pairTy);

  warn("can't find matching " + toString(pairTy) + " relocation for " +
       toString(type));
  return 0;
}

// Custom error message if Sym is defined in a discarded section.
template <class ELFT>
static std::string maybeReportDiscarded(Undefined &sym) {
  auto *file = dyn_cast_or_null<ObjFile<ELFT>>(sym.file);
  if (!file || !sym.discardedSecIdx)
    return "";
  ArrayRef<typename ELFT::Shdr> objSections =
      file->template getELFShdrs<ELFT>();

  std::string msg;
  if (sym.type == ELF::STT_SECTION) {
    msg = "relocation refers to a discarded section: ";
    msg += CHECK(
        file->getObj().getSectionName(objSections[sym.discardedSecIdx]), file);
  } else {
    msg = "relocation refers to a symbol in a discarded section: " +
          toString(sym);
  }
  msg += "\n>>> defined in " + toString(file);

  Elf_Shdr_Impl<ELFT> elfSec = objSections[sym.discardedSecIdx - 1];
  if (elfSec.sh_type != SHT_GROUP)
    return msg;

  // If the discarded section is a COMDAT.
  StringRef signature = file->getShtGroupSignature(objSections, elfSec);
  if (const InputFile *prevailing =
          symtab.comdatGroups.lookup(CachedHashStringRef(signature))) {
    msg += "\n>>> section group signature: " + signature.str() +
           "\n>>> prevailing definition is in " + toString(prevailing);
    if (sym.nonPrevailing) {
      msg += "\n>>> or the symbol in the prevailing group had STB_WEAK "
             "binding and the symbol in a non-prevailing group had STB_GLOBAL "
             "binding. Mixing groups with STB_WEAK and STB_GLOBAL binding "
             "signature is not supported";
    }
  }
  return msg;
}

namespace {
// Undefined diagnostics are collected in a vector and emitted once all of
// them are known, so that some postprocessing on the list of undefined symbols
// can happen before lld emits diagnostics.
struct UndefinedDiag {
  Undefined *sym;
  struct Loc {
    InputSectionBase *sec;
    uint64_t offset;
  };
  std::vector<Loc> locs;
  bool isWarning;
};

std::vector<UndefinedDiag> undefs;
std::mutex relocMutex;
}

// Check whether the definition name def is a mangled function name that matches
// the reference name ref.
static bool canSuggestExternCForCXX(StringRef ref, StringRef def) {
  llvm::ItaniumPartialDemangler d;
  std::string name = def.str();
  if (d.partialDemangle(name.c_str()))
    return false;
  char *buf = d.getFunctionName(nullptr, nullptr);
  if (!buf)
    return false;
  bool ret = ref == buf;
  free(buf);
  return ret;
}

// Suggest an alternative spelling of an "undefined symbol" diagnostic. Returns
// the suggested symbol, which is either in the symbol table, or in the same
// file of sym.
static const Symbol *getAlternativeSpelling(const Undefined &sym,
                                            std::string &pre_hint,
                                            std::string &post_hint) {
  DenseMap<StringRef, const Symbol *> map;
  if (sym.file && sym.file->kind() == InputFile::ObjKind) {
    auto *file = cast<ELFFileBase>(sym.file);
    // If sym is a symbol defined in a discarded section, maybeReportDiscarded()
    // will give an error. Don't suggest an alternative spelling.
    if (file && sym.discardedSecIdx != 0 &&
        file->getSections()[sym.discardedSecIdx] == &InputSection::discarded)
      return nullptr;

    // Build a map of local defined symbols.
    for (const Symbol *s : sym.file->getSymbols())
      if (s->isLocal() && s->isDefined() && !s->getName().empty())
        map.try_emplace(s->getName(), s);
  }

  auto suggest = [&](StringRef newName) -> const Symbol * {
    // If defined locally.
    if (const Symbol *s = map.lookup(newName))
      return s;

    // If in the symbol table and not undefined.
    if (const Symbol *s = symtab.find(newName))
      if (!s->isUndefined())
        return s;

    return nullptr;
  };

  // This loop enumerates all strings of Levenshtein distance 1 as typo
  // correction candidates and suggests the one that exists as a non-undefined
  // symbol.
  StringRef name = sym.getName();
  for (size_t i = 0, e = name.size(); i != e + 1; ++i) {
    // Insert a character before name[i].
    std::string newName = (name.substr(0, i) + "0" + name.substr(i)).str();
    for (char c = '0'; c <= 'z'; ++c) {
      newName[i] = c;
      if (const Symbol *s = suggest(newName))
        return s;
    }
    if (i == e)
      break;

    // Substitute name[i].
    newName = std::string(name);
    for (char c = '0'; c <= 'z'; ++c) {
      newName[i] = c;
      if (const Symbol *s = suggest(newName))
        return s;
    }

    // Transpose name[i] and name[i+1]. This is of edit distance 2 but it is
    // common.
    if (i + 1 < e) {
      newName[i] = name[i + 1];
      newName[i + 1] = name[i];
      if (const Symbol *s = suggest(newName))
        return s;
    }

    // Delete name[i].
    newName = (name.substr(0, i) + name.substr(i + 1)).str();
    if (const Symbol *s = suggest(newName))
      return s;
  }

  // Case mismatch, e.g. Foo vs FOO.
  for (auto &it : map)
    if (name.equals_insensitive(it.first))
      return it.second;
  for (Symbol *sym : symtab.getSymbols())
    if (!sym->isUndefined() && name.equals_insensitive(sym->getName()))
      return sym;

  // The reference may be a mangled name while the definition is not. Suggest a
  // missing extern "C".
  if (name.starts_with("_Z")) {
    std::string buf = name.str();
    llvm::ItaniumPartialDemangler d;
    if (!d.partialDemangle(buf.c_str()))
      if (char *buf = d.getFunctionName(nullptr, nullptr)) {
        const Symbol *s = suggest(buf);
        free(buf);
        if (s) {
          pre_hint = ": extern \"C\" ";
          return s;
        }
      }
  } else {
    const Symbol *s = nullptr;
    for (auto &it : map)
      if (canSuggestExternCForCXX(name, it.first)) {
        s = it.second;
        break;
      }
    if (!s)
      for (Symbol *sym : symtab.getSymbols())
        if (canSuggestExternCForCXX(name, sym->getName())) {
          s = sym;
          break;
        }
    if (s) {
      pre_hint = " to declare ";
      post_hint = " as extern \"C\"?";
      return s;
    }
  }

  return nullptr;
}

static void reportUndefinedSymbol(const UndefinedDiag &undef,
                                  bool correctSpelling) {
  Undefined &sym = *undef.sym;

  auto visibility = [&]() -> std::string {
    switch (sym.visibility()) {
    case STV_INTERNAL:
      return "internal ";
    case STV_HIDDEN:
      return "hidden ";
    case STV_PROTECTED:
      return "protected ";
    default:
      return "";
    }
  };

  std::string msg;
  switch (config->ekind) {
  case ELF32LEKind:
    msg = maybeReportDiscarded<ELF32LE>(sym);
    break;
  case ELF32BEKind:
    msg = maybeReportDiscarded<ELF32BE>(sym);
    break;
  case ELF64LEKind:
    msg = maybeReportDiscarded<ELF64LE>(sym);
    break;
  case ELF64BEKind:
    msg = maybeReportDiscarded<ELF64BE>(sym);
    break;
  default:
    llvm_unreachable("");
  }
  if (msg.empty())
    msg = "undefined " + visibility() + "symbol: " + toString(sym);

  const size_t maxUndefReferences = 3;
  size_t i = 0;
  for (UndefinedDiag::Loc l : undef.locs) {
    if (i >= maxUndefReferences)
      break;
    InputSectionBase &sec = *l.sec;
    uint64_t offset = l.offset;

    msg += "\n>>> referenced by ";
    // In the absence of line number information, utilize DW_TAG_variable (if
    // present) for the enclosing symbol (e.g. var in `int *a[] = {&undef};`).
    Symbol *enclosing = sec.getEnclosingSymbol(offset);
    std::string src = sec.getSrcMsg(enclosing ? *enclosing : sym, offset);
    if (!src.empty())
      msg += src + "\n>>>               ";
    msg += sec.getObjMsg(offset);
    i++;
  }

  if (i < undef.locs.size())
    msg += ("\n>>> referenced " + Twine(undef.locs.size() - i) + " more times")
               .str();

  if (correctSpelling) {
    std::string pre_hint = ": ", post_hint;
    if (const Symbol *corrected =
            getAlternativeSpelling(sym, pre_hint, post_hint)) {
      msg += "\n>>> did you mean" + pre_hint + toString(*corrected) + post_hint;
      if (corrected->file)
        msg += "\n>>> defined in: " + toString(corrected->file);
    }
  }

  if (sym.getName().starts_with("_ZTV"))
    msg +=
        "\n>>> the vtable symbol may be undefined because the class is missing "
        "its key function (see https://lld.llvm.org/missingkeyfunction)";
  if (config->gcSections && config->zStartStopGC &&
      sym.getName().starts_with("__start_")) {
    msg += "\n>>> the encapsulation symbol needs to be retained under "
           "--gc-sections properly; consider -z nostart-stop-gc "
           "(see https://lld.llvm.org/ELF/start-stop-gc)";
  }

  if (undef.isWarning)
    warn(msg);
  else
    error(msg, ErrorTag::SymbolNotFound, {sym.getName()});
}

void elf::reportUndefinedSymbols() {
  // Find the first "undefined symbol" diagnostic for each diagnostic, and
  // collect all "referenced from" lines at the first diagnostic.
  DenseMap<Symbol *, UndefinedDiag *> firstRef;
  for (UndefinedDiag &undef : undefs) {
    assert(undef.locs.size() == 1);
    if (UndefinedDiag *canon = firstRef.lookup(undef.sym)) {
      canon->locs.push_back(undef.locs[0]);
      undef.locs.clear();
    } else
      firstRef[undef.sym] = &undef;
  }

  // Enable spell corrector for the first 2 diagnostics.
  for (const auto &[i, undef] : llvm::enumerate(undefs))
    if (!undef.locs.empty())
      reportUndefinedSymbol(undef, i < 2);
  undefs.clear();
}

// Report an undefined symbol if necessary.
// Returns true if the undefined symbol will produce an error message.
static bool maybeReportUndefined(Undefined &sym, InputSectionBase &sec,
                                 uint64_t offset) {
  std::lock_guard<std::mutex> lock(relocMutex);
  // If versioned, issue an error (even if the symbol is weak) because we don't
  // know the defining filename which is required to construct a Verneed entry.
  if (sym.hasVersionSuffix) {
    undefs.push_back({&sym, {{&sec, offset}}, false});
    return true;
  }
  if (sym.isWeak())
    return false;

  bool canBeExternal = !sym.isLocal() && sym.visibility() == STV_DEFAULT;
  if (config->unresolvedSymbols == UnresolvedPolicy::Ignore && canBeExternal)
    return false;

  // clang (as of 2019-06-12) / gcc (as of 8.2.1) PPC64 may emit a .rela.toc
  // which references a switch table in a discarded .rodata/.text section. The
  // .toc and the .rela.toc are incorrectly not placed in the comdat. The ELF
  // spec says references from outside the group to a STB_LOCAL symbol are not
  // allowed. Work around the bug.
  //
  // PPC32 .got2 is similar but cannot be fixed. Multiple .got2 is infeasible
  // because .LC0-.LTOC is not representable if the two labels are in different
  // .got2
  if (sym.discardedSecIdx != 0 && (sec.name == ".got2" || sec.name == ".toc"))
    return false;

  bool isWarning =
      (config->unresolvedSymbols == UnresolvedPolicy::Warn && canBeExternal) ||
      config->noinhibitExec;
  undefs.push_back({&sym, {{&sec, offset}}, isWarning});
  return !isWarning;
}

// MIPS N32 ABI treats series of successive relocations with the same offset
// as a single relocation. The similar approach used by N64 ABI, but this ABI
// packs all relocations into the single relocation record. Here we emulate
// this for the N32 ABI. Iterate over relocation with the same offset and put
// theirs types into the single bit-set.
template <class RelTy>
RelType RelocationScanner::getMipsN32RelType(RelTy *&rel) const {
  RelType type = 0;
  uint64_t offset = rel->r_offset;

  int n = 0;
  while (rel != static_cast<const RelTy *>(end) && rel->r_offset == offset)
    type |= (rel++)->getType(config->isMips64EL) << (8 * n++);
  return type;
}

template <bool shard = false>
static void addRelativeReloc(InputSectionBase &isec, uint64_t offsetInSec,
                             Symbol &sym, int64_t addend, RelExpr expr,
                             RelType type) {
  Partition &part = isec.getPartition();

  if (sym.isTagged()) {
    std::lock_guard<std::mutex> lock(relocMutex);
    part.relaDyn->addRelativeReloc(ctx.target->relativeRel, isec, offsetInSec,
                                   sym, addend, type, expr);
    // With MTE globals, we always want to derive the address tag by `ldg`-ing
    // the symbol. When we have a RELATIVE relocation though, we no longer have
    // a reference to the symbol. Because of this, when we have an addend that
    // puts the result of the RELATIVE relocation out-of-bounds of the symbol
    // (e.g. the addend is outside of [0, sym.getSize()]), the AArch64 MemtagABI
    // says we should store the offset to the start of the symbol in the target
    // field. This is described in further detail in:
    // https://github.com/ARM-software/abi-aa/blob/main/memtagabielf64/memtagabielf64.rst#841extended-semantics-of-r_aarch64_relative
    if (addend < 0 || static_cast<uint64_t>(addend) >= sym.getSize())
      isec.relocations.push_back({expr, type, offsetInSec, addend, &sym});
    return;
  }

  // Add a relative relocation. If relrDyn section is enabled, and the
  // relocation offset is guaranteed to be even, add the relocation to
  // the relrDyn section, otherwise add it to the relaDyn section.
  // relrDyn sections don't support odd offsets. Also, relrDyn sections
  // don't store the addend values, so we must write it to the relocated
  // address.
  if (part.relrDyn && isec.addralign >= 2 && offsetInSec % 2 == 0) {
    isec.addReloc({expr, type, offsetInSec, addend, &sym});
    if (shard)
      part.relrDyn->relocsVec[parallel::getThreadIndex()].push_back(
          {&isec, isec.relocs().size() - 1});
    else
      part.relrDyn->relocs.push_back({&isec, isec.relocs().size() - 1});
    return;
  }
  part.relaDyn->addRelativeReloc<shard>(ctx.target->relativeRel, isec,
                                        offsetInSec, sym, addend, type, expr);
}

template <class PltSection, class GotPltSection>
static void addPltEntry(PltSection &plt, GotPltSection &gotPlt,
                        RelocationBaseSection &rel, RelType type, Symbol &sym) {
  plt.addEntry(sym);
  gotPlt.addEntry(sym);
  rel.addReloc({type, &gotPlt, sym.getGotPltOffset(),
                sym.isPreemptible ? DynamicReloc::AgainstSymbol
                                  : DynamicReloc::AddendOnlyWithTargetVA,
                sym, 0, R_ABS});
}

void elf::addGotEntry(Symbol &sym) {
  in.got->addEntry(sym);
  uint64_t off = sym.getGotOffset();

  // If preemptible, emit a GLOB_DAT relocation.
  if (sym.isPreemptible) {
    ctx.mainPart->relaDyn->addReloc({ctx.target->gotRel, in.got.get(), off,
                                     DynamicReloc::AgainstSymbol, sym, 0,
                                     R_ABS});
    return;
  }

  // Otherwise, the value is either a link-time constant or the load base
  // plus a constant.
  if (!config->isPic || isAbsolute(sym))
    in.got->addConstant({R_ABS, ctx.target->symbolicRel, off, 0, &sym});
  else
    addRelativeReloc(*in.got, off, sym, 0, R_ABS, ctx.target->symbolicRel);
}

static void addTpOffsetGotEntry(Symbol &sym) {
  in.got->addEntry(sym);
  uint64_t off = sym.getGotOffset();
  if (!sym.isPreemptible && !config->shared) {
    in.got->addConstant({R_TPREL, ctx.target->symbolicRel, off, 0, &sym});
    return;
  }
  ctx.mainPart->relaDyn->addAddendOnlyRelocIfNonPreemptible(
      ctx.target->tlsGotRel, *in.got, off, sym, ctx.target->symbolicRel);
}

// Return true if we can define a symbol in the executable that
// contains the value/function of a symbol defined in a shared
// library.
static bool canDefineSymbolInExecutable(Symbol &sym) {
  // If the symbol has default visibility the symbol defined in the
  // executable will preempt it.
  // Note that we want the visibility of the shared symbol itself, not
  // the visibility of the symbol in the output file we are producing.
  if (!sym.dsoProtected)
    return true;

  // If we are allowed to break address equality of functions, defining
  // a plt entry will allow the program to call the function in the
  // .so, but the .so and the executable will no agree on the address
  // of the function. Similar logic for objects.
  return ((sym.isFunc() && config->ignoreFunctionAddressEquality) ||
          (sym.isObject() && config->ignoreDataAddressEquality));
}

// Returns true if a given relocation can be computed at link-time.
// This only handles relocation types expected in processAux.
//
// For instance, we know the offset from a relocation to its target at
// link-time if the relocation is PC-relative and refers a
// non-interposable function in the same executable. This function
// will return true for such relocation.
//
// If this function returns false, that means we need to emit a
// dynamic relocation so that the relocation will be fixed at load-time.
bool RelocationScanner::isStaticLinkTimeConstant(RelExpr e, RelType type,
                                                 const Symbol &sym,
                                                 uint64_t relOff) const {
  // These expressions always compute a constant
  if (oneof<R_GOTPLT, R_GOT_OFF, R_RELAX_HINT, R_MIPS_GOT_LOCAL_PAGE,
            R_MIPS_GOTREL, R_MIPS_GOT_OFF, R_MIPS_GOT_OFF32, R_MIPS_GOT_GP_PC,
            R_AARCH64_GOT_PAGE_PC, R_GOT_PC, R_GOTONLY_PC, R_GOTPLTONLY_PC,
            R_PLT_PC, R_PLT_GOTREL, R_PLT_GOTPLT, R_GOTPLT_GOTREL, R_GOTPLT_PC,
            R_PPC32_PLTREL, R_PPC64_CALL_PLT, R_PPC64_RELAX_TOC, R_RISCV_ADD,
            R_AARCH64_GOT_PAGE, R_LOONGARCH_PLT_PAGE_PC, R_LOONGARCH_GOT,
            R_LOONGARCH_GOT_PAGE_PC>(e))
    return true;

  // These never do, except if the entire file is position dependent or if
  // only the low bits are used.
  if (e == R_GOT || e == R_PLT)
    return ctx.target->usesOnlyLowPageBits(type) || !config->isPic;

  // R_AARCH64_AUTH_ABS64 requires a dynamic relocation.
  if (sym.isPreemptible || e == R_AARCH64_AUTH)
    return false;
  if (!config->isPic)
    return true;

  // Constant when referencing a non-preemptible symbol.
  if (e == R_SIZE || e == R_RISCV_LEB128)
    return true;

  // For the target and the relocation, we want to know if they are
  // absolute or relative.
  bool absVal = isAbsoluteValue(sym);
  bool relE = isRelExpr(e);
  if (absVal && !relE)
    return true;
  if (!absVal && relE)
    return true;
  if (!absVal && !relE)
    return ctx.target->usesOnlyLowPageBits(type);

  assert(absVal && relE);

  // Allow R_PLT_PC (optimized to R_PC here) to a hidden undefined weak symbol
  // in PIC mode. This is a little strange, but it allows us to link function
  // calls to such symbols (e.g. glibc/stdlib/exit.c:__run_exit_handlers).
  // Normally such a call will be guarded with a comparison, which will load a
  // zero from the GOT.
  if (sym.isUndefWeak())
    return true;

  // We set the final symbols values for linker script defined symbols later.
  // They always can be computed as a link time constant.
  if (sym.scriptDefined)
      return true;

  error("relocation " + toString(type) + " cannot refer to absolute symbol: " +
        toString(sym) + getLocation(*sec, sym, relOff));
  return true;
}

// The reason we have to do this early scan is as follows
// * To mmap the output file, we need to know the size
// * For that, we need to know how many dynamic relocs we will have.
// It might be possible to avoid this by outputting the file with write:
// * Write the allocated output sections, computing addresses.
// * Apply relocations, recording which ones require a dynamic reloc.
// * Write the dynamic relocations.
// * Write the rest of the file.
// This would have some drawbacks. For example, we would only know if .rela.dyn
// is needed after applying relocations. If it is, it will go after rw and rx
// sections. Given that it is ro, we will need an extra PT_LOAD. This
// complicates things for the dynamic linker and means we would have to reserve
// space for the extra PT_LOAD even if we end up not using it.
void RelocationScanner::processAux(RelExpr expr, RelType type, uint64_t offset,
                                   Symbol &sym, int64_t addend) const {
  // If non-ifunc non-preemptible, change PLT to direct call and optimize GOT
  // indirection.
  const bool isIfunc = sym.isGnuIFunc();
  if (!sym.isPreemptible && (!isIfunc || config->zIfuncNoplt)) {
    if (expr != R_GOT_PC) {
      // The 0x8000 bit of r_addend of R_PPC_PLTREL24 is used to choose call
      // stub type. It should be ignored if optimized to R_PC.
      if (config->emachine == EM_PPC && expr == R_PPC32_PLTREL)
        addend &= ~0x8000;
      // R_HEX_GD_PLT_B22_PCREL (call a@GDPLT) is transformed into
      // call __tls_get_addr even if the symbol is non-preemptible.
      if (!(config->emachine == EM_HEXAGON &&
            (type == R_HEX_GD_PLT_B22_PCREL ||
             type == R_HEX_GD_PLT_B22_PCREL_X ||
             type == R_HEX_GD_PLT_B32_PCREL_X)))
        expr = fromPlt(expr);
    } else if (!isAbsoluteValue(sym)) {
      expr = ctx.target->adjustGotPcExpr(type, addend,
                                         sec->content().data() + offset);
      // If the target adjusted the expression to R_RELAX_GOT_PC, we may end up
      // needing the GOT if we can't relax everything.
      if (expr == R_RELAX_GOT_PC)
        in.got->hasGotOffRel.store(true, std::memory_order_relaxed);
    }
  }

  // We were asked not to generate PLT entries for ifuncs. Instead, pass the
  // direct relocation on through.
  if (LLVM_UNLIKELY(isIfunc) && config->zIfuncNoplt) {
    std::lock_guard<std::mutex> lock(relocMutex);
    sym.exportDynamic = true;
    ctx.mainPart->relaDyn->addSymbolReloc(type, *sec, offset, sym, addend,
                                          type);
    return;
  }

  if (needsGot(expr)) {
    if (config->emachine == EM_MIPS) {
      // MIPS ABI has special rules to process GOT entries and doesn't
      // require relocation entries for them. A special case is TLS
      // relocations. In that case dynamic loader applies dynamic
      // relocations to initialize TLS GOT entries.
      // See "Global Offset Table" in Chapter 5 in the following document
      // for detailed description:
      // ftp://www.linux-mips.org/pub/linux/mips/doc/ABI/mipsabi.pdf
      in.mipsGot->addEntry(*sec->file, sym, addend, expr);
    } else if (!sym.isTls() || config->emachine != EM_LOONGARCH) {
      // Many LoongArch TLS relocs reuse the R_LOONGARCH_GOT type, in which
      // case the NEEDS_GOT flag shouldn't get set.
      sym.setFlags(NEEDS_GOT);
    }
  } else if (needsPlt(expr)) {
    sym.setFlags(NEEDS_PLT);
  } else if (LLVM_UNLIKELY(isIfunc)) {
    sym.setFlags(HAS_DIRECT_RELOC);
  }

  // If the relocation is known to be a link-time constant, we know no dynamic
  // relocation will be created, pass the control to relocateAlloc() or
  // relocateNonAlloc() to resolve it.
  //
  // The behavior of an undefined weak reference is implementation defined. For
  // non-link-time constants, we resolve relocations statically (let
  // relocate{,Non}Alloc() resolve them) for -no-pie and try producing dynamic
  // relocations for -pie and -shared.
  //
  // The general expectation of -no-pie static linking is that there is no
  // dynamic relocation (except IRELATIVE). Emitting dynamic relocations for
  // -shared matches the spirit of its -z undefs default. -pie has freedom on
  // choices, and we choose dynamic relocations to be consistent with the
  // handling of GOT-generating relocations.
  if (isStaticLinkTimeConstant(expr, type, sym, offset) ||
      (!config->isPic && sym.isUndefWeak())) {
    sec->addReloc({expr, type, offset, addend, &sym});
    return;
  }

  // Use a simple -z notext rule that treats all sections except .eh_frame as
  // writable. GNU ld does not produce dynamic relocations in .eh_frame (and our
  // SectionBase::getOffset would incorrectly adjust the offset).
  //
  // For MIPS, we don't implement GNU ld's DW_EH_PE_absptr to DW_EH_PE_pcrel
  // conversion. We still emit a dynamic relocation.
  bool canWrite = (sec->flags & SHF_WRITE) ||
                  !(config->zText ||
                    (isa<EhInputSection>(sec) && config->emachine != EM_MIPS));
  if (canWrite) {
    RelType rel = ctx.target->getDynRel(type);
    if (oneof<R_GOT, R_LOONGARCH_GOT>(expr) ||
        (rel == ctx.target->symbolicRel && !sym.isPreemptible)) {
      addRelativeReloc<true>(*sec, offset, sym, addend, expr, type);
      return;
    }
    if (rel != 0) {
      if (config->emachine == EM_MIPS && rel == ctx.target->symbolicRel)
        rel = ctx.target->relativeRel;
      std::lock_guard<std::mutex> lock(relocMutex);
      Partition &part = sec->getPartition();
      if (config->emachine == EM_AARCH64 && type == R_AARCH64_AUTH_ABS64) {
        // For a preemptible symbol, we can't use a relative relocation. For an
        // undefined symbol, we can't compute offset at link-time and use a
        // relative relocation. Use a symbolic relocation instead.
        if (sym.isPreemptible) {
          part.relaDyn->addSymbolReloc(type, *sec, offset, sym, addend, type);
        } else if (part.relrAuthDyn && sec->addralign >= 2 && offset % 2 == 0) {
          // When symbol values are determined in
          // finalizeAddressDependentContent, some .relr.auth.dyn relocations
          // may be moved to .rela.dyn.
          sec->addReloc({expr, type, offset, addend, &sym});
          part.relrAuthDyn->relocs.push_back({sec, sec->relocs().size() - 1});
        } else {
          part.relaDyn->addReloc({R_AARCH64_AUTH_RELATIVE, sec, offset,
                                  DynamicReloc::AddendOnlyWithTargetVA, sym,
                                  addend, R_ABS});
        }
        return;
      }
      part.relaDyn->addSymbolReloc(rel, *sec, offset, sym, addend, type);

      // MIPS ABI turns using of GOT and dynamic relocations inside out.
      // While regular ABI uses dynamic relocations to fill up GOT entries
      // MIPS ABI requires dynamic linker to fills up GOT entries using
      // specially sorted dynamic symbol table. This affects even dynamic
      // relocations against symbols which do not require GOT entries
      // creation explicitly, i.e. do not have any GOT-relocations. So if
      // a preemptible symbol has a dynamic relocation we anyway have
      // to create a GOT entry for it.
      // If a non-preemptible symbol has a dynamic relocation against it,
      // dynamic linker takes it st_value, adds offset and writes down
      // result of the dynamic relocation. In case of preemptible symbol
      // dynamic linker performs symbol resolution, writes the symbol value
      // to the GOT entry and reads the GOT entry when it needs to perform
      // a dynamic relocation.
      // ftp://www.linux-mips.org/pub/linux/mips/doc/ABI/mipsabi.pdf p.4-19
      if (config->emachine == EM_MIPS)
        in.mipsGot->addEntry(*sec->file, sym, addend, expr);
      return;
    }
  }

  // When producing an executable, we can perform copy relocations (for
  // STT_OBJECT) and canonical PLT (for STT_FUNC) if sym is defined by a DSO.
  // Copy relocations/canonical PLT entries are unsupported for
  // R_AARCH64_AUTH_ABS64.
  if (!config->shared && sym.isShared() &&
      !(config->emachine == EM_AARCH64 && type == R_AARCH64_AUTH_ABS64)) {
    if (!canDefineSymbolInExecutable(sym)) {
      errorOrWarn("cannot preempt symbol: " + toString(sym) +
                  getLocation(*sec, sym, offset));
      return;
    }

    if (sym.isObject()) {
      // Produce a copy relocation.
      if (auto *ss = dyn_cast<SharedSymbol>(&sym)) {
        if (!config->zCopyreloc)
          error("unresolvable relocation " + toString(type) +
                " against symbol '" + toString(*ss) +
                "'; recompile with -fPIC or remove '-z nocopyreloc'" +
                getLocation(*sec, sym, offset));
        sym.setFlags(NEEDS_COPY);
      }
      sec->addReloc({expr, type, offset, addend, &sym});
      return;
    }

    // This handles a non PIC program call to function in a shared library. In
    // an ideal world, we could just report an error saying the relocation can
    // overflow at runtime. In the real world with glibc, crt1.o has a
    // R_X86_64_PC32 pointing to libc.so.
    //
    // The general idea on how to handle such cases is to create a PLT entry and
    // use that as the function value.
    //
    // For the static linking part, we just return a plt expr and everything
    // else will use the PLT entry as the address.
    //
    // The remaining problem is making sure pointer equality still works. We
    // need the help of the dynamic linker for that. We let it know that we have
    // a direct reference to a so symbol by creating an undefined symbol with a
    // non zero st_value. Seeing that, the dynamic linker resolves the symbol to
    // the value of the symbol we created. This is true even for got entries, so
    // pointer equality is maintained. To avoid an infinite loop, the only entry
    // that points to the real function is a dedicated got entry used by the
    // plt. That is identified by special relocation types (R_X86_64_JUMP_SLOT,
    // R_386_JMP_SLOT, etc).

    // For position independent executable on i386, the plt entry requires ebx
    // to be set. This causes two problems:
    // * If some code has a direct reference to a function, it was probably
    //   compiled without -fPIE/-fPIC and doesn't maintain ebx.
    // * If a library definition gets preempted to the executable, it will have
    //   the wrong ebx value.
    if (sym.isFunc()) {
      if (config->pie && config->emachine == EM_386)
        errorOrWarn("symbol '" + toString(sym) +
                    "' cannot be preempted; recompile with -fPIE" +
                    getLocation(*sec, sym, offset));
      sym.setFlags(NEEDS_COPY | NEEDS_PLT);
      sec->addReloc({expr, type, offset, addend, &sym});
      return;
    }
  }

  errorOrWarn("relocation " + toString(type) + " cannot be used against " +
              (sym.getName().empty() ? "local symbol"
                                     : "symbol '" + toString(sym) + "'") +
              "; recompile with -fPIC" + getLocation(*sec, sym, offset));
}

// This function is similar to the `handleTlsRelocation`. MIPS does not
// support any relaxations for TLS relocations so by factoring out MIPS
// handling in to the separate function we can simplify the code and do not
// pollute other `handleTlsRelocation` by MIPS `ifs` statements.
// Mips has a custom MipsGotSection that handles the writing of GOT entries
// without dynamic relocations.
static unsigned handleMipsTlsRelocation(RelType type, Symbol &sym,
                                        InputSectionBase &c, uint64_t offset,
                                        int64_t addend, RelExpr expr) {
  if (expr == R_MIPS_TLSLD) {
    in.mipsGot->addTlsIndex(*c.file);
    c.addReloc({expr, type, offset, addend, &sym});
    return 1;
  }
  if (expr == R_MIPS_TLSGD) {
    in.mipsGot->addDynTlsEntry(*c.file, sym);
    c.addReloc({expr, type, offset, addend, &sym});
    return 1;
  }
  return 0;
}

// Notes about General Dynamic and Local Dynamic TLS models below. They may
// require the generation of a pair of GOT entries that have associated dynamic
// relocations. The pair of GOT entries created are of the form GOT[e0] Module
// Index (Used to find pointer to TLS block at run-time) GOT[e1] Offset of
// symbol in TLS block.
//
// Returns the number of relocations processed.
static unsigned handleTlsRelocation(RelType type, Symbol &sym,
                                    InputSectionBase &c, uint64_t offset,
                                    int64_t addend, RelExpr expr) {
  if (expr == R_TPREL || expr == R_TPREL_NEG) {
    if (config->shared) {
      errorOrWarn("relocation " + toString(type) + " against " + toString(sym) +
                  " cannot be used with -shared" + getLocation(c, sym, offset));
      return 1;
    }
    return 0;
  }

  if (config->emachine == EM_MIPS)
    return handleMipsTlsRelocation(type, sym, c, offset, addend, expr);

  // LoongArch does not yet implement transition from TLSDESC to LE/IE, so
  // generate TLSDESC dynamic relocation for the dynamic linker to handle.
  if (config->emachine == EM_LOONGARCH &&
      oneof<R_LOONGARCH_TLSDESC_PAGE_PC, R_TLSDESC, R_TLSDESC_PC,
            R_TLSDESC_CALL>(expr)) {
    if (expr != R_TLSDESC_CALL) {
      sym.setFlags(NEEDS_TLSDESC);
      c.addReloc({expr, type, offset, addend, &sym});
    }
    return 1;
  }

  bool isRISCV = config->emachine == EM_RISCV;

  if (oneof<R_AARCH64_TLSDESC_PAGE, R_TLSDESC, R_TLSDESC_CALL, R_TLSDESC_PC,
            R_TLSDESC_GOTPLT>(expr) &&
      config->shared) {
    // R_RISCV_TLSDESC_{LOAD_LO12,ADD_LO12_I,CALL} reference a label. Do not
    // set NEEDS_TLSDESC on the label.
    if (expr != R_TLSDESC_CALL) {
      if (!isRISCV || type == R_RISCV_TLSDESC_HI20)
        sym.setFlags(NEEDS_TLSDESC);
      c.addReloc({expr, type, offset, addend, &sym});
    }
    return 1;
  }

  // ARM, Hexagon, LoongArch and RISC-V do not support GD/LD to IE/LE
  // optimizations.
  // RISC-V supports TLSDESC to IE/LE optimizations.
  // For PPC64, if the file has missing R_PPC64_TLSGD/R_PPC64_TLSLD, disable
  // optimization as well.
  bool execOptimize =
      !config->shared && config->emachine != EM_ARM &&
      config->emachine != EM_HEXAGON && config->emachine != EM_LOONGARCH &&
      !(isRISCV && expr != R_TLSDESC_PC && expr != R_TLSDESC_CALL) &&
      !c.file->ppc64DisableTLSRelax;

  // If we are producing an executable and the symbol is non-preemptable, it
  // must be defined and the code sequence can be optimized to use Local-Exec.
  //
  // ARM and RISC-V do not support any relaxations for TLS relocations, however,
  // we can omit the DTPMOD dynamic relocations and resolve them at link time
  // because them are always 1. This may be necessary for static linking as
  // DTPMOD may not be expected at load time.
  bool isLocalInExecutable = !sym.isPreemptible && !config->shared;

  // Local Dynamic is for access to module local TLS variables, while still
  // being suitable for being dynamically loaded via dlopen. GOT[e0] is the
  // module index, with a special value of 0 for the current module. GOT[e1] is
  // unused. There only needs to be one module index entry.
  if (oneof<R_TLSLD_GOT, R_TLSLD_GOTPLT, R_TLSLD_PC, R_TLSLD_HINT>(expr)) {
    // Local-Dynamic relocs can be optimized to Local-Exec.
    if (execOptimize) {
      c.addReloc({ctx.target->adjustTlsExpr(type, R_RELAX_TLS_LD_TO_LE), type,
                  offset, addend, &sym});
      return ctx.target->getTlsGdRelaxSkip(type);
    }
    if (expr == R_TLSLD_HINT)
      return 1;
    ctx.needsTlsLd.store(true, std::memory_order_relaxed);
    c.addReloc({expr, type, offset, addend, &sym});
    return 1;
  }

  // Local-Dynamic relocs can be optimized to Local-Exec.
  if (expr == R_DTPREL) {
    if (execOptimize)
      expr = ctx.target->adjustTlsExpr(type, R_RELAX_TLS_LD_TO_LE);
    c.addReloc({expr, type, offset, addend, &sym});
    return 1;
  }

  // Local-Dynamic sequence where offset of tls variable relative to dynamic
  // thread pointer is stored in the got. This cannot be optimized to
  // Local-Exec.
  if (expr == R_TLSLD_GOT_OFF) {
    sym.setFlags(NEEDS_GOT_DTPREL);
    c.addReloc({expr, type, offset, addend, &sym});
    return 1;
  }

  if (oneof<R_AARCH64_TLSDESC_PAGE, R_TLSDESC, R_TLSDESC_CALL, R_TLSDESC_PC,
            R_TLSDESC_GOTPLT, R_TLSGD_GOT, R_TLSGD_GOTPLT, R_TLSGD_PC,
            R_LOONGARCH_TLSGD_PAGE_PC>(expr)) {
    if (!execOptimize) {
      sym.setFlags(NEEDS_TLSGD);
      c.addReloc({expr, type, offset, addend, &sym});
      return 1;
    }

    // Global-Dynamic/TLSDESC can be optimized to Initial-Exec or Local-Exec
    // depending on the symbol being locally defined or not.
    //
    // R_RISCV_TLSDESC_{LOAD_LO12,ADD_LO12_I,CALL} reference a non-preemptible
    // label, so TLSDESC=>IE will be categorized as R_RELAX_TLS_GD_TO_LE. We fix
    // the categorization in RISCV::relocateAlloc.
    if (sym.isPreemptible) {
      sym.setFlags(NEEDS_TLSGD_TO_IE);
      c.addReloc({ctx.target->adjustTlsExpr(type, R_RELAX_TLS_GD_TO_IE), type,
                  offset, addend, &sym});
    } else {
      c.addReloc({ctx.target->adjustTlsExpr(type, R_RELAX_TLS_GD_TO_LE), type,
                  offset, addend, &sym});
    }
    return ctx.target->getTlsGdRelaxSkip(type);
  }

  if (oneof<R_GOT, R_GOTPLT, R_GOT_PC, R_AARCH64_GOT_PAGE_PC,
            R_LOONGARCH_GOT_PAGE_PC, R_GOT_OFF, R_TLSIE_HINT>(expr)) {
    ctx.hasTlsIe.store(true, std::memory_order_relaxed);
    // Initial-Exec relocs can be optimized to Local-Exec if the symbol is
    // locally defined.  This is not supported on SystemZ.
    if (execOptimize && isLocalInExecutable && config->emachine != EM_S390) {
      c.addReloc({R_RELAX_TLS_IE_TO_LE, type, offset, addend, &sym});
    } else if (expr != R_TLSIE_HINT) {
      sym.setFlags(NEEDS_TLSIE);
      // R_GOT needs a relative relocation for PIC on i386 and Hexagon.
      if (expr == R_GOT && config->isPic &&
          !ctx.target->usesOnlyLowPageBits(type))
        addRelativeReloc<true>(c, offset, sym, addend, expr, type);
      else
        c.addReloc({expr, type, offset, addend, &sym});
    }
    return 1;
  }

  return 0;
}

template <class ELFT, class RelTy>
void RelocationScanner::scanOne(typename Relocs<RelTy>::const_iterator &i) {
  const RelTy &rel = *i;
  uint32_t symIndex = rel.getSymbol(config->isMips64EL);
  Symbol &sym = sec->getFile<ELFT>()->getSymbol(symIndex);
  RelType type;
  if constexpr (ELFT::Is64Bits || RelTy::IsCrel) {
    type = rel.getType(config->isMips64EL);
    ++i;
  } else {
    // CREL is unsupported for MIPS N32.
    if (config->mipsN32Abi) {
      type = getMipsN32RelType(i);
    } else {
      type = rel.getType(config->isMips64EL);
      ++i;
    }
  }
  // Get an offset in an output section this relocation is applied to.
  uint64_t offset = getter.get(rel.r_offset);
  if (offset == uint64_t(-1))
    return;

  RelExpr expr =
      ctx.target->getRelExpr(type, sym, sec->content().data() + offset);
  int64_t addend = RelTy::HasAddend
                       ? getAddend<ELFT>(rel)
                       : ctx.target->getImplicitAddend(
                             sec->content().data() + rel.r_offset, type);
  if (LLVM_UNLIKELY(config->emachine == EM_MIPS))
    addend += computeMipsAddend<ELFT>(rel, expr, sym.isLocal());
  else if (config->emachine == EM_PPC64 && config->isPic && type == R_PPC64_TOC)
    addend += getPPC64TocBase();

  // Ignore R_*_NONE and other marker relocations.
  if (expr == R_NONE)
    return;

  // Error if the target symbol is undefined. Symbol index 0 may be used by
  // marker relocations, e.g. R_*_NONE and R_ARM_V4BX. Don't error on them.
  if (sym.isUndefined() && symIndex != 0 &&
      maybeReportUndefined(cast<Undefined>(sym), *sec, offset))
    return;

  if (config->emachine == EM_PPC64) {
    // We can separate the small code model relocations into 2 categories:
    // 1) Those that access the compiler generated .toc sections.
    // 2) Those that access the linker allocated got entries.
    // lld allocates got entries to symbols on demand. Since we don't try to
    // sort the got entries in any way, we don't have to track which objects
    // have got-based small code model relocs. The .toc sections get placed
    // after the end of the linker allocated .got section and we do sort those
    // so sections addressed with small code model relocations come first.
    if (type == R_PPC64_TOC16 || type == R_PPC64_TOC16_DS)
      sec->file->ppc64SmallCodeModelTocRelocs = true;

    // Record the TOC entry (.toc + addend) as not relaxable. See the comment in
    // InputSectionBase::relocateAlloc().
    if (type == R_PPC64_TOC16_LO && sym.isSection() && isa<Defined>(sym) &&
        cast<Defined>(sym).section->name == ".toc")
      ctx.ppc64noTocRelax.insert({&sym, addend});

    if ((type == R_PPC64_TLSGD && expr == R_TLSDESC_CALL) ||
        (type == R_PPC64_TLSLD && expr == R_TLSLD_HINT)) {
      // Skip the error check for CREL, which does not set `end`.
      if constexpr (!RelTy::IsCrel) {
        if (i == end) {
          errorOrWarn("R_PPC64_TLSGD/R_PPC64_TLSLD may not be the last "
                      "relocation" +
                      getLocation(*sec, sym, offset));
          return;
        }
      }

      // Offset the 4-byte aligned R_PPC64_TLSGD by one byte in the NOTOC
      // case, so we can discern it later from the toc-case.
      if (i->getType(/*isMips64EL=*/false) == R_PPC64_REL24_NOTOC)
        ++offset;
    }
  }

  // If the relocation does not emit a GOT or GOTPLT entry but its computation
  // uses their addresses, we need GOT or GOTPLT to be created.
  //
  // The 5 types that relative GOTPLT are all x86 and x86-64 specific.
  if (oneof<R_GOTPLTONLY_PC, R_GOTPLTREL, R_GOTPLT, R_PLT_GOTPLT,
            R_TLSDESC_GOTPLT, R_TLSGD_GOTPLT>(expr)) {
    in.gotPlt->hasGotPltOffRel.store(true, std::memory_order_relaxed);
  } else if (oneof<R_GOTONLY_PC, R_GOTREL, R_PPC32_PLTREL, R_PPC64_TOCBASE,
                   R_PPC64_RELAX_TOC>(expr)) {
    in.got->hasGotOffRel.store(true, std::memory_order_relaxed);
  }

  // Process TLS relocations, including TLS optimizations. Note that
  // R_TPREL and R_TPREL_NEG relocations are resolved in processAux.
  //
  // Some RISCV TLSDESC relocations reference a local NOTYPE symbol,
  // but we need to process them in handleTlsRelocation.
  if (sym.isTls() || oneof<R_TLSDESC_PC, R_TLSDESC_CALL>(expr)) {
    if (unsigned processed =
            handleTlsRelocation(type, sym, *sec, offset, addend, expr)) {
      i += processed - 1;
      return;
    }
  }

  processAux(expr, type, offset, sym, addend);
}

// R_PPC64_TLSGD/R_PPC64_TLSLD is required to mark `bl __tls_get_addr` for
// General Dynamic/Local Dynamic code sequences. If a GD/LD GOT relocation is
// found but no R_PPC64_TLSGD/R_PPC64_TLSLD is seen, we assume that the
// instructions are generated by very old IBM XL compilers. Work around the
// issue by disabling GD/LD to IE/LE relaxation.
template <class RelTy>
static void checkPPC64TLSRelax(InputSectionBase &sec, Relocs<RelTy> rels) {
  // Skip if sec is synthetic (sec.file is null) or if sec has been marked.
  if (!sec.file || sec.file->ppc64DisableTLSRelax)
    return;
  bool hasGDLD = false;
  for (const RelTy &rel : rels) {
    RelType type = rel.getType(false);
    switch (type) {
    case R_PPC64_TLSGD:
    case R_PPC64_TLSLD:
      return; // Found a marker
    case R_PPC64_GOT_TLSGD16:
    case R_PPC64_GOT_TLSGD16_HA:
    case R_PPC64_GOT_TLSGD16_HI:
    case R_PPC64_GOT_TLSGD16_LO:
    case R_PPC64_GOT_TLSLD16:
    case R_PPC64_GOT_TLSLD16_HA:
    case R_PPC64_GOT_TLSLD16_HI:
    case R_PPC64_GOT_TLSLD16_LO:
      hasGDLD = true;
      break;
    }
  }
  if (hasGDLD) {
    sec.file->ppc64DisableTLSRelax = true;
    warn(toString(sec.file) +
         ": disable TLS relaxation due to R_PPC64_GOT_TLS* relocations without "
         "R_PPC64_TLSGD/R_PPC64_TLSLD relocations");
  }
}

template <class ELFT, class RelTy>
void RelocationScanner::scan(Relocs<RelTy> rels) {
  // Not all relocations end up in Sec->Relocations, but a lot do.
  sec->relocations.reserve(rels.size());

  if (config->emachine == EM_PPC64)
    checkPPC64TLSRelax<RelTy>(*sec, rels);

  // For EhInputSection, OffsetGetter expects the relocations to be sorted by
  // r_offset. In rare cases (.eh_frame pieces are reordered by a linker
  // script), the relocations may be unordered.
  // On SystemZ, all sections need to be sorted by r_offset, to allow TLS
  // relaxation to be handled correctly - see SystemZ::getTlsGdRelaxSkip.
  SmallVector<RelTy, 0> storage;
  if (isa<EhInputSection>(sec) || config->emachine == EM_S390)
    rels = sortRels(rels, storage);

  if constexpr (RelTy::IsCrel) {
    for (auto i = rels.begin(); i != rels.end();)
      scanOne<ELFT, RelTy>(i);
  } else {
    // The non-CREL code path has additional check for PPC64 TLS.
    end = static_cast<const void *>(rels.end());
    for (auto i = rels.begin(); i != end;)
      scanOne<ELFT, RelTy>(i);
  }

  // Sort relocations by offset for more efficient searching for
  // R_RISCV_PCREL_HI20 and R_PPC64_ADDR64.
  if (config->emachine == EM_RISCV ||
      (config->emachine == EM_PPC64 && sec->name == ".toc"))
    llvm::stable_sort(sec->relocs(),
                      [](const Relocation &lhs, const Relocation &rhs) {
                        return lhs.offset < rhs.offset;
                      });
}

template <class ELFT>
void RelocationScanner::scanSection(InputSectionBase &s, bool isEH) {
  sec = &s;
  getter = OffsetGetter(s);
  const RelsOrRelas<ELFT> rels = s.template relsOrRelas<ELFT>(!isEH);
  if (rels.areRelocsCrel())
    scan<ELFT>(rels.crels);
  else if (rels.areRelocsRel())
    scan<ELFT>(rels.rels);
  else
    scan<ELFT>(rels.relas);
}

template <class ELFT> void elf::scanRelocations() {
  // Scan all relocations. Each relocation goes through a series of tests to
  // determine if it needs special treatment, such as creating GOT, PLT,
  // copy relocations, etc. Note that relocations for non-alloc sections are
  // directly processed by InputSection::relocateNonAlloc.

  // Deterministic parallellism needs sorting relocations which is unsuitable
  // for -z nocombreloc. MIPS and PPC64 use global states which are not suitable
  // for parallelism.
  bool serial = !config->zCombreloc || config->emachine == EM_MIPS ||
                config->emachine == EM_PPC64;
  parallel::TaskGroup tg;
  for (ELFFileBase *f : ctx.objectFiles) {
    auto fn = [f]() {
      RelocationScanner scanner;
      for (InputSectionBase *s : f->getSections()) {
        if (s && s->kind() == SectionBase::Regular && s->isLive() &&
            (s->flags & SHF_ALLOC) &&
            !(s->type == SHT_ARM_EXIDX && config->emachine == EM_ARM))
          scanner.template scanSection<ELFT>(*s);
      }
    };
    tg.spawn(fn, serial);
  }

  tg.spawn([] {
    RelocationScanner scanner;
    for (Partition &part : partitions) {
      for (EhInputSection *sec : part.ehFrame->sections)
        scanner.template scanSection<ELFT>(*sec, /*isEH=*/true);
      if (part.armExidx && part.armExidx->isLive())
        for (InputSection *sec : part.armExidx->exidxSections)
          if (sec->isLive())
            scanner.template scanSection<ELFT>(*sec);
    }
  });
}

static bool handleNonPreemptibleIfunc(Symbol &sym, uint16_t flags) {
  // Handle a reference to a non-preemptible ifunc. These are special in a
  // few ways:
  //
  // - Unlike most non-preemptible symbols, non-preemptible ifuncs do not have
  //   a fixed value. But assuming that all references to the ifunc are
  //   GOT-generating or PLT-generating, the handling of an ifunc is
  //   relatively straightforward. We create a PLT entry in Iplt, which is
  //   usually at the end of .plt, which makes an indirect call using a
  //   matching GOT entry in igotPlt, which is usually at the end of .got.plt.
  //   The GOT entry is relocated using an IRELATIVE relocation in relaDyn,
  //   which is usually at the end of .rela.dyn.
  //
  // - Despite the fact that an ifunc does not have a fixed value, compilers
  //   that are not passed -fPIC will assume that they do, and will emit
  //   direct (non-GOT-generating, non-PLT-generating) relocations to the
  //   symbol. This means that if a direct relocation to the symbol is
  //   seen, the linker must set a value for the symbol, and this value must
  //   be consistent no matter what type of reference is made to the symbol.
  //   This can be done by creating a PLT entry for the symbol in the way
  //   described above and making it canonical, that is, making all references
  //   point to the PLT entry instead of the resolver. In lld we also store
  //   the address of the PLT entry in the dynamic symbol table, which means
  //   that the symbol will also have the same value in other modules.
  //   Because the value loaded from the GOT needs to be consistent with
  //   the value computed using a direct relocation, a non-preemptible ifunc
  //   may end up with two GOT entries, one in .got.plt that points to the
  //   address returned by the resolver and is used only by the PLT entry,
  //   and another in .got that points to the PLT entry and is used by
  //   GOT-generating relocations.
  //
  // - The fact that these symbols do not have a fixed value makes them an
  //   exception to the general rule that a statically linked executable does
  //   not require any form of dynamic relocation. To handle these relocations
  //   correctly, the IRELATIVE relocations are stored in an array which a
  //   statically linked executable's startup code must enumerate using the
  //   linker-defined symbols __rela?_iplt_{start,end}.
  if (!sym.isGnuIFunc() || sym.isPreemptible || config->zIfuncNoplt)
    return false;
  // Skip unreferenced non-preemptible ifunc.
  if (!(flags & (NEEDS_GOT | NEEDS_PLT | HAS_DIRECT_RELOC)))
    return true;

  sym.isInIplt = true;

  // Create an Iplt and the associated IRELATIVE relocation pointing to the
  // original section/value pairs. For non-GOT non-PLT relocation case below, we
  // may alter section/value, so create a copy of the symbol to make
  // section/value fixed.
  //
  // Prior to Android V, there was a bug that caused RELR relocations to be
  // applied after packed relocations. This meant that resolvers referenced by
  // IRELATIVE relocations in the packed relocation section would read
  // unrelocated globals with RELR relocations when
  // --pack-relative-relocs=android+relr is enabled. Work around this by placing
  // IRELATIVE in .rela.plt.
  auto *directSym = makeDefined(cast<Defined>(sym));
  directSym->allocateAux();
  auto &dyn =
      config->androidPackDynRelocs ? *in.relaPlt : *ctx.mainPart->relaDyn;
  addPltEntry(*in.iplt, *in.igotPlt, dyn, ctx.target->iRelativeRel, *directSym);
  sym.allocateAux();
  ctx.symAux.back().pltIdx = ctx.symAux[directSym->auxIdx].pltIdx;

  if (flags & HAS_DIRECT_RELOC) {
    // Change the value to the IPLT and redirect all references to it.
    auto &d = cast<Defined>(sym);
    d.section = in.iplt.get();
    d.value = d.getPltIdx() * ctx.target->ipltEntrySize;
    d.size = 0;
    // It's important to set the symbol type here so that dynamic loaders
    // don't try to call the PLT as if it were an ifunc resolver.
    d.type = STT_FUNC;

    if (flags & NEEDS_GOT)
      addGotEntry(sym);
  } else if (flags & NEEDS_GOT) {
    // Redirect GOT accesses to point to the Igot.
    sym.gotInIgot = true;
  }
  return true;
}

void elf::postScanRelocations() {
  auto fn = [](Symbol &sym) {
    auto flags = sym.flags.load(std::memory_order_relaxed);
    if (handleNonPreemptibleIfunc(sym, flags))
      return;

    if (sym.isTagged() && sym.isDefined())
      ctx.mainPart->memtagGlobalDescriptors->addSymbol(sym);

    if (!sym.needsDynReloc())
      return;
    sym.allocateAux();

    if (flags & NEEDS_GOT)
      addGotEntry(sym);
    if (flags & NEEDS_PLT)
      addPltEntry(*in.plt, *in.gotPlt, *in.relaPlt, ctx.target->pltRel, sym);
    if (flags & NEEDS_COPY) {
      if (sym.isObject()) {
        invokeELFT(addCopyRelSymbol, cast<SharedSymbol>(sym));
        // NEEDS_COPY is cleared for sym and its aliases so that in
        // later iterations aliases won't cause redundant copies.
        assert(!sym.hasFlag(NEEDS_COPY));
      } else {
        assert(sym.isFunc() && sym.hasFlag(NEEDS_PLT));
        if (!sym.isDefined()) {
          replaceWithDefined(sym, *in.plt,
                             ctx.target->pltHeaderSize +
                                 ctx.target->pltEntrySize * sym.getPltIdx(),
                             0);
          sym.setFlags(NEEDS_COPY);
          if (config->emachine == EM_PPC) {
            // PPC32 canonical PLT entries are at the beginning of .glink
            cast<Defined>(sym).value = in.plt->headerSize;
            in.plt->headerSize += 16;
            cast<PPC32GlinkSection>(*in.plt).canonical_plts.push_back(&sym);
          }
        }
      }
    }

    if (!sym.isTls())
      return;
    bool isLocalInExecutable = !sym.isPreemptible && !config->shared;
    GotSection *got = in.got.get();

    if (flags & NEEDS_TLSDESC) {
      got->addTlsDescEntry(sym);
      ctx.mainPart->relaDyn->addAddendOnlyRelocIfNonPreemptible(
          ctx.target->tlsDescRel, *got, got->getTlsDescOffset(sym), sym,
          ctx.target->tlsDescRel);
    }
    if (flags & NEEDS_TLSGD) {
      got->addDynTlsEntry(sym);
      uint64_t off = got->getGlobalDynOffset(sym);
      if (isLocalInExecutable)
        // Write one to the GOT slot.
        got->addConstant({R_ADDEND, ctx.target->symbolicRel, off, 1, &sym});
      else
        ctx.mainPart->relaDyn->addSymbolReloc(ctx.target->tlsModuleIndexRel,
                                              *got, off, sym);

      // If the symbol is preemptible we need the dynamic linker to write
      // the offset too.
      uint64_t offsetOff = off + config->wordsize;
      if (sym.isPreemptible)
        ctx.mainPart->relaDyn->addSymbolReloc(ctx.target->tlsOffsetRel, *got,
                                              offsetOff, sym);
      else
        got->addConstant({R_ABS, ctx.target->tlsOffsetRel, offsetOff, 0, &sym});
    }
    if (flags & NEEDS_TLSGD_TO_IE) {
      got->addEntry(sym);
      ctx.mainPart->relaDyn->addSymbolReloc(ctx.target->tlsGotRel, *got,
                                            sym.getGotOffset(), sym);
    }
    if (flags & NEEDS_GOT_DTPREL) {
      got->addEntry(sym);
      got->addConstant(
          {R_ABS, ctx.target->tlsOffsetRel, sym.getGotOffset(), 0, &sym});
    }

    if ((flags & NEEDS_TLSIE) && !(flags & NEEDS_TLSGD_TO_IE))
      addTpOffsetGotEntry(sym);
  };

  GotSection *got = in.got.get();
  if (ctx.needsTlsLd.load(std::memory_order_relaxed) && got->addTlsIndex()) {
    static Undefined dummy(ctx.internalFile, "", STB_LOCAL, 0, 0);
    if (config->shared)
      ctx.mainPart->relaDyn->addReloc(
          {ctx.target->tlsModuleIndexRel, got, got->getTlsIndexOff()});
    else
      got->addConstant({R_ADDEND, ctx.target->symbolicRel,
                        got->getTlsIndexOff(), 1, &dummy});
  }

  assert(ctx.symAux.size() == 1);
  for (Symbol *sym : symtab.getSymbols())
    fn(*sym);

  // Local symbols may need the aforementioned non-preemptible ifunc and GOT
  // handling. They don't need regular PLT.
  for (ELFFileBase *file : ctx.objectFiles)
    for (Symbol *sym : file->getLocalSymbols())
      fn(*sym);
}

static bool mergeCmp(const InputSection *a, const InputSection *b) {
  // std::merge requires a strict weak ordering.
  if (a->outSecOff < b->outSecOff)
    return true;

  // FIXME dyn_cast<ThunkSection> is non-null for any SyntheticSection.
  if (a->outSecOff == b->outSecOff && a != b) {
    auto *ta = dyn_cast<ThunkSection>(a);
    auto *tb = dyn_cast<ThunkSection>(b);

    // Check if Thunk is immediately before any specific Target
    // InputSection for example Mips LA25 Thunks.
    if (ta && ta->getTargetInputSection() == b)
      return true;

    // Place Thunk Sections without specific targets before
    // non-Thunk Sections.
    if (ta && !tb && !ta->getTargetInputSection())
      return true;
  }

  return false;
}

// Call Fn on every executable InputSection accessed via the linker script
// InputSectionDescription::Sections.
static void forEachInputSectionDescription(
    ArrayRef<OutputSection *> outputSections,
    llvm::function_ref<void(OutputSection *, InputSectionDescription *)> fn) {
  for (OutputSection *os : outputSections) {
    if (!(os->flags & SHF_ALLOC) || !(os->flags & SHF_EXECINSTR))
      continue;
    for (SectionCommand *bc : os->commands)
      if (auto *isd = dyn_cast<InputSectionDescription>(bc))
        fn(os, isd);
  }
}

// Thunk Implementation
//
// Thunks (sometimes called stubs, veneers or branch islands) are small pieces
// of code that the linker inserts inbetween a caller and a callee. The thunks
// are added at link time rather than compile time as the decision on whether
// a thunk is needed, such as the caller and callee being out of range, can only
// be made at link time.
//
// It is straightforward to tell given the current state of the program when a
// thunk is needed for a particular call. The more difficult part is that
// the thunk needs to be placed in the program such that the caller can reach
// the thunk and the thunk can reach the callee; furthermore, adding thunks to
// the program alters addresses, which can mean more thunks etc.
//
// In lld we have a synthetic ThunkSection that can hold many Thunks.
// The decision to have a ThunkSection act as a container means that we can
// more easily handle the most common case of a single block of contiguous
// Thunks by inserting just a single ThunkSection.
//
// The implementation of Thunks in lld is split across these areas
// Relocations.cpp : Framework for creating and placing thunks
// Thunks.cpp : The code generated for each supported thunk
// Target.cpp : Target specific hooks that the framework uses to decide when
//              a thunk is used
// Synthetic.cpp : Implementation of ThunkSection
// Writer.cpp : Iteratively call framework until no more Thunks added
//
// Thunk placement requirements:
// Mips LA25 thunks. These must be placed immediately before the callee section
// We can assume that the caller is in range of the Thunk. These are modelled
// by Thunks that return the section they must precede with
// getTargetInputSection().
//
// ARM interworking and range extension thunks. These thunks must be placed
// within range of the caller. All implemented ARM thunks can always reach the
// callee as they use an indirect jump via a register that has no range
// restrictions.
//
// Thunk placement algorithm:
// For Mips LA25 ThunkSections; the placement is explicit, it has to be before
// getTargetInputSection().
//
// For thunks that must be placed within range of the caller there are many
// possible choices given that the maximum range from the caller is usually
// much larger than the average InputSection size. Desirable properties include:
// - Maximize reuse of thunks by multiple callers
// - Minimize number of ThunkSections to simplify insertion
// - Handle impact of already added Thunks on addresses
// - Simple to understand and implement
//
// In lld for the first pass, we pre-create one or more ThunkSections per
// InputSectionDescription at Target specific intervals. A ThunkSection is
// placed so that the estimated end of the ThunkSection is within range of the
// start of the InputSectionDescription or the previous ThunkSection. For
// example:
// InputSectionDescription
// Section 0
// ...
// Section N
// ThunkSection 0
// Section N + 1
// ...
// Section N + K
// Thunk Section 1
//
// The intention is that we can add a Thunk to a ThunkSection that is well
// spaced enough to service a number of callers without having to do a lot
// of work. An important principle is that it is not an error if a Thunk cannot
// be placed in a pre-created ThunkSection; when this happens we create a new
// ThunkSection placed next to the caller. This allows us to handle the vast
// majority of thunks simply, but also handle rare cases where the branch range
// is smaller than the target specific spacing.
//
// The algorithm is expected to create all the thunks that are needed in a
// single pass, with a small number of programs needing a second pass due to
// the insertion of thunks in the first pass increasing the offset between
// callers and callees that were only just in range.
//
// A consequence of allowing new ThunkSections to be created outside of the
// pre-created ThunkSections is that in rare cases calls to Thunks that were in
// range in pass K, are out of range in some pass > K due to the insertion of
// more Thunks in between the caller and callee. When this happens we retarget
// the relocation back to the original target and create another Thunk.

// Remove ThunkSections that are empty, this should only be the initial set
// precreated on pass 0.

// Insert the Thunks for OutputSection OS into their designated place
// in the Sections vector, and recalculate the InputSection output section
// offsets.
// This may invalidate any output section offsets stored outside of InputSection
void ThunkCreator::mergeThunks(ArrayRef<OutputSection *> outputSections) {
  forEachInputSectionDescription(
      outputSections, [&](OutputSection *os, InputSectionDescription *isd) {
        if (isd->thunkSections.empty())
          return;

        // Remove any zero sized precreated Thunks.
        llvm::erase_if(isd->thunkSections,
                       [](const std::pair<ThunkSection *, uint32_t> &ts) {
                         return ts.first->getSize() == 0;
                       });

        // ISD->ThunkSections contains all created ThunkSections, including
        // those inserted in previous passes. Extract the Thunks created this
        // pass and order them in ascending outSecOff.
        std::vector<ThunkSection *> newThunks;
        for (std::pair<ThunkSection *, uint32_t> ts : isd->thunkSections)
          if (ts.second == pass)
            newThunks.push_back(ts.first);
        llvm::stable_sort(newThunks,
                          [](const ThunkSection *a, const ThunkSection *b) {
                            return a->outSecOff < b->outSecOff;
                          });

        // Merge sorted vectors of Thunks and InputSections by outSecOff
        SmallVector<InputSection *, 0> tmp;
        tmp.reserve(isd->sections.size() + newThunks.size());

        std::merge(isd->sections.begin(), isd->sections.end(),
                   newThunks.begin(), newThunks.end(), std::back_inserter(tmp),
                   mergeCmp);

        isd->sections = std::move(tmp);
      });
}

static int64_t getPCBias(RelType type) {
  if (config->emachine != EM_ARM)
    return 0;
  switch (type) {
  case R_ARM_THM_JUMP19:
  case R_ARM_THM_JUMP24:
  case R_ARM_THM_CALL:
    return 4;
  default:
    return 8;
  }
}

// Find or create a ThunkSection within the InputSectionDescription (ISD) that
// is in range of Src. An ISD maps to a range of InputSections described by a
// linker script section pattern such as { .text .text.* }.
ThunkSection *ThunkCreator::getISDThunkSec(OutputSection *os,
                                           InputSection *isec,
                                           InputSectionDescription *isd,
                                           const Relocation &rel,
                                           uint64_t src) {
  // See the comment in getThunk for -pcBias below.
  const int64_t pcBias = getPCBias(rel.type);
  for (std::pair<ThunkSection *, uint32_t> tp : isd->thunkSections) {
    ThunkSection *ts = tp.first;
    uint64_t tsBase = os->addr + ts->outSecOff - pcBias;
    uint64_t tsLimit = tsBase + ts->getSize();
    if (ctx.target->inBranchRange(rel.type, src,
                                  (src > tsLimit) ? tsBase : tsLimit))
      return ts;
  }

  // No suitable ThunkSection exists. This can happen when there is a branch
  // with lower range than the ThunkSection spacing or when there are too
  // many Thunks. Create a new ThunkSection as close to the InputSection as
  // possible. Error if InputSection is so large we cannot place ThunkSection
  // anywhere in Range.
  uint64_t thunkSecOff = isec->outSecOff;
  if (!ctx.target->inBranchRange(rel.type, src,
                                 os->addr + thunkSecOff + rel.addend)) {
    thunkSecOff = isec->outSecOff + isec->getSize();
    if (!ctx.target->inBranchRange(rel.type, src,
                                   os->addr + thunkSecOff + rel.addend))
      fatal("InputSection too large for range extension thunk " +
            isec->getObjMsg(src - (os->addr + isec->outSecOff)));
  }
  return addThunkSection(os, isd, thunkSecOff);
}

// Add a Thunk that needs to be placed in a ThunkSection that immediately
// precedes its Target.
ThunkSection *ThunkCreator::getISThunkSec(InputSection *isec) {
  ThunkSection *ts = thunkedSections.lookup(isec);
  if (ts)
    return ts;

  // Find InputSectionRange within Target Output Section (TOS) that the
  // InputSection (IS) that we need to precede is in.
  OutputSection *tos = isec->getParent();
  for (SectionCommand *bc : tos->commands) {
    auto *isd = dyn_cast<InputSectionDescription>(bc);
    if (!isd || isd->sections.empty())
      continue;

    InputSection *first = isd->sections.front();
    InputSection *last = isd->sections.back();

    if (isec->outSecOff < first->outSecOff || last->outSecOff < isec->outSecOff)
      continue;

    ts = addThunkSection(tos, isd, isec->outSecOff);
    thunkedSections[isec] = ts;
    return ts;
  }

  return nullptr;
}

// Create one or more ThunkSections per OS that can be used to place Thunks.
// We attempt to place the ThunkSections using the following desirable
// properties:
// - Within range of the maximum number of callers
// - Minimise the number of ThunkSections
//
// We follow a simple but conservative heuristic to place ThunkSections at
// offsets that are multiples of a Target specific branch range.
// For an InputSectionDescription that is smaller than the range, a single
// ThunkSection at the end of the range will do.
//
// For an InputSectionDescription that is more than twice the size of the range,
// we place the last ThunkSection at range bytes from the end of the
// InputSectionDescription in order to increase the likelihood that the
// distance from a thunk to its target will be sufficiently small to
// allow for the creation of a short thunk.
void ThunkCreator::createInitialThunkSections(
    ArrayRef<OutputSection *> outputSections) {
  uint32_t thunkSectionSpacing = ctx.target->getThunkSectionSpacing();
  forEachInputSectionDescription(
      outputSections, [&](OutputSection *os, InputSectionDescription *isd) {
        if (isd->sections.empty())
          return;

        uint32_t isdBegin = isd->sections.front()->outSecOff;
        uint32_t isdEnd =
            isd->sections.back()->outSecOff + isd->sections.back()->getSize();
        uint32_t lastThunkLowerBound = -1;
        if (isdEnd - isdBegin > thunkSectionSpacing * 2)
          lastThunkLowerBound = isdEnd - thunkSectionSpacing;

        uint32_t isecLimit;
        uint32_t prevIsecLimit = isdBegin;
        uint32_t thunkUpperBound = isdBegin + thunkSectionSpacing;

        for (const InputSection *isec : isd->sections) {
          isecLimit = isec->outSecOff + isec->getSize();
          if (isecLimit > thunkUpperBound) {
            addThunkSection(os, isd, prevIsecLimit);
            thunkUpperBound = prevIsecLimit + thunkSectionSpacing;
          }
          if (isecLimit > lastThunkLowerBound)
            break;
          prevIsecLimit = isecLimit;
        }
        addThunkSection(os, isd, isecLimit);
      });
}

ThunkSection *ThunkCreator::addThunkSection(OutputSection *os,
                                            InputSectionDescription *isd,
                                            uint64_t off) {
  auto *ts = make<ThunkSection>(os, off);
  ts->partition = os->partition;
  if ((config->fixCortexA53Errata843419 || config->fixCortexA8) &&
      !isd->sections.empty()) {
    // The errata fixes are sensitive to addresses modulo 4 KiB. When we add
    // thunks we disturb the base addresses of sections placed after the thunks
    // this makes patches we have generated redundant, and may cause us to
    // generate more patches as different instructions are now in sensitive
    // locations. When we generate more patches we may force more branches to
    // go out of range, causing more thunks to be generated. In pathological
    // cases this can cause the address dependent content pass not to converge.
    // We fix this by rounding up the size of the ThunkSection to 4KiB, this
    // limits the insertion of a ThunkSection on the addresses modulo 4 KiB,
    // which means that adding Thunks to the section does not invalidate
    // errata patches for following code.
    // Rounding up the size to 4KiB has consequences for code-size and can
    // trip up linker script defined assertions. For example the linux kernel
    // has an assertion that what LLD represents as an InputSectionDescription
    // does not exceed 4 KiB even if the overall OutputSection is > 128 Mib.
    // We use the heuristic of rounding up the size when both of the following
    // conditions are true:
    // 1.) The OutputSection is larger than the ThunkSectionSpacing. This
    //     accounts for the case where no single InputSectionDescription is
    //     larger than the OutputSection size. This is conservative but simple.
    // 2.) The InputSectionDescription is larger than 4 KiB. This will prevent
    //     any assertion failures that an InputSectionDescription is < 4 KiB
    //     in size.
    uint64_t isdSize = isd->sections.back()->outSecOff +
                       isd->sections.back()->getSize() -
                       isd->sections.front()->outSecOff;
    if (os->size > ctx.target->getThunkSectionSpacing() && isdSize > 4096)
      ts->roundUpSizeForErrata = true;
  }
  isd->thunkSections.push_back({ts, pass});
  return ts;
}

static bool isThunkSectionCompatible(InputSection *source,
                                     SectionBase *target) {
  // We can't reuse thunks in different loadable partitions because they might
  // not be loaded. But partition 1 (the main partition) will always be loaded.
  if (source->partition != target->partition)
    return target->partition == 1;
  return true;
}

std::pair<Thunk *, bool> ThunkCreator::getThunk(InputSection *isec,
                                                Relocation &rel, uint64_t src) {
  std::vector<Thunk *> *thunkVec = nullptr;
  // Arm and Thumb have a PC Bias of 8 and 4 respectively, this is cancelled
  // out in the relocation addend. We compensate for the PC bias so that
  // an Arm and Thumb relocation to the same destination get the same keyAddend,
  // which is usually 0.
  const int64_t pcBias = getPCBias(rel.type);
  const int64_t keyAddend = rel.addend + pcBias;

  // We use a ((section, offset), addend) pair to find the thunk position if
  // possible so that we create only one thunk for aliased symbols or ICFed
  // sections. There may be multiple relocations sharing the same (section,
  // offset + addend) pair. We may revert the relocation back to its original
  // non-Thunk target, so we cannot fold offset + addend.
  if (auto *d = dyn_cast<Defined>(rel.sym))
    if (!d->isInPlt() && d->section)
      thunkVec = &thunkedSymbolsBySectionAndAddend[{{d->section, d->value},
                                                    keyAddend}];
  if (!thunkVec)
    thunkVec = &thunkedSymbols[{rel.sym, keyAddend}];

  // Check existing Thunks for Sym to see if they can be reused
  for (Thunk *t : *thunkVec)
    if (isThunkSectionCompatible(isec, t->getThunkTargetSym()->section) &&
        t->isCompatibleWith(*isec, rel) &&
        ctx.target->inBranchRange(rel.type, src,
                                  t->getThunkTargetSym()->getVA(-pcBias)))
      return std::make_pair(t, false);

  // No existing compatible Thunk in range, create a new one
  Thunk *t = addThunk(*isec, rel);
  thunkVec->push_back(t);
  return std::make_pair(t, true);
}

// Return true if the relocation target is an in range Thunk.
// Return false if the relocation is not to a Thunk. If the relocation target
// was originally to a Thunk, but is no longer in range we revert the
// relocation back to its original non-Thunk target.
bool ThunkCreator::normalizeExistingThunk(Relocation &rel, uint64_t src) {
  if (Thunk *t = thunks.lookup(rel.sym)) {
    if (ctx.target->inBranchRange(rel.type, src, rel.sym->getVA(rel.addend)))
      return true;
    rel.sym = &t->destination;
    rel.addend = t->addend;
    if (rel.sym->isInPlt())
      rel.expr = toPlt(rel.expr);
  }
  return false;
}

// Process all relocations from the InputSections that have been assigned
// to InputSectionDescriptions and redirect through Thunks if needed. The
// function should be called iteratively until it returns false.
//
// PreConditions:
// All InputSections that may need a Thunk are reachable from
// OutputSectionCommands.
//
// All OutputSections have an address and all InputSections have an offset
// within the OutputSection.
//
// The offsets between caller (relocation place) and callee
// (relocation target) will not be modified outside of createThunks().
//
// PostConditions:
// If return value is true then ThunkSections have been inserted into
// OutputSections. All relocations that needed a Thunk based on the information
// available to createThunks() on entry have been redirected to a Thunk. Note
// that adding Thunks changes offsets between caller and callee so more Thunks
// may be required.
//
// If return value is false then no more Thunks are needed, and createThunks has
// made no changes. If the target requires range extension thunks, currently
// ARM, then any future change in offset between caller and callee risks a
// relocation out of range error.
bool ThunkCreator::createThunks(uint32_t pass,
                                ArrayRef<OutputSection *> outputSections) {
  this->pass = pass;
  bool addressesChanged = false;

  if (pass == 0 && ctx.target->getThunkSectionSpacing())
    createInitialThunkSections(outputSections);

  // Create all the Thunks and insert them into synthetic ThunkSections. The
  // ThunkSections are later inserted back into InputSectionDescriptions.
  // We separate the creation of ThunkSections from the insertion of the
  // ThunkSections as ThunkSections are not always inserted into the same
  // InputSectionDescription as the caller.
  forEachInputSectionDescription(
      outputSections, [&](OutputSection *os, InputSectionDescription *isd) {
        for (InputSection *isec : isd->sections)
          for (Relocation &rel : isec->relocs()) {
            uint64_t src = isec->getVA(rel.offset);

            // If we are a relocation to an existing Thunk, check if it is
            // still in range. If not then Rel will be altered to point to its
            // original target so another Thunk can be generated.
            if (pass > 0 && normalizeExistingThunk(rel, src))
              continue;

            if (!ctx.target->needsThunk(rel.expr, rel.type, isec->file, src,
                                        *rel.sym, rel.addend))
              continue;

            Thunk *t;
            bool isNew;
            std::tie(t, isNew) = getThunk(isec, rel, src);

            if (isNew) {
              // Find or create a ThunkSection for the new Thunk
              ThunkSection *ts;
              if (auto *tis = t->getTargetInputSection())
                ts = getISThunkSec(tis);
              else
                ts = getISDThunkSec(os, isec, isd, rel, src);
              ts->addThunk(t);
              thunks[t->getThunkTargetSym()] = t;
            }

            // Redirect relocation to Thunk, we never go via the PLT to a Thunk
            rel.sym = t->getThunkTargetSym();
            rel.expr = fromPlt(rel.expr);

            // On AArch64 and PPC, a jump/call relocation may be encoded as
            // STT_SECTION + non-zero addend, clear the addend after
            // redirection.
            if (config->emachine != EM_MIPS)
              rel.addend = -getPCBias(rel.type);
          }

        for (auto &p : isd->thunkSections)
          addressesChanged |= p.first->assignOffsets();
      });

  for (auto &p : thunkedSections)
    addressesChanged |= p.second->assignOffsets();

  // Merge all created synthetic ThunkSections back into OutputSection
  mergeThunks(outputSections);
  return addressesChanged;
}

// The following aid in the conversion of call x@GDPLT to call __tls_get_addr
// hexagonNeedsTLSSymbol scans for relocations would require a call to
// __tls_get_addr.
// hexagonTLSSymbolUpdate rebinds the relocation to __tls_get_addr.
bool elf::hexagonNeedsTLSSymbol(ArrayRef<OutputSection *> outputSections) {
  bool needTlsSymbol = false;
  forEachInputSectionDescription(
      outputSections, [&](OutputSection *os, InputSectionDescription *isd) {
        for (InputSection *isec : isd->sections)
          for (Relocation &rel : isec->relocs())
            if (rel.sym->type == llvm::ELF::STT_TLS && rel.expr == R_PLT_PC) {
              needTlsSymbol = true;
              return;
            }
      });
  return needTlsSymbol;
}

void elf::hexagonTLSSymbolUpdate(ArrayRef<OutputSection *> outputSections) {
  Symbol *sym = symtab.find("__tls_get_addr");
  if (!sym)
    return;
  bool needEntry = true;
  forEachInputSectionDescription(
      outputSections, [&](OutputSection *os, InputSectionDescription *isd) {
        for (InputSection *isec : isd->sections)
          for (Relocation &rel : isec->relocs())
            if (rel.sym->type == llvm::ELF::STT_TLS && rel.expr == R_PLT_PC) {
              if (needEntry) {
                sym->allocateAux();
                addPltEntry(*in.plt, *in.gotPlt, *in.relaPlt,
                            ctx.target->pltRel, *sym);
                needEntry = false;
              }
              rel.sym = sym;
            }
      });
}

static bool matchesRefTo(const NoCrossRefCommand &cmd, StringRef osec) {
  if (cmd.toFirst)
    return cmd.outputSections[0] == osec;
  return llvm::is_contained(cmd.outputSections, osec);
}

template <class ELFT, class Rels>
static void scanCrossRefs(const NoCrossRefCommand &cmd, OutputSection *osec,
                          InputSection *sec, Rels rels) {
  for (const auto &r : rels) {
    Symbol &sym = sec->file->getSymbol(r.getSymbol(config->isMips64EL));
    // A legal cross-reference is when the destination output section is
    // nullptr, osec for a self-reference, or a section that is described by the
    // NOCROSSREFS/NOCROSSREFS_TO command.
    auto *dstOsec = sym.getOutputSection();
    if (!dstOsec || dstOsec == osec || !matchesRefTo(cmd, dstOsec->name))
      continue;

    std::string toSymName;
    if (!sym.isSection())
      toSymName = toString(sym);
    else if (auto *d = dyn_cast<Defined>(&sym))
      toSymName = d->section->name;
    errorOrWarn(sec->getLocation(r.r_offset) +
                ": prohibited cross reference from '" + osec->name + "' to '" +
                toSymName + "' in '" + dstOsec->name + "'");
  }
}

// For each output section described by at least one NOCROSSREFS(_TO) command,
// scan relocations from its input sections for prohibited cross references.
template <class ELFT> void elf::checkNoCrossRefs() {
  for (OutputSection *osec : ctx.outputSections) {
<<<<<<< HEAD
    for (const NoCrossRefCommand &noxref : script->noCrossRefs) {
=======
    for (const NoCrossRefCommand &noxref : ctx.script->noCrossRefs) {
>>>>>>> 1d22c955
      if (!llvm::is_contained(noxref.outputSections, osec->name) ||
          (noxref.toFirst && noxref.outputSections[0] == osec->name))
        continue;
      for (SectionCommand *cmd : osec->commands) {
        auto *isd = dyn_cast<InputSectionDescription>(cmd);
        if (!isd)
          continue;
        parallelForEach(isd->sections, [&](InputSection *sec) {
          invokeOnRelocs(*sec, scanCrossRefs<ELFT>, noxref, osec, sec);
        });
      }
    }
  }
}

template void elf::scanRelocations<ELF32LE>();
template void elf::scanRelocations<ELF32BE>();
template void elf::scanRelocations<ELF64LE>();
template void elf::scanRelocations<ELF64BE>();

template void elf::checkNoCrossRefs<ELF32LE>();
template void elf::checkNoCrossRefs<ELF32BE>();
template void elf::checkNoCrossRefs<ELF64LE>();
template void elf::checkNoCrossRefs<ELF64BE>();<|MERGE_RESOLUTION|>--- conflicted
+++ resolved
@@ -2421,11 +2421,7 @@
 // scan relocations from its input sections for prohibited cross references.
 template <class ELFT> void elf::checkNoCrossRefs() {
   for (OutputSection *osec : ctx.outputSections) {
-<<<<<<< HEAD
-    for (const NoCrossRefCommand &noxref : script->noCrossRefs) {
-=======
     for (const NoCrossRefCommand &noxref : ctx.script->noCrossRefs) {
->>>>>>> 1d22c955
       if (!llvm::is_contained(noxref.outputSections, osec->name) ||
           (noxref.toFirst && noxref.outputSections[0] == osec->name))
         continue;
