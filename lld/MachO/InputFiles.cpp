//===- InputFiles.cpp -----------------------------------------------------===//
//
// Part of the LLVM Project, under the Apache License v2.0 with LLVM Exceptions.
// See https://llvm.org/LICENSE.txt for license information.
// SPDX-License-Identifier: Apache-2.0 WITH LLVM-exception
//
//===----------------------------------------------------------------------===//
//
// This file contains functions to parse Mach-O object files. In this comment,
// we describe the Mach-O file structure and how we parse it.
//
// Mach-O is not very different from ELF or COFF. The notion of symbols,
// sections and relocations exists in Mach-O as it does in ELF and COFF.
//
// Perhaps the notion that is new to those who know ELF/COFF is "subsections".
// In ELF/COFF, sections are an atomic unit of data copied from input files to
// output files. When we merge or garbage-collect sections, we treat each
// section as an atomic unit. In Mach-O, that's not the case. Sections can
// consist of multiple subsections, and subsections are a unit of merging and
// garbage-collecting. Therefore, Mach-O's subsections are more similar to
// ELF/COFF's sections than Mach-O's sections are.
//
// A section can have multiple symbols. A symbol that does not have the
// N_ALT_ENTRY attribute indicates a beginning of a subsection. Therefore, by
// definition, a symbol is always present at the beginning of each subsection. A
// symbol with N_ALT_ENTRY attribute does not start a new subsection and can
// point to a middle of a subsection.
//
// The notion of subsections also affects how relocations are represented in
// Mach-O. All references within a section need to be explicitly represented as
// relocations if they refer to different subsections, because we obviously need
// to fix up addresses if subsections are laid out in an output file differently
// than they were in object files. To represent that, Mach-O relocations can
// refer to an unnamed location via its address. Scattered relocations (those
// with the R_SCATTERED bit set) always refer to unnamed locations.
// Non-scattered relocations refer to an unnamed location if r_extern is not set
// and r_symbolnum is zero.
//
// Without the above differences, I think you can use your knowledge about ELF
// and COFF for Mach-O.
//
//===----------------------------------------------------------------------===//

#include "InputFiles.h"
#include "Config.h"
#include "Driver.h"
#include "Dwarf.h"
#include "ExportTrie.h"
#include "InputSection.h"
#include "MachOStructs.h"
#include "ObjC.h"
#include "OutputSection.h"
#include "OutputSegment.h"
#include "SymbolTable.h"
#include "Symbols.h"
#include "Target.h"

#include "lld/Common/DWARF.h"
#include "lld/Common/ErrorHandler.h"
#include "lld/Common/Memory.h"
#include "lld/Common/Reproduce.h"
#include "llvm/ADT/iterator.h"
#include "llvm/BinaryFormat/MachO.h"
#include "llvm/LTO/LTO.h"
#include "llvm/Support/Endian.h"
#include "llvm/Support/MemoryBuffer.h"
#include "llvm/Support/Path.h"
#include "llvm/Support/TarWriter.h"
#include "llvm/TextAPI/Architecture.h"
#include "llvm/TextAPI/InterfaceFile.h"

using namespace llvm;
using namespace llvm::MachO;
using namespace llvm::support::endian;
using namespace llvm::sys;
using namespace lld;
using namespace lld::macho;

// Returns "<internal>", "foo.a(bar.o)", or "baz.o".
std::string lld::toString(const InputFile *f) {
  if (!f)
    return "<internal>";

  // Multiple dylibs can be defined in one .tbd file.
  if (auto dylibFile = dyn_cast<DylibFile>(f))
    if (f->getName().endswith(".tbd"))
      return (f->getName() + "(" + dylibFile->dylibName + ")").str();

  if (f->archiveName.empty())
    return std::string(f->getName());
  return (f->archiveName + "(" + path::filename(f->getName()) + ")").str();
}

SetVector<InputFile *> macho::inputFiles;
std::unique_ptr<TarWriter> macho::tar;
int InputFile::idCount = 0;

static VersionTuple decodeVersion(uint32_t version) {
  unsigned major = version >> 16;
  unsigned minor = (version >> 8) & 0xffu;
  unsigned subMinor = version & 0xffu;
  return VersionTuple(major, minor, subMinor);
}

template <class LP>
static Optional<PlatformInfo> getPlatformInfo(const InputFile *input) {
  if (!isa<ObjFile>(input) && !isa<DylibFile>(input))
    return None;

  using Header = typename LP::mach_header;
  auto *hdr = reinterpret_cast<const Header *>(input->mb.getBufferStart());

  PlatformInfo platformInfo;
  if (const auto *cmd =
          findCommand<build_version_command>(hdr, LC_BUILD_VERSION)) {
    platformInfo.target.Platform = static_cast<PlatformKind>(cmd->platform);
    platformInfo.minimum = decodeVersion(cmd->minos);
    return platformInfo;
  }
  if (const auto *cmd = findCommand<version_min_command>(
          hdr, LC_VERSION_MIN_MACOSX, LC_VERSION_MIN_IPHONEOS,
          LC_VERSION_MIN_TVOS, LC_VERSION_MIN_WATCHOS)) {
    switch (cmd->cmd) {
    case LC_VERSION_MIN_MACOSX:
      platformInfo.target.Platform = PlatformKind::macOS;
      break;
    case LC_VERSION_MIN_IPHONEOS:
      platformInfo.target.Platform = PlatformKind::iOS;
      break;
    case LC_VERSION_MIN_TVOS:
      platformInfo.target.Platform = PlatformKind::tvOS;
      break;
    case LC_VERSION_MIN_WATCHOS:
      platformInfo.target.Platform = PlatformKind::watchOS;
      break;
    }
    platformInfo.minimum = decodeVersion(cmd->version);
    return platformInfo;
  }

  return None;
}

template <class LP> static bool checkCompatibility(const InputFile *input) {
  Optional<PlatformInfo> platformInfo = getPlatformInfo<LP>(input);
  if (!platformInfo)
    return true;
  // TODO: Correctly detect simulator platforms or relax this check.
  if (config->platform() != platformInfo->target.Platform) {
    error(toString(input) + " has platform " +
          getPlatformName(platformInfo->target.Platform) +
          Twine(", which is different from target platform ") +
          getPlatformName(config->platform()));
    return false;
  }
  if (platformInfo->minimum <= config->platformInfo.minimum)
    return true;
  error(toString(input) + " has version " +
        platformInfo->minimum.getAsString() +
        ", which is newer than target minimum of " +
        config->platformInfo.minimum.getAsString());
  return false;
}

// Open a given file path and return it as a memory-mapped file.
Optional<MemoryBufferRef> macho::readFile(StringRef path) {
  // Open a file.
  ErrorOr<std::unique_ptr<MemoryBuffer>> mbOrErr = MemoryBuffer::getFile(path);
  if (std::error_code ec = mbOrErr.getError()) {
    error("cannot open " + path + ": " + ec.message());
    return None;
  }

  std::unique_ptr<MemoryBuffer> &mb = *mbOrErr;
  MemoryBufferRef mbref = mb->getMemBufferRef();
  make<std::unique_ptr<MemoryBuffer>>(std::move(mb)); // take mb ownership

  // If this is a regular non-fat file, return it.
  const char *buf = mbref.getBufferStart();
  const auto *hdr = reinterpret_cast<const fat_header *>(buf);
  if (mbref.getBufferSize() < sizeof(uint32_t) ||
      read32be(&hdr->magic) != FAT_MAGIC) {
    if (tar)
      tar->append(relativeToRoot(path), mbref.getBuffer());
    return mbref;
  }

  // Object files and archive files may be fat files, which contains
  // multiple real files for different CPU ISAs. Here, we search for a
  // file that matches with the current link target and returns it as
  // a MemoryBufferRef.
  const auto *arch = reinterpret_cast<const fat_arch *>(buf + sizeof(*hdr));

  for (uint32_t i = 0, n = read32be(&hdr->nfat_arch); i < n; ++i) {
    if (reinterpret_cast<const char *>(arch + i + 1) >
        buf + mbref.getBufferSize()) {
      error(path + ": fat_arch struct extends beyond end of file");
      return None;
    }

    if (read32be(&arch[i].cputype) != target->cpuType ||
        read32be(&arch[i].cpusubtype) != target->cpuSubtype)
      continue;

    uint32_t offset = read32be(&arch[i].offset);
    uint32_t size = read32be(&arch[i].size);
    if (offset + size > mbref.getBufferSize())
      error(path + ": slice extends beyond end of file");
    if (tar)
      tar->append(relativeToRoot(path), mbref.getBuffer());
    return MemoryBufferRef(StringRef(buf + offset, size), path.copy(bAlloc));
  }

  error("unable to find matching architecture in " + path);
  return None;
}

InputFile::InputFile(Kind kind, const InterfaceFile &interface)
    : id(idCount++), fileKind(kind), name(saver.save(interface.getPath())) {}

template <class Section>
void ObjFile::parseSections(ArrayRef<Section> sections) {
  subsections.reserve(sections.size());
  auto *buf = reinterpret_cast<const uint8_t *>(mb.getBufferStart());

  for (const Section &sec : sections) {
    InputSection *isec = make<InputSection>();
    isec->file = this;
    isec->name =
        StringRef(sec.sectname, strnlen(sec.sectname, sizeof(sec.sectname)));
    isec->segname =
        StringRef(sec.segname, strnlen(sec.segname, sizeof(sec.segname)));
    isec->data = {isZeroFill(sec.flags) ? nullptr : buf + sec.offset,
                  static_cast<size_t>(sec.size)};
    if (sec.align >= 32)
      error("alignment " + std::to_string(sec.align) + " of section " +
            isec->name + " is too large");
    else
      isec->align = 1 << sec.align;
    isec->flags = sec.flags;

    if (!(isDebugSection(isec->flags) &&
          isec->segname == segment_names::dwarf)) {
      subsections.push_back({{0, isec}});
    } else {
      // Instead of emitting DWARF sections, we emit STABS symbols to the
      // object files that contain them. We filter them out early to avoid
      // parsing their relocations unnecessarily. But we must still push an
      // empty map to ensure the indices line up for the remaining sections.
      subsections.push_back({});
      debugSections.push_back(isec);
    }
  }
}

// Find the subsection corresponding to the greatest section offset that is <=
// that of the given offset.
//
// offset: an offset relative to the start of the original InputSection (before
// any subsection splitting has occurred). It will be updated to represent the
// same location as an offset relative to the start of the containing
// subsection.
static InputSection *findContainingSubsection(SubsectionMap &map,
                                              uint64_t *offset) {
  auto it = std::prev(llvm::upper_bound(
      map, *offset, [](uint64_t value, SubsectionEntry subsecEntry) {
        return value < subsecEntry.offset;
      }));
  *offset -= it->offset;
  return it->isec;
}

template <class Section>
static bool validateRelocationInfo(InputFile *file, const Section &sec,
                                   relocation_info rel) {
  const RelocAttrs &relocAttrs = target->getRelocAttrs(rel.r_type);
  bool valid = true;
  auto message = [relocAttrs, file, sec, rel, &valid](const Twine &diagnostic) {
    valid = false;
    return (relocAttrs.name + " relocation " + diagnostic + " at offset " +
            std::to_string(rel.r_address) + " of " + sec.segname + "," +
            sec.sectname + " in " + toString(file))
        .str();
  };

  if (!relocAttrs.hasAttr(RelocAttrBits::LOCAL) && !rel.r_extern)
    error(message("must be extern"));
  if (relocAttrs.hasAttr(RelocAttrBits::PCREL) != rel.r_pcrel)
    error(message(Twine("must ") + (rel.r_pcrel ? "not " : "") +
                  "be PC-relative"));
  if (isThreadLocalVariables(sec.flags) &&
      !relocAttrs.hasAttr(RelocAttrBits::UNSIGNED))
    error(message("not allowed in thread-local section, must be UNSIGNED"));
  if (rel.r_length < 2 || rel.r_length > 3 ||
      !relocAttrs.hasAttr(static_cast<RelocAttrBits>(1 << rel.r_length))) {
    static SmallVector<StringRef, 4> widths{"0", "4", "8", "4 or 8"};
    error(message("has width " + std::to_string(1 << rel.r_length) +
                  " bytes, but must be " +
                  widths[(static_cast<int>(relocAttrs.bits) >> 2) & 3] +
                  " bytes"));
  }
  return valid;
}

template <class Section>
void ObjFile::parseRelocations(ArrayRef<Section> sectionHeaders,
                               const Section &sec, SubsectionMap &subsecMap) {
  auto *buf = reinterpret_cast<const uint8_t *>(mb.getBufferStart());
  ArrayRef<relocation_info> relInfos(
      reinterpret_cast<const relocation_info *>(buf + sec.reloff), sec.nreloc);

  for (size_t i = 0; i < relInfos.size(); i++) {
    // Paired relocations serve as Mach-O's method for attaching a
    // supplemental datum to a primary relocation record. ELF does not
    // need them because the *_RELOC_RELA records contain the extra
    // addend field, vs. *_RELOC_REL which omit the addend.
    //
    // The {X86_64,ARM64}_RELOC_SUBTRACTOR record holds the subtrahend,
    // and the paired *_RELOC_UNSIGNED record holds the minuend. The
    // datum for each is a symbolic address. The result is the offset
    // between two addresses.
    //
    // The ARM64_RELOC_ADDEND record holds the addend, and the paired
    // ARM64_RELOC_BRANCH26 or ARM64_RELOC_PAGE21/PAGEOFF12 holds the
    // base symbolic address.
    //
    // Note: X86 does not use *_RELOC_ADDEND because it can embed an
    // addend into the instruction stream. On X86, a relocatable address
    // field always occupies an entire contiguous sequence of byte(s),
    // so there is no need to merge opcode bits with address
    // bits. Therefore, it's easy and convenient to store addends in the
    // instruction-stream bytes that would otherwise contain zeroes. By
    // contrast, RISC ISAs such as ARM64 mix opcode bits with with
    // address bits so that bitwise arithmetic is necessary to extract
    // and insert them. Storing addends in the instruction stream is
    // possible, but inconvenient and more costly at link time.

    int64_t pairedAddend = 0;
    relocation_info relInfo = relInfos[i];
    if (target->hasAttr(relInfo.r_type, RelocAttrBits::ADDEND)) {
      pairedAddend = SignExtend64<24>(relInfo.r_symbolnum);
      relInfo = relInfos[++i];
    }
    assert(i < relInfos.size());
    if (!validateRelocationInfo(this, sec, relInfo))
      continue;
    if (relInfo.r_address & R_SCATTERED)
      fatal("TODO: Scattered relocations not supported");

    bool isSubtrahend =
        target->hasAttr(relInfo.r_type, RelocAttrBits::SUBTRAHEND);
    int64_t embeddedAddend = target->getEmbeddedAddend(mb, sec.offset, relInfo);
    assert(!(embeddedAddend && pairedAddend));
    int64_t totalAddend = pairedAddend + embeddedAddend;
    Reloc r;
    r.type = relInfo.r_type;
    r.pcrel = relInfo.r_pcrel;
    r.length = relInfo.r_length;
    r.offset = relInfo.r_address;
    if (relInfo.r_extern) {
      r.referent = symbols[relInfo.r_symbolnum];
      r.addend = isSubtrahend ? 0 : totalAddend;
    } else {
      assert(!isSubtrahend);
      const Section &referentSec = sectionHeaders[relInfo.r_symbolnum - 1];
      uint64_t referentOffset;
      if (relInfo.r_pcrel) {
        // The implicit addend for pcrel section relocations is the pcrel offset
        // in terms of the addresses in the input file. Here we adjust it so
        // that it describes the offset from the start of the referent section.
        // FIXME This logic was written around x86_64 behavior -- ARM64 doesn't
        // have pcrel section relocations. We may want to factor this out into
        // the arch-specific .cpp file.
        assert(target->hasAttr(r.type, RelocAttrBits::BYTE4));
        referentOffset =
            sec.addr + relInfo.r_address + 4 + totalAddend - referentSec.addr;
      } else {
        // The addend for a non-pcrel relocation is its absolute address.
        referentOffset = totalAddend - referentSec.addr;
      }
      SubsectionMap &referentSubsecMap = subsections[relInfo.r_symbolnum - 1];
      r.referent = findContainingSubsection(referentSubsecMap, &referentOffset);
      r.addend = referentOffset;
    }

    InputSection *subsec = findContainingSubsection(subsecMap, &r.offset);
    subsec->relocs.push_back(r);

    if (isSubtrahend) {
      relocation_info minuendInfo = relInfos[++i];
      // SUBTRACTOR relocations should always be followed by an UNSIGNED one
      // attached to the same address.
      assert(target->hasAttr(minuendInfo.r_type, RelocAttrBits::UNSIGNED) &&
             relInfo.r_address == minuendInfo.r_address);
      Reloc p;
      p.type = minuendInfo.r_type;
      if (minuendInfo.r_extern) {
        p.referent = symbols[minuendInfo.r_symbolnum];
        p.addend = totalAddend;
      } else {
        uint64_t referentOffset =
            totalAddend - sectionHeaders[minuendInfo.r_symbolnum - 1].addr;
        SubsectionMap &referentSubsecMap =
            subsections[minuendInfo.r_symbolnum - 1];
        p.referent =
            findContainingSubsection(referentSubsecMap, &referentOffset);
        p.addend = referentOffset;
      }
      subsec->relocs.push_back(p);
    }
  }
}

template <class NList>
static macho::Symbol *createDefined(const NList &sym, StringRef name,
                                    InputSection *isec, uint64_t value,
                                    uint64_t size) {
  // Symbol scope is determined by sym.n_type & (N_EXT | N_PEXT):
  // N_EXT: Global symbols. These go in the symbol table during the link,
  //        and also in the export table of the output so that the dynamic
  //        linker sees them.
  // N_EXT | N_PEXT: Linkage unit (think: dylib) scoped. These go in the
  //                 symbol table during the link so that duplicates are
  //                 either reported (for non-weak symbols) or merged
  //                 (for weak symbols), but they do not go in the export
  //                 table of the output.
  // N_PEXT: Does not occur in input files in practice,
  //         a private extern must be external.
  // 0: Translation-unit scoped. These are not in the symbol table during
  //    link, and not in the export table of the output either.

  bool isWeakDefCanBeHidden =
      (sym.n_desc & (N_WEAK_DEF | N_WEAK_REF)) == (N_WEAK_DEF | N_WEAK_REF);

  if (sym.n_type & (N_EXT | N_PEXT)) {
    assert((sym.n_type & N_EXT) && "invalid input");
    bool isPrivateExtern = sym.n_type & N_PEXT;

    // lld's behavior for merging symbols is slightly different from ld64:
    // ld64 picks the winning symbol based on several criteria (see
    // pickBetweenRegularAtoms() in ld64's SymbolTable.cpp), while lld
    // just merges metadata and keeps the contents of the first symbol
    // with that name (see SymbolTable::addDefined). For:
    // * inline function F in a TU built with -fvisibility-inlines-hidden
    // * and inline function F in another TU built without that flag
    // ld64 will pick the one from the file built without
    // -fvisibility-inlines-hidden.
    // lld will instead pick the one listed first on the link command line and
    // give it visibility as if the function was built without
    // -fvisibility-inlines-hidden.
    // If both functions have the same contents, this will have the same
    // behavior. If not, it won't, but the input had an ODR violation in
    // that case.
    //
    // Similarly, merging a symbol
    // that's isPrivateExtern and not isWeakDefCanBeHidden with one
    // that's not isPrivateExtern but isWeakDefCanBeHidden technically
    // should produce one
    // that's not isPrivateExtern but isWeakDefCanBeHidden. That matters
    // with ld64's semantics, because it means the non-private-extern
    // definition will continue to take priority if more private extern
    // definitions are encountered. With lld's semantics there's no observable
    // difference between a symbol that's isWeakDefCanBeHidden or one that's
    // privateExtern -- neither makes it into the dynamic symbol table. So just
    // promote isWeakDefCanBeHidden to isPrivateExtern here.
    if (isWeakDefCanBeHidden)
      isPrivateExtern = true;

    return symtab->addDefined(name, isec->file, isec, value, size,
<<<<<<< HEAD
                              sym.n_desc & N_WEAK_DEF, isPrivateExtern);
=======
                              sym.n_desc & N_WEAK_DEF, isPrivateExtern,
                              sym.n_desc & N_ARM_THUMB_DEF);
>>>>>>> 11299179
  }

  assert(!isWeakDefCanBeHidden &&
         "weak_def_can_be_hidden on already-hidden symbol?");
  return make<Defined>(name, isec->file, isec, value, size,
                       sym.n_desc & N_WEAK_DEF,
<<<<<<< HEAD
                       /*isExternal=*/false, /*isPrivateExtern=*/false);
=======
                       /*isExternal=*/false, /*isPrivateExtern=*/false,
                       sym.n_desc & N_ARM_THUMB_DEF);
>>>>>>> 11299179
}

// Absolute symbols are defined symbols that do not have an associated
// InputSection. They cannot be weak.
template <class NList>
static macho::Symbol *createAbsolute(const NList &sym, InputFile *file,
                                     StringRef name) {
  if (sym.n_type & (N_EXT | N_PEXT)) {
    assert((sym.n_type & N_EXT) && "invalid input");
    return symtab->addDefined(name, file, nullptr, sym.n_value, /*size=*/0,
                              /*isWeakDef=*/false, sym.n_type & N_PEXT,
                              sym.n_desc & N_ARM_THUMB_DEF);
  }
  return make<Defined>(name, file, nullptr, sym.n_value, /*size=*/0,
                       /*isWeakDef=*/false,
                       /*isExternal=*/false, /*isPrivateExtern=*/false,
                       sym.n_desc & N_ARM_THUMB_DEF);
}

template <class NList>
macho::Symbol *ObjFile::parseNonSectionSymbol(const NList &sym,
                                              StringRef name) {
  uint8_t type = sym.n_type & N_TYPE;
  switch (type) {
  case N_UNDF:
    return sym.n_value == 0
               ? symtab->addUndefined(name, this, sym.n_desc & N_WEAK_REF)
               : symtab->addCommon(name, this, sym.n_value,
                                   1 << GET_COMM_ALIGN(sym.n_desc),
                                   sym.n_type & N_PEXT);
  case N_ABS:
    return createAbsolute(sym, this, name);
  case N_PBUD:
  case N_INDR:
    error("TODO: support symbols of type " + std::to_string(type));
    return nullptr;
  case N_SECT:
    llvm_unreachable(
        "N_SECT symbols should not be passed to parseNonSectionSymbol");
  default:
    llvm_unreachable("invalid symbol type");
  }
}

template <class LP>
void ObjFile::parseSymbols(ArrayRef<typename LP::section> sectionHeaders,
                           ArrayRef<typename LP::nlist> nList,
                           const char *strtab, bool subsectionsViaSymbols) {
  using NList = typename LP::nlist;

  // Groups indices of the symbols by the sections that contain them.
  std::vector<std::vector<uint32_t>> symbolsBySection(subsections.size());
  symbols.resize(nList.size());
  for (uint32_t i = 0; i < nList.size(); ++i) {
    const NList &sym = nList[i];
    StringRef name = strtab + sym.n_strx;
    if ((sym.n_type & N_TYPE) == N_SECT) {
      SubsectionMap &subsecMap = subsections[sym.n_sect - 1];
      // parseSections() may have chosen not to parse this section.
      if (subsecMap.empty())
        continue;
      symbolsBySection[sym.n_sect - 1].push_back(i);
    } else {
      symbols[i] = parseNonSectionSymbol(sym, name);
    }
  }

  // Calculate symbol sizes and create subsections by splitting the sections
  // along symbol boundaries.
  for (size_t i = 0; i < subsections.size(); ++i) {
    SubsectionMap &subsecMap = subsections[i];
    if (subsecMap.empty())
      continue;

    std::vector<uint32_t> &symbolIndices = symbolsBySection[i];
    llvm::sort(symbolIndices, [&](uint32_t lhs, uint32_t rhs) {
      return nList[lhs].n_value < nList[rhs].n_value;
    });
    uint64_t sectionAddr = sectionHeaders[i].addr;

    // We populate subsecMap by repeatedly splitting the last (highest address)
    // subsection.
    SubsectionEntry subsecEntry = subsecMap.back();
    for (size_t j = 0; j < symbolIndices.size(); ++j) {
      uint32_t symIndex = symbolIndices[j];
      const NList &sym = nList[symIndex];
      StringRef name = strtab + sym.n_strx;
      InputSection *isec = subsecEntry.isec;

      uint64_t subsecAddr = sectionAddr + subsecEntry.offset;
      uint64_t symbolOffset = sym.n_value - subsecAddr;
      uint64_t symbolSize =
          j + 1 < symbolIndices.size()
              ? nList[symbolIndices[j + 1]].n_value - sym.n_value
              : isec->data.size() - symbolOffset;
      // There are 3 cases where we do not need to create a new subsection:
      //   1. If the input file does not use subsections-via-symbols.
      //   2. Multiple symbols at the same address only induce one subsection.
      //   3. Alternative entry points do not induce new subsections.
      if (!subsectionsViaSymbols || symbolOffset == 0 ||
          sym.n_desc & N_ALT_ENTRY) {
        symbols[symIndex] =
            createDefined(sym, name, isec, symbolOffset, symbolSize);
        continue;
      }

      auto *nextIsec = make<InputSection>(*isec);
      nextIsec->data = isec->data.slice(symbolOffset);
      isec->data = isec->data.slice(0, symbolOffset);

      // By construction, the symbol will be at offset zero in the new
      // subsection.
      symbols[symIndex] =
          createDefined(sym, name, nextIsec, /*value=*/0, symbolSize);
      // TODO: ld64 appears to preserve the original alignment as well as each
      // subsection's offset from the last aligned address. We should consider
      // emulating that behavior.
      nextIsec->align = MinAlign(isec->align, sym.n_value);
      subsecMap.push_back({sym.n_value - sectionAddr, nextIsec});
      subsecEntry = subsecMap.back();
    }
  }
}

OpaqueFile::OpaqueFile(MemoryBufferRef mb, StringRef segName,
                       StringRef sectName)
    : InputFile(OpaqueKind, mb) {
  InputSection *isec = make<InputSection>();
  isec->file = this;
  isec->name = sectName.take_front(16);
  isec->segname = segName.take_front(16);
  const auto *buf = reinterpret_cast<const uint8_t *>(mb.getBufferStart());
  isec->data = {buf, mb.getBufferSize()};
  subsections.push_back({{0, isec}});
}

ObjFile::ObjFile(MemoryBufferRef mb, uint32_t modTime, StringRef archiveName)
    : InputFile(ObjKind, mb), modTime(modTime) {
  this->archiveName = std::string(archiveName);
  if (target->wordSize == 8)
    parse<LP64>();
  else
    parse<ILP32>();
}

template <class LP> void ObjFile::parse() {
  using Header = typename LP::mach_header;
  using SegmentCommand = typename LP::segment_command;
  using Section = typename LP::section;
  using NList = typename LP::nlist;

  auto *buf = reinterpret_cast<const uint8_t *>(mb.getBufferStart());
  auto *hdr = reinterpret_cast<const Header *>(mb.getBufferStart());

  Architecture arch = getArchitectureFromCpuType(hdr->cputype, hdr->cpusubtype);
  if (arch != config->arch()) {
    error(toString(this) + " has architecture " + getArchitectureName(arch) +
          " which is incompatible with target architecture " +
          getArchitectureName(config->arch()));
    return;
  }

  if (!checkCompatibility<LP>(this))
    return;

  if (const load_command *cmd = findCommand(hdr, LC_LINKER_OPTION)) {
    auto *c = reinterpret_cast<const linker_option_command *>(cmd);
    StringRef data{reinterpret_cast<const char *>(c + 1),
                   c->cmdsize - sizeof(linker_option_command)};
    parseLCLinkerOption(this, c->count, data);
  }

  ArrayRef<Section> sectionHeaders;
  if (const load_command *cmd = findCommand(hdr, LP::segmentLCType)) {
    auto *c = reinterpret_cast<const SegmentCommand *>(cmd);
    sectionHeaders =
        ArrayRef<Section>{reinterpret_cast<const Section *>(c + 1), c->nsects};
    parseSections(sectionHeaders);
  }

  // TODO: Error on missing LC_SYMTAB?
  if (const load_command *cmd = findCommand(hdr, LC_SYMTAB)) {
    auto *c = reinterpret_cast<const symtab_command *>(cmd);
    ArrayRef<NList> nList(reinterpret_cast<const NList *>(buf + c->symoff),
                          c->nsyms);
    const char *strtab = reinterpret_cast<const char *>(buf) + c->stroff;
    bool subsectionsViaSymbols = hdr->flags & MH_SUBSECTIONS_VIA_SYMBOLS;
    parseSymbols<LP>(sectionHeaders, nList, strtab, subsectionsViaSymbols);
  }

  // The relocations may refer to the symbols, so we parse them after we have
  // parsed all the symbols.
  for (size_t i = 0, n = subsections.size(); i < n; ++i)
    if (!subsections[i].empty())
      parseRelocations(sectionHeaders, sectionHeaders[i], subsections[i]);

  parseDebugInfo();
}

void ObjFile::parseDebugInfo() {
  std::unique_ptr<DwarfObject> dObj = DwarfObject::create(this);
  if (!dObj)
    return;

  auto *ctx = make<DWARFContext>(
      std::move(dObj), "",
      [&](Error err) {
        warn(toString(this) + ": " + toString(std::move(err)));
      },
      [&](Error warning) {
        warn(toString(this) + ": " + toString(std::move(warning)));
      });

  // TODO: Since object files can contain a lot of DWARF info, we should verify
  // that we are parsing just the info we need
  const DWARFContext::compile_unit_range &units = ctx->compile_units();
  // FIXME: There can be more than one compile unit per object file. See
  // PR48637.
  auto it = units.begin();
  compileUnit = it->get();
}

// The path can point to either a dylib or a .tbd file.
static Optional<DylibFile *> loadDylib(StringRef path, DylibFile *umbrella) {
  Optional<MemoryBufferRef> mbref = readFile(path);
  if (!mbref) {
    error("could not read dylib file at " + path);
    return {};
  }
  return loadDylib(*mbref, umbrella);
}

// TBD files are parsed into a series of TAPI documents (InterfaceFiles), with
// the first document storing child pointers to the rest of them. When we are
// processing a given TBD file, we store that top-level document in
// currentTopLevelTapi. When processing re-exports, we search its children for
// potentially matching documents in the same TBD file. Note that the children
// themselves don't point to further documents, i.e. this is a two-level tree.
//
// Re-exports can either refer to on-disk files, or to documents within .tbd
// files.
static Optional<DylibFile *>
findDylib(StringRef path, DylibFile *umbrella,
          const InterfaceFile *currentTopLevelTapi) {
  if (path::is_absolute(path, path::Style::posix))
    for (StringRef root : config->systemLibraryRoots)
      if (Optional<std::string> dylibPath =
              resolveDylibPath((root + path).str()))
        return loadDylib(*dylibPath, umbrella);

  // TODO: Expand @loader_path, @executable_path, @rpath etc, handle -dylib_path

  if (currentTopLevelTapi) {
    for (InterfaceFile &child :
         make_pointee_range(currentTopLevelTapi->documents())) {
      assert(child.documents().empty());
      if (path == child.getInstallName())
        return make<DylibFile>(child, umbrella);
    }
  }

  if (Optional<std::string> dylibPath = resolveDylibPath(path))
    return loadDylib(*dylibPath, umbrella);

  return {};
}

// If a re-exported dylib is public (lives in /usr/lib or
// /System/Library/Frameworks), then it is considered implicitly linked: we
// should bind to its symbols directly instead of via the re-exporting umbrella
// library.
static bool isImplicitlyLinked(StringRef path) {
  if (!config->implicitDylibs)
    return false;

  if (path::parent_path(path) == "/usr/lib")
    return true;

  // Match /System/Library/Frameworks/$FOO.framework/**/$FOO
  if (path.consume_front("/System/Library/Frameworks/")) {
    StringRef frameworkName = path.take_until([](char c) { return c == '.'; });
    return path::filename(path) == frameworkName;
  }

  return false;
}

void loadReexport(StringRef path, DylibFile *umbrella,
                  const InterfaceFile *currentTopLevelTapi) {
  Optional<DylibFile *> reexport =
      findDylib(path, umbrella, currentTopLevelTapi);
  if (!reexport)
    error("unable to locate re-export with install name " + path);
  else if (isImplicitlyLinked(path))
    inputFiles.insert(*reexport);
}

DylibFile::DylibFile(MemoryBufferRef mb, DylibFile *umbrella,
                     bool isBundleLoader)
    : InputFile(DylibKind, mb), refState(RefState::Unreferenced),
      isBundleLoader(isBundleLoader) {
  assert(!isBundleLoader || !umbrella);
  if (umbrella == nullptr)
    umbrella = this;

  if (target->wordSize == 8)
    parse<LP64>(umbrella);
  else
    parse<ILP32>(umbrella);
}

template <class LP> void DylibFile::parse(DylibFile *umbrella) {
  using Header = typename LP::mach_header;
  auto *buf = reinterpret_cast<const uint8_t *>(mb.getBufferStart());
  auto *hdr = reinterpret_cast<const Header *>(mb.getBufferStart());

  // Initialize dylibName.
  if (const load_command *cmd = findCommand(hdr, LC_ID_DYLIB)) {
    auto *c = reinterpret_cast<const dylib_command *>(cmd);
    currentVersion = read32le(&c->dylib.current_version);
    compatibilityVersion = read32le(&c->dylib.compatibility_version);
    dylibName = reinterpret_cast<const char *>(cmd) + read32le(&c->dylib.name);
  } else if (!isBundleLoader) {
    // macho_executable and macho_bundle don't have LC_ID_DYLIB,
    // so it's OK.
    error("dylib " + toString(this) + " missing LC_ID_DYLIB load command");
    return;
  }

  if (!checkCompatibility<LP>(this))
    return;

  // Initialize symbols.
  DylibFile *exportingFile = isImplicitlyLinked(dylibName) ? this : umbrella;
  if (const load_command *cmd = findCommand(hdr, LC_DYLD_INFO_ONLY)) {
    auto *c = reinterpret_cast<const dyld_info_command *>(cmd);
    parseTrie(buf + c->export_off, c->export_size,
              [&](const Twine &name, uint64_t flags) {
                bool isWeakDef = flags & EXPORT_SYMBOL_FLAGS_WEAK_DEFINITION;
                bool isTlv = flags & EXPORT_SYMBOL_FLAGS_KIND_THREAD_LOCAL;
                symbols.push_back(symtab->addDylib(
                    saver.save(name), exportingFile, isWeakDef, isTlv));
              });
  } else {
    error("LC_DYLD_INFO_ONLY not found in " + toString(this));
    return;
  }

  const uint8_t *p = reinterpret_cast<const uint8_t *>(hdr) + sizeof(Header);
  for (uint32_t i = 0, n = hdr->ncmds; i < n; ++i) {
    auto *cmd = reinterpret_cast<const load_command *>(p);
    p += cmd->cmdsize;

    if (!(hdr->flags & MH_NO_REEXPORTED_DYLIBS) &&
        cmd->cmd == LC_REEXPORT_DYLIB) {
      const auto *c = reinterpret_cast<const dylib_command *>(cmd);
      StringRef reexportPath =
          reinterpret_cast<const char *>(c) + read32le(&c->dylib.name);
      loadReexport(reexportPath, exportingFile, nullptr);
    }

    // FIXME: What about LC_LOAD_UPWARD_DYLIB, LC_LAZY_LOAD_DYLIB,
    // LC_LOAD_WEAK_DYLIB, LC_REEXPORT_DYLIB (..are reexports from dylibs with
    // MH_NO_REEXPORTED_DYLIBS loaded for -flat_namespace)?
    if (config->namespaceKind == NamespaceKind::flat &&
        cmd->cmd == LC_LOAD_DYLIB) {
      const auto *c = reinterpret_cast<const dylib_command *>(cmd);
      StringRef dylibPath =
          reinterpret_cast<const char *>(c) + read32le(&c->dylib.name);
      Optional<DylibFile *> dylib = findDylib(dylibPath, umbrella, nullptr);
      if (!dylib)
        error(Twine("unable to locate library '") + dylibPath +
              "' loaded from '" + toString(this) + "' for -flat_namespace");
    }
  }
}

DylibFile::DylibFile(const InterfaceFile &interface, DylibFile *umbrella,
                     bool isBundleLoader)
    : InputFile(DylibKind, interface), refState(RefState::Unreferenced),
      isBundleLoader(isBundleLoader) {
  // FIXME: Add test for the missing TBD code path.

  if (umbrella == nullptr)
    umbrella = this;

  dylibName = saver.save(interface.getInstallName());
  compatibilityVersion = interface.getCompatibilityVersion().rawValue();
  currentVersion = interface.getCurrentVersion().rawValue();

  // Some versions of XCode ship with .tbd files that don't have the right
  // platform settings.
  static constexpr std::array<StringRef, 3> skipPlatformChecks{
      "/usr/lib/system/libsystem_kernel.dylib",
      "/usr/lib/system/libsystem_platform.dylib",
      "/usr/lib/system/libsystem_pthread.dylib"};

  if (!is_contained(skipPlatformChecks, dylibName) &&
      !is_contained(interface.targets(), config->platformInfo.target)) {
    error(toString(this) + " is incompatible with " +
          std::string(config->platformInfo.target));
    return;
  }

  DylibFile *exportingFile = isImplicitlyLinked(dylibName) ? this : umbrella;
  auto addSymbol = [&](const Twine &name) -> void {
    symbols.push_back(symtab->addDylib(saver.save(name), exportingFile,
                                       /*isWeakDef=*/false,
                                       /*isTlv=*/false));
  };
  // TODO(compnerd) filter out symbols based on the target platform
  // TODO: handle weak defs, thread locals
  for (const auto *symbol : interface.symbols()) {
    if (!symbol->getArchitectures().has(config->arch()))
      continue;

    switch (symbol->getKind()) {
    case SymbolKind::GlobalSymbol:
      addSymbol(symbol->getName());
      break;
    case SymbolKind::ObjectiveCClass:
      // XXX ld64 only creates these symbols when -ObjC is passed in. We may
      // want to emulate that.
      addSymbol(objc::klass + symbol->getName());
      addSymbol(objc::metaclass + symbol->getName());
      break;
    case SymbolKind::ObjectiveCClassEHType:
      addSymbol(objc::ehtype + symbol->getName());
      break;
    case SymbolKind::ObjectiveCInstanceVariable:
      addSymbol(objc::ivar + symbol->getName());
      break;
    }
  }

  const InterfaceFile *topLevel =
      interface.getParent() == nullptr ? &interface : interface.getParent();

  for (InterfaceFileRef intfRef : interface.reexportedLibraries()) {
    InterfaceFile::const_target_range targets = intfRef.targets();
    if (is_contained(skipPlatformChecks, intfRef.getInstallName()) ||
        is_contained(targets, config->platformInfo.target))
      loadReexport(intfRef.getInstallName(), exportingFile, topLevel);
  }
}

ArchiveFile::ArchiveFile(std::unique_ptr<object::Archive> &&f)
    : InputFile(ArchiveKind, f->getMemoryBufferRef()), file(std::move(f)) {
  for (const object::Archive::Symbol &sym : file->symbols())
    symtab->addLazy(sym.getName(), this, sym);
}

void ArchiveFile::fetch(const object::Archive::Symbol &sym) {
  object::Archive::Child c =
      CHECK(sym.getMember(), toString(this) +
                                 ": could not get the member for symbol " +
                                 toMachOString(sym));

  if (!seen.insert(c.getChildOffset()).second)
    return;

  MemoryBufferRef mb =
      CHECK(c.getMemoryBufferRef(),
            toString(this) +
                ": could not get the buffer for the member defining symbol " +
                toMachOString(sym));

  if (tar && c.getParent()->isThin())
    tar->append(relativeToRoot(CHECK(c.getFullName(), this)), mb.getBuffer());

  uint32_t modTime = toTimeT(
      CHECK(c.getLastModified(), toString(this) +
                                     ": could not get the modification time "
                                     "for the member defining symbol " +
                                     toMachOString(sym)));

  // `sym` is owned by a LazySym, which will be replace<>()d by make<ObjFile>
  // and become invalid after that call. Copy it to the stack so we can refer
  // to it later.
  const object::Archive::Symbol symCopy = sym;

  if (Optional<InputFile *> file =
          loadArchiveMember(mb, modTime, getName(), /*objCOnly=*/false)) {
    inputFiles.insert(*file);
    // ld64 doesn't demangle sym here even with -demangle.
    // Match that: intentionally don't call toMachOString().
    printArchiveMemberLoad(symCopy.getName(), *file);
  }
}

static macho::Symbol *createBitcodeSymbol(const lto::InputFile::Symbol &objSym,
                                          BitcodeFile &file) {
  StringRef name = saver.save(objSym.getName());

  // TODO: support weak references
  if (objSym.isUndefined())
    return symtab->addUndefined(name, &file, /*isWeakRef=*/false);

  assert(!objSym.isCommon() && "TODO: support common symbols in LTO");

  // TODO: Write a test demonstrating why computing isPrivateExtern before
  // LTO compilation is important.
  bool isPrivateExtern = false;
  switch (objSym.getVisibility()) {
  case GlobalValue::HiddenVisibility:
    isPrivateExtern = true;
    break;
  case GlobalValue::ProtectedVisibility:
    error(name + " has protected visibility, which is not supported by Mach-O");
    break;
  case GlobalValue::DefaultVisibility:
    break;
  }

  return symtab->addDefined(name, &file, /*isec=*/nullptr, /*value=*/0,
                            /*size=*/0, objSym.isWeak(), isPrivateExtern,
                            /*isThumb=*/false);
}

BitcodeFile::BitcodeFile(MemoryBufferRef mbref)
    : InputFile(BitcodeKind, mbref) {
  obj = check(lto::InputFile::create(mbref));

  // Convert LTO Symbols to LLD Symbols in order to perform resolution. The
  // "winning" symbol will then be marked as Prevailing at LTO compilation
  // time.
  for (const lto::InputFile::Symbol &objSym : obj->symbols())
    symbols.push_back(createBitcodeSymbol(objSym, *this));
}

template void ObjFile::parse<LP64>();
template void DylibFile::parse<LP64>(DylibFile *umbrella);<|MERGE_RESOLUTION|>--- conflicted
+++ resolved
@@ -467,24 +467,16 @@
       isPrivateExtern = true;
 
     return symtab->addDefined(name, isec->file, isec, value, size,
-<<<<<<< HEAD
-                              sym.n_desc & N_WEAK_DEF, isPrivateExtern);
-=======
                               sym.n_desc & N_WEAK_DEF, isPrivateExtern,
                               sym.n_desc & N_ARM_THUMB_DEF);
->>>>>>> 11299179
   }
 
   assert(!isWeakDefCanBeHidden &&
          "weak_def_can_be_hidden on already-hidden symbol?");
   return make<Defined>(name, isec->file, isec, value, size,
                        sym.n_desc & N_WEAK_DEF,
-<<<<<<< HEAD
-                       /*isExternal=*/false, /*isPrivateExtern=*/false);
-=======
                        /*isExternal=*/false, /*isPrivateExtern=*/false,
                        sym.n_desc & N_ARM_THUMB_DEF);
->>>>>>> 11299179
 }
 
 // Absolute symbols are defined symbols that do not have an associated
