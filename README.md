--- conflicted
+++ resolved
@@ -3,11 +3,7 @@
 
 ## Introduction
 
-<<<<<<< HEAD
-SYCLomatic is a project to assist developers in migrating their existing code written in different programming languages to the SYCL C++ heterogeneous programming model. Final code editing and verification is a manual process done by the developer.
-=======
 SYCLomatic is a project to assist developers in migrating their existing code written in different programming languages to the SYCL\* C++ heterogeneous programming model. Final code editing and verification is a manual process done by the developer.
->>>>>>> a258f0c3
 
 Use c2s command to make it as easy as possible to migrate existing CUDA codebases to SYCL, which is an industry standard. Once code is migrated to SYCL, it can be compiled and executed by any compiler that implements the SYCL specification as shown here:  https://www.khronos.org/sycl/
 
@@ -19,11 +15,8 @@
     * [Get Started](https://software.intel.com/content/www/us/en/develop/documentation/get-started-with-intel-dpcpp-compatibility-tool/top.html)
     * [Developer Guide and Reference](https://software.intel.com/content/www/us/en/develop/documentation/intel-dpcpp-compatibility-tool-user-guide/top.html)
 * [oneAPI DPC++ Compiler documentation](https://intel.github.io/llvm-docs/)
-<<<<<<< HEAD
-=======
 * [Book: Mastering Programming of Heterogeneous Systems using C++ & SYCL](https://protect-eu.mimecast.com/s/P9FyCjvlRipPPWgT5ya8e?domain=link.springer.com)
 * [Essentials of SYCL training](https://www.intel.com/content/www/us/en/developer/tools/oneapi/training/dpc-essentials.html)
->>>>>>> a258f0c3
 * More information on oneAPI and DPC++ is available at [https://www.oneapi.com/](https://www.oneapi.com/)
 
 ## License
@@ -34,10 +27,6 @@
 
 See [CONTRIBUTING.md](CONTRIBUTING.md) for details.
 
-<<<<<<< HEAD
-## [Legal information](legal_information.md)
-=======
 ## Trademarks information
 Intel, the Intel logo, and other Intel marks are trademarks of Intel Corporation or its subsidiaries.<br>
-\*Other names and brands may be claimed as the property of others. SYCL is a trademark of the Khronos Group Inc.
->>>>>>> a258f0c3
+\*Other names and brands may be claimed as the property of others. SYCL is a trademark of the Khronos Group Inc.