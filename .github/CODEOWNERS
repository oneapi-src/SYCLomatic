
##SYCLomatic
<<<<<<< HEAD
clang/  @zhimingwang36 @tomflinda @AndyCHHuang @intwanghao @zhiweij1 @ziranzha
#clang/  @SYCLomatic-reviewers 
=======
clang/  @oneapi-src/syclomatic-reviewers 
>>>>>>> a258f0c3
<|MERGE_RESOLUTION|>--- conflicted
+++ resolved
@@ -1,8 +1,4 @@
 
 ##SYCLomatic
-<<<<<<< HEAD
 clang/  @zhimingwang36 @tomflinda @AndyCHHuang @intwanghao @zhiweij1 @ziranzha
-#clang/  @SYCLomatic-reviewers 
-=======
 clang/  @oneapi-src/syclomatic-reviewers 
->>>>>>> a258f0c3
