# This file defines pre-commit CI for libc++, libc++abi, and libunwind (on Github).
#
# We split the configurations in multiple stages with the intent of saving compute time
# when a job fails early in the pipeline. This is why the jobs are marked as `continue-on-error: false`.
# We try to run the CI configurations with the most signal in the first stage.
#
# Stages 1 & 2 are meant to be "smoke tests", and are meant to catch most build/test failures quickly and without using
# too many resources.
# Stage 3 is "everything else", and is meant to catch breakages on more niche or unique configurations.
#
# Therefore, we "fail-fast" for any failures during stages 1 & 2, meaning any job failing cancels all other running jobs,
# under the assumption that if the "smoke tests" fail, then the other configurations will likely fail in the same way.
# However, stage 3 does not fail fast, as it's more likely that any one job failing is a flake or a configuration-specific
#
name: Build and Test libc++
on:
  pull_request:
    paths:
      - 'libcxx/**'
      - 'libcxxabi/**'
      - 'libunwind/**'
      - 'runtimes/**'
      - 'cmake/**'
      - '.github/workflows/libcxx-build-and-test.yaml'
  schedule:
    # Run nightly at 08:00 UTC (aka 00:00 Pacific, aka 03:00 Eastern)
    - cron: '0 8 * * *'

permissions:
  contents: read # Default everything to read-only

concurrency:
  group: ${{ github.workflow }}-${{ github.event.pull_request.number }}
  cancel-in-progress: true


env:
  # LLVM POST-BRANCH bump version
  # LLVM POST-BRANCH add compiler test for ToT - 1, e.g. "Clang 17"
  # LLVM RELEASE bump remove compiler ToT - 3, e.g. "Clang 15"
  LLVM_HEAD_VERSION: "18"   # Used compiler, update POST-BRANCH.
  LLVM_PREVIOUS_VERSION: "17"
  LLVM_OLDEST_VERSION: "16"
  GCC_STABLE_VERSION: "13"
  LLVM_SYMBOLIZER_PATH: "/usr/bin/llvm-symbolizer-18"
  CLANG_CRASH_DIAGNOSTICS_DIR: "crash_diagnostics"


jobs:
  stage1:
    if: github.repository_owner == 'llvm'
    runs-on: libcxx-runners-8-set
    continue-on-error: false
    strategy:
      fail-fast: false
      matrix:
        config: [
          'generic-cxx03',
          'generic-cxx26',
          'generic-modules'
        ]
        cc: [  'clang-18' ]
        cxx: [ 'clang++-18' ]
        clang_tidy: [ 'ON' ]
        include:
          - config: 'generic-gcc'
            cc: 'gcc-13'
            cxx: 'g++-13'
            clang_tidy: 'OFF'
    steps:
      - uses: actions/checkout@v4
      - name: ${{ matrix.config }}.${{ matrix.cxx }}
        run: libcxx/utils/ci/run-buildbot ${{ matrix.config }}
        env:
          CC: ${{ matrix.cc }}
          CXX: ${{ matrix.cxx }}
          ENABLE_CLANG_TIDY: ${{ matrix.clang_tidy }}
<<<<<<< HEAD
      - uses: actions/upload-artifact@v4
=======
      - uses: actions/upload-artifact@26f96dfa697d77e81fd5907df203aa23a56210a8 # v4.3.0
>>>>>>> eac8d713
        if: always()
        with:
          name: ${{ matrix.config }}-${{ matrix.cxx }}-results
          path: |
            **/test-results.xml
            **/*.abilist
            **/CMakeError.log
            **/CMakeOutput.log
            **/crash_diagnostics/*
  stage2:
    if: github.repository_owner == 'llvm'
    runs-on: libcxx-runners-8-set
    needs: [ stage1 ]
    continue-on-error: false
    strategy:
      fail-fast: false
      matrix:
        config: [
          'generic-cxx11',
          'generic-cxx14',
          'generic-cxx17',
          'generic-cxx20',
          'generic-cxx23'
        ]
        cc: [ 'clang-18' ]
        cxx: [ 'clang++-18' ]
        clang_tidy: [ 'ON' ]
        include:
          - config: 'generic-gcc-cxx11'
            cc: 'gcc-13'
            cxx: 'g++-13'
            clang_tidy: 'OFF'
          - config: 'generic-cxx23'
            cc: 'clang-16'
            cxx: 'clang++-16'
            clang_tidy: 'OFF'
          - config: 'generic-cxx23'
            cc: 'clang-17'
            cxx: 'clang++-17'
            clang_tidy: 'OFF'
    steps:
      - uses: actions/checkout@v4
      - name: ${{ matrix.config }}
        run: libcxx/utils/ci/run-buildbot ${{ matrix.config }}
        env:
          CC: ${{ matrix.cc }}
          CXX: ${{ matrix.cxx }}
          ENABLE_CLANG_TIDY: ${{ matrix.clang_tidy }}
<<<<<<< HEAD
      - uses: actions/upload-artifact@v4
=======
      - uses: actions/upload-artifact@26f96dfa697d77e81fd5907df203aa23a56210a8 # v4.3.0
>>>>>>> eac8d713
        if: always()  # Upload artifacts even if the build or test suite fails
        with:
          name: ${{ matrix.config }}-${{ matrix.cxx }}-results
          path: |
            **/test-results.xml
            **/*.abilist
            **/CMakeError.log
            **/CMakeOutput.log
            **/crash_diagnostics/*
  stage3:
    if: github.repository_owner == 'llvm'
    needs: [ stage1, stage2 ]
    continue-on-error: false
    strategy:
      fail-fast: false
      max-parallel: 8
      matrix:
        config: [
          'generic-abi-unstable',
          'generic-hardening-mode-debug',
          'generic-hardening-mode-extensive',
          'generic-hardening-mode-fast',
          'generic-hardening-mode-fast-with-abi-breaks',
          'generic-merged',
          'generic-modules-lsv',
          'generic-no-exceptions',
          'generic-no-experimental',
          'generic-no-filesystem',
          'generic-no-localization',
          'generic-no-random_device',
          'generic-no-threads',
          'generic-no-tzdb',
          'generic-no-unicode',
          'generic-no-wide-characters',
          'generic-no-rtti',
          'generic-optimized-speed',
          'generic-static',
          # TODO Find a better place for the benchmark and bootstrapping builds to live. They're either very expensive
          # or don't provide much value since the benchmark run results are too noise on the bots.
          'benchmarks',
          'bootstrapping-build'
        ]
        machine: [ 'libcxx-runners-8-set' ]
        include:
        - config: 'generic-cxx26'
          machine: libcxx-runners-8-set
        - config: 'generic-asan'
          machine: libcxx-runners-8-set
        - config: 'generic-tsan'
          machine: libcxx-runners-8-set
        - config: 'generic-ubsan'
          machine: libcxx-runners-8-set
        # Use a larger machine for MSAN to avoid timeout and memory allocation issues.
        - config: 'generic-msan'
          machine: libcxx-runners-8-set
    runs-on: ${{ matrix.machine }}
    steps:
      - uses: actions/checkout@v4
      - name: ${{ matrix.config }}
        run: libcxx/utils/ci/run-buildbot ${{ matrix.config }}
        env:
          CC: clang-18
          CXX: clang++-18
          ENABLE_CLANG_TIDY: "OFF"
<<<<<<< HEAD
      - uses: actions/upload-artifact@v4
=======
      - uses: actions/upload-artifact@26f96dfa697d77e81fd5907df203aa23a56210a8 # v4.3.0
>>>>>>> eac8d713
        if: always()
        with:
          name: ${{ matrix.config }}-results
          path: |
            **/test-results.xml
            **/*.abilist
            **/CMakeError.log
            **/CMakeOutput.log
            **/crash_diagnostics/*
  windows:
    runs-on: windows-2022
    needs: [ stage1 ]
    strategy:
      fail-fast: false
      matrix:
        include:
        - { config: clang-cl-dll, mingw: false }
        - { config: clang-cl-static, mingw: false }
        - { config: clang-cl-no-vcruntime, mingw: false }
        - { config: clang-cl-debug, mingw: false }
        - { config: clang-cl-static-crt, mingw: false }
        - { config: mingw-dll, mingw: true }
        - { config: mingw-static, mingw: true }
        - { config: mingw-dll-i686, mingw: true }
    steps:
      - uses: actions/checkout@v4
      - name: Install dependencies
        run: |
          choco install -y ninja wget
          pip install psutil
      - name: Install a current LLVM
        if: ${{ matrix.mingw != true }}
        run: |
          choco install -y llvm --version=17.0.6
      - name: Install llvm-mingw
        if: ${{ matrix.mingw == true }}
        run: |
          curl -LO https://github.com/mstorsjo/llvm-mingw/releases/download/20231128/llvm-mingw-20231128-ucrt-x86_64.zip
          powershell Expand-Archive llvm-mingw*.zip -DestinationPath .
          del llvm-mingw*.zip
          mv llvm-mingw* c:\llvm-mingw
          echo "c:\llvm-mingw\bin" | Out-File -FilePath $Env:GITHUB_PATH -Encoding utf8 -Append
      - name: Add Git Bash to the path
        run: |
          echo "c:\Program Files\Git\usr\bin" | Out-File -FilePath $Env:GITHUB_PATH -Encoding utf8 -Append
      - name: Set up the MSVC dev environment
        if: ${{ matrix.mingw != true }}
        uses: ilammy/msvc-dev-cmd@v1
      - name: Build and test
        run: |
          bash libcxx/utils/ci/run-buildbot ${{ matrix.config }}<|MERGE_RESOLUTION|>--- conflicted
+++ resolved
@@ -75,11 +75,7 @@
           CC: ${{ matrix.cc }}
           CXX: ${{ matrix.cxx }}
           ENABLE_CLANG_TIDY: ${{ matrix.clang_tidy }}
-<<<<<<< HEAD
-      - uses: actions/upload-artifact@v4
-=======
       - uses: actions/upload-artifact@26f96dfa697d77e81fd5907df203aa23a56210a8 # v4.3.0
->>>>>>> eac8d713
         if: always()
         with:
           name: ${{ matrix.config }}-${{ matrix.cxx }}-results
@@ -128,11 +124,7 @@
           CC: ${{ matrix.cc }}
           CXX: ${{ matrix.cxx }}
           ENABLE_CLANG_TIDY: ${{ matrix.clang_tidy }}
-<<<<<<< HEAD
-      - uses: actions/upload-artifact@v4
-=======
       - uses: actions/upload-artifact@26f96dfa697d77e81fd5907df203aa23a56210a8 # v4.3.0
->>>>>>> eac8d713
         if: always()  # Upload artifacts even if the build or test suite fails
         with:
           name: ${{ matrix.config }}-${{ matrix.cxx }}-results
@@ -197,11 +189,7 @@
           CC: clang-18
           CXX: clang++-18
           ENABLE_CLANG_TIDY: "OFF"
-<<<<<<< HEAD
-      - uses: actions/upload-artifact@v4
-=======
       - uses: actions/upload-artifact@26f96dfa697d77e81fd5907df203aa23a56210a8 # v4.3.0
->>>>>>> eac8d713
         if: always()
         with:
           name: ${{ matrix.config }}-results
