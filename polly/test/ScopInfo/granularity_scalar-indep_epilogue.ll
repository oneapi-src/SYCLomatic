; RUN: opt %loadPolly -polly-stmt-granularity=scalar-indep -polly-print-instructions -polly-scops -analyze < %s | FileCheck %s -match-full-lines
;
; Split a block into two independent statements that share no scalar.
; This case has an independent statement just for PHI writes.
;
; for (int j = 0; j < n; j += 1) {
; bodyA:
;   double valA = A[0];
;   A[0] = valA;
;
; bodyB:
;   phi = 42.0;
; }
;
define void @func(i32 %n, double* noalias nonnull %A) {
entry:
  br label %for

for:
  %j = phi i32 [0, %entry], [%j.inc, %inc]
  %j.cmp = icmp slt i32 %j, %n
  br i1 %j.cmp, label %bodyA, label %exit

    bodyA:
      %valA = load double, double* %A
      store double %valA, double* %A
      br label %bodyB

    bodyB:
      %phi = phi double [42.0, %bodyA]
      br label %inc

inc:
  %j.inc = add nuw nsw i32 %j, 1
  br label %for

exit:
  br label %return

return:
  ret void
}


; CHECK:      Statements {
; CHECK-NEXT:     Stmt_bodyA
; CHECK-NEXT:         Domain :=
; CHECK-NEXT:             [n] -> { Stmt_bodyA[i0] : 0 <= i0 < n };
; CHECK-NEXT:         Schedule :=
; CHECK-NEXT:             [n] -> { Stmt_bodyA[i0] -> [i0, 0] };
; CHECK-NEXT:         ReadAccess :=       [Reduction Type: NONE] [Scalar: 0]
; CHECK-NEXT:             [n] -> { Stmt_bodyA[i0] -> MemRef_A[0] };
; CHECK-NEXT:         MustWriteAccess :=  [Reduction Type: NONE] [Scalar: 0]
; CHECK-NEXT:             [n] -> { Stmt_bodyA[i0] -> MemRef_A[0] };
; CHECK-NEXT:         Instructions {
; CHECK-NEXT:             %valA = load double, double* %A, align 8
<<<<<<< HEAD
; CHECK-NEXT:             store double %valA, double* %A
=======
; CHECK-NEXT:             store double %valA, double* %A, align 8
>>>>>>> 7685c6b8
; CHECK-NEXT:         }
; CHECK-NEXT:     Stmt_bodyA_last
; CHECK-NEXT:         Domain :=
; CHECK-NEXT:             [n] -> { Stmt_bodyA_last[i0] : 0 <= i0 < n };
; CHECK-NEXT:         Schedule :=
; CHECK-NEXT:             [n] -> { Stmt_bodyA_last[i0] -> [i0, 1] };
; CHECK-NEXT:         MustWriteAccess :=  [Reduction Type: NONE] [Scalar: 1]
; CHECK-NEXT:             [n] -> { Stmt_bodyA_last[i0] -> MemRef_phi__phi[] };
; CHECK-NEXT:         Instructions {
; CHECK-NEXT:         }
; CHECK-NEXT: }<|MERGE_RESOLUTION|>--- conflicted
+++ resolved
@@ -54,11 +54,7 @@
 ; CHECK-NEXT:             [n] -> { Stmt_bodyA[i0] -> MemRef_A[0] };
 ; CHECK-NEXT:         Instructions {
 ; CHECK-NEXT:             %valA = load double, double* %A, align 8
-<<<<<<< HEAD
-; CHECK-NEXT:             store double %valA, double* %A
-=======
 ; CHECK-NEXT:             store double %valA, double* %A, align 8
->>>>>>> 7685c6b8
 ; CHECK-NEXT:         }
 ; CHECK-NEXT:     Stmt_bodyA_last
 ; CHECK-NEXT:         Domain :=
