--- conflicted
+++ resolved
@@ -74,13 +74,10 @@
 
     const Checksum &GetChecksum() const { return m_checksum; }
 
-<<<<<<< HEAD
-=======
     std::once_flag &GetChecksumWarningOnceFlag() {
       return m_checksum_warning_once_flag;
     }
 
->>>>>>> 4b409fa5
   protected:
     /// Set file and update modification time.
     void SetSupportFile(lldb::SupportFileSP support_file_sp);
@@ -93,12 +90,9 @@
 
     /// Keep track of the on-disk checksum.
     Checksum m_checksum;
-<<<<<<< HEAD
-=======
 
     /// Once flag for emitting a checksum mismatch warning.
     std::once_flag m_checksum_warning_once_flag;
->>>>>>> 4b409fa5
 
     // Keep the modification time that this file data is valid for
     llvm::sys::TimePoint<> m_mod_time;
