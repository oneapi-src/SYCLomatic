//===-- Log.h ---------------------------------------------------*- C++ -*-===//
//
// Part of the LLVM Project, under the Apache License v2.0 with LLVM Exceptions.
// See https://llvm.org/LICENSE.txt for license information.
// SPDX-License-Identifier: Apache-2.0 WITH LLVM-exception
//
//===----------------------------------------------------------------------===//

#ifndef LLDB_UTILITY_LOG_H
#define LLDB_UTILITY_LOG_H

#include "lldb/Utility/Flags.h"
#include "lldb/lldb-defines.h"

#include "llvm/ADT/ArrayRef.h"
#include "llvm/ADT/STLExtras.h"
#include "llvm/ADT/StringMap.h"
#include "llvm/ADT/StringRef.h"
#include "llvm/Support/Error.h"
#include "llvm/Support/FormatVariadic.h"
#include "llvm/Support/ManagedStatic.h"
#include "llvm/Support/RWMutex.h"

#include <atomic>
#include <cstdarg>
#include <cstdint>
#include <memory>
#include <mutex>
#include <string>
#include <type_traits>

namespace llvm {
class raw_ostream;
}
// Logging Options
#define LLDB_LOG_OPTION_VERBOSE (1u << 1)
#define LLDB_LOG_OPTION_PREPEND_SEQUENCE (1u << 3)
#define LLDB_LOG_OPTION_PREPEND_TIMESTAMP (1u << 4)
#define LLDB_LOG_OPTION_PREPEND_PROC_AND_THREAD (1u << 5)
#define LLDB_LOG_OPTION_PREPEND_THREAD_NAME (1U << 6)
#define LLDB_LOG_OPTION_BACKTRACE (1U << 7)
#define LLDB_LOG_OPTION_APPEND (1U << 8)
#define LLDB_LOG_OPTION_PREPEND_FILE_FUNCTION (1U << 9)

// Logging Functions
namespace lldb_private {

class LogHandler {
public:
  virtual ~LogHandler() = default;
  virtual void Emit(llvm::StringRef message) = 0;
<<<<<<< HEAD
=======

  virtual bool isA(const void *ClassID) const { return ClassID == &ID; }
  static bool classof(const LogHandler *obj) { return obj->isA(&ID); }

private:
  static char ID;
>>>>>>> 3de04b6d
};

class StreamLogHandler : public LogHandler {
public:
  StreamLogHandler(int fd, bool should_close, size_t buffer_size = 0);
  ~StreamLogHandler() override;

  void Emit(llvm::StringRef message) override;
  void Flush();
<<<<<<< HEAD
=======

  bool isA(const void *ClassID) const override { return ClassID == &ID; }
  static bool classof(const LogHandler *obj) { return obj->isA(&ID); }
>>>>>>> 3de04b6d

private:
  std::mutex m_mutex;
  llvm::raw_fd_ostream m_stream;
  static char ID;
};

class CallbackLogHandler : public LogHandler {
public:
  CallbackLogHandler(lldb::LogOutputCallback callback, void *baton);

  void Emit(llvm::StringRef message) override;

  bool isA(const void *ClassID) const override { return ClassID == &ID; }
  static bool classof(const LogHandler *obj) { return obj->isA(&ID); }

private:
  lldb::LogOutputCallback m_callback;
  void *m_baton;
  static char ID;
};

class RotatingLogHandler : public LogHandler {
public:
  RotatingLogHandler(size_t size);

  void Emit(llvm::StringRef message) override;
  void Dump(llvm::raw_ostream &stream) const;

  bool isA(const void *ClassID) const override { return ClassID == &ID; }
  static bool classof(const LogHandler *obj) { return obj->isA(&ID); }

private:
  size_t NormalizeIndex(size_t i) const;
  size_t GetNumMessages() const;
  size_t GetFirstMessageIndex() const;

  mutable std::mutex m_mutex;
  std::unique_ptr<std::string[]> m_messages;
  const size_t m_size = 0;
  size_t m_next_index = 0;
  size_t m_total_count = 0;
  static char ID;
};

class Log final {
public:
  /// The underlying type of all log channel enums. Declare them as:
  /// enum class MyLog : MaskType {
  ///   Channel0 = Log::ChannelFlag<0>,
  ///   Channel1 = Log::ChannelFlag<1>,
  ///   ...,
  ///   LLVM_MARK_AS_BITMASK_ENUM(LastChannel),
  /// };
  using MaskType = uint64_t;

  template <MaskType Bit>
  static constexpr MaskType ChannelFlag = MaskType(1) << Bit;

  // Description of a log channel category.
  struct Category {
    llvm::StringLiteral name;
    llvm::StringLiteral description;
    MaskType flag;

    template <typename Cat>
    constexpr Category(llvm::StringLiteral name,
                       llvm::StringLiteral description, Cat mask)
        : name(name), description(description), flag(MaskType(mask)) {
      static_assert(
          std::is_same<Log::MaskType, std::underlying_type_t<Cat>>::value, "");
    }
  };

  // This class describes a log channel. It also encapsulates the behavior
  // necessary to enable a log channel in an atomic manner.
  class Channel {
    std::atomic<Log *> log_ptr;
    friend class Log;

  public:
    const llvm::ArrayRef<Category> categories;
    const MaskType default_flags;

    template <typename Cat>
    constexpr Channel(llvm::ArrayRef<Log::Category> categories,
                      Cat default_flags)
        : log_ptr(nullptr), categories(categories),
          default_flags(MaskType(default_flags)) {
      static_assert(
          std::is_same<Log::MaskType, std::underlying_type_t<Cat>>::value, "");
    }

    // This function is safe to call at any time. If the channel is disabled
    // after (or concurrently with) this function returning a non-null Log
    // pointer, it is still safe to attempt to write to the Log object -- the
    // output will be discarded.
    Log *GetLog(MaskType mask) {
      Log *log = log_ptr.load(std::memory_order_relaxed);
      if (log && log->GetMask().AnySet(mask))
        return log;
      return nullptr;
    }
  };


  // Static accessors for logging channels
  static void Register(llvm::StringRef name, Channel &channel);
  static void Unregister(llvm::StringRef name);

  static bool
  EnableLogChannel(const std::shared_ptr<LogHandler> &log_handler_sp,
                   uint32_t log_options, llvm::StringRef channel,
                   llvm::ArrayRef<const char *> categories,
                   llvm::raw_ostream &error_stream);

  static bool DisableLogChannel(llvm::StringRef channel,
                                llvm::ArrayRef<const char *> categories,
                                llvm::raw_ostream &error_stream);

  static bool DumpLogChannel(llvm::StringRef channel,
                             llvm::raw_ostream &output_stream,
                             llvm::raw_ostream &error_stream);

  static bool ListChannelCategories(llvm::StringRef channel,
                                    llvm::raw_ostream &stream);

  /// Returns the list of log channels.
  static std::vector<llvm::StringRef> ListChannels();
  /// Calls the given lambda for every category in the given channel.
  /// If no channel with the given name exists, lambda is never called.
  static void ForEachChannelCategory(
      llvm::StringRef channel,
      llvm::function_ref<void(llvm::StringRef, llvm::StringRef)> lambda);

  static void DisableAllLogChannels();

  static void ListAllLogChannels(llvm::raw_ostream &stream);

  // Member functions
  //
  // These functions are safe to call at any time you have a Log* obtained from
  // the Channel class. If logging is disabled between you obtaining the Log
  // object and writing to it, the output will be silently discarded.
  Log(Channel &channel) : m_channel(channel) {}
  ~Log() = default;

  void PutCString(const char *cstr);
  void PutString(llvm::StringRef str);

  template <typename... Args>
  void Format(llvm::StringRef file, llvm::StringRef function,
              const char *format, Args &&... args) {
    Format(file, function, llvm::formatv(format, std::forward<Args>(args)...));
  }

  template <typename... Args>
  void FormatError(llvm::Error error, llvm::StringRef file,
                   llvm::StringRef function, const char *format,
                   Args &&... args) {
    Format(file, function,
           llvm::formatv(format, llvm::toString(std::move(error)),
                         std::forward<Args>(args)...));
  }

  /// Prefer using LLDB_LOGF whenever possible.
  void Printf(const char *format, ...) __attribute__((format(printf, 2, 3)));

  void Error(const char *fmt, ...) __attribute__((format(printf, 2, 3)));

  void Verbose(const char *fmt, ...) __attribute__((format(printf, 2, 3)));

  void Warning(const char *fmt, ...) __attribute__((format(printf, 2, 3)));

  const Flags GetOptions() const;

  const Flags GetMask() const;

  bool GetVerbose() const;

  void VAPrintf(const char *format, va_list args);
  void VAError(const char *format, va_list args);

private:
  Channel &m_channel;

  // The mutex makes sure enable/disable operations are thread-safe. The
  // options and mask variables are atomic to enable their reading in
  // Channel::GetLogIfAny without taking the mutex to speed up the fast path.
  // Their modification however, is still protected by this mutex.
  llvm::sys::RWMutex m_mutex;

  std::shared_ptr<LogHandler> m_handler;
  std::atomic<uint32_t> m_options{0};
  std::atomic<MaskType> m_mask{0};

  void WriteHeader(llvm::raw_ostream &OS, llvm::StringRef file,
                   llvm::StringRef function);
  void WriteMessage(const std::string &message);

  void Format(llvm::StringRef file, llvm::StringRef function,
              const llvm::formatv_object_base &payload);

  std::shared_ptr<LogHandler> GetHandler() {
    llvm::sys::ScopedReader lock(m_mutex);
    return m_handler;
  }

  void Enable(const std::shared_ptr<LogHandler> &handler_sp, uint32_t options,
              uint32_t flags);

  void Disable(uint32_t flags);

  bool Dump(llvm::raw_ostream &stream);

  typedef llvm::StringMap<Log> ChannelMap;
  static llvm::ManagedStatic<ChannelMap> g_channel_map;

  static void ForEachCategory(
      const Log::ChannelMap::value_type &entry,
      llvm::function_ref<void(llvm::StringRef, llvm::StringRef)> lambda);

  static void ListCategories(llvm::raw_ostream &stream,
                             const ChannelMap::value_type &entry);
  static uint32_t GetFlags(llvm::raw_ostream &stream, const ChannelMap::value_type &entry,
                           llvm::ArrayRef<const char *> categories);

  Log(const Log &) = delete;
  void operator=(const Log &) = delete;
};

// Must be specialized for a particular log type.
template <typename Cat> Log::Channel &LogChannelFor() = delete;

/// Retrieve the Log object for the channel associated with the given log enum.
///
/// Returns a valid Log object if any of the provided categories are enabled.
/// Otherwise, returns nullptr.
template <typename Cat> Log *GetLog(Cat mask) {
  static_assert(std::is_same<Log::MaskType, std::underlying_type_t<Cat>>::value,
                "");
  return LogChannelFor<Cat>().GetLog(Log::MaskType(mask));
}

} // namespace lldb_private

/// The LLDB_LOG* macros defined below are the way to emit log messages.
///
/// Note that the macros surround the arguments in a check for the log
/// being on, so you can freely call methods in arguments without affecting
/// the non-log execution flow.
///
/// If you need to do more complex computations to prepare the log message
/// be sure to add your own if (log) check, since we don't want logging to
/// have any effect when not on.
///
/// However, the LLDB_LOG macro uses the llvm::formatv system (see the
/// ProgrammersManual page in the llvm docs for more details).  This allows
/// the use of "format_providers" to auto-format datatypes, and there are
/// already formatters for some of the llvm and lldb datatypes.
///
/// So if you need to do non-trivial formatting of one of these types, be
/// sure to grep the lldb and llvm sources for "format_provider" to see if
/// there is already a formatter before doing in situ formatting, and if
/// possible add a provider if one does not already exist.

#define LLDB_LOG(log, ...)                                                     \
  do {                                                                         \
    ::lldb_private::Log *log_private = (log);                                  \
    if (log_private)                                                           \
      log_private->Format(__FILE__, __func__, __VA_ARGS__);                    \
  } while (0)

#define LLDB_LOGF(log, ...)                                                    \
  do {                                                                         \
    ::lldb_private::Log *log_private = (log);                                  \
    if (log_private)                                                           \
      log_private->Printf(__VA_ARGS__);                                        \
  } while (0)

#define LLDB_LOGV(log, ...)                                                    \
  do {                                                                         \
    ::lldb_private::Log *log_private = (log);                                  \
    if (log_private && log_private->GetVerbose())                              \
      log_private->Format(__FILE__, __func__, __VA_ARGS__);                    \
  } while (0)

// Write message to log, if error is set. In the log message refer to the error
// with {0}. Error is cleared regardless of whether logging is enabled.
#define LLDB_LOG_ERROR(log, error, ...)                                        \
  do {                                                                         \
    ::lldb_private::Log *log_private = (log);                                  \
    ::llvm::Error error_private = (error);                                     \
    if (log_private && error_private) {                                        \
      log_private->FormatError(::std::move(error_private), __FILE__, __func__, \
                               __VA_ARGS__);                                   \
    } else                                                                     \
      ::llvm::consumeError(::std::move(error_private));                        \
  } while (0)

#endif // LLDB_UTILITY_LOG_H

// TODO: Remove this and fix includes everywhere.<|MERGE_RESOLUTION|>--- conflicted
+++ resolved
@@ -49,15 +49,12 @@
 public:
   virtual ~LogHandler() = default;
   virtual void Emit(llvm::StringRef message) = 0;
-<<<<<<< HEAD
-=======
 
   virtual bool isA(const void *ClassID) const { return ClassID == &ID; }
   static bool classof(const LogHandler *obj) { return obj->isA(&ID); }
 
 private:
   static char ID;
->>>>>>> 3de04b6d
 };
 
 class StreamLogHandler : public LogHandler {
@@ -67,12 +64,9 @@
 
   void Emit(llvm::StringRef message) override;
   void Flush();
-<<<<<<< HEAD
-=======
 
   bool isA(const void *ClassID) const override { return ClassID == &ID; }
   static bool classof(const LogHandler *obj) { return obj->isA(&ID); }
->>>>>>> 3de04b6d
 
 private:
   std::mutex m_mutex;
