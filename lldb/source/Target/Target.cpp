--- conflicted
+++ resolved
@@ -3358,12 +3358,7 @@
     else
       error = m_process_sp->Resume();
     if (!error.Success()) {
-<<<<<<< HEAD
-      Status error2;
-      error2 = Status::FromErrorStringWithFormat(
-=======
       error = Status::FromErrorStringWithFormat(
->>>>>>> 4b409fa5
           "process resume at entry point failed: %s", error.AsCString());
     }
   } break;
