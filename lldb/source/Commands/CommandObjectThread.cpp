--- conflicted
+++ resolved
@@ -2024,13 +2024,10 @@
         m_forwards = true;
         break;
       }
-<<<<<<< HEAD
-=======
       case 't': {
         m_show_tsc = true;
         break;
       }
->>>>>>> 8c82cf7b
       default:
         llvm_unreachable("Unimplemented option");
       }
@@ -2042,10 +2039,7 @@
       m_skip = 0;
       m_raw = false;
       m_forwards = false;
-<<<<<<< HEAD
-=======
       m_show_tsc = false;
->>>>>>> 8c82cf7b
     }
 
     llvm::ArrayRef<OptionDefinition> GetDefinitions() override {
@@ -2059,10 +2053,7 @@
     size_t m_skip;
     bool m_raw;
     bool m_forwards;
-<<<<<<< HEAD
-=======
     bool m_show_tsc;
->>>>>>> 8c82cf7b
   };
 
   CommandObjectTraceDumpInstructions(CommandInterpreter &interpreter)
@@ -2124,12 +2115,8 @@
       int initial_index = setUpCursor();
 
       auto dumper = std::make_unique<TraceInstructionDumper>(
-<<<<<<< HEAD
-          std::move(cursor_up), initial_index, m_options.m_raw);
-=======
           std::move(cursor_up), initial_index, m_options.m_raw,
           m_options.m_show_tsc);
->>>>>>> 8c82cf7b
 
       // This happens when the seek value was more than the number of available
       // instructions.
@@ -2149,8 +2136,6 @@
   std::string m_repeat_command;
   bool m_create_repeat_command_just_invoked;
   std::map<lldb::tid_t, std::unique_ptr<TraceInstructionDumper>> m_dumpers;
-<<<<<<< HEAD
-=======
 };
 
 // CommandObjectTraceDumpInfo
@@ -2228,7 +2213,6 @@
   }
 
   CommandOptions m_options;
->>>>>>> 8c82cf7b
 };
 
 // CommandObjectMultiwordTraceDump
