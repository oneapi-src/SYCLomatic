if (APPLE AND LLVM_ENABLE_LOCAL_SUBMODULE_VISIBILITY)
  # Work around an issue with the Python headers, which have a modular include
  # inside an extern "C" block.
  remove_module_flags()
endif()

if(NOT LLDB_PYTHON_RELATIVE_PATH)
  message(FATAL_ERROR "LLDB_PYTHON_RELATIVE_PATH is not set.")
endif()
add_definitions(-DLLDB_PYTHON_RELATIVE_LIBDIR="${LLDB_PYTHON_RELATIVE_PATH}")

if(NOT LLDB_PYTHON_EXE_RELATIVE_PATH)
  message(FATAL_ERROR "LLDB_PYTHON_EXE_RELATIVE_PATH is not set.")
endif()
add_definitions(-DLLDB_PYTHON_EXE_RELATIVE_PATH="${LLDB_PYTHON_EXE_RELATIVE_PATH}")


if (LLDB_ENABLE_LIBEDIT)
  list(APPEND LLDB_LIBEDIT_LIBS LibEdit::LibEdit)
endif()

add_lldb_library(lldbPluginScriptInterpreterPythonInterfaces
  ScriptedPythonInterface.cpp
  ScriptedProcessPythonInterface.cpp
  ScriptedThreadPythonInterface.cpp
<<<<<<< HEAD
  ScriptedThreadPlanPythonInterface.cpp
  ScriptedPlatformPythonInterface.cpp
=======
>>>>>>> 9c4aab8c

  LINK_LIBS
    lldbCore
    lldbHost
    lldbInterpreter
    lldbTarget
    ${Python3_LIBRARIES}
    ${LLDB_LIBEDIT_LIBS}

  LINK_COMPONENTS
    Support
  )

add_subdirectory(OperatingSystemPythonInterface)
add_subdirectory(ScriptedPlatformPythonInterface)
add_subdirectory(ScriptedThreadPlanPythonInterface)
<|MERGE_RESOLUTION|>--- conflicted
+++ resolved
@@ -23,11 +23,6 @@
   ScriptedPythonInterface.cpp
   ScriptedProcessPythonInterface.cpp
   ScriptedThreadPythonInterface.cpp
-<<<<<<< HEAD
-  ScriptedThreadPlanPythonInterface.cpp
-  ScriptedPlatformPythonInterface.cpp
-=======
->>>>>>> 9c4aab8c
 
   LINK_LIBS
     lldbCore
