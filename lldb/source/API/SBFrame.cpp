--- conflicted
+++ resolved
@@ -1033,12 +1033,8 @@
     Status error;
     error = Status::FromErrorString("can't evaluate expressions when the "
                                     "process is running.");
-<<<<<<< HEAD
-    ValueObjectSP error_val_sp = ValueObjectConstResult::Create(nullptr, error);
-=======
     ValueObjectSP error_val_sp =
         ValueObjectConstResult::Create(nullptr, std::move(error));
->>>>>>> 4b409fa5
     result.SetSP(error_val_sp, false);
   }
   return result;
@@ -1134,21 +1130,13 @@
       Status error;
       error = Status::FromErrorString("can't evaluate expressions when the "
                                       "process is running.");
-<<<<<<< HEAD
-      expr_value_sp = ValueObjectConstResult::Create(nullptr, error);
-=======
       expr_value_sp = ValueObjectConstResult::Create(nullptr, std::move(error));
->>>>>>> 4b409fa5
       expr_result.SetSP(expr_value_sp, false);
     }
   } else {
       Status error;
       error = Status::FromErrorString("sbframe object is not valid.");
-<<<<<<< HEAD
-      expr_value_sp = ValueObjectConstResult::Create(nullptr, error);
-=======
       expr_value_sp = ValueObjectConstResult::Create(nullptr, std::move(error));
->>>>>>> 4b409fa5
       expr_result.SetSP(expr_value_sp, false);
   }
 
