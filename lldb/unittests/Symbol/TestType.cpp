--- conflicted
+++ resolved
@@ -16,10 +16,7 @@
 
 using namespace lldb;
 using namespace lldb_private;
-<<<<<<< HEAD
-=======
 using testing::ElementsAre;
->>>>>>> 1d22c955
 using testing::Not;
 
 TEST(Type, GetTypeScopeAndBasename) {
@@ -63,10 +60,6 @@
   TypeQuery query(pattern, TypeQueryOptions::e_ignore_modules);
   return query.ContextMatches(arg);
 }
-<<<<<<< HEAD
-} // namespace
-
-=======
 MATCHER_P(MatchesWithStrictNamespaces, pattern, "") {
   TypeQuery query(pattern, TypeQueryOptions::e_strict_namespaces);
   return query.ContextMatches(arg);
@@ -94,7 +87,6 @@
   EXPECT_THAT(get(q), ElementsAre(true, false, false, false, true));
 }
 
->>>>>>> 1d22c955
 TEST(Type, CompilerContextPattern) {
   auto make_module = [](llvm::StringRef name) {
     return CompilerContext(CompilerContextKind::Module, ConstString(name));
@@ -137,13 +129,10 @@
       (std::vector{make_module("A"), make_module("B"), make_class("C")}),
       Matches(
           std::vector{make_module("A"), make_module("B"), make_any_type("C")}));
-<<<<<<< HEAD
-=======
   EXPECT_THAT((std::vector{make_module("A"), make_module("B"),
                            make_namespace(""), make_class("C")}),
               Matches(std::vector{make_module("A"), make_module("B"),
                                   make_any_type("C")}));
->>>>>>> 1d22c955
   EXPECT_THAT(
       (std::vector{make_module("A"), make_module("B"), make_enum("C2")}),
       Not(Matches(std::vector{make_module("A"), make_module("B"),
@@ -152,8 +141,6 @@
               Matches(std::vector{make_class("C")}));
   EXPECT_THAT((std::vector{make_namespace("NS"), make_class("C")}),
               Not(Matches(std::vector{make_any_type("C")})));
-<<<<<<< HEAD
-=======
 
   EXPECT_THAT((std::vector{make_namespace(""), make_class("C")}),
               Matches(std::vector{make_class("C")}));
@@ -180,5 +167,4 @@
                            make_namespace(""), make_class("C")}),
               MatchesIgnoringModules(
                   std::vector{make_namespace("NS"), make_class("C")}));
->>>>>>> 1d22c955
 }