//===----RTLs/amdgpu/utils/UtilitiesRTL.h ------------------------- C++ -*-===//
//
// Part of the LLVM Project, under the Apache License v2.0 with LLVM Exceptions.
// See https://llvm.org/LICENSE.txt for license information.
// SPDX-License-Identifier: Apache-2.0 WITH LLVM-exception
//
//===----------------------------------------------------------------------===//
//
// RTL Utilities for AMDGPU plugins
//
//===----------------------------------------------------------------------===//

#include <cstdint>

#include "Shared/Debug.h"
#include "Utils/ELF.h"

#include "omptarget.h"

#include "llvm/Frontend/Offloading/Utility.h"

namespace llvm {
namespace omp {
namespace target {
namespace plugin {
<<<<<<< HEAD
namespace utils {
=======
namespace hsa_utils {

>>>>>>> 4b409fa5
// The implicit arguments of COV5 AMDGPU kernels.
struct AMDGPUImplicitArgsTy {
  uint32_t BlockCountX;
  uint32_t BlockCountY;
  uint32_t BlockCountZ;
  uint16_t GroupSizeX;
  uint16_t GroupSizeY;
  uint16_t GroupSizeZ;
  uint8_t Unused0[46]; // 46 byte offset.
  uint16_t GridDims;
  uint8_t Unused1[54]; // 54 byte offset.
  uint32_t DynamicLdsSize;
  uint8_t Unused2[132]; // 132 byte offset.
};

// Dummy struct for COV4 implicitargs.
struct AMDGPUImplicitArgsTyCOV4 {
  uint8_t Unused[56];
};

/// Returns the size in bytes of the implicit arguments of AMDGPU kernels.
/// `Version` is the ELF ABI version, e.g. COV5.
inline uint32_t getImplicitArgsSize(uint16_t Version) {
  return Version < ELF::ELFABIVERSION_AMDGPU_HSA_V5
             ? sizeof(AMDGPUImplicitArgsTyCOV4)
             : sizeof(AMDGPUImplicitArgsTy);
}

/// Reads the AMDGPU specific metadata from the ELF file and propagates the
/// KernelInfoMap
inline Error readAMDGPUMetaDataFromImage(
    MemoryBufferRef MemBuffer,
    StringMap<offloading::amdgpu::AMDGPUKernelMetaData> &KernelInfoMap,
    uint16_t &ELFABIVersion) {
  Error Err = llvm::offloading::amdgpu::getAMDGPUMetaDataFromImage(
      MemBuffer, KernelInfoMap, ELFABIVersion);
  if (!Err)
    return Err;
  DP("ELFABIVERSION Version: %u\n", ELFABIVersion);
  return Err;
}

} // namespace hsa_utils
} // namespace plugin
} // namespace target
} // namespace omp
} // namespace llvm<|MERGE_RESOLUTION|>--- conflicted
+++ resolved
@@ -23,12 +23,8 @@
 namespace omp {
 namespace target {
 namespace plugin {
-<<<<<<< HEAD
-namespace utils {
-=======
 namespace hsa_utils {
 
->>>>>>> 4b409fa5
 // The implicit arguments of COV5 AMDGPU kernels.
 struct AMDGPUImplicitArgsTy {
   uint32_t BlockCountX;
