// RUN: %clang_cc1 -fsyntax-only -std=c++2b -Woverloaded-virtual %s -verify


// FIXME: can we improve these diagnostics?
void f(this); // expected-error{{variable has incomplete type 'void'}} \
              // expected-error{{invalid use of 'this' outside of a non-static member function}}

void g(this auto); // expected-error{{an explicit object parameter cannot appear in a non-member function}}

auto l1 = [] (this auto) static {}; // expected-error{{an explicit object parameter cannot appear in a static lambda}}
auto l2 = [] (this auto) mutable {}; // expected-error{{a lambda with an explicit object parameter cannot be mutable}}
auto l3 = [](this auto...){}; // expected-error {{the explicit object parameter cannot be a function parameter pack}}
auto l4 = [](int, this auto){}; // expected-error {{an explicit object parameter can only appear as the first parameter of the lambda}}

struct S {
    static void f(this auto); // expected-error{{an explicit object parameter cannot appear in a static function}}
    virtual void f(this S); // expected-error{{an explicit object parameter cannot appear in a virtual function}}

    // new and delete are implicitly static
    void *operator new(this unsigned long); // expected-error{{an explicit object parameter cannot appear in a static function}}
    void operator delete(this void*); // expected-error{{an explicit object parameter cannot appear in a static function}}

    void g(this auto) const; // expected-error{{explicit object member function cannot have 'const' qualifier}}
    void h(this auto) &; // expected-error{{explicit object member function cannot have '&' qualifier}}
    void i(this auto) &&; // expected-error{{explicit object member function cannot have '&&' qualifier}}
    void j(this auto) volatile; // expected-error{{explicit object member function cannot have 'volatile' qualifier}}
    void k(this auto) __restrict; // expected-error{{explicit object member function cannot have '__restrict' qualifier}}
    void l(this auto) _Nonnull; // expected-error{{explicit object member function cannot have '' qualifie}}


    void variadic(this auto...); // expected-error{{the explicit object parameter cannot be a function parameter pack}}
    void not_first(int, this auto); // expected-error {{an explicit object parameter can only appear as the first parameter of the function}}

    S(this auto); // expected-error {{an explicit object parameter cannot appear in a constructor}}
    ~S(this S) {} // expected-error {{an explicit object parameter cannot appear in a destructor}} \
                  // expected-error {{destructor cannot have any parameters}}
};

namespace Override {
struct A {
    virtual void f(); // expected-note 2{{here}}
    virtual void g(int); // expected-note {{here}}
    virtual void h() const; // expected-note 5{{here}}
};

// CWG2553
struct B : A {
    int f(this B&, int); // expected-warning {{hides overloaded virtual function}}
    int f(this B&);  // expected-error {{an explicit object parameter cannot appear in a virtual function}}
    int g(this B&); // expected-warning {{hides overloaded virtual function}}
    int h(this B&); // expected-error {{an explicit object parameter cannot appear in a virtual function}}
    int h(this B&&); // expected-error {{an explicit object parameter cannot appear in a virtual function}}
    int h(this const B&&); // expected-error {{an explicit object parameter cannot appear in a virtual function}}
    int h(this A&); // expected-error {{an explicit object parameter cannot appear in a virtual function}}
    int h(this int); // expected-error {{an explicit object parameter cannot appear in a virtual function}}
};
}

namespace DefaultArgs {
     struct Test { void f(this const auto& = Test{}); };
    // expected-error@-1 {{the explicit object parameter cannot have a default argument}}
    auto L = [](this const auto& = Test{}){};
    // expected-error@-1 {{the explicit object parameter cannot have a default argument}}
}

struct CannotUseThis {
    int fun();
    int m;
    void f(this auto) {
        this->fun(); // expected-error{{invalid use of 'this' in a function with an explicit object parameter}}
        fun(); // expected-error {{call to non-static member function without an object argument}}
        m = 0; // expected-error {{invalid use of member 'm' in explicit object member function}}
    }
};

struct CannotUseThisBase {
  void foo();
  int n;
  static int i;
};

struct CannotUseThisDerived : CannotUseThisBase {
  void bar(this auto) {
    foo(); // expected-error {{call to non-static member function without an object argument}}
    n = 12; // expected-error {{invalid use of member 'n' in explicit object member function}}
    i = 100;
  }
};

namespace ThisInLambdaWithCaptures {

struct Test {
    Test(auto&&);
};

void test() {

    [i = 0](this Test) { }();
    // expected-error@-1 {{invalid explicit object parameter type 'ThisInLambdaWithCaptures::Test' in lambda with capture; the type must be the same as, or derived from, the lambda}}

    struct Derived;
    auto ok = [i = 0](this const Derived&) {};
    auto ko = [i = 0](this const Test&) {};
    // expected-error@-1 {{invalid explicit object parameter type 'ThisInLambdaWithCaptures::Test' in lambda with capture; the type must be the same as, or derived from, the lambda}}

    struct Derived : decltype(ok){};
    Derived dok{ok};
    dok();

    struct DerivedErr : decltype(ko){};
    DerivedErr dko{ko};
    dko();

    auto alsoOk = [](this const Test &) {};
    alsoOk();
}

struct Frobble;
auto nothingIsOkay = [i = 0](this const Frobble &) {};  // expected-note {{candidate function not viable: requires 0 non-object arguments, but 1 was provided}}
struct Frobble {} f;
void test2()  {
    nothingIsOkay(f); // expected-error {{no matching function for call to object of type}}
}

}

struct Corresponding {
    void a(this Corresponding&); // expected-note 2{{here}}
    void a(); // expected-error{{cannot be redeclared}}
    void a() &; // expected-error{{cannot be redeclared}}
    void a(this Corresponding&, int);
    void a(this Corresponding&, double);

    void b(this const Corresponding&); // expected-note 2{{here}}
    void b() const; // expected-error{{cannot be redeclared}}
    void b() const &; // expected-error{{cannot be redeclared}}

    void c(this Corresponding&&); // expected-note {{here}}
    void c() &&; // expected-error{{cannot be redeclared}}

    void d(this Corresponding&);
    void d(this Corresponding&&);
    void d(this const Corresponding&);
    void d(this const int&);
    void d(this const int);
    void d(this int);

    void e(this const Corresponding&&); // expected-note {{here}}
    void e() const &&; // expected-error{{cannot be redeclared}}

};

template <typename T>
struct CorrespondingTpl {
    void a(this CorrespondingTpl&); // expected-note 2{{here}}
    void a(); // expected-error{{cannot be redeclared}}
    void a() &; // expected-error{{cannot be redeclared}}
    void a(this Corresponding&, int);
    void a(this Corresponding&, double);
    void a(long);


    void b(this const CorrespondingTpl&); // expected-note 2{{here}}
    void b() const; // expected-error{{cannot be redeclared}}
    void b() const &; // expected-error{{cannot be redeclared}}

    void c(this CorrespondingTpl&&); // expected-note {{here}}
    void c() &&; // expected-error{{cannot be redeclared}}

    void d(this Corresponding&);
    void d(this Corresponding&&);
    void d(this const Corresponding&);
    void d(this const int&);
    void d(this const int);
    void d(this int);

    void e(this const CorrespondingTpl&&); // expected-note {{here}}
    void e() const &&; // expected-error{{cannot be redeclared}}
};

struct C {
    template <typename T>
    C(T){}
};

void func(int i) {
    (void)[=](this auto&&) { return i; }();
    (void)[=](this const auto&) { return i; }();
    (void)[i](this C) { return i; }(); // expected-error{{invalid explicit object parameter type 'C'}}
    (void)[=](this C) { return i; }(); // expected-error{{invalid explicit object parameter type 'C'}}
    (void)[](this C) { return 42; }();
    auto l = [=](this auto&) {};
    struct D : decltype(l) {};
    D d{l};
    d();
}

void TestMutationInLambda() {
    [i = 0](this auto &&){ i++; }();
    [i = 0](this auto){ i++; }();
    [i = 0](this const auto&){ i++; }(); // expected-error {{cannot assign to a variable captured by copy in a non-mutable lambda}}

    int x;
    const auto l1 = [x](this auto&) { x = 42; }; // expected-error {{cannot assign to a variable captured by copy in a non-mutable lambda}}
    const auto l2 = [=](this auto&) { x = 42; }; // expected-error {{cannot assign to a variable captured by copy in a non-mutable lambda}}

    const auto l3 = [&x](this auto&) {
        const auto l3a = [x](this auto&) { x = 42; }; // expected-error {{cannot assign to a variable captured by copy in a non-mutable lambda}}
        l3a(); // expected-note {{in instantiation of}}
    };

    const auto l4 = [&x](this auto&) {
        const auto l4a = [=](this auto&) { x = 42; }; // expected-error {{cannot assign to a variable captured by copy in a non-mutable lambda}}
        l4a(); // expected-note {{in instantiation of}}
    };

    const auto l5 = [x](this auto&) {
        const auto l5a = [x](this auto&) { x = 42; }; // expected-error {{cannot assign to a variable captured by copy in a non-mutable lambda}}
        l5a(); // expected-note {{in instantiation of}}
    };

    const auto l6 = [=](this auto&) {
        const auto l6a = [=](this auto&) { x = 42; }; // expected-error {{cannot assign to a variable captured by copy in a non-mutable lambda}}
        l6a(); // expected-note {{in instantiation of}}
    };

    const auto l7 = [x](this auto&) {
        const auto l7a = [=](this auto&) { x = 42; }; // expected-error {{cannot assign to a variable captured by copy in a non-mutable lambda}}
        l7a(); // expected-note {{in instantiation of}}
    };

    const auto l8 = [=](this auto&) {
        const auto l8a = [x](this auto&) { x = 42; }; // expected-error {{cannot assign to a variable captured by copy in a non-mutable lambda}}
        l8a(); // expected-note {{in instantiation of}}
    };

    const auto l9 = [&](this auto&) {
        const auto l9a = [x](this auto&) { x = 42; }; // expected-error {{cannot assign to a variable captured by copy in a non-mutable lambda}}
        l9a(); // expected-note {{in instantiation of}}
    };

    const auto l10 = [&](this auto&) {
        const auto l10a = [=](this auto&) { x = 42; }; // expected-error {{cannot assign to a variable captured by copy in a non-mutable lambda}}
        l10a(); // expected-note {{in instantiation of}}
    };

    const auto l11 = [x](this auto&) {
        const auto l11a = [&x](this auto&) { x = 42; }; // expected-error {{cannot assign to a variable captured by copy in a non-mutable lambda}} expected-note {{while substituting}}
        l11a();
    };

    const auto l12 = [x](this auto&) {
        const auto l12a = [&](this auto&) { x = 42; }; // expected-error {{cannot assign to a variable captured by copy in a non-mutable lambda}} expected-note {{while substituting}}
        l12a();
    };

    const auto l13 = [=](this auto&) {
        const auto l13a = [&x](this auto&) { x = 42; }; // expected-error {{cannot assign to a variable captured by copy in a non-mutable lambda}} expected-note {{while substituting}}
        l13a();
    };

    struct S {
        int x;
        auto f() {
            return [*this] (this auto&&) {
                x = 42; // expected-error {{read-only variable is not assignable}}
                [*this] () mutable { x = 42; } ();
                [*this] (this auto&&) { x = 42; } ();
                [*this] () { x = 42; } (); // expected-error {{read-only variable is not assignable}}
                const auto l = [*this] (this auto&&) { x = 42; }; // expected-error {{read-only variable is not assignable}}
                l(); // expected-note {{in instantiation of}}

                struct T {
                    int x;
                    auto g() {
                        return [&] (this auto&&) {
                            x = 42;
                            const auto l = [*this] (this auto&&) { x = 42; }; // expected-error {{read-only variable is not assignable}}
                            l(); // expected-note {{in instantiation of}}
                        };
                    }
                };

                const auto l2 = T{}.g();
                l2(); // expected-note {{in instantiation of}}
            };
        }
    };

    const auto l14 = S{}.f();

    l1(); // expected-note {{in instantiation of}}
    l2(); // expected-note {{in instantiation of}}
    l3(); // expected-note {{in instantiation of}}
    l4(); // expected-note {{in instantiation of}}
    l5(); // expected-note {{in instantiation of}}
    l6(); // expected-note {{in instantiation of}}
    l7(); // expected-note {{in instantiation of}}
    l8(); // expected-note {{in instantiation of}}
    l9(); // expected-note {{in instantiation of}}
    l10(); // expected-note {{in instantiation of}}
    l11(); // expected-note {{in instantiation of}}
    l12(); // expected-note {{in instantiation of}}
    l13(); // expected-note {{in instantiation of}}
    l14(); // expected-note 3 {{in instantiation of}}

    {
      const auto l1 = [&x](this auto&) { x = 42; };
      const auto l2 = [&](this auto&) { x = 42; };
      l1();
      l2();
    }

    // Check that we don't crash if the lambda has type sugar.
    const auto l15 = [=](this auto&&) [[clang::annotate_type("foo")]] [[clang::annotate_type("bar")]] {
        return x;
    };

    const auto l16 = [=]() [[clang::annotate_type("foo")]] [[clang::annotate_type("bar")]] {
        return x;
    };

    l15();
    l16();
}

struct Over_Call_Func_Example {
    void a();
    void b() {
        a(); // ok, (*this).a()
    }

    void f(this const Over_Call_Func_Example&); // expected-note {{here}}
    void g() const {
        f();       // ok: (*this).f()
        f(*this);  // expected-error{{too many non-object arguments to function call}}
        this->f(); // ok
    }

    static void h() {
        f();       // expected-error{{call to non-static member function without an object argument}}
        f(Over_Call_Func_Example{});   // expected-error{{call to non-static member function without an object argument}}
        Over_Call_Func_Example{}.f();   // ok
    }

    void k(this int);
    operator int() const;
    void m(this const Over_Call_Func_Example& c) {
        c.k();     // ok
    }
};

struct AmbiguousConversion {
  void f(this int); // expected-note {{candidate function}}
  void f(this float); // expected-note {{candidate function}}

  operator int() const;
  operator float() const;

  void test(this const AmbiguousConversion &s) {
    s.f(); // expected-error {{call to member function 'f' is ambiguous}}
  }
};

struct IntToShort {
  void s(this short);
  operator int() const;
  void test(this const IntToShort &val) {
    val.s();
  }
};

struct ShortToInt {
  void s(this int);
  operator short() const;
  void test(this const ShortToInt &val) {
    val.s();
  }
};

namespace arity_diagnostics {
struct S {
    void f(this auto &&, auto, auto); // expected-note {{requires 2 non-object arguments, but 0 were provided}}
    void g(this auto &&, auto, auto); // expected-note {{requires 2 non-object arguments, but 3 were provided}}
    void h(this auto &&, int, int i = 0); // expected-note {{requires at least 1 non-object argument, but 0 were provided}}
    void i(this S&&, int); // expected-note 2{{declared here}}
};

int test() {
    void(*f)(S&&, int, int) = &S::f;
    f(S{}, 1, 2);
    f(S{}, 1); // expected-error {{too few arguments to function call, expected 3, have 2}}
    f(S{}); // expected-error {{too few arguments to function call, expected 3, have 1}}
    f(S{}, 1, 2, 3); //expected-error {{too many arguments to function call, expected 3, have 4}}

    S{}.f(1, 2);
    S{}.f(); //  expected-error{{no matching member function for call to 'f'}}
    S{}.g(1,2,3); // expected-error {{no matching member function for call to 'g'}}
    S{}.h(); // expected-error {{no matching member function for call to 'h'}}
    S{}.i(); // expected-error {{too few non-object arguments to function call, expected 1, have 0}}
    S{}.i(1, 2, 3); // expected-error {{too many non-object arguments to function call, expected 1, have 3}}
}

}

namespace AddressOf {

struct s {
    static void f(int);
    void f(this auto &&) {}
    void g(this s &&) {};

    void test_qual() {
        using F = void(s&&);
        F* a = &f; // expected-error {{must explicitly qualify name of member function when taking its address}}
        F* b = &g; // expected-error {{must explicitly qualify name of member function when taking its address}}
        F* c = &s::f;
        F* d = &s::g;
    }
};

void test() {
    using F = void(s&&);
    F* a = &s::f;
    F* b = &s::g;
    a(s{});
    b(s{});
}

}

namespace std {
  struct strong_ordering {
    int n;
    constexpr operator int() const { return n; }
    static const strong_ordering equal, greater, less;
  };
  constexpr strong_ordering strong_ordering::equal = {0};
  constexpr strong_ordering strong_ordering::greater = {1};
  constexpr strong_ordering strong_ordering::less = {-1};
}

namespace operators_deduction {

template <typename T, typename U>
constexpr bool is_same = false;

template <typename T>
constexpr bool is_same<T, T> = true;

template <template <typename> typename T>
struct Wrap {
void f();
struct S {
    operator int(this auto&& self) {
        static_assert(is_same<decltype(self), typename T<S>::type>);
        return 0;
    }
    Wrap* operator->(this auto&& self) {
        static_assert(is_same<decltype(self), typename T<S>::type>);
        return new Wrap();
    }
    int operator[](this auto&& self, int) {
        static_assert(is_same<decltype(self), typename T<S>::type>);
        return 0;
    }
    int operator()(this auto&& self, int) {
        static_assert(is_same<decltype(self), typename T<S>::type>);
        return 0;
    }
    int operator++(this auto&& self, int) {
        static_assert(is_same<decltype(self), typename T<S>::type>);
        return 0;
    }
    int operator++(this auto&& self) {
        static_assert(is_same<decltype(self), typename T<S>::type>);
        return 0;
    }
    int operator--(this auto&& self, int) {
        static_assert(is_same<decltype(self), typename T<S>::type>);
        return 0;
    }
    int operator--(this auto&& self) {
        static_assert(is_same<decltype(self), typename T<S>::type>);
        return 0;
    }
    int operator*(this auto&& self) {
        static_assert(is_same<decltype(self), typename T<S>::type>);
        return 0;
    }
    bool operator==(this auto&& self, int) {
        static_assert(is_same<decltype(self), typename T<S>::type>);
        return false;
    }
    bool operator<=>(this auto&& self, int) {
        static_assert(is_same<decltype(self), typename T<S>::type>);
        return false;
    }
    bool operator<<(this auto&& self, int b) {
        static_assert(is_same<decltype(self), typename T<S>::type>);
        return false;
    }
};
};

template <typename T>
struct lvalue_reference {
    using type = T&;
};
template <typename T>
struct const_lvalue_reference {
    using type = const T&;
};
template <typename T>
struct volatile_lvalue_reference {
    using type = volatile T&;
};
template <typename T>
struct rvalue_reference {
    using type = T&&;
};
template <typename T>
struct const_rvalue_reference {
    using type = const T&&;
};


void test() {
    {
        Wrap<lvalue_reference>::S s;
        s++;
        s.operator++(0);
        ++s;
        s.operator++();
        s--;
        s.operator--(0);
        --s;
        s.operator--();
        s[0];
        s.operator[](0);
        s(0);
        s.operator()(0);
        *s;
        s.operator*();
        s->f();
        s.operator->();
        int i = s;
        (void)(s << 0);
        s.operator<<(0);
        (void)(s == 0);
        s.operator==(0);
        (void)(s <=> 0);
        s.operator<=>(0);
    }
    {
        const Wrap<const_lvalue_reference>::S s;
        s++;
        s.operator++(0);
        ++s;
        s.operator++();
        s--;
        s.operator--(0);
        --s;
        s.operator--();
        s[0];
        s.operator[](0);
        s(0);
        s.operator()(0);
        *s;
        s.operator*();
        s->f();
        s.operator->();
        int i = s;
        (void)(s << 0);
        s.operator<<(0);
        (void)(s == 0);
        s.operator==(0);
        (void)(s <=> 0);
        s.operator<=>(0);
    }
    {
        volatile Wrap<volatile_lvalue_reference>::S s;
        s++;
        s.operator++(0);
        ++s;
        s.operator++();
        s--;
        s.operator--(0);
        --s;
        s.operator--();
        s[0];
        s.operator[](0);
        s(0);
        s.operator()(0);
        *s;
        s.operator*();
        s->f();
        s.operator->();
        int i = s;
        (void)(s << 0);
        s.operator<<(0);
        (void)(s == 0);
        s.operator==(0);
        (void)(s <=> 0);
        s.operator<=>(0);
    }
    {
        Wrap<rvalue_reference>::S s;
        using M = Wrap<rvalue_reference>::S&&;
        ((M)s)++;
        ((M)s).operator++(0);
        ++((M)s);
        ((M)s).operator++();
        ((M)s)--;
        ((M)s).operator--(0);
        --((M)s);
        ((M)s).operator--();
        ((M)s)[0];
        ((M)s).operator[](0);
        ((M)s)(0);
        ((M)s).operator()(0);
        *((M)s);
        ((M)s).operator*();
        ((M)s)->f();
        ((M)s).operator->();
        int i = ((M)s);
        (void)(((M)s) << 0);
        ((M)s).operator<<(0);
        (void)(((M)s) == 0);
        ((M)s).operator==(0);
        (void)(((M)s) <=> 0);
        ((M)s).operator<=>(0);
    }
}
}

namespace conversions {
//[over.best.ics]
struct Y { Y(int); }; //expected-note 3{{candidate}}
struct A { operator int(this auto&&); };  //expected-note {{candidate}}
Y y1 = A();   // expected-error{{no viable conversion from 'A' to 'Y'}}

struct X { X(); }; //expected-note 3{{candidate}}
struct B { operator X(this auto&&); };
B b;
X x{{b}}; // expected-error{{no matching constructor for initialization of 'X'}}

struct T{}; // expected-note 2{{candidate constructor}}
struct C {
    operator T (this int); // expected-note {{candidate function not viable: no known conversion from 'C' to 'int' for object argument}}
    operator int() const; // expected-note {{candidate function}}
};

void foo(C c) {
   T d = c; // expected-error {{no viable conversion from 'C' to 'T'}}
}

}

namespace surrogate {
using fn_t = void();
struct C {
    operator fn_t * (this C const &);
};

void foo(C c) {
   c();
}

}


namespace GH69838 {
struct S {
  S(this auto &self) {} // expected-error {{an explicit object parameter cannot appear in a constructor}}
  virtual void f(this S self) {} // expected-error {{an explicit object parameter cannot appear in a virtual function}}
  void g(this auto &self) const {} // expected-error {{explicit object member function cannot have 'const' qualifier}}
  void h(this S self = S{}) {} // expected-error {{the explicit object parameter cannot have a default argument}}
  void i(int i, this S self = S{}) {} // expected-error {{an explicit object parameter can only appear as the first parameter of the function}}
  ~S(this S &&self); // expected-error {{an explicit object parameter cannot appear in a destructor}} \
                     // expected-error {{destructor cannot have any parameters}}

  static void j(this S s); // expected-error {{an explicit object parameter cannot appear in a static function}}
};

void nonmember(this S s); // expected-error {{an explicit object parameter cannot appear in a non-member function}}

int test() {
  S s;
  s.f();
  s.g();
  s.h();
  s.i(0);
  s.j({});
  nonmember(S{});
}

}

namespace GH69962 {
struct S {
    S(const S&);
};

struct Thing {
    template<typename Self, typename ... Args>
    Thing(this Self&& self, Args&& ... args) { } // expected-error {{an explicit object parameter cannot appear in a constructor}}
};

class Server : public Thing {
    S name_;
};
}

namespace GH69233 {
struct Base {};
struct S : Base {
    int j;
    S& operator=(this Base& self, const S&) = default;
    // expected-warning@-1 {{explicitly defaulted copy assignment operator is implicitly deleted}}
    // expected-note@-2 {{function is implicitly deleted because its declared type does not match the type of an implicit copy assignment operator}}
    // expected-note@-3 {{explicitly defaulted function was implicitly deleted here}}
};

struct S2 {
    S2& operator=(this int&& self, const S2&);
    S2& operator=(this int&& self, S2&&);
    operator int();
};

S2& S2::operator=(this int&& self, const S2&) = default;
// expected-error@-1 {{the type of the explicit object parameter of an explicitly-defaulted copy assignment operator should be reference to 'S2'}}

S2& S2::operator=(this int&& self, S2&&) = default;
// expected-error@-1 {{the type of the explicit object parameter of an explicitly-defaulted move assignment operator should be reference to 'S2'}}

struct Move {
    Move& operator=(this int&, Move&&) = default;
    // expected-warning@-1 {{explicitly defaulted move assignment operator is implicitly deleted}}
    // expected-note@-2 {{function is implicitly deleted because its declared type does not match the type of an implicit move assignment operator}}
    // expected-note@-3 {{copy assignment operator is implicitly deleted because 'Move' has a user-declared move assignment operator}}
};

void test() {
    S s;
    s = s; // expected-error {{object of type 'S' cannot be assigned because its copy assignment operator is implicitly deleted}}
    S2 s2;
    s2 = s2;

    Move m;
    m = Move{}; // expected-error {{object of type 'Move' cannot be assigned because its copy assignment operator is implicitly deleted}}
}

}


namespace GH75732 {
auto serialize(auto&& archive, auto&& c){ }
struct D {
    auto serialize(this auto&& self, auto&& archive) {
        serialize(archive, self); // expected-error {{call to explicit member function without an object argument}}
    }
};
}

namespace GH80971 {
struct S {
  auto f(this auto self...) {  }
};

int bug() {
  S{}.f(0);
}
}

namespace GH84163 {
struct S {
  int x;

  auto foo() {
    return [*this](this auto&&) {
      x = 10; // expected-error {{read-only variable is not assignable}}
    };
  }
};

int f() {
  S s{ 5 };
  const auto l = s.foo();
  l(); // expected-note {{in instantiation of}}

  const auto g = [x = 10](this auto&& self) { x = 20; }; // expected-error {{cannot assign to a variable captured by copy in a non-mutable lambda}}
  g(); // expected-note {{in instantiation of}}
}
}

namespace GH86054 {
template<typename M>
struct unique_lock {
  unique_lock(M&) {}
};
int f() {
  struct mutex {} cursor_guard;
  [&cursor_guard](this auto self) {
    unique_lock a(cursor_guard);
  }();
}
}

namespace GH86398 {
struct function {}; // expected-note 2 {{not viable}}
int f() {
  function list;
  [&list](this auto self) {
    list = self; // expected-error {{no viable overloaded '='}}
  }(); // expected-note {{in instantiation of}}
}

struct function2 {
  function2& operator=(function2 const&) = delete; // expected-note {{candidate function not viable}}
};
int g() {
  function2 list;
  [&list](this auto self) {
    list = self; // expected-error {{no viable overloaded '='}}
  }(); // expected-note {{in instantiation of}}
}

struct function3 {
  function3& operator=(function3 const&) = delete; // expected-note {{has been explicitly deleted}}
};
int h() {
  function3 list;
  [&list](this auto self) {
    list = function3{}; // expected-error {{selected deleted operator '='}}
  }();
}
}

namespace GH92188 {
struct A {
  template<auto N>
  void operator+=(this auto &&, const char (&)[N]);
  void operator+=(this auto &&, auto &&) = delete;

  void f1(this A &, auto &);
  void f1(this A &, auto &&) = delete;

  void f2(this auto&);
  void f2(this auto&&) = delete;

  void f3(auto&) &;
  void f3(this A&, auto&&) = delete;

  void f4(auto&&) & = delete;
  void f4(this A&, auto&);

  static void f5(auto&);
  void f5(this A&, auto&&) = delete;

  static void f6(auto&&) = delete;
  void f6(this A&, auto&);

  void implicit_this() {
    int lval;
    operator+=("123");
    f1(lval);
    f2();
    f3(lval);
    f4(lval);
    f5(lval);
    f6(lval);
  }

  void operator-(this A&, auto&&) = delete;
  friend void operator-(A&, auto&);

  void operator*(this A&, auto&);
  friend void operator*(A&, auto&&) = delete;
};

void g() {
  A a;
  int lval;
  a += "123";
  a.f1(lval);
  a.f2();
  a.f3(lval);
  a.f4(lval);
  a.f5(lval);
  a.f6(lval);
  a - lval;
  a * lval;
}
}

namespace P2797 {

int bar(void) { return 55; }
int (&fref)(void) = bar;

struct C {
  void c(this const C&);    // #first
  void c() &;               // #second
  static void c(int = 0);   // #third

  void d() {
    c();                // expected-error {{call to member function 'c' is ambiguous}}
                        // expected-note@#first {{candidate function}}
                        // expected-note@#second {{candidate function}}
                        // expected-note@#third {{candidate function}}

    (C::c)();           // expected-error {{call to member function 'c' is ambiguous}}
                        // expected-note@#first {{candidate function}}
                        // expected-note@#second {{candidate function}}
                        // expected-note@#third {{candidate function}}

    (&(C::c))();        // expected-error {{cannot create a non-constant pointer to member function}}
    (&C::c)(C{});
    (&C::c)(*this);     // expected-error {{call to non-static member function without an object argument}}
    (&C::c)();

    (&fref)();
  }
};
}

namespace GH85992 {
namespace N {
struct A {
  int f(this A);
};

int f(A);
}

struct S {
  int (S::*x)(this int); // expected-error {{an explicit object parameter can only appear as the first parameter of a member function}}
  int (*y)(this int); // expected-error {{an explicit object parameter can only appear as the first parameter of a member function}}
  int (***z)(this int); // expected-error {{an explicit object parameter can only appear as the first parameter of a member function}}

  int f(this S);
  int ((g))(this S);
  friend int h(this S); // expected-error {{an explicit object parameter cannot appear in a non-member function}}
  int h(int x, int (*)(this S)); // expected-error {{an explicit object parameter can only appear as the first parameter of a member function}}

  struct T {
    int f(this T);
  };

  friend int T::f(this T);
  friend int N::A::f(this N::A);
  friend int N::f(this N::A); // expected-error {{an explicit object parameter cannot appear in a non-member function}}
  int friend func(this T); // expected-error {{an explicit object parameter cannot appear in a non-member function}}
};

using T = int (*)(this int); // expected-error {{an explicit object parameter can only appear as the first parameter of a member function}}
using U = int (S::*)(this int); // expected-error {{an explicit object parameter can only appear as the first parameter of a member function}}
int h(this int); // expected-error {{an explicit object parameter cannot appear in a non-member function}}

int S::f(this S) { return 1; }

namespace a {
void f();
};
void a::f(this auto) {} // expected-error {{an explicit object parameter cannot appear in a non-member function}}
}

struct R {
  void f(this auto &&self, int &&r_value_ref) {} // expected-note {{candidate function template not viable: expects an rvalue for 2nd argument}}
  void g(int &&r_value_ref) {
	f(r_value_ref); // expected-error {{no matching member function for call to 'f'}}
  }
<<<<<<< HEAD
};
=======
};

namespace GH100329 {
struct A {
    bool operator == (this const int&, const A&);
};
bool A::operator == (this const int&, const A&) = default;
// expected-error@-1 {{invalid parameter type for defaulted equality comparison operator; found 'const int &', expected 'const GH100329::A &'}}
} // namespace GH100329

namespace defaulted_assign {
struct A {
  A& operator=(this A, const A&) = default;
  // expected-warning@-1 {{explicitly defaulted copy assignment operator is implicitly deleted}}
  // expected-note@-2 {{function is implicitly deleted because its declared type does not match the type of an implicit copy assignment operator}}
  A& operator=(this int, const A&) = default;
  // expected-warning@-1 {{explicitly defaulted copy assignment operator is implicitly deleted}}
  // expected-note@-2 {{function is implicitly deleted because its declared type does not match the type of an implicit copy assignment operator}}
};
} // namespace defaulted_assign

namespace defaulted_compare {
struct A {
  bool operator==(this A&, const A&) = default;
  // expected-error@-1 {{defaulted member equality comparison operator must be const-qualified}}
  bool operator==(this const A, const A&) = default;
  // expected-error@-1 {{invalid parameter type for defaulted equality comparison operator; found 'const A', expected 'const defaulted_compare::A &'}}
  bool operator==(this A, A) = default;
};
struct B {
  int a;
  bool operator==(this B, B) = default;
};
static_assert(B{0} == B{0});
static_assert(B{0} != B{1});
template<B b>
struct X;
static_assert(__is_same(X<B{0}>, X<B{0}>));
static_assert(!__is_same(X<B{0}>, X<B{1}>));
} // namespace defaulted_compare

namespace GH102025 {
struct Foo {
  template <class T>
  constexpr auto operator[](this T &&self, auto... i) // expected-note {{candidate template ignored: substitution failure [with T = Foo &, i:auto = <>]: member '_evaluate' used before its declaration}}
      -> decltype(_evaluate(self, i...)) {
    return self._evaluate(i...);
  }

private:
  template <class T>
  constexpr auto _evaluate(this T &&self, auto... i) -> decltype((i + ...));
};

int main() {
  Foo foo;
  return foo[]; // expected-error {{no viable overloaded operator[] for type 'Foo'}}
}
}
>>>>>>> 98391913
<|MERGE_RESOLUTION|>--- conflicted
+++ resolved
@@ -971,9 +971,6 @@
   void g(int &&r_value_ref) {
 	f(r_value_ref); // expected-error {{no matching member function for call to 'f'}}
   }
-<<<<<<< HEAD
-};
-=======
 };
 
 namespace GH100329 {
@@ -1032,5 +1029,4 @@
   Foo foo;
   return foo[]; // expected-error {{no viable overloaded operator[] for type 'Foo'}}
 }
-}
->>>>>>> 98391913
+}