--- conflicted
+++ resolved
@@ -29,14 +29,11 @@
 #endif
 #pragma OPENCL EXTENSION __cl_clang_non_portable_kernel_param_types : enable
 
-<<<<<<< HEAD
-=======
 #ifndef __cl_clang_bitfields
 #error "Missing __cl_clang_bitfields define"
 #endif
 #pragma OPENCL EXTENSION __cl_clang_bitfields : enable
 
->>>>>>> 21f3f750
 #ifndef cl_khr_fp16
 #error "Missing cl_khr_fp16 define"
 #endif
