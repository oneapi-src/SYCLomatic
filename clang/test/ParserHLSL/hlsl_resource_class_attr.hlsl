--- conflicted
+++ resolved
@@ -1,71 +1,42 @@
-// RUN: %clang_cc1 -triple dxil-pc-shadermodel6.0-compute -x hlsl -ast-dump -o - %s | FileCheck %s
-
-<<<<<<< HEAD
-
-// CHECK: -HLSLResourceClassAttr 0x{{[0-9a-f]+}} <col:26> SRV
-struct Eg1 {
-  [[hlsl::resource_class(SRV)]] int i;  
-};
-
-Eg1 e1;
-
-// CHECK: -CXXRecordDecl 0x{{[0-9a-f]+}} <line:13:1, line:15:1> line:13:8 referenced struct Eg2 definition
-// CHECK: -HLSLResourceClassAttr 0x{{[0-9a-f]+}} <col:26> UAV
-struct Eg2 {
-  [[hlsl::resource_class(UAV)]] int i;
-};
-Eg2 e2;
-
-// CHECK: -CXXRecordDecl 0x{{[0-9a-f]+}} <line:20:1, line:22:1> line:20:8 referenced struct Eg3 definition
-// CHECK: -HLSLResourceClassAttr 0x{{[0-9a-f]+}} <col:26> CBuffer
-struct Eg3 {
-  [[hlsl::resource_class(CBuffer)]] int i;
-}; 
-Eg3 e3;
-
-// CHECK: -CXXRecordDecl 0x{{[0-9a-f]+}} <line:27:1, line:29:1> line:27:8 referenced struct Eg4 definition
-// CHECK: -HLSLResourceClassAttr 0x{{[0-9a-f]+}} <col:26> Sampler
-struct Eg4 {
-  [[hlsl::resource_class(Sampler)]] int i;
-=======
-// CHECK: CXXRecordDecl 0x{{[0-9a-f]+}} {{.*}} struct MyBuffer definition
-// CHECK: FieldDecl 0x{{[0-9a-f]+}} <line:[[# @LINE + 4]]:3, col:51> col:51 h '__hlsl_resource_t
-// CHECK-SAME{LITERAL}: [[hlsl::resource_class(UAV)]]
-// CHECK-SAME: ':'__hlsl_resource_t'
-struct MyBuffer {
-  __hlsl_resource_t [[hlsl::resource_class(UAV)]] h;
-};
-
-// CHECK: VarDecl 0x{{[0-9a-f]+}} <line:[[# @LINE + 3]]:1, col:49> col:49 res '__hlsl_resource_t
-// CHECK-SAME{LITERAL}: [[hlsl::resource_class(SRV)]]
-// CHECK-SAME: ':'__hlsl_resource_t'
-__hlsl_resource_t [[hlsl::resource_class(SRV)]] res;
-
-// CHECK: FunctionDecl 0x{{[0-9a-f]+}} <line:[[# @LINE + 4]]:1, line:[[# @LINE + 6]]:1> line:[[# @LINE + 4]]:6 f 'void ()
-// CHECK: VarDecl 0x{{[0-9a-f]+}} <col:3, col:55> col:55 r '__hlsl_resource_t
-// CHECK-SAME{LITERAL}: [[hlsl::resource_class(Sampler)]]
-// CHECK-SAME: ':'__hlsl_resource_t'
-void f() {
-  __hlsl_resource_t [[hlsl::resource_class(Sampler)]] r;
-}
-
-// CHECK: ClassTemplateDecl 0x{{[0-9a-f]+}} <line:[[# @LINE + 7]]:1, line:[[# @LINE + 9]]:1> line:[[# @LINE + 7]]:29 MyBuffer2
-// CHECK: TemplateTypeParmDecl 0x{{[0-9a-f]+}} <col:10, col:19> col:19 typename depth 0 index 0 T
-// CHECK: CXXRecordDecl 0x{{[0-9a-f]+}} <col:22, line:[[# @LINE + 7]]:1> line:[[# @LINE + 5]]:29 struct MyBuffer2 definition
-// CHECK: CXXRecordDecl 0x{{[0-9a-f]+}} <col:22, col:29> col:29 implicit struct MyBuffer2
-// CHECK: FieldDecl 0x{{[0-9a-f]+}} <line:[[# @LINE + 4]]:3, col:51> col:51 h '__hlsl_resource_t
-// CHECK-SAME{LITERAL}: [[hlsl::resource_class(UAV)]]
-// CHECK-SAME: ':'__hlsl_resource_t'
-template<typename T> struct MyBuffer2 {
-  __hlsl_resource_t [[hlsl::resource_class(UAV)]] h;
->>>>>>> 4b409fa5
-};
-
-// CHECK: ClassTemplateSpecializationDecl 0x{{[0-9a-f]+}} <line:[[# @LINE - 4]]:1, line:[[# @LINE - 2]]:1> line:[[# @LINE - 4]]:29 struct MyBuffer2 definition implicit_instantiation
-// CHECK: TemplateArgument type 'float'
-// CHECK: BuiltinType 0x{{[0-9a-f]+}} 'float'
-// CHECK: CXXRecordDecl 0x{{[0-9a-f]+}} <col:22, col:29> col:29 implicit struct MyBuffer2
-// CHECK: FieldDecl 0x{{[0-9a-f]+}} <line:[[# @LINE - 7]]:3, col:51> col:51 h '__hlsl_resource_t
-// CHECK-SAME{LITERAL}: [[hlsl::resource_class(UAV)]]
-// CHECK-SAME: ':'__hlsl_resource_t'
-MyBuffer2<float> myBuffer2;
+// RUN: %clang_cc1 -triple dxil-pc-shadermodel6.0-compute -x hlsl -ast-dump -o - %s | FileCheck %s
+
+// CHECK: CXXRecordDecl 0x{{[0-9a-f]+}} {{.*}} struct MyBuffer definition
+// CHECK: FieldDecl 0x{{[0-9a-f]+}} <line:[[# @LINE + 4]]:3, col:51> col:51 h '__hlsl_resource_t
+// CHECK-SAME{LITERAL}: [[hlsl::resource_class(UAV)]]
+// CHECK-SAME: ':'__hlsl_resource_t'
+struct MyBuffer {
+  __hlsl_resource_t [[hlsl::resource_class(UAV)]] h;
+};
+
+// CHECK: VarDecl 0x{{[0-9a-f]+}} <line:[[# @LINE + 3]]:1, col:49> col:49 res '__hlsl_resource_t
+// CHECK-SAME{LITERAL}: [[hlsl::resource_class(SRV)]]
+// CHECK-SAME: ':'__hlsl_resource_t'
+__hlsl_resource_t [[hlsl::resource_class(SRV)]] res;
+
+// CHECK: FunctionDecl 0x{{[0-9a-f]+}} <line:[[# @LINE + 4]]:1, line:[[# @LINE + 6]]:1> line:[[# @LINE + 4]]:6 f 'void ()
+// CHECK: VarDecl 0x{{[0-9a-f]+}} <col:3, col:55> col:55 r '__hlsl_resource_t
+// CHECK-SAME{LITERAL}: [[hlsl::resource_class(Sampler)]]
+// CHECK-SAME: ':'__hlsl_resource_t'
+void f() {
+  __hlsl_resource_t [[hlsl::resource_class(Sampler)]] r;
+}
+
+// CHECK: ClassTemplateDecl 0x{{[0-9a-f]+}} <line:[[# @LINE + 7]]:1, line:[[# @LINE + 9]]:1> line:[[# @LINE + 7]]:29 MyBuffer2
+// CHECK: TemplateTypeParmDecl 0x{{[0-9a-f]+}} <col:10, col:19> col:19 typename depth 0 index 0 T
+// CHECK: CXXRecordDecl 0x{{[0-9a-f]+}} <col:22, line:[[# @LINE + 7]]:1> line:[[# @LINE + 5]]:29 struct MyBuffer2 definition
+// CHECK: CXXRecordDecl 0x{{[0-9a-f]+}} <col:22, col:29> col:29 implicit struct MyBuffer2
+// CHECK: FieldDecl 0x{{[0-9a-f]+}} <line:[[# @LINE + 4]]:3, col:51> col:51 h '__hlsl_resource_t
+// CHECK-SAME{LITERAL}: [[hlsl::resource_class(UAV)]]
+// CHECK-SAME: ':'__hlsl_resource_t'
+template<typename T> struct MyBuffer2 {
+  __hlsl_resource_t [[hlsl::resource_class(UAV)]] h;
+};
+
+// CHECK: ClassTemplateSpecializationDecl 0x{{[0-9a-f]+}} <line:[[# @LINE - 4]]:1, line:[[# @LINE - 2]]:1> line:[[# @LINE - 4]]:29 struct MyBuffer2 definition implicit_instantiation
+// CHECK: TemplateArgument type 'float'
+// CHECK: BuiltinType 0x{{[0-9a-f]+}} 'float'
+// CHECK: CXXRecordDecl 0x{{[0-9a-f]+}} <col:22, col:29> col:29 implicit struct MyBuffer2
+// CHECK: FieldDecl 0x{{[0-9a-f]+}} <line:[[# @LINE - 7]]:3, col:51> col:51 h '__hlsl_resource_t
+// CHECK-SAME{LITERAL}: [[hlsl::resource_class(UAV)]]
+// CHECK-SAME: ':'__hlsl_resource_t'
+MyBuffer2<float> myBuffer2;