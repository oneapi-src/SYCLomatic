--- conflicted
+++ resolved
@@ -1,9 +1,5 @@
 // RUN: %clang_cc1 %s -triple amdgcn-amd-amdhsa -emit-llvm -fcxx-exceptions -fexceptions -std=c++11 -o - | FileCheck %s
-<<<<<<< HEAD
-// RUN: %clang_cc1 %s -triple spirv64-unknown-unknown -fsycl-is-device -emit-llvm -fcxx-exceptions -fexceptions -std=c++11 -o - | FileCheck %s --check-prefix=WITH-NONZERO-DEFAULT-AS
-=======
 // RUNx: %clang_cc1 %s -triple spirv64-unknown-unknown -fsycl-is-device -emit-llvm -fcxx-exceptions -fexceptions -std=c++11 -o - | FileCheck %s --check-prefix=WITH-NONZERO-DEFAULT-AS
->>>>>>> 0f6f57b4
 
 struct X {
   ~X();
