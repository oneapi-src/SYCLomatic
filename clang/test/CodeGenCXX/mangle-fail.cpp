--- conflicted
+++ resolved
@@ -1,9 +1,6 @@
 // RUN: %clang_cc1 -emit-llvm-only -x c++ -std=c++11 -triple %itanium_abi_triple -verify %s -DN=1
 // RUN: %clang_cc1 -emit-llvm-only -x c++ -std=c++11 -triple %itanium_abi_triple -verify %s -DN=2
-<<<<<<< HEAD
-=======
 // RUN: %clang_cc1 -emit-llvm-only -x c++ -std=c++11 -triple arm64-apple-ios -fptrauth-intrinsics -verify %s -DN=3
->>>>>>> 98391913
 // RUN: %clang_cc1 -emit-llvm-only -x c++ -std=c++11 -triple aarch64-linux-gnu -fptrauth-intrinsics -verify %s -DN=3
 
 struct A { int a; };
