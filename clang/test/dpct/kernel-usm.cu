--- conflicted
+++ resolved
@@ -271,8 +271,6 @@
 void run_foo(dim3 c, dim3 d) {
   if (1)
     foo_kernel3<<<c, 1>>>(&g_a[0]);
-<<<<<<< HEAD
-=======
 }
 
 __global__ void my_kernel4(int a, int* b, int c, int d, int e, int f, int g){}
@@ -301,5 +299,4 @@
   // CHECK-NEXT:        });
   // CHECK-NEXT:    });
   my_kernel4<<<1,1>>>(aa, bb, cc, dd, ee, ff, gg);
->>>>>>> e7dcafa8
 }