--- conflicted
+++ resolved
@@ -722,7 +722,6 @@
 }
 
 void foo15() {
-<<<<<<< HEAD
   float *a_s;
   double *a_d;
   float2 *a_c;
@@ -815,7 +814,9 @@
   cusolverDnSyevd(handle, params, CUSOLVER_EIG_MODE_VECTOR, CUBLAS_FILL_MODE_UPPER, 2, CUDA_R_64F, a_d, 2, CUDA_R_64F, w_d, CUDA_R_64F, device_ws_d, lwork_d, info);
   cusolverDnSyevd(handle, params, CUSOLVER_EIG_MODE_VECTOR, CUBLAS_FILL_MODE_UPPER, 2, CUDA_C_32F, a_c, 2, CUDA_R_32F, w_c, CUDA_C_32F, device_ws_c, lwork_c, info);
   cusolverDnSyevd(handle, params, CUSOLVER_EIG_MODE_VECTOR, CUBLAS_FILL_MODE_UPPER, 2, CUDA_C_64F, a_z, 2, CUDA_R_64F, w_z, CUDA_C_64F, device_ws_z, lwork_z, info);
-=======
+}
+
+void foo17() {
   //CHECK:int a = 0;
   //CHECK-NEXT:int b = 1;
   //CHECK-NEXT:int p;
@@ -826,5 +827,4 @@
   cusolverAlgMode_t b = CUSOLVER_ALG_1;
   cusolverDnParams_t p;
   cusolverDnSetAdvOptions(p, a, b);
->>>>>>> 5c5ce2fd
 }