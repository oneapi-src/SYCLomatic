// UNSUPPORTED: cuda-8.0, cuda-9.0, cuda-9.1, cuda-9.2, cuda-10.0, cuda-10.1, cuda-10.2, cuda-11.0, cuda-11.1, cuda-11.2, cuda-11.3, cuda-11.4, cuda-11.5, cuda-11.6, cuda-11.7, cuda-11.8
// UNSUPPORTED: v8.0, v9.0, v9.1, v9.2, v10.0, v10.1, v10.2, v11.0, v11.1, v11.2, v11.3, v11.4, v11.5, v11.6, v11.7, v11.8
// RUN: dpct --format-range=none --out-root %T/cublas_64_usm %s --cuda-include-path="%cuda-path/include"
// RUN: FileCheck --input-file %T/cublas_64_usm/cublas_64_usm.dp.cpp --match-full-lines %s
// RUN: %if build_lit %{icpx -c -fsycl %T/cublas_64_usm/cublas_64_usm.dp.cpp -o %T/cublas_64_usm/cublas_64_usm.dp.o %}

#include "cublas_v2.h"

void foo() {
  cublasStatus_t status;
  cublasHandle_t handle;
  cublasOperation_t transa;
  cublasOperation_t transb;
  int64_t m;
  int64_t n;
  int64_t k;
  const float *alpha_s;
  const double *alpha_d;
  const float2 *alpha_c;
  const double2 *alpha_z;
  const half *alpha_h;
  const float *A_s;
  const double *A_d;
  const float2 *A_c;
  const double2 *A_z;
  const half *A_h;
  int64_t lda;
  const float *B_s;
  const double *B_d;
  const float2 *B_c;
  const double2 *B_z;
  const half *B_h;
  int64_t ldb;
  const float *beta_s;
  const double *beta_d;
  const float2 *beta_c;
  const double2 *beta_z;
  const half *beta_h;
  float *C_s;
  double *C_d;
  float2 *C_c;
  double2 *C_z;
  half *C_h;
  float *C1_s;
  double *C1_d;
  float2 *C1_c;
  double2 *C1_z;
  int64_t ldc;
  cublasFillMode_t uplo;
  cublasSideMode_t side;
  cublasDiagType_t diag;
  int64_t result;
  float result_s;
  double result_d;
  float2 result_c;
  double2 result_z;
  int64_t incx;
  int64_t incy;

  int64_t elemSize;
  cudaStream_t stream;
  //      CHECK: status = DPCT_CHECK_ERROR(dpct::blas::matrix_mem_copy(C_s, A_s, incy, incx, 1, n, elemSize));
  //      CHECK: status = DPCT_CHECK_ERROR(dpct::blas::matrix_mem_copy(C_s, A_s, incy, incx, 1, n, elemSize));
  //      CHECK: status = DPCT_CHECK_ERROR(dpct::blas::matrix_mem_copy(C_s, A_s, incy, incx, 1, n, elemSize, dpct::cs::memcpy_direction::automatic, *stream, true));
  //      CHECK: status = DPCT_CHECK_ERROR(dpct::blas::matrix_mem_copy(C_s, A_s, incy, incx, 1, n, elemSize, dpct::cs::memcpy_direction::automatic, *stream, true));
  status = cublasSetVector_64(n, elemSize, A_s, incx, C_s, incy);
  status = cublasGetVector_64(n, elemSize, A_s, incx, C_s, incy);
  status = cublasSetVectorAsync_64(n, elemSize, A_s, incx, C_s, incy, stream);
  status = cublasGetVectorAsync_64(n, elemSize, A_s, incx, C_s, incy, stream);

  //      CHECK: status = DPCT_CHECK_ERROR(dpct::blas::matrix_mem_copy(C_s, A_s, ldb, lda, m, n, elemSize));
  //      CHECK: status = DPCT_CHECK_ERROR(dpct::blas::matrix_mem_copy(C_s, A_s, ldb, lda, m, n, elemSize));
  //      CHECK: status = DPCT_CHECK_ERROR(dpct::blas::matrix_mem_copy(C_s, A_s, ldb, lda, m, n, elemSize, dpct::cs::memcpy_direction::automatic, *stream, true));
  //      CHECK: status = DPCT_CHECK_ERROR(dpct::blas::matrix_mem_copy(C_s, A_s, ldb, lda, m, n, elemSize, dpct::cs::memcpy_direction::automatic, *stream, true));
  status = cublasSetMatrix_64(m, n, elemSize, A_s, lda, C_s, ldb);
  status = cublasGetMatrix_64(m, n, elemSize, A_s, lda, C_s, ldb);
  status = cublasSetMatrixAsync_64(m, n, elemSize, A_s, lda, C_s, ldb, stream);
  status = cublasGetMatrixAsync_64(m, n, elemSize, A_s, lda, C_s, ldb, stream);

  //      CHECK: /*
  // CHECK-NEXT: DPCT1034:{{[0-9]+}}: Migrated API does not return an error code. 0 is returned in the lambda. You may need to rewrite this code.
  // CHECK-NEXT: */
  // CHECK-NEXT: status = [&]() {
  // CHECK-NEXT: dpct::blas::wrapper_int64_out res_wrapper_ct4(handle->get_queue(), &result);
  // CHECK-NEXT: oneapi::mkl::blas::column_major::iamax(handle->get_queue(), n, A_s, lda, res_wrapper_ct4.get_ptr(), oneapi::mkl::index_base::one);
  // CHECK-NEXT: return 0;
  // CHECK-NEXT: }();
  //      CHECK: status = [&]() {
  // CHECK-NEXT: dpct::blas::wrapper_int64_out res_wrapper_ct4(handle->get_queue(), &result);
  // CHECK-NEXT: oneapi::mkl::blas::column_major::iamax(handle->get_queue(), n, A_d, lda, res_wrapper_ct4.get_ptr(), oneapi::mkl::index_base::one);
  // CHECK-NEXT: return 0;
  // CHECK-NEXT: }();
  //      CHECK: status = [&]() {
  // CHECK-NEXT: dpct::blas::wrapper_int64_out res_wrapper_ct4(handle->get_queue(), &result);
  // CHECK-NEXT: oneapi::mkl::blas::column_major::iamax(handle->get_queue(), n, (std::complex<float>*)A_c, lda, res_wrapper_ct4.get_ptr(), oneapi::mkl::index_base::one);
  // CHECK-NEXT: return 0;
  // CHECK-NEXT: }();
  //      CHECK: status = [&]() {
  // CHECK-NEXT: dpct::blas::wrapper_int64_out res_wrapper_ct4(handle->get_queue(), &result);
  // CHECK-NEXT: oneapi::mkl::blas::column_major::iamax(handle->get_queue(), n, (std::complex<double>*)A_z, lda, res_wrapper_ct4.get_ptr(), oneapi::mkl::index_base::one);
  // CHECK-NEXT: return 0;
  // CHECK-NEXT: }();
  status = cublasIsamax_64(handle, n, A_s, lda, &result);
  status = cublasIdamax_64(handle, n, A_d, lda, &result);
  status = cublasIcamax_64(handle, n, A_c, lda, &result);
  status = cublasIzamax_64(handle, n, A_z, lda, &result);

  //      CHECK: /*
  // CHECK-NEXT: DPCT1034:{{[0-9]+}}: Migrated API does not return an error code. 0 is returned in the lambda. You may need to rewrite this code.
  // CHECK-NEXT: */
  // CHECK-NEXT: status = [&]() {
  // CHECK-NEXT: dpct::blas::wrapper_int64_out res_wrapper_ct4(handle->get_queue(), &result);
  // CHECK-NEXT: oneapi::mkl::blas::column_major::iamin(handle->get_queue(), n, A_s, lda, res_wrapper_ct4.get_ptr(), oneapi::mkl::index_base::one);
  // CHECK-NEXT: return 0;
  // CHECK-NEXT: }();
  //      CHECK: status = [&]() {
  // CHECK-NEXT: dpct::blas::wrapper_int64_out res_wrapper_ct4(handle->get_queue(), &result);
  // CHECK-NEXT: oneapi::mkl::blas::column_major::iamin(handle->get_queue(), n, A_d, lda, res_wrapper_ct4.get_ptr(), oneapi::mkl::index_base::one);
  // CHECK-NEXT: return 0;
  // CHECK-NEXT: }();
  //      CHECK: status = [&]() {
  // CHECK-NEXT: dpct::blas::wrapper_int64_out res_wrapper_ct4(handle->get_queue(), &result);
  // CHECK-NEXT: oneapi::mkl::blas::column_major::iamin(handle->get_queue(), n, (std::complex<float>*)A_c, lda, res_wrapper_ct4.get_ptr(), oneapi::mkl::index_base::one);
  // CHECK-NEXT: return 0;
  // CHECK-NEXT: }();
  //      CHECK: status = [&]() {
  // CHECK-NEXT: dpct::blas::wrapper_int64_out res_wrapper_ct4(handle->get_queue(), &result);
  // CHECK-NEXT: oneapi::mkl::blas::column_major::iamin(handle->get_queue(), n, (std::complex<double>*)A_z, lda, res_wrapper_ct4.get_ptr(), oneapi::mkl::index_base::one);
  // CHECK-NEXT: return 0;
  // CHECK-NEXT: }();
  status = cublasIsamin_64(handle, n, A_s, lda, &result);
  status = cublasIdamin_64(handle, n, A_d, lda, &result);
  status = cublasIcamin_64(handle, n, A_c, lda, &result);
  status = cublasIzamin_64(handle, n, A_z, lda, &result);

  //      CHECK: status = [&]() {
  // CHECK-NEXT: dpct::blas::wrapper_float_out res_wrapper_ct4(handle->get_queue(), &result_s);
  // CHECK-NEXT: oneapi::mkl::blas::column_major::nrm2(handle->get_queue(), n, A_s, incx, res_wrapper_ct4.get_ptr());
  // CHECK-NEXT: return 0;
  // CHECK-NEXT: }();
  //      CHECK: status = [&]() {
  // CHECK-NEXT: dpct::blas::wrapper_double_out res_wrapper_ct4(handle->get_queue(), &result_d);
  // CHECK-NEXT: oneapi::mkl::blas::column_major::nrm2(handle->get_queue(), n, A_d, incx, res_wrapper_ct4.get_ptr());
  // CHECK-NEXT: return 0;
  // CHECK-NEXT: }();
  //      CHECK: status = [&]() {
  // CHECK-NEXT: dpct::blas::wrapper_float_out res_wrapper_ct4(handle->get_queue(), &result_s);
  // CHECK-NEXT: oneapi::mkl::blas::column_major::nrm2(handle->get_queue(), n, (std::complex<float>*)A_c, incx, res_wrapper_ct4.get_ptr());
  // CHECK-NEXT: return 0;
  // CHECK-NEXT: }();
  //      CHECK: status = [&]() {
  // CHECK-NEXT: dpct::blas::wrapper_double_out res_wrapper_ct4(handle->get_queue(), &result_d);
  // CHECK-NEXT: oneapi::mkl::blas::column_major::nrm2(handle->get_queue(), n, (std::complex<double>*)A_z, incx, res_wrapper_ct4.get_ptr());
  // CHECK-NEXT: return 0;
  // CHECK-NEXT: }();
  status = cublasSnrm2_64(handle, n, A_s, incx, &result_s);
  status = cublasDnrm2_64(handle, n, A_d, incx, &result_d);
  status = cublasScnrm2_64(handle, n, A_c, incx, &result_s);
  status = cublasDznrm2_64(handle, n, A_z, incx, &result_d);

  //      CHECK: status = [&]() {
  // CHECK-NEXT: dpct::blas::wrapper_float_out res_wrapper_ct6(handle->get_queue(), &result_s);
  // CHECK-NEXT: oneapi::mkl::blas::column_major::dot(handle->get_queue(), n, A_s, incx, B_s, incy, res_wrapper_ct6.get_ptr());
  // CHECK-NEXT: return 0;
  // CHECK-NEXT: }();
  //      CHECK: status = [&]() {
  // CHECK-NEXT: dpct::blas::wrapper_double_out res_wrapper_ct6(handle->get_queue(), &result_d);
  // CHECK-NEXT: oneapi::mkl::blas::column_major::dot(handle->get_queue(), n, A_d, incx, B_d, incy, res_wrapper_ct6.get_ptr());
  // CHECK-NEXT: return 0;
  // CHECK-NEXT: }();
  //      CHECK: status = [&]() {
  // CHECK-NEXT: dpct::blas::wrapper_float2_out res_wrapper_ct6(handle->get_queue(), &result_c);
  // CHECK-NEXT: oneapi::mkl::blas::column_major::dotu(handle->get_queue(), n, (std::complex<float>*)A_c, incx, (std::complex<float>*)B_c, incy, (std::complex<float>*)res_wrapper_ct6.get_ptr());
  // CHECK-NEXT: return 0;
  // CHECK-NEXT: }();
  //      CHECK: status = [&]() {
  // CHECK-NEXT: dpct::blas::wrapper_float2_out res_wrapper_ct6(handle->get_queue(), &result_c);
  // CHECK-NEXT: oneapi::mkl::blas::column_major::dotc(handle->get_queue(), n, (std::complex<float>*)A_c, incx, (std::complex<float>*)B_c, incy, (std::complex<float>*)res_wrapper_ct6.get_ptr());
  // CHECK-NEXT: return 0;
  // CHECK-NEXT: }();
  //      CHECK: status = [&]() {
  // CHECK-NEXT: dpct::blas::wrapper_double2_out res_wrapper_ct6(handle->get_queue(), &result_z);
  // CHECK-NEXT: oneapi::mkl::blas::column_major::dotu(handle->get_queue(), n, (std::complex<double>*)A_z, incx, (std::complex<double>*)B_z, incy, (std::complex<double>*)res_wrapper_ct6.get_ptr());
  // CHECK-NEXT: return 0;
  // CHECK-NEXT: }();
  //      CHECK: status = [&]() {
  // CHECK-NEXT: dpct::blas::wrapper_double2_out res_wrapper_ct6(handle->get_queue(), &result_z);
  // CHECK-NEXT: oneapi::mkl::blas::column_major::dotc(handle->get_queue(), n, (std::complex<double>*)A_z, incx, (std::complex<double>*)B_z, incy, (std::complex<double>*)res_wrapper_ct6.get_ptr());
  // CHECK-NEXT: return 0;
  // CHECK-NEXT: }();
  status = cublasSdot_64(handle, n, A_s, incx, B_s, incy, &result_s);
  status = cublasDdot_64(handle, n, A_d, incx, B_d, incy, &result_d);
  status = cublasCdotu_64(handle, n, A_c, incx, B_c, incy, &result_c);
  status = cublasCdotc_64(handle, n, A_c, incx, B_c, incy, &result_c);
  status = cublasZdotu_64(handle, n, A_z, incx, B_z, incy, &result_z);
  status = cublasZdotc_64(handle, n, A_z, incx, B_z, incy, &result_z);

  //      CHECK: status = DPCT_CHECK_ERROR(oneapi::mkl::blas::column_major::scal(handle->get_queue(), n, dpct::get_value(alpha_s, handle->get_queue()), C_s, incx));
  // CHECK-NEXT: status = DPCT_CHECK_ERROR(oneapi::mkl::blas::column_major::scal(handle->get_queue(), n, dpct::get_value(alpha_d, handle->get_queue()), C_d, incx));
  // CHECK-NEXT: status = DPCT_CHECK_ERROR(oneapi::mkl::blas::column_major::scal(handle->get_queue(), n, dpct::get_value(alpha_c, handle->get_queue()), (std::complex<float>*)C_c, incx));
  // CHECK-NEXT: status = DPCT_CHECK_ERROR(oneapi::mkl::blas::column_major::scal(handle->get_queue(), n, dpct::get_value(alpha_z, handle->get_queue()), (std::complex<double>*)C_z, incx));
  // CHECK-NEXT: status = DPCT_CHECK_ERROR(oneapi::mkl::blas::column_major::scal(handle->get_queue(), n, dpct::get_value(alpha_s, handle->get_queue()), (std::complex<float>*)C_c, incx));
  // CHECK-NEXT: status = DPCT_CHECK_ERROR(oneapi::mkl::blas::column_major::scal(handle->get_queue(), n, dpct::get_value(alpha_d, handle->get_queue()), (std::complex<double>*)C_z, incx));
  status = cublasSscal_64(handle, n, alpha_s, C_s, incx);
  status = cublasDscal_64(handle, n, alpha_d, C_d, incx);
  status = cublasCscal_64(handle, n, alpha_c, C_c, incx);
  status = cublasZscal_64(handle, n, alpha_z, C_z, incx);
  status = cublasCsscal_64(handle, n, alpha_s, C_c, incx);
  status = cublasZdscal_64(handle, n, alpha_d, C_z, incx);

  //      CHECK: status = DPCT_CHECK_ERROR(oneapi::mkl::blas::column_major::axpy(handle->get_queue(), n, dpct::get_value(alpha_s, handle->get_queue()), A_s, incx, C_s, incy));
  // CHECK-NEXT: status = DPCT_CHECK_ERROR(oneapi::mkl::blas::column_major::axpy(handle->get_queue(), n, dpct::get_value(alpha_d, handle->get_queue()), A_d, incx, C_d, incy));
  // CHECK-NEXT: status = DPCT_CHECK_ERROR(oneapi::mkl::blas::column_major::axpy(handle->get_queue(), n, dpct::get_value(alpha_c, handle->get_queue()), (std::complex<float>*)A_c, incx, (std::complex<float>*)C_c, incy));
  // CHECK-NEXT: status = DPCT_CHECK_ERROR(oneapi::mkl::blas::column_major::axpy(handle->get_queue(), n, dpct::get_value(alpha_z, handle->get_queue()), (std::complex<double>*)A_z, incx, (std::complex<double>*)C_z, incy));
  status = cublasSaxpy_64(handle, n, alpha_s, A_s, incx, C_s, incy);
  status = cublasDaxpy_64(handle, n, alpha_d, A_d, incx, C_d, incy);
  status = cublasCaxpy_64(handle, n, alpha_c, A_c, incx, C_c, incy);
  status = cublasZaxpy_64(handle, n, alpha_z, A_z, incx, C_z, incy);

  //      CHECK: status = DPCT_CHECK_ERROR(oneapi::mkl::blas::column_major::copy(handle->get_queue(), n, A_s, incx, C_s, incy));
  // CHECK-NEXT: status = DPCT_CHECK_ERROR(oneapi::mkl::blas::column_major::copy(handle->get_queue(), n, A_d, incx, C_d, incy));
  // CHECK-NEXT: status = DPCT_CHECK_ERROR(oneapi::mkl::blas::column_major::copy(handle->get_queue(), n, (std::complex<float>*)A_c, incx, (std::complex<float>*)C_c, incy));
  // CHECK-NEXT: status = DPCT_CHECK_ERROR(oneapi::mkl::blas::column_major::copy(handle->get_queue(), n, (std::complex<double>*)A_z, incx, (std::complex<double>*)C_z, incy));
  status = cublasScopy_64(handle, n, A_s, incx, C_s, incy);
  status = cublasDcopy_64(handle, n, A_d, incx, C_d, incy);
  status = cublasCcopy_64(handle, n, A_c, incx, C_c, incy);
  status = cublasZcopy_64(handle, n, A_z, incx, C_z, incy);

  //      CHECK: status = DPCT_CHECK_ERROR(oneapi::mkl::blas::column_major::swap(handle->get_queue(), n, C_s, incx, C1_s, incy));
  // CHECK-NEXT: status = DPCT_CHECK_ERROR(oneapi::mkl::blas::column_major::swap(handle->get_queue(), n, C_d, incx, C1_d, incy));
  // CHECK-NEXT: status = DPCT_CHECK_ERROR(oneapi::mkl::blas::column_major::swap(handle->get_queue(), n, (std::complex<float>*)C_c, incx, (std::complex<float>*)C1_c, incy));
  // CHECK-NEXT: status = DPCT_CHECK_ERROR(oneapi::mkl::blas::column_major::swap(handle->get_queue(), n, (std::complex<double>*)C_z, incx, (std::complex<double>*)C1_z, incy));
  status = cublasSswap_64(handle, n, C_s, incx, C1_s, incy);
  status = cublasDswap_64(handle, n, C_d, incx, C1_d, incy);
  status = cublasCswap_64(handle, n, C_c, incx, C1_c, incy);
  status = cublasZswap_64(handle, n, C_z, incx, C1_z, incy);

  //      CHECK: status = [&]() {
  // CHECK-NEXT: dpct::blas::wrapper_float_out res_wrapper_ct4(handle->get_queue(), &result_s);
  // CHECK-NEXT: oneapi::mkl::blas::column_major::asum(handle->get_queue(), n, A_s, incx, res_wrapper_ct4.get_ptr());
  // CHECK-NEXT: return 0;
  // CHECK-NEXT: }();
  //      CHECK: status = [&]() {
  // CHECK-NEXT: dpct::blas::wrapper_double_out res_wrapper_ct4(handle->get_queue(), &result_d);
  // CHECK-NEXT: oneapi::mkl::blas::column_major::asum(handle->get_queue(), n, A_d, incx, res_wrapper_ct4.get_ptr());
  // CHECK-NEXT: return 0;
  // CHECK-NEXT: }();
  //      CHECK: status = [&]() {
  // CHECK-NEXT: dpct::blas::wrapper_float_out res_wrapper_ct4(handle->get_queue(), &result_s);
  // CHECK-NEXT: oneapi::mkl::blas::column_major::asum(handle->get_queue(), n, (std::complex<float>*)A_c, incx, res_wrapper_ct4.get_ptr());
  // CHECK-NEXT: return 0;
  // CHECK-NEXT: }();
  //      CHECK: status = [&]() {
  // CHECK-NEXT: dpct::blas::wrapper_double_out res_wrapper_ct4(handle->get_queue(), &result_d);
  // CHECK-NEXT: oneapi::mkl::blas::column_major::asum(handle->get_queue(), n, (std::complex<double>*)A_z, incx, res_wrapper_ct4.get_ptr());
  // CHECK-NEXT: return 0;
  // CHECK-NEXT: }();
  status = cublasSasum_64(handle, n, A_s, incx, &result_s);
  status = cublasDasum_64(handle, n, A_d, incx, &result_d);
  status = cublasScasum_64(handle, n, A_c, incx, &result_s);
  status = cublasDzasum_64(handle, n, A_z, incx, &result_d);

  const float *const_s;
  const double *const_d;
  const float2 *const_c;
  const double2 *const_z;
  float *s;
  double *d;
  float2 *c;
  double2 *z;

  // CHECK: status = DPCT_CHECK_ERROR(oneapi::mkl::blas::column_major::rot(handle->get_queue(), n, C_s, incx, C1_s, incy, dpct::get_value(const_s, handle->get_queue()), dpct::get_value(const_s, handle->get_queue())));
  // CHECK-NEXT: status = DPCT_CHECK_ERROR(oneapi::mkl::blas::column_major::rot(handle->get_queue(), n, C_d, incx, C1_d, incy, dpct::get_value(const_d, handle->get_queue()), dpct::get_value(const_d, handle->get_queue())));
  // CHECK-NEXT: status = DPCT_CHECK_ERROR(oneapi::mkl::blas::column_major::rot(handle->get_queue(), n, (std::complex<float>*)C_c, incx, (std::complex<float>*)C1_c, incy, dpct::get_value(const_s, handle->get_queue()), dpct::get_value(const_c, handle->get_queue())));
  // CHECK-NEXT: status = DPCT_CHECK_ERROR(oneapi::mkl::blas::column_major::rot(handle->get_queue(), n, (std::complex<float>*)C_c, incx, (std::complex<float>*)C1_c, incy, dpct::get_value(const_s, handle->get_queue()), dpct::get_value(const_s, handle->get_queue())));
  // CHECK-NEXT: status = DPCT_CHECK_ERROR(oneapi::mkl::blas::column_major::rot(handle->get_queue(), n, (std::complex<double>*)C_z, incx, (std::complex<double>*)C1_z, incy, dpct::get_value(const_d, handle->get_queue()), dpct::get_value(const_z, handle->get_queue())));
  // CHECK-NEXT: status = DPCT_CHECK_ERROR(oneapi::mkl::blas::column_major::rot(handle->get_queue(), n, (std::complex<double>*)C_z, incx, (std::complex<double>*)C1_z, incy, dpct::get_value(const_d, handle->get_queue()), dpct::get_value(const_d, handle->get_queue())));
  status = cublasSrot_64(handle, n, C_s, incx, C1_s, incy, const_s, const_s);
  status = cublasDrot_64(handle, n, C_d, incx, C1_d, incy, const_d, const_d);
  status = cublasCrot_64(handle, n, C_c, incx, C1_c, incy, const_s, const_c);
  status = cublasCsrot_64(handle, n, C_c, incx, C1_c, incy, const_s, const_s);
  status = cublasZrot_64(handle, n, C_z, incx, C1_z, incy, const_d, const_z);
  status = cublasZdrot_64(handle, n, C_z, incx, C1_z, incy, const_d, const_d);

  // CHECK: status = [&]() {
  // CHECK-NEXT: dpct::blas::wrapper_float_in res_wrapper_ct6(handle->get_queue(), const_s, 5);
  // CHECK-NEXT: oneapi::mkl::blas::column_major::rotm(handle->get_queue(), n, s, incx, s, incy, res_wrapper_ct6.get_ptr());
  // CHECK-NEXT: return 0;
  // CHECK-NEXT: }();
  // CHECK: status = [&]() {
  // CHECK-NEXT: dpct::blas::wrapper_double_in res_wrapper_ct6(handle->get_queue(), const_d, 5);
  // CHECK-NEXT: oneapi::mkl::blas::column_major::rotm(handle->get_queue(), n, d, incx, d, incy, res_wrapper_ct6.get_ptr());
  // CHECK-NEXT: return 0;
  // CHECK-NEXT: }();
  status = cublasSrotm_64(handle, n, s, incx, s, incy, const_s);
  status = cublasDrotm_64(handle, n, d, incx, d, incy, const_d);

  const float *x_s;
  const double *x_d;
  const float2 *x_c;
  const double2 *x_z;
  float *y_s;
  double *y_d;
  float2 *y_c;
  double2 *y_z;
  // CHECK: status = DPCT_CHECK_ERROR(oneapi::mkl::blas::column_major::gemv(handle->get_queue(), transa, m, n, dpct::get_value(alpha_s, handle->get_queue()), A_s, lda, x_s, incx, dpct::get_value(beta_s, handle->get_queue()), y_s, incy));
  // CHECK-NEXT: status = DPCT_CHECK_ERROR(oneapi::mkl::blas::column_major::gemv(handle->get_queue(), transa, m, n, dpct::get_value(alpha_d, handle->get_queue()), A_d, lda, x_d, incx, dpct::get_value(beta_d, handle->get_queue()), y_d, incy));
  // CHECK-NEXT: status = DPCT_CHECK_ERROR(oneapi::mkl::blas::column_major::gemv(handle->get_queue(), transa, m, n, dpct::get_value(alpha_c, handle->get_queue()), (std::complex<float>*)A_c, lda, (std::complex<float>*)x_c, incx, dpct::get_value(beta_c, handle->get_queue()), (std::complex<float>*)y_c, incy));
  // CHECK-NEXT: status = DPCT_CHECK_ERROR(oneapi::mkl::blas::column_major::gemv(handle->get_queue(), transa, m, n, dpct::get_value(alpha_z, handle->get_queue()), (std::complex<double>*)A_z, lda, (std::complex<double>*)x_z, incx, dpct::get_value(beta_z, handle->get_queue()), (std::complex<double>*)y_z, incy));
  status = cublasSgemv_64(handle, transa, m, n, alpha_s, A_s, lda, x_s, incx, beta_s, y_s, incy);
  status = cublasDgemv_64(handle, transa, m, n, alpha_d, A_d, lda, x_d, incx, beta_d, y_d, incy);
  status = cublasCgemv_64(handle, transa, m, n, alpha_c, A_c, lda, x_c, incx, beta_c, y_c, incy);
  status = cublasZgemv_64(handle, transa, m, n, alpha_z, A_z, lda, x_z, incx, beta_z, y_z, incy);

  int64_t kl, ku;
  // CHECK: status = DPCT_CHECK_ERROR(oneapi::mkl::blas::column_major::gbmv(handle->get_queue(), transa, m, n, kl, ku, dpct::get_value(alpha_s, handle->get_queue()), A_s, lda, x_s, incx, dpct::get_value(beta_s, handle->get_queue()), y_s, incy));
  // CHECK-NEXT: status = DPCT_CHECK_ERROR(oneapi::mkl::blas::column_major::gbmv(handle->get_queue(), transa, m, n, kl, ku, dpct::get_value(alpha_d, handle->get_queue()), A_d, lda, x_d, incx, dpct::get_value(beta_d, handle->get_queue()), y_d, incy));
  // CHECK-NEXT: status = DPCT_CHECK_ERROR(oneapi::mkl::blas::column_major::gbmv(handle->get_queue(), transa, m, n, kl, ku, dpct::get_value(alpha_c, handle->get_queue()), (std::complex<float>*)A_c, lda, (std::complex<float>*)x_c, incx, dpct::get_value(beta_c, handle->get_queue()), (std::complex<float>*)y_c, incy));
  // CHECK-NEXT: status = DPCT_CHECK_ERROR(oneapi::mkl::blas::column_major::gbmv(handle->get_queue(), transa, m, n, kl, ku, dpct::get_value(alpha_z, handle->get_queue()), (std::complex<double>*)A_z, lda, (std::complex<double>*)x_z, incx, dpct::get_value(beta_z, handle->get_queue()), (std::complex<double>*)y_z, incy));
  status = cublasSgbmv_64(handle, transa, m, n, kl, ku, alpha_s, A_s, lda, x_s, incx, beta_s, y_s, incy);
  status = cublasDgbmv_64(handle, transa, m, n, kl, ku, alpha_d, A_d, lda, x_d, incx, beta_d, y_d, incy);
  status = cublasCgbmv_64(handle, transa, m, n, kl, ku, alpha_c, A_c, lda, x_c, incx, beta_c, y_c, incy);
  status = cublasZgbmv_64(handle, transa, m, n, kl, ku, alpha_z, A_z, lda, x_z, incx, beta_z, y_z, incy);

  // CHECK: status = DPCT_CHECK_ERROR(oneapi::mkl::blas::column_major::trmv(handle->get_queue(), uplo, transa, diag, n, A_s, lda, y_s, incy));
  // CHECK-NEXT: status = DPCT_CHECK_ERROR(oneapi::mkl::blas::column_major::trmv(handle->get_queue(), uplo, transa, diag, n, A_d, lda, y_d, incy));
  // CHECK-NEXT: status = DPCT_CHECK_ERROR(oneapi::mkl::blas::column_major::trmv(handle->get_queue(), uplo, transa, diag, n, (std::complex<float>*)A_c, lda, (std::complex<float>*)y_c, incy));
  // CHECK-NEXT: status = DPCT_CHECK_ERROR(oneapi::mkl::blas::column_major::trmv(handle->get_queue(), uplo, transa, diag, n, (std::complex<double>*)A_z, lda, (std::complex<double>*)y_z, incy));
  status = cublasStrmv_64(handle, uplo, transa, diag, n, A_s, lda, y_s, incy);
  status = cublasDtrmv_64(handle, uplo, transa, diag, n, A_d, lda, y_d, incy);
  status = cublasCtrmv_64(handle, uplo, transa, diag, n, A_c, lda, y_c, incy);
  status = cublasZtrmv_64(handle, uplo, transa, diag, n, A_z, lda, y_z, incy);

  // CHECK: status = DPCT_CHECK_ERROR(oneapi::mkl::blas::column_major::tbmv(handle->get_queue(), uplo, transa, diag, n, k, A_s, lda, y_s, incy));
  // CHECK-NEXT: status = DPCT_CHECK_ERROR(oneapi::mkl::blas::column_major::tbmv(handle->get_queue(), uplo, transa, diag, n, k, A_d, lda, y_d, incy));
  // CHECK-NEXT: status = DPCT_CHECK_ERROR(oneapi::mkl::blas::column_major::tbmv(handle->get_queue(), uplo, transa, diag, n, k, (std::complex<float>*)A_c, lda, (std::complex<float>*)y_c, incy));
  // CHECK-NEXT: status = DPCT_CHECK_ERROR(oneapi::mkl::blas::column_major::tbmv(handle->get_queue(), uplo, transa, diag, n, k, (std::complex<double>*)A_z, lda, (std::complex<double>*)y_z, incy));
  status = cublasStbmv_64(handle, uplo, transa, diag, n, k, A_s, lda, y_s, incy);
  status = cublasDtbmv_64(handle, uplo, transa, diag, n, k, A_d, lda, y_d, incy);
  status = cublasCtbmv_64(handle, uplo, transa, diag, n, k, A_c, lda, y_c, incy);
  status = cublasZtbmv_64(handle, uplo, transa, diag, n, k, A_z, lda, y_z, incy);

  // CHECK: status = DPCT_CHECK_ERROR(oneapi::mkl::blas::column_major::tpmv(handle->get_queue(), uplo, transa, diag, n, A_s, y_s, incy));
  // CHECK-NEXT: status = DPCT_CHECK_ERROR(oneapi::mkl::blas::column_major::tpmv(handle->get_queue(), uplo, transa, diag, n, A_d, y_d, incy));
  // CHECK-NEXT: status = DPCT_CHECK_ERROR(oneapi::mkl::blas::column_major::tpmv(handle->get_queue(), uplo, transa, diag, n, (std::complex<float>*)A_c, (std::complex<float>*)y_c, incy));
  // CHECK-NEXT: status = DPCT_CHECK_ERROR(oneapi::mkl::blas::column_major::tpmv(handle->get_queue(), uplo, transa, diag, n, (std::complex<double>*)A_z, (std::complex<double>*)y_z, incy));
  status = cublasStpmv_64(handle, uplo, transa, diag, n, A_s, y_s, incy);
  status = cublasDtpmv_64(handle, uplo, transa, diag, n, A_d, y_d, incy);
  status = cublasCtpmv_64(handle, uplo, transa, diag, n, A_c, y_c, incy);
  status = cublasZtpmv_64(handle, uplo, transa, diag, n, A_z, y_z, incy);

  // CHECK: status = DPCT_CHECK_ERROR(oneapi::mkl::blas::column_major::trsv(handle->get_queue(), uplo, transa, diag, n, A_s, lda, y_s, incy));
  // CHECK-NEXT: status = DPCT_CHECK_ERROR(oneapi::mkl::blas::column_major::trsv(handle->get_queue(), uplo, transa, diag, n, A_d, lda, y_d, incy));
  // CHECK-NEXT: status = DPCT_CHECK_ERROR(oneapi::mkl::blas::column_major::trsv(handle->get_queue(), uplo, transa, diag, n, (std::complex<float>*)A_c, lda, (std::complex<float>*)y_c, incy));
  // CHECK-NEXT: status = DPCT_CHECK_ERROR(oneapi::mkl::blas::column_major::trsv(handle->get_queue(), uplo, transa, diag, n, (std::complex<double>*)A_z, lda, (std::complex<double>*)y_z, incy));
  status = cublasStrsv_64(handle, uplo, transa, diag, n, A_s, lda, y_s, incy);
  status = cublasDtrsv_64(handle, uplo, transa, diag, n, A_d, lda, y_d, incy);
  status = cublasCtrsv_64(handle, uplo, transa, diag, n, A_c, lda, y_c, incy);
  status = cublasZtrsv_64(handle, uplo, transa, diag, n, A_z, lda, y_z, incy);

  // CHECK: status = DPCT_CHECK_ERROR(oneapi::mkl::blas::column_major::tpsv(handle->get_queue(), uplo, transa, diag, n, A_s, y_s, incy));
  // CHECK-NEXT: status = DPCT_CHECK_ERROR(oneapi::mkl::blas::column_major::tpsv(handle->get_queue(), uplo, transa, diag, n, A_d, y_d, incy));
  // CHECK-NEXT: status = DPCT_CHECK_ERROR(oneapi::mkl::blas::column_major::tpsv(handle->get_queue(), uplo, transa, diag, n, (std::complex<float>*)A_c, (std::complex<float>*)y_c, incy));
  // CHECK-NEXT: status = DPCT_CHECK_ERROR(oneapi::mkl::blas::column_major::tpsv(handle->get_queue(), uplo, transa, diag, n, (std::complex<double>*)A_z, (std::complex<double>*)y_z, incy));
  status = cublasStpsv_64(handle, uplo, transa, diag, n, A_s, y_s, incy);
  status = cublasDtpsv_64(handle, uplo, transa, diag, n, A_d, y_d, incy);
  status = cublasCtpsv_64(handle, uplo, transa, diag, n, A_c, y_c, incy);
  status = cublasZtpsv_64(handle, uplo, transa, diag, n, A_z, y_z, incy);

  //      CHECK: status = DPCT_CHECK_ERROR(oneapi::mkl::blas::column_major::gemm(handle->get_queue(), transa, transb, m, n, k, dpct::get_value(alpha_s, handle->get_queue()), A_s, lda, B_s, ldb, dpct::get_value(beta_s, handle->get_queue()), C_s, ldc));
  // CHECK-NEXT: status = DPCT_CHECK_ERROR(oneapi::mkl::blas::column_major::gemm(handle->get_queue(), transa, transb, m, n, k, dpct::get_value(alpha_d, handle->get_queue()), A_d, lda, B_d, ldb, dpct::get_value(beta_d, handle->get_queue()), C_d, ldc));
  // CHECK-NEXT: status = DPCT_CHECK_ERROR(oneapi::mkl::blas::column_major::gemm(handle->get_queue(), transa, transb, m, n, k, dpct::get_value(alpha_c, handle->get_queue()), (std::complex<float>*)A_c, lda, (std::complex<float>*)B_c, ldb, dpct::get_value(beta_c, handle->get_queue()), (std::complex<float>*)C_c, ldc));
  // CHECK-NEXT: status = DPCT_CHECK_ERROR(oneapi::mkl::blas::column_major::gemm(handle->get_queue(), transa, transb, m, n, k, dpct::get_value(alpha_z, handle->get_queue()), (std::complex<double>*)A_z, lda, (std::complex<double>*)B_z, ldb, dpct::get_value(beta_z, handle->get_queue()), (std::complex<double>*)C_z, ldc));
  // CHECK-NEXT: status = DPCT_CHECK_ERROR(oneapi::mkl::blas::column_major::gemm(handle->get_queue(), transa, transb, m, n, k, dpct::get_value(alpha_h, handle->get_queue()), A_h, lda, B_h, ldb, dpct::get_value(beta_h, handle->get_queue()), C_h, ldc));
  status = cublasSgemm_64(handle, transa, transb, m, n, k, alpha_s, A_s, lda, B_s, ldb, beta_s, C_s, ldc);
  status = cublasDgemm_64(handle, transa, transb, m, n, k, alpha_d, A_d, lda, B_d, ldb, beta_d, C_d, ldc);
  status = cublasCgemm_64(handle, transa, transb, m, n, k, alpha_c, A_c, lda, B_c, ldb, beta_c, C_c, ldc);
  status = cublasZgemm_64(handle, transa, transb, m, n, k, alpha_z, A_z, lda, B_z, ldb, beta_z, C_z, ldc);
  status = cublasHgemm_64(handle, transa, transb, m, n, k, alpha_h, A_h, lda, B_h, ldb, beta_h, C_h, ldc);

  //      CHECK: status = DPCT_CHECK_ERROR(oneapi::mkl::blas::column_major::gemm(handle->get_queue(), transa, transb, m, n, k, dpct::get_value(alpha_c, handle->get_queue()), (std::complex<float>*)A_c, lda, (std::complex<float>*)B_c, ldb, dpct::get_value(beta_c, handle->get_queue()), (std::complex<float>*)C_c, ldc, oneapi::mkl::blas::compute_mode::complex_3m));
  // CHECK-NEXT: status = DPCT_CHECK_ERROR(oneapi::mkl::blas::column_major::gemm(handle->get_queue(), transa, transb, m, n, k, dpct::get_value(alpha_z, handle->get_queue()), (std::complex<double>*)A_z, lda, (std::complex<double>*)B_z, ldb, dpct::get_value(beta_z, handle->get_queue()), (std::complex<double>*)C_z, ldc, oneapi::mkl::blas::compute_mode::complex_3m));
  status = cublasCgemm3m_64(handle, transa, transb, m, n, k, alpha_c, A_c, lda, B_c, ldb, beta_c, C_c, ldc);
  status = cublasZgemm3m_64(handle, transa, transb, m, n, k, alpha_z, A_z, lda, B_z, ldb, beta_z, C_z, ldc);

  //      CHECK: status = DPCT_CHECK_ERROR(oneapi::mkl::blas::column_major::syrk(handle->get_queue(), uplo, transa, n, k, dpct::get_value(alpha_s, handle->get_queue()), A_s, lda, dpct::get_value(beta_s, handle->get_queue()), C_s, ldc));
  // CHECK-NEXT: status = DPCT_CHECK_ERROR(oneapi::mkl::blas::column_major::syrk(handle->get_queue(), uplo, transa, n, k, dpct::get_value(alpha_d, handle->get_queue()), A_d, lda, dpct::get_value(beta_d, handle->get_queue()), C_d, ldc));
  // CHECK-NEXT: status = DPCT_CHECK_ERROR(oneapi::mkl::blas::column_major::syrk(handle->get_queue(), uplo, transa, n, k, dpct::get_value(alpha_c, handle->get_queue()), (std::complex<float>*)A_c, lda, dpct::get_value(beta_c, handle->get_queue()), (std::complex<float>*)C_c, ldc));
  // CHECK-NEXT: status = DPCT_CHECK_ERROR(oneapi::mkl::blas::column_major::syrk(handle->get_queue(), uplo, transa, n, k, dpct::get_value(alpha_z, handle->get_queue()), (std::complex<double>*)A_z, lda, dpct::get_value(beta_z, handle->get_queue()), (std::complex<double>*)C_z, ldc));
  status = cublasSsyrk_64(handle, uplo, transa, n, k, alpha_s, A_s, lda, beta_s, C_s, ldc);
  status = cublasDsyrk_64(handle, uplo, transa, n, k, alpha_d, A_d, lda, beta_d, C_d, ldc);
  status = cublasCsyrk_64(handle, uplo, transa, n, k, alpha_c, A_c, lda, beta_c, C_c, ldc);
  status = cublasZsyrk_64(handle, uplo, transa, n, k, alpha_z, A_z, lda, beta_z, C_z, ldc);

  //      CHECK: status = DPCT_CHECK_ERROR(oneapi::mkl::blas::column_major::symm(handle->get_queue(), side, uplo, m, n, dpct::get_value(alpha_s, handle->get_queue()), A_s, lda, B_s, ldb, dpct::get_value(beta_s, handle->get_queue()), C_s, ldc));
  // CHECK-NEXT: status = DPCT_CHECK_ERROR(oneapi::mkl::blas::column_major::symm(handle->get_queue(), side, uplo, m, n, dpct::get_value(alpha_d, handle->get_queue()), A_d, lda, B_d, ldb, dpct::get_value(beta_d, handle->get_queue()), C_d, ldc));
  // CHECK-NEXT: status = DPCT_CHECK_ERROR(oneapi::mkl::blas::column_major::symm(handle->get_queue(), side, uplo, m, n, dpct::get_value(alpha_c, handle->get_queue()), (std::complex<float>*)A_c, lda, (std::complex<float>*)B_c, ldb, dpct::get_value(beta_c, handle->get_queue()), (std::complex<float>*)C_c, ldc));
  // CHECK-NEXT: status = DPCT_CHECK_ERROR(oneapi::mkl::blas::column_major::symm(handle->get_queue(), side, uplo, m, n, dpct::get_value(alpha_z, handle->get_queue()), (std::complex<double>*)A_z, lda, (std::complex<double>*)B_z, ldb, dpct::get_value(beta_z, handle->get_queue()), (std::complex<double>*)C_z, ldc));
  status = cublasSsymm_64(handle, side, uplo, m, n, alpha_s, A_s, lda, B_s, ldb, beta_s, C_s, ldc);
  status = cublasDsymm_64(handle, side, uplo, m, n, alpha_d, A_d, lda, B_d, ldb, beta_d, C_d, ldc);
  status = cublasCsymm_64(handle, side, uplo, m, n, alpha_c, A_c, lda, B_c, ldb, beta_c, C_c, ldc);
  status = cublasZsymm_64(handle, side, uplo, m, n, alpha_z, A_z, lda, B_z, ldb, beta_z, C_z, ldc);

  //      CHECK: status = DPCT_CHECK_ERROR(oneapi::mkl::blas::column_major::trsm(handle->get_queue(), side, uplo, transa, diag, m, n, dpct::get_value(alpha_s, handle->get_queue()), A_s, lda, C_s, ldc));
  // CHECK-NEXT: status = DPCT_CHECK_ERROR(oneapi::mkl::blas::column_major::trsm(handle->get_queue(), side, uplo, transa, diag, m, n, dpct::get_value(alpha_d, handle->get_queue()), A_d, lda, C_d, ldc));
  // CHECK-NEXT: status = DPCT_CHECK_ERROR(oneapi::mkl::blas::column_major::trsm(handle->get_queue(), side, uplo, transa, diag, m, n, dpct::get_value(alpha_c, handle->get_queue()), (std::complex<float>*)A_c, lda, (std::complex<float>*)C_c, ldc));
  // CHECK-NEXT: status = DPCT_CHECK_ERROR(oneapi::mkl::blas::column_major::trsm(handle->get_queue(), side, uplo, transa, diag, m, n, dpct::get_value(alpha_z, handle->get_queue()), (std::complex<double>*)A_z, lda, (std::complex<double>*)C_z, ldc));
  status = cublasStrsm_64(handle, side, uplo, transa, diag, m, n, alpha_s, A_s, lda, C_s, ldc);
  status = cublasDtrsm_64(handle, side, uplo, transa, diag, m, n, alpha_d, A_d, lda, C_d, ldc);
  status = cublasCtrsm_64(handle, side, uplo, transa, diag, m, n, alpha_c, A_c, lda, C_c, ldc);
  status = cublasZtrsm_64(handle, side, uplo, transa, diag, m, n, alpha_z, A_z, lda, C_z, ldc);

  //      CHECK: status = DPCT_CHECK_ERROR(oneapi::mkl::blas::column_major::hemm(handle->get_queue(), side, uplo, m, n, dpct::get_value(alpha_c, handle->get_queue()), (std::complex<float>*)A_c, lda, (std::complex<float>*)B_c, ldb, dpct::get_value(beta_c, handle->get_queue()), (std::complex<float>*)C_c, ldc));
  // CHECK-NEXT: status = DPCT_CHECK_ERROR(oneapi::mkl::blas::column_major::hemm(handle->get_queue(), side, uplo, m, n, dpct::get_value(alpha_z, handle->get_queue()), (std::complex<double>*)A_z, lda, (std::complex<double>*)B_z, ldb, dpct::get_value(beta_z, handle->get_queue()), (std::complex<double>*)C_z, ldc));
  status = cublasChemm_64(handle, side, uplo, m, n, alpha_c, A_c, lda, B_c, ldb, beta_c, C_c, ldc);
  status = cublasZhemm_64(handle, side, uplo, m, n, alpha_z, A_z, lda, B_z, ldb, beta_z, C_z, ldc);

  //      CHECK: status = DPCT_CHECK_ERROR(oneapi::mkl::blas::column_major::herk(handle->get_queue(), uplo, transa, n, k, dpct::get_value(alpha_s, handle->get_queue()), (std::complex<float>*)A_c, lda, dpct::get_value(beta_s, handle->get_queue()), (std::complex<float>*)C_c, ldc));
  // CHECK-NEXT: status = DPCT_CHECK_ERROR(oneapi::mkl::blas::column_major::herk(handle->get_queue(), uplo, transa, n, k, dpct::get_value(alpha_d, handle->get_queue()), (std::complex<double>*)A_z, lda, dpct::get_value(beta_d, handle->get_queue()), (std::complex<double>*)C_z, ldc));
  status = cublasCherk_64(handle, uplo, transa, n, k, alpha_s, A_c, lda, beta_s, C_c, ldc);
  status = cublasZherk_64(handle, uplo, transa, n, k, alpha_d, A_z, lda, beta_d, C_z, ldc);

  //      CHECK: status = DPCT_CHECK_ERROR(oneapi::mkl::blas::column_major::syr2k(handle->get_queue(), uplo, transa, n, k, dpct::get_value(alpha_s, handle->get_queue()), A_s, lda, B_s, ldb, dpct::get_value(beta_s, handle->get_queue()), C_s, ldc));
  // CHECK-NEXT: status = DPCT_CHECK_ERROR(oneapi::mkl::blas::column_major::syr2k(handle->get_queue(), uplo, transa, n, k, dpct::get_value(alpha_d, handle->get_queue()), A_d, lda, B_d, ldb, dpct::get_value(beta_d, handle->get_queue()), C_d, ldc));
  // CHECK-NEXT: status = DPCT_CHECK_ERROR(oneapi::mkl::blas::column_major::syr2k(handle->get_queue(), uplo, transa, n, k, dpct::get_value(alpha_c, handle->get_queue()), (std::complex<float>*)A_c, lda, (std::complex<float>*)B_c, ldb, dpct::get_value(beta_c, handle->get_queue()), (std::complex<float>*)C_c, ldc));
  // CHECK-NEXT: status = DPCT_CHECK_ERROR(oneapi::mkl::blas::column_major::syr2k(handle->get_queue(), uplo, transa, n, k, dpct::get_value(alpha_z, handle->get_queue()), (std::complex<double>*)A_z, lda, (std::complex<double>*)B_z, ldb, dpct::get_value(beta_z, handle->get_queue()), (std::complex<double>*)C_z, ldc));
  status = cublasSsyr2k_64(handle, uplo, transa, n, k, alpha_s, A_s, lda, B_s, ldb, beta_s, C_s, ldc);
  status = cublasDsyr2k_64(handle, uplo, transa, n, k, alpha_d, A_d, lda, B_d, ldb, beta_d, C_d, ldc);
  status = cublasCsyr2k_64(handle, uplo, transa, n, k, alpha_c, A_c, lda, B_c, ldb, beta_c, C_c, ldc);
  status = cublasZsyr2k_64(handle, uplo, transa, n, k, alpha_z, A_z, lda, B_z, ldb, beta_z, C_z, ldc);

  //      CHECK: status = DPCT_CHECK_ERROR(oneapi::mkl::blas::column_major::her2k(handle->get_queue(), uplo, transa, n, k, dpct::get_value(alpha_c, handle->get_queue()), (std::complex<float>*)A_c, lda, (std::complex<float>*)B_c, ldb, dpct::get_value(beta_s, handle->get_queue()), (std::complex<float>*)C_c, ldc));
  // CHECK-NEXT: status = DPCT_CHECK_ERROR(oneapi::mkl::blas::column_major::her2k(handle->get_queue(), uplo, transa, n, k, dpct::get_value(alpha_z, handle->get_queue()), (std::complex<double>*)A_z, lda, (std::complex<double>*)B_z, ldb, dpct::get_value(beta_d, handle->get_queue()), (std::complex<double>*)C_z, ldc));
  status = cublasCher2k_64(handle, uplo, transa, n, k, alpha_c, A_c, lda, B_c, ldb, beta_s, C_c, ldc);
  status = cublasZher2k_64(handle, uplo, transa, n, k, alpha_z, A_z, lda, B_z, ldb, beta_d, C_z, ldc);

  //      CHECK: status = DPCT_CHECK_ERROR(oneapi::mkl::blas::column_major::omatadd(handle->get_queue(), transa, transb, m, n, dpct::get_value(alpha_s, handle->get_queue()), A_s, lda, dpct::get_value(beta_s, handle->get_queue()), B_s, ldb, C_s, ldc));
  // CHECK-NEXT: status = DPCT_CHECK_ERROR(oneapi::mkl::blas::column_major::omatadd(handle->get_queue(), transa, transb, m, n, dpct::get_value(alpha_d, handle->get_queue()), A_d, lda, dpct::get_value(beta_d, handle->get_queue()), B_d, ldb, C_d, ldc));
  // CHECK-NEXT: status = DPCT_CHECK_ERROR(oneapi::mkl::blas::column_major::omatadd(handle->get_queue(), transa, transb, m, n, dpct::get_value(alpha_c, handle->get_queue()), (std::complex<float>*)A_c, lda, dpct::get_value(beta_c, handle->get_queue()), (std::complex<float>*)B_c, ldb, (std::complex<float>*)C_c, ldc));
  // CHECK-NEXT: status = DPCT_CHECK_ERROR(oneapi::mkl::blas::column_major::omatadd(handle->get_queue(), transa, transb, m, n, dpct::get_value(alpha_z, handle->get_queue()), (std::complex<double>*)A_z, lda, dpct::get_value(beta_z, handle->get_queue()), (std::complex<double>*)B_z, ldb, (std::complex<double>*)C_z, ldc));
  status = cublasSgeam_64(handle, transa, transb, m, n, alpha_s, A_s, lda, beta_s, B_s, ldb, C_s, ldc);
  status = cublasDgeam_64(handle, transa, transb, m, n, alpha_d, A_d, lda, beta_d, B_d, ldb, C_d, ldc);
  status = cublasCgeam_64(handle, transa, transb, m, n, alpha_c, A_c, lda, beta_c, B_c, ldb, C_c, ldc);
  status = cublasZgeam_64(handle, transa, transb, m, n, alpha_z, A_z, lda, beta_z, B_z, ldb, C_z, ldc);

  //      CHECK: status = DPCT_CHECK_ERROR(oneapi::mkl::blas::column_major::dgmm(handle->get_queue(), side, m, n, A_s, lda, B_s, ldb, C_s, ldc));
  // CHECK-NEXT: status = DPCT_CHECK_ERROR(oneapi::mkl::blas::column_major::dgmm(handle->get_queue(), side, m, n, A_d, lda, B_d, ldb, C_d, ldc));
  // CHECK-NEXT: status = DPCT_CHECK_ERROR(oneapi::mkl::blas::column_major::dgmm(handle->get_queue(), side, m, n, (std::complex<float>*)A_c, lda, (std::complex<float>*)B_c, ldb, (std::complex<float>*)C_c, ldc));
  // CHECK-NEXT: status = DPCT_CHECK_ERROR(oneapi::mkl::blas::column_major::dgmm(handle->get_queue(), side, m, n, (std::complex<double>*)A_z, lda, (std::complex<double>*)B_z, ldb, (std::complex<double>*)C_z, ldc));
  status = cublasSdgmm_64(handle, side, m, n, A_s, lda, B_s, ldb, C_s, ldc);
  status = cublasDdgmm_64(handle, side, m, n, A_d, lda, B_d, ldb, C_d, ldc);
  status = cublasCdgmm_64(handle, side, m, n, A_c, lda, B_c, ldb, C_c, ldc);
  status = cublasZdgmm_64(handle, side, m, n, A_z, lda, B_z, ldb, C_z, ldc);

  //      CHECK: status = DPCT_CHECK_ERROR(dpct::blas::trmm(handle, side, uplo, transa, diag, m, n, alpha_s, A_s, lda, B_s, ldb, C_s, ldc));
  // CHECK-NEXT: status = DPCT_CHECK_ERROR(dpct::blas::trmm(handle, side, uplo, transa, diag, m, n, alpha_d, A_d, lda, B_d, ldb, C_d, ldc));
  // CHECK-NEXT: status = DPCT_CHECK_ERROR(dpct::blas::trmm(handle, side, uplo, transa, diag, m, n, alpha_c, A_c, lda, B_c, ldb, C_c, ldc));
  // CHECK-NEXT: status = DPCT_CHECK_ERROR(dpct::blas::trmm(handle, side, uplo, transa, diag, m, n, alpha_z, A_z, lda, B_z, ldb, C_z, ldc));
  status = cublasStrmm_64(handle, side, uplo, transa, diag, m, n, alpha_s, A_s, lda, B_s, ldb, C_s, ldc);
  status = cublasDtrmm_64(handle, side, uplo, transa, diag, m, n, alpha_d, A_d, lda, B_d, ldb, C_d, ldc);
  status = cublasCtrmm_64(handle, side, uplo, transa, diag, m, n, alpha_c, A_c, lda, B_c, ldb, C_c, ldc);
  status = cublasZtrmm_64(handle, side, uplo, transa, diag, m, n, alpha_z, A_z, lda, B_z, ldb, C_z, ldc);

  //      CHECK: status = DPCT_CHECK_ERROR(dpct::blas::syrk(handle, uplo, transa, n, k, alpha_s, A_s, lda, B_s, ldb, beta_s, C_s, ldc));
  // CHECK-NEXT: status = DPCT_CHECK_ERROR(dpct::blas::syrk(handle, uplo, transa, n, k, alpha_d, A_d, lda, B_d, ldb, beta_d, C_d, ldc));
  // CHECK-NEXT: status = DPCT_CHECK_ERROR(dpct::blas::syrk(handle, uplo, transa, n, k, alpha_c, A_c, lda, B_c, ldb, beta_c, C_c, ldc));
  // CHECK-NEXT: status = DPCT_CHECK_ERROR(dpct::blas::syrk(handle, uplo, transa, n, k, alpha_z, A_z, lda, B_z, ldb, beta_z, C_z, ldc));
  status = cublasSsyrkx_64(handle, uplo, transa, n, k, alpha_s, A_s, lda, B_s, ldb, beta_s, C_s, ldc);
  status = cublasDsyrkx_64(handle, uplo, transa, n, k, alpha_d, A_d, lda, B_d, ldb, beta_d, C_d, ldc);
  status = cublasCsyrkx_64(handle, uplo, transa, n, k, alpha_c, A_c, lda, B_c, ldb, beta_c, C_c, ldc);
  status = cublasZsyrkx_64(handle, uplo, transa, n, k, alpha_z, A_z, lda, B_z, ldb, beta_z, C_z, ldc);

  //      CHECK: status = DPCT_CHECK_ERROR(dpct::blas::herk(handle, uplo, transa, n, k, alpha_c, A_c, lda, B_c, ldb, beta_s, C_c, ldc));
  // CHECK-NEXT: status = DPCT_CHECK_ERROR(dpct::blas::herk(handle, uplo, transa, n, k, alpha_z, A_z, lda, B_z, ldb, beta_d, C_z, ldc));
  status = cublasCherkx_64(handle, uplo, transa, n, k, alpha_c, A_c, lda, B_c, ldb, beta_s, C_c, ldc);
  status = cublasZherkx_64(handle, uplo, transa, n, k, alpha_z, A_z, lda, B_z, ldb, beta_d, C_z, ldc);

<<<<<<< HEAD
  cudaDataType type_x;
  cudaDataType type_y;
  cudaDataType type_res;
  cudaDataType type_exec;
  cudaDataType type_alpha;
  cudaDataType type_cs;
  void *res;
  void *x;
  void *y;
  void *alpha;
  //      CHECK: status = DPCT_CHECK_ERROR(dpct::blas::nrm2(handle, n, x, type_x, incx, res, type_res));
  // CHECK-NEXT: status = DPCT_CHECK_ERROR(dpct::blas::dot(handle, n, x, type_x, incx, y, type_y, incy, res, type_res));
  // CHECK-NEXT: status = DPCT_CHECK_ERROR(dpct::blas::dotc(handle, n, x, type_x, incx, y, type_y, incy, res, type_res));
  // CHECK-NEXT: status = DPCT_CHECK_ERROR(dpct::blas::scal(handle, n, alpha, type_alpha, x, type_x, incx));
  // CHECK-NEXT: status = DPCT_CHECK_ERROR(dpct::blas::axpy(handle, n, alpha, type_alpha, x, type_x, incx, y, type_y, incy));
  // CHECK-NEXT: status = DPCT_CHECK_ERROR(dpct::blas::rot(handle, n, x, type_x, incx, y, type_y, incy, c, s, type_cs));
  status = cublasNrm2Ex_64(handle, n, x, type_x, incx, res, type_res, type_exec);
  status = cublasDotEx_64(handle, n, x, type_x, incx, y, type_y, incy, res, type_res, type_exec);
  status = cublasDotcEx_64(handle, n, x, type_x, incx, y, type_y, incy, res, type_res, type_exec);
  status = cublasScalEx_64(handle, n, alpha, type_alpha, x, type_x, incx, type_exec);
  status = cublasAxpyEx_64(handle, n, alpha, type_alpha, x, type_x, incx, y, type_y, incy, type_exec);
  status = cublasRotEx_64(handle, n, x, type_x, incx, y, type_y, incy, c, s, type_cs, type_exec);

  void **a_array;
  void **b_array;
  void **c_array;
  void *aa;
  void *bb;
  void *cc;
  cudaDataType type_a;
  cudaDataType type_b;
  cudaDataType type_c;
  void *beta;
  cublasGemmAlgo_t algo;
  int64_t batch;
  int64_t stride_a;
  int64_t stride_b;
  int64_t stride_c;
  cublasComputeType_t type_compute;
  //      CHECK: status = DPCT_CHECK_ERROR(dpct::blas::gemm_batch(handle, transa, transb, m, n, k, alpha, const_cast<void const **>(a_array), type_a, lda, const_cast<void const **>(b_array), type_b, ldb, beta, c_array, type_c, ldc, batch, type_compute));
  // CHECK-NEXT: status = DPCT_CHECK_ERROR(dpct::blas::gemm_batch(handle, transa, transb, m, n, k, alpha, aa, type_a, lda, stride_a, bb, type_b, ldb, stride_b, beta, cc, type_c, ldc, stride_c, batch, type_compute));
  status = cublasGemmBatchedEx_64(handle, transa, transb, m, n, k, alpha, a_array, type_a, lda, b_array, type_b, ldb, beta, c_array, type_c, ldc, batch, type_compute, algo);
  status = cublasGemmStridedBatchedEx_64(handle, transa, transb, m, n, k, alpha, aa, type_a, lda, stride_a, bb, type_b, ldb, stride_b, beta, cc, type_c, ldc, stride_c, batch, type_compute, algo);

  // CHECK: dpct::blas::gemm(handle, transa, transb, m, n, k, alpha_s, A_s, type_a, lda, B_s, type_b, ldb, beta_s, C_s, type_c, ldc, dpct::library_data_t::real_float);
  // CHECK-NEXT: dpct::blas::gemm(handle, transa, transb, m, n, k, alpha_c, A_c, type_a, lda, B_c, type_b, ldb, beta_c, C_c, type_c, ldc, dpct::library_data_t::complex_float);
  // CHECK-NEXT: dpct::blas::gemm(handle, transa, transb, m, n, k, alpha_c, A_c, type_a, lda, B_c, type_b, ldb, beta_c, C_c, type_c, ldc, dpct::library_data_t::complex_float);
  // CHECK-NEXT: dpct::blas::gemm(handle, transa, transb, m, n, k, alpha_c, A_c, type_a, lda, B_c, type_b, ldb, beta_c, C_c, type_c, ldc, type_compute);
  cublasSgemmEx_64(handle, transa, transb, m, n, k, alpha_s, A_s, type_a, lda, B_s, type_b, ldb, beta_s, C_s, type_c, ldc);
  cublasCgemmEx_64(handle, transa, transb, m, n, k, alpha_c, A_c, type_a, lda, B_c, type_b, ldb, beta_c, C_c, type_c, ldc);
  cublasCgemm3mEx_64(handle, transa, transb, m, n, k, alpha_c, A_c, type_a, lda, B_c, type_b, ldb, beta_c, C_c, type_c, ldc);
  cublasGemmEx_64(handle, transa, transb, m, n, k, alpha_c, A_c, type_a, lda, B_c, type_b, ldb, beta_c, C_c, type_c, ldc, type_compute, algo);

  cublasOperation_t trans;
  // CHECK: dpct::blas::syherk<false>(handle, uplo, trans, n, k, alpha_c, A_c, type_a, lda, beta_c, C_c, type_c, ldc, dpct::library_data_t::complex_float);
  // CHECK-NEXT: dpct::blas::syherk<false>(handle, uplo, trans, n, k, alpha_c, A_c, type_a, lda, beta_c, C_c, type_c, ldc, dpct::library_data_t::complex_float);
  // CHECK-NEXT: dpct::blas::syherk<true>(handle, uplo, trans, n, k, alpha_s, A_c, type_a, lda, beta_s, C_c, type_c, ldc, dpct::library_data_t::complex_float);
  // CHECK-NEXT: dpct::blas::syherk<true>(handle, uplo, trans, n, k, alpha_s, A_c, type_a, lda, beta_s, C_c, type_c, ldc, dpct::library_data_t::complex_float);
  cublasCsyrkEx_64(handle, uplo, trans, n, k, alpha_c, A_c, type_a, lda, beta_c, C_c, type_c, ldc);
  cublasCsyrk3mEx_64(handle, uplo, trans, n, k, alpha_c, A_c, type_a, lda, beta_c, C_c, type_c, ldc);
  cublasCherkEx_64(handle, uplo, trans, n, k, alpha_s, A_c, type_a, lda, beta_s, C_c, type_c, ldc);
  cublasCherk3mEx_64(handle, uplo, trans, n, k, alpha_s, A_c, type_a, lda, beta_s, C_c, type_c, ldc);
}

void foo2() {
  cublasHandle_t handle;
  int n;
  void *x, *y;
  int incx, incy;
  void *res;
  int64_t *idx;
  void *param;
  // CHECK: dpct::blas::copy(handle, n, x, dpct::library_data_t::real_float, incx, y, dpct::library_data_t::real_float, incy);
  // CHECK-NEXT: dpct::blas::swap(handle, n, x, dpct::library_data_t::real_float, incx, y, dpct::library_data_t::real_float, incy);
  // CHECK-NEXT: dpct::blas::iamaxmin<true>(handle, n, x, dpct::library_data_t::real_float, incx, idx);
  // CHECK-NEXT: dpct::blas::iamaxmin<false>(handle, n, x, dpct::library_data_t::real_float, incx, idx);
  // CHECK-NEXT: dpct::blas::asum(handle, n, x, dpct::library_data_t::real_float, incx, res, dpct::library_data_t::real_float);
  // CHECK-NEXT: dpct::blas::rotm(handle, n, x, dpct::library_data_t::real_float, incx, y, dpct::library_data_t::real_float, incy, param, dpct::library_data_t::real_float);
  cublasCopyEx_64(handle, n, x, CUDA_R_32F, incx, y, CUDA_R_32F, incy);
  cublasSwapEx_64(handle, n, x, CUDA_R_32F, incx, y, CUDA_R_32F, incy);
  cublasIamaxEx_64(handle, n, x, CUDA_R_32F, incx, idx);
  cublasIaminEx_64(handle, n, x, CUDA_R_32F, incx, idx);
  cublasAsumEx_64(handle, n, x, CUDA_R_32F, incx, res, CUDA_R_32F, CUDA_R_32F);
  cublasRotmEx_64(handle, n, x, CUDA_R_32F, incx, y, CUDA_R_32F, incy, param, CUDA_R_32F, CUDA_R_32F);
=======
  //      CHECK: status = DPCT_CHECK_ERROR(oneapi::mkl::blas::column_major::tbsv(handle->get_queue(), uplo, transa, diag, n, k, A_s, lda, y_s, incx));
  // CHECK-NEXT: status = DPCT_CHECK_ERROR(oneapi::mkl::blas::column_major::tbsv(handle->get_queue(), uplo, transa, diag, n, k, A_d, lda, y_d, incx));
  // CHECK-NEXT: status = DPCT_CHECK_ERROR(oneapi::mkl::blas::column_major::tbsv(handle->get_queue(), uplo, transa, diag, n, k, (std::complex<float>*)A_c, lda, (std::complex<float>*)y_c, incx));
  // CHECK-NEXT: status = DPCT_CHECK_ERROR(oneapi::mkl::blas::column_major::tbsv(handle->get_queue(), uplo, transa, diag, n, k, (std::complex<double>*)A_z, lda, (std::complex<double>*)y_z, incx));
  status = cublasStbsv_64(handle, uplo, transa, diag, n, k, A_s, lda, y_s, incx);
  status = cublasDtbsv_64(handle, uplo, transa, diag, n, k, A_d, lda, y_d, incx);
  status = cublasCtbsv_64(handle, uplo, transa, diag, n, k, A_c, lda, y_c, incx);
  status = cublasZtbsv_64(handle, uplo, transa, diag, n, k, A_z, lda, y_z, incx);

  //      CHECK: status = DPCT_CHECK_ERROR(oneapi::mkl::blas::column_major::symv(handle->get_queue(), uplo, n, dpct::get_value(alpha_s, handle->get_queue()), A_s, lda, x_s, incx, dpct::get_value(beta_s, handle->get_queue()), y_s, incy));
  // CHECK-NEXT: status = DPCT_CHECK_ERROR(oneapi::mkl::blas::column_major::symv(handle->get_queue(), uplo, n, dpct::get_value(alpha_d, handle->get_queue()), A_d, lda, x_d, incx, dpct::get_value(beta_d, handle->get_queue()), y_d, incy));
  // CHECK-NEXT: status = DPCT_CHECK_ERROR(oneapi::mkl::blas::column_major::symv(handle->get_queue(), uplo, n, dpct::get_value(alpha_c, handle->get_queue()), (std::complex<float>*)A_c, lda, (std::complex<float>*)x_c, incx, dpct::get_value(beta_c, handle->get_queue()), (std::complex<float>*)y_c, incy));
  // CHECK-NEXT: status = DPCT_CHECK_ERROR(oneapi::mkl::blas::column_major::symv(handle->get_queue(), uplo, n, dpct::get_value(alpha_z, handle->get_queue()), (std::complex<double>*)A_z, lda, (std::complex<double>*)x_z, incx, dpct::get_value(beta_z, handle->get_queue()), (std::complex<double>*)y_z, incy));
  status = cublasSsymv_64(handle, uplo, n, alpha_s, A_s, lda, x_s, incx, beta_s, y_s, incy);
  status = cublasDsymv_64(handle, uplo, n, alpha_d, A_d, lda, x_d, incx, beta_d, y_d, incy);
  status = cublasCsymv_64(handle, uplo, n, alpha_c, A_c, lda, x_c, incx, beta_c, y_c, incy);
  status = cublasZsymv_64(handle, uplo, n, alpha_z, A_z, lda, x_z, incx, beta_z, y_z, incy);

  //      CHECK: status = DPCT_CHECK_ERROR(oneapi::mkl::blas::column_major::hemv(handle->get_queue(), uplo, n, dpct::get_value(alpha_c, handle->get_queue()), (std::complex<float>*)A_c, lda, (std::complex<float>*)x_c, incx, dpct::get_value(beta_c, handle->get_queue()), (std::complex<float>*)y_c, incy));
  // CHECK-NEXT: status = DPCT_CHECK_ERROR(oneapi::mkl::blas::column_major::hemv(handle->get_queue(), uplo, n, dpct::get_value(alpha_z, handle->get_queue()), (std::complex<double>*)A_z, lda, (std::complex<double>*)x_z, incx, dpct::get_value(beta_z, handle->get_queue()), (std::complex<double>*)y_z, incy));
  status = cublasChemv_64(handle, uplo, n, alpha_c, A_c, lda, x_c, incx, beta_c, y_c, incy);
  status = cublasZhemv_64(handle, uplo, n, alpha_z, A_z, lda, x_z, incx, beta_z, y_z, incy);

  //      CHECK: status = DPCT_CHECK_ERROR(oneapi::mkl::blas::column_major::sbmv(handle->get_queue(), uplo, n, k, dpct::get_value(alpha_s, handle->get_queue()), A_s, lda, x_s, incx, dpct::get_value(beta_s, handle->get_queue()), y_s, incy));
  // CHECK-NEXT: status = DPCT_CHECK_ERROR(oneapi::mkl::blas::column_major::sbmv(handle->get_queue(), uplo, n, k, dpct::get_value(alpha_d, handle->get_queue()), A_d, lda, x_d, incx, dpct::get_value(beta_d, handle->get_queue()), y_d, incy));
  status = cublasSsbmv_64(handle, uplo, n, k, alpha_s, A_s, lda, x_s, incx, beta_s, y_s, incy);
  status = cublasDsbmv_64(handle, uplo, n, k, alpha_d, A_d, lda, x_d, incx, beta_d, y_d, incy);

  //      CHECK: status = DPCT_CHECK_ERROR(oneapi::mkl::blas::column_major::hbmv(handle->get_queue(), uplo, n, k, dpct::get_value(alpha_c, handle->get_queue()), (std::complex<float>*)A_c, lda, (std::complex<float>*)x_c, incx, dpct::get_value(beta_c, handle->get_queue()), (std::complex<float>*)y_c, incy));
  // CHECK-NEXT: status = DPCT_CHECK_ERROR(oneapi::mkl::blas::column_major::hbmv(handle->get_queue(), uplo, n, k, dpct::get_value(alpha_z, handle->get_queue()), (std::complex<double>*)A_z, lda, (std::complex<double>*)x_z, incx, dpct::get_value(beta_z, handle->get_queue()), (std::complex<double>*)y_z, incy));
  status = cublasChbmv_64(handle, uplo, n, k, alpha_c, A_c, lda, x_c, incx, beta_c, y_c, incy);
  status = cublasZhbmv_64(handle, uplo, n, k, alpha_z, A_z, lda, x_z, incx, beta_z, y_z, incy);

  //      CHECK: status = DPCT_CHECK_ERROR(oneapi::mkl::blas::column_major::spmv(handle->get_queue(), uplo, n, dpct::get_value(alpha_s, handle->get_queue()), A_s, x_s, incx, dpct::get_value(beta_s, handle->get_queue()), y_s, incy));
  // CHECK-NEXT: status = DPCT_CHECK_ERROR(oneapi::mkl::blas::column_major::spmv(handle->get_queue(), uplo, n, dpct::get_value(alpha_d, handle->get_queue()), A_d, x_d, incx, dpct::get_value(beta_d, handle->get_queue()), y_d, incy));
  status = cublasSspmv_64(handle, uplo, n, alpha_s, A_s, x_s, incx, beta_s, y_s, incy);
  status = cublasDspmv_64(handle, uplo, n, alpha_d, A_d, x_d, incx, beta_d, y_d, incy);

  //      CHECK: status = DPCT_CHECK_ERROR(oneapi::mkl::blas::column_major::hpmv(handle->get_queue(), uplo, n, dpct::get_value(alpha_c, handle->get_queue()), (std::complex<float>*)A_c, (std::complex<float>*)x_c, incx, dpct::get_value(beta_c, handle->get_queue()), (std::complex<float>*)y_c, incy));
  // CHECK-NEXT: status = DPCT_CHECK_ERROR(oneapi::mkl::blas::column_major::hpmv(handle->get_queue(), uplo, n, dpct::get_value(alpha_z, handle->get_queue()), (std::complex<double>*)A_z, (std::complex<double>*)x_z, incx, dpct::get_value(beta_z, handle->get_queue()), (std::complex<double>*)y_z, incy));
  status = cublasChpmv_64(handle, uplo, n, alpha_c, A_c, x_c, incx, beta_c, y_c, incy);
  status = cublasZhpmv_64(handle, uplo, n, alpha_z, A_z, x_z, incx, beta_z, y_z, incy);

  //      CHECK: status = DPCT_CHECK_ERROR(oneapi::mkl::blas::column_major::ger(handle->get_queue(), m, n, dpct::get_value(alpha_s, handle->get_queue()), x_s, incx, y_s, incy, C_s, lda));
  // CHECK-NEXT: status = DPCT_CHECK_ERROR(oneapi::mkl::blas::column_major::ger(handle->get_queue(), m, n, dpct::get_value(alpha_d, handle->get_queue()), x_d, incx, y_d, incy, C_d, lda));
  // CHECK-NEXT: status = DPCT_CHECK_ERROR(oneapi::mkl::blas::column_major::geru(handle->get_queue(), m, n, dpct::get_value(alpha_c, handle->get_queue()), (std::complex<float>*)x_c, incx, (std::complex<float>*)y_c, incy, (std::complex<float>*)C_c, lda));
  // CHECK-NEXT: status = DPCT_CHECK_ERROR(oneapi::mkl::blas::column_major::gerc(handle->get_queue(), m, n, dpct::get_value(alpha_c, handle->get_queue()), (std::complex<float>*)x_c, incx, (std::complex<float>*)y_c, incy, (std::complex<float>*)C_c, lda));
  // CHECK-NEXT: status = DPCT_CHECK_ERROR(oneapi::mkl::blas::column_major::geru(handle->get_queue(), m, n, dpct::get_value(alpha_z, handle->get_queue()), (std::complex<double>*)x_z, incx, (std::complex<double>*)y_z, incy, (std::complex<double>*)C_z, lda));
  // CHECK-NEXT: status = DPCT_CHECK_ERROR(oneapi::mkl::blas::column_major::gerc(handle->get_queue(), m, n, dpct::get_value(alpha_z, handle->get_queue()), (std::complex<double>*)x_z, incx, (std::complex<double>*)y_z, incy, (std::complex<double>*)C_z, lda));
  status = cublasSger_64(handle, m, n, alpha_s, x_s, incx, y_s, incy, C_s, lda);
  status = cublasDger_64(handle, m, n, alpha_d, x_d, incx, y_d, incy, C_d, lda);
  status = cublasCgeru_64(handle, m, n, alpha_c, x_c, incx, y_c, incy, C_c, lda);
  status = cublasCgerc_64(handle, m, n, alpha_c, x_c, incx, y_c, incy, C_c, lda);
  status = cublasZgeru_64(handle, m, n, alpha_z, x_z, incx, y_z, incy, C_z, lda);
  status = cublasZgerc_64(handle, m, n, alpha_z, x_z, incx, y_z, incy, C_z, lda);

  //      CHECK: status = DPCT_CHECK_ERROR(oneapi::mkl::blas::column_major::syr(handle->get_queue(), uplo, n, dpct::get_value(alpha_s, handle->get_queue()), x_s, incx, C_s, lda));
  // CHECK-NEXT: status = DPCT_CHECK_ERROR(oneapi::mkl::blas::column_major::syr(handle->get_queue(), uplo, n, dpct::get_value(alpha_d, handle->get_queue()), x_d, incx, C_d, lda));
  // CHECK-NEXT: status = DPCT_CHECK_ERROR(oneapi::mkl::blas::column_major::syr(handle->get_queue(), uplo, n, dpct::get_value(alpha_c, handle->get_queue()), (std::complex<float>*)x_c, incx, (std::complex<float>*)C_c, lda));
  // CHECK-NEXT: status = DPCT_CHECK_ERROR(oneapi::mkl::blas::column_major::syr(handle->get_queue(), uplo, n, dpct::get_value(alpha_z, handle->get_queue()), (std::complex<double>*)x_z, incx, (std::complex<double>*)C_z, lda));
  status = cublasSsyr_64(handle, uplo, n, alpha_s, x_s, incx, C_s, lda);
  status = cublasDsyr_64(handle, uplo, n, alpha_d, x_d, incx, C_d, lda);
  status = cublasCsyr_64(handle, uplo, n, alpha_c, x_c, incx, C_c, lda);
  status = cublasZsyr_64(handle, uplo, n, alpha_z, x_z, incx, C_z, lda);

  //      CHECK: status = DPCT_CHECK_ERROR(oneapi::mkl::blas::column_major::her(handle->get_queue(), uplo, n, dpct::get_value(alpha_s, handle->get_queue()), (std::complex<float>*)x_c, incx, (std::complex<float>*)C_c, lda));
  // CHECK-NEXT: status = DPCT_CHECK_ERROR(oneapi::mkl::blas::column_major::her(handle->get_queue(), uplo, n, dpct::get_value(alpha_d, handle->get_queue()), (std::complex<double>*)x_z, incx, (std::complex<double>*)C_z, lda));
  status = cublasCher_64(handle, uplo, n, alpha_s, x_c, incx, C_c, lda);
  status = cublasZher_64(handle, uplo, n, alpha_d, x_z, incx, C_z, lda);

  //      CHECK: status = DPCT_CHECK_ERROR(oneapi::mkl::blas::column_major::spr(handle->get_queue(), uplo, n, dpct::get_value(alpha_s, handle->get_queue()), x_s, incx, C_s));
  // CHECK-NEXT: status = DPCT_CHECK_ERROR(oneapi::mkl::blas::column_major::spr(handle->get_queue(), uplo, n, dpct::get_value(alpha_d, handle->get_queue()), x_d, incx, C_d));
  status = cublasSspr_64(handle, uplo, n, alpha_s, x_s, incx, C_s);
  status = cublasDspr_64(handle, uplo, n, alpha_d, x_d, incx, C_d);

  //      CHECK: status = DPCT_CHECK_ERROR(oneapi::mkl::blas::column_major::hpr(handle->get_queue(), uplo, n, dpct::get_value(alpha_s, handle->get_queue()), (std::complex<float>*)x_c, incx, (std::complex<float>*)C_c));
  // CHECK-NEXT: status = DPCT_CHECK_ERROR(oneapi::mkl::blas::column_major::hpr(handle->get_queue(), uplo, n, dpct::get_value(alpha_d, handle->get_queue()), (std::complex<double>*)x_z, incx, (std::complex<double>*)C_z));
  status = cublasChpr_64(handle, uplo, n, alpha_s, x_c, incx, C_c);
  status = cublasZhpr_64(handle, uplo, n, alpha_d, x_z, incx, C_z);

  //      CHECK: status = DPCT_CHECK_ERROR(oneapi::mkl::blas::column_major::syr2(handle->get_queue(), uplo, n, dpct::get_value(alpha_s, handle->get_queue()), x_s, incx, y_s, incy, C_s, lda));
  // CHECK-NEXT: status = DPCT_CHECK_ERROR(oneapi::mkl::blas::column_major::syr2(handle->get_queue(), uplo, n, dpct::get_value(alpha_d, handle->get_queue()), x_d, incx, y_d, incy, C_d, lda));
  // CHECK-NEXT: status = DPCT_CHECK_ERROR(oneapi::mkl::blas::column_major::syr2(handle->get_queue(), uplo, n, dpct::get_value(alpha_c, handle->get_queue()), (std::complex<float>*)x_c, incx, (std::complex<float>*)y_c, incy, (std::complex<float>*)C_c, lda));
  // CHECK-NEXT: status = DPCT_CHECK_ERROR(oneapi::mkl::blas::column_major::syr2(handle->get_queue(), uplo, n, dpct::get_value(alpha_z, handle->get_queue()), (std::complex<double>*)x_z, incx, (std::complex<double>*)y_z, incy, (std::complex<double>*)C_z, lda));
  status = cublasSsyr2_64(handle, uplo, n, alpha_s, x_s, incx, y_s, incy, C_s, lda);
  status = cublasDsyr2_64(handle, uplo, n, alpha_d, x_d, incx, y_d, incy, C_d, lda);
  status = cublasCsyr2_64(handle, uplo, n, alpha_c, x_c, incx, y_c, incy, C_c, lda);
  status = cublasZsyr2_64(handle, uplo, n, alpha_z, x_z, incx, y_z, incy, C_z, lda);

  //      CHECK: status = DPCT_CHECK_ERROR(oneapi::mkl::blas::column_major::her2(handle->get_queue(), uplo, n, dpct::get_value(alpha_c, handle->get_queue()), (std::complex<float>*)x_c, incx, (std::complex<float>*)y_c, incy, (std::complex<float>*)C_c, lda));
  // CHECK-NEXT: status = DPCT_CHECK_ERROR(oneapi::mkl::blas::column_major::her2(handle->get_queue(), uplo, n, dpct::get_value(alpha_z, handle->get_queue()), (std::complex<double>*)x_z, incx, (std::complex<double>*)y_z, incy, (std::complex<double>*)C_z, lda));
  status = cublasCher2_64(handle, uplo, n, alpha_c, x_c, incx, y_c, incy, C_c, lda);
  status = cublasZher2_64(handle, uplo, n, alpha_z, x_z, incx, y_z, incy, C_z, lda);

  //      CHECK: status = DPCT_CHECK_ERROR(oneapi::mkl::blas::column_major::spr2(handle->get_queue(), uplo, n, dpct::get_value(alpha_s, handle->get_queue()), x_s, incx, y_s, incy, C_s));
  // CHECK-NEXT: status = DPCT_CHECK_ERROR(oneapi::mkl::blas::column_major::spr2(handle->get_queue(), uplo, n, dpct::get_value(alpha_d, handle->get_queue()), x_d, incx, y_d, incy, C_d));
  status = cublasSspr2_64(handle, uplo, n, alpha_s, x_s, incx, y_s, incy, C_s);
  status = cublasDspr2_64(handle, uplo, n, alpha_d, x_d, incx, y_d, incy, C_d);

  //      CHECK: status = DPCT_CHECK_ERROR(oneapi::mkl::blas::column_major::hpr2(handle->get_queue(), uplo, n, dpct::get_value(alpha_c, handle->get_queue()), (std::complex<float>*)x_c, incx, (std::complex<float>*)y_c, incy, (std::complex<float>*)C_c));
  // CHECK-NEXT: status = DPCT_CHECK_ERROR(oneapi::mkl::blas::column_major::hpr2(handle->get_queue(), uplo, n, dpct::get_value(alpha_z, handle->get_queue()), (std::complex<double>*)x_z, incx, (std::complex<double>*)y_z, incy, (std::complex<double>*)C_z));
  status = cublasChpr2_64(handle, uplo, n, alpha_c, x_c, incx, y_c, incy, C_c);
  status = cublasZhpr2_64(handle, uplo, n, alpha_z, x_z, incx, y_z, incy, C_z);
>>>>>>> c541cf0b
}<|MERGE_RESOLUTION|>--- conflicted
+++ resolved
@@ -475,7 +475,6 @@
   status = cublasCherkx_64(handle, uplo, transa, n, k, alpha_c, A_c, lda, B_c, ldb, beta_s, C_c, ldc);
   status = cublasZherkx_64(handle, uplo, transa, n, k, alpha_z, A_z, lda, B_z, ldb, beta_d, C_z, ldc);
 
-<<<<<<< HEAD
   cudaDataType type_x;
   cudaDataType type_y;
   cudaDataType type_res;
@@ -538,6 +537,110 @@
   cublasCsyrk3mEx_64(handle, uplo, trans, n, k, alpha_c, A_c, type_a, lda, beta_c, C_c, type_c, ldc);
   cublasCherkEx_64(handle, uplo, trans, n, k, alpha_s, A_c, type_a, lda, beta_s, C_c, type_c, ldc);
   cublasCherk3mEx_64(handle, uplo, trans, n, k, alpha_s, A_c, type_a, lda, beta_s, C_c, type_c, ldc);
+
+  //      CHECK: status = DPCT_CHECK_ERROR(oneapi::mkl::blas::column_major::tbsv(handle->get_queue(), uplo, transa, diag, n, k, A_s, lda, y_s, incx));
+  // CHECK-NEXT: status = DPCT_CHECK_ERROR(oneapi::mkl::blas::column_major::tbsv(handle->get_queue(), uplo, transa, diag, n, k, A_d, lda, y_d, incx));
+  // CHECK-NEXT: status = DPCT_CHECK_ERROR(oneapi::mkl::blas::column_major::tbsv(handle->get_queue(), uplo, transa, diag, n, k, (std::complex<float>*)A_c, lda, (std::complex<float>*)y_c, incx));
+  // CHECK-NEXT: status = DPCT_CHECK_ERROR(oneapi::mkl::blas::column_major::tbsv(handle->get_queue(), uplo, transa, diag, n, k, (std::complex<double>*)A_z, lda, (std::complex<double>*)y_z, incx));
+  status = cublasStbsv_64(handle, uplo, transa, diag, n, k, A_s, lda, y_s, incx);
+  status = cublasDtbsv_64(handle, uplo, transa, diag, n, k, A_d, lda, y_d, incx);
+  status = cublasCtbsv_64(handle, uplo, transa, diag, n, k, A_c, lda, y_c, incx);
+  status = cublasZtbsv_64(handle, uplo, transa, diag, n, k, A_z, lda, y_z, incx);
+
+  //      CHECK: status = DPCT_CHECK_ERROR(oneapi::mkl::blas::column_major::symv(handle->get_queue(), uplo, n, dpct::get_value(alpha_s, handle->get_queue()), A_s, lda, x_s, incx, dpct::get_value(beta_s, handle->get_queue()), y_s, incy));
+  // CHECK-NEXT: status = DPCT_CHECK_ERROR(oneapi::mkl::blas::column_major::symv(handle->get_queue(), uplo, n, dpct::get_value(alpha_d, handle->get_queue()), A_d, lda, x_d, incx, dpct::get_value(beta_d, handle->get_queue()), y_d, incy));
+  // CHECK-NEXT: status = DPCT_CHECK_ERROR(oneapi::mkl::blas::column_major::symv(handle->get_queue(), uplo, n, dpct::get_value(alpha_c, handle->get_queue()), (std::complex<float>*)A_c, lda, (std::complex<float>*)x_c, incx, dpct::get_value(beta_c, handle->get_queue()), (std::complex<float>*)y_c, incy));
+  // CHECK-NEXT: status = DPCT_CHECK_ERROR(oneapi::mkl::blas::column_major::symv(handle->get_queue(), uplo, n, dpct::get_value(alpha_z, handle->get_queue()), (std::complex<double>*)A_z, lda, (std::complex<double>*)x_z, incx, dpct::get_value(beta_z, handle->get_queue()), (std::complex<double>*)y_z, incy));
+  status = cublasSsymv_64(handle, uplo, n, alpha_s, A_s, lda, x_s, incx, beta_s, y_s, incy);
+  status = cublasDsymv_64(handle, uplo, n, alpha_d, A_d, lda, x_d, incx, beta_d, y_d, incy);
+  status = cublasCsymv_64(handle, uplo, n, alpha_c, A_c, lda, x_c, incx, beta_c, y_c, incy);
+  status = cublasZsymv_64(handle, uplo, n, alpha_z, A_z, lda, x_z, incx, beta_z, y_z, incy);
+
+  //      CHECK: status = DPCT_CHECK_ERROR(oneapi::mkl::blas::column_major::hemv(handle->get_queue(), uplo, n, dpct::get_value(alpha_c, handle->get_queue()), (std::complex<float>*)A_c, lda, (std::complex<float>*)x_c, incx, dpct::get_value(beta_c, handle->get_queue()), (std::complex<float>*)y_c, incy));
+  // CHECK-NEXT: status = DPCT_CHECK_ERROR(oneapi::mkl::blas::column_major::hemv(handle->get_queue(), uplo, n, dpct::get_value(alpha_z, handle->get_queue()), (std::complex<double>*)A_z, lda, (std::complex<double>*)x_z, incx, dpct::get_value(beta_z, handle->get_queue()), (std::complex<double>*)y_z, incy));
+  status = cublasChemv_64(handle, uplo, n, alpha_c, A_c, lda, x_c, incx, beta_c, y_c, incy);
+  status = cublasZhemv_64(handle, uplo, n, alpha_z, A_z, lda, x_z, incx, beta_z, y_z, incy);
+
+  //      CHECK: status = DPCT_CHECK_ERROR(oneapi::mkl::blas::column_major::sbmv(handle->get_queue(), uplo, n, k, dpct::get_value(alpha_s, handle->get_queue()), A_s, lda, x_s, incx, dpct::get_value(beta_s, handle->get_queue()), y_s, incy));
+  // CHECK-NEXT: status = DPCT_CHECK_ERROR(oneapi::mkl::blas::column_major::sbmv(handle->get_queue(), uplo, n, k, dpct::get_value(alpha_d, handle->get_queue()), A_d, lda, x_d, incx, dpct::get_value(beta_d, handle->get_queue()), y_d, incy));
+  status = cublasSsbmv_64(handle, uplo, n, k, alpha_s, A_s, lda, x_s, incx, beta_s, y_s, incy);
+  status = cublasDsbmv_64(handle, uplo, n, k, alpha_d, A_d, lda, x_d, incx, beta_d, y_d, incy);
+
+  //      CHECK: status = DPCT_CHECK_ERROR(oneapi::mkl::blas::column_major::hbmv(handle->get_queue(), uplo, n, k, dpct::get_value(alpha_c, handle->get_queue()), (std::complex<float>*)A_c, lda, (std::complex<float>*)x_c, incx, dpct::get_value(beta_c, handle->get_queue()), (std::complex<float>*)y_c, incy));
+  // CHECK-NEXT: status = DPCT_CHECK_ERROR(oneapi::mkl::blas::column_major::hbmv(handle->get_queue(), uplo, n, k, dpct::get_value(alpha_z, handle->get_queue()), (std::complex<double>*)A_z, lda, (std::complex<double>*)x_z, incx, dpct::get_value(beta_z, handle->get_queue()), (std::complex<double>*)y_z, incy));
+  status = cublasChbmv_64(handle, uplo, n, k, alpha_c, A_c, lda, x_c, incx, beta_c, y_c, incy);
+  status = cublasZhbmv_64(handle, uplo, n, k, alpha_z, A_z, lda, x_z, incx, beta_z, y_z, incy);
+
+  //      CHECK: status = DPCT_CHECK_ERROR(oneapi::mkl::blas::column_major::spmv(handle->get_queue(), uplo, n, dpct::get_value(alpha_s, handle->get_queue()), A_s, x_s, incx, dpct::get_value(beta_s, handle->get_queue()), y_s, incy));
+  // CHECK-NEXT: status = DPCT_CHECK_ERROR(oneapi::mkl::blas::column_major::spmv(handle->get_queue(), uplo, n, dpct::get_value(alpha_d, handle->get_queue()), A_d, x_d, incx, dpct::get_value(beta_d, handle->get_queue()), y_d, incy));
+  status = cublasSspmv_64(handle, uplo, n, alpha_s, A_s, x_s, incx, beta_s, y_s, incy);
+  status = cublasDspmv_64(handle, uplo, n, alpha_d, A_d, x_d, incx, beta_d, y_d, incy);
+
+  //      CHECK: status = DPCT_CHECK_ERROR(oneapi::mkl::blas::column_major::hpmv(handle->get_queue(), uplo, n, dpct::get_value(alpha_c, handle->get_queue()), (std::complex<float>*)A_c, (std::complex<float>*)x_c, incx, dpct::get_value(beta_c, handle->get_queue()), (std::complex<float>*)y_c, incy));
+  // CHECK-NEXT: status = DPCT_CHECK_ERROR(oneapi::mkl::blas::column_major::hpmv(handle->get_queue(), uplo, n, dpct::get_value(alpha_z, handle->get_queue()), (std::complex<double>*)A_z, (std::complex<double>*)x_z, incx, dpct::get_value(beta_z, handle->get_queue()), (std::complex<double>*)y_z, incy));
+  status = cublasChpmv_64(handle, uplo, n, alpha_c, A_c, x_c, incx, beta_c, y_c, incy);
+  status = cublasZhpmv_64(handle, uplo, n, alpha_z, A_z, x_z, incx, beta_z, y_z, incy);
+
+  //      CHECK: status = DPCT_CHECK_ERROR(oneapi::mkl::blas::column_major::ger(handle->get_queue(), m, n, dpct::get_value(alpha_s, handle->get_queue()), x_s, incx, y_s, incy, C_s, lda));
+  // CHECK-NEXT: status = DPCT_CHECK_ERROR(oneapi::mkl::blas::column_major::ger(handle->get_queue(), m, n, dpct::get_value(alpha_d, handle->get_queue()), x_d, incx, y_d, incy, C_d, lda));
+  // CHECK-NEXT: status = DPCT_CHECK_ERROR(oneapi::mkl::blas::column_major::geru(handle->get_queue(), m, n, dpct::get_value(alpha_c, handle->get_queue()), (std::complex<float>*)x_c, incx, (std::complex<float>*)y_c, incy, (std::complex<float>*)C_c, lda));
+  // CHECK-NEXT: status = DPCT_CHECK_ERROR(oneapi::mkl::blas::column_major::gerc(handle->get_queue(), m, n, dpct::get_value(alpha_c, handle->get_queue()), (std::complex<float>*)x_c, incx, (std::complex<float>*)y_c, incy, (std::complex<float>*)C_c, lda));
+  // CHECK-NEXT: status = DPCT_CHECK_ERROR(oneapi::mkl::blas::column_major::geru(handle->get_queue(), m, n, dpct::get_value(alpha_z, handle->get_queue()), (std::complex<double>*)x_z, incx, (std::complex<double>*)y_z, incy, (std::complex<double>*)C_z, lda));
+  // CHECK-NEXT: status = DPCT_CHECK_ERROR(oneapi::mkl::blas::column_major::gerc(handle->get_queue(), m, n, dpct::get_value(alpha_z, handle->get_queue()), (std::complex<double>*)x_z, incx, (std::complex<double>*)y_z, incy, (std::complex<double>*)C_z, lda));
+  status = cublasSger_64(handle, m, n, alpha_s, x_s, incx, y_s, incy, C_s, lda);
+  status = cublasDger_64(handle, m, n, alpha_d, x_d, incx, y_d, incy, C_d, lda);
+  status = cublasCgeru_64(handle, m, n, alpha_c, x_c, incx, y_c, incy, C_c, lda);
+  status = cublasCgerc_64(handle, m, n, alpha_c, x_c, incx, y_c, incy, C_c, lda);
+  status = cublasZgeru_64(handle, m, n, alpha_z, x_z, incx, y_z, incy, C_z, lda);
+  status = cublasZgerc_64(handle, m, n, alpha_z, x_z, incx, y_z, incy, C_z, lda);
+
+  //      CHECK: status = DPCT_CHECK_ERROR(oneapi::mkl::blas::column_major::syr(handle->get_queue(), uplo, n, dpct::get_value(alpha_s, handle->get_queue()), x_s, incx, C_s, lda));
+  // CHECK-NEXT: status = DPCT_CHECK_ERROR(oneapi::mkl::blas::column_major::syr(handle->get_queue(), uplo, n, dpct::get_value(alpha_d, handle->get_queue()), x_d, incx, C_d, lda));
+  // CHECK-NEXT: status = DPCT_CHECK_ERROR(oneapi::mkl::blas::column_major::syr(handle->get_queue(), uplo, n, dpct::get_value(alpha_c, handle->get_queue()), (std::complex<float>*)x_c, incx, (std::complex<float>*)C_c, lda));
+  // CHECK-NEXT: status = DPCT_CHECK_ERROR(oneapi::mkl::blas::column_major::syr(handle->get_queue(), uplo, n, dpct::get_value(alpha_z, handle->get_queue()), (std::complex<double>*)x_z, incx, (std::complex<double>*)C_z, lda));
+  status = cublasSsyr_64(handle, uplo, n, alpha_s, x_s, incx, C_s, lda);
+  status = cublasDsyr_64(handle, uplo, n, alpha_d, x_d, incx, C_d, lda);
+  status = cublasCsyr_64(handle, uplo, n, alpha_c, x_c, incx, C_c, lda);
+  status = cublasZsyr_64(handle, uplo, n, alpha_z, x_z, incx, C_z, lda);
+
+  //      CHECK: status = DPCT_CHECK_ERROR(oneapi::mkl::blas::column_major::her(handle->get_queue(), uplo, n, dpct::get_value(alpha_s, handle->get_queue()), (std::complex<float>*)x_c, incx, (std::complex<float>*)C_c, lda));
+  // CHECK-NEXT: status = DPCT_CHECK_ERROR(oneapi::mkl::blas::column_major::her(handle->get_queue(), uplo, n, dpct::get_value(alpha_d, handle->get_queue()), (std::complex<double>*)x_z, incx, (std::complex<double>*)C_z, lda));
+  status = cublasCher_64(handle, uplo, n, alpha_s, x_c, incx, C_c, lda);
+  status = cublasZher_64(handle, uplo, n, alpha_d, x_z, incx, C_z, lda);
+
+  //      CHECK: status = DPCT_CHECK_ERROR(oneapi::mkl::blas::column_major::spr(handle->get_queue(), uplo, n, dpct::get_value(alpha_s, handle->get_queue()), x_s, incx, C_s));
+  // CHECK-NEXT: status = DPCT_CHECK_ERROR(oneapi::mkl::blas::column_major::spr(handle->get_queue(), uplo, n, dpct::get_value(alpha_d, handle->get_queue()), x_d, incx, C_d));
+  status = cublasSspr_64(handle, uplo, n, alpha_s, x_s, incx, C_s);
+  status = cublasDspr_64(handle, uplo, n, alpha_d, x_d, incx, C_d);
+
+  //      CHECK: status = DPCT_CHECK_ERROR(oneapi::mkl::blas::column_major::hpr(handle->get_queue(), uplo, n, dpct::get_value(alpha_s, handle->get_queue()), (std::complex<float>*)x_c, incx, (std::complex<float>*)C_c));
+  // CHECK-NEXT: status = DPCT_CHECK_ERROR(oneapi::mkl::blas::column_major::hpr(handle->get_queue(), uplo, n, dpct::get_value(alpha_d, handle->get_queue()), (std::complex<double>*)x_z, incx, (std::complex<double>*)C_z));
+  status = cublasChpr_64(handle, uplo, n, alpha_s, x_c, incx, C_c);
+  status = cublasZhpr_64(handle, uplo, n, alpha_d, x_z, incx, C_z);
+
+  //      CHECK: status = DPCT_CHECK_ERROR(oneapi::mkl::blas::column_major::syr2(handle->get_queue(), uplo, n, dpct::get_value(alpha_s, handle->get_queue()), x_s, incx, y_s, incy, C_s, lda));
+  // CHECK-NEXT: status = DPCT_CHECK_ERROR(oneapi::mkl::blas::column_major::syr2(handle->get_queue(), uplo, n, dpct::get_value(alpha_d, handle->get_queue()), x_d, incx, y_d, incy, C_d, lda));
+  // CHECK-NEXT: status = DPCT_CHECK_ERROR(oneapi::mkl::blas::column_major::syr2(handle->get_queue(), uplo, n, dpct::get_value(alpha_c, handle->get_queue()), (std::complex<float>*)x_c, incx, (std::complex<float>*)y_c, incy, (std::complex<float>*)C_c, lda));
+  // CHECK-NEXT: status = DPCT_CHECK_ERROR(oneapi::mkl::blas::column_major::syr2(handle->get_queue(), uplo, n, dpct::get_value(alpha_z, handle->get_queue()), (std::complex<double>*)x_z, incx, (std::complex<double>*)y_z, incy, (std::complex<double>*)C_z, lda));
+  status = cublasSsyr2_64(handle, uplo, n, alpha_s, x_s, incx, y_s, incy, C_s, lda);
+  status = cublasDsyr2_64(handle, uplo, n, alpha_d, x_d, incx, y_d, incy, C_d, lda);
+  status = cublasCsyr2_64(handle, uplo, n, alpha_c, x_c, incx, y_c, incy, C_c, lda);
+  status = cublasZsyr2_64(handle, uplo, n, alpha_z, x_z, incx, y_z, incy, C_z, lda);
+
+  //      CHECK: status = DPCT_CHECK_ERROR(oneapi::mkl::blas::column_major::her2(handle->get_queue(), uplo, n, dpct::get_value(alpha_c, handle->get_queue()), (std::complex<float>*)x_c, incx, (std::complex<float>*)y_c, incy, (std::complex<float>*)C_c, lda));
+  // CHECK-NEXT: status = DPCT_CHECK_ERROR(oneapi::mkl::blas::column_major::her2(handle->get_queue(), uplo, n, dpct::get_value(alpha_z, handle->get_queue()), (std::complex<double>*)x_z, incx, (std::complex<double>*)y_z, incy, (std::complex<double>*)C_z, lda));
+  status = cublasCher2_64(handle, uplo, n, alpha_c, x_c, incx, y_c, incy, C_c, lda);
+  status = cublasZher2_64(handle, uplo, n, alpha_z, x_z, incx, y_z, incy, C_z, lda);
+
+  //      CHECK: status = DPCT_CHECK_ERROR(oneapi::mkl::blas::column_major::spr2(handle->get_queue(), uplo, n, dpct::get_value(alpha_s, handle->get_queue()), x_s, incx, y_s, incy, C_s));
+  // CHECK-NEXT: status = DPCT_CHECK_ERROR(oneapi::mkl::blas::column_major::spr2(handle->get_queue(), uplo, n, dpct::get_value(alpha_d, handle->get_queue()), x_d, incx, y_d, incy, C_d));
+  status = cublasSspr2_64(handle, uplo, n, alpha_s, x_s, incx, y_s, incy, C_s);
+  status = cublasDspr2_64(handle, uplo, n, alpha_d, x_d, incx, y_d, incy, C_d);
+
+  //      CHECK: status = DPCT_CHECK_ERROR(oneapi::mkl::blas::column_major::hpr2(handle->get_queue(), uplo, n, dpct::get_value(alpha_c, handle->get_queue()), (std::complex<float>*)x_c, incx, (std::complex<float>*)y_c, incy, (std::complex<float>*)C_c));
+  // CHECK-NEXT: status = DPCT_CHECK_ERROR(oneapi::mkl::blas::column_major::hpr2(handle->get_queue(), uplo, n, dpct::get_value(alpha_z, handle->get_queue()), (std::complex<double>*)x_z, incx, (std::complex<double>*)y_z, incy, (std::complex<double>*)C_z));
+  status = cublasChpr2_64(handle, uplo, n, alpha_c, x_c, incx, y_c, incy, C_c);
+  status = cublasZhpr2_64(handle, uplo, n, alpha_z, x_z, incx, y_z, incy, C_z);
 }
 
 void foo2() {
@@ -560,109 +663,4 @@
   cublasIaminEx_64(handle, n, x, CUDA_R_32F, incx, idx);
   cublasAsumEx_64(handle, n, x, CUDA_R_32F, incx, res, CUDA_R_32F, CUDA_R_32F);
   cublasRotmEx_64(handle, n, x, CUDA_R_32F, incx, y, CUDA_R_32F, incy, param, CUDA_R_32F, CUDA_R_32F);
-=======
-  //      CHECK: status = DPCT_CHECK_ERROR(oneapi::mkl::blas::column_major::tbsv(handle->get_queue(), uplo, transa, diag, n, k, A_s, lda, y_s, incx));
-  // CHECK-NEXT: status = DPCT_CHECK_ERROR(oneapi::mkl::blas::column_major::tbsv(handle->get_queue(), uplo, transa, diag, n, k, A_d, lda, y_d, incx));
-  // CHECK-NEXT: status = DPCT_CHECK_ERROR(oneapi::mkl::blas::column_major::tbsv(handle->get_queue(), uplo, transa, diag, n, k, (std::complex<float>*)A_c, lda, (std::complex<float>*)y_c, incx));
-  // CHECK-NEXT: status = DPCT_CHECK_ERROR(oneapi::mkl::blas::column_major::tbsv(handle->get_queue(), uplo, transa, diag, n, k, (std::complex<double>*)A_z, lda, (std::complex<double>*)y_z, incx));
-  status = cublasStbsv_64(handle, uplo, transa, diag, n, k, A_s, lda, y_s, incx);
-  status = cublasDtbsv_64(handle, uplo, transa, diag, n, k, A_d, lda, y_d, incx);
-  status = cublasCtbsv_64(handle, uplo, transa, diag, n, k, A_c, lda, y_c, incx);
-  status = cublasZtbsv_64(handle, uplo, transa, diag, n, k, A_z, lda, y_z, incx);
-
-  //      CHECK: status = DPCT_CHECK_ERROR(oneapi::mkl::blas::column_major::symv(handle->get_queue(), uplo, n, dpct::get_value(alpha_s, handle->get_queue()), A_s, lda, x_s, incx, dpct::get_value(beta_s, handle->get_queue()), y_s, incy));
-  // CHECK-NEXT: status = DPCT_CHECK_ERROR(oneapi::mkl::blas::column_major::symv(handle->get_queue(), uplo, n, dpct::get_value(alpha_d, handle->get_queue()), A_d, lda, x_d, incx, dpct::get_value(beta_d, handle->get_queue()), y_d, incy));
-  // CHECK-NEXT: status = DPCT_CHECK_ERROR(oneapi::mkl::blas::column_major::symv(handle->get_queue(), uplo, n, dpct::get_value(alpha_c, handle->get_queue()), (std::complex<float>*)A_c, lda, (std::complex<float>*)x_c, incx, dpct::get_value(beta_c, handle->get_queue()), (std::complex<float>*)y_c, incy));
-  // CHECK-NEXT: status = DPCT_CHECK_ERROR(oneapi::mkl::blas::column_major::symv(handle->get_queue(), uplo, n, dpct::get_value(alpha_z, handle->get_queue()), (std::complex<double>*)A_z, lda, (std::complex<double>*)x_z, incx, dpct::get_value(beta_z, handle->get_queue()), (std::complex<double>*)y_z, incy));
-  status = cublasSsymv_64(handle, uplo, n, alpha_s, A_s, lda, x_s, incx, beta_s, y_s, incy);
-  status = cublasDsymv_64(handle, uplo, n, alpha_d, A_d, lda, x_d, incx, beta_d, y_d, incy);
-  status = cublasCsymv_64(handle, uplo, n, alpha_c, A_c, lda, x_c, incx, beta_c, y_c, incy);
-  status = cublasZsymv_64(handle, uplo, n, alpha_z, A_z, lda, x_z, incx, beta_z, y_z, incy);
-
-  //      CHECK: status = DPCT_CHECK_ERROR(oneapi::mkl::blas::column_major::hemv(handle->get_queue(), uplo, n, dpct::get_value(alpha_c, handle->get_queue()), (std::complex<float>*)A_c, lda, (std::complex<float>*)x_c, incx, dpct::get_value(beta_c, handle->get_queue()), (std::complex<float>*)y_c, incy));
-  // CHECK-NEXT: status = DPCT_CHECK_ERROR(oneapi::mkl::blas::column_major::hemv(handle->get_queue(), uplo, n, dpct::get_value(alpha_z, handle->get_queue()), (std::complex<double>*)A_z, lda, (std::complex<double>*)x_z, incx, dpct::get_value(beta_z, handle->get_queue()), (std::complex<double>*)y_z, incy));
-  status = cublasChemv_64(handle, uplo, n, alpha_c, A_c, lda, x_c, incx, beta_c, y_c, incy);
-  status = cublasZhemv_64(handle, uplo, n, alpha_z, A_z, lda, x_z, incx, beta_z, y_z, incy);
-
-  //      CHECK: status = DPCT_CHECK_ERROR(oneapi::mkl::blas::column_major::sbmv(handle->get_queue(), uplo, n, k, dpct::get_value(alpha_s, handle->get_queue()), A_s, lda, x_s, incx, dpct::get_value(beta_s, handle->get_queue()), y_s, incy));
-  // CHECK-NEXT: status = DPCT_CHECK_ERROR(oneapi::mkl::blas::column_major::sbmv(handle->get_queue(), uplo, n, k, dpct::get_value(alpha_d, handle->get_queue()), A_d, lda, x_d, incx, dpct::get_value(beta_d, handle->get_queue()), y_d, incy));
-  status = cublasSsbmv_64(handle, uplo, n, k, alpha_s, A_s, lda, x_s, incx, beta_s, y_s, incy);
-  status = cublasDsbmv_64(handle, uplo, n, k, alpha_d, A_d, lda, x_d, incx, beta_d, y_d, incy);
-
-  //      CHECK: status = DPCT_CHECK_ERROR(oneapi::mkl::blas::column_major::hbmv(handle->get_queue(), uplo, n, k, dpct::get_value(alpha_c, handle->get_queue()), (std::complex<float>*)A_c, lda, (std::complex<float>*)x_c, incx, dpct::get_value(beta_c, handle->get_queue()), (std::complex<float>*)y_c, incy));
-  // CHECK-NEXT: status = DPCT_CHECK_ERROR(oneapi::mkl::blas::column_major::hbmv(handle->get_queue(), uplo, n, k, dpct::get_value(alpha_z, handle->get_queue()), (std::complex<double>*)A_z, lda, (std::complex<double>*)x_z, incx, dpct::get_value(beta_z, handle->get_queue()), (std::complex<double>*)y_z, incy));
-  status = cublasChbmv_64(handle, uplo, n, k, alpha_c, A_c, lda, x_c, incx, beta_c, y_c, incy);
-  status = cublasZhbmv_64(handle, uplo, n, k, alpha_z, A_z, lda, x_z, incx, beta_z, y_z, incy);
-
-  //      CHECK: status = DPCT_CHECK_ERROR(oneapi::mkl::blas::column_major::spmv(handle->get_queue(), uplo, n, dpct::get_value(alpha_s, handle->get_queue()), A_s, x_s, incx, dpct::get_value(beta_s, handle->get_queue()), y_s, incy));
-  // CHECK-NEXT: status = DPCT_CHECK_ERROR(oneapi::mkl::blas::column_major::spmv(handle->get_queue(), uplo, n, dpct::get_value(alpha_d, handle->get_queue()), A_d, x_d, incx, dpct::get_value(beta_d, handle->get_queue()), y_d, incy));
-  status = cublasSspmv_64(handle, uplo, n, alpha_s, A_s, x_s, incx, beta_s, y_s, incy);
-  status = cublasDspmv_64(handle, uplo, n, alpha_d, A_d, x_d, incx, beta_d, y_d, incy);
-
-  //      CHECK: status = DPCT_CHECK_ERROR(oneapi::mkl::blas::column_major::hpmv(handle->get_queue(), uplo, n, dpct::get_value(alpha_c, handle->get_queue()), (std::complex<float>*)A_c, (std::complex<float>*)x_c, incx, dpct::get_value(beta_c, handle->get_queue()), (std::complex<float>*)y_c, incy));
-  // CHECK-NEXT: status = DPCT_CHECK_ERROR(oneapi::mkl::blas::column_major::hpmv(handle->get_queue(), uplo, n, dpct::get_value(alpha_z, handle->get_queue()), (std::complex<double>*)A_z, (std::complex<double>*)x_z, incx, dpct::get_value(beta_z, handle->get_queue()), (std::complex<double>*)y_z, incy));
-  status = cublasChpmv_64(handle, uplo, n, alpha_c, A_c, x_c, incx, beta_c, y_c, incy);
-  status = cublasZhpmv_64(handle, uplo, n, alpha_z, A_z, x_z, incx, beta_z, y_z, incy);
-
-  //      CHECK: status = DPCT_CHECK_ERROR(oneapi::mkl::blas::column_major::ger(handle->get_queue(), m, n, dpct::get_value(alpha_s, handle->get_queue()), x_s, incx, y_s, incy, C_s, lda));
-  // CHECK-NEXT: status = DPCT_CHECK_ERROR(oneapi::mkl::blas::column_major::ger(handle->get_queue(), m, n, dpct::get_value(alpha_d, handle->get_queue()), x_d, incx, y_d, incy, C_d, lda));
-  // CHECK-NEXT: status = DPCT_CHECK_ERROR(oneapi::mkl::blas::column_major::geru(handle->get_queue(), m, n, dpct::get_value(alpha_c, handle->get_queue()), (std::complex<float>*)x_c, incx, (std::complex<float>*)y_c, incy, (std::complex<float>*)C_c, lda));
-  // CHECK-NEXT: status = DPCT_CHECK_ERROR(oneapi::mkl::blas::column_major::gerc(handle->get_queue(), m, n, dpct::get_value(alpha_c, handle->get_queue()), (std::complex<float>*)x_c, incx, (std::complex<float>*)y_c, incy, (std::complex<float>*)C_c, lda));
-  // CHECK-NEXT: status = DPCT_CHECK_ERROR(oneapi::mkl::blas::column_major::geru(handle->get_queue(), m, n, dpct::get_value(alpha_z, handle->get_queue()), (std::complex<double>*)x_z, incx, (std::complex<double>*)y_z, incy, (std::complex<double>*)C_z, lda));
-  // CHECK-NEXT: status = DPCT_CHECK_ERROR(oneapi::mkl::blas::column_major::gerc(handle->get_queue(), m, n, dpct::get_value(alpha_z, handle->get_queue()), (std::complex<double>*)x_z, incx, (std::complex<double>*)y_z, incy, (std::complex<double>*)C_z, lda));
-  status = cublasSger_64(handle, m, n, alpha_s, x_s, incx, y_s, incy, C_s, lda);
-  status = cublasDger_64(handle, m, n, alpha_d, x_d, incx, y_d, incy, C_d, lda);
-  status = cublasCgeru_64(handle, m, n, alpha_c, x_c, incx, y_c, incy, C_c, lda);
-  status = cublasCgerc_64(handle, m, n, alpha_c, x_c, incx, y_c, incy, C_c, lda);
-  status = cublasZgeru_64(handle, m, n, alpha_z, x_z, incx, y_z, incy, C_z, lda);
-  status = cublasZgerc_64(handle, m, n, alpha_z, x_z, incx, y_z, incy, C_z, lda);
-
-  //      CHECK: status = DPCT_CHECK_ERROR(oneapi::mkl::blas::column_major::syr(handle->get_queue(), uplo, n, dpct::get_value(alpha_s, handle->get_queue()), x_s, incx, C_s, lda));
-  // CHECK-NEXT: status = DPCT_CHECK_ERROR(oneapi::mkl::blas::column_major::syr(handle->get_queue(), uplo, n, dpct::get_value(alpha_d, handle->get_queue()), x_d, incx, C_d, lda));
-  // CHECK-NEXT: status = DPCT_CHECK_ERROR(oneapi::mkl::blas::column_major::syr(handle->get_queue(), uplo, n, dpct::get_value(alpha_c, handle->get_queue()), (std::complex<float>*)x_c, incx, (std::complex<float>*)C_c, lda));
-  // CHECK-NEXT: status = DPCT_CHECK_ERROR(oneapi::mkl::blas::column_major::syr(handle->get_queue(), uplo, n, dpct::get_value(alpha_z, handle->get_queue()), (std::complex<double>*)x_z, incx, (std::complex<double>*)C_z, lda));
-  status = cublasSsyr_64(handle, uplo, n, alpha_s, x_s, incx, C_s, lda);
-  status = cublasDsyr_64(handle, uplo, n, alpha_d, x_d, incx, C_d, lda);
-  status = cublasCsyr_64(handle, uplo, n, alpha_c, x_c, incx, C_c, lda);
-  status = cublasZsyr_64(handle, uplo, n, alpha_z, x_z, incx, C_z, lda);
-
-  //      CHECK: status = DPCT_CHECK_ERROR(oneapi::mkl::blas::column_major::her(handle->get_queue(), uplo, n, dpct::get_value(alpha_s, handle->get_queue()), (std::complex<float>*)x_c, incx, (std::complex<float>*)C_c, lda));
-  // CHECK-NEXT: status = DPCT_CHECK_ERROR(oneapi::mkl::blas::column_major::her(handle->get_queue(), uplo, n, dpct::get_value(alpha_d, handle->get_queue()), (std::complex<double>*)x_z, incx, (std::complex<double>*)C_z, lda));
-  status = cublasCher_64(handle, uplo, n, alpha_s, x_c, incx, C_c, lda);
-  status = cublasZher_64(handle, uplo, n, alpha_d, x_z, incx, C_z, lda);
-
-  //      CHECK: status = DPCT_CHECK_ERROR(oneapi::mkl::blas::column_major::spr(handle->get_queue(), uplo, n, dpct::get_value(alpha_s, handle->get_queue()), x_s, incx, C_s));
-  // CHECK-NEXT: status = DPCT_CHECK_ERROR(oneapi::mkl::blas::column_major::spr(handle->get_queue(), uplo, n, dpct::get_value(alpha_d, handle->get_queue()), x_d, incx, C_d));
-  status = cublasSspr_64(handle, uplo, n, alpha_s, x_s, incx, C_s);
-  status = cublasDspr_64(handle, uplo, n, alpha_d, x_d, incx, C_d);
-
-  //      CHECK: status = DPCT_CHECK_ERROR(oneapi::mkl::blas::column_major::hpr(handle->get_queue(), uplo, n, dpct::get_value(alpha_s, handle->get_queue()), (std::complex<float>*)x_c, incx, (std::complex<float>*)C_c));
-  // CHECK-NEXT: status = DPCT_CHECK_ERROR(oneapi::mkl::blas::column_major::hpr(handle->get_queue(), uplo, n, dpct::get_value(alpha_d, handle->get_queue()), (std::complex<double>*)x_z, incx, (std::complex<double>*)C_z));
-  status = cublasChpr_64(handle, uplo, n, alpha_s, x_c, incx, C_c);
-  status = cublasZhpr_64(handle, uplo, n, alpha_d, x_z, incx, C_z);
-
-  //      CHECK: status = DPCT_CHECK_ERROR(oneapi::mkl::blas::column_major::syr2(handle->get_queue(), uplo, n, dpct::get_value(alpha_s, handle->get_queue()), x_s, incx, y_s, incy, C_s, lda));
-  // CHECK-NEXT: status = DPCT_CHECK_ERROR(oneapi::mkl::blas::column_major::syr2(handle->get_queue(), uplo, n, dpct::get_value(alpha_d, handle->get_queue()), x_d, incx, y_d, incy, C_d, lda));
-  // CHECK-NEXT: status = DPCT_CHECK_ERROR(oneapi::mkl::blas::column_major::syr2(handle->get_queue(), uplo, n, dpct::get_value(alpha_c, handle->get_queue()), (std::complex<float>*)x_c, incx, (std::complex<float>*)y_c, incy, (std::complex<float>*)C_c, lda));
-  // CHECK-NEXT: status = DPCT_CHECK_ERROR(oneapi::mkl::blas::column_major::syr2(handle->get_queue(), uplo, n, dpct::get_value(alpha_z, handle->get_queue()), (std::complex<double>*)x_z, incx, (std::complex<double>*)y_z, incy, (std::complex<double>*)C_z, lda));
-  status = cublasSsyr2_64(handle, uplo, n, alpha_s, x_s, incx, y_s, incy, C_s, lda);
-  status = cublasDsyr2_64(handle, uplo, n, alpha_d, x_d, incx, y_d, incy, C_d, lda);
-  status = cublasCsyr2_64(handle, uplo, n, alpha_c, x_c, incx, y_c, incy, C_c, lda);
-  status = cublasZsyr2_64(handle, uplo, n, alpha_z, x_z, incx, y_z, incy, C_z, lda);
-
-  //      CHECK: status = DPCT_CHECK_ERROR(oneapi::mkl::blas::column_major::her2(handle->get_queue(), uplo, n, dpct::get_value(alpha_c, handle->get_queue()), (std::complex<float>*)x_c, incx, (std::complex<float>*)y_c, incy, (std::complex<float>*)C_c, lda));
-  // CHECK-NEXT: status = DPCT_CHECK_ERROR(oneapi::mkl::blas::column_major::her2(handle->get_queue(), uplo, n, dpct::get_value(alpha_z, handle->get_queue()), (std::complex<double>*)x_z, incx, (std::complex<double>*)y_z, incy, (std::complex<double>*)C_z, lda));
-  status = cublasCher2_64(handle, uplo, n, alpha_c, x_c, incx, y_c, incy, C_c, lda);
-  status = cublasZher2_64(handle, uplo, n, alpha_z, x_z, incx, y_z, incy, C_z, lda);
-
-  //      CHECK: status = DPCT_CHECK_ERROR(oneapi::mkl::blas::column_major::spr2(handle->get_queue(), uplo, n, dpct::get_value(alpha_s, handle->get_queue()), x_s, incx, y_s, incy, C_s));
-  // CHECK-NEXT: status = DPCT_CHECK_ERROR(oneapi::mkl::blas::column_major::spr2(handle->get_queue(), uplo, n, dpct::get_value(alpha_d, handle->get_queue()), x_d, incx, y_d, incy, C_d));
-  status = cublasSspr2_64(handle, uplo, n, alpha_s, x_s, incx, y_s, incy, C_s);
-  status = cublasDspr2_64(handle, uplo, n, alpha_d, x_d, incx, y_d, incy, C_d);
-
-  //      CHECK: status = DPCT_CHECK_ERROR(oneapi::mkl::blas::column_major::hpr2(handle->get_queue(), uplo, n, dpct::get_value(alpha_c, handle->get_queue()), (std::complex<float>*)x_c, incx, (std::complex<float>*)y_c, incy, (std::complex<float>*)C_c));
-  // CHECK-NEXT: status = DPCT_CHECK_ERROR(oneapi::mkl::blas::column_major::hpr2(handle->get_queue(), uplo, n, dpct::get_value(alpha_z, handle->get_queue()), (std::complex<double>*)x_z, incx, (std::complex<double>*)y_z, incy, (std::complex<double>*)C_z));
-  status = cublasChpr2_64(handle, uplo, n, alpha_c, x_c, incx, y_c, incy, C_c);
-  status = cublasZhpr2_64(handle, uplo, n, alpha_z, x_z, incx, y_z, incy, C_z);
->>>>>>> c541cf0b
 }