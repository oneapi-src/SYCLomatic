--- conflicted
+++ resolved
@@ -5,15 +5,12 @@
 // RUN: %if build_lit %{icpx -c -DBUILD_TEST -fsycl %T/cudaGraph_test/cudaGraph_test.dp.cpp -o %T/cudaGraph_test/cudaGraph_test.dp.o %}
 
 #include <cuda.h>
-<<<<<<< HEAD
-`
-=======
+
 #define CUDA_CHECK_THROW(x)  \
   do {                       \
     cudaError_t _result = x; \
   } while (0)
 
->>>>>>> e8e98a1d
 int main() {
   // CHECK: dpct::experimental::command_graph_ptr graph;
   // CHECK-NEXT: dpct::experimental::command_graph_ptr *graph2;
