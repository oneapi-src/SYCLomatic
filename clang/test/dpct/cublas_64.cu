--- conflicted
+++ resolved
@@ -44,7 +44,6 @@
   cublasFillMode_t uplo;
   cublasSideMode_t side;
   cublasDiagType_t diag;
-<<<<<<< HEAD
   int64_t result;
   float result_s;
   double result_d;
@@ -52,18 +51,11 @@
   double2 result_z;
   int64_t incx;
   int64_t incy;
-=======
-  std::int64_t result;
->>>>>>> 2c08938a
 
   //      CHECK: /*
   // CHECK-NEXT: DPCT1034:{{[0-9]+}}: Migrated API does not return an error code. 0 is returned in the lambda. You may need to rewrite this code.
   // CHECK-NEXT: */
-<<<<<<< HEAD
-  //      CHECK: status = [&]() {
-=======
   // CHECK-NEXT: status = [&]() {
->>>>>>> 2c08938a
   // CHECK-NEXT: dpct::blas::wrapper_int64_out res_wrapper_ct4(handle->get_queue(), &result);
   // CHECK-NEXT: oneapi::mkl::blas::column_major::iamax(handle->get_queue(), n, dpct::rvalue_ref_to_lvalue_ref(dpct::get_buffer<float>(A_s)), lda, dpct::rvalue_ref_to_lvalue_ref(dpct::get_buffer<std::int64_t>(res_wrapper_ct4.get_ptr())), oneapi::mkl::index_base::one);
   // CHECK-NEXT: return 0;
@@ -91,11 +83,7 @@
   //      CHECK: /*
   // CHECK-NEXT: DPCT1034:{{[0-9]+}}: Migrated API does not return an error code. 0 is returned in the lambda. You may need to rewrite this code.
   // CHECK-NEXT: */
-<<<<<<< HEAD
-  //      CHECK: status = [&]() {
-=======
   // CHECK-NEXT: status = [&]() {
->>>>>>> 2c08938a
   // CHECK-NEXT: dpct::blas::wrapper_int64_out res_wrapper_ct4(handle->get_queue(), &result);
   // CHECK-NEXT: oneapi::mkl::blas::column_major::iamin(handle->get_queue(), n, dpct::rvalue_ref_to_lvalue_ref(dpct::get_buffer<float>(A_s)), lda, dpct::rvalue_ref_to_lvalue_ref(dpct::get_buffer<std::int64_t>(res_wrapper_ct4.get_ptr())), oneapi::mkl::index_base::one);
   // CHECK-NEXT: return 0;
@@ -119,7 +107,6 @@
   status = cublasIdamin_64(handle, n, A_d, lda, &result);
   status = cublasIcamin_64(handle, n, A_c, lda, &result);
   status = cublasIzamin_64(handle, n, A_z, lda, &result);
-<<<<<<< HEAD
 
   //      CHECK: status = [&]() {
   // CHECK-NEXT: dpct::blas::wrapper_float_out res_wrapper_ct4(handle->get_queue(), &result_s);
@@ -247,8 +234,6 @@
   status = cublasDasum_64(handle, n, A_d, incx, &result_d);
   status = cublasScasum_64(handle, n, A_c, incx, &result_s);
   status = cublasDzasum_64(handle, n, A_z, incx, &result_d);
-=======
->>>>>>> 2c08938a
 
   //      CHECK: status = DPCT_CHECK_ERROR(oneapi::mkl::blas::column_major::gemm(handle->get_queue(), transa, transb, m, n, k, dpct::get_value(alpha_s, handle->get_queue()), dpct::rvalue_ref_to_lvalue_ref(dpct::get_buffer<float>(A_s)), lda, dpct::rvalue_ref_to_lvalue_ref(dpct::get_buffer<float>(B_s)), ldb, dpct::get_value(beta_s, handle->get_queue()), dpct::rvalue_ref_to_lvalue_ref(dpct::get_buffer<float>(C_s)), ldc));
   // CHECK-NEXT: status = DPCT_CHECK_ERROR(oneapi::mkl::blas::column_major::gemm(handle->get_queue(), transa, transb, m, n, k, dpct::get_value(alpha_d, handle->get_queue()), dpct::rvalue_ref_to_lvalue_ref(dpct::get_buffer<double>(A_d)), lda, dpct::rvalue_ref_to_lvalue_ref(dpct::get_buffer<double>(B_d)), ldb, dpct::get_value(beta_d, handle->get_queue()), dpct::rvalue_ref_to_lvalue_ref(dpct::get_buffer<double>(C_d)), ldc));
