--- conflicted
+++ resolved
@@ -28,21 +28,10 @@
 
 void getFuncAttrs()
 {
-<<<<<<< HEAD
-  //CHECK: dpct::kernel_function_info attrs;
-  cudaFuncAttributes attrs;
-
-  //CHECK: dpct::get_kernel_function_info(&attrs, (const void *)testKernel);
-  cudaFuncGetAttributes(&attrs, testKernel);
-  cudaError_t err;
-  //CHECK:  err = DPCT_CHECK_ERROR(dpct::get_kernel_function_info(&attrs, (const void *)testKernel));
-  err = cudaFuncGetAttributes(&attrs, testKernel);
-=======
   //CHECK: dpct::kernel_function_info *attrs;
   cudaFuncAttributes *attrs;
->>>>>>> 39451951
 
-  //CHECK: DPCT_CHECK_ERROR(dpct::get_kernel_function_info(attrs, (const void *)testKernel));
+  //CHECK: dpct::get_kernel_function_info(attrs, (const void *)testKernel);
   cudaFuncGetAttributes(attrs, testKernel);
 
   //CHECK: int threadPerBlock = attrs->max_work_group_size;
