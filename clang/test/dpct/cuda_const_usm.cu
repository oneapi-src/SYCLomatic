--- conflicted
+++ resolved
@@ -124,14 +124,7 @@
   // CHECK: DPCT_CHECK_ERROR(q_ct1.memcpy(const_angle.get_ptr() + 3+NUM, &h_array[0], sizeof(float) * 354));
   cudaMemcpyToSymbol(&const_angle[3+NUM], &h_array[0], sizeof(float) * 354);
 
-<<<<<<< HEAD
-  // CHECK:  /*
-  // CHECK-NEXT:  DPCT1003:{{[0-9]+}}: Migrated API does not return error code. (*, 0) is inserted. You may need to rewrite this code.
-  // CHECK-NEXT:  */
-  // CHECK-NEXT:  (q_ct1.memcpy(&h_array[0], const_angle.get_ptr() + 3+NUM, sizeof(float) * 354).wait(), 0);
-=======
-  // CHECK:  DPCT_CHECK_ERROR(q_ct1.memcpy(&h_array[0], const_angle.get_ptr() + 3+NUM, sizeof(float) * 354));
->>>>>>> c1cb9665
+  // CHECK:  DPCT_CHECK_ERROR(q_ct1.memcpy(&h_array[0], const_angle.get_ptr() + 3+NUM, sizeof(float) * 354).wait());
   cudaMemcpyFromSymbol(&h_array[0], &const_angle[3+NUM], sizeof(float) * 354);
 
   // CHECK:   q_ct1.submit(
