//==---- memory.hpp -------------------------------*- C++ -*----------------==//
//
// Copyright (C) Intel Corporation
// SPDX-License-Identifier: Apache-2.0 WITH LLVM-exception
// See https://llvm.org/LICENSE.txt for license information.
//
//===----------------------------------------------------------------------===//

#ifndef __DPCT_MEMORY_HPP__
#define __DPCT_MEMORY_HPP__

#include "device.hpp"
#include <sycl/sycl.hpp>
#include <cassert>
#include <cstdint>
#include <cstring>
#include <mutex>
#include <unordered_map>
#include <map>
#include <utility>
#include <thread>
#include <type_traits>

#if defined(__linux__)
#include <sys/mman.h>
#elif defined(_WIN64)
#define NOMINMAX
#include <windows.h>
#else
#error "Only support Windows and Linux."
#endif

namespace dpct {

enum memcpy_direction {
  host_to_host,
  host_to_device,
  device_to_host,
  device_to_device,
  automatic
};
enum memory_region {
  global = 0,  // device global memory
  constant,    // device constant memory
  local,       // device local memory
  shared,      // memory which can be accessed by host and device
};

typedef uint8_t byte_t;

/// Buffer type to be used in Memory Management runtime.
typedef sycl::buffer<byte_t> buffer_t;

/// Pitched 2D/3D memory data.
class pitched_data {
public:
  pitched_data() : pitched_data(nullptr, 0, 0, 0) {}
  pitched_data(void *data, size_t pitch, size_t x, size_t y)
      : _data(data), _pitch(pitch), _x(x), _y(y) {}

  void *get_data_ptr() { return _data; }
  void set_data_ptr(void *data) { _data = data; }

  size_t get_pitch() { return _pitch; }
  void set_pitch(size_t pitch) { _pitch = pitch; }

  size_t get_x() { return _x; }
  void set_x(size_t x) { _x = x; };

  size_t get_y() { return _y; }
  void set_y(size_t y) { _y = y; }

private:
  void *_data;
  size_t _pitch, _x, _y;
};

namespace detail {
class mem_mgr {
  mem_mgr() {
    // Reserved address space, no real memory allocation happens here.
#if defined(__linux__)
    mapped_address_space =
        (byte_t *)mmap(nullptr, mapped_region_size, PROT_NONE,
                       MAP_PRIVATE | MAP_ANONYMOUS, -1, 0);
#elif defined(_WIN64)
    mapped_address_space = (byte_t *)VirtualAlloc(
        NULL,               // NULL specified as the base address parameter
        mapped_region_size, // Size of allocation
        MEM_RESERVE,        // Allocate reserved pages
        PAGE_NOACCESS);     // Protection = no access
#else
#error "Only support Windows and Linux."
#endif
    next_free = mapped_address_space;
  };

public:
  using buffer_id_t = int;

  struct allocation {
    buffer_t buffer;
    byte_t *alloc_ptr;
    size_t size;
  };

  ~mem_mgr() {
#if defined(__linux__)
    munmap(mapped_address_space, mapped_region_size);
#elif defined(_WIN64)
    VirtualFree(mapped_address_space, 0, MEM_RELEASE);
#else
#error "Only support Windows and Linux."
#endif
  };

  mem_mgr(const mem_mgr &) = delete;
  mem_mgr &operator=(const mem_mgr &) = delete;
  mem_mgr(mem_mgr &&) = delete;
  mem_mgr &operator=(mem_mgr &&) = delete;

  /// Allocate
  void *mem_alloc(size_t size) {
    if (!size)
      return nullptr;
    std::lock_guard<std::mutex> lock(m_mutex);
    if (next_free + size > mapped_address_space + mapped_region_size) {
      throw std::runtime_error("dpct_malloc: out of memory for virtual memory pool");
    }
    // Allocation
    sycl::range<1> r(size);
    buffer_t buf(r);
    allocation A{buf, next_free, size};
    // Map allocation to device pointer
    void *result = next_free;
    m_map.emplace(next_free + size, A);
    // Update pointer to the next free space.
    next_free += (size + extra_padding + alignment - 1) & ~(alignment - 1);

    return result;
  }

  /// Deallocate
  void mem_free(const void *ptr) {
    if (!ptr)
      return;
    std::lock_guard<std::mutex> lock(m_mutex);
    auto it = get_map_iterator(ptr);
    m_map.erase(it);
  }

  /// map: device pointer -> allocation(buffer, alloc_ptr, size)
  allocation translate_ptr(const void *ptr) {
    std::lock_guard<std::mutex> lock(m_mutex);
    auto it = get_map_iterator(ptr);
    return it->second;
  }

  /// Check if the pointer represents device pointer or not.
  bool is_device_ptr(const void *ptr) const {
    std::lock_guard<std::mutex> lock(m_mutex);
    return (mapped_address_space <= ptr) &&
           (ptr < mapped_address_space + mapped_region_size);
  }

  /// Returns the instance of memory manager singleton.
  static mem_mgr &instance() {
    static mem_mgr m;
    return m;
  }

private:
  std::map<byte_t *, allocation> m_map;
  mutable std::mutex m_mutex;
  byte_t *mapped_address_space;
  byte_t *next_free;
  const size_t mapped_region_size = 128ull * 1024 * 1024 * 1024;
  const size_t alignment = 256;
  /// This padding may be defined to some positive value to debug
  /// out of bound accesses.
  const size_t extra_padding = 0;

  std::map<byte_t *, allocation>::iterator get_map_iterator(const void *ptr) {
    auto it = m_map.upper_bound((byte_t *)ptr);
    if (it == m_map.end()) {
      // Not a virtual pointer.
      throw std::runtime_error("can not get buffer from non-virtual pointer");
    }
    const allocation &alloc = it->second;
    if (ptr < alloc.alloc_ptr) {
      // Out of bound.
      // This may happen if there's a gap between allocations due to alignment
      // or extra padding and pointer points to this gap.
      throw std::runtime_error("invalid virtual pointer");
    }
    return it;
  }
};

template <class T, memory_region Memory, size_t Dimension> class accessor;
template <memory_region Memory, class T = byte_t> class memory_traits {
public:
  static constexpr sycl::access::address_space asp =
      (Memory == local)
          ? sycl::access::address_space::local_space
          : ((Memory == constant)
                 ? sycl::access::address_space::constant_space
                 : sycl::access::address_space::global_space);
  static constexpr sycl::access::target target =
      (Memory == local)
          ? sycl::access::target::local
          : ((Memory == constant) ? sycl::access::target::constant_buffer
                                  : sycl::access::target::device);
  static constexpr sycl::access_mode mode =
      (Memory == constant) ? sycl::access_mode::read
                           : sycl::access_mode::read_write;
  static constexpr size_t type_size = sizeof(T);
  using element_t =
      typename std::conditional<Memory == constant, const T, T>::type;
  using value_t = typename std::remove_cv<T>::type;
  template <size_t Dimension = 1>
  using accessor_t = sycl::accessor<T, Dimension, mode, target>;
  using pointer_t = T *;
};

static inline void *dpct_malloc(size_t size, sycl::queue &q) {
#ifdef DPCT_USM_LEVEL_NONE
  return mem_mgr::instance().mem_alloc(size * sizeof(byte_t));
#else
  return sycl::malloc_device(size, q.get_device(), q.get_context());
#endif // DPCT_USM_LEVEL_NONE
}

#define PITCH_DEFAULT_ALIGN(x) (((x) + 31) & ~(0x1F))
static inline void *dpct_malloc(size_t &pitch, size_t x, size_t y, size_t z,
                                sycl::queue &q) {
  pitch = PITCH_DEFAULT_ALIGN(x);
  return dpct_malloc(pitch * y * z, q);
}

/// Set \p value to the first \p size bytes starting from \p dev_ptr in \p q.
///
/// \param q The queue in which the operation is done.
/// \param dev_ptr Pointer to the device memory address.
/// \param value Value to be set.
/// \param size Number of bytes to be set to the value.
/// \returns An event representing the memset operation.
static inline sycl::event dpct_memset(sycl::queue &q, void *dev_ptr,
                                          int value, size_t size) {
#ifdef DPCT_USM_LEVEL_NONE
  auto &mm = mem_mgr::instance();
  assert(mm.is_device_ptr(dev_ptr));
  auto alloc = mm.translate_ptr(dev_ptr);
  size_t offset = (byte_t *)dev_ptr - alloc.alloc_ptr;

  return q.submit([&](sycl::handler &cgh) {
    auto r = sycl::range<1>(size);
    auto o = sycl::id<1>(offset);
    sycl::accessor<byte_t, 1, sycl::access_mode::write,
                       sycl::access::target::device>
        acc(alloc.buffer, cgh, r, o);
    cgh.fill(acc, (byte_t)value);
  });
#else
  return q.memset(dev_ptr, value, size);
#endif // DPCT_USM_LEVEL_NONE
}

/// Set \p value to the 3D memory region pointed by \p data in \p q. \p size
/// specifies the 3D memory size to set.
///
/// \param q The queue in which the operation is done.
/// \param data Pointer to the device memory region.
/// \param value Value to be set.
/// \param size Memory region size.
/// \returns An event list representing the memset operations.
static inline std::vector<sycl::event>
dpct_memset(sycl::queue &q, pitched_data data, int value,
            sycl::range<3> size) {
  std::vector<sycl::event> event_list;
  size_t slice = data.get_pitch() * data.get_y();
  unsigned char *data_surface = (unsigned char *)data.get_data_ptr();
  for (size_t z = 0; z < size.get(2); ++z) {
    unsigned char *data_ptr = data_surface;
    for (size_t y = 0; y < size.get(1); ++y) {
      event_list.push_back(dpct_memset(q, data_ptr, value, size.get(0)));
      data_ptr += data.get_pitch();
    }
    data_surface += slice;
  }
  return event_list;
}

/// memset 2D matrix with pitch.
static inline std::vector<sycl::event>
dpct_memset(sycl::queue &q, void *ptr, size_t pitch, int val, size_t x,
            size_t y) {
  return dpct_memset(q, pitched_data(ptr, pitch, x, 1), val,
                     sycl::range<3>(x, y, 1));
}

enum class pointer_access_attribute {
  host_only = 0,
  device_only,
  host_device,
  end
};

static pointer_access_attribute get_pointer_attribute(sycl::queue &q,
                                                      const void *ptr) {
#ifdef DPCT_USM_LEVEL_NONE
  return mem_mgr::instance().is_device_ptr(ptr)
             ? pointer_access_attribute::device_only
             : pointer_access_attribute::host_only;
#else
  switch (sycl::get_pointer_type(ptr, q.get_context())) {
  case sycl::usm::alloc::unknown:
    return pointer_access_attribute::host_only;
  case sycl::usm::alloc::device:
    return pointer_access_attribute::device_only;
  case sycl::usm::alloc::shared:
  case sycl::usm::alloc::host:
    return pointer_access_attribute::host_device;
  }
#endif
}

static memcpy_direction deduce_memcpy_direction(sycl::queue &q, void *to_ptr,
                                             const void *from_ptr,
                                             memcpy_direction dir) {
  switch (dir) {
  case memcpy_direction::host_to_host:
  case memcpy_direction::host_to_device:
  case memcpy_direction::device_to_host:
  case memcpy_direction::device_to_device:
    return dir;
  case memcpy_direction::automatic: {
    // table[to_attribute][from_attribute]
    static const memcpy_direction
        direction_table[static_cast<unsigned>(pointer_access_attribute::end)]
                       [static_cast<unsigned>(pointer_access_attribute::end)] =
                           {{memcpy_direction::host_to_host,
                             memcpy_direction::device_to_host,
                             memcpy_direction::host_to_host},
                            {memcpy_direction::host_to_device,
                             memcpy_direction::device_to_device,
                             memcpy_direction::device_to_device},
                            {memcpy_direction::host_to_host,
                             memcpy_direction::device_to_device,
                             memcpy_direction::device_to_device}};
    return direction_table[static_cast<unsigned>(get_pointer_attribute(
        q, to_ptr))][static_cast<unsigned>(get_pointer_attribute(q, from_ptr))];
  }
  default:
    throw std::runtime_error("dpct_memcpy: invalid direction value");
  }
}

static sycl::event
dpct_memcpy(sycl::queue &q, void *to_ptr, const void *from_ptr, size_t size,
            memcpy_direction direction,
            const std::vector<sycl::event> &dep_events = {}) {
  if (!size)
    return sycl::event{};
#ifdef DPCT_USM_LEVEL_NONE
  auto &mm = mem_mgr::instance();
  auto real_direction = deduce_memcpy_direction(q, to_ptr, from_ptr, direction);

  switch (real_direction) {
  case host_to_host:
    return q.submit([&](sycl::handler &cgh) {
      cgh.depends_on(dep_events);
      cgh.host_task([=] { std::memcpy(to_ptr, from_ptr, size); });
    });
  case host_to_device: {
    auto alloc = mm.translate_ptr(to_ptr);
    size_t offset = (byte_t *)to_ptr - alloc.alloc_ptr;
    return q.submit([&](sycl::handler &cgh) {
      cgh.depends_on(dep_events);
      auto r = sycl::range<1>(size);
      auto o = sycl::id<1>(offset);
      sycl::accessor<byte_t, 1, sycl::access_mode::write,
                          sycl::access::target::device>
          acc(alloc.buffer, cgh, r, o);
      cgh.copy(from_ptr, acc);
    });
  }
  case device_to_host: {
    auto alloc = mm.translate_ptr(from_ptr);
    size_t offset = (byte_t *)from_ptr - alloc.alloc_ptr;
    return q.submit([&](sycl::handler &cgh) {
      cgh.depends_on(dep_events);
      auto r = sycl::range<1>(size);
      auto o = sycl::id<1>(offset);
      sycl::accessor<byte_t, 1, sycl::access_mode::read,
                          sycl::access::target::device>
          acc(alloc.buffer, cgh, r, o);
      cgh.copy(acc, to_ptr);
    });
  }
  case device_to_device: {
    auto to_alloc = mm.translate_ptr(to_ptr);
    auto from_alloc = mm.translate_ptr(from_ptr);
    size_t to_offset = (byte_t *)to_ptr - to_alloc.alloc_ptr;
    size_t from_offset = (byte_t *)from_ptr - from_alloc.alloc_ptr;
    return q.submit([&](sycl::handler &cgh) {
      cgh.depends_on(dep_events);
      auto r = sycl::range<1>(size);
      auto to_o = sycl::id<1>(to_offset);
      auto from_o = sycl::id<1>(from_offset);
      sycl::accessor<byte_t, 1, sycl::access_mode::write,
                          sycl::access::target::device>
          to_acc(to_alloc.buffer, cgh, r, to_o);
      sycl::accessor<byte_t, 1, sycl::access_mode::read,
                          sycl::access::target::device>
          from_acc(from_alloc.buffer, cgh, r, from_o);
      cgh.copy(from_acc, to_acc);
    });
  }
  default:
    throw std::runtime_error("dpct_memcpy: invalid direction value");
  }
#else
  return q.memcpy(to_ptr, from_ptr, size, dep_events);
#endif // DPCT_USM_LEVEL_NONE
}

// Get actual copy range and make sure it will not exceed range.
static inline size_t get_copy_range(sycl::range<3> size, size_t slice,
                                    size_t pitch) {
  return slice * (size.get(2) - 1) + pitch * (size.get(1) - 1) + size.get(0);
}

static inline size_t get_offset(sycl::id<3> id, size_t slice,
                                    size_t pitch) {
  return slice * id.get(2) + pitch * id.get(1) + id.get(0);
}

/// copy 3D matrix specified by \p size from 3D matrix specified by \p from_ptr
/// and \p from_range to another specified by \p to_ptr and \p to_range.
static inline std::vector<sycl::event>
dpct_memcpy(sycl::queue &q, void *to_ptr, const void *from_ptr,
            sycl::range<3> to_range, sycl::range<3> from_range,
            sycl::id<3> to_id, sycl::id<3> from_id,
            sycl::range<3> size, memcpy_direction direction,
            const std::vector<sycl::event> &dep_events = {}) {
  // RAII for host pointer
  class host_buffer {
    void *_buf;
    size_t _size;
    sycl::queue &_q;
    const std::vector<sycl::event> &_deps; // free operation depends

  public:
    host_buffer(size_t size, sycl::queue &q,
                const std::vector<sycl::event> &deps)
        : _buf(std::malloc(size)), _size(size), _q(q), _deps(deps) {}
    void *get_ptr() const { return _buf; }
    size_t get_size() const { return _size; }
    ~host_buffer() {
      if (_buf) {
        _q.submit([&](sycl::handler &cgh) {
          cgh.depends_on(_deps);
          cgh.host_task([buf = _buf] { std::free(buf); });
        });
      }
    }
  };
  std::vector<sycl::event> event_list;

  size_t to_slice = to_range.get(1) * to_range.get(0),
         from_slice = from_range.get(1) * from_range.get(0);
  unsigned char *to_surface =
      (unsigned char *)to_ptr + get_offset(to_id, to_slice, to_range.get(0));
  const unsigned char *from_surface =
      (const unsigned char *)from_ptr +
      get_offset(from_id, from_slice, from_range.get(0));

  if (to_slice == from_slice && to_slice == size.get(1) * size.get(0)) {
    return {dpct_memcpy(q, to_surface, from_surface, to_slice * size.get(2),
                        direction, dep_events)};
  }
  direction = deduce_memcpy_direction(q, to_ptr, from_ptr, direction);
  size_t size_slice = size.get(1) * size.get(0);
  switch (direction) {
  case host_to_host:
    for (size_t z = 0; z < size.get(2); ++z) {
      unsigned char *to_ptr = to_surface;
      const unsigned char *from_ptr = from_surface;
      if (to_range.get(0) == from_range.get(0) &&
          to_range.get(0) == size.get(0)) {
        event_list.push_back(dpct_memcpy(q, to_ptr, from_ptr, size_slice,
                                         direction, dep_events));
      } else {
        for (size_t y = 0; y < size.get(1); ++y) {
          event_list.push_back(dpct_memcpy(q, to_ptr, from_ptr, size.get(0),
                                           direction, dep_events));
          to_ptr += to_range.get(0);
          from_ptr += from_range.get(0);
        }
      }
      to_surface += to_slice;
      from_surface += from_slice;
    }
    break;
  case host_to_device: {
    host_buffer buf(get_copy_range(size, to_slice, to_range.get(0)), q,
                    event_list);
    std::vector<sycl::event> host_events;
    if (to_slice == size_slice) {
      // Copy host data to a temp host buffer with the shape of target.
      host_events =
          dpct_memcpy(q, buf.get_ptr(), from_surface, to_range, from_range,
                      sycl::id<3>(0, 0, 0), sycl::id<3>(0, 0, 0), size,
                      host_to_host, dep_events);
    } else {
      // Copy host data to a temp host buffer with the shape of target.
      host_events = dpct_memcpy(
          q, buf.get_ptr(), from_surface, to_range, from_range,
          sycl::id<3>(0, 0, 0), sycl::id<3>(0, 0, 0), size, host_to_host,
          // If has padding data, not sure whether it is useless. So fill temp
          // buffer with it.
          std::vector<sycl::event>{
              dpct_memcpy(q, buf.get_ptr(), to_surface, buf.get_size(),
                          device_to_host, dep_events)});
    }
    // Copy from temp host buffer to device with only one submit.
    event_list.push_back(dpct_memcpy(q, to_surface, buf.get_ptr(),
                                     buf.get_size(), host_to_device,
                                     host_events));
    break;
  }
  case device_to_host: {
    host_buffer buf(get_copy_range(size, from_slice, from_range.get(0)), q,
                    event_list);
    // Copy from host temp buffer to host target with reshaping.
    event_list = dpct_memcpy(
        q, to_surface, buf.get_ptr(), to_range, from_range, sycl::id<3>(0, 0, 0),
        sycl::id<3>(0, 0, 0), size, host_to_host,
        // Copy from device to temp host buffer with only one submit.
        std::vector<sycl::event>{dpct_memcpy(q, buf.get_ptr(), from_surface,
                                                 buf.get_size(),
                                                 device_to_host, dep_events)});
    break;
  }
  case device_to_device:
#ifdef DPCT_USM_LEVEL_NONE
  {
    auto &mm = mem_mgr::instance();
    auto to_alloc = mm.translate_ptr(to_surface);
    auto from_alloc = mm.translate_ptr(from_surface);
    size_t to_offset = (byte_t *)to_surface - to_alloc.alloc_ptr;
    size_t from_offset = (byte_t *)from_surface - from_alloc.alloc_ptr;
    event_list.push_back(q.submit([&](sycl::handler &cgh) {
      cgh.depends_on(dep_events);
      auto to_o = sycl::id<1>(to_offset);
      auto from_o = sycl::id<1>(from_offset);
      sycl::accessor<byte_t, 1, sycl::access_mode::write,
                         sycl::access::target::device>
          to_acc(to_alloc.buffer, cgh,
                 get_copy_range(size, to_slice, to_range.get(0)), to_o);
      sycl::accessor<byte_t, 1, sycl::access_mode::read,
                         sycl::access::target::device>
          from_acc(from_alloc.buffer, cgh,
                   get_copy_range(size, from_slice, from_range.get(0)), from_o);
      cgh.parallel_for<class dpct_memcpy_3d_detail_usmnone>(
          size,
          [=](sycl::id<3> id) {
            to_acc[get_offset(id, to_slice, to_range.get(0))] =
                from_acc[get_offset(id, from_slice, from_range.get(0))];
          });
    }));
  }
#else
    event_list.push_back(q.submit([&](sycl::handler &cgh) {
      cgh.depends_on(dep_events);
      cgh.parallel_for<class dpct_memcpy_3d_detail>(
          size,
          [=](sycl::id<3> id) {
            to_surface[get_offset(id, to_slice, to_range.get(0))] =
                from_surface[get_offset(id, from_slice, from_range.get(0))];
          });
    }));
#endif
  break;
  default:
    throw std::runtime_error("dpct_memcpy: invalid direction value");
  }
  return event_list;
}

/// memcpy 2D/3D matrix specified by pitched_data.
static inline std::vector<sycl::event>
dpct_memcpy(sycl::queue &q, pitched_data to, sycl::id<3> to_id,
            pitched_data from, sycl::id<3> from_id, sycl::range<3> size,
            memcpy_direction direction = automatic) {
  return dpct_memcpy(q, to.get_data_ptr(), from.get_data_ptr(),
                     sycl::range<3>(to.get_pitch(), to.get_y(), 1),
                     sycl::range<3>(from.get_pitch(), from.get_y(), 1), to_id, from_id,
                     size, direction);
}

/// memcpy 2D matrix with pitch.
static inline std::vector<sycl::event>
dpct_memcpy(sycl::queue &q, void *to_ptr, const void *from_ptr,
            size_t to_pitch, size_t from_pitch, size_t x, size_t y,
            memcpy_direction direction = automatic) {
  return dpct_memcpy(q, to_ptr, from_ptr, sycl::range<3>(to_pitch, y, 1),
                     sycl::range<3>(from_pitch, y, 1),
                     sycl::id<3>(0, 0, 0), sycl::id<3>(0, 0, 0),
                     sycl::range<3>(x, y, 1), direction);
}

namespace deprecated {

template <typename T, sycl::usm::alloc AllocKind>
class usm_allocator {
private:
  using Alloc = sycl::usm_allocator<T, AllocKind>;
  Alloc _impl;

public:
  using value_type = typename std::allocator_traits<Alloc>::value_type;
  using pointer = typename std::allocator_traits<Alloc>::pointer;
  using const_pointer = typename std::allocator_traits<Alloc>::const_pointer;
  using void_pointer = typename std::allocator_traits<Alloc>::void_pointer;
  using const_void_pointer =
      typename std::allocator_traits<Alloc>::const_void_pointer;
  using reference = typename std::allocator_traits<Alloc>::value_type &;
  using const_reference =
      const typename std::allocator_traits<Alloc>::value_type &;
  using difference_type =
      typename std::allocator_traits<Alloc>::difference_type;
  using size_type = typename std::allocator_traits<Alloc>::size_type;
  using propagate_on_container_copy_assignment = typename std::allocator_traits<
      Alloc>::propagate_on_container_copy_assignment;
  using propagate_on_container_move_assignment = typename std::allocator_traits<
      Alloc>::propagate_on_container_move_assignment;
  using propagate_on_container_swap =
      typename std::allocator_traits<Alloc>::propagate_on_container_swap;
  using is_always_equal =
      typename std::allocator_traits<Alloc>::is_always_equal;

  template <typename U> struct rebind {
    typedef usm_allocator<U, AllocKind> other;
  };

  usm_allocator() : _impl(dpct::get_default_queue()) {}
  ~usm_allocator() {}
  usm_allocator(const usm_allocator &other) : _impl(other._impl) {}
  usm_allocator(usm_allocator &&other) : _impl(std::move(other._impl)) {}
  pointer address(reference r) { return &r; }
  const_pointer address(const_reference r) { return &r; }
  pointer allocate(size_type cnt, const_void_pointer hint = nullptr) {
    return std::allocator_traits<Alloc>::allocate(_impl, cnt, hint);
  }
  void deallocate(pointer p, size_type cnt) {
    std::allocator_traits<Alloc>::deallocate(_impl, p, cnt);
  }
  size_type max_size() const {
    return std::allocator_traits<Alloc>::max_size(_impl);
  }
  bool operator==(const usm_allocator &other) const { return _impl == other._impl; }
  bool operator!=(const usm_allocator &other) const { return _impl != other._impl; }
};

} // namespace deprecated
} // namespace detail

#ifdef DPCT_USM_LEVEL_NONE
/// Check if the pointer \p ptr represents device pointer or not.
///
/// \param ptr The pointer to be checked.
/// \returns true if \p ptr is a device pointer.
template<class T>
static inline bool is_device_ptr(T ptr) {
  if constexpr (std::is_pointer<T>::value) {
    return detail::mem_mgr::instance().is_device_ptr(ptr);
  }
  return false;
}
#endif

/// Get the buffer and the offset of a piece of memory pointed to by \p ptr.
///
/// \param ptr Pointer to a piece of memory.
/// If NULL is passed as an argument, an exception will be thrown.
/// \returns a pair containing both the buffer and the offset.
static std::pair<buffer_t, size_t> get_buffer_and_offset(const void *ptr) {
  if (ptr) {
    auto alloc = detail::mem_mgr::instance().translate_ptr(ptr);
    size_t offset = (byte_t *)ptr - alloc.alloc_ptr;
    return std::make_pair(alloc.buffer, offset);
  } else {
    throw std::runtime_error(
        "NULL pointer argument in get_buffer_and_offset function is invalid");
  }
}

/// Get the data pointed from \p ptr as a 1D buffer reinterpreted as type T.
template <typename T> static sycl::buffer<T> get_buffer(const void *ptr) {
  auto alloc = detail::mem_mgr::instance().translate_ptr(ptr);
  return alloc.buffer.reinterpret<T>(
      sycl::range<1>(alloc.size / sizeof(T)));
}

/// Get the buffer of a piece of memory pointed to by \p ptr.
///
/// \param ptr Pointer to a piece of memory.
/// \returns the buffer.
static buffer_t get_buffer(const void *ptr) {
  return detail::mem_mgr::instance().translate_ptr(ptr).buffer;
}

/// A wrapper class contains an accessor and an offset.
template <typename dataT,
          sycl::access_mode accessMode = sycl::access_mode::read_write>
class access_wrapper {
  sycl::accessor<byte_t, 1, accessMode> accessor;
  size_t offset;

public:
  /// Construct the accessor wrapper for memory pointed by \p ptr.
  ///
  /// \param ptr Pointer to memory.
  /// \param cgh The command group handler.
  access_wrapper(const void *ptr, sycl::handler &cgh)
      : accessor(get_buffer(ptr).get_access<accessMode>(cgh)), offset(0) {
    auto alloc = detail::mem_mgr::instance().translate_ptr(ptr);
    offset = (byte_t *)ptr - alloc.alloc_ptr;
  }

  /// Get the device pointer.
  ///
  /// \returns a device pointer with offset.
  dataT get_raw_pointer() const { return (dataT)(&accessor[0] + offset); }
};

/// Get the accessor for memory pointed by \p ptr.
///
/// \param ptr Pointer to memory.
/// If NULL is passed as an argument, an exception will be thrown.
/// \param cgh The command group handler.
/// \returns an accessor.
template <sycl::access_mode accessMode = sycl::access_mode::read_write>
static sycl::accessor<byte_t, 1, accessMode>
get_access(const void *ptr, sycl::handler &cgh) {
  if (ptr) {
    auto alloc = detail::mem_mgr::instance().translate_ptr(ptr);
    return alloc.buffer.get_access<accessMode>(cgh);
  } else {
    throw std::runtime_error(
        "NULL pointer argument in get_access function is invalid");
  }
}

/// Allocate memory block on the device.
/// \param num_bytes Number of bytes to allocate.
/// \param q Queue to execute the allocate task.
/// \returns A pointer to the newly allocated memory.
template <typename T>
static inline void *dpct_malloc(T num_bytes,
                                sycl::queue &q = get_default_queue()) {
  return detail::dpct_malloc(static_cast<size_t>(num_bytes), q);
}

/// Get the host pointer from a buffer that is mapped to virtual pointer ptr.
/// \param ptr Virtual Pointer mapped to device buffer
/// \returns A host pointer
template <typename T> static inline T *get_host_ptr(const void *ptr) {
  auto BufferOffset = get_buffer_and_offset(ptr);
  auto host_ptr =
      BufferOffset.first.get_access<sycl::access_mode::read_write>()
          .get_pointer();
  return (T *)(host_ptr + BufferOffset.second);
}

/// Allocate memory block for 3D array on the device.
/// \param size Size of the memory block, in bytes.
/// \param q Queue to execute the allocate task.
/// \returns A pitched_data object which stores the memory info.
static inline pitched_data
dpct_malloc(sycl::range<3> size, sycl::queue &q = get_default_queue()) {
  pitched_data pitch(nullptr, 0, size.get(0), size.get(1));
  size_t pitch_size;
  pitch.set_data_ptr(detail::dpct_malloc(pitch_size, size.get(0), size.get(1),
                                         size.get(2), q));
  pitch.set_pitch(pitch_size);
  return pitch;
}

/// Allocate memory block for 2D array on the device.
/// \param [out] pitch Aligned size of x in bytes.
/// \param x Range in dim x.
/// \param y Range in dim y.
/// \param q Queue to execute the allocate task.
/// \returns A pointer to the newly allocated memory.
static inline void *dpct_malloc(size_t &pitch, size_t x, size_t y,
                                sycl::queue &q = get_default_queue()) {
  return detail::dpct_malloc(pitch, x, y, 1, q);
}

/// free
/// \param ptr Point to free.
/// \param q Queue to execute the free task.
/// \returns no return value.
static inline void dpct_free(void *ptr,
                             sycl::queue &q = get_default_queue()) {
  if (ptr) {
#ifdef DPCT_USM_LEVEL_NONE
    detail::mem_mgr::instance().mem_free(ptr);
#else
    sycl::free(ptr, q.get_context());
#endif // DPCT_USM_LEVEL_NONE
  }
}

#ifndef DPCT_USM_LEVEL_NONE
/// Free the device memory pointed by a batch of pointers in \p pointers which
/// are related to \p q after \p events completed.
///
/// \param pointers The pointers point to the device memory requested to be freed.
/// \param events The events to be waited.
/// \param q The sycl::queue the memory relates to.
inline void async_dpct_free(std::vector<void *> pointers,
                            std::vector<sycl::event> events,
                            sycl::queue &q = get_default_queue()) {
  std::thread t(
      [](std::vector<void *> pointers, std::vector<sycl::event> events,
         sycl::context ctxt) {
        sycl::event::wait(events);
        for (auto p : pointers)
          sycl::free(p, ctxt);
      },
      std::move(pointers), std::move(events), q.get_context());
  get_current_device().add_task(std::move(t));
}
#endif

/// Synchronously copies \p size bytes from the address specified by \p from_ptr
/// to the address specified by \p to_ptr. The value of \p direction is used to
/// set the copy direction, it can be \a host_to_host, \a host_to_device,
/// \a device_to_host, \a device_to_device or \a automatic. The function will
/// return after the copy is completed.
///
/// \param to_ptr Pointer to destination memory address.
/// \param from_ptr Pointer to source memory address.
/// \param size Number of bytes to be copied.
/// \param direction Direction of the copy.
/// \param q Queue to execute the copy task.
/// \returns no return value.
static void dpct_memcpy(void *to_ptr, const void *from_ptr, size_t size,
                        memcpy_direction direction = automatic,
                        sycl::queue &q = get_default_queue()) {
  detail::dpct_memcpy(q, to_ptr, from_ptr, size, direction).wait();
}

/// Asynchronously copies \p size bytes from the address specified by \p
/// from_ptr to the address specified by \p to_ptr. The value of \p direction is
/// used to set the copy direction, it can be \a host_to_host, \a
/// host_to_device, \a device_to_host, \a device_to_device or \a automatic. The
/// return of the function does NOT guarantee the copy is completed.
///
/// \param to_ptr Pointer to destination memory address.
/// \param from_ptr Pointer to source memory address.
/// \param size Number of bytes to be copied.
/// \param direction Direction of the copy.
/// \param q Queue to execute the copy task.
/// \returns no return value.
static void async_dpct_memcpy(void *to_ptr, const void *from_ptr, size_t size,
                              memcpy_direction direction = automatic,
                              sycl::queue &q = dpct::get_default_queue()) {
  detail::dpct_memcpy(q, to_ptr, from_ptr, size, direction);
}

/// Synchronously copies 2D matrix specified by \p x and \p y from the address
/// specified by \p from_ptr to the address specified by \p to_ptr, while \p
/// from_pitch and \p to_pitch are the range of dim x in bytes of the matrix
/// specified by \p from_ptr and \p to_ptr. The value of \p direction is used to
/// set the copy direction, it can be \a host_to_host, \a host_to_device, \a
/// device_to_host, \a device_to_device or \a automatic. The function will
/// return after the copy is completed.
///
/// \param to_ptr Pointer to destination memory address.
/// \param to_pitch Range of dim x in bytes of destination matrix.
/// \param from_ptr Pointer to source memory address.
/// \param from_pitch Range of dim x in bytes of source matrix.
/// \param x Range of dim x of matrix to be copied.
/// \param y Range of dim y of matrix to be copied.
/// \param direction Direction of the copy.
/// \param q Queue to execute the copy task.
/// \returns no return value.
static inline void dpct_memcpy(void *to_ptr, size_t to_pitch,
                               const void *from_ptr, size_t from_pitch,
                               size_t x, size_t y,
                               memcpy_direction direction = automatic,
                               sycl::queue &q = dpct::get_default_queue()) {
  sycl::event::wait(detail::dpct_memcpy(q, to_ptr, from_ptr, to_pitch,
                                            from_pitch, x, y, direction));
}

/// Asynchronously copies 2D matrix specified by \p x and \p y from the address
/// specified by \p from_ptr to the address specified by \p to_ptr, while \p
/// \p from_pitch and \p to_pitch are the range of dim x in bytes of the matrix
/// specified by \p from_ptr and \p to_ptr. The value of \p direction is used to
/// set the copy direction, it can be \a host_to_host, \a host_to_device, \a
/// device_to_host, \a device_to_device or \a automatic. The return of the
/// function does NOT guarantee the copy is completed.
///
/// \param to_ptr Pointer to destination memory address.
/// \param to_pitch Range of dim x in bytes of destination matrix.
/// \param from_ptr Pointer to source memory address.
/// \param from_pitch Range of dim x in bytes of source matrix.
/// \param x Range of dim x of matrix to be copied.
/// \param y Range of dim y of matrix to be copied.
/// \param direction Direction of the copy.
/// \param q Queue to execute the copy task.
/// \returns no return value.
static inline void
async_dpct_memcpy(void *to_ptr, size_t to_pitch, const void *from_ptr,
                  size_t from_pitch, size_t x, size_t y,
                  memcpy_direction direction = automatic,
                  sycl::queue &q = get_default_queue()) {
  detail::dpct_memcpy(q, to_ptr, from_ptr, to_pitch, from_pitch, x, y,
                      direction);
}

/// Synchronously copies a subset of a 3D matrix specified by \p to to another
/// 3D matrix specified by \p from. The from and to position info are specified
/// by \p from_pos and \p to_pos The copied matrix size is specified by \p size.
/// The value of \p direction is used to set the copy direction, it can be \a
/// host_to_host, \a host_to_device, \a device_to_host, \a device_to_device or
/// \a automatic. The function will return after the copy is completed.
///
/// \param to Destination matrix info.
/// \param to_pos Position of destination.
/// \param from Source matrix info.
/// \param from_pos Position of destination.
/// \param size Range of the submatrix to be copied.
/// \param direction Direction of the copy.
/// \param q Queue to execute the copy task.
/// \returns no return value.
static inline void dpct_memcpy(pitched_data to, sycl::id<3> to_pos,
                               pitched_data from, sycl::id<3> from_pos,
                               sycl::range<3> size,
                               memcpy_direction direction = automatic,
                               sycl::queue &q = dpct::get_default_queue()) {
  sycl::event::wait(
      detail::dpct_memcpy(q, to, to_pos, from, from_pos, size, direction));
}

/// Asynchronously copies a subset of a 3D matrix specified by \p to to another
/// 3D matrix specified by \p from. The from and to position info are specified
/// by \p from_pos and \p to_pos The copied matrix size is specified by \p size.
/// The value of \p direction is used to set the copy direction, it can be \a
/// host_to_host, \a host_to_device, \a device_to_host, \a device_to_device or
/// \a automatic. The return of the function does NOT guarantee the copy is
/// completed.
///
/// \param to Destination matrix info.
/// \param to_pos Position of destination.
/// \param from Source matrix info.
/// \param from_pos Position of destination.
/// \param size Range of the submatrix to be copied.
/// \param direction Direction of the copy.
/// \param q Queue to execute the copy task.
/// \returns no return value.
static inline void
async_dpct_memcpy(pitched_data to, sycl::id<3> to_pos, pitched_data from,
                  sycl::id<3> from_pos, sycl::range<3> size,
                  memcpy_direction direction = automatic,
                  sycl::queue &q = get_default_queue()) {
  detail::dpct_memcpy(q, to, to_pos, from, from_pos, size, direction);
}

/// Synchronously sets \p value to the first \p size bytes starting from \p
/// dev_ptr. The function will return after the memset operation is completed.
///
/// \param dev_ptr Pointer to the device memory address.
/// \param value Value to be set.
/// \param size Number of bytes to be set to the value.
/// \param q The queue in which the operation is done.
/// \returns no return value.
static void dpct_memset(void *dev_ptr, int value, size_t size,
                        sycl::queue &q = get_default_queue()) {
  detail::dpct_memset(q, dev_ptr, value, size).wait();
}

/// Asynchronously sets \p value to the first \p size bytes starting from \p
/// dev_ptr. The return of the function does NOT guarantee the memset operation
/// is completed.
///
/// \param dev_ptr Pointer to the device memory address.
/// \param value Value to be set.
/// \param size Number of bytes to be set to the value.
/// \returns no return value.
static void async_dpct_memset(void *dev_ptr, int value, size_t size,
                              sycl::queue &q = dpct::get_default_queue()) {
  detail::dpct_memset(q, dev_ptr, value, size);
}

/// Sets \p value to the 2D memory region pointed by \p ptr in \p q. \p x and
/// \p y specify the setted 2D memory size. \p pitch is the bytes in linear
/// dimension, including padding bytes. The function will return after the
/// memset operation is completed.
///
/// \param ptr Pointer to the device memory region.
/// \param pitch Bytes in linear dimension, including padding bytes.
/// \param value Value to be set.
/// \param x The setted memory size in linear dimension.
/// \param y The setted memory size in second dimension.
/// \param q The queue in which the operation is done.
/// \returns no return value.
static inline void dpct_memset(void *ptr, size_t pitch, int val, size_t x,
                               size_t y,
                               sycl::queue &q = get_default_queue()) {
  sycl::event::wait(detail::dpct_memset(q, ptr, pitch, val, x, y));
}

/// Sets \p value to the 2D memory region pointed by \p ptr in \p q. \p x and
/// \p y specify the setted 2D memory size. \p pitch is the bytes in linear
/// dimension, including padding bytes. The return of the function does NOT
/// guarantee the memset operation is completed.
///
/// \param ptr Pointer to the device memory region.
/// \param pitch Bytes in linear dimension, including padding bytes.
/// \param value Value to be set.
/// \param x The setted memory size in linear dimension.
/// \param y The setted memory size in second dimension.
/// \param q The queue in which the operation is done.
/// \returns no return value.
static inline void async_dpct_memset(void *ptr, size_t pitch, int val, size_t x,
                                     size_t y,
                                     sycl::queue &q = get_default_queue()) {
  detail::dpct_memset(q, ptr, pitch, val, x, y);
}

/// Sets \p value to the 3D memory region specified by \p pitch in \p q. \p size
/// specify the setted 3D memory size. The function will return after the
/// memset operation is completed.
///
/// \param pitch Specify the 3D memory region.
/// \param value Value to be set.
/// \param size The setted 3D memory size.
/// \param q The queue in which the operation is done.
/// \returns no return value.
static inline void dpct_memset(pitched_data pitch, int val,
                               sycl::range<3> size,
                               sycl::queue &q = get_default_queue()) {
  sycl::event::wait(detail::dpct_memset(q, pitch, val, size));
}

/// Sets \p value to the 3D memory region specified by \p pitch in \p q. \p size
/// specify the setted 3D memory size. The return of the function does NOT
/// guarantee the memset operation is completed.
///
/// \param pitch Specify the 3D memory region.
/// \param value Value to be set.
/// \param size The setted 3D memory size.
/// \param q The queue in which the operation is done.
/// \returns no return value.
static inline void async_dpct_memset(pitched_data pitch, int val,
                                     sycl::range<3> size,
                                     sycl::queue &q = get_default_queue()) {
  detail::dpct_memset(q, pitch, val, size);
}

/// dpct accessor used as device function parameter.
template <class T, memory_region Memory, size_t Dimension> class accessor;
template <class T, memory_region Memory> class accessor<T, Memory, 3> {
public:
  using memory_t = detail::memory_traits<Memory, T>;
  using element_t = typename memory_t::element_t;
  using pointer_t = typename memory_t::pointer_t;
  using accessor_t = typename memory_t::template accessor_t<3>;
  accessor(pointer_t data, const sycl::range<3> &in_range)
      : _data(data), _range(in_range) {}
  template <memory_region M = Memory>
  accessor(typename std::enable_if<M != local, const accessor_t>::type &acc)
      : accessor(acc, acc.get_range()) {}
  accessor(const accessor_t &acc, const sycl::range<3> &in_range)
      : accessor(acc.get_pointer(), in_range) {}
  accessor<T, Memory, 2> operator[](size_t index) const {
    sycl::range<2> sub(_range.get(1), _range.get(2));
    return accessor<T, Memory, 2>(_data + index * sub.size(), sub);
  }

  pointer_t get_ptr() const { return _data; }

private:
  pointer_t _data;
  sycl::range<3> _range;
};
template <class T, memory_region Memory> class accessor<T, Memory, 2> {
public:
  using memory_t = detail::memory_traits<Memory, T>;
  using element_t = typename memory_t::element_t;
  using pointer_t = typename memory_t::pointer_t;
  using accessor_t = typename memory_t::template accessor_t<2>;
  accessor(pointer_t data, const sycl::range<2> &in_range)
      : _data(data), _range(in_range) {}
  template <memory_region M = Memory>
  accessor(typename std::enable_if<M != local, const accessor_t>::type &acc)
      : accessor(acc, acc.get_range()) {}
  accessor(const accessor_t &acc, const sycl::range<2> &in_range)
      : accessor(acc.get_pointer(), in_range) {}

  pointer_t operator[](size_t index) const {
    return _data + _range.get(1) * index;
  }

  pointer_t get_ptr() const { return _data; }

private:
  pointer_t _data;
  sycl::range<2> _range;
};

namespace detail {
/// Device variable with address space of shared, global or constant.
template <class T, memory_region Memory, size_t Dimension>
class device_memory {
public:
  using accessor_t =
      typename detail::memory_traits<Memory, T>::template accessor_t<Dimension>;
  using value_t = typename detail::memory_traits<Memory, T>::value_t;
  using dpct_accessor_t = dpct::accessor<T, Memory, Dimension>;

  device_memory() : device_memory(sycl::range<Dimension>(1)) {}

  /// Constructor of 1-D array with initializer list
  device_memory(
      const sycl::range<Dimension> &in_range,
      std::initializer_list<value_t> &&init_list)
      : device_memory(in_range) {
    assert(init_list.size() <= in_range.size());
    _host_ptr = (value_t *)std::malloc(_size);
    std::memset(_host_ptr, 0, _size);
    std::memcpy(_host_ptr, init_list.begin(), init_list.size() * sizeof(T));
  }

  /// Constructor of 2-D array with initializer list
  template <size_t D = Dimension>
  device_memory(
      const typename std::enable_if<D == 2, sycl::range<2>>::type &in_range,
      std::initializer_list<std::initializer_list<value_t>> &&init_list)
      : device_memory(in_range) {
    assert(init_list.size() <= in_range[0]);
    _host_ptr = (value_t *)std::malloc(_size);
    std::memset(_host_ptr, 0, _size);
    auto tmp_data = _host_ptr;
    for (auto sub_list : init_list) {
      assert(sub_list.size() <= in_range[1]);
      std::memcpy(tmp_data, sub_list.begin(), sub_list.size() * sizeof(T));
      tmp_data += in_range[1];
    }
  }

  /// Constructor with range
  device_memory(const sycl::range<Dimension> &range_in)
      : _size(range_in.size() * sizeof(T)), _range(range_in), _reference(false),
        _host_ptr(nullptr), _device_ptr(nullptr) {
    static_assert(
        (Memory == global) || (Memory == constant) || (Memory == shared),
        "device memory region should be global, constant or shared");
    // Make sure that singleton class mem_mgr and dev_mgr will destruct later
    // than this.
    detail::mem_mgr::instance();
    dev_mgr::instance();
  }

  /// Constructor with range
  template <class... Args>
  device_memory(Args... Arguments)
      : device_memory(sycl::range<Dimension>(Arguments...)) {}

  ~device_memory() {
    if (_device_ptr && !_reference)
      dpct_free(_device_ptr);
    if (_host_ptr)
      std::free(_host_ptr);
  }

  /// Allocate memory with default queue, and init memory if has initial value.
  void init() {
    init(dpct::get_default_queue());
  }
  /// Allocate memory with specified queue, and init memory if has initial value.
  void init(sycl::queue &q) {
    if (_device_ptr)
      return;
    if (!_size)
      return;
    allocate_device(q);
    if (_host_ptr)
      detail::dpct_memcpy(q, _device_ptr, _host_ptr, _size, host_to_device);
  }

  /// The variable is assigned to a device pointer.
  void assign(value_t *src, size_t size) {
    this->~device_memory();
    new (this) device_memory(src, size);
  }

  /// Get memory pointer of the memory object, which is virtual pointer when
  /// usm is not used, and device pointer when usm is used.
  value_t *get_ptr() {
    return get_ptr(get_default_queue());
  }
  /// Get memory pointer of the memory object, which is virtual pointer when
  /// usm is not used, and device pointer when usm is used.
  value_t *get_ptr(sycl::queue &q) {
    init(q);
    return _device_ptr;
  }

  /// Get the device memory object size in bytes.
  size_t get_size() { return _size; }

  template <size_t D = Dimension>
  typename std::enable_if<D == 1, T>::type &operator[](size_t index) {
    init();
#ifdef DPCT_USM_LEVEL_NONE
    return dpct::get_buffer<typename std::enable_if<D == 1, T>::type>(
               _device_ptr)
        .template get_access<sycl::access_mode::read_write>()[index];
#else
    return _device_ptr[index];
#endif // DPCT_USM_LEVEL_NONE
  }

#ifdef DPCT_USM_LEVEL_NONE
  /// Get sycl::accessor for the device memory object when usm is not used.
  accessor_t get_access(sycl::handler &cgh) {
    return get_buffer(_device_ptr)
        .template reinterpret<T, Dimension>(_range)
        .template get_access<detail::memory_traits<Memory, T>::mode,
                             detail::memory_traits<Memory, T>::target>(cgh);
  }
#else
  /// Get dpct::accessor with dimension info for the device memory object
  /// when usm is used and dimension is greater than 1.
  template <size_t D = Dimension>
  typename std::enable_if<D != 1, dpct_accessor_t>::type
  get_access(sycl::handler &cgh) {
    return dpct_accessor_t((T *)_device_ptr, _range);
  }
#endif // DPCT_USM_LEVEL_NONE

private:
  device_memory(value_t *memory_ptr, size_t size)
      : _size(size), _range(size / sizeof(T)), _reference(true),
        _device_ptr(memory_ptr) {}

  void allocate_device(sycl::queue &q) {
#ifndef DPCT_USM_LEVEL_NONE
    if (Memory == shared) {
      _device_ptr = (value_t *)sycl::malloc_shared(
          _size, q.get_device(), q.get_context());
      return;
    }
#endif
    _device_ptr = (value_t *)detail::dpct_malloc(_size, q);
  }

  size_t _size;
  sycl::range<Dimension> _range;
  bool _reference;
  value_t *_host_ptr;
  value_t *_device_ptr;
};
template <class T, memory_region Memory>
class device_memory<T, Memory, 0> : public device_memory<T, Memory, 1> {
public:
  using base = device_memory<T, Memory, 1>;
  using value_t = typename base::value_t;
  using accessor_t =
      typename detail::memory_traits<Memory, T>::template accessor_t<0>;

  /// Constructor with initial value.
  device_memory(const value_t &val) : base(sycl::range<1>(1), {val}) {}

  /// Default constructor
  device_memory() : base(1) {}

#ifdef DPCT_USM_LEVEL_NONE
  /// Get sycl::accessor for the device memory object when usm is not used.
  accessor_t get_access(sycl::handler &cgh) {
    auto buf = get_buffer(base::get_ptr())
                   .template reinterpret<T, 1>(sycl::range<1>(1));
    return accessor_t(buf, cgh);
  }
#endif // DPCT_USM_LEVEL_NONE
};
}

template <class T, size_t Dimension>
using global_memory = detail::device_memory<T, global, Dimension>;
template <class T, size_t Dimension>
using constant_memory = detail::device_memory<T, constant, Dimension>;
template <class T, size_t Dimension>
using shared_memory = detail::device_memory<T, shared, Dimension>;
<<<<<<< HEAD

namespace deprecated {

template <typename T>
using usm_host_allocator = detail::deprecated::usm_allocator<T, sycl::usm::alloc::host>;

} // namespace deprecated
} // namespace dpct
=======
>>>>>>> 4d9aa92f

class pointer_attributes {
public:
  void init(const void *ptr,
              sycl::queue &q = dpct::get_default_queue()) {
#ifdef DPCT_USM_LEVEL_NONE
    throw std::runtime_error(
          "dpct::pointer_attributes: only works for USM pointer.");
#else
    memory_type = sycl::get_pointer_type(ptr, q.get_context());
    device_pointer = (memory_type !=
                        sycl::usm::alloc::unknown) ? ptr : nullptr;
    host_pointer = (memory_type !=
                        sycl::usm::alloc::unknown) &&
                   (memory_type != sycl::usm::alloc::device) ? ptr : nullptr;
    sycl::device device_obj = sycl::get_pointer_device(ptr, q.get_context());
    device_id = dpct::dev_mgr::instance().get_device_id(device_obj);
#endif
  }

  sycl::usm::alloc get_memory_type() {
    return memory_type;
  }

  const void *get_device_pointer() {
    return device_pointer;
  }

  const void *get_host_pointer() {
    return host_pointer;
  }

  bool is_memory_shared() {
    return memory_type == sycl::usm::alloc::shared;
  }

  unsigned int get_device_id() {
    return device_id;
  }

private:
  sycl::usm::alloc memory_type = sycl::usm::alloc::unknown;
  const void *device_pointer = nullptr;
  const void *host_pointer = nullptr;
  unsigned int device_id = 0;
};
} // namespace dpct
#endif // __DPCT_MEMORY_HPP__<|MERGE_RESOLUTION|>--- conflicted
+++ resolved
@@ -1300,7 +1300,6 @@
 using constant_memory = detail::device_memory<T, constant, Dimension>;
 template <class T, size_t Dimension>
 using shared_memory = detail::device_memory<T, shared, Dimension>;
-<<<<<<< HEAD
 
 namespace deprecated {
 
@@ -1308,9 +1307,6 @@
 using usm_host_allocator = detail::deprecated::usm_allocator<T, sycl::usm::alloc::host>;
 
 } // namespace deprecated
-} // namespace dpct
-=======
->>>>>>> 4d9aa92f
 
 class pointer_attributes {
 public:
