//==---- dnnl_utils.hpp ---------------------------*- C++ -*----------------==//
//
// Copyright (C) Intel Corporation
// SPDX-License-Identifier: Apache-2.0 WITH LLVM-exception
// See https://llvm.org/LICENSE.txt for license information.
//
//===----------------------------------------------------------------------===//

#ifndef __DPCT_DNNL_UTILS_HPP__
#define __DPCT_DNNL_UTILS_HPP__

#include <oneapi/dpl/algorithm>
#include <oneapi/dpl/execution>
#include <oneapi/dpl/numeric>
#include <oneapi/mkl.hpp>
#include <oneapi/mkl/rng/device.hpp>
#include <sycl/sycl.hpp>
#include <oneapi/dnnl/dnnl.hpp>
#include <oneapi/dnnl/dnnl_sycl.hpp>
#include <unordered_map>
#include <algorithm>

#include "memory.hpp"
#include "device.hpp"
#include "lib_common_utils.hpp"

namespace dpct {
namespace dnnl {
<<<<<<< HEAD

/// Get concatenated library version as an integer.
static inline size_t get_version(){
  const ::dnnl::version_t* ver = ::dnnl::version();
  return ver->major * 1000 + ver->minor * 100 + ver->patch;
}

=======
class engine_ext;
typedef oneapi::mkl::rng::philox4x32x10 rng_engine_t;
>>>>>>> 0b5c6abc
/// An enum class representing memory layout. Used by
/// memory_desc_ext to create a memory with pre-defined layout.
enum class memory_format_tag { nchw, nhwc, nchw_blocked };

/// An enum class representing RNN data memory layout. Used by
/// memory_desc_ext to create a memory with pre-defined layout.
enum class rnn_memory_format_tag { tnc, ntc };

/// A class holding the description of an N-dimensions memory.
class memory_desc_ext {
  ::dnnl::memory::desc _desc;
public:
  /// Convert dpct::library_data_t to dnnl::memory::data_type.
  static ::dnnl::memory::data_type to_dnnl_data_type(dpct::library_data_t dt);
  /// Convert dnnl::memory::data_type to dpct::library_data_t.
  static dpct::library_data_t
  to_dpct_library_data_t(::dnnl::memory::data_type dt, unsigned block_size);
  /// Convert dpct::dnnl::memory_format_tag to dnnl::memory::format_tag.
  static ::dnnl::memory::format_tag to_dnnl_format_tag(dpct::library_data_t dt,
                                                       memory_format_tag tag);
  memory_desc_ext() = default;
  memory_desc_ext(::dnnl::memory::desc &desc) : _desc(desc) {}
  memory_desc_ext(::dnnl::memory::desc &&desc) : _desc(std::move(desc)) {}
  /// Setting a 4D memory with given parameters.
  /// \param [in] tag Format tag.
  /// \param [in] dt Data type.
  /// \param [in] n Number of images.
  /// \param [in] c Number of channels.
  /// \param [in] h Height of images.
  /// \param [in] w Width of images.
  void set(memory_format_tag tag, dpct::library_data_t dt, int n, int c, int h,
           int w);
  /// Setting a 3D RNN data memory with given parameters.
  /// \param [in] tag RNN data format tag.
  /// \param [in] dt Data type.
  /// \param [in] t Number of sequence length.
  /// \param [in] n Number of batch.
  /// \param [in] c Height of input channel.
  void set(rnn_memory_format_tag tag, dpct::library_data_t dt, int t, int n, int c);
  /// Setting a 4D memory with given parameters.
  /// \param [in] dt Data type.
  /// \param [in] n Number of images.
  /// \param [in] c Number of channels.
  /// \param [in] h Height of images.
  /// \param [in] w Width of images.
  /// \param [in] n_stride Stride between two continuous images.
  /// \param [in] c_stride Stride between two continuous channels.
  /// \param [in] h_stride Stride between two continuous rows.
  /// \param [in] w_stride Stride between two continuous columns.
  void set(dpct::library_data_t dt, int n, int c, int h, int w, int n_stride,
           int c_stride, int h_stride, int w_stride);
  /// Setting a ND memory with given parameters.
  /// \param [in] dt Data type.
  /// \param [in] ndims Dimension of the memory.
  /// \param [in] dims Array of dimension ndims that contain the size of each
  /// memory dimension. \param [in] strides Array of dimension ndims that
  /// contain the stride of each memory dimension.
  void set(dpct::library_data_t dt, int ndims, const int dims[],
           const int strides[]);
  /// Setting a ND memory with given parameters.
  /// \param [in] tag Format tag.
  /// \param [in] dt Data type.
  /// \param [in] ndims Dimension of the memory.
  /// \param [in] dims Array of dimension ndims that contain the size of each
  /// memory dimension.
  void set(memory_format_tag tag, dpct::library_data_t dt, int ndims,
           const int dims[]);
  /// Getting a ::dnnl::memory::desc from a memory_desc_ext.
  /// \returns The ::dnnl::memory::desc.
  const ::dnnl::memory::desc &get_desc() const { return _desc; }
  /// Setting holding desc with given dnnl memory descriptor.
  void set_desc(::dnnl::memory::desc desc) { _desc = desc; }
  /// Getting a size of a memory_desc_ext in bytes.
  /// \returns The size.
  size_t get_size() const { return _desc.get_size(); }
  /// Getting parameters from a 4D memory.
  /// \param [out] dt Data type.
  /// \param [out] n Number of images.
  /// \param [out] c Number of channels.
  /// \param [out] h Height of images.
  /// \param [out] w Width of images.
  /// \param [out] n_stride Stride between two continuous images.
  /// \param [out] c_stride Stride between two continuous channels.
  /// \param [out] h_stride Stride between two continuous rows.
  /// \param [out] w_stride Stride between two continuous columns.
  void get(dpct::library_data_t *dt, int *n, int *c, int *h, int *w,
           int *n_stride, int *c_stride, int *h_stride, int *w_stride) const;
  /// Getting parameters from a 4D memory.
  /// \param [out] dt Data type.
  /// \param [out] tag Format tag.
  /// \param [out] n Number of images.
  /// \param [out] c Number of channels.
  /// \param [out] h Height of images.
  /// \param [out] w Width of images.
  void get(dpct::library_data_t *dt, memory_format_tag *tag, int *n, int *c,
           int *h, int *w) const;
  /// Getting parameters from a 3D RNN data memory.
  /// \param [out] dt Data type.
  /// \param [out] tag RNN data format tag.
  /// \param [out] t Number of sequence length.
  /// \param [out] n Number of batch.
  /// \param [out] c Height of input channel.
  void get(dpct::library_data_t *dt, rnn_memory_format_tag *tag, int *t, int *n,
           int *c) const;
  /// Getting parameters from a ND memory.
  /// \param [in] requested_ndims Requested number of dimensions to get from a
  /// given memory descriptor.
  /// \param [out] dt Data type.
  /// \param [out] ndims Dimension of the memory.
  /// \param [out] dims Array of dimension requested_ndims that contain the 
  /// size of each memory dimension.
  /// \param [out] strides Array of dimension requested_ndims that contain the
  /// stride of each memory dimension.
  void get(int requested_ndims, dpct::library_data_t *dt, int *ndims,
           int dims[], int strides[]) const;
  /// Getting parameters from a ND memory.
  /// \param [in] requested_ndims Requested number of dimensions to get from a
  /// given memory descriptor.
  /// \param [out] dt Data type.
  /// \param [out] tag Format tag.
  /// \param [out] ndims Dimension of the memory.
  /// \param [out] dims Array of dimension requested_ndims that contain the 
  /// size of each memory dimension.
  void get(int requested_ndims, dpct::library_data_t *dt,
           memory_format_tag *tag, int *ndims, int dims[]) const;
  /// Getting dims from a ND memory.
  /// \return The dims.
  std::vector<int64_t> get_dims() const { return _desc.get_dims(); }
  /// Getting strides from a ND memory.
  /// \return The strides.
  std::vector<int64_t> get_strides() const {
    return _desc.get_strides();
  }
  /// Getting element num from a ND memory.
  /// \return The element number.
  size_t get_element_num() const {
    auto dims = _desc.get_dims();
    if (dims.empty()) {
      return 0;
    }
    size_t result = 1;
    for (auto &dim : dims) {
      result *= dim;
    }
    return result;
  }

  operator bool() const {
    return bool(_desc);
  }

  memory_desc_ext &operator=(std::nullptr_t) {
    _desc.reset(nullptr);
    return *this;
  }
};

/// A class holding description for an activation operation.
class activation_desc {
  ::dnnl::algorithm _alg;
  float _alpha;
  float _beta;

public:
  /// Setting an activation descriptor with given parameters.
  /// \param [in] alg Activation algorithm.
  /// \param [in] alpha Value of alpha parameter.
  void set(::dnnl::algorithm alg, float alpha) {
    _alg = alg;
    if(alg == ::dnnl::algorithm::eltwise_clip) {
      _alpha = 0;
      _beta = alpha;
    } else {
      _alpha = alpha;
    }
  }
  /// Getting parameters form an activation descriptor.
  /// \param [out] alg Activation algorithm.
  /// \param [out] alpha Value of alpha parameter.
  void get(::dnnl::algorithm *alg, float *alpha) const {
    *alg = _alg;
    if(_alg == ::dnnl::algorithm::eltwise_clip) {
      *alpha = _beta;
    } else {
      *alpha = _alpha;
    }
  }
  /// Setting the alpha parameter of an activation descriptor.
  /// \param [in] alpha Value of alpha parameter.
  void set_alpha(float alpha) { _alpha = alpha; }
  /// Setting the beta parameter of an activation descriptor.
  /// \param [in] beta Value of beta parameter.
  void set_beta(float beta) { _beta = beta; }
  /// Setting the algorithm parameter of an activation descriptor.
  /// \param [in] alg Activation algorithm.
  void set_algorithm(::dnnl::algorithm alg) { _alg = alg; }
  /// Getting the alpha parameter from an activation descriptor.
  /// \param [out] alpha Value of alpha parameter.
  float get_alpha() const { return _alpha; }
  /// Getting the beta parameter from an activation descriptor.
  /// \param [out] beta Value of beta parameter.
  float get_beta() const { return _beta; }
  /// Getting the algorithm parameter from an activation descriptor.
  /// \param [out] alg Activation algorithm.
  ::dnnl::algorithm get_algorithm() const { return _alg; }
};

/// A class holding description for a local response normalization operation.
class lrn_desc {
  unsigned int _local_size;
  float _alpha;
  float _beta;
  float _k;

public:
  /// Setting a local response normalization descriptor with given parameters.
  /// \param [in] local_size Value of local_size parameter.
  /// \param [in] alpha Value of alpha parameter.
  /// \param [in] beta Value of beta parameter.
  /// \param [in] k Value of k parameter.
  void set(unsigned int local_size, float alpha, float beta, float k) {
    _local_size = local_size;
    _alpha = alpha;
    _beta = beta;
    _k = k;
  }
  /// Getting parameters form a local response normalization descriptor.
  /// \param [out] local_size Value of local_size parameter.
  /// \param [out] alpha Value of alpha parameter.
  /// \param [out] beta Value of beta parameter.
  /// \param [out] k Value of k parameter.
  void get(unsigned int *local_size, float *alpha, float *beta,
           float *k) const {
    *local_size = _local_size;
    *alpha = _alpha;
    *beta = _beta;
    *k = _k;
  }
  /// Setting the local size parameter of a local response normalization
  /// descriptor.
  /// \param [in] local_size Value of local_size parameter.
  void set_local_size(unsigned int local_size) { _local_size = local_size; }
  /// Setting the alpha parameter of a local response normalization descriptor.
  /// \param [in] alpha Value of alpha parameter.
  void set_alpha(float alpha) { _alpha = alpha; }
  /// Setting the beta parameter of a local response normalization descriptor.
  /// \param [in] beta Value of beta parameter.
  void set_beta(float beta) { _beta = beta; }
  /// Setting the k parameter of a local response normalization descriptor.
  /// \param [in] k Value of k parameter.
  void set_k(float k) { _k = k; }
  /// Getting the local size parameter from a local response normalization
  /// descriptor.
  /// \param [out] local_size Value of local_size parameter.
  unsigned int get_local_size() const { return _local_size; }
  /// Getting the alpha parameter from a local response normalization
  /// descriptor.
  /// \param [out] alpha Value of alpha parameter.
  float get_alpha() const { return _alpha; }
  /// Getting the beta parameter from a local response normalization descriptor.
  /// \param [out] beta Value of beta parameter.
  float get_beta() const { return _beta; }
  /// Getting the k parameter from a local response normalization descriptor.
  /// \param [out] k Value of k parameter.
  float get_k() const { return _k; }
};

/// An enum class representing softmax algorithm.
enum class softmax_algorithm { normal, log };
/// An enum class representing softmax mode.
enum class softmax_mode { instance, channel };

/// A class holding description for a pooling operation.
class pooling_desc {
  ::dnnl::algorithm _alg;
  std::vector<int64_t> _stride;
  std::vector<int64_t> _kernel;
  std::vector<int64_t> _padding;

public:
  /// Setting a 2D pooling descriptor with given parameters.
  /// \param [in] alg Pooling algorithm.
  /// \param [in] kernel_h Value of height of kernel.
  /// \param [in] kernel_w Value of width of kernel.
  /// \param [in] padding_h Value of height of padding.
  /// \param [in] padding_w Value of width of padding.
  /// \param [in] stride_h Value of height of stride.
  /// \param [in] stride_w Value of width of stride.
  void set(::dnnl::algorithm alg, int kernel_h, int kernel_w, int padding_h,
           int padding_w, int stride_h, int stride_w) {
    _alg = alg;
    _stride = {stride_h, stride_w};
    _kernel = {kernel_h, kernel_w};
    _padding = {padding_h, padding_w};
  }
  /// Setting a ND pooling descriptor with given parameters.
  /// \param [in] alg Pooling algorithm.
  /// \param [in] ndims Dimension of the pooling operation.
  /// \param [in] kernel Array of dimension ndims containing the kernel size of
  /// each dimension.
  /// \param [in] padding Array of dimension ndims containing the padding size of
  /// each dimension.
  /// \param [in] stride Array of dimension ndims containing the stride size of
  /// each dimension.
  void set(::dnnl::algorithm alg, int ndims, int kernel[], int padding[],
           int stride[]) {
    _alg = alg;
    _stride = std::vector<int64_t>(stride, stride + ndims);
    _kernel = std::vector<int64_t>(kernel, kernel + ndims);
    _padding = std::vector<int64_t>(padding, padding + ndims);
  }
  /// Getting parameters from a 2D pooling descriptor.
  /// \param [out] alg Pooling algorithm.
  /// \param [out] kernel_h Value of height of kernel.
  /// \param [out] kernel_w Value of width of kernel.
  /// \param [out] padding_h Value of height of padding.
  /// \param [out] padding_w Value of width of padding.
  /// \param [out] stride_h Value of height of stride.
  /// \param [out] stride_w Value of width of stride.
  void get(::dnnl::algorithm *alg, int *kernel_h, int *kernel_w, int *padding_h,
           int *padding_w, int *stride_h, int *stride_w) const {
    *alg = _alg;
    *kernel_h = _kernel[0];
    *kernel_w = _kernel[1];
    *padding_h = _padding[0];
    *padding_w = _padding[1];
    *stride_h = _stride[0];
    *stride_w = _stride[1];
  }
  /// Getting parameters from a ND pooling descriptor.
  /// \param [in] requested_ndims Requested number of dimensions to get from a
  /// given pooling descriptor.
  /// \param [out] alg Pooling algorithm.
  /// \param [out] ndims Dimension of the pooling operation.
  /// \param [out] kernel Array of dimension ndims containing the kernel size of
  /// each dimension.
  /// \param [out] padding Array of dimension ndims containing the padding size
  /// of each dimension.
  /// \param [out] stride Array of dimension ndims containing the stride size of
  /// each dimension.
  void get(int requested_ndims, ::dnnl::algorithm *alg, int *ndims,
           int kernel[], int padding[], int stride[]) const {
    *alg = _alg;
    *ndims = _stride.size();
    for (int i = 0; i < requested_ndims; i++) {
      kernel[i] = _kernel[i];
      padding[i] = _padding[i];
      stride[i] = _stride[i];
    }
  }
  /// Setting the algorithm parameter of a pooling descriptor.
  /// \param [in] alg Pooling algorithm.
  void set_algorithm(::dnnl::algorithm alg) { _alg = alg; }
  /// Setting the stride parameter of a pooling descriptor.
  /// \param [in] stride Array of dimension ndims containing the stride size of
  /// each dimension.
  void set_stride(const std::vector<int64_t> &stride) { _stride = stride; }
  /// Setting the kernel parameter of a pooling descriptor.
  /// \param [in] kernel Array of dimension ndims containing the kernel size of
  /// each dimension.
  void set_kernel(const std::vector<int64_t> &kernel) { _kernel = kernel; }
  /// Setting the padding parameter of a pooling descriptor.
  /// \param [in] padding Array of dimension ndims containing the padding size
  /// of each dimension.
  void set_padding(const std::vector<int64_t> &padding) { _padding = padding; }

  /// Getting the algorithm parameter from a pooling descriptor.
  /// \param [out] alg Pooling algorithm.
  ::dnnl::algorithm get_algorithm() const { return _alg; }
  /// Getting the stride parameter from a pooling descriptor.
  /// \returns Array of dimension ndims containing the stride size of each
  /// dimension.
  const std::vector<int64_t> &get_stride() const { return _stride; }
  /// Getting the kernel parameter from a pooling descriptor.
  /// \returns Array of dimension ndims containing the kernel size of each
  /// dimension.
  const std::vector<int64_t> &get_kernel() const { return _kernel; }
  /// Getting the padding parameter from a pooling descriptor.
  /// \returns Array of dimension ndims containing the padding size of each
  /// dimension.
  const std::vector<int64_t> &get_padding() const { return _padding; }
  /// Getting the output dimensions of a memory after 2D pooling has been
  /// applied.
  /// \param [in] desc Input memory descriptor.
  /// \param [out] out_n Number of images.
  /// \param [out] out_c Number of channels.
  /// \param [out] out_h Height of images.
  /// \param [out] out_w Width of images.
  void get_forward_output_dim(const memory_desc_ext &desc, int *out_n,
                              int *out_c, int *out_h, int *out_w) const {
    auto dims = desc.get_dims();
    *out_n = dims[0];
    *out_c = dims[1];
    *out_h = 1 + (dims[2] + 2 * _padding[0] - _kernel[0]) / _stride[0];
    *out_w = 1 + (dims[3] + 2 * _padding[1] - _kernel[1]) / _stride[1];
  }
  /// Getting the output dimensions of a memory after ND pooling has been
  /// applied.
  /// \param [in] desc Input memory descriptor.
  /// \param [out] ndims Dimension of the memory.
  /// \param [out] out_dims Array of dimension requested_ndims that contain
  /// the size of each memory dimension.
  void get_forward_output_dim(const memory_desc_ext &desc, int ndims,
                              int out_dims[]) const {
    assert(ndims >= 4 && "ndims is at least 4.");
    auto dims = desc.get_dims();
    out_dims[0] = dims[0];
    out_dims[1] = dims[1];
    for (int i = 2; i < ndims; i++) {
      out_dims[i] =
          1 + (dims[i] + 2 * _padding[i - 2] - _kernel[i - 2]) / _stride[i - 2];
    }
  }
};

/// An enum class representing reduction operations.
enum class reduction_op {
  max,
  min,
  sum,
  mul,
  mean,
  amax,
  mul_no_zeros,
  norm1,
  norm2
};

/// An enum class representing batch normalization mode.
enum class batch_normalization_mode { per_activation, spatial };

/// An enum class representing batch normalization operations.
enum class batch_normalization_ops { none, activation, add_activation };

/// An enum class representing binary operations.
enum class binary_op { add, sub, mul, div, min, max, sqrt, neg };

/// A class holding description for a convolution operation.
class convolution_desc {
  std::vector<int64_t> _strides;
  std::vector<int64_t> _dilates;
  std::vector<int64_t> _paddings;
  int _group_count = 1;

public:
  /// Setting a group count to be used in the convolution.
  /// \param [in] group_count Value of group count.
  void set_group_count(int group_count) { _group_count = group_count; }
  /// Getting a group count specified in the given convolution descriptor.
  /// \returns Value of group count.
  int get_group_count() { return _group_count; }
  /// Setting a 2D convolution descriptor with given parameters.
  /// \param [in] padding_h Value of height of padding.
  /// \param [in] padding_w Value of width of padding.
  /// \param [in] stride_h Value of height of stride.
  /// \param [in] stride_w Value of width of stride.
  /// \param [in] dilate_h Value of height of dilate.
  /// \param [in] dilate_w Value of width of dilate.
  void set(int padding_h, int padding_w, int stride_h, int stride_w,
           int dilate_h, int dilate_w) {
    _strides = {stride_h, stride_w};
    _dilates = {dilate_h - 1, dilate_w - 1};
    _paddings = {padding_h, padding_w};
  }
  /// Setting a ND convolution descriptor with given parameters.
  /// \param [in] ndims Dimension of the convolution operation.
  /// \param [in] paddings Array of dimension ndims containing the padding size of
  /// each dimension.
  /// \param [in] strides Array of dimension ndims containing the stride size of
  /// each dimension.
  /// \param [in] dilates Array of dimension ndims containing the kernel size of
  /// each dimension.
  void set(int ndims, int paddings[], int strides[], int dilates[]) {
    _strides = std::vector<int64_t>(strides, strides + ndims);
    _paddings = std::vector<int64_t>(paddings, paddings + ndims);
    _dilates = std::vector<int64_t>(dilates, dilates + ndims);
    for (auto &dilate : _dilates) {
      dilate--;
    }
  }
  /// Getting parameters from a 2D convolution descriptor.
  /// \param [out] padding_h Value of height of padding.
  /// \param [out] padding_w Value of width of padding.
  /// \param [out] stride_h Value of height of stride.
  /// \param [out] stride_w Value of width of stride.
  /// \param [out] dilate_h Value of height of dilate.
  /// \param [out] dilate_w Value of width of dilate.
  void get(int *padding_h, int *padding_w, int *stride_h, int *stride_w,
           int *dilate_h, int *dilate_w) const {
    *dilate_h = _dilates[0];
    *dilate_w = _dilates[1];
    *padding_h = _paddings[0];
    *padding_w = _paddings[1];
    *stride_h = _strides[0];
    *stride_w = _strides[1];
  }
  /// Getting parameters from a ND convolution descriptor.
  /// \param [in] requested_ndims Requested number of dimensions to get from a
  /// given convolution descriptor.
  /// \param [out] ndims Dimension of the pooling operation.
  /// \param [out] paddings Array of dimension ndims containing the padding size
  /// of each dimension.
  /// \param [out] strides Array of dimension ndims containing the stride size of
  /// each dimension.
  /// \param [out] dilates Array of dimension ndims containing the dilate size of
  /// each dimension.
  void get(int requested_ndims, int *ndims, int paddings[], int strides[],
           int dilates[]) const {
    *ndims = _strides.size();
    for (int i = 0; i < requested_ndims; i++) {
      dilates[i] = _dilates[i];
      paddings[i] = _paddings[i];
      strides[i] = _strides[i];
    }
  }
  /// Getting the stride parameter from a convolution descriptor.
  /// \returns Array of dimension ndims containing the stride size of each
  /// dimension.
  const std::vector<int64_t> &get_stride() const { return _strides; }
  /// Getting the kernel parameter from a convolution descriptor.
  /// \returns Array of dimension ndims containing the dilate size of each
  /// dimension.
  const std::vector<int64_t> &get_dilate() const { return _dilates; }
  /// Getting the padding parameter from a convolution descriptor.
  /// \returns Array of dimension ndims containing the padding size of each
  /// dimension.
  const std::vector<int64_t> &get_padding() const { return _paddings; }
  /// Getting the output dimensions of a memory after 2D convolution has been
  /// applied.
  /// \param [in] desc Input memory descriptor.
  /// \param [in] weight_desc Input weight memory descriptor.
  /// \param [out] out_n Number of images.
  /// \param [out] out_c Number of channels.
  /// \param [out] out_h Height of images.
  /// \param [out] out_w Width of images.
  void get_forward_output_dim(const memory_desc_ext &desc,
                              const memory_desc_ext &weight_desc, int *out_n,
                              int *out_c, int *out_h, int *out_w) const {
    auto dims = desc.get_dims();
    auto weight_dims = weight_desc.get_dims();
    *out_n = dims[0];
    *out_c = weight_dims[0];
    *out_h = 1 + (dims[2] + 2 * _paddings[0] -
                  (1 + (_dilates[0] * (weight_dims[2] - 1)))) /
                     _strides[0];
    *out_w = 1 + (dims[3] + 2 * _paddings[1] -
                  (1 + (_dilates[1] * (weight_dims[3] - 1)))) /
                     _strides[1];
  }
  /// Getting the output dimensions of a memory after ND convolution has been
  /// applied.
  /// \param [in] desc Input memory descriptor.
  /// \param [in] weight_desc Input weight memory descriptor.
  /// \param [out] ndims Dimension of the memory.
  /// \param [out] out_dims Array of dimension requested_ndims that contain
  /// the size of each memory dimension.
  void get_forward_output_dim(const memory_desc_ext &desc,
                              const memory_desc_ext &weight_desc, int ndims,
                              int out_dims[]) const {
    assert(ndims >= 4 && "ndims is at least 4.");
    auto dims = desc.get_dims();
    auto weight_dims = weight_desc.get_dims();
    out_dims[0] = dims[0];
    out_dims[1] = weight_dims[1];
    for (int i = 2; i < ndims; i++) {
      out_dims[i] = 1 + (dims[i] + 2 * _paddings[i - 2] -
                         (1 + (_dilates[i - 2] * (weight_dims[i] - 1)))) /
                            _strides[i - 2];
    }
  }

  convolution_desc &operator=(std::nullptr_t) {
    return *this = convolution_desc();
  }

  operator bool() const {
    return !(_strides.size() == 0
             && _dilates.size() == 0
             && _paddings.size() == 0);
  }
};

/// An enum class representing rnn mode.
enum class rnn_mode { vanilla_relu, vanilla_tanh, lstm, gru };

/// An enum class representing rnn bias mode.
enum class rnn_bias_mode { none, single };

/// An enum class representing rnn direction.
enum class rnn_direction {unidirectional, bidirectional};

/// A class holding description for a RNN operation.
class rnn_desc {
  rnn_mode _mode;
  rnn_bias_mode _bias_mode;
  rnn_direction _direction;
  dpct::library_data_t _dt;
  int _input_size;
  int _hidden_size;
  int _projection_size;
  int _layer_size;

public:
  void set(rnn_mode mode, rnn_bias_mode bias_mode, rnn_direction direction,
           dpct::library_data_t dt, int input_size, int hidden_size,
           int projection_size, int layer_size) {
    _mode = mode;
    _bias_mode = bias_mode;
    _direction = direction;
    _input_size = input_size;
    _hidden_size = hidden_size;
    _projection_size = projection_size;
    _layer_size = layer_size;
    _dt = dt;
  }
  void get(rnn_mode *mode, rnn_bias_mode *bias_mode, rnn_direction *direction,
           dpct::library_data_t *dt, int *input_size, int *hidden_size,
           int *projection_size, int *layer_size) const {
    *mode = _mode;
    *bias_mode = _bias_mode;
    *direction = _direction;
    *input_size = _input_size;
    *hidden_size = _hidden_size;
    *projection_size = _projection_size;
    *layer_size = _layer_size;
    *dt = _dt;
  }
};

/// A class holding description for a Dropout operation.
class dropout_desc {
  struct dropout_desc_imp {
    float _p = 0.5f;
    unsigned long long _seed = 1;
    void *_state = nullptr;
    std::vector<std::uint8_t> _host_state;
    rng_engine_t _rng_engine;
    dropout_desc_imp() : _rng_engine(dpct::get_default_queue(), 1) {}
  };
  std::shared_ptr<dropout_desc_imp> _imp;

  void generate(sycl::queue *q, std::int64_t required_state_size,
                std::int64_t num, void *buffer) {
    sycl::event e_gen = oneapi::mkl::rng::generate(
        oneapi::mkl::rng::bernoulli<std::int32_t>(_imp->_p),
        _imp->_rng_engine, num, (std::int32_t *)buffer);
    sycl::event e_save = q->submit([&](sycl::handler &cgh) {
      cgh.depends_on(e_gen);
      cgh.host_task([=] {
        oneapi::mkl::rng::save_state(_imp->_rng_engine,
                                     _imp->_host_state.data());
      });
    });
    q->memcpy(_imp->_state, _imp->_host_state.data(), required_state_size,
              e_save);
  }
public:
  operator bool() const {
    return bool(_imp);
  }
  dropout_desc &operator=(std::nullptr_t) {
    _imp.reset();
    return *this;
  }
  /// Initializing a dropout descriptor.
  void init(){
    _imp = std::make_shared<dropout_desc_imp>();
  }
  /// Setting a dropout descriptor with given parameters.
  /// \param [in] engine Engine of the dropout operation.
  /// \param [in] p Success probability p of a trial.
  /// \param [in] state Memory that store random generator state.
  /// \param [in] state_size Required size to store random generator state.
  /// \param [in] seed Seed to initialize conditions of the generator state.
  void set(engine_ext &engine, float p, void *state, size_t state_size,
           unsigned long long seed);
  /// Getting parameters from a dropout descriptor.
  /// \param [in] engine Engine of the dropout operation.
  /// \param [in] p Success probability p of a trial.
  /// \param [in] state Memory that store random generator state.
  /// \param [in] seed Seed to initialize conditions of the generator state.
  void get(float *p, void **states, unsigned long long *seed) const noexcept {
    *seed = _imp->_seed;
    *states = _imp->_state;
    *p = _imp->_p;
  }
  /// Getting the success probability.
  /// \returns Probability.
  float get_probability() const noexcept { return _imp->_p; }
  /// Restoreing a dropout descriptor from stored state.
  /// \param [in] engine Engine of the dropout operation.
  /// \param [in] p Success probability p of a trial.
  /// \param [in] state Memory that store random generator state.
  /// \param [in] state_size Required size to store random generator state.
  /// \param [in] seed Seed to initialize conditions of the generator state.
  void restore(engine_ext &engine, float p, void *state, size_t state_size,
               unsigned long long seed);
  friend class engine_ext;
};

/// A class holding the oneDNN engine.
class engine_ext {
  ::dnnl::engine _eng;
  ::dnnl::stream _s;
  sycl::queue *_q;
  std::map<void *, ::dnnl::memory> workspace_map;
  std::int64_t _random_engine_state_size;
  struct output_argument_info {
    float _alpha;
    float _beta;
    int _name;
    memory_desc_ext _desc;
    void *_data;
    output_argument_info(float alpha, float beta, int name,
                         memory_desc_ext desc, void *data)
        : _alpha(alpha), _beta(beta), _name(name), _desc(desc), _data(data) {}
    output_argument_info(float alpha, float beta, memory_desc_ext desc,
                         void *data)
        : _alpha(alpha), _beta(beta), _name(0), _desc(desc), _data(data) {}
  };

  ::dnnl::memory &get_workspace(void *key) { return workspace_map[key]; }
  void insert_workspace(void *key, ::dnnl::memory workspace) {
    workspace_map[key] = workspace;
  }
  const ::dnnl::stream &get_stream() const { return _s; }
  const ::dnnl::engine &get_engine() const { return _eng; }

  void *allocate(const memory_desc_ext &desc, int count = 1) const;
  ::dnnl::memory::desc
  compress_spatial_dimensions_to_channel(const ::dnnl::memory::desc &desc);
  ::dnnl::memory::desc
  get_bn_scale_bias_mean_var_desc(const ::dnnl::memory::desc &desc,
                                  batch_normalization_mode mode);
  sycl::event batch_normalization_backward_internal(
      batch_normalization_mode mode, float epsilon, float alpha_data,
      const memory_desc_ext &src_desc, void *src,
      const memory_desc_ext &diff_dst_desc, void *diff_dst, float beta_data,
      const memory_desc_ext &diff_src_desc, void *diff_src, float alpha_param,
      const memory_desc_ext &diff_scale_bias_desc, void *scale, void *bias,
      float beta_param, void *diff_scale, void *diff_bias,
      const memory_desc_ext &mean_var_desc, void *saved_mean, void *saved_var);
  sycl::event batch_normalization_forward_internal(
      bool is_infer, batch_normalization_mode mode, float epsilon, float factor,
      float alpha, const memory_desc_ext &src_desc, void *src, float beta,
      const memory_desc_ext &dst_desc, void *dst,
      const memory_desc_ext &scale_bias_desc, void *scale, void *bias,
      const memory_desc_ext &mean_var_desc, void *saved_mean, void *saved_var,
      void *running_mean, void *running_var);
  ::dnnl::memory::desc
  transfer_memory_desc_to_channel_major_format(const ::dnnl::memory::desc &desc);
  ::dnnl::memory::desc
  bn_reorder_memory_to_channel_major_format(bool is_input, ::dnnl::memory::desc &desc,
                                     void *src, void **cache,
                                     std::vector<void *> &caches);
  template <typename primitive_type, typename... args_type>
  primitive_type *create_forward_primitive(args_type &&...args);

  template <typename primitive_type, typename... args_type>
  typename primitive_type::primitive_desc
  create_primitive_desc(args_type &&...args);

  template <typename primitive_type, typename... args_type>
  primitive_type *
  create_backward_primitive(args_type &&...args);

  sycl::event execute_rnn_forward_primitive(
      rnn_mode mode, ::dnnl::prop_kind kind, ::dnnl::rnn_direction direction,
      rnn_bias_mode bias_mode, ::dnnl::memory::data_type dt,
      ::dnnl::memory::format_tag tag, int seq_length, int batch_size, int src_c,
      int dst_c, int layer_size, int direction_num, int hidden_size,
      int gate_num, int projection_size, std::vector<void *> &data,
      std::vector<int> &offset, int iter_num, size_t *weight_size = nullptr,
      size_t *workspace_size = nullptr, size_t *scratchpad_size = nullptr);

  sycl::event rnn_forward_internal(
      const rnn_desc &desc, ::dnnl::prop_kind kind,
      const memory_desc_ext &src_desc, void *src,
      const memory_desc_ext &dst_desc, void *dst,
      const memory_desc_ext &iter_desc, void *src_iter, void *dst_iter,
      const memory_desc_ext &iter_c_desc, void *src_iter_c, void *dst_iter_c,
      size_t weight_size, void *weight, size_t workspace_size, void *workspace,
      size_t scratchpad_size, void *scratchpad, bool is_get_execution_args,
      size_t *weight_size_query, size_t *workspace_size_query,
      size_t *scratchpad_size_query);

  sycl::event execute_rnn_backward_primitive(
      rnn_mode mode, ::dnnl::rnn_direction direction, rnn_bias_mode bias_mode,
      ::dnnl::memory::data_type dt, ::dnnl::memory::format_tag tag,
      int seq_length, int batch_size, int src_c, int dst_c, int layer_size,
      int direction_num, int hidden_size, int gate_num, int projection_size,
      std::vector<void *> &data, std::vector<int> &offset, int iter_num);

  template <typename primitive_type, typename args_type>
  void async_free(sycl::queue *q, sycl::event e, primitive_type *primitive,
                  args_type *args, std::vector<void *> device_ptrs = {}) {
    q->submit([&](sycl::handler &cgh) {
      cgh.depends_on(e);
      cgh.host_task([=] {
        if (primitive) {
          delete primitive;
        }
        if (args) {
          delete args;
        }
        for (auto ptr : device_ptrs) {
          if(ptr){
            sycl::free(ptr, *_q);
          }
        }
      });
    });
  };
  bool
  scale_parameter_preprocess(const std::vector<output_argument_info> &args);
  template <typename primitive_type, typename args_type>
  sycl::event
  execute_primitive(primitive_type *primitive, args_type *args,
                    const std::vector<output_argument_info> &extra_args,
                    const std::vector<void *> &device_ptrs = {});
  template <typename primitive_type, typename args_type>
  sycl::event
  execute_primitive(primitive_type *primitive, args_type *args,
                    bool preserve = true);
  template <typename T>
  sycl::event fill_with_type(sycl::queue *q, void *src, const void *value,
                             size_t size_with_byte) {
    return q->fill<T>(static_cast<T *>(src), *static_cast<const T *>(value),
                      size_with_byte / sizeof(T));
  }
  template <typename T> struct no_zero_op {
    T operator()(T e) {
      if (!e) {
        return 1;
      }
      return e;
    }
  };
  template <typename T>
  void transform_no_zero_with_type(sycl::queue *q, void *src, void *dst,
                                   size_t num) {
    std::transform(oneapi::dpl::execution::make_device_policy(*q),
                   static_cast<T *>(src), static_cast<T *>(src) + num,
                   static_cast<T *>(dst), no_zero_op<T>());
  }
  void transform_no_zero(const memory_desc_ext &desc, void *src, void *dst);
  ::dnnl::memory::desc get_group_weight_desc(int group_count,
                                             const memory_desc_ext &weight_desc);
  void get_rnn_configuration(const ::dnnl::memory::desc &desc,
                             rnn_direction direction, rnn_mode mode,
                             dpct::library_data_t dt, int hidden_size,
                             ::dnnl::memory::data_type *dnnl_dt,
                             ::dnnl::memory::format_tag *tag,
                             int *projection_size, int *output_size,
                             int *seq_length, int *batch_size,
                             int *direction_num, int *gate_num);
public:
  engine_ext() {}
  operator bool() const {
    return bool(_eng) && bool(_s) && bool(_q);
  }
  engine_ext &operator=(std::nullptr_t) {
    _eng.reset(nullptr);
    _s.reset(nullptr);
    _q = nullptr;
    return *this;
  }
  /// Creating oneDNN engine.
  void create_engine() {
    _eng = ::dnnl::sycl_interop::make_engine(
        dpct::get_current_device(), dpct::get_current_device().get_context());
    _s = ::dnnl::sycl_interop::make_stream(
        _eng, dpct::get_current_device().default_queue());
    _q = &dpct::get_current_device().default_queue();
    auto rand_engine = rng_engine_t(*_q, 0);
    _random_engine_state_size = oneapi::mkl::rng::get_state_size(rand_engine);
  }
  /// Setting the user's SYCL queue for an oneDNN engine.
  /// \param [in] q Pointer to the SYCL queue.
  void set_queue(sycl::queue *q) {
    if (!q) {
      throw std::runtime_error("set_queue: pointer must not be nullptr.");
    }
    if (!_eng) {
      throw std::runtime_error("set_queue: current engine is invalid.");
    }
    if (q->get_context() != ::dnnl::sycl_interop::get_context(_eng)) {
      throw std::runtime_error(
          "set_queue: queue is mismatch with current engine context.");
    }
    _q = q;
    _s = ::dnnl::sycl_interop::make_stream(_eng, *q);
  }
  /// Retrieving the user's SYCL queue set in the oneDNN engine.
  /// \returns Pointer to the SYCL queue.
  sycl::queue *get_queue() const { return _q; }
  /// Setting all elements of a memory to a given value.
  /// \param [in] src_desc Source memory descriptor.
  /// \param [in] src Pointer to source data.
  /// \param [in] valuePtr Pointer to a single value.
  void fill(const memory_desc_ext &src_desc, void *src,
                   const void *valuePtr);
  /// Coping the scaled data from a memory to another memory with a different
  /// description.
  /// \param [in] alpha Value to scaling factors used to scale the computed
  /// value.
  /// \param [in] src_desc Source memory descriptor.
  /// \param [in] src Pointer to source data.
  /// \param [in] beta Value to scaling factors used to scale the prior value
  /// in the destination memory.
  /// \param [in] dst_desc Destination memory descriptor.
  /// \param [out] dst Pointer to destination data.
  void reorder(float alpha, const memory_desc_ext &src_desc, void *src,
                      float beta, const memory_desc_ext &dst_desc, void *dst);
  /// Scaling all the elements of a memory by a given factor.
  /// \param [in] alpha Value to scaling factors.
  /// \param [in] src_desc Source memory descriptor.
  /// \param [out] src Pointer to source data.
  void scale(float alpha, const memory_desc_ext &src_desc, void *src);
  /// Adding the scaled values of a memory to another memory.
  /// \param [in] alpha Value to scaling factors used to scale the computed
  /// value.
  /// \param [in] src_desc Source memory descriptor.
  /// \param [in] src Pointer to source data.
  /// \param [in] beta Value to scaling factors used to scale the prior value
  /// in the destination memory.
  /// \param [in] dst_desc Destination memory descriptor.
  /// \param [out] dst Pointer to destination data.
  void sum(float alpha, const memory_desc_ext &src_desc, void *src,
                  float beta, const memory_desc_ext &dst_desc, void *dst);
  /// Computing a specified activation function value.
  /// \param [in] desc Activation descriptor.
  /// \param [in] alpha Value to scaling factors used to scale the computed
  /// value.
  /// \param [in] src_desc Source memory descriptor.
  /// \param [in] src Pointer to source data.
  /// \param [in] beta Value to scaling factors used to scale the prior value
  /// in the destination memory.
  /// \param [in] dst_desc Destination memory descriptor.
  /// \param [out] dst Pointer to destination data.
  void activation_forward(activation_desc &desc, float alpha,
                                 const memory_desc_ext &src_desc, void *src,
                                 float beta, const memory_desc_ext &dst_desc,
                                 void *dst);
  /// Computing the gradient of a specified activation function.
  /// \param [in] desc Activation descriptor.
  /// \param [in] alpha Value to scaling factors used to scale the computed
  /// value.
  /// \param [in] dst_desc Destination memory descriptor.
  /// \param [in] dst Pointer to destination data.
  /// \param [in] diff_dst_desc Differential destination memory descriptor.
  /// \param [in] diff_dst Pointer to differential destination data.
  /// \param [in] src_desc Source memory descriptor.
  /// \param [in] src Pointer to source data.
  /// \param [in] beta Value to scaling factors used to scale the prior value
  /// in the differential destination memory.
  /// \param [in] diff_src_desc Differential source memory descriptor.
  /// \param [out] diff_src Pointer to differential source data.
  void
  activation_backward(activation_desc &desc, float alpha,
                      const memory_desc_ext &dst_desc, void *dst,
                      const memory_desc_ext &diff_dst_desc, void *diff_dst,
                      const memory_desc_ext &src_desc, void *src, float beta,
                      const memory_desc_ext &diff_src_desc, void *diff_src);
  /// Computing a specified pooling function value.
  /// \param [in] desc Pooling descriptor.
  /// \param [in] alpha Value to scaling factors used to scale the computed
  /// value.
  /// \param [in] src_desc Source memory descriptor.
  /// \param [in] src Pointer to source data.
  /// \param [in] beta Value to scaling factors used to scale the prior value
  /// in the destination memory.
  /// \param [in] dst_desc Destination memory descriptor.
  /// \param [out] dst Pointer to destination data.
  /// \param [out] workspace Pointer to workspace generated from forward propagation.
  void pooling_forward(pooling_desc &desc, float alpha,
                              const memory_desc_ext &src_desc, void *src,
                              float beta, const memory_desc_ext &dst_desc,
                              void *dst, ::dnnl::memory *workspace = nullptr);
  /// Computing the gradient of a specified pooling function.
  /// \param [in] desc Activation descriptor.
  /// \param [in] alpha Value to scaling factors used to scale the computed
  /// value.
  /// \param [in] dst_desc Destination memory descriptor.
  /// \param [in] dst Pointer to destination data.
  /// \param [in] diff_dst_desc Differential destination memory descriptor.
  /// \param [in] diff_dst Pointer to differential destination data.
  /// \param [in] src_desc Source memory descriptor.
  /// \param [in] src Pointer to source data.
  /// \param [in] beta Value to scaling factors used to scale the prior value
  /// in the differential destination memory.
  /// \param [in] diff_src_desc Differential source memory descriptor.
  /// \param [out] diff_src Pointer to differential
  /// source data. 
  /// \param [in] workspace Pointer to workspace used for backward
  /// propagation.
  void pooling_backward(pooling_desc &desc, float alpha,
                               const memory_desc_ext &dst_desc, void *dst,
                               const memory_desc_ext &diff_dst_desc,
                               void *diff_dst, const memory_desc_ext &src_desc,
                               void *src, float beta,
                               const memory_desc_ext &diff_src_desc,
                               void *diff_src,
                               ::dnnl::memory *workspace = nullptr);
  /// Computing a specified softmax function value.
  /// \param [in] alg Softmax algorithm.
  /// \param [in] mode Softmax mode.
  /// \param [in] alpha Value to scaling factors used to scale the computed
  /// value. 
  /// \param [in] src_desc Source memory descriptor.
  /// \param [in] src Pointer to source data. 
  /// \param [in] beta Value to scaling factors used to scale the prior value
  /// in the destination memory.
  /// \param [in] dst_desc Destination memory descriptor.
  /// \param [out] dst Pointer to destination data.
  void softmax_forward(softmax_algorithm alg, softmax_mode mode,
                              float alpha, const memory_desc_ext &src_desc,
                              void *src, float beta,
                              const memory_desc_ext &dst_desc, void *dst);
  /// Computing the gradient of a specified softmax function.
  /// \param [in] alg Softmax algorithm.
  /// \param [in] mode Softmax mode.
  /// \param [in] alpha Value to scaling factors used to scale the computed
  /// value. 
  /// \param [in] dst_desc Destination memory descriptor.
  /// \param [in] dst Pointer to destination data.
  /// \param [in] diff_dst_desc Differential destination memory descriptor.
  /// \param [in] diff_dst Pointer to differential destination data.
  /// \param [in] beta Value to scaling factors used to scale the prior value
  /// in the differential destination memory.
  /// \param [in] diff_src_desc Differential source memory descriptor.
  /// \param [out] diff_src Pointer to differential source data.
  void softmax_backward(softmax_algorithm alg, softmax_mode mode,
                               float alpha, const memory_desc_ext &dst_desc,
                               void *dst, const memory_desc_ext &diff_dst_desc,
                               void *diff_dst, float beta,
                               const memory_desc_ext &diff_src_desc,
                               void *diff_src);
  /// Computing a specified local response normalization function value.
  /// \param [in] desc Local response normalization descriptor.
  /// \param [in] alpha Value to scaling factors used to scale the computed
  /// value.
  /// \param [in] src_desc Source memory descriptor.
  /// \param [in] src Pointer to source data.
  /// \param [in] beta Value to scaling factors used to scale the prior value
  /// in the destination memory.
  /// \param [in] dst_desc Destination memory descriptor.
  /// \param [out] dst Pointer to destination data.
  /// \param [out] workspace Pointer to workspace generated from forward
  /// propagation.
  void lrn_forward(lrn_desc &desc, float alpha,
                          const memory_desc_ext &src_desc, void *src,
                          float beta, const memory_desc_ext &dst_desc,
                          void *dst, ::dnnl::memory *workspace = nullptr);
  /// Computing the gradient of a specified local response normalization
  /// function.
  /// \param [in] desc Local response normalization descriptor.
  /// \param [in] alpha Value to scaling factors used to scale the computed value.
  /// \param [in] dst_desc Destination memory descriptor.
  /// \param [in] dst Pointer to destination data.
  /// \param [in] diff_dst_desc Differential destination memory descriptor.
  /// \param [in] diff_dst Pointer to differential destination data.
  /// \param [in] src_desc Source memory descriptor.
  /// \param [in] src Pointer to source data.
  /// \param [in] beta Value to scaling factors used to scale the prior value
  /// in the differential destination memory.
  /// \param [in] diff_src_desc Differential source memory descriptor.
  /// \param [out] diff_src Pointer to differential source data.
  /// \param [in] workspace Pointer to workspace used for backward propagation.
  void lrn_backward(lrn_desc &desc, float alpha,
                           const memory_desc_ext &dst_desc, void *dst,
                           const memory_desc_ext &diff_dst_desc, void *diff_dst,
                           const memory_desc_ext &src_desc, void *src,
                           float beta, const memory_desc_ext &diff_src_desc,
                           void *diff_src, ::dnnl::memory *workspace = nullptr);
  /// Setting all elements of a memory to a given value asynchronously.
  /// \param [in] src_desc Source memory descriptor.
  /// \param [in] src Pointer to source data.
  /// \param [in] valuePtr Pointer to a single value.
  /// \returns An event representing the fill operations.
  sycl::event async_fill(const memory_desc_ext &src_desc, void *src,
                   const void *valuePtr);
  /// Coping the scaled data from a memory to another memory with a different
  /// description asynchronously.
  /// \param [in] alpha Value to scaling factors used to scale the computed
  /// value.
  /// \param [in] src_desc Source memory descriptor.
  /// \param [in] src Pointer to source data.
  /// \param [in] beta Value to scaling factors used to scale the prior value
  /// in the destination memory.
  /// \param [in] dst_desc Destination memory descriptor.
  /// \param [out] dst Pointer to destination data.
  /// \returns An event representing the reorder operations.
  sycl::event async_reorder(float alpha, const memory_desc_ext &src_desc, void *src,
                      float beta, const memory_desc_ext &dst_desc, void *dst);
  /// Scaling all the elements of a memory by a given factor asynchronously.
  /// \param [in] alpha Value to scaling factors.
  /// \param [in] src_desc Source memory descriptor.
  /// \param [out] src Pointer to source data.
  /// \returns An event representing the scale operations.
  sycl::event async_scale(float alpha, const memory_desc_ext &src_desc, void *src);
  /// Adding the scaled values of a memory to another memory asynchronously.
  /// \param [in] alpha Value to scaling factors used to scale the computed
  /// value.
  /// \param [in] src_desc Source memory descriptor.
  /// \param [in] src Pointer to source data.
  /// \param [in] beta Value to scaling factors used to scale the prior value
  /// in the destination memory.
  /// \param [in] dst_desc Destination memory descriptor.
  /// \param [out] dst Pointer to destination data.
  /// \returns An event representing the sum operations.
  sycl::event async_sum(float alpha, const memory_desc_ext &src_desc, void *src,
                  float beta, const memory_desc_ext &dst_desc, void *dst);

  /// Perform specified binary operation asynchronously.
  /// \param [in] op Specified binary operation.
  /// \param [in] alpha_0 Value to scaling factors used to scale the src_0
  /// value.
  /// \param [in] src_desc_0 Source 0 memory descriptor.
  /// \param [in] src_0 Pointer to source 0 data.
  /// \param [in] alpha_1 Value to scaling factors used to scale the src_1
  /// value.
  /// \param [in] src_desc_1 Source 1 memory descriptor.
  /// \param [in] src_1 Pointer to source 1 data.
  /// \param [in] beta Value to scaling factors used to scale the prior value
  /// in the destination memory.
  /// \param [in] dst_desc Destination memory descriptor.
  /// \param [out] dst Pointer to destination data.
  /// \returns An event representing the binary operations.
  sycl::event async_binary(binary_op op, float alpha_0,
                     const memory_desc_ext &src_desc_0, void *src_0,
                     float alpha_1, const memory_desc_ext &src_desc_1,
                     void *src_1, float beta, const memory_desc_ext &dst_desc,
                     void *dst);

  /// Perform specified binary operation asynchronously.
  /// \param [in] op Specified reduction operation.
  /// \param [in] alpha Value to scaling factors used to scale the data
  /// value.
  /// \param [in] src_desc Source memory descriptor.
  /// \param [in] src Pointer to source data.
  /// \param [in] beta Value to scaling factors used to scale the prior value
  /// in the destination memory.
  /// \param [in] dst_desc Destination memory descriptor.
  /// \param [out] dst Pointer to destination data.
  /// \returns An event representing the reduction operations.
  sycl::event async_reduction(reduction_op op, float alpha,
                        const memory_desc_ext &src_desc, void *src, float beta,
                        const memory_desc_ext &dst_desc, void *dst);
  /// Computing a specified activation function value asynchronously.
  /// \param [in] desc Activation descriptor.
  /// \param [in] alpha Value to scaling factors used to scale the computed
  /// value.
  /// \param [in] src_desc Source memory descriptor.
  /// \param [in] src Pointer to source data.
  /// \param [in] beta Value to scaling factors used to scale the prior value
  /// in the destination memory.
  /// \param [in] dst_desc Destination memory descriptor.
  /// \param [out] dst Pointer to destination data.
  /// \returns An event representing the activation forward operations.
  sycl::event async_activation_forward(activation_desc &desc, float alpha,
                                 const memory_desc_ext &src_desc, void *src,
                                 float beta, const memory_desc_ext &dst_desc,
                                 void *dst);
  /// Computing the gradient of a specified activation function asynchronously.
  /// \param [in] desc Activation descriptor.
  /// \param [in] alpha Value to scaling factors used to scale the computed
  /// value.
  /// \param [in] dst_desc Destination memory descriptor.
  /// \param [in] dst Pointer to destination data.
  /// \param [in] diff_dst_desc Differential destination memory descriptor.
  /// \param [in] diff_dst Pointer to differential destination data.
  /// \param [in] src_desc Source memory descriptor.
  /// \param [in] src Pointer to source data.
  /// \param [in] beta Value to scaling factors used to scale the prior value
  /// in the differential destination memory.
  /// \param [in] diff_src_desc Differential source memory descriptor.
  /// \param [out] diff_src Pointer to differential source data.
  /// \returns An event representing the activation backward operations.
  sycl::event
  async_activation_backward(activation_desc &desc, float alpha,
                      const memory_desc_ext &dst_desc, void *dst,
                      const memory_desc_ext &diff_dst_desc, void *diff_dst,
                      const memory_desc_ext &src_desc, void *src, float beta,
                      const memory_desc_ext &diff_src_desc, void *diff_src);
  /// Computing a specified pooling function value asynchronously.
  /// \param [in] desc Pooling descriptor.
  /// \param [in] alpha Value to scaling factors used to scale the computed
  /// value.
  /// \param [in] src_desc Source memory descriptor.
  /// \param [in] src Pointer to source data.
  /// \param [in] beta Value to scaling factors used to scale the prior value
  /// in the destination memory.
  /// \param [in] dst_desc Destination memory descriptor.
  /// \param [out] dst Pointer to destination data.
  /// \param [out] workspace Pointer to workspace generated from forward propagation.
  /// \returns An event representing the pooling forward operations.
  sycl::event async_pooling_forward(pooling_desc &desc, float alpha,
                              const memory_desc_ext &src_desc, void *src,
                              float beta, const memory_desc_ext &dst_desc,
                              void *dst, ::dnnl::memory *workspace = nullptr);
  /// Computing the gradient of a specified pooling function asynchronously.
  /// \param [in] desc Activation descriptor.
  /// \param [in] alpha Value to scaling factors used to scale the computed
  /// value.
  /// \param [in] dst_desc Destination memory descriptor.
  /// \param [in] dst Pointer to destination data.
  /// \param [in] diff_dst_desc Differential destination memory descriptor.
  /// \param [in] diff_dst Pointer to differential destination data.
  /// \param [in] src_desc Source memory descriptor.
  /// \param [in] src Pointer to source data.
  /// \param [in] beta Value to scaling factors used to scale the prior value
  /// in the differential destination memory.
  /// \param [in] diff_src_desc Differential source memory descriptor.
  /// \param [out] diff_src Pointer to differential
  /// source data. 
  /// \param [in] workspace Pointer to workspace used for backward
  /// propagation.
  /// \returns An event representing the pooling backward operations.
  sycl::event async_pooling_backward(pooling_desc &desc, float alpha,
                               const memory_desc_ext &dst_desc, void *dst,
                               const memory_desc_ext &diff_dst_desc,
                               void *diff_dst, const memory_desc_ext &src_desc,
                               void *src, float beta,
                               const memory_desc_ext &diff_src_desc,
                               void *diff_src,
                               ::dnnl::memory *workspace = nullptr);
  /// Computing a specified softmax function value asynchronously.
  /// \param [in] alg Softmax algorithm.
  /// \param [in] mode Softmax mode.
  /// \param [in] alpha Value to scaling factors used to scale the computed
  /// value. 
  /// \param [in] src_desc Source memory descriptor.
  /// \param [in] src Pointer to source data. 
  /// \param [in] beta Value to scaling factors used to scale the prior value
  /// in the destination memory.
  /// \param [in] dst_desc Destination memory descriptor.
  /// \param [out] dst Pointer to destination data.
  /// \returns An event representing the softmax forward operations.
  sycl::event async_softmax_forward(softmax_algorithm alg, softmax_mode mode,
                              float alpha, const memory_desc_ext &src_desc,
                              void *src, float beta,
                              const memory_desc_ext &dst_desc, void *dst);
  /// Computing the gradient of a specified softmax function asynchronously.
  /// \param [in] alg Softmax algorithm.
  /// \param [in] mode Softmax mode.
  /// \param [in] alpha Value to scaling factors used to scale the computed
  /// value. 
  /// \param [in] dst_desc Destination memory descriptor.
  /// \param [in] dst Pointer to destination data.
  /// \param [in] diff_dst_desc Differential destination memory descriptor.
  /// \param [in] diff_dst Pointer to differential destination data.
  /// \param [in] beta Value to scaling factors used to scale the prior value
  /// in the differential destination memory.
  /// \param [in] diff_src_desc Differential source memory descriptor.
  /// \param [out] diff_src Pointer to differential source data.
  /// \returns An event representing the softmax backward operations.
  sycl::event async_softmax_backward(softmax_algorithm alg, softmax_mode mode,
                               float alpha, const memory_desc_ext &dst_desc,
                               void *dst, const memory_desc_ext &diff_dst_desc,
                               void *diff_dst, float beta,
                               const memory_desc_ext &diff_src_desc,
                               void *diff_src);
  /// Computing a specified local response normalization function value
  /// asynchronously.
  /// \param [in] desc Local response normalization descriptor.
  /// \param [in] alpha Value to scaling factors used to scale the computed
  /// value.
  /// \param [in] src_desc Source memory descriptor.
  /// \param [in] src Pointer to source data.
  /// \param [in] beta Value to scaling factors used to scale the prior value
  /// in the destination memory.
  /// \param [in] dst_desc Destination memory descriptor.
  /// \param [out] dst Pointer to destination data.
  /// \param [out] workspace Pointer to workspace generated from forward
  /// propagation.
  /// \returns An event representing the lrn forward operations.
  sycl::event async_lrn_forward(lrn_desc &desc, float alpha,
                          const memory_desc_ext &src_desc, void *src,
                          float beta, const memory_desc_ext &dst_desc,
                          void *dst, ::dnnl::memory *workspace = nullptr);
  /// Computing the gradient of a specified local response normalization
  /// function asynchronously.
  /// \param [in] desc Local response normalization descriptor.
  /// \param [in] alpha Value to scaling factors used to scale the computed value.
  /// \param [in] dst_desc Destination memory descriptor.
  /// \param [in] dst Pointer to destination data.
  /// \param [in] diff_dst_desc Differential destination memory descriptor.
  /// \param [in] diff_dst Pointer to differential destination data.
  /// \param [in] src_desc Source memory descriptor.
  /// \param [in] src Pointer to source data.
  /// \param [in] beta Value to scaling factors used to scale the prior value
  /// in the differential destination memory.
  /// \param [in] diff_src_desc Differential source memory descriptor.
  /// \param [out] diff_src Pointer to differential source data.
  /// \param [in] workspace Pointer to workspace used for backward propagation.
  /// \returns An event representing the lrn backward operations.
  sycl::event async_lrn_backward(lrn_desc &desc, float alpha,
                           const memory_desc_ext &dst_desc, void *dst,
                           const memory_desc_ext &diff_dst_desc, void *diff_dst,
                           const memory_desc_ext &src_desc, void *src,
                           float beta, const memory_desc_ext &diff_src_desc,
                           void *diff_src, ::dnnl::memory *workspace = nullptr);

  /// Derives a memory descriptor for the batch normalization scale, bias, mean,
  /// variance from the source memory descriptor and batch normalization mode.
  /// \param [out] desc Derived memory descriptor.
  /// \param [in] src_desc Source memory descriptor.
  /// \param [in] mode Batch normalization mode.
  static void derive_batch_normalization_memory_desc(memory_desc_ext &desc,
                                              const memory_desc_ext &src_desc,
                                              batch_normalization_mode mode);

  /// Derives a memory descriptor for the batch normalization scale, bias, mean,
  /// variance from the source memory descriptor and batch normalization mode.
  /// \param [out] scale_bias_desc Derived scale and bias memory descriptor.
  /// \param [out] mean_var_desc Derived mean and var memory descriptor.
  /// \param [in] src_desc Source memory descriptor.
  /// \param [in] mode Batch normalization mode.
  static void derive_batch_normalization_memory_desc(memory_desc_ext &scale_bias_desc,
                                             memory_desc_ext &mean_var_desc,
                                             const memory_desc_ext &src_desc,
                                             batch_normalization_mode mode);

  /// Get the size of workspace that needed by batch normalization. The data stored
  /// in workspace must be preserved between forward and backward.
  /// \param [in] ops Batch normalization operation mode. This mode can set to
  /// perform only batch normalization, or batch normalization followed by
  /// activation, or batch normalization followed by element-wise addition and
  /// activation.
  /// \param [in] src_desc Source memory descriptor.
  /// \returns Size of workspace.
  size_t get_batch_normalization_workspace_size(
    batch_normalization_ops ops, const memory_desc_ext &src_desc);

  /// Computing a specified batch normalization inference stage function value
  /// asynchronously.
  /// \param [in] mode Batch normalization mode.
  /// \param [in] epsilon Epsilon value used in computation.
  /// \param [in] alpha Value to scaling factors used to scale the computed
  /// value.
  /// \param [in] src_desc Source memory descriptor.
  /// \param [in] src Pointer to source data.
  /// \param [in] beta Value to scaling factors used to scale the prior value
  /// in the destination memory.
  /// \param [in] dst_desc Destination memory descriptor.
  /// \param [out] dst Pointer to destination data.
  /// \param [in] scale_bias_mean_var_desc Scale, bias, mean, variance memory
  /// descriptor.
  /// \param [in] scale Pointer to scale data.
  /// \param [in] bias Pointer to bias data.
  /// \param [in] mean Pointer to mean data.
  /// \param [in] var Pointer to variance data.
  /// \returns An event representing the batch normalization forward operations.
  sycl::event async_batch_normalization_forward_inference(
      batch_normalization_mode mode, float epsilon, float alpha,
      const memory_desc_ext &src_desc, void *src, float beta,
      const memory_desc_ext &dst_desc, void *dst,
      const memory_desc_ext &scale_bias_mean_var_desc, void *scale, void *bias,
      void *mean, void *var);

  /// Computing a specified batch normalization inference stage function value
  /// asynchronously.
  /// \param [in] mode Batch normalization mode.
  /// \param [in] ops Batch normalization operation mode. This mode can set to
  /// perform only batch normalization, or batch normalization followed by
  /// activation, or batch normalization followed by element-wise addition and
  /// activation.
  /// \param [in] adesc Activation operation descriptor.
  /// \param [in] epsilon Epsilon value used in computation.
  /// \param [in] alpha Value to scaling factors used to scale the computed
  /// value.
  /// \param [in] src_desc Source memory descriptor.
  /// \param [in] src Pointer to source data.
  /// \param [in] beta Value to scaling factors used to scale the prior value
  /// in the destination memory.
  /// \param [in] dst_desc Destination memory descriptor.
  /// \param [out] dst Pointer to destination data.
  /// \param [in] summand_desc Summand memory descriptor.
  /// \param [in] summand Pointer to summand data.
  /// \param [in] scale_bias_desc Scale, bias memory descriptor.
  /// \param [in] scale Pointer to scale data.
  /// \param [in] bias Pointer to bias data.
  /// \param [in] mean_var_desc Mean, variance memory descriptor.
  /// \param [in] mean Pointer to mean data.
  /// \param [in] var Pointer to variance data.
  /// \returns An event representing the batch normalization forward operations.
  sycl::event async_batch_normalization_forward_inference(
      batch_normalization_mode mode, batch_normalization_ops ops,
      activation_desc &adesc, float epsilon, float alpha,
      const memory_desc_ext &src_desc, void *src, float beta,
      const memory_desc_ext &dst_desc, void *dst,
      const memory_desc_ext &summand_desc, void *summand,
      const memory_desc_ext &scale_bias_desc, void *scale, void *bias,
      const memory_desc_ext &mean_var_desc, void *mean, void *var);

  /// Computing a specified batch normalization training stage function value
  /// asynchronously.
  /// \param [in] mode Batch normalization mode.
  /// \param [in] epsilon Epsilon value used in computation.
  /// \param [in] factor Factor value used in running mean and variance
  /// computation.
  /// \param [in] alpha Value to scaling factors used to scale the computed
  /// value.
  /// \param [in] src_desc Source memory descriptor.
  /// \param [in] src Pointer to source data.
  /// \param [in] beta Value to scaling factors used to scale the prior value
  /// in the destination memory.
  /// \param [in] dst_desc Destination memory descriptor.
  /// \param [out] dst Pointer to destination data.
  /// \param [in] scale_bias_mean_var_desc Scale, bias, mean, variance memory
  /// descriptor.
  /// \param [in] scale Pointer to scale data.
  /// \param [in] bias Pointer to bias data.
  /// \param [out] running_mean Pointer to running mean data.
  /// \param [out] running_var Pointer to running variance data.
  /// \param [out] saved_mean Pointer to optional cache to save mean data.
  /// \param [out] saved_var Pointer to optional cache to save variance data.
  /// \returns An event representing the batch normalization forward operations.
  sycl::event async_batch_normalization_forward_training(
      batch_normalization_mode mode, float epsilon, float factor, float alpha,
      const memory_desc_ext &src_desc, void *src, float beta,
      const memory_desc_ext &dst_desc, void *dst,
      const memory_desc_ext &scale_bias_mean_var_desc, void *scale, void *bias,
      void *running_mean, void *running_var, void *saved_mean, void *saved_var);

  /// Computing a specified batch normalization training stage function value
  /// asynchronously.
  /// \param [in] mode Batch normalization mode.
  /// \param [in] ops Batch normalization operation mode. This mode can set to
  /// perform only batch normalization, or batch normalization followed by
  /// activation, or batch normalization followed by element-wise addition and
  /// activation.
  /// \param [in] adesc Activation operation descriptor.
  /// \param [in] epsilon Epsilon value used in computation.
  /// \param [in] factor Factor value used in running mean and variance
  /// computation.
  /// \param [in] alpha Value to scaling factors used to scale the computed
  /// value.
  /// \param [in] src_desc Source memory descriptor.
  /// \param [in] src Pointer to source data.
  /// \param [in] beta Value to scaling factors used to scale the prior value
  /// in the destination memory.
  /// \param [in] dst_desc Destination memory descriptor.
  /// \param [out] dst Pointer to destination data.
  /// \param [in] summand_desc Summand memory descriptor.
  /// \param [in] summand Pointer to summand data.
  /// \param [in] scale_bias_mean_var_desc Scale, bias, mean, variance memory
  /// descriptor.
  /// \param [in] scale Pointer to scale data.
  /// \param [in] bias Pointer to bias data.
  /// \param [out] running_mean Pointer to running mean data.
  /// \param [out] running_var Pointer to running variance data.
  /// \param [out] saved_mean Pointer to optional cache to save mean data.
  /// \param [out] saved_var Pointer to optional cache to save variance data.
  /// \param [in] workspace_size Size of workspace.
  /// \param [out] workspace Pointer to workspace generated from forward
  /// propagation.
  /// \returns An event representing the batch normalization forward operations.
  sycl::event async_batch_normalization_forward_training(
      batch_normalization_mode mode, batch_normalization_ops ops,
      activation_desc &adesc, float epsilon, float factor, float alpha,
      const memory_desc_ext &src_desc, void *src, float beta,
      const memory_desc_ext &dst_desc, void *dst,
      const memory_desc_ext &summand_desc, void *summand,
      const memory_desc_ext &scale_bias_mean_var_desc, void *scale, void *bias,
      void *running_mean, void *running_var, void *saved_mean, void *saved_var,
      size_t workspace_size, void *workspace);

  /// Computing a specified batch normalization training stage function value
  /// asynchronously.
  /// \param [in] mode Batch normalization mode.
  /// \param [in] ops Batch normalization operation mode. This mode can set to
  /// perform only batch normalization, or batch normalization followed by
  /// activation, or batch normalization followed by element-wise addition and
  /// activation.
  /// \param [in] adesc Activation operation descriptor.
  /// \param [in] epsilon Epsilon value used in computation.
  /// \param [in] factor Factor value used in running mean and variance
  /// computation.
  /// \param [in] alpha Value to scaling factors used to scale the computed
  /// value.
  /// \param [in] src_desc Source memory descriptor.
  /// \param [in] src Pointer to source data.
  /// \param [in] beta Value to scaling factors used to scale the prior value
  /// in the destination memory.
  /// \param [in] dst_desc Destination memory descriptor.
  /// \param [out] dst Pointer to destination data.
  /// \param [in] summand_desc Summand memory descriptor.
  /// \param [in] summand Pointer to summand data.
  /// \param [in] scale_bias_desc Scale, bias memory descriptor.
  /// \param [in] scale Pointer to scale data.
  /// \param [in] bias Pointer to bias data.
  /// \param [in] mean_var_desc Mean, variance memory descriptor.
  /// \param [out] running_mean Pointer to running mean data.
  /// \param [out] running_var Pointer to running variance data.
  /// \param [out] saved_mean Pointer to optional cache to save mean data.
  /// \param [out] saved_var Pointer to optional cache to save variance data.
  /// \param [in] workspace_size Size of workspace.
  /// \param [out] workspace Pointer to workspace generated from forward
  /// propagation.
  /// \returns An event representing the batch normalization forward operations.
  sycl::event async_batch_normalization_forward_training(
      batch_normalization_mode mode, batch_normalization_ops ops,
      activation_desc &adesc, float epsilon, float factor, float alpha,
      const memory_desc_ext &src_desc, void *src, float beta,
      const memory_desc_ext &dst_desc, void *dst,
      const memory_desc_ext &summand_desc, void *summand,
      const memory_desc_ext &scale_bias_desc, void *scale, void *bias,
      const memory_desc_ext &mean_var_desc, void *running_mean, void *running_var,
      void *saved_mean, void *saved_var, size_t workspace_size, void *workspace);

  /// Computing the gradient of a specified batch normalization function asynchronously.
  /// \param [in] mode Batch normalization mode.
  /// \param [in] epsilon Epsilon value used in computation.
  /// \param [in] alpha_data Value to scaling factors used to scale the computed
  /// data value.
  /// \param [in] src_desc Source memory descriptor.
  /// \param [in] src Pointer to source data.
  /// \param [in] diff_dst_desc Differential destination memory descriptor.
  /// \param [in] diff_dst Pointer to differential destination data.
  /// \param [in] beta_data Value to scaling factors used to scale the prior value
  /// in the data memory.
  /// \param [in] diff_src_desc Differential source memory descriptor.
  /// \param [out] diff_src Pointer to differential source data.
  /// \param [in] alpha_param Value to scaling factors used to scale the computed
  /// parameter value.
  /// \param [in] diff_scale_bias_mean_var_desc Differential scale, bias, mean,
  /// variance memory descriptor.
  /// \param [in] scale Pointer to scale data.
  /// \param [in] beta_param Value to scaling factors used to scale the prior value
  /// in the parameter memory.
  /// \param [in] diff_scale Pointer to differential scale data.
  /// \param [in] diff_bias Pointer to differential bias data.
  /// \param [in] saved_mean Pointer to optional cache saved mean data in forward.
  /// \param [in] saved_var Pointer to optional cache saved variance data in forward.
  /// \returns An event representing the batch normalization backward operations.
  sycl::event async_batch_normalization_backward(
      batch_normalization_mode mode, float epsilon, float alpha_data,
      const memory_desc_ext &src_desc, void *src,
      const memory_desc_ext &diff_dst_desc, void *diff_dst, float beta_data,
      const memory_desc_ext &diff_src_desc, void *diff_src, float alpha_param,
      const memory_desc_ext &diff_scale_bias_mean_var_desc, void *scale,
      float beta_param, void *diff_scale, void *diff_bias, void *saved_mean,
      void *saved_var);

  /// Computing the gradient of a specified batch normalization function
  /// asynchronously.
  /// \param [in] mode Batch normalization mode.
  /// \param [in] ops Batch normalization operation mode. This mode can set to
  /// perform only batch normalization, or batch normalization followed by
  /// activation, or batch normalization followed by element-wise addition and
  /// activation.
  /// \param [in] adesc Activation operation descriptor.
  /// \param [in] epsilon Epsilon value used in computation.
  /// \param [in] alpha_data Value to scaling factors used to scale the computed
  /// data value.
  /// \param [in] src_desc Source memory descriptor.
  /// \param [in] src Pointer to source data.
  /// \param [in] dst_desc Destination memory descriptor.
  /// \param [in] dst Pointer to destination data.
  /// \param [in] diff_dst_desc Differential destination memory descriptor.
  /// \param [in] diff_dst Pointer to differential destination data.
  /// \param [in] beta_data Value to scaling factors used to scale the prior value
  /// in the data memory.
  /// \param [in] diff_src_desc Differential source memory descriptor.
  /// \param [out] diff_src Pointer to differential source data.
  /// \param [in] diff_summand_desc Differential summand memory descriptor.
  /// \param [out] diff_summand Pointer to differential summand data.
  /// \param [in] alpha_param Value to scaling factors used to scale the computed
  /// parameter value.
  /// \param [in] diff_scale_bias_mean_var_desc Differential scale, bias, mean,
  /// variance memory descriptor.
  /// \param [in] scale Pointer to scale data.
  /// \param [in] bias Pointer to bias data.
  /// \param [in] beta_param Value to scaling factors used to scale the prior value
  /// in the parameter memory.
  /// \param [out] diff_scale Pointer to differential scale data.
  /// \param [out] diff_bias Pointer to differential bias data.
  /// \param [in] saved_mean Pointer to optional cache saved mean data in forward.
  /// \param [in] saved_var Pointer to optional cache saved variance data in forward.
  /// \param [in] workspace_size Size of workspace.
  /// \param [in] workspace Pointer to workspace used for backward propagation.
  /// \returns An event representing the batch normalization backward operations.
  sycl::event async_batch_normalization_backward(
      batch_normalization_mode mode, batch_normalization_ops ops,
      activation_desc &adesc, float epsilon, float alpha_data,
      const memory_desc_ext &src_desc, void *src,
      const memory_desc_ext &dst_desc, void *dst,
      const memory_desc_ext &diff_dst_desc, void *diff_dst, float beta_data,
      const memory_desc_ext &diff_src_desc, void *diff_src,
      const memory_desc_ext &diff_summand_desc, void *diff_summand,
      float alpha_param, const memory_desc_ext &diff_scale_bias_mean_var_desc,
      void *scale, void *bias, float beta_param, void *diff_scale,
      void *diff_bias, void *saved_mean, void *saved_var,
      size_t workspace_size, void *workspace);

  /// Computing the gradient of a specified batch normalization function
  /// asynchronously.
  /// \param [in] mode Batch normalization mode.
  /// \param [in] ops Batch normalization operation mode. This mode can set to
  /// perform only batch normalization, or batch normalization followed by
  /// activation, or batch normalization followed by element-wise addition and
  /// activation.
  /// \param [in] adesc Activation operation descriptor.
  /// \param [in] epsilon Epsilon value used in computation.
  /// \param [in] alpha_data Value to scaling factors used to scale the computed
  /// data value.
  /// \param [in] src_desc Source memory descriptor.
  /// \param [in] src Pointer to source data.
  /// \param [in] dst_desc Destination memory descriptor.
  /// \param [in] dst Pointer to destination data.
  /// \param [in] diff_dst_desc Differential destination memory descriptor.
  /// \param [in] diff_dst Pointer to differential destination data.
  /// \param [in] beta_data Value to scaling factors used to scale the prior value
  /// in the data memory.
  /// \param [in] diff_src_desc Differential source memory descriptor.
  /// \param [out] diff_src Pointer to differential source data.
  /// \param [in] diff_summand_desc Differential summand memory descriptor.
  /// \param [out] diff_summand Pointer to differential summand data.
  /// \param [in] alpha_param Value to scaling factors used to scale the computed
  /// parameter value.
  /// \param [in] diff_scale_bias_desc Differential scale, bias memory descriptor.
  /// \param [in] scale Pointer to scale data.
  /// \param [in] bias Pointer to bias data.
  /// \param [in] beta_param Value to scaling factors used to scale the prior value
  /// in the parameter memory.
  /// \param [out] diff_scale Pointer to differential scale data.
  /// \param [out] diff_bias Pointer to differential bias data.
  /// \param [in] mean_var_desc Differential mean, variance memory descriptor.
  /// \param [in] saved_mean Pointer to optional cache saved mean data in forward.
  /// \param [in] saved_var Pointer to optional cache saved variance data in forward.
  /// \param [in] workspace_size Size of workspace.
  /// \param [in] workspace Pointer to workspace used for backward propagation.
  /// \returns An event representing the batch normalization backward operations.
  sycl::event async_batch_normalization_backward(
      batch_normalization_mode mode, batch_normalization_ops ops,
      activation_desc &adesc, float epsilon, float alpha_data,
      const memory_desc_ext &src_desc, void *src, const memory_desc_ext &dst_desc,
      void *dst, const memory_desc_ext &diff_dst_desc, void *diff_dst,
      float beta_data, const memory_desc_ext &diff_src_desc, void *diff_src,
      const memory_desc_ext &diff_summand_desc, void *diff_summand,
      float alpha_param, const memory_desc_ext &diff_scale_bias_desc, void *scale,
      void *bias, float beta_param, void *diff_scale, void *diff_bias,
      const memory_desc_ext &mean_var_desc, void *saved_mean, void *saved_var,
      size_t workspace_size, void *workspace);

  /// Computing a specified convolution function value asynchronously.
  /// \param [in] desc Convolution descriptor.
  /// \param [in] alg Convolution algorithm.
  /// \param [in] alpha Value to scaling factors used to scale the computed
  /// value.
  /// \param [in] src_desc Source memory descriptor.
  /// \param [in] src Pointer to source data.
  /// \param [in] weight_desc Weight memory descriptor.
  /// \param [in] weight Pointer to weight data.
  /// \param [in] beta Value to scaling factors used to scale the prior value
  /// in the destination memory.
  /// \param [in] dst_desc Destination memory descriptor.
  /// \param [out] dst Pointer to destination data.
  /// \returns An event representing the convolution forward operations.
  sycl::event async_convolution_forward(convolution_desc &desc, ::dnnl::algorithm alg,
                                  float alpha, const memory_desc_ext &src_desc,
                                  void *src, const memory_desc_ext &weight_desc,
                                  void *weight, float beta,
                                  const memory_desc_ext &dst_desc, void *dst);

  /// Computing a specified convolution function value asynchronously.
  /// \param [in] desc Convolution descriptor.
  /// \param [in] alg Convolution algorithm.
  /// \param [in] adesc Activation operation descriptor.
  /// \param [in] alpha_0 Value to scaling factors used to scale the data
  /// value.
  /// \param [in] src_desc Source memory descriptor.
  /// \param [in] src Pointer to source data.
  /// \param [in] weight_desc Weight memory descriptor.
  /// \param [in] weight Pointer to weight data.
  /// \param [in] alpha_1 Value to scaling factors used to scale the summand
  /// value.
  /// \param [in] summand_desc Summand memory descriptor.
  /// \param [in] summand Pointer to summand data.
  /// \param [in] bias_desc Bias memory descriptor.
  /// \param [in] bias Pointer to bias data.
  /// \param [in] dst_desc Destination memory descriptor.
  /// \param [out] dst Pointer to destination data.
  /// \returns An event representing the convolution forward operations.
  sycl::event async_convolution_forward(
      convolution_desc &desc, ::dnnl::algorithm alg, activation_desc &adesc,
      float alpha_0, const memory_desc_ext &src_desc, void *src,
      const memory_desc_ext &weight_desc, void *weight, float alpha_1,
      const memory_desc_ext &summand_desc, void *summand,
      const memory_desc_ext &bias_desc, void *bias,
      const memory_desc_ext &dst_desc, void *dst);

  /// Computing the data gradient of a specified convolution function asynchronously.
  /// \param [in] desc Convolution descriptor.
  /// \param [in] alg Convolution algorithm.
  /// \param [in] alpha Value to scaling factors used to scale the computed
  /// value.
  /// \param [in] weight_desc Weight memory descriptor.
  /// \param [in] weight Pointer to weight data.
  /// \param [in] diff_dst_desc Differential destination memory descriptor.
  /// \param [in] diff_dst Pointer to differential destination data.
  /// \param [in] beta Value to scaling factors used to scale the prior value
  /// in the destination memory.
  /// \param [in] diff_src_desc Differential source memory descriptor.
  /// \param [out] diff_src Pointer to differential source data.
  /// \returns An event representing the convolution backward data operations.
  sycl::event async_convolution_backward_data(
      convolution_desc &desc, ::dnnl::algorithm alg, float alpha,
      const memory_desc_ext &weight_desc, void *weight,
      const memory_desc_ext &diff_dst_desc, void *diff_dst, float beta,
      const memory_desc_ext &diff_src_desc, void *diff_src);

  /// Computing the weight gradient of a specified convolution function
  /// asynchronously.
  /// \param [in] desc Convolution descriptor.
  /// \param [in] alg Convolution algorithm.
  /// \param [in] alpha Value to scaling factors used to scale the computed
  /// value.
  /// \param [in] src_desc Source memory descriptor.
  /// \param [in] src Pointer to source data.
  /// \param [in] diff_dst_desc Differential destination memory descriptor.
  /// \param [in] diff_dst Pointer to differential destination data.
  /// \param [in] beta Value to scaling factors used to scale the prior value
  /// in the destination memory.
  /// \param [in] diff_weight_desc Differential weight memory descriptor.
  /// \param [out] diff_weight Pointer to differential weight data.
  /// \returns An event representing the convolution backward weight operations.
  sycl::event async_convolution_backward_weight(
      convolution_desc &desc, ::dnnl::algorithm alg, float alpha,
      const memory_desc_ext &src_desc, void *src,
      const memory_desc_ext &diff_dst_desc, void *diff_dst, float beta,
      const memory_desc_ext &diff_weight_desc, void *diff_weight);

  /// Computing the bias gradient of a specified convolution function
  /// asynchronously.
  /// \param [in] alpha Value to scaling factors used to scale the computed
  /// value.
  /// \param [in] diff_dst_desc Differential destination memory descriptor.
  /// \param [in] diff_dst Pointer to differential destination data.
  /// \param [in] beta Value to scaling factors used to scale the prior value
  /// in the destination memory.
  /// \param [in] diff_bias_desc Differential bias memory descriptor.
  /// \param [out] diff_bias Pointer to differential bias data.
  /// \returns An event representing the convolution backward bias operations.
  sycl::event async_convolution_backward_bias(float alpha,
                                        const memory_desc_ext &diff_dst_desc,
                                        void *diff_dst, float beta,
                                        const memory_desc_ext &diff_bias_desc,
                                        void *diff_bias);

  /// Getting the required weight space size for specified rnn operation.  
  /// \param [in] desc RNN descriptor.
  /// \param [out] weight_space_size Size of required weight space.
  void rnn_get_weight_space_size(const rnn_desc &desc,
                                 size_t *weight_space_size);

  /// Getting the required scratchpad size and workspace size for specified rnn operation.  
  /// \param [in] desc RNN descriptor.
  /// \param [in] kind Propagation kind.
  /// \param [in] src_desc Source memory descriptor.
  /// \param [out] scratchpad_size Size of required scratchpad.
  /// \param [out] workspace_size Size of required workspace.
  void rnn_get_scratchpad_workspace_size(const rnn_desc &desc, ::dnnl::prop_kind kind,
                              const memory_desc_ext &src_desc,
                              size_t *scratchpad_size, size_t *workspace_size);

  /// Computing a specified rnn function value asynchronously.
  /// \param [in] desc RNN descriptor.
  /// \param [in] kind Propagation kind.
  /// \param [in] src_desc Source memory descriptor.
  /// \param [in] src Pointer to source data.
  /// \param [in] dst_desc Destination memory descriptor.
  /// \param [out] dst Pointer to destination data.
  /// \param [in] iter_desc Recurrent hidden state data memory descriptor.
  /// \param [in] src_iter Pointer to input recurrent hidden state data.
  /// \param [in] dst_iter Pointer to output recurrent hidden state data.
  /// \param [in] iter_c_desc Recurrent cell state data memory descriptor.
  /// \param [in] src_c_iter Pointer to input recurrent cell state data.
  /// \param [in] dst_c_iter Pointer to output recurrent cell state data.
  /// \param [in] weight_size Size of weight memory.
  /// \param [in] weight Pointer to weight data.
  /// \param [in] scratchpad_size Size of scratchpad memory.
  /// \param [in] scratchpad Pointer to scratchpad data.
  /// \param [in] workspace_size Size of workspace memory.
  /// \param [in] workspace Pointer to workspace data.
  /// \returns An event representing the status of rnn forward operations.
  sycl::event async_rnn_forward(const rnn_desc &desc, ::dnnl::prop_kind kind,
                               const memory_desc_ext &src_desc, void *src,
                               const memory_desc_ext &dst_desc, void *dst,
                               const memory_desc_ext &iter_desc, void *src_iter,
                               void *dst_iter,
                               const memory_desc_ext &iter_c_desc,
                               void *src_iter_c, void *dst_iter_c,
                               size_t weight_size, void *weight,
                               size_t scratchpad_size, void *scratchpad,
                               size_t workspace_size, void *workspace);

  /// Computing the data and weight gradient of a specified rnn function
  /// asynchronously.
  /// \param [in] desc RNN descriptor.
  /// \param [in] dst_desc Destination memory descriptor.
  /// \param [in] dst Pointer to destination data.
  /// \param [in] diff_dst Pointer to differential destination data.
  /// \param [in] src_desc Source memory descriptor.
  /// \param [in] src Pointer to source data.
  /// \param [out] diff_src Pointer to differential source data.
  /// \param [in] iter_desc Recurrent hidden state data memory descriptor.
  /// \param [in] src_iter Pointer to input recurrent hidden state data.
  /// \param [in] diff_dst_iter Pointer to differential output recurrent hidden state data.
  /// \param [out] diff_src_iter Pointer to differential input recurrent hidden state data.
  /// \param [in] iter_c_desc Recurrent cell state data memory descriptor.
  /// \param [in] src_c_iter Pointer to input recurrent cell state data.
  /// \param [in] diff_dst_c_iter Pointer to differential output recurrent cell state data.
  /// \param [out] diff_src_c_iter Pointer to differential input recurrent cell state data.
  /// \param [in] weight_size Size of weight memory.
  /// \param [in] weight Pointer to weight data.
  /// \param [out] diff_weight Pointer to differential weight data.
  /// \param [in] scratchpad_size Size of scratchpad memory.
  /// \param [in] scratchpad Pointer to scratchpad data.
  /// \param [in] workspace_size Size of workspace memory.
  /// \param [in] workspace Pointer to workspace data.
  /// \returns An event representing the status of rnn backward operations.
  sycl::event async_rnn_backward(
      const rnn_desc &desc, const memory_desc_ext &dst_desc, void *dst,
      void *diff_dst, const memory_desc_ext &src_desc, void *src,
      void *diff_src, const memory_desc_ext &iter_desc, void *src_iter,
      void *diff_dst_iter, void *diff_src_iter,
      const memory_desc_ext &iter_c_desc, void *src_iter_c,
      void *diff_dst_iter_c, void *diff_src_iter_c, size_t weight_size,
      void *weight, void *diff_weight, size_t scratchpad_size, void *scratchpad,
      size_t workspace_size, void *workspace);

  /// Getting the required state size for specified dropout operation.
  /// \param [in] src_desc Source memory descriptor.
  /// \returns Required size of state.
  size_t get_dropout_state_size();

  /// Getting the required workspace size for dropout operation.
  /// \param [in] src_desc Source memory descriptor.
  /// \returns Required size of workspace.
  static size_t get_dropout_workspace_size(const memory_desc_ext &src_desc);

  /// Computing a specified dropout function value asynchronously.
  /// \param [in] desc Dropout descriptor.
  /// \param [in] src_desc Source memory descriptor.
  /// \param [in] src Pointer to source data.
  /// \param [in] dst_desc Destination memory descriptor.
  /// \param [out] dst Pointer to destination data.
  /// \param [in] workspace Pointer to workspace data.
  /// \param [in] workspace_size Size of workspace memory.
  /// \returns An event representing the dropout forward operations.
  sycl::event async_dropout_forward(dropout_desc &desc,
                                    const memory_desc_ext &src_desc, void *src,
                                    const memory_desc_ext &dst_desc, void *dst,
                                    void *workspace, size_t workspace_size);

  /// Computing the gradient of a specified dropout function asynchronously.
  /// \param [in] desc Dropout descriptor.
  /// \param [in] diff_dst_desc Differential destination memory descriptor.
  /// \param [in] diff_dst Pointer to differential destination data.
  /// \param [in] diff_src_desc Differential source memory descriptor.
  /// \param [out] diff_src Pointer to differential source data.
  /// \param [in] workspace Pointer to workspace data.
  /// \param [in] workspace_size Size of workspace memory.
  /// \returns An event representing the dropout backward operations.
  sycl::event async_dropout_backward(dropout_desc &desc,
                                     const memory_desc_ext &diff_dst_desc,
                                     void *diff_dst,
                                     const memory_desc_ext &diff_src_desc,
                                     void *diff_src, void *workspace,
                                     size_t workspace_size);
};

inline
void dropout_desc::restore(engine_ext &engine, float p, void *state,
                                  size_t state_size, unsigned long long seed) {
  if (state) {
    std::int64_t required_state_size = engine.get_dropout_state_size();
    if (state_size < required_state_size) {
      throw std::runtime_error("restore: state_size less than required state size.");
    }
    sycl::queue *q = engine.get_queue();
    _imp->_p = p;
    _imp->_seed = seed;
    _imp->_state = state;
    _imp->_host_state = std::vector<std::uint8_t>(required_state_size);
    q->memcpy(_imp->_host_state.data(), _imp->_state, required_state_size).wait();
    _imp->_rng_engine =
        oneapi::mkl::rng::load_state<rng_engine_t>(
            *q, _imp->_host_state.data());
  }
}

inline
void dropout_desc::set(engine_ext &engine, float p, void *state,
                              size_t state_size, unsigned long long seed) {
  _imp->_p = p;
  if (state) {
    std::int64_t required_state_size = engine.get_dropout_state_size();
    if (state_size < required_state_size) {
      throw std::runtime_error("set: no sufficient memory to save states.");
    }
    sycl::queue *q = engine.get_queue();
    _imp->_seed = seed;
    _imp->_state = state;
    _imp->_host_state = std::vector<std::uint8_t>(required_state_size);
    _imp->_rng_engine = rng_engine_t(*q, seed);
    oneapi::mkl::rng::save_state(_imp->_rng_engine, _imp->_host_state.data());
    q->memcpy(_imp->_state, _imp->_host_state.data(), required_state_size).wait();
  }
}

inline
::dnnl::memory::data_type
memory_desc_ext::to_dnnl_data_type(dpct::library_data_t dt) {
  using dnnl_dt = ::dnnl::memory::data_type;
  switch (dt) {
  case dpct::library_data_t::real_half:
    return dnnl_dt::f16;
  case dpct::library_data_t::real_bfloat16:
    return dnnl_dt::bf16;
  case dpct::library_data_t::real_float:
    return dnnl_dt::f32;
  case dpct::library_data_t::real_int32:
    return dnnl_dt::s32;
  case dpct::library_data_t::real_int8:
    return dnnl_dt::s8;
  case dpct::library_data_t::real_uint8:
    return dnnl_dt::u8;
  case dpct::library_data_t::real_int8_4:
    return dnnl_dt::s8;
  case dpct::library_data_t::real_int8_32:
    return dnnl_dt::s8;
  case dpct::library_data_t::real_uint8_4:
    return dnnl_dt::u8;
  default:
    throw std::runtime_error("to_dnnl_data_type: unsupported data type.");
  }
}

inline
dpct::library_data_t
memory_desc_ext::to_dpct_library_data_t(::dnnl::memory::data_type dt,
                                        unsigned block_size) {
  using dpct_dt = dpct::library_data_t;
  using dnnl_dt = ::dnnl::memory::data_type;
  switch (dt) {
  case dnnl_dt::f16:
    return dpct_dt::real_half;
  case dnnl_dt::bf16:
    return dpct_dt::real_bfloat16;
  case dnnl_dt::f32:
    return dpct_dt::real_float;
  case dnnl_dt::s32:
    return dpct_dt::real_int32;
  case dnnl_dt::s8:
    if (block_size == 4) {
      return dpct_dt::real_int8_4;
    } else if (block_size == 32) {
      return dpct_dt::real_int8_32;
    } else {
      return dpct_dt::real_int8;
    }
  case dnnl_dt::u8:
    if (block_size == 4) {
      return dpct_dt::real_uint8_4;
    } else {
      return dpct_dt::real_uint8;
    }
  default:
    throw std::runtime_error("to_dpct_library_data_t: unsupported data type "
                             "dnnl::memory::data_type::undef.");
  }
}

inline
::dnnl::memory::format_tag
memory_desc_ext::to_dnnl_format_tag(dpct::library_data_t dt,
                                    memory_format_tag tag) {
  using dpct_dt = dpct::library_data_t;
  using dpct_tag = memory_format_tag;
  using dnnl_tag = ::dnnl::memory::format_tag;
  switch (tag) {
  case dpct_tag::nchw:
    return dnnl_tag::nchw;
  case dpct_tag::nhwc:
    return dnnl_tag::nhwc;
  default:
    if (dt == dpct_dt::real_int8_32) {
      return dnnl_tag::nChw32c;
    } else {
      return dnnl_tag::nChw4c;
    }
  }
}

inline
void memory_desc_ext::set(memory_format_tag tag, dpct::library_data_t dt, int n,
                          int c, int h, int w) {
  _desc = ::dnnl::memory::desc({n, c, h, w}, to_dnnl_data_type(dt),
                               to_dnnl_format_tag(dt, tag));
}

inline
void memory_desc_ext::set(dpct::library_data_t dt, int n, int c, int h, int w,
                          int n_stride, int c_stride, int h_stride,
                          int w_stride) {
  _desc = ::dnnl::memory::desc({n, c, h, w}, to_dnnl_data_type(dt),
                               {n_stride, c_stride, h_stride, w_stride});
}

inline
void memory_desc_ext::set(dpct::library_data_t dt, int ndims, const int dims[],
                          const int strides[]) {
  _desc = ::dnnl::memory::desc({dims, dims + ndims}, to_dnnl_data_type(dt),
                               {strides, strides + ndims});
}

inline
void memory_desc_ext::set(memory_format_tag tag, dpct::library_data_t dt,
                          int ndims, const int dims[]) {
  _desc = ::dnnl::memory::desc({dims, dims + ndims}, to_dnnl_data_type(dt),
                               to_dnnl_format_tag(dt, tag));
}

inline
void memory_desc_ext::set(rnn_memory_format_tag tag, dpct::library_data_t dt,
                          int t, int n, int c) {
  if (tag == rnn_memory_format_tag::tnc) {
    _desc = ::dnnl::memory::desc({t, n, c}, to_dnnl_data_type(dt),
                                 ::dnnl::memory::format_tag::tnc);
  } else if(tag == rnn_memory_format_tag::ntc) {
    _desc = ::dnnl::memory::desc({t, n, c}, to_dnnl_data_type(dt),
                                 ::dnnl::memory::format_tag::ntc);
  } else {
    throw std::runtime_error("set: unsupported memory format tag.");
  }
}

inline
void memory_desc_ext::get(dpct::library_data_t *dt, int *n, int *c, int *h,
                          int *w, int *n_stride, int *c_stride, int *h_stride,
                          int *w_stride) const {
  unsigned block_size = 1;
  auto dims = _desc.get_dims();
  auto inner_blks = _desc.get_inner_blks();
  auto strides = _desc.get_strides();
  if (!inner_blks.empty()) {
    block_size = inner_blks[0];
  }

  *dt = to_dpct_library_data_t(_desc.get_data_type(), block_size);
  *n = dims[0];
  *c = dims[1];
  *h = dims[2];
  *w = dims[3];
  *n_stride = strides[0] / block_size;
  *c_stride = strides[1] / block_size;
  *h_stride = strides[2] / block_size;
  *w_stride = strides[3] / block_size;
}

inline
void memory_desc_ext::get(dpct::library_data_t *dt, memory_format_tag *tag,
                          int *n, int *c, int *h, int *w) const {
  unsigned block_size = 1;
  *tag = memory_format_tag::nchw;
  auto dims = _desc.get_dims();
  auto strides = _desc.get_strides();
  auto inner_blks = _desc.get_inner_blks();
  if (!inner_blks.empty()) {
    block_size = inner_blks[0];
    *tag = memory_format_tag::nchw_blocked;
  }
  if (strides[1] == 1 && dims[1] != 1) {
    *tag = memory_format_tag::nhwc;
  }
  *dt = to_dpct_library_data_t(_desc.get_data_type(), block_size);
  *n = dims[0];
  *c = dims[1];
  *h = dims[2];
  *w = dims[3];
}

inline
void memory_desc_ext::get(dpct::library_data_t *dt, rnn_memory_format_tag *tag,
                          int *t, int *n, int *c) const {
  auto dims = _desc.get_dims();
  auto strides = _desc.get_strides();

  if (strides[0] >= strides[1]) {
    *tag = rnn_memory_format_tag::tnc;
  } else {
    *tag = rnn_memory_format_tag::ntc;
  }

  *dt = to_dpct_library_data_t(_desc.get_data_type(), 1);
  *t = dims[0];
  *n = dims[1];
  *c = dims[2];
}

inline
void memory_desc_ext::get(int requested_ndims, dpct::library_data_t *dt,
                          int *ndims, int dims[], int strides[]) const {
  unsigned block_size = 1;
  auto inner_blks = _desc.get_inner_blks();
  auto adims = _desc.get_dims();
  auto astrides = _desc.get_strides();
  if (!inner_blks.empty()) {
    block_size = inner_blks[0];
  }
  *dt = to_dpct_library_data_t(_desc.get_data_type(), block_size);
  *ndims = _desc.get_ndims();
  for (int index = 0; index < requested_ndims; index++) {
    dims[index] = adims[index];
    strides[index] =
        astrides[index] / block_size;
  }
}

inline
void memory_desc_ext::get(int requested_ndims, dpct::library_data_t *dt,
                          memory_format_tag *tag, int *ndims,
                          int dims[]) const {
  unsigned block_size = 1;
  *tag = memory_format_tag::nchw;
  auto inner_blks = _desc.get_inner_blks();
  auto adims = _desc.get_dims();
  auto astrides = _desc.get_strides();
  if (!inner_blks.empty()) {
    block_size = inner_blks[0];
    *tag = memory_format_tag::nchw_blocked;
  }
  if (astrides[1] == 1 &&
      adims[1] != 1) {
    *tag = memory_format_tag::nhwc;
  }
  *dt = to_dpct_library_data_t(_desc.get_data_type(), block_size);
  *ndims = _desc.get_ndims();
  for (int index = 0; index < requested_ndims; index++) {
    dims[index] = adims[index];
  }
}

inline
void engine_ext::get_rnn_configuration(const ::dnnl::memory::desc &desc,
                                       rnn_direction direction, rnn_mode mode,
                                       dpct::library_data_t dt, int hidden_size,
                                       ::dnnl::memory::data_type *dnnl_dt,
                                       ::dnnl::memory::format_tag *tag,
                                       int *projection_size, int *output_size,
                                       int *seq_length, int *batch_size,
                                       int *direction_num, int *gate_num) {
  if (!desc.is_zero()) {
    auto dims = desc.get_dims();
    auto strides = desc.get_strides();
    if (strides[0] >= strides[1]) {
      *tag = ::dnnl::memory::format_tag::tnc;
      *seq_length = dims[0];
      *batch_size = dims[1];
    } else {
      *tag = ::dnnl::memory::format_tag::ntc;
      *seq_length = dims[1];
      *batch_size = dims[0];
    }
  }
  if (direction == rnn_direction::bidirectional) {
    *direction_num = 2;
  } else {
    *direction_num = 1;
  }
  if (mode == rnn_mode::lstm) {
    *gate_num = 4;
  } else if (mode == rnn_mode::gru) {
    *gate_num = 3;
  } else {
    *gate_num = 1;
  }
  if (*projection_size != hidden_size) {
    *output_size = *projection_size;
  } else {
    *projection_size = 0;
    *output_size = hidden_size;
  }
  *dnnl_dt = memory_desc_ext::to_dnnl_data_type(dt);
}

inline
void *engine_ext::allocate(const memory_desc_ext &data_desc, int count) const {
  size_t mem_size = data_desc.get_size();
  void *mem = sycl::malloc_device(mem_size * count, *_q);
  return mem;
}

inline
void engine_ext::transform_no_zero(const memory_desc_ext &desc, void *src, void *dst) {
  ::dnnl::memory::data_type dt = desc.get_desc().get_data_type();
  size_t element_num = desc.get_element_num();
  switch (dt) {
  case ::dnnl::memory::data_type::f32:
    transform_no_zero_with_type<float>(_q, src, dst, element_num);
    break;
  case ::dnnl::memory::data_type::f16:
    transform_no_zero_with_type<sycl::half>(_q, src, dst, element_num);
    break;
  case ::dnnl::memory::data_type::s32:
    transform_no_zero_with_type<int32_t>(_q, src, dst, element_num);
    break;
  case ::dnnl::memory::data_type::s8:
    transform_no_zero_with_type<int8_t>(_q, src, dst, element_num);
    break;
  case ::dnnl::memory::data_type::u8:
    transform_no_zero_with_type<uint8_t>(_q, src, dst, element_num);
    break;
  default:
    throw std::runtime_error("transform_no_zero: unsupported data type.");
  }
}

inline
::dnnl::memory::desc
engine_ext::get_group_weight_desc(int group_count,
                                  const memory_desc_ext &weight_desc) {
  if (group_count == 1) {
    return weight_desc.get_desc();
  }
  auto help_weight_desc = weight_desc.get_desc();
  int ndims = help_weight_desc.get_ndims();
  if (!help_weight_desc.get_inner_blks().empty()) {
    throw std::runtime_error("get_group_weight_desc: group convolution with "
                             "blocked weight memory unimplemented.");
  }
  std::vector<int64_t> new_size;
  auto old_size = weight_desc.get_dims();
  new_size.push_back(group_count);
  new_size.push_back(old_size[0] / group_count);
  for (int index = 1; index < old_size.size(); index++) {
    new_size.push_back(old_size[index]);
  }
  std::vector<int64_t> strides = help_weight_desc.get_strides();
  ::dnnl::memory::format_tag tag;
  bool is_nhwc = (strides[1] == 1 && old_size[1] != 1);

  if (ndims == 4) {
    if (is_nhwc) {
      tag = ::dnnl::memory::format_tag::gohwi;
    } else {
      tag = ::dnnl::memory::format_tag::goihw;
    }
  } else if (ndims == 5) {
    if (is_nhwc) {
      tag = ::dnnl::memory::format_tag::godhwi;
    } else {
      tag = ::dnnl::memory::format_tag::goidhw;
    }
  }

  help_weight_desc =
      ::dnnl::memory::desc(new_size, weight_desc.get_desc().get_data_type(), tag);
  return help_weight_desc;
}

inline
::dnnl::memory::desc engine_ext::compress_spatial_dimensions_to_channel(
    const ::dnnl::memory::desc &desc) {
  int ndims = desc.get_ndims();
  auto dims = desc.get_dims();
  auto inner_blks = desc.get_inner_blks();
  assert(ndims >= 4 && "ndims is at least 4.");
  std::vector<int64_t> compressed_dims(ndims);
  compressed_dims[0] = dims[0];
  compressed_dims[1] = dims[1];
  for (int index = 2; index < ndims; index++) {
    compressed_dims[1] = compressed_dims[1] * dims[index];
    compressed_dims[index] = 1;
  }
  if (!inner_blks.empty() && inner_blks[0] == 4) {
    return ::dnnl::memory::desc(compressed_dims, desc.get_data_type(),
                                ::dnnl::memory::format_tag::nChw4c);
  } else if (!inner_blks.empty() && inner_blks[0] == 32) {
    return ::dnnl::memory::desc(compressed_dims, desc.get_data_type(),
                                ::dnnl::memory::format_tag::nChw32c);
  }
  std::vector<int64_t> strides(ndims, 1);
  strides[0] = compressed_dims[1];

  return ::dnnl::memory::desc(compressed_dims, desc.get_data_type(), strides);
}

inline
::dnnl::memory::desc
engine_ext::get_bn_scale_bias_mean_var_desc(const ::dnnl::memory::desc &desc,
                                            batch_normalization_mode mode) {
  int ndims = desc.get_ndims();
  auto dims = desc.get_dims();
  assert(ndims >= 4 && "ndims is at least 4.");
  int channel_num = 1;
  if (mode == batch_normalization_mode::spatial) {
    channel_num = dims[1];
  } else {
    for (int index = 1; index < ndims; index++) {
      channel_num = channel_num * dims[index];
    }
  }
  return ::dnnl::memory::desc({channel_num}, desc.get_data_type(),
                              ::dnnl::memory::format_tag::a);
}

inline
::dnnl::memory::desc engine_ext::transfer_memory_desc_to_channel_major_format(
    const ::dnnl::memory::desc &desc) {
  if (!desc.get_inner_blks().empty()) {
    return desc;
  }
  int ndims = desc.get_ndims();
  auto dims = desc.get_dims();
  if (ndims == 4) {
    return ::dnnl::memory::desc(dims, desc.get_data_type(),
                                ::dnnl::memory::format_tag::nchw);
  }
  return ::dnnl::memory::desc(dims, desc.get_data_type(),
                              ::dnnl::memory::format_tag::ncdhw);
}

/// If the alpha = 0 and beta = 1, then the destination (dst = alpha * out +
/// beta * prior_dst) have no change. In this case this function returns true
/// means the operation can exit directly.
inline
bool engine_ext::scale_parameter_preprocess(
    const std::vector<output_argument_info> &args) {
  bool direct_exit = true;
  for (auto &arg : args) {
    if (arg._alpha == 0.f) {
      if (arg._beta != 1.f) {
        async_scale(arg._beta, arg._desc, arg._data);
      }
    } else {
      direct_exit = false;
    }
  }
  return direct_exit;
}

inline
void engine_ext::derive_batch_normalization_memory_desc(
    memory_desc_ext &scale_bias_desc, memory_desc_ext &mean_var_desc,
    const memory_desc_ext &src_desc, batch_normalization_mode mode) {
    derive_batch_normalization_memory_desc(scale_bias_desc, src_desc, mode);
    derive_batch_normalization_memory_desc(mean_var_desc, src_desc, mode);
}

inline
void engine_ext::derive_batch_normalization_memory_desc(
    memory_desc_ext &desc, const memory_desc_ext &src_desc,
    batch_normalization_mode mode) {
  int src_ndims = src_desc.get_desc().get_ndims();
  auto inner_blks = src_desc.get_desc().get_inner_blks();
  if (src_desc.get_desc().get_ndims() != 4 ||
      src_desc.get_desc().get_ndims() != 5) {
    throw std::runtime_error("derive_batch_normalization_memory_desc: only 4d "
                             "and 5d memory descriptor supported.");
  }
  std::vector<int64_t> dims = src_desc.get_dims();
  dims[0] = 1;
  if (mode == batch_normalization_mode::spatial) {
    dims[2] = 1;
    dims[3] = 1;
    if (src_ndims == 5) {
      dims[4] = 1;
    }
  }
  auto data_type = src_desc.get_desc().get_data_type();
  if (data_type == ::dnnl::memory::data_type::f16) {
    data_type = ::dnnl::memory::data_type::f32;
  }
  if (!inner_blks.empty() && inner_blks[0] == 4) {
    desc.set_desc(::dnnl::memory::desc(dims, data_type,
                                       ::dnnl::memory::format_tag::nChw4c));
  } else if (!inner_blks.empty() && inner_blks[0] == 32) {
    desc.set_desc(::dnnl::memory::desc(dims, data_type,
                                       ::dnnl::memory::format_tag::nChw32c));
  } else {
    if (src_ndims == 4) {
      desc.set_desc(::dnnl::memory::desc(dims, data_type,
                                         ::dnnl::memory::format_tag::nchw));
    } else {
      desc.set_desc(::dnnl::memory::desc(dims, data_type,
                                         ::dnnl::memory::format_tag::ncdhw));
    }
  }
}

template <typename primitive_type, typename args_type>
sycl::event engine_ext::execute_primitive(
    primitive_type *primitive, args_type *args,
    const std::vector<output_argument_info> &output_args,
    const std::vector<void *> &device_ptrs) {
  std::vector<void *> caches;
  int output_arg_num = output_args.size();
  for (int i = 0; i < output_arg_num; i++) {
    if (output_args[i]._beta != 0.f) {
      auto cache = allocate(output_args[i]._desc);
      caches.push_back(cache);
      args->insert(
          {output_args[i]._name,
           ::dnnl::memory(output_args[i]._desc.get_desc(), _eng, cache)});
    } else {
      args->insert(
          {output_args[i]._name, ::dnnl::memory(output_args[i]._desc.get_desc(),
                                                _eng, output_args[i]._data)});
    }
  }

  auto e = ::dnnl::sycl_interop::execute(*primitive, _s, *args);
  int cache_index = 0;
  for (int i = 0; i < output_arg_num; i++) {
    if (output_args[i]._beta != 0.f) {
      e = async_sum(output_args[i]._alpha, output_args[i]._desc,
              caches[cache_index++], output_args[i]._beta, output_args[i]._desc,
              output_args[i]._data);
    } else {
      if (output_args[i]._alpha != 1.f) {
        e = async_scale(output_args[i]._alpha, output_args[i]._desc,
                  output_args[i]._data);
      }
    }
  }
  caches.insert(caches.end(), device_ptrs.begin(), device_ptrs.end());
  async_free(_q, e, primitive, args, caches);
  return e;
}

template <typename primitive_type, typename args_type>
sycl::event engine_ext::execute_primitive(primitive_type *primitive, args_type *args,
                                          bool preserve_primitive)
{
  auto e = ::dnnl::sycl_interop::execute(*primitive, _s, *args);
  primitive_type *p = primitive;
  if(preserve_primitive) {
    p = nullptr;
  }
  async_free(_q, e, p, args);
  return e;
}

inline
::dnnl::memory::desc engine_ext::bn_reorder_memory_to_channel_major_format(
    bool is_input, ::dnnl::memory::desc &desc, void *src, void **cache,
    std::vector<void *> &caches) {
  ::dnnl::memory::desc result;
  result = transfer_memory_desc_to_channel_major_format(desc);
  if ((result != desc) || !src) {
    *cache = allocate(desc);
    if (is_input && src) {
      async_reorder(1.f, desc, src, 0.f, result, *cache);
    }
    caches.push_back(*cache);
  }
  return result;
}

inline
sycl::event engine_ext::batch_normalization_backward_internal(
    batch_normalization_mode mode, float epsilon, float alpha_data,
    const memory_desc_ext &src_desc, void *src,
    const memory_desc_ext &diff_dst_desc, void *diff_dst, float beta_data,
    const memory_desc_ext &diff_src_desc, void *diff_src, float alpha_param,
    const memory_desc_ext &diff_scale_bias_desc, void *scale, void *bias,
    float beta_param, void *diff_scale, void *diff_bias,
    const memory_desc_ext &mean_var_desc, void *saved_mean, void *saved_var) {
  if (scale_parameter_preprocess(
          {{alpha_data, beta_data, diff_src_desc, diff_src},
           {alpha_param, beta_param, diff_scale_bias_desc, diff_scale},
           {alpha_param, beta_param, diff_scale_bias_desc, diff_bias}})) {
    return sycl::event();
  }
  std::vector<void *> caches;
  void *reordered_src = nullptr, *reordered_diff_dst = nullptr,
       *reordered_diff_src = nullptr, *reordered_scale = nullptr,
       *reordered_bias = nullptr, *reordered_diff_scale = nullptr,
       *reordered_diff_bias = nullptr, *reordered_saved_mean = nullptr,
       *reordered_saved_var = nullptr;

  ::dnnl::memory::desc help_src_desc = src_desc.get_desc();
  ::dnnl::memory::desc help_diff_dst_desc = diff_dst_desc.get_desc();
  ::dnnl::memory::desc help_diff_src_desc = diff_src_desc.get_desc();
  ::dnnl::memory::desc help_diff_scale_bias_desc =
      diff_scale_bias_desc.get_desc();
  ::dnnl::memory::desc help_mean_var_desc = mean_var_desc.get_desc();
  ::dnnl::memory::desc actual_diff_src_desc = help_diff_src_desc;
  ::dnnl::memory::desc actual_diff_scale_bias_desc = help_diff_scale_bias_desc;

  if (mode == batch_normalization_mode::per_activation) {
    help_src_desc = bn_reorder_memory_to_channel_major_format(true, help_src_desc, src,
                                                       &reordered_src, caches);
    help_diff_dst_desc = bn_reorder_memory_to_channel_major_format(
        true, help_diff_dst_desc, diff_dst, &reordered_diff_dst, caches);
    help_diff_src_desc = bn_reorder_memory_to_channel_major_format(
        false, help_diff_src_desc, diff_src, &reordered_diff_src, caches);
    actual_diff_src_desc = help_diff_src_desc;
    help_diff_scale_bias_desc = bn_reorder_memory_to_channel_major_format(
        true, help_diff_scale_bias_desc, scale, &reordered_scale, caches);
    actual_diff_scale_bias_desc = help_diff_scale_bias_desc;
    if (bias) {
      bn_reorder_memory_to_channel_major_format(true, help_diff_scale_bias_desc, bias,
                                         &reordered_bias, caches);
    }
    bn_reorder_memory_to_channel_major_format(false, help_diff_scale_bias_desc,
                                       diff_scale, &reordered_diff_scale,
                                       caches);
    bn_reorder_memory_to_channel_major_format(false, help_diff_scale_bias_desc,
                                       diff_bias, &reordered_diff_bias, caches);

    help_mean_var_desc = bn_reorder_memory_to_channel_major_format(
        true, help_mean_var_desc, saved_mean, &reordered_saved_mean, caches);
    bn_reorder_memory_to_channel_major_format(true, help_mean_var_desc, saved_var,
                                       &reordered_saved_var, caches);
    help_src_desc = compress_spatial_dimensions_to_channel(help_src_desc);
    help_diff_src_desc =
        compress_spatial_dimensions_to_channel(help_diff_src_desc);
    help_diff_dst_desc =
        compress_spatial_dimensions_to_channel(help_diff_dst_desc);
  } else {
    if ((help_src_desc != help_diff_dst_desc) ||
        (help_src_desc != help_diff_src_desc) ||
        (help_diff_dst_desc != help_diff_src_desc)) {
      help_src_desc = bn_reorder_memory_to_channel_major_format(
          true, help_src_desc, src, &reordered_src, caches);
      help_diff_dst_desc = bn_reorder_memory_to_channel_major_format(
          true, help_diff_dst_desc, diff_dst, &reordered_diff_dst, caches);
      help_diff_src_desc = bn_reorder_memory_to_channel_major_format(
          false, help_diff_src_desc, diff_src, &reordered_diff_src, caches);
      actual_diff_src_desc = help_diff_src_desc;
    }
  }

  help_diff_scale_bias_desc =
      get_bn_scale_bias_mean_var_desc(help_diff_scale_bias_desc, mode);
  help_mean_var_desc =
      get_bn_scale_bias_mean_var_desc(help_mean_var_desc, mode);

  auto forward_primitive =
      create_primitive_desc<::dnnl::batch_normalization_forward>(
          ::dnnl::prop_kind::forward_training, help_src_desc,
          help_diff_dst_desc, epsilon,
          ::dnnl::normalization_flags::use_scale |
              ::dnnl::normalization_flags::use_shift);
  auto primitive =
      create_backward_primitive<::dnnl::batch_normalization_backward>(
          ::dnnl::prop_kind::backward, help_diff_src_desc, help_diff_dst_desc,
          help_src_desc, epsilon,
          ::dnnl::normalization_flags::use_scale |
              ::dnnl::normalization_flags::use_shift, forward_primitive);

  void *dst_cache = nullptr;
  if (!saved_mean && !saved_var) {
    dst_cache = allocate(diff_dst_desc);
    if (!reordered_saved_mean) {
      reordered_saved_mean = allocate(mean_var_desc);
      caches.push_back(reordered_saved_mean);
    }
    if (!reordered_saved_var) {
      reordered_saved_var = allocate(mean_var_desc);
      caches.push_back(reordered_saved_var);
    }
    if (!bias) {
      _q->fill(reordered_bias, 0, diff_scale_bias_desc.get_size());
    }

    batch_normalization_forward_internal(
        true, mode, epsilon, 0.f, 1.f, src_desc, src, 0.f, diff_dst_desc,
        dst_cache, diff_scale_bias_desc, scale, bias ? bias : reordered_bias,
        mean_var_desc, reordered_saved_mean, reordered_saved_var, nullptr,
        nullptr);

    caches.push_back(dst_cache);
  }

  auto execution_args = new std::unordered_map<int, ::dnnl::memory>{
      {DNNL_ARG_SRC,
       {::dnnl::memory(help_src_desc, _eng,
                       reordered_src ? reordered_src : src)}},
      {DNNL_ARG_SCALE,
       {::dnnl::memory(help_diff_scale_bias_desc, _eng,
                       reordered_scale ? reordered_scale : scale)}},
      {DNNL_ARG_MEAN,
       {::dnnl::memory(help_mean_var_desc, _eng,
                       reordered_saved_mean ? reordered_saved_mean
                                            : saved_mean)}},
      {DNNL_ARG_VARIANCE,
       {::dnnl::memory(help_mean_var_desc, _eng,
                       reordered_saved_var ? reordered_saved_var : saved_var)}},
      {DNNL_ARG_DIFF_DST,
       {::dnnl::memory(help_diff_src_desc, _eng,
                       reordered_diff_dst ? reordered_diff_dst : diff_dst)}}};

  sycl::event e = execute_primitive(
      primitive, execution_args,
      {{alpha_data, beta_data, DNNL_ARG_DIFF_SRC, help_diff_src_desc,
        reordered_diff_src ? reordered_diff_src : diff_src},
       {alpha_param, beta_param, DNNL_ARG_DIFF_SCALE, help_diff_scale_bias_desc,
        reordered_diff_scale ? reordered_diff_scale : diff_scale},
       {alpha_param, beta_param, DNNL_ARG_DIFF_SHIFT, help_diff_scale_bias_desc,
        reordered_diff_bias ? reordered_diff_bias : diff_bias}});
  if (actual_diff_src_desc != diff_src_desc.get_desc() && reordered_diff_src) {
    e = async_reorder(1.f, actual_diff_src_desc, reordered_diff_src, 0.f,
                diff_src_desc, diff_src);
  }
  if (actual_diff_scale_bias_desc != diff_scale_bias_desc.get_desc() &&
      reordered_diff_scale && reordered_diff_bias) {
    async_reorder(1.f, actual_diff_scale_bias_desc, reordered_diff_scale, 0.f,
            diff_scale_bias_desc, diff_scale);
    e = async_reorder(1.f, actual_diff_scale_bias_desc, reordered_diff_bias, 0.f,
                diff_scale_bias_desc, diff_bias);
  }
  _q->submit([&](sycl::handler &cgh) {
    cgh.depends_on(e);
    cgh.host_task([=] {
      for (auto ptr : caches) {
        sycl::free(ptr, *_q);
      }
    });
  });
  return e;
}

inline
sycl::event engine_ext::batch_normalization_forward_internal(
    bool is_infer, batch_normalization_mode mode, float epsilon, float factor,
    float alpha, const memory_desc_ext &src_desc, void *src, float beta,
    const memory_desc_ext &dst_desc, void *dst,
    const memory_desc_ext &scale_bias_desc, void *scale, void *bias,
    const memory_desc_ext &mean_var_desc, void *saved_mean, void *saved_var,
    void *running_mean, void *running_var) {
  if (scale_parameter_preprocess({{alpha, beta, dst_desc, dst}})) {
    return sycl::event();
  }
  std::vector<void *> caches;
  void *reordered_src = nullptr, *reordered_dst = nullptr,
       *reordered_scale = nullptr, *reordered_bias = nullptr,
       *reordered_saved_mean = nullptr, *reordered_saved_var = nullptr;
  ::dnnl::memory::desc help_src_desc = src_desc.get_desc();
  ::dnnl::memory::desc help_dst_desc = dst_desc.get_desc();
  ::dnnl::memory::desc help_scale_bias_desc = scale_bias_desc.get_desc();
  ::dnnl::memory::desc help_mean_var_desc = mean_var_desc.get_desc();
  ::dnnl::memory::desc actual_dst_desc = help_dst_desc;
  ::dnnl::memory::desc actual_mean_var_desc = help_mean_var_desc;

  if (mode == batch_normalization_mode::per_activation) {
    help_src_desc = bn_reorder_memory_to_channel_major_format(true, help_src_desc, src,
                                                       &reordered_src, caches);
    help_dst_desc = bn_reorder_memory_to_channel_major_format(
        false, help_dst_desc, dst, &reordered_dst, caches);
    actual_dst_desc = help_dst_desc;
    help_scale_bias_desc = bn_reorder_memory_to_channel_major_format(
        true, help_scale_bias_desc, scale, &reordered_scale, caches);
    bn_reorder_memory_to_channel_major_format(true, help_scale_bias_desc, bias,
                                       &reordered_bias, caches);
    help_mean_var_desc = bn_reorder_memory_to_channel_major_format(
        is_infer, help_mean_var_desc, saved_mean,
        &reordered_saved_mean, caches);
    actual_mean_var_desc = help_mean_var_desc;
    bn_reorder_memory_to_channel_major_format(is_infer,
                                       help_mean_var_desc, saved_var,
                                       &reordered_saved_var, caches);
    help_src_desc = compress_spatial_dimensions_to_channel(help_src_desc);
    help_dst_desc = compress_spatial_dimensions_to_channel(help_dst_desc);
  } else {
    if (help_src_desc != help_dst_desc) {
      help_src_desc = bn_reorder_memory_to_channel_major_format(
          true, help_src_desc, src, &reordered_src, caches);
      help_dst_desc = bn_reorder_memory_to_channel_major_format(
          false, help_dst_desc, dst, &reordered_dst, caches);
      actual_dst_desc = help_dst_desc;
    }
  }
  help_scale_bias_desc =
      get_bn_scale_bias_mean_var_desc(help_scale_bias_desc, mode);
  help_mean_var_desc =
      get_bn_scale_bias_mean_var_desc(help_mean_var_desc, mode);

  ::dnnl::prop_kind kind;
  ::dnnl::normalization_flags flag = ::dnnl::normalization_flags::use_scale |
                                     ::dnnl::normalization_flags::use_shift;
  if (is_infer) {
    kind = ::dnnl::prop_kind::forward_inference;
    flag = ::dnnl::normalization_flags::use_global_stats | flag;
  } else {
    kind = ::dnnl::prop_kind::forward_training;
  }
  auto primitive =
      create_forward_primitive<::dnnl::batch_normalization_forward>(
          kind, help_src_desc, help_dst_desc, epsilon, flag);

  auto execution_args = new std::unordered_map<int, ::dnnl::memory>{
      {DNNL_ARG_SRC,
       {::dnnl::memory(help_src_desc, _eng,
                       reordered_src ? reordered_src : src)}},
      {DNNL_ARG_SCALE,
       {::dnnl::memory(help_scale_bias_desc, _eng,
                       reordered_scale ? reordered_scale : scale)}},
      {DNNL_ARG_SHIFT,
       {::dnnl::memory(help_scale_bias_desc, _eng,
                       reordered_bias ? reordered_bias : bias)}},
      {DNNL_ARG_MEAN,
       {::dnnl::memory(help_mean_var_desc, _eng,
                       reordered_saved_mean ? reordered_saved_mean
                                            : saved_mean)}},
      {DNNL_ARG_VARIANCE,
       {::dnnl::memory(help_mean_var_desc, _eng,
                       reordered_saved_var ? reordered_saved_var
                                           : saved_var)}}};

  sycl::event e = execute_primitive(primitive, execution_args,
                                    {{alpha, beta, DNNL_ARG_DST, help_dst_desc,
                                      reordered_dst ? reordered_dst : dst}});

  if (!is_infer && running_var) {
    auto src_ndim = src_desc.get_desc().get_ndims();
    auto src_dims = src_desc.get_dims();
    int element_num = src_dims[0];
    if (mode == batch_normalization_mode::spatial) {
      for (int index = 2; index < src_ndim; index++) {
        element_num *= src_dims[index];
      }
    }
    float unbias_factor = element_num / (element_num - 1.f);
    async_scale(1.f - factor, mean_var_desc, running_var);
    e = async_sum(factor * unbias_factor, mean_var_desc,
            reordered_saved_var ? reordered_saved_var : saved_var,
            1.f, mean_var_desc, running_var);
  }
  if (!is_infer && running_mean) {
    e = async_sum(factor, mean_var_desc,
            reordered_saved_mean ? reordered_saved_mean : saved_mean,
            (1.f - factor), mean_var_desc, running_mean);
  }
  if (reordered_dst && (actual_dst_desc != dst_desc.get_desc())) {
    e = async_reorder(1.f, actual_dst_desc, reordered_dst, 0.f, dst_desc, dst);
  }
  if (!is_infer && reordered_saved_mean && reordered_saved_var && saved_mean &&
      saved_var && (actual_mean_var_desc != mean_var_desc.get_desc())) {
    e = async_reorder(1.f, actual_mean_var_desc, reordered_saved_mean, 0.f,
                mean_var_desc, saved_mean);
    e = async_reorder(1.f, actual_mean_var_desc, reordered_saved_var, 0.f,
                mean_var_desc, saved_var);
  }
  _q->submit([&](sycl::handler &cgh) {
    cgh.depends_on(e);
    cgh.host_task([=] {
      for (auto ptr : caches) {
        sycl::free(ptr, *_q);
      }
    });
  });
  return e;
}

inline
sycl::event engine_ext::rnn_forward_internal(
    const rnn_desc &desc, ::dnnl::prop_kind kind,
    const memory_desc_ext &src_desc, void *src, const memory_desc_ext &dst_desc,
    void *dst, const memory_desc_ext &iter_desc, void *src_iter, void *dst_iter,
    const memory_desc_ext &iter_c_desc, void *src_iter_c, void *dst_iter_c,
    size_t weight_size, void *weight, size_t workspace_size, void *workspace,
    size_t scratchpad_size, void *scratchpad, bool is_get_execution_args,
    size_t *weight_size_query, size_t *workspace_size_query,
    size_t *scratchpad_size_query) {
  ::dnnl::memory::data_type src_dt;
  ::dnnl::memory::format_tag src_format_tag;
  rnn_mode mode;
  rnn_bias_mode bias_mode;
  rnn_direction direction;
  dpct::library_data_t dt;
  int direction_num = 1, input_size = 0, hidden_size = 0, projection_size = 0,
      layer_size = 0, gate_num = 1, output_size = 0, data_type_size = 0,
      seq_length = 1, batch_size = 1;
  std::vector<void *> data = {src,        dst,        src_iter, dst_iter,
                              src_iter_c, dst_iter_c, weight,   workspace,
                              scratchpad};
  std::vector<int> offset(6, 0);
  void *input_layer_cache = nullptr, *hidden_layer_cache = nullptr;
  sycl::event e;

  desc.get(&mode, &bias_mode, &direction, &dt, &input_size, &hidden_size,
           &projection_size, &layer_size);

  get_rnn_configuration(src_desc.get_desc(), direction, mode, dt, hidden_size,
                        &src_dt, &src_format_tag, &projection_size,
                        &output_size, &seq_length, &batch_size, &direction_num,
                        &gate_num);

  if (direction == rnn_direction::bidirectional) {
    // Here to combine the oneDNN bidirectional_sum and 
    // bidirectional_concat config, so call execute_rnn_forward_primitive
    // twice.
    if (layer_size > 1) {
      if (!is_get_execution_args) {
        input_layer_cache = allocate(src_desc);
        hidden_layer_cache = allocate(src_desc);
        _q->memcpy(input_layer_cache, src, src_desc.get_size());
      }
      data[0] = input_layer_cache;
      data[1] = hidden_layer_cache;
      e = execute_rnn_forward_primitive(
          mode, kind, ::dnnl::rnn_direction::bidirectional_sum, bias_mode,
          src_dt, src_format_tag, seq_length, batch_size, output_size,
          output_size, 1, direction_num, hidden_size, gate_num, projection_size,
          data, offset, layer_size - 1, weight_size_query, workspace_size_query,
          scratchpad_size_query);
      data[0] =
          ((layer_size - 1) % 2 == 0) ? input_layer_cache : hidden_layer_cache;
      data[1] = dst;
    }
    e = execute_rnn_forward_primitive(
        mode, kind, ::dnnl::rnn_direction::bidirectional_concat, bias_mode,
        src_dt, src_format_tag, seq_length, batch_size, output_size,
        2 * output_size, 1, direction_num, hidden_size, gate_num,
        projection_size, data, offset, 1, weight_size_query,
        workspace_size_query, scratchpad_size_query);
  } else {
    e = execute_rnn_forward_primitive(
        mode, kind, ::dnnl::rnn_direction::unidirectional_left2right, bias_mode,
        src_dt, src_format_tag, seq_length, batch_size, output_size,
        output_size, layer_size, direction_num, hidden_size, gate_num,
        projection_size, data, offset, 1, weight_size_query,
        workspace_size_query, scratchpad_size_query);
  }

  if (is_get_execution_args) {
    return e;
  }

  if (input_layer_cache && hidden_layer_cache) {
    _q->submit([&](sycl::handler &cgh) {
      cgh.depends_on(e);
      cgh.host_task([=] {
        sycl::free(input_layer_cache, *_q);
        sycl::free(hidden_layer_cache, *_q);
      });
    });
  }
  return e;
}

inline
sycl::event engine_ext::execute_rnn_forward_primitive(
    rnn_mode mode, ::dnnl::prop_kind kind, ::dnnl::rnn_direction direction,
    rnn_bias_mode bias_mode, ::dnnl::memory::data_type dt,
    ::dnnl::memory::format_tag tag, int seq_length, int batch_size, int src_c,
    int dst_c, int layer_size, int direction_num, int hidden_size, int gate_num,
    int projection_size, std::vector<void *> &data, std::vector<int> &offset,
    int iter_num, size_t *weight_size, size_t *workspace_size,
    size_t *scratchpad_size) {

  sycl::event e;
  ::dnnl::primitive *p = nullptr;
  std::unordered_map<int, ::dnnl::memory> *execution_args;
  ::dnnl::memory::desc bias_desc(
      {layer_size, direction_num, gate_num, hidden_size}, dt,
      ::dnnl::memory::format_tag::ldgo);
  ::dnnl::memory::desc weight_layer_desc(
      {layer_size, direction_num,
       projection_size ? projection_size : hidden_size, gate_num, hidden_size},
      dt, ::dnnl::memory::format_tag::ldigo);
  ::dnnl::memory::desc weight_iter_desc(
      {layer_size, direction_num,
       projection_size ? projection_size : hidden_size, gate_num, hidden_size},
      dt, ::dnnl::memory::format_tag::ldigo);
  ::dnnl::memory::desc projection_desc;
  if (projection_size) {
    projection_desc = ::dnnl::memory::desc(
        {layer_size, direction_num, hidden_size, projection_size}, dt,
        ::dnnl::memory::format_tag::ldio);
  }

  if (weight_size) {
    *weight_size +=
        (weight_layer_desc.get_size() + weight_iter_desc.get_size() +
         projection_desc.get_size() + bias_desc.get_size()) *
        iter_num;
    return e;
  }

  ::dnnl::memory::desc src_desc({seq_length, batch_size, src_c}, dt, tag);
  ::dnnl::memory::desc dst_desc({seq_length, batch_size, dst_c}, dt, tag);
  ::dnnl::memory::desc iter_desc(
      {layer_size, direction_num, batch_size,
       projection_size ? projection_size : hidden_size},
      dt, ::dnnl::memory::format_tag::ldnc);
  ::dnnl::memory::desc iter_c_desc(
      {layer_size, direction_num, batch_size, hidden_size}, dt,
      ::dnnl::memory::format_tag::ldnc);

  ::dnnl::memory::desc workspace_desc;
  ::dnnl::memory::desc scratchpad_desc;
  ::dnnl::primitive_attr attr;
  attr.set_scratchpad_mode(::dnnl::scratchpad_mode::user);

  if (mode == rnn_mode::vanilla_relu || mode == rnn_mode::vanilla_tanh) {
    auto pd = create_primitive_desc<::dnnl::vanilla_rnn_forward>(
        kind,
        mode == rnn_mode::vanilla_relu ? ::dnnl::algorithm::eltwise_relu
                                       : ::dnnl::algorithm::eltwise_tanh,
        direction, src_desc, iter_desc, weight_layer_desc, weight_iter_desc,
        bias_desc, dst_desc, iter_desc, attr);
    workspace_desc = pd.workspace_desc();
    scratchpad_desc = pd.scratchpad_desc();
    if (workspace_size && scratchpad_size) {
      *workspace_size += workspace_desc.get_size() * iter_num;
      *scratchpad_size = scratchpad_desc.get_size() > *scratchpad_size
                             ? scratchpad_desc.get_size()
                             : *scratchpad_size;
    } else {
      p = new ::dnnl::vanilla_rnn_forward(pd);
    }
  } else if (mode == rnn_mode::gru) {
    auto pd = create_primitive_desc<::dnnl::gru_forward>(
        kind, direction, src_desc, iter_desc, weight_layer_desc,
        weight_iter_desc, bias_desc, dst_desc, iter_desc, attr);
    workspace_desc = pd.workspace_desc();
    scratchpad_desc = pd.scratchpad_desc();
    if (workspace_size && scratchpad_size) {
      *workspace_size += workspace_desc.get_size() * iter_num;
      *scratchpad_size = scratchpad_desc.get_size() > *scratchpad_size
                             ? scratchpad_desc.get_size()
                             : *scratchpad_size;
    } else {
      p = new ::dnnl::gru_forward(pd);
    }
  } else if (mode == rnn_mode::lstm) {
    auto pd = create_primitive_desc<::dnnl::lstm_forward>(
        kind, direction, src_desc, iter_desc, iter_c_desc, weight_layer_desc,
        weight_iter_desc, ::dnnl::memory::desc(), projection_desc, bias_desc,
        dst_desc, iter_desc, iter_c_desc, attr);
    workspace_desc = pd.workspace_desc();
    scratchpad_desc = pd.scratchpad_desc();
    if (workspace_size && scratchpad_size) {
      *workspace_size += workspace_desc.get_size() * iter_num;
      *scratchpad_size = scratchpad_desc.get_size() > *scratchpad_size
                             ? scratchpad_desc.get_size()
                             : *scratchpad_size;
    } else {
      p = new ::dnnl::lstm_forward(pd);
    }
  }

  for (int i = 0; i < iter_num; i++) {
    void *in_cache = data[0], *out_cache = data[1], *dst_iter_c_cache = nullptr,
         *dst_iter_cache = ((uint8_t *)(data[3]) + offset[1]);
    if (mode == rnn_mode::lstm) {
      dst_iter_c_cache = (uint8_t *)(data[4]) + offset[2];
    }
    if (!workspace_size) {
      execution_args = new std::unordered_map<int, ::dnnl::memory>{
          {DNNL_ARG_SRC_LAYER, {::dnnl::memory(src_desc, _eng, data[0])}},
          {DNNL_ARG_DST_LAYER, {::dnnl::memory(dst_desc, _eng, data[1])}},
          {DNNL_ARG_SCRATCHPAD, {::dnnl::memory(scratchpad_desc, _eng, data[8])}}};
      auto insert_args = [&](int arg_name, ::dnnl::memory::desc &d, void *data,
                             int &offset) {
        execution_args->insert(
            {arg_name, {::dnnl::memory(d, _eng, (uint8_t *)data + offset)}});
        offset += d.get_size();
      };
      insert_args(DNNL_ARG_SRC_ITER, iter_desc, data[2], offset[0]);
      insert_args(DNNL_ARG_DST_ITER, iter_desc, data[3], offset[1]);

      if (mode == rnn_mode::lstm) {
        insert_args(DNNL_ARG_SRC_ITER_C, iter_c_desc, data[4], offset[2]);
        insert_args(DNNL_ARG_DST_ITER_C, iter_c_desc, data[5], offset[3]);
      }
      insert_args(DNNL_ARG_WEIGHTS_LAYER, weight_layer_desc, data[6],
                  offset[4]);
      insert_args(DNNL_ARG_WEIGHTS_ITER, weight_iter_desc, data[6], offset[4]);
      if (projection_size) {
        insert_args(DNNL_ARG_WEIGHTS_PROJECTION, projection_desc, data[6],
                    offset[4]);
      }
      if (bias_mode == rnn_bias_mode::none) {
        _q->memset((uint8_t *)(data[6]) + offset[4], 0, bias_desc.get_size());
      }
      insert_args(DNNL_ARG_BIAS, bias_desc, data[6], offset[4]);
      if (kind == ::dnnl::prop_kind::forward_training) {
        insert_args(DNNL_ARG_WORKSPACE, workspace_desc, data[7], offset[5]);
      }
      if (i == iter_num - 1) {
        e = execute_primitive(p, execution_args, false);
      } else {
        execute_primitive(p, execution_args);
        std::swap(data[0], data[1]);
      }
    }
    if (kind == ::dnnl::prop_kind::forward_training) {
      if (workspace_size) {
        *workspace_size +=
            (src_desc.get_size() + dst_desc.get_size() + iter_desc.get_size());
        if (mode == rnn_mode::lstm) {
          *workspace_size += iter_c_desc.get_size();
        }
      } else {
        _q->memcpy((uint8_t *)(data[7]) + offset[5], in_cache,
                   src_desc.get_size());
        offset[5] += src_desc.get_size();
        _q->memcpy((uint8_t *)(data[7]) + offset[5], out_cache,
                   dst_desc.get_size());
        offset[5] += dst_desc.get_size();
        _q->memcpy((uint8_t *)(data[7]) + offset[5], dst_iter_cache,
                   iter_desc.get_size());
        offset[5] += iter_desc.get_size();
        if (mode == rnn_mode::lstm) {
          _q->memcpy((uint8_t *)(data[7]) + offset[5], dst_iter_c_cache,
                     iter_c_desc.get_size());
          offset[5] += iter_c_desc.get_size();
        }
      }
    }
  }
  return e;
}

inline
sycl::event engine_ext::execute_rnn_backward_primitive(
    rnn_mode mode, ::dnnl::rnn_direction direction, rnn_bias_mode bias_mode,
    ::dnnl::memory::data_type dt, ::dnnl::memory::format_tag tag,
    int seq_length, int batch_size, int src_c, int dst_c, int layer_size,
    int direction_num, int hidden_size, int gate_num, int projection_size,
    std::vector<void *> &data, std::vector<int> &offset, int iter_num) {

  sycl::event e;
  ::dnnl::primitive *p = nullptr;
  ::dnnl::prop_kind fkind = ::dnnl::prop_kind::forward_training;
  ::dnnl::prop_kind bkind = ::dnnl::prop_kind::backward;
  ::dnnl::memory::desc bias_desc(
      {layer_size, direction_num, gate_num, hidden_size}, dt,
      ::dnnl::memory::format_tag::ldgo);
  ::dnnl::memory::desc weight_layer_desc(
      {layer_size, direction_num,
       projection_size ? projection_size : hidden_size, gate_num, hidden_size},
      dt, ::dnnl::memory::format_tag::ldigo);
  ::dnnl::memory::desc weight_iter_desc(
      {layer_size, direction_num,
       projection_size ? projection_size : hidden_size, gate_num, hidden_size},
      dt, ::dnnl::memory::format_tag::ldigo);
  ::dnnl::memory::desc diff_weight_layer_desc(
      {layer_size, direction_num,
       projection_size ? projection_size : hidden_size, gate_num, hidden_size},
      dt, ::dnnl::memory::format_tag::ldgoi);
  ::dnnl::memory::desc diff_weight_iter_desc(
      {layer_size, direction_num,
       projection_size ? projection_size : hidden_size, gate_num, hidden_size},
      dt, ::dnnl::memory::format_tag::ldgoi);
  ::dnnl::memory::desc projection_desc, diff_projection_desc;
  if (projection_size) {
    projection_desc = ::dnnl::memory::desc(
        {layer_size, direction_num, hidden_size, projection_size}, dt,
        ::dnnl::memory::format_tag::ldio);
    diff_projection_desc = ::dnnl::memory::desc(
        {layer_size, direction_num, hidden_size, projection_size}, dt,
        ::dnnl::memory::format_tag::ldoi);
  }

  ::dnnl::memory::desc src_desc({seq_length, batch_size, src_c}, dt, tag);
  ::dnnl::memory::desc dst_desc({seq_length, batch_size, dst_c}, dt, tag);
  ::dnnl::memory::desc iter_desc(
      {layer_size, direction_num, batch_size,
       projection_size ? projection_size : hidden_size},
      dt, ::dnnl::memory::format_tag::ldnc);
  ::dnnl::memory::desc iter_c_desc(
      {layer_size, direction_num, batch_size, hidden_size}, dt,
      ::dnnl::memory::format_tag::ldnc);

  ::dnnl::memory::desc workspace_desc;
  ::dnnl::memory::desc scratchpad_desc;
  ::dnnl::primitive_attr attr;
  attr.set_scratchpad_mode(::dnnl::scratchpad_mode::user);

  if (mode == rnn_mode::vanilla_relu || mode == rnn_mode::vanilla_tanh) {
    auto fpd = create_primitive_desc<::dnnl::vanilla_rnn_forward>(
        fkind,
        mode == rnn_mode::vanilla_relu ? ::dnnl::algorithm::eltwise_relu
                                       : ::dnnl::algorithm::eltwise_tanh,
        direction, src_desc, iter_desc, weight_layer_desc, weight_iter_desc,
        bias_desc, dst_desc, iter_desc, attr);
    auto pd = create_primitive_desc<::dnnl::vanilla_rnn_backward>(
        bkind,
        mode == rnn_mode::vanilla_relu ? ::dnnl::algorithm::eltwise_relu
                                       : ::dnnl::algorithm::eltwise_tanh,
        direction, src_desc, iter_desc, diff_weight_layer_desc,
        diff_weight_iter_desc, bias_desc, dst_desc, iter_desc, src_desc,
        iter_desc, weight_layer_desc, weight_iter_desc, bias_desc, dst_desc,
        iter_desc, fpd, attr);
    workspace_desc = pd.workspace_desc();
    scratchpad_desc = pd.scratchpad_desc();
    p = new ::dnnl::vanilla_rnn_backward(pd);
  } else if (mode == rnn_mode::gru) {
    auto fpd = create_primitive_desc<::dnnl::gru_forward>(
        fkind, direction, src_desc, iter_desc, weight_layer_desc,
        weight_iter_desc, bias_desc, dst_desc, iter_desc, attr);
    auto pd = create_primitive_desc<::dnnl::gru_backward>(
        bkind, direction, src_desc, iter_desc, diff_weight_layer_desc,
        diff_weight_iter_desc, bias_desc, dst_desc, iter_desc, src_desc,
        iter_desc, weight_layer_desc, weight_iter_desc, bias_desc, dst_desc,
        iter_desc, fpd, attr);
    workspace_desc = pd.workspace_desc();
    scratchpad_desc = pd.scratchpad_desc();
    p = new ::dnnl::gru_backward(pd);
  } else if (mode == rnn_mode::lstm) {
    auto fpd = create_primitive_desc<::dnnl::lstm_forward>(
        fkind, direction, src_desc, iter_desc, iter_c_desc, weight_layer_desc,
        weight_iter_desc, ::dnnl::memory::desc(), projection_desc, bias_desc,
        dst_desc, iter_desc, iter_c_desc, attr);
    auto pd = create_primitive_desc<::dnnl::lstm_backward>(
        bkind, direction, src_desc, iter_desc, iter_c_desc,
        diff_weight_layer_desc, diff_weight_iter_desc, ::dnnl::memory::desc(),
        diff_projection_desc, bias_desc, dst_desc, iter_desc, iter_c_desc,
        src_desc, iter_desc, iter_c_desc, weight_layer_desc, weight_iter_desc,
        ::dnnl::memory::desc(), projection_desc, bias_desc, dst_desc, iter_desc,
        iter_c_desc, fpd, attr);
    workspace_desc = pd.workspace_desc();
    scratchpad_desc = pd.scratchpad_desc();
    p = new ::dnnl::lstm_backward(pd);
  }

  for (int i = 0; i < iter_num; i++) {
    auto execution_args = new std::unordered_map<int, ::dnnl::memory>{
        {DNNL_ARG_DIFF_SRC_LAYER, {::dnnl::memory(src_desc, _eng, data[8])}},
        {DNNL_ARG_DIFF_DST_LAYER, {::dnnl::memory(dst_desc, _eng, data[9])}},
        {DNNL_ARG_SCRATCHPAD, {::dnnl::memory(scratchpad_desc, _eng, data[15])}}};
    auto insert_args = [&](int arg_name, ::dnnl::memory::desc &d, void *data,
                           int &offset) {
      offset += d.get_size();
      execution_args->insert(
          {arg_name, {::dnnl::memory(d, _eng, (uint8_t *)data - offset)}});
    };
    if (mode == rnn_mode::lstm) {
      insert_args(DNNL_ARG_DST_ITER_C, iter_c_desc, data[7], offset[0]);
      insert_args(DNNL_ARG_SRC_ITER_C, iter_c_desc, data[4], offset[2]);
    }
    insert_args(DNNL_ARG_DST_ITER, iter_desc, data[7], offset[0]);
    insert_args(DNNL_ARG_DST_LAYER, dst_desc, data[7], offset[0]);
    insert_args(DNNL_ARG_SRC_LAYER, src_desc, data[7], offset[0]);
    insert_args(DNNL_ARG_WORKSPACE, workspace_desc, data[7], offset[0]);
    insert_args(DNNL_ARG_SRC_ITER, iter_desc, data[2], offset[1]);
    insert_args(DNNL_ARG_BIAS, bias_desc, data[6], offset[3]);
    if (projection_size) {
      insert_args(DNNL_ARG_WEIGHTS_PROJECTION, diff_projection_desc, data[6],
                  offset[3]);
    }
    insert_args(DNNL_ARG_WEIGHTS_ITER, diff_weight_iter_desc, data[6],
                offset[3]);
    insert_args(DNNL_ARG_WEIGHTS_LAYER, diff_weight_layer_desc, data[6],
                offset[3]);
    insert_args(DNNL_ARG_DIFF_SRC_ITER, iter_desc, data[10], offset[4]);
    insert_args(DNNL_ARG_DIFF_DST_ITER, iter_desc, data[11], offset[5]);
    if (mode == rnn_mode::lstm) {
      insert_args(DNNL_ARG_DIFF_SRC_ITER_C, iter_c_desc, data[12], offset[6]);
      insert_args(DNNL_ARG_DIFF_DST_ITER_C, iter_c_desc, data[13], offset[7]);
    }
    insert_args(DNNL_ARG_DIFF_BIAS, bias_desc, data[14], offset[8]);
    if (bias_mode == rnn_bias_mode::none) {
      _q->memset((uint8_t *)(data[14]) - offset[8], 0, bias_desc.get_size());
    }
    if (projection_size) {
      insert_args(DNNL_ARG_DIFF_WEIGHTS_PROJECTION, projection_desc, data[14],
                  offset[8]);
    }
    insert_args(DNNL_ARG_DIFF_WEIGHTS_ITER, weight_iter_desc, data[14],
                offset[8]);
    insert_args(DNNL_ARG_DIFF_WEIGHTS_LAYER, weight_layer_desc, data[14],
                offset[8]);
    if (i == iter_num - 1) {
      e = execute_primitive(p, execution_args, false);
    } else {
      execute_primitive(p, execution_args);
      std::swap(data[8], data[9]);
    }
  }
  return e;
}

template <typename primitive_type, typename... args_type>
primitive_type *engine_ext::create_forward_primitive(args_type &&...args) {
  return new primitive_type(create_primitive_desc<primitive_type>(
      std::forward<args_type>(args)...));
}

template <typename primitive_type, typename... args_type>
typename primitive_type::primitive_desc
engine_ext::create_primitive_desc(args_type &&...args) {
  return typename primitive_type::primitive_desc(
      _eng, std::forward<args_type>(args)...);
}

template <typename primitive_type, typename... args_type>
primitive_type *
engine_ext::create_backward_primitive(args_type &&...args) {
  return new primitive_type(typename primitive_type::primitive_desc(
      _eng, std::forward<args_type>(args)...));
}

inline
void engine_ext::fill(const memory_desc_ext &src_desc, void *src,
                      const void *valuePtr) {
  async_fill(src_desc, src, valuePtr).wait();
}

inline
void engine_ext::reorder(float alpha, const memory_desc_ext &src_desc,
                         void *src, float beta, const memory_desc_ext &dst_desc,
                         void *dst) {
  async_reorder(alpha, src_desc, src, beta, dst_desc, dst).wait();
}

inline
void engine_ext::scale(float alpha, const memory_desc_ext &src_desc,
                       void *src) {
  async_scale(alpha, src_desc, src).wait();
}
inline
void engine_ext::sum(float alpha, const memory_desc_ext &src_desc, void *src,
                     float beta, const memory_desc_ext &dst_desc, void *dst) {
  async_sum(alpha, src_desc, src, beta, dst_desc, dst).wait();
}
inline
void engine_ext::activation_forward(activation_desc &desc, float alpha,
                                    const memory_desc_ext &src_desc, void *src,
                                    float beta, const memory_desc_ext &dst_desc,
                                    void *dst) {
  async_activation_forward(desc, alpha, src_desc, src, beta, dst_desc, dst)
      .wait();
}
inline
void engine_ext::activation_backward(
    activation_desc &desc, float alpha, const memory_desc_ext &dst_desc,
    void *dst, const memory_desc_ext &diff_dst_desc, void *diff_dst,
    const memory_desc_ext &src_desc, void *src, float beta,
    const memory_desc_ext &diff_src_desc, void *diff_src) {
  async_activation_backward(desc, alpha, dst_desc, dst, diff_dst_desc, diff_dst,
                            src_desc, src, beta, diff_src_desc, diff_src)
      .wait();
}
inline
void engine_ext::pooling_forward(pooling_desc &desc, float alpha,
                                 const memory_desc_ext &src_desc, void *src,
                                 float beta, const memory_desc_ext &dst_desc,
                                 void *dst,
                                 ::dnnl::memory *workspace) {
  async_pooling_forward(desc, alpha, src_desc, src, beta, dst_desc, dst,
                        workspace).wait();
}

inline
void engine_ext::pooling_backward(
    pooling_desc &desc, float alpha, const memory_desc_ext &dst_desc, void *dst,
    const memory_desc_ext &diff_dst_desc, void *diff_dst,
    const memory_desc_ext &src_desc, void *src, float beta,
    const memory_desc_ext &diff_src_desc, void *diff_src,
    ::dnnl::memory *workspace) {
  async_pooling_backward(desc, alpha, dst_desc, dst, diff_dst_desc, diff_dst,
                         src_desc, src, beta, diff_src_desc, diff_src,
                         workspace)
      .wait();
}

inline
void engine_ext::softmax_forward(softmax_algorithm alg, softmax_mode mode,
                                 float alpha, const memory_desc_ext &src_desc,
                                 void *src, float beta,
                                 const memory_desc_ext &dst_desc, void *dst) {
  async_softmax_forward(alg, mode, alpha, src_desc, src, beta, dst_desc, dst)
      .wait();
}

inline
void engine_ext::softmax_backward(softmax_algorithm alg, softmax_mode mode,
                                  float alpha, const memory_desc_ext &dst_desc,
                                  void *dst,
                                  const memory_desc_ext &diff_dst_desc,
                                  void *diff_dst, float beta,
                                  const memory_desc_ext &diff_src_desc,
                                  void *diff_src) {
  async_softmax_backward(alg, mode, alpha, dst_desc, dst, diff_dst_desc,
                         diff_dst, beta, diff_src_desc, diff_src)
      .wait();
}

inline
void engine_ext::lrn_forward(lrn_desc &desc, float alpha,
                             const memory_desc_ext &src_desc, void *src,
                             float beta, const memory_desc_ext &dst_desc,
                             void *dst, ::dnnl::memory *workspace) {
  async_lrn_forward(desc, alpha, src_desc, src, beta, dst_desc, dst, workspace)
      .wait();
}

inline
void engine_ext::lrn_backward(lrn_desc &desc, float alpha,
                              const memory_desc_ext &dst_desc, void *dst,
                              const memory_desc_ext &diff_dst_desc,
                              void *diff_dst, const memory_desc_ext &src_desc,
                              void *src, float beta,
                              const memory_desc_ext &diff_src_desc,
                              void *diff_src,
                              ::dnnl::memory *workspace) {
  async_lrn_backward(desc, alpha, dst_desc, dst, diff_dst_desc, diff_dst,
                     src_desc, src, beta, diff_src_desc, diff_src, workspace)
      .wait();
}

inline
sycl::event engine_ext::async_fill(const memory_desc_ext &src_desc, void *src,
                             const void *valuePtr) {
  ::dnnl::memory::data_type dt = src_desc.get_desc().get_data_type();
  unsigned mem_size = src_desc.get_size();
  switch (dt) {
  case ::dnnl::memory::data_type::f32:
    return fill_with_type<float>(_q, src, valuePtr, mem_size);
  case ::dnnl::memory::data_type::f16:
    return fill_with_type<sycl::half>(_q, src, valuePtr, mem_size);
  case ::dnnl::memory::data_type::s32:
    return fill_with_type<int32_t>(_q, src, valuePtr, mem_size);
  case ::dnnl::memory::data_type::s8:
    return fill_with_type<int8_t>(_q, src, valuePtr, mem_size);
  case ::dnnl::memory::data_type::u8:
    return fill_with_type<uint8_t>(_q, src, valuePtr, mem_size);
  default:
    throw std::runtime_error("async_fill: unsupported data type.");
  }
}

inline
sycl::event engine_ext::async_reorder(float alpha, const memory_desc_ext &src_desc,
                                void *src, float beta,
                                const memory_desc_ext &dst_desc, void *dst) {
  if (scale_parameter_preprocess({{alpha, beta, dst_desc, dst}})) {
    return sycl::event();
  }
  auto primitive = new ::dnnl::reorder(
      {_eng, src_desc.get_desc(), _eng, dst_desc.get_desc()});

  auto execution_args = new std::unordered_map<int, ::dnnl::memory>{
      {DNNL_ARG_SRC, {::dnnl::memory(src_desc.get_desc(), _eng, src)}}};

  return execute_primitive(primitive, execution_args,
                           {{alpha, beta, DNNL_ARG_DST, dst_desc, dst}});
}

inline
sycl::event engine_ext::async_scale(float alpha, const memory_desc_ext &src_desc,
                              void *src) {
  if (alpha == 1.f) {
    return sycl::event();
  }
  void *src_cache = allocate(src_desc);
  _q->memcpy(src_cache, src, src_desc.get_size());
  auto primitive = create_forward_primitive<::dnnl::eltwise_forward>(
      ::dnnl::prop_kind::forward_inference, ::dnnl::algorithm::eltwise_linear,
      src_desc.get_desc(), src_desc.get_desc(), alpha, 0.f);

  auto args = new std::unordered_map<int, ::dnnl::memory>{
      {DNNL_ARG_DST, ::dnnl::memory(src_desc.get_desc(), _eng, src)},
      {DNNL_ARG_SRC, ::dnnl::memory(src_desc.get_desc(), _eng, src_cache)}};

  auto e = ::dnnl::sycl_interop::execute(*primitive, _s, *args);
  async_free(_q, e, primitive, args, {src_cache});
  return e;
}

inline
sycl::event engine_ext::async_sum(float alpha, const memory_desc_ext &src_desc,
                            void *src, float beta,
                            const memory_desc_ext &dst_desc, void *dst) {
  if (alpha == 0.f && beta == 1.f) {
    return sycl::event();
  }
  void *dst_cache = allocate(dst_desc);
  _q->memcpy(dst_cache, dst, dst_desc.get_size());
  auto primitive = create_forward_primitive<::dnnl::sum>(
      std::vector<float>{alpha, beta}, 
      std::vector<::dnnl::memory::desc>{src_desc.get_desc(),
      dst_desc.get_desc()});

  auto args = new std::unordered_map<int, ::dnnl::memory>{
      {DNNL_ARG_DST, ::dnnl::memory(dst_desc.get_desc(), _eng, dst)},
      {DNNL_ARG_MULTIPLE_SRC, ::dnnl::memory(src_desc.get_desc(), _eng, src)},
      {DNNL_ARG_MULTIPLE_SRC + 1,
       ::dnnl::memory(dst_desc.get_desc(), _eng, dst_cache)}};

  auto e = ::dnnl::sycl_interop::execute(*primitive, _s, *args);
  async_free(_q, e, primitive, args, {dst_cache});
  return e;
}

inline
sycl::event engine_ext::async_binary(binary_op op, float alpha_0,
                               const memory_desc_ext &src_desc_0, void *src_0,
                               float alpha_1, const memory_desc_ext &src_desc_1,
                               void *src_1, float beta,
                               const memory_desc_ext &dst_desc, void *dst) {
  ::dnnl::algorithm onednn_algorithm;
  switch (op) {
  case binary_op::max:
    onednn_algorithm = ::dnnl::algorithm::binary_max;
    break;
  case binary_op::min:
    onednn_algorithm = ::dnnl::algorithm::binary_min;
    break;
  case binary_op::add:
    onednn_algorithm = ::dnnl::algorithm::binary_add;
    break;
  case binary_op::sub:
    onednn_algorithm = ::dnnl::algorithm::binary_sub;
    break;
  case binary_op::mul:
    onednn_algorithm = ::dnnl::algorithm::binary_mul;
    break;
  case binary_op::div:
    onednn_algorithm = ::dnnl::algorithm::binary_div;
    break;
  case binary_op::sqrt:
    onednn_algorithm = ::dnnl::algorithm::eltwise_sqrt;
    break;
  case binary_op::neg:
    onednn_algorithm = ::dnnl::algorithm::eltwise_linear;
    break;
  }
  if (onednn_algorithm == ::dnnl::algorithm::eltwise_sqrt ||
      onednn_algorithm == ::dnnl::algorithm::eltwise_linear) {
    void *src_cache = nullptr, *dst_cache = nullptr;
    src_cache = allocate(src_desc_0);
    dst_cache = allocate(dst_desc);
    _q->memcpy(src_cache, src_0, src_desc_0.get_size());
    _q->memcpy(dst_cache, dst, dst_desc.get_size());
    async_scale(alpha_0, src_desc_0, src_cache);
    async_scale(beta, dst_desc, dst_cache);

    // Let the output = 1 - input to simulate the behavior of neg.
    auto primitive = create_forward_primitive<::dnnl::eltwise_forward>(
        ::dnnl::prop_kind::forward_inference, onednn_algorithm,
        src_desc_0.get_desc(), dst_desc.get_desc(), -1.f, 1.f);
    auto execution_args = new std::unordered_map<int, ::dnnl::memory>{
        {DNNL_ARG_SRC,
         {::dnnl::memory(src_desc_0.get_desc(), _eng, src_cache)}}};

    execute_primitive(
      primitive, execution_args, {{1.f, 0.f, DNNL_ARG_DST, dst_desc, dst}});
    auto e = async_sum(1.f, dst_desc, dst_cache, 1.f, dst_desc, dst);
    _q->submit([&](sycl::handler &cgh) {
      cgh.depends_on(e);
      cgh.host_task([=] {
        sycl::free(src_cache, *_q);
        sycl::free(dst_cache, *_q);
      });
    });
    return e;
  }

  auto execution_args = new std::unordered_map<int, ::dnnl::memory>{};

  void *src_0_cache = nullptr, *src_1_cache = nullptr, *dst_cache = nullptr;

  src_0_cache = allocate(src_desc_0);
  src_1_cache = allocate(src_desc_1);
  dst_cache = allocate(dst_desc);

  _q->memcpy(src_0_cache, src_0, src_desc_0.get_size());
  _q->memcpy(src_1_cache, src_1, src_desc_1.get_size());
  _q->memcpy(dst_cache, dst, dst_desc.get_size());

  async_scale(alpha_0, src_desc_0, src_0_cache);
  async_scale(alpha_1, src_desc_1, src_1_cache);
  async_scale(beta, dst_desc, dst_cache);

  execution_args->insert({DNNL_ARG_SRC_0, ::dnnl::memory(src_desc_0.get_desc(), 
    _eng, src_0_cache)});
  execution_args->insert({DNNL_ARG_SRC_1, ::dnnl::memory(src_desc_1.get_desc(), 
    _eng, src_1_cache)});

  auto primitive = create_forward_primitive<::dnnl::binary>(
      onednn_algorithm, src_desc_0.get_desc(), src_desc_1.get_desc(),
      dst_desc.get_desc());

  auto e = execute_primitive(primitive, execution_args,
                           {{1.f, 0.f, DNNL_ARG_DST, dst_desc, dst}});
  async_sum(1.f, dst_desc, dst_cache, 1.f, dst_desc, dst);
  _q->submit([&](sycl::handler &cgh) {
    cgh.depends_on(e);
    cgh.host_task([=] {
      sycl::free(dst_cache, *_q);
      sycl::free(src_0_cache, *_q);
      sycl::free(src_1_cache, *_q);
    });
  });
  return e;
}

inline
sycl::event engine_ext::async_reduction(reduction_op op, float alpha,
                                  const memory_desc_ext &src_desc, void *src,
                                  float beta, const memory_desc_ext &dst_desc,
                                  void *dst) {
  if (alpha == 0.f && beta == 1.f) {
    return sycl::event();
  }
  float p = 2.f;
  ::dnnl::algorithm onednn_algorithm;
  void *cache = nullptr;
  switch (op) {
  case reduction_op::amax:
    cache = allocate(src_desc);
    activation_desc adesc;
    adesc.set_algorithm(::dnnl::algorithm::eltwise_abs);
    async_activation_forward(adesc, 1.f, src_desc, src, 0.f, src_desc, cache);
    onednn_algorithm = ::dnnl::algorithm::reduction_max;
    src = cache;
    break;
  case reduction_op::max:
    onednn_algorithm = ::dnnl::algorithm::reduction_max;
    break;
  case reduction_op::min:
    onednn_algorithm = ::dnnl::algorithm::reduction_min;
    break;
  case reduction_op::sum:
    onednn_algorithm = ::dnnl::algorithm::reduction_sum;
    break;
  case reduction_op::mean:
    onednn_algorithm = ::dnnl::algorithm::reduction_mean;
    break;
  case reduction_op::mul:
    onednn_algorithm = ::dnnl::algorithm::reduction_mul;
    break;
  case reduction_op::mul_no_zeros:
    cache = allocate(src_desc);
    transform_no_zero(src_desc, src, cache);
    onednn_algorithm = ::dnnl::algorithm::reduction_mul;
    src = cache;
    break;
  case reduction_op::norm1:
    p = 1.f;
    onednn_algorithm = ::dnnl::algorithm::reduction_norm_lp_power_p_sum;
    break;
  case reduction_op::norm2:
    onednn_algorithm = ::dnnl::algorithm::reduction_norm_lp_sum;
    break;
  }
  auto primitive = create_forward_primitive<::dnnl::reduction>(
      onednn_algorithm, src_desc.get_desc(), dst_desc.get_desc(), p, 0.f);

  auto execution_args = new std::unordered_map<int, ::dnnl::memory>{
      {DNNL_ARG_SRC, ::dnnl::memory(src_desc.get_desc(), _eng, src)}};

  if (cache) {
    return execute_primitive(primitive, execution_args,
                             {{alpha, beta, DNNL_ARG_DST, dst_desc, dst}},
                             {cache});
  }
  return execute_primitive(primitive, execution_args,
                           {{alpha, beta, DNNL_ARG_DST, dst_desc, dst}});
}

inline
sycl::event engine_ext::async_activation_forward(activation_desc &desc, float alpha,
                                           const memory_desc_ext &src_desc,
                                           void *src, float beta,
                                           const memory_desc_ext &dst_desc,
                                           void *dst) {
  if (scale_parameter_preprocess({{alpha, beta, dst_desc, dst}})) {
    return sycl::event();
  }
  auto primitive = create_forward_primitive<::dnnl::eltwise_forward>(
      ::dnnl::prop_kind::forward, desc.get_algorithm(), src_desc.get_desc(),
      dst_desc.get_desc(), desc.get_alpha(), desc.get_beta());

  auto execution_args = new std::unordered_map<int, ::dnnl::memory>{
      {DNNL_ARG_SRC, {::dnnl::memory(src_desc.get_desc(), _eng, src)}}};

  return execute_primitive(primitive, execution_args,
                           {{alpha, beta, DNNL_ARG_DST, dst_desc, dst}});
}

inline
sycl::event engine_ext::async_activation_backward(
    activation_desc &desc, float alpha, const memory_desc_ext &dst_desc,
    void *dst, const memory_desc_ext &diff_dst_desc, void *diff_dst,
    const memory_desc_ext &src_desc, void *src, float beta,
    const memory_desc_ext &diff_src_desc, void *diff_src) {

  if (scale_parameter_preprocess({{alpha, beta, diff_src_desc, diff_src}})) {
    return sycl::event();
  }
  ::dnnl::memory::desc data_desc = dst_desc.get_desc();
  auto alg = desc.get_algorithm();
  if ((alg == ::dnnl::algorithm::eltwise_clip) ||
      (alg == ::dnnl::algorithm::eltwise_linear) ||
      (alg == ::dnnl::algorithm::eltwise_swish)) {
    data_desc = src_desc.get_desc();
  }
  auto primitive = create_backward_primitive<::dnnl::eltwise_backward>(
      alg, diff_src_desc.get_desc(), diff_dst_desc.get_desc(), data_desc,
      desc.get_alpha(), desc.get_beta(),
      create_primitive_desc<::dnnl::eltwise_forward>(
          ::dnnl::prop_kind::forward, alg, src_desc.get_desc(),
          dst_desc.get_desc(), desc.get_alpha(), desc.get_beta()));

  auto execution_args = new std::unordered_map<int, ::dnnl::memory>{
      {DNNL_ARG_DST, {::dnnl::memory(dst_desc.get_desc(), _eng, dst)}},
      {DNNL_ARG_SRC, {::dnnl::memory(src_desc.get_desc(), _eng, src)}},
      {DNNL_ARG_DIFF_DST,
       {::dnnl::memory(diff_dst_desc.get_desc(), _eng, diff_dst)}}};

  return execute_primitive(
      primitive, execution_args,
      {{alpha, beta, DNNL_ARG_DIFF_SRC, diff_src_desc, diff_src}});
}

inline
sycl::event engine_ext::async_pooling_forward(pooling_desc &desc, float alpha,
                                        const memory_desc_ext &src_desc,
                                        void *src, float beta,
                                        const memory_desc_ext &dst_desc,
                                        void *dst, ::dnnl::memory *workspace) {
  if (scale_parameter_preprocess({{alpha, beta, dst_desc, dst}})) {
    return sycl::event();
  }
  int pooling_dim = desc.get_stride().size();
  std::vector<int64_t> dilation(pooling_dim, 0);
  auto primitive_desc =
      create_primitive_desc<::dnnl::pooling_forward>(
          ::dnnl::prop_kind::forward_training, desc.get_algorithm(),
          src_desc.get_desc(), dst_desc.get_desc(), desc.get_stride(),
          desc.get_kernel(), dilation, desc.get_padding(), desc.get_padding());

  auto execution_args = new std::unordered_map<int, ::dnnl::memory>{
      {DNNL_ARG_SRC, {::dnnl::memory(src_desc.get_desc(), _eng, src)}}};

  ::dnnl::memory ws_mem(primitive_desc.workspace_desc(), _eng);
  execution_args->insert({DNNL_ARG_WORKSPACE, ws_mem});
  if (workspace) {
    *workspace = ws_mem;
  } else {
    insert_workspace(src, ws_mem);
  }
  auto primitive = new ::dnnl::pooling_forward(primitive_desc);
  return execute_primitive(primitive, execution_args,
                           {{alpha, beta, DNNL_ARG_DST, dst_desc, dst}});
}

inline
sycl::event engine_ext::async_pooling_backward(
    pooling_desc &desc, float alpha, const memory_desc_ext &dst_desc, void *dst,
    const memory_desc_ext &diff_dst_desc, void *diff_dst,
    const memory_desc_ext &src_desc, void *src, float beta,
    const memory_desc_ext &diff_src_desc, void *diff_src,
    ::dnnl::memory *workspace) {
  if (scale_parameter_preprocess({{alpha, beta, diff_src_desc, diff_src}})) {
    return sycl::event();
  }
  int pooling_dim = desc.get_stride().size();
  std::vector<int64_t> dilation(pooling_dim, 0);
  auto primitive = create_backward_primitive<::dnnl::pooling_backward>(
      desc.get_algorithm(), diff_src_desc.get_desc(), diff_dst_desc.get_desc(),
      desc.get_stride(), desc.get_kernel(), dilation, desc.get_padding(),
      desc.get_padding(),
      create_primitive_desc<::dnnl::pooling_forward>(
          ::dnnl::prop_kind::forward_training, desc.get_algorithm(),
          src_desc.get_desc(), dst_desc.get_desc(), desc.get_stride(),
          desc.get_kernel(), dilation, desc.get_padding(), desc.get_padding()));

  auto execution_args = new std::unordered_map<int, ::dnnl::memory>{
      {DNNL_ARG_DST, {::dnnl::memory(dst_desc.get_desc(), _eng, dst)}},
      {DNNL_ARG_SRC, {::dnnl::memory(src_desc.get_desc(), _eng, src)}},
      {DNNL_ARG_DIFF_DST,
       {::dnnl::memory(diff_dst_desc.get_desc(), _eng, diff_dst)}}};

  if (workspace) {
    execution_args->insert({DNNL_ARG_WORKSPACE, *workspace});
  } else {
    execution_args->insert({DNNL_ARG_WORKSPACE, get_workspace(src)});
  }

  return execute_primitive(
      primitive, execution_args,
      {{alpha, beta, DNNL_ARG_DIFF_SRC, diff_src_desc, diff_src}});
}

inline
sycl::event engine_ext::async_softmax_forward(softmax_algorithm alg,
                                        softmax_mode mode, float alpha,
                                        const memory_desc_ext &src_desc,
                                        void *src, float beta,
                                        const memory_desc_ext &dst_desc,
                                        void *dst) {
  if (scale_parameter_preprocess({{alpha, beta, dst_desc, dst}})) {
    return sycl::event();
  }
  ::dnnl::memory::desc help_src_desc = src_desc.get_desc();
  ::dnnl::memory::desc help_dst_desc = dst_desc.get_desc();
  if (mode == softmax_mode::instance) {
    help_src_desc = compress_spatial_dimensions_to_channel(help_src_desc);
    help_dst_desc = compress_spatial_dimensions_to_channel(help_dst_desc);
  }

  auto execution_args = new std::unordered_map<int, ::dnnl::memory>{
      {DNNL_ARG_SRC, {::dnnl::memory(help_src_desc, _eng, src)}}};

  ::dnnl::algorithm softmax_alg = ::dnnl::algorithm::softmax_accurate;
  if (alg == softmax_algorithm::log) {
    softmax_alg = ::dnnl::algorithm::softmax_log;
  }
  auto primitive = create_forward_primitive<::dnnl::softmax_forward>(
      ::dnnl::prop_kind::forward, softmax_alg, help_src_desc, 
      help_dst_desc, 1);

  return execute_primitive(
      primitive, execution_args,
      {{alpha, beta, DNNL_ARG_DST, memory_desc_ext(help_dst_desc), dst}});
}

inline
sycl::event engine_ext::async_softmax_backward(
    softmax_algorithm alg, softmax_mode mode, float alpha,
    const memory_desc_ext &dst_desc, void *dst,
    const memory_desc_ext &diff_dst_desc, void *diff_dst, float beta,
    const memory_desc_ext &diff_src_desc, void *diff_src) {
  if (scale_parameter_preprocess({{alpha, beta, diff_src_desc, diff_src}})) {
    return sycl::event();
  }
  ::dnnl::memory::desc help_diff_src_desc = diff_src_desc.get_desc();
  ::dnnl::memory::desc help_dst_desc = dst_desc.get_desc();
  ::dnnl::memory::desc help_diff_dst_desc = diff_dst_desc.get_desc();
  if (mode == softmax_mode::instance) {
    help_diff_src_desc =
        compress_spatial_dimensions_to_channel(help_diff_src_desc);
    help_dst_desc = compress_spatial_dimensions_to_channel(help_dst_desc);
    help_diff_dst_desc =
        compress_spatial_dimensions_to_channel(help_diff_dst_desc);
  }

  auto execution_args = new std::unordered_map<int, ::dnnl::memory>{
      {DNNL_ARG_DST, {::dnnl::memory(help_dst_desc, _eng, dst)}},
      {DNNL_ARG_DIFF_DST,
       {::dnnl::memory(help_diff_dst_desc, _eng, diff_dst)}}};

  ::dnnl::algorithm softmax_alg = ::dnnl::algorithm::softmax_accurate;
  if (alg == softmax_algorithm::log) {
    softmax_alg = ::dnnl::algorithm::softmax_log;
  }

  auto primitive = create_backward_primitive<::dnnl::softmax_backward>(
      softmax_alg, help_diff_src_desc, help_diff_dst_desc, help_dst_desc, 1,
      create_primitive_desc<::dnnl::softmax_forward>(
          ::dnnl::prop_kind::forward, softmax_alg, help_diff_src_desc,
          help_dst_desc, 1));
  return execute_primitive(primitive, execution_args,
                           {{alpha, beta, DNNL_ARG_DIFF_SRC,
                             memory_desc_ext(help_diff_src_desc), diff_src}});
}

inline
sycl::event engine_ext::async_lrn_forward(lrn_desc &desc, float alpha,
                                    const memory_desc_ext &src_desc, void *src,
                                    float beta, const memory_desc_ext &dst_desc,
                                    void *dst, ::dnnl::memory *workspace) {

  if (scale_parameter_preprocess({{alpha, beta, dst_desc, dst}})) {
    return sycl::event();
  }
  auto primitive_desc = create_primitive_desc<::dnnl::lrn_forward>(
      ::dnnl::prop_kind::forward_training,
      ::dnnl::algorithm::lrn_across_channels, src_desc.get_desc(),
      dst_desc.get_desc(), desc.get_local_size(), desc.get_alpha(),
      desc.get_beta(), desc.get_k());

  auto execution_args = new std::unordered_map<int, ::dnnl::memory>{
      {DNNL_ARG_SRC, {::dnnl::memory(src_desc.get_desc(), _eng, src)}}};

  ::dnnl::memory ws_mem(primitive_desc.workspace_desc(), _eng);
  execution_args->insert({DNNL_ARG_WORKSPACE, ws_mem});
  if (workspace) {
    *workspace = ws_mem;
  } else {
    insert_workspace(src, ws_mem);
  }
  auto primitive = new ::dnnl::lrn_forward(primitive_desc);
  return execute_primitive(primitive, execution_args,
                           {{alpha, beta, DNNL_ARG_DST, dst_desc, dst}});
}

inline
sycl::event
engine_ext::async_lrn_backward(lrn_desc &desc, float alpha,
                         const memory_desc_ext &dst_desc, void *dst,
                         const memory_desc_ext &diff_dst_desc, void *diff_dst,
                         const memory_desc_ext &src_desc, void *src, float beta,
                         const memory_desc_ext &diff_src_desc, void *diff_src,
                         ::dnnl::memory *workspace) {

  if (scale_parameter_preprocess({{alpha, beta, diff_src_desc, diff_src}})) {
    return sycl::event();
  }
  auto primitive = create_backward_primitive<::dnnl::lrn_backward>(
      ::dnnl::algorithm::lrn_across_channels, diff_src_desc.get_desc(),
      diff_dst_desc.get_desc(), src_desc.get_desc(), desc.get_local_size(),
      desc.get_alpha(), desc.get_beta(), desc.get_k(),
      create_primitive_desc<::dnnl::lrn_forward>(
          ::dnnl::prop_kind::forward_training,
          ::dnnl::algorithm::lrn_across_channels, src_desc.get_desc(),
          dst_desc.get_desc(), desc.get_local_size(), desc.get_alpha(),
          desc.get_beta(), desc.get_k()));

  auto execution_args = new std::unordered_map<int, ::dnnl::memory>{
      {DNNL_ARG_DST, {::dnnl::memory(dst_desc.get_desc(), _eng, dst)}},
      {DNNL_ARG_SRC, {::dnnl::memory(src_desc.get_desc(), _eng, src)}},
      {DNNL_ARG_DIFF_DST,
       {::dnnl::memory(diff_dst_desc.get_desc(), _eng, diff_dst)}}};

  if (workspace) {
    execution_args->insert({DNNL_ARG_WORKSPACE, *workspace});
  } else {
    execution_args->insert({DNNL_ARG_WORKSPACE, get_workspace(src)});
  }

  return execute_primitive(
      primitive, execution_args,
      {{alpha, beta, DNNL_ARG_DIFF_SRC, diff_src_desc, diff_src}});
}

inline
size_t engine_ext::get_batch_normalization_workspace_size(
    batch_normalization_ops ops, const memory_desc_ext &src_desc) {
  if(ops == batch_normalization_ops::none) {
    return 0;
  }
  return src_desc.get_size();
}

inline
sycl::event engine_ext::async_batch_normalization_forward_inference(
    batch_normalization_mode mode, float epsilon, float alpha,
    const memory_desc_ext &src_desc, void *src, float beta,
    const memory_desc_ext &dst_desc, void *dst,
    const memory_desc_ext &scale_bias_mean_var_desc, void *scale, void *bias,
    void *mean, void *var) {

  return batch_normalization_forward_internal(
      true, mode, epsilon, 0.f, alpha, src_desc, src, beta, dst_desc, dst,
      scale_bias_mean_var_desc, scale, bias, scale_bias_mean_var_desc, mean,
      var, nullptr, nullptr);
}

inline
sycl::event engine_ext::async_batch_normalization_forward_inference(
    batch_normalization_mode mode, batch_normalization_ops ops,
    activation_desc &adesc, float epsilon, float alpha,
    const memory_desc_ext &src_desc, void *src, float beta,
    const memory_desc_ext &dst_desc, void *dst,
    const memory_desc_ext &summand_desc, void *summand,
    const memory_desc_ext &scale_bias_desc, void *scale, void *bias,
    const memory_desc_ext &mean_var_desc, void *mean, void *var) {

  bool has_post_op = (ops != batch_normalization_ops::none);
  sycl::event e;
  std::vector<void *> caches;
  if (has_post_op) {
    void *dst_cache = allocate(dst_desc);
    caches.push_back(dst_cache);
    batch_normalization_forward_internal(
        true, mode, epsilon, 0.f, 1.f, src_desc, src, 0.f, dst_desc, dst_cache,
        scale_bias_desc, scale, bias, mean_var_desc, mean, var, nullptr,
        nullptr);

    if (ops == batch_normalization_ops::add_activation) {
      async_sum(1.f, summand_desc, summand, 1.f, dst_desc, dst_cache);
    }
    async_activation_forward(adesc, 1.f, dst_desc, dst_cache, 0.f, dst_desc,
                       dst_cache);
    e = async_sum(alpha, dst_desc, dst_cache, beta, dst_desc, dst);
    _q->submit([&](sycl::handler &cgh) {
      cgh.depends_on(e);
      cgh.host_task([=] {
        for (auto ptr : caches) {
          sycl::free(ptr, *_q);
        }
      });
    });
    return e;
  }
  return batch_normalization_forward_internal(
      true, mode, epsilon, 0.f, alpha, src_desc, src, beta, dst_desc, dst,
      scale_bias_desc, scale, bias, mean_var_desc, mean, var, nullptr, nullptr);
}

inline
sycl::event engine_ext::async_batch_normalization_forward_training(
    batch_normalization_mode mode, float epsilon, float factor, float alpha,
    const memory_desc_ext &src_desc, void *src, float beta,
    const memory_desc_ext &dst_desc, void *dst,
    const memory_desc_ext &scale_bias_mean_var_desc, void *scale, void *bias,
    void *running_mean, void *running_var, void *saved_mean, void *saved_var) {
  return batch_normalization_forward_internal(
      false, mode, epsilon, factor, alpha, src_desc, src, beta, dst_desc, dst,
      scale_bias_mean_var_desc, scale, bias, scale_bias_mean_var_desc,
      saved_mean, saved_var, running_mean, running_var);
}

inline
sycl::event engine_ext::async_batch_normalization_forward_training(
    batch_normalization_mode mode, batch_normalization_ops ops,
    activation_desc &adesc, float epsilon, float factor, float alpha,
    const memory_desc_ext &src_desc, void *src, float beta,
    const memory_desc_ext &dst_desc, void *dst,
    const memory_desc_ext &summand_desc, void *summand,
    const memory_desc_ext &scale_bias_desc, void *scale, void *bias,
    const memory_desc_ext &mean_var_desc, void *running_mean, void *running_var,
    void *saved_mean, void *saved_var, size_t workspace_size,
    void *workspace) {
  bool has_post_op = (ops != batch_normalization_ops::none);
  sycl::event e;
  if (has_post_op) {
    if(workspace_size < dst_desc.get_desc().get_size()) {
      throw std::runtime_error("async_batch_normalization_forward_training_ex: "
        "no sufficient workspace.");
    }
    batch_normalization_forward_internal(
        false, mode, epsilon, factor, 1.f, src_desc, src, 0.f, dst_desc,
        workspace, scale_bias_desc, scale, bias, mean_var_desc,
        saved_mean, saved_var, running_mean, running_var);
    if (ops == batch_normalization_ops::add_activation) {
      async_sum(1.f, summand_desc, summand, 1.f, dst_desc,
          workspace);
    }
    return async_activation_forward(adesc, alpha, dst_desc, workspace,
                              beta, dst_desc, dst);
  }
  return batch_normalization_forward_internal(
      false, mode, epsilon, factor, alpha, src_desc, src, beta, dst_desc, dst,
      scale_bias_desc, scale, bias, mean_var_desc, saved_mean, saved_var,
      running_mean, running_var);
}

inline
sycl::event engine_ext::async_batch_normalization_forward_training(
    batch_normalization_mode mode, batch_normalization_ops ops,
    activation_desc &adesc, float epsilon, float factor, float alpha,
    const memory_desc_ext &src_desc, void *src, float beta,
    const memory_desc_ext &dst_desc, void *dst,
    const memory_desc_ext &summand_desc, void *summand,
    const memory_desc_ext &scale_bias_mean_var_desc, void *scale, void *bias,
    void *running_mean, void *running_var, void *saved_mean, void *saved_var,
    size_t workspace_size, void *workspace) {
  return async_batch_normalization_forward_training(
      mode, ops, adesc, epsilon, factor, alpha, src_desc, src, beta, dst_desc,
      dst, summand_desc, summand, scale_bias_mean_var_desc, scale, bias,
      scale_bias_mean_var_desc, running_mean, running_var, saved_mean,
      saved_var, workspace_size, workspace);
}

inline
sycl::event engine_ext::async_batch_normalization_backward(
    batch_normalization_mode mode, float epsilon, float alpha_data,
    const memory_desc_ext &src_desc, void *src,
    const memory_desc_ext &diff_dst_desc, void *diff_dst, float beta_data,
    const memory_desc_ext &diff_src_desc, void *diff_src, float alpha_param,
    const memory_desc_ext &diff_scale_bias_mean_var_desc, void *scale,
    float beta_param, void *diff_scale, void *diff_bias, void *saved_mean,
    void *saved_var) {

  return batch_normalization_backward_internal(
      mode, epsilon, alpha_data, src_desc, src, diff_dst_desc, diff_dst,
      beta_data, diff_src_desc, diff_src, alpha_param,
      diff_scale_bias_mean_var_desc, scale, nullptr, beta_param, diff_scale,
      diff_bias, diff_scale_bias_mean_var_desc, saved_mean, saved_var);
}

inline
sycl::event engine_ext::async_batch_normalization_backward(
    batch_normalization_mode mode, batch_normalization_ops ops,
    activation_desc &adesc, float epsilon, float alpha_data,
    const memory_desc_ext &src_desc, void *src, const memory_desc_ext &dst_desc,
    void *dst, const memory_desc_ext &diff_dst_desc, void *diff_dst,
    float beta_data, const memory_desc_ext &diff_src_desc, void *diff_src,
    const memory_desc_ext &diff_summand_desc, void *diff_summand,
    float alpha_param, const memory_desc_ext &diff_scale_bias_desc, void *scale,
    void *bias, float beta_param, void *diff_scale, void *diff_bias,
    const memory_desc_ext &mean_var_desc, void *saved_mean, void *saved_var,
    size_t workspace_size, void *workspace) {
  std::vector<void *> caches;
  ::dnnl::memory::desc real_diff_dst_desc = diff_dst_desc.get_desc();
  void *real_diff_dst = diff_dst;

  if (ops != batch_normalization_ops::none &&
      workspace_size < dst_desc.get_desc().get_size()) {
    throw std::runtime_error("async_batch_normalization_backward_ex: "
                             "no sufficient workspace.");
  }
  if (ops == batch_normalization_ops::add_activation) {
    void *diff_summand_cache = allocate(diff_summand_desc);
    async_activation_backward(adesc, 1.f, dst_desc, dst, diff_dst_desc, diff_dst,
                        dst_desc, workspace, 0.f,
                        diff_summand_desc, diff_summand_cache);
    caches.push_back(diff_summand_cache);
    async_sum(alpha_data, diff_summand_desc, diff_summand_cache, beta_data,
        diff_summand_desc, diff_summand);
    real_diff_dst_desc = diff_summand_desc.get_desc();
    real_diff_dst = diff_summand_cache;
  } else if (ops == batch_normalization_ops::activation) {
    void *diff_dst_cache = allocate(diff_dst_desc);
    caches.push_back(diff_dst_cache);
    async_activation_backward(adesc, 1.f, dst_desc, dst, diff_dst_desc,
                        diff_dst, dst_desc, workspace,
                        0.f, diff_dst_desc, diff_dst_cache);
    real_diff_dst = diff_dst_cache;
  }

  sycl::event e = batch_normalization_backward_internal(
      mode, epsilon, alpha_data, src_desc, src, real_diff_dst_desc,
      real_diff_dst, beta_data, diff_src_desc, diff_src, alpha_param,
      diff_scale_bias_desc, scale, bias, beta_param, diff_scale, diff_bias,
      mean_var_desc, saved_mean, saved_var);
  _q->submit([&](sycl::handler &cgh) {
    cgh.depends_on(e);
    cgh.host_task([=] {
      for (auto ptr : caches) {
        sycl::free(ptr, *_q);
      }
    });
  });
  return e;
}

inline
sycl::event engine_ext::async_batch_normalization_backward(
    batch_normalization_mode mode, batch_normalization_ops ops,
    activation_desc &adesc, float epsilon, float alpha_data,
    const memory_desc_ext &src_desc, void *src, const memory_desc_ext &dst_desc,
    void *dst, const memory_desc_ext &diff_dst_desc, void *diff_dst,
    float beta_data, const memory_desc_ext &diff_src_desc, void *diff_src,
    const memory_desc_ext &diff_summand_desc, void *diff_summand,
    float alpha_param, const memory_desc_ext &diff_scale_bias_mean_var_desc,
    void *scale, void *bias, float beta_param, void *diff_scale,
    void *diff_bias, void *saved_mean, void *saved_var,
    size_t workspace_size, void *workspace) {

  return async_batch_normalization_backward(
      mode, ops, adesc, epsilon, alpha_data, src_desc, src, dst_desc, dst,
      diff_dst_desc, diff_dst, beta_data, diff_src_desc, diff_src,
      diff_summand_desc, diff_summand, alpha_param,
      diff_scale_bias_mean_var_desc, scale, bias, beta_param, diff_scale,
      diff_bias, diff_scale_bias_mean_var_desc, saved_mean, saved_var,
      workspace_size, workspace);
}

inline
sycl::event
engine_ext::async_convolution_forward(convolution_desc &desc, ::dnnl::algorithm alg,
                                float alpha, const memory_desc_ext &src_desc,
                                void *src, const memory_desc_ext &weight_desc,
                                void *weight, float beta,
                                const memory_desc_ext &dst_desc, void *dst) {

  if (scale_parameter_preprocess({{alpha, beta, dst_desc, dst}})) {
    return sycl::event();
  }
  auto help_weight_desc =
      get_group_weight_desc(desc.get_group_count(), weight_desc);

  auto primitive = create_forward_primitive<::dnnl::convolution_forward>(
      ::dnnl::prop_kind::forward_training, alg, src_desc.get_desc(),
      help_weight_desc, dst_desc.get_desc(), desc.get_stride(),
      desc.get_dilate(), desc.get_padding(), desc.get_padding());

  auto execution_args = new std::unordered_map<int, ::dnnl::memory>{
      {DNNL_ARG_SRC, {::dnnl::memory(src_desc.get_desc(), _eng, src)}},
      {DNNL_ARG_WEIGHTS, {::dnnl::memory(help_weight_desc, _eng, weight)}}};
  return execute_primitive(primitive, execution_args,
                           {{alpha, beta, DNNL_ARG_DST, dst_desc, dst}});
}

inline
sycl::event engine_ext::async_convolution_forward(
    convolution_desc &desc, ::dnnl::algorithm alg, activation_desc &adesc,
    float alpha_0, const memory_desc_ext &src_desc, void *src,
    const memory_desc_ext &weight_desc, void *weight, float alpha_1,
    const memory_desc_ext &summand_desc, void *summand,
    const memory_desc_ext &bias_desc, void *bias,
    const memory_desc_ext &dst_desc, void *dst) {

  int channel_num = bias_desc.get_element_num();
  auto help_weight_desc =
      get_group_weight_desc(desc.get_group_count(), weight_desc);
  ::dnnl::memory::desc help_bias_desc = {{channel_num},
                                         bias_desc.get_desc().get_data_type(),
                                         ::dnnl::memory::format_tag::a};
  auto primitive = create_forward_primitive<::dnnl::convolution_forward>(
      ::dnnl::prop_kind::forward_training, alg, src_desc.get_desc(),
      help_weight_desc, help_bias_desc, dst_desc.get_desc(), desc.get_stride(),
      desc.get_dilate(), desc.get_padding(), desc.get_padding());

  auto execution_args = new std::unordered_map<int, ::dnnl::memory>{
      {DNNL_ARG_SRC, {::dnnl::memory(src_desc.get_desc(), _eng, src)}},
      {DNNL_ARG_BIAS, {::dnnl::memory(help_bias_desc, _eng, bias)}}};

  void *cache = nullptr;
  if (alpha_0 != 1.f) {
    cache = allocate(help_weight_desc);
    _q->memcpy(cache, weight, weight_desc.get_size());
    async_scale(alpha_0, help_weight_desc, cache);
    execution_args->insert(
        {DNNL_ARG_WEIGHTS, {::dnnl::memory(help_weight_desc, _eng, cache)}});
    execute_primitive(primitive, execution_args,
                        {{1.f, 0.f, DNNL_ARG_DST, dst_desc, dst}}, {cache});
  } else {
    execution_args->insert(
        {DNNL_ARG_WEIGHTS, {::dnnl::memory(help_weight_desc, _eng, weight)}});
    execute_primitive(primitive, execution_args,
                        {{1.f, 0.f, DNNL_ARG_DST, dst_desc, dst}});
  }
  async_sum(alpha_1, summand_desc, summand, 1.f, dst_desc, dst);
  return async_activation_forward(adesc, 1.f, dst_desc, dst, 0.f, dst_desc, dst);
}

inline
sycl::event engine_ext::async_convolution_backward_data(
    convolution_desc &desc, ::dnnl::algorithm alg, float alpha,
    const memory_desc_ext &weight_desc, void *weight,
    const memory_desc_ext &diff_dst_desc, void *diff_dst, float beta,
    const memory_desc_ext &diff_src_desc, void *diff_src) {

  if (scale_parameter_preprocess({{alpha, beta, diff_dst_desc, diff_dst}})) {
    return sycl::event();
  }
  auto help_weight_desc =
      get_group_weight_desc(desc.get_group_count(), weight_desc);
  auto forward_primitive =
      create_primitive_desc<::dnnl::convolution_forward>(
          ::dnnl::prop_kind::forward_training,
          ::dnnl::algorithm::convolution_auto, diff_src_desc.get_desc(),
          help_weight_desc, diff_dst_desc.get_desc(), desc.get_stride(),
          desc.get_dilate(), desc.get_padding(), desc.get_padding());

  auto primitive = create_backward_primitive<::dnnl::convolution_backward_data>(
      ::dnnl::algorithm::convolution_auto, diff_src_desc.get_desc(),
      help_weight_desc, diff_dst_desc.get_desc(), desc.get_stride(),
      desc.get_dilate(), desc.get_padding(), desc.get_padding(),
      forward_primitive);

  auto execution_args = new std::unordered_map<int, ::dnnl::memory>{
      {DNNL_ARG_DIFF_DST,
       {::dnnl::memory(diff_dst_desc.get_desc(), _eng, diff_dst)}},
      {DNNL_ARG_WEIGHTS, {::dnnl::memory(help_weight_desc, _eng, weight)}}};

  return execute_primitive(
      primitive, execution_args,
      {{alpha, beta, DNNL_ARG_DIFF_SRC, diff_src_desc, diff_src}});
}

inline
sycl::event engine_ext::async_convolution_backward_weight(
    convolution_desc &desc, ::dnnl::algorithm alg, float alpha,
    const memory_desc_ext &src_desc, void *src,
    const memory_desc_ext &diff_dst_desc, void *diff_dst, float beta,
    const memory_desc_ext &diff_weight_desc, void *diff_weight) {

  if (scale_parameter_preprocess(
          {{alpha, beta, diff_weight_desc, diff_weight}})) {
    return sycl::event();
  }
  auto help_diff_weight_desc =
      get_group_weight_desc(desc.get_group_count(), diff_weight_desc);
  auto forward_primitive =
      create_primitive_desc<::dnnl::convolution_forward>(
          ::dnnl::prop_kind::forward_training,
          ::dnnl::algorithm::convolution_auto, src_desc.get_desc(),
          help_diff_weight_desc, diff_dst_desc.get_desc(), desc.get_stride(),
          desc.get_dilate(), desc.get_padding(), desc.get_padding());

  auto primitive =
      create_backward_primitive<::dnnl::convolution_backward_weights>(
          ::dnnl::algorithm::convolution_auto, src_desc.get_desc(),
          help_diff_weight_desc, diff_dst_desc.get_desc(), desc.get_stride(),
          desc.get_dilate(), desc.get_padding(), desc.get_padding(),
          forward_primitive);

  auto execution_args = new std::unordered_map<int, ::dnnl::memory>{
      {DNNL_ARG_SRC, {::dnnl::memory(src_desc.get_desc(), _eng, src)}},
      {DNNL_ARG_DIFF_DST,
       {::dnnl::memory(diff_dst_desc.get_desc(), _eng, diff_dst)}}};

  return execute_primitive(primitive, execution_args,
                           {{alpha, beta, DNNL_ARG_DIFF_WEIGHTS,
                             help_diff_weight_desc, diff_weight}});
}

inline
sycl::event engine_ext::async_convolution_backward_bias(
    float alpha, const memory_desc_ext &diff_dst_desc, void *diff_dst,
    float beta, const memory_desc_ext &diff_bias_desc, void *diff_bias) {
  return async_reduction(reduction_op::sum, alpha, diff_dst_desc, diff_dst, beta,
                   diff_bias_desc, diff_bias);
}

inline
void engine_ext::rnn_get_weight_space_size(const rnn_desc &desc,
                                           size_t *weight_space_size) {
  *weight_space_size = 0;
  rnn_forward_internal(desc, ::dnnl::prop_kind::forward_inference,
                       memory_desc_ext(), nullptr, memory_desc_ext(), nullptr,
                       memory_desc_ext(), nullptr, nullptr, memory_desc_ext(),
                       nullptr, nullptr, 0, nullptr, 0, nullptr, 0, nullptr, true,
                       weight_space_size, nullptr, nullptr);
  return;
}

inline
void engine_ext::rnn_get_scratchpad_workspace_size(
    const rnn_desc &desc, ::dnnl::prop_kind kind,
    const memory_desc_ext &src_desc, size_t *scratchpad_size,
    size_t *workspace_size) {
  *workspace_size = 0;
  *scratchpad_size = 0;
  rnn_forward_internal(desc, kind, src_desc, nullptr, memory_desc_ext(),
                       nullptr, memory_desc_ext(), nullptr, nullptr,
                       memory_desc_ext(), nullptr, nullptr, 0, nullptr, 0,
                       nullptr, 0, nullptr, true, nullptr, workspace_size,
                       scratchpad_size);
  return;
}

inline
sycl::event engine_ext::async_rnn_forward(
    const rnn_desc &desc, ::dnnl::prop_kind kind,
    const memory_desc_ext &src_desc, void *src, const memory_desc_ext &dst_desc,
    void *dst, const memory_desc_ext &iter_desc, void *src_iter, void *dst_iter,
    const memory_desc_ext &iter_c_desc, void *src_iter_c, void *dst_iter_c,
    size_t weight_size, void *weight, size_t scratchpad_size, void *scratchpad,
    size_t workspace_size, void *workspace) {

  return rnn_forward_internal(
      desc, kind, src_desc, src, dst_desc, dst, iter_desc, src_iter, dst_iter,
      iter_c_desc, src_iter_c, dst_iter_c, weight_size, weight, workspace_size,
      workspace, scratchpad_size, scratchpad, false, nullptr, nullptr,
      nullptr);
}

inline
sycl::event engine_ext::async_rnn_backward(
    const rnn_desc &desc, const memory_desc_ext &dst_desc, void *dst,
    void *diff_dst, const memory_desc_ext &src_desc, void *src, void *diff_src,
    const memory_desc_ext &iter_desc, void *src_iter, void *diff_dst_iter,
    void *diff_src_iter, const memory_desc_ext &iter_c_desc, void *src_iter_c,
    void *diff_dst_iter_c, void *diff_src_iter_c, size_t weight_size,
    void *weight, void *diff_weight, size_t scratchpad_size, void *scratchpad,
    size_t workspace_size, void *workspace) {
  ::dnnl::memory::data_type src_dt;
  ::dnnl::memory::format_tag src_format_tag;
  rnn_mode mode;
  rnn_memory_format_tag format_tag;
  rnn_bias_mode bias_mode;
  rnn_direction direction;
  dpct::library_data_t dt;
  int direction_num = 1, input_size = 0, hidden_size = 0, projection_size = 0,
      layer_size = 0, gate_num = 1, output_size = 0, data_type_size = 0,
      seq_length = 1, batch_size = 1;
  void *last_layer_cache = nullptr;
  void *hidden_layer_cache = nullptr;
  sycl::event e;
  std::vector<int> offset(9, 0);
  std::vector<void *> data = {
      src,
      dst,
      (uint8_t *)src_iter + iter_desc.get_size(),
      nullptr,
      (uint8_t *)src_iter_c + iter_c_desc.get_size(),
      nullptr,
      (uint8_t *)weight + weight_size,
      (uint8_t *)workspace + workspace_size,
      diff_src,
      diff_dst,
      (uint8_t *)diff_src_iter + iter_desc.get_size(),
      (uint8_t *)diff_dst_iter + iter_desc.get_size(),
      (uint8_t *)diff_src_iter_c + iter_c_desc.get_size(),
      (uint8_t *)diff_dst_iter_c + iter_c_desc.get_size(),
      (uint8_t *)diff_weight + weight_size,
      scratchpad};

  desc.get(&mode, &bias_mode, &direction, &dt, &input_size, &hidden_size,
           &projection_size, &layer_size);

  get_rnn_configuration(src_desc.get_desc(), direction, mode, dt, hidden_size,
                        &src_dt, &src_format_tag, &projection_size,
                        &output_size, &seq_length, &batch_size, &direction_num,
                        &gate_num);

  if (direction == rnn_direction::bidirectional) {
    if (layer_size > 1) {
      last_layer_cache = allocate(src_desc);
      hidden_layer_cache = allocate(src_desc);
      data[8] = last_layer_cache;
    }
    e = execute_rnn_backward_primitive(
        mode, ::dnnl::rnn_direction::bidirectional_concat, bias_mode, src_dt,
        src_format_tag, seq_length, batch_size, output_size, 2 * output_size, 1,
        direction_num, hidden_size, gate_num, projection_size, data, offset, 1);
    if (layer_size > 1) {
      data[8] = hidden_layer_cache;
      data[9] = last_layer_cache;
      e = execute_rnn_backward_primitive(
          mode, ::dnnl::rnn_direction::bidirectional_sum, bias_mode, src_dt,
          src_format_tag, seq_length, batch_size, output_size, output_size, 1,
          direction_num, hidden_size, gate_num, projection_size, data, offset,
          layer_size - 1);
      _q->memcpy(diff_src,
                 ((layer_size - 1) % 2 == 0) ? last_layer_cache
                                             : hidden_layer_cache,
                 src_desc.get_size());
    }
  } else {
    e = execute_rnn_backward_primitive(
        mode, ::dnnl::rnn_direction::unidirectional_left2right, bias_mode,
        src_dt, src_format_tag, seq_length, batch_size, output_size,
        output_size, layer_size, direction_num, hidden_size, gate_num,
        projection_size, data, offset, 1);
  }

  if (last_layer_cache && hidden_layer_cache) {
    _q->submit([&](sycl::handler &cgh) {
      cgh.depends_on(e);
      cgh.host_task([=] {
        sycl::free(last_layer_cache, *_q);
        sycl::free(hidden_layer_cache, *_q);
      });
    });
  }
  return e;
}

inline
size_t engine_ext::get_dropout_state_size(){
  return _random_engine_state_size;
}

inline size_t
engine_ext::get_dropout_workspace_size(const memory_desc_ext &src_desc) {
  return src_desc.get_size();
}

inline
sycl::event engine_ext::async_dropout_forward(dropout_desc &desc,
                                              const memory_desc_ext &src_desc,
                                              void *src,
                                              const memory_desc_ext &dst_desc,
                                              void *dst, void *workspace,
                                              size_t workspace_size) {
  if (workspace_size < src_desc.get_size()) {
    throw std::runtime_error("async_dropout_forward: no sufficient workspace.");
  }
  float p = desc.get_probability();
  if (p == 1.f) {
    return _q->memset(dst, 0, dst_desc.get_size());
  } else if (p == 0.f) {
    return async_reorder(1.f, src_desc, src, 0.f, dst_desc, dst);
  }

  float scale_factor = 1.f / (1.f - p);
  void *cache = workspace;

  memory_desc_ext rng_data_desc(
      ::dnnl::memory::desc(src_desc.get_dims(), ::dnnl::memory::data_type::s32,
                           src_desc.get_strides()));
  if (src_desc.get_desc().get_data_type() != ::dnnl::memory::data_type::s32) {
    cache = allocate(rng_data_desc);
  }

  desc.generate(_q, _random_engine_state_size, rng_data_desc.get_element_num(),
                (std::int32_t *)cache);

  if (cache == workspace) {
    async_scale(scale_factor, src_desc, workspace);
  } else {
    async_reorder(scale_factor, rng_data_desc, cache, 0.f, src_desc, workspace);
  }

  auto execution_args = new std::unordered_map<int, ::dnnl::memory>{
      {DNNL_ARG_SRC_0, ::dnnl::memory(src_desc.get_desc(), _eng, src)},
      {DNNL_ARG_SRC_1, ::dnnl::memory(src_desc.get_desc(), _eng, workspace)},
      {DNNL_ARG_DST, ::dnnl::memory(dst_desc.get_desc(), _eng, dst)}};

  auto primitive = create_forward_primitive<::dnnl::binary>(
      ::dnnl::algorithm::binary_mul, src_desc.get_desc(), src_desc.get_desc(),
      dst_desc.get_desc());

  auto e = execute_primitive(primitive, execution_args, {});

  if (cache != workspace) {
    _q->submit([&](sycl::handler &cgh) {
      cgh.depends_on(e);
      cgh.host_task([=] { sycl::free(cache, *_q); });
    });
  }
  return e;
}

inline
sycl::event engine_ext::async_dropout_backward(
    dropout_desc &desc, const memory_desc_ext &diff_dst_desc,
    void *diff_dst, const memory_desc_ext &diff_src_desc, void *diff_src,
    void *workspace, size_t workspace_size) {
  float p = desc.get_probability();
  if (p == 1.f) {
    return _q->memset(diff_src, 0, diff_src_desc.get_size());
  } else if (p == 0.f) {
    return async_reorder(1.f, diff_dst_desc, diff_dst, 0.f, diff_src_desc,
                         diff_src);
  }
  auto execution_args = new std::unordered_map<int, ::dnnl::memory>{
      {DNNL_ARG_SRC_0,
       ::dnnl::memory(diff_dst_desc.get_desc(), _eng, diff_dst)},
      {DNNL_ARG_SRC_1,
       ::dnnl::memory(diff_dst_desc.get_desc(), _eng, workspace)},
      {DNNL_ARG_DST, ::dnnl::memory(diff_src_desc.get_desc(), _eng, diff_src)}};

  auto primitive = create_forward_primitive<::dnnl::binary>(
      ::dnnl::algorithm::binary_mul, diff_dst_desc.get_desc(),
      diff_dst_desc.get_desc(), diff_src_desc.get_desc());

  return execute_primitive(primitive, execution_args, {});
}
} // namespace dnnl
} // namespace dpct

#endif // __DPCT_DNNL_UTILS_HPP__<|MERGE_RESOLUTION|>--- conflicted
+++ resolved
@@ -26,18 +26,13 @@
 
 namespace dpct {
 namespace dnnl {
-<<<<<<< HEAD
-
 /// Get concatenated library version as an integer.
 static inline size_t get_version(){
   const ::dnnl::version_t* ver = ::dnnl::version();
   return ver->major * 1000 + ver->minor * 100 + ver->patch;
 }
-
-=======
 class engine_ext;
 typedef oneapi::mkl::rng::philox4x32x10 rng_engine_t;
->>>>>>> 0b5c6abc
 /// An enum class representing memory layout. Used by
 /// memory_desc_ext to create a memory with pre-defined layout.
 enum class memory_format_tag { nchw, nhwc, nchw_blocked };
