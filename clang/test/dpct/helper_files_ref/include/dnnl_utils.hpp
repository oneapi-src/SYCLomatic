--- conflicted
+++ resolved
@@ -1869,7 +1869,6 @@
       void *weight, void *diff_weight, size_t scratchpad_size, void *scratchpad,
       size_t workspace_size, void *workspace);
 
-<<<<<<< HEAD
   /// Getting the required state size for specified dropout operation.
   /// \param [in] src_desc Source memory descriptor.
   /// \returns Required size of state.
@@ -1904,18 +1903,6 @@
                                      const memory_desc_ext &diff_src_desc,
                                      void *diff_src, void *workspace,
                                      size_t workspace_size);
-=======
-  operator bool() const {
-    return bool(_eng) && bool(_s) && bool(_q);
-  }
-
-  engine_ext &operator=(std::nullptr_t) {
-    _eng.reset(nullptr);
-    _s.reset(nullptr);
-    _q = nullptr;
-    return *this;
-  }
->>>>>>> 80e4847b
 };
 
 inline
