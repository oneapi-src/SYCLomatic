--- conflicted
+++ resolved
@@ -141,7 +141,6 @@
   return {sycl::isnan(h.x()), sycl::isnan(h.y())};
 }
 
-<<<<<<< HEAD
 #define DPCT_MATH_MIN_MAX_OVERLOAD_1(FUNC, IMPL_FUNC, TYPE, PROMOTED_TYPE)     \
   inline auto FUNC(const PROMOTED_TYPE a, const TYPE b) {                      \
     return IMPL_FUNC(a, static_cast<PROMOTED_TYPE>(b));                        \
@@ -178,7 +177,7 @@
 DPCT_MATH_MIN_MAX_OVERLOAD_2(max, sycl::max, std::uint64_t)
 #undef DPCT_MATH_MIN_MAX_OVERLOAD_1
 #undef DPCT_MATH_MIN_MAX_OVERLOAD_2
-=======
+
 /// Compute vectorized absolute for a value, with the value treated as a vector
 /// type \p S.
 /// \tparam [in] S The type of the vector
@@ -424,7 +423,6 @@
   v0 = v4.template as<sycl::vec<T, 1>>();
   return v0;
 }
->>>>>>> 3dc586b0
 } // namespace dpct
 
 #endif // __DPCT_MATH_HPP__