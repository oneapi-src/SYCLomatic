// RUN: dpct --cuda-include-path="%cuda-path/include" --query-api-mapping=cublasZher2k | FileCheck %s -check-prefix=cublasZher2k
// cublasZher2k: CUDA API:
// cublasZher2k-NEXT:   cublasZher2k(handle /*cublasHandle_t*/, upper_lower /*cublasFillMode_t*/,
// cublasZher2k-NEXT:                trans /*cublasOperation_t*/, n /*int*/, k /*int*/,
// cublasZher2k-NEXT:                alpha /*const cuDoubleComplex **/, a /*const cuDoubleComplex **/,
// cublasZher2k-NEXT:                lda /*int*/, b /*const cuDoubleComplex **/, ldb /*int*/,
// cublasZher2k-NEXT:                beta /*const double **/, c /*cuDoubleComplex **/, ldc /*int*/);
// cublasZher2k-NEXT: Is migrated to:
// cublasZher2k-NEXT:   oneapi::mkl::blas::column_major::her2k(handle->get_queue(), upper_lower, trans, n, k, dpct::get_value(alpha, handle->get_queue()), (std::complex<double>*)a, lda, (std::complex<double>*)b, ldb, dpct::get_value(beta, handle->get_queue()), (std::complex<double>*)c, ldc);

// RUN: dpct --cuda-include-path="%cuda-path/include" --query-api-mapping=cublasDsyr2k | FileCheck %s -check-prefix=cublasDsyr2k
// cublasDsyr2k: CUDA API:
// cublasDsyr2k-NEXT:   cublasDsyr2k(handle /*cublasHandle_t*/, upper_lower /*cublasFillMode_t*/,
// cublasDsyr2k-NEXT:                trans /*cublasOperation_t*/, n /*int*/, k /*int*/,
// cublasDsyr2k-NEXT:                alpha /*const double **/, a /*const double **/, lda /*int*/,
// cublasDsyr2k-NEXT:                b /*const double **/, ldb /*int*/, beta /*const double **/,
// cublasDsyr2k-NEXT:                c /*double **/, ldc /*int*/);
// cublasDsyr2k-NEXT: Is migrated to:
// cublasDsyr2k-NEXT:   oneapi::mkl::blas::column_major::syr2k(handle->get_queue(), upper_lower, trans, n, k, dpct::get_value(alpha, handle->get_queue()), a, lda, b, ldb, dpct::get_value(beta, handle->get_queue()), c, ldc);

// RUN: dpct --cuda-include-path="%cuda-path/include" --query-api-mapping=cublasDgemm | FileCheck %s -check-prefix=cublasDgemm
// cublasDgemm: CUDA API:
// cublasDgemm-NEXT:   cublasDgemm(handle /*cublasHandle_t*/, transa /*cublasOperation_t*/,
// cublasDgemm-NEXT:               transb /*cublasOperation_t*/, m /*int*/, n /*int*/, k /*int*/,
// cublasDgemm-NEXT:               alpha /*const double **/, a /*const double **/, lda /*int*/,
// cublasDgemm-NEXT:               b /*const double **/, ldb /*int*/, beta /*const double **/,
// cublasDgemm-NEXT:               c /*double **/, ldc /*int*/);
// cublasDgemm-NEXT: Is migrated to:
// cublasDgemm-NEXT:   oneapi::mkl::blas::column_major::gemm(handle->get_queue(), transa, transb, m, n, k, dpct::get_value(alpha, handle->get_queue()), a, lda, b, ldb, dpct::get_value(beta, handle->get_queue()), c, ldc);

// RUN: dpct --cuda-include-path="%cuda-path/include" --query-api-mapping=cublasGetPointerMode | FileCheck %s -check-prefix=cublasGetPointerMode
// cublasGetPointerMode: CUDA API:
// cublasGetPointerMode-NEXT:   cublasGetPointerMode(handle /*cublasHandle_t*/,
// cublasGetPointerMode-NEXT:                        host_device /*cublasPointerMode_t **/);
// cublasGetPointerMode-NEXT: The API is Removed.

// RUN: dpct --cuda-include-path="%cuda-path/include" --query-api-mapping=cublasSrotg | FileCheck %s -check-prefix=cublasSrotg
// cublasSrotg: CUDA API:
// cublasSrotg-NEXT:   cublasSrotg(handle /*cublasHandle_t*/, a /*float **/, b /*float **/,
// cublasSrotg-NEXT:               c /*float **/, s /*float **/);
// cublasSrotg-NEXT: Is migrated to:
// cublasSrotg-NEXT:   float* a_ct{{[0-9]+}} = a;
// cublasSrotg-NEXT:   float* b_ct{{[0-9]+}} = b;
// cublasSrotg-NEXT:   float* c_ct{{[0-9]+}} = c;
// cublasSrotg-NEXT:   float* s_ct{{[0-9]+}} = s;
<<<<<<< HEAD
// cublasSrotg-NEXT:   if(sycl::get_pointer_type(a, handle->get_queue().get_context())!=sycl::usm::alloc::device && sycl::get_pointer_type(a, handle->get_queue().get_context())!=sycl::usm::alloc::shared) {
// cublasSrotg-NEXT:     a_ct{{[0-9]+}} = sycl::malloc_shared<float>(4, dpct::get_default_queue());
=======
// cublasSrotg-NEXT:   if(sycl::get_pointer_type(a, handle->get_context())!=sycl::usm::alloc::device && sycl::get_pointer_type(a, handle->get_context())!=sycl::usm::alloc::shared) {
// cublasSrotg-NEXT:     a_ct{{[0-9]+}} = sycl::malloc_shared<float>(4, dpct::get_in_order_queue());
>>>>>>> 69246aa7
// cublasSrotg-NEXT:     b_ct{{[0-9]+}} = a_ct{{[0-9]+}} + 1;
// cublasSrotg-NEXT:     c_ct{{[0-9]+}} = a_ct{{[0-9]+}} + 2;
// cublasSrotg-NEXT:     s_ct{{[0-9]+}} = a_ct{{[0-9]+}} + 3;
// cublasSrotg-NEXT:     *a_ct{{[0-9]+}} = *a;
// cublasSrotg-NEXT:     *b_ct{{[0-9]+}} = *b;
// cublasSrotg-NEXT:     *c_ct{{[0-9]+}} = *c;
// cublasSrotg-NEXT:     *s_ct{{[0-9]+}} = *s;
// cublasSrotg-NEXT:   }
// cublasSrotg-NEXT:   oneapi::mkl::blas::column_major::rotg(handle->get_queue(), a_ct{{[0-9]+}}, b_ct{{[0-9]+}}, c_ct{{[0-9]+}}, s_ct{{[0-9]+}});
// cublasSrotg-NEXT:   if(sycl::get_pointer_type(a, handle->get_queue().get_context())!=sycl::usm::alloc::device && sycl::get_pointer_type(a, handle->get_queue().get_context())!=sycl::usm::alloc::shared) {
// cublasSrotg-NEXT:     handle->get_queue().wait();
// cublasSrotg-NEXT:     *a = *a_ct{{[0-9]+}};
// cublasSrotg-NEXT:     *b = *b_ct{{[0-9]+}};
// cublasSrotg-NEXT:     *c = *c_ct{{[0-9]+}};
// cublasSrotg-NEXT:     *s = *s_ct{{[0-9]+}};
// cublasSrotg-NEXT:     sycl::free(a_ct{{[0-9]+}}, dpct::get_in_order_queue());
// cublasSrotg-NEXT:   }

// RUN: dpct --cuda-include-path="%cuda-path/include" --query-api-mapping=cublasSgemmEx | FileCheck %s -check-prefix=cublasSgemmEx
// cublasSgemmEx: CUDA API:
// cublasSgemmEx-NEXT:   cublasSgemmEx(handle /*cublasHandle_t*/, transa /*cublasOperation_t*/,
// cublasSgemmEx-NEXT:                 transb /*cublasOperation_t*/, m /*int*/, n /*int*/, k /*int*/,
// cublasSgemmEx-NEXT:                 alpha /*const float **/, a /*const void **/,
// cublasSgemmEx-NEXT:                 atype /*cudaDataType*/, lda /*int*/, b /*const void **/,
// cublasSgemmEx-NEXT:                 btype /*cudaDataType*/, ldb /*int*/, beta /*const float **/,
// cublasSgemmEx-NEXT:                 c /*void **/, ctype /*cudaDataType*/, ldc /*int*/);
// cublasSgemmEx-NEXT: Is migrated to:
// cublasSgemmEx-NEXT:   dpct::gemm(handle->get_queue(), transa, transb, m, n, k, alpha, a, atype, lda, b, btype, ldb, beta, c, ctype, ldc, dpct::library_data_t::real_float);

// RUN: dpct --cuda-include-path="%cuda-path/include" --query-api-mapping=cublasDrotmg | FileCheck %s -check-prefix=cublasDrotmg
// cublasDrotmg: CUDA API:
// cublasDrotmg-NEXT:   cublasDrotmg(handle /*cublasHandle_t*/, d1 /*double **/, d2 /*double **/,
// cublasDrotmg-NEXT:                x1 /*double **/, y1 /*const double **/, param /*double **/);
// cublasDrotmg-NEXT: Is migrated to:
// cublasDrotmg-NEXT:   double* d1_ct{{[0-9]+}} = d1;
// cublasDrotmg-NEXT:   double* d2_ct{{[0-9]+}} = d2;
// cublasDrotmg-NEXT:   double* x1_ct{{[0-9]+}} = x1;
// cublasDrotmg-NEXT:   double* param_ct{{[0-9]+}} = param;
<<<<<<< HEAD
// cublasDrotmg-NEXT:   if(sycl::get_pointer_type(d1, handle->get_queue().get_context())!=sycl::usm::alloc::device && sycl::get_pointer_type(d1, handle->get_queue().get_context())!=sycl::usm::alloc::shared) {
// cublasDrotmg-NEXT:     d1_ct{{[0-9]+}} = sycl::malloc_shared<double>(8, dpct::get_default_queue());
=======
// cublasDrotmg-NEXT:   if(sycl::get_pointer_type(d1, handle->get_context())!=sycl::usm::alloc::device && sycl::get_pointer_type(d1, handle->get_context())!=sycl::usm::alloc::shared) {
// cublasDrotmg-NEXT:     d1_ct{{[0-9]+}} = sycl::malloc_shared<double>(8, dpct::get_in_order_queue());
>>>>>>> 69246aa7
// cublasDrotmg-NEXT:     d2_ct{{[0-9]+}} = d1_ct{{[0-9]+}} + 1;
// cublasDrotmg-NEXT:     x1_ct{{[0-9]+}} = d1_ct{{[0-9]+}} + 2;
// cublasDrotmg-NEXT:     param_ct{{[0-9]+}} = d1_ct{{[0-9]+}} + 3;
// cublasDrotmg-NEXT:     *d1_ct{{[0-9]+}} = *d1;
// cublasDrotmg-NEXT:     *d2_ct{{[0-9]+}} = *d2;
// cublasDrotmg-NEXT:     *x1_ct{{[0-9]+}} = *x1;
// cublasDrotmg-NEXT:   }
// cublasDrotmg-NEXT:   oneapi::mkl::blas::column_major::rotmg(handle->get_queue(), d1_ct{{[0-9]+}}, d2_ct{{[0-9]+}}, x1_ct{{[0-9]+}}, dpct::get_value(y1, handle->get_queue()), param_ct{{[0-9]+}});
// cublasDrotmg-NEXT:   if(sycl::get_pointer_type(d1, handle->get_queue().get_context())!=sycl::usm::alloc::device && sycl::get_pointer_type(d1, handle->get_queue().get_context())!=sycl::usm::alloc::shared) {
// cublasDrotmg-NEXT:     handle->get_queue().wait();
// cublasDrotmg-NEXT:     *d1 = *d1_ct{{[0-9]+}};
// cublasDrotmg-NEXT:     *d2 = *d2_ct{{[0-9]+}};
// cublasDrotmg-NEXT:     *x1 = *x1_ct{{[0-9]+}};
// cublasDrotmg-NEXT:     dpct::get_in_order_queue().memcpy(param, param_ct{{[0-9]+}}, sizeof(double)*5).wait();
// cublasDrotmg-NEXT:     sycl::free(d1_ct{{[0-9]+}}, dpct::get_in_order_queue());
// cublasDrotmg-NEXT:   }

// RUN: dpct --cuda-include-path="%cuda-path/include" --query-api-mapping=cublasStpmv | FileCheck %s -check-prefix=cublasStpmv
// cublasStpmv: CUDA API:
// cublasStpmv-NEXT:   cublasStpmv(handle /*cublasHandle_t*/, upper_lower /*cublasFillMode_t*/,
// cublasStpmv-NEXT:               trans /*cublasOperation_t*/, unit_nonunit /*cublasDiagType_t*/,
// cublasStpmv-NEXT:               n /*int*/, a /*const float **/, x /*float **/, incx /*int*/);
// cublasStpmv-NEXT: Is migrated to:
// cublasStpmv-NEXT:   oneapi::mkl::blas::column_major::tpmv(handle->get_queue(), upper_lower, trans, unit_nonunit, n, a, x, incx);

// RUN: dpct --cuda-include-path="%cuda-path/include" --query-api-mapping=cublasStrsv | FileCheck %s -check-prefix=cublasStrsv
// cublasStrsv: CUDA API:
// cublasStrsv-NEXT:   cublasStrsv(handle /*cublasHandle_t*/, upper_lower /*cublasFillMode_t*/,
// cublasStrsv-NEXT:               trans /*cublasOperation_t*/, unit_nonunit /*cublasDiagType_t*/,
// cublasStrsv-NEXT:               n /*int*/, a /*const float **/, lda /*int*/, x /*float **/,
// cublasStrsv-NEXT:               incx /*int*/);
// cublasStrsv-NEXT: Is migrated to:
// cublasStrsv-NEXT:   oneapi::mkl::blas::column_major::trsv(handle->get_queue(), upper_lower, trans, unit_nonunit, n, a, lda, x, incx);

// RUN: dpct --cuda-include-path="%cuda-path/include" --query-api-mapping=cublasStbmv | FileCheck %s -check-prefix=cublasStbmv
// cublasStbmv: CUDA API:
// cublasStbmv-NEXT:   cublasStbmv(handle /*cublasHandle_t*/, upper_lower /*cublasFillMode_t*/,
// cublasStbmv-NEXT:               trans /*cublasOperation_t*/, unit_nonunit /*cublasDiagType_t*/,
// cublasStbmv-NEXT:               n /*int*/, k /*int*/, a /*const float **/, lda /*int*/,
// cublasStbmv-NEXT:               x /*float **/, incx /*int*/);
// cublasStbmv-NEXT: Is migrated to:
// cublasStbmv-NEXT:   oneapi::mkl::blas::column_major::tbmv(handle->get_queue(), upper_lower, trans, unit_nonunit, n, k, a, lda, x, incx);

// RUN: dpct --cuda-include-path="%cuda-path/include" --query-api-mapping=cublasStpsv | FileCheck %s -check-prefix=cublasStpsv
// cublasStpsv: CUDA API:
// cublasStpsv-NEXT:   cublasStpsv(handle /*cublasHandle_t*/, upper_lower /*cublasFillMode_t*/,
// cublasStpsv-NEXT:               trans /*cublasOperation_t*/, unit_nonunit /*cublasDiagType_t*/,
// cublasStpsv-NEXT:               n /*int*/, a /*const float **/, x /*float **/, incx /*int*/);
// cublasStpsv-NEXT: Is migrated to:
// cublasStpsv-NEXT:   oneapi::mkl::blas::column_major::tpsv(handle->get_queue(), upper_lower, trans, unit_nonunit, n, a, x, incx);

// RUN: dpct --cuda-include-path="%cuda-path/include" --query-api-mapping=cublasCherkx | FileCheck %s -check-prefix=cublasCherkx
// cublasCherkx: CUDA API:
// cublasCherkx-NEXT:   cublasCherkx(handle /*cublasHandle_t*/, upper_lower /*cublasFillMode_t*/,
// cublasCherkx-NEXT:                trans /*cublasOperation_t*/, n /*int*/, k /*int*/,
// cublasCherkx-NEXT:                alpha /*const cuComplex **/, a /*const cuComplex **/,
// cublasCherkx-NEXT:                lda /*int*/, b /*const cuComplex **/, ldb /*int*/,
// cublasCherkx-NEXT:                beta /*const float **/, c /*cuComplex **/, ldc /*int*/);
// cublasCherkx-NEXT: Is migrated to:
// cublasCherkx-NEXT:   dpct::herk(handle->get_queue(), upper_lower, trans, n, k, alpha, a, lda, b, ldb, beta, c, ldc);

// RUN: dpct --cuda-include-path="%cuda-path/include" --query-api-mapping=cublasCgeam | FileCheck %s -check-prefix=cublasCgeam
// cublasCgeam: CUDA API:
// cublasCgeam-NEXT:   cublasCgeam(handle /*cublasHandle_t*/, transa /*cublasOperation_t*/,
// cublasCgeam-NEXT:               transb /*cublasOperation_t*/, m /*int*/, n /*int*/,
// cublasCgeam-NEXT:               alpha /*const cuComplex **/, a /*const cuComplex **/, lda /*int*/,
// cublasCgeam-NEXT:               beta /*const cuComplex **/, b /*const cuComplex **/, ldb /*int*/,
// cublasCgeam-NEXT:               c /*cuComplex **/, ldc /*int*/);
// cublasCgeam-NEXT: Is migrated to:
// cublasCgeam-NEXT:   oneapi::mkl::blas::column_major::omatadd(handle->get_queue(), transa, transb, m, n, dpct::get_value(alpha, handle->get_queue()), (std::complex<float>*)a, lda, dpct::get_value(beta, handle->get_queue()), (std::complex<float>*)b, ldb, (std::complex<float>*)c, ldc);

// RUN: dpct --cuda-include-path="%cuda-path/include" --query-api-mapping=cublasZrotg | FileCheck %s -check-prefix=cublasZrotg
// cublasZrotg: CUDA API:
// cublasZrotg-NEXT:   cublasZrotg(handle /*cublasHandle_t*/, a /*cuDoubleComplex **/,
// cublasZrotg-NEXT:               b /*cuDoubleComplex **/, c /*double **/, s /*cuDoubleComplex **/);
// cublasZrotg-NEXT: Is migrated to:
// cublasZrotg-NEXT:   sycl::double2* a_ct{{[0-9]+}} = a;
// cublasZrotg-NEXT:   sycl::double2* b_ct{{[0-9]+}} = b;
// cublasZrotg-NEXT:   double* c_ct{{[0-9]+}} = c;
// cublasZrotg-NEXT:   sycl::double2* s_ct{{[0-9]+}} = s;
<<<<<<< HEAD
// cublasZrotg-NEXT:   if(sycl::get_pointer_type(a, handle->get_queue().get_context())!=sycl::usm::alloc::device && sycl::get_pointer_type(a, handle->get_queue().get_context())!=sycl::usm::alloc::shared) {
// cublasZrotg-NEXT:     a_ct{{[0-9]+}} = sycl::malloc_shared<sycl::double2>(3, dpct::get_default_queue());
// cublasZrotg-NEXT:     c_ct{{[0-9]+}} = sycl::malloc_shared<double>(1, dpct::get_default_queue());
=======
// cublasZrotg-NEXT:   if(sycl::get_pointer_type(a, handle->get_context())!=sycl::usm::alloc::device && sycl::get_pointer_type(a, handle->get_context())!=sycl::usm::alloc::shared) {
// cublasZrotg-NEXT:     a_ct{{[0-9]+}} = sycl::malloc_shared<sycl::double2>(3, dpct::get_in_order_queue());
// cublasZrotg-NEXT:     c_ct{{[0-9]+}} = sycl::malloc_shared<double>(1, dpct::get_in_order_queue());
>>>>>>> 69246aa7
// cublasZrotg-NEXT:     b_ct{{[0-9]+}} = a_ct{{[0-9]+}} + 1;
// cublasZrotg-NEXT:     s_ct{{[0-9]+}} = a_ct{{[0-9]+}} + 2;
// cublasZrotg-NEXT:     *a_ct{{[0-9]+}} = *a;
// cublasZrotg-NEXT:     *b_ct{{[0-9]+}} = *b;
// cublasZrotg-NEXT:     *c_ct{{[0-9]+}} = *c;
// cublasZrotg-NEXT:     *s_ct{{[0-9]+}} = *s;
// cublasZrotg-NEXT:   }
// cublasZrotg-NEXT:   oneapi::mkl::blas::column_major::rotg(handle->get_queue(), (std::complex<double>*)a_ct{{[0-9]+}}, (std::complex<double>*)b_ct{{[0-9]+}}, c_ct{{[0-9]+}}, (std::complex<double>*)s_ct{{[0-9]+}});
// cublasZrotg-NEXT:   if(sycl::get_pointer_type(a, handle->get_queue().get_context())!=sycl::usm::alloc::device && sycl::get_pointer_type(a, handle->get_queue().get_context())!=sycl::usm::alloc::shared) {
// cublasZrotg-NEXT:     handle->get_queue().wait();
// cublasZrotg-NEXT:     *a = *a_ct{{[0-9]+}};
// cublasZrotg-NEXT:     *b = *b_ct{{[0-9]+}};
// cublasZrotg-NEXT:     *c = *c_ct{{[0-9]+}};
// cublasZrotg-NEXT:     *s = *s_ct{{[0-9]+}};
// cublasZrotg-NEXT:     sycl::free(a_ct{{[0-9]+}}, dpct::get_in_order_queue());
// cublasZrotg-NEXT:     sycl::free(c_ct{{[0-9]+}}, dpct::get_in_order_queue());
// cublasZrotg-NEXT:   }

// RUN: dpct --cuda-include-path="%cuda-path/include" --query-api-mapping=cublasHgemm | FileCheck %s -check-prefix=cublasHgemm
// cublasHgemm: CUDA API:
// cublasHgemm-NEXT:   cublasHgemm(handle /*cublasHandle_t*/, transa /*cublasOperation_t*/,
// cublasHgemm-NEXT:               transb /*cublasOperation_t*/, m /*int*/, n /*int*/, k /*int*/,
// cublasHgemm-NEXT:               alpha /*const __half **/, a /*const __half **/, lda /*int*/,
// cublasHgemm-NEXT:               b /*const __half **/, ldb /*int*/, beta /*const __half **/,
// cublasHgemm-NEXT:               c /*__half **/, ldc /*int*/);
// cublasHgemm-NEXT: Is migrated to:
// cublasHgemm-NEXT:   oneapi::mkl::blas::column_major::gemm(handle->get_queue(), transa, transb, m, n, k, dpct::get_value(alpha, handle->get_queue()), a, lda, b, ldb, dpct::get_value(beta, handle->get_queue()), c, ldc);

// RUN: dpct --cuda-include-path="%cuda-path/include" --query-api-mapping=cublasSgemv | FileCheck %s -check-prefix=cublasSgemv
// cublasSgemv: CUDA API:
// cublasSgemv-NEXT:   cublasSgemv(handle /*cublasHandle_t*/, trans /*cublasOperation_t*/, m /*int*/,
// cublasSgemv-NEXT:               n /*int*/, alpha /*const float **/, a /*const float **/,
// cublasSgemv-NEXT:               lda /*int*/, x /*const float **/, incx /*int*/,
// cublasSgemv-NEXT:               beta /*const float **/, y /*float **/, incy /*int*/);
// cublasSgemv-NEXT: Is migrated to:
// cublasSgemv-NEXT:   oneapi::mkl::blas::column_major::gemv(handle->get_queue(), trans, m, n, dpct::get_value(alpha, handle->get_queue()), a, lda, x, incx, dpct::get_value(beta, handle->get_queue()), y, incy);

// RUN: dpct --cuda-include-path="%cuda-path/include" --query-api-mapping=cublasSrotmg | FileCheck %s -check-prefix=cublasSrotmg
// cublasSrotmg: CUDA API:
// cublasSrotmg-NEXT:   cublasSrotmg(handle /*cublasHandle_t*/, d1 /*float **/, d2 /*float **/,
// cublasSrotmg-NEXT:                x1 /*float **/, y1 /*const float **/, param /*float **/);
// cublasSrotmg-NEXT: Is migrated to:
// cublasSrotmg-NEXT:   float* d1_ct{{[0-9]+}} = d1;
// cublasSrotmg-NEXT:   float* d2_ct{{[0-9]+}} = d2;
// cublasSrotmg-NEXT:   float* x1_ct{{[0-9]+}} = x1;
// cublasSrotmg-NEXT:   float* param_ct{{[0-9]+}} = param;
<<<<<<< HEAD
// cublasSrotmg-NEXT:   if(sycl::get_pointer_type(d1, handle->get_queue().get_context())!=sycl::usm::alloc::device && sycl::get_pointer_type(d1, handle->get_queue().get_context())!=sycl::usm::alloc::shared) {
// cublasSrotmg-NEXT:     d1_ct{{[0-9]+}} = sycl::malloc_shared<float>(8, dpct::get_default_queue());
=======
// cublasSrotmg-NEXT:   if(sycl::get_pointer_type(d1, handle->get_context())!=sycl::usm::alloc::device && sycl::get_pointer_type(d1, handle->get_context())!=sycl::usm::alloc::shared) {
// cublasSrotmg-NEXT:     d1_ct{{[0-9]+}} = sycl::malloc_shared<float>(8, dpct::get_in_order_queue());
>>>>>>> 69246aa7
// cublasSrotmg-NEXT:     d2_ct{{[0-9]+}} = d1_ct{{[0-9]+}} + 1;
// cublasSrotmg-NEXT:     x1_ct{{[0-9]+}} = d1_ct{{[0-9]+}} + 2;
// cublasSrotmg-NEXT:     param_ct{{[0-9]+}} = d1_ct{{[0-9]+}} + 3;
// cublasSrotmg-NEXT:     *d1_ct{{[0-9]+}} = *d1;
// cublasSrotmg-NEXT:     *d2_ct{{[0-9]+}} = *d2;
// cublasSrotmg-NEXT:     *x1_ct{{[0-9]+}} = *x1;
// cublasSrotmg-NEXT:   }
// cublasSrotmg-NEXT:   oneapi::mkl::blas::column_major::rotmg(handle->get_queue(), d1_ct{{[0-9]+}}, d2_ct{{[0-9]+}}, x1_ct{{[0-9]+}}, dpct::get_value(y1, handle->get_queue()), param_ct{{[0-9]+}});
// cublasSrotmg-NEXT:   if(sycl::get_pointer_type(d1, handle->get_queue().get_context())!=sycl::usm::alloc::device && sycl::get_pointer_type(d1, handle->get_queue().get_context())!=sycl::usm::alloc::shared) {
// cublasSrotmg-NEXT:     handle->get_queue().wait();
// cublasSrotmg-NEXT:     *d1 = *d1_ct{{[0-9]+}};
// cublasSrotmg-NEXT:     *d2 = *d2_ct{{[0-9]+}};
// cublasSrotmg-NEXT:     *x1 = *x1_ct{{[0-9]+}};
// cublasSrotmg-NEXT:     dpct::get_in_order_queue().memcpy(param, param_ct{{[0-9]+}}, sizeof(float)*5).wait();
// cublasSrotmg-NEXT:     sycl::free(d1_ct{{[0-9]+}}, dpct::get_in_order_queue());
// cublasSrotmg-NEXT:   }

// RUN: dpct --cuda-include-path="%cuda-path/include" --query-api-mapping=cublasZhbmv | FileCheck %s -check-prefix=cublasZhbmv
// cublasZhbmv: CUDA API:
// cublasZhbmv-NEXT:   cublasZhbmv(handle /*cublasHandle_t*/, upper_lower /*cublasFillMode_t*/,
// cublasZhbmv-NEXT:               n /*int*/, k /*int*/, alpha /*const cuDoubleComplex **/,
// cublasZhbmv-NEXT:               a /*const cuDoubleComplex **/, lda /*int*/,
// cublasZhbmv-NEXT:               x /*const cuDoubleComplex **/, incx /*int*/,
// cublasZhbmv-NEXT:               beta /*const cuDoubleComplex **/, y /*cuDoubleComplex **/,
// cublasZhbmv-NEXT:               incy /*int*/);
// cublasZhbmv-NEXT: Is migrated to:
// cublasZhbmv-NEXT:   oneapi::mkl::blas::column_major::hbmv(handle->get_queue(), upper_lower, n, k, dpct::get_value(alpha, handle->get_queue()), (std::complex<double>*)a, lda, (std::complex<double>*)x, incx, dpct::get_value(beta, handle->get_queue()), (std::complex<double>*)y, incy);

// RUN: dpct --cuda-include-path="%cuda-path/include" --query-api-mapping=cublasCswap | FileCheck %s -check-prefix=cublasCswap
// cublasCswap: CUDA API:
// cublasCswap-NEXT:   cublasCswap(handle /*cublasHandle_t*/, n /*int*/, x /*cuComplex **/,
// cublasCswap-NEXT:               incx /*int*/, y /*cuComplex **/, incy /*int*/);
// cublasCswap-NEXT: Is migrated to:
// cublasCswap-NEXT:   oneapi::mkl::blas::column_major::swap(handle->get_queue(), n, (std::complex<float>*)x, incx, (std::complex<float>*)y, incy);

// RUN: dpct --cuda-include-path="%cuda-path/include" --query-api-mapping=cublasCher2 | FileCheck %s -check-prefix=cublasCher2
// cublasCher2: CUDA API:
// cublasCher2-NEXT:   cublasCher2(handle /*cublasHandle_t*/, upper_lower /*cublasFillMode_t*/,
// cublasCher2-NEXT:               n /*int*/, alpha /*const cuComplex **/, x /*const cuComplex **/,
// cublasCher2-NEXT:               incx /*int*/, y /*const cuComplex **/, incy /*int*/,
// cublasCher2-NEXT:               a /*cuComplex **/, lda /*int*/);
// cublasCher2-NEXT: Is migrated to:
// cublasCher2-NEXT:   oneapi::mkl::blas::column_major::her2(handle->get_queue(), upper_lower, n, dpct::get_value(alpha, handle->get_queue()), (std::complex<float>*)x, incx, (std::complex<float>*)y, incy, (std::complex<float>*)a, lda);

// RUN: dpct --cuda-include-path="%cuda-path/include" --query-api-mapping=cublasCaxpy | FileCheck %s -check-prefix=cublasCaxpy
// cublasCaxpy: CUDA API:
// cublasCaxpy-NEXT:   cublasCaxpy(handle /*cublasHandle_t*/, n /*int*/, alpha /*const cuComplex **/,
// cublasCaxpy-NEXT:               x /*const cuComplex **/, incx /*int*/, y /*cuComplex **/,
// cublasCaxpy-NEXT:               incy /*int*/);
// cublasCaxpy-NEXT: Is migrated to:
// cublasCaxpy-NEXT:   oneapi::mkl::blas::column_major::axpy(handle->get_queue(), n, dpct::get_value(alpha, handle->get_queue()), (std::complex<float>*)x, incx, (std::complex<float>*)y, incy);

// RUN: dpct --cuda-include-path="%cuda-path/include" --query-api-mapping=cublasDaxpy | FileCheck %s -check-prefix=cublasDaxpy
// cublasDaxpy: CUDA API:
// cublasDaxpy-NEXT:   cublasDaxpy(handle /*cublasHandle_t*/, n /*int*/, alpha /*const double **/,
// cublasDaxpy-NEXT:               x /*const double **/, incx /*int*/, y /*double **/, incy /*int*/);
// cublasDaxpy-NEXT: Is migrated to:
// cublasDaxpy-NEXT:   oneapi::mkl::blas::column_major::axpy(handle->get_queue(), n, dpct::get_value(alpha, handle->get_queue()), x, incx, y, incy);

// RUN: dpct --cuda-include-path="%cuda-path/include" --query-api-mapping=cublasDscal | FileCheck %s -check-prefix=cublasDscal
// cublasDscal: CUDA API:
// cublasDscal-NEXT:   cublasDscal(handle /*cublasHandle_t*/, n /*int*/, alpha /*const double **/,
// cublasDscal-NEXT:               x /*double **/, incx /*int*/);
// cublasDscal-NEXT: Is migrated to:
// cublasDscal-NEXT:   oneapi::mkl::blas::column_major::scal(handle->get_queue(), n, dpct::get_value(alpha, handle->get_queue()), x, incx);

// RUN: dpct --cuda-include-path="%cuda-path/include" --query-api-mapping=cublasCtrmm | FileCheck %s -check-prefix=cublasCtrmm
// cublasCtrmm: CUDA API:
// cublasCtrmm-NEXT:   cublasCtrmm(handle /*cublasHandle_t*/, left_right /*cublasSideMode_t*/,
// cublasCtrmm-NEXT:               upper_lower /*cublasFillMode_t*/, transa /*cublasOperation_t*/,
// cublasCtrmm-NEXT:               unit_diag /*cublasDiagType_t*/, m /*int*/, n /*int*/,
// cublasCtrmm-NEXT:               alpha /*const cuComplex **/, a /*const cuComplex **/, lda /*int*/,
// cublasCtrmm-NEXT:               b /*const cuComplex **/, ldb /*int*/, c /*cuComplex **/,
// cublasCtrmm-NEXT:               ldc /*int*/);
// cublasCtrmm-NEXT: Is migrated to:
// cublasCtrmm-NEXT:   dpct::trmm(handle->get_queue(), left_right, upper_lower, transa, unit_diag, m, n, alpha, a, lda, b, ldb, c, ldc);

// RUN: dpct --cuda-include-path="%cuda-path/include" --query-api-mapping=cublasCgbmv | FileCheck %s -check-prefix=cublasCgbmv
// cublasCgbmv: CUDA API:
// cublasCgbmv-NEXT:   cublasCgbmv(handle /*cublasHandle_t*/, trans /*cublasOperation_t*/, m /*int*/,
// cublasCgbmv-NEXT:               n /*int*/, kl /*int*/, ku /*int*/, alpha /*const cuComplex **/,
// cublasCgbmv-NEXT:               a /*const cuComplex **/, lda /*int*/, x /*const cuComplex **/,
// cublasCgbmv-NEXT:               incx /*int*/, beta /*const cuComplex **/, y /*cuComplex **/,
// cublasCgbmv-NEXT:               incy /*int*/);
// cublasCgbmv-NEXT: Is migrated to:
// cublasCgbmv-NEXT:   oneapi::mkl::blas::column_major::gbmv(handle->get_queue(), trans, m, n, kl, ku, dpct::get_value(alpha, handle->get_queue()), (std::complex<float>*)a, lda, (std::complex<float>*)x, incx, dpct::get_value(beta, handle->get_queue()), (std::complex<float>*)y, incy);<|MERGE_RESOLUTION|>--- conflicted
+++ resolved
@@ -43,13 +43,8 @@
 // cublasSrotg-NEXT:   float* b_ct{{[0-9]+}} = b;
 // cublasSrotg-NEXT:   float* c_ct{{[0-9]+}} = c;
 // cublasSrotg-NEXT:   float* s_ct{{[0-9]+}} = s;
-<<<<<<< HEAD
 // cublasSrotg-NEXT:   if(sycl::get_pointer_type(a, handle->get_queue().get_context())!=sycl::usm::alloc::device && sycl::get_pointer_type(a, handle->get_queue().get_context())!=sycl::usm::alloc::shared) {
-// cublasSrotg-NEXT:     a_ct{{[0-9]+}} = sycl::malloc_shared<float>(4, dpct::get_default_queue());
-=======
-// cublasSrotg-NEXT:   if(sycl::get_pointer_type(a, handle->get_context())!=sycl::usm::alloc::device && sycl::get_pointer_type(a, handle->get_context())!=sycl::usm::alloc::shared) {
 // cublasSrotg-NEXT:     a_ct{{[0-9]+}} = sycl::malloc_shared<float>(4, dpct::get_in_order_queue());
->>>>>>> 69246aa7
 // cublasSrotg-NEXT:     b_ct{{[0-9]+}} = a_ct{{[0-9]+}} + 1;
 // cublasSrotg-NEXT:     c_ct{{[0-9]+}} = a_ct{{[0-9]+}} + 2;
 // cublasSrotg-NEXT:     s_ct{{[0-9]+}} = a_ct{{[0-9]+}} + 3;
@@ -88,13 +83,8 @@
 // cublasDrotmg-NEXT:   double* d2_ct{{[0-9]+}} = d2;
 // cublasDrotmg-NEXT:   double* x1_ct{{[0-9]+}} = x1;
 // cublasDrotmg-NEXT:   double* param_ct{{[0-9]+}} = param;
-<<<<<<< HEAD
 // cublasDrotmg-NEXT:   if(sycl::get_pointer_type(d1, handle->get_queue().get_context())!=sycl::usm::alloc::device && sycl::get_pointer_type(d1, handle->get_queue().get_context())!=sycl::usm::alloc::shared) {
-// cublasDrotmg-NEXT:     d1_ct{{[0-9]+}} = sycl::malloc_shared<double>(8, dpct::get_default_queue());
-=======
-// cublasDrotmg-NEXT:   if(sycl::get_pointer_type(d1, handle->get_context())!=sycl::usm::alloc::device && sycl::get_pointer_type(d1, handle->get_context())!=sycl::usm::alloc::shared) {
 // cublasDrotmg-NEXT:     d1_ct{{[0-9]+}} = sycl::malloc_shared<double>(8, dpct::get_in_order_queue());
->>>>>>> 69246aa7
 // cublasDrotmg-NEXT:     d2_ct{{[0-9]+}} = d1_ct{{[0-9]+}} + 1;
 // cublasDrotmg-NEXT:     x1_ct{{[0-9]+}} = d1_ct{{[0-9]+}} + 2;
 // cublasDrotmg-NEXT:     param_ct{{[0-9]+}} = d1_ct{{[0-9]+}} + 3;
@@ -175,15 +165,9 @@
 // cublasZrotg-NEXT:   sycl::double2* b_ct{{[0-9]+}} = b;
 // cublasZrotg-NEXT:   double* c_ct{{[0-9]+}} = c;
 // cublasZrotg-NEXT:   sycl::double2* s_ct{{[0-9]+}} = s;
-<<<<<<< HEAD
 // cublasZrotg-NEXT:   if(sycl::get_pointer_type(a, handle->get_queue().get_context())!=sycl::usm::alloc::device && sycl::get_pointer_type(a, handle->get_queue().get_context())!=sycl::usm::alloc::shared) {
-// cublasZrotg-NEXT:     a_ct{{[0-9]+}} = sycl::malloc_shared<sycl::double2>(3, dpct::get_default_queue());
-// cublasZrotg-NEXT:     c_ct{{[0-9]+}} = sycl::malloc_shared<double>(1, dpct::get_default_queue());
-=======
-// cublasZrotg-NEXT:   if(sycl::get_pointer_type(a, handle->get_context())!=sycl::usm::alloc::device && sycl::get_pointer_type(a, handle->get_context())!=sycl::usm::alloc::shared) {
 // cublasZrotg-NEXT:     a_ct{{[0-9]+}} = sycl::malloc_shared<sycl::double2>(3, dpct::get_in_order_queue());
 // cublasZrotg-NEXT:     c_ct{{[0-9]+}} = sycl::malloc_shared<double>(1, dpct::get_in_order_queue());
->>>>>>> 69246aa7
 // cublasZrotg-NEXT:     b_ct{{[0-9]+}} = a_ct{{[0-9]+}} + 1;
 // cublasZrotg-NEXT:     s_ct{{[0-9]+}} = a_ct{{[0-9]+}} + 2;
 // cublasZrotg-NEXT:     *a_ct{{[0-9]+}} = *a;
@@ -230,13 +214,8 @@
 // cublasSrotmg-NEXT:   float* d2_ct{{[0-9]+}} = d2;
 // cublasSrotmg-NEXT:   float* x1_ct{{[0-9]+}} = x1;
 // cublasSrotmg-NEXT:   float* param_ct{{[0-9]+}} = param;
-<<<<<<< HEAD
 // cublasSrotmg-NEXT:   if(sycl::get_pointer_type(d1, handle->get_queue().get_context())!=sycl::usm::alloc::device && sycl::get_pointer_type(d1, handle->get_queue().get_context())!=sycl::usm::alloc::shared) {
-// cublasSrotmg-NEXT:     d1_ct{{[0-9]+}} = sycl::malloc_shared<float>(8, dpct::get_default_queue());
-=======
-// cublasSrotmg-NEXT:   if(sycl::get_pointer_type(d1, handle->get_context())!=sycl::usm::alloc::device && sycl::get_pointer_type(d1, handle->get_context())!=sycl::usm::alloc::shared) {
 // cublasSrotmg-NEXT:     d1_ct{{[0-9]+}} = sycl::malloc_shared<float>(8, dpct::get_in_order_queue());
->>>>>>> 69246aa7
 // cublasSrotmg-NEXT:     d2_ct{{[0-9]+}} = d1_ct{{[0-9]+}} + 1;
 // cublasSrotmg-NEXT:     x1_ct{{[0-9]+}} = d1_ct{{[0-9]+}} + 2;
 // cublasSrotmg-NEXT:     param_ct{{[0-9]+}} = d1_ct{{[0-9]+}} + 3;
