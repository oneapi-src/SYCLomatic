// UNSUPPORTED: v8.0, v9.0, v9.1, v9.2, v10.0

// RUN: dpct --cuda-include-path="%cuda-path/include" --query-api-mapping=cublasZdscal | FileCheck %s -check-prefix=cublasZdscal
// cublasZdscal: CUDA API:
// cublasZdscal-NEXT:   cublasZdscal(handle /*cublasHandle_t*/, n /*int*/, alpha /*const double **/,
// cublasZdscal-NEXT:                x /*cuDoubleComplex **/, incx /*int*/);
// cublasZdscal-NEXT: Is migrated to:
// cublasZdscal-NEXT:   oneapi::mkl::blas::column_major::scal(handle->get_queue(), n, dpct::get_value(alpha, handle->get_queue()), (std::complex<double>*)x, incx);

// RUN: dpct --cuda-include-path="%cuda-path/include" --query-api-mapping=cublasGetVectorAsync | FileCheck %s -check-prefix=cublasGetVectorAsync
// cublasGetVectorAsync: CUDA API:
// cublasGetVectorAsync-NEXT:   cublasGetVectorAsync(n /*int*/, elementsize /*int*/, from /*const void **/,
// cublasGetVectorAsync-NEXT:                        incx /*int*/, to /*void **/, incy /*int*/,
// cublasGetVectorAsync-NEXT:                        stream /*cudaStream_t*/);
// cublasGetVectorAsync-NEXT: Is migrated to:
// cublasGetVectorAsync-NEXT:   dpct::matrix_mem_copy((void*)to, (void*)from, incy, incx, 1, n, elementsize, dpct::automatic, *stream, true);

// RUN: dpct --cuda-include-path="%cuda-path/include" --query-api-mapping=cublasZsyrk | FileCheck %s -check-prefix=cublasZsyrk
// cublasZsyrk: CUDA API:
// cublasZsyrk-NEXT:   cublasZsyrk(handle /*cublasHandle_t*/, upper_lower /*cublasFillMode_t*/,
// cublasZsyrk-NEXT:               trans /*cublasOperation_t*/, n /*int*/, k /*int*/,
// cublasZsyrk-NEXT:               alpha /*const cuDoubleComplex **/, a /*const cuDoubleComplex **/,
// cublasZsyrk-NEXT:               lda /*int*/, beta /*const cuDoubleComplex **/,
// cublasZsyrk-NEXT:               c /*cuDoubleComplex **/, ldc /*int*/);
// cublasZsyrk-NEXT: Is migrated to:
// cublasZsyrk-NEXT:   oneapi::mkl::blas::column_major::syrk(handle->get_queue(), upper_lower, trans, n, k, dpct::get_value(alpha, handle->get_queue()), (std::complex<double>*)a, lda, dpct::get_value(beta, handle->get_queue()), (std::complex<double>*)c, ldc);

// RUN: dpct --cuda-include-path="%cuda-path/include" --query-api-mapping=cublasDtrsm | FileCheck %s -check-prefix=cublasDtrsm
// cublasDtrsm: CUDA API:
// cublasDtrsm-NEXT:   cublasDtrsm(handle /*cublasHandle_t*/, left_right /*cublasSideMode_t*/,
// cublasDtrsm-NEXT:               upper_lower /*cublasFillMode_t*/, transa /*cublasOperation_t*/,
// cublasDtrsm-NEXT:               unit_diag /*cublasDiagType_t*/, m /*int*/, n /*int*/,
// cublasDtrsm-NEXT:               alpha /*const double **/, a /*const double **/, lda /*int*/,
// cublasDtrsm-NEXT:               b /*double **/, ldb /*int*/);
// cublasDtrsm-NEXT: Is migrated to:
// cublasDtrsm-NEXT:   oneapi::mkl::blas::column_major::trsm(handle->get_queue(), left_right, upper_lower, transa, unit_diag, m, n, dpct::get_value(alpha, handle->get_queue()), a, lda, b, ldb);

// RUN: dpct --cuda-include-path="%cuda-path/include" --query-api-mapping=cublasCgemmStridedBatched | FileCheck %s -check-prefix=cublasCgemmStridedBatched
// cublasCgemmStridedBatched: CUDA API:
// cublasCgemmStridedBatched-NEXT:   cublasCgemmStridedBatched(
// cublasCgemmStridedBatched-NEXT:       handle /*cublasHandle_t*/, transa /*cublasOperation_t*/,
// cublasCgemmStridedBatched-NEXT:       transb /*cublasOperation_t*/, m /*int*/, n /*int*/, k /*int*/,
// cublasCgemmStridedBatched-NEXT:       alpha /*const cuComplex **/, a /*const cuComplex **/, lda /*int*/,
// cublasCgemmStridedBatched-NEXT:       stridea /*long long int*/, b /*const cuComplex **/, ldb /*int*/,
// cublasCgemmStridedBatched-NEXT:       strideb /*long long int*/, beta /*const cuComplex **/, c /*cuComplex **/,
// cublasCgemmStridedBatched-NEXT:       ldc /*int*/, stridec /*long long int*/, group_count /*int*/);
// cublasCgemmStridedBatched-NEXT: Is migrated to:
// cublasCgemmStridedBatched-NEXT:   oneapi::mkl::blas::column_major::gemm_batch(handle->get_queue(), transa, transb, m, n, k, dpct::get_value(alpha, handle->get_queue()), (std::complex<float>*)a, lda, stridea, (std::complex<float>*)b, ldb, strideb, dpct::get_value(beta, handle->get_queue()), (std::complex<float>*)c, ldc, stridec, group_count);

// RUN: dpct --cuda-include-path="%cuda-path/include" --query-api-mapping=cublasChemm | FileCheck %s -check-prefix=cublasChemm
// cublasChemm: CUDA API:
// cublasChemm-NEXT:   cublasChemm(handle /*cublasHandle_t*/, left_right /*cublasSideMode_t*/,
// cublasChemm-NEXT:               upper_lower /*cublasFillMode_t*/, m /*int*/, n /*int*/,
// cublasChemm-NEXT:               alpha /*const cuComplex **/, a /*const cuComplex **/, lda /*int*/,
// cublasChemm-NEXT:               b /*const cuComplex **/, ldb /*int*/, beta /*const cuComplex **/,
// cublasChemm-NEXT:               c /*cuComplex **/, ldc /*int*/);
// cublasChemm-NEXT: Is migrated to:
// cublasChemm-NEXT:   oneapi::mkl::blas::column_major::hemm(handle->get_queue(), left_right, upper_lower, m, n, dpct::get_value(alpha, handle->get_queue()), (std::complex<float>*)a, lda, (std::complex<float>*)b, ldb, dpct::get_value(beta, handle->get_queue()), (std::complex<float>*)c, ldc);

// RUN: dpct --cuda-include-path="%cuda-path/include" --query-api-mapping=cublasDrotg | FileCheck %s -check-prefix=cublasDrotg
// cublasDrotg: CUDA API:
// cublasDrotg-NEXT:   cublasDrotg(handle /*cublasHandle_t*/, a /*double **/, b /*double **/,
// cublasDrotg-NEXT:               c /*double **/, s /*double **/);
// cublasDrotg-NEXT: Is migrated to:
// cublasDrotg-NEXT:   double* a_ct{{[0-9]+}} = a;
// cublasDrotg-NEXT:   double* b_ct{{[0-9]+}} = b;
// cublasDrotg-NEXT:   double* c_ct{{[0-9]+}} = c;
// cublasDrotg-NEXT:   double* s_ct{{[0-9]+}} = s;
// cublasDrotg-NEXT:   if(sycl::get_pointer_type(a, handle->get_queue().get_context())!=sycl::usm::alloc::device && sycl::get_pointer_type(a, handle->get_queue().get_context())!=sycl::usm::alloc::shared) {
// cublasDrotg-NEXT:     a_ct{{[0-9]+}} = sycl::malloc_shared<double>(4, dpct::get_in_order_queue());
// cublasDrotg-NEXT:     b_ct{{[0-9]+}} = a_ct{{[0-9]+}} + 1;
// cublasDrotg-NEXT:     c_ct{{[0-9]+}} = a_ct{{[0-9]+}} + 2;
// cublasDrotg-NEXT:     s_ct{{[0-9]+}} = a_ct{{[0-9]+}} + 3;
// cublasDrotg-NEXT:     *a_ct{{[0-9]+}} = *a;
// cublasDrotg-NEXT:     *b_ct{{[0-9]+}} = *b;
// cublasDrotg-NEXT:     *c_ct{{[0-9]+}} = *c;
// cublasDrotg-NEXT:     *s_ct{{[0-9]+}} = *s;
// cublasDrotg-NEXT:   }
// cublasDrotg-NEXT:   oneapi::mkl::blas::column_major::rotg(handle->get_queue(), a_ct{{[0-9]+}}, b_ct{{[0-9]+}}, c_ct{{[0-9]+}}, s_ct{{[0-9]+}});
// cublasDrotg-NEXT:   if(sycl::get_pointer_type(a, handle->get_queue().get_context())!=sycl::usm::alloc::device && sycl::get_pointer_type(a, handle->get_queue().get_context())!=sycl::usm::alloc::shared) {
// cublasDrotg-NEXT:     handle->get_queue().wait();
// cublasDrotg-NEXT:     *a = *a_ct{{[0-9]+}};
// cublasDrotg-NEXT:     *b = *b_ct{{[0-9]+}};
// cublasDrotg-NEXT:     *c = *c_ct{{[0-9]+}};
// cublasDrotg-NEXT:     *s = *s_ct{{[0-9]+}};
// cublasDrotg-NEXT:     sycl::free(a_ct{{[0-9]+}}, dpct::get_in_order_queue());
// cublasDrotg-NEXT:   }

// RUN: dpct --cuda-include-path="%cuda-path/include" --query-api-mapping=cublasCtpsv | FileCheck %s -check-prefix=cublasCtpsv
// cublasCtpsv: CUDA API:
// cublasCtpsv-NEXT:   cublasCtpsv(handle /*cublasHandle_t*/, upper_lower /*cublasFillMode_t*/,
// cublasCtpsv-NEXT:               trans /*cublasOperation_t*/, unit_nonunit /*cublasDiagType_t*/,
// cublasCtpsv-NEXT:               n /*int*/, a /*const cuComplex **/, x /*cuComplex **/,
// cublasCtpsv-NEXT:               incx /*int*/);
// cublasCtpsv-NEXT: Is migrated to:
// cublasCtpsv-NEXT:   oneapi::mkl::blas::column_major::tpsv(handle->get_queue(), upper_lower, trans, unit_nonunit, n, (std::complex<float>*)a, (std::complex<float>*)x, incx);

// RUN: dpct --cuda-include-path="%cuda-path/include" --query-api-mapping=cublasAxpyEx | FileCheck %s -check-prefix=cublasAxpyEx
// cublasAxpyEx: CUDA API:
// cublasAxpyEx-NEXT:   cublasAxpyEx(handle /*cublasHandle_t*/, n /*int*/, alpha /*const void **/,
// cublasAxpyEx-NEXT:                alphatype /*cudaDataType*/, x /*const void **/,
// cublasAxpyEx-NEXT:                xtype /*cudaDataType*/, incx /*int*/, y /*void **/,
// cublasAxpyEx-NEXT:                ytype /*cudaDataType*/, incy /*int*/,
// cublasAxpyEx-NEXT:                computetype /*cudaDataType*/);
// cublasAxpyEx-NEXT: Is migrated to:
// cublasAxpyEx-NEXT:   dpct::axpy(handle->get_queue(), n, alpha, alphatype, x, xtype, incx, y, ytype, incy);

// RUN: dpct --cuda-include-path="%cuda-path/include" --query-api-mapping=cublasDtpmv | FileCheck %s -check-prefix=cublasDtpmv
// cublasDtpmv: CUDA API:
// cublasDtpmv-NEXT:   cublasDtpmv(handle /*cublasHandle_t*/, upper_lower /*cublasFillMode_t*/,
// cublasDtpmv-NEXT:               trans /*cublasOperation_t*/, unit_nonunit /*cublasDiagType_t*/,
// cublasDtpmv-NEXT:               n /*int*/, a /*const double **/, x /*double **/, incx /*int*/);
// cublasDtpmv-NEXT: Is migrated to:
// cublasDtpmv-NEXT:   oneapi::mkl::blas::column_major::tpmv(handle->get_queue(), upper_lower, trans, unit_nonunit, n, a, x, incx);

// RUN: dpct --cuda-include-path="%cuda-path/include" --query-api-mapping=cublasZtrmv | FileCheck %s -check-prefix=cublasZtrmv
// cublasZtrmv: CUDA API:
// cublasZtrmv-NEXT:   cublasZtrmv(handle /*cublasHandle_t*/, upper_lower /*cublasFillMode_t*/,
// cublasZtrmv-NEXT:               trans /*cublasOperation_t*/, unit_nonunit /*cublasDiagType_t*/,
// cublasZtrmv-NEXT:               n /*int*/, a /*const cuDoubleComplex **/, lda /*int*/,
// cublasZtrmv-NEXT:               x /*cuDoubleComplex **/, incx /*int*/);
// cublasZtrmv-NEXT: Is migrated to:
// cublasZtrmv-NEXT:   oneapi::mkl::blas::column_major::trmv(handle->get_queue(), upper_lower, trans, unit_nonunit, n, (std::complex<double>*)a, lda, (std::complex<double>*)x, incx);

// RUN: dpct --cuda-include-path="%cuda-path/include" --query-api-mapping=cublasSdot | FileCheck %s -check-prefix=cublasSdot
// cublasSdot: CUDA API:
// cublasSdot-NEXT:   cublasSdot(handle /*cublasHandle_t*/, n /*int*/, x /*const float **/,
// cublasSdot-NEXT:              incx /*int*/, y /*const float **/, incy /*int*/, res /*float **/);
// cublasSdot-NEXT: Is migrated to:
// cublasSdot-NEXT:   float* res_temp_ptr_ct{{[0-9]+}} = res;
// cublasSdot-NEXT:   if(sycl::get_pointer_type(res, handle->get_queue().get_context())!=sycl::usm::alloc::device && sycl::get_pointer_type(res, handle->get_queue().get_context())!=sycl::usm::alloc::shared) {
// cublasSdot-NEXT:     res_temp_ptr_ct{{[0-9]+}} = sycl::malloc_shared<float>(1, dpct::get_in_order_queue());
// cublasSdot-NEXT:   }
// cublasSdot-NEXT:   oneapi::mkl::blas::column_major::dot(handle->get_queue(), n, x, incx, y, incy, res_temp_ptr_ct{{[0-9]+}});
// cublasSdot-NEXT:   if(sycl::get_pointer_type(res, handle->get_queue().get_context())!=sycl::usm::alloc::device && sycl::get_pointer_type(res, handle->get_queue().get_context())!=sycl::usm::alloc::shared) {
// cublasSdot-NEXT:     handle->get_queue().wait();
// cublasSdot-NEXT:     *res = *res_temp_ptr_ct{{[0-9]+}};
// cublasSdot-NEXT:     sycl::free(res_temp_ptr_ct{{[0-9]+}}, dpct::get_in_order_queue());
// cublasSdot-NEXT:   }

// RUN: dpct --cuda-include-path="%cuda-path/include" --query-api-mapping=cublasGetVector | FileCheck %s -check-prefix=cublasGetVector
// cublasGetVector: CUDA API:
// cublasGetVector-NEXT:   cublasGetVector(n /*int*/, elementsize /*int*/, x /*const void **/,
// cublasGetVector-NEXT:                   incx /*int*/, y /*void **/, incy /*int*/);
// cublasGetVector-NEXT: Is migrated to:
// cublasGetVector-NEXT:   dpct::matrix_mem_copy((void*)y, (void*)x, incy, incx, 1, n, elementsize);

// RUN: dpct --cuda-include-path="%cuda-path/include" --query-api-mapping=cublasDgemv | FileCheck %s -check-prefix=cublasDgemv
// cublasDgemv: CUDA API:
// cublasDgemv-NEXT:   cublasDgemv(handle /*cublasHandle_t*/, trans /*cublasOperation_t*/, m /*int*/,
// cublasDgemv-NEXT:               n /*int*/, alpha /*const double **/, a /*const double **/,
// cublasDgemv-NEXT:               lda /*int*/, x /*const double **/, incx /*int*/,
// cublasDgemv-NEXT:               beta /*const double **/, y /*double **/, incy /*int*/);
// cublasDgemv-NEXT: Is migrated to:
// cublasDgemv-NEXT:   oneapi::mkl::blas::column_major::gemv(handle->get_queue(), trans, m, n, dpct::get_value(alpha, handle->get_queue()), a, lda, x, incx, dpct::get_value(beta, handle->get_queue()), y, incy);

// RUN: dpct --cuda-include-path="%cuda-path/include" --query-api-mapping=cublasChpr | FileCheck %s -check-prefix=cublasChpr
// cublasChpr: CUDA API:
// cublasChpr-NEXT:   cublasChpr(handle /*cublasHandle_t*/, upper_lower /*cublasFillMode_t*/,
// cublasChpr-NEXT:              n /*int*/, alpha /*const float **/, x /*const cuComplex **/,
// cublasChpr-NEXT:              incx /*int*/, a /*cuComplex **/);
// cublasChpr-NEXT: Is migrated to:
// cublasChpr-NEXT:   oneapi::mkl::blas::column_major::hpr(handle->get_queue(), upper_lower, n, dpct::get_value(alpha, handle->get_queue()), (std::complex<float>*)x, incx, (std::complex<float>*)a);

// RUN: dpct --cuda-include-path="%cuda-path/include" --query-api-mapping=cublasZgeru | FileCheck %s -check-prefix=cublasZgeru
// cublasZgeru: CUDA API:
// cublasZgeru-NEXT:   cublasZgeru(handle /*cublasHandle_t*/, m /*int*/, n /*int*/,
// cublasZgeru-NEXT:               alpha /*const cuDoubleComplex **/, x /*const cuDoubleComplex **/,
// cublasZgeru-NEXT:               incx /*int*/, y /*const cuDoubleComplex **/, incy /*int*/,
// cublasZgeru-NEXT:               a /*cuDoubleComplex **/, lda /*int*/);
// cublasZgeru-NEXT: Is migrated to:
// cublasZgeru-NEXT:   oneapi::mkl::blas::column_major::geru(handle->get_queue(), m, n, dpct::get_value(alpha, handle->get_queue()), (std::complex<double>*)x, incx, (std::complex<double>*)y, incy, (std::complex<double>*)a, lda);

// RUN: dpct --cuda-include-path="%cuda-path/include" --query-api-mapping=cublasCdgmm | FileCheck %s -check-prefix=cublasCdgmm
// cublasCdgmm: CUDA API:
// cublasCdgmm-NEXT:   cublasCdgmm(handle /*cublasHandle_t*/, left_right /*cublasSideMode_t*/,
// cublasCdgmm-NEXT:               m /*int*/, n /*int*/, a /*const cuComplex **/, lda /*int*/,
// cublasCdgmm-NEXT:               x /*const cuComplex **/, incx /*int*/, c /*cuComplex **/,
// cublasCdgmm-NEXT:               ldc /*int*/);
// cublasCdgmm-NEXT: Is migrated to:
<<<<<<< HEAD
// cublasCdgmm-NEXT:   oneapi::mkl::blas::column_major::dgmm_batch(handle->get_queue(), left_right, m, n, (std::complex<float>*)a, lda, 0, (std::complex<float>*)x, incx, 0, (std::complex<float>*)c, ldc, ldc * n, 1);
=======
// cublasCdgmm-NEXT:   oneapi::mkl::blas::column_major::dgmm(*handle, left_right, m, n, (std::complex<float>*)a, lda, (std::complex<float>*)x, incx, (std::complex<float>*)c, ldc);
>>>>>>> 62f84efe

// RUN: dpct --cuda-include-path="%cuda-path/include" --query-api-mapping=cublasDcopy | FileCheck %s -check-prefix=cublasDcopy
// cublasDcopy: CUDA API:
// cublasDcopy-NEXT:   cublasDcopy(handle /*cublasHandle_t*/, n /*int*/, x /*const double **/,
// cublasDcopy-NEXT:               incx /*int*/, y /*double **/, incy /*int*/);
// cublasDcopy-NEXT: Is migrated to:
// cublasDcopy-NEXT:   oneapi::mkl::blas::column_major::copy(handle->get_queue(), n, x, incx, y, incy);

// RUN: dpct --cuda-include-path="%cuda-path/include" --query-api-mapping=cublasSsyrkx | FileCheck %s -check-prefix=cublasSsyrkx
// cublasSsyrkx: CUDA API:
// cublasSsyrkx-NEXT:   cublasSsyrkx(handle /*cublasHandle_t*/, upper_lower /*cublasFillMode_t*/,
// cublasSsyrkx-NEXT:                trans /*cublasOperation_t*/, n /*int*/, k /*int*/,
// cublasSsyrkx-NEXT:                alpha /*const float **/, a /*const float **/, lda /*int*/,
// cublasSsyrkx-NEXT:                b /*const float **/, ldb /*int*/, beta /*const float **/,
// cublasSsyrkx-NEXT:                c /*float **/, ldc /*int*/);
// cublasSsyrkx-NEXT: Is migrated to:
// cublasSsyrkx-NEXT:   dpct::syrk(handle->get_queue(), upper_lower, trans, n, k, alpha, a, lda, b, ldb, beta, c, ldc);

// RUN: dpct --cuda-include-path="%cuda-path/include" --query-api-mapping=cublasDestroy | FileCheck %s -check-prefix=cublasDestroy
// cublasDestroy: CUDA API:
// cublasDestroy-NEXT:   cublasDestroy(handle /*cublasHandle_t*/);
// cublasDestroy-NEXT: Is migrated to:
// cublasDestroy-NEXT:   handle.reset();

// RUN: dpct --cuda-include-path="%cuda-path/include" --query-api-mapping=cublasGetAtomicsMode | FileCheck %s -check-prefix=cublasGetAtomicsMode
// cublasGetAtomicsMode: CUDA API:
// cublasGetAtomicsMode-NEXT:   cublasGetAtomicsMode(handle /*cublasHandle_t*/,
// cublasGetAtomicsMode-NEXT:                        atomics /*cublasAtomicsMode_t **/);
// cublasGetAtomicsMode-NEXT: The API is Removed.

// RUN: dpct --cuda-include-path="%cuda-path/include" --query-api-mapping=cublasZsyr2k | FileCheck %s -check-prefix=cublasZsyr2k
// cublasZsyr2k: CUDA API:
// cublasZsyr2k-NEXT:   cublasZsyr2k(handle /*cublasHandle_t*/, upper_lower /*cublasFillMode_t*/,
// cublasZsyr2k-NEXT:                trans /*cublasOperation_t*/, n /*int*/, k /*int*/,
// cublasZsyr2k-NEXT:                alpha /*const cuDoubleComplex **/, a /*const cuDoubleComplex **/,
// cublasZsyr2k-NEXT:                lda /*int*/, b /*const cuDoubleComplex **/, ldb /*int*/,
// cublasZsyr2k-NEXT:                beta /*const cuDoubleComplex **/, c /*cuDoubleComplex **/,
// cublasZsyr2k-NEXT:                ldc /*int*/);
// cublasZsyr2k-NEXT: Is migrated to:
// cublasZsyr2k-NEXT:   oneapi::mkl::blas::column_major::syr2k(handle->get_queue(), upper_lower, trans, n, k, dpct::get_value(alpha, handle->get_queue()), (std::complex<double>*)a, lda, (std::complex<double>*)b, ldb, dpct::get_value(beta, handle->get_queue()), (std::complex<double>*)c, ldc);

// RUN: dpct --cuda-include-path="%cuda-path/include" --query-api-mapping=cublasDrotm | FileCheck %s -check-prefix=cublasDrotm
// cublasDrotm: CUDA API:
// cublasDrotm-NEXT:   cublasDrotm(handle /*cublasHandle_t*/, n /*int*/, x /*double **/,
// cublasDrotm-NEXT:               incx /*int*/, y /*double **/, incy /*int*/,
// cublasDrotm-NEXT:               param /*const double **/);
// cublasDrotm-NEXT: Is migrated to:
// cublasDrotm-NEXT:   oneapi::mkl::blas::column_major::rotm(handle->get_queue(), n, x, incx, y, incy, const_cast<double*>(param));

// RUN: dpct --cuda-include-path="%cuda-path/include" --query-api-mapping=cublasCdotu | FileCheck %s -check-prefix=cublasCdotu
// cublasCdotu: CUDA API:
// cublasCdotu-NEXT:   cublasCdotu(handle /*cublasHandle_t*/, n /*int*/, x /*const cuComplex **/,
// cublasCdotu-NEXT:               incx /*int*/, y /*const cuComplex **/, incy /*int*/,
// cublasCdotu-NEXT:               res /*cuComplex **/);
// cublasCdotu-NEXT: Is migrated to:
// cublasCdotu-NEXT:   sycl::float2* res_temp_ptr_ct{{[0-9]+}} = res;
// cublasCdotu-NEXT:   if(sycl::get_pointer_type(res, handle->get_queue().get_context())!=sycl::usm::alloc::device && sycl::get_pointer_type(res, handle->get_queue().get_context())!=sycl::usm::alloc::shared) {
// cublasCdotu-NEXT:     res_temp_ptr_ct{{[0-9]+}} = sycl::malloc_shared<sycl::float2>(1, dpct::get_in_order_queue());
// cublasCdotu-NEXT:   }
// cublasCdotu-NEXT:   oneapi::mkl::blas::column_major::dotu(handle->get_queue(), n, (std::complex<float>*)x, incx, (std::complex<float>*)y, incy, (std::complex<float>*)res_temp_ptr_ct{{[0-9]+}});
// cublasCdotu-NEXT:   if(sycl::get_pointer_type(res, handle->get_queue().get_context())!=sycl::usm::alloc::device && sycl::get_pointer_type(res, handle->get_queue().get_context())!=sycl::usm::alloc::shared) {
// cublasCdotu-NEXT:     handle->get_queue().wait();
// cublasCdotu-NEXT:     *res = *res_temp_ptr_ct{{[0-9]+}};
// cublasCdotu-NEXT:     sycl::free(res_temp_ptr_ct{{[0-9]+}}, dpct::get_in_order_queue());
// cublasCdotu-NEXT:   }

// RUN: dpct --cuda-include-path="%cuda-path/include" --query-api-mapping=cublasDspr | FileCheck %s -check-prefix=cublasDspr
// cublasDspr: CUDA API:
// cublasDspr-NEXT:   cublasDspr(handle /*cublasHandle_t*/, upper_lower /*cublasFillMode_t*/,
// cublasDspr-NEXT:              n /*int*/, alpha /*const double **/, x /*const double **/,
// cublasDspr-NEXT:              incx /*int*/, a /*double **/);
// cublasDspr-NEXT: Is migrated to:
// cublasDspr-NEXT:   oneapi::mkl::blas::column_major::spr(handle->get_queue(), upper_lower, n, dpct::get_value(alpha, handle->get_queue()), x, incx, a);<|MERGE_RESOLUTION|>--- conflicted
+++ resolved
@@ -178,11 +178,7 @@
 // cublasCdgmm-NEXT:               x /*const cuComplex **/, incx /*int*/, c /*cuComplex **/,
 // cublasCdgmm-NEXT:               ldc /*int*/);
 // cublasCdgmm-NEXT: Is migrated to:
-<<<<<<< HEAD
-// cublasCdgmm-NEXT:   oneapi::mkl::blas::column_major::dgmm_batch(handle->get_queue(), left_right, m, n, (std::complex<float>*)a, lda, 0, (std::complex<float>*)x, incx, 0, (std::complex<float>*)c, ldc, ldc * n, 1);
-=======
-// cublasCdgmm-NEXT:   oneapi::mkl::blas::column_major::dgmm(*handle, left_right, m, n, (std::complex<float>*)a, lda, (std::complex<float>*)x, incx, (std::complex<float>*)c, ldc);
->>>>>>> 62f84efe
+// cublasCdgmm-NEXT:   oneapi::mkl::blas::column_major::dgmm(handle->get_queue(), left_right, m, n, (std::complex<float>*)a, lda, (std::complex<float>*)x, incx, (std::complex<float>*)c, ldc);
 
 // RUN: dpct --cuda-include-path="%cuda-path/include" --query-api-mapping=cublasDcopy | FileCheck %s -check-prefix=cublasDcopy
 // cublasDcopy: CUDA API:
