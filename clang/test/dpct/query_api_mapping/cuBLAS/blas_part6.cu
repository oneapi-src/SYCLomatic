// UNSUPPORTED: v8.0, v9.0, v9.1, v9.2, v10.0

// RUN: dpct --cuda-include-path="%cuda-path/include" --query-api-mapping=cublasCsscal | FileCheck %s -check-prefix=cublasCsscal
// cublasCsscal: CUDA API:
// cublasCsscal-NEXT:   cublasCsscal(handle /*cublasHandle_t*/, n /*int*/, alpha /*const float **/,
// cublasCsscal-NEXT:                x /*cuComplex **/, incx /*int*/);
// cublasCsscal-NEXT: Is migrated to:
// cublasCsscal-NEXT:   oneapi::mkl::blas::column_major::scal(handle->get_queue(), n, dpct::get_value(alpha, handle->get_queue()), (std::complex<float>*)x, incx);

// RUN: dpct --cuda-include-path="%cuda-path/include" --query-api-mapping=cublasIdamin | FileCheck %s -check-prefix=cublasIdamin
// cublasIdamin: CUDA API:
// cublasIdamin-NEXT:   cublasIdamin(handle /*cublasHandle_t*/, n /*int*/, x /*const double **/,
// cublasIdamin-NEXT:                incx /*int*/, res /*int **/);
// cublasIdamin-NEXT: Is migrated to (with the option --no-dry-pattern):
// cublasIdamin-NEXT:   int64_t* res_temp_ptr_ct{{[0-9]+}} = sycl::malloc_shared<int64_t>(1, dpct::get_in_order_queue());
// cublasIdamin-NEXT:   oneapi::mkl::blas::column_major::iamin(handle->get_queue(), n, x, incx, res_temp_ptr_ct{{[0-9]+}}, oneapi::mkl::index_base::one).wait();
// cublasIdamin-NEXT:   int res_temp_host_ct{{[0-9]+}} = (int)*res_temp_ptr_ct{{[0-9]+}};
// cublasIdamin-NEXT:   dpct::dpct_memcpy(res, &res_temp_host_ct{{[0-9]+}}, sizeof(int));
// cublasIdamin-NEXT:   sycl::free(res_temp_ptr_ct{{[0-9]+}}, dpct::get_in_order_queue());

// RUN: dpct --cuda-include-path="%cuda-path/include" --query-api-mapping=cublasSetMatrix | FileCheck %s -check-prefix=cublasSetMatrix
// cublasSetMatrix: CUDA API:
// cublasSetMatrix-NEXT:   cublasSetMatrix(rows /*int*/, cols /*int*/, elementsize /*int*/,
// cublasSetMatrix-NEXT:                   a /*const void **/, lda /*int*/, b /*void **/, ldb /*int*/);
// cublasSetMatrix-NEXT: Is migrated to:
// cublasSetMatrix-NEXT:   dpct::matrix_mem_copy((void*)b, (void*)a, ldb, lda, rows, cols, elementsize);

// RUN: dpct --cuda-include-path="%cuda-path/include" --query-api-mapping=cublasZscal | FileCheck %s -check-prefix=cublasZscal
// cublasZscal: CUDA API:
// cublasZscal-NEXT:   cublasZscal(handle /*cublasHandle_t*/, n /*int*/,
// cublasZscal-NEXT:               alpha /*const cuDoubleComplex **/, x /*cuDoubleComplex **/,
// cublasZscal-NEXT:               incx /*int*/);
// cublasZscal-NEXT: Is migrated to:
// cublasZscal-NEXT:   oneapi::mkl::blas::column_major::scal(handle->get_queue(), n, dpct::get_value(alpha, handle->get_queue()), (std::complex<double>*)x, incx);

// RUN: dpct --cuda-include-path="%cuda-path/include" --query-api-mapping=cublasCtrmv | FileCheck %s -check-prefix=cublasCtrmv
// cublasCtrmv: CUDA API:
// cublasCtrmv-NEXT:   cublasCtrmv(handle /*cublasHandle_t*/, upper_lower /*cublasFillMode_t*/,
// cublasCtrmv-NEXT:               trans /*cublasOperation_t*/, unit_nonunit /*cublasDiagType_t*/,
// cublasCtrmv-NEXT:               n /*int*/, a /*const cuComplex **/, lda /*int*/,
// cublasCtrmv-NEXT:               x /*cuComplex **/, incx /*int*/);
// cublasCtrmv-NEXT: Is migrated to:
// cublasCtrmv-NEXT:   oneapi::mkl::blas::column_major::trmv(handle->get_queue(), upper_lower, trans, unit_nonunit, n, (std::complex<float>*)a, lda, (std::complex<float>*)x, incx);

// RUN: dpct --cuda-include-path="%cuda-path/include" --query-api-mapping=cublasZrot | FileCheck %s -check-prefix=cublasZrot
// cublasZrot: CUDA API:
// cublasZrot-NEXT:   cublasZrot(handle /*cublasHandle_t*/, n /*int*/, x /*cuDoubleComplex **/,
// cublasZrot-NEXT:              incx /*int*/, y /*cuDoubleComplex **/, incy /*int*/,
// cublasZrot-NEXT:              c /*const double **/, s /*const cuDoubleComplex **/);
// cublasZrot-NEXT: Is migrated to:
// cublasZrot-NEXT:   dpct::rot(handle->get_queue(), n, x, dpct::library_data_t::complex_double, incx, y, dpct::library_data_t::complex_double, incy, c, s, dpct::library_data_t::complex_double);

// RUN: dpct --cuda-include-path="%cuda-path/include" --query-api-mapping=cublasSetVector | FileCheck %s -check-prefix=cublasSetVector
// cublasSetVector: CUDA API:
// cublasSetVector-NEXT:   cublasSetVector(n /*int*/, elementsize /*int*/, x /*const void **/,
// cublasSetVector-NEXT:                   incx /*int*/, y /*void **/, incy /*int*/);
// cublasSetVector-NEXT: Is migrated to:
// cublasSetVector-NEXT:   dpct::matrix_mem_copy((void*)y, (void*)x, incy, incx, 1, n, elementsize);

// RUN: dpct --cuda-include-path="%cuda-path/include" --query-api-mapping=cublasSetStream | FileCheck %s -check-prefix=cublasSetStream
// cublasSetStream: CUDA API:
// cublasSetStream-NEXT:   cublasSetStream(handle /*cublasHandle_t*/, stream /*cudaStream_t*/);
// cublasSetStream-NEXT: Is migrated to:
// cublasSetStream-NEXT:   handle->set_queue_ptr(stream);

// RUN: dpct --cuda-include-path="%cuda-path/include" --query-api-mapping=cublasZdgmm | FileCheck %s -check-prefix=cublasZdgmm
// cublasZdgmm: CUDA API:
// cublasZdgmm-NEXT:   cublasZdgmm(handle /*cublasHandle_t*/, left_right /*cublasSideMode_t*/,
// cublasZdgmm-NEXT:               m /*int*/, n /*int*/, a /*const cuDoubleComplex **/, lda /*int*/,
// cublasZdgmm-NEXT:               x /*const cuDoubleComplex **/, incx /*int*/,
// cublasZdgmm-NEXT:               c /*cuDoubleComplex **/, ldc /*int*/);
// cublasZdgmm-NEXT: Is migrated to:
<<<<<<< HEAD
// cublasZdgmm-NEXT:   oneapi::mkl::blas::column_major::dgmm_batch(handle->get_queue(), left_right, m, n, (std::complex<double>*)a, lda, 0, (std::complex<double>*)x, incx, 0, (std::complex<double>*)c, ldc, ldc * n, 1);
=======
// cublasZdgmm-NEXT:   oneapi::mkl::blas::column_major::dgmm(*handle, left_right, m, n, (std::complex<double>*)a, lda, (std::complex<double>*)x, incx, (std::complex<double>*)c, ldc);
>>>>>>> 62f84efe

// RUN: dpct --cuda-include-path="%cuda-path/include" --query-api-mapping=cublasZdrot | FileCheck %s -check-prefix=cublasZdrot
// cublasZdrot: CUDA API:
// cublasZdrot-NEXT:   cublasZdrot(handle /*cublasHandle_t*/, n /*int*/, x /*cuDoubleComplex **/,
// cublasZdrot-NEXT:               incx /*int*/, y /*cuDoubleComplex **/, incy /*int*/,
// cublasZdrot-NEXT:               c /*const double **/, s /*const double **/);
// cublasZdrot-NEXT: Is migrated to:
// cublasZdrot-NEXT:   oneapi::mkl::blas::column_major::rot(handle->get_queue(), n, (std::complex<double>*)x, incx, (std::complex<double>*)y, incy, dpct::get_value(c, handle->get_queue()), dpct::get_value(s, handle->get_queue()));

// RUN: dpct --cuda-include-path="%cuda-path/include" --query-api-mapping=cublasZhpr | FileCheck %s -check-prefix=cublasZhpr
// cublasZhpr: CUDA API:
// cublasZhpr-NEXT:   cublasZhpr(handle /*cublasHandle_t*/, upper_lower /*cublasFillMode_t*/,
// cublasZhpr-NEXT:              n /*int*/, alpha /*const double **/, x /*const cuDoubleComplex **/,
// cublasZhpr-NEXT:              incx /*int*/, a /*cuDoubleComplex **/);
// cublasZhpr-NEXT: Is migrated to:
// cublasZhpr-NEXT:   oneapi::mkl::blas::column_major::hpr(handle->get_queue(), upper_lower, n, dpct::get_value(alpha, handle->get_queue()), (std::complex<double>*)x, incx, (std::complex<double>*)a);

// RUN: dpct --cuda-include-path="%cuda-path/include" --query-api-mapping=cublasCtpmv | FileCheck %s -check-prefix=cublasCtpmv
// cublasCtpmv: CUDA API:
// cublasCtpmv-NEXT:   cublasCtpmv(handle /*cublasHandle_t*/, upper_lower /*cublasFillMode_t*/,
// cublasCtpmv-NEXT:               trans /*cublasOperation_t*/, unit_nonunit /*cublasDiagType_t*/,
// cublasCtpmv-NEXT:               n /*int*/, a /*const cuComplex **/, x /*cuComplex **/,
// cublasCtpmv-NEXT:               incx /*int*/);
// cublasCtpmv-NEXT: Is migrated to:
// cublasCtpmv-NEXT:   oneapi::mkl::blas::column_major::tpmv(handle->get_queue(), upper_lower, trans, unit_nonunit, n, (std::complex<float>*)a, (std::complex<float>*)x, incx);

// RUN: dpct --cuda-include-path="%cuda-path/include" --query-api-mapping=cublasDtrmv | FileCheck %s -check-prefix=cublasDtrmv
// cublasDtrmv: CUDA API:
// cublasDtrmv-NEXT:   cublasDtrmv(handle /*cublasHandle_t*/, upper_lower /*cublasFillMode_t*/,
// cublasDtrmv-NEXT:               trans /*cublasOperation_t*/, unit_nonunit /*cublasDiagType_t*/,
// cublasDtrmv-NEXT:               n /*int*/, a /*const double **/, lda /*int*/, x /*double **/,
// cublasDtrmv-NEXT:               incx /*int*/);
// cublasDtrmv-NEXT: Is migrated to:
// cublasDtrmv-NEXT:   oneapi::mkl::blas::column_major::trmv(handle->get_queue(), upper_lower, trans, unit_nonunit, n, a, lda, x, incx);

// RUN: dpct --cuda-include-path="%cuda-path/include" --query-api-mapping=cublasCtrsm | FileCheck %s -check-prefix=cublasCtrsm
// cublasCtrsm: CUDA API:
// cublasCtrsm-NEXT:   cublasCtrsm(handle /*cublasHandle_t*/, left_right /*cublasSideMode_t*/,
// cublasCtrsm-NEXT:               upper_lower /*cublasFillMode_t*/, transa /*cublasOperation_t*/,
// cublasCtrsm-NEXT:               unit_diag /*cublasDiagType_t*/, m /*int*/, n /*int*/,
// cublasCtrsm-NEXT:               alpha /*const cuComplex **/, a /*const cuComplex **/, lda /*int*/,
// cublasCtrsm-NEXT:               b /*cuComplex **/, ldb /*int*/);
// cublasCtrsm-NEXT: Is migrated to:
// cublasCtrsm-NEXT:   oneapi::mkl::blas::column_major::trsm(handle->get_queue(), left_right, upper_lower, transa, unit_diag, m, n, dpct::get_value(alpha, handle->get_queue()), (std::complex<float>*)a, lda, (std::complex<float>*)b, ldb);

// RUN: dpct --cuda-include-path="%cuda-path/include" --query-api-mapping=cublasCsyrk | FileCheck %s -check-prefix=cublasCsyrk
// cublasCsyrk: CUDA API:
// cublasCsyrk-NEXT:   cublasCsyrk(handle /*cublasHandle_t*/, upper_lower /*cublasFillMode_t*/,
// cublasCsyrk-NEXT:               trans /*cublasOperation_t*/, n /*int*/, k /*int*/,
// cublasCsyrk-NEXT:               alpha /*const cuComplex **/, a /*const cuComplex **/, lda /*int*/,
// cublasCsyrk-NEXT:               beta /*const cuComplex **/, c /*cuComplex **/, ldc /*int*/);
// cublasCsyrk-NEXT: Is migrated to:
// cublasCsyrk-NEXT:   oneapi::mkl::blas::column_major::syrk(handle->get_queue(), upper_lower, trans, n, k, dpct::get_value(alpha, handle->get_queue()), (std::complex<float>*)a, lda, dpct::get_value(beta, handle->get_queue()), (std::complex<float>*)c, ldc);

// RUN: dpct --cuda-include-path="%cuda-path/include" --query-api-mapping=cublasDsyr2 | FileCheck %s -check-prefix=cublasDsyr2
// cublasDsyr2: CUDA API:
// cublasDsyr2-NEXT:   cublasDsyr2(handle /*cublasHandle_t*/, upper_lower /*cublasFillMode_t*/,
// cublasDsyr2-NEXT:               n /*int*/, alpha /*const double **/, x /*const double **/,
// cublasDsyr2-NEXT:               incx /*int*/, y /*const double **/, incy /*int*/, a /*double **/,
// cublasDsyr2-NEXT:               lda /*int*/);
// cublasDsyr2-NEXT: Is migrated to:
// cublasDsyr2-NEXT:   oneapi::mkl::blas::column_major::syr2(handle->get_queue(), upper_lower, n, dpct::get_value(alpha, handle->get_queue()), x, incx, y, incy, a, lda);

// RUN: dpct --cuda-include-path="%cuda-path/include" --query-api-mapping=cublasIdamax | FileCheck %s -check-prefix=cublasIdamax
// cublasIdamax: CUDA API:
// cublasIdamax-NEXT:   cublasIdamax(handle /*cublasHandle_t*/, n /*int*/, x /*const double **/,
// cublasIdamax-NEXT:                incx /*int*/, res /*int **/);
// cublasIdamax-NEXT: Is migrated to (with the option --no-dry-pattern):
// cublasIdamax-NEXT:   int64_t* res_temp_ptr_ct{{[0-9]+}} = sycl::malloc_shared<int64_t>(1, dpct::get_in_order_queue());
// cublasIdamax-NEXT:   oneapi::mkl::blas::column_major::iamax(handle->get_queue(), n, x, incx, res_temp_ptr_ct{{[0-9]+}}, oneapi::mkl::index_base::one).wait();
// cublasIdamax-NEXT:   int res_temp_host_ct{{[0-9]+}} = (int)*res_temp_ptr_ct{{[0-9]+}};
// cublasIdamax-NEXT:   dpct::dpct_memcpy(res, &res_temp_host_ct{{[0-9]+}}, sizeof(int));
// cublasIdamax-NEXT:   sycl::free(res_temp_ptr_ct{{[0-9]+}}, dpct::get_in_order_queue());

// RUN: dpct --cuda-include-path="%cuda-path/include" --query-api-mapping=cublasZgemv | FileCheck %s -check-prefix=cublasZgemv
// cublasZgemv: CUDA API:
// cublasZgemv-NEXT:   cublasZgemv(handle /*cublasHandle_t*/, trans /*cublasOperation_t*/, m /*int*/,
// cublasZgemv-NEXT:               n /*int*/, alpha /*const cuDoubleComplex **/,
// cublasZgemv-NEXT:               a /*const cuDoubleComplex **/, lda /*int*/,
// cublasZgemv-NEXT:               x /*const cuDoubleComplex **/, incx /*int*/,
// cublasZgemv-NEXT:               beta /*const cuDoubleComplex **/, y /*cuDoubleComplex **/,
// cublasZgemv-NEXT:               incy /*int*/);
// cublasZgemv-NEXT: Is migrated to:
// cublasZgemv-NEXT:   oneapi::mkl::blas::column_major::gemv(handle->get_queue(), trans, m, n, dpct::get_value(alpha, handle->get_queue()), (std::complex<double>*)a, lda, (std::complex<double>*)x, incx, dpct::get_value(beta, handle->get_queue()), (std::complex<double>*)y, incy);

// RUN: dpct --cuda-include-path="%cuda-path/include" --query-api-mapping=cublasIsamin | FileCheck %s -check-prefix=cublasIsamin
// cublasIsamin: CUDA API:
// cublasIsamin-NEXT:   cublasIsamin(handle /*cublasHandle_t*/, n /*int*/, x /*const float **/,
// cublasIsamin-NEXT:                incx /*int*/, res /*int **/);
// cublasIsamin-NEXT: Is migrated to (with the option --no-dry-pattern):
// cublasIsamin-NEXT:   int64_t* res_temp_ptr_ct{{[0-9]+}} = sycl::malloc_shared<int64_t>(1, dpct::get_in_order_queue());
// cublasIsamin-NEXT:   oneapi::mkl::blas::column_major::iamin(handle->get_queue(), n, x, incx, res_temp_ptr_ct{{[0-9]+}}, oneapi::mkl::index_base::one).wait();
// cublasIsamin-NEXT:   int res_temp_host_ct{{[0-9]+}} = (int)*res_temp_ptr_ct{{[0-9]+}};
// cublasIsamin-NEXT:   dpct::dpct_memcpy(res, &res_temp_host_ct{{[0-9]+}}, sizeof(int));
// cublasIsamin-NEXT:   sycl::free(res_temp_ptr_ct{{[0-9]+}}, dpct::get_in_order_queue());

// RUN: dpct --cuda-include-path="%cuda-path/include" --query-api-mapping=cublasZswap | FileCheck %s -check-prefix=cublasZswap
// cublasZswap: CUDA API:
// cublasZswap-NEXT:   cublasZswap(handle /*cublasHandle_t*/, n /*int*/, x /*cuDoubleComplex **/,
// cublasZswap-NEXT:               incx /*int*/, y /*cuDoubleComplex **/, incy /*int*/);
// cublasZswap-NEXT: Is migrated to:
// cublasZswap-NEXT:   oneapi::mkl::blas::column_major::swap(handle->get_queue(), n, (std::complex<double>*)x, incx, (std::complex<double>*)y, incy);

// RUN: dpct --cuda-include-path="%cuda-path/include" --query-api-mapping=cublasSspr | FileCheck %s -check-prefix=cublasSspr
// cublasSspr: CUDA API:
// cublasSspr-NEXT:   cublasSspr(handle /*cublasHandle_t*/, upper_lower /*cublasFillMode_t*/,
// cublasSspr-NEXT:              n /*int*/, alpha /*const float **/, x /*const float **/,
// cublasSspr-NEXT:              incx /*int*/, a /*float **/);
// cublasSspr-NEXT: Is migrated to:
// cublasSspr-NEXT:   oneapi::mkl::blas::column_major::spr(handle->get_queue(), upper_lower, n, dpct::get_value(alpha, handle->get_queue()), x, incx, a);

// RUN: dpct --cuda-include-path="%cuda-path/include" --query-api-mapping=cublasDdot | FileCheck %s -check-prefix=cublasDdot
// cublasDdot: CUDA API:
// cublasDdot-NEXT:   cublasDdot(handle /*cublasHandle_t*/, n /*int*/, x /*const double **/,
// cublasDdot-NEXT:              incx /*int*/, y /*const double **/, incy /*int*/,
// cublasDdot-NEXT:              res /*double **/);
// cublasDdot-NEXT: Is migrated to:
// cublasDdot-NEXT:   double* res_temp_ptr_ct{{[0-9]+}} = res;
// cublasDdot-NEXT:   if(sycl::get_pointer_type(res, handle->get_queue().get_context())!=sycl::usm::alloc::device && sycl::get_pointer_type(res, handle->get_queue().get_context())!=sycl::usm::alloc::shared) {
// cublasDdot-NEXT:     res_temp_ptr_ct{{[0-9]+}} = sycl::malloc_shared<double>(1, dpct::get_in_order_queue());
// cublasDdot-NEXT:   }
// cublasDdot-NEXT:   oneapi::mkl::blas::column_major::dot(handle->get_queue(), n, x, incx, y, incy, res_temp_ptr_ct{{[0-9]+}});
// cublasDdot-NEXT:   if(sycl::get_pointer_type(res, handle->get_queue().get_context())!=sycl::usm::alloc::device && sycl::get_pointer_type(res, handle->get_queue().get_context())!=sycl::usm::alloc::shared) {
// cublasDdot-NEXT:     handle->get_queue().wait();
// cublasDdot-NEXT:     *res = *res_temp_ptr_ct{{[0-9]+}};
// cublasDdot-NEXT:     sycl::free(res_temp_ptr_ct{{[0-9]+}}, dpct::get_in_order_queue());
// cublasDdot-NEXT:   }

// RUN: dpct --cuda-include-path="%cuda-path/include" --query-api-mapping=cublasCsymv | FileCheck %s -check-prefix=cublasCsymv
// cublasCsymv: CUDA API:
// cublasCsymv-NEXT:   cublasCsymv(handle /*cublasHandle_t*/, upper_lower /*cublasFillMode_t*/,
// cublasCsymv-NEXT:               n /*int*/, alpha /*const cuComplex **/, a /*const cuComplex **/,
// cublasCsymv-NEXT:               lda /*int*/, x /*const cuComplex **/, incx /*int*/,
// cublasCsymv-NEXT:               beta /*const cuComplex **/, y /*cuComplex **/, incy /*int*/);
// cublasCsymv-NEXT: Is migrated to:
// cublasCsymv-NEXT:   oneapi::mkl::blas::column_major::symv(handle->get_queue(), upper_lower, n, dpct::get_value(alpha, handle->get_queue()), (std::complex<float>*)a, lda, (std::complex<float>*)x, incx, dpct::get_value(beta, handle->get_queue()), (std::complex<float>*)y, incy);

// RUN: dpct --cuda-include-path="%cuda-path/include" --query-api-mapping=cublasDspr2 | FileCheck %s -check-prefix=cublasDspr2
// cublasDspr2: CUDA API:
// cublasDspr2-NEXT:   cublasDspr2(handle /*cublasHandle_t*/, upper_lower /*cublasFillMode_t*/,
// cublasDspr2-NEXT:               n /*int*/, alpha /*const double **/, x /*const double **/,
// cublasDspr2-NEXT:               incx /*int*/, y /*const double **/, incy /*int*/, a /*double **/);
// cublasDspr2-NEXT: Is migrated to:
// cublasDspr2-NEXT:   oneapi::mkl::blas::column_major::spr2(handle->get_queue(), upper_lower, n, dpct::get_value(alpha, handle->get_queue()), x, incx, y, incy, a);

// RUN: dpct --cuda-include-path="%cuda-path/include" --query-api-mapping=cublasZherk | FileCheck %s -check-prefix=cublasZherk
// cublasZherk: CUDA API:
// cublasZherk-NEXT:   cublasZherk(handle /*cublasHandle_t*/, upper_lower /*cublasFillMode_t*/,
// cublasZherk-NEXT:               trans /*cublasOperation_t*/, n /*int*/, k /*int*/,
// cublasZherk-NEXT:               alpha /*const double **/, a /*const cuDoubleComplex **/,
// cublasZherk-NEXT:               lda /*int*/, beta /*const double **/, c /*cuDoubleComplex **/,
// cublasZherk-NEXT:               ldc /*int*/);
// cublasZherk-NEXT: Is migrated to:
// cublasZherk-NEXT:   oneapi::mkl::blas::column_major::herk(handle->get_queue(), upper_lower, trans, n, k, dpct::get_value(alpha, handle->get_queue()), (std::complex<double>*)a, lda, dpct::get_value(beta, handle->get_queue()), (std::complex<double>*)c, ldc);<|MERGE_RESOLUTION|>--- conflicted
+++ resolved
@@ -70,11 +70,7 @@
 // cublasZdgmm-NEXT:               x /*const cuDoubleComplex **/, incx /*int*/,
 // cublasZdgmm-NEXT:               c /*cuDoubleComplex **/, ldc /*int*/);
 // cublasZdgmm-NEXT: Is migrated to:
-<<<<<<< HEAD
-// cublasZdgmm-NEXT:   oneapi::mkl::blas::column_major::dgmm_batch(handle->get_queue(), left_right, m, n, (std::complex<double>*)a, lda, 0, (std::complex<double>*)x, incx, 0, (std::complex<double>*)c, ldc, ldc * n, 1);
-=======
-// cublasZdgmm-NEXT:   oneapi::mkl::blas::column_major::dgmm(*handle, left_right, m, n, (std::complex<double>*)a, lda, (std::complex<double>*)x, incx, (std::complex<double>*)c, ldc);
->>>>>>> 62f84efe
+// cublasZdgmm-NEXT:   oneapi::mkl::blas::column_major::dgmm(handle->get_queue(), left_right, m, n, (std::complex<double>*)a, lda, (std::complex<double>*)x, incx, (std::complex<double>*)c, ldc);
 
 // RUN: dpct --cuda-include-path="%cuda-path/include" --query-api-mapping=cublasZdrot | FileCheck %s -check-prefix=cublasZdrot
 // cublasZdrot: CUDA API:
