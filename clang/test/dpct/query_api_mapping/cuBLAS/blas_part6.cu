--- conflicted
+++ resolved
@@ -12,19 +12,11 @@
 // cublasIdamin-NEXT:   cublasIdamin(handle /*cublasHandle_t*/, n /*int*/, x /*const double **/,
 // cublasIdamin-NEXT:                incx /*int*/, res /*int **/);
 // cublasIdamin-NEXT: Is migrated to (with the option --no-dry-pattern):
-<<<<<<< HEAD
 // cublasIdamin-NEXT:   [&]() {
-// cublasIdamin-NEXT:   dpct::blas::out_mem_int_t res(*handle, res);
-// cublasIdamin-NEXT:   oneapi::mkl::blas::column_major::iamin(*handle, n, x, incx, res.get_memory(), oneapi::mkl::index_base::one);
+// cublasIdamin-NEXT:   dpct::blas::out_mem_int_t res(handle->get_queue(), res);
+// cublasIdamin-NEXT:   oneapi::mkl::blas::column_major::iamin(handle->get_queue(), n, x, incx, res.get_memory(), oneapi::mkl::index_base::one);
 // cublasIdamin-NEXT:   return 0;
 // cublasIdamin-NEXT:   }();
-=======
-// cublasIdamin-NEXT:   int64_t* res_temp_ptr_ct{{[0-9]+}} = sycl::malloc_shared<int64_t>(1, dpct::get_in_order_queue());
-// cublasIdamin-NEXT:   oneapi::mkl::blas::column_major::iamin(handle->get_queue(), n, x, incx, res_temp_ptr_ct{{[0-9]+}}, oneapi::mkl::index_base::one).wait();
-// cublasIdamin-NEXT:   int res_temp_host_ct{{[0-9]+}} = (int)*res_temp_ptr_ct{{[0-9]+}};
-// cublasIdamin-NEXT:   dpct::dpct_memcpy(res, &res_temp_host_ct{{[0-9]+}}, sizeof(int));
-// cublasIdamin-NEXT:   sycl::free(res_temp_ptr_ct{{[0-9]+}}, dpct::get_in_order_queue());
->>>>>>> 7ca77f36
 
 // RUN: dpct --cuda-include-path="%cuda-path/include" --query-api-mapping=cublasSetMatrix | FileCheck %s -check-prefix=cublasSetMatrix
 // cublasSetMatrix: CUDA API:
@@ -147,19 +139,11 @@
 // cublasIdamax-NEXT:   cublasIdamax(handle /*cublasHandle_t*/, n /*int*/, x /*const double **/,
 // cublasIdamax-NEXT:                incx /*int*/, res /*int **/);
 // cublasIdamax-NEXT: Is migrated to (with the option --no-dry-pattern):
-<<<<<<< HEAD
 // cublasIdamax-NEXT:   [&]() {
-// cublasIdamax-NEXT:   dpct::blas::out_mem_int_t res(*handle, res);
-// cublasIdamax-NEXT:   oneapi::mkl::blas::column_major::iamax(*handle, n, x, incx, res.get_memory(), oneapi::mkl::index_base::one);
+// cublasIdamax-NEXT:   dpct::blas::out_mem_int_t res(handle->get_queue(), res);
+// cublasIdamax-NEXT:   oneapi::mkl::blas::column_major::iamax(handle->get_queue(), n, x, incx, res.get_memory(), oneapi::mkl::index_base::one);
 // cublasIdamax-NEXT:   return 0;
 // cublasIdamax-NEXT:   }();
-=======
-// cublasIdamax-NEXT:   int64_t* res_temp_ptr_ct{{[0-9]+}} = sycl::malloc_shared<int64_t>(1, dpct::get_in_order_queue());
-// cublasIdamax-NEXT:   oneapi::mkl::blas::column_major::iamax(handle->get_queue(), n, x, incx, res_temp_ptr_ct{{[0-9]+}}, oneapi::mkl::index_base::one).wait();
-// cublasIdamax-NEXT:   int res_temp_host_ct{{[0-9]+}} = (int)*res_temp_ptr_ct{{[0-9]+}};
-// cublasIdamax-NEXT:   dpct::dpct_memcpy(res, &res_temp_host_ct{{[0-9]+}}, sizeof(int));
-// cublasIdamax-NEXT:   sycl::free(res_temp_ptr_ct{{[0-9]+}}, dpct::get_in_order_queue());
->>>>>>> 7ca77f36
 
 // RUN: dpct --cuda-include-path="%cuda-path/include" --query-api-mapping=cublasZgemv | FileCheck %s -check-prefix=cublasZgemv
 // cublasZgemv: CUDA API:
@@ -177,19 +161,11 @@
 // cublasIsamin-NEXT:   cublasIsamin(handle /*cublasHandle_t*/, n /*int*/, x /*const float **/,
 // cublasIsamin-NEXT:                incx /*int*/, res /*int **/);
 // cublasIsamin-NEXT: Is migrated to (with the option --no-dry-pattern):
-<<<<<<< HEAD
 // cublasIsamin-NEXT:   [&]() {
-// cublasIsamin-NEXT:   dpct::blas::out_mem_int_t res(*handle, res);
-// cublasIsamin-NEXT:   oneapi::mkl::blas::column_major::iamin(*handle, n, x, incx, res.get_memory(), oneapi::mkl::index_base::one);
+// cublasIsamin-NEXT:   dpct::blas::out_mem_int_t res(handle->get_queue(), res);
+// cublasIsamin-NEXT:   oneapi::mkl::blas::column_major::iamin(handle->get_queue(), n, x, incx, res.get_memory(), oneapi::mkl::index_base::one);
 // cublasIsamin-NEXT:   return 0;
 // cublasIsamin-NEXT:   }();
-=======
-// cublasIsamin-NEXT:   int64_t* res_temp_ptr_ct{{[0-9]+}} = sycl::malloc_shared<int64_t>(1, dpct::get_in_order_queue());
-// cublasIsamin-NEXT:   oneapi::mkl::blas::column_major::iamin(handle->get_queue(), n, x, incx, res_temp_ptr_ct{{[0-9]+}}, oneapi::mkl::index_base::one).wait();
-// cublasIsamin-NEXT:   int res_temp_host_ct{{[0-9]+}} = (int)*res_temp_ptr_ct{{[0-9]+}};
-// cublasIsamin-NEXT:   dpct::dpct_memcpy(res, &res_temp_host_ct{{[0-9]+}}, sizeof(int));
-// cublasIsamin-NEXT:   sycl::free(res_temp_ptr_ct{{[0-9]+}}, dpct::get_in_order_queue());
->>>>>>> 7ca77f36
 
 // RUN: dpct --cuda-include-path="%cuda-path/include" --query-api-mapping=cublasZswap | FileCheck %s -check-prefix=cublasZswap
 // cublasZswap: CUDA API:
