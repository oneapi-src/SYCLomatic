<<<<<<< HEAD
// UNSUPPORTED: cuda-12.0, cuda-12.1, cuda-12.2
// UNSUPPORTED: v12.0, v12.1, v12.2
// RUN: dpct --format-range=none -out-root %T/comments %s --cuda-include-path="%cuda-path/include" --comments -- -std=c++14 -x cuda --cuda-host-only
// RUN: FileCheck %s --match-full-lines --input-file %T/comments/comments.dp.cpp
// RUN: %if build_lit %{icpx -c -fsycl %T/comments/comments.dp.cpp -o %T/comments/comments.dp.o %}

static texture<uint2, 1> tex21;

__constant__ int a = 1;
__device__ int b[36][36];

__device__ void test() {
  __shared__ int cl[36];
  cl[0] = b[0][0] + a;
}

__device__ uint2 al[16];
__global__ void kernel() {
  test();
  __shared__ int bl[12][12];
  al[0] = tex1D(tex21, 1);
  bl[0][0] = 0;
  printf("test\n");
}

int main() {
    // CHECK: // These variables are defined for 3d matrix memory copy.
    // CHECK-NEXT: dpct::pitched_data p_from_data_ct1, p_to_data_ct1;
    // CHECK-NEXT: sycl::id<3> p_from_pos_ct1(0, 0, 0), p_to_pos_ct1(0, 0, 0);
    // CHECK-NEXT: sycl::range<3> p_size_ct1(1, 1, 1);
    // CHECK-NEXT: dpct::memcpy_direction p_direction_ct1;
    cudaMemcpy3DParms p;
    dim3 griddim(1, 2, 3);
    dim3 threaddim(1, 2, 3);

// CHECK:    dpct::get_in_order_queue().submit(
// CHECK-NEXT:        [&](sycl::handler &cgh) {
// CHECK-NEXT:          sycl::stream stream_ct1(64 * 1024, 80, cgh);
// CHECK-EMPTY:
// CHECK-NEXT:          // init global memory
// CHECK-NEXT:          a.init();
// CHECK-NEXT:          b.init();
// CHECK-NEXT:          al.init();
// CHECK-EMPTY:  
// CHECK-NEXT:          // pointers to device memory
// CHECK-NEXT:          auto a_ptr_ct1 = a.get_ptr();
// CHECK-NEXT:          auto al_ptr_ct1 = al.get_ptr();
// CHECK-EMPTY:  
// CHECK-NEXT:          // accessors to device memory
// CHECK-NEXT:          sycl::local_accessor<int, 1> cl_acc_ct1(sycl::range<1>(36), cgh);
// CHECK-NEXT:          sycl::local_accessor<int, 2> bl_acc_ct1(sycl::range<2>(12, 12), cgh);
// CHECK-NEXT:          auto b_acc_ct1 = b.get_access(cgh);
// CHECK-EMPTY:  
// CHECK-NEXT:          // accessors to image objects
// CHECK-NEXT:          auto tex21_acc = tex21.get_access(cgh);
// CHECK-EMPTY:  
// CHECK-NEXT:          // sampler of image objects
// CHECK-NEXT:          auto tex21_smpl = tex21.get_sampler();
// CHECK-EMPTY:  
// CHECK-NEXT:          cgh.parallel_for(
// CHECK-NEXT:            sycl::nd_range<3>(griddim * threaddim, threaddim),
// CHECK-NEXT:            [=](sycl::nd_item<3> item_ct1) {
// CHECK-NEXT:              kernel(stream_ct1, *a_ptr_ct1, b_acc_ct1, al_ptr_ct1, cl_acc_ct1.get_pointer(), bl_acc_ct1, dpct::image_accessor_ext<sycl::uint2, 1>(tex21_smpl, tex21_acc));
// CHECK-NEXT:            });
// CHECK-NEXT:        });
    kernel<<<griddim, threaddim>>>();
}
=======
// UNSUPPORTED: cuda-12.0, cuda-12.1, cuda-12.2, cuda-12.3
// UNSUPPORTED: v12.0, v12.1, v12.2, v12.3
// RUN: dpct --format-range=none -out-root %T/comments %s --cuda-include-path="%cuda-path/include" --comments -- -std=c++14 -x cuda --cuda-host-only
// RUN: FileCheck %s --match-full-lines --input-file %T/comments/comments.dp.cpp

static texture<uint2, 1> tex21;

__constant__ int a = 1;
__device__ int b[36][36];

__device__ void test() {
  __shared__ int cl[36];
  cl[0] = b[0][0] + a;
}

__device__ uint2 al[16];
__global__ void kernel() {
  test();
  __shared__ int bl[12][12];
  al[0] = tex1D(tex21, 1);
  bl[0][0] = 0;
  printf("test\n");
}

int main() {
    // CHECK: // These variables are defined for 3d matrix memory copy.
    // CHECK-NEXT: dpct::pitched_data p_from_data_ct1, p_to_data_ct1;
    // CHECK-NEXT: sycl::id<3> p_from_pos_ct1(0, 0, 0), p_to_pos_ct1(0, 0, 0);
    // CHECK-NEXT: sycl::range<3> p_size_ct1(1, 1, 1);
    // CHECK-NEXT: dpct::memcpy_direction p_direction_ct1;
    cudaMemcpy3DParms p;
    dim3 griddim(1, 2, 3);
    dim3 threaddim(1, 2, 3);

//      CHECK:    {
// CHECK-NEXT:      // init global memory
// CHECK-NEXT:      a.init();
// CHECK-NEXT:      b.init();
// CHECK-NEXT:      al.init();
// CHECK-EMPTY:
// CHECK-NEXT:      dpct::get_in_order_queue().submit(
// CHECK-NEXT:          [&](sycl::handler &cgh) {
// CHECK-NEXT:            sycl::stream stream_ct1(64 * 1024, 80, cgh);
// CHECK-EMPTY:  
// CHECK-NEXT:            // pointers to device memory
// CHECK-NEXT:            auto a_ptr_ct1 = a.get_ptr();
// CHECK-NEXT:            auto al_ptr_ct1 = al.get_ptr();
// CHECK-EMPTY:  
// CHECK-NEXT:            // accessors to device memory
// CHECK-NEXT:            sycl::local_accessor<int, 1> cl_acc_ct1(sycl::range<1>(36), cgh);
// CHECK-NEXT:            sycl::local_accessor<int, 2> bl_acc_ct1(sycl::range<2>(12, 12), cgh);
// CHECK-NEXT:            auto b_acc_ct1 = b.get_access(cgh);
// CHECK-EMPTY:  
// CHECK-NEXT:            // accessors to image objects
// CHECK-NEXT:            auto tex21_acc = tex21.get_access(cgh);
// CHECK-EMPTY:  
// CHECK-NEXT:            // sampler of image objects
// CHECK-NEXT:            auto tex21_smpl = tex21.get_sampler();
// CHECK-EMPTY:  
// CHECK-NEXT:            cgh.parallel_for(
// CHECK-NEXT:              sycl::nd_range<3>(griddim * threaddim, threaddim),
// CHECK-NEXT:              [=](sycl::nd_item<3> item_ct1) {
// CHECK-NEXT:                kernel(stream_ct1, *a_ptr_ct1, b_acc_ct1, al_ptr_ct1, cl_acc_ct1.get_pointer(), bl_acc_ct1, dpct::image_accessor_ext<sycl::uint2, 1>(tex21_smpl, tex21_acc));
// CHECK-NEXT:              });
// CHECK-NEXT:          });
// CHECK-NEXT:    }
    kernel<<<griddim, threaddim>>>();
}

>>>>>>> 7087fa45
<|MERGE_RESOLUTION|>--- conflicted
+++ resolved
@@ -1,76 +1,8 @@
-<<<<<<< HEAD
-// UNSUPPORTED: cuda-12.0, cuda-12.1, cuda-12.2
-// UNSUPPORTED: v12.0, v12.1, v12.2
-// RUN: dpct --format-range=none -out-root %T/comments %s --cuda-include-path="%cuda-path/include" --comments -- -std=c++14 -x cuda --cuda-host-only
-// RUN: FileCheck %s --match-full-lines --input-file %T/comments/comments.dp.cpp
-// RUN: %if build_lit %{icpx -c -fsycl %T/comments/comments.dp.cpp -o %T/comments/comments.dp.o %}
-
-static texture<uint2, 1> tex21;
-
-__constant__ int a = 1;
-__device__ int b[36][36];
-
-__device__ void test() {
-  __shared__ int cl[36];
-  cl[0] = b[0][0] + a;
-}
-
-__device__ uint2 al[16];
-__global__ void kernel() {
-  test();
-  __shared__ int bl[12][12];
-  al[0] = tex1D(tex21, 1);
-  bl[0][0] = 0;
-  printf("test\n");
-}
-
-int main() {
-    // CHECK: // These variables are defined for 3d matrix memory copy.
-    // CHECK-NEXT: dpct::pitched_data p_from_data_ct1, p_to_data_ct1;
-    // CHECK-NEXT: sycl::id<3> p_from_pos_ct1(0, 0, 0), p_to_pos_ct1(0, 0, 0);
-    // CHECK-NEXT: sycl::range<3> p_size_ct1(1, 1, 1);
-    // CHECK-NEXT: dpct::memcpy_direction p_direction_ct1;
-    cudaMemcpy3DParms p;
-    dim3 griddim(1, 2, 3);
-    dim3 threaddim(1, 2, 3);
-
-// CHECK:    dpct::get_in_order_queue().submit(
-// CHECK-NEXT:        [&](sycl::handler &cgh) {
-// CHECK-NEXT:          sycl::stream stream_ct1(64 * 1024, 80, cgh);
-// CHECK-EMPTY:
-// CHECK-NEXT:          // init global memory
-// CHECK-NEXT:          a.init();
-// CHECK-NEXT:          b.init();
-// CHECK-NEXT:          al.init();
-// CHECK-EMPTY:  
-// CHECK-NEXT:          // pointers to device memory
-// CHECK-NEXT:          auto a_ptr_ct1 = a.get_ptr();
-// CHECK-NEXT:          auto al_ptr_ct1 = al.get_ptr();
-// CHECK-EMPTY:  
-// CHECK-NEXT:          // accessors to device memory
-// CHECK-NEXT:          sycl::local_accessor<int, 1> cl_acc_ct1(sycl::range<1>(36), cgh);
-// CHECK-NEXT:          sycl::local_accessor<int, 2> bl_acc_ct1(sycl::range<2>(12, 12), cgh);
-// CHECK-NEXT:          auto b_acc_ct1 = b.get_access(cgh);
-// CHECK-EMPTY:  
-// CHECK-NEXT:          // accessors to image objects
-// CHECK-NEXT:          auto tex21_acc = tex21.get_access(cgh);
-// CHECK-EMPTY:  
-// CHECK-NEXT:          // sampler of image objects
-// CHECK-NEXT:          auto tex21_smpl = tex21.get_sampler();
-// CHECK-EMPTY:  
-// CHECK-NEXT:          cgh.parallel_for(
-// CHECK-NEXT:            sycl::nd_range<3>(griddim * threaddim, threaddim),
-// CHECK-NEXT:            [=](sycl::nd_item<3> item_ct1) {
-// CHECK-NEXT:              kernel(stream_ct1, *a_ptr_ct1, b_acc_ct1, al_ptr_ct1, cl_acc_ct1.get_pointer(), bl_acc_ct1, dpct::image_accessor_ext<sycl::uint2, 1>(tex21_smpl, tex21_acc));
-// CHECK-NEXT:            });
-// CHECK-NEXT:        });
-    kernel<<<griddim, threaddim>>>();
-}
-=======
 // UNSUPPORTED: cuda-12.0, cuda-12.1, cuda-12.2, cuda-12.3
 // UNSUPPORTED: v12.0, v12.1, v12.2, v12.3
 // RUN: dpct --format-range=none -out-root %T/comments %s --cuda-include-path="%cuda-path/include" --comments -- -std=c++14 -x cuda --cuda-host-only
 // RUN: FileCheck %s --match-full-lines --input-file %T/comments/comments.dp.cpp
+// RUN: %if build_lit %{icpx -c -fsycl %T/comments/comments.dp.cpp -o %T/comments/comments.dp.o %}
 
 static texture<uint2, 1> tex21;
 
@@ -135,5 +67,3 @@
 // CHECK-NEXT:    }
     kernel<<<griddim, threaddim>>>();
 }
-
->>>>>>> 7087fa45
