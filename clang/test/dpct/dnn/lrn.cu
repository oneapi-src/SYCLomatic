// RUN: dpct -in-root %S -out-root %T/lrn %S/lrn.cu --cuda-include-path="%cuda-path/include" -- -std=c++14 -x cuda --cuda-host-only
// RUN: FileCheck --input-file %T/lrn/lrn.dp.cpp --match-full-lines %s

<<<<<<< HEAD
// CHECK: #include <dpct/dnnl_utils.hpp>
// CHECK: #include <CL/sycl.hpp>
=======
// CHECK: #include <sycl/sycl.hpp>
>>>>>>> e7943219
// CHECK: #include <dpct/dpct.hpp>
// CHECK: #include <iostream>
// CHECK: #include <vector>
#include <cuda_runtime.h>
#include <cudnn.h>
#include <iostream>
#include <vector>

// CHECK: template <dpct::library_data_t T>
// CHECK: struct dt_trait {
// CHECK:     typedef void type;
// CHECK: };
// CHECK: template <>
// CHECK: struct dt_trait<dpct::library_data_t::real_float> {
// CHECK:     typedef float type;
// CHECK: };
// CHECK: template <>
// CHECK: /*
// CHECK: DPCT1007:{{[0-9]+}}: Migration of data type double is not supported.
// CHECK: */
// CHECK: struct dt_trait<CUDNN_DATA_DOUBLE> {
// CHECK:     typedef double type;
// CHECK: };
// CHECK: template <>
// CHECK: struct dt_trait<dpct::library_data_t::real_int32> {
// CHECK:     typedef int type;
// CHECK: };
// CHECK: template <>
// CHECK: struct dt_trait<dpct::library_data_t::real_half> {
// CHECK:     typedef float type;
// CHECK: };
template<cudnnDataType_t T>
struct dt_trait{
    typedef void type;
};
template<>
struct dt_trait<CUDNN_DATA_FLOAT>{
    typedef float type;
};
template<>
struct dt_trait<CUDNN_DATA_DOUBLE>{
    typedef double type;
};
template<>
struct dt_trait<CUDNN_DATA_INT32>{
    typedef int type;
};
template<>
struct dt_trait<CUDNN_DATA_HALF>{
    typedef float type;
};

template<cudnnDataType_t T, typename HT = typename dt_trait<T>::type>
void test1() {
    // CHECK: dpct::dnnl::engine_ext handle;
    // CHECK: dpct::dnnl::memory_desc_ext dataTensor, outTensor, diffdataTensor, diffoutTensor;

    // CHECK: handle.create_engine();

    // CHECK: dpct::queue_ptr stream1;
    // CHECK: stream1 = dpct::get_current_device().create_queue();
    // CHECK: handle.set_queue(stream1);
    cudnnHandle_t handle;
    cudnnTensorDescriptor_t dataTensor, outTensor, diffdataTensor, diffoutTensor;

    cudnnCreate(&handle);

    cudaStream_t stream1;
    cudaStreamCreate(&stream1);
    cudnnSetStream(handle, stream1);

    cudnnCreateTensorDescriptor(&dataTensor);
    cudnnCreateTensorDescriptor(&outTensor);
    cudnnCreateTensorDescriptor(&diffdataTensor);
    cudnnCreateTensorDescriptor(&diffoutTensor);
    int n = 1, c = 2, h = 5, w = 5;
    int ele_num = n * c * h * w;

    //using HT = dt_trait<T>::type;

    cudnnSetTensor4dDescriptor(dataTensor, CUDNN_TENSOR_NCHW, T, n, c, h, w);
    cudnnSetTensor4dDescriptor(outTensor, CUDNN_TENSOR_NCHW, T, n, c, h, w);
    cudnnSetTensor4dDescriptor(diffdataTensor, CUDNN_TENSOR_NCHW, T, n, c, h, w);
    cudnnSetTensor4dDescriptor(diffoutTensor, CUDNN_TENSOR_NCHW, T, n, c, h, w);
    HT *data, *out, *diffdata, *diffout;
    std::vector<HT> host_data(ele_num);
    std::vector<HT> host_out(ele_num);
    std::vector<HT> host_diffdata(ele_num);
    std::vector<HT> host_diffout(ele_num);
    for(int i = 0; i < ele_num; i++) {
        host_data[i] = i;
        host_out[i] = i;
        host_diffdata[i] = i;
        host_diffout[i] = 1.f;
    }

    cudaMalloc(&data, ele_num * sizeof(HT));
    cudaMalloc(&out, ele_num * sizeof(HT));
    cudaMalloc(&diffdata, ele_num * sizeof(HT));
    cudaMalloc(&diffout, ele_num * sizeof(HT));

    cudaMemcpy(data, host_data.data(), ele_num * sizeof(HT), cudaMemcpyHostToDevice);
    cudaMemcpy(out, host_out.data(), ele_num * sizeof(HT), cudaMemcpyHostToDevice);
    cudaMemcpy(diffdata, host_diffdata.data(), ele_num * sizeof(HT), cudaMemcpyHostToDevice);
    cudaMemcpy(diffout, host_diffout.data(), ele_num * sizeof(HT), cudaMemcpyHostToDevice);

    unsigned int local_size = 3;
    float lrn_alpha = 1.5f;
    float lrn_beta = 1.5f;
    float lrn_k = 1.f;
    // CHECK: dpct::dnnl::lrn_desc desc;
    // CHECK: /*
    // CHECK: DPCT1026:{{[0-9]+}}: The call to cudnnCreateLRNDescriptor was removed because this call is redundant in SYCL.
    // CHECK: */
    // CHECK: desc.set(local_size, lrn_alpha, lrn_beta, lrn_k);

    // CHECK: float alpha = 1.5f, beta = 0.f;
    // CHECK: handle.lrn_forward(desc, alpha, dataTensor, data, beta, outTensor, out);

    // CHECK: alpha = 2.f, beta = 0.f;
    // CHECK: dpct::get_current_device().queues_wait_and_throw();
    // CHECK: /*
    // CHECK: DPCT1097:{{[0-9]+}}: The function "lrn_backward" may require the workspace used to save intermediate results from function "lrn_forward". By default, a workspace from engine_ext is selected according to the source data pointer, but this may be incorrect and cause a workspace data race. You may need to rewrite this code.
    // CHECK: */
    // CHECK: /*
    // CHECK: DPCT1003:{{[0-9]+}}: Migrated API does not return error code. (*, 0) is inserted. You may need to rewrite this code.
    // CHECK: */
    // CHECK: auto s = (handle.lrn_backward(desc, alpha, outTensor, out, diffoutTensor, diffout, dataTensor, data, beta, diffdataTensor, diffdata), 0);
    cudnnLRNDescriptor_t desc;
    cudnnCreateLRNDescriptor(&desc);
    cudnnSetLRNDescriptor(desc, local_size, lrn_alpha, lrn_beta, lrn_k);

    float alpha = 1.5f, beta = 0.f;
    cudnnLRNCrossChannelForward(handle, desc, CUDNN_LRN_CROSS_CHANNEL_DIM1, &alpha, dataTensor, data, &beta, outTensor, out);

    alpha = 2.f, beta = 0.f;
    cudaDeviceSynchronize();
    auto s = cudnnLRNCrossChannelBackward(handle, desc, CUDNN_LRN_CROSS_CHANNEL_DIM1, &alpha, outTensor, out, diffoutTensor, diffout, dataTensor, data, &beta, diffdataTensor, diffdata);
    cudaDeviceSynchronize();

    cudaMemcpy(host_diffdata.data(), diffdata, ele_num * sizeof(HT), cudaMemcpyDeviceToHost);
    cudaDeviceSynchronize();

    cudnnDestroy(handle);
    cudaFree(data);
    cudaFree(out);
    cudaFree(diffdata);
    cudaFree(diffout);
}

int main() {
    int nDevices;
    cudaGetDeviceCount(&nDevices);
    cudaSetDevice(1);

    test1<CUDNN_DATA_FLOAT>();

    return 0;
}<|MERGE_RESOLUTION|>--- conflicted
+++ resolved
@@ -1,12 +1,8 @@
 // RUN: dpct -in-root %S -out-root %T/lrn %S/lrn.cu --cuda-include-path="%cuda-path/include" -- -std=c++14 -x cuda --cuda-host-only
 // RUN: FileCheck --input-file %T/lrn/lrn.dp.cpp --match-full-lines %s
 
-<<<<<<< HEAD
 // CHECK: #include <dpct/dnnl_utils.hpp>
-// CHECK: #include <CL/sycl.hpp>
-=======
 // CHECK: #include <sycl/sycl.hpp>
->>>>>>> e7943219
 // CHECK: #include <dpct/dpct.hpp>
 // CHECK: #include <iostream>
 // CHECK: #include <vector>
