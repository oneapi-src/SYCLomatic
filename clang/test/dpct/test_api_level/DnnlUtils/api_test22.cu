--- conflicted
+++ resolved
@@ -3,11 +3,7 @@
 // RUN: FileCheck --input-file %T/DnnlUtils/api_test22_out/count.txt --match-full-lines %s
 // RUN: rm -rf %T/DnnlUtils/api_test22_out
 
-<<<<<<< HEAD
-// CHECK: 29
-=======
 // CHECK: 30
->>>>>>> 730e510b
 // TEST_FEATURE: DnnlUtils_convolution_backward_data
 // TEST_FEATURE: DnnlUtils_convolution_desc
 
