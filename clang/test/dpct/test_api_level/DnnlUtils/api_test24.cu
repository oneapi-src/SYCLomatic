--- conflicted
+++ resolved
@@ -3,11 +3,7 @@
 // RUN: FileCheck --input-file %T/DnnlUtils/api_test24_out/count.txt --match-full-lines %s
 // RUN: rm -rf %T/DnnlUtils/api_test24_out
 
-<<<<<<< HEAD
-// CHECK: 30
-=======
 // CHECK: 31
->>>>>>> 730e510b
 // TEST_FEATURE: DnnlUtils_convolution_backward_bias
 // TEST_FEATURE: DnnlUtils_convolution_desc
 
