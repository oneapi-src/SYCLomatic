// RUN: dpct --format-range=none --use-custom-helper=api -out-root %T/DnnlUtils/api_test25_out %s --cuda-include-path="%cuda-path/include" -- -x cuda --cuda-host-only
// RUN: grep "IsCalled" %T/DnnlUtils/api_test25_out/MainSourceFiles.yaml | wc -l > %T/DnnlUtils/api_test25_out/count.txt
// RUN: FileCheck --input-file %T/DnnlUtils/api_test25_out/count.txt --match-full-lines %s
// RUN: rm -rf %T/DnnlUtils/api_test25_out

<<<<<<< HEAD
// CHECK: 30
=======
// CHECK: 31
>>>>>>> 730e510b
// TEST_FEATURE: DnnlUtils_convolution_forward_ex
// TEST_FEATURE: DnnlUtils_convolution_desc

#include <cuda_runtime.h>
#include <cudnn.h>
#include <iostream>
#include <vector>

int main() {
    int nDevices;
    cudnnHandle_t handle;
    cudnnTensorDescriptor_t dataTensor, outTensor, biasTensor;
    cudnnFilterDescriptor_t filterTensor;
    cudaStream_t stream1;

    int in = 1, ic = 2, ih = 5, iw = 5;
    int on = 1, oc = 4, oh = 4, ow = 4;
    int fk = 4, fc = 1, fh = 2, fw = 2;
    int ele_num = in * ic * ih * iw;
    int oele_num = on * oc * oh * ow;
    int fele_num = fk *fc * fh * fw;
    std::vector<int> bias_dim = {1, oc, 1, 1};
    std::vector<int> bias_stride = {oc, 1, 1, 1};
    int bele_num = oc * 1;
    int filterdim[4] = {fk, fc, fh, fw};

    cudnnSetFilterNdDescriptor(filterTensor, CUDNN_DATA_FLOAT, CUDNN_TENSOR_NHWC, 4, filterdim);

    float *data, *out, *filter, *z, *bias;

    cudnnConvolutionDescriptor_t covdes;
    cudnnCreateConvolutionDescriptor(&covdes);
    cudnnSetConvolution2dDescriptor(covdes, 0, 0, 1, 1, 1, 1, CUDNN_CROSS_CORRELATION, CUDNN_DATA_FLOAT);
    cudnnSetConvolutionGroupCount(covdes, 2);
    int retCount = 1;

    size_t size;
    void *workspacesize;
    cudnnGetConvolutionForwardWorkspaceSize(handle, dataTensor, filterTensor, covdes, outTensor, CUDNN_CONVOLUTION_FWD_ALGO_DIRECT, &size);
    cudaMalloc(&workspacesize, size);

    cudnnActivationDescriptor_t ActivationDesc;
    cudnnCreateActivationDescriptor(&ActivationDesc);
    cudnnSetActivationDescriptor(ActivationDesc, CUDNN_ACTIVATION_RELU, CUDNN_NOT_PROPAGATE_NAN, 0.0f);
    

    float alpha = 1.5f, beta = 1.f;
    cudnnConvolutionBiasActivationForward(
        handle, 
        &alpha, 
        dataTensor, 
        data, 
        filterTensor, 
        filter, 
        covdes, 
        CUDNN_CONVOLUTION_FWD_ALGO_DIRECT, 
        workspacesize, 
        size,
        &beta,
        outTensor,
        z,
        biasTensor,
        bias,
        ActivationDesc,
        outTensor, 
        out);

    return 0;
}<|MERGE_RESOLUTION|>--- conflicted
+++ resolved
@@ -3,11 +3,7 @@
 // RUN: FileCheck --input-file %T/DnnlUtils/api_test25_out/count.txt --match-full-lines %s
 // RUN: rm -rf %T/DnnlUtils/api_test25_out
 
-<<<<<<< HEAD
-// CHECK: 30
-=======
 // CHECK: 31
->>>>>>> 730e510b
 // TEST_FEATURE: DnnlUtils_convolution_forward_ex
 // TEST_FEATURE: DnnlUtils_convolution_desc
 
