--- conflicted
+++ resolved
@@ -5,11 +5,7 @@
 // RUN: FileCheck --input-file %T/LapackUtils/api_test11_out/count.txt --match-full-lines %s
 // RUN: rm -rf %T/LapackUtils/api_test11_out
 
-<<<<<<< HEAD
-// CHECK: 31
-=======
-// CHECK: 34
->>>>>>> f6ab64e2
+// CHECK: 33
 // TEST_FEATURE: LapackUtils_gesvd
 
 #include "cusolverDn.h"
