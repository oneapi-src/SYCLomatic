--- conflicted
+++ resolved
@@ -108,10 +108,6 @@
     }});
 }
 
-<<<<<<< HEAD
-
-=======
->>>>>>> 05ceacff
 struct MyStruct {
   operator void *() { return NULL; }
 };
@@ -129,11 +125,7 @@
 void foo4(){
   // CHECK: A2B2();
   A2::B2::A1B1();
-<<<<<<< HEAD
-}
-=======
 }
 template<typename T>struct OldType{};
 // CHECK: void foo5() { NewType<int> *cu_st; }
-__device__ void foo5(){ OldType<int> *cu_st;}
->>>>>>> 05ceacff
+__device__ void foo5(){ OldType<int> *cu_st;}