// RUN: dpct --format-range=none -out-root %T/math/cuda-math-intrinsics %s --cuda-include-path="%cuda-path/include" -- -x cuda --cuda-host-only --std=c++14
// RUN: FileCheck --input-file %T/math/cuda-math-intrinsics/cuda-math-intrinsics.dp.cpp --match-full-lines %s
// RUN: %if build_lit %{icpx -c -fsycl -DBUILD_TEST %T/math/cuda-math-intrinsics/cuda-math-intrinsics.dp.cpp -o %T/math/cuda-math-intrinsics/cuda-math-intrinsics.dp.o %}

#include <cmath>
#include <iomanip>
#include <iostream>
#include <limits>
#include <algorithm>
#include <complex>

#include <stdio.h>

// CHECK: #include <algorithm>

#include "cuda_fp16.h"

using namespace std;

// CHECK: // AAA
// CHECK-EMPTY:
// CHECK-NEXT: // BBB
// AAA
using ::max;
// BBB

// CHECK: static dpct::constant_memory<double, 0> d;
// CHECK-NEXT: static dpct::constant_memory<double, 0> d2;
__constant__ double d;
__constant__ double d2;

// CHECK: double test(double d3, double d) {
// CHECK-NEXT:  return sycl::max(d, d3);
// CHECK-NEXT:}
__device__ double test(double d3) {
  return max(d, d3);
}

// CHECK:  double test2(double d, double d2) {
// CHECK-NEXT:   return sycl::max(d, d2);
// CHECK-NEXT: }
__device__ double test2() {
  return max(d, d2);
}

// CHECK:  double test3(double d4, double d5) {
// CHECK-NEXT:   return sycl::max(d4, d5);
// CHECK-NEXT: }
__device__ double test3(double d4, double d5) {
  return max(d4, d5);
}

// CHECK: static dpct::constant_memory<float, 0> C;
// CHECK-NEXT:  int foo(int n, float C) {
// CHECK-NEXT:   return n == 1 ? C : 0;
// CHECK-NEXT: }
__constant__ float C;
__device__ int foo(int n) {
  return n == 1 ? C : 0;
}

__global__ void kernelFuncHalf(double *deviceArrayDouble) {
  __half h, h_1, h_2;
  __half2 h2, h2_1, h2_2;
  bool b;

  // Half Arithmetic Functions

  // CHECK: h_2 = dpct::clamp<sycl::half>(h + h_1, 0.f, 1.0f);
  h_2 = __hadd_sat(h, h_1);
  // CHECK: h_2 = sycl::fma(h, h_1, h_2);
  h_2 = __hfma(h, h_1, h_2);
  // CHECK: h_2 = dpct::clamp<sycl::half>(sycl::fma(h, h_1, h_2), 0.f, 1.0f);
  h_2 = __hfma_sat(h, h_1, h_2);
  // CHECK: h_2 = h * h_1;
  h_2 = __hmul(h, h_1);
  // CHECK: h_2 = dpct::clamp<sycl::half>(h * h_1, 0.f, 1.0f);
  h_2 = __hmul_sat(h, h_1);
  // CHECK: h_2 = -h;
  h_2 = __hneg(h);
  // CHECK: h_2 = h - h_1;
  h_2 = __hsub(h, h_1);
  // CHECK: h_2 = dpct::clamp<sycl::half>(h - h_1, 0.f, 1.0f);
  h_2 = __hsub_sat(h, h_1);

  // Half2 Arithmetic Functions

  // CHECK: h2_2 = h2 + h2_1;
  h2_2 = __hadd2(h2, h2_1);
  // CHECK: h2_2 = dpct::clamp<sycl::half2>(h2 + h2_1, {0.f, 0.f}, {1.f, 1.f});
  h2_2 = __hadd2_sat(h2, h2_1);
  // CHECK: h2_2 = sycl::fma(h2, h2_1, h2_2);
  h2_2 = __hfma2(h2, h2_1, h2_2);
  // CHECK: h2_2 = dpct::clamp<sycl::half2>(sycl::fma(h2, h2_1, h2_2), {0.f, 0.f}, {1.f, 1.f});
  h2_2 = __hfma2_sat(h2, h2_1, h2_2);
  // CHECK: h2_2 = h2 * h2_1;
  h2_2 = __hmul2(h2, h2_1);
  // CHECK: h2_2 = dpct::clamp<sycl::half2>(h2 * h2_1, {0.f, 0.f}, {1.f, 1.f});
  h2_2 = __hmul2_sat(h2, h2_1);
  // CHECK: h2_2 = -h2;
  h2_2 = __hneg2(h2);
  // CHECK: h2_2 = h2 - h2_1;
  h2_2 = __hsub2(h2, h2_1);
  // CHECK: h2_2 = dpct::clamp<sycl::half2>(h2 - h2_1, {0.f, 0.f}, {1.f, 1.f});
  h2_2 = __hsub2_sat(h2, h2_1);

  // Half Comparison Functions

  // CHECK: b = h == h_1;
  b = __heq(h, h_1);
  // CHECK: b = dpct::unordered_compare(h, h_1, std::equal_to<>());
  b = __hequ(h, h_1);
  // CHECK: b = h >= h_1;
  b = __hge(h, h_1);
  // CHECK: b = dpct::unordered_compare(h, h_1, std::greater_equal<>());
  b = __hgeu(h, h_1);
  // CHECK: b = h > h_1;
  b = __hgt(h, h_1);
  // CHECK: b = dpct::unordered_compare(h, h_1, std::greater<>());
  b = __hgtu(h, h_1);
  // CHECK: b = sycl::isinf(h);
  b = __hisinf(h);
  // CHECK: b = sycl::isnan(h);
  b = __hisnan(h);
  // CHECK: b = h <= h_1;
  b = __hle(h, h_1);
  // CHECK: b = dpct::unordered_compare(h, h_1, std::less_equal<>());
  b = __hleu(h, h_1);
  // CHECK: b = h < h_1;
  b = __hlt(h, h_1);
  // CHECK: b = dpct::unordered_compare(h, h_1, std::less<>());
  b = __hltu(h, h_1);
  // CHECK: b = dpct::compare(h, h_1, std::not_equal_to<>());
  b = __hne(h, h_1);
  // CHECK: b = dpct::unordered_compare(h, h_1, std::not_equal_to<>());
  b = __hneu(h, h_1);

  // Half2 Comparison Functions

  // CHECK: b = dpct::compare_both(h2, h2_1, std::equal_to<>());
  b = __hbeq2(h2, h2_1);
  // CHECK: b = dpct::unordered_compare_both(h2, h2_1, std::equal_to<>());
  b = __hbequ2(h2, h2_1);
  // CHECK: b = dpct::compare_both(h2, h2_1, std::greater_equal<>());
  b = __hbge2(h2, h2_1);
  // CHECK: b = dpct::unordered_compare_both(h2, h2_1, std::greater_equal<>());
  b = __hbgeu2(h2, h2_1);
  // CHECK: b = dpct::compare_both(h2, h2_1, std::greater<>());
  b = __hbgt2(h2, h2_1);
  // CHECK: b = dpct::unordered_compare_both(h2, h2_1, std::greater<>());
  b = __hbgtu2(h2, h2_1);
  // CHECK: b = dpct::compare_both(h2, h2_1, std::less_equal<>());
  b = __hble2(h2, h2_1);
  // CHECK: b = dpct::unordered_compare_both(h2, h2_1, std::less_equal<>());
  b = __hbleu2(h2, h2_1);
  // CHECK: b = dpct::compare_both(h2, h2_1, std::less<>());
  b = __hblt2(h2, h2_1);
  // CHECK: b = dpct::unordered_compare_both(h2, h2_1, std::less<>());
  b = __hbltu2(h2, h2_1);
  // CHECK: b = dpct::compare_both(h2, h2_1, std::not_equal_to<>());
  b = __hbne2(h2, h2_1);
  // CHECK: b = dpct::unordered_compare_both(h2, h2_1, std::not_equal_to<>());
  b = __hbneu2(h2, h2_1);
  // CHECK: h2_2 = dpct::compare(h2, h2_1, std::equal_to<>());
  h2_2 = __heq2(h2, h2_1);
  // CHECK: h2_2 = dpct::unordered_compare(h2, h2_1, std::equal_to<>());
  h2_2 = __hequ2(h2, h2_1);
  // CHECK: h2_2 = dpct::compare(h2, h2_1, std::greater_equal<>());
  h2_2 = __hge2(h2, h2_1);
  // CHECK: h2_2 = dpct::unordered_compare(h2, h2_1, std::greater_equal<>());
  h2_2 = __hgeu2(h2, h2_1);
  // CHECK: h2_2 = dpct::compare(h2, h2_1, std::greater<>());
  h2_2 = __hgt2(h2, h2_1);
  // CHECK: h2_2 = dpct::unordered_compare(h2, h2_1, std::greater<>());
  h2_2 = __hgtu2(h2, h2_1);
  // CHECK: h2_2 = dpct::isnan(h2);
  h2_2 = __hisnan2(h2);
  // CHECK: h2_2 = dpct::compare(h2, h2_1, std::less_equal<>());
  h2_2 = __hle2(h2, h2_1);
  // CHECK: h2_2 = dpct::unordered_compare(h2, h2_1, std::less_equal<>());
  h2_2 = __hleu2(h2, h2_1);
  // CHECK: h2_2 = dpct::compare(h2, h2_1, std::less<>());
  h2_2 = __hlt2(h2, h2_1);
  // CHECK: h2_2 = dpct::unordered_compare(h2, h2_1, std::less<>());
  h2_2 = __hltu2(h2, h2_1);
  // CHECK: h2_2 = dpct::compare(h2, h2_1, std::not_equal_to<>());
  h2_2 = __hne2(h2, h2_1);
  // CHECK: h2_2 = dpct::unordered_compare(h2, h2_1, std::not_equal_to<>());
  h2_2 = __hneu2(h2, h2_1);

  // Half Math Functions

  // CHECK: h_2 = sycl::ceil(h);
  h_2 = hceil(h);
  // CHECK: h_2 = sycl::cos(h);
  h_2 = hcos(h);
  // CHECK: h_2 = sycl::exp(h);
  h_2 = hexp(h);
  // CHECK: h_2 = sycl::exp10(h);
  h_2 = hexp10(h);
  // CHECK: h_2 = sycl::exp2(h);
  h_2 = hexp2(h);
  // CHECK: h_2 = sycl::floor(h);
  h_2 = hfloor(h);
  // CHECK: h_2 = sycl::log(h);
  h_2 = hlog(h);
  // CHECK: h_2 = sycl::log10(h);
  h_2 = hlog10(h);
  // CHECK: h_2 = sycl::log2(h);
  h_2 = hlog2(h);
  // CHECK: h_2 = sycl::half_precision::recip(float(h));
  h_2 = hrcp(h);
  // CHECK: h_2 = sycl::rint(h);
  h_2 = hrint(h);
  // CHECK: h_2 = sycl::rsqrt(h);
  h_2 = hrsqrt(h);
  // CHECK: h_2 = sycl::sin(h);
  h_2 = hsin(h);
  // CHECK: h_2 = sycl::sqrt(h);
  h_2 = hsqrt(h);
  // CHECK: h_2 = sycl::trunc(h);
  h_2 = htrunc(h);

  // Half2 Math Functions

  // CHECK: h2_2 = sycl::ceil(h2);
  h2_2 = h2ceil(h2);
  // CHECK: h2_2 = sycl::cos(h2);
  h2_2 = h2cos(h2);
  // CHECK: h2_2 = sycl::exp(h2);
  h2_2 = h2exp(h2);
  // CHECK: h2_2 = sycl::exp10(h2);
  h2_2 = h2exp10(h2);
  // CHECK: h2_2 = sycl::exp2(h2);
  h2_2 = h2exp2(h2);
  // CHECK: h2_2 = sycl::floor(h2);
  h2_2 = h2floor(h2);
  // CHECK: h2_2 = sycl::log(h2);
  h2_2 = h2log(h2);
  // CHECK: h2_2 = sycl::log10(h2);
  h2_2 = h2log10(h2);
  // CHECK: h2_2 = sycl::log2(h2);
  h2_2 = h2log2(h2);
  // CHECK: h2_2 = sycl::half2(sycl::half_precision::recip(float(h2[0])), sycl::half_precision::recip(float(h2[1])));
  h2_2 = h2rcp(h2);
  // CHECK: h2_2 = sycl::rint(h2);
  h2_2 = h2rint(h2);
  // CHECK: h2_2 = sycl::rsqrt(h2);
  h2_2 = h2rsqrt(h2);
  // CHECK: h2_2 = sycl::sin(h2);
  h2_2 = h2sin(h2);
  // CHECK: h2_2 = sycl::sqrt(h2);
  h2_2 = h2sqrt(h2);
  // CHECK: h2_2 = sycl::trunc(h2);
  h2_2 = h2trunc(h2);
}

__global__ void kernelFuncDouble(double *deviceArrayDouble) {
  double &d0 = *deviceArrayDouble, &d1 = *(deviceArrayDouble + 1), &d2 = *(deviceArrayDouble + 2);
  int i;

  // Double Precision Mathematical Functions

  // CHECK: d2 = sycl::acos(d0);
  d2 = acos(d0);
  // CHECK: d2 = sycl::acos((double)i);
  d2 = acos(i);

  // CHECK: d2 = sycl::acosh(d0);
  d2 = acosh(d0);
  // CHECK: d2 = sycl::acosh((double)i);
  d2 = acosh(i);

  // CHECK: d2 = sycl::asin(d0);
  d2 = asin(d0);
  // CHECK: d2 = sycl::asin((double)i);
  d2 = asin(i);

  // CHECK: d2 = sycl::asinh(d0);
  d2 = asinh(d0);
  // CHECK: d2 = sycl::asinh((double)i);
  d2 = asinh(i);

  // CHECK: d2 = sycl::atan2(d0, d1);
  d2 = atan2(d0, d1);
  // CHECK: d2 = sycl::atan2((double)i, (double)i);
  d2 = atan2(i, i);
  // CHECK: d2 = sycl::atan2(d0, (double)i);
  d2 = atan2(d0, i);
  // CHECK: d2 = sycl::atan2((double)i, d1);
  d2 = atan2(i, d1);

  // CHECK: d2 = sycl::atan(d0);
  d2 = atan(d0);
  // CHECK: d2 = sycl::atan((double)i);
  d2 = atan(i);

  // CHECK: d2 = sycl::atanh(d0);
  d2 = atanh(d0);
  // CHECK: d2 = sycl::atanh((double)i);
  d2 = atanh(i);

  // CHECK: d2 = sycl::cbrt(d0);
  d2 = cbrt(d0);
  // CHECK: d2 = sycl::cbrt((double)i);
  d2 = cbrt(i);

  // CHECK: d2 = sycl::ceil(d0);
  d2 = ceil(d0);

  // CHECK: d2 = sycl::copysign(d0, d1);
  d2 = copysign(d0, d1);
  // CHECK: d2 = sycl::copysign((double)i, (double)i);
  d2 = copysign(i, i);
  // CHECK: d2 = sycl::copysign(d0, (double)i);
  d2 = copysign(d0, i);
  // CHECK: d2 = sycl::copysign((double)i, d1);
  d2 = copysign(i, d1);

  // CHECK: d2 = sycl::cos(d0);
  d2 = cos(d0);
  // CHECK: d2 = sycl::cos((double)i);
  d2 = cos(i);

  // CHECK: d2 = sycl::cosh(d0);
  d2 = cosh(d0);
  // CHECK: d2 = sycl::cosh((double)i);
  d2 = cosh(i);

  // CHECK: d2 = sycl::cospi(d0);
  d2 = cospi(d0);
  // CHECK: d2 = sycl::cospi((double)i);
  d2 = cospi((double)i);

  // CHECK: d2 = sycl::erfc(d0);
  d2 = erfc(d0);
  // CHECK: d2 = sycl::erfc((double)i);
  d2 = erfc(i);

  // CHECK: d2 = sycl::erf(d0);
  d2 = erf(d0);
  // CHECK: d2 = sycl::erf((double)i);
  d2 = erf(i);

  // CHECK: d2 = sycl::exp10(d0);
  d2 = exp10(d0);
  // CHECK: d2 = sycl::exp10((double)i);
  d2 = exp10((double)i);

  // CHECK: d2 = sycl::exp2(d0);
  d2 = exp2(d0);
  // CHECK: d2 = sycl::exp2((double)i);
  d2 = exp2(i);

  // CHECK: d2 = sycl::exp(d0);
  d2 = exp(d0);
  // CHECK: d2 = sycl::exp((double)i);
  d2 = exp(i);

  // CHECK: d2 = sycl::expm1(d0);
  d2 = expm1(d0);
  // CHECK: d2 = sycl::expm1((double)i);
  d2 = expm1(i);

  // CHECK: d2 = sycl::cos(d0);
  d2 = cos(d0);
  // CHECK: d2 = sycl::cos((double)i);
  d2 = cos(i);

  // CHECK: d2 = sycl::cosh(d0);
  d2 = cosh(d0);
  // CHECK: d2 = sycl::cosh((double)i);
  d2 = cosh(i);

  // CHECK: d2 = sycl::cospi(d0);
  d2 = cospi(d0);
  // CHECK: d2 = sycl::cospi((double)i);
  d2 = cospi((double)i);

  // CHECK: d2 = sycl::erfc(d0);
  d2 = erfc(d0);
  // CHECK: d2 = sycl::erfc((double)i);
  d2 = erfc(i);

  // CHECK: d2 = sycl::erf(d0);
  d2 = erf(d0);
  // CHECK: d2 = sycl::erf((double)i);
  d2 = erf(i);

  // CHECK: d2 = sycl::exp10(d0);
  d2 = exp10(d0);
  // CHECK: d2 = sycl::exp10((double)i);
  d2 = exp10((double)i);

  // CHECK: d2 = sycl::exp2(d0);
  d2 = exp2(d0);
  // CHECK: d2 = sycl::exp2((double)i);
  d2 = exp2(i);

  // CHECK: d2 = sycl::exp(d0);
  d2 = exp(d0);
  // CHECK: d2 = sycl::exp((double)i);
  d2 = exp(i);

  // CHECK: d2 = sycl::expm1(d0);
  d2 = expm1(d0);
  // CHECK: d2 = sycl::expm1((double)i);
  d2 = expm1(i);

  // CHECK: d2 = sycl::fabs(d0);
  d2 = fabs(d0);
  // CHECK: d2 = sycl::fabs((double)i);
  d2 = fabs(i);

  // CHECK: sycl::fabs(d0);
  abs(d0);
  // CHECK: sycl::fabs(d0 * d1);
  abs(d0 * d1);

  // CHECK: d2 = sycl::fdim(d0, d1);
  d2 = fdim(d0, d1);
  // CHECK: d2 = sycl::fdim((double)i, (double)i);
  d2 = fdim(i, i);
  // CHECK: d2 = sycl::fdim(d0, (double)i);
  d2 = fdim(d0, i);
  // CHECK: d2 = sycl::fdim((double)i, d1);
  d2 = fdim(i, d1);

  // CHECK: d2 = sycl::floor(d0);
  d2 = floor(d0);
  // CHECK: d2 = sycl::floor((double)i);
  d2 = floor(i);

  // CHECK: d2 = sycl::fma(d0, d1, d2);
  d2 = fma(d0, d1, d2);
  // CHECK: d2 = sycl::fma((double)i, (double)i, (double)i);
  d2 = fma(i, i, i);
  // CHECK: d2 = sycl::fma(d0, (double)i, (double)i);
  d2 = fma(d0, i, i);
  // CHECK: d2 = sycl::fma((double)i, d1, (double)i);
  d2 = fma(i, d1, i);
  // CHECK: d2 = sycl::fma((double)i, (double)i, d2);
  d2 = fma(i, i, d2);
  // CHECK: d2 = sycl::fma(d0, d1, (double)i);
  d2 = fma(d0, d1, i);
  // CHECK: d2 = sycl::fma(d0, (double)i, d2);
  d2 = fma(d0, i, d2);
  // CHECK: d2 = sycl::fma((double)i, d1, d2);
  d2 = fma(i, d1, d2);

  // CHECK: d2 = sycl::fmax(d0, d1);
  d2 = fmax(d0, d1);
  // CHECK: d2 = sycl::fmax((double)i, (double)i);
  d2 = fmax(i, i);
  // CHECK: d2 = sycl::fmax(d0, (double)i);
  d2 = fmax(d0, i);
  // CHECK: d2 = sycl::fmax((double)i, d1);
  d2 = fmax(i, d1);

  // CHECK: d2 = sycl::fmin(d0, d1);
  d2 = fmin(d0, d1);
  // CHECK: d2 = sycl::fmin((double)i, (double)i);
  d2 = fmin(i, i);
  // CHECK: d2 = sycl::fmin(d0, (double)i);
  d2 = fmin(d0, i);
  // CHECK: d2 = sycl::fmin((double)i, d1);
  d2 = fmin(i, d1);

  // CHECK: d2 = sycl::fmod(d0, d1);
  d2 = fmod(d0, d1);
  // CHECK: d2 = sycl::fmod((double)i, (double)i);
  d2 = fmod(i, i);
  // CHECK: d2 = sycl::fmod(d0, (double)i);
  d2 = fmod(d0, i);
  // CHECK: d2 = sycl::fmod((double)i, d1);
  d2 = fmod(i, d1);

  // CHECK: d2 = sycl::frexp(d0, sycl::address_space_cast<sycl::access::address_space::private_space, sycl::access::decorated::yes, int>(&i));
  d2 = frexp(d0, &i);
  // CHECK: d2 = sycl::frexp((double)i, sycl::address_space_cast<sycl::access::address_space::private_space, sycl::access::decorated::yes, int>(&i));
  d2 = frexp(i, &i);

  // CHECK: d2 = sycl::hypot(d0, d1);
  d2 = hypot(d0, d1);
  // CHECK: d2 = sycl::hypot((double)i, (double)i);
  d2 = hypot(i, i);
  // CHECK: d2 = sycl::hypot(d0, (double)i);
  d2 = hypot(d0, i);
  // CHECK: d2 = sycl::hypot((double)i, d1);
  d2 = hypot(i, d1);

  // CHECK: d2 = sycl::ilogb(d0);
  d2 = ilogb(d0);
  // CHECK: d2 = sycl::ilogb((double)i);
  d2 = ilogb(i);

  // CHECK: d2 = sycl::ldexp(d0, i);
  d2 = ldexp(d0, i);
  // CHECK: d2 = sycl::ldexp((double)i, i);
  d2 = ldexp(i, i);

  // CHECK: d2 = sycl::lgamma(d0);
  d2 = lgamma(d0);
  // CHECK: d2 = sycl::lgamma((double)i);
  d2 = lgamma(i);

  // CHECK: d2 = sycl::rint(d0);
  d2 = llrint(d0);
  // CHECK: d2 = sycl::rint((double)i);
  d2 = llrint(i);

  // CHECK: d2 = sycl::round(d0);
  d2 = llround(d0);
  // CHECK: d2 = sycl::round((double)i);
  d2 = llround(i);

  // CHECK: d2 = sycl::log10(d0);
  d2 = log10(d0);
  // CHECK: d2 = sycl::log10((double)i);
  d2 = log10(i);

  // CHECK: d2 = sycl::log1p(d0);
  d2 = log1p(d0);
  // CHECK: d2 = sycl::log1p((double)i);
  d2 = log1p(i);

  // CHECK: d2 = sycl::log2(d0);
  d2 = log2(d0);
  // CHECK: d2 = sycl::log2((double)i);
  d2 = log2(i);

  // CHECK: d2 = sycl::logb(d0);
  d2 = logb(d0);
  // CHECK: d2 = sycl::logb((double)i);
  d2 = logb(i);

  // CHECK: d2 = sycl::rint(d0);
  d2 = lrint(d0);
  // CHECK: d2 = sycl::rint((double)i);
  d2 = lrint(i);

  // CHECK: d2 = sycl::round(d0);
  d2 = lround(d0);
  // CHECK: d2 = sycl::round((double)i);
  d2 = lround(i);

  // CHECK: d2 = sycl::modf(d0, sycl::address_space_cast<sycl::access::address_space::global_space, sycl::access::decorated::yes>(&d1));
  d2 = modf(d0, &d1);
  // CHECK: d2 = sycl::modf((double)i, sycl::address_space_cast<sycl::access::address_space::global_space, sycl::access::decorated::yes>(&d1));
  d2 = modf(i, &d1);

  // CHECK: d2 = sycl::nan(0u);
  d2 = nan("");

  // CHECK: d2 = dpct::pow(d0, d1);
  d2 = pow(d0, d1);
  // CHECK: d2 = dpct::pow(i, i);
  d2 = pow(i, i);
  // CHECK: d2 = dpct::pow(d0, i);
  d2 = pow(d0, i);
  // CHECK: d2 = dpct::pow(i, d1);
  d2 = pow(i, d1);

  // CHECK: dpct::pow(f, 1);
  float f;
  pow(f, 1);

  // CHECK: d2 = sycl::remainder(d0, d1);
  d2 = remainder(d0, d1);
  // CHECK: d2 = sycl::remainder((double)i, (double)i);
  d2 = remainder(i, i);
  // CHECK: d2 = sycl::remainder(d0, (double)i);
  d2 = remainder(d0, i);
  // CHECK: d2 = sycl::remainder((double)i, d1);
  d2 = remainder(i, d1);

  // CHECK: d2 = sycl::remquo(d0, d1, sycl::address_space_cast<sycl::access::address_space::private_space, sycl::access::decorated::yes, int>(&i));
  d2 = remquo(d0, d1, &i);

  // CHECK: d2 = sycl::rint(d0);
  d2 = rint(d0);
  // CHECK: d2 = sycl::rint((double)i);
  d2 = rint(i);

  // CHECK: d2 = sycl::round(d0);
  d2 = round(d0);
  // CHECK: d2 = sycl::round((double)i);
  d2 = round(i);

  // CHECK: d2 = sycl::rsqrt(d0);
  d2 = rsqrt(d0);
  // CHECK: d2 = sycl::rsqrt((double)i);
  d2 = rsqrt((double)i);

  // CHECK: d1 = sycl::sincos(d0, sycl::address_space_cast<sycl::access::address_space::global_space, sycl::access::decorated::yes>(&d2));
  sincos(d0, &d1, &d2);
  // CHECK: d1 = sycl::sincos((double)i, sycl::address_space_cast<sycl::access::address_space::global_space, sycl::access::decorated::yes>(&d2));
  sincos(i, &d1, &d2);

  // CHECK: d2 = sycl::sin(d0);
  d2 = sin(d0);
  // CHECK: d2 = sycl::sin((double)i);
  d2 = sin(i);

  // CHECK: d2 = sycl::sinh(d0);
  d2 = sinh(d0);
  // CHECK: d2 = sycl::sinh((double)i);
  d2 = sinh(i);

  // CHECK: d2 = sycl::sinpi(d0);
  d2 = sinpi(d0);
  // CHECK: d2 = sycl::sinpi((double)i);
  d2 = sinpi((double)i);

  // CHECK: d2 = sycl::sqrt(d0);
  d2 = sqrt(d0);
  // CHECK: d2 = sycl::sqrt((double)i);
  d2 = sqrt(i);

  // CHECK: d2 = sycl::tan(d0);
  d2 = tan(d0);
  // CHECK: d2 = sycl::tan((double)i);
  d2 = tan(i);

  // CHECK: d2 = sycl::tanh(d0);
  d2 = tanh(d0);
  // CHECK: d2 = sycl::tanh((double)i);
  d2 = tanh(i);

  // CHECK: d2 = sycl::tgamma(d0);
  d2 = tgamma(d0);
  // CHECK: d2 = sycl::tgamma((double)i);
  d2 = tgamma(i);

  // CHECK: d2 = sycl::trunc(d0);
  d2 = trunc(d0);
  // CHECK: d2 = sycl::trunc((double)i);
  d2 = trunc(i);

  // CHECK: /*
  // CHECK-NEXT: DPCT1013:{{[0-9]+}}: The rounding mode could not be specified and the generated code may have different accuracy than the original code. Verify the correctness. SYCL math built-in function rounding mode is aligned with OpenCL C 1.2 standard.
  // CHECK-NEXT: */
  // CHECK-NEXT: d2 = d0 + d1;
  d2 = __dadd_rd(d0, d1);
  // CHECK: /*
  // CHECK-NEXT: DPCT1013:{{[0-9]+}}: The rounding mode could not be specified and the generated code may have different accuracy than the original code. Verify the correctness. SYCL math built-in function rounding mode is aligned with OpenCL C 1.2 standard.
  // CHECK-NEXT: */
  // CHECK-NEXT: d2 = d0 + d1;
  d2 = __dadd_rn(d0, d1);
  // CHECK: /*
  // CHECK-NEXT: DPCT1013:{{[0-9]+}}: The rounding mode could not be specified and the generated code may have different accuracy than the original code. Verify the correctness. SYCL math built-in function rounding mode is aligned with OpenCL C 1.2 standard.
  // CHECK-NEXT: */
  // CHECK-NEXT: d2 = d0 + d1;
  d2 = __dadd_ru(d0, d1);
  // CHECK: /*
  // CHECK-NEXT: DPCT1013:{{[0-9]+}}: The rounding mode could not be specified and the generated code may have different accuracy than the original code. Verify the correctness. SYCL math built-in function rounding mode is aligned with OpenCL C 1.2 standard.
  // CHECK-NEXT: */
  // CHECK-NEXT: d2 = d0 + d1;
  d2 = __dadd_rz(d0, d1);

  // CHECK: /*
  // CHECK-NEXT: DPCT1013:{{[0-9]+}}: The rounding mode could not be specified and the generated code may have different accuracy than the original code. Verify the correctness. SYCL math built-in function rounding mode is aligned with OpenCL C 1.2 standard.
  // CHECK-NEXT: */
  // CHECK-NEXT: d2 = d0 / d1;
  d2 = __ddiv_rd(d0, d1);
  // CHECK: /*
  // CHECK-NEXT: DPCT1013:{{[0-9]+}}: The rounding mode could not be specified and the generated code may have different accuracy than the original code. Verify the correctness. SYCL math built-in function rounding mode is aligned with OpenCL C 1.2 standard.
  // CHECK-NEXT: */
  // CHECK-NEXT: d2 = d0 / d1;
  d2 = __ddiv_rn(d0, d1);
  // CHECK: /*
  // CHECK-NEXT: DPCT1013:{{[0-9]+}}: The rounding mode could not be specified and the generated code may have different accuracy than the original code. Verify the correctness. SYCL math built-in function rounding mode is aligned with OpenCL C 1.2 standard.
  // CHECK-NEXT: */
  // CHECK-NEXT: d2 = d0 / d1;
  d2 = __ddiv_ru(d0, d1);
  // CHECK: /*
  // CHECK-NEXT: DPCT1013:{{[0-9]+}}: The rounding mode could not be specified and the generated code may have different accuracy than the original code. Verify the correctness. SYCL math built-in function rounding mode is aligned with OpenCL C 1.2 standard.
  // CHECK-NEXT: */
  // CHECK-NEXT: d2 = d0 / d1;
  d2 = __ddiv_rz(d0, d1);

  // CHECK: /*
  // CHECK-NEXT: DPCT1013:{{[0-9]+}}: The rounding mode could not be specified and the generated code may have different accuracy than the original code. Verify the correctness. SYCL math built-in function rounding mode is aligned with OpenCL C 1.2 standard.
  // CHECK-NEXT: */
  // CHECK-NEXT: d2 = d0 * d1;
  d2 = __dmul_rd(d0, d1);
  // CHECK: /*
  // CHECK-NEXT: DPCT1013:{{[0-9]+}}: The rounding mode could not be specified and the generated code may have different accuracy than the original code. Verify the correctness. SYCL math built-in function rounding mode is aligned with OpenCL C 1.2 standard.
  // CHECK-NEXT: */
  // CHECK-NEXT: d2 = d0 * d1;
  d2 = __dmul_rn(d0, d1);
  // CHECK: /*
  // CHECK-NEXT: DPCT1013:{{[0-9]+}}: The rounding mode could not be specified and the generated code may have different accuracy than the original code. Verify the correctness. SYCL math built-in function rounding mode is aligned with OpenCL C 1.2 standard.
  // CHECK-NEXT: */
  // CHECK-NEXT: d2 = d0 * d1;
  d2 = __dmul_ru(d0, d1);
  // CHECK: /*
  // CHECK-NEXT: DPCT1013:{{[0-9]+}}: The rounding mode could not be specified and the generated code may have different accuracy than the original code. Verify the correctness. SYCL math built-in function rounding mode is aligned with OpenCL C 1.2 standard.
  // CHECK-NEXT: */
  // CHECK-NEXT: d2 = d0 * d1;
  d2 = __dmul_rz(d0, d1);

  // CHECK: /*
  // CHECK-NEXT: DPCT1013:{{[0-9]+}}: The rounding mode could not be specified and the generated code may have different accuracy than the original code. Verify the correctness. SYCL math built-in function rounding mode is aligned with OpenCL C 1.2 standard.
  // CHECK-NEXT: */
  // CHECK-NEXT: d1 = (1.0/d0);
  d1 = __drcp_rd(d0);
  // CHECK: /*
  // CHECK-NEXT: DPCT1013:{{[0-9]+}}: The rounding mode could not be specified and the generated code may have different accuracy than the original code. Verify the correctness. SYCL math built-in function rounding mode is aligned with OpenCL C 1.2 standard.
  // CHECK-NEXT: */
  // CHECK-NEXT: d1 = (1.0/d0);
  d1 = __drcp_rn(d0);
  // CHECK: /*
  // CHECK-NEXT: DPCT1013:{{[0-9]+}}: The rounding mode could not be specified and the generated code may have different accuracy than the original code. Verify the correctness. SYCL math built-in function rounding mode is aligned with OpenCL C 1.2 standard.
  // CHECK-NEXT: */
  // CHECK-NEXT: d1 = (1.0/d0);
  d1 = __drcp_ru(d0);
  // CHECK: /*
  // CHECK-NEXT: DPCT1013:{{[0-9]+}}: The rounding mode could not be specified and the generated code may have different accuracy than the original code. Verify the correctness. SYCL math built-in function rounding mode is aligned with OpenCL C 1.2 standard.
  // CHECK-NEXT: */
  // CHECK-NEXT: d1 = (1.0/d0);
  d1 = __drcp_rz(d0);
  // CHECK: /*
  // CHECK-NEXT: DPCT1013:{{[0-9]+}}: The rounding mode could not be specified and the generated code may have different accuracy than the original code. Verify the correctness. SYCL math built-in function rounding mode is aligned with OpenCL C 1.2 standard.
  // CHECK-NEXT: */
  // CHECK-NEXT: d1 = (1.0/(d0+d0));
  d1 = __drcp_rz(d0+d0);

  // CHECK: /*
  // CHECK-NEXT: DPCT1013:{{[0-9]+}}: The rounding mode could not be specified and the generated code may have different accuracy than the original code. Verify the correctness. SYCL math built-in function rounding mode is aligned with OpenCL C 1.2 standard.
  // CHECK-NEXT: */
  // CHECK-NEXT: d0 = sycl::sqrt(d0);
  d0 = __dsqrt_rd(d0);
  // CHECK: /*
  // CHECK-NEXT: DPCT1013:{{[0-9]+}}: The rounding mode could not be specified and the generated code may have different accuracy than the original code. Verify the correctness. SYCL math built-in function rounding mode is aligned with OpenCL C 1.2 standard.
  // CHECK-NEXT: */
  // CHECK-NEXT: d1 = sycl::sqrt(d1);
  d1 = __dsqrt_rn(d1);
  // CHECK: /*
  // CHECK-NEXT: DPCT1013:{{[0-9]+}}: The rounding mode could not be specified and the generated code may have different accuracy than the original code. Verify the correctness. SYCL math built-in function rounding mode is aligned with OpenCL C 1.2 standard.
  // CHECK-NEXT: */
  // CHECK-NEXT: d0 = sycl::sqrt(d0);
  d0 = __dsqrt_ru(d0);
  // CHECK: /*
  // CHECK-NEXT: DPCT1013:{{[0-9]+}}: The rounding mode could not be specified and the generated code may have different accuracy than the original code. Verify the correctness. SYCL math built-in function rounding mode is aligned with OpenCL C 1.2 standard.
  // CHECK-NEXT: */
  // CHECK-NEXT: d1 = sycl::sqrt(d1);
  d1 = __dsqrt_rz(d1);

  // CHECK: /*
  // CHECK-NEXT: DPCT1013:{{[0-9]+}}: The rounding mode could not be specified and the generated code may have different accuracy than the original code. Verify the correctness. SYCL math built-in function rounding mode is aligned with OpenCL C 1.2 standard.
  // CHECK-NEXT: */
  // CHECK-NEXT: d0 = sycl::sqrt((double)i);
  d0 = __dsqrt_rd(i);
  // CHECK: /*
  // CHECK-NEXT: DPCT1013:{{[0-9]+}}: The rounding mode could not be specified and the generated code may have different accuracy than the original code. Verify the correctness. SYCL math built-in function rounding mode is aligned with OpenCL C 1.2 standard.
  // CHECK-NEXT: */
  // CHECK-NEXT: d1 = sycl::sqrt((double)i);
  d1 = __dsqrt_rn(i);
  // CHECK: /*
  // CHECK-NEXT: DPCT1013:{{[0-9]+}}: The rounding mode could not be specified and the generated code may have different accuracy than the original code. Verify the correctness. SYCL math built-in function rounding mode is aligned with OpenCL C 1.2 standard.
  // CHECK-NEXT: */
  // CHECK-NEXT: d0 = sycl::sqrt((double)i);
  d0 = __dsqrt_ru(i);
  // CHECK: /*
  // CHECK-NEXT: DPCT1013:{{[0-9]+}}: The rounding mode could not be specified and the generated code may have different accuracy than the original code. Verify the correctness. SYCL math built-in function rounding mode is aligned with OpenCL C 1.2 standard.
  // CHECK-NEXT: */
  // CHECK-NEXT: d1 = sycl::sqrt((double)i);
  d1 = __dsqrt_rz(i);

  // CHECK: /*
  // CHECK-NEXT: DPCT1013:{{[0-9]+}}: The rounding mode could not be specified and the generated code may have different accuracy than the original code. Verify the correctness. SYCL math built-in function rounding mode is aligned with OpenCL C 1.2 standard.
  // CHECK-NEXT: */
  // CHECK-NEXT: d2 = d0 - d1;
  d2 = __dsub_rd(d0, d1);
  // CHECK: /*
  // CHECK-NEXT: DPCT1013:{{[0-9]+}}: The rounding mode could not be specified and the generated code may have different accuracy than the original code. Verify the correctness. SYCL math built-in function rounding mode is aligned with OpenCL C 1.2 standard.
  // CHECK-NEXT: */
  // CHECK-NEXT: d2 = d0 - d1;
  d2 = __dsub_rn(d0, d1);
  // CHECK: /*
  // CHECK-NEXT: DPCT1013:{{[0-9]+}}: The rounding mode could not be specified and the generated code may have different accuracy than the original code. Verify the correctness. SYCL math built-in function rounding mode is aligned with OpenCL C 1.2 standard.
  // CHECK-NEXT: */
  // CHECK-NEXT: d2 = d0 - d1;
  d2 = __dsub_ru(d0, d1);
  // CHECK: /*
  // CHECK-NEXT: DPCT1013:{{[0-9]+}}: The rounding mode could not be specified and the generated code may have different accuracy than the original code. Verify the correctness. SYCL math built-in function rounding mode is aligned with OpenCL C 1.2 standard.
  // CHECK-NEXT: */
  // CHECK-NEXT: d2 = d0 - d1;
  d2 = __dsub_rz(d0, d1);

  // CHECK: /*
  // CHECK-NEXT: DPCT1013:{{[0-9]+}}: The rounding mode could not be specified and the generated code may have different accuracy than the original code. Verify the correctness. SYCL math built-in function rounding mode is aligned with OpenCL C 1.2 standard.
  // CHECK-NEXT: */
  // CHECK-NEXT: d2 = sycl::fma(d0, d1, d2);
  d2 = __fma_rd(d0, d1, d2);
  // CHECK: /*
  // CHECK-NEXT: DPCT1013:{{[0-9]+}}: The rounding mode could not be specified and the generated code may have different accuracy than the original code. Verify the correctness. SYCL math built-in function rounding mode is aligned with OpenCL C 1.2 standard.
  // CHECK-NEXT: */
  // CHECK-NEXT: d2 = sycl::fma(d0, d1, d2);
  d2 = __fma_rn(d0, d1, d2);
  // CHECK: /*
  // CHECK-NEXT: DPCT1013:{{[0-9]+}}: The rounding mode could not be specified and the generated code may have different accuracy than the original code. Verify the correctness. SYCL math built-in function rounding mode is aligned with OpenCL C 1.2 standard.
  // CHECK-NEXT: */
  // CHECK-NEXT: d2 = sycl::fma(d0, d1, d2);
  d2 = __fma_ru(d0, d1, d2);
  // CHECK: /*
  // CHECK-NEXT: DPCT1013:{{[0-9]+}}: The rounding mode could not be specified and the generated code may have different accuracy than the original code. Verify the correctness. SYCL math built-in function rounding mode is aligned with OpenCL C 1.2 standard.
  // CHECK-NEXT: */
  // CHECK-NEXT: d2 = sycl::fma(d0, d1, d2);
  d2 = __fma_rz(d0, d1, d2);

  // CHECK: /*
  // CHECK-NEXT: DPCT1013:{{[0-9]+}}: The rounding mode could not be specified and the generated code may have different accuracy than the original code. Verify the correctness. SYCL math built-in function rounding mode is aligned with OpenCL C 1.2 standard.
  // CHECK-NEXT: */
  // CHECK-NEXT: d2 = sycl::fma((double)i, (double)i, (double)i);
  d2 = __fma_rd(i, i, i);
  // CHECK: /*
  // CHECK-NEXT: DPCT1013:{{[0-9]+}}: The rounding mode could not be specified and the generated code may have different accuracy than the original code. Verify the correctness. SYCL math built-in function rounding mode is aligned with OpenCL C 1.2 standard.
  // CHECK-NEXT: */
  // CHECK-NEXT: d2 = sycl::fma((double)i, (double)i, (double)i);
  d2 = __fma_rn(i, i, i);
  // CHECK: /*
  // CHECK-NEXT: DPCT1013:{{[0-9]+}}: The rounding mode could not be specified and the generated code may have different accuracy than the original code. Verify the correctness. SYCL math built-in function rounding mode is aligned with OpenCL C 1.2 standard.
  // CHECK-NEXT: */
  // CHECK-NEXT: d2 = sycl::fma((double)i, (double)i, (double)i);
  d2 = __fma_ru(i, i, i);
  // CHECK: /*
  // CHECK-NEXT: DPCT1013:{{[0-9]+}}: The rounding mode could not be specified and the generated code may have different accuracy than the original code. Verify the correctness. SYCL math built-in function rounding mode is aligned with OpenCL C 1.2 standard.
  // CHECK-NEXT: */
  // CHECK-NEXT: d2 = sycl::fma((double)i, (double)i, (double)i);
  d2 = __fma_rz(i, i, i);

  // CHECK: d0 = sycl::fmin(d0, d1);
  d0 = fmin(d0, d1);
  // CHECK: d0 = sycl::fmin((double)i, (double)i);
  d0 = fmin(i, i);
  // CHECK: d0 = sycl::fmin(d0, (double)i);
  d0 = fmin(d0, i);
  // CHECK: d0 = sycl::fmin((double)i, d1);
  d0 = fmin(i, d1);

  // CHECK: d0 = sycl::fmax(d0, d1);
  d0 = fmax(d0, d1);
  // CHECK: d0 = sycl::fmax((double)i, (double)i);
  d0 = fmax(i, i);
  // CHECK: d0 = sycl::fmax(d0, (double)i);
  d0 = fmax(d0, i);
  // CHECK: d0 = sycl::fmax((double)i, d1);
  d0 = fmax(i, d1);

  // CHECK: d1 = sycl::floor(d1);
  d1 = floor(d1);
  // CHECK: d1 = sycl::floor((double)i);
  d1 = floor(i);

  // CHECK: d2 = sycl::fma(d0, d1, d2);
  d2 = fma(d0, d1, d2);
  // CHECK: d2 = sycl::fma((double)i, (double)i, (double)i);
  d2 = fma(i, i, i);
  // CHECK: d2 = sycl::fma(d0, (double)i, (double)i);
  d2 = fma(d0, i, i);
  // CHECK: d2 = sycl::fma((double)i, d1, (double)i);
  d2 = fma(i, d1, i);
  // CHECK: d2 = sycl::fma((double)i, (double)i, d2);
  d2 = fma(i, i, d2);
  // CHECK: d2 = sycl::fma(d0, d1, (double)i);
  d2 = fma(d0, d1, i);
  // CHECK: d2 = sycl::fma(d0, (double)i, d2);
  d2 = fma(d0, i, d2);
  // CHECK: d2 = sycl::fma((double)i, d1, d2);
  d2 = fma(i, d1, d2);

  // CHECK: d2 = sycl::nan(0u);
  d2 = nan("NaN");

  // CHECK: d0 = sycl::nextafter(d0, d0);
  d0 = nextafter(d0, d0);
  // CHECK: d0 = sycl::nextafter((double)i, (double)i);
  d0 = nextafter(i, i);
  // CHECK: d0 = sycl::nextafter(d0, (double)i);
  d0 = nextafter(d0, i);
  // CHECK: d0 = sycl::nextafter((double)i, d1);
  d0 = nextafter(i, d1);
}

__global__ void kernelFuncFloat(float *deviceArrayFloat) {
  float &f0 = *deviceArrayFloat, &f1 = *(deviceArrayFloat + 1), &f2 = *(deviceArrayFloat + 2);
  int i;

  // Single Precision Mathematical Functions

  // CHECK: f2 = sycl::log(f0);
  f2 = logf(f0);
  // CHECK: f2 = sycl::log((float)i);
  f2 = logf(i);

  // CHECK: f2 = sycl::acos(f0);
  f2 = acosf(f0);
  // CHECK: f2 = sycl::acos((float)i);
  f2 = acosf(i);

  // CHECK: f2 = sycl::acosh(f0);
  f2 = acoshf(f0);
  // CHECK: f2 = sycl::acosh((float)i);
  f2 = acoshf(i);

  // CHECK: f2 = sycl::asin(f0);
  f2 = asinf(f0);
  // CHECK: f2 = sycl::asin((float)i);
  f2 = asinf(i);

  // CHECK: f2 = sycl::asinh(f0);
  f2 = asinhf(f0);
  // CHECK: f2 = sycl::asinh((float)i);
  f2 = asinhf(i);

  // CHECK: f2 = sycl::atan2(f0, f1);
  f2 = atan2f(f0, f1);
  // CHECK: f2 = sycl::atan2((float)i, (float)i);
  f2 = atan2f(i, i);
  // CHECK: f2 = sycl::atan2(f0, (float)i);
  f2 = atan2f(f0, i);
  // CHECK: f2 = sycl::atan2((float)i, f1);
  f2 = atan2f(i, f1);

  // CHECK: f2 = sycl::atan(f0);
  f2 = atanf(f0);
  // CHECK: f2 = sycl::atan((float)i);
  f2 = atanf(i);

  // CHECK: f2 = sycl::atanh(f0);
  f2 = atanhf(f0);
  // CHECK: f2 = sycl::atanh((float)i);
  f2 = atanhf(i);

  // CHECK: f2 = sycl::cbrt(f0);
  f2 = cbrtf(f0);
  // CHECK: f2 = sycl::cbrt((float)i);
  f2 = cbrtf(i);

  // CHECK: f2 = sycl::ceil(f0);
  f2 = ceilf(f0);

  // CHECK: f2 = sycl::copysign(f0, f1);
  f2 = copysignf(f0, f1);
  // CHECK: f2 = sycl::copysign((float)i, (float)i);
  f2 = copysignf(i, i);
  // CHECK: f2 = sycl::copysign(f0, (float)i);
  f2 = copysignf(f0, i);
  // CHECK: f2 = sycl::copysign((float)i, f1);
  f2 = copysignf(i, f1);

  // CHECK: f2 = sycl::cos(f0);
  f2 = cosf(f0);
  // CHECK: f2 = sycl::cos((float)i);
  f2 = cosf(i);

  // CHECK: f2 = sycl::cosh(f0);
  f2 = coshf(f0);
  // CHECK: f2 = sycl::cosh((float)i);
  f2 = coshf(i);

  // CHECK: f2 = sycl::cospi(f0);
  f2 = cospif(f0);
  // CHECK: f2 = sycl::cospi((float)i);
  f2 = cospif(i);

  // CHECK: f2 = sycl::erfc(f0);
  f2 = erfcf(f0);
  // CHECK: f2 = sycl::erfc((float)i);
  f2 = erfcf(i);

  // CHECK: f2 = sycl::erf(f0);
  f2 = erff(f0);
  // CHECK: f2 = sycl::erf((float)i);
  f2 = erff(i);

  // CHECK: f2 = sycl::exp10(f0);
  f2 = exp10f(f0);
  // CHECK: f2 = sycl::exp10((float)i);
  f2 = exp10f(i);

  // CHECK: f2 = sycl::exp2(f0);
  f2 = exp2f(f0);
  // CHECK: f2 = sycl::exp2((float)i);
  f2 = exp2f(i);

  // CHECK: f2 = sycl::native::exp(f0);
  f2 = expf(f0);
  // CHECK: f2 = sycl::native::exp((float)i);
  f2 = expf(i);

  // CHECK: f2 = sycl::expm1(f0);
  f2 = expm1f(f0);
  // CHECK: f2 = sycl::expm1((float)i);
  f2 = expm1f(i);

  // CHECK: f2 = sycl::fabs(f0);
  f2 = fabsf(f0);
  // CHECK: f2 = sycl::fabs((float)i);
  f2 = fabsf(i);

  // CHECK: f2 = sycl::fdim(f0, f1);
  f2 = fdimf(f0, f1);
  // CHECK: f2 = sycl::fdim((float)i, (float)i);
  f2 = fdimf(i, i);
  // CHECK: f2 = sycl::fdim(f0, (float)i);
  f2 = fdimf(f0, i);
  // CHECK: f2 = sycl::fdim((float)i, f1);
  f2 = fdimf(i, f1);

  // CHECK: f2 = f0 / f1;
  f2 = fdividef(f0, f1);
  // CHECK: f2 = i / i;
  f2 = fdividef(i, i);
  // CHECK: f2 = f0 / i;
  f2 = fdividef(f0, i);
  // CHECK: f2 = i / f1;
  f2 = fdividef(i, f1);

  // CHECK: f2 = sycl::floor(f0);
  f2 = floorf(f0);
  // CHECK: f2 = sycl::floor((float)i);
  f2 = floorf(i);

  // CHECK: f2 = sycl::fma(f0, f1, f2);
  f2 = fmaf(f0, f1, f2);
  // CHECK: f2 = sycl::fma((float)i, (float)i, (float)i);
  f2 = fmaf(i, i, i);
  // CHECK: f2 = sycl::fma(f0, (float)i, (float)i);
  f2 = fmaf(f0, i, i);
  // CHECK: f2 = sycl::fma((float)i, f1, (float)i);
  f2 = fmaf(i, f1, i);
  // CHECK: f2 = sycl::fma((float)i, (float)i, f2);
  f2 = fmaf(i, i, f2);
  // CHECK: f2 = sycl::fma(f0, f1, (float)i);
  f2 = fmaf(f0, f1, i);
  // CHECK: f2 = sycl::fma(f0, (float)i, f2);
  f2 = fmaf(f0, i, f2);
  // CHECK: f2 = sycl::fma((float)i, f1, f2);
  f2 = fmaf(i, f1, f2);

  // CHECK: f2 = sycl::fmax(f0, f1);
  f2 = fmaxf(f0, f1);
  // CHECK: f2 = sycl::fmax((float)i, (float)i);
  f2 = fmaxf(i, i);
  // CHECK: f2 = sycl::fmax(f0, (float)i);
  f2 = fmaxf(f0, i);
  // CHECK: f2 = sycl::fmax((float)i, f1);
  f2 = fmaxf(i, f1);

  // CHECK: f2 = sycl::fmin(f0, f1);
  f2 = fminf(f0, f1);
  // CHECK: f2 = sycl::fmin((float)i, (float)i);
  f2 = fminf(i, i);
  // CHECK: f2 = sycl::fmin(f0, (float)i);
  f2 = fminf(f0, i);
  // CHECK: f2 = sycl::fmin((float)i, f1);
  f2 = fminf(i, f1);

  // CHECK: f2 = sycl::fmod(f0, f1);
  f2 = fmodf(f0, f1);
  // CHECK: f2 = sycl::fmod((float)i, (float)i);
  f2 = fmodf(i, i);
  // CHECK: f2 = sycl::fmod(f0, (float)i);
  f2 = fmodf(f0, i);
  // CHECK: f2 = sycl::fmod((float)i, f1);
  f2 = fmodf(i, f1);

  // CHECK: f2 = sycl::frexp(f0, sycl::address_space_cast<sycl::access::address_space::private_space, sycl::access::decorated::yes, int>(&i));
  f2 = frexpf(f0, &i);
  // CHECK: f2 = sycl::frexp((float)i, sycl::address_space_cast<sycl::access::address_space::private_space, sycl::access::decorated::yes, int>(&i));
  f2 = frexpf(i, &i);

  // CHECK: f2 = sycl::hypot(f0, f1);
  f2 = hypotf(f0, f1);
  // CHECK: f2 = sycl::hypot((float)i, (float)i);
  f2 = hypotf(i, i);
  // CHECK: f2 = sycl::hypot(f0, (float)i);
  f2 = hypotf(f0, i);
  // CHECK: f2 = sycl::hypot((float)i, f1);
  f2 = hypotf(i, f1);

  // CHECK: f2 = sycl::ilogb(f0);
  f2 = ilogbf(f0);
  // CHECK: f2 = sycl::ilogb((float)i);
  f2 = ilogbf(i);

  // CHECK: i = sycl::isfinite(f0);
  i = isfinite(f0);
  // CHECK: i = sycl::isfinite((float)i);
  i = isfinite(i);

  // CHECK: i = sycl::isinf(f0);
  i = isinf(f0);
  // CHECK: i = sycl::isinf((float)i);
  i = isinf(i);

  // CHECK: i = sycl::isnan(f0);
  i = isnan(f0);
  // CHECK: i = sycl::isnan((float)i);
  i = isnan(i);

  // CHECK: f2 = sycl::ldexp(f0, i);
  f2 = ldexpf(f0, i);
  // CHECK: f2 = sycl::ldexp((float)i, i);
  f2 = ldexpf(i, i);

  // CHECK: f2 = sycl::lgamma(f0);
  f2 = lgammaf(f0);
  // CHECK: f2 = sycl::lgamma((float)i);
  f2 = lgammaf(i);

  // CHECK: f2 = sycl::rint(f0);
  f2 = llrintf(f0);
  // CHECK: f2 = sycl::rint((float)i);
  f2 = llrintf(i);

  // CHECK: f2 = sycl::round(f0);
  f2 = llroundf(f0);
  // CHECK: f2 = sycl::round((float)i);
  f2 = llroundf(i);

  // CHECK: f2 = sycl::log10(f0);
  f2 = log10f(f0);
  // CHECK: f2 = sycl::log10((float)i);
  f2 = log10f(i);

  // CHECK: f2 = sycl::log1p(f0);
  f2 = log1pf(f0);
  // CHECK: f2 = sycl::log1p((float)i);
  f2 = log1pf(i);

  // CHECK: f2 = sycl::log2(f0);
  f2 = log2f(f0);
  // CHECK: f2 = sycl::log2((float)i);
  f2 = log2f(i);

  // CHECK: f2 = sycl::logb(f0);
  f2 = logbf(f0);
  // CHECK: f2 = sycl::logb((float)i);
  f2 = logbf(i);

  // CHECK: f2 = sycl::rint(f0);
  f2 = lrintf(f0);
  // CHECK: f2 = sycl::rint((float)i);
  f2 = lrintf(i);

  // CHECK: f2 = sycl::round(f0);
  f2 = lroundf(f0);
  // CHECK: f2 = sycl::round((float)i);
  f2 = lroundf(i);

  // CHECK: f2 = sycl::modf(f0, sycl::address_space_cast<sycl::access::address_space::global_space, sycl::access::decorated::yes>(&f1));
  f2 = modff(f0, &f1);
  // CHECK: f2 = sycl::modf((float)i, sycl::address_space_cast<sycl::access::address_space::global_space, sycl::access::decorated::yes>(&f1));
  f2 = modff(i, &f1);

  // CHECK: f2 = sycl::nan(0u);
  f2 = nan("");

  // CHECK: f2 = dpct::pow(f0, f1);
  f2 = powf(f0, f1);
  // CHECK: f2 = dpct::pow(i, i);
  f2 = powf(i, i);
  // CHECK: f2 = dpct::pow(f0, i);
  f2 = powf(f0, i);
  // CHECK: f2 = dpct::pow(i, f1);
  f2 = powf(i, f1);

  // CHECK: f2 = sycl::remainder(f0, f1);
  f2 = remainderf(f0, f1);
  // CHECK: f2 = sycl::remainder((float)i, (float)i);
  f2 = remainderf(i, i);
  // CHECK: f2 = sycl::remainder(f0, (float)i);
  f2 = remainderf(f0, i);
  // CHECK: f2 = sycl::remainder((float)i, f1);
  f2 = remainderf(i, f1);

  // CHECK: f2 = sycl::remquo(f0, f1, sycl::address_space_cast<sycl::access::address_space::private_space, sycl::access::decorated::yes, int>(&i));
  f2 = remquof(f0, f1, &i);
  // CHECK: f2 = sycl::remquo((float)i, (float)i, sycl::address_space_cast<sycl::access::address_space::private_space, sycl::access::decorated::yes, int>(&i));
  f2 = remquof(i, i, &i);
  // CHECK: f2 = sycl::remquo(f0, (float)i, sycl::address_space_cast<sycl::access::address_space::private_space, sycl::access::decorated::yes, int>(&i));
  f2 = remquof(f0, i, &i);
  // CHECK: f2 = sycl::remquo((float)i, f1, sycl::address_space_cast<sycl::access::address_space::private_space, sycl::access::decorated::yes, int>(&i));
  f2 = remquof(i, f1, &i);

  // CHECK: f2 = sycl::rint(f0);
  f2 = rintf(f0);
  // CHECK: f2 = sycl::rint((float)i);
  f2 = rintf(i);

  // CHECK: f2 = sycl::round(f0);
  f2 = roundf(f0);
  // CHECK: f2 = sycl::round((float)i);
  f2 = roundf(i);

  // CHECK: f2 = sycl::rsqrt(f0);
  f2 = rsqrtf(f0);
  // CHECK: f2 = sycl::rsqrt((float)i);
  f2 = rsqrtf(i);

  // CHECK: f2 = sycl::signbit(f0);
  f2 = signbit(f0);
  // CHECK: f2 = sycl::signbit((float)i);
  f2 = signbit(i);

  // CHECK: f1 = sycl::sincos(f0, sycl::address_space_cast<sycl::access::address_space::global_space, sycl::access::decorated::yes>(&f2));
  sincosf(f0, &f1, &f2);
  // CHECK: f1 = sycl::sincos((float)i, sycl::address_space_cast<sycl::access::address_space::global_space, sycl::access::decorated::yes>(&f2));
  sincosf(i, &f1, &f2);

  // CHECK: f2 = sycl::sin(f0);
  f2 = sinf(f0);
  // CHECK: f2 = sycl::sin((float)i);
  f2 = sinf(i);

  // CHECK: f2 = sycl::sinh(f0);
  f2 = sinhf(f0);
  // CHECK: f2 = sycl::sinh((float)i);
  f2 = sinhf(i);

  // CHECK: f2 = sycl::sinpi(f0);
  f2 = sinpif(f0);
  // CHECK: f2 = sycl::sinpi((float)i);
  f2 = sinpif(i);

  // CHECK: f2 = sycl::sqrt(f0);
  f2 = sqrtf(f0);
  // CHECK: f2 = sycl::sqrt((float)i);
  f2 = sqrtf(i);

  // CHECK: f2 = sycl::tan(f0);
  f2 = tanf(f0);
  // CHECK: f2 = sycl::tan((float)i);
  f2 = tanf(i);

  // CHECK: f2 = sycl::tanh(f0);
  f2 = tanhf(f0);
  // CHECK: f2 = sycl::tanh((float)i);
  f2 = tanhf(i);

  // CHECK: f2 = sycl::tgamma(f0);
  f2 = tgammaf(f0);
  // CHECK: f2 = sycl::tgamma((float)i);
  f2 = tgammaf(i);

  // CHECK: f2 = sycl::trunc(f0);
  f2 = truncf(f0);
  // CHECK: f2 = sycl::trunc((float)i);
  f2 = truncf(i);

  // CHECK: f0 = sycl::cos(f0);
  f0 = __cosf(f0);
  // CHECK: f0 = sycl::cos((float)i);
  f0 = __cosf(i);

  // CHECK: f0 = sycl::exp10(f0);
  f0 = __exp10f(f0);
  // CHECK: f0 = sycl::exp10((float)i);
  f0 = __exp10f(i);

  // CHECK: f0 = sycl::native::exp(f0);
  f0 = __expf(f0);
  // CHECK: f0 = sycl::native::exp((float)i);
  f0 = __expf(i);

  // CHECK: /*
  // CHECK-NEXT: DPCT1013:{{[0-9]+}}: The rounding mode could not be specified and the generated code may have different accuracy than the original code. Verify the correctness. SYCL math built-in function rounding mode is aligned with OpenCL C 1.2 standard.
  // CHECK-NEXT: */
  // CHECK-NEXT: f2 = f0 + f1;
  f2 = __fadd_rd(f0, f1);
  // CHECK: /*
  // CHECK-NEXT: DPCT1013:{{[0-9]+}}: The rounding mode could not be specified and the generated code may have different accuracy than the original code. Verify the correctness. SYCL math built-in function rounding mode is aligned with OpenCL C 1.2 standard.
  // CHECK-NEXT: */
  // CHECK-NEXT: f2 = f0 + f1;
  f2 = __fadd_rn(f0, f1);
  // CHECK: /*
  // CHECK-NEXT: DPCT1013:{{[0-9]+}}: The rounding mode could not be specified and the generated code may have different accuracy than the original code. Verify the correctness. SYCL math built-in function rounding mode is aligned with OpenCL C 1.2 standard.
  // CHECK-NEXT: */
  // CHECK-NEXT: f2 = f0 + f1;
  f2 = __fadd_ru(f0, f1);
  // CHECK: /*
  // CHECK-NEXT: DPCT1013:{{[0-9]+}}: The rounding mode could not be specified and the generated code may have different accuracy than the original code. Verify the correctness. SYCL math built-in function rounding mode is aligned with OpenCL C 1.2 standard.
  // CHECK-NEXT: */
  // CHECK-NEXT: f2 = f0 + f1;
  f2 = __fadd_rz(f0, f1);

  // CHECK: /*
  // CHECK-NEXT: DPCT1013:{{[0-9]+}}: The rounding mode could not be specified and the generated code may have different accuracy than the original code. Verify the correctness. SYCL math built-in function rounding mode is aligned with OpenCL C 1.2 standard.
  // CHECK-NEXT: */
  // CHECK-NEXT: f2 = f0 / f1;
  f2 = __fdiv_rd(f0, f1);
  // CHECK: /*
  // CHECK-NEXT: DPCT1013:{{[0-9]+}}: The rounding mode could not be specified and the generated code may have different accuracy than the original code. Verify the correctness. SYCL math built-in function rounding mode is aligned with OpenCL C 1.2 standard.
  // CHECK-NEXT: */
  // CHECK-NEXT: f2 = f0 / f1;
  f2 = __fdiv_rn(f0, f1);
  // CHECK: /*
  // CHECK-NEXT: DPCT1013:{{[0-9]+}}: The rounding mode could not be specified and the generated code may have different accuracy than the original code. Verify the correctness. SYCL math built-in function rounding mode is aligned with OpenCL C 1.2 standard.
  // CHECK-NEXT: */
  // CHECK-NEXT: f2 = f0 / f1;
  f2 = __fdiv_ru(f0, f1);
  // CHECK: /*
  // CHECK-NEXT: DPCT1013:{{[0-9]+}}: The rounding mode could not be specified and the generated code may have different accuracy than the original code. Verify the correctness. SYCL math built-in function rounding mode is aligned with OpenCL C 1.2 standard.
  // CHECK-NEXT: */
  // CHECK-NEXT: f2 = f0 / f1;
  f2 = __fdiv_rz(f0, f1);

  // CHECK: f2 = f0 / f1;
  f2 = __fdividef(f0, f1);
  // CHECK: f2 = i / i;
  f2 = __fdividef(i, i);
  // CHECK: f2 = f0 / i;
  f2 = __fdividef(f0, i);
  // CHECK: f2 = i / f1;
  f2 = __fdividef(i, f1);

  // CHECK: /*
  // CHECK-NEXT: DPCT1013:{{[0-9]+}}: The rounding mode could not be specified and the generated code may have different accuracy than the original code. Verify the correctness. SYCL math built-in function rounding mode is aligned with OpenCL C 1.2 standard.
  // CHECK-NEXT: */
  // CHECK-NEXT: f2 = sycl::fma(f0, f1, f2);
  f2 = __fmaf_rd(f0, f1, f2);
  // CHECK: /*
  // CHECK-NEXT: DPCT1013:{{[0-9]+}}: The rounding mode could not be specified and the generated code may have different accuracy than the original code. Verify the correctness. SYCL math built-in function rounding mode is aligned with OpenCL C 1.2 standard.
  // CHECK-NEXT: */
  // CHECK-NEXT: f2 = sycl::fma(f0, f1, f2);
  f2 = __fmaf_rn(f0, f1, f2);
  // CHECK: /*
  // CHECK-NEXT: DPCT1013:{{[0-9]+}}: The rounding mode could not be specified and the generated code may have different accuracy than the original code. Verify the correctness. SYCL math built-in function rounding mode is aligned with OpenCL C 1.2 standard.
  // CHECK-NEXT: */
  // CHECK-NEXT: f2 = sycl::fma(f0, f1, f2);
  f2 = __fmaf_ru(f0, f1, f2);
  // CHECK: /*
  // CHECK-NEXT: DPCT1013:{{[0-9]+}}: The rounding mode could not be specified and the generated code may have different accuracy than the original code. Verify the correctness. SYCL math built-in function rounding mode is aligned with OpenCL C 1.2 standard.
  // CHECK-NEXT: */
  // CHECK-NEXT: f2 = sycl::fma(f0, f1, f2);
  f2 = __fmaf_rz(f0, f1, f2);

  // CHECK: /*
  // CHECK-NEXT: DPCT1013:{{[0-9]+}}: The rounding mode could not be specified and the generated code may have different accuracy than the original code. Verify the correctness. SYCL math built-in function rounding mode is aligned with OpenCL C 1.2 standard.
  // CHECK-NEXT: */
  // CHECK-NEXT: f2 = sycl::fma((float)i, (float)i, (float)i);
  f2 = __fmaf_rd(i, i, i);
  // CHECK: /*
  // CHECK-NEXT: DPCT1013:{{[0-9]+}}: The rounding mode could not be specified and the generated code may have different accuracy than the original code. Verify the correctness. SYCL math built-in function rounding mode is aligned with OpenCL C 1.2 standard.
  // CHECK-NEXT: */
  // CHECK-NEXT: f2 = sycl::fma((float)i, (float)i, (float)i);
  f2 = __fmaf_rn(i, i, i);
  // CHECK: /*
  // CHECK-NEXT: DPCT1013:{{[0-9]+}}: The rounding mode could not be specified and the generated code may have different accuracy than the original code. Verify the correctness. SYCL math built-in function rounding mode is aligned with OpenCL C 1.2 standard.
  // CHECK-NEXT: */
  // CHECK-NEXT: f2 = sycl::fma((float)i, (float)i, (float)i);
  f2 = __fmaf_ru(i, i, i);
  // CHECK: /*
  // CHECK-NEXT: DPCT1013:{{[0-9]+}}: The rounding mode could not be specified and the generated code may have different accuracy than the original code. Verify the correctness. SYCL math built-in function rounding mode is aligned with OpenCL C 1.2 standard.
  // CHECK-NEXT: */
  // CHECK-NEXT: f2 = sycl::fma((float)i, (float)i, (float)i);
  f2 = __fmaf_rz(i, i, i);

  // CHECK: /*
  // CHECK-NEXT: DPCT1013:{{[0-9]+}}: The rounding mode could not be specified and the generated code may have different accuracy than the original code. Verify the correctness. SYCL math built-in function rounding mode is aligned with OpenCL C 1.2 standard.
  // CHECK-NEXT: */
  // CHECK: f2 = f0 * f1;
  f2 = __fmul_rd(f0, f1);
  // CHECK: /*
  // CHECK-NEXT: DPCT1013:{{[0-9]+}}: The rounding mode could not be specified and the generated code may have different accuracy than the original code. Verify the correctness. SYCL math built-in function rounding mode is aligned with OpenCL C 1.2 standard.
  // CHECK-NEXT: */
  // CHECK: f2 = f0 * f1;
  f2 = __fmul_rn(f0, f1);
  // CHECK: /*
  // CHECK-NEXT: DPCT1013:{{[0-9]+}}: The rounding mode could not be specified and the generated code may have different accuracy than the original code. Verify the correctness. SYCL math built-in function rounding mode is aligned with OpenCL C 1.2 standard.
  // CHECK-NEXT: */
  // CHECK: f2 = f0 * f1;
  f2 = __fmul_ru(f0, f1);
  // CHECK: /*
  // CHECK-NEXT: DPCT1013:{{[0-9]+}}: The rounding mode could not be specified and the generated code may have different accuracy than the original code. Verify the correctness. SYCL math built-in function rounding mode is aligned with OpenCL C 1.2 standard.
  // CHECK-NEXT: */
  // CHECK: f2 = f0 * f1;
  f2 = __fmul_rz(f0, f1);

  // CHECK: /*
  // CHECK-NEXT: DPCT1013:{{[0-9]+}}: The rounding mode could not be specified and the generated code may have different accuracy than the original code. Verify the correctness. SYCL math built-in function rounding mode is aligned with OpenCL C 1.2 standard.
  // CHECK-NEXT: */
  // CHECK-NEXT: f1 = sycl::native::recip(f0);
  f1 = __frcp_rd(f0);
  // CHECK: /*
  // CHECK-NEXT: DPCT1013:{{[0-9]+}}: The rounding mode could not be specified and the generated code may have different accuracy than the original code. Verify the correctness. SYCL math built-in function rounding mode is aligned with OpenCL C 1.2 standard.
  // CHECK-NEXT: */
  // CHECK-NEXT: f1 = sycl::native::recip(f0);
  f1 = __frcp_rn(f0);
  // CHECK: /*
  // CHECK-NEXT: DPCT1013:{{[0-9]+}}: The rounding mode could not be specified and the generated code may have different accuracy than the original code. Verify the correctness. SYCL math built-in function rounding mode is aligned with OpenCL C 1.2 standard.
  // CHECK-NEXT: */
  // CHECK-NEXT: f1 = sycl::native::recip(f0);
  f1 = __frcp_ru(f0);
  // CHECK: /*
  // CHECK-NEXT: DPCT1013:{{[0-9]+}}: The rounding mode could not be specified and the generated code may have different accuracy than the original code. Verify the correctness. SYCL math built-in function rounding mode is aligned with OpenCL C 1.2 standard.
  // CHECK-NEXT: */
  // CHECK-NEXT: f1 = sycl::native::recip(f0);
  f1 = __frcp_rz(f0);

  // CHECK: /*
  // CHECK-NEXT: DPCT1013:{{[0-9]+}}: The rounding mode could not be specified and the generated code may have different accuracy than the original code. Verify the correctness. SYCL math built-in function rounding mode is aligned with OpenCL C 1.2 standard.
  // CHECK-NEXT: */
  // CHECK-NEXT: f1 = sycl::native::recip((float)i);
  f1 = __frcp_rd(i);
  // CHECK: /*
  // CHECK-NEXT: DPCT1013:{{[0-9]+}}: The rounding mode could not be specified and the generated code may have different accuracy than the original code. Verify the correctness. SYCL math built-in function rounding mode is aligned with OpenCL C 1.2 standard.
  // CHECK-NEXT: */
  // CHECK-NEXT: f1 = sycl::native::recip((float)i);
  f1 = __frcp_rn(i);
  // CHECK: /*
  // CHECK-NEXT: DPCT1013:{{[0-9]+}}: The rounding mode could not be specified and the generated code may have different accuracy than the original code. Verify the correctness. SYCL math built-in function rounding mode is aligned with OpenCL C 1.2 standard.
  // CHECK-NEXT: */
  // CHECK-NEXT: f1 = sycl::native::recip((float)i);
  f1 = __frcp_ru(i);
  // CHECK: /*
  // CHECK-NEXT: DPCT1013:{{[0-9]+}}: The rounding mode could not be specified and the generated code may have different accuracy than the original code. Verify the correctness. SYCL math built-in function rounding mode is aligned with OpenCL C 1.2 standard.
  // CHECK-NEXT: */
  // CHECK-NEXT: f1 = sycl::native::recip((float)i);
  f1 = __frcp_rz(i);

  // CHECK: /*
  // CHECK-NEXT: DPCT1013:{{[0-9]+}}: The rounding mode could not be specified and the generated code may have different accuracy than the original code. Verify the correctness. SYCL math built-in function rounding mode is aligned with OpenCL C 1.2 standard.
  // CHECK-NEXT: */
  // CHECK-NEXT: f0 = sycl::sqrt(f0);
  f0 = __fsqrt_rd(f0);
  // CHECK: /*
  // CHECK-NEXT: DPCT1013:{{[0-9]+}}: The rounding mode could not be specified and the generated code may have different accuracy than the original code. Verify the correctness. SYCL math built-in function rounding mode is aligned with OpenCL C 1.2 standard.
  // CHECK-NEXT: */
  // CHECK-NEXT: f1 = sycl::sqrt(f1);
  f1 = __fsqrt_rn(f1);
  // CHECK: /*
  // CHECK-NEXT: DPCT1013:{{[0-9]+}}: The rounding mode could not be specified and the generated code may have different accuracy than the original code. Verify the correctness. SYCL math built-in function rounding mode is aligned with OpenCL C 1.2 standard.
  // CHECK-NEXT: */
  // CHECK-NEXT: f0 = sycl::sqrt(f0);
  f0 = __fsqrt_ru(f0);
  // CHECK: /*
  // CHECK-NEXT: DPCT1013:{{[0-9]+}}: The rounding mode could not be specified and the generated code may have different accuracy than the original code. Verify the correctness. SYCL math built-in function rounding mode is aligned with OpenCL C 1.2 standard.
  // CHECK-NEXT: */
  // CHECK-NEXT: f1 = sycl::sqrt(f1);
  f1 = __fsqrt_rz(f1);

  // CHECK: /*
  // CHECK-NEXT: DPCT1013:{{[0-9]+}}: The rounding mode could not be specified and the generated code may have different accuracy than the original code. Verify the correctness. SYCL math built-in function rounding mode is aligned with OpenCL C 1.2 standard.
  // CHECK-NEXT: */
  // CHECK-NEXT: f0 = sycl::sqrt((float)i);
  f0 = __fsqrt_rd(i);
  // CHECK: /*
  // CHECK-NEXT: DPCT1013:{{[0-9]+}}: The rounding mode could not be specified and the generated code may have different accuracy than the original code. Verify the correctness. SYCL math built-in function rounding mode is aligned with OpenCL C 1.2 standard.
  // CHECK-NEXT: */
  // CHECK-NEXT: f1 = sycl::sqrt((float)i);
  f1 = __fsqrt_rn(i);
  // CHECK: /*
  // CHECK-NEXT: DPCT1013:{{[0-9]+}}: The rounding mode could not be specified and the generated code may have different accuracy than the original code. Verify the correctness. SYCL math built-in function rounding mode is aligned with OpenCL C 1.2 standard.
  // CHECK-NEXT: */
  // CHECK-NEXT: f0 = sycl::sqrt((float)i);
  f0 = __fsqrt_ru(i);
  // CHECK: /*
  // CHECK-NEXT: DPCT1013:{{[0-9]+}}: The rounding mode could not be specified and the generated code may have different accuracy than the original code. Verify the correctness. SYCL math built-in function rounding mode is aligned with OpenCL C 1.2 standard.
  // CHECK-NEXT: */
  // CHECK-NEXT: f1 = sycl::sqrt((float)i);
  f1 = __fsqrt_rz(i);

  // CHECK: /*
  // CHECK-NEXT: DPCT1013:{{[0-9]+}}: The rounding mode could not be specified and the generated code may have different accuracy than the original code. Verify the correctness. SYCL math built-in function rounding mode is aligned with OpenCL C 1.2 standard.
  // CHECK-NEXT: */
  // CHECK-NEXT: f2 = f0 - f1;
  f2 = __fsub_rd(f0, f1);
  // CHECK: /*
  // CHECK-NEXT: DPCT1013:{{[0-9]+}}: The rounding mode could not be specified and the generated code may have different accuracy than the original code. Verify the correctness. SYCL math built-in function rounding mode is aligned with OpenCL C 1.2 standard.
  // CHECK-NEXT: */
  // CHECK-NEXT: f2 = f0 - f1;
  f2 = __fsub_rn(f0, f1);
  // CHECK: /*
  // CHECK-NEXT: DPCT1013:{{[0-9]+}}: The rounding mode could not be specified and the generated code may have different accuracy than the original code. Verify the correctness. SYCL math built-in function rounding mode is aligned with OpenCL C 1.2 standard.
  // CHECK-NEXT: */
  // CHECK-NEXT: f2 = f0 - f1;
  f2 = __fsub_ru(f0, f1);
  // CHECK: /*
  // CHECK-NEXT: DPCT1013:{{[0-9]+}}: The rounding mode could not be specified and the generated code may have different accuracy than the original code. Verify the correctness. SYCL math built-in function rounding mode is aligned with OpenCL C 1.2 standard.
  // CHECK-NEXT: */
  // CHECK-NEXT: f2 = f0 - f1;
  f2 = __fsub_rz(f0, f1);

  // CHECK: f1 = sycl::log10(f1);
  f1 = __log10f(f1);
  // CHECK: f1 = sycl::log10((float)i);
  f1 = __log10f(i);

  // CHECK: f1 = sycl::log2(f1);
  f1 = __log2f(f1);
  // CHECK: f1 = sycl::log2((float)i);
  f1 = __log2f(i);

  // CHECK: f1 = sycl::log(f1);
  f1 = __logf(f1);
  // CHECK: f1 = sycl::log((float)i);
  f1 = __logf(i);

  // CHECK: f2 = dpct::pow(f0, f1);
  f2 = __powf(f0, f1);
  // CHECK: f2 = dpct::pow(i, i);
  f2 = __powf(i, i);
  // CHECK: f2 = dpct::pow(f0, i);
  f2 = __powf(f0, i);
  // CHECK: f2 = dpct::pow(i, f1);
  f2 = __powf(i, f1);

  // CHECK: f1 = sycl::sincos(f0, sycl::address_space_cast<sycl::access::address_space::global_space, sycl::access::decorated::yes>(&f2));
  __sincosf(f0, &f1, &f2);
  // CHECK: f1 = sycl::sincos((float)i, sycl::address_space_cast<sycl::access::address_space::global_space, sycl::access::decorated::yes>(&f2));
  __sincosf(i, &f1, &f2);

  // CHECK: f1 = sycl::sin(f1);
  f1 = __sinf(f1);
  // CHECK: f1 = sycl::sin((float)i);
  f1 = __sinf(i);

  // CHECK: f1 = sycl::tan(f1);
  f1 = __tanf(f1);
  // CHECK: f1 = sycl::tan((float)i);
  f1 = __tanf(i);

  // CHECK: f0 = sycl::fmin(f0, f1);
  f0 = fminf(f0, f1);
  // CHECK: f0 = sycl::fmin((float)i, (float)i);
  f0 = fminf(i, i);
  // CHECK: f0 = sycl::fmin(f0, (float)i);
  f0 = fminf(f0, i);
  // CHECK: f0 = sycl::fmin((float)i, f1);
  f0 = fminf(i, f1);

  // CHECK: f2 = sycl::fmax(f0, f1);
  f2 = fmaxf(f0, f1);
  // CHECK: f2 = sycl::fmax((float)i, (float)i);
  f2 = fmaxf(i, i);
  // CHECK: f2 = sycl::fmax(f0, (float)i);
  f2 = fmaxf(f0, i);
  // CHECK: f2 = sycl::fmax((float)i, f1);
  f2 = fmaxf(i, f1);

  // CHECK: f1 = sycl::floor(f1);
  f1 = floorf(f1);
  // CHECK: f1 = sycl::floor((float)i);
  f1 = floorf(i);

  // CHECK: f2 = sycl::fma(f0, f1, f2);
  f2 = fmaf(f0, f1, f2);
  // CHECK: f2 = sycl::fma((float)i, (float)i, (float)i);
  f2 = fmaf(i, i, i);
  // CHECK: f2 = sycl::fma(f0, (float)i, (float)i);
  f2 = fmaf(f0, i, i);
  // CHECK: f2 = sycl::fma((float)i, f1, (float)i);
  f2 = fmaf(i, f1, i);
  // CHECK: f2 = sycl::fma((float)i, (float)i, f2);
  f2 = fmaf(i, i, f2);
  // CHECK: f2 = sycl::fma(f0, f1, (float)i);
  f2 = fmaf(f0, f1, i);
  // CHECK: f2 = sycl::fma(f0, (float)i, f2);
  f2 = fmaf(f0, i, f2);
  // CHECK: f2 = sycl::fma((float)i, f1, f2);
  f2 = fmaf(i, f1, f2);

  // CHECK: f2 = sycl::nan(0u);
  f2 = nanf("NaN");

  // CHECK: /*
  // CHECK-NEXT: DPCT1013:{{[0-9]+}}: The rounding mode could not be specified and the generated code may have different accuracy than the original code. Verify the correctness. SYCL math built-in function rounding mode is aligned with OpenCL C 1.2 standard.
  // CHECK-NEXT: */
  // CHECK-NEXT: f2 = sycl::rsqrt(f2);
  f2 = __frsqrt_rn(f2);

  // CHECK: /*
  // CHECK-NEXT: DPCT1013:{{[0-9]+}}: The rounding mode could not be specified and the generated code may have different accuracy than the original code. Verify the correctness. SYCL math built-in function rounding mode is aligned with OpenCL C 1.2 standard.
  // CHECK-NEXT: */
  // CHECK-NEXT: f2 = sycl::rsqrt((float)i);
  f2 = __frsqrt_rn(i);

  // CHECK: f0 = sycl::nextafter(f0, f0);
  f0 = nextafterf(f0, f0);
  // CHECK: f0 = sycl::nextafter((float)i, (float)i);
  f0 = nextafterf(i, i);
  // CHECK: f0 = sycl::nextafter(f0, (float)i);
  f0 = nextafterf(f0, i);
  // CHECK: f0 = sycl::nextafter((float)i, f1);
  f0 = nextafterf(i, f1);
}

__global__ void kernelFuncTypecasts() {
  short s, s_1;
  unsigned short us;
  int i, i_1;
  unsigned int ui, ui_1;
  long l;
  unsigned long ul;
  long long ll;
  unsigned long long ull;

  __half h;
  __half2 h2;
  float f;
  float2 f2;
  double d;
  double2 d2;

  // CHECK: f = sycl::vec<double, 1>{d}.convert<float, sycl::rounding_mode::rtn>()[0];
  f = __double2float_rd(d);

  // CHECK: f = sycl::vec<double, 1>{d}.convert<float, sycl::rounding_mode::rte>()[0];
  f = __double2float_rn(d);

  // CHECK: f = sycl::vec<double, 1>{d}.convert<float, sycl::rounding_mode::rtp>()[0];
  f = __double2float_ru(d);

  // CHECK: f = sycl::vec<double, 1>{d}.convert<float, sycl::rounding_mode::rtz>()[0];
  f = __double2float_rz(d);

  // CHECK: i = sycl::vec<double, 1>{d}.convert<int, sycl::rounding_mode::rtn>()[0];
  i = __double2int_rd(d);

  // CHECK: i = sycl::vec<double, 1>{d}.convert<int, sycl::rounding_mode::rte>()[0];
  i = __double2int_rn(d);

  // CHECK: i = sycl::vec<double, 1>{d}.convert<int, sycl::rounding_mode::rtp>()[0];
  i = __double2int_ru(d);

  // CHECK: i = sycl::vec<double, 1>{d}.convert<int, sycl::rounding_mode::rtz>()[0];
  i = __double2int_rz(d);

  // CHECK: ll = sycl::vec<double, 1>{d}.convert<long long, sycl::rounding_mode::rtn>()[0];
  ll = __double2ll_rd(d);

  // CHECK: ll = sycl::vec<double, 1>{d}.convert<long long, sycl::rounding_mode::rte>()[0];
  ll = __double2ll_rn(d);

  // CHECK: ll = sycl::vec<double, 1>{d}.convert<long long, sycl::rounding_mode::rtp>()[0];
  ll = __double2ll_ru(d);

  // CHECK: ll = sycl::vec<double, 1>{d}.convert<long long, sycl::rounding_mode::rtz>()[0];
  ll = __double2ll_rz(d);

  // CHECK: ui = sycl::vec<double, 1>{d}.convert<unsigned int, sycl::rounding_mode::rtn>()[0];
  ui = __double2uint_rd(d);

  // CHECK:ui = sycl::vec<double, 1>{d}.convert<unsigned int, sycl::rounding_mode::rte>()[0];
  ui = __double2uint_rn(d);

  // CHECK: ui = sycl::vec<double, 1>{d}.convert<unsigned int, sycl::rounding_mode::rtp>()[0];
  ui = __double2uint_ru(d);

  // CHECK: ui = sycl::vec<double, 1>{d}.convert<unsigned int, sycl::rounding_mode::rtz>()[0];
  ui = __double2uint_rz(d);

  // CHECK: ull = sycl::vec<double, 1>{d}.convert<unsigned long long, sycl::rounding_mode::rtn>()[0];
  ull = __double2ull_rd(d);

  // CHECK: ull = sycl::vec<double, 1>{d}.convert<unsigned long long, sycl::rounding_mode::rte>()[0];
  ull = __double2ull_rn(d);

  // CHECK: ull = sycl::vec<double, 1>{d}.convert<unsigned long long, sycl::rounding_mode::rtp>()[0];
  ull = __double2ull_ru(d);

  // CHECK: ull = sycl::vec<double, 1>{d}.convert<unsigned long long, sycl::rounding_mode::rtz>()[0];
  ull = __double2ull_rz(d);

  // CHECK: ll = sycl::bit_cast<long long>(d);
  ll = __double_as_longlong(d);

  // CHECK: i = sycl::vec<float, 1>{f}.convert<int, sycl::rounding_mode::rtn>()[0];
  i = __float2int_rd(f);

  // CHECK: i = sycl::vec<float, 1>{f}.convert<int, sycl::rounding_mode::rte>()[0];
  i = __float2int_rn(f);

  // CHECK: i = sycl::vec<float, 1>{f}.convert<int, sycl::rounding_mode::rtp>()[0];
  i = __float2int_ru(f);

  // CHECK: i = sycl::vec<float, 1>{f}.convert<int, sycl::rounding_mode::rtz>()[0];
  i = __float2int_rz(f);

  // CHECK: ll = sycl::vec<float, 1>{f}.convert<long long, sycl::rounding_mode::rtn>()[0];
  ll = __float2ll_rd(f);

  // CHECK: ll = sycl::vec<float, 1>{f}.convert<long long, sycl::rounding_mode::rte>()[0];
  ll = __float2ll_rn(f);

  // CHECK: ll = sycl::vec<float, 1>{f}.convert<long long, sycl::rounding_mode::rtp>()[0];
  ll = __float2ll_ru(f);

  // CHECK: ll = sycl::vec<float, 1>{f}.convert<long long, sycl::rounding_mode::rtz>()[0];
  ll = __float2ll_rz(f);

  // CHECK: ui = sycl::vec<float, 1>{f}.convert<unsigned int, sycl::rounding_mode::rtn>()[0];
  ui = __float2uint_rd(f);

  // CHECK: ui = sycl::vec<float, 1>{f}.convert<unsigned int, sycl::rounding_mode::rte>()[0];
  ui = __float2uint_rn(f);

  // CHECK: ui = sycl::vec<float, 1>{f}.convert<unsigned int, sycl::rounding_mode::rtp>()[0];
  ui = __float2uint_ru(f);

  // CHECK: ui = sycl::vec<float, 1>{f}.convert<unsigned int, sycl::rounding_mode::rtz>()[0];
  ui = __float2uint_rz(f);

  // CHECK: ull = sycl::vec<float, 1>{f}.convert<unsigned long long, sycl::rounding_mode::rtn>()[0];
  ull = __float2ull_rd(f);

  // CHECK: ull = sycl::vec<float, 1>{f}.convert<unsigned long long, sycl::rounding_mode::rte>()[0];
  ull = __float2ull_rn(f);

  // CHECK: ull = sycl::vec<float, 1>{f}.convert<unsigned long long, sycl::rounding_mode::rtp>()[0];
  ull = __float2ull_ru(f);

  // CHECK: ull = sycl::vec<float, 1>{f}.convert<unsigned long long, sycl::rounding_mode::rtz>()[0];
  ull = __float2ull_rz(f);

  // CHECK: i = sycl::bit_cast<int>(f);
  i = __float_as_int(f);

  // CHECK: ui = sycl::bit_cast<unsigned int>(f);
  ui = __float_as_uint(f);

  // CHECK: d = sycl::vec<int, 1>{i}.convert<double, sycl::rounding_mode::rte>()[0];
  d = __int2double_rn(i);

  // CHECK: d = sycl::vec<int, 1>{i}.convert<float, sycl::rounding_mode::rtn>()[0];
  d = __int2float_rd(i);

  // CHECK: d = sycl::vec<int, 1>{i}.convert<float, sycl::rounding_mode::rte>()[0];
  d = __int2float_rn(i);

  // CHECK: d = sycl::vec<int, 1>{i}.convert<float, sycl::rounding_mode::rtp>()[0];
  d = __int2float_ru(i);

  // CHECK: d = sycl::vec<int, 1>{i}.convert<float, sycl::rounding_mode::rtz>()[0];
  d = __int2float_rz(i);

  // CHECK: f = sycl::bit_cast<float>(i);
  f = __int_as_float(i);

  // CHECK: d = sycl::vec<long long, 1>{ll}.convert<double, sycl::rounding_mode::rtn>()[0];
  d = __ll2double_rd(ll);

  // CHECK: d = sycl::vec<long long, 1>{ll}.convert<double, sycl::rounding_mode::rte>()[0];
  d = __ll2double_rn(ll);

  // CHECK: d = sycl::vec<long long, 1>{ll}.convert<double, sycl::rounding_mode::rtp>()[0];
  d = __ll2double_ru(ll);

  // CHECK: d = sycl::vec<long long, 1>{ll}.convert<double, sycl::rounding_mode::rtz>()[0];
  d = __ll2double_rz(ll);

  // CHECK: f = sycl::vec<long long, 1>{ll}.convert<float, sycl::rounding_mode::rtn>()[0];
  f = __ll2float_rd(ll);

  // CHECK: f = sycl::vec<long long, 1>{ll}.convert<float, sycl::rounding_mode::rte>()[0];
  f = __ll2float_rn(ll);

  // CHECK: f = sycl::vec<long long, 1>{ll}.convert<float, sycl::rounding_mode::rtp>()[0];
  f = __ll2float_ru(ll);

  // CHECK: f = sycl::vec<long long, 1>{ll}.convert<float, sycl::rounding_mode::rtz>()[0];
  f = __ll2float_rz(ll);

  // CHECK: d = sycl::bit_cast<double>(ll);
  d = __longlong_as_double(ll);

  // CHECK: d = sycl::vec<unsigned int, 1>{ui}.convert<double, sycl::rounding_mode::rte>()[0];
  d = __uint2double_rn(ui);

  // CHECK: f = sycl::vec<unsigned int, 1>{ui}.convert<float, sycl::rounding_mode::rtn>()[0];
  f = __uint2float_rd(ui);

  // CHECK: f = sycl::vec<unsigned int, 1>{ui}.convert<float, sycl::rounding_mode::rte>()[0];
  f = __uint2float_rn(ui);

  // CHECK: f = sycl::vec<unsigned int, 1>{ui}.convert<float, sycl::rounding_mode::rtp>()[0];
  f = __uint2float_ru(ui);

  // CHECK: f = sycl::vec<unsigned int, 1>{ui}.convert<float, sycl::rounding_mode::rtz>()[0];
  f = __uint2float_rz(ui);

  // CHECK: f = sycl::bit_cast<float>(ui);
  f = __uint_as_float(ui);

  // CHECK: d = sycl::vec<unsigned long long, 1>{ull}.convert<double, sycl::rounding_mode::rtn>()[0];
  d = __ull2double_rd(ull);

  // CHECK: d = sycl::vec<unsigned long long, 1>{ull}.convert<double, sycl::rounding_mode::rte>()[0];
  d = __ull2double_rn(ull);

  // CHECK: d = sycl::vec<unsigned long long, 1>{ull}.convert<double, sycl::rounding_mode::rtp>()[0];
  d = __ull2double_ru(ull);

  // CHECK: d = sycl::vec<unsigned long long, 1>{ull}.convert<double, sycl::rounding_mode::rtz>()[0];
  d = __ull2double_rz(ull);

  // CHECK: f = sycl::vec<unsigned long long, 1>{ull}.convert<float, sycl::rounding_mode::rtn>()[0];
  f = __ull2float_rd(ull);

  // CHECK: f = sycl::vec<unsigned long long, 1>{ull}.convert<float, sycl::rounding_mode::rte>()[0];
  f = __ull2float_rn(ull);

  // CHECK: f = sycl::vec<unsigned long long, 1>{ull}.convert<float, sycl::rounding_mode::rtp>()[0];
  f = __ull2float_ru(ull);

  // CHECK: f = sycl::vec<unsigned long long, 1>{ull}.convert<float, sycl::rounding_mode::rtz>()[0];
  f = __ull2float_rz(ull);
}

void testDouble() {
  const unsigned int NUM = 3;
  const unsigned int bytes = NUM * sizeof(double);

  double *hostArrayDouble = (double *)malloc(bytes);
  memset(hostArrayDouble, 0, bytes);
  const long double pi = std::acos(-1.L);
  *hostArrayDouble = pi;
  *(hostArrayDouble + 1) = pi - 1;

  double *deviceArrayDouble;
  cudaMalloc((double **)&deviceArrayDouble, bytes);

  cudaMemcpy(deviceArrayDouble, hostArrayDouble, bytes, cudaMemcpyHostToDevice);

  kernelFuncDouble<<<1, 1>>>(deviceArrayDouble);

  cudaMemcpy(hostArrayDouble, deviceArrayDouble, bytes, cudaMemcpyDeviceToHost);

  cudaFree(deviceArrayDouble);

  cout << std::setprecision(std::numeric_limits<long double>::digits10 + 1)
       << *(hostArrayDouble + 2) << endl;
}

void testFloat() {
  const unsigned int NUM = 3;
  const unsigned int bytes = NUM * sizeof(float);

  float *hostArrayFloat = (float *)malloc(bytes);
  memset(hostArrayFloat, 0, bytes);
  const long double pi = std::acos(-1.L);
  *hostArrayFloat = pi;
  *(hostArrayFloat + 1) = pi - 1;

  float *deviceArrayFloat;
  cudaMalloc((float **)&deviceArrayFloat, bytes);

  cudaMemcpy(deviceArrayFloat, hostArrayFloat, bytes, cudaMemcpyHostToDevice);

  kernelFuncFloat<<<1, 1>>>(deviceArrayFloat);

  cudaMemcpy(hostArrayFloat, deviceArrayFloat, bytes, cudaMemcpyDeviceToHost);

  cudaFree(deviceArrayFloat);

  cout << std::setprecision(std::numeric_limits<long double>::digits10 + 1)
       << *(hostArrayFloat + 2) << endl;
}

__global__ void testUnsupported() {
  int i;
  unsigned u;
  long l;
  long long ll;
  unsigned long long ull;
  half h;
  float f;
  double d;
  half2 h2;
  bool b;

#ifndef BUILD_TEST
  // CHECK: /*
  // CHECK-NEXT: DPCT1007:{{[0-9]+}}: Migration of cyl_bessel_i0f is not supported.
  // CHECK-NEXT: */
  f = cyl_bessel_i0f(f);
  // CHECK: /*
  // CHECK-NEXT: DPCT1007:{{[0-9]+}}: Migration of cyl_bessel_i1f is not supported.
  // CHECK-NEXT: */
  f = cyl_bessel_i1f(f);
  // CHECK: /*
  // CHECK-NEXT: DPCT1007:{{[0-9]+}}: Migration of erfcinvf is not supported.
  // CHECK-NEXT: */
  f = erfcinvf(f);
#endif
  // CHECK: f = sycl::exp(f*f)*sycl::erfc(f);
  f = erfcxf(f);
#ifndef BUILD_TEST
  // CHECK: /*
  // CHECK-NEXT: DPCT1007:{{[0-9]+}}: Migration of erfinvf is not supported.
  // CHECK-NEXT: */
  f = erfinvf(f);
  // CHECK: /*
  // CHECK-NEXT: DPCT1007:{{[0-9]+}}: Migration of j0f is not supported.
  // CHECK-NEXT: */
  f = j0f(f);
  // CHECK: /*
  // CHECK-NEXT: DPCT1007:{{[0-9]+}}: Migration of j1f is not supported.
  // CHECK-NEXT: */
  f = j1f(f);
  // CHECK: /*
  // CHECK-NEXT: DPCT1007:{{[0-9]+}}: Migration of jnf is not supported.
  // CHECK-NEXT: */
  f = jnf(i, f);
#endif

  // CHECK: f = sycl::length(sycl::float3(f, f, f));
  f = norm3df(f, f, f);
  // CHECK: f = sycl::length(sycl::float4(f, f, f, f));
  f = norm4df(f, f, f, f);
  // CHECK: f = sycl::erfc(f / -sycl::sqrt(2.0)) / 2;
  f = normcdff(f);
#ifndef BUILD_TEST
  // CHECK: /*
  // CHECK-NEXT: DPCT1007:{{[0-9]+}}: Migration of normcdfinvf is not supported.
  // CHECK-NEXT: */
  f = normcdfinvf(f);
#endif
  // CHECK: /*
  // CHECK-NEXT: DPCT1017:{{[0-9]+}}: The dpct::length call is used instead of the normf call. These two calls do not provide exactly the same functionality. Check the potential precision and/or performance issues for the generated code.
  // CHECK-NEXT: */
  // CHECK-NEXT: f = dpct::length(&f, i);
  f = normf(i, &f);
  // CHECK: /*
  // CHECK-NEXT: DPCT1017:{{[0-9]+}}: The sycl::cbrt call is used instead of the rcbrtf call. These two calls do not provide exactly the same functionality. Check the potential precision and/or performance issues for the generated code.
  // CHECK-NEXT: */
  // CHECK-NEXT: f = sycl::native::recip(dpct::cbrt<float>(f));
  f = rcbrtf(f);
  // CHECK: f = sycl::native::recip(sycl::length(sycl::float3(f, f, f)));
  f = rnorm3df(f, f, f);
  // CHECK: f = sycl::native::recip(sycl::length(sycl::float4(f, f, f, f)));
  f = rnorm4df(f, f, f, f);
  // CHECK: /*
  // CHECK-NEXT: DPCT1017:{{[0-9]+}}: The dpct::length call is used instead of the rnormf call. These two calls do not provide exactly the same functionality. Check the potential precision and/or performance issues for the generated code.
  // CHECK-NEXT: */
  // CHECK-NEXT: f = sycl::native::recip(dpct::length(&f, i));
  f = rnormf(i, &f);
  // CHECK: f = f*(2<<l);
  f = scalblnf(f, l);
  // CHECK: f = f*(2<<i);
  f = scalbnf(f, i);
#ifndef BUILD_TEST
  // CHECK: /*
  // CHECK-NEXT: DPCT1007:{{[0-9]+}}: Migration of y0f is not supported.
  // CHECK-NEXT: */
  f = y0f(f);
  // CHECK: /*
  // CHECK-NEXT: DPCT1007:{{[0-9]+}}: Migration of y1f is not supported.
  // CHECK-NEXT: */
  f = y1f(f);
  // CHECK: /*
  // CHECK-NEXT: DPCT1007:{{[0-9]+}}: Migration of ynf is not supported.
  // CHECK-NEXT: */
  f = ynf(i, f);

  // CHECK: /*
  // CHECK-NEXT: DPCT1007:{{[0-9]+}}: Migration of cyl_bessel_i0 is not supported.
  // CHECK-NEXT: */
  d = cyl_bessel_i0(d);
  // CHECK: /*
  // CHECK-NEXT: DPCT1007:{{[0-9]+}}: Migration of cyl_bessel_i1 is not supported.
  // CHECK-NEXT: */
  d = cyl_bessel_i1(d);
  // CHECK: /*
  // CHECK-NEXT: DPCT1007:{{[0-9]+}}: Migration of erfcinv is not supported.
  // CHECK-NEXT: */
  d = erfcinv(d);
#endif
  // CHECK: d = sycl::exp(d*d)*sycl::erfc(d);
  d = erfcx(d);
#ifndef BUILD_TEST
  // CHECK: /*
  // CHECK-NEXT: DPCT1007:{{[0-9]+}}: Migration of erfinv is not supported.
  // CHECK-NEXT: */
  d = erfinv(d);
  // CHECK: /*
  // CHECK-NEXT: DPCT1007:{{[0-9]+}}: Migration of j0 is not supported.
  // CHECK-NEXT: */
  d = j0(d);
  // CHECK: /*
  // CHECK-NEXT: DPCT1007:{{[0-9]+}}: Migration of j1 is not supported.
  // CHECK-NEXT: */
  d = j1(d);
  // CHECK: /*
  // CHECK-NEXT: DPCT1007:{{[0-9]+}}: Migration of jn is not supported.
  // CHECK-NEXT: */
  d = jn(i, d);
#endif
  // CHECK: /*
  // CHECK-NEXT: DPCT1017:{{[0-9]+}}: The dpct::length call is used instead of the norm call. These two calls do not provide exactly the same functionality. Check the potential precision and/or performance issues for the generated code.
  // CHECK-NEXT: */
  // CHECK-NEXT: d = dpct::length(&d, i);
  d = norm(i, &d);
  // CHECK: d = sycl::length(sycl::double3(d, d, d));
  d = norm3d(d, d, d);
  // CHECK: d = sycl::length(sycl::double4(d, d, d, d));
  d = norm4d(d, d, d, d);
  // CHECK:  d = sycl::erfc(d / -sycl::sqrt(2.0)) / 2;
  d = normcdf(d);
#ifndef BUILD_TEST
  // CHECK: /*
  // CHECK-NEXT: DPCT1007:{{[0-9]+}}: Migration of normcdfinv is not supported.
  // CHECK-NEXT: */
  d = normcdfinv(d);
#endif
  // CHECK: /*
  // CHECK-NEXT: DPCT1017:{{[0-9]+}}: The sycl::cbrt call is used instead of the rcbrt call. These two calls do not provide exactly the same functionality. Check the potential precision and/or performance issues for the generated code.
  // CHECK-NEXT: */
  // CHECK-NEXT: d = 1 / dpct::cbrt<double>(d);
  d = rcbrt(d);
  // CHECK: d = 1 / sycl::length(sycl::double3(d, d, d));
  d = rnorm3d(d, d, d);
  // CHECK: d = 1 / sycl::length(sycl::double4(d, d, d, d));
  d = rnorm4d(d, d, d, d);
  // CHECK: /*
  // CHECK-NEXT: DPCT1017:{{[0-9]+}}: The dpct::length call is used instead of the rnorm call. These two calls do not provide exactly the same functionality. Check the potential precision and/or performance issues for the generated code.
  // CHECK-NEXT: */
  // CHECK-NEXT: d = 1 / dpct::length(&d, i);
  d = rnorm(i, &d);
  // CHECK: d = d*(2<<l);
  d = scalbln(d, l);
  // CHECK: d = d*(2<<i);
  d = scalbn(d, i);
#ifndef BUILD_TEST
  // CHECK: /*
  // CHECK-NEXT: DPCT1007:{{[0-9]+}}: Migration of y0 is not supported.
  // CHECK-NEXT: */
  d = y0(d);
  // CHECK: /*
  // CHECK-NEXT: DPCT1007:{{[0-9]+}}: Migration of y1 is not supported.
  // CHECK-NEXT: */
  d = y1(d);
  // CHECK: /*
  // CHECK-NEXT: DPCT1007:{{[0-9]+}}: Migration of yn is not supported.
  // CHECK-NEXT: */
  d = yn(i, d);
#endif

  // CHECK: f = sycl::clamp<float>(f, 0.0f, 1.0f);
  f = __saturatef(f);

  // i = __shfl_down_sync(u, h, u, i);
  // i = __shfl_sync(u, h, u, i);
  // i = __shfl_up_sync(u, h, u, i);
  // i = __shfl_xor_sync(u, h, u, i);

  // CHECK: i = dpct::cast_double_to_int(d);
  i = __double2hiint(d);
  // CHECK: i = dpct::cast_double_to_int(d, false);
  i = __double2loint(d);
  // CHECK: d = dpct::cast_ints_to_double(i, i);
  d = __hiloint2double(i, i);

  // CHECK: u = dpct::reverse_bits<unsigned int>(u);
  u = __brev(u);
  // CHECK: ull = dpct::reverse_bits<unsigned long long>(ull);
  ull = __brevll(ull);
  // CHECK: u = dpct::byte_level_permute(u, u, u);
  u = __byte_perm(u, u, u);
  // CHECK: i = dpct::ffs<int>(i);
  i = __ffs(i);
  // CHECK: i = dpct::ffs<long long int>(ll);
  i = __ffsll(ll);
  // CHECK: /*
  // CHECK-NEXT: DPCT1017:{{[0-9]+}}: The dpct::funnelshift_l call is used instead of the __funnelshift_l call. These two calls do not provide exactly the same functionality. Check the potential precision and/or performance issues for the generated code.
  // CHECK-NEXT: */
  // CHECK-NEXT: u = dpct::funnelshift_l(u, u, u);
  u = __funnelshift_l(u, u, u);
  // CHECK: /*
  // CHECK-NEXT: DPCT1017:{{[0-9]+}}: The dpct::funnelshift_lc call is used instead of the __funnelshift_lc call. These two calls do not provide exactly the same functionality. Check the potential precision and/or performance issues for the generated code.
  // CHECK-NEXT: */
  // CHECK-NEXT: u = dpct::funnelshift_lc(u, u, u);
  u = __funnelshift_lc(u, u, u);
  // CHECK: /*
  // CHECK-NEXT: DPCT1017:{{[0-9]+}}: The dpct::funnelshift_r call is used instead of the __funnelshift_r call. These two calls do not provide exactly the same functionality. Check the potential precision and/or performance issues for the generated code.
  // CHECK-NEXT: */
  // CHECK-NEXT: u = dpct::funnelshift_r(u, u, u);
  u = __funnelshift_r(u, u, u);
  // CHECK: /*
  // CHECK-NEXT: DPCT1017:{{[0-9]+}}: The dpct::funnelshift_rc call is used instead of the __funnelshift_rc call. These two calls do not provide exactly the same functionality. Check the potential precision and/or performance issues for the generated code.
  // CHECK-NEXT: */
  // CHECK-NEXT: u = dpct::funnelshift_rc(u, u, u);
  u = __funnelshift_rc(u, u, u);
  // CHECK: ll = sycl::mul_hi(ll, ll);
  ll = __mul64hi(ll, ll);
  // CHECK: i = sycl::rhadd(i, i);
  i = __rhadd(i, i);
  // CHECK: u = sycl::abs_diff(i, i)+u;
  u = __sad(i, i, u);
  // CHECK: u = sycl::hadd(u, u);
  u = __uhadd(u, u);
  // CHECK: u = sycl::mul24(u, u);
  u = __umul24(u, u);
  // CHECK: ull = sycl::mul_hi(ull, ull);
  ull = __umul64hi(ull, ull);
  // CHECK: u = sycl::mul_hi(u, u);
  u = __umulhi(u, u);
  // CHECK: u = sycl::rhadd(u, u);
  u = __urhadd(u, u);
  // CHECK: u = sycl::abs_diff(u, u)+u;
  u = __usad(u, u, u);
  // CHECK: h = h + h;
  h = __hadd(h, h);
}

__global__ void testSimulation() {
  float f;
  double d;

  // CHECK: /*
  // CHECK-NEXT: DPCT1017:{{[0-9]+}}: The sycl::floor call is used instead of the nearbyintf call. These two calls do not provide exactly the same functionality. Check the potential precision and/or performance issues for the generated code.
  // CHECK-NEXT: */
  // CHECK-NEXT: f = sycl::floor(f + 0.5);
  f = nearbyintf(f);

  // CHECK: /*
  // CHECK-NEXT: DPCT1017:{{[0-9]+}}: The sycl::floor call is used instead of the nearbyint call. These two calls do not provide exactly the same functionality. Check the potential precision and/or performance issues for the generated code.
  // CHECK-NEXT: */
  // CHECK-NEXT: d = sycl::floor(d + 0.5);
  d = nearbyint(d);

  // CHECK: /*
  // CHECK-NEXT: DPCT1017:{{[0-9]+}}: The sycl::hypot call is used instead of the rhypotf call. These two calls do not provide exactly the same functionality. Check the potential precision and/or performance issues for the generated code.
  // CHECK-NEXT: */
  // CHECK-NEXT: f = 1 / sycl::hypot(f, f);
  f = rhypotf(f, f);

  // CHECK: /*
  // CHECK-NEXT: DPCT1017:{{[0-9]+}}: The sycl::sincos call is used instead of the sincospif call. These two calls do not provide exactly the same functionality. Check the potential precision and/or performance issues for the generated code.
  // CHECK-NEXT: */
  // CHECK-NEXT: f = sycl::sincos(f * DPCT_PI_F, sycl::address_space_cast<sycl::access::address_space::private_space, sycl::access::decorated::yes, float>(&f));
  sincospif(f, &f, &f);

  // CHECK: /*
  // CHECK-NEXT: DPCT1017:{{[0-9]+}}: The sycl::sincos call is used instead of the sincospi call. These two calls do not provide exactly the same functionality. Check the potential precision and/or performance issues for the generated code.
  // CHECK-NEXT: */
  // CHECK-NEXT: d = sycl::sincos(d * DPCT_PI, sycl::address_space_cast<sycl::access::address_space::private_space, sycl::access::decorated::yes, double>(&d));
  sincospi(d, &d, &d);
}

__global__ void testIntegerFunctions() {
  int i;
  unsigned u;
  long l;
  long long ll;
  unsigned long long ull;

  // CHECK: i = sycl::clz(i);
  // CHECK-NEXT: i = sycl::clz(ll);
  // CHECK-NEXT: i = sycl::hadd(i, i);
  // CHECK-NEXT: i = sycl::mul24(i, i);
  // CHECK-NEXT: i = sycl::mul_hi(i, i);
  // CHECK-NEXT: i = sycl::popcount(u);
  // CHECK-NEXT: i = sycl::popcount(ull);
  // CHECK-NEXT: i = dpct::dp2a_lo(i, i, 3);
  // CHECK-NEXT: i = dpct::dp2a_hi(i, i, 3);
  // CHECK-NEXT: i = dpct::dp4a(i, i, 3);
  i = __clz(i);
  i = __clzll(ll);
  i = __hadd(i, i);
  i = __mul24(i, i);
  i = __mulhi(i, i);
  i = __popc(u);
  i = __popcll(ull);
  i = __dp2a_lo(i, i, 3);
  i = __dp2a_hi(i, i, 3);
  i = __dp4a(i, i, 3);

  // CHECK: sycl::clz((int)u);
  // CHECK-NEXT: sycl::clz((long long)ull);
  // CHECK-NEXT: sycl::hadd((int)u, (int)u);
  // CHECK-NEXT: sycl::mul24((int)u, (int)u);
  // CHECK-NEXT: sycl::mul_hi((int)u, (int)u);
  __clz(u);
  __clzll(ull);
  __hadd(u, u);
  __mul24(u, u);
  __mulhi(u, u);

  // CHECK: i = sycl::abs(i);
  // CHECK-NEXT: l = sycl::abs(l);
  // CHECK-NEXT: ll = sycl::abs(ll);
  i = abs(i);
  l = labs(l);
  ll = llabs(ll);

  // CHECK: ll = dpct::max(ll, ll);
  // CHECK-NEXT: ll = dpct::min(ll, (long long)l);
  // CHECK-NEXT: ull = dpct::max((unsigned long long)ll, ull);
  // CHECK-NEXT: ull = dpct::min((unsigned long long)ll, (unsigned long long)ll);
  // CHECK-NEXT: u = dpct::max(u, u);
  // CHECK-NEXT: u = dpct::min(u, u);
  ll = llmax(ll, ll);
  ll = llmin(ll, l);
  ull = ullmax(ll, ull);
  ull = ullmin(ll, ll);
  u = umax(u, u);
  u = umin(u, u);
}

__global__ void kernelFuncSIMD() {
  unsigned int u, u_1, u_2;
  bool b;

  // CHECK: u_2 = dpct::vectorized_unary<sycl::short2>(u, dpct::abs());
  // CHECK-NEXT: u_2 = dpct::vectorized_unary<sycl::char4>(u, dpct::abs());
  // CHECK-NEXT: u_2 = dpct::vectorized_binary<sycl::short2>(u, u_1, dpct::abs_diff());
  // CHECK-NEXT: u_2 = dpct::vectorized_binary<sycl::char4>(u, u_1, dpct::abs_diff());
  // CHECK-NEXT: u_2 = dpct::vectorized_binary<sycl::ushort2>(u, u_1, dpct::abs_diff());
  // CHECK-NEXT: u_2 = dpct::vectorized_binary<sycl::uchar4>(u, u_1, dpct::abs_diff());
  // CHECK-NEXT: u_2 = dpct::vectorized_binary<sycl::short2>(u, 0, dpct::abs_diff());
  // CHECK-NEXT: u_2 = dpct::vectorized_binary<sycl::char4>(u, 0, dpct::abs_diff());
  u_2 = __vabs2(u);
  u_2 = __vabs4(u);
  u_2 = __vabsdiffs2(u, u_1);
  u_2 = __vabsdiffs4(u, u_1);
  u_2 = __vabsdiffu2(u, u_1);
  u_2 = __vabsdiffu4(u, u_1);
  u_2 = __vabsss2(u);
  u_2 = __vabsss4(u);

  // CHECK: u_2 = dpct::vectorized_binary<sycl::ushort2>(u, u_1, std::plus<>());
  // CHECK-NEXT: u_2 = dpct::vectorized_binary<sycl::uchar4>(u, u_1, std::plus<>());
  // CHECK-NEXT: u_2 = dpct::vectorized_binary<sycl::short2>(u, u_1, dpct::add_sat());
  // CHECK-NEXT: u_2 = dpct::vectorized_binary<sycl::char4>(u, u_1, dpct::add_sat());
  // CHECK-NEXT: u_2 = dpct::vectorized_binary<sycl::ushort2>(u, u_1, dpct::add_sat());
  // CHECK-NEXT: u_2 = dpct::vectorized_binary<sycl::uchar4>(u, u_1, dpct::add_sat());
  u_2 = __vadd2(u, u_1);
  u_2 = __vadd4(u, u_1);
  u_2 = __vaddss2(u, u_1);
  u_2 = __vaddss4(u, u_1);
  u_2 = __vaddus2(u, u_1);
  u_2 = __vaddus4(u, u_1);

  // CHECK: u_2 = dpct::vectorized_binary<sycl::short2>(u, u_1, dpct::rhadd());
  // CHECK-NEXT: u_2 = dpct::vectorized_binary<sycl::char4>(u, u_1, dpct::rhadd());
  // CHECK-NEXT: u_2 = dpct::vectorized_binary<sycl::ushort2>(u, u_1, dpct::rhadd());
  // CHECK-NEXT: u_2 = dpct::vectorized_binary<sycl::uchar4>(u, u_1, dpct::rhadd());
  u_2 = __vavgs2(u, u_1);
  u_2 = __vavgs4(u, u_1);
  u_2 = __vavgu2(u, u_1);
  u_2 = __vavgu4(u, u_1);

  // CHECK: u_2 = dpct::vectorized_binary<sycl::ushort2>(u, u_1, std::equal_to<>());
  // CHECK-NEXT: u_2 = dpct::vectorized_binary<sycl::uchar4>(u, u_1, std::equal_to<>());
  u_2 = __vcmpeq2(u, u_1);
  u_2 = __vcmpeq4(u, u_1);

  // CHECK: u_2 = dpct::vectorized_binary<sycl::short2>(u, u_1, std::greater_equal<>());
  // CHECK-NEXT: u_2 = dpct::vectorized_binary<sycl::char4>(u, u_1, std::greater_equal<>());
  // CHECK-NEXT: u_2 = dpct::vectorized_binary<sycl::ushort2>(u, u_1, std::greater_equal<>());
  // CHECK-NEXT: u_2 = dpct::vectorized_binary<sycl::uchar4>(u, u_1, std::greater_equal<>());
  u_2 = __vcmpges2(u, u_1);
  u_2 = __vcmpges4(u, u_1);
  u_2 = __vcmpgeu2(u, u_1);
  u_2 = __vcmpgeu4(u, u_1);

  // CHECK: u_2 = dpct::vectorized_binary<sycl::short2>(u, u_1, std::greater<>());
  // CHECK-NEXT: u_2 = dpct::vectorized_binary<sycl::char4>(u, u_1, std::greater<>());
  // CHECK-NEXT: u_2 = dpct::vectorized_binary<sycl::ushort2>(u, u_1, std::greater<>());
  // CHECK-NEXT: u_2 = dpct::vectorized_binary<sycl::uchar4>(u, u_1, std::greater<>());
  u_2 = __vcmpgts2(u, u_1);
  u_2 = __vcmpgts4(u, u_1);
  u_2 = __vcmpgtu2(u, u_1);
  u_2 = __vcmpgtu4(u, u_1);

  // CHECK: u_2 = dpct::vectorized_binary<sycl::short2>(u, u_1, std::less_equal<>());
  // CHECK-NEXT: u_2 = dpct::vectorized_binary<sycl::char4>(u, u_1, std::less_equal<>());
  // CHECK-NEXT: u_2 = dpct::vectorized_binary<sycl::ushort2>(u, u_1, std::less_equal<>());
  // CHECK-NEXT: u_2 = dpct::vectorized_binary<sycl::uchar4>(u, u_1, std::less_equal<>());
  u_2 = __vcmples2(u, u_1);
  u_2 = __vcmples4(u, u_1);
  u_2 = __vcmpleu2(u, u_1);
  u_2 = __vcmpleu4(u, u_1);

  // CHECK: u_2 = dpct::vectorized_binary<sycl::short2>(u, u_1, std::less<>());
  // CHECK-NEXT: u_2 = dpct::vectorized_binary<sycl::char4>(u, u_1, std::less<>());
  // CHECK-NEXT: u_2 = dpct::vectorized_binary<sycl::ushort2>(u, u_1, std::less<>());
  // CHECK-NEXT: u_2 = dpct::vectorized_binary<sycl::uchar4>(u, u_1, std::less<>());
  u_2 = __vcmplts2(u, u_1);
  u_2 = __vcmplts4(u, u_1);
  u_2 = __vcmpltu2(u, u_1);
  u_2 = __vcmpltu4(u, u_1);

  // CHECK: u_2 = dpct::vectorized_binary<sycl::ushort2>(u, u_1, std::not_equal_to<>());
  // CHECK-NEXT: u_2 = dpct::vectorized_binary<sycl::uchar4>(u, u_1, std::not_equal_to<>());
  u_2 = __vcmpne2(u, u_1);
  u_2 = __vcmpne4(u, u_1);

  // CHECK: u_2 = dpct::vectorized_binary<sycl::ushort2>(u, u_1, dpct::hadd());
  // CHECK-NEXT: u_2 = dpct::vectorized_binary<sycl::uchar4>(u, u_1, dpct::hadd());
  u_2 = __vhaddu2(u, u_1);
  u_2 = __vhaddu4(u, u_1);

  // CHECK: u_2 = dpct::vectorized_binary<sycl::short2>(u, u_1, dpct::maximum());
  // CHECK-NEXT: u_2 = dpct::vectorized_binary<sycl::char4>(u, u_1, dpct::maximum());
  // CHECK-NEXT: u_2 = dpct::vectorized_binary<sycl::ushort2>(u, u_1, dpct::maximum());
  // CHECK-NEXT: u_2 = dpct::vectorized_binary<sycl::uchar4>(u, u_1, dpct::maximum());
  u_2 = __vmaxs2(u, u_1);
  u_2 = __vmaxs4(u, u_1);
  u_2 = __vmaxu2(u, u_1);
  u_2 = __vmaxu4(u, u_1);

  // CHECK: u_2 = dpct::vectorized_binary<sycl::short2>(u, u_1, dpct::minimum());
  // CHECK-NEXT: u_2 = dpct::vectorized_binary<sycl::char4>(u, u_1, dpct::minimum());
  // CHECK-NEXT: u_2 = dpct::vectorized_binary<sycl::ushort2>(u, u_1, dpct::minimum());
  // CHECK-NEXT: u_2 = dpct::vectorized_binary<sycl::uchar4>(u, u_1, dpct::minimum());
  u_2 = __vmins2(u, u_1);
  u_2 = __vmins4(u, u_1);
  u_2 = __vminu2(u, u_1);
  u_2 = __vminu4(u, u_1);

  // CHECK: u_2 = dpct::vectorized_unary<sycl::short2>(u, std::negate<>());
  // CHECK-NEXT: u_2 = dpct::vectorized_unary<sycl::char4>(u, std::negate<>());
  // CHECK-NEXT: u_2 = dpct::vectorized_binary<sycl::short2>(0, u, dpct::sub_sat());
  // CHECK-NEXT: u_2 = dpct::vectorized_binary<sycl::char4>(0, u, dpct::sub_sat());
  u_2 = __vneg2(u);
  u_2 = __vneg4(u);
  u_2 = __vnegss2(u);
  u_2 = __vnegss4(u);

  // CHECK: u_2 = dpct::vectorized_sum_abs_diff<sycl::short2>(u, u_1);
  // CHECK-NEXT: u_2 = dpct::vectorized_sum_abs_diff<sycl::char4>(u, u_1);
  // CHECK-NEXT: u_2 = dpct::vectorized_sum_abs_diff<sycl::ushort2>(u, u_1);
  // CHECK-NEXT: u_2 = dpct::vectorized_sum_abs_diff<sycl::uchar4>(u, u_1);
  u_2 = __vsads2(u, u_1);
  u_2 = __vsads4(u, u_1);
  u_2 = __vsadu2(u, u_1);
  u_2 = __vsadu4(u, u_1);

  // CHECK: u_2 = dpct::vectorized_binary<sycl::ushort2>(u, u_1, std::equal_to<unsigned short>());
  // CHECK-NEXT: u_2 = dpct::vectorized_binary<sycl::uchar4>(u, u_1, std::equal_to<unsigned char>());
  u_2 = __vseteq2(u, u_1);
  u_2 = __vseteq4(u, u_1);

  // CHECK: u_2 = dpct::vectorized_binary<sycl::short2>(u, u_1, std::greater_equal<short>());
  // CHECK-NEXT: u_2 = dpct::vectorized_binary<sycl::char4>(u, u_1, std::greater_equal<char>());
  // CHECK-NEXT: u_2 = dpct::vectorized_binary<sycl::ushort2>(u, u_1, std::greater_equal<unsigned short>());
  // CHECK-NEXT: u_2 = dpct::vectorized_binary<sycl::uchar4>(u, u_1, std::greater_equal<unsigned char>());
  u_2 = __vsetges2(u, u_1);
  u_2 = __vsetges4(u, u_1);
  u_2 = __vsetgeu2(u, u_1);
  u_2 = __vsetgeu4(u, u_1);

  // CHECK: u_2 = dpct::vectorized_binary<sycl::short2>(u, u_1, std::greater<short>());
  // CHECK-NEXT: u_2 = dpct::vectorized_binary<sycl::char4>(u, u_1, std::greater<char>());
  // CHECK-NEXT: u_2 = dpct::vectorized_binary<sycl::ushort2>(u, u_1, std::greater<unsigned short>());
  // CHECK-NEXT: u_2 = dpct::vectorized_binary<sycl::uchar4>(u, u_1, std::greater<unsigned char>());
  u_2 = __vsetgts2(u, u_1);
  u_2 = __vsetgts4(u, u_1);
  u_2 = __vsetgtu2(u, u_1);
  u_2 = __vsetgtu4(u, u_1);

  // CHECK: u_2 = dpct::vectorized_binary<sycl::short2>(u, u_1, std::less_equal<short>());
  // CHECK-NEXT: u_2 = dpct::vectorized_binary<sycl::char4>(u, u_1, std::less_equal<char>());
  // CHECK-NEXT: u_2 = dpct::vectorized_binary<sycl::ushort2>(u, u_1, std::less_equal<unsigned short>());
  // CHECK-NEXT: u_2 = dpct::vectorized_binary<sycl::uchar4>(u, u_1, std::less_equal<unsigned char>());
  u_2 = __vsetles2(u, u_1);
  u_2 = __vsetles4(u, u_1);
  u_2 = __vsetleu2(u, u_1);
  u_2 = __vsetleu4(u, u_1);

  // CHECK: u_2 = dpct::vectorized_binary<sycl::short2>(u, u_1, std::less<short>());
  // CHECK-NEXT: u_2 = dpct::vectorized_binary<sycl::char4>(u, u_1, std::less<char>());
  // CHECK-NEXT: u_2 = dpct::vectorized_binary<sycl::ushort2>(u, u_1, std::less<unsigned short>());
  // CHECK-NEXT: u_2 = dpct::vectorized_binary<sycl::uchar4>(u, u_1, std::less<unsigned char>());
  u_2 = __vsetlts2(u, u_1);
  u_2 = __vsetlts4(u, u_1);
  u_2 = __vsetltu2(u, u_1);
  u_2 = __vsetltu4(u, u_1);

  // CHECK: u_2 = dpct::vectorized_binary<sycl::ushort2>(u, u_1, std::not_equal_to<unsigned short>());
  // CHECK-NEXT: u_2 = dpct::vectorized_binary<sycl::uchar4>(u, u_1, std::not_equal_to<unsigned char>());
  u_2 = __vsetne2(u, u_1);
  u_2 = __vsetne4(u, u_1);

  // CHECK: u_2 = dpct::vectorized_binary<sycl::ushort2>(u, u_1, std::minus<>());
  // CHECK-NEXT: u_2 = dpct::vectorized_binary<sycl::uchar4>(u, u_1, std::minus<>());
  // CHECK-NEXT: u_2 = dpct::vectorized_binary<sycl::short2>(u, u_1, dpct::sub_sat());
  // CHECK-NEXT: u_2 = dpct::vectorized_binary<sycl::char4>(u, u_1, dpct::sub_sat());
  // CHECK-NEXT: u_2 = dpct::vectorized_binary<sycl::ushort2>(u, u_1, dpct::sub_sat());
  // CHECK-NEXT: u_2 = dpct::vectorized_binary<sycl::uchar4>(u, u_1, dpct::sub_sat());
  u_2 = __vsub2(u, u_1);
  u_2 = __vsub4(u, u_1);
  u_2 = __vsubss2(u, u_1);
  u_2 = __vsubss4(u, u_1);
  u_2 = __vsubus2(u, u_1);
  u_2 = __vsubus4(u, u_1);
}

void testTypecasts() {

}

__global__ void testConditionalOperator(float *deviceArrayFloat) {
  float &f0 = *deviceArrayFloat, &f1 = *(deviceArrayFloat + 1),
        &f2 = *(deviceArrayFloat + 2);
  // CHECK: f0 = sycl::fmax(f0 = (f1) > (f1 == 1 ? 0 : -f2) ? f1 * f1 / f1 : -f1, f1 + f1 < f2
  // CHECK-NEXT:         ? ((f1) > (f1 == 1 ? 0 : -f2) ? f2 * f2 / f1 : -f1)
  // CHECK-NEXT:         : -f1);
  // CHECK-NEXT: f0 = f1 > f2 ? f1 * f1 / f1 : f1;
  // CHECK-NEXT: f0 = sycl::fmax(0 ? f1 * f1 / f1 : f1, f2);
  f0 = fmaxf(
      f0 = (f1) > (f1 == 1 ? 0 : -f2) ? __fdividef(__powf(f1, 2.f), f1) : -f1,
      f1 + f1 < f2
          ? ((f1) > (f1 == 1 ? 0 : -f2) ? __fdividef(__powf(f2, 2.f), f1) : -f1)
          : -f1);
  f0 = f1 > f2 ? __fdividef(__powf(f1, 2.f), f1) : f1;
  f0 = fmaxf(0 ? __fdividef(__powf(f1, 2.f), f1) : f1, f2);
}

int main() {
  testDouble();
  testFloat();
  testTypecasts();
}

// CHECK:  int foo(int i, int j) {
// CHECK-NEXT:   return std::max(i, j) + std::min(i, j);
// CHECK-NEXT: }
__host__ int foo(int i, int j) {
  return max(i, j) + min(i, j);
}

// CHECK:  float foo(float f, float g) {
// CHECK-NEXT:   return max(f, g) + min(f, g);
// CHECK-NEXT: }
__host__ float foo(float f, float g) {
  return max(f, g) + min(f, g);
}

// CHECK:  int foo2(int i, int j) {
// CHECK-NEXT:   return sycl::max(i, j) + sycl::min(i, j);
// CHECK-NEXT: }
__device__ int foo2(int i, int j) {
  return max(i, j) + min(i, j);
}

// CHECK:  float foo2(float f, float g) {
// CHECK-NEXT:   return sycl::max(f, g) + sycl::min(f, g);
// CHECK-NEXT: }
__device__ float foo2(float f, float g) {
  return max(f, g) + min(f, g);
}

// CHECK:  int  foo3(int i, int j) {
// CHECK-NEXT:   return std::max(i, j) + std::min(i, j);
// CHECK-NEXT: }
__device__ int __host__ foo3(int i, int j) {
  return max(i, j) + min(i, j);
}

// CHECK:  float  foo3(float f, float g) {
// CHECK-NEXT:   return max(f, g) + min(f, g);
// CHECK-NEXT: }
__device__ float __host__ foo3(float f, float g) {
  return max(f, g) + min(f, g);
}

typedef int INT;
typedef unsigned UINT;
using int_t = int;
using uint_t = unsigned;

// CHECK: int foo(UINT i, INT j) {
// CHECK-NEXT:   return dpct::max(i, j) + dpct::min(i, j);
// CHECK-NEXT: }
int foo(UINT i, INT j) {
  return max(i, j) + min(i, j);
}

// CHECK: int foo(INT i, UINT j) {
// CHECK-NEXT:   return dpct::max(i, j) + dpct::min(i, j);
// CHECK-NEXT: }
int foo(INT i, UINT j) {
  return max(i, j) + min(i, j);
}

// CHECK: int bar(uint_t i, int_t j) {
// CHECK-NEXT:   return dpct::max(i, j) + dpct::min(i, j);
// CHECK-NEXT: }
int bar(uint_t i, int_t j) {
  return max(i, j) + min(i, j);
}

// CHECK: int bar(int_t i, uint_t j) {
// CHECK-NEXT:   return dpct::max(i, j) + dpct::min(i, j);
// CHECK-NEXT: }
int bar(int_t i, uint_t j) {
  return max(i, j) + min(i, j);
}

__device__ void test_pow() {
  int i;
  float f;
  double d;

  // CHECK: dpct::pow(i, i);
  pow(i, i);
  // CHECK: dpct::pow(f, i);
  pow(f, i);
  // CHECK: dpct::pow(d, i);
  pow(d, i);

  // CHECK: dpct::pow(i, f);
  pow(i, f);
  // CHECK: dpct::pow(f, f);
  pow(f, f);
  // CHECK: dpct::pow(d, f);
  pow(d, f);

  // CHECK: dpct::pow(i, d);
  pow(i, d);
  // CHECK: dpct::pow(f, d);
  pow(f, d);
  // CHECK: dpct::pow(d, d);
  pow(d, d);
}

__global__ void foobar(int i) {
  // CHECK: dpct::max(i, (unsigned int)item_ct1.get_local_id(2));
  // CHECK-NEXT: dpct::max(i, (unsigned int)item_ct1.get_local_id(1));
  // CHECK-NEXT: dpct::max(i, (unsigned int)item_ct1.get_local_id(0));
  // CHECK-NEXT: dpct::max((unsigned int)item_ct1.get_local_id(2), i);
  // CHECK-NEXT: dpct::max((unsigned int)item_ct1.get_local_id(1), i);
  // CHECK-NEXT: dpct::max((unsigned int)item_ct1.get_local_id(0), i);
  max(i, threadIdx.x);
  max(i, threadIdx.y);
  max(i, threadIdx.z);
  max(threadIdx.x, i);
  max(threadIdx.y, i);
  max(threadIdx.z, i);

  // CHECK: dpct::max(i, (unsigned int)item_ct1.get_group(2));
  // CHECK-NEXT: dpct::max(i, (unsigned int)item_ct1.get_group(1));
  // CHECK-NEXT: dpct::max(i, (unsigned int)item_ct1.get_group(0));
  // CHECK-NEXT: dpct::max((unsigned int)item_ct1.get_group(2), i);
  // CHECK-NEXT: dpct::max((unsigned int)item_ct1.get_group(1), i);
  // CHECK-NEXT: dpct::max((unsigned int)item_ct1.get_group(0), i);
  max(i, blockIdx.x);
  max(i, blockIdx.y);
  max(i, blockIdx.z);
  max(blockIdx.x, i);
  max(blockIdx.y, i);
  max(blockIdx.z, i);

  // CHECK: dpct::max(i, (unsigned int)item_ct1.get_local_range(2));
  // CHECK-NEXT: dpct::max(i, (unsigned int)item_ct1.get_local_range(1));
  // CHECK-NEXT: dpct::max(i, (unsigned int)item_ct1.get_local_range(0));
  // CHECK-NEXT: dpct::max((unsigned int)item_ct1.get_local_range(2), i);
  // CHECK-NEXT: dpct::max((unsigned int)item_ct1.get_local_range(1), i);
  // CHECK-NEXT: dpct::max((unsigned int)item_ct1.get_local_range(0), i);
  max(i, blockDim.x);
  max(i, blockDim.y);
  max(i, blockDim.z);
  max(blockDim.x, i);
  max(blockDim.y, i);
  max(blockDim.z, i);

  // CHECK: dpct::min(i, (unsigned int)item_ct1.get_local_id(2));
  // CHECK-NEXT: dpct::min(i, (unsigned int)item_ct1.get_local_id(1));
  // CHECK-NEXT: dpct::min(i, (unsigned int)item_ct1.get_local_id(0));
  // CHECK-NEXT: dpct::min((unsigned int)item_ct1.get_local_id(2), i);
  // CHECK-NEXT: dpct::min((unsigned int)item_ct1.get_local_id(1), i);
  // CHECK-NEXT: dpct::min((unsigned int)item_ct1.get_local_id(0), i);
  min(i, threadIdx.x);
  min(i, threadIdx.y);
  min(i, threadIdx.z);
  min(threadIdx.x, i);
  min(threadIdx.y, i);
  min(threadIdx.z, i);

  // CHECK: dpct::min(i, (unsigned int)item_ct1.get_group(2));
  // CHECK-NEXT: dpct::min(i, (unsigned int)item_ct1.get_group(1));
  // CHECK-NEXT: dpct::min(i, (unsigned int)item_ct1.get_group(0));
  // CHECK-NEXT: dpct::min((unsigned int)item_ct1.get_group(2), i);
  // CHECK-NEXT: dpct::min((unsigned int)item_ct1.get_group(1), i);
  // CHECK-NEXT: dpct::min((unsigned int)item_ct1.get_group(0), i);
  min(i, blockIdx.x);
  min(i, blockIdx.y);
  min(i, blockIdx.z);
  min(blockIdx.x, i);
  min(blockIdx.y, i);
  min(blockIdx.z, i);

  // CHECK: dpct::min(i, (unsigned int)item_ct1.get_local_range(2));
  // CHECK-NEXT: dpct::min(i, (unsigned int)item_ct1.get_local_range(1));
  // CHECK-NEXT: dpct::min(i, (unsigned int)item_ct1.get_local_range(0));
  // CHECK-NEXT: dpct::min((unsigned int)item_ct1.get_local_range(2), i);
  // CHECK-NEXT: dpct::min((unsigned int)item_ct1.get_local_range(1), i);
  // CHECK-NEXT: dpct::min((unsigned int)item_ct1.get_local_range(0), i);
  min(i, blockDim.x);
  min(i, blockDim.y);
  min(i, blockDim.z);
  min(blockDim.x, i);
  min(blockDim.y, i);
  min(blockDim.z, i);
}

void do_migration() {
  int i, j;
  // CHECK: std::max(i, j);
  max(i, j);
}
__global__ void do_migration2() {
  int i, j;
  // CHECK: sycl::max(i, j);
  max(i, j);
}
__device__ void do_migration3() {
  int i, j;
  // CHECK: sycl::max(i, j);
  max(i, j);
}
__host__ __device__ void do_migration4() {
  int i, j;
  // CHECK: std::max(i, j);
  max(i, j);
}
namespace t {
int max(int i, int j) {
  return i > j ? i : j;
}
}
void do_migration8() {
  int i, j;
  // CHECK: std::max(i, j);
  max(i, j);
}
void no_migration2() {
  int i, j;
  // CHECK: t::max(i, j);
  t::max(i, j);
}
void no_migration3() {
  int i, j;
  // CHECK: std::max(i, j);
  std::max(i, j);
}
__host__ void do_migration9() {
  int i, j;
  // CHECK: std::max(i, j);
  max(i, j);
}

void ns() {
  using namespace std;
  int i, j;
  // CHECK: std::max(i, j);
  max(i, j);
}

void no_migration5() {
  float f;
  int i;

  //CHECK: std::max(i, i);
  //CHECK-NEXT: std::min(i, i);
  //CHECK-NEXT: std::fabs(f);
  //CHECK-NEXT: std::nearbyintf(f);
  //CHECK-NEXT: std::remquof(f, f, &i);
  //CHECK-NEXT: std::acoshf(f);
  //CHECK-NEXT: std::asinhf(f);
  //CHECK-NEXT: std::abs(f);
  //CHECK-NEXT: std::frexp(f, &i);
  //CHECK-NEXT: std::modf(f, &f);
  //CHECK-NEXT: std::nearbyint(f);
  //CHECK-NEXT: std::remquo(f, f, &i);
  //CHECK-NEXT: std::acos(f);
  //CHECK-NEXT: std::acosh(f);
  //CHECK-NEXT: std::asin(f);
  //CHECK-NEXT: std::asinh(f);
  std::max(i, i);
  std::min(i, i);
  std::fabs(f);
  std::nearbyintf(f);
  std::remquof(f, f, &i);
  std::acoshf(f);
  std::asinhf(f);
  std::abs(f);
  std::frexp(f, &i);
  std::modf(f, &f);
  std::nearbyint(f);
  std::remquo(f, f, &i);
  std::acos(f);
  std::acosh(f);
  std::asin(f);
  std::asinh(f);

  int64_t a;
  //CHECK: std::max<int64_t>(a, 1);
  std::max<int64_t>(a, 1);
}

__device__ void do_migration5() {
  float f;
  int i;

  //CHECK: std::max(i, i);
  //CHECK-NEXT: std::min(i, i);
  //CHECK-NEXT: sycl::fabs(f);
  //CHECK-NEXT: /*
  //CHECK-NEXT: DPCT1017:{{[0-9]+}}: The sycl::floor call is used instead of the nearbyintf call. These two calls do not provide exactly the same functionality. Check the potential precision and/or performance issues for the generated code.
  //CHECK-NEXT: */
  //CHECK-NEXT: sycl::floor(f + 0.5);
  //CHECK-NEXT: /*
  //CHECK-NEXT: DPCT1017:{{[0-9]+}}: The sycl::remquo call is used instead of the remquof call. These two calls do not provide exactly the same functionality. Check the potential precision and/or performance issues for the generated code.
  //CHECK-NEXT: */
  //CHECK-NEXT: sycl::remquo(f, f, sycl::address_space_cast<sycl::access::address_space::private_space, sycl::access::decorated::yes, int>(&i));
  //CHECK-NEXT: sycl::acosh(f);
  //CHECK-NEXT: sycl::asinh(f);
  //CHECK-NEXT: sycl::fabs(f);
  //CHECK-NEXT: /*
  //CHECK-NEXT: DPCT1017:{{[0-9]+}}: The sycl::frexp call is used instead of the frexp call. These two calls do not provide exactly the same functionality. Check the potential precision and/or performance issues for the generated code.
  //CHECK-NEXT: */
  //CHECK-NEXT: sycl::frexp(f, sycl::address_space_cast<sycl::access::address_space::private_space, sycl::access::decorated::yes, int>(&i));
  //CHECK-NEXT:#ifndef BUILD_TEST
  //CHECK-NEXT: /*
  //CHECK-NEXT: DPCT1017:{{[0-9]+}}: The sycl::modf call is used instead of the modf call. These two calls do not provide exactly the same functionality. Check the potential precision and/or performance issues for the generated code.
  //CHECK-NEXT: */
<<<<<<< HEAD
  //CHECK-NEXT: sycl::modf(f, sycl::address_space_cast<sycl::access::address_space::private_space, sycl::access::decorated::yes>(&f));
=======
  //CHECK-NEXT: sycl::modf(f, sycl::address_space_cast<sycl::access::address_space::private_space, sycl::access::decorated::yes, double>(&f));
  //CHECK-NEXT:#endif
>>>>>>> 04e058ef
  //CHECK-NEXT: /*
  //CHECK-NEXT: DPCT1017:{{[0-9]+}}: The sycl::floor call is used instead of the nearbyint call. These two calls do not provide exactly the same functionality. Check the potential precision and/or performance issues for the generated code.
  //CHECK-NEXT: */
  //CHECK-NEXT: sycl::floor(f + 0.5);
  //CHECK-NEXT: /*
  //CHECK-NEXT: DPCT1017:{{[0-9]+}}: The sycl::remquo call is used instead of the remquo call. These two calls do not provide exactly the same functionality. Check the potential precision and/or performance issues for the generated code.
  //CHECK-NEXT: */
  //CHECK-NEXT: sycl::remquo(f, f, sycl::address_space_cast<sycl::access::address_space::private_space, sycl::access::decorated::yes, int>(&i));
  //CHECK-NEXT: sycl::acos(f);
  //CHECK-NEXT: sycl::acosh(f);
  //CHECK-NEXT: sycl::asin(f);
  //CHECK-NEXT: sycl::asinh(f);
  std::max(i, i);
  std::min(i, i);
  std::fabs(f);
  std::nearbyintf(f);
  std::remquof(f, f, &i);
  std::acoshf(f);
  std::asinhf(f);
  std::abs(f);
  std::frexp(f, &i);
#ifndef BUILD_TEST
  std::modf(f, &f);
#endif
  std::nearbyint(f);
  std::remquo(f, f, &i);
  std::acos(f);
  std::acosh(f);
  std::asin(f);
  std::asinh(f);
}

__global__ void do_migration6() {
  float f;
  int i;

  //CHECK: std::max(i, i);
  //CHECK-NEXT: std::min(i, i);
  //CHECK-NEXT: sycl::fabs(f);
  //CHECK-NEXT: /*
  //CHECK-NEXT: DPCT1017:{{[0-9]+}}: The sycl::floor call is used instead of the nearbyintf call. These two calls do not provide exactly the same functionality. Check the potential precision and/or performance issues for the generated code.
  //CHECK-NEXT: */
  //CHECK-NEXT: sycl::floor(f + 0.5);
  //CHECK-NEXT: /*
  //CHECK-NEXT: DPCT1017:{{[0-9]+}}: The sycl::remquo call is used instead of the remquof call. These two calls do not provide exactly the same functionality. Check the potential precision and/or performance issues for the generated code.
  //CHECK-NEXT: */
  //CHECK-NEXT: sycl::remquo(f, f, sycl::address_space_cast<sycl::access::address_space::private_space, sycl::access::decorated::yes, int>(&i));
  //CHECK-NEXT: sycl::acosh(f);
  //CHECK-NEXT: sycl::asinh(f);
  //CHECK-NEXT: sycl::fabs(f);
  //CHECK-NEXT: /*
  //CHECK-NEXT: DPCT1017:{{[0-9]+}}: The sycl::frexp call is used instead of the frexp call. These two calls do not provide exactly the same functionality. Check the potential precision and/or performance issues for the generated code.
  //CHECK-NEXT: */
  //CHECK-NEXT: sycl::frexp(f, sycl::address_space_cast<sycl::access::address_space::private_space, sycl::access::decorated::yes, int>(&i));
  //CHECK-NEXT:#ifndef BUILD_TEST
  //CHECK-NEXT: /*
  //CHECK-NEXT: DPCT1017:{{[0-9]+}}: The sycl::modf call is used instead of the modf call. These two calls do not provide exactly the same functionality. Check the potential precision and/or performance issues for the generated code.
  //CHECK-NEXT: */
<<<<<<< HEAD
  //CHECK-NEXT: sycl::modf(f, sycl::address_space_cast<sycl::access::address_space::private_space, sycl::access::decorated::yes>(&f));
=======
  //CHECK-NEXT: sycl::modf(f, sycl::address_space_cast<sycl::access::address_space::private_space, sycl::access::decorated::yes, double>(&f));
  //CHECK-NEXT:#endif
>>>>>>> 04e058ef
  //CHECK-NEXT: /*
  //CHECK-NEXT: DPCT1017:{{[0-9]+}}: The sycl::floor call is used instead of the nearbyint call. These two calls do not provide exactly the same functionality. Check the potential precision and/or performance issues for the generated code.
  //CHECK-NEXT: */
  //CHECK-NEXT: sycl::floor(f + 0.5);
  //CHECK-NEXT: /*
  //CHECK-NEXT: DPCT1017:{{[0-9]+}}: The sycl::remquo call is used instead of the remquo call. These two calls do not provide exactly the same functionality. Check the potential precision and/or performance issues for the generated code.
  //CHECK-NEXT: */
  //CHECK-NEXT: sycl::remquo(f, f, sycl::address_space_cast<sycl::access::address_space::private_space, sycl::access::decorated::yes, int>(&i));
  //CHECK-NEXT: sycl::acos(f);
  //CHECK-NEXT: sycl::acosh(f);
  //CHECK-NEXT: sycl::asin(f);
  //CHECK-NEXT: sycl::asinh(f);
  std::max(i, i);
  std::min(i, i);
  std::fabs(f);
  std::nearbyintf(f);
  std::remquof(f, f, &i);
  std::acoshf(f);
  std::asinhf(f);
  std::abs(f);
  std::frexp(f, &i);
#ifndef BUILD_TEST
  std::modf(f, &f);
#endif
  std::nearbyint(f);
  std::remquo(f, f, &i);
  std::acos(f);
  std::acosh(f);
  std::asin(f);
  std::asinh(f);
}

__device__ __host__ void do_migration7() {
  float f;
  int i;

  //CHECK: std::max(i, i);
  //CHECK-NEXT: std::min(i, i);
  //CHECK-NEXT: sycl::fabs(f);
  //CHECK-NEXT: /*
  //CHECK-NEXT: DPCT1017:{{[0-9]+}}: The sycl::floor call is used instead of the nearbyintf call. These two calls do not provide exactly the same functionality. Check the potential precision and/or performance issues for the generated code.
  //CHECK-NEXT: */
  //CHECK-NEXT: sycl::floor(f + 0.5);
  //CHECK-NEXT: /*
  //CHECK-NEXT: DPCT1017:{{[0-9]+}}: The sycl::remquo call is used instead of the remquof call. These two calls do not provide exactly the same functionality. Check the potential precision and/or performance issues for the generated code.
  //CHECK-NEXT: */
  //CHECK-NEXT: sycl::remquo(f, f, sycl::address_space_cast<sycl::access::address_space::private_space, sycl::access::decorated::yes, int>(&i));
  //CHECK-NEXT: sycl::acosh(f);
  //CHECK-NEXT: sycl::asinh(f);
  //CHECK-NEXT: /*
  //CHECK-NEXT: DPCT1017:{{[0-9]+}}: The sycl::frexp call is used instead of the frexp call. These two calls do not provide exactly the same functionality. Check the potential precision and/or performance issues for the generated code.
  //CHECK-NEXT: */
  //CHECK-NEXT: sycl::frexp(f, sycl::address_space_cast<sycl::access::address_space::private_space, sycl::access::decorated::yes, int>(&i));
  //CHECK-NEXT:#ifndef BUILD_TEST
  //CHECK-NEXT: /*
  //CHECK-NEXT: DPCT1017:{{[0-9]+}}: The sycl::modf call is used instead of the modf call. These two calls do not provide exactly the same functionality. Check the potential precision and/or performance issues for the generated code.
  //CHECK-NEXT: */
<<<<<<< HEAD
  //CHECK-NEXT: sycl::modf(f, sycl::address_space_cast<sycl::access::address_space::private_space, sycl::access::decorated::yes>(&f));
=======
  //CHECK-NEXT: sycl::modf(f, sycl::address_space_cast<sycl::access::address_space::private_space, sycl::access::decorated::yes, double>(&f));
  //CHECK-NEXT:#endif
>>>>>>> 04e058ef
  //CHECK-NEXT: /*
  //CHECK-NEXT: DPCT1017:{{[0-9]+}}: The sycl::floor call is used instead of the nearbyint call. These two calls do not provide exactly the same functionality. Check the potential precision and/or performance issues for the generated code.
  //CHECK-NEXT: */
  //CHECK-NEXT: sycl::floor(f + 0.5);
  //CHECK-NEXT: /*
  //CHECK-NEXT: DPCT1017:{{[0-9]+}}: The sycl::remquo call is used instead of the remquo call. These two calls do not provide exactly the same functionality. Check the potential precision and/or performance issues for the generated code.
  //CHECK-NEXT: */
  //CHECK-NEXT: sycl::remquo(f, f, sycl::address_space_cast<sycl::access::address_space::private_space, sycl::access::decorated::yes, int>(&i));
  //CHECK-NEXT: sycl::acos(f);
  //CHECK-NEXT: sycl::acosh(f);
  //CHECK-NEXT: sycl::asin(f);
  //CHECK-NEXT: sycl::asinh(f);
  std::max(i, i);
  std::min(i, i);
  std::fabs(f);
  std::nearbyintf(f);
  std::remquof(f, f, &i);
  std::acoshf(f);
  std::asinhf(f);
  std::frexp(f, &i);
#ifndef BUILD_TEST
  std::modf(f, &f);
#endif
  std::nearbyint(f);
  std::remquo(f, f, &i);
  std::acos(f);
  std::acosh(f);
  std::asin(f);
  std::asinh(f);
}

__device__ void test_recursive_unary() {
  int i, j, k;
  // CHECK: sycl::max(-sycl::max(-sycl::abs(i), j), k);
  max(-max(-abs(i), j), k);
}

__device__ void do_math(int i, int j) {
  // CHECK: sycl::sqrt((float)i);
  sqrtf(i);
  // CHECK: sycl::sqrt((double)i);
  sqrt(i);
  // CHECK: sycl::fmod((double)i, (double)j);
  fmod(i, j);
  // CHECK: sycl::sin((double)i);
  sin(i);
  // CHECK: sycl::cos((double)i);
  cos(i);
}

__device__ void do_math(float i, float j) {
  // CHECK: sycl::sqrt(i);
  sqrtf(i);
  // CHECK: sycl::sqrt(i);
  sqrt(i);
  // CHECK: sycl::fmod(i, j);
  fmod(i, j);
  // CHECK: sycl::sin(i);
  sin(i);
  // CHECK: sycl::cos(i);
  cos(i);
}

__device__ void do_math(double i, double j) {
  // CHECK: sycl::sqrt((float)i);
  sqrtf(i);
  // CHECK: sycl::sqrt(i);
  sqrt(i);
  // CHECK: sycl::fmod(i, j);
  fmod(i, j);
  // CHECK: sycl::sin(i);
  sin(i);
  // CHECK: sycl::cos(i);
  cos(i);
}

__global__ void k() {
  float f;

  char c;
  unsigned char uc;
  short s;
  unsigned short us;
  int i;
  unsigned int ui;
  long l;
  unsigned long ul;
  long long ll;
  unsigned long long ull;

  // CHECK: f * f;
  pow(f, 2);
  // CHECK: dpct::pow(f, 3);
  pow(f, 3);
  // CHECK: f * f;
  powf(f, 2);
  // CHECK: dpct::pow(f, 3);
  powf(f, 3);
  // CHECK: f * f;
  __powf(f, 2);
  // CHECK: dpct::pow(f, 3);
  __powf(f, 3);

  // CHECK: dpct::pow(f, c);
  pow(f, c);
  // CHECK: dpct::pow(f, uc);
  pow(f, uc);
  // CHECK: dpct::pow(f, s);
  pow(f, s);
  // CHECK: dpct::pow(f, us);
  pow(f, us);
  // CHECK: dpct::pow(f, i);
  pow(f, i);
  // CHECK: dpct::pow(f, ui);
  pow(f, ui);
  // CHECK: dpct::pow(f, l);
  pow(f, l);
  // CHECK: dpct::pow(f, ul);
  pow(f, ul);
  // CHECK: dpct::pow(f, ll);
  pow(f, ll);
  // CHECK: dpct::pow(f, ull);
  pow(f, ull);

  // CHECK: dpct::pow(f, c);
  powf(f, c);
  // CHECK: dpct::pow(f, uc);
  powf(f, uc);
  // CHECK: dpct::pow(f, s);
  powf(f, s);
  // CHECK: dpct::pow(f, us);
  powf(f, us);
  // CHECK: dpct::pow(f, i);
  powf(f, i);
  // CHECK: dpct::pow(f, ui);
  powf(f, ui);
  // CHECK: dpct::pow(f, l);
  powf(f, l);
  // CHECK: dpct::pow(f, ul);
  powf(f, ul);
  // CHECK: dpct::pow(f, ll);
  powf(f, ll);
  // CHECK: dpct::pow(f, ull);
  powf(f, ull);

  // CHECK: dpct::pow(f, c);
  __powf(f, c);
  // CHECK: dpct::pow(f, uc);
  __powf(f, uc);
  // CHECK: dpct::pow(f, s);
  __powf(f, s);
  // CHECK: dpct::pow(f, us);
  __powf(f, us);
  // CHECK: dpct::pow(f, i);
  __powf(f, i);
  // CHECK: dpct::pow(f, ui);
  __powf(f, ui);
  // CHECK: dpct::pow(f, l);
  __powf(f, l);
  // CHECK: dpct::pow(f, ul);
  __powf(f, ul);
  // CHECK: dpct::pow(f, ll);
  __powf(f, ll);
  // CHECK: dpct::pow(f, ull);
  __powf(f, ull);

}

__global__ void k2() {
  int i, i2;
  unsigned u, u1, u2;
  float f0, f1, f2, f3;
  double d0, d1, d2, d3;
  long l, l2;
  long long ll, ll2;
  unsigned long long ull, ull2;

  // CHECK: sycl::exp(d0*d0)*sycl::erfc(d0);
  erfcx(d0);
  // CHECK: sycl::exp(f0*f0)*sycl::erfc(f0);
  erfcxf(f0);
  // CHECK: sycl::length(sycl::double3(d0, d1, d2));
  norm3d(d0, d1, d2);
  // CHECK: sycl::length(sycl::float3(f0, f1, f2));
  norm3df(f0, f1, f2);
  // CHECK: sycl::length(sycl::double4(d0, d1, d2, d3));
  norm4d(d0, d1, d2, d3);
  // CHECK: sycl::length(sycl::float4(f0, f1, f2, f3));
  norm4df(f0, f1, f2, f3);
  // CHECK: /*
  // CHECK-NEXT: DPCT1017:{{[0-9]+}}: The sycl::cbrt call is used instead of the rcbrt call. These two calls do not provide exactly the same functionality. Check the potential precision and/or performance issues for the generated code.
  // CHECK-NEXT: */
  // CHECK-NEXT: 1 / dpct::cbrt<double>(d0);
  rcbrt(d0);
  // CHECK: /*
  // CHECK-NEXT: DPCT1017:{{[0-9]+}}: The sycl::cbrt call is used instead of the rcbrtf call. These two calls do not provide exactly the same functionality. Check the potential precision and/or performance issues for the generated code.
  // CHECK-NEXT: */
  // CHECK-NEXT: sycl::native::recip(dpct::cbrt<float>(f0));
  rcbrtf(f0);
  // CHECK: 1 / sycl::length(sycl::double3(d0, d1, d2));
  rnorm3d(d0, d1, d2);
  // CHECK: sycl::native::recip(sycl::length(sycl::float3(f0, f1, f2)));
  rnorm3df(f0, f1, f2);
  // CHECK: 1 / sycl::length(sycl::double4(d0, d1, d2, d3));
  rnorm4d(d0, d1, d2, d3);
  // CHECK: sycl::native::recip(sycl::length(sycl::float4(f0, f1, f2, f3)));
  rnorm4df(f0, f1, f2, f3);
  // CHECK: d0*(2<<l);
  scalbln(d0, l);
  // CHECK: f0*(2<<l);
  scalblnf(f0, l);
  // CHECK: d0*(2<<i);
  scalbn(d0, i);
  // CHECK: f0*(2<<i);
  scalbnf(f0, i);
  // CHECK: dpct::cast_double_to_int(d0);
  __double2hiint(d0);
  // CHECK: dpct::cast_double_to_int(d0, false);
  __double2loint(d0);
  // CHECK: dpct::cast_ints_to_double(i, i2);
  __hiloint2double(i, i2);

  // CHECK: sycl::abs_diff(i, i2)+u;
  __sad(i, i2, u);
  // CHECK: sycl::abs_diff(u, u1)+u2;
  __usad(u, u1, u2);

  // CHECK: /*
  // CHECK-NEXT: DPCT1013:{{[0-9]+}}: The rounding mode could not be specified and the generated code may have different accuracy than the original code. Verify the correctness. SYCL math built-in function rounding mode is aligned with OpenCL C 1.2 standard.
  // CHECK-NEXT: */
  // CHECK-NEXT: (1.0/d0);
  __drcp_rd(d0);
  // CHECK: /*
  // CHECK-NEXT: DPCT1013:{{[0-9]+}}: The rounding mode could not be specified and the generated code may have different accuracy than the original code. Verify the correctness. SYCL math built-in function rounding mode is aligned with OpenCL C 1.2 standard.
  // CHECK-NEXT: */
  // CHECK-NEXT: (1.0/d0);
  __drcp_rn(d0);
  // CHECK: /*
  // CHECK-NEXT: DPCT1013:{{[0-9]+}}: The rounding mode could not be specified and the generated code may have different accuracy than the original code. Verify the correctness. SYCL math built-in function rounding mode is aligned with OpenCL C 1.2 standard.
  // CHECK-NEXT: */
  // CHECK-NEXT: (1.0/d0);
  __drcp_ru(d0);
  // CHECK: /*
  // CHECK-NEXT: DPCT1013:{{[0-9]+}}: The rounding mode could not be specified and the generated code may have different accuracy than the original code. Verify the correctness. SYCL math built-in function rounding mode is aligned with OpenCL C 1.2 standard.
  // CHECK-NEXT: */
  // CHECK-NEXT: (1.0/d0);
  __drcp_rz(d0);
  // CHECK: /*
  // CHECK-NEXT: DPCT1013:{{[0-9]+}}: The rounding mode could not be specified and the generated code may have different accuracy than the original code. Verify the correctness. SYCL math built-in function rounding mode is aligned with OpenCL C 1.2 standard.
  // CHECK-NEXT: */
  // CHECK-NEXT: (1.0/(d0+d0));
  __drcp_rz(d0+d0);

  // CHECK: sycl::mul_hi(ll, ll);
  __mul64hi(ll, ll);
  // CHECK: sycl::rhadd(i, i2);
  __rhadd(i, i2);
  // CHECK: sycl::hadd(u, u2);
  __uhadd(u, u2);
  // CHECK: sycl::mul24(u, u2);
  __umul24(u, u2);
  // CHECK: sycl::mul_hi(ull, ull2);
  __umul64hi(ull, ull2);
  // CHECK: sycl::mul_hi(u, u2);
  __umulhi(u, u2);
  // CHECK: sycl::rhadd(u, u2);
  __urhadd(u, u2);

  double *a_d;
  // CHECK: /*
  // CHECK-NEXT: DPCT1017:{{[0-9]+}}: The dpct::length call is used instead of the norm call. These two calls do not provide exactly the same functionality. Check the potential precision and/or performance issues for the generated code.
  // CHECK-NEXT: */
  // CHECK-NEXT: dpct::length(a_d, 0);
  norm(0, a_d);
  // CHECK: /*
  // CHECK-NEXT: DPCT1017:{{[0-9]+}}: The dpct::length call is used instead of the norm call. These two calls do not provide exactly the same functionality. Check the potential precision and/or performance issues for the generated code.
  // CHECK-NEXT: */
  // CHECK-NEXT: dpct::length(a_d, 1);
  norm(1, a_d);
  // CHECK: /*
  // CHECK-NEXT: DPCT1017:{{[0-9]+}}: The dpct::length call is used instead of the norm call. These two calls do not provide exactly the same functionality. Check the potential precision and/or performance issues for the generated code.
  // CHECK-NEXT: */
  // CHECK-NEXT: dpct::length(a_d, 2);
  norm(2, a_d);
  // CHECK: /*
  // CHECK-NEXT: DPCT1017:{{[0-9]+}}: The dpct::length call is used instead of the norm call. These two calls do not provide exactly the same functionality. Check the potential precision and/or performance issues for the generated code.
  // CHECK-NEXT: */
  // CHECK-NEXT: dpct::length(a_d, 3);
  norm(3, a_d);
  // CHECK: /*
  // CHECK-NEXT: DPCT1017:{{[0-9]+}}: The dpct::length call is used instead of the norm call. These two calls do not provide exactly the same functionality. Check the potential precision and/or performance issues for the generated code.
  // CHECK-NEXT: */
  // CHECK-NEXT: dpct::length(a_d, 4);
  norm(4, a_d);
  // CHECK: /*
  // CHECK-NEXT: DPCT1017:{{[0-9]+}}: The dpct::length call is used instead of the norm call. These two calls do not provide exactly the same functionality. Check the potential precision and/or performance issues for the generated code.
  // CHECK-NEXT: */
  // CHECK-NEXT: dpct::length(a_d, 5);
  norm(5, a_d);
}

// CHECK: #define MUL(a, b) sycl::mul24((int)a, (int)b)
#define MUL(a, b) __mul24(a, b)
__global__ void test_mul24_complicated() {
  // CHECK: unsigned int      tid = sycl::mul24((int)item_ct1.get_local_range(2), (int)item_ct1.get_group(2)) + item_ct1.get_local_id(2);
  unsigned int      tid = __mul24(blockDim.x, blockIdx.x) + threadIdx.x;
  // CHECK: unsigned int  threadN = sycl::mul24((int)item_ct1.get_local_range(2), (int)item_ct1.get_group_range(2));
  unsigned int  threadN = __mul24(blockDim.x, gridDim.x);

  // CHECK: unsigned int     tid2 = MUL(item_ct1.get_local_range(2), item_ct1.get_group(2)) + item_ct1.get_local_id(2);
  unsigned int     tid2 = MUL(blockDim.x, blockIdx.x) + threadIdx.x;
  // CHECK: unsigned int threadN2 = MUL(item_ct1.get_local_range(2), item_ct1.get_group_range(2));
  unsigned int threadN2 = MUL(blockDim.x, gridDim.x);
}

// CHECK: #define UMUL(a, b) sycl::mul24((unsigned int)a, (unsigned int)b)
#define UMUL(a, b) __umul24(a, b)

__global__ void test_umul24_complicated() {
  // CHECK: unsigned int      tid = sycl::mul24((unsigned int)item_ct1.get_local_range(2), (unsigned int)item_ct1.get_group(2)) + item_ct1.get_local_id(2);
  unsigned int      tid = __umul24(blockDim.x, blockIdx.x) + threadIdx.x;
  // CHECK: unsigned int  threadN = sycl::mul24((unsigned int)item_ct1.get_local_range(2), (unsigned int)item_ct1.get_group_range(2));
  unsigned int  threadN = __umul24(blockDim.x, gridDim.x);

  // CHECK: unsigned int     tid2 = UMUL(item_ct1.get_local_range(2), item_ct1.get_group(2)) + item_ct1.get_local_id(2);
  unsigned int     tid2 = UMUL(blockDim.x, blockIdx.x) + threadIdx.x;
  // CHECK: unsigned int threadN2 = UMUL(item_ct1.get_local_range(2), item_ct1.get_group_range(2));
  unsigned int threadN2 = UMUL(blockDim.x, gridDim.x);
}

struct S {
  int m;
};

__device__ int fun(int i) { return i * 2; }

__device__ S fun2(int i) { return { i * 2 }; }

#define TWO 2.0

// CHECK: #define POW_TWO(x) dpct::pow(x, 2.0)
#define POW_TWO(x) pow(x, 2.0)

// CHECK: #define POW(x, y) dpct::pow(x, y)
#define POW(x, y) pow(x, y)

__global__ void test_side_effects() {
  int a, b[10];
  S s;
  S *sp = new S;

  // CHECK: int c = (a - b[0]) * (a - b[0]);
  int c = pow(a - b[0], 2);
  // CHECK: int d = a * a;
  int d = pow(a, 2);
  // CHECK: int e = 2 * 2;
  int e = pow(2, 2);
  // CHECK: int f = 2.0 * 2.0;
  int f = pow(2.0, 2);
  // CHECK: int g = (a ? b[0] : b[1]) * (a ? b[0] : b[1]);
  int g = pow(a ? b[0] : b[1] , 2);
  // CHECK: int h = (a >> 2) * (a >> 2);
  int h = pow(a >> 2, 2);
  // CHECK: int i = dpct::pow(fun(a), 2);
  int i = pow(fun(a), 2);
  // CHECK: int j = b[0] * b[0];
  int j = pow(b[0], 2);
  // CHECK: int k = (a + b[0]) * (a + b[0]);
  int k = pow((a + b[0]), 2);
  // CHECK: int l = s.m * s.m;
  int l = pow(s.m, 2);
  // CHECK: int m = sp->m * sp->m;
  int m = pow(sp->m, 2);
  // CHECK: int n = (int)a * (int)a;
  int n = pow((int)a, 2);
  // CHECK: int o = static_cast<float>(a) * static_cast<float>(a);
  int o = pow(static_cast<float>(a), 2);
  // CHECK: int p = (a & b[0]) * (a & b[0]);
  int p = pow(a & b[0], 2);
  // CHECK: int q = (a && b[0]) * (a && b[0]);
  int q = pow(a && b[0], 2);
  // CHECK: int r = dpct::pow(a += b[0], 2);
  int r = pow(a += b[0], 2);
  // CHECK: int t = dpct::pow(fun2(a).m, 2);
  int t = pow(fun2(a).m, 2);
  // CHECK: int u = dpct::pow(a = b[0], 2);
  int u = pow(a = b[0], 2);

  // CHECK: int u1 = 2.0 * 2.0;
  int u1 = pow(2.0, 2.0);
  // CHECK: int v = 2.0 * 2.0;
  int v = pow(2.0, 1.99999999999999999);
  // CHECK: int w = 2.0 * 2.0;
  int w = pow(2.0, 2.0f);
  // CHECK: int w1 = 2.0 * 2.0;
  int w1 = pow(2.0, 2.0000000001f);
  // CHECK: int w2 = 2.0 * 2.0;
  int w2 = pow(2.0, 2.0000001f);
  // CHECK: int w3 = 2.0 * 2.0;
  int w3 = pow(2.0, 2.0000000000000001);
  // CHECK: int x = 2.0 * 2.0;
  int x = pow(2.0, 2l);
  // CHECK: int y = 2.0 * 2.0;
  int y = pow(2.0, 2ul);
  // CHECK: int z = 2.0 * 2.0;
  int z = pow(2.0, 2ull);

  // CHECK: dpct::pow(2.0, TWO);
  pow(2.0, TWO);
  // CHECK: POW_TWO(2.0);
  POW_TWO(2.0);
  // CHECK: POW(2.0, 2.0);
  POW(2.0, 2.0);
}

#define fp float
__device__ void foo() {
  fp d_initvalu_36;
  fp ret;
  // CHECK: ret = dpct::pow(d_initvalu_36, fp(1.6));
  ret = pow(d_initvalu_36, fp(1.6));
}

// CHECK: template <typename... T>
// CHECK-NEXT: static void log(T... o)
// CHECK-NEXT: {
// CHECK-NEXT:   std::cout << "log" << std::endl;
// CHECK-NEXT: }
template <typename... T>
static void log(T... o)
{
  std::cout << "log" << std::endl;
}

// CHECK: template <typename... T>
// CHECK-NEXT: void log_log(bool cond, T... o)
// CHECK-NEXT: {
// CHECK-NEXT:   if (cond)
// CHECK-NEXT:   {
// CHECK-NEXT:     log(o...);
// CHECK-NEXT:   }
// CHECK-NEXT: }
template <typename... T>
void log_log(bool cond, T... o)
{
  if (cond)
  {
    log(o...);
  }
}

// CHECK: int test_log() {
// CHECK-NEXT:   log_log(true, "MJ", "23");
// CHECK-NEXT: }
int test_log() {
  log_log(true, "MJ", "23");
}

__device__ void bar1(double *d) {
  int i;
  double d1;
  double &d2 = *d;

  // CHECK: DPCT1081:{{[0-9]+}}: The generated code assumes that "&d2" points to the global memory address space. If it points to a local or private memory address space, replace "address_space::global" with "address_space::local" or "address_space::private".
  // CHECK: d1 = sycl::sincos((double)i, sycl::address_space_cast<sycl::access::address_space::global_space, sycl::access::decorated::yes>(&d2));
  sincos(i, &d1, &d2);
}

__device__ void bar1(double *d, bool flag) {
  int i;
  double d1;
  double d2;
  double *d2_p;
  d2_p = &d2;

  //CHECK:d1 = sycl::sincos((double)i, sycl::address_space_cast<sycl::access::address_space::private_space, sycl::access::decorated::yes>(d2_p));
  //CHECK-NEXT:if (flag) {
  //CHECK-NEXT:  d2_p = d + 2;
  //CHECK-NEXT:}
  //CHECK-NEXT:/*
  //CHECK-NEXT:DPCT1081:{{[0-9]+}}: The generated code assumes that "d2_p" points to the global memory address space. If it points to a local or private memory address space, replace "address_space::global" with "address_space::local" or "address_space::private".
  //CHECK-NEXT:*/
  //CHECK-NEXT:d1 = sycl::sincos((double)i, sycl::address_space_cast<sycl::access::address_space::global_space, sycl::access::decorated::yes>(d2_p));
  //CHECK-NEXT:d2_p = &d2;
  //CHECK-NEXT:d1 = sycl::sincos((double)i, sycl::address_space_cast<sycl::access::address_space::private_space, sycl::access::decorated::yes>(d2_p));
  sincos(i, &d1, d2_p);
  if (flag) {
    d2_p = d + 2;
  }
  sincos(i, &d1, d2_p);
  d2_p = &d2;
  sincos(i, &d1, d2_p);
}

__device__ int* get_ptr();
__device__ void bar2() {
  double d0;
  int i;
  //CHECK:/*
  //CHECK-NEXT:DPCT1017:{{[0-9]+}}: The sycl::frexp call is used instead of the frexp call. These two calls do not provide exactly the same functionality. Check the potential precision and/or performance issues for the generated code.
  //CHECK-NEXT:*/
  //CHECK-NEXT:/*
  //CHECK-NEXT:DPCT1081:{{[0-9]+}}: The generated code assumes that "get_ptr() + i" points to the global memory address space. If it points to a local or private memory address space, replace "address_space::global" with "address_space::local" or "address_space::private".
  //CHECK-NEXT:*/
  //CHECK-NEXT:double d2 = sycl::frexp(d0, sycl::address_space_cast<sycl::access::address_space::global_space, sycl::access::decorated::yes, int>(get_ptr() + i));
  double d2 = frexp(d0, get_ptr() + i);
}

__device__ void foo_lambda1()
{
  []()
  {
    int x = 16, y = 32;
    // CHECK: int s = std::min(x, 10) + std::max(y, 64);
    int s = std::min(x, 10) + std::max(y, 64);
  }();
}

__device__ __host__ void foo_lambda2()
{
  []()
  {
    int x = 16, y = 32;
    // CHECK: int s = std::min(x, 10) + std::max(y, 64);
    int s = std::min(x, 10) + std::max(y, 64);
  }();
}

__global__ void foo_lambda3()
{
  []()
  {
    int x = 16, y = 32;
    // CHECK: int s = std::min(x, 10) + std::max(y, 64);
    int s = std::min(x, 10) + std::max(y, 64);
  }();
}

void foo_lambda4()
{
  []()
  {
    int num = 256;
    // CHECK: auto x = std::min<long long>(num, 10);
    auto x = std::min<long long>(num, 10);
    // CHECK: auto y = std::max<float>(100.0f, num);
    auto y = std::max<float>(100.0f, num);
  }();
}

void foo_lambda5()
{
  auto foo = []()
  {
    int num = 256;
    // CHECK: auto x = std::min<long long>(num, 10);
    auto x = std::min<long long>(num, 10);
    // CHECK: auto y = std::max<float>(100.0f, num);
    auto y = std::max<float>(100.0f, num);
  };
  foo();
}

void foo_lambda6()
{
  []()
  {
    []()
    {
      int num = 256;
      // CHECK: auto x = std::min<long long>(num, 10);
      auto x = std::min<long long>(num, 10);
      // CHECK: auto y = std::max<float>(100.0f, num);
      auto y = std::max<float>(100.0f, num);
    }();
  }();
}

auto static_foo = []()
{
  int num = 256;
  // CHECK: auto x = std::min(num, 10);
  auto x = std::min(num, 10);
  // CHECK: auto y = std::max(100, num);
  auto y = std::max(100, num);
};
void foo_lambda7()
{
  static_foo();
}

__device__ void qualified(double d1,
                          const double d2,
			  volatile double d3,
			  const volatile double d4) {
  // CHECK: /*
  // CHECK-NEXT: DPCT1013:{{[0-9]+}}: The rounding mode could not be specified and the generated code may have different accuracy than the original code. Verify the correctness. SYCL math built-in function rounding mode is aligned with OpenCL C 1.2 standard.
  // CHECK-NEXT: */
  // CHECK-NEXT: (1.0/d1);
  __drcp_rd(d1);
  // CHECK: /*
  // CHECK-NEXT: DPCT1013:{{[0-9]+}}: The rounding mode could not be specified and the generated code may have different accuracy than the original code. Verify the correctness. SYCL math built-in function rounding mode is aligned with OpenCL C 1.2 standard.
  // CHECK-NEXT: */
  // CHECK-NEXT: (1.0/d2);
  __drcp_rd(d2);
  // CHECK: /*
  // CHECK-NEXT: DPCT1013:{{[0-9]+}}: The rounding mode could not be specified and the generated code may have different accuracy than the original code. Verify the correctness. SYCL math built-in function rounding mode is aligned with OpenCL C 1.2 standard.
  // CHECK-NEXT: */
  // CHECK-NEXT: (1.0/d3);
  __drcp_rd(d3);
  // CHECK: /*
  // CHECK-NEXT: DPCT1013:{{[0-9]+}}: The rounding mode could not be specified and the generated code may have different accuracy than the original code. Verify the correctness. SYCL math built-in function rounding mode is aligned with OpenCL C 1.2 standard.
  // CHECK-NEXT: */
  // CHECK-NEXT: (1.0/d4);
  __drcp_rd(d4);

  // CHECK: /*
  // CHECK-NEXT: DPCT1013:{{[0-9]+}}: The rounding mode could not be specified and the generated code may have different accuracy than the original code. Verify the correctness. SYCL math built-in function rounding mode is aligned with OpenCL C 1.2 standard.
  // CHECK-NEXT: */
  // CHECK-NEXT: (1.0/d1);
  __drcp_rn(d1);
  // CHECK: /*
  // CHECK-NEXT: DPCT1013:{{[0-9]+}}: The rounding mode could not be specified and the generated code may have different accuracy than the original code. Verify the correctness. SYCL math built-in function rounding mode is aligned with OpenCL C 1.2 standard.
  // CHECK-NEXT: */
  // CHECK-NEXT: (1.0/d2);
  __drcp_rn(d2);
  // CHECK: /*
  // CHECK-NEXT: DPCT1013:{{[0-9]+}}: The rounding mode could not be specified and the generated code may have different accuracy than the original code. Verify the correctness. SYCL math built-in function rounding mode is aligned with OpenCL C 1.2 standard.
  // CHECK-NEXT: */
  // CHECK-NEXT: (1.0/d3);
  __drcp_rn(d3);
  // CHECK: /*
  // CHECK-NEXT: DPCT1013:{{[0-9]+}}: The rounding mode could not be specified and the generated code may have different accuracy than the original code. Verify the correctness. SYCL math built-in function rounding mode is aligned with OpenCL C 1.2 standard.
  // CHECK-NEXT: */
  // CHECK-NEXT: (1.0/d4);
  __drcp_rn(d4);

  // CHECK: /*
  // CHECK-NEXT: DPCT1013:{{[0-9]+}}: The rounding mode could not be specified and the generated code may have different accuracy than the original code. Verify the correctness. SYCL math built-in function rounding mode is aligned with OpenCL C 1.2 standard.
  // CHECK-NEXT: */
  // CHECK-NEXT: (1.0/d1);
  __drcp_ru(d1);
  // CHECK: /*
  // CHECK-NEXT: DPCT1013:{{[0-9]+}}: The rounding mode could not be specified and the generated code may have different accuracy than the original code. Verify the correctness. SYCL math built-in function rounding mode is aligned with OpenCL C 1.2 standard.
  // CHECK-NEXT: */
  // CHECK-NEXT: (1.0/d2);
  __drcp_ru(d2);
  // CHECK: /*
  // CHECK-NEXT: DPCT1013:{{[0-9]+}}: The rounding mode could not be specified and the generated code may have different accuracy than the original code. Verify the correctness. SYCL math built-in function rounding mode is aligned with OpenCL C 1.2 standard.
  // CHECK-NEXT: */
  // CHECK-NEXT: (1.0/d3);
  __drcp_ru(d3);
  // CHECK: /*
  // CHECK-NEXT: DPCT1013:{{[0-9]+}}: The rounding mode could not be specified and the generated code may have different accuracy than the original code. Verify the correctness. SYCL math built-in function rounding mode is aligned with OpenCL C 1.2 standard.
  // CHECK-NEXT: */
  // CHECK-NEXT: (1.0/d4);
  __drcp_ru(d4);

  // CHECK: /*
  // CHECK-NEXT: DPCT1013:{{[0-9]+}}: The rounding mode could not be specified and the generated code may have different accuracy than the original code. Verify the correctness. SYCL math built-in function rounding mode is aligned with OpenCL C 1.2 standard.
  // CHECK-NEXT: */
  // CHECK-NEXT: (1.0/d1);
  __drcp_rz(d1);
  // CHECK: /*
  // CHECK-NEXT: DPCT1013:{{[0-9]+}}: The rounding mode could not be specified and the generated code may have different accuracy than the original code. Verify the correctness. SYCL math built-in function rounding mode is aligned with OpenCL C 1.2 standard.
  // CHECK-NEXT: */
  // CHECK-NEXT: (1.0/d2);
  __drcp_rz(d2);
  // CHECK: /*
  // CHECK-NEXT: DPCT1013:{{[0-9]+}}: The rounding mode could not be specified and the generated code may have different accuracy than the original code. Verify the correctness. SYCL math built-in function rounding mode is aligned with OpenCL C 1.2 standard.
  // CHECK-NEXT: */
  // CHECK-NEXT: (1.0/d3);
  __drcp_rz(d3);
  // CHECK: /*
  // CHECK-NEXT: DPCT1013:{{[0-9]+}}: The rounding mode could not be specified and the generated code may have different accuracy than the original code. Verify the correctness. SYCL math built-in function rounding mode is aligned with OpenCL C 1.2 standard.
  // CHECK-NEXT: */
  // CHECK-NEXT: (1.0/d4);
  __drcp_rz(d4);
}

__global__ void foo4(unsigned char *uc, int i) {
  float f0, f1;
  int tid = blockDim.x * blockIdx.x + threadIdx.x + i + 1;
  // CHECK: uc[tid] = sycl::sqrt(f0 * f0 + f1 * f1);
  uc[tid] = sqrtf(powf(f0, 2.f) + powf(f1, 2.f));
}

void foo5() {
  double d0;
  float f0;
  int i;

  // CHECK: d0 = ceil(d0);
  d0 = ceil(d0);
  // CHECK: d0 = ceil(i);
  d0 = ceil(i);

  // CHECK: f0 = ceilf(f0);
  f0 = ceilf(f0);
  // CHECK: f0 = ceilf(i);
  f0 = ceilf(i);
}<|MERGE_RESOLUTION|>--- conflicted
+++ resolved
@@ -2719,16 +2719,10 @@
   //CHECK-NEXT: DPCT1017:{{[0-9]+}}: The sycl::frexp call is used instead of the frexp call. These two calls do not provide exactly the same functionality. Check the potential precision and/or performance issues for the generated code.
   //CHECK-NEXT: */
   //CHECK-NEXT: sycl::frexp(f, sycl::address_space_cast<sycl::access::address_space::private_space, sycl::access::decorated::yes, int>(&i));
-  //CHECK-NEXT:#ifndef BUILD_TEST
   //CHECK-NEXT: /*
   //CHECK-NEXT: DPCT1017:{{[0-9]+}}: The sycl::modf call is used instead of the modf call. These two calls do not provide exactly the same functionality. Check the potential precision and/or performance issues for the generated code.
   //CHECK-NEXT: */
-<<<<<<< HEAD
   //CHECK-NEXT: sycl::modf(f, sycl::address_space_cast<sycl::access::address_space::private_space, sycl::access::decorated::yes>(&f));
-=======
-  //CHECK-NEXT: sycl::modf(f, sycl::address_space_cast<sycl::access::address_space::private_space, sycl::access::decorated::yes, double>(&f));
-  //CHECK-NEXT:#endif
->>>>>>> 04e058ef
   //CHECK-NEXT: /*
   //CHECK-NEXT: DPCT1017:{{[0-9]+}}: The sycl::floor call is used instead of the nearbyint call. These two calls do not provide exactly the same functionality. Check the potential precision and/or performance issues for the generated code.
   //CHECK-NEXT: */
@@ -2750,9 +2744,7 @@
   std::asinhf(f);
   std::abs(f);
   std::frexp(f, &i);
-#ifndef BUILD_TEST
   std::modf(f, &f);
-#endif
   std::nearbyint(f);
   std::remquo(f, f, &i);
   std::acos(f);
@@ -2783,16 +2775,10 @@
   //CHECK-NEXT: DPCT1017:{{[0-9]+}}: The sycl::frexp call is used instead of the frexp call. These two calls do not provide exactly the same functionality. Check the potential precision and/or performance issues for the generated code.
   //CHECK-NEXT: */
   //CHECK-NEXT: sycl::frexp(f, sycl::address_space_cast<sycl::access::address_space::private_space, sycl::access::decorated::yes, int>(&i));
-  //CHECK-NEXT:#ifndef BUILD_TEST
   //CHECK-NEXT: /*
   //CHECK-NEXT: DPCT1017:{{[0-9]+}}: The sycl::modf call is used instead of the modf call. These two calls do not provide exactly the same functionality. Check the potential precision and/or performance issues for the generated code.
   //CHECK-NEXT: */
-<<<<<<< HEAD
   //CHECK-NEXT: sycl::modf(f, sycl::address_space_cast<sycl::access::address_space::private_space, sycl::access::decorated::yes>(&f));
-=======
-  //CHECK-NEXT: sycl::modf(f, sycl::address_space_cast<sycl::access::address_space::private_space, sycl::access::decorated::yes, double>(&f));
-  //CHECK-NEXT:#endif
->>>>>>> 04e058ef
   //CHECK-NEXT: /*
   //CHECK-NEXT: DPCT1017:{{[0-9]+}}: The sycl::floor call is used instead of the nearbyint call. These two calls do not provide exactly the same functionality. Check the potential precision and/or performance issues for the generated code.
   //CHECK-NEXT: */
@@ -2814,9 +2800,7 @@
   std::asinhf(f);
   std::abs(f);
   std::frexp(f, &i);
-#ifndef BUILD_TEST
   std::modf(f, &f);
-#endif
   std::nearbyint(f);
   std::remquo(f, f, &i);
   std::acos(f);
@@ -2846,16 +2830,10 @@
   //CHECK-NEXT: DPCT1017:{{[0-9]+}}: The sycl::frexp call is used instead of the frexp call. These two calls do not provide exactly the same functionality. Check the potential precision and/or performance issues for the generated code.
   //CHECK-NEXT: */
   //CHECK-NEXT: sycl::frexp(f, sycl::address_space_cast<sycl::access::address_space::private_space, sycl::access::decorated::yes, int>(&i));
-  //CHECK-NEXT:#ifndef BUILD_TEST
   //CHECK-NEXT: /*
   //CHECK-NEXT: DPCT1017:{{[0-9]+}}: The sycl::modf call is used instead of the modf call. These two calls do not provide exactly the same functionality. Check the potential precision and/or performance issues for the generated code.
   //CHECK-NEXT: */
-<<<<<<< HEAD
   //CHECK-NEXT: sycl::modf(f, sycl::address_space_cast<sycl::access::address_space::private_space, sycl::access::decorated::yes>(&f));
-=======
-  //CHECK-NEXT: sycl::modf(f, sycl::address_space_cast<sycl::access::address_space::private_space, sycl::access::decorated::yes, double>(&f));
-  //CHECK-NEXT:#endif
->>>>>>> 04e058ef
   //CHECK-NEXT: /*
   //CHECK-NEXT: DPCT1017:{{[0-9]+}}: The sycl::floor call is used instead of the nearbyint call. These two calls do not provide exactly the same functionality. Check the potential precision and/or performance issues for the generated code.
   //CHECK-NEXT: */
@@ -2876,9 +2854,7 @@
   std::acoshf(f);
   std::asinhf(f);
   std::frexp(f, &i);
-#ifndef BUILD_TEST
   std::modf(f, &f);
-#endif
   std::nearbyint(f);
   std::remquo(f, f, &i);
   std::acos(f);
