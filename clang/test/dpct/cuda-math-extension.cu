// RUN: dpct --format-range=none --use-dpcpp-extensions=intel_device_math -out-root %T/cuda-math-extension %s --cuda-include-path="%cuda-path/include" -- -x cuda --cuda-host-only --std=c++14
// RUN: FileCheck --input-file %T/cuda-math-extension/cuda-math-extension.dp.cpp --match-full-lines %s

#include "cuda_fp16.h"

using namespace std;

__global__ void kernelFuncHalf() {
  __half h, h_1, h_2;
  bool b;

  // Half Arithmetic Functions

  // CHECK: h_2 = sycl::ext::intel::math::hadd_sat(h, h_1);
  h_2 = __hadd_sat(h, h_1);
  // CHECK: h_2 = sycl::ext::intel::math::hfma_sat(h, h_1, h_2);
  h_2 = __hfma_sat(h, h_1, h_2);
  // CHECK: h_2 = sycl::ext::intel::math::hmul_sat(h, h_1);
  h_2 = __hmul_sat(h, h_1);
  // CHECK: h_2 = sycl::ext::intel::math::hsub_sat(h, h_1);
  h_2 = __hsub_sat(h, h_1);

  // CHECK: h_2 = sycl::ext::intel::math::hmul(h, h_1);
  h_2 = __hmul(h, h_1);
  // CHECK: h_2 = sycl::ext::intel::math::hsub(h, h_1);
  h_2 = __hsub(h, h_1);
  // CHECK: h_2 = sycl::ext::intel::math::hneg(h_1);
  h_2 = __hneg(h_1);


  // Half Comparison Functions

  // CHECK: b = sycl::ext::intel::math::hequ(h, h_1);
  b = __hequ(h, h_1);
  // CHECK: b = sycl::ext::intel::math::hgeu(h, h_1);
  b = __hgeu(h, h_1);
  // CHECK: b = sycl::ext::intel::math::hgtu(h, h_1);
  b = __hgtu(h, h_1);
  // CHECK: b = sycl::ext::intel::math::hleu(h, h_1);
  b = __hleu(h, h_1);
  // CHECK: b = sycl::ext::intel::math::hltu(h, h_1);
  b = __hltu(h, h_1);
  // CHECK: b = sycl::ext::intel::math::hneu(h, h_1);
  b = __hneu(h, h_1);
  // CHECK: b = sycl::ext::intel::math::heq(h, h_1);
  b = __heq(h, h_1);
  // CHECK: b = sycl::ext::intel::math::hne(h, h_1);
  b = __hne(h, h_1);
  // CHECK: b = sycl::ext::intel::math::hge(h, h_1);
  b = __hge(h, h_1);
  // CHECK: b = sycl::ext::intel::math::hgt(h, h_1);
  b = __hgt(h, h_1);
  // CHECK: b = sycl::ext::intel::math::hle(h, h_1);
  b = __hle(h, h_1);
  // CHECK: b = sycl::ext::intel::math::hlt(h, h_1);
  b = __hlt(h, h_1);
}

__global__ void kernelFuncHalf2() {
  __half2 h2, h2_1, h2_2;
  bool b;

  // Half2 Arithmetic Functions

  // CHECK: h2_2 = sycl::ext::intel::math::hadd2_sat(h2, h2_1);
  h2_2 = __hadd2_sat(h2, h2_1);
  // CHECK: h2_2 = sycl::ext::intel::math::hfma2_sat(h2, h2_1, h2_2);
  h2_2 = __hfma2_sat(h2, h2_1, h2_2);
  // CHECK: h2_2 = sycl::ext::intel::math::hmul2_sat(h2, h2_1);
  h2_2 = __hmul2_sat(h2, h2_1);
  // CHECK: h2_2 = sycl::ext::intel::math::hsub2_sat(h2, h2_1);
  h2_2 = __hsub2_sat(h2, h2_1);

  // Half2 Comparison Functions

  // CHECK: b = sycl::ext::intel::math::hbeq2(h2, h2_1);
  b = __hbeq2(h2, h2_1);
  // CHECK: b = sycl::ext::intel::math::hbequ2(h2, h2_1);
  b = __hbequ2(h2, h2_1);
  // CHECK: b = sycl::ext::intel::math::hbge2(h2, h2_1);
  b = __hbge2(h2, h2_1);
  // CHECK: b = sycl::ext::intel::math::hbgeu2(h2, h2_1);
  b = __hbgeu2(h2, h2_1);
  // CHECK: b = sycl::ext::intel::math::hbgt2(h2, h2_1);
  b = __hbgt2(h2, h2_1);
  // CHECK: b = sycl::ext::intel::math::hbgtu2(h2, h2_1);
  b = __hbgtu2(h2, h2_1);
  // CHECK: b = sycl::ext::intel::math::hble2(h2, h2_1);
  b = __hble2(h2, h2_1);
  // CHECK: b = sycl::ext::intel::math::hbleu2(h2, h2_1);
  b = __hbleu2(h2, h2_1);
  // CHECK: b = sycl::ext::intel::math::hblt2(h2, h2_1);
  b = __hblt2(h2, h2_1);
  // CHECK: b = sycl::ext::intel::math::hbltu2(h2, h2_1);
  b = __hbltu2(h2, h2_1);
  // CHECK: b = sycl::ext::intel::math::hbne2(h2, h2_1);
  b = __hbne2(h2, h2_1);
  // CHECK: b = sycl::ext::intel::math::hbneu2(h2, h2_1);
  b = __hbneu2(h2, h2_1);
  // CHECK: h2_2 = sycl::ext::intel::math::heq2(h2, h2_1);
  h2_2 = __heq2(h2, h2_1);
  // CHECK: h2_2 = sycl::ext::intel::math::hequ2(h2, h2_1);
  h2_2 = __hequ2(h2, h2_1);
  // CHECK: h2_2 = sycl::ext::intel::math::hge2(h2, h2_1);
  h2_2 = __hge2(h2, h2_1);
  // CHECK: h2_2 = sycl::ext::intel::math::hgeu2(h2, h2_1);
  h2_2 = __hgeu2(h2, h2_1);
  // CHECK: h2_2 = sycl::ext::intel::math::hgt2(h2, h2_1);
  h2_2 = __hgt2(h2, h2_1);
  // CHECK: h2_2 = sycl::ext::intel::math::hgtu2(h2, h2_1);
  h2_2 = __hgtu2(h2, h2_1);
<<<<<<< HEAD
  // CHECK: h2_2 = sycl::ext::intel::math::hadd2(h2, h2_1);
  h2_2 = __hadd2(h2, h2_1);
  // CHECK: h2_2 = sycl::ext::intel::math::hmul2(h2, h2_1);
  h2_2 = __hmul2(h2, h2_1);
  // CHECK: h2_2 = sycl::ext::intel::math::hsub2(h2, h2_1);
  h2_2 = __hsub2(h2, h2_1);
  // CHECK: h2_2 = sycl::ext::intel::math::hneg2(h2_1);
  h2_2 = __hneg2(h2_1);

}

__global__ void kernelFuncDouble(double *deviceArrayDouble) {
  double &d0 = *deviceArrayDouble, &d1 = *(deviceArrayDouble + 1), &d2 = *(deviceArrayDouble + 2);
  int i;

  // Double Precision Mathematical Functions

  // CHECK: d2 = sycl::ext::intel::math::erfcinv(d0);
  d2 = erfcinv(d0);
  // CHECK: d2 = sycl::ext::intel::math::erfinv(d0);
  d2 = erfinv(d0);
  // CHECK: d2 = sycl::ext::intel::math::cdfnorm(d0);
  d2 = normcdf(d0);
  // CHECK: d2 = sycl::ext::intel::math::cdfnorminv(d0);
  d2 = normcdfinv(d0);
  // CHECK: d2 = sycl::ext::intel::math::norm(i, (const double *)&d0);
  d2 = norm(i, &d0);
  // CHECK: d2 = sycl::ext::intel::math::norm((int)d1, (const double *)&d0);
  d2 = norm(d1, &d0);
  // CHECK: d2 = sycl::ext::intel::math::rnorm(i, (const double *)&d0);
  d2 = rnorm(i, &d0);
  // CHECK: d2 = sycl::ext::intel::math::rnorm((int)d1, (const double *)&d0);
  d2 = rnorm(d1, &d0);
}

__global__ void kernelFuncFloat(float *deviceArrayFloat) {
  float &f0 = *deviceArrayFloat, &f1 = *(deviceArrayFloat + 1), &f2 = *(deviceArrayFloat + 2);
  int i;

  // Single Precision Mathematical Functions

  // CHECK: f2 = sycl::ext::intel::math::erfcinv(f0);
  f2 = erfcinvf(f0);
  // CHECK: f2 = sycl::ext::intel::math::erfcinv((float)i);
  f2 = erfcinvf(i);
  // CHECK: f2 = sycl::ext::intel::math::erfinv(f0);
  f2 = erfinvf(f0);
  // CHECK: f2 = sycl::ext::intel::math::erfinv((float)i);
  f2 = erfinvf(i);
  // CHECK: f2 = sycl::ext::intel::math::cdfnorm(f0);
  f2 = normcdff(f0);
  // CHECK: f2 = sycl::ext::intel::math::cdfnorm((float)i);
  f2 = normcdff(i);
  // CHECK: f2 = sycl::ext::intel::math::cdfnorminv(f0);
  f2 = normcdfinvf(f0);
  // CHECK: f2 = sycl::ext::intel::math::cdfnorminv((float)i);
  f2 = normcdfinvf(i);
  // CHECK: f2 = sycl::ext::intel::math::norm(i, (const float *)&f0);
  f2 = normf(i, &f0);
  // CHECK: f2 = sycl::ext::intel::math::norm((int)f1, (const float *)&f0);
  f2 = normf(f1, &f0);
  // CHECK: f2 = sycl::ext::intel::math::rnorm(i, (const float *)&f0);
  f2 = rnormf(i, &f0);
  // CHECK: f2 = sycl::ext::intel::math::rnorm((int)f1, (const float *)&f0);
  f2 = rnormf(f1, &f0);
=======
  // CHECK: h2_2 = sycl::ext::intel::math::hisnan2(h2);
  h2_2 = __hisnan2(h2);
  // CHECK: h2_2 = sycl::ext::intel::math::hle2(h2, h2_1);
  h2_2 = __hle2(h2, h2_1);
  // CHECK: sycl::ext::intel::math::hleu2(h2, h2);
  __hleu2(h2, h2);
  // CHECK: h2_2 = sycl::ext::intel::math::hlt2(h2, h2_1);
  h2_2 = __hlt2(h2, h2_1);
  // CHECK: sycl::ext::intel::math::hltu2(h2, h2);
  __hltu2(h2, h2);
  // CHECK: h2_2 = sycl::ext::intel::math::hne2(h2, h2_1);
  h2_2 = __hne2(h2, h2_1);
  // CHECK: sycl::ext::intel::math::hneu2(h2, h2);
  __hneu2(h2, h2);
>>>>>>> 28ef743b
}

int main() { return 0; }<|MERGE_RESOLUTION|>--- conflicted
+++ resolved
@@ -109,7 +109,21 @@
   h2_2 = __hgt2(h2, h2_1);
   // CHECK: h2_2 = sycl::ext::intel::math::hgtu2(h2, h2_1);
   h2_2 = __hgtu2(h2, h2_1);
-<<<<<<< HEAD
+
+  // CHECK: h2_2 = sycl::ext::intel::math::hisnan2(h2);
+  h2_2 = __hisnan2(h2);
+  // CHECK: h2_2 = sycl::ext::intel::math::hle2(h2, h2_1);
+  h2_2 = __hle2(h2, h2_1);
+  // CHECK: sycl::ext::intel::math::hleu2(h2, h2);
+  __hleu2(h2, h2);
+  // CHECK: h2_2 = sycl::ext::intel::math::hlt2(h2, h2_1);
+  h2_2 = __hlt2(h2, h2_1);
+  // CHECK: sycl::ext::intel::math::hltu2(h2, h2);
+  __hltu2(h2, h2);
+  // CHECK: h2_2 = sycl::ext::intel::math::hne2(h2, h2_1);
+  h2_2 = __hne2(h2, h2_1);
+  // CHECK: sycl::ext::intel::math::hneu2(h2, h2);
+  __hneu2(h2, h2);
   // CHECK: h2_2 = sycl::ext::intel::math::hadd2(h2, h2_1);
   h2_2 = __hadd2(h2, h2_1);
   // CHECK: h2_2 = sycl::ext::intel::math::hmul2(h2, h2_1);
@@ -175,22 +189,6 @@
   f2 = rnormf(i, &f0);
   // CHECK: f2 = sycl::ext::intel::math::rnorm((int)f1, (const float *)&f0);
   f2 = rnormf(f1, &f0);
-=======
-  // CHECK: h2_2 = sycl::ext::intel::math::hisnan2(h2);
-  h2_2 = __hisnan2(h2);
-  // CHECK: h2_2 = sycl::ext::intel::math::hle2(h2, h2_1);
-  h2_2 = __hle2(h2, h2_1);
-  // CHECK: sycl::ext::intel::math::hleu2(h2, h2);
-  __hleu2(h2, h2);
-  // CHECK: h2_2 = sycl::ext::intel::math::hlt2(h2, h2_1);
-  h2_2 = __hlt2(h2, h2_1);
-  // CHECK: sycl::ext::intel::math::hltu2(h2, h2);
-  __hltu2(h2, h2);
-  // CHECK: h2_2 = sycl::ext::intel::math::hne2(h2, h2_1);
-  h2_2 = __hne2(h2, h2_1);
-  // CHECK: sycl::ext::intel::math::hneu2(h2, h2);
-  __hneu2(h2, h2);
->>>>>>> 28ef743b
 }
 
 int main() { return 0; }