// RUN: dpct --format-range=none --usm-level=none -out-root %T/cublasLegacyHelper %s --cuda-include-path="%cuda-path/include" -- -x cuda --cuda-host-only
// RUN: FileCheck --input-file %T/cublasLegacyHelper/cublasLegacyHelper.dp.cpp --match-full-lines %s
// RUN: %if build_lit %{icpx -c -fsycl %T/cublasLegacyHelper/cublasLegacyHelper.dp.cpp -o %T/cublasLegacyHelper/cublasLegacyHelper.dp.o %}

// CHECK: #include <sycl/sycl.hpp>
// CHECK-NEXT: #include <dpct/dpct.hpp>
// CHECK-NEXT: #include <cstdio>
// CHECK: #include <dpct/blas_utils.hpp>
// CHECK: #include <complex>
#include <cstdio>
#include <cublas.h>
#include <cuda_runtime.h>

#define cublasErrCheck(stat) { cublasErrCheck_((stat), __FILE__, __LINE__); }
void cublasErrCheck_(cublasStatus_t stat, const char *file, int line) {
    if (stat != CUBLAS_STATUS_SUCCESS) {
        fprintf(stderr, "cuBLAS Error: %d %s %d\n", stat, file, line);
    }
}

// CHECK: /*
// CHECK-NEXT: DPCT1027:{{[0-9]+}}: The call to cublasInit was replaced with 0 because this functionality is redundant in SYCL.
// CHECK-NEXT: */
// CHECK-NEXT: #define MACRO_A 0
#define MACRO_A cublasInit()

#define MACRO_B(status) (status)

// CHECK: #define MACRO_C(pointer) status = DPCT_CHECK_ERROR(dpct::dpct_free(pointer))
#define MACRO_C(pointer) status = cublasFree(pointer)

void foo2(cublasStatus){}

// CHECK: void foo(int, int, int, int, int, int, int, int, int, int) {}
void foo(cublasStatus, cublasStatus, cublasStatus, cublasStatus, cublasStatus, cublasStatus, cublasStatus, cublasStatus, cublasStatus, cublasStatus) {}

// CHECK: void bar(int, int, int, int, int, int, int, int, int, int) {}
void bar(cublasStatus_t, cublasStatus_t, cublasStatus_t, cublasStatus_t, cublasStatus_t, cublasStatus_t, cublasStatus_t, cublasStatus_t, cublasStatus_t, cublasStatus_t) {}

// CHECK: int foo(int m, int n) {
cublasStatus foo(int m, int n) {
  return CUBLAS_STATUS_SUCCESS;
}

int main() {
  // CHECK: dpct::device_ext &dev_ct1 = dpct::get_current_device();
  // CHECK: foo(0, 1, 3, 7, 8, 11, 13, 14, 15, 16);
  foo(CUBLAS_STATUS_SUCCESS, CUBLAS_STATUS_NOT_INITIALIZED, CUBLAS_STATUS_ALLOC_FAILED, CUBLAS_STATUS_INVALID_VALUE, CUBLAS_STATUS_ARCH_MISMATCH, CUBLAS_STATUS_MAPPING_ERROR, CUBLAS_STATUS_EXECUTION_FAILED, CUBLAS_STATUS_INTERNAL_ERROR, CUBLAS_STATUS_NOT_SUPPORTED, CUBLAS_STATUS_LICENSE_ERROR);
  // CHECK: bar(0, 1, 3, 7, 8, 11, 13, 14, 15, 16);
  bar(CUBLAS_STATUS_SUCCESS, CUBLAS_STATUS_NOT_INITIALIZED, CUBLAS_STATUS_ALLOC_FAILED, CUBLAS_STATUS_INVALID_VALUE, CUBLAS_STATUS_ARCH_MISMATCH, CUBLAS_STATUS_MAPPING_ERROR, CUBLAS_STATUS_EXECUTION_FAILED, CUBLAS_STATUS_INTERNAL_ERROR, CUBLAS_STATUS_NOT_SUPPORTED, CUBLAS_STATUS_LICENSE_ERROR);

  // CHECK: int status;
  // CHECK-NEXT: /*
  // CHECK-NEXT: DPCT1027:{{[0-9]+}}: The call to cublasInit was replaced with 0 because this functionality is redundant in SYCL.
  // CHECK-NEXT: */
  // CHECK-NEXT: status = 0;
  // CHECK-NEXT: /*
  // CHECK-NEXT: DPCT1026:{{[0-9]+}}: The call to cublasInit was removed because this functionality is redundant in SYCL.
  // CHECK-NEXT: */
  // CHECK-NEXT: if (status != 0) {
  // CHECK-NEXT:   fprintf(stderr, "!!!! CUBLAS initialization error\n");
  // CHECK-NEXT:   return EXIT_FAILURE;
  // CHECK-NEXT: }
  cublasStatus status;
  status = cublasInit();
  cublasInit();
  if (status != CUBLAS_STATUS_SUCCESS) {
    fprintf(stderr, "!!!! CUBLAS initialization error\n");
    return EXIT_FAILURE;
  }

  status = MACRO_A;

  // CHECK: int a = sizeof(int);
  // CHECK-NEXT: a = sizeof(int);
<<<<<<< HEAD
  // CHECK-NEXT: a = sizeof(dpct::blas::descriptor_ptr);
  // CHECK-NEXT: a = sizeof(cl::sycl::float2);
  // CHECK-NEXT: a = sizeof(cl::sycl::double2);
=======
  // CHECK-NEXT: a = sizeof(dpct::queue_ptr);
  // CHECK-NEXT: a = sizeof(sycl::float2);
  // CHECK-NEXT: a = sizeof(sycl::double2);
>>>>>>> fbdfa558
  int a = sizeof(cublasStatus);
  a = sizeof(cublasStatus_t);
  a = sizeof(cublasHandle_t);
  a = sizeof(cuComplex);
  a = sizeof(cuDoubleComplex);

  // CHECK: dpct::queue_ptr stream1;
  // CHECK-NEXT: stream1 = dev_ct1.create_queue();
  // CHECK-NEXT: dev_ct1.set_saved_queue(stream1);
  // CHECK-NEXT: cublasErrCheck(DPCT_CHECK_ERROR(dev_ct1.set_saved_queue(stream1)));
  cudaStream_t stream1;
  cudaStreamCreate(&stream1);
  cublasSetKernelStream(stream1);
  cublasErrCheck(cublasSetKernelStream(stream1));

  float *d_A = NULL;
  int n = 10;
  int elemSize = 4;

  // CHECK: status = DPCT_CHECK_ERROR(d_A = (float *)dpct::dpct_malloc((n)*(elemSize)));
  // CHECK-NEXT: d_A = (float *)dpct::dpct_malloc((n)*(elemSize));
  status = cublasAlloc(n, elemSize, (void **)&d_A);
  cublasAlloc(n, elemSize, (void **)&d_A);

  // CHECK: foo2(DPCT_CHECK_ERROR(d_A = (float *)dpct::dpct_malloc((n)*(elemSize))));
  foo2(cublasAlloc(n, elemSize, (void **)&d_A));

  // CHECK: status = DPCT_CHECK_ERROR(dpct::dpct_free(d_A));
  // CHECK-NEXT: dpct::dpct_free(d_A);
  status = cublasFree(d_A);
  cublasFree(d_A);

  // CHECK: foo2(DPCT_CHECK_ERROR(dpct::dpct_free(d_A)));
  foo2(cublasFree(d_A));

  // CHECK: MACRO_B(DPCT_CHECK_ERROR(dpct::dpct_free(d_A)));
  MACRO_B(cublasFree(d_A));

  // CHECK: /*
  // CHECK-NEXT: DPCT1027:{{[0-9]+}}: The call to cublasGetError was replaced with 0 because this functionality is redundant in SYCL.
  // CHECK-NEXT: */
  // CHECK-NEXT: MACRO_B(0);
  MACRO_B(cublasGetError());

  MACRO_C(d_A);

  // CHECK: /*
  // CHECK-NEXT: DPCT1026:{{[0-9]+}}: The call to cublasGetError was removed because this functionality is redundant in SYCL.
  // CHECK-NEXT: */
  // CHECK-NEXT: /*
  // CHECK-NEXT: DPCT1027:{{[0-9]+}}: The call to cublasGetError was replaced with 0 because this functionality is redundant in SYCL.
  // CHECK-NEXT: */
  // CHECK-NEXT: status = 0;
  cublasGetError();
  status = cublasGetError();

  // CHECK: /*
  // CHECK-NEXT: DPCT1027:{{[0-9]+}}: The call to cublasGetError was replaced with 0 because this functionality is redundant in SYCL.
  // CHECK-NEXT: */
  // CHECK-NEXT: foo2(0);
  foo2(cublasGetError());

  // CHECK: /*
  // CHECK-NEXT: DPCT1027:{{[0-9]+}}: The call to cublasShutdown was replaced with 0 because this functionality is redundant in SYCL.
  // CHECK-NEXT: */
  // CHECK-NEXT: foo2(0);
  foo2(cublasShutdown());

  // CHECK: /*
  // CHECK-NEXT: DPCT1027:{{[0-9]+}}: The call to cublasInit was replaced with 0 because this functionality is redundant in SYCL.
  // CHECK-NEXT: */
  // CHECK-NEXT: foo2(0);
  foo2(cublasInit());

  // CHECK: /*
  // CHECK-NEXT: DPCT1027:{{[0-9]+}}: The call to cublasShutdown was replaced with 0 because this functionality is redundant in SYCL.
  // CHECK-NEXT: */
  // CHECK-NEXT: status = 0;
  // CHECK-NEXT: /*
  // CHECK-NEXT: DPCT1026:{{[0-9]+}}: The call to cublasShutdown was removed because this functionality is redundant in SYCL.
  // CHECK-NEXT: */
  // CHECK-NEXT: return 0;
  status = cublasShutdown();
  cublasShutdown();
  return 0;
}<|MERGE_RESOLUTION|>--- conflicted
+++ resolved
@@ -73,15 +73,9 @@
 
   // CHECK: int a = sizeof(int);
   // CHECK-NEXT: a = sizeof(int);
-<<<<<<< HEAD
   // CHECK-NEXT: a = sizeof(dpct::blas::descriptor_ptr);
   // CHECK-NEXT: a = sizeof(cl::sycl::float2);
   // CHECK-NEXT: a = sizeof(cl::sycl::double2);
-=======
-  // CHECK-NEXT: a = sizeof(dpct::queue_ptr);
-  // CHECK-NEXT: a = sizeof(sycl::float2);
-  // CHECK-NEXT: a = sizeof(sycl::double2);
->>>>>>> fbdfa558
   int a = sizeof(cublasStatus);
   a = sizeof(cublasStatus_t);
   a = sizeof(cublasHandle_t);
