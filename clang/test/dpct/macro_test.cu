// UNSUPPORTED: cuda-8.0
// UNSUPPORTED: v8.0
// RUN: cat %s > %T/macro_test.cu
// RUN: cat %S/macro_test.h > %T/macro_test.h
// RUN: cd %T
// RUN: rm -rf %T/macro_test_output
// RUN: mkdir %T/macro_test_output
// RUN: dpct -out-root %T/macro_test_output macro_test.cu --cuda-include-path="%cuda-path/include" -- -x cuda --cuda-host-only
// RUN: FileCheck --input-file %T/macro_test_output/macro_test.dp.cpp --match-full-lines macro_test.cu
// RUN: FileCheck --input-file %T/macro_test_output/macro_test.h --match-full-lines macro_test.h
#include <math.h>
#include <iostream>
#include <cmath>
#include <iomanip>
#include <limits>
#include <algorithm>

#include <stdio.h>

// CHECK: #include <algorithm>

#include "macro_test.h"


#include <thrust/inner_product.h>
#include <thrust/extrema.h>
#include <thrust/host_vector.h>
#include <thrust/gather.h>
#include <thrust/scatter.h>
#include <thrust/tuple.h>
#include <thrust/device_ptr.h>
#include <thrust/copy.h>
#include <thrust/device_vector.h>
#include <thrust/execution_policy.h>
#include <thrust/random.h>
#include <thrust/reduce.h>

#define CUDA_NUM_THREADS 1024+32
#define GET_BLOCKS(n,t)  1+n+t-1
#define GET_BLOCKS2(n,t) 1+n+t
#define GET_BLOCKS3(n,t) n+t-1
#define GET_BLOCKS4(n,t) n+t

#define NESTMACRO(k) k
#define NESTMACRO2(k) NESTMACRO(k)
#define NESTMACRO3(k) NESTMACRO2(k)

class DDD{
public:
  dim3* A;
  dim3 B;
};
#define CALL(x) x;

#define EMPTY_MACRO(x) x
//CHECK:#define GET_MEMBER_MACRO(x) x[1] = 5
#define GET_MEMBER_MACRO(x) x.y = 5

__global__ void foo_kernel() {}

//CHECK: void foo_kernel2(int a, int b
//CHECK-NEXT:   #ifdef MACRO_CC
//CHECK-NEXT:   , int c
//CHECK-NEXT:   #endif
//CHECK-NEXT:   , sycl::nd_item<3> item_ct1) {
//CHECK-NEXT:     int x = item_ct1.get_group(2);
//CHECK-NEXT:   }
__global__ void foo_kernel2(int a, int b
#ifdef MACRO_CC
, int c
#endif
) {
  int x = blockIdx.x;
}

__global__ void foo2(){
  // CHECK: #define IMUL(a, b) sycl::mul24(a, b)
  // CHECK-NEXT: int vectorBase = IMUL(1, 2);
  #define IMUL(a, b) __mul24(a, b)
  int vectorBase = IMUL(1, 2);
}

__global__ void foo3(int x, int y) {}

void foo() {
  // CHECK: dpct::device_ext &dev_ct1 = dpct::get_current_device();
  // CHECK-NEXT: sycl::queue &q_ct1 = dev_ct1.default_queue();
  DDD d3;

// CHECK: #ifdef DPCT_COMPATIBILITY_TEMP
#ifdef __CUDA_ARCH__
  // CHECK: int CA = DPCT_COMPATIBILITY_TEMP;
  int CA = __CUDA_ARCH__;
#endif


  // CHECK: (*d3.A)[2] = 3;
  // CHECK-NEXT: d3.B[2] = 2;
  // CHECK-NEXT: EMPTY_MACRO(d3.B[2]);
  // CHECK-NEXT: GET_MEMBER_MACRO(d3.B);
  d3.A->x = 3;
  d3.B.x = 2;
  EMPTY_MACRO(d3.B.x);
  GET_MEMBER_MACRO(d3.B);

  int outputThreadCount = 512;

  //CHECK: /*
  //CHECK-NEXT: DPCT1038:{{[0-9]+}}: When the kernel function name is used as a macro argument, the
  //CHECK-NEXT: migration result may be incorrect. You need to verify the definition of the
  //CHECK-NEXT: macro.
  //CHECK-NEXT: */
  //CHECK-NEXT: CALL(([&]() {
  //CHECK-NEXT:   q_ct1.parallel_for(
  //CHECK-NEXT:         sycl::nd_range<3>(sycl::range<3>(1, 1, 2), sycl::range<3>(1, 1, 2)),
  //CHECK-NEXT:         [=](sycl::nd_item<3> item_ct1) {
  //CHECK-NEXT:           foo_kernel();
  //CHECK-NEXT:         });
  //CHECK-NEXT: }()))
  CALL( (foo_kernel<<<1, 2, 0>>>()) )

  //CHECK: #define AA 3
  //CHECK-NEXT: #define MCALL                                                                  \
  //CHECK-NEXT: q_ct1.parallel_for(sycl::nd_range<3>(sycl::range<3>(1, 1, 2) *               \
  //CHECK-NEXT:                                          sycl::range<3>(1, 1, 2 * AA),       \
  //CHECK-NEXT:                                      sycl::range<3>(1, 1, 2 * AA)),          \
  //CHECK-NEXT:                    [=](sycl::nd_item<3> item_ct1) { foo_kernel(); });
  //CHECK-NEXT: MCALL
  #define AA 3
  #define MCALL foo_kernel<<<dim3(2,1), 2*AA, 0>>>();
  MCALL

  // CHECK: q_ct1.parallel_for(
  // CHECK-NEXT:       sycl::nd_range<3>(
  // CHECK-NEXT:           sycl::range<3>(1, 1,
  // CHECK-NEXT:                          GET_BLOCKS(outputThreadCount, outputThreadCount)) *
  // CHECK-NEXT:               sycl::range<3>(1, 1, 2),
  // CHECK-NEXT:           sycl::range<3>(1, 1, 2)),
  // CHECK-NEXT:       [=](sycl::nd_item<3> item_ct1) {
  // CHECK-NEXT:         foo_kernel();
  // CHECK-NEXT:       });
  foo_kernel<<<GET_BLOCKS(outputThreadCount, outputThreadCount), 2, 0>>>();

  // CHECK: q_ct1.parallel_for(
  // CHECK-NEXT:       sycl::nd_range<3>(
  // CHECK-NEXT:           sycl::range<3>(1, 1,
  // CHECK-NEXT:                          GET_BLOCKS2(CUDA_NUM_THREADS, CUDA_NUM_THREADS)) *
  // CHECK-NEXT:               sycl::range<3>(1, 1, 0),
  // CHECK-NEXT:           sycl::range<3>(1, 1, 0)),
  // CHECK-NEXT:       [=](sycl::nd_item<3> item_ct1) {
  // CHECK-NEXT:         foo_kernel();
  // CHECK-NEXT:       });
  foo_kernel<<<GET_BLOCKS2(CUDA_NUM_THREADS, CUDA_NUM_THREADS), 0, 0>>>();

  // CHECK: q_ct1.parallel_for(
  // CHECK-NEXT:       sycl::nd_range<3>(
  // CHECK-NEXT:           sycl::range<3>(1, 1,
  // CHECK-NEXT:                          GET_BLOCKS3(CUDA_NUM_THREADS, outputThreadCount)) *
  // CHECK-NEXT:               sycl::range<3>(1, 1, 0),
  // CHECK-NEXT:           sycl::range<3>(1, 1, 0)),
  // CHECK-NEXT:       [=](sycl::nd_item<3> item_ct1) {
  // CHECK-NEXT:         foo_kernel();
  // CHECK-NEXT:       });
  foo_kernel<<<GET_BLOCKS3(CUDA_NUM_THREADS, outputThreadCount), 0, 0>>>();

  // CHECK: q_ct1.parallel_for(
  // CHECK-NEXT:       sycl::nd_range<3>(
  // CHECK-NEXT:           sycl::range<3>(1, 1,
  // CHECK-NEXT:                          GET_BLOCKS4(outputThreadCount, CUDA_NUM_THREADS)) *
  // CHECK-NEXT:               sycl::range<3>(1, 1, 2),
  // CHECK-NEXT:           sycl::range<3>(1, 1, 2)),
  // CHECK-NEXT:       [=](sycl::nd_item<3> item_ct1) {
  // CHECK-NEXT:         foo_kernel();
  // CHECK-NEXT:       });
  foo_kernel<<<GET_BLOCKS4(outputThreadCount, CUDA_NUM_THREADS), 2, 0>>>();

  // Test if SIGABRT.
  // No check here because the generated code needs further fine tune.
  #define MACRO_CALL(a, b) foo_kernel<<<a, b, 0>>>();
  MACRO_CALL(0,0)

// CHECK: #define HANDLE_GPU_ERROR(err) \
// CHECK-NEXT: do \
// CHECK-NEXT: { \
// CHECK-NEXT:     if (err != 0) \
// CHECK-NEXT:     { \
// CHECK-NEXT:         int currentDevice; \
// CHECK-NEXT:         currentDevice = dpct::dev_mgr::instance().current_device_id(); \
// CHECK-NEXT:     } \
// CHECK-NEXT: } while (0)
#define HANDLE_GPU_ERROR(err) \
do \
{ \
    if(err != cudaSuccess) \
    { \
        int currentDevice; \
        cudaGetDevice(&currentDevice); \
    } \
} \
while(0)

HANDLE_GPU_ERROR(0);

// CHECK: #define cbrt(x) pow((double)x,(double)(1.0/3.0))
// CHECK-NEXT: double DD = sqrt(cbrt(5.9)) / sqrt(cbrt(3.2));
#define cbrt(x) pow((double)x,(double)(1.0/3.0))
  double DD = sqrt(cbrt(5.9)) / sqrt(cbrt(3.2));

// CHECK: #define NNBI(x) floor(x+0.5)
// CHECK-NEXT: NNBI(3.0);
#define NNBI(x) floor(x+0.5)
NNBI(3.0);

// CHECK: #define PI acos(-1)
#define PI acos(-1)
// CHECK: double cosine = cos(2 * PI);
double cosine = cos(2 * PI);

//CHECK: #define MACRO_KC                                                                    \
//CHECK-NEXT:   q_ct1.parallel_for(                                                          \
//CHECK-NEXT:         sycl::nd_range<3>(sycl::range<3>(1, 1, 2) * sycl::range<3>(1, 1, 2),   \
//CHECK-NEXT:                           sycl::range<3>(1, 1, 2)),                            \
//CHECK-NEXT:         [=](sycl::nd_item<3> item_ct1) { foo_kernel(); });
#define MACRO_KC foo_kernel<<<2, 2, 0>>>();

//CHECK: MACRO_KC
MACRO_KC


//CHECK: #define HARD_KC(NAME, a, b, c, d)                                              \
//CHECK-NEXT:   q_ct1.submit([&](sycl::handler &cgh) {                                       \
//CHECK-NEXT:     auto c_ct0 = c;                                                            \
//CHECK-NEXT:     auto d_ct1 = d;                                                            \
//CHECK:     cgh.parallel_for(                                                          \
//CHECK-NEXT:         sycl::nd_range<3>(sycl::range<3>(1, 1, a) * sycl::range<3>(1, 1, b),   \
//CHECK-NEXT:                           sycl::range<3>(1, 1, b)),                            \
//CHECK-NEXT:         [=](sycl::nd_item<3> item_ct1) { foo3(c_ct0, d_ct1); });               \
//CHECK-NEXT:   });
//CHECK-NEXT: /*
//CHECK-NEXT: DPCT1038:{{[0-9]+}}: When the kernel function name is used as a macro argument, the
//CHECK-NEXT: migration result may be incorrect. You need to verify the definition of the
//CHECK-NEXT: macro.
//CHECK-NEXT: */
//CHECK-NEXT: HARD_KC(foo3, sycl::range<3>(1, 1, 3), sycl::range<3>(1, 1, 2), 1, 0)
#define HARD_KC(NAME,a,b,c,d) NAME<<<a,b,0>>>(c,d);
HARD_KC(foo3,3,2,1,0)


//CHECK: #define MACRO_KC2(a, b, c, d)                                                       \
//CHECK-NEXT:   q_ct1.submit([&](sycl::handler &cgh) {                                       \
//CHECK-NEXT:     auto c_ct0 = c;                                                            \
//CHECK-NEXT:     auto d_ct1 = d;                                                            \
//CHECK-NEXT:                                                                                \
//CHECK-NEXT:     cgh.parallel_for(sycl::nd_range<3>(a * b, b),                  \
//CHECK-NEXT:                      [=](sycl::nd_item<3> item_ct1) { foo3(c_ct0, d_ct1); });  \
//CHECK-NEXT:   });
#define MACRO_KC2(a,b,c,d) foo3<<<a, b, 0>>>(c,d);

dim3 griddim = 2;
dim3 threaddim = 32;

// CHECK: MACRO_KC2(griddim,threaddim,1,0)
MACRO_KC2(griddim,threaddim,1,0)

// [Note] Since 3 and 2 are migrated to sycl::range<3>, if they are used in macro as native numbers,
// there might be some issues in the migrated code.
// Since this is a corner case, not to emit warning message here.
// CHECK: MACRO_KC2(sycl::range<3>(1, 1, 3), sycl::range<3>(1, 1, 2), 1, 0)
MACRO_KC2(3,2,1,0)

// CHECK: MACRO_KC2(sycl::range<3>(3, 4, 5), sycl::range<3>(1, 1, 2), 1, 0)
MACRO_KC2(dim3(5,4,3),2,1,0)

int *a;
//CHECK: NESTMACRO3(a = (int *)sycl::malloc_device(100, q_ct1));
NESTMACRO3(cudaMalloc(&a,100));

//test if parse error, no check
int b;
#if ( __CUDACC_VER_MAJOR__ >= 8 ) && (__CUDA_ARCH__ >= 600 )
  // DPCT should visit this path
#else
  // If DPCT visit this path, b is redeclared.
  int b;
#endif

  //CHECK: q_ct1.parallel_for(
  //CHECK-NEXT:       sycl::nd_range<3>(sycl::range<3>(1, 1, 2) * sycl::range<3>(1, 1, 2),
  //CHECK-NEXT:                         sycl::range<3>(1, 1, 2)),
  //CHECK-NEXT:       [=](sycl::nd_item<3> item_ct1) {
  //CHECK-NEXT:         foo_kernel2(3, 3, item_ct1);
  //CHECK-NEXT:       });
  foo_kernel2<<<2, 2, 0>>>(3,3
    #ifdef MACRO_CC
    , 2
    #endif
  );

  #define SIZE3    (100*1024*1024)
  unsigned char *dev_buffer;
  unsigned char *buffer = (unsigned char*)malloc(500);
  //CHECK: q_ct1.memcpy(dev_buffer, buffer, SIZE3).wait();
  cudaMemcpy( dev_buffer, buffer, SIZE3, cudaMemcpyHostToDevice);
}

#define MMM(x)
texture<float4, 1, cudaReadModeElementType> table;
__global__ void foo4(){
  float r2 = 2.0;
  MMM( float rsqrtfr2; );
  // CHECK: sycl::float4 f4 = table.read(MMM(rsqrtfr2 =) sycl::rsqrt(r2) MMM(== 0));
  float4 f4 = tex1D(table, MMM(rsqrtfr2 =) rsqrtf(r2) MMM(==0));
}

// CHECK: template <class T>
// CHECK-NEXT: bool reallocate_host(T **pp, int *curlen, const int newlen,
// CHECK-NEXT:                      /*
// CHECK-NEXT:                      DPCT1048:{{[0-9]+}}: The original value cudaHostAllocDefault is not
// CHECK-NEXT:                      meaningful in the migrated code and was removed or replaced
// CHECK-NEXT:                      with 0. You may need to check the migrated code.
// CHECK-NEXT:                      */
// CHECK-NEXT:                      const float fac = 1.0f, const unsigned int flag = 0) {
// CHECK-NEXT:   return true;//reallocate_host_T((void **)pp, curlen, newlen, fac, flag, sizeof(T));
// CHECK-NEXT: }
template <class T>
  bool reallocate_host(T **pp, int *curlen, const int newlen,
                       const float fac=1.0f, const unsigned int flag = cudaHostAllocDefault) {
  return true;//reallocate_host_T((void **)pp, curlen, newlen, fac, flag, sizeof(T));
}

bool fooo() {
  int *force_ready_queue;
  int force_ready_queue_size;
  int npatches;
  // CHECK: return reallocate_host<int>(
  // CHECK-NEXT:     &force_ready_queue, &force_ready_queue_size,
  // CHECK-NEXT:     /*
  // CHECK-NEXT:     DPCT1048:{{[0-9]+}}: The original value cudaHostAllocMapped is not meaningful in
  // CHECK-NEXT:     the migrated code and was removed or replaced with 0. You may need to
  // CHECK-NEXT:     check the migrated code.
  // CHECK-NEXT:     */
  // CHECK-NEXT:     npatches, 1.2f, 0);
  return reallocate_host<int>(&force_ready_queue, &force_ready_queue_size,
                              npatches, 1.2f, cudaHostAllocMapped);
}

void bar() {
  // CHECK: /*
  // CHECK-NEXT: DPCT1048:{{[0-9]+}}: The original value cudaHostAllocDefault is not meaningful in the
  // CHECK-NEXT: migrated code and was removed or replaced with 0. You may need to check the
  // CHECK-NEXT: migrated code.
  // CHECK-NEXT: */
  // CHECK-NEXT: int i = 0;
  int i = cudaHostAllocDefault;
  // CHECK: /*
  // CHECK-NEXT: DPCT1048:{{[0-9]+}}: The original value cudaHostAllocMapped is not meaningful in the
  // CHECK-NEXT: migrated code and was removed or replaced with 0. You may need to check the
  // CHECK-NEXT: migrated code.
  // CHECK-NEXT: */
  i = cudaHostAllocMapped;
  // CHECK: /*
  // CHECK-NEXT: DPCT1048:{{[0-9]+}}: The original value cudaHostAllocPortable is not meaningful in the
  // CHECK-NEXT: migrated code and was removed or replaced with 0. You may need to check the
  // CHECK-NEXT: migrated code.
  // CHECK-NEXT: */
  // CHECK-NEXT: i = 0;
  i = cudaHostAllocPortable;
  // CHECK: /*
  // CHECK-NEXT: DPCT1048:{{[0-9]+}}: The original value cudaHostAllocWriteCombined is not meaningful in
  // CHECK-NEXT: the migrated code and was removed or replaced with 0. You may need to check
  // CHECK-NEXT: the migrated code.
  // CHECK-NEXT: */
  // CHECK-NEXT: i = 0;
  i = cudaHostAllocWriteCombined;
}
// CHECK: #define BB b
// CHECK-NEXT: #define AAA int *a
// CHECK-NEXT: #define BBB int *BB
#define BB b
#define AAA int *a
#define BBB int *BB

// CHECK: #define CCC AAA, float *sp_lj, float *sp_coul, int *ljd, sycl::local_accessor<double, 2> la, int *b=0
// CHECK-NEXT: #define CC AAA, BBB
#define CCC AAA, int *b=0
#define CC AAA, BBB

// CHECK: #define CCCC(x) void fooc(x)
// CHECK-NEXT: #define CCCCC(x) void foocc(x, float *sp_lj, float *sp_coul, int *ljd, sycl::local_accessor<double, 2> la)
#define CCCC(x) __device__ void fooc(x)
#define CCCCC(x) __device__ void foocc(x)

// CHECK: #define XX(x) void foox(x, float *sp_lj, float *sp_coul, int *ljd, sycl::local_accessor<double, 2> la)
// CHECK-NEXT: #define FF XX(CC)
#define XX(x) __device__ void foox(x)
#define FF XX(CC)

// CHECK: FF
// CHECK-NEXT: {
// CHECK-NEXT: }
FF
{
  __shared__ float sp_lj[4];
  __shared__ float sp_coul[4];
  __shared__ int ljd[0];
  __shared__ double la[8][0];
}

// CHECK: CCCCC(int *a)
// CHECK-NEXT: {
// CHECK-NEXT: }
CCCCC(int *a)
{
  __shared__ float sp_lj[4];
  __shared__ float sp_coul[4];
  __shared__ int ljd[0];
  __shared__ double la[8][0];
}


// CHECK: CCCC(CCC)
// CHECK-NEXT: {
// CHECK-NEXT: }
CCCC(CCC)
{
  __shared__ float sp_lj[4];
  __shared__ float sp_coul[4];
  __shared__ int ljd[0];
  __shared__ double la[8][0];
}

// CHECK: #define FFF void foo(AAA, BBB, float *sp_lj, float *sp_coul, int *ljd, sycl::local_accessor<double, 2> la)
#define FFF __device__ void foo(AAA, BBB)

// CHECK: FFF
// CHECK-NEXT: {
// CHECK-NEXT: }
FFF
{
  __shared__ float sp_lj[4];
  __shared__ float sp_coul[4];
  __shared__ int ljd[0];
  __shared__ double la[8][0];

}

// CHECK: #define FFFFF(aaa,bbb) void foo4(const int * __restrict__ aaa, const float * __restrict__ bbb, int *c, BBB, sycl::nd_item<3> item_ct1, float *sp_lj, float *sp_coul, int *ljd, sycl::local_accessor<double, 2> la)
#define FFFFF(aaa,bbb) __device__ void foo4(const int * __restrict__ aaa, const float * __restrict__ bbb, int *c, BBB)

// CHECK: FFFFF(pos, q)
// CHECK-NEXT: {
// CHECK-EMPTY:
// CHECK-NEXT: const int tid = item_ct1.get_local_id(2);
// CHECK-NEXT: }
FFFFF(pos, q)
{
  __shared__ float sp_lj[4];
  __shared__ float sp_coul[4];
  __shared__ int ljd[0];
  __shared__ double la[8][0];
  const int tid = threadIdx.x;
}

// CHECK: #define FFFFFF(aaa,bbb) void foo5(const int * __restrict__ aaa, const float * __restrict__ bbb, sycl::nd_item<3> item_ct1, float *sp_lj, float *sp_coul, int *ljd, sycl::local_accessor<double, 2> la)
#define FFFFFF(aaa,bbb) __device__ void foo5(const int * __restrict__ aaa, const float * __restrict__ bbb)

// CHECK: FFFFFF(pos, q)
// CHECK-NEXT: {
// CHECK-EMPTY:
// CHECK-NEXT: const int tid = item_ct1.get_local_id(2);
// CHECK-NEXT: }
FFFFFF(pos, q)
{
  __shared__ float sp_lj[4];
  __shared__ float sp_coul[4];
  __shared__ int ljd[0];
  __shared__ double la[8][0];
  const int tid = threadIdx.x;
}

// CHECK: void foo6(AAA, BBB, float *sp_lj, float *sp_coul, int *ljd,
// CHECK-NEXT:   sycl::local_accessor<double, 2> la)
// CHECK-NEXT: {
// CHECK-NEXT: }
__device__ void foo6(AAA, BBB)
{
   __shared__ float sp_lj[4];
   __shared__ float sp_coul[4];
   __shared__ int ljd[0];
   __shared__ double la[8][0];
}


//CHECK: #define MM __umul24
//CHECK-NEXT: #define MUL(a, b) sycl::mul24((unsigned int)a, (unsigned int)b)
//CHECK-NEXT: void foo7(sycl::nd_item<3> item_ct1) {
//CHECK-NEXT:   unsigned int tid = MUL(item_ct1.get_local_range(2), item_ct1.get_group(2)) +
//CHECK-NEXT:       item_ct1.get_local_range(2);
//CHECK-NEXT:   unsigned int tid2 = sycl::mul24((unsigned int)item_ct1.get_local_range(2),
//CHECK-NEXT:                                   (unsigned int)item_ct1.get_group_range(2));
//CHECK-NEXT: }
#define MM __umul24
#define MUL(a, b) __umul24(a, b)
__global__ void foo7() {
  unsigned int      tid = MUL(blockDim.x, blockIdx.x) + blockDim.x;
  unsigned int      tid2 = MM(blockDim.x, gridDim.x);
}


//CHECK: void foo8(){
//CHECK-NEXT:   #define SLOW(X) X
//CHECK-NEXT:   double* data;
//CHECK-NEXT:   unsigned long long int tid;
//CHECK-NEXT:   SLOW(dpct::atomic_fetch_add(&data[0], (double)tid);
//CHECK-NEXT:         dpct::atomic_fetch_add(&data[1], (double)(tid + 1));
//CHECK-NEXT:         dpct::atomic_fetch_add(&data[2], (double)(tid + 2)););
//CHECK-NEXT: }
__global__ void foo8(){
#define SLOW(X) X
  double* data;
  unsigned long long int tid;
  SLOW(atomicAdd(&data[0], tid);
  atomicAdd(&data[1], tid + 1);
  atomicAdd(&data[2], tid + 2););
}


//CHECK: #define DFABS(x) (double)sycl::fabs((x))
//CHECK-NEXT: #define MAX(x, y) sycl::max(x, y)
//CHECK-NEXT: void foo9(){
//CHECK-NEXT:   double a,b,c;
//CHECK-NEXT:   MAX(a, sycl::sqrt(DFABS(b)));
//CHECK-NEXT: }
#define DFABS(x) (double) fabs((x))
#define MAX(x, y) max(x, y)
__global__ void foo9(){
  double a,b,c;
  MAX(a, sqrt(DFABS(b)));
}



//CHECK: #define My_PI  3.14159265358979
//CHECK-NEXT: #define g2r(x)  (((double)(x))*My_PI/180)
//CHECK-NEXT: #define sindeg(x) sin(g2r(x))
//CHECK-NEXT: void foo10()
//CHECK-NEXT: {
//CHECK-NEXT:   sindeg(5);
//CHECK-NEXT: }
#define My_PI  3.14159265358979
#define g2r(x)  (((double)(x))*My_PI/180)
#define sindeg(x) sin(g2r(x))
void foo10()
{
  sindeg(5);
}


template<int a, int b>
__global__ void templatefoo(){
  int x = a;
  int y = b;
}
//CHECK: #define AAA 15 + 3
//CHECK-NEXT: #define CCC <<<sycl::range<3>(1, 1, 1), sycl::range<3>(1, 1, 1)>>>()
//CHECK-NEXT: #define KERNEL(A, B)                                                           \
//CHECK-NEXT:   dpct::get_default_queue().parallel_for(                                      \
//CHECK-NEXT:         sycl::nd_range<3>(sycl::range<3>(1, 1, 1), sycl::range<3>(1, 1, 1)),   \
//CHECK-NEXT:         [=](sycl::nd_item<3> item_ct1) { templatefoo<A, B>(); });
//CHECK-NEXT: #define CALL_KERNEL(C, D) KERNEL(C, D); int a = 0;
//CHECK-NEXT: #define CALL_KERNEL2(E, F) CALL_KERNEL(E, F)
//CHECK-NEXT: void templatefoo2(){
//CHECK-NEXT:   CALL_KERNEL2(8, AAA)
//CHECK-NEXT: }
#define AAA 15 + 3
#define CCC <<<1,1>>>()
#define KERNEL(A, B) templatefoo<A,B>CCC
#define CALL_KERNEL(C, D) KERNEL(C, D); int a = 0;
#define CALL_KERNEL2(E, F) CALL_KERNEL(E, F)
void templatefoo2(){
  CALL_KERNEL2(8, AAA)
}

//CHECK: void foo11(sycl::nd_item<3> item_ct1){
//CHECK-NEXT:   sycl::exp((double)(THREAD_IDX_X));
//CHECK-NEXT: }
__global__ void foo11(){
  exp(THREAD_IDX_X);
}

//CHECK: /*
//CHECK-NEXT: DPCT1055:{{[0-9]+}}: Vector types with size 1 are migrated to the corresponding
//CHECK-NEXT: fundamental types, which cannot be inherited. You need to rewrite the code.
//CHECK-NEXT: */
//CHECK-NEXT: #define VECTOR_TYPE_DEF(type)                                                  \
//CHECK-NEXT:                                                                                \
//CHECK-NEXT:   struct MyVector : type                                                       \
//CHECK-NEXT:   {                                                                            \
//CHECK-NEXT:     typedef type Type;                                                         \
//CHECK-NEXT:     __dpct_inline__ MyVector operator+(const MyVector &other) const {          \
//CHECK-NEXT:       MyVector retval;                                                         \
//CHECK-NEXT:       retval = *this + other;                                                  \
//CHECK-NEXT:       return retval;                                                           \
//CHECK-NEXT:     }                                                                          \
//CHECK-NEXT:     __dpct_inline__ MyVector operator-(const MyVector &other) const {          \
//CHECK-NEXT:       MyVector retval;                                                         \
//CHECK-NEXT:       retval = *this - other;                                                  \
//CHECK-NEXT:       return retval;                                                           \
//CHECK-NEXT:     }                                                                          \
//CHECK-NEXT:   };                                                                           \
//CHECK-NEXT:                                                                                \
//CHECK-NEXT:   struct MyVector2 : sycl::type##2                                             \
//CHECK-NEXT:   {                                                                            \
//CHECK-NEXT:     typedef sycl::type##2 Type;                                                \
//CHECK-NEXT:     __dpct_inline__ MyVector2 operator+(const MyVector2 &other) const {        \
//CHECK-NEXT:       MyVector2 retval;                                                        \
//CHECK-NEXT:       retval.x() = x() + other.x();                                            \
//CHECK-NEXT:       retval.y() = y() + other.y();                                            \
//CHECK-NEXT:       return retval;                                                           \
//CHECK-NEXT:     }                                                                          \
//CHECK-NEXT:     __dpct_inline__ MyVector2 operator-(const MyVector2 &other) const {        \
//CHECK-NEXT:       MyVector2 retval;                                                        \
//CHECK-NEXT:       retval.x() = x() - other.x();                                            \
//CHECK-NEXT:       retval.y() = y() - other.y();                                            \
//CHECK-NEXT:       return retval;                                                           \
//CHECK-NEXT:     }                                                                          \
//CHECK-NEXT:   };

#define VECTOR_TYPE_DEF(type)                                                                           \
                                                                                                        \
    struct MyVector : type##1                                                                           \
    {                                                                                                   \
        typedef type##1   Type;                                                                         \
        __host__ __device__ __forceinline__ MyVector operator+(const MyVector &other) const {           \
        MyVector retval;                                                                                \
            retval.x = x + other.x;                                                                     \
            return retval;                                                                              \
        }                                                                                               \
        __host__ __device__ __forceinline__ MyVector operator-(const MyVector &other) const {           \
        MyVector retval;                                                                                \
            retval.x = x - other.x;                                                                     \
            return retval;                                                                              \
        }                                                                                               \
    };                                                                                                  \
                                                                                                        \
    struct MyVector2 : type##2                                                                          \
    {                                                                                                   \
        typedef type##2 Type;                                                                           \
        __host__ __device__ __forceinline__ MyVector2 operator+(const MyVector2 &other) const {         \
            MyVector2 retval;                                                                           \
            retval.x = x + other.x;                                                                     \
            retval.y = y + other.y;                                                                     \
            return retval;                                                                              \
        }                                                                                               \
        __host__ __device__ __forceinline__ MyVector2 operator-(const MyVector2 &other) const {         \
            MyVector2 retval;                                                                           \
            retval.x = x - other.x;                                                                     \
            retval.y = y - other.y;                                                                     \
            return retval;                                                                              \
        }                                                                                               \
    };

VECTOR_TYPE_DEF(int)

//CHECK: typedef float real;
//CHECK-NEXT: #define POW(x, y) x *x
//CHECK-NEXT: #define POW2(x, y) x *x
//CHECK-NEXT: /*
//CHECK-NEXT: DPCT1064:{{[0-9]+}}: Migrated pow call is used in a macro definition and is not valid
//CHECK-NEXT: for all macro uses. Adjust the code.
//CHECK-NEXT: */
<<<<<<< HEAD
//CHECK-NEXT: #define POW3(x, y) sycl::pow<double>(vx[id], 3.0)
//CHECK-NEXT: #define SQRT(x) sycl::sqrt(x)
=======
//CHECK-NEXT: #define POW3(x, y) sycl::pow<double>(x, y)
//CHECK: #define SQRT(x) sycl::sqrt(x)
>>>>>>> 48d3c60a
//CHECK-NEXT: void foo12(){
//CHECK-NEXT: real *vx;
//CHECK-NEXT: real *vy;
//CHECK-NEXT: int id;
//CHECK-NEXT: real v2 = SQRT(SQRT(POW(vx[id], 2.0) + POW(vy[id], 2.0)));
//CHECK-NEXT: real v3 = POW2(vx[id], 2);
//CHECK-NEXT: real v4 = POW3(vx[id], 3.0);
//CHECK-NEXT: real v5 = POW3(vx[id], 2);
//CHECK-NEXT: }
typedef float real;
#define POW(x,y)    powf(x,y)
#define POW2(x,y)    pow(x,y)
#define POW3(x,y)    pow(x,y)
#define SQRT(x)     sqrtf(x)
__global__ void foo12(){
real *vx;
real *vy;
int id;
real v2 = SQRT(SQRT(POW(vx[id], 2.0) + POW(vy[id], 2.0)));
real v3 = POW2(vx[id], 2);
real v4 = POW3(vx[id], 3.0);
real v5 = POW3(vx[id], 2);
}

//CHECK: #define CALL(call) call;
//CHECK-NEXT: #define SIZE2 8
//CHECK-NEXT: void foo13(){
//CHECK-NEXT:   int *a;
//CHECK-NEXT:   CALL(a = sycl::malloc_device<int>(SIZE2 * 10, dpct::get_default_queue()));
//CHECK-NEXT: }
#define CALL(call) call;
#define SIZE2 8
void foo13(){
  int *a;
  CALL(cudaMalloc(&a, SIZE2 * 10 * sizeof(int)));
}

//CHECK: #define CONST const
//CHECK-NEXT: #define INT2 sycl::int2
//CHECK-NEXT: #define PTR *
//CHECK-NEXT: #define PTR2 PTR
//CHECK-NEXT: #define ALL const sycl::int2 *
//CHECK-NEXT: #define TYPE_PTR(T) T *
//CHECK-NEXT: #define ALL2(C, T, P) C T P
//CHECK-NEXT: #define ALL3(X) X
#define CONST const
#define INT2 int2
#define PTR *
#define PTR2 PTR
#define ALL const int2 *
#define TYPE_PTR(T) T *
#define ALL2(C, T, P) C T P
#define ALL3(X) X

//CHECK: int foo14(){
//CHECK-NEXT:   const sycl::int2 *aaa;
//CHECK-NEXT:   CONST sycl::int3 *bbb;
//CHECK-NEXT:   ALL3(const sycl::int2 *) ccc;
//CHECK-NEXT:   ALL2(const, sycl::int2, *) ddd;
//CHECK-NEXT:   ALL3(const) ALL3(sycl::int2) ALL3(*) eee;
//CHECK-NEXT:   ALL fff;
//CHECK-NEXT:   CONST INT2 PTR ggg;
//CHECK-NEXT:   CONST INT2 PTR2 hhh;
//CHECK-NEXT:   CONST sycl::int3 PTR2 iii;
//CHECK-NEXT:   TYPE_PTR(sycl::int2) jjj;
//CHECK-NEXT:   ALL3(ALL3(const sycl::int2 *)) kkk;
//CHECK-NEXT:   ALL2(const, ALL3(sycl::int2), *) lll;
//CHECK-NEXT: }
int foo14(){
  const int2 *aaa;
  CONST int3 *bbb;
  ALL3(const int2 *) ccc;
  ALL2(const, int2, *) ddd;
  ALL3(const) ALL3(int2) ALL3(*) eee;
  ALL fff;
  CONST INT2 PTR ggg;
  CONST INT2 PTR2 hhh;
  CONST int3 PTR2 iii;
  TYPE_PTR(int2) jjj;
  ALL3(ALL3(const int2 *)) kkk;
  ALL2(const, ALL3(int2), *) lll;
}

//CHECK: void foo15(){
//CHECK-NEXT:   /*
//CHECK-NEXT:   DPCT1059:{{[0-9]+}}: SYCL only supports 4-channel image format. Adjust the code.
//CHECK-NEXT:   */
//CHECK-NEXT:   dpct::image_wrapper<float, 1> aaa;
//CHECK-NEXT:   float *f_a = NULL;
//CHECK-NEXT:   CALL(aaa.attach(f_a, CUDA_NUM_THREADS * sizeof(int)))
//CHECK-NEXT: }
void foo15(){
  texture<float, 1, cudaReadModeElementType> aaa;
  float *f_a = NULL;
  CALL(cudaBindTexture(0, aaa, f_a, CUDA_NUM_THREADS * sizeof(int)))
}

//CHECK: #define FABS(a) (sycl::fabs((float)((a).x())) + sycl::fabs((float)((a).y())))
//CHECK-NEXT: static inline double foo16(const sycl::float2 &x) { return FABS(x); }
#define FABS(a)       (fabs((a).x) + fabs((a).y))
__host__ __device__ static inline double foo16(const float2 &x) { return FABS(x); }

//CHECK: #define _mulhilo_(W, Word, NAME)                                               \
//CHECK-NEXT: Word mulhilo##W(Word a, Word b, Word *hip) {                                 \
//CHECK-NEXT:     *hip = NAME(a, b);                                                         \
//CHECK-NEXT:     return a * b;                                                              \
//CHECK-NEXT: }
//CHECK-NEXT: _mulhilo_(64, uint64_t, sycl::mul_hi)
#include "cuda_fp16.h"
#define _mulhilo_(W, Word, NAME)                       \
__device__ Word mulhilo##W(Word a, Word b, Word* hip){ \
    *hip = NAME(a, b);                                 \
    return a*b;                                        \
}
_mulhilo_(64, uint64_t, __umul64hi)




//CHECK: #define AAA __heq
//CHECK-NEXT: #define CALL(x) x
//CHECK-NEXT: #define CALL2(x) CALL(x)
//CHECK-NEXT: #define III CALL(CALL(CALL(h == h_1)))
//CHECK-NEXT: #define JJJ CALL(CALL(CALL(III)))
//CHECK-NEXT: #define KKK JJJ
//CHECK-NEXT: void foo16() {
//CHECK-NEXT:     sycl::half h, h_1, h_2;
//CHECK-NEXT:     sycl::half2 h2, h2_1, h2_2;
//CHECK-NEXT:     bool b;
//CHECK-NEXT:     CALL(CALL(CALL(JJJ)));
//CHECK-NEXT: }
#define AAA __heq
#define CALL(x) x
#define CALL2(x) CALL(x)
#define III CALL(CALL(CALL(AAA (h, h_1))))
#define JJJ CALL(CALL(CALL(III)))
#define KKK JJJ
__global__ void foo16() {
    __half h, h_1, h_2;
    __half2 h2, h2_1, h2_2;
    bool b;
    CALL(CALL(CALL(JJJ)));
}

// [Todo] Macro issue here will fix in issue jira
void foo17(){
  size_t result1, result2;
  int size = 32;
  float* f_A;
  // Error CALL() will be removed
  CALL(CUDA_MEMCPY3D cpy2);
  CUdeviceptr f_D = 0;
  CALL(cuMemAlloc(&f_D, size));
}

//CHECK: #define CONCATE(name) cuda##name
//CHECK-NEXT: typedef dpct::queue_ptr stream_t2;
//CHECK-NEXT: typedef dpct::event_ptr event_t2;
#define CONCATE(name) cuda##name
typedef CONCATE(Stream_t) stream_t2;
typedef CONCATE(Event_t) event_t2;

//CHECK: void foo18() {
//CHECK-NEXT:   dpct::device_ext &dev_ct1 = dpct::get_current_device();
//CHECK-NEXT:   dpct::event_ptr event;
//CHECK-NEXT:   event->wait_and_throw();
//CHECK-NEXT:   stream_t2 *stream;
//CHECK-NEXT:   stream_t2 stream2;
//CHECK-NEXT:   *(stream) = dev_ct1.create_queue();
//CHECK-NEXT:   unsigned int flags;
//CHECK-NEXT:   /*
//CHECK-NEXT:   DPCT1025:{{[0-9]+}}: The SYCL queue is created ignoring the flag and priority options.
//CHECK-NEXT:   */
//CHECK-NEXT:   *(stream) = dev_ct1.create_queue();
//CHECK-NEXT:   int priority;
//CHECK-NEXT:   /*
//CHECK-NEXT:   DPCT1025:{{[0-9]+}}: The SYCL queue is created ignoring the flag and priority options.
//CHECK-NEXT:   */
//CHECK-NEXT:   *(stream) = dev_ct1.create_queue();
//CHECK-NEXT:   dev_ct1.destroy_queue(stream2);
//CHECK-NEXT: }
void foo18(){
  cudaEvent_t event;
  CONCATE(EventSynchronize)(event);
  stream_t2 *stream;
  stream_t2 stream2;
  CONCATE(StreamCreate)(stream);
  unsigned int flags;
  CONCATE(StreamCreateWithFlags)(stream, flags);
  int priority;
  CONCATE(StreamCreateWithPriority)(stream, flags, priority);
  CONCATE(StreamDestroy)(stream2);
}

// CHECK: static const int streamDefault2 = &dpct::get_default_queue();
// CHECK-NEXT: static const int streamDefault = CALL(&dpct::get_default_queue());
// CHECK-NEXT: static const int streamNonBlocking = &dpct::get_default_queue();
static const int streamDefault2 = cudaStreamDefault;
static const int streamDefault = CALL(CONCATE(StreamDefault));
static const int streamNonBlocking = CONCATE(StreamNonBlocking);


//     CHECK: #define CBTTA(aa, bb) do {                                                     \
//CHECK-NEXT:     CALL(aa.attach(bb));                                                       \
//CHECK-NEXT:   } while (0)
#define CBTTA(aa,bb) do {                 \
  CALL(cudaBindTextureToArray(aa, bb));   \
} while(0)

//     CHECK: #define CBTTA2(aa, bb, cc) do {                                                \
//CHECK-NEXT:     CALL(aa.attach(bb, cc));                                                   \
//CHECK-NEXT:   } while (0)
#define CBTTA2(aa,bb,cc) do {                 \
  CALL(cudaBindTextureToArray(aa, bb, cc));   \
} while(0)

//CHECK: void foo19(){
//CHECK-NEXT:   dpct::image_wrapper<sycl::float4, 2> tex42;
//CHECK-NEXT:   dpct::image_matrix_p a42;
//CHECK-NEXT:   CBTTA(tex42,a42);
//CHECK-NEXT:   CBTTA2(tex42, a42, tex42.get_channel());
//CHECK-NEXT: }
void foo19(){
  static texture<float4, 2> tex42;
  cudaArray_t a42;
  CBTTA(tex42,a42);
  CBTTA2(tex42,a42,tex42.channelDesc);
}

//     CHECK:#define CMC_PROFILING_BEGIN()                                                  \
//CHECK-NEXT:  dpct::event_ptr start;                                                         \
//CHECK-NEXT:  std::chrono::time_point<std::chrono::steady_clock> start_ct1;                \
//CHECK-NEXT:  dpct::event_ptr stop;                                                          \
//CHECK-NEXT:  std::chrono::time_point<std::chrono::steady_clock> stop_ct1;                 \
//CHECK-NEXT:  if (CMC_profile)                                                             \
//CHECK-NEXT:  {                                                                            \
//CHECK-NEXT:    start = new sycl::event();                                                 \
//CHECK-NEXT:    stop = new sycl::event();                                                  \
//CHECK-NEXT:    start_ct1 = std::chrono::steady_clock::now();                              \
//CHECK-NEXT:    *start = q_ct1.ext_oneapi_submit_barrier();                                \
//CHECK-NEXT:  }
#define CMC_PROFILING_BEGIN()                                                                                      \
  cudaEvent_t start;                                                                                               \
  cudaEvent_t stop;                                                                                                \
  if (CMC_profile)                                                                                                 \
  {                                                                                                                \
    cudaEventCreate(&start);                                                                                       \
    cudaEventCreate(&stop);                                                                                        \
    cudaGetLastError();                                                                                            \
    cudaEventRecord(start);                                                                                        \
  }


//     CHECK:#define CMC_PROFILING_END(lineno)                                              \
//CHECK-NEXT:  if (CMC_profile)                                                             \
//CHECK-NEXT:  {                                                                            \
//CHECK-NEXT:    stop_ct1 = std::chrono::steady_clock::now();                               \
//CHECK-NEXT:    *stop = q_ct1.ext_oneapi_submit_barrier();                                 \
//CHECK-NEXT:    stop->wait_and_throw();                                                    \
//CHECK-NEXT:    float time = 0.0f;                                                         \
//CHECK-NEXT:    time = std::chrono::duration<float, std::milli>(stop_ct1 - start_ct1)      \
//CHECK-NEXT:               .count();                                                       \
//CHECK-NEXT:    dpct::destroy_event(start);                                                \
//CHECK-NEXT:    dpct::destroy_event(stop);                                                 \
//CHECK-NEXT:  }                                                                            \
//CHECK-NEXT:  int error = 0;
#define CMC_PROFILING_END(lineno)                                                                          \
  if (CMC_profile)                                                                                         \
  {                                                                                                        \
    cudaEventRecord(stop);                                                                                 \
    cudaEventSynchronize(stop);                                                                            \
    float time = 0.0f;                                                                                     \
    cudaEventElapsedTime(&time, start, stop);                                                              \
    cudaEventDestroy(start);                                                                               \
    cudaEventDestroy(stop);                                                                                \
  }                                                                                                        \
  cudaError_t error = cudaGetLastError();                                                                  \
  if (error)                                                                                               \
  {                                                                                                        \
    printf("%s\nCUDA ERROR!!! Detected at end of CMC_PROFILING_END in BsplineJastrowCudaPBC line %d!!!\n", \
           cudaGetErrorString(error),                                                                      \
           lineno);                                                                                        \
    exit(1);                                                                                               \
  }

void foo20() {
  bool CMC_profile = true;
  CMC_PROFILING_BEGIN();
  CMC_PROFILING_END(__LINE__);
}

//CHECK: /*
//CHECK-NEXT: DPCT1023:{{[0-9]+}}: The SYCL sub-group does not support mask options for
//CHECK-NEXT: dpct::select_from_sub_group.
//CHECK-NEXT: */
//CHECK-NEXT: #define CALLSHFLSYNC(x)                                                        \
//CHECK-NEXT: dpct::select_from_sub_group(item_ct1.get_sub_group(), x, 3 ^ 1);
#define CALLSHFLSYNC(x) __shfl_sync(0xffffffff, x, 3 ^ 1);
//CHECK: #define CALLANYSYNC(x)                                                         \
//CHECK-NEXT:   sycl::any_of_group(                                                          \
//CHECK-NEXT:       item_ct1.get_sub_group(),                                                \
//CHECK-NEXT:       (0xffffffff &                                                            \
//CHECK-NEXT:        (0x1 << item_ct1.get_sub_group().get_local_linear_id())) &&             \
//CHECK-NEXT:           x != 0.0f);
#define CALLANYSYNC(x) __any_sync(0xffffffff, x != 0.0f);

__global__ void foo21(){
  int a;
  CALLSHFLSYNC(a);
  CALLANYSYNC(a);
}


//CHECK: #define FUNCNAME(x) x
//CHECK-NEXT: #define PASS(x) x
//CHECK-NEXT: template <typename T, int X, int Y>
//CHECK-NEXT: void doo(float f, const sycl::stream &stream_ct1) {
//CHECK-NEXT:   stream_ct1 << "doo\n";
//CHECK-NEXT: }
#define FUNCNAME(x) x
#define PASS(x) x
template <typename T, int X, int Y>
__device__ void doo(float f) {
  printf("doo\n");
}

//CHECK: void foo22(const sycl::stream &stream_ct1) {
//CHECK-NEXT:   FUNCNAME(doo)<float, PASS(1 +) 2, SIZE2>(PASS(1 +) 0.0f, stream_ct1);
//CHECK-NEXT: }
__global__ void foo22() {
  FUNCNAME(doo)<float, PASS(1 +) 2, SIZE2>(PASS(1 +) 0.0f);
}

//CHECK: static __inline__ void __attribute__((__always_inline__, __nodebug__, __target__("mmx")))
//CHECK-NEXT: foo23(void)
//CHECK-NEXT: {
//CHECK-NEXT:     __builtin_ia32_emms();
//CHECK-NEXT: }
static __inline__ void __attribute__((__always_inline__, __nodebug__, __target__("mmx")))
foo23(void)
{
  __builtin_ia32_emms();
}

//CHECK: #define SHFL(x, y, z)                                                          \
//CHECK-NEXT: dpct::select_from_sub_group(item_ct1.get_sub_group(), (x), (y), (z))
#define SHFL(x, y, z) __shfl((x), (y), (z))
__global__ void foo24(){
  int i;
  SHFL(i, i, 16);
}


#include <cublas_v2.h>
int foo25(){
//CHECK: #if defined(MKL_SYCL_HPP)
#if defined(CUBLAS_V2_H_)
#endif

//CHECK: #ifndef MKL_SYCL_HPP
//CHECK-NEXT: #define CUBLAS_V2_H_
#ifndef CUBLAS_V2_H_
#define CUBLAS_V2_H_
float *h_a, *h_b, *h_c;
float *d_C_S;
int a = cublasSetVector(10, sizeof(float), h_a, 11111, d_C_S, 11111);
#endif
return 0;
}

//CHECK:#define AAAAA_Z_MAKE(r, i) sycl::double2(r, i)
//CHECK-NEXT:#define AAAAA_Z_ZERO AAAAA_Z_MAKE(0.0, 0.0)
//CHECK-NEXT:void aaaaa_zprint_vector() {
//CHECK-NEXT:  sycl::double2 z_zero = AAAAA_Z_ZERO;
//CHECK-NEXT:#ifdef COMPLEX
//CHECK-NEXT:#define AAA
//CHECK-NEXT:#else
//CHECK-NEXT:#define BBB
//CHECK-NEXT:#endif
//CHECK-NEXT:}
#define AAAAA_Z_MAKE(r, i) make_cuDoubleComplex(r, i)
#define AAAAA_Z_ZERO AAAAA_Z_MAKE(0.0, 0.0)
void aaaaa_zprint_vector() {
  cuDoubleComplex z_zero = AAAAA_Z_ZERO;
#ifdef COMPLEX
#define AAA
#else
#define BBB
#endif
}

namespace launch_bounds_test {
constexpr uint32_t AAAAA_launch_bounds_test = 1024;
constexpr uint32_t BBBBB_launch_bounds_test = 256;
#define CCCCC_launch_bounds_test(val)          \
  (((val) <= AAAAA_launch_bounds_test) ? (val) \
      : BBBBB_launch_bounds_test)

// CHECK: #define DDDDD_launch_bounds_test(max_threads_per_block) \
// CHECK-NEXT: /*comment*/
// CHECK-NEXT: template <typename T1, typename T2, int I>
#define DDDDD_launch_bounds_test(max_threads_per_block) \
  __launch_bounds__((CCCCC_launch_bounds_test((max_threads_per_block)))) /*comment*/
template <typename T1, typename T2, int I>
DDDDD_launch_bounds_test(512)
__global__ void test() {}

// CHECK: #define EEEEE_launch_bounds_test(max_threads_per_block) \
// CHECK-EMPTY:
// CHECK-NEXT: template <typename T1, typename T2, int I>
#define EEEEE_launch_bounds_test(max_threads_per_block) \
__launch_bounds__((CCCCC_launch_bounds_test((max_threads_per_block))))
template <typename T1, typename T2, int I>
EEEEE_launch_bounds_test(512)
__global__ void test2() {}

#undef CCCCC_launch_bounds_test
#undef DDDDD_launch_bounds_test
#undef EEEEE_launch_bounds_test
}

//     CHECK:#if (defined(DPCT_COMPATIBILITY_TEMP) &&                                       \
//CHECK-NEXT:     !(defined(__clang__) && defined(SYCL_LANGUAGE_VERSION)))
//CHECK-NEXT:__host__ __device__
//CHECK-NEXT:#endif
//CHECK-NEXT:void foo26 () {}
#if (defined(__CUDA_ARCH__) && !(defined(__clang__) && defined(__CUDA__)))
__host__ __device__
#endif
void foo26 () {}

// check not to assert
//CHECK: namespace user_namespace {
//CHECK-NEXT:   template <typename T> struct cufftDoubleComplex {};
//CHECK-NEXT: }
//CHECK-NEXT: #define MACRO_AA(ARG) ARG()
//CHECK-NEXT: template <typename T> void bar() {}
//CHECK-NEXT: #define MACRO_BB() void foo27() { return bar<user_namespace::cufftDoubleComplex<float>>(); }
//CHECK-NEXT: MACRO_AA(MACRO_BB)
namespace user_namespace {
  template <typename T> struct cufftDoubleComplex {};
}
#define MACRO_AA(ARG) ARG()
template <typename T> void bar() {}
#define MACRO_BB() void foo27() { return bar<user_namespace::cufftDoubleComplex<float>>(); }
MACRO_AA(MACRO_BB)


#define CALL_K(...) __VA_ARGS__
void foo28(){
  //CHECK: CALL_K(dpct::get_default_queue().parallel_for(
  //CHECK-NEXT:   sycl::nd_range<3>(sycl::range<3>(1, 1, 1), sycl::range<3>(1, 1, 1)),
  //CHECK-NEXT:   [=](sycl::nd_item<3> item_ct1) {
  //CHECK-NEXT:     foo_kernel();
  //CHECK-NEXT:   });)
  CALL_K(foo_kernel<<<1,1,0>>>();)
}



#define SIMD_SIZE 32
#define BLOCK_PAIR 256

#define local_allocate_store_charge()                                       \
    __shared__ double red_acc[8][BLOCK_PAIR / SIMD_SIZE];

//CHECK: void foo29(sycl::local_accessor<double, 2> red_acc) {
//CHECK-NEXT: }
__global__ void foo29() {
  local_allocate_store_charge();
}

template<class T1, class T2, int N> __global__ void foo31();

//CHECK: #define FOO31(DIMS)                                                            \
//CHECK-NEXT: q_ct1.parallel_for(                                                          \
//CHECK-NEXT:     sycl::nd_range<3>(sycl::range<3>(1, 1, 1), sycl::range<3>(1, 1, 1)),     \
//CHECK-NEXT:     [=](sycl::nd_item<3> item_ct1) { foo31<unsigned int, float, DIMS>(); });


#define FOO31(DIMS) foo31<unsigned int, float, DIMS><<<1,1>>>();

//CHECK:   q_ct1.submit([&](sycl::handler &cgh) {
//CHECK-NEXT:     /*
//CHECK-NEXT:     DPCT1101:{{[0-9]+}}: 'BLOCK_PAIR / SIMD_SIZE' expression was replaced with a
//CHECK-NEXT:     value. Modify the code to use original expression, provided in comments,
//CHECK-NEXT:     if it is correct.
//CHECK-NEXT:     */
//CHECK-NEXT:     sycl::local_accessor<double, 2> red_acc_acc_ct1(
//CHECK-NEXT:         sycl::range<2>(8, 8 /*BLOCK_PAIR / SIMD_SIZE*/), cgh);

//CHECK:     cgh.parallel_for(
//CHECK-NEXT:         sycl::nd_range<3>(sycl::range<3>(1, 1, 1), sycl::range<3>(1, 1, 1)),
//CHECK-NEXT:         [=](sycl::nd_item<3> item_ct1) {
//CHECK-NEXT:           foo29(red_acc_acc_ct1);
//CHECK-NEXT:         });
//CHECK-NEXT:   });
//CHECK-NEXT:   FOO31(1)
//CHECK-NEXT: }
void foo30(){
  foo29<<<1,1,0>>>();
  FOO31(1)
}



#define VA_CALL2(...) __VA_ARGS__()
#define VA_CALL(...) VA_CALL2(__VA_ARGS__)

template<class T>
__global__ void template_kernel(T t){
    __shared__ T t2;
}

int foo31(){
  //CHECK: VA_CALL(([&] {
  //CHECK-NEXT:   dpct::get_default_queue().submit([&](sycl::handler &cgh) {
  //CHECK-NEXT:     sycl::local_accessor<int, 0> t2_acc_ct1(cgh);
  //CHECK:     cgh.parallel_for(
  //CHECK-NEXT:         sycl::nd_range<3>(sycl::range<3>(1, 1, 1), sycl::range<3>(1, 1, 1)),
  //CHECK-NEXT:         [=](sycl::nd_item<3> item_ct1) {
  //CHECK-NEXT:           template_kernel<int>(10, t2_acc_ct1);
  //CHECK-NEXT:         });
  //CHECK-NEXT:   });
  //CHECK-NEXT: }));
  VA_CALL( ([&]{ template_kernel<int><<<1,1,0>>>(10); }) );
}

class ArgClass{};


#define SIZE 256
//CHECK: #define VACALL4(...) __VA_ARGS__()
//CHECK-NEXT: #define VACALL3(...) VACALL4(__VA_ARGS__)
//CHECK-NEXT: #define VACALL2(...) VACALL3(__VA_ARGS__)
//CHECK-NEXT: #define VACALL(x)                                                              \
//CHECK-NEXT:   dpct::get_default_queue().submit([&](sycl::handler &cgh) {                   \
//CHECK-NEXT:     auto i_ct0 = i;                                                            \
//CHECK-NEXT:     auto ac_ct0 = ac;                                                          \
//CHECK:     cgh.parallel_for(                                                          \
//CHECK-NEXT:         sycl::nd_range<3>(sycl::range<3>(1, 1, 2) *                            \
//CHECK-NEXT:                               sycl::range<3>(1, 1, SIZE),                      \
//CHECK-NEXT:                           sycl::range<3>(1, 1, SIZE)),                         \
//CHECK-NEXT:         [=](sycl::nd_item<3> item_ct1) { foo32(i_ct0, ac_ct0); });             \
//CHECK-NEXT:   });
#define VACALL4(...) __VA_ARGS__()
#define VACALL3(...) VACALL4(__VA_ARGS__)
#define VACALL2(...) VACALL3(__VA_ARGS__)
#define VACALL(x) foo32<<<2,SIZE,0>>>(i, ac)
__global__ void foo32(int a, ArgClass ac){}

// CHECK: int foo33(){
// CHECK-NEXT:   ArgClass ac;
// CHECK-NEXT:   int i;
// CHECK-NEXT:   /*
// CHECK-NEXT:   DPCT1038:{{[0-9]+}}: When the kernel function name is used as a macro argument, the
// CHECK-NEXT:   migration result may be incorrect. You need to verify the definition of the
// CHECK-NEXT:   macro.
// CHECK-NEXT:   */
// CHECK-NEXT:   VACALL2([&] {VACALL(0);
// CHECK-NEXT:   });
// CHECK-NEXT: }
int foo33(){
  ArgClass ac;
  int i;
  VACALL2([&]{VACALL(0);});
}


#include <thrust/device_vector.h>
#include <thrust/host_vector.h>
#include <thrust/unique.h>

void foo34() {

  int *ptr;
  thrust::host_vector<int> h_keys, h_values;
  thrust::device_vector<int> d_keys, d_values;
  thrust::equal_to<int> binary_pred;

  auto dummy_dev = thrust::device_ptr<int>(ptr);
  int numel = 1;
  using index_t = int;
  VACALL3([&]() {
    int64_t num_of_segments;
    {
      auto sorted_indices_dev = thrust::device_ptr<index_t>(ptr);
      auto dummy_dev = thrust::device_ptr<index_t>(ptr);
      //CHECK: auto ends = dpct::unique_copy(
      //CHECK-NEXT:   oneapi::dpl::execution::make_device_policy(dpct::get_default_queue()),
      //CHECK-NEXT:   sorted_indices_dev, sorted_indices_dev + numel,
      //CHECK-NEXT:   dpct::make_counting_iterator(0), dummy_dev,
      //CHECK-NEXT:   dpct::device_pointer<index_t>(ptr));
      auto ends = thrust::unique_by_key_copy(
          thrust::device, sorted_indices_dev, sorted_indices_dev + numel,
          thrust::make_counting_iterator(0), dummy_dev,
          thrust::device_ptr<index_t>(ptr));
    }
  });
}<|MERGE_RESOLUTION|>--- conflicted
+++ resolved
@@ -669,13 +669,8 @@
 //CHECK-NEXT: DPCT1064:{{[0-9]+}}: Migrated pow call is used in a macro definition and is not valid
 //CHECK-NEXT: for all macro uses. Adjust the code.
 //CHECK-NEXT: */
-<<<<<<< HEAD
-//CHECK-NEXT: #define POW3(x, y) sycl::pow<double>(vx[id], 3.0)
-//CHECK-NEXT: #define SQRT(x) sycl::sqrt(x)
-=======
 //CHECK-NEXT: #define POW3(x, y) sycl::pow<double>(x, y)
 //CHECK: #define SQRT(x) sycl::sqrt(x)
->>>>>>> 48d3c60a
 //CHECK-NEXT: void foo12(){
 //CHECK-NEXT: real *vx;
 //CHECK-NEXT: real *vy;
