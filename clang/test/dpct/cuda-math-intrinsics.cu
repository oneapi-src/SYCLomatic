--- conflicted
+++ resolved
@@ -2478,51 +2478,6 @@
   return max(f, g) + min(f, g);
 }
 
-<<<<<<< HEAD
-// CHECK:  int bar(short i, long j) {
-// CHECK-NEXT:   return dpct::max(i, j) + dpct::min(i, j);
-// CHECK-NEXT: }
-__host__ int bar(short i, long j) {
-  return max(i, j) + min(i, j);
-}
-
-// CHECK:  int bar(unsigned short i, unsigned long j) {
-// CHECK-NEXT:   return dpct::max(i, j) + dpct::min(i, j);
-// CHECK-NEXT: }
-__host__ int bar(unsigned short i, unsigned long j) {
-  return max(i, j) + min(i, j);
-}
-
-// CHECK:  int bar(unsigned short i, long j) {
-// CHECK-NEXT:   return dpct::max(i, j) + dpct::min(i, j);
-// CHECK-NEXT: }
-__host__ int bar(unsigned short i, long j) {
-  return max(i, j) + min(i, j);
-}
-
-// CHECK:  int bar(long i, unsigned short j) {
-// CHECK-NEXT:   return dpct::max(i, j) + dpct::min(i, j);
-// CHECK-NEXT: }
-__host__ int bar(long i, unsigned short j) {
-  return max(i, j) + min(i, j);
-}
-
-// CHECK:  int bar(short i, unsigned long j) {
-// CHECK-NEXT:   return dpct::max(i, j) + dpct::min(i, j);
-// CHECK-NEXT: }
-__host__ int bar(short i, unsigned long j) {
-  return max(i, j) + min(i, j);
-}
-
-// CHECK:  int bar(unsigned long i, short j) {
-// CHECK-NEXT:   return dpct::max(i, j) + dpct::min(i, j);
-// CHECK-NEXT: }
-__host__ int bar(unsigned long i, short j) {
-  return max(i, j) + min(i, j);
-}
-
-=======
->>>>>>> 7ddedb6b
 typedef int INT;
 typedef unsigned UINT;
 using int_t = int;
