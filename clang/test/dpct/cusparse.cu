--- conflicted
+++ resolved
@@ -191,7 +191,6 @@
   cusparseScsrmv(handle, transA, m, n, nnz, &alpha, descrB, csrValA, csrRowPtrA, csrColIndA, x, &beta, y);
 }
 
-<<<<<<< HEAD
 void foo3(){
   int c_nnz;
   cusparseMatDescr_t descrB;
@@ -283,8 +282,8 @@
   cusparseCcsrgemm(handle, CUSPARSE_OPERATION_NON_TRANSPOSE, CUSPARSE_OPERATION_NON_TRANSPOSE, 3, 3, 4, descrA, 4, val_a_c, row_ptr_a, col_ind_a, descrB, 5, val_b_c, row_ptr_b, col_ind_b, descrC, val_c_c, row_ptr_c, col_ind_c);
   cusparseZcsrgemm(handle, CUSPARSE_OPERATION_NON_TRANSPOSE, CUSPARSE_OPERATION_NON_TRANSPOSE, 3, 3, 4, descrA, 4, val_a_z, row_ptr_a, col_ind_a, descrB, 5, val_b_z, row_ptr_b, col_ind_b, descrC, val_c_z, row_ptr_c, col_ind_c);
 }
-=======
-void foo3() {
+
+void foo5() {
   cusparseHandle_t handle;
   cusparseMatDescr_t descrA;
 
@@ -389,7 +388,7 @@
   cusparseDestroyCsrsv2Info(info2);
 }
 
-void foo4() {
+void foo6() {
   cusparseHandle_t handle;
   cusparseMatDescr_t descrA;
   cusparseSolveAnalysisInfo_t info;
@@ -406,5 +405,4 @@
   //CHECK-NEXT:dpct::sparse::csrsv(*handle, oneapi::mkl::transpose::nontrans, 3, &alpha_s, dpct::library_data_t::real_float, descrA, a_s_val, dpct::library_data_t::real_float, a_row_ptr, a_col_ind, info, f_s, dpct::library_data_t::real_float, x_s, dpct::library_data_t::real_float);
   cusparseCsrsv_analysisEx(handle, CUSPARSE_OPERATION_NON_TRANSPOSE, 3, 6, descrA, a_s_val, CUDA_R_32F, a_row_ptr, a_col_ind, info, CUDA_R_32F);
   cusparseCsrsv_solveEx(handle, CUSPARSE_OPERATION_NON_TRANSPOSE, 3, &alpha_s, CUDA_R_32F, descrA, a_s_val, CUDA_R_32F, a_row_ptr, a_col_ind, info, f_s, CUDA_R_32F, x_s, CUDA_R_32F, CUDA_R_32F);
-}
->>>>>>> ff477d54
+}