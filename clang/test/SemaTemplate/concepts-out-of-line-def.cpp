--- conflicted
+++ resolved
@@ -621,9 +621,6 @@
     { t.method(static_cast<Ts &&>(ts)...) } -> True<void>;
   } {}
 
-<<<<<<< HEAD
-}
-=======
 }
 
 namespace GH63782 {
@@ -668,5 +665,4 @@
   return x.split<0>();
 }
 
-} // namespace eve
->>>>>>> 4b409fa5
+} // namespace eve