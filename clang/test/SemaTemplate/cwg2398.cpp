--- conflicted
+++ resolved
@@ -75,20 +75,10 @@
   template <class T1, class T2 = float> struct A {};
 
   template <template <class T4> class TT1, class T5> void f(TT1<T5>);
-<<<<<<< HEAD
-  // new-note@-1 {{candidate function}}
-
-  template <class T6, class T7>                      void f(A<T6, T7>) {};
-  // new-note@-1 {{candidate function}}
-
-  void g() {
-    f(A<int>()); // new-error {{call to 'f' is ambiguous}}
-=======
   template <class T6, class T7>                      void f(A<T6, T7>) {};
 
   void g() {
     f(A<int>());
->>>>>>> 4b409fa5
   }
 } // namespace class_template_func
 
