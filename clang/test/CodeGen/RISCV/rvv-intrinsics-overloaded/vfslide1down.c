// NOTE: Assertions have been autogenerated by utils/update_cc_test_checks.py
// REQUIRES: riscv-registered-target
// RUN: %clang_cc1 -triple riscv64 -target-feature +f -target-feature +d -target-feature +experimental-v \
// RUN:   -disable-O0-optnone -emit-llvm %s -o - | opt -S -mem2reg | FileCheck --check-prefix=CHECK-RV64 %s

#include <riscv_vector.h>

//
// CHECK-RV64-LABEL: @test_vfslide1down_vf_f32mf2(
// CHECK-RV64-NEXT:  entry:
// CHECK-RV64-NEXT:    [[TMP0:%.*]] = call <vscale x 1 x float> @llvm.riscv.vfslide1down.nxv1f32.f32.i64(<vscale x 1 x float> [[SRC:%.*]], float [[VALUE:%.*]], i64 [[VL:%.*]])
// CHECK-RV64-NEXT:    ret <vscale x 1 x float> [[TMP0]]
//
vfloat32mf2_t test_vfslide1down_vf_f32mf2(vfloat32mf2_t src, float value,
                                          size_t vl) {
  return vfslide1down(src, value, vl);
}

//
// CHECK-RV64-LABEL: @test_vfslide1down_vf_f32m1(
// CHECK-RV64-NEXT:  entry:
// CHECK-RV64-NEXT:    [[TMP0:%.*]] = call <vscale x 2 x float> @llvm.riscv.vfslide1down.nxv2f32.f32.i64(<vscale x 2 x float> [[SRC:%.*]], float [[VALUE:%.*]], i64 [[VL:%.*]])
// CHECK-RV64-NEXT:    ret <vscale x 2 x float> [[TMP0]]
//
vfloat32m1_t test_vfslide1down_vf_f32m1(vfloat32m1_t src, float value,
                                        size_t vl) {
  return vfslide1down(src, value, vl);
}

//
// CHECK-RV64-LABEL: @test_vfslide1down_vf_f32m2(
// CHECK-RV64-NEXT:  entry:
// CHECK-RV64-NEXT:    [[TMP0:%.*]] = call <vscale x 4 x float> @llvm.riscv.vfslide1down.nxv4f32.f32.i64(<vscale x 4 x float> [[SRC:%.*]], float [[VALUE:%.*]], i64 [[VL:%.*]])
// CHECK-RV64-NEXT:    ret <vscale x 4 x float> [[TMP0]]
//
vfloat32m2_t test_vfslide1down_vf_f32m2(vfloat32m2_t src, float value,
                                        size_t vl) {
  return vfslide1down(src, value, vl);
}

//
// CHECK-RV64-LABEL: @test_vfslide1down_vf_f32m4(
// CHECK-RV64-NEXT:  entry:
// CHECK-RV64-NEXT:    [[TMP0:%.*]] = call <vscale x 8 x float> @llvm.riscv.vfslide1down.nxv8f32.f32.i64(<vscale x 8 x float> [[SRC:%.*]], float [[VALUE:%.*]], i64 [[VL:%.*]])
// CHECK-RV64-NEXT:    ret <vscale x 8 x float> [[TMP0]]
//
vfloat32m4_t test_vfslide1down_vf_f32m4(vfloat32m4_t src, float value,
                                        size_t vl) {
  return vfslide1down(src, value, vl);
}

//
// CHECK-RV64-LABEL: @test_vfslide1down_vf_f32m8(
// CHECK-RV64-NEXT:  entry:
// CHECK-RV64-NEXT:    [[TMP0:%.*]] = call <vscale x 16 x float> @llvm.riscv.vfslide1down.nxv16f32.f32.i64(<vscale x 16 x float> [[SRC:%.*]], float [[VALUE:%.*]], i64 [[VL:%.*]])
// CHECK-RV64-NEXT:    ret <vscale x 16 x float> [[TMP0]]
//
vfloat32m8_t test_vfslide1down_vf_f32m8(vfloat32m8_t src, float value,
                                        size_t vl) {
  return vfslide1down(src, value, vl);
}

//
// CHECK-RV64-LABEL: @test_vfslide1down_vf_f64m1(
// CHECK-RV64-NEXT:  entry:
// CHECK-RV64-NEXT:    [[TMP0:%.*]] = call <vscale x 1 x double> @llvm.riscv.vfslide1down.nxv1f64.f64.i64(<vscale x 1 x double> [[SRC:%.*]], double [[VALUE:%.*]], i64 [[VL:%.*]])
// CHECK-RV64-NEXT:    ret <vscale x 1 x double> [[TMP0]]
//
vfloat64m1_t test_vfslide1down_vf_f64m1(vfloat64m1_t src, double value,
                                        size_t vl) {
  return vfslide1down(src, value, vl);
}

//
// CHECK-RV64-LABEL: @test_vfslide1down_vf_f64m2(
// CHECK-RV64-NEXT:  entry:
// CHECK-RV64-NEXT:    [[TMP0:%.*]] = call <vscale x 2 x double> @llvm.riscv.vfslide1down.nxv2f64.f64.i64(<vscale x 2 x double> [[SRC:%.*]], double [[VALUE:%.*]], i64 [[VL:%.*]])
// CHECK-RV64-NEXT:    ret <vscale x 2 x double> [[TMP0]]
//
vfloat64m2_t test_vfslide1down_vf_f64m2(vfloat64m2_t src, double value,
                                        size_t vl) {
  return vfslide1down(src, value, vl);
}

//
// CHECK-RV64-LABEL: @test_vfslide1down_vf_f64m4(
// CHECK-RV64-NEXT:  entry:
// CHECK-RV64-NEXT:    [[TMP0:%.*]] = call <vscale x 4 x double> @llvm.riscv.vfslide1down.nxv4f64.f64.i64(<vscale x 4 x double> [[SRC:%.*]], double [[VALUE:%.*]], i64 [[VL:%.*]])
// CHECK-RV64-NEXT:    ret <vscale x 4 x double> [[TMP0]]
//
vfloat64m4_t test_vfslide1down_vf_f64m4(vfloat64m4_t src, double value,
                                        size_t vl) {
  return vfslide1down(src, value, vl);
}

//
// CHECK-RV64-LABEL: @test_vfslide1down_vf_f64m8(
// CHECK-RV64-NEXT:  entry:
// CHECK-RV64-NEXT:    [[TMP0:%.*]] = call <vscale x 8 x double> @llvm.riscv.vfslide1down.nxv8f64.f64.i64(<vscale x 8 x double> [[SRC:%.*]], double [[VALUE:%.*]], i64 [[VL:%.*]])
// CHECK-RV64-NEXT:    ret <vscale x 8 x double> [[TMP0]]
//
vfloat64m8_t test_vfslide1down_vf_f64m8(vfloat64m8_t src, double value,
                                        size_t vl) {
  return vfslide1down(src, value, vl);
}

//
// CHECK-RV64-LABEL: @test_vfslide1down_vf_f32mf2_m(
// CHECK-RV64-NEXT:  entry:
<<<<<<< HEAD
// CHECK-RV64-NEXT:    [[TMP0:%.*]] = call <vscale x 1 x float> @llvm.riscv.vfslide1down.mask.nxv1f32.f32.i64(<vscale x 1 x float> [[MASKEDOFF:%.*]], <vscale x 1 x float> [[SRC:%.*]], float [[VALUE:%.*]], <vscale x 1 x i1> [[MASK:%.*]], i64 [[VL:%.*]]) #[[ATTR6:[0-9]+]]
=======
// CHECK-RV64-NEXT:    [[TMP0:%.*]] = call <vscale x 1 x float> @llvm.riscv.vfslide1down.mask.nxv1f32.f32.i64(<vscale x 1 x float> [[MASKEDOFF:%.*]], <vscale x 1 x float> [[SRC:%.*]], float [[VALUE:%.*]], <vscale x 1 x i1> [[MASK:%.*]], i64 [[VL:%.*]])
>>>>>>> 3f9ee3c9
// CHECK-RV64-NEXT:    ret <vscale x 1 x float> [[TMP0]]
//
vfloat32mf2_t test_vfslide1down_vf_f32mf2_m(vbool64_t mask,
                                            vfloat32mf2_t maskedoff,
                                            vfloat32mf2_t src, float value,
                                            size_t vl) {
  return vfslide1down(mask, maskedoff, src, value, vl);
}

//
// CHECK-RV64-LABEL: @test_vfslide1down_vf_f32m1_m(
// CHECK-RV64-NEXT:  entry:
<<<<<<< HEAD
// CHECK-RV64-NEXT:    [[TMP0:%.*]] = call <vscale x 2 x float> @llvm.riscv.vfslide1down.mask.nxv2f32.f32.i64(<vscale x 2 x float> [[MASKEDOFF:%.*]], <vscale x 2 x float> [[SRC:%.*]], float [[VALUE:%.*]], <vscale x 2 x i1> [[MASK:%.*]], i64 [[VL:%.*]]) #[[ATTR6]]
=======
// CHECK-RV64-NEXT:    [[TMP0:%.*]] = call <vscale x 2 x float> @llvm.riscv.vfslide1down.mask.nxv2f32.f32.i64(<vscale x 2 x float> [[MASKEDOFF:%.*]], <vscale x 2 x float> [[SRC:%.*]], float [[VALUE:%.*]], <vscale x 2 x i1> [[MASK:%.*]], i64 [[VL:%.*]])
>>>>>>> 3f9ee3c9
// CHECK-RV64-NEXT:    ret <vscale x 2 x float> [[TMP0]]
//
vfloat32m1_t test_vfslide1down_vf_f32m1_m(vbool32_t mask,
                                          vfloat32m1_t maskedoff,
                                          vfloat32m1_t src, float value,
                                          size_t vl) {
  return vfslide1down(mask, maskedoff, src, value, vl);
}

//
// CHECK-RV64-LABEL: @test_vfslide1down_vf_f32m2_m(
// CHECK-RV64-NEXT:  entry:
<<<<<<< HEAD
// CHECK-RV64-NEXT:    [[TMP0:%.*]] = call <vscale x 4 x float> @llvm.riscv.vfslide1down.mask.nxv4f32.f32.i64(<vscale x 4 x float> [[MASKEDOFF:%.*]], <vscale x 4 x float> [[SRC:%.*]], float [[VALUE:%.*]], <vscale x 4 x i1> [[MASK:%.*]], i64 [[VL:%.*]]) #[[ATTR6]]
=======
// CHECK-RV64-NEXT:    [[TMP0:%.*]] = call <vscale x 4 x float> @llvm.riscv.vfslide1down.mask.nxv4f32.f32.i64(<vscale x 4 x float> [[MASKEDOFF:%.*]], <vscale x 4 x float> [[SRC:%.*]], float [[VALUE:%.*]], <vscale x 4 x i1> [[MASK:%.*]], i64 [[VL:%.*]])
>>>>>>> 3f9ee3c9
// CHECK-RV64-NEXT:    ret <vscale x 4 x float> [[TMP0]]
//
vfloat32m2_t test_vfslide1down_vf_f32m2_m(vbool16_t mask,
                                          vfloat32m2_t maskedoff,
                                          vfloat32m2_t src, float value,
                                          size_t vl) {
  return vfslide1down(mask, maskedoff, src, value, vl);
}

//
// CHECK-RV64-LABEL: @test_vfslide1down_vf_f32m4_m(
// CHECK-RV64-NEXT:  entry:
<<<<<<< HEAD
// CHECK-RV64-NEXT:    [[TMP0:%.*]] = call <vscale x 8 x float> @llvm.riscv.vfslide1down.mask.nxv8f32.f32.i64(<vscale x 8 x float> [[MASKEDOFF:%.*]], <vscale x 8 x float> [[SRC:%.*]], float [[VALUE:%.*]], <vscale x 8 x i1> [[MASK:%.*]], i64 [[VL:%.*]]) #[[ATTR6]]
=======
// CHECK-RV64-NEXT:    [[TMP0:%.*]] = call <vscale x 8 x float> @llvm.riscv.vfslide1down.mask.nxv8f32.f32.i64(<vscale x 8 x float> [[MASKEDOFF:%.*]], <vscale x 8 x float> [[SRC:%.*]], float [[VALUE:%.*]], <vscale x 8 x i1> [[MASK:%.*]], i64 [[VL:%.*]])
>>>>>>> 3f9ee3c9
// CHECK-RV64-NEXT:    ret <vscale x 8 x float> [[TMP0]]
//
vfloat32m4_t test_vfslide1down_vf_f32m4_m(vbool8_t mask, vfloat32m4_t maskedoff,
                                          vfloat32m4_t src, float value,
                                          size_t vl) {
  return vfslide1down(mask, maskedoff, src, value, vl);
}

//
// CHECK-RV64-LABEL: @test_vfslide1down_vf_f32m8_m(
// CHECK-RV64-NEXT:  entry:
<<<<<<< HEAD
// CHECK-RV64-NEXT:    [[TMP0:%.*]] = call <vscale x 16 x float> @llvm.riscv.vfslide1down.mask.nxv16f32.f32.i64(<vscale x 16 x float> [[MASKEDOFF:%.*]], <vscale x 16 x float> [[SRC:%.*]], float [[VALUE:%.*]], <vscale x 16 x i1> [[MASK:%.*]], i64 [[VL:%.*]]) #[[ATTR6]]
=======
// CHECK-RV64-NEXT:    [[TMP0:%.*]] = call <vscale x 16 x float> @llvm.riscv.vfslide1down.mask.nxv16f32.f32.i64(<vscale x 16 x float> [[MASKEDOFF:%.*]], <vscale x 16 x float> [[SRC:%.*]], float [[VALUE:%.*]], <vscale x 16 x i1> [[MASK:%.*]], i64 [[VL:%.*]])
>>>>>>> 3f9ee3c9
// CHECK-RV64-NEXT:    ret <vscale x 16 x float> [[TMP0]]
//
vfloat32m8_t test_vfslide1down_vf_f32m8_m(vbool4_t mask, vfloat32m8_t maskedoff,
                                          vfloat32m8_t src, float value,
                                          size_t vl) {
  return vfslide1down(mask, maskedoff, src, value, vl);
}

//
// CHECK-RV64-LABEL: @test_vfslide1down_vf_f64m1_m(
// CHECK-RV64-NEXT:  entry:
<<<<<<< HEAD
// CHECK-RV64-NEXT:    [[TMP0:%.*]] = call <vscale x 1 x double> @llvm.riscv.vfslide1down.mask.nxv1f64.f64.i64(<vscale x 1 x double> [[MASKEDOFF:%.*]], <vscale x 1 x double> [[SRC:%.*]], double [[VALUE:%.*]], <vscale x 1 x i1> [[MASK:%.*]], i64 [[VL:%.*]]) #[[ATTR6]]
=======
// CHECK-RV64-NEXT:    [[TMP0:%.*]] = call <vscale x 1 x double> @llvm.riscv.vfslide1down.mask.nxv1f64.f64.i64(<vscale x 1 x double> [[MASKEDOFF:%.*]], <vscale x 1 x double> [[SRC:%.*]], double [[VALUE:%.*]], <vscale x 1 x i1> [[MASK:%.*]], i64 [[VL:%.*]])
>>>>>>> 3f9ee3c9
// CHECK-RV64-NEXT:    ret <vscale x 1 x double> [[TMP0]]
//
vfloat64m1_t test_vfslide1down_vf_f64m1_m(vbool64_t mask,
                                          vfloat64m1_t maskedoff,
                                          vfloat64m1_t src, double value,
                                          size_t vl) {
  return vfslide1down(mask, maskedoff, src, value, vl);
}

//
// CHECK-RV64-LABEL: @test_vfslide1down_vf_f64m2_m(
// CHECK-RV64-NEXT:  entry:
<<<<<<< HEAD
// CHECK-RV64-NEXT:    [[TMP0:%.*]] = call <vscale x 2 x double> @llvm.riscv.vfslide1down.mask.nxv2f64.f64.i64(<vscale x 2 x double> [[MASKEDOFF:%.*]], <vscale x 2 x double> [[SRC:%.*]], double [[VALUE:%.*]], <vscale x 2 x i1> [[MASK:%.*]], i64 [[VL:%.*]]) #[[ATTR6]]
=======
// CHECK-RV64-NEXT:    [[TMP0:%.*]] = call <vscale x 2 x double> @llvm.riscv.vfslide1down.mask.nxv2f64.f64.i64(<vscale x 2 x double> [[MASKEDOFF:%.*]], <vscale x 2 x double> [[SRC:%.*]], double [[VALUE:%.*]], <vscale x 2 x i1> [[MASK:%.*]], i64 [[VL:%.*]])
>>>>>>> 3f9ee3c9
// CHECK-RV64-NEXT:    ret <vscale x 2 x double> [[TMP0]]
//
vfloat64m2_t test_vfslide1down_vf_f64m2_m(vbool32_t mask,
                                          vfloat64m2_t maskedoff,
                                          vfloat64m2_t src, double value,
                                          size_t vl) {
  return vfslide1down(mask, maskedoff, src, value, vl);
}

//
// CHECK-RV64-LABEL: @test_vfslide1down_vf_f64m4_m(
// CHECK-RV64-NEXT:  entry:
<<<<<<< HEAD
// CHECK-RV64-NEXT:    [[TMP0:%.*]] = call <vscale x 4 x double> @llvm.riscv.vfslide1down.mask.nxv4f64.f64.i64(<vscale x 4 x double> [[MASKEDOFF:%.*]], <vscale x 4 x double> [[SRC:%.*]], double [[VALUE:%.*]], <vscale x 4 x i1> [[MASK:%.*]], i64 [[VL:%.*]]) #[[ATTR6]]
=======
// CHECK-RV64-NEXT:    [[TMP0:%.*]] = call <vscale x 4 x double> @llvm.riscv.vfslide1down.mask.nxv4f64.f64.i64(<vscale x 4 x double> [[MASKEDOFF:%.*]], <vscale x 4 x double> [[SRC:%.*]], double [[VALUE:%.*]], <vscale x 4 x i1> [[MASK:%.*]], i64 [[VL:%.*]])
>>>>>>> 3f9ee3c9
// CHECK-RV64-NEXT:    ret <vscale x 4 x double> [[TMP0]]
//
vfloat64m4_t test_vfslide1down_vf_f64m4_m(vbool16_t mask,
                                          vfloat64m4_t maskedoff,
                                          vfloat64m4_t src, double value,
                                          size_t vl) {
  return vfslide1down(mask, maskedoff, src, value, vl);
}

//
// CHECK-RV64-LABEL: @test_vfslide1down_vf_f64m8_m(
// CHECK-RV64-NEXT:  entry:
<<<<<<< HEAD
// CHECK-RV64-NEXT:    [[TMP0:%.*]] = call <vscale x 8 x double> @llvm.riscv.vfslide1down.mask.nxv8f64.f64.i64(<vscale x 8 x double> [[MASKEDOFF:%.*]], <vscale x 8 x double> [[SRC:%.*]], double [[VALUE:%.*]], <vscale x 8 x i1> [[MASK:%.*]], i64 [[VL:%.*]]) #[[ATTR6]]
=======
// CHECK-RV64-NEXT:    [[TMP0:%.*]] = call <vscale x 8 x double> @llvm.riscv.vfslide1down.mask.nxv8f64.f64.i64(<vscale x 8 x double> [[MASKEDOFF:%.*]], <vscale x 8 x double> [[SRC:%.*]], double [[VALUE:%.*]], <vscale x 8 x i1> [[MASK:%.*]], i64 [[VL:%.*]])
>>>>>>> 3f9ee3c9
// CHECK-RV64-NEXT:    ret <vscale x 8 x double> [[TMP0]]
//
vfloat64m8_t test_vfslide1down_vf_f64m8_m(vbool8_t mask, vfloat64m8_t maskedoff,
                                          vfloat64m8_t src, double value,
                                          size_t vl) {
  return vfslide1down(mask, maskedoff, src, value, vl);
}<|MERGE_RESOLUTION|>--- conflicted
+++ resolved
@@ -107,11 +107,7 @@
 //
 // CHECK-RV64-LABEL: @test_vfslide1down_vf_f32mf2_m(
 // CHECK-RV64-NEXT:  entry:
-<<<<<<< HEAD
-// CHECK-RV64-NEXT:    [[TMP0:%.*]] = call <vscale x 1 x float> @llvm.riscv.vfslide1down.mask.nxv1f32.f32.i64(<vscale x 1 x float> [[MASKEDOFF:%.*]], <vscale x 1 x float> [[SRC:%.*]], float [[VALUE:%.*]], <vscale x 1 x i1> [[MASK:%.*]], i64 [[VL:%.*]]) #[[ATTR6:[0-9]+]]
-=======
 // CHECK-RV64-NEXT:    [[TMP0:%.*]] = call <vscale x 1 x float> @llvm.riscv.vfslide1down.mask.nxv1f32.f32.i64(<vscale x 1 x float> [[MASKEDOFF:%.*]], <vscale x 1 x float> [[SRC:%.*]], float [[VALUE:%.*]], <vscale x 1 x i1> [[MASK:%.*]], i64 [[VL:%.*]])
->>>>>>> 3f9ee3c9
 // CHECK-RV64-NEXT:    ret <vscale x 1 x float> [[TMP0]]
 //
 vfloat32mf2_t test_vfslide1down_vf_f32mf2_m(vbool64_t mask,
@@ -124,11 +120,7 @@
 //
 // CHECK-RV64-LABEL: @test_vfslide1down_vf_f32m1_m(
 // CHECK-RV64-NEXT:  entry:
-<<<<<<< HEAD
-// CHECK-RV64-NEXT:    [[TMP0:%.*]] = call <vscale x 2 x float> @llvm.riscv.vfslide1down.mask.nxv2f32.f32.i64(<vscale x 2 x float> [[MASKEDOFF:%.*]], <vscale x 2 x float> [[SRC:%.*]], float [[VALUE:%.*]], <vscale x 2 x i1> [[MASK:%.*]], i64 [[VL:%.*]]) #[[ATTR6]]
-=======
 // CHECK-RV64-NEXT:    [[TMP0:%.*]] = call <vscale x 2 x float> @llvm.riscv.vfslide1down.mask.nxv2f32.f32.i64(<vscale x 2 x float> [[MASKEDOFF:%.*]], <vscale x 2 x float> [[SRC:%.*]], float [[VALUE:%.*]], <vscale x 2 x i1> [[MASK:%.*]], i64 [[VL:%.*]])
->>>>>>> 3f9ee3c9
 // CHECK-RV64-NEXT:    ret <vscale x 2 x float> [[TMP0]]
 //
 vfloat32m1_t test_vfslide1down_vf_f32m1_m(vbool32_t mask,
@@ -141,11 +133,7 @@
 //
 // CHECK-RV64-LABEL: @test_vfslide1down_vf_f32m2_m(
 // CHECK-RV64-NEXT:  entry:
-<<<<<<< HEAD
-// CHECK-RV64-NEXT:    [[TMP0:%.*]] = call <vscale x 4 x float> @llvm.riscv.vfslide1down.mask.nxv4f32.f32.i64(<vscale x 4 x float> [[MASKEDOFF:%.*]], <vscale x 4 x float> [[SRC:%.*]], float [[VALUE:%.*]], <vscale x 4 x i1> [[MASK:%.*]], i64 [[VL:%.*]]) #[[ATTR6]]
-=======
 // CHECK-RV64-NEXT:    [[TMP0:%.*]] = call <vscale x 4 x float> @llvm.riscv.vfslide1down.mask.nxv4f32.f32.i64(<vscale x 4 x float> [[MASKEDOFF:%.*]], <vscale x 4 x float> [[SRC:%.*]], float [[VALUE:%.*]], <vscale x 4 x i1> [[MASK:%.*]], i64 [[VL:%.*]])
->>>>>>> 3f9ee3c9
 // CHECK-RV64-NEXT:    ret <vscale x 4 x float> [[TMP0]]
 //
 vfloat32m2_t test_vfslide1down_vf_f32m2_m(vbool16_t mask,
@@ -158,11 +146,7 @@
 //
 // CHECK-RV64-LABEL: @test_vfslide1down_vf_f32m4_m(
 // CHECK-RV64-NEXT:  entry:
-<<<<<<< HEAD
-// CHECK-RV64-NEXT:    [[TMP0:%.*]] = call <vscale x 8 x float> @llvm.riscv.vfslide1down.mask.nxv8f32.f32.i64(<vscale x 8 x float> [[MASKEDOFF:%.*]], <vscale x 8 x float> [[SRC:%.*]], float [[VALUE:%.*]], <vscale x 8 x i1> [[MASK:%.*]], i64 [[VL:%.*]]) #[[ATTR6]]
-=======
 // CHECK-RV64-NEXT:    [[TMP0:%.*]] = call <vscale x 8 x float> @llvm.riscv.vfslide1down.mask.nxv8f32.f32.i64(<vscale x 8 x float> [[MASKEDOFF:%.*]], <vscale x 8 x float> [[SRC:%.*]], float [[VALUE:%.*]], <vscale x 8 x i1> [[MASK:%.*]], i64 [[VL:%.*]])
->>>>>>> 3f9ee3c9
 // CHECK-RV64-NEXT:    ret <vscale x 8 x float> [[TMP0]]
 //
 vfloat32m4_t test_vfslide1down_vf_f32m4_m(vbool8_t mask, vfloat32m4_t maskedoff,
@@ -174,11 +158,7 @@
 //
 // CHECK-RV64-LABEL: @test_vfslide1down_vf_f32m8_m(
 // CHECK-RV64-NEXT:  entry:
-<<<<<<< HEAD
-// CHECK-RV64-NEXT:    [[TMP0:%.*]] = call <vscale x 16 x float> @llvm.riscv.vfslide1down.mask.nxv16f32.f32.i64(<vscale x 16 x float> [[MASKEDOFF:%.*]], <vscale x 16 x float> [[SRC:%.*]], float [[VALUE:%.*]], <vscale x 16 x i1> [[MASK:%.*]], i64 [[VL:%.*]]) #[[ATTR6]]
-=======
 // CHECK-RV64-NEXT:    [[TMP0:%.*]] = call <vscale x 16 x float> @llvm.riscv.vfslide1down.mask.nxv16f32.f32.i64(<vscale x 16 x float> [[MASKEDOFF:%.*]], <vscale x 16 x float> [[SRC:%.*]], float [[VALUE:%.*]], <vscale x 16 x i1> [[MASK:%.*]], i64 [[VL:%.*]])
->>>>>>> 3f9ee3c9
 // CHECK-RV64-NEXT:    ret <vscale x 16 x float> [[TMP0]]
 //
 vfloat32m8_t test_vfslide1down_vf_f32m8_m(vbool4_t mask, vfloat32m8_t maskedoff,
@@ -190,11 +170,7 @@
 //
 // CHECK-RV64-LABEL: @test_vfslide1down_vf_f64m1_m(
 // CHECK-RV64-NEXT:  entry:
-<<<<<<< HEAD
-// CHECK-RV64-NEXT:    [[TMP0:%.*]] = call <vscale x 1 x double> @llvm.riscv.vfslide1down.mask.nxv1f64.f64.i64(<vscale x 1 x double> [[MASKEDOFF:%.*]], <vscale x 1 x double> [[SRC:%.*]], double [[VALUE:%.*]], <vscale x 1 x i1> [[MASK:%.*]], i64 [[VL:%.*]]) #[[ATTR6]]
-=======
 // CHECK-RV64-NEXT:    [[TMP0:%.*]] = call <vscale x 1 x double> @llvm.riscv.vfslide1down.mask.nxv1f64.f64.i64(<vscale x 1 x double> [[MASKEDOFF:%.*]], <vscale x 1 x double> [[SRC:%.*]], double [[VALUE:%.*]], <vscale x 1 x i1> [[MASK:%.*]], i64 [[VL:%.*]])
->>>>>>> 3f9ee3c9
 // CHECK-RV64-NEXT:    ret <vscale x 1 x double> [[TMP0]]
 //
 vfloat64m1_t test_vfslide1down_vf_f64m1_m(vbool64_t mask,
@@ -207,11 +183,7 @@
 //
 // CHECK-RV64-LABEL: @test_vfslide1down_vf_f64m2_m(
 // CHECK-RV64-NEXT:  entry:
-<<<<<<< HEAD
-// CHECK-RV64-NEXT:    [[TMP0:%.*]] = call <vscale x 2 x double> @llvm.riscv.vfslide1down.mask.nxv2f64.f64.i64(<vscale x 2 x double> [[MASKEDOFF:%.*]], <vscale x 2 x double> [[SRC:%.*]], double [[VALUE:%.*]], <vscale x 2 x i1> [[MASK:%.*]], i64 [[VL:%.*]]) #[[ATTR6]]
-=======
 // CHECK-RV64-NEXT:    [[TMP0:%.*]] = call <vscale x 2 x double> @llvm.riscv.vfslide1down.mask.nxv2f64.f64.i64(<vscale x 2 x double> [[MASKEDOFF:%.*]], <vscale x 2 x double> [[SRC:%.*]], double [[VALUE:%.*]], <vscale x 2 x i1> [[MASK:%.*]], i64 [[VL:%.*]])
->>>>>>> 3f9ee3c9
 // CHECK-RV64-NEXT:    ret <vscale x 2 x double> [[TMP0]]
 //
 vfloat64m2_t test_vfslide1down_vf_f64m2_m(vbool32_t mask,
@@ -224,11 +196,7 @@
 //
 // CHECK-RV64-LABEL: @test_vfslide1down_vf_f64m4_m(
 // CHECK-RV64-NEXT:  entry:
-<<<<<<< HEAD
-// CHECK-RV64-NEXT:    [[TMP0:%.*]] = call <vscale x 4 x double> @llvm.riscv.vfslide1down.mask.nxv4f64.f64.i64(<vscale x 4 x double> [[MASKEDOFF:%.*]], <vscale x 4 x double> [[SRC:%.*]], double [[VALUE:%.*]], <vscale x 4 x i1> [[MASK:%.*]], i64 [[VL:%.*]]) #[[ATTR6]]
-=======
 // CHECK-RV64-NEXT:    [[TMP0:%.*]] = call <vscale x 4 x double> @llvm.riscv.vfslide1down.mask.nxv4f64.f64.i64(<vscale x 4 x double> [[MASKEDOFF:%.*]], <vscale x 4 x double> [[SRC:%.*]], double [[VALUE:%.*]], <vscale x 4 x i1> [[MASK:%.*]], i64 [[VL:%.*]])
->>>>>>> 3f9ee3c9
 // CHECK-RV64-NEXT:    ret <vscale x 4 x double> [[TMP0]]
 //
 vfloat64m4_t test_vfslide1down_vf_f64m4_m(vbool16_t mask,
@@ -241,11 +209,7 @@
 //
 // CHECK-RV64-LABEL: @test_vfslide1down_vf_f64m8_m(
 // CHECK-RV64-NEXT:  entry:
-<<<<<<< HEAD
-// CHECK-RV64-NEXT:    [[TMP0:%.*]] = call <vscale x 8 x double> @llvm.riscv.vfslide1down.mask.nxv8f64.f64.i64(<vscale x 8 x double> [[MASKEDOFF:%.*]], <vscale x 8 x double> [[SRC:%.*]], double [[VALUE:%.*]], <vscale x 8 x i1> [[MASK:%.*]], i64 [[VL:%.*]]) #[[ATTR6]]
-=======
 // CHECK-RV64-NEXT:    [[TMP0:%.*]] = call <vscale x 8 x double> @llvm.riscv.vfslide1down.mask.nxv8f64.f64.i64(<vscale x 8 x double> [[MASKEDOFF:%.*]], <vscale x 8 x double> [[SRC:%.*]], double [[VALUE:%.*]], <vscale x 8 x i1> [[MASK:%.*]], i64 [[VL:%.*]])
->>>>>>> 3f9ee3c9
 // CHECK-RV64-NEXT:    ret <vscale x 8 x double> [[TMP0]]
 //
 vfloat64m8_t test_vfslide1down_vf_f64m8_m(vbool8_t mask, vfloat64m8_t maskedoff,
