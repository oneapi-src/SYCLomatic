// DPCT_LABEL_BEGIN|License|
// DPCT_DEPENDENCY_EMPTY
// DPCT_CODE
//==---- memory.hpp -------------------------------*- C++ -*----------------==//
//
// Copyright (C) Intel Corporation
// SPDX-License-Identifier: Apache-2.0 WITH LLVM-exception
// See https://llvm.org/LICENSE.txt for license information.
//
//===----------------------------------------------------------------------===//
// DPCT_LABEL_END

#ifndef __DPCT_MEMORY_HPP__
#define __DPCT_MEMORY_HPP__
// DPCT_COMMENT
// DPCT_COMMENT Example1:
// DPCT_COMMENT // DPCT_LABEL_BEGIN|FeatureNameDef|[Namespace]
// DPCT_COMMENT // DPCT_DEPENDENCY_EMPTY
// DPCT_COMMENT // DPCT_CODE
// DPCT_COMMENT some code
// DPCT_COMMENT // DPCT_LABEL_END
// DPCT_COMMENT
// DPCT_COMMENT Example2:
// DPCT_COMMENT // DPCT_LABEL_BEGIN|FeatureNameDef|[Namespace]
// DPCT_COMMENT // DPCT_DEPENDENCY_BEGIN
// DPCT_COMMENT // FileID|FeatureNameRef
// DPCT_COMMENT [// FileID|FeatureNameRef]
// DPCT_COMMENT ...
// DPCT_COMMENT // DPCT_DEPENDENCY_END
// DPCT_COMMENT // DPCT_CODE
// DPCT_COMMENT some code
// DPCT_COMMENT // DPCT_LABEL_END
// DPCT_COMMENT
// DPCT_COMMENT For header file including dependency, please use predefined feature name:
// DPCT_COMMENT   local_include_dependency: dpct helper files
// DPCT_COMMENT   non_local_include_dependency: other header files

#include "device.hpp"
// DPCT_LABEL_BEGIN|non_local_include_dependency|
// DPCT_DEPENDENCY_EMPTY
// DPCT_CODE
#include <sycl/sycl.hpp>
#include <cassert>
#include <cstdint>
#include <cstring>
#include <mutex>
#include <unordered_map>
#include <map>
#include <utility>
#include <thread>
#include <type_traits>

#if defined(__linux__)
#include <sys/mman.h>
#elif defined(_WIN64)
#define NOMINMAX
#include <windows.h>
#else
#error "Only support Windows and Linux."
#endif
// DPCT_LABEL_END
// DPCT_LABEL_BEGIN|local_include_dependency|
// DPCT_DEPENDENCY_EMPTY
// DPCT_CODE
// DPCT_LABEL_END

namespace dpct {

// DPCT_LABEL_BEGIN|memcpy_direction|dpct
// DPCT_DEPENDENCY_EMPTY
// DPCT_CODE
enum memcpy_direction {
  host_to_host,
  host_to_device,
  device_to_host,
  device_to_device,
  automatic
};
// DPCT_LABEL_END
// DPCT_LABEL_BEGIN|memory_region|dpct
// DPCT_DEPENDENCY_EMPTY
// DPCT_CODE
enum memory_region {
  global = 0,  // device global memory
  constant,    // device constant memory
  local,       // device local memory
  shared,      // memory which can be accessed by host and device
};
// DPCT_LABEL_END

// DPCT_LABEL_BEGIN|typedef_byte_t|dpct
// DPCT_DEPENDENCY_EMPTY
// DPCT_CODE
typedef uint8_t byte_t;
// DPCT_LABEL_END

// DPCT_LABEL_BEGIN|typedef_buffer_t|dpct
// DPCT_DEPENDENCY_EMPTY
// DPCT_CODE
/// Buffer type to be used in Memory Management runtime.
typedef sycl::buffer<byte_t> buffer_t;
// DPCT_LABEL_END

// DPCT_LABEL_BEGIN|pitched_data|dpct
// DPCT_DEPENDENCY_BEGIN
// Memory|pitched_data_1
// DPCT_DEPENDENCY_END
// DPCT_CODE
/// Pitched 2D/3D memory data.
class pitched_data {
public:
  pitched_data() : pitched_data(nullptr, 0, 0, 0) {}
  pitched_data(void *data, size_t pitch, size_t x, size_t y)
      : _data(data), _pitch(pitch), _x(x), _y(y) {}
// DPCT_LABEL_END

// DPCT_LABEL_BEGIN|pitched_data_get_data_ptr|dpct
// DPCT_PARENT_FEATURE|pitched_data
// DPCT_DEPENDENCY_BEGIN
// Memory|pitched_data
// DPCT_DEPENDENCY_END
// DPCT_CODE
  void *get_data_ptr() { return _data; }
// DPCT_LABEL_END
// DPCT_LABEL_BEGIN|pitched_data_set_data_ptr|dpct
// DPCT_PARENT_FEATURE|pitched_data
// DPCT_DEPENDENCY_BEGIN
// Memory|pitched_data
// DPCT_DEPENDENCY_END
// DPCT_CODE
  void set_data_ptr(void *data) { _data = data; }
// DPCT_LABEL_END

// DPCT_LABEL_BEGIN|pitched_data_get_pitch|dpct
// DPCT_PARENT_FEATURE|pitched_data
// DPCT_DEPENDENCY_BEGIN
// Memory|pitched_data
// DPCT_DEPENDENCY_END
// DPCT_CODE
  size_t get_pitch() { return _pitch; }
// DPCT_LABEL_END
// DPCT_LABEL_BEGIN|pitched_data_set_pitch|dpct
// DPCT_PARENT_FEATURE|pitched_data
// DPCT_DEPENDENCY_BEGIN
// Memory|pitched_data
// DPCT_DEPENDENCY_END
// DPCT_CODE
  void set_pitch(size_t pitch) { _pitch = pitch; }
// DPCT_LABEL_END

// DPCT_LABEL_BEGIN|pitched_data_get_x|dpct
// DPCT_PARENT_FEATURE|pitched_data
// DPCT_DEPENDENCY_BEGIN
// Memory|pitched_data
// DPCT_DEPENDENCY_END
// DPCT_CODE
  size_t get_x() { return _x; }
// DPCT_LABEL_END
// DPCT_LABEL_BEGIN|pitched_data_set_x|dpct
// DPCT_PARENT_FEATURE|pitched_data
// DPCT_DEPENDENCY_BEGIN
// Memory|pitched_data
// DPCT_DEPENDENCY_END
// DPCT_CODE
  void set_x(size_t x) { _x = x; };
// DPCT_LABEL_END

// DPCT_LABEL_BEGIN|pitched_data_get_y|dpct
// DPCT_PARENT_FEATURE|pitched_data
// DPCT_DEPENDENCY_BEGIN
// Memory|pitched_data
// DPCT_DEPENDENCY_END
// DPCT_CODE
  size_t get_y() { return _y; }
// DPCT_LABEL_END
// DPCT_LABEL_BEGIN|pitched_data_set_y|dpct
// DPCT_PARENT_FEATURE|pitched_data
// DPCT_DEPENDENCY_BEGIN
// Memory|pitched_data
// DPCT_DEPENDENCY_END
// DPCT_CODE
  void set_y(size_t y) { _y = y; }
// DPCT_LABEL_END

// DPCT_LABEL_BEGIN|pitched_data_1|dpct
// DPCT_DEPENDENCY_BEGIN
// Memory|pitched_data
// DPCT_DEPENDENCY_END
// DPCT_CODE
private:
  void *_data;
  size_t _pitch, _x, _y;
};
// DPCT_LABEL_END

namespace detail {
// DPCT_LABEL_BEGIN|mem_mgr|dpct::detail
// DPCT_DEPENDENCY_BEGIN
// Memory|typedef_byte_t
// Memory|typedef_buffer_t
// Memory|mem_mgr_1
// Memory|mem_mgr_2
// DPCT_DEPENDENCY_END
// DPCT_CODE
class mem_mgr {
  mem_mgr() {
    // Reserved address space, no real memory allocation happens here.
#if defined(__linux__)
    mapped_address_space =
        (byte_t *)mmap(nullptr, mapped_region_size, PROT_NONE,
                       MAP_PRIVATE | MAP_ANONYMOUS, -1, 0);
#elif defined(_WIN64)
    mapped_address_space = (byte_t *)VirtualAlloc(
        NULL,               // NULL specified as the base address parameter
        mapped_region_size, // Size of allocation
        MEM_RESERVE,        // Allocate reserved pages
        PAGE_NOACCESS);     // Protection = no access
#else
#error "Only support Windows and Linux."
#endif
    next_free = mapped_address_space;
  };

public:
  using buffer_id_t = int;

  struct allocation {
    buffer_t buffer;
    byte_t *alloc_ptr;
    size_t size;
  };

  ~mem_mgr() {
#if defined(__linux__)
    munmap(mapped_address_space, mapped_region_size);
#elif defined(_WIN64)
    VirtualFree(mapped_address_space, 0, MEM_RELEASE);
#else
#error "Only support Windows and Linux."
#endif
  };

  mem_mgr(const mem_mgr &) = delete;
  mem_mgr &operator=(const mem_mgr &) = delete;
  mem_mgr(mem_mgr &&) = delete;
  mem_mgr &operator=(mem_mgr &&) = delete;
// DPCT_LABEL_END

// DPCT_LABEL_BEGIN|mem_mgr_mem_alloc|dpct::detail
// DPCT_PARENT_FEATURE|mem_mgr
// DPCT_DEPENDENCY_BEGIN
// Memory|mem_mgr
// DPCT_DEPENDENCY_END
// DPCT_CODE
  /// Allocate
  void *mem_alloc(size_t size) {
    if (!size)
      return nullptr;
    std::lock_guard<std::mutex> lock(m_mutex);
    if (next_free + size > mapped_address_space + mapped_region_size) {
      throw std::runtime_error("dpct_malloc: out of memory for virtual memory pool");
    }
    // Allocation
    sycl::range<1> r(size);
    buffer_t buf(r);
    allocation A{buf, next_free, size};
    // Map allocation to device pointer
    void *result = next_free;
    m_map.emplace(next_free + size, A);
    // Update pointer to the next free space.
    next_free += (size + extra_padding + alignment - 1) & ~(alignment - 1);

    return result;
  }
// DPCT_LABEL_END

// DPCT_LABEL_BEGIN|mem_mgr_mem_free|dpct::detail
// DPCT_PARENT_FEATURE|mem_mgr
// DPCT_DEPENDENCY_BEGIN
// Memory|mem_mgr
// Memory|mem_mgr_get_map_iterator
// DPCT_DEPENDENCY_END
// DPCT_CODE
  /// Deallocate
  void mem_free(const void *ptr) {
    if (!ptr)
      return;
    std::lock_guard<std::mutex> lock(m_mutex);
    auto it = get_map_iterator(ptr);
    m_map.erase(it);
  }
// DPCT_LABEL_END

// DPCT_LABEL_BEGIN|mem_mgr_translate_ptr|dpct::detail
// DPCT_PARENT_FEATURE|mem_mgr
// DPCT_DEPENDENCY_BEGIN
// Memory|mem_mgr
// Memory|mem_mgr_get_map_iterator
// DPCT_DEPENDENCY_END
// DPCT_CODE
  /// map: device pointer -> allocation(buffer, alloc_ptr, size)
  allocation translate_ptr(const void *ptr) {
    std::lock_guard<std::mutex> lock(m_mutex);
    auto it = get_map_iterator(ptr);
    return it->second;
  }
// DPCT_LABEL_END

// DPCT_LABEL_BEGIN|mem_mgr_is_device_ptr|dpct::detail
// DPCT_PARENT_FEATURE|mem_mgr
// DPCT_DEPENDENCY_BEGIN
// Memory|mem_mgr
// DPCT_DEPENDENCY_END
// DPCT_CODE
  /// Check if the pointer represents device pointer or not.
  bool is_device_ptr(const void *ptr) const {
    std::lock_guard<std::mutex> lock(m_mutex);
    return (mapped_address_space <= ptr) &&
           (ptr < mapped_address_space + mapped_region_size);
  }
// DPCT_LABEL_END

// DPCT_LABEL_BEGIN|mem_mgr_1|dpct::detail
// DPCT_PARENT_FEATURE|mem_mgr
// DPCT_DEPENDENCY_BEGIN
// Memory|mem_mgr
// Memory|mem_mgr_2
// DPCT_DEPENDENCY_END
// DPCT_CODE
  /// Returns the instance of memory manager singleton.
  static mem_mgr &instance() {
    static mem_mgr m;
    return m;
  }

private:
  std::map<byte_t *, allocation> m_map;
  mutable std::mutex m_mutex;
  byte_t *mapped_address_space;
  byte_t *next_free;
  const size_t mapped_region_size = 128ull * 1024 * 1024 * 1024;
  const size_t alignment = 256;
  /// This padding may be defined to some positive value to debug
  /// out of bound accesses.
  const size_t extra_padding = 0;
// DPCT_LABEL_END

// DPCT_LABEL_BEGIN|mem_mgr_get_map_iterator|dpct::detail
// DPCT_PARENT_FEATURE|mem_mgr
// DPCT_DEPENDENCY_BEGIN
// Memory|mem_mgr
// DPCT_DEPENDENCY_END
// DPCT_CODE
  std::map<byte_t *, allocation>::iterator get_map_iterator(const void *ptr) {
    auto it = m_map.upper_bound((byte_t *)ptr);
    if (it == m_map.end()) {
      // Not a virtual pointer.
      throw std::runtime_error("can not get buffer from non-virtual pointer");
    }
    const allocation &alloc = it->second;
    if (ptr < alloc.alloc_ptr) {
      // Out of bound.
      // This may happen if there's a gap between allocations due to alignment
      // or extra padding and pointer points to this gap.
      throw std::runtime_error("invalid virtual pointer");
    }
    return it;
  }
// DPCT_LABEL_END
// DPCT_LABEL_BEGIN|mem_mgr_2|dpct::detail
// DPCT_PARENT_FEATURE|mem_mgr
// DPCT_DEPENDENCY_BEGIN
// Memory|mem_mgr
// Memory|mem_mgr_1
// DPCT_DEPENDENCY_END
// DPCT_CODE
};
// DPCT_LABEL_END

// DPCT_LABEL_BEGIN|memory_traits|dpct::detail
// DPCT_DEPENDENCY_BEGIN
// Memory|typedef_byte_t
// Memory|memory_region
// DPCT_DEPENDENCY_END
// DPCT_CODE
template <class T, memory_region Memory, size_t Dimension> class accessor;
template <memory_region Memory, class T = byte_t> class memory_traits {
public:
  static constexpr sycl::access::target target =
      (Memory == constant) ? sycl::access::target::constant_buffer
                           : sycl::access::target::device;
  static constexpr sycl::access_mode mode =
      (Memory == constant) ? sycl::access_mode::read
                           : sycl::access_mode::read_write;
  static constexpr size_t type_size = sizeof(T);
  using element_t =
      typename std::conditional<Memory == constant, const T, T>::type;
  using value_t = typename std::remove_cv<T>::type;
  template <size_t Dimension = 1>
  using accessor_t = typename std::conditional<
      Memory == local, sycl::local_accessor<value_t, Dimension>,
      sycl::accessor<T, Dimension, mode, target>>::type;
  using pointer_t = T *;
};
// DPCT_LABEL_END

// DPCT_LABEL_BEGIN|dpct_malloc_detail|dpct::detail
// DPCT_DEPENDENCY_BEGIN
// Memory|mem_mgr_mem_alloc|UsmNone
// DPCT_DEPENDENCY_END
// DPCT_CODE
static inline void *dpct_malloc(size_t size, sycl::queue &q) {
#ifdef DPCT_USM_LEVEL_NONE
  return mem_mgr::instance().mem_alloc(size * sizeof(byte_t));
#else
  return sycl::malloc_device(size, q.get_device(), q.get_context());
#endif // DPCT_USM_LEVEL_NONE
}
// DPCT_LABEL_END

// DPCT_LABEL_BEGIN|dpct_malloc_pitch_detail|dpct::detail
// DPCT_DEPENDENCY_BEGIN
// Memory|dpct_malloc_detail
// DPCT_DEPENDENCY_END
// DPCT_CODE
#define PITCH_DEFAULT_ALIGN(x) (((x) + 31) & ~(0x1F))
static inline void *dpct_malloc(size_t &pitch, size_t x, size_t y, size_t z,
                                sycl::queue &q) {
  pitch = PITCH_DEFAULT_ALIGN(x);
  return dpct_malloc(pitch * y * z, q);
}
// DPCT_LABEL_END

// DPCT_LABEL_BEGIN|dpct_memset_detail|dpct::detail
// DPCT_DEPENDENCY_BEGIN
// Memory|mem_mgr_is_device_ptr|UsmNone
// Memory|mem_mgr_translate_ptr|UsmNone
// Memory|typedef_byte_t|UsmNone
// DPCT_DEPENDENCY_END
// DPCT_CODE
/// Set \p value to the first \p size bytes starting from \p dev_ptr in \p q.
///
/// \param q The queue in which the operation is done.
/// \param dev_ptr Pointer to the device memory address.
/// \param value Value to be set.
/// \param size Number of bytes to be set to the value.
/// \returns An event representing the memset operation.
static inline sycl::event dpct_memset(sycl::queue &q, void *dev_ptr,
                                          int value, size_t size) {
#ifdef DPCT_USM_LEVEL_NONE
  auto &mm = mem_mgr::instance();
  assert(mm.is_device_ptr(dev_ptr));
  auto alloc = mm.translate_ptr(dev_ptr);
  size_t offset = (byte_t *)dev_ptr - alloc.alloc_ptr;

  return q.submit([&](sycl::handler &cgh) {
    auto r = sycl::range<1>(size);
    auto o = sycl::id<1>(offset);
    sycl::accessor<byte_t, 1, sycl::access_mode::write,
                       sycl::access::target::device>
        acc(alloc.buffer, cgh, r, o);
    cgh.fill(acc, (byte_t)value);
  });
#else
  return q.memset(dev_ptr, value, size);
#endif // DPCT_USM_LEVEL_NONE
}
// DPCT_LABEL_END

// DPCT_LABEL_BEGIN|dpct_memset_3d_detail|dpct::detail
// DPCT_DEPENDENCY_BEGIN
// Memory|pitched_data_get_pitch
// Memory|pitched_data_get_y
// Memory|pitched_data_get_data_ptr
// Memory|dpct_memset_detail
// DPCT_DEPENDENCY_END
// DPCT_CODE
/// Set \p value to the 3D memory region pointed by \p data in \p q. \p size
/// specifies the 3D memory size to set.
///
/// \param q The queue in which the operation is done.
/// \param data Pointer to the device memory region.
/// \param value Value to be set.
/// \param size Memory region size.
/// \returns An event list representing the memset operations.
static inline std::vector<sycl::event>
dpct_memset(sycl::queue &q, pitched_data data, int value,
            sycl::range<3> size) {
  std::vector<sycl::event> event_list;
  size_t slice = data.get_pitch() * data.get_y();
  unsigned char *data_surface = (unsigned char *)data.get_data_ptr();
  for (size_t z = 0; z < size.get(2); ++z) {
    unsigned char *data_ptr = data_surface;
    for (size_t y = 0; y < size.get(1); ++y) {
      event_list.push_back(dpct_memset(q, data_ptr, value, size.get(0)));
      data_ptr += data.get_pitch();
    }
    data_surface += slice;
  }
  return event_list;
}
// DPCT_LABEL_END

// DPCT_LABEL_BEGIN|dpct_memset_2d_detail|dpct::detail
// DPCT_DEPENDENCY_BEGIN
// Memory|pitched_data
// Memory|dpct_memset_3d_detail
// DPCT_DEPENDENCY_END
// DPCT_CODE
/// memset 2D matrix with pitch.
static inline std::vector<sycl::event>
dpct_memset(sycl::queue &q, void *ptr, size_t pitch, int val, size_t x,
            size_t y) {
  return dpct_memset(q, pitched_data(ptr, pitch, x, 1), val,
                     sycl::range<3>(x, y, 1));
}
// DPCT_LABEL_END

// DPCT_LABEL_BEGIN|pointer_access_attribute|dpct::detail
// DPCT_DEPENDENCY_EMPTY
// DPCT_CODE
enum class pointer_access_attribute {
  host_only = 0,
  device_only,
  host_device,
  end
};
// DPCT_LABEL_END

// DPCT_LABEL_BEGIN|get_pointer_attribute|dpct::detail
// DPCT_DEPENDENCY_BEGIN
// Memory|pointer_access_attribute
// Memory|mem_mgr_is_device_ptr|UsmNone
// DPCT_DEPENDENCY_END
// DPCT_CODE
static pointer_access_attribute get_pointer_attribute(sycl::queue &q,
                                                      const void *ptr) {
#ifdef DPCT_USM_LEVEL_NONE
  return mem_mgr::instance().is_device_ptr(ptr)
             ? pointer_access_attribute::device_only
             : pointer_access_attribute::host_only;
#else
  switch (sycl::get_pointer_type(ptr, q.get_context())) {
  case sycl::usm::alloc::unknown:
    return pointer_access_attribute::host_only;
  case sycl::usm::alloc::device:
    return pointer_access_attribute::device_only;
  case sycl::usm::alloc::shared:
  case sycl::usm::alloc::host:
    return pointer_access_attribute::host_device;
  }
#endif
}
// DPCT_LABEL_END

// DPCT_LABEL_BEGIN|get_memcpy_direction|dpct::detail
// DPCT_DEPENDENCY_BEGIN
// Memory|get_pointer_attribute
// DPCT_DEPENDENCY_END
// DPCT_CODE
static memcpy_direction deduce_memcpy_direction(sycl::queue &q, void *to_ptr,
                                             const void *from_ptr,
                                             memcpy_direction dir) {
  switch (dir) {
  case memcpy_direction::host_to_host:
  case memcpy_direction::host_to_device:
  case memcpy_direction::device_to_host:
  case memcpy_direction::device_to_device:
    return dir;
  case memcpy_direction::automatic: {
    // table[to_attribute][from_attribute]
    static const memcpy_direction
        direction_table[static_cast<unsigned>(pointer_access_attribute::end)]
                       [static_cast<unsigned>(pointer_access_attribute::end)] =
                           {{memcpy_direction::host_to_host,
                             memcpy_direction::device_to_host,
                             memcpy_direction::host_to_host},
                            {memcpy_direction::host_to_device,
                             memcpy_direction::device_to_device,
                             memcpy_direction::device_to_device},
                            {memcpy_direction::host_to_host,
                             memcpy_direction::device_to_device,
                             memcpy_direction::device_to_device}};
    return direction_table[static_cast<unsigned>(get_pointer_attribute(
        q, to_ptr))][static_cast<unsigned>(get_pointer_attribute(q, from_ptr))];
  }
  default:
    throw std::runtime_error("dpct_memcpy: invalid direction value");
  }
}
// DPCT_LABEL_END

// DPCT_LABEL_BEGIN|dpct_memcpy_detail|dpct::detail
// DPCT_DEPENDENCY_BEGIN
// Memory|memcpy_direction
// Memory|get_memcpy_direction
// Memory|mem_mgr_translate_ptr|UsmNone
// Memory|typedef_byte_t|UsmNone
// Memory|typedef_buffer_t|UsmNone
// DPCT_DEPENDENCY_END
// DPCT_CODE
static sycl::event
dpct_memcpy(sycl::queue &q, void *to_ptr, const void *from_ptr, size_t size,
            memcpy_direction direction,
            const std::vector<sycl::event> &dep_events = {}) {
  if (!size)
    return sycl::event{};
#ifdef DPCT_USM_LEVEL_NONE
  auto &mm = mem_mgr::instance();
  auto real_direction = deduce_memcpy_direction(q, to_ptr, from_ptr, direction);

  switch (real_direction) {
  case host_to_host:
    return q.submit([&](sycl::handler &cgh) {
      cgh.depends_on(dep_events);
      cgh.host_task([=] { std::memcpy(to_ptr, from_ptr, size); });
    });
  case host_to_device: {
    auto alloc = mm.translate_ptr(to_ptr);
    size_t offset = (byte_t *)to_ptr - alloc.alloc_ptr;
    return q.submit([&](sycl::handler &cgh) {
      cgh.depends_on(dep_events);
      auto r = sycl::range<1>(size);
      auto o = sycl::id<1>(offset);
      sycl::accessor<byte_t, 1, sycl::access_mode::write,
                          sycl::access::target::device>
          acc(alloc.buffer, cgh, r, o);
      cgh.copy(from_ptr, acc);
    });
  }
  case device_to_host: {
    auto alloc = mm.translate_ptr(from_ptr);
    size_t offset = (byte_t *)from_ptr - alloc.alloc_ptr;
    return q.submit([&](sycl::handler &cgh) {
      cgh.depends_on(dep_events);
      auto r = sycl::range<1>(size);
      auto o = sycl::id<1>(offset);
      sycl::accessor<byte_t, 1, sycl::access_mode::read,
                          sycl::access::target::device>
          acc(alloc.buffer, cgh, r, o);
      cgh.copy(acc, to_ptr);
    });
  }
  case device_to_device: {
    auto to_alloc = mm.translate_ptr(to_ptr);
    auto from_alloc = mm.translate_ptr(from_ptr);
    size_t to_offset = (byte_t *)to_ptr - to_alloc.alloc_ptr;
    size_t from_offset = (byte_t *)from_ptr - from_alloc.alloc_ptr;
    return q.submit([&](sycl::handler &cgh) {
      cgh.depends_on(dep_events);
      auto r = sycl::range<1>(size);
      auto to_o = sycl::id<1>(to_offset);
      auto from_o = sycl::id<1>(from_offset);
      sycl::accessor<byte_t, 1, sycl::access_mode::write,
                          sycl::access::target::device>
          to_acc(to_alloc.buffer, cgh, r, to_o);
      sycl::accessor<byte_t, 1, sycl::access_mode::read,
                          sycl::access::target::device>
          from_acc(from_alloc.buffer, cgh, r, from_o);
      cgh.copy(from_acc, to_acc);
    });
  }
  default:
    throw std::runtime_error("dpct_memcpy: invalid direction value");
  }
#else
  return q.memcpy(to_ptr, from_ptr, size, dep_events);
#endif // DPCT_USM_LEVEL_NONE
}
// DPCT_LABEL_END

// DPCT_LABEL_BEGIN|dpct_get_copy_range_detail|dpct::detail
// DPCT_DEPENDENCY_EMPTY
// DPCT_CODE
// Get actual copy range and make sure it will not exceed range.
static inline size_t get_copy_range(sycl::range<3> size, size_t slice,
                                    size_t pitch) {
  return slice * (size.get(2) - 1) + pitch * (size.get(1) - 1) + size.get(0);
}
// DPCT_LABEL_END

// DPCT_LABEL_BEGIN|dpct_get_offset_detail|dpct::detail
// DPCT_DEPENDENCY_EMPTY
// DPCT_CODE
static inline size_t get_offset(sycl::id<3> id, size_t slice,
                                    size_t pitch) {
  return slice * id.get(2) + pitch * id.get(1) + id.get(0);
}
// DPCT_LABEL_END

// DPCT_LABEL_BEGIN|dpct_memcpy_3d_detail|dpct::detail
// DPCT_DEPENDENCY_BEGIN
// Memory|memcpy_direction
// Memory|dpct_memcpy_detail
// Memory|get_memcpy_direction
// Memory|dpct_get_copy_range_detail
// Memory|dpct_get_offset_detail
// DPCT_DEPENDENCY_END
// DPCT_CODE
/// copy 3D matrix specified by \p size from 3D matrix specified by \p from_ptr
/// and \p from_range to another specified by \p to_ptr and \p to_range.
static inline std::vector<sycl::event>
dpct_memcpy(sycl::queue &q, void *to_ptr, const void *from_ptr,
            sycl::range<3> to_range, sycl::range<3> from_range,
            sycl::id<3> to_id, sycl::id<3> from_id,
            sycl::range<3> size, memcpy_direction direction,
            const std::vector<sycl::event> &dep_events = {}) {
  // RAII for host pointer
  class host_buffer {
    void *_buf;
    size_t _size;
    sycl::queue &_q;
    const std::vector<sycl::event> &_deps; // free operation depends

  public:
    host_buffer(size_t size, sycl::queue &q,
                const std::vector<sycl::event> &deps)
        : _buf(std::malloc(size)), _size(size), _q(q), _deps(deps) {}
    void *get_ptr() const { return _buf; }
    size_t get_size() const { return _size; }
    ~host_buffer() {
      if (_buf) {
        _q.submit([&](sycl::handler &cgh) {
          cgh.depends_on(_deps);
          cgh.host_task([buf = _buf] { std::free(buf); });
        });
      }
    }
  };
  std::vector<sycl::event> event_list;

  size_t to_slice = to_range.get(1) * to_range.get(0),
         from_slice = from_range.get(1) * from_range.get(0);
  unsigned char *to_surface =
      (unsigned char *)to_ptr + get_offset(to_id, to_slice, to_range.get(0));
  const unsigned char *from_surface =
      (const unsigned char *)from_ptr +
      get_offset(from_id, from_slice, from_range.get(0));

  if (to_slice == from_slice && to_slice == size.get(1) * size.get(0)) {
    return {dpct_memcpy(q, to_surface, from_surface, to_slice * size.get(2),
                        direction, dep_events)};
  }
  direction = deduce_memcpy_direction(q, to_ptr, from_ptr, direction);
  size_t size_slice = size.get(1) * size.get(0);
  switch (direction) {
  case host_to_host:
    for (size_t z = 0; z < size.get(2); ++z) {
      unsigned char *to_ptr = to_surface;
      const unsigned char *from_ptr = from_surface;
      if (to_range.get(0) == from_range.get(0) &&
          to_range.get(0) == size.get(0)) {
        event_list.push_back(dpct_memcpy(q, to_ptr, from_ptr, size_slice,
                                         direction, dep_events));
      } else {
        for (size_t y = 0; y < size.get(1); ++y) {
          event_list.push_back(dpct_memcpy(q, to_ptr, from_ptr, size.get(0),
                                           direction, dep_events));
          to_ptr += to_range.get(0);
          from_ptr += from_range.get(0);
        }
      }
      to_surface += to_slice;
      from_surface += from_slice;
    }
    break;
  case host_to_device: {
    host_buffer buf(get_copy_range(size, to_slice, to_range.get(0)), q,
                    event_list);
    std::vector<sycl::event> host_events;
    if (to_slice == size_slice) {
      // Copy host data to a temp host buffer with the shape of target.
      host_events =
          dpct_memcpy(q, buf.get_ptr(), from_surface, to_range, from_range,
                      sycl::id<3>(0, 0, 0), sycl::id<3>(0, 0, 0), size,
                      host_to_host, dep_events);
    } else {
      // Copy host data to a temp host buffer with the shape of target.
      host_events = dpct_memcpy(
          q, buf.get_ptr(), from_surface, to_range, from_range,
          sycl::id<3>(0, 0, 0), sycl::id<3>(0, 0, 0), size, host_to_host,
          // If has padding data, not sure whether it is useless. So fill temp
          // buffer with it.
          std::vector<sycl::event>{
              dpct_memcpy(q, buf.get_ptr(), to_surface, buf.get_size(),
                          device_to_host, dep_events)});
    }
    // Copy from temp host buffer to device with only one submit.
    event_list.push_back(dpct_memcpy(q, to_surface, buf.get_ptr(),
                                     buf.get_size(), host_to_device,
                                     host_events));
    break;
  }
  case device_to_host: {
    host_buffer buf(get_copy_range(size, from_slice, from_range.get(0)), q,
                    event_list);
    // Copy from host temp buffer to host target with reshaping.
    event_list = dpct_memcpy(
        q, to_surface, buf.get_ptr(), to_range, from_range, sycl::id<3>(0, 0, 0),
        sycl::id<3>(0, 0, 0), size, host_to_host,
        // Copy from device to temp host buffer with only one submit.
        std::vector<sycl::event>{dpct_memcpy(q, buf.get_ptr(), from_surface,
                                                 buf.get_size(),
                                                 device_to_host, dep_events)});
    break;
  }
  case device_to_device:
#ifdef DPCT_USM_LEVEL_NONE
  {
    auto &mm = mem_mgr::instance();
    auto to_alloc = mm.translate_ptr(to_surface);
    auto from_alloc = mm.translate_ptr(from_surface);
    size_t to_offset = (byte_t *)to_surface - to_alloc.alloc_ptr;
    size_t from_offset = (byte_t *)from_surface - from_alloc.alloc_ptr;
    event_list.push_back(q.submit([&](sycl::handler &cgh) {
      cgh.depends_on(dep_events);
      auto to_o = sycl::id<1>(to_offset);
      auto from_o = sycl::id<1>(from_offset);
      sycl::accessor<byte_t, 1, sycl::access_mode::write,
                         sycl::access::target::device>
          to_acc(to_alloc.buffer, cgh,
                 get_copy_range(size, to_slice, to_range.get(0)), to_o);
      sycl::accessor<byte_t, 1, sycl::access_mode::read,
                         sycl::access::target::device>
          from_acc(from_alloc.buffer, cgh,
                   get_copy_range(size, from_slice, from_range.get(0)), from_o);
      cgh.parallel_for<class dpct_memcpy_3d_detail_usmnone>(
          size,
          [=](sycl::id<3> id) {
            to_acc[get_offset(id, to_slice, to_range.get(0))] =
                from_acc[get_offset(id, from_slice, from_range.get(0))];
          });
    }));
  }
#else
    event_list.push_back(q.submit([&](sycl::handler &cgh) {
      cgh.depends_on(dep_events);
      cgh.parallel_for<class dpct_memcpy_3d_detail>(
          size,
          [=](sycl::id<3> id) {
            to_surface[get_offset(id, to_slice, to_range.get(0))] =
                from_surface[get_offset(id, from_slice, from_range.get(0))];
          });
    }));
#endif
  break;
  default:
    throw std::runtime_error("dpct_memcpy: invalid direction value");
  }
  return event_list;
}
// DPCT_LABEL_END

// DPCT_LABEL_BEGIN|dpct_memcpy_2d_3d_pitch_detail|dpct::detail
// DPCT_DEPENDENCY_BEGIN
// Memory|memcpy_direction
// Memory|dpct_memcpy_3d_detail
// Memory|pitched_data_get_data_ptr
// Memory|pitched_data_get_pitch
// Memory|pitched_data_get_y
// DPCT_DEPENDENCY_END
// DPCT_CODE
/// memcpy 2D/3D matrix specified by pitched_data.
static inline std::vector<sycl::event>
dpct_memcpy(sycl::queue &q, pitched_data to, sycl::id<3> to_id,
            pitched_data from, sycl::id<3> from_id, sycl::range<3> size,
            memcpy_direction direction = automatic) {
  return dpct_memcpy(q, to.get_data_ptr(), from.get_data_ptr(),
                     sycl::range<3>(to.get_pitch(), to.get_y(), 1),
                     sycl::range<3>(from.get_pitch(), from.get_y(), 1), to_id, from_id,
                     size, direction);
}
// DPCT_LABEL_END

// DPCT_LABEL_BEGIN|dpct_memcpy_2d_pitch_detail|dpct::detail
// DPCT_DEPENDENCY_BEGIN
// Memory|memcpy_direction
// Memory|dpct_memcpy_3d_detail
// DPCT_DEPENDENCY_END
// DPCT_CODE
/// memcpy 2D matrix with pitch.
static inline std::vector<sycl::event>
dpct_memcpy(sycl::queue &q, void *to_ptr, const void *from_ptr,
            size_t to_pitch, size_t from_pitch, size_t x, size_t y,
            memcpy_direction direction = automatic) {
  return dpct_memcpy(q, to_ptr, from_ptr, sycl::range<3>(to_pitch, y, 1),
                     sycl::range<3>(from_pitch, y, 1),
                     sycl::id<3>(0, 0, 0), sycl::id<3>(0, 0, 0),
                     sycl::range<3>(x, y, 1), direction);
}
// DPCT_LABEL_END

namespace deprecated {

// DPCT_LABEL_BEGIN|dpct_usm_allocator|dpct::detail::deprecated
// DPCT_DEPENDENCY_BEGIN
// Device|get_default_queue
// DPCT_DEPENDENCY_END
// DPCT_CODE
template <typename T, sycl::usm::alloc AllocKind>
class usm_allocator {
private:
  using Alloc = sycl::usm_allocator<T, AllocKind>;
  Alloc _impl;

public:
  using value_type = typename std::allocator_traits<Alloc>::value_type;
  using pointer = typename std::allocator_traits<Alloc>::pointer;
  using const_pointer = typename std::allocator_traits<Alloc>::const_pointer;
  using void_pointer = typename std::allocator_traits<Alloc>::void_pointer;
  using const_void_pointer =
      typename std::allocator_traits<Alloc>::const_void_pointer;
  using reference = typename std::allocator_traits<Alloc>::value_type &;
  using const_reference =
      const typename std::allocator_traits<Alloc>::value_type &;
  using difference_type =
      typename std::allocator_traits<Alloc>::difference_type;
  using size_type = typename std::allocator_traits<Alloc>::size_type;
  using propagate_on_container_copy_assignment = typename std::allocator_traits<
      Alloc>::propagate_on_container_copy_assignment;
  using propagate_on_container_move_assignment = typename std::allocator_traits<
      Alloc>::propagate_on_container_move_assignment;
  using propagate_on_container_swap =
      typename std::allocator_traits<Alloc>::propagate_on_container_swap;
  using is_always_equal =
      typename std::allocator_traits<Alloc>::is_always_equal;

  template <typename U> struct rebind {
    typedef usm_allocator<U, AllocKind> other;
  };

  usm_allocator() : _impl(dpct::get_default_queue()) {}
  ~usm_allocator() {}
  usm_allocator(const usm_allocator &other) : _impl(other._impl) {}
  usm_allocator(usm_allocator &&other) : _impl(std::move(other._impl)) {}
  pointer address(reference r) { return &r; }
  const_pointer address(const_reference r) { return &r; }
  pointer allocate(size_type cnt, const_void_pointer hint = nullptr) {
    return std::allocator_traits<Alloc>::allocate(_impl, cnt, hint);
  }
  void deallocate(pointer p, size_type cnt) {
    std::allocator_traits<Alloc>::deallocate(_impl, p, cnt);
  }
  size_type max_size() const {
    return std::allocator_traits<Alloc>::max_size(_impl);
  }
  bool operator==(const usm_allocator &other) const { return _impl == other._impl; }
  bool operator!=(const usm_allocator &other) const { return _impl != other._impl; }
};
// DPCT_LABEL_END

} // namespace deprecated

// DPCT_LABEL_BEGIN|dpct_free_detail|dpct::detail
// DPCT_DEPENDENCY_BEGIN
// Device|get_default_queue
// Memory|mem_mgr_mem_free|UsmNone
// DPCT_DEPENDENCY_END
// DPCT_CODE
inline void dpct_free(void *ptr,
                      const sycl::queue &q) {
  if (ptr) {
#ifdef DPCT_USM_LEVEL_NONE
    detail::mem_mgr::instance().mem_free(ptr);
#else
    sycl::free(ptr, q.get_context());
#endif // DPCT_USM_LEVEL_NONE
  }
}
// DPCT_LABEL_END
} // namespace detail

// DPCT_LABEL_BEGIN|is_device_ptr|dpct
// DPCT_DEPENDENCY_BEGIN
// Memory|mem_mgr_is_device_ptr
// DPCT_DEPENDENCY_END
// DPCT_CODE
#ifdef DPCT_USM_LEVEL_NONE
/// Check if the pointer \p ptr represents device pointer or not.
///
/// \param ptr The pointer to be checked.
/// \returns true if \p ptr is a device pointer.
template<class T>
static inline bool is_device_ptr(T ptr) {
  if constexpr (std::is_pointer<T>::value) {
    return detail::mem_mgr::instance().is_device_ptr(ptr);
  }
  return false;
}
#endif
// DPCT_LABEL_END

// DPCT_LABEL_BEGIN|get_buffer_and_offset|dpct
// DPCT_DEPENDENCY_BEGIN
// Memory|typedef_buffer_t
// Memory|mem_mgr_translate_ptr
// DPCT_DEPENDENCY_END
// DPCT_CODE
/// Get the buffer and the offset of a piece of memory pointed to by \p ptr.
///
/// \param ptr Pointer to a piece of memory.
/// If NULL is passed as an argument, an exception will be thrown.
/// \returns a pair containing both the buffer and the offset.
static std::pair<buffer_t, size_t> get_buffer_and_offset(const void *ptr) {
  if (ptr) {
    auto alloc = detail::mem_mgr::instance().translate_ptr(ptr);
    size_t offset = (byte_t *)ptr - alloc.alloc_ptr;
    return std::make_pair(alloc.buffer, offset);
  } else {
    throw std::runtime_error(
        "NULL pointer argument in get_buffer_and_offset function is invalid");
  }
}
// DPCT_LABEL_END

// DPCT_LABEL_BEGIN|get_buffer_T|dpct
// DPCT_DEPENDENCY_BEGIN
// Memory|mem_mgr_translate_ptr
// DPCT_DEPENDENCY_END
// DPCT_CODE
/// Get the data pointed from \p ptr as a 1D buffer reinterpreted as type T.
template <typename T> static sycl::buffer<T> get_buffer(const void *ptr) {
  if (!ptr)
    return sycl::buffer<T>(sycl::range<1>(0));
  auto alloc = detail::mem_mgr::instance().translate_ptr(ptr);
  return alloc.buffer.reinterpret<T>(
      sycl::range<1>(alloc.size / sizeof(T)));
}
// DPCT_LABEL_END

// DPCT_LABEL_BEGIN|get_buffer_byte_t|dpct
// DPCT_DEPENDENCY_BEGIN
// Memory|typedef_buffer_t
// Memory|mem_mgr_translate_ptr
// DPCT_DEPENDENCY_END
// DPCT_CODE
/// Get the buffer of a piece of memory pointed to by \p ptr.
///
/// \param ptr Pointer to a piece of memory.
/// \returns the buffer.
static buffer_t get_buffer(const void *ptr) {
  return detail::mem_mgr::instance().translate_ptr(ptr).buffer;
}
// DPCT_LABEL_END

// DPCT_LABEL_BEGIN|access_wrapper|dpct
// DPCT_DEPENDENCY_BEGIN
// Memory|typedef_byte_t
// Memory|mem_mgr_translate_ptr
// Memory|get_buffer_byte_t
// DPCT_DEPENDENCY_END
// DPCT_CODE
/// A wrapper class contains an accessor and an offset.
template <typename dataT,
          sycl::access_mode accessMode = sycl::access_mode::read_write>
class access_wrapper {
  sycl::accessor<byte_t, 1, accessMode> accessor;
  size_t offset;

public:
  /// Construct the accessor wrapper for memory pointed by \p ptr.
  ///
  /// \param ptr Pointer to memory.
  /// \param cgh The command group handler.
  access_wrapper(const void *ptr, sycl::handler &cgh)
      : accessor(get_buffer(ptr).get_access<accessMode>(cgh)), offset(0) {
    auto alloc = detail::mem_mgr::instance().translate_ptr(ptr);
    offset = (byte_t *)ptr - alloc.alloc_ptr;
  }

  /// Get the device pointer.
  ///
  /// \returns a device pointer with offset.
  dataT get_raw_pointer() const { return (dataT)(&accessor[0] + offset); }
};
// DPCT_LABEL_END

// DPCT_LABEL_BEGIN|get_access|dpct
// DPCT_DEPENDENCY_BEGIN
// Memory|typedef_byte_t
// Memory|mem_mgr_translate_ptr
// DPCT_DEPENDENCY_END
// DPCT_CODE
/// Get the accessor for memory pointed by \p ptr.
///
/// \param ptr Pointer to memory.
/// If NULL is passed as an argument, an exception will be thrown.
/// \param cgh The command group handler.
/// \returns an accessor.
template <sycl::access_mode accessMode = sycl::access_mode::read_write>
static sycl::accessor<byte_t, 1, accessMode>
get_access(const void *ptr, sycl::handler &cgh) {
  if (ptr) {
    auto alloc = detail::mem_mgr::instance().translate_ptr(ptr);
    return alloc.buffer.get_access<accessMode>(cgh);
  } else {
    throw std::runtime_error(
        "NULL pointer argument in get_access function is invalid");
  }
}
// DPCT_LABEL_END

// DPCT_LABEL_BEGIN|dpct_malloc|dpct
// DPCT_DEPENDENCY_BEGIN
// Device|get_default_queue
// Memory|dpct_malloc_detail
// DPCT_DEPENDENCY_END
// DPCT_CODE
/// Allocate memory block on the device.
/// \param num_bytes Number of bytes to allocate.
/// \param q Queue to execute the allocate task.
/// \returns A pointer to the newly allocated memory.
template <typename T>
static inline void *dpct_malloc(T num_bytes,
                                sycl::queue &q = get_default_queue()) {
  return detail::dpct_malloc(static_cast<size_t>(num_bytes), q);
}
// DPCT_LABEL_END

// DPCT_LABEL_BEGIN|get_host_ptr|dpct
// DPCT_DEPENDENCY_BEGIN
// Memory|get_buffer_and_offset
// DPCT_DEPENDENCY_END
// DPCT_CODE
/// Get the host pointer from a buffer that is mapped to virtual pointer ptr.
/// \param ptr Virtual Pointer mapped to device buffer
/// \returns A host pointer
template <typename T> static inline T *get_host_ptr(const void *ptr) {
  auto BufferOffset = get_buffer_and_offset(ptr);
  auto host_ptr =
      BufferOffset.first.get_access<sycl::access_mode::read_write>()
          .get_pointer();
  return (T *)(host_ptr + BufferOffset.second);
}
// DPCT_LABEL_END

// DPCT_LABEL_BEGIN|dpct_malloc_3d|dpct
// DPCT_DEPENDENCY_BEGIN
// Device|get_default_queue
// Memory|dpct_malloc_pitch_detail
// Memory|pitched_data_set_data_ptr
// Memory|pitched_data_set_pitch
// DPCT_DEPENDENCY_END
// DPCT_CODE
/// Allocate memory block for 3D array on the device.
/// \param size Size of the memory block, in bytes.
/// \param q Queue to execute the allocate task.
/// \returns A pitched_data object which stores the memory info.
static inline pitched_data
dpct_malloc(sycl::range<3> size, sycl::queue &q = get_default_queue()) {
  pitched_data pitch(nullptr, 0, size.get(0), size.get(1));
  size_t pitch_size;
  pitch.set_data_ptr(detail::dpct_malloc(pitch_size, size.get(0), size.get(1),
                                         size.get(2), q));
  pitch.set_pitch(pitch_size);
  return pitch;
}
// DPCT_LABEL_END

// DPCT_LABEL_BEGIN|dpct_malloc_2d|dpct
// DPCT_DEPENDENCY_BEGIN
// Device|get_default_queue
// Memory|dpct_malloc_pitch_detail
// DPCT_DEPENDENCY_END
// DPCT_CODE
/// Allocate memory block for 2D array on the device.
/// \param [out] pitch Aligned size of x in bytes.
/// \param x Range in dim x.
/// \param y Range in dim y.
/// \param q Queue to execute the allocate task.
/// \returns A pointer to the newly allocated memory.
static inline void *dpct_malloc(size_t &pitch, size_t x, size_t y,
                                sycl::queue &q = get_default_queue()) {
  return detail::dpct_malloc(pitch, x, y, 1, q);
}
// DPCT_LABEL_END

// DPCT_LABEL_BEGIN|dpct_free|dpct
// DPCT_DEPENDENCY_BEGIN
// Device|get_default_queue
// Memory|dpct_free_detail
// DPCT_DEPENDENCY_END
// DPCT_CODE
/// free
/// \param ptr Point to free.
/// \param q Queue to execute the free task.
/// \returns no return value.
static inline void dpct_free(void *ptr,
                             sycl::queue &q = get_default_queue()) {
  detail::dpct_free(ptr, q);
}
// DPCT_LABEL_END

// DPCT_LABEL_BEGIN|async_dpct_free|dpct
// DPCT_DEPENDENCY_BEGIN
// Device|get_default_queue
<<<<<<< HEAD
// Device|get_current_device
// Device|device_ext_add_task
// Device|device_ext_async_dpct_free_friend_decl
// Memory|dpct_free
=======
// Memory|dpct_free_detail
>>>>>>> c26ee396
// DPCT_DEPENDENCY_END
// DPCT_CODE
/// Free the device memory pointed by a batch of pointers in \p pointers which
/// are related to \p q after \p events completed.
///
/// \param pointers The pointers point to the device memory requested to be freed.
/// \param events The events to be waited.
/// \param q The sycl::queue the memory relates to.
inline void async_dpct_free(const std::vector<void *> &pointers,
                            const std::vector<sycl::event> &events,
                            sycl::queue &q = get_default_queue()) {
<<<<<<< HEAD
  std::thread t(
      [](std::vector<void *> pointers, std::vector<sycl::event> events,
         sycl::queue queue) {
        sycl::event::wait(events);
        for (auto p : pointers)
          if (p) {
            dpct_free(p, queue);
          }
      },
      std::move(pointers), std::move(events), q);
  get_current_device().add_task(std::move(t));
=======
  q.submit([&](sycl::handler &cgh) {
    cgh.depends_on(events);
    cgh.host_task([=] {
      for (auto p : pointers)
        if (p) {
          detail::dpct_free(p, q);
        }
    });
  });
>>>>>>> c26ee396
}
// DPCT_LABEL_END

// DPCT_LABEL_BEGIN|dpct_memcpy|dpct
// DPCT_DEPENDENCY_BEGIN
// Device|get_default_queue
// Memory|memcpy_direction
// Memory|dpct_memcpy_detail
// DPCT_DEPENDENCY_END
// DPCT_CODE
/// Synchronously copies \p size bytes from the address specified by \p from_ptr
/// to the address specified by \p to_ptr. The value of \p direction is used to
/// set the copy direction, it can be \a host_to_host, \a host_to_device,
/// \a device_to_host, \a device_to_device or \a automatic. The function will
/// return after the copy is completed.
///
/// \param to_ptr Pointer to destination memory address.
/// \param from_ptr Pointer to source memory address.
/// \param size Number of bytes to be copied.
/// \param direction Direction of the copy.
/// \param q Queue to execute the copy task.
/// \returns no return value.
static void dpct_memcpy(void *to_ptr, const void *from_ptr, size_t size,
                        memcpy_direction direction = automatic,
                        sycl::queue &q = get_default_queue()) {
  detail::dpct_memcpy(q, to_ptr, from_ptr, size, direction).wait();
}
// DPCT_LABEL_END

// DPCT_LABEL_BEGIN|async_dpct_memcpy|dpct
// DPCT_DEPENDENCY_BEGIN
// Device|get_default_queue
// Memory|memcpy_direction
// Memory|dpct_memcpy_detail
// DPCT_DEPENDENCY_END
// DPCT_CODE
/// Asynchronously copies \p size bytes from the address specified by \p
/// from_ptr to the address specified by \p to_ptr. The value of \p direction is
/// used to set the copy direction, it can be \a host_to_host, \a
/// host_to_device, \a device_to_host, \a device_to_device or \a automatic. The
/// return of the function does NOT guarantee the copy is completed.
///
/// \param to_ptr Pointer to destination memory address.
/// \param from_ptr Pointer to source memory address.
/// \param size Number of bytes to be copied.
/// \param direction Direction of the copy.
/// \param q Queue to execute the copy task.
/// \returns no return value.
static void async_dpct_memcpy(void *to_ptr, const void *from_ptr, size_t size,
                              memcpy_direction direction = automatic,
                              sycl::queue &q = dpct::get_default_queue()) {
  detail::dpct_memcpy(q, to_ptr, from_ptr, size, direction);
}
// DPCT_LABEL_END

// DPCT_LABEL_BEGIN|dpct_memcpy_2d|dpct
// DPCT_DEPENDENCY_BEGIN
// Device|get_default_queue
// Memory|memcpy_direction
// Memory|dpct_memcpy_2d_pitch_detail
// DPCT_DEPENDENCY_END
// DPCT_CODE
/// Synchronously copies 2D matrix specified by \p x and \p y from the address
/// specified by \p from_ptr to the address specified by \p to_ptr, while \p
/// from_pitch and \p to_pitch are the range of dim x in bytes of the matrix
/// specified by \p from_ptr and \p to_ptr. The value of \p direction is used to
/// set the copy direction, it can be \a host_to_host, \a host_to_device, \a
/// device_to_host, \a device_to_device or \a automatic. The function will
/// return after the copy is completed.
///
/// \param to_ptr Pointer to destination memory address.
/// \param to_pitch Range of dim x in bytes of destination matrix.
/// \param from_ptr Pointer to source memory address.
/// \param from_pitch Range of dim x in bytes of source matrix.
/// \param x Range of dim x of matrix to be copied.
/// \param y Range of dim y of matrix to be copied.
/// \param direction Direction of the copy.
/// \param q Queue to execute the copy task.
/// \returns no return value.
static inline void dpct_memcpy(void *to_ptr, size_t to_pitch,
                               const void *from_ptr, size_t from_pitch,
                               size_t x, size_t y,
                               memcpy_direction direction = automatic,
                               sycl::queue &q = dpct::get_default_queue()) {
  sycl::event::wait(detail::dpct_memcpy(q, to_ptr, from_ptr, to_pitch,
                                            from_pitch, x, y, direction));
}
// DPCT_LABEL_END

// DPCT_LABEL_BEGIN|async_dpct_memcpy_2d|dpct
// DPCT_DEPENDENCY_BEGIN
// Device|get_default_queue
// Memory|memcpy_direction
// Memory|dpct_memcpy_2d_pitch_detail
// DPCT_DEPENDENCY_END
// DPCT_CODE
/// Asynchronously copies 2D matrix specified by \p x and \p y from the address
/// specified by \p from_ptr to the address specified by \p to_ptr, while \p
/// \p from_pitch and \p to_pitch are the range of dim x in bytes of the matrix
/// specified by \p from_ptr and \p to_ptr. The value of \p direction is used to
/// set the copy direction, it can be \a host_to_host, \a host_to_device, \a
/// device_to_host, \a device_to_device or \a automatic. The return of the
/// function does NOT guarantee the copy is completed.
///
/// \param to_ptr Pointer to destination memory address.
/// \param to_pitch Range of dim x in bytes of destination matrix.
/// \param from_ptr Pointer to source memory address.
/// \param from_pitch Range of dim x in bytes of source matrix.
/// \param x Range of dim x of matrix to be copied.
/// \param y Range of dim y of matrix to be copied.
/// \param direction Direction of the copy.
/// \param q Queue to execute the copy task.
/// \returns no return value.
static inline void
async_dpct_memcpy(void *to_ptr, size_t to_pitch, const void *from_ptr,
                  size_t from_pitch, size_t x, size_t y,
                  memcpy_direction direction = automatic,
                  sycl::queue &q = get_default_queue()) {
  detail::dpct_memcpy(q, to_ptr, from_ptr, to_pitch, from_pitch, x, y,
                      direction);
}
// DPCT_LABEL_END

// DPCT_LABEL_BEGIN|dpct_memcpy_3d|dpct
// DPCT_DEPENDENCY_BEGIN
// Device|get_default_queue
// Memory|memcpy_direction
// Memory|dpct_memcpy_2d_3d_pitch_detail
// Memory|pitched_data
// DPCT_DEPENDENCY_END
// DPCT_CODE
/// Synchronously copies a subset of a 3D matrix specified by \p to to another
/// 3D matrix specified by \p from. The from and to position info are specified
/// by \p from_pos and \p to_pos The copied matrix size is specified by \p size.
/// The value of \p direction is used to set the copy direction, it can be \a
/// host_to_host, \a host_to_device, \a device_to_host, \a device_to_device or
/// \a automatic. The function will return after the copy is completed.
///
/// \param to Destination matrix info.
/// \param to_pos Position of destination.
/// \param from Source matrix info.
/// \param from_pos Position of destination.
/// \param size Range of the submatrix to be copied.
/// \param direction Direction of the copy.
/// \param q Queue to execute the copy task.
/// \returns no return value.
static inline void dpct_memcpy(pitched_data to, sycl::id<3> to_pos,
                               pitched_data from, sycl::id<3> from_pos,
                               sycl::range<3> size,
                               memcpy_direction direction = automatic,
                               sycl::queue &q = dpct::get_default_queue()) {
  sycl::event::wait(
      detail::dpct_memcpy(q, to, to_pos, from, from_pos, size, direction));
}
// DPCT_LABEL_END

// DPCT_LABEL_BEGIN|async_dpct_memcpy_3d|dpct
// DPCT_DEPENDENCY_BEGIN
// Device|get_default_queue
// Memory|memcpy_direction
// Memory|dpct_memcpy_2d_3d_pitch_detail
// DPCT_DEPENDENCY_END
// DPCT_CODE
/// Asynchronously copies a subset of a 3D matrix specified by \p to to another
/// 3D matrix specified by \p from. The from and to position info are specified
/// by \p from_pos and \p to_pos The copied matrix size is specified by \p size.
/// The value of \p direction is used to set the copy direction, it can be \a
/// host_to_host, \a host_to_device, \a device_to_host, \a device_to_device or
/// \a automatic. The return of the function does NOT guarantee the copy is
/// completed.
///
/// \param to Destination matrix info.
/// \param to_pos Position of destination.
/// \param from Source matrix info.
/// \param from_pos Position of destination.
/// \param size Range of the submatrix to be copied.
/// \param direction Direction of the copy.
/// \param q Queue to execute the copy task.
/// \returns no return value.
static inline void
async_dpct_memcpy(pitched_data to, sycl::id<3> to_pos, pitched_data from,
                  sycl::id<3> from_pos, sycl::range<3> size,
                  memcpy_direction direction = automatic,
                  sycl::queue &q = get_default_queue()) {
  detail::dpct_memcpy(q, to, to_pos, from, from_pos, size, direction);
}
// DPCT_LABEL_END

// DPCT_LABEL_BEGIN|dpct_memset|dpct
// DPCT_DEPENDENCY_BEGIN
// Device|get_default_queue
// Memory|dpct_memset_detail
// DPCT_DEPENDENCY_END
// DPCT_CODE
/// Synchronously sets \p value to the first \p size bytes starting from \p
/// dev_ptr. The function will return after the memset operation is completed.
///
/// \param dev_ptr Pointer to the device memory address.
/// \param value Value to be set.
/// \param size Number of bytes to be set to the value.
/// \param q The queue in which the operation is done.
/// \returns no return value.
static void dpct_memset(void *dev_ptr, int value, size_t size,
                        sycl::queue &q = get_default_queue()) {
  detail::dpct_memset(q, dev_ptr, value, size).wait();
}
// DPCT_LABEL_END

// DPCT_LABEL_BEGIN|async_dpct_memset|dpct
// DPCT_DEPENDENCY_BEGIN
// Device|get_default_queue
// Memory|dpct_memset_detail
// DPCT_DEPENDENCY_END
// DPCT_CODE
/// Asynchronously sets \p value to the first \p size bytes starting from \p
/// dev_ptr. The return of the function does NOT guarantee the memset operation
/// is completed.
///
/// \param dev_ptr Pointer to the device memory address.
/// \param value Value to be set.
/// \param size Number of bytes to be set to the value.
/// \returns no return value.
static void async_dpct_memset(void *dev_ptr, int value, size_t size,
                              sycl::queue &q = dpct::get_default_queue()) {
  detail::dpct_memset(q, dev_ptr, value, size);
}
// DPCT_LABEL_END

// DPCT_LABEL_BEGIN|dpct_memset_2d|dpct
// DPCT_DEPENDENCY_BEGIN
// Device|get_default_queue
// Memory|dpct_memset_2d_detail
// DPCT_DEPENDENCY_END
// DPCT_CODE
/// Sets \p value to the 2D memory region pointed by \p ptr in \p q. \p x and
/// \p y specify the setted 2D memory size. \p pitch is the bytes in linear
/// dimension, including padding bytes. The function will return after the
/// memset operation is completed.
///
/// \param ptr Pointer to the device memory region.
/// \param pitch Bytes in linear dimension, including padding bytes.
/// \param value Value to be set.
/// \param x The setted memory size in linear dimension.
/// \param y The setted memory size in second dimension.
/// \param q The queue in which the operation is done.
/// \returns no return value.
static inline void dpct_memset(void *ptr, size_t pitch, int val, size_t x,
                               size_t y,
                               sycl::queue &q = get_default_queue()) {
  sycl::event::wait(detail::dpct_memset(q, ptr, pitch, val, x, y));
}
// DPCT_LABEL_END

// DPCT_LABEL_BEGIN|async_dpct_memset_2d|dpct
// DPCT_DEPENDENCY_BEGIN
// Device|get_default_queue
// Memory|dpct_memset_2d_detail
// DPCT_DEPENDENCY_END
// DPCT_CODE
/// Sets \p value to the 2D memory region pointed by \p ptr in \p q. \p x and
/// \p y specify the setted 2D memory size. \p pitch is the bytes in linear
/// dimension, including padding bytes. The return of the function does NOT
/// guarantee the memset operation is completed.
///
/// \param ptr Pointer to the device memory region.
/// \param pitch Bytes in linear dimension, including padding bytes.
/// \param value Value to be set.
/// \param x The setted memory size in linear dimension.
/// \param y The setted memory size in second dimension.
/// \param q The queue in which the operation is done.
/// \returns no return value.
static inline void async_dpct_memset(void *ptr, size_t pitch, int val, size_t x,
                                     size_t y,
                                     sycl::queue &q = get_default_queue()) {
  detail::dpct_memset(q, ptr, pitch, val, x, y);
}
// DPCT_LABEL_END

// DPCT_LABEL_BEGIN|dpct_memset_3d|dpct
// DPCT_DEPENDENCY_BEGIN
// Device|get_default_queue
// Memory|dpct_memset_3d_detail
// DPCT_DEPENDENCY_END
// DPCT_CODE
/// Sets \p value to the 3D memory region specified by \p pitch in \p q. \p size
/// specify the setted 3D memory size. The function will return after the
/// memset operation is completed.
///
/// \param pitch Specify the 3D memory region.
/// \param value Value to be set.
/// \param size The setted 3D memory size.
/// \param q The queue in which the operation is done.
/// \returns no return value.
static inline void dpct_memset(pitched_data pitch, int val,
                               sycl::range<3> size,
                               sycl::queue &q = get_default_queue()) {
  sycl::event::wait(detail::dpct_memset(q, pitch, val, size));
}
// DPCT_LABEL_END

// DPCT_LABEL_BEGIN|async_dpct_memset_3d|dpct
// DPCT_DEPENDENCY_BEGIN
// Device|get_default_queue
// Memory|dpct_memset_3d_detail
// DPCT_DEPENDENCY_END
// DPCT_CODE
/// Sets \p value to the 3D memory region specified by \p pitch in \p q. \p size
/// specify the setted 3D memory size. The return of the function does NOT
/// guarantee the memset operation is completed.
///
/// \param pitch Specify the 3D memory region.
/// \param value Value to be set.
/// \param size The setted 3D memory size.
/// \param q The queue in which the operation is done.
/// \returns no return value.
static inline void async_dpct_memset(pitched_data pitch, int val,
                                     sycl::range<3> size,
                                     sycl::queue &q = get_default_queue()) {
  detail::dpct_memset(q, pitch, val, size);
}
// DPCT_LABEL_END

// DPCT_LABEL_BEGIN|dpct_accessor|dpct
// DPCT_DEPENDENCY_BEGIN
// Memory|memory_traits
// Memory|memory_region
// DPCT_DEPENDENCY_END
// DPCT_CODE
/// dpct accessor used as device function parameter.
template <class T, memory_region Memory, size_t Dimension> class accessor;
template <class T, memory_region Memory> class accessor<T, Memory, 3> {
public:
  using memory_t = detail::memory_traits<Memory, T>;
  using element_t = typename memory_t::element_t;
  using pointer_t = typename memory_t::pointer_t;
  using accessor_t = typename memory_t::template accessor_t<3>;
  accessor(pointer_t data, const sycl::range<3> &in_range)
      : _data(data), _range(in_range) {}
  template <memory_region M = Memory>
  accessor(typename std::enable_if<M != local, const accessor_t>::type &acc)
      : accessor(acc, acc.get_range()) {}
  accessor(const accessor_t &acc, const sycl::range<3> &in_range)
      : accessor(acc.get_pointer(), in_range) {}
  accessor<T, Memory, 2> operator[](size_t index) const {
    sycl::range<2> sub(_range.get(1), _range.get(2));
    return accessor<T, Memory, 2>(_data + index * sub.size(), sub);
  }

  pointer_t get_ptr() const { return _data; }

private:
  pointer_t _data;
  sycl::range<3> _range;
};
template <class T, memory_region Memory> class accessor<T, Memory, 2> {
public:
  using memory_t = detail::memory_traits<Memory, T>;
  using element_t = typename memory_t::element_t;
  using pointer_t = typename memory_t::pointer_t;
  using accessor_t = typename memory_t::template accessor_t<2>;
  accessor(pointer_t data, const sycl::range<2> &in_range)
      : _data(data), _range(in_range) {}
  template <memory_region M = Memory>
  accessor(typename std::enable_if<M != local, const accessor_t>::type &acc)
      : accessor(acc, acc.get_range()) {}
  accessor(const accessor_t &acc, const sycl::range<2> &in_range)
      : accessor(acc.get_pointer(), in_range) {}

  pointer_t operator[](size_t index) const {
    return _data + _range.get(1) * index;
  }

  pointer_t get_ptr() const { return _data; }

private:
  pointer_t _data;
  sycl::range<2> _range;
};
// DPCT_LABEL_END

namespace detail {
// DPCT_LABEL_BEGIN|device_memory|dpct::detail
// DPCT_DEPENDENCY_BEGIN
// Memory|device_memory_1
// Memory|device_memory_2
// Memory|device_memory_3
// Memory|device_memory_4
// Memory|device_memory_5
// Memory|device_memory_6
// Memory|device_memory_value_t_alias
// Memory|memory_region
// DPCT_DEPENDENCY_END
// DPCT_CODE
/// Device variable with address space of shared, global or constant.
template <class T, memory_region Memory, size_t Dimension>
class device_memory {
public:
// DPCT_LABEL_END
// DPCT_LABEL_BEGIN|device_memory_accessor_t_alias|dpct::detail
// DPCT_PARENT_FEATURE|device_memory
// DPCT_DEPENDENCY_BEGIN
// Memory|device_memory
// Memory|memory_traits
// DPCT_DEPENDENCY_END
// DPCT_CODE
  using accessor_t =
      typename detail::memory_traits<Memory, T>::template accessor_t<Dimension>;
// DPCT_LABEL_END
// DPCT_LABEL_BEGIN|device_memory_value_t_alias|dpct::detail
// DPCT_PARENT_FEATURE|device_memory
// DPCT_DEPENDENCY_BEGIN
// Memory|device_memory
// Memory|memory_traits
// DPCT_DEPENDENCY_END
// DPCT_CODE
  using value_t = typename detail::memory_traits<Memory, T>::value_t;
// DPCT_LABEL_END
// DPCT_LABEL_BEGIN|device_memory_dpct_accessor_t_alias|dpct::detail
// DPCT_PARENT_FEATURE|device_memory
// DPCT_DEPENDENCY_BEGIN
// Memory|device_memory
// Memory|dpct_accessor
// DPCT_DEPENDENCY_END
// DPCT_CODE
  using dpct_accessor_t = dpct::accessor<T, Memory, Dimension>;
// DPCT_LABEL_END

// DPCT_LABEL_BEGIN|device_memory_1|dpct::detail
// DPCT_PARENT_FEATURE|device_memory
// DPCT_DEPENDENCY_BEGIN
// Memory|device_memory
// Memory|mem_mgr
// Device|dev_mgr
// Memory|dpct_free
// DPCT_DEPENDENCY_END
// DPCT_CODE
  device_memory() : device_memory(sycl::range<Dimension>(1)) {}

  /// Constructor of 1-D array with initializer list
  device_memory(
      const sycl::range<Dimension> &in_range,
      std::initializer_list<value_t> &&init_list)
      : device_memory(in_range) {
    assert(init_list.size() <= in_range.size());
    _host_ptr = (value_t *)std::malloc(_size);
    std::memset(_host_ptr, 0, _size);
    std::memcpy(_host_ptr, init_list.begin(), init_list.size() * sizeof(T));
  }

  /// Constructor of 2-D array with initializer list
  template <size_t D = Dimension>
  device_memory(
      const typename std::enable_if<D == 2, sycl::range<2>>::type &in_range,
      std::initializer_list<std::initializer_list<value_t>> &&init_list)
      : device_memory(in_range) {
    assert(init_list.size() <= in_range[0]);
    _host_ptr = (value_t *)std::malloc(_size);
    std::memset(_host_ptr, 0, _size);
    auto tmp_data = _host_ptr;
    for (auto sub_list : init_list) {
      assert(sub_list.size() <= in_range[1]);
      std::memcpy(tmp_data, sub_list.begin(), sub_list.size() * sizeof(T));
      tmp_data += in_range[1];
    }
  }

  /// Constructor with range
  device_memory(const sycl::range<Dimension> &range_in)
      : _size(range_in.size() * sizeof(T)), _range(range_in), _reference(false),
        _host_ptr(nullptr), _device_ptr(nullptr) {
    static_assert(
        (Memory == global) || (Memory == constant) || (Memory == shared),
        "device memory region should be global, constant or shared");
    // Make sure that singleton class mem_mgr and dev_mgr will destruct later
    // than this.
    detail::mem_mgr::instance();
    dev_mgr::instance();
  }

  /// Constructor with range
  template <class... Args>
  device_memory(Args... Arguments)
      : device_memory(sycl::range<Dimension>(Arguments...)) {}

  ~device_memory() {
    if (_device_ptr && !_reference)
      dpct::dpct_free(_device_ptr);
    if (_host_ptr)
      std::free(_host_ptr);
  }
// DPCT_LABEL_END

// DPCT_LABEL_BEGIN|device_memory_init|dpct::detail
// DPCT_PARENT_FEATURE|device_memory
// DPCT_DEPENDENCY_BEGIN
// Memory|device_memory
// Memory|device_memory_init_q
// Device|get_default_queue
// DPCT_DEPENDENCY_END
// DPCT_CODE
  /// Allocate memory with default queue, and init memory if has initial value.
  void init() {
    init(dpct::get_default_queue());
  }
// DPCT_LABEL_END
// DPCT_LABEL_BEGIN|device_memory_init_q|dpct::detail
// DPCT_PARENT_FEATURE|device_memory
// DPCT_DEPENDENCY_BEGIN
// Memory|device_memory
// Memory|dpct_memcpy_detail
// Memory|memcpy_direction
// Memory|device_memory_allocate_device
// DPCT_DEPENDENCY_END
// DPCT_CODE
  /// Allocate memory with specified queue, and init memory if has initial value.
  void init(sycl::queue &q) {
    if (_device_ptr)
      return;
    if (!_size)
      return;
    allocate_device(q);
    if (_host_ptr)
      detail::dpct_memcpy(q, _device_ptr, _host_ptr, _size, host_to_device);
  }
// DPCT_LABEL_END

// DPCT_LABEL_BEGIN|device_memory_assign|dpct::detail
// DPCT_PARENT_FEATURE|device_memory
// DPCT_DEPENDENCY_BEGIN
// Memory|device_memory
// DPCT_DEPENDENCY_END
// DPCT_CODE
  /// The variable is assigned to a device pointer.
  void assign(value_t *src, size_t size) {
    this->~device_memory();
    new (this) device_memory(src, size);
  }
// DPCT_LABEL_END

// DPCT_LABEL_BEGIN|device_memory_get_ptr|dpct::detail
// DPCT_PARENT_FEATURE|device_memory
// DPCT_DEPENDENCY_BEGIN
// Memory|device_memory
// Memory|device_memory_get_ptr_q
// Device|get_default_queue
// DPCT_DEPENDENCY_END
// DPCT_CODE
  /// Get memory pointer of the memory object, which is virtual pointer when
  /// usm is not used, and device pointer when usm is used.
  value_t *get_ptr() {
    return get_ptr(get_default_queue());
  }
// DPCT_LABEL_END
// DPCT_LABEL_BEGIN|device_memory_get_ptr_q|dpct::detail
// DPCT_PARENT_FEATURE|device_memory
// DPCT_DEPENDENCY_BEGIN
// Memory|device_memory
// Memory|device_memory_init_q
// DPCT_DEPENDENCY_END
// DPCT_CODE
  /// Get memory pointer of the memory object, which is virtual pointer when
  /// usm is not used, and device pointer when usm is used.
  value_t *get_ptr(sycl::queue &q) {
    init(q);
    return _device_ptr;
  }
// DPCT_LABEL_END

// DPCT_LABEL_BEGIN|device_memory_get_size|dpct::detail
// DPCT_PARENT_FEATURE|device_memory
// DPCT_DEPENDENCY_BEGIN
// Memory|device_memory
// DPCT_DEPENDENCY_END
// DPCT_CODE
  /// Get the device memory object size in bytes.
  size_t get_size() { return _size; }
// DPCT_LABEL_END

// DPCT_LABEL_BEGIN|device_memory_2|dpct::detail
// DPCT_PARENT_FEATURE|device_memory
// DPCT_DEPENDENCY_BEGIN
// Memory|device_memory
// Memory|get_buffer_T|UsmNone
// Memory|device_memory_init
// DPCT_DEPENDENCY_END
// DPCT_CODE
  template <size_t D = Dimension>
  typename std::enable_if<D == 1, T>::type &operator[](size_t index) {
    init();
#ifdef DPCT_USM_LEVEL_NONE
    return dpct::get_buffer<typename std::enable_if<D == 1, T>::type>(
               _device_ptr)
        .template get_access<sycl::access_mode::read_write>()[index];
#else
    return _device_ptr[index];
#endif // DPCT_USM_LEVEL_NONE
  }
// DPCT_LABEL_END

// DPCT_LABEL_BEGIN|device_memory_get_access|dpct::detail
// DPCT_PARENT_FEATURE|device_memory
// DPCT_DEPENDENCY_BEGIN
// Memory|device_memory
// Memory|get_buffer_byte_t|UsmNone
// Memory|device_memory_dpct_accessor_t_alias|UsmRestricted
// Memory|device_memory_get_access_sp|UsmNone
// Memory|device_memory_accessor_t_alias|UsmNone
// DPCT_DEPENDENCY_END
// DPCT_CODE
#ifdef DPCT_USM_LEVEL_NONE
  /// Get sycl::accessor for the device memory object when usm is not used.
  accessor_t get_access(sycl::handler &cgh) {
    return get_buffer(_device_ptr)
        .template reinterpret<T, Dimension>(_range)
        .template get_access<detail::memory_traits<Memory, T>::mode,
                             detail::memory_traits<Memory, T>::target>(cgh);
  }
#else
  /// Get dpct::accessor with dimension info for the device memory object
  /// when usm is used and dimension is greater than 1.
  template <size_t D = Dimension>
  typename std::enable_if<D != 1, dpct_accessor_t>::type
  get_access(sycl::handler &cgh) {
    return dpct_accessor_t((T *)_device_ptr, _range);
  }
#endif // DPCT_USM_LEVEL_NONE
// DPCT_LABEL_END

// DPCT_LABEL_BEGIN|device_memory_3|dpct::detail
// DPCT_PARENT_FEATURE|device_memory
// DPCT_DEPENDENCY_BEGIN
// Memory|device_memory
// DPCT_DEPENDENCY_END
// DPCT_CODE
private:
  device_memory(value_t *memory_ptr, size_t size)
      : _size(size), _range(size / sizeof(T)), _reference(true),
        _device_ptr(memory_ptr) {}
// DPCT_LABEL_END

// DPCT_LABEL_BEGIN|device_memory_allocate_device|dpct::detail
// DPCT_PARENT_FEATURE|device_memory
// DPCT_DEPENDENCY_BEGIN
// Memory|device_memory
// Memory|dpct_malloc_detail
// DPCT_DEPENDENCY_END
// DPCT_CODE
  void allocate_device(sycl::queue &q) {
#ifndef DPCT_USM_LEVEL_NONE
    if (Memory == shared) {
      _device_ptr = (value_t *)sycl::malloc_shared(
          _size, q.get_device(), q.get_context());
      return;
    }
#endif
    _device_ptr = (value_t *)detail::dpct_malloc(_size, q);
  }
// DPCT_LABEL_END

// DPCT_LABEL_BEGIN|device_memory_4|dpct::detail
// DPCT_PARENT_FEATURE|device_memory
// DPCT_DEPENDENCY_BEGIN
// Memory|device_memory
// DPCT_DEPENDENCY_END
// DPCT_CODE
  size_t _size;
  sycl::range<Dimension> _range;
  bool _reference;
  value_t *_host_ptr;
  value_t *_device_ptr;
};
template <class T, memory_region Memory>
class device_memory<T, Memory, 0> : public device_memory<T, Memory, 1> {
public:
  using base = device_memory<T, Memory, 1>;
  using value_t = typename base::value_t;
// DPCT_LABEL_END
// DPCT_LABEL_BEGIN|device_memory_accessor_t_alias_1|dpct::detail
// DPCT_PARENT_FEATURE|device_memory
// DPCT_DEPENDENCY_BEGIN
// Memory|device_memory
// DPCT_DEPENDENCY_END
// DPCT_CODE
  using accessor_t =
      typename detail::memory_traits<Memory, T>::template accessor_t<0>;
// DPCT_LABEL_END

// DPCT_LABEL_BEGIN|device_memory_5|dpct::detail
// DPCT_PARENT_FEATURE|device_memory
// DPCT_DEPENDENCY_BEGIN
// Memory|device_memory
// DPCT_DEPENDENCY_END
// DPCT_CODE
  /// Constructor with initial value.
  device_memory(const value_t &val) : base(sycl::range<1>(1), {val}) {}

  /// Default constructor
  device_memory() : base(1) {}
// DPCT_LABEL_END

// DPCT_LABEL_BEGIN|device_memory_get_access_sp|dpct::detail
// DPCT_PARENT_FEATURE|device_memory
// DPCT_DEPENDENCY_BEGIN
// Memory|device_memory
// Memory|device_memory_accessor_t_alias_1
// Memory|get_buffer_byte_t
// Memory|device_memory_get_ptr
// Memory|device_memory_get_access
// DPCT_DEPENDENCY_END
// DPCT_CODE
#ifdef DPCT_USM_LEVEL_NONE
  /// Get sycl::accessor for the device memory object when usm is not used.
  accessor_t get_access(sycl::handler &cgh) {
    auto buf = get_buffer(base::get_ptr())
                   .template reinterpret<T, 1>(sycl::range<1>(1));
    return accessor_t(buf, cgh);
  }
#endif // DPCT_USM_LEVEL_NONE
// DPCT_LABEL_END
// DPCT_LABEL_BEGIN|device_memory_6|dpct::detail
// DPCT_PARENT_FEATURE|device_memory
// DPCT_DEPENDENCY_BEGIN
// Memory|device_memory
// DPCT_DEPENDENCY_END
// DPCT_CODE
};
// DPCT_LABEL_END
}

// DPCT_LABEL_BEGIN|global_memory_alias|dpct
// DPCT_DEPENDENCY_BEGIN
// Memory|device_memory
// Memory|memory_region
// DPCT_DEPENDENCY_END
// DPCT_CODE
template <class T, size_t Dimension>
using global_memory = detail::device_memory<T, global, Dimension>;
// DPCT_LABEL_END
// DPCT_LABEL_BEGIN|constant_memory_alias|dpct
// DPCT_DEPENDENCY_BEGIN
// Memory|device_memory
// Memory|memory_region
// DPCT_DEPENDENCY_END
// DPCT_CODE
template <class T, size_t Dimension>
using constant_memory = detail::device_memory<T, constant, Dimension>;
// DPCT_LABEL_END
// DPCT_LABEL_BEGIN|shared_memory_alias|dpct
// DPCT_DEPENDENCY_BEGIN
// Memory|device_memory
// Memory|memory_region
// DPCT_DEPENDENCY_END
// DPCT_CODE
template <class T, size_t Dimension>
using shared_memory = detail::device_memory<T, shared, Dimension>;
// DPCT_LABEL_END

// dpct::deprecated:: is for functionality that was introduced for compatibility
// purpose, but relies on deprecated C++ features, which are either removed or
// will be removed in the future standards.
// Direct use of deprecated functionality in this namespace should be avoided.
namespace deprecated {

// DPCT_LABEL_BEGIN|usm_host_allocator_alias|dpct
// DPCT_DEPENDENCY_BEGIN
// Memory|dpct_usm_allocator
// Device|get_default_queue
// DPCT_DEPENDENCY_END
// DPCT_CODE
template <typename T>
using usm_host_allocator = detail::deprecated::usm_allocator<T, sycl::usm::alloc::host>;
// DPCT_LABEL_END

} // namespace deprecated

// DPCT_LABEL_BEGIN|pointer_attributes|dpct
// DPCT_DEPENDENCY_BEGIN
// Device|get_default_queue
// DPCT_DEPENDENCY_END
// DPCT_CODE
class pointer_attributes {
public:
  void init(const void *ptr,
              sycl::queue &q = dpct::get_default_queue()) {
#ifdef DPCT_USM_LEVEL_NONE
    throw std::runtime_error(
          "dpct::pointer_attributes: only works for USM pointer.");
#else
    memory_type = sycl::get_pointer_type(ptr, q.get_context());
    device_pointer = (memory_type !=
                        sycl::usm::alloc::unknown) ? ptr : nullptr;
    host_pointer = (memory_type !=
                        sycl::usm::alloc::unknown) &&
                   (memory_type != sycl::usm::alloc::device) ? ptr : nullptr;
    sycl::device device_obj = sycl::get_pointer_device(ptr, q.get_context());
    device_id = dpct::dev_mgr::instance().get_device_id(device_obj);
#endif
  }

  sycl::usm::alloc get_memory_type() {
    return memory_type;
  }

  const void *get_device_pointer() {
    return device_pointer;
  }

  const void *get_host_pointer() {
    return host_pointer;
  }

  bool is_memory_shared() {
    return memory_type == sycl::usm::alloc::shared;
  }

  unsigned int get_device_id() {
    return device_id;
  }

private:
  sycl::usm::alloc memory_type = sycl::usm::alloc::unknown;
  const void *device_pointer = nullptr;
  const void *host_pointer = nullptr;
  unsigned int device_id = 0;
};
// DPCT_LABEL_END
} // namespace dpct
#endif // __DPCT_MEMORY_HPP__<|MERGE_RESOLUTION|>--- conflicted
+++ resolved
@@ -1194,14 +1194,7 @@
 // DPCT_LABEL_BEGIN|async_dpct_free|dpct
 // DPCT_DEPENDENCY_BEGIN
 // Device|get_default_queue
-<<<<<<< HEAD
-// Device|get_current_device
-// Device|device_ext_add_task
-// Device|device_ext_async_dpct_free_friend_decl
-// Memory|dpct_free
-=======
 // Memory|dpct_free_detail
->>>>>>> c26ee396
 // DPCT_DEPENDENCY_END
 // DPCT_CODE
 /// Free the device memory pointed by a batch of pointers in \p pointers which
@@ -1213,19 +1206,6 @@
 inline void async_dpct_free(const std::vector<void *> &pointers,
                             const std::vector<sycl::event> &events,
                             sycl::queue &q = get_default_queue()) {
-<<<<<<< HEAD
-  std::thread t(
-      [](std::vector<void *> pointers, std::vector<sycl::event> events,
-         sycl::queue queue) {
-        sycl::event::wait(events);
-        for (auto p : pointers)
-          if (p) {
-            dpct_free(p, queue);
-          }
-      },
-      std::move(pointers), std::move(events), q);
-  get_current_device().add_task(std::move(t));
-=======
   q.submit([&](sycl::handler &cgh) {
     cgh.depends_on(events);
     cgh.host_task([=] {
@@ -1235,7 +1215,6 @@
         }
     });
   });
->>>>>>> c26ee396
 }
 // DPCT_LABEL_END
 
