--- conflicted
+++ resolved
@@ -1275,90 +1275,6 @@
                                          trans_a, alpha, a, x, y);
 }
 
-<<<<<<< HEAD
-namespace detail {
-template <typename T>
-void csrgemm_impl(sycl::queue queue, oneapi::mkl::transpose trans_a,
-                  oneapi::mkl::transpose trans_b, int m, int n, int k,
-                  const std::shared_ptr<matrix_info> info_a, int nnz_a,
-                  const T *val_a, const int *row_ptr_a, const int *col_ind_a,
-                  const std::shared_ptr<matrix_info> info_b, int nnz_b,
-                  const T *val_b, const int *row_ptr_b, const int *col_ind_b,
-                  const std::shared_ptr<matrix_info> info_c, T *val_c,
-                  int *row_ptr_c, int *col_ind_c, int *nnz_host_ptr,
-                  bool is_estimation) {
-  using Ty = typename dpct::DataType<T>::T2;
-  oneapi::mkl::sparse::matrix_handle_t matrix_handle_a = nullptr;
-  oneapi::mkl::sparse::matrix_handle_t matrix_handle_b = nullptr;
-  oneapi::mkl::sparse::matrix_handle_t matrix_handle_c = nullptr;
-  oneapi::mkl::sparse::init_matrix_handle(&matrix_handle_a);
-  oneapi::mkl::sparse::init_matrix_handle(&matrix_handle_b);
-  oneapi::mkl::sparse::init_matrix_handle(&matrix_handle_c);
-
-  T *new_val_a = (T *)val_a;
-  T *new_val_b = (T *)val_b;
-  if (is_estimation) {
-    new_val_a = (T *)dpct::dpct_malloc(nnz_a * sizeof(T));
-    new_val_b = (T *)dpct::dpct_malloc(nnz_b * sizeof(T));
-    float one_f = 1.f;
-    unsigned int one_ui = *reinterpret_cast<unsigned int *>(&one_f);
-    dpct::dpct_memset_d32(new_val_a, one_ui, nnz_a);
-    dpct::dpct_memset_d32(new_val_b, one_ui, nnz_b);
-  }
-
-  int rows_c = m;
-  int cols_c = n;
-  int rows_a = (trans_a == oneapi::mkl::transpose::nontrans) ? m : k;
-  int cols_a = (trans_a == oneapi::mkl::transpose::nontrans) ? k : m;
-  int rows_b = (trans_b == oneapi::mkl::transpose::nontrans) ? k : n;
-  int cols_b = (trans_b == oneapi::mkl::transpose::nontrans) ? n : k;
-
-  auto data_row_ptr_a = dpct::detail::get_memory<int>(row_ptr_a);
-  auto data_col_ind_a = dpct::detail::get_memory<int>(col_ind_a);
-  auto data_val_a = dpct::detail::get_memory<Ty>(new_val_a);
-  oneapi::mkl::sparse::set_csr_data(queue, matrix_handle_a, rows_a, cols_a,
-                                    info_a->get_index_base(), data_row_ptr_a,
-                                    data_col_ind_a, data_val_a);
-  auto data_row_ptr_b = dpct::detail::get_memory<int>(row_ptr_b);
-  auto data_col_ind_b = dpct::detail::get_memory<int>(col_ind_b);
-  auto data_val_b = dpct::detail::get_memory<Ty>(new_val_b);
-  oneapi::mkl::sparse::set_csr_data(queue, matrix_handle_b, rows_b, cols_b,
-                                    info_b->get_index_base(), data_row_ptr_b,
-                                    data_col_ind_b, data_val_b);
-
-  auto data_row_ptr_c = dpct::detail::get_memory<int>(row_ptr_c);
-  auto data_col_ind_c = dpct::detail::get_memory<int>(nullptr);
-  auto data_val_c = dpct::detail::get_memory<Ty>(nullptr);
-  oneapi::mkl::sparse::set_csr_data(queue, matrix_handle_c, rows_c, cols_c,
-                                    info_c->get_index_base(), data_row_ptr_c,
-                                    data_col_ind_c, data_val_c);
-
-  oneapi::mkl::sparse::matmat_descr_t matmat_descr = nullptr;
-  oneapi::mkl::sparse::init_matmat_descr(&matmat_descr);
-  oneapi::mkl::sparse::set_matmat_data(
-      matmat_descr, oneapi::mkl::sparse::matrix_view_descr::general, trans_a,
-      oneapi::mkl::sparse::matrix_view_descr::general, trans_b,
-      oneapi::mkl::sparse::matrix_view_descr::general);
-
-  oneapi::mkl::sparse::matmat(
-      queue, matrix_handle_a, matrix_handle_b, matrix_handle_c,
-      oneapi::mkl::sparse::matmat_request::work_estimation, matmat_descr,
-      nullptr, nullptr
-#ifndef DPCT_USM_LEVEL_NONE
-      ,
-      {}
-#endif
-  );
-  queue.wait();
-
-  oneapi::mkl::sparse::matmat(queue, matrix_handle_a, matrix_handle_b,
-                              matrix_handle_c,
-                              oneapi::mkl::sparse::matmat_request::compute,
-                              matmat_descr, nullptr, nullptr
-#ifndef DPCT_USM_LEVEL_NONE
-                              ,
-                              {}
-=======
 /// Convert a CSR sparse matrix to a CSC sparse matrix.
 /// \param [in] queue The queue where the routine should be executed. It must
 /// have the in_order property when using the USM mode.
@@ -1426,7 +1342,89 @@
   }
 #undef CASE
 }
->>>>>>> a96373df
+
+namespace detail {
+template <typename T>
+void csrgemm_impl(sycl::queue queue, oneapi::mkl::transpose trans_a,
+                  oneapi::mkl::transpose trans_b, int m, int n, int k,
+                  const std::shared_ptr<matrix_info> info_a, int nnz_a,
+                  const T *val_a, const int *row_ptr_a, const int *col_ind_a,
+                  const std::shared_ptr<matrix_info> info_b, int nnz_b,
+                  const T *val_b, const int *row_ptr_b, const int *col_ind_b,
+                  const std::shared_ptr<matrix_info> info_c, T *val_c,
+                  int *row_ptr_c, int *col_ind_c, int *nnz_host_ptr,
+                  bool is_estimation) {
+  using Ty = typename dpct::DataType<T>::T2;
+  oneapi::mkl::sparse::matrix_handle_t matrix_handle_a = nullptr;
+  oneapi::mkl::sparse::matrix_handle_t matrix_handle_b = nullptr;
+  oneapi::mkl::sparse::matrix_handle_t matrix_handle_c = nullptr;
+  oneapi::mkl::sparse::init_matrix_handle(&matrix_handle_a);
+  oneapi::mkl::sparse::init_matrix_handle(&matrix_handle_b);
+  oneapi::mkl::sparse::init_matrix_handle(&matrix_handle_c);
+
+  T *new_val_a = (T *)val_a;
+  T *new_val_b = (T *)val_b;
+  if (is_estimation) {
+    new_val_a = (T *)dpct::dpct_malloc(nnz_a * sizeof(T));
+    new_val_b = (T *)dpct::dpct_malloc(nnz_b * sizeof(T));
+    float one_f = 1.f;
+    unsigned int one_ui = *reinterpret_cast<unsigned int *>(&one_f);
+    dpct::dpct_memset_d32(new_val_a, one_ui, nnz_a);
+    dpct::dpct_memset_d32(new_val_b, one_ui, nnz_b);
+  }
+
+  int rows_c = m;
+  int cols_c = n;
+  int rows_a = (trans_a == oneapi::mkl::transpose::nontrans) ? m : k;
+  int cols_a = (trans_a == oneapi::mkl::transpose::nontrans) ? k : m;
+  int rows_b = (trans_b == oneapi::mkl::transpose::nontrans) ? k : n;
+  int cols_b = (trans_b == oneapi::mkl::transpose::nontrans) ? n : k;
+
+  auto data_row_ptr_a = dpct::detail::get_memory<int>(row_ptr_a);
+  auto data_col_ind_a = dpct::detail::get_memory<int>(col_ind_a);
+  auto data_val_a = dpct::detail::get_memory<Ty>(new_val_a);
+  oneapi::mkl::sparse::set_csr_data(queue, matrix_handle_a, rows_a, cols_a,
+                                    info_a->get_index_base(), data_row_ptr_a,
+                                    data_col_ind_a, data_val_a);
+  auto data_row_ptr_b = dpct::detail::get_memory<int>(row_ptr_b);
+  auto data_col_ind_b = dpct::detail::get_memory<int>(col_ind_b);
+  auto data_val_b = dpct::detail::get_memory<Ty>(new_val_b);
+  oneapi::mkl::sparse::set_csr_data(queue, matrix_handle_b, rows_b, cols_b,
+                                    info_b->get_index_base(), data_row_ptr_b,
+                                    data_col_ind_b, data_val_b);
+
+  auto data_row_ptr_c = dpct::detail::get_memory<int>(row_ptr_c);
+  auto data_col_ind_c = dpct::detail::get_memory<int>(nullptr);
+  auto data_val_c = dpct::detail::get_memory<Ty>(nullptr);
+  oneapi::mkl::sparse::set_csr_data(queue, matrix_handle_c, rows_c, cols_c,
+                                    info_c->get_index_base(), data_row_ptr_c,
+                                    data_col_ind_c, data_val_c);
+
+  oneapi::mkl::sparse::matmat_descr_t matmat_descr = nullptr;
+  oneapi::mkl::sparse::init_matmat_descr(&matmat_descr);
+  oneapi::mkl::sparse::set_matmat_data(
+      matmat_descr, oneapi::mkl::sparse::matrix_view_descr::general, trans_a,
+      oneapi::mkl::sparse::matrix_view_descr::general, trans_b,
+      oneapi::mkl::sparse::matrix_view_descr::general);
+
+  oneapi::mkl::sparse::matmat(
+      queue, matrix_handle_a, matrix_handle_b, matrix_handle_c,
+      oneapi::mkl::sparse::matmat_request::work_estimation, matmat_descr,
+      nullptr, nullptr
+#ifndef DPCT_USM_LEVEL_NONE
+      ,
+      {}
+#endif
+  );
+  queue.wait();
+
+  oneapi::mkl::sparse::matmat(queue, matrix_handle_a, matrix_handle_b,
+                              matrix_handle_c,
+                              oneapi::mkl::sparse::matmat_request::compute,
+                              matmat_descr, nullptr, nullptr
+#ifndef DPCT_USM_LEVEL_NONE
+                              ,
+                              {}
 #endif
   );
 
