//==---- dpcpp_extensions.h ------------------*- C++ -*---------------==//
//
// Copyright (C) Intel Corporation
// SPDX-License-Identifier: Apache-2.0 WITH LLVM-exception
// See https://llvm.org/LICENSE.txt for license information.
//
//===----------------------------------------------------------------===//

#ifndef __DPCT_DPCPP_EXTENSIONS_H__
#define __DPCT_DPCPP_EXTENSIONS_H__

#include <sycl/sycl.hpp>
#include <stdexcept>

#ifdef SYCL_EXT_ONEAPI_USER_DEFINED_REDUCTIONS
#include <sycl/ext/oneapi/experimental/user_defined_reductions.hpp>
#endif

#include "../dpct.hpp"
#include "functional.h"

namespace dpct {
namespace group {
namespace detail {

template <typename... _Args>
constexpr auto __reduce_over_group(_Args... __args) {
  return sycl::reduce_over_group(__args...);
}

template <typename... _Args> constexpr auto __group_broadcast(_Args... __args) {
  return sycl::group_broadcast(__args...);
}

template <typename... _Args>
constexpr auto __exclusive_scan_over_group(_Args... __args) {
  return sycl::exclusive_scan_over_group(__args...);
}

template <typename... _Args>
constexpr auto __inclusive_scan_over_group(_Args... __args) {
  return sycl::inclusive_scan_over_group(__args...);
}

} // end namespace detail

/// Perform an exclusive scan over the values of inputs from all work-items in
/// the group using the operator binary_op, which must be one of the SYCL 2020
/// group algorithms library function objects.
///
/// \param item A work-item in a group.
/// \param inputs Pointer to the input data for the scan operation.
/// \param outputs Pointer to the location where scan results will be stored.
/// \param init initial value of the scan result.
/// \param binary_op functor that implements the binary operation used to
/// perform the scan.
template <typename Item, typename T, class BinaryOperation,
          int VALUES_PER_THREAD>
__dpct_inline__ void
exclusive_scan(const Item &item, T (&inputs)[VALUES_PER_THREAD],
               T (&outputs)[VALUES_PER_THREAD], T init,
               BinaryOperation binary_op) {
  T result = inputs[0];

#pragma unroll
  for (int i = 1; i < VALUES_PER_THREAD; ++i) {
    result = binary_op(result, inputs[i]);
  }

  T exclusive_result =
      detail::__exclusive_scan_over_group(item.get_group(), result, binary_op);

  T input = inputs[0];
  if (item.get_local_linear_id() == 0) {
    outputs[0] = init;
  } else {
    outputs[0] = exclusive_result;
  }

#pragma unroll
  for (int i = 1; i < VALUES_PER_THREAD; ++i) {
    T output = binary_op(input, outputs[i - 1]);
    input = inputs[i];
    outputs[i] = output;
  }
}

/// Perform an exclusive scan over the values of input from all work-items in
/// the group using the operator binary_op, which must be one of the SYCL 2020
/// group algorithms library function objects.
///
/// \param item A work-item in a group.
/// \param input Input data for the scan operation.
/// \param init initial value of the scan result.
/// \param binary_op functor that implements the binary operation used to
/// perform the scan. \param group_aggregate group-wide aggregate of all inputs
/// in the work-items of the group. \returns exclusive scan of the first i
/// work-items where item is the i-th work item.
template <typename Item, typename T, class BinaryOperation>
__dpct_inline__ T
exclusive_scan(const Item &item, T input, T init, BinaryOperation binary_op,
               T &group_aggregate) {
  T output = detail::__exclusive_scan_over_group(item.get_group(), input, init,
                                                 binary_op);
  if (item.get_local_linear_id() == item.get_local_range().size() - 1) {
    group_aggregate = binary_op(output, input);
  }

  group_aggregate = detail::__group_broadcast(
      item.get_group(), group_aggregate, item.get_local_range().size() - 1);
  return output;
}

/// Perform an exclusive scan over the values of input from all work-items in
/// the group using the operator binary_op, which must be one of the SYCL 2020
/// group algorithms library function objects.
///
/// \param item A work-item in a group.
/// \param input Input data for the scan operation.
/// \param binary_op functor that implements the binary operation used to
/// perform the scan. \param prefix_callback_op functor invoked by the first
/// work-item in the group that returns the
///        initial value in the resulting scan of the work-items in the group.
/// \returns exclusive scan of the input elements assigned to work-items in the
/// group.
template <typename Item, typename T, class BinaryOperation,
          class GroupPrefixCallbackOperation>
__dpct_inline__ T
exclusive_scan(const Item &item, T input, BinaryOperation binary_op,
               GroupPrefixCallbackOperation &prefix_callback_op) {
  T group_aggregate;

  T output =
      detail::__exclusive_scan_over_group(item.get_group(), input, binary_op);
  if (item.get_local_linear_id() == item.get_local_range().size() - 1) {
    group_aggregate = binary_op(output, input);
  }

  group_aggregate = detail::__group_broadcast(
      item.get_group(), group_aggregate, item.get_local_range().size() - 1);

  T group_prefix = prefix_callback_op(group_aggregate);
  if (item.get_local_linear_id() == 0) {
    output = group_prefix;
  } else {
    output = binary_op(group_prefix, output);
  }

  return output;
}

<<<<<<< HEAD
namespace detail {

typedef uint16_t digit_counter_type;
typedef uint32_t packed_counter_type;

template <int N, int CURRENT_VAL = N, int COUNT = 0> struct log2 {
  enum { VALUE = log2<N, (CURRENT_VAL >> 1), COUNT + 1>::VALUE };
};

template <int N, int COUNT> struct log2<N, 0, COUNT> {
  enum { VALUE = (1 << (COUNT - 1) < N) ? COUNT : COUNT - 1 };
};

template <int RADIX_BITS, bool DESCENDING = false> class radix_rank {
public:
  static size_t get_local_memory_size(size_t group_threads) {
    return group_threads * PADDED_COUNTER_LANES * sizeof(packed_counter_type);
  }

  radix_rank(uint8_t *local_memory) : _local_memory(local_memory) {}

  template <typename Item, int VALUES_PER_THREAD>
  __dpct_inline__ void
  rank_keys(const Item &item, uint32_t (&keys)[VALUES_PER_THREAD],
            int (&ranks)[VALUES_PER_THREAD], int current_bit, int num_bits) {

    digit_counter_type thread_prefixes[VALUES_PER_THREAD];
    digit_counter_type *digit_counters[VALUES_PER_THREAD];
    digit_counter_type *buffer =
        reinterpret_cast<digit_counter_type *>(_local_memory);

    reset_local_memory(item);

    item.barrier(sycl::access::fence_space::local_space);

#pragma unroll
    for (int i = 0; i < VALUES_PER_THREAD; ++i) {
      uint32_t digit = ::dpct::bfe(keys[i], current_bit, num_bits);
      uint32_t sub_counter = digit >> LOG_COUNTER_LANES;
      uint32_t counter_lane = digit & (COUNTER_LANES - 1);

      if (DESCENDING) {
        sub_counter = PACKING_RATIO - 1 - sub_counter;
        counter_lane = COUNTER_LANES - 1 - counter_lane;
      }

      digit_counters[i] =
          &buffer[counter_lane * item.get_local_range().size() * PACKING_RATIO +
                  item.get_local_linear_id() * PACKING_RATIO + sub_counter];
      thread_prefixes[i] = *digit_counters[i];
      *digit_counters[i] = thread_prefixes[i] + 1;
    }

    item.barrier(sycl::access::fence_space::local_space);

    scan_counters(item);

    item.barrier(sycl::access::fence_space::local_space);

    for (int i = 0; i < VALUES_PER_THREAD; ++i) {
      ranks[i] = thread_prefixes[i] + *digit_counters[i];
    }
  }

private:
  template <typename Item>
  __dpct_inline__ void reset_local_memory(const Item &item) {
    packed_counter_type *ptr =
        reinterpret_cast<packed_counter_type *>(_local_memory);

#pragma unroll
    for (int i = 0; i < PADDED_COUNTER_LANES; ++i) {
      ptr[i * item.get_local_range().size() + item.get_local_linear_id()] = 0;
    }
  }

  template <typename Item>
  __dpct_inline__ packed_counter_type upsweep(const Item &item) {
    packed_counter_type sum = 0;
    packed_counter_type *ptr =
        reinterpret_cast<packed_counter_type *>(_local_memory);

#pragma unroll
    for (int i = 0; i < PADDED_COUNTER_LANES; i++) {
      cached_segment[i] =
          ptr[item.get_local_linear_id() * PADDED_COUNTER_LANES + i];
    }

#pragma unroll
    for (int i = 0; i < PADDED_COUNTER_LANES; ++i) {
      sum += cached_segment[i];
    }

    return sum;
  }

  template <typename Item>
  __dpct_inline__ void
  exclusive_downsweep(const Item &item, packed_counter_type raking_partial) {
    packed_counter_type *ptr =
        reinterpret_cast<packed_counter_type *>(_local_memory);
    packed_counter_type sum = raking_partial;

#pragma unroll
    for (int i = 0; i < PADDED_COUNTER_LANES; ++i) {
      packed_counter_type value = cached_segment[i];
      cached_segment[i] = sum;
      sum += value;
    }

#pragma unroll
    for (int i = 0; i < PADDED_COUNTER_LANES; ++i) {
      ptr[item.get_local_linear_id() * PADDED_COUNTER_LANES + i] =
          cached_segment[i];
    }
  }

  struct prefix_callback {
    __dpct_inline__ packed_counter_type
    operator()(packed_counter_type block_aggregate) {
      packed_counter_type block_prefix = 0;

#pragma unroll
      for (int packed = 1; packed < PACKING_RATIO; packed++) {
        block_prefix += block_aggregate
                        << (sizeof(digit_counter_type) * 8 * packed);
      }

      return block_prefix;
    }
  };

  template <typename Item>
  __dpct_inline__ void scan_counters(const Item &item) {
    packed_counter_type raking_partial = upsweep(item);

    prefix_callback callback;
    packed_counter_type exclusive_partial = exclusive_scan(
        item, raking_partial, sycl::ext::oneapi::plus<packed_counter_type>(),
        callback);

    exclusive_downsweep(item, exclusive_partial);
  }

private:
  static constexpr int PACKING_RATIO =
      sizeof(packed_counter_type) / sizeof(digit_counter_type);
  static constexpr int LOG_PACKING_RATIO = log2<PACKING_RATIO>::VALUE;
  static constexpr int LOG_COUNTER_LANES = RADIX_BITS - LOG_PACKING_RATIO;
  static constexpr int COUNTER_LANES = 1 << LOG_COUNTER_LANES;
  static constexpr int PADDED_COUNTER_LANES = COUNTER_LANES + 1;

  packed_counter_type cached_segment[PADDED_COUNTER_LANES];
  uint8_t *_local_memory;
};

template <typename T, typename U> struct base_traits {

  static __dpct_inline__ U twiddle_in(U key) {
    throw std::runtime_error("Not implemented");
  }
  static __dpct_inline__ U twiddle_out(U key) {
    throw std::runtime_error("Not implemented");
  }
};

template <typename U> struct base_traits<uint32_t, U> {
  static __dpct_inline__ U twiddle_in(U key) { return key; }
  static __dpct_inline__ U twiddle_out(U key) { return key; }
};

template <typename U> struct base_traits<int, U> {
  static constexpr U HIGH_BIT = U(1) << ((sizeof(U) * 8) - 1);
  static __dpct_inline__ U twiddle_in(U key) { return key ^ HIGH_BIT; }
  static __dpct_inline__ U twiddle_out(U key) { return key ^ HIGH_BIT; }
};

template <typename U> struct base_traits<float, U> {
  static constexpr U HIGH_BIT = U(1) << ((sizeof(U) * 8) - 1);
  static __dpct_inline__ U twiddle_in(U key) {
    U mask = (key & HIGH_BIT) ? U(-1) : HIGH_BIT;
    return key ^ mask;
  }
  static __dpct_inline__ U twiddle_out(U key) {
    U mask = (key & HIGH_BIT) ? HIGH_BIT : U(-1);
    return key ^ mask;
  }
};

template <typename T> struct traits : base_traits<T, T> {};
template <> struct traits<uint32_t> : base_traits<uint32_t, uint32_t> {};
template <> struct traits<int> : base_traits<int, uint32_t> {};
template <> struct traits<float> : base_traits<float, uint32_t> {};

} // namespace detail

namespace detail {

template <int N> struct power_of_two {
  enum { VALUE = ((N & (N - 1)) == 0) };
};

__dpct_inline__ uint32_t shr_add(uint32_t x, uint32_t shift, uint32_t addend) {
  return (x >> shift) + addend;
}

} // namespace detail

/// Implements scatter to blocked exchange pattern used in radix sort algorithm.
///
/// \tparam T type of the data elements exchanges
/// \tparam VALUES_PER_THREAD number of data elements assigned to a thread
/// Implements blocked to striped exchange pattern
template <typename T, int VALUES_PER_THREAD> class exchange {
public:
  static size_t get_local_memory_size(size_t group_threads) {
    size_t padding_values =
        (INSERT_PADDING)
            ? ((group_threads * VALUES_PER_THREAD) >> LOG_LOCAL_MEMORY_BANKS)
            : 0;
    return (group_threads * VALUES_PER_THREAD + padding_values) * sizeof(T);
  }

  exchange(uint8_t *local_memory) : _local_memory(local_memory) {}

  // TODO: Investigate if padding is required for performance,
  // and if specializations are required for specific target hardware.
  static size_t adjust_by_padding(size_t offset) {

    if constexpr (INSERT_PADDING) {
      offset = detail::shr_add(offset, LOG_LOCAL_MEMORY_BANKS, offset);
    }
    return offset;
  }

  struct blocked_offset {
    template <typename Item> size_t operator()(Item item, size_t i) {
      size_t offset = item.get_local_linear_id() * VALUES_PER_THREAD + i;
      return adjust_by_padding(offset);
    }
  };

  struct striped_offset {
    template <typename Item> size_t operator()(Item item, size_t i) {
      size_t offset = i * item.get_local_range(2) * item.get_local_range(1) *
                          item.get_local_range(0) +
                      item.get_local_linear_id();
      return adjust_by_padding(offset);
    }
  };

  template <typename Iterator> struct scatter_offset {
    Iterator begin;
    scatter_offset(const int (&ranks)[VALUES_PER_THREAD]) {
      begin = std::begin(ranks);
    }
    template <typename Item> size_t operator()(Item item, size_t i) const {
      // iterator i is expected to be within bounds [0,VALUES_PER_THREAD)
      return adjust_by_padding(begin[i]);
    }
  };

  template <typename Item, typename offsetFunctorTypeFW,
            typename offsetFunctorTypeRV>
  __dpct_inline__ void helper_exchange(Item item, T (&keys)[VALUES_PER_THREAD],
                                       offsetFunctorTypeFW &offset_functor_fw,
                                       offsetFunctorTypeRV &offset_functor_rv) {

    T *buffer = reinterpret_cast<T *>(_local_memory);

#pragma unroll
    for (size_t i = 0; i < VALUES_PER_THREAD; i++) {
      size_t offset = offset_functor_fw(item, i);
      buffer[offset] = keys[i];
    }

    item.barrier(sycl::access::fence_space::local_space);

#pragma unroll
    for (size_t i = 0; i < VALUES_PER_THREAD; i++) {
      size_t offset = offset_functor_rv(item, i);
      keys[i] = buffer[offset];
    }
  }

  /// Rearrange elements from blocked order to striped order
  template <typename Item>
  __dpct_inline__ void blocked_to_striped(Item item,
                                          T (&keys)[VALUES_PER_THREAD]) {

    striped_offset get_striped_offset;
    blocked_offset get_blocked_offset;
    helper_exchange(item, keys, get_blocked_offset, get_striped_offset);
  }

  /// Rearrange elements from striped order to blocked order
  template <typename Item>
  __dpct_inline__ void striped_to_blocked(Item item,
                                          T (&keys)[VALUES_PER_THREAD]) {

    blocked_offset get_blocked_offset;
    striped_offset get_striped_offset;
    helper_exchange(item, keys, get_striped_offset, get_blocked_offset);
  }

  /// Rearrange elements from rank order to blocked order
  template <typename Item>
  __dpct_inline__ void scatter_to_blocked(Item item,
                                          T (&keys)[VALUES_PER_THREAD],
                                          int (&ranks)[VALUES_PER_THREAD]) {

    scatter_offset<const int *> get_scatter_offset(ranks);
    blocked_offset get_blocked_offset;
    helper_exchange(item, keys, get_scatter_offset, get_blocked_offset);
  }

  /// Rearrange elements from scatter order to striped order
  template <typename Item>
  __dpct_inline__ void scatter_to_striped(Item item,
                                          T (&keys)[VALUES_PER_THREAD],
                                          int (&ranks)[VALUES_PER_THREAD]) {

    scatter_offset<const int *> get_scatter_offset(ranks);
    striped_offset get_striped_offset;
    helper_exchange(item, keys, get_scatter_offset, get_striped_offset);
  }

private:
  static constexpr int LOG_LOCAL_MEMORY_BANKS = 4;
  static constexpr bool INSERT_PADDING =
      (VALUES_PER_THREAD > 4) &&
      (detail::power_of_two<VALUES_PER_THREAD>::VALUE);

  uint8_t *_local_memory;
};

/// Implements radix sort to sort integer data elements assigned to all threads
/// in the group.
///
/// \tparam T type of the data elements exchanges
/// \tparam VALUES_PER_THREAD number of data elements assigned to a thread
/// \tparam DECENDING boolean value indicating if data elements are sorted in
/// decending order.
template <typename T, int VALUES_PER_THREAD, bool DESCENDING = false>
class radix_sort {
public:
  static size_t get_local_memory_size(size_t group_threads) {
    size_t ranks_size =
        detail::radix_rank<RADIX_BITS>::get_local_memory_size(group_threads);
    size_t exchange_size =
        exchange<T, VALUES_PER_THREAD>::get_local_memory_size(group_threads);
    return sycl::max(ranks_size, exchange_size);
  }

  radix_sort(uint8_t *local_memory) : _local_memory(local_memory) {}

  template <typename Item>
  __dpct_inline__ void
  helper_sort(const Item &item, T (&keys)[VALUES_PER_THREAD], int begin_bit = 0,
              int end_bit = 8 * sizeof(T), bool is_striped = false) {

    uint32_t(&unsigned_keys)[VALUES_PER_THREAD] =
        reinterpret_cast<uint32_t(&)[VALUES_PER_THREAD]>(keys);

#pragma unroll
    for (int i = 0; i < VALUES_PER_THREAD; ++i) {
      unsigned_keys[i] = detail::traits<T>::twiddle_in(unsigned_keys[i]);
    }

    for (int i = begin_bit; i < end_bit; i += RADIX_BITS) {
      int pass_bits = sycl::min(RADIX_BITS, end_bit - begin_bit);

      int ranks[VALUES_PER_THREAD];
      detail::radix_rank<RADIX_BITS, DESCENDING>(_local_memory)
          .template rank_keys(item, unsigned_keys, ranks, i, pass_bits);

      item.barrier(sycl::access::fence_space::local_space);

      bool last_iter = i + RADIX_BITS > end_bit;
      if (last_iter && is_striped) {
        exchange<T, VALUES_PER_THREAD>(_local_memory)
            .scatter_to_striped(item, keys, ranks);

      } else {
        exchange<T, VALUES_PER_THREAD>(_local_memory)
            .scatter_to_blocked(item, keys, ranks);
      }

      item.barrier(sycl::access::fence_space::local_space);
    }

#pragma unroll
    for (int i = 0; i < VALUES_PER_THREAD; ++i) {
      unsigned_keys[i] = detail::traits<T>::twiddle_out(unsigned_keys[i]);
    }
  }

  template <typename Item>
  __dpct_inline__ void
  sort_blocked(const Item &item, T (&keys)[VALUES_PER_THREAD],
               int begin_bit = 0, int end_bit = 8 * sizeof(T)) {
    helper_sort(item, keys, begin_bit, end_bit, false);
  }

  template <typename Item>
  __dpct_inline__ void
  sort_blocked_to_striped(const Item &item, T (&keys)[VALUES_PER_THREAD],
                          int begin_bit = 0, int end_bit = 8 * sizeof(T)) {
    helper_sort(item, keys, begin_bit, end_bit, true);
  }

private:
  static constexpr int RADIX_BITS = 4;

  uint8_t *_local_memory;
};


/// Load linear segment items into block format across threads
/// Helper for Block Load
enum load_algorithm {

  BLOCK_LOAD_DIRECT,
  BLOCK_LOAD_STRIPED,
  // To-do: BLOCK_LOAD_WARP_TRANSPOSE

};

// loads a linear segment of workgroup items into a blocked arrangement.
template <size_t ITEMS_PER_WORK_ITEM, typename InputT, typename InputIteratorT,
          typename Item>
__dpct_inline__ void load_blocked(const Item &item, InputIteratorT block_itr,
                                  InputT (&items)[ITEMS_PER_WORK_ITEM]) {

  // This implementation does not take in account range loading across
  // workgroup items To-do: Decide whether range loading is required for group
  // loading
  size_t linear_tid = item.get_local_linear_id();
  uint32_t workgroup_offset = linear_tid * ITEMS_PER_WORK_ITEM;
#pragma unroll
  for (size_t idx = 0; idx < ITEMS_PER_WORK_ITEM; idx++) {
    items[idx] = block_itr[workgroup_offset + idx];
  }
}

// loads a linear segment of workgroup items into a striped arrangement.
template <size_t ITEMS_PER_WORK_ITEM, typename InputT, typename InputIteratorT,
          typename Item>
__dpct_inline__ void load_striped(const Item &item, InputIteratorT block_itr,
                                  InputT (&items)[ITEMS_PER_WORK_ITEM]) {

  // This implementation does not take in account range loading across
  // workgroup items To-do: Decide whether range loading is required for group
  // loading
  size_t linear_tid = item.get_local_linear_id();
  size_t group_work_items = item.get_local_range().size();
#pragma unroll
  for (size_t idx = 0; idx < ITEMS_PER_WORK_ITEM; idx++) {
    items[idx] = block_itr[linear_tid + (idx * group_work_items)];
  }
}

// loads a linear segment of workgroup items into a subgroup striped
// arrangement. Created as free function until exchange mechanism is
// implemented.
// To-do: inline this function with BLOCK_LOAD_WARP_TRANSPOSE mechanism
template <size_t ITEMS_PER_WORK_ITEM, typename InputT, typename InputIteratorT,
          typename Item>
__dpct_inline__ void
uninitialized_load_subgroup_striped(const Item &item, InputIteratorT block_itr,
                                    InputT (&items)[ITEMS_PER_WORK_ITEM]) {

  // This implementation does not take in account range loading across
  // workgroup items To-do: Decide whether range loading is required for group
  // loading
  // This implementation uses unintialized memory for loading linear segments
  // into warp striped arrangement.
  uint32_t subgroup_offset = item.get_sub_group().get_local_linear_id();
  uint32_t subgroup_size = item.get_sub_group().get_local_linear_range();
  uint32_t subgroup_idx = item.get_sub_group().get_group_linear_id();
  uint32_t initial_offset =
      (subgroup_idx * ITEMS_PER_WORK_ITEM * subgroup_size) + subgroup_offset;

   
#pragma unroll
  for (size_t idx = 0; idx < ITEMS_PER_WORK_ITEM; idx++) {
    new (&items[idx]) InputT(block_itr[initial_offset + (idx * subgroup_size)]);
  }
}
// template parameters :
// ITEMS_PER_WORK_ITEM: size_t variable controlling the number of items per
// thread/work_item
// ALGORITHM: load_algorithm variable controlling the type of load operation.
// InputT: type for input sequence.
// InputIteratorT:  input iterator type
// Item : typename parameter resembling sycl::nd_item<3> .
template <size_t ITEMS_PER_WORK_ITEM, load_algorithm ALGORITHM, typename InputT,
          typename InputIteratorT, typename Item>
class workgroup_load {
public:
  static size_t get_local_memory_size(size_t group_work_items) { return 0; }
  workgroup_load(uint8_t *local_memory) : _local_memory(local_memory) {}

  __dpct_inline__ void load(const Item &item, InputIteratorT block_itr,
                            InputT (&items)[ITEMS_PER_WORK_ITEM]) {

    if constexpr (ALGORITHM == BLOCK_LOAD_DIRECT) {
      load_blocked<ITEMS_PER_WORK_ITEM>(item, block_itr, items);
    } else if constexpr (ALGORITHM == BLOCK_LOAD_STRIPED) {
      load_striped<ITEMS_PER_WORK_ITEM>(item, block_itr, items);
    }


private:
  uint8_t *_local_memory;
};
  

/// Store blocked/warped or striped work items into linear segment of items.
/// Helper for Block Store
enum store_algorithm {

  BLOCK_STORE_DIRECT,
  BLOCK_STORE_STRIPED,
  // To-do: BLOCK_STORE_WARP_TRANSPOSE
  // To-do: BLOCK_STORE_VECTORIZE

};

/// Stores a blocked arrangement of work items linear segment of items.
template <size_t ITEMS_PER_WORK_ITEM, typename InputT,
          typename OutputIteratorT, typename Item>
__dpct_inline__ void store_blocked(const Item &item, OutputIteratorT block_itr,
                                  InputT (&items)[ITEMS_PER_WORK_ITEM]) {

  // This implementation does not take in account range storage across
  // workgroup items To-do: Decide whether range storage is required for group
  // storage
  size_t linear_tid = item.get_local_linear_id();
  OutputIteratorT workitem_itr = block_itr + (linear_tid * ITEMS_PER_WORK_ITEM);
#pragma unroll
  for (uint32_t idx = 0; idx < ITEMS_PER_WORK_ITEM; idx++) {
    workitem_itr[idx] = items[idx];
  }
}

/// Stores a striped arrangement of work items linear segment of items.
template <size_t ITEMS_PER_WORK_ITEM, typename InputT,
          typename OutputIteratorT, typename Item>
__dpct_inline__ void store_striped(const Item &item, OutputIteratorT block_itr,
                                  InputT (&items)[ITEMS_PER_WORK_ITEM]) {

  // This implementation does not take in account range storage across
  // workgroup items To-do: Decide whether range storage is required for group
  // storage
  size_t linear_tid = item.get_local_linear_id();
  OutputIteratorT workitem_itr = block_itr + linear_tid; 
  size_t GROUP_WORK_ITEMS = item.get_global_range().size();
#pragma unroll
  for (uint32_t idx = 0; idx < ITEMS_PER_WORK_ITEM; idx++) {
    workitem_itr[(idx * GROUP_WORK_ITEMS)] = items[idx];
  }
}

/// Stores a warp-striped arrangement of work items linear segment of items.
// Created as free function until exchange mechanism is
// implemented.
// To-do: inline this function with BLOCK_STORE_WARP_TRANSPOSE mechanism
template <size_t ITEMS_PER_WORK_ITEM, typename InputT, typename OutputIteratorT,
          typename Item>
__dpct_inline__ void
store_subgroup_striped(const Item &item, OutputIteratorT block_itr,
                                    InputT (&items)[ITEMS_PER_WORK_ITEM]) {

  // This implementation does not take in account range loading across
  // workgroup items To-do: Decide whether range loading is required for group
  // loading
  // This implementation uses unintialized memory for loading linear segments
  // into warp striped arrangement.
  uint32_t subgroup_offset = item.get_sub_group().get_local_linear_id();
  uint32_t subgroup_size = item.get_sub_group().get_local_linear_range();
  uint32_t subgroup_idx = item.get_sub_group().get_group_linear_id();
  uint32_t initial_offset =
      (subgroup_idx * ITEMS_PER_WORK_ITEM * subgroup_size) + subgroup_offset;
  OutputIteratorT workitem_itr = block_itr + initial_offset;
#pragma unroll
  for (uint32_t idx = 0; idx < ITEMS_PER_WORK_ITEM; idx++) {
    workitem_itr[(idx * subgroup_size)] = items[idx];
  }
}

// template parameters :
// ITEMS_PER_WORK_ITEM: size_t variable controlling the number of items per
// thread/work_item
// ALGORITHM: store_algorithm variable controlling the type of store operation.
// InputT: type for input sequence.
// OutputIteratorT:  output iterator type
// Item : typename parameter resembling sycl::nd_item<3> .
template <size_t ITEMS_PER_WORK_ITEM, store_algorithm ALGORITHM, typename InputT,
          typename OutputIteratorT, typename Item>
class workgroup_store {
public:
  static size_t get_local_memory_size(size_t group_work_items) { return 0; }
  workgroup_store(uint8_t *local_memory) : _local_memory(local_memory) {}
  
  __dpct_inline__ void store(const Item &item, OutputIteratorT block_itr,
                            InputT (&items)[ITEMS_PER_WORK_ITEM]) {

    if constexpr (ALGORITHM == BLOCK_STORE_DIRECT) {
      store_blocked<ITEMS_PER_WORK_ITEM>(item, block_itr, (&items)[ITEMS_PER_WORK_ITEM]);
    } else if constexpr (ALGORITHM == BLOCK_STORE_STRIPED) {
      store_striped<ITEMS_PER_WORK_ITEM>(item, block_itr, (&items)[ITEMS_PER_WORK_ITEM]);
    }
  }
  
private:
  uint8_t *_local_memory;
};
=======
>>>>>>> b2e55881
/// Perform a reduction of the data elements assigned to all threads in the
/// group.
///
/// \param item A work-item in a group.
/// \param inputs Pointer to the input data for the reduce operation.
/// \param binary_op functor that implements the binary operation used to
/// perform the scan. \returns value of the reduction using binary_op
template <typename Item, typename T, class BinaryOperation,
          int VALUES_PER_THREAD>
__dpct_inline__ T
reduce(Item item, T (&inputs)[VALUES_PER_THREAD], BinaryOperation binary_op) {
  T result = inputs[0];

#pragma unroll
  for (int i = 1; i < VALUES_PER_THREAD; i++) {
    result = binary_op(result, inputs[i]);
  }
  return detail::__reduce_over_group(item.get_group(), result, binary_op);
}

/// Perform a reduction on a limited number of the work items in a subgroup
///
/// \param item A work-item in a group.
/// \param value value per work item which is to be reduced
/// \param items_to_reduce num work items at the start of the subgroup to reduce
/// \param binary_op functor that implements the binary operation used to
/// perform the scan. \returns value of the reduction using binary_op
template <typename Item, typename T, class BinaryOperation>
__dpct_inline__
typename ::std::enable_if_t<sycl::has_known_identity_v<BinaryOperation, T>, T>
reduce_over_partial_group(const Item &item, const T &value,
                          const ::std::uint16_t &items_to_reduce,
                          BinaryOperation binary_op) {
  T value_temp = (item.get_local_linear_id() < items_to_reduce)
                     ? value
                     : sycl::known_identity_v<BinaryOperation, T>;
  return detail::__reduce_over_group(item.get_sub_group(), value_temp,
                                     binary_op);
}

/// Perform an inclusive scan over the values of inputs from all work-items in
/// the group using the operator binary_op, which must be one of the SYCL 2020
/// group algorithms library function objects.
///
/// \param item A work-item in a group.
/// \param inputs Pointer to the input data for the scan operation.
/// \param outputs Pointer to the location where scan results will be stored.
/// \param binary_op functor that implements the binary operation used to
/// perform the scan. \returns inclusive scan of the input elements assigned to
/// work-items in the group.
template <typename Item, typename T, class BinaryOperation,
          int VALUES_PER_THREAD>
__dpct_inline__ void
inclusive_scan(const Item &item, T (&inputs)[VALUES_PER_THREAD],
               T (&outputs)[VALUES_PER_THREAD], BinaryOperation binary_op) {
  T result = inputs[0];

#pragma unroll
  for (int i = 1; i < VALUES_PER_THREAD; ++i) {
    result = binary_op(result, inputs[i]);
  }

  T exclusive_result =
      detail::__exclusive_scan_over_group(item.get_group(), result, binary_op);

  if (item.get_local_linear_id() == 0) {
    outputs[0] = inputs[0];
  } else {
    outputs[0] = binary_op(inputs[0], exclusive_result);
  }

#pragma unroll
  for (int i = 1; i < VALUES_PER_THREAD; ++i) {
    outputs[i] = binary_op(inputs[i], outputs[i - 1]);
  }
}

/// Perform an inclusive scan over the values of inputs from all work-items in
/// the group using the operator binary_op, which must be one of the SYCL 2020
/// group algorithms library function objects.
///
/// \param item A work-item in a group.
/// \param input Pointer to the input data for the scan operation.
/// \param binary_op functor that implements the binary operation used to
/// perform the scan. \param group_aggregate group-wide aggregate of all inputs
/// in the work-items of the group. \returns inclusive scan of the input
/// elements assigned to work-items in the group.
template <typename Item, typename T, class BinaryOperation>
__dpct_inline__ T inclusive_scan(const Item &item, T input,
                                                BinaryOperation binary_op,
                                                T &group_aggregate) {
  T output =
      detail::__inclusive_scan_over_group(item.get_group(), input, binary_op);
  if (item.get_local_linear_id() == item.get_local_range().size() - 1) {
    group_aggregate = output;
  }

  group_aggregate = detail::__group_broadcast(
      item.get_group(), group_aggregate, item.get_local_range().size() - 1);
  return output;
}

/// Perform an inclusive scan over the values of input from all work-items in
/// the group using the operator binary_op, which must be one of the SYCL 2020
/// group algorithms library function objects.
///
/// \param item A work-item in a group.
/// \param input Input data for the scan operation.
/// \param binary_op functor that implements the binary operation used to
/// perform the scan. \param prefix_callback_op functor invoked by the first
/// work-item in the group that returns the
///        initial value in the resulting scan of the work-items in the group.
/// \returns inclusive scan of the input elements assigned to work-items in the
/// group.
template <typename Item, typename T, class BinaryOperation,
          class GroupPrefixCallbackOperation>
__dpct_inline__ T
inclusive_scan(const Item &item, T input, BinaryOperation binary_op,
               GroupPrefixCallbackOperation &prefix_callback_op) {
  T group_aggregate;

  T output = inclusive_scan(item, input, binary_op, group_aggregate);
  T group_prefix = prefix_callback_op(group_aggregate);

  return binary_op(group_prefix, output);
}

} // namespace group

namespace device {

namespace detail {

template <typename... _Args> constexpr auto __joint_reduce(_Args... __args) {
  return sycl::joint_reduce(__args...);
}

} // namespace detail

/// Perform a reduce on each of the segments specified within data stored on
/// the device.
///
/// \param queue Command queue used to access device used for reduction
/// \param inputs Pointer to the data elements on the device to be reduced
/// \param outputs Pointer to the storage where the reduced value for each
/// segment will be stored \param segment_count number of segments to be reduced
/// \param begin_offsets Pointer to the set of indices that are the first
/// element in each segment \param end_offsets Pointer to the set of indices
/// that are one past the last element in each segment \param binary_op functor
/// that implements the binary operation used to perform the scan. \param init
/// initial value of the reduction for each segment.
template <int GROUP_SIZE, typename T, typename OffsetT, class BinaryOperation>
void segmented_reduce(sycl::queue queue, T *inputs, T *outputs,
                      size_t segment_count, OffsetT *begin_offsets,
                      OffsetT *end_offsets, BinaryOperation binary_op, T init) {

  sycl::range<1> global_size(segment_count * GROUP_SIZE);
  sycl::range<1> local_size(GROUP_SIZE);

  queue.submit([&](sycl::handler &cgh) {
    cgh.parallel_for(
        sycl::nd_range<1>(global_size, local_size), [=](sycl::nd_item<1> item) {
          OffsetT segment_begin = begin_offsets[item.get_group_linear_id()];
          OffsetT segment_end = end_offsets[item.get_group_linear_id()];
          if (segment_begin == segment_end) {
            if (item.get_local_linear_id() == 0) {
              outputs[item.get_group_linear_id()] = init;
            }
            return;
          }

          sycl::multi_ptr<T, sycl::access::address_space::global_space>
              input_ptr = inputs;
          T group_aggregate = detail::__joint_reduce(
              item.get_group(), input_ptr + segment_begin,
              input_ptr + segment_end, init, binary_op);

          if (item.get_local_linear_id() == 0) {
            outputs[item.get_group_linear_id()] = group_aggregate;
          }
        });
  });
}


#ifdef SYCL_EXT_ONEAPI_USER_DEFINED_REDUCTIONS

namespace experimental {
namespace detail {
template <typename _Tp, typename... _Ts> struct __is_any {
  constexpr static bool value = std::disjunction_v<
      std::is_same<std::remove_cv_t<_Tp>, std::remove_cv_t<_Ts>>...>;
};

template <typename _Tp, typename _Bp> struct __in_native_op_list {
  constexpr static bool value =
      __is_any<_Bp, sycl::plus<_Tp>, sycl::bit_or<_Tp>, sycl::bit_xor<_Tp>,
               sycl::bit_and<_Tp>, sycl::maximum<_Tp>, sycl::minimum<_Tp>,
               sycl::multiplies<_Tp>>::value;
};

template <typename _Tp, typename _Bp> struct __is_native_op {
  constexpr static bool value = __in_native_op_list<_Tp, _Bp>::value ||
                                __in_native_op_list<void, _Bp>::value;
};

} // namespace detail

/// Perform a reduce on each of the segments specified within data stored on
/// the device. Compared with dpct::device::segmented_reduce, this experimental
/// feature support user define reductions.
///
/// \param queue Command queue used to access device used for reduction
/// \param inputs Pointer to the data elements on the device to be reduced
/// \param outputs Pointer to the storage where the reduced value for each
/// segment will be stored \param segment_count number of segments to be reduced
/// \param begin_offsets Pointer to the set of indices that are the first
/// element in each segment \param end_offsets Pointer to the set of indices
/// that are one past the last element in each segment \param binary_op functor
/// that implements the binary operation used to perform the scan. \param init
/// initial value of the reduction for each segment.
template <int GROUP_SIZE, typename T, typename OffsetT, class BinaryOperation>
void segmented_reduce(sycl::queue queue, T *inputs, T *outputs,
                      size_t segment_count, OffsetT *begin_offsets,
                      OffsetT *end_offsets, BinaryOperation binary_op, T init) {

  sycl::range<1> global_size(segment_count * GROUP_SIZE);
  sycl::range<1> local_size(GROUP_SIZE);

  if constexpr (!detail::__is_native_op<T, BinaryOperation>::value) {
    queue.submit([&](sycl::handler &cgh) {
      size_t temp_memory_size = GROUP_SIZE * sizeof(T);
      auto scratch = sycl::local_accessor<std::byte, 1>(temp_memory_size, cgh);
      cgh.parallel_for(
          sycl::nd_range<1>(global_size, local_size),
          [=](sycl::nd_item<1> item) {
            OffsetT segment_begin = begin_offsets[item.get_group_linear_id()];
            OffsetT segment_end = end_offsets[item.get_group_linear_id()];
            if (segment_begin == segment_end) {
              if (item.get_local_linear_id() == 0) {
                outputs[item.get_group_linear_id()] = init;
              }
              return;
            }
            // Create a handle that associates the group with an allocation it
            // can use
            auto handle =
                sycl::ext::oneapi::experimental::group_with_scratchpad(
                    item.get_group(),
                    sycl::span(&scratch[0], temp_memory_size));
            T group_aggregate = sycl::ext::oneapi::experimental::joint_reduce(
                handle, inputs + segment_begin, inputs + segment_end, init,
                binary_op);
            if (item.get_local_linear_id() == 0) {
              outputs[item.get_group_linear_id()] = group_aggregate;
            }
          });
    });
  } else {
    dpct::device::segmented_reduce<GROUP_SIZE>(queue, inputs, outputs,
                                               segment_count, begin_offsets,
                                               end_offsets, binary_op, init);
  }
}
} // namespace experimental

#endif // SYCL_EXT_ONEAPI_USER_DEFINED_REDUCTIONS


} // namespace device
} // namespace dpct

#endif<|MERGE_RESOLUTION|>--- conflicted
+++ resolved
@@ -148,525 +148,6 @@
 
   return output;
 }
-
-<<<<<<< HEAD
-namespace detail {
-
-typedef uint16_t digit_counter_type;
-typedef uint32_t packed_counter_type;
-
-template <int N, int CURRENT_VAL = N, int COUNT = 0> struct log2 {
-  enum { VALUE = log2<N, (CURRENT_VAL >> 1), COUNT + 1>::VALUE };
-};
-
-template <int N, int COUNT> struct log2<N, 0, COUNT> {
-  enum { VALUE = (1 << (COUNT - 1) < N) ? COUNT : COUNT - 1 };
-};
-
-template <int RADIX_BITS, bool DESCENDING = false> class radix_rank {
-public:
-  static size_t get_local_memory_size(size_t group_threads) {
-    return group_threads * PADDED_COUNTER_LANES * sizeof(packed_counter_type);
-  }
-
-  radix_rank(uint8_t *local_memory) : _local_memory(local_memory) {}
-
-  template <typename Item, int VALUES_PER_THREAD>
-  __dpct_inline__ void
-  rank_keys(const Item &item, uint32_t (&keys)[VALUES_PER_THREAD],
-            int (&ranks)[VALUES_PER_THREAD], int current_bit, int num_bits) {
-
-    digit_counter_type thread_prefixes[VALUES_PER_THREAD];
-    digit_counter_type *digit_counters[VALUES_PER_THREAD];
-    digit_counter_type *buffer =
-        reinterpret_cast<digit_counter_type *>(_local_memory);
-
-    reset_local_memory(item);
-
-    item.barrier(sycl::access::fence_space::local_space);
-
-#pragma unroll
-    for (int i = 0; i < VALUES_PER_THREAD; ++i) {
-      uint32_t digit = ::dpct::bfe(keys[i], current_bit, num_bits);
-      uint32_t sub_counter = digit >> LOG_COUNTER_LANES;
-      uint32_t counter_lane = digit & (COUNTER_LANES - 1);
-
-      if (DESCENDING) {
-        sub_counter = PACKING_RATIO - 1 - sub_counter;
-        counter_lane = COUNTER_LANES - 1 - counter_lane;
-      }
-
-      digit_counters[i] =
-          &buffer[counter_lane * item.get_local_range().size() * PACKING_RATIO +
-                  item.get_local_linear_id() * PACKING_RATIO + sub_counter];
-      thread_prefixes[i] = *digit_counters[i];
-      *digit_counters[i] = thread_prefixes[i] + 1;
-    }
-
-    item.barrier(sycl::access::fence_space::local_space);
-
-    scan_counters(item);
-
-    item.barrier(sycl::access::fence_space::local_space);
-
-    for (int i = 0; i < VALUES_PER_THREAD; ++i) {
-      ranks[i] = thread_prefixes[i] + *digit_counters[i];
-    }
-  }
-
-private:
-  template <typename Item>
-  __dpct_inline__ void reset_local_memory(const Item &item) {
-    packed_counter_type *ptr =
-        reinterpret_cast<packed_counter_type *>(_local_memory);
-
-#pragma unroll
-    for (int i = 0; i < PADDED_COUNTER_LANES; ++i) {
-      ptr[i * item.get_local_range().size() + item.get_local_linear_id()] = 0;
-    }
-  }
-
-  template <typename Item>
-  __dpct_inline__ packed_counter_type upsweep(const Item &item) {
-    packed_counter_type sum = 0;
-    packed_counter_type *ptr =
-        reinterpret_cast<packed_counter_type *>(_local_memory);
-
-#pragma unroll
-    for (int i = 0; i < PADDED_COUNTER_LANES; i++) {
-      cached_segment[i] =
-          ptr[item.get_local_linear_id() * PADDED_COUNTER_LANES + i];
-    }
-
-#pragma unroll
-    for (int i = 0; i < PADDED_COUNTER_LANES; ++i) {
-      sum += cached_segment[i];
-    }
-
-    return sum;
-  }
-
-  template <typename Item>
-  __dpct_inline__ void
-  exclusive_downsweep(const Item &item, packed_counter_type raking_partial) {
-    packed_counter_type *ptr =
-        reinterpret_cast<packed_counter_type *>(_local_memory);
-    packed_counter_type sum = raking_partial;
-
-#pragma unroll
-    for (int i = 0; i < PADDED_COUNTER_LANES; ++i) {
-      packed_counter_type value = cached_segment[i];
-      cached_segment[i] = sum;
-      sum += value;
-    }
-
-#pragma unroll
-    for (int i = 0; i < PADDED_COUNTER_LANES; ++i) {
-      ptr[item.get_local_linear_id() * PADDED_COUNTER_LANES + i] =
-          cached_segment[i];
-    }
-  }
-
-  struct prefix_callback {
-    __dpct_inline__ packed_counter_type
-    operator()(packed_counter_type block_aggregate) {
-      packed_counter_type block_prefix = 0;
-
-#pragma unroll
-      for (int packed = 1; packed < PACKING_RATIO; packed++) {
-        block_prefix += block_aggregate
-                        << (sizeof(digit_counter_type) * 8 * packed);
-      }
-
-      return block_prefix;
-    }
-  };
-
-  template <typename Item>
-  __dpct_inline__ void scan_counters(const Item &item) {
-    packed_counter_type raking_partial = upsweep(item);
-
-    prefix_callback callback;
-    packed_counter_type exclusive_partial = exclusive_scan(
-        item, raking_partial, sycl::ext::oneapi::plus<packed_counter_type>(),
-        callback);
-
-    exclusive_downsweep(item, exclusive_partial);
-  }
-
-private:
-  static constexpr int PACKING_RATIO =
-      sizeof(packed_counter_type) / sizeof(digit_counter_type);
-  static constexpr int LOG_PACKING_RATIO = log2<PACKING_RATIO>::VALUE;
-  static constexpr int LOG_COUNTER_LANES = RADIX_BITS - LOG_PACKING_RATIO;
-  static constexpr int COUNTER_LANES = 1 << LOG_COUNTER_LANES;
-  static constexpr int PADDED_COUNTER_LANES = COUNTER_LANES + 1;
-
-  packed_counter_type cached_segment[PADDED_COUNTER_LANES];
-  uint8_t *_local_memory;
-};
-
-template <typename T, typename U> struct base_traits {
-
-  static __dpct_inline__ U twiddle_in(U key) {
-    throw std::runtime_error("Not implemented");
-  }
-  static __dpct_inline__ U twiddle_out(U key) {
-    throw std::runtime_error("Not implemented");
-  }
-};
-
-template <typename U> struct base_traits<uint32_t, U> {
-  static __dpct_inline__ U twiddle_in(U key) { return key; }
-  static __dpct_inline__ U twiddle_out(U key) { return key; }
-};
-
-template <typename U> struct base_traits<int, U> {
-  static constexpr U HIGH_BIT = U(1) << ((sizeof(U) * 8) - 1);
-  static __dpct_inline__ U twiddle_in(U key) { return key ^ HIGH_BIT; }
-  static __dpct_inline__ U twiddle_out(U key) { return key ^ HIGH_BIT; }
-};
-
-template <typename U> struct base_traits<float, U> {
-  static constexpr U HIGH_BIT = U(1) << ((sizeof(U) * 8) - 1);
-  static __dpct_inline__ U twiddle_in(U key) {
-    U mask = (key & HIGH_BIT) ? U(-1) : HIGH_BIT;
-    return key ^ mask;
-  }
-  static __dpct_inline__ U twiddle_out(U key) {
-    U mask = (key & HIGH_BIT) ? HIGH_BIT : U(-1);
-    return key ^ mask;
-  }
-};
-
-template <typename T> struct traits : base_traits<T, T> {};
-template <> struct traits<uint32_t> : base_traits<uint32_t, uint32_t> {};
-template <> struct traits<int> : base_traits<int, uint32_t> {};
-template <> struct traits<float> : base_traits<float, uint32_t> {};
-
-} // namespace detail
-
-namespace detail {
-
-template <int N> struct power_of_two {
-  enum { VALUE = ((N & (N - 1)) == 0) };
-};
-
-__dpct_inline__ uint32_t shr_add(uint32_t x, uint32_t shift, uint32_t addend) {
-  return (x >> shift) + addend;
-}
-
-} // namespace detail
-
-/// Implements scatter to blocked exchange pattern used in radix sort algorithm.
-///
-/// \tparam T type of the data elements exchanges
-/// \tparam VALUES_PER_THREAD number of data elements assigned to a thread
-/// Implements blocked to striped exchange pattern
-template <typename T, int VALUES_PER_THREAD> class exchange {
-public:
-  static size_t get_local_memory_size(size_t group_threads) {
-    size_t padding_values =
-        (INSERT_PADDING)
-            ? ((group_threads * VALUES_PER_THREAD) >> LOG_LOCAL_MEMORY_BANKS)
-            : 0;
-    return (group_threads * VALUES_PER_THREAD + padding_values) * sizeof(T);
-  }
-
-  exchange(uint8_t *local_memory) : _local_memory(local_memory) {}
-
-  // TODO: Investigate if padding is required for performance,
-  // and if specializations are required for specific target hardware.
-  static size_t adjust_by_padding(size_t offset) {
-
-    if constexpr (INSERT_PADDING) {
-      offset = detail::shr_add(offset, LOG_LOCAL_MEMORY_BANKS, offset);
-    }
-    return offset;
-  }
-
-  struct blocked_offset {
-    template <typename Item> size_t operator()(Item item, size_t i) {
-      size_t offset = item.get_local_linear_id() * VALUES_PER_THREAD + i;
-      return adjust_by_padding(offset);
-    }
-  };
-
-  struct striped_offset {
-    template <typename Item> size_t operator()(Item item, size_t i) {
-      size_t offset = i * item.get_local_range(2) * item.get_local_range(1) *
-                          item.get_local_range(0) +
-                      item.get_local_linear_id();
-      return adjust_by_padding(offset);
-    }
-  };
-
-  template <typename Iterator> struct scatter_offset {
-    Iterator begin;
-    scatter_offset(const int (&ranks)[VALUES_PER_THREAD]) {
-      begin = std::begin(ranks);
-    }
-    template <typename Item> size_t operator()(Item item, size_t i) const {
-      // iterator i is expected to be within bounds [0,VALUES_PER_THREAD)
-      return adjust_by_padding(begin[i]);
-    }
-  };
-
-  template <typename Item, typename offsetFunctorTypeFW,
-            typename offsetFunctorTypeRV>
-  __dpct_inline__ void helper_exchange(Item item, T (&keys)[VALUES_PER_THREAD],
-                                       offsetFunctorTypeFW &offset_functor_fw,
-                                       offsetFunctorTypeRV &offset_functor_rv) {
-
-    T *buffer = reinterpret_cast<T *>(_local_memory);
-
-#pragma unroll
-    for (size_t i = 0; i < VALUES_PER_THREAD; i++) {
-      size_t offset = offset_functor_fw(item, i);
-      buffer[offset] = keys[i];
-    }
-
-    item.barrier(sycl::access::fence_space::local_space);
-
-#pragma unroll
-    for (size_t i = 0; i < VALUES_PER_THREAD; i++) {
-      size_t offset = offset_functor_rv(item, i);
-      keys[i] = buffer[offset];
-    }
-  }
-
-  /// Rearrange elements from blocked order to striped order
-  template <typename Item>
-  __dpct_inline__ void blocked_to_striped(Item item,
-                                          T (&keys)[VALUES_PER_THREAD]) {
-
-    striped_offset get_striped_offset;
-    blocked_offset get_blocked_offset;
-    helper_exchange(item, keys, get_blocked_offset, get_striped_offset);
-  }
-
-  /// Rearrange elements from striped order to blocked order
-  template <typename Item>
-  __dpct_inline__ void striped_to_blocked(Item item,
-                                          T (&keys)[VALUES_PER_THREAD]) {
-
-    blocked_offset get_blocked_offset;
-    striped_offset get_striped_offset;
-    helper_exchange(item, keys, get_striped_offset, get_blocked_offset);
-  }
-
-  /// Rearrange elements from rank order to blocked order
-  template <typename Item>
-  __dpct_inline__ void scatter_to_blocked(Item item,
-                                          T (&keys)[VALUES_PER_THREAD],
-                                          int (&ranks)[VALUES_PER_THREAD]) {
-
-    scatter_offset<const int *> get_scatter_offset(ranks);
-    blocked_offset get_blocked_offset;
-    helper_exchange(item, keys, get_scatter_offset, get_blocked_offset);
-  }
-
-  /// Rearrange elements from scatter order to striped order
-  template <typename Item>
-  __dpct_inline__ void scatter_to_striped(Item item,
-                                          T (&keys)[VALUES_PER_THREAD],
-                                          int (&ranks)[VALUES_PER_THREAD]) {
-
-    scatter_offset<const int *> get_scatter_offset(ranks);
-    striped_offset get_striped_offset;
-    helper_exchange(item, keys, get_scatter_offset, get_striped_offset);
-  }
-
-private:
-  static constexpr int LOG_LOCAL_MEMORY_BANKS = 4;
-  static constexpr bool INSERT_PADDING =
-      (VALUES_PER_THREAD > 4) &&
-      (detail::power_of_two<VALUES_PER_THREAD>::VALUE);
-
-  uint8_t *_local_memory;
-};
-
-/// Implements radix sort to sort integer data elements assigned to all threads
-/// in the group.
-///
-/// \tparam T type of the data elements exchanges
-/// \tparam VALUES_PER_THREAD number of data elements assigned to a thread
-/// \tparam DECENDING boolean value indicating if data elements are sorted in
-/// decending order.
-template <typename T, int VALUES_PER_THREAD, bool DESCENDING = false>
-class radix_sort {
-public:
-  static size_t get_local_memory_size(size_t group_threads) {
-    size_t ranks_size =
-        detail::radix_rank<RADIX_BITS>::get_local_memory_size(group_threads);
-    size_t exchange_size =
-        exchange<T, VALUES_PER_THREAD>::get_local_memory_size(group_threads);
-    return sycl::max(ranks_size, exchange_size);
-  }
-
-  radix_sort(uint8_t *local_memory) : _local_memory(local_memory) {}
-
-  template <typename Item>
-  __dpct_inline__ void
-  helper_sort(const Item &item, T (&keys)[VALUES_PER_THREAD], int begin_bit = 0,
-              int end_bit = 8 * sizeof(T), bool is_striped = false) {
-
-    uint32_t(&unsigned_keys)[VALUES_PER_THREAD] =
-        reinterpret_cast<uint32_t(&)[VALUES_PER_THREAD]>(keys);
-
-#pragma unroll
-    for (int i = 0; i < VALUES_PER_THREAD; ++i) {
-      unsigned_keys[i] = detail::traits<T>::twiddle_in(unsigned_keys[i]);
-    }
-
-    for (int i = begin_bit; i < end_bit; i += RADIX_BITS) {
-      int pass_bits = sycl::min(RADIX_BITS, end_bit - begin_bit);
-
-      int ranks[VALUES_PER_THREAD];
-      detail::radix_rank<RADIX_BITS, DESCENDING>(_local_memory)
-          .template rank_keys(item, unsigned_keys, ranks, i, pass_bits);
-
-      item.barrier(sycl::access::fence_space::local_space);
-
-      bool last_iter = i + RADIX_BITS > end_bit;
-      if (last_iter && is_striped) {
-        exchange<T, VALUES_PER_THREAD>(_local_memory)
-            .scatter_to_striped(item, keys, ranks);
-
-      } else {
-        exchange<T, VALUES_PER_THREAD>(_local_memory)
-            .scatter_to_blocked(item, keys, ranks);
-      }
-
-      item.barrier(sycl::access::fence_space::local_space);
-    }
-
-#pragma unroll
-    for (int i = 0; i < VALUES_PER_THREAD; ++i) {
-      unsigned_keys[i] = detail::traits<T>::twiddle_out(unsigned_keys[i]);
-    }
-  }
-
-  template <typename Item>
-  __dpct_inline__ void
-  sort_blocked(const Item &item, T (&keys)[VALUES_PER_THREAD],
-               int begin_bit = 0, int end_bit = 8 * sizeof(T)) {
-    helper_sort(item, keys, begin_bit, end_bit, false);
-  }
-
-  template <typename Item>
-  __dpct_inline__ void
-  sort_blocked_to_striped(const Item &item, T (&keys)[VALUES_PER_THREAD],
-                          int begin_bit = 0, int end_bit = 8 * sizeof(T)) {
-    helper_sort(item, keys, begin_bit, end_bit, true);
-  }
-
-private:
-  static constexpr int RADIX_BITS = 4;
-
-  uint8_t *_local_memory;
-};
-
-
-/// Load linear segment items into block format across threads
-/// Helper for Block Load
-enum load_algorithm {
-
-  BLOCK_LOAD_DIRECT,
-  BLOCK_LOAD_STRIPED,
-  // To-do: BLOCK_LOAD_WARP_TRANSPOSE
-
-};
-
-// loads a linear segment of workgroup items into a blocked arrangement.
-template <size_t ITEMS_PER_WORK_ITEM, typename InputT, typename InputIteratorT,
-          typename Item>
-__dpct_inline__ void load_blocked(const Item &item, InputIteratorT block_itr,
-                                  InputT (&items)[ITEMS_PER_WORK_ITEM]) {
-
-  // This implementation does not take in account range loading across
-  // workgroup items To-do: Decide whether range loading is required for group
-  // loading
-  size_t linear_tid = item.get_local_linear_id();
-  uint32_t workgroup_offset = linear_tid * ITEMS_PER_WORK_ITEM;
-#pragma unroll
-  for (size_t idx = 0; idx < ITEMS_PER_WORK_ITEM; idx++) {
-    items[idx] = block_itr[workgroup_offset + idx];
-  }
-}
-
-// loads a linear segment of workgroup items into a striped arrangement.
-template <size_t ITEMS_PER_WORK_ITEM, typename InputT, typename InputIteratorT,
-          typename Item>
-__dpct_inline__ void load_striped(const Item &item, InputIteratorT block_itr,
-                                  InputT (&items)[ITEMS_PER_WORK_ITEM]) {
-
-  // This implementation does not take in account range loading across
-  // workgroup items To-do: Decide whether range loading is required for group
-  // loading
-  size_t linear_tid = item.get_local_linear_id();
-  size_t group_work_items = item.get_local_range().size();
-#pragma unroll
-  for (size_t idx = 0; idx < ITEMS_PER_WORK_ITEM; idx++) {
-    items[idx] = block_itr[linear_tid + (idx * group_work_items)];
-  }
-}
-
-// loads a linear segment of workgroup items into a subgroup striped
-// arrangement. Created as free function until exchange mechanism is
-// implemented.
-// To-do: inline this function with BLOCK_LOAD_WARP_TRANSPOSE mechanism
-template <size_t ITEMS_PER_WORK_ITEM, typename InputT, typename InputIteratorT,
-          typename Item>
-__dpct_inline__ void
-uninitialized_load_subgroup_striped(const Item &item, InputIteratorT block_itr,
-                                    InputT (&items)[ITEMS_PER_WORK_ITEM]) {
-
-  // This implementation does not take in account range loading across
-  // workgroup items To-do: Decide whether range loading is required for group
-  // loading
-  // This implementation uses unintialized memory for loading linear segments
-  // into warp striped arrangement.
-  uint32_t subgroup_offset = item.get_sub_group().get_local_linear_id();
-  uint32_t subgroup_size = item.get_sub_group().get_local_linear_range();
-  uint32_t subgroup_idx = item.get_sub_group().get_group_linear_id();
-  uint32_t initial_offset =
-      (subgroup_idx * ITEMS_PER_WORK_ITEM * subgroup_size) + subgroup_offset;
-
-   
-#pragma unroll
-  for (size_t idx = 0; idx < ITEMS_PER_WORK_ITEM; idx++) {
-    new (&items[idx]) InputT(block_itr[initial_offset + (idx * subgroup_size)]);
-  }
-}
-// template parameters :
-// ITEMS_PER_WORK_ITEM: size_t variable controlling the number of items per
-// thread/work_item
-// ALGORITHM: load_algorithm variable controlling the type of load operation.
-// InputT: type for input sequence.
-// InputIteratorT:  input iterator type
-// Item : typename parameter resembling sycl::nd_item<3> .
-template <size_t ITEMS_PER_WORK_ITEM, load_algorithm ALGORITHM, typename InputT,
-          typename InputIteratorT, typename Item>
-class workgroup_load {
-public:
-  static size_t get_local_memory_size(size_t group_work_items) { return 0; }
-  workgroup_load(uint8_t *local_memory) : _local_memory(local_memory) {}
-
-  __dpct_inline__ void load(const Item &item, InputIteratorT block_itr,
-                            InputT (&items)[ITEMS_PER_WORK_ITEM]) {
-
-    if constexpr (ALGORITHM == BLOCK_LOAD_DIRECT) {
-      load_blocked<ITEMS_PER_WORK_ITEM>(item, block_itr, items);
-    } else if constexpr (ALGORITHM == BLOCK_LOAD_STRIPED) {
-      load_striped<ITEMS_PER_WORK_ITEM>(item, block_itr, items);
-    }
-
-
-private:
-  uint8_t *_local_memory;
-};
-  
 
 /// Store blocked/warped or striped work items into linear segment of items.
 /// Helper for Block Store
@@ -768,8 +249,7 @@
 private:
   uint8_t *_local_memory;
 };
-=======
->>>>>>> b2e55881
+
 /// Perform a reduction of the data elements assigned to all threads in the
 /// group.
 ///
