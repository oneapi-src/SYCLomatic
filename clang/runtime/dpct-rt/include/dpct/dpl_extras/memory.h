--- conflicted
+++ resolved
@@ -220,38 +220,19 @@
   device_pointer_base(const device_pointer_base &in)
       : buffer(in.buffer), idx(in.idx) {}
   pointer get() const {
-<<<<<<< HEAD
     auto res = (const_cast<device_pointer_base *>(this)
-                    ->buffer.template get_host_access())
+                    ->buffer.get_host_access())
                    .get_pointer();
     return res + idx;
   }
   operator ValueType *() {
-    auto res = (buffer.template get_host_access()).get_pointer();
+    auto res = (buffer.get_host_access()).get_pointer();
     return res + idx;
   }
   operator ValueType *() const {
     auto res = (const_cast<device_pointer_base *>(this)
-                    ->buffer.template get_host_access())
+                    ->buffer.get_host_access())
                    .get_pointer();
-=======
-    auto res =
-        (const_cast<device_pointer_base *>(this)
-             ->buffer.template get_host_access<sycl::access_mode::read_write>())
-            .get_pointer();
-    return res + idx;
-  }
-  operator ValueType *() {
-    auto res = (buffer.template get_host_access<sycl::access_mode::read_write>())
-                   .get_pointer();
-    return res + idx;
-  }
-  operator ValueType *() const {
-    auto res =
-        (const_cast<device_pointer_base *>(this)
-             ->buffer.template get_host_access<sycl::access_mode::read_write>())
-            .get_pointer();
->>>>>>> 1743f887
     return res + idx;
   }
   Derived operator+(difference_type forward) const {
@@ -552,7 +533,7 @@
 
   reference operator*() const {
     return const_cast<device_iterator *>(this)
-        ->buffer.template get_host_access<mode>()[Base::idx];
+        ->buffer.get_host_access()[Base::idx];
   }
 
   reference operator[](difference_type i) const { return *(*this + i); }
