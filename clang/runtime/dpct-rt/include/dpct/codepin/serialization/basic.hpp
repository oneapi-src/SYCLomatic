--- conflicted
+++ resolved
@@ -193,11 +193,10 @@
 #endif
   return ret_str;
 }
-<<<<<<< HEAD
 
 #ifdef __NVCC__
 template <> std::string demangle_name<__half>() { return "fp16"; }
-template <> std::string demangle_name<nv_bfloat16>() { return "bf16"; }
+template <> std::string demangle_name<__nv_bfloat16>() { return "bf16"; }
 #else
 template <> std::string demangle_name<sycl::half>() { return "fp16"; }
 template <> std::string demangle_name<sycl::ext::oneapi::bfloat16>() {
@@ -205,10 +204,8 @@
 }
 #endif
 
-template <class T, class T2 = void> class DataSer {
-=======
 template <class T, class T2 = void> class data_ser {
->>>>>>> 42b0f63c
+
 public:
   static void dump(json_stringstream &ss, T value,
                    queue_t stream) {
@@ -238,9 +235,8 @@
 };
 
 #ifdef __NVCC__
-<<<<<<< HEAD
 template <>
-class DataSer<__half> {
+class data_ser<__half> {
 public:
   static void dump(json_stringstream &ss, const __half &value,
                    dpct::experimental::StreamType stream) {
@@ -248,17 +244,17 @@
     ss.print_type_data(demangle_name<__half>(), f);
   }
 };
-template <> class DataSer<nv_bfloat16> {
-public:
-  static void dump(json_stringstream &ss, const nv_bfloat16 &value,
+template <> class data_ser<__nv_bfloat16> {
+public:
+  static void dump(json_stringstream &ss, const __nv_bfloat16 &value,
                    dpct::experimental::StreamType stream) {
     float f = __bfloat162float(value);
-    ss.print_type_data(demangle_name<nv_bfloat16>(), f);
+    ss.print_type_data(demangle_name<__nv_bfloat16>(), f);
   }
 };
 #else
 template <typename T>
-class DataSer<T,
+class data_ser<T,
               typename std::enable_if<
                   std::is_same<T, sycl::half>::value ||
                   std::is_same<T, sycl::ext::oneapi::bfloat16>::value>::type> {
@@ -272,10 +268,7 @@
 #endif
 
 #ifdef __NVCC__
-template <> class DataSer<int3> {
-=======
 template <> class data_ser<int3> {
->>>>>>> 42b0f63c
 public:
   static void dump(json_stringstream &ss, const int3 &value,
                    queue_t queue) {
