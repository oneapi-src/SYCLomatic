--- conflicted
+++ resolved
@@ -70,14 +70,9 @@
 
   void print_dict_item_key(std::string key) { *this << "\"" << key << "\":"; }
   void print_ID_checkpoint_begin(std::string ID) {
-<<<<<<< HEAD
-    *this << "{\"ID\":\"" << ID;
-    *this << "\",\"CheckPoint\":{";
-=======
     *this << "{\"ID\":"
           << "\"" << ID << "\"";
     *this << ",\"CheckPoint\":{";
->>>>>>> 7a56e378
   }
   void print_ID_checkpoint_end() { *this << "}},"; }
   void print_data_mem_begin(std::string mem_name) {
