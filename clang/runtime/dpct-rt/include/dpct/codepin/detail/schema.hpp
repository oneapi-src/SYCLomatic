--- conflicted
+++ resolved
@@ -335,25 +335,15 @@
 #endif
 }
 
-<<<<<<< HEAD
-inline void get_val_from_addr(std::string &value,
-                              std::shared_ptr<Schema> schema, void *addr,
-                              size_t size) {
+inline void get_val_from_addr(std::string &dump_json,
+                              std::shared_ptr<Schema> schema, void *addr) {
   if (schema->get_type_size() == 0)
     return;
-  void *h_addr = addr;
-  if (is_device_point(addr)) {
-    h_addr = malloc(size);
-    copy_mem_to_device(h_addr, addr, size);
-=======
-inline void get_val_from_addr(std::string &dump_json,
-                              std::shared_ptr<Schema> schema, void *addr) {
   void *host_addr = addr;
   size_t mem_size = get_var_size(schema, addr);
   if (is_dev_ptr(addr)) {
     host_addr = malloc(mem_size);
     copy_mem_to_device(host_addr, addr, mem_size);
->>>>>>> 9d1bdd79
   }
   if (schema->is_basic_type()) {
     dump_json += "\"" + schema->get_var_name() + "\":\"";
