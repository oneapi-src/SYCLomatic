--- conflicted
+++ resolved
@@ -134,11 +134,7 @@
 static image_wrapper_base *create_image_wrapper(image_channel channel, int dims);
 
 /// Functor for attaching data to image class.
-<<<<<<< HEAD
-template <class T, int Dimension, bool IsImageArray> struct attach_data;
-=======
 template <class T, int dimensions, bool IsImageArray> struct attach_data;
->>>>>>> eea98b5e
 
 } // namespace detail
 
@@ -572,61 +568,37 @@
       : _sampler(sampler), _img_acc(acc) {}
 
   /// Read data from accessor.
-<<<<<<< HEAD
-  template <bool Available = Dimension == 3>
-=======
   template <bool Available = dimensions == 3>
->>>>>>> eea98b5e
   typename std::enable_if<Available, data_t>::type read(float x, float y,
                                                         float z) {
     return detail::fetch_data<T>()(
         _img_acc.read(cl::sycl::float4(x, y, z, 0), _sampler));
   }
   /// Read data from accessor.
-<<<<<<< HEAD
-  template <bool Available = Dimension == 3>
-=======
   template <bool Available = dimensions == 3>
->>>>>>> eea98b5e
   typename std::enable_if<Available, data_t>::type read(int x, int y, int z) {
     return detail::fetch_data<T>()(
         _img_acc.read(cl::sycl::int4(x, y, z, 0), _sampler));
   }
   /// Read data from accessor.
-<<<<<<< HEAD
-  template <bool Available = Dimension == 2>
-=======
   template <bool Available = dimensions == 2>
->>>>>>> eea98b5e
   typename std::enable_if<Available, data_t>::type read(float x, float y) {
     return detail::fetch_data<T>()(
         _img_acc.read(cl::sycl::float2(x, y), _sampler));
   }
   /// Read data from accessor.
-<<<<<<< HEAD
-  template <bool Available = Dimension == 2>
-=======
   template <bool Available = dimensions == 2>
->>>>>>> eea98b5e
   typename std::enable_if<Available, data_t>::type read(int x, int y) {
     return detail::fetch_data<T>()(
         _img_acc.read(cl::sycl::int2(x, y), _sampler));
   }
   /// Read data from accessor.
-<<<<<<< HEAD
-  template <bool Available = Dimension == 1>
-=======
   template <bool Available = dimensions == 1>
->>>>>>> eea98b5e
   typename std::enable_if<Available, data_t>::type read(float x) {
     return detail::fetch_data<T>()(_img_acc.read(x, _sampler));
   }
   /// Read data from accessor.
-<<<<<<< HEAD
-  template <bool Available = Dimension == 1>
-=======
   template <bool Available = dimensions == 1>
->>>>>>> eea98b5e
   typename std::enable_if<Available, data_t>::type read(int x) {
     return detail::fetch_data<T>()(_img_acc.read(x, _sampler));
   }
@@ -645,42 +617,26 @@
       : _sampler(sampler), _img_acc(acc) {}
 
   /// Read data from accessor.
-<<<<<<< HEAD
-  template <bool Available = Dimension == 2>
-=======
   template <bool Available = dimensions == 2>
->>>>>>> eea98b5e
   typename std::enable_if<Available, data_t>::type read(int index, float x,
                                                         float y) {
     return detail::fetch_data<T>()(
         _img_acc[index].read(cl::sycl::float2(x, y), _sampler));
   }
   /// Read data from accessor.
-<<<<<<< HEAD
-  template <bool Available = Dimension == 2>
-=======
   template <bool Available = dimensions == 2>
->>>>>>> eea98b5e
   typename std::enable_if<Available, data_t>::type read(int index, int x, int y) {
     return detail::fetch_data<T>()(
         _img_acc[index].read(cl::sycl::int2(x, y), _sampler));
   }
   /// Read data from accessor.
-<<<<<<< HEAD
-  template <bool Available = Dimension == 1>
-=======
   template <bool Available = dimensions == 1>
->>>>>>> eea98b5e
   typename std::enable_if<Available, data_t>::type read(int index, float x) {
     return detail::fetch_data<T>()(
         _img_acc[index].read(x, _sampler));
   }
   /// Read data from accessor.
-<<<<<<< HEAD
-  template <bool Available = Dimension == 1>
-=======
   template <bool Available = dimensions == 1>
->>>>>>> eea98b5e
   typename std::enable_if<Available, data_t>::type read(int index, int x) {
     return detail::fetch_data<T>()(
         _img_acc[index].read(x, _sampler));
@@ -714,13 +670,8 @@
 
 namespace detail {
 /// Functor for attaching data to image class.
-<<<<<<< HEAD
-template <class T, int Dimension, bool IsImageArray> struct attach_data {
-  void operator()(image_wrapper<T, Dimension, IsImageArray> &in_image,
-=======
 template <class T, int dimensions, bool IsImageArray> struct attach_data {
   void operator()(image_wrapper<T, dimensions, IsImageArray> &in_image,
->>>>>>> eea98b5e
                   image_data data) {
     assert(data.get_data_type() == image_data_type::matrix);
     in_image.attach((image_matrix_p)data.get_data_ptr());
