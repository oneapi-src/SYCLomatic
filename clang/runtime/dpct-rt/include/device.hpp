//==---- device.hpp -------------------------------*- C++ -*----------------==//
//
// Copyright (C) Intel Corporation
// SPDX-License-Identifier: Apache-2.0 WITH LLVM-exception
// See https://llvm.org/LICENSE.txt for license information.
//
//===----------------------------------------------------------------------===//

#ifndef __DPCT_DEVICE_HPP__
#define __DPCT_DEVICE_HPP__

#include <sycl/sycl.hpp>
#include <algorithm>
#include <array>
#include <cstring>
#include <iostream>
#include <mutex>
#include <set>
#include <sstream>
#include <map>
#include <vector>
#include <thread>
#if defined(__linux__)
#include <unistd.h>
#include <sys/syscall.h>
#endif
#if defined(_WIN64)
#ifndef NOMINMAX
#define NOMINMAX
#endif
#include <windows.h>
#endif

namespace dpct {
namespace detail {
static void get_version(const sycl::device &dev, int &major, int &minor) {
  // Version string has the following format:
  // a. OpenCL<space><major.minor><space><vendor-specific-information>
  // b. <major.minor>
  std::string ver;
  ver = dev.get_info<sycl::info::device::version>();
  std::string::size_type i = 0;
  while (i < ver.size()) {
    if (isdigit(ver[i]))
      break;
    i++;
  }
  major = std::stoi(&(ver[i]));
  while (i < ver.size()) {
    if (ver[i] == '.')
      break;
    i++;
  }
  i++;
  minor = std::stoi(&(ver[i]));
}
} // namespace detail

/// SYCL default exception handler
inline auto exception_handler = [](sycl::exception_list exceptions) {
  for (std::exception_ptr const &e : exceptions) {
    try {
      std::rethrow_exception(e);
    } catch (sycl::exception const &e) {
      std::cerr << "Caught asynchronous SYCL exception:" << std::endl
                << e.what() << std::endl
                << "Exception caught at file:" << __FILE__
                << ", line:" << __LINE__ << std::endl;
    }
  }
};

typedef sycl::event *event_ptr;

typedef sycl::queue *queue_ptr;

typedef char *device_ptr;

/// Destroy \p event pointed memory.
///
/// \param event Pointer to the sycl::event address.
static void destroy_event(event_ptr event) {
    delete event;
}

class device_info {
public:
  // get interface
  const char *get_name() const { return _name; }
  char *get_name() { return _name; }
  template <typename WorkItemSizesTy = sycl::range<3>,
            std::enable_if_t<std::is_same_v<WorkItemSizesTy, sycl::range<3>> ||
                                 std::is_same_v<WorkItemSizesTy, int *>,
                             int> = 0>
  auto get_max_work_item_sizes() const {
    if constexpr (std::is_same_v<WorkItemSizesTy, sycl::range<3>>)
      return sycl::range<3>(_max_work_item_sizes_i[0],
                            _max_work_item_sizes_i[1],
                            _max_work_item_sizes_i[2]);
    else {
      return _max_work_item_sizes_i;
    }  
  }
  template <typename WorkItemSizesTy = sycl::range<3>,
            std::enable_if_t<std::is_same_v<WorkItemSizesTy, sycl::range<3>> ||
                                 std::is_same_v<WorkItemSizesTy, int *>,
                             int> = 0>
  auto get_max_work_item_sizes() {
    if constexpr (std::is_same_v<WorkItemSizesTy, sycl::range<3>>)
      return sycl::range<3>(_max_work_item_sizes_i[0],
                            _max_work_item_sizes_i[1],
                            _max_work_item_sizes_i[2]);
    else {
      return _max_work_item_sizes_i;
    }  
  }
  bool get_host_unified_memory() const { return _host_unified_memory; }
  int get_major_version() const { return _major; }
  int get_minor_version() const { return _minor; }
  int get_integrated() const { return _integrated; }
  int get_max_clock_frequency() const { return _frequency; }
  int get_max_compute_units() const { return _max_compute_units; }
  int get_max_work_group_size() const { return _max_work_group_size; }
  int get_max_sub_group_size() const { return _max_sub_group_size; }
  int get_max_work_items_per_compute_unit() const {
    return _max_work_items_per_compute_unit;
  }
  int get_max_register_size_per_work_group() const {
    return _max_register_size_per_work_group;
  }
  template <typename NDRangeSizeTy = size_t *,
            std::enable_if_t<std::is_same_v<NDRangeSizeTy, size_t *> ||
                                 std::is_same_v<NDRangeSizeTy, int *>,
                             int> = 0>
  auto get_max_nd_range_size() const {
    if constexpr (std::is_same_v<NDRangeSizeTy, size_t *>)
      return _max_nd_range_size;
    else
      return _max_nd_range_size_i;
  }
  template <typename NDRangeSizeTy = size_t *,
            std::enable_if_t<std::is_same_v<NDRangeSizeTy, size_t *> ||
                                 std::is_same_v<NDRangeSizeTy, int *>,
                             int> = 0>
  auto get_max_nd_range_size() {
    if constexpr (std::is_same_v<NDRangeSizeTy, size_t *>)
      return _max_nd_range_size;
    else
      return _max_nd_range_size_i;
  }
  size_t get_global_mem_size() const { return _global_mem_size; }
  size_t get_local_mem_size() const { return _local_mem_size; }
  /// Returns the maximum clock rate of device's global memory in kHz. If
  /// compiler does not support this API then returns default value 3200000 kHz.
  unsigned int get_memory_clock_rate() const { return _memory_clock_rate; }
  /// Returns the maximum bus width between device and memory in bits. If
  /// compiler does not support this API then returns default value 64 bits.
  unsigned int get_memory_bus_width() const { return _memory_bus_width; }
  uint32_t get_device_id() const { return _device_id; }
  std::array<unsigned char, 16> get_uuid() const { return _uuid; }
  /// Returns global memory cache size in bytes.
  unsigned int get_global_mem_cache_size() const {
    return _global_mem_cache_size;
  }

  // set interface
  void set_name(const char* name) {
    size_t length = strlen(name);
    if (length < 256) {
      std::memcpy(_name, name, length + 1);
    } else {
      std::memcpy(_name, name, 255);
      _name[255] = '\0';
    }
  }
  void set_max_work_item_sizes(const sycl::range<3> max_work_item_sizes) {
    for (int i = 0; i < 3; ++i)
      _max_work_item_sizes_i[i] = max_work_item_sizes[i];
  }
  [[deprecated]] void
  set_max_work_item_sizes(const sycl::id<3> max_work_item_sizes) {
    for (int i = 0; i < 3; ++i) {
      _max_work_item_sizes_i[i] = max_work_item_sizes[i];
    }
  }
  void set_host_unified_memory(bool host_unified_memory) {
    _host_unified_memory = host_unified_memory;
  }
  void set_major_version(int major) { _major = major; }
  void set_minor_version(int minor) { _minor = minor; }
  void set_integrated(int integrated) { _integrated = integrated; }
  void set_max_clock_frequency(int frequency) { _frequency = frequency; }
  void set_max_compute_units(int max_compute_units) {
    _max_compute_units = max_compute_units;
  }
  void set_global_mem_size(size_t global_mem_size) {
    _global_mem_size = global_mem_size;
  }
  void set_local_mem_size(size_t local_mem_size) {
    _local_mem_size = local_mem_size;
  }
  void set_max_work_group_size(int max_work_group_size) {
    _max_work_group_size = max_work_group_size;
  }
  void set_max_sub_group_size(int max_sub_group_size) {
    _max_sub_group_size = max_sub_group_size;
  }
  void
  set_max_work_items_per_compute_unit(int max_work_items_per_compute_unit) {
    _max_work_items_per_compute_unit = max_work_items_per_compute_unit;
  }
  void set_max_nd_range_size(int max_nd_range_size[]) {
    for (int i = 0; i < 3; i++) {
      _max_nd_range_size[i] = max_nd_range_size[i];
      _max_nd_range_size_i[i] = max_nd_range_size[i];
    }
  }
  void set_memory_clock_rate(unsigned int memory_clock_rate) {
    _memory_clock_rate = memory_clock_rate;
  }
  void set_memory_bus_width(unsigned int memory_bus_width) {
    _memory_bus_width = memory_bus_width;
  }
  void
  set_max_register_size_per_work_group(int max_register_size_per_work_group) {
    _max_register_size_per_work_group = max_register_size_per_work_group;
  }
  void set_device_id(uint32_t device_id) {
    _device_id = device_id;
  }
  void set_uuid(std::array<unsigned char, 16> uuid) {
    _uuid = std::move(uuid);
  }
  void set_global_mem_cache_size(unsigned int global_mem_cache_size) {
    _global_mem_cache_size = global_mem_cache_size;
  }

private:
  char _name[256];
  int _max_work_item_sizes_i[3];
  bool _host_unified_memory = false;
  int _major;
  int _minor;
  int _integrated = 0;
  int _frequency;
  // Set estimated value 3200000 kHz as default value.
  unsigned int _memory_clock_rate = 3200000;
  // Set estimated value 64 bits as default value.
  unsigned int _memory_bus_width = 64;
  unsigned int _global_mem_cache_size;
  int _max_compute_units;
  int _max_work_group_size;
  int _max_sub_group_size;
  int _max_work_items_per_compute_unit;
  int _max_register_size_per_work_group;
  size_t _global_mem_size;
  size_t _local_mem_size;
  size_t _max_nd_range_size[3];
  int _max_nd_range_size_i[3];
  uint32_t _device_id;
  std::array<unsigned char, 16> _uuid;
};

static int get_major_version(const sycl::device &dev) {
  int major, minor;
  detail::get_version(dev, major, minor);
  return major;
}

static int get_minor_version(const sycl::device &dev) {
  int major, minor;
  detail::get_version(dev, major, minor);
  return minor;
}

static void get_device_info(device_info &out, const sycl::device &dev) {
  device_info prop;
  prop.set_name(dev.get_info<sycl::info::device::name>().c_str());

  int major, minor;
  detail::get_version(dev, major, minor);
  prop.set_major_version(major);
  prop.set_minor_version(minor);

  prop.set_max_work_item_sizes(
#if (__SYCL_COMPILER_VERSION && __SYCL_COMPILER_VERSION < 20220902)
      // oneAPI DPC++ compiler older than 2022/09/02, where max_work_item_sizes
      // is an enum class element
      dev.get_info<sycl::info::device::max_work_item_sizes>());
#else
      // SYCL 2020-conformant code, max_work_item_sizes is a struct templated by
      // an int
      dev.get_info<sycl::info::device::max_work_item_sizes<3>>());
#endif
  prop.set_host_unified_memory(dev.has(sycl::aspect::usm_host_allocations));

  prop.set_max_clock_frequency(
      dev.get_info<sycl::info::device::max_clock_frequency>() * 1000);

  prop.set_max_compute_units(
      dev.get_info<sycl::info::device::max_compute_units>());
  prop.set_max_work_group_size(
      dev.get_info<sycl::info::device::max_work_group_size>());
  prop.set_global_mem_size(dev.get_info<sycl::info::device::global_mem_size>());
  prop.set_local_mem_size(dev.get_info<sycl::info::device::local_mem_size>());

#if (defined(SYCL_EXT_INTEL_DEVICE_INFO) && SYCL_EXT_INTEL_DEVICE_INFO >= 6)
  if (dev.has(sycl::aspect::ext_intel_memory_clock_rate)) {
    unsigned int tmp =
        dev.get_info<sycl::ext::intel::info::device::memory_clock_rate>();
    if (tmp != 0)
      prop.set_memory_clock_rate(1000 * tmp);
  }
  if (dev.has(sycl::aspect::ext_intel_memory_bus_width)) {
    prop.set_memory_bus_width(
        dev.get_info<sycl::ext::intel::info::device::memory_bus_width>());
  }
  if (dev.has(sycl::aspect::ext_intel_device_id)) {
    prop.set_device_id(
        dev.get_info<sycl::ext::intel::info::device::device_id>());
  }
  if (dev.has(sycl::aspect::ext_intel_device_info_uuid)) {
    prop.set_uuid(dev.get_info<sycl::ext::intel::info::device::uuid>());
  }
#elif defined(_MSC_VER) && !defined(__clang__)
#pragma message("get_device_info: querying memory_clock_rate and \
memory_bus_width are not supported by the compiler used. \
Use 3200000 kHz as memory_clock_rate default value. \
Use 64 bits as memory_bus_width default value.")
#else
#warning "get_device_info: querying memory_clock_rate and \
memory_bus_width are not supported by the compiler used. \
Use 3200000 kHz as memory_clock_rate default value. \
Use 64 bits as memory_bus_width default value."
#endif

  size_t max_sub_group_size = 1;
  std::vector<size_t> sub_group_sizes =
      dev.get_info<sycl::info::device::sub_group_sizes>();

  for (const auto &sub_group_size : sub_group_sizes) {
    if (max_sub_group_size < sub_group_size)
      max_sub_group_size = sub_group_size;
  }

  prop.set_max_sub_group_size(max_sub_group_size);

  prop.set_max_work_items_per_compute_unit(
      dev.get_info<sycl::info::device::max_work_group_size>());
  int max_nd_range_size[] = {0x7FFFFFFF, 0x7FFFFFFF, 0x7FFFFFFF};
  prop.set_max_nd_range_size(max_nd_range_size);

  // Estimates max register size per work group, feel free to update the value
  // according to device properties.
  prop.set_max_register_size_per_work_group(65536);

  out = prop;
}

/// dpct device extension
class device_ext : public sycl::device {
  typedef std::mutex mutex_type;

public:
  device_ext() : sycl::device(), _ctx(*this) {}
  ~device_ext() {
    std::lock_guard<mutex_type> lock(m_mutex);
    clear_queues();
  }
  device_ext(const sycl::device &base) : sycl::device(base), _ctx(*this) {
    std::lock_guard<mutex_type> lock(m_mutex);
    init_queues();
  }

  int is_native_atomic_supported() { return 0; }
  int get_major_version() const {
    return dpct::get_major_version(*this);
  }

  int get_minor_version() const {
    return dpct::get_minor_version(*this);
  }

  int get_max_compute_units() const {
    return get_device_info().get_max_compute_units();
  }

  /// Return the maximum clock frequency of this device in KHz.
  int get_max_clock_frequency() const {
    return get_device_info().get_max_clock_frequency();
  }

  int get_integrated() const { return get_device_info().get_integrated(); }

  int get_max_sub_group_size() const {
    return get_device_info().get_max_sub_group_size();
  }

  int get_max_register_size_per_work_group() const {
    return get_device_info().get_max_register_size_per_work_group();
  }

  int get_max_work_group_size() const {
    return get_device_info().get_max_work_group_size();
  }

  int get_mem_base_addr_align() const {
    return get_info<sycl::info::device::mem_base_addr_align>();
  }

  size_t get_global_mem_size() const {
    return get_device_info().get_global_mem_size();
  }

  /// Get the number of bytes of free and total memory on the SYCL device.
  /// \param [out] free_memory The number of bytes of free memory on the SYCL device.
  /// \param [out] total_memory The number of bytes of total memory on the SYCL device.
  void get_memory_info(size_t &free_memory, size_t &total_memory) {
#if (defined(__SYCL_COMPILER_VERSION) && __SYCL_COMPILER_VERSION >= 20221105)
    if (!has(sycl::aspect::ext_intel_free_memory)) {
      std::cerr << "get_memory_info: ext_intel_free_memory is not supported." << std::endl;
      free_memory = 0;
    } else {
      free_memory = get_info<sycl::ext::intel::info::device::free_memory>();
    }
#else
    std::cerr << "get_memory_info: ext_intel_free_memory is not supported." << std::endl;
    free_memory = 0;
#if defined(_MSC_VER) && !defined(__clang__)
#pragma message("Querying the number of bytes of free memory is not supported")
#else
#warning "Querying the number of bytes of free memory is not supported"
#endif
#endif
    total_memory = get_device_info().get_global_mem_size();
  }

  void get_device_info(device_info &out) const {
<<<<<<< HEAD
    device_info prop;
    prop.set_name(get_info<sycl::info::device::name>().c_str());

    int major, minor;
    get_version(major, minor);
    prop.set_major_version(major);
    prop.set_minor_version(minor);

    prop.set_max_work_item_sizes(
#if (__SYCL_COMPILER_VERSION && __SYCL_COMPILER_VERSION<20220902)
        // oneAPI DPC++ compiler older than 2022/09/02, where max_work_item_sizes is an enum class element
        get_info<sycl::info::device::max_work_item_sizes>());
#else
        // SYCL 2020-conformant code, max_work_item_sizes is a struct templated by an int
        get_info<sycl::info::device::max_work_item_sizes<3>>());
#endif
    prop.set_host_unified_memory(
        this->has(sycl::aspect::usm_host_allocations));

    prop.set_max_clock_frequency(
        get_info<sycl::info::device::max_clock_frequency>() * 1000);

    prop.set_max_compute_units(
        get_info<sycl::info::device::max_compute_units>());
    prop.set_max_work_group_size(
        get_info<sycl::info::device::max_work_group_size>());
    prop.set_global_mem_size(
        get_info<sycl::info::device::global_mem_size>());
    prop.set_local_mem_size(get_info<sycl::info::device::local_mem_size>());

#if (defined(SYCL_EXT_INTEL_DEVICE_INFO) && SYCL_EXT_INTEL_DEVICE_INFO >= 6)
    if (this->has(sycl::aspect::ext_intel_memory_clock_rate)) {
      unsigned int tmp =
          this->get_info<sycl::ext::intel::info::device::memory_clock_rate>();
      if (tmp != 0)
        prop.set_memory_clock_rate(1000 * tmp);
    }
    if (this->has(sycl::aspect::ext_intel_memory_bus_width)) {
      prop.set_memory_bus_width(
          this->get_info<sycl::ext::intel::info::device::memory_bus_width>());
    }
    if (this->has(sycl::aspect::ext_intel_device_id)) {
      prop.set_device_id(
          this->get_info<sycl::ext::intel::info::device::device_id>());
    }
    if (this->has(sycl::aspect::ext_intel_device_info_uuid)) {
      prop.set_uuid(
          this->get_info<sycl::ext::intel::info::device::uuid>());
    }
#elif defined(_MSC_VER) && !defined(__clang__)
#pragma message("get_device_info: querying memory_clock_rate and \
memory_bus_width are not supported by the compiler used. \
Use 3200000 kHz as memory_clock_rate default value. \
Use 64 bits as memory_bus_width default value.")
#else
#warning "get_device_info: querying memory_clock_rate and \
memory_bus_width are not supported by the compiler used. \
Use 3200000 kHz as memory_clock_rate default value. \
Use 64 bits as memory_bus_width default value."
#endif

    size_t max_sub_group_size = 1;
    std::vector<size_t> sub_group_sizes =
        get_info<sycl::info::device::sub_group_sizes>();

    for (const auto &sub_group_size : sub_group_sizes) {
      if (max_sub_group_size < sub_group_size)
        max_sub_group_size = sub_group_size;
    }

    prop.set_max_sub_group_size(max_sub_group_size);

    prop.set_max_work_items_per_compute_unit(
        get_info<sycl::info::device::max_work_group_size>());
    int max_nd_range_size[] = {0x7FFFFFFF, 0x7FFFFFFF, 0x7FFFFFFF};
    prop.set_max_nd_range_size(max_nd_range_size);

    // Estimates max register size per work group, feel free to update the value
    // according to device properties.
    prop.set_max_register_size_per_work_group(65536);

    prop.set_global_mem_cache_size(
        get_info<sycl::info::device::global_mem_cache_size>());

    out = prop;
=======
    dpct::get_device_info(out, *this);
>>>>>>> caf26f2f
  }

  device_info get_device_info() const {
    device_info prop;
    dpct::get_device_info(prop, *this);
    return prop;
  }

  void reset() {
    std::lock_guard<mutex_type> lock(m_mutex);
    clear_queues();
    init_queues();
  }

  sycl::queue &in_order_queue() { return *_q_in_order; }

  sycl::queue &out_of_order_queue() { return *_q_out_of_order; }

  sycl::queue &default_queue() {
#ifdef DPCT_USM_LEVEL_NONE
    return out_of_order_queue();
#else
    return in_order_queue();
#endif // DPCT_USM_LEVEL_NONE
  }

  void queues_wait_and_throw() {
    std::unique_lock<mutex_type> lock(m_mutex);
    std::vector<std::shared_ptr<sycl::queue>> current_queues(
        _queues);
    lock.unlock();
    for (const auto &q : current_queues) {
      q->wait_and_throw();
    }
    // Guard the destruct of current_queues to make sure the ref count is safe.
    lock.lock();
  }

  sycl::queue *create_queue(bool enable_exception_handler = false) {
#ifdef DPCT_USM_LEVEL_NONE
    return create_out_of_order_queue(enable_exception_handler);
#else
    return create_in_order_queue(enable_exception_handler);
#endif // DPCT_USM_LEVEL_NONE
  }

  sycl::queue *create_in_order_queue(bool enable_exception_handler = false) {
    std::lock_guard<mutex_type> lock(m_mutex);
    return create_queue_impl(enable_exception_handler,
                             sycl::property::queue::in_order());
  }

  sycl::queue *create_out_of_order_queue(bool enable_exception_handler = false) {
    std::lock_guard<mutex_type> lock(m_mutex);
    return create_queue_impl(enable_exception_handler);
  }

  void destroy_queue(sycl::queue *&queue) {
    std::lock_guard<mutex_type> lock(m_mutex);
    _queues.erase(std::remove_if(_queues.begin(), _queues.end(),
                                  [=](const std::shared_ptr<sycl::queue> &q) -> bool {
                                    return q.get() == queue;
                                  }),
                   _queues.end());
    queue = nullptr;
  }
  void set_saved_queue(sycl::queue* q) {
    std::lock_guard<mutex_type> lock(m_mutex);
    _saved_queue = q;
  }
  sycl::queue *get_saved_queue() const {
    std::lock_guard<mutex_type> lock(m_mutex);
    return _saved_queue;
  }
  sycl::context get_context() const { return _ctx; }

private:
  void clear_queues() {
    _queues.clear();
    _q_in_order = _q_out_of_order = _saved_queue = nullptr;
  }

  void init_queues() {
    _q_in_order = create_queue_impl(true, sycl::property::queue::in_order());
    _q_out_of_order = create_queue_impl(true);
    _saved_queue = &default_queue();
  }

  /// Caller should acquire resource \p m_mutex before calling this function.
  template <class... Properties>
  sycl::queue *create_queue_impl(bool enable_exception_handler,
                                 Properties... properties) {
    sycl::async_handler eh = {};
    if (enable_exception_handler) {
      eh = exception_handler;
    }
    _queues.push_back(std::make_shared<sycl::queue>(
        _ctx, *this, eh,
        sycl::property_list(
#ifdef DPCT_PROFILING_ENABLED
            sycl::property::queue::enable_profiling(),
#endif
            properties...)));

    return _queues.back().get();
  }

  void get_version(int &major, int &minor) const {
    detail::get_version(*this, major, minor);
  }
  sycl::queue *_q_in_order, *_q_out_of_order;
  sycl::queue *_saved_queue;
  sycl::context _ctx;
  std::vector<std::shared_ptr<sycl::queue>> _queues;
  mutable mutex_type m_mutex;
};

static inline unsigned int get_tid() {
#if defined(__linux__)
  return syscall(SYS_gettid);
#elif defined(_WIN64)
  return GetCurrentThreadId();
#else
#error "Only support Windows and Linux."
#endif
}

/// device manager
class dev_mgr {
public:
  device_ext &current_device() {
    unsigned int dev_id=current_device_id();
    check_id(dev_id);
    return *_devs[dev_id];
  }
  device_ext &cpu_device() const {
    std::lock_guard<std::recursive_mutex> lock(m_mutex);
    if (_cpu_device == -1) {
      throw std::runtime_error("no valid cpu device");
    } else {
      return *_devs[_cpu_device];
    }
  }
  device_ext &get_device(unsigned int id) const {
    std::lock_guard<std::recursive_mutex> lock(m_mutex);
    check_id(id);
    return *_devs[id];
  }
  unsigned int current_device_id() const {
   std::lock_guard<std::recursive_mutex> lock(m_mutex);
   auto it=_thread2dev_map.find(get_tid());
   if(it != _thread2dev_map.end())
      return it->second;
    return DEFAULT_DEVICE_ID;
  }

/// Select device with a device ID.
/// \param [in] id The id of the device which can
/// be obtained through get_device_id(const sycl::device).
  void select_device(unsigned int id) {
    std::lock_guard<std::recursive_mutex> lock(m_mutex);
    check_id(id);
    _thread2dev_map[get_tid()]=id;
  }
  unsigned int device_count() { return _devs.size(); }

  unsigned int get_device_id(const sycl::device &dev) {
    unsigned int id = 0;
    for(auto dev_item : _devs) {
      if (*dev_item == dev) {
        break;
      }
      id++;
    }
    return id;
  }

  template <class DeviceSelector>
  std::enable_if_t<
      std::is_invocable_r_v<int, DeviceSelector, const sycl::device &>>
  select_device(const DeviceSelector &selector = sycl::gpu_selector_v) {
    sycl::device selected_device = sycl::device(selector);
    unsigned int selected_device_id = get_device_id(selected_device);
    select_device(selected_device_id);
  }

  /// Returns the instance of device manager singleton.
  static dev_mgr &instance() {
    static dev_mgr d_m;
    return d_m;
  }
  dev_mgr(const dev_mgr &) = delete;
  dev_mgr &operator=(const dev_mgr &) = delete;
  dev_mgr(dev_mgr &&) = delete;
  dev_mgr &operator=(dev_mgr &&) = delete;

private:
  mutable std::recursive_mutex m_mutex;
  dev_mgr() {
    sycl::device default_device =
        sycl::device(sycl::default_selector_v);
    _devs.push_back(std::make_shared<device_ext>(default_device));

    std::vector<sycl::device> sycl_all_devs =
        sycl::device::get_devices(sycl::info::device_type::all);
    // Collect other devices except for the default device.
    if (default_device.is_cpu())
      _cpu_device = 0;
    for (auto &dev : sycl_all_devs) {
      if (dev == default_device) {
        continue;
      }
      _devs.push_back(std::make_shared<device_ext>(dev));
      if (_cpu_device == -1 && dev.is_cpu()) {
        _cpu_device = _devs.size() - 1;
      }
    }
  }
  void check_id(unsigned int id) const {
    if (id >= _devs.size()) {
      throw std::runtime_error("invalid device id");
    }
  }
  std::vector<std::shared_ptr<device_ext>> _devs;
  /// DEFAULT_DEVICE_ID is used, if current_device_id() can not find current
  /// thread id in _thread2dev_map, which means default device should be used
  /// for the current thread.
  const unsigned int DEFAULT_DEVICE_ID = 0;
  /// thread-id to device-id map.
  std::map<unsigned int, unsigned int> _thread2dev_map;
  int _cpu_device = -1;
};

/// Util function to get the default queue of current selected device depends on
/// the USM config. Return the default out-of-ordered queue when USM-none is
/// enabled, otherwise return the default in-ordered queue.
static inline sycl::queue &get_default_queue() {
  return dev_mgr::instance().current_device().default_queue();
}

/// Util function to get the default in-ordered queue of current device in
/// dpct device manager.
static inline sycl::queue &get_in_order_queue() {
  return dev_mgr::instance().current_device().in_order_queue();
}

/// Util function to get the default out-of-ordered queue of current device in
/// dpct device manager.
static inline sycl::queue &get_out_of_order_queue() {
  return dev_mgr::instance().current_device().out_of_order_queue();
}

/// Util function to get the id of current device in
/// dpct device manager.
static inline unsigned int get_current_device_id() {
  return dev_mgr::instance().current_device_id();
}

/// Util function to get the current device.
static inline device_ext &get_current_device() {
  return dev_mgr::instance().current_device();
}

/// Util function to get a device by id.
static inline device_ext &get_device(unsigned int id) {
  return dev_mgr::instance().get_device(id);
}

/// Util function to get the context of the default queue of current
/// device in dpct device manager.
static inline sycl::context get_default_context() {
  return dpct::get_current_device().get_context();
}

/// Util function to get a CPU device.
static inline device_ext &cpu_device() {
  return dev_mgr::instance().cpu_device();
}

static inline unsigned int select_device(unsigned int id) {
  dev_mgr::instance().select_device(id);
  return id;
}

template <class DeviceSelector>
static inline std::enable_if_t<
    std::is_invocable_r_v<int, DeviceSelector, const sycl::device &>>
select_device(const DeviceSelector &selector = sycl::gpu_selector_v) {
  dev_mgr::instance().select_device(selector);
}

static inline unsigned int get_device_id(const sycl::device &dev){
  return dev_mgr::instance().get_device_id(dev);
}

/// Util function to check whether a device supports some kinds of sycl::aspect.
inline void
has_capability_or_fail(const sycl::device &dev,
                       const std::initializer_list<sycl::aspect> &props) {
  for (const auto &it : props) {
    if (dev.has(it))
      continue;
    switch (it) {
    case sycl::aspect::fp64:
      throw std::runtime_error("'double' is not supported in '" +
                               dev.get_info<sycl::info::device::name>() +
                               "' device");
      break;
    case sycl::aspect::fp16:
      throw std::runtime_error("'half' is not supported in '" +
                               dev.get_info<sycl::info::device::name>() +
                               "' device");
      break;
    default:
#define __SYCL_ASPECT(ASPECT, ID)                                              \
  case sycl::aspect::ASPECT:                                                   \
    return #ASPECT;
#define __SYCL_ASPECT_DEPRECATED(ASPECT, ID, MESSAGE) __SYCL_ASPECT(ASPECT, ID)
#define __SYCL_ASPECT_DEPRECATED_ALIAS(ASPECT, ID, MESSAGE)
      auto getAspectNameStr = [](sycl::aspect AspectNum) -> std::string {
        switch (AspectNum) {
#include <sycl/info/aspects.def>
#include <sycl/info/aspects_deprecated.def>
        default:
          return "unknown aspect";
        }
      };
#undef __SYCL_ASPECT_DEPRECATED_ALIAS
#undef __SYCL_ASPECT_DEPRECATED
#undef __SYCL_ASPECT
      throw std::runtime_error(
          "'" + getAspectNameStr(it) + "' is not supported in '" +
          dev.get_info<sycl::info::device::name>() + "' device");
    }
    break;
  }
}
} // namespace dpct

#endif // __DPCT_DEVICE_HPP__<|MERGE_RESOLUTION|>--- conflicted
+++ resolved
@@ -354,6 +354,8 @@
   // according to device properties.
   prop.set_max_register_size_per_work_group(65536);
 
+  prop.set_global_mem_cache_size(
+      dev.get_info<sycl::info::device::global_mem_cache_size>());
   out = prop;
 }
 
@@ -436,95 +438,7 @@
   }
 
   void get_device_info(device_info &out) const {
-<<<<<<< HEAD
-    device_info prop;
-    prop.set_name(get_info<sycl::info::device::name>().c_str());
-
-    int major, minor;
-    get_version(major, minor);
-    prop.set_major_version(major);
-    prop.set_minor_version(minor);
-
-    prop.set_max_work_item_sizes(
-#if (__SYCL_COMPILER_VERSION && __SYCL_COMPILER_VERSION<20220902)
-        // oneAPI DPC++ compiler older than 2022/09/02, where max_work_item_sizes is an enum class element
-        get_info<sycl::info::device::max_work_item_sizes>());
-#else
-        // SYCL 2020-conformant code, max_work_item_sizes is a struct templated by an int
-        get_info<sycl::info::device::max_work_item_sizes<3>>());
-#endif
-    prop.set_host_unified_memory(
-        this->has(sycl::aspect::usm_host_allocations));
-
-    prop.set_max_clock_frequency(
-        get_info<sycl::info::device::max_clock_frequency>() * 1000);
-
-    prop.set_max_compute_units(
-        get_info<sycl::info::device::max_compute_units>());
-    prop.set_max_work_group_size(
-        get_info<sycl::info::device::max_work_group_size>());
-    prop.set_global_mem_size(
-        get_info<sycl::info::device::global_mem_size>());
-    prop.set_local_mem_size(get_info<sycl::info::device::local_mem_size>());
-
-#if (defined(SYCL_EXT_INTEL_DEVICE_INFO) && SYCL_EXT_INTEL_DEVICE_INFO >= 6)
-    if (this->has(sycl::aspect::ext_intel_memory_clock_rate)) {
-      unsigned int tmp =
-          this->get_info<sycl::ext::intel::info::device::memory_clock_rate>();
-      if (tmp != 0)
-        prop.set_memory_clock_rate(1000 * tmp);
-    }
-    if (this->has(sycl::aspect::ext_intel_memory_bus_width)) {
-      prop.set_memory_bus_width(
-          this->get_info<sycl::ext::intel::info::device::memory_bus_width>());
-    }
-    if (this->has(sycl::aspect::ext_intel_device_id)) {
-      prop.set_device_id(
-          this->get_info<sycl::ext::intel::info::device::device_id>());
-    }
-    if (this->has(sycl::aspect::ext_intel_device_info_uuid)) {
-      prop.set_uuid(
-          this->get_info<sycl::ext::intel::info::device::uuid>());
-    }
-#elif defined(_MSC_VER) && !defined(__clang__)
-#pragma message("get_device_info: querying memory_clock_rate and \
-memory_bus_width are not supported by the compiler used. \
-Use 3200000 kHz as memory_clock_rate default value. \
-Use 64 bits as memory_bus_width default value.")
-#else
-#warning "get_device_info: querying memory_clock_rate and \
-memory_bus_width are not supported by the compiler used. \
-Use 3200000 kHz as memory_clock_rate default value. \
-Use 64 bits as memory_bus_width default value."
-#endif
-
-    size_t max_sub_group_size = 1;
-    std::vector<size_t> sub_group_sizes =
-        get_info<sycl::info::device::sub_group_sizes>();
-
-    for (const auto &sub_group_size : sub_group_sizes) {
-      if (max_sub_group_size < sub_group_size)
-        max_sub_group_size = sub_group_size;
-    }
-
-    prop.set_max_sub_group_size(max_sub_group_size);
-
-    prop.set_max_work_items_per_compute_unit(
-        get_info<sycl::info::device::max_work_group_size>());
-    int max_nd_range_size[] = {0x7FFFFFFF, 0x7FFFFFFF, 0x7FFFFFFF};
-    prop.set_max_nd_range_size(max_nd_range_size);
-
-    // Estimates max register size per work group, feel free to update the value
-    // according to device properties.
-    prop.set_max_register_size_per_work_group(65536);
-
-    prop.set_global_mem_cache_size(
-        get_info<sycl::info::device::global_mem_cache_size>());
-
-    out = prop;
-=======
     dpct::get_device_info(out, *this);
->>>>>>> caf26f2f
   }
 
   device_info get_device_info() const {
