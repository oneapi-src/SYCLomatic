--- conflicted
+++ resolved
@@ -710,16 +710,10 @@
     sycl::multi_ptr<T1, addressSpace> addr, T2 expected, T3 desired,
     sycl::memory_order success = sycl::memory_order::relaxed,
     sycl::memory_order fail = sycl::memory_order::relaxed) {
-<<<<<<< HEAD
   auto atm =
       sycl::atomic_ref<T1, memoryOrder, memoryScope, addressSpace>(*addr);
-
-  atm.compare_exchange_strong(expected, desired, success, fail);
-=======
-  auto atm = sycl::atomic_ref<T1, memoryOrder, memoryScope, addressSpace>(*addr);
   T1 expected_value = expected;
   atm.compare_exchange_strong(expected_value, desired, success, fail);
->>>>>>> 8728e0b1
   return expected;
 }
 
