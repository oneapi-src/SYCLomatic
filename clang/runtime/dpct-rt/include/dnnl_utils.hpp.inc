// DPCT_LABEL_BEGIN|License|
// DPCT_DEPENDENCY_EMPTY
// DPCT_CODE
//==---- dnnl_utils.hpp ---------------------------*- C++ -*----------------==//
//
// Copyright (C) Intel Corporation
// SPDX-License-Identifier: Apache-2.0 WITH LLVM-exception
// See https://llvm.org/LICENSE.txt for license information.
//
//===----------------------------------------------------------------------===//
// DPCT_LABEL_END

#ifndef __DPCT_DNNL_UTILS_HPP__
#define __DPCT_DNNL_UTILS_HPP__

// DPCT_LABEL_BEGIN|non_local_include_dependency|
// DPCT_DEPENDENCY_EMPTY
// DPCT_CODE
#include <oneapi/dpl/algorithm>
#include <oneapi/dpl/execution>
#include <oneapi/dpl/numeric>
#include <oneapi/mkl.hpp>
#include <oneapi/mkl/rng/device.hpp>
#include <sycl/sycl.hpp>
#include <oneapi/dnnl/dnnl.hpp>
#include <oneapi/dnnl/dnnl_sycl.hpp>
#include <unordered_map>
#include <algorithm>
// DPCT_LABEL_END

// DPCT_LABEL_BEGIN|local_include_dependency|
// DPCT_DEPENDENCY_EMPTY
// DPCT_CODE
#include "memory.hpp"
#include "device.hpp"
#include "lib_common_utils.hpp"
// DPCT_LABEL_END

namespace dpct {
namespace dnnl {
class engine_ext;
// DPCT_LABEL_BEGIN|memory_format_tag|dpct::dnnl
// DPCT_DEPENDENCY_EMPTY
// DPCT_CODE
/// An enum class representing memory layout. Used by
/// memory_desc_ext to create a memory with pre-defined layout.
enum class memory_format_tag { nchw, nhwc, nchw_blocked };
// DPCT_LABEL_END

// DPCT_LABEL_BEGIN|rnn_memory_format_tag|dpct::dnnl
// DPCT_DEPENDENCY_EMPTY
// DPCT_CODE
/// An enum class representing RNN data memory layout. Used by
/// memory_desc_ext to create a memory with pre-defined layout.
enum class rnn_memory_format_tag { tnc, ntc };
// DPCT_LABEL_END

// DPCT_LABEL_BEGIN|memory_desc_ext|dpct::dnnl
// DPCT_DEPENDENCY_BEGIN
// DnnlUtils|memory_format_tag
// DnnlUtils|rnn_memory_format_tag
// LibCommonUtils|library_data_t
// DnnlUtils|memory_desc_ext_def
// DPCT_DEPENDENCY_END
// DPCT_CODE
/// A class holding the description of an N-dimensions memory.
class memory_desc_ext {
  ::dnnl::memory::desc _desc;
public:
  /// Convert dpct::library_data_t to dnnl::memory::data_type.
  static ::dnnl::memory::data_type to_dnnl_data_type(dpct::library_data_t dt);
  /// Convert dnnl::memory::data_type to dpct::library_data_t.
  static dpct::library_data_t
  to_dpct_library_data_t(::dnnl::memory::data_type dt, unsigned block_size);
  /// Convert dpct::dnnl::memory_format_tag to dnnl::memory::format_tag.
  static ::dnnl::memory::format_tag to_dnnl_format_tag(dpct::library_data_t dt,
                                                       memory_format_tag tag);
  memory_desc_ext() = default;
  memory_desc_ext(::dnnl::memory::desc &desc) : _desc(desc) {}
  memory_desc_ext(::dnnl::memory::desc &&desc) : _desc(std::move(desc)) {}
  /// Setting a 4D memory with given parameters.
  /// \param [in] tag Format tag.
  /// \param [in] dt Data type.
  /// \param [in] n Number of images.
  /// \param [in] c Number of channels.
  /// \param [in] h Height of images.
  /// \param [in] w Width of images.
  void set(memory_format_tag tag, dpct::library_data_t dt, int n, int c, int h,
           int w);
  /// Setting a 3D RNN data memory with given parameters.
  /// \param [in] tag RNN data format tag.
  /// \param [in] dt Data type.
  /// \param [in] t Number of sequence length.
  /// \param [in] n Number of batch.
  /// \param [in] c Height of input channel.
  void set(rnn_memory_format_tag tag, dpct::library_data_t dt, int t, int n, int c);
  /// Setting a 4D memory with given parameters.
  /// \param [in] dt Data type.
  /// \param [in] n Number of images.
  /// \param [in] c Number of channels.
  /// \param [in] h Height of images.
  /// \param [in] w Width of images.
  /// \param [in] n_stride Stride between two continuous images.
  /// \param [in] c_stride Stride between two continuous channels.
  /// \param [in] h_stride Stride between two continuous rows.
  /// \param [in] w_stride Stride between two continuous columns.
  void set(dpct::library_data_t dt, int n, int c, int h, int w, int n_stride,
           int c_stride, int h_stride, int w_stride);
  /// Setting a ND memory with given parameters.
  /// \param [in] dt Data type.
  /// \param [in] ndims Dimension of the memory.
  /// \param [in] dims Array of dimension ndims that contain the size of each
  /// memory dimension. \param [in] strides Array of dimension ndims that
  /// contain the stride of each memory dimension.
  void set(dpct::library_data_t dt, int ndims, const int dims[],
           const int strides[]);
  /// Setting a ND memory with given parameters.
  /// \param [in] tag Format tag.
  /// \param [in] dt Data type.
  /// \param [in] ndims Dimension of the memory.
  /// \param [in] dims Array of dimension ndims that contain the size of each
  /// memory dimension.
  void set(memory_format_tag tag, dpct::library_data_t dt, int ndims,
           const int dims[]);
  /// Getting a ::dnnl::memory::desc from a memory_desc_ext.
  /// \returns The ::dnnl::memory::desc.
  const ::dnnl::memory::desc &get_desc() const { return _desc; }
  /// Setting holding desc with given dnnl memory descriptor.
  void set_desc(::dnnl::memory::desc desc) { _desc = desc; }
  /// Getting a size of a memory_desc_ext in bytes.
  /// \returns The size.
  size_t get_size() const { return _desc.get_size(); }
  /// Getting parameters from a 4D memory.
  /// \param [out] dt Data type.
  /// \param [out] n Number of images.
  /// \param [out] c Number of channels.
  /// \param [out] h Height of images.
  /// \param [out] w Width of images.
  /// \param [out] n_stride Stride between two continuous images.
  /// \param [out] c_stride Stride between two continuous channels.
  /// \param [out] h_stride Stride between two continuous rows.
  /// \param [out] w_stride Stride between two continuous columns.
  void get(dpct::library_data_t *dt, int *n, int *c, int *h, int *w,
           int *n_stride, int *c_stride, int *h_stride, int *w_stride) const;
  /// Getting parameters from a 4D memory.
  /// \param [out] dt Data type.
  /// \param [out] tag Format tag.
  /// \param [out] n Number of images.
  /// \param [out] c Number of channels.
  /// \param [out] h Height of images.
  /// \param [out] w Width of images.
  void get(dpct::library_data_t *dt, memory_format_tag *tag, int *n, int *c,
           int *h, int *w) const;
  /// Getting parameters from a 3D RNN data memory.
  /// \param [out] dt Data type.
  /// \param [out] tag RNN data format tag.
  /// \param [out] t Number of sequence length.
  /// \param [out] n Number of batch.
  /// \param [out] c Height of input channel.
  void get(dpct::library_data_t *dt, rnn_memory_format_tag *tag, int *t, int *n,
           int *c) const;
  /// Getting parameters from a ND memory.
  /// \param [in] requested_ndims Requested number of dimensions to get from a
  /// given memory descriptor.
  /// \param [out] dt Data type.
  /// \param [out] ndims Dimension of the memory.
  /// \param [out] dims Array of dimension requested_ndims that contain the 
  /// size of each memory dimension.
  /// \param [out] strides Array of dimension requested_ndims that contain the
  /// stride of each memory dimension.
  void get(int requested_ndims, dpct::library_data_t *dt, int *ndims,
           int dims[], int strides[]) const;
  /// Getting parameters from a ND memory.
  /// \param [in] requested_ndims Requested number of dimensions to get from a
  /// given memory descriptor.
  /// \param [out] dt Data type.
  /// \param [out] tag Format tag.
  /// \param [out] ndims Dimension of the memory.
  /// \param [out] dims Array of dimension requested_ndims that contain the 
  /// size of each memory dimension.
  void get(int requested_ndims, dpct::library_data_t *dt,
           memory_format_tag *tag, int *ndims, int dims[]) const;
  /// Getting dims from a ND memory.
  /// \return The dims.
  std::vector<int64_t> get_dims() const { return _desc.get_dims(); }
  /// Getting strides from a ND memory.
  /// \return The strides.
  std::vector<int64_t> get_strides() const {
    return _desc.get_strides();
  }
  /// Getting element num from a ND memory.
  /// \return The element number.
  size_t get_element_num() const {
    auto dims = _desc.get_dims();
    if (dims.empty()) {
      return 0;
    }
    size_t result = 1;
    for (auto &dim : dims) {
      result *= dim;
    }
    return result;
  }

  operator bool() const {
    return bool(_desc);
  }

  memory_desc_ext &operator=(std::nullptr_t) {
    _desc.reset(nullptr);
    return *this;
  }
};
// DPCT_LABEL_END

// DPCT_LABEL_BEGIN|activation_desc|dpct::dnnl
// DPCT_DEPENDENCY_EMPTY
// DPCT_CODE
/// A class holding description for an activation operation.
class activation_desc {
  ::dnnl::algorithm _alg;
  float _alpha;
  float _beta;

public:
  /// Setting an activation descriptor with given parameters.
  /// \param [in] alg Activation algorithm.
  /// \param [in] alpha Value of alpha parameter.
  void set(::dnnl::algorithm alg, float alpha) {
    _alg = alg;
    if(alg == ::dnnl::algorithm::eltwise_clip) {
      _alpha = 0;
      _beta = alpha;
    } else {
      _alpha = alpha;
    }
  }
  /// Getting parameters form an activation descriptor.
  /// \param [out] alg Activation algorithm.
  /// \param [out] alpha Value of alpha parameter.
  void get(::dnnl::algorithm *alg, float *alpha) const {
    *alg = _alg;
    if(_alg == ::dnnl::algorithm::eltwise_clip) {
      *alpha = _beta;
    } else {
      *alpha = _alpha;
    }
  }
  /// Setting the alpha parameter of an activation descriptor.
  /// \param [in] alpha Value of alpha parameter.
  void set_alpha(float alpha) { _alpha = alpha; }
  /// Setting the beta parameter of an activation descriptor.
  /// \param [in] beta Value of beta parameter.
  void set_beta(float beta) { _beta = beta; }
  /// Setting the algorithm parameter of an activation descriptor.
  /// \param [in] alg Activation algorithm.
  void set_algorithm(::dnnl::algorithm alg) { _alg = alg; }
  /// Getting the alpha parameter from an activation descriptor.
  /// \param [out] alpha Value of alpha parameter.
  float get_alpha() const { return _alpha; }
  /// Getting the beta parameter from an activation descriptor.
  /// \param [out] beta Value of beta parameter.
  float get_beta() const { return _beta; }
  /// Getting the algorithm parameter from an activation descriptor.
  /// \param [out] alg Activation algorithm.
  ::dnnl::algorithm get_algorithm() const { return _alg; }
};
// DPCT_LABEL_END

// DPCT_LABEL_BEGIN|lrn_desc|dpct::dnnl
// DPCT_DEPENDENCY_EMPTY
// DPCT_CODE
/// A class holding description for a local response normalization operation.
class lrn_desc {
  unsigned int _local_size;
  float _alpha;
  float _beta;
  float _k;

public:
  /// Setting a local response normalization descriptor with given parameters.
  /// \param [in] local_size Value of local_size parameter.
  /// \param [in] alpha Value of alpha parameter.
  /// \param [in] beta Value of beta parameter.
  /// \param [in] k Value of k parameter.
  void set(unsigned int local_size, float alpha, float beta, float k) {
    _local_size = local_size;
    _alpha = alpha;
    _beta = beta;
    _k = k;
  }
  /// Getting parameters form a local response normalization descriptor.
  /// \param [out] local_size Value of local_size parameter.
  /// \param [out] alpha Value of alpha parameter.
  /// \param [out] beta Value of beta parameter.
  /// \param [out] k Value of k parameter.
  void get(unsigned int *local_size, float *alpha, float *beta,
           float *k) const {
    *local_size = _local_size;
    *alpha = _alpha;
    *beta = _beta;
    *k = _k;
  }
  /// Setting the local size parameter of a local response normalization
  /// descriptor.
  /// \param [in] local_size Value of local_size parameter.
  void set_local_size(unsigned int local_size) { _local_size = local_size; }
  /// Setting the alpha parameter of a local response normalization descriptor.
  /// \param [in] alpha Value of alpha parameter.
  void set_alpha(float alpha) { _alpha = alpha; }
  /// Setting the beta parameter of a local response normalization descriptor.
  /// \param [in] beta Value of beta parameter.
  void set_beta(float beta) { _beta = beta; }
  /// Setting the k parameter of a local response normalization descriptor.
  /// \param [in] k Value of k parameter.
  void set_k(float k) { _k = k; }
  /// Getting the local size parameter from a local response normalization
  /// descriptor.
  /// \param [out] local_size Value of local_size parameter.
  unsigned int get_local_size() const { return _local_size; }
  /// Getting the alpha parameter from a local response normalization
  /// descriptor.
  /// \param [out] alpha Value of alpha parameter.
  float get_alpha() const { return _alpha; }
  /// Getting the beta parameter from a local response normalization descriptor.
  /// \param [out] beta Value of beta parameter.
  float get_beta() const { return _beta; }
  /// Getting the k parameter from a local response normalization descriptor.
  /// \param [out] k Value of k parameter.
  float get_k() const { return _k; }
};
// DPCT_LABEL_END

// DPCT_LABEL_BEGIN|softmax_algorithm|dpct::dnnl
// DPCT_DEPENDENCY_EMPTY
// DPCT_CODE
/// An enum class representing softmax algorithm.
enum class softmax_algorithm { normal, log };
// DPCT_LABEL_END
// DPCT_LABEL_BEGIN|softmax_mode|dpct::dnnl
// DPCT_DEPENDENCY_EMPTY
// DPCT_CODE
/// An enum class representing softmax mode.
enum class softmax_mode { instance, channel };
// DPCT_LABEL_END

// DPCT_LABEL_BEGIN|pooling_desc|dpct::dnnl
// DPCT_DEPENDENCY_EMPTY
// DPCT_CODE
/// A class holding description for a pooling operation.
class pooling_desc {
  ::dnnl::algorithm _alg;
  std::vector<int64_t> _stride;
  std::vector<int64_t> _kernel;
  std::vector<int64_t> _padding;

public:
  /// Setting a 2D pooling descriptor with given parameters.
  /// \param [in] alg Pooling algorithm.
  /// \param [in] kernel_h Value of height of kernel.
  /// \param [in] kernel_w Value of width of kernel.
  /// \param [in] padding_h Value of height of padding.
  /// \param [in] padding_w Value of width of padding.
  /// \param [in] stride_h Value of height of stride.
  /// \param [in] stride_w Value of width of stride.
  void set(::dnnl::algorithm alg, int kernel_h, int kernel_w, int padding_h,
           int padding_w, int stride_h, int stride_w) {
    _alg = alg;
    _stride = {stride_h, stride_w};
    _kernel = {kernel_h, kernel_w};
    _padding = {padding_h, padding_w};
  }
  /// Setting a ND pooling descriptor with given parameters.
  /// \param [in] alg Pooling algorithm.
  /// \param [in] ndims Dimension of the pooling operation.
  /// \param [in] kernel Array of dimension ndims containing the kernel size of
  /// each dimension.
  /// \param [in] padding Array of dimension ndims containing the padding size of
  /// each dimension.
  /// \param [in] stride Array of dimension ndims containing the stride size of
  /// each dimension.
  void set(::dnnl::algorithm alg, int ndims, int kernel[], int padding[],
           int stride[]) {
    _alg = alg;
    _stride = std::vector<int64_t>(stride, stride + ndims);
    _kernel = std::vector<int64_t>(kernel, kernel + ndims);
    _padding = std::vector<int64_t>(padding, padding + ndims);
  }
  /// Getting parameters from a 2D pooling descriptor.
  /// \param [out] alg Pooling algorithm.
  /// \param [out] kernel_h Value of height of kernel.
  /// \param [out] kernel_w Value of width of kernel.
  /// \param [out] padding_h Value of height of padding.
  /// \param [out] padding_w Value of width of padding.
  /// \param [out] stride_h Value of height of stride.
  /// \param [out] stride_w Value of width of stride.
  void get(::dnnl::algorithm *alg, int *kernel_h, int *kernel_w, int *padding_h,
           int *padding_w, int *stride_h, int *stride_w) const {
    *alg = _alg;
    *kernel_h = _kernel[0];
    *kernel_w = _kernel[1];
    *padding_h = _padding[0];
    *padding_w = _padding[1];
    *stride_h = _stride[0];
    *stride_w = _stride[1];
  }
  /// Getting parameters from a ND pooling descriptor.
  /// \param [in] requested_ndims Requested number of dimensions to get from a
  /// given pooling descriptor.
  /// \param [out] alg Pooling algorithm.
  /// \param [out] ndims Dimension of the pooling operation.
  /// \param [out] kernel Array of dimension ndims containing the kernel size of
  /// each dimension.
  /// \param [out] padding Array of dimension ndims containing the padding size
  /// of each dimension.
  /// \param [out] stride Array of dimension ndims containing the stride size of
  /// each dimension.
  void get(int requested_ndims, ::dnnl::algorithm *alg, int *ndims,
           int kernel[], int padding[], int stride[]) const {
    *alg = _alg;
    *ndims = _stride.size();
    for (int i = 0; i < requested_ndims; i++) {
      kernel[i] = _kernel[i];
      padding[i] = _padding[i];
      stride[i] = _stride[i];
    }
  }
  /// Setting the algorithm parameter of a pooling descriptor.
  /// \param [in] alg Pooling algorithm.
  void set_algorithm(::dnnl::algorithm alg) { _alg = alg; }
  /// Setting the stride parameter of a pooling descriptor.
  /// \param [in] stride Array of dimension ndims containing the stride size of
  /// each dimension.
  void set_stride(const std::vector<int64_t> &stride) { _stride = stride; }
  /// Setting the kernel parameter of a pooling descriptor.
  /// \param [in] kernel Array of dimension ndims containing the kernel size of
  /// each dimension.
  void set_kernel(const std::vector<int64_t> &kernel) { _kernel = kernel; }
  /// Setting the padding parameter of a pooling descriptor.
  /// \param [in] padding Array of dimension ndims containing the padding size
  /// of each dimension.
  void set_padding(const std::vector<int64_t> &padding) { _padding = padding; }

  /// Getting the algorithm parameter from a pooling descriptor.
  /// \param [out] alg Pooling algorithm.
  ::dnnl::algorithm get_algorithm() const { return _alg; }
  /// Getting the stride parameter from a pooling descriptor.
  /// \returns Array of dimension ndims containing the stride size of each
  /// dimension.
  const std::vector<int64_t> &get_stride() const { return _stride; }
  /// Getting the kernel parameter from a pooling descriptor.
  /// \returns Array of dimension ndims containing the kernel size of each
  /// dimension.
  const std::vector<int64_t> &get_kernel() const { return _kernel; }
  /// Getting the padding parameter from a pooling descriptor.
  /// \returns Array of dimension ndims containing the padding size of each
  /// dimension.
  const std::vector<int64_t> &get_padding() const { return _padding; }
  /// Getting the output dimensions of a memory after 2D pooling has been
  /// applied.
  /// \param [in] desc Input memory descriptor.
  /// \param [out] out_n Number of images.
  /// \param [out] out_c Number of channels.
  /// \param [out] out_h Height of images.
  /// \param [out] out_w Width of images.
  void get_forward_output_dim(const memory_desc_ext &desc, int *out_n,
                              int *out_c, int *out_h, int *out_w) const {
    auto dims = desc.get_dims();
    *out_n = dims[0];
    *out_c = dims[1];
    *out_h = 1 + (dims[2] + 2 * _padding[0] - _kernel[0]) / _stride[0];
    *out_w = 1 + (dims[3] + 2 * _padding[1] - _kernel[1]) / _stride[1];
  }
  /// Getting the output dimensions of a memory after ND pooling has been
  /// applied.
  /// \param [in] desc Input memory descriptor.
  /// \param [out] ndims Dimension of the memory.
  /// \param [out] out_dims Array of dimension requested_ndims that contain
  /// the size of each memory dimension.
  void get_forward_output_dim(const memory_desc_ext &desc, int ndims,
                              int out_dims[]) const {
    assert(ndims >= 4 && "ndims is at least 4.");
    auto dims = desc.get_dims();
    out_dims[0] = dims[0];
    out_dims[1] = dims[1];
    for (int i = 2; i < ndims; i++) {
      out_dims[i] =
          1 + (dims[i] + 2 * _padding[i - 2] - _kernel[i - 2]) / _stride[i - 2];
    }
  }
};
// DPCT_LABEL_END

// DPCT_LABEL_BEGIN|reduction_op|dpct::dnnl
// DPCT_DEPENDENCY_EMPTY
// DPCT_CODE
/// An enum class representing reduction operations.
enum class reduction_op {
  max,
  min,
  sum,
  mul,
  mean,
  amax,
  mul_no_zeros,
  norm1,
  norm2
};
// DPCT_LABEL_END

// DPCT_LABEL_BEGIN|batch_normalization_mode|dpct::dnnl
// DPCT_DEPENDENCY_EMPTY
// DPCT_CODE
/// An enum class representing batch normalization mode.
enum class batch_normalization_mode { per_activation, spatial };
// DPCT_LABEL_END

// DPCT_LABEL_BEGIN|batch_normalization_ops|dpct::dnnl
// DPCT_DEPENDENCY_EMPTY
// DPCT_CODE
/// An enum class representing batch normalization operations.
enum class batch_normalization_ops { none, activation, add_activation };
// DPCT_LABEL_END

// DPCT_LABEL_BEGIN|binary_op|dpct::dnnl
// DPCT_DEPENDENCY_EMPTY
// DPCT_CODE
/// An enum class representing binary operations.
enum class binary_op { add, sub, mul, div, min, max, sqrt, neg };
// DPCT_LABEL_END

// DPCT_LABEL_BEGIN|convolution_desc|dpct::dnnl
// DPCT_DEPENDENCY_EMPTY
// DPCT_CODE
/// A class holding description for a convolution operation.
class convolution_desc {
  std::vector<int64_t> _strides;
  std::vector<int64_t> _dilates;
  std::vector<int64_t> _paddings;
  int _group_count = 1;

public:
  /// Setting a group count to be used in the convolution.
  /// \param [in] group_count Value of group count.
  void set_group_count(int group_count) { _group_count = group_count; }
  /// Getting a group count specified in the given convolution descriptor.
  /// \returns Value of group count.
  int get_group_count() { return _group_count; }
  /// Setting a 2D convolution descriptor with given parameters.
  /// \param [in] padding_h Value of height of padding.
  /// \param [in] padding_w Value of width of padding.
  /// \param [in] stride_h Value of height of stride.
  /// \param [in] stride_w Value of width of stride.
  /// \param [in] dilate_h Value of height of dilate.
  /// \param [in] dilate_w Value of width of dilate.
  void set(int padding_h, int padding_w, int stride_h, int stride_w,
           int dilate_h, int dilate_w) {
    _strides = {stride_h, stride_w};
    _dilates = {dilate_h - 1, dilate_w - 1};
    _paddings = {padding_h, padding_w};
  }
  /// Setting a ND convolution descriptor with given parameters.
  /// \param [in] ndims Dimension of the convolution operation.
  /// \param [in] paddings Array of dimension ndims containing the padding size of
  /// each dimension.
  /// \param [in] strides Array of dimension ndims containing the stride size of
  /// each dimension.
  /// \param [in] dilates Array of dimension ndims containing the kernel size of
  /// each dimension.
  void set(int ndims, int paddings[], int strides[], int dilates[]) {
    _strides = std::vector<int64_t>(strides, strides + ndims);
    _paddings = std::vector<int64_t>(paddings, paddings + ndims);
    _dilates = std::vector<int64_t>(dilates, dilates + ndims);
    for (auto &dilate : _dilates) {
      dilate--;
    }
  }
  /// Getting parameters from a 2D convolution descriptor.
  /// \param [out] padding_h Value of height of padding.
  /// \param [out] padding_w Value of width of padding.
  /// \param [out] stride_h Value of height of stride.
  /// \param [out] stride_w Value of width of stride.
  /// \param [out] dilate_h Value of height of dilate.
  /// \param [out] dilate_w Value of width of dilate.
  void get(int *padding_h, int *padding_w, int *stride_h, int *stride_w,
           int *dilate_h, int *dilate_w) const {
    *dilate_h = _dilates[0];
    *dilate_w = _dilates[1];
    *padding_h = _paddings[0];
    *padding_w = _paddings[1];
    *stride_h = _strides[0];
    *stride_w = _strides[1];
  }
  /// Getting parameters from a ND convolution descriptor.
  /// \param [in] requested_ndims Requested number of dimensions to get from a
  /// given convolution descriptor.
  /// \param [out] ndims Dimension of the pooling operation.
  /// \param [out] paddings Array of dimension ndims containing the padding size
  /// of each dimension.
  /// \param [out] strides Array of dimension ndims containing the stride size of
  /// each dimension.
  /// \param [out] dilates Array of dimension ndims containing the dilate size of
  /// each dimension.
  void get(int requested_ndims, int *ndims, int paddings[], int strides[],
           int dilates[]) const {
    *ndims = _strides.size();
    for (int i = 0; i < requested_ndims; i++) {
      dilates[i] = _dilates[i];
      paddings[i] = _paddings[i];
      strides[i] = _strides[i];
    }
  }
  /// Getting the stride parameter from a convolution descriptor.
  /// \returns Array of dimension ndims containing the stride size of each
  /// dimension.
  const std::vector<int64_t> &get_stride() const { return _strides; }
  /// Getting the kernel parameter from a convolution descriptor.
  /// \returns Array of dimension ndims containing the dilate size of each
  /// dimension.
  const std::vector<int64_t> &get_dilate() const { return _dilates; }
  /// Getting the padding parameter from a convolution descriptor.
  /// \returns Array of dimension ndims containing the padding size of each
  /// dimension.
  const std::vector<int64_t> &get_padding() const { return _paddings; }
  /// Getting the output dimensions of a memory after 2D convolution has been
  /// applied.
  /// \param [in] desc Input memory descriptor.
  /// \param [in] weight_desc Input weight memory descriptor.
  /// \param [out] out_n Number of images.
  /// \param [out] out_c Number of channels.
  /// \param [out] out_h Height of images.
  /// \param [out] out_w Width of images.
  void get_forward_output_dim(const memory_desc_ext &desc,
                              const memory_desc_ext &weight_desc, int *out_n,
                              int *out_c, int *out_h, int *out_w) const {
    auto dims = desc.get_dims();
    auto weight_dims = weight_desc.get_dims();
    *out_n = dims[0];
    *out_c = weight_dims[0];
    *out_h = 1 + (dims[2] + 2 * _paddings[0] -
                  (1 + (_dilates[0] * (weight_dims[2] - 1)))) /
                     _strides[0];
    *out_w = 1 + (dims[3] + 2 * _paddings[1] -
                  (1 + (_dilates[1] * (weight_dims[3] - 1)))) /
                     _strides[1];
  }
  /// Getting the output dimensions of a memory after ND convolution has been
  /// applied.
  /// \param [in] desc Input memory descriptor.
  /// \param [in] weight_desc Input weight memory descriptor.
  /// \param [out] ndims Dimension of the memory.
  /// \param [out] out_dims Array of dimension requested_ndims that contain
  /// the size of each memory dimension.
  void get_forward_output_dim(const memory_desc_ext &desc,
                              const memory_desc_ext &weight_desc, int ndims,
                              int out_dims[]) const {
    assert(ndims >= 4 && "ndims is at least 4.");
    auto dims = desc.get_dims();
    auto weight_dims = weight_desc.get_dims();
    out_dims[0] = dims[0];
    out_dims[1] = weight_dims[1];
    for (int i = 2; i < ndims; i++) {
      out_dims[i] = 1 + (dims[i] + 2 * _paddings[i - 2] -
                         (1 + (_dilates[i - 2] * (weight_dims[i] - 1)))) /
                            _strides[i - 2];
    }
  }

  convolution_desc &operator=(std::nullptr_t) {
    return *this = convolution_desc();
  }

  operator bool() const {
    return !(_strides.size() == 0
             && _dilates.size() == 0
             && _paddings.size() == 0);
  }
};
// DPCT_LABEL_END

// DPCT_LABEL_BEGIN|rnn_mode|dpct::dnnl
// DPCT_DEPENDENCY_EMPTY
// DPCT_CODE
/// An enum class representing rnn mode.
enum class rnn_mode { vanilla_relu, vanilla_tanh, lstm, gru };
// DPCT_LABEL_END

// DPCT_LABEL_BEGIN|rnn_bias_mode|dpct::dnnl
// DPCT_DEPENDENCY_EMPTY
// DPCT_CODE
/// An enum class representing rnn bias mode.
enum class rnn_bias_mode { none, single };
// DPCT_LABEL_END

// DPCT_LABEL_BEGIN|rnn_direction|dpct::dnnl
// DPCT_DEPENDENCY_EMPTY
// DPCT_CODE
/// An enum class representing rnn direction.
enum class rnn_direction {unidirectional, bidirectional};
// DPCT_LABEL_END

// DPCT_LABEL_BEGIN|rnn_desc|dpct::dnnl
// DPCT_DEPENDENCY_BEGIN
// DnnlUtils|rnn_mode
// DnnlUtils|rnn_bias_mode
// DnnlUtils|rnn_direction
// DPCT_DEPENDENCY_END
// DPCT_CODE
/// A class holding description for a RNN operation.
class rnn_desc {
  rnn_mode _mode;
  rnn_bias_mode _bias_mode;
  rnn_direction _direction;
  dpct::library_data_t _dt;
  int _input_size;
  int _hidden_size;
  int _projection_size;
  int _layer_size;

public:
  void set(rnn_mode mode, rnn_bias_mode bias_mode, rnn_direction direction,
           dpct::library_data_t dt, int input_size, int hidden_size,
           int projection_size, int layer_size) {
    _mode = mode;
    _bias_mode = bias_mode;
    _direction = direction;
    _input_size = input_size;
    _hidden_size = hidden_size;
    _projection_size = projection_size;
    _layer_size = layer_size;
    _dt = dt;
  }
  void get(rnn_mode *mode, rnn_bias_mode *bias_mode, rnn_direction *direction,
           dpct::library_data_t *dt, int *input_size, int *hidden_size,
           int *projection_size, int *layer_size) const {
    *mode = _mode;
    *bias_mode = _bias_mode;
    *direction = _direction;
    *input_size = _input_size;
    *hidden_size = _hidden_size;
    *projection_size = _projection_size;
    *layer_size = _layer_size;
    *dt = _dt;
  }
};
// DPCT_LABEL_END

// DPCT_LABEL_BEGIN|dropout_desc|dpct::dnnl
// DPCT_DEPENDENCY_BEGIN
// DnnlUtils|dropout_desc_def
// DPCT_DEPENDENCY_END
// DPCT_CODE
/// A class holding description for a Dropout operation.
class dropout_desc {
  float _p;
  unsigned long long _seed;
  oneapi::mkl::rng::philox4x32x10 *_rng_engine;
  oneapi::mkl::rng::bernoulli<std::int32_t, oneapi::mkl::rng::bernoulli_method::icdf> *_distr;
  void *_state;

public:
  dropout_desc() {
    _p = 0.5;
    _seed = 0;
    _rng_engine = nullptr;
    _distr = nullptr;
  }
  ~dropout_desc() {
    if (_rng_engine) {
      delete _rng_engine;
    }
    if (_distr) {
      delete _distr;
    }
  }
  /// Getting the random generate engine from a dropout descriptor.
  /// \returns Random generate engine.
  oneapi::mkl::rng::philox4x32x10 *get_rng_engine() const { return _rng_engine; }
  /// Getting the distribution from a dropout descriptor.
  /// \returns Distribution.
  oneapi::mkl::rng::bernoulli<std::int32_t, oneapi::mkl::rng::bernoulli_method::icdf> *get_distr() const { return _distr; }
  /// Setting a dropout descriptor with given parameters.
  /// \param [in] engine Engine of the dropout operation.
  /// \param [in] p Success probability p of a trial.
  /// \param [in] state Memory that store random generator state.
  /// \param [in] state_size Required size to store random generator state.
  /// \param [in] seed Seed to initialize conditions of the generator state.
  void set(engine_ext &engine, float p, void *state, size_t state_size,
           unsigned long long seed);
  /// Getting parameters from a dropout descriptor.
  /// \param [in] engine Engine of the dropout operation.
  /// \param [in] p Success probability p of a trial.
  /// \param [in] state Memory that store random generator state.
  /// \param [in] seed Seed to initialize conditions of the generator state.
  void get(float *p, void **states, unsigned long long *seed) const {
    *seed = _seed;
    *states = _state;
    *p = _p;
  }
  /// Getting the random generator state.
  /// \returns State.
  void *get_state() const {
    return _state;
  }
  /// Getting the success probability.
  /// \returns Probability.
  float get_probability() const {
    return _p;
  }
  /// Restoreing a dropout descriptor from stored state.
  /// \param [in] engine Engine of the dropout operation.
  /// \param [in] p Success probability p of a trial.
  /// \param [in] state Memory that store random generator state.
  /// \param [in] state_size Required size to store random generator state.
  /// \param [in] seed Seed to initialize conditions of the generator state.
  void restore(engine_ext &engine, float p, void *state, size_t state_size,
               unsigned long long seed);
};
// DPCT_LABEL_END

// DPCT_LABEL_BEGIN|engine_ext|dpct::dnnl
// DPCT_DEPENDENCY_BEGIN
// DnnlUtils|engine_ext_1
// DnnlUtils|engine_ext_2
// DnnlUtils|memory_format_tag
// LibCommonUtils|library_data_t
// DnnlUtils|batch_normalization_mode
// DPCT_DEPENDENCY_END
// DPCT_CODE
/// A class holding the oneDNN engine.
class engine_ext {
  ::dnnl::engine _eng;
  ::dnnl::stream _s;
  sycl::queue *_q;
  std::map<void *, ::dnnl::memory> workspace_map;

  struct output_argument_info {
    float _alpha;
    float _beta;
    int _name;
    memory_desc_ext _desc;
    void *_data;
    output_argument_info(float alpha, float beta, int name,
                         memory_desc_ext desc, void *data)
        : _alpha(alpha), _beta(beta), _name(name), _desc(desc), _data(data) {}
    output_argument_info(float alpha, float beta, memory_desc_ext desc,
                         void *data)
        : _alpha(alpha), _beta(beta), _name(0), _desc(desc), _data(data) {}
  };

  ::dnnl::memory &get_workspace(void *key) { return workspace_map[key]; }
  void insert_workspace(void *key, ::dnnl::memory workspace) {
    workspace_map[key] = workspace;
  }
  const ::dnnl::stream &get_stream() const { return _s; }
  const ::dnnl::engine &get_engine() const { return _eng; }

  void *allocate(const memory_desc_ext &desc, int count = 1) const;
  ::dnnl::memory::desc
  compress_spatial_dimensions_to_channel(const ::dnnl::memory::desc &desc);
  ::dnnl::memory::desc
  get_bn_scale_bias_mean_var_desc(const ::dnnl::memory::desc &desc,
                                  batch_normalization_mode mode);
  sycl::event batch_normalization_backward_internal(
      batch_normalization_mode mode, float epsilon, float alpha_data,
      const memory_desc_ext &src_desc, void *src,
      const memory_desc_ext &diff_dst_desc, void *diff_dst, float beta_data,
      const memory_desc_ext &diff_src_desc, void *diff_src, float alpha_param,
      const memory_desc_ext &diff_scale_bias_desc, void *scale, void *bias,
      float beta_param, void *diff_scale, void *diff_bias,
      const memory_desc_ext &mean_var_desc, void *saved_mean, void *saved_var);
  sycl::event batch_normalization_forward_internal(
      bool is_infer, batch_normalization_mode mode, float epsilon, float factor,
      float alpha, const memory_desc_ext &src_desc, void *src, float beta,
      const memory_desc_ext &dst_desc, void *dst,
      const memory_desc_ext &scale_bias_desc, void *scale, void *bias,
      const memory_desc_ext &mean_var_desc, void *saved_mean, void *saved_var,
      void *running_mean, void *running_var);
  ::dnnl::memory::desc
  transfer_memory_desc_to_channel_major_format(const ::dnnl::memory::desc &desc);
  ::dnnl::memory::desc
  bn_reorder_memory_to_channel_major_format(bool is_input, ::dnnl::memory::desc &desc,
                                     void *src, void **cache,
                                     std::vector<void *> &caches);
  template <typename primitive_type, typename... args_type>
  primitive_type *create_forward_primitive(args_type &&...args);

  template <typename primitive_type, typename... args_type>
  typename primitive_type::primitive_desc
  create_primitive_desc(args_type &&...args);

  template <typename primitive_type, typename... args_type>
  primitive_type *
  create_backward_primitive(args_type &&...args);

  sycl::event execute_rnn_forward_primitive(
      rnn_mode mode, ::dnnl::prop_kind kind, ::dnnl::rnn_direction direction,
      rnn_bias_mode bias_mode, ::dnnl::memory::data_type dt,
      ::dnnl::memory::format_tag tag, int seq_length, int batch_size, int src_c,
      int dst_c, int layer_size, int direction_num, int hidden_size,
      int gate_num, int projection_size, std::vector<void *> &data,
      std::vector<int> &offset, int iter_num, size_t *weight_size = nullptr,
      size_t *workspace_size = nullptr, size_t *scratchpad_size = nullptr);

  sycl::event rnn_forward_internal(
      const rnn_desc &desc, ::dnnl::prop_kind kind,
      const memory_desc_ext &src_desc, void *src,
      const memory_desc_ext &dst_desc, void *dst,
      const memory_desc_ext &iter_desc, void *src_iter, void *dst_iter,
      const memory_desc_ext &iter_c_desc, void *src_iter_c, void *dst_iter_c,
      size_t weight_size, void *weight, size_t workspace_size, void *workspace,
      size_t scratchpad_size, void *scratchpad, bool is_get_execution_args,
      size_t *weight_size_query, size_t *workspace_size_query,
      size_t *scratchpad_size_query);

  sycl::event execute_rnn_backward_primitive(
      rnn_mode mode, ::dnnl::rnn_direction direction, rnn_bias_mode bias_mode,
      ::dnnl::memory::data_type dt, ::dnnl::memory::format_tag tag,
      int seq_length, int batch_size, int src_c, int dst_c, int layer_size,
      int direction_num, int hidden_size, int gate_num, int projection_size,
      std::vector<void *> &data, std::vector<int> &offset, int iter_num);

  template <typename primitive_type, typename args_type>
  void async_free(sycl::queue *q, sycl::event e, primitive_type *primitive,
                  args_type *args, std::vector<void *> device_ptrs = {}) {
    q->submit([&](sycl::handler &cgh) {
      cgh.depends_on(e);
      cgh.host_task([=] {
        if (primitive) {
          delete primitive;
        }
        if (args) {
          delete args;
        }
        for (auto ptr : device_ptrs) {
          if(ptr){
            sycl::free(ptr, *_q);
          }
        }
      });
    });
  };
  bool
  scale_parameter_preprocess(const std::vector<output_argument_info> &args);
  template <typename primitive_type, typename args_type>
  sycl::event
  execute_primitive(primitive_type *primitive, args_type *args,
                    const std::vector<output_argument_info> &extra_args,
                    const std::vector<void *> &device_ptrs = {});
  template <typename primitive_type, typename args_type>
  sycl::event
  execute_primitive(primitive_type *primitive, args_type *args,
                    bool preserve = true);
  template <typename T>
  sycl::event fill_with_type(sycl::queue *q, void *src, const void *value,
                             size_t size_with_byte) {
    return q->fill<T>(static_cast<T *>(src), *static_cast<const T *>(value),
                      size_with_byte / sizeof(T));
  }
  template <typename T> struct no_zero_op {
    T operator()(T e) {
      if (!e) {
        return 1;
      }
      return e;
    }
  };
  template <typename T>
  void transform_no_zero_with_type(sycl::queue *q, void *src, void *dst,
                                   size_t num) {
    std::transform(oneapi::dpl::execution::make_device_policy(*q),
                   static_cast<T *>(src), static_cast<T *>(src) + num,
                   static_cast<T *>(dst), no_zero_op<T>());
  }
  void transform_no_zero(const memory_desc_ext &desc, void *src, void *dst);
  ::dnnl::memory::desc get_group_weight_desc(int group_count,
                                             const memory_desc_ext &weight_desc);
  void get_rnn_configuration(const ::dnnl::memory::desc &desc,
                             rnn_direction direction, rnn_mode mode,
                             dpct::library_data_t dt, int hidden_size,
                             ::dnnl::memory::data_type *dnnl_dt,
                             ::dnnl::memory::format_tag *tag,
                             int *projection_size, int *output_size,
                             int *seq_length, int *batch_size,
                             int *direction_num, int *gate_num);
public:
  engine_ext() {}
  /// Creating oneDNN engine.
  void create_engine() {
    _eng = ::dnnl::sycl_interop::make_engine(
        dpct::get_current_device(), dpct::get_current_device().get_context());
    _s = ::dnnl::sycl_interop::make_stream(
        _eng, dpct::get_current_device().default_queue());
    _q = &dpct::get_current_device().default_queue();
  }
  /// Setting the user's SYCL queue for an oneDNN engine.
  /// \param [in] q Pointer to the SYCL queue.
  void set_queue(sycl::queue *q) {
    if (!q) {
      throw std::runtime_error("set_queue: pointer must not be nullptr.");
    }
    if (!_eng) {
      throw std::runtime_error("set_queue: current engine is invalid.");
    }
    if (q->get_context() != ::dnnl::sycl_interop::get_context(_eng)) {
      throw std::runtime_error(
          "set_queue: queue is mismatch with current engine context.");
    }
    _q = q;
    _s = ::dnnl::sycl_interop::make_stream(_eng, *q);
  }
  /// Retrieving the user's SYCL queue set in the oneDNN engine.
  /// \returns Pointer to the SYCL queue.
  sycl::queue *get_queue() const { return _q; }
  /// Setting all elements of a memory to a given value.
  /// \param [in] src_desc Source memory descriptor.
  /// \param [in] src Pointer to source data.
  /// \param [in] valuePtr Pointer to a single value.
  void fill(const memory_desc_ext &src_desc, void *src,
                   const void *valuePtr);
  /// Coping the scaled data from a memory to another memory with a different
  /// description.
  /// \param [in] alpha Value to scaling factors used to scale the computed
  /// value.
  /// \param [in] src_desc Source memory descriptor.
  /// \param [in] src Pointer to source data.
  /// \param [in] beta Value to scaling factors used to scale the prior value
  /// in the destination memory.
  /// \param [in] dst_desc Destination memory descriptor.
  /// \param [out] dst Pointer to destination data.
  void reorder(float alpha, const memory_desc_ext &src_desc, void *src,
                      float beta, const memory_desc_ext &dst_desc, void *dst);
  /// Scaling all the elements of a memory by a given factor.
  /// \param [in] alpha Value to scaling factors.
  /// \param [in] src_desc Source memory descriptor.
  /// \param [out] src Pointer to source data.
  void scale(float alpha, const memory_desc_ext &src_desc, void *src);
  /// Adding the scaled values of a memory to another memory.
  /// \param [in] alpha Value to scaling factors used to scale the computed
  /// value.
  /// \param [in] src_desc Source memory descriptor.
  /// \param [in] src Pointer to source data.
  /// \param [in] beta Value to scaling factors used to scale the prior value
  /// in the destination memory.
  /// \param [in] dst_desc Destination memory descriptor.
  /// \param [out] dst Pointer to destination data.
  void sum(float alpha, const memory_desc_ext &src_desc, void *src,
                  float beta, const memory_desc_ext &dst_desc, void *dst);
  /// Computing a specified activation function value.
  /// \param [in] desc Activation descriptor.
  /// \param [in] alpha Value to scaling factors used to scale the computed
  /// value.
  /// \param [in] src_desc Source memory descriptor.
  /// \param [in] src Pointer to source data.
  /// \param [in] beta Value to scaling factors used to scale the prior value
  /// in the destination memory.
  /// \param [in] dst_desc Destination memory descriptor.
  /// \param [out] dst Pointer to destination data.
  void activation_forward(activation_desc &desc, float alpha,
                                 const memory_desc_ext &src_desc, void *src,
                                 float beta, const memory_desc_ext &dst_desc,
                                 void *dst);
  /// Computing the gradient of a specified activation function.
  /// \param [in] desc Activation descriptor.
  /// \param [in] alpha Value to scaling factors used to scale the computed
  /// value.
  /// \param [in] dst_desc Destination memory descriptor.
  /// \param [in] dst Pointer to destination data.
  /// \param [in] diff_dst_desc Differential destination memory descriptor.
  /// \param [in] diff_dst Pointer to differential destination data.
  /// \param [in] src_desc Source memory descriptor.
  /// \param [in] src Pointer to source data.
  /// \param [in] beta Value to scaling factors used to scale the prior value
  /// in the differential destination memory.
  /// \param [in] diff_src_desc Differential source memory descriptor.
  /// \param [out] diff_src Pointer to differential source data.
  void
  activation_backward(activation_desc &desc, float alpha,
                      const memory_desc_ext &dst_desc, void *dst,
                      const memory_desc_ext &diff_dst_desc, void *diff_dst,
                      const memory_desc_ext &src_desc, void *src, float beta,
                      const memory_desc_ext &diff_src_desc, void *diff_src);
  /// Computing a specified pooling function value.
  /// \param [in] desc Pooling descriptor.
  /// \param [in] alpha Value to scaling factors used to scale the computed
  /// value.
  /// \param [in] src_desc Source memory descriptor.
  /// \param [in] src Pointer to source data.
  /// \param [in] beta Value to scaling factors used to scale the prior value
  /// in the destination memory.
  /// \param [in] dst_desc Destination memory descriptor.
  /// \param [out] dst Pointer to destination data.
  /// \param [out] workspace Pointer to workspace generated from forward propagation.
  void pooling_forward(pooling_desc &desc, float alpha,
                              const memory_desc_ext &src_desc, void *src,
                              float beta, const memory_desc_ext &dst_desc,
                              void *dst, ::dnnl::memory *workspace = nullptr);
  /// Computing the gradient of a specified pooling function.
  /// \param [in] desc Activation descriptor.
  /// \param [in] alpha Value to scaling factors used to scale the computed
  /// value.
  /// \param [in] dst_desc Destination memory descriptor.
  /// \param [in] dst Pointer to destination data.
  /// \param [in] diff_dst_desc Differential destination memory descriptor.
  /// \param [in] diff_dst Pointer to differential destination data.
  /// \param [in] src_desc Source memory descriptor.
  /// \param [in] src Pointer to source data.
  /// \param [in] beta Value to scaling factors used to scale the prior value
  /// in the differential destination memory.
  /// \param [in] diff_src_desc Differential source memory descriptor.
  /// \param [out] diff_src Pointer to differential
  /// source data. 
  /// \param [in] workspace Pointer to workspace used for backward
  /// propagation.
  void pooling_backward(pooling_desc &desc, float alpha,
                               const memory_desc_ext &dst_desc, void *dst,
                               const memory_desc_ext &diff_dst_desc,
                               void *diff_dst, const memory_desc_ext &src_desc,
                               void *src, float beta,
                               const memory_desc_ext &diff_src_desc,
                               void *diff_src,
                               ::dnnl::memory *workspace = nullptr);
  /// Computing a specified softmax function value.
  /// \param [in] alg Softmax algorithm.
  /// \param [in] mode Softmax mode.
  /// \param [in] alpha Value to scaling factors used to scale the computed
  /// value. 
  /// \param [in] src_desc Source memory descriptor.
  /// \param [in] src Pointer to source data. 
  /// \param [in] beta Value to scaling factors used to scale the prior value
  /// in the destination memory.
  /// \param [in] dst_desc Destination memory descriptor.
  /// \param [out] dst Pointer to destination data.
  void softmax_forward(softmax_algorithm alg, softmax_mode mode,
                              float alpha, const memory_desc_ext &src_desc,
                              void *src, float beta,
                              const memory_desc_ext &dst_desc, void *dst);
  /// Computing the gradient of a specified softmax function.
  /// \param [in] alg Softmax algorithm.
  /// \param [in] mode Softmax mode.
  /// \param [in] alpha Value to scaling factors used to scale the computed
  /// value. 
  /// \param [in] dst_desc Destination memory descriptor.
  /// \param [in] dst Pointer to destination data.
  /// \param [in] diff_dst_desc Differential destination memory descriptor.
  /// \param [in] diff_dst Pointer to differential destination data.
  /// \param [in] beta Value to scaling factors used to scale the prior value
  /// in the differential destination memory.
  /// \param [in] diff_src_desc Differential source memory descriptor.
  /// \param [out] diff_src Pointer to differential source data.
  void softmax_backward(softmax_algorithm alg, softmax_mode mode,
                               float alpha, const memory_desc_ext &dst_desc,
                               void *dst, const memory_desc_ext &diff_dst_desc,
                               void *diff_dst, float beta,
                               const memory_desc_ext &diff_src_desc,
                               void *diff_src);
  /// Computing a specified local response normalization function value.
  /// \param [in] desc Local response normalization descriptor.
  /// \param [in] alpha Value to scaling factors used to scale the computed
  /// value.
  /// \param [in] src_desc Source memory descriptor.
  /// \param [in] src Pointer to source data.
  /// \param [in] beta Value to scaling factors used to scale the prior value
  /// in the destination memory.
  /// \param [in] dst_desc Destination memory descriptor.
  /// \param [out] dst Pointer to destination data.
  /// \param [out] workspace Pointer to workspace generated from forward
  /// propagation.
  void lrn_forward(lrn_desc &desc, float alpha,
                          const memory_desc_ext &src_desc, void *src,
                          float beta, const memory_desc_ext &dst_desc,
                          void *dst, ::dnnl::memory *workspace = nullptr);
  /// Computing the gradient of a specified local response normalization
  /// function.
  /// \param [in] desc Local response normalization descriptor.
  /// \param [in] alpha Value to scaling factors used to scale the computed value.
  /// \param [in] dst_desc Destination memory descriptor.
  /// \param [in] dst Pointer to destination data.
  /// \param [in] diff_dst_desc Differential destination memory descriptor.
  /// \param [in] diff_dst Pointer to differential destination data.
  /// \param [in] src_desc Source memory descriptor.
  /// \param [in] src Pointer to source data.
  /// \param [in] beta Value to scaling factors used to scale the prior value
  /// in the differential destination memory.
  /// \param [in] diff_src_desc Differential source memory descriptor.
  /// \param [out] diff_src Pointer to differential source data.
  /// \param [in] workspace Pointer to workspace used for backward propagation.
  void lrn_backward(lrn_desc &desc, float alpha,
                           const memory_desc_ext &dst_desc, void *dst,
                           const memory_desc_ext &diff_dst_desc, void *diff_dst,
                           const memory_desc_ext &src_desc, void *src,
                           float beta, const memory_desc_ext &diff_src_desc,
                           void *diff_src, ::dnnl::memory *workspace = nullptr);
// DPCT_LABEL_END
// DPCT_LABEL_BEGIN|fill_decl|dpct::dnnl
// DPCT_DEPENDENCY_BEGIN
// DnnlUtils|engine_ext
// DPCT_DEPENDENCY_END
// DPCT_CODE
  /// Setting all elements of a memory to a given value asynchronously.
  /// \param [in] src_desc Source memory descriptor.
  /// \param [in] src Pointer to source data.
  /// \param [in] valuePtr Pointer to a single value.
  /// \returns An event representing the fill operations.
  sycl::event async_fill(const memory_desc_ext &src_desc, void *src,
                   const void *valuePtr);
// DPCT_LABEL_END
// DPCT_LABEL_BEGIN|reorder_decl|dpct::dnnl
// DPCT_DEPENDENCY_BEGIN
// DnnlUtils|engine_ext
// DPCT_DEPENDENCY_END
// DPCT_CODE
  /// Coping the scaled data from a memory to another memory with a different
  /// description asynchronously.
  /// \param [in] alpha Value to scaling factors used to scale the computed
  /// value.
  /// \param [in] src_desc Source memory descriptor.
  /// \param [in] src Pointer to source data.
  /// \param [in] beta Value to scaling factors used to scale the prior value
  /// in the destination memory.
  /// \param [in] dst_desc Destination memory descriptor.
  /// \param [out] dst Pointer to destination data.
  /// \returns An event representing the reorder operations.
  sycl::event async_reorder(float alpha, const memory_desc_ext &src_desc, void *src,
                      float beta, const memory_desc_ext &dst_desc, void *dst);
// DPCT_LABEL_END
// DPCT_LABEL_BEGIN|scale_decl|dpct::dnnl
// DPCT_DEPENDENCY_BEGIN
// DnnlUtils|engine_ext
// DPCT_DEPENDENCY_END
// DPCT_CODE
  /// Scaling all the elements of a memory by a given factor asynchronously.
  /// \param [in] alpha Value to scaling factors.
  /// \param [in] src_desc Source memory descriptor.
  /// \param [out] src Pointer to source data.
  /// \returns An event representing the scale operations.
  sycl::event async_scale(float alpha, const memory_desc_ext &src_desc, void *src);
// DPCT_LABEL_END
// DPCT_LABEL_BEGIN|sum_decl|dpct::dnnl
// DPCT_DEPENDENCY_BEGIN
// DnnlUtils|engine_ext
// DPCT_DEPENDENCY_END
// DPCT_CODE
  /// Adding the scaled values of a memory to another memory asynchronously.
  /// \param [in] alpha Value to scaling factors used to scale the computed
  /// value.
  /// \param [in] src_desc Source memory descriptor.
  /// \param [in] src Pointer to source data.
  /// \param [in] beta Value to scaling factors used to scale the prior value
  /// in the destination memory.
  /// \param [in] dst_desc Destination memory descriptor.
  /// \param [out] dst Pointer to destination data.
  /// \returns An event representing the sum operations.
  sycl::event async_sum(float alpha, const memory_desc_ext &src_desc, void *src,
                  float beta, const memory_desc_ext &dst_desc, void *dst);
// DPCT_LABEL_END

// DPCT_LABEL_BEGIN|binary_decl|dpct::dnnl
// DPCT_DEPENDENCY_BEGIN
// DnnlUtils|engine_ext
// DnnlUtils|binary_op
// DPCT_DEPENDENCY_END
// DPCT_CODE
  /// Perform specified binary operation asynchronously.
  /// \param [in] op Specified binary operation.
  /// \param [in] alpha_0 Value to scaling factors used to scale the src_0
  /// value.
  /// \param [in] src_desc_0 Source 0 memory descriptor.
  /// \param [in] src_0 Pointer to source 0 data.
  /// \param [in] alpha_1 Value to scaling factors used to scale the src_1
  /// value.
  /// \param [in] src_desc_1 Source 1 memory descriptor.
  /// \param [in] src_1 Pointer to source 1 data.
  /// \param [in] beta Value to scaling factors used to scale the prior value
  /// in the destination memory.
  /// \param [in] dst_desc Destination memory descriptor.
  /// \param [out] dst Pointer to destination data.
  /// \returns An event representing the binary operations.
  sycl::event async_binary(binary_op op, float alpha_0,
                     const memory_desc_ext &src_desc_0, void *src_0,
                     float alpha_1, const memory_desc_ext &src_desc_1,
                     void *src_1, float beta, const memory_desc_ext &dst_desc,
                     void *dst);
// DPCT_LABEL_END

// DPCT_LABEL_BEGIN|reduction_decl|dpct::dnnl
// DPCT_DEPENDENCY_BEGIN
// DnnlUtils|engine_ext
// DnnlUtils|reduction_op
// DPCT_DEPENDENCY_END
// DPCT_CODE
  /// Perform specified binary operation asynchronously.
  /// \param [in] op Specified reduction operation.
  /// \param [in] alpha Value to scaling factors used to scale the data
  /// value.
  /// \param [in] src_desc Source memory descriptor.
  /// \param [in] src Pointer to source data.
  /// \param [in] beta Value to scaling factors used to scale the prior value
  /// in the destination memory.
  /// \param [in] dst_desc Destination memory descriptor.
  /// \param [out] dst Pointer to destination data.
  /// \returns An event representing the reduction operations.
  sycl::event async_reduction(reduction_op op, float alpha,
                        const memory_desc_ext &src_desc, void *src, float beta,
                        const memory_desc_ext &dst_desc, void *dst);
// DPCT_LABEL_END
// DPCT_LABEL_BEGIN|activation_forward_decl|dpct::dnnl
// DPCT_DEPENDENCY_BEGIN
// DnnlUtils|engine_ext
// DnnlUtils|activation_desc
// DPCT_DEPENDENCY_END
// DPCT_CODE
  /// Computing a specified activation function value asynchronously.
  /// \param [in] desc Activation descriptor.
  /// \param [in] alpha Value to scaling factors used to scale the computed
  /// value.
  /// \param [in] src_desc Source memory descriptor.
  /// \param [in] src Pointer to source data.
  /// \param [in] beta Value to scaling factors used to scale the prior value
  /// in the destination memory.
  /// \param [in] dst_desc Destination memory descriptor.
  /// \param [out] dst Pointer to destination data.
  /// \returns An event representing the activation forward operations.
  sycl::event async_activation_forward(activation_desc &desc, float alpha,
                                 const memory_desc_ext &src_desc, void *src,
                                 float beta, const memory_desc_ext &dst_desc,
                                 void *dst);
// DPCT_LABEL_END
// DPCT_LABEL_BEGIN|activation_backward_decl|dpct::dnnl
// DPCT_DEPENDENCY_BEGIN
// DnnlUtils|engine_ext
// DnnlUtils|activation_desc
// DPCT_DEPENDENCY_END
// DPCT_CODE
  /// Computing the gradient of a specified activation function asynchronously.
  /// \param [in] desc Activation descriptor.
  /// \param [in] alpha Value to scaling factors used to scale the computed
  /// value.
  /// \param [in] dst_desc Destination memory descriptor.
  /// \param [in] dst Pointer to destination data.
  /// \param [in] diff_dst_desc Differential destination memory descriptor.
  /// \param [in] diff_dst Pointer to differential destination data.
  /// \param [in] src_desc Source memory descriptor.
  /// \param [in] src Pointer to source data.
  /// \param [in] beta Value to scaling factors used to scale the prior value
  /// in the differential destination memory.
  /// \param [in] diff_src_desc Differential source memory descriptor.
  /// \param [out] diff_src Pointer to differential source data.
  /// \returns An event representing the activation backward operations.
  sycl::event
  async_activation_backward(activation_desc &desc, float alpha,
                      const memory_desc_ext &dst_desc, void *dst,
                      const memory_desc_ext &diff_dst_desc, void *diff_dst,
                      const memory_desc_ext &src_desc, void *src, float beta,
                      const memory_desc_ext &diff_src_desc, void *diff_src);
// DPCT_LABEL_END
// DPCT_LABEL_BEGIN|pooling_forward_decl|dpct::dnnl
// DPCT_DEPENDENCY_BEGIN
// DnnlUtils|engine_ext
// DnnlUtils|pooling_desc
// DPCT_DEPENDENCY_END
// DPCT_CODE
  /// Computing a specified pooling function value asynchronously.
  /// \param [in] desc Pooling descriptor.
  /// \param [in] alpha Value to scaling factors used to scale the computed
  /// value.
  /// \param [in] src_desc Source memory descriptor.
  /// \param [in] src Pointer to source data.
  /// \param [in] beta Value to scaling factors used to scale the prior value
  /// in the destination memory.
  /// \param [in] dst_desc Destination memory descriptor.
  /// \param [out] dst Pointer to destination data.
  /// \param [out] workspace Pointer to workspace generated from forward propagation.
  /// \returns An event representing the pooling forward operations.
  sycl::event async_pooling_forward(pooling_desc &desc, float alpha,
                              const memory_desc_ext &src_desc, void *src,
                              float beta, const memory_desc_ext &dst_desc,
                              void *dst, ::dnnl::memory *workspace = nullptr);
// DPCT_LABEL_END
// DPCT_LABEL_BEGIN|pooling_backward_decl|dpct::dnnl
// DPCT_DEPENDENCY_BEGIN
// DnnlUtils|engine_ext
// DnnlUtils|pooling_desc
// DPCT_DEPENDENCY_END
// DPCT_CODE
  /// Computing the gradient of a specified pooling function asynchronously.
  /// \param [in] desc Activation descriptor.
  /// \param [in] alpha Value to scaling factors used to scale the computed
  /// value.
  /// \param [in] dst_desc Destination memory descriptor.
  /// \param [in] dst Pointer to destination data.
  /// \param [in] diff_dst_desc Differential destination memory descriptor.
  /// \param [in] diff_dst Pointer to differential destination data.
  /// \param [in] src_desc Source memory descriptor.
  /// \param [in] src Pointer to source data.
  /// \param [in] beta Value to scaling factors used to scale the prior value
  /// in the differential destination memory.
  /// \param [in] diff_src_desc Differential source memory descriptor.
  /// \param [out] diff_src Pointer to differential
  /// source data. 
  /// \param [in] workspace Pointer to workspace used for backward
  /// propagation.
  /// \returns An event representing the pooling backward operations.
  sycl::event async_pooling_backward(pooling_desc &desc, float alpha,
                               const memory_desc_ext &dst_desc, void *dst,
                               const memory_desc_ext &diff_dst_desc,
                               void *diff_dst, const memory_desc_ext &src_desc,
                               void *src, float beta,
                               const memory_desc_ext &diff_src_desc,
                               void *diff_src,
                               ::dnnl::memory *workspace = nullptr);
// DPCT_LABEL_END
// DPCT_LABEL_BEGIN|softmax_forward_decl|dpct::dnnl
// DPCT_DEPENDENCY_BEGIN
// DnnlUtils|engine_ext
// DnnlUtils|softmax_algorithm
// DnnlUtils|softmax_mode
// DPCT_DEPENDENCY_END
// DPCT_CODE
  /// Computing a specified softmax function value asynchronously.
  /// \param [in] alg Softmax algorithm.
  /// \param [in] mode Softmax mode.
  /// \param [in] alpha Value to scaling factors used to scale the computed
  /// value. 
  /// \param [in] src_desc Source memory descriptor.
  /// \param [in] src Pointer to source data. 
  /// \param [in] beta Value to scaling factors used to scale the prior value
  /// in the destination memory.
  /// \param [in] dst_desc Destination memory descriptor.
  /// \param [out] dst Pointer to destination data.
  /// \returns An event representing the softmax forward operations.
  sycl::event async_softmax_forward(softmax_algorithm alg, softmax_mode mode,
                              float alpha, const memory_desc_ext &src_desc,
                              void *src, float beta,
                              const memory_desc_ext &dst_desc, void *dst);
// DPCT_LABEL_END
// DPCT_LABEL_BEGIN|softmax_backward_decl|dpct::dnnl
// DPCT_DEPENDENCY_BEGIN
// DnnlUtils|engine_ext
// DnnlUtils|softmax_algorithm
// DnnlUtils|softmax_mode
// DPCT_DEPENDENCY_END
// DPCT_CODE
  /// Computing the gradient of a specified softmax function asynchronously.
  /// \param [in] alg Softmax algorithm.
  /// \param [in] mode Softmax mode.
  /// \param [in] alpha Value to scaling factors used to scale the computed
  /// value. 
  /// \param [in] dst_desc Destination memory descriptor.
  /// \param [in] dst Pointer to destination data.
  /// \param [in] diff_dst_desc Differential destination memory descriptor.
  /// \param [in] diff_dst Pointer to differential destination data.
  /// \param [in] beta Value to scaling factors used to scale the prior value
  /// in the differential destination memory.
  /// \param [in] diff_src_desc Differential source memory descriptor.
  /// \param [out] diff_src Pointer to differential source data.
  /// \returns An event representing the softmax backward operations.
  sycl::event async_softmax_backward(softmax_algorithm alg, softmax_mode mode,
                               float alpha, const memory_desc_ext &dst_desc,
                               void *dst, const memory_desc_ext &diff_dst_desc,
                               void *diff_dst, float beta,
                               const memory_desc_ext &diff_src_desc,
                               void *diff_src);
// DPCT_LABEL_END
// DPCT_LABEL_BEGIN|lrn_forward_decl|dpct::dnnl
// DPCT_DEPENDENCY_BEGIN
// DnnlUtils|engine_ext
// DnnlUtils|lrn_desc
// DPCT_DEPENDENCY_END
// DPCT_CODE
  /// Computing a specified local response normalization function value
  /// asynchronously.
  /// \param [in] desc Local response normalization descriptor.
  /// \param [in] alpha Value to scaling factors used to scale the computed
  /// value.
  /// \param [in] src_desc Source memory descriptor.
  /// \param [in] src Pointer to source data.
  /// \param [in] beta Value to scaling factors used to scale the prior value
  /// in the destination memory.
  /// \param [in] dst_desc Destination memory descriptor.
  /// \param [out] dst Pointer to destination data.
  /// \param [out] workspace Pointer to workspace generated from forward
  /// propagation.
  /// \returns An event representing the lrn forward operations.
  sycl::event async_lrn_forward(lrn_desc &desc, float alpha,
                          const memory_desc_ext &src_desc, void *src,
                          float beta, const memory_desc_ext &dst_desc,
                          void *dst, ::dnnl::memory *workspace = nullptr);
// DPCT_LABEL_END
// DPCT_LABEL_BEGIN|lrn_backward_decl|dpct::dnnl
// DPCT_DEPENDENCY_BEGIN
// DnnlUtils|engine_ext
// DnnlUtils|lrn_desc
// DPCT_DEPENDENCY_END
// DPCT_CODE
  /// Computing the gradient of a specified local response normalization
  /// function asynchronously.
  /// \param [in] desc Local response normalization descriptor.
  /// \param [in] alpha Value to scaling factors used to scale the computed value.
  /// \param [in] dst_desc Destination memory descriptor.
  /// \param [in] dst Pointer to destination data.
  /// \param [in] diff_dst_desc Differential destination memory descriptor.
  /// \param [in] diff_dst Pointer to differential destination data.
  /// \param [in] src_desc Source memory descriptor.
  /// \param [in] src Pointer to source data.
  /// \param [in] beta Value to scaling factors used to scale the prior value
  /// in the differential destination memory.
  /// \param [in] diff_src_desc Differential source memory descriptor.
  /// \param [out] diff_src Pointer to differential source data.
  /// \param [in] workspace Pointer to workspace used for backward propagation.
  /// \returns An event representing the lrn backward operations.
  sycl::event async_lrn_backward(lrn_desc &desc, float alpha,
                           const memory_desc_ext &dst_desc, void *dst,
                           const memory_desc_ext &diff_dst_desc, void *diff_dst,
                           const memory_desc_ext &src_desc, void *src,
                           float beta, const memory_desc_ext &diff_src_desc,
                           void *diff_src, ::dnnl::memory *workspace = nullptr);
// DPCT_LABEL_END

// DPCT_LABEL_BEGIN|derive_batch_normalization_memory_desc_decl|dpct::dnnl
// DPCT_DEPENDENCY_BEGIN
// DnnlUtils|engine_ext
// DnnlUtils|batch_normalization_mode
// DnnlUtils|batch_normalization_ops
// DPCT_DEPENDENCY_END
// DPCT_CODE
  /// Derives a memory descriptor for the batch normalization scale, bias, mean,
  /// variance from the source memory descriptor and batch normalization mode.
  /// \param [out] desc Derived memory descriptor.
  /// \param [in] src_desc Source memory descriptor.
  /// \param [in] mode Batch normalization mode.
  static void derive_batch_normalization_memory_desc(memory_desc_ext &desc,
                                              const memory_desc_ext &src_desc,
                                              batch_normalization_mode mode);
// DPCT_LABEL_END

// DPCT_LABEL_BEGIN|derive_batch_normalization_memory_desc_decl_norm|dpct::dnnl
// DPCT_DEPENDENCY_BEGIN
// DnnlUtils|engine_ext
// DnnlUtils|batch_normalization_mode
// DnnlUtils|batch_normalization_ops
// DPCT_DEPENDENCY_END
// DPCT_CODE
  /// Derives a memory descriptor for the batch normalization scale, bias, mean,
  /// variance from the source memory descriptor and batch normalization mode.
  /// \param [out] scale_bias_desc Derived scale and bias memory descriptor.
  /// \param [out] mean_var_desc Derived mean and var memory descriptor.
  /// \param [in] src_desc Source memory descriptor.
  /// \param [in] mode Batch normalization mode.
  static void derive_batch_normalization_memory_desc(memory_desc_ext &scale_bias_desc,
                                             memory_desc_ext &mean_var_desc,
                                             const memory_desc_ext &src_desc,
                                             batch_normalization_mode mode);
// DPCT_LABEL_END

// DPCT_LABEL_BEGIN|get_batch_normalization_workspace_size_decl|dpct::dnnl
// DPCT_DEPENDENCY_BEGIN
// DnnlUtils|engine_ext
// DnnlUtils|batch_normalization_mode
// DnnlUtils|batch_normalization_ops
// DPCT_DEPENDENCY_END
// DPCT_CODE
  /// Get the size of workspace that needed by batch normalization. The data stored
  /// in workspace must be preserved between forward and backward.
  /// \param [in] ops Batch normalization operation mode. This mode can set to
  /// perform only batch normalization, or batch normalization followed by
  /// activation, or batch normalization followed by element-wise addition and
  /// activation.
  /// \param [in] src_desc Source memory descriptor.
  /// \returns Size of workspace.
  size_t get_batch_normalization_workspace_size(
    batch_normalization_ops ops, const memory_desc_ext &src_desc);
// DPCT_LABEL_END

// DPCT_LABEL_BEGIN|batch_normalization_forward_inference_decl|dpct::dnnl
// DPCT_DEPENDENCY_BEGIN
// DnnlUtils|engine_ext
// DnnlUtils|batch_normalization_mode
// DnnlUtils|batch_normalization_ops
// DPCT_DEPENDENCY_END
// DPCT_CODE
  /// Computing a specified batch normalization inference stage function value
  /// asynchronously.
  /// \param [in] mode Batch normalization mode.
  /// \param [in] epsilon Epsilon value used in computation.
  /// \param [in] alpha Value to scaling factors used to scale the computed
  /// value.
  /// \param [in] src_desc Source memory descriptor.
  /// \param [in] src Pointer to source data.
  /// \param [in] beta Value to scaling factors used to scale the prior value
  /// in the destination memory.
  /// \param [in] dst_desc Destination memory descriptor.
  /// \param [out] dst Pointer to destination data.
  /// \param [in] scale_bias_mean_var_desc Scale, bias, mean, variance memory
  /// descriptor.
  /// \param [in] scale Pointer to scale data.
  /// \param [in] bias Pointer to bias data.
  /// \param [in] mean Pointer to mean data.
  /// \param [in] var Pointer to variance data.
  /// \returns An event representing the batch normalization forward operations.
  sycl::event async_batch_normalization_forward_inference(
      batch_normalization_mode mode, float epsilon, float alpha,
      const memory_desc_ext &src_desc, void *src, float beta,
      const memory_desc_ext &dst_desc, void *dst,
      const memory_desc_ext &scale_bias_mean_var_desc, void *scale, void *bias,
      void *mean, void *var);
// DPCT_LABEL_END

// DPCT_LABEL_BEGIN|batch_normalization_forward_inference_ex_norm_decl|dpct::dnnl
// DPCT_DEPENDENCY_BEGIN
// DnnlUtils|engine_ext
// DnnlUtils|batch_normalization_mode
// DnnlUtils|batch_normalization_ops
// DPCT_DEPENDENCY_END
// DPCT_CODE
  /// Computing a specified batch normalization inference stage function value
  /// asynchronously.
  /// \param [in] mode Batch normalization mode.
  /// \param [in] ops Batch normalization operation mode. This mode can set to
  /// perform only batch normalization, or batch normalization followed by
  /// activation, or batch normalization followed by element-wise addition and
  /// activation.
  /// \param [in] adesc Activation operation descriptor.
  /// \param [in] epsilon Epsilon value used in computation.
  /// \param [in] alpha Value to scaling factors used to scale the computed
  /// value.
  /// \param [in] src_desc Source memory descriptor.
  /// \param [in] src Pointer to source data.
  /// \param [in] beta Value to scaling factors used to scale the prior value
  /// in the destination memory.
  /// \param [in] dst_desc Destination memory descriptor.
  /// \param [out] dst Pointer to destination data.
  /// \param [in] summand_desc Summand memory descriptor.
  /// \param [in] summand Pointer to summand data.
  /// \param [in] scale_bias_desc Scale, bias memory descriptor.
  /// \param [in] scale Pointer to scale data.
  /// \param [in] bias Pointer to bias data.
  /// \param [in] mean_var_desc Mean, variance memory descriptor.
  /// \param [in] mean Pointer to mean data.
  /// \param [in] var Pointer to variance data.
  /// \returns An event representing the batch normalization forward operations.
  sycl::event async_batch_normalization_forward_inference(
      batch_normalization_mode mode, batch_normalization_ops ops,
      activation_desc &adesc, float epsilon, float alpha,
      const memory_desc_ext &src_desc, void *src, float beta,
      const memory_desc_ext &dst_desc, void *dst,
      const memory_desc_ext &summand_desc, void *summand,
      const memory_desc_ext &scale_bias_desc, void *scale, void *bias,
      const memory_desc_ext &mean_var_desc, void *mean, void *var);
// DPCT_LABEL_END

// DPCT_LABEL_BEGIN|batch_normalization_forward_training_decl|dpct::dnnl
// DPCT_DEPENDENCY_BEGIN
// DnnlUtils|engine_ext
// DnnlUtils|batch_normalization_mode
// DnnlUtils|batch_normalization_ops
// DPCT_DEPENDENCY_END
// DPCT_CODE
  /// Computing a specified batch normalization training stage function value
  /// asynchronously.
  /// \param [in] mode Batch normalization mode.
  /// \param [in] epsilon Epsilon value used in computation.
  /// \param [in] factor Factor value used in running mean and variance
  /// computation.
  /// \param [in] alpha Value to scaling factors used to scale the computed
  /// value.
  /// \param [in] src_desc Source memory descriptor.
  /// \param [in] src Pointer to source data.
  /// \param [in] beta Value to scaling factors used to scale the prior value
  /// in the destination memory.
  /// \param [in] dst_desc Destination memory descriptor.
  /// \param [out] dst Pointer to destination data.
  /// \param [in] scale_bias_mean_var_desc Scale, bias, mean, variance memory
  /// descriptor.
  /// \param [in] scale Pointer to scale data.
  /// \param [in] bias Pointer to bias data.
  /// \param [out] running_mean Pointer to running mean data.
  /// \param [out] running_var Pointer to running variance data.
  /// \param [out] saved_mean Pointer to optional cache to save mean data.
  /// \param [out] saved_var Pointer to optional cache to save variance data.
  /// \returns An event representing the batch normalization forward operations.
  sycl::event async_batch_normalization_forward_training(
      batch_normalization_mode mode, float epsilon, float factor, float alpha,
      const memory_desc_ext &src_desc, void *src, float beta,
      const memory_desc_ext &dst_desc, void *dst,
      const memory_desc_ext &scale_bias_mean_var_desc, void *scale, void *bias,
      void *running_mean, void *running_var, void *saved_mean, void *saved_var);
// DPCT_LABEL_END

// DPCT_LABEL_BEGIN|batch_normalization_forward_training_ex_1_decl|dpct::dnnl
// DPCT_DEPENDENCY_BEGIN
// DnnlUtils|engine_ext
// DnnlUtils|batch_normalization_mode
// DnnlUtils|batch_normalization_ops
// DPCT_DEPENDENCY_END
// DPCT_CODE
  /// Computing a specified batch normalization training stage function value
  /// asynchronously.
  /// \param [in] mode Batch normalization mode.
  /// \param [in] ops Batch normalization operation mode. This mode can set to
  /// perform only batch normalization, or batch normalization followed by
  /// activation, or batch normalization followed by element-wise addition and
  /// activation.
  /// \param [in] adesc Activation operation descriptor.
  /// \param [in] epsilon Epsilon value used in computation.
  /// \param [in] factor Factor value used in running mean and variance
  /// computation.
  /// \param [in] alpha Value to scaling factors used to scale the computed
  /// value.
  /// \param [in] src_desc Source memory descriptor.
  /// \param [in] src Pointer to source data.
  /// \param [in] beta Value to scaling factors used to scale the prior value
  /// in the destination memory.
  /// \param [in] dst_desc Destination memory descriptor.
  /// \param [out] dst Pointer to destination data.
  /// \param [in] summand_desc Summand memory descriptor.
  /// \param [in] summand Pointer to summand data.
  /// \param [in] scale_bias_mean_var_desc Scale, bias, mean, variance memory
  /// descriptor.
  /// \param [in] scale Pointer to scale data.
  /// \param [in] bias Pointer to bias data.
  /// \param [out] running_mean Pointer to running mean data.
  /// \param [out] running_var Pointer to running variance data.
  /// \param [out] saved_mean Pointer to optional cache to save mean data.
  /// \param [out] saved_var Pointer to optional cache to save variance data.
  /// \param [in] workspace_size Size of workspace.
  /// \param [out] workspace Pointer to workspace generated from forward
  /// propagation.
  /// \returns An event representing the batch normalization forward operations.
  sycl::event async_batch_normalization_forward_training(
      batch_normalization_mode mode, batch_normalization_ops ops,
      activation_desc &adesc, float epsilon, float factor, float alpha,
      const memory_desc_ext &src_desc, void *src, float beta,
      const memory_desc_ext &dst_desc, void *dst,
      const memory_desc_ext &summand_desc, void *summand,
      const memory_desc_ext &scale_bias_mean_var_desc, void *scale, void *bias,
      void *running_mean, void *running_var, void *saved_mean, void *saved_var,
      size_t workspace_size, void *workspace);
// DPCT_LABEL_END

// DPCT_LABEL_BEGIN|batch_normalization_forward_training_ex_2_decl|dpct::dnnl
// DPCT_DEPENDENCY_BEGIN
// DnnlUtils|engine_ext
// DnnlUtils|batch_normalization_mode
// DnnlUtils|batch_normalization_ops
// DPCT_DEPENDENCY_END
// DPCT_CODE
  /// Computing a specified batch normalization training stage function value
  /// asynchronously.
  /// \param [in] mode Batch normalization mode.
  /// \param [in] ops Batch normalization operation mode. This mode can set to
  /// perform only batch normalization, or batch normalization followed by
  /// activation, or batch normalization followed by element-wise addition and
  /// activation.
  /// \param [in] adesc Activation operation descriptor.
  /// \param [in] epsilon Epsilon value used in computation.
  /// \param [in] factor Factor value used in running mean and variance
  /// computation.
  /// \param [in] alpha Value to scaling factors used to scale the computed
  /// value.
  /// \param [in] src_desc Source memory descriptor.
  /// \param [in] src Pointer to source data.
  /// \param [in] beta Value to scaling factors used to scale the prior value
  /// in the destination memory.
  /// \param [in] dst_desc Destination memory descriptor.
  /// \param [out] dst Pointer to destination data.
  /// \param [in] summand_desc Summand memory descriptor.
  /// \param [in] summand Pointer to summand data.
  /// \param [in] scale_bias_desc Scale, bias memory descriptor.
  /// \param [in] scale Pointer to scale data.
  /// \param [in] bias Pointer to bias data.
  /// \param [in] mean_var_desc Mean, variance memory descriptor.
  /// \param [out] running_mean Pointer to running mean data.
  /// \param [out] running_var Pointer to running variance data.
  /// \param [out] saved_mean Pointer to optional cache to save mean data.
  /// \param [out] saved_var Pointer to optional cache to save variance data.
  /// \param [in] workspace_size Size of workspace.
  /// \param [out] workspace Pointer to workspace generated from forward
  /// propagation.
  /// \returns An event representing the batch normalization forward operations.
  sycl::event async_batch_normalization_forward_training(
      batch_normalization_mode mode, batch_normalization_ops ops,
      activation_desc &adesc, float epsilon, float factor, float alpha,
      const memory_desc_ext &src_desc, void *src, float beta,
      const memory_desc_ext &dst_desc, void *dst,
      const memory_desc_ext &summand_desc, void *summand,
      const memory_desc_ext &scale_bias_desc, void *scale, void *bias,
      const memory_desc_ext &mean_var_desc, void *running_mean, void *running_var,
      void *saved_mean, void *saved_var, size_t workspace_size, void *workspace);
// DPCT_LABEL_END

// DPCT_LABEL_BEGIN|batch_normalization_backward_decl|dpct::dnnl
// DPCT_DEPENDENCY_BEGIN
// DnnlUtils|engine_ext
// DnnlUtils|batch_normalization_mode
// DnnlUtils|batch_normalization_ops
// DPCT_DEPENDENCY_END
// DPCT_CODE
  /// Computing the gradient of a specified batch normalization function asynchronously.
  /// \param [in] mode Batch normalization mode.
  /// \param [in] epsilon Epsilon value used in computation.
  /// \param [in] alpha_data Value to scaling factors used to scale the computed
  /// data value.
  /// \param [in] src_desc Source memory descriptor.
  /// \param [in] src Pointer to source data.
  /// \param [in] diff_dst_desc Differential destination memory descriptor.
  /// \param [in] diff_dst Pointer to differential destination data.
  /// \param [in] beta_data Value to scaling factors used to scale the prior value
  /// in the data memory.
  /// \param [in] diff_src_desc Differential source memory descriptor.
  /// \param [out] diff_src Pointer to differential source data.
  /// \param [in] alpha_param Value to scaling factors used to scale the computed
  /// parameter value.
  /// \param [in] diff_scale_bias_mean_var_desc Differential scale, bias, mean,
  /// variance memory descriptor.
  /// \param [in] scale Pointer to scale data.
  /// \param [in] beta_param Value to scaling factors used to scale the prior value
  /// in the parameter memory.
  /// \param [in] diff_scale Pointer to differential scale data.
  /// \param [in] diff_bias Pointer to differential bias data.
  /// \param [in] saved_mean Pointer to optional cache saved mean data in forward.
  /// \param [in] saved_var Pointer to optional cache saved variance data in forward.
  /// \returns An event representing the batch normalization backward operations.
  sycl::event async_batch_normalization_backward(
      batch_normalization_mode mode, float epsilon, float alpha_data,
      const memory_desc_ext &src_desc, void *src,
      const memory_desc_ext &diff_dst_desc, void *diff_dst, float beta_data,
      const memory_desc_ext &diff_src_desc, void *diff_src, float alpha_param,
      const memory_desc_ext &diff_scale_bias_mean_var_desc, void *scale,
      float beta_param, void *diff_scale, void *diff_bias, void *saved_mean,
      void *saved_var);
// DPCT_LABEL_END

// DPCT_LABEL_BEGIN|batch_normalization_backward_ex_1_decl|dpct::dnnl
// DPCT_DEPENDENCY_BEGIN
// DnnlUtils|engine_ext
// DnnlUtils|batch_normalization_mode
// DnnlUtils|batch_normalization_ops
// DPCT_DEPENDENCY_END
// DPCT_CODE
  /// Computing the gradient of a specified batch normalization function
  /// asynchronously.
  /// \param [in] mode Batch normalization mode.
  /// \param [in] ops Batch normalization operation mode. This mode can set to
  /// perform only batch normalization, or batch normalization followed by
  /// activation, or batch normalization followed by element-wise addition and
  /// activation.
  /// \param [in] adesc Activation operation descriptor.
  /// \param [in] epsilon Epsilon value used in computation.
  /// \param [in] alpha_data Value to scaling factors used to scale the computed
  /// data value.
  /// \param [in] src_desc Source memory descriptor.
  /// \param [in] src Pointer to source data.
  /// \param [in] dst_desc Destination memory descriptor.
  /// \param [in] dst Pointer to destination data.
  /// \param [in] diff_dst_desc Differential destination memory descriptor.
  /// \param [in] diff_dst Pointer to differential destination data.
  /// \param [in] beta_data Value to scaling factors used to scale the prior value
  /// in the data memory.
  /// \param [in] diff_src_desc Differential source memory descriptor.
  /// \param [out] diff_src Pointer to differential source data.
  /// \param [in] diff_summand_desc Differential summand memory descriptor.
  /// \param [out] diff_summand Pointer to differential summand data.
  /// \param [in] alpha_param Value to scaling factors used to scale the computed
  /// parameter value.
  /// \param [in] diff_scale_bias_mean_var_desc Differential scale, bias, mean,
  /// variance memory descriptor.
  /// \param [in] scale Pointer to scale data.
  /// \param [in] bias Pointer to bias data.
  /// \param [in] beta_param Value to scaling factors used to scale the prior value
  /// in the parameter memory.
  /// \param [out] diff_scale Pointer to differential scale data.
  /// \param [out] diff_bias Pointer to differential bias data.
  /// \param [in] saved_mean Pointer to optional cache saved mean data in forward.
  /// \param [in] saved_var Pointer to optional cache saved variance data in forward.
  /// \param [in] workspace_size Size of workspace.
  /// \param [in] workspace Pointer to workspace used for backward propagation.
  /// \returns An event representing the batch normalization backward operations.
  sycl::event async_batch_normalization_backward(
      batch_normalization_mode mode, batch_normalization_ops ops,
      activation_desc &adesc, float epsilon, float alpha_data,
      const memory_desc_ext &src_desc, void *src,
      const memory_desc_ext &dst_desc, void *dst,
      const memory_desc_ext &diff_dst_desc, void *diff_dst, float beta_data,
      const memory_desc_ext &diff_src_desc, void *diff_src,
      const memory_desc_ext &diff_summand_desc, void *diff_summand,
      float alpha_param, const memory_desc_ext &diff_scale_bias_mean_var_desc,
      void *scale, void *bias, float beta_param, void *diff_scale,
      void *diff_bias, void *saved_mean, void *saved_var,
      size_t workspace_size, void *workspace);
// DPCT_LABEL_END

// DPCT_LABEL_BEGIN|batch_normalization_backward_ex_2_decl|dpct::dnnl
// DPCT_DEPENDENCY_BEGIN
// DnnlUtils|engine_ext
// DnnlUtils|batch_normalization_mode
// DnnlUtils|batch_normalization_ops
// DPCT_DEPENDENCY_END
// DPCT_CODE
  /// Computing the gradient of a specified batch normalization function
  /// asynchronously.
  /// \param [in] mode Batch normalization mode.
  /// \param [in] ops Batch normalization operation mode. This mode can set to
  /// perform only batch normalization, or batch normalization followed by
  /// activation, or batch normalization followed by element-wise addition and
  /// activation.
  /// \param [in] adesc Activation operation descriptor.
  /// \param [in] epsilon Epsilon value used in computation.
  /// \param [in] alpha_data Value to scaling factors used to scale the computed
  /// data value.
  /// \param [in] src_desc Source memory descriptor.
  /// \param [in] src Pointer to source data.
  /// \param [in] dst_desc Destination memory descriptor.
  /// \param [in] dst Pointer to destination data.
  /// \param [in] diff_dst_desc Differential destination memory descriptor.
  /// \param [in] diff_dst Pointer to differential destination data.
  /// \param [in] beta_data Value to scaling factors used to scale the prior value
  /// in the data memory.
  /// \param [in] diff_src_desc Differential source memory descriptor.
  /// \param [out] diff_src Pointer to differential source data.
  /// \param [in] diff_summand_desc Differential summand memory descriptor.
  /// \param [out] diff_summand Pointer to differential summand data.
  /// \param [in] alpha_param Value to scaling factors used to scale the computed
  /// parameter value.
  /// \param [in] diff_scale_bias_desc Differential scale, bias memory descriptor.
  /// \param [in] scale Pointer to scale data.
  /// \param [in] bias Pointer to bias data.
  /// \param [in] beta_param Value to scaling factors used to scale the prior value
  /// in the parameter memory.
  /// \param [out] diff_scale Pointer to differential scale data.
  /// \param [out] diff_bias Pointer to differential bias data.
  /// \param [in] mean_var_desc Differential mean, variance memory descriptor.
  /// \param [in] saved_mean Pointer to optional cache saved mean data in forward.
  /// \param [in] saved_var Pointer to optional cache saved variance data in forward.
  /// \param [in] workspace_size Size of workspace.
  /// \param [in] workspace Pointer to workspace used for backward propagation.
  /// \returns An event representing the batch normalization backward operations.
  sycl::event async_batch_normalization_backward(
      batch_normalization_mode mode, batch_normalization_ops ops,
      activation_desc &adesc, float epsilon, float alpha_data,
      const memory_desc_ext &src_desc, void *src, const memory_desc_ext &dst_desc,
      void *dst, const memory_desc_ext &diff_dst_desc, void *diff_dst,
      float beta_data, const memory_desc_ext &diff_src_desc, void *diff_src,
      const memory_desc_ext &diff_summand_desc, void *diff_summand,
      float alpha_param, const memory_desc_ext &diff_scale_bias_desc, void *scale,
      void *bias, float beta_param, void *diff_scale, void *diff_bias,
      const memory_desc_ext &mean_var_desc, void *saved_mean, void *saved_var,
      size_t workspace_size, void *workspace);
// DPCT_LABEL_END

// DPCT_LABEL_BEGIN|convolution_forward_decl|dpct::dnnl
// DPCT_DEPENDENCY_BEGIN
// DnnlUtils|engine_ext
// DnnlUtils|convolution_desc
// DPCT_DEPENDENCY_END
// DPCT_CODE
  /// Computing a specified convolution function value asynchronously.
  /// \param [in] desc Convolution descriptor.
  /// \param [in] alg Convolution algorithm.
  /// \param [in] alpha Value to scaling factors used to scale the computed
  /// value.
  /// \param [in] src_desc Source memory descriptor.
  /// \param [in] src Pointer to source data.
  /// \param [in] weight_desc Weight memory descriptor.
  /// \param [in] weight Pointer to weight data.
  /// \param [in] beta Value to scaling factors used to scale the prior value
  /// in the destination memory.
  /// \param [in] dst_desc Destination memory descriptor.
  /// \param [out] dst Pointer to destination data.
  /// \returns An event representing the convolution forward operations.
  sycl::event async_convolution_forward(convolution_desc &desc, ::dnnl::algorithm alg,
                                  float alpha, const memory_desc_ext &src_desc,
                                  void *src, const memory_desc_ext &weight_desc,
                                  void *weight, float beta,
                                  const memory_desc_ext &dst_desc, void *dst);
// DPCT_LABEL_END

// DPCT_LABEL_BEGIN|convolution_forward_ex_decl|dpct::dnnl
// DPCT_DEPENDENCY_BEGIN
// DnnlUtils|engine_ext
// DnnlUtils|convolution_desc
// DPCT_DEPENDENCY_END
// DPCT_CODE
  /// Computing a specified convolution function value asynchronously.
  /// \param [in] desc Convolution descriptor.
  /// \param [in] alg Convolution algorithm.
  /// \param [in] adesc Activation operation descriptor.
  /// \param [in] alpha_0 Value to scaling factors used to scale the data
  /// value.
  /// \param [in] src_desc Source memory descriptor.
  /// \param [in] src Pointer to source data.
  /// \param [in] weight_desc Weight memory descriptor.
  /// \param [in] weight Pointer to weight data.
  /// \param [in] alpha_1 Value to scaling factors used to scale the summand
  /// value.
  /// \param [in] summand_desc Summand memory descriptor.
  /// \param [in] summand Pointer to summand data.
  /// \param [in] bias_desc Bias memory descriptor.
  /// \param [in] bias Pointer to bias data.
  /// \param [in] dst_desc Destination memory descriptor.
  /// \param [out] dst Pointer to destination data.
  /// \returns An event representing the convolution forward operations.
  sycl::event async_convolution_forward(
      convolution_desc &desc, ::dnnl::algorithm alg, activation_desc &adesc,
      float alpha_0, const memory_desc_ext &src_desc, void *src,
      const memory_desc_ext &weight_desc, void *weight, float alpha_1,
      const memory_desc_ext &summand_desc, void *summand,
      const memory_desc_ext &bias_desc, void *bias,
      const memory_desc_ext &dst_desc, void *dst);
// DPCT_LABEL_END

// DPCT_LABEL_BEGIN|convolution_backward_data_decl|dpct::dnnl
// DPCT_DEPENDENCY_BEGIN
// DnnlUtils|engine_ext
// DnnlUtils|convolution_desc
// DPCT_DEPENDENCY_END
// DPCT_CODE
  /// Computing the data gradient of a specified convolution function asynchronously.
  /// \param [in] desc Convolution descriptor.
  /// \param [in] alg Convolution algorithm.
  /// \param [in] alpha Value to scaling factors used to scale the computed
  /// value.
  /// \param [in] weight_desc Weight memory descriptor.
  /// \param [in] weight Pointer to weight data.
  /// \param [in] diff_dst_desc Differential destination memory descriptor.
  /// \param [in] diff_dst Pointer to differential destination data.
  /// \param [in] beta Value to scaling factors used to scale the prior value
  /// in the destination memory.
  /// \param [in] diff_src_desc Differential source memory descriptor.
  /// \param [out] diff_src Pointer to differential source data.
  /// \returns An event representing the convolution backward data operations.
  sycl::event async_convolution_backward_data(
      convolution_desc &desc, ::dnnl::algorithm alg, float alpha,
      const memory_desc_ext &weight_desc, void *weight,
      const memory_desc_ext &diff_dst_desc, void *diff_dst, float beta,
      const memory_desc_ext &diff_src_desc, void *diff_src);
// DPCT_LABEL_END

// DPCT_LABEL_BEGIN|convolution_backward_weight_decl|dpct::dnnl
// DPCT_DEPENDENCY_BEGIN
// DnnlUtils|engine_ext
// DnnlUtils|convolution_desc
// DPCT_DEPENDENCY_END
// DPCT_CODE
  /// Computing the weight gradient of a specified convolution function
  /// asynchronously.
  /// \param [in] desc Convolution descriptor.
  /// \param [in] alg Convolution algorithm.
  /// \param [in] alpha Value to scaling factors used to scale the computed
  /// value.
  /// \param [in] src_desc Source memory descriptor.
  /// \param [in] src Pointer to source data.
  /// \param [in] diff_dst_desc Differential destination memory descriptor.
  /// \param [in] diff_dst Pointer to differential destination data.
  /// \param [in] beta Value to scaling factors used to scale the prior value
  /// in the destination memory.
  /// \param [in] diff_weight_desc Differential weight memory descriptor.
  /// \param [out] diff_weight Pointer to differential weight data.
  /// \returns An event representing the convolution backward weight operations.
  sycl::event async_convolution_backward_weight(
      convolution_desc &desc, ::dnnl::algorithm alg, float alpha,
      const memory_desc_ext &src_desc, void *src,
      const memory_desc_ext &diff_dst_desc, void *diff_dst, float beta,
      const memory_desc_ext &diff_weight_desc, void *diff_weight);
// DPCT_LABEL_END

// DPCT_LABEL_BEGIN|convolution_backward_bias_decl|dpct::dnnl
// DPCT_DEPENDENCY_BEGIN
// DnnlUtils|engine_ext
// DPCT_DEPENDENCY_END
// DPCT_CODE
  /// Computing the bias gradient of a specified convolution function
  /// asynchronously.
  /// \param [in] alpha Value to scaling factors used to scale the computed
  /// value.
  /// \param [in] diff_dst_desc Differential destination memory descriptor.
  /// \param [in] diff_dst Pointer to differential destination data.
  /// \param [in] beta Value to scaling factors used to scale the prior value
  /// in the destination memory.
  /// \param [in] diff_bias_desc Differential bias memory descriptor.
  /// \param [out] diff_bias Pointer to differential bias data.
  /// \returns An event representing the convolution backward bias operations.
  sycl::event async_convolution_backward_bias(float alpha,
                                        const memory_desc_ext &diff_dst_desc,
                                        void *diff_dst, float beta,
                                        const memory_desc_ext &diff_bias_desc,
                                        void *diff_bias);
// DPCT_LABEL_END

// DPCT_LABEL_BEGIN|rnn_get_weight_space_size_decl|dpct::dnnl
// DPCT_DEPENDENCY_BEGIN
// DnnlUtils|engine_ext
// DnnlUtils|rnn_mode
// DnnlUtils|rnn_bias_mode
// DnnlUtils|rnn_direction
// DPCT_DEPENDENCY_END
// DPCT_CODE
  /// Getting the required weight space size for specified rnn operation.  
  /// \param [in] desc RNN descriptor.
  /// \param [out] weight_space_size Size of required weight space.
  void rnn_get_weight_space_size(const rnn_desc &desc,
                                 size_t *weight_space_size);
// DPCT_LABEL_END

// DPCT_LABEL_BEGIN|rnn_get_scratchpad_workspace_size_decl|dpct::dnnl
// DPCT_DEPENDENCY_BEGIN
// DnnlUtils|engine_ext
// DnnlUtils|rnn_mode
// DnnlUtils|rnn_bias_mode
// DnnlUtils|rnn_direction
// DPCT_DEPENDENCY_END
// DPCT_CODE
  /// Getting the required scratchpad size and workspace size for specified rnn operation.  
  /// \param [in] desc RNN descriptor.
  /// \param [in] kind Propagation kind.
  /// \param [in] src_desc Source memory descriptor.
  /// \param [out] scratchpad_size Size of required scratchpad.
  /// \param [out] workspace_size Size of required workspace.
  void rnn_get_scratchpad_workspace_size(const rnn_desc &desc, ::dnnl::prop_kind kind,
                              const memory_desc_ext &src_desc,
                              size_t *scratchpad_size, size_t *workspace_size);
// DPCT_LABEL_END

// DPCT_LABEL_BEGIN|async_rnn_forward_decl|dpct::dnnl
// DPCT_DEPENDENCY_BEGIN
// DnnlUtils|engine_ext
// DnnlUtils|rnn_mode
// DnnlUtils|rnn_bias_mode
// DnnlUtils|rnn_direction
// DPCT_DEPENDENCY_END
// DPCT_CODE
  /// Computing a specified rnn function value asynchronously.
  /// \param [in] desc RNN descriptor.
  /// \param [in] kind Propagation kind.
  /// \param [in] src_desc Source memory descriptor.
  /// \param [in] src Pointer to source data.
  /// \param [in] dst_desc Destination memory descriptor.
  /// \param [out] dst Pointer to destination data.
  /// \param [in] iter_desc Recurrent hidden state data memory descriptor.
  /// \param [in] src_iter Pointer to input recurrent hidden state data.
  /// \param [in] dst_iter Pointer to output recurrent hidden state data.
  /// \param [in] iter_c_desc Recurrent cell state data memory descriptor.
  /// \param [in] src_c_iter Pointer to input recurrent cell state data.
  /// \param [in] dst_c_iter Pointer to output recurrent cell state data.
  /// \param [in] weight_size Size of weight memory.
  /// \param [in] weight Pointer to weight data.
  /// \param [in] scratchpad_size Size of scratchpad memory.
  /// \param [in] scratchpad Pointer to scratchpad data.
  /// \param [in] workspace_size Size of workspace memory.
  /// \param [in] workspace Pointer to workspace data.
  /// \returns An event representing the status of rnn forward operations.
  sycl::event async_rnn_forward(const rnn_desc &desc, ::dnnl::prop_kind kind,
                               const memory_desc_ext &src_desc, void *src,
                               const memory_desc_ext &dst_desc, void *dst,
                               const memory_desc_ext &iter_desc, void *src_iter,
                               void *dst_iter,
                               const memory_desc_ext &iter_c_desc,
                               void *src_iter_c, void *dst_iter_c,
                               size_t weight_size, void *weight,
                               size_t scratchpad_size, void *scratchpad,
                               size_t workspace_size, void *workspace);
// DPCT_LABEL_END

// DPCT_LABEL_BEGIN|async_rnn_backward_decl|dpct::dnnl
// DPCT_DEPENDENCY_BEGIN
// DnnlUtils|engine_ext
// DnnlUtils|rnn_mode
// DnnlUtils|rnn_bias_mode
// DnnlUtils|rnn_direction
// DPCT_DEPENDENCY_END
// DPCT_CODE
  /// Computing the data and weight gradient of a specified rnn function
  /// asynchronously.
  /// \param [in] desc RNN descriptor.
  /// \param [in] dst_desc Destination memory descriptor.
  /// \param [in] dst Pointer to destination data.
  /// \param [in] diff_dst Pointer to differential destination data.
  /// \param [in] src_desc Source memory descriptor.
  /// \param [in] src Pointer to source data.
  /// \param [out] diff_src Pointer to differential source data.
  /// \param [in] iter_desc Recurrent hidden state data memory descriptor.
  /// \param [in] src_iter Pointer to input recurrent hidden state data.
  /// \param [in] diff_dst_iter Pointer to differential output recurrent hidden state data.
  /// \param [out] diff_src_iter Pointer to differential input recurrent hidden state data.
  /// \param [in] iter_c_desc Recurrent cell state data memory descriptor.
  /// \param [in] src_c_iter Pointer to input recurrent cell state data.
  /// \param [in] diff_dst_c_iter Pointer to differential output recurrent cell state data.
  /// \param [out] diff_src_c_iter Pointer to differential input recurrent cell state data.
  /// \param [in] weight_size Size of weight memory.
  /// \param [in] weight Pointer to weight data.
  /// \param [out] diff_weight Pointer to differential weight data.
  /// \param [in] scratchpad_size Size of scratchpad memory.
  /// \param [in] scratchpad Pointer to scratchpad data.
  /// \param [in] workspace_size Size of workspace memory.
  /// \param [in] workspace Pointer to workspace data.
  /// \returns An event representing the status of rnn backward operations.
  sycl::event async_rnn_backward(
      const rnn_desc &desc, const memory_desc_ext &dst_desc, void *dst,
      void *diff_dst, const memory_desc_ext &src_desc, void *src,
      void *diff_src, const memory_desc_ext &iter_desc, void *src_iter,
      void *diff_dst_iter, void *diff_src_iter,
      const memory_desc_ext &iter_c_desc, void *src_iter_c,
      void *diff_dst_iter_c, void *diff_src_iter_c, size_t weight_size,
      void *weight, void *diff_weight, size_t scratchpad_size, void *scratchpad,
      size_t workspace_size, void *workspace);
// DPCT_LABEL_END

<<<<<<< HEAD
// DPCT_LABEL_BEGIN|dropout_get_state_size_decl|dpct::dnnl
// DPCT_DEPENDENCY_BEGIN
// DnnlUtils|engine_ext
// DnnlUtils|dropout_desc
// DPCT_DEPENDENCY_END
// DPCT_CODE
  /// Getting the required state size for specified dropout operation.
  /// \param [in] src_desc Source memory descriptor.
  /// \returns Required size of state.
  size_t dropout_get_state_size();
// DPCT_LABEL_END

// DPCT_LABEL_BEGIN|async_dropout_forward_decl|dpct::dnnl
// DPCT_DEPENDENCY_BEGIN
// DnnlUtils|engine_ext
// DnnlUtils|dropout_desc
// DPCT_DEPENDENCY_END
// DPCT_CODE
  /// Computing a specified dropout function value asynchronously.
  /// \param [in] desc Dropout descriptor.
  /// \param [in] src_desc Source memory descriptor.
  /// \param [in] src Pointer to source data.
  /// \param [in] dst_desc Destination memory descriptor.
  /// \param [out] dst Pointer to destination data.
  /// \param [in] workspace Pointer to workspace data.
  /// \param [in] workspace_size Size of workspace memory.
  /// \returns An event representing the dropout forward operations.
  sycl::event async_dropout_forward(const dropout_desc &desc,
                                    const memory_desc_ext &src_desc, void *src,
                                    const memory_desc_ext &dst_desc, void *dst,
                                    void *workspace, size_t workspace_size);
// DPCT_LABEL_END

// DPCT_LABEL_BEGIN|async_dropout_backward_decl|dpct::dnnl
// DPCT_DEPENDENCY_BEGIN
// DnnlUtils|engine_ext
// DnnlUtils|dropout_desc
// DPCT_DEPENDENCY_END
// DPCT_CODE
  /// Computing the gradient of a specified dropout function asynchronously.
  /// \param [in] desc Dropout descriptor.
  /// \param [in] diff_dst_desc Differential destination memory descriptor.
  /// \param [in] diff_dst Pointer to differential destination data.
  /// \param [in] diff_src_desc Differential source memory descriptor.
  /// \param [out] diff_src Pointer to differential source data.
  /// \param [in] workspace Pointer to workspace data.
  /// \param [in] workspace_size Size of workspace memory.
  /// \returns An event representing the dropout backward operations.
  sycl::event async_dropout_backward(const dropout_desc &desc,
                                     const memory_desc_ext &diff_dst_desc,
                                     void *diff_dst,
                                     const memory_desc_ext &diff_src_desc,
                                     void *diff_src, void *workspace,
                                     size_t workspace_size);
// DPCT_LABEL_END
=======
  operator bool() const {
    return bool(_eng) && bool(_s) && bool(_q);
  }

  engine_ext &operator=(std::nullptr_t) {
    _eng.reset(nullptr);
    _s.reset(nullptr);
    _q = nullptr;
    return *this;
  }
>>>>>>> 80e4847b
// DPCT_LABEL_BEGIN|engine_ext_1|dpct::dnnl
// DPCT_DEPENDENCY_BEGIN
// DnnlUtils|engine_ext
// DPCT_DEPENDENCY_END
// DPCT_CODE
};
// DPCT_LABEL_END

// DPCT_LABEL_BEGIN|dropout_desc_def|dpct::dnnl
// DPCT_DEPENDENCY_EMPTY
// DPCT_CODE
void dropout_desc::restore(engine_ext &engine, float p, void *state,
                           size_t state_size, unsigned long long seed) {
  _p = p;
  _seed = seed;
  if (state) {
    _state = state;
    sycl::queue *q = engine.get_queue();
    _rng_engine = new oneapi::mkl::rng::philox4x32x10(
        oneapi::mkl::rng::load_state<oneapi::mkl::rng::philox4x32x10>(*q,
                                                                      (std::uint8_t *)state));
    _distr = new oneapi::mkl::rng::bernoulli<
        std::int32_t, oneapi::mkl::rng::bernoulli_method::icdf>(p);
  }
}

void dropout_desc::set(engine_ext &engine, float p, void *state,
                       size_t state_size, unsigned long long seed) {
  _p = p;
  _seed = seed;
  if (state) {
    _state = state;
    sycl::queue *q = engine.get_queue();
    _rng_engine = new oneapi::mkl::rng::philox4x32x10(*q, seed);
    _distr = new oneapi::mkl::rng::bernoulli<
        std::int32_t, oneapi::mkl::rng::bernoulli_method::icdf>(p);
    if (state_size < oneapi::mkl::rng::get_state_size(*_rng_engine)) {
      throw std::runtime_error("set: no sufficient memory to save states.");
    }
    oneapi::mkl::rng::save_state(*_rng_engine, (std::uint8_t *)state);
  }
}
// DPCT_LABEL_END

// DPCT_LABEL_BEGIN|memory_desc_ext_def|dpct::dnnl
// DPCT_DEPENDENCY_EMPTY
// DPCT_CODE
inline
::dnnl::memory::data_type
memory_desc_ext::to_dnnl_data_type(dpct::library_data_t dt) {
  using dnnl_dt = ::dnnl::memory::data_type;
  switch (dt) {
  case dpct::library_data_t::real_half:
    return dnnl_dt::f16;
  case dpct::library_data_t::real_bfloat16:
    return dnnl_dt::bf16;
  case dpct::library_data_t::real_float:
    return dnnl_dt::f32;
  case dpct::library_data_t::real_int32:
    return dnnl_dt::s32;
  case dpct::library_data_t::real_int8:
    return dnnl_dt::s8;
  case dpct::library_data_t::real_uint8:
    return dnnl_dt::u8;
  case dpct::library_data_t::real_int8_4:
    return dnnl_dt::s8;
  case dpct::library_data_t::real_int8_32:
    return dnnl_dt::s8;
  case dpct::library_data_t::real_uint8_4:
    return dnnl_dt::u8;
  default:
    throw std::runtime_error("to_dnnl_data_type: unsupported data type.");
  }
}

inline
dpct::library_data_t
memory_desc_ext::to_dpct_library_data_t(::dnnl::memory::data_type dt,
                                        unsigned block_size) {
  using dpct_dt = dpct::library_data_t;
  using dnnl_dt = ::dnnl::memory::data_type;
  switch (dt) {
  case dnnl_dt::f16:
    return dpct_dt::real_half;
  case dnnl_dt::bf16:
    return dpct_dt::real_bfloat16;
  case dnnl_dt::f32:
    return dpct_dt::real_float;
  case dnnl_dt::s32:
    return dpct_dt::real_int32;
  case dnnl_dt::s8:
    if (block_size == 4) {
      return dpct_dt::real_int8_4;
    } else if (block_size == 32) {
      return dpct_dt::real_int8_32;
    } else {
      return dpct_dt::real_int8;
    }
  case dnnl_dt::u8:
    if (block_size == 4) {
      return dpct_dt::real_uint8_4;
    } else {
      return dpct_dt::real_uint8;
    }
  default:
    throw std::runtime_error("to_dpct_library_data_t: unsupported data type "
                             "dnnl::memory::data_type::undef.");
  }
}

inline
::dnnl::memory::format_tag
memory_desc_ext::to_dnnl_format_tag(dpct::library_data_t dt,
                                    memory_format_tag tag) {
  using dpct_dt = dpct::library_data_t;
  using dpct_tag = memory_format_tag;
  using dnnl_tag = ::dnnl::memory::format_tag;
  switch (tag) {
  case dpct_tag::nchw:
    return dnnl_tag::nchw;
  case dpct_tag::nhwc:
    return dnnl_tag::nhwc;
  default:
    if (dt == dpct_dt::real_int8_32) {
      return dnnl_tag::nChw32c;
    } else {
      return dnnl_tag::nChw4c;
    }
  }
}

inline
void memory_desc_ext::set(memory_format_tag tag, dpct::library_data_t dt, int n,
                          int c, int h, int w) {
  _desc = ::dnnl::memory::desc({n, c, h, w}, to_dnnl_data_type(dt),
                               to_dnnl_format_tag(dt, tag));
}

inline
void memory_desc_ext::set(dpct::library_data_t dt, int n, int c, int h, int w,
                          int n_stride, int c_stride, int h_stride,
                          int w_stride) {
  _desc = ::dnnl::memory::desc({n, c, h, w}, to_dnnl_data_type(dt),
                               {n_stride, c_stride, h_stride, w_stride});
}

inline
void memory_desc_ext::set(dpct::library_data_t dt, int ndims, const int dims[],
                          const int strides[]) {
  _desc = ::dnnl::memory::desc({dims, dims + ndims}, to_dnnl_data_type(dt),
                               {strides, strides + ndims});
}

inline
void memory_desc_ext::set(memory_format_tag tag, dpct::library_data_t dt,
                          int ndims, const int dims[]) {
  _desc = ::dnnl::memory::desc({dims, dims + ndims}, to_dnnl_data_type(dt),
                               to_dnnl_format_tag(dt, tag));
}

inline
void memory_desc_ext::set(rnn_memory_format_tag tag, dpct::library_data_t dt,
                          int t, int n, int c) {
  if (tag == rnn_memory_format_tag::tnc) {
    _desc = ::dnnl::memory::desc({t, n, c}, to_dnnl_data_type(dt),
                                 ::dnnl::memory::format_tag::tnc);
  } else if(tag == rnn_memory_format_tag::ntc) {
    _desc = ::dnnl::memory::desc({t, n, c}, to_dnnl_data_type(dt),
                                 ::dnnl::memory::format_tag::ntc);
  } else {
    throw std::runtime_error("set: unsupported memory format tag.");
  }
}

inline
void memory_desc_ext::get(dpct::library_data_t *dt, int *n, int *c, int *h,
                          int *w, int *n_stride, int *c_stride, int *h_stride,
                          int *w_stride) const {
  unsigned block_size = 1;
  auto dims = _desc.get_dims();
  auto inner_blks = _desc.get_inner_blks();
  auto strides = _desc.get_strides();
  if (!inner_blks.empty()) {
    block_size = inner_blks[0];
  }

  *dt = to_dpct_library_data_t(_desc.get_data_type(), block_size);
  *n = dims[0];
  *c = dims[1];
  *h = dims[2];
  *w = dims[3];
  *n_stride = strides[0] / block_size;
  *c_stride = strides[1] / block_size;
  *h_stride = strides[2] / block_size;
  *w_stride = strides[3] / block_size;
}

inline
void memory_desc_ext::get(dpct::library_data_t *dt, memory_format_tag *tag,
                          int *n, int *c, int *h, int *w) const {
  unsigned block_size = 1;
  *tag = memory_format_tag::nchw;
  auto dims = _desc.get_dims();
  auto strides = _desc.get_strides();
  auto inner_blks = _desc.get_inner_blks();
  if (!inner_blks.empty()) {
    block_size = inner_blks[0];
    *tag = memory_format_tag::nchw_blocked;
  }
  if (strides[1] == 1 && dims[1] != 1) {
    *tag = memory_format_tag::nhwc;
  }
  *dt = to_dpct_library_data_t(_desc.get_data_type(), block_size);
  *n = dims[0];
  *c = dims[1];
  *h = dims[2];
  *w = dims[3];
}

inline
void memory_desc_ext::get(dpct::library_data_t *dt, rnn_memory_format_tag *tag,
                          int *t, int *n, int *c) const {
  auto dims = _desc.get_dims();
  auto strides = _desc.get_strides();

  if (strides[0] >= strides[1]) {
    *tag = rnn_memory_format_tag::tnc;
  } else {
    *tag = rnn_memory_format_tag::ntc;
  }

  *dt = to_dpct_library_data_t(_desc.get_data_type(), 1);
  *t = dims[0];
  *n = dims[1];
  *c = dims[2];
}

inline
void memory_desc_ext::get(int requested_ndims, dpct::library_data_t *dt,
                          int *ndims, int dims[], int strides[]) const {
  unsigned block_size = 1;
  auto inner_blks = _desc.get_inner_blks();
  auto adims = _desc.get_dims();
  auto astrides = _desc.get_strides();
  if (!inner_blks.empty()) {
    block_size = inner_blks[0];
  }
  *dt = to_dpct_library_data_t(_desc.get_data_type(), block_size);
  *ndims = _desc.get_ndims();
  for (int index = 0; index < requested_ndims; index++) {
    dims[index] = adims[index];
    strides[index] =
        astrides[index] / block_size;
  }
}

inline
void memory_desc_ext::get(int requested_ndims, dpct::library_data_t *dt,
                          memory_format_tag *tag, int *ndims,
                          int dims[]) const {
  unsigned block_size = 1;
  *tag = memory_format_tag::nchw;
  auto inner_blks = _desc.get_inner_blks();
  auto adims = _desc.get_dims();
  auto astrides = _desc.get_strides();
  if (!inner_blks.empty()) {
    block_size = inner_blks[0];
    *tag = memory_format_tag::nchw_blocked;
  }
  if (astrides[1] == 1 &&
      adims[1] != 1) {
    *tag = memory_format_tag::nhwc;
  }
  *dt = to_dpct_library_data_t(_desc.get_data_type(), block_size);
  *ndims = _desc.get_ndims();
  for (int index = 0; index < requested_ndims; index++) {
    dims[index] = adims[index];
  }
}
// DPCT_LABEL_END

// DPCT_LABEL_BEGIN|engine_ext_2|dpct::dnnl
// DPCT_DEPENDENCY_EMPTY
// DPCT_CODE
inline
void engine_ext::get_rnn_configuration(const ::dnnl::memory::desc &desc,
                                       rnn_direction direction, rnn_mode mode,
                                       dpct::library_data_t dt, int hidden_size,
                                       ::dnnl::memory::data_type *dnnl_dt,
                                       ::dnnl::memory::format_tag *tag,
                                       int *projection_size, int *output_size,
                                       int *seq_length, int *batch_size,
                                       int *direction_num, int *gate_num) {
  if (!desc.is_zero()) {
    auto dims = desc.get_dims();
    auto strides = desc.get_strides();
    if (strides[0] >= strides[1]) {
      *tag = ::dnnl::memory::format_tag::tnc;
      *seq_length = dims[0];
      *batch_size = dims[1];
    } else {
      *tag = ::dnnl::memory::format_tag::ntc;
      *seq_length = dims[1];
      *batch_size = dims[0];
    }
  }
  if (direction == rnn_direction::bidirectional) {
    *direction_num = 2;
  } else {
    *direction_num = 1;
  }
  if (mode == rnn_mode::lstm) {
    *gate_num = 4;
  } else if (mode == rnn_mode::gru) {
    *gate_num = 3;
  } else {
    *gate_num = 1;
  }
  if (*projection_size != hidden_size) {
    *output_size = *projection_size;
  } else {
    *projection_size = 0;
    *output_size = hidden_size;
  }
  *dnnl_dt = memory_desc_ext::to_dnnl_data_type(dt);
}

inline
void *engine_ext::allocate(const memory_desc_ext &data_desc, int count) const {
  size_t mem_size = data_desc.get_size();
  void *mem = sycl::malloc_device(mem_size * count, *_q);
  return mem;
}

inline
void engine_ext::transform_no_zero(const memory_desc_ext &desc, void *src, void *dst) {
  ::dnnl::memory::data_type dt = desc.get_desc().get_data_type();
  size_t element_num = desc.get_element_num();
  switch (dt) {
  case ::dnnl::memory::data_type::f32:
    transform_no_zero_with_type<float>(_q, src, dst, element_num);
    break;
  case ::dnnl::memory::data_type::f16:
    transform_no_zero_with_type<sycl::half>(_q, src, dst, element_num);
    break;
  case ::dnnl::memory::data_type::s32:
    transform_no_zero_with_type<int32_t>(_q, src, dst, element_num);
    break;
  case ::dnnl::memory::data_type::s8:
    transform_no_zero_with_type<int8_t>(_q, src, dst, element_num);
    break;
  case ::dnnl::memory::data_type::u8:
    transform_no_zero_with_type<uint8_t>(_q, src, dst, element_num);
    break;
  default:
    throw std::runtime_error("transform_no_zero: unsupported data type.");
  }
}

inline
::dnnl::memory::desc
engine_ext::get_group_weight_desc(int group_count,
                                  const memory_desc_ext &weight_desc) {
  if (group_count == 1) {
    return weight_desc.get_desc();
  }
  auto help_weight_desc = weight_desc.get_desc();
  int ndims = help_weight_desc.get_ndims();
  if (!help_weight_desc.get_inner_blks().empty()) {
    throw std::runtime_error("get_group_weight_desc: group convolution with "
                             "blocked weight memory unimplemented.");
  }
  std::vector<int64_t> new_size;
  auto old_size = weight_desc.get_dims();
  new_size.push_back(group_count);
  new_size.push_back(old_size[0] / group_count);
  for (int index = 1; index < old_size.size(); index++) {
    new_size.push_back(old_size[index]);
  }
  std::vector<int64_t> strides = help_weight_desc.get_strides();
  ::dnnl::memory::format_tag tag;
  bool is_nhwc = (strides[1] == 1 && old_size[1] != 1);

  if (ndims == 4) {
    if (is_nhwc) {
      tag = ::dnnl::memory::format_tag::gohwi;
    } else {
      tag = ::dnnl::memory::format_tag::goihw;
    }
  } else if (ndims == 5) {
    if (is_nhwc) {
      tag = ::dnnl::memory::format_tag::godhwi;
    } else {
      tag = ::dnnl::memory::format_tag::goidhw;
    }
  }

  help_weight_desc =
      ::dnnl::memory::desc(new_size, weight_desc.get_desc().get_data_type(), tag);
  return help_weight_desc;
}

inline
::dnnl::memory::desc engine_ext::compress_spatial_dimensions_to_channel(
    const ::dnnl::memory::desc &desc) {
  int ndims = desc.get_ndims();
  auto dims = desc.get_dims();
  auto inner_blks = desc.get_inner_blks();
  assert(ndims >= 4 && "ndims is at least 4.");
  std::vector<int64_t> compressed_dims(ndims);
  compressed_dims[0] = dims[0];
  compressed_dims[1] = dims[1];
  for (int index = 2; index < ndims; index++) {
    compressed_dims[1] = compressed_dims[1] * dims[index];
    compressed_dims[index] = 1;
  }
  if (!inner_blks.empty() && inner_blks[0] == 4) {
    return ::dnnl::memory::desc(compressed_dims, desc.get_data_type(),
                                ::dnnl::memory::format_tag::nChw4c);
  } else if (!inner_blks.empty() && inner_blks[0] == 32) {
    return ::dnnl::memory::desc(compressed_dims, desc.get_data_type(),
                                ::dnnl::memory::format_tag::nChw32c);
  }
  std::vector<int64_t> strides(ndims, 1);
  strides[0] = compressed_dims[1];

  return ::dnnl::memory::desc(compressed_dims, desc.get_data_type(), strides);
}

inline
::dnnl::memory::desc
engine_ext::get_bn_scale_bias_mean_var_desc(const ::dnnl::memory::desc &desc,
                                            batch_normalization_mode mode) {
  int ndims = desc.get_ndims();
  auto dims = desc.get_dims();
  assert(ndims >= 4 && "ndims is at least 4.");
  int channel_num = 1;
  if (mode == batch_normalization_mode::spatial) {
    channel_num = dims[1];
  } else {
    for (int index = 1; index < ndims; index++) {
      channel_num = channel_num * dims[index];
    }
  }
  return ::dnnl::memory::desc({channel_num}, desc.get_data_type(),
                              ::dnnl::memory::format_tag::a);
}

inline
::dnnl::memory::desc engine_ext::transfer_memory_desc_to_channel_major_format(
    const ::dnnl::memory::desc &desc) {
  if (!desc.get_inner_blks().empty()) {
    return desc;
  }
  int ndims = desc.get_ndims();
  auto dims = desc.get_dims();
  if (ndims == 4) {
    return ::dnnl::memory::desc(dims, desc.get_data_type(),
                                ::dnnl::memory::format_tag::nchw);
  }
  return ::dnnl::memory::desc(dims, desc.get_data_type(),
                              ::dnnl::memory::format_tag::ncdhw);
}

/// If the alpha = 0 and beta = 1, then the destination (dst = alpha * out +
/// beta * prior_dst) have no change. In this case this function returns true
/// means the operation can exit directly.
inline
bool engine_ext::scale_parameter_preprocess(
    const std::vector<output_argument_info> &args) {
  bool direct_exit = true;
  for (auto &arg : args) {
    if (arg._alpha == 0.f) {
      if (arg._beta != 1.f) {
        async_scale(arg._beta, arg._desc, arg._data);
      }
    } else {
      direct_exit = false;
    }
  }
  return direct_exit;
}

inline
void engine_ext::derive_batch_normalization_memory_desc(
    memory_desc_ext &scale_bias_desc, memory_desc_ext &mean_var_desc,
    const memory_desc_ext &src_desc, batch_normalization_mode mode) {
    derive_batch_normalization_memory_desc(scale_bias_desc, src_desc, mode);
    derive_batch_normalization_memory_desc(mean_var_desc, src_desc, mode);
}

inline
void engine_ext::derive_batch_normalization_memory_desc(
    memory_desc_ext &desc, const memory_desc_ext &src_desc,
    batch_normalization_mode mode) {
  int src_ndims = src_desc.get_desc().get_ndims();
  auto inner_blks = src_desc.get_desc().get_inner_blks();
  if (src_desc.get_desc().get_ndims() != 4 ||
      src_desc.get_desc().get_ndims() != 5) {
    throw std::runtime_error("derive_batch_normalization_memory_desc: only 4d "
                             "and 5d memory descriptor supported.");
  }
  std::vector<int64_t> dims = src_desc.get_dims();
  dims[0] = 1;
  if (mode == batch_normalization_mode::spatial) {
    dims[2] = 1;
    dims[3] = 1;
    if (src_ndims == 5) {
      dims[4] = 1;
    }
  }
  auto data_type = src_desc.get_desc().get_data_type();
  if (data_type == ::dnnl::memory::data_type::f16) {
    data_type = ::dnnl::memory::data_type::f32;
  }
  if (!inner_blks.empty() && inner_blks[0] == 4) {
    desc.set_desc(::dnnl::memory::desc(dims, data_type,
                                       ::dnnl::memory::format_tag::nChw4c));
  } else if (!inner_blks.empty() && inner_blks[0] == 32) {
    desc.set_desc(::dnnl::memory::desc(dims, data_type,
                                       ::dnnl::memory::format_tag::nChw32c));
  } else {
    if (src_ndims == 4) {
      desc.set_desc(::dnnl::memory::desc(dims, data_type,
                                         ::dnnl::memory::format_tag::nchw));
    } else {
      desc.set_desc(::dnnl::memory::desc(dims, data_type,
                                         ::dnnl::memory::format_tag::ncdhw));
    }
  }
}

template <typename primitive_type, typename args_type>
sycl::event engine_ext::execute_primitive(
    primitive_type *primitive, args_type *args,
    const std::vector<output_argument_info> &output_args,
    const std::vector<void *> &device_ptrs) {
  std::vector<void *> caches;
  int output_arg_num = output_args.size();
  for (int i = 0; i < output_arg_num; i++) {
    if (output_args[i]._beta != 0.f) {
      auto cache = allocate(output_args[i]._desc);
      caches.push_back(cache);
      args->insert(
          {output_args[i]._name,
           ::dnnl::memory(output_args[i]._desc.get_desc(), _eng, cache)});
    } else {
      args->insert(
          {output_args[i]._name, ::dnnl::memory(output_args[i]._desc.get_desc(),
                                                _eng, output_args[i]._data)});
    }
  }

  auto e = ::dnnl::sycl_interop::execute(*primitive, _s, *args);
  int cache_index = 0;
  for (int i = 0; i < output_arg_num; i++) {
    if (output_args[i]._beta != 0.f) {
      e = async_sum(output_args[i]._alpha, output_args[i]._desc,
              caches[cache_index++], output_args[i]._beta, output_args[i]._desc,
              output_args[i]._data);
    } else {
      if (output_args[i]._alpha != 1.f) {
        e = async_scale(output_args[i]._alpha, output_args[i]._desc,
                  output_args[i]._data);
      }
    }
  }
  caches.insert(caches.end(), device_ptrs.begin(), device_ptrs.end());
  async_free(_q, e, primitive, args, caches);
  return e;
}

template <typename primitive_type, typename args_type>
sycl::event engine_ext::execute_primitive(primitive_type *primitive, args_type *args,
                                          bool preserve_primitive)
{
  auto e = ::dnnl::sycl_interop::execute(*primitive, _s, *args);
  primitive_type *p = primitive;
  if(preserve_primitive) {
    p = nullptr;
  }
  async_free(_q, e, p, args);
  return e;
}

inline
::dnnl::memory::desc engine_ext::bn_reorder_memory_to_channel_major_format(
    bool is_input, ::dnnl::memory::desc &desc, void *src, void **cache,
    std::vector<void *> &caches) {
  ::dnnl::memory::desc result;
  result = transfer_memory_desc_to_channel_major_format(desc);
  if ((result != desc) || !src) {
    *cache = allocate(desc);
    if (is_input && src) {
      async_reorder(1.f, desc, src, 0.f, result, *cache);
    }
    caches.push_back(*cache);
  }
  return result;
}

inline
sycl::event engine_ext::batch_normalization_backward_internal(
    batch_normalization_mode mode, float epsilon, float alpha_data,
    const memory_desc_ext &src_desc, void *src,
    const memory_desc_ext &diff_dst_desc, void *diff_dst, float beta_data,
    const memory_desc_ext &diff_src_desc, void *diff_src, float alpha_param,
    const memory_desc_ext &diff_scale_bias_desc, void *scale, void *bias,
    float beta_param, void *diff_scale, void *diff_bias,
    const memory_desc_ext &mean_var_desc, void *saved_mean, void *saved_var) {
  if (scale_parameter_preprocess(
          {{alpha_data, beta_data, diff_src_desc, diff_src},
           {alpha_param, beta_param, diff_scale_bias_desc, diff_scale},
           {alpha_param, beta_param, diff_scale_bias_desc, diff_bias}})) {
    return sycl::event();
  }
  std::vector<void *> caches;
  void *reordered_src = nullptr, *reordered_diff_dst = nullptr,
       *reordered_diff_src = nullptr, *reordered_scale = nullptr,
       *reordered_bias = nullptr, *reordered_diff_scale = nullptr,
       *reordered_diff_bias = nullptr, *reordered_saved_mean = nullptr,
       *reordered_saved_var = nullptr;

  ::dnnl::memory::desc help_src_desc = src_desc.get_desc();
  ::dnnl::memory::desc help_diff_dst_desc = diff_dst_desc.get_desc();
  ::dnnl::memory::desc help_diff_src_desc = diff_src_desc.get_desc();
  ::dnnl::memory::desc help_diff_scale_bias_desc =
      diff_scale_bias_desc.get_desc();
  ::dnnl::memory::desc help_mean_var_desc = mean_var_desc.get_desc();
  ::dnnl::memory::desc actual_diff_src_desc = help_diff_src_desc;
  ::dnnl::memory::desc actual_diff_scale_bias_desc = help_diff_scale_bias_desc;

  if (mode == batch_normalization_mode::per_activation) {
    help_src_desc = bn_reorder_memory_to_channel_major_format(true, help_src_desc, src,
                                                       &reordered_src, caches);
    help_diff_dst_desc = bn_reorder_memory_to_channel_major_format(
        true, help_diff_dst_desc, diff_dst, &reordered_diff_dst, caches);
    help_diff_src_desc = bn_reorder_memory_to_channel_major_format(
        false, help_diff_src_desc, diff_src, &reordered_diff_src, caches);
    actual_diff_src_desc = help_diff_src_desc;
    help_diff_scale_bias_desc = bn_reorder_memory_to_channel_major_format(
        true, help_diff_scale_bias_desc, scale, &reordered_scale, caches);
    actual_diff_scale_bias_desc = help_diff_scale_bias_desc;
    if (bias) {
      bn_reorder_memory_to_channel_major_format(true, help_diff_scale_bias_desc, bias,
                                         &reordered_bias, caches);
    }
    bn_reorder_memory_to_channel_major_format(false, help_diff_scale_bias_desc,
                                       diff_scale, &reordered_diff_scale,
                                       caches);
    bn_reorder_memory_to_channel_major_format(false, help_diff_scale_bias_desc,
                                       diff_bias, &reordered_diff_bias, caches);

    help_mean_var_desc = bn_reorder_memory_to_channel_major_format(
        true, help_mean_var_desc, saved_mean, &reordered_saved_mean, caches);
    bn_reorder_memory_to_channel_major_format(true, help_mean_var_desc, saved_var,
                                       &reordered_saved_var, caches);
    help_src_desc = compress_spatial_dimensions_to_channel(help_src_desc);
    help_diff_src_desc =
        compress_spatial_dimensions_to_channel(help_diff_src_desc);
    help_diff_dst_desc =
        compress_spatial_dimensions_to_channel(help_diff_dst_desc);
  } else {
    if ((help_src_desc != help_diff_dst_desc) ||
        (help_src_desc != help_diff_src_desc) ||
        (help_diff_dst_desc != help_diff_src_desc)) {
      help_src_desc = bn_reorder_memory_to_channel_major_format(
          true, help_src_desc, src, &reordered_src, caches);
      help_diff_dst_desc = bn_reorder_memory_to_channel_major_format(
          true, help_diff_dst_desc, diff_dst, &reordered_diff_dst, caches);
      help_diff_src_desc = bn_reorder_memory_to_channel_major_format(
          false, help_diff_src_desc, diff_src, &reordered_diff_src, caches);
      actual_diff_src_desc = help_diff_src_desc;
    }
  }

  help_diff_scale_bias_desc =
      get_bn_scale_bias_mean_var_desc(help_diff_scale_bias_desc, mode);
  help_mean_var_desc =
      get_bn_scale_bias_mean_var_desc(help_mean_var_desc, mode);

  auto forward_primitive =
      create_primitive_desc<::dnnl::batch_normalization_forward>(
          ::dnnl::prop_kind::forward_training, help_src_desc,
          help_diff_dst_desc, epsilon,
          ::dnnl::normalization_flags::use_scale |
              ::dnnl::normalization_flags::use_shift);
  auto primitive =
      create_backward_primitive<::dnnl::batch_normalization_backward>(
          ::dnnl::prop_kind::backward, help_diff_src_desc, help_diff_dst_desc,
          help_src_desc, epsilon,
          ::dnnl::normalization_flags::use_scale |
              ::dnnl::normalization_flags::use_shift, forward_primitive);

  void *dst_cache = nullptr;
  if (!saved_mean && !saved_var) {
    dst_cache = allocate(diff_dst_desc);
    if (!reordered_saved_mean) {
      reordered_saved_mean = allocate(mean_var_desc);
      caches.push_back(reordered_saved_mean);
    }
    if (!reordered_saved_var) {
      reordered_saved_var = allocate(mean_var_desc);
      caches.push_back(reordered_saved_var);
    }
    if (!bias) {
      _q->fill(reordered_bias, 0, diff_scale_bias_desc.get_size());
    }

    batch_normalization_forward_internal(
        true, mode, epsilon, 0.f, 1.f, src_desc, src, 0.f, diff_dst_desc,
        dst_cache, diff_scale_bias_desc, scale, bias ? bias : reordered_bias,
        mean_var_desc, reordered_saved_mean, reordered_saved_var, nullptr,
        nullptr);

    caches.push_back(dst_cache);
  }

  auto execution_args = new std::unordered_map<int, ::dnnl::memory>{
      {DNNL_ARG_SRC,
       {::dnnl::memory(help_src_desc, _eng,
                       reordered_src ? reordered_src : src)}},
      {DNNL_ARG_SCALE,
       {::dnnl::memory(help_diff_scale_bias_desc, _eng,
                       reordered_scale ? reordered_scale : scale)}},
      {DNNL_ARG_MEAN,
       {::dnnl::memory(help_mean_var_desc, _eng,
                       reordered_saved_mean ? reordered_saved_mean
                                            : saved_mean)}},
      {DNNL_ARG_VARIANCE,
       {::dnnl::memory(help_mean_var_desc, _eng,
                       reordered_saved_var ? reordered_saved_var : saved_var)}},
      {DNNL_ARG_DIFF_DST,
       {::dnnl::memory(help_diff_src_desc, _eng,
                       reordered_diff_dst ? reordered_diff_dst : diff_dst)}}};

  sycl::event e = execute_primitive(
      primitive, execution_args,
      {{alpha_data, beta_data, DNNL_ARG_DIFF_SRC, help_diff_src_desc,
        reordered_diff_src ? reordered_diff_src : diff_src},
       {alpha_param, beta_param, DNNL_ARG_DIFF_SCALE, help_diff_scale_bias_desc,
        reordered_diff_scale ? reordered_diff_scale : diff_scale},
       {alpha_param, beta_param, DNNL_ARG_DIFF_SHIFT, help_diff_scale_bias_desc,
        reordered_diff_bias ? reordered_diff_bias : diff_bias}});
  if (actual_diff_src_desc != diff_src_desc.get_desc() && reordered_diff_src) {
    e = async_reorder(1.f, actual_diff_src_desc, reordered_diff_src, 0.f,
                diff_src_desc, diff_src);
  }
  if (actual_diff_scale_bias_desc != diff_scale_bias_desc.get_desc() &&
      reordered_diff_scale && reordered_diff_bias) {
    async_reorder(1.f, actual_diff_scale_bias_desc, reordered_diff_scale, 0.f,
            diff_scale_bias_desc, diff_scale);
    e = async_reorder(1.f, actual_diff_scale_bias_desc, reordered_diff_bias, 0.f,
                diff_scale_bias_desc, diff_bias);
  }
  _q->submit([&](sycl::handler &cgh) {
    cgh.depends_on(e);
    cgh.host_task([=] {
      for (auto ptr : caches) {
        sycl::free(ptr, *_q);
      }
    });
  });
  return e;
}

inline
sycl::event engine_ext::batch_normalization_forward_internal(
    bool is_infer, batch_normalization_mode mode, float epsilon, float factor,
    float alpha, const memory_desc_ext &src_desc, void *src, float beta,
    const memory_desc_ext &dst_desc, void *dst,
    const memory_desc_ext &scale_bias_desc, void *scale, void *bias,
    const memory_desc_ext &mean_var_desc, void *saved_mean, void *saved_var,
    void *running_mean, void *running_var) {
  if (scale_parameter_preprocess({{alpha, beta, dst_desc, dst}})) {
    return sycl::event();
  }
  std::vector<void *> caches;
  void *reordered_src = nullptr, *reordered_dst = nullptr,
       *reordered_scale = nullptr, *reordered_bias = nullptr,
       *reordered_saved_mean = nullptr, *reordered_saved_var = nullptr;
  ::dnnl::memory::desc help_src_desc = src_desc.get_desc();
  ::dnnl::memory::desc help_dst_desc = dst_desc.get_desc();
  ::dnnl::memory::desc help_scale_bias_desc = scale_bias_desc.get_desc();
  ::dnnl::memory::desc help_mean_var_desc = mean_var_desc.get_desc();
  ::dnnl::memory::desc actual_dst_desc = help_dst_desc;
  ::dnnl::memory::desc actual_mean_var_desc = help_mean_var_desc;

  if (mode == batch_normalization_mode::per_activation) {
    help_src_desc = bn_reorder_memory_to_channel_major_format(true, help_src_desc, src,
                                                       &reordered_src, caches);
    help_dst_desc = bn_reorder_memory_to_channel_major_format(
        false, help_dst_desc, dst, &reordered_dst, caches);
    actual_dst_desc = help_dst_desc;
    help_scale_bias_desc = bn_reorder_memory_to_channel_major_format(
        true, help_scale_bias_desc, scale, &reordered_scale, caches);
    bn_reorder_memory_to_channel_major_format(true, help_scale_bias_desc, bias,
                                       &reordered_bias, caches);
    help_mean_var_desc = bn_reorder_memory_to_channel_major_format(
        is_infer, help_mean_var_desc, saved_mean,
        &reordered_saved_mean, caches);
    actual_mean_var_desc = help_mean_var_desc;
    bn_reorder_memory_to_channel_major_format(is_infer,
                                       help_mean_var_desc, saved_var,
                                       &reordered_saved_var, caches);
    help_src_desc = compress_spatial_dimensions_to_channel(help_src_desc);
    help_dst_desc = compress_spatial_dimensions_to_channel(help_dst_desc);
  } else {
    if (help_src_desc != help_dst_desc) {
      help_src_desc = bn_reorder_memory_to_channel_major_format(
          true, help_src_desc, src, &reordered_src, caches);
      help_dst_desc = bn_reorder_memory_to_channel_major_format(
          false, help_dst_desc, dst, &reordered_dst, caches);
      actual_dst_desc = help_dst_desc;
    }
  }
  help_scale_bias_desc =
      get_bn_scale_bias_mean_var_desc(help_scale_bias_desc, mode);
  help_mean_var_desc =
      get_bn_scale_bias_mean_var_desc(help_mean_var_desc, mode);

  ::dnnl::prop_kind kind;
  ::dnnl::normalization_flags flag = ::dnnl::normalization_flags::use_scale |
                                     ::dnnl::normalization_flags::use_shift;
  if (is_infer) {
    kind = ::dnnl::prop_kind::forward_inference;
    flag = ::dnnl::normalization_flags::use_global_stats | flag;
  } else {
    kind = ::dnnl::prop_kind::forward_training;
  }
  auto primitive =
      create_forward_primitive<::dnnl::batch_normalization_forward>(
          kind, help_src_desc, help_dst_desc, epsilon, flag);

  auto execution_args = new std::unordered_map<int, ::dnnl::memory>{
      {DNNL_ARG_SRC,
       {::dnnl::memory(help_src_desc, _eng,
                       reordered_src ? reordered_src : src)}},
      {DNNL_ARG_SCALE,
       {::dnnl::memory(help_scale_bias_desc, _eng,
                       reordered_scale ? reordered_scale : scale)}},
      {DNNL_ARG_SHIFT,
       {::dnnl::memory(help_scale_bias_desc, _eng,
                       reordered_bias ? reordered_bias : bias)}},
      {DNNL_ARG_MEAN,
       {::dnnl::memory(help_mean_var_desc, _eng,
                       reordered_saved_mean ? reordered_saved_mean
                                            : saved_mean)}},
      {DNNL_ARG_VARIANCE,
       {::dnnl::memory(help_mean_var_desc, _eng,
                       reordered_saved_var ? reordered_saved_var
                                           : saved_var)}}};

  sycl::event e = execute_primitive(primitive, execution_args,
                                    {{alpha, beta, DNNL_ARG_DST, help_dst_desc,
                                      reordered_dst ? reordered_dst : dst}});

  if (!is_infer && running_var) {
    auto src_ndim = src_desc.get_desc().get_ndims();
    auto src_dims = src_desc.get_dims();
    int element_num = src_dims[0];
    if (mode == batch_normalization_mode::spatial) {
      for (int index = 2; index < src_ndim; index++) {
        element_num *= src_dims[index];
      }
    }
    float unbias_factor = element_num / (element_num - 1.f);
    async_scale(1.f - factor, mean_var_desc, running_var);
    e = async_sum(factor * unbias_factor, mean_var_desc,
            reordered_saved_var ? reordered_saved_var : saved_var,
            1.f, mean_var_desc, running_var);
  }
  if (!is_infer && running_mean) {
    e = async_sum(factor, mean_var_desc,
            reordered_saved_mean ? reordered_saved_mean : saved_mean,
            (1.f - factor), mean_var_desc, running_mean);
  }
  if (reordered_dst && (actual_dst_desc != dst_desc.get_desc())) {
    e = async_reorder(1.f, actual_dst_desc, reordered_dst, 0.f, dst_desc, dst);
  }
  if (!is_infer && reordered_saved_mean && reordered_saved_var && saved_mean &&
      saved_var && (actual_mean_var_desc != mean_var_desc.get_desc())) {
    e = async_reorder(1.f, actual_mean_var_desc, reordered_saved_mean, 0.f,
                mean_var_desc, saved_mean);
    e = async_reorder(1.f, actual_mean_var_desc, reordered_saved_var, 0.f,
                mean_var_desc, saved_var);
  }
  _q->submit([&](sycl::handler &cgh) {
    cgh.depends_on(e);
    cgh.host_task([=] {
      for (auto ptr : caches) {
        sycl::free(ptr, *_q);
      }
    });
  });
  return e;
}

inline
sycl::event engine_ext::rnn_forward_internal(
    const rnn_desc &desc, ::dnnl::prop_kind kind,
    const memory_desc_ext &src_desc, void *src, const memory_desc_ext &dst_desc,
    void *dst, const memory_desc_ext &iter_desc, void *src_iter, void *dst_iter,
    const memory_desc_ext &iter_c_desc, void *src_iter_c, void *dst_iter_c,
    size_t weight_size, void *weight, size_t workspace_size, void *workspace,
    size_t scratchpad_size, void *scratchpad, bool is_get_execution_args,
    size_t *weight_size_query, size_t *workspace_size_query,
    size_t *scratchpad_size_query) {
  ::dnnl::memory::data_type src_dt;
  ::dnnl::memory::format_tag src_format_tag;
  rnn_mode mode;
  rnn_bias_mode bias_mode;
  rnn_direction direction;
  dpct::library_data_t dt;
  int direction_num = 1, input_size = 0, hidden_size = 0, projection_size = 0,
      layer_size = 0, gate_num = 1, output_size = 0, data_type_size = 0,
      seq_length = 1, batch_size = 1;
  std::vector<void *> data = {src,        dst,        src_iter, dst_iter,
                              src_iter_c, dst_iter_c, weight,   workspace,
                              scratchpad};
  std::vector<int> offset(6, 0);
  void *input_layer_cache = nullptr, *hidden_layer_cache = nullptr;
  sycl::event e;

  desc.get(&mode, &bias_mode, &direction, &dt, &input_size, &hidden_size,
           &projection_size, &layer_size);

  get_rnn_configuration(src_desc.get_desc(), direction, mode, dt, hidden_size,
                        &src_dt, &src_format_tag, &projection_size,
                        &output_size, &seq_length, &batch_size, &direction_num,
                        &gate_num);

  if (direction == rnn_direction::bidirectional) {
    // Here to combine the oneDNN bidirectional_sum and 
    // bidirectional_concat config, so call execute_rnn_forward_primitive
    // twice.
    if (layer_size > 1) {
      if (!is_get_execution_args) {
        input_layer_cache = allocate(src_desc);
        hidden_layer_cache = allocate(src_desc);
        _q->memcpy(input_layer_cache, src, src_desc.get_size());
      }
      data[0] = input_layer_cache;
      data[1] = hidden_layer_cache;
      e = execute_rnn_forward_primitive(
          mode, kind, ::dnnl::rnn_direction::bidirectional_sum, bias_mode,
          src_dt, src_format_tag, seq_length, batch_size, output_size,
          output_size, 1, direction_num, hidden_size, gate_num, projection_size,
          data, offset, layer_size - 1, weight_size_query, workspace_size_query,
          scratchpad_size_query);
      data[0] =
          ((layer_size - 1) % 2 == 0) ? input_layer_cache : hidden_layer_cache;
      data[1] = dst;
    }
    e = execute_rnn_forward_primitive(
        mode, kind, ::dnnl::rnn_direction::bidirectional_concat, bias_mode,
        src_dt, src_format_tag, seq_length, batch_size, output_size,
        2 * output_size, 1, direction_num, hidden_size, gate_num,
        projection_size, data, offset, 1, weight_size_query,
        workspace_size_query, scratchpad_size_query);
  } else {
    e = execute_rnn_forward_primitive(
        mode, kind, ::dnnl::rnn_direction::unidirectional_left2right, bias_mode,
        src_dt, src_format_tag, seq_length, batch_size, output_size,
        output_size, layer_size, direction_num, hidden_size, gate_num,
        projection_size, data, offset, 1, weight_size_query,
        workspace_size_query, scratchpad_size_query);
  }

  if (is_get_execution_args) {
    return e;
  }

  if (input_layer_cache && hidden_layer_cache) {
    _q->submit([&](sycl::handler &cgh) {
      cgh.depends_on(e);
      cgh.host_task([=] {
        sycl::free(input_layer_cache, *_q);
        sycl::free(hidden_layer_cache, *_q);
      });
    });
  }
  return e;
}

inline
sycl::event engine_ext::execute_rnn_forward_primitive(
    rnn_mode mode, ::dnnl::prop_kind kind, ::dnnl::rnn_direction direction,
    rnn_bias_mode bias_mode, ::dnnl::memory::data_type dt,
    ::dnnl::memory::format_tag tag, int seq_length, int batch_size, int src_c,
    int dst_c, int layer_size, int direction_num, int hidden_size, int gate_num,
    int projection_size, std::vector<void *> &data, std::vector<int> &offset,
    int iter_num, size_t *weight_size, size_t *workspace_size,
    size_t *scratchpad_size) {

  sycl::event e;
  ::dnnl::primitive *p = nullptr;
  std::unordered_map<int, ::dnnl::memory> *execution_args;
  ::dnnl::memory::desc bias_desc(
      {layer_size, direction_num, gate_num, hidden_size}, dt,
      ::dnnl::memory::format_tag::ldgo);
  ::dnnl::memory::desc weight_layer_desc(
      {layer_size, direction_num,
       projection_size ? projection_size : hidden_size, gate_num, hidden_size},
      dt, ::dnnl::memory::format_tag::ldigo);
  ::dnnl::memory::desc weight_iter_desc(
      {layer_size, direction_num,
       projection_size ? projection_size : hidden_size, gate_num, hidden_size},
      dt, ::dnnl::memory::format_tag::ldigo);
  ::dnnl::memory::desc projection_desc;
  if (projection_size) {
    projection_desc = ::dnnl::memory::desc(
        {layer_size, direction_num, hidden_size, projection_size}, dt,
        ::dnnl::memory::format_tag::ldio);
  }

  if (weight_size) {
    *weight_size +=
        (weight_layer_desc.get_size() + weight_iter_desc.get_size() +
         projection_desc.get_size() + bias_desc.get_size()) *
        iter_num;
    return e;
  }

  ::dnnl::memory::desc src_desc({seq_length, batch_size, src_c}, dt, tag);
  ::dnnl::memory::desc dst_desc({seq_length, batch_size, dst_c}, dt, tag);
  ::dnnl::memory::desc iter_desc(
      {layer_size, direction_num, batch_size,
       projection_size ? projection_size : hidden_size},
      dt, ::dnnl::memory::format_tag::ldnc);
  ::dnnl::memory::desc iter_c_desc(
      {layer_size, direction_num, batch_size, hidden_size}, dt,
      ::dnnl::memory::format_tag::ldnc);

  ::dnnl::memory::desc workspace_desc;
  ::dnnl::memory::desc scratchpad_desc;
  ::dnnl::primitive_attr attr;
  attr.set_scratchpad_mode(::dnnl::scratchpad_mode::user);

  if (mode == rnn_mode::vanilla_relu || mode == rnn_mode::vanilla_tanh) {
    auto pd = create_primitive_desc<::dnnl::vanilla_rnn_forward>(
        kind,
        mode == rnn_mode::vanilla_relu ? ::dnnl::algorithm::eltwise_relu
                                       : ::dnnl::algorithm::eltwise_tanh,
        direction, src_desc, iter_desc, weight_layer_desc, weight_iter_desc,
        bias_desc, dst_desc, iter_desc, attr);
    workspace_desc = pd.workspace_desc();
    scratchpad_desc = pd.scratchpad_desc();
    if (workspace_size && scratchpad_size) {
      *workspace_size += workspace_desc.get_size() * iter_num;
      *scratchpad_size = scratchpad_desc.get_size() > *scratchpad_size
                             ? scratchpad_desc.get_size()
                             : *scratchpad_size;
    } else {
      p = new ::dnnl::vanilla_rnn_forward(pd);
    }
  } else if (mode == rnn_mode::gru) {
    auto pd = create_primitive_desc<::dnnl::gru_forward>(
        kind, direction, src_desc, iter_desc, weight_layer_desc,
        weight_iter_desc, bias_desc, dst_desc, iter_desc, attr);
    workspace_desc = pd.workspace_desc();
    scratchpad_desc = pd.scratchpad_desc();
    if (workspace_size && scratchpad_size) {
      *workspace_size += workspace_desc.get_size() * iter_num;
      *scratchpad_size = scratchpad_desc.get_size() > *scratchpad_size
                             ? scratchpad_desc.get_size()
                             : *scratchpad_size;
    } else {
      p = new ::dnnl::gru_forward(pd);
    }
  } else if (mode == rnn_mode::lstm) {
    auto pd = create_primitive_desc<::dnnl::lstm_forward>(
        kind, direction, src_desc, iter_desc, iter_c_desc, weight_layer_desc,
        weight_iter_desc, ::dnnl::memory::desc(), projection_desc, bias_desc,
        dst_desc, iter_desc, iter_c_desc, attr);
    workspace_desc = pd.workspace_desc();
    scratchpad_desc = pd.scratchpad_desc();
    if (workspace_size && scratchpad_size) {
      *workspace_size += workspace_desc.get_size() * iter_num;
      *scratchpad_size = scratchpad_desc.get_size() > *scratchpad_size
                             ? scratchpad_desc.get_size()
                             : *scratchpad_size;
    } else {
      p = new ::dnnl::lstm_forward(pd);
    }
  }

  for (int i = 0; i < iter_num; i++) {
    void *in_cache = data[0], *out_cache = data[1], *dst_iter_c_cache = nullptr,
         *dst_iter_cache = ((uint8_t *)(data[3]) + offset[1]);
    if (mode == rnn_mode::lstm) {
      dst_iter_c_cache = (uint8_t *)(data[4]) + offset[2];
    }
    if (!workspace_size) {
      execution_args = new std::unordered_map<int, ::dnnl::memory>{
          {DNNL_ARG_SRC_LAYER, {::dnnl::memory(src_desc, _eng, data[0])}},
          {DNNL_ARG_DST_LAYER, {::dnnl::memory(dst_desc, _eng, data[1])}},
          {DNNL_ARG_SCRATCHPAD, {::dnnl::memory(scratchpad_desc, _eng, data[8])}}};
      auto insert_args = [&](int arg_name, ::dnnl::memory::desc &d, void *data,
                             int &offset) {
        execution_args->insert(
            {arg_name, {::dnnl::memory(d, _eng, (uint8_t *)data + offset)}});
        offset += d.get_size();
      };
      insert_args(DNNL_ARG_SRC_ITER, iter_desc, data[2], offset[0]);
      insert_args(DNNL_ARG_DST_ITER, iter_desc, data[3], offset[1]);

      if (mode == rnn_mode::lstm) {
        insert_args(DNNL_ARG_SRC_ITER_C, iter_c_desc, data[4], offset[2]);
        insert_args(DNNL_ARG_DST_ITER_C, iter_c_desc, data[5], offset[3]);
      }
      insert_args(DNNL_ARG_WEIGHTS_LAYER, weight_layer_desc, data[6],
                  offset[4]);
      insert_args(DNNL_ARG_WEIGHTS_ITER, weight_iter_desc, data[6], offset[4]);
      if (projection_size) {
        insert_args(DNNL_ARG_WEIGHTS_PROJECTION, projection_desc, data[6],
                    offset[4]);
      }
      if (bias_mode == rnn_bias_mode::none) {
        _q->memset((uint8_t *)(data[6]) + offset[4], 0, bias_desc.get_size());
      }
      insert_args(DNNL_ARG_BIAS, bias_desc, data[6], offset[4]);
      if (kind == ::dnnl::prop_kind::forward_training) {
        insert_args(DNNL_ARG_WORKSPACE, workspace_desc, data[7], offset[5]);
      }
      if (i == iter_num - 1) {
        e = execute_primitive(p, execution_args, false);
      } else {
        execute_primitive(p, execution_args);
        std::swap(data[0], data[1]);
      }
    }
    if (kind == ::dnnl::prop_kind::forward_training) {
      if (workspace_size) {
        *workspace_size +=
            (src_desc.get_size() + dst_desc.get_size() + iter_desc.get_size());
        if (mode == rnn_mode::lstm) {
          *workspace_size += iter_c_desc.get_size();
        }
      } else {
        _q->memcpy((uint8_t *)(data[7]) + offset[5], in_cache,
                   src_desc.get_size());
        offset[5] += src_desc.get_size();
        _q->memcpy((uint8_t *)(data[7]) + offset[5], out_cache,
                   dst_desc.get_size());
        offset[5] += dst_desc.get_size();
        _q->memcpy((uint8_t *)(data[7]) + offset[5], dst_iter_cache,
                   iter_desc.get_size());
        offset[5] += iter_desc.get_size();
        if (mode == rnn_mode::lstm) {
          _q->memcpy((uint8_t *)(data[7]) + offset[5], dst_iter_c_cache,
                     iter_c_desc.get_size());
          offset[5] += iter_c_desc.get_size();
        }
      }
    }
  }
  return e;
}

inline
sycl::event engine_ext::execute_rnn_backward_primitive(
    rnn_mode mode, ::dnnl::rnn_direction direction, rnn_bias_mode bias_mode,
    ::dnnl::memory::data_type dt, ::dnnl::memory::format_tag tag,
    int seq_length, int batch_size, int src_c, int dst_c, int layer_size,
    int direction_num, int hidden_size, int gate_num, int projection_size,
    std::vector<void *> &data, std::vector<int> &offset, int iter_num) {

  sycl::event e;
  ::dnnl::primitive *p = nullptr;
  ::dnnl::prop_kind fkind = ::dnnl::prop_kind::forward_training;
  ::dnnl::prop_kind bkind = ::dnnl::prop_kind::backward;
  ::dnnl::memory::desc bias_desc(
      {layer_size, direction_num, gate_num, hidden_size}, dt,
      ::dnnl::memory::format_tag::ldgo);
  ::dnnl::memory::desc weight_layer_desc(
      {layer_size, direction_num,
       projection_size ? projection_size : hidden_size, gate_num, hidden_size},
      dt, ::dnnl::memory::format_tag::ldigo);
  ::dnnl::memory::desc weight_iter_desc(
      {layer_size, direction_num,
       projection_size ? projection_size : hidden_size, gate_num, hidden_size},
      dt, ::dnnl::memory::format_tag::ldigo);
  ::dnnl::memory::desc diff_weight_layer_desc(
      {layer_size, direction_num,
       projection_size ? projection_size : hidden_size, gate_num, hidden_size},
      dt, ::dnnl::memory::format_tag::ldgoi);
  ::dnnl::memory::desc diff_weight_iter_desc(
      {layer_size, direction_num,
       projection_size ? projection_size : hidden_size, gate_num, hidden_size},
      dt, ::dnnl::memory::format_tag::ldgoi);
  ::dnnl::memory::desc projection_desc, diff_projection_desc;
  if (projection_size) {
    projection_desc = ::dnnl::memory::desc(
        {layer_size, direction_num, hidden_size, projection_size}, dt,
        ::dnnl::memory::format_tag::ldio);
    diff_projection_desc = ::dnnl::memory::desc(
        {layer_size, direction_num, hidden_size, projection_size}, dt,
        ::dnnl::memory::format_tag::ldoi);
  }

  ::dnnl::memory::desc src_desc({seq_length, batch_size, src_c}, dt, tag);
  ::dnnl::memory::desc dst_desc({seq_length, batch_size, dst_c}, dt, tag);
  ::dnnl::memory::desc iter_desc(
      {layer_size, direction_num, batch_size,
       projection_size ? projection_size : hidden_size},
      dt, ::dnnl::memory::format_tag::ldnc);
  ::dnnl::memory::desc iter_c_desc(
      {layer_size, direction_num, batch_size, hidden_size}, dt,
      ::dnnl::memory::format_tag::ldnc);

  ::dnnl::memory::desc workspace_desc;
  ::dnnl::memory::desc scratchpad_desc;
  ::dnnl::primitive_attr attr;
  attr.set_scratchpad_mode(::dnnl::scratchpad_mode::user);

  if (mode == rnn_mode::vanilla_relu || mode == rnn_mode::vanilla_tanh) {
    auto fpd = create_primitive_desc<::dnnl::vanilla_rnn_forward>(
        fkind,
        mode == rnn_mode::vanilla_relu ? ::dnnl::algorithm::eltwise_relu
                                       : ::dnnl::algorithm::eltwise_tanh,
        direction, src_desc, iter_desc, weight_layer_desc, weight_iter_desc,
        bias_desc, dst_desc, iter_desc, attr);
    auto pd = create_primitive_desc<::dnnl::vanilla_rnn_backward>(
        bkind,
        mode == rnn_mode::vanilla_relu ? ::dnnl::algorithm::eltwise_relu
                                       : ::dnnl::algorithm::eltwise_tanh,
        direction, src_desc, iter_desc, diff_weight_layer_desc,
        diff_weight_iter_desc, bias_desc, dst_desc, iter_desc, src_desc,
        iter_desc, weight_layer_desc, weight_iter_desc, bias_desc, dst_desc,
        iter_desc, fpd, attr);
    workspace_desc = pd.workspace_desc();
    scratchpad_desc = pd.scratchpad_desc();
    p = new ::dnnl::vanilla_rnn_backward(pd);
  } else if (mode == rnn_mode::gru) {
    auto fpd = create_primitive_desc<::dnnl::gru_forward>(
        fkind, direction, src_desc, iter_desc, weight_layer_desc,
        weight_iter_desc, bias_desc, dst_desc, iter_desc, attr);
    auto pd = create_primitive_desc<::dnnl::gru_backward>(
        bkind, direction, src_desc, iter_desc, diff_weight_layer_desc,
        diff_weight_iter_desc, bias_desc, dst_desc, iter_desc, src_desc,
        iter_desc, weight_layer_desc, weight_iter_desc, bias_desc, dst_desc,
        iter_desc, fpd, attr);
    workspace_desc = pd.workspace_desc();
    scratchpad_desc = pd.scratchpad_desc();
    p = new ::dnnl::gru_backward(pd);
  } else if (mode == rnn_mode::lstm) {
    auto fpd = create_primitive_desc<::dnnl::lstm_forward>(
        fkind, direction, src_desc, iter_desc, iter_c_desc, weight_layer_desc,
        weight_iter_desc, ::dnnl::memory::desc(), projection_desc, bias_desc,
        dst_desc, iter_desc, iter_c_desc, attr);
    auto pd = create_primitive_desc<::dnnl::lstm_backward>(
        bkind, direction, src_desc, iter_desc, iter_c_desc,
        diff_weight_layer_desc, diff_weight_iter_desc, ::dnnl::memory::desc(),
        diff_projection_desc, bias_desc, dst_desc, iter_desc, iter_c_desc,
        src_desc, iter_desc, iter_c_desc, weight_layer_desc, weight_iter_desc,
        ::dnnl::memory::desc(), projection_desc, bias_desc, dst_desc, iter_desc,
        iter_c_desc, fpd, attr);
    workspace_desc = pd.workspace_desc();
    scratchpad_desc = pd.scratchpad_desc();
    p = new ::dnnl::lstm_backward(pd);
  }

  for (int i = 0; i < iter_num; i++) {
    auto execution_args = new std::unordered_map<int, ::dnnl::memory>{
        {DNNL_ARG_DIFF_SRC_LAYER, {::dnnl::memory(src_desc, _eng, data[8])}},
        {DNNL_ARG_DIFF_DST_LAYER, {::dnnl::memory(dst_desc, _eng, data[9])}},
        {DNNL_ARG_SCRATCHPAD, {::dnnl::memory(scratchpad_desc, _eng, data[15])}}};
    auto insert_args = [&](int arg_name, ::dnnl::memory::desc &d, void *data,
                           int &offset) {
      offset += d.get_size();
      execution_args->insert(
          {arg_name, {::dnnl::memory(d, _eng, (uint8_t *)data - offset)}});
    };
    if (mode == rnn_mode::lstm) {
      insert_args(DNNL_ARG_DST_ITER_C, iter_c_desc, data[7], offset[0]);
      insert_args(DNNL_ARG_SRC_ITER_C, iter_c_desc, data[4], offset[2]);
    }
    insert_args(DNNL_ARG_DST_ITER, iter_desc, data[7], offset[0]);
    insert_args(DNNL_ARG_DST_LAYER, dst_desc, data[7], offset[0]);
    insert_args(DNNL_ARG_SRC_LAYER, src_desc, data[7], offset[0]);
    insert_args(DNNL_ARG_WORKSPACE, workspace_desc, data[7], offset[0]);
    insert_args(DNNL_ARG_SRC_ITER, iter_desc, data[2], offset[1]);
    insert_args(DNNL_ARG_BIAS, bias_desc, data[6], offset[3]);
    if (projection_size) {
      insert_args(DNNL_ARG_WEIGHTS_PROJECTION, diff_projection_desc, data[6],
                  offset[3]);
    }
    insert_args(DNNL_ARG_WEIGHTS_ITER, diff_weight_iter_desc, data[6],
                offset[3]);
    insert_args(DNNL_ARG_WEIGHTS_LAYER, diff_weight_layer_desc, data[6],
                offset[3]);
    insert_args(DNNL_ARG_DIFF_SRC_ITER, iter_desc, data[10], offset[4]);
    insert_args(DNNL_ARG_DIFF_DST_ITER, iter_desc, data[11], offset[5]);
    if (mode == rnn_mode::lstm) {
      insert_args(DNNL_ARG_DIFF_SRC_ITER_C, iter_c_desc, data[12], offset[6]);
      insert_args(DNNL_ARG_DIFF_DST_ITER_C, iter_c_desc, data[13], offset[7]);
    }
    insert_args(DNNL_ARG_DIFF_BIAS, bias_desc, data[14], offset[8]);
    if (bias_mode == rnn_bias_mode::none) {
      _q->memset((uint8_t *)(data[14]) - offset[8], 0, bias_desc.get_size());
    }
    if (projection_size) {
      insert_args(DNNL_ARG_DIFF_WEIGHTS_PROJECTION, projection_desc, data[14],
                  offset[8]);
    }
    insert_args(DNNL_ARG_DIFF_WEIGHTS_ITER, weight_iter_desc, data[14],
                offset[8]);
    insert_args(DNNL_ARG_DIFF_WEIGHTS_LAYER, weight_layer_desc, data[14],
                offset[8]);
    if (i == iter_num - 1) {
      e = execute_primitive(p, execution_args, false);
    } else {
      execute_primitive(p, execution_args);
      std::swap(data[8], data[9]);
    }
  }
  return e;
}

template <typename primitive_type, typename... args_type>
primitive_type *engine_ext::create_forward_primitive(args_type &&...args) {
  return new primitive_type(create_primitive_desc<primitive_type>(
      std::forward<args_type>(args)...));
}

template <typename primitive_type, typename... args_type>
typename primitive_type::primitive_desc
engine_ext::create_primitive_desc(args_type &&...args) {
  return typename primitive_type::primitive_desc(
      _eng, std::forward<args_type>(args)...);
}

template <typename primitive_type, typename... args_type>
primitive_type *
engine_ext::create_backward_primitive(args_type &&...args) {
  return new primitive_type(typename primitive_type::primitive_desc(
      _eng, std::forward<args_type>(args)...));
}

inline
void engine_ext::fill(const memory_desc_ext &src_desc, void *src,
                      const void *valuePtr) {
  async_fill(src_desc, src, valuePtr).wait();
}

inline
void engine_ext::reorder(float alpha, const memory_desc_ext &src_desc,
                         void *src, float beta, const memory_desc_ext &dst_desc,
                         void *dst) {
  async_reorder(alpha, src_desc, src, beta, dst_desc, dst).wait();
}

inline
void engine_ext::scale(float alpha, const memory_desc_ext &src_desc,
                       void *src) {
  async_scale(alpha, src_desc, src).wait();
}
inline
void engine_ext::sum(float alpha, const memory_desc_ext &src_desc, void *src,
                     float beta, const memory_desc_ext &dst_desc, void *dst) {
  async_sum(alpha, src_desc, src, beta, dst_desc, dst).wait();
}
inline
void engine_ext::activation_forward(activation_desc &desc, float alpha,
                                    const memory_desc_ext &src_desc, void *src,
                                    float beta, const memory_desc_ext &dst_desc,
                                    void *dst) {
  async_activation_forward(desc, alpha, src_desc, src, beta, dst_desc, dst)
      .wait();
}
inline
void engine_ext::activation_backward(
    activation_desc &desc, float alpha, const memory_desc_ext &dst_desc,
    void *dst, const memory_desc_ext &diff_dst_desc, void *diff_dst,
    const memory_desc_ext &src_desc, void *src, float beta,
    const memory_desc_ext &diff_src_desc, void *diff_src) {
  async_activation_backward(desc, alpha, dst_desc, dst, diff_dst_desc, diff_dst,
                            src_desc, src, beta, diff_src_desc, diff_src)
      .wait();
}
inline
void engine_ext::pooling_forward(pooling_desc &desc, float alpha,
                                 const memory_desc_ext &src_desc, void *src,
                                 float beta, const memory_desc_ext &dst_desc,
                                 void *dst,
                                 ::dnnl::memory *workspace) {
  async_pooling_forward(desc, alpha, src_desc, src, beta, dst_desc, dst,
                        workspace).wait();
}

inline
void engine_ext::pooling_backward(
    pooling_desc &desc, float alpha, const memory_desc_ext &dst_desc, void *dst,
    const memory_desc_ext &diff_dst_desc, void *diff_dst,
    const memory_desc_ext &src_desc, void *src, float beta,
    const memory_desc_ext &diff_src_desc, void *diff_src,
    ::dnnl::memory *workspace) {
  async_pooling_backward(desc, alpha, dst_desc, dst, diff_dst_desc, diff_dst,
                         src_desc, src, beta, diff_src_desc, diff_src,
                         workspace)
      .wait();
}

inline
void engine_ext::softmax_forward(softmax_algorithm alg, softmax_mode mode,
                                 float alpha, const memory_desc_ext &src_desc,
                                 void *src, float beta,
                                 const memory_desc_ext &dst_desc, void *dst) {
  async_softmax_forward(alg, mode, alpha, src_desc, src, beta, dst_desc, dst)
      .wait();
}

inline
void engine_ext::softmax_backward(softmax_algorithm alg, softmax_mode mode,
                                  float alpha, const memory_desc_ext &dst_desc,
                                  void *dst,
                                  const memory_desc_ext &diff_dst_desc,
                                  void *diff_dst, float beta,
                                  const memory_desc_ext &diff_src_desc,
                                  void *diff_src) {
  async_softmax_backward(alg, mode, alpha, dst_desc, dst, diff_dst_desc,
                         diff_dst, beta, diff_src_desc, diff_src)
      .wait();
}

inline
void engine_ext::lrn_forward(lrn_desc &desc, float alpha,
                             const memory_desc_ext &src_desc, void *src,
                             float beta, const memory_desc_ext &dst_desc,
                             void *dst, ::dnnl::memory *workspace) {
  async_lrn_forward(desc, alpha, src_desc, src, beta, dst_desc, dst, workspace)
      .wait();
}

inline
void engine_ext::lrn_backward(lrn_desc &desc, float alpha,
                              const memory_desc_ext &dst_desc, void *dst,
                              const memory_desc_ext &diff_dst_desc,
                              void *diff_dst, const memory_desc_ext &src_desc,
                              void *src, float beta,
                              const memory_desc_ext &diff_src_desc,
                              void *diff_src,
                              ::dnnl::memory *workspace) {
  async_lrn_backward(desc, alpha, dst_desc, dst, diff_dst_desc, diff_dst,
                     src_desc, src, beta, diff_src_desc, diff_src, workspace)
      .wait();
}
// DPCT_LABEL_END

// DPCT_LABEL_BEGIN|fill|dpct::dnnl
// DPCT_DEPENDENCY_BEGIN
// DnnlUtils|fill_decl
// DPCT_DEPENDENCY_END
// DPCT_CODE
inline
sycl::event engine_ext::async_fill(const memory_desc_ext &src_desc, void *src,
                             const void *valuePtr) {
  ::dnnl::memory::data_type dt = src_desc.get_desc().get_data_type();
  unsigned mem_size = src_desc.get_size();
  switch (dt) {
  case ::dnnl::memory::data_type::f32:
    return fill_with_type<float>(_q, src, valuePtr, mem_size);
  case ::dnnl::memory::data_type::f16:
    return fill_with_type<sycl::half>(_q, src, valuePtr, mem_size);
  case ::dnnl::memory::data_type::s32:
    return fill_with_type<int32_t>(_q, src, valuePtr, mem_size);
  case ::dnnl::memory::data_type::s8:
    return fill_with_type<int8_t>(_q, src, valuePtr, mem_size);
  case ::dnnl::memory::data_type::u8:
    return fill_with_type<uint8_t>(_q, src, valuePtr, mem_size);
  default:
    throw std::runtime_error("async_fill: unsupported data type.");
  }
}
// DPCT_LABEL_END

// DPCT_LABEL_BEGIN|reorder|dpct::dnnl
// DPCT_DEPENDENCY_BEGIN
// DnnlUtils|reorder_decl
// DPCT_DEPENDENCY_END
// DPCT_CODE
inline
sycl::event engine_ext::async_reorder(float alpha, const memory_desc_ext &src_desc,
                                void *src, float beta,
                                const memory_desc_ext &dst_desc, void *dst) {
  if (scale_parameter_preprocess({{alpha, beta, dst_desc, dst}})) {
    return sycl::event();
  }
  auto primitive = new ::dnnl::reorder(
      {_eng, src_desc.get_desc(), _eng, dst_desc.get_desc()});

  auto execution_args = new std::unordered_map<int, ::dnnl::memory>{
      {DNNL_ARG_SRC, {::dnnl::memory(src_desc.get_desc(), _eng, src)}}};

  return execute_primitive(primitive, execution_args,
                           {{alpha, beta, DNNL_ARG_DST, dst_desc, dst}});
}
// DPCT_LABEL_END

// DPCT_LABEL_BEGIN|scale|dpct::dnnl
// DPCT_DEPENDENCY_BEGIN
// DnnlUtils|scale_decl
// DPCT_DEPENDENCY_END
// DPCT_CODE
inline
sycl::event engine_ext::async_scale(float alpha, const memory_desc_ext &src_desc,
                              void *src) {
  if (alpha == 1.f) {
    return sycl::event();
  }
  void *src_cache = allocate(src_desc);
  _q->memcpy(src_cache, src, src_desc.get_size());
  auto primitive = create_forward_primitive<::dnnl::eltwise_forward>(
      ::dnnl::prop_kind::forward_inference, ::dnnl::algorithm::eltwise_linear,
      src_desc.get_desc(), src_desc.get_desc(), alpha, 0.f);

  auto args = new std::unordered_map<int, ::dnnl::memory>{
      {DNNL_ARG_DST, ::dnnl::memory(src_desc.get_desc(), _eng, src)},
      {DNNL_ARG_SRC, ::dnnl::memory(src_desc.get_desc(), _eng, src_cache)}};

  auto e = ::dnnl::sycl_interop::execute(*primitive, _s, *args);
  async_free(_q, e, primitive, args, {src_cache});
  return e;
}
// DPCT_LABEL_END

// DPCT_LABEL_BEGIN|sum|dpct::dnnl
// DPCT_DEPENDENCY_BEGIN
// DnnlUtils|sum_decl
// DPCT_DEPENDENCY_END
// DPCT_CODE
inline
sycl::event engine_ext::async_sum(float alpha, const memory_desc_ext &src_desc,
                            void *src, float beta,
                            const memory_desc_ext &dst_desc, void *dst) {
  if (alpha == 0.f && beta == 1.f) {
    return sycl::event();
  }
  void *dst_cache = allocate(dst_desc);
  _q->memcpy(dst_cache, dst, dst_desc.get_size());
  auto primitive = create_forward_primitive<::dnnl::sum>(
      std::vector<float>{alpha, beta}, 
      std::vector<::dnnl::memory::desc>{src_desc.get_desc(),
      dst_desc.get_desc()});

  auto args = new std::unordered_map<int, ::dnnl::memory>{
      {DNNL_ARG_DST, ::dnnl::memory(dst_desc.get_desc(), _eng, dst)},
      {DNNL_ARG_MULTIPLE_SRC, ::dnnl::memory(src_desc.get_desc(), _eng, src)},
      {DNNL_ARG_MULTIPLE_SRC + 1,
       ::dnnl::memory(dst_desc.get_desc(), _eng, dst_cache)}};

  auto e = ::dnnl::sycl_interop::execute(*primitive, _s, *args);
  async_free(_q, e, primitive, args, {dst_cache});
  return e;
}
// DPCT_LABEL_END

// DPCT_LABEL_BEGIN|binary|dpct::dnnl
// DPCT_DEPENDENCY_BEGIN
// DnnlUtils|binary_decl
// DPCT_DEPENDENCY_END
// DPCT_CODE
inline
sycl::event engine_ext::async_binary(binary_op op, float alpha_0,
                               const memory_desc_ext &src_desc_0, void *src_0,
                               float alpha_1, const memory_desc_ext &src_desc_1,
                               void *src_1, float beta,
                               const memory_desc_ext &dst_desc, void *dst) {
  ::dnnl::algorithm onednn_algorithm;
  switch (op) {
  case binary_op::max:
    onednn_algorithm = ::dnnl::algorithm::binary_max;
    break;
  case binary_op::min:
    onednn_algorithm = ::dnnl::algorithm::binary_min;
    break;
  case binary_op::add:
    onednn_algorithm = ::dnnl::algorithm::binary_add;
    break;
  case binary_op::sub:
    onednn_algorithm = ::dnnl::algorithm::binary_sub;
    break;
  case binary_op::mul:
    onednn_algorithm = ::dnnl::algorithm::binary_mul;
    break;
  case binary_op::div:
    onednn_algorithm = ::dnnl::algorithm::binary_div;
    break;
  case binary_op::sqrt:
    onednn_algorithm = ::dnnl::algorithm::eltwise_sqrt;
    break;
  case binary_op::neg:
    onednn_algorithm = ::dnnl::algorithm::eltwise_linear;
    break;
  }
  if (onednn_algorithm == ::dnnl::algorithm::eltwise_sqrt ||
      onednn_algorithm == ::dnnl::algorithm::eltwise_linear) {
    void *src_cache = nullptr, *dst_cache = nullptr;
    src_cache = allocate(src_desc_0);
    dst_cache = allocate(dst_desc);
    _q->memcpy(src_cache, src_0, src_desc_0.get_size());
    _q->memcpy(dst_cache, dst, dst_desc.get_size());
    async_scale(alpha_0, src_desc_0, src_cache);
    async_scale(beta, dst_desc, dst_cache);

    // Let the output = 1 - input to simulate the behavior of neg.
    auto primitive = create_forward_primitive<::dnnl::eltwise_forward>(
        ::dnnl::prop_kind::forward_inference, onednn_algorithm,
        src_desc_0.get_desc(), dst_desc.get_desc(), -1.f, 1.f);
    auto execution_args = new std::unordered_map<int, ::dnnl::memory>{
        {DNNL_ARG_SRC,
         {::dnnl::memory(src_desc_0.get_desc(), _eng, src_cache)}}};

    execute_primitive(
      primitive, execution_args, {{1.f, 0.f, DNNL_ARG_DST, dst_desc, dst}});
    auto e = async_sum(1.f, dst_desc, dst_cache, 1.f, dst_desc, dst);
    _q->submit([&](sycl::handler &cgh) {
      cgh.depends_on(e);
      cgh.host_task([=] {
        sycl::free(src_cache, *_q);
        sycl::free(dst_cache, *_q);
      });
    });
    return e;
  }

  auto execution_args = new std::unordered_map<int, ::dnnl::memory>{};

  void *src_0_cache = nullptr, *src_1_cache = nullptr, *dst_cache = nullptr;

  src_0_cache = allocate(src_desc_0);
  src_1_cache = allocate(src_desc_1);
  dst_cache = allocate(dst_desc);

  _q->memcpy(src_0_cache, src_0, src_desc_0.get_size());
  _q->memcpy(src_1_cache, src_1, src_desc_1.get_size());
  _q->memcpy(dst_cache, dst, dst_desc.get_size());

  async_scale(alpha_0, src_desc_0, src_0_cache);
  async_scale(alpha_1, src_desc_1, src_1_cache);
  async_scale(beta, dst_desc, dst_cache);

  execution_args->insert({DNNL_ARG_SRC_0, ::dnnl::memory(src_desc_0.get_desc(), 
    _eng, src_0_cache)});
  execution_args->insert({DNNL_ARG_SRC_1, ::dnnl::memory(src_desc_1.get_desc(), 
    _eng, src_1_cache)});

  auto primitive = create_forward_primitive<::dnnl::binary>(
      onednn_algorithm, src_desc_0.get_desc(), src_desc_1.get_desc(),
      dst_desc.get_desc());

  auto e = execute_primitive(primitive, execution_args,
                           {{1.f, 0.f, DNNL_ARG_DST, dst_desc, dst}});
  async_sum(1.f, dst_desc, dst_cache, 1.f, dst_desc, dst);
  _q->submit([&](sycl::handler &cgh) {
    cgh.depends_on(e);
    cgh.host_task([=] {
      sycl::free(dst_cache, *_q);
      sycl::free(src_0_cache, *_q);
      sycl::free(src_1_cache, *_q);
    });
  });
  return e;
}
// DPCT_LABEL_END

// DPCT_LABEL_BEGIN|reduction|dpct::dnnl
// DPCT_DEPENDENCY_BEGIN
// DnnlUtils|reduction_decl
// DPCT_DEPENDENCY_END
// DPCT_CODE
inline
sycl::event engine_ext::async_reduction(reduction_op op, float alpha,
                                  const memory_desc_ext &src_desc, void *src,
                                  float beta, const memory_desc_ext &dst_desc,
                                  void *dst) {
  if (alpha == 0.f && beta == 1.f) {
    return sycl::event();
  }
  float p = 2.f;
  ::dnnl::algorithm onednn_algorithm;
  void *cache = nullptr;
  switch (op) {
  case reduction_op::amax:
    cache = allocate(src_desc);
    activation_desc adesc;
    adesc.set_algorithm(::dnnl::algorithm::eltwise_abs);
    async_activation_forward(adesc, 1.f, src_desc, src, 0.f, src_desc, cache);
    onednn_algorithm = ::dnnl::algorithm::reduction_max;
    src = cache;
    break;
  case reduction_op::max:
    onednn_algorithm = ::dnnl::algorithm::reduction_max;
    break;
  case reduction_op::min:
    onednn_algorithm = ::dnnl::algorithm::reduction_min;
    break;
  case reduction_op::sum:
    onednn_algorithm = ::dnnl::algorithm::reduction_sum;
    break;
  case reduction_op::mean:
    onednn_algorithm = ::dnnl::algorithm::reduction_mean;
    break;
  case reduction_op::mul:
    onednn_algorithm = ::dnnl::algorithm::reduction_mul;
    break;
  case reduction_op::mul_no_zeros:
    cache = allocate(src_desc);
    transform_no_zero(src_desc, src, cache);
    onednn_algorithm = ::dnnl::algorithm::reduction_mul;
    src = cache;
    break;
  case reduction_op::norm1:
    p = 1.f;
    onednn_algorithm = ::dnnl::algorithm::reduction_norm_lp_power_p_sum;
    break;
  case reduction_op::norm2:
    onednn_algorithm = ::dnnl::algorithm::reduction_norm_lp_sum;
    break;
  }
  auto primitive = create_forward_primitive<::dnnl::reduction>(
      onednn_algorithm, src_desc.get_desc(), dst_desc.get_desc(), p, 0.f);

  auto execution_args = new std::unordered_map<int, ::dnnl::memory>{
      {DNNL_ARG_SRC, ::dnnl::memory(src_desc.get_desc(), _eng, src)}};

  if (cache) {
    return execute_primitive(primitive, execution_args,
                             {{alpha, beta, DNNL_ARG_DST, dst_desc, dst}},
                             {cache});
  }
  return execute_primitive(primitive, execution_args,
                           {{alpha, beta, DNNL_ARG_DST, dst_desc, dst}});
}
// DPCT_LABEL_END

// DPCT_LABEL_BEGIN|activation_forward|dpct::dnnl
// DPCT_DEPENDENCY_BEGIN
// DnnlUtils|activation_forward_decl
// DPCT_DEPENDENCY_END
// DPCT_CODE
inline
sycl::event engine_ext::async_activation_forward(activation_desc &desc, float alpha,
                                           const memory_desc_ext &src_desc,
                                           void *src, float beta,
                                           const memory_desc_ext &dst_desc,
                                           void *dst) {
  if (scale_parameter_preprocess({{alpha, beta, dst_desc, dst}})) {
    return sycl::event();
  }
  auto primitive = create_forward_primitive<::dnnl::eltwise_forward>(
      ::dnnl::prop_kind::forward, desc.get_algorithm(), src_desc.get_desc(),
      dst_desc.get_desc(), desc.get_alpha(), desc.get_beta());

  auto execution_args = new std::unordered_map<int, ::dnnl::memory>{
      {DNNL_ARG_SRC, {::dnnl::memory(src_desc.get_desc(), _eng, src)}}};

  return execute_primitive(primitive, execution_args,
                           {{alpha, beta, DNNL_ARG_DST, dst_desc, dst}});
}
// DPCT_LABEL_END

// DPCT_LABEL_BEGIN|activation_backward|dpct::dnnl
// DPCT_DEPENDENCY_BEGIN
// DnnlUtils|activation_backward_decl
// DPCT_DEPENDENCY_END
// DPCT_CODE
inline
sycl::event engine_ext::async_activation_backward(
    activation_desc &desc, float alpha, const memory_desc_ext &dst_desc,
    void *dst, const memory_desc_ext &diff_dst_desc, void *diff_dst,
    const memory_desc_ext &src_desc, void *src, float beta,
    const memory_desc_ext &diff_src_desc, void *diff_src) {

  if (scale_parameter_preprocess({{alpha, beta, diff_src_desc, diff_src}})) {
    return sycl::event();
  }
  ::dnnl::memory::desc data_desc = dst_desc.get_desc();
  auto alg = desc.get_algorithm();
  if ((alg == ::dnnl::algorithm::eltwise_clip) ||
      (alg == ::dnnl::algorithm::eltwise_linear) ||
      (alg == ::dnnl::algorithm::eltwise_swish)) {
    data_desc = src_desc.get_desc();
  }
  auto primitive = create_backward_primitive<::dnnl::eltwise_backward>(
      alg, diff_src_desc.get_desc(), diff_dst_desc.get_desc(), data_desc,
      desc.get_alpha(), desc.get_beta(),
      create_primitive_desc<::dnnl::eltwise_forward>(
          ::dnnl::prop_kind::forward, alg, src_desc.get_desc(),
          dst_desc.get_desc(), desc.get_alpha(), desc.get_beta()));

  auto execution_args = new std::unordered_map<int, ::dnnl::memory>{
      {DNNL_ARG_DST, {::dnnl::memory(dst_desc.get_desc(), _eng, dst)}},
      {DNNL_ARG_SRC, {::dnnl::memory(src_desc.get_desc(), _eng, src)}},
      {DNNL_ARG_DIFF_DST,
       {::dnnl::memory(diff_dst_desc.get_desc(), _eng, diff_dst)}}};

  return execute_primitive(
      primitive, execution_args,
      {{alpha, beta, DNNL_ARG_DIFF_SRC, diff_src_desc, diff_src}});
}
// DPCT_LABEL_END

// DPCT_LABEL_BEGIN|pooling_forward|dpct::dnnl
// DPCT_DEPENDENCY_BEGIN
// DnnlUtils|pooling_forward_decl
// DPCT_DEPENDENCY_END
// DPCT_CODE
inline
sycl::event engine_ext::async_pooling_forward(pooling_desc &desc, float alpha,
                                        const memory_desc_ext &src_desc,
                                        void *src, float beta,
                                        const memory_desc_ext &dst_desc,
                                        void *dst, ::dnnl::memory *workspace) {
  if (scale_parameter_preprocess({{alpha, beta, dst_desc, dst}})) {
    return sycl::event();
  }
  int pooling_dim = desc.get_stride().size();
  std::vector<int64_t> dilation(pooling_dim, 0);
  auto primitive_desc =
      create_primitive_desc<::dnnl::pooling_forward>(
          ::dnnl::prop_kind::forward_training, desc.get_algorithm(),
          src_desc.get_desc(), dst_desc.get_desc(), desc.get_stride(),
          desc.get_kernel(), dilation, desc.get_padding(), desc.get_padding());

  auto execution_args = new std::unordered_map<int, ::dnnl::memory>{
      {DNNL_ARG_SRC, {::dnnl::memory(src_desc.get_desc(), _eng, src)}}};

  ::dnnl::memory ws_mem(primitive_desc.workspace_desc(), _eng);
  execution_args->insert({DNNL_ARG_WORKSPACE, ws_mem});
  if (workspace) {
    *workspace = ws_mem;
  } else {
    insert_workspace(src, ws_mem);
  }
  auto primitive = new ::dnnl::pooling_forward(primitive_desc);
  return execute_primitive(primitive, execution_args,
                           {{alpha, beta, DNNL_ARG_DST, dst_desc, dst}});
}
// DPCT_LABEL_END

// DPCT_LABEL_BEGIN|pooling_backward|dpct::dnnl
// DPCT_DEPENDENCY_BEGIN
// DnnlUtils|pooling_backward_decl
// DPCT_DEPENDENCY_END
// DPCT_CODE
inline
sycl::event engine_ext::async_pooling_backward(
    pooling_desc &desc, float alpha, const memory_desc_ext &dst_desc, void *dst,
    const memory_desc_ext &diff_dst_desc, void *diff_dst,
    const memory_desc_ext &src_desc, void *src, float beta,
    const memory_desc_ext &diff_src_desc, void *diff_src,
    ::dnnl::memory *workspace) {
  if (scale_parameter_preprocess({{alpha, beta, diff_src_desc, diff_src}})) {
    return sycl::event();
  }
  int pooling_dim = desc.get_stride().size();
  std::vector<int64_t> dilation(pooling_dim, 0);
  auto primitive = create_backward_primitive<::dnnl::pooling_backward>(
      desc.get_algorithm(), diff_src_desc.get_desc(), diff_dst_desc.get_desc(),
      desc.get_stride(), desc.get_kernel(), dilation, desc.get_padding(),
      desc.get_padding(),
      create_primitive_desc<::dnnl::pooling_forward>(
          ::dnnl::prop_kind::forward_training, desc.get_algorithm(),
          src_desc.get_desc(), dst_desc.get_desc(), desc.get_stride(),
          desc.get_kernel(), dilation, desc.get_padding(), desc.get_padding()));

  auto execution_args = new std::unordered_map<int, ::dnnl::memory>{
      {DNNL_ARG_DST, {::dnnl::memory(dst_desc.get_desc(), _eng, dst)}},
      {DNNL_ARG_SRC, {::dnnl::memory(src_desc.get_desc(), _eng, src)}},
      {DNNL_ARG_DIFF_DST,
       {::dnnl::memory(diff_dst_desc.get_desc(), _eng, diff_dst)}}};

  if (workspace) {
    execution_args->insert({DNNL_ARG_WORKSPACE, *workspace});
  } else {
    execution_args->insert({DNNL_ARG_WORKSPACE, get_workspace(src)});
  }

  return execute_primitive(
      primitive, execution_args,
      {{alpha, beta, DNNL_ARG_DIFF_SRC, diff_src_desc, diff_src}});
}
// DPCT_LABEL_END

// DPCT_LABEL_BEGIN|softmax_forward|dpct::dnnl
// DPCT_DEPENDENCY_BEGIN
// DnnlUtils|softmax_forward_decl
// DPCT_DEPENDENCY_END
// DPCT_CODE
inline
sycl::event engine_ext::async_softmax_forward(softmax_algorithm alg,
                                        softmax_mode mode, float alpha,
                                        const memory_desc_ext &src_desc,
                                        void *src, float beta,
                                        const memory_desc_ext &dst_desc,
                                        void *dst) {
  if (scale_parameter_preprocess({{alpha, beta, dst_desc, dst}})) {
    return sycl::event();
  }
  ::dnnl::memory::desc help_src_desc = src_desc.get_desc();
  ::dnnl::memory::desc help_dst_desc = dst_desc.get_desc();
  if (mode == softmax_mode::instance) {
    help_src_desc = compress_spatial_dimensions_to_channel(help_src_desc);
    help_dst_desc = compress_spatial_dimensions_to_channel(help_dst_desc);
  }

  auto execution_args = new std::unordered_map<int, ::dnnl::memory>{
      {DNNL_ARG_SRC, {::dnnl::memory(help_src_desc, _eng, src)}}};

  ::dnnl::algorithm softmax_alg = ::dnnl::algorithm::softmax_accurate;
  if (alg == softmax_algorithm::log) {
    softmax_alg = ::dnnl::algorithm::softmax_log;
  }
  auto primitive = create_forward_primitive<::dnnl::softmax_forward>(
      ::dnnl::prop_kind::forward, softmax_alg, help_src_desc, 
      help_dst_desc, 1);

  return execute_primitive(
      primitive, execution_args,
      {{alpha, beta, DNNL_ARG_DST, memory_desc_ext(help_dst_desc), dst}});
}
// DPCT_LABEL_END

// DPCT_LABEL_BEGIN|softmax_backward|dpct::dnnl
// DPCT_DEPENDENCY_BEGIN
// DnnlUtils|softmax_backward_decl
// DPCT_DEPENDENCY_END
// DPCT_CODE
inline
sycl::event engine_ext::async_softmax_backward(
    softmax_algorithm alg, softmax_mode mode, float alpha,
    const memory_desc_ext &dst_desc, void *dst,
    const memory_desc_ext &diff_dst_desc, void *diff_dst, float beta,
    const memory_desc_ext &diff_src_desc, void *diff_src) {
  if (scale_parameter_preprocess({{alpha, beta, diff_src_desc, diff_src}})) {
    return sycl::event();
  }
  ::dnnl::memory::desc help_diff_src_desc = diff_src_desc.get_desc();
  ::dnnl::memory::desc help_dst_desc = dst_desc.get_desc();
  ::dnnl::memory::desc help_diff_dst_desc = diff_dst_desc.get_desc();
  if (mode == softmax_mode::instance) {
    help_diff_src_desc =
        compress_spatial_dimensions_to_channel(help_diff_src_desc);
    help_dst_desc = compress_spatial_dimensions_to_channel(help_dst_desc);
    help_diff_dst_desc =
        compress_spatial_dimensions_to_channel(help_diff_dst_desc);
  }

  auto execution_args = new std::unordered_map<int, ::dnnl::memory>{
      {DNNL_ARG_DST, {::dnnl::memory(help_dst_desc, _eng, dst)}},
      {DNNL_ARG_DIFF_DST,
       {::dnnl::memory(help_diff_dst_desc, _eng, diff_dst)}}};

  ::dnnl::algorithm softmax_alg = ::dnnl::algorithm::softmax_accurate;
  if (alg == softmax_algorithm::log) {
    softmax_alg = ::dnnl::algorithm::softmax_log;
  }

  auto primitive = create_backward_primitive<::dnnl::softmax_backward>(
      softmax_alg, help_diff_src_desc, help_diff_dst_desc, help_dst_desc, 1,
      create_primitive_desc<::dnnl::softmax_forward>(
          ::dnnl::prop_kind::forward, softmax_alg, help_diff_src_desc,
          help_dst_desc, 1));
  return execute_primitive(primitive, execution_args,
                           {{alpha, beta, DNNL_ARG_DIFF_SRC,
                             memory_desc_ext(help_diff_src_desc), diff_src}});
}
// DPCT_LABEL_END

// DPCT_LABEL_BEGIN|lrn_forward|dpct::dnnl
// DPCT_DEPENDENCY_BEGIN
// DnnlUtils|lrn_forward_decl
// DPCT_DEPENDENCY_END
// DPCT_CODE
inline
sycl::event engine_ext::async_lrn_forward(lrn_desc &desc, float alpha,
                                    const memory_desc_ext &src_desc, void *src,
                                    float beta, const memory_desc_ext &dst_desc,
                                    void *dst, ::dnnl::memory *workspace) {

  if (scale_parameter_preprocess({{alpha, beta, dst_desc, dst}})) {
    return sycl::event();
  }
  auto primitive_desc = create_primitive_desc<::dnnl::lrn_forward>(
      ::dnnl::prop_kind::forward_training,
      ::dnnl::algorithm::lrn_across_channels, src_desc.get_desc(),
      dst_desc.get_desc(), desc.get_local_size(), desc.get_alpha(),
      desc.get_beta(), desc.get_k());

  auto execution_args = new std::unordered_map<int, ::dnnl::memory>{
      {DNNL_ARG_SRC, {::dnnl::memory(src_desc.get_desc(), _eng, src)}}};

  ::dnnl::memory ws_mem(primitive_desc.workspace_desc(), _eng);
  execution_args->insert({DNNL_ARG_WORKSPACE, ws_mem});
  if (workspace) {
    *workspace = ws_mem;
  } else {
    insert_workspace(src, ws_mem);
  }
  auto primitive = new ::dnnl::lrn_forward(primitive_desc);
  return execute_primitive(primitive, execution_args,
                           {{alpha, beta, DNNL_ARG_DST, dst_desc, dst}});
}
// DPCT_LABEL_END

// DPCT_LABEL_BEGIN|lrn_backward|dpct::dnnl
// DPCT_DEPENDENCY_BEGIN
// DnnlUtils|lrn_backward_decl
// DPCT_DEPENDENCY_END
// DPCT_CODE
inline
sycl::event
engine_ext::async_lrn_backward(lrn_desc &desc, float alpha,
                         const memory_desc_ext &dst_desc, void *dst,
                         const memory_desc_ext &diff_dst_desc, void *diff_dst,
                         const memory_desc_ext &src_desc, void *src, float beta,
                         const memory_desc_ext &diff_src_desc, void *diff_src,
                         ::dnnl::memory *workspace) {

  if (scale_parameter_preprocess({{alpha, beta, diff_src_desc, diff_src}})) {
    return sycl::event();
  }
  auto primitive = create_backward_primitive<::dnnl::lrn_backward>(
      ::dnnl::algorithm::lrn_across_channels, diff_src_desc.get_desc(),
      diff_dst_desc.get_desc(), src_desc.get_desc(), desc.get_local_size(),
      desc.get_alpha(), desc.get_beta(), desc.get_k(),
      create_primitive_desc<::dnnl::lrn_forward>(
          ::dnnl::prop_kind::forward_training,
          ::dnnl::algorithm::lrn_across_channels, src_desc.get_desc(),
          dst_desc.get_desc(), desc.get_local_size(), desc.get_alpha(),
          desc.get_beta(), desc.get_k()));

  auto execution_args = new std::unordered_map<int, ::dnnl::memory>{
      {DNNL_ARG_DST, {::dnnl::memory(dst_desc.get_desc(), _eng, dst)}},
      {DNNL_ARG_SRC, {::dnnl::memory(src_desc.get_desc(), _eng, src)}},
      {DNNL_ARG_DIFF_DST,
       {::dnnl::memory(diff_dst_desc.get_desc(), _eng, diff_dst)}}};

  if (workspace) {
    execution_args->insert({DNNL_ARG_WORKSPACE, *workspace});
  } else {
    execution_args->insert({DNNL_ARG_WORKSPACE, get_workspace(src)});
  }

  return execute_primitive(
      primitive, execution_args,
      {{alpha, beta, DNNL_ARG_DIFF_SRC, diff_src_desc, diff_src}});
}
// DPCT_LABEL_END

// DPCT_LABEL_BEGIN|get_batch_normalization_workspace_size|dpct::dnnl
// DPCT_DEPENDENCY_BEGIN
// DnnlUtils|get_batch_normalization_workspace_size_decl
// DPCT_DEPENDENCY_END
// DPCT_CODE
inline
size_t engine_ext::get_batch_normalization_workspace_size(
    batch_normalization_ops ops, const memory_desc_ext &src_desc) {
  if(ops == batch_normalization_ops::none) {
    return 0;
  }
  return src_desc.get_size();
}
// DPCT_LABEL_END

// DPCT_LABEL_BEGIN|batch_normalization_forward_inference|dpct::dnnl
// DPCT_DEPENDENCY_BEGIN
// DnnlUtils|batch_normalization_forward_inference_decl
// DPCT_DEPENDENCY_END
// DPCT_CODE
inline
sycl::event engine_ext::async_batch_normalization_forward_inference(
    batch_normalization_mode mode, float epsilon, float alpha,
    const memory_desc_ext &src_desc, void *src, float beta,
    const memory_desc_ext &dst_desc, void *dst,
    const memory_desc_ext &scale_bias_mean_var_desc, void *scale, void *bias,
    void *mean, void *var) {

  return batch_normalization_forward_internal(
      true, mode, epsilon, 0.f, alpha, src_desc, src, beta, dst_desc, dst,
      scale_bias_mean_var_desc, scale, bias, scale_bias_mean_var_desc, mean,
      var, nullptr, nullptr);
}
// DPCT_LABEL_END

// DPCT_LABEL_BEGIN|batch_normalization_forward_inference_ex_norm|dpct::dnnl
// DPCT_DEPENDENCY_BEGIN
// DnnlUtils|batch_normalization_forward_inference_ex_norm_decl
// DPCT_DEPENDENCY_END
// DPCT_CODE
inline
sycl::event engine_ext::async_batch_normalization_forward_inference(
    batch_normalization_mode mode, batch_normalization_ops ops,
    activation_desc &adesc, float epsilon, float alpha,
    const memory_desc_ext &src_desc, void *src, float beta,
    const memory_desc_ext &dst_desc, void *dst,
    const memory_desc_ext &summand_desc, void *summand,
    const memory_desc_ext &scale_bias_desc, void *scale, void *bias,
    const memory_desc_ext &mean_var_desc, void *mean, void *var) {

  bool has_post_op = (ops != batch_normalization_ops::none);
  sycl::event e;
  std::vector<void *> caches;
  if (has_post_op) {
    void *dst_cache = allocate(dst_desc);
    caches.push_back(dst_cache);
    batch_normalization_forward_internal(
        true, mode, epsilon, 0.f, 1.f, src_desc, src, 0.f, dst_desc, dst_cache,
        scale_bias_desc, scale, bias, mean_var_desc, mean, var, nullptr,
        nullptr);

    if (ops == batch_normalization_ops::add_activation) {
      async_sum(1.f, summand_desc, summand, 1.f, dst_desc, dst_cache);
    }
    async_activation_forward(adesc, 1.f, dst_desc, dst_cache, 0.f, dst_desc,
                       dst_cache);
    e = async_sum(alpha, dst_desc, dst_cache, beta, dst_desc, dst);
    _q->submit([&](sycl::handler &cgh) {
      cgh.depends_on(e);
      cgh.host_task([=] {
        for (auto ptr : caches) {
          sycl::free(ptr, *_q);
        }
      });
    });
    return e;
  }
  return batch_normalization_forward_internal(
      true, mode, epsilon, 0.f, alpha, src_desc, src, beta, dst_desc, dst,
      scale_bias_desc, scale, bias, mean_var_desc, mean, var, nullptr, nullptr);
}
// DPCT_LABEL_END

// DPCT_LABEL_BEGIN|batch_normalization_forward_training|dpct::dnnl
// DPCT_DEPENDENCY_BEGIN
// DnnlUtils|batch_normalization_forward_training_decl
// DPCT_DEPENDENCY_END
// DPCT_CODE
inline
sycl::event engine_ext::async_batch_normalization_forward_training(
    batch_normalization_mode mode, float epsilon, float factor, float alpha,
    const memory_desc_ext &src_desc, void *src, float beta,
    const memory_desc_ext &dst_desc, void *dst,
    const memory_desc_ext &scale_bias_mean_var_desc, void *scale, void *bias,
    void *running_mean, void *running_var, void *saved_mean, void *saved_var) {
  return batch_normalization_forward_internal(
      false, mode, epsilon, factor, alpha, src_desc, src, beta, dst_desc, dst,
      scale_bias_mean_var_desc, scale, bias, scale_bias_mean_var_desc,
      saved_mean, saved_var, running_mean, running_var);
}
// DPCT_LABEL_END

// DPCT_LABEL_BEGIN|batch_normalization_forward_training_ex_norm|dpct::dnnl
// DPCT_DEPENDENCY_BEGIN
// DnnlUtils|batch_normalization_forward_training_ex_2_decl
// DPCT_DEPENDENCY_END
// DPCT_CODE
inline
sycl::event engine_ext::async_batch_normalization_forward_training(
    batch_normalization_mode mode, batch_normalization_ops ops,
    activation_desc &adesc, float epsilon, float factor, float alpha,
    const memory_desc_ext &src_desc, void *src, float beta,
    const memory_desc_ext &dst_desc, void *dst,
    const memory_desc_ext &summand_desc, void *summand,
    const memory_desc_ext &scale_bias_desc, void *scale, void *bias,
    const memory_desc_ext &mean_var_desc, void *running_mean, void *running_var,
    void *saved_mean, void *saved_var, size_t workspace_size,
    void *workspace) {
  bool has_post_op = (ops != batch_normalization_ops::none);
  sycl::event e;
  if (has_post_op) {
    if(workspace_size < dst_desc.get_desc().get_size()) {
      throw std::runtime_error("async_batch_normalization_forward_training_ex: "
        "no sufficient workspace.");
    }
    batch_normalization_forward_internal(
        false, mode, epsilon, factor, 1.f, src_desc, src, 0.f, dst_desc,
        workspace, scale_bias_desc, scale, bias, mean_var_desc,
        saved_mean, saved_var, running_mean, running_var);
    if (ops == batch_normalization_ops::add_activation) {
      async_sum(1.f, summand_desc, summand, 1.f, dst_desc,
          workspace);
    }
    return async_activation_forward(adesc, alpha, dst_desc, workspace,
                              beta, dst_desc, dst);
  }
  return batch_normalization_forward_internal(
      false, mode, epsilon, factor, alpha, src_desc, src, beta, dst_desc, dst,
      scale_bias_desc, scale, bias, mean_var_desc, saved_mean, saved_var,
      running_mean, running_var);
}
// DPCT_LABEL_END

// DPCT_LABEL_BEGIN|batch_normalization_forward_training_ex|dpct::dnnl
// DPCT_DEPENDENCY_BEGIN
// DnnlUtils|batch_normalization_forward_training_ex_1_decl
// DPCT_DEPENDENCY_END
// DPCT_CODE
inline
sycl::event engine_ext::async_batch_normalization_forward_training(
    batch_normalization_mode mode, batch_normalization_ops ops,
    activation_desc &adesc, float epsilon, float factor, float alpha,
    const memory_desc_ext &src_desc, void *src, float beta,
    const memory_desc_ext &dst_desc, void *dst,
    const memory_desc_ext &summand_desc, void *summand,
    const memory_desc_ext &scale_bias_mean_var_desc, void *scale, void *bias,
    void *running_mean, void *running_var, void *saved_mean, void *saved_var,
    size_t workspace_size, void *workspace) {
  return async_batch_normalization_forward_training(
      mode, ops, adesc, epsilon, factor, alpha, src_desc, src, beta, dst_desc,
      dst, summand_desc, summand, scale_bias_mean_var_desc, scale, bias,
      scale_bias_mean_var_desc, running_mean, running_var, saved_mean,
      saved_var, workspace_size, workspace);
}
// DPCT_LABEL_END

// DPCT_LABEL_BEGIN|batch_normalization_backward|dpct::dnnl
// DPCT_DEPENDENCY_BEGIN
// DnnlUtils|batch_normalization_backward_decl
// DPCT_DEPENDENCY_END
// DPCT_CODE
inline
sycl::event engine_ext::async_batch_normalization_backward(
    batch_normalization_mode mode, float epsilon, float alpha_data,
    const memory_desc_ext &src_desc, void *src,
    const memory_desc_ext &diff_dst_desc, void *diff_dst, float beta_data,
    const memory_desc_ext &diff_src_desc, void *diff_src, float alpha_param,
    const memory_desc_ext &diff_scale_bias_mean_var_desc, void *scale,
    float beta_param, void *diff_scale, void *diff_bias, void *saved_mean,
    void *saved_var) {

  return batch_normalization_backward_internal(
      mode, epsilon, alpha_data, src_desc, src, diff_dst_desc, diff_dst,
      beta_data, diff_src_desc, diff_src, alpha_param,
      diff_scale_bias_mean_var_desc, scale, nullptr, beta_param, diff_scale,
      diff_bias, diff_scale_bias_mean_var_desc, saved_mean, saved_var);
}
// DPCT_LABEL_END

// DPCT_LABEL_BEGIN|batch_normalization_backward_ex_norm|dpct::dnnl
// DPCT_DEPENDENCY_BEGIN
// DnnlUtils|batch_normalization_backward_ex_2_decl
// DPCT_DEPENDENCY_END
// DPCT_CODE
inline
sycl::event engine_ext::async_batch_normalization_backward(
    batch_normalization_mode mode, batch_normalization_ops ops,
    activation_desc &adesc, float epsilon, float alpha_data,
    const memory_desc_ext &src_desc, void *src, const memory_desc_ext &dst_desc,
    void *dst, const memory_desc_ext &diff_dst_desc, void *diff_dst,
    float beta_data, const memory_desc_ext &diff_src_desc, void *diff_src,
    const memory_desc_ext &diff_summand_desc, void *diff_summand,
    float alpha_param, const memory_desc_ext &diff_scale_bias_desc, void *scale,
    void *bias, float beta_param, void *diff_scale, void *diff_bias,
    const memory_desc_ext &mean_var_desc, void *saved_mean, void *saved_var,
    size_t workspace_size, void *workspace) {
  std::vector<void *> caches;
  ::dnnl::memory::desc real_diff_dst_desc = diff_dst_desc.get_desc();
  void *real_diff_dst = diff_dst;

  if (ops != batch_normalization_ops::none &&
      workspace_size < dst_desc.get_desc().get_size()) {
    throw std::runtime_error("async_batch_normalization_backward_ex: "
                             "no sufficient workspace.");
  }
  if (ops == batch_normalization_ops::add_activation) {
    void *diff_summand_cache = allocate(diff_summand_desc);
    async_activation_backward(adesc, 1.f, dst_desc, dst, diff_dst_desc, diff_dst,
                        dst_desc, workspace, 0.f,
                        diff_summand_desc, diff_summand_cache);
    caches.push_back(diff_summand_cache);
    async_sum(alpha_data, diff_summand_desc, diff_summand_cache, beta_data,
        diff_summand_desc, diff_summand);
    real_diff_dst_desc = diff_summand_desc.get_desc();
    real_diff_dst = diff_summand_cache;
  } else if (ops == batch_normalization_ops::activation) {
    void *diff_dst_cache = allocate(diff_dst_desc);
    caches.push_back(diff_dst_cache);
    async_activation_backward(adesc, 1.f, dst_desc, dst, diff_dst_desc,
                        diff_dst, dst_desc, workspace,
                        0.f, diff_dst_desc, diff_dst_cache);
    real_diff_dst = diff_dst_cache;
  }

  sycl::event e = batch_normalization_backward_internal(
      mode, epsilon, alpha_data, src_desc, src, real_diff_dst_desc,
      real_diff_dst, beta_data, diff_src_desc, diff_src, alpha_param,
      diff_scale_bias_desc, scale, bias, beta_param, diff_scale, diff_bias,
      mean_var_desc, saved_mean, saved_var);
  _q->submit([&](sycl::handler &cgh) {
    cgh.depends_on(e);
    cgh.host_task([=] {
      for (auto ptr : caches) {
        sycl::free(ptr, *_q);
      }
    });
  });
  return e;
}
// DPCT_LABEL_END

// DPCT_LABEL_BEGIN|batch_normalization_backward_ex|dpct::dnnl
// DPCT_DEPENDENCY_BEGIN
// DnnlUtils|batch_normalization_backward_ex_1_decl
// DPCT_DEPENDENCY_END
// DPCT_CODE
inline
sycl::event engine_ext::async_batch_normalization_backward(
    batch_normalization_mode mode, batch_normalization_ops ops,
    activation_desc &adesc, float epsilon, float alpha_data,
    const memory_desc_ext &src_desc, void *src, const memory_desc_ext &dst_desc,
    void *dst, const memory_desc_ext &diff_dst_desc, void *diff_dst,
    float beta_data, const memory_desc_ext &diff_src_desc, void *diff_src,
    const memory_desc_ext &diff_summand_desc, void *diff_summand,
    float alpha_param, const memory_desc_ext &diff_scale_bias_mean_var_desc,
    void *scale, void *bias, float beta_param, void *diff_scale,
    void *diff_bias, void *saved_mean, void *saved_var,
    size_t workspace_size, void *workspace) {

  return async_batch_normalization_backward(
      mode, ops, adesc, epsilon, alpha_data, src_desc, src, dst_desc, dst,
      diff_dst_desc, diff_dst, beta_data, diff_src_desc, diff_src,
      diff_summand_desc, diff_summand, alpha_param,
      diff_scale_bias_mean_var_desc, scale, bias, beta_param, diff_scale,
      diff_bias, diff_scale_bias_mean_var_desc, saved_mean, saved_var,
      workspace_size, workspace);
}
// DPCT_LABEL_END

// DPCT_LABEL_BEGIN|convolution_forward|dpct::dnnl
// DPCT_DEPENDENCY_BEGIN
// DnnlUtils|convolution_forward_decl
// DPCT_DEPENDENCY_END
// DPCT_CODE
inline
sycl::event
engine_ext::async_convolution_forward(convolution_desc &desc, ::dnnl::algorithm alg,
                                float alpha, const memory_desc_ext &src_desc,
                                void *src, const memory_desc_ext &weight_desc,
                                void *weight, float beta,
                                const memory_desc_ext &dst_desc, void *dst) {

  if (scale_parameter_preprocess({{alpha, beta, dst_desc, dst}})) {
    return sycl::event();
  }
  auto help_weight_desc =
      get_group_weight_desc(desc.get_group_count(), weight_desc);

  auto primitive = create_forward_primitive<::dnnl::convolution_forward>(
      ::dnnl::prop_kind::forward_training, alg, src_desc.get_desc(),
      help_weight_desc, dst_desc.get_desc(), desc.get_stride(),
      desc.get_dilate(), desc.get_padding(), desc.get_padding());

  auto execution_args = new std::unordered_map<int, ::dnnl::memory>{
      {DNNL_ARG_SRC, {::dnnl::memory(src_desc.get_desc(), _eng, src)}},
      {DNNL_ARG_WEIGHTS, {::dnnl::memory(help_weight_desc, _eng, weight)}}};
  return execute_primitive(primitive, execution_args,
                           {{alpha, beta, DNNL_ARG_DST, dst_desc, dst}});
}
// DPCT_LABEL_END

// DPCT_LABEL_BEGIN|convolution_forward_ex|dpct::dnnl
// DPCT_DEPENDENCY_BEGIN
// DnnlUtils|convolution_forward_ex_decl
// DPCT_DEPENDENCY_END
// DPCT_CODE
inline
sycl::event engine_ext::async_convolution_forward(
    convolution_desc &desc, ::dnnl::algorithm alg, activation_desc &adesc,
    float alpha_0, const memory_desc_ext &src_desc, void *src,
    const memory_desc_ext &weight_desc, void *weight, float alpha_1,
    const memory_desc_ext &summand_desc, void *summand,
    const memory_desc_ext &bias_desc, void *bias,
    const memory_desc_ext &dst_desc, void *dst) {

  int channel_num = bias_desc.get_element_num();
  auto help_weight_desc =
      get_group_weight_desc(desc.get_group_count(), weight_desc);
  ::dnnl::memory::desc help_bias_desc = {{channel_num},
                                         bias_desc.get_desc().get_data_type(),
                                         ::dnnl::memory::format_tag::a};
  auto primitive = create_forward_primitive<::dnnl::convolution_forward>(
      ::dnnl::prop_kind::forward_training, alg, src_desc.get_desc(),
      help_weight_desc, help_bias_desc, dst_desc.get_desc(), desc.get_stride(),
      desc.get_dilate(), desc.get_padding(), desc.get_padding());

  auto execution_args = new std::unordered_map<int, ::dnnl::memory>{
      {DNNL_ARG_SRC, {::dnnl::memory(src_desc.get_desc(), _eng, src)}},
      {DNNL_ARG_BIAS, {::dnnl::memory(help_bias_desc, _eng, bias)}}};

  void *cache = nullptr;
  if (alpha_0 != 1.f) {
    cache = allocate(help_weight_desc);
    _q->memcpy(cache, weight, weight_desc.get_size());
    async_scale(alpha_0, help_weight_desc, cache);
    execution_args->insert(
        {DNNL_ARG_WEIGHTS, {::dnnl::memory(help_weight_desc, _eng, cache)}});
    execute_primitive(primitive, execution_args,
                        {{1.f, 0.f, DNNL_ARG_DST, dst_desc, dst}}, {cache});
  } else {
    execution_args->insert(
        {DNNL_ARG_WEIGHTS, {::dnnl::memory(help_weight_desc, _eng, weight)}});
    execute_primitive(primitive, execution_args,
                        {{1.f, 0.f, DNNL_ARG_DST, dst_desc, dst}});
  }
  async_sum(alpha_1, summand_desc, summand, 1.f, dst_desc, dst);
  return async_activation_forward(adesc, 1.f, dst_desc, dst, 0.f, dst_desc, dst);
}
// DPCT_LABEL_END

// DPCT_LABEL_BEGIN|convolution_backward_data|dpct::dnnl
// DPCT_DEPENDENCY_BEGIN
// DnnlUtils|convolution_backward_data_decl
// DPCT_DEPENDENCY_END
// DPCT_CODE
inline
sycl::event engine_ext::async_convolution_backward_data(
    convolution_desc &desc, ::dnnl::algorithm alg, float alpha,
    const memory_desc_ext &weight_desc, void *weight,
    const memory_desc_ext &diff_dst_desc, void *diff_dst, float beta,
    const memory_desc_ext &diff_src_desc, void *diff_src) {

  if (scale_parameter_preprocess({{alpha, beta, diff_dst_desc, diff_dst}})) {
    return sycl::event();
  }
  auto help_weight_desc =
      get_group_weight_desc(desc.get_group_count(), weight_desc);
  auto forward_primitive =
      create_primitive_desc<::dnnl::convolution_forward>(
          ::dnnl::prop_kind::forward_training,
          ::dnnl::algorithm::convolution_auto, diff_src_desc.get_desc(),
          help_weight_desc, diff_dst_desc.get_desc(), desc.get_stride(),
          desc.get_dilate(), desc.get_padding(), desc.get_padding());

  auto primitive = create_backward_primitive<::dnnl::convolution_backward_data>(
      ::dnnl::algorithm::convolution_auto, diff_src_desc.get_desc(),
      help_weight_desc, diff_dst_desc.get_desc(), desc.get_stride(),
      desc.get_dilate(), desc.get_padding(), desc.get_padding(),
      forward_primitive);

  auto execution_args = new std::unordered_map<int, ::dnnl::memory>{
      {DNNL_ARG_DIFF_DST,
       {::dnnl::memory(diff_dst_desc.get_desc(), _eng, diff_dst)}},
      {DNNL_ARG_WEIGHTS, {::dnnl::memory(help_weight_desc, _eng, weight)}}};

  return execute_primitive(
      primitive, execution_args,
      {{alpha, beta, DNNL_ARG_DIFF_SRC, diff_src_desc, diff_src}});
}
// DPCT_LABEL_END

// DPCT_LABEL_BEGIN|convolution_backward_weight|dpct::dnnl
// DPCT_DEPENDENCY_BEGIN
// DnnlUtils|convolution_backward_weight_decl
// DPCT_DEPENDENCY_END
// DPCT_CODE
inline
sycl::event engine_ext::async_convolution_backward_weight(
    convolution_desc &desc, ::dnnl::algorithm alg, float alpha,
    const memory_desc_ext &src_desc, void *src,
    const memory_desc_ext &diff_dst_desc, void *diff_dst, float beta,
    const memory_desc_ext &diff_weight_desc, void *diff_weight) {

  if (scale_parameter_preprocess(
          {{alpha, beta, diff_weight_desc, diff_weight}})) {
    return sycl::event();
  }
  auto help_diff_weight_desc =
      get_group_weight_desc(desc.get_group_count(), diff_weight_desc);
  auto forward_primitive =
      create_primitive_desc<::dnnl::convolution_forward>(
          ::dnnl::prop_kind::forward_training,
          ::dnnl::algorithm::convolution_auto, src_desc.get_desc(),
          help_diff_weight_desc, diff_dst_desc.get_desc(), desc.get_stride(),
          desc.get_dilate(), desc.get_padding(), desc.get_padding());

  auto primitive =
      create_backward_primitive<::dnnl::convolution_backward_weights>(
          ::dnnl::algorithm::convolution_auto, src_desc.get_desc(),
          help_diff_weight_desc, diff_dst_desc.get_desc(), desc.get_stride(),
          desc.get_dilate(), desc.get_padding(), desc.get_padding(),
          forward_primitive);

  auto execution_args = new std::unordered_map<int, ::dnnl::memory>{
      {DNNL_ARG_SRC, {::dnnl::memory(src_desc.get_desc(), _eng, src)}},
      {DNNL_ARG_DIFF_DST,
       {::dnnl::memory(diff_dst_desc.get_desc(), _eng, diff_dst)}}};

  return execute_primitive(primitive, execution_args,
                           {{alpha, beta, DNNL_ARG_DIFF_WEIGHTS,
                             help_diff_weight_desc, diff_weight}});
}
// DPCT_LABEL_END

// DPCT_LABEL_BEGIN|convolution_backward_bias|dpct::dnnl
// DPCT_DEPENDENCY_BEGIN
// DnnlUtils|convolution_backward_bias_decl
// DPCT_DEPENDENCY_END
// DPCT_CODE
inline
sycl::event engine_ext::async_convolution_backward_bias(
    float alpha, const memory_desc_ext &diff_dst_desc, void *diff_dst,
    float beta, const memory_desc_ext &diff_bias_desc, void *diff_bias) {
  return async_reduction(reduction_op::sum, alpha, diff_dst_desc, diff_dst, beta,
                   diff_bias_desc, diff_bias);
}
// DPCT_LABEL_END

// DPCT_LABEL_BEGIN|rnn_get_weight_space_size|dpct::dnnl
// DPCT_DEPENDENCY_BEGIN
// DnnlUtils|rnn_get_weight_space_size_decl
// DPCT_DEPENDENCY_END
// DPCT_CODE
inline
void engine_ext::rnn_get_weight_space_size(const rnn_desc &desc,
                                           size_t *weight_space_size) {
  *weight_space_size = 0;
  rnn_forward_internal(desc, ::dnnl::prop_kind::forward_inference,
                       memory_desc_ext(), nullptr, memory_desc_ext(), nullptr,
                       memory_desc_ext(), nullptr, nullptr, memory_desc_ext(),
                       nullptr, nullptr, 0, nullptr, 0, nullptr, 0, nullptr, true,
                       weight_space_size, nullptr, nullptr);
  return;
}
// DPCT_LABEL_END

// DPCT_LABEL_BEGIN|rnn_get_scratchpad_workspace_size|dpct::dnnl
// DPCT_DEPENDENCY_BEGIN
// DnnlUtils|rnn_get_scratchpad_workspace_size_decl
// DPCT_DEPENDENCY_END
// DPCT_CODE
inline
void engine_ext::rnn_get_scratchpad_workspace_size(
    const rnn_desc &desc, ::dnnl::prop_kind kind,
    const memory_desc_ext &src_desc, size_t *scratchpad_size,
    size_t *workspace_size) {
  *workspace_size = 0;
  *scratchpad_size = 0;
  rnn_forward_internal(desc, kind, src_desc, nullptr, memory_desc_ext(),
                       nullptr, memory_desc_ext(), nullptr, nullptr,
                       memory_desc_ext(), nullptr, nullptr, 0, nullptr, 0,
                       nullptr, 0, nullptr, true, nullptr, workspace_size,
                       scratchpad_size);
  return;
}
// DPCT_LABEL_END

// DPCT_LABEL_BEGIN|async_rnn_forward|dpct::dnnl
// DPCT_DEPENDENCY_BEGIN
// DnnlUtils|async_rnn_forward_decl
// DPCT_DEPENDENCY_END
// DPCT_CODE
inline
sycl::event engine_ext::async_rnn_forward(
    const rnn_desc &desc, ::dnnl::prop_kind kind,
    const memory_desc_ext &src_desc, void *src, const memory_desc_ext &dst_desc,
    void *dst, const memory_desc_ext &iter_desc, void *src_iter, void *dst_iter,
    const memory_desc_ext &iter_c_desc, void *src_iter_c, void *dst_iter_c,
    size_t weight_size, void *weight, size_t scratchpad_size, void *scratchpad,
    size_t workspace_size, void *workspace) {

  return rnn_forward_internal(
      desc, kind, src_desc, src, dst_desc, dst, iter_desc, src_iter, dst_iter,
      iter_c_desc, src_iter_c, dst_iter_c, weight_size, weight, workspace_size,
      workspace, scratchpad_size, scratchpad, false, nullptr, nullptr,
      nullptr);
}
// DPCT_LABEL_END

// DPCT_LABEL_BEGIN|async_rnn_backward|dpct::dnnl
// DPCT_DEPENDENCY_BEGIN
// DnnlUtils|async_rnn_backward_decl
// DPCT_DEPENDENCY_END
// DPCT_CODE
inline
sycl::event engine_ext::async_rnn_backward(
    const rnn_desc &desc, const memory_desc_ext &dst_desc, void *dst,
    void *diff_dst, const memory_desc_ext &src_desc, void *src, void *diff_src,
    const memory_desc_ext &iter_desc, void *src_iter, void *diff_dst_iter,
    void *diff_src_iter, const memory_desc_ext &iter_c_desc, void *src_iter_c,
    void *diff_dst_iter_c, void *diff_src_iter_c, size_t weight_size,
    void *weight, void *diff_weight, size_t scratchpad_size, void *scratchpad,
    size_t workspace_size, void *workspace) {
  ::dnnl::memory::data_type src_dt;
  ::dnnl::memory::format_tag src_format_tag;
  rnn_mode mode;
  rnn_memory_format_tag format_tag;
  rnn_bias_mode bias_mode;
  rnn_direction direction;
  dpct::library_data_t dt;
  int direction_num = 1, input_size = 0, hidden_size = 0, projection_size = 0,
      layer_size = 0, gate_num = 1, output_size = 0, data_type_size = 0,
      seq_length = 1, batch_size = 1;
  void *last_layer_cache = nullptr;
  void *hidden_layer_cache = nullptr;
  sycl::event e;
  std::vector<int> offset(9, 0);
  std::vector<void *> data = {
      src,
      dst,
      (uint8_t *)src_iter + iter_desc.get_size(),
      nullptr,
      (uint8_t *)src_iter_c + iter_c_desc.get_size(),
      nullptr,
      (uint8_t *)weight + weight_size,
      (uint8_t *)workspace + workspace_size,
      diff_src,
      diff_dst,
      (uint8_t *)diff_src_iter + iter_desc.get_size(),
      (uint8_t *)diff_dst_iter + iter_desc.get_size(),
      (uint8_t *)diff_src_iter_c + iter_c_desc.get_size(),
      (uint8_t *)diff_dst_iter_c + iter_c_desc.get_size(),
      (uint8_t *)diff_weight + weight_size,
      scratchpad};

  desc.get(&mode, &bias_mode, &direction, &dt, &input_size, &hidden_size,
           &projection_size, &layer_size);

  get_rnn_configuration(src_desc.get_desc(), direction, mode, dt, hidden_size,
                        &src_dt, &src_format_tag, &projection_size,
                        &output_size, &seq_length, &batch_size, &direction_num,
                        &gate_num);

  if (direction == rnn_direction::bidirectional) {
    if (layer_size > 1) {
      last_layer_cache = allocate(src_desc);
      hidden_layer_cache = allocate(src_desc);
      data[8] = last_layer_cache;
    }
    e = execute_rnn_backward_primitive(
        mode, ::dnnl::rnn_direction::bidirectional_concat, bias_mode, src_dt,
        src_format_tag, seq_length, batch_size, output_size, 2 * output_size, 1,
        direction_num, hidden_size, gate_num, projection_size, data, offset, 1);
    if (layer_size > 1) {
      data[8] = hidden_layer_cache;
      data[9] = last_layer_cache;
      e = execute_rnn_backward_primitive(
          mode, ::dnnl::rnn_direction::bidirectional_sum, bias_mode, src_dt,
          src_format_tag, seq_length, batch_size, output_size, output_size, 1,
          direction_num, hidden_size, gate_num, projection_size, data, offset,
          layer_size - 1);
      _q->memcpy(diff_src,
                 ((layer_size - 1) % 2 == 0) ? last_layer_cache
                                             : hidden_layer_cache,
                 src_desc.get_size());
    }
  } else {
    e = execute_rnn_backward_primitive(
        mode, ::dnnl::rnn_direction::unidirectional_left2right, bias_mode,
        src_dt, src_format_tag, seq_length, batch_size, output_size,
        output_size, layer_size, direction_num, hidden_size, gate_num,
        projection_size, data, offset, 1);
  }

  if (last_layer_cache && hidden_layer_cache) {
    _q->submit([&](sycl::handler &cgh) {
      cgh.depends_on(e);
      cgh.host_task([=] {
        sycl::free(last_layer_cache, *_q);
        sycl::free(hidden_layer_cache, *_q);
      });
    });
  }
  return e;
}
// DPCT_LABEL_END

// DPCT_LABEL_BEGIN|dropout_get_state_size|dpct::dnnl
// DPCT_DEPENDENCY_BEGIN
// DnnlUtils|dropout_get_state_size_decl
// DPCT_DEPENDENCY_END
// DPCT_CODE
size_t engine_ext::dropout_get_state_size(){
  auto rng_engine = oneapi::mkl::rng::philox4x32x10(*_q, 0ull);
  return oneapi::mkl::rng::get_state_size(rng_engine);
}
// DPCT_LABEL_END

// DPCT_LABEL_BEGIN|async_dropout_forward|dpct::dnnl
// DPCT_DEPENDENCY_BEGIN
// DnnlUtils|async_dropout_forward_decl
// DPCT_DEPENDENCY_END
// DPCT_CODE
sycl::event engine_ext::async_dropout_forward(const dropout_desc &desc,
                                              const memory_desc_ext &src_desc,
                                              void *src,
                                              const memory_desc_ext &dst_desc,
                                              void *dst, void *workspace,
                                              size_t workspace_size) {
  if (workspace_size < src_desc.get_size()) {
    throw std::runtime_error("async_dropout_forward: no sufficient workspace.");
  }
  float p = desc.get_probability();
  if (p == 1.f) {
    return _q->memset(dst, 0, dst_desc.get_size());
  } else if (p == 0.f) {
    return async_reorder(1.f, src_desc, src, 0.f, dst_desc, dst);
  }

  float scale_factor = 1.f / (1.f - p);
  void *cache = workspace;

  memory_desc_ext rng_data_desc(
      ::dnnl::memory::desc(src_desc.get_dims(), ::dnnl::memory::data_type::s32,
                           src_desc.get_strides()));
  if (src_desc.get_desc().get_data_type() != ::dnnl::memory::data_type::s32) {
    cache = allocate(rng_data_desc);
  }
  oneapi::mkl::rng::generate(*desc.get_distr(), *desc.get_rng_engine(),
                             rng_data_desc.get_element_num(), (std::int32_t*)cache);
  oneapi::mkl::rng::save_state(*desc.get_rng_engine(), (std::uint8_t *)desc.get_state());

  async_reorder(scale_factor, rng_data_desc, cache, 0.f, src_desc, workspace);

  return async_binary(binary_op::mul, 1.f, src_desc, src, 1.f, src_desc,
                      workspace, 0.f, dst_desc, dst);
}
// DPCT_LABEL_END

// DPCT_LABEL_BEGIN|async_dropout_backward|dpct::dnnl
// DPCT_DEPENDENCY_BEGIN
// DnnlUtils|async_dropout_backward_decl
// DPCT_DEPENDENCY_END
// DPCT_CODE
sycl::event engine_ext::async_dropout_backward(
    const dropout_desc &desc, const memory_desc_ext &diff_dst_desc,
    void *diff_dst, const memory_desc_ext &diff_src_desc, void *diff_src,
    void *workspace, size_t workspace_size) {
  float p = desc.get_probability();
  if (p == 1.f) {
    return _q->memset(diff_src, 0, diff_src_desc.get_size());
  } else if (p == 0.f) {
    return async_reorder(1.f, diff_dst_desc, diff_dst, 0.f, diff_src_desc,
                         diff_src);
  }
  return async_binary(binary_op::mul, 1.f, diff_dst_desc, diff_dst, 1.f,
                      diff_dst_desc, workspace, 0.f, diff_src_desc, diff_src);
}
// DPCT_LABEL_END
} // namespace dnnl
} // namespace dpct

#endif // __DPCT_DNNL_UTILS_HPP__<|MERGE_RESOLUTION|>--- conflicted
+++ resolved
@@ -2205,7 +2205,6 @@
       size_t workspace_size, void *workspace);
 // DPCT_LABEL_END
 
-<<<<<<< HEAD
 // DPCT_LABEL_BEGIN|dropout_get_state_size_decl|dpct::dnnl
 // DPCT_DEPENDENCY_BEGIN
 // DnnlUtils|engine_ext
@@ -2261,18 +2260,6 @@
                                      void *diff_src, void *workspace,
                                      size_t workspace_size);
 // DPCT_LABEL_END
-=======
-  operator bool() const {
-    return bool(_eng) && bool(_s) && bool(_q);
-  }
-
-  engine_ext &operator=(std::nullptr_t) {
-    _eng.reset(nullptr);
-    _s.reset(nullptr);
-    _q = nullptr;
-    return *this;
-  }
->>>>>>> 80e4847b
 // DPCT_LABEL_BEGIN|engine_ext_1|dpct::dnnl
 // DPCT_DEPENDENCY_BEGIN
 // DnnlUtils|engine_ext
