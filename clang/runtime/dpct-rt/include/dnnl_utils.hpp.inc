// DPCT_LABEL_BEGIN|License|
// DPCT_DEPENDENCY_EMPTY
// DPCT_CODE
//==---- dnnl_utils.hpp ---------------------------*- C++ -*----------------==//
//
// Copyright (C) Intel Corporation
// SPDX-License-Identifier: Apache-2.0 WITH LLVM-exception
// See https://llvm.org/LICENSE.txt for license information.
//
//===----------------------------------------------------------------------===//
// DPCT_LABEL_END

#ifndef __DPCT_DNNL_UTILS_HPP__
#define __DPCT_DNNL_UTILS_HPP__

// DPCT_LABEL_BEGIN|non_local_include_dependency|
// DPCT_DEPENDENCY_EMPTY
// DPCT_CODE
#include <oneapi/dpl/algorithm>
#include <oneapi/dpl/execution>
#include <oneapi/dpl/numeric>
#include <oneapi/mkl.hpp>
#include <oneapi/mkl/rng/device.hpp>
#include <sycl/sycl.hpp>
#include <oneapi/dnnl/dnnl.hpp>
#include <oneapi/dnnl/dnnl_sycl.hpp>
#include <unordered_map>
#include <algorithm>
// DPCT_LABEL_END

// DPCT_LABEL_BEGIN|local_include_dependency|
// DPCT_DEPENDENCY_EMPTY
// DPCT_CODE
#include "memory.hpp"
#include "device.hpp"
#include "lib_common_utils.hpp"
// DPCT_LABEL_END

namespace dpct {
namespace dnnl {
<<<<<<< HEAD

// DPCT_LABEL_BEGIN|get_version|dpct::dnnl
// DPCT_DEPENDENCY_EMPTY
// DPCT_CODE
/// Get concatenated library version as an integer.
static inline size_t get_version(){
  const ::dnnl::version_t* ver = ::dnnl::version();
  return ver->major * 1000 + ver->minor * 100 + ver->patch;
}
// DPCT_LABEL_END

=======
class engine_ext;
typedef oneapi::mkl::rng::philox4x32x10 rng_engine_t;
>>>>>>> 0b5c6abc
// DPCT_LABEL_BEGIN|memory_format_tag|dpct::dnnl
// DPCT_DEPENDENCY_EMPTY
// DPCT_CODE
/// An enum class representing memory layout. Used by
/// memory_desc_ext to create a memory with pre-defined layout.
enum class memory_format_tag { nchw, nhwc, nchw_blocked };
// DPCT_LABEL_END

// DPCT_LABEL_BEGIN|rnn_memory_format_tag|dpct::dnnl
// DPCT_DEPENDENCY_EMPTY
// DPCT_CODE
/// An enum class representing RNN data memory layout. Used by
/// memory_desc_ext to create a memory with pre-defined layout.
enum class rnn_memory_format_tag { tnc, ntc };
// DPCT_LABEL_END

// DPCT_LABEL_BEGIN|memory_desc_ext|dpct::dnnl
// DPCT_DEPENDENCY_BEGIN
// DnnlUtils|memory_format_tag
// DnnlUtils|rnn_memory_format_tag
// LibCommonUtils|library_data_t
// DnnlUtils|memory_desc_ext_def
// DPCT_DEPENDENCY_END
// DPCT_CODE
/// A class holding the description of an N-dimensions memory.
class memory_desc_ext {
  ::dnnl::memory::desc _desc;
public:
  /// Convert dpct::library_data_t to dnnl::memory::data_type.
  static ::dnnl::memory::data_type to_dnnl_data_type(dpct::library_data_t dt);
  /// Convert dnnl::memory::data_type to dpct::library_data_t.
  static dpct::library_data_t
  to_dpct_library_data_t(::dnnl::memory::data_type dt, unsigned block_size);
  /// Convert dpct::dnnl::memory_format_tag to dnnl::memory::format_tag.
  static ::dnnl::memory::format_tag to_dnnl_format_tag(dpct::library_data_t dt,
                                                       memory_format_tag tag);
  memory_desc_ext() = default;
  memory_desc_ext(::dnnl::memory::desc &desc) : _desc(desc) {}
  memory_desc_ext(::dnnl::memory::desc &&desc) : _desc(std::move(desc)) {}
  /// Setting a 4D memory with given parameters.
  /// \param [in] tag Format tag.
  /// \param [in] dt Data type.
  /// \param [in] n Number of images.
  /// \param [in] c Number of channels.
  /// \param [in] h Height of images.
  /// \param [in] w Width of images.
  void set(memory_format_tag tag, dpct::library_data_t dt, int n, int c, int h,
           int w);
  /// Setting a 3D RNN data memory with given parameters.
  /// \param [in] tag RNN data format tag.
  /// \param [in] dt Data type.
  /// \param [in] t Number of sequence length.
  /// \param [in] n Number of batch.
  /// \param [in] c Height of input channel.
  void set(rnn_memory_format_tag tag, dpct::library_data_t dt, int t, int n, int c);
  /// Setting a 4D memory with given parameters.
  /// \param [in] dt Data type.
  /// \param [in] n Number of images.
  /// \param [in] c Number of channels.
  /// \param [in] h Height of images.
  /// \param [in] w Width of images.
  /// \param [in] n_stride Stride between two continuous images.
  /// \param [in] c_stride Stride between two continuous channels.
  /// \param [in] h_stride Stride between two continuous rows.
  /// \param [in] w_stride Stride between two continuous columns.
  void set(dpct::library_data_t dt, int n, int c, int h, int w, int n_stride,
           int c_stride, int h_stride, int w_stride);
  /// Setting a ND memory with given parameters.
  /// \param [in] dt Data type.
  /// \param [in] ndims Dimension of the memory.
  /// \param [in] dims Array of dimension ndims that contain the size of each
  /// memory dimension. \param [in] strides Array of dimension ndims that
  /// contain the stride of each memory dimension.
  void set(dpct::library_data_t dt, int ndims, const int dims[],
           const int strides[]);
  /// Setting a ND memory with given parameters.
  /// \param [in] tag Format tag.
  /// \param [in] dt Data type.
  /// \param [in] ndims Dimension of the memory.
  /// \param [in] dims Array of dimension ndims that contain the size of each
  /// memory dimension.
  void set(memory_format_tag tag, dpct::library_data_t dt, int ndims,
           const int dims[]);
  /// Getting a ::dnnl::memory::desc from a memory_desc_ext.
  /// \returns The ::dnnl::memory::desc.
  const ::dnnl::memory::desc &get_desc() const { return _desc; }
  /// Setting holding desc with given dnnl memory descriptor.
  void set_desc(::dnnl::memory::desc desc) { _desc = desc; }
  /// Getting a size of a memory_desc_ext in bytes.
  /// \returns The size.
  size_t get_size() const { return _desc.get_size(); }
  /// Getting parameters from a 4D memory.
  /// \param [out] dt Data type.
  /// \param [out] n Number of images.
  /// \param [out] c Number of channels.
  /// \param [out] h Height of images.
  /// \param [out] w Width of images.
  /// \param [out] n_stride Stride between two continuous images.
  /// \param [out] c_stride Stride between two continuous channels.
  /// \param [out] h_stride Stride between two continuous rows.
  /// \param [out] w_stride Stride between two continuous columns.
  void get(dpct::library_data_t *dt, int *n, int *c, int *h, int *w,
           int *n_stride, int *c_stride, int *h_stride, int *w_stride) const;
  /// Getting parameters from a 4D memory.
  /// \param [out] dt Data type.
  /// \param [out] tag Format tag.
  /// \param [out] n Number of images.
  /// \param [out] c Number of channels.
  /// \param [out] h Height of images.
  /// \param [out] w Width of images.
  void get(dpct::library_data_t *dt, memory_format_tag *tag, int *n, int *c,
           int *h, int *w) const;
  /// Getting parameters from a 3D RNN data memory.
  /// \param [out] dt Data type.
  /// \param [out] tag RNN data format tag.
  /// \param [out] t Number of sequence length.
  /// \param [out] n Number of batch.
  /// \param [out] c Height of input channel.
  void get(dpct::library_data_t *dt, rnn_memory_format_tag *tag, int *t, int *n,
           int *c) const;
  /// Getting parameters from a ND memory.
  /// \param [in] requested_ndims Requested number of dimensions to get from a
  /// given memory descriptor.
  /// \param [out] dt Data type.
  /// \param [out] ndims Dimension of the memory.
  /// \param [out] dims Array of dimension requested_ndims that contain the 
  /// size of each memory dimension.
  /// \param [out] strides Array of dimension requested_ndims that contain the
  /// stride of each memory dimension.
  void get(int requested_ndims, dpct::library_data_t *dt, int *ndims,
           int dims[], int strides[]) const;
  /// Getting parameters from a ND memory.
  /// \param [in] requested_ndims Requested number of dimensions to get from a
  /// given memory descriptor.
  /// \param [out] dt Data type.
  /// \param [out] tag Format tag.
  /// \param [out] ndims Dimension of the memory.
  /// \param [out] dims Array of dimension requested_ndims that contain the 
  /// size of each memory dimension.
  void get(int requested_ndims, dpct::library_data_t *dt,
           memory_format_tag *tag, int *ndims, int dims[]) const;
  /// Getting dims from a ND memory.
  /// \return The dims.
  std::vector<int64_t> get_dims() const { return _desc.get_dims(); }
  /// Getting strides from a ND memory.
  /// \return The strides.
  std::vector<int64_t> get_strides() const {
    return _desc.get_strides();
  }
  /// Getting element num from a ND memory.
  /// \return The element number.
  size_t get_element_num() const {
    auto dims = _desc.get_dims();
    if (dims.empty()) {
      return 0;
    }
    size_t result = 1;
    for (auto &dim : dims) {
      result *= dim;
    }
    return result;
  }

  operator bool() const {
    return bool(_desc);
  }

  memory_desc_ext &operator=(std::nullptr_t) {
    _desc.reset(nullptr);
    return *this;
  }
};
// DPCT_LABEL_END

// DPCT_LABEL_BEGIN|activation_desc|dpct::dnnl
// DPCT_DEPENDENCY_EMPTY
// DPCT_CODE
/// A class holding description for an activation operation.
class activation_desc {
  ::dnnl::algorithm _alg;
  float _alpha;
  float _beta;

public:
  /// Setting an activation descriptor with given parameters.
  /// \param [in] alg Activation algorithm.
  /// \param [in] alpha Value of alpha parameter.
  void set(::dnnl::algorithm alg, float alpha) {
    _alg = alg;
    if(alg == ::dnnl::algorithm::eltwise_clip) {
      _alpha = 0;
      _beta = alpha;
    } else {
      _alpha = alpha;
    }
  }
  /// Getting parameters form an activation descriptor.
  /// \param [out] alg Activation algorithm.
  /// \param [out] alpha Value of alpha parameter.
  void get(::dnnl::algorithm *alg, float *alpha) const {
    *alg = _alg;
    if(_alg == ::dnnl::algorithm::eltwise_clip) {
      *alpha = _beta;
    } else {
      *alpha = _alpha;
    }
  }
  /// Setting the alpha parameter of an activation descriptor.
  /// \param [in] alpha Value of alpha parameter.
  void set_alpha(float alpha) { _alpha = alpha; }
  /// Setting the beta parameter of an activation descriptor.
  /// \param [in] beta Value of beta parameter.
  void set_beta(float beta) { _beta = beta; }
  /// Setting the algorithm parameter of an activation descriptor.
  /// \param [in] alg Activation algorithm.
  void set_algorithm(::dnnl::algorithm alg) { _alg = alg; }
  /// Getting the alpha parameter from an activation descriptor.
  /// \param [out] alpha Value of alpha parameter.
  float get_alpha() const { return _alpha; }
  /// Getting the beta parameter from an activation descriptor.
  /// \param [out] beta Value of beta parameter.
  float get_beta() const { return _beta; }
  /// Getting the algorithm parameter from an activation descriptor.
  /// \param [out] alg Activation algorithm.
  ::dnnl::algorithm get_algorithm() const { return _alg; }
};
// DPCT_LABEL_END

// DPCT_LABEL_BEGIN|lrn_desc|dpct::dnnl
// DPCT_DEPENDENCY_EMPTY
// DPCT_CODE
/// A class holding description for a local response normalization operation.
class lrn_desc {
  unsigned int _local_size;
  float _alpha;
  float _beta;
  float _k;

public:
  /// Setting a local response normalization descriptor with given parameters.
  /// \param [in] local_size Value of local_size parameter.
  /// \param [in] alpha Value of alpha parameter.
  /// \param [in] beta Value of beta parameter.
  /// \param [in] k Value of k parameter.
  void set(unsigned int local_size, float alpha, float beta, float k) {
    _local_size = local_size;
    _alpha = alpha;
    _beta = beta;
    _k = k;
  }
  /// Getting parameters form a local response normalization descriptor.
  /// \param [out] local_size Value of local_size parameter.
  /// \param [out] alpha Value of alpha parameter.
  /// \param [out] beta Value of beta parameter.
  /// \param [out] k Value of k parameter.
  void get(unsigned int *local_size, float *alpha, float *beta,
           float *k) const {
    *local_size = _local_size;
    *alpha = _alpha;
    *beta = _beta;
    *k = _k;
  }
  /// Setting the local size parameter of a local response normalization
  /// descriptor.
  /// \param [in] local_size Value of local_size parameter.
  void set_local_size(unsigned int local_size) { _local_size = local_size; }
  /// Setting the alpha parameter of a local response normalization descriptor.
  /// \param [in] alpha Value of alpha parameter.
  void set_alpha(float alpha) { _alpha = alpha; }
  /// Setting the beta parameter of a local response normalization descriptor.
  /// \param [in] beta Value of beta parameter.
  void set_beta(float beta) { _beta = beta; }
  /// Setting the k parameter of a local response normalization descriptor.
  /// \param [in] k Value of k parameter.
  void set_k(float k) { _k = k; }
  /// Getting the local size parameter from a local response normalization
  /// descriptor.
  /// \param [out] local_size Value of local_size parameter.
  unsigned int get_local_size() const { return _local_size; }
  /// Getting the alpha parameter from a local response normalization
  /// descriptor.
  /// \param [out] alpha Value of alpha parameter.
  float get_alpha() const { return _alpha; }
  /// Getting the beta parameter from a local response normalization descriptor.
  /// \param [out] beta Value of beta parameter.
  float get_beta() const { return _beta; }
  /// Getting the k parameter from a local response normalization descriptor.
  /// \param [out] k Value of k parameter.
  float get_k() const { return _k; }
};
// DPCT_LABEL_END

// DPCT_LABEL_BEGIN|softmax_algorithm|dpct::dnnl
// DPCT_DEPENDENCY_EMPTY
// DPCT_CODE
/// An enum class representing softmax algorithm.
enum class softmax_algorithm { normal, log };
// DPCT_LABEL_END
// DPCT_LABEL_BEGIN|softmax_mode|dpct::dnnl
// DPCT_DEPENDENCY_EMPTY
// DPCT_CODE
/// An enum class representing softmax mode.
enum class softmax_mode { instance, channel };
// DPCT_LABEL_END

// DPCT_LABEL_BEGIN|pooling_desc|dpct::dnnl
// DPCT_DEPENDENCY_EMPTY
// DPCT_CODE
/// A class holding description for a pooling operation.
class pooling_desc {
  ::dnnl::algorithm _alg;
  std::vector<int64_t> _stride;
  std::vector<int64_t> _kernel;
  std::vector<int64_t> _padding;

public:
  /// Setting a 2D pooling descriptor with given parameters.
  /// \param [in] alg Pooling algorithm.
  /// \param [in] kernel_h Value of height of kernel.
  /// \param [in] kernel_w Value of width of kernel.
  /// \param [in] padding_h Value of height of padding.
  /// \param [in] padding_w Value of width of padding.
  /// \param [in] stride_h Value of height of stride.
  /// \param [in] stride_w Value of width of stride.
  void set(::dnnl::algorithm alg, int kernel_h, int kernel_w, int padding_h,
           int padding_w, int stride_h, int stride_w) {
    _alg = alg;
    _stride = {stride_h, stride_w};
    _kernel = {kernel_h, kernel_w};
    _padding = {padding_h, padding_w};
  }
  /// Setting a ND pooling descriptor with given parameters.
  /// \param [in] alg Pooling algorithm.
  /// \param [in] ndims Dimension of the pooling operation.
  /// \param [in] kernel Array of dimension ndims containing the kernel size of
  /// each dimension.
  /// \param [in] padding Array of dimension ndims containing the padding size of
  /// each dimension.
  /// \param [in] stride Array of dimension ndims containing the stride size of
  /// each dimension.
  void set(::dnnl::algorithm alg, int ndims, int kernel[], int padding[],
           int stride[]) {
    _alg = alg;
    _stride = std::vector<int64_t>(stride, stride + ndims);
    _kernel = std::vector<int64_t>(kernel, kernel + ndims);
    _padding = std::vector<int64_t>(padding, padding + ndims);
  }
  /// Getting parameters from a 2D pooling descriptor.
  /// \param [out] alg Pooling algorithm.
  /// \param [out] kernel_h Value of height of kernel.
  /// \param [out] kernel_w Value of width of kernel.
  /// \param [out] padding_h Value of height of padding.
  /// \param [out] padding_w Value of width of padding.
  /// \param [out] stride_h Value of height of stride.
  /// \param [out] stride_w Value of width of stride.
  void get(::dnnl::algorithm *alg, int *kernel_h, int *kernel_w, int *padding_h,
           int *padding_w, int *stride_h, int *stride_w) const {
    *alg = _alg;
    *kernel_h = _kernel[0];
    *kernel_w = _kernel[1];
    *padding_h = _padding[0];
    *padding_w = _padding[1];
    *stride_h = _stride[0];
    *stride_w = _stride[1];
  }
  /// Getting parameters from a ND pooling descriptor.
  /// \param [in] requested_ndims Requested number of dimensions to get from a
  /// given pooling descriptor.
  /// \param [out] alg Pooling algorithm.
  /// \param [out] ndims Dimension of the pooling operation.
  /// \param [out] kernel Array of dimension ndims containing the kernel size of
  /// each dimension.
  /// \param [out] padding Array of dimension ndims containing the padding size
  /// of each dimension.
  /// \param [out] stride Array of dimension ndims containing the stride size of
  /// each dimension.
  void get(int requested_ndims, ::dnnl::algorithm *alg, int *ndims,
           int kernel[], int padding[], int stride[]) const {
    *alg = _alg;
    *ndims = _stride.size();
    for (int i = 0; i < requested_ndims; i++) {
      kernel[i] = _kernel[i];
      padding[i] = _padding[i];
      stride[i] = _stride[i];
    }
  }
  /// Setting the algorithm parameter of a pooling descriptor.
  /// \param [in] alg Pooling algorithm.
  void set_algorithm(::dnnl::algorithm alg) { _alg = alg; }
  /// Setting the stride parameter of a pooling descriptor.
  /// \param [in] stride Array of dimension ndims containing the stride size of
  /// each dimension.
  void set_stride(const std::vector<int64_t> &stride) { _stride = stride; }
  /// Setting the kernel parameter of a pooling descriptor.
  /// \param [in] kernel Array of dimension ndims containing the kernel size of
  /// each dimension.
  void set_kernel(const std::vector<int64_t> &kernel) { _kernel = kernel; }
  /// Setting the padding parameter of a pooling descriptor.
  /// \param [in] padding Array of dimension ndims containing the padding size
  /// of each dimension.
  void set_padding(const std::vector<int64_t> &padding) { _padding = padding; }

  /// Getting the algorithm parameter from a pooling descriptor.
  /// \param [out] alg Pooling algorithm.
  ::dnnl::algorithm get_algorithm() const { return _alg; }
  /// Getting the stride parameter from a pooling descriptor.
  /// \returns Array of dimension ndims containing the stride size of each
  /// dimension.
  const std::vector<int64_t> &get_stride() const { return _stride; }
  /// Getting the kernel parameter from a pooling descriptor.
  /// \returns Array of dimension ndims containing the kernel size of each
  /// dimension.
  const std::vector<int64_t> &get_kernel() const { return _kernel; }
  /// Getting the padding parameter from a pooling descriptor.
  /// \returns Array of dimension ndims containing the padding size of each
  /// dimension.
  const std::vector<int64_t> &get_padding() const { return _padding; }
  /// Getting the output dimensions of a memory after 2D pooling has been
  /// applied.
  /// \param [in] desc Input memory descriptor.
  /// \param [out] out_n Number of images.
  /// \param [out] out_c Number of channels.
  /// \param [out] out_h Height of images.
  /// \param [out] out_w Width of images.
  void get_forward_output_dim(const memory_desc_ext &desc, int *out_n,
                              int *out_c, int *out_h, int *out_w) const {
    auto dims = desc.get_dims();
    *out_n = dims[0];
    *out_c = dims[1];
    *out_h = 1 + (dims[2] + 2 * _padding[0] - _kernel[0]) / _stride[0];
    *out_w = 1 + (dims[3] + 2 * _padding[1] - _kernel[1]) / _stride[1];
  }
  /// Getting the output dimensions of a memory after ND pooling has been
  /// applied.
  /// \param [in] desc Input memory descriptor.
  /// \param [out] ndims Dimension of the memory.
  /// \param [out] out_dims Array of dimension requested_ndims that contain
  /// the size of each memory dimension.
  void get_forward_output_dim(const memory_desc_ext &desc, int ndims,
                              int out_dims[]) const {
    assert(ndims >= 4 && "ndims is at least 4.");
    auto dims = desc.get_dims();
    out_dims[0] = dims[0];
    out_dims[1] = dims[1];
    for (int i = 2; i < ndims; i++) {
      out_dims[i] =
          1 + (dims[i] + 2 * _padding[i - 2] - _kernel[i - 2]) / _stride[i - 2];
    }
  }
};
// DPCT_LABEL_END

// DPCT_LABEL_BEGIN|reduction_op|dpct::dnnl
// DPCT_DEPENDENCY_EMPTY
// DPCT_CODE
/// An enum class representing reduction operations.
enum class reduction_op {
  max,
  min,
  sum,
  mul,
  mean,
  amax,
  mul_no_zeros,
  norm1,
  norm2
};
// DPCT_LABEL_END

// DPCT_LABEL_BEGIN|batch_normalization_mode|dpct::dnnl
// DPCT_DEPENDENCY_EMPTY
// DPCT_CODE
/// An enum class representing batch normalization mode.
enum class batch_normalization_mode { per_activation, spatial };
// DPCT_LABEL_END

// DPCT_LABEL_BEGIN|batch_normalization_ops|dpct::dnnl
// DPCT_DEPENDENCY_EMPTY
// DPCT_CODE
/// An enum class representing batch normalization operations.
enum class batch_normalization_ops { none, activation, add_activation };
// DPCT_LABEL_END

// DPCT_LABEL_BEGIN|binary_op|dpct::dnnl
// DPCT_DEPENDENCY_EMPTY
// DPCT_CODE
/// An enum class representing binary operations.
enum class binary_op { add, sub, mul, div, min, max, sqrt, neg };
// DPCT_LABEL_END

// DPCT_LABEL_BEGIN|convolution_desc|dpct::dnnl
// DPCT_DEPENDENCY_EMPTY
// DPCT_CODE
/// A class holding description for a convolution operation.
class convolution_desc {
  std::vector<int64_t> _strides;
  std::vector<int64_t> _dilates;
  std::vector<int64_t> _paddings;
  int _group_count = 1;

public:
  /// Setting a group count to be used in the convolution.
  /// \param [in] group_count Value of group count.
  void set_group_count(int group_count) { _group_count = group_count; }
  /// Getting a group count specified in the given convolution descriptor.
  /// \returns Value of group count.
  int get_group_count() { return _group_count; }
  /// Setting a 2D convolution descriptor with given parameters.
  /// \param [in] padding_h Value of height of padding.
  /// \param [in] padding_w Value of width of padding.
  /// \param [in] stride_h Value of height of stride.
  /// \param [in] stride_w Value of width of stride.
  /// \param [in] dilate_h Value of height of dilate.
  /// \param [in] dilate_w Value of width of dilate.
  void set(int padding_h, int padding_w, int stride_h, int stride_w,
           int dilate_h, int dilate_w) {
    _strides = {stride_h, stride_w};
    _dilates = {dilate_h - 1, dilate_w - 1};
    _paddings = {padding_h, padding_w};
  }
  /// Setting a ND convolution descriptor with given parameters.
  /// \param [in] ndims Dimension of the convolution operation.
  /// \param [in] paddings Array of dimension ndims containing the padding size of
  /// each dimension.
  /// \param [in] strides Array of dimension ndims containing the stride size of
  /// each dimension.
  /// \param [in] dilates Array of dimension ndims containing the kernel size of
  /// each dimension.
  void set(int ndims, int paddings[], int strides[], int dilates[]) {
    _strides = std::vector<int64_t>(strides, strides + ndims);
    _paddings = std::vector<int64_t>(paddings, paddings + ndims);
    _dilates = std::vector<int64_t>(dilates, dilates + ndims);
    for (auto &dilate : _dilates) {
      dilate--;
    }
  }
  /// Getting parameters from a 2D convolution descriptor.
  /// \param [out] padding_h Value of height of padding.
  /// \param [out] padding_w Value of width of padding.
  /// \param [out] stride_h Value of height of stride.
  /// \param [out] stride_w Value of width of stride.
  /// \param [out] dilate_h Value of height of dilate.
  /// \param [out] dilate_w Value of width of dilate.
  void get(int *padding_h, int *padding_w, int *stride_h, int *stride_w,
           int *dilate_h, int *dilate_w) const {
    *dilate_h = _dilates[0];
    *dilate_w = _dilates[1];
    *padding_h = _paddings[0];
    *padding_w = _paddings[1];
    *stride_h = _strides[0];
    *stride_w = _strides[1];
  }
  /// Getting parameters from a ND convolution descriptor.
  /// \param [in] requested_ndims Requested number of dimensions to get from a
  /// given convolution descriptor.
  /// \param [out] ndims Dimension of the pooling operation.
  /// \param [out] paddings Array of dimension ndims containing the padding size
  /// of each dimension.
  /// \param [out] strides Array of dimension ndims containing the stride size of
  /// each dimension.
  /// \param [out] dilates Array of dimension ndims containing the dilate size of
  /// each dimension.
  void get(int requested_ndims, int *ndims, int paddings[], int strides[],
           int dilates[]) const {
    *ndims = _strides.size();
    for (int i = 0; i < requested_ndims; i++) {
      dilates[i] = _dilates[i];
      paddings[i] = _paddings[i];
      strides[i] = _strides[i];
    }
  }
  /// Getting the stride parameter from a convolution descriptor.
  /// \returns Array of dimension ndims containing the stride size of each
  /// dimension.
  const std::vector<int64_t> &get_stride() const { return _strides; }
  /// Getting the kernel parameter from a convolution descriptor.
  /// \returns Array of dimension ndims containing the dilate size of each
  /// dimension.
  const std::vector<int64_t> &get_dilate() const { return _dilates; }
  /// Getting the padding parameter from a convolution descriptor.
  /// \returns Array of dimension ndims containing the padding size of each
  /// dimension.
  const std::vector<int64_t> &get_padding() const { return _paddings; }
  /// Getting the output dimensions of a memory after 2D convolution has been
  /// applied.
  /// \param [in] desc Input memory descriptor.
  /// \param [in] weight_desc Input weight memory descriptor.
  /// \param [out] out_n Number of images.
  /// \param [out] out_c Number of channels.
  /// \param [out] out_h Height of images.
  /// \param [out] out_w Width of images.
  void get_forward_output_dim(const memory_desc_ext &desc,
                              const memory_desc_ext &weight_desc, int *out_n,
                              int *out_c, int *out_h, int *out_w) const {
    auto dims = desc.get_dims();
    auto weight_dims = weight_desc.get_dims();
    *out_n = dims[0];
    *out_c = weight_dims[0];
    *out_h = 1 + (dims[2] + 2 * _paddings[0] -
                  (1 + (_dilates[0] * (weight_dims[2] - 1)))) /
                     _strides[0];
    *out_w = 1 + (dims[3] + 2 * _paddings[1] -
                  (1 + (_dilates[1] * (weight_dims[3] - 1)))) /
                     _strides[1];
  }
  /// Getting the output dimensions of a memory after ND convolution has been
  /// applied.
  /// \param [in] desc Input memory descriptor.
  /// \param [in] weight_desc Input weight memory descriptor.
  /// \param [out] ndims Dimension of the memory.
  /// \param [out] out_dims Array of dimension requested_ndims that contain
  /// the size of each memory dimension.
  void get_forward_output_dim(const memory_desc_ext &desc,
                              const memory_desc_ext &weight_desc, int ndims,
                              int out_dims[]) const {
    assert(ndims >= 4 && "ndims is at least 4.");
    auto dims = desc.get_dims();
    auto weight_dims = weight_desc.get_dims();
    out_dims[0] = dims[0];
    out_dims[1] = weight_dims[1];
    for (int i = 2; i < ndims; i++) {
      out_dims[i] = 1 + (dims[i] + 2 * _paddings[i - 2] -
                         (1 + (_dilates[i - 2] * (weight_dims[i] - 1)))) /
                            _strides[i - 2];
    }
  }

  convolution_desc &operator=(std::nullptr_t) {
    return *this = convolution_desc();
  }

  operator bool() const {
    return !(_strides.size() == 0
             && _dilates.size() == 0
             && _paddings.size() == 0);
  }
};
// DPCT_LABEL_END

// DPCT_LABEL_BEGIN|rnn_mode|dpct::dnnl
// DPCT_DEPENDENCY_EMPTY
// DPCT_CODE
/// An enum class representing rnn mode.
enum class rnn_mode { vanilla_relu, vanilla_tanh, lstm, gru };
// DPCT_LABEL_END

// DPCT_LABEL_BEGIN|rnn_bias_mode|dpct::dnnl
// DPCT_DEPENDENCY_EMPTY
// DPCT_CODE
/// An enum class representing rnn bias mode.
enum class rnn_bias_mode { none, single };
// DPCT_LABEL_END

// DPCT_LABEL_BEGIN|rnn_direction|dpct::dnnl
// DPCT_DEPENDENCY_EMPTY
// DPCT_CODE
/// An enum class representing rnn direction.
enum class rnn_direction {unidirectional, bidirectional};
// DPCT_LABEL_END

// DPCT_LABEL_BEGIN|rnn_desc|dpct::dnnl
// DPCT_DEPENDENCY_BEGIN
// DnnlUtils|rnn_mode
// DnnlUtils|rnn_bias_mode
// DnnlUtils|rnn_direction
// DPCT_DEPENDENCY_END
// DPCT_CODE
/// A class holding description for a RNN operation.
class rnn_desc {
  rnn_mode _mode;
  rnn_bias_mode _bias_mode;
  rnn_direction _direction;
  dpct::library_data_t _dt;
  int _input_size;
  int _hidden_size;
  int _projection_size;
  int _layer_size;

public:
  void set(rnn_mode mode, rnn_bias_mode bias_mode, rnn_direction direction,
           dpct::library_data_t dt, int input_size, int hidden_size,
           int projection_size, int layer_size) {
    _mode = mode;
    _bias_mode = bias_mode;
    _direction = direction;
    _input_size = input_size;
    _hidden_size = hidden_size;
    _projection_size = projection_size;
    _layer_size = layer_size;
    _dt = dt;
  }
  void get(rnn_mode *mode, rnn_bias_mode *bias_mode, rnn_direction *direction,
           dpct::library_data_t *dt, int *input_size, int *hidden_size,
           int *projection_size, int *layer_size) const {
    *mode = _mode;
    *bias_mode = _bias_mode;
    *direction = _direction;
    *input_size = _input_size;
    *hidden_size = _hidden_size;
    *projection_size = _projection_size;
    *layer_size = _layer_size;
    *dt = _dt;
  }
};
// DPCT_LABEL_END

// DPCT_LABEL_BEGIN|dropout_desc|dpct::dnnl
// DPCT_DEPENDENCY_BEGIN
// DnnlUtils|dropout_desc_def
// DPCT_DEPENDENCY_END
// DPCT_CODE
/// A class holding description for a Dropout operation.
class dropout_desc {
  struct dropout_desc_imp {
    float _p = 0.5f;
    unsigned long long _seed = 1;
    void *_state = nullptr;
    std::vector<std::uint8_t> _host_state;
    rng_engine_t _rng_engine;
    dropout_desc_imp() : _rng_engine(dpct::get_default_queue(), 1) {}
  };
  std::shared_ptr<dropout_desc_imp> _imp;

  void generate(sycl::queue *q, std::int64_t required_state_size,
                std::int64_t num, void *buffer) {
    sycl::event e_gen = oneapi::mkl::rng::generate(
        oneapi::mkl::rng::bernoulli<std::int32_t>(_imp->_p),
        _imp->_rng_engine, num, (std::int32_t *)buffer);
    sycl::event e_save = q->submit([&](sycl::handler &cgh) {
      cgh.depends_on(e_gen);
      cgh.host_task([=] {
        oneapi::mkl::rng::save_state(_imp->_rng_engine,
                                     _imp->_host_state.data());
      });
    });
    q->memcpy(_imp->_state, _imp->_host_state.data(), required_state_size,
              e_save);
  }
public:
  operator bool() const {
    return bool(_imp);
  }
  dropout_desc &operator=(std::nullptr_t) {
    _imp.reset();
    return *this;
  }
  /// Initializing a dropout descriptor.
  void init(){
    _imp = std::make_shared<dropout_desc_imp>();
  }
  /// Setting a dropout descriptor with given parameters.
  /// \param [in] engine Engine of the dropout operation.
  /// \param [in] p Success probability p of a trial.
  /// \param [in] state Memory that store random generator state.
  /// \param [in] state_size Required size to store random generator state.
  /// \param [in] seed Seed to initialize conditions of the generator state.
  void set(engine_ext &engine, float p, void *state, size_t state_size,
           unsigned long long seed);
  /// Getting parameters from a dropout descriptor.
  /// \param [in] engine Engine of the dropout operation.
  /// \param [in] p Success probability p of a trial.
  /// \param [in] state Memory that store random generator state.
  /// \param [in] seed Seed to initialize conditions of the generator state.
  void get(float *p, void **states, unsigned long long *seed) const noexcept {
    *seed = _imp->_seed;
    *states = _imp->_state;
    *p = _imp->_p;
  }
  /// Getting the success probability.
  /// \returns Probability.
  float get_probability() const noexcept { return _imp->_p; }
  /// Restoreing a dropout descriptor from stored state.
  /// \param [in] engine Engine of the dropout operation.
  /// \param [in] p Success probability p of a trial.
  /// \param [in] state Memory that store random generator state.
  /// \param [in] state_size Required size to store random generator state.
  /// \param [in] seed Seed to initialize conditions of the generator state.
  void restore(engine_ext &engine, float p, void *state, size_t state_size,
               unsigned long long seed);
  friend class engine_ext;
};
// DPCT_LABEL_END

// DPCT_LABEL_BEGIN|engine_ext|dpct::dnnl
// DPCT_DEPENDENCY_BEGIN
// DnnlUtils|engine_ext_1
// DnnlUtils|engine_ext_2
// DnnlUtils|memory_format_tag
// LibCommonUtils|library_data_t
// DnnlUtils|batch_normalization_mode
// DPCT_DEPENDENCY_END
// DPCT_CODE
/// A class holding the oneDNN engine.
class engine_ext {
  ::dnnl::engine _eng;
  ::dnnl::stream _s;
  sycl::queue *_q;
  std::map<void *, ::dnnl::memory> workspace_map;
  std::int64_t _random_engine_state_size;
  struct output_argument_info {
    float _alpha;
    float _beta;
    int _name;
    memory_desc_ext _desc;
    void *_data;
    output_argument_info(float alpha, float beta, int name,
                         memory_desc_ext desc, void *data)
        : _alpha(alpha), _beta(beta), _name(name), _desc(desc), _data(data) {}
    output_argument_info(float alpha, float beta, memory_desc_ext desc,
                         void *data)
        : _alpha(alpha), _beta(beta), _name(0), _desc(desc), _data(data) {}
  };

  ::dnnl::memory &get_workspace(void *key) { return workspace_map[key]; }
  void insert_workspace(void *key, ::dnnl::memory workspace) {
    workspace_map[key] = workspace;
  }
  const ::dnnl::stream &get_stream() const { return _s; }
  const ::dnnl::engine &get_engine() const { return _eng; }

  void *allocate(const memory_desc_ext &desc, int count = 1) const;
  ::dnnl::memory::desc
  compress_spatial_dimensions_to_channel(const ::dnnl::memory::desc &desc);
  ::dnnl::memory::desc
  get_bn_scale_bias_mean_var_desc(const ::dnnl::memory::desc &desc,
                                  batch_normalization_mode mode);
  sycl::event batch_normalization_backward_internal(
      batch_normalization_mode mode, float epsilon, float alpha_data,
      const memory_desc_ext &src_desc, void *src,
      const memory_desc_ext &diff_dst_desc, void *diff_dst, float beta_data,
      const memory_desc_ext &diff_src_desc, void *diff_src, float alpha_param,
      const memory_desc_ext &diff_scale_bias_desc, void *scale, void *bias,
      float beta_param, void *diff_scale, void *diff_bias,
      const memory_desc_ext &mean_var_desc, void *saved_mean, void *saved_var);
  sycl::event batch_normalization_forward_internal(
      bool is_infer, batch_normalization_mode mode, float epsilon, float factor,
      float alpha, const memory_desc_ext &src_desc, void *src, float beta,
      const memory_desc_ext &dst_desc, void *dst,
      const memory_desc_ext &scale_bias_desc, void *scale, void *bias,
      const memory_desc_ext &mean_var_desc, void *saved_mean, void *saved_var,
      void *running_mean, void *running_var);
  ::dnnl::memory::desc
  transfer_memory_desc_to_channel_major_format(const ::dnnl::memory::desc &desc);
  ::dnnl::memory::desc
  bn_reorder_memory_to_channel_major_format(bool is_input, ::dnnl::memory::desc &desc,
                                     void *src, void **cache,
                                     std::vector<void *> &caches);
  template <typename primitive_type, typename... args_type>
  primitive_type *create_forward_primitive(args_type &&...args);

  template <typename primitive_type, typename... args_type>
  typename primitive_type::primitive_desc
  create_primitive_desc(args_type &&...args);

  template <typename primitive_type, typename... args_type>
  primitive_type *
  create_backward_primitive(args_type &&...args);

  sycl::event execute_rnn_forward_primitive(
      rnn_mode mode, ::dnnl::prop_kind kind, ::dnnl::rnn_direction direction,
      rnn_bias_mode bias_mode, ::dnnl::memory::data_type dt,
      ::dnnl::memory::format_tag tag, int seq_length, int batch_size, int src_c,
      int dst_c, int layer_size, int direction_num, int hidden_size,
      int gate_num, int projection_size, std::vector<void *> &data,
      std::vector<int> &offset, int iter_num, size_t *weight_size = nullptr,
      size_t *workspace_size = nullptr, size_t *scratchpad_size = nullptr);

  sycl::event rnn_forward_internal(
      const rnn_desc &desc, ::dnnl::prop_kind kind,
      const memory_desc_ext &src_desc, void *src,
      const memory_desc_ext &dst_desc, void *dst,
      const memory_desc_ext &iter_desc, void *src_iter, void *dst_iter,
      const memory_desc_ext &iter_c_desc, void *src_iter_c, void *dst_iter_c,
      size_t weight_size, void *weight, size_t workspace_size, void *workspace,
      size_t scratchpad_size, void *scratchpad, bool is_get_execution_args,
      size_t *weight_size_query, size_t *workspace_size_query,
      size_t *scratchpad_size_query);

  sycl::event execute_rnn_backward_primitive(
      rnn_mode mode, ::dnnl::rnn_direction direction, rnn_bias_mode bias_mode,
      ::dnnl::memory::data_type dt, ::dnnl::memory::format_tag tag,
      int seq_length, int batch_size, int src_c, int dst_c, int layer_size,
      int direction_num, int hidden_size, int gate_num, int projection_size,
      std::vector<void *> &data, std::vector<int> &offset, int iter_num);

  template <typename primitive_type, typename args_type>
  void async_free(sycl::queue *q, sycl::event e, primitive_type *primitive,
                  args_type *args, std::vector<void *> device_ptrs = {}) {
    q->submit([&](sycl::handler &cgh) {
      cgh.depends_on(e);
      cgh.host_task([=] {
        if (primitive) {
          delete primitive;
        }
        if (args) {
          delete args;
        }
        for (auto ptr : device_ptrs) {
          if(ptr){
            sycl::free(ptr, *_q);
          }
        }
      });
    });
  };
  bool
  scale_parameter_preprocess(const std::vector<output_argument_info> &args);
  template <typename primitive_type, typename args_type>
  sycl::event
  execute_primitive(primitive_type *primitive, args_type *args,
                    const std::vector<output_argument_info> &extra_args,
                    const std::vector<void *> &device_ptrs = {});
  template <typename primitive_type, typename args_type>
  sycl::event
  execute_primitive(primitive_type *primitive, args_type *args,
                    bool preserve = true);
  template <typename T>
  sycl::event fill_with_type(sycl::queue *q, void *src, const void *value,
                             size_t size_with_byte) {
    return q->fill<T>(static_cast<T *>(src), *static_cast<const T *>(value),
                      size_with_byte / sizeof(T));
  }
  template <typename T> struct no_zero_op {
    T operator()(T e) {
      if (!e) {
        return 1;
      }
      return e;
    }
  };
  template <typename T>
  void transform_no_zero_with_type(sycl::queue *q, void *src, void *dst,
                                   size_t num) {
    std::transform(oneapi::dpl::execution::make_device_policy(*q),
                   static_cast<T *>(src), static_cast<T *>(src) + num,
                   static_cast<T *>(dst), no_zero_op<T>());
  }
  void transform_no_zero(const memory_desc_ext &desc, void *src, void *dst);
  ::dnnl::memory::desc get_group_weight_desc(int group_count,
                                             const memory_desc_ext &weight_desc);
  void get_rnn_configuration(const ::dnnl::memory::desc &desc,
                             rnn_direction direction, rnn_mode mode,
                             dpct::library_data_t dt, int hidden_size,
                             ::dnnl::memory::data_type *dnnl_dt,
                             ::dnnl::memory::format_tag *tag,
                             int *projection_size, int *output_size,
                             int *seq_length, int *batch_size,
                             int *direction_num, int *gate_num);
public:
  engine_ext() {}
  operator bool() const {
    return bool(_eng) && bool(_s) && bool(_q);
  }
  engine_ext &operator=(std::nullptr_t) {
    _eng.reset(nullptr);
    _s.reset(nullptr);
    _q = nullptr;
    return *this;
  }
  /// Creating oneDNN engine.
  void create_engine() {
    _eng = ::dnnl::sycl_interop::make_engine(
        dpct::get_current_device(), dpct::get_current_device().get_context());
    _s = ::dnnl::sycl_interop::make_stream(
        _eng, dpct::get_current_device().default_queue());
    _q = &dpct::get_current_device().default_queue();
    auto rand_engine = rng_engine_t(*_q, 0);
    _random_engine_state_size = oneapi::mkl::rng::get_state_size(rand_engine);
  }
  /// Setting the user's SYCL queue for an oneDNN engine.
  /// \param [in] q Pointer to the SYCL queue.
  void set_queue(sycl::queue *q) {
    if (!q) {
      throw std::runtime_error("set_queue: pointer must not be nullptr.");
    }
    if (!_eng) {
      throw std::runtime_error("set_queue: current engine is invalid.");
    }
    if (q->get_context() != ::dnnl::sycl_interop::get_context(_eng)) {
      throw std::runtime_error(
          "set_queue: queue is mismatch with current engine context.");
    }
    _q = q;
    _s = ::dnnl::sycl_interop::make_stream(_eng, *q);
  }
  /// Retrieving the user's SYCL queue set in the oneDNN engine.
  /// \returns Pointer to the SYCL queue.
  sycl::queue *get_queue() const { return _q; }
  /// Setting all elements of a memory to a given value.
  /// \param [in] src_desc Source memory descriptor.
  /// \param [in] src Pointer to source data.
  /// \param [in] valuePtr Pointer to a single value.
  void fill(const memory_desc_ext &src_desc, void *src,
                   const void *valuePtr);
  /// Coping the scaled data from a memory to another memory with a different
  /// description.
  /// \param [in] alpha Value to scaling factors used to scale the computed
  /// value.
  /// \param [in] src_desc Source memory descriptor.
  /// \param [in] src Pointer to source data.
  /// \param [in] beta Value to scaling factors used to scale the prior value
  /// in the destination memory.
  /// \param [in] dst_desc Destination memory descriptor.
  /// \param [out] dst Pointer to destination data.
  void reorder(float alpha, const memory_desc_ext &src_desc, void *src,
                      float beta, const memory_desc_ext &dst_desc, void *dst);
  /// Scaling all the elements of a memory by a given factor.
  /// \param [in] alpha Value to scaling factors.
  /// \param [in] src_desc Source memory descriptor.
  /// \param [out] src Pointer to source data.
  void scale(float alpha, const memory_desc_ext &src_desc, void *src);
  /// Adding the scaled values of a memory to another memory.
  /// \param [in] alpha Value to scaling factors used to scale the computed
  /// value.
  /// \param [in] src_desc Source memory descriptor.
  /// \param [in] src Pointer to source data.
  /// \param [in] beta Value to scaling factors used to scale the prior value
  /// in the destination memory.
  /// \param [in] dst_desc Destination memory descriptor.
  /// \param [out] dst Pointer to destination data.
  void sum(float alpha, const memory_desc_ext &src_desc, void *src,
                  float beta, const memory_desc_ext &dst_desc, void *dst);
  /// Computing a specified activation function value.
  /// \param [in] desc Activation descriptor.
  /// \param [in] alpha Value to scaling factors used to scale the computed
  /// value.
  /// \param [in] src_desc Source memory descriptor.
  /// \param [in] src Pointer to source data.
  /// \param [in] beta Value to scaling factors used to scale the prior value
  /// in the destination memory.
  /// \param [in] dst_desc Destination memory descriptor.
  /// \param [out] dst Pointer to destination data.
  void activation_forward(activation_desc &desc, float alpha,
                                 const memory_desc_ext &src_desc, void *src,
                                 float beta, const memory_desc_ext &dst_desc,
                                 void *dst);
  /// Computing the gradient of a specified activation function.
  /// \param [in] desc Activation descriptor.
  /// \param [in] alpha Value to scaling factors used to scale the computed
  /// value.
  /// \param [in] dst_desc Destination memory descriptor.
  /// \param [in] dst Pointer to destination data.
  /// \param [in] diff_dst_desc Differential destination memory descriptor.
  /// \param [in] diff_dst Pointer to differential destination data.
  /// \param [in] src_desc Source memory descriptor.
  /// \param [in] src Pointer to source data.
  /// \param [in] beta Value to scaling factors used to scale the prior value
  /// in the differential destination memory.
  /// \param [in] diff_src_desc Differential source memory descriptor.
  /// \param [out] diff_src Pointer to differential source data.
  void
  activation_backward(activation_desc &desc, float alpha,
                      const memory_desc_ext &dst_desc, void *dst,
                      const memory_desc_ext &diff_dst_desc, void *diff_dst,
                      const memory_desc_ext &src_desc, void *src, float beta,
                      const memory_desc_ext &diff_src_desc, void *diff_src);
  /// Computing a specified pooling function value.
  /// \param [in] desc Pooling descriptor.
  /// \param [in] alpha Value to scaling factors used to scale the computed
  /// value.
  /// \param [in] src_desc Source memory descriptor.
  /// \param [in] src Pointer to source data.
  /// \param [in] beta Value to scaling factors used to scale the prior value
  /// in the destination memory.
  /// \param [in] dst_desc Destination memory descriptor.
  /// \param [out] dst Pointer to destination data.
  /// \param [out] workspace Pointer to workspace generated from forward propagation.
  void pooling_forward(pooling_desc &desc, float alpha,
                              const memory_desc_ext &src_desc, void *src,
                              float beta, const memory_desc_ext &dst_desc,
                              void *dst, ::dnnl::memory *workspace = nullptr);
  /// Computing the gradient of a specified pooling function.
  /// \param [in] desc Activation descriptor.
  /// \param [in] alpha Value to scaling factors used to scale the computed
  /// value.
  /// \param [in] dst_desc Destination memory descriptor.
  /// \param [in] dst Pointer to destination data.
  /// \param [in] diff_dst_desc Differential destination memory descriptor.
  /// \param [in] diff_dst Pointer to differential destination data.
  /// \param [in] src_desc Source memory descriptor.
  /// \param [in] src Pointer to source data.
  /// \param [in] beta Value to scaling factors used to scale the prior value
  /// in the differential destination memory.
  /// \param [in] diff_src_desc Differential source memory descriptor.
  /// \param [out] diff_src Pointer to differential
  /// source data. 
  /// \param [in] workspace Pointer to workspace used for backward
  /// propagation.
  void pooling_backward(pooling_desc &desc, float alpha,
                               const memory_desc_ext &dst_desc, void *dst,
                               const memory_desc_ext &diff_dst_desc,
                               void *diff_dst, const memory_desc_ext &src_desc,
                               void *src, float beta,
                               const memory_desc_ext &diff_src_desc,
                               void *diff_src,
                               ::dnnl::memory *workspace = nullptr);
  /// Computing a specified softmax function value.
  /// \param [in] alg Softmax algorithm.
  /// \param [in] mode Softmax mode.
  /// \param [in] alpha Value to scaling factors used to scale the computed
  /// value. 
  /// \param [in] src_desc Source memory descriptor.
  /// \param [in] src Pointer to source data. 
  /// \param [in] beta Value to scaling factors used to scale the prior value
  /// in the destination memory.
  /// \param [in] dst_desc Destination memory descriptor.
  /// \param [out] dst Pointer to destination data.
  void softmax_forward(softmax_algorithm alg, softmax_mode mode,
                              float alpha, const memory_desc_ext &src_desc,
                              void *src, float beta,
                              const memory_desc_ext &dst_desc, void *dst);
  /// Computing the gradient of a specified softmax function.
  /// \param [in] alg Softmax algorithm.
  /// \param [in] mode Softmax mode.
  /// \param [in] alpha Value to scaling factors used to scale the computed
  /// value. 
  /// \param [in] dst_desc Destination memory descriptor.
  /// \param [in] dst Pointer to destination data.
  /// \param [in] diff_dst_desc Differential destination memory descriptor.
  /// \param [in] diff_dst Pointer to differential destination data.
  /// \param [in] beta Value to scaling factors used to scale the prior value
  /// in the differential destination memory.
  /// \param [in] diff_src_desc Differential source memory descriptor.
  /// \param [out] diff_src Pointer to differential source data.
  void softmax_backward(softmax_algorithm alg, softmax_mode mode,
                               float alpha, const memory_desc_ext &dst_desc,
                               void *dst, const memory_desc_ext &diff_dst_desc,
                               void *diff_dst, float beta,
                               const memory_desc_ext &diff_src_desc,
                               void *diff_src);
  /// Computing a specified local response normalization function value.
  /// \param [in] desc Local response normalization descriptor.
  /// \param [in] alpha Value to scaling factors used to scale the computed
  /// value.
  /// \param [in] src_desc Source memory descriptor.
  /// \param [in] src Pointer to source data.
  /// \param [in] beta Value to scaling factors used to scale the prior value
  /// in the destination memory.
  /// \param [in] dst_desc Destination memory descriptor.
  /// \param [out] dst Pointer to destination data.
  /// \param [out] workspace Pointer to workspace generated from forward
  /// propagation.
  void lrn_forward(lrn_desc &desc, float alpha,
                          const memory_desc_ext &src_desc, void *src,
                          float beta, const memory_desc_ext &dst_desc,
                          void *dst, ::dnnl::memory *workspace = nullptr);
  /// Computing the gradient of a specified local response normalization
  /// function.
  /// \param [in] desc Local response normalization descriptor.
  /// \param [in] alpha Value to scaling factors used to scale the computed value.
  /// \param [in] dst_desc Destination memory descriptor.
  /// \param [in] dst Pointer to destination data.
  /// \param [in] diff_dst_desc Differential destination memory descriptor.
  /// \param [in] diff_dst Pointer to differential destination data.
  /// \param [in] src_desc Source memory descriptor.
  /// \param [in] src Pointer to source data.
  /// \param [in] beta Value to scaling factors used to scale the prior value
  /// in the differential destination memory.
  /// \param [in] diff_src_desc Differential source memory descriptor.
  /// \param [out] diff_src Pointer to differential source data.
  /// \param [in] workspace Pointer to workspace used for backward propagation.
  void lrn_backward(lrn_desc &desc, float alpha,
                           const memory_desc_ext &dst_desc, void *dst,
                           const memory_desc_ext &diff_dst_desc, void *diff_dst,
                           const memory_desc_ext &src_desc, void *src,
                           float beta, const memory_desc_ext &diff_src_desc,
                           void *diff_src, ::dnnl::memory *workspace = nullptr);
// DPCT_LABEL_END
// DPCT_LABEL_BEGIN|fill_decl|dpct::dnnl
// DPCT_DEPENDENCY_BEGIN
// DnnlUtils|engine_ext
// DPCT_DEPENDENCY_END
// DPCT_CODE
  /// Setting all elements of a memory to a given value asynchronously.
  /// \param [in] src_desc Source memory descriptor.
  /// \param [in] src Pointer to source data.
  /// \param [in] valuePtr Pointer to a single value.
  /// \returns An event representing the fill operations.
  sycl::event async_fill(const memory_desc_ext &src_desc, void *src,
                   const void *valuePtr);
// DPCT_LABEL_END
// DPCT_LABEL_BEGIN|reorder_decl|dpct::dnnl
// DPCT_DEPENDENCY_BEGIN
// DnnlUtils|engine_ext
// DPCT_DEPENDENCY_END
// DPCT_CODE
  /// Coping the scaled data from a memory to another memory with a different
  /// description asynchronously.
  /// \param [in] alpha Value to scaling factors used to scale the computed
  /// value.
  /// \param [in] src_desc Source memory descriptor.
  /// \param [in] src Pointer to source data.
  /// \param [in] beta Value to scaling factors used to scale the prior value
  /// in the destination memory.
  /// \param [in] dst_desc Destination memory descriptor.
  /// \param [out] dst Pointer to destination data.
  /// \returns An event representing the reorder operations.
  sycl::event async_reorder(float alpha, const memory_desc_ext &src_desc, void *src,
                      float beta, const memory_desc_ext &dst_desc, void *dst);
// DPCT_LABEL_END
// DPCT_LABEL_BEGIN|scale_decl|dpct::dnnl
// DPCT_DEPENDENCY_BEGIN
// DnnlUtils|engine_ext
// DPCT_DEPENDENCY_END
// DPCT_CODE
  /// Scaling all the elements of a memory by a given factor asynchronously.
  /// \param [in] alpha Value to scaling factors.
  /// \param [in] src_desc Source memory descriptor.
  /// \param [out] src Pointer to source data.
  /// \returns An event representing the scale operations.
  sycl::event async_scale(float alpha, const memory_desc_ext &src_desc, void *src);
// DPCT_LABEL_END
// DPCT_LABEL_BEGIN|sum_decl|dpct::dnnl
// DPCT_DEPENDENCY_BEGIN
// DnnlUtils|engine_ext
// DPCT_DEPENDENCY_END
// DPCT_CODE
  /// Adding the scaled values of a memory to another memory asynchronously.
  /// \param [in] alpha Value to scaling factors used to scale the computed
  /// value.
  /// \param [in] src_desc Source memory descriptor.
  /// \param [in] src Pointer to source data.
  /// \param [in] beta Value to scaling factors used to scale the prior value
  /// in the destination memory.
  /// \param [in] dst_desc Destination memory descriptor.
  /// \param [out] dst Pointer to destination data.
  /// \returns An event representing the sum operations.
  sycl::event async_sum(float alpha, const memory_desc_ext &src_desc, void *src,
                  float beta, const memory_desc_ext &dst_desc, void *dst);
// DPCT_LABEL_END

// DPCT_LABEL_BEGIN|binary_decl|dpct::dnnl
// DPCT_DEPENDENCY_BEGIN
// DnnlUtils|engine_ext
// DnnlUtils|binary_op
// DPCT_DEPENDENCY_END
// DPCT_CODE
  /// Perform specified binary operation asynchronously.
  /// \param [in] op Specified binary operation.
  /// \param [in] alpha_0 Value to scaling factors used to scale the src_0
  /// value.
  /// \param [in] src_desc_0 Source 0 memory descriptor.
  /// \param [in] src_0 Pointer to source 0 data.
  /// \param [in] alpha_1 Value to scaling factors used to scale the src_1
  /// value.
  /// \param [in] src_desc_1 Source 1 memory descriptor.
  /// \param [in] src_1 Pointer to source 1 data.
  /// \param [in] beta Value to scaling factors used to scale the prior value
  /// in the destination memory.
  /// \param [in] dst_desc Destination memory descriptor.
  /// \param [out] dst Pointer to destination data.
  /// \returns An event representing the binary operations.
  sycl::event async_binary(binary_op op, float alpha_0,
                     const memory_desc_ext &src_desc_0, void *src_0,
                     float alpha_1, const memory_desc_ext &src_desc_1,
                     void *src_1, float beta, const memory_desc_ext &dst_desc,
                     void *dst);
// DPCT_LABEL_END

// DPCT_LABEL_BEGIN|reduction_decl|dpct::dnnl
// DPCT_DEPENDENCY_BEGIN
// DnnlUtils|engine_ext
// DnnlUtils|reduction_op
// DPCT_DEPENDENCY_END
// DPCT_CODE
  /// Perform specified binary operation asynchronously.
  /// \param [in] op Specified reduction operation.
  /// \param [in] alpha Value to scaling factors used to scale the data
  /// value.
  /// \param [in] src_desc Source memory descriptor.
  /// \param [in] src Pointer to source data.
  /// \param [in] beta Value to scaling factors used to scale the prior value
  /// in the destination memory.
  /// \param [in] dst_desc Destination memory descriptor.
  /// \param [out] dst Pointer to destination data.
  /// \returns An event representing the reduction operations.
  sycl::event async_reduction(reduction_op op, float alpha,
                        const memory_desc_ext &src_desc, void *src, float beta,
                        const memory_desc_ext &dst_desc, void *dst);
// DPCT_LABEL_END
// DPCT_LABEL_BEGIN|activation_forward_decl|dpct::dnnl
// DPCT_DEPENDENCY_BEGIN
// DnnlUtils|engine_ext
// DnnlUtils|activation_desc
// DPCT_DEPENDENCY_END
// DPCT_CODE
  /// Computing a specified activation function value asynchronously.
  /// \param [in] desc Activation descriptor.
  /// \param [in] alpha Value to scaling factors used to scale the computed
  /// value.
  /// \param [in] src_desc Source memory descriptor.
  /// \param [in] src Pointer to source data.
  /// \param [in] beta Value to scaling factors used to scale the prior value
  /// in the destination memory.
  /// \param [in] dst_desc Destination memory descriptor.
  /// \param [out] dst Pointer to destination data.
  /// \returns An event representing the activation forward operations.
  sycl::event async_activation_forward(activation_desc &desc, float alpha,
                                 const memory_desc_ext &src_desc, void *src,
                                 float beta, const memory_desc_ext &dst_desc,
                                 void *dst);
// DPCT_LABEL_END
// DPCT_LABEL_BEGIN|activation_backward_decl|dpct::dnnl
// DPCT_DEPENDENCY_BEGIN
// DnnlUtils|engine_ext
// DnnlUtils|activation_desc
// DPCT_DEPENDENCY_END
// DPCT_CODE
  /// Computing the gradient of a specified activation function asynchronously.
  /// \param [in] desc Activation descriptor.
  /// \param [in] alpha Value to scaling factors used to scale the computed
  /// value.
  /// \param [in] dst_desc Destination memory descriptor.
  /// \param [in] dst Pointer to destination data.
  /// \param [in] diff_dst_desc Differential destination memory descriptor.
  /// \param [in] diff_dst Pointer to differential destination data.
  /// \param [in] src_desc Source memory descriptor.
  /// \param [in] src Pointer to source data.
  /// \param [in] beta Value to scaling factors used to scale the prior value
  /// in the differential destination memory.
  /// \param [in] diff_src_desc Differential source memory descriptor.
  /// \param [out] diff_src Pointer to differential source data.
  /// \returns An event representing the activation backward operations.
  sycl::event
  async_activation_backward(activation_desc &desc, float alpha,
                      const memory_desc_ext &dst_desc, void *dst,
                      const memory_desc_ext &diff_dst_desc, void *diff_dst,
                      const memory_desc_ext &src_desc, void *src, float beta,
                      const memory_desc_ext &diff_src_desc, void *diff_src);
// DPCT_LABEL_END
// DPCT_LABEL_BEGIN|pooling_forward_decl|dpct::dnnl
// DPCT_DEPENDENCY_BEGIN
// DnnlUtils|engine_ext
// DnnlUtils|pooling_desc
// DPCT_DEPENDENCY_END
// DPCT_CODE
  /// Computing a specified pooling function value asynchronously.
  /// \param [in] desc Pooling descriptor.
  /// \param [in] alpha Value to scaling factors used to scale the computed
  /// value.
  /// \param [in] src_desc Source memory descriptor.
  /// \param [in] src Pointer to source data.
  /// \param [in] beta Value to scaling factors used to scale the prior value
  /// in the destination memory.
  /// \param [in] dst_desc Destination memory descriptor.
  /// \param [out] dst Pointer to destination data.
  /// \param [out] workspace Pointer to workspace generated from forward propagation.
  /// \returns An event representing the pooling forward operations.
  sycl::event async_pooling_forward(pooling_desc &desc, float alpha,
                              const memory_desc_ext &src_desc, void *src,
                              float beta, const memory_desc_ext &dst_desc,
                              void *dst, ::dnnl::memory *workspace = nullptr);
// DPCT_LABEL_END
// DPCT_LABEL_BEGIN|pooling_backward_decl|dpct::dnnl
// DPCT_DEPENDENCY_BEGIN
// DnnlUtils|engine_ext
// DnnlUtils|pooling_desc
// DPCT_DEPENDENCY_END
// DPCT_CODE
  /// Computing the gradient of a specified pooling function asynchronously.
  /// \param [in] desc Activation descriptor.
  /// \param [in] alpha Value to scaling factors used to scale the computed
  /// value.
  /// \param [in] dst_desc Destination memory descriptor.
  /// \param [in] dst Pointer to destination data.
  /// \param [in] diff_dst_desc Differential destination memory descriptor.
  /// \param [in] diff_dst Pointer to differential destination data.
  /// \param [in] src_desc Source memory descriptor.
  /// \param [in] src Pointer to source data.
  /// \param [in] beta Value to scaling factors used to scale the prior value
  /// in the differential destination memory.
  /// \param [in] diff_src_desc Differential source memory descriptor.
  /// \param [out] diff_src Pointer to differential
  /// source data. 
  /// \param [in] workspace Pointer to workspace used for backward
  /// propagation.
  /// \returns An event representing the pooling backward operations.
  sycl::event async_pooling_backward(pooling_desc &desc, float alpha,
                               const memory_desc_ext &dst_desc, void *dst,
                               const memory_desc_ext &diff_dst_desc,
                               void *diff_dst, const memory_desc_ext &src_desc,
                               void *src, float beta,
                               const memory_desc_ext &diff_src_desc,
                               void *diff_src,
                               ::dnnl::memory *workspace = nullptr);
// DPCT_LABEL_END
// DPCT_LABEL_BEGIN|softmax_forward_decl|dpct::dnnl
// DPCT_DEPENDENCY_BEGIN
// DnnlUtils|engine_ext
// DnnlUtils|softmax_algorithm
// DnnlUtils|softmax_mode
// DPCT_DEPENDENCY_END
// DPCT_CODE
  /// Computing a specified softmax function value asynchronously.
  /// \param [in] alg Softmax algorithm.
  /// \param [in] mode Softmax mode.
  /// \param [in] alpha Value to scaling factors used to scale the computed
  /// value. 
  /// \param [in] src_desc Source memory descriptor.
  /// \param [in] src Pointer to source data. 
  /// \param [in] beta Value to scaling factors used to scale the prior value
  /// in the destination memory.
  /// \param [in] dst_desc Destination memory descriptor.
  /// \param [out] dst Pointer to destination data.
  /// \returns An event representing the softmax forward operations.
  sycl::event async_softmax_forward(softmax_algorithm alg, softmax_mode mode,
                              float alpha, const memory_desc_ext &src_desc,
                              void *src, float beta,
                              const memory_desc_ext &dst_desc, void *dst);
// DPCT_LABEL_END
// DPCT_LABEL_BEGIN|softmax_backward_decl|dpct::dnnl
// DPCT_DEPENDENCY_BEGIN
// DnnlUtils|engine_ext
// DnnlUtils|softmax_algorithm
// DnnlUtils|softmax_mode
// DPCT_DEPENDENCY_END
// DPCT_CODE
  /// Computing the gradient of a specified softmax function asynchronously.
  /// \param [in] alg Softmax algorithm.
  /// \param [in] mode Softmax mode.
  /// \param [in] alpha Value to scaling factors used to scale the computed
  /// value. 
  /// \param [in] dst_desc Destination memory descriptor.
  /// \param [in] dst Pointer to destination data.
  /// \param [in] diff_dst_desc Differential destination memory descriptor.
  /// \param [in] diff_dst Pointer to differential destination data.
  /// \param [in] beta Value to scaling factors used to scale the prior value
  /// in the differential destination memory.
  /// \param [in] diff_src_desc Differential source memory descriptor.
  /// \param [out] diff_src Pointer to differential source data.
  /// \returns An event representing the softmax backward operations.
  sycl::event async_softmax_backward(softmax_algorithm alg, softmax_mode mode,
                               float alpha, const memory_desc_ext &dst_desc,
                               void *dst, const memory_desc_ext &diff_dst_desc,
                               void *diff_dst, float beta,
                               const memory_desc_ext &diff_src_desc,
                               void *diff_src);
// DPCT_LABEL_END
// DPCT_LABEL_BEGIN|lrn_forward_decl|dpct::dnnl
// DPCT_DEPENDENCY_BEGIN
// DnnlUtils|engine_ext
// DnnlUtils|lrn_desc
// DPCT_DEPENDENCY_END
// DPCT_CODE
  /// Computing a specified local response normalization function value
  /// asynchronously.
  /// \param [in] desc Local response normalization descriptor.
  /// \param [in] alpha Value to scaling factors used to scale the computed
  /// value.
  /// \param [in] src_desc Source memory descriptor.
  /// \param [in] src Pointer to source data.
  /// \param [in] beta Value to scaling factors used to scale the prior value
  /// in the destination memory.
  /// \param [in] dst_desc Destination memory descriptor.
  /// \param [out] dst Pointer to destination data.
  /// \param [out] workspace Pointer to workspace generated from forward
  /// propagation.
  /// \returns An event representing the lrn forward operations.
  sycl::event async_lrn_forward(lrn_desc &desc, float alpha,
                          const memory_desc_ext &src_desc, void *src,
                          float beta, const memory_desc_ext &dst_desc,
                          void *dst, ::dnnl::memory *workspace = nullptr);
// DPCT_LABEL_END
// DPCT_LABEL_BEGIN|lrn_backward_decl|dpct::dnnl
// DPCT_DEPENDENCY_BEGIN
// DnnlUtils|engine_ext
// DnnlUtils|lrn_desc
// DPCT_DEPENDENCY_END
// DPCT_CODE
  /// Computing the gradient of a specified local response normalization
  /// function asynchronously.
  /// \param [in] desc Local response normalization descriptor.
  /// \param [in] alpha Value to scaling factors used to scale the computed value.
  /// \param [in] dst_desc Destination memory descriptor.
  /// \param [in] dst Pointer to destination data.
  /// \param [in] diff_dst_desc Differential destination memory descriptor.
  /// \param [in] diff_dst Pointer to differential destination data.
  /// \param [in] src_desc Source memory descriptor.
  /// \param [in] src Pointer to source data.
  /// \param [in] beta Value to scaling factors used to scale the prior value
  /// in the differential destination memory.
  /// \param [in] diff_src_desc Differential source memory descriptor.
  /// \param [out] diff_src Pointer to differential source data.
  /// \param [in] workspace Pointer to workspace used for backward propagation.
  /// \returns An event representing the lrn backward operations.
  sycl::event async_lrn_backward(lrn_desc &desc, float alpha,
                           const memory_desc_ext &dst_desc, void *dst,
                           const memory_desc_ext &diff_dst_desc, void *diff_dst,
                           const memory_desc_ext &src_desc, void *src,
                           float beta, const memory_desc_ext &diff_src_desc,
                           void *diff_src, ::dnnl::memory *workspace = nullptr);
// DPCT_LABEL_END

// DPCT_LABEL_BEGIN|derive_batch_normalization_memory_desc_decl|dpct::dnnl
// DPCT_DEPENDENCY_BEGIN
// DnnlUtils|engine_ext
// DnnlUtils|batch_normalization_mode
// DnnlUtils|batch_normalization_ops
// DPCT_DEPENDENCY_END
// DPCT_CODE
  /// Derives a memory descriptor for the batch normalization scale, bias, mean,
  /// variance from the source memory descriptor and batch normalization mode.
  /// \param [out] desc Derived memory descriptor.
  /// \param [in] src_desc Source memory descriptor.
  /// \param [in] mode Batch normalization mode.
  static void derive_batch_normalization_memory_desc(memory_desc_ext &desc,
                                              const memory_desc_ext &src_desc,
                                              batch_normalization_mode mode);
// DPCT_LABEL_END

// DPCT_LABEL_BEGIN|derive_batch_normalization_memory_desc_decl_norm|dpct::dnnl
// DPCT_DEPENDENCY_BEGIN
// DnnlUtils|engine_ext
// DnnlUtils|batch_normalization_mode
// DnnlUtils|batch_normalization_ops
// DPCT_DEPENDENCY_END
// DPCT_CODE
  /// Derives a memory descriptor for the batch normalization scale, bias, mean,
  /// variance from the source memory descriptor and batch normalization mode.
  /// \param [out] scale_bias_desc Derived scale and bias memory descriptor.
  /// \param [out] mean_var_desc Derived mean and var memory descriptor.
  /// \param [in] src_desc Source memory descriptor.
  /// \param [in] mode Batch normalization mode.
  static void derive_batch_normalization_memory_desc(memory_desc_ext &scale_bias_desc,
                                             memory_desc_ext &mean_var_desc,
                                             const memory_desc_ext &src_desc,
                                             batch_normalization_mode mode);
// DPCT_LABEL_END

// DPCT_LABEL_BEGIN|get_batch_normalization_workspace_size_decl|dpct::dnnl
// DPCT_DEPENDENCY_BEGIN
// DnnlUtils|engine_ext
// DnnlUtils|batch_normalization_mode
// DnnlUtils|batch_normalization_ops
// DPCT_DEPENDENCY_END
// DPCT_CODE
  /// Get the size of workspace that needed by batch normalization. The data stored
  /// in workspace must be preserved between forward and backward.
  /// \param [in] ops Batch normalization operation mode. This mode can set to
  /// perform only batch normalization, or batch normalization followed by
  /// activation, or batch normalization followed by element-wise addition and
  /// activation.
  /// \param [in] src_desc Source memory descriptor.
  /// \returns Size of workspace.
  size_t get_batch_normalization_workspace_size(
    batch_normalization_ops ops, const memory_desc_ext &src_desc);
// DPCT_LABEL_END

// DPCT_LABEL_BEGIN|batch_normalization_forward_inference_decl|dpct::dnnl
// DPCT_DEPENDENCY_BEGIN
// DnnlUtils|engine_ext
// DnnlUtils|batch_normalization_mode
// DnnlUtils|batch_normalization_ops
// DPCT_DEPENDENCY_END
// DPCT_CODE
  /// Computing a specified batch normalization inference stage function value
  /// asynchronously.
  /// \param [in] mode Batch normalization mode.
  /// \param [in] epsilon Epsilon value used in computation.
  /// \param [in] alpha Value to scaling factors used to scale the computed
  /// value.
  /// \param [in] src_desc Source memory descriptor.
  /// \param [in] src Pointer to source data.
  /// \param [in] beta Value to scaling factors used to scale the prior value
  /// in the destination memory.
  /// \param [in] dst_desc Destination memory descriptor.
  /// \param [out] dst Pointer to destination data.
  /// \param [in] scale_bias_mean_var_desc Scale, bias, mean, variance memory
  /// descriptor.
  /// \param [in] scale Pointer to scale data.
  /// \param [in] bias Pointer to bias data.
  /// \param [in] mean Pointer to mean data.
  /// \param [in] var Pointer to variance data.
  /// \returns An event representing the batch normalization forward operations.
  sycl::event async_batch_normalization_forward_inference(
      batch_normalization_mode mode, float epsilon, float alpha,
      const memory_desc_ext &src_desc, void *src, float beta,
      const memory_desc_ext &dst_desc, void *dst,
      const memory_desc_ext &scale_bias_mean_var_desc, void *scale, void *bias,
      void *mean, void *var);
// DPCT_LABEL_END

// DPCT_LABEL_BEGIN|batch_normalization_forward_inference_ex_norm_decl|dpct::dnnl
// DPCT_DEPENDENCY_BEGIN
// DnnlUtils|engine_ext
// DnnlUtils|batch_normalization_mode
// DnnlUtils|batch_normalization_ops
// DPCT_DEPENDENCY_END
// DPCT_CODE
  /// Computing a specified batch normalization inference stage function value
  /// asynchronously.
  /// \param [in] mode Batch normalization mode.
  /// \param [in] ops Batch normalization operation mode. This mode can set to
  /// perform only batch normalization, or batch normalization followed by
  /// activation, or batch normalization followed by element-wise addition and
  /// activation.
  /// \param [in] adesc Activation operation descriptor.
  /// \param [in] epsilon Epsilon value used in computation.
  /// \param [in] alpha Value to scaling factors used to scale the computed
  /// value.
  /// \param [in] src_desc Source memory descriptor.
  /// \param [in] src Pointer to source data.
  /// \param [in] beta Value to scaling factors used to scale the prior value
  /// in the destination memory.
  /// \param [in] dst_desc Destination memory descriptor.
  /// \param [out] dst Pointer to destination data.
  /// \param [in] summand_desc Summand memory descriptor.
  /// \param [in] summand Pointer to summand data.
  /// \param [in] scale_bias_desc Scale, bias memory descriptor.
  /// \param [in] scale Pointer to scale data.
  /// \param [in] bias Pointer to bias data.
  /// \param [in] mean_var_desc Mean, variance memory descriptor.
  /// \param [in] mean Pointer to mean data.
  /// \param [in] var Pointer to variance data.
  /// \returns An event representing the batch normalization forward operations.
  sycl::event async_batch_normalization_forward_inference(
      batch_normalization_mode mode, batch_normalization_ops ops,
      activation_desc &adesc, float epsilon, float alpha,
      const memory_desc_ext &src_desc, void *src, float beta,
      const memory_desc_ext &dst_desc, void *dst,
      const memory_desc_ext &summand_desc, void *summand,
      const memory_desc_ext &scale_bias_desc, void *scale, void *bias,
      const memory_desc_ext &mean_var_desc, void *mean, void *var);
// DPCT_LABEL_END

// DPCT_LABEL_BEGIN|batch_normalization_forward_training_decl|dpct::dnnl
// DPCT_DEPENDENCY_BEGIN
// DnnlUtils|engine_ext
// DnnlUtils|batch_normalization_mode
// DnnlUtils|batch_normalization_ops
// DPCT_DEPENDENCY_END
// DPCT_CODE
  /// Computing a specified batch normalization training stage function value
  /// asynchronously.
  /// \param [in] mode Batch normalization mode.
  /// \param [in] epsilon Epsilon value used in computation.
  /// \param [in] factor Factor value used in running mean and variance
  /// computation.
  /// \param [in] alpha Value to scaling factors used to scale the computed
  /// value.
  /// \param [in] src_desc Source memory descriptor.
  /// \param [in] src Pointer to source data.
  /// \param [in] beta Value to scaling factors used to scale the prior value
  /// in the destination memory.
  /// \param [in] dst_desc Destination memory descriptor.
  /// \param [out] dst Pointer to destination data.
  /// \param [in] scale_bias_mean_var_desc Scale, bias, mean, variance memory
  /// descriptor.
  /// \param [in] scale Pointer to scale data.
  /// \param [in] bias Pointer to bias data.
  /// \param [out] running_mean Pointer to running mean data.
  /// \param [out] running_var Pointer to running variance data.
  /// \param [out] saved_mean Pointer to optional cache to save mean data.
  /// \param [out] saved_var Pointer to optional cache to save variance data.
  /// \returns An event representing the batch normalization forward operations.
  sycl::event async_batch_normalization_forward_training(
      batch_normalization_mode mode, float epsilon, float factor, float alpha,
      const memory_desc_ext &src_desc, void *src, float beta,
      const memory_desc_ext &dst_desc, void *dst,
      const memory_desc_ext &scale_bias_mean_var_desc, void *scale, void *bias,
      void *running_mean, void *running_var, void *saved_mean, void *saved_var);
// DPCT_LABEL_END

// DPCT_LABEL_BEGIN|batch_normalization_forward_training_ex_1_decl|dpct::dnnl
// DPCT_DEPENDENCY_BEGIN
// DnnlUtils|engine_ext
// DnnlUtils|batch_normalization_mode
// DnnlUtils|batch_normalization_ops
// DPCT_DEPENDENCY_END
// DPCT_CODE
  /// Computing a specified batch normalization training stage function value
  /// asynchronously.
  /// \param [in] mode Batch normalization mode.
  /// \param [in] ops Batch normalization operation mode. This mode can set to
  /// perform only batch normalization, or batch normalization followed by
  /// activation, or batch normalization followed by element-wise addition and
  /// activation.
  /// \param [in] adesc Activation operation descriptor.
  /// \param [in] epsilon Epsilon value used in computation.
  /// \param [in] factor Factor value used in running mean and variance
  /// computation.
  /// \param [in] alpha Value to scaling factors used to scale the computed
  /// value.
  /// \param [in] src_desc Source memory descriptor.
  /// \param [in] src Pointer to source data.
  /// \param [in] beta Value to scaling factors used to scale the prior value
  /// in the destination memory.
  /// \param [in] dst_desc Destination memory descriptor.
  /// \param [out] dst Pointer to destination data.
  /// \param [in] summand_desc Summand memory descriptor.
  /// \param [in] summand Pointer to summand data.
  /// \param [in] scale_bias_mean_var_desc Scale, bias, mean, variance memory
  /// descriptor.
  /// \param [in] scale Pointer to scale data.
  /// \param [in] bias Pointer to bias data.
  /// \param [out] running_mean Pointer to running mean data.
  /// \param [out] running_var Pointer to running variance data.
  /// \param [out] saved_mean Pointer to optional cache to save mean data.
  /// \param [out] saved_var Pointer to optional cache to save variance data.
  /// \param [in] workspace_size Size of workspace.
  /// \param [out] workspace Pointer to workspace generated from forward
  /// propagation.
  /// \returns An event representing the batch normalization forward operations.
  sycl::event async_batch_normalization_forward_training(
      batch_normalization_mode mode, batch_normalization_ops ops,
      activation_desc &adesc, float epsilon, float factor, float alpha,
      const memory_desc_ext &src_desc, void *src, float beta,
      const memory_desc_ext &dst_desc, void *dst,
      const memory_desc_ext &summand_desc, void *summand,
      const memory_desc_ext &scale_bias_mean_var_desc, void *scale, void *bias,
      void *running_mean, void *running_var, void *saved_mean, void *saved_var,
      size_t workspace_size, void *workspace);
// DPCT_LABEL_END

// DPCT_LABEL_BEGIN|batch_normalization_forward_training_ex_2_decl|dpct::dnnl
// DPCT_DEPENDENCY_BEGIN
// DnnlUtils|engine_ext
// DnnlUtils|batch_normalization_mode
// DnnlUtils|batch_normalization_ops
// DPCT_DEPENDENCY_END
// DPCT_CODE
  /// Computing a specified batch normalization training stage function value
  /// asynchronously.
  /// \param [in] mode Batch normalization mode.
  /// \param [in] ops Batch normalization operation mode. This mode can set to
  /// perform only batch normalization, or batch normalization followed by
  /// activation, or batch normalization followed by element-wise addition and
  /// activation.
  /// \param [in] adesc Activation operation descriptor.
  /// \param [in] epsilon Epsilon value used in computation.
  /// \param [in] factor Factor value used in running mean and variance
  /// computation.
  /// \param [in] alpha Value to scaling factors used to scale the computed
  /// value.
  /// \param [in] src_desc Source memory descriptor.
  /// \param [in] src Pointer to source data.
  /// \param [in] beta Value to scaling factors used to scale the prior value
  /// in the destination memory.
  /// \param [in] dst_desc Destination memory descriptor.
  /// \param [out] dst Pointer to destination data.
  /// \param [in] summand_desc Summand memory descriptor.
  /// \param [in] summand Pointer to summand data.
  /// \param [in] scale_bias_desc Scale, bias memory descriptor.
  /// \param [in] scale Pointer to scale data.
  /// \param [in] bias Pointer to bias data.
  /// \param [in] mean_var_desc Mean, variance memory descriptor.
  /// \param [out] running_mean Pointer to running mean data.
  /// \param [out] running_var Pointer to running variance data.
  /// \param [out] saved_mean Pointer to optional cache to save mean data.
  /// \param [out] saved_var Pointer to optional cache to save variance data.
  /// \param [in] workspace_size Size of workspace.
  /// \param [out] workspace Pointer to workspace generated from forward
  /// propagation.
  /// \returns An event representing the batch normalization forward operations.
  sycl::event async_batch_normalization_forward_training(
      batch_normalization_mode mode, batch_normalization_ops ops,
      activation_desc &adesc, float epsilon, float factor, float alpha,
      const memory_desc_ext &src_desc, void *src, float beta,
      const memory_desc_ext &dst_desc, void *dst,
      const memory_desc_ext &summand_desc, void *summand,
      const memory_desc_ext &scale_bias_desc, void *scale, void *bias,
      const memory_desc_ext &mean_var_desc, void *running_mean, void *running_var,
      void *saved_mean, void *saved_var, size_t workspace_size, void *workspace);
// DPCT_LABEL_END

// DPCT_LABEL_BEGIN|batch_normalization_backward_decl|dpct::dnnl
// DPCT_DEPENDENCY_BEGIN
// DnnlUtils|engine_ext
// DnnlUtils|batch_normalization_mode
// DnnlUtils|batch_normalization_ops
// DPCT_DEPENDENCY_END
// DPCT_CODE
  /// Computing the gradient of a specified batch normalization function asynchronously.
  /// \param [in] mode Batch normalization mode.
  /// \param [in] epsilon Epsilon value used in computation.
  /// \param [in] alpha_data Value to scaling factors used to scale the computed
  /// data value.
  /// \param [in] src_desc Source memory descriptor.
  /// \param [in] src Pointer to source data.
  /// \param [in] diff_dst_desc Differential destination memory descriptor.
  /// \param [in] diff_dst Pointer to differential destination data.
  /// \param [in] beta_data Value to scaling factors used to scale the prior value
  /// in the data memory.
  /// \param [in] diff_src_desc Differential source memory descriptor.
  /// \param [out] diff_src Pointer to differential source data.
  /// \param [in] alpha_param Value to scaling factors used to scale the computed
  /// parameter value.
  /// \param [in] diff_scale_bias_mean_var_desc Differential scale, bias, mean,
  /// variance memory descriptor.
  /// \param [in] scale Pointer to scale data.
  /// \param [in] beta_param Value to scaling factors used to scale the prior value
  /// in the parameter memory.
  /// \param [in] diff_scale Pointer to differential scale data.
  /// \param [in] diff_bias Pointer to differential bias data.
  /// \param [in] saved_mean Pointer to optional cache saved mean data in forward.
  /// \param [in] saved_var Pointer to optional cache saved variance data in forward.
  /// \returns An event representing the batch normalization backward operations.
  sycl::event async_batch_normalization_backward(
      batch_normalization_mode mode, float epsilon, float alpha_data,
      const memory_desc_ext &src_desc, void *src,
      const memory_desc_ext &diff_dst_desc, void *diff_dst, float beta_data,
      const memory_desc_ext &diff_src_desc, void *diff_src, float alpha_param,
      const memory_desc_ext &diff_scale_bias_mean_var_desc, void *scale,
      float beta_param, void *diff_scale, void *diff_bias, void *saved_mean,
      void *saved_var);
// DPCT_LABEL_END

// DPCT_LABEL_BEGIN|batch_normalization_backward_ex_1_decl|dpct::dnnl
// DPCT_DEPENDENCY_BEGIN
// DnnlUtils|engine_ext
// DnnlUtils|batch_normalization_mode
// DnnlUtils|batch_normalization_ops
// DPCT_DEPENDENCY_END
// DPCT_CODE
  /// Computing the gradient of a specified batch normalization function
  /// asynchronously.
  /// \param [in] mode Batch normalization mode.
  /// \param [in] ops Batch normalization operation mode. This mode can set to
  /// perform only batch normalization, or batch normalization followed by
  /// activation, or batch normalization followed by element-wise addition and
  /// activation.
  /// \param [in] adesc Activation operation descriptor.
  /// \param [in] epsilon Epsilon value used in computation.
  /// \param [in] alpha_data Value to scaling factors used to scale the computed
  /// data value.
  /// \param [in] src_desc Source memory descriptor.
  /// \param [in] src Pointer to source data.
  /// \param [in] dst_desc Destination memory descriptor.
  /// \param [in] dst Pointer to destination data.
  /// \param [in] diff_dst_desc Differential destination memory descriptor.
  /// \param [in] diff_dst Pointer to differential destination data.
  /// \param [in] beta_data Value to scaling factors used to scale the prior value
  /// in the data memory.
  /// \param [in] diff_src_desc Differential source memory descriptor.
  /// \param [out] diff_src Pointer to differential source data.
  /// \param [in] diff_summand_desc Differential summand memory descriptor.
  /// \param [out] diff_summand Pointer to differential summand data.
  /// \param [in] alpha_param Value to scaling factors used to scale the computed
  /// parameter value.
  /// \param [in] diff_scale_bias_mean_var_desc Differential scale, bias, mean,
  /// variance memory descriptor.
  /// \param [in] scale Pointer to scale data.
  /// \param [in] bias Pointer to bias data.
  /// \param [in] beta_param Value to scaling factors used to scale the prior value
  /// in the parameter memory.
  /// \param [out] diff_scale Pointer to differential scale data.
  /// \param [out] diff_bias Pointer to differential bias data.
  /// \param [in] saved_mean Pointer to optional cache saved mean data in forward.
  /// \param [in] saved_var Pointer to optional cache saved variance data in forward.
  /// \param [in] workspace_size Size of workspace.
  /// \param [in] workspace Pointer to workspace used for backward propagation.
  /// \returns An event representing the batch normalization backward operations.
  sycl::event async_batch_normalization_backward(
      batch_normalization_mode mode, batch_normalization_ops ops,
      activation_desc &adesc, float epsilon, float alpha_data,
      const memory_desc_ext &src_desc, void *src,
      const memory_desc_ext &dst_desc, void *dst,
      const memory_desc_ext &diff_dst_desc, void *diff_dst, float beta_data,
      const memory_desc_ext &diff_src_desc, void *diff_src,
      const memory_desc_ext &diff_summand_desc, void *diff_summand,
      float alpha_param, const memory_desc_ext &diff_scale_bias_mean_var_desc,
      void *scale, void *bias, float beta_param, void *diff_scale,
      void *diff_bias, void *saved_mean, void *saved_var,
      size_t workspace_size, void *workspace);
// DPCT_LABEL_END

// DPCT_LABEL_BEGIN|batch_normalization_backward_ex_2_decl|dpct::dnnl
// DPCT_DEPENDENCY_BEGIN
// DnnlUtils|engine_ext
// DnnlUtils|batch_normalization_mode
// DnnlUtils|batch_normalization_ops
// DPCT_DEPENDENCY_END
// DPCT_CODE
  /// Computing the gradient of a specified batch normalization function
  /// asynchronously.
  /// \param [in] mode Batch normalization mode.
  /// \param [in] ops Batch normalization operation mode. This mode can set to
  /// perform only batch normalization, or batch normalization followed by
  /// activation, or batch normalization followed by element-wise addition and
  /// activation.
  /// \param [in] adesc Activation operation descriptor.
  /// \param [in] epsilon Epsilon value used in computation.
  /// \param [in] alpha_data Value to scaling factors used to scale the computed
  /// data value.
  /// \param [in] src_desc Source memory descriptor.
  /// \param [in] src Pointer to source data.
  /// \param [in] dst_desc Destination memory descriptor.
  /// \param [in] dst Pointer to destination data.
  /// \param [in] diff_dst_desc Differential destination memory descriptor.
  /// \param [in] diff_dst Pointer to differential destination data.
  /// \param [in] beta_data Value to scaling factors used to scale the prior value
  /// in the data memory.
  /// \param [in] diff_src_desc Differential source memory descriptor.
  /// \param [out] diff_src Pointer to differential source data.
  /// \param [in] diff_summand_desc Differential summand memory descriptor.
  /// \param [out] diff_summand Pointer to differential summand data.
  /// \param [in] alpha_param Value to scaling factors used to scale the computed
  /// parameter value.
  /// \param [in] diff_scale_bias_desc Differential scale, bias memory descriptor.
  /// \param [in] scale Pointer to scale data.
  /// \param [in] bias Pointer to bias data.
  /// \param [in] beta_param Value to scaling factors used to scale the prior value
  /// in the parameter memory.
  /// \param [out] diff_scale Pointer to differential scale data.
  /// \param [out] diff_bias Pointer to differential bias data.
  /// \param [in] mean_var_desc Differential mean, variance memory descriptor.
  /// \param [in] saved_mean Pointer to optional cache saved mean data in forward.
  /// \param [in] saved_var Pointer to optional cache saved variance data in forward.
  /// \param [in] workspace_size Size of workspace.
  /// \param [in] workspace Pointer to workspace used for backward propagation.
  /// \returns An event representing the batch normalization backward operations.
  sycl::event async_batch_normalization_backward(
      batch_normalization_mode mode, batch_normalization_ops ops,
      activation_desc &adesc, float epsilon, float alpha_data,
      const memory_desc_ext &src_desc, void *src, const memory_desc_ext &dst_desc,
      void *dst, const memory_desc_ext &diff_dst_desc, void *diff_dst,
      float beta_data, const memory_desc_ext &diff_src_desc, void *diff_src,
      const memory_desc_ext &diff_summand_desc, void *diff_summand,
      float alpha_param, const memory_desc_ext &diff_scale_bias_desc, void *scale,
      void *bias, float beta_param, void *diff_scale, void *diff_bias,
      const memory_desc_ext &mean_var_desc, void *saved_mean, void *saved_var,
      size_t workspace_size, void *workspace);
// DPCT_LABEL_END

// DPCT_LABEL_BEGIN|convolution_forward_decl|dpct::dnnl
// DPCT_DEPENDENCY_BEGIN
// DnnlUtils|engine_ext
// DnnlUtils|convolution_desc
// DPCT_DEPENDENCY_END
// DPCT_CODE
  /// Computing a specified convolution function value asynchronously.
  /// \param [in] desc Convolution descriptor.
  /// \param [in] alg Convolution algorithm.
  /// \param [in] alpha Value to scaling factors used to scale the computed
  /// value.
  /// \param [in] src_desc Source memory descriptor.
  /// \param [in] src Pointer to source data.
  /// \param [in] weight_desc Weight memory descriptor.
  /// \param [in] weight Pointer to weight data.
  /// \param [in] beta Value to scaling factors used to scale the prior value
  /// in the destination memory.
  /// \param [in] dst_desc Destination memory descriptor.
  /// \param [out] dst Pointer to destination data.
  /// \returns An event representing the convolution forward operations.
  sycl::event async_convolution_forward(convolution_desc &desc, ::dnnl::algorithm alg,
                                  float alpha, const memory_desc_ext &src_desc,
                                  void *src, const memory_desc_ext &weight_desc,
                                  void *weight, float beta,
                                  const memory_desc_ext &dst_desc, void *dst);
// DPCT_LABEL_END

// DPCT_LABEL_BEGIN|convolution_forward_ex_decl|dpct::dnnl
// DPCT_DEPENDENCY_BEGIN
// DnnlUtils|engine_ext
// DnnlUtils|convolution_desc
// DPCT_DEPENDENCY_END
// DPCT_CODE
  /// Computing a specified convolution function value asynchronously.
  /// \param [in] desc Convolution descriptor.
  /// \param [in] alg Convolution algorithm.
  /// \param [in] adesc Activation operation descriptor.
  /// \param [in] alpha_0 Value to scaling factors used to scale the data
  /// value.
  /// \param [in] src_desc Source memory descriptor.
  /// \param [in] src Pointer to source data.
  /// \param [in] weight_desc Weight memory descriptor.
  /// \param [in] weight Pointer to weight data.
  /// \param [in] alpha_1 Value to scaling factors used to scale the summand
  /// value.
  /// \param [in] summand_desc Summand memory descriptor.
  /// \param [in] summand Pointer to summand data.
  /// \param [in] bias_desc Bias memory descriptor.
  /// \param [in] bias Pointer to bias data.
  /// \param [in] dst_desc Destination memory descriptor.
  /// \param [out] dst Pointer to destination data.
  /// \returns An event representing the convolution forward operations.
  sycl::event async_convolution_forward(
      convolution_desc &desc, ::dnnl::algorithm alg, activation_desc &adesc,
      float alpha_0, const memory_desc_ext &src_desc, void *src,
      const memory_desc_ext &weight_desc, void *weight, float alpha_1,
      const memory_desc_ext &summand_desc, void *summand,
      const memory_desc_ext &bias_desc, void *bias,
      const memory_desc_ext &dst_desc, void *dst);
// DPCT_LABEL_END

// DPCT_LABEL_BEGIN|convolution_backward_data_decl|dpct::dnnl
// DPCT_DEPENDENCY_BEGIN
// DnnlUtils|engine_ext
// DnnlUtils|convolution_desc
// DPCT_DEPENDENCY_END
// DPCT_CODE
  /// Computing the data gradient of a specified convolution function asynchronously.
  /// \param [in] desc Convolution descriptor.
  /// \param [in] alg Convolution algorithm.
  /// \param [in] alpha Value to scaling factors used to scale the computed
  /// value.
  /// \param [in] weight_desc Weight memory descriptor.
  /// \param [in] weight Pointer to weight data.
  /// \param [in] diff_dst_desc Differential destination memory descriptor.
  /// \param [in] diff_dst Pointer to differential destination data.
  /// \param [in] beta Value to scaling factors used to scale the prior value
  /// in the destination memory.
  /// \param [in] diff_src_desc Differential source memory descriptor.
  /// \param [out] diff_src Pointer to differential source data.
  /// \returns An event representing the convolution backward data operations.
  sycl::event async_convolution_backward_data(
      convolution_desc &desc, ::dnnl::algorithm alg, float alpha,
      const memory_desc_ext &weight_desc, void *weight,
      const memory_desc_ext &diff_dst_desc, void *diff_dst, float beta,
      const memory_desc_ext &diff_src_desc, void *diff_src);
// DPCT_LABEL_END

// DPCT_LABEL_BEGIN|convolution_backward_weight_decl|dpct::dnnl
// DPCT_DEPENDENCY_BEGIN
// DnnlUtils|engine_ext
// DnnlUtils|convolution_desc
// DPCT_DEPENDENCY_END
// DPCT_CODE
  /// Computing the weight gradient of a specified convolution function
  /// asynchronously.
  /// \param [in] desc Convolution descriptor.
  /// \param [in] alg Convolution algorithm.
  /// \param [in] alpha Value to scaling factors used to scale the computed
  /// value.
  /// \param [in] src_desc Source memory descriptor.
  /// \param [in] src Pointer to source data.
  /// \param [in] diff_dst_desc Differential destination memory descriptor.
  /// \param [in] diff_dst Pointer to differential destination data.
  /// \param [in] beta Value to scaling factors used to scale the prior value
  /// in the destination memory.
  /// \param [in] diff_weight_desc Differential weight memory descriptor.
  /// \param [out] diff_weight Pointer to differential weight data.
  /// \returns An event representing the convolution backward weight operations.
  sycl::event async_convolution_backward_weight(
      convolution_desc &desc, ::dnnl::algorithm alg, float alpha,
      const memory_desc_ext &src_desc, void *src,
      const memory_desc_ext &diff_dst_desc, void *diff_dst, float beta,
      const memory_desc_ext &diff_weight_desc, void *diff_weight);
// DPCT_LABEL_END

// DPCT_LABEL_BEGIN|convolution_backward_bias_decl|dpct::dnnl
// DPCT_DEPENDENCY_BEGIN
// DnnlUtils|engine_ext
// DPCT_DEPENDENCY_END
// DPCT_CODE
  /// Computing the bias gradient of a specified convolution function
  /// asynchronously.
  /// \param [in] alpha Value to scaling factors used to scale the computed
  /// value.
  /// \param [in] diff_dst_desc Differential destination memory descriptor.
  /// \param [in] diff_dst Pointer to differential destination data.
  /// \param [in] beta Value to scaling factors used to scale the prior value
  /// in the destination memory.
  /// \param [in] diff_bias_desc Differential bias memory descriptor.
  /// \param [out] diff_bias Pointer to differential bias data.
  /// \returns An event representing the convolution backward bias operations.
  sycl::event async_convolution_backward_bias(float alpha,
                                        const memory_desc_ext &diff_dst_desc,
                                        void *diff_dst, float beta,
                                        const memory_desc_ext &diff_bias_desc,
                                        void *diff_bias);
// DPCT_LABEL_END

// DPCT_LABEL_BEGIN|rnn_get_weight_space_size_decl|dpct::dnnl
// DPCT_DEPENDENCY_BEGIN
// DnnlUtils|engine_ext
// DnnlUtils|rnn_mode
// DnnlUtils|rnn_bias_mode
// DnnlUtils|rnn_direction
// DPCT_DEPENDENCY_END
// DPCT_CODE
  /// Getting the required weight space size for specified rnn operation.  
  /// \param [in] desc RNN descriptor.
  /// \param [out] weight_space_size Size of required weight space.
  void rnn_get_weight_space_size(const rnn_desc &desc,
                                 size_t *weight_space_size);
// DPCT_LABEL_END

// DPCT_LABEL_BEGIN|rnn_get_scratchpad_workspace_size_decl|dpct::dnnl
// DPCT_DEPENDENCY_BEGIN
// DnnlUtils|engine_ext
// DnnlUtils|rnn_mode
// DnnlUtils|rnn_bias_mode
// DnnlUtils|rnn_direction
// DPCT_DEPENDENCY_END
// DPCT_CODE
  /// Getting the required scratchpad size and workspace size for specified rnn operation.  
  /// \param [in] desc RNN descriptor.
  /// \param [in] kind Propagation kind.
  /// \param [in] src_desc Source memory descriptor.
  /// \param [out] scratchpad_size Size of required scratchpad.
  /// \param [out] workspace_size Size of required workspace.
  void rnn_get_scratchpad_workspace_size(const rnn_desc &desc, ::dnnl::prop_kind kind,
                              const memory_desc_ext &src_desc,
                              size_t *scratchpad_size, size_t *workspace_size);
// DPCT_LABEL_END

// DPCT_LABEL_BEGIN|async_rnn_forward_decl|dpct::dnnl
// DPCT_DEPENDENCY_BEGIN
// DnnlUtils|engine_ext
// DnnlUtils|rnn_mode
// DnnlUtils|rnn_bias_mode
// DnnlUtils|rnn_direction
// DPCT_DEPENDENCY_END
// DPCT_CODE
  /// Computing a specified rnn function value asynchronously.
  /// \param [in] desc RNN descriptor.
  /// \param [in] kind Propagation kind.
  /// \param [in] src_desc Source memory descriptor.
  /// \param [in] src Pointer to source data.
  /// \param [in] dst_desc Destination memory descriptor.
  /// \param [out] dst Pointer to destination data.
  /// \param [in] iter_desc Recurrent hidden state data memory descriptor.
  /// \param [in] src_iter Pointer to input recurrent hidden state data.
  /// \param [in] dst_iter Pointer to output recurrent hidden state data.
  /// \param [in] iter_c_desc Recurrent cell state data memory descriptor.
  /// \param [in] src_c_iter Pointer to input recurrent cell state data.
  /// \param [in] dst_c_iter Pointer to output recurrent cell state data.
  /// \param [in] weight_size Size of weight memory.
  /// \param [in] weight Pointer to weight data.
  /// \param [in] scratchpad_size Size of scratchpad memory.
  /// \param [in] scratchpad Pointer to scratchpad data.
  /// \param [in] workspace_size Size of workspace memory.
  /// \param [in] workspace Pointer to workspace data.
  /// \returns An event representing the status of rnn forward operations.
  sycl::event async_rnn_forward(const rnn_desc &desc, ::dnnl::prop_kind kind,
                               const memory_desc_ext &src_desc, void *src,
                               const memory_desc_ext &dst_desc, void *dst,
                               const memory_desc_ext &iter_desc, void *src_iter,
                               void *dst_iter,
                               const memory_desc_ext &iter_c_desc,
                               void *src_iter_c, void *dst_iter_c,
                               size_t weight_size, void *weight,
                               size_t scratchpad_size, void *scratchpad,
                               size_t workspace_size, void *workspace);
// DPCT_LABEL_END

// DPCT_LABEL_BEGIN|async_rnn_backward_decl|dpct::dnnl
// DPCT_DEPENDENCY_BEGIN
// DnnlUtils|engine_ext
// DnnlUtils|rnn_mode
// DnnlUtils|rnn_bias_mode
// DnnlUtils|rnn_direction
// DPCT_DEPENDENCY_END
// DPCT_CODE
  /// Computing the data and weight gradient of a specified rnn function
  /// asynchronously.
  /// \param [in] desc RNN descriptor.
  /// \param [in] dst_desc Destination memory descriptor.
  /// \param [in] dst Pointer to destination data.
  /// \param [in] diff_dst Pointer to differential destination data.
  /// \param [in] src_desc Source memory descriptor.
  /// \param [in] src Pointer to source data.
  /// \param [out] diff_src Pointer to differential source data.
  /// \param [in] iter_desc Recurrent hidden state data memory descriptor.
  /// \param [in] src_iter Pointer to input recurrent hidden state data.
  /// \param [in] diff_dst_iter Pointer to differential output recurrent hidden state data.
  /// \param [out] diff_src_iter Pointer to differential input recurrent hidden state data.
  /// \param [in] iter_c_desc Recurrent cell state data memory descriptor.
  /// \param [in] src_c_iter Pointer to input recurrent cell state data.
  /// \param [in] diff_dst_c_iter Pointer to differential output recurrent cell state data.
  /// \param [out] diff_src_c_iter Pointer to differential input recurrent cell state data.
  /// \param [in] weight_size Size of weight memory.
  /// \param [in] weight Pointer to weight data.
  /// \param [out] diff_weight Pointer to differential weight data.
  /// \param [in] scratchpad_size Size of scratchpad memory.
  /// \param [in] scratchpad Pointer to scratchpad data.
  /// \param [in] workspace_size Size of workspace memory.
  /// \param [in] workspace Pointer to workspace data.
  /// \returns An event representing the status of rnn backward operations.
  sycl::event async_rnn_backward(
      const rnn_desc &desc, const memory_desc_ext &dst_desc, void *dst,
      void *diff_dst, const memory_desc_ext &src_desc, void *src,
      void *diff_src, const memory_desc_ext &iter_desc, void *src_iter,
      void *diff_dst_iter, void *diff_src_iter,
      const memory_desc_ext &iter_c_desc, void *src_iter_c,
      void *diff_dst_iter_c, void *diff_src_iter_c, size_t weight_size,
      void *weight, void *diff_weight, size_t scratchpad_size, void *scratchpad,
      size_t workspace_size, void *workspace);
// DPCT_LABEL_END

// DPCT_LABEL_BEGIN|get_dropout_state_size_decl|dpct::dnnl
// DPCT_DEPENDENCY_BEGIN
// DnnlUtils|engine_ext
// DnnlUtils|dropout_desc
// DPCT_DEPENDENCY_END
// DPCT_CODE
  /// Getting the required state size for specified dropout operation.
  /// \param [in] src_desc Source memory descriptor.
  /// \returns Required size of state.
  size_t get_dropout_state_size();
// DPCT_LABEL_END

// DPCT_LABEL_BEGIN|get_dropout_workspace_size_decl|dpct::dnnl
// DPCT_DEPENDENCY_BEGIN
// DnnlUtils|engine_ext
// DPCT_DEPENDENCY_END
// DPCT_CODE
  /// Getting the required workspace size for dropout operation.
  /// \param [in] src_desc Source memory descriptor.
  /// \returns Required size of workspace.
  static size_t get_dropout_workspace_size(const memory_desc_ext &src_desc);
// DPCT_LABEL_END

// DPCT_LABEL_BEGIN|async_dropout_forward_decl|dpct::dnnl
// DPCT_DEPENDENCY_BEGIN
// DnnlUtils|engine_ext
// DnnlUtils|dropout_desc
// DPCT_DEPENDENCY_END
// DPCT_CODE
  /// Computing a specified dropout function value asynchronously.
  /// \param [in] desc Dropout descriptor.
  /// \param [in] src_desc Source memory descriptor.
  /// \param [in] src Pointer to source data.
  /// \param [in] dst_desc Destination memory descriptor.
  /// \param [out] dst Pointer to destination data.
  /// \param [in] workspace Pointer to workspace data.
  /// \param [in] workspace_size Size of workspace memory.
  /// \returns An event representing the dropout forward operations.
  sycl::event async_dropout_forward(dropout_desc &desc,
                                    const memory_desc_ext &src_desc, void *src,
                                    const memory_desc_ext &dst_desc, void *dst,
                                    void *workspace, size_t workspace_size);
// DPCT_LABEL_END

// DPCT_LABEL_BEGIN|async_dropout_backward_decl|dpct::dnnl
// DPCT_DEPENDENCY_BEGIN
// DnnlUtils|engine_ext
// DnnlUtils|dropout_desc
// DPCT_DEPENDENCY_END
// DPCT_CODE
  /// Computing the gradient of a specified dropout function asynchronously.
  /// \param [in] desc Dropout descriptor.
  /// \param [in] diff_dst_desc Differential destination memory descriptor.
  /// \param [in] diff_dst Pointer to differential destination data.
  /// \param [in] diff_src_desc Differential source memory descriptor.
  /// \param [out] diff_src Pointer to differential source data.
  /// \param [in] workspace Pointer to workspace data.
  /// \param [in] workspace_size Size of workspace memory.
  /// \returns An event representing the dropout backward operations.
  sycl::event async_dropout_backward(dropout_desc &desc,
                                     const memory_desc_ext &diff_dst_desc,
                                     void *diff_dst,
                                     const memory_desc_ext &diff_src_desc,
                                     void *diff_src, void *workspace,
                                     size_t workspace_size);
// DPCT_LABEL_END
// DPCT_LABEL_BEGIN|engine_ext_1|dpct::dnnl
// DPCT_DEPENDENCY_BEGIN
// DnnlUtils|engine_ext
// DPCT_DEPENDENCY_END
// DPCT_CODE
};
// DPCT_LABEL_END

// DPCT_LABEL_BEGIN|dropout_desc_def|dpct::dnnl
// DPCT_DEPENDENCY_EMPTY
// DPCT_CODE
inline
void dropout_desc::restore(engine_ext &engine, float p, void *state,
                                  size_t state_size, unsigned long long seed) {
  if (state) {
    std::int64_t required_state_size = engine.get_dropout_state_size();
    if (state_size < required_state_size) {
      throw std::runtime_error("restore: state_size less than required state size.");
    }
    sycl::queue *q = engine.get_queue();
    _imp->_p = p;
    _imp->_seed = seed;
    _imp->_state = state;
    _imp->_host_state = std::vector<std::uint8_t>(required_state_size);
    q->memcpy(_imp->_host_state.data(), _imp->_state, required_state_size).wait();
    _imp->_rng_engine =
        oneapi::mkl::rng::load_state<rng_engine_t>(
            *q, _imp->_host_state.data());
  }
}

inline
void dropout_desc::set(engine_ext &engine, float p, void *state,
                              size_t state_size, unsigned long long seed) {
  _imp->_p = p;
  if (state) {
    std::int64_t required_state_size = engine.get_dropout_state_size();
    if (state_size < required_state_size) {
      throw std::runtime_error("set: no sufficient memory to save states.");
    }
    sycl::queue *q = engine.get_queue();
    _imp->_seed = seed;
    _imp->_state = state;
    _imp->_host_state = std::vector<std::uint8_t>(required_state_size);
    _imp->_rng_engine = rng_engine_t(*q, seed);
    oneapi::mkl::rng::save_state(_imp->_rng_engine, _imp->_host_state.data());
    q->memcpy(_imp->_state, _imp->_host_state.data(), required_state_size).wait();
  }
}
// DPCT_LABEL_END

// DPCT_LABEL_BEGIN|memory_desc_ext_def|dpct::dnnl
// DPCT_DEPENDENCY_EMPTY
// DPCT_CODE
inline
::dnnl::memory::data_type
memory_desc_ext::to_dnnl_data_type(dpct::library_data_t dt) {
  using dnnl_dt = ::dnnl::memory::data_type;
  switch (dt) {
  case dpct::library_data_t::real_half:
    return dnnl_dt::f16;
  case dpct::library_data_t::real_bfloat16:
    return dnnl_dt::bf16;
  case dpct::library_data_t::real_float:
    return dnnl_dt::f32;
  case dpct::library_data_t::real_int32:
    return dnnl_dt::s32;
  case dpct::library_data_t::real_int8:
    return dnnl_dt::s8;
  case dpct::library_data_t::real_uint8:
    return dnnl_dt::u8;
  case dpct::library_data_t::real_int8_4:
    return dnnl_dt::s8;
  case dpct::library_data_t::real_int8_32:
    return dnnl_dt::s8;
  case dpct::library_data_t::real_uint8_4:
    return dnnl_dt::u8;
  default:
    throw std::runtime_error("to_dnnl_data_type: unsupported data type.");
  }
}

inline
dpct::library_data_t
memory_desc_ext::to_dpct_library_data_t(::dnnl::memory::data_type dt,
                                        unsigned block_size) {
  using dpct_dt = dpct::library_data_t;
  using dnnl_dt = ::dnnl::memory::data_type;
  switch (dt) {
  case dnnl_dt::f16:
    return dpct_dt::real_half;
  case dnnl_dt::bf16:
    return dpct_dt::real_bfloat16;
  case dnnl_dt::f32:
    return dpct_dt::real_float;
  case dnnl_dt::s32:
    return dpct_dt::real_int32;
  case dnnl_dt::s8:
    if (block_size == 4) {
      return dpct_dt::real_int8_4;
    } else if (block_size == 32) {
      return dpct_dt::real_int8_32;
    } else {
      return dpct_dt::real_int8;
    }
  case dnnl_dt::u8:
    if (block_size == 4) {
      return dpct_dt::real_uint8_4;
    } else {
      return dpct_dt::real_uint8;
    }
  default:
    throw std::runtime_error("to_dpct_library_data_t: unsupported data type "
                             "dnnl::memory::data_type::undef.");
  }
}

inline
::dnnl::memory::format_tag
memory_desc_ext::to_dnnl_format_tag(dpct::library_data_t dt,
                                    memory_format_tag tag) {
  using dpct_dt = dpct::library_data_t;
  using dpct_tag = memory_format_tag;
  using dnnl_tag = ::dnnl::memory::format_tag;
  switch (tag) {
  case dpct_tag::nchw:
    return dnnl_tag::nchw;
  case dpct_tag::nhwc:
    return dnnl_tag::nhwc;
  default:
    if (dt == dpct_dt::real_int8_32) {
      return dnnl_tag::nChw32c;
    } else {
      return dnnl_tag::nChw4c;
    }
  }
}

inline
void memory_desc_ext::set(memory_format_tag tag, dpct::library_data_t dt, int n,
                          int c, int h, int w) {
  _desc = ::dnnl::memory::desc({n, c, h, w}, to_dnnl_data_type(dt),
                               to_dnnl_format_tag(dt, tag));
}

inline
void memory_desc_ext::set(dpct::library_data_t dt, int n, int c, int h, int w,
                          int n_stride, int c_stride, int h_stride,
                          int w_stride) {
  _desc = ::dnnl::memory::desc({n, c, h, w}, to_dnnl_data_type(dt),
                               {n_stride, c_stride, h_stride, w_stride});
}

inline
void memory_desc_ext::set(dpct::library_data_t dt, int ndims, const int dims[],
                          const int strides[]) {
  _desc = ::dnnl::memory::desc({dims, dims + ndims}, to_dnnl_data_type(dt),
                               {strides, strides + ndims});
}

inline
void memory_desc_ext::set(memory_format_tag tag, dpct::library_data_t dt,
                          int ndims, const int dims[]) {
  _desc = ::dnnl::memory::desc({dims, dims + ndims}, to_dnnl_data_type(dt),
                               to_dnnl_format_tag(dt, tag));
}

inline
void memory_desc_ext::set(rnn_memory_format_tag tag, dpct::library_data_t dt,
                          int t, int n, int c) {
  if (tag == rnn_memory_format_tag::tnc) {
    _desc = ::dnnl::memory::desc({t, n, c}, to_dnnl_data_type(dt),
                                 ::dnnl::memory::format_tag::tnc);
  } else if(tag == rnn_memory_format_tag::ntc) {
    _desc = ::dnnl::memory::desc({t, n, c}, to_dnnl_data_type(dt),
                                 ::dnnl::memory::format_tag::ntc);
  } else {
    throw std::runtime_error("set: unsupported memory format tag.");
  }
}

inline
void memory_desc_ext::get(dpct::library_data_t *dt, int *n, int *c, int *h,
                          int *w, int *n_stride, int *c_stride, int *h_stride,
                          int *w_stride) const {
  unsigned block_size = 1;
  auto dims = _desc.get_dims();
  auto inner_blks = _desc.get_inner_blks();
  auto strides = _desc.get_strides();
  if (!inner_blks.empty()) {
    block_size = inner_blks[0];
  }

  *dt = to_dpct_library_data_t(_desc.get_data_type(), block_size);
  *n = dims[0];
  *c = dims[1];
  *h = dims[2];
  *w = dims[3];
  *n_stride = strides[0] / block_size;
  *c_stride = strides[1] / block_size;
  *h_stride = strides[2] / block_size;
  *w_stride = strides[3] / block_size;
}

inline
void memory_desc_ext::get(dpct::library_data_t *dt, memory_format_tag *tag,
                          int *n, int *c, int *h, int *w) const {
  unsigned block_size = 1;
  *tag = memory_format_tag::nchw;
  auto dims = _desc.get_dims();
  auto strides = _desc.get_strides();
  auto inner_blks = _desc.get_inner_blks();
  if (!inner_blks.empty()) {
    block_size = inner_blks[0];
    *tag = memory_format_tag::nchw_blocked;
  }
  if (strides[1] == 1 && dims[1] != 1) {
    *tag = memory_format_tag::nhwc;
  }
  *dt = to_dpct_library_data_t(_desc.get_data_type(), block_size);
  *n = dims[0];
  *c = dims[1];
  *h = dims[2];
  *w = dims[3];
}

inline
void memory_desc_ext::get(dpct::library_data_t *dt, rnn_memory_format_tag *tag,
                          int *t, int *n, int *c) const {
  auto dims = _desc.get_dims();
  auto strides = _desc.get_strides();

  if (strides[0] >= strides[1]) {
    *tag = rnn_memory_format_tag::tnc;
  } else {
    *tag = rnn_memory_format_tag::ntc;
  }

  *dt = to_dpct_library_data_t(_desc.get_data_type(), 1);
  *t = dims[0];
  *n = dims[1];
  *c = dims[2];
}

inline
void memory_desc_ext::get(int requested_ndims, dpct::library_data_t *dt,
                          int *ndims, int dims[], int strides[]) const {
  unsigned block_size = 1;
  auto inner_blks = _desc.get_inner_blks();
  auto adims = _desc.get_dims();
  auto astrides = _desc.get_strides();
  if (!inner_blks.empty()) {
    block_size = inner_blks[0];
  }
  *dt = to_dpct_library_data_t(_desc.get_data_type(), block_size);
  *ndims = _desc.get_ndims();
  for (int index = 0; index < requested_ndims; index++) {
    dims[index] = adims[index];
    strides[index] =
        astrides[index] / block_size;
  }
}

inline
void memory_desc_ext::get(int requested_ndims, dpct::library_data_t *dt,
                          memory_format_tag *tag, int *ndims,
                          int dims[]) const {
  unsigned block_size = 1;
  *tag = memory_format_tag::nchw;
  auto inner_blks = _desc.get_inner_blks();
  auto adims = _desc.get_dims();
  auto astrides = _desc.get_strides();
  if (!inner_blks.empty()) {
    block_size = inner_blks[0];
    *tag = memory_format_tag::nchw_blocked;
  }
  if (astrides[1] == 1 &&
      adims[1] != 1) {
    *tag = memory_format_tag::nhwc;
  }
  *dt = to_dpct_library_data_t(_desc.get_data_type(), block_size);
  *ndims = _desc.get_ndims();
  for (int index = 0; index < requested_ndims; index++) {
    dims[index] = adims[index];
  }
}
// DPCT_LABEL_END

// DPCT_LABEL_BEGIN|engine_ext_2|dpct::dnnl
// DPCT_DEPENDENCY_EMPTY
// DPCT_CODE
inline
void engine_ext::get_rnn_configuration(const ::dnnl::memory::desc &desc,
                                       rnn_direction direction, rnn_mode mode,
                                       dpct::library_data_t dt, int hidden_size,
                                       ::dnnl::memory::data_type *dnnl_dt,
                                       ::dnnl::memory::format_tag *tag,
                                       int *projection_size, int *output_size,
                                       int *seq_length, int *batch_size,
                                       int *direction_num, int *gate_num) {
  if (!desc.is_zero()) {
    auto dims = desc.get_dims();
    auto strides = desc.get_strides();
    if (strides[0] >= strides[1]) {
      *tag = ::dnnl::memory::format_tag::tnc;
      *seq_length = dims[0];
      *batch_size = dims[1];
    } else {
      *tag = ::dnnl::memory::format_tag::ntc;
      *seq_length = dims[1];
      *batch_size = dims[0];
    }
  }
  if (direction == rnn_direction::bidirectional) {
    *direction_num = 2;
  } else {
    *direction_num = 1;
  }
  if (mode == rnn_mode::lstm) {
    *gate_num = 4;
  } else if (mode == rnn_mode::gru) {
    *gate_num = 3;
  } else {
    *gate_num = 1;
  }
  if (*projection_size != hidden_size) {
    *output_size = *projection_size;
  } else {
    *projection_size = 0;
    *output_size = hidden_size;
  }
  *dnnl_dt = memory_desc_ext::to_dnnl_data_type(dt);
}

inline
void *engine_ext::allocate(const memory_desc_ext &data_desc, int count) const {
  size_t mem_size = data_desc.get_size();
  void *mem = sycl::malloc_device(mem_size * count, *_q);
  return mem;
}

inline
void engine_ext::transform_no_zero(const memory_desc_ext &desc, void *src, void *dst) {
  ::dnnl::memory::data_type dt = desc.get_desc().get_data_type();
  size_t element_num = desc.get_element_num();
  switch (dt) {
  case ::dnnl::memory::data_type::f32:
    transform_no_zero_with_type<float>(_q, src, dst, element_num);
    break;
  case ::dnnl::memory::data_type::f16:
    transform_no_zero_with_type<sycl::half>(_q, src, dst, element_num);
    break;
  case ::dnnl::memory::data_type::s32:
    transform_no_zero_with_type<int32_t>(_q, src, dst, element_num);
    break;
  case ::dnnl::memory::data_type::s8:
    transform_no_zero_with_type<int8_t>(_q, src, dst, element_num);
    break;
  case ::dnnl::memory::data_type::u8:
    transform_no_zero_with_type<uint8_t>(_q, src, dst, element_num);
    break;
  default:
    throw std::runtime_error("transform_no_zero: unsupported data type.");
  }
}

inline
::dnnl::memory::desc
engine_ext::get_group_weight_desc(int group_count,
                                  const memory_desc_ext &weight_desc) {
  if (group_count == 1) {
    return weight_desc.get_desc();
  }
  auto help_weight_desc = weight_desc.get_desc();
  int ndims = help_weight_desc.get_ndims();
  if (!help_weight_desc.get_inner_blks().empty()) {
    throw std::runtime_error("get_group_weight_desc: group convolution with "
                             "blocked weight memory unimplemented.");
  }
  std::vector<int64_t> new_size;
  auto old_size = weight_desc.get_dims();
  new_size.push_back(group_count);
  new_size.push_back(old_size[0] / group_count);
  for (int index = 1; index < old_size.size(); index++) {
    new_size.push_back(old_size[index]);
  }
  std::vector<int64_t> strides = help_weight_desc.get_strides();
  ::dnnl::memory::format_tag tag;
  bool is_nhwc = (strides[1] == 1 && old_size[1] != 1);

  if (ndims == 4) {
    if (is_nhwc) {
      tag = ::dnnl::memory::format_tag::gohwi;
    } else {
      tag = ::dnnl::memory::format_tag::goihw;
    }
  } else if (ndims == 5) {
    if (is_nhwc) {
      tag = ::dnnl::memory::format_tag::godhwi;
    } else {
      tag = ::dnnl::memory::format_tag::goidhw;
    }
  }

  help_weight_desc =
      ::dnnl::memory::desc(new_size, weight_desc.get_desc().get_data_type(), tag);
  return help_weight_desc;
}

inline
::dnnl::memory::desc engine_ext::compress_spatial_dimensions_to_channel(
    const ::dnnl::memory::desc &desc) {
  int ndims = desc.get_ndims();
  auto dims = desc.get_dims();
  auto inner_blks = desc.get_inner_blks();
  assert(ndims >= 4 && "ndims is at least 4.");
  std::vector<int64_t> compressed_dims(ndims);
  compressed_dims[0] = dims[0];
  compressed_dims[1] = dims[1];
  for (int index = 2; index < ndims; index++) {
    compressed_dims[1] = compressed_dims[1] * dims[index];
    compressed_dims[index] = 1;
  }
  if (!inner_blks.empty() && inner_blks[0] == 4) {
    return ::dnnl::memory::desc(compressed_dims, desc.get_data_type(),
                                ::dnnl::memory::format_tag::nChw4c);
  } else if (!inner_blks.empty() && inner_blks[0] == 32) {
    return ::dnnl::memory::desc(compressed_dims, desc.get_data_type(),
                                ::dnnl::memory::format_tag::nChw32c);
  }
  std::vector<int64_t> strides(ndims, 1);
  strides[0] = compressed_dims[1];

  return ::dnnl::memory::desc(compressed_dims, desc.get_data_type(), strides);
}

inline
::dnnl::memory::desc
engine_ext::get_bn_scale_bias_mean_var_desc(const ::dnnl::memory::desc &desc,
                                            batch_normalization_mode mode) {
  int ndims = desc.get_ndims();
  auto dims = desc.get_dims();
  assert(ndims >= 4 && "ndims is at least 4.");
  int channel_num = 1;
  if (mode == batch_normalization_mode::spatial) {
    channel_num = dims[1];
  } else {
    for (int index = 1; index < ndims; index++) {
      channel_num = channel_num * dims[index];
    }
  }
  return ::dnnl::memory::desc({channel_num}, desc.get_data_type(),
                              ::dnnl::memory::format_tag::a);
}

inline
::dnnl::memory::desc engine_ext::transfer_memory_desc_to_channel_major_format(
    const ::dnnl::memory::desc &desc) {
  if (!desc.get_inner_blks().empty()) {
    return desc;
  }
  int ndims = desc.get_ndims();
  auto dims = desc.get_dims();
  if (ndims == 4) {
    return ::dnnl::memory::desc(dims, desc.get_data_type(),
                                ::dnnl::memory::format_tag::nchw);
  }
  return ::dnnl::memory::desc(dims, desc.get_data_type(),
                              ::dnnl::memory::format_tag::ncdhw);
}

/// If the alpha = 0 and beta = 1, then the destination (dst = alpha * out +
/// beta * prior_dst) have no change. In this case this function returns true
/// means the operation can exit directly.
inline
bool engine_ext::scale_parameter_preprocess(
    const std::vector<output_argument_info> &args) {
  bool direct_exit = true;
  for (auto &arg : args) {
    if (arg._alpha == 0.f) {
      if (arg._beta != 1.f) {
        async_scale(arg._beta, arg._desc, arg._data);
      }
    } else {
      direct_exit = false;
    }
  }
  return direct_exit;
}

inline
void engine_ext::derive_batch_normalization_memory_desc(
    memory_desc_ext &scale_bias_desc, memory_desc_ext &mean_var_desc,
    const memory_desc_ext &src_desc, batch_normalization_mode mode) {
    derive_batch_normalization_memory_desc(scale_bias_desc, src_desc, mode);
    derive_batch_normalization_memory_desc(mean_var_desc, src_desc, mode);
}

inline
void engine_ext::derive_batch_normalization_memory_desc(
    memory_desc_ext &desc, const memory_desc_ext &src_desc,
    batch_normalization_mode mode) {
  int src_ndims = src_desc.get_desc().get_ndims();
  auto inner_blks = src_desc.get_desc().get_inner_blks();
  if (src_desc.get_desc().get_ndims() != 4 ||
      src_desc.get_desc().get_ndims() != 5) {
    throw std::runtime_error("derive_batch_normalization_memory_desc: only 4d "
                             "and 5d memory descriptor supported.");
  }
  std::vector<int64_t> dims = src_desc.get_dims();
  dims[0] = 1;
  if (mode == batch_normalization_mode::spatial) {
    dims[2] = 1;
    dims[3] = 1;
    if (src_ndims == 5) {
      dims[4] = 1;
    }
  }
  auto data_type = src_desc.get_desc().get_data_type();
  if (data_type == ::dnnl::memory::data_type::f16) {
    data_type = ::dnnl::memory::data_type::f32;
  }
  if (!inner_blks.empty() && inner_blks[0] == 4) {
    desc.set_desc(::dnnl::memory::desc(dims, data_type,
                                       ::dnnl::memory::format_tag::nChw4c));
  } else if (!inner_blks.empty() && inner_blks[0] == 32) {
    desc.set_desc(::dnnl::memory::desc(dims, data_type,
                                       ::dnnl::memory::format_tag::nChw32c));
  } else {
    if (src_ndims == 4) {
      desc.set_desc(::dnnl::memory::desc(dims, data_type,
                                         ::dnnl::memory::format_tag::nchw));
    } else {
      desc.set_desc(::dnnl::memory::desc(dims, data_type,
                                         ::dnnl::memory::format_tag::ncdhw));
    }
  }
}

template <typename primitive_type, typename args_type>
sycl::event engine_ext::execute_primitive(
    primitive_type *primitive, args_type *args,
    const std::vector<output_argument_info> &output_args,
    const std::vector<void *> &device_ptrs) {
  std::vector<void *> caches;
  int output_arg_num = output_args.size();
  for (int i = 0; i < output_arg_num; i++) {
    if (output_args[i]._beta != 0.f) {
      auto cache = allocate(output_args[i]._desc);
      caches.push_back(cache);
      args->insert(
          {output_args[i]._name,
           ::dnnl::memory(output_args[i]._desc.get_desc(), _eng, cache)});
    } else {
      args->insert(
          {output_args[i]._name, ::dnnl::memory(output_args[i]._desc.get_desc(),
                                                _eng, output_args[i]._data)});
    }
  }

  auto e = ::dnnl::sycl_interop::execute(*primitive, _s, *args);
  int cache_index = 0;
  for (int i = 0; i < output_arg_num; i++) {
    if (output_args[i]._beta != 0.f) {
      e = async_sum(output_args[i]._alpha, output_args[i]._desc,
              caches[cache_index++], output_args[i]._beta, output_args[i]._desc,
              output_args[i]._data);
    } else {
      if (output_args[i]._alpha != 1.f) {
        e = async_scale(output_args[i]._alpha, output_args[i]._desc,
                  output_args[i]._data);
      }
    }
  }
  caches.insert(caches.end(), device_ptrs.begin(), device_ptrs.end());
  async_free(_q, e, primitive, args, caches);
  return e;
}

template <typename primitive_type, typename args_type>
sycl::event engine_ext::execute_primitive(primitive_type *primitive, args_type *args,
                                          bool preserve_primitive)
{
  auto e = ::dnnl::sycl_interop::execute(*primitive, _s, *args);
  primitive_type *p = primitive;
  if(preserve_primitive) {
    p = nullptr;
  }
  async_free(_q, e, p, args);
  return e;
}

inline
::dnnl::memory::desc engine_ext::bn_reorder_memory_to_channel_major_format(
    bool is_input, ::dnnl::memory::desc &desc, void *src, void **cache,
    std::vector<void *> &caches) {
  ::dnnl::memory::desc result;
  result = transfer_memory_desc_to_channel_major_format(desc);
  if ((result != desc) || !src) {
    *cache = allocate(desc);
    if (is_input && src) {
      async_reorder(1.f, desc, src, 0.f, result, *cache);
    }
    caches.push_back(*cache);
  }
  return result;
}

inline
sycl::event engine_ext::batch_normalization_backward_internal(
    batch_normalization_mode mode, float epsilon, float alpha_data,
    const memory_desc_ext &src_desc, void *src,
    const memory_desc_ext &diff_dst_desc, void *diff_dst, float beta_data,
    const memory_desc_ext &diff_src_desc, void *diff_src, float alpha_param,
    const memory_desc_ext &diff_scale_bias_desc, void *scale, void *bias,
    float beta_param, void *diff_scale, void *diff_bias,
    const memory_desc_ext &mean_var_desc, void *saved_mean, void *saved_var) {
  if (scale_parameter_preprocess(
          {{alpha_data, beta_data, diff_src_desc, diff_src},
           {alpha_param, beta_param, diff_scale_bias_desc, diff_scale},
           {alpha_param, beta_param, diff_scale_bias_desc, diff_bias}})) {
    return sycl::event();
  }
  std::vector<void *> caches;
  void *reordered_src = nullptr, *reordered_diff_dst = nullptr,
       *reordered_diff_src = nullptr, *reordered_scale = nullptr,
       *reordered_bias = nullptr, *reordered_diff_scale = nullptr,
       *reordered_diff_bias = nullptr, *reordered_saved_mean = nullptr,
       *reordered_saved_var = nullptr;

  ::dnnl::memory::desc help_src_desc = src_desc.get_desc();
  ::dnnl::memory::desc help_diff_dst_desc = diff_dst_desc.get_desc();
  ::dnnl::memory::desc help_diff_src_desc = diff_src_desc.get_desc();
  ::dnnl::memory::desc help_diff_scale_bias_desc =
      diff_scale_bias_desc.get_desc();
  ::dnnl::memory::desc help_mean_var_desc = mean_var_desc.get_desc();
  ::dnnl::memory::desc actual_diff_src_desc = help_diff_src_desc;
  ::dnnl::memory::desc actual_diff_scale_bias_desc = help_diff_scale_bias_desc;

  if (mode == batch_normalization_mode::per_activation) {
    help_src_desc = bn_reorder_memory_to_channel_major_format(true, help_src_desc, src,
                                                       &reordered_src, caches);
    help_diff_dst_desc = bn_reorder_memory_to_channel_major_format(
        true, help_diff_dst_desc, diff_dst, &reordered_diff_dst, caches);
    help_diff_src_desc = bn_reorder_memory_to_channel_major_format(
        false, help_diff_src_desc, diff_src, &reordered_diff_src, caches);
    actual_diff_src_desc = help_diff_src_desc;
    help_diff_scale_bias_desc = bn_reorder_memory_to_channel_major_format(
        true, help_diff_scale_bias_desc, scale, &reordered_scale, caches);
    actual_diff_scale_bias_desc = help_diff_scale_bias_desc;
    if (bias) {
      bn_reorder_memory_to_channel_major_format(true, help_diff_scale_bias_desc, bias,
                                         &reordered_bias, caches);
    }
    bn_reorder_memory_to_channel_major_format(false, help_diff_scale_bias_desc,
                                       diff_scale, &reordered_diff_scale,
                                       caches);
    bn_reorder_memory_to_channel_major_format(false, help_diff_scale_bias_desc,
                                       diff_bias, &reordered_diff_bias, caches);

    help_mean_var_desc = bn_reorder_memory_to_channel_major_format(
        true, help_mean_var_desc, saved_mean, &reordered_saved_mean, caches);
    bn_reorder_memory_to_channel_major_format(true, help_mean_var_desc, saved_var,
                                       &reordered_saved_var, caches);
    help_src_desc = compress_spatial_dimensions_to_channel(help_src_desc);
    help_diff_src_desc =
        compress_spatial_dimensions_to_channel(help_diff_src_desc);
    help_diff_dst_desc =
        compress_spatial_dimensions_to_channel(help_diff_dst_desc);
  } else {
    if ((help_src_desc != help_diff_dst_desc) ||
        (help_src_desc != help_diff_src_desc) ||
        (help_diff_dst_desc != help_diff_src_desc)) {
      help_src_desc = bn_reorder_memory_to_channel_major_format(
          true, help_src_desc, src, &reordered_src, caches);
      help_diff_dst_desc = bn_reorder_memory_to_channel_major_format(
          true, help_diff_dst_desc, diff_dst, &reordered_diff_dst, caches);
      help_diff_src_desc = bn_reorder_memory_to_channel_major_format(
          false, help_diff_src_desc, diff_src, &reordered_diff_src, caches);
      actual_diff_src_desc = help_diff_src_desc;
    }
  }

  help_diff_scale_bias_desc =
      get_bn_scale_bias_mean_var_desc(help_diff_scale_bias_desc, mode);
  help_mean_var_desc =
      get_bn_scale_bias_mean_var_desc(help_mean_var_desc, mode);

  auto forward_primitive =
      create_primitive_desc<::dnnl::batch_normalization_forward>(
          ::dnnl::prop_kind::forward_training, help_src_desc,
          help_diff_dst_desc, epsilon,
          ::dnnl::normalization_flags::use_scale |
              ::dnnl::normalization_flags::use_shift);
  auto primitive =
      create_backward_primitive<::dnnl::batch_normalization_backward>(
          ::dnnl::prop_kind::backward, help_diff_src_desc, help_diff_dst_desc,
          help_src_desc, epsilon,
          ::dnnl::normalization_flags::use_scale |
              ::dnnl::normalization_flags::use_shift, forward_primitive);

  void *dst_cache = nullptr;
  if (!saved_mean && !saved_var) {
    dst_cache = allocate(diff_dst_desc);
    if (!reordered_saved_mean) {
      reordered_saved_mean = allocate(mean_var_desc);
      caches.push_back(reordered_saved_mean);
    }
    if (!reordered_saved_var) {
      reordered_saved_var = allocate(mean_var_desc);
      caches.push_back(reordered_saved_var);
    }
    if (!bias) {
      _q->fill(reordered_bias, 0, diff_scale_bias_desc.get_size());
    }

    batch_normalization_forward_internal(
        true, mode, epsilon, 0.f, 1.f, src_desc, src, 0.f, diff_dst_desc,
        dst_cache, diff_scale_bias_desc, scale, bias ? bias : reordered_bias,
        mean_var_desc, reordered_saved_mean, reordered_saved_var, nullptr,
        nullptr);

    caches.push_back(dst_cache);
  }

  auto execution_args = new std::unordered_map<int, ::dnnl::memory>{
      {DNNL_ARG_SRC,
       {::dnnl::memory(help_src_desc, _eng,
                       reordered_src ? reordered_src : src)}},
      {DNNL_ARG_SCALE,
       {::dnnl::memory(help_diff_scale_bias_desc, _eng,
                       reordered_scale ? reordered_scale : scale)}},
      {DNNL_ARG_MEAN,
       {::dnnl::memory(help_mean_var_desc, _eng,
                       reordered_saved_mean ? reordered_saved_mean
                                            : saved_mean)}},
      {DNNL_ARG_VARIANCE,
       {::dnnl::memory(help_mean_var_desc, _eng,
                       reordered_saved_var ? reordered_saved_var : saved_var)}},
      {DNNL_ARG_DIFF_DST,
       {::dnnl::memory(help_diff_src_desc, _eng,
                       reordered_diff_dst ? reordered_diff_dst : diff_dst)}}};

  sycl::event e = execute_primitive(
      primitive, execution_args,
      {{alpha_data, beta_data, DNNL_ARG_DIFF_SRC, help_diff_src_desc,
        reordered_diff_src ? reordered_diff_src : diff_src},
       {alpha_param, beta_param, DNNL_ARG_DIFF_SCALE, help_diff_scale_bias_desc,
        reordered_diff_scale ? reordered_diff_scale : diff_scale},
       {alpha_param, beta_param, DNNL_ARG_DIFF_SHIFT, help_diff_scale_bias_desc,
        reordered_diff_bias ? reordered_diff_bias : diff_bias}});
  if (actual_diff_src_desc != diff_src_desc.get_desc() && reordered_diff_src) {
    e = async_reorder(1.f, actual_diff_src_desc, reordered_diff_src, 0.f,
                diff_src_desc, diff_src);
  }
  if (actual_diff_scale_bias_desc != diff_scale_bias_desc.get_desc() &&
      reordered_diff_scale && reordered_diff_bias) {
    async_reorder(1.f, actual_diff_scale_bias_desc, reordered_diff_scale, 0.f,
            diff_scale_bias_desc, diff_scale);
    e = async_reorder(1.f, actual_diff_scale_bias_desc, reordered_diff_bias, 0.f,
                diff_scale_bias_desc, diff_bias);
  }
  _q->submit([&](sycl::handler &cgh) {
    cgh.depends_on(e);
    cgh.host_task([=] {
      for (auto ptr : caches) {
        sycl::free(ptr, *_q);
      }
    });
  });
  return e;
}

inline
sycl::event engine_ext::batch_normalization_forward_internal(
    bool is_infer, batch_normalization_mode mode, float epsilon, float factor,
    float alpha, const memory_desc_ext &src_desc, void *src, float beta,
    const memory_desc_ext &dst_desc, void *dst,
    const memory_desc_ext &scale_bias_desc, void *scale, void *bias,
    const memory_desc_ext &mean_var_desc, void *saved_mean, void *saved_var,
    void *running_mean, void *running_var) {
  if (scale_parameter_preprocess({{alpha, beta, dst_desc, dst}})) {
    return sycl::event();
  }
  std::vector<void *> caches;
  void *reordered_src = nullptr, *reordered_dst = nullptr,
       *reordered_scale = nullptr, *reordered_bias = nullptr,
       *reordered_saved_mean = nullptr, *reordered_saved_var = nullptr;
  ::dnnl::memory::desc help_src_desc = src_desc.get_desc();
  ::dnnl::memory::desc help_dst_desc = dst_desc.get_desc();
  ::dnnl::memory::desc help_scale_bias_desc = scale_bias_desc.get_desc();
  ::dnnl::memory::desc help_mean_var_desc = mean_var_desc.get_desc();
  ::dnnl::memory::desc actual_dst_desc = help_dst_desc;
  ::dnnl::memory::desc actual_mean_var_desc = help_mean_var_desc;

  if (mode == batch_normalization_mode::per_activation) {
    help_src_desc = bn_reorder_memory_to_channel_major_format(true, help_src_desc, src,
                                                       &reordered_src, caches);
    help_dst_desc = bn_reorder_memory_to_channel_major_format(
        false, help_dst_desc, dst, &reordered_dst, caches);
    actual_dst_desc = help_dst_desc;
    help_scale_bias_desc = bn_reorder_memory_to_channel_major_format(
        true, help_scale_bias_desc, scale, &reordered_scale, caches);
    bn_reorder_memory_to_channel_major_format(true, help_scale_bias_desc, bias,
                                       &reordered_bias, caches);
    help_mean_var_desc = bn_reorder_memory_to_channel_major_format(
        is_infer, help_mean_var_desc, saved_mean,
        &reordered_saved_mean, caches);
    actual_mean_var_desc = help_mean_var_desc;
    bn_reorder_memory_to_channel_major_format(is_infer,
                                       help_mean_var_desc, saved_var,
                                       &reordered_saved_var, caches);
    help_src_desc = compress_spatial_dimensions_to_channel(help_src_desc);
    help_dst_desc = compress_spatial_dimensions_to_channel(help_dst_desc);
  } else {
    if (help_src_desc != help_dst_desc) {
      help_src_desc = bn_reorder_memory_to_channel_major_format(
          true, help_src_desc, src, &reordered_src, caches);
      help_dst_desc = bn_reorder_memory_to_channel_major_format(
          false, help_dst_desc, dst, &reordered_dst, caches);
      actual_dst_desc = help_dst_desc;
    }
  }
  help_scale_bias_desc =
      get_bn_scale_bias_mean_var_desc(help_scale_bias_desc, mode);
  help_mean_var_desc =
      get_bn_scale_bias_mean_var_desc(help_mean_var_desc, mode);

  ::dnnl::prop_kind kind;
  ::dnnl::normalization_flags flag = ::dnnl::normalization_flags::use_scale |
                                     ::dnnl::normalization_flags::use_shift;
  if (is_infer) {
    kind = ::dnnl::prop_kind::forward_inference;
    flag = ::dnnl::normalization_flags::use_global_stats | flag;
  } else {
    kind = ::dnnl::prop_kind::forward_training;
  }
  auto primitive =
      create_forward_primitive<::dnnl::batch_normalization_forward>(
          kind, help_src_desc, help_dst_desc, epsilon, flag);

  auto execution_args = new std::unordered_map<int, ::dnnl::memory>{
      {DNNL_ARG_SRC,
       {::dnnl::memory(help_src_desc, _eng,
                       reordered_src ? reordered_src : src)}},
      {DNNL_ARG_SCALE,
       {::dnnl::memory(help_scale_bias_desc, _eng,
                       reordered_scale ? reordered_scale : scale)}},
      {DNNL_ARG_SHIFT,
       {::dnnl::memory(help_scale_bias_desc, _eng,
                       reordered_bias ? reordered_bias : bias)}},
      {DNNL_ARG_MEAN,
       {::dnnl::memory(help_mean_var_desc, _eng,
                       reordered_saved_mean ? reordered_saved_mean
                                            : saved_mean)}},
      {DNNL_ARG_VARIANCE,
       {::dnnl::memory(help_mean_var_desc, _eng,
                       reordered_saved_var ? reordered_saved_var
                                           : saved_var)}}};

  sycl::event e = execute_primitive(primitive, execution_args,
                                    {{alpha, beta, DNNL_ARG_DST, help_dst_desc,
                                      reordered_dst ? reordered_dst : dst}});

  if (!is_infer && running_var) {
    auto src_ndim = src_desc.get_desc().get_ndims();
    auto src_dims = src_desc.get_dims();
    int element_num = src_dims[0];
    if (mode == batch_normalization_mode::spatial) {
      for (int index = 2; index < src_ndim; index++) {
        element_num *= src_dims[index];
      }
    }
    float unbias_factor = element_num / (element_num - 1.f);
    async_scale(1.f - factor, mean_var_desc, running_var);
    e = async_sum(factor * unbias_factor, mean_var_desc,
            reordered_saved_var ? reordered_saved_var : saved_var,
            1.f, mean_var_desc, running_var);
  }
  if (!is_infer && running_mean) {
    e = async_sum(factor, mean_var_desc,
            reordered_saved_mean ? reordered_saved_mean : saved_mean,
            (1.f - factor), mean_var_desc, running_mean);
  }
  if (reordered_dst && (actual_dst_desc != dst_desc.get_desc())) {
    e = async_reorder(1.f, actual_dst_desc, reordered_dst, 0.f, dst_desc, dst);
  }
  if (!is_infer && reordered_saved_mean && reordered_saved_var && saved_mean &&
      saved_var && (actual_mean_var_desc != mean_var_desc.get_desc())) {
    e = async_reorder(1.f, actual_mean_var_desc, reordered_saved_mean, 0.f,
                mean_var_desc, saved_mean);
    e = async_reorder(1.f, actual_mean_var_desc, reordered_saved_var, 0.f,
                mean_var_desc, saved_var);
  }
  _q->submit([&](sycl::handler &cgh) {
    cgh.depends_on(e);
    cgh.host_task([=] {
      for (auto ptr : caches) {
        sycl::free(ptr, *_q);
      }
    });
  });
  return e;
}

inline
sycl::event engine_ext::rnn_forward_internal(
    const rnn_desc &desc, ::dnnl::prop_kind kind,
    const memory_desc_ext &src_desc, void *src, const memory_desc_ext &dst_desc,
    void *dst, const memory_desc_ext &iter_desc, void *src_iter, void *dst_iter,
    const memory_desc_ext &iter_c_desc, void *src_iter_c, void *dst_iter_c,
    size_t weight_size, void *weight, size_t workspace_size, void *workspace,
    size_t scratchpad_size, void *scratchpad, bool is_get_execution_args,
    size_t *weight_size_query, size_t *workspace_size_query,
    size_t *scratchpad_size_query) {
  ::dnnl::memory::data_type src_dt;
  ::dnnl::memory::format_tag src_format_tag;
  rnn_mode mode;
  rnn_bias_mode bias_mode;
  rnn_direction direction;
  dpct::library_data_t dt;
  int direction_num = 1, input_size = 0, hidden_size = 0, projection_size = 0,
      layer_size = 0, gate_num = 1, output_size = 0, data_type_size = 0,
      seq_length = 1, batch_size = 1;
  std::vector<void *> data = {src,        dst,        src_iter, dst_iter,
                              src_iter_c, dst_iter_c, weight,   workspace,
                              scratchpad};
  std::vector<int> offset(6, 0);
  void *input_layer_cache = nullptr, *hidden_layer_cache = nullptr;
  sycl::event e;

  desc.get(&mode, &bias_mode, &direction, &dt, &input_size, &hidden_size,
           &projection_size, &layer_size);

  get_rnn_configuration(src_desc.get_desc(), direction, mode, dt, hidden_size,
                        &src_dt, &src_format_tag, &projection_size,
                        &output_size, &seq_length, &batch_size, &direction_num,
                        &gate_num);

  if (direction == rnn_direction::bidirectional) {
    // Here to combine the oneDNN bidirectional_sum and 
    // bidirectional_concat config, so call execute_rnn_forward_primitive
    // twice.
    if (layer_size > 1) {
      if (!is_get_execution_args) {
        input_layer_cache = allocate(src_desc);
        hidden_layer_cache = allocate(src_desc);
        _q->memcpy(input_layer_cache, src, src_desc.get_size());
      }
      data[0] = input_layer_cache;
      data[1] = hidden_layer_cache;
      e = execute_rnn_forward_primitive(
          mode, kind, ::dnnl::rnn_direction::bidirectional_sum, bias_mode,
          src_dt, src_format_tag, seq_length, batch_size, output_size,
          output_size, 1, direction_num, hidden_size, gate_num, projection_size,
          data, offset, layer_size - 1, weight_size_query, workspace_size_query,
          scratchpad_size_query);
      data[0] =
          ((layer_size - 1) % 2 == 0) ? input_layer_cache : hidden_layer_cache;
      data[1] = dst;
    }
    e = execute_rnn_forward_primitive(
        mode, kind, ::dnnl::rnn_direction::bidirectional_concat, bias_mode,
        src_dt, src_format_tag, seq_length, batch_size, output_size,
        2 * output_size, 1, direction_num, hidden_size, gate_num,
        projection_size, data, offset, 1, weight_size_query,
        workspace_size_query, scratchpad_size_query);
  } else {
    e = execute_rnn_forward_primitive(
        mode, kind, ::dnnl::rnn_direction::unidirectional_left2right, bias_mode,
        src_dt, src_format_tag, seq_length, batch_size, output_size,
        output_size, layer_size, direction_num, hidden_size, gate_num,
        projection_size, data, offset, 1, weight_size_query,
        workspace_size_query, scratchpad_size_query);
  }

  if (is_get_execution_args) {
    return e;
  }

  if (input_layer_cache && hidden_layer_cache) {
    _q->submit([&](sycl::handler &cgh) {
      cgh.depends_on(e);
      cgh.host_task([=] {
        sycl::free(input_layer_cache, *_q);
        sycl::free(hidden_layer_cache, *_q);
      });
    });
  }
  return e;
}

inline
sycl::event engine_ext::execute_rnn_forward_primitive(
    rnn_mode mode, ::dnnl::prop_kind kind, ::dnnl::rnn_direction direction,
    rnn_bias_mode bias_mode, ::dnnl::memory::data_type dt,
    ::dnnl::memory::format_tag tag, int seq_length, int batch_size, int src_c,
    int dst_c, int layer_size, int direction_num, int hidden_size, int gate_num,
    int projection_size, std::vector<void *> &data, std::vector<int> &offset,
    int iter_num, size_t *weight_size, size_t *workspace_size,
    size_t *scratchpad_size) {

  sycl::event e;
  ::dnnl::primitive *p = nullptr;
  std::unordered_map<int, ::dnnl::memory> *execution_args;
  ::dnnl::memory::desc bias_desc(
      {layer_size, direction_num, gate_num, hidden_size}, dt,
      ::dnnl::memory::format_tag::ldgo);
  ::dnnl::memory::desc weight_layer_desc(
      {layer_size, direction_num,
       projection_size ? projection_size : hidden_size, gate_num, hidden_size},
      dt, ::dnnl::memory::format_tag::ldigo);
  ::dnnl::memory::desc weight_iter_desc(
      {layer_size, direction_num,
       projection_size ? projection_size : hidden_size, gate_num, hidden_size},
      dt, ::dnnl::memory::format_tag::ldigo);
  ::dnnl::memory::desc projection_desc;
  if (projection_size) {
    projection_desc = ::dnnl::memory::desc(
        {layer_size, direction_num, hidden_size, projection_size}, dt,
        ::dnnl::memory::format_tag::ldio);
  }

  if (weight_size) {
    *weight_size +=
        (weight_layer_desc.get_size() + weight_iter_desc.get_size() +
         projection_desc.get_size() + bias_desc.get_size()) *
        iter_num;
    return e;
  }

  ::dnnl::memory::desc src_desc({seq_length, batch_size, src_c}, dt, tag);
  ::dnnl::memory::desc dst_desc({seq_length, batch_size, dst_c}, dt, tag);
  ::dnnl::memory::desc iter_desc(
      {layer_size, direction_num, batch_size,
       projection_size ? projection_size : hidden_size},
      dt, ::dnnl::memory::format_tag::ldnc);
  ::dnnl::memory::desc iter_c_desc(
      {layer_size, direction_num, batch_size, hidden_size}, dt,
      ::dnnl::memory::format_tag::ldnc);

  ::dnnl::memory::desc workspace_desc;
  ::dnnl::memory::desc scratchpad_desc;
  ::dnnl::primitive_attr attr;
  attr.set_scratchpad_mode(::dnnl::scratchpad_mode::user);

  if (mode == rnn_mode::vanilla_relu || mode == rnn_mode::vanilla_tanh) {
    auto pd = create_primitive_desc<::dnnl::vanilla_rnn_forward>(
        kind,
        mode == rnn_mode::vanilla_relu ? ::dnnl::algorithm::eltwise_relu
                                       : ::dnnl::algorithm::eltwise_tanh,
        direction, src_desc, iter_desc, weight_layer_desc, weight_iter_desc,
        bias_desc, dst_desc, iter_desc, attr);
    workspace_desc = pd.workspace_desc();
    scratchpad_desc = pd.scratchpad_desc();
    if (workspace_size && scratchpad_size) {
      *workspace_size += workspace_desc.get_size() * iter_num;
      *scratchpad_size = scratchpad_desc.get_size() > *scratchpad_size
                             ? scratchpad_desc.get_size()
                             : *scratchpad_size;
    } else {
      p = new ::dnnl::vanilla_rnn_forward(pd);
    }
  } else if (mode == rnn_mode::gru) {
    auto pd = create_primitive_desc<::dnnl::gru_forward>(
        kind, direction, src_desc, iter_desc, weight_layer_desc,
        weight_iter_desc, bias_desc, dst_desc, iter_desc, attr);
    workspace_desc = pd.workspace_desc();
    scratchpad_desc = pd.scratchpad_desc();
    if (workspace_size && scratchpad_size) {
      *workspace_size += workspace_desc.get_size() * iter_num;
      *scratchpad_size = scratchpad_desc.get_size() > *scratchpad_size
                             ? scratchpad_desc.get_size()
                             : *scratchpad_size;
    } else {
      p = new ::dnnl::gru_forward(pd);
    }
  } else if (mode == rnn_mode::lstm) {
    auto pd = create_primitive_desc<::dnnl::lstm_forward>(
        kind, direction, src_desc, iter_desc, iter_c_desc, weight_layer_desc,
        weight_iter_desc, ::dnnl::memory::desc(), projection_desc, bias_desc,
        dst_desc, iter_desc, iter_c_desc, attr);
    workspace_desc = pd.workspace_desc();
    scratchpad_desc = pd.scratchpad_desc();
    if (workspace_size && scratchpad_size) {
      *workspace_size += workspace_desc.get_size() * iter_num;
      *scratchpad_size = scratchpad_desc.get_size() > *scratchpad_size
                             ? scratchpad_desc.get_size()
                             : *scratchpad_size;
    } else {
      p = new ::dnnl::lstm_forward(pd);
    }
  }

  for (int i = 0; i < iter_num; i++) {
    void *in_cache = data[0], *out_cache = data[1], *dst_iter_c_cache = nullptr,
         *dst_iter_cache = ((uint8_t *)(data[3]) + offset[1]);
    if (mode == rnn_mode::lstm) {
      dst_iter_c_cache = (uint8_t *)(data[4]) + offset[2];
    }
    if (!workspace_size) {
      execution_args = new std::unordered_map<int, ::dnnl::memory>{
          {DNNL_ARG_SRC_LAYER, {::dnnl::memory(src_desc, _eng, data[0])}},
          {DNNL_ARG_DST_LAYER, {::dnnl::memory(dst_desc, _eng, data[1])}},
          {DNNL_ARG_SCRATCHPAD, {::dnnl::memory(scratchpad_desc, _eng, data[8])}}};
      auto insert_args = [&](int arg_name, ::dnnl::memory::desc &d, void *data,
                             int &offset) {
        execution_args->insert(
            {arg_name, {::dnnl::memory(d, _eng, (uint8_t *)data + offset)}});
        offset += d.get_size();
      };
      insert_args(DNNL_ARG_SRC_ITER, iter_desc, data[2], offset[0]);
      insert_args(DNNL_ARG_DST_ITER, iter_desc, data[3], offset[1]);

      if (mode == rnn_mode::lstm) {
        insert_args(DNNL_ARG_SRC_ITER_C, iter_c_desc, data[4], offset[2]);
        insert_args(DNNL_ARG_DST_ITER_C, iter_c_desc, data[5], offset[3]);
      }
      insert_args(DNNL_ARG_WEIGHTS_LAYER, weight_layer_desc, data[6],
                  offset[4]);
      insert_args(DNNL_ARG_WEIGHTS_ITER, weight_iter_desc, data[6], offset[4]);
      if (projection_size) {
        insert_args(DNNL_ARG_WEIGHTS_PROJECTION, projection_desc, data[6],
                    offset[4]);
      }
      if (bias_mode == rnn_bias_mode::none) {
        _q->memset((uint8_t *)(data[6]) + offset[4], 0, bias_desc.get_size());
      }
      insert_args(DNNL_ARG_BIAS, bias_desc, data[6], offset[4]);
      if (kind == ::dnnl::prop_kind::forward_training) {
        insert_args(DNNL_ARG_WORKSPACE, workspace_desc, data[7], offset[5]);
      }
      if (i == iter_num - 1) {
        e = execute_primitive(p, execution_args, false);
      } else {
        execute_primitive(p, execution_args);
        std::swap(data[0], data[1]);
      }
    }
    if (kind == ::dnnl::prop_kind::forward_training) {
      if (workspace_size) {
        *workspace_size +=
            (src_desc.get_size() + dst_desc.get_size() + iter_desc.get_size());
        if (mode == rnn_mode::lstm) {
          *workspace_size += iter_c_desc.get_size();
        }
      } else {
        _q->memcpy((uint8_t *)(data[7]) + offset[5], in_cache,
                   src_desc.get_size());
        offset[5] += src_desc.get_size();
        _q->memcpy((uint8_t *)(data[7]) + offset[5], out_cache,
                   dst_desc.get_size());
        offset[5] += dst_desc.get_size();
        _q->memcpy((uint8_t *)(data[7]) + offset[5], dst_iter_cache,
                   iter_desc.get_size());
        offset[5] += iter_desc.get_size();
        if (mode == rnn_mode::lstm) {
          _q->memcpy((uint8_t *)(data[7]) + offset[5], dst_iter_c_cache,
                     iter_c_desc.get_size());
          offset[5] += iter_c_desc.get_size();
        }
      }
    }
  }
  return e;
}

inline
sycl::event engine_ext::execute_rnn_backward_primitive(
    rnn_mode mode, ::dnnl::rnn_direction direction, rnn_bias_mode bias_mode,
    ::dnnl::memory::data_type dt, ::dnnl::memory::format_tag tag,
    int seq_length, int batch_size, int src_c, int dst_c, int layer_size,
    int direction_num, int hidden_size, int gate_num, int projection_size,
    std::vector<void *> &data, std::vector<int> &offset, int iter_num) {

  sycl::event e;
  ::dnnl::primitive *p = nullptr;
  ::dnnl::prop_kind fkind = ::dnnl::prop_kind::forward_training;
  ::dnnl::prop_kind bkind = ::dnnl::prop_kind::backward;
  ::dnnl::memory::desc bias_desc(
      {layer_size, direction_num, gate_num, hidden_size}, dt,
      ::dnnl::memory::format_tag::ldgo);
  ::dnnl::memory::desc weight_layer_desc(
      {layer_size, direction_num,
       projection_size ? projection_size : hidden_size, gate_num, hidden_size},
      dt, ::dnnl::memory::format_tag::ldigo);
  ::dnnl::memory::desc weight_iter_desc(
      {layer_size, direction_num,
       projection_size ? projection_size : hidden_size, gate_num, hidden_size},
      dt, ::dnnl::memory::format_tag::ldigo);
  ::dnnl::memory::desc diff_weight_layer_desc(
      {layer_size, direction_num,
       projection_size ? projection_size : hidden_size, gate_num, hidden_size},
      dt, ::dnnl::memory::format_tag::ldgoi);
  ::dnnl::memory::desc diff_weight_iter_desc(
      {layer_size, direction_num,
       projection_size ? projection_size : hidden_size, gate_num, hidden_size},
      dt, ::dnnl::memory::format_tag::ldgoi);
  ::dnnl::memory::desc projection_desc, diff_projection_desc;
  if (projection_size) {
    projection_desc = ::dnnl::memory::desc(
        {layer_size, direction_num, hidden_size, projection_size}, dt,
        ::dnnl::memory::format_tag::ldio);
    diff_projection_desc = ::dnnl::memory::desc(
        {layer_size, direction_num, hidden_size, projection_size}, dt,
        ::dnnl::memory::format_tag::ldoi);
  }

  ::dnnl::memory::desc src_desc({seq_length, batch_size, src_c}, dt, tag);
  ::dnnl::memory::desc dst_desc({seq_length, batch_size, dst_c}, dt, tag);
  ::dnnl::memory::desc iter_desc(
      {layer_size, direction_num, batch_size,
       projection_size ? projection_size : hidden_size},
      dt, ::dnnl::memory::format_tag::ldnc);
  ::dnnl::memory::desc iter_c_desc(
      {layer_size, direction_num, batch_size, hidden_size}, dt,
      ::dnnl::memory::format_tag::ldnc);

  ::dnnl::memory::desc workspace_desc;
  ::dnnl::memory::desc scratchpad_desc;
  ::dnnl::primitive_attr attr;
  attr.set_scratchpad_mode(::dnnl::scratchpad_mode::user);

  if (mode == rnn_mode::vanilla_relu || mode == rnn_mode::vanilla_tanh) {
    auto fpd = create_primitive_desc<::dnnl::vanilla_rnn_forward>(
        fkind,
        mode == rnn_mode::vanilla_relu ? ::dnnl::algorithm::eltwise_relu
                                       : ::dnnl::algorithm::eltwise_tanh,
        direction, src_desc, iter_desc, weight_layer_desc, weight_iter_desc,
        bias_desc, dst_desc, iter_desc, attr);
    auto pd = create_primitive_desc<::dnnl::vanilla_rnn_backward>(
        bkind,
        mode == rnn_mode::vanilla_relu ? ::dnnl::algorithm::eltwise_relu
                                       : ::dnnl::algorithm::eltwise_tanh,
        direction, src_desc, iter_desc, diff_weight_layer_desc,
        diff_weight_iter_desc, bias_desc, dst_desc, iter_desc, src_desc,
        iter_desc, weight_layer_desc, weight_iter_desc, bias_desc, dst_desc,
        iter_desc, fpd, attr);
    workspace_desc = pd.workspace_desc();
    scratchpad_desc = pd.scratchpad_desc();
    p = new ::dnnl::vanilla_rnn_backward(pd);
  } else if (mode == rnn_mode::gru) {
    auto fpd = create_primitive_desc<::dnnl::gru_forward>(
        fkind, direction, src_desc, iter_desc, weight_layer_desc,
        weight_iter_desc, bias_desc, dst_desc, iter_desc, attr);
    auto pd = create_primitive_desc<::dnnl::gru_backward>(
        bkind, direction, src_desc, iter_desc, diff_weight_layer_desc,
        diff_weight_iter_desc, bias_desc, dst_desc, iter_desc, src_desc,
        iter_desc, weight_layer_desc, weight_iter_desc, bias_desc, dst_desc,
        iter_desc, fpd, attr);
    workspace_desc = pd.workspace_desc();
    scratchpad_desc = pd.scratchpad_desc();
    p = new ::dnnl::gru_backward(pd);
  } else if (mode == rnn_mode::lstm) {
    auto fpd = create_primitive_desc<::dnnl::lstm_forward>(
        fkind, direction, src_desc, iter_desc, iter_c_desc, weight_layer_desc,
        weight_iter_desc, ::dnnl::memory::desc(), projection_desc, bias_desc,
        dst_desc, iter_desc, iter_c_desc, attr);
    auto pd = create_primitive_desc<::dnnl::lstm_backward>(
        bkind, direction, src_desc, iter_desc, iter_c_desc,
        diff_weight_layer_desc, diff_weight_iter_desc, ::dnnl::memory::desc(),
        diff_projection_desc, bias_desc, dst_desc, iter_desc, iter_c_desc,
        src_desc, iter_desc, iter_c_desc, weight_layer_desc, weight_iter_desc,
        ::dnnl::memory::desc(), projection_desc, bias_desc, dst_desc, iter_desc,
        iter_c_desc, fpd, attr);
    workspace_desc = pd.workspace_desc();
    scratchpad_desc = pd.scratchpad_desc();
    p = new ::dnnl::lstm_backward(pd);
  }

  for (int i = 0; i < iter_num; i++) {
    auto execution_args = new std::unordered_map<int, ::dnnl::memory>{
        {DNNL_ARG_DIFF_SRC_LAYER, {::dnnl::memory(src_desc, _eng, data[8])}},
        {DNNL_ARG_DIFF_DST_LAYER, {::dnnl::memory(dst_desc, _eng, data[9])}},
        {DNNL_ARG_SCRATCHPAD, {::dnnl::memory(scratchpad_desc, _eng, data[15])}}};
    auto insert_args = [&](int arg_name, ::dnnl::memory::desc &d, void *data,
                           int &offset) {
      offset += d.get_size();
      execution_args->insert(
          {arg_name, {::dnnl::memory(d, _eng, (uint8_t *)data - offset)}});
    };
    if (mode == rnn_mode::lstm) {
      insert_args(DNNL_ARG_DST_ITER_C, iter_c_desc, data[7], offset[0]);
      insert_args(DNNL_ARG_SRC_ITER_C, iter_c_desc, data[4], offset[2]);
    }
    insert_args(DNNL_ARG_DST_ITER, iter_desc, data[7], offset[0]);
    insert_args(DNNL_ARG_DST_LAYER, dst_desc, data[7], offset[0]);
    insert_args(DNNL_ARG_SRC_LAYER, src_desc, data[7], offset[0]);
    insert_args(DNNL_ARG_WORKSPACE, workspace_desc, data[7], offset[0]);
    insert_args(DNNL_ARG_SRC_ITER, iter_desc, data[2], offset[1]);
    insert_args(DNNL_ARG_BIAS, bias_desc, data[6], offset[3]);
    if (projection_size) {
      insert_args(DNNL_ARG_WEIGHTS_PROJECTION, diff_projection_desc, data[6],
                  offset[3]);
    }
    insert_args(DNNL_ARG_WEIGHTS_ITER, diff_weight_iter_desc, data[6],
                offset[3]);
    insert_args(DNNL_ARG_WEIGHTS_LAYER, diff_weight_layer_desc, data[6],
                offset[3]);
    insert_args(DNNL_ARG_DIFF_SRC_ITER, iter_desc, data[10], offset[4]);
    insert_args(DNNL_ARG_DIFF_DST_ITER, iter_desc, data[11], offset[5]);
    if (mode == rnn_mode::lstm) {
      insert_args(DNNL_ARG_DIFF_SRC_ITER_C, iter_c_desc, data[12], offset[6]);
      insert_args(DNNL_ARG_DIFF_DST_ITER_C, iter_c_desc, data[13], offset[7]);
    }
    insert_args(DNNL_ARG_DIFF_BIAS, bias_desc, data[14], offset[8]);
    if (bias_mode == rnn_bias_mode::none) {
      _q->memset((uint8_t *)(data[14]) - offset[8], 0, bias_desc.get_size());
    }
    if (projection_size) {
      insert_args(DNNL_ARG_DIFF_WEIGHTS_PROJECTION, projection_desc, data[14],
                  offset[8]);
    }
    insert_args(DNNL_ARG_DIFF_WEIGHTS_ITER, weight_iter_desc, data[14],
                offset[8]);
    insert_args(DNNL_ARG_DIFF_WEIGHTS_LAYER, weight_layer_desc, data[14],
                offset[8]);
    if (i == iter_num - 1) {
      e = execute_primitive(p, execution_args, false);
    } else {
      execute_primitive(p, execution_args);
      std::swap(data[8], data[9]);
    }
  }
  return e;
}

template <typename primitive_type, typename... args_type>
primitive_type *engine_ext::create_forward_primitive(args_type &&...args) {
  return new primitive_type(create_primitive_desc<primitive_type>(
      std::forward<args_type>(args)...));
}

template <typename primitive_type, typename... args_type>
typename primitive_type::primitive_desc
engine_ext::create_primitive_desc(args_type &&...args) {
  return typename primitive_type::primitive_desc(
      _eng, std::forward<args_type>(args)...);
}

template <typename primitive_type, typename... args_type>
primitive_type *
engine_ext::create_backward_primitive(args_type &&...args) {
  return new primitive_type(typename primitive_type::primitive_desc(
      _eng, std::forward<args_type>(args)...));
}

inline
void engine_ext::fill(const memory_desc_ext &src_desc, void *src,
                      const void *valuePtr) {
  async_fill(src_desc, src, valuePtr).wait();
}

inline
void engine_ext::reorder(float alpha, const memory_desc_ext &src_desc,
                         void *src, float beta, const memory_desc_ext &dst_desc,
                         void *dst) {
  async_reorder(alpha, src_desc, src, beta, dst_desc, dst).wait();
}

inline
void engine_ext::scale(float alpha, const memory_desc_ext &src_desc,
                       void *src) {
  async_scale(alpha, src_desc, src).wait();
}
inline
void engine_ext::sum(float alpha, const memory_desc_ext &src_desc, void *src,
                     float beta, const memory_desc_ext &dst_desc, void *dst) {
  async_sum(alpha, src_desc, src, beta, dst_desc, dst).wait();
}
inline
void engine_ext::activation_forward(activation_desc &desc, float alpha,
                                    const memory_desc_ext &src_desc, void *src,
                                    float beta, const memory_desc_ext &dst_desc,
                                    void *dst) {
  async_activation_forward(desc, alpha, src_desc, src, beta, dst_desc, dst)
      .wait();
}
inline
void engine_ext::activation_backward(
    activation_desc &desc, float alpha, const memory_desc_ext &dst_desc,
    void *dst, const memory_desc_ext &diff_dst_desc, void *diff_dst,
    const memory_desc_ext &src_desc, void *src, float beta,
    const memory_desc_ext &diff_src_desc, void *diff_src) {
  async_activation_backward(desc, alpha, dst_desc, dst, diff_dst_desc, diff_dst,
                            src_desc, src, beta, diff_src_desc, diff_src)
      .wait();
}
inline
void engine_ext::pooling_forward(pooling_desc &desc, float alpha,
                                 const memory_desc_ext &src_desc, void *src,
                                 float beta, const memory_desc_ext &dst_desc,
                                 void *dst,
                                 ::dnnl::memory *workspace) {
  async_pooling_forward(desc, alpha, src_desc, src, beta, dst_desc, dst,
                        workspace).wait();
}

inline
void engine_ext::pooling_backward(
    pooling_desc &desc, float alpha, const memory_desc_ext &dst_desc, void *dst,
    const memory_desc_ext &diff_dst_desc, void *diff_dst,
    const memory_desc_ext &src_desc, void *src, float beta,
    const memory_desc_ext &diff_src_desc, void *diff_src,
    ::dnnl::memory *workspace) {
  async_pooling_backward(desc, alpha, dst_desc, dst, diff_dst_desc, diff_dst,
                         src_desc, src, beta, diff_src_desc, diff_src,
                         workspace)
      .wait();
}

inline
void engine_ext::softmax_forward(softmax_algorithm alg, softmax_mode mode,
                                 float alpha, const memory_desc_ext &src_desc,
                                 void *src, float beta,
                                 const memory_desc_ext &dst_desc, void *dst) {
  async_softmax_forward(alg, mode, alpha, src_desc, src, beta, dst_desc, dst)
      .wait();
}

inline
void engine_ext::softmax_backward(softmax_algorithm alg, softmax_mode mode,
                                  float alpha, const memory_desc_ext &dst_desc,
                                  void *dst,
                                  const memory_desc_ext &diff_dst_desc,
                                  void *diff_dst, float beta,
                                  const memory_desc_ext &diff_src_desc,
                                  void *diff_src) {
  async_softmax_backward(alg, mode, alpha, dst_desc, dst, diff_dst_desc,
                         diff_dst, beta, diff_src_desc, diff_src)
      .wait();
}

inline
void engine_ext::lrn_forward(lrn_desc &desc, float alpha,
                             const memory_desc_ext &src_desc, void *src,
                             float beta, const memory_desc_ext &dst_desc,
                             void *dst, ::dnnl::memory *workspace) {
  async_lrn_forward(desc, alpha, src_desc, src, beta, dst_desc, dst, workspace)
      .wait();
}

inline
void engine_ext::lrn_backward(lrn_desc &desc, float alpha,
                              const memory_desc_ext &dst_desc, void *dst,
                              const memory_desc_ext &diff_dst_desc,
                              void *diff_dst, const memory_desc_ext &src_desc,
                              void *src, float beta,
                              const memory_desc_ext &diff_src_desc,
                              void *diff_src,
                              ::dnnl::memory *workspace) {
  async_lrn_backward(desc, alpha, dst_desc, dst, diff_dst_desc, diff_dst,
                     src_desc, src, beta, diff_src_desc, diff_src, workspace)
      .wait();
}
// DPCT_LABEL_END

// DPCT_LABEL_BEGIN|fill|dpct::dnnl
// DPCT_DEPENDENCY_BEGIN
// DnnlUtils|fill_decl
// DPCT_DEPENDENCY_END
// DPCT_CODE
inline
sycl::event engine_ext::async_fill(const memory_desc_ext &src_desc, void *src,
                             const void *valuePtr) {
  ::dnnl::memory::data_type dt = src_desc.get_desc().get_data_type();
  unsigned mem_size = src_desc.get_size();
  switch (dt) {
  case ::dnnl::memory::data_type::f32:
    return fill_with_type<float>(_q, src, valuePtr, mem_size);
  case ::dnnl::memory::data_type::f16:
    return fill_with_type<sycl::half>(_q, src, valuePtr, mem_size);
  case ::dnnl::memory::data_type::s32:
    return fill_with_type<int32_t>(_q, src, valuePtr, mem_size);
  case ::dnnl::memory::data_type::s8:
    return fill_with_type<int8_t>(_q, src, valuePtr, mem_size);
  case ::dnnl::memory::data_type::u8:
    return fill_with_type<uint8_t>(_q, src, valuePtr, mem_size);
  default:
    throw std::runtime_error("async_fill: unsupported data type.");
  }
}
// DPCT_LABEL_END

// DPCT_LABEL_BEGIN|reorder|dpct::dnnl
// DPCT_DEPENDENCY_BEGIN
// DnnlUtils|reorder_decl
// DPCT_DEPENDENCY_END
// DPCT_CODE
inline
sycl::event engine_ext::async_reorder(float alpha, const memory_desc_ext &src_desc,
                                void *src, float beta,
                                const memory_desc_ext &dst_desc, void *dst) {
  if (scale_parameter_preprocess({{alpha, beta, dst_desc, dst}})) {
    return sycl::event();
  }
  auto primitive = new ::dnnl::reorder(
      {_eng, src_desc.get_desc(), _eng, dst_desc.get_desc()});

  auto execution_args = new std::unordered_map<int, ::dnnl::memory>{
      {DNNL_ARG_SRC, {::dnnl::memory(src_desc.get_desc(), _eng, src)}}};

  return execute_primitive(primitive, execution_args,
                           {{alpha, beta, DNNL_ARG_DST, dst_desc, dst}});
}
// DPCT_LABEL_END

// DPCT_LABEL_BEGIN|scale|dpct::dnnl
// DPCT_DEPENDENCY_BEGIN
// DnnlUtils|scale_decl
// DPCT_DEPENDENCY_END
// DPCT_CODE
inline
sycl::event engine_ext::async_scale(float alpha, const memory_desc_ext &src_desc,
                              void *src) {
  if (alpha == 1.f) {
    return sycl::event();
  }
  void *src_cache = allocate(src_desc);
  _q->memcpy(src_cache, src, src_desc.get_size());
  auto primitive = create_forward_primitive<::dnnl::eltwise_forward>(
      ::dnnl::prop_kind::forward_inference, ::dnnl::algorithm::eltwise_linear,
      src_desc.get_desc(), src_desc.get_desc(), alpha, 0.f);

  auto args = new std::unordered_map<int, ::dnnl::memory>{
      {DNNL_ARG_DST, ::dnnl::memory(src_desc.get_desc(), _eng, src)},
      {DNNL_ARG_SRC, ::dnnl::memory(src_desc.get_desc(), _eng, src_cache)}};

  auto e = ::dnnl::sycl_interop::execute(*primitive, _s, *args);
  async_free(_q, e, primitive, args, {src_cache});
  return e;
}
// DPCT_LABEL_END

// DPCT_LABEL_BEGIN|sum|dpct::dnnl
// DPCT_DEPENDENCY_BEGIN
// DnnlUtils|sum_decl
// DPCT_DEPENDENCY_END
// DPCT_CODE
inline
sycl::event engine_ext::async_sum(float alpha, const memory_desc_ext &src_desc,
                            void *src, float beta,
                            const memory_desc_ext &dst_desc, void *dst) {
  if (alpha == 0.f && beta == 1.f) {
    return sycl::event();
  }
  void *dst_cache = allocate(dst_desc);
  _q->memcpy(dst_cache, dst, dst_desc.get_size());
  auto primitive = create_forward_primitive<::dnnl::sum>(
      std::vector<float>{alpha, beta}, 
      std::vector<::dnnl::memory::desc>{src_desc.get_desc(),
      dst_desc.get_desc()});

  auto args = new std::unordered_map<int, ::dnnl::memory>{
      {DNNL_ARG_DST, ::dnnl::memory(dst_desc.get_desc(), _eng, dst)},
      {DNNL_ARG_MULTIPLE_SRC, ::dnnl::memory(src_desc.get_desc(), _eng, src)},
      {DNNL_ARG_MULTIPLE_SRC + 1,
       ::dnnl::memory(dst_desc.get_desc(), _eng, dst_cache)}};

  auto e = ::dnnl::sycl_interop::execute(*primitive, _s, *args);
  async_free(_q, e, primitive, args, {dst_cache});
  return e;
}
// DPCT_LABEL_END

// DPCT_LABEL_BEGIN|binary|dpct::dnnl
// DPCT_DEPENDENCY_BEGIN
// DnnlUtils|binary_decl
// DPCT_DEPENDENCY_END
// DPCT_CODE
inline
sycl::event engine_ext::async_binary(binary_op op, float alpha_0,
                               const memory_desc_ext &src_desc_0, void *src_0,
                               float alpha_1, const memory_desc_ext &src_desc_1,
                               void *src_1, float beta,
                               const memory_desc_ext &dst_desc, void *dst) {
  ::dnnl::algorithm onednn_algorithm;
  switch (op) {
  case binary_op::max:
    onednn_algorithm = ::dnnl::algorithm::binary_max;
    break;
  case binary_op::min:
    onednn_algorithm = ::dnnl::algorithm::binary_min;
    break;
  case binary_op::add:
    onednn_algorithm = ::dnnl::algorithm::binary_add;
    break;
  case binary_op::sub:
    onednn_algorithm = ::dnnl::algorithm::binary_sub;
    break;
  case binary_op::mul:
    onednn_algorithm = ::dnnl::algorithm::binary_mul;
    break;
  case binary_op::div:
    onednn_algorithm = ::dnnl::algorithm::binary_div;
    break;
  case binary_op::sqrt:
    onednn_algorithm = ::dnnl::algorithm::eltwise_sqrt;
    break;
  case binary_op::neg:
    onednn_algorithm = ::dnnl::algorithm::eltwise_linear;
    break;
  }
  if (onednn_algorithm == ::dnnl::algorithm::eltwise_sqrt ||
      onednn_algorithm == ::dnnl::algorithm::eltwise_linear) {
    void *src_cache = nullptr, *dst_cache = nullptr;
    src_cache = allocate(src_desc_0);
    dst_cache = allocate(dst_desc);
    _q->memcpy(src_cache, src_0, src_desc_0.get_size());
    _q->memcpy(dst_cache, dst, dst_desc.get_size());
    async_scale(alpha_0, src_desc_0, src_cache);
    async_scale(beta, dst_desc, dst_cache);

    // Let the output = 1 - input to simulate the behavior of neg.
    auto primitive = create_forward_primitive<::dnnl::eltwise_forward>(
        ::dnnl::prop_kind::forward_inference, onednn_algorithm,
        src_desc_0.get_desc(), dst_desc.get_desc(), -1.f, 1.f);
    auto execution_args = new std::unordered_map<int, ::dnnl::memory>{
        {DNNL_ARG_SRC,
         {::dnnl::memory(src_desc_0.get_desc(), _eng, src_cache)}}};

    execute_primitive(
      primitive, execution_args, {{1.f, 0.f, DNNL_ARG_DST, dst_desc, dst}});
    auto e = async_sum(1.f, dst_desc, dst_cache, 1.f, dst_desc, dst);
    _q->submit([&](sycl::handler &cgh) {
      cgh.depends_on(e);
      cgh.host_task([=] {
        sycl::free(src_cache, *_q);
        sycl::free(dst_cache, *_q);
      });
    });
    return e;
  }

  auto execution_args = new std::unordered_map<int, ::dnnl::memory>{};

  void *src_0_cache = nullptr, *src_1_cache = nullptr, *dst_cache = nullptr;

  src_0_cache = allocate(src_desc_0);
  src_1_cache = allocate(src_desc_1);
  dst_cache = allocate(dst_desc);

  _q->memcpy(src_0_cache, src_0, src_desc_0.get_size());
  _q->memcpy(src_1_cache, src_1, src_desc_1.get_size());
  _q->memcpy(dst_cache, dst, dst_desc.get_size());

  async_scale(alpha_0, src_desc_0, src_0_cache);
  async_scale(alpha_1, src_desc_1, src_1_cache);
  async_scale(beta, dst_desc, dst_cache);

  execution_args->insert({DNNL_ARG_SRC_0, ::dnnl::memory(src_desc_0.get_desc(), 
    _eng, src_0_cache)});
  execution_args->insert({DNNL_ARG_SRC_1, ::dnnl::memory(src_desc_1.get_desc(), 
    _eng, src_1_cache)});

  auto primitive = create_forward_primitive<::dnnl::binary>(
      onednn_algorithm, src_desc_0.get_desc(), src_desc_1.get_desc(),
      dst_desc.get_desc());

  auto e = execute_primitive(primitive, execution_args,
                           {{1.f, 0.f, DNNL_ARG_DST, dst_desc, dst}});
  async_sum(1.f, dst_desc, dst_cache, 1.f, dst_desc, dst);
  _q->submit([&](sycl::handler &cgh) {
    cgh.depends_on(e);
    cgh.host_task([=] {
      sycl::free(dst_cache, *_q);
      sycl::free(src_0_cache, *_q);
      sycl::free(src_1_cache, *_q);
    });
  });
  return e;
}
// DPCT_LABEL_END

// DPCT_LABEL_BEGIN|reduction|dpct::dnnl
// DPCT_DEPENDENCY_BEGIN
// DnnlUtils|reduction_decl
// DPCT_DEPENDENCY_END
// DPCT_CODE
inline
sycl::event engine_ext::async_reduction(reduction_op op, float alpha,
                                  const memory_desc_ext &src_desc, void *src,
                                  float beta, const memory_desc_ext &dst_desc,
                                  void *dst) {
  if (alpha == 0.f && beta == 1.f) {
    return sycl::event();
  }
  float p = 2.f;
  ::dnnl::algorithm onednn_algorithm;
  void *cache = nullptr;
  switch (op) {
  case reduction_op::amax:
    cache = allocate(src_desc);
    activation_desc adesc;
    adesc.set_algorithm(::dnnl::algorithm::eltwise_abs);
    async_activation_forward(adesc, 1.f, src_desc, src, 0.f, src_desc, cache);
    onednn_algorithm = ::dnnl::algorithm::reduction_max;
    src = cache;
    break;
  case reduction_op::max:
    onednn_algorithm = ::dnnl::algorithm::reduction_max;
    break;
  case reduction_op::min:
    onednn_algorithm = ::dnnl::algorithm::reduction_min;
    break;
  case reduction_op::sum:
    onednn_algorithm = ::dnnl::algorithm::reduction_sum;
    break;
  case reduction_op::mean:
    onednn_algorithm = ::dnnl::algorithm::reduction_mean;
    break;
  case reduction_op::mul:
    onednn_algorithm = ::dnnl::algorithm::reduction_mul;
    break;
  case reduction_op::mul_no_zeros:
    cache = allocate(src_desc);
    transform_no_zero(src_desc, src, cache);
    onednn_algorithm = ::dnnl::algorithm::reduction_mul;
    src = cache;
    break;
  case reduction_op::norm1:
    p = 1.f;
    onednn_algorithm = ::dnnl::algorithm::reduction_norm_lp_power_p_sum;
    break;
  case reduction_op::norm2:
    onednn_algorithm = ::dnnl::algorithm::reduction_norm_lp_sum;
    break;
  }
  auto primitive = create_forward_primitive<::dnnl::reduction>(
      onednn_algorithm, src_desc.get_desc(), dst_desc.get_desc(), p, 0.f);

  auto execution_args = new std::unordered_map<int, ::dnnl::memory>{
      {DNNL_ARG_SRC, ::dnnl::memory(src_desc.get_desc(), _eng, src)}};

  if (cache) {
    return execute_primitive(primitive, execution_args,
                             {{alpha, beta, DNNL_ARG_DST, dst_desc, dst}},
                             {cache});
  }
  return execute_primitive(primitive, execution_args,
                           {{alpha, beta, DNNL_ARG_DST, dst_desc, dst}});
}
// DPCT_LABEL_END

// DPCT_LABEL_BEGIN|activation_forward|dpct::dnnl
// DPCT_DEPENDENCY_BEGIN
// DnnlUtils|activation_forward_decl
// DPCT_DEPENDENCY_END
// DPCT_CODE
inline
sycl::event engine_ext::async_activation_forward(activation_desc &desc, float alpha,
                                           const memory_desc_ext &src_desc,
                                           void *src, float beta,
                                           const memory_desc_ext &dst_desc,
                                           void *dst) {
  if (scale_parameter_preprocess({{alpha, beta, dst_desc, dst}})) {
    return sycl::event();
  }
  auto primitive = create_forward_primitive<::dnnl::eltwise_forward>(
      ::dnnl::prop_kind::forward, desc.get_algorithm(), src_desc.get_desc(),
      dst_desc.get_desc(), desc.get_alpha(), desc.get_beta());

  auto execution_args = new std::unordered_map<int, ::dnnl::memory>{
      {DNNL_ARG_SRC, {::dnnl::memory(src_desc.get_desc(), _eng, src)}}};

  return execute_primitive(primitive, execution_args,
                           {{alpha, beta, DNNL_ARG_DST, dst_desc, dst}});
}
// DPCT_LABEL_END

// DPCT_LABEL_BEGIN|activation_backward|dpct::dnnl
// DPCT_DEPENDENCY_BEGIN
// DnnlUtils|activation_backward_decl
// DPCT_DEPENDENCY_END
// DPCT_CODE
inline
sycl::event engine_ext::async_activation_backward(
    activation_desc &desc, float alpha, const memory_desc_ext &dst_desc,
    void *dst, const memory_desc_ext &diff_dst_desc, void *diff_dst,
    const memory_desc_ext &src_desc, void *src, float beta,
    const memory_desc_ext &diff_src_desc, void *diff_src) {

  if (scale_parameter_preprocess({{alpha, beta, diff_src_desc, diff_src}})) {
    return sycl::event();
  }
  ::dnnl::memory::desc data_desc = dst_desc.get_desc();
  auto alg = desc.get_algorithm();
  if ((alg == ::dnnl::algorithm::eltwise_clip) ||
      (alg == ::dnnl::algorithm::eltwise_linear) ||
      (alg == ::dnnl::algorithm::eltwise_swish)) {
    data_desc = src_desc.get_desc();
  }
  auto primitive = create_backward_primitive<::dnnl::eltwise_backward>(
      alg, diff_src_desc.get_desc(), diff_dst_desc.get_desc(), data_desc,
      desc.get_alpha(), desc.get_beta(),
      create_primitive_desc<::dnnl::eltwise_forward>(
          ::dnnl::prop_kind::forward, alg, src_desc.get_desc(),
          dst_desc.get_desc(), desc.get_alpha(), desc.get_beta()));

  auto execution_args = new std::unordered_map<int, ::dnnl::memory>{
      {DNNL_ARG_DST, {::dnnl::memory(dst_desc.get_desc(), _eng, dst)}},
      {DNNL_ARG_SRC, {::dnnl::memory(src_desc.get_desc(), _eng, src)}},
      {DNNL_ARG_DIFF_DST,
       {::dnnl::memory(diff_dst_desc.get_desc(), _eng, diff_dst)}}};

  return execute_primitive(
      primitive, execution_args,
      {{alpha, beta, DNNL_ARG_DIFF_SRC, diff_src_desc, diff_src}});
}
// DPCT_LABEL_END

// DPCT_LABEL_BEGIN|pooling_forward|dpct::dnnl
// DPCT_DEPENDENCY_BEGIN
// DnnlUtils|pooling_forward_decl
// DPCT_DEPENDENCY_END
// DPCT_CODE
inline
sycl::event engine_ext::async_pooling_forward(pooling_desc &desc, float alpha,
                                        const memory_desc_ext &src_desc,
                                        void *src, float beta,
                                        const memory_desc_ext &dst_desc,
                                        void *dst, ::dnnl::memory *workspace) {
  if (scale_parameter_preprocess({{alpha, beta, dst_desc, dst}})) {
    return sycl::event();
  }
  int pooling_dim = desc.get_stride().size();
  std::vector<int64_t> dilation(pooling_dim, 0);
  auto primitive_desc =
      create_primitive_desc<::dnnl::pooling_forward>(
          ::dnnl::prop_kind::forward_training, desc.get_algorithm(),
          src_desc.get_desc(), dst_desc.get_desc(), desc.get_stride(),
          desc.get_kernel(), dilation, desc.get_padding(), desc.get_padding());

  auto execution_args = new std::unordered_map<int, ::dnnl::memory>{
      {DNNL_ARG_SRC, {::dnnl::memory(src_desc.get_desc(), _eng, src)}}};

  ::dnnl::memory ws_mem(primitive_desc.workspace_desc(), _eng);
  execution_args->insert({DNNL_ARG_WORKSPACE, ws_mem});
  if (workspace) {
    *workspace = ws_mem;
  } else {
    insert_workspace(src, ws_mem);
  }
  auto primitive = new ::dnnl::pooling_forward(primitive_desc);
  return execute_primitive(primitive, execution_args,
                           {{alpha, beta, DNNL_ARG_DST, dst_desc, dst}});
}
// DPCT_LABEL_END

// DPCT_LABEL_BEGIN|pooling_backward|dpct::dnnl
// DPCT_DEPENDENCY_BEGIN
// DnnlUtils|pooling_backward_decl
// DPCT_DEPENDENCY_END
// DPCT_CODE
inline
sycl::event engine_ext::async_pooling_backward(
    pooling_desc &desc, float alpha, const memory_desc_ext &dst_desc, void *dst,
    const memory_desc_ext &diff_dst_desc, void *diff_dst,
    const memory_desc_ext &src_desc, void *src, float beta,
    const memory_desc_ext &diff_src_desc, void *diff_src,
    ::dnnl::memory *workspace) {
  if (scale_parameter_preprocess({{alpha, beta, diff_src_desc, diff_src}})) {
    return sycl::event();
  }
  int pooling_dim = desc.get_stride().size();
  std::vector<int64_t> dilation(pooling_dim, 0);
  auto primitive = create_backward_primitive<::dnnl::pooling_backward>(
      desc.get_algorithm(), diff_src_desc.get_desc(), diff_dst_desc.get_desc(),
      desc.get_stride(), desc.get_kernel(), dilation, desc.get_padding(),
      desc.get_padding(),
      create_primitive_desc<::dnnl::pooling_forward>(
          ::dnnl::prop_kind::forward_training, desc.get_algorithm(),
          src_desc.get_desc(), dst_desc.get_desc(), desc.get_stride(),
          desc.get_kernel(), dilation, desc.get_padding(), desc.get_padding()));

  auto execution_args = new std::unordered_map<int, ::dnnl::memory>{
      {DNNL_ARG_DST, {::dnnl::memory(dst_desc.get_desc(), _eng, dst)}},
      {DNNL_ARG_SRC, {::dnnl::memory(src_desc.get_desc(), _eng, src)}},
      {DNNL_ARG_DIFF_DST,
       {::dnnl::memory(diff_dst_desc.get_desc(), _eng, diff_dst)}}};

  if (workspace) {
    execution_args->insert({DNNL_ARG_WORKSPACE, *workspace});
  } else {
    execution_args->insert({DNNL_ARG_WORKSPACE, get_workspace(src)});
  }

  return execute_primitive(
      primitive, execution_args,
      {{alpha, beta, DNNL_ARG_DIFF_SRC, diff_src_desc, diff_src}});
}
// DPCT_LABEL_END

// DPCT_LABEL_BEGIN|softmax_forward|dpct::dnnl
// DPCT_DEPENDENCY_BEGIN
// DnnlUtils|softmax_forward_decl
// DPCT_DEPENDENCY_END
// DPCT_CODE
inline
sycl::event engine_ext::async_softmax_forward(softmax_algorithm alg,
                                        softmax_mode mode, float alpha,
                                        const memory_desc_ext &src_desc,
                                        void *src, float beta,
                                        const memory_desc_ext &dst_desc,
                                        void *dst) {
  if (scale_parameter_preprocess({{alpha, beta, dst_desc, dst}})) {
    return sycl::event();
  }
  ::dnnl::memory::desc help_src_desc = src_desc.get_desc();
  ::dnnl::memory::desc help_dst_desc = dst_desc.get_desc();
  if (mode == softmax_mode::instance) {
    help_src_desc = compress_spatial_dimensions_to_channel(help_src_desc);
    help_dst_desc = compress_spatial_dimensions_to_channel(help_dst_desc);
  }

  auto execution_args = new std::unordered_map<int, ::dnnl::memory>{
      {DNNL_ARG_SRC, {::dnnl::memory(help_src_desc, _eng, src)}}};

  ::dnnl::algorithm softmax_alg = ::dnnl::algorithm::softmax_accurate;
  if (alg == softmax_algorithm::log) {
    softmax_alg = ::dnnl::algorithm::softmax_log;
  }
  auto primitive = create_forward_primitive<::dnnl::softmax_forward>(
      ::dnnl::prop_kind::forward, softmax_alg, help_src_desc, 
      help_dst_desc, 1);

  return execute_primitive(
      primitive, execution_args,
      {{alpha, beta, DNNL_ARG_DST, memory_desc_ext(help_dst_desc), dst}});
}
// DPCT_LABEL_END

// DPCT_LABEL_BEGIN|softmax_backward|dpct::dnnl
// DPCT_DEPENDENCY_BEGIN
// DnnlUtils|softmax_backward_decl
// DPCT_DEPENDENCY_END
// DPCT_CODE
inline
sycl::event engine_ext::async_softmax_backward(
    softmax_algorithm alg, softmax_mode mode, float alpha,
    const memory_desc_ext &dst_desc, void *dst,
    const memory_desc_ext &diff_dst_desc, void *diff_dst, float beta,
    const memory_desc_ext &diff_src_desc, void *diff_src) {
  if (scale_parameter_preprocess({{alpha, beta, diff_src_desc, diff_src}})) {
    return sycl::event();
  }
  ::dnnl::memory::desc help_diff_src_desc = diff_src_desc.get_desc();
  ::dnnl::memory::desc help_dst_desc = dst_desc.get_desc();
  ::dnnl::memory::desc help_diff_dst_desc = diff_dst_desc.get_desc();
  if (mode == softmax_mode::instance) {
    help_diff_src_desc =
        compress_spatial_dimensions_to_channel(help_diff_src_desc);
    help_dst_desc = compress_spatial_dimensions_to_channel(help_dst_desc);
    help_diff_dst_desc =
        compress_spatial_dimensions_to_channel(help_diff_dst_desc);
  }

  auto execution_args = new std::unordered_map<int, ::dnnl::memory>{
      {DNNL_ARG_DST, {::dnnl::memory(help_dst_desc, _eng, dst)}},
      {DNNL_ARG_DIFF_DST,
       {::dnnl::memory(help_diff_dst_desc, _eng, diff_dst)}}};

  ::dnnl::algorithm softmax_alg = ::dnnl::algorithm::softmax_accurate;
  if (alg == softmax_algorithm::log) {
    softmax_alg = ::dnnl::algorithm::softmax_log;
  }

  auto primitive = create_backward_primitive<::dnnl::softmax_backward>(
      softmax_alg, help_diff_src_desc, help_diff_dst_desc, help_dst_desc, 1,
      create_primitive_desc<::dnnl::softmax_forward>(
          ::dnnl::prop_kind::forward, softmax_alg, help_diff_src_desc,
          help_dst_desc, 1));
  return execute_primitive(primitive, execution_args,
                           {{alpha, beta, DNNL_ARG_DIFF_SRC,
                             memory_desc_ext(help_diff_src_desc), diff_src}});
}
// DPCT_LABEL_END

// DPCT_LABEL_BEGIN|lrn_forward|dpct::dnnl
// DPCT_DEPENDENCY_BEGIN
// DnnlUtils|lrn_forward_decl
// DPCT_DEPENDENCY_END
// DPCT_CODE
inline
sycl::event engine_ext::async_lrn_forward(lrn_desc &desc, float alpha,
                                    const memory_desc_ext &src_desc, void *src,
                                    float beta, const memory_desc_ext &dst_desc,
                                    void *dst, ::dnnl::memory *workspace) {

  if (scale_parameter_preprocess({{alpha, beta, dst_desc, dst}})) {
    return sycl::event();
  }
  auto primitive_desc = create_primitive_desc<::dnnl::lrn_forward>(
      ::dnnl::prop_kind::forward_training,
      ::dnnl::algorithm::lrn_across_channels, src_desc.get_desc(),
      dst_desc.get_desc(), desc.get_local_size(), desc.get_alpha(),
      desc.get_beta(), desc.get_k());

  auto execution_args = new std::unordered_map<int, ::dnnl::memory>{
      {DNNL_ARG_SRC, {::dnnl::memory(src_desc.get_desc(), _eng, src)}}};

  ::dnnl::memory ws_mem(primitive_desc.workspace_desc(), _eng);
  execution_args->insert({DNNL_ARG_WORKSPACE, ws_mem});
  if (workspace) {
    *workspace = ws_mem;
  } else {
    insert_workspace(src, ws_mem);
  }
  auto primitive = new ::dnnl::lrn_forward(primitive_desc);
  return execute_primitive(primitive, execution_args,
                           {{alpha, beta, DNNL_ARG_DST, dst_desc, dst}});
}
// DPCT_LABEL_END

// DPCT_LABEL_BEGIN|lrn_backward|dpct::dnnl
// DPCT_DEPENDENCY_BEGIN
// DnnlUtils|lrn_backward_decl
// DPCT_DEPENDENCY_END
// DPCT_CODE
inline
sycl::event
engine_ext::async_lrn_backward(lrn_desc &desc, float alpha,
                         const memory_desc_ext &dst_desc, void *dst,
                         const memory_desc_ext &diff_dst_desc, void *diff_dst,
                         const memory_desc_ext &src_desc, void *src, float beta,
                         const memory_desc_ext &diff_src_desc, void *diff_src,
                         ::dnnl::memory *workspace) {

  if (scale_parameter_preprocess({{alpha, beta, diff_src_desc, diff_src}})) {
    return sycl::event();
  }
  auto primitive = create_backward_primitive<::dnnl::lrn_backward>(
      ::dnnl::algorithm::lrn_across_channels, diff_src_desc.get_desc(),
      diff_dst_desc.get_desc(), src_desc.get_desc(), desc.get_local_size(),
      desc.get_alpha(), desc.get_beta(), desc.get_k(),
      create_primitive_desc<::dnnl::lrn_forward>(
          ::dnnl::prop_kind::forward_training,
          ::dnnl::algorithm::lrn_across_channels, src_desc.get_desc(),
          dst_desc.get_desc(), desc.get_local_size(), desc.get_alpha(),
          desc.get_beta(), desc.get_k()));

  auto execution_args = new std::unordered_map<int, ::dnnl::memory>{
      {DNNL_ARG_DST, {::dnnl::memory(dst_desc.get_desc(), _eng, dst)}},
      {DNNL_ARG_SRC, {::dnnl::memory(src_desc.get_desc(), _eng, src)}},
      {DNNL_ARG_DIFF_DST,
       {::dnnl::memory(diff_dst_desc.get_desc(), _eng, diff_dst)}}};

  if (workspace) {
    execution_args->insert({DNNL_ARG_WORKSPACE, *workspace});
  } else {
    execution_args->insert({DNNL_ARG_WORKSPACE, get_workspace(src)});
  }

  return execute_primitive(
      primitive, execution_args,
      {{alpha, beta, DNNL_ARG_DIFF_SRC, diff_src_desc, diff_src}});
}
// DPCT_LABEL_END

// DPCT_LABEL_BEGIN|get_batch_normalization_workspace_size|dpct::dnnl
// DPCT_DEPENDENCY_BEGIN
// DnnlUtils|get_batch_normalization_workspace_size_decl
// DPCT_DEPENDENCY_END
// DPCT_CODE
inline
size_t engine_ext::get_batch_normalization_workspace_size(
    batch_normalization_ops ops, const memory_desc_ext &src_desc) {
  if(ops == batch_normalization_ops::none) {
    return 0;
  }
  return src_desc.get_size();
}
// DPCT_LABEL_END

// DPCT_LABEL_BEGIN|batch_normalization_forward_inference|dpct::dnnl
// DPCT_DEPENDENCY_BEGIN
// DnnlUtils|batch_normalization_forward_inference_decl
// DPCT_DEPENDENCY_END
// DPCT_CODE
inline
sycl::event engine_ext::async_batch_normalization_forward_inference(
    batch_normalization_mode mode, float epsilon, float alpha,
    const memory_desc_ext &src_desc, void *src, float beta,
    const memory_desc_ext &dst_desc, void *dst,
    const memory_desc_ext &scale_bias_mean_var_desc, void *scale, void *bias,
    void *mean, void *var) {

  return batch_normalization_forward_internal(
      true, mode, epsilon, 0.f, alpha, src_desc, src, beta, dst_desc, dst,
      scale_bias_mean_var_desc, scale, bias, scale_bias_mean_var_desc, mean,
      var, nullptr, nullptr);
}
// DPCT_LABEL_END

// DPCT_LABEL_BEGIN|batch_normalization_forward_inference_ex_norm|dpct::dnnl
// DPCT_DEPENDENCY_BEGIN
// DnnlUtils|batch_normalization_forward_inference_ex_norm_decl
// DPCT_DEPENDENCY_END
// DPCT_CODE
inline
sycl::event engine_ext::async_batch_normalization_forward_inference(
    batch_normalization_mode mode, batch_normalization_ops ops,
    activation_desc &adesc, float epsilon, float alpha,
    const memory_desc_ext &src_desc, void *src, float beta,
    const memory_desc_ext &dst_desc, void *dst,
    const memory_desc_ext &summand_desc, void *summand,
    const memory_desc_ext &scale_bias_desc, void *scale, void *bias,
    const memory_desc_ext &mean_var_desc, void *mean, void *var) {

  bool has_post_op = (ops != batch_normalization_ops::none);
  sycl::event e;
  std::vector<void *> caches;
  if (has_post_op) {
    void *dst_cache = allocate(dst_desc);
    caches.push_back(dst_cache);
    batch_normalization_forward_internal(
        true, mode, epsilon, 0.f, 1.f, src_desc, src, 0.f, dst_desc, dst_cache,
        scale_bias_desc, scale, bias, mean_var_desc, mean, var, nullptr,
        nullptr);

    if (ops == batch_normalization_ops::add_activation) {
      async_sum(1.f, summand_desc, summand, 1.f, dst_desc, dst_cache);
    }
    async_activation_forward(adesc, 1.f, dst_desc, dst_cache, 0.f, dst_desc,
                       dst_cache);
    e = async_sum(alpha, dst_desc, dst_cache, beta, dst_desc, dst);
    _q->submit([&](sycl::handler &cgh) {
      cgh.depends_on(e);
      cgh.host_task([=] {
        for (auto ptr : caches) {
          sycl::free(ptr, *_q);
        }
      });
    });
    return e;
  }
  return batch_normalization_forward_internal(
      true, mode, epsilon, 0.f, alpha, src_desc, src, beta, dst_desc, dst,
      scale_bias_desc, scale, bias, mean_var_desc, mean, var, nullptr, nullptr);
}
// DPCT_LABEL_END

// DPCT_LABEL_BEGIN|batch_normalization_forward_training|dpct::dnnl
// DPCT_DEPENDENCY_BEGIN
// DnnlUtils|batch_normalization_forward_training_decl
// DPCT_DEPENDENCY_END
// DPCT_CODE
inline
sycl::event engine_ext::async_batch_normalization_forward_training(
    batch_normalization_mode mode, float epsilon, float factor, float alpha,
    const memory_desc_ext &src_desc, void *src, float beta,
    const memory_desc_ext &dst_desc, void *dst,
    const memory_desc_ext &scale_bias_mean_var_desc, void *scale, void *bias,
    void *running_mean, void *running_var, void *saved_mean, void *saved_var) {
  return batch_normalization_forward_internal(
      false, mode, epsilon, factor, alpha, src_desc, src, beta, dst_desc, dst,
      scale_bias_mean_var_desc, scale, bias, scale_bias_mean_var_desc,
      saved_mean, saved_var, running_mean, running_var);
}
// DPCT_LABEL_END

// DPCT_LABEL_BEGIN|batch_normalization_forward_training_ex_norm|dpct::dnnl
// DPCT_DEPENDENCY_BEGIN
// DnnlUtils|batch_normalization_forward_training_ex_2_decl
// DPCT_DEPENDENCY_END
// DPCT_CODE
inline
sycl::event engine_ext::async_batch_normalization_forward_training(
    batch_normalization_mode mode, batch_normalization_ops ops,
    activation_desc &adesc, float epsilon, float factor, float alpha,
    const memory_desc_ext &src_desc, void *src, float beta,
    const memory_desc_ext &dst_desc, void *dst,
    const memory_desc_ext &summand_desc, void *summand,
    const memory_desc_ext &scale_bias_desc, void *scale, void *bias,
    const memory_desc_ext &mean_var_desc, void *running_mean, void *running_var,
    void *saved_mean, void *saved_var, size_t workspace_size,
    void *workspace) {
  bool has_post_op = (ops != batch_normalization_ops::none);
  sycl::event e;
  if (has_post_op) {
    if(workspace_size < dst_desc.get_desc().get_size()) {
      throw std::runtime_error("async_batch_normalization_forward_training_ex: "
        "no sufficient workspace.");
    }
    batch_normalization_forward_internal(
        false, mode, epsilon, factor, 1.f, src_desc, src, 0.f, dst_desc,
        workspace, scale_bias_desc, scale, bias, mean_var_desc,
        saved_mean, saved_var, running_mean, running_var);
    if (ops == batch_normalization_ops::add_activation) {
      async_sum(1.f, summand_desc, summand, 1.f, dst_desc,
          workspace);
    }
    return async_activation_forward(adesc, alpha, dst_desc, workspace,
                              beta, dst_desc, dst);
  }
  return batch_normalization_forward_internal(
      false, mode, epsilon, factor, alpha, src_desc, src, beta, dst_desc, dst,
      scale_bias_desc, scale, bias, mean_var_desc, saved_mean, saved_var,
      running_mean, running_var);
}
// DPCT_LABEL_END

// DPCT_LABEL_BEGIN|batch_normalization_forward_training_ex|dpct::dnnl
// DPCT_DEPENDENCY_BEGIN
// DnnlUtils|batch_normalization_forward_training_ex_1_decl
// DPCT_DEPENDENCY_END
// DPCT_CODE
inline
sycl::event engine_ext::async_batch_normalization_forward_training(
    batch_normalization_mode mode, batch_normalization_ops ops,
    activation_desc &adesc, float epsilon, float factor, float alpha,
    const memory_desc_ext &src_desc, void *src, float beta,
    const memory_desc_ext &dst_desc, void *dst,
    const memory_desc_ext &summand_desc, void *summand,
    const memory_desc_ext &scale_bias_mean_var_desc, void *scale, void *bias,
    void *running_mean, void *running_var, void *saved_mean, void *saved_var,
    size_t workspace_size, void *workspace) {
  return async_batch_normalization_forward_training(
      mode, ops, adesc, epsilon, factor, alpha, src_desc, src, beta, dst_desc,
      dst, summand_desc, summand, scale_bias_mean_var_desc, scale, bias,
      scale_bias_mean_var_desc, running_mean, running_var, saved_mean,
      saved_var, workspace_size, workspace);
}
// DPCT_LABEL_END

// DPCT_LABEL_BEGIN|batch_normalization_backward|dpct::dnnl
// DPCT_DEPENDENCY_BEGIN
// DnnlUtils|batch_normalization_backward_decl
// DPCT_DEPENDENCY_END
// DPCT_CODE
inline
sycl::event engine_ext::async_batch_normalization_backward(
    batch_normalization_mode mode, float epsilon, float alpha_data,
    const memory_desc_ext &src_desc, void *src,
    const memory_desc_ext &diff_dst_desc, void *diff_dst, float beta_data,
    const memory_desc_ext &diff_src_desc, void *diff_src, float alpha_param,
    const memory_desc_ext &diff_scale_bias_mean_var_desc, void *scale,
    float beta_param, void *diff_scale, void *diff_bias, void *saved_mean,
    void *saved_var) {

  return batch_normalization_backward_internal(
      mode, epsilon, alpha_data, src_desc, src, diff_dst_desc, diff_dst,
      beta_data, diff_src_desc, diff_src, alpha_param,
      diff_scale_bias_mean_var_desc, scale, nullptr, beta_param, diff_scale,
      diff_bias, diff_scale_bias_mean_var_desc, saved_mean, saved_var);
}
// DPCT_LABEL_END

// DPCT_LABEL_BEGIN|batch_normalization_backward_ex_norm|dpct::dnnl
// DPCT_DEPENDENCY_BEGIN
// DnnlUtils|batch_normalization_backward_ex_2_decl
// DPCT_DEPENDENCY_END
// DPCT_CODE
inline
sycl::event engine_ext::async_batch_normalization_backward(
    batch_normalization_mode mode, batch_normalization_ops ops,
    activation_desc &adesc, float epsilon, float alpha_data,
    const memory_desc_ext &src_desc, void *src, const memory_desc_ext &dst_desc,
    void *dst, const memory_desc_ext &diff_dst_desc, void *diff_dst,
    float beta_data, const memory_desc_ext &diff_src_desc, void *diff_src,
    const memory_desc_ext &diff_summand_desc, void *diff_summand,
    float alpha_param, const memory_desc_ext &diff_scale_bias_desc, void *scale,
    void *bias, float beta_param, void *diff_scale, void *diff_bias,
    const memory_desc_ext &mean_var_desc, void *saved_mean, void *saved_var,
    size_t workspace_size, void *workspace) {
  std::vector<void *> caches;
  ::dnnl::memory::desc real_diff_dst_desc = diff_dst_desc.get_desc();
  void *real_diff_dst = diff_dst;

  if (ops != batch_normalization_ops::none &&
      workspace_size < dst_desc.get_desc().get_size()) {
    throw std::runtime_error("async_batch_normalization_backward_ex: "
                             "no sufficient workspace.");
  }
  if (ops == batch_normalization_ops::add_activation) {
    void *diff_summand_cache = allocate(diff_summand_desc);
    async_activation_backward(adesc, 1.f, dst_desc, dst, diff_dst_desc, diff_dst,
                        dst_desc, workspace, 0.f,
                        diff_summand_desc, diff_summand_cache);
    caches.push_back(diff_summand_cache);
    async_sum(alpha_data, diff_summand_desc, diff_summand_cache, beta_data,
        diff_summand_desc, diff_summand);
    real_diff_dst_desc = diff_summand_desc.get_desc();
    real_diff_dst = diff_summand_cache;
  } else if (ops == batch_normalization_ops::activation) {
    void *diff_dst_cache = allocate(diff_dst_desc);
    caches.push_back(diff_dst_cache);
    async_activation_backward(adesc, 1.f, dst_desc, dst, diff_dst_desc,
                        diff_dst, dst_desc, workspace,
                        0.f, diff_dst_desc, diff_dst_cache);
    real_diff_dst = diff_dst_cache;
  }

  sycl::event e = batch_normalization_backward_internal(
      mode, epsilon, alpha_data, src_desc, src, real_diff_dst_desc,
      real_diff_dst, beta_data, diff_src_desc, diff_src, alpha_param,
      diff_scale_bias_desc, scale, bias, beta_param, diff_scale, diff_bias,
      mean_var_desc, saved_mean, saved_var);
  _q->submit([&](sycl::handler &cgh) {
    cgh.depends_on(e);
    cgh.host_task([=] {
      for (auto ptr : caches) {
        sycl::free(ptr, *_q);
      }
    });
  });
  return e;
}
// DPCT_LABEL_END

// DPCT_LABEL_BEGIN|batch_normalization_backward_ex|dpct::dnnl
// DPCT_DEPENDENCY_BEGIN
// DnnlUtils|batch_normalization_backward_ex_1_decl
// DPCT_DEPENDENCY_END
// DPCT_CODE
inline
sycl::event engine_ext::async_batch_normalization_backward(
    batch_normalization_mode mode, batch_normalization_ops ops,
    activation_desc &adesc, float epsilon, float alpha_data,
    const memory_desc_ext &src_desc, void *src, const memory_desc_ext &dst_desc,
    void *dst, const memory_desc_ext &diff_dst_desc, void *diff_dst,
    float beta_data, const memory_desc_ext &diff_src_desc, void *diff_src,
    const memory_desc_ext &diff_summand_desc, void *diff_summand,
    float alpha_param, const memory_desc_ext &diff_scale_bias_mean_var_desc,
    void *scale, void *bias, float beta_param, void *diff_scale,
    void *diff_bias, void *saved_mean, void *saved_var,
    size_t workspace_size, void *workspace) {

  return async_batch_normalization_backward(
      mode, ops, adesc, epsilon, alpha_data, src_desc, src, dst_desc, dst,
      diff_dst_desc, diff_dst, beta_data, diff_src_desc, diff_src,
      diff_summand_desc, diff_summand, alpha_param,
      diff_scale_bias_mean_var_desc, scale, bias, beta_param, diff_scale,
      diff_bias, diff_scale_bias_mean_var_desc, saved_mean, saved_var,
      workspace_size, workspace);
}
// DPCT_LABEL_END

// DPCT_LABEL_BEGIN|convolution_forward|dpct::dnnl
// DPCT_DEPENDENCY_BEGIN
// DnnlUtils|convolution_forward_decl
// DPCT_DEPENDENCY_END
// DPCT_CODE
inline
sycl::event
engine_ext::async_convolution_forward(convolution_desc &desc, ::dnnl::algorithm alg,
                                float alpha, const memory_desc_ext &src_desc,
                                void *src, const memory_desc_ext &weight_desc,
                                void *weight, float beta,
                                const memory_desc_ext &dst_desc, void *dst) {

  if (scale_parameter_preprocess({{alpha, beta, dst_desc, dst}})) {
    return sycl::event();
  }
  auto help_weight_desc =
      get_group_weight_desc(desc.get_group_count(), weight_desc);

  auto primitive = create_forward_primitive<::dnnl::convolution_forward>(
      ::dnnl::prop_kind::forward_training, alg, src_desc.get_desc(),
      help_weight_desc, dst_desc.get_desc(), desc.get_stride(),
      desc.get_dilate(), desc.get_padding(), desc.get_padding());

  auto execution_args = new std::unordered_map<int, ::dnnl::memory>{
      {DNNL_ARG_SRC, {::dnnl::memory(src_desc.get_desc(), _eng, src)}},
      {DNNL_ARG_WEIGHTS, {::dnnl::memory(help_weight_desc, _eng, weight)}}};
  return execute_primitive(primitive, execution_args,
                           {{alpha, beta, DNNL_ARG_DST, dst_desc, dst}});
}
// DPCT_LABEL_END

// DPCT_LABEL_BEGIN|convolution_forward_ex|dpct::dnnl
// DPCT_DEPENDENCY_BEGIN
// DnnlUtils|convolution_forward_ex_decl
// DPCT_DEPENDENCY_END
// DPCT_CODE
inline
sycl::event engine_ext::async_convolution_forward(
    convolution_desc &desc, ::dnnl::algorithm alg, activation_desc &adesc,
    float alpha_0, const memory_desc_ext &src_desc, void *src,
    const memory_desc_ext &weight_desc, void *weight, float alpha_1,
    const memory_desc_ext &summand_desc, void *summand,
    const memory_desc_ext &bias_desc, void *bias,
    const memory_desc_ext &dst_desc, void *dst) {

  int channel_num = bias_desc.get_element_num();
  auto help_weight_desc =
      get_group_weight_desc(desc.get_group_count(), weight_desc);
  ::dnnl::memory::desc help_bias_desc = {{channel_num},
                                         bias_desc.get_desc().get_data_type(),
                                         ::dnnl::memory::format_tag::a};
  auto primitive = create_forward_primitive<::dnnl::convolution_forward>(
      ::dnnl::prop_kind::forward_training, alg, src_desc.get_desc(),
      help_weight_desc, help_bias_desc, dst_desc.get_desc(), desc.get_stride(),
      desc.get_dilate(), desc.get_padding(), desc.get_padding());

  auto execution_args = new std::unordered_map<int, ::dnnl::memory>{
      {DNNL_ARG_SRC, {::dnnl::memory(src_desc.get_desc(), _eng, src)}},
      {DNNL_ARG_BIAS, {::dnnl::memory(help_bias_desc, _eng, bias)}}};

  void *cache = nullptr;
  if (alpha_0 != 1.f) {
    cache = allocate(help_weight_desc);
    _q->memcpy(cache, weight, weight_desc.get_size());
    async_scale(alpha_0, help_weight_desc, cache);
    execution_args->insert(
        {DNNL_ARG_WEIGHTS, {::dnnl::memory(help_weight_desc, _eng, cache)}});
    execute_primitive(primitive, execution_args,
                        {{1.f, 0.f, DNNL_ARG_DST, dst_desc, dst}}, {cache});
  } else {
    execution_args->insert(
        {DNNL_ARG_WEIGHTS, {::dnnl::memory(help_weight_desc, _eng, weight)}});
    execute_primitive(primitive, execution_args,
                        {{1.f, 0.f, DNNL_ARG_DST, dst_desc, dst}});
  }
  async_sum(alpha_1, summand_desc, summand, 1.f, dst_desc, dst);
  return async_activation_forward(adesc, 1.f, dst_desc, dst, 0.f, dst_desc, dst);
}
// DPCT_LABEL_END

// DPCT_LABEL_BEGIN|convolution_backward_data|dpct::dnnl
// DPCT_DEPENDENCY_BEGIN
// DnnlUtils|convolution_backward_data_decl
// DPCT_DEPENDENCY_END
// DPCT_CODE
inline
sycl::event engine_ext::async_convolution_backward_data(
    convolution_desc &desc, ::dnnl::algorithm alg, float alpha,
    const memory_desc_ext &weight_desc, void *weight,
    const memory_desc_ext &diff_dst_desc, void *diff_dst, float beta,
    const memory_desc_ext &diff_src_desc, void *diff_src) {

  if (scale_parameter_preprocess({{alpha, beta, diff_dst_desc, diff_dst}})) {
    return sycl::event();
  }
  auto help_weight_desc =
      get_group_weight_desc(desc.get_group_count(), weight_desc);
  auto forward_primitive =
      create_primitive_desc<::dnnl::convolution_forward>(
          ::dnnl::prop_kind::forward_training,
          ::dnnl::algorithm::convolution_auto, diff_src_desc.get_desc(),
          help_weight_desc, diff_dst_desc.get_desc(), desc.get_stride(),
          desc.get_dilate(), desc.get_padding(), desc.get_padding());

  auto primitive = create_backward_primitive<::dnnl::convolution_backward_data>(
      ::dnnl::algorithm::convolution_auto, diff_src_desc.get_desc(),
      help_weight_desc, diff_dst_desc.get_desc(), desc.get_stride(),
      desc.get_dilate(), desc.get_padding(), desc.get_padding(),
      forward_primitive);

  auto execution_args = new std::unordered_map<int, ::dnnl::memory>{
      {DNNL_ARG_DIFF_DST,
       {::dnnl::memory(diff_dst_desc.get_desc(), _eng, diff_dst)}},
      {DNNL_ARG_WEIGHTS, {::dnnl::memory(help_weight_desc, _eng, weight)}}};

  return execute_primitive(
      primitive, execution_args,
      {{alpha, beta, DNNL_ARG_DIFF_SRC, diff_src_desc, diff_src}});
}
// DPCT_LABEL_END

// DPCT_LABEL_BEGIN|convolution_backward_weight|dpct::dnnl
// DPCT_DEPENDENCY_BEGIN
// DnnlUtils|convolution_backward_weight_decl
// DPCT_DEPENDENCY_END
// DPCT_CODE
inline
sycl::event engine_ext::async_convolution_backward_weight(
    convolution_desc &desc, ::dnnl::algorithm alg, float alpha,
    const memory_desc_ext &src_desc, void *src,
    const memory_desc_ext &diff_dst_desc, void *diff_dst, float beta,
    const memory_desc_ext &diff_weight_desc, void *diff_weight) {

  if (scale_parameter_preprocess(
          {{alpha, beta, diff_weight_desc, diff_weight}})) {
    return sycl::event();
  }
  auto help_diff_weight_desc =
      get_group_weight_desc(desc.get_group_count(), diff_weight_desc);
  auto forward_primitive =
      create_primitive_desc<::dnnl::convolution_forward>(
          ::dnnl::prop_kind::forward_training,
          ::dnnl::algorithm::convolution_auto, src_desc.get_desc(),
          help_diff_weight_desc, diff_dst_desc.get_desc(), desc.get_stride(),
          desc.get_dilate(), desc.get_padding(), desc.get_padding());

  auto primitive =
      create_backward_primitive<::dnnl::convolution_backward_weights>(
          ::dnnl::algorithm::convolution_auto, src_desc.get_desc(),
          help_diff_weight_desc, diff_dst_desc.get_desc(), desc.get_stride(),
          desc.get_dilate(), desc.get_padding(), desc.get_padding(),
          forward_primitive);

  auto execution_args = new std::unordered_map<int, ::dnnl::memory>{
      {DNNL_ARG_SRC, {::dnnl::memory(src_desc.get_desc(), _eng, src)}},
      {DNNL_ARG_DIFF_DST,
       {::dnnl::memory(diff_dst_desc.get_desc(), _eng, diff_dst)}}};

  return execute_primitive(primitive, execution_args,
                           {{alpha, beta, DNNL_ARG_DIFF_WEIGHTS,
                             help_diff_weight_desc, diff_weight}});
}
// DPCT_LABEL_END

// DPCT_LABEL_BEGIN|convolution_backward_bias|dpct::dnnl
// DPCT_DEPENDENCY_BEGIN
// DnnlUtils|convolution_backward_bias_decl
// DPCT_DEPENDENCY_END
// DPCT_CODE
inline
sycl::event engine_ext::async_convolution_backward_bias(
    float alpha, const memory_desc_ext &diff_dst_desc, void *diff_dst,
    float beta, const memory_desc_ext &diff_bias_desc, void *diff_bias) {
  return async_reduction(reduction_op::sum, alpha, diff_dst_desc, diff_dst, beta,
                   diff_bias_desc, diff_bias);
}
// DPCT_LABEL_END

// DPCT_LABEL_BEGIN|rnn_get_weight_space_size|dpct::dnnl
// DPCT_DEPENDENCY_BEGIN
// DnnlUtils|rnn_get_weight_space_size_decl
// DPCT_DEPENDENCY_END
// DPCT_CODE
inline
void engine_ext::rnn_get_weight_space_size(const rnn_desc &desc,
                                           size_t *weight_space_size) {
  *weight_space_size = 0;
  rnn_forward_internal(desc, ::dnnl::prop_kind::forward_inference,
                       memory_desc_ext(), nullptr, memory_desc_ext(), nullptr,
                       memory_desc_ext(), nullptr, nullptr, memory_desc_ext(),
                       nullptr, nullptr, 0, nullptr, 0, nullptr, 0, nullptr, true,
                       weight_space_size, nullptr, nullptr);
  return;
}
// DPCT_LABEL_END

// DPCT_LABEL_BEGIN|rnn_get_scratchpad_workspace_size|dpct::dnnl
// DPCT_DEPENDENCY_BEGIN
// DnnlUtils|rnn_get_scratchpad_workspace_size_decl
// DPCT_DEPENDENCY_END
// DPCT_CODE
inline
void engine_ext::rnn_get_scratchpad_workspace_size(
    const rnn_desc &desc, ::dnnl::prop_kind kind,
    const memory_desc_ext &src_desc, size_t *scratchpad_size,
    size_t *workspace_size) {
  *workspace_size = 0;
  *scratchpad_size = 0;
  rnn_forward_internal(desc, kind, src_desc, nullptr, memory_desc_ext(),
                       nullptr, memory_desc_ext(), nullptr, nullptr,
                       memory_desc_ext(), nullptr, nullptr, 0, nullptr, 0,
                       nullptr, 0, nullptr, true, nullptr, workspace_size,
                       scratchpad_size);
  return;
}
// DPCT_LABEL_END

// DPCT_LABEL_BEGIN|async_rnn_forward|dpct::dnnl
// DPCT_DEPENDENCY_BEGIN
// DnnlUtils|async_rnn_forward_decl
// DPCT_DEPENDENCY_END
// DPCT_CODE
inline
sycl::event engine_ext::async_rnn_forward(
    const rnn_desc &desc, ::dnnl::prop_kind kind,
    const memory_desc_ext &src_desc, void *src, const memory_desc_ext &dst_desc,
    void *dst, const memory_desc_ext &iter_desc, void *src_iter, void *dst_iter,
    const memory_desc_ext &iter_c_desc, void *src_iter_c, void *dst_iter_c,
    size_t weight_size, void *weight, size_t scratchpad_size, void *scratchpad,
    size_t workspace_size, void *workspace) {

  return rnn_forward_internal(
      desc, kind, src_desc, src, dst_desc, dst, iter_desc, src_iter, dst_iter,
      iter_c_desc, src_iter_c, dst_iter_c, weight_size, weight, workspace_size,
      workspace, scratchpad_size, scratchpad, false, nullptr, nullptr,
      nullptr);
}
// DPCT_LABEL_END

// DPCT_LABEL_BEGIN|async_rnn_backward|dpct::dnnl
// DPCT_DEPENDENCY_BEGIN
// DnnlUtils|async_rnn_backward_decl
// DPCT_DEPENDENCY_END
// DPCT_CODE
inline
sycl::event engine_ext::async_rnn_backward(
    const rnn_desc &desc, const memory_desc_ext &dst_desc, void *dst,
    void *diff_dst, const memory_desc_ext &src_desc, void *src, void *diff_src,
    const memory_desc_ext &iter_desc, void *src_iter, void *diff_dst_iter,
    void *diff_src_iter, const memory_desc_ext &iter_c_desc, void *src_iter_c,
    void *diff_dst_iter_c, void *diff_src_iter_c, size_t weight_size,
    void *weight, void *diff_weight, size_t scratchpad_size, void *scratchpad,
    size_t workspace_size, void *workspace) {
  ::dnnl::memory::data_type src_dt;
  ::dnnl::memory::format_tag src_format_tag;
  rnn_mode mode;
  rnn_memory_format_tag format_tag;
  rnn_bias_mode bias_mode;
  rnn_direction direction;
  dpct::library_data_t dt;
  int direction_num = 1, input_size = 0, hidden_size = 0, projection_size = 0,
      layer_size = 0, gate_num = 1, output_size = 0, data_type_size = 0,
      seq_length = 1, batch_size = 1;
  void *last_layer_cache = nullptr;
  void *hidden_layer_cache = nullptr;
  sycl::event e;
  std::vector<int> offset(9, 0);
  std::vector<void *> data = {
      src,
      dst,
      (uint8_t *)src_iter + iter_desc.get_size(),
      nullptr,
      (uint8_t *)src_iter_c + iter_c_desc.get_size(),
      nullptr,
      (uint8_t *)weight + weight_size,
      (uint8_t *)workspace + workspace_size,
      diff_src,
      diff_dst,
      (uint8_t *)diff_src_iter + iter_desc.get_size(),
      (uint8_t *)diff_dst_iter + iter_desc.get_size(),
      (uint8_t *)diff_src_iter_c + iter_c_desc.get_size(),
      (uint8_t *)diff_dst_iter_c + iter_c_desc.get_size(),
      (uint8_t *)diff_weight + weight_size,
      scratchpad};

  desc.get(&mode, &bias_mode, &direction, &dt, &input_size, &hidden_size,
           &projection_size, &layer_size);

  get_rnn_configuration(src_desc.get_desc(), direction, mode, dt, hidden_size,
                        &src_dt, &src_format_tag, &projection_size,
                        &output_size, &seq_length, &batch_size, &direction_num,
                        &gate_num);

  if (direction == rnn_direction::bidirectional) {
    if (layer_size > 1) {
      last_layer_cache = allocate(src_desc);
      hidden_layer_cache = allocate(src_desc);
      data[8] = last_layer_cache;
    }
    e = execute_rnn_backward_primitive(
        mode, ::dnnl::rnn_direction::bidirectional_concat, bias_mode, src_dt,
        src_format_tag, seq_length, batch_size, output_size, 2 * output_size, 1,
        direction_num, hidden_size, gate_num, projection_size, data, offset, 1);
    if (layer_size > 1) {
      data[8] = hidden_layer_cache;
      data[9] = last_layer_cache;
      e = execute_rnn_backward_primitive(
          mode, ::dnnl::rnn_direction::bidirectional_sum, bias_mode, src_dt,
          src_format_tag, seq_length, batch_size, output_size, output_size, 1,
          direction_num, hidden_size, gate_num, projection_size, data, offset,
          layer_size - 1);
      _q->memcpy(diff_src,
                 ((layer_size - 1) % 2 == 0) ? last_layer_cache
                                             : hidden_layer_cache,
                 src_desc.get_size());
    }
  } else {
    e = execute_rnn_backward_primitive(
        mode, ::dnnl::rnn_direction::unidirectional_left2right, bias_mode,
        src_dt, src_format_tag, seq_length, batch_size, output_size,
        output_size, layer_size, direction_num, hidden_size, gate_num,
        projection_size, data, offset, 1);
  }

  if (last_layer_cache && hidden_layer_cache) {
    _q->submit([&](sycl::handler &cgh) {
      cgh.depends_on(e);
      cgh.host_task([=] {
        sycl::free(last_layer_cache, *_q);
        sycl::free(hidden_layer_cache, *_q);
      });
    });
  }
  return e;
}
// DPCT_LABEL_END

// DPCT_LABEL_BEGIN|get_dropout_state_size|dpct::dnnl
// DPCT_DEPENDENCY_BEGIN
// DnnlUtils|get_dropout_state_size_decl
// DPCT_DEPENDENCY_END
// DPCT_CODE
inline
size_t engine_ext::get_dropout_state_size(){
  return _random_engine_state_size;
}
// DPCT_LABEL_END

// DPCT_LABEL_BEGIN|get_dropout_workspace_size|dpct::dnnl
// DPCT_DEPENDENCY_BEGIN
// DnnlUtils|get_dropout_workspace_size_decl
// DPCT_DEPENDENCY_END
// DPCT_CODE
inline size_t
engine_ext::get_dropout_workspace_size(const memory_desc_ext &src_desc) {
  return src_desc.get_size();
}
// DPCT_LABEL_END

// DPCT_LABEL_BEGIN|async_dropout_forward|dpct::dnnl
// DPCT_DEPENDENCY_BEGIN
// DnnlUtils|async_dropout_forward_decl
// DPCT_DEPENDENCY_END
// DPCT_CODE
inline
sycl::event engine_ext::async_dropout_forward(dropout_desc &desc,
                                              const memory_desc_ext &src_desc,
                                              void *src,
                                              const memory_desc_ext &dst_desc,
                                              void *dst, void *workspace,
                                              size_t workspace_size) {
  if (workspace_size < src_desc.get_size()) {
    throw std::runtime_error("async_dropout_forward: no sufficient workspace.");
  }
  float p = desc.get_probability();
  if (p == 1.f) {
    return _q->memset(dst, 0, dst_desc.get_size());
  } else if (p == 0.f) {
    return async_reorder(1.f, src_desc, src, 0.f, dst_desc, dst);
  }

  float scale_factor = 1.f / (1.f - p);
  void *cache = workspace;

  memory_desc_ext rng_data_desc(
      ::dnnl::memory::desc(src_desc.get_dims(), ::dnnl::memory::data_type::s32,
                           src_desc.get_strides()));
  if (src_desc.get_desc().get_data_type() != ::dnnl::memory::data_type::s32) {
    cache = allocate(rng_data_desc);
  }

  desc.generate(_q, _random_engine_state_size, rng_data_desc.get_element_num(),
                (std::int32_t *)cache);

  if (cache == workspace) {
    async_scale(scale_factor, src_desc, workspace);
  } else {
    async_reorder(scale_factor, rng_data_desc, cache, 0.f, src_desc, workspace);
  }

  auto execution_args = new std::unordered_map<int, ::dnnl::memory>{
      {DNNL_ARG_SRC_0, ::dnnl::memory(src_desc.get_desc(), _eng, src)},
      {DNNL_ARG_SRC_1, ::dnnl::memory(src_desc.get_desc(), _eng, workspace)},
      {DNNL_ARG_DST, ::dnnl::memory(dst_desc.get_desc(), _eng, dst)}};

  auto primitive = create_forward_primitive<::dnnl::binary>(
      ::dnnl::algorithm::binary_mul, src_desc.get_desc(), src_desc.get_desc(),
      dst_desc.get_desc());

  auto e = execute_primitive(primitive, execution_args, {});

  if (cache != workspace) {
    _q->submit([&](sycl::handler &cgh) {
      cgh.depends_on(e);
      cgh.host_task([=] { sycl::free(cache, *_q); });
    });
  }
  return e;
}
// DPCT_LABEL_END

// DPCT_LABEL_BEGIN|async_dropout_backward|dpct::dnnl
// DPCT_DEPENDENCY_BEGIN
// DnnlUtils|async_dropout_backward_decl
// DPCT_DEPENDENCY_END
// DPCT_CODE
inline
sycl::event engine_ext::async_dropout_backward(
    dropout_desc &desc, const memory_desc_ext &diff_dst_desc,
    void *diff_dst, const memory_desc_ext &diff_src_desc, void *diff_src,
    void *workspace, size_t workspace_size) {
  float p = desc.get_probability();
  if (p == 1.f) {
    return _q->memset(diff_src, 0, diff_src_desc.get_size());
  } else if (p == 0.f) {
    return async_reorder(1.f, diff_dst_desc, diff_dst, 0.f, diff_src_desc,
                         diff_src);
  }
  auto execution_args = new std::unordered_map<int, ::dnnl::memory>{
      {DNNL_ARG_SRC_0,
       ::dnnl::memory(diff_dst_desc.get_desc(), _eng, diff_dst)},
      {DNNL_ARG_SRC_1,
       ::dnnl::memory(diff_dst_desc.get_desc(), _eng, workspace)},
      {DNNL_ARG_DST, ::dnnl::memory(diff_src_desc.get_desc(), _eng, diff_src)}};

  auto primitive = create_forward_primitive<::dnnl::binary>(
      ::dnnl::algorithm::binary_mul, diff_dst_desc.get_desc(),
      diff_dst_desc.get_desc(), diff_src_desc.get_desc());

  return execute_primitive(primitive, execution_args, {});
}
// DPCT_LABEL_END
} // namespace dnnl
} // namespace dpct

#endif // __DPCT_DNNL_UTILS_HPP__<|MERGE_RESOLUTION|>--- conflicted
+++ resolved
@@ -38,8 +38,6 @@
 
 namespace dpct {
 namespace dnnl {
-<<<<<<< HEAD
-
 // DPCT_LABEL_BEGIN|get_version|dpct::dnnl
 // DPCT_DEPENDENCY_EMPTY
 // DPCT_CODE
@@ -49,11 +47,8 @@
   return ver->major * 1000 + ver->minor * 100 + ver->patch;
 }
 // DPCT_LABEL_END
-
-=======
 class engine_ext;
 typedef oneapi::mkl::rng::philox4x32x10 rng_engine_t;
->>>>>>> 0b5c6abc
 // DPCT_LABEL_BEGIN|memory_format_tag|dpct::dnnl
 // DPCT_DEPENDENCY_EMPTY
 // DPCT_CODE
