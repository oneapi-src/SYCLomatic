--- conflicted
+++ resolved
@@ -539,14 +539,9 @@
   }
   const ::dnnl::stream &get_stream() const { return _s; }
   const ::dnnl::engine &get_engine() const { return _eng; }
-<<<<<<< HEAD
 
   void *allocate(const memory_desc_ext &desc) const;
 
-=======
-  std::unique_ptr<void, device_pointer_deleter>
-  allocate(const memory_desc_ext &desc) const;
->>>>>>> 06535f69
   std::vector<int64_t>
   compress_spatial_dimensions_to_channel(::dnnl::memory::desc desc);
   template <typename primitive_type, typename... args_type>
@@ -563,7 +558,6 @@
 
   template <bool use_attr, typename primitive_type, typename attr_type,
             typename... args_type>
-<<<<<<< HEAD
   typename primitive_type::primitive_desc
   engine_ext::create_forward_primitive_desc(attr_type &&attr,
                                             args_type &&...args);
@@ -582,15 +576,6 @@
       primitive_type &&primitive, args_type &&args,
       std::vector<std::tuple<float, float, int, memory_desc_ext, void *>>
           extra_args);
-=======
-  primitive_type create_backward_primitive(forward_primitive_type &&fp,
-                                           args_type &&...args);
-
-  template <bool is_forward, typename primitive_type, typename args_type>
-  void execute_primitive(float alpha, float beta, primitive_type &&primitive,
-                         args_type &&args, const memory_desc_ext &mem_desc,
-                         void *mem);
->>>>>>> 06535f69
   static ::dnnl::primitive_attr generate_scaling_attr(float alpha, float beta);
 
 public:
