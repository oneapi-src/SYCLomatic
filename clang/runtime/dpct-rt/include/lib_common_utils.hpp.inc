--- conflicted
+++ resolved
@@ -155,7 +155,6 @@
 // DPCT_LABEL_END
 
 namespace detail {
-<<<<<<< HEAD
 // DPCT_LABEL_BEGIN|get_type_combination_id_T|dpct::detail
 // DPCT_DEPENDENCY_BEGIN
 // LibCommonUtils|get_type_combination_id_Ts
@@ -189,9 +188,7 @@
   return get_type_combination_id(RestVal...) << 8 | ((std::uint64_t)FirstVal);
 }
 // DPCT_LABEL_END
-} // namespace detail
-
-=======
+
 // DPCT_LABEL_BEGIN|library_data_size|dpct::detail
 // DPCT_DEPENDENCY_EMPTY
 // DPCT_CODE
@@ -229,8 +226,7 @@
     8                                     // real_uint8_4
 };
 // DPCT_LABEL_END
-}
->>>>>>> f803ba8c
+} // namespace detail
 } // namespace dpct
 
 #endif // __DPCT_LIB_COMMON_UTILS_HPP__