--- conflicted
+++ resolved
@@ -361,26 +361,9 @@
 template <typename engine_t = oneapi::mkl::rng::philox4x32x10>
 class rng_generator : public rng_generator_base {
 public:
-<<<<<<< HEAD
-// DPCT_LABEL_BEGIN|rng_generator_host_constructor|dpct::rng::host
-// DPCT_DEPENDENCY_BEGIN
-// RngUtils|rng_generator_host_create_engine
-// DPCT_DEPENDENCY_END
-// DPCT_CODE
   /// Constructor of rng_generator.
   rng_generator() : _engine(create_engine(_queue, _seed, _dimensions)) {}
-// DPCT_LABEL_END
-
-// DPCT_LABEL_BEGIN|rng_generator_host_set_seed|dpct::rng::host
-// DPCT_DEPENDENCY_BEGIN
-// RngUtils|rng_generator_host_create_engine
-// DPCT_DEPENDENCY_END
-// DPCT_CODE
-=======
-  /// Constructor of rng_generator.
-  rng_generator() : _engine(creat_engine(_queue, _seed, _dimensions)) {}
-
->>>>>>> f803ba8c
+
   /// Set the seed of host rng_generator.
   /// \param seed The engine seed.
   void set_seed(const std::uint64_t seed) {
@@ -391,14 +374,6 @@
     _engine = create_engine(_queue, _seed, _dimensions);
   }
 
-<<<<<<< HEAD
-// DPCT_LABEL_BEGIN|rng_generator_host_set_dimensions|dpct::rng::host
-// DPCT_DEPENDENCY_BEGIN
-// RngUtils|rng_generator_host_create_engine
-// DPCT_DEPENDENCY_END
-// DPCT_CODE
-=======
->>>>>>> f803ba8c
   /// Set the dimensions of host rng_generator.
   /// \param dimensions The engine dimensions.
   void set_dimensions(const std::uint32_t dimensions) {
@@ -409,14 +384,6 @@
     _engine = create_engine(_queue, _seed, _dimensions);
   }
 
-<<<<<<< HEAD
-// DPCT_LABEL_BEGIN|rng_generator_host_set_queue|dpct::rng::host
-// DPCT_DEPENDENCY_BEGIN
-// RngUtils|rng_generator_host_create_engine
-// DPCT_DEPENDENCY_END
-// DPCT_CODE
-=======
->>>>>>> f803ba8c
   /// Set the queue of host rng_generator.
   /// \param queue The engine queue.
   void set_queue(sycl::queue *queue) {
@@ -520,16 +487,9 @@
   }
 
 private:
-<<<<<<< HEAD
-// DPCT_LABEL_BEGIN|rng_generator_host_create_engine|dpct::rng::host
-// DPCT_DEPENDENCY_EMPTY
-// DPCT_CODE
   static inline engine_t create_engine(sycl::queue *queue,
-=======
-  static inline engine_t creat_engine(sycl::queue *queue,
->>>>>>> f803ba8c
-                                      const std::uint64_t seed,
-                                      const std::uint32_t dimensions) {
+                                       const std::uint64_t seed,
+                                       const std::uint32_t dimensions) {
     return std::is_same_v<engine_t, oneapi::mkl::rng::sobol>
                ? engine_t(*queue, dimensions)
                : engine_t(*queue, seed);
