--- conflicted
+++ resolved
@@ -308,11 +308,7 @@
   set(BUILTINS_${target}_CMAKE_BUILD_TYPE MinSizeRel CACHE STRING "")
   foreach(lang C;CXX;ASM)
     set(BUILTINS_${target}_CMAKE_${lang}_local_flags "--target=${target} -mthumb")
-<<<<<<< HEAD
-    if(${target} STREQUAL "armv8m.main-unknown-eabi")
-=======
     if(${target} STREQUAL "armv8m.main-none-eabi")
->>>>>>> 98391913
       set(BUILTINS_${target}_CMAKE_${lang}_local_flags "${BUILTINS_${target}_CMAKE_${lang}_local_flags} -mfloat-abi=softfp -march=armv8m.main+fp+dsp -mcpu=cortex-m33" CACHE STRING "")
     endif()
     set(BUILTINS_${target}_CMAKE_${lang}_FLAGS "${BUILTINS_${target}_CMAKE_${lang}_local_flags}" CACHE STRING "")
@@ -332,11 +328,7 @@
     # TODO: The preprocessor defines workaround various issues in libc and libc++ integration.
     # These should be addressed and removed over time.
     set(RUNTIMES_${target}_CMAKE_${lang}_local_flags "--target=${target} -mthumb -Wno-atomic-alignment \"-Dvfprintf(stream, format, vlist)=vprintf(format, vlist)\" \"-Dfprintf(stream, format, ...)=printf(format)\" \"-Dtimeval=struct timeval{int tv_sec; int tv_usec;}\" \"-Dgettimeofday(tv, tz)\" -D_LIBCPP_PRINT=1")
-<<<<<<< HEAD
-    if(${target} STREQUAL "armv8m.main-unknown-eabi")
-=======
     if(${target} STREQUAL "armv8m.main-none-eabi")
->>>>>>> 98391913
       set(RUNTIMES_${target}_CMAKE_${lang}_local_flags "${RUNTIMES_${target}_CMAKE_${lang}_local_flags} -mfloat-abi=softfp -march=armv8m.main+fp+dsp -mcpu=cortex-m33" CACHE STRING "")
     endif()
     set(RUNTIMES_${target}_CMAKE_${lang}_FLAGS "${RUNTIMES_${target}_CMAKE_${lang}_local_flags}" CACHE STRING "")
@@ -351,10 +343,6 @@
   set(RUNTIMES_${target}_LIBCXX_CXX_ABI none CACHE STRING "")
   set(RUNTIMES_${target}_LIBCXX_ENABLE_SHARED OFF CACHE BOOL "")
   set(RUNTIMES_${target}_LIBCXX_ENABLE_STATIC ON CACHE BOOL "")
-<<<<<<< HEAD
-  set(RUNTIMES_${target}_LIBCXX_ENABLE_NEW_DELETE_DEFINITIONS ON CACHE BOOL "")
-=======
->>>>>>> 98391913
   set(RUNTIMES_${target}_LIBCXX_LIBC "llvm-libc" CACHE STRING "")
   set(RUNTIMES_${target}_LIBCXX_ENABLE_FILESYSTEM OFF CACHE BOOL "")
   set(RUNTIMES_${target}_LIBCXX_ENABLE_RANDOM_DEVICE OFF CACHE BOOL "")
@@ -406,10 +394,6 @@
   set(RUNTIMES_${target}_LIBCXX_CXX_ABI none CACHE STRING "")
   set(RUNTIMES_${target}_LIBCXX_ENABLE_SHARED OFF CACHE BOOL "")
   set(RUNTIMES_${target}_LIBCXX_ENABLE_STATIC ON CACHE BOOL "")
-<<<<<<< HEAD
-  set(RUNTIMES_${target}_LIBCXX_ENABLE_NEW_DELETE_DEFINITIONS ON CACHE BOOL "")
-=======
->>>>>>> 98391913
   set(RUNTIMES_${target}_LIBCXX_LIBC "llvm-libc" CACHE STRING "")
   set(RUNTIMES_${target}_LIBCXX_ENABLE_FILESYSTEM OFF CACHE BOOL "")
   set(RUNTIMES_${target}_LIBCXX_ENABLE_RANDOM_DEVICE OFF CACHE BOOL "")
