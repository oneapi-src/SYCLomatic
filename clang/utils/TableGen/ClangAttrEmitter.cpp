--- conflicted
+++ resolved
@@ -3823,19 +3823,8 @@
   if (LangOpts.empty())
     return;
 
-<<<<<<< HEAD
-  OS << "bool diagLangOpts(Sema &S, const ParsedAttr &PA) ";
-  OS << "const override {\n";
-  OS << "  const auto &LangOpts = S.LangOpts;\n";
-  OS << "  if (" << GenerateTestExpression(LangOpts, true) << ")\n";
-  OS << "    return true;\n\n";
-  OS << "  if (" << GenerateTestExpression(LangOpts, false) << ")\n";
-  OS << "    S.Diag(PA.getLoc(), diag::warn_attribute_ignored) << PA;\n";
-  OS << "  return false;\n";
-=======
   OS << "bool acceptsLangOpts(const LangOptions &LangOpts) const override {\n";
-  OS << "  return " << GenerateTestExpression(LangOpts) << ";\n";
->>>>>>> 3b99acbf
+  OS << "  return " << GenerateTestExpression(LangOpts, true) << ";\n";
   OS << "}\n\n";
 }
 
