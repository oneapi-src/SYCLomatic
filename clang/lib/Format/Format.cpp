//===--- Format.cpp - Format C++ code -------------------------------------===//
//
// Part of the LLVM Project, under the Apache License v2.0 with LLVM Exceptions.
// See https://llvm.org/LICENSE.txt for license information.
// SPDX-License-Identifier: Apache-2.0 WITH LLVM-exception
//
//===----------------------------------------------------------------------===//
///
/// \file
/// This file implements functions declared in Format.h. This will be
/// split into separate files as we go.
///
//===----------------------------------------------------------------------===//

#include "clang/Format/Format.h"
#include "AffectedRangeManager.h"
#include "BreakableToken.h"
#include "ContinuationIndenter.h"
#include "DefinitionBlockSeparator.h"
#include "FormatInternal.h"
#include "FormatToken.h"
#include "FormatTokenLexer.h"
#include "NamespaceEndCommentsFixer.h"
#include "QualifierAlignmentFixer.h"
#include "SortJavaScriptImports.h"
#include "TokenAnalyzer.h"
#include "TokenAnnotator.h"
#include "UnwrappedLineFormatter.h"
#include "UnwrappedLineParser.h"
#include "UsingDeclarationsSorter.h"
#include "WhitespaceManager.h"
#include "clang/Basic/Diagnostic.h"
#include "clang/Basic/DiagnosticOptions.h"
#include "clang/Basic/SourceManager.h"
#include "clang/Lex/Lexer.h"
#include "clang/Tooling/Inclusions/HeaderIncludes.h"
#include "llvm/ADT/STLExtras.h"
#include "llvm/ADT/Sequence.h"
#include "llvm/ADT/StringRef.h"
#include "llvm/Support/Allocator.h"
#include "llvm/Support/Debug.h"
#include "llvm/Support/Path.h"
#include "llvm/Support/Regex.h"
#include "llvm/Support/VirtualFileSystem.h"
#include "llvm/Support/YAMLTraits.h"
#include <algorithm>
#include <memory>
#include <mutex>
#include <string>
#include <unordered_map>
#ifdef SYCLomatic_CUSTOMIZATION
#include <functional>
#endif // SYCLomatic_CUSTOMIZATION

#define DEBUG_TYPE "format-formatter"

using clang::format::FormatStyle;

#ifdef SYCLomatic_CUSTOMIZATION
namespace clang {
namespace format {
std::function<FormatRange()> formatRangeGetter = nullptr;
void setFormatRangeGetterHandler(std::function<FormatRange()> Getter) {
  formatRangeGetter = Getter;
}
bool BlockLevelFormatFlag = false;
} // namespace format
} // namespace clang
#endif // SYCLomatic_CUSTOMIZATION
LLVM_YAML_IS_SEQUENCE_VECTOR(clang::format::FormatStyle::RawStringFormat)

namespace llvm {
namespace yaml {
template <> struct ScalarEnumerationTraits<FormatStyle::LanguageKind> {
  static void enumeration(IO &IO, FormatStyle::LanguageKind &Value) {
    IO.enumCase(Value, "Cpp", FormatStyle::LK_Cpp);
    IO.enumCase(Value, "Java", FormatStyle::LK_Java);
    IO.enumCase(Value, "JavaScript", FormatStyle::LK_JavaScript);
    IO.enumCase(Value, "ObjC", FormatStyle::LK_ObjC);
    IO.enumCase(Value, "Proto", FormatStyle::LK_Proto);
    IO.enumCase(Value, "TableGen", FormatStyle::LK_TableGen);
    IO.enumCase(Value, "TextProto", FormatStyle::LK_TextProto);
    IO.enumCase(Value, "CSharp", FormatStyle::LK_CSharp);
    IO.enumCase(Value, "Json", FormatStyle::LK_Json);
  }
};

template <> struct ScalarEnumerationTraits<FormatStyle::LanguageStandard> {
  static void enumeration(IO &IO, FormatStyle::LanguageStandard &Value) {
    IO.enumCase(Value, "c++03", FormatStyle::LS_Cpp03);
    IO.enumCase(Value, "C++03", FormatStyle::LS_Cpp03); // Legacy alias
    IO.enumCase(Value, "Cpp03", FormatStyle::LS_Cpp03); // Legacy alias

    IO.enumCase(Value, "c++11", FormatStyle::LS_Cpp11);
    IO.enumCase(Value, "C++11", FormatStyle::LS_Cpp11); // Legacy alias

    IO.enumCase(Value, "c++14", FormatStyle::LS_Cpp14);
    IO.enumCase(Value, "c++17", FormatStyle::LS_Cpp17);
    IO.enumCase(Value, "c++20", FormatStyle::LS_Cpp20);

    IO.enumCase(Value, "Latest", FormatStyle::LS_Latest);
    IO.enumCase(Value, "Cpp11", FormatStyle::LS_Latest); // Legacy alias
    IO.enumCase(Value, "Auto", FormatStyle::LS_Auto);
  }
};

template <>
struct ScalarEnumerationTraits<FormatStyle::LambdaBodyIndentationKind> {
  static void enumeration(IO &IO,
                          FormatStyle::LambdaBodyIndentationKind &Value) {
    IO.enumCase(Value, "Signature", FormatStyle::LBI_Signature);
    IO.enumCase(Value, "OuterScope", FormatStyle::LBI_OuterScope);
  }
};

template <> struct ScalarEnumerationTraits<FormatStyle::UseTabStyle> {
  static void enumeration(IO &IO, FormatStyle::UseTabStyle &Value) {
    IO.enumCase(Value, "Never", FormatStyle::UT_Never);
    IO.enumCase(Value, "false", FormatStyle::UT_Never);
    IO.enumCase(Value, "Always", FormatStyle::UT_Always);
    IO.enumCase(Value, "true", FormatStyle::UT_Always);
    IO.enumCase(Value, "ForIndentation", FormatStyle::UT_ForIndentation);
    IO.enumCase(Value, "ForContinuationAndIndentation",
                FormatStyle::UT_ForContinuationAndIndentation);
    IO.enumCase(Value, "AlignWithSpaces", FormatStyle::UT_AlignWithSpaces);
  }
};

template <> struct ScalarEnumerationTraits<FormatStyle::JavaScriptQuoteStyle> {
  static void enumeration(IO &IO, FormatStyle::JavaScriptQuoteStyle &Value) {
    IO.enumCase(Value, "Leave", FormatStyle::JSQS_Leave);
    IO.enumCase(Value, "Single", FormatStyle::JSQS_Single);
    IO.enumCase(Value, "Double", FormatStyle::JSQS_Double);
  }
};

template <> struct ScalarEnumerationTraits<FormatStyle::ShortBlockStyle> {
  static void enumeration(IO &IO, FormatStyle::ShortBlockStyle &Value) {
    IO.enumCase(Value, "Never", FormatStyle::SBS_Never);
    IO.enumCase(Value, "false", FormatStyle::SBS_Never);
    IO.enumCase(Value, "Always", FormatStyle::SBS_Always);
    IO.enumCase(Value, "true", FormatStyle::SBS_Always);
    IO.enumCase(Value, "Empty", FormatStyle::SBS_Empty);
  }
};

template <>
struct ScalarEnumerationTraits<FormatStyle::QualifierAlignmentStyle> {
  static void enumeration(IO &IO, FormatStyle::QualifierAlignmentStyle &Value) {
    IO.enumCase(Value, "Leave", FormatStyle::QAS_Leave);
    IO.enumCase(Value, "Left", FormatStyle::QAS_Left);
    IO.enumCase(Value, "Right", FormatStyle::QAS_Right);
    IO.enumCase(Value, "Custom", FormatStyle::QAS_Custom);
  }
};

template <> struct ScalarEnumerationTraits<FormatStyle::ShortFunctionStyle> {
  static void enumeration(IO &IO, FormatStyle::ShortFunctionStyle &Value) {
    IO.enumCase(Value, "None", FormatStyle::SFS_None);
    IO.enumCase(Value, "false", FormatStyle::SFS_None);
    IO.enumCase(Value, "All", FormatStyle::SFS_All);
    IO.enumCase(Value, "true", FormatStyle::SFS_All);
    IO.enumCase(Value, "Inline", FormatStyle::SFS_Inline);
    IO.enumCase(Value, "InlineOnly", FormatStyle::SFS_InlineOnly);
    IO.enumCase(Value, "Empty", FormatStyle::SFS_Empty);
  }
};

template <> struct MappingTraits<FormatStyle::AlignConsecutiveStyle> {
  static void enumInput(IO &IO, FormatStyle::AlignConsecutiveStyle &Value) {
    IO.enumCase(Value, "None",
                FormatStyle::AlignConsecutiveStyle(
                    {/*Enabled=*/false, /*AcrossEmptyLines=*/false,
                     /*AcrossComments=*/false, /*AlignCompound=*/false,
                     /*PadOperators=*/true}));
    IO.enumCase(Value, "Consecutive",
                FormatStyle::AlignConsecutiveStyle(
                    {/*Enabled=*/true, /*AcrossEmptyLines=*/false,
                     /*AcrossComments=*/false, /*AlignCompound=*/false,
                     /*PadOperators=*/true}));
    IO.enumCase(Value, "AcrossEmptyLines",
                FormatStyle::AlignConsecutiveStyle(
                    {/*Enabled=*/true, /*AcrossEmptyLines=*/true,
                     /*AcrossComments=*/false, /*AlignCompound=*/false,
                     /*PadOperators=*/true}));
    IO.enumCase(Value, "AcrossComments",
                FormatStyle::AlignConsecutiveStyle({/*Enabled=*/true,
                                                    /*AcrossEmptyLines=*/false,
                                                    /*AcrossComments=*/true,
                                                    /*AlignCompound=*/false,
                                                    /*PadOperators=*/true}));
    IO.enumCase(Value, "AcrossEmptyLinesAndComments",
                FormatStyle::AlignConsecutiveStyle({/*Enabled=*/true,
                                                    /*AcrossEmptyLines=*/true,
                                                    /*AcrossComments=*/true,
                                                    /*AlignCompound=*/false,
                                                    /*PadOperators=*/true}));

    // For backward compatibility.
    IO.enumCase(Value, "true",
                FormatStyle::AlignConsecutiveStyle(
                    {/*Enabled=*/true, /*AcrossEmptyLines=*/false,
                     /*AcrossComments=*/false, /*AlignCompound=*/false,
                     /*PadOperators=*/true}));
    IO.enumCase(Value, "false",
                FormatStyle::AlignConsecutiveStyle(
                    {/*Enabled=*/false, /*AcrossEmptyLines=*/false,
                     /*AcrossComments=*/false, /*AlignCompound=*/false,
                     /*PadOperators=*/true}));
  }

  static void mapping(IO &IO, FormatStyle::AlignConsecutiveStyle &Value) {
    IO.mapOptional("Enabled", Value.Enabled);
    IO.mapOptional("AcrossEmptyLines", Value.AcrossEmptyLines);
    IO.mapOptional("AcrossComments", Value.AcrossComments);
    IO.mapOptional("AlignCompound", Value.AlignCompound);
    IO.mapOptional("PadOperators", Value.PadOperators);
  }
};

template <>
struct ScalarEnumerationTraits<FormatStyle::ArrayInitializerAlignmentStyle> {
  static void enumeration(IO &IO,
                          FormatStyle::ArrayInitializerAlignmentStyle &Value) {
    IO.enumCase(Value, "None", FormatStyle::AIAS_None);
    IO.enumCase(Value, "Left", FormatStyle::AIAS_Left);
    IO.enumCase(Value, "Right", FormatStyle::AIAS_Right);
  }
};

template <> struct ScalarEnumerationTraits<FormatStyle::ShortIfStyle> {
  static void enumeration(IO &IO, FormatStyle::ShortIfStyle &Value) {
    IO.enumCase(Value, "Never", FormatStyle::SIS_Never);
    IO.enumCase(Value, "WithoutElse", FormatStyle::SIS_WithoutElse);
    IO.enumCase(Value, "OnlyFirstIf", FormatStyle::SIS_OnlyFirstIf);
    IO.enumCase(Value, "AllIfsAndElse", FormatStyle::SIS_AllIfsAndElse);

    // For backward compatibility.
    IO.enumCase(Value, "Always", FormatStyle::SIS_OnlyFirstIf);
    IO.enumCase(Value, "false", FormatStyle::SIS_Never);
    IO.enumCase(Value, "true", FormatStyle::SIS_WithoutElse);
  }
};

template <> struct ScalarEnumerationTraits<FormatStyle::ShortLambdaStyle> {
  static void enumeration(IO &IO, FormatStyle::ShortLambdaStyle &Value) {
    IO.enumCase(Value, "None", FormatStyle::SLS_None);
    IO.enumCase(Value, "false", FormatStyle::SLS_None);
    IO.enumCase(Value, "Empty", FormatStyle::SLS_Empty);
    IO.enumCase(Value, "Inline", FormatStyle::SLS_Inline);
    IO.enumCase(Value, "All", FormatStyle::SLS_All);
    IO.enumCase(Value, "true", FormatStyle::SLS_All);
  }
};

template <> struct ScalarEnumerationTraits<FormatStyle::BinPackStyle> {
  static void enumeration(IO &IO, FormatStyle::BinPackStyle &Value) {
    IO.enumCase(Value, "Auto", FormatStyle::BPS_Auto);
    IO.enumCase(Value, "Always", FormatStyle::BPS_Always);
    IO.enumCase(Value, "Never", FormatStyle::BPS_Never);
  }
};

template <> struct ScalarEnumerationTraits<FormatStyle::TrailingCommaStyle> {
  static void enumeration(IO &IO, FormatStyle::TrailingCommaStyle &Value) {
    IO.enumCase(Value, "None", FormatStyle::TCS_None);
    IO.enumCase(Value, "Wrapped", FormatStyle::TCS_Wrapped);
  }
};

template <> struct ScalarEnumerationTraits<FormatStyle::BinaryOperatorStyle> {
  static void enumeration(IO &IO, FormatStyle::BinaryOperatorStyle &Value) {
    IO.enumCase(Value, "All", FormatStyle::BOS_All);
    IO.enumCase(Value, "true", FormatStyle::BOS_All);
    IO.enumCase(Value, "None", FormatStyle::BOS_None);
    IO.enumCase(Value, "false", FormatStyle::BOS_None);
    IO.enumCase(Value, "NonAssignment", FormatStyle::BOS_NonAssignment);
  }
};

template <> struct ScalarEnumerationTraits<FormatStyle::BraceBreakingStyle> {
  static void enumeration(IO &IO, FormatStyle::BraceBreakingStyle &Value) {
    IO.enumCase(Value, "Attach", FormatStyle::BS_Attach);
    IO.enumCase(Value, "Linux", FormatStyle::BS_Linux);
    IO.enumCase(Value, "Mozilla", FormatStyle::BS_Mozilla);
    IO.enumCase(Value, "Stroustrup", FormatStyle::BS_Stroustrup);
    IO.enumCase(Value, "Allman", FormatStyle::BS_Allman);
    IO.enumCase(Value, "Whitesmiths", FormatStyle::BS_Whitesmiths);
    IO.enumCase(Value, "GNU", FormatStyle::BS_GNU);
    IO.enumCase(Value, "WebKit", FormatStyle::BS_WebKit);
    IO.enumCase(Value, "Custom", FormatStyle::BS_Custom);
  }
};

template <>
struct ScalarEnumerationTraits<
    FormatStyle::BraceWrappingAfterControlStatementStyle> {
  static void
  enumeration(IO &IO,
              FormatStyle::BraceWrappingAfterControlStatementStyle &Value) {
    IO.enumCase(Value, "Never", FormatStyle::BWACS_Never);
    IO.enumCase(Value, "MultiLine", FormatStyle::BWACS_MultiLine);
    IO.enumCase(Value, "Always", FormatStyle::BWACS_Always);

    // For backward compatibility.
    IO.enumCase(Value, "false", FormatStyle::BWACS_Never);
    IO.enumCase(Value, "true", FormatStyle::BWACS_Always);
  }
};

template <>
struct ScalarEnumerationTraits<
    FormatStyle::BreakBeforeConceptDeclarationsStyle> {
  static void
  enumeration(IO &IO, FormatStyle::BreakBeforeConceptDeclarationsStyle &Value) {
    IO.enumCase(Value, "Never", FormatStyle::BBCDS_Never);
    IO.enumCase(Value, "Allowed", FormatStyle::BBCDS_Allowed);
    IO.enumCase(Value, "Always", FormatStyle::BBCDS_Always);

    // For backward compatibility.
    IO.enumCase(Value, "true", FormatStyle::BBCDS_Always);
    IO.enumCase(Value, "false", FormatStyle::BBCDS_Allowed);
  }
};

template <>
struct ScalarEnumerationTraits<FormatStyle::BreakConstructorInitializersStyle> {
  static void
  enumeration(IO &IO, FormatStyle::BreakConstructorInitializersStyle &Value) {
    IO.enumCase(Value, "BeforeColon", FormatStyle::BCIS_BeforeColon);
    IO.enumCase(Value, "BeforeComma", FormatStyle::BCIS_BeforeComma);
    IO.enumCase(Value, "AfterColon", FormatStyle::BCIS_AfterColon);
  }
};

template <>
struct ScalarEnumerationTraits<FormatStyle::BreakInheritanceListStyle> {
  static void enumeration(IO &IO,
                          FormatStyle::BreakInheritanceListStyle &Value) {
    IO.enumCase(Value, "BeforeColon", FormatStyle::BILS_BeforeColon);
    IO.enumCase(Value, "BeforeComma", FormatStyle::BILS_BeforeComma);
    IO.enumCase(Value, "AfterColon", FormatStyle::BILS_AfterColon);
    IO.enumCase(Value, "AfterComma", FormatStyle::BILS_AfterComma);
  }
};

template <>
struct ScalarEnumerationTraits<FormatStyle::PackConstructorInitializersStyle> {
  static void
  enumeration(IO &IO, FormatStyle::PackConstructorInitializersStyle &Value) {
    IO.enumCase(Value, "Never", FormatStyle::PCIS_Never);
    IO.enumCase(Value, "BinPack", FormatStyle::PCIS_BinPack);
    IO.enumCase(Value, "CurrentLine", FormatStyle::PCIS_CurrentLine);
    IO.enumCase(Value, "NextLine", FormatStyle::PCIS_NextLine);
  }
};

template <>
struct ScalarEnumerationTraits<FormatStyle::EmptyLineAfterAccessModifierStyle> {
  static void
  enumeration(IO &IO, FormatStyle::EmptyLineAfterAccessModifierStyle &Value) {
    IO.enumCase(Value, "Never", FormatStyle::ELAAMS_Never);
    IO.enumCase(Value, "Leave", FormatStyle::ELAAMS_Leave);
    IO.enumCase(Value, "Always", FormatStyle::ELAAMS_Always);
  }
};

template <>
struct ScalarEnumerationTraits<
    FormatStyle::EmptyLineBeforeAccessModifierStyle> {
  static void
  enumeration(IO &IO, FormatStyle::EmptyLineBeforeAccessModifierStyle &Value) {
    IO.enumCase(Value, "Never", FormatStyle::ELBAMS_Never);
    IO.enumCase(Value, "Leave", FormatStyle::ELBAMS_Leave);
    IO.enumCase(Value, "LogicalBlock", FormatStyle::ELBAMS_LogicalBlock);
    IO.enumCase(Value, "Always", FormatStyle::ELBAMS_Always);
  }
};

template <>
struct ScalarEnumerationTraits<FormatStyle::PPDirectiveIndentStyle> {
  static void enumeration(IO &IO, FormatStyle::PPDirectiveIndentStyle &Value) {
    IO.enumCase(Value, "None", FormatStyle::PPDIS_None);
    IO.enumCase(Value, "AfterHash", FormatStyle::PPDIS_AfterHash);
    IO.enumCase(Value, "BeforeHash", FormatStyle::PPDIS_BeforeHash);
  }
};

template <>
struct ScalarEnumerationTraits<FormatStyle::IndentExternBlockStyle> {
  static void enumeration(IO &IO, FormatStyle::IndentExternBlockStyle &Value) {
    IO.enumCase(Value, "AfterExternBlock", FormatStyle::IEBS_AfterExternBlock);
    IO.enumCase(Value, "Indent", FormatStyle::IEBS_Indent);
    IO.enumCase(Value, "NoIndent", FormatStyle::IEBS_NoIndent);
    IO.enumCase(Value, "true", FormatStyle::IEBS_Indent);
    IO.enumCase(Value, "false", FormatStyle::IEBS_NoIndent);
  }
};

template <>
struct ScalarEnumerationTraits<FormatStyle::ReturnTypeBreakingStyle> {
  static void enumeration(IO &IO, FormatStyle::ReturnTypeBreakingStyle &Value) {
    IO.enumCase(Value, "None", FormatStyle::RTBS_None);
    IO.enumCase(Value, "All", FormatStyle::RTBS_All);
    IO.enumCase(Value, "TopLevel", FormatStyle::RTBS_TopLevel);
    IO.enumCase(Value, "TopLevelDefinitions",
                FormatStyle::RTBS_TopLevelDefinitions);
    IO.enumCase(Value, "AllDefinitions", FormatStyle::RTBS_AllDefinitions);
  }
};

template <>
struct ScalarEnumerationTraits<FormatStyle::BreakTemplateDeclarationsStyle> {
  static void enumeration(IO &IO,
                          FormatStyle::BreakTemplateDeclarationsStyle &Value) {
    IO.enumCase(Value, "No", FormatStyle::BTDS_No);
    IO.enumCase(Value, "MultiLine", FormatStyle::BTDS_MultiLine);
    IO.enumCase(Value, "Yes", FormatStyle::BTDS_Yes);

    // For backward compatibility.
    IO.enumCase(Value, "false", FormatStyle::BTDS_MultiLine);
    IO.enumCase(Value, "true", FormatStyle::BTDS_Yes);
  }
};

template <>
struct ScalarEnumerationTraits<FormatStyle::DefinitionReturnTypeBreakingStyle> {
  static void
  enumeration(IO &IO, FormatStyle::DefinitionReturnTypeBreakingStyle &Value) {
    IO.enumCase(Value, "None", FormatStyle::DRTBS_None);
    IO.enumCase(Value, "All", FormatStyle::DRTBS_All);
    IO.enumCase(Value, "TopLevel", FormatStyle::DRTBS_TopLevel);

    // For backward compatibility.
    IO.enumCase(Value, "false", FormatStyle::DRTBS_None);
    IO.enumCase(Value, "true", FormatStyle::DRTBS_All);
  }
};

template <>
struct ScalarEnumerationTraits<FormatStyle::NamespaceIndentationKind> {
  static void enumeration(IO &IO,
                          FormatStyle::NamespaceIndentationKind &Value) {
    IO.enumCase(Value, "None", FormatStyle::NI_None);
    IO.enumCase(Value, "Inner", FormatStyle::NI_Inner);
    IO.enumCase(Value, "All", FormatStyle::NI_All);
  }
};

template <> struct ScalarEnumerationTraits<FormatStyle::BracketAlignmentStyle> {
  static void enumeration(IO &IO, FormatStyle::BracketAlignmentStyle &Value) {
    IO.enumCase(Value, "Align", FormatStyle::BAS_Align);
    IO.enumCase(Value, "DontAlign", FormatStyle::BAS_DontAlign);
    IO.enumCase(Value, "AlwaysBreak", FormatStyle::BAS_AlwaysBreak);
    IO.enumCase(Value, "BlockIndent", FormatStyle::BAS_BlockIndent);

    // For backward compatibility.
    IO.enumCase(Value, "true", FormatStyle::BAS_Align);
    IO.enumCase(Value, "false", FormatStyle::BAS_DontAlign);
  }
};

template <>
struct ScalarEnumerationTraits<FormatStyle::EscapedNewlineAlignmentStyle> {
  static void enumeration(IO &IO,
                          FormatStyle::EscapedNewlineAlignmentStyle &Value) {
    IO.enumCase(Value, "DontAlign", FormatStyle::ENAS_DontAlign);
    IO.enumCase(Value, "Left", FormatStyle::ENAS_Left);
    IO.enumCase(Value, "Right", FormatStyle::ENAS_Right);

    // For backward compatibility.
    IO.enumCase(Value, "true", FormatStyle::ENAS_Left);
    IO.enumCase(Value, "false", FormatStyle::ENAS_Right);
  }
};

template <> struct ScalarEnumerationTraits<FormatStyle::OperandAlignmentStyle> {
  static void enumeration(IO &IO, FormatStyle::OperandAlignmentStyle &Value) {
    IO.enumCase(Value, "DontAlign", FormatStyle::OAS_DontAlign);
    IO.enumCase(Value, "Align", FormatStyle::OAS_Align);
    IO.enumCase(Value, "AlignAfterOperator",
                FormatStyle::OAS_AlignAfterOperator);

    // For backward compatibility.
    IO.enumCase(Value, "true", FormatStyle::OAS_Align);
    IO.enumCase(Value, "false", FormatStyle::OAS_DontAlign);
  }
};

template <> struct ScalarEnumerationTraits<FormatStyle::PointerAlignmentStyle> {
  static void enumeration(IO &IO, FormatStyle::PointerAlignmentStyle &Value) {
    IO.enumCase(Value, "Middle", FormatStyle::PAS_Middle);
    IO.enumCase(Value, "Left", FormatStyle::PAS_Left);
    IO.enumCase(Value, "Right", FormatStyle::PAS_Right);

    // For backward compatibility.
    IO.enumCase(Value, "true", FormatStyle::PAS_Left);
    IO.enumCase(Value, "false", FormatStyle::PAS_Right);
  }
};

template <>
struct ScalarEnumerationTraits<FormatStyle::SeparateDefinitionStyle> {
  static void enumeration(IO &IO, FormatStyle::SeparateDefinitionStyle &Value) {
    IO.enumCase(Value, "Leave", FormatStyle::SDS_Leave);
    IO.enumCase(Value, "Always", FormatStyle::SDS_Always);
    IO.enumCase(Value, "Never", FormatStyle::SDS_Never);
  }
};

template <>
struct ScalarEnumerationTraits<FormatStyle::SpaceAroundPointerQualifiersStyle> {
  static void
  enumeration(IO &IO, FormatStyle::SpaceAroundPointerQualifiersStyle &Value) {
    IO.enumCase(Value, "Default", FormatStyle::SAPQ_Default);
    IO.enumCase(Value, "Before", FormatStyle::SAPQ_Before);
    IO.enumCase(Value, "After", FormatStyle::SAPQ_After);
    IO.enumCase(Value, "Both", FormatStyle::SAPQ_Both);
  }
};

template <>
struct ScalarEnumerationTraits<FormatStyle::ReferenceAlignmentStyle> {
  static void enumeration(IO &IO, FormatStyle::ReferenceAlignmentStyle &Value) {
    IO.enumCase(Value, "Pointer", FormatStyle::RAS_Pointer);
    IO.enumCase(Value, "Middle", FormatStyle::RAS_Middle);
    IO.enumCase(Value, "Left", FormatStyle::RAS_Left);
    IO.enumCase(Value, "Right", FormatStyle::RAS_Right);
  }
};

template <>
struct ScalarEnumerationTraits<FormatStyle::RequiresClausePositionStyle> {
  static void enumeration(IO &IO,
                          FormatStyle::RequiresClausePositionStyle &Value) {
    IO.enumCase(Value, "OwnLine", FormatStyle::RCPS_OwnLine);
    IO.enumCase(Value, "WithPreceding", FormatStyle::RCPS_WithPreceding);
    IO.enumCase(Value, "WithFollowing", FormatStyle::RCPS_WithFollowing);
    IO.enumCase(Value, "SingleLine", FormatStyle::RCPS_SingleLine);
  }
};

template <>
struct ScalarEnumerationTraits<FormatStyle::SpaceBeforeParensStyle> {
  static void enumeration(IO &IO, FormatStyle::SpaceBeforeParensStyle &Value) {
    IO.enumCase(Value, "Never", FormatStyle::SBPO_Never);
    IO.enumCase(Value, "ControlStatements",
                FormatStyle::SBPO_ControlStatements);
    IO.enumCase(Value, "ControlStatementsExceptControlMacros",
                FormatStyle::SBPO_ControlStatementsExceptControlMacros);
    IO.enumCase(Value, "NonEmptyParentheses",
                FormatStyle::SBPO_NonEmptyParentheses);
    IO.enumCase(Value, "Always", FormatStyle::SBPO_Always);
    IO.enumCase(Value, "Custom", FormatStyle::SBPO_Custom);

    // For backward compatibility.
    IO.enumCase(Value, "false", FormatStyle::SBPO_Never);
    IO.enumCase(Value, "true", FormatStyle::SBPO_ControlStatements);
    IO.enumCase(Value, "ControlStatementsExceptForEachMacros",
                FormatStyle::SBPO_ControlStatementsExceptControlMacros);
  }
};

template <>
struct ScalarEnumerationTraits<FormatStyle::BitFieldColonSpacingStyle> {
  static void enumeration(IO &IO,
                          FormatStyle::BitFieldColonSpacingStyle &Value) {
    IO.enumCase(Value, "Both", FormatStyle::BFCS_Both);
    IO.enumCase(Value, "None", FormatStyle::BFCS_None);
    IO.enumCase(Value, "Before", FormatStyle::BFCS_Before);
    IO.enumCase(Value, "After", FormatStyle::BFCS_After);
  }
};

template <> struct ScalarEnumerationTraits<FormatStyle::SortIncludesOptions> {
  static void enumeration(IO &IO, FormatStyle::SortIncludesOptions &Value) {
    IO.enumCase(Value, "Never", FormatStyle::SI_Never);
    IO.enumCase(Value, "CaseInsensitive", FormatStyle::SI_CaseInsensitive);
    IO.enumCase(Value, "CaseSensitive", FormatStyle::SI_CaseSensitive);

    // For backward compatibility.
    IO.enumCase(Value, "false", FormatStyle::SI_Never);
    IO.enumCase(Value, "true", FormatStyle::SI_CaseSensitive);
  }
};

template <>
struct ScalarEnumerationTraits<FormatStyle::SortJavaStaticImportOptions> {
  static void enumeration(IO &IO,
                          FormatStyle::SortJavaStaticImportOptions &Value) {
    IO.enumCase(Value, "Before", FormatStyle::SJSIO_Before);
    IO.enumCase(Value, "After", FormatStyle::SJSIO_After);
  }
};

template <> struct ScalarEnumerationTraits<FormatStyle::SpacesInAnglesStyle> {
  static void enumeration(IO &IO, FormatStyle::SpacesInAnglesStyle &Value) {
    IO.enumCase(Value, "Never", FormatStyle::SIAS_Never);
    IO.enumCase(Value, "Always", FormatStyle::SIAS_Always);
    IO.enumCase(Value, "Leave", FormatStyle::SIAS_Leave);

    // For backward compatibility.
    IO.enumCase(Value, "false", FormatStyle::SIAS_Never);
    IO.enumCase(Value, "true", FormatStyle::SIAS_Always);
  }
};

template <> struct MappingTraits<FormatStyle> {
  static void mapping(IO &IO, FormatStyle &Style) {
    // When reading, read the language first, we need it for getPredefinedStyle.
    IO.mapOptional("Language", Style.Language);

    if (IO.outputting()) {
      StringRef Styles[] = {"LLVM",   "Google", "Chromium", "Mozilla",
                            "WebKit", "GNU",    "Microsoft"};
      for (StringRef StyleName : Styles) {
        FormatStyle PredefinedStyle;
        if (getPredefinedStyle(StyleName, Style.Language, &PredefinedStyle) &&
            Style == PredefinedStyle) {
          IO.mapOptional("# BasedOnStyle", StyleName);
          break;
        }
      }
    } else {
      StringRef BasedOnStyle;
      IO.mapOptional("BasedOnStyle", BasedOnStyle);
      if (!BasedOnStyle.empty()) {
        FormatStyle::LanguageKind OldLanguage = Style.Language;
        FormatStyle::LanguageKind Language =
            ((FormatStyle *)IO.getContext())->Language;
        if (!getPredefinedStyle(BasedOnStyle, Language, &Style)) {
          IO.setError(Twine("Unknown value for BasedOnStyle: ", BasedOnStyle));
          return;
        }
        Style.Language = OldLanguage;
      }
    }

    // For backward compatibility.
    if (!IO.outputting()) {
      IO.mapOptional("AlignEscapedNewlinesLeft", Style.AlignEscapedNewlines);
      IO.mapOptional("DerivePointerBinding", Style.DerivePointerAlignment);
      IO.mapOptional("IndentFunctionDeclarationAfterType",
                     Style.IndentWrappedFunctionNames);
      IO.mapOptional("IndentRequires", Style.IndentRequiresClause);
      IO.mapOptional("PointerBindsToType", Style.PointerAlignment);
      IO.mapOptional("SpaceAfterControlStatementKeyword",
                     Style.SpaceBeforeParens);
    }

    IO.mapOptional("AccessModifierOffset", Style.AccessModifierOffset);
    IO.mapOptional("AlignAfterOpenBracket", Style.AlignAfterOpenBracket);
    IO.mapOptional("AlignArrayOfStructures", Style.AlignArrayOfStructures);
    IO.mapOptional("AlignConsecutiveAssignments",
                   Style.AlignConsecutiveAssignments);
    IO.mapOptional("AlignConsecutiveBitFields",
                   Style.AlignConsecutiveBitFields);
    IO.mapOptional("AlignConsecutiveDeclarations",
                   Style.AlignConsecutiveDeclarations);
    IO.mapOptional("AlignConsecutiveMacros", Style.AlignConsecutiveMacros);
    IO.mapOptional("AlignEscapedNewlines", Style.AlignEscapedNewlines);
    IO.mapOptional("AlignOperands", Style.AlignOperands);
    IO.mapOptional("AlignTrailingComments", Style.AlignTrailingComments);
    IO.mapOptional("AllowAllArgumentsOnNextLine",
                   Style.AllowAllArgumentsOnNextLine);
    IO.mapOptional("AllowAllParametersOfDeclarationOnNextLine",
                   Style.AllowAllParametersOfDeclarationOnNextLine);
    IO.mapOptional("AllowShortEnumsOnASingleLine",
                   Style.AllowShortEnumsOnASingleLine);
    IO.mapOptional("AllowShortBlocksOnASingleLine",
                   Style.AllowShortBlocksOnASingleLine);
    IO.mapOptional("AllowShortCaseLabelsOnASingleLine",
                   Style.AllowShortCaseLabelsOnASingleLine);
    IO.mapOptional("AllowShortFunctionsOnASingleLine",
                   Style.AllowShortFunctionsOnASingleLine);
    IO.mapOptional("AllowShortLambdasOnASingleLine",
                   Style.AllowShortLambdasOnASingleLine);
    IO.mapOptional("AllowShortIfStatementsOnASingleLine",
                   Style.AllowShortIfStatementsOnASingleLine);
    IO.mapOptional("AllowShortLoopsOnASingleLine",
                   Style.AllowShortLoopsOnASingleLine);
    IO.mapOptional("AlwaysBreakAfterDefinitionReturnType",
                   Style.AlwaysBreakAfterDefinitionReturnType);
    IO.mapOptional("AlwaysBreakAfterReturnType",
                   Style.AlwaysBreakAfterReturnType);

    // If AlwaysBreakAfterDefinitionReturnType was specified but
    // AlwaysBreakAfterReturnType was not, initialize the latter from the
    // former for backwards compatibility.
    if (Style.AlwaysBreakAfterDefinitionReturnType != FormatStyle::DRTBS_None &&
        Style.AlwaysBreakAfterReturnType == FormatStyle::RTBS_None) {
      if (Style.AlwaysBreakAfterDefinitionReturnType == FormatStyle::DRTBS_All)
        Style.AlwaysBreakAfterReturnType = FormatStyle::RTBS_AllDefinitions;
      else if (Style.AlwaysBreakAfterDefinitionReturnType ==
               FormatStyle::DRTBS_TopLevel)
        Style.AlwaysBreakAfterReturnType =
            FormatStyle::RTBS_TopLevelDefinitions;
    }

    IO.mapOptional("AlwaysBreakBeforeMultilineStrings",
                   Style.AlwaysBreakBeforeMultilineStrings);
    IO.mapOptional("AlwaysBreakTemplateDeclarations",
                   Style.AlwaysBreakTemplateDeclarations);
    IO.mapOptional("AttributeMacros", Style.AttributeMacros);
    IO.mapOptional("BinPackArguments", Style.BinPackArguments);
    IO.mapOptional("BinPackParameters", Style.BinPackParameters);
    IO.mapOptional("BraceWrapping", Style.BraceWrapping);
    IO.mapOptional("BreakBeforeBinaryOperators",
                   Style.BreakBeforeBinaryOperators);
    IO.mapOptional("BreakBeforeConceptDeclarations",
                   Style.BreakBeforeConceptDeclarations);
    IO.mapOptional("BreakBeforeBraces", Style.BreakBeforeBraces);

    bool BreakBeforeInheritanceComma = false;
    IO.mapOptional("BreakBeforeInheritanceComma", BreakBeforeInheritanceComma);
    IO.mapOptional("BreakInheritanceList", Style.BreakInheritanceList);
    // If BreakBeforeInheritanceComma was specified but
    // BreakInheritance was not, initialize the latter from the
    // former for backwards compatibility.
    if (BreakBeforeInheritanceComma &&
        Style.BreakInheritanceList == FormatStyle::BILS_BeforeColon)
      Style.BreakInheritanceList = FormatStyle::BILS_BeforeComma;

    IO.mapOptional("BreakBeforeTernaryOperators",
                   Style.BreakBeforeTernaryOperators);

    bool BreakConstructorInitializersBeforeComma = false;
    IO.mapOptional("BreakConstructorInitializersBeforeComma",
                   BreakConstructorInitializersBeforeComma);
    IO.mapOptional("BreakConstructorInitializers",
                   Style.BreakConstructorInitializers);
    // If BreakConstructorInitializersBeforeComma was specified but
    // BreakConstructorInitializers was not, initialize the latter from the
    // former for backwards compatibility.
    if (BreakConstructorInitializersBeforeComma &&
        Style.BreakConstructorInitializers == FormatStyle::BCIS_BeforeColon)
      Style.BreakConstructorInitializers = FormatStyle::BCIS_BeforeComma;

    IO.mapOptional("BreakAfterJavaFieldAnnotations",
                   Style.BreakAfterJavaFieldAnnotations);
    IO.mapOptional("BreakStringLiterals", Style.BreakStringLiterals);
    IO.mapOptional("ColumnLimit", Style.ColumnLimit);
    IO.mapOptional("CommentPragmas", Style.CommentPragmas);
    IO.mapOptional("QualifierAlignment", Style.QualifierAlignment);

    // Default Order for Left/Right based Qualifier alignment.
    if (Style.QualifierAlignment == FormatStyle::QAS_Right)
      Style.QualifierOrder = {"type", "const", "volatile"};
    else if (Style.QualifierAlignment == FormatStyle::QAS_Left)
      Style.QualifierOrder = {"const", "volatile", "type"};
    else if (Style.QualifierAlignment == FormatStyle::QAS_Custom)
      IO.mapOptional("QualifierOrder", Style.QualifierOrder);

    IO.mapOptional("CompactNamespaces", Style.CompactNamespaces);
    IO.mapOptional("ConstructorInitializerIndentWidth",
                   Style.ConstructorInitializerIndentWidth);
    IO.mapOptional("ContinuationIndentWidth", Style.ContinuationIndentWidth);
    IO.mapOptional("Cpp11BracedListStyle", Style.Cpp11BracedListStyle);
    IO.mapOptional("DeriveLineEnding", Style.DeriveLineEnding);
    IO.mapOptional("DerivePointerAlignment", Style.DerivePointerAlignment);
    IO.mapOptional("DisableFormat", Style.DisableFormat);
    IO.mapOptional("EmptyLineAfterAccessModifier",
                   Style.EmptyLineAfterAccessModifier);
    IO.mapOptional("EmptyLineBeforeAccessModifier",
                   Style.EmptyLineBeforeAccessModifier);
    IO.mapOptional("ExperimentalAutoDetectBinPacking",
                   Style.ExperimentalAutoDetectBinPacking);

    IO.mapOptional("PackConstructorInitializers",
                   Style.PackConstructorInitializers);
    // For backward compatibility:
    // The default value of ConstructorInitializerAllOnOneLineOrOnePerLine was
    // false unless BasedOnStyle was Google or Chromium whereas that of
    // AllowAllConstructorInitializersOnNextLine was always true, so the
    // equivalent default value of PackConstructorInitializers is PCIS_NextLine
    // for Google/Chromium or PCIS_BinPack otherwise. If the deprecated options
    // had a non-default value while PackConstructorInitializers has a default
    // value, set the latter to an equivalent non-default value if needed.
    StringRef BasedOn;
    IO.mapOptional("BasedOnStyle", BasedOn);
    const bool IsGoogleOrChromium = BasedOn.equals_insensitive("google") ||
                                    BasedOn.equals_insensitive("chromium");
    bool OnCurrentLine = IsGoogleOrChromium;
    bool OnNextLine = true;
    IO.mapOptional("ConstructorInitializerAllOnOneLineOrOnePerLine",
                   OnCurrentLine);
    IO.mapOptional("AllowAllConstructorInitializersOnNextLine", OnNextLine);
    if (!IsGoogleOrChromium) {
      if (Style.PackConstructorInitializers == FormatStyle::PCIS_BinPack &&
          OnCurrentLine) {
        Style.PackConstructorInitializers = OnNextLine
                                                ? FormatStyle::PCIS_NextLine
                                                : FormatStyle::PCIS_CurrentLine;
      }
    } else if (Style.PackConstructorInitializers ==
               FormatStyle::PCIS_NextLine) {
      if (!OnCurrentLine)
        Style.PackConstructorInitializers = FormatStyle::PCIS_BinPack;
      else if (!OnNextLine)
        Style.PackConstructorInitializers = FormatStyle::PCIS_CurrentLine;
    }

    IO.mapOptional("FixNamespaceComments", Style.FixNamespaceComments);
    IO.mapOptional("ForEachMacros", Style.ForEachMacros);
    IO.mapOptional("IfMacros", Style.IfMacros);

    IO.mapOptional("IncludeBlocks", Style.IncludeStyle.IncludeBlocks);
    IO.mapOptional("IncludeCategories", Style.IncludeStyle.IncludeCategories);
    IO.mapOptional("IncludeIsMainRegex", Style.IncludeStyle.IncludeIsMainRegex);
    IO.mapOptional("IncludeIsMainSourceRegex",
                   Style.IncludeStyle.IncludeIsMainSourceRegex);
    IO.mapOptional("IndentAccessModifiers", Style.IndentAccessModifiers);
    IO.mapOptional("IndentCaseLabels", Style.IndentCaseLabels);
    IO.mapOptional("IndentCaseBlocks", Style.IndentCaseBlocks);
    IO.mapOptional("IndentGotoLabels", Style.IndentGotoLabels);
    IO.mapOptional("IndentPPDirectives", Style.IndentPPDirectives);
    IO.mapOptional("IndentExternBlock", Style.IndentExternBlock);
    IO.mapOptional("IndentRequiresClause", Style.IndentRequiresClause);
    IO.mapOptional("IndentWidth", Style.IndentWidth);
    IO.mapOptional("IndentWrappedFunctionNames",
                   Style.IndentWrappedFunctionNames);
    IO.mapOptional("InsertBraces", Style.InsertBraces);
    IO.mapOptional("InsertTrailingCommas", Style.InsertTrailingCommas);
    IO.mapOptional("JavaImportGroups", Style.JavaImportGroups);
    IO.mapOptional("JavaScriptQuotes", Style.JavaScriptQuotes);
    IO.mapOptional("JavaScriptWrapImports", Style.JavaScriptWrapImports);
    IO.mapOptional("KeepEmptyLinesAtTheStartOfBlocks",
                   Style.KeepEmptyLinesAtTheStartOfBlocks);
    IO.mapOptional("LambdaBodyIndentation", Style.LambdaBodyIndentation);
    IO.mapOptional("MacroBlockBegin", Style.MacroBlockBegin);
    IO.mapOptional("MacroBlockEnd", Style.MacroBlockEnd);
    IO.mapOptional("MaxEmptyLinesToKeep", Style.MaxEmptyLinesToKeep);
    IO.mapOptional("NamespaceIndentation", Style.NamespaceIndentation);
    IO.mapOptional("NamespaceMacros", Style.NamespaceMacros);
    IO.mapOptional("ObjCBinPackProtocolList", Style.ObjCBinPackProtocolList);
    IO.mapOptional("ObjCBlockIndentWidth", Style.ObjCBlockIndentWidth);
    IO.mapOptional("ObjCBreakBeforeNestedBlockParam",
                   Style.ObjCBreakBeforeNestedBlockParam);
    IO.mapOptional("ObjCSpaceAfterProperty", Style.ObjCSpaceAfterProperty);
    IO.mapOptional("ObjCSpaceBeforeProtocolList",
                   Style.ObjCSpaceBeforeProtocolList);
    IO.mapOptional("PenaltyBreakAssignment", Style.PenaltyBreakAssignment);
    IO.mapOptional("PenaltyBreakBeforeFirstCallParameter",
                   Style.PenaltyBreakBeforeFirstCallParameter);
    IO.mapOptional("PenaltyBreakComment", Style.PenaltyBreakComment);
    IO.mapOptional("PenaltyBreakFirstLessLess",
                   Style.PenaltyBreakFirstLessLess);
    IO.mapOptional("PenaltyBreakOpenParenthesis",
                   Style.PenaltyBreakOpenParenthesis);
    IO.mapOptional("PenaltyBreakString", Style.PenaltyBreakString);
    IO.mapOptional("PenaltyBreakTemplateDeclaration",
                   Style.PenaltyBreakTemplateDeclaration);
    IO.mapOptional("PenaltyExcessCharacter", Style.PenaltyExcessCharacter);
    IO.mapOptional("PenaltyReturnTypeOnItsOwnLine",
                   Style.PenaltyReturnTypeOnItsOwnLine);
    IO.mapOptional("PenaltyIndentedWhitespace",
                   Style.PenaltyIndentedWhitespace);
    IO.mapOptional("PointerAlignment", Style.PointerAlignment);
    IO.mapOptional("PPIndentWidth", Style.PPIndentWidth);
    IO.mapOptional("RawStringFormats", Style.RawStringFormats);
    IO.mapOptional("ReferenceAlignment", Style.ReferenceAlignment);
    IO.mapOptional("ReflowComments", Style.ReflowComments);
    IO.mapOptional("RemoveBracesLLVM", Style.RemoveBracesLLVM);
    IO.mapOptional("RequiresClausePosition", Style.RequiresClausePosition);
    IO.mapOptional("SeparateDefinitionBlocks", Style.SeparateDefinitionBlocks);
    IO.mapOptional("ShortNamespaceLines", Style.ShortNamespaceLines);
    IO.mapOptional("SortIncludes", Style.SortIncludes);
    IO.mapOptional("SortJavaStaticImport", Style.SortJavaStaticImport);
    IO.mapOptional("SortUsingDeclarations", Style.SortUsingDeclarations);
    IO.mapOptional("SpaceAfterCStyleCast", Style.SpaceAfterCStyleCast);
    IO.mapOptional("SpaceAfterLogicalNot", Style.SpaceAfterLogicalNot);
    IO.mapOptional("SpaceAfterTemplateKeyword",
                   Style.SpaceAfterTemplateKeyword);
    IO.mapOptional("SpaceBeforeAssignmentOperators",
                   Style.SpaceBeforeAssignmentOperators);
    IO.mapOptional("SpaceBeforeCaseColon", Style.SpaceBeforeCaseColon);
    IO.mapOptional("SpaceBeforeCpp11BracedList",
                   Style.SpaceBeforeCpp11BracedList);
    IO.mapOptional("SpaceBeforeCtorInitializerColon",
                   Style.SpaceBeforeCtorInitializerColon);
    IO.mapOptional("SpaceBeforeInheritanceColon",
                   Style.SpaceBeforeInheritanceColon);
    IO.mapOptional("SpaceBeforeParens", Style.SpaceBeforeParens);
    IO.mapOptional("SpaceBeforeParensOptions", Style.SpaceBeforeParensOptions);
    IO.mapOptional("SpaceAroundPointerQualifiers",
                   Style.SpaceAroundPointerQualifiers);
    IO.mapOptional("SpaceBeforeRangeBasedForLoopColon",
                   Style.SpaceBeforeRangeBasedForLoopColon);
    IO.mapOptional("SpaceInEmptyBlock", Style.SpaceInEmptyBlock);
    IO.mapOptional("SpaceInEmptyParentheses", Style.SpaceInEmptyParentheses);
    IO.mapOptional("SpacesBeforeTrailingComments",
                   Style.SpacesBeforeTrailingComments);
    IO.mapOptional("SpacesInAngles", Style.SpacesInAngles);
    IO.mapOptional("SpacesInConditionalStatement",
                   Style.SpacesInConditionalStatement);
    IO.mapOptional("SpacesInContainerLiterals",
                   Style.SpacesInContainerLiterals);
    IO.mapOptional("SpacesInCStyleCastParentheses",
                   Style.SpacesInCStyleCastParentheses);
    IO.mapOptional("SpacesInLineCommentPrefix",
                   Style.SpacesInLineCommentPrefix);
    IO.mapOptional("SpacesInParentheses", Style.SpacesInParentheses);
    IO.mapOptional("SpacesInSquareBrackets", Style.SpacesInSquareBrackets);
    IO.mapOptional("SpaceBeforeSquareBrackets",
                   Style.SpaceBeforeSquareBrackets);
    IO.mapOptional("BitFieldColonSpacing", Style.BitFieldColonSpacing);
    IO.mapOptional("Standard", Style.Standard);
    IO.mapOptional("StatementAttributeLikeMacros",
                   Style.StatementAttributeLikeMacros);
    IO.mapOptional("StatementMacros", Style.StatementMacros);
    IO.mapOptional("TabWidth", Style.TabWidth);
    IO.mapOptional("TypenameMacros", Style.TypenameMacros);
    IO.mapOptional("UseCRLF", Style.UseCRLF);
    IO.mapOptional("UseTab", Style.UseTab);
    IO.mapOptional("WhitespaceSensitiveMacros",
                   Style.WhitespaceSensitiveMacros);
  }
};

template <> struct MappingTraits<FormatStyle::BraceWrappingFlags> {
  static void mapping(IO &IO, FormatStyle::BraceWrappingFlags &Wrapping) {
    IO.mapOptional("AfterCaseLabel", Wrapping.AfterCaseLabel);
    IO.mapOptional("AfterClass", Wrapping.AfterClass);
    IO.mapOptional("AfterControlStatement", Wrapping.AfterControlStatement);
    IO.mapOptional("AfterEnum", Wrapping.AfterEnum);
    IO.mapOptional("AfterFunction", Wrapping.AfterFunction);
    IO.mapOptional("AfterNamespace", Wrapping.AfterNamespace);
    IO.mapOptional("AfterObjCDeclaration", Wrapping.AfterObjCDeclaration);
    IO.mapOptional("AfterStruct", Wrapping.AfterStruct);
    IO.mapOptional("AfterUnion", Wrapping.AfterUnion);
    IO.mapOptional("AfterExternBlock", Wrapping.AfterExternBlock);
    IO.mapOptional("BeforeCatch", Wrapping.BeforeCatch);
    IO.mapOptional("BeforeElse", Wrapping.BeforeElse);
    IO.mapOptional("BeforeLambdaBody", Wrapping.BeforeLambdaBody);
    IO.mapOptional("BeforeWhile", Wrapping.BeforeWhile);
    IO.mapOptional("IndentBraces", Wrapping.IndentBraces);
    IO.mapOptional("SplitEmptyFunction", Wrapping.SplitEmptyFunction);
    IO.mapOptional("SplitEmptyRecord", Wrapping.SplitEmptyRecord);
    IO.mapOptional("SplitEmptyNamespace", Wrapping.SplitEmptyNamespace);
  }
};

template <> struct MappingTraits<FormatStyle::SpaceBeforeParensCustom> {
  static void mapping(IO &IO, FormatStyle::SpaceBeforeParensCustom &Spacing) {
    IO.mapOptional("AfterControlStatements", Spacing.AfterControlStatements);
    IO.mapOptional("AfterForeachMacros", Spacing.AfterForeachMacros);
    IO.mapOptional("AfterFunctionDefinitionName",
                   Spacing.AfterFunctionDefinitionName);
    IO.mapOptional("AfterFunctionDeclarationName",
                   Spacing.AfterFunctionDeclarationName);
    IO.mapOptional("AfterIfMacros", Spacing.AfterIfMacros);
    IO.mapOptional("AfterOverloadedOperator", Spacing.AfterOverloadedOperator);
    IO.mapOptional("AfterRequiresInClause", Spacing.AfterRequiresInClause);
    IO.mapOptional("AfterRequiresInExpression",
                   Spacing.AfterRequiresInExpression);
    IO.mapOptional("BeforeNonEmptyParentheses",
                   Spacing.BeforeNonEmptyParentheses);
  }
};

template <> struct MappingTraits<FormatStyle::RawStringFormat> {
  static void mapping(IO &IO, FormatStyle::RawStringFormat &Format) {
    IO.mapOptional("Language", Format.Language);
    IO.mapOptional("Delimiters", Format.Delimiters);
    IO.mapOptional("EnclosingFunctions", Format.EnclosingFunctions);
    IO.mapOptional("CanonicalDelimiter", Format.CanonicalDelimiter);
    IO.mapOptional("BasedOnStyle", Format.BasedOnStyle);
  }
};

template <> struct MappingTraits<FormatStyle::SpacesInLineComment> {
  static void mapping(IO &IO, FormatStyle::SpacesInLineComment &Space) {
    // Transform the maximum to signed, to parse "-1" correctly
    int signedMaximum = static_cast<int>(Space.Maximum);
    IO.mapOptional("Minimum", Space.Minimum);
    IO.mapOptional("Maximum", signedMaximum);
    Space.Maximum = static_cast<unsigned>(signedMaximum);

    if (Space.Maximum != -1u)
      Space.Minimum = std::min(Space.Minimum, Space.Maximum);
  }
};

// Allows to read vector<FormatStyle> while keeping default values.
// IO.getContext() should contain a pointer to the FormatStyle structure, that
// will be used to get default values for missing keys.
// If the first element has no Language specified, it will be treated as the
// default one for the following elements.
template <> struct DocumentListTraits<std::vector<FormatStyle>> {
  static size_t size(IO &IO, std::vector<FormatStyle> &Seq) {
    return Seq.size();
  }
  static FormatStyle &element(IO &IO, std::vector<FormatStyle> &Seq,
                              size_t Index) {
    if (Index >= Seq.size()) {
      assert(Index == Seq.size());
      FormatStyle Template;
      if (!Seq.empty() && Seq[0].Language == FormatStyle::LK_None) {
        Template = Seq[0];
      } else {
        Template = *((const FormatStyle *)IO.getContext());
        Template.Language = FormatStyle::LK_None;
      }
      Seq.resize(Index + 1, Template);
    }
    return Seq[Index];
  }
};
} // namespace yaml
} // namespace llvm

namespace clang {
namespace format {

const std::error_category &getParseCategory() {
  static const ParseErrorCategory C{};
  return C;
}
std::error_code make_error_code(ParseError e) {
  return std::error_code(static_cast<int>(e), getParseCategory());
}

inline llvm::Error make_string_error(const llvm::Twine &Message) {
  return llvm::make_error<llvm::StringError>(Message,
                                             llvm::inconvertibleErrorCode());
}

const char *ParseErrorCategory::name() const noexcept {
  return "clang-format.parse_error";
}

std::string ParseErrorCategory::message(int EV) const {
  switch (static_cast<ParseError>(EV)) {
  case ParseError::Success:
    return "Success";
  case ParseError::Error:
    return "Invalid argument";
  case ParseError::Unsuitable:
    return "Unsuitable";
  case ParseError::BinPackTrailingCommaConflict:
    return "trailing comma insertion cannot be used with bin packing";
  case ParseError::InvalidQualifierSpecified:
    return "Invalid qualifier specified in QualifierOrder";
  case ParseError::DuplicateQualifierSpecified:
    return "Duplicate qualifier specified in QualifierOrder";
  case ParseError::MissingQualifierType:
    return "Missing type in QualifierOrder";
  case ParseError::MissingQualifierOrder:
    return "Missing QualifierOrder";
  }
  llvm_unreachable("unexpected parse error");
}

static void expandPresetsBraceWrapping(FormatStyle &Expanded) {
  if (Expanded.BreakBeforeBraces == FormatStyle::BS_Custom)
    return;
  Expanded.BraceWrapping = {/*AfterCaseLabel=*/false,
                            /*AfterClass=*/false,
                            /*AfterControlStatement=*/FormatStyle::BWACS_Never,
                            /*AfterEnum=*/false,
                            /*AfterFunction=*/false,
                            /*AfterNamespace=*/false,
                            /*AfterObjCDeclaration=*/false,
                            /*AfterStruct=*/false,
                            /*AfterUnion=*/false,
                            /*AfterExternBlock=*/false,
                            /*BeforeCatch=*/false,
                            /*BeforeElse=*/false,
                            /*BeforeLambdaBody=*/false,
                            /*BeforeWhile=*/false,
                            /*IndentBraces=*/false,
                            /*SplitEmptyFunction=*/true,
                            /*SplitEmptyRecord=*/true,
                            /*SplitEmptyNamespace=*/true};
  switch (Expanded.BreakBeforeBraces) {
  case FormatStyle::BS_Linux:
    Expanded.BraceWrapping.AfterClass = true;
    Expanded.BraceWrapping.AfterFunction = true;
    Expanded.BraceWrapping.AfterNamespace = true;
    break;
  case FormatStyle::BS_Mozilla:
    Expanded.BraceWrapping.AfterClass = true;
    Expanded.BraceWrapping.AfterEnum = true;
    Expanded.BraceWrapping.AfterFunction = true;
    Expanded.BraceWrapping.AfterStruct = true;
    Expanded.BraceWrapping.AfterUnion = true;
    Expanded.BraceWrapping.AfterExternBlock = true;
    Expanded.IndentExternBlock = FormatStyle::IEBS_AfterExternBlock;
    Expanded.BraceWrapping.SplitEmptyFunction = true;
    Expanded.BraceWrapping.SplitEmptyRecord = false;
    break;
  case FormatStyle::BS_Stroustrup:
    Expanded.BraceWrapping.AfterFunction = true;
    Expanded.BraceWrapping.BeforeCatch = true;
    Expanded.BraceWrapping.BeforeElse = true;
    break;
  case FormatStyle::BS_Allman:
    Expanded.BraceWrapping.AfterCaseLabel = true;
    Expanded.BraceWrapping.AfterClass = true;
    Expanded.BraceWrapping.AfterControlStatement = FormatStyle::BWACS_Always;
    Expanded.BraceWrapping.AfterEnum = true;
    Expanded.BraceWrapping.AfterFunction = true;
    Expanded.BraceWrapping.AfterNamespace = true;
    Expanded.BraceWrapping.AfterObjCDeclaration = true;
    Expanded.BraceWrapping.AfterStruct = true;
    Expanded.BraceWrapping.AfterUnion = true;
    Expanded.BraceWrapping.AfterExternBlock = true;
    Expanded.IndentExternBlock = FormatStyle::IEBS_AfterExternBlock;
    Expanded.BraceWrapping.BeforeCatch = true;
    Expanded.BraceWrapping.BeforeElse = true;
    Expanded.BraceWrapping.BeforeLambdaBody = true;
    break;
  case FormatStyle::BS_Whitesmiths:
    Expanded.BraceWrapping.AfterCaseLabel = true;
    Expanded.BraceWrapping.AfterClass = true;
    Expanded.BraceWrapping.AfterControlStatement = FormatStyle::BWACS_Always;
    Expanded.BraceWrapping.AfterEnum = true;
    Expanded.BraceWrapping.AfterFunction = true;
    Expanded.BraceWrapping.AfterNamespace = true;
    Expanded.BraceWrapping.AfterObjCDeclaration = true;
    Expanded.BraceWrapping.AfterStruct = true;
    Expanded.BraceWrapping.AfterExternBlock = true;
    Expanded.IndentExternBlock = FormatStyle::IEBS_AfterExternBlock;
    Expanded.BraceWrapping.BeforeCatch = true;
    Expanded.BraceWrapping.BeforeElse = true;
    Expanded.BraceWrapping.BeforeLambdaBody = true;
    break;
  case FormatStyle::BS_GNU:
    Expanded.BraceWrapping = {
        /*AfterCaseLabel=*/true,
        /*AfterClass=*/true,
        /*AfterControlStatement=*/FormatStyle::BWACS_Always,
        /*AfterEnum=*/true,
        /*AfterFunction=*/true,
        /*AfterNamespace=*/true,
        /*AfterObjCDeclaration=*/true,
        /*AfterStruct=*/true,
        /*AfterUnion=*/true,
        /*AfterExternBlock=*/true,
        /*BeforeCatch=*/true,
        /*BeforeElse=*/true,
        /*BeforeLambdaBody=*/false,
        /*BeforeWhile=*/true,
        /*IndentBraces=*/true,
        /*SplitEmptyFunction=*/true,
        /*SplitEmptyRecord=*/true,
        /*SplitEmptyNamespace=*/true};
    Expanded.IndentExternBlock = FormatStyle::IEBS_AfterExternBlock;
    break;
  case FormatStyle::BS_WebKit:
    Expanded.BraceWrapping.AfterFunction = true;
    break;
  default:
    break;
  }
}

static void expandPresetsSpaceBeforeParens(FormatStyle &Expanded) {
  if (Expanded.SpaceBeforeParens == FormatStyle::SBPO_Custom)
    return;
  // Reset all flags
  Expanded.SpaceBeforeParensOptions = {};

  switch (Expanded.SpaceBeforeParens) {
  case FormatStyle::SBPO_Never:
    break;
  case FormatStyle::SBPO_ControlStatements:
    Expanded.SpaceBeforeParensOptions.AfterControlStatements = true;
    Expanded.SpaceBeforeParensOptions.AfterForeachMacros = true;
    Expanded.SpaceBeforeParensOptions.AfterIfMacros = true;
    break;
  case FormatStyle::SBPO_ControlStatementsExceptControlMacros:
    Expanded.SpaceBeforeParensOptions.AfterControlStatements = true;
    break;
  case FormatStyle::SBPO_NonEmptyParentheses:
    Expanded.SpaceBeforeParensOptions.BeforeNonEmptyParentheses = true;
    break;
  case FormatStyle::SBPO_Always:
    break;
  default:
    break;
  }
}

FormatStyle getLLVMStyle(FormatStyle::LanguageKind Language) {
  FormatStyle LLVMStyle;
  LLVMStyle.InheritsParentConfig = false;
  LLVMStyle.Language = Language;
  LLVMStyle.AccessModifierOffset = -2;
  LLVMStyle.AlignEscapedNewlines = FormatStyle::ENAS_Right;
  LLVMStyle.AlignAfterOpenBracket = FormatStyle::BAS_Align;
  LLVMStyle.AlignArrayOfStructures = FormatStyle::AIAS_None;
  LLVMStyle.AlignOperands = FormatStyle::OAS_Align;
  LLVMStyle.AlignTrailingComments = true;
  LLVMStyle.AlignConsecutiveAssignments = {};
  LLVMStyle.AlignConsecutiveAssignments.Enabled = false;
  LLVMStyle.AlignConsecutiveAssignments.AcrossEmptyLines = false;
  LLVMStyle.AlignConsecutiveAssignments.AcrossComments = false;
  LLVMStyle.AlignConsecutiveAssignments.AlignCompound = false;
  LLVMStyle.AlignConsecutiveAssignments.PadOperators = true;
  LLVMStyle.AlignConsecutiveBitFields = {};
  LLVMStyle.AlignConsecutiveDeclarations = {};
  LLVMStyle.AlignConsecutiveMacros = {};
  LLVMStyle.AllowAllArgumentsOnNextLine = true;
  LLVMStyle.AllowAllParametersOfDeclarationOnNextLine = true;
  LLVMStyle.AllowShortEnumsOnASingleLine = true;
  LLVMStyle.AllowShortFunctionsOnASingleLine = FormatStyle::SFS_All;
  LLVMStyle.AllowShortBlocksOnASingleLine = FormatStyle::SBS_Never;
  LLVMStyle.AllowShortCaseLabelsOnASingleLine = false;
  LLVMStyle.AllowShortIfStatementsOnASingleLine = FormatStyle::SIS_Never;
  LLVMStyle.AllowShortLambdasOnASingleLine = FormatStyle::SLS_All;
  LLVMStyle.AllowShortLoopsOnASingleLine = false;
  LLVMStyle.AlwaysBreakAfterReturnType = FormatStyle::RTBS_None;
  LLVMStyle.AlwaysBreakAfterDefinitionReturnType = FormatStyle::DRTBS_None;
  LLVMStyle.AlwaysBreakBeforeMultilineStrings = false;
  LLVMStyle.AlwaysBreakTemplateDeclarations = FormatStyle::BTDS_MultiLine;
  LLVMStyle.AttributeMacros.push_back("__capability");
  LLVMStyle.BinPackArguments = true;
  LLVMStyle.BinPackParameters = true;
  LLVMStyle.BreakBeforeBinaryOperators = FormatStyle::BOS_None;
  LLVMStyle.BreakBeforeConceptDeclarations = FormatStyle::BBCDS_Always;
  LLVMStyle.BreakBeforeTernaryOperators = true;
  LLVMStyle.BreakBeforeBraces = FormatStyle::BS_Attach;
  LLVMStyle.BraceWrapping = {/*AfterCaseLabel=*/false,
                             /*AfterClass=*/false,
                             /*AfterControlStatement=*/FormatStyle::BWACS_Never,
                             /*AfterEnum=*/false,
                             /*AfterFunction=*/false,
                             /*AfterNamespace=*/false,
                             /*AfterObjCDeclaration=*/false,
                             /*AfterStruct=*/false,
                             /*AfterUnion=*/false,
                             /*AfterExternBlock=*/false,
                             /*BeforeCatch=*/false,
                             /*BeforeElse=*/false,
                             /*BeforeLambdaBody=*/false,
                             /*BeforeWhile=*/false,
                             /*IndentBraces=*/false,
                             /*SplitEmptyFunction=*/true,
                             /*SplitEmptyRecord=*/true,
                             /*SplitEmptyNamespace=*/true};
  LLVMStyle.IndentExternBlock = FormatStyle::IEBS_AfterExternBlock;
  LLVMStyle.BreakAfterJavaFieldAnnotations = false;
  LLVMStyle.BreakConstructorInitializers = FormatStyle::BCIS_BeforeColon;
  LLVMStyle.BreakInheritanceList = FormatStyle::BILS_BeforeColon;
  LLVMStyle.BreakStringLiterals = true;
  LLVMStyle.ColumnLimit = 80;
  LLVMStyle.CommentPragmas = "^ IWYU pragma:";
  LLVMStyle.CompactNamespaces = false;
  LLVMStyle.ConstructorInitializerIndentWidth = 4;
  LLVMStyle.ContinuationIndentWidth = 4;
  LLVMStyle.Cpp11BracedListStyle = true;

  // Off by default Qualifier ordering
  LLVMStyle.QualifierAlignment = FormatStyle::QAS_Leave;

  LLVMStyle.DeriveLineEnding = true;
  LLVMStyle.DerivePointerAlignment = false;
  LLVMStyle.EmptyLineAfterAccessModifier = FormatStyle::ELAAMS_Never;
  LLVMStyle.EmptyLineBeforeAccessModifier = FormatStyle::ELBAMS_LogicalBlock;
  LLVMStyle.ExperimentalAutoDetectBinPacking = false;
  LLVMStyle.PackConstructorInitializers = FormatStyle::PCIS_BinPack;
  LLVMStyle.FixNamespaceComments = true;
  LLVMStyle.ForEachMacros.push_back("foreach");
  LLVMStyle.ForEachMacros.push_back("Q_FOREACH");
  LLVMStyle.ForEachMacros.push_back("BOOST_FOREACH");
  LLVMStyle.IfMacros.push_back("KJ_IF_MAYBE");
  LLVMStyle.IncludeStyle.IncludeCategories = {
      {"^\"(llvm|llvm-c|clang|clang-c)/", 2, 0, false},
      {"^(<|\"(gtest|gmock|isl|json)/)", 3, 0, false},
      {".*", 1, 0, false}};
  LLVMStyle.IncludeStyle.IncludeIsMainRegex = "(Test)?$";
  LLVMStyle.IncludeStyle.IncludeBlocks = tooling::IncludeStyle::IBS_Preserve;
  LLVMStyle.IndentAccessModifiers = false;
  LLVMStyle.IndentCaseLabels = false;
  LLVMStyle.IndentCaseBlocks = false;
  LLVMStyle.IndentGotoLabels = true;
  LLVMStyle.IndentPPDirectives = FormatStyle::PPDIS_None;
  LLVMStyle.IndentRequiresClause = true;
  LLVMStyle.IndentWrappedFunctionNames = false;
  LLVMStyle.IndentWidth = 2;
  LLVMStyle.PPIndentWidth = -1;
  LLVMStyle.InsertBraces = false;
  LLVMStyle.InsertTrailingCommas = FormatStyle::TCS_None;
  LLVMStyle.JavaScriptQuotes = FormatStyle::JSQS_Leave;
  LLVMStyle.JavaScriptWrapImports = true;
  LLVMStyle.TabWidth = 8;
  LLVMStyle.LambdaBodyIndentation = FormatStyle::LBI_Signature;
  LLVMStyle.MaxEmptyLinesToKeep = 1;
  LLVMStyle.KeepEmptyLinesAtTheStartOfBlocks = true;
  LLVMStyle.NamespaceIndentation = FormatStyle::NI_None;
  LLVMStyle.ObjCBinPackProtocolList = FormatStyle::BPS_Auto;
  LLVMStyle.ObjCBlockIndentWidth = 2;
  LLVMStyle.ObjCBreakBeforeNestedBlockParam = true;
  LLVMStyle.ObjCSpaceAfterProperty = false;
  LLVMStyle.ObjCSpaceBeforeProtocolList = true;
  LLVMStyle.PointerAlignment = FormatStyle::PAS_Right;
  LLVMStyle.ReferenceAlignment = FormatStyle::RAS_Pointer;
  LLVMStyle.RequiresClausePosition = FormatStyle::RCPS_OwnLine;
  LLVMStyle.SeparateDefinitionBlocks = FormatStyle::SDS_Leave;
  LLVMStyle.ShortNamespaceLines = 1;
  LLVMStyle.SpacesBeforeTrailingComments = 1;
  LLVMStyle.Standard = FormatStyle::LS_Latest;
  LLVMStyle.UseCRLF = false;
  LLVMStyle.UseTab = FormatStyle::UT_Never;
  LLVMStyle.ReflowComments = true;
  LLVMStyle.RemoveBracesLLVM = false;
  LLVMStyle.SpacesInParentheses = false;
  LLVMStyle.SpacesInSquareBrackets = false;
  LLVMStyle.SpaceInEmptyBlock = false;
  LLVMStyle.SpaceInEmptyParentheses = false;
  LLVMStyle.SpacesInContainerLiterals = true;
  LLVMStyle.SpacesInCStyleCastParentheses = false;
  LLVMStyle.SpacesInLineCommentPrefix = {/*Minimum=*/1, /*Maximum=*/-1u};
  LLVMStyle.SpaceAfterCStyleCast = false;
  LLVMStyle.SpaceAfterLogicalNot = false;
  LLVMStyle.SpaceAfterTemplateKeyword = true;
  LLVMStyle.SpaceAroundPointerQualifiers = FormatStyle::SAPQ_Default;
  LLVMStyle.SpaceBeforeCaseColon = false;
  LLVMStyle.SpaceBeforeCtorInitializerColon = true;
  LLVMStyle.SpaceBeforeInheritanceColon = true;
  LLVMStyle.SpaceBeforeParens = FormatStyle::SBPO_ControlStatements;
  LLVMStyle.SpaceBeforeParensOptions = {};
  LLVMStyle.SpaceBeforeParensOptions.AfterControlStatements = true;
  LLVMStyle.SpaceBeforeParensOptions.AfterForeachMacros = true;
  LLVMStyle.SpaceBeforeParensOptions.AfterIfMacros = true;
  LLVMStyle.SpaceBeforeRangeBasedForLoopColon = true;
  LLVMStyle.SpaceBeforeAssignmentOperators = true;
  LLVMStyle.SpaceBeforeCpp11BracedList = false;
  LLVMStyle.SpaceBeforeSquareBrackets = false;
  LLVMStyle.BitFieldColonSpacing = FormatStyle::BFCS_Both;
  LLVMStyle.SpacesInAngles = FormatStyle::SIAS_Never;
  LLVMStyle.SpacesInConditionalStatement = false;

  LLVMStyle.PenaltyBreakAssignment = prec::Assignment;
  LLVMStyle.PenaltyBreakComment = 300;
  LLVMStyle.PenaltyBreakFirstLessLess = 120;
  LLVMStyle.PenaltyBreakString = 1000;
  LLVMStyle.PenaltyExcessCharacter = 1000000;
  LLVMStyle.PenaltyReturnTypeOnItsOwnLine = 60;
  LLVMStyle.PenaltyBreakBeforeFirstCallParameter = 19;
  LLVMStyle.PenaltyBreakOpenParenthesis = 0;
  LLVMStyle.PenaltyBreakTemplateDeclaration = prec::Relational;
  LLVMStyle.PenaltyIndentedWhitespace = 0;

  LLVMStyle.DisableFormat = false;
  LLVMStyle.SortIncludes = FormatStyle::SI_CaseSensitive;
  LLVMStyle.SortJavaStaticImport = FormatStyle::SJSIO_Before;
  LLVMStyle.SortUsingDeclarations = true;
  LLVMStyle.StatementAttributeLikeMacros.push_back("Q_EMIT");
  LLVMStyle.StatementMacros.push_back("Q_UNUSED");
  LLVMStyle.StatementMacros.push_back("QT_REQUIRE_VERSION");
  LLVMStyle.WhitespaceSensitiveMacros.push_back("STRINGIZE");
  LLVMStyle.WhitespaceSensitiveMacros.push_back("PP_STRINGIZE");
  LLVMStyle.WhitespaceSensitiveMacros.push_back("BOOST_PP_STRINGIZE");
  LLVMStyle.WhitespaceSensitiveMacros.push_back("NS_SWIFT_NAME");
  LLVMStyle.WhitespaceSensitiveMacros.push_back("CF_SWIFT_NAME");

  // Defaults that differ when not C++.
  if (Language == FormatStyle::LK_TableGen)
    LLVMStyle.SpacesInContainerLiterals = false;
  if (LLVMStyle.isJson())
    LLVMStyle.ColumnLimit = 0;

  return LLVMStyle;
}

FormatStyle getGoogleStyle(FormatStyle::LanguageKind Language) {
  if (Language == FormatStyle::LK_TextProto) {
    FormatStyle GoogleStyle = getGoogleStyle(FormatStyle::LK_Proto);
    GoogleStyle.Language = FormatStyle::LK_TextProto;

    return GoogleStyle;
  }

  FormatStyle GoogleStyle = getLLVMStyle(Language);

  GoogleStyle.AccessModifierOffset = -1;
  GoogleStyle.AlignEscapedNewlines = FormatStyle::ENAS_Left;
  GoogleStyle.AllowShortIfStatementsOnASingleLine =
      FormatStyle::SIS_WithoutElse;
  GoogleStyle.AllowShortLoopsOnASingleLine = true;
  GoogleStyle.AlwaysBreakBeforeMultilineStrings = true;
  GoogleStyle.AlwaysBreakTemplateDeclarations = FormatStyle::BTDS_Yes;
  GoogleStyle.DerivePointerAlignment = true;
  GoogleStyle.IncludeStyle.IncludeCategories = {{"^<ext/.*\\.h>", 2, 0, false},
                                                {"^<.*\\.h>", 1, 0, false},
                                                {"^<.*", 2, 0, false},
                                                {".*", 3, 0, false}};
  GoogleStyle.IncludeStyle.IncludeIsMainRegex = "([-_](test|unittest))?$";
  GoogleStyle.IncludeStyle.IncludeBlocks = tooling::IncludeStyle::IBS_Regroup;
  GoogleStyle.IndentCaseLabels = true;
  GoogleStyle.KeepEmptyLinesAtTheStartOfBlocks = false;
  GoogleStyle.ObjCBinPackProtocolList = FormatStyle::BPS_Never;
  GoogleStyle.ObjCSpaceAfterProperty = false;
  GoogleStyle.ObjCSpaceBeforeProtocolList = true;
  GoogleStyle.PackConstructorInitializers = FormatStyle::PCIS_NextLine;
  GoogleStyle.PointerAlignment = FormatStyle::PAS_Left;
  GoogleStyle.RawStringFormats = {
      {
          FormatStyle::LK_Cpp,
          /*Delimiters=*/
          {
              "cc",
              "CC",
              "cpp",
              "Cpp",
              "CPP",
              "c++",
              "C++",
          },
          /*EnclosingFunctionNames=*/
          {},
          /*CanonicalDelimiter=*/"",
          /*BasedOnStyle=*/"google",
      },
      {
          FormatStyle::LK_TextProto,
          /*Delimiters=*/
          {
              "pb",
              "PB",
              "proto",
              "PROTO",
          },
          /*EnclosingFunctionNames=*/
          {
              "EqualsProto",
              "EquivToProto",
              "PARSE_PARTIAL_TEXT_PROTO",
              "PARSE_TEST_PROTO",
              "PARSE_TEXT_PROTO",
              "ParseTextOrDie",
              "ParseTextProtoOrDie",
              "ParseTestProto",
              "ParsePartialTestProto",
          },
          /*CanonicalDelimiter=*/"pb",
          /*BasedOnStyle=*/"google",
      },
  };
  GoogleStyle.SpacesBeforeTrailingComments = 2;
  GoogleStyle.Standard = FormatStyle::LS_Auto;

  GoogleStyle.PenaltyReturnTypeOnItsOwnLine = 200;
  GoogleStyle.PenaltyBreakBeforeFirstCallParameter = 1;

  if (Language == FormatStyle::LK_Java) {
    GoogleStyle.AlignAfterOpenBracket = FormatStyle::BAS_DontAlign;
    GoogleStyle.AlignOperands = FormatStyle::OAS_DontAlign;
    GoogleStyle.AlignTrailingComments = false;
    GoogleStyle.AllowShortFunctionsOnASingleLine = FormatStyle::SFS_Empty;
    GoogleStyle.AllowShortIfStatementsOnASingleLine = FormatStyle::SIS_Never;
    GoogleStyle.AlwaysBreakBeforeMultilineStrings = false;
    GoogleStyle.BreakBeforeBinaryOperators = FormatStyle::BOS_NonAssignment;
    GoogleStyle.ColumnLimit = 100;
    GoogleStyle.SpaceAfterCStyleCast = true;
    GoogleStyle.SpacesBeforeTrailingComments = 1;
  } else if (Language == FormatStyle::LK_JavaScript) {
    GoogleStyle.AlignAfterOpenBracket = FormatStyle::BAS_AlwaysBreak;
    GoogleStyle.AlignOperands = FormatStyle::OAS_DontAlign;
    GoogleStyle.AllowShortFunctionsOnASingleLine = FormatStyle::SFS_Empty;
    // TODO: still under discussion whether to switch to SLS_All.
    GoogleStyle.AllowShortLambdasOnASingleLine = FormatStyle::SLS_Empty;
    GoogleStyle.AlwaysBreakBeforeMultilineStrings = false;
    GoogleStyle.BreakBeforeTernaryOperators = false;
    // taze:, triple slash directives (`/// <...`), tslint:, and @see, which is
    // commonly followed by overlong URLs.
    GoogleStyle.CommentPragmas = "(taze:|^/[ \t]*<|tslint:|@see)";
    // TODO: enable once decided, in particular re disabling bin packing.
    // https://google.github.io/styleguide/jsguide.html#features-arrays-trailing-comma
    // GoogleStyle.InsertTrailingCommas = FormatStyle::TCS_Wrapped;
    GoogleStyle.MaxEmptyLinesToKeep = 3;
    GoogleStyle.NamespaceIndentation = FormatStyle::NI_All;
    GoogleStyle.SpacesInContainerLiterals = false;
    GoogleStyle.JavaScriptQuotes = FormatStyle::JSQS_Single;
    GoogleStyle.JavaScriptWrapImports = false;
  } else if (Language == FormatStyle::LK_Proto) {
    GoogleStyle.AllowShortFunctionsOnASingleLine = FormatStyle::SFS_Empty;
    GoogleStyle.AlwaysBreakBeforeMultilineStrings = false;
    GoogleStyle.SpacesInContainerLiterals = false;
    GoogleStyle.Cpp11BracedListStyle = false;
    // This affects protocol buffer options specifications and text protos.
    // Text protos are currently mostly formatted inside C++ raw string literals
    // and often the current breaking behavior of string literals is not
    // beneficial there. Investigate turning this on once proper string reflow
    // has been implemented.
    GoogleStyle.BreakStringLiterals = false;
  } else if (Language == FormatStyle::LK_ObjC) {
    GoogleStyle.AlwaysBreakBeforeMultilineStrings = false;
    GoogleStyle.ColumnLimit = 100;
    // "Regroup" doesn't work well for ObjC yet (main header heuristic,
    // relationship between ObjC standard library headers and other heades,
    // #imports, etc.)
    GoogleStyle.IncludeStyle.IncludeBlocks =
        tooling::IncludeStyle::IBS_Preserve;
  } else if (Language == FormatStyle::LK_CSharp) {
    GoogleStyle.AllowShortFunctionsOnASingleLine = FormatStyle::SFS_Empty;
    GoogleStyle.AllowShortIfStatementsOnASingleLine = FormatStyle::SIS_Never;
    GoogleStyle.BreakStringLiterals = false;
    GoogleStyle.ColumnLimit = 100;
    GoogleStyle.NamespaceIndentation = FormatStyle::NI_All;
  }

  return GoogleStyle;
}

FormatStyle getChromiumStyle(FormatStyle::LanguageKind Language) {
  FormatStyle ChromiumStyle = getGoogleStyle(Language);

  // Disable include reordering across blocks in Chromium code.
  // - clang-format tries to detect that foo.h is the "main" header for
  //   foo.cc and foo_unittest.cc via IncludeIsMainRegex. However, Chromium
  //   uses many other suffices (_win.cc, _mac.mm, _posix.cc, _browsertest.cc,
  //   _private.cc, _impl.cc etc) in different permutations
  //   (_win_browsertest.cc) so disable this until IncludeIsMainRegex has a
  //   better default for Chromium code.
  // - The default for .cc and .mm files is different (r357695) for Google style
  //   for the same reason. The plan is to unify this again once the main
  //   header detection works for Google's ObjC code, but this hasn't happened
  //   yet. Since Chromium has some ObjC code, switching Chromium is blocked
  //   on that.
  // - Finally, "If include reordering is harmful, put things in different
  //   blocks to prevent it" has been a recommendation for a long time that
  //   people are used to. We'll need a dev education push to change this to
  //   "If include reordering is harmful, put things in a different block and
  //   _prepend that with a comment_ to prevent it" before changing behavior.
  ChromiumStyle.IncludeStyle.IncludeBlocks =
      tooling::IncludeStyle::IBS_Preserve;

  if (Language == FormatStyle::LK_Java) {
    ChromiumStyle.AllowShortIfStatementsOnASingleLine =
        FormatStyle::SIS_WithoutElse;
    ChromiumStyle.BreakAfterJavaFieldAnnotations = true;
    ChromiumStyle.ContinuationIndentWidth = 8;
    ChromiumStyle.IndentWidth = 4;
    // See styleguide for import groups:
    // https://chromium.googlesource.com/chromium/src/+/refs/heads/main/styleguide/java/java.md#Import-Order
    ChromiumStyle.JavaImportGroups = {
        "android",
        "androidx",
        "com",
        "dalvik",
        "junit",
        "org",
        "com.google.android.apps.chrome",
        "org.chromium",
        "java",
        "javax",
    };
    ChromiumStyle.SortIncludes = FormatStyle::SI_CaseSensitive;
  } else if (Language == FormatStyle::LK_JavaScript) {
    ChromiumStyle.AllowShortIfStatementsOnASingleLine = FormatStyle::SIS_Never;
    ChromiumStyle.AllowShortLoopsOnASingleLine = false;
  } else {
    ChromiumStyle.AllowAllParametersOfDeclarationOnNextLine = false;
    ChromiumStyle.AllowShortFunctionsOnASingleLine = FormatStyle::SFS_Inline;
    ChromiumStyle.AllowShortIfStatementsOnASingleLine = FormatStyle::SIS_Never;
    ChromiumStyle.AllowShortLoopsOnASingleLine = false;
    ChromiumStyle.BinPackParameters = false;
    ChromiumStyle.DerivePointerAlignment = false;
    if (Language == FormatStyle::LK_ObjC)
      ChromiumStyle.ColumnLimit = 80;
  }
  return ChromiumStyle;
}

FormatStyle getMozillaStyle() {
  FormatStyle MozillaStyle = getLLVMStyle();
  MozillaStyle.AllowAllParametersOfDeclarationOnNextLine = false;
  MozillaStyle.AllowShortFunctionsOnASingleLine = FormatStyle::SFS_Inline;
  MozillaStyle.AlwaysBreakAfterReturnType = FormatStyle::RTBS_TopLevel;
  MozillaStyle.AlwaysBreakAfterDefinitionReturnType =
      FormatStyle::DRTBS_TopLevel;
  MozillaStyle.AlwaysBreakTemplateDeclarations = FormatStyle::BTDS_Yes;
  MozillaStyle.BinPackParameters = false;
  MozillaStyle.BinPackArguments = false;
  MozillaStyle.BreakBeforeBraces = FormatStyle::BS_Mozilla;
  MozillaStyle.BreakConstructorInitializers = FormatStyle::BCIS_BeforeComma;
  MozillaStyle.BreakInheritanceList = FormatStyle::BILS_BeforeComma;
  MozillaStyle.ConstructorInitializerIndentWidth = 2;
  MozillaStyle.ContinuationIndentWidth = 2;
  MozillaStyle.Cpp11BracedListStyle = false;
  MozillaStyle.FixNamespaceComments = false;
  MozillaStyle.IndentCaseLabels = true;
  MozillaStyle.ObjCSpaceAfterProperty = true;
  MozillaStyle.ObjCSpaceBeforeProtocolList = false;
  MozillaStyle.PenaltyReturnTypeOnItsOwnLine = 200;
  MozillaStyle.PointerAlignment = FormatStyle::PAS_Left;
  MozillaStyle.SpaceAfterTemplateKeyword = false;
  return MozillaStyle;
}

FormatStyle getWebKitStyle() {
  FormatStyle Style = getLLVMStyle();
  Style.AccessModifierOffset = -4;
  Style.AlignAfterOpenBracket = FormatStyle::BAS_DontAlign;
  Style.AlignOperands = FormatStyle::OAS_DontAlign;
  Style.AlignTrailingComments = false;
  Style.AllowShortBlocksOnASingleLine = FormatStyle::SBS_Empty;
  Style.BreakBeforeBinaryOperators = FormatStyle::BOS_All;
  Style.BreakBeforeBraces = FormatStyle::BS_WebKit;
  Style.BreakConstructorInitializers = FormatStyle::BCIS_BeforeComma;
  Style.Cpp11BracedListStyle = false;
  Style.ColumnLimit = 0;
  Style.FixNamespaceComments = false;
  Style.IndentWidth = 4;
  Style.NamespaceIndentation = FormatStyle::NI_Inner;
  Style.ObjCBlockIndentWidth = 4;
  Style.ObjCSpaceAfterProperty = true;
  Style.PointerAlignment = FormatStyle::PAS_Left;
  Style.SpaceBeforeCpp11BracedList = true;
  Style.SpaceInEmptyBlock = true;
  return Style;
}

FormatStyle getGNUStyle() {
  FormatStyle Style = getLLVMStyle();
  Style.AlwaysBreakAfterDefinitionReturnType = FormatStyle::DRTBS_All;
  Style.AlwaysBreakAfterReturnType = FormatStyle::RTBS_AllDefinitions;
  Style.BreakBeforeBinaryOperators = FormatStyle::BOS_All;
  Style.BreakBeforeBraces = FormatStyle::BS_GNU;
  Style.BreakBeforeTernaryOperators = true;
  Style.Cpp11BracedListStyle = false;
  Style.ColumnLimit = 79;
  Style.FixNamespaceComments = false;
  Style.SpaceBeforeParens = FormatStyle::SBPO_Always;
  Style.Standard = FormatStyle::LS_Cpp03;
  return Style;
}

FormatStyle getMicrosoftStyle(FormatStyle::LanguageKind Language) {
  FormatStyle Style = getLLVMStyle(Language);
  Style.ColumnLimit = 120;
  Style.TabWidth = 4;
  Style.IndentWidth = 4;
  Style.UseTab = FormatStyle::UT_Never;
  Style.BreakBeforeBraces = FormatStyle::BS_Custom;
  Style.BraceWrapping.AfterClass = true;
  Style.BraceWrapping.AfterControlStatement = FormatStyle::BWACS_Always;
  Style.BraceWrapping.AfterEnum = true;
  Style.BraceWrapping.AfterFunction = true;
  Style.BraceWrapping.AfterNamespace = true;
  Style.BraceWrapping.AfterObjCDeclaration = true;
  Style.BraceWrapping.AfterStruct = true;
  Style.BraceWrapping.AfterExternBlock = true;
  Style.IndentExternBlock = FormatStyle::IEBS_AfterExternBlock;
  Style.BraceWrapping.BeforeCatch = true;
  Style.BraceWrapping.BeforeElse = true;
  Style.BraceWrapping.BeforeWhile = false;
  Style.PenaltyReturnTypeOnItsOwnLine = 1000;
  Style.AllowShortEnumsOnASingleLine = false;
  Style.AllowShortFunctionsOnASingleLine = FormatStyle::SFS_None;
  Style.AllowShortCaseLabelsOnASingleLine = false;
  Style.AllowShortIfStatementsOnASingleLine = FormatStyle::SIS_Never;
  Style.AllowShortLoopsOnASingleLine = false;
  Style.AlwaysBreakAfterDefinitionReturnType = FormatStyle::DRTBS_None;
  Style.AlwaysBreakAfterReturnType = FormatStyle::RTBS_None;
  return Style;
}

FormatStyle getNoStyle() {
  FormatStyle NoStyle = getLLVMStyle();
  NoStyle.DisableFormat = true;
  NoStyle.SortIncludes = FormatStyle::SI_Never;
  NoStyle.SortUsingDeclarations = false;
  return NoStyle;
}

bool getPredefinedStyle(StringRef Name, FormatStyle::LanguageKind Language,
                        FormatStyle *Style) {
  if (Name.equals_insensitive("llvm"))
    *Style = getLLVMStyle(Language);
  else if (Name.equals_insensitive("chromium"))
    *Style = getChromiumStyle(Language);
  else if (Name.equals_insensitive("mozilla"))
    *Style = getMozillaStyle();
  else if (Name.equals_insensitive("google"))
    *Style = getGoogleStyle(Language);
  else if (Name.equals_insensitive("webkit"))
    *Style = getWebKitStyle();
  else if (Name.equals_insensitive("gnu"))
    *Style = getGNUStyle();
  else if (Name.equals_insensitive("microsoft"))
    *Style = getMicrosoftStyle(Language);
  else if (Name.equals_insensitive("none"))
    *Style = getNoStyle();
  else if (Name.equals_insensitive("inheritparentconfig"))
    Style->InheritsParentConfig = true;
  else
    return false;

  Style->Language = Language;
  return true;
}

ParseError validateQualifierOrder(FormatStyle *Style) {
  // If its empty then it means don't do anything.
  if (Style->QualifierOrder.empty())
    return ParseError::MissingQualifierOrder;

  // Ensure the list contains only currently valid qualifiers.
  for (const auto &Qualifier : Style->QualifierOrder) {
    if (Qualifier == "type")
      continue;
    auto token =
        LeftRightQualifierAlignmentFixer::getTokenFromQualifier(Qualifier);
    if (token == tok::identifier)
      return ParseError::InvalidQualifierSpecified;
  }

  // Ensure the list is unique (no duplicates).
  std::set<std::string> UniqueQualifiers(Style->QualifierOrder.begin(),
                                         Style->QualifierOrder.end());
  if (Style->QualifierOrder.size() != UniqueQualifiers.size()) {
    LLVM_DEBUG(llvm::dbgs()
               << "Duplicate Qualifiers " << Style->QualifierOrder.size()
               << " vs " << UniqueQualifiers.size() << "\n");
    return ParseError::DuplicateQualifierSpecified;
  }

  // Ensure the list has 'type' in it.
  auto type = std::find(Style->QualifierOrder.begin(),
                        Style->QualifierOrder.end(), "type");
  if (type == Style->QualifierOrder.end())
    return ParseError::MissingQualifierType;

  return ParseError::Success;
}

std::error_code parseConfiguration(llvm::MemoryBufferRef Config,
                                   FormatStyle *Style, bool AllowUnknownOptions,
                                   llvm::SourceMgr::DiagHandlerTy DiagHandler,
                                   void *DiagHandlerCtxt) {
  assert(Style);
  FormatStyle::LanguageKind Language = Style->Language;
  assert(Language != FormatStyle::LK_None);
  if (Config.getBuffer().trim().empty())
    return make_error_code(ParseError::Error);
  Style->StyleSet.Clear();
  std::vector<FormatStyle> Styles;
  llvm::yaml::Input Input(Config, /*Ctxt=*/nullptr, DiagHandler,
                          DiagHandlerCtxt);
  // DocumentListTraits<vector<FormatStyle>> uses the context to get default
  // values for the fields, keys for which are missing from the configuration.
  // Mapping also uses the context to get the language to find the correct
  // base style.
  Input.setContext(Style);
  Input.setAllowUnknownKeys(AllowUnknownOptions);
  Input >> Styles;
  if (Input.error())
    return Input.error();

  for (unsigned i = 0; i < Styles.size(); ++i) {
    // Ensures that only the first configuration can skip the Language option.
    if (Styles[i].Language == FormatStyle::LK_None && i != 0)
      return make_error_code(ParseError::Error);
    // Ensure that each language is configured at most once.
    for (unsigned j = 0; j < i; ++j) {
      if (Styles[i].Language == Styles[j].Language) {
        LLVM_DEBUG(llvm::dbgs()
                   << "Duplicate languages in the config file on positions "
                   << j << " and " << i << "\n");
        return make_error_code(ParseError::Error);
      }
    }
  }
  // Look for a suitable configuration starting from the end, so we can
  // find the configuration for the specific language first, and the default
  // configuration (which can only be at slot 0) after it.
  FormatStyle::FormatStyleSet StyleSet;
  bool LanguageFound = false;
  for (const FormatStyle &Style : llvm::reverse(Styles)) {
    if (Style.Language != FormatStyle::LK_None)
      StyleSet.Add(Style);
    if (Style.Language == Language)
      LanguageFound = true;
  }
  if (!LanguageFound) {
    if (Styles.empty() || Styles[0].Language != FormatStyle::LK_None)
      return make_error_code(ParseError::Unsuitable);
    FormatStyle DefaultStyle = Styles[0];
    DefaultStyle.Language = Language;
    StyleSet.Add(std::move(DefaultStyle));
  }
  *Style = *StyleSet.Get(Language);
  if (Style->InsertTrailingCommas != FormatStyle::TCS_None &&
      Style->BinPackArguments) {
    // See comment on FormatStyle::TSC_Wrapped.
    return make_error_code(ParseError::BinPackTrailingCommaConflict);
  }
  if (Style->QualifierAlignment != FormatStyle::QAS_Leave)
    return make_error_code(validateQualifierOrder(Style));
  return make_error_code(ParseError::Success);
}

std::string configurationAsText(const FormatStyle &Style) {
  std::string Text;
  llvm::raw_string_ostream Stream(Text);
  llvm::yaml::Output Output(Stream);
  // We use the same mapping method for input and output, so we need a non-const
  // reference here.
  FormatStyle NonConstStyle = Style;
  expandPresetsBraceWrapping(NonConstStyle);
  expandPresetsSpaceBeforeParens(NonConstStyle);
  Output << NonConstStyle;

  return Stream.str();
}

llvm::Optional<FormatStyle>
FormatStyle::FormatStyleSet::Get(FormatStyle::LanguageKind Language) const {
  if (!Styles)
    return None;
  auto It = Styles->find(Language);
  if (It == Styles->end())
    return None;
  FormatStyle Style = It->second;
  Style.StyleSet = *this;
  return Style;
}

void FormatStyle::FormatStyleSet::Add(FormatStyle Style) {
  assert(Style.Language != LK_None &&
         "Cannot add a style for LK_None to a StyleSet");
  assert(
      !Style.StyleSet.Styles &&
      "Cannot add a style associated with an existing StyleSet to a StyleSet");
  if (!Styles)
    Styles = std::make_shared<MapType>();
  (*Styles)[Style.Language] = std::move(Style);
}

void FormatStyle::FormatStyleSet::Clear() { Styles.reset(); }

llvm::Optional<FormatStyle>
FormatStyle::GetLanguageStyle(FormatStyle::LanguageKind Language) const {
  return StyleSet.Get(Language);
}

namespace {

class BracesInserter : public TokenAnalyzer {
public:
  BracesInserter(const Environment &Env, const FormatStyle &Style)
      : TokenAnalyzer(Env, Style) {}

  std::pair<tooling::Replacements, unsigned>
  analyze(TokenAnnotator &Annotator,
          SmallVectorImpl<AnnotatedLine *> &AnnotatedLines,
          FormatTokenLexer &Tokens) override {
    AffectedRangeMgr.computeAffectedLines(AnnotatedLines);
    tooling::Replacements Result;
    insertBraces(AnnotatedLines, Result);
    return {Result, 0};
  }

private:
  void insertBraces(SmallVectorImpl<AnnotatedLine *> &Lines,
                    tooling::Replacements &Result) {
    const auto &SourceMgr = Env.getSourceManager();
    for (AnnotatedLine *Line : Lines) {
      insertBraces(Line->Children, Result);
      if (!Line->Affected)
        continue;
      for (FormatToken *Token = Line->First; Token && !Token->Finalized;
           Token = Token->Next) {
        if (Token->BraceCount == 0)
          continue;
        std::string Brace;
        if (Token->BraceCount < 0) {
          assert(Token->BraceCount == -1);
          Brace = '{';
        } else {
          Brace = '\n' + std::string(Token->BraceCount, '}');
        }
        Token->BraceCount = 0;
        const auto Start = Token->Tok.getEndLoc();
        cantFail(Result.add(tooling::Replacement(SourceMgr, Start, 0, Brace)));
      }
    }
  }
};

class BracesRemover : public TokenAnalyzer {
public:
  BracesRemover(const Environment &Env, const FormatStyle &Style)
      : TokenAnalyzer(Env, Style) {}

  std::pair<tooling::Replacements, unsigned>
  analyze(TokenAnnotator &Annotator,
          SmallVectorImpl<AnnotatedLine *> &AnnotatedLines,
          FormatTokenLexer &Tokens) override {
    AffectedRangeMgr.computeAffectedLines(AnnotatedLines);
    tooling::Replacements Result;
    removeBraces(AnnotatedLines, Result);
    return {Result, 0};
  }

private:
  void removeBraces(SmallVectorImpl<AnnotatedLine *> &Lines,
                    tooling::Replacements &Result) {
    const auto &SourceMgr = Env.getSourceManager();
    for (AnnotatedLine *Line : Lines) {
      removeBraces(Line->Children, Result);
      if (!Line->Affected)
        continue;
      for (FormatToken *Token = Line->First; Token && !Token->Finalized;
           Token = Token->Next) {
        if (!Token->Optional)
          continue;
        assert(Token->isOneOf(tok::l_brace, tok::r_brace));
        assert(Token->Next || Token == Line->Last);
        const auto Start =
            Token == Line->Last || (Token->Next->is(tok::kw_else) &&
                                    Token->Next->NewlinesBefore > 0)
                ? Token->WhitespaceRange.getBegin()
                : Token->Tok.getLocation();
        const auto Range =
            CharSourceRange::getCharRange(Start, Token->Tok.getEndLoc());
        cantFail(Result.add(tooling::Replacement(SourceMgr, Range, "")));
      }
    }
  }
};

class JavaScriptRequoter : public TokenAnalyzer {
public:
  JavaScriptRequoter(const Environment &Env, const FormatStyle &Style)
      : TokenAnalyzer(Env, Style) {}

  std::pair<tooling::Replacements, unsigned>
  analyze(TokenAnnotator &Annotator,
          SmallVectorImpl<AnnotatedLine *> &AnnotatedLines,
          FormatTokenLexer &Tokens) override {
    AffectedRangeMgr.computeAffectedLines(AnnotatedLines);
    tooling::Replacements Result;
    requoteJSStringLiteral(AnnotatedLines, Result);
    return {Result, 0};
  }

private:
  // Replaces double/single-quoted string literal as appropriate, re-escaping
  // the contents in the process.
  void requoteJSStringLiteral(SmallVectorImpl<AnnotatedLine *> &Lines,
                              tooling::Replacements &Result) {
    for (AnnotatedLine *Line : Lines) {
      requoteJSStringLiteral(Line->Children, Result);
      if (!Line->Affected)
        continue;
      for (FormatToken *FormatTok = Line->First; FormatTok;
           FormatTok = FormatTok->Next) {
        StringRef Input = FormatTok->TokenText;
        if (FormatTok->Finalized || !FormatTok->isStringLiteral() ||
            // NB: testing for not starting with a double quote to avoid
            // breaking `template strings`.
            (Style.JavaScriptQuotes == FormatStyle::JSQS_Single &&
             !Input.startswith("\"")) ||
            (Style.JavaScriptQuotes == FormatStyle::JSQS_Double &&
             !Input.startswith("\'")))
          continue;

        // Change start and end quote.
        bool IsSingle = Style.JavaScriptQuotes == FormatStyle::JSQS_Single;
        SourceLocation Start = FormatTok->Tok.getLocation();
        auto Replace = [&](SourceLocation Start, unsigned Length,
                           StringRef ReplacementText) {
          auto Err = Result.add(tooling::Replacement(
              Env.getSourceManager(), Start, Length, ReplacementText));
          // FIXME: handle error. For now, print error message and skip the
          // replacement for release version.
          if (Err) {
            llvm::errs() << llvm::toString(std::move(Err)) << "\n";
            assert(false);
          }
        };
        Replace(Start, 1, IsSingle ? "'" : "\"");
        Replace(FormatTok->Tok.getEndLoc().getLocWithOffset(-1), 1,
                IsSingle ? "'" : "\"");

        // Escape internal quotes.
        bool Escaped = false;
        for (size_t i = 1; i < Input.size() - 1; i++) {
          switch (Input[i]) {
          case '\\':
            if (!Escaped && i + 1 < Input.size() &&
                ((IsSingle && Input[i + 1] == '"') ||
                 (!IsSingle && Input[i + 1] == '\''))) {
              // Remove this \, it's escaping a " or ' that no longer needs
              // escaping
              Replace(Start.getLocWithOffset(i), 1, "");
              continue;
            }
            Escaped = !Escaped;
            break;
          case '\"':
          case '\'':
            if (!Escaped && IsSingle == (Input[i] == '\'')) {
              // Escape the quote.
              Replace(Start.getLocWithOffset(i), 0, "\\");
            }
            Escaped = false;
            break;
          default:
            Escaped = false;
            break;
          }
        }
      }
    }
  }
};

class Formatter : public TokenAnalyzer {
public:
  Formatter(const Environment &Env, const FormatStyle &Style,
            FormattingAttemptStatus *Status)
      : TokenAnalyzer(Env, Style), Status(Status) {}

  std::pair<tooling::Replacements, unsigned>
  analyze(TokenAnnotator &Annotator,
          SmallVectorImpl<AnnotatedLine *> &AnnotatedLines,
          FormatTokenLexer &Tokens) override {
    tooling::Replacements Result;
    deriveLocalStyle(AnnotatedLines);
    AffectedRangeMgr.computeAffectedLines(AnnotatedLines);
    for (AnnotatedLine *Line : AnnotatedLines)
      Annotator.calculateFormattingInformation(*Line);
    Annotator.setCommentLineLevels(AnnotatedLines);

    WhitespaceManager Whitespaces(
        Env.getSourceManager(), Style,
        Style.DeriveLineEnding
            ? WhitespaceManager::inputUsesCRLF(
                  Env.getSourceManager().getBufferData(Env.getFileID()),
                  Style.UseCRLF)
            : Style.UseCRLF);
    ContinuationIndenter Indenter(Style, Tokens.getKeywords(),
                                  Env.getSourceManager(), Whitespaces, Encoding,
                                  BinPackInconclusiveFunctions);
    unsigned Penalty =
        UnwrappedLineFormatter(&Indenter, &Whitespaces, Style,
                               Tokens.getKeywords(), Env.getSourceManager(),
                               Status)
            .format(AnnotatedLines, /*DryRun=*/false,
                    /*AdditionalIndent=*/0,
                    /*FixBadIndentation=*/false,
                    /*FirstStartColumn=*/Env.getFirstStartColumn(),
                    /*NextStartColumn=*/Env.getNextStartColumn(),
                    /*LastStartColumn=*/Env.getLastStartColumn());
    for (const auto &R : Whitespaces.generateReplacements())
      if (Result.add(R))
        return std::make_pair(Result, 0);
    return std::make_pair(Result, Penalty);
  }

private:
  bool
  hasCpp03IncompatibleFormat(const SmallVectorImpl<AnnotatedLine *> &Lines) {
    for (const AnnotatedLine *Line : Lines) {
      if (hasCpp03IncompatibleFormat(Line->Children))
        return true;
      for (FormatToken *Tok = Line->First->Next; Tok; Tok = Tok->Next) {
        if (!Tok->hasWhitespaceBefore()) {
          if (Tok->is(tok::coloncolon) && Tok->Previous->is(TT_TemplateOpener))
            return true;
          if (Tok->is(TT_TemplateCloser) &&
              Tok->Previous->is(TT_TemplateCloser))
            return true;
        }
      }
    }
    return false;
  }

  int countVariableAlignments(const SmallVectorImpl<AnnotatedLine *> &Lines) {
    int AlignmentDiff = 0;
    for (const AnnotatedLine *Line : Lines) {
      AlignmentDiff += countVariableAlignments(Line->Children);
      for (FormatToken *Tok = Line->First; Tok && Tok->Next; Tok = Tok->Next) {
        if (!Tok->is(TT_PointerOrReference))
          continue;
        // Don't treat space in `void foo() &&` as evidence.
        if (const auto *Prev = Tok->getPreviousNonComment()) {
          if (Prev->is(tok::r_paren) && Prev->MatchingParen)
            if (const auto *Func = Prev->MatchingParen->getPreviousNonComment())
              if (Func->isOneOf(TT_FunctionDeclarationName, TT_StartOfName,
                                TT_OverloadedOperator))
                continue;
        }
        bool SpaceBefore = Tok->hasWhitespaceBefore();
        bool SpaceAfter = Tok->Next->hasWhitespaceBefore();
        if (SpaceBefore && !SpaceAfter)
          ++AlignmentDiff;
        if (!SpaceBefore && SpaceAfter)
          --AlignmentDiff;
      }
    }
    return AlignmentDiff;
  }

  void
  deriveLocalStyle(const SmallVectorImpl<AnnotatedLine *> &AnnotatedLines) {
    bool HasBinPackedFunction = false;
    bool HasOnePerLineFunction = false;
    for (AnnotatedLine *Line : AnnotatedLines) {
      if (!Line->First->Next)
        continue;
      FormatToken *Tok = Line->First->Next;
      while (Tok->Next) {
        if (Tok->is(PPK_BinPacked))
          HasBinPackedFunction = true;
        if (Tok->is(PPK_OnePerLine))
          HasOnePerLineFunction = true;

        Tok = Tok->Next;
      }
    }
    if (Style.DerivePointerAlignment) {
      Style.PointerAlignment = countVariableAlignments(AnnotatedLines) <= 0
                                   ? FormatStyle::PAS_Left
                                   : FormatStyle::PAS_Right;
      Style.ReferenceAlignment = FormatStyle::RAS_Pointer;
    }
    if (Style.Standard == FormatStyle::LS_Auto)
      Style.Standard = hasCpp03IncompatibleFormat(AnnotatedLines)
                           ? FormatStyle::LS_Latest
                           : FormatStyle::LS_Cpp03;
    BinPackInconclusiveFunctions =
        HasBinPackedFunction || !HasOnePerLineFunction;
  }

  bool BinPackInconclusiveFunctions;
  FormattingAttemptStatus *Status;
};

/// TrailingCommaInserter inserts trailing commas into container literals.
/// E.g.:
///     const x = [
///       1,
///     ];
/// TrailingCommaInserter runs after formatting. To avoid causing a required
/// reformatting (and thus reflow), it never inserts a comma that'd exceed the
/// ColumnLimit.
///
/// Because trailing commas disable binpacking of arrays, TrailingCommaInserter
/// is conceptually incompatible with bin packing.
class TrailingCommaInserter : public TokenAnalyzer {
public:
  TrailingCommaInserter(const Environment &Env, const FormatStyle &Style)
      : TokenAnalyzer(Env, Style) {}

  std::pair<tooling::Replacements, unsigned>
  analyze(TokenAnnotator &Annotator,
          SmallVectorImpl<AnnotatedLine *> &AnnotatedLines,
          FormatTokenLexer &Tokens) override {
    AffectedRangeMgr.computeAffectedLines(AnnotatedLines);
    tooling::Replacements Result;
    insertTrailingCommas(AnnotatedLines, Result);
    return {Result, 0};
  }

private:
  /// Inserts trailing commas in [] and {} initializers if they wrap over
  /// multiple lines.
  void insertTrailingCommas(SmallVectorImpl<AnnotatedLine *> &Lines,
                            tooling::Replacements &Result) {
    for (AnnotatedLine *Line : Lines) {
      insertTrailingCommas(Line->Children, Result);
      if (!Line->Affected)
        continue;
      for (FormatToken *FormatTok = Line->First; FormatTok;
           FormatTok = FormatTok->Next) {
        if (FormatTok->NewlinesBefore == 0)
          continue;
        FormatToken *Matching = FormatTok->MatchingParen;
        if (!Matching || !FormatTok->getPreviousNonComment())
          continue;
        if (!(FormatTok->is(tok::r_square) &&
              Matching->is(TT_ArrayInitializerLSquare)) &&
            !(FormatTok->is(tok::r_brace) && Matching->is(TT_DictLiteral)))
          continue;
        FormatToken *Prev = FormatTok->getPreviousNonComment();
        if (Prev->is(tok::comma) || Prev->is(tok::semi))
          continue;
        // getEndLoc is not reliably set during re-lexing, use text length
        // instead.
        SourceLocation Start =
            Prev->Tok.getLocation().getLocWithOffset(Prev->TokenText.size());
        // If inserting a comma would push the code over the column limit, skip
        // this location - it'd introduce an unstable formatting due to the
        // required reflow.
        unsigned ColumnNumber =
            Env.getSourceManager().getSpellingColumnNumber(Start);
        if (ColumnNumber > Style.ColumnLimit)
          continue;
        // Comma insertions cannot conflict with each other, and this pass has a
        // clean set of Replacements, so the operation below cannot fail.
        cantFail(Result.add(
            tooling::Replacement(Env.getSourceManager(), Start, 0, ",")));
      }
    }
  }
};

// This class clean up the erroneous/redundant code around the given ranges in
// file.
class Cleaner : public TokenAnalyzer {
public:
  Cleaner(const Environment &Env, const FormatStyle &Style)
      : TokenAnalyzer(Env, Style),
        DeletedTokens(FormatTokenLess(Env.getSourceManager())) {}

  // FIXME: eliminate unused parameters.
  std::pair<tooling::Replacements, unsigned>
  analyze(TokenAnnotator &Annotator,
          SmallVectorImpl<AnnotatedLine *> &AnnotatedLines,
          FormatTokenLexer &Tokens) override {
    // FIXME: in the current implementation the granularity of affected range
    // is an annotated line. However, this is not sufficient. Furthermore,
    // redundant code introduced by replacements does not necessarily
    // intercept with ranges of replacements that result in the redundancy.
    // To determine if some redundant code is actually introduced by
    // replacements(e.g. deletions), we need to come up with a more
    // sophisticated way of computing affected ranges.
    AffectedRangeMgr.computeAffectedLines(AnnotatedLines);

    checkEmptyNamespace(AnnotatedLines);

    for (auto *Line : AnnotatedLines)
      cleanupLine(Line);

    return {generateFixes(), 0};
  }

private:
  void cleanupLine(AnnotatedLine *Line) {
    for (auto *Child : Line->Children)
      cleanupLine(Child);

    if (Line->Affected) {
      cleanupRight(Line->First, tok::comma, tok::comma);
      cleanupRight(Line->First, TT_CtorInitializerColon, tok::comma);
      cleanupRight(Line->First, tok::l_paren, tok::comma);
      cleanupLeft(Line->First, tok::comma, tok::r_paren);
      cleanupLeft(Line->First, TT_CtorInitializerComma, tok::l_brace);
      cleanupLeft(Line->First, TT_CtorInitializerColon, tok::l_brace);
      cleanupLeft(Line->First, TT_CtorInitializerColon, tok::equal);
    }
  }

  bool containsOnlyComments(const AnnotatedLine &Line) {
    for (FormatToken *Tok = Line.First; Tok != nullptr; Tok = Tok->Next)
      if (Tok->isNot(tok::comment))
        return false;
    return true;
  }

  // Iterate through all lines and remove any empty (nested) namespaces.
  void checkEmptyNamespace(SmallVectorImpl<AnnotatedLine *> &AnnotatedLines) {
    std::set<unsigned> DeletedLines;
    for (unsigned i = 0, e = AnnotatedLines.size(); i != e; ++i) {
      auto &Line = *AnnotatedLines[i];
      if (Line.startsWithNamespace())
        checkEmptyNamespace(AnnotatedLines, i, i, DeletedLines);
    }

    for (auto Line : DeletedLines) {
      FormatToken *Tok = AnnotatedLines[Line]->First;
      while (Tok) {
        deleteToken(Tok);
        Tok = Tok->Next;
      }
    }
  }

  // The function checks if the namespace, which starts from \p CurrentLine, and
  // its nested namespaces are empty and delete them if they are empty. It also
  // sets \p NewLine to the last line checked.
  // Returns true if the current namespace is empty.
  bool checkEmptyNamespace(SmallVectorImpl<AnnotatedLine *> &AnnotatedLines,
                           unsigned CurrentLine, unsigned &NewLine,
                           std::set<unsigned> &DeletedLines) {
    unsigned InitLine = CurrentLine, End = AnnotatedLines.size();
    if (Style.BraceWrapping.AfterNamespace) {
      // If the left brace is in a new line, we should consume it first so that
      // it does not make the namespace non-empty.
      // FIXME: error handling if there is no left brace.
      if (!AnnotatedLines[++CurrentLine]->startsWith(tok::l_brace)) {
        NewLine = CurrentLine;
        return false;
      }
    } else if (!AnnotatedLines[CurrentLine]->endsWith(tok::l_brace)) {
      return false;
    }
    while (++CurrentLine < End) {
      if (AnnotatedLines[CurrentLine]->startsWith(tok::r_brace))
        break;

      if (AnnotatedLines[CurrentLine]->startsWithNamespace()) {
        if (!checkEmptyNamespace(AnnotatedLines, CurrentLine, NewLine,
                                 DeletedLines))
          return false;
        CurrentLine = NewLine;
        continue;
      }

      if (containsOnlyComments(*AnnotatedLines[CurrentLine]))
        continue;

      // If there is anything other than comments or nested namespaces in the
      // current namespace, the namespace cannot be empty.
      NewLine = CurrentLine;
      return false;
    }

    NewLine = CurrentLine;
    if (CurrentLine >= End)
      return false;

    // Check if the empty namespace is actually affected by changed ranges.
    if (!AffectedRangeMgr.affectsCharSourceRange(CharSourceRange::getCharRange(
            AnnotatedLines[InitLine]->First->Tok.getLocation(),
            AnnotatedLines[CurrentLine]->Last->Tok.getEndLoc())))
      return false;

    for (unsigned i = InitLine; i <= CurrentLine; ++i)
      DeletedLines.insert(i);

    return true;
  }

  // Checks pairs {start, start->next},..., {end->previous, end} and deletes one
  // of the token in the pair if the left token has \p LK token kind and the
  // right token has \p RK token kind. If \p DeleteLeft is true, the left token
  // is deleted on match; otherwise, the right token is deleted.
  template <typename LeftKind, typename RightKind>
  void cleanupPair(FormatToken *Start, LeftKind LK, RightKind RK,
                   bool DeleteLeft) {
    auto NextNotDeleted = [this](const FormatToken &Tok) -> FormatToken * {
      for (auto *Res = Tok.Next; Res; Res = Res->Next)
        if (!Res->is(tok::comment) &&
            DeletedTokens.find(Res) == DeletedTokens.end())
          return Res;
      return nullptr;
    };
    for (auto *Left = Start; Left;) {
      auto *Right = NextNotDeleted(*Left);
      if (!Right)
        break;
      if (Left->is(LK) && Right->is(RK)) {
        deleteToken(DeleteLeft ? Left : Right);
        for (auto *Tok = Left->Next; Tok && Tok != Right; Tok = Tok->Next)
          deleteToken(Tok);
        // If the right token is deleted, we should keep the left token
        // unchanged and pair it with the new right token.
        if (!DeleteLeft)
          continue;
      }
      Left = Right;
    }
  }

  template <typename LeftKind, typename RightKind>
  void cleanupLeft(FormatToken *Start, LeftKind LK, RightKind RK) {
    cleanupPair(Start, LK, RK, /*DeleteLeft=*/true);
  }

  template <typename LeftKind, typename RightKind>
  void cleanupRight(FormatToken *Start, LeftKind LK, RightKind RK) {
    cleanupPair(Start, LK, RK, /*DeleteLeft=*/false);
  }

  // Delete the given token.
  inline void deleteToken(FormatToken *Tok) {
    if (Tok)
      DeletedTokens.insert(Tok);
  }

  tooling::Replacements generateFixes() {
    tooling::Replacements Fixes;
    std::vector<FormatToken *> Tokens;
    std::copy(DeletedTokens.begin(), DeletedTokens.end(),
              std::back_inserter(Tokens));

    // Merge multiple continuous token deletions into one big deletion so that
    // the number of replacements can be reduced. This makes computing affected
    // ranges more efficient when we run reformat on the changed code.
    unsigned Idx = 0;
    while (Idx < Tokens.size()) {
      unsigned St = Idx, End = Idx;
      while ((End + 1) < Tokens.size() && Tokens[End]->Next == Tokens[End + 1])
        ++End;
      auto SR = CharSourceRange::getCharRange(Tokens[St]->Tok.getLocation(),
                                              Tokens[End]->Tok.getEndLoc());
      auto Err =
          Fixes.add(tooling::Replacement(Env.getSourceManager(), SR, ""));
      // FIXME: better error handling. for now just print error message and skip
      // for the release version.
      if (Err) {
        llvm::errs() << llvm::toString(std::move(Err)) << "\n";
        assert(false && "Fixes must not conflict!");
      }
      Idx = End + 1;
    }

    return Fixes;
  }

  // Class for less-than inequality comparason for the set `RedundantTokens`.
  // We store tokens in the order they appear in the translation unit so that
  // we do not need to sort them in `generateFixes()`.
  struct FormatTokenLess {
    FormatTokenLess(const SourceManager &SM) : SM(SM) {}

    bool operator()(const FormatToken *LHS, const FormatToken *RHS) const {
      return SM.isBeforeInTranslationUnit(LHS->Tok.getLocation(),
                                          RHS->Tok.getLocation());
    }
    const SourceManager &SM;
  };

  // Tokens to be deleted.
  std::set<FormatToken *, FormatTokenLess> DeletedTokens;
};

class ObjCHeaderStyleGuesser : public TokenAnalyzer {
public:
  ObjCHeaderStyleGuesser(const Environment &Env, const FormatStyle &Style)
      : TokenAnalyzer(Env, Style), IsObjC(false) {}

  std::pair<tooling::Replacements, unsigned>
  analyze(TokenAnnotator &Annotator,
          SmallVectorImpl<AnnotatedLine *> &AnnotatedLines,
          FormatTokenLexer &Tokens) override {
    assert(Style.Language == FormatStyle::LK_Cpp);
    IsObjC = guessIsObjC(Env.getSourceManager(), AnnotatedLines,
                         Tokens.getKeywords());
    tooling::Replacements Result;
    return {Result, 0};
  }

  bool isObjC() { return IsObjC; }

private:
  static bool
  guessIsObjC(const SourceManager &SourceManager,
              const SmallVectorImpl<AnnotatedLine *> &AnnotatedLines,
              const AdditionalKeywords &Keywords) {
    // Keep this array sorted, since we are binary searching over it.
    static constexpr llvm::StringLiteral FoundationIdentifiers[] = {
        "CGFloat",
        "CGPoint",
        "CGPointMake",
        "CGPointZero",
        "CGRect",
        "CGRectEdge",
        "CGRectInfinite",
        "CGRectMake",
        "CGRectNull",
        "CGRectZero",
        "CGSize",
        "CGSizeMake",
        "CGVector",
        "CGVectorMake",
        "NSAffineTransform",
        "NSArray",
        "NSAttributedString",
        "NSBlockOperation",
        "NSBundle",
        "NSCache",
        "NSCalendar",
        "NSCharacterSet",
        "NSCountedSet",
        "NSData",
        "NSDataDetector",
        "NSDecimal",
        "NSDecimalNumber",
        "NSDictionary",
        "NSEdgeInsets",
        "NSHashTable",
        "NSIndexPath",
        "NSIndexSet",
        "NSInteger",
        "NSInvocationOperation",
        "NSLocale",
        "NSMapTable",
        "NSMutableArray",
        "NSMutableAttributedString",
        "NSMutableCharacterSet",
        "NSMutableData",
        "NSMutableDictionary",
        "NSMutableIndexSet",
        "NSMutableOrderedSet",
        "NSMutableSet",
        "NSMutableString",
        "NSNumber",
        "NSNumberFormatter",
        "NSObject",
        "NSOperation",
        "NSOperationQueue",
        "NSOperationQueuePriority",
        "NSOrderedSet",
        "NSPoint",
        "NSPointerArray",
        "NSQualityOfService",
        "NSRange",
        "NSRect",
        "NSRegularExpression",
        "NSSet",
        "NSSize",
        "NSString",
        "NSTimeZone",
        "NSUInteger",
        "NSURL",
        "NSURLComponents",
        "NSURLQueryItem",
        "NSUUID",
        "NSValue",
        "UIImage",
        "UIView",
    };

    for (auto Line : AnnotatedLines) {
      if (Line->First && (Line->First->TokenText.startswith("#") ||
                          Line->First->TokenText == "__pragma" ||
                          Line->First->TokenText == "_Pragma"))
        continue;
      for (const FormatToken *FormatTok = Line->First; FormatTok;
           FormatTok = FormatTok->Next) {
        if ((FormatTok->Previous && FormatTok->Previous->is(tok::at) &&
             (FormatTok->Tok.getObjCKeywordID() != tok::objc_not_keyword ||
              FormatTok->isOneOf(tok::numeric_constant, tok::l_square,
                                 tok::l_brace))) ||
            (FormatTok->Tok.isAnyIdentifier() &&
             std::binary_search(std::begin(FoundationIdentifiers),
                                std::end(FoundationIdentifiers),
                                FormatTok->TokenText)) ||
            FormatTok->is(TT_ObjCStringLiteral) ||
            FormatTok->isOneOf(Keywords.kw_NS_CLOSED_ENUM, Keywords.kw_NS_ENUM,
                               Keywords.kw_NS_OPTIONS, TT_ObjCBlockLBrace,
                               TT_ObjCBlockLParen, TT_ObjCDecl, TT_ObjCForIn,
                               TT_ObjCMethodExpr, TT_ObjCMethodSpecifier,
                               TT_ObjCProperty)) {
          LLVM_DEBUG(llvm::dbgs()
                     << "Detected ObjC at location "
                     << FormatTok->Tok.getLocation().printToString(
                            SourceManager)
                     << " token: " << FormatTok->TokenText << " token type: "
                     << getTokenTypeName(FormatTok->getType()) << "\n");
          return true;
        }
        if (guessIsObjC(SourceManager, Line->Children, Keywords))
          return true;
      }
    }
    return false;
  }

  bool IsObjC;
};

struct IncludeDirective {
  StringRef Filename;
  StringRef Text;
  unsigned Offset;
  int Category;
  int Priority;
};

struct JavaImportDirective {
  StringRef Identifier;
  StringRef Text;
  unsigned Offset;
  std::vector<StringRef> AssociatedCommentLines;
  bool IsStatic;
};

} // end anonymous namespace

// Determines whether 'Ranges' intersects with ('Start', 'End').
static bool affectsRange(ArrayRef<tooling::Range> Ranges, unsigned Start,
                         unsigned End) {
  for (auto Range : Ranges)
    if (Range.getOffset() < End &&
        Range.getOffset() + Range.getLength() > Start)
      return true;
  return false;
}

// Returns a pair (Index, OffsetToEOL) describing the position of the cursor
// before sorting/deduplicating. Index is the index of the include under the
// cursor in the original set of includes. If this include has duplicates, it is
// the index of the first of the duplicates as the others are going to be
// removed. OffsetToEOL describes the cursor's position relative to the end of
// its current line.
// If `Cursor` is not on any #include, `Index` will be UINT_MAX.
static std::pair<unsigned, unsigned>
FindCursorIndex(const SmallVectorImpl<IncludeDirective> &Includes,
                const SmallVectorImpl<unsigned> &Indices, unsigned Cursor) {
  unsigned CursorIndex = UINT_MAX;
  unsigned OffsetToEOL = 0;
  for (int i = 0, e = Includes.size(); i != e; ++i) {
    unsigned Start = Includes[Indices[i]].Offset;
    unsigned End = Start + Includes[Indices[i]].Text.size();
    if (!(Cursor >= Start && Cursor < End))
      continue;
    CursorIndex = Indices[i];
    OffsetToEOL = End - Cursor;
    // Put the cursor on the only remaining #include among the duplicate
    // #includes.
    while (--i >= 0 && Includes[CursorIndex].Text == Includes[Indices[i]].Text)
      CursorIndex = i;
    break;
  }
  return std::make_pair(CursorIndex, OffsetToEOL);
}

// Replace all "\r\n" with "\n".
std::string replaceCRLF(const std::string &Code) {
  std::string NewCode;
  size_t Pos = 0, LastPos = 0;

  do {
    Pos = Code.find("\r\n", LastPos);
    if (Pos == LastPos) {
      ++LastPos;
      continue;
    }
    if (Pos == std::string::npos) {
      NewCode += Code.substr(LastPos);
      break;
    }
    NewCode += Code.substr(LastPos, Pos - LastPos) + "\n";
    LastPos = Pos + 2;
  } while (Pos != std::string::npos);

  return NewCode;
}

// Sorts and deduplicate a block of includes given by 'Includes' alphabetically
// adding the necessary replacement to 'Replaces'. 'Includes' must be in strict
// source order.
// #include directives with the same text will be deduplicated, and only the
// first #include in the duplicate #includes remains. If the `Cursor` is
// provided and put on a deleted #include, it will be moved to the remaining
// #include in the duplicate #includes.
static void sortCppIncludes(const FormatStyle &Style,
                            const SmallVectorImpl<IncludeDirective> &Includes,
                            ArrayRef<tooling::Range> Ranges, StringRef FileName,
                            StringRef Code, tooling::Replacements &Replaces,
                            unsigned *Cursor) {
  tooling::IncludeCategoryManager Categories(Style.IncludeStyle, FileName);
  unsigned IncludesBeginOffset = Includes.front().Offset;
  unsigned IncludesEndOffset =
      Includes.back().Offset + Includes.back().Text.size();
  unsigned IncludesBlockSize = IncludesEndOffset - IncludesBeginOffset;
  if (!affectsRange(Ranges, IncludesBeginOffset, IncludesEndOffset))
    return;
  SmallVector<unsigned, 16> Indices =
      llvm::to_vector<16>(llvm::seq<unsigned>(0, Includes.size()));

  if (Style.SortIncludes == FormatStyle::SI_CaseInsensitive)
    llvm::stable_sort(Indices, [&](unsigned LHSI, unsigned RHSI) {
      const auto LHSFilenameLower = Includes[LHSI].Filename.lower();
      const auto RHSFilenameLower = Includes[RHSI].Filename.lower();
      return std::tie(Includes[LHSI].Priority, LHSFilenameLower,
                      Includes[LHSI].Filename) <
             std::tie(Includes[RHSI].Priority, RHSFilenameLower,
                      Includes[RHSI].Filename);
    });
  else
    llvm::stable_sort(Indices, [&](unsigned LHSI, unsigned RHSI) {
      return std::tie(Includes[LHSI].Priority, Includes[LHSI].Filename) <
             std::tie(Includes[RHSI].Priority, Includes[RHSI].Filename);
    });

  // The index of the include on which the cursor will be put after
  // sorting/deduplicating.
  unsigned CursorIndex;
  // The offset from cursor to the end of line.
  unsigned CursorToEOLOffset;
  if (Cursor)
    std::tie(CursorIndex, CursorToEOLOffset) =
        FindCursorIndex(Includes, Indices, *Cursor);

  // Deduplicate #includes.
  Indices.erase(std::unique(Indices.begin(), Indices.end(),
                            [&](unsigned LHSI, unsigned RHSI) {
                              return Includes[LHSI].Text.trim() ==
                                     Includes[RHSI].Text.trim();
                            }),
                Indices.end());

  int CurrentCategory = Includes.front().Category;

  // If the #includes are out of order, we generate a single replacement fixing
  // the entire block. Otherwise, no replacement is generated.
  // In case Style.IncldueStyle.IncludeBlocks != IBS_Preserve, this check is not
  // enough as additional newlines might be added or removed across #include
  // blocks. This we handle below by generating the updated #imclude blocks and
  // comparing it to the original.
  if (Indices.size() == Includes.size() && llvm::is_sorted(Indices) &&
      Style.IncludeStyle.IncludeBlocks == tooling::IncludeStyle::IBS_Preserve)
    return;

  std::string result;
  for (unsigned Index : Indices) {
    if (!result.empty()) {
      result += "\n";
      if (Style.IncludeStyle.IncludeBlocks ==
              tooling::IncludeStyle::IBS_Regroup &&
          CurrentCategory != Includes[Index].Category)
        result += "\n";
    }
    result += Includes[Index].Text;
    if (Cursor && CursorIndex == Index)
      *Cursor = IncludesBeginOffset + result.size() - CursorToEOLOffset;
    CurrentCategory = Includes[Index].Category;
  }

  // If the #includes are out of order, we generate a single replacement fixing
  // the entire range of blocks. Otherwise, no replacement is generated.
  if (replaceCRLF(result) == replaceCRLF(std::string(Code.substr(
                                 IncludesBeginOffset, IncludesBlockSize))))
    return;

  auto Err = Replaces.add(tooling::Replacement(
      FileName, Includes.front().Offset, IncludesBlockSize, result));
  // FIXME: better error handling. For now, just skip the replacement for the
  // release version.
  if (Err) {
    llvm::errs() << llvm::toString(std::move(Err)) << "\n";
    assert(false);
  }
}

namespace {

const char CppIncludeRegexPattern[] =
    R"(^[\t\ ]*#[\t\ ]*(import|include)[^"<]*(["<][^">]*[">]))";

} // anonymous namespace

tooling::Replacements sortCppIncludes(const FormatStyle &Style, StringRef Code,
                                      ArrayRef<tooling::Range> Ranges,
                                      StringRef FileName,
                                      tooling::Replacements &Replaces,
                                      unsigned *Cursor) {
  unsigned Prev = llvm::StringSwitch<size_t>(Code)
                      .StartsWith("\xEF\xBB\xBF", 3) // UTF-8 BOM
                      .Default(0);
  unsigned SearchFrom = 0;
  llvm::Regex IncludeRegex(CppIncludeRegexPattern);
  SmallVector<StringRef, 4> Matches;
  SmallVector<IncludeDirective, 16> IncludesInBlock;

  // In compiled files, consider the first #include to be the main #include of
  // the file if it is not a system #include. This ensures that the header
  // doesn't have hidden dependencies
  // (http://llvm.org/docs/CodingStandards.html#include-style).
  //
  // FIXME: Do some validation, e.g. edit distance of the base name, to fix
  // cases where the first #include is unlikely to be the main header.
  tooling::IncludeCategoryManager Categories(Style.IncludeStyle, FileName);
  bool FirstIncludeBlock = true;
  bool MainIncludeFound = false;
  bool FormattingOff = false;

  // '[' must be the first and '-' the last character inside [...].
  llvm::Regex RawStringRegex(
      "R\"([][A-Za-z0-9_{}#<>%:;.?*+/^&\\$|~!=,'-]*)\\(");
  SmallVector<StringRef, 2> RawStringMatches;
  std::string RawStringTermination = ")\"";

  for (;;) {
    auto Pos = Code.find('\n', SearchFrom);
    StringRef Line =
        Code.substr(Prev, (Pos != StringRef::npos ? Pos : Code.size()) - Prev);

    StringRef Trimmed = Line.trim();

    // #includes inside raw string literals need to be ignored.
    // or we will sort the contents of the string.
    // Skip past until we think we are at the rawstring literal close.
    if (RawStringRegex.match(Trimmed, &RawStringMatches)) {
      std::string CharSequence = RawStringMatches[1].str();
      RawStringTermination = ")" + CharSequence + "\"";
      FormattingOff = true;
    }

    if (Trimmed.contains(RawStringTermination))
      FormattingOff = false;

    if (Trimmed == "// clang-format off" || Trimmed == "/* clang-format off */")
      FormattingOff = true;
    else if (Trimmed == "// clang-format on" ||
             Trimmed == "/* clang-format on */")
      FormattingOff = false;

    const bool EmptyLineSkipped =
        Trimmed.empty() &&
        (Style.IncludeStyle.IncludeBlocks == tooling::IncludeStyle::IBS_Merge ||
         Style.IncludeStyle.IncludeBlocks ==
             tooling::IncludeStyle::IBS_Regroup);

    bool MergeWithNextLine = Trimmed.endswith("\\");
    if (!FormattingOff && !MergeWithNextLine) {
      if (IncludeRegex.match(Line, &Matches)) {
        StringRef IncludeName = Matches[2];
        if (Line.contains("/*") && !Line.contains("*/")) {
          // #include with a start of a block comment, but without the end.
          // Need to keep all the lines until the end of the comment together.
          // FIXME: This is somehow simplified check that probably does not work
          // correctly if there are multiple comments on a line.
          Pos = Code.find("*/", SearchFrom);
          Line = Code.substr(
              Prev, (Pos != StringRef::npos ? Pos + 2 : Code.size()) - Prev);
        }
        int Category = Categories.getIncludePriority(
            IncludeName,
            /*CheckMainHeader=*/!MainIncludeFound && FirstIncludeBlock);
        int Priority = Categories.getSortIncludePriority(
            IncludeName, !MainIncludeFound && FirstIncludeBlock);
        if (Category == 0)
          MainIncludeFound = true;
        IncludesInBlock.push_back(
            {IncludeName, Line, Prev, Category, Priority});
      } else if (!IncludesInBlock.empty() && !EmptyLineSkipped) {
        sortCppIncludes(Style, IncludesInBlock, Ranges, FileName, Code,
                        Replaces, Cursor);
        IncludesInBlock.clear();
        if (Trimmed.startswith("#pragma hdrstop")) // Precompiled headers.
          FirstIncludeBlock = true;
        else
          FirstIncludeBlock = false;
      }
    }
    if (Pos == StringRef::npos || Pos + 1 == Code.size())
      break;

    if (!MergeWithNextLine)
      Prev = Pos + 1;
    SearchFrom = Pos + 1;
  }
  if (!IncludesInBlock.empty()) {
    sortCppIncludes(Style, IncludesInBlock, Ranges, FileName, Code, Replaces,
                    Cursor);
  }
  return Replaces;
}

// Returns group number to use as a first order sort on imports. Gives UINT_MAX
// if the import does not match any given groups.
static unsigned findJavaImportGroup(const FormatStyle &Style,
                                    StringRef ImportIdentifier) {
  unsigned LongestMatchIndex = UINT_MAX;
  unsigned LongestMatchLength = 0;
  for (unsigned I = 0; I < Style.JavaImportGroups.size(); I++) {
    const std::string &GroupPrefix = Style.JavaImportGroups[I];
    if (ImportIdentifier.startswith(GroupPrefix) &&
        GroupPrefix.length() > LongestMatchLength) {
      LongestMatchIndex = I;
      LongestMatchLength = GroupPrefix.length();
    }
  }
  return LongestMatchIndex;
}

// Sorts and deduplicates a block of includes given by 'Imports' based on
// JavaImportGroups, then adding the necessary replacement to 'Replaces'.
// Import declarations with the same text will be deduplicated. Between each
// import group, a newline is inserted, and within each import group, a
// lexicographic sort based on ASCII value is performed.
static void sortJavaImports(const FormatStyle &Style,
                            const SmallVectorImpl<JavaImportDirective> &Imports,
                            ArrayRef<tooling::Range> Ranges, StringRef FileName,
                            StringRef Code, tooling::Replacements &Replaces) {
  unsigned ImportsBeginOffset = Imports.front().Offset;
  unsigned ImportsEndOffset =
      Imports.back().Offset + Imports.back().Text.size();
  unsigned ImportsBlockSize = ImportsEndOffset - ImportsBeginOffset;
  if (!affectsRange(Ranges, ImportsBeginOffset, ImportsEndOffset))
    return;

  SmallVector<unsigned, 16> Indices =
      llvm::to_vector<16>(llvm::seq<unsigned>(0, Imports.size()));
  SmallVector<unsigned, 16> JavaImportGroups;
  JavaImportGroups.reserve(Imports.size());
  for (const JavaImportDirective &Import : Imports)
    JavaImportGroups.push_back(findJavaImportGroup(Style, Import.Identifier));

  bool StaticImportAfterNormalImport =
      Style.SortJavaStaticImport == FormatStyle::SJSIO_After;
  llvm::sort(Indices, [&](unsigned LHSI, unsigned RHSI) {
    // Negating IsStatic to push static imports above non-static imports.
    return std::make_tuple(!Imports[LHSI].IsStatic ^
                               StaticImportAfterNormalImport,
                           JavaImportGroups[LHSI], Imports[LHSI].Identifier) <
           std::make_tuple(!Imports[RHSI].IsStatic ^
                               StaticImportAfterNormalImport,
                           JavaImportGroups[RHSI], Imports[RHSI].Identifier);
  });

  // Deduplicate imports.
  Indices.erase(std::unique(Indices.begin(), Indices.end(),
                            [&](unsigned LHSI, unsigned RHSI) {
                              return Imports[LHSI].Text == Imports[RHSI].Text;
                            }),
                Indices.end());

  bool CurrentIsStatic = Imports[Indices.front()].IsStatic;
  unsigned CurrentImportGroup = JavaImportGroups[Indices.front()];

  std::string result;
  for (unsigned Index : Indices) {
    if (!result.empty()) {
      result += "\n";
      if (CurrentIsStatic != Imports[Index].IsStatic ||
          CurrentImportGroup != JavaImportGroups[Index])
        result += "\n";
    }
    for (StringRef CommentLine : Imports[Index].AssociatedCommentLines) {
      result += CommentLine;
      result += "\n";
    }
    result += Imports[Index].Text;
    CurrentIsStatic = Imports[Index].IsStatic;
    CurrentImportGroup = JavaImportGroups[Index];
  }

  // If the imports are out of order, we generate a single replacement fixing
  // the entire block. Otherwise, no replacement is generated.
  if (replaceCRLF(result) == replaceCRLF(std::string(Code.substr(
                                 Imports.front().Offset, ImportsBlockSize))))
    return;

  auto Err = Replaces.add(tooling::Replacement(FileName, Imports.front().Offset,
                                               ImportsBlockSize, result));
  // FIXME: better error handling. For now, just skip the replacement for the
  // release version.
  if (Err) {
    llvm::errs() << llvm::toString(std::move(Err)) << "\n";
    assert(false);
  }
}

namespace {

const char JavaImportRegexPattern[] =
    "^[\t ]*import[\t ]+(static[\t ]*)?([^\t ]*)[\t ]*;";

} // anonymous namespace

tooling::Replacements sortJavaImports(const FormatStyle &Style, StringRef Code,
                                      ArrayRef<tooling::Range> Ranges,
                                      StringRef FileName,
                                      tooling::Replacements &Replaces) {
  unsigned Prev = 0;
  unsigned SearchFrom = 0;
  llvm::Regex ImportRegex(JavaImportRegexPattern);
  SmallVector<StringRef, 4> Matches;
  SmallVector<JavaImportDirective, 16> ImportsInBlock;
  std::vector<StringRef> AssociatedCommentLines;

  bool FormattingOff = false;

  for (;;) {
    auto Pos = Code.find('\n', SearchFrom);
    StringRef Line =
        Code.substr(Prev, (Pos != StringRef::npos ? Pos : Code.size()) - Prev);

    StringRef Trimmed = Line.trim();
    if (Trimmed == "// clang-format off")
      FormattingOff = true;
    else if (Trimmed == "// clang-format on")
      FormattingOff = false;

    if (ImportRegex.match(Line, &Matches)) {
      if (FormattingOff) {
        // If at least one import line has formatting turned off, turn off
        // formatting entirely.
        return Replaces;
      }
      StringRef Static = Matches[1];
      StringRef Identifier = Matches[2];
      bool IsStatic = false;
      if (Static.contains("static"))
        IsStatic = true;
      ImportsInBlock.push_back(
          {Identifier, Line, Prev, AssociatedCommentLines, IsStatic});
      AssociatedCommentLines.clear();
    } else if (Trimmed.size() > 0 && !ImportsInBlock.empty()) {
      // Associating comments within the imports with the nearest import below
      AssociatedCommentLines.push_back(Line);
    }
    Prev = Pos + 1;
    if (Pos == StringRef::npos || Pos + 1 == Code.size())
      break;
    SearchFrom = Pos + 1;
  }
  if (!ImportsInBlock.empty())
    sortJavaImports(Style, ImportsInBlock, Ranges, FileName, Code, Replaces);
  return Replaces;
}

bool isMpegTS(StringRef Code) {
  // MPEG transport streams use the ".ts" file extension. clang-format should
  // not attempt to format those. MPEG TS' frame format starts with 0x47 every
  // 189 bytes - detect that and return.
  return Code.size() > 188 && Code[0] == 0x47 && Code[188] == 0x47;
}

bool isLikelyXml(StringRef Code) { return Code.ltrim().startswith("<"); }

tooling::Replacements sortIncludes(const FormatStyle &Style, StringRef Code,
                                   ArrayRef<tooling::Range> Ranges,
                                   StringRef FileName, unsigned *Cursor) {
  tooling::Replacements Replaces;
  if (!Style.SortIncludes || Style.DisableFormat)
    return Replaces;
  if (isLikelyXml(Code))
    return Replaces;
  if (Style.Language == FormatStyle::LanguageKind::LK_JavaScript &&
      isMpegTS(Code))
    return Replaces;
  if (Style.Language == FormatStyle::LanguageKind::LK_JavaScript)
    return sortJavaScriptImports(Style, Code, Ranges, FileName);
  if (Style.Language == FormatStyle::LanguageKind::LK_Java)
    return sortJavaImports(Style, Code, Ranges, FileName, Replaces);
  sortCppIncludes(Style, Code, Ranges, FileName, Replaces, Cursor);
  return Replaces;
}

template <typename T>
static llvm::Expected<tooling::Replacements>
processReplacements(T ProcessFunc, StringRef Code,
                    const tooling::Replacements &Replaces,
                    const FormatStyle &Style) {
  if (Replaces.empty())
    return tooling::Replacements();

  auto NewCode = applyAllReplacements(Code, Replaces);
  if (!NewCode)
    return NewCode.takeError();
  std::vector<tooling::Range> ChangedRanges = Replaces.getAffectedRanges();
  StringRef FileName = Replaces.begin()->getFilePath();

  tooling::Replacements FormatReplaces =
      ProcessFunc(Style, *NewCode, ChangedRanges, FileName);

  return Replaces.merge(FormatReplaces);
}

llvm::Expected<tooling::Replacements>
formatReplacements(StringRef Code, const tooling::Replacements &Replaces,
                   const FormatStyle &Style) {
  // We need to use lambda function here since there are two versions of
  // `sortIncludes`.
  auto SortIncludes = [](const FormatStyle &Style, StringRef Code,
                         std::vector<tooling::Range> Ranges,
                         StringRef FileName) -> tooling::Replacements {
    return sortIncludes(Style, Code, Ranges, FileName);
  };
  auto SortedReplaces =
      processReplacements(SortIncludes, Code, Replaces, Style);
  if (!SortedReplaces)
    return SortedReplaces.takeError();

  // We need to use lambda function here since there are two versions of
  // `reformat`.
  auto Reformat = [](const FormatStyle &Style, StringRef Code,
                     std::vector<tooling::Range> Ranges,
                     StringRef FileName) -> tooling::Replacements {
    return reformat(Style, Code, Ranges, FileName);
  };
  return processReplacements(Reformat, Code, *SortedReplaces, Style);
}

namespace {

inline bool isHeaderInsertion(const tooling::Replacement &Replace) {
  return Replace.getOffset() == UINT_MAX && Replace.getLength() == 0 &&
         llvm::Regex(CppIncludeRegexPattern)
             .match(Replace.getReplacementText());
}

inline bool isHeaderDeletion(const tooling::Replacement &Replace) {
  return Replace.getOffset() == UINT_MAX && Replace.getLength() == 1;
}

// FIXME: insert empty lines between newly created blocks.
tooling::Replacements
fixCppIncludeInsertions(StringRef Code, const tooling::Replacements &Replaces,
                        const FormatStyle &Style) {
  if (!Style.isCpp())
    return Replaces;

  tooling::Replacements HeaderInsertions;
  std::set<llvm::StringRef> HeadersToDelete;
  tooling::Replacements Result;
  for (const auto &R : Replaces) {
    if (isHeaderInsertion(R)) {
      // Replacements from \p Replaces must be conflict-free already, so we can
      // simply consume the error.
      llvm::consumeError(HeaderInsertions.add(R));
    } else if (isHeaderDeletion(R)) {
      HeadersToDelete.insert(R.getReplacementText());
    } else if (R.getOffset() == UINT_MAX) {
      llvm::errs() << "Insertions other than header #include insertion are "
                      "not supported! "
                   << R.getReplacementText() << "\n";
    } else {
      llvm::consumeError(Result.add(R));
    }
  }
  if (HeaderInsertions.empty() && HeadersToDelete.empty())
    return Replaces;

  StringRef FileName = Replaces.begin()->getFilePath();
  tooling::HeaderIncludes Includes(FileName, Code, Style.IncludeStyle);

  for (const auto &Header : HeadersToDelete) {
    tooling::Replacements Replaces =
        Includes.remove(Header.trim("\"<>"), Header.startswith("<"));
    for (const auto &R : Replaces) {
      auto Err = Result.add(R);
      if (Err) {
        // Ignore the deletion on conflict.
        llvm::errs() << "Failed to add header deletion replacement for "
                     << Header << ": " << llvm::toString(std::move(Err))
                     << "\n";
      }
    }
  }

  llvm::Regex IncludeRegex = llvm::Regex(CppIncludeRegexPattern);
  llvm::SmallVector<StringRef, 4> Matches;
  for (const auto &R : HeaderInsertions) {
    auto IncludeDirective = R.getReplacementText();
    bool Matched = IncludeRegex.match(IncludeDirective, &Matches);
    assert(Matched && "Header insertion replacement must have replacement text "
                      "'#include ...'");
    (void)Matched;
    auto IncludeName = Matches[2];
    auto Replace =
        Includes.insert(IncludeName.trim("\"<>"), IncludeName.startswith("<"));
    if (Replace) {
      auto Err = Result.add(*Replace);
      if (Err) {
        llvm::consumeError(std::move(Err));
        unsigned NewOffset =
            Result.getShiftedCodePosition(Replace->getOffset());
        auto Shifted = tooling::Replacement(FileName, NewOffset, 0,
                                            Replace->getReplacementText());
        Result = Result.merge(tooling::Replacements(Shifted));
      }
    }
  }
  return Result;
}

} // anonymous namespace

llvm::Expected<tooling::Replacements>
cleanupAroundReplacements(StringRef Code, const tooling::Replacements &Replaces,
                          const FormatStyle &Style) {
  // We need to use lambda function here since there are two versions of
  // `cleanup`.
  auto Cleanup = [](const FormatStyle &Style, StringRef Code,
                    std::vector<tooling::Range> Ranges,
                    StringRef FileName) -> tooling::Replacements {
    return cleanup(Style, Code, Ranges, FileName);
  };
  // Make header insertion replacements insert new headers into correct blocks.
  tooling::Replacements NewReplaces =
      fixCppIncludeInsertions(Code, Replaces, Style);
  return processReplacements(Cleanup, Code, NewReplaces, Style);
}

namespace internal {
std::pair<tooling::Replacements, unsigned>
reformat(const FormatStyle &Style, StringRef Code,
         ArrayRef<tooling::Range> Ranges, unsigned FirstStartColumn,
         unsigned NextStartColumn, unsigned LastStartColumn, StringRef FileName,
         FormattingAttemptStatus *Status) {
  FormatStyle Expanded = Style;
  expandPresetsBraceWrapping(Expanded);
  expandPresetsSpaceBeforeParens(Expanded);
  switch (Expanded.RequiresClausePosition) {
  case FormatStyle::RCPS_SingleLine:
  case FormatStyle::RCPS_WithPreceding:
    Expanded.IndentRequiresClause = false;
    break;
  default:
    break;
  }

  if (Expanded.DisableFormat)
    return {tooling::Replacements(), 0};
  if (isLikelyXml(Code))
    return {tooling::Replacements(), 0};
  if (Expanded.Language == FormatStyle::LK_JavaScript && isMpegTS(Code))
    return {tooling::Replacements(), 0};

  // JSON only needs the formatting passing.
  if (Style.isJson()) {
    std::vector<tooling::Range> Ranges(1, tooling::Range(0, Code.size()));
    auto Env = Environment::make(Code, FileName, Ranges, FirstStartColumn,
                                 NextStartColumn, LastStartColumn);
    if (!Env)
      return {};
    // Perform the actual formatting pass.
    tooling::Replacements Replaces =
        Formatter(*Env, Style, Status).process().first;
    // add a replacement to remove the "x = " from the result.
    if (!Replaces.add(tooling::Replacement(FileName, 0, 4, ""))) {
      // apply the reformatting changes and the removal of "x = ".
      if (applyAllReplacements(Code, Replaces))
        return {Replaces, 0};
    }
    return {tooling::Replacements(), 0};
  }

  typedef std::function<std::pair<tooling::Replacements, unsigned>(
      const Environment &)>
      AnalyzerPass;
  SmallVector<AnalyzerPass, 8> Passes;

<<<<<<< HEAD
#ifdef SYCLomatic_CUSTOMIZATION
  if (formatRangeGetter() == FormatRange::all) {
#endif // SYCLomatic_CUSTOMIZATION
  if (Style.isCpp() && Style.QualifierAlignment != FormatStyle::QAS_Leave) {
    Passes.emplace_back([&](const Environment &Env) {
      return QualifierAlignmentFixer(Env, Expanded, Code, Ranges,
                                     FirstStartColumn, NextStartColumn,
                                     LastStartColumn, FileName)
          .process();
    });
  }
=======
  if (Style.isCpp()) {
    if (Style.QualifierAlignment != FormatStyle::QAS_Leave) {
      Passes.emplace_back([&](const Environment &Env) {
        return QualifierAlignmentFixer(Env, Expanded, Code, Ranges,
                                       FirstStartColumn, NextStartColumn,
                                       LastStartColumn, FileName)
            .process();
      });
    }
>>>>>>> 2d471ea4

    if (Style.InsertBraces)
      Passes.emplace_back([&](const Environment &Env) {
        return BracesInserter(Env, Expanded).process();
      });

    if (Style.RemoveBracesLLVM)
      Passes.emplace_back([&](const Environment &Env) {
        return BracesRemover(Env, Expanded).process();
      });

    if (Style.FixNamespaceComments)
      Passes.emplace_back([&](const Environment &Env) {
        return NamespaceEndCommentsFixer(Env, Expanded).process();
      });

    if (Style.SortUsingDeclarations)
      Passes.emplace_back([&](const Environment &Env) {
        return UsingDeclarationsSorter(Env, Expanded).process();
      });
  }

  if (Style.SeparateDefinitionBlocks != FormatStyle::SDS_Leave)
    Passes.emplace_back([&](const Environment &Env) {
      return DefinitionBlockSeparator(Env, Expanded).process();
    });

  if (Style.isJavaScript() && Style.JavaScriptQuotes != FormatStyle::JSQS_Leave)
    Passes.emplace_back([&](const Environment &Env) {
      return JavaScriptRequoter(Env, Expanded).process();
    });
#ifdef SYCLomatic_CUSTOMIZATION
  }
#endif // SYCLomatic_CUSTOMIZATION

  Passes.emplace_back([&](const Environment &Env) {
    return Formatter(Env, Expanded, Status).process();
  });

  if (Style.isJavaScript() &&
      Style.InsertTrailingCommas == FormatStyle::TCS_Wrapped)
    Passes.emplace_back([&](const Environment &Env) {
      return TrailingCommaInserter(Env, Expanded).process();
    });

  auto Env = Environment::make(Code, FileName, Ranges, FirstStartColumn,
                               NextStartColumn, LastStartColumn);
  if (!Env)
    return {};
  llvm::Optional<std::string> CurrentCode = None;
  tooling::Replacements Fixes;
  unsigned Penalty = 0;
  for (size_t I = 0, E = Passes.size(); I < E; ++I) {
    std::pair<tooling::Replacements, unsigned> PassFixes = Passes[I](*Env);
    auto NewCode = applyAllReplacements(
        CurrentCode ? StringRef(*CurrentCode) : Code, PassFixes.first);
    if (NewCode) {
      Fixes = Fixes.merge(PassFixes.first);
      Penalty += PassFixes.second;
      if (I + 1 < E) {
        CurrentCode = std::move(*NewCode);
        Env = Environment::make(
            *CurrentCode, FileName,
            tooling::calculateRangesAfterReplacements(Fixes, Ranges),
            FirstStartColumn, NextStartColumn, LastStartColumn);
        if (!Env)
          return {};
      }
    }
  }

  return {Fixes, Penalty};
}
} // namespace internal

tooling::Replacements reformat(const FormatStyle &Style, StringRef Code,
                               ArrayRef<tooling::Range> Ranges,
                               StringRef FileName,
                               FormattingAttemptStatus *Status) {
  return internal::reformat(Style, Code, Ranges,
                            /*FirstStartColumn=*/0,
                            /*NextStartColumn=*/0,
                            /*LastStartColumn=*/0, FileName, Status)
      .first;
}

tooling::Replacements cleanup(const FormatStyle &Style, StringRef Code,
                              ArrayRef<tooling::Range> Ranges,
                              StringRef FileName) {
  // cleanups only apply to C++ (they mostly concern ctor commas etc.)
  if (Style.Language != FormatStyle::LK_Cpp)
    return tooling::Replacements();
  auto Env = Environment::make(Code, FileName, Ranges);
  if (!Env)
    return {};
  return Cleaner(*Env, Style).process().first;
}

tooling::Replacements reformat(const FormatStyle &Style, StringRef Code,
                               ArrayRef<tooling::Range> Ranges,
                               StringRef FileName, bool *IncompleteFormat) {
  FormattingAttemptStatus Status;
  auto Result = reformat(Style, Code, Ranges, FileName, &Status);
  if (!Status.FormatComplete)
    *IncompleteFormat = true;
  return Result;
}

tooling::Replacements fixNamespaceEndComments(const FormatStyle &Style,
                                              StringRef Code,
                                              ArrayRef<tooling::Range> Ranges,
                                              StringRef FileName) {
  auto Env = Environment::make(Code, FileName, Ranges);
  if (!Env)
    return {};
  return NamespaceEndCommentsFixer(*Env, Style).process().first;
}

tooling::Replacements separateDefinitionBlocks(const FormatStyle &Style,
                                               StringRef Code,
                                               ArrayRef<tooling::Range> Ranges,
                                               StringRef FileName) {
  auto Env = Environment::make(Code, FileName, Ranges);
  if (!Env)
    return {};
  return DefinitionBlockSeparator(*Env, Style).process().first;
}

tooling::Replacements sortUsingDeclarations(const FormatStyle &Style,
                                            StringRef Code,
                                            ArrayRef<tooling::Range> Ranges,
                                            StringRef FileName) {
  auto Env = Environment::make(Code, FileName, Ranges);
  if (!Env)
    return {};
  return UsingDeclarationsSorter(*Env, Style).process().first;
}

LangOptions getFormattingLangOpts(const FormatStyle &Style) {
  LangOptions LangOpts;

  FormatStyle::LanguageStandard LexingStd = Style.Standard;
  if (LexingStd == FormatStyle::LS_Auto)
    LexingStd = FormatStyle::LS_Latest;
  if (LexingStd == FormatStyle::LS_Latest)
    LexingStd = FormatStyle::LS_Cpp20;
  LangOpts.CPlusPlus = 1;
  LangOpts.CPlusPlus11 = LexingStd >= FormatStyle::LS_Cpp11;
  LangOpts.CPlusPlus14 = LexingStd >= FormatStyle::LS_Cpp14;
  LangOpts.CPlusPlus17 = LexingStd >= FormatStyle::LS_Cpp17;
  LangOpts.CPlusPlus20 = LexingStd >= FormatStyle::LS_Cpp20;
  LangOpts.Char8 = LexingStd >= FormatStyle::LS_Cpp20;
  // Turning on digraphs in standards before C++0x is error-prone, because e.g.
  // the sequence "<::" will be unconditionally treated as "[:".
  // Cf. Lexer::LexTokenInternal.
  LangOpts.Digraphs = LexingStd >= FormatStyle::LS_Cpp11;

  LangOpts.LineComment = 1;
  bool AlternativeOperators = Style.isCpp();
  LangOpts.CXXOperatorNames = AlternativeOperators ? 1 : 0;
  LangOpts.Bool = 1;
  LangOpts.ObjC = 1;
  LangOpts.MicrosoftExt = 1;    // To get kw___try, kw___finally.
  LangOpts.DeclSpecKeyword = 1; // To get __declspec.
  LangOpts.C99 = 1; // To get kw_restrict for non-underscore-prefixed restrict.
  return LangOpts;
}

const char *StyleOptionHelpDescription =
    "Coding style, currently supports:\n"
    "  LLVM, GNU, Google, Chromium, Microsoft, Mozilla, WebKit.\n"
    "Use -style=file to load style configuration from\n"
    ".clang-format file located in one of the parent\n"
    "directories of the source file (or current\n"
    "directory for stdin).\n"
    "Use -style=file:<format_file_path> to explicitly specify\n"
    "the configuration file.\n"
    "Use -style=\"{key: value, ...}\" to set specific\n"
    "parameters, e.g.:\n"
    "  -style=\"{BasedOnStyle: llvm, IndentWidth: 8}\"";

static FormatStyle::LanguageKind getLanguageByFileName(StringRef FileName) {
  if (FileName.endswith(".java"))
    return FormatStyle::LK_Java;
  if (FileName.endswith_insensitive(".js") ||
      FileName.endswith_insensitive(".mjs") ||
      FileName.endswith_insensitive(".ts"))
    return FormatStyle::LK_JavaScript; // (module) JavaScript or TypeScript.
  if (FileName.endswith(".m") || FileName.endswith(".mm"))
    return FormatStyle::LK_ObjC;
  if (FileName.endswith_insensitive(".proto") ||
      FileName.endswith_insensitive(".protodevel"))
    return FormatStyle::LK_Proto;
  if (FileName.endswith_insensitive(".textpb") ||
      FileName.endswith_insensitive(".pb.txt") ||
      FileName.endswith_insensitive(".textproto") ||
      FileName.endswith_insensitive(".asciipb"))
    return FormatStyle::LK_TextProto;
  if (FileName.endswith_insensitive(".td"))
    return FormatStyle::LK_TableGen;
  if (FileName.endswith_insensitive(".cs"))
    return FormatStyle::LK_CSharp;
  if (FileName.endswith_insensitive(".json"))
    return FormatStyle::LK_Json;
  return FormatStyle::LK_Cpp;
}

FormatStyle::LanguageKind guessLanguage(StringRef FileName, StringRef Code) {
  const auto GuessedLanguage = getLanguageByFileName(FileName);
  if (GuessedLanguage == FormatStyle::LK_Cpp) {
    auto Extension = llvm::sys::path::extension(FileName);
    // If there's no file extension (or it's .h), we need to check the contents
    // of the code to see if it contains Objective-C.
    if (Extension.empty() || Extension == ".h") {
      auto NonEmptyFileName = FileName.empty() ? "guess.h" : FileName;
      Environment Env(Code, NonEmptyFileName, /*Ranges=*/{});
      ObjCHeaderStyleGuesser Guesser(Env, getLLVMStyle());
      Guesser.process();
      if (Guesser.isObjC())
        return FormatStyle::LK_ObjC;
    }
  }
  return GuessedLanguage;
}

const char *DefaultFormatStyle = "file";

const char *DefaultFallbackStyle = "LLVM";

llvm::ErrorOr<std::unique_ptr<llvm::MemoryBuffer>>
loadAndParseConfigFile(StringRef ConfigFile, llvm::vfs::FileSystem *FS,
                       FormatStyle *Style, bool AllowUnknownOptions) {
  llvm::ErrorOr<std::unique_ptr<llvm::MemoryBuffer>> Text =
      FS->getBufferForFile(ConfigFile.str());
  if (auto EC = Text.getError())
    return EC;
  if (auto EC = parseConfiguration(*Text.get(), Style, AllowUnknownOptions))
    return EC;
  return Text;
}

llvm::Expected<FormatStyle> getStyle(StringRef StyleName, StringRef FileName,
                                     StringRef FallbackStyleName,
                                     StringRef Code, llvm::vfs::FileSystem *FS,
                                     bool AllowUnknownOptions) {
  if (!FS)
    FS = llvm::vfs::getRealFileSystem().get();
#ifdef SYCLomatic_CUSTOMIZATION
  FormatStyle Style = getLLVMStyle(FormatStyle::LanguageKind::LK_Cpp);
  FormatStyle FallbackStyle = getNoStyle();
  // Default fallback style is LLVM
  getPredefinedStyle(DefaultFallbackStyle, Style.Language, &FallbackStyle);
#else
  FormatStyle Style = getLLVMStyle(guessLanguage(FileName, Code));

  FormatStyle FallbackStyle = getNoStyle();
  if (!getPredefinedStyle(FallbackStyleName, Style.Language, &FallbackStyle))
    return make_string_error("Invalid fallback style \"" + FallbackStyleName);
#endif // SYCLomatic_CUSTOMIZATION

  llvm::SmallVector<std::unique_ptr<llvm::MemoryBuffer>, 1>
      ChildFormatTextToApply;

  if (StyleName.startswith("{")) {
    // Parse YAML/JSON style from the command line.
    StringRef Source = "<command-line>";
    if (std::error_code ec =
            parseConfiguration(llvm::MemoryBufferRef(StyleName, Source), &Style,
                               AllowUnknownOptions))
      return make_string_error("Error parsing -style: " + ec.message());
    if (Style.InheritsParentConfig)
      ChildFormatTextToApply.emplace_back(
          llvm::MemoryBuffer::getMemBuffer(StyleName, Source, false));
    else
      return Style;
  }

  // User provided clang-format file using -style=file:path/to/format/file.
  if (!Style.InheritsParentConfig &&
      StyleName.startswith_insensitive("file:")) {
    auto ConfigFile = StyleName.substr(5);
    llvm::ErrorOr<std::unique_ptr<llvm::MemoryBuffer>> Text =
        loadAndParseConfigFile(ConfigFile, FS, &Style, AllowUnknownOptions);
    if (auto EC = Text.getError())
      return make_string_error("Error reading " + ConfigFile + ": " +
                               EC.message());

    LLVM_DEBUG(llvm::dbgs()
               << "Using configuration file " << ConfigFile << "\n");

    if (!Style.InheritsParentConfig)
      return Style;

    // Search for parent configs starting from the parent directory of
    // ConfigFile.
    FileName = ConfigFile;
    ChildFormatTextToApply.emplace_back(std::move(*Text));
  }

  // If the style inherits the parent configuration it is a command line
  // configuration, which wants to inherit, so we have to skip the check of the
  // StyleName.
  if (!Style.InheritsParentConfig && !StyleName.equals_insensitive("file")) {
    if (!getPredefinedStyle(StyleName, Style.Language, &Style))
#ifdef SYCLomatic_CUSTOMIZATION
      return make_string_error("Invalid value for --format-style");
#else
      return make_string_error("Invalid value for -style");
#endif // SYCLomatic_CUSTOMIZATION
    if (!Style.InheritsParentConfig)
      return Style;
  }

  // Reset possible inheritance
  Style.InheritsParentConfig = false;

  // Look for .clang-format/_clang-format file in the file's parent directories.
  SmallString<128> UnsuitableConfigFiles;
  SmallString<128> Path(FileName);
  if (std::error_code EC = FS->makeAbsolute(Path))
    return make_string_error(EC.message());

  llvm::SmallVector<std::string, 2> FilesToLookFor;
  FilesToLookFor.push_back(".clang-format");
  FilesToLookFor.push_back("_clang-format");

  auto dropDiagnosticHandler = [](const llvm::SMDiagnostic &, void *) {};

  auto applyChildFormatTexts = [&](FormatStyle *Style) {
    for (const auto &MemBuf : llvm::reverse(ChildFormatTextToApply)) {
      auto EC = parseConfiguration(*MemBuf, Style, AllowUnknownOptions,
                                   dropDiagnosticHandler);
      // It was already correctly parsed.
      assert(!EC);
      static_cast<void>(EC);
    }
  };

  for (StringRef Directory = Path; !Directory.empty();
       Directory = llvm::sys::path::parent_path(Directory)) {

    auto Status = FS->status(Directory);
    if (!Status ||
        Status->getType() != llvm::sys::fs::file_type::directory_file)
      continue;

    for (const auto &F : FilesToLookFor) {
      SmallString<128> ConfigFile(Directory);

      llvm::sys::path::append(ConfigFile, F);
      LLVM_DEBUG(llvm::dbgs() << "Trying " << ConfigFile << "...\n");

      Status = FS->status(ConfigFile.str());

      if (Status &&
          (Status->getType() == llvm::sys::fs::file_type::regular_file)) {
        llvm::ErrorOr<std::unique_ptr<llvm::MemoryBuffer>> Text =
            loadAndParseConfigFile(ConfigFile, FS, &Style, AllowUnknownOptions);
        if (auto EC = Text.getError()) {
          if (EC == ParseError::Unsuitable) {
            if (!UnsuitableConfigFiles.empty())
              UnsuitableConfigFiles.append(", ");
            UnsuitableConfigFiles.append(ConfigFile);
            continue;
          }
          return make_string_error("Error reading " + ConfigFile + ": " +
                                   EC.message());
        }
        LLVM_DEBUG(llvm::dbgs()
                   << "Using configuration file " << ConfigFile << "\n");

        if (!Style.InheritsParentConfig) {
          if (ChildFormatTextToApply.empty())
            return Style;

          LLVM_DEBUG(llvm::dbgs() << "Applying child configurations\n");
          applyChildFormatTexts(&Style);

          return Style;
        }

        LLVM_DEBUG(llvm::dbgs() << "Inherits parent configuration\n");

        // Reset inheritance of style
        Style.InheritsParentConfig = false;

        ChildFormatTextToApply.emplace_back(std::move(*Text));

        // Breaking out of the inner loop, since we don't want to parse
        // .clang-format AND _clang-format, if both exist. Then we continue the
        // inner loop (parent directories) in search for the parent
        // configuration.
        break;
      }
    }
  }
  if (!UnsuitableConfigFiles.empty())
    return make_string_error("Configuration file(s) do(es) not support " +
                             getLanguageName(Style.Language) + ": " +
                             UnsuitableConfigFiles);

  if (!ChildFormatTextToApply.empty()) {
    LLVM_DEBUG(llvm::dbgs()
               << "Applying child configurations on fallback style\n");
    applyChildFormatTexts(&FallbackStyle);
  }

  return FallbackStyle;
}

} // namespace format
} // namespace clang<|MERGE_RESOLUTION|>--- conflicted
+++ resolved
@@ -3227,19 +3227,9 @@
       AnalyzerPass;
   SmallVector<AnalyzerPass, 8> Passes;
 
-<<<<<<< HEAD
 #ifdef SYCLomatic_CUSTOMIZATION
   if (formatRangeGetter() == FormatRange::all) {
 #endif // SYCLomatic_CUSTOMIZATION
-  if (Style.isCpp() && Style.QualifierAlignment != FormatStyle::QAS_Leave) {
-    Passes.emplace_back([&](const Environment &Env) {
-      return QualifierAlignmentFixer(Env, Expanded, Code, Ranges,
-                                     FirstStartColumn, NextStartColumn,
-                                     LastStartColumn, FileName)
-          .process();
-    });
-  }
-=======
   if (Style.isCpp()) {
     if (Style.QualifierAlignment != FormatStyle::QAS_Leave) {
       Passes.emplace_back([&](const Environment &Env) {
@@ -3249,7 +3239,6 @@
             .process();
       });
     }
->>>>>>> 2d471ea4
 
     if (Style.InsertBraces)
       Passes.emplace_back([&](const Environment &Env) {
