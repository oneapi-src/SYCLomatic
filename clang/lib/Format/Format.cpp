//===--- Format.cpp - Format C++ code -------------------------------------===//
//
// Part of the LLVM Project, under the Apache License v2.0 with LLVM Exceptions.
// See https://llvm.org/LICENSE.txt for license information.
// SPDX-License-Identifier: Apache-2.0 WITH LLVM-exception
//
//===----------------------------------------------------------------------===//
///
/// \file
/// This file implements functions declared in Format.h. This will be
/// split into separate files as we go.
///
//===----------------------------------------------------------------------===//

#include "clang/Format/Format.h"
#include "AffectedRangeManager.h"
#include "BreakableToken.h"
#include "ContinuationIndenter.h"
#include "DefinitionBlockSeparator.h"
#include "FormatInternal.h"
#include "FormatToken.h"
#include "FormatTokenLexer.h"
#include "NamespaceEndCommentsFixer.h"
#include "QualifierAlignmentFixer.h"
#include "SortJavaScriptImports.h"
#include "TokenAnalyzer.h"
#include "TokenAnnotator.h"
#include "UnwrappedLineFormatter.h"
#include "UnwrappedLineParser.h"
#include "UsingDeclarationsSorter.h"
#include "WhitespaceManager.h"
#include "clang/Basic/Diagnostic.h"
#include "clang/Basic/DiagnosticOptions.h"
#include "clang/Basic/SourceManager.h"
#include "clang/Lex/Lexer.h"
#include "clang/Tooling/Inclusions/HeaderIncludes.h"
#include "llvm/ADT/STLExtras.h"
#include "llvm/ADT/Sequence.h"
#include "llvm/ADT/StringRef.h"
#include "llvm/Support/Allocator.h"
#include "llvm/Support/Debug.h"
#include "llvm/Support/Path.h"
#include "llvm/Support/Regex.h"
#include "llvm/Support/VirtualFileSystem.h"
#include "llvm/Support/YAMLTraits.h"
#include <algorithm>
#include <memory>
#include <mutex>
#include <string>
#include <unordered_map>
#ifdef SYCLomatic_CUSTOMIZATION
#include <functional>
#endif // SYCLomatic_CUSTOMIZATION

#define DEBUG_TYPE "format-formatter"

using clang::format::FormatStyle;

#ifdef SYCLomatic_CUSTOMIZATION
namespace clang {
namespace format {
std::function<FormatRange()> formatRangeGetter = nullptr;
void setFormatRangeGetterHandler(std::function<FormatRange()> Getter) {
  formatRangeGetter = Getter;
}
bool BlockLevelFormatFlag = false;
} // namespace format
} // namespace clang
#endif // SYCLomatic_CUSTOMIZATION
LLVM_YAML_IS_SEQUENCE_VECTOR(clang::format::FormatStyle::RawStringFormat)

namespace llvm {
namespace yaml {
template <> struct ScalarEnumerationTraits<FormatStyle::LanguageKind> {
  static void enumeration(IO &IO, FormatStyle::LanguageKind &Value) {
    IO.enumCase(Value, "Cpp", FormatStyle::LK_Cpp);
    IO.enumCase(Value, "Java", FormatStyle::LK_Java);
    IO.enumCase(Value, "JavaScript", FormatStyle::LK_JavaScript);
    IO.enumCase(Value, "ObjC", FormatStyle::LK_ObjC);
    IO.enumCase(Value, "Proto", FormatStyle::LK_Proto);
    IO.enumCase(Value, "TableGen", FormatStyle::LK_TableGen);
    IO.enumCase(Value, "TextProto", FormatStyle::LK_TextProto);
    IO.enumCase(Value, "CSharp", FormatStyle::LK_CSharp);
    IO.enumCase(Value, "Json", FormatStyle::LK_Json);
  }
};

template <> struct ScalarEnumerationTraits<FormatStyle::LanguageStandard> {
  static void enumeration(IO &IO, FormatStyle::LanguageStandard &Value) {
    IO.enumCase(Value, "c++03", FormatStyle::LS_Cpp03);
    IO.enumCase(Value, "C++03", FormatStyle::LS_Cpp03); // Legacy alias
    IO.enumCase(Value, "Cpp03", FormatStyle::LS_Cpp03); // Legacy alias

    IO.enumCase(Value, "c++11", FormatStyle::LS_Cpp11);
    IO.enumCase(Value, "C++11", FormatStyle::LS_Cpp11); // Legacy alias

    IO.enumCase(Value, "c++14", FormatStyle::LS_Cpp14);
    IO.enumCase(Value, "c++17", FormatStyle::LS_Cpp17);
    IO.enumCase(Value, "c++20", FormatStyle::LS_Cpp20);

    IO.enumCase(Value, "Latest", FormatStyle::LS_Latest);
    IO.enumCase(Value, "Cpp11", FormatStyle::LS_Latest); // Legacy alias
    IO.enumCase(Value, "Auto", FormatStyle::LS_Auto);
  }
};

template <>
struct ScalarEnumerationTraits<FormatStyle::LambdaBodyIndentationKind> {
  static void enumeration(IO &IO,
                          FormatStyle::LambdaBodyIndentationKind &Value) {
    IO.enumCase(Value, "Signature", FormatStyle::LBI_Signature);
    IO.enumCase(Value, "OuterScope", FormatStyle::LBI_OuterScope);
  }
};

template <> struct ScalarEnumerationTraits<FormatStyle::UseTabStyle> {
  static void enumeration(IO &IO, FormatStyle::UseTabStyle &Value) {
    IO.enumCase(Value, "Never", FormatStyle::UT_Never);
    IO.enumCase(Value, "false", FormatStyle::UT_Never);
    IO.enumCase(Value, "Always", FormatStyle::UT_Always);
    IO.enumCase(Value, "true", FormatStyle::UT_Always);
    IO.enumCase(Value, "ForIndentation", FormatStyle::UT_ForIndentation);
    IO.enumCase(Value, "ForContinuationAndIndentation",
                FormatStyle::UT_ForContinuationAndIndentation);
    IO.enumCase(Value, "AlignWithSpaces", FormatStyle::UT_AlignWithSpaces);
  }
};

template <> struct ScalarEnumerationTraits<FormatStyle::JavaScriptQuoteStyle> {
  static void enumeration(IO &IO, FormatStyle::JavaScriptQuoteStyle &Value) {
    IO.enumCase(Value, "Leave", FormatStyle::JSQS_Leave);
    IO.enumCase(Value, "Single", FormatStyle::JSQS_Single);
    IO.enumCase(Value, "Double", FormatStyle::JSQS_Double);
  }
};

template <> struct ScalarEnumerationTraits<FormatStyle::ShortBlockStyle> {
  static void enumeration(IO &IO, FormatStyle::ShortBlockStyle &Value) {
    IO.enumCase(Value, "Never", FormatStyle::SBS_Never);
    IO.enumCase(Value, "false", FormatStyle::SBS_Never);
    IO.enumCase(Value, "Always", FormatStyle::SBS_Always);
    IO.enumCase(Value, "true", FormatStyle::SBS_Always);
    IO.enumCase(Value, "Empty", FormatStyle::SBS_Empty);
  }
};

template <>
struct ScalarEnumerationTraits<FormatStyle::QualifierAlignmentStyle> {
  static void enumeration(IO &IO, FormatStyle::QualifierAlignmentStyle &Value) {
    IO.enumCase(Value, "Leave", FormatStyle::QAS_Leave);
    IO.enumCase(Value, "Left", FormatStyle::QAS_Left);
    IO.enumCase(Value, "Right", FormatStyle::QAS_Right);
    IO.enumCase(Value, "Custom", FormatStyle::QAS_Custom);
  }
};

template <> struct ScalarEnumerationTraits<FormatStyle::ShortFunctionStyle> {
  static void enumeration(IO &IO, FormatStyle::ShortFunctionStyle &Value) {
    IO.enumCase(Value, "None", FormatStyle::SFS_None);
    IO.enumCase(Value, "false", FormatStyle::SFS_None);
    IO.enumCase(Value, "All", FormatStyle::SFS_All);
    IO.enumCase(Value, "true", FormatStyle::SFS_All);
    IO.enumCase(Value, "Inline", FormatStyle::SFS_Inline);
    IO.enumCase(Value, "InlineOnly", FormatStyle::SFS_InlineOnly);
    IO.enumCase(Value, "Empty", FormatStyle::SFS_Empty);
  }
};

template <> struct MappingTraits<FormatStyle::AlignConsecutiveStyle> {
  static void enumInput(IO &IO, FormatStyle::AlignConsecutiveStyle &Value) {
    IO.enumCase(Value, "None",
                FormatStyle::AlignConsecutiveStyle(
                    {/*Enabled=*/false, /*AcrossEmptyLines=*/false,
                     /*AcrossComments=*/false, /*AlignCompound=*/false,
                     /*PadOperators=*/true}));
    IO.enumCase(Value, "Consecutive",
                FormatStyle::AlignConsecutiveStyle(
                    {/*Enabled=*/true, /*AcrossEmptyLines=*/false,
                     /*AcrossComments=*/false, /*AlignCompound=*/false,
                     /*PadOperators=*/true}));
    IO.enumCase(Value, "AcrossEmptyLines",
                FormatStyle::AlignConsecutiveStyle(
                    {/*Enabled=*/true, /*AcrossEmptyLines=*/true,
                     /*AcrossComments=*/false, /*AlignCompound=*/false,
                     /*PadOperators=*/true}));
    IO.enumCase(Value, "AcrossComments",
                FormatStyle::AlignConsecutiveStyle({/*Enabled=*/true,
                                                    /*AcrossEmptyLines=*/false,
                                                    /*AcrossComments=*/true,
                                                    /*AlignCompound=*/false,
                                                    /*PadOperators=*/true}));
    IO.enumCase(Value, "AcrossEmptyLinesAndComments",
                FormatStyle::AlignConsecutiveStyle({/*Enabled=*/true,
                                                    /*AcrossEmptyLines=*/true,
                                                    /*AcrossComments=*/true,
                                                    /*AlignCompound=*/false,
                                                    /*PadOperators=*/true}));

    // For backward compatibility.
    IO.enumCase(Value, "true",
                FormatStyle::AlignConsecutiveStyle(
                    {/*Enabled=*/true, /*AcrossEmptyLines=*/false,
                     /*AcrossComments=*/false, /*AlignCompound=*/false,
                     /*PadOperators=*/true}));
    IO.enumCase(Value, "false",
                FormatStyle::AlignConsecutiveStyle(
                    {/*Enabled=*/false, /*AcrossEmptyLines=*/false,
                     /*AcrossComments=*/false, /*AlignCompound=*/false,
                     /*PadOperators=*/true}));
  }

  static void mapping(IO &IO, FormatStyle::AlignConsecutiveStyle &Value) {
    IO.mapOptional("Enabled", Value.Enabled);
    IO.mapOptional("AcrossEmptyLines", Value.AcrossEmptyLines);
    IO.mapOptional("AcrossComments", Value.AcrossComments);
    IO.mapOptional("AlignCompound", Value.AlignCompound);
    IO.mapOptional("PadOperators", Value.PadOperators);
  }
};

template <>
struct ScalarEnumerationTraits<FormatStyle::ArrayInitializerAlignmentStyle> {
  static void enumeration(IO &IO,
                          FormatStyle::ArrayInitializerAlignmentStyle &Value) {
    IO.enumCase(Value, "None", FormatStyle::AIAS_None);
    IO.enumCase(Value, "Left", FormatStyle::AIAS_Left);
    IO.enumCase(Value, "Right", FormatStyle::AIAS_Right);
  }
};

template <> struct ScalarEnumerationTraits<FormatStyle::ShortIfStyle> {
  static void enumeration(IO &IO, FormatStyle::ShortIfStyle &Value) {
    IO.enumCase(Value, "Never", FormatStyle::SIS_Never);
    IO.enumCase(Value, "WithoutElse", FormatStyle::SIS_WithoutElse);
    IO.enumCase(Value, "OnlyFirstIf", FormatStyle::SIS_OnlyFirstIf);
    IO.enumCase(Value, "AllIfsAndElse", FormatStyle::SIS_AllIfsAndElse);

    // For backward compatibility.
    IO.enumCase(Value, "Always", FormatStyle::SIS_OnlyFirstIf);
    IO.enumCase(Value, "false", FormatStyle::SIS_Never);
    IO.enumCase(Value, "true", FormatStyle::SIS_WithoutElse);
  }
};

template <> struct ScalarEnumerationTraits<FormatStyle::ShortLambdaStyle> {
  static void enumeration(IO &IO, FormatStyle::ShortLambdaStyle &Value) {
    IO.enumCase(Value, "None", FormatStyle::SLS_None);
    IO.enumCase(Value, "false", FormatStyle::SLS_None);
    IO.enumCase(Value, "Empty", FormatStyle::SLS_Empty);
    IO.enumCase(Value, "Inline", FormatStyle::SLS_Inline);
    IO.enumCase(Value, "All", FormatStyle::SLS_All);
    IO.enumCase(Value, "true", FormatStyle::SLS_All);
  }
};

template <> struct ScalarEnumerationTraits<FormatStyle::BinPackStyle> {
  static void enumeration(IO &IO, FormatStyle::BinPackStyle &Value) {
    IO.enumCase(Value, "Auto", FormatStyle::BPS_Auto);
    IO.enumCase(Value, "Always", FormatStyle::BPS_Always);
    IO.enumCase(Value, "Never", FormatStyle::BPS_Never);
  }
};

template <> struct ScalarEnumerationTraits<FormatStyle::TrailingCommaStyle> {
  static void enumeration(IO &IO, FormatStyle::TrailingCommaStyle &Value) {
    IO.enumCase(Value, "None", FormatStyle::TCS_None);
    IO.enumCase(Value, "Wrapped", FormatStyle::TCS_Wrapped);
  }
};

template <> struct ScalarEnumerationTraits<FormatStyle::BinaryOperatorStyle> {
  static void enumeration(IO &IO, FormatStyle::BinaryOperatorStyle &Value) {
    IO.enumCase(Value, "All", FormatStyle::BOS_All);
    IO.enumCase(Value, "true", FormatStyle::BOS_All);
    IO.enumCase(Value, "None", FormatStyle::BOS_None);
    IO.enumCase(Value, "false", FormatStyle::BOS_None);
    IO.enumCase(Value, "NonAssignment", FormatStyle::BOS_NonAssignment);
  }
};

template <> struct ScalarEnumerationTraits<FormatStyle::BraceBreakingStyle> {
  static void enumeration(IO &IO, FormatStyle::BraceBreakingStyle &Value) {
    IO.enumCase(Value, "Attach", FormatStyle::BS_Attach);
    IO.enumCase(Value, "Linux", FormatStyle::BS_Linux);
    IO.enumCase(Value, "Mozilla", FormatStyle::BS_Mozilla);
    IO.enumCase(Value, "Stroustrup", FormatStyle::BS_Stroustrup);
    IO.enumCase(Value, "Allman", FormatStyle::BS_Allman);
    IO.enumCase(Value, "Whitesmiths", FormatStyle::BS_Whitesmiths);
    IO.enumCase(Value, "GNU", FormatStyle::BS_GNU);
    IO.enumCase(Value, "WebKit", FormatStyle::BS_WebKit);
    IO.enumCase(Value, "Custom", FormatStyle::BS_Custom);
  }
};

template <>
struct ScalarEnumerationTraits<
    FormatStyle::BraceWrappingAfterControlStatementStyle> {
  static void
  enumeration(IO &IO,
              FormatStyle::BraceWrappingAfterControlStatementStyle &Value) {
    IO.enumCase(Value, "Never", FormatStyle::BWACS_Never);
    IO.enumCase(Value, "MultiLine", FormatStyle::BWACS_MultiLine);
    IO.enumCase(Value, "Always", FormatStyle::BWACS_Always);

    // For backward compatibility.
    IO.enumCase(Value, "false", FormatStyle::BWACS_Never);
    IO.enumCase(Value, "true", FormatStyle::BWACS_Always);
  }
};

template <>
struct ScalarEnumerationTraits<
    FormatStyle::BreakBeforeConceptDeclarationsStyle> {
  static void
  enumeration(IO &IO, FormatStyle::BreakBeforeConceptDeclarationsStyle &Value) {
    IO.enumCase(Value, "Never", FormatStyle::BBCDS_Never);
    IO.enumCase(Value, "Allowed", FormatStyle::BBCDS_Allowed);
    IO.enumCase(Value, "Always", FormatStyle::BBCDS_Always);

    // For backward compatibility.
    IO.enumCase(Value, "true", FormatStyle::BBCDS_Always);
    IO.enumCase(Value, "false", FormatStyle::BBCDS_Allowed);
  }
};

template <>
struct ScalarEnumerationTraits<FormatStyle::BreakConstructorInitializersStyle> {
  static void
  enumeration(IO &IO, FormatStyle::BreakConstructorInitializersStyle &Value) {
    IO.enumCase(Value, "BeforeColon", FormatStyle::BCIS_BeforeColon);
    IO.enumCase(Value, "BeforeComma", FormatStyle::BCIS_BeforeComma);
    IO.enumCase(Value, "AfterColon", FormatStyle::BCIS_AfterColon);
  }
};

template <>
struct ScalarEnumerationTraits<FormatStyle::BreakInheritanceListStyle> {
  static void enumeration(IO &IO,
                          FormatStyle::BreakInheritanceListStyle &Value) {
    IO.enumCase(Value, "BeforeColon", FormatStyle::BILS_BeforeColon);
    IO.enumCase(Value, "BeforeComma", FormatStyle::BILS_BeforeComma);
    IO.enumCase(Value, "AfterColon", FormatStyle::BILS_AfterColon);
    IO.enumCase(Value, "AfterComma", FormatStyle::BILS_AfterComma);
  }
};

template <>
struct ScalarEnumerationTraits<FormatStyle::PackConstructorInitializersStyle> {
  static void
  enumeration(IO &IO, FormatStyle::PackConstructorInitializersStyle &Value) {
    IO.enumCase(Value, "Never", FormatStyle::PCIS_Never);
    IO.enumCase(Value, "BinPack", FormatStyle::PCIS_BinPack);
    IO.enumCase(Value, "CurrentLine", FormatStyle::PCIS_CurrentLine);
    IO.enumCase(Value, "NextLine", FormatStyle::PCIS_NextLine);
  }
};

template <>
struct ScalarEnumerationTraits<FormatStyle::EmptyLineAfterAccessModifierStyle> {
  static void
  enumeration(IO &IO, FormatStyle::EmptyLineAfterAccessModifierStyle &Value) {
    IO.enumCase(Value, "Never", FormatStyle::ELAAMS_Never);
    IO.enumCase(Value, "Leave", FormatStyle::ELAAMS_Leave);
    IO.enumCase(Value, "Always", FormatStyle::ELAAMS_Always);
  }
};

template <>
struct ScalarEnumerationTraits<
    FormatStyle::EmptyLineBeforeAccessModifierStyle> {
  static void
  enumeration(IO &IO, FormatStyle::EmptyLineBeforeAccessModifierStyle &Value) {
    IO.enumCase(Value, "Never", FormatStyle::ELBAMS_Never);
    IO.enumCase(Value, "Leave", FormatStyle::ELBAMS_Leave);
    IO.enumCase(Value, "LogicalBlock", FormatStyle::ELBAMS_LogicalBlock);
    IO.enumCase(Value, "Always", FormatStyle::ELBAMS_Always);
  }
};

template <>
struct ScalarEnumerationTraits<FormatStyle::PPDirectiveIndentStyle> {
  static void enumeration(IO &IO, FormatStyle::PPDirectiveIndentStyle &Value) {
    IO.enumCase(Value, "None", FormatStyle::PPDIS_None);
    IO.enumCase(Value, "AfterHash", FormatStyle::PPDIS_AfterHash);
    IO.enumCase(Value, "BeforeHash", FormatStyle::PPDIS_BeforeHash);
  }
};

template <>
struct ScalarEnumerationTraits<FormatStyle::IndentExternBlockStyle> {
  static void enumeration(IO &IO, FormatStyle::IndentExternBlockStyle &Value) {
    IO.enumCase(Value, "AfterExternBlock", FormatStyle::IEBS_AfterExternBlock);
    IO.enumCase(Value, "Indent", FormatStyle::IEBS_Indent);
    IO.enumCase(Value, "NoIndent", FormatStyle::IEBS_NoIndent);
    IO.enumCase(Value, "true", FormatStyle::IEBS_Indent);
    IO.enumCase(Value, "false", FormatStyle::IEBS_NoIndent);
  }
};

template <>
struct ScalarEnumerationTraits<FormatStyle::ReturnTypeBreakingStyle> {
  static void enumeration(IO &IO, FormatStyle::ReturnTypeBreakingStyle &Value) {
    IO.enumCase(Value, "None", FormatStyle::RTBS_None);
    IO.enumCase(Value, "All", FormatStyle::RTBS_All);
    IO.enumCase(Value, "TopLevel", FormatStyle::RTBS_TopLevel);
    IO.enumCase(Value, "TopLevelDefinitions",
                FormatStyle::RTBS_TopLevelDefinitions);
    IO.enumCase(Value, "AllDefinitions", FormatStyle::RTBS_AllDefinitions);
  }
};

template <>
struct ScalarEnumerationTraits<FormatStyle::BreakTemplateDeclarationsStyle> {
  static void enumeration(IO &IO,
                          FormatStyle::BreakTemplateDeclarationsStyle &Value) {
    IO.enumCase(Value, "No", FormatStyle::BTDS_No);
    IO.enumCase(Value, "MultiLine", FormatStyle::BTDS_MultiLine);
    IO.enumCase(Value, "Yes", FormatStyle::BTDS_Yes);

    // For backward compatibility.
    IO.enumCase(Value, "false", FormatStyle::BTDS_MultiLine);
    IO.enumCase(Value, "true", FormatStyle::BTDS_Yes);
  }
};

template <>
struct ScalarEnumerationTraits<FormatStyle::DefinitionReturnTypeBreakingStyle> {
  static void
  enumeration(IO &IO, FormatStyle::DefinitionReturnTypeBreakingStyle &Value) {
    IO.enumCase(Value, "None", FormatStyle::DRTBS_None);
    IO.enumCase(Value, "All", FormatStyle::DRTBS_All);
    IO.enumCase(Value, "TopLevel", FormatStyle::DRTBS_TopLevel);

    // For backward compatibility.
    IO.enumCase(Value, "false", FormatStyle::DRTBS_None);
    IO.enumCase(Value, "true", FormatStyle::DRTBS_All);
  }
};

template <>
struct ScalarEnumerationTraits<FormatStyle::NamespaceIndentationKind> {
  static void enumeration(IO &IO,
                          FormatStyle::NamespaceIndentationKind &Value) {
    IO.enumCase(Value, "None", FormatStyle::NI_None);
    IO.enumCase(Value, "Inner", FormatStyle::NI_Inner);
    IO.enumCase(Value, "All", FormatStyle::NI_All);
  }
};

template <> struct ScalarEnumerationTraits<FormatStyle::BracketAlignmentStyle> {
  static void enumeration(IO &IO, FormatStyle::BracketAlignmentStyle &Value) {
    IO.enumCase(Value, "Align", FormatStyle::BAS_Align);
    IO.enumCase(Value, "DontAlign", FormatStyle::BAS_DontAlign);
    IO.enumCase(Value, "AlwaysBreak", FormatStyle::BAS_AlwaysBreak);
    IO.enumCase(Value, "BlockIndent", FormatStyle::BAS_BlockIndent);

    // For backward compatibility.
    IO.enumCase(Value, "true", FormatStyle::BAS_Align);
    IO.enumCase(Value, "false", FormatStyle::BAS_DontAlign);
  }
};

template <>
struct ScalarEnumerationTraits<FormatStyle::EscapedNewlineAlignmentStyle> {
  static void enumeration(IO &IO,
                          FormatStyle::EscapedNewlineAlignmentStyle &Value) {
    IO.enumCase(Value, "DontAlign", FormatStyle::ENAS_DontAlign);
    IO.enumCase(Value, "Left", FormatStyle::ENAS_Left);
    IO.enumCase(Value, "Right", FormatStyle::ENAS_Right);

    // For backward compatibility.
    IO.enumCase(Value, "true", FormatStyle::ENAS_Left);
    IO.enumCase(Value, "false", FormatStyle::ENAS_Right);
  }
};

template <> struct ScalarEnumerationTraits<FormatStyle::OperandAlignmentStyle> {
  static void enumeration(IO &IO, FormatStyle::OperandAlignmentStyle &Value) {
    IO.enumCase(Value, "DontAlign", FormatStyle::OAS_DontAlign);
    IO.enumCase(Value, "Align", FormatStyle::OAS_Align);
    IO.enumCase(Value, "AlignAfterOperator",
                FormatStyle::OAS_AlignAfterOperator);

    // For backward compatibility.
    IO.enumCase(Value, "true", FormatStyle::OAS_Align);
    IO.enumCase(Value, "false", FormatStyle::OAS_DontAlign);
  }
};

template <> struct ScalarEnumerationTraits<FormatStyle::PointerAlignmentStyle> {
  static void enumeration(IO &IO, FormatStyle::PointerAlignmentStyle &Value) {
    IO.enumCase(Value, "Middle", FormatStyle::PAS_Middle);
    IO.enumCase(Value, "Left", FormatStyle::PAS_Left);
    IO.enumCase(Value, "Right", FormatStyle::PAS_Right);

    // For backward compatibility.
    IO.enumCase(Value, "true", FormatStyle::PAS_Left);
    IO.enumCase(Value, "false", FormatStyle::PAS_Right);
  }
};

template <>
struct ScalarEnumerationTraits<FormatStyle::SeparateDefinitionStyle> {
  static void enumeration(IO &IO, FormatStyle::SeparateDefinitionStyle &Value) {
    IO.enumCase(Value, "Leave", FormatStyle::SDS_Leave);
    IO.enumCase(Value, "Always", FormatStyle::SDS_Always);
    IO.enumCase(Value, "Never", FormatStyle::SDS_Never);
  }
};

template <>
struct ScalarEnumerationTraits<FormatStyle::SpaceAroundPointerQualifiersStyle> {
  static void
  enumeration(IO &IO, FormatStyle::SpaceAroundPointerQualifiersStyle &Value) {
    IO.enumCase(Value, "Default", FormatStyle::SAPQ_Default);
    IO.enumCase(Value, "Before", FormatStyle::SAPQ_Before);
    IO.enumCase(Value, "After", FormatStyle::SAPQ_After);
    IO.enumCase(Value, "Both", FormatStyle::SAPQ_Both);
  }
};

template <>
struct ScalarEnumerationTraits<FormatStyle::ReferenceAlignmentStyle> {
  static void enumeration(IO &IO, FormatStyle::ReferenceAlignmentStyle &Value) {
    IO.enumCase(Value, "Pointer", FormatStyle::RAS_Pointer);
    IO.enumCase(Value, "Middle", FormatStyle::RAS_Middle);
    IO.enumCase(Value, "Left", FormatStyle::RAS_Left);
    IO.enumCase(Value, "Right", FormatStyle::RAS_Right);
  }
};

template <>
struct ScalarEnumerationTraits<FormatStyle::RequiresClausePositionStyle> {
  static void enumeration(IO &IO,
                          FormatStyle::RequiresClausePositionStyle &Value) {
    IO.enumCase(Value, "OwnLine", FormatStyle::RCPS_OwnLine);
    IO.enumCase(Value, "WithPreceding", FormatStyle::RCPS_WithPreceding);
    IO.enumCase(Value, "WithFollowing", FormatStyle::RCPS_WithFollowing);
    IO.enumCase(Value, "SingleLine", FormatStyle::RCPS_SingleLine);
  }
};

template <>
struct ScalarEnumerationTraits<FormatStyle::SpaceBeforeParensStyle> {
  static void enumeration(IO &IO, FormatStyle::SpaceBeforeParensStyle &Value) {
    IO.enumCase(Value, "Never", FormatStyle::SBPO_Never);
    IO.enumCase(Value, "ControlStatements",
                FormatStyle::SBPO_ControlStatements);
    IO.enumCase(Value, "ControlStatementsExceptControlMacros",
                FormatStyle::SBPO_ControlStatementsExceptControlMacros);
    IO.enumCase(Value, "NonEmptyParentheses",
                FormatStyle::SBPO_NonEmptyParentheses);
    IO.enumCase(Value, "Always", FormatStyle::SBPO_Always);
    IO.enumCase(Value, "Custom", FormatStyle::SBPO_Custom);

    // For backward compatibility.
    IO.enumCase(Value, "false", FormatStyle::SBPO_Never);
    IO.enumCase(Value, "true", FormatStyle::SBPO_ControlStatements);
    IO.enumCase(Value, "ControlStatementsExceptForEachMacros",
                FormatStyle::SBPO_ControlStatementsExceptControlMacros);
  }
};

template <>
struct ScalarEnumerationTraits<FormatStyle::BitFieldColonSpacingStyle> {
  static void enumeration(IO &IO,
                          FormatStyle::BitFieldColonSpacingStyle &Value) {
    IO.enumCase(Value, "Both", FormatStyle::BFCS_Both);
    IO.enumCase(Value, "None", FormatStyle::BFCS_None);
    IO.enumCase(Value, "Before", FormatStyle::BFCS_Before);
    IO.enumCase(Value, "After", FormatStyle::BFCS_After);
  }
};

template <> struct ScalarEnumerationTraits<FormatStyle::SortIncludesOptions> {
  static void enumeration(IO &IO, FormatStyle::SortIncludesOptions &Value) {
    IO.enumCase(Value, "Never", FormatStyle::SI_Never);
    IO.enumCase(Value, "CaseInsensitive", FormatStyle::SI_CaseInsensitive);
    IO.enumCase(Value, "CaseSensitive", FormatStyle::SI_CaseSensitive);

    // For backward compatibility.
    IO.enumCase(Value, "false", FormatStyle::SI_Never);
    IO.enumCase(Value, "true", FormatStyle::SI_CaseSensitive);
  }
};

template <>
struct ScalarEnumerationTraits<FormatStyle::SortJavaStaticImportOptions> {
  static void enumeration(IO &IO,
                          FormatStyle::SortJavaStaticImportOptions &Value) {
    IO.enumCase(Value, "Before", FormatStyle::SJSIO_Before);
    IO.enumCase(Value, "After", FormatStyle::SJSIO_After);
  }
};

template <> struct ScalarEnumerationTraits<FormatStyle::SpacesInAnglesStyle> {
  static void enumeration(IO &IO, FormatStyle::SpacesInAnglesStyle &Value) {
    IO.enumCase(Value, "Never", FormatStyle::SIAS_Never);
    IO.enumCase(Value, "Always", FormatStyle::SIAS_Always);
    IO.enumCase(Value, "Leave", FormatStyle::SIAS_Leave);

    // For backward compatibility.
    IO.enumCase(Value, "false", FormatStyle::SIAS_Never);
    IO.enumCase(Value, "true", FormatStyle::SIAS_Always);
  }
};

template <> struct MappingTraits<FormatStyle> {
  static void mapping(IO &IO, FormatStyle &Style) {
    // When reading, read the language first, we need it for getPredefinedStyle.
    IO.mapOptional("Language", Style.Language);

    if (IO.outputting()) {
      StringRef Styles[] = {"LLVM",   "Google", "Chromium", "Mozilla",
                            "WebKit", "GNU",    "Microsoft"};
      for (StringRef StyleName : Styles) {
        FormatStyle PredefinedStyle;
        if (getPredefinedStyle(StyleName, Style.Language, &PredefinedStyle) &&
            Style == PredefinedStyle) {
          IO.mapOptional("# BasedOnStyle", StyleName);
          break;
        }
      }
    } else {
      StringRef BasedOnStyle;
      IO.mapOptional("BasedOnStyle", BasedOnStyle);
      if (!BasedOnStyle.empty()) {
        FormatStyle::LanguageKind OldLanguage = Style.Language;
        FormatStyle::LanguageKind Language =
            ((FormatStyle *)IO.getContext())->Language;
        if (!getPredefinedStyle(BasedOnStyle, Language, &Style)) {
          IO.setError(Twine("Unknown value for BasedOnStyle: ", BasedOnStyle));
          return;
        }
        Style.Language = OldLanguage;
      }
    }

    // For backward compatibility.
    if (!IO.outputting()) {
      IO.mapOptional("AlignEscapedNewlinesLeft", Style.AlignEscapedNewlines);
      IO.mapOptional("DerivePointerBinding", Style.DerivePointerAlignment);
      IO.mapOptional("IndentFunctionDeclarationAfterType",
                     Style.IndentWrappedFunctionNames);
      IO.mapOptional("IndentRequires", Style.IndentRequiresClause);
      IO.mapOptional("PointerBindsToType", Style.PointerAlignment);
      IO.mapOptional("SpaceAfterControlStatementKeyword",
                     Style.SpaceBeforeParens);
    }

    IO.mapOptional("AccessModifierOffset", Style.AccessModifierOffset);
    IO.mapOptional("AlignAfterOpenBracket", Style.AlignAfterOpenBracket);
    IO.mapOptional("AlignArrayOfStructures", Style.AlignArrayOfStructures);
    IO.mapOptional("AlignConsecutiveAssignments",
                   Style.AlignConsecutiveAssignments);
    IO.mapOptional("AlignConsecutiveBitFields",
                   Style.AlignConsecutiveBitFields);
    IO.mapOptional("AlignConsecutiveDeclarations",
                   Style.AlignConsecutiveDeclarations);
    IO.mapOptional("AlignConsecutiveMacros", Style.AlignConsecutiveMacros);
    IO.mapOptional("AlignEscapedNewlines", Style.AlignEscapedNewlines);
    IO.mapOptional("AlignOperands", Style.AlignOperands);
    IO.mapOptional("AlignTrailingComments", Style.AlignTrailingComments);
    IO.mapOptional("AllowAllArgumentsOnNextLine",
                   Style.AllowAllArgumentsOnNextLine);
    IO.mapOptional("AllowAllParametersOfDeclarationOnNextLine",
                   Style.AllowAllParametersOfDeclarationOnNextLine);
    IO.mapOptional("AllowShortEnumsOnASingleLine",
                   Style.AllowShortEnumsOnASingleLine);
    IO.mapOptional("AllowShortBlocksOnASingleLine",
                   Style.AllowShortBlocksOnASingleLine);
    IO.mapOptional("AllowShortCaseLabelsOnASingleLine",
                   Style.AllowShortCaseLabelsOnASingleLine);
    IO.mapOptional("AllowShortFunctionsOnASingleLine",
                   Style.AllowShortFunctionsOnASingleLine);
    IO.mapOptional("AllowShortLambdasOnASingleLine",
                   Style.AllowShortLambdasOnASingleLine);
    IO.mapOptional("AllowShortIfStatementsOnASingleLine",
                   Style.AllowShortIfStatementsOnASingleLine);
    IO.mapOptional("AllowShortLoopsOnASingleLine",
                   Style.AllowShortLoopsOnASingleLine);
    IO.mapOptional("AlwaysBreakAfterDefinitionReturnType",
                   Style.AlwaysBreakAfterDefinitionReturnType);
    IO.mapOptional("AlwaysBreakAfterReturnType",
                   Style.AlwaysBreakAfterReturnType);

    // If AlwaysBreakAfterDefinitionReturnType was specified but
    // AlwaysBreakAfterReturnType was not, initialize the latter from the
    // former for backwards compatibility.
    if (Style.AlwaysBreakAfterDefinitionReturnType != FormatStyle::DRTBS_None &&
        Style.AlwaysBreakAfterReturnType == FormatStyle::RTBS_None) {
      if (Style.AlwaysBreakAfterDefinitionReturnType ==
          FormatStyle::DRTBS_All) {
        Style.AlwaysBreakAfterReturnType = FormatStyle::RTBS_AllDefinitions;
      } else if (Style.AlwaysBreakAfterDefinitionReturnType ==
                 FormatStyle::DRTBS_TopLevel) {
        Style.AlwaysBreakAfterReturnType =
            FormatStyle::RTBS_TopLevelDefinitions;
      }
    }

    IO.mapOptional("AlwaysBreakBeforeMultilineStrings",
                   Style.AlwaysBreakBeforeMultilineStrings);
    IO.mapOptional("AlwaysBreakTemplateDeclarations",
                   Style.AlwaysBreakTemplateDeclarations);
    IO.mapOptional("AttributeMacros", Style.AttributeMacros);
    IO.mapOptional("BinPackArguments", Style.BinPackArguments);
    IO.mapOptional("BinPackParameters", Style.BinPackParameters);
    IO.mapOptional("BraceWrapping", Style.BraceWrapping);
    IO.mapOptional("BreakBeforeBinaryOperators",
                   Style.BreakBeforeBinaryOperators);
    IO.mapOptional("BreakBeforeConceptDeclarations",
                   Style.BreakBeforeConceptDeclarations);
    IO.mapOptional("BreakBeforeBraces", Style.BreakBeforeBraces);

    bool BreakBeforeInheritanceComma = false;
    IO.mapOptional("BreakBeforeInheritanceComma", BreakBeforeInheritanceComma);
    IO.mapOptional("BreakInheritanceList", Style.BreakInheritanceList);
    // If BreakBeforeInheritanceComma was specified but
    // BreakInheritance was not, initialize the latter from the
    // former for backwards compatibility.
    if (BreakBeforeInheritanceComma &&
        Style.BreakInheritanceList == FormatStyle::BILS_BeforeColon) {
      Style.BreakInheritanceList = FormatStyle::BILS_BeforeComma;
    }

    IO.mapOptional("BreakBeforeTernaryOperators",
                   Style.BreakBeforeTernaryOperators);

    bool BreakConstructorInitializersBeforeComma = false;
    IO.mapOptional("BreakConstructorInitializersBeforeComma",
                   BreakConstructorInitializersBeforeComma);
    IO.mapOptional("BreakConstructorInitializers",
                   Style.BreakConstructorInitializers);
    // If BreakConstructorInitializersBeforeComma was specified but
    // BreakConstructorInitializers was not, initialize the latter from the
    // former for backwards compatibility.
    if (BreakConstructorInitializersBeforeComma &&
        Style.BreakConstructorInitializers == FormatStyle::BCIS_BeforeColon) {
      Style.BreakConstructorInitializers = FormatStyle::BCIS_BeforeComma;
    }

    IO.mapOptional("BreakAfterJavaFieldAnnotations",
                   Style.BreakAfterJavaFieldAnnotations);
    IO.mapOptional("BreakStringLiterals", Style.BreakStringLiterals);
    IO.mapOptional("ColumnLimit", Style.ColumnLimit);
    IO.mapOptional("CommentPragmas", Style.CommentPragmas);
    IO.mapOptional("QualifierAlignment", Style.QualifierAlignment);

    // Default Order for Left/Right based Qualifier alignment.
    if (Style.QualifierAlignment == FormatStyle::QAS_Right)
      Style.QualifierOrder = {"type", "const", "volatile"};
    else if (Style.QualifierAlignment == FormatStyle::QAS_Left)
      Style.QualifierOrder = {"const", "volatile", "type"};
    else if (Style.QualifierAlignment == FormatStyle::QAS_Custom)
      IO.mapOptional("QualifierOrder", Style.QualifierOrder);

    IO.mapOptional("CompactNamespaces", Style.CompactNamespaces);
    IO.mapOptional("ConstructorInitializerIndentWidth",
                   Style.ConstructorInitializerIndentWidth);
    IO.mapOptional("ContinuationIndentWidth", Style.ContinuationIndentWidth);
    IO.mapOptional("Cpp11BracedListStyle", Style.Cpp11BracedListStyle);
    IO.mapOptional("DeriveLineEnding", Style.DeriveLineEnding);
    IO.mapOptional("DerivePointerAlignment", Style.DerivePointerAlignment);
    IO.mapOptional("DisableFormat", Style.DisableFormat);
    IO.mapOptional("EmptyLineAfterAccessModifier",
                   Style.EmptyLineAfterAccessModifier);
    IO.mapOptional("EmptyLineBeforeAccessModifier",
                   Style.EmptyLineBeforeAccessModifier);
    IO.mapOptional("ExperimentalAutoDetectBinPacking",
                   Style.ExperimentalAutoDetectBinPacking);

    IO.mapOptional("PackConstructorInitializers",
                   Style.PackConstructorInitializers);
    // For backward compatibility:
    // The default value of ConstructorInitializerAllOnOneLineOrOnePerLine was
    // false unless BasedOnStyle was Google or Chromium whereas that of
    // AllowAllConstructorInitializersOnNextLine was always true, so the
    // equivalent default value of PackConstructorInitializers is PCIS_NextLine
    // for Google/Chromium or PCIS_BinPack otherwise. If the deprecated options
    // had a non-default value while PackConstructorInitializers has a default
    // value, set the latter to an equivalent non-default value if needed.
    StringRef BasedOn;
    IO.mapOptional("BasedOnStyle", BasedOn);
    const bool IsGoogleOrChromium = BasedOn.equals_insensitive("google") ||
                                    BasedOn.equals_insensitive("chromium");
    bool OnCurrentLine = IsGoogleOrChromium;
    bool OnNextLine = true;
    IO.mapOptional("ConstructorInitializerAllOnOneLineOrOnePerLine",
                   OnCurrentLine);
    IO.mapOptional("AllowAllConstructorInitializersOnNextLine", OnNextLine);
    if (!IsGoogleOrChromium) {
      if (Style.PackConstructorInitializers == FormatStyle::PCIS_BinPack &&
          OnCurrentLine) {
        Style.PackConstructorInitializers = OnNextLine
                                                ? FormatStyle::PCIS_NextLine
                                                : FormatStyle::PCIS_CurrentLine;
      }
    } else if (Style.PackConstructorInitializers ==
               FormatStyle::PCIS_NextLine) {
      if (!OnCurrentLine)
        Style.PackConstructorInitializers = FormatStyle::PCIS_BinPack;
      else if (!OnNextLine)
        Style.PackConstructorInitializers = FormatStyle::PCIS_CurrentLine;
    }

    IO.mapOptional("FixNamespaceComments", Style.FixNamespaceComments);
    IO.mapOptional("ForEachMacros", Style.ForEachMacros);
    IO.mapOptional("IfMacros", Style.IfMacros);

    IO.mapOptional("IncludeBlocks", Style.IncludeStyle.IncludeBlocks);
    IO.mapOptional("IncludeCategories", Style.IncludeStyle.IncludeCategories);
    IO.mapOptional("IncludeIsMainRegex", Style.IncludeStyle.IncludeIsMainRegex);
    IO.mapOptional("IncludeIsMainSourceRegex",
                   Style.IncludeStyle.IncludeIsMainSourceRegex);
    IO.mapOptional("IndentAccessModifiers", Style.IndentAccessModifiers);
    IO.mapOptional("IndentCaseLabels", Style.IndentCaseLabels);
    IO.mapOptional("IndentCaseBlocks", Style.IndentCaseBlocks);
    IO.mapOptional("IndentGotoLabels", Style.IndentGotoLabels);
    IO.mapOptional("IndentPPDirectives", Style.IndentPPDirectives);
    IO.mapOptional("IndentExternBlock", Style.IndentExternBlock);
    IO.mapOptional("IndentRequiresClause", Style.IndentRequiresClause);
    IO.mapOptional("IndentWidth", Style.IndentWidth);
    IO.mapOptional("IndentWrappedFunctionNames",
                   Style.IndentWrappedFunctionNames);
    IO.mapOptional("InsertBraces", Style.InsertBraces);
    IO.mapOptional("InsertTrailingCommas", Style.InsertTrailingCommas);
    IO.mapOptional("JavaImportGroups", Style.JavaImportGroups);
    IO.mapOptional("JavaScriptQuotes", Style.JavaScriptQuotes);
    IO.mapOptional("JavaScriptWrapImports", Style.JavaScriptWrapImports);
    IO.mapOptional("KeepEmptyLinesAtTheStartOfBlocks",
                   Style.KeepEmptyLinesAtTheStartOfBlocks);
    IO.mapOptional("LambdaBodyIndentation", Style.LambdaBodyIndentation);
    IO.mapOptional("MacroBlockBegin", Style.MacroBlockBegin);
    IO.mapOptional("MacroBlockEnd", Style.MacroBlockEnd);
    IO.mapOptional("MaxEmptyLinesToKeep", Style.MaxEmptyLinesToKeep);
    IO.mapOptional("NamespaceIndentation", Style.NamespaceIndentation);
    IO.mapOptional("NamespaceMacros", Style.NamespaceMacros);
    IO.mapOptional("ObjCBinPackProtocolList", Style.ObjCBinPackProtocolList);
    IO.mapOptional("ObjCBlockIndentWidth", Style.ObjCBlockIndentWidth);
    IO.mapOptional("ObjCBreakBeforeNestedBlockParam",
                   Style.ObjCBreakBeforeNestedBlockParam);
    IO.mapOptional("ObjCSpaceAfterProperty", Style.ObjCSpaceAfterProperty);
    IO.mapOptional("ObjCSpaceBeforeProtocolList",
                   Style.ObjCSpaceBeforeProtocolList);
    IO.mapOptional("PenaltyBreakAssignment", Style.PenaltyBreakAssignment);
    IO.mapOptional("PenaltyBreakBeforeFirstCallParameter",
                   Style.PenaltyBreakBeforeFirstCallParameter);
    IO.mapOptional("PenaltyBreakComment", Style.PenaltyBreakComment);
    IO.mapOptional("PenaltyBreakFirstLessLess",
                   Style.PenaltyBreakFirstLessLess);
    IO.mapOptional("PenaltyBreakOpenParenthesis",
                   Style.PenaltyBreakOpenParenthesis);
    IO.mapOptional("PenaltyBreakString", Style.PenaltyBreakString);
    IO.mapOptional("PenaltyBreakTemplateDeclaration",
                   Style.PenaltyBreakTemplateDeclaration);
    IO.mapOptional("PenaltyExcessCharacter", Style.PenaltyExcessCharacter);
    IO.mapOptional("PenaltyReturnTypeOnItsOwnLine",
                   Style.PenaltyReturnTypeOnItsOwnLine);
    IO.mapOptional("PenaltyIndentedWhitespace",
                   Style.PenaltyIndentedWhitespace);
    IO.mapOptional("PointerAlignment", Style.PointerAlignment);
    IO.mapOptional("PPIndentWidth", Style.PPIndentWidth);
    IO.mapOptional("RawStringFormats", Style.RawStringFormats);
    IO.mapOptional("ReferenceAlignment", Style.ReferenceAlignment);
    IO.mapOptional("ReflowComments", Style.ReflowComments);
    IO.mapOptional("RemoveBracesLLVM", Style.RemoveBracesLLVM);
    IO.mapOptional("RequiresClausePosition", Style.RequiresClausePosition);
    IO.mapOptional("SeparateDefinitionBlocks", Style.SeparateDefinitionBlocks);
    IO.mapOptional("ShortNamespaceLines", Style.ShortNamespaceLines);
    IO.mapOptional("SortIncludes", Style.SortIncludes);
    IO.mapOptional("SortJavaStaticImport", Style.SortJavaStaticImport);
    IO.mapOptional("SortUsingDeclarations", Style.SortUsingDeclarations);
    IO.mapOptional("SpaceAfterCStyleCast", Style.SpaceAfterCStyleCast);
    IO.mapOptional("SpaceAfterLogicalNot", Style.SpaceAfterLogicalNot);
    IO.mapOptional("SpaceAfterTemplateKeyword",
                   Style.SpaceAfterTemplateKeyword);
    IO.mapOptional("SpaceBeforeAssignmentOperators",
                   Style.SpaceBeforeAssignmentOperators);
    IO.mapOptional("SpaceBeforeCaseColon", Style.SpaceBeforeCaseColon);
    IO.mapOptional("SpaceBeforeCpp11BracedList",
                   Style.SpaceBeforeCpp11BracedList);
    IO.mapOptional("SpaceBeforeCtorInitializerColon",
                   Style.SpaceBeforeCtorInitializerColon);
    IO.mapOptional("SpaceBeforeInheritanceColon",
                   Style.SpaceBeforeInheritanceColon);
    IO.mapOptional("SpaceBeforeParens", Style.SpaceBeforeParens);
    IO.mapOptional("SpaceBeforeParensOptions", Style.SpaceBeforeParensOptions);
    IO.mapOptional("SpaceAroundPointerQualifiers",
                   Style.SpaceAroundPointerQualifiers);
    IO.mapOptional("SpaceBeforeRangeBasedForLoopColon",
                   Style.SpaceBeforeRangeBasedForLoopColon);
    IO.mapOptional("SpaceInEmptyBlock", Style.SpaceInEmptyBlock);
    IO.mapOptional("SpaceInEmptyParentheses", Style.SpaceInEmptyParentheses);
    IO.mapOptional("SpacesBeforeTrailingComments",
                   Style.SpacesBeforeTrailingComments);
    IO.mapOptional("SpacesInAngles", Style.SpacesInAngles);
    IO.mapOptional("SpacesInConditionalStatement",
                   Style.SpacesInConditionalStatement);
    IO.mapOptional("SpacesInContainerLiterals",
                   Style.SpacesInContainerLiterals);
    IO.mapOptional("SpacesInCStyleCastParentheses",
                   Style.SpacesInCStyleCastParentheses);
    IO.mapOptional("SpacesInLineCommentPrefix",
                   Style.SpacesInLineCommentPrefix);
    IO.mapOptional("SpacesInParentheses", Style.SpacesInParentheses);
    IO.mapOptional("SpacesInSquareBrackets", Style.SpacesInSquareBrackets);
    IO.mapOptional("SpaceBeforeSquareBrackets",
                   Style.SpaceBeforeSquareBrackets);
    IO.mapOptional("BitFieldColonSpacing", Style.BitFieldColonSpacing);
    IO.mapOptional("Standard", Style.Standard);
    IO.mapOptional("StatementAttributeLikeMacros",
                   Style.StatementAttributeLikeMacros);
    IO.mapOptional("StatementMacros", Style.StatementMacros);
    IO.mapOptional("TabWidth", Style.TabWidth);
    IO.mapOptional("TypenameMacros", Style.TypenameMacros);
    IO.mapOptional("UseCRLF", Style.UseCRLF);
    IO.mapOptional("UseTab", Style.UseTab);
    IO.mapOptional("WhitespaceSensitiveMacros",
                   Style.WhitespaceSensitiveMacros);
  }
};

template <> struct MappingTraits<FormatStyle::BraceWrappingFlags> {
  static void mapping(IO &IO, FormatStyle::BraceWrappingFlags &Wrapping) {
    IO.mapOptional("AfterCaseLabel", Wrapping.AfterCaseLabel);
    IO.mapOptional("AfterClass", Wrapping.AfterClass);
    IO.mapOptional("AfterControlStatement", Wrapping.AfterControlStatement);
    IO.mapOptional("AfterEnum", Wrapping.AfterEnum);
    IO.mapOptional("AfterFunction", Wrapping.AfterFunction);
    IO.mapOptional("AfterNamespace", Wrapping.AfterNamespace);
    IO.mapOptional("AfterObjCDeclaration", Wrapping.AfterObjCDeclaration);
    IO.mapOptional("AfterStruct", Wrapping.AfterStruct);
    IO.mapOptional("AfterUnion", Wrapping.AfterUnion);
    IO.mapOptional("AfterExternBlock", Wrapping.AfterExternBlock);
    IO.mapOptional("BeforeCatch", Wrapping.BeforeCatch);
    IO.mapOptional("BeforeElse", Wrapping.BeforeElse);
    IO.mapOptional("BeforeLambdaBody", Wrapping.BeforeLambdaBody);
    IO.mapOptional("BeforeWhile", Wrapping.BeforeWhile);
    IO.mapOptional("IndentBraces", Wrapping.IndentBraces);
    IO.mapOptional("SplitEmptyFunction", Wrapping.SplitEmptyFunction);
    IO.mapOptional("SplitEmptyRecord", Wrapping.SplitEmptyRecord);
    IO.mapOptional("SplitEmptyNamespace", Wrapping.SplitEmptyNamespace);
  }
};

template <> struct MappingTraits<FormatStyle::SpaceBeforeParensCustom> {
  static void mapping(IO &IO, FormatStyle::SpaceBeforeParensCustom &Spacing) {
    IO.mapOptional("AfterControlStatements", Spacing.AfterControlStatements);
    IO.mapOptional("AfterForeachMacros", Spacing.AfterForeachMacros);
    IO.mapOptional("AfterFunctionDefinitionName",
                   Spacing.AfterFunctionDefinitionName);
    IO.mapOptional("AfterFunctionDeclarationName",
                   Spacing.AfterFunctionDeclarationName);
    IO.mapOptional("AfterIfMacros", Spacing.AfterIfMacros);
    IO.mapOptional("AfterOverloadedOperator", Spacing.AfterOverloadedOperator);
    IO.mapOptional("AfterRequiresInClause", Spacing.AfterRequiresInClause);
    IO.mapOptional("AfterRequiresInExpression",
                   Spacing.AfterRequiresInExpression);
    IO.mapOptional("BeforeNonEmptyParentheses",
                   Spacing.BeforeNonEmptyParentheses);
  }
};

template <> struct MappingTraits<FormatStyle::RawStringFormat> {
  static void mapping(IO &IO, FormatStyle::RawStringFormat &Format) {
    IO.mapOptional("Language", Format.Language);
    IO.mapOptional("Delimiters", Format.Delimiters);
    IO.mapOptional("EnclosingFunctions", Format.EnclosingFunctions);
    IO.mapOptional("CanonicalDelimiter", Format.CanonicalDelimiter);
    IO.mapOptional("BasedOnStyle", Format.BasedOnStyle);
  }
};

template <> struct MappingTraits<FormatStyle::SpacesInLineComment> {
  static void mapping(IO &IO, FormatStyle::SpacesInLineComment &Space) {
    // Transform the maximum to signed, to parse "-1" correctly
    int signedMaximum = static_cast<int>(Space.Maximum);
    IO.mapOptional("Minimum", Space.Minimum);
    IO.mapOptional("Maximum", signedMaximum);
    Space.Maximum = static_cast<unsigned>(signedMaximum);

    if (Space.Maximum != -1u)
      Space.Minimum = std::min(Space.Minimum, Space.Maximum);
  }
};

// Allows to read vector<FormatStyle> while keeping default values.
// IO.getContext() should contain a pointer to the FormatStyle structure, that
// will be used to get default values for missing keys.
// If the first element has no Language specified, it will be treated as the
// default one for the following elements.
template <> struct DocumentListTraits<std::vector<FormatStyle>> {
  static size_t size(IO &IO, std::vector<FormatStyle> &Seq) {
    return Seq.size();
  }
  static FormatStyle &element(IO &IO, std::vector<FormatStyle> &Seq,
                              size_t Index) {
    if (Index >= Seq.size()) {
      assert(Index == Seq.size());
      FormatStyle Template;
      if (!Seq.empty() && Seq[0].Language == FormatStyle::LK_None) {
        Template = Seq[0];
      } else {
        Template = *((const FormatStyle *)IO.getContext());
        Template.Language = FormatStyle::LK_None;
      }
      Seq.resize(Index + 1, Template);
    }
    return Seq[Index];
  }
};
} // namespace yaml
} // namespace llvm

namespace clang {
namespace format {

const std::error_category &getParseCategory() {
  static const ParseErrorCategory C{};
  return C;
}
std::error_code make_error_code(ParseError e) {
  return std::error_code(static_cast<int>(e), getParseCategory());
}

inline llvm::Error make_string_error(const llvm::Twine &Message) {
  return llvm::make_error<llvm::StringError>(Message,
                                             llvm::inconvertibleErrorCode());
}

const char *ParseErrorCategory::name() const noexcept {
  return "clang-format.parse_error";
}

std::string ParseErrorCategory::message(int EV) const {
  switch (static_cast<ParseError>(EV)) {
  case ParseError::Success:
    return "Success";
  case ParseError::Error:
    return "Invalid argument";
  case ParseError::Unsuitable:
    return "Unsuitable";
  case ParseError::BinPackTrailingCommaConflict:
    return "trailing comma insertion cannot be used with bin packing";
  case ParseError::InvalidQualifierSpecified:
    return "Invalid qualifier specified in QualifierOrder";
  case ParseError::DuplicateQualifierSpecified:
    return "Duplicate qualifier specified in QualifierOrder";
  case ParseError::MissingQualifierType:
    return "Missing type in QualifierOrder";
  case ParseError::MissingQualifierOrder:
    return "Missing QualifierOrder";
  }
  llvm_unreachable("unexpected parse error");
}

static void expandPresetsBraceWrapping(FormatStyle &Expanded) {
  if (Expanded.BreakBeforeBraces == FormatStyle::BS_Custom)
    return;
  Expanded.BraceWrapping = {/*AfterCaseLabel=*/false,
                            /*AfterClass=*/false,
                            /*AfterControlStatement=*/FormatStyle::BWACS_Never,
                            /*AfterEnum=*/false,
                            /*AfterFunction=*/false,
                            /*AfterNamespace=*/false,
                            /*AfterObjCDeclaration=*/false,
                            /*AfterStruct=*/false,
                            /*AfterUnion=*/false,
                            /*AfterExternBlock=*/false,
                            /*BeforeCatch=*/false,
                            /*BeforeElse=*/false,
                            /*BeforeLambdaBody=*/false,
                            /*BeforeWhile=*/false,
                            /*IndentBraces=*/false,
                            /*SplitEmptyFunction=*/true,
                            /*SplitEmptyRecord=*/true,
                            /*SplitEmptyNamespace=*/true};
  switch (Expanded.BreakBeforeBraces) {
  case FormatStyle::BS_Linux:
    Expanded.BraceWrapping.AfterClass = true;
    Expanded.BraceWrapping.AfterFunction = true;
    Expanded.BraceWrapping.AfterNamespace = true;
    break;
  case FormatStyle::BS_Mozilla:
    Expanded.BraceWrapping.AfterClass = true;
    Expanded.BraceWrapping.AfterEnum = true;
    Expanded.BraceWrapping.AfterFunction = true;
    Expanded.BraceWrapping.AfterStruct = true;
    Expanded.BraceWrapping.AfterUnion = true;
    Expanded.BraceWrapping.AfterExternBlock = true;
    Expanded.IndentExternBlock = FormatStyle::IEBS_AfterExternBlock;
    Expanded.BraceWrapping.SplitEmptyFunction = true;
    Expanded.BraceWrapping.SplitEmptyRecord = false;
    break;
  case FormatStyle::BS_Stroustrup:
    Expanded.BraceWrapping.AfterFunction = true;
    Expanded.BraceWrapping.BeforeCatch = true;
    Expanded.BraceWrapping.BeforeElse = true;
    break;
  case FormatStyle::BS_Allman:
    Expanded.BraceWrapping.AfterCaseLabel = true;
    Expanded.BraceWrapping.AfterClass = true;
    Expanded.BraceWrapping.AfterControlStatement = FormatStyle::BWACS_Always;
    Expanded.BraceWrapping.AfterEnum = true;
    Expanded.BraceWrapping.AfterFunction = true;
    Expanded.BraceWrapping.AfterNamespace = true;
    Expanded.BraceWrapping.AfterObjCDeclaration = true;
    Expanded.BraceWrapping.AfterStruct = true;
    Expanded.BraceWrapping.AfterUnion = true;
    Expanded.BraceWrapping.AfterExternBlock = true;
    Expanded.IndentExternBlock = FormatStyle::IEBS_AfterExternBlock;
    Expanded.BraceWrapping.BeforeCatch = true;
    Expanded.BraceWrapping.BeforeElse = true;
    Expanded.BraceWrapping.BeforeLambdaBody = true;
    break;
  case FormatStyle::BS_Whitesmiths:
    Expanded.BraceWrapping.AfterCaseLabel = true;
    Expanded.BraceWrapping.AfterClass = true;
    Expanded.BraceWrapping.AfterControlStatement = FormatStyle::BWACS_Always;
    Expanded.BraceWrapping.AfterEnum = true;
    Expanded.BraceWrapping.AfterFunction = true;
    Expanded.BraceWrapping.AfterNamespace = true;
    Expanded.BraceWrapping.AfterObjCDeclaration = true;
    Expanded.BraceWrapping.AfterStruct = true;
    Expanded.BraceWrapping.AfterExternBlock = true;
    Expanded.IndentExternBlock = FormatStyle::IEBS_AfterExternBlock;
    Expanded.BraceWrapping.BeforeCatch = true;
    Expanded.BraceWrapping.BeforeElse = true;
    Expanded.BraceWrapping.BeforeLambdaBody = true;
    break;
  case FormatStyle::BS_GNU:
    Expanded.BraceWrapping = {
        /*AfterCaseLabel=*/true,
        /*AfterClass=*/true,
        /*AfterControlStatement=*/FormatStyle::BWACS_Always,
        /*AfterEnum=*/true,
        /*AfterFunction=*/true,
        /*AfterNamespace=*/true,
        /*AfterObjCDeclaration=*/true,
        /*AfterStruct=*/true,
        /*AfterUnion=*/true,
        /*AfterExternBlock=*/true,
        /*BeforeCatch=*/true,
        /*BeforeElse=*/true,
        /*BeforeLambdaBody=*/false,
        /*BeforeWhile=*/true,
        /*IndentBraces=*/true,
        /*SplitEmptyFunction=*/true,
        /*SplitEmptyRecord=*/true,
        /*SplitEmptyNamespace=*/true};
    Expanded.IndentExternBlock = FormatStyle::IEBS_AfterExternBlock;
    break;
  case FormatStyle::BS_WebKit:
    Expanded.BraceWrapping.AfterFunction = true;
    break;
  default:
    break;
  }
}

static void expandPresetsSpaceBeforeParens(FormatStyle &Expanded) {
  if (Expanded.SpaceBeforeParens == FormatStyle::SBPO_Custom)
    return;
  // Reset all flags
  Expanded.SpaceBeforeParensOptions = {};

  switch (Expanded.SpaceBeforeParens) {
  case FormatStyle::SBPO_Never:
    break;
  case FormatStyle::SBPO_ControlStatements:
    Expanded.SpaceBeforeParensOptions.AfterControlStatements = true;
    Expanded.SpaceBeforeParensOptions.AfterForeachMacros = true;
    Expanded.SpaceBeforeParensOptions.AfterIfMacros = true;
    break;
  case FormatStyle::SBPO_ControlStatementsExceptControlMacros:
    Expanded.SpaceBeforeParensOptions.AfterControlStatements = true;
    break;
  case FormatStyle::SBPO_NonEmptyParentheses:
    Expanded.SpaceBeforeParensOptions.BeforeNonEmptyParentheses = true;
    break;
  case FormatStyle::SBPO_Always:
    break;
  default:
    break;
  }
}

FormatStyle getLLVMStyle(FormatStyle::LanguageKind Language) {
  FormatStyle LLVMStyle;
  LLVMStyle.InheritsParentConfig = false;
  LLVMStyle.Language = Language;
  LLVMStyle.AccessModifierOffset = -2;
  LLVMStyle.AlignEscapedNewlines = FormatStyle::ENAS_Right;
  LLVMStyle.AlignAfterOpenBracket = FormatStyle::BAS_Align;
  LLVMStyle.AlignArrayOfStructures = FormatStyle::AIAS_None;
  LLVMStyle.AlignOperands = FormatStyle::OAS_Align;
  LLVMStyle.AlignTrailingComments = true;
  LLVMStyle.AlignConsecutiveAssignments = {};
  LLVMStyle.AlignConsecutiveAssignments.Enabled = false;
  LLVMStyle.AlignConsecutiveAssignments.AcrossEmptyLines = false;
  LLVMStyle.AlignConsecutiveAssignments.AcrossComments = false;
  LLVMStyle.AlignConsecutiveAssignments.AlignCompound = false;
  LLVMStyle.AlignConsecutiveAssignments.PadOperators = true;
  LLVMStyle.AlignConsecutiveBitFields = {};
  LLVMStyle.AlignConsecutiveDeclarations = {};
  LLVMStyle.AlignConsecutiveMacros = {};
  LLVMStyle.AllowAllArgumentsOnNextLine = true;
  LLVMStyle.AllowAllParametersOfDeclarationOnNextLine = true;
  LLVMStyle.AllowShortEnumsOnASingleLine = true;
  LLVMStyle.AllowShortFunctionsOnASingleLine = FormatStyle::SFS_All;
  LLVMStyle.AllowShortBlocksOnASingleLine = FormatStyle::SBS_Never;
  LLVMStyle.AllowShortCaseLabelsOnASingleLine = false;
  LLVMStyle.AllowShortIfStatementsOnASingleLine = FormatStyle::SIS_Never;
  LLVMStyle.AllowShortLambdasOnASingleLine = FormatStyle::SLS_All;
  LLVMStyle.AllowShortLoopsOnASingleLine = false;
  LLVMStyle.AlwaysBreakAfterReturnType = FormatStyle::RTBS_None;
  LLVMStyle.AlwaysBreakAfterDefinitionReturnType = FormatStyle::DRTBS_None;
  LLVMStyle.AlwaysBreakBeforeMultilineStrings = false;
  LLVMStyle.AlwaysBreakTemplateDeclarations = FormatStyle::BTDS_MultiLine;
  LLVMStyle.AttributeMacros.push_back("__capability");
  LLVMStyle.BinPackArguments = true;
  LLVMStyle.BinPackParameters = true;
  LLVMStyle.BreakBeforeBinaryOperators = FormatStyle::BOS_None;
  LLVMStyle.BreakBeforeConceptDeclarations = FormatStyle::BBCDS_Always;
  LLVMStyle.BreakBeforeTernaryOperators = true;
  LLVMStyle.BreakBeforeBraces = FormatStyle::BS_Attach;
  LLVMStyle.BraceWrapping = {/*AfterCaseLabel=*/false,
                             /*AfterClass=*/false,
                             /*AfterControlStatement=*/FormatStyle::BWACS_Never,
                             /*AfterEnum=*/false,
                             /*AfterFunction=*/false,
                             /*AfterNamespace=*/false,
                             /*AfterObjCDeclaration=*/false,
                             /*AfterStruct=*/false,
                             /*AfterUnion=*/false,
                             /*AfterExternBlock=*/false,
                             /*BeforeCatch=*/false,
                             /*BeforeElse=*/false,
                             /*BeforeLambdaBody=*/false,
                             /*BeforeWhile=*/false,
                             /*IndentBraces=*/false,
                             /*SplitEmptyFunction=*/true,
                             /*SplitEmptyRecord=*/true,
                             /*SplitEmptyNamespace=*/true};
  LLVMStyle.IndentExternBlock = FormatStyle::IEBS_AfterExternBlock;
  LLVMStyle.BreakAfterJavaFieldAnnotations = false;
  LLVMStyle.BreakConstructorInitializers = FormatStyle::BCIS_BeforeColon;
  LLVMStyle.BreakInheritanceList = FormatStyle::BILS_BeforeColon;
  LLVMStyle.BreakStringLiterals = true;
  LLVMStyle.ColumnLimit = 80;
  LLVMStyle.CommentPragmas = "^ IWYU pragma:";
  LLVMStyle.CompactNamespaces = false;
  LLVMStyle.ConstructorInitializerIndentWidth = 4;
  LLVMStyle.ContinuationIndentWidth = 4;
  LLVMStyle.Cpp11BracedListStyle = true;

  // Off by default Qualifier ordering
  LLVMStyle.QualifierAlignment = FormatStyle::QAS_Leave;

  LLVMStyle.DeriveLineEnding = true;
  LLVMStyle.DerivePointerAlignment = false;
  LLVMStyle.EmptyLineAfterAccessModifier = FormatStyle::ELAAMS_Never;
  LLVMStyle.EmptyLineBeforeAccessModifier = FormatStyle::ELBAMS_LogicalBlock;
  LLVMStyle.ExperimentalAutoDetectBinPacking = false;
  LLVMStyle.PackConstructorInitializers = FormatStyle::PCIS_BinPack;
  LLVMStyle.FixNamespaceComments = true;
  LLVMStyle.ForEachMacros.push_back("foreach");
  LLVMStyle.ForEachMacros.push_back("Q_FOREACH");
  LLVMStyle.ForEachMacros.push_back("BOOST_FOREACH");
  LLVMStyle.IfMacros.push_back("KJ_IF_MAYBE");
  LLVMStyle.IncludeStyle.IncludeCategories = {
      {"^\"(llvm|llvm-c|clang|clang-c)/", 2, 0, false},
      {"^(<|\"(gtest|gmock|isl|json)/)", 3, 0, false},
      {".*", 1, 0, false}};
  LLVMStyle.IncludeStyle.IncludeIsMainRegex = "(Test)?$";
  LLVMStyle.IncludeStyle.IncludeBlocks = tooling::IncludeStyle::IBS_Preserve;
  LLVMStyle.IndentAccessModifiers = false;
  LLVMStyle.IndentCaseLabels = false;
  LLVMStyle.IndentCaseBlocks = false;
  LLVMStyle.IndentGotoLabels = true;
  LLVMStyle.IndentPPDirectives = FormatStyle::PPDIS_None;
  LLVMStyle.IndentRequiresClause = true;
  LLVMStyle.IndentWrappedFunctionNames = false;
  LLVMStyle.IndentWidth = 2;
  LLVMStyle.PPIndentWidth = -1;
  LLVMStyle.InsertBraces = false;
  LLVMStyle.InsertTrailingCommas = FormatStyle::TCS_None;
  LLVMStyle.JavaScriptQuotes = FormatStyle::JSQS_Leave;
  LLVMStyle.JavaScriptWrapImports = true;
  LLVMStyle.TabWidth = 8;
  LLVMStyle.LambdaBodyIndentation = FormatStyle::LBI_Signature;
  LLVMStyle.MaxEmptyLinesToKeep = 1;
  LLVMStyle.KeepEmptyLinesAtTheStartOfBlocks = true;
  LLVMStyle.NamespaceIndentation = FormatStyle::NI_None;
  LLVMStyle.ObjCBinPackProtocolList = FormatStyle::BPS_Auto;
  LLVMStyle.ObjCBlockIndentWidth = 2;
  LLVMStyle.ObjCBreakBeforeNestedBlockParam = true;
  LLVMStyle.ObjCSpaceAfterProperty = false;
  LLVMStyle.ObjCSpaceBeforeProtocolList = true;
  LLVMStyle.PointerAlignment = FormatStyle::PAS_Right;
  LLVMStyle.ReferenceAlignment = FormatStyle::RAS_Pointer;
  LLVMStyle.RequiresClausePosition = FormatStyle::RCPS_OwnLine;
  LLVMStyle.SeparateDefinitionBlocks = FormatStyle::SDS_Leave;
  LLVMStyle.ShortNamespaceLines = 1;
  LLVMStyle.SpacesBeforeTrailingComments = 1;
  LLVMStyle.Standard = FormatStyle::LS_Latest;
  LLVMStyle.UseCRLF = false;
  LLVMStyle.UseTab = FormatStyle::UT_Never;
  LLVMStyle.ReflowComments = true;
  LLVMStyle.RemoveBracesLLVM = false;
  LLVMStyle.SpacesInParentheses = false;
  LLVMStyle.SpacesInSquareBrackets = false;
  LLVMStyle.SpaceInEmptyBlock = false;
  LLVMStyle.SpaceInEmptyParentheses = false;
  LLVMStyle.SpacesInContainerLiterals = true;
  LLVMStyle.SpacesInCStyleCastParentheses = false;
  LLVMStyle.SpacesInLineCommentPrefix = {/*Minimum=*/1, /*Maximum=*/-1u};
  LLVMStyle.SpaceAfterCStyleCast = false;
  LLVMStyle.SpaceAfterLogicalNot = false;
  LLVMStyle.SpaceAfterTemplateKeyword = true;
  LLVMStyle.SpaceAroundPointerQualifiers = FormatStyle::SAPQ_Default;
  LLVMStyle.SpaceBeforeCaseColon = false;
  LLVMStyle.SpaceBeforeCtorInitializerColon = true;
  LLVMStyle.SpaceBeforeInheritanceColon = true;
  LLVMStyle.SpaceBeforeParens = FormatStyle::SBPO_ControlStatements;
  LLVMStyle.SpaceBeforeParensOptions = {};
  LLVMStyle.SpaceBeforeParensOptions.AfterControlStatements = true;
  LLVMStyle.SpaceBeforeParensOptions.AfterForeachMacros = true;
  LLVMStyle.SpaceBeforeParensOptions.AfterIfMacros = true;
  LLVMStyle.SpaceBeforeRangeBasedForLoopColon = true;
  LLVMStyle.SpaceBeforeAssignmentOperators = true;
  LLVMStyle.SpaceBeforeCpp11BracedList = false;
  LLVMStyle.SpaceBeforeSquareBrackets = false;
  LLVMStyle.BitFieldColonSpacing = FormatStyle::BFCS_Both;
  LLVMStyle.SpacesInAngles = FormatStyle::SIAS_Never;
  LLVMStyle.SpacesInConditionalStatement = false;

  LLVMStyle.PenaltyBreakAssignment = prec::Assignment;
  LLVMStyle.PenaltyBreakComment = 300;
  LLVMStyle.PenaltyBreakFirstLessLess = 120;
  LLVMStyle.PenaltyBreakString = 1000;
  LLVMStyle.PenaltyExcessCharacter = 1000000;
  LLVMStyle.PenaltyReturnTypeOnItsOwnLine = 60;
  LLVMStyle.PenaltyBreakBeforeFirstCallParameter = 19;
  LLVMStyle.PenaltyBreakOpenParenthesis = 0;
  LLVMStyle.PenaltyBreakTemplateDeclaration = prec::Relational;
  LLVMStyle.PenaltyIndentedWhitespace = 0;

  LLVMStyle.DisableFormat = false;
  LLVMStyle.SortIncludes = FormatStyle::SI_CaseSensitive;
  LLVMStyle.SortJavaStaticImport = FormatStyle::SJSIO_Before;
  LLVMStyle.SortUsingDeclarations = true;
  LLVMStyle.StatementAttributeLikeMacros.push_back("Q_EMIT");
  LLVMStyle.StatementMacros.push_back("Q_UNUSED");
  LLVMStyle.StatementMacros.push_back("QT_REQUIRE_VERSION");
  LLVMStyle.WhitespaceSensitiveMacros.push_back("STRINGIZE");
  LLVMStyle.WhitespaceSensitiveMacros.push_back("PP_STRINGIZE");
  LLVMStyle.WhitespaceSensitiveMacros.push_back("BOOST_PP_STRINGIZE");
  LLVMStyle.WhitespaceSensitiveMacros.push_back("NS_SWIFT_NAME");
  LLVMStyle.WhitespaceSensitiveMacros.push_back("CF_SWIFT_NAME");

  // Defaults that differ when not C++.
  switch (Language) {
  case FormatStyle::LK_TableGen:
    LLVMStyle.SpacesInContainerLiterals = false;
    break;
  case FormatStyle::LK_Json:
    LLVMStyle.ColumnLimit = 0;
    break;
  case FormatStyle::LK_Verilog:
    LLVMStyle.IndentCaseLabels = true;
    break;
  default:
    break;
  }

  return LLVMStyle;
}

FormatStyle getGoogleStyle(FormatStyle::LanguageKind Language) {
  if (Language == FormatStyle::LK_TextProto) {
    FormatStyle GoogleStyle = getGoogleStyle(FormatStyle::LK_Proto);
    GoogleStyle.Language = FormatStyle::LK_TextProto;

    return GoogleStyle;
  }

  FormatStyle GoogleStyle = getLLVMStyle(Language);

  GoogleStyle.AccessModifierOffset = -1;
  GoogleStyle.AlignEscapedNewlines = FormatStyle::ENAS_Left;
  GoogleStyle.AllowShortIfStatementsOnASingleLine =
      FormatStyle::SIS_WithoutElse;
  GoogleStyle.AllowShortLoopsOnASingleLine = true;
  GoogleStyle.AlwaysBreakBeforeMultilineStrings = true;
  GoogleStyle.AlwaysBreakTemplateDeclarations = FormatStyle::BTDS_Yes;
  GoogleStyle.DerivePointerAlignment = true;
  GoogleStyle.IncludeStyle.IncludeCategories = {{"^<ext/.*\\.h>", 2, 0, false},
                                                {"^<.*\\.h>", 1, 0, false},
                                                {"^<.*", 2, 0, false},
                                                {".*", 3, 0, false}};
  GoogleStyle.IncludeStyle.IncludeIsMainRegex = "([-_](test|unittest))?$";
  GoogleStyle.IncludeStyle.IncludeBlocks = tooling::IncludeStyle::IBS_Regroup;
  GoogleStyle.IndentCaseLabels = true;
  GoogleStyle.KeepEmptyLinesAtTheStartOfBlocks = false;
  GoogleStyle.ObjCBinPackProtocolList = FormatStyle::BPS_Never;
  GoogleStyle.ObjCSpaceAfterProperty = false;
  GoogleStyle.ObjCSpaceBeforeProtocolList = true;
  GoogleStyle.PackConstructorInitializers = FormatStyle::PCIS_NextLine;
  GoogleStyle.PointerAlignment = FormatStyle::PAS_Left;
  GoogleStyle.RawStringFormats = {
      {
          FormatStyle::LK_Cpp,
          /*Delimiters=*/
          {
              "cc",
              "CC",
              "cpp",
              "Cpp",
              "CPP",
              "c++",
              "C++",
          },
          /*EnclosingFunctionNames=*/
          {},
          /*CanonicalDelimiter=*/"",
          /*BasedOnStyle=*/"google",
      },
      {
          FormatStyle::LK_TextProto,
          /*Delimiters=*/
          {
              "pb",
              "PB",
              "proto",
              "PROTO",
          },
          /*EnclosingFunctionNames=*/
          {
              "EqualsProto",
              "EquivToProto",
              "PARSE_PARTIAL_TEXT_PROTO",
              "PARSE_TEST_PROTO",
              "PARSE_TEXT_PROTO",
              "ParseTextOrDie",
              "ParseTextProtoOrDie",
              "ParseTestProto",
              "ParsePartialTestProto",
          },
          /*CanonicalDelimiter=*/"pb",
          /*BasedOnStyle=*/"google",
      },
  };
  GoogleStyle.SpacesBeforeTrailingComments = 2;
  GoogleStyle.Standard = FormatStyle::LS_Auto;

  GoogleStyle.PenaltyReturnTypeOnItsOwnLine = 200;
  GoogleStyle.PenaltyBreakBeforeFirstCallParameter = 1;

  if (Language == FormatStyle::LK_Java) {
    GoogleStyle.AlignAfterOpenBracket = FormatStyle::BAS_DontAlign;
    GoogleStyle.AlignOperands = FormatStyle::OAS_DontAlign;
    GoogleStyle.AlignTrailingComments = false;
    GoogleStyle.AllowShortFunctionsOnASingleLine = FormatStyle::SFS_Empty;
    GoogleStyle.AllowShortIfStatementsOnASingleLine = FormatStyle::SIS_Never;
    GoogleStyle.AlwaysBreakBeforeMultilineStrings = false;
    GoogleStyle.BreakBeforeBinaryOperators = FormatStyle::BOS_NonAssignment;
    GoogleStyle.ColumnLimit = 100;
    GoogleStyle.SpaceAfterCStyleCast = true;
    GoogleStyle.SpacesBeforeTrailingComments = 1;
  } else if (Language == FormatStyle::LK_JavaScript) {
    GoogleStyle.AlignAfterOpenBracket = FormatStyle::BAS_AlwaysBreak;
    GoogleStyle.AlignOperands = FormatStyle::OAS_DontAlign;
    GoogleStyle.AllowShortFunctionsOnASingleLine = FormatStyle::SFS_Empty;
    // TODO: still under discussion whether to switch to SLS_All.
    GoogleStyle.AllowShortLambdasOnASingleLine = FormatStyle::SLS_Empty;
    GoogleStyle.AlwaysBreakBeforeMultilineStrings = false;
    GoogleStyle.BreakBeforeTernaryOperators = false;
    // taze:, triple slash directives (`/// <...`), tslint:, and @see, which is
    // commonly followed by overlong URLs.
    GoogleStyle.CommentPragmas = "(taze:|^/[ \t]*<|tslint:|@see)";
    // TODO: enable once decided, in particular re disabling bin packing.
    // https://google.github.io/styleguide/jsguide.html#features-arrays-trailing-comma
    // GoogleStyle.InsertTrailingCommas = FormatStyle::TCS_Wrapped;
    GoogleStyle.MaxEmptyLinesToKeep = 3;
    GoogleStyle.NamespaceIndentation = FormatStyle::NI_All;
    GoogleStyle.SpacesInContainerLiterals = false;
    GoogleStyle.JavaScriptQuotes = FormatStyle::JSQS_Single;
    GoogleStyle.JavaScriptWrapImports = false;
  } else if (Language == FormatStyle::LK_Proto) {
    GoogleStyle.AllowShortFunctionsOnASingleLine = FormatStyle::SFS_Empty;
    GoogleStyle.AlwaysBreakBeforeMultilineStrings = false;
    GoogleStyle.SpacesInContainerLiterals = false;
    GoogleStyle.Cpp11BracedListStyle = false;
    // This affects protocol buffer options specifications and text protos.
    // Text protos are currently mostly formatted inside C++ raw string literals
    // and often the current breaking behavior of string literals is not
    // beneficial there. Investigate turning this on once proper string reflow
    // has been implemented.
    GoogleStyle.BreakStringLiterals = false;
  } else if (Language == FormatStyle::LK_ObjC) {
    GoogleStyle.AlwaysBreakBeforeMultilineStrings = false;
    GoogleStyle.ColumnLimit = 100;
    // "Regroup" doesn't work well for ObjC yet (main header heuristic,
    // relationship between ObjC standard library headers and other heades,
    // #imports, etc.)
    GoogleStyle.IncludeStyle.IncludeBlocks =
        tooling::IncludeStyle::IBS_Preserve;
  } else if (Language == FormatStyle::LK_CSharp) {
    GoogleStyle.AllowShortFunctionsOnASingleLine = FormatStyle::SFS_Empty;
    GoogleStyle.AllowShortIfStatementsOnASingleLine = FormatStyle::SIS_Never;
    GoogleStyle.BreakStringLiterals = false;
    GoogleStyle.ColumnLimit = 100;
    GoogleStyle.NamespaceIndentation = FormatStyle::NI_All;
  }

  return GoogleStyle;
}

FormatStyle getChromiumStyle(FormatStyle::LanguageKind Language) {
  FormatStyle ChromiumStyle = getGoogleStyle(Language);

  // Disable include reordering across blocks in Chromium code.
  // - clang-format tries to detect that foo.h is the "main" header for
  //   foo.cc and foo_unittest.cc via IncludeIsMainRegex. However, Chromium
  //   uses many other suffices (_win.cc, _mac.mm, _posix.cc, _browsertest.cc,
  //   _private.cc, _impl.cc etc) in different permutations
  //   (_win_browsertest.cc) so disable this until IncludeIsMainRegex has a
  //   better default for Chromium code.
  // - The default for .cc and .mm files is different (r357695) for Google style
  //   for the same reason. The plan is to unify this again once the main
  //   header detection works for Google's ObjC code, but this hasn't happened
  //   yet. Since Chromium has some ObjC code, switching Chromium is blocked
  //   on that.
  // - Finally, "If include reordering is harmful, put things in different
  //   blocks to prevent it" has been a recommendation for a long time that
  //   people are used to. We'll need a dev education push to change this to
  //   "If include reordering is harmful, put things in a different block and
  //   _prepend that with a comment_ to prevent it" before changing behavior.
  ChromiumStyle.IncludeStyle.IncludeBlocks =
      tooling::IncludeStyle::IBS_Preserve;

  if (Language == FormatStyle::LK_Java) {
    ChromiumStyle.AllowShortIfStatementsOnASingleLine =
        FormatStyle::SIS_WithoutElse;
    ChromiumStyle.BreakAfterJavaFieldAnnotations = true;
    ChromiumStyle.ContinuationIndentWidth = 8;
    ChromiumStyle.IndentWidth = 4;
    // See styleguide for import groups:
    // https://chromium.googlesource.com/chromium/src/+/refs/heads/main/styleguide/java/java.md#Import-Order
    ChromiumStyle.JavaImportGroups = {
        "android",
        "androidx",
        "com",
        "dalvik",
        "junit",
        "org",
        "com.google.android.apps.chrome",
        "org.chromium",
        "java",
        "javax",
    };
    ChromiumStyle.SortIncludes = FormatStyle::SI_CaseSensitive;
  } else if (Language == FormatStyle::LK_JavaScript) {
    ChromiumStyle.AllowShortIfStatementsOnASingleLine = FormatStyle::SIS_Never;
    ChromiumStyle.AllowShortLoopsOnASingleLine = false;
  } else {
    ChromiumStyle.AllowAllParametersOfDeclarationOnNextLine = false;
    ChromiumStyle.AllowShortFunctionsOnASingleLine = FormatStyle::SFS_Inline;
    ChromiumStyle.AllowShortIfStatementsOnASingleLine = FormatStyle::SIS_Never;
    ChromiumStyle.AllowShortLoopsOnASingleLine = false;
    ChromiumStyle.BinPackParameters = false;
    ChromiumStyle.DerivePointerAlignment = false;
    if (Language == FormatStyle::LK_ObjC)
      ChromiumStyle.ColumnLimit = 80;
  }
  return ChromiumStyle;
}

FormatStyle getMozillaStyle() {
  FormatStyle MozillaStyle = getLLVMStyle();
  MozillaStyle.AllowAllParametersOfDeclarationOnNextLine = false;
  MozillaStyle.AllowShortFunctionsOnASingleLine = FormatStyle::SFS_Inline;
  MozillaStyle.AlwaysBreakAfterReturnType = FormatStyle::RTBS_TopLevel;
  MozillaStyle.AlwaysBreakAfterDefinitionReturnType =
      FormatStyle::DRTBS_TopLevel;
  MozillaStyle.AlwaysBreakTemplateDeclarations = FormatStyle::BTDS_Yes;
  MozillaStyle.BinPackParameters = false;
  MozillaStyle.BinPackArguments = false;
  MozillaStyle.BreakBeforeBraces = FormatStyle::BS_Mozilla;
  MozillaStyle.BreakConstructorInitializers = FormatStyle::BCIS_BeforeComma;
  MozillaStyle.BreakInheritanceList = FormatStyle::BILS_BeforeComma;
  MozillaStyle.ConstructorInitializerIndentWidth = 2;
  MozillaStyle.ContinuationIndentWidth = 2;
  MozillaStyle.Cpp11BracedListStyle = false;
  MozillaStyle.FixNamespaceComments = false;
  MozillaStyle.IndentCaseLabels = true;
  MozillaStyle.ObjCSpaceAfterProperty = true;
  MozillaStyle.ObjCSpaceBeforeProtocolList = false;
  MozillaStyle.PenaltyReturnTypeOnItsOwnLine = 200;
  MozillaStyle.PointerAlignment = FormatStyle::PAS_Left;
  MozillaStyle.SpaceAfterTemplateKeyword = false;
  return MozillaStyle;
}

FormatStyle getWebKitStyle() {
  FormatStyle Style = getLLVMStyle();
  Style.AccessModifierOffset = -4;
  Style.AlignAfterOpenBracket = FormatStyle::BAS_DontAlign;
  Style.AlignOperands = FormatStyle::OAS_DontAlign;
  Style.AlignTrailingComments = false;
  Style.AllowShortBlocksOnASingleLine = FormatStyle::SBS_Empty;
  Style.BreakBeforeBinaryOperators = FormatStyle::BOS_All;
  Style.BreakBeforeBraces = FormatStyle::BS_WebKit;
  Style.BreakConstructorInitializers = FormatStyle::BCIS_BeforeComma;
  Style.Cpp11BracedListStyle = false;
  Style.ColumnLimit = 0;
  Style.FixNamespaceComments = false;
  Style.IndentWidth = 4;
  Style.NamespaceIndentation = FormatStyle::NI_Inner;
  Style.ObjCBlockIndentWidth = 4;
  Style.ObjCSpaceAfterProperty = true;
  Style.PointerAlignment = FormatStyle::PAS_Left;
  Style.SpaceBeforeCpp11BracedList = true;
  Style.SpaceInEmptyBlock = true;
  return Style;
}

FormatStyle getGNUStyle() {
  FormatStyle Style = getLLVMStyle();
  Style.AlwaysBreakAfterDefinitionReturnType = FormatStyle::DRTBS_All;
  Style.AlwaysBreakAfterReturnType = FormatStyle::RTBS_AllDefinitions;
  Style.BreakBeforeBinaryOperators = FormatStyle::BOS_All;
  Style.BreakBeforeBraces = FormatStyle::BS_GNU;
  Style.BreakBeforeTernaryOperators = true;
  Style.Cpp11BracedListStyle = false;
  Style.ColumnLimit = 79;
  Style.FixNamespaceComments = false;
  Style.SpaceBeforeParens = FormatStyle::SBPO_Always;
  Style.Standard = FormatStyle::LS_Cpp03;
  return Style;
}

FormatStyle getMicrosoftStyle(FormatStyle::LanguageKind Language) {
  FormatStyle Style = getLLVMStyle(Language);
  Style.ColumnLimit = 120;
  Style.TabWidth = 4;
  Style.IndentWidth = 4;
  Style.UseTab = FormatStyle::UT_Never;
  Style.BreakBeforeBraces = FormatStyle::BS_Custom;
  Style.BraceWrapping.AfterClass = true;
  Style.BraceWrapping.AfterControlStatement = FormatStyle::BWACS_Always;
  Style.BraceWrapping.AfterEnum = true;
  Style.BraceWrapping.AfterFunction = true;
  Style.BraceWrapping.AfterNamespace = true;
  Style.BraceWrapping.AfterObjCDeclaration = true;
  Style.BraceWrapping.AfterStruct = true;
  Style.BraceWrapping.AfterExternBlock = true;
  Style.IndentExternBlock = FormatStyle::IEBS_AfterExternBlock;
  Style.BraceWrapping.BeforeCatch = true;
  Style.BraceWrapping.BeforeElse = true;
  Style.BraceWrapping.BeforeWhile = false;
  Style.PenaltyReturnTypeOnItsOwnLine = 1000;
  Style.AllowShortEnumsOnASingleLine = false;
  Style.AllowShortFunctionsOnASingleLine = FormatStyle::SFS_None;
  Style.AllowShortCaseLabelsOnASingleLine = false;
  Style.AllowShortIfStatementsOnASingleLine = FormatStyle::SIS_Never;
  Style.AllowShortLoopsOnASingleLine = false;
  Style.AlwaysBreakAfterDefinitionReturnType = FormatStyle::DRTBS_None;
  Style.AlwaysBreakAfterReturnType = FormatStyle::RTBS_None;
  return Style;
}

FormatStyle getNoStyle() {
  FormatStyle NoStyle = getLLVMStyle();
  NoStyle.DisableFormat = true;
  NoStyle.SortIncludes = FormatStyle::SI_Never;
  NoStyle.SortUsingDeclarations = false;
  return NoStyle;
}

bool getPredefinedStyle(StringRef Name, FormatStyle::LanguageKind Language,
                        FormatStyle *Style) {
  if (Name.equals_insensitive("llvm"))
    *Style = getLLVMStyle(Language);
  else if (Name.equals_insensitive("chromium"))
    *Style = getChromiumStyle(Language);
  else if (Name.equals_insensitive("mozilla"))
    *Style = getMozillaStyle();
  else if (Name.equals_insensitive("google"))
    *Style = getGoogleStyle(Language);
  else if (Name.equals_insensitive("webkit"))
    *Style = getWebKitStyle();
  else if (Name.equals_insensitive("gnu"))
    *Style = getGNUStyle();
  else if (Name.equals_insensitive("microsoft"))
    *Style = getMicrosoftStyle(Language);
  else if (Name.equals_insensitive("none"))
    *Style = getNoStyle();
  else if (Name.equals_insensitive("inheritparentconfig"))
    Style->InheritsParentConfig = true;
  else
    return false;

  Style->Language = Language;
  return true;
}

ParseError validateQualifierOrder(FormatStyle *Style) {
  // If its empty then it means don't do anything.
  if (Style->QualifierOrder.empty())
    return ParseError::MissingQualifierOrder;

  // Ensure the list contains only currently valid qualifiers.
  for (const auto &Qualifier : Style->QualifierOrder) {
    if (Qualifier == "type")
      continue;
    auto token =
        LeftRightQualifierAlignmentFixer::getTokenFromQualifier(Qualifier);
    if (token == tok::identifier)
      return ParseError::InvalidQualifierSpecified;
  }

  // Ensure the list is unique (no duplicates).
  std::set<std::string> UniqueQualifiers(Style->QualifierOrder.begin(),
                                         Style->QualifierOrder.end());
  if (Style->QualifierOrder.size() != UniqueQualifiers.size()) {
    LLVM_DEBUG(llvm::dbgs()
               << "Duplicate Qualifiers " << Style->QualifierOrder.size()
               << " vs " << UniqueQualifiers.size() << "\n");
    return ParseError::DuplicateQualifierSpecified;
  }

  // Ensure the list has 'type' in it.
  if (!llvm::is_contained(Style->QualifierOrder, "type"))
    return ParseError::MissingQualifierType;

  return ParseError::Success;
}

std::error_code parseConfiguration(llvm::MemoryBufferRef Config,
                                   FormatStyle *Style, bool AllowUnknownOptions,
                                   llvm::SourceMgr::DiagHandlerTy DiagHandler,
                                   void *DiagHandlerCtxt) {
  assert(Style);
  FormatStyle::LanguageKind Language = Style->Language;
  assert(Language != FormatStyle::LK_None);
  if (Config.getBuffer().trim().empty())
    return make_error_code(ParseError::Success);
  Style->StyleSet.Clear();
  std::vector<FormatStyle> Styles;
  llvm::yaml::Input Input(Config, /*Ctxt=*/nullptr, DiagHandler,
                          DiagHandlerCtxt);
  // DocumentListTraits<vector<FormatStyle>> uses the context to get default
  // values for the fields, keys for which are missing from the configuration.
  // Mapping also uses the context to get the language to find the correct
  // base style.
  Input.setContext(Style);
  Input.setAllowUnknownKeys(AllowUnknownOptions);
  Input >> Styles;
  if (Input.error())
    return Input.error();

  for (unsigned i = 0; i < Styles.size(); ++i) {
    // Ensures that only the first configuration can skip the Language option.
    if (Styles[i].Language == FormatStyle::LK_None && i != 0)
      return make_error_code(ParseError::Error);
    // Ensure that each language is configured at most once.
    for (unsigned j = 0; j < i; ++j) {
      if (Styles[i].Language == Styles[j].Language) {
        LLVM_DEBUG(llvm::dbgs()
                   << "Duplicate languages in the config file on positions "
                   << j << " and " << i << "\n");
        return make_error_code(ParseError::Error);
      }
    }
  }
  // Look for a suitable configuration starting from the end, so we can
  // find the configuration for the specific language first, and the default
  // configuration (which can only be at slot 0) after it.
  FormatStyle::FormatStyleSet StyleSet;
  bool LanguageFound = false;
  for (const FormatStyle &Style : llvm::reverse(Styles)) {
    if (Style.Language != FormatStyle::LK_None)
      StyleSet.Add(Style);
    if (Style.Language == Language)
      LanguageFound = true;
  }
  if (!LanguageFound) {
    if (Styles.empty() || Styles[0].Language != FormatStyle::LK_None)
      return make_error_code(ParseError::Unsuitable);
    FormatStyle DefaultStyle = Styles[0];
    DefaultStyle.Language = Language;
    StyleSet.Add(std::move(DefaultStyle));
  }
  *Style = *StyleSet.Get(Language);
  if (Style->InsertTrailingCommas != FormatStyle::TCS_None &&
      Style->BinPackArguments) {
    // See comment on FormatStyle::TSC_Wrapped.
    return make_error_code(ParseError::BinPackTrailingCommaConflict);
  }
  if (Style->QualifierAlignment != FormatStyle::QAS_Leave)
    return make_error_code(validateQualifierOrder(Style));
  return make_error_code(ParseError::Success);
}

std::string configurationAsText(const FormatStyle &Style) {
  std::string Text;
  llvm::raw_string_ostream Stream(Text);
  llvm::yaml::Output Output(Stream);
  // We use the same mapping method for input and output, so we need a non-const
  // reference here.
  FormatStyle NonConstStyle = Style;
  expandPresetsBraceWrapping(NonConstStyle);
  expandPresetsSpaceBeforeParens(NonConstStyle);
  Output << NonConstStyle;

  return Stream.str();
}

llvm::Optional<FormatStyle>
FormatStyle::FormatStyleSet::Get(FormatStyle::LanguageKind Language) const {
  if (!Styles)
    return None;
  auto It = Styles->find(Language);
  if (It == Styles->end())
    return None;
  FormatStyle Style = It->second;
  Style.StyleSet = *this;
  return Style;
}

void FormatStyle::FormatStyleSet::Add(FormatStyle Style) {
  assert(Style.Language != LK_None &&
         "Cannot add a style for LK_None to a StyleSet");
  assert(
      !Style.StyleSet.Styles &&
      "Cannot add a style associated with an existing StyleSet to a StyleSet");
  if (!Styles)
    Styles = std::make_shared<MapType>();
  (*Styles)[Style.Language] = std::move(Style);
}

void FormatStyle::FormatStyleSet::Clear() { Styles.reset(); }

llvm::Optional<FormatStyle>
FormatStyle::GetLanguageStyle(FormatStyle::LanguageKind Language) const {
  return StyleSet.Get(Language);
}

namespace {

class BracesInserter : public TokenAnalyzer {
public:
  BracesInserter(const Environment &Env, const FormatStyle &Style)
      : TokenAnalyzer(Env, Style) {
    this->Style.RemoveBracesLLVM = false;
  }

  std::pair<tooling::Replacements, unsigned>
  analyze(TokenAnnotator &Annotator,
          SmallVectorImpl<AnnotatedLine *> &AnnotatedLines,
          FormatTokenLexer &Tokens) override {
    AffectedRangeMgr.computeAffectedLines(AnnotatedLines);
    tooling::Replacements Result;
    insertBraces(AnnotatedLines, Result);
    return {Result, 0};
  }

private:
  void insertBraces(SmallVectorImpl<AnnotatedLine *> &Lines,
                    tooling::Replacements &Result) {
    const auto &SourceMgr = Env.getSourceManager();
    for (AnnotatedLine *Line : Lines) {
      insertBraces(Line->Children, Result);
      if (!Line->Affected)
        continue;
      for (FormatToken *Token = Line->First; Token && !Token->Finalized;
           Token = Token->Next) {
        if (Token->BraceCount == 0)
          continue;
        std::string Brace;
        if (Token->BraceCount < 0) {
          assert(Token->BraceCount == -1);
          Brace = "\n{";
        } else {
          Brace = '\n' + std::string(Token->BraceCount, '}');
        }
        Token->BraceCount = 0;
        const auto Start = Token->Tok.getEndLoc();
        cantFail(Result.add(tooling::Replacement(SourceMgr, Start, 0, Brace)));
      }
    }
  }
};

class BracesRemover : public TokenAnalyzer {
public:
  BracesRemover(const Environment &Env, const FormatStyle &Style)
      : TokenAnalyzer(Env, Style) {
    this->Style.InsertBraces = false;
  }

  std::pair<tooling::Replacements, unsigned>
  analyze(TokenAnnotator &Annotator,
          SmallVectorImpl<AnnotatedLine *> &AnnotatedLines,
          FormatTokenLexer &Tokens) override {
    AffectedRangeMgr.computeAffectedLines(AnnotatedLines);
    tooling::Replacements Result;
    removeBraces(AnnotatedLines, Result);
    return {Result, 0};
  }

private:
  void removeBraces(SmallVectorImpl<AnnotatedLine *> &Lines,
                    tooling::Replacements &Result) {
    const auto &SourceMgr = Env.getSourceManager();
    const auto End = Lines.end();
    for (auto I = Lines.begin(); I != End; ++I) {
      const auto Line = *I;
      removeBraces(Line->Children, Result);
      if (!Line->Affected)
        continue;
      const auto NextLine = I + 1 == End ? nullptr : I[1];
      for (auto Token = Line->First; Token && !Token->Finalized;
           Token = Token->Next) {
        if (!Token->Optional)
          continue;
        assert(Token->isOneOf(tok::l_brace, tok::r_brace));
        auto Next = Token->Next;
        assert(Next || Token == Line->Last);
        if (!Next && NextLine)
          Next = NextLine->First;
        const auto Start =
            Next && Next->NewlinesBefore == 0 && Next->isNot(tok::eof)
                ? Token->Tok.getLocation()
                : Token->WhitespaceRange.getBegin();
        const auto Range =
            CharSourceRange::getCharRange(Start, Token->Tok.getEndLoc());
        cantFail(Result.add(tooling::Replacement(SourceMgr, Range, "")));
      }
    }
  }
};

class JavaScriptRequoter : public TokenAnalyzer {
public:
  JavaScriptRequoter(const Environment &Env, const FormatStyle &Style)
      : TokenAnalyzer(Env, Style) {}

  std::pair<tooling::Replacements, unsigned>
  analyze(TokenAnnotator &Annotator,
          SmallVectorImpl<AnnotatedLine *> &AnnotatedLines,
          FormatTokenLexer &Tokens) override {
    AffectedRangeMgr.computeAffectedLines(AnnotatedLines);
    tooling::Replacements Result;
    requoteJSStringLiteral(AnnotatedLines, Result);
    return {Result, 0};
  }

private:
  // Replaces double/single-quoted string literal as appropriate, re-escaping
  // the contents in the process.
  void requoteJSStringLiteral(SmallVectorImpl<AnnotatedLine *> &Lines,
                              tooling::Replacements &Result) {
    for (AnnotatedLine *Line : Lines) {
      requoteJSStringLiteral(Line->Children, Result);
      if (!Line->Affected)
        continue;
      for (FormatToken *FormatTok = Line->First; FormatTok;
           FormatTok = FormatTok->Next) {
        StringRef Input = FormatTok->TokenText;
        if (FormatTok->Finalized || !FormatTok->isStringLiteral() ||
            // NB: testing for not starting with a double quote to avoid
            // breaking `template strings`.
            (Style.JavaScriptQuotes == FormatStyle::JSQS_Single &&
             !Input.startswith("\"")) ||
            (Style.JavaScriptQuotes == FormatStyle::JSQS_Double &&
             !Input.startswith("\'"))) {
          continue;
        }

        // Change start and end quote.
        bool IsSingle = Style.JavaScriptQuotes == FormatStyle::JSQS_Single;
        SourceLocation Start = FormatTok->Tok.getLocation();
        auto Replace = [&](SourceLocation Start, unsigned Length,
                           StringRef ReplacementText) {
          auto Err = Result.add(tooling::Replacement(
              Env.getSourceManager(), Start, Length, ReplacementText));
          // FIXME: handle error. For now, print error message and skip the
          // replacement for release version.
          if (Err) {
            llvm::errs() << llvm::toString(std::move(Err)) << "\n";
            assert(false);
          }
        };
        Replace(Start, 1, IsSingle ? "'" : "\"");
        Replace(FormatTok->Tok.getEndLoc().getLocWithOffset(-1), 1,
                IsSingle ? "'" : "\"");

        // Escape internal quotes.
        bool Escaped = false;
        for (size_t i = 1; i < Input.size() - 1; i++) {
          switch (Input[i]) {
          case '\\':
            if (!Escaped && i + 1 < Input.size() &&
                ((IsSingle && Input[i + 1] == '"') ||
                 (!IsSingle && Input[i + 1] == '\''))) {
              // Remove this \, it's escaping a " or ' that no longer needs
              // escaping
              Replace(Start.getLocWithOffset(i), 1, "");
              continue;
            }
            Escaped = !Escaped;
            break;
          case '\"':
          case '\'':
            if (!Escaped && IsSingle == (Input[i] == '\'')) {
              // Escape the quote.
              Replace(Start.getLocWithOffset(i), 0, "\\");
            }
            Escaped = false;
            break;
          default:
            Escaped = false;
            break;
          }
        }
      }
    }
  }
};

class Formatter : public TokenAnalyzer {
public:
  Formatter(const Environment &Env, const FormatStyle &Style,
            FormattingAttemptStatus *Status)
      : TokenAnalyzer(Env, Style), Status(Status) {}

  std::pair<tooling::Replacements, unsigned>
  analyze(TokenAnnotator &Annotator,
          SmallVectorImpl<AnnotatedLine *> &AnnotatedLines,
          FormatTokenLexer &Tokens) override {
    tooling::Replacements Result;
    deriveLocalStyle(AnnotatedLines);
    AffectedRangeMgr.computeAffectedLines(AnnotatedLines);
    for (AnnotatedLine *Line : AnnotatedLines)
      Annotator.calculateFormattingInformation(*Line);
    Annotator.setCommentLineLevels(AnnotatedLines);

    WhitespaceManager Whitespaces(
        Env.getSourceManager(), Style,
        Style.DeriveLineEnding
            ? WhitespaceManager::inputUsesCRLF(
                  Env.getSourceManager().getBufferData(Env.getFileID()),
                  Style.UseCRLF)
            : Style.UseCRLF);
    ContinuationIndenter Indenter(Style, Tokens.getKeywords(),
                                  Env.getSourceManager(), Whitespaces, Encoding,
                                  BinPackInconclusiveFunctions);
    unsigned Penalty =
        UnwrappedLineFormatter(&Indenter, &Whitespaces, Style,
                               Tokens.getKeywords(), Env.getSourceManager(),
                               Status)
            .format(AnnotatedLines, /*DryRun=*/false,
                    /*AdditionalIndent=*/0,
                    /*FixBadIndentation=*/false,
                    /*FirstStartColumn=*/Env.getFirstStartColumn(),
                    /*NextStartColumn=*/Env.getNextStartColumn(),
                    /*LastStartColumn=*/Env.getLastStartColumn());
    for (const auto &R : Whitespaces.generateReplacements())
      if (Result.add(R))
        return std::make_pair(Result, 0);
    return std::make_pair(Result, Penalty);
  }

private:
  bool
  hasCpp03IncompatibleFormat(const SmallVectorImpl<AnnotatedLine *> &Lines) {
    for (const AnnotatedLine *Line : Lines) {
      if (hasCpp03IncompatibleFormat(Line->Children))
        return true;
      for (FormatToken *Tok = Line->First->Next; Tok; Tok = Tok->Next) {
        if (!Tok->hasWhitespaceBefore()) {
          if (Tok->is(tok::coloncolon) && Tok->Previous->is(TT_TemplateOpener))
            return true;
          if (Tok->is(TT_TemplateCloser) &&
              Tok->Previous->is(TT_TemplateCloser)) {
            return true;
          }
        }
      }
    }
    return false;
  }

  int countVariableAlignments(const SmallVectorImpl<AnnotatedLine *> &Lines) {
    int AlignmentDiff = 0;
    for (const AnnotatedLine *Line : Lines) {
      AlignmentDiff += countVariableAlignments(Line->Children);
      for (FormatToken *Tok = Line->First; Tok && Tok->Next; Tok = Tok->Next) {
        if (!Tok->is(TT_PointerOrReference))
          continue;
        // Don't treat space in `void foo() &&` as evidence.
        if (const auto *Prev = Tok->getPreviousNonComment()) {
          if (Prev->is(tok::r_paren) && Prev->MatchingParen) {
            if (const auto *Func =
                    Prev->MatchingParen->getPreviousNonComment()) {
              if (Func->isOneOf(TT_FunctionDeclarationName, TT_StartOfName,
                                TT_OverloadedOperator)) {
                continue;
              }
            }
          }
        }
        bool SpaceBefore = Tok->hasWhitespaceBefore();
        bool SpaceAfter = Tok->Next->hasWhitespaceBefore();
        if (SpaceBefore && !SpaceAfter)
          ++AlignmentDiff;
        if (!SpaceBefore && SpaceAfter)
          --AlignmentDiff;
      }
    }
    return AlignmentDiff;
  }

  void
  deriveLocalStyle(const SmallVectorImpl<AnnotatedLine *> &AnnotatedLines) {
    bool HasBinPackedFunction = false;
    bool HasOnePerLineFunction = false;
    for (AnnotatedLine *Line : AnnotatedLines) {
      if (!Line->First->Next)
        continue;
      FormatToken *Tok = Line->First->Next;
      while (Tok->Next) {
        if (Tok->is(PPK_BinPacked))
          HasBinPackedFunction = true;
        if (Tok->is(PPK_OnePerLine))
          HasOnePerLineFunction = true;

        Tok = Tok->Next;
      }
    }
    if (Style.DerivePointerAlignment) {
      Style.PointerAlignment = countVariableAlignments(AnnotatedLines) <= 0
                                   ? FormatStyle::PAS_Left
                                   : FormatStyle::PAS_Right;
      Style.ReferenceAlignment = FormatStyle::RAS_Pointer;
    }
    if (Style.Standard == FormatStyle::LS_Auto) {
      Style.Standard = hasCpp03IncompatibleFormat(AnnotatedLines)
                           ? FormatStyle::LS_Latest
                           : FormatStyle::LS_Cpp03;
    }
    BinPackInconclusiveFunctions =
        HasBinPackedFunction || !HasOnePerLineFunction;
  }

  bool BinPackInconclusiveFunctions;
  FormattingAttemptStatus *Status;
};

/// TrailingCommaInserter inserts trailing commas into container literals.
/// E.g.:
///     const x = [
///       1,
///     ];
/// TrailingCommaInserter runs after formatting. To avoid causing a required
/// reformatting (and thus reflow), it never inserts a comma that'd exceed the
/// ColumnLimit.
///
/// Because trailing commas disable binpacking of arrays, TrailingCommaInserter
/// is conceptually incompatible with bin packing.
class TrailingCommaInserter : public TokenAnalyzer {
public:
  TrailingCommaInserter(const Environment &Env, const FormatStyle &Style)
      : TokenAnalyzer(Env, Style) {}

  std::pair<tooling::Replacements, unsigned>
  analyze(TokenAnnotator &Annotator,
          SmallVectorImpl<AnnotatedLine *> &AnnotatedLines,
          FormatTokenLexer &Tokens) override {
    AffectedRangeMgr.computeAffectedLines(AnnotatedLines);
    tooling::Replacements Result;
    insertTrailingCommas(AnnotatedLines, Result);
    return {Result, 0};
  }

private:
  /// Inserts trailing commas in [] and {} initializers if they wrap over
  /// multiple lines.
  void insertTrailingCommas(SmallVectorImpl<AnnotatedLine *> &Lines,
                            tooling::Replacements &Result) {
    for (AnnotatedLine *Line : Lines) {
      insertTrailingCommas(Line->Children, Result);
      if (!Line->Affected)
        continue;
      for (FormatToken *FormatTok = Line->First; FormatTok;
           FormatTok = FormatTok->Next) {
        if (FormatTok->NewlinesBefore == 0)
          continue;
        FormatToken *Matching = FormatTok->MatchingParen;
        if (!Matching || !FormatTok->getPreviousNonComment())
          continue;
        if (!(FormatTok->is(tok::r_square) &&
              Matching->is(TT_ArrayInitializerLSquare)) &&
            !(FormatTok->is(tok::r_brace) && Matching->is(TT_DictLiteral))) {
          continue;
        }
        FormatToken *Prev = FormatTok->getPreviousNonComment();
        if (Prev->is(tok::comma) || Prev->is(tok::semi))
          continue;
        // getEndLoc is not reliably set during re-lexing, use text length
        // instead.
        SourceLocation Start =
            Prev->Tok.getLocation().getLocWithOffset(Prev->TokenText.size());
        // If inserting a comma would push the code over the column limit, skip
        // this location - it'd introduce an unstable formatting due to the
        // required reflow.
        unsigned ColumnNumber =
            Env.getSourceManager().getSpellingColumnNumber(Start);
        if (ColumnNumber > Style.ColumnLimit)
          continue;
        // Comma insertions cannot conflict with each other, and this pass has a
        // clean set of Replacements, so the operation below cannot fail.
        cantFail(Result.add(
            tooling::Replacement(Env.getSourceManager(), Start, 0, ",")));
      }
    }
  }
};

// This class clean up the erroneous/redundant code around the given ranges in
// file.
class Cleaner : public TokenAnalyzer {
public:
  Cleaner(const Environment &Env, const FormatStyle &Style)
      : TokenAnalyzer(Env, Style),
        DeletedTokens(FormatTokenLess(Env.getSourceManager())) {}

  // FIXME: eliminate unused parameters.
  std::pair<tooling::Replacements, unsigned>
  analyze(TokenAnnotator &Annotator,
          SmallVectorImpl<AnnotatedLine *> &AnnotatedLines,
          FormatTokenLexer &Tokens) override {
    // FIXME: in the current implementation the granularity of affected range
    // is an annotated line. However, this is not sufficient. Furthermore,
    // redundant code introduced by replacements does not necessarily
    // intercept with ranges of replacements that result in the redundancy.
    // To determine if some redundant code is actually introduced by
    // replacements(e.g. deletions), we need to come up with a more
    // sophisticated way of computing affected ranges.
    AffectedRangeMgr.computeAffectedLines(AnnotatedLines);

    checkEmptyNamespace(AnnotatedLines);

    for (auto *Line : AnnotatedLines)
      cleanupLine(Line);

    return {generateFixes(), 0};
  }

private:
  void cleanupLine(AnnotatedLine *Line) {
    for (auto *Child : Line->Children)
      cleanupLine(Child);

    if (Line->Affected) {
      cleanupRight(Line->First, tok::comma, tok::comma);
      cleanupRight(Line->First, TT_CtorInitializerColon, tok::comma);
      cleanupRight(Line->First, tok::l_paren, tok::comma);
      cleanupLeft(Line->First, tok::comma, tok::r_paren);
      cleanupLeft(Line->First, TT_CtorInitializerComma, tok::l_brace);
      cleanupLeft(Line->First, TT_CtorInitializerColon, tok::l_brace);
      cleanupLeft(Line->First, TT_CtorInitializerColon, tok::equal);
    }
  }

  bool containsOnlyComments(const AnnotatedLine &Line) {
    for (FormatToken *Tok = Line.First; Tok != nullptr; Tok = Tok->Next)
      if (Tok->isNot(tok::comment))
        return false;
    return true;
  }

  // Iterate through all lines and remove any empty (nested) namespaces.
  void checkEmptyNamespace(SmallVectorImpl<AnnotatedLine *> &AnnotatedLines) {
    std::set<unsigned> DeletedLines;
    for (unsigned i = 0, e = AnnotatedLines.size(); i != e; ++i) {
      auto &Line = *AnnotatedLines[i];
      if (Line.startsWithNamespace())
        checkEmptyNamespace(AnnotatedLines, i, i, DeletedLines);
    }

    for (auto Line : DeletedLines) {
      FormatToken *Tok = AnnotatedLines[Line]->First;
      while (Tok) {
        deleteToken(Tok);
        Tok = Tok->Next;
      }
    }
  }

  // The function checks if the namespace, which starts from \p CurrentLine, and
  // its nested namespaces are empty and delete them if they are empty. It also
  // sets \p NewLine to the last line checked.
  // Returns true if the current namespace is empty.
  bool checkEmptyNamespace(SmallVectorImpl<AnnotatedLine *> &AnnotatedLines,
                           unsigned CurrentLine, unsigned &NewLine,
                           std::set<unsigned> &DeletedLines) {
    unsigned InitLine = CurrentLine, End = AnnotatedLines.size();
    if (Style.BraceWrapping.AfterNamespace) {
      // If the left brace is in a new line, we should consume it first so that
      // it does not make the namespace non-empty.
      // FIXME: error handling if there is no left brace.
      if (!AnnotatedLines[++CurrentLine]->startsWith(tok::l_brace)) {
        NewLine = CurrentLine;
        return false;
      }
    } else if (!AnnotatedLines[CurrentLine]->endsWith(tok::l_brace)) {
      return false;
    }
    while (++CurrentLine < End) {
      if (AnnotatedLines[CurrentLine]->startsWith(tok::r_brace))
        break;

      if (AnnotatedLines[CurrentLine]->startsWithNamespace()) {
        if (!checkEmptyNamespace(AnnotatedLines, CurrentLine, NewLine,
                                 DeletedLines)) {
          return false;
        }
        CurrentLine = NewLine;
        continue;
      }

      if (containsOnlyComments(*AnnotatedLines[CurrentLine]))
        continue;

      // If there is anything other than comments or nested namespaces in the
      // current namespace, the namespace cannot be empty.
      NewLine = CurrentLine;
      return false;
    }

    NewLine = CurrentLine;
    if (CurrentLine >= End)
      return false;

    // Check if the empty namespace is actually affected by changed ranges.
    if (!AffectedRangeMgr.affectsCharSourceRange(CharSourceRange::getCharRange(
            AnnotatedLines[InitLine]->First->Tok.getLocation(),
            AnnotatedLines[CurrentLine]->Last->Tok.getEndLoc()))) {
      return false;
    }

    for (unsigned i = InitLine; i <= CurrentLine; ++i)
      DeletedLines.insert(i);

    return true;
  }

  // Checks pairs {start, start->next},..., {end->previous, end} and deletes one
  // of the token in the pair if the left token has \p LK token kind and the
  // right token has \p RK token kind. If \p DeleteLeft is true, the left token
  // is deleted on match; otherwise, the right token is deleted.
  template <typename LeftKind, typename RightKind>
  void cleanupPair(FormatToken *Start, LeftKind LK, RightKind RK,
                   bool DeleteLeft) {
    auto NextNotDeleted = [this](const FormatToken &Tok) -> FormatToken * {
      for (auto *Res = Tok.Next; Res; Res = Res->Next) {
        if (!Res->is(tok::comment) &&
            DeletedTokens.find(Res) == DeletedTokens.end()) {
          return Res;
        }
      }
      return nullptr;
    };
    for (auto *Left = Start; Left;) {
      auto *Right = NextNotDeleted(*Left);
      if (!Right)
        break;
      if (Left->is(LK) && Right->is(RK)) {
        deleteToken(DeleteLeft ? Left : Right);
        for (auto *Tok = Left->Next; Tok && Tok != Right; Tok = Tok->Next)
          deleteToken(Tok);
        // If the right token is deleted, we should keep the left token
        // unchanged and pair it with the new right token.
        if (!DeleteLeft)
          continue;
      }
      Left = Right;
    }
  }

  template <typename LeftKind, typename RightKind>
  void cleanupLeft(FormatToken *Start, LeftKind LK, RightKind RK) {
    cleanupPair(Start, LK, RK, /*DeleteLeft=*/true);
  }

  template <typename LeftKind, typename RightKind>
  void cleanupRight(FormatToken *Start, LeftKind LK, RightKind RK) {
    cleanupPair(Start, LK, RK, /*DeleteLeft=*/false);
  }

  // Delete the given token.
  inline void deleteToken(FormatToken *Tok) {
    if (Tok)
      DeletedTokens.insert(Tok);
  }

  tooling::Replacements generateFixes() {
    tooling::Replacements Fixes;
    SmallVector<FormatToken *> Tokens;
    std::copy(DeletedTokens.begin(), DeletedTokens.end(),
              std::back_inserter(Tokens));

    // Merge multiple continuous token deletions into one big deletion so that
    // the number of replacements can be reduced. This makes computing affected
    // ranges more efficient when we run reformat on the changed code.
    unsigned Idx = 0;
    while (Idx < Tokens.size()) {
      unsigned St = Idx, End = Idx;
      while ((End + 1) < Tokens.size() && Tokens[End]->Next == Tokens[End + 1])
        ++End;
      auto SR = CharSourceRange::getCharRange(Tokens[St]->Tok.getLocation(),
                                              Tokens[End]->Tok.getEndLoc());
      auto Err =
          Fixes.add(tooling::Replacement(Env.getSourceManager(), SR, ""));
      // FIXME: better error handling. for now just print error message and skip
      // for the release version.
      if (Err) {
        llvm::errs() << llvm::toString(std::move(Err)) << "\n";
        assert(false && "Fixes must not conflict!");
      }
      Idx = End + 1;
    }

    return Fixes;
  }

  // Class for less-than inequality comparason for the set `RedundantTokens`.
  // We store tokens in the order they appear in the translation unit so that
  // we do not need to sort them in `generateFixes()`.
  struct FormatTokenLess {
    FormatTokenLess(const SourceManager &SM) : SM(SM) {}

    bool operator()(const FormatToken *LHS, const FormatToken *RHS) const {
      return SM.isBeforeInTranslationUnit(LHS->Tok.getLocation(),
                                          RHS->Tok.getLocation());
    }
    const SourceManager &SM;
  };

  // Tokens to be deleted.
  std::set<FormatToken *, FormatTokenLess> DeletedTokens;
};

class ObjCHeaderStyleGuesser : public TokenAnalyzer {
public:
  ObjCHeaderStyleGuesser(const Environment &Env, const FormatStyle &Style)
      : TokenAnalyzer(Env, Style), IsObjC(false) {}

  std::pair<tooling::Replacements, unsigned>
  analyze(TokenAnnotator &Annotator,
          SmallVectorImpl<AnnotatedLine *> &AnnotatedLines,
          FormatTokenLexer &Tokens) override {
    assert(Style.Language == FormatStyle::LK_Cpp);
    IsObjC = guessIsObjC(Env.getSourceManager(), AnnotatedLines,
                         Tokens.getKeywords());
    tooling::Replacements Result;
    return {Result, 0};
  }

  bool isObjC() { return IsObjC; }

private:
  static bool
  guessIsObjC(const SourceManager &SourceManager,
              const SmallVectorImpl<AnnotatedLine *> &AnnotatedLines,
              const AdditionalKeywords &Keywords) {
    // Keep this array sorted, since we are binary searching over it.
    static constexpr llvm::StringLiteral FoundationIdentifiers[] = {
        "CGFloat",
        "CGPoint",
        "CGPointMake",
        "CGPointZero",
        "CGRect",
        "CGRectEdge",
        "CGRectInfinite",
        "CGRectMake",
        "CGRectNull",
        "CGRectZero",
        "CGSize",
        "CGSizeMake",
        "CGVector",
        "CGVectorMake",
        "NSAffineTransform",
        "NSArray",
        "NSAttributedString",
        "NSBlockOperation",
        "NSBundle",
        "NSCache",
        "NSCalendar",
        "NSCharacterSet",
        "NSCountedSet",
        "NSData",
        "NSDataDetector",
        "NSDecimal",
        "NSDecimalNumber",
        "NSDictionary",
        "NSEdgeInsets",
        "NSHashTable",
        "NSIndexPath",
        "NSIndexSet",
        "NSInteger",
        "NSInvocationOperation",
        "NSLocale",
        "NSMapTable",
        "NSMutableArray",
        "NSMutableAttributedString",
        "NSMutableCharacterSet",
        "NSMutableData",
        "NSMutableDictionary",
        "NSMutableIndexSet",
        "NSMutableOrderedSet",
        "NSMutableSet",
        "NSMutableString",
        "NSNumber",
        "NSNumberFormatter",
        "NSObject",
        "NSOperation",
        "NSOperationQueue",
        "NSOperationQueuePriority",
        "NSOrderedSet",
        "NSPoint",
        "NSPointerArray",
        "NSQualityOfService",
        "NSRange",
        "NSRect",
        "NSRegularExpression",
        "NSSet",
        "NSSize",
        "NSString",
        "NSTimeZone",
        "NSUInteger",
        "NSURL",
        "NSURLComponents",
        "NSURLQueryItem",
        "NSUUID",
        "NSValue",
        "UIImage",
        "UIView",
    };

    for (auto *Line : AnnotatedLines) {
      if (Line->First && (Line->First->TokenText.startswith("#") ||
                          Line->First->TokenText == "__pragma" ||
                          Line->First->TokenText == "_Pragma")) {
        continue;
      }
      for (const FormatToken *FormatTok = Line->First; FormatTok;
           FormatTok = FormatTok->Next) {
        if ((FormatTok->Previous && FormatTok->Previous->is(tok::at) &&
             (FormatTok->Tok.getObjCKeywordID() != tok::objc_not_keyword ||
              FormatTok->isOneOf(tok::numeric_constant, tok::l_square,
                                 tok::l_brace))) ||
            (FormatTok->Tok.isAnyIdentifier() &&
             std::binary_search(std::begin(FoundationIdentifiers),
                                std::end(FoundationIdentifiers),
                                FormatTok->TokenText)) ||
            FormatTok->is(TT_ObjCStringLiteral) ||
            FormatTok->isOneOf(Keywords.kw_NS_CLOSED_ENUM, Keywords.kw_NS_ENUM,
                               Keywords.kw_NS_OPTIONS, TT_ObjCBlockLBrace,
                               TT_ObjCBlockLParen, TT_ObjCDecl, TT_ObjCForIn,
                               TT_ObjCMethodExpr, TT_ObjCMethodSpecifier,
                               TT_ObjCProperty)) {
          LLVM_DEBUG(llvm::dbgs()
                     << "Detected ObjC at location "
                     << FormatTok->Tok.getLocation().printToString(
                            SourceManager)
                     << " token: " << FormatTok->TokenText << " token type: "
                     << getTokenTypeName(FormatTok->getType()) << "\n");
          return true;
        }
        if (guessIsObjC(SourceManager, Line->Children, Keywords))
          return true;
      }
    }
    return false;
  }

  bool IsObjC;
};

struct IncludeDirective {
  StringRef Filename;
  StringRef Text;
  unsigned Offset;
  int Category;
  int Priority;
};

struct JavaImportDirective {
  StringRef Identifier;
  StringRef Text;
  unsigned Offset;
  SmallVector<StringRef> AssociatedCommentLines;
  bool IsStatic;
};

} // end anonymous namespace

// Determines whether 'Ranges' intersects with ('Start', 'End').
static bool affectsRange(ArrayRef<tooling::Range> Ranges, unsigned Start,
                         unsigned End) {
  for (auto Range : Ranges) {
    if (Range.getOffset() < End &&
        Range.getOffset() + Range.getLength() > Start) {
      return true;
    }
  }
  return false;
}

// Returns a pair (Index, OffsetToEOL) describing the position of the cursor
// before sorting/deduplicating. Index is the index of the include under the
// cursor in the original set of includes. If this include has duplicates, it is
// the index of the first of the duplicates as the others are going to be
// removed. OffsetToEOL describes the cursor's position relative to the end of
// its current line.
// If `Cursor` is not on any #include, `Index` will be UINT_MAX.
static std::pair<unsigned, unsigned>
FindCursorIndex(const SmallVectorImpl<IncludeDirective> &Includes,
                const SmallVectorImpl<unsigned> &Indices, unsigned Cursor) {
  unsigned CursorIndex = UINT_MAX;
  unsigned OffsetToEOL = 0;
  for (int i = 0, e = Includes.size(); i != e; ++i) {
    unsigned Start = Includes[Indices[i]].Offset;
    unsigned End = Start + Includes[Indices[i]].Text.size();
    if (!(Cursor >= Start && Cursor < End))
      continue;
    CursorIndex = Indices[i];
    OffsetToEOL = End - Cursor;
    // Put the cursor on the only remaining #include among the duplicate
    // #includes.
    while (--i >= 0 && Includes[CursorIndex].Text == Includes[Indices[i]].Text)
      CursorIndex = i;
    break;
  }
  return std::make_pair(CursorIndex, OffsetToEOL);
}

// Replace all "\r\n" with "\n".
std::string replaceCRLF(const std::string &Code) {
  std::string NewCode;
  size_t Pos = 0, LastPos = 0;

  do {
    Pos = Code.find("\r\n", LastPos);
    if (Pos == LastPos) {
      ++LastPos;
      continue;
    }
    if (Pos == std::string::npos) {
      NewCode += Code.substr(LastPos);
      break;
    }
    NewCode += Code.substr(LastPos, Pos - LastPos) + "\n";
    LastPos = Pos + 2;
  } while (Pos != std::string::npos);

  return NewCode;
}

// Sorts and deduplicate a block of includes given by 'Includes' alphabetically
// adding the necessary replacement to 'Replaces'. 'Includes' must be in strict
// source order.
// #include directives with the same text will be deduplicated, and only the
// first #include in the duplicate #includes remains. If the `Cursor` is
// provided and put on a deleted #include, it will be moved to the remaining
// #include in the duplicate #includes.
static void sortCppIncludes(const FormatStyle &Style,
                            const SmallVectorImpl<IncludeDirective> &Includes,
                            ArrayRef<tooling::Range> Ranges, StringRef FileName,
                            StringRef Code, tooling::Replacements &Replaces,
                            unsigned *Cursor) {
  tooling::IncludeCategoryManager Categories(Style.IncludeStyle, FileName);
  const unsigned IncludesBeginOffset = Includes.front().Offset;
  const unsigned IncludesEndOffset =
      Includes.back().Offset + Includes.back().Text.size();
  const unsigned IncludesBlockSize = IncludesEndOffset - IncludesBeginOffset;
  if (!affectsRange(Ranges, IncludesBeginOffset, IncludesEndOffset))
    return;
  SmallVector<unsigned, 16> Indices =
      llvm::to_vector<16>(llvm::seq<unsigned>(0, Includes.size()));

  if (Style.SortIncludes == FormatStyle::SI_CaseInsensitive) {
    llvm::stable_sort(Indices, [&](unsigned LHSI, unsigned RHSI) {
      const auto LHSFilenameLower = Includes[LHSI].Filename.lower();
      const auto RHSFilenameLower = Includes[RHSI].Filename.lower();
      return std::tie(Includes[LHSI].Priority, LHSFilenameLower,
                      Includes[LHSI].Filename) <
             std::tie(Includes[RHSI].Priority, RHSFilenameLower,
                      Includes[RHSI].Filename);
    });
  } else {
    llvm::stable_sort(Indices, [&](unsigned LHSI, unsigned RHSI) {
      return std::tie(Includes[LHSI].Priority, Includes[LHSI].Filename) <
             std::tie(Includes[RHSI].Priority, Includes[RHSI].Filename);
    });
  }

  // The index of the include on which the cursor will be put after
  // sorting/deduplicating.
  unsigned CursorIndex;
  // The offset from cursor to the end of line.
  unsigned CursorToEOLOffset;
  if (Cursor) {
    std::tie(CursorIndex, CursorToEOLOffset) =
        FindCursorIndex(Includes, Indices, *Cursor);
  }

  // Deduplicate #includes.
  Indices.erase(std::unique(Indices.begin(), Indices.end(),
                            [&](unsigned LHSI, unsigned RHSI) {
                              return Includes[LHSI].Text.trim() ==
                                     Includes[RHSI].Text.trim();
                            }),
                Indices.end());

  int CurrentCategory = Includes.front().Category;

  // If the #includes are out of order, we generate a single replacement fixing
  // the entire block. Otherwise, no replacement is generated.
  // In case Style.IncldueStyle.IncludeBlocks != IBS_Preserve, this check is not
  // enough as additional newlines might be added or removed across #include
  // blocks. This we handle below by generating the updated #include blocks and
  // comparing it to the original.
  if (Indices.size() == Includes.size() && llvm::is_sorted(Indices) &&
      Style.IncludeStyle.IncludeBlocks == tooling::IncludeStyle::IBS_Preserve) {
    return;
  }

  std::string result;
  for (unsigned Index : Indices) {
    if (!result.empty()) {
      result += "\n";
      if (Style.IncludeStyle.IncludeBlocks ==
              tooling::IncludeStyle::IBS_Regroup &&
          CurrentCategory != Includes[Index].Category) {
        result += "\n";
      }
    }
    result += Includes[Index].Text;
    if (Cursor && CursorIndex == Index)
      *Cursor = IncludesBeginOffset + result.size() - CursorToEOLOffset;
    CurrentCategory = Includes[Index].Category;
  }

  if (Cursor && *Cursor >= IncludesEndOffset)
    *Cursor += result.size() - IncludesBlockSize;

  // If the #includes are out of order, we generate a single replacement fixing
  // the entire range of blocks. Otherwise, no replacement is generated.
  if (replaceCRLF(result) == replaceCRLF(std::string(Code.substr(
                                 IncludesBeginOffset, IncludesBlockSize)))) {
    return;
  }

  auto Err = Replaces.add(tooling::Replacement(
      FileName, Includes.front().Offset, IncludesBlockSize, result));
  // FIXME: better error handling. For now, just skip the replacement for the
  // release version.
  if (Err) {
    llvm::errs() << llvm::toString(std::move(Err)) << "\n";
    assert(false);
  }
}

namespace {

const char CppIncludeRegexPattern[] =
    R"(^[\t\ ]*#[\t\ ]*(import|include)[^"<]*(["<][^">]*[">]))";

} // anonymous namespace

tooling::Replacements sortCppIncludes(const FormatStyle &Style, StringRef Code,
                                      ArrayRef<tooling::Range> Ranges,
                                      StringRef FileName,
                                      tooling::Replacements &Replaces,
                                      unsigned *Cursor) {
  unsigned Prev = llvm::StringSwitch<size_t>(Code)
                      .StartsWith("\xEF\xBB\xBF", 3) // UTF-8 BOM
                      .Default(0);
  unsigned SearchFrom = 0;
  llvm::Regex IncludeRegex(CppIncludeRegexPattern);
  SmallVector<StringRef, 4> Matches;
  SmallVector<IncludeDirective, 16> IncludesInBlock;

  // In compiled files, consider the first #include to be the main #include of
  // the file if it is not a system #include. This ensures that the header
  // doesn't have hidden dependencies
  // (http://llvm.org/docs/CodingStandards.html#include-style).
  //
  // FIXME: Do some validation, e.g. edit distance of the base name, to fix
  // cases where the first #include is unlikely to be the main header.
  tooling::IncludeCategoryManager Categories(Style.IncludeStyle, FileName);
  bool FirstIncludeBlock = true;
  bool MainIncludeFound = false;
  bool FormattingOff = false;

  // '[' must be the first and '-' the last character inside [...].
  llvm::Regex RawStringRegex(
      "R\"([][A-Za-z0-9_{}#<>%:;.?*+/^&\\$|~!=,'-]*)\\(");
  SmallVector<StringRef, 2> RawStringMatches;
  std::string RawStringTermination = ")\"";

  for (;;) {
    auto Pos = Code.find('\n', SearchFrom);
    StringRef Line =
        Code.substr(Prev, (Pos != StringRef::npos ? Pos : Code.size()) - Prev);

    StringRef Trimmed = Line.trim();

    // #includes inside raw string literals need to be ignored.
    // or we will sort the contents of the string.
    // Skip past until we think we are at the rawstring literal close.
    if (RawStringRegex.match(Trimmed, &RawStringMatches)) {
      std::string CharSequence = RawStringMatches[1].str();
      RawStringTermination = ")" + CharSequence + "\"";
      FormattingOff = true;
    }

    if (Trimmed.contains(RawStringTermination))
      FormattingOff = false;

    if (Trimmed == "// clang-format off" ||
        Trimmed == "/* clang-format off */") {
      FormattingOff = true;
    } else if (Trimmed == "// clang-format on" ||
               Trimmed == "/* clang-format on */") {
      FormattingOff = false;
    }

    const bool EmptyLineSkipped =
        Trimmed.empty() &&
        (Style.IncludeStyle.IncludeBlocks == tooling::IncludeStyle::IBS_Merge ||
         Style.IncludeStyle.IncludeBlocks ==
             tooling::IncludeStyle::IBS_Regroup);

    bool MergeWithNextLine = Trimmed.endswith("\\");
    if (!FormattingOff && !MergeWithNextLine) {
      if (IncludeRegex.match(Line, &Matches)) {
        StringRef IncludeName = Matches[2];
        if (Line.contains("/*") && !Line.contains("*/")) {
          // #include with a start of a block comment, but without the end.
          // Need to keep all the lines until the end of the comment together.
          // FIXME: This is somehow simplified check that probably does not work
          // correctly if there are multiple comments on a line.
          Pos = Code.find("*/", SearchFrom);
          Line = Code.substr(
              Prev, (Pos != StringRef::npos ? Pos + 2 : Code.size()) - Prev);
        }
        int Category = Categories.getIncludePriority(
            IncludeName,
            /*CheckMainHeader=*/!MainIncludeFound && FirstIncludeBlock);
        int Priority = Categories.getSortIncludePriority(
            IncludeName, !MainIncludeFound && FirstIncludeBlock);
        if (Category == 0)
          MainIncludeFound = true;
        IncludesInBlock.push_back(
            {IncludeName, Line, Prev, Category, Priority});
      } else if (!IncludesInBlock.empty() && !EmptyLineSkipped) {
        sortCppIncludes(Style, IncludesInBlock, Ranges, FileName, Code,
                        Replaces, Cursor);
        IncludesInBlock.clear();
        if (Trimmed.startswith("#pragma hdrstop")) // Precompiled headers.
          FirstIncludeBlock = true;
        else
          FirstIncludeBlock = false;
      }
    }
    if (Pos == StringRef::npos || Pos + 1 == Code.size())
      break;

    if (!MergeWithNextLine)
      Prev = Pos + 1;
    SearchFrom = Pos + 1;
  }
  if (!IncludesInBlock.empty()) {
    sortCppIncludes(Style, IncludesInBlock, Ranges, FileName, Code, Replaces,
                    Cursor);
  }
  return Replaces;
}

// Returns group number to use as a first order sort on imports. Gives UINT_MAX
// if the import does not match any given groups.
static unsigned findJavaImportGroup(const FormatStyle &Style,
                                    StringRef ImportIdentifier) {
  unsigned LongestMatchIndex = UINT_MAX;
  unsigned LongestMatchLength = 0;
  for (unsigned I = 0; I < Style.JavaImportGroups.size(); I++) {
    const std::string &GroupPrefix = Style.JavaImportGroups[I];
    if (ImportIdentifier.startswith(GroupPrefix) &&
        GroupPrefix.length() > LongestMatchLength) {
      LongestMatchIndex = I;
      LongestMatchLength = GroupPrefix.length();
    }
  }
  return LongestMatchIndex;
}

// Sorts and deduplicates a block of includes given by 'Imports' based on
// JavaImportGroups, then adding the necessary replacement to 'Replaces'.
// Import declarations with the same text will be deduplicated. Between each
// import group, a newline is inserted, and within each import group, a
// lexicographic sort based on ASCII value is performed.
static void sortJavaImports(const FormatStyle &Style,
                            const SmallVectorImpl<JavaImportDirective> &Imports,
                            ArrayRef<tooling::Range> Ranges, StringRef FileName,
                            StringRef Code, tooling::Replacements &Replaces) {
  unsigned ImportsBeginOffset = Imports.front().Offset;
  unsigned ImportsEndOffset =
      Imports.back().Offset + Imports.back().Text.size();
  unsigned ImportsBlockSize = ImportsEndOffset - ImportsBeginOffset;
  if (!affectsRange(Ranges, ImportsBeginOffset, ImportsEndOffset))
    return;

  SmallVector<unsigned, 16> Indices =
      llvm::to_vector<16>(llvm::seq<unsigned>(0, Imports.size()));
  SmallVector<unsigned, 16> JavaImportGroups;
  JavaImportGroups.reserve(Imports.size());
  for (const JavaImportDirective &Import : Imports)
    JavaImportGroups.push_back(findJavaImportGroup(Style, Import.Identifier));

  bool StaticImportAfterNormalImport =
      Style.SortJavaStaticImport == FormatStyle::SJSIO_After;
  llvm::sort(Indices, [&](unsigned LHSI, unsigned RHSI) {
    // Negating IsStatic to push static imports above non-static imports.
    return std::make_tuple(!Imports[LHSI].IsStatic ^
                               StaticImportAfterNormalImport,
                           JavaImportGroups[LHSI], Imports[LHSI].Identifier) <
           std::make_tuple(!Imports[RHSI].IsStatic ^
                               StaticImportAfterNormalImport,
                           JavaImportGroups[RHSI], Imports[RHSI].Identifier);
  });

  // Deduplicate imports.
  Indices.erase(std::unique(Indices.begin(), Indices.end(),
                            [&](unsigned LHSI, unsigned RHSI) {
                              return Imports[LHSI].Text == Imports[RHSI].Text;
                            }),
                Indices.end());

  bool CurrentIsStatic = Imports[Indices.front()].IsStatic;
  unsigned CurrentImportGroup = JavaImportGroups[Indices.front()];

  std::string result;
  for (unsigned Index : Indices) {
    if (!result.empty()) {
      result += "\n";
      if (CurrentIsStatic != Imports[Index].IsStatic ||
          CurrentImportGroup != JavaImportGroups[Index]) {
        result += "\n";
      }
    }
    for (StringRef CommentLine : Imports[Index].AssociatedCommentLines) {
      result += CommentLine;
      result += "\n";
    }
    result += Imports[Index].Text;
    CurrentIsStatic = Imports[Index].IsStatic;
    CurrentImportGroup = JavaImportGroups[Index];
  }

  // If the imports are out of order, we generate a single replacement fixing
  // the entire block. Otherwise, no replacement is generated.
  if (replaceCRLF(result) == replaceCRLF(std::string(Code.substr(
                                 Imports.front().Offset, ImportsBlockSize)))) {
    return;
  }

  auto Err = Replaces.add(tooling::Replacement(FileName, Imports.front().Offset,
                                               ImportsBlockSize, result));
  // FIXME: better error handling. For now, just skip the replacement for the
  // release version.
  if (Err) {
    llvm::errs() << llvm::toString(std::move(Err)) << "\n";
    assert(false);
  }
}

namespace {

const char JavaImportRegexPattern[] =
    "^[\t ]*import[\t ]+(static[\t ]*)?([^\t ]*)[\t ]*;";

} // anonymous namespace

tooling::Replacements sortJavaImports(const FormatStyle &Style, StringRef Code,
                                      ArrayRef<tooling::Range> Ranges,
                                      StringRef FileName,
                                      tooling::Replacements &Replaces) {
  unsigned Prev = 0;
  unsigned SearchFrom = 0;
  llvm::Regex ImportRegex(JavaImportRegexPattern);
  SmallVector<StringRef, 4> Matches;
  SmallVector<JavaImportDirective, 16> ImportsInBlock;
  SmallVector<StringRef> AssociatedCommentLines;

  bool FormattingOff = false;

  for (;;) {
    auto Pos = Code.find('\n', SearchFrom);
    StringRef Line =
        Code.substr(Prev, (Pos != StringRef::npos ? Pos : Code.size()) - Prev);

    StringRef Trimmed = Line.trim();
    if (Trimmed == "// clang-format off")
      FormattingOff = true;
    else if (Trimmed == "// clang-format on")
      FormattingOff = false;

    if (ImportRegex.match(Line, &Matches)) {
      if (FormattingOff) {
        // If at least one import line has formatting turned off, turn off
        // formatting entirely.
        return Replaces;
      }
      StringRef Static = Matches[1];
      StringRef Identifier = Matches[2];
      bool IsStatic = false;
      if (Static.contains("static"))
        IsStatic = true;
      ImportsInBlock.push_back(
          {Identifier, Line, Prev, AssociatedCommentLines, IsStatic});
      AssociatedCommentLines.clear();
    } else if (Trimmed.size() > 0 && !ImportsInBlock.empty()) {
      // Associating comments within the imports with the nearest import below
      AssociatedCommentLines.push_back(Line);
    }
    Prev = Pos + 1;
    if (Pos == StringRef::npos || Pos + 1 == Code.size())
      break;
    SearchFrom = Pos + 1;
  }
  if (!ImportsInBlock.empty())
    sortJavaImports(Style, ImportsInBlock, Ranges, FileName, Code, Replaces);
  return Replaces;
}

bool isMpegTS(StringRef Code) {
  // MPEG transport streams use the ".ts" file extension. clang-format should
  // not attempt to format those. MPEG TS' frame format starts with 0x47 every
  // 189 bytes - detect that and return.
  return Code.size() > 188 && Code[0] == 0x47 && Code[188] == 0x47;
}

bool isLikelyXml(StringRef Code) { return Code.ltrim().startswith("<"); }

tooling::Replacements sortIncludes(const FormatStyle &Style, StringRef Code,
                                   ArrayRef<tooling::Range> Ranges,
                                   StringRef FileName, unsigned *Cursor) {
  tooling::Replacements Replaces;
  if (!Style.SortIncludes || Style.DisableFormat)
    return Replaces;
  if (isLikelyXml(Code))
    return Replaces;
  if (Style.Language == FormatStyle::LanguageKind::LK_JavaScript &&
      isMpegTS(Code)) {
    return Replaces;
  }
  if (Style.Language == FormatStyle::LanguageKind::LK_JavaScript)
    return sortJavaScriptImports(Style, Code, Ranges, FileName);
  if (Style.Language == FormatStyle::LanguageKind::LK_Java)
    return sortJavaImports(Style, Code, Ranges, FileName, Replaces);
  sortCppIncludes(Style, Code, Ranges, FileName, Replaces, Cursor);
  return Replaces;
}

template <typename T>
static llvm::Expected<tooling::Replacements>
processReplacements(T ProcessFunc, StringRef Code,
                    const tooling::Replacements &Replaces,
                    const FormatStyle &Style) {
  if (Replaces.empty())
    return tooling::Replacements();

  auto NewCode = applyAllReplacements(Code, Replaces);
  if (!NewCode)
    return NewCode.takeError();
  std::vector<tooling::Range> ChangedRanges = Replaces.getAffectedRanges();
  StringRef FileName = Replaces.begin()->getFilePath();

  tooling::Replacements FormatReplaces =
      ProcessFunc(Style, *NewCode, ChangedRanges, FileName);

  return Replaces.merge(FormatReplaces);
}

llvm::Expected<tooling::Replacements>
formatReplacements(StringRef Code, const tooling::Replacements &Replaces,
                   const FormatStyle &Style) {
  // We need to use lambda function here since there are two versions of
  // `sortIncludes`.
  auto SortIncludes = [](const FormatStyle &Style, StringRef Code,
                         std::vector<tooling::Range> Ranges,
                         StringRef FileName) -> tooling::Replacements {
    return sortIncludes(Style, Code, Ranges, FileName);
  };
  auto SortedReplaces =
      processReplacements(SortIncludes, Code, Replaces, Style);
  if (!SortedReplaces)
    return SortedReplaces.takeError();

  // We need to use lambda function here since there are two versions of
  // `reformat`.
  auto Reformat = [](const FormatStyle &Style, StringRef Code,
                     std::vector<tooling::Range> Ranges,
                     StringRef FileName) -> tooling::Replacements {
    return reformat(Style, Code, Ranges, FileName);
  };
  return processReplacements(Reformat, Code, *SortedReplaces, Style);
}

namespace {

inline bool isHeaderInsertion(const tooling::Replacement &Replace) {
  return Replace.getOffset() == UINT_MAX && Replace.getLength() == 0 &&
         llvm::Regex(CppIncludeRegexPattern)
             .match(Replace.getReplacementText());
}

inline bool isHeaderDeletion(const tooling::Replacement &Replace) {
  return Replace.getOffset() == UINT_MAX && Replace.getLength() == 1;
}

// FIXME: insert empty lines between newly created blocks.
tooling::Replacements
fixCppIncludeInsertions(StringRef Code, const tooling::Replacements &Replaces,
                        const FormatStyle &Style) {
  if (!Style.isCpp())
    return Replaces;

  tooling::Replacements HeaderInsertions;
  std::set<llvm::StringRef> HeadersToDelete;
  tooling::Replacements Result;
  for (const auto &R : Replaces) {
    if (isHeaderInsertion(R)) {
      // Replacements from \p Replaces must be conflict-free already, so we can
      // simply consume the error.
      llvm::consumeError(HeaderInsertions.add(R));
    } else if (isHeaderDeletion(R)) {
      HeadersToDelete.insert(R.getReplacementText());
    } else if (R.getOffset() == UINT_MAX) {
      llvm::errs() << "Insertions other than header #include insertion are "
                      "not supported! "
                   << R.getReplacementText() << "\n";
    } else {
      llvm::consumeError(Result.add(R));
    }
  }
  if (HeaderInsertions.empty() && HeadersToDelete.empty())
    return Replaces;

  StringRef FileName = Replaces.begin()->getFilePath();
  tooling::HeaderIncludes Includes(FileName, Code, Style.IncludeStyle);

  for (const auto &Header : HeadersToDelete) {
    tooling::Replacements Replaces =
        Includes.remove(Header.trim("\"<>"), Header.startswith("<"));
    for (const auto &R : Replaces) {
      auto Err = Result.add(R);
      if (Err) {
        // Ignore the deletion on conflict.
        llvm::errs() << "Failed to add header deletion replacement for "
                     << Header << ": " << llvm::toString(std::move(Err))
                     << "\n";
      }
    }
  }

  llvm::Regex IncludeRegex = llvm::Regex(CppIncludeRegexPattern);
  llvm::SmallVector<StringRef, 4> Matches;
  for (const auto &R : HeaderInsertions) {
    auto IncludeDirective = R.getReplacementText();
    bool Matched = IncludeRegex.match(IncludeDirective, &Matches);
    assert(Matched && "Header insertion replacement must have replacement text "
                      "'#include ...'");
    (void)Matched;
    auto IncludeName = Matches[2];
    auto Replace =
        Includes.insert(IncludeName.trim("\"<>"), IncludeName.startswith("<"));
    if (Replace) {
      auto Err = Result.add(*Replace);
      if (Err) {
        llvm::consumeError(std::move(Err));
        unsigned NewOffset =
            Result.getShiftedCodePosition(Replace->getOffset());
        auto Shifted = tooling::Replacement(FileName, NewOffset, 0,
                                            Replace->getReplacementText());
        Result = Result.merge(tooling::Replacements(Shifted));
      }
    }
  }
  return Result;
}

} // anonymous namespace

llvm::Expected<tooling::Replacements>
cleanupAroundReplacements(StringRef Code, const tooling::Replacements &Replaces,
                          const FormatStyle &Style) {
  // We need to use lambda function here since there are two versions of
  // `cleanup`.
  auto Cleanup = [](const FormatStyle &Style, StringRef Code,
                    std::vector<tooling::Range> Ranges,
                    StringRef FileName) -> tooling::Replacements {
    return cleanup(Style, Code, Ranges, FileName);
  };
  // Make header insertion replacements insert new headers into correct blocks.
  tooling::Replacements NewReplaces =
      fixCppIncludeInsertions(Code, Replaces, Style);
  return processReplacements(Cleanup, Code, NewReplaces, Style);
}

namespace internal {
std::pair<tooling::Replacements, unsigned>
reformat(const FormatStyle &Style, StringRef Code,
         ArrayRef<tooling::Range> Ranges, unsigned FirstStartColumn,
         unsigned NextStartColumn, unsigned LastStartColumn, StringRef FileName,
         FormattingAttemptStatus *Status) {
  FormatStyle Expanded = Style;
  expandPresetsBraceWrapping(Expanded);
  expandPresetsSpaceBeforeParens(Expanded);
  switch (Expanded.RequiresClausePosition) {
  case FormatStyle::RCPS_SingleLine:
  case FormatStyle::RCPS_WithPreceding:
    Expanded.IndentRequiresClause = false;
    break;
  default:
    break;
  }

  if (Expanded.DisableFormat)
    return {tooling::Replacements(), 0};
  if (isLikelyXml(Code))
    return {tooling::Replacements(), 0};
  if (Expanded.Language == FormatStyle::LK_JavaScript && isMpegTS(Code))
    return {tooling::Replacements(), 0};

  // JSON only needs the formatting passing.
  if (Style.isJson()) {
    std::vector<tooling::Range> Ranges(1, tooling::Range(0, Code.size()));
    auto Env = Environment::make(Code, FileName, Ranges, FirstStartColumn,
                                 NextStartColumn, LastStartColumn);
    if (!Env)
      return {};
    // Perform the actual formatting pass.
    tooling::Replacements Replaces =
        Formatter(*Env, Style, Status).process().first;
    // add a replacement to remove the "x = " from the result.
    if (!Replaces.add(tooling::Replacement(FileName, 0, 4, ""))) {
      // apply the reformatting changes and the removal of "x = ".
      if (applyAllReplacements(Code, Replaces))
        return {Replaces, 0};
    }
    return {tooling::Replacements(), 0};
  }

  typedef std::function<std::pair<tooling::Replacements, unsigned>(
      const Environment &)>
      AnalyzerPass;
  SmallVector<AnalyzerPass, 8> Passes;

#ifdef SYCLomatic_CUSTOMIZATION
  if (formatRangeGetter() == FormatRange::all) {
#endif // SYCLomatic_CUSTOMIZATION
  if (Style.isCpp()) {
    if (Style.QualifierAlignment != FormatStyle::QAS_Leave) {
      Passes.emplace_back([&](const Environment &Env) {
        return QualifierAlignmentFixer(Env, Expanded, Code, Ranges,
                                       FirstStartColumn, NextStartColumn,
                                       LastStartColumn, FileName)
            .process();
      });
    }

    if (Style.InsertBraces) {
      Passes.emplace_back([&](const Environment &Env) {
        return BracesInserter(Env, Expanded).process();
      });
    }

    if (Style.RemoveBracesLLVM) {
      Passes.emplace_back([&](const Environment &Env) {
        return BracesRemover(Env, Expanded).process();
      });
    }

    if (Style.FixNamespaceComments) {
      Passes.emplace_back([&](const Environment &Env) {
        return NamespaceEndCommentsFixer(Env, Expanded).process();
      });
    }

    if (Style.SortUsingDeclarations) {
      Passes.emplace_back([&](const Environment &Env) {
        return UsingDeclarationsSorter(Env, Expanded).process();
      });
    }
  }

  if (Style.SeparateDefinitionBlocks != FormatStyle::SDS_Leave) {
    Passes.emplace_back([&](const Environment &Env) {
      return DefinitionBlockSeparator(Env, Expanded).process();
    });
  }

  if (Style.isJavaScript() &&
      Style.JavaScriptQuotes != FormatStyle::JSQS_Leave) {
    Passes.emplace_back([&](const Environment &Env) {
      return JavaScriptRequoter(Env, Expanded).process();
    });
<<<<<<< HEAD
#ifdef SYCLomatic_CUSTOMIZATION
  }
#endif // SYCLomatic_CUSTOMIZATION
=======
  }
>>>>>>> 5998d7c7

  Passes.emplace_back([&](const Environment &Env) {
    return Formatter(Env, Expanded, Status).process();
  });

  if (Style.isJavaScript() &&
      Style.InsertTrailingCommas == FormatStyle::TCS_Wrapped) {
    Passes.emplace_back([&](const Environment &Env) {
      return TrailingCommaInserter(Env, Expanded).process();
    });
  }

  auto Env = Environment::make(Code, FileName, Ranges, FirstStartColumn,
                               NextStartColumn, LastStartColumn);
  if (!Env)
    return {};
  llvm::Optional<std::string> CurrentCode;
  tooling::Replacements Fixes;
  unsigned Penalty = 0;
  for (size_t I = 0, E = Passes.size(); I < E; ++I) {
    std::pair<tooling::Replacements, unsigned> PassFixes = Passes[I](*Env);
    auto NewCode = applyAllReplacements(
        CurrentCode ? StringRef(*CurrentCode) : Code, PassFixes.first);
    if (NewCode) {
      Fixes = Fixes.merge(PassFixes.first);
      Penalty += PassFixes.second;
      if (I + 1 < E) {
        CurrentCode = std::move(*NewCode);
        Env = Environment::make(
            *CurrentCode, FileName,
            tooling::calculateRangesAfterReplacements(Fixes, Ranges),
            FirstStartColumn, NextStartColumn, LastStartColumn);
        if (!Env)
          return {};
      }
    }
  }

  return {Fixes, Penalty};
}
} // namespace internal

tooling::Replacements reformat(const FormatStyle &Style, StringRef Code,
                               ArrayRef<tooling::Range> Ranges,
                               StringRef FileName,
                               FormattingAttemptStatus *Status) {
  return internal::reformat(Style, Code, Ranges,
                            /*FirstStartColumn=*/0,
                            /*NextStartColumn=*/0,
                            /*LastStartColumn=*/0, FileName, Status)
      .first;
}

tooling::Replacements cleanup(const FormatStyle &Style, StringRef Code,
                              ArrayRef<tooling::Range> Ranges,
                              StringRef FileName) {
  // cleanups only apply to C++ (they mostly concern ctor commas etc.)
  if (Style.Language != FormatStyle::LK_Cpp)
    return tooling::Replacements();
  auto Env = Environment::make(Code, FileName, Ranges);
  if (!Env)
    return {};
  return Cleaner(*Env, Style).process().first;
}

tooling::Replacements reformat(const FormatStyle &Style, StringRef Code,
                               ArrayRef<tooling::Range> Ranges,
                               StringRef FileName, bool *IncompleteFormat) {
  FormattingAttemptStatus Status;
  auto Result = reformat(Style, Code, Ranges, FileName, &Status);
  if (!Status.FormatComplete)
    *IncompleteFormat = true;
  return Result;
}

tooling::Replacements fixNamespaceEndComments(const FormatStyle &Style,
                                              StringRef Code,
                                              ArrayRef<tooling::Range> Ranges,
                                              StringRef FileName) {
  auto Env = Environment::make(Code, FileName, Ranges);
  if (!Env)
    return {};
  return NamespaceEndCommentsFixer(*Env, Style).process().first;
}

tooling::Replacements separateDefinitionBlocks(const FormatStyle &Style,
                                               StringRef Code,
                                               ArrayRef<tooling::Range> Ranges,
                                               StringRef FileName) {
  auto Env = Environment::make(Code, FileName, Ranges);
  if (!Env)
    return {};
  return DefinitionBlockSeparator(*Env, Style).process().first;
}

tooling::Replacements sortUsingDeclarations(const FormatStyle &Style,
                                            StringRef Code,
                                            ArrayRef<tooling::Range> Ranges,
                                            StringRef FileName) {
  auto Env = Environment::make(Code, FileName, Ranges);
  if (!Env)
    return {};
  return UsingDeclarationsSorter(*Env, Style).process().first;
}

LangOptions getFormattingLangOpts(const FormatStyle &Style) {
  LangOptions LangOpts;

  FormatStyle::LanguageStandard LexingStd = Style.Standard;
  if (LexingStd == FormatStyle::LS_Auto)
    LexingStd = FormatStyle::LS_Latest;
  if (LexingStd == FormatStyle::LS_Latest)
    LexingStd = FormatStyle::LS_Cpp20;
  LangOpts.CPlusPlus = 1;
  LangOpts.CPlusPlus11 = LexingStd >= FormatStyle::LS_Cpp11;
  LangOpts.CPlusPlus14 = LexingStd >= FormatStyle::LS_Cpp14;
  LangOpts.CPlusPlus17 = LexingStd >= FormatStyle::LS_Cpp17;
  LangOpts.CPlusPlus20 = LexingStd >= FormatStyle::LS_Cpp20;
  LangOpts.Char8 = LexingStd >= FormatStyle::LS_Cpp20;
  // Turning on digraphs in standards before C++0x is error-prone, because e.g.
  // the sequence "<::" will be unconditionally treated as "[:".
  // Cf. Lexer::LexTokenInternal.
  LangOpts.Digraphs = LexingStd >= FormatStyle::LS_Cpp11;

  LangOpts.LineComment = 1;
  bool AlternativeOperators = Style.isCpp();
  LangOpts.CXXOperatorNames = AlternativeOperators ? 1 : 0;
  LangOpts.Bool = 1;
  LangOpts.ObjC = 1;
  LangOpts.MicrosoftExt = 1;    // To get kw___try, kw___finally.
  LangOpts.DeclSpecKeyword = 1; // To get __declspec.
  LangOpts.C99 = 1; // To get kw_restrict for non-underscore-prefixed restrict.
  return LangOpts;
}

const char *StyleOptionHelpDescription =
    "Set coding style. <string> can be:\n"
    "1. A preset: LLVM, GNU, Google, Chromium, Microsoft,\n"
    "   Mozilla, WebKit.\n"
    "2. 'file' to load style configuration from a\n"
    "   .clang-format file in one of the parent directories\n"
    "   of the source file (for stdin, see --assume-filename).\n"
    "   If no .clang-format file is found, falls back to\n"
    "   --fallback-style.\n"
    "   --style=file is the default.\n"
    "3. 'file:<format_file_path>' to explicitly specify\n"
    "   the configuration file.\n"
    "4. \"{key: value, ...}\" to set specific parameters, e.g.:\n"
    "   --style=\"{BasedOnStyle: llvm, IndentWidth: 8}\"";

static FormatStyle::LanguageKind getLanguageByFileName(StringRef FileName) {
  if (FileName.endswith(".java"))
    return FormatStyle::LK_Java;
  if (FileName.endswith_insensitive(".js") ||
      FileName.endswith_insensitive(".mjs") ||
      FileName.endswith_insensitive(".ts")) {
    return FormatStyle::LK_JavaScript; // (module) JavaScript or TypeScript.
  }
  if (FileName.endswith(".m") || FileName.endswith(".mm"))
    return FormatStyle::LK_ObjC;
  if (FileName.endswith_insensitive(".proto") ||
      FileName.endswith_insensitive(".protodevel")) {
    return FormatStyle::LK_Proto;
  }
  if (FileName.endswith_insensitive(".textpb") ||
      FileName.endswith_insensitive(".pb.txt") ||
      FileName.endswith_insensitive(".textproto") ||
      FileName.endswith_insensitive(".asciipb")) {
    return FormatStyle::LK_TextProto;
  }
  if (FileName.endswith_insensitive(".td"))
    return FormatStyle::LK_TableGen;
  if (FileName.endswith_insensitive(".cs"))
    return FormatStyle::LK_CSharp;
  if (FileName.endswith_insensitive(".json"))
    return FormatStyle::LK_Json;
  if (FileName.endswith_insensitive(".sv") ||
      FileName.endswith_insensitive(".svh") ||
      FileName.endswith_insensitive(".v") ||
      FileName.endswith_insensitive(".vh")) {
    return FormatStyle::LK_Verilog;
  }
  return FormatStyle::LK_Cpp;
}

FormatStyle::LanguageKind guessLanguage(StringRef FileName, StringRef Code) {
  const auto GuessedLanguage = getLanguageByFileName(FileName);
  if (GuessedLanguage == FormatStyle::LK_Cpp) {
    auto Extension = llvm::sys::path::extension(FileName);
    // If there's no file extension (or it's .h), we need to check the contents
    // of the code to see if it contains Objective-C.
    if (Extension.empty() || Extension == ".h") {
      auto NonEmptyFileName = FileName.empty() ? "guess.h" : FileName;
      Environment Env(Code, NonEmptyFileName, /*Ranges=*/{});
      ObjCHeaderStyleGuesser Guesser(Env, getLLVMStyle());
      Guesser.process();
      if (Guesser.isObjC())
        return FormatStyle::LK_ObjC;
    }
  }
  return GuessedLanguage;
}

// Update StyleOptionHelpDescription above when changing this.
const char *DefaultFormatStyle = "file";

const char *DefaultFallbackStyle = "LLVM";

llvm::ErrorOr<std::unique_ptr<llvm::MemoryBuffer>>
loadAndParseConfigFile(StringRef ConfigFile, llvm::vfs::FileSystem *FS,
                       FormatStyle *Style, bool AllowUnknownOptions) {
  llvm::ErrorOr<std::unique_ptr<llvm::MemoryBuffer>> Text =
      FS->getBufferForFile(ConfigFile.str());
  if (auto EC = Text.getError())
    return EC;
  if (auto EC = parseConfiguration(*Text.get(), Style, AllowUnknownOptions))
    return EC;
  return Text;
}

llvm::Expected<FormatStyle> getStyle(StringRef StyleName, StringRef FileName,
                                     StringRef FallbackStyleName,
                                     StringRef Code, llvm::vfs::FileSystem *FS,
                                     bool AllowUnknownOptions) {
  if (!FS)
    FS = llvm::vfs::getRealFileSystem().get();
#ifdef SYCLomatic_CUSTOMIZATION
  FormatStyle Style = getLLVMStyle(FormatStyle::LanguageKind::LK_Cpp);
  FormatStyle FallbackStyle = getNoStyle();
  // Default fallback style is LLVM
  getPredefinedStyle(DefaultFallbackStyle, Style.Language, &FallbackStyle);
#else
  FormatStyle Style = getLLVMStyle(guessLanguage(FileName, Code));

  FormatStyle FallbackStyle = getNoStyle();
  if (!getPredefinedStyle(FallbackStyleName, Style.Language, &FallbackStyle))
    return make_string_error("Invalid fallback style \"" + FallbackStyleName);
#endif // SYCLomatic_CUSTOMIZATION

  llvm::SmallVector<std::unique_ptr<llvm::MemoryBuffer>, 1>
      ChildFormatTextToApply;

  if (StyleName.startswith("{")) {
    // Parse YAML/JSON style from the command line.
    StringRef Source = "<command-line>";
    if (std::error_code ec =
            parseConfiguration(llvm::MemoryBufferRef(StyleName, Source), &Style,
                               AllowUnknownOptions)) {
      return make_string_error("Error parsing -style: " + ec.message());
    }
    if (Style.InheritsParentConfig) {
      ChildFormatTextToApply.emplace_back(
          llvm::MemoryBuffer::getMemBuffer(StyleName, Source, false));
    } else {
      return Style;
    }
  }

  // User provided clang-format file using -style=file:path/to/format/file.
  if (!Style.InheritsParentConfig &&
      StyleName.startswith_insensitive("file:")) {
    auto ConfigFile = StyleName.substr(5);
    llvm::ErrorOr<std::unique_ptr<llvm::MemoryBuffer>> Text =
        loadAndParseConfigFile(ConfigFile, FS, &Style, AllowUnknownOptions);
    if (auto EC = Text.getError()) {
      return make_string_error("Error reading " + ConfigFile + ": " +
                               EC.message());
    }

    LLVM_DEBUG(llvm::dbgs()
               << "Using configuration file " << ConfigFile << "\n");

    if (!Style.InheritsParentConfig)
      return Style;

    // Search for parent configs starting from the parent directory of
    // ConfigFile.
    FileName = ConfigFile;
    ChildFormatTextToApply.emplace_back(std::move(*Text));
  }

  // If the style inherits the parent configuration it is a command line
  // configuration, which wants to inherit, so we have to skip the check of the
  // StyleName.
  if (!Style.InheritsParentConfig && !StyleName.equals_insensitive("file")) {
    if (!getPredefinedStyle(StyleName, Style.Language, &Style))
#ifdef SYCLomatic_CUSTOMIZATION
      return make_string_error("Invalid value for --format-style");
#else
      return make_string_error("Invalid value for -style");
#endif // SYCLomatic_CUSTOMIZATION
    if (!Style.InheritsParentConfig)
      return Style;
  }

  // Reset possible inheritance
  Style.InheritsParentConfig = false;

  // Look for .clang-format/_clang-format file in the file's parent directories.
  SmallString<128> UnsuitableConfigFiles;
  SmallString<128> Path(FileName);
  if (std::error_code EC = FS->makeAbsolute(Path))
    return make_string_error(EC.message());

  llvm::SmallVector<std::string, 2> FilesToLookFor;
  FilesToLookFor.push_back(".clang-format");
  FilesToLookFor.push_back("_clang-format");

  auto dropDiagnosticHandler = [](const llvm::SMDiagnostic &, void *) {};

  auto applyChildFormatTexts = [&](FormatStyle *Style) {
    for (const auto &MemBuf : llvm::reverse(ChildFormatTextToApply)) {
      auto EC = parseConfiguration(*MemBuf, Style, AllowUnknownOptions,
                                   dropDiagnosticHandler);
      // It was already correctly parsed.
      assert(!EC);
      static_cast<void>(EC);
    }
  };

  for (StringRef Directory = Path; !Directory.empty();
       Directory = llvm::sys::path::parent_path(Directory)) {

    auto Status = FS->status(Directory);
    if (!Status ||
        Status->getType() != llvm::sys::fs::file_type::directory_file) {
      continue;
    }

    for (const auto &F : FilesToLookFor) {
      SmallString<128> ConfigFile(Directory);

      llvm::sys::path::append(ConfigFile, F);
      LLVM_DEBUG(llvm::dbgs() << "Trying " << ConfigFile << "...\n");

      Status = FS->status(ConfigFile.str());

      if (Status &&
          (Status->getType() == llvm::sys::fs::file_type::regular_file)) {
        llvm::ErrorOr<std::unique_ptr<llvm::MemoryBuffer>> Text =
            loadAndParseConfigFile(ConfigFile, FS, &Style, AllowUnknownOptions);
        if (auto EC = Text.getError()) {
          if (EC == ParseError::Unsuitable) {
            if (!UnsuitableConfigFiles.empty())
              UnsuitableConfigFiles.append(", ");
            UnsuitableConfigFiles.append(ConfigFile);
            continue;
          }
          return make_string_error("Error reading " + ConfigFile + ": " +
                                   EC.message());
        }
        LLVM_DEBUG(llvm::dbgs()
                   << "Using configuration file " << ConfigFile << "\n");

        if (!Style.InheritsParentConfig) {
          if (ChildFormatTextToApply.empty())
            return Style;

          LLVM_DEBUG(llvm::dbgs() << "Applying child configurations\n");
          applyChildFormatTexts(&Style);

          return Style;
        }

        LLVM_DEBUG(llvm::dbgs() << "Inherits parent configuration\n");

        // Reset inheritance of style
        Style.InheritsParentConfig = false;

        ChildFormatTextToApply.emplace_back(std::move(*Text));

        // Breaking out of the inner loop, since we don't want to parse
        // .clang-format AND _clang-format, if both exist. Then we continue the
        // inner loop (parent directories) in search for the parent
        // configuration.
        break;
      }
    }
  }
  if (!UnsuitableConfigFiles.empty()) {
    return make_string_error("Configuration file(s) do(es) not support " +
                             getLanguageName(Style.Language) + ": " +
                             UnsuitableConfigFiles);
  }

  if (!ChildFormatTextToApply.empty()) {
    LLVM_DEBUG(llvm::dbgs()
               << "Applying child configurations on fallback style\n");
    applyChildFormatTexts(&FallbackStyle);
  }

  return FallbackStyle;
}

} // namespace format
} // namespace clang<|MERGE_RESOLUTION|>--- conflicted
+++ resolved
@@ -3324,13 +3324,10 @@
     Passes.emplace_back([&](const Environment &Env) {
       return JavaScriptRequoter(Env, Expanded).process();
     });
-<<<<<<< HEAD
+  }
 #ifdef SYCLomatic_CUSTOMIZATION
   }
 #endif // SYCLomatic_CUSTOMIZATION
-=======
-  }
->>>>>>> 5998d7c7
 
   Passes.emplace_back([&](const Environment &Env) {
     return Formatter(Env, Expanded, Status).process();
