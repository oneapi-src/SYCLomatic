--- conflicted
+++ resolved
@@ -1536,7 +1536,6 @@
   if (NextMustBeValue && !NextEndsTemplateExpr && !PreviousStartsTemplateExpr &&
       (PreviousMustBeValue ||
        Previous->isOneOf(tok::r_square, tok::r_paren, tok::plusplus,
-<<<<<<< HEAD
                          tok::minusminus)))
 #ifdef SYCLomatic_CUSTOMIZATION
   {
@@ -1556,15 +1555,6 @@
 #else
     return addUnwrappedLine();
 #endif // SYCLomatic_CUSTOMIZATION
-=======
-                         tok::minusminus))) {
-    return addUnwrappedLine();
-  }
-  if ((PreviousMustBeValue || Previous->is(tok::r_paren)) &&
-      isJSDeclOrStmt(Keywords, Next)) {
-    return addUnwrappedLine();
-  }
->>>>>>> 5998d7c7
 }
 
 void UnwrappedLineParser::parseStructuralElement(
@@ -1985,15 +1975,12 @@
           if (Style.BraceWrapping.AfterControlStatement ==
               FormatStyle::BWACS_Always) {
             addUnwrappedLine();
-<<<<<<< HEAD
+          }
 #ifdef SYCLomatic_CUSTOMIZATION
         } else if (formatRangeGetter() == FormatRange::migrated &&
                    isAllSpaceUntilNL(FormatTok, SourceMgr)) {
           addUnwrappedLine();
 #endif // SYCLomatic_CUSTOMIZATION
-=======
-          }
->>>>>>> 5998d7c7
         } else if (Style.BraceWrapping.AfterFunction) {
           addUnwrappedLine();
         }
@@ -2818,18 +2805,14 @@
   FormatToken *IfLeftBrace = nullptr;
   IfStmtKind IfBlockKind = IfStmtKind::NotIf;
 
-<<<<<<< HEAD
-  if (FormatTok->is(tok::l_brace)) {
+  if (Keywords.isBlockBegin(*FormatTok, Style)) {
 #ifdef SYCLomatic_CUSTOMIZATION
     if (formatRangeGetter() == FormatRange::migrated &&
         isAllSpaceUntilNL(FormatTok, SourceMgr)) {
       addUnwrappedLine();
     }
 #endif // SYCLomatic_CUSTOMIZATION
-=======
-  if (Keywords.isBlockBegin(*FormatTok, Style)) {
     FormatTok->setFinalizedType(TT_ControlStatementLBrace);
->>>>>>> 5998d7c7
     IfLeftBrace = FormatTok;
     CompoundStatementIndenter Indenter(this, Style, Line->Level);
     parseBlock(/*MustBeDeclaration=*/false, /*AddLevels=*/1u,
@@ -3142,19 +3125,15 @@
 void UnwrappedLineParser::parseLoopBody(bool KeepBraces, bool WrapRightBrace) {
   keepAncestorBraces();
 
-<<<<<<< HEAD
-  if (FormatTok->is(tok::l_brace)) {
+  if (Keywords.isBlockBegin(*FormatTok, Style)) {
 #ifdef SYCLomatic_CUSTOMIZATION
     if (formatRangeGetter() == FormatRange::migrated &&
         isAllSpaceUntilNL(FormatTok, SourceMgr)) {
       addUnwrappedLine();
     }
-#endif // SYCLomatic_CUSTOMIZATION
-=======
-  if (Keywords.isBlockBegin(*FormatTok, Style)) {
+#endif
     if (!KeepBraces)
       FormatTok->setFinalizedType(TT_ControlStatementLBrace);
->>>>>>> 5998d7c7
     FormatToken *LeftBrace = FormatTok;
     CompoundStatementIndenter Indenter(this, Style, Line->Level);
     parseBlock(/*MustBeDeclaration=*/false, /*AddLevels=*/1u,
@@ -3193,26 +3172,9 @@
   parseLoopBody(KeepBraces, /*WrapRightBrace=*/true);
 }
 
-<<<<<<< HEAD
-  if (FormatTok->is(tok::l_brace)) {
-#ifdef SYCLomatic_CUSTOMIZATION
-    if (formatRangeGetter() == FormatRange::migrated &&
-        isAllSpaceUntilNL(FormatTok, SourceMgr)) {
-      addUnwrappedLine();
-    }
-#endif // SYCLomatic_CUSTOMIZATION
-    CompoundStatementIndenter Indenter(this, Style, Line->Level);
-    parseBlock();
-    if (Style.BraceWrapping.BeforeWhile)
-      addUnwrappedLine();
-  } else {
-    parseUnbracedBody();
-  }
-=======
 void UnwrappedLineParser::parseDoWhile() {
   assert(FormatTok->is(tok::kw_do) && "'do' expected");
   nextToken();
->>>>>>> 5998d7c7
 
   parseLoopBody(/*KeepBraces=*/true, Style.BraceWrapping.BeforeWhile);
 
