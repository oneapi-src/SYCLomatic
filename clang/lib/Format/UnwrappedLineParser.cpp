--- conflicted
+++ resolved
@@ -2537,17 +2537,13 @@
   FormatToken *IfLeftBrace = nullptr;
   IfStmtKind IfBlockKind = IfStmtKind::NotIf;
 
-<<<<<<< HEAD
-  if (FormatTok->Tok.is(tok::l_brace)) {
+  if (FormatTok->is(tok::l_brace)) {
 #ifdef SYCLomatic_CUSTOMIZATION
     if (formatRangeGetter() == FormatRange::migrated &&
         isAllSpaceUntilNL(FormatTok, SourceMgr)) {
       addUnwrappedLine();
     }
 #endif // SYCLomatic_CUSTOMIZATION
-=======
-  if (FormatTok->is(tok::l_brace)) {
->>>>>>> 2d471ea4
     IfLeftBrace = FormatTok;
     CompoundStatementIndenter Indenter(this, Style, Line->Level);
     IfBlockKind = parseBlock();
@@ -2556,28 +2552,7 @@
     else
       NeedsUnwrappedLine = true;
   } else {
-<<<<<<< HEAD
-#ifdef SYCLomatic_CUSTOMIZATION
-    if (formatRangeGetter() == FormatRange::migrated) {
-      if (addUnwrappedLine()) {
-        ++Line->Level;
-        parseStructuralElement();
-        --Line->Level;
-      } else {
-        parseStructuralElement();
-      }
-    } else {
-#endif // SYCLomatic_CUSTOMIZATION
-      addUnwrappedLine();
-      ++Line->Level;
-      parseStructuralElement();
-      --Line->Level;
-#ifdef SYCLomatic_CUSTOMIZATION
-    }
-#endif // SYCLomatic_CUSTOMIZATION
-=======
     parseUnbracedBody();
->>>>>>> 2d471ea4
   }
 
   bool KeepIfBraces = false;
@@ -2779,17 +2754,13 @@
       else
         nextToken();
   }
-<<<<<<< HEAD
-  if (FormatTok->Tok.is(tok::l_brace)) {
+  if (FormatTok->is(tok::l_brace)) {
 #ifdef SYCLomatic_CUSTOMIZATION
     if ((formatRangeGetter() == FormatRange::migrated &&
          isAllSpaceUntilNL(FormatTok, SourceMgr)) ||
         (formatRangeGetter() != FormatRange::migrated &&
          ShouldBreakBeforeBrace(Style, InitialToken)))
 #else
-=======
-  if (FormatTok->is(tok::l_brace)) {
->>>>>>> 2d471ea4
     if (ShouldBreakBeforeBrace(Style, InitialToken))
 #endif // SYCLomatic_CUSTOMIZATION
       addUnwrappedLine();
@@ -2878,17 +2849,13 @@
 
   keepAncestorBraces();
 
-<<<<<<< HEAD
-  if (FormatTok->Tok.is(tok::l_brace)) {
+  if (FormatTok->is(tok::l_brace)) {
 #ifdef SYCLomatic_CUSTOMIZATION
     if (formatRangeGetter() == FormatRange::migrated &&
         isAllSpaceUntilNL(FormatTok, SourceMgr)) {
       addUnwrappedLine();
     }
 #endif // SYCLomatic_CUSTOMIZATION
-=======
-  if (FormatTok->is(tok::l_brace)) {
->>>>>>> 2d471ea4
     FormatToken *LeftBrace = FormatTok;
     CompoundStatementIndenter Indenter(this, Style, Line->Level);
     parseBlock();
@@ -2912,17 +2879,13 @@
 
   keepAncestorBraces();
 
-<<<<<<< HEAD
-  if (FormatTok->Tok.is(tok::l_brace)) {
+  if (FormatTok->is(tok::l_brace)) {
 #ifdef SYCLomatic_CUSTOMIZATION
     if (formatRangeGetter() == FormatRange::migrated &&
         isAllSpaceUntilNL(FormatTok, SourceMgr)) {
       addUnwrappedLine();
     }
 #endif // SYCLomatic_CUSTOMIZATION
-=======
-  if (FormatTok->is(tok::l_brace)) {
->>>>>>> 2d471ea4
     CompoundStatementIndenter Indenter(this, Style, Line->Level);
     parseBlock();
     if (Style.BraceWrapping.BeforeWhile)
@@ -3005,17 +2968,13 @@
 
   keepAncestorBraces();
 
-<<<<<<< HEAD
-  if (FormatTok->Tok.is(tok::l_brace)) {
+  if (FormatTok->is(tok::l_brace)) {
 #ifdef SYCLomatic_CUSTOMIZATION
     if (formatRangeGetter() == FormatRange::migrated &&
         isAllSpaceUntilNL(FormatTok, SourceMgr)) {
       addUnwrappedLine();
     }
 #endif // SYCLomatic_CUSTOMIZATION
-=======
-  if (FormatTok->is(tok::l_brace)) {
->>>>>>> 2d471ea4
     CompoundStatementIndenter Indenter(this, Style, Line->Level);
     parseBlock();
     addUnwrappedLine();
