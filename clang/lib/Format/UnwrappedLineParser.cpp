//===--- UnwrappedLineParser.cpp - Format C++ code ------------------------===//
//
// Part of the LLVM Project, under the Apache License v2.0 with LLVM Exceptions.
// See https://llvm.org/LICENSE.txt for license information.
// SPDX-License-Identifier: Apache-2.0 WITH LLVM-exception
//
//===----------------------------------------------------------------------===//
///
/// \file
/// This file contains the implementation of the UnwrappedLineParser,
/// which turns a stream of tokens into UnwrappedLines.
///
//===----------------------------------------------------------------------===//

#include "UnwrappedLineParser.h"
<<<<<<< HEAD
#ifdef INTEL_CUSTOMIZATION
#include "clang/Basic/SourceManager.h"
#endif
=======
#include "FormatToken.h"
>>>>>>> 9072d49e
#include "llvm/ADT/STLExtras.h"
#include "llvm/Support/Debug.h"
#include "llvm/Support/raw_ostream.h"

#include <algorithm>

#define DEBUG_TYPE "format-parser"

namespace clang {
namespace format {
#ifdef INTEL_CUSTOMIZATION
static bool isAllSpaceUntilNL(const FormatToken *FormatTok,
                              const SourceManager &SourceMgr) {
  auto Loc = FormatTok->getStartOfNonWhitespace();
  const char *C = SourceMgr.getCharacterData(Loc);
  bool AllSpaceUntilNL = false;
  --C;
  while (C) {
    if (!isspace(*C)) {
      break;
    }
    if (*C == '\n') {
      AllSpaceUntilNL = true;
      break;
    }
    --C;
  }
  return AllSpaceUntilNL;
}
#endif
class FormatTokenSource {
public:
  virtual ~FormatTokenSource() {}
  virtual FormatToken *getNextToken() = 0;

  virtual unsigned getPosition() = 0;
  virtual FormatToken *setPosition(unsigned Position) = 0;
};

namespace {

class ScopedDeclarationState {
public:
  ScopedDeclarationState(UnwrappedLine &Line, std::vector<bool> &Stack,
                         bool MustBeDeclaration)
      : Line(Line), Stack(Stack) {
    Line.MustBeDeclaration = MustBeDeclaration;
    Stack.push_back(MustBeDeclaration);
  }
  ~ScopedDeclarationState() {
    Stack.pop_back();
    if (!Stack.empty())
      Line.MustBeDeclaration = Stack.back();
    else
      Line.MustBeDeclaration = true;
  }

private:
  UnwrappedLine &Line;
  std::vector<bool> &Stack;
};

static bool isLineComment(const FormatToken &FormatTok) {
  return FormatTok.is(tok::comment) && !FormatTok.TokenText.startswith("/*");
}

// Checks if \p FormatTok is a line comment that continues the line comment
// \p Previous. The original column of \p MinColumnToken is used to determine
// whether \p FormatTok is indented enough to the right to continue \p Previous.
static bool continuesLineComment(const FormatToken &FormatTok,
                                 const FormatToken *Previous,
                                 const FormatToken *MinColumnToken) {
  if (!Previous || !MinColumnToken)
    return false;
  unsigned MinContinueColumn =
      MinColumnToken->OriginalColumn + (isLineComment(*MinColumnToken) ? 0 : 1);
  return isLineComment(FormatTok) && FormatTok.NewlinesBefore == 1 &&
         isLineComment(*Previous) &&
         FormatTok.OriginalColumn >= MinContinueColumn;
}

class ScopedMacroState : public FormatTokenSource {
public:
  ScopedMacroState(UnwrappedLine &Line, FormatTokenSource *&TokenSource,
                   FormatToken *&ResetToken)
      : Line(Line), TokenSource(TokenSource), ResetToken(ResetToken),
        PreviousLineLevel(Line.Level), PreviousTokenSource(TokenSource),
        Token(nullptr), PreviousToken(nullptr) {
    FakeEOF.Tok.startToken();
    FakeEOF.Tok.setKind(tok::eof);
    TokenSource = this;
    Line.Level = 0;
    Line.InPPDirective = true;
  }

  ~ScopedMacroState() override {
    TokenSource = PreviousTokenSource;
    ResetToken = Token;
    Line.InPPDirective = false;
    Line.Level = PreviousLineLevel;
  }

  FormatToken *getNextToken() override {
    // The \c UnwrappedLineParser guards against this by never calling
    // \c getNextToken() after it has encountered the first eof token.
    assert(!eof());
    PreviousToken = Token;
    Token = PreviousTokenSource->getNextToken();
    if (eof())
      return &FakeEOF;
    return Token;
  }

  unsigned getPosition() override { return PreviousTokenSource->getPosition(); }

  FormatToken *setPosition(unsigned Position) override {
    PreviousToken = nullptr;
    Token = PreviousTokenSource->setPosition(Position);
    return Token;
  }

private:
  bool eof() {
    return Token && Token->HasUnescapedNewline &&
           !continuesLineComment(*Token, PreviousToken,
                                 /*MinColumnToken=*/PreviousToken);
  }

  FormatToken FakeEOF;
  UnwrappedLine &Line;
  FormatTokenSource *&TokenSource;
  FormatToken *&ResetToken;
  unsigned PreviousLineLevel;
  FormatTokenSource *PreviousTokenSource;

  FormatToken *Token;
  FormatToken *PreviousToken;
};

} // end anonymous namespace

class ScopedLineState {
public:
  ScopedLineState(UnwrappedLineParser &Parser,
                  bool SwitchToPreprocessorLines = false)
      : Parser(Parser), OriginalLines(Parser.CurrentLines) {
    if (SwitchToPreprocessorLines)
      Parser.CurrentLines = &Parser.PreprocessorDirectives;
    else if (!Parser.Line->Tokens.empty())
      Parser.CurrentLines = &Parser.Line->Tokens.back().Children;
    PreBlockLine = std::move(Parser.Line);
    Parser.Line = std::make_unique<UnwrappedLine>();
    Parser.Line->Level = PreBlockLine->Level;
    Parser.Line->InPPDirective = PreBlockLine->InPPDirective;
  }

  ~ScopedLineState() {
    if (!Parser.Line->Tokens.empty()) {
      Parser.addUnwrappedLine();
    }
    assert(Parser.Line->Tokens.empty());
    Parser.Line = std::move(PreBlockLine);
    if (Parser.CurrentLines == &Parser.PreprocessorDirectives)
      Parser.MustBreakBeforeNextToken = true;
    Parser.CurrentLines = OriginalLines;
  }

private:
  UnwrappedLineParser &Parser;

  std::unique_ptr<UnwrappedLine> PreBlockLine;
  SmallVectorImpl<UnwrappedLine> *OriginalLines;
};

class CompoundStatementIndenter {
public:
  CompoundStatementIndenter(UnwrappedLineParser *Parser,
                            const FormatStyle &Style, unsigned &LineLevel)
      : CompoundStatementIndenter(Parser, LineLevel,
                                  Style.BraceWrapping.AfterControlStatement,
                                  Style.BraceWrapping.IndentBraces) {}
  CompoundStatementIndenter(UnwrappedLineParser *Parser, unsigned &LineLevel,
                            bool WrapBrace, bool IndentBrace)
      : LineLevel(LineLevel), OldLineLevel(LineLevel) {
    if (WrapBrace)
      Parser->addUnwrappedLine();
    if (IndentBrace)
      ++LineLevel;
  }
  ~CompoundStatementIndenter() { LineLevel = OldLineLevel; }

private:
  unsigned &LineLevel;
  unsigned OldLineLevel;
};

namespace {

class IndexedTokenSource : public FormatTokenSource {
public:
  IndexedTokenSource(ArrayRef<FormatToken *> Tokens)
      : Tokens(Tokens), Position(-1) {}

  FormatToken *getNextToken() override {
    ++Position;
    return Tokens[Position];
  }

  unsigned getPosition() override {
    assert(Position >= 0);
    return Position;
  }

  FormatToken *setPosition(unsigned P) override {
    Position = P;
    return Tokens[Position];
  }

  void reset() { Position = -1; }

private:
  ArrayRef<FormatToken *> Tokens;
  int Position;
};

} // end anonymous namespace

#ifdef INTEL_CUSTOMIZATION
UnwrappedLineParser::UnwrappedLineParser(const FormatStyle &Style,
                                         const AdditionalKeywords &Keywords,
                                         unsigned FirstStartColumn,
                                         ArrayRef<FormatToken *> Tokens,
                                         UnwrappedLineConsumer &Callback,
                                         const SourceManager &SourceMgr)
    : Line(new UnwrappedLine), MustBreakBeforeNextToken(false),
      CurrentLines(&Lines), Style(Style), Keywords(Keywords),
      CommentPragmasRegex(Style.CommentPragmas), Tokens(nullptr),
      Callback(Callback), AllTokens(Tokens), PPBranchLevel(-1),
      IncludeGuard(Style.IndentPPDirectives == FormatStyle::PPDIS_None
                       ? IG_Rejected
                       : IG_Inited),
      IncludeGuardToken(nullptr), FirstStartColumn(FirstStartColumn),
      SourceMgr(SourceMgr) {}
#else
UnwrappedLineParser::UnwrappedLineParser(const FormatStyle &Style,
                                         const AdditionalKeywords &Keywords,
                                         unsigned FirstStartColumn,
                                         ArrayRef<FormatToken *> Tokens,
                                         UnwrappedLineConsumer &Callback)
    : Line(new UnwrappedLine), MustBreakBeforeNextToken(false),
      CurrentLines(&Lines), Style(Style), Keywords(Keywords),
      CommentPragmasRegex(Style.CommentPragmas), Tokens(nullptr),
      Callback(Callback), AllTokens(Tokens), PPBranchLevel(-1),
      IncludeGuard(Style.IndentPPDirectives == FormatStyle::PPDIS_None
                       ? IG_Rejected
                       : IG_Inited),
      IncludeGuardToken(nullptr), FirstStartColumn(FirstStartColumn) {}
#endif

void UnwrappedLineParser::reset() {
  PPBranchLevel = -1;
  IncludeGuard = Style.IndentPPDirectives == FormatStyle::PPDIS_None
                     ? IG_Rejected
                     : IG_Inited;
  IncludeGuardToken = nullptr;
  Line.reset(new UnwrappedLine);
  CommentsBeforeNextToken.clear();
  FormatTok = nullptr;
  MustBreakBeforeNextToken = false;
  PreprocessorDirectives.clear();
  CurrentLines = &Lines;
  DeclarationScopeStack.clear();
  PPStack.clear();
  Line->FirstStartColumn = FirstStartColumn;
}

void UnwrappedLineParser::parse() {
  IndexedTokenSource TokenSource(AllTokens);
  Line->FirstStartColumn = FirstStartColumn;
  do {
    LLVM_DEBUG(llvm::dbgs() << "----\n");
    reset();
    Tokens = &TokenSource;
    TokenSource.reset();

    readToken();
    parseFile();

    // If we found an include guard then all preprocessor directives (other than
    // the guard) are over-indented by one.
    if (IncludeGuard == IG_Found)
      for (auto &Line : Lines)
        if (Line.InPPDirective && Line.Level > 0)
          --Line.Level;

    // Create line with eof token.
    pushToken(FormatTok);
    addUnwrappedLine();

    for (SmallVectorImpl<UnwrappedLine>::iterator I = Lines.begin(),
                                                  E = Lines.end();
         I != E; ++I) {
      Callback.consumeUnwrappedLine(*I);
    }
    Callback.finishRun();
    Lines.clear();
    while (!PPLevelBranchIndex.empty() &&
           PPLevelBranchIndex.back() + 1 >= PPLevelBranchCount.back()) {
      PPLevelBranchIndex.resize(PPLevelBranchIndex.size() - 1);
      PPLevelBranchCount.resize(PPLevelBranchCount.size() - 1);
    }
    if (!PPLevelBranchIndex.empty()) {
      ++PPLevelBranchIndex.back();
      assert(PPLevelBranchIndex.size() == PPLevelBranchCount.size());
      assert(PPLevelBranchIndex.back() <= PPLevelBranchCount.back());
    }
  } while (!PPLevelBranchIndex.empty());
}

void UnwrappedLineParser::parseFile() {
  // The top-level context in a file always has declarations, except for pre-
  // processor directives and JavaScript files.
  bool MustBeDeclaration =
      !Line->InPPDirective && Style.Language != FormatStyle::LK_JavaScript;
  ScopedDeclarationState DeclarationState(*Line, DeclarationScopeStack,
                                          MustBeDeclaration);
  if (Style.Language == FormatStyle::LK_TextProto)
    parseBracedList();
  else
    parseLevel(/*HasOpeningBrace=*/false);
  // Make sure to format the remaining tokens.
  //
  // LK_TextProto is special since its top-level is parsed as the body of a
  // braced list, which does not necessarily have natural line separators such
  // as a semicolon. Comments after the last entry that have been determined to
  // not belong to that line, as in:
  //   key: value
  //   // endfile comment
  // do not have a chance to be put on a line of their own until this point.
  // Here we add this newline before end-of-file comments.
  if (Style.Language == FormatStyle::LK_TextProto &&
      !CommentsBeforeNextToken.empty())
    addUnwrappedLine();
  flushComments(true);
  addUnwrappedLine();
}

void UnwrappedLineParser::parseCSharpGenericTypeConstraint() {
  do {
    switch (FormatTok->Tok.getKind()) {
    case tok::l_brace:
      return;
    default:
      if (FormatTok->is(Keywords.kw_where)) {
        addUnwrappedLine();
        nextToken();
        parseCSharpGenericTypeConstraint();
        break;
      }
      nextToken();
      break;
    }
  } while (!eof());
}

void UnwrappedLineParser::parseCSharpAttribute() {
  int UnpairedSquareBrackets = 1;
  do {
    switch (FormatTok->Tok.getKind()) {
    case tok::r_square:
      nextToken();
      --UnpairedSquareBrackets;
      if (UnpairedSquareBrackets == 0) {
        addUnwrappedLine();
        return;
      }
      break;
    case tok::l_square:
      ++UnpairedSquareBrackets;
      nextToken();
      break;
    default:
      nextToken();
      break;
    }
  } while (!eof());
}

void UnwrappedLineParser::parseLevel(bool HasOpeningBrace) {
  bool SwitchLabelEncountered = false;
  do {
    tok::TokenKind kind = FormatTok->Tok.getKind();
    if (FormatTok->getType() == TT_MacroBlockBegin) {
      kind = tok::l_brace;
    } else if (FormatTok->getType() == TT_MacroBlockEnd) {
      kind = tok::r_brace;
    }

    switch (kind) {
    case tok::comment:
      nextToken();
      addUnwrappedLine();
      break;
    case tok::l_brace:
      // FIXME: Add parameter whether this can happen - if this happens, we must
      // be in a non-declaration context.
      if (!FormatTok->is(TT_MacroBlockBegin) && tryToParseBracedList())
        continue;
      parseBlock(/*MustBeDeclaration=*/false);
      addUnwrappedLine();
      break;
    case tok::r_brace:
      if (HasOpeningBrace)
        return;
      nextToken();
      addUnwrappedLine();
      break;
    case tok::kw_default: {
      unsigned StoredPosition = Tokens->getPosition();
      FormatToken *Next;
      do {
        Next = Tokens->getNextToken();
      } while (Next && Next->is(tok::comment));
      FormatTok = Tokens->setPosition(StoredPosition);
      if (Next && Next->isNot(tok::colon)) {
        // default not followed by ':' is not a case label; treat it like
        // an identifier.
        parseStructuralElement();
        break;
      }
      // Else, if it is 'default:', fall through to the case handling.
      LLVM_FALLTHROUGH;
    }
    case tok::kw_case:
      if (Style.Language == FormatStyle::LK_JavaScript &&
          Line->MustBeDeclaration) {
        // A 'case: string' style field declaration.
        parseStructuralElement();
        break;
      }
      if (!SwitchLabelEncountered &&
          (Style.IndentCaseLabels || (Line->InPPDirective && Line->Level == 1)))
        ++Line->Level;
      SwitchLabelEncountered = true;
      parseStructuralElement();
      break;
    case tok::l_square:
      if (Style.isCSharp()) {
        nextToken();
        parseCSharpAttribute();
        break;
      }
      LLVM_FALLTHROUGH;
    default:
      parseStructuralElement();
      break;
    }
  } while (!eof());
}

void UnwrappedLineParser::calculateBraceTypes(bool ExpectClassBody) {
  // We'll parse forward through the tokens until we hit
  // a closing brace or eof - note that getNextToken() will
  // parse macros, so this will magically work inside macro
  // definitions, too.
  unsigned StoredPosition = Tokens->getPosition();
  FormatToken *Tok = FormatTok;
  const FormatToken *PrevTok = Tok->Previous;
  // Keep a stack of positions of lbrace tokens. We will
  // update information about whether an lbrace starts a
  // braced init list or a different block during the loop.
  SmallVector<FormatToken *, 8> LBraceStack;
  assert(Tok->Tok.is(tok::l_brace));
  do {
    // Get next non-comment token.
    FormatToken *NextTok;
    unsigned ReadTokens = 0;
    do {
      NextTok = Tokens->getNextToken();
      ++ReadTokens;
    } while (NextTok->is(tok::comment));

    switch (Tok->Tok.getKind()) {
    case tok::l_brace:
      if (Style.Language == FormatStyle::LK_JavaScript && PrevTok) {
        if (PrevTok->isOneOf(tok::colon, tok::less))
          // A ':' indicates this code is in a type, or a braced list
          // following a label in an object literal ({a: {b: 1}}).
          // A '<' could be an object used in a comparison, but that is nonsense
          // code (can never return true), so more likely it is a generic type
          // argument (`X<{a: string; b: number}>`).
          // The code below could be confused by semicolons between the
          // individual members in a type member list, which would normally
          // trigger BK_Block. In both cases, this must be parsed as an inline
          // braced init.
          Tok->BlockKind = BK_BracedInit;
        else if (PrevTok->is(tok::r_paren))
          // `) { }` can only occur in function or method declarations in JS.
          Tok->BlockKind = BK_Block;
      } else {
        Tok->BlockKind = BK_Unknown;
      }
      LBraceStack.push_back(Tok);
      break;
    case tok::r_brace:
      if (LBraceStack.empty())
        break;
      if (LBraceStack.back()->BlockKind == BK_Unknown) {
        bool ProbablyBracedList = false;
        if (Style.Language == FormatStyle::LK_Proto) {
          ProbablyBracedList = NextTok->isOneOf(tok::comma, tok::r_square);
        } else {
          // Using OriginalColumn to distinguish between ObjC methods and
          // binary operators is a bit hacky.
          bool NextIsObjCMethod = NextTok->isOneOf(tok::plus, tok::minus) &&
                                  NextTok->OriginalColumn == 0;

          // If there is a comma, semicolon or right paren after the closing
          // brace, we assume this is a braced initializer list.  Note that
          // regardless how we mark inner braces here, we will overwrite the
          // BlockKind later if we parse a braced list (where all blocks
          // inside are by default braced lists), or when we explicitly detect
          // blocks (for example while parsing lambdas).
          // FIXME: Some of these do not apply to JS, e.g. "} {" can never be a
          // braced list in JS.
          ProbablyBracedList =
              (Style.Language == FormatStyle::LK_JavaScript &&
               NextTok->isOneOf(Keywords.kw_of, Keywords.kw_in,
                                Keywords.kw_as)) ||
              (Style.isCpp() && NextTok->is(tok::l_paren)) ||
              NextTok->isOneOf(tok::comma, tok::period, tok::colon,
                               tok::r_paren, tok::r_square, tok::l_brace,
                               tok::ellipsis) ||
              (NextTok->is(tok::identifier) &&
               !PrevTok->isOneOf(tok::semi, tok::r_brace, tok::l_brace)) ||
              (NextTok->is(tok::semi) &&
               (!ExpectClassBody || LBraceStack.size() != 1)) ||
              (NextTok->isBinaryOperator() && !NextIsObjCMethod);
          if (!Style.isCSharp() && NextTok->is(tok::l_square)) {
            // We can have an array subscript after a braced init
            // list, but C++11 attributes are expected after blocks.
            NextTok = Tokens->getNextToken();
            ++ReadTokens;
            ProbablyBracedList = NextTok->isNot(tok::l_square);
          }
        }
        if (ProbablyBracedList) {
          Tok->BlockKind = BK_BracedInit;
          LBraceStack.back()->BlockKind = BK_BracedInit;
        } else {
          Tok->BlockKind = BK_Block;
          LBraceStack.back()->BlockKind = BK_Block;
        }
      }
      LBraceStack.pop_back();
      break;
    case tok::identifier:
      if (!Tok->is(TT_StatementMacro))
        break;
      LLVM_FALLTHROUGH;
    case tok::at:
    case tok::semi:
    case tok::kw_if:
    case tok::kw_while:
    case tok::kw_for:
    case tok::kw_switch:
    case tok::kw_try:
    case tok::kw___try:
      if (!LBraceStack.empty() && LBraceStack.back()->BlockKind == BK_Unknown)
        LBraceStack.back()->BlockKind = BK_Block;
      break;
    default:
      break;
    }
    PrevTok = Tok;
    Tok = NextTok;
  } while (Tok->Tok.isNot(tok::eof) && !LBraceStack.empty());

  // Assume other blocks for all unclosed opening braces.
  for (unsigned i = 0, e = LBraceStack.size(); i != e; ++i) {
    if (LBraceStack[i]->BlockKind == BK_Unknown)
      LBraceStack[i]->BlockKind = BK_Block;
  }

  FormatTok = Tokens->setPosition(StoredPosition);
}

template <class T>
static inline void hash_combine(std::size_t &seed, const T &v) {
  std::hash<T> hasher;
  seed ^= hasher(v) + 0x9e3779b9 + (seed << 6) + (seed >> 2);
}

size_t UnwrappedLineParser::computePPHash() const {
  size_t h = 0;
  for (const auto &i : PPStack) {
    hash_combine(h, size_t(i.Kind));
    hash_combine(h, i.Line);
  }
  return h;
}

void UnwrappedLineParser::parseBlock(bool MustBeDeclaration, bool AddLevel,
                                     bool MunchSemi) {
  assert(FormatTok->isOneOf(tok::l_brace, TT_MacroBlockBegin) &&
         "'{' or macro block token expected");
  const bool MacroBlock = FormatTok->is(TT_MacroBlockBegin);
  FormatTok->BlockKind = BK_Block;

  size_t PPStartHash = computePPHash();

  unsigned InitialLevel = Line->Level;
  nextToken(/*LevelDifference=*/AddLevel ? 1 : 0);

  if (MacroBlock && FormatTok->is(tok::l_paren))
    parseParens();

  size_t NbPreprocessorDirectives =
      CurrentLines == &Lines ? PreprocessorDirectives.size() : 0;
  addUnwrappedLine();
  size_t OpeningLineIndex =
      CurrentLines->empty()
          ? (UnwrappedLine::kInvalidIndex)
          : (CurrentLines->size() - 1 - NbPreprocessorDirectives);

  ScopedDeclarationState DeclarationState(*Line, DeclarationScopeStack,
                                          MustBeDeclaration);
  if (AddLevel)
    ++Line->Level;
  parseLevel(/*HasOpeningBrace=*/true);

  if (eof())
    return;

  if (MacroBlock ? !FormatTok->is(TT_MacroBlockEnd)
                 : !FormatTok->is(tok::r_brace)) {
    Line->Level = InitialLevel;
    FormatTok->BlockKind = BK_Block;
    return;
  }

  size_t PPEndHash = computePPHash();

  // Munch the closing brace.
  nextToken(/*LevelDifference=*/AddLevel ? -1 : 0);

  if (MacroBlock && FormatTok->is(tok::l_paren))
    parseParens();

  if (MunchSemi && FormatTok->Tok.is(tok::semi))
    nextToken();
  Line->Level = InitialLevel;

  if (PPStartHash == PPEndHash) {
    Line->MatchingOpeningBlockLineIndex = OpeningLineIndex;
    if (OpeningLineIndex != UnwrappedLine::kInvalidIndex) {
      // Update the opening line to add the forward reference as well
      (*CurrentLines)[OpeningLineIndex].MatchingClosingBlockLineIndex =
          CurrentLines->size() - 1;
    }
  }
}

static bool isGoogScope(const UnwrappedLine &Line) {
  // FIXME: Closure-library specific stuff should not be hard-coded but be
  // configurable.
  if (Line.Tokens.size() < 4)
    return false;
  auto I = Line.Tokens.begin();
  if (I->Tok->TokenText != "goog")
    return false;
  ++I;
  if (I->Tok->isNot(tok::period))
    return false;
  ++I;
  if (I->Tok->TokenText != "scope")
    return false;
  ++I;
  return I->Tok->is(tok::l_paren);
}

static bool isIIFE(const UnwrappedLine &Line,
                   const AdditionalKeywords &Keywords) {
  // Look for the start of an immediately invoked anonymous function.
  // https://en.wikipedia.org/wiki/Immediately-invoked_function_expression
  // This is commonly done in JavaScript to create a new, anonymous scope.
  // Example: (function() { ... })()
  if (Line.Tokens.size() < 3)
    return false;
  auto I = Line.Tokens.begin();
  if (I->Tok->isNot(tok::l_paren))
    return false;
  ++I;
  if (I->Tok->isNot(Keywords.kw_function))
    return false;
  ++I;
  return I->Tok->is(tok::l_paren);
}

static bool ShouldBreakBeforeBrace(const FormatStyle &Style,
                                   const FormatToken &InitialToken) {
  if (InitialToken.isOneOf(tok::kw_namespace, TT_NamespaceMacro))
    return Style.BraceWrapping.AfterNamespace;
  if (InitialToken.is(tok::kw_class))
    return Style.BraceWrapping.AfterClass;
  if (InitialToken.is(tok::kw_union))
    return Style.BraceWrapping.AfterUnion;
  if (InitialToken.is(tok::kw_struct))
    return Style.BraceWrapping.AfterStruct;
  return false;
}

void UnwrappedLineParser::parseChildBlock() {
  FormatTok->BlockKind = BK_Block;
  nextToken();
  {
    bool SkipIndent = (Style.Language == FormatStyle::LK_JavaScript &&
                       (isGoogScope(*Line) || isIIFE(*Line, Keywords)));
    ScopedLineState LineState(*this);
    ScopedDeclarationState DeclarationState(*Line, DeclarationScopeStack,
                                            /*MustBeDeclaration=*/false);
    Line->Level += SkipIndent ? 0 : 1;
    parseLevel(/*HasOpeningBrace=*/true);
    flushComments(isOnNewLine(*FormatTok));
    Line->Level -= SkipIndent ? 0 : 1;
  }
  nextToken();
}

void UnwrappedLineParser::parsePPDirective() {
  assert(FormatTok->Tok.is(tok::hash) && "'#' expected");
  ScopedMacroState MacroState(*Line, Tokens, FormatTok);

  nextToken();

  if (!FormatTok->Tok.getIdentifierInfo()) {
    parsePPUnknown();
    return;
  }

  switch (FormatTok->Tok.getIdentifierInfo()->getPPKeywordID()) {
  case tok::pp_define:
    parsePPDefine();
    return;
  case tok::pp_if:
    parsePPIf(/*IfDef=*/false);
    break;
  case tok::pp_ifdef:
  case tok::pp_ifndef:
    parsePPIf(/*IfDef=*/true);
    break;
  case tok::pp_else:
    parsePPElse();
    break;
  case tok::pp_elif:
    parsePPElIf();
    break;
  case tok::pp_endif:
    parsePPEndIf();
    break;
  default:
    parsePPUnknown();
    break;
  }
}

void UnwrappedLineParser::conditionalCompilationCondition(bool Unreachable) {
  size_t Line = CurrentLines->size();
  if (CurrentLines == &PreprocessorDirectives)
    Line += Lines.size();

  if (Unreachable ||
      (!PPStack.empty() && PPStack.back().Kind == PP_Unreachable))
    PPStack.push_back({PP_Unreachable, Line});
  else
    PPStack.push_back({PP_Conditional, Line});
}

void UnwrappedLineParser::conditionalCompilationStart(bool Unreachable) {
  ++PPBranchLevel;
  assert(PPBranchLevel >= 0 && PPBranchLevel <= (int)PPLevelBranchIndex.size());
  if (PPBranchLevel == (int)PPLevelBranchIndex.size()) {
    PPLevelBranchIndex.push_back(0);
    PPLevelBranchCount.push_back(0);
  }
  PPChainBranchIndex.push(0);
  bool Skip = PPLevelBranchIndex[PPBranchLevel] > 0;
  conditionalCompilationCondition(Unreachable || Skip);
}

void UnwrappedLineParser::conditionalCompilationAlternative() {
  if (!PPStack.empty())
    PPStack.pop_back();
  assert(PPBranchLevel < (int)PPLevelBranchIndex.size());
  if (!PPChainBranchIndex.empty())
    ++PPChainBranchIndex.top();
  conditionalCompilationCondition(
      PPBranchLevel >= 0 && !PPChainBranchIndex.empty() &&
      PPLevelBranchIndex[PPBranchLevel] != PPChainBranchIndex.top());
}

void UnwrappedLineParser::conditionalCompilationEnd() {
  assert(PPBranchLevel < (int)PPLevelBranchIndex.size());
  if (PPBranchLevel >= 0 && !PPChainBranchIndex.empty()) {
    if (PPChainBranchIndex.top() + 1 > PPLevelBranchCount[PPBranchLevel]) {
      PPLevelBranchCount[PPBranchLevel] = PPChainBranchIndex.top() + 1;
    }
  }
  // Guard against #endif's without #if.
  if (PPBranchLevel > -1)
    --PPBranchLevel;
  if (!PPChainBranchIndex.empty())
    PPChainBranchIndex.pop();
  if (!PPStack.empty())
    PPStack.pop_back();
}

void UnwrappedLineParser::parsePPIf(bool IfDef) {
  bool IfNDef = FormatTok->is(tok::pp_ifndef);
  nextToken();
  bool Unreachable = false;
  if (!IfDef && (FormatTok->is(tok::kw_false) || FormatTok->TokenText == "0"))
    Unreachable = true;
  if (IfDef && !IfNDef && FormatTok->TokenText == "SWIG")
    Unreachable = true;
  conditionalCompilationStart(Unreachable);
  FormatToken *IfCondition = FormatTok;
  // If there's a #ifndef on the first line, and the only lines before it are
  // comments, it could be an include guard.
  bool MaybeIncludeGuard = IfNDef;
  if (IncludeGuard == IG_Inited && MaybeIncludeGuard)
    for (auto &Line : Lines) {
      if (!Line.Tokens.front().Tok->is(tok::comment)) {
        MaybeIncludeGuard = false;
        IncludeGuard = IG_Rejected;
        break;
      }
    }
  --PPBranchLevel;
  parsePPUnknown();
  ++PPBranchLevel;
  if (IncludeGuard == IG_Inited && MaybeIncludeGuard) {
    IncludeGuard = IG_IfNdefed;
    IncludeGuardToken = IfCondition;
  }
}

void UnwrappedLineParser::parsePPElse() {
  // If a potential include guard has an #else, it's not an include guard.
  if (IncludeGuard == IG_Defined && PPBranchLevel == 0)
    IncludeGuard = IG_Rejected;
  conditionalCompilationAlternative();
  if (PPBranchLevel > -1)
    --PPBranchLevel;
  parsePPUnknown();
  ++PPBranchLevel;
}

void UnwrappedLineParser::parsePPElIf() { parsePPElse(); }

void UnwrappedLineParser::parsePPEndIf() {
  conditionalCompilationEnd();
  parsePPUnknown();
  // If the #endif of a potential include guard is the last thing in the file,
  // then we found an include guard.
  unsigned TokenPosition = Tokens->getPosition();
  FormatToken *PeekNext = AllTokens[TokenPosition];
  if (IncludeGuard == IG_Defined && PPBranchLevel == -1 &&
      PeekNext->is(tok::eof) &&
      Style.IndentPPDirectives != FormatStyle::PPDIS_None)
    IncludeGuard = IG_Found;
}

void UnwrappedLineParser::parsePPDefine() {
  nextToken();

  if (!FormatTok->Tok.getIdentifierInfo()) {
    IncludeGuard = IG_Rejected;
    IncludeGuardToken = nullptr;
    parsePPUnknown();
    return;
  }

  if (IncludeGuard == IG_IfNdefed &&
      IncludeGuardToken->TokenText == FormatTok->TokenText) {
    IncludeGuard = IG_Defined;
    IncludeGuardToken = nullptr;
    for (auto &Line : Lines) {
      if (!Line.Tokens.front().Tok->isOneOf(tok::comment, tok::hash)) {
        IncludeGuard = IG_Rejected;
        break;
      }
    }
  }

  nextToken();
  if (FormatTok->Tok.getKind() == tok::l_paren &&
      FormatTok->WhitespaceRange.getBegin() ==
          FormatTok->WhitespaceRange.getEnd()) {
    parseParens();
  }
  if (Style.IndentPPDirectives != FormatStyle::PPDIS_None)
    Line->Level += PPBranchLevel + 1;
  addUnwrappedLine();
  ++Line->Level;

  // Errors during a preprocessor directive can only affect the layout of the
  // preprocessor directive, and thus we ignore them. An alternative approach
  // would be to use the same approach we use on the file level (no
  // re-indentation if there was a structural error) within the macro
  // definition.
  parseFile();
}

void UnwrappedLineParser::parsePPUnknown() {
  do {
    nextToken();
  } while (!eof());
  if (Style.IndentPPDirectives != FormatStyle::PPDIS_None)
    Line->Level += PPBranchLevel + 1;
  addUnwrappedLine();
}

// Here we blacklist certain tokens that are not usually the first token in an
// unwrapped line. This is used in attempt to distinguish macro calls without
// trailing semicolons from other constructs split to several lines.
static bool tokenCanStartNewLine(const FormatToken &Tok) {
  // Semicolon can be a null-statement, l_square can be a start of a macro or
  // a C++11 attribute, but this doesn't seem to be common.
  return Tok.isNot(tok::semi) && Tok.isNot(tok::l_brace) &&
         Tok.isNot(TT_AttributeSquare) &&
         // Tokens that can only be used as binary operators and a part of
         // overloaded operator names.
         Tok.isNot(tok::period) && Tok.isNot(tok::periodstar) &&
         Tok.isNot(tok::arrow) && Tok.isNot(tok::arrowstar) &&
         Tok.isNot(tok::less) && Tok.isNot(tok::greater) &&
         Tok.isNot(tok::slash) && Tok.isNot(tok::percent) &&
         Tok.isNot(tok::lessless) && Tok.isNot(tok::greatergreater) &&
         Tok.isNot(tok::equal) && Tok.isNot(tok::plusequal) &&
         Tok.isNot(tok::minusequal) && Tok.isNot(tok::starequal) &&
         Tok.isNot(tok::slashequal) && Tok.isNot(tok::percentequal) &&
         Tok.isNot(tok::ampequal) && Tok.isNot(tok::pipeequal) &&
         Tok.isNot(tok::caretequal) && Tok.isNot(tok::greatergreaterequal) &&
         Tok.isNot(tok::lesslessequal) &&
         // Colon is used in labels, base class lists, initializer lists,
         // range-based for loops, ternary operator, but should never be the
         // first token in an unwrapped line.
         Tok.isNot(tok::colon) &&
         // 'noexcept' is a trailing annotation.
         Tok.isNot(tok::kw_noexcept);
}

static bool mustBeJSIdent(const AdditionalKeywords &Keywords,
                          const FormatToken *FormatTok) {
  // FIXME: This returns true for C/C++ keywords like 'struct'.
  return FormatTok->is(tok::identifier) &&
         (FormatTok->Tok.getIdentifierInfo() == nullptr ||
          !FormatTok->isOneOf(
              Keywords.kw_in, Keywords.kw_of, Keywords.kw_as, Keywords.kw_async,
              Keywords.kw_await, Keywords.kw_yield, Keywords.kw_finally,
              Keywords.kw_function, Keywords.kw_import, Keywords.kw_is,
              Keywords.kw_let, Keywords.kw_var, tok::kw_const,
              Keywords.kw_abstract, Keywords.kw_extends, Keywords.kw_implements,
              Keywords.kw_instanceof, Keywords.kw_interface, Keywords.kw_throws,
              Keywords.kw_from));
}

static bool mustBeJSIdentOrValue(const AdditionalKeywords &Keywords,
                                 const FormatToken *FormatTok) {
  return FormatTok->Tok.isLiteral() ||
         FormatTok->isOneOf(tok::kw_true, tok::kw_false) ||
         mustBeJSIdent(Keywords, FormatTok);
}

// isJSDeclOrStmt returns true if |FormatTok| starts a declaration or statement
// when encountered after a value (see mustBeJSIdentOrValue).
static bool isJSDeclOrStmt(const AdditionalKeywords &Keywords,
                           const FormatToken *FormatTok) {
  return FormatTok->isOneOf(
      tok::kw_return, Keywords.kw_yield,
      // conditionals
      tok::kw_if, tok::kw_else,
      // loops
      tok::kw_for, tok::kw_while, tok::kw_do, tok::kw_continue, tok::kw_break,
      // switch/case
      tok::kw_switch, tok::kw_case,
      // exceptions
      tok::kw_throw, tok::kw_try, tok::kw_catch, Keywords.kw_finally,
      // declaration
      tok::kw_const, tok::kw_class, Keywords.kw_var, Keywords.kw_let,
      Keywords.kw_async, Keywords.kw_function,
      // import/export
      Keywords.kw_import, tok::kw_export);
}

// readTokenWithJavaScriptASI reads the next token and terminates the current
// line if JavaScript Automatic Semicolon Insertion must
// happen between the current token and the next token.
//
// This method is conservative - it cannot cover all edge cases of JavaScript,
// but only aims to correctly handle certain well known cases. It *must not*
// return true in speculative cases.
void UnwrappedLineParser::readTokenWithJavaScriptASI() {
  FormatToken *Previous = FormatTok;
  readToken();
  FormatToken *Next = FormatTok;

  bool IsOnSameLine =
      CommentsBeforeNextToken.empty()
          ? Next->NewlinesBefore == 0
          : CommentsBeforeNextToken.front()->NewlinesBefore == 0;
  if (IsOnSameLine)
    return;

  bool PreviousMustBeValue = mustBeJSIdentOrValue(Keywords, Previous);
  bool PreviousStartsTemplateExpr =
      Previous->is(TT_TemplateString) && Previous->TokenText.endswith("${");
  if (PreviousMustBeValue || Previous->is(tok::r_paren)) {
    // If the line contains an '@' sign, the previous token might be an
    // annotation, which can precede another identifier/value.
    bool HasAt = std::find_if(Line->Tokens.begin(), Line->Tokens.end(),
                              [](UnwrappedLineNode &LineNode) {
                                return LineNode.Tok->is(tok::at);
                              }) != Line->Tokens.end();
    if (HasAt)
      return;
  }
  if (Next->is(tok::exclaim) && PreviousMustBeValue)
    return addUnwrappedLine();
  bool NextMustBeValue = mustBeJSIdentOrValue(Keywords, Next);
  bool NextEndsTemplateExpr =
      Next->is(TT_TemplateString) && Next->TokenText.startswith("}");
  if (NextMustBeValue && !NextEndsTemplateExpr && !PreviousStartsTemplateExpr &&
      (PreviousMustBeValue ||
       Previous->isOneOf(tok::r_square, tok::r_paren, tok::plusplus,
                         tok::minusminus)))
    return addUnwrappedLine();
  if ((PreviousMustBeValue || Previous->is(tok::r_paren)) &&
      isJSDeclOrStmt(Keywords, Next))
    return addUnwrappedLine();
}

void UnwrappedLineParser::parseStructuralElement() {
  assert(!FormatTok->is(tok::l_brace));
  if (Style.Language == FormatStyle::LK_TableGen &&
      FormatTok->is(tok::pp_include)) {
    nextToken();
    if (FormatTok->is(tok::string_literal))
      nextToken();
    addUnwrappedLine();
    return;
  }
  switch (FormatTok->Tok.getKind()) {
  case tok::kw_asm:
    nextToken();
    if (FormatTok->is(tok::l_brace)) {
      FormatTok->setType(TT_InlineASMBrace);
      nextToken();
      while (FormatTok && FormatTok->isNot(tok::eof)) {
        if (FormatTok->is(tok::r_brace)) {
          FormatTok->setType(TT_InlineASMBrace);
          nextToken();
          addUnwrappedLine();
          break;
        }
        FormatTok->Finalized = true;
        nextToken();
      }
    }
    break;
  case tok::kw_namespace:
    parseNamespace();
    return;
  case tok::kw_public:
  case tok::kw_protected:
  case tok::kw_private:
    if (Style.Language == FormatStyle::LK_Java ||
        Style.Language == FormatStyle::LK_JavaScript || Style.isCSharp())
      nextToken();
    else
      parseAccessSpecifier();
    return;
  case tok::kw_if:
    if (Style.Language == FormatStyle::LK_JavaScript && Line->MustBeDeclaration)
      // field/method declaration.
      break;
    parseIfThenElse();
    return;
  case tok::kw_for:
  case tok::kw_while:
    if (Style.Language == FormatStyle::LK_JavaScript && Line->MustBeDeclaration)
      // field/method declaration.
      break;
    parseForOrWhileLoop();
    return;
  case tok::kw_do:
    if (Style.Language == FormatStyle::LK_JavaScript && Line->MustBeDeclaration)
      // field/method declaration.
      break;
    parseDoWhile();
    return;
  case tok::kw_switch:
    if (Style.Language == FormatStyle::LK_JavaScript && Line->MustBeDeclaration)
      // 'switch: string' field declaration.
      break;
    parseSwitch();
    return;
  case tok::kw_default:
    if (Style.Language == FormatStyle::LK_JavaScript && Line->MustBeDeclaration)
      // 'default: string' field declaration.
      break;
    nextToken();
    if (FormatTok->is(tok::colon)) {
      parseLabel();
      return;
    }
    // e.g. "default void f() {}" in a Java interface.
    break;
  case tok::kw_case:
    if (Style.Language == FormatStyle::LK_JavaScript && Line->MustBeDeclaration)
      // 'case: string' field declaration.
      break;
    parseCaseLabel();
    return;
  case tok::kw_try:
  case tok::kw___try:
    if (Style.Language == FormatStyle::LK_JavaScript && Line->MustBeDeclaration)
      // field/method declaration.
      break;
    parseTryCatch();
    return;
  case tok::kw_extern:
    nextToken();
    if (FormatTok->Tok.is(tok::string_literal)) {
      nextToken();
      if (FormatTok->Tok.is(tok::l_brace)) {
<<<<<<< HEAD

#ifdef INTEL_CUSTOMIZATION
        if ((formatRangeGetter() == FormatRange::all &&
             Style.BraceWrapping.AfterExternBlock) ||
            (formatRangeGetter() == FormatRange::migrated &&
             isAllSpaceUntilNL(FormatTok, SourceMgr))) {
          addUnwrappedLine();
          parseBlock(/*MustBeDeclaration=*/true);
        } else {
          parseBlock(/*MustBeDeclaration=*/true, /*AddLevel=*/false);
        }
#else
        if (Style.BraceWrapping.AfterExternBlock) {
          addUnwrappedLine();
          parseBlock(/*MustBeDeclaration=*/true);
=======
        if (!Style.IndentExternBlock) {
          if (Style.BraceWrapping.AfterExternBlock) {
            addUnwrappedLine();
          }
          parseBlock(/*MustBeDeclaration=*/true,
                     /*AddLevel=*/Style.BraceWrapping.AfterExternBlock);
>>>>>>> 9072d49e
        } else {
          parseBlock(/*MustBeDeclaration=*/true,
                     /*AddLevel=*/Style.IndentExternBlock ==
                         FormatStyle::IEBS_Indent);
        }
#endif
        addUnwrappedLine();
        return;
      }
    }
    break;
  case tok::kw_export:
    if (Style.Language == FormatStyle::LK_JavaScript) {
      parseJavaScriptEs6ImportExport();
      return;
    }
    if (!Style.isCpp())
      break;
    // Handle C++ "(inline|export) namespace".
    LLVM_FALLTHROUGH;
  case tok::kw_inline:
    nextToken();
    if (FormatTok->Tok.is(tok::kw_namespace)) {
      parseNamespace();
      return;
    }
    break;
  case tok::identifier:
    if (FormatTok->is(TT_ForEachMacro)) {
      parseForOrWhileLoop();
      return;
    }
    if (FormatTok->is(TT_MacroBlockBegin)) {
      parseBlock(/*MustBeDeclaration=*/false, /*AddLevel=*/true,
                 /*MunchSemi=*/false);
      return;
    }
    if (FormatTok->is(Keywords.kw_import)) {
      if (Style.Language == FormatStyle::LK_JavaScript) {
        parseJavaScriptEs6ImportExport();
        return;
      }
      if (Style.Language == FormatStyle::LK_Proto) {
        nextToken();
        if (FormatTok->is(tok::kw_public))
          nextToken();
        if (!FormatTok->is(tok::string_literal))
          return;
        nextToken();
        if (FormatTok->is(tok::semi))
          nextToken();
        addUnwrappedLine();
        return;
      }
    }
    if (Style.isCpp() &&
        FormatTok->isOneOf(Keywords.kw_signals, Keywords.kw_qsignals,
                           Keywords.kw_slots, Keywords.kw_qslots)) {
      nextToken();
      if (FormatTok->is(tok::colon)) {
        nextToken();
        addUnwrappedLine();
        return;
      }
    }
    if (Style.isCpp() && FormatTok->is(TT_StatementMacro)) {
      parseStatementMacro();
      return;
    }
    if (Style.isCpp() && FormatTok->is(TT_NamespaceMacro)) {
      parseNamespace();
      return;
    }
    // In all other cases, parse the declaration.
    break;
  default:
    break;
  }
  do {
    const FormatToken *Previous = FormatTok->Previous;
    switch (FormatTok->Tok.getKind()) {
    case tok::at:
      nextToken();
      if (FormatTok->Tok.is(tok::l_brace)) {
        nextToken();
        parseBracedList();
        break;
      } else if (Style.Language == FormatStyle::LK_Java &&
                 FormatTok->is(Keywords.kw_interface)) {
        nextToken();
        break;
      }
      switch (FormatTok->Tok.getObjCKeywordID()) {
      case tok::objc_public:
      case tok::objc_protected:
      case tok::objc_package:
      case tok::objc_private:
        return parseAccessSpecifier();
      case tok::objc_interface:
      case tok::objc_implementation:
        return parseObjCInterfaceOrImplementation();
      case tok::objc_protocol:
        if (parseObjCProtocol())
          return;
        break;
      case tok::objc_end:
        return; // Handled by the caller.
      case tok::objc_optional:
      case tok::objc_required:
        nextToken();
        addUnwrappedLine();
        return;
      case tok::objc_autoreleasepool:
        nextToken();
        if (FormatTok->Tok.is(tok::l_brace)) {
          if (Style.BraceWrapping.AfterControlStatement ==
              FormatStyle::BWACS_Always)
            addUnwrappedLine();
          parseBlock(/*MustBeDeclaration=*/false);
        }
        addUnwrappedLine();
        return;
      case tok::objc_synchronized:
        nextToken();
        if (FormatTok->Tok.is(tok::l_paren))
          // Skip synchronization object
          parseParens();
        if (FormatTok->Tok.is(tok::l_brace)) {
          if (Style.BraceWrapping.AfterControlStatement ==
              FormatStyle::BWACS_Always)
            addUnwrappedLine();
          parseBlock(/*MustBeDeclaration=*/false);
        }
        addUnwrappedLine();
        return;
      case tok::objc_try:
        // This branch isn't strictly necessary (the kw_try case below would
        // do this too after the tok::at is parsed above).  But be explicit.
        parseTryCatch();
        return;
      default:
        break;
      }
      break;
    case tok::kw_enum:
      // Ignore if this is part of "template <enum ...".
      if (Previous && Previous->is(tok::less)) {
        nextToken();
        break;
      }

      // parseEnum falls through and does not yet add an unwrapped line as an
      // enum definition can start a structural element.
      if (!parseEnum())
        break;
      // This only applies for C++.
      if (!Style.isCpp()) {
        addUnwrappedLine();
        return;
      }
      break;
    case tok::kw_typedef:
      nextToken();
      if (FormatTok->isOneOf(Keywords.kw_NS_ENUM, Keywords.kw_NS_OPTIONS,
                             Keywords.kw_CF_ENUM, Keywords.kw_CF_OPTIONS,
                             Keywords.kw_CF_CLOSED_ENUM,
                             Keywords.kw_NS_CLOSED_ENUM))
        parseEnum();
      break;
    case tok::kw_struct:
    case tok::kw_union:
    case tok::kw_class:
      // parseRecord falls through and does not yet add an unwrapped line as a
      // record declaration or definition can start a structural element.
      parseRecord();
      // This does not apply for Java, JavaScript and C#.
      if (Style.Language == FormatStyle::LK_Java ||
          Style.Language == FormatStyle::LK_JavaScript || Style.isCSharp()) {
        if (FormatTok->is(tok::semi))
          nextToken();
        addUnwrappedLine();
        return;
      }
      break;
    case tok::period:
      nextToken();
      // In Java, classes have an implicit static member "class".
      if (Style.Language == FormatStyle::LK_Java && FormatTok &&
          FormatTok->is(tok::kw_class))
        nextToken();
      if (Style.Language == FormatStyle::LK_JavaScript && FormatTok &&
          FormatTok->Tok.getIdentifierInfo())
        // JavaScript only has pseudo keywords, all keywords are allowed to
        // appear in "IdentifierName" positions. See http://es5.github.io/#x7.6
        nextToken();
      break;
    case tok::semi:
      nextToken();
      addUnwrappedLine();
      return;
    case tok::r_brace:
      addUnwrappedLine();
      return;
    case tok::l_paren:
      parseParens();
      break;
    case tok::kw_operator:
      nextToken();
      if (FormatTok->isBinaryOperator())
        nextToken();
      break;
    case tok::caret:
      nextToken();
      if (FormatTok->Tok.isAnyIdentifier() ||
          FormatTok->isSimpleTypeSpecifier())
        nextToken();
      if (FormatTok->is(tok::l_paren))
        parseParens();
      if (FormatTok->is(tok::l_brace))
        parseChildBlock();
      break;
    case tok::l_brace:
      if (!tryToParsePropertyAccessor() && !tryToParseBracedList()) {
        // A block outside of parentheses must be the last part of a
        // structural element.
        // FIXME: Figure out cases where this is not true, and add projections
        // for them (the one we know is missing are lambdas).
#ifdef INTEL_CUSTOMIZATION
        if ((Style.BraceWrapping.AfterFunction &&
             formatRangeGetter() == FormatRange::all) ||
            (formatRangeGetter() == FormatRange::migrated &&
             isAllSpaceUntilNL(FormatTok, SourceMgr))) {
          addUnwrappedLine();
        }
#else
        if (Style.BraceWrapping.AfterFunction)
          addUnwrappedLine();
<<<<<<< HEAD
#endif
        FormatTok->Type = TT_FunctionLBrace;
=======
        FormatTok->setType(TT_FunctionLBrace);
>>>>>>> 9072d49e
        parseBlock(/*MustBeDeclaration=*/false);
        addUnwrappedLine();
        return;
      }
      // Otherwise this was a braced init list, and the structural
      // element continues.
      break;
    case tok::kw_try:
      if (Style.Language == FormatStyle::LK_JavaScript &&
          Line->MustBeDeclaration) {
        // field/method declaration.
        nextToken();
        break;
      }
      // We arrive here when parsing function-try blocks.
      if (Style.BraceWrapping.AfterFunction)
        addUnwrappedLine();
      parseTryCatch();
      return;
    case tok::identifier: {
      if (Style.isCSharp() && FormatTok->is(Keywords.kw_where) &&
          Line->MustBeDeclaration) {
        addUnwrappedLine();
        parseCSharpGenericTypeConstraint();
        break;
      }
      if (FormatTok->is(TT_MacroBlockEnd)) {
        addUnwrappedLine();
        return;
      }

      // Function declarations (as opposed to function expressions) are parsed
      // on their own unwrapped line by continuing this loop. Function
      // expressions (functions that are not on their own line) must not create
      // a new unwrapped line, so they are special cased below.
      size_t TokenCount = Line->Tokens.size();
      if (Style.Language == FormatStyle::LK_JavaScript &&
          FormatTok->is(Keywords.kw_function) &&
          (TokenCount > 1 || (TokenCount == 1 && !Line->Tokens.front().Tok->is(
                                                     Keywords.kw_async)))) {
        tryToParseJSFunction();
        break;
      }
      if ((Style.Language == FormatStyle::LK_JavaScript ||
           Style.Language == FormatStyle::LK_Java) &&
          FormatTok->is(Keywords.kw_interface)) {
        if (Style.Language == FormatStyle::LK_JavaScript) {
          // In JavaScript/TypeScript, "interface" can be used as a standalone
          // identifier, e.g. in `var interface = 1;`. If "interface" is
          // followed by another identifier, it is very like to be an actual
          // interface declaration.
          unsigned StoredPosition = Tokens->getPosition();
          FormatToken *Next = Tokens->getNextToken();
          FormatTok = Tokens->setPosition(StoredPosition);
          if (Next && !mustBeJSIdent(Keywords, Next)) {
            nextToken();
            break;
          }
        }
        parseRecord();
        addUnwrappedLine();
        return;
      }

      if (Style.isCpp() && FormatTok->is(TT_StatementMacro)) {
        parseStatementMacro();
        return;
      }

      // See if the following token should start a new unwrapped line.
      StringRef Text = FormatTok->TokenText;
      nextToken();

      // JS doesn't have macros, and within classes colons indicate fields, not
      // labels.
      if (Style.Language == FormatStyle::LK_JavaScript)
        break;

      TokenCount = Line->Tokens.size();
      if (TokenCount == 1 ||
          (TokenCount == 2 && Line->Tokens.front().Tok->is(tok::comment))) {
        if (FormatTok->Tok.is(tok::colon) && !Line->MustBeDeclaration) {
          Line->Tokens.begin()->Tok->MustBreakBefore = true;
          parseLabel(!Style.IndentGotoLabels);
          return;
        }
        // Recognize function-like macro usages without trailing semicolon as
        // well as free-standing macros like Q_OBJECT.
        bool FunctionLike = FormatTok->is(tok::l_paren);
        if (FunctionLike)
          parseParens();

        bool FollowedByNewline =
            CommentsBeforeNextToken.empty()
                ? FormatTok->NewlinesBefore > 0
                : CommentsBeforeNextToken.front()->NewlinesBefore > 0;

        if (FollowedByNewline && (Text.size() >= 5 || FunctionLike) &&
            tokenCanStartNewLine(*FormatTok) && Text == Text.upper()) {
          addUnwrappedLine();
          return;
        }
      }
      break;
    }
    case tok::equal:
      // Fat arrows (=>) have tok::TokenKind tok::equal but TokenType
      // TT_JsFatArrow. The always start an expression or a child block if
      // followed by a curly.
      if (FormatTok->is(TT_JsFatArrow)) {
        nextToken();
        if (FormatTok->is(tok::l_brace))
          parseChildBlock();
        break;
      }

      nextToken();
      if (FormatTok->Tok.is(tok::l_brace)) {
        // Block kind should probably be set to BK_BracedInit for any language.
        // C# needs this change to ensure that array initialisers and object
        // initialisers are indented the same way.
        if (Style.isCSharp())
          FormatTok->BlockKind = BK_BracedInit;
        nextToken();
        parseBracedList();
      } else if (Style.Language == FormatStyle::LK_Proto &&
                 FormatTok->Tok.is(tok::less)) {
        nextToken();
        parseBracedList(/*ContinueOnSemicolons=*/false, /*IsEnum=*/false,
                        /*ClosingBraceKind=*/tok::greater);
      }
      break;
    case tok::l_square:
      parseSquare();
      break;
    case tok::kw_new:
      parseNew();
      break;
    default:
      nextToken();
      break;
    }
  } while (!eof());
}

bool UnwrappedLineParser::tryToParsePropertyAccessor() {
  assert(FormatTok->is(tok::l_brace));
  if (!Style.isCSharp())
    return false;
  // See if it's a property accessor.
  if (FormatTok->Previous->isNot(tok::identifier))
    return false;

  // See if we are inside a property accessor.
  //
  // Record the current tokenPosition so that we can advance and
  // reset the current token. `Next` is not set yet so we need
  // another way to advance along the token stream.
  unsigned int StoredPosition = Tokens->getPosition();
  FormatToken *Tok = Tokens->getNextToken();

  // A trivial property accessor is of the form:
  // { [ACCESS_SPECIFIER] [get]; [ACCESS_SPECIFIER] [set] }
  // Track these as they do not require line breaks to be introduced.
  bool HasGetOrSet = false;
  bool IsTrivialPropertyAccessor = true;
  while (!eof()) {
    if (Tok->isOneOf(tok::semi, tok::kw_public, tok::kw_private,
                     tok::kw_protected, Keywords.kw_internal, Keywords.kw_get,
                     Keywords.kw_set)) {
      if (Tok->isOneOf(Keywords.kw_get, Keywords.kw_set))
        HasGetOrSet = true;
      Tok = Tokens->getNextToken();
      continue;
    }
    if (Tok->isNot(tok::r_brace))
      IsTrivialPropertyAccessor = false;
    break;
  }

  if (!HasGetOrSet) {
    Tokens->setPosition(StoredPosition);
    return false;
  }

  // Try to parse the property accessor:
  // https://docs.microsoft.com/en-us/dotnet/csharp/programming-guide/classes-and-structs/properties
  Tokens->setPosition(StoredPosition);
  if (Style.BraceWrapping.AfterFunction == true)
    addUnwrappedLine();
  nextToken();
  do {
    switch (FormatTok->Tok.getKind()) {
    case tok::r_brace:
      nextToken();
      if (FormatTok->is(tok::equal)) {
        while (!eof() && FormatTok->isNot(tok::semi))
          nextToken();
        nextToken();
      }
      addUnwrappedLine();
      return true;
    case tok::l_brace:
      ++Line->Level;
      parseBlock(/*MustBeDeclaration=*/true);
      addUnwrappedLine();
      --Line->Level;
      break;
    case tok::equal:
      if (FormatTok->is(TT_JsFatArrow)) {
        ++Line->Level;
        do {
          nextToken();
        } while (!eof() && FormatTok->isNot(tok::semi));
        nextToken();
        addUnwrappedLine();
        --Line->Level;
        break;
      }
      nextToken();
      break;
    default:
      if (FormatTok->isOneOf(Keywords.kw_get, Keywords.kw_set) &&
          !IsTrivialPropertyAccessor) {
        // Non-trivial get/set needs to be on its own line.
        addUnwrappedLine();
      }
      nextToken();
    }
  } while (!eof());

  // Unreachable for well-formed code (paired '{' and '}').
  return true;
}

bool UnwrappedLineParser::tryToParseLambda() {
  if (!Style.isCpp()) {
    nextToken();
    return false;
  }
  assert(FormatTok->is(tok::l_square));
  FormatToken &LSquare = *FormatTok;
  if (!tryToParseLambdaIntroducer())
    return false;

  bool SeenArrow = false;

  while (FormatTok->isNot(tok::l_brace)) {
    if (FormatTok->isSimpleTypeSpecifier()) {
      nextToken();
      continue;
    }
    switch (FormatTok->Tok.getKind()) {
    case tok::l_brace:
      break;
    case tok::l_paren:
      parseParens();
      break;
    case tok::amp:
    case tok::star:
    case tok::kw_const:
    case tok::comma:
    case tok::less:
    case tok::greater:
    case tok::identifier:
    case tok::numeric_constant:
    case tok::coloncolon:
    case tok::kw_class:
    case tok::kw_mutable:
    case tok::kw_noexcept:
    case tok::kw_template:
    case tok::kw_typename:
      nextToken();
      break;
    // Specialization of a template with an integer parameter can contain
    // arithmetic, logical, comparison and ternary operators.
    //
    // FIXME: This also accepts sequences of operators that are not in the scope
    // of a template argument list.
    //
    // In a C++ lambda a template type can only occur after an arrow. We use
    // this as an heuristic to distinguish between Objective-C expressions
    // followed by an `a->b` expression, such as:
    // ([obj func:arg] + a->b)
    // Otherwise the code below would parse as a lambda.
    //
    // FIXME: This heuristic is incorrect for C++20 generic lambdas with
    // explicit template lists: []<bool b = true && false>(U &&u){}
    case tok::plus:
    case tok::minus:
    case tok::exclaim:
    case tok::tilde:
    case tok::slash:
    case tok::percent:
    case tok::lessless:
    case tok::pipe:
    case tok::pipepipe:
    case tok::ampamp:
    case tok::caret:
    case tok::equalequal:
    case tok::exclaimequal:
    case tok::greaterequal:
    case tok::lessequal:
    case tok::question:
    case tok::colon:
    case tok::ellipsis:
    case tok::kw_true:
    case tok::kw_false:
      if (SeenArrow) {
        nextToken();
        break;
      }
      return true;
    case tok::arrow:
      // This might or might not actually be a lambda arrow (this could be an
      // ObjC method invocation followed by a dereferencing arrow). We might
      // reset this back to TT_Unknown in TokenAnnotator.
      FormatTok->setType(TT_LambdaArrow);
      SeenArrow = true;
      nextToken();
      break;
    default:
      return true;
    }
  }
  FormatTok->setType(TT_LambdaLBrace);
  LSquare.setType(TT_LambdaLSquare);
  parseChildBlock();
  return true;
}

bool UnwrappedLineParser::tryToParseLambdaIntroducer() {
  const FormatToken *Previous = FormatTok->Previous;
  if (Previous &&
      (Previous->isOneOf(tok::identifier, tok::kw_operator, tok::kw_new,
                         tok::kw_delete, tok::l_square) ||
       FormatTok->isCppStructuredBinding(Style) || Previous->closesScope() ||
       Previous->isSimpleTypeSpecifier())) {
    nextToken();
    return false;
  }
  nextToken();
  if (FormatTok->is(tok::l_square)) {
    return false;
  }
  parseSquare(/*LambdaIntroducer=*/true);
  return true;
}

void UnwrappedLineParser::tryToParseJSFunction() {
  assert(FormatTok->is(Keywords.kw_function) ||
         FormatTok->startsSequence(Keywords.kw_async, Keywords.kw_function));
  if (FormatTok->is(Keywords.kw_async))
    nextToken();
  // Consume "function".
  nextToken();

  // Consume * (generator function). Treat it like C++'s overloaded operators.
  if (FormatTok->is(tok::star)) {
    FormatTok->setType(TT_OverloadedOperator);
    nextToken();
  }

  // Consume function name.
  if (FormatTok->is(tok::identifier))
    nextToken();

  if (FormatTok->isNot(tok::l_paren))
    return;

  // Parse formal parameter list.
  parseParens();

  if (FormatTok->is(tok::colon)) {
    // Parse a type definition.
    nextToken();

    // Eat the type declaration. For braced inline object types, balance braces,
    // otherwise just parse until finding an l_brace for the function body.
    if (FormatTok->is(tok::l_brace))
      tryToParseBracedList();
    else
      while (!FormatTok->isOneOf(tok::l_brace, tok::semi) && !eof())
        nextToken();
  }

  if (FormatTok->is(tok::semi))
    return;

  parseChildBlock();
}

bool UnwrappedLineParser::tryToParseBracedList() {
  if (FormatTok->BlockKind == BK_Unknown)
    calculateBraceTypes();
  assert(FormatTok->BlockKind != BK_Unknown);
  if (FormatTok->BlockKind == BK_Block)
    return false;
  nextToken();
  parseBracedList();
  return true;
}

bool UnwrappedLineParser::parseBracedList(bool ContinueOnSemicolons,
                                          bool IsEnum,
                                          tok::TokenKind ClosingBraceKind) {
  bool HasError = false;

  // FIXME: Once we have an expression parser in the UnwrappedLineParser,
  // replace this by using parseAssigmentExpression() inside.
  do {
    if (Style.isCSharp()) {
      if (FormatTok->is(TT_JsFatArrow)) {
        nextToken();
        // Fat arrows can be followed by simple expressions or by child blocks
        // in curly braces.
        if (FormatTok->is(tok::l_brace)) {
          parseChildBlock();
          continue;
        }
      }
    }
    if (Style.Language == FormatStyle::LK_JavaScript) {
      if (FormatTok->is(Keywords.kw_function) ||
          FormatTok->startsSequence(Keywords.kw_async, Keywords.kw_function)) {
        tryToParseJSFunction();
        continue;
      }
      if (FormatTok->is(TT_JsFatArrow)) {
        nextToken();
        // Fat arrows can be followed by simple expressions or by child blocks
        // in curly braces.
        if (FormatTok->is(tok::l_brace)) {
          parseChildBlock();
          continue;
        }
      }
      if (FormatTok->is(tok::l_brace)) {
        // Could be a method inside of a braced list `{a() { return 1; }}`.
        if (tryToParseBracedList())
          continue;
        parseChildBlock();
      }
    }
    if (FormatTok->Tok.getKind() == ClosingBraceKind) {
      if (IsEnum && !Style.AllowShortEnumsOnASingleLine)
        addUnwrappedLine();
      nextToken();
      return !HasError;
    }
    switch (FormatTok->Tok.getKind()) {
    case tok::caret:
      nextToken();
      if (FormatTok->is(tok::l_brace)) {
        parseChildBlock();
      }
      break;
    case tok::l_square:
      if (Style.isCSharp())
        parseSquare();
      else
        tryToParseLambda();
      break;
    case tok::l_paren:
      parseParens();
      // JavaScript can just have free standing methods and getters/setters in
      // object literals. Detect them by a "{" following ")".
      if (Style.Language == FormatStyle::LK_JavaScript) {
        if (FormatTok->is(tok::l_brace))
          parseChildBlock();
        break;
      }
      break;
    case tok::l_brace:
      // Assume there are no blocks inside a braced init list apart
      // from the ones we explicitly parse out (like lambdas).
      FormatTok->BlockKind = BK_BracedInit;
      nextToken();
      parseBracedList();
      break;
    case tok::less:
      if (Style.Language == FormatStyle::LK_Proto) {
        nextToken();
        parseBracedList(/*ContinueOnSemicolons=*/false, /*IsEnum=*/false,
                        /*ClosingBraceKind=*/tok::greater);
      } else {
        nextToken();
      }
      break;
    case tok::semi:
      // JavaScript (or more precisely TypeScript) can have semicolons in braced
      // lists (in so-called TypeMemberLists). Thus, the semicolon cannot be
      // used for error recovery if we have otherwise determined that this is
      // a braced list.
      if (Style.Language == FormatStyle::LK_JavaScript) {
        nextToken();
        break;
      }
      HasError = true;
      if (!ContinueOnSemicolons)
        return !HasError;
      nextToken();
      break;
    case tok::comma:
      nextToken();
      if (IsEnum && !Style.AllowShortEnumsOnASingleLine)
        addUnwrappedLine();
      break;
    default:
      nextToken();
      break;
    }
  } while (!eof());
  return false;
}

void UnwrappedLineParser::parseParens() {
  assert(FormatTok->Tok.is(tok::l_paren) && "'(' expected.");
  nextToken();
  do {
    switch (FormatTok->Tok.getKind()) {
    case tok::l_paren:
      parseParens();
      if (Style.Language == FormatStyle::LK_Java && FormatTok->is(tok::l_brace))
        parseChildBlock();
      break;
    case tok::r_paren:
      nextToken();
      return;
    case tok::r_brace:
      // A "}" inside parenthesis is an error if there wasn't a matching "{".
      return;
    case tok::l_square:
      tryToParseLambda();
      break;
    case tok::l_brace:
      if (!tryToParseBracedList())
        parseChildBlock();
      break;
    case tok::at:
      nextToken();
      if (FormatTok->Tok.is(tok::l_brace)) {
        nextToken();
        parseBracedList();
      }
      break;
    case tok::kw_class:
      if (Style.Language == FormatStyle::LK_JavaScript)
        parseRecord(/*ParseAsExpr=*/true);
      else
        nextToken();
      break;
    case tok::identifier:
      if (Style.Language == FormatStyle::LK_JavaScript &&
          (FormatTok->is(Keywords.kw_function) ||
           FormatTok->startsSequence(Keywords.kw_async, Keywords.kw_function)))
        tryToParseJSFunction();
      else
        nextToken();
      break;
    default:
      nextToken();
      break;
    }
  } while (!eof());
}

void UnwrappedLineParser::parseSquare(bool LambdaIntroducer) {
  if (!LambdaIntroducer) {
    assert(FormatTok->Tok.is(tok::l_square) && "'[' expected.");
    if (tryToParseLambda())
      return;
  }
  do {
    switch (FormatTok->Tok.getKind()) {
    case tok::l_paren:
      parseParens();
      break;
    case tok::r_square:
      nextToken();
      return;
    case tok::r_brace:
      // A "}" inside parenthesis is an error if there wasn't a matching "{".
      return;
    case tok::l_square:
      parseSquare();
      break;
    case tok::l_brace: {
      if (!tryToParseBracedList())
        parseChildBlock();
      break;
    }
    case tok::at:
      nextToken();
      if (FormatTok->Tok.is(tok::l_brace)) {
        nextToken();
        parseBracedList();
      }
      break;
    default:
      nextToken();
      break;
    }
  } while (!eof());
}

void UnwrappedLineParser::parseIfThenElse() {
  assert(FormatTok->Tok.is(tok::kw_if) && "'if' expected");
  nextToken();
  if (FormatTok->Tok.isOneOf(tok::kw_constexpr, tok::identifier))
    nextToken();
  if (FormatTok->Tok.is(tok::l_paren))
    parseParens();
  // handle [[likely]] / [[unlikely]]
  if (FormatTok->is(tok::l_square) && tryToParseSimpleAttribute())
    parseSquare();
  bool NeedsUnwrappedLine = false;
  if (FormatTok->Tok.is(tok::l_brace)) {
#ifdef INTEL_CUSTOMIZATION
    if (formatRangeGetter() == FormatRange::migrated &&
        isAllSpaceUntilNL(FormatTok, SourceMgr)) {
      addUnwrappedLine();
    }
#endif
    CompoundStatementIndenter Indenter(this, Style, Line->Level);
    parseBlock(/*MustBeDeclaration=*/false);
    if (Style.BraceWrapping.BeforeElse)
      addUnwrappedLine();
    else
      NeedsUnwrappedLine = true;
  } else {
    addUnwrappedLine();
    ++Line->Level;
    parseStructuralElement();
    --Line->Level;
  }
  if (FormatTok->Tok.is(tok::kw_else)) {
    nextToken();
    // handle [[likely]] / [[unlikely]]
    if (FormatTok->Tok.is(tok::l_square) && tryToParseSimpleAttribute())
      parseSquare();
    if (FormatTok->Tok.is(tok::l_brace)) {
      CompoundStatementIndenter Indenter(this, Style, Line->Level);
      parseBlock(/*MustBeDeclaration=*/false);
      addUnwrappedLine();
    } else if (FormatTok->Tok.is(tok::kw_if)) {
      parseIfThenElse();
    } else {
      addUnwrappedLine();
      ++Line->Level;
      parseStructuralElement();
      if (FormatTok->is(tok::eof))
        addUnwrappedLine();
      --Line->Level;
    }
  } else if (NeedsUnwrappedLine) {
    addUnwrappedLine();
  }
}

void UnwrappedLineParser::parseTryCatch() {
  assert(FormatTok->isOneOf(tok::kw_try, tok::kw___try) && "'try' expected");
  nextToken();
  bool NeedsUnwrappedLine = false;
  if (FormatTok->is(tok::colon)) {
    // We are in a function try block, what comes is an initializer list.
    nextToken();

    // In case identifiers were removed by clang-tidy, what might follow is
    // multiple commas in sequence - before the first identifier.
    while (FormatTok->is(tok::comma))
      nextToken();

    while (FormatTok->is(tok::identifier)) {
      nextToken();
      if (FormatTok->is(tok::l_paren))
        parseParens();

      // In case identifiers were removed by clang-tidy, what might follow is
      // multiple commas in sequence - after the first identifier.
      while (FormatTok->is(tok::comma))
        nextToken();
    }
  }
  // Parse try with resource.
  if (Style.Language == FormatStyle::LK_Java && FormatTok->is(tok::l_paren)) {
    parseParens();
  }
  if (FormatTok->is(tok::l_brace)) {
    CompoundStatementIndenter Indenter(this, Style, Line->Level);
    parseBlock(/*MustBeDeclaration=*/false);
#ifdef INTEL_CUSTOMIZATION
    if ((formatRangeGetter() == FormatRange::all &&
         Style.BraceWrapping.BeforeCatch) ||
        (formatRangeGetter() == FormatRange::migrated &&
         isAllSpaceUntilNL(FormatTok, SourceMgr))) {
      addUnwrappedLine();
    } else {
      NeedsUnwrappedLine = true;
    }
#else
    if (Style.BraceWrapping.BeforeCatch) {
      addUnwrappedLine();
    } else {
      NeedsUnwrappedLine = true;
    }
#endif
  } else if (!FormatTok->is(tok::kw_catch)) {
    // The C++ standard requires a compound-statement after a try.
    // If there's none, we try to assume there's a structuralElement
    // and try to continue.
    addUnwrappedLine();
    ++Line->Level;
    parseStructuralElement();
    --Line->Level;
  }
  while (1) {
    if (FormatTok->is(tok::at))
      nextToken();
    if (!(FormatTok->isOneOf(tok::kw_catch, Keywords.kw___except,
                             tok::kw___finally) ||
          ((Style.Language == FormatStyle::LK_Java ||
            Style.Language == FormatStyle::LK_JavaScript) &&
           FormatTok->is(Keywords.kw_finally)) ||
          (FormatTok->Tok.isObjCAtKeyword(tok::objc_catch) ||
           FormatTok->Tok.isObjCAtKeyword(tok::objc_finally))))
      break;
    nextToken();
    while (FormatTok->isNot(tok::l_brace)) {
      if (FormatTok->is(tok::l_paren)) {
        parseParens();
        continue;
      }
      if (FormatTok->isOneOf(tok::semi, tok::r_brace, tok::eof))
        return;
      nextToken();
    }
    NeedsUnwrappedLine = false;
    CompoundStatementIndenter Indenter(this, Style, Line->Level);
    parseBlock(/*MustBeDeclaration=*/false);
    if (Style.BraceWrapping.BeforeCatch)
      addUnwrappedLine();
    else
      NeedsUnwrappedLine = true;
  }
  if (NeedsUnwrappedLine)
    addUnwrappedLine();
}

void UnwrappedLineParser::parseNamespace() {
  assert(FormatTok->isOneOf(tok::kw_namespace, TT_NamespaceMacro) &&
         "'namespace' expected");

  const FormatToken &InitialToken = *FormatTok;
  nextToken();
  if (InitialToken.is(TT_NamespaceMacro)) {
    parseParens();
  } else {
    while (FormatTok->isOneOf(tok::identifier, tok::coloncolon, tok::kw_inline,
                              tok::l_square)) {
      if (FormatTok->is(tok::l_square))
        parseSquare();
      else
        nextToken();
    }
  }
  if (FormatTok->Tok.is(tok::l_brace)) {
#ifdef INTEL_CUSTOMIZATION
    if ((formatRangeGetter() == FormatRange::all &&
         ShouldBreakBeforeBrace(Style, InitialToken)) ||
        (formatRangeGetter() == FormatRange::migrated &&
         isAllSpaceUntilNL(FormatTok, SourceMgr))) {
      addUnwrappedLine();
    }
#else
    if (ShouldBreakBeforeBrace(Style, InitialToken))
      addUnwrappedLine();
#endif

    bool AddLevel = Style.NamespaceIndentation == FormatStyle::NI_All ||
                    (Style.NamespaceIndentation == FormatStyle::NI_Inner &&
                     DeclarationScopeStack.size() > 1);
    parseBlock(/*MustBeDeclaration=*/true, AddLevel);
    // Munch the semicolon after a namespace. This is more common than one would
    // think. Putting the semicolon into its own line is very ugly.
    if (FormatTok->Tok.is(tok::semi))
      nextToken();
    addUnwrappedLine();
  }
  // FIXME: Add error handling.
}

void UnwrappedLineParser::parseNew() {
  assert(FormatTok->is(tok::kw_new) && "'new' expected");
  nextToken();

  if (Style.isCSharp()) {
    do {
      if (FormatTok->is(tok::l_brace))
        parseBracedList();

      if (FormatTok->isOneOf(tok::semi, tok::comma))
        return;

      nextToken();
    } while (!eof());
  }

  if (Style.Language != FormatStyle::LK_Java)
    return;

  // In Java, we can parse everything up to the parens, which aren't optional.
  do {
    // There should not be a ;, { or } before the new's open paren.
    if (FormatTok->isOneOf(tok::semi, tok::l_brace, tok::r_brace))
      return;

    // Consume the parens.
    if (FormatTok->is(tok::l_paren)) {
      parseParens();

      // If there is a class body of an anonymous class, consume that as child.
      if (FormatTok->is(tok::l_brace))
        parseChildBlock();
      return;
    }
    nextToken();
  } while (!eof());
}

void UnwrappedLineParser::parseForOrWhileLoop() {
  assert(FormatTok->isOneOf(tok::kw_for, tok::kw_while, TT_ForEachMacro) &&
         "'for', 'while' or foreach macro expected");
  nextToken();
  // JS' for await ( ...
  if (Style.Language == FormatStyle::LK_JavaScript &&
      FormatTok->is(Keywords.kw_await))
    nextToken();
  if (FormatTok->Tok.is(tok::l_paren))
    parseParens();
  if (FormatTok->Tok.is(tok::l_brace)) {
#ifdef INTEL_CUSTOMIZATION
    if (formatRangeGetter() == FormatRange::migrated &&
        isAllSpaceUntilNL(FormatTok, SourceMgr)) {
      addUnwrappedLine();
    }
#endif
    CompoundStatementIndenter Indenter(this, Style, Line->Level);
    parseBlock(/*MustBeDeclaration=*/false);
    addUnwrappedLine();
  } else {
    addUnwrappedLine();
    ++Line->Level;
    parseStructuralElement();
    --Line->Level;
  }
}

void UnwrappedLineParser::parseDoWhile() {
  assert(FormatTok->Tok.is(tok::kw_do) && "'do' expected");
  nextToken();
  if (FormatTok->Tok.is(tok::l_brace)) {
#ifdef INTEL_CUSTOMIZATION
    if (formatRangeGetter() == FormatRange::migrated &&
        isAllSpaceUntilNL(FormatTok, SourceMgr)) {
      addUnwrappedLine();
    }
#endif
    CompoundStatementIndenter Indenter(this, Style, Line->Level);
    parseBlock(/*MustBeDeclaration=*/false);
    if (Style.BraceWrapping.BeforeWhile)
      addUnwrappedLine();
  } else {
    addUnwrappedLine();
    ++Line->Level;
    parseStructuralElement();
    --Line->Level;
  }

  // FIXME: Add error handling.
  if (!FormatTok->Tok.is(tok::kw_while)) {
    addUnwrappedLine();
    return;
  }

  nextToken();
  parseStructuralElement();
}

void UnwrappedLineParser::parseLabel(bool LeftAlignLabel) {
  nextToken();
  unsigned OldLineLevel = Line->Level;
  if (Line->Level > 1 || (!Line->InPPDirective && Line->Level > 0))
    --Line->Level;
  if (LeftAlignLabel)
    Line->Level = 0;
  if (!Style.IndentCaseBlocks && CommentsBeforeNextToken.empty() &&
      FormatTok->Tok.is(tok::l_brace)) {
    CompoundStatementIndenter Indenter(this, Line->Level,
                                       Style.BraceWrapping.AfterCaseLabel,
                                       Style.BraceWrapping.IndentBraces);
    parseBlock(/*MustBeDeclaration=*/false);
    if (FormatTok->Tok.is(tok::kw_break)) {
      if (Style.BraceWrapping.AfterControlStatement ==
          FormatStyle::BWACS_Always)
        addUnwrappedLine();
      parseStructuralElement();
    }
    addUnwrappedLine();
  } else {
    if (FormatTok->is(tok::semi))
      nextToken();
    addUnwrappedLine();
  }
  Line->Level = OldLineLevel;
  if (FormatTok->isNot(tok::l_brace)) {
    parseStructuralElement();
    addUnwrappedLine();
  }
}

void UnwrappedLineParser::parseCaseLabel() {
  assert(FormatTok->Tok.is(tok::kw_case) && "'case' expected");
  // FIXME: fix handling of complex expressions here.
  do {
    nextToken();
  } while (!eof() && !FormatTok->Tok.is(tok::colon));
  parseLabel();
}

void UnwrappedLineParser::parseSwitch() {
  assert(FormatTok->Tok.is(tok::kw_switch) && "'switch' expected");
  nextToken();
  if (FormatTok->Tok.is(tok::l_paren))
    parseParens();
  if (FormatTok->Tok.is(tok::l_brace)) {
#ifdef INTEL_CUSTOMIZATION
    if (formatRangeGetter() == FormatRange::migrated &&
        isAllSpaceUntilNL(FormatTok, SourceMgr)) {
      addUnwrappedLine();
    }
#endif
    CompoundStatementIndenter Indenter(this, Style, Line->Level);
    parseBlock(/*MustBeDeclaration=*/false);
    addUnwrappedLine();
  } else {
    addUnwrappedLine();
    ++Line->Level;
    parseStructuralElement();
    --Line->Level;
  }
}

void UnwrappedLineParser::parseAccessSpecifier() {
  nextToken();
  // Understand Qt's slots.
  if (FormatTok->isOneOf(Keywords.kw_slots, Keywords.kw_qslots))
    nextToken();
  // Otherwise, we don't know what it is, and we'd better keep the next token.
  if (FormatTok->Tok.is(tok::colon))
    nextToken();
  addUnwrappedLine();
}

bool UnwrappedLineParser::parseEnum() {
  // Won't be 'enum' for NS_ENUMs.
  if (FormatTok->Tok.is(tok::kw_enum))
    nextToken();

  // In TypeScript, "enum" can also be used as property name, e.g. in interface
  // declarations. An "enum" keyword followed by a colon would be a syntax
  // error and thus assume it is just an identifier.
  if (Style.Language == FormatStyle::LK_JavaScript &&
      FormatTok->isOneOf(tok::colon, tok::question))
    return false;

  // In protobuf, "enum" can be used as a field name.
  if (Style.Language == FormatStyle::LK_Proto && FormatTok->is(tok::equal))
    return false;

  // Eat up enum class ...
  if (FormatTok->Tok.is(tok::kw_class) || FormatTok->Tok.is(tok::kw_struct))
    nextToken();

  while (FormatTok->Tok.getIdentifierInfo() ||
         FormatTok->isOneOf(tok::colon, tok::coloncolon, tok::less,
                            tok::greater, tok::comma, tok::question)) {
    nextToken();
    // We can have macros or attributes in between 'enum' and the enum name.
    if (FormatTok->is(tok::l_paren))
      parseParens();
    if (FormatTok->is(tok::identifier)) {
      nextToken();
      // If there are two identifiers in a row, this is likely an elaborate
      // return type. In Java, this can be "implements", etc.
      if (Style.isCpp() && FormatTok->is(tok::identifier))
        return false;
    }
  }

  // Just a declaration or something is wrong.
  if (FormatTok->isNot(tok::l_brace))
    return true;
  FormatTok->BlockKind = BK_Block;

  if (Style.Language == FormatStyle::LK_Java) {
    // Java enums are different.
    parseJavaEnumBody();
    return true;
  }
  if (Style.Language == FormatStyle::LK_Proto) {
    parseBlock(/*MustBeDeclaration=*/true);
    return true;
  }

  if (!Style.AllowShortEnumsOnASingleLine)
    addUnwrappedLine();
  // Parse enum body.
  nextToken();
  if (!Style.AllowShortEnumsOnASingleLine) {
    addUnwrappedLine();
    Line->Level += 1;
  }
  bool HasError = !parseBracedList(/*ContinueOnSemicolons=*/true,
                                   /*IsEnum=*/true);
  if (!Style.AllowShortEnumsOnASingleLine)
    Line->Level -= 1;
  if (HasError) {
    if (FormatTok->is(tok::semi))
      nextToken();
    addUnwrappedLine();
  }
  return true;

  // There is no addUnwrappedLine() here so that we fall through to parsing a
  // structural element afterwards. Thus, in "enum A {} n, m;",
  // "} n, m;" will end up in one unwrapped line.
}

namespace {
// A class used to set and restore the Token position when peeking
// ahead in the token source.
class ScopedTokenPosition {
  unsigned StoredPosition;
  FormatTokenSource *Tokens;

public:
  ScopedTokenPosition(FormatTokenSource *Tokens) : Tokens(Tokens) {
    assert(Tokens && "Tokens expected to not be null");
    StoredPosition = Tokens->getPosition();
  }

  ~ScopedTokenPosition() { Tokens->setPosition(StoredPosition); }
};
} // namespace

// Look to see if we have [[ by looking ahead, if
// its not then rewind to the original position.
bool UnwrappedLineParser::tryToParseSimpleAttribute() {
  ScopedTokenPosition AutoPosition(Tokens);
  FormatToken *Tok = Tokens->getNextToken();
  // We already read the first [ check for the second.
  if (Tok && !Tok->is(tok::l_square)) {
    return false;
  }
  // Double check that the attribute is just something
  // fairly simple.
  while (Tok) {
    if (Tok->is(tok::r_square)) {
      break;
    }
    Tok = Tokens->getNextToken();
  }
  Tok = Tokens->getNextToken();
  if (Tok && !Tok->is(tok::r_square)) {
    return false;
  }
  Tok = Tokens->getNextToken();
  if (Tok && Tok->is(tok::semi)) {
    return false;
  }
  return true;
}

void UnwrappedLineParser::parseJavaEnumBody() {
  // Determine whether the enum is simple, i.e. does not have a semicolon or
  // constants with class bodies. Simple enums can be formatted like braced
  // lists, contracted to a single line, etc.
  unsigned StoredPosition = Tokens->getPosition();
  bool IsSimple = true;
  FormatToken *Tok = Tokens->getNextToken();
  while (Tok) {
    if (Tok->is(tok::r_brace))
      break;
    if (Tok->isOneOf(tok::l_brace, tok::semi)) {
      IsSimple = false;
      break;
    }
    // FIXME: This will also mark enums with braces in the arguments to enum
    // constants as "not simple". This is probably fine in practice, though.
    Tok = Tokens->getNextToken();
  }
  FormatTok = Tokens->setPosition(StoredPosition);

  if (IsSimple) {
    nextToken();
    parseBracedList();
    addUnwrappedLine();
    return;
  }

  // Parse the body of a more complex enum.
  // First add a line for everything up to the "{".
  nextToken();
  addUnwrappedLine();
  ++Line->Level;

  // Parse the enum constants.
  while (FormatTok) {
    if (FormatTok->is(tok::l_brace)) {
      // Parse the constant's class body.
      parseBlock(/*MustBeDeclaration=*/true, /*AddLevel=*/true,
                 /*MunchSemi=*/false);
    } else if (FormatTok->is(tok::l_paren)) {
      parseParens();
    } else if (FormatTok->is(tok::comma)) {
      nextToken();
      addUnwrappedLine();
    } else if (FormatTok->is(tok::semi)) {
      nextToken();
      addUnwrappedLine();
      break;
    } else if (FormatTok->is(tok::r_brace)) {
      addUnwrappedLine();
      break;
    } else {
      nextToken();
    }
  }

  // Parse the class body after the enum's ";" if any.
  parseLevel(/*HasOpeningBrace=*/true);
  nextToken();
  --Line->Level;
  addUnwrappedLine();
}

void UnwrappedLineParser::parseRecord(bool ParseAsExpr) {
  const FormatToken &InitialToken = *FormatTok;
  nextToken();

  // The actual identifier can be a nested name specifier, and in macros
  // it is often token-pasted.
  // An [[attribute]] can be before the identifier.
  while (FormatTok->isOneOf(tok::identifier, tok::coloncolon, tok::hashhash,
                            tok::kw___attribute, tok::kw___declspec,
                            tok::kw_alignas, tok::l_square, tok::r_square) ||
         ((Style.Language == FormatStyle::LK_Java ||
           Style.Language == FormatStyle::LK_JavaScript) &&
          FormatTok->isOneOf(tok::period, tok::comma))) {
    if (Style.Language == FormatStyle::LK_JavaScript &&
        FormatTok->isOneOf(Keywords.kw_extends, Keywords.kw_implements)) {
      // JavaScript/TypeScript supports inline object types in
      // extends/implements positions:
      //     class Foo implements {bar: number} { }
      nextToken();
      if (FormatTok->is(tok::l_brace)) {
        tryToParseBracedList();
        continue;
      }
    }
    bool IsNonMacroIdentifier =
        FormatTok->is(tok::identifier) &&
        FormatTok->TokenText != FormatTok->TokenText.upper();
    nextToken();
    // We can have macros or attributes in between 'class' and the class name.
    if (!IsNonMacroIdentifier) {
      if (FormatTok->Tok.is(tok::l_paren)) {
        parseParens();
      } else if (FormatTok->is(TT_AttributeSquare)) {
        parseSquare();
        // Consume the closing TT_AttributeSquare.
        if (FormatTok->Next && FormatTok->is(TT_AttributeSquare))
          nextToken();
      }
    }
  }

  // Note that parsing away template declarations here leads to incorrectly
  // accepting function declarations as record declarations.
  // In general, we cannot solve this problem. Consider:
  // class A<int> B() {}
  // which can be a function definition or a class definition when B() is a
  // macro. If we find enough real-world cases where this is a problem, we
  // can parse for the 'template' keyword in the beginning of the statement,
  // and thus rule out the record production in case there is no template
  // (this would still leave us with an ambiguity between template function
  // and class declarations).
  if (FormatTok->isOneOf(tok::colon, tok::less)) {
    while (!eof()) {
      if (FormatTok->is(tok::l_brace)) {
        calculateBraceTypes(/*ExpectClassBody=*/true);
        if (!tryToParseBracedList())
          break;
      }
      if (FormatTok->Tok.is(tok::semi))
        return;
      if (Style.isCSharp() && FormatTok->is(Keywords.kw_where)) {
        addUnwrappedLine();
        nextToken();
        parseCSharpGenericTypeConstraint();
        break;
      }
      nextToken();
    }
  }
  if (FormatTok->Tok.is(tok::l_brace)) {
    if (ParseAsExpr) {
      parseChildBlock();
    } else {
#ifdef INTEL_CUSTOMIZATION
      if ((formatRangeGetter() == FormatRange::all &&
           ShouldBreakBeforeBrace(Style, InitialToken)) ||
          (formatRangeGetter() == FormatRange::migrated &&
           isAllSpaceUntilNL(FormatTok, SourceMgr))) {
        addUnwrappedLine();
      }
#else
      if (ShouldBreakBeforeBrace(Style, InitialToken))
        addUnwrappedLine();
#endif

      parseBlock(/*MustBeDeclaration=*/true, /*AddLevel=*/true,
                 /*MunchSemi=*/false);
    }
  }
  // There is no addUnwrappedLine() here so that we fall through to parsing a
  // structural element afterwards. Thus, in "class A {} n, m;",
  // "} n, m;" will end up in one unwrapped line.
}

void UnwrappedLineParser::parseObjCMethod() {
  assert(FormatTok->Tok.isOneOf(tok::l_paren, tok::identifier) &&
         "'(' or identifier expected.");
  do {
    if (FormatTok->Tok.is(tok::semi)) {
      nextToken();
      addUnwrappedLine();
      return;
    } else if (FormatTok->Tok.is(tok::l_brace)) {
      if (Style.BraceWrapping.AfterFunction)
        addUnwrappedLine();
      parseBlock(/*MustBeDeclaration=*/false);
      addUnwrappedLine();
      return;
    } else {
      nextToken();
    }
  } while (!eof());
}

void UnwrappedLineParser::parseObjCProtocolList() {
  assert(FormatTok->Tok.is(tok::less) && "'<' expected.");
  do {
    nextToken();
    // Early exit in case someone forgot a close angle.
    if (FormatTok->isOneOf(tok::semi, tok::l_brace) ||
        FormatTok->Tok.isObjCAtKeyword(tok::objc_end))
      return;
  } while (!eof() && FormatTok->Tok.isNot(tok::greater));
  nextToken(); // Skip '>'.
}

void UnwrappedLineParser::parseObjCUntilAtEnd() {
  do {
    if (FormatTok->Tok.isObjCAtKeyword(tok::objc_end)) {
      nextToken();
      addUnwrappedLine();
      break;
    }
    if (FormatTok->is(tok::l_brace)) {
      parseBlock(/*MustBeDeclaration=*/false);
      // In ObjC interfaces, nothing should be following the "}".
      addUnwrappedLine();
    } else if (FormatTok->is(tok::r_brace)) {
      // Ignore stray "}". parseStructuralElement doesn't consume them.
      nextToken();
      addUnwrappedLine();
    } else if (FormatTok->isOneOf(tok::minus, tok::plus)) {
      nextToken();
      parseObjCMethod();
    } else {
      parseStructuralElement();
    }
  } while (!eof());
}

void UnwrappedLineParser::parseObjCInterfaceOrImplementation() {
  assert(FormatTok->Tok.getObjCKeywordID() == tok::objc_interface ||
         FormatTok->Tok.getObjCKeywordID() == tok::objc_implementation);
  nextToken();
  nextToken(); // interface name

  // @interface can be followed by a lightweight generic
  // specialization list, then either a base class or a category.
  if (FormatTok->Tok.is(tok::less)) {
    // Unlike protocol lists, generic parameterizations support
    // nested angles:
    //
    // @interface Foo<ValueType : id <NSCopying, NSSecureCoding>> :
    //     NSObject <NSCopying, NSSecureCoding>
    //
    // so we need to count how many open angles we have left.
    unsigned NumOpenAngles = 1;
    do {
      nextToken();
      // Early exit in case someone forgot a close angle.
      if (FormatTok->isOneOf(tok::semi, tok::l_brace) ||
          FormatTok->Tok.isObjCAtKeyword(tok::objc_end))
        break;
      if (FormatTok->Tok.is(tok::less))
        ++NumOpenAngles;
      else if (FormatTok->Tok.is(tok::greater)) {
        assert(NumOpenAngles > 0 && "'>' makes NumOpenAngles negative");
        --NumOpenAngles;
      }
    } while (!eof() && NumOpenAngles != 0);
    nextToken(); // Skip '>'.
  }
  if (FormatTok->Tok.is(tok::colon)) {
    nextToken();
    nextToken(); // base class name
  } else if (FormatTok->Tok.is(tok::l_paren))
    // Skip category, if present.
    parseParens();

  if (FormatTok->Tok.is(tok::less))
    parseObjCProtocolList();

  if (FormatTok->Tok.is(tok::l_brace)) {
    if (Style.BraceWrapping.AfterObjCDeclaration)
      addUnwrappedLine();
    parseBlock(/*MustBeDeclaration=*/true);
  }

  // With instance variables, this puts '}' on its own line.  Without instance
  // variables, this ends the @interface line.
  addUnwrappedLine();

  parseObjCUntilAtEnd();
}

// Returns true for the declaration/definition form of @protocol,
// false for the expression form.
bool UnwrappedLineParser::parseObjCProtocol() {
  assert(FormatTok->Tok.getObjCKeywordID() == tok::objc_protocol);
  nextToken();

  if (FormatTok->is(tok::l_paren))
    // The expression form of @protocol, e.g. "Protocol* p = @protocol(foo);".
    return false;

  // The definition/declaration form,
  // @protocol Foo
  // - (int)someMethod;
  // @end

  nextToken(); // protocol name

  if (FormatTok->Tok.is(tok::less))
    parseObjCProtocolList();

  // Check for protocol declaration.
  if (FormatTok->Tok.is(tok::semi)) {
    nextToken();
    addUnwrappedLine();
    return true;
  }

  addUnwrappedLine();
  parseObjCUntilAtEnd();
  return true;
}

void UnwrappedLineParser::parseJavaScriptEs6ImportExport() {
  bool IsImport = FormatTok->is(Keywords.kw_import);
  assert(IsImport || FormatTok->is(tok::kw_export));
  nextToken();

  // Consume the "default" in "export default class/function".
  if (FormatTok->is(tok::kw_default))
    nextToken();

  // Consume "async function", "function" and "default function", so that these
  // get parsed as free-standing JS functions, i.e. do not require a trailing
  // semicolon.
  if (FormatTok->is(Keywords.kw_async))
    nextToken();
  if (FormatTok->is(Keywords.kw_function)) {
    nextToken();
    return;
  }

  // For imports, `export *`, `export {...}`, consume the rest of the line up
  // to the terminating `;`. For everything else, just return and continue
  // parsing the structural element, i.e. the declaration or expression for
  // `export default`.
  if (!IsImport && !FormatTok->isOneOf(tok::l_brace, tok::star) &&
      !FormatTok->isStringLiteral())
    return;

  while (!eof()) {
    if (FormatTok->is(tok::semi))
      return;
    if (Line->Tokens.empty()) {
      // Common issue: Automatic Semicolon Insertion wrapped the line, so the
      // import statement should terminate.
      return;
    }
    if (FormatTok->is(tok::l_brace)) {
      FormatTok->BlockKind = BK_Block;
      nextToken();
      parseBracedList();
    } else {
      nextToken();
    }
  }
}

void UnwrappedLineParser::parseStatementMacro() {
  nextToken();
  if (FormatTok->is(tok::l_paren))
    parseParens();
  if (FormatTok->is(tok::semi))
    nextToken();
  addUnwrappedLine();
}

LLVM_ATTRIBUTE_UNUSED static void printDebugInfo(const UnwrappedLine &Line,
                                                 StringRef Prefix = "") {
  llvm::dbgs() << Prefix << "Line(" << Line.Level
               << ", FSC=" << Line.FirstStartColumn << ")"
               << (Line.InPPDirective ? " MACRO" : "") << ": ";
  for (std::list<UnwrappedLineNode>::const_iterator I = Line.Tokens.begin(),
                                                    E = Line.Tokens.end();
       I != E; ++I) {
    llvm::dbgs() << I->Tok->Tok.getName() << "["
                 << "T=" << I->Tok->getType()
                 << ", OC=" << I->Tok->OriginalColumn << "] ";
  }
  for (std::list<UnwrappedLineNode>::const_iterator I = Line.Tokens.begin(),
                                                    E = Line.Tokens.end();
       I != E; ++I) {
    const UnwrappedLineNode &Node = *I;
    for (SmallVectorImpl<UnwrappedLine>::const_iterator
             I = Node.Children.begin(),
             E = Node.Children.end();
         I != E; ++I) {
      printDebugInfo(*I, "\nChild: ");
    }
  }
  llvm::dbgs() << "\n";
}

void UnwrappedLineParser::addUnwrappedLine() {
  if (Line->Tokens.empty())
    return;
  LLVM_DEBUG({
    if (CurrentLines == &Lines)
      printDebugInfo(*Line);
  });
  CurrentLines->push_back(std::move(*Line));
  Line->Tokens.clear();
  Line->MatchingOpeningBlockLineIndex = UnwrappedLine::kInvalidIndex;
  Line->FirstStartColumn = 0;
  if (CurrentLines == &Lines && !PreprocessorDirectives.empty()) {
    CurrentLines->append(
        std::make_move_iterator(PreprocessorDirectives.begin()),
        std::make_move_iterator(PreprocessorDirectives.end()));
    PreprocessorDirectives.clear();
  }
  // Disconnect the current token from the last token on the previous line.
  FormatTok->Previous = nullptr;
}

bool UnwrappedLineParser::eof() const { return FormatTok->Tok.is(tok::eof); }

bool UnwrappedLineParser::isOnNewLine(const FormatToken &FormatTok) {
  return (Line->InPPDirective || FormatTok.HasUnescapedNewline) &&
         FormatTok.NewlinesBefore > 0;
}

// Checks if \p FormatTok is a line comment that continues the line comment
// section on \p Line.
static bool
continuesLineCommentSection(const FormatToken &FormatTok,
                            const UnwrappedLine &Line,
                            const llvm::Regex &CommentPragmasRegex) {
  if (Line.Tokens.empty())
    return false;

  StringRef IndentContent = FormatTok.TokenText;
  if (FormatTok.TokenText.startswith("//") ||
      FormatTok.TokenText.startswith("/*"))
    IndentContent = FormatTok.TokenText.substr(2);
  if (CommentPragmasRegex.match(IndentContent))
    return false;

  // If Line starts with a line comment, then FormatTok continues the comment
  // section if its original column is greater or equal to the original start
  // column of the line.
  //
  // Define the min column token of a line as follows: if a line ends in '{' or
  // contains a '{' followed by a line comment, then the min column token is
  // that '{'. Otherwise, the min column token of the line is the first token of
  // the line.
  //
  // If Line starts with a token other than a line comment, then FormatTok
  // continues the comment section if its original column is greater than the
  // original start column of the min column token of the line.
  //
  // For example, the second line comment continues the first in these cases:
  //
  // // first line
  // // second line
  //
  // and:
  //
  // // first line
  //  // second line
  //
  // and:
  //
  // int i; // first line
  //  // second line
  //
  // and:
  //
  // do { // first line
  //      // second line
  //   int i;
  // } while (true);
  //
  // and:
  //
  // enum {
  //   a, // first line
  //    // second line
  //   b
  // };
  //
  // The second line comment doesn't continue the first in these cases:
  //
  //   // first line
  //  // second line
  //
  // and:
  //
  // int i; // first line
  // // second line
  //
  // and:
  //
  // do { // first line
  //   // second line
  //   int i;
  // } while (true);
  //
  // and:
  //
  // enum {
  //   a, // first line
  //   // second line
  // };
  const FormatToken *MinColumnToken = Line.Tokens.front().Tok;

  // Scan for '{//'. If found, use the column of '{' as a min column for line
  // comment section continuation.
  const FormatToken *PreviousToken = nullptr;
  for (const UnwrappedLineNode &Node : Line.Tokens) {
    if (PreviousToken && PreviousToken->is(tok::l_brace) &&
        isLineComment(*Node.Tok)) {
      MinColumnToken = PreviousToken;
      break;
    }
    PreviousToken = Node.Tok;

    // Grab the last newline preceding a token in this unwrapped line.
    if (Node.Tok->NewlinesBefore > 0) {
      MinColumnToken = Node.Tok;
    }
  }
  if (PreviousToken && PreviousToken->is(tok::l_brace)) {
    MinColumnToken = PreviousToken;
  }

  return continuesLineComment(FormatTok, /*Previous=*/Line.Tokens.back().Tok,
                              MinColumnToken);
}

void UnwrappedLineParser::flushComments(bool NewlineBeforeNext) {
  bool JustComments = Line->Tokens.empty();
  for (SmallVectorImpl<FormatToken *>::const_iterator
           I = CommentsBeforeNextToken.begin(),
           E = CommentsBeforeNextToken.end();
       I != E; ++I) {
    // Line comments that belong to the same line comment section are put on the
    // same line since later we might want to reflow content between them.
    // Additional fine-grained breaking of line comment sections is controlled
    // by the class BreakableLineCommentSection in case it is desirable to keep
    // several line comment sections in the same unwrapped line.
    //
    // FIXME: Consider putting separate line comment sections as children to the
    // unwrapped line instead.
    (*I)->ContinuesLineCommentSection =
        continuesLineCommentSection(**I, *Line, CommentPragmasRegex);
    if (isOnNewLine(**I) && JustComments && !(*I)->ContinuesLineCommentSection)
      addUnwrappedLine();
    pushToken(*I);
  }
  if (NewlineBeforeNext && JustComments)
    addUnwrappedLine();
  CommentsBeforeNextToken.clear();
}

void UnwrappedLineParser::nextToken(int LevelDifference) {
  if (eof())
    return;
  flushComments(isOnNewLine(*FormatTok));
  pushToken(FormatTok);
  FormatToken *Previous = FormatTok;
  if (Style.Language != FormatStyle::LK_JavaScript)
    readToken(LevelDifference);
  else
    readTokenWithJavaScriptASI();
  FormatTok->Previous = Previous;
}

void UnwrappedLineParser::distributeComments(
    const SmallVectorImpl<FormatToken *> &Comments,
    const FormatToken *NextTok) {
  // Whether or not a line comment token continues a line is controlled by
  // the method continuesLineCommentSection, with the following caveat:
  //
  // Define a trail of Comments to be a nonempty proper postfix of Comments such
  // that each comment line from the trail is aligned with the next token, if
  // the next token exists. If a trail exists, the beginning of the maximal
  // trail is marked as a start of a new comment section.
  //
  // For example in this code:
  //
  // int a; // line about a
  //   // line 1 about b
  //   // line 2 about b
  //   int b;
  //
  // the two lines about b form a maximal trail, so there are two sections, the
  // first one consisting of the single comment "// line about a" and the
  // second one consisting of the next two comments.
  if (Comments.empty())
    return;
  bool ShouldPushCommentsInCurrentLine = true;
  bool HasTrailAlignedWithNextToken = false;
  unsigned StartOfTrailAlignedWithNextToken = 0;
  if (NextTok) {
    // We are skipping the first element intentionally.
    for (unsigned i = Comments.size() - 1; i > 0; --i) {
      if (Comments[i]->OriginalColumn == NextTok->OriginalColumn) {
        HasTrailAlignedWithNextToken = true;
        StartOfTrailAlignedWithNextToken = i;
      }
    }
  }
  for (unsigned i = 0, e = Comments.size(); i < e; ++i) {
    FormatToken *FormatTok = Comments[i];
    if (HasTrailAlignedWithNextToken && i == StartOfTrailAlignedWithNextToken) {
      FormatTok->ContinuesLineCommentSection = false;
    } else {
      FormatTok->ContinuesLineCommentSection =
          continuesLineCommentSection(*FormatTok, *Line, CommentPragmasRegex);
    }
    if (!FormatTok->ContinuesLineCommentSection &&
        (isOnNewLine(*FormatTok) || FormatTok->IsFirst)) {
      ShouldPushCommentsInCurrentLine = false;
    }
    if (ShouldPushCommentsInCurrentLine) {
      pushToken(FormatTok);
    } else {
      CommentsBeforeNextToken.push_back(FormatTok);
    }
  }
}

void UnwrappedLineParser::readToken(int LevelDifference) {
  SmallVector<FormatToken *, 1> Comments;
  do {
    FormatTok = Tokens->getNextToken();
    assert(FormatTok);
    while (!Line->InPPDirective && FormatTok->Tok.is(tok::hash) &&
           (FormatTok->HasUnescapedNewline || FormatTok->IsFirst)) {
      distributeComments(Comments, FormatTok);
      Comments.clear();
      // If there is an unfinished unwrapped line, we flush the preprocessor
      // directives only after that unwrapped line was finished later.
      bool SwitchToPreprocessorLines = !Line->Tokens.empty();
      ScopedLineState BlockState(*this, SwitchToPreprocessorLines);
      assert((LevelDifference >= 0 ||
              static_cast<unsigned>(-LevelDifference) <= Line->Level) &&
             "LevelDifference makes Line->Level negative");
      Line->Level += LevelDifference;
      // Comments stored before the preprocessor directive need to be output
      // before the preprocessor directive, at the same level as the
      // preprocessor directive, as we consider them to apply to the directive.
      if (Style.IndentPPDirectives == FormatStyle::PPDIS_BeforeHash &&
          PPBranchLevel > 0)
        Line->Level += PPBranchLevel;
      flushComments(isOnNewLine(*FormatTok));
      parsePPDirective();
    }
    while (FormatTok->getType() == TT_ConflictStart ||
           FormatTok->getType() == TT_ConflictEnd ||
           FormatTok->getType() == TT_ConflictAlternative) {
      if (FormatTok->getType() == TT_ConflictStart) {
        conditionalCompilationStart(/*Unreachable=*/false);
      } else if (FormatTok->getType() == TT_ConflictAlternative) {
        conditionalCompilationAlternative();
      } else if (FormatTok->getType() == TT_ConflictEnd) {
        conditionalCompilationEnd();
      }
      FormatTok = Tokens->getNextToken();
      FormatTok->MustBreakBefore = true;
      FormatTok->MustBreakAlignBefore = true;
    }

    if (!PPStack.empty() && (PPStack.back().Kind == PP_Unreachable) &&
        !Line->InPPDirective) {
      continue;
    }

    if (!FormatTok->Tok.is(tok::comment)) {
      distributeComments(Comments, FormatTok);
      Comments.clear();
      return;
    }

    Comments.push_back(FormatTok);
  } while (!eof());

  distributeComments(Comments, nullptr);
  Comments.clear();
}

void UnwrappedLineParser::pushToken(FormatToken *Tok) {
  Line->Tokens.push_back(UnwrappedLineNode(Tok));
  if (MustBreakBeforeNextToken) {
    Line->Tokens.back().Tok->MustBreakBefore = true;
    Line->Tokens.back().Tok->MustBreakAlignBefore = true;
    MustBreakBeforeNextToken = false;
  }
}

} // end namespace format
} // end namespace clang<|MERGE_RESOLUTION|>--- conflicted
+++ resolved
@@ -13,13 +13,10 @@
 //===----------------------------------------------------------------------===//
 
 #include "UnwrappedLineParser.h"
-<<<<<<< HEAD
 #ifdef INTEL_CUSTOMIZATION
 #include "clang/Basic/SourceManager.h"
 #endif
-=======
 #include "FormatToken.h"
->>>>>>> 9072d49e
 #include "llvm/ADT/STLExtras.h"
 #include "llvm/Support/Debug.h"
 #include "llvm/Support/raw_ostream.h"
@@ -1156,7 +1153,6 @@
     if (FormatTok->Tok.is(tok::string_literal)) {
       nextToken();
       if (FormatTok->Tok.is(tok::l_brace)) {
-<<<<<<< HEAD
 
 #ifdef INTEL_CUSTOMIZATION
         if ((formatRangeGetter() == FormatRange::all &&
@@ -1169,17 +1165,12 @@
           parseBlock(/*MustBeDeclaration=*/true, /*AddLevel=*/false);
         }
 #else
-        if (Style.BraceWrapping.AfterExternBlock) {
-          addUnwrappedLine();
-          parseBlock(/*MustBeDeclaration=*/true);
-=======
         if (!Style.IndentExternBlock) {
           if (Style.BraceWrapping.AfterExternBlock) {
             addUnwrappedLine();
           }
           parseBlock(/*MustBeDeclaration=*/true,
                      /*AddLevel=*/Style.BraceWrapping.AfterExternBlock);
->>>>>>> 9072d49e
         } else {
           parseBlock(/*MustBeDeclaration=*/true,
                      /*AddLevel=*/Style.IndentExternBlock ==
@@ -1417,12 +1408,8 @@
 #else
         if (Style.BraceWrapping.AfterFunction)
           addUnwrappedLine();
-<<<<<<< HEAD
 #endif
-        FormatTok->Type = TT_FunctionLBrace;
-=======
         FormatTok->setType(TT_FunctionLBrace);
->>>>>>> 9072d49e
         parseBlock(/*MustBeDeclaration=*/false);
         addUnwrappedLine();
         return;
