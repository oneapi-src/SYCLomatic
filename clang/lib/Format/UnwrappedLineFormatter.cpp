--- conflicted
+++ resolved
@@ -1239,16 +1239,12 @@
 #endif
       if (!DryRun) {
         bool LastLine = Line->First->is(tok::eof);
-<<<<<<< HEAD
 #ifdef INTEL_CUSTOMIZATION
-        formatFirstToken(TheLine, PreviousLine, Lines, NewIndent,
+        formatFirstToken(TheLine, PreviousLine, PrevPrevLine, Lines, NewIndent,
                          LastLine ? LastStartColumn
                                   : NextStartColumn + NewIndent);
 #else
-        formatFirstToken(TheLine, PreviousLine, Lines, Indent,
-=======
         formatFirstToken(TheLine, PreviousLine, PrevPrevLine, Lines, Indent,
->>>>>>> d1ed8a13
                          LastLine ? LastStartColumn : NextStartColumn + Indent);
 #endif
       }
