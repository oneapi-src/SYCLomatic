//===--- UnwrappedLineFormatter.cpp - Format C++ code ---------------------===//
//
// Part of the LLVM Project, under the Apache License v2.0 with LLVM Exceptions.
// See https://llvm.org/LICENSE.txt for license information.
// SPDX-License-Identifier: Apache-2.0 WITH LLVM-exception
//
//===----------------------------------------------------------------------===//

#include "UnwrappedLineFormatter.h"
#include "NamespaceEndCommentsFixer.h"
#include "WhitespaceManager.h"
#include "llvm/Support/Debug.h"
#include <queue>

#define DEBUG_TYPE "format-formatter"

namespace clang {
namespace format {
#ifdef SYCLomatic_CUSTOMIZATION
bool isInSameLine(const FormatToken *TokA, const FormatToken *TokB,
                  const SourceManager &SM);
#endif // SYCLomatic_CUSTOMIZATION

namespace {

bool startsExternCBlock(const AnnotatedLine &Line) {
  const FormatToken *Next = Line.First->getNextNonComment();
  const FormatToken *NextNext = Next ? Next->getNextNonComment() : nullptr;
  return Line.startsWith(tok::kw_extern) && Next && Next->isStringLiteral() &&
         NextNext && NextNext->is(tok::l_brace);
}

bool isRecordLBrace(const FormatToken &Tok) {
  return Tok.isOneOf(TT_ClassLBrace, TT_EnumLBrace, TT_RecordLBrace,
                     TT_StructLBrace, TT_UnionLBrace);
}

/// Tracks the indent level of \c AnnotatedLines across levels.
///
/// \c nextLine must be called for each \c AnnotatedLine, after which \c
/// getIndent() will return the indent for the last line \c nextLine was called
/// with.
/// If the line is not formatted (and thus the indent does not change), calling
/// \c adjustToUnmodifiedLine after the call to \c nextLine will cause
/// subsequent lines on the same level to be indented at the same level as the
/// given line.
class LevelIndentTracker {
public:
  LevelIndentTracker(const FormatStyle &Style,
                     const AdditionalKeywords &Keywords, unsigned StartLevel,
                     int AdditionalIndent)
      : Style(Style), Keywords(Keywords), AdditionalIndent(AdditionalIndent) {
    for (unsigned i = 0; i != StartLevel; ++i)
      IndentForLevel.push_back(Style.IndentWidth * i + AdditionalIndent);
  }

  /// Returns the indent for the current line.
  unsigned getIndent() const { return Indent; }

  /// Update the indent state given that \p Line is going to be formatted
  /// next.
  void nextLine(const AnnotatedLine &Line) {
    Offset = getIndentOffset(*Line.First);
    // Update the indent level cache size so that we can rely on it
    // having the right size in adjustToUnmodifiedline.
    skipLine(Line, /*UnknownIndent=*/true);
    if (Line.InPPDirective ||
        (Style.IndentPPDirectives == FormatStyle::PPDIS_BeforeHash &&
         Line.Type == LT_CommentAbovePPDirective)) {
      unsigned IndentWidth =
          (Style.PPIndentWidth >= 0) ? Style.PPIndentWidth : Style.IndentWidth;
      Indent = Line.Level * IndentWidth + AdditionalIndent;
    } else {
      Indent = getIndent(Line.Level);
    }
    if (static_cast<int>(Indent) + Offset >= 0)
      Indent += Offset;
    if (Line.IsContinuation)
      Indent = Line.Level * Style.IndentWidth + Style.ContinuationIndentWidth;
  }

  /// Update the indent state given that \p Line indent should be
  /// skipped.
  void skipLine(const AnnotatedLine &Line, bool UnknownIndent = false) {
    if (Line.Level >= IndentForLevel.size())
      IndentForLevel.resize(Line.Level + 1, UnknownIndent ? -1 : Indent);
  }

  /// Update the level indent to adapt to the given \p Line.
  ///
  /// When a line is not formatted, we move the subsequent lines on the same
  /// level to the same indent.
  /// Note that \c nextLine must have been called before this method.
  void adjustToUnmodifiedLine(const AnnotatedLine &Line) {
#ifdef SYCLomatic_CUSTOMIZATION
    if (formatRangeGetter() != FormatRange::all)
      return;
#endif // SYCLomatic_CUSTOMIZATION
    unsigned LevelIndent = Line.First->OriginalColumn;
    if (static_cast<int>(LevelIndent) - Offset >= 0)
      LevelIndent -= Offset;
    assert(Line.Level < IndentForLevel.size());
    if ((!Line.First->is(tok::comment) || IndentForLevel[Line.Level] == -1) &&
        !Line.InPPDirective) {
      IndentForLevel[Line.Level] = LevelIndent;
    }
  }

private:
  /// Get the offset of the line relatively to the level.
  ///
  /// For example, 'public:' labels in classes are offset by 1 or 2
  /// characters to the left from their level.
  int getIndentOffset(const FormatToken &RootToken) {
    if (Style.Language == FormatStyle::LK_Java || Style.isJavaScript() ||
        Style.isCSharp()) {
      return 0;
    }

    auto IsAccessModifier = [this, &RootToken]() {
      if (RootToken.isAccessSpecifier(Style.isCpp())) {
        return true;
      } else if (RootToken.isObjCAccessSpecifier()) {
        return true;
      }
      // Handle Qt signals.
      else if ((RootToken.isOneOf(Keywords.kw_signals, Keywords.kw_qsignals) &&
                RootToken.Next && RootToken.Next->is(tok::colon))) {
        return true;
      } else if (RootToken.Next &&
                 RootToken.Next->isOneOf(Keywords.kw_slots,
                                         Keywords.kw_qslots) &&
                 RootToken.Next->Next && RootToken.Next->Next->is(tok::colon)) {
        return true;
      }
      // Handle malformed access specifier e.g. 'private' without trailing ':'.
      else if (!RootToken.Next && RootToken.isAccessSpecifier(false)) {
        return true;
      }
      return false;
    };

    if (IsAccessModifier()) {
      // The AccessModifierOffset may be overridden by IndentAccessModifiers,
      // in which case we take a negative value of the IndentWidth to simulate
      // the upper indent level.
      return Style.IndentAccessModifiers ? -Style.IndentWidth
                                         : Style.AccessModifierOffset;
    }
    return 0;
  }

  /// Get the indent of \p Level from \p IndentForLevel.
  ///
  /// \p IndentForLevel must contain the indent for the level \c l
  /// at \p IndentForLevel[l], or a value < 0 if the indent for
  /// that level is unknown.
  unsigned getIndent(unsigned Level) const {
    if (IndentForLevel[Level] != -1)
      return IndentForLevel[Level];
    if (Level == 0)
      return 0;
    return getIndent(Level - 1) + Style.IndentWidth;
  }

  const FormatStyle &Style;
  const AdditionalKeywords &Keywords;
  const unsigned AdditionalIndent;

  /// The indent in characters for each level.
  SmallVector<int> IndentForLevel;

  /// Offset of the current line relative to the indent level.
  ///
  /// For example, the 'public' keywords is often indented with a negative
  /// offset.
  int Offset = 0;

  /// The current line's indent.
  unsigned Indent = 0;
};

const FormatToken *getMatchingNamespaceToken(
    const AnnotatedLine *Line,
    const SmallVectorImpl<AnnotatedLine *> &AnnotatedLines) {
  if (!Line->startsWith(tok::r_brace))
    return nullptr;
  size_t StartLineIndex = Line->MatchingOpeningBlockLineIndex;
  if (StartLineIndex == UnwrappedLine::kInvalidIndex)
    return nullptr;
  assert(StartLineIndex < AnnotatedLines.size());
  return AnnotatedLines[StartLineIndex]->First->getNamespaceToken();
}

StringRef getNamespaceTokenText(const AnnotatedLine *Line) {
  const FormatToken *NamespaceToken = Line->First->getNamespaceToken();
  return NamespaceToken ? NamespaceToken->TokenText : StringRef();
}

StringRef getMatchingNamespaceTokenText(
    const AnnotatedLine *Line,
    const SmallVectorImpl<AnnotatedLine *> &AnnotatedLines) {
  const FormatToken *NamespaceToken =
      getMatchingNamespaceToken(Line, AnnotatedLines);
  return NamespaceToken ? NamespaceToken->TokenText : StringRef();
}

class LineJoiner {
public:
#ifdef SYCLomatic_CUSTOMIZATION
  LineJoiner(const FormatStyle &Style, const AdditionalKeywords &Keywords,
             const SmallVectorImpl<AnnotatedLine *> &Lines,
             const SourceManager &SourceMgr)
      : Style(Style), Keywords(Keywords), End(Lines.end()), Next(Lines.begin()),
        AnnotatedLines(Lines), SourceMgr(SourceMgr) {}
#else
  LineJoiner(const FormatStyle &Style, const AdditionalKeywords &Keywords,
             const SmallVectorImpl<AnnotatedLine *> &Lines)
      : Style(Style), Keywords(Keywords), End(Lines.end()), Next(Lines.begin()),
        AnnotatedLines(Lines) {}
#endif // SYCLomatic_CUSTOMIZATION

  /// Returns the next line, merging multiple lines into one if possible.
  const AnnotatedLine *getNextMergedLine(bool DryRun,
                                         LevelIndentTracker &IndentTracker) {
    if (Next == End)
      return nullptr;
    const AnnotatedLine *Current = *Next;
    IndentTracker.nextLine(*Current);
    unsigned MergedLines = tryFitMultipleLinesInOne(IndentTracker, Next, End);
    if (MergedLines > 0 && Style.ColumnLimit == 0) {
      // Disallow line merging if there is a break at the start of one of the
      // input lines.
      for (unsigned i = 0; i < MergedLines; ++i)
        if (Next[i + 1]->First->NewlinesBefore > 0)
          MergedLines = 0;
    }
    if (!DryRun)
      for (unsigned i = 0; i < MergedLines; ++i)
        join(*Next[0], *Next[i + 1]);
    Next = Next + MergedLines + 1;
    return Current;
  }

private:
  /// Calculates how many lines can be merged into 1 starting at \p I.
  unsigned
  tryFitMultipleLinesInOne(LevelIndentTracker &IndentTracker,
                           SmallVectorImpl<AnnotatedLine *>::const_iterator I,
                           SmallVectorImpl<AnnotatedLine *>::const_iterator E) {
    const unsigned Indent = IndentTracker.getIndent();

    // Can't join the last line with anything.
    if (I + 1 == E)
      return 0;
    // We can never merge stuff if there are trailing line comments.
    const AnnotatedLine *TheLine = *I;
    if (TheLine->Last->is(TT_LineComment))
      return 0;
    const auto &NextLine = *I[1];
    if (NextLine.Type == LT_Invalid || NextLine.First->MustBreakBefore)
      return 0;
    if (TheLine->InPPDirective &&
        (!NextLine.InPPDirective || NextLine.First->HasUnescapedNewline)) {
      return 0;
    }

    if (Style.ColumnLimit > 0 && Indent > Style.ColumnLimit)
      return 0;

    unsigned Limit =
        Style.ColumnLimit == 0 ? UINT_MAX : Style.ColumnLimit - Indent;
    // If we already exceed the column limit, we set 'Limit' to 0. The different
    // tryMerge..() functions can then decide whether to still do merging.
    Limit = TheLine->Last->TotalLength > Limit
                ? 0
                : Limit - TheLine->Last->TotalLength;

    if (TheLine->Last->is(TT_FunctionLBrace) &&
        TheLine->First == TheLine->Last &&
        !Style.BraceWrapping.SplitEmptyFunction &&
        NextLine.First->is(tok::r_brace)) {
      return tryMergeSimpleBlock(I, E, Limit);
    }

    const auto *PreviousLine = I != AnnotatedLines.begin() ? I[-1] : nullptr;
    // Handle empty record blocks where the brace has already been wrapped.
    if (PreviousLine && TheLine->Last->is(tok::l_brace) &&
        TheLine->First == TheLine->Last) {
      bool EmptyBlock = NextLine.First->is(tok::r_brace);

      const FormatToken *Tok = PreviousLine->First;
      if (Tok && Tok->is(tok::comment))
        Tok = Tok->getNextNonComment();

      if (Tok && Tok->getNamespaceToken()) {
        return !Style.BraceWrapping.SplitEmptyNamespace && EmptyBlock
                   ? tryMergeSimpleBlock(I, E, Limit)
                   : 0;
      }

      if (Tok && Tok->is(tok::kw_typedef))
        Tok = Tok->getNextNonComment();
      if (Tok && Tok->isOneOf(tok::kw_class, tok::kw_struct, tok::kw_union,
                              tok::kw_extern, Keywords.kw_interface)) {
        return !Style.BraceWrapping.SplitEmptyRecord && EmptyBlock
                   ? tryMergeSimpleBlock(I, E, Limit)
                   : 0;
      }

      if (Tok && Tok->is(tok::kw_template) &&
          Style.BraceWrapping.SplitEmptyRecord && EmptyBlock) {
        return 0;
      }
    }

    auto ShouldMergeShortFunctions = [this, &I, &NextLine, PreviousLine,
                                      TheLine]() {
      if (Style.AllowShortFunctionsOnASingleLine == FormatStyle::SFS_All)
        return true;
      if (Style.AllowShortFunctionsOnASingleLine >= FormatStyle::SFS_Empty &&
          NextLine.First->is(tok::r_brace)) {
        return true;
      }

      if (Style.AllowShortFunctionsOnASingleLine &
          FormatStyle::SFS_InlineOnly) {
        // Just checking TheLine->Level != 0 is not enough, because it
        // provokes treating functions inside indented namespaces as short.
        if (Style.isJavaScript() && TheLine->Last->is(TT_FunctionLBrace))
          return true;

        if (TheLine->Level != 0) {
          if (!PreviousLine)
            return false;

          // TODO: Use IndentTracker to avoid loop?
          // Find the last line with lower level.
          const AnnotatedLine *Line = nullptr;
          for (auto J = I - 1; J >= AnnotatedLines.begin(); --J) {
            assert(*J);
            if (!(*J)->InPPDirective && !(*J)->isComment() &&
                (*J)->Level < TheLine->Level) {
              Line = *J;
              break;
            }
          }

          if (!Line)
            return false;

          // Check if the found line starts a record.
          const FormatToken *LastNonComment = Line->Last;
          assert(LastNonComment);
          if (LastNonComment->is(tok::comment)) {
            LastNonComment = LastNonComment->getPreviousNonComment();
            // There must be another token (usually `{`), because we chose a
            // non-PPDirective and non-comment line that has a smaller level.
            assert(LastNonComment);
          }
          return isRecordLBrace(*LastNonComment);
        }
      }

      return false;
    };

    bool MergeShortFunctions = ShouldMergeShortFunctions();

    const FormatToken *FirstNonComment = TheLine->First;
    if (FirstNonComment->is(tok::comment)) {
      FirstNonComment = FirstNonComment->getNextNonComment();
      if (!FirstNonComment)
        return 0;
    }
    // FIXME: There are probably cases where we should use FirstNonComment
    // instead of TheLine->First.

    if (Style.CompactNamespaces) {
      if (auto nsToken = TheLine->First->getNamespaceToken()) {
        int i = 0;
        unsigned closingLine = TheLine->MatchingClosingBlockLineIndex - 1;
        for (; I + 1 + i != E &&
               nsToken->TokenText == getNamespaceTokenText(I[i + 1]) &&
               closingLine == I[i + 1]->MatchingClosingBlockLineIndex &&
               I[i + 1]->Last->TotalLength < Limit;
             i++, --closingLine) {
          // No extra indent for compacted namespaces.
          IndentTracker.skipLine(*I[i + 1]);

          Limit -= I[i + 1]->Last->TotalLength;
        }
        return i;
      }

      if (auto nsToken = getMatchingNamespaceToken(TheLine, AnnotatedLines)) {
        int i = 0;
        unsigned openingLine = TheLine->MatchingOpeningBlockLineIndex - 1;
        for (; I + 1 + i != E &&
               nsToken->TokenText ==
                   getMatchingNamespaceTokenText(I[i + 1], AnnotatedLines) &&
               openingLine == I[i + 1]->MatchingOpeningBlockLineIndex;
             i++, --openingLine) {
          // No space between consecutive braces.
          I[i + 1]->First->SpacesRequiredBefore = !I[i]->Last->is(tok::r_brace);

          // Indent like the outer-most namespace.
          IndentTracker.nextLine(*I[i + 1]);
        }
        return i;
      }
    }

    // Try to merge a function block with left brace unwrapped.
    if (TheLine->Last->is(TT_FunctionLBrace) && TheLine->First != TheLine->Last)
      return MergeShortFunctions ? tryMergeSimpleBlock(I, E, Limit) : 0;
    // Try to merge a control statement block with left brace unwrapped.
    if (TheLine->Last->is(tok::l_brace) && FirstNonComment != TheLine->Last &&
        FirstNonComment->isOneOf(tok::kw_if, tok::kw_while, tok::kw_for,
                                 TT_ForEachMacro)) {
      return Style.AllowShortBlocksOnASingleLine != FormatStyle::SBS_Never
                 ? tryMergeSimpleBlock(I, E, Limit)
                 : 0;
    }
    // Try to merge a control statement block with left brace wrapped.
    if (NextLine.First->is(tok::l_brace)) {
      if ((TheLine->First->isOneOf(tok::kw_if, tok::kw_else, tok::kw_while,
                                   tok::kw_for, tok::kw_switch, tok::kw_try,
                                   tok::kw_do, TT_ForEachMacro) ||
           (TheLine->First->is(tok::r_brace) && TheLine->First->Next &&
            TheLine->First->Next->isOneOf(tok::kw_else, tok::kw_catch))) &&
          Style.BraceWrapping.AfterControlStatement ==
              FormatStyle::BWACS_MultiLine) {
        // If possible, merge the next line's wrapped left brace with the
        // current line. Otherwise, leave it on the next line, as this is a
        // multi-line control statement.
        return (Style.ColumnLimit == 0 || TheLine->Level * Style.IndentWidth +
                                                  TheLine->Last->TotalLength <=
                                              Style.ColumnLimit)
                   ? 1
                   : 0;
      }
      if (TheLine->First->isOneOf(tok::kw_if, tok::kw_else, tok::kw_while,
                                  tok::kw_for, TT_ForEachMacro)) {
        return (Style.BraceWrapping.AfterControlStatement ==
                FormatStyle::BWACS_Always)
                   ? tryMergeSimpleBlock(I, E, Limit)
                   : 0;
      }
      if (TheLine->First->isOneOf(tok::kw_else, tok::kw_catch) &&
          Style.BraceWrapping.AfterControlStatement ==
              FormatStyle::BWACS_MultiLine) {
        // This case if different from the upper BWACS_MultiLine processing
        // in that a preceding r_brace is not on the same line as else/catch
        // most likely because of BeforeElse/BeforeCatch set to true.
        // If the line length doesn't fit ColumnLimit, leave l_brace on the
        // next line to respect the BWACS_MultiLine.
        return (Style.ColumnLimit == 0 ||
                TheLine->Last->TotalLength <= Style.ColumnLimit)
                   ? 1
                   : 0;
      }
    }
#ifdef SYCLomatic_CUSTOMIZATION
    // Add below code to resolve pulldown failure.
    // Ref: https://reviews.llvm.org/D71512

    // Try to merge either empty or one-line block if is precedeed by control
    // statement token
    if (formatRangeGetter() == FormatRange::migrated &&
        !clang::format::BlockLevelFormatFlag) {
      if (TheLine->First->is(tok::l_brace) && TheLine->First == TheLine->Last &&
          I != AnnotatedLines.begin() &&
          I[-1]->First->isOneOf(tok::kw_if, tok::kw_while, tok::kw_for)) {
        return 0;
      }
    }
#endif // SYCLomatic_CUSTOMIZATION
    if (PreviousLine && TheLine->First->is(tok::l_brace)) {
      switch (PreviousLine->First->Tok.getKind()) {
      case tok::at:
        // Don't merge block with left brace wrapped after ObjC special blocks.
        if (PreviousLine->First->Next) {
          tok::ObjCKeywordKind kwId =
              PreviousLine->First->Next->Tok.getObjCKeywordID();
          if (kwId == tok::objc_autoreleasepool ||
              kwId == tok::objc_synchronized) {
            return 0;
          }
        }
        break;

      case tok::kw_case:
      case tok::kw_default:
        // Don't merge block with left brace wrapped after case labels.
        return 0;

      default:
        break;
      }
    }

    // Don't merge an empty template class or struct if SplitEmptyRecords
    // is defined.
    if (PreviousLine && Style.BraceWrapping.SplitEmptyRecord &&
        TheLine->Last->is(tok::l_brace) && PreviousLine->Last) {
      const FormatToken *Previous = PreviousLine->Last;
      if (Previous) {
        if (Previous->is(tok::comment))
          Previous = Previous->getPreviousNonComment();
        if (Previous) {
          if (Previous->is(tok::greater) && !PreviousLine->InPPDirective)
            return 0;
          if (Previous->is(tok::identifier)) {
            const FormatToken *PreviousPrevious =
                Previous->getPreviousNonComment();
            if (PreviousPrevious &&
                PreviousPrevious->isOneOf(tok::kw_class, tok::kw_struct)) {
              return 0;
            }
          }
        }
      }
    }

    if (TheLine->Last->is(tok::l_brace)) {
      bool ShouldMerge = false;
      // Try to merge records.
      if (TheLine->Last->is(TT_EnumLBrace)) {
        ShouldMerge = Style.AllowShortEnumsOnASingleLine;
      } else if (TheLine->Last->isOneOf(TT_ClassLBrace, TT_StructLBrace)) {
        // NOTE: We use AfterClass (whereas AfterStruct exists) for both classes
        // and structs, but it seems that wrapping is still handled correctly
        // elsewhere.
        ShouldMerge = !Style.BraceWrapping.AfterClass ||
                      (NextLine.First->is(tok::r_brace) &&
                       !Style.BraceWrapping.SplitEmptyRecord);
      } else {
        // Try to merge a block with left brace unwrapped that wasn't yet
        // covered.
        assert(TheLine->InPPDirective ||
               !TheLine->First->isOneOf(tok::kw_class, tok::kw_enum,
                                        tok::kw_struct));
        ShouldMerge = !Style.BraceWrapping.AfterFunction ||
                      (NextLine.First->is(tok::r_brace) &&
                       !Style.BraceWrapping.SplitEmptyFunction);
      }
      return ShouldMerge ? tryMergeSimpleBlock(I, E, Limit) : 0;
    }

    // Try to merge a function block with left brace wrapped.
    if (NextLine.First->is(TT_FunctionLBrace) &&
        Style.BraceWrapping.AfterFunction) {
      if (NextLine.Last->is(TT_LineComment))
        return 0;

      // Check for Limit <= 2 to account for the " {".
      if (Limit <= 2 || (Style.ColumnLimit == 0 && containsMustBreak(TheLine)))
        return 0;
      Limit -= 2;

      unsigned MergedLines = 0;
      if (MergeShortFunctions ||
          (Style.AllowShortFunctionsOnASingleLine >= FormatStyle::SFS_Empty &&
           NextLine.First == NextLine.Last && I + 2 != E &&
           I[2]->First->is(tok::r_brace))) {
        MergedLines = tryMergeSimpleBlock(I + 1, E, Limit);
        // If we managed to merge the block, count the function header, which is
        // on a separate line.
        if (MergedLines > 0)
          ++MergedLines;
      }
      return MergedLines;
    }
    auto IsElseLine = [&TheLine]() -> bool {
      const FormatToken *First = TheLine->First;
      if (First->is(tok::kw_else))
        return true;

      return First->is(tok::r_brace) && First->Next &&
             First->Next->is(tok::kw_else);
    };
    if (TheLine->First->is(tok::kw_if) ||
        (IsElseLine() && (Style.AllowShortIfStatementsOnASingleLine ==
                          FormatStyle::SIS_AllIfsAndElse))) {
      return Style.AllowShortIfStatementsOnASingleLine
                 ? tryMergeSimpleControlStatement(I, E, Limit)
                 : 0;
    }
    if (TheLine->First->isOneOf(tok::kw_for, tok::kw_while, tok::kw_do,
                                TT_ForEachMacro)) {
      return Style.AllowShortLoopsOnASingleLine
                 ? tryMergeSimpleControlStatement(I, E, Limit)
                 : 0;
    }
    if (TheLine->First->isOneOf(tok::kw_case, tok::kw_default)) {
      return Style.AllowShortCaseLabelsOnASingleLine
                 ? tryMergeShortCaseLabels(I, E, Limit)
                 : 0;
    }
    if (TheLine->InPPDirective &&
        (TheLine->First->HasUnescapedNewline || TheLine->First->IsFirst)) {
      return tryMergeSimplePPDirective(I, E, Limit);
    }
    return 0;
  }

  unsigned
  tryMergeSimplePPDirective(SmallVectorImpl<AnnotatedLine *>::const_iterator I,
                            SmallVectorImpl<AnnotatedLine *>::const_iterator E,
                            unsigned Limit) {
    if (Limit == 0)
      return 0;
#ifdef SYCLomatic_CUSTOMIZATION
    if (I[1]->First->is(tok::kw_do)) {
      if (isInSameLine(I[0]->Last, I[1]->First, SourceMgr))
        return 1;
    }
#endif // SYCLomatic_CUSTOMIZATION
    if (I + 2 != E && I[2]->InPPDirective && !I[2]->First->HasUnescapedNewline)
      return 0;
    if (1 + I[1]->Last->TotalLength > Limit)
      return 0;
    return 1;
  }

  unsigned tryMergeSimpleControlStatement(
      SmallVectorImpl<AnnotatedLine *>::const_iterator I,
      SmallVectorImpl<AnnotatedLine *>::const_iterator E, unsigned Limit) {
    if (Limit == 0)
      return 0;
    if (Style.BraceWrapping.AfterControlStatement ==
            FormatStyle::BWACS_Always &&
        I[1]->First->is(tok::l_brace) &&
        Style.AllowShortBlocksOnASingleLine == FormatStyle::SBS_Never) {
      return 0;
    }
    if (I[1]->InPPDirective != (*I)->InPPDirective ||
        (I[1]->InPPDirective && I[1]->First->HasUnescapedNewline)) {
      return 0;
    }
    Limit = limitConsideringMacros(I + 1, E, Limit);
    AnnotatedLine &Line = **I;
    if (!Line.First->is(tok::kw_do) && !Line.First->is(tok::kw_else) &&
        !Line.Last->is(tok::kw_else) && Line.Last->isNot(tok::r_paren)) {
      return 0;
    }
    // Only merge `do while` if `do` is the only statement on the line.
    if (Line.First->is(tok::kw_do) && !Line.Last->is(tok::kw_do))
      return 0;
    if (1 + I[1]->Last->TotalLength > Limit)
      return 0;
    // Don't merge with loops, ifs, a single semicolon or a line comment.
    if (I[1]->First->isOneOf(tok::semi, tok::kw_if, tok::kw_for, tok::kw_while,
                             TT_ForEachMacro, TT_LineComment)) {
      return 0;
    }
    // Only inline simple if's (no nested if or else), unless specified
    if (Style.AllowShortIfStatementsOnASingleLine ==
        FormatStyle::SIS_WithoutElse) {
      if (I + 2 != E && Line.startsWith(tok::kw_if) &&
          I[2]->First->is(tok::kw_else)) {
        return 0;
      }
    }
    return 1;
  }

  unsigned
  tryMergeShortCaseLabels(SmallVectorImpl<AnnotatedLine *>::const_iterator I,
                          SmallVectorImpl<AnnotatedLine *>::const_iterator E,
                          unsigned Limit) {
    if (Limit == 0 || I + 1 == E ||
        I[1]->First->isOneOf(tok::kw_case, tok::kw_default)) {
      return 0;
    }
    if (I[0]->Last->is(tok::l_brace) || I[1]->First->is(tok::l_brace))
      return 0;
    unsigned NumStmts = 0;
    unsigned Length = 0;
    bool EndsWithComment = false;
    bool InPPDirective = I[0]->InPPDirective;
    const unsigned Level = I[0]->Level;
    for (; NumStmts < 3; ++NumStmts) {
      if (I + 1 + NumStmts == E)
        break;
      const AnnotatedLine *Line = I[1 + NumStmts];
      if (Line->InPPDirective != InPPDirective)
        break;
      if (Line->First->isOneOf(tok::kw_case, tok::kw_default, tok::r_brace))
        break;
      if (Line->First->isOneOf(tok::kw_if, tok::kw_for, tok::kw_switch,
                               tok::kw_while) ||
          EndsWithComment) {
        return 0;
      }
      if (Line->First->is(tok::comment)) {
        if (Level != Line->Level)
          return 0;
        SmallVectorImpl<AnnotatedLine *>::const_iterator J = I + 2 + NumStmts;
        for (; J != E; ++J) {
          Line = *J;
          if (Line->InPPDirective != InPPDirective)
            break;
          if (Line->First->isOneOf(tok::kw_case, tok::kw_default, tok::r_brace))
            break;
          if (Line->First->isNot(tok::comment) || Level != Line->Level)
            return 0;
        }
        break;
      }
      if (Line->Last->is(tok::comment))
        EndsWithComment = true;
      Length += I[1 + NumStmts]->Last->TotalLength + 1; // 1 for the space.
    }
    if (NumStmts == 0 || NumStmts == 3 || Length > Limit)
      return 0;
    return NumStmts;
  }

  unsigned
  tryMergeSimpleBlock(SmallVectorImpl<AnnotatedLine *>::const_iterator I,
                      SmallVectorImpl<AnnotatedLine *>::const_iterator E,
                      unsigned Limit) {
    // Don't merge with a preprocessor directive.
    if (I[1]->Type == LT_PreprocessorDirective)
      return 0;

    AnnotatedLine &Line = **I;

    // Don't merge ObjC @ keywords and methods.
    // FIXME: If an option to allow short exception handling clauses on a single
    // line is added, change this to not return for @try and friends.
    if (Style.Language != FormatStyle::LK_Java &&
        Line.First->isOneOf(tok::at, tok::minus, tok::plus)) {
      return 0;
    }

    // Check that the current line allows merging. This depends on whether we
    // are in a control flow statements as well as several style flags.
    if (Line.First->is(tok::kw_case) ||
        (Line.First->Next && Line.First->Next->is(tok::kw_else))) {
      return 0;
    }
    // default: in switch statement
    if (Line.First->is(tok::kw_default)) {
      const FormatToken *Tok = Line.First->getNextNonComment();
      if (Tok && Tok->is(tok::colon))
        return 0;
    }

    auto IsCtrlStmt = [](const auto &Line) {
      return Line.First->isOneOf(tok::kw_if, tok::kw_else, tok::kw_while,
                                 tok::kw_do, tok::kw_for, TT_ForEachMacro);
    };

    const bool IsSplitBlock =
        Style.AllowShortBlocksOnASingleLine == FormatStyle::SBS_Never ||
        (Style.AllowShortBlocksOnASingleLine == FormatStyle::SBS_Empty &&
         I[1]->First->isNot(tok::r_brace));

    if (IsCtrlStmt(Line) ||
        Line.First->isOneOf(tok::kw_try, tok::kw___try, tok::kw_catch,
                            tok::kw___finally, tok::r_brace,
                            Keywords.kw___except)) {
      if (IsSplitBlock)
        return 0;
      // Don't merge when we can't except the case when
      // the control statement block is empty
      if (!Style.AllowShortIfStatementsOnASingleLine &&
          Line.First->isOneOf(tok::kw_if, tok::kw_else) &&
          !Style.BraceWrapping.AfterControlStatement &&
          !I[1]->First->is(tok::r_brace)) {
        return 0;
      }
      if (!Style.AllowShortIfStatementsOnASingleLine &&
          Line.First->isOneOf(tok::kw_if, tok::kw_else) &&
          Style.BraceWrapping.AfterControlStatement ==
              FormatStyle::BWACS_Always &&
          I + 2 != E && !I[2]->First->is(tok::r_brace)) {
        return 0;
      }
      if (!Style.AllowShortLoopsOnASingleLine &&
          Line.First->isOneOf(tok::kw_while, tok::kw_do, tok::kw_for,
                              TT_ForEachMacro) &&
          !Style.BraceWrapping.AfterControlStatement &&
          !I[1]->First->is(tok::r_brace)) {
        return 0;
      }
      if (!Style.AllowShortLoopsOnASingleLine &&
          Line.First->isOneOf(tok::kw_while, tok::kw_do, tok::kw_for,
                              TT_ForEachMacro) &&
          Style.BraceWrapping.AfterControlStatement ==
              FormatStyle::BWACS_Always &&
          I + 2 != E && !I[2]->First->is(tok::r_brace)) {
        return 0;
      }
      // FIXME: Consider an option to allow short exception handling clauses on
      // a single line.
      // FIXME: This isn't covered by tests.
      // FIXME: For catch, __except, __finally the first token on the line
      // is '}', so this isn't correct here.
      if (Line.First->isOneOf(tok::kw_try, tok::kw___try, tok::kw_catch,
                              Keywords.kw___except, tok::kw___finally)) {
        return 0;
      }
    }

    if (Line.Last->is(tok::l_brace)) {
      if (IsSplitBlock && Line.First == Line.Last &&
          I > AnnotatedLines.begin() &&
          (I[-1]->endsWith(tok::kw_else) || IsCtrlStmt(*I[-1]))) {
        return 0;
      }
      FormatToken *Tok = I[1]->First;
      auto ShouldMerge = [Tok]() {
        if (Tok->isNot(tok::r_brace) || Tok->MustBreakBefore)
          return false;
        const FormatToken *Next = Tok->getNextNonComment();
        return !Next || Next->is(tok::semi);
      };

      if (ShouldMerge()) {
        // We merge empty blocks even if the line exceeds the column limit.
        Tok->SpacesRequiredBefore = Style.SpaceInEmptyBlock ? 1 : 0;
        Tok->CanBreakBefore = true;
        return 1;
      } else if (Limit != 0 && !Line.startsWithNamespace() &&
                 !startsExternCBlock(Line)) {
        // We don't merge short records.
        if (isRecordLBrace(*Line.Last))
          return 0;

        // Check that we still have three lines and they fit into the limit.
        if (I + 2 == E || I[2]->Type == LT_Invalid)
          return 0;
        Limit = limitConsideringMacros(I + 2, E, Limit);

        if (!nextTwoLinesFitInto(I, Limit))
          return 0;

        // Second, check that the next line does not contain any braces - if it
        // does, readability declines when putting it into a single line.
        if (I[1]->Last->is(TT_LineComment))
          return 0;
        do {
          if (Tok->is(tok::l_brace) && Tok->isNot(BK_BracedInit))
            return 0;
          Tok = Tok->Next;
        } while (Tok);

        // Last, check that the third line starts with a closing brace.
        Tok = I[2]->First;
        if (Tok->isNot(tok::r_brace))
          return 0;

        // Don't merge "if (a) { .. } else {".
        if (Tok->Next && Tok->Next->is(tok::kw_else))
          return 0;

        // Don't merge a trailing multi-line control statement block like:
        // } else if (foo &&
        //            bar)
        // { <-- current Line
        //   baz();
        // }
        if (Line.First == Line.Last && Line.First->isNot(TT_FunctionLBrace) &&
            Style.BraceWrapping.AfterControlStatement ==
                FormatStyle::BWACS_MultiLine) {
          return 0;
        }

        return 2;
      }
    } else if (I[1]->First->is(tok::l_brace)) {
      if (I[1]->Last->is(TT_LineComment))
        return 0;

      // Check for Limit <= 2 to account for the " {".
      if (Limit <= 2 || (Style.ColumnLimit == 0 && containsMustBreak(*I)))
        return 0;
      Limit -= 2;
      unsigned MergedLines = 0;
      if (Style.AllowShortBlocksOnASingleLine != FormatStyle::SBS_Never ||
          (I[1]->First == I[1]->Last && I + 2 != E &&
           I[2]->First->is(tok::r_brace))) {
        MergedLines = tryMergeSimpleBlock(I + 1, E, Limit);
        // If we managed to merge the block, count the statement header, which
        // is on a separate line.
        if (MergedLines > 0)
          ++MergedLines;
      }
      return MergedLines;
    }
    return 0;
  }

  /// Returns the modified column limit for \p I if it is inside a macro and
  /// needs a trailing '\'.
  unsigned
  limitConsideringMacros(SmallVectorImpl<AnnotatedLine *>::const_iterator I,
                         SmallVectorImpl<AnnotatedLine *>::const_iterator E,
                         unsigned Limit) {
    if (I[0]->InPPDirective && I + 1 != E &&
        !I[1]->First->HasUnescapedNewline && !I[1]->First->is(tok::eof)) {
      return Limit < 2 ? 0 : Limit - 2;
    }
    return Limit;
  }

  bool nextTwoLinesFitInto(SmallVectorImpl<AnnotatedLine *>::const_iterator I,
                           unsigned Limit) {
    if (I[1]->First->MustBreakBefore || I[2]->First->MustBreakBefore)
      return false;
    return 1 + I[1]->Last->TotalLength + 1 + I[2]->Last->TotalLength <= Limit;
  }

  bool containsMustBreak(const AnnotatedLine *Line) {
    for (const FormatToken *Tok = Line->First; Tok; Tok = Tok->Next)
      if (Tok->MustBreakBefore)
        return true;
    return false;
  }

  void join(AnnotatedLine &A, const AnnotatedLine &B) {
    assert(!A.Last->Next);
    assert(!B.First->Previous);
    if (B.Affected)
      A.Affected = true;
    A.Last->Next = B.First;
    B.First->Previous = A.Last;
    B.First->CanBreakBefore = true;
    unsigned LengthA = A.Last->TotalLength + B.First->SpacesRequiredBefore;
    for (FormatToken *Tok = B.First; Tok; Tok = Tok->Next) {
      Tok->TotalLength += LengthA;
      A.Last = Tok;
    }
  }

  const FormatStyle &Style;
  const AdditionalKeywords &Keywords;
  const SmallVectorImpl<AnnotatedLine *>::const_iterator End;

  SmallVectorImpl<AnnotatedLine *>::const_iterator Next;
  const SmallVectorImpl<AnnotatedLine *> &AnnotatedLines;
#ifdef SYCLomatic_CUSTOMIZATION
  const SourceManager &SourceMgr;
#endif // SYCLomatic_CUSTOMIZATION
};

static void markFinalized(FormatToken *Tok) {
  for (; Tok; Tok = Tok->Next) {
    Tok->Finalized = true;
    for (AnnotatedLine *Child : Tok->Children)
      markFinalized(Child->First);
  }
}

#ifndef NDEBUG
static void printLineState(const LineState &State) {
  llvm::dbgs() << "State: ";
  for (const ParenState &P : State.Stack) {
    llvm::dbgs() << (P.Tok ? P.Tok->TokenText : "F") << "|" << P.Indent << "|"
                 << P.LastSpace << "|" << P.NestedBlockIndent << " ";
  }
  llvm::dbgs() << State.NextToken->TokenText << "\n";
}
#endif

/// Base class for classes that format one \c AnnotatedLine.
class LineFormatter {
public:
  LineFormatter(ContinuationIndenter *Indenter, WhitespaceManager *Whitespaces,
                const FormatStyle &Style,
                UnwrappedLineFormatter *BlockFormatter)
      : Indenter(Indenter), Whitespaces(Whitespaces), Style(Style),
        BlockFormatter(BlockFormatter) {}
  virtual ~LineFormatter() {}

  /// Formats an \c AnnotatedLine and returns the penalty.
  ///
  /// If \p DryRun is \c false, directly applies the changes.
  virtual unsigned formatLine(const AnnotatedLine &Line, unsigned FirstIndent,
                              unsigned FirstStartColumn, bool DryRun) = 0;

protected:
  /// If the \p State's next token is an r_brace closing a nested block,
  /// format the nested block before it.
  ///
  /// Returns \c true if all children could be placed successfully and adapts
  /// \p Penalty as well as \p State. If \p DryRun is false, also directly
  /// creates changes using \c Whitespaces.
  ///
  /// The crucial idea here is that children always get formatted upon
  /// encountering the closing brace right after the nested block. Now, if we
  /// are currently trying to keep the "}" on the same line (i.e. \p NewLine is
  /// \c false), the entire block has to be kept on the same line (which is only
  /// possible if it fits on the line, only contains a single statement, etc.
  ///
  /// If \p NewLine is true, we format the nested block on separate lines, i.e.
  /// break after the "{", format all lines with correct indentation and the put
  /// the closing "}" on yet another new line.
  ///
  /// This enables us to keep the simple structure of the
  /// \c UnwrappedLineFormatter, where we only have two options for each token:
  /// break or don't break.
  bool formatChildren(LineState &State, bool NewLine, bool DryRun,
                      unsigned &Penalty) {
    const FormatToken *LBrace = State.NextToken->getPreviousNonComment();
    FormatToken &Previous = *State.NextToken->Previous;
    if (!LBrace || LBrace->isNot(tok::l_brace) || LBrace->isNot(BK_Block) ||
        Previous.Children.size() == 0) {
      // The previous token does not open a block. Nothing to do. We don't
      // assert so that we can simply call this function for all tokens.
      return true;
    }

    if (NewLine) {
      const ParenState &P = State.Stack.back();

      int AdditionalIndent =
          P.Indent - Previous.Children[0]->Level * Style.IndentWidth;

      if (Style.LambdaBodyIndentation == FormatStyle::LBI_OuterScope &&
          P.NestedBlockIndent == P.LastSpace) {
        if (State.NextToken->MatchingParen &&
            State.NextToken->MatchingParen->is(TT_LambdaLBrace)) {
          State.Stack.pop_back();
        }
        if (LBrace->is(TT_LambdaLBrace))
          AdditionalIndent = 0;
      }

      Penalty +=
          BlockFormatter->format(Previous.Children, DryRun, AdditionalIndent,
                                 /*FixBadIndentation=*/true);
      return true;
    }

    if (Previous.Children[0]->First->MustBreakBefore)
      return false;

    // Cannot merge into one line if this line ends on a comment.
    if (Previous.is(tok::comment))
      return false;

    // Cannot merge multiple statements into a single line.
    if (Previous.Children.size() > 1)
      return false;

    const AnnotatedLine *Child = Previous.Children[0];
    // We can't put the closing "}" on a line with a trailing comment.
    if (Child->Last->isTrailingComment())
      return false;

    // If the child line exceeds the column limit, we wouldn't want to merge it.
    // We add +2 for the trailing " }".
    if (Style.ColumnLimit > 0 &&
        Child->Last->TotalLength + State.Column + 2 > Style.ColumnLimit) {
      return false;
    }

    if (!DryRun) {
      Whitespaces->replaceWhitespace(
          *Child->First, /*Newlines=*/0, /*Spaces=*/1,
          /*StartOfTokenColumn=*/State.Column, /*IsAligned=*/false,
          State.Line->InPPDirective);
    }
    Penalty +=
        formatLine(*Child, State.Column + 1, /*FirstStartColumn=*/0, DryRun);

    State.Column += 1 + Child->Last->TotalLength;
    return true;
  }

  ContinuationIndenter *Indenter;

private:
  WhitespaceManager *Whitespaces;
  const FormatStyle &Style;
  UnwrappedLineFormatter *BlockFormatter;
};

/// Formatter that keeps the existing line breaks.
class NoColumnLimitLineFormatter : public LineFormatter {
public:
  NoColumnLimitLineFormatter(ContinuationIndenter *Indenter,
                             WhitespaceManager *Whitespaces,
                             const FormatStyle &Style,
                             UnwrappedLineFormatter *BlockFormatter)
      : LineFormatter(Indenter, Whitespaces, Style, BlockFormatter) {}

  /// Formats the line, simply keeping all of the input's line breaking
  /// decisions.
  unsigned formatLine(const AnnotatedLine &Line, unsigned FirstIndent,
                      unsigned FirstStartColumn, bool DryRun) override {
    assert(!DryRun);
    LineState State = Indenter->getInitialState(FirstIndent, FirstStartColumn,
                                                &Line, /*DryRun=*/false);
    while (State.NextToken) {
      bool Newline =
          Indenter->mustBreak(State) ||
          (Indenter->canBreak(State) && State.NextToken->NewlinesBefore > 0);
      unsigned Penalty = 0;
      formatChildren(State, Newline, /*DryRun=*/false, Penalty);
      Indenter->addTokenToState(State, Newline, /*DryRun=*/false);
    }
    return 0;
  }
};

/// Formatter that puts all tokens into a single line without breaks.
class NoLineBreakFormatter : public LineFormatter {
public:
  NoLineBreakFormatter(ContinuationIndenter *Indenter,
                       WhitespaceManager *Whitespaces, const FormatStyle &Style,
                       UnwrappedLineFormatter *BlockFormatter)
      : LineFormatter(Indenter, Whitespaces, Style, BlockFormatter) {}

  /// Puts all tokens into a single line.
  unsigned formatLine(const AnnotatedLine &Line, unsigned FirstIndent,
                      unsigned FirstStartColumn, bool DryRun) override {
    unsigned Penalty = 0;
    LineState State =
        Indenter->getInitialState(FirstIndent, FirstStartColumn, &Line, DryRun);
    while (State.NextToken) {
      formatChildren(State, /*NewLine=*/false, DryRun, Penalty);
      Indenter->addTokenToState(
          State, /*Newline=*/State.NextToken->MustBreakBefore, DryRun);
    }
    return Penalty;
  }
};

/// Finds the best way to break lines.
class OptimizingLineFormatter : public LineFormatter {
public:
  OptimizingLineFormatter(ContinuationIndenter *Indenter,
                          WhitespaceManager *Whitespaces,
                          const FormatStyle &Style,
                          UnwrappedLineFormatter *BlockFormatter)
      : LineFormatter(Indenter, Whitespaces, Style, BlockFormatter) {}

  /// Formats the line by finding the best line breaks with line lengths
  /// below the column limit.
  unsigned formatLine(const AnnotatedLine &Line, unsigned FirstIndent,
                      unsigned FirstStartColumn, bool DryRun) override {
    LineState State =
        Indenter->getInitialState(FirstIndent, FirstStartColumn, &Line, DryRun);

    // If the ObjC method declaration does not fit on a line, we should format
    // it with one arg per line.
    if (State.Line->Type == LT_ObjCMethodDecl)
      State.Stack.back().BreakBeforeParameter = true;

    // Find best solution in solution space.
    return analyzeSolutionSpace(State, DryRun);
  }

private:
  struct CompareLineStatePointers {
    bool operator()(LineState *obj1, LineState *obj2) const {
      return *obj1 < *obj2;
    }
  };

  /// A pair of <penalty, count> that is used to prioritize the BFS on.
  ///
  /// In case of equal penalties, we want to prefer states that were inserted
  /// first. During state generation we make sure that we insert states first
  /// that break the line as late as possible.
  typedef std::pair<unsigned, unsigned> OrderedPenalty;

  /// An edge in the solution space from \c Previous->State to \c State,
  /// inserting a newline dependent on the \c NewLine.
  struct StateNode {
    StateNode(const LineState &State, bool NewLine, StateNode *Previous)
        : State(State), NewLine(NewLine), Previous(Previous) {}
    LineState State;
    bool NewLine;
    StateNode *Previous;
  };

  /// An item in the prioritized BFS search queue. The \c StateNode's
  /// \c State has the given \c OrderedPenalty.
  typedef std::pair<OrderedPenalty, StateNode *> QueueItem;

  /// The BFS queue type.
  typedef std::priority_queue<QueueItem, SmallVector<QueueItem>,
                              std::greater<QueueItem>>
      QueueType;

  /// Analyze the entire solution space starting from \p InitialState.
  ///
  /// This implements a variant of Dijkstra's algorithm on the graph that spans
  /// the solution space (\c LineStates are the nodes). The algorithm tries to
  /// find the shortest path (the one with lowest penalty) from \p InitialState
  /// to a state where all tokens are placed. Returns the penalty.
  ///
  /// If \p DryRun is \c false, directly applies the changes.
  unsigned analyzeSolutionSpace(LineState &InitialState, bool DryRun) {
    std::set<LineState *, CompareLineStatePointers> Seen;

    // Increasing count of \c StateNode items we have created. This is used to
    // create a deterministic order independent of the container.
    unsigned Count = 0;
    QueueType Queue;

    // Insert start element into queue.
    StateNode *RootNode =
        new (Allocator.Allocate()) StateNode(InitialState, false, nullptr);
    Queue.push(QueueItem(OrderedPenalty(0, Count), RootNode));
    ++Count;

    unsigned Penalty = 0;

    // While not empty, take first element and follow edges.
    while (!Queue.empty()) {
      // Quit if we still haven't found a solution by now.
      if (Count > 25000000)
        return 0;

      Penalty = Queue.top().first.first;
      StateNode *Node = Queue.top().second;
      if (!Node->State.NextToken) {
        LLVM_DEBUG(llvm::dbgs()
                   << "\n---\nPenalty for line: " << Penalty << "\n");
        break;
      }
      Queue.pop();

      // Cut off the analysis of certain solutions if the analysis gets too
      // complex. See description of IgnoreStackForComparison.
      if (Count > 50000)
        Node->State.IgnoreStackForComparison = true;

      if (!Seen.insert(&Node->State).second) {
        // State already examined with lower penalty.
        continue;
      }

      FormatDecision LastFormat = Node->State.NextToken->getDecision();
      if (LastFormat == FD_Unformatted || LastFormat == FD_Continue)
        addNextStateToQueue(Penalty, Node, /*NewLine=*/false, &Count, &Queue);
      if (LastFormat == FD_Unformatted || LastFormat == FD_Break)
        addNextStateToQueue(Penalty, Node, /*NewLine=*/true, &Count, &Queue);
    }

    if (Queue.empty()) {
      // We were unable to find a solution, do nothing.
      // FIXME: Add diagnostic?
      LLVM_DEBUG(llvm::dbgs() << "Could not find a solution.\n");
      return 0;
    }

    // Reconstruct the solution.
    if (!DryRun)
      reconstructPath(InitialState, Queue.top().second);

    LLVM_DEBUG(llvm::dbgs()
               << "Total number of analyzed states: " << Count << "\n");
    LLVM_DEBUG(llvm::dbgs() << "---\n");

    return Penalty;
  }

  /// Add the following state to the analysis queue \c Queue.
  ///
  /// Assume the current state is \p PreviousNode and has been reached with a
  /// penalty of \p Penalty. Insert a line break if \p NewLine is \c true.
  void addNextStateToQueue(unsigned Penalty, StateNode *PreviousNode,
                           bool NewLine, unsigned *Count, QueueType *Queue) {
    if (NewLine && !Indenter->canBreak(PreviousNode->State))
      return;
    if (!NewLine && Indenter->mustBreak(PreviousNode->State))
      return;

    StateNode *Node = new (Allocator.Allocate())
        StateNode(PreviousNode->State, NewLine, PreviousNode);
    if (!formatChildren(Node->State, NewLine, /*DryRun=*/true, Penalty))
      return;

    Penalty += Indenter->addTokenToState(Node->State, NewLine, true);

    Queue->push(QueueItem(OrderedPenalty(Penalty, *Count), Node));
    ++(*Count);
  }

  /// Applies the best formatting by reconstructing the path in the
  /// solution space that leads to \c Best.
  void reconstructPath(LineState &State, StateNode *Best) {
    llvm::SmallVector<StateNode *> Path;
    // We do not need a break before the initial token.
    while (Best->Previous) {
      Path.push_back(Best);
      Best = Best->Previous;
    }
    for (const auto &Node : llvm::reverse(Path)) {
      unsigned Penalty = 0;
      formatChildren(State, Node->NewLine, /*DryRun=*/false, Penalty);
      Penalty += Indenter->addTokenToState(State, Node->NewLine, false);

      LLVM_DEBUG({
        printLineState(Node->Previous->State);
        if (Node->NewLine) {
          llvm::dbgs() << "Penalty for placing "
                       << Node->Previous->State.NextToken->Tok.getName()
                       << " on a new line: " << Penalty << "\n";
        }
      });
    }
  }

  llvm::SpecificBumpPtrAllocator<StateNode> Allocator;
};

} // anonymous namespace

unsigned UnwrappedLineFormatter::format(
    const SmallVectorImpl<AnnotatedLine *> &Lines, bool DryRun,
    int AdditionalIndent, bool FixBadIndentation, unsigned FirstStartColumn,
    unsigned NextStartColumn, unsigned LastStartColumn) {
#ifdef SYCLomatic_CUSTOMIZATION
  LineJoiner Joiner(Style, Keywords, Lines, SourceMgr);
#else
  LineJoiner Joiner(Style, Keywords, Lines);
#endif // SYCLomatic_CUSTOMIZATION

  // Try to look up already computed penalty in DryRun-mode.
  std::pair<const SmallVectorImpl<AnnotatedLine *> *, unsigned> CacheKey(
      &Lines, AdditionalIndent);
  auto CacheIt = PenaltyCache.find(CacheKey);
  if (DryRun && CacheIt != PenaltyCache.end())
    return CacheIt->second;

  assert(!Lines.empty());
  unsigned Penalty = 0;
  LevelIndentTracker IndentTracker(Style, Keywords, Lines[0]->Level,
                                   AdditionalIndent);
  const AnnotatedLine *PrevPrevLine = nullptr;
  const AnnotatedLine *PreviousLine = nullptr;
  const AnnotatedLine *NextLine = nullptr;

  // The minimum level of consecutive lines that have been formatted.
  unsigned RangeMinLevel = UINT_MAX;

  bool FirstLine = true;
  for (const AnnotatedLine *Line =
           Joiner.getNextMergedLine(DryRun, IndentTracker);
       Line; PrevPrevLine = PreviousLine, PreviousLine = Line, Line = NextLine,
                           FirstLine = false) {
    assert(Line->First);
    const AnnotatedLine &TheLine = *Line;
    unsigned Indent = IndentTracker.getIndent();

    // We continue formatting unchanged lines to adjust their indent, e.g. if a
    // scope was added. However, we need to carefully stop doing this when we
    // exit the scope of affected lines to prevent indenting the entire
    // remaining file if it currently missing a closing brace.
    bool PreviousRBrace =
        PreviousLine && PreviousLine->startsWith(tok::r_brace);
    bool ContinueFormatting =
        TheLine.Level > RangeMinLevel ||
        (TheLine.Level == RangeMinLevel && !PreviousRBrace &&
         !TheLine.startsWith(tok::r_brace));

    bool FixIndentation = (FixBadIndentation || ContinueFormatting) &&
                          Indent != TheLine.First->OriginalColumn;
#ifdef SYCLomatic_CUSTOMIZATION
    bool ShouldFormat = false;
    if (formatRangeGetter() == FormatRange::all) {
      // foramt all lines
      ShouldFormat = TheLine.Affected || FixIndentation;
    } else {
      // Only foramt migrated lines
      ShouldFormat = TheLine.Affected;
    }
#else
    bool ShouldFormat = TheLine.Affected || FixIndentation;
#endif // SYCLomatic_CUSTOMIZATION
    // We cannot format this line; if the reason is that the line had a
    // parsing error, remember that.
    if (ShouldFormat && TheLine.Type == LT_Invalid && Status) {
      Status->FormatComplete = false;
      Status->Line =
          SourceMgr.getSpellingLineNumber(TheLine.First->Tok.getLocation());
    }

    if (ShouldFormat && TheLine.Type != LT_Invalid) {
#ifdef SYCLomatic_CUSTOMIZATION
      unsigned NewIndent = 0;
      if ((formatRangeGetter() == FormatRange::all) ||
          clang::format::BlockLevelFormatFlag || TheLine.InPPDirective) {
        NewIndent = Indent;
      } else if (TheLine.First) {
        NewIndent = TheLine.First->OriginalColumn;
      }
#endif // SYCLomatic_CUSTOMIZATION
      if (!DryRun) {
        bool LastLine = TheLine.First->is(tok::eof);
#ifdef SYCLomatic_CUSTOMIZATION
        formatFirstToken(TheLine, PreviousLine, PrevPrevLine, Lines, NewIndent,
                         LastLine ? LastStartColumn
                                  : NextStartColumn + NewIndent);
#else
        formatFirstToken(TheLine, PreviousLine, PrevPrevLine, Lines, Indent,
                         LastLine ? LastStartColumn : NextStartColumn + Indent);
#endif // SYCLomatic_CUSTOMIZATION
      }

      NextLine = Joiner.getNextMergedLine(DryRun, IndentTracker);
      unsigned ColumnLimit = getColumnLimit(TheLine.InPPDirective, NextLine);
      bool FitsIntoOneLine =
          TheLine.Last->TotalLength + Indent <= ColumnLimit ||
          (TheLine.Type == LT_ImportStatement &&
           (!Style.isJavaScript() || !Style.JavaScriptWrapImports)) ||
          (Style.isCSharp() &&
           TheLine.InPPDirective); // don't split #regions in C#
      if (Style.ColumnLimit == 0) {
        NoColumnLimitLineFormatter(Indenter, Whitespaces, Style, this)
            .formatLine(TheLine, NextStartColumn + Indent,
                        FirstLine ? FirstStartColumn : 0, DryRun);
      } else if (FitsIntoOneLine) {
        Penalty += NoLineBreakFormatter(Indenter, Whitespaces, Style, this)
                       .formatLine(TheLine, NextStartColumn + Indent,
                                   FirstLine ? FirstStartColumn : 0, DryRun);
<<<<<<< HEAD
      else
#ifdef SYCLomatic_CUSTOMIZATION
        Penalty += OptimizingLineFormatter(Indenter, Whitespaces, Style, this)
                       .formatLine(TheLine, NextStartColumn + NewIndent,
                                   FirstLine ? FirstStartColumn : 0, DryRun);
#else
        Penalty += OptimizingLineFormatter(Indenter, Whitespaces, Style, this)
                       .formatLine(TheLine, NextStartColumn + Indent,
                                   FirstLine ? FirstStartColumn : 0, DryRun);
#endif // SYCLomatic_CUSTOMIZATION
=======
      } else {
        Penalty += OptimizingLineFormatter(Indenter, Whitespaces, Style, this)
                       .formatLine(TheLine, NextStartColumn + Indent,
                                   FirstLine ? FirstStartColumn : 0, DryRun);
      }
>>>>>>> 5998d7c7
      RangeMinLevel = std::min(RangeMinLevel, TheLine.Level);
    } else {
      // If no token in the current line is affected, we still need to format
      // affected children.
      if (TheLine.ChildrenAffected) {
        for (const FormatToken *Tok = TheLine.First; Tok; Tok = Tok->Next)
          if (!Tok->Children.empty())
            format(Tok->Children, DryRun);
      }

      // Adapt following lines on the current indent level to the same level
      // unless the current \c AnnotatedLine is not at the beginning of a line.
      bool StartsNewLine =
          TheLine.First->NewlinesBefore > 0 || TheLine.First->IsFirst;
      if (StartsNewLine)
        IndentTracker.adjustToUnmodifiedLine(TheLine);
      if (!DryRun) {
        bool ReformatLeadingWhitespace =
            StartsNewLine && ((PreviousLine && PreviousLine->Affected) ||
                              TheLine.LeadingEmptyLinesAffected);
        // Format the first token.
        if (ReformatLeadingWhitespace) {
          formatFirstToken(TheLine, PreviousLine, PrevPrevLine, Lines,
                           TheLine.First->OriginalColumn,
                           TheLine.First->OriginalColumn);
        } else {
          Whitespaces->addUntouchableToken(*TheLine.First,
                                           TheLine.InPPDirective);
        }

        // Notify the WhitespaceManager about the unchanged whitespace.
        for (FormatToken *Tok = TheLine.First->Next; Tok; Tok = Tok->Next)
          Whitespaces->addUntouchableToken(*Tok, TheLine.InPPDirective);
      }
      NextLine = Joiner.getNextMergedLine(DryRun, IndentTracker);
      RangeMinLevel = UINT_MAX;
    }
    if (!DryRun)
      markFinalized(TheLine.First);
  }
  PenaltyCache[CacheKey] = Penalty;
  return Penalty;
}

void UnwrappedLineFormatter::formatFirstToken(
    const AnnotatedLine &Line, const AnnotatedLine *PreviousLine,
    const AnnotatedLine *PrevPrevLine,
    const SmallVectorImpl<AnnotatedLine *> &Lines, unsigned Indent,
    unsigned NewlineIndent) {
  FormatToken &RootToken = *Line.First;
  if (RootToken.is(tok::eof)) {
    unsigned Newlines = std::min(RootToken.NewlinesBefore, 1u);
    unsigned TokenIndent = Newlines ? NewlineIndent : 0;
    Whitespaces->replaceWhitespace(RootToken, Newlines, TokenIndent,
                                   TokenIndent);
    return;
  }
  unsigned Newlines =
      std::min(RootToken.NewlinesBefore, Style.MaxEmptyLinesToKeep + 1);
  // Remove empty lines before "}" where applicable.
  if (RootToken.is(tok::r_brace) &&
      (!RootToken.Next ||
       (RootToken.Next->is(tok::semi) && !RootToken.Next->Next)) &&
      // Do not remove empty lines before namespace closing "}".
      !getNamespaceToken(&Line, Lines)) {
    Newlines = std::min(Newlines, 1u);
  }
  // Remove empty lines at the start of nested blocks (lambdas/arrow functions)
  if (PreviousLine == nullptr && Line.Level > 0)
    Newlines = std::min(Newlines, 1u);
  if (Newlines == 0 && !RootToken.IsFirst)
    Newlines = 1;
  if (RootToken.IsFirst && !RootToken.HasUnescapedNewline)
    Newlines = 0;

  // Remove empty lines after "{".
  if (!Style.KeepEmptyLinesAtTheStartOfBlocks && PreviousLine &&
      PreviousLine->Last->is(tok::l_brace) &&
      !PreviousLine->startsWithNamespace() &&
      !(PrevPrevLine && PrevPrevLine->startsWithNamespace() &&
        PreviousLine->startsWith(tok::l_brace)) &&
      !startsExternCBlock(*PreviousLine)) {
    Newlines = 1;
  }

  // Insert or remove empty line before access specifiers.
  if (PreviousLine && RootToken.isAccessSpecifier()) {
    switch (Style.EmptyLineBeforeAccessModifier) {
    case FormatStyle::ELBAMS_Never:
      if (Newlines > 1)
        Newlines = 1;
      break;
    case FormatStyle::ELBAMS_Leave:
      Newlines = std::max(RootToken.NewlinesBefore, 1u);
      break;
    case FormatStyle::ELBAMS_LogicalBlock:
      if (PreviousLine->Last->isOneOf(tok::semi, tok::r_brace) && Newlines <= 1)
        Newlines = 2;
      if (PreviousLine->First->isAccessSpecifier())
        Newlines = 1; // Previous is an access modifier remove all new lines.
      break;
    case FormatStyle::ELBAMS_Always: {
      const FormatToken *previousToken;
      if (PreviousLine->Last->is(tok::comment))
        previousToken = PreviousLine->Last->getPreviousNonComment();
      else
        previousToken = PreviousLine->Last;
      if ((!previousToken || !previousToken->is(tok::l_brace)) && Newlines <= 1)
        Newlines = 2;
    } break;
    }
  }

  // Insert or remove empty line after access specifiers.
  if (PreviousLine && PreviousLine->First->isAccessSpecifier() &&
      (!PreviousLine->InPPDirective || !RootToken.HasUnescapedNewline)) {
    // EmptyLineBeforeAccessModifier is handling the case when two access
    // modifiers follow each other.
    if (!RootToken.isAccessSpecifier()) {
      switch (Style.EmptyLineAfterAccessModifier) {
      case FormatStyle::ELAAMS_Never:
        Newlines = 1;
        break;
      case FormatStyle::ELAAMS_Leave:
        Newlines = std::max(Newlines, 1u);
        break;
      case FormatStyle::ELAAMS_Always:
        if (RootToken.is(tok::r_brace)) // Do not add at end of class.
          Newlines = 1u;
        else
          Newlines = std::max(Newlines, 2u);
        break;
      }
    }
  }

  if (Newlines)
    Indent = NewlineIndent;

  // Preprocessor directives get indented before the hash only if specified. In
  // Javascript import statements are indented like normal statements.
  if (!Style.isJavaScript() &&
      Style.IndentPPDirectives != FormatStyle::PPDIS_BeforeHash &&
      (Line.Type == LT_PreprocessorDirective ||
       Line.Type == LT_ImportStatement)) {
    Indent = 0;
  }

  Whitespaces->replaceWhitespace(RootToken, Newlines, Indent, Indent,
                                 /*IsAligned=*/false,
                                 Line.InPPDirective &&
                                     !RootToken.HasUnescapedNewline);
}

unsigned
UnwrappedLineFormatter::getColumnLimit(bool InPPDirective,
                                       const AnnotatedLine *NextLine) const {
  // In preprocessor directives reserve two chars for trailing " \" if the
  // next line continues the preprocessor directive.
  bool ContinuesPPDirective =
      InPPDirective &&
      // If there is no next line, this is likely a child line and the parent
      // continues the preprocessor directive.
      (!NextLine ||
       (NextLine->InPPDirective &&
        // If there is an unescaped newline between this line and the next, the
        // next line starts a new preprocessor directive.
        !NextLine->First->HasUnescapedNewline));
  return Style.ColumnLimit - (ContinuesPPDirective ? 2 : 0);
}

} // namespace format
} // namespace clang<|MERGE_RESOLUTION|>--- conflicted
+++ resolved
@@ -1424,8 +1424,7 @@
         Penalty += NoLineBreakFormatter(Indenter, Whitespaces, Style, this)
                        .formatLine(TheLine, NextStartColumn + Indent,
                                    FirstLine ? FirstStartColumn : 0, DryRun);
-<<<<<<< HEAD
-      else
+      } else {
 #ifdef SYCLomatic_CUSTOMIZATION
         Penalty += OptimizingLineFormatter(Indenter, Whitespaces, Style, this)
                        .formatLine(TheLine, NextStartColumn + NewIndent,
@@ -1435,13 +1434,7 @@
                        .formatLine(TheLine, NextStartColumn + Indent,
                                    FirstLine ? FirstStartColumn : 0, DryRun);
 #endif // SYCLomatic_CUSTOMIZATION
-=======
-      } else {
-        Penalty += OptimizingLineFormatter(Indenter, Whitespaces, Style, this)
-                       .formatLine(TheLine, NextStartColumn + Indent,
-                                   FirstLine ? FirstStartColumn : 0, DryRun);
-      }
->>>>>>> 5998d7c7
+      }
       RangeMinLevel = std::min(RangeMinLevel, TheLine.Level);
     } else {
       // If no token in the current line is affected, we still need to format
