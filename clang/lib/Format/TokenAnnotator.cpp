//===--- TokenAnnotator.cpp - Format C++ code -----------------------------===//
//
// Part of the LLVM Project, under the Apache License v2.0 with LLVM Exceptions.
// See https://llvm.org/LICENSE.txt for license information.
// SPDX-License-Identifier: Apache-2.0 WITH LLVM-exception
//
//===----------------------------------------------------------------------===//
///
/// \file
/// This file implements a token annotator, i.e. creates
/// \c AnnotatedTokens out of \c FormatTokens with required extra information.
///
//===----------------------------------------------------------------------===//

#include "TokenAnnotator.h"
#include "FormatToken.h"
#include "clang/Basic/SourceManager.h"
#include "clang/Basic/TokenKinds.h"
#include "llvm/ADT/SmallPtrSet.h"
#include "llvm/Support/Debug.h"

#define DEBUG_TYPE "format-token-annotator"

namespace clang {
namespace format {

static bool mustBreakAfterAttributes(const FormatToken &Tok,
                                     const FormatStyle &Style) {
  switch (Style.BreakAfterAttributes) {
  case FormatStyle::ABS_Always:
    return true;
  case FormatStyle::ABS_Leave:
    return Tok.NewlinesBefore > 0;
  default:
    return false;
  }
}

namespace {

/// Returns \c true if the line starts with a token that can start a statement
/// with an initializer.
static bool startsWithInitStatement(const AnnotatedLine &Line) {
  return Line.startsWith(tok::kw_for) || Line.startsWith(tok::kw_if) ||
         Line.startsWith(tok::kw_switch);
}

/// Returns \c true if the token can be used as an identifier in
/// an Objective-C \c \@selector, \c false otherwise.
///
/// Because getFormattingLangOpts() always lexes source code as
/// Objective-C++, C++ keywords like \c new and \c delete are
/// lexed as tok::kw_*, not tok::identifier, even for Objective-C.
///
/// For Objective-C and Objective-C++, both identifiers and keywords
/// are valid inside @selector(...) (or a macro which
/// invokes @selector(...)). So, we allow treat any identifier or
/// keyword as a potential Objective-C selector component.
static bool canBeObjCSelectorComponent(const FormatToken &Tok) {
  return Tok.Tok.getIdentifierInfo();
}

/// With `Left` being '(', check if we're at either `[...](` or
/// `[...]<...>(`, where the [ opens a lambda capture list.
static bool isLambdaParameterList(const FormatToken *Left) {
  // Skip <...> if present.
  if (Left->Previous && Left->Previous->is(tok::greater) &&
      Left->Previous->MatchingParen &&
      Left->Previous->MatchingParen->is(TT_TemplateOpener)) {
    Left = Left->Previous->MatchingParen;
  }

  // Check for `[...]`.
  return Left->Previous && Left->Previous->is(tok::r_square) &&
         Left->Previous->MatchingParen &&
         Left->Previous->MatchingParen->is(TT_LambdaLSquare);
}

/// Returns \c true if the token is followed by a boolean condition, \c false
/// otherwise.
static bool isKeywordWithCondition(const FormatToken &Tok) {
  return Tok.isOneOf(tok::kw_if, tok::kw_for, tok::kw_while, tok::kw_switch,
                     tok::kw_constexpr, tok::kw_catch);
}

/// Returns \c true if the token starts a C++ attribute, \c false otherwise.
static bool isCppAttribute(bool IsCpp, const FormatToken &Tok) {
  if (!IsCpp || !Tok.startsSequence(tok::l_square, tok::l_square))
    return false;
  // The first square bracket is part of an ObjC array literal
  if (Tok.Previous && Tok.Previous->is(tok::at))
    return false;
  const FormatToken *AttrTok = Tok.Next->Next;
  if (!AttrTok)
    return false;
  // C++17 '[[using ns: foo, bar(baz, blech)]]'
  // We assume nobody will name an ObjC variable 'using'.
  if (AttrTok->startsSequence(tok::kw_using, tok::identifier, tok::colon))
    return true;
  if (AttrTok->isNot(tok::identifier))
    return false;
  while (AttrTok && !AttrTok->startsSequence(tok::r_square, tok::r_square)) {
    // ObjC message send. We assume nobody will use : in a C++11 attribute
    // specifier parameter, although this is technically valid:
    // [[foo(:)]].
    if (AttrTok->is(tok::colon) ||
        AttrTok->startsSequence(tok::identifier, tok::identifier) ||
        AttrTok->startsSequence(tok::r_paren, tok::identifier)) {
      return false;
    }
    if (AttrTok->is(tok::ellipsis))
      return true;
    AttrTok = AttrTok->Next;
  }
  return AttrTok && AttrTok->startsSequence(tok::r_square, tok::r_square);
}

/// A parser that gathers additional information about tokens.
///
/// The \c TokenAnnotator tries to match parenthesis and square brakets and
/// store a parenthesis levels. It also tries to resolve matching "<" and ">"
/// into template parameter lists.
class AnnotatingParser {
public:
  AnnotatingParser(const FormatStyle &Style, AnnotatedLine &Line,
                   const AdditionalKeywords &Keywords,
                   SmallVector<ScopeType> &Scopes)
      : Style(Style), Line(Line), CurrentToken(Line.First), AutoFound(false),
        Keywords(Keywords), Scopes(Scopes) {
    Contexts.push_back(Context(tok::unknown, 1, /*IsExpression=*/false));
    resetTokenMetadata();
  }

private:
  ScopeType getScopeType(const FormatToken &Token) const {
    switch (Token.getType()) {
    case TT_FunctionLBrace:
    case TT_LambdaLBrace:
      return ST_Function;
    case TT_ClassLBrace:
    case TT_StructLBrace:
    case TT_UnionLBrace:
      return ST_Class;
    default:
      return ST_Other;
    }
  }

  bool parseAngle() {
    if (!CurrentToken || !CurrentToken->Previous)
      return false;
    if (NonTemplateLess.count(CurrentToken->Previous) > 0)
      return false;

    const FormatToken &Previous = *CurrentToken->Previous; // The '<'.
    if (Previous.Previous) {
      if (Previous.Previous->Tok.isLiteral())
        return false;
      if (Previous.Previous->is(tok::r_brace))
        return false;
      if (Previous.Previous->is(tok::r_paren) && Contexts.size() > 1 &&
          (!Previous.Previous->MatchingParen ||
           Previous.Previous->MatchingParen->isNot(
               TT_OverloadedOperatorLParen))) {
        return false;
      }
    }

    FormatToken *Left = CurrentToken->Previous;
    Left->ParentBracket = Contexts.back().ContextKind;
    ScopedContextCreator ContextCreator(*this, tok::less, 12);

    // If this angle is in the context of an expression, we need to be more
    // hesitant to detect it as opening template parameters.
    bool InExprContext = Contexts.back().IsExpression;

    Contexts.back().IsExpression = false;
    // If there's a template keyword before the opening angle bracket, this is a
    // template parameter, not an argument.
    if (Left->Previous && Left->Previous->isNot(tok::kw_template))
      Contexts.back().ContextType = Context::TemplateArgument;

    if (Style.Language == FormatStyle::LK_Java &&
        CurrentToken->is(tok::question)) {
      next();
    }

    while (CurrentToken) {
      if (CurrentToken->is(tok::greater)) {
        // Try to do a better job at looking for ">>" within the condition of
        // a statement. Conservatively insert spaces between consecutive ">"
        // tokens to prevent splitting right bitshift operators and potentially
        // altering program semantics. This check is overly conservative and
        // will prevent spaces from being inserted in select nested template
        // parameter cases, but should not alter program semantics.
        if (CurrentToken->Next && CurrentToken->Next->is(tok::greater) &&
            Left->ParentBracket != tok::less &&
            CurrentToken->getStartOfNonWhitespace() ==
                CurrentToken->Next->getStartOfNonWhitespace().getLocWithOffset(
                    -1)) {
          return false;
        }
        Left->MatchingParen = CurrentToken;
        CurrentToken->MatchingParen = Left;
        // In TT_Proto, we must distignuish between:
        //   map<key, value>
        //   msg < item: data >
        //   msg: < item: data >
        // In TT_TextProto, map<key, value> does not occur.
        if (Style.Language == FormatStyle::LK_TextProto ||
            (Style.Language == FormatStyle::LK_Proto && Left->Previous &&
             Left->Previous->isOneOf(TT_SelectorName, TT_DictLiteral))) {
          CurrentToken->setType(TT_DictLiteral);
        } else {
          CurrentToken->setType(TT_TemplateCloser);
          CurrentToken->Tok.setLength(1);
        }
        if (CurrentToken->Next && CurrentToken->Next->Tok.isLiteral())
          return false;
        next();
        return true;
      }
      if (CurrentToken->is(tok::question) &&
          Style.Language == FormatStyle::LK_Java) {
        next();
        continue;
      }
      if (CurrentToken->isOneOf(tok::r_paren, tok::r_square, tok::r_brace) ||
          (CurrentToken->isOneOf(tok::colon, tok::question) && InExprContext &&
           !Style.isCSharp() && Style.Language != FormatStyle::LK_Proto &&
           Style.Language != FormatStyle::LK_TextProto)) {
        return false;
      }
      // If a && or || is found and interpreted as a binary operator, this set
      // of angles is likely part of something like "a < b && c > d". If the
      // angles are inside an expression, the ||/&& might also be a binary
      // operator that was misinterpreted because we are parsing template
      // parameters.
      // FIXME: This is getting out of hand, write a decent parser.
      if (CurrentToken->Previous->isOneOf(tok::pipepipe, tok::ampamp) &&
          CurrentToken->Previous->is(TT_BinaryOperator) &&
          Contexts[Contexts.size() - 2].IsExpression &&
          !Line.startsWith(tok::kw_template)) {
        return false;
      }
      updateParameterCount(Left, CurrentToken);
      if (Style.Language == FormatStyle::LK_Proto) {
        if (FormatToken *Previous = CurrentToken->getPreviousNonComment()) {
          if (CurrentToken->is(tok::colon) ||
              (CurrentToken->isOneOf(tok::l_brace, tok::less) &&
               Previous->isNot(tok::colon))) {
            Previous->setType(TT_SelectorName);
          }
        }
      }
      if (!consumeToken())
        return false;
    }
    return false;
  }

  bool parseUntouchableParens() {
    while (CurrentToken) {
      CurrentToken->Finalized = true;
      switch (CurrentToken->Tok.getKind()) {
      case tok::l_paren:
        next();
        if (!parseUntouchableParens())
          return false;
        continue;
      case tok::r_paren:
        next();
        return true;
      default:
        // no-op
        break;
      }
      next();
    }
    return false;
  }

  bool parseParens(bool LookForDecls = false) {
    if (!CurrentToken)
      return false;
    assert(CurrentToken->Previous && "Unknown previous token");
    FormatToken &OpeningParen = *CurrentToken->Previous;
    assert(OpeningParen.is(tok::l_paren));
    FormatToken *PrevNonComment = OpeningParen.getPreviousNonComment();
    OpeningParen.ParentBracket = Contexts.back().ContextKind;
    ScopedContextCreator ContextCreator(*this, tok::l_paren, 1);

    // FIXME: This is a bit of a hack. Do better.
    Contexts.back().ColonIsForRangeExpr =
        Contexts.size() == 2 && Contexts[0].ColonIsForRangeExpr;

    if (OpeningParen.Previous &&
        OpeningParen.Previous->is(TT_UntouchableMacroFunc)) {
      OpeningParen.Finalized = true;
      return parseUntouchableParens();
    }

    bool StartsObjCMethodExpr = false;
    if (!Style.isVerilog()) {
      if (FormatToken *MaybeSel = OpeningParen.Previous) {
        // @selector( starts a selector.
        if (MaybeSel->isObjCAtKeyword(tok::objc_selector) &&
            MaybeSel->Previous && MaybeSel->Previous->is(tok::at)) {
          StartsObjCMethodExpr = true;
        }
      }
    }

    if (OpeningParen.is(TT_OverloadedOperatorLParen)) {
      // Find the previous kw_operator token.
      FormatToken *Prev = &OpeningParen;
      while (Prev->isNot(tok::kw_operator)) {
        Prev = Prev->Previous;
        assert(Prev && "Expect a kw_operator prior to the OperatorLParen!");
      }

      // If faced with "a.operator*(argument)" or "a->operator*(argument)",
      // i.e. the operator is called as a member function,
      // then the argument must be an expression.
      bool OperatorCalledAsMemberFunction =
          Prev->Previous && Prev->Previous->isOneOf(tok::period, tok::arrow);
      Contexts.back().IsExpression = OperatorCalledAsMemberFunction;
    } else if (OpeningParen.is(TT_VerilogInstancePortLParen)) {
      Contexts.back().IsExpression = true;
      Contexts.back().ContextType = Context::VerilogInstancePortList;
    } else if (Style.isJavaScript() &&
               (Line.startsWith(Keywords.kw_type, tok::identifier) ||
                Line.startsWith(tok::kw_export, Keywords.kw_type,
                                tok::identifier))) {
      // type X = (...);
      // export type X = (...);
      Contexts.back().IsExpression = false;
    } else if (OpeningParen.Previous &&
               (OpeningParen.Previous->isOneOf(
                    tok::kw_static_assert, tok::kw_noexcept, tok::kw_explicit,
                    tok::kw_while, tok::l_paren, tok::comma,
                    TT_BinaryOperator) ||
                OpeningParen.Previous->isIf())) {
      // static_assert, if and while usually contain expressions.
      Contexts.back().IsExpression = true;
    } else if (Style.isJavaScript() && OpeningParen.Previous &&
               (OpeningParen.Previous->is(Keywords.kw_function) ||
                (OpeningParen.Previous->endsSequence(tok::identifier,
                                                     Keywords.kw_function)))) {
      // function(...) or function f(...)
      Contexts.back().IsExpression = false;
    } else if (Style.isJavaScript() && OpeningParen.Previous &&
               OpeningParen.Previous->is(TT_JsTypeColon)) {
      // let x: (SomeType);
      Contexts.back().IsExpression = false;
    } else if (isLambdaParameterList(&OpeningParen)) {
      // This is a parameter list of a lambda expression.
      Contexts.back().IsExpression = false;
    } else if (OpeningParen.is(TT_RequiresExpressionLParen)) {
      Contexts.back().IsExpression = false;
    } else if (OpeningParen.Previous &&
               OpeningParen.Previous->is(tok::kw__Generic)) {
      Contexts.back().ContextType = Context::C11GenericSelection;
      Contexts.back().IsExpression = true;
    } else if (Line.InPPDirective &&
               (!OpeningParen.Previous ||
                OpeningParen.Previous->isNot(tok::identifier))) {
      Contexts.back().IsExpression = true;
    } else if (Contexts[Contexts.size() - 2].CaretFound) {
      // This is the parameter list of an ObjC block.
      Contexts.back().IsExpression = false;
    } else if (OpeningParen.Previous &&
               OpeningParen.Previous->is(TT_ForEachMacro)) {
      // The first argument to a foreach macro is a declaration.
      Contexts.back().ContextType = Context::ForEachMacro;
      Contexts.back().IsExpression = false;
    } else if (OpeningParen.Previous && OpeningParen.Previous->MatchingParen &&
               OpeningParen.Previous->MatchingParen->isOneOf(
                   TT_ObjCBlockLParen, TT_FunctionTypeLParen)) {
      Contexts.back().IsExpression = false;
    } else if (!Line.MustBeDeclaration && !Line.InPPDirective) {
      bool IsForOrCatch =
          OpeningParen.Previous &&
          OpeningParen.Previous->isOneOf(tok::kw_for, tok::kw_catch);
      Contexts.back().IsExpression = !IsForOrCatch;
    }

    // Infer the role of the l_paren based on the previous token if we haven't
    // detected one yet.
    if (PrevNonComment && OpeningParen.is(TT_Unknown)) {
      if (PrevNonComment->isAttribute()) {
        OpeningParen.setType(TT_AttributeLParen);
      } else if (PrevNonComment->isOneOf(TT_TypenameMacro, tok::kw_decltype,
                                         tok::kw_typeof,
#define TRANSFORM_TYPE_TRAIT_DEF(_, Trait) tok::kw___##Trait,
#include "clang/Basic/TransformTypeTraits.def"
                                         tok::kw__Atomic)) {
        OpeningParen.setType(TT_TypeDeclarationParen);
        // decltype() and typeof() usually contain expressions.
        if (PrevNonComment->isOneOf(tok::kw_decltype, tok::kw_typeof))
          Contexts.back().IsExpression = true;
      }
    }

    if (StartsObjCMethodExpr) {
      Contexts.back().ColonIsObjCMethodExpr = true;
      OpeningParen.setType(TT_ObjCMethodExpr);
    }

    // MightBeFunctionType and ProbablyFunctionType are used for
    // function pointer and reference types as well as Objective-C
    // block types:
    //
    // void (*FunctionPointer)(void);
    // void (&FunctionReference)(void);
    // void (&&FunctionReference)(void);
    // void (^ObjCBlock)(void);
    bool MightBeFunctionType = !Contexts[Contexts.size() - 2].IsExpression;
    bool ProbablyFunctionType =
        CurrentToken->isPointerOrReference() || CurrentToken->is(tok::caret);
    bool HasMultipleLines = false;
    bool HasMultipleParametersOnALine = false;
    bool MightBeObjCForRangeLoop =
        OpeningParen.Previous && OpeningParen.Previous->is(tok::kw_for);
    FormatToken *PossibleObjCForInToken = nullptr;
    while (CurrentToken) {
      // LookForDecls is set when "if (" has been seen. Check for
      // 'identifier' '*' 'identifier' followed by not '=' -- this
      // '*' has to be a binary operator but determineStarAmpUsage() will
      // categorize it as an unary operator, so set the right type here.
      if (LookForDecls && CurrentToken->Next) {
        FormatToken *Prev = CurrentToken->getPreviousNonComment();
        if (Prev) {
          FormatToken *PrevPrev = Prev->getPreviousNonComment();
          FormatToken *Next = CurrentToken->Next;
          if (PrevPrev && PrevPrev->is(tok::identifier) &&
              PrevPrev->isNot(TT_TypeName) && Prev->isPointerOrReference() &&
              CurrentToken->is(tok::identifier) && Next->isNot(tok::equal)) {
            Prev->setType(TT_BinaryOperator);
            LookForDecls = false;
          }
        }
      }

      if (CurrentToken->Previous->is(TT_PointerOrReference) &&
          CurrentToken->Previous->Previous->isOneOf(tok::l_paren,
                                                    tok::coloncolon)) {
        ProbablyFunctionType = true;
      }
      if (CurrentToken->is(tok::comma))
        MightBeFunctionType = false;
      if (CurrentToken->Previous->is(TT_BinaryOperator))
        Contexts.back().IsExpression = true;
      if (CurrentToken->is(tok::r_paren)) {
        if (OpeningParen.isNot(TT_CppCastLParen) && MightBeFunctionType &&
            ProbablyFunctionType && CurrentToken->Next &&
            (CurrentToken->Next->is(tok::l_paren) ||
             (CurrentToken->Next->is(tok::l_square) &&
              Line.MustBeDeclaration))) {
          OpeningParen.setType(OpeningParen.Next->is(tok::caret)
                                   ? TT_ObjCBlockLParen
                                   : TT_FunctionTypeLParen);
        }
        OpeningParen.MatchingParen = CurrentToken;
        CurrentToken->MatchingParen = &OpeningParen;

        if (CurrentToken->Next && CurrentToken->Next->is(tok::l_brace) &&
            OpeningParen.Previous && OpeningParen.Previous->is(tok::l_paren)) {
          // Detect the case where macros are used to generate lambdas or
          // function bodies, e.g.:
          //   auto my_lambda = MACRO((Type *type, int i) { .. body .. });
          for (FormatToken *Tok = &OpeningParen; Tok != CurrentToken;
               Tok = Tok->Next) {
            if (Tok->is(TT_BinaryOperator) && Tok->isPointerOrReference())
              Tok->setType(TT_PointerOrReference);
          }
        }

        if (StartsObjCMethodExpr) {
          CurrentToken->setType(TT_ObjCMethodExpr);
          if (Contexts.back().FirstObjCSelectorName) {
            Contexts.back().FirstObjCSelectorName->LongestObjCSelectorName =
                Contexts.back().LongestObjCSelectorName;
          }
        }

        if (OpeningParen.is(TT_AttributeLParen))
          CurrentToken->setType(TT_AttributeRParen);
        if (OpeningParen.is(TT_TypeDeclarationParen))
          CurrentToken->setType(TT_TypeDeclarationParen);
        if (OpeningParen.Previous &&
            OpeningParen.Previous->is(TT_JavaAnnotation)) {
          CurrentToken->setType(TT_JavaAnnotation);
        }
        if (OpeningParen.Previous &&
            OpeningParen.Previous->is(TT_LeadingJavaAnnotation)) {
          CurrentToken->setType(TT_LeadingJavaAnnotation);
        }
        if (OpeningParen.Previous &&
            OpeningParen.Previous->is(TT_AttributeSquare)) {
          CurrentToken->setType(TT_AttributeSquare);
        }

        if (!HasMultipleLines)
          OpeningParen.setPackingKind(PPK_Inconclusive);
        else if (HasMultipleParametersOnALine)
          OpeningParen.setPackingKind(PPK_BinPacked);
        else
          OpeningParen.setPackingKind(PPK_OnePerLine);

        next();
        return true;
      }
      if (CurrentToken->isOneOf(tok::r_square, tok::r_brace))
        return false;

      if (CurrentToken->is(tok::l_brace) && OpeningParen.is(TT_ObjCBlockLParen))
        OpeningParen.setType(TT_Unknown);
      if (CurrentToken->is(tok::comma) && CurrentToken->Next &&
          !CurrentToken->Next->HasUnescapedNewline &&
          !CurrentToken->Next->isTrailingComment()) {
        HasMultipleParametersOnALine = true;
      }
      bool ProbablyFunctionTypeLParen =
          (CurrentToken->is(tok::l_paren) && CurrentToken->Next &&
           CurrentToken->Next->isOneOf(tok::star, tok::amp, tok::caret));
      if ((CurrentToken->Previous->isOneOf(tok::kw_const, tok::kw_auto) ||
           CurrentToken->Previous->isSimpleTypeSpecifier()) &&
          !(CurrentToken->is(tok::l_brace) ||
            (CurrentToken->is(tok::l_paren) && !ProbablyFunctionTypeLParen))) {
        Contexts.back().IsExpression = false;
      }
      if (CurrentToken->isOneOf(tok::semi, tok::colon)) {
        MightBeObjCForRangeLoop = false;
        if (PossibleObjCForInToken) {
          PossibleObjCForInToken->setType(TT_Unknown);
          PossibleObjCForInToken = nullptr;
        }
      }
      if (MightBeObjCForRangeLoop && CurrentToken->is(Keywords.kw_in)) {
        PossibleObjCForInToken = CurrentToken;
        PossibleObjCForInToken->setType(TT_ObjCForIn);
      }
      // When we discover a 'new', we set CanBeExpression to 'false' in order to
      // parse the type correctly. Reset that after a comma.
      if (CurrentToken->is(tok::comma))
        Contexts.back().CanBeExpression = true;

      FormatToken *Tok = CurrentToken;
      if (!consumeToken())
        return false;
      updateParameterCount(&OpeningParen, Tok);
      if (CurrentToken && CurrentToken->HasUnescapedNewline)
        HasMultipleLines = true;
    }
    return false;
  }

  bool isCSharpAttributeSpecifier(const FormatToken &Tok) {
    if (!Style.isCSharp())
      return false;

    // `identifier[i]` is not an attribute.
    if (Tok.Previous && Tok.Previous->is(tok::identifier))
      return false;

    // Chains of [] in `identifier[i][j][k]` are not attributes.
    if (Tok.Previous && Tok.Previous->is(tok::r_square)) {
      auto *MatchingParen = Tok.Previous->MatchingParen;
      if (!MatchingParen || MatchingParen->is(TT_ArraySubscriptLSquare))
        return false;
    }

    const FormatToken *AttrTok = Tok.Next;
    if (!AttrTok)
      return false;

    // Just an empty declaration e.g. string [].
    if (AttrTok->is(tok::r_square))
      return false;

    // Move along the tokens inbetween the '[' and ']' e.g. [STAThread].
    while (AttrTok && AttrTok->isNot(tok::r_square))
      AttrTok = AttrTok->Next;

    if (!AttrTok)
      return false;

    // Allow an attribute to be the only content of a file.
    AttrTok = AttrTok->Next;
    if (!AttrTok)
      return true;

    // Limit this to being an access modifier that follows.
    if (AttrTok->isOneOf(tok::kw_public, tok::kw_private, tok::kw_protected,
                         tok::comment, tok::kw_class, tok::kw_static,
                         tok::l_square, Keywords.kw_internal)) {
      return true;
    }

    // incase its a [XXX] retval func(....
    if (AttrTok->Next &&
        AttrTok->Next->startsSequence(tok::identifier, tok::l_paren)) {
      return true;
    }

    return false;
  }

  bool parseSquare() {
    if (!CurrentToken)
      return false;

    // A '[' could be an index subscript (after an identifier or after
    // ')' or ']'), it could be the start of an Objective-C method
    // expression, it could the start of an Objective-C array literal,
    // or it could be a C++ attribute specifier [[foo::bar]].
    FormatToken *Left = CurrentToken->Previous;
    Left->ParentBracket = Contexts.back().ContextKind;
    FormatToken *Parent = Left->getPreviousNonComment();

    // Cases where '>' is followed by '['.
    // In C++, this can happen either in array of templates (foo<int>[10])
    // or when array is a nested template type (unique_ptr<type1<type2>[]>).
    bool CppArrayTemplates =
        Style.isCpp() && Parent && Parent->is(TT_TemplateCloser) &&
        (Contexts.back().CanBeExpression || Contexts.back().IsExpression ||
         Contexts.back().ContextType == Context::TemplateArgument);

    const bool IsInnerSquare = Contexts.back().InCpp11AttributeSpecifier;
    const bool IsCpp11AttributeSpecifier =
        isCppAttribute(Style.isCpp(), *Left) || IsInnerSquare;

    // Treat C# Attributes [STAThread] much like C++ attributes [[...]].
    bool IsCSharpAttributeSpecifier =
        isCSharpAttributeSpecifier(*Left) ||
        Contexts.back().InCSharpAttributeSpecifier;

    bool InsideInlineASM = Line.startsWith(tok::kw_asm);
    bool IsCppStructuredBinding = Left->isCppStructuredBinding(Style);
    bool StartsObjCMethodExpr =
        !IsCppStructuredBinding && !InsideInlineASM && !CppArrayTemplates &&
        Style.isCpp() && !IsCpp11AttributeSpecifier &&
        !IsCSharpAttributeSpecifier && Contexts.back().CanBeExpression &&
        Left->isNot(TT_LambdaLSquare) &&
        !CurrentToken->isOneOf(tok::l_brace, tok::r_square) &&
        (!Parent ||
         Parent->isOneOf(tok::colon, tok::l_square, tok::l_paren,
                         tok::kw_return, tok::kw_throw) ||
         Parent->isUnaryOperator() ||
         // FIXME(bug 36976): ObjC return types shouldn't use TT_CastRParen.
         Parent->isOneOf(TT_ObjCForIn, TT_CastRParen) ||
         (getBinOpPrecedence(Parent->Tok.getKind(), true, true) >
          prec::Unknown));
    bool ColonFound = false;

    unsigned BindingIncrease = 1;
    if (IsCppStructuredBinding) {
      Left->setType(TT_StructuredBindingLSquare);
    } else if (Left->is(TT_Unknown)) {
      if (StartsObjCMethodExpr) {
        Left->setType(TT_ObjCMethodExpr);
      } else if (InsideInlineASM) {
        Left->setType(TT_InlineASMSymbolicNameLSquare);
      } else if (IsCpp11AttributeSpecifier) {
        Left->setType(TT_AttributeSquare);
        if (!IsInnerSquare && Left->Previous)
          Left->Previous->EndsCppAttributeGroup = false;
      } else if (Style.isJavaScript() && Parent &&
                 Contexts.back().ContextKind == tok::l_brace &&
                 Parent->isOneOf(tok::l_brace, tok::comma)) {
        Left->setType(TT_JsComputedPropertyName);
      } else if (Style.isCpp() && Contexts.back().ContextKind == tok::l_brace &&
                 Parent && Parent->isOneOf(tok::l_brace, tok::comma)) {
        Left->setType(TT_DesignatedInitializerLSquare);
      } else if (IsCSharpAttributeSpecifier) {
        Left->setType(TT_AttributeSquare);
      } else if (CurrentToken->is(tok::r_square) && Parent &&
                 Parent->is(TT_TemplateCloser)) {
        Left->setType(TT_ArraySubscriptLSquare);
      } else if (Style.Language == FormatStyle::LK_Proto ||
                 Style.Language == FormatStyle::LK_TextProto) {
        // Square braces in LK_Proto can either be message field attributes:
        //
        // optional Aaa aaa = 1 [
        //   (aaa) = aaa
        // ];
        //
        // extensions 123 [
        //   (aaa) = aaa
        // ];
        //
        // or text proto extensions (in options):
        //
        // option (Aaa.options) = {
        //   [type.type/type] {
        //     key: value
        //   }
        // }
        //
        // or repeated fields (in options):
        //
        // option (Aaa.options) = {
        //   keys: [ 1, 2, 3 ]
        // }
        //
        // In the first and the third case we want to spread the contents inside
        // the square braces; in the second we want to keep them inline.
        Left->setType(TT_ArrayInitializerLSquare);
        if (!Left->endsSequence(tok::l_square, tok::numeric_constant,
                                tok::equal) &&
            !Left->endsSequence(tok::l_square, tok::numeric_constant,
                                tok::identifier) &&
            !Left->endsSequence(tok::l_square, tok::colon, TT_SelectorName)) {
          Left->setType(TT_ProtoExtensionLSquare);
          BindingIncrease = 10;
        }
      } else if (!CppArrayTemplates && Parent &&
                 Parent->isOneOf(TT_BinaryOperator, TT_TemplateCloser, tok::at,
                                 tok::comma, tok::l_paren, tok::l_square,
                                 tok::question, tok::colon, tok::kw_return,
                                 // Should only be relevant to JavaScript:
                                 tok::kw_default)) {
        Left->setType(TT_ArrayInitializerLSquare);
      } else {
        BindingIncrease = 10;
        Left->setType(TT_ArraySubscriptLSquare);
      }
    }

    ScopedContextCreator ContextCreator(*this, tok::l_square, BindingIncrease);
    Contexts.back().IsExpression = true;
    if (Style.isJavaScript() && Parent && Parent->is(TT_JsTypeColon))
      Contexts.back().IsExpression = false;

    Contexts.back().ColonIsObjCMethodExpr = StartsObjCMethodExpr;
    Contexts.back().InCpp11AttributeSpecifier = IsCpp11AttributeSpecifier;
    Contexts.back().InCSharpAttributeSpecifier = IsCSharpAttributeSpecifier;

    while (CurrentToken) {
      if (CurrentToken->is(tok::r_square)) {
        if (IsCpp11AttributeSpecifier) {
          CurrentToken->setType(TT_AttributeSquare);
          if (!IsInnerSquare)
            CurrentToken->EndsCppAttributeGroup = true;
        }
        if (IsCSharpAttributeSpecifier) {
          CurrentToken->setType(TT_AttributeSquare);
        } else if (((CurrentToken->Next &&
                     CurrentToken->Next->is(tok::l_paren)) ||
                    (CurrentToken->Previous &&
                     CurrentToken->Previous->Previous == Left)) &&
                   Left->is(TT_ObjCMethodExpr)) {
          // An ObjC method call is rarely followed by an open parenthesis. It
          // also can't be composed of just one token, unless it's a macro that
          // will be expanded to more tokens.
          // FIXME: Do we incorrectly label ":" with this?
          StartsObjCMethodExpr = false;
          Left->setType(TT_Unknown);
        }
        if (StartsObjCMethodExpr && CurrentToken->Previous != Left) {
          CurrentToken->setType(TT_ObjCMethodExpr);
          // If we haven't seen a colon yet, make sure the last identifier
          // before the r_square is tagged as a selector name component.
          if (!ColonFound && CurrentToken->Previous &&
              CurrentToken->Previous->is(TT_Unknown) &&
              canBeObjCSelectorComponent(*CurrentToken->Previous)) {
            CurrentToken->Previous->setType(TT_SelectorName);
          }
          // determineStarAmpUsage() thinks that '*' '[' is allocating an
          // array of pointers, but if '[' starts a selector then '*' is a
          // binary operator.
          if (Parent && Parent->is(TT_PointerOrReference))
            Parent->overwriteFixedType(TT_BinaryOperator);
        }
        // An arrow after an ObjC method expression is not a lambda arrow.
        if (CurrentToken->getType() == TT_ObjCMethodExpr &&
            CurrentToken->Next &&
            CurrentToken->Next->is(TT_TrailingReturnArrow)) {
          CurrentToken->Next->overwriteFixedType(TT_Unknown);
        }
        Left->MatchingParen = CurrentToken;
        CurrentToken->MatchingParen = Left;
        // FirstObjCSelectorName is set when a colon is found. This does
        // not work, however, when the method has no parameters.
        // Here, we set FirstObjCSelectorName when the end of the method call is
        // reached, in case it was not set already.
        if (!Contexts.back().FirstObjCSelectorName) {
          FormatToken *Previous = CurrentToken->getPreviousNonComment();
          if (Previous && Previous->is(TT_SelectorName)) {
            Previous->ObjCSelectorNameParts = 1;
            Contexts.back().FirstObjCSelectorName = Previous;
          }
        } else {
          Left->ParameterCount =
              Contexts.back().FirstObjCSelectorName->ObjCSelectorNameParts;
        }
        if (Contexts.back().FirstObjCSelectorName) {
          Contexts.back().FirstObjCSelectorName->LongestObjCSelectorName =
              Contexts.back().LongestObjCSelectorName;
          if (Left->BlockParameterCount > 1)
            Contexts.back().FirstObjCSelectorName->LongestObjCSelectorName = 0;
        }
        next();
        return true;
      }
      if (CurrentToken->isOneOf(tok::r_paren, tok::r_brace))
        return false;
      if (CurrentToken->is(tok::colon)) {
        if (IsCpp11AttributeSpecifier &&
            CurrentToken->endsSequence(tok::colon, tok::identifier,
                                       tok::kw_using)) {
          // Remember that this is a [[using ns: foo]] C++ attribute, so we
          // don't add a space before the colon (unlike other colons).
          CurrentToken->setType(TT_AttributeColon);
        } else if (!Style.isVerilog() && !Line.InPragmaDirective &&
                   Left->isOneOf(TT_ArraySubscriptLSquare,
                                 TT_DesignatedInitializerLSquare)) {
          Left->setType(TT_ObjCMethodExpr);
          StartsObjCMethodExpr = true;
          Contexts.back().ColonIsObjCMethodExpr = true;
          if (Parent && Parent->is(tok::r_paren)) {
            // FIXME(bug 36976): ObjC return types shouldn't use TT_CastRParen.
            Parent->setType(TT_CastRParen);
          }
        }
        ColonFound = true;
      }
      if (CurrentToken->is(tok::comma) && Left->is(TT_ObjCMethodExpr) &&
          !ColonFound) {
        Left->setType(TT_ArrayInitializerLSquare);
      }
      FormatToken *Tok = CurrentToken;
      if (!consumeToken())
        return false;
      updateParameterCount(Left, Tok);
    }
    return false;
  }

  bool couldBeInStructArrayInitializer() const {
    if (Contexts.size() < 2)
      return false;
    // We want to back up no more then 2 context levels i.e.
    // . { { <-
    const auto End = std::next(Contexts.rbegin(), 2);
    auto Last = Contexts.rbegin();
    unsigned Depth = 0;
    for (; Last != End; ++Last)
      if (Last->ContextKind == tok::l_brace)
        ++Depth;
    return Depth == 2 && Last->ContextKind != tok::l_brace;
  }

  bool parseBrace() {
    if (!CurrentToken)
      return true;

    assert(CurrentToken->Previous);
    FormatToken &OpeningBrace = *CurrentToken->Previous;
    assert(OpeningBrace.is(tok::l_brace));
    OpeningBrace.ParentBracket = Contexts.back().ContextKind;

    if (Contexts.back().CaretFound)
      OpeningBrace.overwriteFixedType(TT_ObjCBlockLBrace);
    Contexts.back().CaretFound = false;

    ScopedContextCreator ContextCreator(*this, tok::l_brace, 1);
    Contexts.back().ColonIsDictLiteral = true;
    if (OpeningBrace.is(BK_BracedInit))
      Contexts.back().IsExpression = true;
    if (Style.isJavaScript() && OpeningBrace.Previous &&
        OpeningBrace.Previous->is(TT_JsTypeColon)) {
      Contexts.back().IsExpression = false;
    }
    if (Style.isVerilog() &&
        (!OpeningBrace.getPreviousNonComment() ||
         OpeningBrace.getPreviousNonComment()->isNot(Keywords.kw_apostrophe))) {
      Contexts.back().VerilogMayBeConcatenation = true;
    }

    unsigned CommaCount = 0;
    while (CurrentToken) {
      if (CurrentToken->is(tok::r_brace)) {
        assert(!Scopes.empty());
        assert(Scopes.back() == getScopeType(OpeningBrace));
        Scopes.pop_back();
        assert(OpeningBrace.Optional == CurrentToken->Optional);
        OpeningBrace.MatchingParen = CurrentToken;
        CurrentToken->MatchingParen = &OpeningBrace;
        if (Style.AlignArrayOfStructures != FormatStyle::AIAS_None) {
          if (OpeningBrace.ParentBracket == tok::l_brace &&
              couldBeInStructArrayInitializer() && CommaCount > 0) {
            Contexts.back().ContextType = Context::StructArrayInitializer;
          }
        }
        next();
        return true;
      }
      if (CurrentToken->isOneOf(tok::r_paren, tok::r_square))
        return false;
      updateParameterCount(&OpeningBrace, CurrentToken);
      if (CurrentToken->isOneOf(tok::colon, tok::l_brace, tok::less)) {
        FormatToken *Previous = CurrentToken->getPreviousNonComment();
        if (Previous->is(TT_JsTypeOptionalQuestion))
          Previous = Previous->getPreviousNonComment();
        if ((CurrentToken->is(tok::colon) &&
             (!Contexts.back().ColonIsDictLiteral || !Style.isCpp())) ||
            Style.Language == FormatStyle::LK_Proto ||
            Style.Language == FormatStyle::LK_TextProto) {
          OpeningBrace.setType(TT_DictLiteral);
          if (Previous->Tok.getIdentifierInfo() ||
              Previous->is(tok::string_literal)) {
            Previous->setType(TT_SelectorName);
          }
        }
        if (CurrentToken->is(tok::colon) && OpeningBrace.is(TT_Unknown))
          OpeningBrace.setType(TT_DictLiteral);
        else if (Style.isJavaScript())
          OpeningBrace.overwriteFixedType(TT_DictLiteral);
      }
      if (CurrentToken->is(tok::comma)) {
        if (Style.isJavaScript())
          OpeningBrace.overwriteFixedType(TT_DictLiteral);
        ++CommaCount;
      }
      if (!consumeToken())
        return false;
    }
    return true;
  }

  void updateParameterCount(FormatToken *Left, FormatToken *Current) {
    // For ObjC methods, the number of parameters is calculated differently as
    // method declarations have a different structure (the parameters are not
    // inside a bracket scope).
    if (Current->is(tok::l_brace) && Current->is(BK_Block))
      ++Left->BlockParameterCount;
    if (Current->is(tok::comma)) {
      ++Left->ParameterCount;
      if (!Left->Role)
        Left->Role.reset(new CommaSeparatedList(Style));
      Left->Role->CommaFound(Current);
    } else if (Left->ParameterCount == 0 && Current->isNot(tok::comment)) {
      Left->ParameterCount = 1;
    }
  }

  bool parseConditional() {
    while (CurrentToken) {
      if (CurrentToken->is(tok::colon)) {
        CurrentToken->setType(TT_ConditionalExpr);
        next();
        return true;
      }
      if (!consumeToken())
        return false;
    }
    return false;
  }

  bool parseTemplateDeclaration() {
    if (CurrentToken && CurrentToken->is(tok::less)) {
      CurrentToken->setType(TT_TemplateOpener);
      next();
      if (!parseAngle())
        return false;
      if (CurrentToken)
        CurrentToken->Previous->ClosesTemplateDeclaration = true;
      return true;
    }
    return false;
  }

  bool consumeToken() {
    if (Style.isCpp()) {
      const auto *Prev = CurrentToken->getPreviousNonComment();
      if (Prev && Prev->is(tok::r_square) && Prev->is(TT_AttributeSquare) &&
          CurrentToken->isOneOf(tok::kw_if, tok::kw_switch, tok::kw_case,
                                tok::kw_default, tok::kw_for, tok::kw_while) &&
          mustBreakAfterAttributes(*CurrentToken, Style)) {
        CurrentToken->MustBreakBefore = true;
      }
    }
    FormatToken *Tok = CurrentToken;
    next();
    // In Verilog primitives' state tables, `:`, `?`, and `-` aren't normal
    // operators.
    if (Tok->is(TT_VerilogTableItem))
      return true;
    switch (Tok->Tok.getKind()) {
    case tok::plus:
    case tok::minus:
      if (!Tok->Previous && Line.MustBeDeclaration)
        Tok->setType(TT_ObjCMethodSpecifier);
      break;
    case tok::colon:
      if (!Tok->Previous)
        return false;
      // Goto labels and case labels are already identified in
      // UnwrappedLineParser.
      if (Tok->isTypeFinalized())
        break;
      // Colons from ?: are handled in parseConditional().
      if (Style.isJavaScript()) {
        if (Contexts.back().ColonIsForRangeExpr || // colon in for loop
            (Contexts.size() == 1 &&               // switch/case labels
             !Line.First->isOneOf(tok::kw_enum, tok::kw_case)) ||
            Contexts.back().ContextKind == tok::l_paren ||  // function params
            Contexts.back().ContextKind == tok::l_square || // array type
            (!Contexts.back().IsExpression &&
             Contexts.back().ContextKind == tok::l_brace) || // object type
            (Contexts.size() == 1 &&
             Line.MustBeDeclaration)) { // method/property declaration
          Contexts.back().IsExpression = false;
          Tok->setType(TT_JsTypeColon);
          break;
        }
      } else if (Style.isCSharp()) {
        if (Contexts.back().InCSharpAttributeSpecifier) {
          Tok->setType(TT_AttributeColon);
          break;
        }
        if (Contexts.back().ContextKind == tok::l_paren) {
          Tok->setType(TT_CSharpNamedArgumentColon);
          break;
        }
      } else if (Style.isVerilog() && Tok->isNot(TT_BinaryOperator)) {
        // The distribution weight operators are labeled
        // TT_BinaryOperator by the lexer.
        if (Keywords.isVerilogEnd(*Tok->Previous) ||
            Keywords.isVerilogBegin(*Tok->Previous)) {
          Tok->setType(TT_VerilogBlockLabelColon);
        } else if (Contexts.back().ContextKind == tok::l_square) {
          Tok->setType(TT_BitFieldColon);
        } else if (Contexts.back().ColonIsDictLiteral) {
          Tok->setType(TT_DictLiteral);
        } else if (Contexts.size() == 1) {
          // In Verilog a case label doesn't have the case keyword. We
          // assume a colon following an expression is a case label.
          // Colons from ?: are annotated in parseConditional().
          Tok->setType(TT_CaseLabelColon);
          if (Line.Level > 1 || (!Line.InPPDirective && Line.Level > 0))
            --Line.Level;
        }
        break;
      }
      if (Line.First->isOneOf(Keywords.kw_module, Keywords.kw_import) ||
          Line.First->startsSequence(tok::kw_export, Keywords.kw_module) ||
          Line.First->startsSequence(tok::kw_export, Keywords.kw_import)) {
        Tok->setType(TT_ModulePartitionColon);
      } else if (Contexts.back().ColonIsDictLiteral ||
                 Style.Language == FormatStyle::LK_Proto ||
                 Style.Language == FormatStyle::LK_TextProto) {
        Tok->setType(TT_DictLiteral);
        if (Style.Language == FormatStyle::LK_TextProto) {
          if (FormatToken *Previous = Tok->getPreviousNonComment())
            Previous->setType(TT_SelectorName);
        }
      } else if (Contexts.back().ColonIsObjCMethodExpr ||
                 Line.startsWith(TT_ObjCMethodSpecifier)) {
        Tok->setType(TT_ObjCMethodExpr);
        const FormatToken *BeforePrevious = Tok->Previous->Previous;
        // Ensure we tag all identifiers in method declarations as
        // TT_SelectorName.
        bool UnknownIdentifierInMethodDeclaration =
            Line.startsWith(TT_ObjCMethodSpecifier) &&
            Tok->Previous->is(tok::identifier) && Tok->Previous->is(TT_Unknown);
        if (!BeforePrevious ||
            // FIXME(bug 36976): ObjC return types shouldn't use TT_CastRParen.
            !(BeforePrevious->is(TT_CastRParen) ||
              (BeforePrevious->is(TT_ObjCMethodExpr) &&
               BeforePrevious->is(tok::colon))) ||
            BeforePrevious->is(tok::r_square) ||
            Contexts.back().LongestObjCSelectorName == 0 ||
            UnknownIdentifierInMethodDeclaration) {
          Tok->Previous->setType(TT_SelectorName);
          if (!Contexts.back().FirstObjCSelectorName) {
            Contexts.back().FirstObjCSelectorName = Tok->Previous;
          } else if (Tok->Previous->ColumnWidth >
                     Contexts.back().LongestObjCSelectorName) {
            Contexts.back().LongestObjCSelectorName =
                Tok->Previous->ColumnWidth;
          }
          Tok->Previous->ParameterIndex =
              Contexts.back().FirstObjCSelectorName->ObjCSelectorNameParts;
          ++Contexts.back().FirstObjCSelectorName->ObjCSelectorNameParts;
        }
      } else if (Contexts.back().ColonIsForRangeExpr) {
        Tok->setType(TT_RangeBasedForLoopColon);
      } else if (Contexts.back().ContextType == Context::C11GenericSelection) {
        Tok->setType(TT_GenericSelectionColon);
      } else if (CurrentToken && CurrentToken->is(tok::numeric_constant)) {
        Tok->setType(TT_BitFieldColon);
      } else if (Contexts.size() == 1 &&
                 !Line.First->isOneOf(tok::kw_enum, tok::kw_case,
                                      tok::kw_default)) {
        FormatToken *Prev = Tok->getPreviousNonComment();
        if (!Prev)
          break;
        if (Prev->isOneOf(tok::r_paren, tok::kw_noexcept) ||
            Prev->ClosesRequiresClause) {
          Tok->setType(TT_CtorInitializerColon);
        } else if (Prev->is(tok::kw_try)) {
          // Member initializer list within function try block.
          FormatToken *PrevPrev = Prev->getPreviousNonComment();
          if (!PrevPrev)
            break;
          if (PrevPrev && PrevPrev->isOneOf(tok::r_paren, tok::kw_noexcept))
            Tok->setType(TT_CtorInitializerColon);
        } else {
          Tok->setType(TT_InheritanceColon);
        }
      } else if (canBeObjCSelectorComponent(*Tok->Previous) && Tok->Next &&
                 (Tok->Next->isOneOf(tok::r_paren, tok::comma) ||
                  (canBeObjCSelectorComponent(*Tok->Next) && Tok->Next->Next &&
                   Tok->Next->Next->is(tok::colon)))) {
        // This handles a special macro in ObjC code where selectors including
        // the colon are passed as macro arguments.
        Tok->setType(TT_ObjCMethodExpr);
      } else if (Contexts.back().ContextKind == tok::l_paren &&
                 !Line.InPragmaDirective) {
        Tok->setType(TT_InlineASMColon);
      }
      break;
    case tok::pipe:
    case tok::amp:
      // | and & in declarations/type expressions represent union and
      // intersection types, respectively.
      if (Style.isJavaScript() && !Contexts.back().IsExpression)
        Tok->setType(TT_JsTypeOperator);
      break;
    case tok::kw_if:
      if (CurrentToken &&
          CurrentToken->isOneOf(tok::kw_constexpr, tok::identifier)) {
        next();
      }
      [[fallthrough]];
    case tok::kw_while:
      if (CurrentToken && CurrentToken->is(tok::l_paren)) {
        next();
        if (!parseParens(/*LookForDecls=*/true))
          return false;
      }
      break;
    case tok::kw_for:
      if (Style.isJavaScript()) {
        // x.for and {for: ...}
        if ((Tok->Previous && Tok->Previous->is(tok::period)) ||
            (Tok->Next && Tok->Next->is(tok::colon))) {
          break;
        }
        // JS' for await ( ...
        if (CurrentToken && CurrentToken->is(Keywords.kw_await))
          next();
      }
      if (Style.isCpp() && CurrentToken && CurrentToken->is(tok::kw_co_await))
        next();
      Contexts.back().ColonIsForRangeExpr = true;
      if (!CurrentToken || CurrentToken->isNot(tok::l_paren))
        return false;
      next();
      if (!parseParens())
        return false;
      break;
    case tok::l_paren:
      // When faced with 'operator()()', the kw_operator handler incorrectly
      // marks the first l_paren as a OverloadedOperatorLParen. Here, we make
      // the first two parens OverloadedOperators and the second l_paren an
      // OverloadedOperatorLParen.
      if (Tok->Previous && Tok->Previous->is(tok::r_paren) &&
          Tok->Previous->MatchingParen &&
          Tok->Previous->MatchingParen->is(TT_OverloadedOperatorLParen)) {
        Tok->Previous->setType(TT_OverloadedOperator);
        Tok->Previous->MatchingParen->setType(TT_OverloadedOperator);
        Tok->setType(TT_OverloadedOperatorLParen);
      }

      if (Style.isVerilog()) {
        // Identify the parameter list and port list in a module instantiation.
        // This is still needed when we already have
        // UnwrappedLineParser::parseVerilogHierarchyHeader because that
        // function is only responsible for the definition, not the
        // instantiation.
        auto IsInstancePort = [&]() {
          const FormatToken *Prev = Tok->getPreviousNonComment();
          const FormatToken *PrevPrev;
          // In the following example all 4 left parentheses will be treated as
          // 'TT_VerilogInstancePortLParen'.
          //
          //   module_x instance_1(port_1); // Case A.
          //   module_x #(parameter_1)      // Case B.
          //       instance_2(port_1),      // Case C.
          //       instance_3(port_1);      // Case D.
          if (!Prev || !(PrevPrev = Prev->getPreviousNonComment()))
            return false;
          // Case A.
          if (Keywords.isVerilogIdentifier(*Prev) &&
              Keywords.isVerilogIdentifier(*PrevPrev)) {
            return true;
          }
          // Case B.
          if (Prev->is(Keywords.kw_verilogHash) &&
              Keywords.isVerilogIdentifier(*PrevPrev)) {
            return true;
          }
          // Case C.
          if (Keywords.isVerilogIdentifier(*Prev) && PrevPrev->is(tok::r_paren))
            return true;
          // Case D.
          if (Keywords.isVerilogIdentifier(*Prev) && PrevPrev->is(tok::comma)) {
            const FormatToken *PrevParen = PrevPrev->getPreviousNonComment();
            if (PrevParen->is(tok::r_paren) && PrevParen->MatchingParen &&
                PrevParen->MatchingParen->is(TT_VerilogInstancePortLParen)) {
              return true;
            }
          }
          return false;
        };

        if (IsInstancePort())
          Tok->setFinalizedType(TT_VerilogInstancePortLParen);
      }

      if (!parseParens())
        return false;
      if (Line.MustBeDeclaration && Contexts.size() == 1 &&
          !Contexts.back().IsExpression && !Line.startsWith(TT_ObjCProperty) &&
          !Tok->isOneOf(TT_TypeDeclarationParen, TT_RequiresExpressionLParen)) {
        if (const auto *Previous = Tok->Previous;
            !Previous ||
            (!Previous->isAttribute() &&
             !Previous->isOneOf(TT_RequiresClause, TT_LeadingJavaAnnotation))) {
          Line.MightBeFunctionDecl = true;
        }
      }
      break;
    case tok::l_square:
      if (!parseSquare())
        return false;
      break;
    case tok::l_brace:
      if (Style.Language == FormatStyle::LK_TextProto) {
        FormatToken *Previous = Tok->getPreviousNonComment();
        if (Previous && Previous->getType() != TT_DictLiteral)
          Previous->setType(TT_SelectorName);
      }
      Scopes.push_back(getScopeType(*Tok));
      if (!parseBrace())
        return false;
      break;
    case tok::less:
      if (parseAngle()) {
        Tok->setType(TT_TemplateOpener);
        // In TT_Proto, we must distignuish between:
        //   map<key, value>
        //   msg < item: data >
        //   msg: < item: data >
        // In TT_TextProto, map<key, value> does not occur.
        if (Style.Language == FormatStyle::LK_TextProto ||
            (Style.Language == FormatStyle::LK_Proto && Tok->Previous &&
             Tok->Previous->isOneOf(TT_SelectorName, TT_DictLiteral))) {
          Tok->setType(TT_DictLiteral);
          FormatToken *Previous = Tok->getPreviousNonComment();
          if (Previous && Previous->getType() != TT_DictLiteral)
            Previous->setType(TT_SelectorName);
        }
      } else {
        Tok->setType(TT_BinaryOperator);
        NonTemplateLess.insert(Tok);
        CurrentToken = Tok;
        next();
      }
      break;
    case tok::r_paren:
    case tok::r_square:
      return false;
    case tok::r_brace:
      // Don't pop scope when encountering unbalanced r_brace.
      if (!Scopes.empty())
        Scopes.pop_back();
      // Lines can start with '}'.
      if (Tok->Previous)
        return false;
      break;
    case tok::greater:
      if (Style.Language != FormatStyle::LK_TextProto)
        Tok->setType(TT_BinaryOperator);
      if (Tok->Previous && Tok->Previous->is(TT_TemplateCloser))
        Tok->SpacesRequiredBefore = 1;
      break;
    case tok::kw_operator:
      if (Style.Language == FormatStyle::LK_TextProto ||
          Style.Language == FormatStyle::LK_Proto) {
        break;
      }
      while (CurrentToken &&
             !CurrentToken->isOneOf(tok::l_paren, tok::semi, tok::r_paren)) {
        if (CurrentToken->isOneOf(tok::star, tok::amp))
          CurrentToken->setType(TT_PointerOrReference);
        auto Next = CurrentToken->getNextNonComment();
        if (!Next)
          break;
        if (Next->is(tok::less))
          next();
        else
          consumeToken();
        if (!CurrentToken)
          break;
        auto Previous = CurrentToken->getPreviousNonComment();
        assert(Previous);
        if (CurrentToken->is(tok::comma) && Previous->isNot(tok::kw_operator))
          break;
        if (Previous->isOneOf(TT_BinaryOperator, TT_UnaryOperator, tok::comma,
                              tok::star, tok::arrow, tok::amp, tok::ampamp) ||
            // User defined literal.
            Previous->TokenText.startswith("\"\"")) {
          Previous->setType(TT_OverloadedOperator);
          if (CurrentToken->isOneOf(tok::less, tok::greater))
            break;
        }
      }
      if (CurrentToken && CurrentToken->is(tok::l_paren))
        CurrentToken->setType(TT_OverloadedOperatorLParen);
      if (CurrentToken && CurrentToken->Previous->is(TT_BinaryOperator))
        CurrentToken->Previous->setType(TT_OverloadedOperator);
      break;
    case tok::question:
      if (Style.isJavaScript() && Tok->Next &&
          Tok->Next->isOneOf(tok::semi, tok::comma, tok::colon, tok::r_paren,
                             tok::r_brace, tok::r_square)) {
        // Question marks before semicolons, colons, etc. indicate optional
        // types (fields, parameters), e.g.
        //   function(x?: string, y?) {...}
        //   class X { y?; }
        Tok->setType(TT_JsTypeOptionalQuestion);
        break;
      }
      // Declarations cannot be conditional expressions, this can only be part
      // of a type declaration.
      if (Line.MustBeDeclaration && !Contexts.back().IsExpression &&
          Style.isJavaScript()) {
        break;
      }
      if (Style.isCSharp()) {
        // `Type?)`, `Type?>`, `Type? name;` and `Type? name =` can only be
        // nullable types.

        // `Type?)`, `Type?>`, `Type? name;`
        if (Tok->Next &&
            (Tok->Next->startsSequence(tok::question, tok::r_paren) ||
             Tok->Next->startsSequence(tok::question, tok::greater) ||
             Tok->Next->startsSequence(tok::question, tok::identifier,
                                       tok::semi))) {
          Tok->setType(TT_CSharpNullable);
          break;
        }

        // `Type? name =`
        if (Tok->Next && Tok->Next->is(tok::identifier) && Tok->Next->Next &&
            Tok->Next->Next->is(tok::equal)) {
          Tok->setType(TT_CSharpNullable);
          break;
        }

        // Line.MustBeDeclaration will be true for `Type? name;`.
        // But not
        // cond ? "A" : "B";
        // cond ? id : "B";
        // cond ? cond2 ? "A" : "B" : "C";
        if (!Contexts.back().IsExpression && Line.MustBeDeclaration &&
            (!Tok->Next ||
             !Tok->Next->isOneOf(tok::identifier, tok::string_literal) ||
             !Tok->Next->Next ||
             !Tok->Next->Next->isOneOf(tok::colon, tok::question))) {
          Tok->setType(TT_CSharpNullable);
          break;
        }
      }
      parseConditional();
      break;
    case tok::kw_template:
      parseTemplateDeclaration();
      break;
    case tok::comma:
      switch (Contexts.back().ContextType) {
      case Context::CtorInitializer:
        Tok->setType(TT_CtorInitializerComma);
        break;
      case Context::InheritanceList:
        Tok->setType(TT_InheritanceComma);
        break;
      case Context::VerilogInstancePortList:
        Tok->setFinalizedType(TT_VerilogInstancePortComma);
        break;
      default:
        if (Style.isVerilog() && Contexts.size() == 1 &&
            Line.startsWith(Keywords.kw_assign)) {
          Tok->setFinalizedType(TT_VerilogAssignComma);
        } else if (Contexts.back().FirstStartOfName &&
                   (Contexts.size() == 1 || startsWithInitStatement(Line))) {
          Contexts.back().FirstStartOfName->PartOfMultiVariableDeclStmt = true;
          Line.IsMultiVariableDeclStmt = true;
        }
        break;
      }
      if (Contexts.back().ContextType == Context::ForEachMacro)
        Contexts.back().IsExpression = true;
      break;
    case tok::kw_default:
      // Unindent case labels.
      if (Style.isVerilog() && Keywords.isVerilogEndOfLabel(*Tok) &&
          (Line.Level > 1 || (!Line.InPPDirective && Line.Level > 0))) {
        --Line.Level;
      }
      break;
    case tok::identifier:
      if (Tok->isOneOf(Keywords.kw___has_include,
                       Keywords.kw___has_include_next)) {
        parseHasInclude();
      }
      if (Style.isCSharp() && Tok->is(Keywords.kw_where) && Tok->Next &&
          Tok->Next->isNot(tok::l_paren)) {
        Tok->setType(TT_CSharpGenericTypeConstraint);
        parseCSharpGenericTypeConstraint();
        if (!Tok->getPreviousNonComment())
          Line.IsContinuation = true;
      }
      break;
    case tok::arrow:
      if (Tok->Previous && Tok->Previous->is(tok::kw_noexcept))
        Tok->setType(TT_TrailingReturnArrow);
      break;
    default:
      break;
    }
    return true;
  }

  void parseCSharpGenericTypeConstraint() {
    int OpenAngleBracketsCount = 0;
    while (CurrentToken) {
      if (CurrentToken->is(tok::less)) {
        // parseAngle is too greedy and will consume the whole line.
        CurrentToken->setType(TT_TemplateOpener);
        ++OpenAngleBracketsCount;
        next();
      } else if (CurrentToken->is(tok::greater)) {
        CurrentToken->setType(TT_TemplateCloser);
        --OpenAngleBracketsCount;
        next();
      } else if (CurrentToken->is(tok::comma) && OpenAngleBracketsCount == 0) {
        // We allow line breaks after GenericTypeConstraintComma's
        // so do not flag commas in Generics as GenericTypeConstraintComma's.
        CurrentToken->setType(TT_CSharpGenericTypeConstraintComma);
        next();
      } else if (CurrentToken->is(Keywords.kw_where)) {
        CurrentToken->setType(TT_CSharpGenericTypeConstraint);
        next();
      } else if (CurrentToken->is(tok::colon)) {
        CurrentToken->setType(TT_CSharpGenericTypeConstraintColon);
        next();
      } else {
        next();
      }
    }
  }

  void parseIncludeDirective() {
    if (CurrentToken && CurrentToken->is(tok::less)) {
      next();
      while (CurrentToken) {
        // Mark tokens up to the trailing line comments as implicit string
        // literals.
        if (CurrentToken->isNot(tok::comment) &&
            !CurrentToken->TokenText.startswith("//")) {
          CurrentToken->setType(TT_ImplicitStringLiteral);
        }
        next();
      }
    }
  }

  void parseWarningOrError() {
    next();
    // We still want to format the whitespace left of the first token of the
    // warning or error.
    next();
    while (CurrentToken) {
      CurrentToken->setType(TT_ImplicitStringLiteral);
      next();
    }
  }

  void parsePragma() {
    next(); // Consume "pragma".
    if (CurrentToken &&
        CurrentToken->isOneOf(Keywords.kw_mark, Keywords.kw_option,
                              Keywords.kw_region)) {
      bool IsMarkOrRegion =
          CurrentToken->isOneOf(Keywords.kw_mark, Keywords.kw_region);
      next();
      next(); // Consume first token (so we fix leading whitespace).
      while (CurrentToken) {
        if (IsMarkOrRegion || CurrentToken->Previous->is(TT_BinaryOperator))
          CurrentToken->setType(TT_ImplicitStringLiteral);
        next();
      }
    }
  }

  void parseHasInclude() {
    if (!CurrentToken || CurrentToken->isNot(tok::l_paren))
      return;
    next(); // '('
    parseIncludeDirective();
    next(); // ')'
  }

  LineType parsePreprocessorDirective() {
    bool IsFirstToken = CurrentToken->IsFirst;
    LineType Type = LT_PreprocessorDirective;
    next();
    if (!CurrentToken)
      return Type;

    if (Style.isJavaScript() && IsFirstToken) {
      // JavaScript files can contain shebang lines of the form:
      // #!/usr/bin/env node
      // Treat these like C++ #include directives.
      while (CurrentToken) {
        // Tokens cannot be comments here.
        CurrentToken->setType(TT_ImplicitStringLiteral);
        next();
      }
      return LT_ImportStatement;
    }

    if (CurrentToken->is(tok::numeric_constant)) {
      CurrentToken->SpacesRequiredBefore = 1;
      return Type;
    }
    // Hashes in the middle of a line can lead to any strange token
    // sequence.
    if (!CurrentToken->Tok.getIdentifierInfo())
      return Type;
    // In Verilog macro expansions start with a backtick just like preprocessor
    // directives. Thus we stop if the word is not a preprocessor directive.
    if (Style.isVerilog() && !Keywords.isVerilogPPDirective(*CurrentToken))
      return LT_Invalid;
    switch (CurrentToken->Tok.getIdentifierInfo()->getPPKeywordID()) {
    case tok::pp_include:
    case tok::pp_include_next:
    case tok::pp_import:
      next();
      parseIncludeDirective();
      Type = LT_ImportStatement;
      break;
    case tok::pp_error:
    case tok::pp_warning:
      parseWarningOrError();
      break;
    case tok::pp_pragma:
      parsePragma();
      break;
    case tok::pp_if:
    case tok::pp_elif:
      Contexts.back().IsExpression = true;
      next();
      parseLine();
      break;
    default:
      break;
    }
    while (CurrentToken) {
      FormatToken *Tok = CurrentToken;
      next();
      if (Tok->is(tok::l_paren)) {
        parseParens();
      } else if (Tok->isOneOf(Keywords.kw___has_include,
                              Keywords.kw___has_include_next)) {
        parseHasInclude();
      }
    }
    return Type;
  }

public:
  LineType parseLine() {
    if (!CurrentToken)
      return LT_Invalid;
    NonTemplateLess.clear();
    if (!Line.InMacroBody && CurrentToken->is(tok::hash)) {
      // We were not yet allowed to use C++17 optional when this was being
      // written. So we used LT_Invalid to mark that the line is not a
      // preprocessor directive.
      auto Type = parsePreprocessorDirective();
      if (Type != LT_Invalid)
        return Type;
    }

    // Directly allow to 'import <string-literal>' to support protocol buffer
    // definitions (github.com/google/protobuf) or missing "#" (either way we
    // should not break the line).
    IdentifierInfo *Info = CurrentToken->Tok.getIdentifierInfo();
    if ((Style.Language == FormatStyle::LK_Java &&
         CurrentToken->is(Keywords.kw_package)) ||
        (!Style.isVerilog() && Info &&
         Info->getPPKeywordID() == tok::pp_import && CurrentToken->Next &&
         CurrentToken->Next->isOneOf(tok::string_literal, tok::identifier,
                                     tok::kw_static))) {
      next();
      parseIncludeDirective();
      return LT_ImportStatement;
    }

    // If this line starts and ends in '<' and '>', respectively, it is likely
    // part of "#define <a/b.h>".
    if (CurrentToken->is(tok::less) && Line.Last->is(tok::greater)) {
      parseIncludeDirective();
      return LT_ImportStatement;
    }

    // In .proto files, top-level options and package statements are very
    // similar to import statements and should not be line-wrapped.
    if (Style.Language == FormatStyle::LK_Proto && Line.Level == 0 &&
        CurrentToken->isOneOf(Keywords.kw_option, Keywords.kw_package)) {
      next();
      if (CurrentToken && CurrentToken->is(tok::identifier)) {
        while (CurrentToken)
          next();
        return LT_ImportStatement;
      }
    }

    bool KeywordVirtualFound = false;
    bool ImportStatement = false;

    // import {...} from '...';
    if (Style.isJavaScript() && CurrentToken->is(Keywords.kw_import))
      ImportStatement = true;

    while (CurrentToken) {
      if (CurrentToken->is(tok::kw_virtual))
        KeywordVirtualFound = true;
      if (Style.isJavaScript()) {
        // export {...} from '...';
        // An export followed by "from 'some string';" is a re-export from
        // another module identified by a URI and is treated as a
        // LT_ImportStatement (i.e. prevent wraps on it for long URIs).
        // Just "export {...};" or "export class ..." should not be treated as
        // an import in this sense.
        if (Line.First->is(tok::kw_export) &&
            CurrentToken->is(Keywords.kw_from) && CurrentToken->Next &&
            CurrentToken->Next->isStringLiteral()) {
          ImportStatement = true;
        }
        if (isClosureImportStatement(*CurrentToken))
          ImportStatement = true;
      }
      if (!consumeToken())
        return LT_Invalid;
    }
    if (KeywordVirtualFound)
      return LT_VirtualFunctionDecl;
    if (ImportStatement)
      return LT_ImportStatement;

    if (Line.startsWith(TT_ObjCMethodSpecifier)) {
      if (Contexts.back().FirstObjCSelectorName) {
        Contexts.back().FirstObjCSelectorName->LongestObjCSelectorName =
            Contexts.back().LongestObjCSelectorName;
      }
      return LT_ObjCMethodDecl;
    }

    for (const auto &ctx : Contexts)
      if (ctx.ContextType == Context::StructArrayInitializer)
        return LT_ArrayOfStructInitializer;

    return LT_Other;
  }

private:
  bool isClosureImportStatement(const FormatToken &Tok) {
    // FIXME: Closure-library specific stuff should not be hard-coded but be
    // configurable.
    return Tok.TokenText == "goog" && Tok.Next && Tok.Next->is(tok::period) &&
           Tok.Next->Next &&
           (Tok.Next->Next->TokenText == "module" ||
            Tok.Next->Next->TokenText == "provide" ||
            Tok.Next->Next->TokenText == "require" ||
            Tok.Next->Next->TokenText == "requireType" ||
            Tok.Next->Next->TokenText == "forwardDeclare") &&
           Tok.Next->Next->Next && Tok.Next->Next->Next->is(tok::l_paren);
  }

  void resetTokenMetadata() {
    if (!CurrentToken)
      return;

    // Reset token type in case we have already looked at it and then
    // recovered from an error (e.g. failure to find the matching >).
    if (!CurrentToken->isTypeFinalized() &&
        !CurrentToken->isOneOf(
            TT_LambdaLSquare, TT_LambdaLBrace, TT_AttributeMacro, TT_IfMacro,
            TT_ForEachMacro, TT_TypenameMacro, TT_FunctionLBrace,
            TT_ImplicitStringLiteral, TT_InlineASMBrace, TT_FatArrow,
            TT_NamespaceMacro, TT_OverloadedOperator, TT_RegexLiteral,
            TT_TemplateString, TT_ObjCStringLiteral, TT_UntouchableMacroFunc,
            TT_StatementAttributeLikeMacro, TT_FunctionLikeOrFreestandingMacro,
            TT_ClassLBrace, TT_EnumLBrace, TT_RecordLBrace, TT_StructLBrace,
            TT_UnionLBrace, TT_RequiresClause,
            TT_RequiresClauseInARequiresExpression, TT_RequiresExpression,
            TT_RequiresExpressionLParen, TT_RequiresExpressionLBrace,
            TT_BracedListLBrace)) {
      CurrentToken->setType(TT_Unknown);
    }
    CurrentToken->Role.reset();
    CurrentToken->MatchingParen = nullptr;
    CurrentToken->FakeLParens.clear();
    CurrentToken->FakeRParens = 0;
  }

  void next() {
    if (!CurrentToken)
      return;

    CurrentToken->NestingLevel = Contexts.size() - 1;
    CurrentToken->BindingStrength = Contexts.back().BindingStrength;
    modifyContext(*CurrentToken);
    determineTokenType(*CurrentToken);
    CurrentToken = CurrentToken->Next;

    resetTokenMetadata();
  }

  /// A struct to hold information valid in a specific context, e.g.
  /// a pair of parenthesis.
  struct Context {
    Context(tok::TokenKind ContextKind, unsigned BindingStrength,
            bool IsExpression)
        : ContextKind(ContextKind), BindingStrength(BindingStrength),
          IsExpression(IsExpression) {}

    tok::TokenKind ContextKind;
    unsigned BindingStrength;
    bool IsExpression;
    unsigned LongestObjCSelectorName = 0;
    bool ColonIsForRangeExpr = false;
    bool ColonIsDictLiteral = false;
    bool ColonIsObjCMethodExpr = false;
    FormatToken *FirstObjCSelectorName = nullptr;
    FormatToken *FirstStartOfName = nullptr;
    bool CanBeExpression = true;
    bool CaretFound = false;
    bool InCpp11AttributeSpecifier = false;
    bool InCSharpAttributeSpecifier = false;
    bool VerilogAssignmentFound = false;
    // Whether the braces may mean concatenation instead of structure or array
    // literal.
    bool VerilogMayBeConcatenation = false;
    enum {
      Unknown,
      // Like the part after `:` in a constructor.
      //   Context(...) : IsExpression(IsExpression)
      CtorInitializer,
      // Like in the parentheses in a foreach.
      ForEachMacro,
      // Like the inheritance list in a class declaration.
      //   class Input : public IO
      InheritanceList,
      // Like in the braced list.
      //   int x[] = {};
      StructArrayInitializer,
      // Like in `static_cast<int>`.
      TemplateArgument,
      // C11 _Generic selection.
      C11GenericSelection,
      // Like in the outer parentheses in `ffnand ff1(.q());`.
      VerilogInstancePortList,
    } ContextType = Unknown;
  };

  /// Puts a new \c Context onto the stack \c Contexts for the lifetime
  /// of each instance.
  struct ScopedContextCreator {
    AnnotatingParser &P;

    ScopedContextCreator(AnnotatingParser &P, tok::TokenKind ContextKind,
                         unsigned Increase)
        : P(P) {
      P.Contexts.push_back(Context(ContextKind,
                                   P.Contexts.back().BindingStrength + Increase,
                                   P.Contexts.back().IsExpression));
    }

    ~ScopedContextCreator() {
      if (P.Style.AlignArrayOfStructures != FormatStyle::AIAS_None) {
        if (P.Contexts.back().ContextType == Context::StructArrayInitializer) {
          P.Contexts.pop_back();
          P.Contexts.back().ContextType = Context::StructArrayInitializer;
          return;
        }
      }
      P.Contexts.pop_back();
    }
  };

  void modifyContext(const FormatToken &Current) {
    auto AssignmentStartsExpression = [&]() {
      if (Current.getPrecedence() != prec::Assignment)
        return false;

      if (Line.First->isOneOf(tok::kw_using, tok::kw_return))
        return false;
      if (Line.First->is(tok::kw_template)) {
        assert(Current.Previous);
        if (Current.Previous->is(tok::kw_operator)) {
          // `template ... operator=` cannot be an expression.
          return false;
        }

        // `template` keyword can start a variable template.
        const FormatToken *Tok = Line.First->getNextNonComment();
        assert(Tok); // Current token is on the same line.
        if (Tok->isNot(TT_TemplateOpener)) {
          // Explicit template instantiations do not have `<>`.
          return false;
        }

        // This is the default value of a template parameter, determine if it's
        // type or non-type.
        if (Contexts.back().ContextKind == tok::less) {
          assert(Current.Previous->Previous);
          return !Current.Previous->Previous->isOneOf(tok::kw_typename,
                                                      tok::kw_class);
        }

        Tok = Tok->MatchingParen;
        if (!Tok)
          return false;
        Tok = Tok->getNextNonComment();
        if (!Tok)
          return false;

        if (Tok->isOneOf(tok::kw_class, tok::kw_enum, tok::kw_struct,
                         tok::kw_using)) {
          return false;
        }

        return true;
      }

      // Type aliases use `type X = ...;` in TypeScript and can be exported
      // using `export type ...`.
      if (Style.isJavaScript() &&
          (Line.startsWith(Keywords.kw_type, tok::identifier) ||
           Line.startsWith(tok::kw_export, Keywords.kw_type,
                           tok::identifier))) {
        return false;
      }

      return !Current.Previous || Current.Previous->isNot(tok::kw_operator);
    };

    if (AssignmentStartsExpression()) {
      Contexts.back().IsExpression = true;
      if (!Line.startsWith(TT_UnaryOperator)) {
        for (FormatToken *Previous = Current.Previous;
             Previous && Previous->Previous &&
             !Previous->Previous->isOneOf(tok::comma, tok::semi);
             Previous = Previous->Previous) {
          if (Previous->isOneOf(tok::r_square, tok::r_paren, tok::greater)) {
            Previous = Previous->MatchingParen;
            if (!Previous)
              break;
          }
          if (Previous->opensScope())
            break;
          if (Previous->isOneOf(TT_BinaryOperator, TT_UnaryOperator) &&
              Previous->isPointerOrReference() && Previous->Previous &&
              Previous->Previous->isNot(tok::equal)) {
            Previous->setType(TT_PointerOrReference);
          }
        }
      }
    } else if (Current.is(tok::lessless) &&
               (!Current.Previous ||
                Current.Previous->isNot(tok::kw_operator))) {
      Contexts.back().IsExpression = true;
    } else if (Current.isOneOf(tok::kw_return, tok::kw_throw)) {
      Contexts.back().IsExpression = true;
    } else if (Current.is(TT_TrailingReturnArrow)) {
      Contexts.back().IsExpression = false;
    } else if (Current.is(Keywords.kw_assert)) {
      Contexts.back().IsExpression = Style.Language == FormatStyle::LK_Java;
    } else if (Current.Previous &&
               Current.Previous->is(TT_CtorInitializerColon)) {
      Contexts.back().IsExpression = true;
      Contexts.back().ContextType = Context::CtorInitializer;
    } else if (Current.Previous && Current.Previous->is(TT_InheritanceColon)) {
      Contexts.back().ContextType = Context::InheritanceList;
    } else if (Current.isOneOf(tok::r_paren, tok::greater, tok::comma)) {
      for (FormatToken *Previous = Current.Previous;
           Previous && Previous->isOneOf(tok::star, tok::amp);
           Previous = Previous->Previous) {
        Previous->setType(TT_PointerOrReference);
      }
      if (Line.MustBeDeclaration &&
          Contexts.front().ContextType != Context::CtorInitializer) {
        Contexts.back().IsExpression = false;
      }
    } else if (Current.is(tok::kw_new)) {
      Contexts.back().CanBeExpression = false;
    } else if (Current.is(tok::semi) ||
               (Current.is(tok::exclaim) && Current.Previous &&
                Current.Previous->isNot(tok::kw_operator))) {
      // This should be the condition or increment in a for-loop.
      // But not operator !() (can't use TT_OverloadedOperator here as its not
      // been annotated yet).
      Contexts.back().IsExpression = true;
    }
  }

  static FormatToken *untilMatchingParen(FormatToken *Current) {
    // Used when `MatchingParen` is not yet established.
    int ParenLevel = 0;
    while (Current) {
      if (Current->is(tok::l_paren))
        ++ParenLevel;
      if (Current->is(tok::r_paren))
        --ParenLevel;
      if (ParenLevel < 1)
        break;
      Current = Current->Next;
    }
    return Current;
  }

  static bool isDeductionGuide(FormatToken &Current) {
    // Look for a deduction guide template<T> A(...) -> A<...>;
    if (Current.Previous && Current.Previous->is(tok::r_paren) &&
        Current.startsSequence(tok::arrow, tok::identifier, tok::less)) {
      // Find the TemplateCloser.
      FormatToken *TemplateCloser = Current.Next->Next;
      int NestingLevel = 0;
      while (TemplateCloser) {
        // Skip over an expressions in parens  A<(3 < 2)>;
        if (TemplateCloser->is(tok::l_paren)) {
          // No Matching Paren yet so skip to matching paren
          TemplateCloser = untilMatchingParen(TemplateCloser);
          if (!TemplateCloser)
            break;
        }
        if (TemplateCloser->is(tok::less))
          ++NestingLevel;
        if (TemplateCloser->is(tok::greater))
          --NestingLevel;
        if (NestingLevel < 1)
          break;
        TemplateCloser = TemplateCloser->Next;
      }
      // Assuming we have found the end of the template ensure its followed
      // with a semi-colon.
      if (TemplateCloser && TemplateCloser->Next &&
          TemplateCloser->Next->is(tok::semi) &&
          Current.Previous->MatchingParen) {
        // Determine if the identifier `A` prior to the A<..>; is the same as
        // prior to the A(..)
        FormatToken *LeadingIdentifier =
            Current.Previous->MatchingParen->Previous;

        return LeadingIdentifier &&
               LeadingIdentifier->TokenText == Current.Next->TokenText;
      }
    }
    return false;
  }

  void determineTokenType(FormatToken &Current) {
    if (Current.isNot(TT_Unknown)) {
      // The token type is already known.
      return;
    }

    if ((Style.isJavaScript() || Style.isCSharp()) &&
        Current.is(tok::exclaim)) {
      if (Current.Previous) {
        bool IsIdentifier =
            Style.isJavaScript()
                ? Keywords.IsJavaScriptIdentifier(
                      *Current.Previous, /* AcceptIdentifierName= */ true)
                : Current.Previous->is(tok::identifier);
        if (IsIdentifier ||
            Current.Previous->isOneOf(
                tok::kw_default, tok::kw_namespace, tok::r_paren, tok::r_square,
                tok::r_brace, tok::kw_false, tok::kw_true, Keywords.kw_type,
                Keywords.kw_get, Keywords.kw_init, Keywords.kw_set) ||
            Current.Previous->Tok.isLiteral()) {
          Current.setType(TT_NonNullAssertion);
          return;
        }
      }
      if (Current.Next &&
          Current.Next->isOneOf(TT_BinaryOperator, Keywords.kw_as)) {
        Current.setType(TT_NonNullAssertion);
        return;
      }
    }

    // Line.MightBeFunctionDecl can only be true after the parentheses of a
    // function declaration have been found. In this case, 'Current' is a
    // trailing token of this declaration and thus cannot be a name.
    if (Current.is(Keywords.kw_instanceof)) {
      Current.setType(TT_BinaryOperator);
    } else if (isStartOfName(Current) &&
               (!Line.MightBeFunctionDecl || Current.NestingLevel != 0)) {
      Contexts.back().FirstStartOfName = &Current;
      Current.setType(TT_StartOfName);
    } else if (Current.is(tok::semi)) {
      // Reset FirstStartOfName after finding a semicolon so that a for loop
      // with multiple increment statements is not confused with a for loop
      // having multiple variable declarations.
      Contexts.back().FirstStartOfName = nullptr;
    } else if (Current.isOneOf(tok::kw_auto, tok::kw___auto_type)) {
      AutoFound = true;
    } else if (Current.is(tok::arrow) &&
               Style.Language == FormatStyle::LK_Java) {
      Current.setType(TT_TrailingReturnArrow);
    } else if (Current.is(tok::arrow) && AutoFound &&
               Line.MightBeFunctionDecl && Current.NestingLevel == 0 &&
               !Current.Previous->isOneOf(tok::kw_operator, tok::identifier)) {
      // not auto operator->() -> xxx;
      Current.setType(TT_TrailingReturnArrow);
    } else if (Current.is(tok::arrow) && Current.Previous &&
               Current.Previous->is(tok::r_brace)) {
      // Concept implicit conversion constraint needs to be treated like
      // a trailing return type  ... } -> <type>.
      Current.setType(TT_TrailingReturnArrow);
    } else if (isDeductionGuide(Current)) {
      // Deduction guides trailing arrow " A(...) -> A<T>;".
      Current.setType(TT_TrailingReturnArrow);
    } else if (Current.isPointerOrReference()) {
      Current.setType(determineStarAmpUsage(
          Current,
          Contexts.back().CanBeExpression && Contexts.back().IsExpression,
          Contexts.back().ContextType == Context::TemplateArgument));
    } else if (Current.isOneOf(tok::minus, tok::plus, tok::caret) ||
               (Style.isVerilog() && Current.is(tok::pipe))) {
      Current.setType(determinePlusMinusCaretUsage(Current));
      if (Current.is(TT_UnaryOperator) && Current.is(tok::caret))
        Contexts.back().CaretFound = true;
    } else if (Current.isOneOf(tok::minusminus, tok::plusplus)) {
      Current.setType(determineIncrementUsage(Current));
    } else if (Current.isOneOf(tok::exclaim, tok::tilde)) {
      Current.setType(TT_UnaryOperator);
    } else if (Current.is(tok::question)) {
      if (Style.isJavaScript() && Line.MustBeDeclaration &&
          !Contexts.back().IsExpression) {
        // In JavaScript, `interface X { foo?(): bar; }` is an optional method
        // on the interface, not a ternary expression.
        Current.setType(TT_JsTypeOptionalQuestion);
      } else {
        Current.setType(TT_ConditionalExpr);
      }
    } else if (Current.isBinaryOperator() &&
               (!Current.Previous || Current.Previous->isNot(tok::l_square)) &&
               (Current.isNot(tok::greater) &&
                Style.Language != FormatStyle::LK_TextProto)) {
      if (Style.isVerilog()) {
        if (Current.is(tok::lessequal) && Contexts.size() == 1 &&
            !Contexts.back().VerilogAssignmentFound) {
          // In Verilog `<=` is assignment if in its own statement. It is a
          // statement instead of an expression, that is it can not be chained.
          Current.ForcedPrecedence = prec::Assignment;
          Current.setFinalizedType(TT_BinaryOperator);
        }
        if (Current.getPrecedence() == prec::Assignment)
          Contexts.back().VerilogAssignmentFound = true;
      }
      Current.setType(TT_BinaryOperator);
    } else if (Current.is(tok::comment)) {
      if (Current.TokenText.startswith("/*")) {
        if (Current.TokenText.endswith("*/")) {
          Current.setType(TT_BlockComment);
        } else {
          // The lexer has for some reason determined a comment here. But we
          // cannot really handle it, if it isn't properly terminated.
          Current.Tok.setKind(tok::unknown);
        }
      } else {
        Current.setType(TT_LineComment);
      }
    } else if (Current.is(tok::string_literal)) {
      if (Style.isVerilog() && Contexts.back().VerilogMayBeConcatenation &&
          Current.getPreviousNonComment() &&
          Current.getPreviousNonComment()->isOneOf(tok::comma, tok::l_brace) &&
          Current.getNextNonComment() &&
          Current.getNextNonComment()->isOneOf(tok::comma, tok::r_brace)) {
        Current.setType(TT_StringInConcatenation);
      }
    } else if (Current.is(tok::l_paren)) {
      if (lParenStartsCppCast(Current))
        Current.setType(TT_CppCastLParen);
    } else if (Current.is(tok::r_paren)) {
      if (rParenEndsCast(Current))
        Current.setType(TT_CastRParen);
      if (Current.MatchingParen && Current.Next &&
          !Current.Next->isBinaryOperator() &&
          !Current.Next->isOneOf(tok::semi, tok::colon, tok::l_brace,
                                 tok::comma, tok::period, tok::arrow,
                                 tok::coloncolon, tok::kw_noexcept)) {
        if (FormatToken *AfterParen = Current.MatchingParen->Next;
            AfterParen && AfterParen->isNot(tok::caret)) {
          // Make sure this isn't the return type of an Obj-C block declaration.
          if (FormatToken *BeforeParen = Current.MatchingParen->Previous;
              BeforeParen && BeforeParen->is(tok::identifier) &&
              BeforeParen->isNot(TT_TypenameMacro) &&
              BeforeParen->TokenText == BeforeParen->TokenText.upper() &&
              (!BeforeParen->Previous ||
               BeforeParen->Previous->ClosesTemplateDeclaration ||
               BeforeParen->Previous->ClosesRequiresClause)) {
            Current.setType(TT_FunctionAnnotationRParen);
          }
        }
      }
    } else if (Current.is(tok::at) && Current.Next && !Style.isJavaScript() &&
               Style.Language != FormatStyle::LK_Java) {
      // In Java & JavaScript, "@..." is a decorator or annotation. In ObjC, it
      // marks declarations and properties that need special formatting.
      switch (Current.Next->Tok.getObjCKeywordID()) {
      case tok::objc_interface:
      case tok::objc_implementation:
      case tok::objc_protocol:
        Current.setType(TT_ObjCDecl);
        break;
      case tok::objc_property:
        Current.setType(TT_ObjCProperty);
        break;
      default:
        break;
      }
    } else if (Current.is(tok::period)) {
      FormatToken *PreviousNoComment = Current.getPreviousNonComment();
      if (PreviousNoComment &&
          PreviousNoComment->isOneOf(tok::comma, tok::l_brace)) {
        Current.setType(TT_DesignatedInitializerPeriod);
      } else if (Style.Language == FormatStyle::LK_Java && Current.Previous &&
                 Current.Previous->isOneOf(TT_JavaAnnotation,
                                           TT_LeadingJavaAnnotation)) {
        Current.setType(Current.Previous->getType());
      }
    } else if (canBeObjCSelectorComponent(Current) &&
               // FIXME(bug 36976): ObjC return types shouldn't use
               // TT_CastRParen.
               Current.Previous && Current.Previous->is(TT_CastRParen) &&
               Current.Previous->MatchingParen &&
               Current.Previous->MatchingParen->Previous &&
               Current.Previous->MatchingParen->Previous->is(
                   TT_ObjCMethodSpecifier)) {
      // This is the first part of an Objective-C selector name. (If there's no
      // colon after this, this is the only place which annotates the identifier
      // as a selector.)
      Current.setType(TT_SelectorName);
    } else if (Current.isOneOf(tok::identifier, tok::kw_const, tok::kw_noexcept,
                               tok::kw_requires) &&
               Current.Previous &&
               !Current.Previous->isOneOf(tok::equal, tok::at,
                                          TT_CtorInitializerComma,
                                          TT_CtorInitializerColon) &&
               Line.MightBeFunctionDecl && Contexts.size() == 1) {
      // Line.MightBeFunctionDecl can only be true after the parentheses of a
      // function declaration have been found.
      Current.setType(TT_TrailingAnnotation);
    } else if ((Style.Language == FormatStyle::LK_Java ||
                Style.isJavaScript()) &&
               Current.Previous) {
      if (Current.Previous->is(tok::at) &&
          Current.isNot(Keywords.kw_interface)) {
        const FormatToken &AtToken = *Current.Previous;
        const FormatToken *Previous = AtToken.getPreviousNonComment();
        if (!Previous || Previous->is(TT_LeadingJavaAnnotation))
          Current.setType(TT_LeadingJavaAnnotation);
        else
          Current.setType(TT_JavaAnnotation);
      } else if (Current.Previous->is(tok::period) &&
                 Current.Previous->isOneOf(TT_JavaAnnotation,
                                           TT_LeadingJavaAnnotation)) {
        Current.setType(Current.Previous->getType());
      }
    }
  }

  /// Take a guess at whether \p Tok starts a name of a function or
  /// variable declaration.
  ///
  /// This is a heuristic based on whether \p Tok is an identifier following
  /// something that is likely a type.
  bool isStartOfName(const FormatToken &Tok) {
    // Handled in ExpressionParser for Verilog.
    if (Style.isVerilog())
      return false;

    if (Tok.isNot(tok::identifier) || !Tok.Previous)
      return false;

    if (const auto *NextNonComment = Tok.getNextNonComment();
<<<<<<< HEAD
        !NextNonComment || NextNonComment->isPointerOrReference() ||
        NextNonComment->isOneOf(tok::identifier, tok::string_literal)) {
=======
        (!NextNonComment && !Line.InMacroBody) ||
        (NextNonComment &&
         (NextNonComment->isPointerOrReference() ||
          NextNonComment->isOneOf(tok::identifier, tok::string_literal)))) {
>>>>>>> 7ca33737
      return false;
    }

    if (Tok.Previous->isOneOf(TT_LeadingJavaAnnotation, Keywords.kw_instanceof,
                              Keywords.kw_as)) {
      return false;
    }
    if (Style.isJavaScript() && Tok.Previous->is(Keywords.kw_in))
      return false;

    // Skip "const" as it does not have an influence on whether this is a name.
    FormatToken *PreviousNotConst = Tok.getPreviousNonComment();

    // For javascript const can be like "let" or "var"
    if (!Style.isJavaScript())
      while (PreviousNotConst && PreviousNotConst->is(tok::kw_const))
        PreviousNotConst = PreviousNotConst->getPreviousNonComment();

    if (!PreviousNotConst)
      return false;

    if (PreviousNotConst->ClosesRequiresClause)
      return false;

    bool IsPPKeyword = PreviousNotConst->is(tok::identifier) &&
                       PreviousNotConst->Previous &&
                       PreviousNotConst->Previous->is(tok::hash);

    if (PreviousNotConst->is(TT_TemplateCloser)) {
      return PreviousNotConst && PreviousNotConst->MatchingParen &&
             PreviousNotConst->MatchingParen->Previous &&
             PreviousNotConst->MatchingParen->Previous->isNot(tok::period) &&
             PreviousNotConst->MatchingParen->Previous->isNot(tok::kw_template);
    }

    if ((PreviousNotConst->is(tok::r_paren) &&
         PreviousNotConst->is(TT_TypeDeclarationParen)) ||
        PreviousNotConst->is(TT_AttributeRParen)) {
      return true;
    }

    // If is a preprocess keyword like #define.
    if (IsPPKeyword)
      return false;

    // int a or auto a.
    if (PreviousNotConst->isOneOf(tok::identifier, tok::kw_auto))
      return true;

    // *a or &a or &&a.
    if (PreviousNotConst->is(TT_PointerOrReference))
      return true;

    // MyClass a;
    if (PreviousNotConst->isSimpleTypeSpecifier())
      return true;

    // type[] a in Java
    if (Style.Language == FormatStyle::LK_Java &&
        PreviousNotConst->is(tok::r_square)) {
      return true;
    }

    // const a = in JavaScript.
    return Style.isJavaScript() && PreviousNotConst->is(tok::kw_const);
  }

  /// Determine whether '(' is starting a C++ cast.
  bool lParenStartsCppCast(const FormatToken &Tok) {
    // C-style casts are only used in C++.
    if (!Style.isCpp())
      return false;

    FormatToken *LeftOfParens = Tok.getPreviousNonComment();
    if (LeftOfParens && LeftOfParens->is(TT_TemplateCloser) &&
        LeftOfParens->MatchingParen) {
      auto *Prev = LeftOfParens->MatchingParen->getPreviousNonComment();
      if (Prev &&
          Prev->isOneOf(tok::kw_const_cast, tok::kw_dynamic_cast,
                        tok::kw_reinterpret_cast, tok::kw_static_cast)) {
        // FIXME: Maybe we should handle identifiers ending with "_cast",
        // e.g. any_cast?
        return true;
      }
    }
    return false;
  }

  /// Determine whether ')' is ending a cast.
  bool rParenEndsCast(const FormatToken &Tok) {
    // C-style casts are only used in C++, C# and Java.
    if (!Style.isCSharp() && !Style.isCpp() &&
        Style.Language != FormatStyle::LK_Java) {
      return false;
    }

    // Empty parens aren't casts and there are no casts at the end of the line.
    if (Tok.Previous == Tok.MatchingParen || !Tok.Next || !Tok.MatchingParen)
      return false;

    if (Tok.MatchingParen->is(TT_OverloadedOperatorLParen))
      return false;

    FormatToken *LeftOfParens = Tok.MatchingParen->getPreviousNonComment();
    if (LeftOfParens) {
      // If there is a closing parenthesis left of the current
      // parentheses, look past it as these might be chained casts.
      if (LeftOfParens->is(tok::r_paren) &&
          LeftOfParens->isNot(TT_CastRParen)) {
        if (!LeftOfParens->MatchingParen ||
            !LeftOfParens->MatchingParen->Previous) {
          return false;
        }
        LeftOfParens = LeftOfParens->MatchingParen->Previous;
      }

      if (LeftOfParens->is(tok::r_square)) {
        //   delete[] (void *)ptr;
        auto MayBeArrayDelete = [](FormatToken *Tok) -> FormatToken * {
          if (Tok->isNot(tok::r_square))
            return nullptr;

          Tok = Tok->getPreviousNonComment();
          if (!Tok || Tok->isNot(tok::l_square))
            return nullptr;

          Tok = Tok->getPreviousNonComment();
          if (!Tok || Tok->isNot(tok::kw_delete))
            return nullptr;
          return Tok;
        };
        if (FormatToken *MaybeDelete = MayBeArrayDelete(LeftOfParens))
          LeftOfParens = MaybeDelete;
      }

      // The Condition directly below this one will see the operator arguments
      // as a (void *foo) cast.
      //   void operator delete(void *foo) ATTRIB;
      if (LeftOfParens->Tok.getIdentifierInfo() && LeftOfParens->Previous &&
          LeftOfParens->Previous->is(tok::kw_operator)) {
        return false;
      }

      // If there is an identifier (or with a few exceptions a keyword) right
      // before the parentheses, this is unlikely to be a cast.
      if (LeftOfParens->Tok.getIdentifierInfo() &&
          !LeftOfParens->isOneOf(Keywords.kw_in, tok::kw_return, tok::kw_case,
                                 tok::kw_delete, tok::kw_throw)) {
        return false;
      }

      // Certain other tokens right before the parentheses are also signals that
      // this cannot be a cast.
      if (LeftOfParens->isOneOf(tok::at, tok::r_square, TT_OverloadedOperator,
                                TT_TemplateCloser, tok::ellipsis)) {
        return false;
      }
    }

    if (Tok.Next->is(tok::question))
      return false;

    // `foreach((A a, B b) in someList)` should not be seen as a cast.
    if (Tok.Next->is(Keywords.kw_in) && Style.isCSharp())
      return false;

    // Functions which end with decorations like volatile, noexcept are unlikely
    // to be casts.
    if (Tok.Next->isOneOf(tok::kw_noexcept, tok::kw_volatile, tok::kw_const,
                          tok::kw_requires, tok::kw_throw, tok::arrow,
                          Keywords.kw_override, Keywords.kw_final) ||
        isCppAttribute(Style.isCpp(), *Tok.Next)) {
      return false;
    }

    // As Java has no function types, a "(" after the ")" likely means that this
    // is a cast.
    if (Style.Language == FormatStyle::LK_Java && Tok.Next->is(tok::l_paren))
      return true;

    // If a (non-string) literal follows, this is likely a cast.
    if (Tok.Next->isNot(tok::string_literal) &&
        (Tok.Next->Tok.isLiteral() ||
         Tok.Next->isOneOf(tok::kw_sizeof, tok::kw_alignof))) {
      return true;
    }

    // Heuristically try to determine whether the parentheses contain a type.
    auto IsQualifiedPointerOrReference = [](FormatToken *T) {
      // This is used to handle cases such as x = (foo *const)&y;
      assert(!T->isSimpleTypeSpecifier() && "Should have already been checked");
      // Strip trailing qualifiers such as const or volatile when checking
      // whether the parens could be a cast to a pointer/reference type.
      while (T) {
        if (T->is(TT_AttributeRParen)) {
          // Handle `x = (foo *__attribute__((foo)))&v;`:
          assert(T->is(tok::r_paren));
          assert(T->MatchingParen);
          assert(T->MatchingParen->is(tok::l_paren));
          assert(T->MatchingParen->is(TT_AttributeLParen));
          if (const auto *Tok = T->MatchingParen->Previous;
              Tok && Tok->isAttribute()) {
            T = Tok->Previous;
            continue;
          }
        } else if (T->is(TT_AttributeSquare)) {
          // Handle `x = (foo *[[clang::foo]])&v;`:
          if (T->MatchingParen && T->MatchingParen->Previous) {
            T = T->MatchingParen->Previous;
            continue;
          }
        } else if (T->canBePointerOrReferenceQualifier()) {
          T = T->Previous;
          continue;
        }
        break;
      }
      return T && T->is(TT_PointerOrReference);
    };
    bool ParensAreType =
        !Tok.Previous ||
        Tok.Previous->isOneOf(TT_TemplateCloser, TT_TypeDeclarationParen) ||
        Tok.Previous->isSimpleTypeSpecifier() ||
        IsQualifiedPointerOrReference(Tok.Previous);
    bool ParensCouldEndDecl =
        Tok.Next->isOneOf(tok::equal, tok::semi, tok::l_brace, tok::greater);
    if (ParensAreType && !ParensCouldEndDecl)
      return true;

    // At this point, we heuristically assume that there are no casts at the
    // start of the line. We assume that we have found most cases where there
    // are by the logic above, e.g. "(void)x;".
    if (!LeftOfParens)
      return false;

    // Certain token types inside the parentheses mean that this can't be a
    // cast.
    for (const FormatToken *Token = Tok.MatchingParen->Next; Token != &Tok;
         Token = Token->Next) {
      if (Token->is(TT_BinaryOperator))
        return false;
    }

    // If the following token is an identifier or 'this', this is a cast. All
    // cases where this can be something else are handled above.
    if (Tok.Next->isOneOf(tok::identifier, tok::kw_this))
      return true;

    // Look for a cast `( x ) (`.
    if (Tok.Next->is(tok::l_paren) && Tok.Previous && Tok.Previous->Previous) {
      if (Tok.Previous->is(tok::identifier) &&
          Tok.Previous->Previous->is(tok::l_paren)) {
        return true;
      }
    }

    if (!Tok.Next->Next)
      return false;

    // If the next token after the parenthesis is a unary operator, assume
    // that this is cast, unless there are unexpected tokens inside the
    // parenthesis.
    const bool NextIsAmpOrStar = Tok.Next->isOneOf(tok::amp, tok::star);
    if (!(Tok.Next->isUnaryOperator() || NextIsAmpOrStar) ||
        Tok.Next->is(tok::plus) ||
        !Tok.Next->Next->isOneOf(tok::identifier, tok::numeric_constant)) {
      return false;
    }
    if (NextIsAmpOrStar &&
        (Tok.Next->Next->is(tok::numeric_constant) || Line.InPPDirective)) {
      return false;
    }
    // Search for unexpected tokens.
    for (FormatToken *Prev = Tok.Previous; Prev != Tok.MatchingParen;
         Prev = Prev->Previous) {
      if (!Prev->isOneOf(tok::kw_const, tok::identifier, tok::coloncolon))
        return false;
    }
    return true;
  }

  /// Returns true if the token is used as a unary operator.
  bool determineUnaryOperatorByUsage(const FormatToken &Tok) {
    const FormatToken *PrevToken = Tok.getPreviousNonComment();
    if (!PrevToken)
      return true;

    // These keywords are deliberately not included here because they may
    // precede only one of unary star/amp and plus/minus but not both.  They are
    // either included in determineStarAmpUsage or determinePlusMinusCaretUsage.
    //
    // @ - It may be followed by a unary `-` in Objective-C literals. We don't
    //   know how they can be followed by a star or amp.
    if (PrevToken->isOneOf(
            TT_ConditionalExpr, tok::l_paren, tok::comma, tok::colon, tok::semi,
            tok::equal, tok::question, tok::l_square, tok::l_brace,
            tok::kw_case, tok::kw_co_await, tok::kw_co_return, tok::kw_co_yield,
            tok::kw_delete, tok::kw_return, tok::kw_throw)) {
      return true;
    }

    // We put sizeof here instead of only in determineStarAmpUsage. In the cases
    // where the unary `+` operator is overloaded, it is reasonable to write
    // things like `sizeof +x`. Like commit 446d6ec996c6c3.
    if (PrevToken->is(tok::kw_sizeof))
      return true;

    // A sequence of leading unary operators.
    if (PrevToken->isOneOf(TT_CastRParen, TT_UnaryOperator))
      return true;

    // There can't be two consecutive binary operators.
    if (PrevToken->is(TT_BinaryOperator))
      return true;

    return false;
  }

  /// Return the type of the given token assuming it is * or &.
  TokenType determineStarAmpUsage(const FormatToken &Tok, bool IsExpression,
                                  bool InTemplateArgument) {
    if (Style.isJavaScript())
      return TT_BinaryOperator;

    // && in C# must be a binary operator.
    if (Style.isCSharp() && Tok.is(tok::ampamp))
      return TT_BinaryOperator;

    if (Style.isVerilog()) {
      // In Verilog, `*` can only be a binary operator.  `&` can be either unary
      // or binary.  `*` also includes `*>` in module path declarations in
      // specify blocks because merged tokens take the type of the first one by
      // default.
      if (Tok.is(tok::star))
        return TT_BinaryOperator;
      return determineUnaryOperatorByUsage(Tok) ? TT_UnaryOperator
                                                : TT_BinaryOperator;
    }

    const FormatToken *PrevToken = Tok.getPreviousNonComment();
    if (!PrevToken)
      return TT_UnaryOperator;
    if (PrevToken->is(TT_TypeName))
      return TT_PointerOrReference;

    const FormatToken *NextToken = Tok.getNextNonComment();

    if (InTemplateArgument && NextToken && NextToken->is(tok::kw_noexcept))
      return TT_BinaryOperator;

    if (!NextToken ||
        NextToken->isOneOf(tok::arrow, tok::equal, tok::comma, tok::r_paren,
                           TT_RequiresClause) ||
        (NextToken->is(tok::kw_noexcept) && !IsExpression) ||
        NextToken->canBePointerOrReferenceQualifier() ||
        (NextToken->is(tok::l_brace) && !NextToken->getNextNonComment())) {
      return TT_PointerOrReference;
    }

    if (PrevToken->is(tok::coloncolon))
      return TT_PointerOrReference;

    if (PrevToken->is(tok::r_paren) && PrevToken->is(TT_TypeDeclarationParen))
      return TT_PointerOrReference;

    if (determineUnaryOperatorByUsage(Tok))
      return TT_UnaryOperator;

    if (NextToken->is(tok::l_square) && NextToken->isNot(TT_LambdaLSquare))
      return TT_PointerOrReference;
    if (NextToken->is(tok::kw_operator) && !IsExpression)
      return TT_PointerOrReference;
    if (NextToken->isOneOf(tok::comma, tok::semi))
      return TT_PointerOrReference;

    // After right braces, star tokens are likely to be pointers to struct,
    // union, or class.
    //   struct {} *ptr;
    // This by itself is not sufficient to distinguish from multiplication
    // following a brace-initialized expression, as in:
    // int i = int{42} * 2;
    // In the struct case, the part of the struct declaration until the `{` and
    // the `}` are put on separate unwrapped lines; in the brace-initialized
    // case, the matching `{` is on the same unwrapped line, so check for the
    // presence of the matching brace to distinguish between those.
    if (PrevToken->is(tok::r_brace) && Tok.is(tok::star) &&
        !PrevToken->MatchingParen) {
      return TT_PointerOrReference;
    }

    if (PrevToken->endsSequence(tok::r_square, tok::l_square, tok::kw_delete))
      return TT_UnaryOperator;

    if (PrevToken->Tok.isLiteral() ||
        PrevToken->isOneOf(tok::r_paren, tok::r_square, tok::kw_true,
                           tok::kw_false, tok::r_brace)) {
      return TT_BinaryOperator;
    }

    const FormatToken *NextNonParen = NextToken;
    while (NextNonParen && NextNonParen->is(tok::l_paren))
      NextNonParen = NextNonParen->getNextNonComment();
    if (NextNonParen && (NextNonParen->Tok.isLiteral() ||
                         NextNonParen->isOneOf(tok::kw_true, tok::kw_false) ||
                         NextNonParen->isUnaryOperator())) {
      return TT_BinaryOperator;
    }

    // If we know we're in a template argument, there are no named declarations.
    // Thus, having an identifier on the right-hand side indicates a binary
    // operator.
    if (InTemplateArgument && NextToken->Tok.isAnyIdentifier())
      return TT_BinaryOperator;

    // "&&" followed by "(", "*", or "&" is quite unlikely to be two successive
    // unary "&".
    if (Tok.is(tok::ampamp) &&
        NextToken->isOneOf(tok::l_paren, tok::star, tok::amp)) {
      return TT_BinaryOperator;
    }

    // This catches some cases where evaluation order is used as control flow:
    //   aaa && aaa->f();
    if (NextToken->Tok.isAnyIdentifier()) {
      const FormatToken *NextNextToken = NextToken->getNextNonComment();
      if (NextNextToken && NextNextToken->is(tok::arrow))
        return TT_BinaryOperator;
    }

    // It is very unlikely that we are going to find a pointer or reference type
    // definition on the RHS of an assignment.
    if (IsExpression && !Contexts.back().CaretFound)
      return TT_BinaryOperator;

    // Opeartors at class scope are likely pointer or reference members.
    if (!Scopes.empty() && Scopes.back() == ST_Class)
      return TT_PointerOrReference;

    // Tokens that indicate member access or chained operator& use.
    auto IsChainedOperatorAmpOrMember = [](const FormatToken *token) {
      return !token || token->isOneOf(tok::amp, tok::period, tok::arrow,
                                      tok::arrowstar, tok::periodstar);
    };

    // It's more likely that & represents operator& than an uninitialized
    // reference.
    if (Tok.is(tok::amp) && PrevToken && PrevToken->Tok.isAnyIdentifier() &&
        IsChainedOperatorAmpOrMember(PrevToken->getPreviousNonComment()) &&
        NextToken && NextToken->Tok.isAnyIdentifier()) {
      if (auto NextNext = NextToken->getNextNonComment();
          NextNext &&
          (IsChainedOperatorAmpOrMember(NextNext) || NextNext->is(tok::semi))) {
        return TT_BinaryOperator;
      }
    }

    return TT_PointerOrReference;
  }

  TokenType determinePlusMinusCaretUsage(const FormatToken &Tok) {
    if (determineUnaryOperatorByUsage(Tok))
      return TT_UnaryOperator;

    const FormatToken *PrevToken = Tok.getPreviousNonComment();
    if (!PrevToken)
      return TT_UnaryOperator;

    if (PrevToken->is(tok::at))
      return TT_UnaryOperator;

    // Fall back to marking the token as binary operator.
    return TT_BinaryOperator;
  }

  /// Determine whether ++/-- are pre- or post-increments/-decrements.
  TokenType determineIncrementUsage(const FormatToken &Tok) {
    const FormatToken *PrevToken = Tok.getPreviousNonComment();
    if (!PrevToken || PrevToken->is(TT_CastRParen))
      return TT_UnaryOperator;
    if (PrevToken->isOneOf(tok::r_paren, tok::r_square, tok::identifier))
      return TT_TrailingUnaryOperator;

    return TT_UnaryOperator;
  }

  SmallVector<Context, 8> Contexts;

  const FormatStyle &Style;
  AnnotatedLine &Line;
  FormatToken *CurrentToken;
  bool AutoFound;
  const AdditionalKeywords &Keywords;

  SmallVector<ScopeType> &Scopes;

  // Set of "<" tokens that do not open a template parameter list. If parseAngle
  // determines that a specific token can't be a template opener, it will make
  // same decision irrespective of the decisions for tokens leading up to it.
  // Store this information to prevent this from causing exponential runtime.
  llvm::SmallPtrSet<FormatToken *, 16> NonTemplateLess;
};

static const int PrecedenceUnaryOperator = prec::PointerToMember + 1;
static const int PrecedenceArrowAndPeriod = prec::PointerToMember + 2;

/// Parses binary expressions by inserting fake parenthesis based on
/// operator precedence.
class ExpressionParser {
public:
  ExpressionParser(const FormatStyle &Style, const AdditionalKeywords &Keywords,
                   AnnotatedLine &Line)
      : Style(Style), Keywords(Keywords), Line(Line), Current(Line.First) {}

  /// Parse expressions with the given operator precedence.
  void parse(int Precedence = 0) {
    // Skip 'return' and ObjC selector colons as they are not part of a binary
    // expression.
    while (Current && (Current->is(tok::kw_return) ||
                       (Current->is(tok::colon) &&
                        Current->isOneOf(TT_ObjCMethodExpr, TT_DictLiteral)))) {
      next();
    }

    if (!Current || Precedence > PrecedenceArrowAndPeriod)
      return;

    // Conditional expressions need to be parsed separately for proper nesting.
    if (Precedence == prec::Conditional) {
      parseConditionalExpr();
      return;
    }

    // Parse unary operators, which all have a higher precedence than binary
    // operators.
    if (Precedence == PrecedenceUnaryOperator) {
      parseUnaryOperator();
      return;
    }

    FormatToken *Start = Current;
    FormatToken *LatestOperator = nullptr;
    unsigned OperatorIndex = 0;
    // The first name of the current type in a port list.
    FormatToken *VerilogFirstOfType = nullptr;

    while (Current) {
      // In Verilog ports in a module header that don't have a type take the
      // type of the previous one.  For example,
      //   module a(output b,
      //                   c,
      //            output d);
      // In this case there need to be fake parentheses around b and c.
      if (Style.isVerilog() && Precedence == prec::Comma) {
        VerilogFirstOfType =
            verilogGroupDecl(VerilogFirstOfType, LatestOperator);
      }

      // Consume operators with higher precedence.
      parse(Precedence + 1);

      // Do not assign fake parenthesis to tokens that are part of an
      // unexpanded macro call. The line within the macro call contains
      // the parenthesis and commas, and we will not find operators within
      // that structure.
      if (Current && Current->MacroParent)
        break;

      int CurrentPrecedence = getCurrentPrecedence();

      if (Precedence == CurrentPrecedence && Current &&
          Current->is(TT_SelectorName)) {
        if (LatestOperator)
          addFakeParenthesis(Start, prec::Level(Precedence));
        Start = Current;
      }

      if ((Style.isCSharp() || Style.isJavaScript() ||
           Style.Language == FormatStyle::LK_Java) &&
          Precedence == prec::Additive && Current) {
        // A string can be broken without parentheses around it when it is
        // already in a sequence of strings joined by `+` signs.
        FormatToken *Prev = Current->getPreviousNonComment();
        if (Prev && Prev->is(tok::string_literal) &&
            (Prev == Start || Prev->endsSequence(tok::string_literal, tok::plus,
                                                 TT_StringInConcatenation))) {
          Prev->setType(TT_StringInConcatenation);
        }
      }

      // At the end of the line or when an operator with lower precedence is
      // found, insert fake parenthesis and return.
      if (!Current ||
          (Current->closesScope() &&
           (Current->MatchingParen || Current->is(TT_TemplateString))) ||
          (CurrentPrecedence != -1 && CurrentPrecedence < Precedence) ||
          (CurrentPrecedence == prec::Conditional &&
           Precedence == prec::Assignment && Current->is(tok::colon))) {
        break;
      }

      // Consume scopes: (), [], <> and {}
      // In addition to that we handle require clauses as scope, so that the
      // constraints in that are correctly indented.
      if (Current->opensScope() ||
          Current->isOneOf(TT_RequiresClause,
                           TT_RequiresClauseInARequiresExpression)) {
        // In fragment of a JavaScript template string can look like '}..${' and
        // thus close a scope and open a new one at the same time.
        while (Current && (!Current->closesScope() || Current->opensScope())) {
          next();
          parse();
        }
        next();
      } else {
        // Operator found.
        if (CurrentPrecedence == Precedence) {
          if (LatestOperator)
            LatestOperator->NextOperator = Current;
          LatestOperator = Current;
          Current->OperatorIndex = OperatorIndex;
          ++OperatorIndex;
        }
        next(/*SkipPastLeadingComments=*/Precedence > 0);
      }
    }

    // Group variables of the same type.
    if (Style.isVerilog() && Precedence == prec::Comma && VerilogFirstOfType)
      addFakeParenthesis(VerilogFirstOfType, prec::Comma);

    if (LatestOperator && (Current || Precedence > 0)) {
      // The requires clauses do not neccessarily end in a semicolon or a brace,
      // but just go over to struct/class or a function declaration, we need to
      // intervene so that the fake right paren is inserted correctly.
      auto End =
          (Start->Previous &&
           Start->Previous->isOneOf(TT_RequiresClause,
                                    TT_RequiresClauseInARequiresExpression))
              ? [this]() {
                  auto Ret = Current ? Current : Line.Last;
                  while (!Ret->ClosesRequiresClause && Ret->Previous)
                    Ret = Ret->Previous;
                  return Ret;
                }()
              : nullptr;

      if (Precedence == PrecedenceArrowAndPeriod) {
        // Call expressions don't have a binary operator precedence.
        addFakeParenthesis(Start, prec::Unknown, End);
      } else {
        addFakeParenthesis(Start, prec::Level(Precedence), End);
      }
    }
  }

private:
  /// Gets the precedence (+1) of the given token for binary operators
  /// and other tokens that we treat like binary operators.
  int getCurrentPrecedence() {
    if (Current) {
      const FormatToken *NextNonComment = Current->getNextNonComment();
      if (Current->is(TT_ConditionalExpr))
        return prec::Conditional;
      if (NextNonComment && Current->is(TT_SelectorName) &&
          (NextNonComment->isOneOf(TT_DictLiteral, TT_JsTypeColon) ||
           ((Style.Language == FormatStyle::LK_Proto ||
             Style.Language == FormatStyle::LK_TextProto) &&
            NextNonComment->is(tok::less)))) {
        return prec::Assignment;
      }
      if (Current->is(TT_JsComputedPropertyName))
        return prec::Assignment;
      if (Current->is(TT_TrailingReturnArrow))
        return prec::Comma;
      if (Current->is(TT_FatArrow))
        return prec::Assignment;
      if (Current->isOneOf(tok::semi, TT_InlineASMColon, TT_SelectorName) ||
          (Current->is(tok::comment) && NextNonComment &&
           NextNonComment->is(TT_SelectorName))) {
        return 0;
      }
      if (Current->is(TT_RangeBasedForLoopColon))
        return prec::Comma;
      if ((Style.Language == FormatStyle::LK_Java || Style.isJavaScript()) &&
          Current->is(Keywords.kw_instanceof)) {
        return prec::Relational;
      }
      if (Style.isJavaScript() &&
          Current->isOneOf(Keywords.kw_in, Keywords.kw_as)) {
        return prec::Relational;
      }
      if (Current->is(TT_BinaryOperator) || Current->is(tok::comma))
        return Current->getPrecedence();
      if (Current->isOneOf(tok::period, tok::arrow) &&
          Current->isNot(TT_TrailingReturnArrow)) {
        return PrecedenceArrowAndPeriod;
      }
      if ((Style.Language == FormatStyle::LK_Java || Style.isJavaScript()) &&
          Current->isOneOf(Keywords.kw_extends, Keywords.kw_implements,
                           Keywords.kw_throws)) {
        return 0;
      }
      // In Verilog case labels are not on separate lines straight out of
      // UnwrappedLineParser. The colon is not part of an expression.
      if (Style.isVerilog() && Current->is(tok::colon))
        return 0;
    }
    return -1;
  }

  void addFakeParenthesis(FormatToken *Start, prec::Level Precedence,
                          FormatToken *End = nullptr) {
    Start->FakeLParens.push_back(Precedence);
    if (Precedence > prec::Unknown)
      Start->StartsBinaryExpression = true;
    if (!End && Current)
      End = Current->getPreviousNonComment();
    if (End) {
      ++End->FakeRParens;
      if (Precedence > prec::Unknown)
        End->EndsBinaryExpression = true;
    }
  }

  /// Parse unary operator expressions and surround them with fake
  /// parentheses if appropriate.
  void parseUnaryOperator() {
    llvm::SmallVector<FormatToken *, 2> Tokens;
    while (Current && Current->is(TT_UnaryOperator)) {
      Tokens.push_back(Current);
      next();
    }
    parse(PrecedenceArrowAndPeriod);
    for (FormatToken *Token : llvm::reverse(Tokens)) {
      // The actual precedence doesn't matter.
      addFakeParenthesis(Token, prec::Unknown);
    }
  }

  void parseConditionalExpr() {
    while (Current && Current->isTrailingComment())
      next();
    FormatToken *Start = Current;
    parse(prec::LogicalOr);
    if (!Current || Current->isNot(tok::question))
      return;
    next();
    parse(prec::Assignment);
    if (!Current || Current->isNot(TT_ConditionalExpr))
      return;
    next();
    parse(prec::Assignment);
    addFakeParenthesis(Start, prec::Conditional);
  }

  void next(bool SkipPastLeadingComments = true) {
    if (Current)
      Current = Current->Next;
    while (Current &&
           (Current->NewlinesBefore == 0 || SkipPastLeadingComments) &&
           Current->isTrailingComment()) {
      Current = Current->Next;
    }
  }

  // Add fake parenthesis around declarations of the same type for example in a
  // module prototype. Return the first port / variable of the current type.
  FormatToken *verilogGroupDecl(FormatToken *FirstOfType,
                                FormatToken *PreviousComma) {
    if (!Current)
      return nullptr;

    FormatToken *Start = Current;

    // Skip attributes.
    while (Start->startsSequence(tok::l_paren, tok::star)) {
      if (!(Start = Start->MatchingParen) ||
          !(Start = Start->getNextNonComment())) {
        return nullptr;
      }
    }

    FormatToken *Tok = Start;

    if (Tok->is(Keywords.kw_assign))
      Tok = Tok->getNextNonComment();

    // Skip any type qualifiers to find the first identifier. It may be either a
    // new type name or a variable name. There can be several type qualifiers
    // preceding a variable name, and we can not tell them apart by looking at
    // the word alone since a macro can be defined as either a type qualifier or
    // a variable name. Thus we use the last word before the dimensions instead
    // of the first word as the candidate for the variable or type name.
    FormatToken *First = nullptr;
    while (Tok) {
      FormatToken *Next = Tok->getNextNonComment();

      if (Tok->is(tok::hash)) {
        // Start of a macro expansion.
        First = Tok;
        Tok = Next;
        if (Tok)
          Tok = Tok->getNextNonComment();
      } else if (Tok->is(tok::hashhash)) {
        // Concatenation. Skip.
        Tok = Next;
        if (Tok)
          Tok = Tok->getNextNonComment();
      } else if (Keywords.isVerilogQualifier(*Tok) ||
                 Keywords.isVerilogIdentifier(*Tok)) {
        First = Tok;
        Tok = Next;
        // The name may have dots like `interface_foo.modport_foo`.
        while (Tok && Tok->isOneOf(tok::period, tok::coloncolon) &&
               (Tok = Tok->getNextNonComment())) {
          if (Keywords.isVerilogIdentifier(*Tok))
            Tok = Tok->getNextNonComment();
        }
      } else if (!Next) {
        Tok = nullptr;
      } else if (Tok->is(tok::l_paren)) {
        // Make sure the parenthesized list is a drive strength. Otherwise the
        // statement may be a module instantiation in which case we have already
        // found the instance name.
        if (Next->isOneOf(
                Keywords.kw_highz0, Keywords.kw_highz1, Keywords.kw_large,
                Keywords.kw_medium, Keywords.kw_pull0, Keywords.kw_pull1,
                Keywords.kw_small, Keywords.kw_strong0, Keywords.kw_strong1,
                Keywords.kw_supply0, Keywords.kw_supply1, Keywords.kw_weak0,
                Keywords.kw_weak1)) {
          Tok->setType(TT_VerilogStrength);
          Tok = Tok->MatchingParen;
          if (Tok) {
            Tok->setType(TT_VerilogStrength);
            Tok = Tok->getNextNonComment();
          }
        } else {
          break;
        }
      } else if (Tok->is(tok::hash)) {
        if (Next->is(tok::l_paren))
          Next = Next->MatchingParen;
        if (Next)
          Tok = Next->getNextNonComment();
      } else {
        break;
      }
    }

    // Find the second identifier. If it exists it will be the name.
    FormatToken *Second = nullptr;
    // Dimensions.
    while (Tok && Tok->is(tok::l_square) && (Tok = Tok->MatchingParen))
      Tok = Tok->getNextNonComment();
    if (Tok && (Tok->is(tok::hash) || Keywords.isVerilogIdentifier(*Tok)))
      Second = Tok;

    // If the second identifier doesn't exist and there are qualifiers, the type
    // is implied.
    FormatToken *TypedName = nullptr;
    if (Second) {
      TypedName = Second;
      if (First && First->is(TT_Unknown))
        First->setType(TT_VerilogDimensionedTypeName);
    } else if (First != Start) {
      // If 'First' is null, then this isn't a declaration, 'TypedName' gets set
      // to null as intended.
      TypedName = First;
    }

    if (TypedName) {
      // This is a declaration with a new type.
      if (TypedName->is(TT_Unknown))
        TypedName->setType(TT_StartOfName);
      // Group variables of the previous type.
      if (FirstOfType && PreviousComma) {
        PreviousComma->setType(TT_VerilogTypeComma);
        addFakeParenthesis(FirstOfType, prec::Comma, PreviousComma->Previous);
      }

      FirstOfType = TypedName;

      // Don't let higher precedence handle the qualifiers. For example if we
      // have:
      //    parameter x = 0
      // We skip `parameter` here. This way the fake parentheses for the
      // assignment will be around `x = 0`.
      while (Current && Current != FirstOfType) {
        if (Current->opensScope()) {
          next();
          parse();
        }
        next();
      }
    }

    return FirstOfType;
  }

  const FormatStyle &Style;
  const AdditionalKeywords &Keywords;
  const AnnotatedLine &Line;
  FormatToken *Current;
};

} // end anonymous namespace

void TokenAnnotator::setCommentLineLevels(
    SmallVectorImpl<AnnotatedLine *> &Lines) const {
  const AnnotatedLine *NextNonCommentLine = nullptr;
  for (AnnotatedLine *Line : llvm::reverse(Lines)) {
    assert(Line->First);

    // If the comment is currently aligned with the line immediately following
    // it, that's probably intentional and we should keep it.
    if (NextNonCommentLine && NextNonCommentLine->First->NewlinesBefore < 2 &&
        Line->isComment() && !isClangFormatOff(Line->First->TokenText) &&
        NextNonCommentLine->First->OriginalColumn ==
            Line->First->OriginalColumn) {
      const bool PPDirectiveOrImportStmt =
          NextNonCommentLine->Type == LT_PreprocessorDirective ||
          NextNonCommentLine->Type == LT_ImportStatement;
      if (PPDirectiveOrImportStmt)
        Line->Type = LT_CommentAbovePPDirective;
      // Align comments for preprocessor lines with the # in column 0 if
      // preprocessor lines are not indented. Otherwise, align with the next
      // line.
      Line->Level = Style.IndentPPDirectives != FormatStyle::PPDIS_BeforeHash &&
                            PPDirectiveOrImportStmt
                        ? 0
                        : NextNonCommentLine->Level;
    } else {
      NextNonCommentLine = Line->First->isNot(tok::r_brace) ? Line : nullptr;
    }

    setCommentLineLevels(Line->Children);
  }
}

static unsigned maxNestingDepth(const AnnotatedLine &Line) {
  unsigned Result = 0;
  for (const auto *Tok = Line.First; Tok; Tok = Tok->Next)
    Result = std::max(Result, Tok->NestingLevel);
  return Result;
}

// Returns the name of a function with no return type, e.g. a constructor or
// destructor.
static FormatToken *getFunctionName(const AnnotatedLine &Line) {
  for (FormatToken *Tok = Line.getFirstNonComment(), *Name = nullptr; Tok;
       Tok = Tok->getNextNonComment()) {
    // Skip C++11 attributes both before and after the function name.
    if (Tok->is(tok::l_square) && Tok->is(TT_AttributeSquare)) {
      Tok = Tok->MatchingParen;
      if (!Tok)
        break;
      continue;
    }

    // Make sure the name is followed by a pair of parentheses.
    if (Name) {
      return Tok->is(tok::l_paren) && Tok->isNot(TT_FunctionTypeLParen) &&
                     Tok->MatchingParen
                 ? Name
                 : nullptr;
    }

    // Skip keywords that may precede the constructor/destructor name.
    if (Tok->isOneOf(tok::kw_friend, tok::kw_inline, tok::kw_virtual,
                     tok::kw_constexpr, tok::kw_consteval, tok::kw_explicit)) {
      continue;
    }

    // A qualified name may start from the global namespace.
    if (Tok->is(tok::coloncolon)) {
      Tok = Tok->Next;
      if (!Tok)
        break;
    }

    // Skip to the unqualified part of the name.
    while (Tok->startsSequence(tok::identifier, tok::coloncolon)) {
      assert(Tok->Next);
      Tok = Tok->Next->Next;
      if (!Tok)
        return nullptr;
    }

    // Skip the `~` if a destructor name.
    if (Tok->is(tok::tilde)) {
      Tok = Tok->Next;
      if (!Tok)
        break;
    }

    // Make sure the name is not already annotated, e.g. as NamespaceMacro.
    if (Tok->isNot(tok::identifier) || Tok->isNot(TT_Unknown))
      break;

    Name = Tok;
  }

  return nullptr;
}

// Checks if Tok is a constructor/destructor name qualified by its class name.
static bool isCtorOrDtorName(const FormatToken *Tok) {
  assert(Tok && Tok->is(tok::identifier));
  const auto *Prev = Tok->Previous;

  if (Prev && Prev->is(tok::tilde))
    Prev = Prev->Previous;

  if (!Prev || !Prev->endsSequence(tok::coloncolon, tok::identifier))
    return false;

  assert(Prev->Previous);
  return Prev->Previous->TokenText == Tok->TokenText;
}

void TokenAnnotator::annotate(AnnotatedLine &Line) {
  AnnotatingParser Parser(Style, Line, Keywords, Scopes);
  Line.Type = Parser.parseLine();

  for (auto &Child : Line.Children)
    annotate(*Child);

  // With very deep nesting, ExpressionParser uses lots of stack and the
  // formatting algorithm is very slow. We're not going to do a good job here
  // anyway - it's probably generated code being formatted by mistake.
  // Just skip the whole line.
  if (maxNestingDepth(Line) > 50)
    Line.Type = LT_Invalid;

  if (Line.Type == LT_Invalid)
    return;

  ExpressionParser ExprParser(Style, Keywords, Line);
  ExprParser.parse();

  if (Style.isCpp()) {
    auto *Tok = getFunctionName(Line);
    if (Tok && ((!Scopes.empty() && Scopes.back() == ST_Class) ||
                Line.endsWith(TT_FunctionLBrace) || isCtorOrDtorName(Tok))) {
      Tok->setFinalizedType(TT_CtorDtorDeclName);
    }
  }

  if (Line.startsWith(TT_ObjCMethodSpecifier))
    Line.Type = LT_ObjCMethodDecl;
  else if (Line.startsWith(TT_ObjCDecl))
    Line.Type = LT_ObjCDecl;
  else if (Line.startsWith(TT_ObjCProperty))
    Line.Type = LT_ObjCProperty;

  auto *First = Line.First;
  First->SpacesRequiredBefore = 1;
  First->CanBreakBefore = First->MustBreakBefore;

  if (First->is(tok::eof) && First->NewlinesBefore == 0 &&
      Style.InsertNewlineAtEOF) {
    First->NewlinesBefore = 1;
  }
}

// This function heuristically determines whether 'Current' starts the name of a
// function declaration.
static bool isFunctionDeclarationName(bool IsCpp, const FormatToken &Current,
                                      const AnnotatedLine &Line,
                                      FormatToken *&ClosingParen) {
  assert(Current.Previous);

  if (Current.is(TT_FunctionDeclarationName))
    return true;

  if (!Current.Tok.getIdentifierInfo())
    return false;

  auto skipOperatorName = [](const FormatToken *Next) -> const FormatToken * {
    for (; Next; Next = Next->Next) {
      if (Next->is(TT_OverloadedOperatorLParen))
        return Next;
      if (Next->is(TT_OverloadedOperator))
        continue;
      if (Next->isOneOf(tok::kw_new, tok::kw_delete)) {
        // For 'new[]' and 'delete[]'.
        if (Next->Next &&
            Next->Next->startsSequence(tok::l_square, tok::r_square)) {
          Next = Next->Next->Next;
        }
        continue;
      }
      if (Next->startsSequence(tok::l_square, tok::r_square)) {
        // For operator[]().
        Next = Next->Next;
        continue;
      }
      if ((Next->isSimpleTypeSpecifier() || Next->is(tok::identifier)) &&
          Next->Next && Next->Next->isPointerOrReference()) {
        // For operator void*(), operator char*(), operator Foo*().
        Next = Next->Next;
        continue;
      }
      if (Next->is(TT_TemplateOpener) && Next->MatchingParen) {
        Next = Next->MatchingParen;
        continue;
      }

      break;
    }
    return nullptr;
  };

  // Find parentheses of parameter list.
  const FormatToken *Next = Current.Next;
  if (Current.is(tok::kw_operator)) {
    const auto *Previous = Current.Previous;
    if (Previous->Tok.getIdentifierInfo() &&
        !Previous->isOneOf(tok::kw_return, tok::kw_co_return)) {
      return true;
    }
    if (Previous->is(tok::r_paren) && Previous->is(TT_TypeDeclarationParen)) {
      assert(Previous->MatchingParen);
      assert(Previous->MatchingParen->is(tok::l_paren));
      assert(Previous->MatchingParen->is(TT_TypeDeclarationParen));
      return true;
    }
    if (!Previous->isPointerOrReference() && Previous->isNot(TT_TemplateCloser))
      return false;
    Next = skipOperatorName(Next);
  } else {
    if (Current.isNot(TT_StartOfName) || Current.NestingLevel != 0)
      return false;
    for (; Next; Next = Next->Next) {
      if (Next->is(TT_TemplateOpener) && Next->MatchingParen) {
        Next = Next->MatchingParen;
      } else if (Next->is(tok::coloncolon)) {
        Next = Next->Next;
        if (!Next)
          return false;
        if (Next->is(tok::kw_operator)) {
          Next = skipOperatorName(Next->Next);
          break;
        }
        if (Next->isNot(tok::identifier))
          return false;
      } else if (isCppAttribute(IsCpp, *Next)) {
        Next = Next->MatchingParen;
        if (!Next)
          return false;
      } else if (Next->is(tok::l_paren)) {
        break;
      } else {
        return false;
      }
    }
  }

  // Check whether parameter list can belong to a function declaration.
  if (!Next || Next->isNot(tok::l_paren) || !Next->MatchingParen)
    return false;
  ClosingParen = Next->MatchingParen;
  assert(ClosingParen->is(tok::r_paren));
  // If the lines ends with "{", this is likely a function definition.
  if (Line.Last->is(tok::l_brace))
    return true;
  if (Next->Next == ClosingParen)
    return true; // Empty parentheses.
  // If there is an &/&& after the r_paren, this is likely a function.
  if (ClosingParen->Next && ClosingParen->Next->is(TT_PointerOrReference))
    return true;

  // Check for K&R C function definitions (and C++ function definitions with
  // unnamed parameters), e.g.:
  //   int f(i)
  //   {
  //     return i + 1;
  //   }
  //   bool g(size_t = 0, bool b = false)
  //   {
  //     return !b;
  //   }
  if (IsCpp && Next->Next && Next->Next->is(tok::identifier) &&
      !Line.endsWith(tok::semi)) {
    return true;
  }

  for (const FormatToken *Tok = Next->Next; Tok && Tok != ClosingParen;
       Tok = Tok->Next) {
    if (Tok->is(TT_TypeDeclarationParen))
      return true;
    if (Tok->isOneOf(tok::l_paren, TT_TemplateOpener) && Tok->MatchingParen) {
      Tok = Tok->MatchingParen;
      continue;
    }
    if (Tok->is(tok::kw_const) || Tok->isSimpleTypeSpecifier() ||
        Tok->isOneOf(TT_PointerOrReference, TT_StartOfName, tok::ellipsis)) {
      return true;
    }
    if (Tok->isOneOf(tok::l_brace, TT_ObjCMethodExpr) || Tok->Tok.isLiteral())
      return false;
  }
  return false;
}

bool TokenAnnotator::mustBreakForReturnType(const AnnotatedLine &Line) const {
  assert(Line.MightBeFunctionDecl);

  if ((Style.AlwaysBreakAfterReturnType == FormatStyle::RTBS_TopLevel ||
       Style.AlwaysBreakAfterReturnType ==
           FormatStyle::RTBS_TopLevelDefinitions) &&
      Line.Level > 0) {
    return false;
  }

  switch (Style.AlwaysBreakAfterReturnType) {
  case FormatStyle::RTBS_None:
    return false;
  case FormatStyle::RTBS_All:
  case FormatStyle::RTBS_TopLevel:
    return true;
  case FormatStyle::RTBS_AllDefinitions:
  case FormatStyle::RTBS_TopLevelDefinitions:
    return Line.mightBeFunctionDefinition();
  }

  return false;
}

void TokenAnnotator::calculateFormattingInformation(AnnotatedLine &Line) const {
  for (AnnotatedLine *ChildLine : Line.Children)
    calculateFormattingInformation(*ChildLine);

  Line.First->TotalLength =
      Line.First->IsMultiline ? Style.ColumnLimit
                              : Line.FirstStartColumn + Line.First->ColumnWidth;
  FormatToken *Current = Line.First->Next;
  bool InFunctionDecl = Line.MightBeFunctionDecl;
  bool AlignArrayOfStructures =
      (Style.AlignArrayOfStructures != FormatStyle::AIAS_None &&
       Line.Type == LT_ArrayOfStructInitializer);
  if (AlignArrayOfStructures)
    calculateArrayInitializerColumnList(Line);

  const bool IsCpp = Style.isCpp();
  bool SeenName = false;
  bool LineIsFunctionDeclaration = false;
  FormatToken *ClosingParen = nullptr;
  FormatToken *AfterLastAttribute = nullptr;

  for (auto *Tok = Current; Tok; Tok = Tok->Next) {
    if (Tok->is(TT_StartOfName))
      SeenName = true;
    if (Tok->Previous->EndsCppAttributeGroup)
      AfterLastAttribute = Tok;
    if (const bool IsCtorOrDtor = Tok->is(TT_CtorDtorDeclName);
        IsCtorOrDtor ||
        isFunctionDeclarationName(Style.isCpp(), *Tok, Line, ClosingParen)) {
      if (!IsCtorOrDtor) {
        LineIsFunctionDeclaration = true;
        Tok->setFinalizedType(TT_FunctionDeclarationName);
      }
      SeenName = true;
      break;
    }
  }

<<<<<<< HEAD
=======
  if (IsCpp && LineIsFunctionDeclaration &&
      Line.endsWith(tok::semi, tok::r_brace)) {
    auto *Tok = Line.Last->Previous;
    while (Tok->isNot(tok::r_brace))
      Tok = Tok->Previous;
    if (auto *LBrace = Tok->MatchingParen; LBrace) {
      assert(LBrace->is(tok::l_brace));
      Tok->setBlockKind(BK_Block);
      LBrace->setBlockKind(BK_Block);
      LBrace->setFinalizedType(TT_FunctionLBrace);
    }
  }

>>>>>>> 7ca33737
  if (IsCpp && SeenName && AfterLastAttribute &&
      mustBreakAfterAttributes(*AfterLastAttribute, Style)) {
    AfterLastAttribute->MustBreakBefore = true;
    if (LineIsFunctionDeclaration)
      Line.ReturnTypeWrapped = true;
  }

  if (IsCpp) {
    if (!LineIsFunctionDeclaration) {
      // Annotate */&/&& in `operator` function calls as binary operators.
      for (const auto *Tok = Line.First; Tok; Tok = Tok->Next) {
        if (Tok->isNot(tok::kw_operator))
          continue;
        do {
          Tok = Tok->Next;
        } while (Tok && Tok->isNot(TT_OverloadedOperatorLParen));
        if (!Tok)
          break;
        const auto *LeftParen = Tok;
        for (Tok = Tok->Next; Tok && Tok != LeftParen->MatchingParen;
             Tok = Tok->Next) {
          if (Tok->isNot(tok::identifier))
            continue;
          auto *Next = Tok->Next;
          const bool NextIsBinaryOperator =
              Next && Next->isPointerOrReference() && Next->Next &&
              Next->Next->is(tok::identifier);
          if (!NextIsBinaryOperator)
            continue;
          Next->setType(TT_BinaryOperator);
          Tok = Next;
        }
      }
    } else if (ClosingParen) {
      for (auto *Tok = ClosingParen->Next; Tok; Tok = Tok->Next) {
        if (Tok->is(tok::arrow)) {
          Tok->setType(TT_TrailingReturnArrow);
          break;
        }
        if (Tok->isNot(TT_TrailingAnnotation))
          continue;
        const auto *Next = Tok->Next;
        if (!Next || Next->isNot(tok::l_paren))
          continue;
        Tok = Next->MatchingParen;
        if (!Tok)
          break;
      }
    }
  }

  while (Current) {
    const FormatToken *Prev = Current->Previous;
    if (Current->is(TT_LineComment)) {
      if (Prev->is(BK_BracedInit) && Prev->opensScope()) {
        Current->SpacesRequiredBefore =
            (Style.Cpp11BracedListStyle && !Style.SpacesInParensOptions.Other)
                ? 0
                : 1;
      } else if (Prev->is(TT_VerilogMultiLineListLParen)) {
        Current->SpacesRequiredBefore = 0;
      } else {
        Current->SpacesRequiredBefore = Style.SpacesBeforeTrailingComments;
      }

      // If we find a trailing comment, iterate backwards to determine whether
      // it seems to relate to a specific parameter. If so, break before that
      // parameter to avoid changing the comment's meaning. E.g. don't move 'b'
      // to the previous line in:
      //   SomeFunction(a,
      //                b, // comment
      //                c);
      if (!Current->HasUnescapedNewline) {
        for (FormatToken *Parameter = Current->Previous; Parameter;
             Parameter = Parameter->Previous) {
          if (Parameter->isOneOf(tok::comment, tok::r_brace))
            break;
          if (Parameter->Previous && Parameter->Previous->is(tok::comma)) {
            if (Parameter->Previous->isNot(TT_CtorInitializerComma) &&
                Parameter->HasUnescapedNewline) {
              Parameter->MustBreakBefore = true;
            }
            break;
          }
        }
      }
    } else if (!Current->Finalized && Current->SpacesRequiredBefore == 0 &&
               spaceRequiredBefore(Line, *Current)) {
      Current->SpacesRequiredBefore = 1;
    }

    const auto &Children = Prev->Children;
    if (!Children.empty() && Children.back()->Last->is(TT_LineComment)) {
      Current->MustBreakBefore = true;
    } else {
      Current->MustBreakBefore =
          Current->MustBreakBefore || mustBreakBefore(Line, *Current);
      if (!Current->MustBreakBefore && InFunctionDecl &&
          Current->is(TT_FunctionDeclarationName)) {
        Current->MustBreakBefore = mustBreakForReturnType(Line);
      }
    }

    Current->CanBreakBefore =
        Current->MustBreakBefore || canBreakBefore(Line, *Current);
    unsigned ChildSize = 0;
    if (Prev->Children.size() == 1) {
      FormatToken &LastOfChild = *Prev->Children[0]->Last;
      ChildSize = LastOfChild.isTrailingComment() ? Style.ColumnLimit
                                                  : LastOfChild.TotalLength + 1;
    }
    if (Current->MustBreakBefore || Prev->Children.size() > 1 ||
        (Prev->Children.size() == 1 &&
         Prev->Children[0]->First->MustBreakBefore) ||
        Current->IsMultiline) {
      Current->TotalLength = Prev->TotalLength + Style.ColumnLimit;
    } else {
      Current->TotalLength = Prev->TotalLength + Current->ColumnWidth +
                             ChildSize + Current->SpacesRequiredBefore;
    }

    if (Current->is(TT_CtorInitializerColon))
      InFunctionDecl = false;

    // FIXME: Only calculate this if CanBreakBefore is true once static
    // initializers etc. are sorted out.
    // FIXME: Move magic numbers to a better place.

    // Reduce penalty for aligning ObjC method arguments using the colon
    // alignment as this is the canonical way (still prefer fitting everything
    // into one line if possible). Trying to fit a whole expression into one
    // line should not force other line breaks (e.g. when ObjC method
    // expression is a part of other expression).
    Current->SplitPenalty = splitPenalty(Line, *Current, InFunctionDecl);
    if (Style.Language == FormatStyle::LK_ObjC &&
        Current->is(TT_SelectorName) && Current->ParameterIndex > 0) {
      if (Current->ParameterIndex == 1)
        Current->SplitPenalty += 5 * Current->BindingStrength;
    } else {
      Current->SplitPenalty += 20 * Current->BindingStrength;
    }

    Current = Current->Next;
  }

  calculateUnbreakableTailLengths(Line);
  unsigned IndentLevel = Line.Level;
  for (Current = Line.First; Current; Current = Current->Next) {
    if (Current->Role)
      Current->Role->precomputeFormattingInfos(Current);
    if (Current->MatchingParen &&
        Current->MatchingParen->opensBlockOrBlockTypeList(Style) &&
        IndentLevel > 0) {
      --IndentLevel;
    }
    Current->IndentLevel = IndentLevel;
    if (Current->opensBlockOrBlockTypeList(Style))
      ++IndentLevel;
  }

  LLVM_DEBUG({ printDebugInfo(Line); });
}

void TokenAnnotator::calculateUnbreakableTailLengths(
    AnnotatedLine &Line) const {
  unsigned UnbreakableTailLength = 0;
  FormatToken *Current = Line.Last;
  while (Current) {
    Current->UnbreakableTailLength = UnbreakableTailLength;
    if (Current->CanBreakBefore ||
        Current->isOneOf(tok::comment, tok::string_literal)) {
      UnbreakableTailLength = 0;
    } else {
      UnbreakableTailLength +=
          Current->ColumnWidth + Current->SpacesRequiredBefore;
    }
    Current = Current->Previous;
  }
}

void TokenAnnotator::calculateArrayInitializerColumnList(
    AnnotatedLine &Line) const {
  if (Line.First == Line.Last)
    return;
  auto *CurrentToken = Line.First;
  CurrentToken->ArrayInitializerLineStart = true;
  unsigned Depth = 0;
  while (CurrentToken && CurrentToken != Line.Last) {
    if (CurrentToken->is(tok::l_brace)) {
      CurrentToken->IsArrayInitializer = true;
      if (CurrentToken->Next)
        CurrentToken->Next->MustBreakBefore = true;
      CurrentToken =
          calculateInitializerColumnList(Line, CurrentToken->Next, Depth + 1);
    } else {
      CurrentToken = CurrentToken->Next;
    }
  }
}

FormatToken *TokenAnnotator::calculateInitializerColumnList(
    AnnotatedLine &Line, FormatToken *CurrentToken, unsigned Depth) const {
  while (CurrentToken && CurrentToken != Line.Last) {
    if (CurrentToken->is(tok::l_brace))
      ++Depth;
    else if (CurrentToken->is(tok::r_brace))
      --Depth;
    if (Depth == 2 && CurrentToken->isOneOf(tok::l_brace, tok::comma)) {
      CurrentToken = CurrentToken->Next;
      if (!CurrentToken)
        break;
      CurrentToken->StartsColumn = true;
      CurrentToken = CurrentToken->Previous;
    }
    CurrentToken = CurrentToken->Next;
  }
  return CurrentToken;
}

unsigned TokenAnnotator::splitPenalty(const AnnotatedLine &Line,
                                      const FormatToken &Tok,
                                      bool InFunctionDecl) const {
  const FormatToken &Left = *Tok.Previous;
  const FormatToken &Right = Tok;

  if (Left.is(tok::semi))
    return 0;

  // Language specific handling.
  if (Style.Language == FormatStyle::LK_Java) {
    if (Right.isOneOf(Keywords.kw_extends, Keywords.kw_throws))
      return 1;
    if (Right.is(Keywords.kw_implements))
      return 2;
    if (Left.is(tok::comma) && Left.NestingLevel == 0)
      return 3;
  } else if (Style.isJavaScript()) {
    if (Right.is(Keywords.kw_function) && Left.isNot(tok::comma))
      return 100;
    if (Left.is(TT_JsTypeColon))
      return 35;
    if ((Left.is(TT_TemplateString) && Left.TokenText.endswith("${")) ||
        (Right.is(TT_TemplateString) && Right.TokenText.startswith("}"))) {
      return 100;
    }
    // Prefer breaking call chains (".foo") over empty "{}", "[]" or "()".
    if (Left.opensScope() && Right.closesScope())
      return 200;
  } else if (Style.isProto()) {
    if (Right.is(tok::l_square))
      return 1;
    if (Right.is(tok::period))
      return 500;
  }

  if (Right.is(tok::identifier) && Right.Next && Right.Next->is(TT_DictLiteral))
    return 1;
  if (Right.is(tok::l_square)) {
    if (Left.is(tok::r_square))
      return 200;
    // Slightly prefer formatting local lambda definitions like functions.
    if (Right.is(TT_LambdaLSquare) && Left.is(tok::equal))
      return 35;
    if (!Right.isOneOf(TT_ObjCMethodExpr, TT_LambdaLSquare,
                       TT_ArrayInitializerLSquare,
                       TT_DesignatedInitializerLSquare, TT_AttributeSquare)) {
      return 500;
    }
  }

  if (Left.is(tok::coloncolon))
    return 500;
  if (Right.isOneOf(TT_StartOfName, TT_FunctionDeclarationName) ||
      Right.is(tok::kw_operator)) {
    if (Line.startsWith(tok::kw_for) && Right.PartOfMultiVariableDeclStmt)
      return 3;
    if (Left.is(TT_StartOfName))
      return 110;
    if (InFunctionDecl && Right.NestingLevel == 0)
      return Style.PenaltyReturnTypeOnItsOwnLine;
    return 200;
  }
  if (Right.is(TT_PointerOrReference))
    return 190;
  if (Right.is(TT_TrailingReturnArrow))
    return 110;
  if (Left.is(tok::equal) && Right.is(tok::l_brace))
    return 160;
  if (Left.is(TT_CastRParen))
    return 100;
  if (Left.isOneOf(tok::kw_class, tok::kw_struct, tok::kw_union))
    return 5000;
  if (Left.is(tok::comment))
    return 1000;

  if (Left.isOneOf(TT_RangeBasedForLoopColon, TT_InheritanceColon,
                   TT_CtorInitializerColon)) {
    return 2;
  }

  if (Right.isMemberAccess()) {
    // Breaking before the "./->" of a chained call/member access is reasonably
    // cheap, as formatting those with one call per line is generally
    // desirable. In particular, it should be cheaper to break before the call
    // than it is to break inside a call's parameters, which could lead to weird
    // "hanging" indents. The exception is the very last "./->" to support this
    // frequent pattern:
    //
    //   aaaaaaaa.aaaaaaaa.bbbbbbb().ccccccccccccccccccccc(
    //       dddddddd);
    //
    // which might otherwise be blown up onto many lines. Here, clang-format
    // won't produce "hanging" indents anyway as there is no other trailing
    // call.
    //
    // Also apply higher penalty is not a call as that might lead to a wrapping
    // like:
    //
    //   aaaaaaa
    //       .aaaaaaaaa.bbbbbbbb(cccccccc);
    return !Right.NextOperator || !Right.NextOperator->Previous->closesScope()
               ? 150
               : 35;
  }

  if (Right.is(TT_TrailingAnnotation) &&
      (!Right.Next || Right.Next->isNot(tok::l_paren))) {
    // Moving trailing annotations to the next line is fine for ObjC method
    // declarations.
    if (Line.startsWith(TT_ObjCMethodSpecifier))
      return 10;
    // Generally, breaking before a trailing annotation is bad unless it is
    // function-like. It seems to be especially preferable to keep standard
    // annotations (i.e. "const", "final" and "override") on the same line.
    // Use a slightly higher penalty after ")" so that annotations like
    // "const override" are kept together.
    bool is_short_annotation = Right.TokenText.size() < 10;
    return (Left.is(tok::r_paren) ? 100 : 120) + (is_short_annotation ? 50 : 0);
  }

  // In for-loops, prefer breaking at ',' and ';'.
  if (Line.startsWith(tok::kw_for) && Left.is(tok::equal))
    return 4;

  // In Objective-C method expressions, prefer breaking before "param:" over
  // breaking after it.
  if (Right.is(TT_SelectorName))
    return 0;
  if (Left.is(tok::colon) && Left.is(TT_ObjCMethodExpr))
    return Line.MightBeFunctionDecl ? 50 : 500;

  // In Objective-C type declarations, avoid breaking after the category's
  // open paren (we'll prefer breaking after the protocol list's opening
  // angle bracket, if present).
  if (Line.Type == LT_ObjCDecl && Left.is(tok::l_paren) && Left.Previous &&
      Left.Previous->isOneOf(tok::identifier, tok::greater)) {
    return 500;
  }

  if (Left.is(tok::l_paren) && Style.PenaltyBreakOpenParenthesis != 0)
    return Style.PenaltyBreakOpenParenthesis;
  if (Left.is(tok::l_paren) && InFunctionDecl &&
      Style.AlignAfterOpenBracket != FormatStyle::BAS_DontAlign) {
    return 100;
  }
  if (Left.is(tok::l_paren) && Left.Previous &&
      (Left.Previous->isOneOf(tok::kw_for, tok::kw__Generic) ||
       Left.Previous->isIf())) {
    return 1000;
  }
  if (Left.is(tok::equal) && InFunctionDecl)
    return 110;
  if (Right.is(tok::r_brace))
    return 1;
  if (Left.is(TT_TemplateOpener))
    return 100;
  if (Left.opensScope()) {
    // If we aren't aligning after opening parens/braces we can always break
    // here unless the style does not want us to place all arguments on the
    // next line.
    if (Style.AlignAfterOpenBracket == FormatStyle::BAS_DontAlign &&
        (Left.ParameterCount <= 1 || Style.AllowAllArgumentsOnNextLine)) {
      return 0;
    }
    if (Left.is(tok::l_brace) && !Style.Cpp11BracedListStyle)
      return 19;
    return Left.ParameterCount > 1 ? Style.PenaltyBreakBeforeFirstCallParameter
                                   : 19;
  }
  if (Left.is(TT_JavaAnnotation))
    return 50;

  if (Left.is(TT_UnaryOperator))
    return 60;
  if (Left.isOneOf(tok::plus, tok::comma) && Left.Previous &&
      Left.Previous->isLabelString() &&
      (Left.NextOperator || Left.OperatorIndex != 0)) {
    return 50;
  }
  if (Right.is(tok::plus) && Left.isLabelString() &&
      (Right.NextOperator || Right.OperatorIndex != 0)) {
    return 25;
  }
  if (Left.is(tok::comma))
    return 1;
  if (Right.is(tok::lessless) && Left.isLabelString() &&
      (Right.NextOperator || Right.OperatorIndex != 1)) {
    return 25;
  }
  if (Right.is(tok::lessless)) {
    // Breaking at a << is really cheap.
    if (Left.isNot(tok::r_paren) || Right.OperatorIndex > 0) {
      // Slightly prefer to break before the first one in log-like statements.
      return 2;
    }
    return 1;
  }
  if (Left.ClosesTemplateDeclaration)
    return Style.PenaltyBreakTemplateDeclaration;
  if (Left.ClosesRequiresClause)
    return 0;
  if (Left.is(TT_ConditionalExpr))
    return prec::Conditional;
  prec::Level Level = Left.getPrecedence();
  if (Level == prec::Unknown)
    Level = Right.getPrecedence();
  if (Level == prec::Assignment)
    return Style.PenaltyBreakAssignment;
  if (Level != prec::Unknown)
    return Level;

  return 3;
}

bool TokenAnnotator::spaceRequiredBeforeParens(const FormatToken &Right) const {
  if (Style.SpaceBeforeParens == FormatStyle::SBPO_Always)
    return true;
  if (Right.is(TT_OverloadedOperatorLParen) &&
      Style.SpaceBeforeParensOptions.AfterOverloadedOperator) {
    return true;
  }
  if (Style.SpaceBeforeParensOptions.BeforeNonEmptyParentheses &&
      Right.ParameterCount > 0) {
    return true;
  }
  return false;
}

bool TokenAnnotator::spaceRequiredBetween(const AnnotatedLine &Line,
                                          const FormatToken &Left,
                                          const FormatToken &Right) const {
  if (Left.is(tok::kw_return) &&
      !Right.isOneOf(tok::semi, tok::r_paren, tok::hashhash)) {
    return true;
  }
  if (Left.is(tok::kw_throw) && Right.is(tok::l_paren) && Right.MatchingParen &&
      Right.MatchingParen->is(TT_CastRParen)) {
    return true;
  }
  if (Left.is(Keywords.kw_assert) && Style.Language == FormatStyle::LK_Java)
    return true;
  if (Style.ObjCSpaceAfterProperty && Line.Type == LT_ObjCProperty &&
      Left.Tok.getObjCKeywordID() == tok::objc_property) {
    return true;
  }
  if (Right.is(tok::hashhash))
    return Left.is(tok::hash);
  if (Left.isOneOf(tok::hashhash, tok::hash))
    return Right.is(tok::hash);
  if ((Left.is(tok::l_paren) && Right.is(tok::r_paren)) ||
      (Left.is(tok::l_brace) && Left.isNot(BK_Block) &&
       Right.is(tok::r_brace) && Right.isNot(BK_Block))) {
    return Style.SpacesInParensOptions.InEmptyParentheses;
  }
  if (Style.SpacesInParensOptions.InConditionalStatements) {
    const FormatToken *LeftParen = nullptr;
    if (Left.is(tok::l_paren))
      LeftParen = &Left;
    else if (Right.is(tok::r_paren) && Right.MatchingParen)
      LeftParen = Right.MatchingParen;
    if (LeftParen) {
      if (LeftParen->is(TT_ConditionLParen))
        return true;
      if (LeftParen->Previous && isKeywordWithCondition(*LeftParen->Previous))
        return true;
    }
  }

  // trailing return type 'auto': []() -> auto {}, auto foo() -> auto {}
  if (Left.is(tok::kw_auto) && Right.isOneOf(TT_LambdaLBrace, TT_FunctionLBrace,
                                             // function return type 'auto'
                                             TT_FunctionTypeLParen)) {
    return true;
  }

  // auto{x} auto(x)
  if (Left.is(tok::kw_auto) && Right.isOneOf(tok::l_paren, tok::l_brace))
    return false;

  // operator co_await(x)
  if (Right.is(tok::l_paren) && Left.is(tok::kw_co_await) && Left.Previous &&
      Left.Previous->is(tok::kw_operator)) {
    return false;
  }
  // co_await (x), co_yield (x), co_return (x)
  if (Left.isOneOf(tok::kw_co_await, tok::kw_co_yield, tok::kw_co_return) &&
      !Right.isOneOf(tok::semi, tok::r_paren)) {
    return true;
  }

  if (Left.is(tok::l_paren) || Right.is(tok::r_paren)) {
    return (Right.is(TT_CastRParen) ||
            (Left.MatchingParen && Left.MatchingParen->is(TT_CastRParen)))
               ? Style.SpacesInParensOptions.InCStyleCasts
               : Style.SpacesInParensOptions.Other;
  }
  if (Right.isOneOf(tok::semi, tok::comma))
    return false;
  if (Right.is(tok::less) && Line.Type == LT_ObjCDecl) {
    bool IsLightweightGeneric = Right.MatchingParen &&
                                Right.MatchingParen->Next &&
                                Right.MatchingParen->Next->is(tok::colon);
    return !IsLightweightGeneric && Style.ObjCSpaceBeforeProtocolList;
  }
  if (Right.is(tok::less) && Left.is(tok::kw_template))
    return Style.SpaceAfterTemplateKeyword;
  if (Left.isOneOf(tok::exclaim, tok::tilde))
    return false;
  if (Left.is(tok::at) &&
      Right.isOneOf(tok::identifier, tok::string_literal, tok::char_constant,
                    tok::numeric_constant, tok::l_paren, tok::l_brace,
                    tok::kw_true, tok::kw_false)) {
    return false;
  }
  if (Left.is(tok::colon))
    return Left.isNot(TT_ObjCMethodExpr);
  if (Left.is(tok::coloncolon))
    return false;
  if (Left.is(tok::less) || Right.isOneOf(tok::greater, tok::less)) {
    if (Style.Language == FormatStyle::LK_TextProto ||
        (Style.Language == FormatStyle::LK_Proto &&
         (Left.is(TT_DictLiteral) || Right.is(TT_DictLiteral)))) {
      // Format empty list as `<>`.
      if (Left.is(tok::less) && Right.is(tok::greater))
        return false;
      return !Style.Cpp11BracedListStyle;
    }
    // Don't attempt to format operator<(), as it is handled later.
    if (Right.isNot(TT_OverloadedOperatorLParen))
      return false;
  }
  if (Right.is(tok::ellipsis)) {
    return Left.Tok.isLiteral() || (Left.is(tok::identifier) && Left.Previous &&
                                    Left.Previous->is(tok::kw_case));
  }
  if (Left.is(tok::l_square) && Right.is(tok::amp))
    return Style.SpacesInSquareBrackets;
  if (Right.is(TT_PointerOrReference)) {
    if (Left.is(tok::r_paren) && Line.MightBeFunctionDecl) {
      if (!Left.MatchingParen)
        return true;
      FormatToken *TokenBeforeMatchingParen =
          Left.MatchingParen->getPreviousNonComment();
      if (!TokenBeforeMatchingParen || Left.isNot(TT_TypeDeclarationParen))
        return true;
    }
    // Add a space if the previous token is a pointer qualifier or the closing
    // parenthesis of __attribute__(()) expression and the style requires spaces
    // after pointer qualifiers.
    if ((Style.SpaceAroundPointerQualifiers == FormatStyle::SAPQ_After ||
         Style.SpaceAroundPointerQualifiers == FormatStyle::SAPQ_Both) &&
        (Left.is(TT_AttributeRParen) ||
         Left.canBePointerOrReferenceQualifier())) {
      return true;
    }
    if (Left.Tok.isLiteral())
      return true;
    // for (auto a = 0, b = 0; const auto & c : {1, 2, 3})
    if (Left.isTypeOrIdentifier() && Right.Next && Right.Next->Next &&
        Right.Next->Next->is(TT_RangeBasedForLoopColon)) {
      return getTokenPointerOrReferenceAlignment(Right) !=
             FormatStyle::PAS_Left;
    }
    return !Left.isOneOf(TT_PointerOrReference, tok::l_paren) &&
           (getTokenPointerOrReferenceAlignment(Right) !=
                FormatStyle::PAS_Left ||
            (Line.IsMultiVariableDeclStmt &&
             (Left.NestingLevel == 0 ||
              (Left.NestingLevel == 1 && startsWithInitStatement(Line)))));
  }
  if (Right.is(TT_FunctionTypeLParen) && Left.isNot(tok::l_paren) &&
      (Left.isNot(TT_PointerOrReference) ||
       (getTokenPointerOrReferenceAlignment(Left) != FormatStyle::PAS_Right &&
        !Line.IsMultiVariableDeclStmt))) {
    return true;
  }
  if (Left.is(TT_PointerOrReference)) {
    // Add a space if the next token is a pointer qualifier and the style
    // requires spaces before pointer qualifiers.
    if ((Style.SpaceAroundPointerQualifiers == FormatStyle::SAPQ_Before ||
         Style.SpaceAroundPointerQualifiers == FormatStyle::SAPQ_Both) &&
        Right.canBePointerOrReferenceQualifier()) {
      return true;
    }
    // & 1
    if (Right.Tok.isLiteral())
      return true;
    // & /* comment
    if (Right.is(TT_BlockComment))
      return true;
    // foo() -> const Bar * override/final
    // S::foo() & noexcept/requires
    if (Right.isOneOf(Keywords.kw_override, Keywords.kw_final, tok::kw_noexcept,
                      TT_RequiresClause) &&
        Right.isNot(TT_StartOfName)) {
      return true;
    }
    // & {
    if (Right.is(tok::l_brace) && Right.is(BK_Block))
      return true;
    // for (auto a = 0, b = 0; const auto& c : {1, 2, 3})
    if (Left.Previous && Left.Previous->isTypeOrIdentifier() && Right.Next &&
        Right.Next->is(TT_RangeBasedForLoopColon)) {
      return getTokenPointerOrReferenceAlignment(Left) !=
             FormatStyle::PAS_Right;
    }
    if (Right.isOneOf(TT_PointerOrReference, TT_ArraySubscriptLSquare,
                      tok::l_paren)) {
      return false;
    }
    if (getTokenPointerOrReferenceAlignment(Left) == FormatStyle::PAS_Right)
      return false;
    // FIXME: Setting IsMultiVariableDeclStmt for the whole line is error-prone,
    // because it does not take into account nested scopes like lambdas.
    // In multi-variable declaration statements, attach */& to the variable
    // independently of the style. However, avoid doing it if we are in a nested
    // scope, e.g. lambda. We still need to special-case statements with
    // initializers.
    if (Line.IsMultiVariableDeclStmt &&
        (Left.NestingLevel == Line.First->NestingLevel ||
         ((Left.NestingLevel == Line.First->NestingLevel + 1) &&
          startsWithInitStatement(Line)))) {
      return false;
    }
    return Left.Previous && !Left.Previous->isOneOf(
                                tok::l_paren, tok::coloncolon, tok::l_square);
  }
  // Ensure right pointer alignment with ellipsis e.g. int *...P
  if (Left.is(tok::ellipsis) && Left.Previous &&
      Left.Previous->isPointerOrReference()) {
    return Style.PointerAlignment != FormatStyle::PAS_Right;
  }

  if (Right.is(tok::star) && Left.is(tok::l_paren))
    return false;
  if (Left.is(tok::star) && Right.isPointerOrReference())
    return false;
  if (Right.isPointerOrReference()) {
    const FormatToken *Previous = &Left;
    while (Previous && Previous->isNot(tok::kw_operator)) {
      if (Previous->is(tok::identifier) || Previous->isSimpleTypeSpecifier()) {
        Previous = Previous->getPreviousNonComment();
        continue;
      }
      if (Previous->is(TT_TemplateCloser) && Previous->MatchingParen) {
        Previous = Previous->MatchingParen->getPreviousNonComment();
        continue;
      }
      if (Previous->is(tok::coloncolon)) {
        Previous = Previous->getPreviousNonComment();
        continue;
      }
      break;
    }
    // Space between the type and the * in:
    //   operator void*()
    //   operator char*()
    //   operator void const*()
    //   operator void volatile*()
    //   operator /*comment*/ const char*()
    //   operator volatile /*comment*/ char*()
    //   operator Foo*()
    //   operator C<T>*()
    //   operator std::Foo*()
    //   operator C<T>::D<U>*()
    // dependent on PointerAlignment style.
    if (Previous) {
      if (Previous->endsSequence(tok::kw_operator))
        return Style.PointerAlignment != FormatStyle::PAS_Left;
      if (Previous->is(tok::kw_const) || Previous->is(tok::kw_volatile)) {
        return (Style.PointerAlignment != FormatStyle::PAS_Left) ||
               (Style.SpaceAroundPointerQualifiers ==
                FormatStyle::SAPQ_After) ||
               (Style.SpaceAroundPointerQualifiers == FormatStyle::SAPQ_Both);
      }
    }
  }
  if (Style.isCSharp() && Left.is(Keywords.kw_is) && Right.is(tok::l_square))
    return true;
  const auto SpaceRequiredForArrayInitializerLSquare =
      [](const FormatToken &LSquareTok, const FormatStyle &Style) {
        return Style.SpacesInContainerLiterals ||
               ((Style.Language == FormatStyle::LK_Proto ||
                 Style.Language == FormatStyle::LK_TextProto) &&
                !Style.Cpp11BracedListStyle &&
                LSquareTok.endsSequence(tok::l_square, tok::colon,
                                        TT_SelectorName));
      };
  if (Left.is(tok::l_square)) {
    return (Left.is(TT_ArrayInitializerLSquare) && Right.isNot(tok::r_square) &&
            SpaceRequiredForArrayInitializerLSquare(Left, Style)) ||
           (Left.isOneOf(TT_ArraySubscriptLSquare, TT_StructuredBindingLSquare,
                         TT_LambdaLSquare) &&
            Style.SpacesInSquareBrackets && Right.isNot(tok::r_square));
  }
  if (Right.is(tok::r_square)) {
    return Right.MatchingParen &&
           ((Right.MatchingParen->is(TT_ArrayInitializerLSquare) &&
             SpaceRequiredForArrayInitializerLSquare(*Right.MatchingParen,
                                                     Style)) ||
            (Style.SpacesInSquareBrackets &&
             Right.MatchingParen->isOneOf(TT_ArraySubscriptLSquare,
                                          TT_StructuredBindingLSquare,
                                          TT_LambdaLSquare)));
  }
  if (Right.is(tok::l_square) &&
      !Right.isOneOf(TT_ObjCMethodExpr, TT_LambdaLSquare,
                     TT_DesignatedInitializerLSquare,
                     TT_StructuredBindingLSquare, TT_AttributeSquare) &&
      !Left.isOneOf(tok::numeric_constant, TT_DictLiteral) &&
      !(Left.isNot(tok::r_square) && Style.SpaceBeforeSquareBrackets &&
        Right.is(TT_ArraySubscriptLSquare))) {
    return false;
  }
  if (Left.is(tok::l_brace) && Right.is(tok::r_brace))
    return !Left.Children.empty(); // No spaces in "{}".
  if ((Left.is(tok::l_brace) && Left.isNot(BK_Block)) ||
      (Right.is(tok::r_brace) && Right.MatchingParen &&
       Right.MatchingParen->isNot(BK_Block))) {
    return !Style.Cpp11BracedListStyle || Style.SpacesInParensOptions.Other;
  }
  if (Left.is(TT_BlockComment)) {
    // No whitespace in x(/*foo=*/1), except for JavaScript.
    return Style.isJavaScript() || !Left.TokenText.endswith("=*/");
  }

  // Space between template and attribute.
  // e.g. template <typename T> [[nodiscard]] ...
  if (Left.is(TT_TemplateCloser) && Right.is(TT_AttributeSquare))
    return true;
  // Space before parentheses common for all languages
  if (Right.is(tok::l_paren)) {
    if (Left.is(TT_TemplateCloser) && Right.isNot(TT_FunctionTypeLParen))
      return spaceRequiredBeforeParens(Right);
    if (Left.isOneOf(TT_RequiresClause,
                     TT_RequiresClauseInARequiresExpression)) {
      return Style.SpaceBeforeParensOptions.AfterRequiresInClause ||
             spaceRequiredBeforeParens(Right);
    }
    if (Left.is(TT_RequiresExpression)) {
      return Style.SpaceBeforeParensOptions.AfterRequiresInExpression ||
             spaceRequiredBeforeParens(Right);
    }
    if (Left.is(TT_AttributeRParen) ||
        (Left.is(tok::r_square) && Left.is(TT_AttributeSquare))) {
      return true;
    }
    if (Left.is(TT_ForEachMacro)) {
      return Style.SpaceBeforeParensOptions.AfterForeachMacros ||
             spaceRequiredBeforeParens(Right);
    }
    if (Left.is(TT_IfMacro)) {
      return Style.SpaceBeforeParensOptions.AfterIfMacros ||
             spaceRequiredBeforeParens(Right);
    }
    if (Style.SpaceBeforeParens == FormatStyle::SBPO_Custom &&
        Left.isOneOf(tok::kw_new, tok::kw_delete) &&
        Right.isNot(TT_OverloadedOperatorLParen) &&
        !(Line.MightBeFunctionDecl && Left.is(TT_FunctionDeclarationName))) {
      if (Style.SpaceBeforeParensOptions.AfterPlacementOperator ==
              FormatStyle::SpaceBeforeParensCustom::APO_Always ||
          (Style.SpaceBeforeParensOptions.AfterPlacementOperator ==
               FormatStyle::SpaceBeforeParensCustom::APO_Leave &&
           Right.hasWhitespaceBefore())) {
        return true;
      }
      return false;
    }
    if (Line.Type == LT_ObjCDecl)
      return true;
    if (Left.is(tok::semi))
      return true;
    if (Left.isOneOf(tok::pp_elif, tok::kw_for, tok::kw_while, tok::kw_switch,
                     tok::kw_case, TT_ForEachMacro, TT_ObjCForIn) ||
        Left.isIf(Line.Type != LT_PreprocessorDirective) ||
        Right.is(TT_ConditionLParen)) {
      return Style.SpaceBeforeParensOptions.AfterControlStatements ||
             spaceRequiredBeforeParens(Right);
    }

    // TODO add Operator overloading specific Options to
    // SpaceBeforeParensOptions
    if (Right.is(TT_OverloadedOperatorLParen))
      return spaceRequiredBeforeParens(Right);
    // Function declaration or definition
    if (Line.MightBeFunctionDecl && (Left.is(TT_FunctionDeclarationName))) {
      if (Line.mightBeFunctionDefinition()) {
        return Style.SpaceBeforeParensOptions.AfterFunctionDefinitionName ||
               spaceRequiredBeforeParens(Right);
      } else {
        return Style.SpaceBeforeParensOptions.AfterFunctionDeclarationName ||
               spaceRequiredBeforeParens(Right);
      }
    }
    // Lambda
    if (Line.Type != LT_PreprocessorDirective && Left.is(tok::r_square) &&
        Left.MatchingParen && Left.MatchingParen->is(TT_LambdaLSquare)) {
      return Style.SpaceBeforeParensOptions.AfterFunctionDefinitionName ||
             spaceRequiredBeforeParens(Right);
    }
    if (!Left.Previous || Left.Previous->isNot(tok::period)) {
      if (Left.isOneOf(tok::kw_try, Keywords.kw___except, tok::kw_catch)) {
        return Style.SpaceBeforeParensOptions.AfterControlStatements ||
               spaceRequiredBeforeParens(Right);
      }
      if (Left.isOneOf(tok::kw_new, tok::kw_delete)) {
        return ((!Line.MightBeFunctionDecl || !Left.Previous) &&
                Style.SpaceBeforeParens != FormatStyle::SBPO_Never) ||
               spaceRequiredBeforeParens(Right);
      }

      if (Left.is(tok::r_square) && Left.MatchingParen &&
          Left.MatchingParen->Previous &&
          Left.MatchingParen->Previous->is(tok::kw_delete)) {
        return (Style.SpaceBeforeParens != FormatStyle::SBPO_Never) ||
               spaceRequiredBeforeParens(Right);
      }
    }
    // Handle builtins like identifiers.
    if (Line.Type != LT_PreprocessorDirective &&
        (Left.Tok.getIdentifierInfo() || Left.is(tok::r_paren))) {
      return spaceRequiredBeforeParens(Right);
    }
    return false;
  }
  if (Left.is(tok::at) && Right.Tok.getObjCKeywordID() != tok::objc_not_keyword)
    return false;
  if (Right.is(TT_UnaryOperator)) {
    return !Left.isOneOf(tok::l_paren, tok::l_square, tok::at) &&
           (Left.isNot(tok::colon) || Left.isNot(TT_ObjCMethodExpr));
  }
  // No space between the variable name and the initializer list.
  // A a1{1};
  // Verilog doesn't have such syntax, but it has word operators that are C++
  // identifiers like `a inside {b, c}`. So the rule is not applicable.
  if (!Style.isVerilog() &&
      (Left.isOneOf(tok::identifier, tok::greater, tok::r_square,
                    tok::r_paren) ||
       Left.isSimpleTypeSpecifier()) &&
      Right.is(tok::l_brace) && Right.getNextNonComment() &&
      Right.isNot(BK_Block)) {
    return false;
  }
  if (Left.is(tok::period) || Right.is(tok::period))
    return false;
  // u#str, U#str, L#str, u8#str
  // uR#str, UR#str, LR#str, u8R#str
  if (Right.is(tok::hash) && Left.is(tok::identifier) &&
      (Left.TokenText == "L" || Left.TokenText == "u" ||
       Left.TokenText == "U" || Left.TokenText == "u8" ||
       Left.TokenText == "LR" || Left.TokenText == "uR" ||
       Left.TokenText == "UR" || Left.TokenText == "u8R")) {
    return false;
  }
  if (Left.is(TT_TemplateCloser) && Left.MatchingParen &&
      Left.MatchingParen->Previous &&
      (Left.MatchingParen->Previous->is(tok::period) ||
       Left.MatchingParen->Previous->is(tok::coloncolon))) {
    // Java call to generic function with explicit type:
    // A.<B<C<...>>>DoSomething();
    // A::<B<C<...>>>DoSomething();  // With a Java 8 method reference.
    return false;
  }
  if (Left.is(TT_TemplateCloser) && Right.is(tok::l_square))
    return false;
  if (Left.is(tok::l_brace) && Left.endsSequence(TT_DictLiteral, tok::at)) {
    // Objective-C dictionary literal -> no space after opening brace.
    return false;
  }
  if (Right.is(tok::r_brace) && Right.MatchingParen &&
      Right.MatchingParen->endsSequence(TT_DictLiteral, tok::at)) {
    // Objective-C dictionary literal -> no space before closing brace.
    return false;
  }
  if (Right.getType() == TT_TrailingAnnotation &&
      Right.isOneOf(tok::amp, tok::ampamp) &&
      Left.isOneOf(tok::kw_const, tok::kw_volatile) &&
      (!Right.Next || Right.Next->is(tok::semi))) {
    // Match const and volatile ref-qualifiers without any additional
    // qualifiers such as
    // void Fn() const &;
    return getTokenReferenceAlignment(Right) != FormatStyle::PAS_Left;
  }

  return true;
}

bool TokenAnnotator::spaceRequiredBefore(const AnnotatedLine &Line,
                                         const FormatToken &Right) const {
  const FormatToken &Left = *Right.Previous;

  // If the token is finalized don't touch it (as it could be in a
  // clang-format-off section).
  if (Left.Finalized)
    return Right.hasWhitespaceBefore();

  // Never ever merge two words.
  if (Keywords.isWordLike(Right) && Keywords.isWordLike(Left))
    return true;

  // Leave a space between * and /* to avoid C4138 `comment end` found outside
  // of comment.
  if (Left.is(tok::star) && Right.is(tok::comment))
    return true;

  if (Style.isCpp()) {
    if (Left.is(TT_OverloadedOperator) &&
        Right.isOneOf(TT_TemplateOpener, TT_TemplateCloser)) {
      return true;
    }
    // Space between UDL and dot: auto b = 4s .count();
    if (Right.is(tok::period) && Left.is(tok::numeric_constant))
      return true;
    // Space between import <iostream>.
    // or import .....;
    if (Left.is(Keywords.kw_import) && Right.isOneOf(tok::less, tok::ellipsis))
      return true;
    // Space between `module :` and `import :`.
    if (Left.isOneOf(Keywords.kw_module, Keywords.kw_import) &&
        Right.is(TT_ModulePartitionColon)) {
      return true;
    }
    // No space between import foo:bar but keep a space between import :bar;
    if (Left.is(tok::identifier) && Right.is(TT_ModulePartitionColon))
      return false;
    // No space between :bar;
    if (Left.is(TT_ModulePartitionColon) &&
        Right.isOneOf(tok::identifier, tok::kw_private)) {
      return false;
    }
    if (Left.is(tok::ellipsis) && Right.is(tok::identifier) &&
        Line.First->is(Keywords.kw_import)) {
      return false;
    }
    // Space in __attribute__((attr)) ::type.
    if (Left.isOneOf(TT_AttributeRParen, TT_AttributeMacro) &&
        Right.is(tok::coloncolon)) {
      return true;
    }

    if (Left.is(tok::kw_operator))
      return Right.is(tok::coloncolon);
    if (Right.is(tok::l_brace) && Right.is(BK_BracedInit) &&
        !Left.opensScope() && Style.SpaceBeforeCpp11BracedList) {
      return true;
    }
    if (Left.is(tok::less) && Left.is(TT_OverloadedOperator) &&
        Right.is(TT_TemplateOpener)) {
      return true;
    }
  } else if (Style.Language == FormatStyle::LK_Proto ||
             Style.Language == FormatStyle::LK_TextProto) {
    if (Right.is(tok::period) &&
        Left.isOneOf(Keywords.kw_optional, Keywords.kw_required,
                     Keywords.kw_repeated, Keywords.kw_extend)) {
      return true;
    }
    if (Right.is(tok::l_paren) &&
        Left.isOneOf(Keywords.kw_returns, Keywords.kw_option)) {
      return true;
    }
    if (Right.isOneOf(tok::l_brace, tok::less) && Left.is(TT_SelectorName))
      return true;
    // Slashes occur in text protocol extension syntax: [type/type] { ... }.
    if (Left.is(tok::slash) || Right.is(tok::slash))
      return false;
    if (Left.MatchingParen &&
        Left.MatchingParen->is(TT_ProtoExtensionLSquare) &&
        Right.isOneOf(tok::l_brace, tok::less)) {
      return !Style.Cpp11BracedListStyle;
    }
    // A percent is probably part of a formatting specification, such as %lld.
    if (Left.is(tok::percent))
      return false;
    // Preserve the existence of a space before a percent for cases like 0x%04x
    // and "%d %d"
    if (Left.is(tok::numeric_constant) && Right.is(tok::percent))
      return Right.hasWhitespaceBefore();
  } else if (Style.isJson()) {
    if (Right.is(tok::colon) && Left.is(tok::string_literal))
      return Style.SpaceBeforeJsonColon;
  } else if (Style.isCSharp()) {
    // Require spaces around '{' and  before '}' unless they appear in
    // interpolated strings. Interpolated strings are merged into a single token
    // so cannot have spaces inserted by this function.

    // No space between 'this' and '['
    if (Left.is(tok::kw_this) && Right.is(tok::l_square))
      return false;

    // No space between 'new' and '('
    if (Left.is(tok::kw_new) && Right.is(tok::l_paren))
      return false;

    // Space before { (including space within '{ {').
    if (Right.is(tok::l_brace))
      return true;

    // Spaces inside braces.
    if (Left.is(tok::l_brace) && Right.isNot(tok::r_brace))
      return true;

    if (Left.isNot(tok::l_brace) && Right.is(tok::r_brace))
      return true;

    // Spaces around '=>'.
    if (Left.is(TT_FatArrow) || Right.is(TT_FatArrow))
      return true;

    // No spaces around attribute target colons
    if (Left.is(TT_AttributeColon) || Right.is(TT_AttributeColon))
      return false;

    // space between type and variable e.g. Dictionary<string,string> foo;
    if (Left.is(TT_TemplateCloser) && Right.is(TT_StartOfName))
      return true;

    // spaces inside square brackets.
    if (Left.is(tok::l_square) || Right.is(tok::r_square))
      return Style.SpacesInSquareBrackets;

    // No space before ? in nullable types.
    if (Right.is(TT_CSharpNullable))
      return false;

    // No space before null forgiving '!'.
    if (Right.is(TT_NonNullAssertion))
      return false;

    // No space between consecutive commas '[,,]'.
    if (Left.is(tok::comma) && Right.is(tok::comma))
      return false;

    // space after var in `var (key, value)`
    if (Left.is(Keywords.kw_var) && Right.is(tok::l_paren))
      return true;

    // space between keywords and paren e.g. "using ("
    if (Right.is(tok::l_paren)) {
      if (Left.isOneOf(tok::kw_using, Keywords.kw_async, Keywords.kw_when,
                       Keywords.kw_lock)) {
        return Style.SpaceBeforeParensOptions.AfterControlStatements ||
               spaceRequiredBeforeParens(Right);
      }
    }

    // space between method modifier and opening parenthesis of a tuple return
    // type
    if (Left.isOneOf(tok::kw_public, tok::kw_private, tok::kw_protected,
                     tok::kw_virtual, tok::kw_extern, tok::kw_static,
                     Keywords.kw_internal, Keywords.kw_abstract,
                     Keywords.kw_sealed, Keywords.kw_override,
                     Keywords.kw_async, Keywords.kw_unsafe) &&
        Right.is(tok::l_paren)) {
      return true;
    }
  } else if (Style.isJavaScript()) {
    if (Left.is(TT_FatArrow))
      return true;
    // for await ( ...
    if (Right.is(tok::l_paren) && Left.is(Keywords.kw_await) && Left.Previous &&
        Left.Previous->is(tok::kw_for)) {
      return true;
    }
    if (Left.is(Keywords.kw_async) && Right.is(tok::l_paren) &&
        Right.MatchingParen) {
      const FormatToken *Next = Right.MatchingParen->getNextNonComment();
      // An async arrow function, for example: `x = async () => foo();`,
      // as opposed to calling a function called async: `x = async();`
      if (Next && Next->is(TT_FatArrow))
        return true;
    }
    if ((Left.is(TT_TemplateString) && Left.TokenText.endswith("${")) ||
        (Right.is(TT_TemplateString) && Right.TokenText.startswith("}"))) {
      return false;
    }
    // In tagged template literals ("html`bar baz`"), there is no space between
    // the tag identifier and the template string.
    if (Keywords.IsJavaScriptIdentifier(Left,
                                        /* AcceptIdentifierName= */ false) &&
        Right.is(TT_TemplateString)) {
      return false;
    }
    if (Right.is(tok::star) &&
        Left.isOneOf(Keywords.kw_function, Keywords.kw_yield)) {
      return false;
    }
    if (Right.isOneOf(tok::l_brace, tok::l_square) &&
        Left.isOneOf(Keywords.kw_function, Keywords.kw_yield,
                     Keywords.kw_extends, Keywords.kw_implements)) {
      return true;
    }
    if (Right.is(tok::l_paren)) {
      // JS methods can use some keywords as names (e.g. `delete()`).
      if (Line.MustBeDeclaration && Left.Tok.getIdentifierInfo())
        return false;
      // Valid JS method names can include keywords, e.g. `foo.delete()` or
      // `bar.instanceof()`. Recognize call positions by preceding period.
      if (Left.Previous && Left.Previous->is(tok::period) &&
          Left.Tok.getIdentifierInfo()) {
        return false;
      }
      // Additional unary JavaScript operators that need a space after.
      if (Left.isOneOf(tok::kw_throw, Keywords.kw_await, Keywords.kw_typeof,
                       tok::kw_void)) {
        return true;
      }
    }
    // `foo as const;` casts into a const type.
    if (Left.endsSequence(tok::kw_const, Keywords.kw_as))
      return false;
    if ((Left.isOneOf(Keywords.kw_let, Keywords.kw_var, Keywords.kw_in,
                      tok::kw_const) ||
         // "of" is only a keyword if it appears after another identifier
         // (e.g. as "const x of y" in a for loop), or after a destructuring
         // operation (const [x, y] of z, const {a, b} of c).
         (Left.is(Keywords.kw_of) && Left.Previous &&
          (Left.Previous->is(tok::identifier) ||
           Left.Previous->isOneOf(tok::r_square, tok::r_brace)))) &&
        (!Left.Previous || Left.Previous->isNot(tok::period))) {
      return true;
    }
    if (Left.isOneOf(tok::kw_for, Keywords.kw_as) && Left.Previous &&
        Left.Previous->is(tok::period) && Right.is(tok::l_paren)) {
      return false;
    }
    if (Left.is(Keywords.kw_as) &&
        Right.isOneOf(tok::l_square, tok::l_brace, tok::l_paren)) {
      return true;
    }
    if (Left.is(tok::kw_default) && Left.Previous &&
        Left.Previous->is(tok::kw_export)) {
      return true;
    }
    if (Left.is(Keywords.kw_is) && Right.is(tok::l_brace))
      return true;
    if (Right.isOneOf(TT_JsTypeColon, TT_JsTypeOptionalQuestion))
      return false;
    if (Left.is(TT_JsTypeOperator) || Right.is(TT_JsTypeOperator))
      return false;
    if ((Left.is(tok::l_brace) || Right.is(tok::r_brace)) &&
        Line.First->isOneOf(Keywords.kw_import, tok::kw_export)) {
      return false;
    }
    if (Left.is(tok::ellipsis))
      return false;
    if (Left.is(TT_TemplateCloser) &&
        !Right.isOneOf(tok::equal, tok::l_brace, tok::comma, tok::l_square,
                       Keywords.kw_implements, Keywords.kw_extends)) {
      // Type assertions ('<type>expr') are not followed by whitespace. Other
      // locations that should have whitespace following are identified by the
      // above set of follower tokens.
      return false;
    }
    if (Right.is(TT_NonNullAssertion))
      return false;
    if (Left.is(TT_NonNullAssertion) &&
        Right.isOneOf(Keywords.kw_as, Keywords.kw_in)) {
      return true; // "x! as string", "x! in y"
    }
  } else if (Style.Language == FormatStyle::LK_Java) {
    if (Left.is(tok::r_square) && Right.is(tok::l_brace))
      return true;
    if (Left.is(Keywords.kw_synchronized) && Right.is(tok::l_paren)) {
      return Style.SpaceBeforeParensOptions.AfterControlStatements ||
             spaceRequiredBeforeParens(Right);
    }
    if ((Left.isOneOf(tok::kw_static, tok::kw_public, tok::kw_private,
                      tok::kw_protected) ||
         Left.isOneOf(Keywords.kw_final, Keywords.kw_abstract,
                      Keywords.kw_native)) &&
        Right.is(TT_TemplateOpener)) {
      return true;
    }
  } else if (Style.isVerilog()) {
    // An escaped identifier ends with whitespace.
    if (Style.isVerilog() && Left.is(tok::identifier) &&
        Left.TokenText[0] == '\\') {
      return true;
    }
    // Add space between things in a primitive's state table unless in a
    // transition like `(0?)`.
    if ((Left.is(TT_VerilogTableItem) &&
         !Right.isOneOf(tok::r_paren, tok::semi)) ||
        (Right.is(TT_VerilogTableItem) && Left.isNot(tok::l_paren))) {
      const FormatToken *Next = Right.getNextNonComment();
      return !(Next && Next->is(tok::r_paren));
    }
    // Don't add space within a delay like `#0`.
    if (Left.isNot(TT_BinaryOperator) &&
        Left.isOneOf(Keywords.kw_verilogHash, Keywords.kw_verilogHashHash)) {
      return false;
    }
    // Add space after a delay.
    if (Right.isNot(tok::semi) &&
        (Left.endsSequence(tok::numeric_constant, Keywords.kw_verilogHash) ||
         Left.endsSequence(tok::numeric_constant,
                           Keywords.kw_verilogHashHash) ||
         (Left.is(tok::r_paren) && Left.MatchingParen &&
          Left.MatchingParen->endsSequence(tok::l_paren, tok::at)))) {
      return true;
    }
    // Don't add embedded spaces in a number literal like `16'h1?ax` or an array
    // literal like `'{}`.
    if (Left.is(Keywords.kw_apostrophe) ||
        (Left.is(TT_VerilogNumberBase) && Right.is(tok::numeric_constant))) {
      return false;
    }
    // Don't add spaces between two at signs. Like in a coverage event.
    // Don't add spaces between at and a sensitivity list like
    // `@(posedge clk)`.
    if (Left.is(tok::at) && Right.isOneOf(tok::l_paren, tok::star, tok::at))
      return false;
    // Add space between the type name and dimension like `logic [1:0]`.
    if (Right.is(tok::l_square) &&
        Left.isOneOf(TT_VerilogDimensionedTypeName, Keywords.kw_function)) {
      return true;
    }
    // Don't add spaces between a casting type and the quote or repetition count
    // and the brace.
    if ((Right.is(Keywords.kw_apostrophe) ||
         (Right.is(BK_BracedInit) && Right.is(tok::l_brace))) &&
        !(Left.isOneOf(Keywords.kw_assign, Keywords.kw_unique) ||
          Keywords.isVerilogWordOperator(Left)) &&
        (Left.isOneOf(tok::r_square, tok::r_paren, tok::r_brace,
                      tok::numeric_constant) ||
         Keywords.isWordLike(Left))) {
      return false;
    }
    // Don't add spaces in imports like `import foo::*;`.
    if ((Right.is(tok::star) && Left.is(tok::coloncolon)) ||
        (Left.is(tok::star) && Right.is(tok::semi))) {
      return false;
    }
    // Add space in attribute like `(* ASYNC_REG = "TRUE" *)`.
    if (Left.endsSequence(tok::star, tok::l_paren) && Right.is(tok::identifier))
      return true;
    // Add space before drive strength like in `wire (strong1, pull0)`.
    if (Right.is(tok::l_paren) && Right.is(TT_VerilogStrength))
      return true;
    // Don't add space in a streaming concatenation like `{>>{j}}`.
    if ((Left.is(tok::l_brace) &&
         Right.isOneOf(tok::lessless, tok::greatergreater)) ||
        (Left.endsSequence(tok::lessless, tok::l_brace) ||
         Left.endsSequence(tok::greatergreater, tok::l_brace))) {
      return false;
    }
  }
  if (Left.is(TT_ImplicitStringLiteral))
    return Right.hasWhitespaceBefore();
  if (Line.Type == LT_ObjCMethodDecl) {
    if (Left.is(TT_ObjCMethodSpecifier))
      return true;
    if (Left.is(tok::r_paren) && Left.isNot(TT_AttributeRParen) &&
        canBeObjCSelectorComponent(Right)) {
      // Don't space between ')' and <id> or ')' and 'new'. 'new' is not a
      // keyword in Objective-C, and '+ (instancetype)new;' is a standard class
      // method declaration.
      return false;
    }
  }
  if (Line.Type == LT_ObjCProperty &&
      (Right.is(tok::equal) || Left.is(tok::equal))) {
    return false;
  }

  if (Right.is(TT_TrailingReturnArrow) || Left.is(TT_TrailingReturnArrow))
    return true;

  if (Left.is(tok::comma) && Right.isNot(TT_OverloadedOperatorLParen) &&
      // In an unexpanded macro call we only find the parentheses and commas
      // in a line; the commas and closing parenthesis do not require a space.
      (Left.Children.empty() || !Left.MacroParent)) {
    return true;
  }
  if (Right.is(tok::comma))
    return false;
  if (Right.is(TT_ObjCBlockLParen))
    return true;
  if (Right.is(TT_CtorInitializerColon))
    return Style.SpaceBeforeCtorInitializerColon;
  if (Right.is(TT_InheritanceColon) && !Style.SpaceBeforeInheritanceColon)
    return false;
  if (Right.is(TT_RangeBasedForLoopColon) &&
      !Style.SpaceBeforeRangeBasedForLoopColon) {
    return false;
  }
  if (Left.is(TT_BitFieldColon)) {
    return Style.BitFieldColonSpacing == FormatStyle::BFCS_Both ||
           Style.BitFieldColonSpacing == FormatStyle::BFCS_After;
  }
  if (Right.is(tok::colon)) {
    if (Right.is(TT_CaseLabelColon))
      return Style.SpaceBeforeCaseColon;
    if (Right.is(TT_GotoLabelColon))
      return false;
    // `private:` and `public:`.
    if (!Right.getNextNonComment())
      return false;
    if (Right.is(TT_ObjCMethodExpr))
      return false;
    if (Left.is(tok::question))
      return false;
    if (Right.is(TT_InlineASMColon) && Left.is(tok::coloncolon))
      return false;
    if (Right.is(TT_DictLiteral))
      return Style.SpacesInContainerLiterals;
    if (Right.is(TT_AttributeColon))
      return false;
    if (Right.is(TT_CSharpNamedArgumentColon))
      return false;
    if (Right.is(TT_GenericSelectionColon))
      return false;
    if (Right.is(TT_BitFieldColon)) {
      return Style.BitFieldColonSpacing == FormatStyle::BFCS_Both ||
             Style.BitFieldColonSpacing == FormatStyle::BFCS_Before;
    }
    return true;
  }
  // Do not merge "- -" into "--".
  if ((Left.isOneOf(tok::minus, tok::minusminus) &&
       Right.isOneOf(tok::minus, tok::minusminus)) ||
      (Left.isOneOf(tok::plus, tok::plusplus) &&
       Right.isOneOf(tok::plus, tok::plusplus))) {
    return true;
  }
  if (Left.is(TT_UnaryOperator)) {
    if (Right.isNot(tok::l_paren)) {
      // The alternative operators for ~ and ! are "compl" and "not".
      // If they are used instead, we do not want to combine them with
      // the token to the right, unless that is a left paren.
      if (Left.is(tok::exclaim) && Left.TokenText == "not")
        return true;
      if (Left.is(tok::tilde) && Left.TokenText == "compl")
        return true;
      // Lambda captures allow for a lone &, so "&]" needs to be properly
      // handled.
      if (Left.is(tok::amp) && Right.is(tok::r_square))
        return Style.SpacesInSquareBrackets;
    }
    return (Style.SpaceAfterLogicalNot && Left.is(tok::exclaim)) ||
           Right.is(TT_BinaryOperator);
  }

  // If the next token is a binary operator or a selector name, we have
  // incorrectly classified the parenthesis as a cast. FIXME: Detect correctly.
  if (Left.is(TT_CastRParen)) {
    return Style.SpaceAfterCStyleCast ||
           Right.isOneOf(TT_BinaryOperator, TT_SelectorName);
  }

  auto ShouldAddSpacesInAngles = [this, &Right]() {
    if (this->Style.SpacesInAngles == FormatStyle::SIAS_Always)
      return true;
    if (this->Style.SpacesInAngles == FormatStyle::SIAS_Leave)
      return Right.hasWhitespaceBefore();
    return false;
  };

  if (Left.is(tok::greater) && Right.is(tok::greater)) {
    if (Style.Language == FormatStyle::LK_TextProto ||
        (Style.Language == FormatStyle::LK_Proto && Left.is(TT_DictLiteral))) {
      return !Style.Cpp11BracedListStyle;
    }
    return Right.is(TT_TemplateCloser) && Left.is(TT_TemplateCloser) &&
           ((Style.Standard < FormatStyle::LS_Cpp11) ||
            ShouldAddSpacesInAngles());
  }
  if (Right.isOneOf(tok::arrow, tok::arrowstar, tok::periodstar) ||
      Left.isOneOf(tok::arrow, tok::period, tok::arrowstar, tok::periodstar) ||
      (Right.is(tok::period) && Right.isNot(TT_DesignatedInitializerPeriod))) {
    return false;
  }
  if (!Style.SpaceBeforeAssignmentOperators && Left.isNot(TT_TemplateCloser) &&
      Right.getPrecedence() == prec::Assignment) {
    return false;
  }
  if (Style.Language == FormatStyle::LK_Java && Right.is(tok::coloncolon) &&
      (Left.is(tok::identifier) || Left.is(tok::kw_this))) {
    return false;
  }
  if (Right.is(tok::coloncolon) && Left.is(tok::identifier)) {
    // Generally don't remove existing spaces between an identifier and "::".
    // The identifier might actually be a macro name such as ALWAYS_INLINE. If
    // this turns out to be too lenient, add analysis of the identifier itself.
    return Right.hasWhitespaceBefore();
  }
  if (Right.is(tok::coloncolon) &&
      !Left.isOneOf(tok::l_brace, tok::comment, tok::l_paren)) {
    // Put a space between < and :: in vector< ::std::string >
    return (Left.is(TT_TemplateOpener) &&
            ((Style.Standard < FormatStyle::LS_Cpp11) ||
             ShouldAddSpacesInAngles())) ||
           !(Left.isOneOf(tok::l_paren, tok::r_paren, tok::l_square,
                          tok::kw___super, TT_TemplateOpener,
                          TT_TemplateCloser)) ||
           (Left.is(tok::l_paren) && Style.SpacesInParensOptions.Other);
  }
  if ((Left.is(TT_TemplateOpener)) != (Right.is(TT_TemplateCloser)))
    return ShouldAddSpacesInAngles();
  // Space before TT_StructuredBindingLSquare.
  if (Right.is(TT_StructuredBindingLSquare)) {
    return !Left.isOneOf(tok::amp, tok::ampamp) ||
           getTokenReferenceAlignment(Left) != FormatStyle::PAS_Right;
  }
  // Space before & or && following a TT_StructuredBindingLSquare.
  if (Right.Next && Right.Next->is(TT_StructuredBindingLSquare) &&
      Right.isOneOf(tok::amp, tok::ampamp)) {
    return getTokenReferenceAlignment(Right) != FormatStyle::PAS_Left;
  }
  if ((Right.is(TT_BinaryOperator) && Left.isNot(tok::l_paren)) ||
      (Left.isOneOf(TT_BinaryOperator, TT_ConditionalExpr) &&
       Right.isNot(tok::r_paren))) {
    return true;
  }
  if (Right.is(TT_TemplateOpener) && Left.is(tok::r_paren) &&
      Left.MatchingParen &&
      Left.MatchingParen->is(TT_OverloadedOperatorLParen)) {
    return false;
  }
  if (Right.is(tok::less) && Left.isNot(tok::l_paren) &&
      Line.Type == LT_ImportStatement) {
    return true;
  }
  if (Right.is(TT_TrailingUnaryOperator))
    return false;
  if (Left.is(TT_RegexLiteral))
    return false;
  return spaceRequiredBetween(Line, Left, Right);
}

// Returns 'true' if 'Tok' is a brace we'd want to break before in Allman style.
static bool isAllmanBrace(const FormatToken &Tok) {
  return Tok.is(tok::l_brace) && Tok.is(BK_Block) &&
         !Tok.isOneOf(TT_ObjCBlockLBrace, TT_LambdaLBrace, TT_DictLiteral);
}

// Returns 'true' if 'Tok' is a function argument.
static bool IsFunctionArgument(const FormatToken &Tok) {
  return Tok.MatchingParen && Tok.MatchingParen->Next &&
         Tok.MatchingParen->Next->isOneOf(tok::comma, tok::r_paren);
}

static bool
isItAnEmptyLambdaAllowed(const FormatToken &Tok,
                         FormatStyle::ShortLambdaStyle ShortLambdaOption) {
  return Tok.Children.empty() && ShortLambdaOption != FormatStyle::SLS_None;
}

static bool isAllmanLambdaBrace(const FormatToken &Tok) {
  return Tok.is(tok::l_brace) && Tok.is(BK_Block) &&
         !Tok.isOneOf(TT_ObjCBlockLBrace, TT_DictLiteral);
}

bool TokenAnnotator::mustBreakBefore(const AnnotatedLine &Line,
                                     const FormatToken &Right) const {
  const FormatToken &Left = *Right.Previous;
  if (Right.NewlinesBefore > 1 && Style.MaxEmptyLinesToKeep > 0)
    return true;

  if (Style.isCSharp()) {
    if (Left.is(TT_FatArrow) && Right.is(tok::l_brace) &&
        Style.BraceWrapping.AfterFunction) {
      return true;
    }
    if (Right.is(TT_CSharpNamedArgumentColon) ||
        Left.is(TT_CSharpNamedArgumentColon)) {
      return false;
    }
    if (Right.is(TT_CSharpGenericTypeConstraint))
      return true;
    if (Right.Next && Right.Next->is(TT_FatArrow) &&
        (Right.is(tok::numeric_constant) ||
         (Right.is(tok::identifier) && Right.TokenText == "_"))) {
      return true;
    }

    // Break after C# [...] and before public/protected/private/internal.
    if (Left.is(TT_AttributeSquare) && Left.is(tok::r_square) &&
        (Right.isAccessSpecifier(/*ColonRequired=*/false) ||
         Right.is(Keywords.kw_internal))) {
      return true;
    }
    // Break between ] and [ but only when there are really 2 attributes.
    if (Left.is(TT_AttributeSquare) && Right.is(TT_AttributeSquare) &&
        Left.is(tok::r_square) && Right.is(tok::l_square)) {
      return true;
    }

  } else if (Style.isJavaScript()) {
    // FIXME: This might apply to other languages and token kinds.
    if (Right.is(tok::string_literal) && Left.is(tok::plus) && Left.Previous &&
        Left.Previous->is(tok::string_literal)) {
      return true;
    }
    if (Left.is(TT_DictLiteral) && Left.is(tok::l_brace) && Line.Level == 0 &&
        Left.Previous && Left.Previous->is(tok::equal) &&
        Line.First->isOneOf(tok::identifier, Keywords.kw_import, tok::kw_export,
                            tok::kw_const) &&
        // kw_var/kw_let are pseudo-tokens that are tok::identifier, so match
        // above.
        !Line.First->isOneOf(Keywords.kw_var, Keywords.kw_let)) {
      // Object literals on the top level of a file are treated as "enum-style".
      // Each key/value pair is put on a separate line, instead of bin-packing.
      return true;
    }
    if (Left.is(tok::l_brace) && Line.Level == 0 &&
        (Line.startsWith(tok::kw_enum) ||
         Line.startsWith(tok::kw_const, tok::kw_enum) ||
         Line.startsWith(tok::kw_export, tok::kw_enum) ||
         Line.startsWith(tok::kw_export, tok::kw_const, tok::kw_enum))) {
      // JavaScript top-level enum key/value pairs are put on separate lines
      // instead of bin-packing.
      return true;
    }
    if (Right.is(tok::r_brace) && Left.is(tok::l_brace) && Left.Previous &&
        Left.Previous->is(TT_FatArrow)) {
      // JS arrow function (=> {...}).
      switch (Style.AllowShortLambdasOnASingleLine) {
      case FormatStyle::SLS_All:
        return false;
      case FormatStyle::SLS_None:
        return true;
      case FormatStyle::SLS_Empty:
        return !Left.Children.empty();
      case FormatStyle::SLS_Inline:
        // allow one-lining inline (e.g. in function call args) and empty arrow
        // functions.
        return (Left.NestingLevel == 0 && Line.Level == 0) &&
               !Left.Children.empty();
      }
      llvm_unreachable("Unknown FormatStyle::ShortLambdaStyle enum");
    }

    if (Right.is(tok::r_brace) && Left.is(tok::l_brace) &&
        !Left.Children.empty()) {
      // Support AllowShortFunctionsOnASingleLine for JavaScript.
      return Style.AllowShortFunctionsOnASingleLine == FormatStyle::SFS_None ||
             Style.AllowShortFunctionsOnASingleLine == FormatStyle::SFS_Empty ||
             (Left.NestingLevel == 0 && Line.Level == 0 &&
              Style.AllowShortFunctionsOnASingleLine &
                  FormatStyle::SFS_InlineOnly);
    }
  } else if (Style.Language == FormatStyle::LK_Java) {
    if (Right.is(tok::plus) && Left.is(tok::string_literal) && Right.Next &&
        Right.Next->is(tok::string_literal)) {
      return true;
    }
  } else if (Style.isVerilog()) {
    // Break between assignments.
    if (Left.is(TT_VerilogAssignComma))
      return true;
    // Break between ports of different types.
    if (Left.is(TT_VerilogTypeComma))
      return true;
    // Break between ports in a module instantiation and after the parameter
    // list.
    if (Style.VerilogBreakBetweenInstancePorts &&
        (Left.is(TT_VerilogInstancePortComma) ||
         (Left.is(tok::r_paren) && Keywords.isVerilogIdentifier(Right) &&
          Left.MatchingParen &&
          Left.MatchingParen->is(TT_VerilogInstancePortLParen)))) {
      return true;
    }
    // Break after labels. In Verilog labels don't have the 'case' keyword, so
    // it is hard to identify them in UnwrappedLineParser.
    if (!Keywords.isVerilogBegin(Right) && Keywords.isVerilogEndOfLabel(Left))
      return true;
  } else if (Style.Language == FormatStyle::LK_Cpp ||
             Style.Language == FormatStyle::LK_ObjC ||
             Style.Language == FormatStyle::LK_Proto ||
             Style.Language == FormatStyle::LK_TableGen ||
             Style.Language == FormatStyle::LK_TextProto) {
    if (Left.isStringLiteral() && Right.isStringLiteral())
      return true;
  }

  // Basic JSON newline processing.
  if (Style.isJson()) {
    // Always break after a JSON record opener.
    // {
    // }
    if (Left.is(TT_DictLiteral) && Left.is(tok::l_brace))
      return true;
    // Always break after a JSON array opener based on BreakArrays.
    if ((Left.is(TT_ArrayInitializerLSquare) && Left.is(tok::l_square) &&
         Right.isNot(tok::r_square)) ||
        Left.is(tok::comma)) {
      if (Right.is(tok::l_brace))
        return true;
      // scan to the right if an we see an object or an array inside
      // then break.
      for (const auto *Tok = &Right; Tok; Tok = Tok->Next) {
        if (Tok->isOneOf(tok::l_brace, tok::l_square))
          return true;
        if (Tok->isOneOf(tok::r_brace, tok::r_square))
          break;
      }
      return Style.BreakArrays;
    }
  }

  if (Line.startsWith(tok::kw_asm) && Right.is(TT_InlineASMColon) &&
      Style.BreakBeforeInlineASMColon == FormatStyle::BBIAS_Always) {
    return true;
  }

  // If the last token before a '}', ']', or ')' is a comma or a trailing
  // comment, the intention is to insert a line break after it in order to make
  // shuffling around entries easier. Import statements, especially in
  // JavaScript, can be an exception to this rule.
  if (Style.JavaScriptWrapImports || Line.Type != LT_ImportStatement) {
    const FormatToken *BeforeClosingBrace = nullptr;
    if ((Left.isOneOf(tok::l_brace, TT_ArrayInitializerLSquare) ||
         (Style.isJavaScript() && Left.is(tok::l_paren))) &&
        Left.isNot(BK_Block) && Left.MatchingParen) {
      BeforeClosingBrace = Left.MatchingParen->Previous;
    } else if (Right.MatchingParen &&
               (Right.MatchingParen->isOneOf(tok::l_brace,
                                             TT_ArrayInitializerLSquare) ||
                (Style.isJavaScript() &&
                 Right.MatchingParen->is(tok::l_paren)))) {
      BeforeClosingBrace = &Left;
    }
    if (BeforeClosingBrace && (BeforeClosingBrace->is(tok::comma) ||
                               BeforeClosingBrace->isTrailingComment())) {
      return true;
    }
  }

  if (Right.is(tok::comment)) {
    return Left.isNot(BK_BracedInit) && Left.isNot(TT_CtorInitializerColon) &&
           (Right.NewlinesBefore > 0 && Right.HasUnescapedNewline);
  }
  if (Left.isTrailingComment())
    return true;
  if (Left.IsUnterminatedLiteral)
    return true;
  if (Right.is(TT_RequiresClause)) {
    switch (Style.RequiresClausePosition) {
    case FormatStyle::RCPS_OwnLine:
    case FormatStyle::RCPS_WithFollowing:
      return true;
    default:
      break;
    }
  }
  // Can break after template<> declaration
  if (Left.ClosesTemplateDeclaration && Left.MatchingParen &&
      Left.MatchingParen->NestingLevel == 0) {
    // Put concepts on the next line e.g.
    // template<typename T>
    // concept ...
    if (Right.is(tok::kw_concept))
      return Style.BreakBeforeConceptDeclarations == FormatStyle::BBCDS_Always;
    return Style.AlwaysBreakTemplateDeclarations == FormatStyle::BTDS_Yes;
  }
  if (Left.ClosesRequiresClause && Right.isNot(tok::semi)) {
    switch (Style.RequiresClausePosition) {
    case FormatStyle::RCPS_OwnLine:
    case FormatStyle::RCPS_WithPreceding:
      return true;
    default:
      break;
    }
  }
  if (Style.PackConstructorInitializers == FormatStyle::PCIS_Never) {
    if (Style.BreakConstructorInitializers == FormatStyle::BCIS_BeforeColon &&
        (Left.is(TT_CtorInitializerComma) ||
         Right.is(TT_CtorInitializerColon))) {
      return true;
    }

    if (Style.BreakConstructorInitializers == FormatStyle::BCIS_AfterColon &&
        Left.isOneOf(TT_CtorInitializerColon, TT_CtorInitializerComma)) {
      return true;
    }
  }
  if (Style.PackConstructorInitializers < FormatStyle::PCIS_CurrentLine &&
      Style.BreakConstructorInitializers == FormatStyle::BCIS_BeforeComma &&
      Right.isOneOf(TT_CtorInitializerComma, TT_CtorInitializerColon)) {
    return true;
  }
  if (Style.PackConstructorInitializers == FormatStyle::PCIS_NextLineOnly) {
    if ((Style.BreakConstructorInitializers == FormatStyle::BCIS_BeforeColon ||
         Style.BreakConstructorInitializers == FormatStyle::BCIS_BeforeComma) &&
        Right.is(TT_CtorInitializerColon)) {
      return true;
    }

    if (Style.BreakConstructorInitializers == FormatStyle::BCIS_AfterColon &&
        Left.is(TT_CtorInitializerColon)) {
      return true;
    }
  }
  // Break only if we have multiple inheritance.
  if (Style.BreakInheritanceList == FormatStyle::BILS_BeforeComma &&
      Right.is(TT_InheritanceComma)) {
    return true;
  }
  if (Style.BreakInheritanceList == FormatStyle::BILS_AfterComma &&
      Left.is(TT_InheritanceComma)) {
    return true;
  }
  if (Right.is(tok::string_literal) && Right.TokenText.startswith("R\"")) {
    // Multiline raw string literals are special wrt. line breaks. The author
    // has made a deliberate choice and might have aligned the contents of the
    // string literal accordingly. Thus, we try keep existing line breaks.
    return Right.IsMultiline && Right.NewlinesBefore > 0;
  }
  if ((Left.is(tok::l_brace) || (Left.is(tok::less) && Left.Previous &&
                                 Left.Previous->is(tok::equal))) &&
      Right.NestingLevel == 1 && Style.Language == FormatStyle::LK_Proto) {
    // Don't put enums or option definitions onto single lines in protocol
    // buffers.
    return true;
  }
  if (Right.is(TT_InlineASMBrace))
    return Right.HasUnescapedNewline;

  if (isAllmanBrace(Left) || isAllmanBrace(Right)) {
    auto *FirstNonComment = Line.getFirstNonComment();
    bool AccessSpecifier =
        FirstNonComment &&
        FirstNonComment->isOneOf(Keywords.kw_internal, tok::kw_public,
                                 tok::kw_private, tok::kw_protected);

    if (Style.BraceWrapping.AfterEnum) {
      if (Line.startsWith(tok::kw_enum) ||
          Line.startsWith(tok::kw_typedef, tok::kw_enum)) {
        return true;
      }
      // Ensure BraceWrapping for `public enum A {`.
      if (AccessSpecifier && FirstNonComment->Next &&
          FirstNonComment->Next->is(tok::kw_enum)) {
        return true;
      }
    }

    // Ensure BraceWrapping for `public interface A {`.
    if (Style.BraceWrapping.AfterClass &&
        ((AccessSpecifier && FirstNonComment->Next &&
          FirstNonComment->Next->is(Keywords.kw_interface)) ||
         Line.startsWith(Keywords.kw_interface))) {
      return true;
    }

    // Don't attempt to interpret struct return types as structs.
    if (Right.isNot(TT_FunctionLBrace)) {
      return (Line.startsWith(tok::kw_class) &&
              Style.BraceWrapping.AfterClass) ||
             (Line.startsWith(tok::kw_struct) &&
              Style.BraceWrapping.AfterStruct);
    }
  }

  if (Left.is(TT_ObjCBlockLBrace) &&
      Style.AllowShortBlocksOnASingleLine == FormatStyle::SBS_Never) {
    return true;
  }

  // Ensure wrapping after __attribute__((XX)) and @interface etc.
  if (Left.isOneOf(TT_AttributeRParen, TT_AttributeMacro) &&
      Right.is(TT_ObjCDecl)) {
    return true;
  }

  if (Left.is(TT_LambdaLBrace)) {
    if (IsFunctionArgument(Left) &&
        Style.AllowShortLambdasOnASingleLine == FormatStyle::SLS_Inline) {
      return false;
    }

    if (Style.AllowShortLambdasOnASingleLine == FormatStyle::SLS_None ||
        Style.AllowShortLambdasOnASingleLine == FormatStyle::SLS_Inline ||
        (!Left.Children.empty() &&
         Style.AllowShortLambdasOnASingleLine == FormatStyle::SLS_Empty)) {
      return true;
    }
  }

  if (Style.BraceWrapping.BeforeLambdaBody && Right.is(TT_LambdaLBrace) &&
      (Left.isPointerOrReference() || Left.is(TT_TemplateCloser))) {
    return true;
  }

  // Put multiple Java annotation on a new line.
  if ((Style.Language == FormatStyle::LK_Java || Style.isJavaScript()) &&
      Left.is(TT_LeadingJavaAnnotation) &&
      Right.isNot(TT_LeadingJavaAnnotation) && Right.isNot(tok::l_paren) &&
      (Line.Last->is(tok::l_brace) || Style.BreakAfterJavaFieldAnnotations)) {
    return true;
  }

  if (Right.is(TT_ProtoExtensionLSquare))
    return true;

  // In text proto instances if a submessage contains at least 2 entries and at
  // least one of them is a submessage, like A { ... B { ... } ... },
  // put all of the entries of A on separate lines by forcing the selector of
  // the submessage B to be put on a newline.
  //
  // Example: these can stay on one line:
  // a { scalar_1: 1 scalar_2: 2 }
  // a { b { key: value } }
  //
  // and these entries need to be on a new line even if putting them all in one
  // line is under the column limit:
  // a {
  //   scalar: 1
  //   b { key: value }
  // }
  //
  // We enforce this by breaking before a submessage field that has previous
  // siblings, *and* breaking before a field that follows a submessage field.
  //
  // Be careful to exclude the case  [proto.ext] { ... } since the `]` is
  // the TT_SelectorName there, but we don't want to break inside the brackets.
  //
  // Another edge case is @submessage { key: value }, which is a common
  // substitution placeholder. In this case we want to keep `@` and `submessage`
  // together.
  //
  // We ensure elsewhere that extensions are always on their own line.
  if ((Style.Language == FormatStyle::LK_Proto ||
       Style.Language == FormatStyle::LK_TextProto) &&
      Right.is(TT_SelectorName) && Right.isNot(tok::r_square) && Right.Next) {
    // Keep `@submessage` together in:
    // @submessage { key: value }
    if (Left.is(tok::at))
      return false;
    // Look for the scope opener after selector in cases like:
    // selector { ...
    // selector: { ...
    // selector: @base { ...
    FormatToken *LBrace = Right.Next;
    if (LBrace && LBrace->is(tok::colon)) {
      LBrace = LBrace->Next;
      if (LBrace && LBrace->is(tok::at)) {
        LBrace = LBrace->Next;
        if (LBrace)
          LBrace = LBrace->Next;
      }
    }
    if (LBrace &&
        // The scope opener is one of {, [, <:
        // selector { ... }
        // selector [ ... ]
        // selector < ... >
        //
        // In case of selector { ... }, the l_brace is TT_DictLiteral.
        // In case of an empty selector {}, the l_brace is not TT_DictLiteral,
        // so we check for immediately following r_brace.
        ((LBrace->is(tok::l_brace) &&
          (LBrace->is(TT_DictLiteral) ||
           (LBrace->Next && LBrace->Next->is(tok::r_brace)))) ||
         LBrace->is(TT_ArrayInitializerLSquare) || LBrace->is(tok::less))) {
      // If Left.ParameterCount is 0, then this submessage entry is not the
      // first in its parent submessage, and we want to break before this entry.
      // If Left.ParameterCount is greater than 0, then its parent submessage
      // might contain 1 or more entries and we want to break before this entry
      // if it contains at least 2 entries. We deal with this case later by
      // detecting and breaking before the next entry in the parent submessage.
      if (Left.ParameterCount == 0)
        return true;
      // However, if this submessage is the first entry in its parent
      // submessage, Left.ParameterCount might be 1 in some cases.
      // We deal with this case later by detecting an entry
      // following a closing paren of this submessage.
    }

    // If this is an entry immediately following a submessage, it will be
    // preceded by a closing paren of that submessage, like in:
    //     left---.  .---right
    //            v  v
    // sub: { ... } key: value
    // If there was a comment between `}` an `key` above, then `key` would be
    // put on a new line anyways.
    if (Left.isOneOf(tok::r_brace, tok::greater, tok::r_square))
      return true;
  }

  return false;
}

bool TokenAnnotator::canBreakBefore(const AnnotatedLine &Line,
                                    const FormatToken &Right) const {
  const FormatToken &Left = *Right.Previous;
  // Language-specific stuff.
  if (Style.isCSharp()) {
    if (Left.isOneOf(TT_CSharpNamedArgumentColon, TT_AttributeColon) ||
        Right.isOneOf(TT_CSharpNamedArgumentColon, TT_AttributeColon)) {
      return false;
    }
    // Only break after commas for generic type constraints.
    if (Line.First->is(TT_CSharpGenericTypeConstraint))
      return Left.is(TT_CSharpGenericTypeConstraintComma);
    // Keep nullable operators attached to their identifiers.
    if (Right.is(TT_CSharpNullable))
      return false;
  } else if (Style.Language == FormatStyle::LK_Java) {
    if (Left.isOneOf(Keywords.kw_throws, Keywords.kw_extends,
                     Keywords.kw_implements)) {
      return false;
    }
    if (Right.isOneOf(Keywords.kw_throws, Keywords.kw_extends,
                      Keywords.kw_implements)) {
      return true;
    }
  } else if (Style.isJavaScript()) {
    const FormatToken *NonComment = Right.getPreviousNonComment();
    if (NonComment &&
        NonComment->isOneOf(
            tok::kw_return, Keywords.kw_yield, tok::kw_continue, tok::kw_break,
            tok::kw_throw, Keywords.kw_interface, Keywords.kw_type,
            tok::kw_static, tok::kw_public, tok::kw_private, tok::kw_protected,
            Keywords.kw_readonly, Keywords.kw_override, Keywords.kw_abstract,
            Keywords.kw_get, Keywords.kw_set, Keywords.kw_async,
            Keywords.kw_await)) {
      return false; // Otherwise automatic semicolon insertion would trigger.
    }
    if (Right.NestingLevel == 0 &&
        (Left.Tok.getIdentifierInfo() ||
         Left.isOneOf(tok::r_square, tok::r_paren)) &&
        Right.isOneOf(tok::l_square, tok::l_paren)) {
      return false; // Otherwise automatic semicolon insertion would trigger.
    }
    if (NonComment && NonComment->is(tok::identifier) &&
        NonComment->TokenText == "asserts") {
      return false;
    }
    if (Left.is(TT_FatArrow) && Right.is(tok::l_brace))
      return false;
    if (Left.is(TT_JsTypeColon))
      return true;
    // Don't wrap between ":" and "!" of a strict prop init ("field!: type;").
    if (Left.is(tok::exclaim) && Right.is(tok::colon))
      return false;
    // Look for is type annotations like:
    // function f(): a is B { ... }
    // Do not break before is in these cases.
    if (Right.is(Keywords.kw_is)) {
      const FormatToken *Next = Right.getNextNonComment();
      // If `is` is followed by a colon, it's likely that it's a dict key, so
      // ignore it for this check.
      // For example this is common in Polymer:
      // Polymer({
      //   is: 'name',
      //   ...
      // });
      if (!Next || Next->isNot(tok::colon))
        return false;
    }
    if (Left.is(Keywords.kw_in))
      return Style.BreakBeforeBinaryOperators == FormatStyle::BOS_None;
    if (Right.is(Keywords.kw_in))
      return Style.BreakBeforeBinaryOperators != FormatStyle::BOS_None;
    if (Right.is(Keywords.kw_as))
      return false; // must not break before as in 'x as type' casts
    if (Right.isOneOf(Keywords.kw_extends, Keywords.kw_infer)) {
      // extends and infer can appear as keywords in conditional types:
      //   https://www.typescriptlang.org/docs/handbook/release-notes/typescript-2-8.html#conditional-types
      // do not break before them, as the expressions are subject to ASI.
      return false;
    }
    if (Left.is(Keywords.kw_as))
      return true;
    if (Left.is(TT_NonNullAssertion))
      return true;
    if (Left.is(Keywords.kw_declare) &&
        Right.isOneOf(Keywords.kw_module, tok::kw_namespace,
                      Keywords.kw_function, tok::kw_class, tok::kw_enum,
                      Keywords.kw_interface, Keywords.kw_type, Keywords.kw_var,
                      Keywords.kw_let, tok::kw_const)) {
      // See grammar for 'declare' statements at:
      // https://github.com/Microsoft/TypeScript/blob/main/doc/spec-ARCHIVED.md#A.10
      return false;
    }
    if (Left.isOneOf(Keywords.kw_module, tok::kw_namespace) &&
        Right.isOneOf(tok::identifier, tok::string_literal)) {
      return false; // must not break in "module foo { ...}"
    }
    if (Right.is(TT_TemplateString) && Right.closesScope())
      return false;
    // Don't split tagged template literal so there is a break between the tag
    // identifier and template string.
    if (Left.is(tok::identifier) && Right.is(TT_TemplateString))
      return false;
    if (Left.is(TT_TemplateString) && Left.opensScope())
      return true;
  }

  if (Left.is(tok::at))
    return false;
  if (Left.Tok.getObjCKeywordID() == tok::objc_interface)
    return false;
  if (Left.isOneOf(TT_JavaAnnotation, TT_LeadingJavaAnnotation))
    return Right.isNot(tok::l_paren);
  if (Right.is(TT_PointerOrReference)) {
    return Line.IsMultiVariableDeclStmt ||
           (getTokenPointerOrReferenceAlignment(Right) ==
                FormatStyle::PAS_Right &&
            (!Right.Next || Right.Next->isNot(TT_FunctionDeclarationName)));
  }
  if (Right.isOneOf(TT_StartOfName, TT_FunctionDeclarationName) ||
      Right.is(tok::kw_operator)) {
    return true;
  }
  if (Left.is(TT_PointerOrReference))
    return false;
  if (Right.isTrailingComment()) {
    // We rely on MustBreakBefore being set correctly here as we should not
    // change the "binding" behavior of a comment.
    // The first comment in a braced lists is always interpreted as belonging to
    // the first list element. Otherwise, it should be placed outside of the
    // list.
    return Left.is(BK_BracedInit) ||
           (Left.is(TT_CtorInitializerColon) && Right.NewlinesBefore > 0 &&
            Style.BreakConstructorInitializers == FormatStyle::BCIS_AfterColon);
  }
  if (Left.is(tok::question) && Right.is(tok::colon))
    return false;
  if (Right.is(TT_ConditionalExpr) || Right.is(tok::question))
    return Style.BreakBeforeTernaryOperators;
  if (Left.is(TT_ConditionalExpr) || Left.is(tok::question))
    return !Style.BreakBeforeTernaryOperators;
  if (Left.is(TT_InheritanceColon))
    return Style.BreakInheritanceList == FormatStyle::BILS_AfterColon;
  if (Right.is(TT_InheritanceColon))
    return Style.BreakInheritanceList != FormatStyle::BILS_AfterColon;
  if (Right.is(TT_ObjCMethodExpr) && Right.isNot(tok::r_square) &&
      Left.isNot(TT_SelectorName)) {
    return true;
  }

  if (Right.is(tok::colon) &&
      !Right.isOneOf(TT_CtorInitializerColon, TT_InlineASMColon)) {
    return false;
  }
  if (Left.is(tok::colon) && Left.isOneOf(TT_DictLiteral, TT_ObjCMethodExpr)) {
    if (Style.Language == FormatStyle::LK_Proto ||
        Style.Language == FormatStyle::LK_TextProto) {
      if (!Style.AlwaysBreakBeforeMultilineStrings && Right.isStringLiteral())
        return false;
      // Prevent cases like:
      //
      // submessage:
      //     { key: valueeeeeeeeeeee }
      //
      // when the snippet does not fit into one line.
      // Prefer:
      //
      // submessage: {
      //   key: valueeeeeeeeeeee
      // }
      //
      // instead, even if it is longer by one line.
      //
      // Note that this allows the "{" to go over the column limit
      // when the column limit is just between ":" and "{", but that does
      // not happen too often and alternative formattings in this case are
      // not much better.
      //
      // The code covers the cases:
      //
      // submessage: { ... }
      // submessage: < ... >
      // repeated: [ ... ]
      if (((Right.is(tok::l_brace) || Right.is(tok::less)) &&
           Right.is(TT_DictLiteral)) ||
          Right.is(TT_ArrayInitializerLSquare)) {
        return false;
      }
    }
    return true;
  }
  if (Right.is(tok::r_square) && Right.MatchingParen &&
      Right.MatchingParen->is(TT_ProtoExtensionLSquare)) {
    return false;
  }
  if (Right.is(TT_SelectorName) || (Right.is(tok::identifier) && Right.Next &&
                                    Right.Next->is(TT_ObjCMethodExpr))) {
    return Left.isNot(tok::period); // FIXME: Properly parse ObjC calls.
  }
  if (Left.is(tok::r_paren) && Line.Type == LT_ObjCProperty)
    return true;
  if (Right.is(tok::kw_concept))
    return Style.BreakBeforeConceptDeclarations != FormatStyle::BBCDS_Never;
  if (Right.is(TT_RequiresClause))
    return true;
  if (Left.ClosesTemplateDeclaration || Left.is(TT_FunctionAnnotationRParen))
    return true;
  if (Left.ClosesRequiresClause)
    return true;
  if (Right.isOneOf(TT_RangeBasedForLoopColon, TT_OverloadedOperatorLParen,
                    TT_OverloadedOperator)) {
    return false;
  }
  if (Left.is(TT_RangeBasedForLoopColon))
    return true;
  if (Right.is(TT_RangeBasedForLoopColon))
    return false;
  if (Left.is(TT_TemplateCloser) && Right.is(TT_TemplateOpener))
    return true;
  if ((Left.is(tok::greater) && Right.is(tok::greater)) ||
      (Left.is(tok::less) && Right.is(tok::less))) {
    return false;
  }
  if (Right.is(TT_BinaryOperator) &&
      Style.BreakBeforeBinaryOperators != FormatStyle::BOS_None &&
      (Style.BreakBeforeBinaryOperators == FormatStyle::BOS_All ||
       Right.getPrecedence() != prec::Assignment)) {
    return true;
  }
  if (Left.isOneOf(TT_TemplateCloser, TT_UnaryOperator) ||
      Left.is(tok::kw_operator)) {
    return false;
  }
  if (Left.is(tok::equal) && !Right.isOneOf(tok::kw_default, tok::kw_delete) &&
      Line.Type == LT_VirtualFunctionDecl && Left.NestingLevel == 0) {
    return false;
  }
  if (Left.is(tok::equal) && Right.is(tok::l_brace) &&
      !Style.Cpp11BracedListStyle) {
    return false;
  }
  if (Left.is(TT_AttributeLParen) ||
      (Left.is(tok::l_paren) && Left.is(TT_TypeDeclarationParen))) {
    return false;
  }
  if (Left.is(tok::l_paren) && Left.Previous &&
      (Left.Previous->isOneOf(TT_BinaryOperator, TT_CastRParen))) {
    return false;
  }
  if (Right.is(TT_ImplicitStringLiteral))
    return false;

  if (Right.is(TT_TemplateCloser))
    return false;
  if (Right.is(tok::r_square) && Right.MatchingParen &&
      Right.MatchingParen->is(TT_LambdaLSquare)) {
    return false;
  }

  // We only break before r_brace if there was a corresponding break before
  // the l_brace, which is tracked by BreakBeforeClosingBrace.
  if (Right.is(tok::r_brace)) {
    return Right.MatchingParen && (Right.MatchingParen->is(BK_Block) ||
                                   (Right.isBlockIndentedInitRBrace(Style)));
  }

  // We only break before r_paren if we're in a block indented context.
  if (Right.is(tok::r_paren)) {
    if (Style.AlignAfterOpenBracket != FormatStyle::BAS_BlockIndent ||
        !Right.MatchingParen) {
      return false;
    }
    auto Next = Right.Next;
    if (Next && Next->is(tok::r_paren))
      Next = Next->Next;
    if (Next && Next->is(tok::l_paren))
      return false;
    const FormatToken *Previous = Right.MatchingParen->Previous;
    return !(Previous && (Previous->is(tok::kw_for) || Previous->isIf()));
  }

  // Allow breaking after a trailing annotation, e.g. after a method
  // declaration.
  if (Left.is(TT_TrailingAnnotation)) {
    return !Right.isOneOf(tok::l_brace, tok::semi, tok::equal, tok::l_paren,
                          tok::less, tok::coloncolon);
  }

  if (Right.isAttribute())
    return true;

  if (Right.is(tok::l_square) && Right.is(TT_AttributeSquare))
    return Left.isNot(TT_AttributeSquare);

  if (Left.is(tok::identifier) && Right.is(tok::string_literal))
    return true;

  if (Right.is(tok::identifier) && Right.Next && Right.Next->is(TT_DictLiteral))
    return true;

  if (Left.is(TT_CtorInitializerColon)) {
    return Style.BreakConstructorInitializers == FormatStyle::BCIS_AfterColon &&
           (!Right.isTrailingComment() || Right.NewlinesBefore > 0);
  }
  if (Right.is(TT_CtorInitializerColon))
    return Style.BreakConstructorInitializers != FormatStyle::BCIS_AfterColon;
  if (Left.is(TT_CtorInitializerComma) &&
      Style.BreakConstructorInitializers == FormatStyle::BCIS_BeforeComma) {
    return false;
  }
  if (Right.is(TT_CtorInitializerComma) &&
      Style.BreakConstructorInitializers == FormatStyle::BCIS_BeforeComma) {
    return true;
  }
  if (Left.is(TT_InheritanceComma) &&
      Style.BreakInheritanceList == FormatStyle::BILS_BeforeComma) {
    return false;
  }
  if (Right.is(TT_InheritanceComma) &&
      Style.BreakInheritanceList == FormatStyle::BILS_BeforeComma) {
    return true;
  }
  if (Left.is(TT_ArrayInitializerLSquare))
    return true;
  if (Right.is(tok::kw_typename) && Left.isNot(tok::kw_const))
    return true;
  if ((Left.isBinaryOperator() || Left.is(TT_BinaryOperator)) &&
      !Left.isOneOf(tok::arrowstar, tok::lessless) &&
      Style.BreakBeforeBinaryOperators != FormatStyle::BOS_All &&
      (Style.BreakBeforeBinaryOperators == FormatStyle::BOS_None ||
       Left.getPrecedence() == prec::Assignment)) {
    return true;
  }
  if ((Left.is(TT_AttributeSquare) && Right.is(tok::l_square)) ||
      (Left.is(tok::r_square) && Right.is(TT_AttributeSquare))) {
    return false;
  }

  auto ShortLambdaOption = Style.AllowShortLambdasOnASingleLine;
  if (Style.BraceWrapping.BeforeLambdaBody && Right.is(TT_LambdaLBrace)) {
    if (isAllmanLambdaBrace(Left))
      return !isItAnEmptyLambdaAllowed(Left, ShortLambdaOption);
    if (isAllmanLambdaBrace(Right))
      return !isItAnEmptyLambdaAllowed(Right, ShortLambdaOption);
  }

  if (Right.is(tok::kw_noexcept) && Right.is(TT_TrailingAnnotation)) {
    switch (Style.AllowBreakBeforeNoexceptSpecifier) {
    case FormatStyle::BBNSS_Never:
      return false;
    case FormatStyle::BBNSS_Always:
      return true;
    case FormatStyle::BBNSS_OnlyWithParen:
      return Right.Next && Right.Next->is(tok::l_paren);
    }
  }

  return Left.isOneOf(tok::comma, tok::coloncolon, tok::semi, tok::l_brace,
                      tok::kw_class, tok::kw_struct, tok::comment) ||
         Right.isMemberAccess() ||
         Right.isOneOf(TT_TrailingReturnArrow, tok::lessless, tok::colon,
                       tok::l_square, tok::at) ||
         (Left.is(tok::r_paren) &&
          Right.isOneOf(tok::identifier, tok::kw_const)) ||
         (Left.is(tok::l_paren) && Right.isNot(tok::r_paren)) ||
         (Left.is(TT_TemplateOpener) && Right.isNot(TT_TemplateCloser));
}

void TokenAnnotator::printDebugInfo(const AnnotatedLine &Line) const {
  llvm::errs() << "AnnotatedTokens(L=" << Line.Level << ", P=" << Line.PPLevel
               << ", T=" << Line.Type << ", C=" << Line.IsContinuation
               << "):\n";
  const FormatToken *Tok = Line.First;
  while (Tok) {
    llvm::errs() << " M=" << Tok->MustBreakBefore
                 << " C=" << Tok->CanBreakBefore
                 << " T=" << getTokenTypeName(Tok->getType())
                 << " S=" << Tok->SpacesRequiredBefore
                 << " F=" << Tok->Finalized << " B=" << Tok->BlockParameterCount
                 << " BK=" << Tok->getBlockKind() << " P=" << Tok->SplitPenalty
                 << " Name=" << Tok->Tok.getName() << " L=" << Tok->TotalLength
                 << " PPK=" << Tok->getPackingKind() << " FakeLParens=";
    for (prec::Level LParen : Tok->FakeLParens)
      llvm::errs() << LParen << "/";
    llvm::errs() << " FakeRParens=" << Tok->FakeRParens;
    llvm::errs() << " II=" << Tok->Tok.getIdentifierInfo();
    llvm::errs() << " Text='" << Tok->TokenText << "'\n";
    if (!Tok->Next)
      assert(Tok == Line.Last);
    Tok = Tok->Next;
  }
  llvm::errs() << "----\n";
}

FormatStyle::PointerAlignmentStyle
TokenAnnotator::getTokenReferenceAlignment(const FormatToken &Reference) const {
  assert(Reference.isOneOf(tok::amp, tok::ampamp));
  switch (Style.ReferenceAlignment) {
  case FormatStyle::RAS_Pointer:
    return Style.PointerAlignment;
  case FormatStyle::RAS_Left:
    return FormatStyle::PAS_Left;
  case FormatStyle::RAS_Right:
    return FormatStyle::PAS_Right;
  case FormatStyle::RAS_Middle:
    return FormatStyle::PAS_Middle;
  }
  assert(0); //"Unhandled value of ReferenceAlignment"
  return Style.PointerAlignment;
}

FormatStyle::PointerAlignmentStyle
TokenAnnotator::getTokenPointerOrReferenceAlignment(
    const FormatToken &PointerOrReference) const {
  if (PointerOrReference.isOneOf(tok::amp, tok::ampamp)) {
    switch (Style.ReferenceAlignment) {
    case FormatStyle::RAS_Pointer:
      return Style.PointerAlignment;
    case FormatStyle::RAS_Left:
      return FormatStyle::PAS_Left;
    case FormatStyle::RAS_Right:
      return FormatStyle::PAS_Right;
    case FormatStyle::RAS_Middle:
      return FormatStyle::PAS_Middle;
    }
  }
  assert(PointerOrReference.is(tok::star));
  return Style.PointerAlignment;
}

} // namespace format
} // namespace clang<|MERGE_RESOLUTION|>--- conflicted
+++ resolved
@@ -2206,15 +2206,10 @@
       return false;
 
     if (const auto *NextNonComment = Tok.getNextNonComment();
-<<<<<<< HEAD
-        !NextNonComment || NextNonComment->isPointerOrReference() ||
-        NextNonComment->isOneOf(tok::identifier, tok::string_literal)) {
-=======
         (!NextNonComment && !Line.InMacroBody) ||
         (NextNonComment &&
          (NextNonComment->isPointerOrReference() ||
           NextNonComment->isOneOf(tok::identifier, tok::string_literal)))) {
->>>>>>> 7ca33737
       return false;
     }
 
@@ -3482,8 +3477,6 @@
     }
   }
 
-<<<<<<< HEAD
-=======
   if (IsCpp && LineIsFunctionDeclaration &&
       Line.endsWith(tok::semi, tok::r_brace)) {
     auto *Tok = Line.Last->Previous;
@@ -3497,7 +3490,6 @@
     }
   }
 
->>>>>>> 7ca33737
   if (IsCpp && SeenName && AfterLastAttribute &&
       mustBreakAfterAttributes(*AfterLastAttribute, Style)) {
     AfterLastAttribute->MustBreakBefore = true;
