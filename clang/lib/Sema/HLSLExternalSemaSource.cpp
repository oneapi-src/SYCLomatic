--- conflicted
+++ resolved
@@ -524,11 +524,7 @@
   onCompletion(Decl, [this](CXXRecordDecl *Decl) {
     setupBufferType(Decl, *SemaPtr, ResourceClass::UAV,
                     ResourceKind::TypedBuffer,
-<<<<<<< HEAD
-                    /*IsROV=*/false)
-=======
                     /*IsROV=*/false, /*RawBuffer=*/false)
->>>>>>> 4b409fa5
         .addArraySubscriptOperators()
         .completeDefinition();
   });
