--- conflicted
+++ resolved
@@ -8173,7 +8173,6 @@
     handleTypeTagForDatatypeAttr(S, D, AL);
     break;
 
-<<<<<<< HEAD
   // Intel FPGA specific attributes
   case ParsedAttr::AT_IntelFPGADoublePump:
     handleIntelFPGAPumpAttr<IntelFPGADoublePumpAttr, IntelFPGASinglePumpAttr>(
@@ -8215,11 +8214,10 @@
     break;
   case ParsedAttr::AT_SYCLIntelPipeIO:
     handleSYCLIntelPipeIOAttr(S, D, AL);
-=======
+
   // Swift attributes.
   case ParsedAttr::AT_SwiftError:
     handleSwiftError(S, D, AL);
->>>>>>> f5ab5b20
     break;
 
   // XRay attributes.
