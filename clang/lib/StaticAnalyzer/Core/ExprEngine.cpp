//===- ExprEngine.cpp - Path-Sensitive Expression-Level Dataflow ----------===//
//
// Part of the LLVM Project, under the Apache License v2.0 with LLVM Exceptions.
// See https://llvm.org/LICENSE.txt for license information.
// SPDX-License-Identifier: Apache-2.0 WITH LLVM-exception
//
//===----------------------------------------------------------------------===//
//
//  This file defines a meta-engine for path-sensitive dataflow analysis that
//  is built on CoreEngine, but provides the boilerplate to execute transfer
//  functions and build the ExplodedGraph at the expression level.
//
//===----------------------------------------------------------------------===//

#include "clang/StaticAnalyzer/Core/PathSensitive/ExprEngine.h"
#include "PrettyStackTraceLocationContext.h"
#include "clang/AST/ASTContext.h"
#include "clang/AST/Decl.h"
#include "clang/AST/DeclBase.h"
#include "clang/AST/DeclCXX.h"
#include "clang/AST/DeclObjC.h"
#include "clang/AST/Expr.h"
#include "clang/AST/ExprCXX.h"
#include "clang/AST/ExprObjC.h"
#include "clang/AST/ParentMap.h"
#include "clang/AST/PrettyPrinter.h"
#include "clang/AST/Stmt.h"
#include "clang/AST/StmtCXX.h"
#include "clang/AST/StmtObjC.h"
#include "clang/AST/Type.h"
#include "clang/Analysis/AnalysisDeclContext.h"
#include "clang/Analysis/CFG.h"
#include "clang/Analysis/ConstructionContext.h"
#include "clang/Analysis/ProgramPoint.h"
#include "clang/Basic/IdentifierTable.h"
#include "clang/Basic/JsonSupport.h"
#include "clang/Basic/LLVM.h"
#include "clang/Basic/LangOptions.h"
#include "clang/Basic/PrettyStackTrace.h"
#include "clang/Basic/SourceLocation.h"
#include "clang/Basic/SourceManager.h"
#include "clang/Basic/Specifiers.h"
#include "clang/StaticAnalyzer/Core/AnalyzerOptions.h"
#include "clang/StaticAnalyzer/Core/BugReporter/BugReporter.h"
#include "clang/StaticAnalyzer/Core/BugReporter/BugType.h"
#include "clang/StaticAnalyzer/Core/CheckerManager.h"
#include "clang/StaticAnalyzer/Core/PathSensitive/AnalysisManager.h"
#include "clang/StaticAnalyzer/Core/PathSensitive/CallEvent.h"
#include "clang/StaticAnalyzer/Core/PathSensitive/ConstraintManager.h"
#include "clang/StaticAnalyzer/Core/PathSensitive/CoreEngine.h"
#include "clang/StaticAnalyzer/Core/PathSensitive/ExplodedGraph.h"
#include "clang/StaticAnalyzer/Core/PathSensitive/LoopUnrolling.h"
#include "clang/StaticAnalyzer/Core/PathSensitive/LoopWidening.h"
#include "clang/StaticAnalyzer/Core/PathSensitive/MemRegion.h"
#include "clang/StaticAnalyzer/Core/PathSensitive/ProgramState.h"
#include "clang/StaticAnalyzer/Core/PathSensitive/ProgramStateTrait.h"
#include "clang/StaticAnalyzer/Core/PathSensitive/ProgramState_Fwd.h"
#include "clang/StaticAnalyzer/Core/PathSensitive/SValBuilder.h"
#include "clang/StaticAnalyzer/Core/PathSensitive/SVals.h"
#include "clang/StaticAnalyzer/Core/PathSensitive/Store.h"
#include "clang/StaticAnalyzer/Core/PathSensitive/SymExpr.h"
#include "clang/StaticAnalyzer/Core/PathSensitive/SymbolManager.h"
#include "llvm/ADT/APSInt.h"
#include "llvm/ADT/DenseMap.h"
#include "llvm/ADT/ImmutableMap.h"
#include "llvm/ADT/ImmutableSet.h"
#include "llvm/ADT/Optional.h"
#include "llvm/ADT/SmallVector.h"
#include "llvm/ADT/Statistic.h"
#include "llvm/Support/Casting.h"
#include "llvm/Support/Compiler.h"
#include "llvm/Support/DOTGraphTraits.h"
#include "llvm/Support/ErrorHandling.h"
#include "llvm/Support/GraphWriter.h"
#include "llvm/Support/SaveAndRestore.h"
#include "llvm/Support/raw_ostream.h"
#include <cassert>
#include <cstdint>
#include <memory>
#include <string>
#include <tuple>
#include <utility>
#include <vector>

using namespace clang;
using namespace ento;

#define DEBUG_TYPE "ExprEngine"

STATISTIC(NumRemoveDeadBindings,
            "The # of times RemoveDeadBindings is called");
STATISTIC(NumMaxBlockCountReached,
            "The # of aborted paths due to reaching the maximum block count in "
            "a top level function");
STATISTIC(NumMaxBlockCountReachedInInlined,
            "The # of aborted paths due to reaching the maximum block count in "
            "an inlined function");
STATISTIC(NumTimesRetriedWithoutInlining,
            "The # of times we re-evaluated a call without inlining");

//===----------------------------------------------------------------------===//
// Internal program state traits.
//===----------------------------------------------------------------------===//

namespace {

// When modeling a C++ constructor, for a variety of reasons we need to track
// the location of the object for the duration of its ConstructionContext.
// ObjectsUnderConstruction maps statements within the construction context
// to the object's location, so that on every such statement the location
// could have been retrieved.

/// ConstructedObjectKey is used for being able to find the path-sensitive
/// memory region of a freshly constructed object while modeling the AST node
/// that syntactically represents the object that is being constructed.
/// Semantics of such nodes may sometimes require access to the region that's
/// not otherwise present in the program state, or to the very fact that
/// the construction context was present and contained references to these
/// AST nodes.
class ConstructedObjectKey {
  using ConstructedObjectKeyImpl =
      std::pair<ConstructionContextItem, const LocationContext *>;
  const ConstructedObjectKeyImpl Impl;

public:
  explicit ConstructedObjectKey(const ConstructionContextItem &Item,
                       const LocationContext *LC)
      : Impl(Item, LC) {}

  const ConstructionContextItem &getItem() const { return Impl.first; }
  const LocationContext *getLocationContext() const { return Impl.second; }

  ASTContext &getASTContext() const {
    return getLocationContext()->getDecl()->getASTContext();
  }

  void printJson(llvm::raw_ostream &Out, PrinterHelper *Helper,
                 PrintingPolicy &PP) const {
    const Stmt *S = getItem().getStmtOrNull();
    const CXXCtorInitializer *I = nullptr;
    if (!S)
      I = getItem().getCXXCtorInitializer();

    if (S)
      Out << "\"stmt_id\": " << S->getID(getASTContext());
    else
      Out << "\"init_id\": " << I->getID(getASTContext());

    // Kind
    Out << ", \"kind\": \"" << getItem().getKindAsString()
        << "\", \"argument_index\": ";

    if (getItem().getKind() == ConstructionContextItem::ArgumentKind)
      Out << getItem().getIndex();
    else
      Out << "null";

    // Pretty-print
    Out << ", \"pretty\": ";

    if (S) {
      S->printJson(Out, Helper, PP, /*AddQuotes=*/true);
    } else {
      Out << '\"' << I->getAnyMember()->getDeclName() << '\"';
    }
  }

  void Profile(llvm::FoldingSetNodeID &ID) const {
    ID.Add(Impl.first);
    ID.AddPointer(Impl.second);
  }

  bool operator==(const ConstructedObjectKey &RHS) const {
    return Impl == RHS.Impl;
  }

  bool operator<(const ConstructedObjectKey &RHS) const {
    return Impl < RHS.Impl;
  }
};
} // namespace

typedef llvm::ImmutableMap<ConstructedObjectKey, SVal>
    ObjectsUnderConstructionMap;
REGISTER_TRAIT_WITH_PROGRAMSTATE(ObjectsUnderConstruction,
                                 ObjectsUnderConstructionMap)

//===----------------------------------------------------------------------===//
// Engine construction and deletion.
//===----------------------------------------------------------------------===//

static const char* TagProviderName = "ExprEngine";

ExprEngine::ExprEngine(cross_tu::CrossTranslationUnitContext &CTU,
                       AnalysisManager &mgr, SetOfConstDecls *VisitedCalleesIn,
                       FunctionSummariesTy *FS, InliningModes HowToInlineIn)
    : CTU(CTU), IsCTUEnabled(mgr.getAnalyzerOptions().IsNaiveCTUEnabled),
      AMgr(mgr), AnalysisDeclContexts(mgr.getAnalysisDeclContextManager()),
      Engine(*this, FS, mgr.getAnalyzerOptions()), G(Engine.getGraph()),
      StateMgr(getContext(), mgr.getStoreManagerCreator(),
               mgr.getConstraintManagerCreator(), G.getAllocator(), this),
      SymMgr(StateMgr.getSymbolManager()), MRMgr(StateMgr.getRegionManager()),
      svalBuilder(StateMgr.getSValBuilder()), ObjCNoRet(mgr.getASTContext()),
      BR(mgr, *this), VisitedCallees(VisitedCalleesIn),
      HowToInline(HowToInlineIn) {
  unsigned TrimInterval = mgr.options.GraphTrimInterval;
  if (TrimInterval != 0) {
    // Enable eager node reclamation when constructing the ExplodedGraph.
    G.enableNodeReclamation(TrimInterval);
  }
}

//===----------------------------------------------------------------------===//
// Utility methods.
//===----------------------------------------------------------------------===//

ProgramStateRef ExprEngine::getInitialState(const LocationContext *InitLoc) {
  ProgramStateRef state = StateMgr.getInitialState(InitLoc);
  const Decl *D = InitLoc->getDecl();

  // Preconditions.
  // FIXME: It would be nice if we had a more general mechanism to add
  // such preconditions.  Some day.
  do {
    if (const auto *FD = dyn_cast<FunctionDecl>(D)) {
      // Precondition: the first argument of 'main' is an integer guaranteed
      //  to be > 0.
      const IdentifierInfo *II = FD->getIdentifier();
      if (!II || !(II->getName() == "main" && FD->getNumParams() > 0))
        break;

      const ParmVarDecl *PD = FD->getParamDecl(0);
      QualType T = PD->getType();
      const auto *BT = dyn_cast<BuiltinType>(T);
      if (!BT || !BT->isInteger())
        break;

      const MemRegion *R = state->getRegion(PD, InitLoc);
      if (!R)
        break;

      SVal V = state->getSVal(loc::MemRegionVal(R));
      SVal Constraint_untested = evalBinOp(state, BO_GT, V,
                                           svalBuilder.makeZeroVal(T),
                                           svalBuilder.getConditionType());

      Optional<DefinedOrUnknownSVal> Constraint =
          Constraint_untested.getAs<DefinedOrUnknownSVal>();

      if (!Constraint)
        break;

      if (ProgramStateRef newState = state->assume(*Constraint, true))
        state = newState;
    }
    break;
  }
  while (false);

  if (const auto *MD = dyn_cast<ObjCMethodDecl>(D)) {
    // Precondition: 'self' is always non-null upon entry to an Objective-C
    // method.
    const ImplicitParamDecl *SelfD = MD->getSelfDecl();
    const MemRegion *R = state->getRegion(SelfD, InitLoc);
    SVal V = state->getSVal(loc::MemRegionVal(R));

    if (Optional<Loc> LV = V.getAs<Loc>()) {
      // Assume that the pointer value in 'self' is non-null.
      state = state->assume(*LV, true);
      assert(state && "'self' cannot be null");
    }
  }

  if (const auto *MD = dyn_cast<CXXMethodDecl>(D)) {
    if (!MD->isStatic()) {
      // Precondition: 'this' is always non-null upon entry to the
      // top-level function.  This is our starting assumption for
      // analyzing an "open" program.
      const StackFrameContext *SFC = InitLoc->getStackFrame();
      if (SFC->getParent() == nullptr) {
        loc::MemRegionVal L = svalBuilder.getCXXThis(MD, SFC);
        SVal V = state->getSVal(L);
        if (Optional<Loc> LV = V.getAs<Loc>()) {
          state = state->assume(*LV, true);
          assert(state && "'this' cannot be null");
        }
      }
    }
  }

  return state;
}

ProgramStateRef ExprEngine::createTemporaryRegionIfNeeded(
    ProgramStateRef State, const LocationContext *LC,
    const Expr *InitWithAdjustments, const Expr *Result,
    const SubRegion **OutRegionWithAdjustments) {
  // FIXME: This function is a hack that works around the quirky AST
  // we're often having with respect to C++ temporaries. If only we modelled
  // the actual execution order of statements properly in the CFG,
  // all the hassle with adjustments would not be necessary,
  // and perhaps the whole function would be removed.
  SVal InitValWithAdjustments = State->getSVal(InitWithAdjustments, LC);
  if (!Result) {
    // If we don't have an explicit result expression, we're in "if needed"
    // mode. Only create a region if the current value is a NonLoc.
    if (!isa<NonLoc>(InitValWithAdjustments)) {
      if (OutRegionWithAdjustments)
        *OutRegionWithAdjustments = nullptr;
      return State;
    }
    Result = InitWithAdjustments;
  } else {
    // We need to create a region no matter what. Make sure we don't try to
    // stuff a Loc into a non-pointer temporary region.
    assert(!isa<Loc>(InitValWithAdjustments) ||
           Loc::isLocType(Result->getType()) ||
           Result->getType()->isMemberPointerType());
  }

  ProgramStateManager &StateMgr = State->getStateManager();
  MemRegionManager &MRMgr = StateMgr.getRegionManager();
  StoreManager &StoreMgr = StateMgr.getStoreManager();

  // MaterializeTemporaryExpr may appear out of place, after a few field and
  // base-class accesses have been made to the object, even though semantically
  // it is the whole object that gets materialized and lifetime-extended.
  //
  // For example:
  //
  //   `-MaterializeTemporaryExpr
  //     `-MemberExpr
  //       `-CXXTemporaryObjectExpr
  //
  // instead of the more natural
  //
  //   `-MemberExpr
  //     `-MaterializeTemporaryExpr
  //       `-CXXTemporaryObjectExpr
  //
  // Use the usual methods for obtaining the expression of the base object,
  // and record the adjustments that we need to make to obtain the sub-object
  // that the whole expression 'Ex' refers to. This trick is usual,
  // in the sense that CodeGen takes a similar route.

  SmallVector<const Expr *, 2> CommaLHSs;
  SmallVector<SubobjectAdjustment, 2> Adjustments;

  const Expr *Init = InitWithAdjustments->skipRValueSubobjectAdjustments(
      CommaLHSs, Adjustments);

  // Take the region for Init, i.e. for the whole object. If we do not remember
  // the region in which the object originally was constructed, come up with
  // a new temporary region out of thin air and copy the contents of the object
  // (which are currently present in the Environment, because Init is an rvalue)
  // into that region. This is not correct, but it is better than nothing.
  const TypedValueRegion *TR = nullptr;
  if (const auto *MT = dyn_cast<MaterializeTemporaryExpr>(Result)) {
    if (Optional<SVal> V = getObjectUnderConstruction(State, MT, LC)) {
      State = finishObjectConstruction(State, MT, LC);
      State = State->BindExpr(Result, LC, *V);
      return State;
    } else {
      StorageDuration SD = MT->getStorageDuration();
      // If this object is bound to a reference with static storage duration, we
      // put it in a different region to prevent "address leakage" warnings.
      if (SD == SD_Static || SD == SD_Thread) {
        TR = MRMgr.getCXXStaticTempObjectRegion(Init);
      } else {
        TR = MRMgr.getCXXTempObjectRegion(Init, LC);
      }
    }
  } else {
    TR = MRMgr.getCXXTempObjectRegion(Init, LC);
  }

  SVal Reg = loc::MemRegionVal(TR);
  SVal BaseReg = Reg;

  // Make the necessary adjustments to obtain the sub-object.
  for (const SubobjectAdjustment &Adj : llvm::reverse(Adjustments)) {
    switch (Adj.Kind) {
    case SubobjectAdjustment::DerivedToBaseAdjustment:
      Reg = StoreMgr.evalDerivedToBase(Reg, Adj.DerivedToBase.BasePath);
      break;
    case SubobjectAdjustment::FieldAdjustment:
      Reg = StoreMgr.getLValueField(Adj.Field, Reg);
      break;
    case SubobjectAdjustment::MemberPointerAdjustment:
      // FIXME: Unimplemented.
      State = State->invalidateRegions(Reg, InitWithAdjustments,
                                       currBldrCtx->blockCount(), LC, true,
                                       nullptr, nullptr, nullptr);
      return State;
    }
  }

  // What remains is to copy the value of the object to the new region.
  // FIXME: In other words, what we should always do is copy value of the
  // Init expression (which corresponds to the bigger object) to the whole
  // temporary region TR. However, this value is often no longer present
  // in the Environment. If it has disappeared, we instead invalidate TR.
  // Still, what we can do is assign the value of expression Ex (which
  // corresponds to the sub-object) to the TR's sub-region Reg. At least,
  // values inside Reg would be correct.
  SVal InitVal = State->getSVal(Init, LC);
  if (InitVal.isUnknown()) {
    InitVal = getSValBuilder().conjureSymbolVal(Result, LC, Init->getType(),
                                                currBldrCtx->blockCount());
    State = State->bindLoc(BaseReg.castAs<Loc>(), InitVal, LC, false);

    // Then we'd need to take the value that certainly exists and bind it
    // over.
    if (InitValWithAdjustments.isUnknown()) {
      // Try to recover some path sensitivity in case we couldn't
      // compute the value.
      InitValWithAdjustments = getSValBuilder().conjureSymbolVal(
          Result, LC, InitWithAdjustments->getType(),
          currBldrCtx->blockCount());
    }
    State =
        State->bindLoc(Reg.castAs<Loc>(), InitValWithAdjustments, LC, false);
  } else {
    State = State->bindLoc(BaseReg.castAs<Loc>(), InitVal, LC, false);
  }

  // The result expression would now point to the correct sub-region of the
  // newly created temporary region. Do this last in order to getSVal of Init
  // correctly in case (Result == Init).
  if (Result->isGLValue()) {
    State = State->BindExpr(Result, LC, Reg);
  } else {
    State = State->BindExpr(Result, LC, InitValWithAdjustments);
  }

  // Notify checkers once for two bindLoc()s.
  State = processRegionChange(State, TR, LC);

  if (OutRegionWithAdjustments)
    *OutRegionWithAdjustments = cast<SubRegion>(Reg.getAsRegion());
  return State;
}

ProgramStateRef
ExprEngine::addObjectUnderConstruction(ProgramStateRef State,
                                       const ConstructionContextItem &Item,
                                       const LocationContext *LC, SVal V) {
  ConstructedObjectKey Key(Item, LC->getStackFrame());
  // FIXME: Currently the state might already contain the marker due to
  // incorrect handling of temporaries bound to default parameters.
  assert(!State->get<ObjectsUnderConstruction>(Key) ||
         Key.getItem().getKind() ==
             ConstructionContextItem::TemporaryDestructorKind);
  return State->set<ObjectsUnderConstruction>(Key, V);
}

Optional<SVal>
ExprEngine::getObjectUnderConstruction(ProgramStateRef State,
                                       const ConstructionContextItem &Item,
                                       const LocationContext *LC) {
  ConstructedObjectKey Key(Item, LC->getStackFrame());
  return Optional<SVal>::create(State->get<ObjectsUnderConstruction>(Key));
}

ProgramStateRef
ExprEngine::finishObjectConstruction(ProgramStateRef State,
                                     const ConstructionContextItem &Item,
                                     const LocationContext *LC) {
  ConstructedObjectKey Key(Item, LC->getStackFrame());
  assert(State->contains<ObjectsUnderConstruction>(Key));
  return State->remove<ObjectsUnderConstruction>(Key);
}

ProgramStateRef ExprEngine::elideDestructor(ProgramStateRef State,
                                            const CXXBindTemporaryExpr *BTE,
                                            const LocationContext *LC) {
  ConstructedObjectKey Key({BTE, /*IsElided=*/true}, LC);
  // FIXME: Currently the state might already contain the marker due to
  // incorrect handling of temporaries bound to default parameters.
  return State->set<ObjectsUnderConstruction>(Key, UnknownVal());
}

ProgramStateRef
ExprEngine::cleanupElidedDestructor(ProgramStateRef State,
                                    const CXXBindTemporaryExpr *BTE,
                                    const LocationContext *LC) {
  ConstructedObjectKey Key({BTE, /*IsElided=*/true}, LC);
  assert(State->contains<ObjectsUnderConstruction>(Key));
  return State->remove<ObjectsUnderConstruction>(Key);
}

bool ExprEngine::isDestructorElided(ProgramStateRef State,
                                    const CXXBindTemporaryExpr *BTE,
                                    const LocationContext *LC) {
  ConstructedObjectKey Key({BTE, /*IsElided=*/true}, LC);
  return State->contains<ObjectsUnderConstruction>(Key);
}

bool ExprEngine::areAllObjectsFullyConstructed(ProgramStateRef State,
                                               const LocationContext *FromLC,
                                               const LocationContext *ToLC) {
  const LocationContext *LC = FromLC;
  while (LC != ToLC) {
    assert(LC && "ToLC must be a parent of FromLC!");
    for (auto I : State->get<ObjectsUnderConstruction>())
      if (I.first.getLocationContext() == LC)
        return false;

    LC = LC->getParent();
  }
  return true;
}


//===----------------------------------------------------------------------===//
// Top-level transfer function logic (Dispatcher).
//===----------------------------------------------------------------------===//

/// evalAssume - Called by ConstraintManager. Used to call checker-specific
///  logic for handling assumptions on symbolic values.
ProgramStateRef ExprEngine::processAssume(ProgramStateRef state,
                                              SVal cond, bool assumption) {
  return getCheckerManager().runCheckersForEvalAssume(state, cond, assumption);
}

ProgramStateRef
ExprEngine::processRegionChanges(ProgramStateRef state,
                                 const InvalidatedSymbols *invalidated,
                                 ArrayRef<const MemRegion *> Explicits,
                                 ArrayRef<const MemRegion *> Regions,
                                 const LocationContext *LCtx,
                                 const CallEvent *Call) {
  return getCheckerManager().runCheckersForRegionChanges(state, invalidated,
                                                         Explicits, Regions,
                                                         LCtx, Call);
}

static void
printObjectsUnderConstructionJson(raw_ostream &Out, ProgramStateRef State,
                                  const char *NL, const LocationContext *LCtx,
                                  unsigned int Space = 0, bool IsDot = false) {
  PrintingPolicy PP =
      LCtx->getAnalysisDeclContext()->getASTContext().getPrintingPolicy();

  ++Space;
  bool HasItem = false;

  // Store the last key.
  const ConstructedObjectKey *LastKey = nullptr;
  for (const auto &I : State->get<ObjectsUnderConstruction>()) {
    const ConstructedObjectKey &Key = I.first;
    if (Key.getLocationContext() != LCtx)
      continue;

    if (!HasItem) {
      Out << "[" << NL;
      HasItem = true;
    }

    LastKey = &Key;
  }

  for (const auto &I : State->get<ObjectsUnderConstruction>()) {
    const ConstructedObjectKey &Key = I.first;
    SVal Value = I.second;
    if (Key.getLocationContext() != LCtx)
      continue;

    Indent(Out, Space, IsDot) << "{ ";
    Key.printJson(Out, nullptr, PP);
    Out << ", \"value\": \"" << Value << "\" }";

    if (&Key != LastKey)
      Out << ',';
    Out << NL;
  }

  if (HasItem)
    Indent(Out, --Space, IsDot) << ']'; // End of "location_context".
  else {
    Out << "null ";
  }
}

void ExprEngine::printJson(raw_ostream &Out, ProgramStateRef State,
                           const LocationContext *LCtx, const char *NL,
                           unsigned int Space, bool IsDot) const {
  Indent(Out, Space, IsDot) << "\"constructing_objects\": ";

  if (LCtx && !State->get<ObjectsUnderConstruction>().isEmpty()) {
    ++Space;
    Out << '[' << NL;
    LCtx->printJson(Out, NL, Space, IsDot, [&](const LocationContext *LC) {
      printObjectsUnderConstructionJson(Out, State, NL, LC, Space, IsDot);
    });

    --Space;
    Indent(Out, Space, IsDot) << "]," << NL; // End of "constructing_objects".
  } else {
    Out << "null," << NL;
  }

  getCheckerManager().runCheckersForPrintStateJson(Out, State, NL, Space,
                                                   IsDot);
}

void ExprEngine::processEndWorklist() {
  // This prints the name of the top-level function if we crash.
  PrettyStackTraceLocationContext CrashInfo(getRootLocationContext());
  getCheckerManager().runCheckersForEndAnalysis(G, BR, *this);
}

void ExprEngine::processCFGElement(const CFGElement E, ExplodedNode *Pred,
                                   unsigned StmtIdx, NodeBuilderContext *Ctx) {
  PrettyStackTraceLocationContext CrashInfo(Pred->getLocationContext());
  currStmtIdx = StmtIdx;
  currBldrCtx = Ctx;

  switch (E.getKind()) {
    case CFGElement::Statement:
    case CFGElement::Constructor:
    case CFGElement::CXXRecordTypedCall:
      ProcessStmt(E.castAs<CFGStmt>().getStmt(), Pred);
      return;
    case CFGElement::Initializer:
      ProcessInitializer(E.castAs<CFGInitializer>(), Pred);
      return;
    case CFGElement::NewAllocator:
      ProcessNewAllocator(E.castAs<CFGNewAllocator>().getAllocatorExpr(),
                          Pred);
      return;
    case CFGElement::AutomaticObjectDtor:
    case CFGElement::DeleteDtor:
    case CFGElement::BaseDtor:
    case CFGElement::MemberDtor:
    case CFGElement::TemporaryDtor:
      ProcessImplicitDtor(E.castAs<CFGImplicitDtor>(), Pred);
      return;
    case CFGElement::LoopExit:
      ProcessLoopExit(E.castAs<CFGLoopExit>().getLoopStmt(), Pred);
      return;
    case CFGElement::LifetimeEnds:
    case CFGElement::ScopeBegin:
    case CFGElement::ScopeEnd:
      return;
  }
}

static bool shouldRemoveDeadBindings(AnalysisManager &AMgr,
                                     const Stmt *S,
                                     const ExplodedNode *Pred,
                                     const LocationContext *LC) {
  // Are we never purging state values?
  if (AMgr.options.AnalysisPurgeOpt == PurgeNone)
    return false;

  // Is this the beginning of a basic block?
  if (Pred->getLocation().getAs<BlockEntrance>())
    return true;

  // Is this on a non-expression?
  if (!isa<Expr>(S))
    return true;

  // Run before processing a call.
  if (CallEvent::isCallStmt(S))
    return true;

  // Is this an expression that is consumed by another expression?  If so,
  // postpone cleaning out the state.
  ParentMap &PM = LC->getAnalysisDeclContext()->getParentMap();
  return !PM.isConsumedExpr(cast<Expr>(S));
}

void ExprEngine::removeDead(ExplodedNode *Pred, ExplodedNodeSet &Out,
                            const Stmt *ReferenceStmt,
                            const LocationContext *LC,
                            const Stmt *DiagnosticStmt,
                            ProgramPoint::Kind K) {
  assert((K == ProgramPoint::PreStmtPurgeDeadSymbolsKind ||
          ReferenceStmt == nullptr || isa<ReturnStmt>(ReferenceStmt))
          && "PostStmt is not generally supported by the SymbolReaper yet");
  assert(LC && "Must pass the current (or expiring) LocationContext");

  if (!DiagnosticStmt) {
    DiagnosticStmt = ReferenceStmt;
    assert(DiagnosticStmt && "Required for clearing a LocationContext");
  }

  NumRemoveDeadBindings++;
  ProgramStateRef CleanedState = Pred->getState();

  // LC is the location context being destroyed, but SymbolReaper wants a
  // location context that is still live. (If this is the top-level stack
  // frame, this will be null.)
  if (!ReferenceStmt) {
    assert(K == ProgramPoint::PostStmtPurgeDeadSymbolsKind &&
           "Use PostStmtPurgeDeadSymbolsKind for clearing a LocationContext");
    LC = LC->getParent();
  }

  const StackFrameContext *SFC = LC ? LC->getStackFrame() : nullptr;
  SymbolReaper SymReaper(SFC, ReferenceStmt, SymMgr, getStoreManager());

  for (auto I : CleanedState->get<ObjectsUnderConstruction>()) {
    if (SymbolRef Sym = I.second.getAsSymbol())
      SymReaper.markLive(Sym);
    if (const MemRegion *MR = I.second.getAsRegion())
      SymReaper.markLive(MR);
  }

  getCheckerManager().runCheckersForLiveSymbols(CleanedState, SymReaper);

  // Create a state in which dead bindings are removed from the environment
  // and the store. TODO: The function should just return new env and store,
  // not a new state.
  CleanedState = StateMgr.removeDeadBindingsFromEnvironmentAndStore(
      CleanedState, SFC, SymReaper);

  // Process any special transfer function for dead symbols.
  // A tag to track convenience transitions, which can be removed at cleanup.
  static SimpleProgramPointTag cleanupTag(TagProviderName, "Clean Node");
  // Call checkers with the non-cleaned state so that they could query the
  // values of the soon to be dead symbols.
  ExplodedNodeSet CheckedSet;
  getCheckerManager().runCheckersForDeadSymbols(CheckedSet, Pred, SymReaper,
                                                DiagnosticStmt, *this, K);

  // For each node in CheckedSet, generate CleanedNodes that have the
  // environment, the store, and the constraints cleaned up but have the
  // user-supplied states as the predecessors.
  StmtNodeBuilder Bldr(CheckedSet, Out, *currBldrCtx);
  for (const auto I : CheckedSet) {
    ProgramStateRef CheckerState = I->getState();

    // The constraint manager has not been cleaned up yet, so clean up now.
    CheckerState =
        getConstraintManager().removeDeadBindings(CheckerState, SymReaper);

    assert(StateMgr.haveEqualEnvironments(CheckerState, Pred->getState()) &&
           "Checkers are not allowed to modify the Environment as a part of "
           "checkDeadSymbols processing.");
    assert(StateMgr.haveEqualStores(CheckerState, Pred->getState()) &&
           "Checkers are not allowed to modify the Store as a part of "
           "checkDeadSymbols processing.");

    // Create a state based on CleanedState with CheckerState GDM and
    // generate a transition to that state.
    ProgramStateRef CleanedCheckerSt =
        StateMgr.getPersistentStateWithGDM(CleanedState, CheckerState);
    Bldr.generateNode(DiagnosticStmt, I, CleanedCheckerSt, &cleanupTag, K);
  }
}

void ExprEngine::ProcessStmt(const Stmt *currStmt, ExplodedNode *Pred) {
  // Reclaim any unnecessary nodes in the ExplodedGraph.
  G.reclaimRecentlyAllocatedNodes();

  PrettyStackTraceLoc CrashInfo(getContext().getSourceManager(),
                                currStmt->getBeginLoc(),
                                "Error evaluating statement");

  // Remove dead bindings and symbols.
  ExplodedNodeSet CleanedStates;
  if (shouldRemoveDeadBindings(AMgr, currStmt, Pred,
                               Pred->getLocationContext())) {
    removeDead(Pred, CleanedStates, currStmt,
                                    Pred->getLocationContext());
  } else
    CleanedStates.Add(Pred);

  // Visit the statement.
  ExplodedNodeSet Dst;
  for (const auto I : CleanedStates) {
    ExplodedNodeSet DstI;
    // Visit the statement.
    Visit(currStmt, I, DstI);
    Dst.insert(DstI);
  }

  // Enqueue the new nodes onto the work list.
  Engine.enqueue(Dst, currBldrCtx->getBlock(), currStmtIdx);
}

void ExprEngine::ProcessLoopExit(const Stmt* S, ExplodedNode *Pred) {
  PrettyStackTraceLoc CrashInfo(getContext().getSourceManager(),
                                S->getBeginLoc(),
                                "Error evaluating end of the loop");
  ExplodedNodeSet Dst;
  Dst.Add(Pred);
  NodeBuilder Bldr(Pred, Dst, *currBldrCtx);
  ProgramStateRef NewState = Pred->getState();

  if(AMgr.options.ShouldUnrollLoops)
    NewState = processLoopEnd(S, NewState);

  LoopExit PP(S, Pred->getLocationContext());
  Bldr.generateNode(PP, NewState, Pred);
  // Enqueue the new nodes onto the work list.
  Engine.enqueue(Dst, currBldrCtx->getBlock(), currStmtIdx);
}

void ExprEngine::ProcessInitializer(const CFGInitializer CFGInit,
                                    ExplodedNode *Pred) {
  const CXXCtorInitializer *BMI = CFGInit.getInitializer();
  const Expr *Init = BMI->getInit()->IgnoreImplicit();
  const LocationContext *LC = Pred->getLocationContext();

  PrettyStackTraceLoc CrashInfo(getContext().getSourceManager(),
                                BMI->getSourceLocation(),
                                "Error evaluating initializer");

  // We don't clean up dead bindings here.
  const auto *stackFrame = cast<StackFrameContext>(Pred->getLocationContext());
  const auto *decl = cast<CXXConstructorDecl>(stackFrame->getDecl());

  ProgramStateRef State = Pred->getState();
  SVal thisVal = State->getSVal(svalBuilder.getCXXThis(decl, stackFrame));

  ExplodedNodeSet Tmp;
  SVal FieldLoc;

  // Evaluate the initializer, if necessary
  if (BMI->isAnyMemberInitializer()) {
    // Constructors build the object directly in the field,
    // but non-objects must be copied in from the initializer.
    if (getObjectUnderConstruction(State, BMI, LC)) {
      // The field was directly constructed, so there is no need to bind.
      // But we still need to stop tracking the object under construction.
      State = finishObjectConstruction(State, BMI, LC);
      NodeBuilder Bldr(Pred, Tmp, *currBldrCtx);
      PostStore PS(Init, LC, /*Loc*/ nullptr, /*tag*/ nullptr);
      Bldr.generateNode(PS, State, Pred);
    } else {
      const ValueDecl *Field;
      if (BMI->isIndirectMemberInitializer()) {
        Field = BMI->getIndirectMember();
        FieldLoc = State->getLValue(BMI->getIndirectMember(), thisVal);
      } else {
        Field = BMI->getMember();
        FieldLoc = State->getLValue(BMI->getMember(), thisVal);
      }

      SVal InitVal;
      if (Init->getType()->isArrayType()) {
        // Handle arrays of trivial type. We can represent this with a
        // primitive load/copy from the base array region.
        const ArraySubscriptExpr *ASE;
        while ((ASE = dyn_cast<ArraySubscriptExpr>(Init)))
          Init = ASE->getBase()->IgnoreImplicit();

        SVal LValue = State->getSVal(Init, stackFrame);
        if (!Field->getType()->isReferenceType())
          if (Optional<Loc> LValueLoc = LValue.getAs<Loc>())
            InitVal = State->getSVal(*LValueLoc);

        // If we fail to get the value for some reason, use a symbolic value.
        if (InitVal.isUnknownOrUndef()) {
          SValBuilder &SVB = getSValBuilder();
          InitVal = SVB.conjureSymbolVal(BMI->getInit(), stackFrame,
                                         Field->getType(),
                                         currBldrCtx->blockCount());
        }
      } else {
        InitVal = State->getSVal(BMI->getInit(), stackFrame);
      }

      PostInitializer PP(BMI, FieldLoc.getAsRegion(), stackFrame);
      evalBind(Tmp, Init, Pred, FieldLoc, InitVal, /*isInit=*/true, &PP);
    }
  } else {
    assert(BMI->isBaseInitializer() || BMI->isDelegatingInitializer());
    Tmp.insert(Pred);
    // We already did all the work when visiting the CXXConstructExpr.
  }

  // Construct PostInitializer nodes whether the state changed or not,
  // so that the diagnostics don't get confused.
  PostInitializer PP(BMI, FieldLoc.getAsRegion(), stackFrame);
  ExplodedNodeSet Dst;
  NodeBuilder Bldr(Tmp, Dst, *currBldrCtx);
  for (const auto I : Tmp) {
    ProgramStateRef State = I->getState();
    Bldr.generateNode(PP, State, I);
  }

  // Enqueue the new nodes onto the work list.
  Engine.enqueue(Dst, currBldrCtx->getBlock(), currStmtIdx);
}

void ExprEngine::ProcessImplicitDtor(const CFGImplicitDtor D,
                                     ExplodedNode *Pred) {
  ExplodedNodeSet Dst;
  switch (D.getKind()) {
  case CFGElement::AutomaticObjectDtor:
    ProcessAutomaticObjDtor(D.castAs<CFGAutomaticObjDtor>(), Pred, Dst);
    break;
  case CFGElement::BaseDtor:
    ProcessBaseDtor(D.castAs<CFGBaseDtor>(), Pred, Dst);
    break;
  case CFGElement::MemberDtor:
    ProcessMemberDtor(D.castAs<CFGMemberDtor>(), Pred, Dst);
    break;
  case CFGElement::TemporaryDtor:
    ProcessTemporaryDtor(D.castAs<CFGTemporaryDtor>(), Pred, Dst);
    break;
  case CFGElement::DeleteDtor:
    ProcessDeleteDtor(D.castAs<CFGDeleteDtor>(), Pred, Dst);
    break;
  default:
    llvm_unreachable("Unexpected dtor kind.");
  }

  // Enqueue the new nodes onto the work list.
  Engine.enqueue(Dst, currBldrCtx->getBlock(), currStmtIdx);
}

void ExprEngine::ProcessNewAllocator(const CXXNewExpr *NE,
                                     ExplodedNode *Pred) {
  ExplodedNodeSet Dst;
  AnalysisManager &AMgr = getAnalysisManager();
  AnalyzerOptions &Opts = AMgr.options;
  // TODO: We're not evaluating allocators for all cases just yet as
  // we're not handling the return value correctly, which causes false
  // positives when the alpha.cplusplus.NewDeleteLeaks check is on.
  if (Opts.MayInlineCXXAllocator)
    VisitCXXNewAllocatorCall(NE, Pred, Dst);
  else {
    NodeBuilder Bldr(Pred, Dst, *currBldrCtx);
    const LocationContext *LCtx = Pred->getLocationContext();
    PostImplicitCall PP(NE->getOperatorNew(), NE->getBeginLoc(), LCtx);
    Bldr.generateNode(PP, Pred->getState(), Pred);
  }
  Engine.enqueue(Dst, currBldrCtx->getBlock(), currStmtIdx);
}

void ExprEngine::ProcessAutomaticObjDtor(const CFGAutomaticObjDtor Dtor,
                                         ExplodedNode *Pred,
                                         ExplodedNodeSet &Dst) {
  const VarDecl *varDecl = Dtor.getVarDecl();
  QualType varType = varDecl->getType();

  ProgramStateRef state = Pred->getState();
  SVal dest = state->getLValue(varDecl, Pred->getLocationContext());
  const MemRegion *Region = dest.castAs<loc::MemRegionVal>().getRegion();

  if (varType->isReferenceType()) {
    const MemRegion *ValueRegion = state->getSVal(Region).getAsRegion();
    if (!ValueRegion) {
      // FIXME: This should not happen. The language guarantees a presence
      // of a valid initializer here, so the reference shall not be undefined.
      // It seems that we're calling destructors over variables that
      // were not initialized yet.
      return;
    }
    Region = ValueRegion->getBaseRegion();
    varType = cast<TypedValueRegion>(Region)->getValueType();
  }

  // FIXME: We need to run the same destructor on every element of the array.
  // This workaround will just run the first destructor (which will still
  // invalidate the entire array).
  EvalCallOptions CallOpts;
  Region = makeZeroElementRegion(state, loc::MemRegionVal(Region), varType,
                                 CallOpts.IsArrayCtorOrDtor).getAsRegion();

  VisitCXXDestructor(varType, Region, Dtor.getTriggerStmt(),
                     /*IsBase=*/false, Pred, Dst, CallOpts);
}

void ExprEngine::ProcessDeleteDtor(const CFGDeleteDtor Dtor,
                                   ExplodedNode *Pred,
                                   ExplodedNodeSet &Dst) {
  ProgramStateRef State = Pred->getState();
  const LocationContext *LCtx = Pred->getLocationContext();
  const CXXDeleteExpr *DE = Dtor.getDeleteExpr();
  const Stmt *Arg = DE->getArgument();
  QualType DTy = DE->getDestroyedType();
  SVal ArgVal = State->getSVal(Arg, LCtx);

  // If the argument to delete is known to be a null value,
  // don't run destructor.
  if (State->isNull(ArgVal).isConstrainedTrue()) {
    QualType BTy = getContext().getBaseElementType(DTy);
    const CXXRecordDecl *RD = BTy->getAsCXXRecordDecl();
    const CXXDestructorDecl *Dtor = RD->getDestructor();

    PostImplicitCall PP(Dtor, DE->getBeginLoc(), LCtx);
    NodeBuilder Bldr(Pred, Dst, *currBldrCtx);
    Bldr.generateNode(PP, Pred->getState(), Pred);
    return;
  }

  EvalCallOptions CallOpts;
  const MemRegion *ArgR = ArgVal.getAsRegion();
  if (DE->isArrayForm()) {
    // FIXME: We need to run the same destructor on every element of the array.
    // This workaround will just run the first destructor (which will still
    // invalidate the entire array).
    CallOpts.IsArrayCtorOrDtor = true;
    // Yes, it may even be a multi-dimensional array.
    while (const auto *AT = getContext().getAsArrayType(DTy))
      DTy = AT->getElementType();
    if (ArgR)
      ArgR = getStoreManager().GetElementZeroRegion(cast<SubRegion>(ArgR), DTy);
  }

  VisitCXXDestructor(DTy, ArgR, DE, /*IsBase=*/false, Pred, Dst, CallOpts);
}

void ExprEngine::ProcessBaseDtor(const CFGBaseDtor D,
                                 ExplodedNode *Pred, ExplodedNodeSet &Dst) {
  const LocationContext *LCtx = Pred->getLocationContext();

  const auto *CurDtor = cast<CXXDestructorDecl>(LCtx->getDecl());
  Loc ThisPtr = getSValBuilder().getCXXThis(CurDtor,
                                            LCtx->getStackFrame());
  SVal ThisVal = Pred->getState()->getSVal(ThisPtr);

  // Create the base object region.
  const CXXBaseSpecifier *Base = D.getBaseSpecifier();
  QualType BaseTy = Base->getType();
  SVal BaseVal = getStoreManager().evalDerivedToBase(ThisVal, BaseTy,
                                                     Base->isVirtual());

  EvalCallOptions CallOpts;
  VisitCXXDestructor(BaseTy, BaseVal.getAsRegion(), CurDtor->getBody(),
                     /*IsBase=*/true, Pred, Dst, CallOpts);
}

void ExprEngine::ProcessMemberDtor(const CFGMemberDtor D,
                                   ExplodedNode *Pred, ExplodedNodeSet &Dst) {
  const FieldDecl *Member = D.getFieldDecl();
  QualType T = Member->getType();
  ProgramStateRef State = Pred->getState();
  const LocationContext *LCtx = Pred->getLocationContext();

  const auto *CurDtor = cast<CXXDestructorDecl>(LCtx->getDecl());
  Loc ThisStorageLoc =
      getSValBuilder().getCXXThis(CurDtor, LCtx->getStackFrame());
  Loc ThisLoc = State->getSVal(ThisStorageLoc).castAs<Loc>();
  SVal FieldVal = State->getLValue(Member, ThisLoc);

  // FIXME: We need to run the same destructor on every element of the array.
  // This workaround will just run the first destructor (which will still
  // invalidate the entire array).
  EvalCallOptions CallOpts;
  FieldVal = makeZeroElementRegion(State, FieldVal, T,
                                   CallOpts.IsArrayCtorOrDtor);

  VisitCXXDestructor(T, FieldVal.getAsRegion(), CurDtor->getBody(),
                     /*IsBase=*/false, Pred, Dst, CallOpts);
}

void ExprEngine::ProcessTemporaryDtor(const CFGTemporaryDtor D,
                                      ExplodedNode *Pred,
                                      ExplodedNodeSet &Dst) {
  const CXXBindTemporaryExpr *BTE = D.getBindTemporaryExpr();
  ProgramStateRef State = Pred->getState();
  const LocationContext *LC = Pred->getLocationContext();
  const MemRegion *MR = nullptr;

  if (Optional<SVal> V =
          getObjectUnderConstruction(State, D.getBindTemporaryExpr(),
                                     Pred->getLocationContext())) {
    // FIXME: Currently we insert temporary destructors for default parameters,
    // but we don't insert the constructors, so the entry in
    // ObjectsUnderConstruction may be missing.
    State = finishObjectConstruction(State, D.getBindTemporaryExpr(),
                                     Pred->getLocationContext());
    MR = V->getAsRegion();
  }

  // If copy elision has occurred, and the constructor corresponding to the
  // destructor was elided, we need to skip the destructor as well.
  if (isDestructorElided(State, BTE, LC)) {
    State = cleanupElidedDestructor(State, BTE, LC);
    NodeBuilder Bldr(Pred, Dst, *currBldrCtx);
    PostImplicitCall PP(D.getDestructorDecl(getContext()),
                        D.getBindTemporaryExpr()->getBeginLoc(),
                        Pred->getLocationContext());
    Bldr.generateNode(PP, State, Pred);
    return;
  }

  ExplodedNodeSet CleanDtorState;
  StmtNodeBuilder StmtBldr(Pred, CleanDtorState, *currBldrCtx);
  StmtBldr.generateNode(D.getBindTemporaryExpr(), Pred, State);

  QualType T = D.getBindTemporaryExpr()->getSubExpr()->getType();
  // FIXME: Currently CleanDtorState can be empty here due to temporaries being
  // bound to default parameters.
  assert(CleanDtorState.size() <= 1);
  ExplodedNode *CleanPred =
      CleanDtorState.empty() ? Pred : *CleanDtorState.begin();

  EvalCallOptions CallOpts;
  CallOpts.IsTemporaryCtorOrDtor = true;
  if (!MR) {
    // If we have no MR, we still need to unwrap the array to avoid destroying
    // the whole array at once. Regardless, we'd eventually need to model array
    // destructors properly, element-by-element.
    while (const ArrayType *AT = getContext().getAsArrayType(T)) {
      T = AT->getElementType();
      CallOpts.IsArrayCtorOrDtor = true;
    }
  } else {
    // We'd eventually need to makeZeroElementRegion() trick here,
    // but for now we don't have the respective construction contexts,
    // so MR would always be null in this case. Do nothing for now.
  }
  VisitCXXDestructor(T, MR, D.getBindTemporaryExpr(),
                     /*IsBase=*/false, CleanPred, Dst, CallOpts);
}

void ExprEngine::processCleanupTemporaryBranch(const CXXBindTemporaryExpr *BTE,
                                               NodeBuilderContext &BldCtx,
                                               ExplodedNode *Pred,
                                               ExplodedNodeSet &Dst,
                                               const CFGBlock *DstT,
                                               const CFGBlock *DstF) {
  BranchNodeBuilder TempDtorBuilder(Pred, Dst, BldCtx, DstT, DstF);
  ProgramStateRef State = Pred->getState();
  const LocationContext *LC = Pred->getLocationContext();
  if (getObjectUnderConstruction(State, BTE, LC)) {
    TempDtorBuilder.markInfeasible(false);
    TempDtorBuilder.generateNode(State, true, Pred);
  } else {
    TempDtorBuilder.markInfeasible(true);
    TempDtorBuilder.generateNode(State, false, Pred);
  }
}

void ExprEngine::VisitCXXBindTemporaryExpr(const CXXBindTemporaryExpr *BTE,
                                           ExplodedNodeSet &PreVisit,
                                           ExplodedNodeSet &Dst) {
  // This is a fallback solution in case we didn't have a construction
  // context when we were constructing the temporary. Otherwise the map should
  // have been populated there.
  if (!getAnalysisManager().options.ShouldIncludeTemporaryDtorsInCFG) {
    // In case we don't have temporary destructors in the CFG, do not mark
    // the initialization - we would otherwise never clean it up.
    Dst = PreVisit;
    return;
  }
  StmtNodeBuilder StmtBldr(PreVisit, Dst, *currBldrCtx);
  for (ExplodedNode *Node : PreVisit) {
    ProgramStateRef State = Node->getState();
    const LocationContext *LC = Node->getLocationContext();
    if (!getObjectUnderConstruction(State, BTE, LC)) {
      // FIXME: Currently the state might also already contain the marker due to
      // incorrect handling of temporaries bound to default parameters; for
      // those, we currently skip the CXXBindTemporaryExpr but rely on adding
      // temporary destructor nodes.
      State = addObjectUnderConstruction(State, BTE, LC, UnknownVal());
    }
    StmtBldr.generateNode(BTE, Node, State);
  }
}

ProgramStateRef ExprEngine::escapeValues(ProgramStateRef State,
                                         ArrayRef<SVal> Vs,
                                         PointerEscapeKind K,
                                         const CallEvent *Call) const {
  class CollectReachableSymbolsCallback final : public SymbolVisitor {
    InvalidatedSymbols &Symbols;

  public:
    explicit CollectReachableSymbolsCallback(InvalidatedSymbols &Symbols)
        : Symbols(Symbols) {}

    const InvalidatedSymbols &getSymbols() const { return Symbols; }

    bool VisitSymbol(SymbolRef Sym) override {
      Symbols.insert(Sym);
      return true;
    }
  };
  InvalidatedSymbols Symbols;
  CollectReachableSymbolsCallback CallBack(Symbols);
  for (SVal V : Vs)
    State->scanReachableSymbols(V, CallBack);

  return getCheckerManager().runCheckersForPointerEscape(
      State, CallBack.getSymbols(), Call, K, nullptr);
}

void ExprEngine::Visit(const Stmt *S, ExplodedNode *Pred,
                       ExplodedNodeSet &DstTop) {
  PrettyStackTraceLoc CrashInfo(getContext().getSourceManager(),
                                S->getBeginLoc(), "Error evaluating statement");
  ExplodedNodeSet Dst;
  StmtNodeBuilder Bldr(Pred, DstTop, *currBldrCtx);

  assert(!isa<Expr>(S) || S == cast<Expr>(S)->IgnoreParens());

  switch (S->getStmtClass()) {
    // C++, OpenMP and ARC stuff we don't support yet.
    case Stmt::CXXDependentScopeMemberExprClass:
    case Stmt::CXXTryStmtClass:
    case Stmt::CXXTypeidExprClass:
    case Stmt::CXXUuidofExprClass:
    case Stmt::CXXFoldExprClass:
    case Stmt::MSPropertyRefExprClass:
    case Stmt::MSPropertySubscriptExprClass:
    case Stmt::CXXUnresolvedConstructExprClass:
    case Stmt::DependentScopeDeclRefExprClass:
    case Stmt::ArrayTypeTraitExprClass:
    case Stmt::ExpressionTraitExprClass:
    case Stmt::UnresolvedLookupExprClass:
    case Stmt::UnresolvedMemberExprClass:
    case Stmt::TypoExprClass:
    case Stmt::RecoveryExprClass:
    case Stmt::CXXNoexceptExprClass:
    case Stmt::PackExpansionExprClass:
    case Stmt::SubstNonTypeTemplateParmPackExprClass:
    case Stmt::FunctionParmPackExprClass:
    case Stmt::CoroutineBodyStmtClass:
    case Stmt::CoawaitExprClass:
    case Stmt::DependentCoawaitExprClass:
    case Stmt::CoreturnStmtClass:
    case Stmt::CoyieldExprClass:
    case Stmt::SEHTryStmtClass:
    case Stmt::SEHExceptStmtClass:
    case Stmt::SEHLeaveStmtClass:
    case Stmt::SEHFinallyStmtClass:
    case Stmt::OMPCanonicalLoopClass:
    case Stmt::OMPParallelDirectiveClass:
    case Stmt::OMPSimdDirectiveClass:
    case Stmt::OMPForDirectiveClass:
    case Stmt::OMPForSimdDirectiveClass:
    case Stmt::OMPSectionsDirectiveClass:
    case Stmt::OMPSectionDirectiveClass:
    case Stmt::OMPSingleDirectiveClass:
    case Stmt::OMPMasterDirectiveClass:
    case Stmt::OMPCriticalDirectiveClass:
    case Stmt::OMPParallelForDirectiveClass:
    case Stmt::OMPParallelForSimdDirectiveClass:
    case Stmt::OMPParallelSectionsDirectiveClass:
    case Stmt::OMPParallelMasterDirectiveClass:
    case Stmt::OMPParallelMaskedDirectiveClass:
    case Stmt::OMPTaskDirectiveClass:
    case Stmt::OMPTaskyieldDirectiveClass:
    case Stmt::OMPBarrierDirectiveClass:
    case Stmt::OMPTaskwaitDirectiveClass:
    case Stmt::OMPTaskgroupDirectiveClass:
    case Stmt::OMPFlushDirectiveClass:
    case Stmt::OMPDepobjDirectiveClass:
    case Stmt::OMPScanDirectiveClass:
    case Stmt::OMPOrderedDirectiveClass:
    case Stmt::OMPAtomicDirectiveClass:
    case Stmt::OMPTargetDirectiveClass:
    case Stmt::OMPTargetDataDirectiveClass:
    case Stmt::OMPTargetEnterDataDirectiveClass:
    case Stmt::OMPTargetExitDataDirectiveClass:
    case Stmt::OMPTargetParallelDirectiveClass:
    case Stmt::OMPTargetParallelForDirectiveClass:
    case Stmt::OMPTargetUpdateDirectiveClass:
    case Stmt::OMPTeamsDirectiveClass:
    case Stmt::OMPCancellationPointDirectiveClass:
    case Stmt::OMPCancelDirectiveClass:
    case Stmt::OMPTaskLoopDirectiveClass:
    case Stmt::OMPTaskLoopSimdDirectiveClass:
    case Stmt::OMPMasterTaskLoopDirectiveClass:
    case Stmt::OMPMaskedTaskLoopDirectiveClass:
    case Stmt::OMPMasterTaskLoopSimdDirectiveClass:
    case Stmt::OMPMaskedTaskLoopSimdDirectiveClass:
    case Stmt::OMPParallelMasterTaskLoopDirectiveClass:
    case Stmt::OMPParallelMaskedTaskLoopDirectiveClass:
    case Stmt::OMPParallelMasterTaskLoopSimdDirectiveClass:
    case Stmt::OMPParallelMaskedTaskLoopSimdDirectiveClass:
    case Stmt::OMPDistributeDirectiveClass:
    case Stmt::OMPDistributeParallelForDirectiveClass:
    case Stmt::OMPDistributeParallelForSimdDirectiveClass:
    case Stmt::OMPDistributeSimdDirectiveClass:
    case Stmt::OMPTargetParallelForSimdDirectiveClass:
    case Stmt::OMPTargetSimdDirectiveClass:
    case Stmt::OMPTeamsDistributeDirectiveClass:
    case Stmt::OMPTeamsDistributeSimdDirectiveClass:
    case Stmt::OMPTeamsDistributeParallelForSimdDirectiveClass:
    case Stmt::OMPTeamsDistributeParallelForDirectiveClass:
    case Stmt::OMPTargetTeamsDirectiveClass:
    case Stmt::OMPTargetTeamsDistributeDirectiveClass:
    case Stmt::OMPTargetTeamsDistributeParallelForDirectiveClass:
    case Stmt::OMPTargetTeamsDistributeParallelForSimdDirectiveClass:
    case Stmt::OMPTargetTeamsDistributeSimdDirectiveClass:
    case Stmt::OMPTileDirectiveClass:
    case Stmt::OMPInteropDirectiveClass:
    case Stmt::OMPDispatchDirectiveClass:
    case Stmt::OMPMaskedDirectiveClass:
    case Stmt::OMPGenericLoopDirectiveClass:
    case Stmt::OMPTeamsGenericLoopDirectiveClass:
    case Stmt::OMPTargetTeamsGenericLoopDirectiveClass:
    case Stmt::OMPParallelGenericLoopDirectiveClass:
    case Stmt::OMPTargetParallelGenericLoopDirectiveClass:
    case Stmt::CapturedStmtClass:
    case Stmt::OMPUnrollDirectiveClass:
    case Stmt::OMPMetaDirectiveClass: {
      const ExplodedNode *node = Bldr.generateSink(S, Pred, Pred->getState());
      Engine.addAbortedBlock(node, currBldrCtx->getBlock());
      break;
    }

    case Stmt::ParenExprClass:
      llvm_unreachable("ParenExprs already handled.");
    case Stmt::GenericSelectionExprClass:
      llvm_unreachable("GenericSelectionExprs already handled.");
    // Cases that should never be evaluated simply because they shouldn't
    // appear in the CFG.
    case Stmt::BreakStmtClass:
    case Stmt::CaseStmtClass:
    case Stmt::CompoundStmtClass:
    case Stmt::ContinueStmtClass:
    case Stmt::CXXForRangeStmtClass:
    case Stmt::DefaultStmtClass:
    case Stmt::DoStmtClass:
    case Stmt::ForStmtClass:
    case Stmt::GotoStmtClass:
    case Stmt::IfStmtClass:
    case Stmt::IndirectGotoStmtClass:
    case Stmt::LabelStmtClass:
    case Stmt::NoStmtClass:
    case Stmt::NullStmtClass:
    case Stmt::SwitchStmtClass:
    case Stmt::WhileStmtClass:
    case Expr::MSDependentExistsStmtClass:
      llvm_unreachable("Stmt should not be in analyzer evaluation loop");
    case Stmt::ImplicitValueInitExprClass:
      // These nodes are shared in the CFG and would case caching out.
      // Moreover, no additional evaluation required for them, the
      // analyzer can reconstruct these values from the AST.
      llvm_unreachable("Should be pruned from CFG");

    case Stmt::ObjCSubscriptRefExprClass:
    case Stmt::ObjCPropertyRefExprClass:
      llvm_unreachable("These are handled by PseudoObjectExpr");

    case Stmt::GNUNullExprClass: {
      // GNU __null is a pointer-width integer, not an actual pointer.
      ProgramStateRef state = Pred->getState();
      state = state->BindExpr(
          S, Pred->getLocationContext(),
          svalBuilder.makeIntValWithWidth(getContext().VoidPtrTy, 0));
      Bldr.generateNode(S, Pred, state);
      break;
    }

    case Stmt::ObjCAtSynchronizedStmtClass:
      Bldr.takeNodes(Pred);
      VisitObjCAtSynchronizedStmt(cast<ObjCAtSynchronizedStmt>(S), Pred, Dst);
      Bldr.addNodes(Dst);
      break;

    case Expr::ConstantExprClass:
    case Stmt::ExprWithCleanupsClass:
      // Handled due to fully linearised CFG.
      break;

    case Stmt::CXXBindTemporaryExprClass: {
      Bldr.takeNodes(Pred);
      ExplodedNodeSet PreVisit;
      getCheckerManager().runCheckersForPreStmt(PreVisit, Pred, S, *this);
      ExplodedNodeSet Next;
      VisitCXXBindTemporaryExpr(cast<CXXBindTemporaryExpr>(S), PreVisit, Next);
      getCheckerManager().runCheckersForPostStmt(Dst, Next, S, *this);
      Bldr.addNodes(Dst);
      break;
    }

    case Stmt::ArrayInitLoopExprClass:
      Bldr.takeNodes(Pred);
      VisitArrayInitLoopExpr(cast<ArrayInitLoopExpr>(S), Pred, Dst);
      Bldr.addNodes(Dst);
      break;
    // Cases not handled yet; but will handle some day.
    case Stmt::DesignatedInitExprClass:
    case Stmt::DesignatedInitUpdateExprClass:
    case Stmt::ArrayInitIndexExprClass:
    case Stmt::ExtVectorElementExprClass:
    case Stmt::ImaginaryLiteralClass:
    case Stmt::ObjCAtCatchStmtClass:
    case Stmt::ObjCAtFinallyStmtClass:
    case Stmt::ObjCAtTryStmtClass:
    case Stmt::ObjCAutoreleasePoolStmtClass:
    case Stmt::ObjCEncodeExprClass:
    case Stmt::ObjCIsaExprClass:
    case Stmt::ObjCProtocolExprClass:
    case Stmt::ObjCSelectorExprClass:
    case Stmt::ParenListExprClass:
    case Stmt::ShuffleVectorExprClass:
    case Stmt::ConvertVectorExprClass:
    case Stmt::VAArgExprClass:
    case Stmt::CUDAKernelCallExprClass:
    case Stmt::OpaqueValueExprClass:
    case Stmt::AsTypeExprClass:
    case Stmt::ConceptSpecializationExprClass:
    case Stmt::CXXRewrittenBinaryOperatorClass:
    case Stmt::RequiresExprClass:
    case Stmt::SYCLBuiltinNumFieldsExprClass:
    case Stmt::SYCLBuiltinFieldTypeExprClass:
    case Stmt::SYCLBuiltinNumBasesExprClass:
    case Stmt::SYCLBuiltinBaseTypeExprClass:
      // Fall through.

    // Cases we intentionally don't evaluate, since they don't need
    // to be explicitly evaluated.
    case Stmt::PredefinedExprClass:
    case Stmt::AddrLabelExprClass:
    case Stmt::AttributedStmtClass:
    case Stmt::IntegerLiteralClass:
    case Stmt::FixedPointLiteralClass:
    case Stmt::CharacterLiteralClass:
    case Stmt::CXXScalarValueInitExprClass:
    case Stmt::CXXBoolLiteralExprClass:
    case Stmt::ObjCBoolLiteralExprClass:
    case Stmt::ObjCAvailabilityCheckExprClass:
    case Stmt::FloatingLiteralClass:
    case Stmt::NoInitExprClass:
    case Stmt::SizeOfPackExprClass:
    case Stmt::StringLiteralClass:
    case Stmt::SourceLocExprClass:
    case Stmt::ObjCStringLiteralClass:
    case Stmt::CXXPseudoDestructorExprClass:
    case Stmt::SubstNonTypeTemplateParmExprClass:
    case Stmt::CXXNullPtrLiteralExprClass:
    case Stmt::OMPArraySectionExprClass:
    case Stmt::OMPArrayShapingExprClass:
    case Stmt::OMPIteratorExprClass:
    case Stmt::SYCLUniqueStableNameExprClass:
    case Stmt::SYCLUniqueStableIdExprClass:
    case Stmt::TypeTraitExprClass: {
      Bldr.takeNodes(Pred);
      ExplodedNodeSet preVisit;
      getCheckerManager().runCheckersForPreStmt(preVisit, Pred, S, *this);
      getCheckerManager().runCheckersForPostStmt(Dst, preVisit, S, *this);
      Bldr.addNodes(Dst);
      break;
    }

    case Stmt::CXXDefaultArgExprClass:
    case Stmt::CXXDefaultInitExprClass: {
      Bldr.takeNodes(Pred);
      ExplodedNodeSet PreVisit;
      getCheckerManager().runCheckersForPreStmt(PreVisit, Pred, S, *this);

      ExplodedNodeSet Tmp;
      StmtNodeBuilder Bldr2(PreVisit, Tmp, *currBldrCtx);

      const Expr *ArgE;
      if (const auto *DefE = dyn_cast<CXXDefaultArgExpr>(S))
        ArgE = DefE->getExpr();
      else if (const auto *DefE = dyn_cast<CXXDefaultInitExpr>(S))
        ArgE = DefE->getExpr();
      else
        llvm_unreachable("unknown constant wrapper kind");

      bool IsTemporary = false;
      if (const auto *MTE = dyn_cast<MaterializeTemporaryExpr>(ArgE)) {
        ArgE = MTE->getSubExpr();
        IsTemporary = true;
      }

      Optional<SVal> ConstantVal = svalBuilder.getConstantVal(ArgE);
      if (!ConstantVal)
        ConstantVal = UnknownVal();

      const LocationContext *LCtx = Pred->getLocationContext();
      for (const auto I : PreVisit) {
        ProgramStateRef State = I->getState();
        State = State->BindExpr(S, LCtx, *ConstantVal);
        if (IsTemporary)
          State = createTemporaryRegionIfNeeded(State, LCtx,
                                                cast<Expr>(S),
                                                cast<Expr>(S));
        Bldr2.generateNode(S, I, State);
      }

      getCheckerManager().runCheckersForPostStmt(Dst, Tmp, S, *this);
      Bldr.addNodes(Dst);
      break;
    }

    // Cases we evaluate as opaque expressions, conjuring a symbol.
    case Stmt::CXXStdInitializerListExprClass:
    case Expr::ObjCArrayLiteralClass:
    case Expr::ObjCDictionaryLiteralClass:
    case Expr::ObjCBoxedExprClass: {
      Bldr.takeNodes(Pred);

      ExplodedNodeSet preVisit;
      getCheckerManager().runCheckersForPreStmt(preVisit, Pred, S, *this);

      ExplodedNodeSet Tmp;
      StmtNodeBuilder Bldr2(preVisit, Tmp, *currBldrCtx);

      const auto *Ex = cast<Expr>(S);
      QualType resultType = Ex->getType();

      for (const auto N : preVisit) {
        const LocationContext *LCtx = N->getLocationContext();
        SVal result = svalBuilder.conjureSymbolVal(nullptr, Ex, LCtx,
                                                   resultType,
                                                   currBldrCtx->blockCount());
        ProgramStateRef State = N->getState()->BindExpr(Ex, LCtx, result);

        // Escape pointers passed into the list, unless it's an ObjC boxed
        // expression which is not a boxable C structure.
        if (!(isa<ObjCBoxedExpr>(Ex) &&
              !cast<ObjCBoxedExpr>(Ex)->getSubExpr()
                                      ->getType()->isRecordType()))
          for (auto Child : Ex->children()) {
            assert(Child);
            SVal Val = State->getSVal(Child, LCtx);
            State = escapeValues(State, Val, PSK_EscapeOther);
          }

        Bldr2.generateNode(S, N, State);
      }

      getCheckerManager().runCheckersForPostStmt(Dst, Tmp, S, *this);
      Bldr.addNodes(Dst);
      break;
    }

    case Stmt::ArraySubscriptExprClass:
      Bldr.takeNodes(Pred);
      VisitArraySubscriptExpr(cast<ArraySubscriptExpr>(S), Pred, Dst);
      Bldr.addNodes(Dst);
      break;

    case Stmt::MatrixSubscriptExprClass:
      llvm_unreachable("Support for MatrixSubscriptExpr is not implemented.");
      break;

    case Stmt::GCCAsmStmtClass:
      Bldr.takeNodes(Pred);
      VisitGCCAsmStmt(cast<GCCAsmStmt>(S), Pred, Dst);
      Bldr.addNodes(Dst);
      break;

    case Stmt::MSAsmStmtClass:
      Bldr.takeNodes(Pred);
      VisitMSAsmStmt(cast<MSAsmStmt>(S), Pred, Dst);
      Bldr.addNodes(Dst);
      break;

    case Stmt::BlockExprClass:
      Bldr.takeNodes(Pred);
      VisitBlockExpr(cast<BlockExpr>(S), Pred, Dst);
      Bldr.addNodes(Dst);
      break;

    case Stmt::LambdaExprClass:
      if (AMgr.options.ShouldInlineLambdas) {
        Bldr.takeNodes(Pred);
        VisitLambdaExpr(cast<LambdaExpr>(S), Pred, Dst);
        Bldr.addNodes(Dst);
      } else {
        const ExplodedNode *node = Bldr.generateSink(S, Pred, Pred->getState());
        Engine.addAbortedBlock(node, currBldrCtx->getBlock());
      }
      break;

    case Stmt::BinaryOperatorClass: {
      const auto *B = cast<BinaryOperator>(S);
      if (B->isLogicalOp()) {
        Bldr.takeNodes(Pred);
        VisitLogicalExpr(B, Pred, Dst);
        Bldr.addNodes(Dst);
        break;
      }
      else if (B->getOpcode() == BO_Comma) {
        ProgramStateRef state = Pred->getState();
        Bldr.generateNode(B, Pred,
                          state->BindExpr(B, Pred->getLocationContext(),
                                          state->getSVal(B->getRHS(),
                                                  Pred->getLocationContext())));
        break;
      }

      Bldr.takeNodes(Pred);

      if (AMgr.options.ShouldEagerlyAssume &&
          (B->isRelationalOp() || B->isEqualityOp())) {
        ExplodedNodeSet Tmp;
        VisitBinaryOperator(cast<BinaryOperator>(S), Pred, Tmp);
        evalEagerlyAssumeBinOpBifurcation(Dst, Tmp, cast<Expr>(S));
      }
      else
        VisitBinaryOperator(cast<BinaryOperator>(S), Pred, Dst);

      Bldr.addNodes(Dst);
      break;
    }

    case Stmt::CXXOperatorCallExprClass: {
      const auto *OCE = cast<CXXOperatorCallExpr>(S);

      // For instance method operators, make sure the 'this' argument has a
      // valid region.
      const Decl *Callee = OCE->getCalleeDecl();
      if (const auto *MD = dyn_cast_or_null<CXXMethodDecl>(Callee)) {
        if (MD->isInstance()) {
          ProgramStateRef State = Pred->getState();
          const LocationContext *LCtx = Pred->getLocationContext();
          ProgramStateRef NewState =
            createTemporaryRegionIfNeeded(State, LCtx, OCE->getArg(0));
          if (NewState != State) {
            Pred = Bldr.generateNode(OCE, Pred, NewState, /*tag=*/nullptr,
                                     ProgramPoint::PreStmtKind);
            // Did we cache out?
            if (!Pred)
              break;
          }
        }
      }
      // FALLTHROUGH
      LLVM_FALLTHROUGH;
    }

    case Stmt::CallExprClass:
    case Stmt::CXXMemberCallExprClass:
    case Stmt::UserDefinedLiteralClass:
      Bldr.takeNodes(Pred);
      VisitCallExpr(cast<CallExpr>(S), Pred, Dst);
      Bldr.addNodes(Dst);
      break;

    case Stmt::CXXCatchStmtClass:
      Bldr.takeNodes(Pred);
      VisitCXXCatchStmt(cast<CXXCatchStmt>(S), Pred, Dst);
      Bldr.addNodes(Dst);
      break;

    case Stmt::CXXTemporaryObjectExprClass:
    case Stmt::CXXConstructExprClass:
      Bldr.takeNodes(Pred);
      VisitCXXConstructExpr(cast<CXXConstructExpr>(S), Pred, Dst);
      Bldr.addNodes(Dst);
      break;

    case Stmt::CXXInheritedCtorInitExprClass:
      Bldr.takeNodes(Pred);
      VisitCXXInheritedCtorInitExpr(cast<CXXInheritedCtorInitExpr>(S), Pred,
                                    Dst);
      Bldr.addNodes(Dst);
      break;

    case Stmt::CXXNewExprClass: {
      Bldr.takeNodes(Pred);

      ExplodedNodeSet PreVisit;
      getCheckerManager().runCheckersForPreStmt(PreVisit, Pred, S, *this);

      ExplodedNodeSet PostVisit;
      for (const auto i : PreVisit)
        VisitCXXNewExpr(cast<CXXNewExpr>(S), i, PostVisit);

      getCheckerManager().runCheckersForPostStmt(Dst, PostVisit, S, *this);
      Bldr.addNodes(Dst);
      break;
    }

    case Stmt::CXXDeleteExprClass: {
      Bldr.takeNodes(Pred);
      ExplodedNodeSet PreVisit;
      const auto *CDE = cast<CXXDeleteExpr>(S);
      getCheckerManager().runCheckersForPreStmt(PreVisit, Pred, S, *this);
      ExplodedNodeSet PostVisit;
      getCheckerManager().runCheckersForPostStmt(PostVisit, PreVisit, S, *this);

      for (const auto i : PostVisit)
        VisitCXXDeleteExpr(CDE, i, Dst);

      Bldr.addNodes(Dst);
      break;
    }
      // FIXME: ChooseExpr is really a constant.  We need to fix
      //        the CFG do not model them as explicit control-flow.

    case Stmt::ChooseExprClass: { // __builtin_choose_expr
      Bldr.takeNodes(Pred);
      const auto *C = cast<ChooseExpr>(S);
      VisitGuardedExpr(C, C->getLHS(), C->getRHS(), Pred, Dst);
      Bldr.addNodes(Dst);
      break;
    }

    case Stmt::CompoundAssignOperatorClass:
      Bldr.takeNodes(Pred);
      VisitBinaryOperator(cast<BinaryOperator>(S), Pred, Dst);
      Bldr.addNodes(Dst);
      break;

    case Stmt::CompoundLiteralExprClass:
      Bldr.takeNodes(Pred);
      VisitCompoundLiteralExpr(cast<CompoundLiteralExpr>(S), Pred, Dst);
      Bldr.addNodes(Dst);
      break;

    case Stmt::BinaryConditionalOperatorClass:
    case Stmt::ConditionalOperatorClass: { // '?' operator
      Bldr.takeNodes(Pred);
      const auto *C = cast<AbstractConditionalOperator>(S);
      VisitGuardedExpr(C, C->getTrueExpr(), C->getFalseExpr(), Pred, Dst);
      Bldr.addNodes(Dst);
      break;
    }

    case Stmt::CXXThisExprClass:
      Bldr.takeNodes(Pred);
      VisitCXXThisExpr(cast<CXXThisExpr>(S), Pred, Dst);
      Bldr.addNodes(Dst);
      break;

    case Stmt::DeclRefExprClass: {
      Bldr.takeNodes(Pred);
      const auto *DE = cast<DeclRefExpr>(S);
      VisitCommonDeclRefExpr(DE, DE->getDecl(), Pred, Dst);
      Bldr.addNodes(Dst);
      break;
    }

    case Stmt::DeclStmtClass:
      Bldr.takeNodes(Pred);
      VisitDeclStmt(cast<DeclStmt>(S), Pred, Dst);
      Bldr.addNodes(Dst);
      break;

    case Stmt::ImplicitCastExprClass:
    case Stmt::CStyleCastExprClass:
    case Stmt::CXXStaticCastExprClass:
    case Stmt::CXXDynamicCastExprClass:
    case Stmt::CXXReinterpretCastExprClass:
    case Stmt::CXXConstCastExprClass:
    case Stmt::CXXFunctionalCastExprClass:
    case Stmt::BuiltinBitCastExprClass:
    case Stmt::ObjCBridgedCastExprClass:
    case Stmt::CXXAddrspaceCastExprClass: {
      Bldr.takeNodes(Pred);
      const auto *C = cast<CastExpr>(S);
      ExplodedNodeSet dstExpr;
      VisitCast(C, C->getSubExpr(), Pred, dstExpr);

      // Handle the postvisit checks.
      getCheckerManager().runCheckersForPostStmt(Dst, dstExpr, C, *this);
      Bldr.addNodes(Dst);
      break;
    }

    case Expr::MaterializeTemporaryExprClass: {
      Bldr.takeNodes(Pred);
      const auto *MTE = cast<MaterializeTemporaryExpr>(S);
      ExplodedNodeSet dstPrevisit;
      getCheckerManager().runCheckersForPreStmt(dstPrevisit, Pred, MTE, *this);
      ExplodedNodeSet dstExpr;
      for (const auto i : dstPrevisit)
        CreateCXXTemporaryObject(MTE, i, dstExpr);
      getCheckerManager().runCheckersForPostStmt(Dst, dstExpr, MTE, *this);
      Bldr.addNodes(Dst);
      break;
    }

    case Stmt::InitListExprClass:
      Bldr.takeNodes(Pred);
      VisitInitListExpr(cast<InitListExpr>(S), Pred, Dst);
      Bldr.addNodes(Dst);
      break;

    case Stmt::MemberExprClass:
      Bldr.takeNodes(Pred);
      VisitMemberExpr(cast<MemberExpr>(S), Pred, Dst);
      Bldr.addNodes(Dst);
      break;

    case Stmt::AtomicExprClass:
      Bldr.takeNodes(Pred);
      VisitAtomicExpr(cast<AtomicExpr>(S), Pred, Dst);
      Bldr.addNodes(Dst);
      break;

    case Stmt::ObjCIvarRefExprClass:
      Bldr.takeNodes(Pred);
      VisitLvalObjCIvarRefExpr(cast<ObjCIvarRefExpr>(S), Pred, Dst);
      Bldr.addNodes(Dst);
      break;

    case Stmt::ObjCForCollectionStmtClass:
      Bldr.takeNodes(Pred);
      VisitObjCForCollectionStmt(cast<ObjCForCollectionStmt>(S), Pred, Dst);
      Bldr.addNodes(Dst);
      break;

    case Stmt::ObjCMessageExprClass:
      Bldr.takeNodes(Pred);
      VisitObjCMessage(cast<ObjCMessageExpr>(S), Pred, Dst);
      Bldr.addNodes(Dst);
      break;

    case Stmt::ObjCAtThrowStmtClass:
    case Stmt::CXXThrowExprClass:
      // FIXME: This is not complete.  We basically treat @throw as
      // an abort.
      Bldr.generateSink(S, Pred, Pred->getState());
      break;

    case Stmt::ReturnStmtClass:
      Bldr.takeNodes(Pred);
      VisitReturnStmt(cast<ReturnStmt>(S), Pred, Dst);
      Bldr.addNodes(Dst);
      break;

    case Stmt::OffsetOfExprClass: {
      Bldr.takeNodes(Pred);
      ExplodedNodeSet PreVisit;
      getCheckerManager().runCheckersForPreStmt(PreVisit, Pred, S, *this);

      ExplodedNodeSet PostVisit;
      for (const auto Node : PreVisit)
        VisitOffsetOfExpr(cast<OffsetOfExpr>(S), Node, PostVisit);

      getCheckerManager().runCheckersForPostStmt(Dst, PostVisit, S, *this);
      Bldr.addNodes(Dst);
      break;
    }

    case Stmt::UnaryExprOrTypeTraitExprClass:
      Bldr.takeNodes(Pred);
      VisitUnaryExprOrTypeTraitExpr(cast<UnaryExprOrTypeTraitExpr>(S),
                                    Pred, Dst);
      Bldr.addNodes(Dst);
      break;

    case Stmt::StmtExprClass: {
      const auto *SE = cast<StmtExpr>(S);

      if (SE->getSubStmt()->body_empty()) {
        // Empty statement expression.
        assert(SE->getType() == getContext().VoidTy
               && "Empty statement expression must have void type.");
        break;
      }

      if (const auto *LastExpr =
              dyn_cast<Expr>(*SE->getSubStmt()->body_rbegin())) {
        ProgramStateRef state = Pred->getState();
        Bldr.generateNode(SE, Pred,
                          state->BindExpr(SE, Pred->getLocationContext(),
                                          state->getSVal(LastExpr,
                                                  Pred->getLocationContext())));
      }
      break;
    }

    case Stmt::UnaryOperatorClass: {
      Bldr.takeNodes(Pred);
      const auto *U = cast<UnaryOperator>(S);
      if (AMgr.options.ShouldEagerlyAssume && (U->getOpcode() == UO_LNot)) {
        ExplodedNodeSet Tmp;
        VisitUnaryOperator(U, Pred, Tmp);
        evalEagerlyAssumeBinOpBifurcation(Dst, Tmp, U);
      }
      else
        VisitUnaryOperator(U, Pred, Dst);
      Bldr.addNodes(Dst);
      break;
    }

    case Stmt::PseudoObjectExprClass: {
      Bldr.takeNodes(Pred);
      ProgramStateRef state = Pred->getState();
      const auto *PE = cast<PseudoObjectExpr>(S);
      if (const Expr *Result = PE->getResultExpr()) {
        SVal V = state->getSVal(Result, Pred->getLocationContext());
        Bldr.generateNode(S, Pred,
                          state->BindExpr(S, Pred->getLocationContext(), V));
      }
      else
        Bldr.generateNode(S, Pred,
                          state->BindExpr(S, Pred->getLocationContext(),
                                                   UnknownVal()));

      Bldr.addNodes(Dst);
      break;
    }

    case Expr::ObjCIndirectCopyRestoreExprClass: {
      // ObjCIndirectCopyRestoreExpr implies passing a temporary for
      // correctness of lifetime management.  Due to limited analysis
      // of ARC, this is implemented as direct arg passing.
      Bldr.takeNodes(Pred);
      ProgramStateRef state = Pred->getState();
      const auto *OIE = cast<ObjCIndirectCopyRestoreExpr>(S);
      const Expr *E = OIE->getSubExpr();
      SVal V = state->getSVal(E, Pred->getLocationContext());
      Bldr.generateNode(S, Pred,
              state->BindExpr(S, Pred->getLocationContext(), V));
      Bldr.addNodes(Dst);
      break;
    }
  }
}

bool ExprEngine::replayWithoutInlining(ExplodedNode *N,
                                       const LocationContext *CalleeLC) {
  const StackFrameContext *CalleeSF = CalleeLC->getStackFrame();
  const StackFrameContext *CallerSF = CalleeSF->getParent()->getStackFrame();
  assert(CalleeSF && CallerSF);
  ExplodedNode *BeforeProcessingCall = nullptr;
  const Stmt *CE = CalleeSF->getCallSite();

  // Find the first node before we started processing the call expression.
  while (N) {
    ProgramPoint L = N->getLocation();
    BeforeProcessingCall = N;
    N = N->pred_empty() ? nullptr : *(N->pred_begin());

    // Skip the nodes corresponding to the inlined code.
    if (L.getStackFrame() != CallerSF)
      continue;
    // We reached the caller. Find the node right before we started
    // processing the call.
    if (L.isPurgeKind())
      continue;
    if (L.getAs<PreImplicitCall>())
      continue;
    if (L.getAs<CallEnter>())
      continue;
    if (Optional<StmtPoint> SP = L.getAs<StmtPoint>())
      if (SP->getStmt() == CE)
        continue;
    break;
  }

  if (!BeforeProcessingCall)
    return false;

  // TODO: Clean up the unneeded nodes.

  // Build an Epsilon node from which we will restart the analyzes.
  // Note that CE is permitted to be NULL!
  ProgramPoint NewNodeLoc =
               EpsilonPoint(BeforeProcessingCall->getLocationContext(), CE);
  // Add the special flag to GDM to signal retrying with no inlining.
  // Note, changing the state ensures that we are not going to cache out.
  ProgramStateRef NewNodeState = BeforeProcessingCall->getState();
  NewNodeState =
    NewNodeState->set<ReplayWithoutInlining>(const_cast<Stmt *>(CE));

  // Make the new node a successor of BeforeProcessingCall.
  bool IsNew = false;
  ExplodedNode *NewNode = G.getNode(NewNodeLoc, NewNodeState, false, &IsNew);
  // We cached out at this point. Caching out is common due to us backtracking
  // from the inlined function, which might spawn several paths.
  if (!IsNew)
    return true;

  NewNode->addPredecessor(BeforeProcessingCall, G);

  // Add the new node to the work list.
  Engine.enqueueStmtNode(NewNode, CalleeSF->getCallSiteBlock(),
                                  CalleeSF->getIndex());
  NumTimesRetriedWithoutInlining++;
  return true;
}

/// Block entrance.  (Update counters).
void ExprEngine::processCFGBlockEntrance(const BlockEdge &L,
                                         NodeBuilderWithSinks &nodeBuilder,
                                         ExplodedNode *Pred) {
  PrettyStackTraceLocationContext CrashInfo(Pred->getLocationContext());
  // If we reach a loop which has a known bound (and meets
  // other constraints) then consider completely unrolling it.
  if(AMgr.options.ShouldUnrollLoops) {
    unsigned maxBlockVisitOnPath = AMgr.options.maxBlockVisitOnPath;
    const Stmt *Term = nodeBuilder.getContext().getBlock()->getTerminatorStmt();
    if (Term) {
      ProgramStateRef NewState = updateLoopStack(Term, AMgr.getASTContext(),
                                                 Pred, maxBlockVisitOnPath);
      if (NewState != Pred->getState()) {
        ExplodedNode *UpdatedNode = nodeBuilder.generateNode(NewState, Pred);
        if (!UpdatedNode)
          return;
        Pred = UpdatedNode;
      }
    }
    // Is we are inside an unrolled loop then no need the check the counters.
    if(isUnrolledState(Pred->getState()))
      return;
  }

  // If this block is terminated by a loop and it has already been visited the
  // maximum number of times, widen the loop.
  unsigned int BlockCount = nodeBuilder.getContext().blockCount();
  if (BlockCount == AMgr.options.maxBlockVisitOnPath - 1 &&
      AMgr.options.ShouldWidenLoops) {
    const Stmt *Term = nodeBuilder.getContext().getBlock()->getTerminatorStmt();
    if (!isa_and_nonnull<ForStmt, WhileStmt, DoStmt>(Term))
      return;
    // Widen.
    const LocationContext *LCtx = Pred->getLocationContext();
    ProgramStateRef WidenedState =
        getWidenedLoopState(Pred->getState(), LCtx, BlockCount, Term);
    nodeBuilder.generateNode(WidenedState, Pred);
    return;
  }

  // FIXME: Refactor this into a checker.
  if (BlockCount >= AMgr.options.maxBlockVisitOnPath) {
    static SimpleProgramPointTag tag(TagProviderName, "Block count exceeded");
    const ExplodedNode *Sink =
                   nodeBuilder.generateSink(Pred->getState(), Pred, &tag);

    // Check if we stopped at the top level function or not.
    // Root node should have the location context of the top most function.
    const LocationContext *CalleeLC = Pred->getLocation().getLocationContext();
    const LocationContext *CalleeSF = CalleeLC->getStackFrame();
    const LocationContext *RootLC =
                        (*G.roots_begin())->getLocation().getLocationContext();
    if (RootLC->getStackFrame() != CalleeSF) {
      Engine.FunctionSummaries->markReachedMaxBlockCount(CalleeSF->getDecl());

      // Re-run the call evaluation without inlining it, by storing the
      // no-inlining policy in the state and enqueuing the new work item on
      // the list. Replay should almost never fail. Use the stats to catch it
      // if it does.
      if ((!AMgr.options.NoRetryExhausted &&
           replayWithoutInlining(Pred, CalleeLC)))
        return;
      NumMaxBlockCountReachedInInlined++;
    } else
      NumMaxBlockCountReached++;

    // Make sink nodes as exhausted(for stats) only if retry failed.
    Engine.blocksExhausted.push_back(std::make_pair(L, Sink));
  }
}

//===----------------------------------------------------------------------===//
// Branch processing.
//===----------------------------------------------------------------------===//

/// RecoverCastedSymbol - A helper function for ProcessBranch that is used
/// to try to recover some path-sensitivity for casts of symbolic
/// integers that promote their values (which are currently not tracked well).
/// This function returns the SVal bound to Condition->IgnoreCasts if all the
//  cast(s) did was sign-extend the original value.
static SVal RecoverCastedSymbol(ProgramStateRef state,
                                const Stmt *Condition,
                                const LocationContext *LCtx,
                                ASTContext &Ctx) {

  const auto *Ex = dyn_cast<Expr>(Condition);
  if (!Ex)
    return UnknownVal();

  uint64_t bits = 0;
  bool bitsInit = false;

  while (const auto *CE = dyn_cast<CastExpr>(Ex)) {
    QualType T = CE->getType();

    if (!T->isIntegralOrEnumerationType())
      return UnknownVal();

    uint64_t newBits = Ctx.getTypeSize(T);
    if (!bitsInit || newBits < bits) {
      bitsInit = true;
      bits = newBits;
    }

    Ex = CE->getSubExpr();
  }

  // We reached a non-cast.  Is it a symbolic value?
  QualType T = Ex->getType();

  if (!bitsInit || !T->isIntegralOrEnumerationType() ||
      Ctx.getTypeSize(T) > bits)
    return UnknownVal();

  return state->getSVal(Ex, LCtx);
}

#ifndef NDEBUG
static const Stmt *getRightmostLeaf(const Stmt *Condition) {
  while (Condition) {
    const auto *BO = dyn_cast<BinaryOperator>(Condition);
    if (!BO || !BO->isLogicalOp()) {
      return Condition;
    }
    Condition = BO->getRHS()->IgnoreParens();
  }
  return nullptr;
}
#endif

// Returns the condition the branch at the end of 'B' depends on and whose value
// has been evaluated within 'B'.
// In most cases, the terminator condition of 'B' will be evaluated fully in
// the last statement of 'B'; in those cases, the resolved condition is the
// given 'Condition'.
// If the condition of the branch is a logical binary operator tree, the CFG is
// optimized: in that case, we know that the expression formed by all but the
// rightmost leaf of the logical binary operator tree must be true, and thus
// the branch condition is at this point equivalent to the truth value of that
// rightmost leaf; the CFG block thus only evaluates this rightmost leaf
// expression in its final statement. As the full condition in that case was
// not evaluated, and is thus not in the SVal cache, we need to use that leaf
// expression to evaluate the truth value of the condition in the current state
// space.
static const Stmt *ResolveCondition(const Stmt *Condition,
                                    const CFGBlock *B) {
  if (const auto *Ex = dyn_cast<Expr>(Condition))
    Condition = Ex->IgnoreParens();

  const auto *BO = dyn_cast<BinaryOperator>(Condition);
  if (!BO || !BO->isLogicalOp())
    return Condition;

  assert(B->getTerminator().isStmtBranch() &&
         "Other kinds of branches are handled separately!");

  // For logical operations, we still have the case where some branches
  // use the traditional "merge" approach and others sink the branch
  // directly into the basic blocks representing the logical operation.
  // We need to distinguish between those two cases here.

  // The invariants are still shifting, but it is possible that the
  // last element in a CFGBlock is not a CFGStmt.  Look for the last
  // CFGStmt as the value of the condition.
  CFGBlock::const_reverse_iterator I = B->rbegin(), E = B->rend();
  for (; I != E; ++I) {
    CFGElement Elem = *I;
    Optional<CFGStmt> CS = Elem.getAs<CFGStmt>();
    if (!CS)
      continue;
    const Stmt *LastStmt = CS->getStmt();
    assert(LastStmt == Condition || LastStmt == getRightmostLeaf(Condition));
    return LastStmt;
  }
  llvm_unreachable("could not resolve condition");
}

using ObjCForLctxPair =
    std::pair<const ObjCForCollectionStmt *, const LocationContext *>;

REGISTER_MAP_WITH_PROGRAMSTATE(ObjCForHasMoreIterations, ObjCForLctxPair, bool)

ProgramStateRef ExprEngine::setWhetherHasMoreIteration(
    ProgramStateRef State, const ObjCForCollectionStmt *O,
    const LocationContext *LC, bool HasMoreIteraton) {
  assert(!State->contains<ObjCForHasMoreIterations>({O, LC}));
  return State->set<ObjCForHasMoreIterations>({O, LC}, HasMoreIteraton);
}

ProgramStateRef
ExprEngine::removeIterationState(ProgramStateRef State,
                                 const ObjCForCollectionStmt *O,
                                 const LocationContext *LC) {
  assert(State->contains<ObjCForHasMoreIterations>({O, LC}));
  return State->remove<ObjCForHasMoreIterations>({O, LC});
}

bool ExprEngine::hasMoreIteration(ProgramStateRef State,
                                  const ObjCForCollectionStmt *O,
                                  const LocationContext *LC) {
  assert(State->contains<ObjCForHasMoreIterations>({O, LC}));
  return *State->get<ObjCForHasMoreIterations>({O, LC});
}

/// Split the state on whether there are any more iterations left for this loop.
/// Returns a (HasMoreIteration, HasNoMoreIteration) pair, or None when the
/// acquisition of the loop condition value failed.
static Optional<std::pair<ProgramStateRef, ProgramStateRef>>
assumeCondition(const Stmt *Condition, ExplodedNode *N) {
  ProgramStateRef State = N->getState();
  if (const auto *ObjCFor = dyn_cast<ObjCForCollectionStmt>(Condition)) {
    bool HasMoreIteraton =
        ExprEngine::hasMoreIteration(State, ObjCFor, N->getLocationContext());
    // Checkers have already ran on branch conditions, so the current
    // information as to whether the loop has more iteration becomes outdated
    // after this point.
    State = ExprEngine::removeIterationState(State, ObjCFor,
                                             N->getLocationContext());
    if (HasMoreIteraton)
      return std::pair<ProgramStateRef, ProgramStateRef>{State, nullptr};
    else
      return std::pair<ProgramStateRef, ProgramStateRef>{nullptr, State};
  }
  SVal X = State->getSVal(Condition, N->getLocationContext());

  if (X.isUnknownOrUndef()) {
    // Give it a chance to recover from unknown.
    if (const auto *Ex = dyn_cast<Expr>(Condition)) {
      if (Ex->getType()->isIntegralOrEnumerationType()) {
        // Try to recover some path-sensitivity.  Right now casts of symbolic
        // integers that promote their values are currently not tracked well.
        // If 'Condition' is such an expression, try and recover the
        // underlying value and use that instead.
        SVal recovered =
            RecoverCastedSymbol(State, Condition, N->getLocationContext(),
                                N->getState()->getStateManager().getContext());

        if (!recovered.isUnknown()) {
          X = recovered;
        }
      }
    }
  }

  // If the condition is still unknown, give up.
  if (X.isUnknownOrUndef())
    return None;

  DefinedSVal V = X.castAs<DefinedSVal>();

  ProgramStateRef StTrue, StFalse;
  return State->assume(V);
}

void ExprEngine::processBranch(const Stmt *Condition,
                               NodeBuilderContext& BldCtx,
                               ExplodedNode *Pred,
                               ExplodedNodeSet &Dst,
                               const CFGBlock *DstT,
                               const CFGBlock *DstF) {
  assert((!Condition || !isa<CXXBindTemporaryExpr>(Condition)) &&
         "CXXBindTemporaryExprs are handled by processBindTemporary.");
  const LocationContext *LCtx = Pred->getLocationContext();
  PrettyStackTraceLocationContext StackCrashInfo(LCtx);
  currBldrCtx = &BldCtx;

  // Check for NULL conditions; e.g. "for(;;)"
  if (!Condition) {
    BranchNodeBuilder NullCondBldr(Pred, Dst, BldCtx, DstT, DstF);
    NullCondBldr.markInfeasible(false);
    NullCondBldr.generateNode(Pred->getState(), true, Pred);
    return;
  }

  if (const auto *Ex = dyn_cast<Expr>(Condition))
    Condition = Ex->IgnoreParens();

  Condition = ResolveCondition(Condition, BldCtx.getBlock());
  PrettyStackTraceLoc CrashInfo(getContext().getSourceManager(),
                                Condition->getBeginLoc(),
                                "Error evaluating branch");

  ExplodedNodeSet CheckersOutSet;
  getCheckerManager().runCheckersForBranchCondition(Condition, CheckersOutSet,
                                                    Pred, *this);
  // We generated only sinks.
  if (CheckersOutSet.empty())
    return;

  BranchNodeBuilder builder(CheckersOutSet, Dst, BldCtx, DstT, DstF);
  for (ExplodedNode *PredN : CheckersOutSet) {
    if (PredN->isSink())
      continue;

    ProgramStateRef PrevState = PredN->getState();

    ProgramStateRef StTrue, StFalse;
    if (const auto KnownCondValueAssumption = assumeCondition(Condition, PredN))
      std::tie(StTrue, StFalse) = *KnownCondValueAssumption;
    else {
      assert(!isa<ObjCForCollectionStmt>(Condition));
      builder.generateNode(PrevState, true, PredN);
      builder.generateNode(PrevState, false, PredN);
      continue;
    }
    if (StTrue && StFalse)
      assert(!isa<ObjCForCollectionStmt>(Condition));

    // Process the true branch.
    if (builder.isFeasible(true)) {
      if (StTrue)
        builder.generateNode(StTrue, true, PredN);
      else
        builder.markInfeasible(true);
    }

    // Process the false branch.
    if (builder.isFeasible(false)) {
      if (StFalse)
        builder.generateNode(StFalse, false, PredN);
      else
        builder.markInfeasible(false);
    }
  }
  currBldrCtx = nullptr;
}

/// The GDM component containing the set of global variables which have been
/// previously initialized with explicit initializers.
REGISTER_TRAIT_WITH_PROGRAMSTATE(InitializedGlobalsSet,
                                 llvm::ImmutableSet<const VarDecl *>)

void ExprEngine::processStaticInitializer(const DeclStmt *DS,
                                          NodeBuilderContext &BuilderCtx,
                                          ExplodedNode *Pred,
                                          ExplodedNodeSet &Dst,
                                          const CFGBlock *DstT,
                                          const CFGBlock *DstF) {
  PrettyStackTraceLocationContext CrashInfo(Pred->getLocationContext());
  currBldrCtx = &BuilderCtx;

  const auto *VD = cast<VarDecl>(DS->getSingleDecl());
  ProgramStateRef state = Pred->getState();
  bool initHasRun = state->contains<InitializedGlobalsSet>(VD);
  BranchNodeBuilder builder(Pred, Dst, BuilderCtx, DstT, DstF);

  if (!initHasRun) {
    state = state->add<InitializedGlobalsSet>(VD);
  }

  builder.generateNode(state, initHasRun, Pred);
  builder.markInfeasible(!initHasRun);

  currBldrCtx = nullptr;
}

/// processIndirectGoto - Called by CoreEngine.  Used to generate successor
///  nodes by processing the 'effects' of a computed goto jump.
void ExprEngine::processIndirectGoto(IndirectGotoNodeBuilder &builder) {
  ProgramStateRef state = builder.getState();
  SVal V = state->getSVal(builder.getTarget(), builder.getLocationContext());

  // Three possibilities:
  //
  //   (1) We know the computed label.
  //   (2) The label is NULL (or some other constant), or Undefined.
  //   (3) We have no clue about the label.  Dispatch to all targets.
  //

  using iterator = IndirectGotoNodeBuilder::iterator;

  if (Optional<loc::GotoLabel> LV = V.getAs<loc::GotoLabel>()) {
    const LabelDecl *L = LV->getLabel();

    for (iterator I = builder.begin(), E = builder.end(); I != E; ++I) {
      if (I.getLabel() == L) {
        builder.generateNode(I, state);
        return;
      }
    }

    llvm_unreachable("No block with label.");
  }

  if (isa<UndefinedVal, loc::ConcreteInt>(V)) {
    // Dispatch to the first target and mark it as a sink.
    //ExplodedNode* N = builder.generateNode(builder.begin(), state, true);
    // FIXME: add checker visit.
    //    UndefBranches.insert(N);
    return;
  }

  // This is really a catch-all.  We don't support symbolics yet.
  // FIXME: Implement dispatch for symbolic pointers.

  for (iterator I = builder.begin(), E = builder.end(); I != E; ++I)
    builder.generateNode(I, state);
}

void ExprEngine::processBeginOfFunction(NodeBuilderContext &BC,
                                        ExplodedNode *Pred,
                                        ExplodedNodeSet &Dst,
                                        const BlockEdge &L) {
  SaveAndRestore<const NodeBuilderContext *> NodeContextRAII(currBldrCtx, &BC);
  getCheckerManager().runCheckersForBeginFunction(Dst, L, Pred, *this);
}

/// ProcessEndPath - Called by CoreEngine.  Used to generate end-of-path
///  nodes when the control reaches the end of a function.
void ExprEngine::processEndOfFunction(NodeBuilderContext& BC,
                                      ExplodedNode *Pred,
                                      const ReturnStmt *RS) {
  ProgramStateRef State = Pred->getState();

  if (!Pred->getStackFrame()->inTopFrame())
    State = finishArgumentConstruction(
        State, *getStateManager().getCallEventManager().getCaller(
                   Pred->getStackFrame(), Pred->getState()));

  // FIXME: We currently cannot assert that temporaries are clear, because
  // lifetime extended temporaries are not always modelled correctly. In some
  // cases when we materialize the temporary, we do
  // createTemporaryRegionIfNeeded(), and the region changes, and also the
  // respective destructor becomes automatic from temporary. So for now clean up
  // the state manually before asserting. Ideally, this braced block of code
  // should go away.
  {
    const LocationContext *FromLC = Pred->getLocationContext();
    const LocationContext *ToLC = FromLC->getStackFrame()->getParent();
    const LocationContext *LC = FromLC;
    while (LC != ToLC) {
      assert(LC && "ToLC must be a parent of FromLC!");
      for (auto I : State->get<ObjectsUnderConstruction>())
        if (I.first.getLocationContext() == LC) {
          // The comment above only pardons us for not cleaning up a
          // temporary destructor. If any other statements are found here,
          // it must be a separate problem.
          assert(I.first.getItem().getKind() ==
                     ConstructionContextItem::TemporaryDestructorKind ||
                 I.first.getItem().getKind() ==
                     ConstructionContextItem::ElidedDestructorKind);
          State = State->remove<ObjectsUnderConstruction>(I.first);
        }
      LC = LC->getParent();
    }
  }

  // Perform the transition with cleanups.
  if (State != Pred->getState()) {
    ExplodedNodeSet PostCleanup;
    NodeBuilder Bldr(Pred, PostCleanup, BC);
    Pred = Bldr.generateNode(Pred->getLocation(), State, Pred);
    if (!Pred) {
      // The node with clean temporaries already exists. We might have reached
      // it on a path on which we initialize different temporaries.
      return;
    }
  }

  assert(areAllObjectsFullyConstructed(Pred->getState(),
                                       Pred->getLocationContext(),
                                       Pred->getStackFrame()->getParent()));

  PrettyStackTraceLocationContext CrashInfo(Pred->getLocationContext());

  ExplodedNodeSet Dst;
  if (Pred->getLocationContext()->inTopFrame()) {
    // Remove dead symbols.
    ExplodedNodeSet AfterRemovedDead;
    removeDeadOnEndOfFunction(BC, Pred, AfterRemovedDead);

    // Notify checkers.
    for (const auto I : AfterRemovedDead)
      getCheckerManager().runCheckersForEndFunction(BC, Dst, I, *this, RS);
  } else {
    getCheckerManager().runCheckersForEndFunction(BC, Dst, Pred, *this, RS);
  }

  Engine.enqueueEndOfFunction(Dst, RS);
}

/// ProcessSwitch - Called by CoreEngine.  Used to generate successor
///  nodes by processing the 'effects' of a switch statement.
void ExprEngine::processSwitch(SwitchNodeBuilder& builder) {
  using iterator = SwitchNodeBuilder::iterator;

  ProgramStateRef state = builder.getState();
  const Expr *CondE = builder.getCondition();
  SVal  CondV_untested = state->getSVal(CondE, builder.getLocationContext());

  if (CondV_untested.isUndef()) {
    //ExplodedNode* N = builder.generateDefaultCaseNode(state, true);
    // FIXME: add checker
    //UndefBranches.insert(N);

    return;
  }
  DefinedOrUnknownSVal CondV = CondV_untested.castAs<DefinedOrUnknownSVal>();

  ProgramStateRef DefaultSt = state;

  iterator I = builder.begin(), EI = builder.end();
  bool defaultIsFeasible = I == EI;

  for ( ; I != EI; ++I) {
    // Successor may be pruned out during CFG construction.
    if (!I.getBlock())
      continue;

    const CaseStmt *Case = I.getCase();

    // Evaluate the LHS of the case value.
    llvm::APSInt V1 = Case->getLHS()->EvaluateKnownConstInt(getContext());
    assert(V1.getBitWidth() == getContext().getIntWidth(CondE->getType()));

    // Get the RHS of the case, if it exists.
    llvm::APSInt V2;
    if (const Expr *E = Case->getRHS())
      V2 = E->EvaluateKnownConstInt(getContext());
    else
      V2 = V1;

    ProgramStateRef StateCase;
    if (Optional<NonLoc> NL = CondV.getAs<NonLoc>())
      std::tie(StateCase, DefaultSt) =
          DefaultSt->assumeInclusiveRange(*NL, V1, V2);
    else // UnknownVal
      StateCase = DefaultSt;

    if (StateCase)
      builder.generateCaseStmtNode(I, StateCase);

    // Now "assume" that the case doesn't match.  Add this state
    // to the default state (if it is feasible).
    if (DefaultSt)
      defaultIsFeasible = true;
    else {
      defaultIsFeasible = false;
      break;
    }
  }

  if (!defaultIsFeasible)
    return;

  // If we have switch(enum value), the default branch is not
  // feasible if all of the enum constants not covered by 'case:' statements
  // are not feasible values for the switch condition.
  //
  // Note that this isn't as accurate as it could be.  Even if there isn't
  // a case for a particular enum value as long as that enum value isn't
  // feasible then it shouldn't be considered for making 'default:' reachable.
  const SwitchStmt *SS = builder.getSwitch();
  const Expr *CondExpr = SS->getCond()->IgnoreParenImpCasts();
  if (CondExpr->getType()->getAs<EnumType>()) {
    if (SS->isAllEnumCasesCovered())
      return;
  }

  builder.generateDefaultCaseNode(DefaultSt);
}

//===----------------------------------------------------------------------===//
// Transfer functions: Loads and stores.
//===----------------------------------------------------------------------===//

void ExprEngine::VisitCommonDeclRefExpr(const Expr *Ex, const NamedDecl *D,
                                        ExplodedNode *Pred,
                                        ExplodedNodeSet &Dst) {
  StmtNodeBuilder Bldr(Pred, Dst, *currBldrCtx);

  ProgramStateRef state = Pred->getState();
  const LocationContext *LCtx = Pred->getLocationContext();

  if (const auto *VD = dyn_cast<VarDecl>(D)) {
    // C permits "extern void v", and if you cast the address to a valid type,
    // you can even do things with it. We simply pretend
    assert(Ex->isGLValue() || VD->getType()->isVoidType());
    const LocationContext *LocCtxt = Pred->getLocationContext();
    const Decl *D = LocCtxt->getDecl();
    const auto *MD = dyn_cast_or_null<CXXMethodDecl>(D);
    const auto *DeclRefEx = dyn_cast<DeclRefExpr>(Ex);
    Optional<std::pair<SVal, QualType>> VInfo;

    if (AMgr.options.ShouldInlineLambdas && DeclRefEx &&
        DeclRefEx->refersToEnclosingVariableOrCapture() && MD &&
        MD->getParent()->isLambda()) {
      // Lookup the field of the lambda.
      const CXXRecordDecl *CXXRec = MD->getParent();
      llvm::DenseMap<const VarDecl *, FieldDecl *> LambdaCaptureFields;
      FieldDecl *LambdaThisCaptureField;
      CXXRec->getCaptureFields(LambdaCaptureFields, LambdaThisCaptureField);

      // Sema follows a sequence of complex rules to determine whether the
      // variable should be captured.
      if (const FieldDecl *FD = LambdaCaptureFields[VD]) {
        Loc CXXThis =
            svalBuilder.getCXXThis(MD, LocCtxt->getStackFrame());
        SVal CXXThisVal = state->getSVal(CXXThis);
        VInfo = std::make_pair(state->getLValue(FD, CXXThisVal), FD->getType());
      }
    }

    if (!VInfo)
      VInfo = std::make_pair(state->getLValue(VD, LocCtxt), VD->getType());

    SVal V = VInfo->first;
    bool IsReference = VInfo->second->isReferenceType();

    // For references, the 'lvalue' is the pointer address stored in the
    // reference region.
    if (IsReference) {
      if (const MemRegion *R = V.getAsRegion())
        V = state->getSVal(R);
      else
        V = UnknownVal();
    }

    Bldr.generateNode(Ex, Pred, state->BindExpr(Ex, LCtx, V), nullptr,
                      ProgramPoint::PostLValueKind);
    return;
  }
  if (const auto *ED = dyn_cast<EnumConstantDecl>(D)) {
    assert(!Ex->isGLValue());
    SVal V = svalBuilder.makeIntVal(ED->getInitVal());
    Bldr.generateNode(Ex, Pred, state->BindExpr(Ex, LCtx, V));
    return;
  }
  if (const auto *FD = dyn_cast<FunctionDecl>(D)) {
    SVal V = svalBuilder.getFunctionPointer(FD);
    Bldr.generateNode(Ex, Pred, state->BindExpr(Ex, LCtx, V), nullptr,
                      ProgramPoint::PostLValueKind);
    return;
  }
  if (isa<FieldDecl, IndirectFieldDecl>(D)) {
    // Delegate all work related to pointer to members to the surrounding
    // operator&.
    return;
  }
  if (const auto *BD = dyn_cast<BindingDecl>(D)) {
    const auto *DD = cast<DecompositionDecl>(BD->getDecomposedDecl());

    SVal Base = state->getLValue(DD, LCtx);
    if (DD->getType()->isReferenceType()) {
      Base = state->getSVal(Base.getAsRegion());
    }

    SVal V = UnknownVal();

    // Handle binding to data members
    if (const auto *ME = dyn_cast<MemberExpr>(BD->getBinding())) {
      const auto *Field = cast<FieldDecl>(ME->getMemberDecl());
      V = state->getLValue(Field, Base);
    }
    // Handle binding to arrays
    else if (const auto *ASE = dyn_cast<ArraySubscriptExpr>(BD->getBinding())) {
      SVal Idx = state->getSVal(ASE->getIdx(), LCtx);

      // Note: the index of an element in a structured binding is automatically
      // created and it is a unique identifier of the specific element. Thus it
      // cannot be a value that varies at runtime.
      assert(Idx.isConstant() && "BindingDecl array index is not a constant!");

      V = state->getLValue(BD->getType(), Idx, Base);
    }
    // Handle binding to tuple-like strcutures
    else if (BD->getHoldingVar()) {
      // FIXME: handle tuples
      return;
    } else
      llvm_unreachable("An unknown case of structured binding encountered!");

<<<<<<< HEAD
=======
    if (BD->getType()->isReferenceType())
      V = state->getSVal(V.getAsRegion());

>>>>>>> 3de04b6d
    Bldr.generateNode(Ex, Pred, state->BindExpr(Ex, LCtx, V), nullptr,
                      ProgramPoint::PostLValueKind);

    return;
  }

  llvm_unreachable("Support for this Decl not implemented.");
}

/// VisitArrayInitLoopExpr - Transfer function for array init loop.
void ExprEngine::VisitArrayInitLoopExpr(const ArrayInitLoopExpr *Ex,
                                        ExplodedNode *Pred,
                                        ExplodedNodeSet &Dst) {
  ExplodedNodeSet CheckerPreStmt;
  getCheckerManager().runCheckersForPreStmt(CheckerPreStmt, Pred, Ex, *this);

  ExplodedNodeSet EvalSet;
  StmtNodeBuilder Bldr(CheckerPreStmt, EvalSet, *currBldrCtx);

  const Expr *Arr = Ex->getCommonExpr()->getSourceExpr();

  for (auto *Node : CheckerPreStmt) {
    const LocationContext *LCtx = Node->getLocationContext();
    ProgramStateRef state = Node->getState();

    SVal Base = UnknownVal();

    // As in case of this expression the sub-expressions are not visited by any
    // other transfer functions, they are handled by matching their AST.

    // Case of implicit copy or move ctor of object with array member
    //
    // Note: ExprEngine::VisitMemberExpr is not able to bind the array to the
    // environment.
    //
    //    struct S {
    //      int arr[2];
    //    };
    //
    //
    //    S a;
    //    S b = a;
    //
    // The AST in case of a *copy constructor* looks like this:
    //    ArrayInitLoopExpr
    //    |-OpaqueValueExpr
    //    | `-MemberExpr              <-- match this
    //    |   `-DeclRefExpr
    //    ` ...
    //
    //
    //    S c;
    //    S d = std::move(d);
    //
    // In case of a *move constructor* the resulting AST looks like:
    //    ArrayInitLoopExpr
    //    |-OpaqueValueExpr
    //    | `-MemberExpr              <-- match this first
    //    |   `-CXXStaticCastExpr     <-- match this after
    //    |     `-DeclRefExpr
    //    ` ...
    if (const auto *ME = dyn_cast<MemberExpr>(Arr)) {
      Expr *MEBase = ME->getBase();

      // Move ctor
      if (auto CXXSCE = dyn_cast<CXXStaticCastExpr>(MEBase)) {
        MEBase = CXXSCE->getSubExpr();
      }

      auto ObjDeclExpr = cast<DeclRefExpr>(MEBase);
      SVal Obj = state->getLValue(cast<VarDecl>(ObjDeclExpr->getDecl()), LCtx);

      Base = state->getLValue(cast<FieldDecl>(ME->getMemberDecl()), Obj);
    }

    // Case of lambda capture and decomposition declaration
    //
    //    int arr[2];
    //
    //    [arr]{ int a = arr[0]; }();
    //    auto[a, b] = arr;
    //
    // In both of these cases the AST looks like the following:
    //    ArrayInitLoopExpr
    //    |-OpaqueValueExpr
    //    | `-DeclRefExpr             <-- match this
    //    ` ...
    if (const DeclRefExpr *DRE = dyn_cast<DeclRefExpr>(Arr))
      Base = state->getLValue(cast<VarDecl>(DRE->getDecl()), LCtx);

    // Create a lazy compound value to the original array
    if (const MemRegion *R = Base.getAsRegion())
      Base = state->getSVal(R);
    else
      Base = UnknownVal();

    Bldr.generateNode(Ex, Pred, state->BindExpr(Ex, LCtx, Base));
  }

  getCheckerManager().runCheckersForPostStmt(Dst, EvalSet, Ex, *this);
}

/// VisitArraySubscriptExpr - Transfer function for array accesses
void ExprEngine::VisitArraySubscriptExpr(const ArraySubscriptExpr *A,
                                             ExplodedNode *Pred,
                                             ExplodedNodeSet &Dst){
  const Expr *Base = A->getBase()->IgnoreParens();
  const Expr *Idx  = A->getIdx()->IgnoreParens();

  ExplodedNodeSet CheckerPreStmt;
  getCheckerManager().runCheckersForPreStmt(CheckerPreStmt, Pred, A, *this);

  ExplodedNodeSet EvalSet;
  StmtNodeBuilder Bldr(CheckerPreStmt, EvalSet, *currBldrCtx);

  bool IsVectorType = A->getBase()->getType()->isVectorType();

  // The "like" case is for situations where C standard prohibits the type to
  // be an lvalue, e.g. taking the address of a subscript of an expression of
  // type "void *".
  bool IsGLValueLike = A->isGLValue() ||
    (A->getType().isCForbiddenLValueType() && !AMgr.getLangOpts().CPlusPlus);

  for (auto *Node : CheckerPreStmt) {
    const LocationContext *LCtx = Node->getLocationContext();
    ProgramStateRef state = Node->getState();

    if (IsGLValueLike) {
      QualType T = A->getType();

      // One of the forbidden LValue types! We still need to have sensible
      // symbolic locations to represent this stuff. Note that arithmetic on
      // void pointers is a GCC extension.
      if (T->isVoidType())
        T = getContext().CharTy;

      SVal V = state->getLValue(T,
                                state->getSVal(Idx, LCtx),
                                state->getSVal(Base, LCtx));
      Bldr.generateNode(A, Node, state->BindExpr(A, LCtx, V), nullptr,
          ProgramPoint::PostLValueKind);
    } else if (IsVectorType) {
      // FIXME: non-glvalue vector reads are not modelled.
      Bldr.generateNode(A, Node, state, nullptr);
    } else {
      llvm_unreachable("Array subscript should be an lValue when not \
a vector and not a forbidden lvalue type");
    }
  }

  getCheckerManager().runCheckersForPostStmt(Dst, EvalSet, A, *this);
}

/// VisitMemberExpr - Transfer function for member expressions.
void ExprEngine::VisitMemberExpr(const MemberExpr *M, ExplodedNode *Pred,
                                 ExplodedNodeSet &Dst) {
  // FIXME: Prechecks eventually go in ::Visit().
  ExplodedNodeSet CheckedSet;
  getCheckerManager().runCheckersForPreStmt(CheckedSet, Pred, M, *this);

  ExplodedNodeSet EvalSet;
  ValueDecl *Member = M->getMemberDecl();

  // Handle static member variables and enum constants accessed via
  // member syntax.
  if (isa<VarDecl, EnumConstantDecl>(Member)) {
    for (const auto I : CheckedSet)
      VisitCommonDeclRefExpr(M, Member, I, EvalSet);
  } else {
    StmtNodeBuilder Bldr(CheckedSet, EvalSet, *currBldrCtx);
    ExplodedNodeSet Tmp;

    for (const auto I : CheckedSet) {
      ProgramStateRef state = I->getState();
      const LocationContext *LCtx = I->getLocationContext();
      Expr *BaseExpr = M->getBase();

      // Handle C++ method calls.
      if (const auto *MD = dyn_cast<CXXMethodDecl>(Member)) {
        if (MD->isInstance())
          state = createTemporaryRegionIfNeeded(state, LCtx, BaseExpr);

        SVal MDVal = svalBuilder.getFunctionPointer(MD);
        state = state->BindExpr(M, LCtx, MDVal);

        Bldr.generateNode(M, I, state);
        continue;
      }

      // Handle regular struct fields / member variables.
      const SubRegion *MR = nullptr;
      state = createTemporaryRegionIfNeeded(state, LCtx, BaseExpr,
                                            /*Result=*/nullptr,
                                            /*OutRegionWithAdjustments=*/&MR);
      SVal baseExprVal =
          MR ? loc::MemRegionVal(MR) : state->getSVal(BaseExpr, LCtx);

      const auto *field = cast<FieldDecl>(Member);
      SVal L = state->getLValue(field, baseExprVal);

      if (M->isGLValue() || M->getType()->isArrayType()) {
        // We special-case rvalues of array type because the analyzer cannot
        // reason about them, since we expect all regions to be wrapped in Locs.
        // We instead treat these as lvalues and assume that they will decay to
        // pointers as soon as they are used.
        if (!M->isGLValue()) {
          assert(M->getType()->isArrayType());
          const auto *PE =
            dyn_cast<ImplicitCastExpr>(I->getParentMap().getParentIgnoreParens(M));
          if (!PE || PE->getCastKind() != CK_ArrayToPointerDecay) {
            llvm_unreachable("should always be wrapped in ArrayToPointerDecay");
          }
        }

        if (field->getType()->isReferenceType()) {
          if (const MemRegion *R = L.getAsRegion())
            L = state->getSVal(R);
          else
            L = UnknownVal();
        }

        Bldr.generateNode(M, I, state->BindExpr(M, LCtx, L), nullptr,
                          ProgramPoint::PostLValueKind);
      } else {
        Bldr.takeNodes(I);
        evalLoad(Tmp, M, M, I, state, L);
        Bldr.addNodes(Tmp);
      }
    }
  }

  getCheckerManager().runCheckersForPostStmt(Dst, EvalSet, M, *this);
}

void ExprEngine::VisitAtomicExpr(const AtomicExpr *AE, ExplodedNode *Pred,
                                 ExplodedNodeSet &Dst) {
  ExplodedNodeSet AfterPreSet;
  getCheckerManager().runCheckersForPreStmt(AfterPreSet, Pred, AE, *this);

  // For now, treat all the arguments to C11 atomics as escaping.
  // FIXME: Ideally we should model the behavior of the atomics precisely here.

  ExplodedNodeSet AfterInvalidateSet;
  StmtNodeBuilder Bldr(AfterPreSet, AfterInvalidateSet, *currBldrCtx);

  for (const auto I : AfterPreSet) {
    ProgramStateRef State = I->getState();
    const LocationContext *LCtx = I->getLocationContext();

    SmallVector<SVal, 8> ValuesToInvalidate;
    for (unsigned SI = 0, Count = AE->getNumSubExprs(); SI != Count; SI++) {
      const Expr *SubExpr = AE->getSubExprs()[SI];
      SVal SubExprVal = State->getSVal(SubExpr, LCtx);
      ValuesToInvalidate.push_back(SubExprVal);
    }

    State = State->invalidateRegions(ValuesToInvalidate, AE,
                                    currBldrCtx->blockCount(),
                                    LCtx,
                                    /*CausedByPointerEscape*/true,
                                    /*Symbols=*/nullptr);

    SVal ResultVal = UnknownVal();
    State = State->BindExpr(AE, LCtx, ResultVal);
    Bldr.generateNode(AE, I, State, nullptr,
                      ProgramPoint::PostStmtKind);
  }

  getCheckerManager().runCheckersForPostStmt(Dst, AfterInvalidateSet, AE, *this);
}

// A value escapes in four possible cases:
// (1) We are binding to something that is not a memory region.
// (2) We are binding to a MemRegion that does not have stack storage.
// (3) We are binding to a top-level parameter region with a non-trivial
//     destructor. We won't see the destructor during analysis, but it's there.
// (4) We are binding to a MemRegion with stack storage that the store
//     does not understand.
ProgramStateRef ExprEngine::processPointerEscapedOnBind(
    ProgramStateRef State, ArrayRef<std::pair<SVal, SVal>> LocAndVals,
    const LocationContext *LCtx, PointerEscapeKind Kind,
    const CallEvent *Call) {
  SmallVector<SVal, 8> Escaped;
  for (const std::pair<SVal, SVal> &LocAndVal : LocAndVals) {
    // Cases (1) and (2).
    const MemRegion *MR = LocAndVal.first.getAsRegion();
    if (!MR || !MR->hasStackStorage()) {
      Escaped.push_back(LocAndVal.second);
      continue;
    }

    // Case (3).
    if (const auto *VR = dyn_cast<VarRegion>(MR->getBaseRegion()))
      if (VR->hasStackParametersStorage() && VR->getStackFrame()->inTopFrame())
        if (const auto *RD = VR->getValueType()->getAsCXXRecordDecl())
          if (!RD->hasTrivialDestructor()) {
            Escaped.push_back(LocAndVal.second);
            continue;
          }

    // Case (4): in order to test that, generate a new state with the binding
    // added. If it is the same state, then it escapes (since the store cannot
    // represent the binding).
    // Do this only if we know that the store is not supposed to generate the
    // same state.
    SVal StoredVal = State->getSVal(MR);
    if (StoredVal != LocAndVal.second)
      if (State ==
          (State->bindLoc(loc::MemRegionVal(MR), LocAndVal.second, LCtx)))
        Escaped.push_back(LocAndVal.second);
  }

  if (Escaped.empty())
    return State;

  return escapeValues(State, Escaped, Kind, Call);
}

ProgramStateRef
ExprEngine::processPointerEscapedOnBind(ProgramStateRef State, SVal Loc,
                                        SVal Val, const LocationContext *LCtx) {
  std::pair<SVal, SVal> LocAndVal(Loc, Val);
  return processPointerEscapedOnBind(State, LocAndVal, LCtx, PSK_EscapeOnBind,
                                     nullptr);
}

ProgramStateRef
ExprEngine::notifyCheckersOfPointerEscape(ProgramStateRef State,
    const InvalidatedSymbols *Invalidated,
    ArrayRef<const MemRegion *> ExplicitRegions,
    const CallEvent *Call,
    RegionAndSymbolInvalidationTraits &ITraits) {
  if (!Invalidated || Invalidated->empty())
    return State;

  if (!Call)
    return getCheckerManager().runCheckersForPointerEscape(State,
                                                           *Invalidated,
                                                           nullptr,
                                                           PSK_EscapeOther,
                                                           &ITraits);

  // If the symbols were invalidated by a call, we want to find out which ones
  // were invalidated directly due to being arguments to the call.
  InvalidatedSymbols SymbolsDirectlyInvalidated;
  for (const auto I : ExplicitRegions) {
    if (const SymbolicRegion *R = I->StripCasts()->getAs<SymbolicRegion>())
      SymbolsDirectlyInvalidated.insert(R->getSymbol());
  }

  InvalidatedSymbols SymbolsIndirectlyInvalidated;
  for (const auto &sym : *Invalidated) {
    if (SymbolsDirectlyInvalidated.count(sym))
      continue;
    SymbolsIndirectlyInvalidated.insert(sym);
  }

  if (!SymbolsDirectlyInvalidated.empty())
    State = getCheckerManager().runCheckersForPointerEscape(State,
        SymbolsDirectlyInvalidated, Call, PSK_DirectEscapeOnCall, &ITraits);

  // Notify about the symbols that get indirectly invalidated by the call.
  if (!SymbolsIndirectlyInvalidated.empty())
    State = getCheckerManager().runCheckersForPointerEscape(State,
        SymbolsIndirectlyInvalidated, Call, PSK_IndirectEscapeOnCall, &ITraits);

  return State;
}

/// evalBind - Handle the semantics of binding a value to a specific location.
///  This method is used by evalStore and (soon) VisitDeclStmt, and others.
void ExprEngine::evalBind(ExplodedNodeSet &Dst, const Stmt *StoreE,
                          ExplodedNode *Pred,
                          SVal location, SVal Val,
                          bool atDeclInit, const ProgramPoint *PP) {
  const LocationContext *LC = Pred->getLocationContext();
  PostStmt PS(StoreE, LC);
  if (!PP)
    PP = &PS;

  // Do a previsit of the bind.
  ExplodedNodeSet CheckedSet;
  getCheckerManager().runCheckersForBind(CheckedSet, Pred, location, Val,
                                         StoreE, *this, *PP);

  StmtNodeBuilder Bldr(CheckedSet, Dst, *currBldrCtx);

  // If the location is not a 'Loc', it will already be handled by
  // the checkers.  There is nothing left to do.
  if (!isa<Loc>(location)) {
    const ProgramPoint L = PostStore(StoreE, LC, /*Loc*/nullptr,
                                     /*tag*/nullptr);
    ProgramStateRef state = Pred->getState();
    state = processPointerEscapedOnBind(state, location, Val, LC);
    Bldr.generateNode(L, state, Pred);
    return;
  }

  for (const auto PredI : CheckedSet) {
    ProgramStateRef state = PredI->getState();

    state = processPointerEscapedOnBind(state, location, Val, LC);

    // When binding the value, pass on the hint that this is a initialization.
    // For initializations, we do not need to inform clients of region
    // changes.
    state = state->bindLoc(location.castAs<Loc>(),
                           Val, LC, /* notifyChanges = */ !atDeclInit);

    const MemRegion *LocReg = nullptr;
    if (Optional<loc::MemRegionVal> LocRegVal =
            location.getAs<loc::MemRegionVal>()) {
      LocReg = LocRegVal->getRegion();
    }

    const ProgramPoint L = PostStore(StoreE, LC, LocReg, nullptr);
    Bldr.generateNode(L, state, PredI);
  }
}

/// evalStore - Handle the semantics of a store via an assignment.
///  @param Dst The node set to store generated state nodes
///  @param AssignE The assignment expression if the store happens in an
///         assignment.
///  @param LocationE The location expression that is stored to.
///  @param state The current simulation state
///  @param location The location to store the value
///  @param Val The value to be stored
void ExprEngine::evalStore(ExplodedNodeSet &Dst, const Expr *AssignE,
                             const Expr *LocationE,
                             ExplodedNode *Pred,
                             ProgramStateRef state, SVal location, SVal Val,
                             const ProgramPointTag *tag) {
  // Proceed with the store.  We use AssignE as the anchor for the PostStore
  // ProgramPoint if it is non-NULL, and LocationE otherwise.
  const Expr *StoreE = AssignE ? AssignE : LocationE;

  // Evaluate the location (checks for bad dereferences).
  ExplodedNodeSet Tmp;
  evalLocation(Tmp, AssignE, LocationE, Pred, state, location, false);

  if (Tmp.empty())
    return;

  if (location.isUndef())
    return;

  for (const auto I : Tmp)
    evalBind(Dst, StoreE, I, location, Val, false);
}

void ExprEngine::evalLoad(ExplodedNodeSet &Dst,
                          const Expr *NodeEx,
                          const Expr *BoundEx,
                          ExplodedNode *Pred,
                          ProgramStateRef state,
                          SVal location,
                          const ProgramPointTag *tag,
                          QualType LoadTy) {
  assert(!isa<NonLoc>(location) && "location cannot be a NonLoc.");
  assert(NodeEx);
  assert(BoundEx);
  // Evaluate the location (checks for bad dereferences).
  ExplodedNodeSet Tmp;
  evalLocation(Tmp, NodeEx, BoundEx, Pred, state, location, true);
  if (Tmp.empty())
    return;

  StmtNodeBuilder Bldr(Tmp, Dst, *currBldrCtx);
  if (location.isUndef())
    return;

  // Proceed with the load.
  for (const auto I : Tmp) {
    state = I->getState();
    const LocationContext *LCtx = I->getLocationContext();

    SVal V = UnknownVal();
    if (location.isValid()) {
      if (LoadTy.isNull())
        LoadTy = BoundEx->getType();
      V = state->getSVal(location.castAs<Loc>(), LoadTy);
    }

    Bldr.generateNode(NodeEx, I, state->BindExpr(BoundEx, LCtx, V), tag,
                      ProgramPoint::PostLoadKind);
  }
}

void ExprEngine::evalLocation(ExplodedNodeSet &Dst,
                              const Stmt *NodeEx,
                              const Stmt *BoundEx,
                              ExplodedNode *Pred,
                              ProgramStateRef state,
                              SVal location,
                              bool isLoad) {
  StmtNodeBuilder BldrTop(Pred, Dst, *currBldrCtx);
  // Early checks for performance reason.
  if (location.isUnknown()) {
    return;
  }

  ExplodedNodeSet Src;
  BldrTop.takeNodes(Pred);
  StmtNodeBuilder Bldr(Pred, Src, *currBldrCtx);
  if (Pred->getState() != state) {
    // Associate this new state with an ExplodedNode.
    // FIXME: If I pass null tag, the graph is incorrect, e.g for
    //   int *p;
    //   p = 0;
    //   *p = 0xDEADBEEF;
    // "p = 0" is not noted as "Null pointer value stored to 'p'" but
    // instead "int *p" is noted as
    // "Variable 'p' initialized to a null pointer value"

    static SimpleProgramPointTag tag(TagProviderName, "Location");
    Bldr.generateNode(NodeEx, Pred, state, &tag);
  }
  ExplodedNodeSet Tmp;
  getCheckerManager().runCheckersForLocation(Tmp, Src, location, isLoad,
                                             NodeEx, BoundEx, *this);
  BldrTop.addNodes(Tmp);
}

std::pair<const ProgramPointTag *, const ProgramPointTag*>
ExprEngine::geteagerlyAssumeBinOpBifurcationTags() {
  static SimpleProgramPointTag
         eagerlyAssumeBinOpBifurcationTrue(TagProviderName,
                                           "Eagerly Assume True"),
         eagerlyAssumeBinOpBifurcationFalse(TagProviderName,
                                            "Eagerly Assume False");
  return std::make_pair(&eagerlyAssumeBinOpBifurcationTrue,
                        &eagerlyAssumeBinOpBifurcationFalse);
}

void ExprEngine::evalEagerlyAssumeBinOpBifurcation(ExplodedNodeSet &Dst,
                                                   ExplodedNodeSet &Src,
                                                   const Expr *Ex) {
  StmtNodeBuilder Bldr(Src, Dst, *currBldrCtx);

  for (const auto Pred : Src) {
    // Test if the previous node was as the same expression.  This can happen
    // when the expression fails to evaluate to anything meaningful and
    // (as an optimization) we don't generate a node.
    ProgramPoint P = Pred->getLocation();
    if (!P.getAs<PostStmt>() || P.castAs<PostStmt>().getStmt() != Ex) {
      continue;
    }

    ProgramStateRef state = Pred->getState();
    SVal V = state->getSVal(Ex, Pred->getLocationContext());
    Optional<nonloc::SymbolVal> SEV = V.getAs<nonloc::SymbolVal>();
    if (SEV && SEV->isExpression()) {
      const std::pair<const ProgramPointTag *, const ProgramPointTag*> &tags =
        geteagerlyAssumeBinOpBifurcationTags();

      ProgramStateRef StateTrue, StateFalse;
      std::tie(StateTrue, StateFalse) = state->assume(*SEV);

      // First assume that the condition is true.
      if (StateTrue) {
        SVal Val = svalBuilder.makeIntVal(1U, Ex->getType());
        StateTrue = StateTrue->BindExpr(Ex, Pred->getLocationContext(), Val);
        Bldr.generateNode(Ex, Pred, StateTrue, tags.first);
      }

      // Next, assume that the condition is false.
      if (StateFalse) {
        SVal Val = svalBuilder.makeIntVal(0U, Ex->getType());
        StateFalse = StateFalse->BindExpr(Ex, Pred->getLocationContext(), Val);
        Bldr.generateNode(Ex, Pred, StateFalse, tags.second);
      }
    }
  }
}

void ExprEngine::VisitGCCAsmStmt(const GCCAsmStmt *A, ExplodedNode *Pred,
                                 ExplodedNodeSet &Dst) {
  StmtNodeBuilder Bldr(Pred, Dst, *currBldrCtx);
  // We have processed both the inputs and the outputs.  All of the outputs
  // should evaluate to Locs.  Nuke all of their values.

  // FIXME: Some day in the future it would be nice to allow a "plug-in"
  // which interprets the inline asm and stores proper results in the
  // outputs.

  ProgramStateRef state = Pred->getState();

  for (const Expr *O : A->outputs()) {
    SVal X = state->getSVal(O, Pred->getLocationContext());
    assert(!isa<NonLoc>(X)); // Should be an Lval, or unknown, undef.

    if (Optional<Loc> LV = X.getAs<Loc>())
      state = state->bindLoc(*LV, UnknownVal(), Pred->getLocationContext());
  }

  Bldr.generateNode(A, Pred, state);
}

void ExprEngine::VisitMSAsmStmt(const MSAsmStmt *A, ExplodedNode *Pred,
                                ExplodedNodeSet &Dst) {
  StmtNodeBuilder Bldr(Pred, Dst, *currBldrCtx);
  Bldr.generateNode(A, Pred, Pred->getState());
}

//===----------------------------------------------------------------------===//
// Visualization.
//===----------------------------------------------------------------------===//

namespace llvm {

template<>
struct DOTGraphTraits<ExplodedGraph*> : public DefaultDOTGraphTraits {
  DOTGraphTraits (bool isSimple = false) : DefaultDOTGraphTraits(isSimple) {}

  static bool nodeHasBugReport(const ExplodedNode *N) {
    BugReporter &BR = static_cast<ExprEngine &>(
      N->getState()->getStateManager().getOwningEngine()).getBugReporter();

    const auto EQClasses =
        llvm::make_range(BR.EQClasses_begin(), BR.EQClasses_end());

    for (const auto &EQ : EQClasses) {
      for (const auto &I : EQ.getReports()) {
        const auto *PR = dyn_cast<PathSensitiveBugReport>(I.get());
        if (!PR)
          continue;
        const ExplodedNode *EN = PR->getErrorNode();
        if (EN->getState() == N->getState() &&
            EN->getLocation() == N->getLocation())
          return true;
      }
    }
    return false;
  }

  /// \p PreCallback: callback before break.
  /// \p PostCallback: callback after break.
  /// \p Stop: stop iteration if returns @c true
  /// \return Whether @c Stop ever returned @c true.
  static bool traverseHiddenNodes(
      const ExplodedNode *N,
      llvm::function_ref<void(const ExplodedNode *)> PreCallback,
      llvm::function_ref<void(const ExplodedNode *)> PostCallback,
      llvm::function_ref<bool(const ExplodedNode *)> Stop) {
    while (true) {
      PreCallback(N);
      if (Stop(N))
        return true;

      if (N->succ_size() != 1 || !isNodeHidden(N->getFirstSucc(), nullptr))
        break;
      PostCallback(N);

      N = N->getFirstSucc();
    }
    return false;
  }

  static bool isNodeHidden(const ExplodedNode *N, const ExplodedGraph *G) {
    return N->isTrivial();
  }

  static std::string getNodeLabel(const ExplodedNode *N, ExplodedGraph *G){
    std::string Buf;
    llvm::raw_string_ostream Out(Buf);

    const bool IsDot = true;
    const unsigned int Space = 1;
    ProgramStateRef State = N->getState();

    Out << "{ \"state_id\": " << State->getID()
        << ",\\l";

    Indent(Out, Space, IsDot) << "\"program_points\": [\\l";

    // Dump program point for all the previously skipped nodes.
    traverseHiddenNodes(
        N,
        [&](const ExplodedNode *OtherNode) {
          Indent(Out, Space + 1, IsDot) << "{ ";
          OtherNode->getLocation().printJson(Out, /*NL=*/"\\l");
          Out << ", \"tag\": ";
          if (const ProgramPointTag *Tag = OtherNode->getLocation().getTag())
            Out << '\"' << Tag->getTagDescription() << "\"";
          else
            Out << "null";
          Out << ", \"node_id\": " << OtherNode->getID() <<
                 ", \"is_sink\": " << OtherNode->isSink() <<
                 ", \"has_report\": " << nodeHasBugReport(OtherNode) << " }";
        },
        // Adds a comma and a new-line between each program point.
        [&](const ExplodedNode *) { Out << ",\\l"; },
        [&](const ExplodedNode *) { return false; });

    Out << "\\l"; // Adds a new-line to the last program point.
    Indent(Out, Space, IsDot) << "],\\l";

    State->printDOT(Out, N->getLocationContext(), Space);

    Out << "\\l}\\l";
    return Out.str();
  }
};

} // namespace llvm

void ExprEngine::ViewGraph(bool trim) {
  std::string Filename = DumpGraph(trim);
  llvm::DisplayGraph(Filename, false, llvm::GraphProgram::DOT);
}

void ExprEngine::ViewGraph(ArrayRef<const ExplodedNode *> Nodes) {
  std::string Filename = DumpGraph(Nodes);
  llvm::DisplayGraph(Filename, false, llvm::GraphProgram::DOT);
}

std::string ExprEngine::DumpGraph(bool trim, StringRef Filename) {
  if (trim) {
    std::vector<const ExplodedNode *> Src;

    // Iterate through the reports and get their nodes.
    for (BugReporter::EQClasses_iterator
           EI = BR.EQClasses_begin(), EE = BR.EQClasses_end(); EI != EE; ++EI) {
      const auto *R =
          dyn_cast<PathSensitiveBugReport>(EI->getReports()[0].get());
      if (!R)
        continue;
      const auto *N = const_cast<ExplodedNode *>(R->getErrorNode());
      Src.push_back(N);
    }
    return DumpGraph(Src, Filename);
  }

  return llvm::WriteGraph(&G, "ExprEngine", /*ShortNames=*/false,
                          /*Title=*/"Exploded Graph",
                          /*Filename=*/std::string(Filename));
}

std::string ExprEngine::DumpGraph(ArrayRef<const ExplodedNode *> Nodes,
                                  StringRef Filename) {
  std::unique_ptr<ExplodedGraph> TrimmedG(G.trim(Nodes));

  if (!TrimmedG.get()) {
    llvm::errs() << "warning: Trimmed ExplodedGraph is empty.\n";
    return "";
  }

  return llvm::WriteGraph(TrimmedG.get(), "TrimmedExprEngine",
                          /*ShortNames=*/false,
                          /*Title=*/"Trimmed Exploded Graph",
                          /*Filename=*/std::string(Filename));
}

void *ProgramStateTrait<ReplayWithoutInlining>::GDMIndex() {
  static int index = 0;
  return &index;
}

void ExprEngine::anchor() { }<|MERGE_RESOLUTION|>--- conflicted
+++ resolved
@@ -2637,12 +2637,9 @@
     } else
       llvm_unreachable("An unknown case of structured binding encountered!");
 
-<<<<<<< HEAD
-=======
     if (BD->getType()->isReferenceType())
       V = state->getSVal(V.getAsRegion());
 
->>>>>>> 3de04b6d
     Bldr.generateNode(Ex, Pred, state->BindExpr(Ex, LCtx, V), nullptr,
                       ProgramPoint::PostLValueKind);
 
