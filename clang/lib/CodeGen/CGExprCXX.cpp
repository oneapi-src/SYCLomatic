//===--- CGExprCXX.cpp - Emit LLVM Code for C++ expressions ---------------===//
//
// Part of the LLVM Project, under the Apache License v2.0 with LLVM Exceptions.
// See https://llvm.org/LICENSE.txt for license information.
// SPDX-License-Identifier: Apache-2.0 WITH LLVM-exception
//
//===----------------------------------------------------------------------===//
//
// This contains code dealing with code generation of C++ expressions
//
//===----------------------------------------------------------------------===//

#include "CGCUDARuntime.h"
#include "CGCXXABI.h"
#include "CGDebugInfo.h"
#include "CGObjCRuntime.h"
#include "CodeGenFunction.h"
#include "ConstantEmitter.h"
#include "TargetInfo.h"
#include "clang/Basic/CodeGenOptions.h"
#include "clang/CodeGen/CGFunctionInfo.h"
#include "llvm/IR/Intrinsics.h"

using namespace clang;
using namespace CodeGen;

namespace {
struct MemberCallInfo {
  RequiredArgs ReqArgs;
  // Number of prefix arguments for the call. Ignores the `this` pointer.
  unsigned PrefixSize;
};
}

static MemberCallInfo
commonEmitCXXMemberOrOperatorCall(CodeGenFunction &CGF, GlobalDecl GD,
                                  llvm::Value *This, llvm::Value *ImplicitParam,
                                  QualType ImplicitParamTy, const CallExpr *CE,
                                  CallArgList &Args, CallArgList *RtlArgs) {
  auto *MD = cast<CXXMethodDecl>(GD.getDecl());

  assert(CE == nullptr || isa<CXXMemberCallExpr>(CE) ||
         isa<CXXOperatorCallExpr>(CE));
  assert(MD->isImplicitObjectMemberFunction() &&
         "Trying to emit a member or operator call expr on a static method!");

  // Push the this ptr.
  const CXXRecordDecl *RD =
      CGF.CGM.getCXXABI().getThisArgumentTypeForMethod(GD);
  Args.add(RValue::get(This), CGF.getTypes().DeriveThisType(RD, MD));

  // If there is an implicit parameter (e.g. VTT), emit it.
  if (ImplicitParam) {
    Args.add(RValue::get(ImplicitParam), ImplicitParamTy);
  }

  const FunctionProtoType *FPT = MD->getType()->castAs<FunctionProtoType>();
  RequiredArgs required = RequiredArgs::forPrototypePlus(FPT, Args.size());
  unsigned PrefixSize = Args.size() - 1;

  // And the rest of the call args.
  if (RtlArgs) {
    // Special case: if the caller emitted the arguments right-to-left already
    // (prior to emitting the *this argument), we're done. This happens for
    // assignment operators.
    Args.addFrom(*RtlArgs);
  } else if (CE) {
    // Special case: skip first argument of CXXOperatorCall (it is "this").
    unsigned ArgsToSkip = 0;
    if (const auto *Op = dyn_cast<CXXOperatorCallExpr>(CE)) {
      if (const auto *M = dyn_cast<CXXMethodDecl>(Op->getCalleeDecl()))
        ArgsToSkip =
            static_cast<unsigned>(!M->isExplicitObjectMemberFunction());
    }
    CGF.EmitCallArgs(Args, FPT, drop_begin(CE->arguments(), ArgsToSkip),
                     CE->getDirectCallee());
  } else {
    assert(
        FPT->getNumParams() == 0 &&
        "No CallExpr specified for function with non-zero number of arguments");
  }
  return {required, PrefixSize};
}

RValue CodeGenFunction::EmitCXXMemberOrOperatorCall(
    const CXXMethodDecl *MD, const CGCallee &Callee,
    ReturnValueSlot ReturnValue,
    llvm::Value *This, llvm::Value *ImplicitParam, QualType ImplicitParamTy,
    const CallExpr *CE, CallArgList *RtlArgs) {
  const FunctionProtoType *FPT = MD->getType()->castAs<FunctionProtoType>();
  CallArgList Args;
  MemberCallInfo CallInfo = commonEmitCXXMemberOrOperatorCall(
      *this, MD, This, ImplicitParam, ImplicitParamTy, CE, Args, RtlArgs);
  auto &FnInfo = CGM.getTypes().arrangeCXXMethodCall(
      Args, FPT, CallInfo.ReqArgs, CallInfo.PrefixSize);
  return EmitCall(FnInfo, Callee, ReturnValue, Args, nullptr,
                  CE && CE == MustTailCall,
                  CE ? CE->getExprLoc() : SourceLocation());
}

RValue CodeGenFunction::EmitCXXDestructorCall(
    GlobalDecl Dtor, const CGCallee &Callee, llvm::Value *This, QualType ThisTy,
    llvm::Value *ImplicitParam, QualType ImplicitParamTy, const CallExpr *CE) {
  const CXXMethodDecl *DtorDecl = cast<CXXMethodDecl>(Dtor.getDecl());

  assert(!ThisTy.isNull());
  assert(ThisTy->getAsCXXRecordDecl() == DtorDecl->getParent() &&
         "Pointer/Object mixup");

  LangAS SrcAS = ThisTy.getAddressSpace();
  LangAS DstAS = DtorDecl->getMethodQualifiers().getAddressSpace();
  if (SrcAS != DstAS) {
    QualType DstTy = DtorDecl->getThisType();
    llvm::Type *NewType = CGM.getTypes().ConvertType(DstTy);
    This = getTargetHooks().performAddrSpaceCast(*this, This, SrcAS, DstAS,
                                                 NewType);
  }

  CallArgList Args;
  commonEmitCXXMemberOrOperatorCall(*this, Dtor, This, ImplicitParam,
                                    ImplicitParamTy, CE, Args, nullptr);
  return EmitCall(CGM.getTypes().arrangeCXXStructorDeclaration(Dtor), Callee,
                  ReturnValueSlot(), Args, nullptr, CE && CE == MustTailCall,
                  CE ? CE->getExprLoc() : SourceLocation{});
}

RValue CodeGenFunction::EmitCXXPseudoDestructorExpr(
                                            const CXXPseudoDestructorExpr *E) {
  QualType DestroyedType = E->getDestroyedType();
  if (DestroyedType.hasStrongOrWeakObjCLifetime()) {
    // Automatic Reference Counting:
    //   If the pseudo-expression names a retainable object with weak or
    //   strong lifetime, the object shall be released.
    Expr *BaseExpr = E->getBase();
    Address BaseValue = Address::invalid();
    Qualifiers BaseQuals;

    // If this is s.x, emit s as an lvalue. If it is s->x, emit s as a scalar.
    if (E->isArrow()) {
      BaseValue = EmitPointerWithAlignment(BaseExpr);
      const auto *PTy = BaseExpr->getType()->castAs<PointerType>();
      BaseQuals = PTy->getPointeeType().getQualifiers();
    } else {
      LValue BaseLV = EmitLValue(BaseExpr);
      BaseValue = BaseLV.getAddress(*this);
      QualType BaseTy = BaseExpr->getType();
      BaseQuals = BaseTy.getQualifiers();
    }

    switch (DestroyedType.getObjCLifetime()) {
    case Qualifiers::OCL_None:
    case Qualifiers::OCL_ExplicitNone:
    case Qualifiers::OCL_Autoreleasing:
      break;

    case Qualifiers::OCL_Strong:
      EmitARCRelease(Builder.CreateLoad(BaseValue,
                        DestroyedType.isVolatileQualified()),
                     ARCPreciseLifetime);
      break;

    case Qualifiers::OCL_Weak:
      EmitARCDestroyWeak(BaseValue);
      break;
    }
  } else {
    // C++ [expr.pseudo]p1:
    //   The result shall only be used as the operand for the function call
    //   operator (), and the result of such a call has type void. The only
    //   effect is the evaluation of the postfix-expression before the dot or
    //   arrow.
    EmitIgnoredExpr(E->getBase());
  }

  return RValue::get(nullptr);
}

static CXXRecordDecl *getCXXRecord(const Expr *E) {
  QualType T = E->getType();
  if (const PointerType *PTy = T->getAs<PointerType>())
    T = PTy->getPointeeType();
  const RecordType *Ty = T->castAs<RecordType>();
  return cast<CXXRecordDecl>(Ty->getDecl());
}

// Note: This function also emit constructor calls to support a MSVC
// extensions allowing explicit constructor function call.
RValue CodeGenFunction::EmitCXXMemberCallExpr(const CXXMemberCallExpr *CE,
                                              ReturnValueSlot ReturnValue) {
  const Expr *callee = CE->getCallee()->IgnoreParens();

  if (isa<BinaryOperator>(callee))
    return EmitCXXMemberPointerCallExpr(CE, ReturnValue);

  const MemberExpr *ME = cast<MemberExpr>(callee);
  const CXXMethodDecl *MD = cast<CXXMethodDecl>(ME->getMemberDecl());

  if (MD->isStatic()) {
    // The method is static, emit it as we would a regular call.
    CGCallee callee =
        CGCallee::forDirect(CGM.GetAddrOfFunction(MD), GlobalDecl(MD));
    return EmitCall(getContext().getPointerType(MD->getType()), callee, CE,
                    ReturnValue);
  }

  bool HasQualifier = ME->hasQualifier();
  NestedNameSpecifier *Qualifier = HasQualifier ? ME->getQualifier() : nullptr;
  bool IsArrow = ME->isArrow();
  const Expr *Base = ME->getBase();

  return EmitCXXMemberOrOperatorMemberCallExpr(
      CE, MD, ReturnValue, HasQualifier, Qualifier, IsArrow, Base);
}

RValue CodeGenFunction::EmitCXXMemberOrOperatorMemberCallExpr(
    const CallExpr *CE, const CXXMethodDecl *MD, ReturnValueSlot ReturnValue,
    bool HasQualifier, NestedNameSpecifier *Qualifier, bool IsArrow,
    const Expr *Base) {
  assert(isa<CXXMemberCallExpr>(CE) || isa<CXXOperatorCallExpr>(CE));

  // Compute the object pointer.
  bool CanUseVirtualCall = MD->isVirtual() && !HasQualifier;

  const CXXMethodDecl *DevirtualizedMethod = nullptr;
  if (CanUseVirtualCall &&
      MD->getDevirtualizedMethod(Base, getLangOpts().AppleKext)) {
    const CXXRecordDecl *BestDynamicDecl = Base->getBestDynamicClassType();
    DevirtualizedMethod = MD->getCorrespondingMethodInClass(BestDynamicDecl);
    assert(DevirtualizedMethod);
    const CXXRecordDecl *DevirtualizedClass = DevirtualizedMethod->getParent();
    const Expr *Inner = Base->IgnoreParenBaseCasts();
    if (DevirtualizedMethod->getReturnType().getCanonicalType() !=
        MD->getReturnType().getCanonicalType())
      // If the return types are not the same, this might be a case where more
      // code needs to run to compensate for it. For example, the derived
      // method might return a type that inherits form from the return
      // type of MD and has a prefix.
      // For now we just avoid devirtualizing these covariant cases.
      DevirtualizedMethod = nullptr;
    else if (getCXXRecord(Inner) == DevirtualizedClass)
      // If the class of the Inner expression is where the dynamic method
      // is defined, build the this pointer from it.
      Base = Inner;
    else if (getCXXRecord(Base) != DevirtualizedClass) {
      // If the method is defined in a class that is not the best dynamic
      // one or the one of the full expression, we would have to build
      // a derived-to-base cast to compute the correct this pointer, but
      // we don't have support for that yet, so do a virtual call.
      DevirtualizedMethod = nullptr;
    }
  }

  bool TrivialForCodegen =
      MD->isTrivial() || (MD->isDefaulted() && MD->getParent()->isUnion());
  bool TrivialAssignment =
      TrivialForCodegen &&
      (MD->isCopyAssignmentOperator() || MD->isMoveAssignmentOperator()) &&
      !MD->getParent()->mayInsertExtraPadding();

  // C++17 demands that we evaluate the RHS of a (possibly-compound) assignment
  // operator before the LHS.
  CallArgList RtlArgStorage;
  CallArgList *RtlArgs = nullptr;
  LValue TrivialAssignmentRHS;
  if (auto *OCE = dyn_cast<CXXOperatorCallExpr>(CE)) {
    if (OCE->isAssignmentOp()) {
      if (TrivialAssignment) {
        TrivialAssignmentRHS = EmitLValue(CE->getArg(1));
      } else {
        RtlArgs = &RtlArgStorage;
        EmitCallArgs(*RtlArgs, MD->getType()->castAs<FunctionProtoType>(),
                     drop_begin(CE->arguments(), 1), CE->getDirectCallee(),
                     /*ParamsToSkip*/0, EvaluationOrder::ForceRightToLeft);
      }
    }
  }

  LValue This;
  if (IsArrow) {
    LValueBaseInfo BaseInfo;
    TBAAAccessInfo TBAAInfo;
    Address ThisValue = EmitPointerWithAlignment(Base, &BaseInfo, &TBAAInfo);
    This = MakeAddrLValue(ThisValue, Base->getType(), BaseInfo, TBAAInfo);
  } else {
    This = EmitLValue(Base);
  }

  if (const CXXConstructorDecl *Ctor = dyn_cast<CXXConstructorDecl>(MD)) {
    // This is the MSVC p->Ctor::Ctor(...) extension. We assume that's
    // constructing a new complete object of type Ctor.
    assert(!RtlArgs);
    assert(ReturnValue.isNull() && "Constructor shouldn't have return value");
    CallArgList Args;
    commonEmitCXXMemberOrOperatorCall(
        *this, {Ctor, Ctor_Complete}, This.getPointer(*this),
        /*ImplicitParam=*/nullptr,
        /*ImplicitParamTy=*/QualType(), CE, Args, nullptr);

    EmitCXXConstructorCall(Ctor, Ctor_Complete, /*ForVirtualBase=*/false,
                           /*Delegating=*/false, This.getAddress(*this), Args,
                           AggValueSlot::DoesNotOverlap, CE->getExprLoc(),
                           /*NewPointerIsChecked=*/false);
    return RValue::get(nullptr);
  }

  if (TrivialForCodegen) {
    if (isa<CXXDestructorDecl>(MD))
      return RValue::get(nullptr);

    if (TrivialAssignment) {
      // We don't like to generate the trivial copy/move assignment operator
      // when it isn't necessary; just produce the proper effect here.
      // It's important that we use the result of EmitLValue here rather than
      // emitting call arguments, in order to preserve TBAA information from
      // the RHS.
      LValue RHS = isa<CXXOperatorCallExpr>(CE)
                       ? TrivialAssignmentRHS
                       : EmitLValue(*CE->arg_begin());
      EmitAggregateAssign(This, RHS, CE->getType());
      return RValue::get(This.getPointer(*this));
    }

    assert(MD->getParent()->mayInsertExtraPadding() &&
           "unknown trivial member function");
  }

  // Compute the function type we're calling.
  const CXXMethodDecl *CalleeDecl =
      DevirtualizedMethod ? DevirtualizedMethod : MD;
  const CGFunctionInfo *FInfo = nullptr;
  if (const auto *Dtor = dyn_cast<CXXDestructorDecl>(CalleeDecl))
    FInfo = &CGM.getTypes().arrangeCXXStructorDeclaration(
        GlobalDecl(Dtor, Dtor_Complete));
  else
    FInfo = &CGM.getTypes().arrangeCXXMethodDeclaration(CalleeDecl);

  llvm::FunctionType *Ty = CGM.getTypes().GetFunctionType(*FInfo);

  // C++11 [class.mfct.non-static]p2:
  //   If a non-static member function of a class X is called for an object that
  //   is not of type X, or of a type derived from X, the behavior is undefined.
  SourceLocation CallLoc;
  ASTContext &C = getContext();
  if (CE)
    CallLoc = CE->getExprLoc();

  SanitizerSet SkippedChecks;
  if (const auto *CMCE = dyn_cast<CXXMemberCallExpr>(CE)) {
    auto *IOA = CMCE->getImplicitObjectArgument();
    bool IsImplicitObjectCXXThis = IsWrappedCXXThis(IOA);
    if (IsImplicitObjectCXXThis)
      SkippedChecks.set(SanitizerKind::Alignment, true);
    if (IsImplicitObjectCXXThis || isa<DeclRefExpr>(IOA))
      SkippedChecks.set(SanitizerKind::Null, true);
  }
  EmitTypeCheck(CodeGenFunction::TCK_MemberCall, CallLoc,
                This.getPointer(*this),
                C.getRecordType(CalleeDecl->getParent()),
                /*Alignment=*/CharUnits::Zero(), SkippedChecks);

  // C++ [class.virtual]p12:
  //   Explicit qualification with the scope operator (5.1) suppresses the
  //   virtual call mechanism.
  //
  // We also don't emit a virtual call if the base expression has a record type
  // because then we know what the type is.
  bool UseVirtualCall = CanUseVirtualCall && !DevirtualizedMethod;

  if (const CXXDestructorDecl *Dtor = dyn_cast<CXXDestructorDecl>(CalleeDecl)) {
    assert(CE->arg_begin() == CE->arg_end() &&
           "Destructor shouldn't have explicit parameters");
    assert(ReturnValue.isNull() && "Destructor shouldn't have return value");
    if (UseVirtualCall) {
      CGM.getCXXABI().EmitVirtualDestructorCall(*this, Dtor, Dtor_Complete,
                                                This.getAddress(*this),
                                                cast<CXXMemberCallExpr>(CE));
    } else {
      GlobalDecl GD(Dtor, Dtor_Complete);
      CGCallee Callee;
      if (getLangOpts().AppleKext && Dtor->isVirtual() && HasQualifier)
        Callee = BuildAppleKextVirtualCall(Dtor, Qualifier, Ty);
      else if (!DevirtualizedMethod)
        Callee =
            CGCallee::forDirect(CGM.getAddrOfCXXStructor(GD, FInfo, Ty), GD);
      else {
        Callee = CGCallee::forDirect(CGM.GetAddrOfFunction(GD, Ty), GD);
      }

      QualType ThisTy =
          IsArrow ? Base->getType()->getPointeeType() : Base->getType();
      EmitCXXDestructorCall(GD, Callee, This.getPointer(*this), ThisTy,
                            /*ImplicitParam=*/nullptr,
                            /*ImplicitParamTy=*/QualType(), CE);
    }
    return RValue::get(nullptr);
  }

  // FIXME: Uses of 'MD' past this point need to be audited. We may need to use
  // 'CalleeDecl' instead.

  CGCallee Callee;
  if (UseVirtualCall) {
    Callee = CGCallee::forVirtual(CE, MD, This.getAddress(*this), Ty);
  } else {
    if (SanOpts.has(SanitizerKind::CFINVCall) &&
        MD->getParent()->isDynamicClass()) {
      llvm::Value *VTable;
      const CXXRecordDecl *RD;
      std::tie(VTable, RD) = CGM.getCXXABI().LoadVTablePtr(
          *this, This.getAddress(*this), CalleeDecl->getParent());
      EmitVTablePtrCheckForCall(RD, VTable, CFITCK_NVCall, CE->getBeginLoc());
    }

    if (getLangOpts().AppleKext && MD->isVirtual() && HasQualifier)
      Callee = BuildAppleKextVirtualCall(MD, Qualifier, Ty);
    else if (!DevirtualizedMethod)
      Callee =
          CGCallee::forDirect(CGM.GetAddrOfFunction(MD, Ty), GlobalDecl(MD));
    else {
      Callee =
          CGCallee::forDirect(CGM.GetAddrOfFunction(DevirtualizedMethod, Ty),
                              GlobalDecl(DevirtualizedMethod));
    }
  }

  if (MD->isVirtual()) {
    Address NewThisAddr =
        CGM.getCXXABI().adjustThisArgumentForVirtualFunctionCall(
            *this, CalleeDecl, This.getAddress(*this), UseVirtualCall);
    This.setAddress(NewThisAddr);
  }

  return EmitCXXMemberOrOperatorCall(
      CalleeDecl, Callee, ReturnValue, This.getPointer(*this),
      /*ImplicitParam=*/nullptr, QualType(), CE, RtlArgs);
}

RValue
CodeGenFunction::EmitCXXMemberPointerCallExpr(const CXXMemberCallExpr *E,
                                              ReturnValueSlot ReturnValue) {
  const BinaryOperator *BO =
      cast<BinaryOperator>(E->getCallee()->IgnoreParens());
  const Expr *BaseExpr = BO->getLHS();
  const Expr *MemFnExpr = BO->getRHS();

  const auto *MPT = MemFnExpr->getType()->castAs<MemberPointerType>();
  const auto *FPT = MPT->getPointeeType()->castAs<FunctionProtoType>();
  const auto *RD =
      cast<CXXRecordDecl>(MPT->getClass()->castAs<RecordType>()->getDecl());

  // Emit the 'this' pointer.
  Address This = Address::invalid();
  if (BO->getOpcode() == BO_PtrMemI)
    This = EmitPointerWithAlignment(BaseExpr, nullptr, nullptr, KnownNonNull);
  else
    This = EmitLValue(BaseExpr, KnownNonNull).getAddress(*this);

  EmitTypeCheck(TCK_MemberCall, E->getExprLoc(), This.getPointer(),
                QualType(MPT->getClass(), 0));

  // Get the member function pointer.
  llvm::Value *MemFnPtr = EmitScalarExpr(MemFnExpr);

  // Ask the ABI to load the callee.  Note that This is modified.
  llvm::Value *ThisPtrForCall = nullptr;
  CGCallee Callee =
    CGM.getCXXABI().EmitLoadOfMemberFunctionPointer(*this, BO, This,
                                             ThisPtrForCall, MemFnPtr, MPT);

  CallArgList Args;

  QualType ThisType =
    getContext().getPointerType(getContext().getTagDeclType(RD));

  // Push the this ptr.
  Args.add(RValue::get(ThisPtrForCall), ThisType);

  RequiredArgs required = RequiredArgs::forPrototypePlus(FPT, 1);

  // And the rest of the call args
  EmitCallArgs(Args, FPT, E->arguments());
  return EmitCall(CGM.getTypes().arrangeCXXMethodCall(Args, FPT, required,
                                                      /*PrefixSize=*/0),
                  Callee, ReturnValue, Args, nullptr, E == MustTailCall,
                  E->getExprLoc());
}

RValue
CodeGenFunction::EmitCXXOperatorMemberCallExpr(const CXXOperatorCallExpr *E,
                                               const CXXMethodDecl *MD,
                                               ReturnValueSlot ReturnValue) {
  assert(MD->isImplicitObjectMemberFunction() &&
         "Trying to emit a member call expr on a static method!");
  return EmitCXXMemberOrOperatorMemberCallExpr(
      E, MD, ReturnValue, /*HasQualifier=*/false, /*Qualifier=*/nullptr,
      /*IsArrow=*/false, E->getArg(0));
}

RValue CodeGenFunction::EmitCUDAKernelCallExpr(const CUDAKernelCallExpr *E,
                                               ReturnValueSlot ReturnValue) {
  return CGM.getCUDARuntime().EmitCUDAKernelCallExpr(*this, E, ReturnValue);
}

static void EmitNullBaseClassInitialization(CodeGenFunction &CGF,
                                            Address DestPtr,
                                            const CXXRecordDecl *Base) {
  if (Base->isEmpty())
    return;

  DestPtr = DestPtr.withElementType(CGF.Int8Ty);

  const ASTRecordLayout &Layout = CGF.getContext().getASTRecordLayout(Base);
  CharUnits NVSize = Layout.getNonVirtualSize();

  // We cannot simply zero-initialize the entire base sub-object if vbptrs are
  // present, they are initialized by the most derived class before calling the
  // constructor.
  SmallVector<std::pair<CharUnits, CharUnits>, 1> Stores;
  Stores.emplace_back(CharUnits::Zero(), NVSize);

  // Each store is split by the existence of a vbptr.
  CharUnits VBPtrWidth = CGF.getPointerSize();
  std::vector<CharUnits> VBPtrOffsets =
      CGF.CGM.getCXXABI().getVBPtrOffsets(Base);
  for (CharUnits VBPtrOffset : VBPtrOffsets) {
    // Stop before we hit any virtual base pointers located in virtual bases.
    if (VBPtrOffset >= NVSize)
      break;
    std::pair<CharUnits, CharUnits> LastStore = Stores.pop_back_val();
    CharUnits LastStoreOffset = LastStore.first;
    CharUnits LastStoreSize = LastStore.second;

    CharUnits SplitBeforeOffset = LastStoreOffset;
    CharUnits SplitBeforeSize = VBPtrOffset - SplitBeforeOffset;
    assert(!SplitBeforeSize.isNegative() && "negative store size!");
    if (!SplitBeforeSize.isZero())
      Stores.emplace_back(SplitBeforeOffset, SplitBeforeSize);

    CharUnits SplitAfterOffset = VBPtrOffset + VBPtrWidth;
    CharUnits SplitAfterSize = LastStoreSize - SplitAfterOffset;
    assert(!SplitAfterSize.isNegative() && "negative store size!");
    if (!SplitAfterSize.isZero())
      Stores.emplace_back(SplitAfterOffset, SplitAfterSize);
  }

  // If the type contains a pointer to data member we can't memset it to zero.
  // Instead, create a null constant and copy it to the destination.
  // TODO: there are other patterns besides zero that we can usefully memset,
  // like -1, which happens to be the pattern used by member-pointers.
  // TODO: isZeroInitializable can be over-conservative in the case where a
  // virtual base contains a member pointer.
  llvm::Constant *NullConstantForBase = CGF.CGM.EmitNullConstantForBase(Base);
  if (!NullConstantForBase->isNullValue()) {
    llvm::GlobalVariable *NullVariable = new llvm::GlobalVariable(
        CGF.CGM.getModule(), NullConstantForBase->getType(),
        /*isConstant=*/true, llvm::GlobalVariable::PrivateLinkage,
        NullConstantForBase, Twine());

    CharUnits Align =
        std::max(Layout.getNonVirtualAlignment(), DestPtr.getAlignment());
    NullVariable->setAlignment(Align.getAsAlign());

    Address SrcPtr(NullVariable, CGF.Int8Ty, Align);

    // Get and call the appropriate llvm.memcpy overload.
    for (std::pair<CharUnits, CharUnits> Store : Stores) {
      CharUnits StoreOffset = Store.first;
      CharUnits StoreSize = Store.second;
      llvm::Value *StoreSizeVal = CGF.CGM.getSize(StoreSize);
      CGF.Builder.CreateMemCpy(
          CGF.Builder.CreateConstInBoundsByteGEP(DestPtr, StoreOffset),
          CGF.Builder.CreateConstInBoundsByteGEP(SrcPtr, StoreOffset),
          StoreSizeVal);
    }

  // Otherwise, just memset the whole thing to zero.  This is legal
  // because in LLVM, all default initializers (other than the ones we just
  // handled above) are guaranteed to have a bit pattern of all zeros.
  } else {
    for (std::pair<CharUnits, CharUnits> Store : Stores) {
      CharUnits StoreOffset = Store.first;
      CharUnits StoreSize = Store.second;
      llvm::Value *StoreSizeVal = CGF.CGM.getSize(StoreSize);
      CGF.Builder.CreateMemSet(
          CGF.Builder.CreateConstInBoundsByteGEP(DestPtr, StoreOffset),
          CGF.Builder.getInt8(0), StoreSizeVal);
    }
  }
}

void
CodeGenFunction::EmitCXXConstructExpr(const CXXConstructExpr *E,
                                      AggValueSlot Dest) {
  assert(!Dest.isIgnored() && "Must have a destination!");
  const CXXConstructorDecl *CD = E->getConstructor();

  // If we require zero initialization before (or instead of) calling the
  // constructor, as can be the case with a non-user-provided default
  // constructor, emit the zero initialization now, unless destination is
  // already zeroed.
  if (E->requiresZeroInitialization() && !Dest.isZeroed()) {
    switch (E->getConstructionKind()) {
    case CXXConstructionKind::Delegating:
    case CXXConstructionKind::Complete:
      EmitNullInitialization(Dest.getAddress(), E->getType());
      break;
    case CXXConstructionKind::VirtualBase:
    case CXXConstructionKind::NonVirtualBase:
      EmitNullBaseClassInitialization(*this, Dest.getAddress(),
                                      CD->getParent());
      break;
    }
  }

  // If this is a call to a trivial default constructor, do nothing.
  if (CD->isTrivial() && CD->isDefaultConstructor())
    return;

  // Elide the constructor if we're constructing from a temporary.
  if (getLangOpts().ElideConstructors && E->isElidable()) {
    // FIXME: This only handles the simplest case, where the source object
    //        is passed directly as the first argument to the constructor.
    //        This should also handle stepping though implicit casts and
    //        conversion sequences which involve two steps, with a
    //        conversion operator followed by a converting constructor.
    const Expr *SrcObj = E->getArg(0);
    assert(SrcObj->isTemporaryObject(getContext(), CD->getParent()));
    assert(
        getContext().hasSameUnqualifiedType(E->getType(), SrcObj->getType()));
    EmitAggExpr(SrcObj, Dest);
    return;
  }

  if (const ArrayType *arrayType
        = getContext().getAsArrayType(E->getType())) {
    EmitCXXAggrConstructorCall(CD, arrayType, Dest.getAddress(), E,
                               Dest.isSanitizerChecked());
  } else {
    CXXCtorType Type = Ctor_Complete;
    bool ForVirtualBase = false;
    bool Delegating = false;

    switch (E->getConstructionKind()) {
    case CXXConstructionKind::Delegating:
      // We should be emitting a constructor; GlobalDecl will assert this
      Type = CurGD.getCtorType();
      Delegating = true;
      break;

    case CXXConstructionKind::Complete:
      Type = Ctor_Complete;
      break;

    case CXXConstructionKind::VirtualBase:
      ForVirtualBase = true;
      [[fallthrough]];

    case CXXConstructionKind::NonVirtualBase:
      Type = Ctor_Base;
     }

     // Call the constructor.
     EmitCXXConstructorCall(CD, Type, ForVirtualBase, Delegating, Dest, E);
  }
}

void CodeGenFunction::EmitSynthesizedCXXCopyCtor(Address Dest, Address Src,
                                                 const Expr *Exp) {
  if (const ExprWithCleanups *E = dyn_cast<ExprWithCleanups>(Exp))
    Exp = E->getSubExpr();
  assert(isa<CXXConstructExpr>(Exp) &&
         "EmitSynthesizedCXXCopyCtor - unknown copy ctor expr");
  const CXXConstructExpr* E = cast<CXXConstructExpr>(Exp);
  const CXXConstructorDecl *CD = E->getConstructor();
  RunCleanupsScope Scope(*this);

  // If we require zero initialization before (or instead of) calling the
  // constructor, as can be the case with a non-user-provided default
  // constructor, emit the zero initialization now.
  // FIXME. Do I still need this for a copy ctor synthesis?
  if (E->requiresZeroInitialization())
    EmitNullInitialization(Dest, E->getType());

  assert(!getContext().getAsConstantArrayType(E->getType())
         && "EmitSynthesizedCXXCopyCtor - Copied-in Array");
  EmitSynthesizedCXXCopyCtorCall(CD, Dest, Src, E);
}

static CharUnits CalculateCookiePadding(CodeGenFunction &CGF,
                                        const CXXNewExpr *E) {
  if (!E->isArray())
    return CharUnits::Zero();

  // No cookie is required if the operator new[] being used is the
  // reserved placement operator new[].
  if (E->getOperatorNew()->isReservedGlobalPlacementOperator())
    return CharUnits::Zero();

  return CGF.CGM.getCXXABI().GetArrayCookieSize(E);
}

static llvm::Value *EmitCXXNewAllocSize(CodeGenFunction &CGF,
                                        const CXXNewExpr *e,
                                        unsigned minElements,
                                        llvm::Value *&numElements,
                                        llvm::Value *&sizeWithoutCookie) {
  QualType type = e->getAllocatedType();

  if (!e->isArray()) {
    CharUnits typeSize = CGF.getContext().getTypeSizeInChars(type);
    sizeWithoutCookie
      = llvm::ConstantInt::get(CGF.SizeTy, typeSize.getQuantity());
    return sizeWithoutCookie;
  }

  // The width of size_t.
  unsigned sizeWidth = CGF.SizeTy->getBitWidth();

  // Figure out the cookie size.
  llvm::APInt cookieSize(sizeWidth,
                         CalculateCookiePadding(CGF, e).getQuantity());

  // Emit the array size expression.
  // We multiply the size of all dimensions for NumElements.
  // e.g for 'int[2][3]', ElemType is 'int' and NumElements is 6.
  numElements =
    ConstantEmitter(CGF).tryEmitAbstract(*e->getArraySize(), e->getType());
  if (!numElements)
    numElements = CGF.EmitScalarExpr(*e->getArraySize());
  assert(isa<llvm::IntegerType>(numElements->getType()));

  // The number of elements can be have an arbitrary integer type;
  // essentially, we need to multiply it by a constant factor, add a
  // cookie size, and verify that the result is representable as a
  // size_t.  That's just a gloss, though, and it's wrong in one
  // important way: if the count is negative, it's an error even if
  // the cookie size would bring the total size >= 0.
  bool isSigned
    = (*e->getArraySize())->getType()->isSignedIntegerOrEnumerationType();
  llvm::IntegerType *numElementsType
    = cast<llvm::IntegerType>(numElements->getType());
  unsigned numElementsWidth = numElementsType->getBitWidth();

  // Compute the constant factor.
  llvm::APInt arraySizeMultiplier(sizeWidth, 1);
  while (const ConstantArrayType *CAT
             = CGF.getContext().getAsConstantArrayType(type)) {
    type = CAT->getElementType();
    arraySizeMultiplier *= CAT->getSize();
  }

  CharUnits typeSize = CGF.getContext().getTypeSizeInChars(type);
  llvm::APInt typeSizeMultiplier(sizeWidth, typeSize.getQuantity());
  typeSizeMultiplier *= arraySizeMultiplier;

  // This will be a size_t.
  llvm::Value *size;

  // If someone is doing 'new int[42]' there is no need to do a dynamic check.
  // Don't bloat the -O0 code.
  if (llvm::ConstantInt *numElementsC =
        dyn_cast<llvm::ConstantInt>(numElements)) {
    const llvm::APInt &count = numElementsC->getValue();

    bool hasAnyOverflow = false;

    // If 'count' was a negative number, it's an overflow.
    if (isSigned && count.isNegative())
      hasAnyOverflow = true;

    // We want to do all this arithmetic in size_t.  If numElements is
    // wider than that, check whether it's already too big, and if so,
    // overflow.
    else if (numElementsWidth > sizeWidth &&
             numElementsWidth - sizeWidth > count.countl_zero())
      hasAnyOverflow = true;

    // Okay, compute a count at the right width.
    llvm::APInt adjustedCount = count.zextOrTrunc(sizeWidth);

    // If there is a brace-initializer, we cannot allocate fewer elements than
    // there are initializers. If we do, that's treated like an overflow.
    if (adjustedCount.ult(minElements))
      hasAnyOverflow = true;

    // Scale numElements by that.  This might overflow, but we don't
    // care because it only overflows if allocationSize does, too, and
    // if that overflows then we shouldn't use this.
    numElements = llvm::ConstantInt::get(CGF.SizeTy,
                                         adjustedCount * arraySizeMultiplier);

    // Compute the size before cookie, and track whether it overflowed.
    bool overflow;
    llvm::APInt allocationSize
      = adjustedCount.umul_ov(typeSizeMultiplier, overflow);
    hasAnyOverflow |= overflow;

    // Add in the cookie, and check whether it's overflowed.
    if (cookieSize != 0) {
      // Save the current size without a cookie.  This shouldn't be
      // used if there was overflow.
      sizeWithoutCookie = llvm::ConstantInt::get(CGF.SizeTy, allocationSize);

      allocationSize = allocationSize.uadd_ov(cookieSize, overflow);
      hasAnyOverflow |= overflow;
    }

    // On overflow, produce a -1 so operator new will fail.
    if (hasAnyOverflow) {
      size = llvm::Constant::getAllOnesValue(CGF.SizeTy);
    } else {
      size = llvm::ConstantInt::get(CGF.SizeTy, allocationSize);
    }

  // Otherwise, we might need to use the overflow intrinsics.
  } else {
    // There are up to five conditions we need to test for:
    // 1) if isSigned, we need to check whether numElements is negative;
    // 2) if numElementsWidth > sizeWidth, we need to check whether
    //   numElements is larger than something representable in size_t;
    // 3) if minElements > 0, we need to check whether numElements is smaller
    //    than that.
    // 4) we need to compute
    //      sizeWithoutCookie := numElements * typeSizeMultiplier
    //    and check whether it overflows; and
    // 5) if we need a cookie, we need to compute
    //      size := sizeWithoutCookie + cookieSize
    //    and check whether it overflows.

    llvm::Value *hasOverflow = nullptr;

    // If numElementsWidth > sizeWidth, then one way or another, we're
    // going to have to do a comparison for (2), and this happens to
    // take care of (1), too.
    if (numElementsWidth > sizeWidth) {
      llvm::APInt threshold =
          llvm::APInt::getOneBitSet(numElementsWidth, sizeWidth);

      llvm::Value *thresholdV
        = llvm::ConstantInt::get(numElementsType, threshold);

      hasOverflow = CGF.Builder.CreateICmpUGE(numElements, thresholdV);
      numElements = CGF.Builder.CreateTrunc(numElements, CGF.SizeTy);

    // Otherwise, if we're signed, we want to sext up to size_t.
    } else if (isSigned) {
      if (numElementsWidth < sizeWidth)
        numElements = CGF.Builder.CreateSExt(numElements, CGF.SizeTy);

      // If there's a non-1 type size multiplier, then we can do the
      // signedness check at the same time as we do the multiply
      // because a negative number times anything will cause an
      // unsigned overflow.  Otherwise, we have to do it here. But at least
      // in this case, we can subsume the >= minElements check.
      if (typeSizeMultiplier == 1)
        hasOverflow = CGF.Builder.CreateICmpSLT(numElements,
                              llvm::ConstantInt::get(CGF.SizeTy, minElements));

    // Otherwise, zext up to size_t if necessary.
    } else if (numElementsWidth < sizeWidth) {
      numElements = CGF.Builder.CreateZExt(numElements, CGF.SizeTy);
    }

    assert(numElements->getType() == CGF.SizeTy);

    if (minElements) {
      // Don't allow allocation of fewer elements than we have initializers.
      if (!hasOverflow) {
        hasOverflow = CGF.Builder.CreateICmpULT(numElements,
                              llvm::ConstantInt::get(CGF.SizeTy, minElements));
      } else if (numElementsWidth > sizeWidth) {
        // The other existing overflow subsumes this check.
        // We do an unsigned comparison, since any signed value < -1 is
        // taken care of either above or below.
        hasOverflow = CGF.Builder.CreateOr(hasOverflow,
                          CGF.Builder.CreateICmpULT(numElements,
                              llvm::ConstantInt::get(CGF.SizeTy, minElements)));
      }
    }

    size = numElements;

    // Multiply by the type size if necessary.  This multiplier
    // includes all the factors for nested arrays.
    //
    // This step also causes numElements to be scaled up by the
    // nested-array factor if necessary.  Overflow on this computation
    // can be ignored because the result shouldn't be used if
    // allocation fails.
    if (typeSizeMultiplier != 1) {
      llvm::Function *umul_with_overflow
        = CGF.CGM.getIntrinsic(llvm::Intrinsic::umul_with_overflow, CGF.SizeTy);

      llvm::Value *tsmV =
        llvm::ConstantInt::get(CGF.SizeTy, typeSizeMultiplier);
      llvm::Value *result =
          CGF.Builder.CreateCall(umul_with_overflow, {size, tsmV});

      llvm::Value *overflowed = CGF.Builder.CreateExtractValue(result, 1);
      if (hasOverflow)
        hasOverflow = CGF.Builder.CreateOr(hasOverflow, overflowed);
      else
        hasOverflow = overflowed;

      size = CGF.Builder.CreateExtractValue(result, 0);

      // Also scale up numElements by the array size multiplier.
      if (arraySizeMultiplier != 1) {
        // If the base element type size is 1, then we can re-use the
        // multiply we just did.
        if (typeSize.isOne()) {
          assert(arraySizeMultiplier == typeSizeMultiplier);
          numElements = size;

        // Otherwise we need a separate multiply.
        } else {
          llvm::Value *asmV =
            llvm::ConstantInt::get(CGF.SizeTy, arraySizeMultiplier);
          numElements = CGF.Builder.CreateMul(numElements, asmV);
        }
      }
    } else {
      // numElements doesn't need to be scaled.
      assert(arraySizeMultiplier == 1);
    }

    // Add in the cookie size if necessary.
    if (cookieSize != 0) {
      sizeWithoutCookie = size;

      llvm::Function *uadd_with_overflow
        = CGF.CGM.getIntrinsic(llvm::Intrinsic::uadd_with_overflow, CGF.SizeTy);

      llvm::Value *cookieSizeV = llvm::ConstantInt::get(CGF.SizeTy, cookieSize);
      llvm::Value *result =
          CGF.Builder.CreateCall(uadd_with_overflow, {size, cookieSizeV});

      llvm::Value *overflowed = CGF.Builder.CreateExtractValue(result, 1);
      if (hasOverflow)
        hasOverflow = CGF.Builder.CreateOr(hasOverflow, overflowed);
      else
        hasOverflow = overflowed;

      size = CGF.Builder.CreateExtractValue(result, 0);
    }

    // If we had any possibility of dynamic overflow, make a select to
    // overwrite 'size' with an all-ones value, which should cause
    // operator new to throw.
    if (hasOverflow)
      size = CGF.Builder.CreateSelect(hasOverflow,
                                 llvm::Constant::getAllOnesValue(CGF.SizeTy),
                                      size);
  }

  if (cookieSize == 0)
    sizeWithoutCookie = size;
  else
    assert(sizeWithoutCookie && "didn't set sizeWithoutCookie?");

  return size;
}

static void StoreAnyExprIntoOneUnit(CodeGenFunction &CGF, const Expr *Init,
                                    QualType AllocType, Address NewPtr,
                                    AggValueSlot::Overlap_t MayOverlap) {
  // FIXME: Refactor with EmitExprAsInit.
  switch (CGF.getEvaluationKind(AllocType)) {
  case TEK_Scalar:
    CGF.EmitScalarInit(Init, nullptr,
                       CGF.MakeAddrLValue(NewPtr, AllocType), false);
    return;
  case TEK_Complex:
    CGF.EmitComplexExprIntoLValue(Init, CGF.MakeAddrLValue(NewPtr, AllocType),
                                  /*isInit*/ true);
    return;
  case TEK_Aggregate: {
    AggValueSlot Slot
      = AggValueSlot::forAddr(NewPtr, AllocType.getQualifiers(),
                              AggValueSlot::IsDestructed,
                              AggValueSlot::DoesNotNeedGCBarriers,
                              AggValueSlot::IsNotAliased,
                              MayOverlap, AggValueSlot::IsNotZeroed,
                              AggValueSlot::IsSanitizerChecked);
    CGF.EmitAggExpr(Init, Slot);
    return;
  }
  }
  llvm_unreachable("bad evaluation kind");
}

void CodeGenFunction::EmitNewArrayInitializer(
    const CXXNewExpr *E, QualType ElementType, llvm::Type *ElementTy,
    Address BeginPtr, llvm::Value *NumElements,
    llvm::Value *AllocSizeWithoutCookie) {
  // If we have a type with trivial initialization and no initializer,
  // there's nothing to do.
  if (!E->hasInitializer())
    return;

  Address CurPtr = BeginPtr;

  unsigned InitListElements = 0;

  const Expr *Init = E->getInitializer();
  Address EndOfInit = Address::invalid();
  QualType::DestructionKind DtorKind = ElementType.isDestructedType();
  CleanupDeactivationScope deactivation(*this);
  bool pushedCleanup = false;

  CharUnits ElementSize = getContext().getTypeSizeInChars(ElementType);
  CharUnits ElementAlign =
    BeginPtr.getAlignment().alignmentOfArrayElement(ElementSize);

  // Attempt to perform zero-initialization using memset.
  auto TryMemsetInitialization = [&]() -> bool {
    // FIXME: If the type is a pointer-to-data-member under the Itanium ABI,
    // we can initialize with a memset to -1.
    if (!CGM.getTypes().isZeroInitializable(ElementType))
      return false;

    // Optimization: since zero initialization will just set the memory
    // to all zeroes, generate a single memset to do it in one shot.

    // Subtract out the size of any elements we've already initialized.
    auto *RemainingSize = AllocSizeWithoutCookie;
    if (InitListElements) {
      // We know this can't overflow; we check this when doing the allocation.
      auto *InitializedSize = llvm::ConstantInt::get(
          RemainingSize->getType(),
          getContext().getTypeSizeInChars(ElementType).getQuantity() *
              InitListElements);
      RemainingSize = Builder.CreateSub(RemainingSize, InitializedSize);
    }

    // Create the memset.
    Builder.CreateMemSet(CurPtr, Builder.getInt8(0), RemainingSize, false);
    return true;
  };

  const InitListExpr *ILE = dyn_cast<InitListExpr>(Init);
  const CXXParenListInitExpr *CPLIE = nullptr;
  const StringLiteral *SL = nullptr;
  const ObjCEncodeExpr *OCEE = nullptr;
  const Expr *IgnoreParen = nullptr;
  if (!ILE) {
    IgnoreParen = Init->IgnoreParenImpCasts();
    CPLIE = dyn_cast<CXXParenListInitExpr>(IgnoreParen);
    SL = dyn_cast<StringLiteral>(IgnoreParen);
    OCEE = dyn_cast<ObjCEncodeExpr>(IgnoreParen);
  }

  // If the initializer is an initializer list, first do the explicit elements.
  if (ILE || CPLIE || SL || OCEE) {
    // Initializing from a (braced) string literal is a special case; the init
    // list element does not initialize a (single) array element.
    if ((ILE && ILE->isStringLiteralInit()) || SL || OCEE) {
      if (!ILE)
        Init = IgnoreParen;
      // Initialize the initial portion of length equal to that of the string
      // literal. The allocation must be for at least this much; we emitted a
      // check for that earlier.
      AggValueSlot Slot =
          AggValueSlot::forAddr(CurPtr, ElementType.getQualifiers(),
                                AggValueSlot::IsDestructed,
                                AggValueSlot::DoesNotNeedGCBarriers,
                                AggValueSlot::IsNotAliased,
                                AggValueSlot::DoesNotOverlap,
                                AggValueSlot::IsNotZeroed,
                                AggValueSlot::IsSanitizerChecked);
      EmitAggExpr(ILE ? ILE->getInit(0) : Init, Slot);

      // Move past these elements.
      InitListElements =
          cast<ConstantArrayType>(Init->getType()->getAsArrayTypeUnsafe())
              ->getZExtSize();
      CurPtr = Builder.CreateConstInBoundsGEP(
          CurPtr, InitListElements, "string.init.end");

      // Zero out the rest, if any remain.
      llvm::ConstantInt *ConstNum = dyn_cast<llvm::ConstantInt>(NumElements);
      if (!ConstNum || !ConstNum->equalsInt(InitListElements)) {
        bool OK = TryMemsetInitialization();
        (void)OK;
        assert(OK && "couldn't memset character type?");
      }
      return;
    }

    ArrayRef<const Expr *> InitExprs =
        ILE ? ILE->inits() : CPLIE->getInitExprs();
    InitListElements = InitExprs.size();

    // If this is a multi-dimensional array new, we will initialize multiple
    // elements with each init list element.
    QualType AllocType = E->getAllocatedType();
    if (const ConstantArrayType *CAT = dyn_cast_or_null<ConstantArrayType>(
            AllocType->getAsArrayTypeUnsafe())) {
      ElementTy = ConvertTypeForMem(AllocType);
      CurPtr = CurPtr.withElementType(ElementTy);
      InitListElements *= getContext().getConstantArrayElementCount(CAT);
    }

    // Enter a partial-destruction Cleanup if necessary.
    if (DtorKind) {
      AllocaTrackerRAII AllocaTracker(*this);
      // In principle we could tell the Cleanup where we are more
      // directly, but the control flow can get so varied here that it
      // would actually be quite complex.  Therefore we go through an
      // alloca.
      llvm::Instruction *DominatingIP =
          Builder.CreateFlagLoad(llvm::ConstantInt::getNullValue(Int8PtrTy));
      EndOfInit = CreateTempAlloca(BeginPtr.getType(), getPointerAlign(),
                                   "array.init.end");
<<<<<<< HEAD
      CleanupDominator = Builder.CreateStore(BeginPtr.getPointer(), EndOfInit);
      pushIrregularPartialArrayCleanup(BeginPtr.getPointer(), EndOfInit,
                                       ElementType, ElementAlign,
=======
      pushIrregularPartialArrayCleanup(BeginPtr.emitRawPointer(*this),
                                       EndOfInit, ElementType, ElementAlign,
>>>>>>> 89ba7e18
                                       getDestroyer(DtorKind));
      cast<EHCleanupScope>(*EHStack.find(EHStack.stable_begin()))
          .AddAuxAllocas(AllocaTracker.Take());
      DeferredDeactivationCleanupStack.push_back(
          {EHStack.stable_begin(), DominatingIP});
      pushedCleanup = true;
    }

    CharUnits StartAlign = CurPtr.getAlignment();
    unsigned i = 0;
    for (const Expr *IE : InitExprs) {
      // Tell the cleanup that it needs to destroy up to this
      // element.  TODO: some of these stores can be trivially
      // observed to be unnecessary.
      if (EndOfInit.isValid()) {
        Builder.CreateStore(CurPtr.getPointer(), EndOfInit);
      }
      // FIXME: If the last initializer is an incomplete initializer list for
      // an array, and we have an array filler, we can fold together the two
      // initialization loops.
      StoreAnyExprIntoOneUnit(*this, IE, IE->getType(), CurPtr,
                              AggValueSlot::DoesNotOverlap);
      CurPtr = Address(Builder.CreateInBoundsGEP(
                           CurPtr.getElementType(), CurPtr.getPointer(),
                           Builder.getSize(1), "array.exp.next"),
                       CurPtr.getElementType(),
                       StartAlign.alignmentAtOffset((++i) * ElementSize));
    }

    // The remaining elements are filled with the array filler expression.
    Init = ILE ? ILE->getArrayFiller() : CPLIE->getArrayFiller();

    // Extract the initializer for the individual array elements by pulling
    // out the array filler from all the nested initializer lists. This avoids
    // generating a nested loop for the initialization.
    while (Init && Init->getType()->isConstantArrayType()) {
      auto *SubILE = dyn_cast<InitListExpr>(Init);
      if (!SubILE)
        break;
      assert(SubILE->getNumInits() == 0 && "explicit inits in array filler?");
      Init = SubILE->getArrayFiller();
    }

    // Switch back to initializing one base element at a time.
    CurPtr = CurPtr.withElementType(BeginPtr.getElementType());
  }

  // If all elements have already been initialized, skip any further
  // initialization.
  llvm::ConstantInt *ConstNum = dyn_cast<llvm::ConstantInt>(NumElements);
  if (ConstNum && ConstNum->getZExtValue() <= InitListElements) {
    return;
  }

  assert(Init && "have trailing elements to initialize but no initializer");

  // If this is a constructor call, try to optimize it out, and failing that
  // emit a single loop to initialize all remaining elements.
  if (const CXXConstructExpr *CCE = dyn_cast<CXXConstructExpr>(Init)) {
    CXXConstructorDecl *Ctor = CCE->getConstructor();
    if (Ctor->isTrivial()) {
      // If new expression did not specify value-initialization, then there
      // is no initialization.
      if (!CCE->requiresZeroInitialization() || Ctor->getParent()->isEmpty())
        return;

      if (TryMemsetInitialization())
        return;
    }

    // Store the new Cleanup position for irregular Cleanups.
    //
    // FIXME: Share this cleanup with the constructor call emission rather than
    // having it create a cleanup of its own.
    if (EndOfInit.isValid())
      Builder.CreateStore(CurPtr.getPointer(), EndOfInit);

    // Emit a constructor call loop to initialize the remaining elements.
    if (InitListElements)
      NumElements = Builder.CreateSub(
          NumElements,
          llvm::ConstantInt::get(NumElements->getType(), InitListElements));
    EmitCXXAggrConstructorCall(Ctor, NumElements, CurPtr, CCE,
                               /*NewPointerIsChecked*/true,
                               CCE->requiresZeroInitialization());
    return;
  }

  // If this is value-initialization, we can usually use memset.
  ImplicitValueInitExpr IVIE(ElementType);
  if (isa<ImplicitValueInitExpr>(Init)) {
    if (TryMemsetInitialization())
      return;

    // Switch to an ImplicitValueInitExpr for the element type. This handles
    // only one case: multidimensional array new of pointers to members. In
    // all other cases, we already have an initializer for the array element.
    Init = &IVIE;
  }

  // At this point we should have found an initializer for the individual
  // elements of the array.
  assert(getContext().hasSameUnqualifiedType(ElementType, Init->getType()) &&
         "got wrong type of element to initialize");

  // If we have an empty initializer list, we can usually use memset.
  if (auto *ILE = dyn_cast<InitListExpr>(Init))
    if (ILE->getNumInits() == 0 && TryMemsetInitialization())
      return;

  // If we have a struct whose every field is value-initialized, we can
  // usually use memset.
  if (auto *ILE = dyn_cast<InitListExpr>(Init)) {
    if (const RecordType *RType = ILE->getType()->getAs<RecordType>()) {
      if (RType->getDecl()->isStruct()) {
        unsigned NumElements = 0;
        if (auto *CXXRD = dyn_cast<CXXRecordDecl>(RType->getDecl()))
          NumElements = CXXRD->getNumBases();
        for (auto *Field : RType->getDecl()->fields())
          if (!Field->isUnnamedBitfield())
            ++NumElements;
        // FIXME: Recurse into nested InitListExprs.
        if (ILE->getNumInits() == NumElements)
          for (unsigned i = 0, e = ILE->getNumInits(); i != e; ++i)
            if (!isa<ImplicitValueInitExpr>(ILE->getInit(i)))
              --NumElements;
        if (ILE->getNumInits() == NumElements && TryMemsetInitialization())
          return;
      }
    }
  }

  // Create the loop blocks.
  llvm::BasicBlock *EntryBB = Builder.GetInsertBlock();
  llvm::BasicBlock *LoopBB = createBasicBlock("new.loop");
  llvm::BasicBlock *ContBB = createBasicBlock("new.loop.end");

  // Find the end of the array, hoisted out of the loop.
  llvm::Value *EndPtr =
    Builder.CreateInBoundsGEP(BeginPtr.getElementType(), BeginPtr.getPointer(),
                              NumElements, "array.end");

  // If the number of elements isn't constant, we have to now check if there is
  // anything left to initialize.
  if (!ConstNum) {
    llvm::Value *IsEmpty =
      Builder.CreateICmpEQ(CurPtr.getPointer(), EndPtr, "array.isempty");
    Builder.CreateCondBr(IsEmpty, ContBB, LoopBB);
  }

  // Enter the loop.
  EmitBlock(LoopBB);

  // Set up the current-element phi.
  llvm::PHINode *CurPtrPhi =
      Builder.CreatePHI(CurPtr.getType(), 2, "array.cur");
  CurPtrPhi->addIncoming(CurPtr.getPointer(), EntryBB);

  CurPtr = Address(CurPtrPhi, CurPtr.getElementType(), ElementAlign);

  // Store the new Cleanup position for irregular Cleanups.
  if (EndOfInit.isValid())
    Builder.CreateStore(CurPtr.getPointer(), EndOfInit);

  // Enter a partial-destruction Cleanup if necessary.
<<<<<<< HEAD
  if (!CleanupDominator && needsEHCleanup(DtorKind)) {
    pushRegularPartialArrayCleanup(BeginPtr.getPointer(), CurPtr.getPointer(),
                                   ElementType, ElementAlign,
                                   getDestroyer(DtorKind));
    Cleanup = EHStack.stable_begin();
    CleanupDominator = Builder.CreateUnreachable();
=======
  if (!pushedCleanup && needsEHCleanup(DtorKind)) {
    llvm::Instruction *DominatingIP =
        Builder.CreateFlagLoad(llvm::ConstantInt::getNullValue(Int8PtrTy));
    pushRegularPartialArrayCleanup(BeginPtr.emitRawPointer(*this),
                                   CurPtr.emitRawPointer(*this), ElementType,
                                   ElementAlign, getDestroyer(DtorKind));
    DeferredDeactivationCleanupStack.push_back(
        {EHStack.stable_begin(), DominatingIP});
>>>>>>> 89ba7e18
  }

  // Emit the initializer into this element.
  StoreAnyExprIntoOneUnit(*this, Init, Init->getType(), CurPtr,
                          AggValueSlot::DoesNotOverlap);

  // Leave the Cleanup if we entered one.
  deactivation.ForceDeactivate();

  // Advance to the next element by adjusting the pointer type as necessary.
  llvm::Value *NextPtr =
    Builder.CreateConstInBoundsGEP1_32(ElementTy, CurPtr.getPointer(), 1,
                                       "array.next");

  // Check whether we've gotten to the end of the array and, if so,
  // exit the loop.
  llvm::Value *IsEnd = Builder.CreateICmpEQ(NextPtr, EndPtr, "array.atend");
  Builder.CreateCondBr(IsEnd, ContBB, LoopBB);
  CurPtrPhi->addIncoming(NextPtr, Builder.GetInsertBlock());

  EmitBlock(ContBB);
}

static void EmitNewInitializer(CodeGenFunction &CGF, const CXXNewExpr *E,
                               QualType ElementType, llvm::Type *ElementTy,
                               Address NewPtr, llvm::Value *NumElements,
                               llvm::Value *AllocSizeWithoutCookie) {
  ApplyDebugLocation DL(CGF, E);
  if (E->isArray())
    CGF.EmitNewArrayInitializer(E, ElementType, ElementTy, NewPtr, NumElements,
                                AllocSizeWithoutCookie);
  else if (const Expr *Init = E->getInitializer())
    StoreAnyExprIntoOneUnit(CGF, Init, E->getAllocatedType(), NewPtr,
                            AggValueSlot::DoesNotOverlap);
}

/// Emit a call to an operator new or operator delete function, as implicitly
/// created by new-expressions and delete-expressions.
static RValue EmitNewDeleteCall(CodeGenFunction &CGF,
                                const FunctionDecl *CalleeDecl,
                                const FunctionProtoType *CalleeType,
                                const CallArgList &Args) {
  llvm::CallBase *CallOrInvoke;
  llvm::Constant *CalleePtr = CGF.CGM.GetAddrOfFunction(CalleeDecl);
  CGCallee Callee = CGCallee::forDirect(CalleePtr, GlobalDecl(CalleeDecl));
  RValue RV =
      CGF.EmitCall(CGF.CGM.getTypes().arrangeFreeFunctionCall(
                       Args, CalleeType, /*ChainCall=*/false),
                   Callee, ReturnValueSlot(), Args, &CallOrInvoke);

  /// C++1y [expr.new]p10:
  ///   [In a new-expression,] an implementation is allowed to omit a call
  ///   to a replaceable global allocation function.
  ///
  /// We model such elidable calls with the 'builtin' attribute.
  llvm::Function *Fn = dyn_cast<llvm::Function>(CalleePtr);
  if (CalleeDecl->isReplaceableGlobalAllocationFunction() &&
      Fn && Fn->hasFnAttribute(llvm::Attribute::NoBuiltin)) {
    CallOrInvoke->addFnAttr(llvm::Attribute::Builtin);
  }

  return RV;
}

RValue CodeGenFunction::EmitBuiltinNewDeleteCall(const FunctionProtoType *Type,
                                                 const CallExpr *TheCall,
                                                 bool IsDelete) {
  CallArgList Args;
  EmitCallArgs(Args, Type, TheCall->arguments());
  // Find the allocation or deallocation function that we're calling.
  ASTContext &Ctx = getContext();
  DeclarationName Name = Ctx.DeclarationNames
      .getCXXOperatorName(IsDelete ? OO_Delete : OO_New);

  for (auto *Decl : Ctx.getTranslationUnitDecl()->lookup(Name))
    if (auto *FD = dyn_cast<FunctionDecl>(Decl))
      if (Ctx.hasSameType(FD->getType(), QualType(Type, 0)))
        return EmitNewDeleteCall(*this, FD, Type, Args);
  llvm_unreachable("predeclared global operator new/delete is missing");
}

namespace {
/// The parameters to pass to a usual operator delete.
struct UsualDeleteParams {
  bool DestroyingDelete = false;
  bool Size = false;
  bool Alignment = false;
};
}

static UsualDeleteParams getUsualDeleteParams(const FunctionDecl *FD) {
  UsualDeleteParams Params;

  const FunctionProtoType *FPT = FD->getType()->castAs<FunctionProtoType>();
  auto AI = FPT->param_type_begin(), AE = FPT->param_type_end();

  // The first argument is always a void*.
  ++AI;

  // The next parameter may be a std::destroying_delete_t.
  if (FD->isDestroyingOperatorDelete()) {
    Params.DestroyingDelete = true;
    assert(AI != AE);
    ++AI;
  }

  // Figure out what other parameters we should be implicitly passing.
  if (AI != AE && (*AI)->isIntegerType()) {
    Params.Size = true;
    ++AI;
  }

  if (AI != AE && (*AI)->isAlignValT()) {
    Params.Alignment = true;
    ++AI;
  }

  assert(AI == AE && "unexpected usual deallocation function parameter");
  return Params;
}

namespace {
  /// A cleanup to call the given 'operator delete' function upon abnormal
  /// exit from a new expression. Templated on a traits type that deals with
  /// ensuring that the arguments dominate the cleanup if necessary.
  template<typename Traits>
  class CallDeleteDuringNew final : public EHScopeStack::Cleanup {
    /// Type used to hold llvm::Value*s.
    typedef typename Traits::ValueTy ValueTy;
    /// Type used to hold RValues.
    typedef typename Traits::RValueTy RValueTy;
    struct PlacementArg {
      RValueTy ArgValue;
      QualType ArgType;
    };

    unsigned NumPlacementArgs : 31;
    LLVM_PREFERRED_TYPE(bool)
    unsigned PassAlignmentToPlacementDelete : 1;
    const FunctionDecl *OperatorDelete;
    ValueTy Ptr;
    ValueTy AllocSize;
    CharUnits AllocAlign;

    PlacementArg *getPlacementArgs() {
      return reinterpret_cast<PlacementArg *>(this + 1);
    }

  public:
    static size_t getExtraSize(size_t NumPlacementArgs) {
      return NumPlacementArgs * sizeof(PlacementArg);
    }

    CallDeleteDuringNew(size_t NumPlacementArgs,
                        const FunctionDecl *OperatorDelete, ValueTy Ptr,
                        ValueTy AllocSize, bool PassAlignmentToPlacementDelete,
                        CharUnits AllocAlign)
      : NumPlacementArgs(NumPlacementArgs),
        PassAlignmentToPlacementDelete(PassAlignmentToPlacementDelete),
        OperatorDelete(OperatorDelete), Ptr(Ptr), AllocSize(AllocSize),
        AllocAlign(AllocAlign) {}

    void setPlacementArg(unsigned I, RValueTy Arg, QualType Type) {
      assert(I < NumPlacementArgs && "index out of range");
      getPlacementArgs()[I] = {Arg, Type};
    }

    void Emit(CodeGenFunction &CGF, Flags flags) override {
      const auto *FPT = OperatorDelete->getType()->castAs<FunctionProtoType>();
      CallArgList DeleteArgs;

      // The first argument is always a void* (or C* for a destroying operator
      // delete for class type C).
      DeleteArgs.add(Traits::get(CGF, Ptr), FPT->getParamType(0));

      // Figure out what other parameters we should be implicitly passing.
      UsualDeleteParams Params;
      if (NumPlacementArgs) {
        // A placement deallocation function is implicitly passed an alignment
        // if the placement allocation function was, but is never passed a size.
        Params.Alignment = PassAlignmentToPlacementDelete;
      } else {
        // For a non-placement new-expression, 'operator delete' can take a
        // size and/or an alignment if it has the right parameters.
        Params = getUsualDeleteParams(OperatorDelete);
      }

      assert(!Params.DestroyingDelete &&
             "should not call destroying delete in a new-expression");

      // The second argument can be a std::size_t (for non-placement delete).
      if (Params.Size)
        DeleteArgs.add(Traits::get(CGF, AllocSize),
                       CGF.getContext().getSizeType());

      // The next (second or third) argument can be a std::align_val_t, which
      // is an enum whose underlying type is std::size_t.
      // FIXME: Use the right type as the parameter type. Note that in a call
      // to operator delete(size_t, ...), we may not have it available.
      if (Params.Alignment)
        DeleteArgs.add(RValue::get(llvm::ConstantInt::get(
                           CGF.SizeTy, AllocAlign.getQuantity())),
                       CGF.getContext().getSizeType());

      // Pass the rest of the arguments, which must match exactly.
      for (unsigned I = 0; I != NumPlacementArgs; ++I) {
        auto Arg = getPlacementArgs()[I];
        DeleteArgs.add(Traits::get(CGF, Arg.ArgValue), Arg.ArgType);
      }

      // Call 'operator delete'.
      EmitNewDeleteCall(CGF, OperatorDelete, FPT, DeleteArgs);
    }
  };
}

/// Enter a cleanup to call 'operator delete' if the initializer in a
/// new-expression throws.
static void EnterNewDeleteCleanup(CodeGenFunction &CGF,
                                  const CXXNewExpr *E,
                                  Address NewPtr,
                                  llvm::Value *AllocSize,
                                  CharUnits AllocAlign,
                                  const CallArgList &NewArgs) {
  unsigned NumNonPlacementArgs = E->passAlignment() ? 2 : 1;

  // If we're not inside a conditional branch, then the cleanup will
  // dominate and we can do the easier (and more efficient) thing.
  if (!CGF.isInConditionalBranch()) {
    struct DirectCleanupTraits {
      typedef llvm::Value *ValueTy;
      typedef RValue RValueTy;
      static RValue get(CodeGenFunction &, ValueTy V) { return RValue::get(V); }
      static RValue get(CodeGenFunction &, RValueTy V) { return V; }
    };

    typedef CallDeleteDuringNew<DirectCleanupTraits> DirectCleanup;

    DirectCleanup *Cleanup = CGF.EHStack
      .pushCleanupWithExtra<DirectCleanup>(EHCleanup,
                                           E->getNumPlacementArgs(),
                                           E->getOperatorDelete(),
                                           NewPtr.getPointer(),
                                           AllocSize,
                                           E->passAlignment(),
                                           AllocAlign);
    for (unsigned I = 0, N = E->getNumPlacementArgs(); I != N; ++I) {
      auto &Arg = NewArgs[I + NumNonPlacementArgs];
      Cleanup->setPlacementArg(I, Arg.getRValue(CGF), Arg.Ty);
    }

    return;
  }

  // Otherwise, we need to save all this stuff.
  DominatingValue<RValue>::saved_type SavedNewPtr =
    DominatingValue<RValue>::save(CGF, RValue::get(NewPtr.getPointer()));
  DominatingValue<RValue>::saved_type SavedAllocSize =
    DominatingValue<RValue>::save(CGF, RValue::get(AllocSize));

  struct ConditionalCleanupTraits {
    typedef DominatingValue<RValue>::saved_type ValueTy;
    typedef DominatingValue<RValue>::saved_type RValueTy;
    static RValue get(CodeGenFunction &CGF, ValueTy V) {
      return V.restore(CGF);
    }
  };
  typedef CallDeleteDuringNew<ConditionalCleanupTraits> ConditionalCleanup;

  ConditionalCleanup *Cleanup = CGF.EHStack
    .pushCleanupWithExtra<ConditionalCleanup>(EHCleanup,
                                              E->getNumPlacementArgs(),
                                              E->getOperatorDelete(),
                                              SavedNewPtr,
                                              SavedAllocSize,
                                              E->passAlignment(),
                                              AllocAlign);
  for (unsigned I = 0, N = E->getNumPlacementArgs(); I != N; ++I) {
    auto &Arg = NewArgs[I + NumNonPlacementArgs];
    Cleanup->setPlacementArg(
        I, DominatingValue<RValue>::save(CGF, Arg.getRValue(CGF)), Arg.Ty);
  }

  CGF.initFullExprCleanup();
}

llvm::Value *CodeGenFunction::EmitCXXNewExpr(const CXXNewExpr *E) {
  // The element type being allocated.
  QualType allocType = getContext().getBaseElementType(E->getAllocatedType());

  // 1. Build a call to the allocation function.
  FunctionDecl *allocator = E->getOperatorNew();

  // If there is a brace-initializer or C++20 parenthesized initializer, cannot
  // allocate fewer elements than inits.
  unsigned minElements = 0;
  if (E->isArray() && E->hasInitializer()) {
    const Expr *Init = E->getInitializer();
    const InitListExpr *ILE = dyn_cast<InitListExpr>(Init);
    const CXXParenListInitExpr *CPLIE = dyn_cast<CXXParenListInitExpr>(Init);
    const Expr *IgnoreParen = Init->IgnoreParenImpCasts();
    if ((ILE && ILE->isStringLiteralInit()) ||
        isa<StringLiteral>(IgnoreParen) || isa<ObjCEncodeExpr>(IgnoreParen)) {
      minElements =
          cast<ConstantArrayType>(Init->getType()->getAsArrayTypeUnsafe())
              ->getZExtSize();
    } else if (ILE || CPLIE) {
      minElements = ILE ? ILE->getNumInits() : CPLIE->getInitExprs().size();
    }
  }

  llvm::Value *numElements = nullptr;
  llvm::Value *allocSizeWithoutCookie = nullptr;
  llvm::Value *allocSize =
    EmitCXXNewAllocSize(*this, E, minElements, numElements,
                        allocSizeWithoutCookie);
  CharUnits allocAlign = getContext().getTypeAlignInChars(allocType);

  // Emit the allocation call.  If the allocator is a global placement
  // operator, just "inline" it directly.
  Address allocation = Address::invalid();
  CallArgList allocatorArgs;
  if (allocator->isReservedGlobalPlacementOperator()) {
    assert(E->getNumPlacementArgs() == 1);
    const Expr *arg = *E->placement_arguments().begin();

    LValueBaseInfo BaseInfo;
    allocation = EmitPointerWithAlignment(arg, &BaseInfo);

    // The pointer expression will, in many cases, be an opaque void*.
    // In these cases, discard the computed alignment and use the
    // formal alignment of the allocated type.
    if (BaseInfo.getAlignmentSource() != AlignmentSource::Decl)
      allocation = allocation.withAlignment(allocAlign);

    // Set up allocatorArgs for the call to operator delete if it's not
    // the reserved global operator.
    if (E->getOperatorDelete() &&
        !E->getOperatorDelete()->isReservedGlobalPlacementOperator()) {
      allocatorArgs.add(RValue::get(allocSize), getContext().getSizeType());
      allocatorArgs.add(RValue::get(allocation.getPointer()), arg->getType());
    }

  } else {
    const FunctionProtoType *allocatorType =
      allocator->getType()->castAs<FunctionProtoType>();
    unsigned ParamsToSkip = 0;

    // The allocation size is the first argument.
    QualType sizeType = getContext().getSizeType();
    allocatorArgs.add(RValue::get(allocSize), sizeType);
    ++ParamsToSkip;

    if (allocSize != allocSizeWithoutCookie) {
      CharUnits cookieAlign = getSizeAlign(); // FIXME: Ask the ABI.
      allocAlign = std::max(allocAlign, cookieAlign);
    }

    // The allocation alignment may be passed as the second argument.
    if (E->passAlignment()) {
      QualType AlignValT = sizeType;
      if (allocatorType->getNumParams() > 1) {
        AlignValT = allocatorType->getParamType(1);
        assert(getContext().hasSameUnqualifiedType(
                   AlignValT->castAs<EnumType>()->getDecl()->getIntegerType(),
                   sizeType) &&
               "wrong type for alignment parameter");
        ++ParamsToSkip;
      } else {
        // Corner case, passing alignment to 'operator new(size_t, ...)'.
        assert(allocator->isVariadic() && "can't pass alignment to allocator");
      }
      allocatorArgs.add(
          RValue::get(llvm::ConstantInt::get(SizeTy, allocAlign.getQuantity())),
          AlignValT);
    }

    // FIXME: Why do we not pass a CalleeDecl here?
    EmitCallArgs(allocatorArgs, allocatorType, E->placement_arguments(),
                 /*AC*/AbstractCallee(), /*ParamsToSkip*/ParamsToSkip);

    RValue RV =
      EmitNewDeleteCall(*this, allocator, allocatorType, allocatorArgs);

    // Set !heapallocsite metadata on the call to operator new.
    if (getDebugInfo())
      if (auto *newCall = dyn_cast<llvm::CallBase>(RV.getScalarVal()))
        getDebugInfo()->addHeapAllocSiteMetadata(newCall, allocType,
                                                 E->getExprLoc());

    // If this was a call to a global replaceable allocation function that does
    // not take an alignment argument, the allocator is known to produce
    // storage that's suitably aligned for any object that fits, up to a known
    // threshold. Otherwise assume it's suitably aligned for the allocated type.
    CharUnits allocationAlign = allocAlign;
    if (!E->passAlignment() &&
        allocator->isReplaceableGlobalAllocationFunction()) {
      unsigned AllocatorAlign = llvm::bit_floor(std::min<uint64_t>(
          Target.getNewAlign(), getContext().getTypeSize(allocType)));
      allocationAlign = std::max(
          allocationAlign, getContext().toCharUnitsFromBits(AllocatorAlign));
    }

    allocation = Address(RV.getScalarVal(), Int8Ty, allocationAlign);
  }

  // Emit a null check on the allocation result if the allocation
  // function is allowed to return null (because it has a non-throwing
  // exception spec or is the reserved placement new) and we have an
  // interesting initializer will be running sanitizers on the initialization.
  bool nullCheck = E->shouldNullCheckAllocation() &&
                   (!allocType.isPODType(getContext()) || E->hasInitializer() ||
                    sanitizePerformTypeCheck());

  llvm::BasicBlock *nullCheckBB = nullptr;
  llvm::BasicBlock *contBB = nullptr;

  // The null-check means that the initializer is conditionally
  // evaluated.
  ConditionalEvaluation conditional(*this);

  if (nullCheck) {
    conditional.begin(*this);

    nullCheckBB = Builder.GetInsertBlock();
    llvm::BasicBlock *notNullBB = createBasicBlock("new.notnull");
    contBB = createBasicBlock("new.cont");

    llvm::Value *isNull =
      Builder.CreateIsNull(allocation.getPointer(), "new.isnull");
    Builder.CreateCondBr(isNull, contBB, notNullBB);
    EmitBlock(notNullBB);
  }

  // If there's an operator delete, enter a cleanup to call it if an
  // exception is thrown.
  EHScopeStack::stable_iterator operatorDeleteCleanup;
  llvm::Instruction *cleanupDominator = nullptr;
  if (E->getOperatorDelete() &&
      !E->getOperatorDelete()->isReservedGlobalPlacementOperator()) {
    EnterNewDeleteCleanup(*this, E, allocation, allocSize, allocAlign,
                          allocatorArgs);
    operatorDeleteCleanup = EHStack.stable_begin();
    cleanupDominator = Builder.CreateUnreachable();
  }

  assert((allocSize == allocSizeWithoutCookie) ==
         CalculateCookiePadding(*this, E).isZero());
  if (allocSize != allocSizeWithoutCookie) {
    assert(E->isArray());
    allocation = CGM.getCXXABI().InitializeArrayCookie(*this, allocation,
                                                       numElements,
                                                       E, allocType);
  }

  llvm::Type *elementTy = ConvertTypeForMem(allocType);
  Address result = allocation.withElementType(elementTy);

  // Passing pointer through launder.invariant.group to avoid propagation of
  // vptrs information which may be included in previous type.
  // To not break LTO with different optimizations levels, we do it regardless
  // of optimization level.
  if (CGM.getCodeGenOpts().StrictVTablePointers &&
      allocator->isReservedGlobalPlacementOperator())
    result = Builder.CreateLaunderInvariantGroup(result);

  // Emit sanitizer checks for pointer value now, so that in the case of an
  // array it was checked only once and not at each constructor call. We may
  // have already checked that the pointer is non-null.
  // FIXME: If we have an array cookie and a potentially-throwing allocator,
  // we'll null check the wrong pointer here.
  SanitizerSet SkippedChecks;
  SkippedChecks.set(SanitizerKind::Null, nullCheck);
  EmitTypeCheck(CodeGenFunction::TCK_ConstructorCall,
                E->getAllocatedTypeSourceInfo()->getTypeLoc().getBeginLoc(),
                result.getPointer(), allocType, result.getAlignment(),
                SkippedChecks, numElements);

  EmitNewInitializer(*this, E, allocType, elementTy, result, numElements,
                     allocSizeWithoutCookie);
  llvm::Value *resultPtr = result.getPointer();
  if (E->isArray()) {
    // NewPtr is a pointer to the base element type.  If we're
    // allocating an array of arrays, we'll need to cast back to the
    // array pointer type.
    llvm::Type *resultType = ConvertTypeForMem(E->getType());
    if (resultPtr->getType() != resultType)
      resultPtr = Builder.CreateBitCast(resultPtr, resultType);
  }

  // Deactivate the 'operator delete' cleanup if we finished
  // initialization.
  if (operatorDeleteCleanup.isValid()) {
    DeactivateCleanupBlock(operatorDeleteCleanup, cleanupDominator);
    cleanupDominator->eraseFromParent();
  }

  if (nullCheck) {
    conditional.end(*this);

    llvm::BasicBlock *notNullBB = Builder.GetInsertBlock();
    EmitBlock(contBB);

    llvm::PHINode *PHI = Builder.CreatePHI(resultPtr->getType(), 2);
    PHI->addIncoming(resultPtr, notNullBB);
    PHI->addIncoming(llvm::Constant::getNullValue(resultPtr->getType()),
                     nullCheckBB);

    resultPtr = PHI;
  }

  return resultPtr;
}

void CodeGenFunction::EmitDeleteCall(const FunctionDecl *DeleteFD,
                                     llvm::Value *Ptr, QualType DeleteTy,
                                     llvm::Value *NumElements,
                                     CharUnits CookieSize) {
  assert((!NumElements && CookieSize.isZero()) ||
         DeleteFD->getOverloadedOperator() == OO_Array_Delete);

  const auto *DeleteFTy = DeleteFD->getType()->castAs<FunctionProtoType>();
  CallArgList DeleteArgs;

  auto Params = getUsualDeleteParams(DeleteFD);
  auto ParamTypeIt = DeleteFTy->param_type_begin();

  // Pass the pointer itself.
  QualType ArgTy = *ParamTypeIt++;
  llvm::Value *DeletePtr = Builder.CreateBitCast(Ptr, ConvertType(ArgTy));
  DeleteArgs.add(RValue::get(DeletePtr), ArgTy);

  // Pass the std::destroying_delete tag if present.
  llvm::AllocaInst *DestroyingDeleteTag = nullptr;
  if (Params.DestroyingDelete) {
    QualType DDTag = *ParamTypeIt++;
    llvm::Type *Ty = getTypes().ConvertType(DDTag);
    CharUnits Align = CGM.getNaturalTypeAlignment(DDTag);
    DestroyingDeleteTag = CreateTempAlloca(Ty, "destroying.delete.tag");
    DestroyingDeleteTag->setAlignment(Align.getAsAlign());
    DeleteArgs.add(
        RValue::getAggregate(Address(DestroyingDeleteTag, Ty, Align)), DDTag);
  }

  // Pass the size if the delete function has a size_t parameter.
  if (Params.Size) {
    QualType SizeType = *ParamTypeIt++;
    CharUnits DeleteTypeSize = getContext().getTypeSizeInChars(DeleteTy);
    llvm::Value *Size = llvm::ConstantInt::get(ConvertType(SizeType),
                                               DeleteTypeSize.getQuantity());

    // For array new, multiply by the number of elements.
    if (NumElements)
      Size = Builder.CreateMul(Size, NumElements);

    // If there is a cookie, add the cookie size.
    if (!CookieSize.isZero())
      Size = Builder.CreateAdd(
          Size, llvm::ConstantInt::get(SizeTy, CookieSize.getQuantity()));

    DeleteArgs.add(RValue::get(Size), SizeType);
  }

  // Pass the alignment if the delete function has an align_val_t parameter.
  if (Params.Alignment) {
    QualType AlignValType = *ParamTypeIt++;
    CharUnits DeleteTypeAlign =
        getContext().toCharUnitsFromBits(getContext().getTypeAlignIfKnown(
            DeleteTy, true /* NeedsPreferredAlignment */));
    llvm::Value *Align = llvm::ConstantInt::get(ConvertType(AlignValType),
                                                DeleteTypeAlign.getQuantity());
    DeleteArgs.add(RValue::get(Align), AlignValType);
  }

  assert(ParamTypeIt == DeleteFTy->param_type_end() &&
         "unknown parameter to usual delete function");

  // Emit the call to delete.
  EmitNewDeleteCall(*this, DeleteFD, DeleteFTy, DeleteArgs);

  // If call argument lowering didn't use the destroying_delete_t alloca,
  // remove it again.
  if (DestroyingDeleteTag && DestroyingDeleteTag->use_empty())
    DestroyingDeleteTag->eraseFromParent();
}

namespace {
  /// Calls the given 'operator delete' on a single object.
  struct CallObjectDelete final : EHScopeStack::Cleanup {
    llvm::Value *Ptr;
    const FunctionDecl *OperatorDelete;
    QualType ElementType;

    CallObjectDelete(llvm::Value *Ptr,
                     const FunctionDecl *OperatorDelete,
                     QualType ElementType)
      : Ptr(Ptr), OperatorDelete(OperatorDelete), ElementType(ElementType) {}

    void Emit(CodeGenFunction &CGF, Flags flags) override {
      CGF.EmitDeleteCall(OperatorDelete, Ptr, ElementType);
    }
  };
}

void
CodeGenFunction::pushCallObjectDeleteCleanup(const FunctionDecl *OperatorDelete,
                                             llvm::Value *CompletePtr,
                                             QualType ElementType) {
  EHStack.pushCleanup<CallObjectDelete>(NormalAndEHCleanup, CompletePtr,
                                        OperatorDelete, ElementType);
}

/// Emit the code for deleting a single object with a destroying operator
/// delete. If the element type has a non-virtual destructor, Ptr has already
/// been converted to the type of the parameter of 'operator delete'. Otherwise
/// Ptr points to an object of the static type.
static void EmitDestroyingObjectDelete(CodeGenFunction &CGF,
                                       const CXXDeleteExpr *DE, Address Ptr,
                                       QualType ElementType) {
  auto *Dtor = ElementType->getAsCXXRecordDecl()->getDestructor();
  if (Dtor && Dtor->isVirtual())
    CGF.CGM.getCXXABI().emitVirtualObjectDelete(CGF, DE, Ptr, ElementType,
                                                Dtor);
  else
    CGF.EmitDeleteCall(DE->getOperatorDelete(), Ptr.getPointer(), ElementType);
}

/// Emit the code for deleting a single object.
/// \return \c true if we started emitting UnconditionalDeleteBlock, \c false
/// if not.
static bool EmitObjectDelete(CodeGenFunction &CGF,
                             const CXXDeleteExpr *DE,
                             Address Ptr,
                             QualType ElementType,
                             llvm::BasicBlock *UnconditionalDeleteBlock) {
  // C++11 [expr.delete]p3:
  //   If the static type of the object to be deleted is different from its
  //   dynamic type, the static type shall be a base class of the dynamic type
  //   of the object to be deleted and the static type shall have a virtual
  //   destructor or the behavior is undefined.
  CGF.EmitTypeCheck(CodeGenFunction::TCK_MemberCall,
                    DE->getExprLoc(), Ptr.getPointer(),
                    ElementType);

  const FunctionDecl *OperatorDelete = DE->getOperatorDelete();
  assert(!OperatorDelete->isDestroyingOperatorDelete());

  // Find the destructor for the type, if applicable.  If the
  // destructor is virtual, we'll just emit the vcall and return.
  const CXXDestructorDecl *Dtor = nullptr;
  if (const RecordType *RT = ElementType->getAs<RecordType>()) {
    CXXRecordDecl *RD = cast<CXXRecordDecl>(RT->getDecl());
    if (RD->hasDefinition() && !RD->hasTrivialDestructor()) {
      Dtor = RD->getDestructor();

      if (Dtor->isVirtual()) {
        bool UseVirtualCall = true;
        const Expr *Base = DE->getArgument();
        if (auto *DevirtualizedDtor =
                dyn_cast_or_null<const CXXDestructorDecl>(
                    Dtor->getDevirtualizedMethod(
                        Base, CGF.CGM.getLangOpts().AppleKext))) {
          UseVirtualCall = false;
          const CXXRecordDecl *DevirtualizedClass =
              DevirtualizedDtor->getParent();
          if (declaresSameEntity(getCXXRecord(Base), DevirtualizedClass)) {
            // Devirtualized to the class of the base type (the type of the
            // whole expression).
            Dtor = DevirtualizedDtor;
          } else {
            // Devirtualized to some other type. Would need to cast the this
            // pointer to that type but we don't have support for that yet, so
            // do a virtual call. FIXME: handle the case where it is
            // devirtualized to the derived type (the type of the inner
            // expression) as in EmitCXXMemberOrOperatorMemberCallExpr.
            UseVirtualCall = true;
          }
        }
        if (UseVirtualCall) {
          CGF.CGM.getCXXABI().emitVirtualObjectDelete(CGF, DE, Ptr, ElementType,
                                                      Dtor);
          return false;
        }
      }
    }
  }

  // Make sure that we call delete even if the dtor throws.
  // This doesn't have to a conditional cleanup because we're going
  // to pop it off in a second.
  CGF.EHStack.pushCleanup<CallObjectDelete>(NormalAndEHCleanup,
                                            Ptr.getPointer(),
                                            OperatorDelete, ElementType);

  if (Dtor)
    CGF.EmitCXXDestructorCall(Dtor, Dtor_Complete,
                              /*ForVirtualBase=*/false,
                              /*Delegating=*/false,
                              Ptr, ElementType);
  else if (auto Lifetime = ElementType.getObjCLifetime()) {
    switch (Lifetime) {
    case Qualifiers::OCL_None:
    case Qualifiers::OCL_ExplicitNone:
    case Qualifiers::OCL_Autoreleasing:
      break;

    case Qualifiers::OCL_Strong:
      CGF.EmitARCDestroyStrong(Ptr, ARCPreciseLifetime);
      break;

    case Qualifiers::OCL_Weak:
      CGF.EmitARCDestroyWeak(Ptr);
      break;
    }
  }

  // When optimizing for size, call 'operator delete' unconditionally.
  if (CGF.CGM.getCodeGenOpts().OptimizeSize > 1) {
    CGF.EmitBlock(UnconditionalDeleteBlock);
    CGF.PopCleanupBlock();
    return true;
  }

  CGF.PopCleanupBlock();
  return false;
}

namespace {
  /// Calls the given 'operator delete' on an array of objects.
  struct CallArrayDelete final : EHScopeStack::Cleanup {
    llvm::Value *Ptr;
    const FunctionDecl *OperatorDelete;
    llvm::Value *NumElements;
    QualType ElementType;
    CharUnits CookieSize;

    CallArrayDelete(llvm::Value *Ptr,
                    const FunctionDecl *OperatorDelete,
                    llvm::Value *NumElements,
                    QualType ElementType,
                    CharUnits CookieSize)
      : Ptr(Ptr), OperatorDelete(OperatorDelete), NumElements(NumElements),
        ElementType(ElementType), CookieSize(CookieSize) {}

    void Emit(CodeGenFunction &CGF, Flags flags) override {
      CGF.EmitDeleteCall(OperatorDelete, Ptr, ElementType, NumElements,
                         CookieSize);
    }
  };
}

/// Emit the code for deleting an array of objects.
static void EmitArrayDelete(CodeGenFunction &CGF,
                            const CXXDeleteExpr *E,
                            Address deletedPtr,
                            QualType elementType) {
  llvm::Value *numElements = nullptr;
  llvm::Value *allocatedPtr = nullptr;
  CharUnits cookieSize;
  CGF.CGM.getCXXABI().ReadArrayCookie(CGF, deletedPtr, E, elementType,
                                      numElements, allocatedPtr, cookieSize);

  assert(allocatedPtr && "ReadArrayCookie didn't set allocated pointer");

  // Make sure that we call delete even if one of the dtors throws.
  const FunctionDecl *operatorDelete = E->getOperatorDelete();
  CGF.EHStack.pushCleanup<CallArrayDelete>(NormalAndEHCleanup,
                                           allocatedPtr, operatorDelete,
                                           numElements, elementType,
                                           cookieSize);

  // Destroy the elements.
  if (QualType::DestructionKind dtorKind = elementType.isDestructedType()) {
    assert(numElements && "no element count for a type with a destructor!");

    CharUnits elementSize = CGF.getContext().getTypeSizeInChars(elementType);
    CharUnits elementAlign =
      deletedPtr.getAlignment().alignmentOfArrayElement(elementSize);

    llvm::Value *arrayBegin = deletedPtr.getPointer();
    llvm::Value *arrayEnd = CGF.Builder.CreateInBoundsGEP(
      deletedPtr.getElementType(), arrayBegin, numElements, "delete.end");

    // Note that it is legal to allocate a zero-length array, and we
    // can never fold the check away because the length should always
    // come from a cookie.
    CGF.emitArrayDestroy(arrayBegin, arrayEnd, elementType, elementAlign,
                         CGF.getDestroyer(dtorKind),
                         /*checkZeroLength*/ true,
                         CGF.needsEHCleanup(dtorKind));
  }

  // Pop the cleanup block.
  CGF.PopCleanupBlock();
}

void CodeGenFunction::EmitCXXDeleteExpr(const CXXDeleteExpr *E) {
  const Expr *Arg = E->getArgument();
  Address Ptr = EmitPointerWithAlignment(Arg);

  // Null check the pointer.
  //
  // We could avoid this null check if we can determine that the object
  // destruction is trivial and doesn't require an array cookie; we can
  // unconditionally perform the operator delete call in that case. For now, we
  // assume that deleted pointers are null rarely enough that it's better to
  // keep the branch. This might be worth revisiting for a -O0 code size win.
  llvm::BasicBlock *DeleteNotNull = createBasicBlock("delete.notnull");
  llvm::BasicBlock *DeleteEnd = createBasicBlock("delete.end");

  llvm::Value *IsNull = Builder.CreateIsNull(Ptr.getPointer(), "isnull");

  Builder.CreateCondBr(IsNull, DeleteEnd, DeleteNotNull);
  EmitBlock(DeleteNotNull);
  Ptr.setKnownNonNull();

  QualType DeleteTy = E->getDestroyedType();

  // A destroying operator delete overrides the entire operation of the
  // delete expression.
  if (E->getOperatorDelete()->isDestroyingOperatorDelete()) {
    EmitDestroyingObjectDelete(*this, E, Ptr, DeleteTy);
    EmitBlock(DeleteEnd);
    return;
  }

  // We might be deleting a pointer to array.  If so, GEP down to the
  // first non-array element.
  // (this assumes that A(*)[3][7] is converted to [3 x [7 x %A]]*)
  if (DeleteTy->isConstantArrayType()) {
    llvm::Value *Zero = Builder.getInt32(0);
    SmallVector<llvm::Value*,8> GEP;

    GEP.push_back(Zero); // point at the outermost array

    // For each layer of array type we're pointing at:
    while (const ConstantArrayType *Arr
             = getContext().getAsConstantArrayType(DeleteTy)) {
      // 1. Unpeel the array type.
      DeleteTy = Arr->getElementType();

      // 2. GEP to the first element of the array.
      GEP.push_back(Zero);
    }

    Ptr = Address(Builder.CreateInBoundsGEP(Ptr.getElementType(),
                                            Ptr.getPointer(), GEP, "del.first"),
                  ConvertTypeForMem(DeleteTy), Ptr.getAlignment(),
                  Ptr.isKnownNonNull());
  }

  assert(ConvertTypeForMem(DeleteTy) == Ptr.getElementType());

  if (E->isArrayForm()) {
    EmitArrayDelete(*this, E, Ptr, DeleteTy);
    EmitBlock(DeleteEnd);
  } else {
    if (!EmitObjectDelete(*this, E, Ptr, DeleteTy, DeleteEnd))
      EmitBlock(DeleteEnd);
  }
}

static bool isGLValueFromPointerDeref(const Expr *E) {
  E = E->IgnoreParens();

  if (const auto *CE = dyn_cast<CastExpr>(E)) {
    if (!CE->getSubExpr()->isGLValue())
      return false;
    return isGLValueFromPointerDeref(CE->getSubExpr());
  }

  if (const auto *OVE = dyn_cast<OpaqueValueExpr>(E))
    return isGLValueFromPointerDeref(OVE->getSourceExpr());

  if (const auto *BO = dyn_cast<BinaryOperator>(E))
    if (BO->getOpcode() == BO_Comma)
      return isGLValueFromPointerDeref(BO->getRHS());

  if (const auto *ACO = dyn_cast<AbstractConditionalOperator>(E))
    return isGLValueFromPointerDeref(ACO->getTrueExpr()) ||
           isGLValueFromPointerDeref(ACO->getFalseExpr());

  // C++11 [expr.sub]p1:
  //   The expression E1[E2] is identical (by definition) to *((E1)+(E2))
  if (isa<ArraySubscriptExpr>(E))
    return true;

  if (const auto *UO = dyn_cast<UnaryOperator>(E))
    if (UO->getOpcode() == UO_Deref)
      return true;

  return false;
}

static llvm::Value *EmitTypeidFromVTable(CodeGenFunction &CGF, const Expr *E,
                                         llvm::Type *StdTypeInfoPtrTy) {
  // Get the vtable pointer.
  Address ThisPtr = CGF.EmitLValue(E).getAddress(CGF);

  QualType SrcRecordTy = E->getType();

  // C++ [class.cdtor]p4:
  //   If the operand of typeid refers to the object under construction or
  //   destruction and the static type of the operand is neither the constructor
  //   or destructor’s class nor one of its bases, the behavior is undefined.
  CGF.EmitTypeCheck(CodeGenFunction::TCK_DynamicOperation, E->getExprLoc(),
                    ThisPtr.getPointer(), SrcRecordTy);

  // C++ [expr.typeid]p2:
  //   If the glvalue expression is obtained by applying the unary * operator to
  //   a pointer and the pointer is a null pointer value, the typeid expression
  //   throws the std::bad_typeid exception.
  //
  // However, this paragraph's intent is not clear.  We choose a very generous
  // interpretation which implores us to consider comma operators, conditional
  // operators, parentheses and other such constructs.
  if (CGF.CGM.getCXXABI().shouldTypeidBeNullChecked(
          isGLValueFromPointerDeref(E), SrcRecordTy)) {
    llvm::BasicBlock *BadTypeidBlock =
        CGF.createBasicBlock("typeid.bad_typeid");
    llvm::BasicBlock *EndBlock = CGF.createBasicBlock("typeid.end");

    llvm::Value *IsNull = CGF.Builder.CreateIsNull(ThisPtr.getPointer());
    CGF.Builder.CreateCondBr(IsNull, BadTypeidBlock, EndBlock);

    CGF.EmitBlock(BadTypeidBlock);
    CGF.CGM.getCXXABI().EmitBadTypeidCall(CGF);
    CGF.EmitBlock(EndBlock);
  }

  return CGF.CGM.getCXXABI().EmitTypeid(CGF, SrcRecordTy, ThisPtr,
                                        StdTypeInfoPtrTy);
}

llvm::Value *CodeGenFunction::EmitCXXTypeidExpr(const CXXTypeidExpr *E) {
  llvm::Type *PtrTy = llvm::PointerType::getUnqual(getLLVMContext());
  LangAS GlobAS = CGM.GetGlobalVarAddressSpace(nullptr);

  auto MaybeASCast = [=](auto &&TypeInfo) {
    if (GlobAS == LangAS::Default)
      return TypeInfo;
    return getTargetHooks().performAddrSpaceCast(CGM,TypeInfo, GlobAS,
                                                 LangAS::Default, PtrTy);
  };

  if (E->isTypeOperand()) {
    llvm::Constant *TypeInfo =
        CGM.GetAddrOfRTTIDescriptor(E->getTypeOperand(getContext()));
    return MaybeASCast(TypeInfo);
  }

  // C++ [expr.typeid]p2:
  //   When typeid is applied to a glvalue expression whose type is a
  //   polymorphic class type, the result refers to a std::type_info object
  //   representing the type of the most derived object (that is, the dynamic
  //   type) to which the glvalue refers.
  // If the operand is already most derived object, no need to look up vtable.
  if (E->isPotentiallyEvaluated() && !E->isMostDerived(getContext()))
    return EmitTypeidFromVTable(*this, E->getExprOperand(), PtrTy);

  QualType OperandTy = E->getExprOperand()->getType();
  return MaybeASCast(CGM.GetAddrOfRTTIDescriptor(OperandTy));
}

static llvm::Value *EmitDynamicCastToNull(CodeGenFunction &CGF,
                                          QualType DestTy) {
  llvm::Type *DestLTy = CGF.ConvertType(DestTy);
  if (DestTy->isPointerType())
    return llvm::Constant::getNullValue(DestLTy);

  /// C++ [expr.dynamic.cast]p9:
  ///   A failed cast to reference type throws std::bad_cast
  if (!CGF.CGM.getCXXABI().EmitBadCastCall(CGF))
    return nullptr;

  CGF.Builder.ClearInsertionPoint();
  return llvm::PoisonValue::get(DestLTy);
}

llvm::Value *CodeGenFunction::EmitDynamicCast(Address ThisAddr,
                                              const CXXDynamicCastExpr *DCE) {
  CGM.EmitExplicitCastExprType(DCE, this);
  QualType DestTy = DCE->getTypeAsWritten();

  QualType SrcTy = DCE->getSubExpr()->getType();

  // C++ [expr.dynamic.cast]p7:
  //   If T is "pointer to cv void," then the result is a pointer to the most
  //   derived object pointed to by v.
  bool IsDynamicCastToVoid = DestTy->isVoidPointerType();
  QualType SrcRecordTy;
  QualType DestRecordTy;
  if (IsDynamicCastToVoid) {
    SrcRecordTy = SrcTy->getPointeeType();
    // No DestRecordTy.
  } else if (const PointerType *DestPTy = DestTy->getAs<PointerType>()) {
    SrcRecordTy = SrcTy->castAs<PointerType>()->getPointeeType();
    DestRecordTy = DestPTy->getPointeeType();
  } else {
    SrcRecordTy = SrcTy;
    DestRecordTy = DestTy->castAs<ReferenceType>()->getPointeeType();
  }

  // C++ [class.cdtor]p5:
  //   If the operand of the dynamic_cast refers to the object under
  //   construction or destruction and the static type of the operand is not a
  //   pointer to or object of the constructor or destructor’s own class or one
  //   of its bases, the dynamic_cast results in undefined behavior.
  EmitTypeCheck(TCK_DynamicOperation, DCE->getExprLoc(), ThisAddr.getPointer(),
                SrcRecordTy);

  if (DCE->isAlwaysNull()) {
    if (llvm::Value *T = EmitDynamicCastToNull(*this, DestTy)) {
      // Expression emission is expected to retain a valid insertion point.
      if (!Builder.GetInsertBlock())
        EmitBlock(createBasicBlock("dynamic_cast.unreachable"));
      return T;
    }
  }

  assert(SrcRecordTy->isRecordType() && "source type must be a record type!");

  // If the destination is effectively final, the cast succeeds if and only
  // if the dynamic type of the pointer is exactly the destination type.
  bool IsExact = !IsDynamicCastToVoid &&
                 CGM.getCodeGenOpts().OptimizationLevel > 0 &&
                 DestRecordTy->getAsCXXRecordDecl()->isEffectivelyFinal() &&
                 CGM.getCXXABI().shouldEmitExactDynamicCast(DestRecordTy);

  // C++ [expr.dynamic.cast]p4:
  //   If the value of v is a null pointer value in the pointer case, the result
  //   is the null pointer value of type T.
  bool ShouldNullCheckSrcValue =
      IsExact || CGM.getCXXABI().shouldDynamicCastCallBeNullChecked(
                     SrcTy->isPointerType(), SrcRecordTy);

  llvm::BasicBlock *CastNull = nullptr;
  llvm::BasicBlock *CastNotNull = nullptr;
  llvm::BasicBlock *CastEnd = createBasicBlock("dynamic_cast.end");

  if (ShouldNullCheckSrcValue) {
    CastNull = createBasicBlock("dynamic_cast.null");
    CastNotNull = createBasicBlock("dynamic_cast.notnull");

    llvm::Value *IsNull = Builder.CreateIsNull(ThisAddr.getPointer());
    Builder.CreateCondBr(IsNull, CastNull, CastNotNull);
    EmitBlock(CastNotNull);
  }

  llvm::Value *Value;
  if (IsDynamicCastToVoid) {
    Value = CGM.getCXXABI().emitDynamicCastToVoid(*this, ThisAddr, SrcRecordTy);
  } else if (IsExact) {
    // If the destination type is effectively final, this pointer points to the
    // right type if and only if its vptr has the right value.
    Value = CGM.getCXXABI().emitExactDynamicCast(
        *this, ThisAddr, SrcRecordTy, DestTy, DestRecordTy, CastEnd, CastNull);
  } else {
    assert(DestRecordTy->isRecordType() &&
           "destination type must be a record type!");
    Value = CGM.getCXXABI().emitDynamicCastCall(*this, ThisAddr, SrcRecordTy,
                                                DestTy, DestRecordTy, CastEnd);
  }
  CastNotNull = Builder.GetInsertBlock();

  llvm::Value *NullValue = nullptr;
  if (ShouldNullCheckSrcValue) {
    EmitBranch(CastEnd);

    EmitBlock(CastNull);
    NullValue = EmitDynamicCastToNull(*this, DestTy);
    CastNull = Builder.GetInsertBlock();

    EmitBranch(CastEnd);
  }

  EmitBlock(CastEnd);

  if (CastNull) {
    llvm::PHINode *PHI = Builder.CreatePHI(Value->getType(), 2);
    PHI->addIncoming(Value, CastNotNull);
    PHI->addIncoming(NullValue, CastNull);

    Value = PHI;
  }

  return Value;
}<|MERGE_RESOLUTION|>--- conflicted
+++ resolved
@@ -1112,14 +1112,8 @@
           Builder.CreateFlagLoad(llvm::ConstantInt::getNullValue(Int8PtrTy));
       EndOfInit = CreateTempAlloca(BeginPtr.getType(), getPointerAlign(),
                                    "array.init.end");
-<<<<<<< HEAD
-      CleanupDominator = Builder.CreateStore(BeginPtr.getPointer(), EndOfInit);
       pushIrregularPartialArrayCleanup(BeginPtr.getPointer(), EndOfInit,
                                        ElementType, ElementAlign,
-=======
-      pushIrregularPartialArrayCleanup(BeginPtr.emitRawPointer(*this),
-                                       EndOfInit, ElementType, ElementAlign,
->>>>>>> 89ba7e18
                                        getDestroyer(DtorKind));
       cast<EHCleanupScope>(*EHStack.find(EHStack.stable_begin()))
           .AddAuxAllocas(AllocaTracker.Take());
@@ -1285,23 +1279,14 @@
     Builder.CreateStore(CurPtr.getPointer(), EndOfInit);
 
   // Enter a partial-destruction Cleanup if necessary.
-<<<<<<< HEAD
-  if (!CleanupDominator && needsEHCleanup(DtorKind)) {
+  if (!pushedCleanup && needsEHCleanup(DtorKind)) {
+    llvm::Instruction *DominatingIP =
+        Builder.CreateFlagLoad(llvm::ConstantInt::getNullValue(Int8PtrTy));
     pushRegularPartialArrayCleanup(BeginPtr.getPointer(), CurPtr.getPointer(),
                                    ElementType, ElementAlign,
                                    getDestroyer(DtorKind));
-    Cleanup = EHStack.stable_begin();
-    CleanupDominator = Builder.CreateUnreachable();
-=======
-  if (!pushedCleanup && needsEHCleanup(DtorKind)) {
-    llvm::Instruction *DominatingIP =
-        Builder.CreateFlagLoad(llvm::ConstantInt::getNullValue(Int8PtrTy));
-    pushRegularPartialArrayCleanup(BeginPtr.emitRawPointer(*this),
-                                   CurPtr.emitRawPointer(*this), ElementType,
-                                   ElementAlign, getDestroyer(DtorKind));
     DeferredDeactivationCleanupStack.push_back(
         {EHStack.stable_begin(), DominatingIP});
->>>>>>> 89ba7e18
   }
 
   // Emit the initializer into this element.
