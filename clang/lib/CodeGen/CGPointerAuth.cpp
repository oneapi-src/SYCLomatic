--- conflicted
+++ resolved
@@ -15,10 +15,7 @@
 #include "CodeGenModule.h"
 #include "clang/CodeGen/CodeGenABITypes.h"
 #include "clang/CodeGen/ConstantInitBuilder.h"
-<<<<<<< HEAD
-=======
 #include "llvm/Analysis/ValueTracking.h"
->>>>>>> 9c4aab8c
 #include "llvm/Support/SipHash.h"
 
 using namespace clang;
@@ -167,8 +164,6 @@
 
 CGPointerAuthInfo CodeGenModule::getPointerAuthInfoForType(QualType T) {
   return ::getPointerAuthInfoForType(*this, T);
-<<<<<<< HEAD
-=======
 }
 
 static bool isZeroConstant(const llvm::Value *Value) {
@@ -291,7 +286,6 @@
   }
 
   return Value;
->>>>>>> 9c4aab8c
 }
 
 llvm::Constant *
@@ -371,8 +365,6 @@
   return getFunctionPointer(getRawFunctionPointer(GD, Ty), FuncType);
 }
 
-<<<<<<< HEAD
-=======
 CGPointerAuthInfo CodeGenModule::getMemberFunctionPointerAuthInfo(QualType FT) {
   assert(FT->getAs<MemberPointerType>() && "MemberPointerType expected");
   const auto &Schema = getCodeGenOpts().PointerAuth.CXXMemberFunctionPointers;
@@ -407,7 +399,6 @@
   return getMemberFunctionPointer(getRawFunctionPointer(FD, Ty), FT);
 }
 
->>>>>>> 9c4aab8c
 std::optional<PointerAuthQualifier>
 CodeGenModule::computeVTPointerAuthentication(const CXXRecordDecl *ThisClass) {
   auto DefaultAuthentication = getCodeGenOpts().PointerAuth.CXXVTablePointers;
@@ -516,8 +507,6 @@
                            PointerAuthenticationMode::SignAndAuth,
                            /* IsIsaPointer */ false,
                            /* AuthenticatesNullValues */ false, Discriminator);
-<<<<<<< HEAD
-=======
 }
 
 llvm::Value *CodeGenFunction::authPointerToPointerCast(llvm::Value *ResultPtr,
@@ -629,5 +618,4 @@
 llvm::Value *LValue::emitRawPointer(CodeGenFunction &CGF) const {
   assert(isSimple());
   return Addr.isValid() ? Addr.emitRawPointer(CGF) : nullptr;
->>>>>>> 9c4aab8c
 }