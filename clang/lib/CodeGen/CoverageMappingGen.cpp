--- conflicted
+++ resolved
@@ -370,8 +370,6 @@
     for (auto &Region : SourceRegions) {
       SourceLocation Loc = Region.getBeginLoc();
 
-<<<<<<< HEAD
-=======
       // Replace Region with its definition if it is in <scratch space>.
       auto NonScratchExpansionLoc = getNonScratchExpansionLoc(Loc);
       auto EndLoc = NonScratchExpansionLoc.second;
@@ -381,7 +379,6 @@
         Region.setEndLoc(EndLoc.value());
       }
 
->>>>>>> 13f6d404
       // Replace Loc with FileLoc if it is expanded with system headers.
       if (!SystemHeadersCoverage && SM.isInSystemMacro(Loc)) {
         auto BeginLoc = SM.getSpellingLoc(Loc);
