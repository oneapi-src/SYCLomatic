--- conflicted
+++ resolved
@@ -350,14 +350,12 @@
   /// yet.
   llvm::DenseMap<StringRef, GlobalDecl> DeferredDecls;
 
-<<<<<<< HEAD
   /// This contains all the aliases that are deferred for emission until
   /// they or what they alias are actually used.  Note that the StringRef
   /// associated in this map is that of the aliasee.
   std::map<StringRef, GlobalDecl> DeferredAliases;
-=======
+
   llvm::StringSet<llvm::BumpPtrAllocator> DeferredResolversToEmit;
->>>>>>> 9cb50042
 
   /// This is a list of deferred decls which we have seen that *are* actually
   /// referenced. These get code generated when the module is done.
