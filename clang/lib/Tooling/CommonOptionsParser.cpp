//===--- CommonOptionsParser.cpp - common options for clang tools ---------===//
//
// Part of the LLVM Project, under the Apache License v2.0 with LLVM Exceptions.
// See https://llvm.org/LICENSE.txt for license information.
// SPDX-License-Identifier: Apache-2.0 WITH LLVM-exception
//
//===----------------------------------------------------------------------===//
//
//  This file implements the CommonOptionsParser class used to parse common
//  command-line options for clang tools, so that they can be run as separate
//  command-line applications with a consistent common interface for handling
//  compilation database and input files.
//
//  It provides a common subset of command-line options, common algorithm
//  for locating a compilation database and source files, and help messages
//  for the basic command-line interface.
//
//  It creates a CompilationDatabase and reads common command-line options.
//
//  This class uses the Clang Tooling infrastructure, see
//    http://clang.llvm.org/docs/HowToSetupToolingForLLVM.html
//  for details on setting it up with LLVM source tree.
//
//===----------------------------------------------------------------------===//

#include "clang/Tooling/CommonOptionsParser.h"
#include "clang/Tooling/Tooling.h"
#include "llvm/Support/CommandLine.h"

using namespace clang::tooling;
using namespace llvm;

const char *const CommonOptionsParser::HelpMessage =
    "\n"
    "-p <build-path> is used to read a compile command database.\n"
    "\n"
    "\tFor example, it can be a CMake build directory in which a file named\n"
    "\tcompile_commands.json exists (use -DCMAKE_EXPORT_COMPILE_COMMANDS=ON\n"
    "\tCMake option to get this output). When no build path is specified,\n"
    "\ta search for compile_commands.json will be attempted through all\n"
    "\tparent paths of the first input file . See:\n"
    "\thttps://clang.llvm.org/docs/HowToSetupToolingForLLVM.html for an\n"
    "\texample of setting up Clang Tooling on a source tree.\n"
    "\n"
    "<source0> ... specify the paths of source files. These paths are\n"
    "\tlooked up in the compile command database. If the path of a file is\n"
    "\tabsolute, it needs to point into CMake's source tree. If the path is\n"
    "\trelative, the current working directory needs to be in the CMake\n"
    "\tsource tree and the file must be in a subdirectory of the current\n"
    "\tworking directory. \"./\" prefixes in the relative files will be\n"
    "\tautomatically removed, but the rest of a relative path must be a\n"
    "\tsuffix of a path in the compile command database.\n"
    "\n";

#ifdef INTEL_CUSTOMIZATION
#ifdef _WIN32
std::string VcxprojFilePath;
#endif
namespace clang {
namespace tooling {
static std::string FormatSearchPath = "";
std::string getFormatSearchPath() { return FormatSearchPath; }
#ifdef _WIN32
static FunPtrParserType FPtrParser = nullptr;

void SetParserHandle(FunPtrParserType FPParser) {
  FPtrParser = FPParser;
}

void DoParserHandle(std::string &BuildDir, std::string &FilePath) {
  if (FPtrParser != nullptr) {
    FPtrParser(BuildDir, FilePath);
  }
}
#endif
} // namespace tooling
} // namespace clang
#endif


void ArgumentsAdjustingCompilations::appendArgumentsAdjuster(
    ArgumentsAdjuster Adjuster) {
  Adjusters.push_back(std::move(Adjuster));
}

std::vector<CompileCommand>
ArgumentsAdjustingCompilations::getCompileCommands(StringRef FilePath) const {
  return adjustCommands(Compilations->getCompileCommands(FilePath));
}

std::vector<std::string> ArgumentsAdjustingCompilations::getAllFiles() const {
  return Compilations->getAllFiles();
}

std::vector<CompileCommand>
ArgumentsAdjustingCompilations::getAllCompileCommands() const {
  return adjustCommands(Compilations->getAllCompileCommands());
}

std::vector<CompileCommand> ArgumentsAdjustingCompilations::adjustCommands(
    std::vector<CompileCommand> Commands) const {
  for (CompileCommand &Command : Commands)
    for (const auto &Adjuster : Adjusters)
      Command.CommandLine = Adjuster(Command.CommandLine, Command.Filename);
  return Commands;
}

llvm::Error CommonOptionsParser::init(
    int &argc, const char **argv, cl::OptionCategory &Category,
    llvm::cl::NumOccurrencesFlag OccurrencesFlag, const char *Overview) {
#ifdef INTEL_CUSTOMIZATION
  bool IsCudaFile = false;
  int OriArgc = argc;
  static cl::opt<std::string> BuildPath(
      "p",
      cl::desc("The directory path for the compilation database (compile_commands.json). When no\n"
               "path is specified, a search for compile_commands.json is attempted through all\n"
               "parent directories of the first input source file."),
      cl::Optional, cl::cat(Category), cl::value_desc("dir"),
      cl::sub(*cl::AllSubCommands));

  static cl::list<std::string> SourcePaths(
      cl::Positional, cl::desc("[<source0> ... <sourceN>]"), llvm::cl::ZeroOrMore,
      cl::cat(Category), cl::sub(*cl::AllSubCommands));
#ifdef _WIN32
  static cl::opt<std::string>
    VcxprojFile("vcxprojfile",
                cl::desc("The file path of vcxproj."),
                cl::value_desc("file"),
                cl::Optional, cl::cat(Category),
                cl::sub(*cl::AllSubCommands));
#endif
#else
  static cl::opt<std::string> BuildPath("p", cl::desc("Build path"),
                                        cl::Optional, cl::cat(Category),
                                        cl::sub(*cl::AllSubCommands));

  static cl::list<std::string> SourcePaths(
      cl::Positional, cl::desc("<source0> [... <sourceN>]"), OccurrencesFlag,
      cl::cat(Category), cl::sub(*cl::AllSubCommands));
#endif

#ifdef INTEL_CUSTOMIZATION
 static cl::list<std::string> ArgsAfter(
     "extra-arg",
     cl::desc("Additional argument to append to the migration command line, example:\n"
              "--extra-arg=\"-I /path/to/header\". The options that can be passed this way can\n"
              "be found with the dpct -- -help command."),
     cl::value_desc("string"), cl::cat(Category), cl::sub(*cl::AllSubCommands));

  static cl::list<std::string> ArgsBefore(
     "extra-arg-before",
     cl::desc("Additional argument to prepend to the compiler command line.\n"
              "Refer to extra-arg option.\n"),
     cl::cat(Category), cl::sub(*cl::AllSubCommands), llvm::cl::Hidden);
#else
  static cl::list<std::string> ArgsAfter(
      "extra-arg",
      cl::desc("Additional argument to append to the compiler command line"),
      cl::cat(Category), cl::sub(*cl::AllSubCommands));

  static cl::list<std::string> ArgsBefore(
      "extra-arg-before",
      cl::desc("Additional argument to prepend to the compiler command line"),
      cl::cat(Category), cl::sub(*cl::AllSubCommands));
#endif
  cl::ResetAllOptionOccurrences();

  cl::HideUnrelatedOptions(Category);

  std::string ErrorMessage;
  Compilations =
      FixedCompilationDatabase::loadFromCommandLine(argc, argv, ErrorMessage);
  if (!ErrorMessage.empty())
    ErrorMessage.append("\n");
  llvm::raw_string_ostream OS(ErrorMessage);
  // Stop initializing if command-line option parsing failed.
  if (!cl::ParseCommandLineOptions(argc, argv, Overview, &OS)) {
    OS.flush();
<<<<<<< HEAD
#ifdef INTEL_CUSTOMIZATION
    return llvm::make_error<llvm::StringError>(ErrorMessage,
                                               llvm::inconvertibleErrorCode());
#else
    return llvm::make_error<llvm::StringError>("[CommonOptionsParser]: " +
                                                   ErrorMessage,
=======
    return llvm::make_error<llvm::StringError>(ErrorMessage,
>>>>>>> 613af3cb
                                               llvm::inconvertibleErrorCode());
#endif
  }

  cl::PrintOptionValues();

  SourcePathList = SourcePaths;
#ifdef INTEL_CUSTOMIZATION
  if(!SourcePathList.empty()) {
    clang::tooling::FormatSearchPath = SourcePaths[0];
  }
  DatabaseStatus ErrCode =
      CannotFindDatabase; // map to MigrationErrorCannotFindDatabase in DPCT
#if _WIN32
  VcxprojFilePath = VcxprojFile;
  // In Windows, the option "-p" and "-vcxproj" are mutually exclusive, user can
  // only give one of them. If both of them exist, dpct will exit with
  // -1 (.i.e MigrationError).
  if (!BuildPath.empty() && !VcxprojFile.empty()) {
    ErrorMessage =
        "The option \"-p\" and \"-vcxproj\" are set together, please specify one of them.\n";
    llvm::errs() << ErrorMessage;
    exit(-1);
  }

  // In Windows, If the option
  // "--cuda-path" specifies SDK path in the command line, duplicate find the
  // the compilation database in the directory of the vcxproj file.
  if (!VcxprojFile.empty()) {
    SmallString<1024> AbsolutePath(getAbsolutePath(VcxprojFile));
    StringRef Directory = llvm::sys::path::parent_path(AbsolutePath);
    std::string BuildDir = Directory.str();
    DoParserHandle(BuildDir, VcxprojFile);
    Compilations = CompilationDatabase::autoDetectFromDirectory(
        BuildDir, ErrorMessage, ErrCode, CompilationsDir);
    clang::tooling::FormatSearchPath = BuildDir;
  }
#endif
#endif
  if ((OccurrencesFlag == cl::ZeroOrMore || OccurrencesFlag == cl::Optional) &&
      SourcePathList.empty())
    return llvm::Error::success();
  if (!Compilations) {
    if (!BuildPath.empty()) {
#ifdef INTEL_CUSTOMIZATION
      Compilations = CompilationDatabase::autoDetectFromDirectory(
          BuildPath, ErrorMessage, ErrCode, CompilationsDir);
      clang::tooling::FormatSearchPath = BuildPath;
#else
      Compilations = CompilationDatabase::autoDetectFromDirectory(
          BuildPath, ErrorMessage, ErrCode);
#endif
    }
#ifdef INTEL_CUSTOMIZATION
    // if neither option "-p" or target source file names exist in the
    // command line, e.g "dpct -in-root=./ -out-root=out", dpct will not
    // continue.
    else if (BuildPath.empty() && SourcePathList.empty()) {
      Compilations = nullptr;
    } else {
      Compilations = CompilationDatabase::autoDetectFromSource(
          SourcePaths[0], ErrorMessage, CompilationsDir);
      clang::tooling::FormatSearchPath = SourcePaths[0];
#else
    else {
      Compilations = CompilationDatabase::autoDetectFromSource(SourcePaths[0],
                                                               ErrorMessage);
#endif
    }
    if (!Compilations) {
#ifdef INTEL_CUSTOMIZATION
      if (SourcePaths.size() == 0 && !BuildPath.getValue().empty()){
        std::string buf;
        llvm::raw_string_ostream OS(buf);
        OS << "Error while trying to load a compilation database:\n";
        // The ErrCode is set to CannotParseDatabase(-101) from
        // findCompilationDatabaseFromDirectory in autoDetectFromDirectory when
        // database file exists but it cannot be parsed successfully. No other
        // value will set be to ErrCode. So the situation will be either
        // "CannotParseDatabase" or "CannotFindDatabase".

        if (ErrCode == CannotParseDatabase
          /*map to MigrationErrorCannotParseDatabase in DPCT*/) {
          OS << ErrorMessage;
          DoPrintHandle(OS.str(), true);
          return llvm::make_error<DPCTError>(
              CannotParseDatabase
              /*map to MigrationErrorCannotParseDatabase in DPCT*/);
        } else {
          bool IsProcessAllSet = false;
          for (auto &OM : cl::getRegisteredOptions(*cl::TopLevelSubCommand)) {
            cl::Option *O = OM.second;
            if (O->ArgStr == "process-all") {
              IsProcessAllSet = O->getNumOccurrences();
              break;
            }
          }

          if (!IsProcessAllSet) {
            // If no compilation database is found in the dir user specifies, dpct will
            // exit with "code: -19 (Error: Cannot find compilation database)", so
            // the sub misleading msg below should be removed.
            std::string Sub = "Migration initiated without compilation "
                      "database from directory \"" +
                      BuildPath + "\"\n";
            std::string::size_type Pos = ErrorMessage.find(Sub);
            if (Pos != std::string::npos)
              ErrorMessage.erase(Pos, ErrorMessage.length());

            OS << ErrorMessage;
            DoPrintHandle(OS.str(), true);

            return llvm::make_error<DPCTError>(
                CannotFindDatabase
                /*map to MigrationErrorCannotFindDatabase in DPCT*/);
          } else {
            // if -process-all specified, emit a warning msg of no compilation
            // database found, and try to migrate or copy all files from
            // directory specified by -in-root.
            OS << ErrorMessage;
            DoPrintHandle(OS.str(), true);
          }
        }
      } else if (SourcePaths.size() == 1 && BuildPath.getValue().empty()) {
        // need add -x cuda option for not using database
        IsCudaFile = true;
        using namespace llvm::sys;
        SmallString<256> Name = StringRef(SourcePaths[0]);
        StringRef File, Path;
        if (fs::make_absolute(Name) != std::error_code()) {
          std::string buf;
          llvm::raw_string_ostream OS(buf);
          OS << "Could not get absolute path from '" << Name << "'\n";
          DoPrintHandle(OS.str(), true);
        } else {
          File = path::filename(Name);
          Path = path::parent_path(Name);
        }
        std::string buf;
        llvm::raw_string_ostream OS(buf);
        OS << "NOTE: Could not auto-detect compilation database for"
           << " file '" << File << "' in '" << Path
           << "' or any parent directory.\n";
        DoPrintHandle(OS.str(), true);
      } else {
        if (SourcePaths.size() >= 2 && BuildPath.getValue().empty()) {
          // need add -x cuda option for not using database
          IsCudaFile = true;
        }
        if (!hasHelpOption(OriArgc, argv)) {
          std::string buf;
          llvm::raw_string_ostream OS(buf);
          if (!BuildPath.getValue().empty())
            OS << "Error while trying to load a compilation database:\n";
          OS << ErrorMessage;
          DoPrintHandle(OS.str(), true);
        }
      }
#else
      llvm::errs() << "Error while trying to load a compilation database:\n"
                   << ErrorMessage << "Running without flags.\n";
#endif
      Compilations.reset(
          new FixedCompilationDatabase(".", std::vector<std::string>()));
    }
  }
  auto AdjustingCompilations =
      std::make_unique<ArgumentsAdjustingCompilations>(
          std::move(Compilations));
  Adjuster =
      getInsertArgumentAdjuster(ArgsBefore, ArgumentInsertPosition::BEGIN);
  Adjuster = combineAdjusters(
      std::move(Adjuster),
      getInsertArgumentAdjuster(ArgsAfter, ArgumentInsertPosition::END));
#ifdef INTEL_CUSTOMIZATION
  for (auto &I : ArgsAfter) {
    if (I.size() > 2 && I.substr(0, 2) == "-x") {
      IsCudaFile = false;
      Adjuster = combineAdjusters(
          std::move(Adjuster),
          getInsertArgumentAdjuster(I.c_str(), ArgumentInsertPosition::BEGIN));
    }
  }
  if (IsCudaFile) {
    Adjuster = combineAdjusters(
        std::move(Adjuster),
        getInsertArgumentAdjuster("-xcuda", ArgumentInsertPosition::BEGIN));
  }
#endif
  AdjustingCompilations->appendArgumentsAdjuster(Adjuster);
  Compilations = std::move(AdjustingCompilations);
  return llvm::Error::success();
}

llvm::Expected<CommonOptionsParser> CommonOptionsParser::create(
    int &argc, const char **argv, llvm::cl::OptionCategory &Category,
    llvm::cl::NumOccurrencesFlag OccurrencesFlag, const char *Overview) {
  CommonOptionsParser Parser;
  llvm::Error Err =
      Parser.init(argc, argv, Category, OccurrencesFlag, Overview);
  if (Err)
    return std::move(Err);
  return std::move(Parser);
}

#ifdef INTEL_CUSTOMIZATION
bool CommonOptionsParser::hasHelpOption(int argc, const char **argv) {
  for (auto i = 0; i < argc; i++) {
    int Res1 = strcmp(argv[i], "-help");
    int Res2 = strcmp(argv[i], "--help");
    int Res3 = strcmp(argv[i], "--help-hidden");
    if (Res1 == 0 || Res2 == 0 || Res3 == 0)
      return true;
  }
  return false;
}
#endif

CommonOptionsParser::CommonOptionsParser(
    int &argc, const char **argv, cl::OptionCategory &Category,
    llvm::cl::NumOccurrencesFlag OccurrencesFlag, const char *Overview) {
  llvm::Error Err = init(argc, argv, Category, OccurrencesFlag, Overview);
  if (Err) {
    llvm::report_fatal_error(
        "CommonOptionsParser: failed to parse command-line arguments. " +
        llvm::toString(std::move(Err)));
  }
}<|MERGE_RESOLUTION|>--- conflicted
+++ resolved
@@ -177,18 +177,8 @@
   // Stop initializing if command-line option parsing failed.
   if (!cl::ParseCommandLineOptions(argc, argv, Overview, &OS)) {
     OS.flush();
-<<<<<<< HEAD
-#ifdef INTEL_CUSTOMIZATION
     return llvm::make_error<llvm::StringError>(ErrorMessage,
                                                llvm::inconvertibleErrorCode());
-#else
-    return llvm::make_error<llvm::StringError>("[CommonOptionsParser]: " +
-                                                   ErrorMessage,
-=======
-    return llvm::make_error<llvm::StringError>(ErrorMessage,
->>>>>>> 613af3cb
-                                               llvm::inconvertibleErrorCode());
-#endif
   }
 
   cl::PrintOptionValues();
