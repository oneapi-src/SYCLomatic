--- conflicted
+++ resolved
@@ -123,21 +123,17 @@
   const std::pair<FileID, unsigned> DecomposedLocation =
       Sources.getDecomposedLoc(Start);
   const FileEntry *Entry = Sources.getFileEntryForID(DecomposedLocation.first);
-<<<<<<< HEAD
 #ifdef INTEL_CUSTOMIZATION
   if (Entry) {
     llvm::SmallString<512> FilePathAbs(Entry->getName());
     Sources.getFileManager().makeAbsolutePath(FilePathAbs);
-    this->FilePath = FilePathAbs.str();
+    this->FilePath = std::string(FilePathAbs.str());
   } else {
-    this->FilePath = InvalidLocation;
+    this->FilePath = std::string(InvalidLocation);
   }
 #else
-  this->FilePath = Entry ? Entry->getName() : InvalidLocation;
+  this->FilePath = std::string(Entry ? Entry->getName() : InvalidLocation);
 #endif
-=======
-  this->FilePath = std::string(Entry ? Entry->getName() : InvalidLocation);
->>>>>>> ef68270e
   this->ReplacementRange = Range(DecomposedLocation.second, Length);
   this->ReplacementText = std::string(ReplacementText);
 }
