--- conflicted
+++ resolved
@@ -71,17 +71,13 @@
     if (std::unique_ptr<CompilationDatabase> DB =
             Plugin->loadFromDirectory(BuildDirectory, DatabaseErrorMessage))
       return DB;
-<<<<<<< HEAD
 #ifdef INTEL_CUSTOMIZATION
-    if (It->getName() == "json-compilation-database") {
+    if (Database.getName() == "json-compilation-database") {
       ErrorStream << DatabaseErrorMessage << "\n";
     }
 #else
-    ErrorStream << It->getName() << ": " << DatabaseErrorMessage << "\n";
-#endif
-=======
     ErrorStream << Database.getName() << ": " << DatabaseErrorMessage << "\n";
->>>>>>> 4f6ae912
+#endif
   }
   return nullptr;
 }
