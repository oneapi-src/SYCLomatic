--- conflicted
+++ resolved
@@ -2243,11 +2243,7 @@
   VisitDecl(D);
   llvm::SmallVector<TemplateArgument, 4> Args;
   for (unsigned I = 0; I < D->NumTemplateArgs; ++I)
-<<<<<<< HEAD
-    Args.push_back(Record.readTemplateArgument(/*Canonicalize=*/true));
-=======
     Args.push_back(Record.readTemplateArgument(/*Canonicalize=*/false));
->>>>>>> e7aa6127
   D->setTemplateArguments(Args);
 }
 
