//===--- Types.cpp - Driver input & temporary type information ------------===//
//
// Part of the LLVM Project, under the Apache License v2.0 with LLVM Exceptions.
// See https://llvm.org/LICENSE.txt for license information.
// SPDX-License-Identifier: Apache-2.0 WITH LLVM-exception
//
//===----------------------------------------------------------------------===//

#include "clang/Driver/Types.h"
#include "clang/Driver/Driver.h"
#include "clang/Driver/DriverDiagnostic.h"
#include "clang/Driver/Options.h"
#include "llvm/ADT/STLExtras.h"
#include "llvm/ADT/SmallVector.h"
#include "llvm/ADT/StringSwitch.h"
#include "llvm/Option/Arg.h"
#include <cassert>
#include <cstring>

using namespace clang::driver;
using namespace clang::driver::types;

struct TypeInfo {
  const char *Name;
  const char *TempSuffix;
  ID PreprocessedType;
  class PhasesBitSet {
    unsigned Bits = 0;

  public:
    constexpr PhasesBitSet(std::initializer_list<phases::ID> Phases) {
      for (auto Id : Phases)
        Bits |= 1 << Id;
    }
    bool contains(phases::ID Id) const { return Bits & (1 << Id); }
  } Phases;
};

static constexpr TypeInfo TypeInfos[] = {
#define TYPE(NAME, ID, PP_TYPE, TEMP_SUFFIX, ...) \
  { NAME, TEMP_SUFFIX, TY_##PP_TYPE, { __VA_ARGS__ }, },
#include "clang/Driver/Types.def"
#undef TYPE
};
static const unsigned numTypes = std::size(TypeInfos);

static const TypeInfo &getInfo(unsigned id) {
  assert(id > 0 && id - 1 < numTypes && "Invalid Type ID.");
  return TypeInfos[id - 1];
}

const char *types::getTypeName(ID Id) {
  return getInfo(Id).Name;
}

types::ID types::getPreprocessedType(ID Id) {
  ID PPT = getInfo(Id).PreprocessedType;
  assert((getInfo(Id).Phases.contains(phases::Preprocess) !=
          (PPT == TY_INVALID)) &&
         "Unexpected Preprocess Type.");
  return PPT;
}

static bool isPreprocessedModuleType(ID Id) {
  return Id == TY_CXXModule || Id == TY_PP_CXXModule;
}

static bool isPreprocessedHeaderUnitType(ID Id) {
  return Id == TY_CXXSHeader || Id == TY_CXXUHeader || Id == TY_CXXHUHeader ||
         Id == TY_PP_CXXHeaderUnit;
}

types::ID types::getPrecompiledType(ID Id) {
  if (isPreprocessedModuleType(Id))
    return TY_ModuleFile;
  if (isPreprocessedHeaderUnitType(Id))
    return TY_HeaderUnit;
  if (onlyPrecompileType(Id))
    return TY_PCH;
  return TY_INVALID;
}

const char *types::getTypeTempSuffix(ID Id, bool CLMode) {
  if (CLMode) {
    switch (Id) {
    case TY_Object:
    case TY_LTO_BC:
      return "obj";
    case TY_Image:
      return "exe";
    case TY_PP_Asm:
      return "asm";
    default:
      break;
    }
  }
  return getInfo(Id).TempSuffix;
}

bool types::onlyPrecompileType(ID Id) {
  return getInfo(Id).Phases.contains(phases::Precompile) &&
         !isPreprocessedModuleType(Id);
}

bool types::canTypeBeUserSpecified(ID Id) {
  static const clang::driver::types::ID kStaticLangageTypes[] = {
      TY_CUDA_DEVICE,   TY_HIP_DEVICE,    TY_PP_CHeader,
      TY_PP_ObjCHeader, TY_PP_CXXHeader,  TY_PP_ObjCXXHeader,
      TY_PP_CXXModule,  TY_LTO_IR,        TY_LTO_BC,
      TY_Plist,         TY_RewrittenObjC, TY_RewrittenLegacyObjC,
      TY_Remap,         TY_PCH,           TY_Object,
      TY_Image,         TY_dSYM,          TY_Dependencies,
      TY_CUDA_FATBIN,   TY_HIP_FATBIN};
  return !llvm::is_contained(kStaticLangageTypes, Id);
}

bool types::appendSuffixForType(ID Id) {
  return Id == TY_PCH || Id == TY_dSYM || Id == TY_CUDA_FATBIN ||
         Id == TY_HIP_FATBIN;
}

bool types::canLipoType(ID Id) {
  return (Id == TY_Nothing ||
          Id == TY_Image ||
          Id == TY_Object ||
          Id == TY_LTO_BC);
}

bool types::isAcceptedByClang(ID Id) {
  switch (Id) {
  default:
    return false;

  case TY_Asm:
  case TY_C: case TY_PP_C:
  case TY_CL: case TY_CLCXX:
  case TY_CUDA: case TY_PP_CUDA:
  case TY_CUDA_DEVICE:
  case TY_HIP:
  case TY_PP_HIP:
  case TY_HIP_DEVICE:
  case TY_ObjC: case TY_PP_ObjC: case TY_PP_ObjC_Alias:
  case TY_CXX: case TY_PP_CXX:
  case TY_ObjCXX: case TY_PP_ObjCXX: case TY_PP_ObjCXX_Alias:
  case TY_CHeader: case TY_PP_CHeader:
  case TY_CLHeader:
  case TY_ObjCHeader: case TY_PP_ObjCHeader:
  case TY_CXXHeader: case TY_PP_CXXHeader:
  case TY_CXXSHeader:
  case TY_CXXUHeader:
  case TY_CXXHUHeader:
  case TY_PP_CXXHeaderUnit:
  case TY_ObjCXXHeader: case TY_PP_ObjCXXHeader:
  case TY_CXXModule: case TY_PP_CXXModule:
  case TY_AST: case TY_ModuleFile: case TY_PCH:
  case TY_LLVM_IR: case TY_LLVM_BC:
  case TY_SPIRV:
  case TY_API_INFO:
    return true;
  }
}

bool types::isAcceptedByFlang(ID Id) {
  switch (Id) {
  default:
    return false;

  case TY_Fortran:
  case TY_PP_Fortran:
    return true;
  case TY_LLVM_IR:
  case TY_LLVM_BC:
    return true;
  }
}

bool types::isDerivedFromC(ID Id) {
  switch (Id) {
  default:
    return false;

  case TY_PP_C:
  case TY_C:
  case TY_CL:
  case TY_CLCXX:
  case TY_PP_CUDA:
  case TY_CUDA:
  case TY_CUDA_DEVICE:
  case TY_PP_HIP:
  case TY_HIP:
  case TY_HIP_DEVICE:
  case TY_PP_ObjC:
  case TY_PP_ObjC_Alias:
  case TY_ObjC:
  case TY_PP_CXX:
  case TY_CXX:
  case TY_PP_ObjCXX:
  case TY_PP_ObjCXX_Alias:
  case TY_ObjCXX:
  case TY_RenderScript:
  case TY_PP_CHeader:
  case TY_CHeader:
  case TY_CLHeader:
  case TY_PP_ObjCHeader:
  case TY_ObjCHeader:
  case TY_PP_CXXHeader:
  case TY_CXXHeader:
  case TY_PP_ObjCXXHeader:
  case TY_ObjCXXHeader:
  case TY_CXXModule:
  case TY_PP_CXXModule:
    return true;
  }
}

bool types::isObjC(ID Id) {
  switch (Id) {
  default:
    return false;

  case TY_ObjC: case TY_PP_ObjC: case TY_PP_ObjC_Alias:
  case TY_ObjCXX: case TY_PP_ObjCXX:
  case TY_ObjCHeader: case TY_PP_ObjCHeader:
  case TY_ObjCXXHeader: case TY_PP_ObjCXXHeader: case TY_PP_ObjCXX_Alias:
    return true;
  }
}

bool types::isOpenCL(ID Id) { return Id == TY_CL || Id == TY_CLCXX; }

bool types::isCXX(ID Id) {
  switch (Id) {
  default:
    return false;

  case TY_CXX: case TY_PP_CXX:
  case TY_ObjCXX: case TY_PP_ObjCXX: case TY_PP_ObjCXX_Alias:
  case TY_CXXHeader: case TY_PP_CXXHeader:
  case TY_CXXSHeader:
  case TY_CXXUHeader:
  case TY_CXXHUHeader:
  case TY_PP_CXXHeaderUnit:
  case TY_ObjCXXHeader: case TY_PP_ObjCXXHeader:
  case TY_CXXModule: case TY_PP_CXXModule:
  case TY_CUDA: case TY_PP_CUDA: case TY_CUDA_DEVICE:
  case TY_HIP:
  case TY_PP_HIP:
  case TY_HIP_DEVICE:
    return true;
  }
}

bool types::isLLVMIR(ID Id) {
  switch (Id) {
  default:
    return false;

  case TY_LLVM_IR:
  case TY_LLVM_BC:
  case TY_LTO_IR:
  case TY_LTO_BC:
    return true;
  }
}

bool types::isCuda(ID Id) {
  switch (Id) {
  default:
    return false;

  case TY_CUDA:
  case TY_PP_CUDA:
  case TY_CUDA_DEVICE:
    return true;
  }
}

bool types::isHIP(ID Id) {
  switch (Id) {
  default:
    return false;

  case TY_HIP:
  case TY_PP_HIP:
  case TY_HIP_DEVICE:
    return true;
  }
}

bool types::isFPGA(ID Id) {
  switch (Id) {
  default:
    return false;

  case TY_FPGA_AOCR:
  case TY_FPGA_AOCX:
  case TY_FPGA_AOCO:
  case TY_FPGA_AOCR_EMU:
    return true;
  }
}

bool types::isArchive(ID Id) {
  switch (Id) {
  default:
    return false;
  case TY_Archive:
  case TY_WholeArchive:
    return true;
  }
}

bool types::isHLSL(ID Id) { return Id == TY_HLSL; }

bool types::isSrcFile(ID Id) {
  return Id != TY_Object && getPreprocessedType(Id) != TY_INVALID;
}

types::ID types::lookupTypeForExtension(llvm::StringRef Ext) {
  return llvm::StringSwitch<types::ID>(Ext)
      .Case("c", TY_C)
      .Case("C", TY_CXX)
      .Case("F", TY_Fortran)
      .Case("f", TY_PP_Fortran)
      .Case("h", TY_CHeader)
      .Case("H", TY_CXXHeader)
      .Case("i", TY_PP_C)
      .Case("m", TY_ObjC)
      .Case("M", TY_ObjCXX)
      .Case("o", TY_Object)
      .Case("S", TY_Asm)
      .Case("s", TY_PP_Asm)
      .Case("bc", TY_LLVM_BC)
      .Case("cc", TY_CXX)
      .Case("CC", TY_CXX)
      .Case("cl", TY_CL)
      .Case("clcpp", TY_CLCXX)
      .Case("cp", TY_CXX)
      .Case("cu", TY_CUDA)
      .Case("hh", TY_CXXHeader)
      .Case("ii", TY_PP_CXX)
      .Case("ll", TY_LLVM_IR)
      .Case("mi", TY_PP_ObjC)
      .Case("mm", TY_ObjCXX)
      .Case("rs", TY_RenderScript)
      .Case("adb", TY_Ada)
      .Case("ads", TY_Ada)
      .Case("asm", TY_PP_Asm)
      .Case("ast", TY_AST)
      .Case("ccm", TY_CXXModule)
      .Case("cpp", TY_CXX)
      .Case("CPP", TY_CXX)
      .Case("c++", TY_CXX)
      .Case("C++", TY_CXX)
      .Case("cui", TY_PP_CUDA)
      .Case("cxx", TY_CXX)
      .Case("CXX", TY_CXX)
      .Case("F90", TY_Fortran)
      .Case("f90", TY_PP_Fortran)
      .Case("F95", TY_Fortran)
      .Case("f95", TY_PP_Fortran)
      .Case("for", TY_PP_Fortran)
      .Case("FOR", TY_PP_Fortran)
      .Case("fpp", TY_Fortran)
      .Case("FPP", TY_Fortran)
      .Case("gch", TY_PCH)
      .Case("hip", TY_HIP)
<<<<<<< HEAD
=======
      .Case("hipi", TY_PP_HIP)
>>>>>>> e8f41fdb
      .Case("hpp", TY_CXXHeader)
      .Case("hxx", TY_CXXHeader)
      .Case("iim", TY_PP_CXXModule)
      .Case("iih", TY_PP_CXXHeaderUnit)
      .Case("lib", TY_Object)
      .Case("mii", TY_PP_ObjCXX)
      .Case("obj", TY_Object)
      .Case("ifs", TY_IFS)
      .Case("pch", TY_PCH)
      .Case("pcm", TY_ModuleFile)
      .Case("c++m", TY_CXXModule)
      .Case("cppm", TY_CXXModule)
      .Case("cxxm", TY_CXXModule)
      .Case("hlsl", TY_HLSL)
<<<<<<< HEAD
      .Case("aocr", TY_FPGA_AOCR)
      .Case("aocx", TY_FPGA_AOCX)
=======
>>>>>>> e8f41fdb
      .Default(TY_INVALID);
}

types::ID types::lookupTypeForTypeSpecifier(const char *Name) {
  for (unsigned i=0; i<numTypes; ++i) {
    types::ID Id = (types::ID) (i + 1);
    if (canTypeBeUserSpecified(Id) &&
        strcmp(Name, getInfo(Id).Name) == 0)
      return Id;
  }
  // Accept "cu" as an alias for "cuda" for NVCC compatibility
  if (strcmp(Name, "cu") == 0) {
    return types::TY_CUDA;
  }
  return TY_INVALID;
}

llvm::SmallVector<phases::ID, phases::MaxNumberOfPhases>
types::getCompilationPhases(ID Id, phases::ID LastPhase) {
  llvm::SmallVector<phases::ID, phases::MaxNumberOfPhases> P;
  const auto &Info = getInfo(Id);
  for (int I = 0; I <= LastPhase; ++I)
    if (Info.Phases.contains(static_cast<phases::ID>(I)))
      P.push_back(static_cast<phases::ID>(I));
  assert(P.size() <= phases::MaxNumberOfPhases && "Too many phases in list");
  return P;
}

llvm::SmallVector<phases::ID, phases::MaxNumberOfPhases>
types::getCompilationPhases(const clang::driver::Driver &Driver,
                            llvm::opt::DerivedArgList &DAL, ID Id) {
  return types::getCompilationPhases(Id, Driver.getFinalPhase(DAL));
}

ID types::lookupCXXTypeForCType(ID Id) {
  switch (Id) {
  default:
    return Id;

  case types::TY_C:
    return types::TY_CXX;
  case types::TY_PP_C:
    return types::TY_PP_CXX;
  case types::TY_CHeader:
    return types::TY_CXXHeader;
  case types::TY_PP_CHeader:
    return types::TY_PP_CXXHeader;
  }
}

ID types::lookupHeaderTypeForSourceType(ID Id) {
  switch (Id) {
  default:
    return Id;

  // FIXME: Handle preprocessed input types.
  case types::TY_C:
    return types::TY_CHeader;
  case types::TY_CXX:
  case types::TY_CXXModule:
    return types::TY_CXXHeader;
  case types::TY_ObjC:
    return types::TY_ObjCHeader;
  case types::TY_ObjCXX:
    return types::TY_ObjCXXHeader;
  case types::TY_CL:
  case types::TY_CLCXX:
    return types::TY_CLHeader;
  }
}<|MERGE_RESOLUTION|>--- conflicted
+++ resolved
@@ -365,10 +365,7 @@
       .Case("FPP", TY_Fortran)
       .Case("gch", TY_PCH)
       .Case("hip", TY_HIP)
-<<<<<<< HEAD
-=======
       .Case("hipi", TY_PP_HIP)
->>>>>>> e8f41fdb
       .Case("hpp", TY_CXXHeader)
       .Case("hxx", TY_CXXHeader)
       .Case("iim", TY_PP_CXXModule)
@@ -383,11 +380,8 @@
       .Case("cppm", TY_CXXModule)
       .Case("cxxm", TY_CXXModule)
       .Case("hlsl", TY_HLSL)
-<<<<<<< HEAD
       .Case("aocr", TY_FPGA_AOCR)
       .Case("aocx", TY_FPGA_AOCX)
-=======
->>>>>>> e8f41fdb
       .Default(TY_INVALID);
 }
 
