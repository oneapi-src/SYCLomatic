//===--- AIX.cpp - AIX ToolChain Implementations ----------------*- C++ -*-===//
//
// Part of the LLVM Project, under the Apache License v2.0 with LLVM Exceptions.
// See https://llvm.org/LICENSE.txt for license information.
// SPDX-License-Identifier: Apache-2.0 WITH LLVM-exception
//
//===----------------------------------------------------------------------===//

#include "AIX.h"
#include "Arch/PPC.h"
#include "CommonArgs.h"
#include "clang/Driver/Compilation.h"
#include "clang/Driver/Options.h"
#include "clang/Driver/SanitizerArgs.h"
#include "llvm/ADT/StringExtras.h"
#include "llvm/Option/ArgList.h"
#include "llvm/ProfileData/InstrProf.h"
#include "llvm/Support/Path.h"

#include <set>

using AIX = clang::driver::toolchains::AIX;
using namespace clang::driver;
using namespace clang::driver::tools;
using namespace clang::driver::toolchains;

using namespace llvm::opt;
using namespace llvm::sys;

void aix::Assembler::ConstructJob(Compilation &C, const JobAction &JA,
                                  const InputInfo &Output,
                                  const InputInfoList &Inputs,
                                  const ArgList &Args,
                                  const char *LinkingOutput) const {
  const Driver &D = getToolChain().getDriver();
  ArgStringList CmdArgs;

  const bool IsArch32Bit = getToolChain().getTriple().isArch32Bit();
  const bool IsArch64Bit = getToolChain().getTriple().isArch64Bit();
  // Only support 32 and 64 bit.
  if (!IsArch32Bit && !IsArch64Bit)
    llvm_unreachable("Unsupported bit width value.");

  if (Arg *A = C.getArgs().getLastArg(options::OPT_G)) {
    D.Diag(diag::err_drv_unsupported_opt_for_target)
        << A->getSpelling() << D.getTargetTriple();
  }

  // Specify the mode in which the as(1) command operates.
  if (IsArch32Bit) {
    CmdArgs.push_back("-a32");
  } else {
    // Must be 64-bit, otherwise asserted already.
    CmdArgs.push_back("-a64");
  }

  // Accept any mixture of instructions.
  // On Power for AIX and Linux, this behaviour matches that of GCC for both the
  // user-provided assembler source case and the compiler-produced assembler
  // source case. Yet XL with user-provided assembler source would not add this.
  CmdArgs.push_back("-many");

  Args.AddAllArgValues(CmdArgs, options::OPT_Wa_COMMA, options::OPT_Xassembler);

  // Specify assembler output file.
  assert((Output.isFilename() || Output.isNothing()) && "Invalid output.");
  if (Output.isFilename()) {
    CmdArgs.push_back("-o");
    CmdArgs.push_back(Output.getFilename());
  }

  // Specify assembler input file.
  // The system assembler on AIX takes exactly one input file. The driver is
  // expected to invoke as(1) separately for each assembler source input file.
  if (Inputs.size() != 1)
    llvm_unreachable("Invalid number of input files.");
  const InputInfo &II = Inputs[0];
  assert((II.isFilename() || II.isNothing()) && "Invalid input.");
  if (II.isFilename())
    CmdArgs.push_back(II.getFilename());

  const char *Exec = Args.MakeArgString(getToolChain().GetProgramPath("as"));
  C.addCommand(std::make_unique<Command>(JA, *this, ResponseFileSupport::None(),
                                         Exec, CmdArgs, Inputs, Output));
}

// Determine whether there are any linker options that supply an export list
// (or equivalent information about what to export) being sent to the linker.
static bool hasExportListLinkerOpts(const ArgStringList &CmdArgs) {
  for (size_t i = 0, Size = CmdArgs.size(); i < Size; ++i) {
    llvm::StringRef ArgString(CmdArgs[i]);

    if (ArgString.starts_with("-bE:") || ArgString.starts_with("-bexport:") ||
        ArgString == "-bexpall" || ArgString == "-bexpfull")
      return true;

    // If we split -b option, check the next opt.
    if (ArgString == "-b" && i + 1 < Size) {
      ++i;
      llvm::StringRef ArgNextString(CmdArgs[i]);
      if (ArgNextString.starts_with("E:") ||
          ArgNextString.starts_with("export:") || ArgNextString == "expall" ||
          ArgNextString == "expfull")
        return true;
    }
  }
  return false;
}

void aix::Linker::ConstructJob(Compilation &C, const JobAction &JA,
                               const InputInfo &Output,
                               const InputInfoList &Inputs, const ArgList &Args,
                               const char *LinkingOutput) const {
  const AIX &ToolChain = static_cast<const AIX &>(getToolChain());
  const Driver &D = ToolChain.getDriver();
  ArgStringList CmdArgs;

  const bool IsArch32Bit = ToolChain.getTriple().isArch32Bit();
  const bool IsArch64Bit = ToolChain.getTriple().isArch64Bit();
  // Only support 32 and 64 bit.
  if (!(IsArch32Bit || IsArch64Bit))
    llvm_unreachable("Unsupported bit width value.");

  if (Arg *A = C.getArgs().getLastArg(options::OPT_G)) {
    D.Diag(diag::err_drv_unsupported_opt_for_target)
        << A->getSpelling() << D.getTargetTriple();
  }

  // Force static linking when "-static" is present.
  if (Args.hasArg(options::OPT_static))
    CmdArgs.push_back("-bnso");

  // Add options for shared libraries.
  if (Args.hasArg(options::OPT_shared)) {
    CmdArgs.push_back("-bM:SRE");
    CmdArgs.push_back("-bnoentry");
  }

  if (Args.hasFlag(options::OPT_mxcoff_roptr, options::OPT_mno_xcoff_roptr,
                   false)) {
    if (Args.hasArg(options::OPT_shared))
      D.Diag(diag::err_roptr_cannot_build_shared);

    // The `-mxcoff-roptr` option places constants in RO sections as much as
    // possible. Then `-bforceimprw` changes such sections to RW if they contain
    // imported symbols that need to be resolved.
    CmdArgs.push_back("-bforceimprw");
  }

  // PGO instrumentation generates symbols belonging to special sections, and
  // the linker needs to place all symbols in a particular section together in
  // memory; the AIX linker does that under an option.
  if (Args.hasFlag(options::OPT_fprofile_arcs, options::OPT_fno_profile_arcs,
                    false) ||
       Args.hasFlag(options::OPT_fprofile_generate,
                    options::OPT_fno_profile_generate, false) ||
       Args.hasFlag(options::OPT_fprofile_generate_EQ,
                    options::OPT_fno_profile_generate, false) ||
       Args.hasFlag(options::OPT_fprofile_instr_generate,
                    options::OPT_fno_profile_instr_generate, false) ||
       Args.hasFlag(options::OPT_fprofile_instr_generate_EQ,
                    options::OPT_fno_profile_instr_generate, false) ||
       Args.hasFlag(options::OPT_fcs_profile_generate,
                    options::OPT_fno_profile_generate, false) ||
       Args.hasFlag(options::OPT_fcs_profile_generate_EQ,
                    options::OPT_fno_profile_generate, false) ||
       Args.hasArg(options::OPT_fcreate_profile) ||
       Args.hasArg(options::OPT_coverage))
    CmdArgs.push_back("-bdbg:namedsects:ss");

  if (Arg *A =
          Args.getLastArg(clang::driver::options::OPT_mxcoff_build_id_EQ)) {
    StringRef BuildId = A->getValue();
    if (BuildId[0] != '0' || BuildId[1] != 'x' ||
        BuildId.find_if_not(llvm::isHexDigit, 2) != StringRef::npos)
      ToolChain.getDriver().Diag(diag::err_drv_unsupported_option_argument)
          << A->getSpelling() << BuildId;
    else {
      std::string LinkerFlag = "-bdbg:ldrinfo:xcoff_binary_id:0x";
      if (BuildId.size() % 2) // Prepend a 0 if odd number of digits.
        LinkerFlag += "0";
      LinkerFlag += BuildId.drop_front(2).lower();
      CmdArgs.push_back(Args.MakeArgString(LinkerFlag));
    }
  }

  // Specify linker output file.
  assert((Output.isFilename() || Output.isNothing()) && "Invalid output.");
  if (Output.isFilename()) {
    CmdArgs.push_back("-o");
    CmdArgs.push_back(Output.getFilename());
  }

  // Set linking mode (i.e., 32/64-bit) and the address of
  // text and data sections based on arch bit width.
  if (IsArch32Bit) {
    CmdArgs.push_back("-b32");
    CmdArgs.push_back("-bpT:0x10000000");
    CmdArgs.push_back("-bpD:0x20000000");
  } else {
    // Must be 64-bit, otherwise asserted already.
    CmdArgs.push_back("-b64");
    CmdArgs.push_back("-bpT:0x100000000");
    CmdArgs.push_back("-bpD:0x110000000");
  }

  if (!Args.hasArg(options::OPT_nostdlib, options::OPT_nostartfiles,
                   options::OPT_shared, options::OPT_r)) {
    auto getCrt0Basename = [&Args, IsArch32Bit] {
      if (Arg *A = Args.getLastArgNoClaim(options::OPT_p, options::OPT_pg)) {
        // Enable gprofiling when "-pg" is specified.
        if (A->getOption().matches(options::OPT_pg))
          return IsArch32Bit ? "gcrt0.o" : "gcrt0_64.o";
        // Enable profiling when "-p" is specified.
        return IsArch32Bit ? "mcrt0.o" : "mcrt0_64.o";
      }
      return IsArch32Bit ? "crt0.o" : "crt0_64.o";
    };

    CmdArgs.push_back(
        Args.MakeArgString(ToolChain.GetFilePath(getCrt0Basename())));

    CmdArgs.push_back(Args.MakeArgString(
        ToolChain.GetFilePath(IsArch32Bit ? "crti.o" : "crti_64.o")));
  }

  // Collect all static constructor and destructor functions in both C and CXX
  // language link invocations. This has to come before AddLinkerInputs as the
  // implied option needs to precede any other '-bcdtors' settings or
  // '-bnocdtors' that '-Wl' might forward.
  CmdArgs.push_back("-bcdtors:all:0:s");

  // Specify linker input file(s).
  AddLinkerInputs(ToolChain, Inputs, Args, CmdArgs, JA);

  if (D.isUsingLTO()) {
    assert(!Inputs.empty() && "Must have at least one input.");
    // Find the first filename InputInfo object.
    auto Input = llvm::find_if(
        Inputs, [](const InputInfo &II) -> bool { return II.isFilename(); });
    if (Input == Inputs.end())
      // For a very rare case, all of the inputs to the linker are
      // InputArg. If that happens, just use the first InputInfo.
      Input = Inputs.begin();

    addLTOOptions(ToolChain, Args, CmdArgs, Output, *Input,
                  D.getLTOMode() == LTOK_Thin);
  }

  if (Args.hasArg(options::OPT_shared) && !hasExportListLinkerOpts(CmdArgs)) {

    const char *CreateExportListExec = Args.MakeArgString(
        path::parent_path(ToolChain.getDriver().ClangExecutable) +
        "/llvm-nm");
    ArgStringList CreateExportCmdArgs;

    std::string CreateExportListPath =
        C.getDriver().GetTemporaryPath("CreateExportList", "exp");
    const char *ExportList =
        C.addTempFile(C.getArgs().MakeArgString(CreateExportListPath));

    for (const auto &II : Inputs)
      if (II.isFilename())
        CreateExportCmdArgs.push_back(II.getFilename());

    CreateExportCmdArgs.push_back("--export-symbols");
    CreateExportCmdArgs.push_back("-X");
    if (IsArch32Bit) {
      CreateExportCmdArgs.push_back("32");
    } else {
      // Must be 64-bit, otherwise asserted already.
      CreateExportCmdArgs.push_back("64");
    }

    auto ExpCommand = std::make_unique<Command>(
        JA, *this, ResponseFileSupport::None(), CreateExportListExec,
        CreateExportCmdArgs, Inputs, Output);
    ExpCommand->setRedirectFiles(
        {std::nullopt, std::string(ExportList), std::nullopt});
    C.addCommand(std::move(ExpCommand));
    CmdArgs.push_back(Args.MakeArgString(llvm::Twine("-bE:") + ExportList));
  }

  // Add directory to library search path.
  Args.AddAllArgs(CmdArgs, options::OPT_L);
  if (!Args.hasArg(options::OPT_r)) {
    ToolChain.AddFilePathLibArgs(Args, CmdArgs);
    ToolChain.addProfileRTLibs(Args, CmdArgs);

    if (getToolChain().ShouldLinkCXXStdlib(Args))
      getToolChain().AddCXXStdlibLibArgs(Args, CmdArgs);

    if (!Args.hasArg(options::OPT_nostdlib, options::OPT_nodefaultlibs)) {
      AddRunTimeLibs(ToolChain, D, CmdArgs, Args);

      // Add OpenMP runtime if -fopenmp is specified.
      if (Args.hasFlag(options::OPT_fopenmp, options::OPT_fopenmp_EQ,
                       options::OPT_fno_openmp, false)) {
        switch (ToolChain.getDriver().getOpenMPRuntime(Args)) {
        case Driver::OMPRT_OMP:
          CmdArgs.push_back("-lomp");
          break;
        case Driver::OMPRT_IOMP5:
          CmdArgs.push_back("-liomp5");
          break;
        case Driver::OMPRT_GOMP:
          CmdArgs.push_back("-lgomp");
          break;
        case Driver::OMPRT_Unknown:
          // Already diagnosed.
          break;
        }
      }

      // Support POSIX threads if "-pthreads" or "-pthread" is present.
      if (Args.hasArg(options::OPT_pthreads, options::OPT_pthread))
        CmdArgs.push_back("-lpthreads");

      if (D.CCCIsCXX())
        CmdArgs.push_back("-lm");

      CmdArgs.push_back("-lc");

      if (Args.hasArgNoClaim(options::OPT_p, options::OPT_pg)) {
        CmdArgs.push_back(Args.MakeArgString((llvm::Twine("-L") + D.SysRoot) +
                                             "/lib/profiled"));
        CmdArgs.push_back(Args.MakeArgString((llvm::Twine("-L") + D.SysRoot) +
                                             "/usr/lib/profiled"));
      }
    }
  }

  if (D.IsFlangMode()) {
    addFortranRuntimeLibraryPath(ToolChain, Args, CmdArgs);
    addFortranRuntimeLibs(ToolChain, Args, CmdArgs);
    CmdArgs.push_back("-lm");
    CmdArgs.push_back("-lpthread");
  }
  const char *Exec = Args.MakeArgString(ToolChain.GetLinkerPath());
  C.addCommand(std::make_unique<Command>(JA, *this, ResponseFileSupport::None(),
                                         Exec, CmdArgs, Inputs, Output));
}

/// AIX - AIX tool chain which can call as(1) and ld(1) directly.
AIX::AIX(const Driver &D, const llvm::Triple &Triple, const ArgList &Args)
    : ToolChain(D, Triple, Args) {
  getProgramPaths().push_back(getDriver().Dir);

  ParseInlineAsmUsingAsmParser = Args.hasFlag(
      options::OPT_fintegrated_as, options::OPT_fno_integrated_as, true);
  getLibraryPaths().push_back(getDriver().SysRoot + "/usr/lib");
}

// Returns the effective header sysroot path to use.
// This comes from either -isysroot or --sysroot.
llvm::StringRef
AIX::GetHeaderSysroot(const llvm::opt::ArgList &DriverArgs) const {
  if (DriverArgs.hasArg(options::OPT_isysroot))
    return DriverArgs.getLastArgValue(options::OPT_isysroot);
  if (!getDriver().SysRoot.empty())
    return getDriver().SysRoot;
  return "/";
}

void AIX::AddOpenMPIncludeArgs(const ArgList &DriverArgs,
                               ArgStringList &CC1Args) const {
  // Add OpenMP include paths if -fopenmp is specified.
  if (DriverArgs.hasFlag(options::OPT_fopenmp, options::OPT_fopenmp_EQ,
                         options::OPT_fno_openmp, false)) {
    SmallString<128> PathOpenMP;
    switch (getDriver().getOpenMPRuntime(DriverArgs)) {
    case Driver::OMPRT_OMP:
      PathOpenMP = GetHeaderSysroot(DriverArgs);
      llvm::sys::path::append(PathOpenMP, "opt/IBM/openxlCSDK", "include",
                              "openmp");
      addSystemInclude(DriverArgs, CC1Args, PathOpenMP.str());
      break;
    case Driver::OMPRT_IOMP5:
    case Driver::OMPRT_GOMP:
    case Driver::OMPRT_Unknown:
      // Unknown / unsupported include paths.
      break;
    }
  }
}

void AIX::AddClangSystemIncludeArgs(const ArgList &DriverArgs,
                                    ArgStringList &CC1Args) const {
  // Return if -nostdinc is specified as a driver option.
  if (DriverArgs.hasArg(options::OPT_nostdinc))
    return;

  llvm::StringRef Sysroot = GetHeaderSysroot(DriverArgs);
  const Driver &D = getDriver();

  if (!DriverArgs.hasArg(options::OPT_nobuiltininc)) {
    SmallString<128> P(D.ResourceDir);
    // Add the PowerPC intrinsic headers (<resource>/include/ppc_wrappers)
    path::append(P, "include", "ppc_wrappers");
    addSystemInclude(DriverArgs, CC1Args, P);
    // Add the Clang builtin headers (<resource>/include)
    addSystemInclude(DriverArgs, CC1Args, path::parent_path(P.str()));
  }

  // Add the include directory containing omp.h. This needs to be before
  // adding the system include directory because other compilers put their
  // omp.h in /usr/include.
  AddOpenMPIncludeArgs(DriverArgs, CC1Args);

  // Return if -nostdlibinc is specified as a driver option.
  if (DriverArgs.hasArg(options::OPT_nostdlibinc))
    return;

  // Add <sysroot>/usr/include.
  SmallString<128> UP(Sysroot);
  path::append(UP, "/usr/include");
  addSystemInclude(DriverArgs, CC1Args, UP.str());
}

void AIX::AddClangCXXStdlibIncludeArgs(
    const llvm::opt::ArgList &DriverArgs,
    llvm::opt::ArgStringList &CC1Args) const {

  if (DriverArgs.hasArg(options::OPT_nostdinc) ||
      DriverArgs.hasArg(options::OPT_nostdincxx) ||
      DriverArgs.hasArg(options::OPT_nostdlibinc))
    return;

  switch (GetCXXStdlibType(DriverArgs)) {
  case ToolChain::CST_Libstdcxx:
    llvm::report_fatal_error(
        "picking up libstdc++ headers is unimplemented on AIX");
  case ToolChain::CST_Libcxx: {
    llvm::StringRef Sysroot = GetHeaderSysroot(DriverArgs);
    SmallString<128> PathCPP(Sysroot);
    llvm::sys::path::append(PathCPP, "opt/IBM/openxlCSDK", "include", "c++",
                            "v1");
    addSystemInclude(DriverArgs, CC1Args, PathCPP.str());
    // Required in order to suppress conflicting C++ overloads in the system
    // libc headers that were used by XL C++.
    CC1Args.push_back("-D__LIBC_NO_CPP_MATH_OVERLOADS__");
    return;
  }
  }

  llvm_unreachable("Unexpected C++ library type; only libc++ is supported.");
}

void AIX::AddCXXStdlibLibArgs(const llvm::opt::ArgList &Args,
                              llvm::opt::ArgStringList &CmdArgs) const {
  switch (GetCXXStdlibType(Args)) {
  case ToolChain::CST_Libstdcxx:
    llvm::report_fatal_error("linking libstdc++ unimplemented on AIX");
  case ToolChain::CST_Libcxx:
    CmdArgs.push_back("-lc++");
    if (Args.hasArg(options::OPT_fexperimental_library))
      CmdArgs.push_back("-lc++experimental");
    CmdArgs.push_back("-lc++abi");
    return;
  }

  llvm_unreachable("Unexpected C++ library type; only libc++ is supported.");
}

// This function processes all the mtocdata options to build the final
// simplified toc data options to pass to CC1.
static void addTocDataOptions(const llvm::opt::ArgList &Args,
                              llvm::opt::ArgStringList &CC1Args,
                              const Driver &D) {

  // Check the global toc-data setting. The default is -mno-tocdata.
  // To enable toc-data globally, -mtocdata must be specified.
  // Additionally, it must be last to take effect.
  const bool TOCDataGloballyinEffect = [&Args]() {
    if (const Arg *LastArg =
            Args.getLastArg(options::OPT_mtocdata, options::OPT_mno_tocdata))
      return LastArg->getOption().matches(options::OPT_mtocdata);
    else
      return false;
  }();

  enum TOCDataSetting {
    AddressInTOC = 0, // Address of the symbol stored in the TOC.
    DataInTOC = 1     // Symbol defined in the TOC.
  };

  const TOCDataSetting DefaultTocDataSetting =
      TOCDataGloballyinEffect ? DataInTOC : AddressInTOC;

  // Process the list of variables in the explicitly specified options
  // -mtocdata= and -mno-tocdata= to see which variables are opposite to
  // the global setting of tocdata in TOCDataGloballyinEffect.
  // Those that have the opposite setting to TOCDataGloballyinEffect, are added
  // to ExplicitlySpecifiedGlobals.
  std::set<llvm::StringRef> ExplicitlySpecifiedGlobals;
  for (const auto Arg :
       Args.filtered(options::OPT_mtocdata_EQ, options::OPT_mno_tocdata_EQ)) {
    TOCDataSetting ArgTocDataSetting =
        Arg->getOption().matches(options::OPT_mtocdata_EQ) ? DataInTOC
                                                           : AddressInTOC;

    if (ArgTocDataSetting != DefaultTocDataSetting)
      for (const char *Val : Arg->getValues())
        ExplicitlySpecifiedGlobals.insert(Val);
    else
      for (const char *Val : Arg->getValues())
        ExplicitlySpecifiedGlobals.erase(Val);
  }

  auto buildExceptionList = [](const std::set<llvm::StringRef> &ExplicitValues,
                               const char *OptionSpelling) {
    std::string Option(OptionSpelling);
    bool IsFirst = true;
    for (const auto &E : ExplicitValues) {
      if (!IsFirst)
        Option += ",";

      IsFirst = false;
      Option += E.str();
    }
    return Option;
  };

  // Pass the final tocdata options to CC1 consisting of the default
  // tocdata option (-mtocdata/-mno-tocdata) along with the list
  // option (-mno-tocdata=/-mtocdata=) if there are any explicitly specified
  // variables which would be exceptions to the default setting.
  const char *TocDataGlobalOption =
      TOCDataGloballyinEffect ? "-mtocdata" : "-mno-tocdata";
  CC1Args.push_back(TocDataGlobalOption);

  const char *TocDataListOption =
      TOCDataGloballyinEffect ? "-mno-tocdata=" : "-mtocdata=";
  if (!ExplicitlySpecifiedGlobals.empty())
    CC1Args.push_back(Args.MakeArgString(llvm::Twine(
        buildExceptionList(ExplicitlySpecifiedGlobals, TocDataListOption))));
}

void AIX::addClangTargetOptions(
    const llvm::opt::ArgList &Args, llvm::opt::ArgStringList &CC1Args,
    Action::OffloadKind DeviceOffloadingKind) const {
  Args.AddLastArg(CC1Args, options::OPT_mignore_xcoff_visibility);
  Args.AddLastArg(CC1Args, options::OPT_mdefault_visibility_export_mapping_EQ);
  Args.addOptInFlag(CC1Args, options::OPT_mxcoff_roptr, options::OPT_mno_xcoff_roptr);

  // Forward last mtocdata/mno_tocdata options to -cc1.
  if (Args.hasArg(options::OPT_mtocdata_EQ, options::OPT_mno_tocdata_EQ,
                  options::OPT_mtocdata))
    addTocDataOptions(Args, CC1Args, getDriver());

  if (Args.hasArg(options::OPT_msave_reg_params))
    CC1Args.push_back("-msave-reg-params");

  if (Args.hasFlag(options::OPT_fxl_pragma_pack,
                   options::OPT_fno_xl_pragma_pack, true))
    CC1Args.push_back("-fxl-pragma-pack");

  // Pass "-fno-sized-deallocation" only when the user hasn't manually enabled
  // or disabled sized deallocations.
  if (!Args.getLastArgNoClaim(options::OPT_fsized_deallocation,
                              options::OPT_fno_sized_deallocation))
    CC1Args.push_back("-fno-sized-deallocation");
<<<<<<< HEAD
=======

  if (!Args.hasFlag(options::OPT_ferr_pragma_mc_func_aix,
                    options::OPT_fno_err_pragma_mc_func_aix, true))
    CC1Args.push_back("-fno-err-pragma-mc-func-aix");
>>>>>>> 9c4aab8c
}

void AIX::addProfileRTLibs(const llvm::opt::ArgList &Args,
                           llvm::opt::ArgStringList &CmdArgs) const {
  if (needsProfileRT(Args)) {
    // Add linker option -u__llvm_profile_runtime to cause runtime
    // initialization to occur.
    CmdArgs.push_back(Args.MakeArgString(
        Twine("-u", llvm::getInstrProfRuntimeHookVarName())));

    if (const auto *A =
            Args.getLastArgNoClaim(options::OPT_fprofile_update_EQ)) {
      StringRef Val = A->getValue();
      if (Val == "atomic" || Val == "prefer-atomic")
        CmdArgs.push_back("-latomic");
    }
  }

  ToolChain::addProfileRTLibs(Args, CmdArgs);
}

ToolChain::CXXStdlibType AIX::GetDefaultCXXStdlibType() const {
  return ToolChain::CST_Libcxx;
}

ToolChain::RuntimeLibType AIX::GetDefaultRuntimeLibType() const {
  return ToolChain::RLT_CompilerRT;
}

auto AIX::buildAssembler() const -> Tool * { return new aix::Assembler(*this); }

auto AIX::buildLinker() const -> Tool * { return new aix::Linker(*this); }<|MERGE_RESOLUTION|>--- conflicted
+++ resolved
@@ -560,13 +560,10 @@
   if (!Args.getLastArgNoClaim(options::OPT_fsized_deallocation,
                               options::OPT_fno_sized_deallocation))
     CC1Args.push_back("-fno-sized-deallocation");
-<<<<<<< HEAD
-=======
 
   if (!Args.hasFlag(options::OPT_ferr_pragma_mc_func_aix,
                     options::OPT_fno_err_pragma_mc_func_aix, true))
     CC1Args.push_back("-fno-err-pragma-mc-func-aix");
->>>>>>> 9c4aab8c
 }
 
 void AIX::addProfileRTLibs(const llvm::opt::ArgList &Args,
