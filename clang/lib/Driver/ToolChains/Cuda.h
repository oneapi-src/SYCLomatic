//===--- Cuda.h - Cuda ToolChain Implementations ----------------*- C++ -*-===//
//
// Part of the LLVM Project, under the Apache License v2.0 with LLVM Exceptions.
// See https://llvm.org/LICENSE.txt for license information.
// SPDX-License-Identifier: Apache-2.0 WITH LLVM-exception
//
//===----------------------------------------------------------------------===//

#ifndef LLVM_CLANG_LIB_DRIVER_TOOLCHAINS_CUDA_H
#define LLVM_CLANG_LIB_DRIVER_TOOLCHAINS_CUDA_H

#include "SYCL.h"
#include "clang/Basic/Cuda.h"
#include "clang/Driver/Action.h"
#include "clang/Driver/Multilib.h"
#include "clang/Driver/Tool.h"
#include "clang/Driver/ToolChain.h"
#include "llvm/ADT/Optional.h"
#include "llvm/Support/Compiler.h"
#include "llvm/Support/VersionTuple.h"
#include <bitset>
#include <set>
#include <vector>

namespace clang {
namespace driver {

/// A class to find a viable CUDA installation
class CudaInstallationDetector {
private:
  const Driver &D;
  bool IsValid = false;
#ifdef INTEL_CUSTOMIZATION
  bool IsIncludePathValid = false;
  bool IsVersionSupported = false;
  bool IsSupportedVersionAvailable = false;
#endif
  CudaVersion Version = CudaVersion::UNKNOWN;
  std::string DetectedVersion;
  bool DetectedVersionIsNotSupported = false;
  std::string InstallPath;
  std::string BinPath;
  std::string LibPath;
  std::string LibDevicePath;
  std::string IncludePath;
  llvm::StringMap<std::string> LibDeviceMap;

  // CUDA architectures for which we have raised an error in
  // CheckCudaVersionSupportsArch.
  mutable std::bitset<(int)CudaArch::LAST> ArchsWithBadVersion;

public:
  CudaInstallationDetector(const Driver &D, const llvm::Triple &HostTriple,
                           const llvm::opt::ArgList &Args);

  void AddCudaIncludeArgs(const llvm::opt::ArgList &DriverArgs,
                          llvm::opt::ArgStringList &CC1Args) const;

  /// Emit an error if Version does not support the given Arch.
  ///
  /// If either Version or Arch is unknown, does not emit an error.  Emits at
  /// most one error per Arch.
  void CheckCudaVersionSupportsArch(CudaArch Arch) const;

  /// Check whether we detected a valid Cuda install.
  bool isValid() const { return IsValid; }
#ifdef INTEL_CUSTOMIZATION
  /// Check whether path for CUDA header files specified by --cuda-include-path is valid.
  bool isIncludePathValid() const { return IsIncludePathValid; }
  /// Check whether version of CUDA header files specified by --cuda-include-path is supported.
  bool isVersionSupported() const { return IsVersionSupported; }
  /// Check whether supported version of CUDA header files is available.
  bool isSupportedVersionAvailable() const { return IsSupportedVersionAvailable; }
#endif
  /// Print information about the detected CUDA installation.
  void print(raw_ostream &OS) const;

  /// Get the detected Cuda install's version.
  CudaVersion version() const { return Version; }
  /// Get the detected Cuda installation path.
  StringRef getInstallPath() const { return InstallPath; }
  /// Get the detected path to Cuda's bin directory.
  StringRef getBinPath() const { return BinPath; }
  /// Get the detected Cuda Include path.
  StringRef getIncludePath() const { return IncludePath; }
  /// Get the detected Cuda library path.
  StringRef getLibPath() const { return LibPath; }
  /// Get the detected Cuda device library path.
  StringRef getLibDevicePath() const { return LibDevicePath; }
  /// Get libdevice file for given architecture
  std::string getLibDeviceFile(StringRef Gpu) const {
    return LibDeviceMap.lookup(Gpu);
  }
  void WarnIfUnsupportedVersion();
<<<<<<< HEAD

private:
#ifdef INTEL_CUSTOMIZATION
  bool ParseCudaVersionFile(const std::string &FilePath, CudaVersion &CV);
#else
  void ParseCudaVersionFile(llvm::StringRef V);
#endif
=======
>>>>>>> 9e0f20e7
};

namespace tools {
namespace NVPTX {

// Run ptxas, the NVPTX assembler.
class LLVM_LIBRARY_VISIBILITY Assembler : public Tool {
 public:
   Assembler(const ToolChain &TC) : Tool("NVPTX::Assembler", "ptxas", TC) {}

   bool hasIntegratedCPP() const override { return false; }

   void ConstructJob(Compilation &C, const JobAction &JA,
                     const InputInfo &Output, const InputInfoList &Inputs,
                     const llvm::opt::ArgList &TCArgs,
                     const char *LinkingOutput) const override;
};

// Runs fatbinary, which combines GPU object files ("cubin" files) and/or PTX
// assembly into a single output file.
class LLVM_LIBRARY_VISIBILITY Linker : public Tool {
 public:
   Linker(const ToolChain &TC) : Tool("NVPTX::Linker", "fatbinary", TC) {}

   bool hasIntegratedCPP() const override { return false; }

   void ConstructJob(Compilation &C, const JobAction &JA,
                     const InputInfo &Output, const InputInfoList &Inputs,
                     const llvm::opt::ArgList &TCArgs,
                     const char *LinkingOutput) const override;
};

class LLVM_LIBRARY_VISIBILITY OpenMPLinker : public Tool {
 public:
   OpenMPLinker(const ToolChain &TC)
       : Tool("NVPTX::OpenMPLinker", "nvlink", TC) {}

   bool hasIntegratedCPP() const override { return false; }

   void ConstructJob(Compilation &C, const JobAction &JA,
                     const InputInfo &Output, const InputInfoList &Inputs,
                     const llvm::opt::ArgList &TCArgs,
                     const char *LinkingOutput) const override;
};

class LLVM_LIBRARY_VISIBILITY SYCLLinker : public Linker {
public:
  SYCLLinker(const ToolChain &TC) : Linker(TC) {}

  Tool* GetSYCLToolChainLinker() const {
    if (!SYCLToolChainLinker)
      SYCLToolChainLinker.reset(new SYCL::Linker(getToolChain()));
    return SYCLToolChainLinker.get();
  }
private:
  mutable std::unique_ptr<Tool> SYCLToolChainLinker;
};

} // end namespace NVPTX
} // end namespace tools

namespace toolchains {

class LLVM_LIBRARY_VISIBILITY CudaToolChain : public ToolChain {
public:
  CudaToolChain(const Driver &D, const llvm::Triple &Triple,
                const ToolChain &HostTC, const llvm::opt::ArgList &Args,
                const Action::OffloadKind OK);

  const llvm::Triple *getAuxTriple() const override {
    return &HostTC.getTriple();
  }

  std::string getInputFilename(const InputInfo &Input) const override;

  llvm::opt::DerivedArgList *
  TranslateArgs(const llvm::opt::DerivedArgList &Args, StringRef BoundArch,
                Action::OffloadKind DeviceOffloadKind) const override;
  void addClangTargetOptions(const llvm::opt::ArgList &DriverArgs,
                             llvm::opt::ArgStringList &CC1Args,
                             Action::OffloadKind DeviceOffloadKind) const override;

  llvm::DenormalMode getDefaultDenormalModeForType(
      const llvm::opt::ArgList &DriverArgs, const JobAction &JA,
      const llvm::fltSemantics *FPType = nullptr) const override;

  // Never try to use the integrated assembler with CUDA; always fork out to
  // ptxas.
  bool useIntegratedAs() const override { return false; }
  bool isCrossCompiling() const override { return true; }
  bool isPICDefault() const override { return false; }
  bool isPIEDefault() const override { return false; }
  bool isPICDefaultForced() const override { return false; }
  bool SupportsProfiling() const override { return false; }
  bool supportsDebugInfoOption(const llvm::opt::Arg *A) const override;
  void adjustDebugInfoKind(codegenoptions::DebugInfoKind &DebugInfoKind,
                           const llvm::opt::ArgList &Args) const override;
  bool IsMathErrnoDefault() const override { return false; }

  void AddCudaIncludeArgs(const llvm::opt::ArgList &DriverArgs,
                          llvm::opt::ArgStringList &CC1Args) const override;

  void addClangWarningOptions(llvm::opt::ArgStringList &CC1Args) const override;
  CXXStdlibType GetCXXStdlibType(const llvm::opt::ArgList &Args) const override;
  void
  AddClangSystemIncludeArgs(const llvm::opt::ArgList &DriverArgs,
                            llvm::opt::ArgStringList &CC1Args) const override;
  void AddClangCXXStdlibIncludeArgs(
      const llvm::opt::ArgList &Args,
      llvm::opt::ArgStringList &CC1Args) const override;
  void AddIAMCUIncludeArgs(const llvm::opt::ArgList &DriverArgs,
                           llvm::opt::ArgStringList &CC1Args) const override;

  SanitizerMask getSupportedSanitizers() const override;

  VersionTuple
  computeMSVCVersion(const Driver *D,
                     const llvm::opt::ArgList &Args) const override;

  unsigned GetDefaultDwarfVersion() const override { return 2; }
  // NVPTX supports only DWARF2.
  unsigned getMaxDwarfVersion() const override { return 2; }

  Tool *SelectTool(const JobAction &JA) const override;

  const ToolChain &HostTC;
  CudaInstallationDetector CudaInstallation;

protected:
  Tool *buildAssembler() const override;  // ptxas
  Tool *buildLinker() const override;     // fatbinary (ok, not really a linker)

private:
  const Action::OffloadKind OK;
};

} // end namespace toolchains
} // end namespace driver
} // end namespace clang

#endif // LLVM_CLANG_LIB_DRIVER_TOOLCHAINS_CUDA_H<|MERGE_RESOLUTION|>--- conflicted
+++ resolved
@@ -92,16 +92,11 @@
     return LibDeviceMap.lookup(Gpu);
   }
   void WarnIfUnsupportedVersion();
-<<<<<<< HEAD
-
-private:
+
 #ifdef INTEL_CUSTOMIZATION
+private:
   bool ParseCudaVersionFile(const std::string &FilePath, CudaVersion &CV);
-#else
-  void ParseCudaVersionFile(llvm::StringRef V);
 #endif
-=======
->>>>>>> 9e0f20e7
 };
 
 namespace tools {
