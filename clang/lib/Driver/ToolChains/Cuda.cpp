--- conflicted
+++ resolved
@@ -147,13 +147,13 @@
   SmallVector<Candidate, 4> Candidates;
 
   // In decreasing order so we prefer newer versions to older versions.
-  #ifdef INTEL_CUSTOMIZATION
+#ifdef INTEL_CUSTOMIZATION
   std::initializer_list<const char *> Versions = {
       "11.1", "11.0", "10.2", "10.1", "10.0", "9.2", "9.0", "8.0"};
-  #else
+#else
   std::initializer_list<const char *> Versions = {"8.0", "7.5", "7.0"};
-<<<<<<< HEAD
-  #endif
+#endif
+  auto &FS = D.getVFS();
 #ifdef INTEL_CUSTOMIZATION
   if (HasSDKPathOption) {
     Candidates.emplace_back(RealSDKPath);
@@ -165,10 +165,6 @@
     }
     Candidates.emplace_back(TempCandidate);
 #else
-=======
-  auto &FS = D.getVFS();
-
->>>>>>> 4f6ae912
   if (Args.hasArg(clang::driver::options::OPT_cuda_path_EQ)) {
     Candidates.emplace_back(
         Args.getLastArgValue(clang::driver::options::OPT_cuda_path_EQ).str());
@@ -226,7 +222,6 @@
     if (RealSDKIncludePath.empty() ||
         !D.getVFS().exists(RealSDKIncludePath))
       return;
-    auto &FS = D.getVFS();
     if (!(FS.exists(RealSDKIncludePath + "/cuda_runtime.h") &&
           FS.exists(RealSDKIncludePath + "/cuda.h")))
       return;
@@ -238,29 +233,33 @@
       return;
     IsValid = true;
   } else {
-  for (const auto &Candidate : Candidates) {
-    InstallPath = Candidate.Path;
-    if (InstallPath.empty() || !D.getVFS().exists(InstallPath))
-      continue;
-
-    auto &FS = D.getVFS();
-    bool IsFound = false;
-    if (FS.exists(InstallPath + "/include/cuda_runtime.h") &&
-        FS.exists(InstallPath + "/include/cuda.h")) {
-      IsFound = ParseSDKVersionFile(InstallPath + "/include/cuda.h", Version);
-      if (!IsFound)
+    for (const auto &Candidate : Candidates) {
+      InstallPath = Candidate.Path;
+      if (InstallPath.empty() || !D.getVFS().exists(InstallPath))
         continue;
-      InstallPath = InstallPath + "/include/";
-      IncludePath = InstallPath;
-    } else if (FS.exists(InstallPath + "/cuda_runtime.h") &&
-               FS.exists(InstallPath + "/cuda.h")) {
-      IsFound = ParseSDKVersionFile(InstallPath + "/cuda.h", Version);
-      if (!IsFound)
+
+      bool IsFound = false;
+      if (FS.exists(InstallPath + "/include/cuda_runtime.h") &&
+          FS.exists(InstallPath + "/include/cuda.h")) {
+        IsFound = ParseSDKVersionFile(InstallPath + "/include/cuda.h", Version);
+        if (!IsFound)
+          continue;
+        InstallPath = InstallPath + "/include/";
+        IncludePath = InstallPath;
+      } else if (FS.exists(InstallPath + "/cuda_runtime.h") &&
+                 FS.exists(InstallPath + "/cuda.h")) {
+        IsFound = ParseSDKVersionFile(InstallPath + "/cuda.h", Version);
+        if (!IsFound)
+          continue;
+        IncludePath = InstallPath;
+      } else {
         continue;
-      IncludePath = InstallPath;
-    } else {
-      continue;
-    }
+      }
+
+      IsValid = true;
+      break;
+    }
+  }
 #else
   bool NoCudaLib = Args.hasArg(options::OPT_nogpulib);
 
@@ -363,11 +362,8 @@
     // -nocudalib hasn't been specified.
     if (LibDeviceMap.empty() && !NoCudaLib)
       continue;
-#endif
     IsValid = true;
     break;
-  }
-#ifdef INTEL_CUSTOMIZATION
   }
 #endif
 }
