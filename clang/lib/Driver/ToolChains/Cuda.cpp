//===--- Cuda.cpp - Cuda Tool and ToolChain Implementations -----*- C++ -*-===//
//
// Part of the LLVM Project, under the Apache License v2.0 with LLVM Exceptions.
// See https://llvm.org/LICENSE.txt for license information.
// SPDX-License-Identifier: Apache-2.0 WITH LLVM-exception
//
//===----------------------------------------------------------------------===//

#include "Cuda.h"
#include "CommonArgs.h"
#include "InputInfo.h"
#include "clang/Basic/Cuda.h"
#include "clang/Config/config.h"
#include "clang/Driver/Compilation.h"
#include "clang/Driver/Distro.h"
#include "clang/Driver/Driver.h"
#include "clang/Driver/DriverDiagnostic.h"
#include "clang/Driver/Options.h"
#include "llvm/ADT/Optional.h"
#include "llvm/Option/ArgList.h"
#include "llvm/Support/FileSystem.h"
#include "llvm/Support/Host.h"
#include "llvm/Support/Path.h"
#include "llvm/Support/Process.h"
#include "llvm/Support/Program.h"
#include "llvm/Support/TargetParser.h"
#include "llvm/Support/VirtualFileSystem.h"
#include <system_error>
#ifdef INTEL_CUSTOMIZATION
#include <fstream>
#include <regex>
#include "clang/DPCT/DPCT.h"
#endif

using namespace clang::driver;
using namespace clang::driver::toolchains;
using namespace clang::driver::tools;
using namespace clang;
using namespace llvm::opt;

<<<<<<< HEAD
#ifdef INTEL_CUSTOMIZATION
bool HasSDKIncludeOption = false;
bool HasSDKPathOption = false;
std::string RealSDKIncludePath = "";
std::string RealSDKPath = "";
int SDKVersionMajor=0;
int SDKVersionMinor=0;

bool CudaInstallationDetector::ParseCudaVersionFile(const std::string &FilePath, CudaVersion& CV) {
  CV = CudaVersion::UNKNOWN;
  std::ifstream CudaFile(FilePath, std::ios::in);
  if (!CudaFile.is_open()) {
    return false;
  }
  std::string Line;
  std::string Res;
  while (std::getline(CudaFile, Line)) {
    std::regex RE("^#define CUDA_VERSION [0-9]{4,5}", std::regex::extended);
    std::smatch M;
    std::regex_search(Line, M, RE);
    if (!M.empty()) {
      Res = M[0];
      break;
    }
  }
  if (Res == "") {
    return false;
  }
  Res = Res.substr(21);
  int DefineVersion = std::stoi(Res);
  int Major = DefineVersion / 1000;
  int Minor = (DefineVersion % 100) / 10;

  SDKVersionMajor = Major;
  SDKVersionMinor = Minor;

  if (Major == 8 && Minor == 0) {
    CV = CudaVersion::CUDA_80;
    IsVersionSupported = true;
    return true;
  } else if (Major == 9 && Minor == 0) {
    CV = CudaVersion::CUDA_90;
    IsVersionSupported = true;
    return true;
  } else if (Major == 9 && Minor == 1){
    CV = CudaVersion::CUDA_91;
    IsVersionSupported = true;
    return true;
  } else if (Major == 9 && Minor == 2) {
    CV = CudaVersion::CUDA_92;
    IsVersionSupported = true;
    return true;
  } else if (Major == 10 && Minor == 0) {
    CV = CudaVersion::CUDA_100;
    IsVersionSupported = true;
    return true;
  } else if (Major == 10 && Minor == 1) {
    CV = CudaVersion::CUDA_101;
    IsVersionSupported = true;
    return true;
  } else if (Major == 10 && Minor == 2) {
    CV = CudaVersion::CUDA_102;
    IsVersionSupported = true;
    return true;
  } else if (Major == 11 && Minor == 0 || Major == 11 && Minor == 1) {
    CV = CudaVersion::CUDA_110;
    IsVersionSupported = true;
    return true;
  }
  return false;
}
#else
=======
namespace {
struct CudaVersionInfo {
  std::string DetectedVersion;
  CudaVersion Version;
};
>>>>>>> 9e0f20e7
// Parses the contents of version.txt in an CUDA installation.  It should
// contain one line of the from e.g. "CUDA Version 7.5.2".
CudaVersionInfo parseCudaVersionFile(llvm::StringRef V) {
  V = V.trim();
  if (!V.startswith("CUDA Version "))
    return {V.str(), CudaVersion::UNKNOWN};
  V = V.substr(strlen("CUDA Version "));
  SmallVector<StringRef,4> VersionParts;
  V.split(VersionParts, '.');
  return {"version.txt: " + V.str() + ".",
          VersionParts.size() < 2
              ? CudaVersion::UNKNOWN
              : CudaStringToVersion(
                    join_items(".", VersionParts[0], VersionParts[1]))};
}

CudaVersion getCudaVersion(uint32_t raw_version) {
  if (raw_version < 7050)
    return CudaVersion::CUDA_70;
  if (raw_version < 8000)
    return CudaVersion::CUDA_75;
  if (raw_version < 9000)
    return CudaVersion::CUDA_80;
  if (raw_version < 9010)
    return CudaVersion::CUDA_90;
  if (raw_version < 9020)
    return CudaVersion::CUDA_91;
  if (raw_version < 10000)
    return CudaVersion::CUDA_92;
  if (raw_version < 10010)
    return CudaVersion::CUDA_100;
  if (raw_version < 10020)
    return CudaVersion::CUDA_101;
  if (raw_version < 11000)
    return CudaVersion::CUDA_102;
  if (raw_version < 11010)
    return CudaVersion::CUDA_110;
  return CudaVersion::LATEST;
}
#endif

CudaVersionInfo parseCudaHFile(llvm::StringRef Input) {
  // Helper lambda which skips the words if the line starts with them or returns
  // None otherwise.
  auto StartsWithWords =
      [](llvm::StringRef Line,
         const SmallVector<StringRef, 3> words) -> llvm::Optional<StringRef> {
    for (StringRef word : words) {
      if (!Line.consume_front(word))
        return {};
      Line = Line.ltrim();
    }
    return Line;
  };

  Input = Input.ltrim();
  while (!Input.empty()) {
    if (auto Line =
            StartsWithWords(Input.ltrim(), {"#", "define", "CUDA_VERSION"})) {
      uint32_t RawVersion;
      Line->consumeInteger(10, RawVersion);
      return {"cuda.h: CUDA_VERSION=" + Twine(RawVersion).str() + ".",
              getCudaVersion(RawVersion)};
    }
    // Find next non-empty line.
    Input = Input.drop_front(Input.find_first_of("\n\r")).ltrim();
  }
  return {"cuda.h: CUDA_VERSION not found.", CudaVersion::UNKNOWN};
}
} // namespace

void CudaInstallationDetector::WarnIfUnsupportedVersion() {
  if (DetectedVersionIsNotSupported)
    D.Diag(diag::warn_drv_unknown_cuda_version)
        << DetectedVersion
        << CudaVersionToString(CudaVersion::LATEST_SUPPORTED);
}

CudaInstallationDetector::CudaInstallationDetector(
    const Driver &D, const llvm::Triple &HostTriple,
    const llvm::opt::ArgList &Args)
    : D(D) {
  struct Candidate {
    std::string Path;
    bool StrictChecking;

    Candidate(std::string Path, bool StrictChecking = false)
        : Path(Path), StrictChecking(StrictChecking) {}
  };
  SmallVector<Candidate, 4> Candidates;

  // In decreasing order so we prefer newer versions to older versions.
#ifdef INTEL_CUSTOMIZATION
  std::initializer_list<const char *> Versions = {
      "11.1", "11.0", "10.2", "10.1", "10.0", "9.2", "9.0", "8.0"};
#else
  std::initializer_list<const char *> Versions = {"8.0", "7.5", "7.0"};
#endif
  auto &FS = D.getVFS();
#ifdef INTEL_CUSTOMIZATION
  if (HasSDKPathOption) {
    Candidates.emplace_back(RealSDKPath);
  } else if (Args.hasArg(clang::driver::options::OPT_cuda_path_EQ)) {
    std::string TempCandidate =
        Args.getLastArgValue(clang::driver::options::OPT_cuda_path_EQ).str();
    if (TempCandidate[0] == '"') {
      TempCandidate = TempCandidate.substr(1, TempCandidate.size() - 2);
    }
    Candidates.emplace_back(TempCandidate);
#else
  if (Args.hasArg(clang::driver::options::OPT_cuda_path_EQ)) {
    Candidates.emplace_back(
        Args.getLastArgValue(clang::driver::options::OPT_cuda_path_EQ).str());
#endif
  } else if (HostTriple.isOSWindows()) {
#ifdef INTEL_CUSTOMIZATION
    // if D.SysRoot empty (no --sysroot) , then default to "c:" in Windows.
    for (const char *Ver : Versions)
      Candidates.emplace_back((D.SysRoot.empty() ? "c:" : D.SysRoot) +
          "/Program Files/NVIDIA GPU Computing Toolkit/CUDA/v" +
          Ver);
#else
    for (const char *Ver : Versions)
      Candidates.emplace_back(
          D.SysRoot + "/Program Files/NVIDIA GPU Computing Toolkit/CUDA/v" +
          Ver);
#endif
  } else {
    if (!Args.hasArg(clang::driver::options::OPT_cuda_path_ignore_env)) {
      // Try to find ptxas binary. If the executable is located in a directory
      // called 'bin/', its parent directory might be a good guess for a valid
      // CUDA installation.
      // However, some distributions might installs 'ptxas' to /usr/bin. In that
      // case the candidate would be '/usr' which passes the following checks
      // because '/usr/include' exists as well. To avoid this case, we always
      // check for the directory potentially containing files for libdevice,
      // even if the user passes -nocudalib.
      if (llvm::ErrorOr<std::string> ptxas =
              llvm::sys::findProgramByName("ptxas")) {
        SmallString<256> ptxasAbsolutePath;
        llvm::sys::fs::real_path(*ptxas, ptxasAbsolutePath);

        StringRef ptxasDir = llvm::sys::path::parent_path(ptxasAbsolutePath);
        if (llvm::sys::path::filename(ptxasDir) == "bin")
          Candidates.emplace_back(
              std::string(llvm::sys::path::parent_path(ptxasDir)),
              /*StrictChecking=*/true);
      }
    }

    Candidates.emplace_back(D.SysRoot + "/usr/local/cuda");
    for (const char *Ver : Versions)
      Candidates.emplace_back(D.SysRoot + "/usr/local/cuda-" + Ver);

    Distro Dist(FS, llvm::Triple(llvm::sys::getProcessTriple()));
    if (Dist.IsDebian() || Dist.IsUbuntu())
      // Special case for Debian to have nvidia-cuda-toolkit work
      // out of the box. More info on http://bugs.debian.org/882505
      Candidates.emplace_back(D.SysRoot + "/usr/lib/cuda");
  }

#ifdef INTEL_CUSTOMIZATION
  Args.hasArg(options::OPT_nogpulib);
  if (HasSDKIncludeOption) {
    if (RealSDKIncludePath.empty() ||
        !D.getVFS().exists(RealSDKIncludePath))
      return;
    if (!(FS.exists(RealSDKIncludePath + "/cuda_runtime.h") &&
          FS.exists(RealSDKIncludePath + "/cuda.h")))
      return;
    InstallPath = RealSDKIncludePath;
    IncludePath = RealSDKIncludePath;

    // To certain include path specified by --cuda-include-path is valid
    IsIncludePathValid = true;

    bool IsFound =
        ParseCudaVersionFile(RealSDKIncludePath + "/cuda.h", Version);
    if (!IsFound)
      return;
    IsValid = true;

    // To certain CUDA version specified by --cuda-include-path is supported
    IsVersionSupported = true;
  } else {
    for (const auto &Candidate : Candidates) {
      InstallPath = Candidate.Path;
      if (InstallPath.empty() || !D.getVFS().exists(InstallPath))
        continue;

      bool IsFound = false;
      if (FS.exists(InstallPath + "/include/cuda_runtime.h") &&
          FS.exists(InstallPath + "/include/cuda.h")) {
        IsFound = ParseCudaVersionFile(InstallPath + "/include/cuda.h", Version);
        if (!IsFound)
          continue;
        InstallPath = InstallPath + "/include/";
        IncludePath = InstallPath;

        // To certain include path detected is valid
        IsIncludePathValid = true;
      } else if (FS.exists(InstallPath + "/cuda_runtime.h") &&
                 FS.exists(InstallPath + "/cuda.h")) {
        IsFound = ParseCudaVersionFile(InstallPath + "/cuda.h", Version);
        if (!IsFound)
          continue;
        IncludePath = InstallPath;

        // To certain include path detected is valid
        IsIncludePathValid = true;
      } else {
        continue;
      }

      IsValid = true;

      // To certain CUDA version that dpct supports is available
      IsSupportedVersionAvailable = true;
      break;
    }
  }
#else
  bool NoCudaLib = Args.hasArg(options::OPT_nogpulib);

  for (const auto &Candidate : Candidates) {
    InstallPath = Candidate.Path;
    if (InstallPath.empty() || !FS.exists(InstallPath))
      continue;
    BinPath = InstallPath + "/bin";
    IncludePath = InstallPath + "/include";
    LibDevicePath = InstallPath + "/nvvm/libdevice";

    if (!(FS.exists(IncludePath) && FS.exists(BinPath)))
      continue;
    bool CheckLibDevice = (!NoCudaLib || Candidate.StrictChecking);
    if (CheckLibDevice && !FS.exists(LibDevicePath))
      continue;

    // On Linux, we have both lib and lib64 directories, and we need to choose
    // based on our triple.  On MacOS, we have only a lib directory.
    //
    // It's sufficient for our purposes to be flexible: If both lib and lib64
    // exist, we choose whichever one matches our triple.  Otherwise, if only
    // lib exists, we use it.
    if (HostTriple.isArch64Bit() && FS.exists(InstallPath + "/lib64"))
      LibPath = InstallPath + "/lib64";
    else if (FS.exists(InstallPath + "/lib"))
      LibPath = InstallPath + "/lib";
    else
      continue;

    CudaVersionInfo VersionInfo = {"", CudaVersion::UNKNOWN};
    if (auto VersionFile = FS.getBufferForFile(InstallPath + "/version.txt"))
      VersionInfo = parseCudaVersionFile((*VersionFile)->getBuffer());
    // If version file didn't give us the version, try to find it in cuda.h
    if (VersionInfo.Version == CudaVersion::UNKNOWN)
      if (auto CudaHFile = FS.getBufferForFile(InstallPath + "/include/cuda.h"))
        VersionInfo = parseCudaHFile((*CudaHFile)->getBuffer());
    // As the last resort, make an educated guess between CUDA-7.0, (which had
    // no version.txt file and had old-style libdevice bitcode ) and an unknown
    // recent CUDA version (no version.txt, new style bitcode).
    if (VersionInfo.Version == CudaVersion::UNKNOWN) {
      VersionInfo.Version = (FS.exists(LibDevicePath + "/libdevice.10.bc"))
                                ? Version = CudaVersion::LATEST
                                : Version = CudaVersion::CUDA_70;
      VersionInfo.DetectedVersion =
          "No version found in version.txt or cuda.h.";
    }

    Version = VersionInfo.Version;
    DetectedVersion = VersionInfo.DetectedVersion;

    // TODO(tra): remove the warning once we have all features of 10.2
    // and 11.0 implemented.
    DetectedVersionIsNotSupported = Version > CudaVersion::LATEST_SUPPORTED;

    if (Version >= CudaVersion::CUDA_90) {
      // CUDA-9+ uses single libdevice file for all GPU variants.
      std::string FilePath = LibDevicePath + "/libdevice.10.bc";
      if (FS.exists(FilePath)) {
        for (int Arch = (int)CudaArch::SM_30, E = (int)CudaArch::LAST; Arch < E;
             ++Arch) {
          CudaArch GpuArch = static_cast<CudaArch>(Arch);
          if (!IsNVIDIAGpuArch(GpuArch))
            continue;
          std::string GpuArchName(CudaArchToString(GpuArch));
          LibDeviceMap[GpuArchName] = FilePath;
        }
      }
    } else {
      std::error_code EC;
      for (llvm::vfs::directory_iterator LI = FS.dir_begin(LibDevicePath, EC),
                                         LE;
           !EC && LI != LE; LI = LI.increment(EC)) {
        StringRef FilePath = LI->path();
        StringRef FileName = llvm::sys::path::filename(FilePath);
        // Process all bitcode filenames that look like
        // libdevice.compute_XX.YY.bc
        const StringRef LibDeviceName = "libdevice.";
        if (!(FileName.startswith(LibDeviceName) && FileName.endswith(".bc")))
          continue;
        StringRef GpuArch = FileName.slice(
            LibDeviceName.size(), FileName.find('.', LibDeviceName.size()));
        LibDeviceMap[GpuArch] = FilePath.str();
        // Insert map entries for specific devices with this compute
        // capability. NVCC's choice of the libdevice library version is
        // rather peculiar and depends on the CUDA version.
        if (GpuArch == "compute_20") {
          LibDeviceMap["sm_20"] = std::string(FilePath);
          LibDeviceMap["sm_21"] = std::string(FilePath);
          LibDeviceMap["sm_32"] = std::string(FilePath);
        } else if (GpuArch == "compute_30") {
          LibDeviceMap["sm_30"] = std::string(FilePath);
          if (Version < CudaVersion::CUDA_80) {
            LibDeviceMap["sm_50"] = std::string(FilePath);
            LibDeviceMap["sm_52"] = std::string(FilePath);
            LibDeviceMap["sm_53"] = std::string(FilePath);
          }
          LibDeviceMap["sm_60"] = std::string(FilePath);
          LibDeviceMap["sm_61"] = std::string(FilePath);
          LibDeviceMap["sm_62"] = std::string(FilePath);
        } else if (GpuArch == "compute_35") {
          LibDeviceMap["sm_35"] = std::string(FilePath);
          LibDeviceMap["sm_37"] = std::string(FilePath);
        } else if (GpuArch == "compute_50") {
          if (Version >= CudaVersion::CUDA_80) {
            LibDeviceMap["sm_50"] = std::string(FilePath);
            LibDeviceMap["sm_52"] = std::string(FilePath);
            LibDeviceMap["sm_53"] = std::string(FilePath);
          }
        }
      }
    }

    // Check that we have found at least one libdevice that we can link in if
    // -nocudalib hasn't been specified.
    if (LibDeviceMap.empty() && !NoCudaLib)
      continue;
    IsValid = true;
    break;
  }
#endif
}

void CudaInstallationDetector::AddCudaIncludeArgs(
    const ArgList &DriverArgs, ArgStringList &CC1Args) const {
  if (!DriverArgs.hasArg(options::OPT_nobuiltininc)) {
    // Add cuda_wrappers/* to our system include path.  This lets us wrap
    // standard library headers.
    SmallString<128> P(D.ResourceDir);
    llvm::sys::path::append(P, "include");
    llvm::sys::path::append(P, "cuda_wrappers");
    CC1Args.push_back("-internal-isystem");
    CC1Args.push_back(DriverArgs.MakeArgString(P));
  }

  if (DriverArgs.hasArg(options::OPT_nogpuinc))
    return;

  if (!isValid()) {
    D.Diag(diag::err_drv_no_cuda_installation);
    return;
  }

  CC1Args.push_back("-internal-isystem");
  CC1Args.push_back(DriverArgs.MakeArgString(getIncludePath()));
  CC1Args.push_back("-include");
  CC1Args.push_back("__clang_cuda_runtime_wrapper.h");
}

void CudaInstallationDetector::CheckCudaVersionSupportsArch(
    CudaArch Arch) const {
  if (Arch == CudaArch::UNKNOWN || Version == CudaVersion::UNKNOWN ||
      ArchsWithBadVersion[(int)Arch])
    return;

  auto MinVersion = MinVersionForCudaArch(Arch);
  auto MaxVersion = MaxVersionForCudaArch(Arch);
  if (Version < MinVersion || Version > MaxVersion) {
    ArchsWithBadVersion[(int)Arch] = true;
    D.Diag(diag::err_drv_cuda_version_unsupported)
        << CudaArchToString(Arch) << CudaVersionToString(MinVersion)
        << CudaVersionToString(MaxVersion) << InstallPath
        << CudaVersionToString(Version);
  }
}

void CudaInstallationDetector::print(raw_ostream &OS) const {
  #ifdef INTEL_CUSTOMIZATION
  if (isValid())
    OS << "Found CUDA include folder: " << InstallPath << ", version "
       << CudaVersionToString(Version) << "\n";
  #else
  OS << "Found CUDA installation: " << InstallPath << ", version "
     << CudaVersionToString(Version) << "\n";
  #endif
}

namespace {
/// Debug info level for the NVPTX devices. We may need to emit different debug
/// info level for the host and for the device itselfi. This type controls
/// emission of the debug info for the devices. It either prohibits disable info
/// emission completely, or emits debug directives only, or emits same debug
/// info as for the host.
enum DeviceDebugInfoLevel {
  DisableDebugInfo,        /// Do not emit debug info for the devices.
  DebugDirectivesOnly,     /// Emit only debug directives.
  EmitSameDebugInfoAsHost, /// Use the same debug info level just like for the
                           /// host.
};
} // anonymous namespace

/// Define debug info level for the NVPTX devices. If the debug info for both
/// the host and device are disabled (-g0/-ggdb0 or no debug options at all). If
/// only debug directives are requested for the both host and device
/// (-gline-directvies-only), or the debug info only for the device is disabled
/// (optimization is on and --cuda-noopt-device-debug was not specified), the
/// debug directves only must be emitted for the device. Otherwise, use the same
/// debug info level just like for the host (with the limitations of only
/// supported DWARF2 standard).
static DeviceDebugInfoLevel mustEmitDebugInfo(const ArgList &Args) {
  const Arg *A = Args.getLastArg(options::OPT_O_Group);
  bool IsDebugEnabled = !A || A->getOption().matches(options::OPT_O0) ||
                        Args.hasFlag(options::OPT_cuda_noopt_device_debug,
                                     options::OPT_no_cuda_noopt_device_debug,
                                     /*Default=*/false);
  if (const Arg *A = Args.getLastArg(options::OPT_g_Group)) {
    const Option &Opt = A->getOption();
    if (Opt.matches(options::OPT_gN_Group)) {
      if (Opt.matches(options::OPT_g0) || Opt.matches(options::OPT_ggdb0))
        return DisableDebugInfo;
      if (Opt.matches(options::OPT_gline_directives_only))
        return DebugDirectivesOnly;
    }
    return IsDebugEnabled ? EmitSameDebugInfoAsHost : DebugDirectivesOnly;
  }
  return willEmitRemarks(Args) ? DebugDirectivesOnly : DisableDebugInfo;
}

void NVPTX::Assembler::ConstructJob(Compilation &C, const JobAction &JA,
                                    const InputInfo &Output,
                                    const InputInfoList &Inputs,
                                    const ArgList &Args,
                                    const char *LinkingOutput) const {
  const auto &TC =
      static_cast<const toolchains::CudaToolChain &>(getToolChain());
  assert(TC.getTriple().isNVPTX() && "Wrong platform");

  StringRef GPUArchName;
  // If this is an OpenMP action we need to extract the device architecture
  // from the -march=arch option. This option may come from -Xopenmp-target
  // flag or the default value.
  if (JA.isDeviceOffloading(Action::OFK_OpenMP)) {
    GPUArchName = Args.getLastArgValue(options::OPT_march_EQ);
    assert(!GPUArchName.empty() && "Must have an architecture passed in.");
  } else
    GPUArchName = JA.getOffloadingArch();

  // Obtain architecture from the action.
  CudaArch gpu_arch = StringToCudaArch(GPUArchName);
  assert(gpu_arch != CudaArch::UNKNOWN &&
         "Device action expected to have an architecture.");

  // Check that our installation's ptxas supports gpu_arch.
  if (!Args.hasArg(options::OPT_no_cuda_version_check)) {
    TC.CudaInstallation.CheckCudaVersionSupportsArch(gpu_arch);
  }

  ArgStringList CmdArgs;
  CmdArgs.push_back(TC.getTriple().isArch64Bit() ? "-m64" : "-m32");
  DeviceDebugInfoLevel DIKind = mustEmitDebugInfo(Args);
  if (DIKind == EmitSameDebugInfoAsHost) {
    // ptxas does not accept -g option if optimization is enabled, so
    // we ignore the compiler's -O* options if we want debug info.
    CmdArgs.push_back("-g");
    CmdArgs.push_back("--dont-merge-basicblocks");
    CmdArgs.push_back("--return-at-end");
  } else if (Arg *A = Args.getLastArg(options::OPT_O_Group)) {
    // Map the -O we received to -O{0,1,2,3}.
    //
    // TODO: Perhaps we should map host -O2 to ptxas -O3. -O3 is ptxas's
    // default, so it may correspond more closely to the spirit of clang -O2.

    // -O3 seems like the least-bad option when -Osomething is specified to
    // clang but it isn't handled below.
    StringRef OOpt = "3";
    if (A->getOption().matches(options::OPT_O4) ||
        A->getOption().matches(options::OPT_Ofast))
      OOpt = "3";
    else if (A->getOption().matches(options::OPT_O0))
      OOpt = "0";
    else if (A->getOption().matches(options::OPT_O)) {
      // -Os, -Oz, and -O(anything else) map to -O2, for lack of better options.
      OOpt = llvm::StringSwitch<const char *>(A->getValue())
                 .Case("1", "1")
                 .Case("2", "2")
                 .Case("3", "3")
                 .Case("s", "2")
                 .Case("z", "2")
                 .Default("2");
    }
    CmdArgs.push_back(Args.MakeArgString(llvm::Twine("-O") + OOpt));
  } else {
    // If no -O was passed, pass -O0 to ptxas -- no opt flag should correspond
    // to no optimizations, but ptxas's default is -O3.
    CmdArgs.push_back("-O0");
  }
  if (DIKind == DebugDirectivesOnly)
    CmdArgs.push_back("-lineinfo");

  // Pass -v to ptxas if it was passed to the driver.
  if (Args.hasArg(options::OPT_v))
    CmdArgs.push_back("-v");

  CmdArgs.push_back("--gpu-name");
  CmdArgs.push_back(Args.MakeArgString(CudaArchToString(gpu_arch)));
  CmdArgs.push_back("--output-file");
  CmdArgs.push_back(Args.MakeArgString(TC.getInputFilename(Output)));
  for (const auto& II : Inputs)
    CmdArgs.push_back(Args.MakeArgString(II.getFilename()));

  for (const auto& A : Args.getAllArgValues(options::OPT_Xcuda_ptxas))
    CmdArgs.push_back(Args.MakeArgString(A));

  bool Relocatable = false;
  if (JA.isOffloading(Action::OFK_OpenMP))
    // In OpenMP we need to generate relocatable code.
    Relocatable = Args.hasFlag(options::OPT_fopenmp_relocatable_target,
                               options::OPT_fnoopenmp_relocatable_target,
                               /*Default=*/true);
  else if (JA.isOffloading(Action::OFK_Cuda))
    Relocatable = Args.hasFlag(options::OPT_fgpu_rdc,
                               options::OPT_fno_gpu_rdc, /*Default=*/false);

  if (Relocatable)
    CmdArgs.push_back("-c");

  const char *Exec;
  if (Arg *A = Args.getLastArg(options::OPT_ptxas_path_EQ))
    Exec = A->getValue();
  else
    Exec = Args.MakeArgString(TC.GetProgramPath("ptxas"));
  C.addCommand(std::make_unique<Command>(
      JA, *this,
      ResponseFileSupport{ResponseFileSupport::RF_Full, llvm::sys::WEM_UTF8,
                          "--options-file"},
      Exec, CmdArgs, Inputs, Output));
}

static bool shouldIncludePTX(const ArgList &Args, const char *gpu_arch) {
  bool includePTX = true;
  for (Arg *A : Args) {
    if (!(A->getOption().matches(options::OPT_cuda_include_ptx_EQ) ||
          A->getOption().matches(options::OPT_no_cuda_include_ptx_EQ)))
      continue;
    A->claim();
    const StringRef ArchStr = A->getValue();
    if (ArchStr == "all" || ArchStr == gpu_arch) {
      includePTX = A->getOption().matches(options::OPT_cuda_include_ptx_EQ);
      continue;
    }
  }
  return includePTX;
}

// All inputs to this linker must be from CudaDeviceActions, as we need to look
// at the Inputs' Actions in order to figure out which GPU architecture they
// correspond to.
void NVPTX::Linker::ConstructJob(Compilation &C, const JobAction &JA,
                                 const InputInfo &Output,
                                 const InputInfoList &Inputs,
                                 const ArgList &Args,
                                 const char *LinkingOutput) const {
  const auto &TC =
      static_cast<const toolchains::CudaToolChain &>(getToolChain());
  assert(TC.getTriple().isNVPTX() && "Wrong platform");

  ArgStringList CmdArgs;
  if (TC.CudaInstallation.version() <= CudaVersion::CUDA_100)
    CmdArgs.push_back("--cuda");
  CmdArgs.push_back(TC.getTriple().isArch64Bit() ? "-64" : "-32");
  CmdArgs.push_back(Args.MakeArgString("--create"));
  CmdArgs.push_back(Args.MakeArgString(Output.getFilename()));
  if (mustEmitDebugInfo(Args) == EmitSameDebugInfoAsHost)
    CmdArgs.push_back("-g");

  for (const auto& II : Inputs) {
    auto *A = II.getAction();
    assert(A->getInputs().size() == 1 &&
           "Device offload action is expected to have a single input");
    const char *gpu_arch_str = A->getOffloadingArch();
    assert(gpu_arch_str &&
           "Device action expected to have associated a GPU architecture!");
    CudaArch gpu_arch = StringToCudaArch(gpu_arch_str);

    if (II.getType() == types::TY_PP_Asm &&
        !shouldIncludePTX(Args, gpu_arch_str))
      continue;
    // We need to pass an Arch of the form "sm_XX" for cubin files and
    // "compute_XX" for ptx.
    const char *Arch = (II.getType() == types::TY_PP_Asm)
                           ? CudaArchToVirtualArchString(gpu_arch)
                           : gpu_arch_str;
    CmdArgs.push_back(Args.MakeArgString(llvm::Twine("--image=profile=") +
                                         Arch + ",file=" + II.getFilename()));
  }

  for (const auto& A : Args.getAllArgValues(options::OPT_Xcuda_fatbinary))
    CmdArgs.push_back(Args.MakeArgString(A));

  const char *Exec = Args.MakeArgString(TC.GetProgramPath("fatbinary"));
  C.addCommand(std::make_unique<Command>(
      JA, *this,
      ResponseFileSupport{ResponseFileSupport::RF_Full, llvm::sys::WEM_UTF8,
                          "--options-file"},
      Exec, CmdArgs, Inputs, Output));
}

void NVPTX::OpenMPLinker::ConstructJob(Compilation &C, const JobAction &JA,
                                       const InputInfo &Output,
                                       const InputInfoList &Inputs,
                                       const ArgList &Args,
                                       const char *LinkingOutput) const {
  const auto &TC =
      static_cast<const toolchains::CudaToolChain &>(getToolChain());
  assert(TC.getTriple().isNVPTX() && "Wrong platform");

  ArgStringList CmdArgs;

  // OpenMP uses nvlink to link cubin files. The result will be embedded in the
  // host binary by the host linker.
  assert(!JA.isHostOffloading(Action::OFK_OpenMP) &&
         "CUDA toolchain not expected for an OpenMP host device.");

  if (Output.isFilename()) {
    CmdArgs.push_back("-o");
    CmdArgs.push_back(Output.getFilename());
  } else
    assert(Output.isNothing() && "Invalid output.");
  if (mustEmitDebugInfo(Args) == EmitSameDebugInfoAsHost)
    CmdArgs.push_back("-g");

  if (Args.hasArg(options::OPT_v))
    CmdArgs.push_back("-v");

  StringRef GPUArch =
      Args.getLastArgValue(options::OPT_march_EQ);
  assert(!GPUArch.empty() && "At least one GPU Arch required for ptxas.");

  CmdArgs.push_back("-arch");
  CmdArgs.push_back(Args.MakeArgString(GPUArch));

  // Assume that the directory specified with --libomptarget_nvptx_path
  // contains the static library libomptarget-nvptx.a.
  if (const Arg *A = Args.getLastArg(options::OPT_libomptarget_nvptx_path_EQ))
    CmdArgs.push_back(Args.MakeArgString(Twine("-L") + A->getValue()));

  // Add paths specified in LIBRARY_PATH environment variable as -L options.
  addDirectoryList(Args, CmdArgs, "-L", "LIBRARY_PATH");

  // Add paths for the default clang library path.
  SmallString<256> DefaultLibPath =
      llvm::sys::path::parent_path(TC.getDriver().Dir);
  llvm::sys::path::append(DefaultLibPath, "lib" CLANG_LIBDIR_SUFFIX);
  CmdArgs.push_back(Args.MakeArgString(Twine("-L") + DefaultLibPath));

  // Add linking against library implementing OpenMP calls on NVPTX target.
  CmdArgs.push_back("-lomptarget-nvptx");

  for (const auto &II : Inputs) {
    if (II.getType() == types::TY_LLVM_IR ||
        II.getType() == types::TY_LTO_IR ||
        II.getType() == types::TY_LTO_BC ||
        II.getType() == types::TY_LLVM_BC) {
      C.getDriver().Diag(diag::err_drv_no_linker_llvm_support)
          << getToolChain().getTripleString();
      continue;
    }

    // Currently, we only pass the input files to the linker, we do not pass
    // any libraries that may be valid only for the host.
    if (!II.isFilename())
      continue;

    const char *CubinF = C.addTempFile(
        C.getArgs().MakeArgString(getToolChain().getInputFilename(II)));

    CmdArgs.push_back(CubinF);
  }

  const char *Exec =
      Args.MakeArgString(getToolChain().GetProgramPath("nvlink"));
  C.addCommand(std::make_unique<Command>(
      JA, *this,
      ResponseFileSupport{ResponseFileSupport::RF_Full, llvm::sys::WEM_UTF8,
                          "--options-file"},
      Exec, CmdArgs, Inputs, Output));
}

/// CUDA toolchain.  Our assembler is ptxas, and our "linker" is fatbinary,
/// which isn't properly a linker but nonetheless performs the step of stitching
/// together object files from the assembler into a single blob.

CudaToolChain::CudaToolChain(const Driver &D, const llvm::Triple &Triple,
                             const ToolChain &HostTC, const ArgList &Args,
                             const Action::OffloadKind OK)
    : ToolChain(D, Triple, Args), HostTC(HostTC),
      CudaInstallation(D, HostTC.getTriple(), Args), OK(OK) {
  if (CudaInstallation.isValid()) {
    CudaInstallation.WarnIfUnsupportedVersion();
    getProgramPaths().push_back(std::string(CudaInstallation.getBinPath()));
  }
  // Lookup binaries into the driver directory, this is used to
  // discover the clang-offload-bundler executable.
  getProgramPaths().push_back(getDriver().Dir);
}

std::string CudaToolChain::getInputFilename(const InputInfo &Input) const {
  // Only object files are changed, for example assembly files keep their .s
  // extensions. CUDA also continues to use .o as they don't use nvlink but
  // fatbinary.
  if (!(OK == Action::OFK_OpenMP && Input.getType() == types::TY_Object))
    return ToolChain::getInputFilename(Input);

  // Replace extension for object files with cubin because nvlink relies on
  // these particular file names.
  SmallString<256> Filename(ToolChain::getInputFilename(Input));
  llvm::sys::path::replace_extension(Filename, "cubin");
  return std::string(Filename.str());
}

void CudaToolChain::addClangTargetOptions(
    const llvm::opt::ArgList &DriverArgs,
    llvm::opt::ArgStringList &CC1Args,
    Action::OffloadKind DeviceOffloadingKind) const {
  HostTC.addClangTargetOptions(DriverArgs, CC1Args, DeviceOffloadingKind);

  StringRef GpuArch = DriverArgs.getLastArgValue(options::OPT_march_EQ);
  assert(!GpuArch.empty() && "Must have an explicit GPU arch.");
  assert((DeviceOffloadingKind == Action::OFK_OpenMP ||
          DeviceOffloadingKind == Action::OFK_SYCL ||
          DeviceOffloadingKind == Action::OFK_Cuda) &&
         "Only OpenMP, SYCL or CUDA offloading kinds are supported for NVIDIA GPUs.");

  if (DeviceOffloadingKind == Action::OFK_Cuda) {
    CC1Args.push_back("-fcuda-is-device");

    if (DriverArgs.hasFlag(options::OPT_fcuda_approx_transcendentals,
                           options::OPT_fno_cuda_approx_transcendentals, false))
      CC1Args.push_back("-fcuda-approx-transcendentals");

    if (DriverArgs.hasFlag(options::OPT_fgpu_rdc, options::OPT_fno_gpu_rdc,
                           false))
      CC1Args.push_back("-fgpu-rdc");
  }

  if (DeviceOffloadingKind == Action::OFK_SYCL) {
    toolchains::SYCLToolChain::AddSYCLIncludeArgs(getDriver(), DriverArgs,
                                                  CC1Args);
  }

  auto NoLibSpirv = DriverArgs.hasArg(options::OPT_fno_sycl_libspirv,
                                      options::OPT_fsycl_device_only);
  if (DeviceOffloadingKind == Action::OFK_SYCL && !NoLibSpirv) {
    std::string LibSpirvFile;

    if (DriverArgs.hasArg(clang::driver::options::OPT_fsycl_libspirv_path_EQ)) {
      auto ProvidedPath =
        DriverArgs.getLastArgValue(clang::driver::options::OPT_fsycl_libspirv_path_EQ).str();
      if (llvm::sys::fs::exists(ProvidedPath))
        LibSpirvFile = ProvidedPath;
    } else {
      SmallVector<StringRef, 8> LibraryPaths;

      // Expected path w/out install.
      SmallString<256> WithoutInstallPath(getDriver().ResourceDir);
      llvm::sys::path::append(WithoutInstallPath, Twine("../../clc"));
      LibraryPaths.emplace_back(WithoutInstallPath.c_str());

      // Expected path w/ install.
      SmallString<256> WithInstallPath(getDriver().ResourceDir);
      llvm::sys::path::append(WithInstallPath, Twine("../../../share/clc"));
      LibraryPaths.emplace_back(WithInstallPath.c_str());

      std::string LibSpirvTargetName = "libspirv-nvptx64--nvidiacl.bc";
      for (StringRef LibraryPath : LibraryPaths) {
        SmallString<128> LibSpirvTargetFile(LibraryPath);
        llvm::sys::path::append(LibSpirvTargetFile, LibSpirvTargetName);
        if (llvm::sys::fs::exists(LibSpirvTargetFile)) {
          LibSpirvFile = std::string(LibSpirvTargetFile.str());
          break;
        }
      }
    }

    if (LibSpirvFile.empty()) {
      getDriver().Diag(diag::err_drv_no_sycl_libspirv);
      return;
    }

    CC1Args.push_back("-mlink-builtin-bitcode");
    CC1Args.push_back(DriverArgs.MakeArgString(LibSpirvFile));
  }

  if (DriverArgs.hasArg(options::OPT_nogpulib))
    return;

  std::string LibDeviceFile = CudaInstallation.getLibDeviceFile(GpuArch);

  if (LibDeviceFile.empty()) {
    if (DeviceOffloadingKind == Action::OFK_OpenMP &&
        DriverArgs.hasArg(options::OPT_S))
      return;

    getDriver().Diag(diag::err_drv_no_cuda_libdevice) << GpuArch;
    return;
  }

  CC1Args.push_back("-mlink-builtin-bitcode");
  CC1Args.push_back(DriverArgs.MakeArgString(LibDeviceFile));

  // New CUDA versions often introduce new instructions that are only supported
  // by new PTX version, so we need to raise PTX level to enable them in NVPTX
  // back-end.
  const char *PtxFeature = nullptr;
  switch (CudaInstallation.version()) {
  case CudaVersion::CUDA_110:
    PtxFeature = "+ptx70";
    break;
  case CudaVersion::CUDA_102:
    PtxFeature = "+ptx65";
    break;
  case CudaVersion::CUDA_101:
    PtxFeature = "+ptx64";
    break;
  case CudaVersion::CUDA_100:
    PtxFeature = "+ptx63";
    break;
  case CudaVersion::CUDA_92:
    PtxFeature = "+ptx61";
    break;
  case CudaVersion::CUDA_91:
    PtxFeature = "+ptx61";
    break;
  case CudaVersion::CUDA_90:
    PtxFeature = "+ptx60";
    break;
  default:
    PtxFeature = "+ptx42";
  }
  CC1Args.append({"-target-feature", PtxFeature});
  if (DriverArgs.hasFlag(options::OPT_fcuda_short_ptr,
                         options::OPT_fno_cuda_short_ptr, false))
    CC1Args.append({"-mllvm", "--nvptx-short-ptr"});

  if (CudaInstallation.version() >= CudaVersion::UNKNOWN)
    CC1Args.push_back(DriverArgs.MakeArgString(
        Twine("-target-sdk-version=") +
        CudaVersionToString(CudaInstallation.version())));

  if (DeviceOffloadingKind == Action::OFK_OpenMP) {
    SmallVector<StringRef, 8> LibraryPaths;
    if (const Arg *A = DriverArgs.getLastArg(options::OPT_libomptarget_nvptx_path_EQ))
      LibraryPaths.push_back(A->getValue());

    // Add user defined library paths from LIBRARY_PATH.
    llvm::Optional<std::string> LibPath =
        llvm::sys::Process::GetEnv("LIBRARY_PATH");
    if (LibPath) {
      SmallVector<StringRef, 8> Frags;
      const char EnvPathSeparatorStr[] = {llvm::sys::EnvPathSeparator, '\0'};
      llvm::SplitString(*LibPath, Frags, EnvPathSeparatorStr);
      for (StringRef Path : Frags)
        LibraryPaths.emplace_back(Path.trim());
    }

    // Add path to lib / lib64 folder.
    SmallString<256> DefaultLibPath =
        llvm::sys::path::parent_path(getDriver().Dir);
    llvm::sys::path::append(DefaultLibPath, Twine("lib") + CLANG_LIBDIR_SUFFIX);
    LibraryPaths.emplace_back(DefaultLibPath.c_str());

    std::string LibOmpTargetName =
      "libomptarget-nvptx-" + GpuArch.str() + ".bc";
    bool FoundBCLibrary = false;
    for (StringRef LibraryPath : LibraryPaths) {
      SmallString<128> LibOmpTargetFile(LibraryPath);
      llvm::sys::path::append(LibOmpTargetFile, LibOmpTargetName);
      if (llvm::sys::fs::exists(LibOmpTargetFile)) {
        CC1Args.push_back("-mlink-builtin-bitcode");
        CC1Args.push_back(DriverArgs.MakeArgString(LibOmpTargetFile));
        FoundBCLibrary = true;
        break;
      }
    }
    if (!FoundBCLibrary)
      getDriver().Diag(diag::warn_drv_omp_offload_target_missingbcruntime)
          << LibOmpTargetName;
  }
}

llvm::DenormalMode CudaToolChain::getDefaultDenormalModeForType(
    const llvm::opt::ArgList &DriverArgs, const JobAction &JA,
    const llvm::fltSemantics *FPType) const {
  if (JA.getOffloadingDeviceKind() == Action::OFK_Cuda) {
    if (FPType && FPType == &llvm::APFloat::IEEEsingle() &&
        DriverArgs.hasFlag(options::OPT_fcuda_flush_denormals_to_zero,
                           options::OPT_fno_cuda_flush_denormals_to_zero,
                           false))
      return llvm::DenormalMode::getPreserveSign();
  }

  assert(JA.getOffloadingDeviceKind() != Action::OFK_Host);
  return llvm::DenormalMode::getIEEE();
}

bool CudaToolChain::supportsDebugInfoOption(const llvm::opt::Arg *A) const {
  const Option &O = A->getOption();
  return (O.matches(options::OPT_gN_Group) &&
          !O.matches(options::OPT_gmodules)) ||
         O.matches(options::OPT_g_Flag) ||
         O.matches(options::OPT_ggdbN_Group) || O.matches(options::OPT_ggdb) ||
         O.matches(options::OPT_gdwarf) || O.matches(options::OPT_gdwarf_2) ||
         O.matches(options::OPT_gdwarf_3) || O.matches(options::OPT_gdwarf_4) ||
         O.matches(options::OPT_gdwarf_5) ||
         O.matches(options::OPT_gcolumn_info);
}

void CudaToolChain::adjustDebugInfoKind(
    codegenoptions::DebugInfoKind &DebugInfoKind, const ArgList &Args) const {
  switch (mustEmitDebugInfo(Args)) {
  case DisableDebugInfo:
    DebugInfoKind = codegenoptions::NoDebugInfo;
    break;
  case DebugDirectivesOnly:
    DebugInfoKind = codegenoptions::DebugDirectivesOnly;
    break;
  case EmitSameDebugInfoAsHost:
    // Use same debug info level as the host.
    break;
  }
}

void CudaToolChain::AddCudaIncludeArgs(const ArgList &DriverArgs,
                                       ArgStringList &CC1Args) const {
  // Check our CUDA version if we're going to include the CUDA headers.
  if (!DriverArgs.hasArg(options::OPT_nogpuinc) &&
      !DriverArgs.hasArg(options::OPT_no_cuda_version_check)) {
    StringRef Arch = DriverArgs.getLastArgValue(options::OPT_march_EQ);
    assert(!Arch.empty() && "Must have an explicit GPU arch.");
    CudaInstallation.CheckCudaVersionSupportsArch(StringToCudaArch(Arch));
  }
  CudaInstallation.AddCudaIncludeArgs(DriverArgs, CC1Args);
}

llvm::opt::DerivedArgList *
CudaToolChain::TranslateArgs(const llvm::opt::DerivedArgList &Args,
                             StringRef BoundArch,
                             Action::OffloadKind DeviceOffloadKind) const {
  DerivedArgList *DAL =
      HostTC.TranslateArgs(Args, BoundArch, DeviceOffloadKind);
  if (!DAL)
    DAL = new DerivedArgList(Args.getBaseArgs());

  const OptTable &Opts = getDriver().getOpts();

  // For OpenMP device offloading, append derived arguments. Make sure
  // flags are not duplicated.
  // Also append the compute capability.
  if (DeviceOffloadKind == Action::OFK_OpenMP) {
    for (Arg *A : Args) {
      bool IsDuplicate = false;
      for (Arg *DALArg : *DAL) {
        if (A == DALArg) {
          IsDuplicate = true;
          break;
        }
      }
      if (!IsDuplicate)
        DAL->append(A);
    }

    StringRef Arch = DAL->getLastArgValue(options::OPT_march_EQ);
    if (Arch.empty())
      DAL->AddJoinedArg(nullptr, Opts.getOption(options::OPT_march_EQ),
                        CLANG_OPENMP_NVPTX_DEFAULT_ARCH);

    return DAL;
  }

  for (Arg *A : Args) {
    DAL->append(A);
  }

  if (!BoundArch.empty()) {
    DAL->eraseArg(options::OPT_march_EQ);
    DAL->AddJoinedArg(nullptr, Opts.getOption(options::OPT_march_EQ), BoundArch);
  }
  return DAL;
}

Tool *CudaToolChain::buildAssembler() const {
  return new tools::NVPTX::Assembler(*this);
}

Tool *CudaToolChain::buildLinker() const {
  if (OK == Action::OFK_OpenMP)
    return new tools::NVPTX::OpenMPLinker(*this);
  if (OK == Action::OFK_SYCL)
    return new tools::NVPTX::SYCLLinker(*this);
  return new tools::NVPTX::Linker(*this);
}

Tool *CudaToolChain::SelectTool(const JobAction &JA) const {
  if (OK == Action::OFK_SYCL) {
    if (JA.getKind() == Action::LinkJobClass &&
        JA.getType() == types::TY_LLVM_BC) {
      return static_cast<tools::NVPTX::SYCLLinker *>(ToolChain::SelectTool(JA))
          ->GetSYCLToolChainLinker();
    }
  }
  return ToolChain::SelectTool(JA);
}

void CudaToolChain::addClangWarningOptions(ArgStringList &CC1Args) const {
  HostTC.addClangWarningOptions(CC1Args);
}

ToolChain::CXXStdlibType
CudaToolChain::GetCXXStdlibType(const ArgList &Args) const {
  return HostTC.GetCXXStdlibType(Args);
}

void CudaToolChain::AddClangSystemIncludeArgs(const ArgList &DriverArgs,
                                              ArgStringList &CC1Args) const {
  if (DriverArgs.hasArg(options::OPT_fsycl)) {
    toolchains::SYCLToolChain::AddSYCLIncludeArgs(getDriver(), DriverArgs,
                                                  CC1Args);
  }
  HostTC.AddClangSystemIncludeArgs(DriverArgs, CC1Args);
}

void CudaToolChain::AddClangCXXStdlibIncludeArgs(const ArgList &Args,
                                                 ArgStringList &CC1Args) const {
  HostTC.AddClangCXXStdlibIncludeArgs(Args, CC1Args);
}

void CudaToolChain::AddIAMCUIncludeArgs(const ArgList &Args,
                                        ArgStringList &CC1Args) const {
  HostTC.AddIAMCUIncludeArgs(Args, CC1Args);
}

SanitizerMask CudaToolChain::getSupportedSanitizers() const {
  // The CudaToolChain only supports sanitizers in the sense that it allows
  // sanitizer arguments on the command line if they are supported by the host
  // toolchain. The CudaToolChain will actually ignore any command line
  // arguments for any of these "supported" sanitizers. That means that no
  // sanitization of device code is actually supported at this time.
  //
  // This behavior is necessary because the host and device toolchains
  // invocations often share the command line, so the device toolchain must
  // tolerate flags meant only for the host toolchain.
  return HostTC.getSupportedSanitizers();
}

VersionTuple CudaToolChain::computeMSVCVersion(const Driver *D,
                                               const ArgList &Args) const {
  return HostTC.computeMSVCVersion(D, Args);
}<|MERGE_RESOLUTION|>--- conflicted
+++ resolved
@@ -38,7 +38,6 @@
 using namespace clang;
 using namespace llvm::opt;
 
-<<<<<<< HEAD
 #ifdef INTEL_CUSTOMIZATION
 bool HasSDKIncludeOption = false;
 bool HasSDKPathOption = false;
@@ -111,13 +110,11 @@
   return false;
 }
 #else
-=======
 namespace {
 struct CudaVersionInfo {
   std::string DetectedVersion;
   CudaVersion Version;
 };
->>>>>>> 9e0f20e7
 // Parses the contents of version.txt in an CUDA installation.  It should
 // contain one line of the from e.g. "CUDA Version 7.5.2".
 CudaVersionInfo parseCudaVersionFile(llvm::StringRef V) {
@@ -157,7 +154,6 @@
     return CudaVersion::CUDA_110;
   return CudaVersion::LATEST;
 }
-#endif
 
 CudaVersionInfo parseCudaHFile(llvm::StringRef Input) {
   // Helper lambda which skips the words if the line starts with them or returns
@@ -188,6 +184,7 @@
   return {"cuda.h: CUDA_VERSION not found.", CudaVersion::UNKNOWN};
 }
 } // namespace
+#endif
 
 void CudaInstallationDetector::WarnIfUnsupportedVersion() {
   if (DetectedVersionIsNotSupported)
