//===- TypePrinter.cpp - Pretty-Print Clang Types -------------------------===//
//
// Part of the LLVM Project, under the Apache License v2.0 with LLVM Exceptions.
// See https://llvm.org/LICENSE.txt for license information.
// SPDX-License-Identifier: Apache-2.0 WITH LLVM-exception
//
//===----------------------------------------------------------------------===//
//
// This contains code to print types from Clang's type system.
//
//===----------------------------------------------------------------------===//

#include "clang/AST/ASTContext.h"
#include "clang/AST/Attr.h"
#include "clang/AST/Decl.h"
#include "clang/AST/DeclBase.h"
#include "clang/AST/DeclCXX.h"
#include "clang/AST/DeclObjC.h"
#include "clang/AST/DeclTemplate.h"
#include "clang/AST/Expr.h"
#include "clang/AST/NestedNameSpecifier.h"
#include "clang/AST/PrettyPrinter.h"
#include "clang/AST/TemplateBase.h"
#include "clang/AST/TemplateName.h"
#include "clang/AST/TextNodeDumper.h"
#include "clang/AST/Type.h"
#include "clang/Basic/AddressSpaces.h"
#include "clang/Basic/ExceptionSpecificationType.h"
#include "clang/Basic/IdentifierTable.h"
#include "clang/Basic/LLVM.h"
#include "clang/Basic/LangOptions.h"
#include "clang/Basic/SourceLocation.h"
#include "clang/Basic/SourceManager.h"
#include "clang/Basic/Specifiers.h"
#include "llvm/ADT/ArrayRef.h"
#include "llvm/ADT/DenseMap.h"
#include "llvm/ADT/SmallString.h"
#include "llvm/ADT/StringRef.h"
#include "llvm/ADT/Twine.h"
#include "llvm/Support/Casting.h"
#include "llvm/Support/Compiler.h"
#include "llvm/Support/ErrorHandling.h"
#include "llvm/Support/SaveAndRestore.h"
#include "llvm/Support/raw_ostream.h"
#include <cassert>
#include <string>

using namespace clang;

namespace {

  /// RAII object that enables printing of the ARC __strong lifetime
  /// qualifier.
  class IncludeStrongLifetimeRAII {
    PrintingPolicy &Policy;
    bool Old;

  public:
    explicit IncludeStrongLifetimeRAII(PrintingPolicy &Policy)
        : Policy(Policy), Old(Policy.SuppressStrongLifetime) {
        if (!Policy.SuppressLifetimeQualifiers)
          Policy.SuppressStrongLifetime = false;
    }

    ~IncludeStrongLifetimeRAII() {
      Policy.SuppressStrongLifetime = Old;
    }
  };

  class ParamPolicyRAII {
    PrintingPolicy &Policy;
    bool Old;

  public:
    explicit ParamPolicyRAII(PrintingPolicy &Policy)
        : Policy(Policy), Old(Policy.SuppressSpecifiers) {
      Policy.SuppressSpecifiers = false;
    }

    ~ParamPolicyRAII() {
      Policy.SuppressSpecifiers = Old;
    }
  };

  class DefaultTemplateArgsPolicyRAII {
    PrintingPolicy &Policy;
    bool Old;

  public:
    explicit DefaultTemplateArgsPolicyRAII(PrintingPolicy &Policy)
        : Policy(Policy), Old(Policy.SuppressDefaultTemplateArgs) {
      Policy.SuppressDefaultTemplateArgs = false;
    }

    ~DefaultTemplateArgsPolicyRAII() {
      Policy.SuppressDefaultTemplateArgs = Old;
    }
  };

  class ElaboratedTypePolicyRAII {
    PrintingPolicy &Policy;
    bool SuppressTagKeyword;
    bool SuppressScope;

  public:
    explicit ElaboratedTypePolicyRAII(PrintingPolicy &Policy) : Policy(Policy) {
      SuppressTagKeyword = Policy.SuppressTagKeyword;
      SuppressScope = Policy.SuppressScope;
      Policy.SuppressTagKeyword = true;
      Policy.SuppressScope = true;
    }

    ~ElaboratedTypePolicyRAII() {
      Policy.SuppressTagKeyword = SuppressTagKeyword;
      Policy.SuppressScope = SuppressScope;
    }
  };

  class TypePrinter {
    PrintingPolicy Policy;
    unsigned Indentation;
    bool HasEmptyPlaceHolder = false;
    bool InsideCCAttribute = false;

  public:
    explicit TypePrinter(const PrintingPolicy &Policy, unsigned Indentation = 0)
        : Policy(Policy), Indentation(Indentation) {}

    void print(const Type *ty, Qualifiers qs, raw_ostream &OS,
               StringRef PlaceHolder);
    void print(QualType T, raw_ostream &OS, StringRef PlaceHolder);

    static bool canPrefixQualifiers(const Type *T, bool &NeedARCStrongQualifier);
    void spaceBeforePlaceHolder(raw_ostream &OS);
    void printTypeSpec(NamedDecl *D, raw_ostream &OS);
    void printTemplateId(const TemplateSpecializationType *T, raw_ostream &OS,
                         bool FullyQualify);

    void printBefore(QualType T, raw_ostream &OS);
    void printAfter(QualType T, raw_ostream &OS);
    void AppendScope(DeclContext *DC, raw_ostream &OS,
                     DeclarationName NameInScope);
    void printTag(TagDecl *T, raw_ostream &OS);
    void printFunctionAfter(const FunctionType::ExtInfo &Info, raw_ostream &OS);
#define ABSTRACT_TYPE(CLASS, PARENT)
#define TYPE(CLASS, PARENT) \
    void print##CLASS##Before(const CLASS##Type *T, raw_ostream &OS); \
    void print##CLASS##After(const CLASS##Type *T, raw_ostream &OS);
#include "clang/AST/TypeNodes.inc"

  private:
    void printBefore(const Type *ty, Qualifiers qs, raw_ostream &OS);
    void printAfter(const Type *ty, Qualifiers qs, raw_ostream &OS);
  };

} // namespace

#ifdef SYCLomatic_CUSTOMIZATION
static Optional<std::string> (*getReplacedNamePtr)(const NamedDecl *D) = 0;
void setGetReplacedNamePtr(Optional<std::string> (*Ptr)(const NamedDecl *D)) {
  getReplacedNamePtr = Ptr;
}
#endif // SYCLomatic_CUSTOMIZATION
static void AppendTypeQualList(raw_ostream &OS, unsigned TypeQuals,
                               bool HasRestrictKeyword) {
  bool appendSpace = false;
  if (TypeQuals & Qualifiers::Const) {
    OS << "const";
    appendSpace = true;
  }
  if (TypeQuals & Qualifiers::Volatile) {
    if (appendSpace) OS << ' ';
    OS << "volatile";
    appendSpace = true;
  }
  if (TypeQuals & Qualifiers::Restrict) {
    if (appendSpace) OS << ' ';
    if (HasRestrictKeyword) {
      OS << "restrict";
    } else {
      OS << "__restrict";
    }
  }
}

void TypePrinter::spaceBeforePlaceHolder(raw_ostream &OS) {
  if (!HasEmptyPlaceHolder)
    OS << ' ';
}

static SplitQualType splitAccordingToPolicy(QualType QT,
                                            const PrintingPolicy &Policy) {
  if ((!Policy.SkipCanonicalizationOfTemplateTypeParms ||
       !QT->isTemplateTypeParmType()) &&
      Policy.PrintCanonicalTypes)
    QT = QT.getCanonicalType();
  return QT.split();
}

void TypePrinter::print(QualType t, raw_ostream &OS, StringRef PlaceHolder) {
  SplitQualType split = splitAccordingToPolicy(t, Policy);
  print(split.Ty, split.Quals, OS, PlaceHolder);
}

void TypePrinter::print(const Type *T, Qualifiers Quals, raw_ostream &OS,
                        StringRef PlaceHolder) {
  if (!T) {
    OS << "NULL TYPE";
    return;
  }

  SaveAndRestore<bool> PHVal(HasEmptyPlaceHolder, PlaceHolder.empty());

  printBefore(T, Quals, OS);
  OS << PlaceHolder;
  printAfter(T, Quals, OS);
}

bool TypePrinter::canPrefixQualifiers(const Type *T,
                                      bool &NeedARCStrongQualifier) {
  // CanPrefixQualifiers - We prefer to print type qualifiers before the type,
  // so that we get "const int" instead of "int const", but we can't do this if
  // the type is complex.  For example if the type is "int*", we *must* print
  // "int * const", printing "const int *" is different.  Only do this when the
  // type expands to a simple string.
  bool CanPrefixQualifiers = false;
  NeedARCStrongQualifier = false;
  const Type *UnderlyingType = T;
  if (const auto *AT = dyn_cast<AutoType>(T))
    UnderlyingType = AT->desugar().getTypePtr();
  if (const auto *Subst = dyn_cast<SubstTemplateTypeParmType>(T))
    UnderlyingType = Subst->getReplacementType().getTypePtr();
  Type::TypeClass TC = UnderlyingType->getTypeClass();

  switch (TC) {
    case Type::Auto:
    case Type::Builtin:
    case Type::Complex:
    case Type::UnresolvedUsing:
    case Type::Using:
    case Type::Typedef:
    case Type::TypeOfExpr:
    case Type::TypeOf:
    case Type::Decltype:
    case Type::UnaryTransform:
    case Type::Record:
    case Type::Enum:
    case Type::Elaborated:
    case Type::TemplateTypeParm:
    case Type::SubstTemplateTypeParmPack:
    case Type::DeducedTemplateSpecialization:
    case Type::TemplateSpecialization:
    case Type::InjectedClassName:
    case Type::DependentName:
    case Type::DependentTemplateSpecialization:
    case Type::ObjCObject:
    case Type::ObjCTypeParam:
    case Type::ObjCInterface:
    case Type::Atomic:
    case Type::Pipe:
    case Type::BitInt:
    case Type::DependentBitInt:
    case Type::BTFTagAttributed:
      CanPrefixQualifiers = true;
      break;

    case Type::ObjCObjectPointer:
      CanPrefixQualifiers = T->isObjCIdType() || T->isObjCClassType() ||
        T->isObjCQualifiedIdType() || T->isObjCQualifiedClassType();
      break;

    case Type::VariableArray:
    case Type::DependentSizedArray:
      NeedARCStrongQualifier = true;
      [[fallthrough]];

    case Type::ConstantArray:
    case Type::IncompleteArray:
      return canPrefixQualifiers(
          cast<ArrayType>(UnderlyingType)->getElementType().getTypePtr(),
          NeedARCStrongQualifier);

    case Type::Adjusted:
    case Type::Decayed:
    case Type::Pointer:
    case Type::BlockPointer:
    case Type::LValueReference:
    case Type::RValueReference:
    case Type::MemberPointer:
    case Type::DependentAddressSpace:
    case Type::DependentVector:
    case Type::DependentSizedExtVector:
    case Type::Vector:
    case Type::ExtVector:
    case Type::ConstantMatrix:
    case Type::DependentSizedMatrix:
    case Type::FunctionProto:
    case Type::FunctionNoProto:
    case Type::Paren:
    case Type::PackExpansion:
    case Type::SubstTemplateTypeParm:
    case Type::MacroQualified:
      CanPrefixQualifiers = false;
      break;

    case Type::Attributed: {
      // We still want to print the address_space before the type if it is an
      // address_space attribute.
      const auto *AttrTy = cast<AttributedType>(UnderlyingType);
      CanPrefixQualifiers = AttrTy->getAttrKind() == attr::AddressSpace;
      break;
    }
  }

  return CanPrefixQualifiers;
}

void TypePrinter::printBefore(QualType T, raw_ostream &OS) {
  SplitQualType Split = splitAccordingToPolicy(T, Policy);

  // If we have cv1 T, where T is substituted for cv2 U, only print cv1 - cv2
  // at this level.
  Qualifiers Quals = Split.Quals;
  if (const auto *Subst = dyn_cast<SubstTemplateTypeParmType>(Split.Ty))
    Quals -= QualType(Subst, 0).getQualifiers();

  printBefore(Split.Ty, Quals, OS);
}

/// Prints the part of the type string before an identifier, e.g. for
/// "int foo[10]" it prints "int ".
void TypePrinter::printBefore(const Type *T,Qualifiers Quals, raw_ostream &OS) {
  if (Policy.SuppressSpecifiers && T->isSpecifierType())
    return;

  if (Policy.SuppressTypedefs && (T->getTypeClass() == Type::Typedef)) {
    QualType UnderlyingType = T->getCanonicalTypeInternal();
    SplitQualType Split = splitAccordingToPolicy(UnderlyingType, Policy);
    Qualifiers FullQuals = Quals + Split.Quals;
    printBefore(Split.Ty, FullQuals, OS);
    return;
  }

  SaveAndRestore<bool> PrevPHIsEmpty(HasEmptyPlaceHolder);

  // Print qualifiers as appropriate.

  bool CanPrefixQualifiers = false;
  bool NeedARCStrongQualifier = false;
  CanPrefixQualifiers = canPrefixQualifiers(T, NeedARCStrongQualifier);

  if (CanPrefixQualifiers && !Quals.empty()) {
    if (NeedARCStrongQualifier) {
      IncludeStrongLifetimeRAII Strong(Policy);
      Quals.print(OS, Policy, /*appendSpaceIfNonEmpty=*/true);
    } else {
      Quals.print(OS, Policy, /*appendSpaceIfNonEmpty=*/true);
    }
  }

  bool hasAfterQuals = false;
  if (!CanPrefixQualifiers && !Quals.empty()) {
    hasAfterQuals = !Quals.isEmptyWhenPrinted(Policy);
    if (hasAfterQuals)
      HasEmptyPlaceHolder = false;
  }

  switch (T->getTypeClass()) {
#define ABSTRACT_TYPE(CLASS, PARENT)
#define TYPE(CLASS, PARENT) case Type::CLASS: \
    print##CLASS##Before(cast<CLASS##Type>(T), OS); \
    break;
#include "clang/AST/TypeNodes.inc"
  }

  if (hasAfterQuals) {
    if (NeedARCStrongQualifier) {
      IncludeStrongLifetimeRAII Strong(Policy);
      Quals.print(OS, Policy, /*appendSpaceIfNonEmpty=*/!PrevPHIsEmpty.get());
    } else {
      Quals.print(OS, Policy, /*appendSpaceIfNonEmpty=*/!PrevPHIsEmpty.get());
    }
  }
}

void TypePrinter::printAfter(QualType t, raw_ostream &OS) {
  SplitQualType split = splitAccordingToPolicy(t, Policy);
  printAfter(split.Ty, split.Quals, OS);
}

/// Prints the part of the type string after an identifier, e.g. for
/// "int foo[10]" it prints "[10]".
void TypePrinter::printAfter(const Type *T, Qualifiers Quals, raw_ostream &OS) {
  switch (T->getTypeClass()) {
#define ABSTRACT_TYPE(CLASS, PARENT)
#define TYPE(CLASS, PARENT) case Type::CLASS: \
    print##CLASS##After(cast<CLASS##Type>(T), OS); \
    break;
#include "clang/AST/TypeNodes.inc"
  }
}

void TypePrinter::printBuiltinBefore(const BuiltinType *T, raw_ostream &OS) {
  OS << T->getName(Policy);
  spaceBeforePlaceHolder(OS);
}

void TypePrinter::printBuiltinAfter(const BuiltinType *T, raw_ostream &OS) {}

void TypePrinter::printComplexBefore(const ComplexType *T, raw_ostream &OS) {
  OS << "_Complex ";
  printBefore(T->getElementType(), OS);
}

void TypePrinter::printComplexAfter(const ComplexType *T, raw_ostream &OS) {
  printAfter(T->getElementType(), OS);
}

void TypePrinter::printPointerBefore(const PointerType *T, raw_ostream &OS) {
  IncludeStrongLifetimeRAII Strong(Policy);
  SaveAndRestore<bool> NonEmptyPH(HasEmptyPlaceHolder, false);
  printBefore(T->getPointeeType(), OS);
  // Handle things like 'int (*A)[4];' correctly.
  // FIXME: this should include vectors, but vectors use attributes I guess.
  if (isa<ArrayType>(T->getPointeeType()))
    OS << '(';
  OS << '*';
}

void TypePrinter::printPointerAfter(const PointerType *T, raw_ostream &OS) {
  IncludeStrongLifetimeRAII Strong(Policy);
  SaveAndRestore<bool> NonEmptyPH(HasEmptyPlaceHolder, false);
  // Handle things like 'int (*A)[4];' correctly.
  // FIXME: this should include vectors, but vectors use attributes I guess.
  if (isa<ArrayType>(T->getPointeeType()))
    OS << ')';
  printAfter(T->getPointeeType(), OS);
}

void TypePrinter::printBlockPointerBefore(const BlockPointerType *T,
                                          raw_ostream &OS) {
  SaveAndRestore<bool> NonEmptyPH(HasEmptyPlaceHolder, false);
  printBefore(T->getPointeeType(), OS);
  OS << '^';
}

void TypePrinter::printBlockPointerAfter(const BlockPointerType *T,
                                          raw_ostream &OS) {
  SaveAndRestore<bool> NonEmptyPH(HasEmptyPlaceHolder, false);
  printAfter(T->getPointeeType(), OS);
}

// When printing a reference, the referenced type might also be a reference.
// If so, we want to skip that before printing the inner type.
static QualType skipTopLevelReferences(QualType T) {
  if (auto *Ref = T->getAs<ReferenceType>())
    return skipTopLevelReferences(Ref->getPointeeTypeAsWritten());
  return T;
}

void TypePrinter::printLValueReferenceBefore(const LValueReferenceType *T,
                                             raw_ostream &OS) {
  IncludeStrongLifetimeRAII Strong(Policy);
  SaveAndRestore<bool> NonEmptyPH(HasEmptyPlaceHolder, false);
  QualType Inner = skipTopLevelReferences(T->getPointeeTypeAsWritten());
  printBefore(Inner, OS);
  // Handle things like 'int (&A)[4];' correctly.
  // FIXME: this should include vectors, but vectors use attributes I guess.
  if (isa<ArrayType>(Inner))
    OS << '(';
  OS << '&';
}

void TypePrinter::printLValueReferenceAfter(const LValueReferenceType *T,
                                            raw_ostream &OS) {
  IncludeStrongLifetimeRAII Strong(Policy);
  SaveAndRestore<bool> NonEmptyPH(HasEmptyPlaceHolder, false);
  QualType Inner = skipTopLevelReferences(T->getPointeeTypeAsWritten());
  // Handle things like 'int (&A)[4];' correctly.
  // FIXME: this should include vectors, but vectors use attributes I guess.
  if (isa<ArrayType>(Inner))
    OS << ')';
  printAfter(Inner, OS);
}

void TypePrinter::printRValueReferenceBefore(const RValueReferenceType *T,
                                             raw_ostream &OS) {
  IncludeStrongLifetimeRAII Strong(Policy);
  SaveAndRestore<bool> NonEmptyPH(HasEmptyPlaceHolder, false);
  QualType Inner = skipTopLevelReferences(T->getPointeeTypeAsWritten());
  printBefore(Inner, OS);
  // Handle things like 'int (&&A)[4];' correctly.
  // FIXME: this should include vectors, but vectors use attributes I guess.
  if (isa<ArrayType>(Inner))
    OS << '(';
  OS << "&&";
}

void TypePrinter::printRValueReferenceAfter(const RValueReferenceType *T,
                                            raw_ostream &OS) {
  IncludeStrongLifetimeRAII Strong(Policy);
  SaveAndRestore<bool> NonEmptyPH(HasEmptyPlaceHolder, false);
  QualType Inner = skipTopLevelReferences(T->getPointeeTypeAsWritten());
  // Handle things like 'int (&&A)[4];' correctly.
  // FIXME: this should include vectors, but vectors use attributes I guess.
  if (isa<ArrayType>(Inner))
    OS << ')';
  printAfter(Inner, OS);
}

void TypePrinter::printMemberPointerBefore(const MemberPointerType *T,
                                           raw_ostream &OS) {
  IncludeStrongLifetimeRAII Strong(Policy);
  SaveAndRestore<bool> NonEmptyPH(HasEmptyPlaceHolder, false);
  printBefore(T->getPointeeType(), OS);
  // Handle things like 'int (Cls::*A)[4];' correctly.
  // FIXME: this should include vectors, but vectors use attributes I guess.
  if (isa<ArrayType>(T->getPointeeType()))
    OS << '(';

  PrintingPolicy InnerPolicy(Policy);
  InnerPolicy.IncludeTagDefinition = false;
  TypePrinter(InnerPolicy).print(QualType(T->getClass(), 0), OS, StringRef());

  OS << "::*";
}

void TypePrinter::printMemberPointerAfter(const MemberPointerType *T,
                                          raw_ostream &OS) {
  IncludeStrongLifetimeRAII Strong(Policy);
  SaveAndRestore<bool> NonEmptyPH(HasEmptyPlaceHolder, false);
  // Handle things like 'int (Cls::*A)[4];' correctly.
  // FIXME: this should include vectors, but vectors use attributes I guess.
  if (isa<ArrayType>(T->getPointeeType()))
    OS << ')';
  printAfter(T->getPointeeType(), OS);
}

void TypePrinter::printConstantArrayBefore(const ConstantArrayType *T,
                                           raw_ostream &OS) {
  IncludeStrongLifetimeRAII Strong(Policy);
  printBefore(T->getElementType(), OS);
}

void TypePrinter::printConstantArrayAfter(const ConstantArrayType *T,
                                          raw_ostream &OS) {
  OS << '[';
  if (T->getIndexTypeQualifiers().hasQualifiers()) {
    AppendTypeQualList(OS, T->getIndexTypeCVRQualifiers(),
                       Policy.Restrict);
    OS << ' ';
  }

  if (T->getSizeModifier() == ArrayType::Static)
    OS << "static ";

  OS << T->getSize().getZExtValue() << ']';
  printAfter(T->getElementType(), OS);
}

void TypePrinter::printIncompleteArrayBefore(const IncompleteArrayType *T,
                                             raw_ostream &OS) {
  IncludeStrongLifetimeRAII Strong(Policy);
  printBefore(T->getElementType(), OS);
}

void TypePrinter::printIncompleteArrayAfter(const IncompleteArrayType *T,
                                            raw_ostream &OS) {
  OS << "[]";
  printAfter(T->getElementType(), OS);
}

void TypePrinter::printVariableArrayBefore(const VariableArrayType *T,
                                           raw_ostream &OS) {
  IncludeStrongLifetimeRAII Strong(Policy);
  printBefore(T->getElementType(), OS);
}

void TypePrinter::printVariableArrayAfter(const VariableArrayType *T,
                                          raw_ostream &OS) {
  OS << '[';
  if (T->getIndexTypeQualifiers().hasQualifiers()) {
    AppendTypeQualList(OS, T->getIndexTypeCVRQualifiers(), Policy.Restrict);
    OS << ' ';
  }

  if (T->getSizeModifier() == VariableArrayType::Static)
    OS << "static ";
  else if (T->getSizeModifier() == VariableArrayType::Star)
    OS << '*';

  if (T->getSizeExpr())
    T->getSizeExpr()->printPretty(OS, nullptr, Policy);
  OS << ']';

  printAfter(T->getElementType(), OS);
}

void TypePrinter::printAdjustedBefore(const AdjustedType *T, raw_ostream &OS) {
  // Print the adjusted representation, otherwise the adjustment will be
  // invisible.
  printBefore(T->getAdjustedType(), OS);
}

void TypePrinter::printAdjustedAfter(const AdjustedType *T, raw_ostream &OS) {
  printAfter(T->getAdjustedType(), OS);
}

void TypePrinter::printDecayedBefore(const DecayedType *T, raw_ostream &OS) {
  // Print as though it's a pointer.
  printAdjustedBefore(T, OS);
}

void TypePrinter::printDecayedAfter(const DecayedType *T, raw_ostream &OS) {
  printAdjustedAfter(T, OS);
}

void TypePrinter::printDependentSizedArrayBefore(
                                               const DependentSizedArrayType *T,
                                               raw_ostream &OS) {
  IncludeStrongLifetimeRAII Strong(Policy);
  printBefore(T->getElementType(), OS);
}

void TypePrinter::printDependentSizedArrayAfter(
                                               const DependentSizedArrayType *T,
                                               raw_ostream &OS) {
  OS << '[';
  if (T->getSizeExpr())
    T->getSizeExpr()->printPretty(OS, nullptr, Policy);
  OS << ']';
  printAfter(T->getElementType(), OS);
}

void TypePrinter::printDependentAddressSpaceBefore(
    const DependentAddressSpaceType *T, raw_ostream &OS) {
  printBefore(T->getPointeeType(), OS);
}

void TypePrinter::printDependentAddressSpaceAfter(
    const DependentAddressSpaceType *T, raw_ostream &OS) {
  OS << " __attribute__((address_space(";
  if (T->getAddrSpaceExpr())
    T->getAddrSpaceExpr()->printPretty(OS, nullptr, Policy);
  OS << ")))";
  printAfter(T->getPointeeType(), OS);
}

void TypePrinter::printDependentSizedExtVectorBefore(
                                          const DependentSizedExtVectorType *T,
                                          raw_ostream &OS) {
  printBefore(T->getElementType(), OS);
}

void TypePrinter::printDependentSizedExtVectorAfter(
                                          const DependentSizedExtVectorType *T,
                                          raw_ostream &OS) {
  OS << " __attribute__((ext_vector_type(";
  if (T->getSizeExpr())
    T->getSizeExpr()->printPretty(OS, nullptr, Policy);
  OS << ")))";
  printAfter(T->getElementType(), OS);
}

void TypePrinter::printVectorBefore(const VectorType *T, raw_ostream &OS) {
  switch (T->getVectorKind()) {
  case VectorType::AltiVecPixel:
    OS << "__vector __pixel ";
    break;
  case VectorType::AltiVecBool:
    OS << "__vector __bool ";
    printBefore(T->getElementType(), OS);
    break;
  case VectorType::AltiVecVector:
    OS << "__vector ";
    printBefore(T->getElementType(), OS);
    break;
  case VectorType::NeonVector:
    OS << "__attribute__((neon_vector_type("
       << T->getNumElements() << "))) ";
    printBefore(T->getElementType(), OS);
    break;
  case VectorType::NeonPolyVector:
    OS << "__attribute__((neon_polyvector_type(" <<
          T->getNumElements() << "))) ";
    printBefore(T->getElementType(), OS);
    break;
  case VectorType::GenericVector: {
    // FIXME: We prefer to print the size directly here, but have no way
    // to get the size of the type.
    OS << "__attribute__((__vector_size__("
       << T->getNumElements()
       << " * sizeof(";
    print(T->getElementType(), OS, StringRef());
    OS << ")))) ";
    printBefore(T->getElementType(), OS);
    break;
  }
  case VectorType::SveFixedLengthDataVector:
  case VectorType::SveFixedLengthPredicateVector:
    // FIXME: We prefer to print the size directly here, but have no way
    // to get the size of the type.
    OS << "__attribute__((__arm_sve_vector_bits__(";

    if (T->getVectorKind() == VectorType::SveFixedLengthPredicateVector)
      // Predicates take a bit per byte of the vector size, multiply by 8 to
      // get the number of bits passed to the attribute.
      OS << T->getNumElements() * 8;
    else
      OS << T->getNumElements();

    OS << " * sizeof(";
    print(T->getElementType(), OS, StringRef());
    // Multiply by 8 for the number of bits.
    OS << ") * 8))) ";
    printBefore(T->getElementType(), OS);
  }
}

void TypePrinter::printVectorAfter(const VectorType *T, raw_ostream &OS) {
  printAfter(T->getElementType(), OS);
}

void TypePrinter::printDependentVectorBefore(
    const DependentVectorType *T, raw_ostream &OS) {
  switch (T->getVectorKind()) {
  case VectorType::AltiVecPixel:
    OS << "__vector __pixel ";
    break;
  case VectorType::AltiVecBool:
    OS << "__vector __bool ";
    printBefore(T->getElementType(), OS);
    break;
  case VectorType::AltiVecVector:
    OS << "__vector ";
    printBefore(T->getElementType(), OS);
    break;
  case VectorType::NeonVector:
    OS << "__attribute__((neon_vector_type(";
    if (T->getSizeExpr())
      T->getSizeExpr()->printPretty(OS, nullptr, Policy);
    OS << "))) ";
    printBefore(T->getElementType(), OS);
    break;
  case VectorType::NeonPolyVector:
    OS << "__attribute__((neon_polyvector_type(";
    if (T->getSizeExpr())
      T->getSizeExpr()->printPretty(OS, nullptr, Policy);
    OS << "))) ";
    printBefore(T->getElementType(), OS);
    break;
  case VectorType::GenericVector: {
    // FIXME: We prefer to print the size directly here, but have no way
    // to get the size of the type.
    OS << "__attribute__((__vector_size__(";
    if (T->getSizeExpr())
      T->getSizeExpr()->printPretty(OS, nullptr, Policy);
    OS << " * sizeof(";
    print(T->getElementType(), OS, StringRef());
    OS << ")))) ";
    printBefore(T->getElementType(), OS);
    break;
  }
  case VectorType::SveFixedLengthDataVector:
  case VectorType::SveFixedLengthPredicateVector:
    // FIXME: We prefer to print the size directly here, but have no way
    // to get the size of the type.
    OS << "__attribute__((__arm_sve_vector_bits__(";
    if (T->getSizeExpr()) {
      T->getSizeExpr()->printPretty(OS, nullptr, Policy);
      if (T->getVectorKind() == VectorType::SveFixedLengthPredicateVector)
        // Predicates take a bit per byte of the vector size, multiply by 8 to
        // get the number of bits passed to the attribute.
        OS << " * 8";
      OS << " * sizeof(";
      print(T->getElementType(), OS, StringRef());
      // Multiply by 8 for the number of bits.
      OS << ") * 8";
    }
    OS << "))) ";
    printBefore(T->getElementType(), OS);
  }
}

void TypePrinter::printDependentVectorAfter(
    const DependentVectorType *T, raw_ostream &OS) {
  printAfter(T->getElementType(), OS);
}

void TypePrinter::printExtVectorBefore(const ExtVectorType *T,
                                       raw_ostream &OS) {
  printBefore(T->getElementType(), OS);
}

void TypePrinter::printExtVectorAfter(const ExtVectorType *T, raw_ostream &OS) {
  printAfter(T->getElementType(), OS);
  OS << " __attribute__((ext_vector_type(";
  OS << T->getNumElements();
  OS << ")))";
}

void TypePrinter::printConstantMatrixBefore(const ConstantMatrixType *T,
                                            raw_ostream &OS) {
  printBefore(T->getElementType(), OS);
  OS << " __attribute__((matrix_type(";
  OS << T->getNumRows() << ", " << T->getNumColumns();
  OS << ")))";
}

void TypePrinter::printConstantMatrixAfter(const ConstantMatrixType *T,
                                           raw_ostream &OS) {
  printAfter(T->getElementType(), OS);
}

void TypePrinter::printDependentSizedMatrixBefore(
    const DependentSizedMatrixType *T, raw_ostream &OS) {
  printBefore(T->getElementType(), OS);
  OS << " __attribute__((matrix_type(";
  if (T->getRowExpr()) {
    T->getRowExpr()->printPretty(OS, nullptr, Policy);
  }
  OS << ", ";
  if (T->getColumnExpr()) {
    T->getColumnExpr()->printPretty(OS, nullptr, Policy);
  }
  OS << ")))";
}

void TypePrinter::printDependentSizedMatrixAfter(
    const DependentSizedMatrixType *T, raw_ostream &OS) {
  printAfter(T->getElementType(), OS);
}

void
FunctionProtoType::printExceptionSpecification(raw_ostream &OS,
                                               const PrintingPolicy &Policy)
                                                                         const {
  if (hasDynamicExceptionSpec()) {
    OS << " throw(";
    if (getExceptionSpecType() == EST_MSAny)
      OS << "...";
    else
      for (unsigned I = 0, N = getNumExceptions(); I != N; ++I) {
        if (I)
          OS << ", ";

        OS << getExceptionType(I).stream(Policy);
      }
    OS << ')';
  } else if (EST_NoThrow == getExceptionSpecType()) {
    OS << " __attribute__((nothrow))";
  } else if (isNoexceptExceptionSpec(getExceptionSpecType())) {
    OS << " noexcept";
    // FIXME:Is it useful to print out the expression for a non-dependent
    // noexcept specification?
    if (isComputedNoexcept(getExceptionSpecType())) {
      OS << '(';
      if (getNoexceptExpr())
        getNoexceptExpr()->printPretty(OS, nullptr, Policy);
      OS << ')';
    }
  }
}

void TypePrinter::printFunctionProtoBefore(const FunctionProtoType *T,
                                           raw_ostream &OS) {
  if (T->hasTrailingReturn()) {
    OS << "auto ";
    if (!HasEmptyPlaceHolder)
      OS << '(';
  } else {
    // If needed for precedence reasons, wrap the inner part in grouping parens.
    SaveAndRestore<bool> PrevPHIsEmpty(HasEmptyPlaceHolder, false);
    printBefore(T->getReturnType(), OS);
    if (!PrevPHIsEmpty.get())
      OS << '(';
  }
}

StringRef clang::getParameterABISpelling(ParameterABI ABI) {
  switch (ABI) {
  case ParameterABI::Ordinary:
    llvm_unreachable("asking for spelling of ordinary parameter ABI");
  case ParameterABI::SwiftContext:
    return "swift_context";
  case ParameterABI::SwiftAsyncContext:
    return "swift_async_context";
  case ParameterABI::SwiftErrorResult:
    return "swift_error_result";
  case ParameterABI::SwiftIndirectResult:
    return "swift_indirect_result";
  }
  llvm_unreachable("bad parameter ABI kind");
}

void TypePrinter::printFunctionProtoAfter(const FunctionProtoType *T,
                                          raw_ostream &OS) {
  // If needed for precedence reasons, wrap the inner part in grouping parens.
  if (!HasEmptyPlaceHolder)
    OS << ')';
  SaveAndRestore<bool> NonEmptyPH(HasEmptyPlaceHolder, false);

  OS << '(';
  {
    ParamPolicyRAII ParamPolicy(Policy);
    for (unsigned i = 0, e = T->getNumParams(); i != e; ++i) {
      if (i) OS << ", ";

      auto EPI = T->getExtParameterInfo(i);
      if (EPI.isConsumed()) OS << "__attribute__((ns_consumed)) ";
      if (EPI.isNoEscape())
        OS << "__attribute__((noescape)) ";
      auto ABI = EPI.getABI();
      if (ABI != ParameterABI::Ordinary)
        OS << "__attribute__((" << getParameterABISpelling(ABI) << ")) ";

      print(T->getParamType(i), OS, StringRef());
    }
  }

  if (T->isVariadic()) {
    if (T->getNumParams())
      OS << ", ";
    OS << "...";
  } else if (T->getNumParams() == 0 && Policy.UseVoidForZeroParams) {
    // Do not emit int() if we have a proto, emit 'int(void)'.
    OS << "void";
  }

  OS << ')';

  FunctionType::ExtInfo Info = T->getExtInfo();

  printFunctionAfter(Info, OS);

  if (!T->getMethodQuals().empty())
    OS << " " << T->getMethodQuals().getAsString();

  switch (T->getRefQualifier()) {
  case RQ_None:
    break;

  case RQ_LValue:
    OS << " &";
    break;

  case RQ_RValue:
    OS << " &&";
    break;
  }
  T->printExceptionSpecification(OS, Policy);

  if (T->hasTrailingReturn()) {
    OS << " -> ";
    print(T->getReturnType(), OS, StringRef());
  } else
    printAfter(T->getReturnType(), OS);
}

void TypePrinter::printFunctionAfter(const FunctionType::ExtInfo &Info,
                                     raw_ostream &OS) {
  if (!InsideCCAttribute) {
    switch (Info.getCC()) {
    case CC_C:
      // The C calling convention is the default on the vast majority of platforms
      // we support.  If the user wrote it explicitly, it will usually be printed
      // while traversing the AttributedType.  If the type has been desugared, let
      // the canonical spelling be the implicit calling convention.
      // FIXME: It would be better to be explicit in certain contexts, such as a
      // cdecl function typedef used to declare a member function with the
      // Microsoft C++ ABI.
      break;
    case CC_X86StdCall:
      OS << " __attribute__((stdcall))";
      break;
    case CC_X86FastCall:
      OS << " __attribute__((fastcall))";
      break;
    case CC_X86ThisCall:
      OS << " __attribute__((thiscall))";
      break;
    case CC_X86VectorCall:
      OS << " __attribute__((vectorcall))";
      break;
    case CC_X86Pascal:
      OS << " __attribute__((pascal))";
      break;
    case CC_AAPCS:
      OS << " __attribute__((pcs(\"aapcs\")))";
      break;
    case CC_AAPCS_VFP:
      OS << " __attribute__((pcs(\"aapcs-vfp\")))";
      break;
    case CC_AArch64VectorCall:
      OS << "__attribute__((aarch64_vector_pcs))";
      break;
    case CC_AArch64SVEPCS:
      OS << "__attribute__((aarch64_sve_pcs))";
      break;
    case CC_AMDGPUKernelCall:
      OS << "__attribute__((amdgpu_kernel))";
      break;
    case CC_IntelOclBicc:
      OS << " __attribute__((intel_ocl_bicc))";
      break;
    case CC_Win64:
      OS << " __attribute__((ms_abi))";
      break;
    case CC_X86_64SysV:
      OS << " __attribute__((sysv_abi))";
      break;
    case CC_X86RegCall:
      OS << " __attribute__((regcall))";
      break;
    case CC_SpirFunction:
    case CC_OpenCLKernel:
      // Do nothing. These CCs are not available as attributes.
      break;
    case CC_Swift:
      OS << " __attribute__((swiftcall))";
      break;
    case CC_SwiftAsync:
      OS << "__attribute__((swiftasynccall))";
      break;
    case CC_PreserveMost:
      OS << " __attribute__((preserve_most))";
      break;
    case CC_PreserveAll:
      OS << " __attribute__((preserve_all))";
      break;
    }
  }

  if (Info.getNoReturn())
    OS << " __attribute__((noreturn))";
  if (Info.getCmseNSCall())
    OS << " __attribute__((cmse_nonsecure_call))";
  if (Info.getProducesResult())
    OS << " __attribute__((ns_returns_retained))";
  if (Info.getRegParm())
    OS << " __attribute__((regparm ("
       << Info.getRegParm() << ")))";
  if (Info.getNoCallerSavedRegs())
    OS << " __attribute__((no_caller_saved_registers))";
  if (Info.getNoCfCheck())
    OS << " __attribute__((nocf_check))";
}

void TypePrinter::printFunctionNoProtoBefore(const FunctionNoProtoType *T,
                                             raw_ostream &OS) {
  // If needed for precedence reasons, wrap the inner part in grouping parens.
  SaveAndRestore<bool> PrevPHIsEmpty(HasEmptyPlaceHolder, false);
  printBefore(T->getReturnType(), OS);
  if (!PrevPHIsEmpty.get())
    OS << '(';
}

void TypePrinter::printFunctionNoProtoAfter(const FunctionNoProtoType *T,
                                            raw_ostream &OS) {
  // If needed for precedence reasons, wrap the inner part in grouping parens.
  if (!HasEmptyPlaceHolder)
    OS << ')';
  SaveAndRestore<bool> NonEmptyPH(HasEmptyPlaceHolder, false);

  OS << "()";
  printFunctionAfter(T->getExtInfo(), OS);
  printAfter(T->getReturnType(), OS);
}

void TypePrinter::printTypeSpec(NamedDecl *D, raw_ostream &OS) {
#ifdef SYCLomatic_CUSTOMIZATION
  Optional<std::string> Name;
  if (getReplacedNamePtr)
    Name = getReplacedNamePtr(D);
  if (Name.hasValue()) {
    OS << Name.getValue();
    spaceBeforePlaceHolder(OS);
    return;
  }
#endif // SYCLomatic_CUSTOMIZATION
  // Compute the full nested-name-specifier for this type.
  // In C, this will always be empty except when the type
  // being printed is anonymous within other Record.
  if (!Policy.SuppressScope)
    AppendScope(D->getDeclContext(), OS, D->getDeclName());

  IdentifierInfo *II = D->getIdentifier();
  OS << II->getName();
  spaceBeforePlaceHolder(OS);
}

void TypePrinter::printUnresolvedUsingBefore(const UnresolvedUsingType *T,
                                             raw_ostream &OS) {
  printTypeSpec(T->getDecl(), OS);
}

void TypePrinter::printUnresolvedUsingAfter(const UnresolvedUsingType *T,
                                            raw_ostream &OS) {}

void TypePrinter::printUsingBefore(const UsingType *T, raw_ostream &OS) {
  // After `namespace b { using a::X }`, is the type X within B a::X or b::X?
  //
  // - b::X is more formally correct given the UsingType model
  // - b::X makes sense if "re-exporting" a symbol in a new namespace
  // - a::X makes sense if "importing" a symbol for convenience
  //
  // The "importing" use seems much more common, so we print a::X.
  // This could be a policy option, but the right choice seems to rest more
  // with the intent of the code than the caller.
  printTypeSpec(T->getFoundDecl()->getUnderlyingDecl(), OS);
}

void TypePrinter::printUsingAfter(const UsingType *T, raw_ostream &OS) {}

void TypePrinter::printTypedefBefore(const TypedefType *T, raw_ostream &OS) {
  printTypeSpec(T->getDecl(), OS);
}

void TypePrinter::printMacroQualifiedBefore(const MacroQualifiedType *T,
                                            raw_ostream &OS) {
  StringRef MacroName = T->getMacroIdentifier()->getName();
  OS << MacroName << " ";

  // Since this type is meant to print the macro instead of the whole attribute,
  // we trim any attributes and go directly to the original modified type.
  printBefore(T->getModifiedType(), OS);
}

void TypePrinter::printMacroQualifiedAfter(const MacroQualifiedType *T,
                                           raw_ostream &OS) {
  printAfter(T->getModifiedType(), OS);
}

void TypePrinter::printTypedefAfter(const TypedefType *T, raw_ostream &OS) {}

void TypePrinter::printTypeOfExprBefore(const TypeOfExprType *T,
                                        raw_ostream &OS) {
  OS << "typeof ";
  if (T->getUnderlyingExpr())
    T->getUnderlyingExpr()->printPretty(OS, nullptr, Policy);
  spaceBeforePlaceHolder(OS);
}

void TypePrinter::printTypeOfExprAfter(const TypeOfExprType *T,
                                       raw_ostream &OS) {}

void TypePrinter::printTypeOfBefore(const TypeOfType *T, raw_ostream &OS) {
  OS << "typeof(";
  print(T->getUnderlyingType(), OS, StringRef());
  OS << ')';
  spaceBeforePlaceHolder(OS);
}

void TypePrinter::printTypeOfAfter(const TypeOfType *T, raw_ostream &OS) {}

void TypePrinter::printDecltypeBefore(const DecltypeType *T, raw_ostream &OS) {
  OS << "decltype(";
  if (T->getUnderlyingExpr())
    T->getUnderlyingExpr()->printPretty(OS, nullptr, Policy);
  OS << ')';
  spaceBeforePlaceHolder(OS);
}

void TypePrinter::printDecltypeAfter(const DecltypeType *T, raw_ostream &OS) {}

void TypePrinter::printUnaryTransformBefore(const UnaryTransformType *T,
                                            raw_ostream &OS) {
  IncludeStrongLifetimeRAII Strong(Policy);

  static llvm::DenseMap<int, const char *> Transformation = {{
#define TRANSFORM_TYPE_TRAIT_DEF(Enum, Trait)                                  \
  {UnaryTransformType::Enum, "__" #Trait},
#include "clang/Basic/TransformTypeTraits.def"
  }};
  OS << Transformation[T->getUTTKind()] << '(';
  print(T->getBaseType(), OS, StringRef());
  OS << ')';
  spaceBeforePlaceHolder(OS);
}

void TypePrinter::printUnaryTransformAfter(const UnaryTransformType *T,
                                           raw_ostream &OS) {}

void TypePrinter::printAutoBefore(const AutoType *T, raw_ostream &OS) {
  // If the type has been deduced, do not print 'auto'.
  if (!T->getDeducedType().isNull()) {
    printBefore(T->getDeducedType(), OS);
  } else {
    if (T->isConstrained()) {
      // FIXME: Track a TypeConstraint as type sugar, so that we can print the
      // type as it was written.
      T->getTypeConstraintConcept()->getDeclName().print(OS, Policy);
      auto Args = T->getTypeConstraintArguments();
      if (!Args.empty())
        printTemplateArgumentList(
            OS, Args, Policy,
            T->getTypeConstraintConcept()->getTemplateParameters());
      OS << ' ';
    }
    switch (T->getKeyword()) {
    case AutoTypeKeyword::Auto: OS << "auto"; break;
    case AutoTypeKeyword::DecltypeAuto: OS << "decltype(auto)"; break;
    case AutoTypeKeyword::GNUAutoType: OS << "__auto_type"; break;
    }
    spaceBeforePlaceHolder(OS);
  }
}

void TypePrinter::printAutoAfter(const AutoType *T, raw_ostream &OS) {
  // If the type has been deduced, do not print 'auto'.
  if (!T->getDeducedType().isNull())
    printAfter(T->getDeducedType(), OS);
}

void TypePrinter::printDeducedTemplateSpecializationBefore(
    const DeducedTemplateSpecializationType *T, raw_ostream &OS) {
  // If the type has been deduced, print the deduced type.
  if (!T->getDeducedType().isNull()) {
    printBefore(T->getDeducedType(), OS);
  } else {
    IncludeStrongLifetimeRAII Strong(Policy);
    T->getTemplateName().print(OS, Policy);
    spaceBeforePlaceHolder(OS);
  }
}

void TypePrinter::printDeducedTemplateSpecializationAfter(
    const DeducedTemplateSpecializationType *T, raw_ostream &OS) {
  // If the type has been deduced, print the deduced type.
  if (!T->getDeducedType().isNull())
    printAfter(T->getDeducedType(), OS);
}

void TypePrinter::printAtomicBefore(const AtomicType *T, raw_ostream &OS) {
  IncludeStrongLifetimeRAII Strong(Policy);

  OS << "_Atomic(";
  print(T->getValueType(), OS, StringRef());
  OS << ')';
  spaceBeforePlaceHolder(OS);
}

void TypePrinter::printAtomicAfter(const AtomicType *T, raw_ostream &OS) {}

void TypePrinter::printPipeBefore(const PipeType *T, raw_ostream &OS) {
  IncludeStrongLifetimeRAII Strong(Policy);

  if (T->isReadOnly())
    OS << "read_only ";
  else
    OS << "write_only ";
  OS << "pipe ";
  print(T->getElementType(), OS, StringRef());
  spaceBeforePlaceHolder(OS);
}

void TypePrinter::printPipeAfter(const PipeType *T, raw_ostream &OS) {}

void TypePrinter::printBitIntBefore(const BitIntType *T, raw_ostream &OS) {
  if (T->isUnsigned())
    OS << "unsigned ";
  OS << "_BitInt(" << T->getNumBits() << ")";
  spaceBeforePlaceHolder(OS);
}

void TypePrinter::printBitIntAfter(const BitIntType *T, raw_ostream &OS) {}

void TypePrinter::printDependentBitIntBefore(const DependentBitIntType *T,
                                             raw_ostream &OS) {
  if (T->isUnsigned())
    OS << "unsigned ";
  OS << "_BitInt(";
  T->getNumBitsExpr()->printPretty(OS, nullptr, Policy);
  OS << ")";
  spaceBeforePlaceHolder(OS);
}

void TypePrinter::printDependentBitIntAfter(const DependentBitIntType *T,
                                            raw_ostream &OS) {}

/// Appends the given scope to the end of a string.
void TypePrinter::AppendScope(DeclContext *DC, raw_ostream &OS,
                              DeclarationName NameInScope) {
  if (DC->isTranslationUnit())
    return;

  // FIXME: Consider replacing this with NamedDecl::printNestedNameSpecifier,
  // which can also print names for function and method scopes.
  if (DC->isFunctionOrMethod())
    return;

  if (Policy.Callbacks && Policy.Callbacks->isScopeVisible(DC))
    return;

  if (const auto *NS = dyn_cast<NamespaceDecl>(DC)) {
    if (Policy.SuppressUnwrittenScope && NS->isAnonymousNamespace())
      return AppendScope(DC->getParent(), OS, NameInScope);

    // Only suppress an inline namespace if the name has the same lookup
    // results in the enclosing namespace.
    if (Policy.SuppressInlineNamespace && NS->isInline() && NameInScope &&
        NS->isRedundantInlineQualifierFor(NameInScope))
      return AppendScope(DC->getParent(), OS, NameInScope);

    AppendScope(DC->getParent(), OS, NS->getDeclName());
    if (NS->getIdentifier())
      OS << NS->getName() << "::";
    else
      OS << "(anonymous namespace)::";
  } else if (const auto *Spec = dyn_cast<ClassTemplateSpecializationDecl>(DC)) {
    AppendScope(DC->getParent(), OS, Spec->getDeclName());
    IncludeStrongLifetimeRAII Strong(Policy);
    OS << Spec->getIdentifier()->getName();
    const TemplateArgumentList &TemplateArgs = Spec->getTemplateArgs();
    printTemplateArgumentList(
        OS, TemplateArgs.asArray(), Policy,
        Spec->getSpecializedTemplate()->getTemplateParameters());
    OS << "::";
  } else if (const auto *Tag = dyn_cast<TagDecl>(DC)) {
    AppendScope(DC->getParent(), OS, Tag->getDeclName());
    if (TypedefNameDecl *Typedef = Tag->getTypedefNameForAnonDecl())
      OS << Typedef->getIdentifier()->getName() << "::";
#ifdef SYCLomatic_CUSTOMIZATION
    else if (Tag->getIdentifier()) {
      OS << Tag->getIdentifier()->getName();
      const TemplateDecl *TD = Tag->getDescribedTemplate();
      if (TD) {
        const TemplateParameterList *TPL = TD->getTemplateParameters();
        if (TPL && !TPL->asArray().empty()) {
          auto Array = TPL->asArray();
          OS << "<";
          std::string Params;
          for (auto &ND : Array) {
            Params = Params + ", " + ND->getName().str();
          }
          Params = Params.substr(2);
          OS << Params << ">";
        }
      }

      OS << "::";
    } else
#else
    else if (Tag->getIdentifier())
      OS << Tag->getIdentifier()->getName() << "::";
    else
#endif // SYCLomatic_CUSTOMIZATION
      return;
  } else {
    AppendScope(DC->getParent(), OS, NameInScope);
  }
}

void TypePrinter::printTag(TagDecl *D, raw_ostream &OS) {
  if (Policy.IncludeTagDefinition) {
    PrintingPolicy SubPolicy = Policy;
    SubPolicy.IncludeTagDefinition = false;
    D->print(OS, SubPolicy, Indentation);
    spaceBeforePlaceHolder(OS);
    return;
  }

  bool HasKindDecoration = false;

  // We don't print tags unless this is an elaborated type.
  // In C, we just assume every RecordType is an elaborated type.
  if (!Policy.SuppressTagKeyword && !D->getTypedefNameForAnonDecl()) {
    HasKindDecoration = true;
    OS << D->getKindName();
    OS << ' ';
  }

#ifdef SYCLomatic_CUSTOMIZATION
  Optional<std::string> Name;
  if (getReplacedNamePtr)
    Name = getReplacedNamePtr(D);

  // Compute the full nested-name-specifier for this type.
  // In C, this will always be empty except when the type
  // being printed is anonymous within other Record.
  if (!Name.hasValue() && !Policy.SuppressScope)
    AppendScope(D->getDeclContext(), OS, D->getDeclName());

  if (Name.hasValue())
    OS << Name.getValue();
  else
#else
  // Compute the full nested-name-specifier for this type.
  // In C, this will always be empty except when the type
  // being printed is anonymous within other Record.
  if (!Policy.SuppressScope)
    AppendScope(D->getDeclContext(), OS, D->getDeclName());

#endif // SYCLomatic_CUSTOMIZATION
  if (const IdentifierInfo *II = D->getIdentifier())
    OS << II->getName();
  else if (TypedefNameDecl *Typedef = D->getTypedefNameForAnonDecl()) {
    assert(Typedef->getIdentifier() && "Typedef without identifier?");
    OS << Typedef->getIdentifier()->getName();
  } else {
    // Make an unambiguous representation for anonymous types, e.g.
    //   (anonymous enum at /usr/include/string.h:120:9)
    OS << (Policy.MSVCFormatting ? '`' : '(');

    if (isa<CXXRecordDecl>(D) && cast<CXXRecordDecl>(D)->isLambda()) {
      OS << "lambda";
      HasKindDecoration = true;
    } else if ((isa<RecordDecl>(D) && cast<RecordDecl>(D)->isAnonymousStructOrUnion())) {
      OS << "anonymous";
    } else {
      OS << "unnamed";
    }

    if (Policy.AnonymousTagLocations) {
      // Suppress the redundant tag keyword if we just printed one.
      // We don't have to worry about ElaboratedTypes here because you can't
      // refer to an anonymous type with one.
      if (!HasKindDecoration)
        OS << " " << D->getKindName();

      PresumedLoc PLoc = D->getASTContext().getSourceManager().getPresumedLoc(
          D->getLocation());
      if (PLoc.isValid()) {
        OS << " at ";
        StringRef File = PLoc.getFilename();
        if (auto *Callbacks = Policy.Callbacks)
          OS << Callbacks->remapPath(File);
        else
          OS << File;
        OS << ':' << PLoc.getLine() << ':' << PLoc.getColumn();
      }
    }

    OS << (Policy.MSVCFormatting ? '\'' : ')');
  }

  // If this is a class template specialization, print the template
  // arguments.
  if (const auto *Spec = dyn_cast<ClassTemplateSpecializationDecl>(D)) {
    ArrayRef<TemplateArgument> Args;
    TypeSourceInfo *TAW = Spec->getTypeAsWritten();
    if (!Policy.PrintCanonicalTypes && TAW) {
      const TemplateSpecializationType *TST =
        cast<TemplateSpecializationType>(TAW->getType());
      Args = TST->template_arguments();
    } else {
      const TemplateArgumentList &TemplateArgs = Spec->getTemplateArgs();
      Args = TemplateArgs.asArray();
    }
    IncludeStrongLifetimeRAII Strong(Policy);
    printTemplateArgumentList(
        OS, Args, Policy,
        Spec->getSpecializedTemplate()->getTemplateParameters());
  }

  spaceBeforePlaceHolder(OS);
}

void TypePrinter::printRecordBefore(const RecordType *T, raw_ostream &OS) {
  // Print the preferred name if we have one for this type.
  if (Policy.UsePreferredNames) {
    for (const auto *PNA : T->getDecl()->specific_attrs<PreferredNameAttr>()) {
      if (!declaresSameEntity(PNA->getTypedefType()->getAsCXXRecordDecl(),
                              T->getDecl()))
        continue;
      // Find the outermost typedef or alias template.
      QualType T = PNA->getTypedefType();
      while (true) {
        if (auto *TT = dyn_cast<TypedefType>(T))
          return printTypeSpec(TT->getDecl(), OS);
        if (auto *TST = dyn_cast<TemplateSpecializationType>(T))
          return printTemplateId(TST, OS, /*FullyQualify=*/true);
        T = T->getLocallyUnqualifiedSingleStepDesugaredType();
      }
    }
  }

  printTag(T->getDecl(), OS);
}

void TypePrinter::printRecordAfter(const RecordType *T, raw_ostream &OS) {}

void TypePrinter::printEnumBefore(const EnumType *T, raw_ostream &OS) {
  printTag(T->getDecl(), OS);
}

void TypePrinter::printEnumAfter(const EnumType *T, raw_ostream &OS) {}

void TypePrinter::printTemplateTypeParmBefore(const TemplateTypeParmType *T,
                                              raw_ostream &OS) {
  TemplateTypeParmDecl *D = T->getDecl();
  if (D && D->isImplicit()) {
    if (auto *TC = D->getTypeConstraint()) {
      TC->print(OS, Policy);
      OS << ' ';
    }
    OS << "auto";
  } else if (IdentifierInfo *Id = T->getIdentifier())
    OS << (Policy.CleanUglifiedParameters ? Id->deuglifiedName()
                                          : Id->getName());
  else
    OS << "type-parameter-" << T->getDepth() << '-' << T->getIndex();

  spaceBeforePlaceHolder(OS);
}

void TypePrinter::printTemplateTypeParmAfter(const TemplateTypeParmType *T,
                                             raw_ostream &OS) {}

void TypePrinter::printSubstTemplateTypeParmBefore(
                                             const SubstTemplateTypeParmType *T,
                                             raw_ostream &OS) {
  IncludeStrongLifetimeRAII Strong(Policy);
  printBefore(T->getReplacementType(), OS);
}

void TypePrinter::printSubstTemplateTypeParmAfter(
                                             const SubstTemplateTypeParmType *T,
                                             raw_ostream &OS) {
  IncludeStrongLifetimeRAII Strong(Policy);
  printAfter(T->getReplacementType(), OS);
}

void TypePrinter::printSubstTemplateTypeParmPackBefore(
                                        const SubstTemplateTypeParmPackType *T,
                                        raw_ostream &OS) {
  IncludeStrongLifetimeRAII Strong(Policy);
  printTemplateTypeParmBefore(T->getReplacedParameter(), OS);
}

void TypePrinter::printSubstTemplateTypeParmPackAfter(
                                        const SubstTemplateTypeParmPackType *T,
                                        raw_ostream &OS) {
  IncludeStrongLifetimeRAII Strong(Policy);
  printTemplateTypeParmAfter(T->getReplacedParameter(), OS);
}

void TypePrinter::printTemplateId(const TemplateSpecializationType *T,
                                  raw_ostream &OS, bool FullyQualify) {
  IncludeStrongLifetimeRAII Strong(Policy);

  TemplateDecl *TD = T->getTemplateName().getAsTemplateDecl();
<<<<<<< HEAD
#ifdef SYCLomatic_CUSTOMIZATION
  Optional<std::string> Name;
  if (getReplacedNamePtr)
    Name = getReplacedNamePtr(TD);
  if (Name.hasValue())
    OS << Name.getValue();
  else
#endif // SYCLomatic_CUSTOMIZATION
=======
  // FIXME: Null TD never excercised in test suite.
>>>>>>> 5998d7c7
  if (FullyQualify && TD) {
    if (!Policy.SuppressScope)
      AppendScope(TD->getDeclContext(), OS, TD->getDeclName());

    OS << TD->getName();
  } else {
    T->getTemplateName().print(OS, Policy);
  }

  DefaultTemplateArgsPolicyRAII TemplateArgs(Policy);
  const TemplateParameterList *TPL = TD ? TD->getTemplateParameters() : nullptr;
  printTemplateArgumentList(OS, T->template_arguments(), Policy, TPL);
  spaceBeforePlaceHolder(OS);
}

void TypePrinter::printTemplateSpecializationBefore(
                                            const TemplateSpecializationType *T,
                                            raw_ostream &OS) {
  printTemplateId(T, OS, Policy.FullyQualifiedName);
}

void TypePrinter::printTemplateSpecializationAfter(
                                            const TemplateSpecializationType *T,
                                            raw_ostream &OS) {}

void TypePrinter::printInjectedClassNameBefore(const InjectedClassNameType *T,
                                               raw_ostream &OS) {
  if (Policy.PrintInjectedClassNameWithArguments)
    return printTemplateSpecializationBefore(T->getInjectedTST(), OS);

  IncludeStrongLifetimeRAII Strong(Policy);
  T->getTemplateName().print(OS, Policy);
  spaceBeforePlaceHolder(OS);
}

void TypePrinter::printInjectedClassNameAfter(const InjectedClassNameType *T,
                                               raw_ostream &OS) {}

void TypePrinter::printElaboratedBefore(const ElaboratedType *T,
                                        raw_ostream &OS) {
#ifdef SYCLomatic_CUSTOMIZATION
  if (getReplacedNamePtr) {
    if (auto TT = T->getNamedType()->getAs<TypedefType>()) {
      auto Name = TT->getDecl()->getQualifiedNameAsString(false);
      if (StringRef(Name).startswith("thrust")) {
        return printBefore(TT->getDecl()->getUnderlyingType(), OS);
      }
    }
    if (T->getQualifier()) {
      std::string QualifiedName;
      llvm::raw_string_ostream InternalOS(QualifiedName);
      T->getQualifier()->print(InternalOS, Policy);
      if (StringRef(InternalOS.str()).startswith("thrust")) {
        printBefore(T->getNamedType(), OS);
        return;
      }
    }
  }
#endif // SYCLomatic_CUSTOMIZATION

  if (Policy.IncludeTagDefinition && T->getOwnedTagDecl()) {
    TagDecl *OwnedTagDecl = T->getOwnedTagDecl();
    assert(OwnedTagDecl->getTypeForDecl() == T->getNamedType().getTypePtr() &&
           "OwnedTagDecl expected to be a declaration for the type");
    PrintingPolicy SubPolicy = Policy;
    SubPolicy.IncludeTagDefinition = false;
    OwnedTagDecl->print(OS, SubPolicy, Indentation);
    spaceBeforePlaceHolder(OS);
    return;
  }

  // The tag definition will take care of these.
  if (!Policy.IncludeTagDefinition)
  {

    // When removing aliases don't print keywords to avoid having things
    // like 'typename int'
    if (!Policy.SuppressTypedefs)
    {
       OS << TypeWithKeyword::getKeywordName(T->getKeyword());
       if (T->getKeyword() != ETK_None)
         OS << " ";
    }
    NestedNameSpecifier *Qualifier = T->getQualifier();
    if (Qualifier && !(Policy.SuppressTypedefs &&
                       T->getNamedType()->getTypeClass() == Type::Typedef))
      Qualifier->print(OS, Policy);
  }

  ElaboratedTypePolicyRAII PolicyRAII(Policy);
  printBefore(T->getNamedType(), OS);
}

void TypePrinter::printElaboratedAfter(const ElaboratedType *T,
                                        raw_ostream &OS) {
  if (Policy.IncludeTagDefinition && T->getOwnedTagDecl())
    return;
  ElaboratedTypePolicyRAII PolicyRAII(Policy);
  printAfter(T->getNamedType(), OS);
}

void TypePrinter::printParenBefore(const ParenType *T, raw_ostream &OS) {
  if (!HasEmptyPlaceHolder && !isa<FunctionType>(T->getInnerType())) {
    printBefore(T->getInnerType(), OS);
    OS << '(';
  } else
    printBefore(T->getInnerType(), OS);
}

void TypePrinter::printParenAfter(const ParenType *T, raw_ostream &OS) {
  if (!HasEmptyPlaceHolder && !isa<FunctionType>(T->getInnerType())) {
    OS << ')';
    printAfter(T->getInnerType(), OS);
  } else
    printAfter(T->getInnerType(), OS);
}

void TypePrinter::printDependentNameBefore(const DependentNameType *T,
                                           raw_ostream &OS) {
  OS << TypeWithKeyword::getKeywordName(T->getKeyword());
  if (T->getKeyword() != ETK_None)
    OS << " ";

  T->getQualifier()->print(OS, Policy);

  OS << T->getIdentifier()->getName();
  spaceBeforePlaceHolder(OS);
}

void TypePrinter::printDependentNameAfter(const DependentNameType *T,
                                          raw_ostream &OS) {}

void TypePrinter::printDependentTemplateSpecializationBefore(
        const DependentTemplateSpecializationType *T, raw_ostream &OS) {
  IncludeStrongLifetimeRAII Strong(Policy);

  OS << TypeWithKeyword::getKeywordName(T->getKeyword());
  if (T->getKeyword() != ETK_None)
    OS << " ";

  if (T->getQualifier())
    T->getQualifier()->print(OS, Policy);
  OS << "template " << T->getIdentifier()->getName();
  printTemplateArgumentList(OS, T->template_arguments(), Policy);
  spaceBeforePlaceHolder(OS);
}

void TypePrinter::printDependentTemplateSpecializationAfter(
        const DependentTemplateSpecializationType *T, raw_ostream &OS) {}

void TypePrinter::printPackExpansionBefore(const PackExpansionType *T,
                                           raw_ostream &OS) {
  printBefore(T->getPattern(), OS);
}

void TypePrinter::printPackExpansionAfter(const PackExpansionType *T,
                                          raw_ostream &OS) {
  printAfter(T->getPattern(), OS);
  OS << "...";
}

void TypePrinter::printAttributedBefore(const AttributedType *T,
                                        raw_ostream &OS) {
  // FIXME: Generate this with TableGen.

  // Prefer the macro forms of the GC and ownership qualifiers.
  if (T->getAttrKind() == attr::ObjCGC ||
      T->getAttrKind() == attr::ObjCOwnership)
    return printBefore(T->getEquivalentType(), OS);

  if (T->getAttrKind() == attr::ObjCKindOf)
    OS << "__kindof ";

  if (T->getAttrKind() == attr::AddressSpace)
    printBefore(T->getEquivalentType(), OS);
  else
    printBefore(T->getModifiedType(), OS);

  if (T->isMSTypeSpec()) {
    switch (T->getAttrKind()) {
    default: return;
    case attr::Ptr32: OS << " __ptr32"; break;
    case attr::Ptr64: OS << " __ptr64"; break;
    case attr::SPtr: OS << " __sptr"; break;
    case attr::UPtr: OS << " __uptr"; break;
    }
    spaceBeforePlaceHolder(OS);
  }

  // Print nullability type specifiers.
  if (T->getImmediateNullability()) {
    if (T->getAttrKind() == attr::TypeNonNull)
      OS << " _Nonnull";
    else if (T->getAttrKind() == attr::TypeNullable)
      OS << " _Nullable";
    else if (T->getAttrKind() == attr::TypeNullUnspecified)
      OS << " _Null_unspecified";
    else if (T->getAttrKind() == attr::TypeNullableResult)
      OS << " _Nullable_result";
    else
      llvm_unreachable("unhandled nullability");
    spaceBeforePlaceHolder(OS);
  }
}

void TypePrinter::printAttributedAfter(const AttributedType *T,
                                       raw_ostream &OS) {
  // FIXME: Generate this with TableGen.

  // Prefer the macro forms of the GC and ownership qualifiers.
  if (T->getAttrKind() == attr::ObjCGC ||
      T->getAttrKind() == attr::ObjCOwnership)
    return printAfter(T->getEquivalentType(), OS);

  // If this is a calling convention attribute, don't print the implicit CC from
  // the modified type.
  SaveAndRestore<bool> MaybeSuppressCC(InsideCCAttribute, T->isCallingConv());

  printAfter(T->getModifiedType(), OS);

  // Some attributes are printed as qualifiers before the type, so we have
  // nothing left to do.
  if (T->getAttrKind() == attr::ObjCKindOf ||
      T->isMSTypeSpec() || T->getImmediateNullability())
    return;

  // Don't print the inert __unsafe_unretained attribute at all.
  if (T->getAttrKind() == attr::ObjCInertUnsafeUnretained)
    return;

  // Don't print ns_returns_retained unless it had an effect.
  if (T->getAttrKind() == attr::NSReturnsRetained &&
      !T->getEquivalentType()->castAs<FunctionType>()
                             ->getExtInfo().getProducesResult())
    return;

  if (T->getAttrKind() == attr::LifetimeBound) {
    OS << " [[clang::lifetimebound]]";
    return;
  }

  // The printing of the address_space attribute is handled by the qualifier
  // since it is still stored in the qualifier. Return early to prevent printing
  // this twice.
  if (T->getAttrKind() == attr::AddressSpace)
    return;

  if (T->getAttrKind() == attr::AnnotateType) {
    // FIXME: Print the attribute arguments once we have a way to retrieve these
    // here. For the meantime, we just print `[[clang::annotate_type(...)]]`
    // without the arguments so that we know at least that we had _some_
    // annotation on the type.
    OS << " [[clang::annotate_type(...)]]";
    return;
  }

  OS << " __attribute__((";
  switch (T->getAttrKind()) {
#define TYPE_ATTR(NAME)
#define DECL_OR_TYPE_ATTR(NAME)
#define ATTR(NAME) case attr::NAME:
#include "clang/Basic/AttrList.inc"
    llvm_unreachable("non-type attribute attached to type");

  case attr::BTFTypeTag:
    llvm_unreachable("BTFTypeTag attribute handled separately");

  case attr::OpenCLPrivateAddressSpace:
  case attr::OpenCLGlobalAddressSpace:
  case attr::OpenCLGlobalDeviceAddressSpace:
  case attr::OpenCLGlobalHostAddressSpace:
  case attr::OpenCLLocalAddressSpace:
  case attr::OpenCLConstantAddressSpace:
  case attr::OpenCLGenericAddressSpace:
    // FIXME: Update printAttributedBefore to print these once we generate
    // AttributedType nodes for them.
    break;

  case attr::SYCLFPGAPipe:
    OS << "pipe";
    break;

  case attr::LifetimeBound:
  case attr::TypeNonNull:
  case attr::TypeNullable:
  case attr::TypeNullableResult:
  case attr::TypeNullUnspecified:
  case attr::ObjCGC:
  case attr::ObjCInertUnsafeUnretained:
  case attr::ObjCKindOf:
  case attr::ObjCOwnership:
  case attr::Ptr32:
  case attr::Ptr64:
  case attr::SPtr:
  case attr::UPtr:
  case attr::AddressSpace:
  case attr::CmseNSCall:
  case attr::AnnotateType:
    llvm_unreachable("This attribute should have been handled already");

  case attr::NSReturnsRetained:
    OS << "ns_returns_retained";
    break;

  // FIXME: When Sema learns to form this AttributedType, avoid printing the
  // attribute again in printFunctionProtoAfter.
  case attr::AnyX86NoCfCheck: OS << "nocf_check"; break;
  case attr::CDecl: OS << "cdecl"; break;
  case attr::FastCall: OS << "fastcall"; break;
  case attr::StdCall: OS << "stdcall"; break;
  case attr::ThisCall: OS << "thiscall"; break;
  case attr::SwiftCall: OS << "swiftcall"; break;
  case attr::SwiftAsyncCall: OS << "swiftasynccall"; break;
  case attr::VectorCall: OS << "vectorcall"; break;
  case attr::Pascal: OS << "pascal"; break;
  case attr::MSABI: OS << "ms_abi"; break;
  case attr::SysVABI: OS << "sysv_abi"; break;
  case attr::RegCall: OS << "regcall"; break;
  case attr::Pcs: {
    OS << "pcs(";
   QualType t = T->getEquivalentType();
   while (!t->isFunctionType())
     t = t->getPointeeType();
   OS << (t->castAs<FunctionType>()->getCallConv() == CC_AAPCS ?
         "\"aapcs\"" : "\"aapcs-vfp\"");
   OS << ')';
   break;
  }
  case attr::AArch64VectorPcs: OS << "aarch64_vector_pcs"; break;
  case attr::AArch64SVEPcs: OS << "aarch64_sve_pcs"; break;
  case attr::AMDGPUKernelCall: OS << "amdgpu_kernel"; break;
  case attr::IntelOclBicc: OS << "inteloclbicc"; break;
  case attr::PreserveMost:
    OS << "preserve_most";
    break;

  case attr::PreserveAll:
    OS << "preserve_all";
    break;
  case attr::NoDeref:
    OS << "noderef";
    break;
  case attr::AcquireHandle:
    OS << "acquire_handle";
    break;
  case attr::ArmMveStrictPolymorphism:
    OS << "__clang_arm_mve_strict_polymorphism";
    break;
  }
  OS << "))";
}

void TypePrinter::printBTFTagAttributedBefore(const BTFTagAttributedType *T,
                                              raw_ostream &OS) {
  printBefore(T->getWrappedType(), OS);
  OS << " btf_type_tag(" << T->getAttr()->getBTFTypeTag() << ")";
}

void TypePrinter::printBTFTagAttributedAfter(const BTFTagAttributedType *T,
                                             raw_ostream &OS) {
  printAfter(T->getWrappedType(), OS);
}

void TypePrinter::printObjCInterfaceBefore(const ObjCInterfaceType *T,
                                           raw_ostream &OS) {
  OS << T->getDecl()->getName();
  spaceBeforePlaceHolder(OS);
}

void TypePrinter::printObjCInterfaceAfter(const ObjCInterfaceType *T,
                                          raw_ostream &OS) {}

void TypePrinter::printObjCTypeParamBefore(const ObjCTypeParamType *T,
                                          raw_ostream &OS) {
  OS << T->getDecl()->getName();
  if (!T->qual_empty()) {
    bool isFirst = true;
    OS << '<';
    for (const auto *I : T->quals()) {
      if (isFirst)
        isFirst = false;
      else
        OS << ',';
      OS << I->getName();
    }
    OS << '>';
  }

  spaceBeforePlaceHolder(OS);
}

void TypePrinter::printObjCTypeParamAfter(const ObjCTypeParamType *T,
                                          raw_ostream &OS) {}

void TypePrinter::printObjCObjectBefore(const ObjCObjectType *T,
                                        raw_ostream &OS) {
  if (T->qual_empty() && T->isUnspecializedAsWritten() &&
      !T->isKindOfTypeAsWritten())
    return printBefore(T->getBaseType(), OS);

  if (T->isKindOfTypeAsWritten())
    OS << "__kindof ";

  print(T->getBaseType(), OS, StringRef());

  if (T->isSpecializedAsWritten()) {
    bool isFirst = true;
    OS << '<';
    for (auto typeArg : T->getTypeArgsAsWritten()) {
      if (isFirst)
        isFirst = false;
      else
        OS << ",";

      print(typeArg, OS, StringRef());
    }
    OS << '>';
  }

  if (!T->qual_empty()) {
    bool isFirst = true;
    OS << '<';
    for (const auto *I : T->quals()) {
      if (isFirst)
        isFirst = false;
      else
        OS << ',';
      OS << I->getName();
    }
    OS << '>';
  }

  spaceBeforePlaceHolder(OS);
}

void TypePrinter::printObjCObjectAfter(const ObjCObjectType *T,
                                        raw_ostream &OS) {
  if (T->qual_empty() && T->isUnspecializedAsWritten() &&
      !T->isKindOfTypeAsWritten())
    return printAfter(T->getBaseType(), OS);
}

void TypePrinter::printObjCObjectPointerBefore(const ObjCObjectPointerType *T,
                                               raw_ostream &OS) {
  printBefore(T->getPointeeType(), OS);

  // If we need to print the pointer, print it now.
  if (!T->isObjCIdType() && !T->isObjCQualifiedIdType() &&
      !T->isObjCClassType() && !T->isObjCQualifiedClassType()) {
    if (HasEmptyPlaceHolder)
      OS << ' ';
    OS << '*';
  }
}

void TypePrinter::printObjCObjectPointerAfter(const ObjCObjectPointerType *T,
                                              raw_ostream &OS) {}

static
const TemplateArgument &getArgument(const TemplateArgument &A) { return A; }

static const TemplateArgument &getArgument(const TemplateArgumentLoc &A) {
  return A.getArgument();
}

static void printArgument(const TemplateArgument &A, const PrintingPolicy &PP,
                          llvm::raw_ostream &OS, bool IncludeType) {
  A.print(PP, OS, IncludeType);
}

static void printArgument(const TemplateArgumentLoc &A,
                          const PrintingPolicy &PP, llvm::raw_ostream &OS,
                          bool IncludeType) {
  const TemplateArgument::ArgKind &Kind = A.getArgument().getKind();
  if (Kind == TemplateArgument::ArgKind::Type)
    return A.getTypeSourceInfo()->getType().print(OS, PP);
  return A.getArgument().print(PP, OS, IncludeType);
}

static bool isSubstitutedTemplateArgument(ASTContext &Ctx, TemplateArgument Arg,
                                          TemplateArgument Pattern,
                                          ArrayRef<TemplateArgument> Args,
                                          unsigned Depth);

static bool isSubstitutedType(ASTContext &Ctx, QualType T, QualType Pattern,
                              ArrayRef<TemplateArgument> Args, unsigned Depth) {
  if (Ctx.hasSameType(T, Pattern))
    return true;

  // A type parameter matches its argument.
  if (auto *TTPT = Pattern->getAs<TemplateTypeParmType>()) {
    if (TTPT->getDepth() == Depth && TTPT->getIndex() < Args.size() &&
        Args[TTPT->getIndex()].getKind() == TemplateArgument::Type) {
      QualType SubstArg = Ctx.getQualifiedType(
          Args[TTPT->getIndex()].getAsType(), Pattern.getQualifiers());
      return Ctx.hasSameType(SubstArg, T);
    }
    return false;
  }

  // FIXME: Recurse into array types.

  // All other cases will need the types to be identically qualified.
  Qualifiers TQual, PatQual;
  T = Ctx.getUnqualifiedArrayType(T, TQual);
  Pattern = Ctx.getUnqualifiedArrayType(Pattern, PatQual);
  if (TQual != PatQual)
    return false;

  // Recurse into pointer-like types.
  {
    QualType TPointee = T->getPointeeType();
    QualType PPointee = Pattern->getPointeeType();
    if (!TPointee.isNull() && !PPointee.isNull())
      return T->getTypeClass() == Pattern->getTypeClass() &&
             isSubstitutedType(Ctx, TPointee, PPointee, Args, Depth);
  }

  // Recurse into template specialization types.
  if (auto *PTST =
          Pattern.getCanonicalType()->getAs<TemplateSpecializationType>()) {
    TemplateName Template;
    ArrayRef<TemplateArgument> TemplateArgs;
    if (auto *TTST = T->getAs<TemplateSpecializationType>()) {
      Template = TTST->getTemplateName();
      TemplateArgs = TTST->template_arguments();
    } else if (auto *CTSD = dyn_cast_or_null<ClassTemplateSpecializationDecl>(
                   T->getAsCXXRecordDecl())) {
      Template = TemplateName(CTSD->getSpecializedTemplate());
      TemplateArgs = CTSD->getTemplateArgs().asArray();
    } else {
      return false;
    }

    if (!isSubstitutedTemplateArgument(Ctx, Template, PTST->getTemplateName(),
                                       Args, Depth))
      return false;
    if (TemplateArgs.size() != PTST->getNumArgs())
      return false;
    for (unsigned I = 0, N = TemplateArgs.size(); I != N; ++I)
      if (!isSubstitutedTemplateArgument(Ctx, TemplateArgs[I], PTST->getArg(I),
                                         Args, Depth))
        return false;
    return true;
  }

  // FIXME: Handle more cases.
  return false;
}

static bool isSubstitutedTemplateArgument(ASTContext &Ctx, TemplateArgument Arg,
                                          TemplateArgument Pattern,
                                          ArrayRef<TemplateArgument> Args,
                                          unsigned Depth) {
  Arg = Ctx.getCanonicalTemplateArgument(Arg);
  Pattern = Ctx.getCanonicalTemplateArgument(Pattern);
  if (Arg.structurallyEquals(Pattern))
    return true;

  if (Pattern.getKind() == TemplateArgument::Expression) {
    if (auto *DRE =
            dyn_cast<DeclRefExpr>(Pattern.getAsExpr()->IgnoreParenImpCasts())) {
      if (auto *NTTP = dyn_cast<NonTypeTemplateParmDecl>(DRE->getDecl()))
        return NTTP->getDepth() == Depth && Args.size() > NTTP->getIndex() &&
               Args[NTTP->getIndex()].structurallyEquals(Arg);
    }
  }

  if (Arg.getKind() != Pattern.getKind())
    return false;

  if (Arg.getKind() == TemplateArgument::Type)
    return isSubstitutedType(Ctx, Arg.getAsType(), Pattern.getAsType(), Args,
                             Depth);

  if (Arg.getKind() == TemplateArgument::Template) {
    TemplateDecl *PatTD = Pattern.getAsTemplate().getAsTemplateDecl();
    if (auto *TTPD = dyn_cast_or_null<TemplateTemplateParmDecl>(PatTD))
      return TTPD->getDepth() == Depth && Args.size() > TTPD->getIndex() &&
             Ctx.getCanonicalTemplateArgument(Args[TTPD->getIndex()])
                 .structurallyEquals(Arg);
  }

  // FIXME: Handle more cases.
  return false;
}

/// Make a best-effort determination of whether the type T can be produced by
/// substituting Args into the default argument of Param.
static bool isSubstitutedDefaultArgument(ASTContext &Ctx, TemplateArgument Arg,
                                         const NamedDecl *Param,
                                         ArrayRef<TemplateArgument> Args,
                                         unsigned Depth) {
  // An empty pack is equivalent to not providing a pack argument.
  if (Arg.getKind() == TemplateArgument::Pack && Arg.pack_size() == 0)
    return true;

  if (auto *TTPD = dyn_cast<TemplateTypeParmDecl>(Param)) {
    return TTPD->hasDefaultArgument() &&
           isSubstitutedTemplateArgument(Ctx, Arg, TTPD->getDefaultArgument(),
                                         Args, Depth);
  } else if (auto *TTPD = dyn_cast<TemplateTemplateParmDecl>(Param)) {
    return TTPD->hasDefaultArgument() &&
           isSubstitutedTemplateArgument(
               Ctx, Arg, TTPD->getDefaultArgument().getArgument(), Args, Depth);
  } else if (auto *NTTPD = dyn_cast<NonTypeTemplateParmDecl>(Param)) {
    return NTTPD->hasDefaultArgument() &&
           isSubstitutedTemplateArgument(Ctx, Arg, NTTPD->getDefaultArgument(),
                                         Args, Depth);
  }
  return false;
}

template <typename TA>
static void
printTo(raw_ostream &OS, ArrayRef<TA> Args, const PrintingPolicy &Policy,
        const TemplateParameterList *TPL, bool IsPack, unsigned ParmIndex) {
  // Drop trailing template arguments that match default arguments.
  if (TPL && Policy.SuppressDefaultTemplateArgs &&
      !Policy.PrintCanonicalTypes && !Args.empty() && !IsPack &&
      Args.size() <= TPL->size()) {
    ASTContext &Ctx = TPL->getParam(0)->getASTContext();
    llvm::SmallVector<TemplateArgument, 8> OrigArgs;
    for (const TA &A : Args)
      OrigArgs.push_back(getArgument(A));
    while (!Args.empty() &&
           isSubstitutedDefaultArgument(Ctx, getArgument(Args.back()),
                                        TPL->getParam(Args.size() - 1),
                                        OrigArgs, TPL->getDepth()))
      Args = Args.drop_back();
  }

  const char *Comma = Policy.MSVCFormatting ? "," : ", ";
  if (!IsPack)
    OS << '<';

  bool NeedSpace = false;
  bool FirstArg = true;
  for (const auto &Arg : Args) {
    // Print the argument into a string.
    SmallString<128> Buf;
    llvm::raw_svector_ostream ArgOS(Buf);
    const TemplateArgument &Argument = getArgument(Arg);
    if (Argument.getKind() == TemplateArgument::Pack) {
      if (Argument.pack_size() && !FirstArg)
        OS << Comma;
      printTo(ArgOS, Argument.getPackAsArray(), Policy, TPL,
              /*IsPack*/ true, ParmIndex);
    } else {
      if (!FirstArg)
        OS << Comma;
      // Tries to print the argument with location info if exists.
      printArgument(Arg, Policy, ArgOS,
                    TemplateParameterList::shouldIncludeTypeForArgument(
                        Policy, TPL, ParmIndex));
    }
    StringRef ArgString = ArgOS.str();

    // If this is the first argument and its string representation
    // begins with the global scope specifier ('::foo'), add a space
    // to avoid printing the diagraph '<:'.
    if (FirstArg && !ArgString.empty() && ArgString[0] == ':')
      OS << ' ';

    OS << ArgString;

    // If the last character of our string is '>', add another space to
    // keep the two '>''s separate tokens.
    if (!ArgString.empty()) {
      NeedSpace = Policy.SplitTemplateClosers && ArgString.back() == '>';
      FirstArg = false;
    }

    // Use same template parameter for all elements of Pack
    if (!IsPack)
      ParmIndex++;
  }

  if (!IsPack) {
    if (NeedSpace)
      OS << ' ';
    OS << '>';
  }
}

void clang::printTemplateArgumentList(raw_ostream &OS,
                                      const TemplateArgumentListInfo &Args,
                                      const PrintingPolicy &Policy,
                                      const TemplateParameterList *TPL) {
  printTemplateArgumentList(OS, Args.arguments(), Policy, TPL);
}

void clang::printTemplateArgumentList(raw_ostream &OS,
                                      ArrayRef<TemplateArgument> Args,
                                      const PrintingPolicy &Policy,
                                      const TemplateParameterList *TPL) {
  printTo(OS, Args, Policy, TPL, /*isPack*/ false, /*parmIndex*/ 0);
}

void clang::printTemplateArgumentList(raw_ostream &OS,
                                      ArrayRef<TemplateArgumentLoc> Args,
                                      const PrintingPolicy &Policy,
                                      const TemplateParameterList *TPL) {
  printTo(OS, Args, Policy, TPL, /*isPack*/ false, /*parmIndex*/ 0);
}

std::string Qualifiers::getAsString() const {
  LangOptions LO;
  return getAsString(PrintingPolicy(LO));
}

// Appends qualifiers to the given string, separated by spaces.  Will
// prefix a space if the string is non-empty.  Will not append a final
// space.
std::string Qualifiers::getAsString(const PrintingPolicy &Policy) const {
  SmallString<64> Buf;
  llvm::raw_svector_ostream StrOS(Buf);
  print(StrOS, Policy);
  return std::string(StrOS.str());
}

bool Qualifiers::isEmptyWhenPrinted(const PrintingPolicy &Policy) const {
  if (getCVRQualifiers())
    return false;

  if (getAddressSpace() != LangAS::Default)
    return false;

  if (getObjCGCAttr())
    return false;

  if (Qualifiers::ObjCLifetime lifetime = getObjCLifetime())
    if (!(lifetime == Qualifiers::OCL_Strong && Policy.SuppressStrongLifetime))
      return false;

  return true;
}

std::string Qualifiers::getAddrSpaceAsString(LangAS AS) {
  switch (AS) {
  case LangAS::Default:
    return "";
  case LangAS::opencl_global:
  case LangAS::sycl_global:
    return "__global";
  case LangAS::opencl_local:
  case LangAS::sycl_local:
    return "__local";
  case LangAS::opencl_private:
  case LangAS::sycl_private:
    return "__private";
  case LangAS::opencl_constant:
    return "__constant";
  case LangAS::opencl_generic:
    return "__generic";
  case LangAS::opencl_global_device:
  case LangAS::sycl_global_device:
    return "__global_device";
  case LangAS::opencl_global_host:
  case LangAS::sycl_global_host:
    return "__global_host";
  case LangAS::cuda_device:
    return "__device__";
  case LangAS::cuda_constant:
    return "__constant__";
  case LangAS::cuda_shared:
    return "__shared__";
  case LangAS::ptr32_sptr:
    return "__sptr __ptr32";
  case LangAS::ptr32_uptr:
    return "__uptr __ptr32";
  case LangAS::ptr64:
    return "__ptr64";
  default:
    return std::to_string(toTargetAddressSpace(AS));
  }
}

// Appends qualifiers to the given string, separated by spaces.  Will
// prefix a space if the string is non-empty.  Will not append a final
// space.
void Qualifiers::print(raw_ostream &OS, const PrintingPolicy& Policy,
                       bool appendSpaceIfNonEmpty) const {
  bool addSpace = false;

  unsigned quals = getCVRQualifiers();
  if (quals) {
    AppendTypeQualList(OS, quals, Policy.Restrict);
    addSpace = true;
  }
  if (hasUnaligned()) {
    if (addSpace)
      OS << ' ';
    OS << "__unaligned";
    addSpace = true;
  }
  auto ASStr = getAddrSpaceAsString(getAddressSpace());
  if (!ASStr.empty()) {
    if (addSpace)
      OS << ' ';
    addSpace = true;
    // Wrap target address space into an attribute syntax
    if (isTargetAddressSpace(getAddressSpace()))
      OS << "__attribute__((address_space(" << ASStr << ")))";
    else
      OS << ASStr;
  }

  if (Qualifiers::GC gc = getObjCGCAttr()) {
    if (addSpace)
      OS << ' ';
    addSpace = true;
    if (gc == Qualifiers::Weak)
      OS << "__weak";
    else
      OS << "__strong";
  }
  if (Qualifiers::ObjCLifetime lifetime = getObjCLifetime()) {
    if (!(lifetime == Qualifiers::OCL_Strong && Policy.SuppressStrongLifetime)){
      if (addSpace)
        OS << ' ';
      addSpace = true;
    }

    switch (lifetime) {
    case Qualifiers::OCL_None: llvm_unreachable("none but true");
    case Qualifiers::OCL_ExplicitNone: OS << "__unsafe_unretained"; break;
    case Qualifiers::OCL_Strong:
      if (!Policy.SuppressStrongLifetime)
        OS << "__strong";
      break;

    case Qualifiers::OCL_Weak: OS << "__weak"; break;
    case Qualifiers::OCL_Autoreleasing: OS << "__autoreleasing"; break;
    }
  }

  if (appendSpaceIfNonEmpty && addSpace)
    OS << ' ';
}

std::string QualType::getAsString() const {
  return getAsString(split(), LangOptions());
}

std::string QualType::getAsString(const PrintingPolicy &Policy) const {
  std::string S;
  getAsStringInternal(S, Policy);
  return S;
}

std::string QualType::getAsString(const Type *ty, Qualifiers qs,
                                  const PrintingPolicy &Policy) {
  std::string buffer;
  getAsStringInternal(ty, qs, buffer, Policy);
  return buffer;
}

void QualType::print(raw_ostream &OS, const PrintingPolicy &Policy,
                     const Twine &PlaceHolder, unsigned Indentation) const {
  print(splitAccordingToPolicy(*this, Policy), OS, Policy, PlaceHolder,
        Indentation);
}

void QualType::print(const Type *ty, Qualifiers qs,
                     raw_ostream &OS, const PrintingPolicy &policy,
                     const Twine &PlaceHolder, unsigned Indentation) {
  SmallString<128> PHBuf;
  StringRef PH = PlaceHolder.toStringRef(PHBuf);

  TypePrinter(policy, Indentation).print(ty, qs, OS, PH);
}

void QualType::getAsStringInternal(std::string &Str,
                                   const PrintingPolicy &Policy) const {
  return getAsStringInternal(splitAccordingToPolicy(*this, Policy), Str,
                             Policy);
}

void QualType::getAsStringInternal(const Type *ty, Qualifiers qs,
                                   std::string &buffer,
                                   const PrintingPolicy &policy) {
  SmallString<256> Buf;
  llvm::raw_svector_ostream StrOS(Buf);
  TypePrinter(policy).print(ty, qs, StrOS, buffer);
  std::string str = std::string(StrOS.str());
  buffer.swap(str);
}

raw_ostream &clang::operator<<(raw_ostream &OS, QualType QT) {
  SplitQualType S = QT.split();
  TypePrinter(LangOptions()).print(S.Ty, S.Quals, OS, /*PlaceHolder=*/"");
  return OS;
}<|MERGE_RESOLUTION|>--- conflicted
+++ resolved
@@ -1540,18 +1540,15 @@
   IncludeStrongLifetimeRAII Strong(Policy);
 
   TemplateDecl *TD = T->getTemplateName().getAsTemplateDecl();
-<<<<<<< HEAD
 #ifdef SYCLomatic_CUSTOMIZATION
   Optional<std::string> Name;
   if (getReplacedNamePtr)
     Name = getReplacedNamePtr(TD);
-  if (Name.hasValue())
-    OS << Name.getValue();
+  if (Name.has_value())
+    OS << Name.value();
   else
 #endif // SYCLomatic_CUSTOMIZATION
-=======
   // FIXME: Null TD never excercised in test suite.
->>>>>>> 5998d7c7
   if (FullyQualify && TD) {
     if (!Policy.SuppressScope)
       AppendScope(TD->getDeclContext(), OS, TD->getDeclName());
