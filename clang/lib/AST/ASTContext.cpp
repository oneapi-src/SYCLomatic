//===- ASTContext.cpp - Context to hold long-lived AST nodes --------------===//
//
// Part of the LLVM Project, under the Apache License v2.0 with LLVM Exceptions.
// See https://llvm.org/LICENSE.txt for license information.
// SPDX-License-Identifier: Apache-2.0 WITH LLVM-exception
//
//===----------------------------------------------------------------------===//
//
//  This file implements the ASTContext interface.
//
//===----------------------------------------------------------------------===//

#include "clang/AST/ASTContext.h"
#include "CXXABI.h"
#include "Interp/Context.h"
#include "clang/AST/APValue.h"
#include "clang/AST/ASTConcept.h"
#include "clang/AST/ASTMutationListener.h"
#include "clang/AST/ASTTypeTraits.h"
#include "clang/AST/Attr.h"
#include "clang/AST/AttrIterator.h"
#include "clang/AST/CharUnits.h"
#include "clang/AST/Comment.h"
#include "clang/AST/Decl.h"
#include "clang/AST/DeclBase.h"
#include "clang/AST/DeclCXX.h"
#include "clang/AST/DeclContextInternals.h"
#include "clang/AST/DeclObjC.h"
#include "clang/AST/DeclOpenMP.h"
#include "clang/AST/DeclTemplate.h"
#include "clang/AST/DeclarationName.h"
#include "clang/AST/DependenceFlags.h"
#include "clang/AST/Expr.h"
#include "clang/AST/ExprCXX.h"
#include "clang/AST/ExprConcepts.h"
#include "clang/AST/ExternalASTSource.h"
#include "clang/AST/Mangle.h"
#include "clang/AST/MangleNumberingContext.h"
#include "clang/AST/NestedNameSpecifier.h"
#include "clang/AST/ParentMapContext.h"
#include "clang/AST/RawCommentList.h"
#include "clang/AST/RecordLayout.h"
#include "clang/AST/Stmt.h"
#include "clang/AST/TemplateBase.h"
#include "clang/AST/TemplateName.h"
#include "clang/AST/Type.h"
#include "clang/AST/TypeLoc.h"
#include "clang/AST/UnresolvedSet.h"
#include "clang/AST/VTableBuilder.h"
#include "clang/Basic/AddressSpaces.h"
#include "clang/Basic/Builtins.h"
#include "clang/Basic/CommentOptions.h"
#include "clang/Basic/ExceptionSpecificationType.h"
#include "clang/Basic/FixedPoint.h"
#include "clang/Basic/IdentifierTable.h"
#include "clang/Basic/LLVM.h"
#include "clang/Basic/LangOptions.h"
#include "clang/Basic/Linkage.h"
#include "clang/Basic/Module.h"
#include "clang/Basic/ObjCRuntime.h"
#include "clang/Basic/SanitizerBlacklist.h"
#include "clang/Basic/SourceLocation.h"
#include "clang/Basic/SourceManager.h"
#include "clang/Basic/Specifiers.h"
#include "clang/Basic/TargetCXXABI.h"
#include "clang/Basic/TargetInfo.h"
#include "clang/Basic/XRayLists.h"
#include "llvm/ADT/APInt.h"
#include "llvm/ADT/APSInt.h"
#include "llvm/ADT/ArrayRef.h"
#include "llvm/ADT/DenseMap.h"
#include "llvm/ADT/DenseSet.h"
#include "llvm/ADT/FoldingSet.h"
#include "llvm/ADT/None.h"
#include "llvm/ADT/Optional.h"
#include "llvm/ADT/PointerUnion.h"
#include "llvm/ADT/STLExtras.h"
#include "llvm/ADT/SmallPtrSet.h"
#include "llvm/ADT/SmallVector.h"
#include "llvm/ADT/StringExtras.h"
#include "llvm/ADT/StringRef.h"
#include "llvm/ADT/Triple.h"
#include "llvm/Support/Capacity.h"
#include "llvm/Support/Casting.h"
#include "llvm/Support/Compiler.h"
#include "llvm/Support/ErrorHandling.h"
#include "llvm/Support/MathExtras.h"
#include "llvm/Support/raw_ostream.h"
#include <algorithm>
#include <cassert>
#include <cstddef>
#include <cstdint>
#include <cstdlib>
#include <map>
#include <memory>
#include <string>
#include <tuple>
#include <utility>

using namespace clang;

enum FloatingRank {
  BFloat16Rank, Float16Rank, HalfRank, FloatRank, DoubleRank, LongDoubleRank, Float128Rank
};

/// \returns location that is relevant when searching for Doc comments related
/// to \p D.
static SourceLocation getDeclLocForCommentSearch(const Decl *D,
                                                 SourceManager &SourceMgr) {
  assert(D);

  // User can not attach documentation to implicit declarations.
  if (D->isImplicit())
    return {};

  // User can not attach documentation to implicit instantiations.
  if (const auto *FD = dyn_cast<FunctionDecl>(D)) {
    if (FD->getTemplateSpecializationKind() == TSK_ImplicitInstantiation)
      return {};
  }

  if (const auto *VD = dyn_cast<VarDecl>(D)) {
    if (VD->isStaticDataMember() &&
        VD->getTemplateSpecializationKind() == TSK_ImplicitInstantiation)
      return {};
  }

  if (const auto *CRD = dyn_cast<CXXRecordDecl>(D)) {
    if (CRD->getTemplateSpecializationKind() == TSK_ImplicitInstantiation)
      return {};
  }

  if (const auto *CTSD = dyn_cast<ClassTemplateSpecializationDecl>(D)) {
    TemplateSpecializationKind TSK = CTSD->getSpecializationKind();
    if (TSK == TSK_ImplicitInstantiation ||
        TSK == TSK_Undeclared)
      return {};
  }

  if (const auto *ED = dyn_cast<EnumDecl>(D)) {
    if (ED->getTemplateSpecializationKind() == TSK_ImplicitInstantiation)
      return {};
  }
  if (const auto *TD = dyn_cast<TagDecl>(D)) {
    // When tag declaration (but not definition!) is part of the
    // decl-specifier-seq of some other declaration, it doesn't get comment
    if (TD->isEmbeddedInDeclarator() && !TD->isCompleteDefinition())
      return {};
  }
  // TODO: handle comments for function parameters properly.
  if (isa<ParmVarDecl>(D))
    return {};

  // TODO: we could look up template parameter documentation in the template
  // documentation.
  if (isa<TemplateTypeParmDecl>(D) ||
      isa<NonTypeTemplateParmDecl>(D) ||
      isa<TemplateTemplateParmDecl>(D))
    return {};

  // Find declaration location.
  // For Objective-C declarations we generally don't expect to have multiple
  // declarators, thus use declaration starting location as the "declaration
  // location".
  // For all other declarations multiple declarators are used quite frequently,
  // so we use the location of the identifier as the "declaration location".
  if (isa<ObjCMethodDecl>(D) || isa<ObjCContainerDecl>(D) ||
      isa<ObjCPropertyDecl>(D) ||
      isa<RedeclarableTemplateDecl>(D) ||
      isa<ClassTemplateSpecializationDecl>(D) ||
      // Allow association with Y across {} in `typedef struct X {} Y`.
      isa<TypedefDecl>(D))
    return D->getBeginLoc();
  else {
    const SourceLocation DeclLoc = D->getLocation();
    if (DeclLoc.isMacroID()) {
      if (isa<TypedefDecl>(D)) {
        // If location of the typedef name is in a macro, it is because being
        // declared via a macro. Try using declaration's starting location as
        // the "declaration location".
        return D->getBeginLoc();
      } else if (const auto *TD = dyn_cast<TagDecl>(D)) {
        // If location of the tag decl is inside a macro, but the spelling of
        // the tag name comes from a macro argument, it looks like a special
        // macro like NS_ENUM is being used to define the tag decl.  In that
        // case, adjust the source location to the expansion loc so that we can
        // attach the comment to the tag decl.
        if (SourceMgr.isMacroArgExpansion(DeclLoc) &&
            TD->isCompleteDefinition())
          return SourceMgr.getExpansionLoc(DeclLoc);
      }
    }
    return DeclLoc;
  }

  return {};
}

RawComment *ASTContext::getRawCommentForDeclNoCacheImpl(
    const Decl *D, const SourceLocation RepresentativeLocForDecl,
    const std::map<unsigned, RawComment *> &CommentsInTheFile) const {
  // If the declaration doesn't map directly to a location in a file, we
  // can't find the comment.
  if (RepresentativeLocForDecl.isInvalid() ||
      !RepresentativeLocForDecl.isFileID())
    return nullptr;

  // If there are no comments anywhere, we won't find anything.
  if (CommentsInTheFile.empty())
    return nullptr;

  // Decompose the location for the declaration and find the beginning of the
  // file buffer.
  const std::pair<FileID, unsigned> DeclLocDecomp =
      SourceMgr.getDecomposedLoc(RepresentativeLocForDecl);

  // Slow path.
  auto OffsetCommentBehindDecl =
      CommentsInTheFile.lower_bound(DeclLocDecomp.second);

  // First check whether we have a trailing comment.
  if (OffsetCommentBehindDecl != CommentsInTheFile.end()) {
    RawComment *CommentBehindDecl = OffsetCommentBehindDecl->second;
    if ((CommentBehindDecl->isDocumentation() ||
         LangOpts.CommentOpts.ParseAllComments) &&
        CommentBehindDecl->isTrailingComment() &&
        (isa<FieldDecl>(D) || isa<EnumConstantDecl>(D) || isa<VarDecl>(D) ||
         isa<ObjCMethodDecl>(D) || isa<ObjCPropertyDecl>(D))) {

      // Check that Doxygen trailing comment comes after the declaration, starts
      // on the same line and in the same file as the declaration.
      if (SourceMgr.getLineNumber(DeclLocDecomp.first, DeclLocDecomp.second) ==
          Comments.getCommentBeginLine(CommentBehindDecl, DeclLocDecomp.first,
                                       OffsetCommentBehindDecl->first)) {
        return CommentBehindDecl;
      }
    }
  }

  // The comment just after the declaration was not a trailing comment.
  // Let's look at the previous comment.
  if (OffsetCommentBehindDecl == CommentsInTheFile.begin())
    return nullptr;

  auto OffsetCommentBeforeDecl = --OffsetCommentBehindDecl;
  RawComment *CommentBeforeDecl = OffsetCommentBeforeDecl->second;

  // Check that we actually have a non-member Doxygen comment.
  if (!(CommentBeforeDecl->isDocumentation() ||
        LangOpts.CommentOpts.ParseAllComments) ||
      CommentBeforeDecl->isTrailingComment())
    return nullptr;

  // Decompose the end of the comment.
  const unsigned CommentEndOffset =
      Comments.getCommentEndOffset(CommentBeforeDecl);

  // Get the corresponding buffer.
  bool Invalid = false;
  const char *Buffer = SourceMgr.getBufferData(DeclLocDecomp.first,
                                               &Invalid).data();
  if (Invalid)
    return nullptr;

  // Extract text between the comment and declaration.
  StringRef Text(Buffer + CommentEndOffset,
                 DeclLocDecomp.second - CommentEndOffset);

  // There should be no other declarations or preprocessor directives between
  // comment and declaration.
  if (Text.find_first_of(";{}#@") != StringRef::npos)
    return nullptr;

  return CommentBeforeDecl;
}

RawComment *ASTContext::getRawCommentForDeclNoCache(const Decl *D) const {
  const SourceLocation DeclLoc = getDeclLocForCommentSearch(D, SourceMgr);

  // If the declaration doesn't map directly to a location in a file, we
  // can't find the comment.
  if (DeclLoc.isInvalid() || !DeclLoc.isFileID())
    return nullptr;

  if (ExternalSource && !CommentsLoaded) {
    ExternalSource->ReadComments();
    CommentsLoaded = true;
  }

  if (Comments.empty())
    return nullptr;

  const FileID File = SourceMgr.getDecomposedLoc(DeclLoc).first;
  const auto CommentsInThisFile = Comments.getCommentsInFile(File);
  if (!CommentsInThisFile || CommentsInThisFile->empty())
    return nullptr;

  return getRawCommentForDeclNoCacheImpl(D, DeclLoc, *CommentsInThisFile);
}

void ASTContext::addComment(const RawComment &RC) {
  assert(LangOpts.RetainCommentsFromSystemHeaders ||
         !SourceMgr.isInSystemHeader(RC.getSourceRange().getBegin()));
  Comments.addComment(RC, LangOpts.CommentOpts, BumpAlloc);
}

/// If we have a 'templated' declaration for a template, adjust 'D' to
/// refer to the actual template.
/// If we have an implicit instantiation, adjust 'D' to refer to template.
static const Decl &adjustDeclToTemplate(const Decl &D) {
  if (const auto *FD = dyn_cast<FunctionDecl>(&D)) {
    // Is this function declaration part of a function template?
    if (const FunctionTemplateDecl *FTD = FD->getDescribedFunctionTemplate())
      return *FTD;

    // Nothing to do if function is not an implicit instantiation.
    if (FD->getTemplateSpecializationKind() != TSK_ImplicitInstantiation)
      return D;

    // Function is an implicit instantiation of a function template?
    if (const FunctionTemplateDecl *FTD = FD->getPrimaryTemplate())
      return *FTD;

    // Function is instantiated from a member definition of a class template?
    if (const FunctionDecl *MemberDecl =
            FD->getInstantiatedFromMemberFunction())
      return *MemberDecl;

    return D;
  }
  if (const auto *VD = dyn_cast<VarDecl>(&D)) {
    // Static data member is instantiated from a member definition of a class
    // template?
    if (VD->isStaticDataMember())
      if (const VarDecl *MemberDecl = VD->getInstantiatedFromStaticDataMember())
        return *MemberDecl;

    return D;
  }
  if (const auto *CRD = dyn_cast<CXXRecordDecl>(&D)) {
    // Is this class declaration part of a class template?
    if (const ClassTemplateDecl *CTD = CRD->getDescribedClassTemplate())
      return *CTD;

    // Class is an implicit instantiation of a class template or partial
    // specialization?
    if (const auto *CTSD = dyn_cast<ClassTemplateSpecializationDecl>(CRD)) {
      if (CTSD->getSpecializationKind() != TSK_ImplicitInstantiation)
        return D;
      llvm::PointerUnion<ClassTemplateDecl *,
                         ClassTemplatePartialSpecializationDecl *>
          PU = CTSD->getSpecializedTemplateOrPartial();
      return PU.is<ClassTemplateDecl *>()
                 ? *static_cast<const Decl *>(PU.get<ClassTemplateDecl *>())
                 : *static_cast<const Decl *>(
                       PU.get<ClassTemplatePartialSpecializationDecl *>());
    }

    // Class is instantiated from a member definition of a class template?
    if (const MemberSpecializationInfo *Info =
            CRD->getMemberSpecializationInfo())
      return *Info->getInstantiatedFrom();

    return D;
  }
  if (const auto *ED = dyn_cast<EnumDecl>(&D)) {
    // Enum is instantiated from a member definition of a class template?
    if (const EnumDecl *MemberDecl = ED->getInstantiatedFromMemberEnum())
      return *MemberDecl;

    return D;
  }
  // FIXME: Adjust alias templates?
  return D;
}

const RawComment *ASTContext::getRawCommentForAnyRedecl(
                                                const Decl *D,
                                                const Decl **OriginalDecl) const {
  if (!D) {
    if (OriginalDecl)
      OriginalDecl = nullptr;
    return nullptr;
  }

  D = &adjustDeclToTemplate(*D);

  // Any comment directly attached to D?
  {
    auto DeclComment = DeclRawComments.find(D);
    if (DeclComment != DeclRawComments.end()) {
      if (OriginalDecl)
        *OriginalDecl = D;
      return DeclComment->second;
    }
  }

  // Any comment attached to any redeclaration of D?
  const Decl *CanonicalD = D->getCanonicalDecl();
  if (!CanonicalD)
    return nullptr;

  {
    auto RedeclComment = RedeclChainComments.find(CanonicalD);
    if (RedeclComment != RedeclChainComments.end()) {
      if (OriginalDecl)
        *OriginalDecl = RedeclComment->second;
      auto CommentAtRedecl = DeclRawComments.find(RedeclComment->second);
      assert(CommentAtRedecl != DeclRawComments.end() &&
             "This decl is supposed to have comment attached.");
      return CommentAtRedecl->second;
    }
  }

  // Any redeclarations of D that we haven't checked for comments yet?
  // We can't use DenseMap::iterator directly since it'd get invalid.
  auto LastCheckedRedecl = [this, CanonicalD]() -> const Decl * {
    auto LookupRes = CommentlessRedeclChains.find(CanonicalD);
    if (LookupRes != CommentlessRedeclChains.end())
      return LookupRes->second;
    return nullptr;
  }();

  for (const auto Redecl : D->redecls()) {
    assert(Redecl);
    // Skip all redeclarations that have been checked previously.
    if (LastCheckedRedecl) {
      if (LastCheckedRedecl == Redecl) {
        LastCheckedRedecl = nullptr;
      }
      continue;
    }
    const RawComment *RedeclComment = getRawCommentForDeclNoCache(Redecl);
    if (RedeclComment) {
      cacheRawCommentForDecl(*Redecl, *RedeclComment);
      if (OriginalDecl)
        *OriginalDecl = Redecl;
      return RedeclComment;
    }
    CommentlessRedeclChains[CanonicalD] = Redecl;
  }

  if (OriginalDecl)
    *OriginalDecl = nullptr;
  return nullptr;
}

void ASTContext::cacheRawCommentForDecl(const Decl &OriginalD,
                                        const RawComment &Comment) const {
  assert(Comment.isDocumentation() || LangOpts.CommentOpts.ParseAllComments);
  DeclRawComments.try_emplace(&OriginalD, &Comment);
  const Decl *const CanonicalDecl = OriginalD.getCanonicalDecl();
  RedeclChainComments.try_emplace(CanonicalDecl, &OriginalD);
  CommentlessRedeclChains.erase(CanonicalDecl);
}

static void addRedeclaredMethods(const ObjCMethodDecl *ObjCMethod,
                   SmallVectorImpl<const NamedDecl *> &Redeclared) {
  const DeclContext *DC = ObjCMethod->getDeclContext();
  if (const auto *IMD = dyn_cast<ObjCImplDecl>(DC)) {
    const ObjCInterfaceDecl *ID = IMD->getClassInterface();
    if (!ID)
      return;
    // Add redeclared method here.
    for (const auto *Ext : ID->known_extensions()) {
      if (ObjCMethodDecl *RedeclaredMethod =
            Ext->getMethod(ObjCMethod->getSelector(),
                                  ObjCMethod->isInstanceMethod()))
        Redeclared.push_back(RedeclaredMethod);
    }
  }
}

void ASTContext::attachCommentsToJustParsedDecls(ArrayRef<Decl *> Decls,
                                                 const Preprocessor *PP) {
  if (Comments.empty() || Decls.empty())
    return;

  FileID File;
  for (Decl *D : Decls) {
    SourceLocation Loc = D->getLocation();
    if (Loc.isValid()) {
      // See if there are any new comments that are not attached to a decl.
      // The location doesn't have to be precise - we care only about the file.
      File = SourceMgr.getDecomposedLoc(Loc).first;
      break;
    }
  }

  if (File.isInvalid())
    return;

  auto CommentsInThisFile = Comments.getCommentsInFile(File);
  if (!CommentsInThisFile || CommentsInThisFile->empty() ||
      CommentsInThisFile->rbegin()->second->isAttached())
    return;

  // There is at least one comment not attached to a decl.
  // Maybe it should be attached to one of Decls?
  //
  // Note that this way we pick up not only comments that precede the
  // declaration, but also comments that *follow* the declaration -- thanks to
  // the lookahead in the lexer: we've consumed the semicolon and looked
  // ahead through comments.

  for (const Decl *D : Decls) {
    assert(D);
    if (D->isInvalidDecl())
      continue;

    D = &adjustDeclToTemplate(*D);

    const SourceLocation DeclLoc = getDeclLocForCommentSearch(D, SourceMgr);

    if (DeclLoc.isInvalid() || !DeclLoc.isFileID())
      continue;

    if (DeclRawComments.count(D) > 0)
      continue;

    if (RawComment *const DocComment =
            getRawCommentForDeclNoCacheImpl(D, DeclLoc, *CommentsInThisFile)) {
      cacheRawCommentForDecl(*D, *DocComment);
      comments::FullComment *FC = DocComment->parse(*this, PP, D);
      ParsedComments[D->getCanonicalDecl()] = FC;
    }
  }
}

comments::FullComment *ASTContext::cloneFullComment(comments::FullComment *FC,
                                                    const Decl *D) const {
  auto *ThisDeclInfo = new (*this) comments::DeclInfo;
  ThisDeclInfo->CommentDecl = D;
  ThisDeclInfo->IsFilled = false;
  ThisDeclInfo->fill();
  ThisDeclInfo->CommentDecl = FC->getDecl();
  if (!ThisDeclInfo->TemplateParameters)
    ThisDeclInfo->TemplateParameters = FC->getDeclInfo()->TemplateParameters;
  comments::FullComment *CFC =
    new (*this) comments::FullComment(FC->getBlocks(),
                                      ThisDeclInfo);
  return CFC;
}

comments::FullComment *ASTContext::getLocalCommentForDeclUncached(const Decl *D) const {
  const RawComment *RC = getRawCommentForDeclNoCache(D);
  return RC ? RC->parse(*this, nullptr, D) : nullptr;
}

comments::FullComment *ASTContext::getCommentForDecl(
                                              const Decl *D,
                                              const Preprocessor *PP) const {
  if (!D || D->isInvalidDecl())
    return nullptr;
  D = &adjustDeclToTemplate(*D);

  const Decl *Canonical = D->getCanonicalDecl();
  llvm::DenseMap<const Decl *, comments::FullComment *>::iterator Pos =
      ParsedComments.find(Canonical);

  if (Pos != ParsedComments.end()) {
    if (Canonical != D) {
      comments::FullComment *FC = Pos->second;
      comments::FullComment *CFC = cloneFullComment(FC, D);
      return CFC;
    }
    return Pos->second;
  }

  const Decl *OriginalDecl = nullptr;

  const RawComment *RC = getRawCommentForAnyRedecl(D, &OriginalDecl);
  if (!RC) {
    if (isa<ObjCMethodDecl>(D) || isa<FunctionDecl>(D)) {
      SmallVector<const NamedDecl*, 8> Overridden;
      const auto *OMD = dyn_cast<ObjCMethodDecl>(D);
      if (OMD && OMD->isPropertyAccessor())
        if (const ObjCPropertyDecl *PDecl = OMD->findPropertyDecl())
          if (comments::FullComment *FC = getCommentForDecl(PDecl, PP))
            return cloneFullComment(FC, D);
      if (OMD)
        addRedeclaredMethods(OMD, Overridden);
      getOverriddenMethods(dyn_cast<NamedDecl>(D), Overridden);
      for (unsigned i = 0, e = Overridden.size(); i < e; i++)
        if (comments::FullComment *FC = getCommentForDecl(Overridden[i], PP))
          return cloneFullComment(FC, D);
    }
    else if (const auto *TD = dyn_cast<TypedefNameDecl>(D)) {
      // Attach any tag type's documentation to its typedef if latter
      // does not have one of its own.
      QualType QT = TD->getUnderlyingType();
      if (const auto *TT = QT->getAs<TagType>())
        if (const Decl *TD = TT->getDecl())
          if (comments::FullComment *FC = getCommentForDecl(TD, PP))
            return cloneFullComment(FC, D);
    }
    else if (const auto *IC = dyn_cast<ObjCInterfaceDecl>(D)) {
      while (IC->getSuperClass()) {
        IC = IC->getSuperClass();
        if (comments::FullComment *FC = getCommentForDecl(IC, PP))
          return cloneFullComment(FC, D);
      }
    }
    else if (const auto *CD = dyn_cast<ObjCCategoryDecl>(D)) {
      if (const ObjCInterfaceDecl *IC = CD->getClassInterface())
        if (comments::FullComment *FC = getCommentForDecl(IC, PP))
          return cloneFullComment(FC, D);
    }
    else if (const auto *RD = dyn_cast<CXXRecordDecl>(D)) {
      if (!(RD = RD->getDefinition()))
        return nullptr;
      // Check non-virtual bases.
      for (const auto &I : RD->bases()) {
        if (I.isVirtual() || (I.getAccessSpecifier() != AS_public))
          continue;
        QualType Ty = I.getType();
        if (Ty.isNull())
          continue;
        if (const CXXRecordDecl *NonVirtualBase = Ty->getAsCXXRecordDecl()) {
          if (!(NonVirtualBase= NonVirtualBase->getDefinition()))
            continue;

          if (comments::FullComment *FC = getCommentForDecl((NonVirtualBase), PP))
            return cloneFullComment(FC, D);
        }
      }
      // Check virtual bases.
      for (const auto &I : RD->vbases()) {
        if (I.getAccessSpecifier() != AS_public)
          continue;
        QualType Ty = I.getType();
        if (Ty.isNull())
          continue;
        if (const CXXRecordDecl *VirtualBase = Ty->getAsCXXRecordDecl()) {
          if (!(VirtualBase= VirtualBase->getDefinition()))
            continue;
          if (comments::FullComment *FC = getCommentForDecl((VirtualBase), PP))
            return cloneFullComment(FC, D);
        }
      }
    }
    return nullptr;
  }

  // If the RawComment was attached to other redeclaration of this Decl, we
  // should parse the comment in context of that other Decl.  This is important
  // because comments can contain references to parameter names which can be
  // different across redeclarations.
  if (D != OriginalDecl && OriginalDecl)
    return getCommentForDecl(OriginalDecl, PP);

  comments::FullComment *FC = RC->parse(*this, PP, D);
  ParsedComments[Canonical] = FC;
  return FC;
}

void
ASTContext::CanonicalTemplateTemplateParm::Profile(llvm::FoldingSetNodeID &ID,
                                                   const ASTContext &C,
                                               TemplateTemplateParmDecl *Parm) {
  ID.AddInteger(Parm->getDepth());
  ID.AddInteger(Parm->getPosition());
  ID.AddBoolean(Parm->isParameterPack());

  TemplateParameterList *Params = Parm->getTemplateParameters();
  ID.AddInteger(Params->size());
  for (TemplateParameterList::const_iterator P = Params->begin(),
                                          PEnd = Params->end();
       P != PEnd; ++P) {
    if (const auto *TTP = dyn_cast<TemplateTypeParmDecl>(*P)) {
      ID.AddInteger(0);
      ID.AddBoolean(TTP->isParameterPack());
      const TypeConstraint *TC = TTP->getTypeConstraint();
      ID.AddBoolean(TC != nullptr);
      if (TC)
        TC->getImmediatelyDeclaredConstraint()->Profile(ID, C,
                                                        /*Canonical=*/true);
      if (TTP->isExpandedParameterPack()) {
        ID.AddBoolean(true);
        ID.AddInteger(TTP->getNumExpansionParameters());
      } else
        ID.AddBoolean(false);
      continue;
    }

    if (const auto *NTTP = dyn_cast<NonTypeTemplateParmDecl>(*P)) {
      ID.AddInteger(1);
      ID.AddBoolean(NTTP->isParameterPack());
      ID.AddPointer(NTTP->getType().getCanonicalType().getAsOpaquePtr());
      if (NTTP->isExpandedParameterPack()) {
        ID.AddBoolean(true);
        ID.AddInteger(NTTP->getNumExpansionTypes());
        for (unsigned I = 0, N = NTTP->getNumExpansionTypes(); I != N; ++I) {
          QualType T = NTTP->getExpansionType(I);
          ID.AddPointer(T.getCanonicalType().getAsOpaquePtr());
        }
      } else
        ID.AddBoolean(false);
      continue;
    }

    auto *TTP = cast<TemplateTemplateParmDecl>(*P);
    ID.AddInteger(2);
    Profile(ID, C, TTP);
  }
  Expr *RequiresClause = Parm->getTemplateParameters()->getRequiresClause();
  ID.AddBoolean(RequiresClause != nullptr);
  if (RequiresClause)
    RequiresClause->Profile(ID, C, /*Canonical=*/true);
}

static Expr *
canonicalizeImmediatelyDeclaredConstraint(const ASTContext &C, Expr *IDC,
                                          QualType ConstrainedType) {
  // This is a bit ugly - we need to form a new immediately-declared
  // constraint that references the new parameter; this would ideally
  // require semantic analysis (e.g. template<C T> struct S {}; - the
  // converted arguments of C<T> could be an argument pack if C is
  // declared as template<typename... T> concept C = ...).
  // We don't have semantic analysis here so we dig deep into the
  // ready-made constraint expr and change the thing manually.
  ConceptSpecializationExpr *CSE;
  if (const auto *Fold = dyn_cast<CXXFoldExpr>(IDC))
    CSE = cast<ConceptSpecializationExpr>(Fold->getLHS());
  else
    CSE = cast<ConceptSpecializationExpr>(IDC);
  ArrayRef<TemplateArgument> OldConverted = CSE->getTemplateArguments();
  SmallVector<TemplateArgument, 3> NewConverted;
  NewConverted.reserve(OldConverted.size());
  if (OldConverted.front().getKind() == TemplateArgument::Pack) {
    // The case:
    // template<typename... T> concept C = true;
    // template<C<int> T> struct S; -> constraint is C<{T, int}>
    NewConverted.push_back(ConstrainedType);
    for (auto &Arg : OldConverted.front().pack_elements().drop_front(1))
      NewConverted.push_back(Arg);
    TemplateArgument NewPack(NewConverted);

    NewConverted.clear();
    NewConverted.push_back(NewPack);
    assert(OldConverted.size() == 1 &&
           "Template parameter pack should be the last parameter");
  } else {
    assert(OldConverted.front().getKind() == TemplateArgument::Type &&
           "Unexpected first argument kind for immediately-declared "
           "constraint");
    NewConverted.push_back(ConstrainedType);
    for (auto &Arg : OldConverted.drop_front(1))
      NewConverted.push_back(Arg);
  }
  Expr *NewIDC = ConceptSpecializationExpr::Create(
      C, CSE->getNamedConcept(), NewConverted, nullptr,
      CSE->isInstantiationDependent(), CSE->containsUnexpandedParameterPack());

  if (auto *OrigFold = dyn_cast<CXXFoldExpr>(IDC))
    NewIDC = new (C) CXXFoldExpr(OrigFold->getType(), SourceLocation(), NewIDC,
                                 BinaryOperatorKind::BO_LAnd,
                                 SourceLocation(), /*RHS=*/nullptr,
                                 SourceLocation(), /*NumExpansions=*/None);
  return NewIDC;
}

TemplateTemplateParmDecl *
ASTContext::getCanonicalTemplateTemplateParmDecl(
                                          TemplateTemplateParmDecl *TTP) const {
  // Check if we already have a canonical template template parameter.
  llvm::FoldingSetNodeID ID;
  CanonicalTemplateTemplateParm::Profile(ID, *this, TTP);
  void *InsertPos = nullptr;
  CanonicalTemplateTemplateParm *Canonical
    = CanonTemplateTemplateParms.FindNodeOrInsertPos(ID, InsertPos);
  if (Canonical)
    return Canonical->getParam();

  // Build a canonical template parameter list.
  TemplateParameterList *Params = TTP->getTemplateParameters();
  SmallVector<NamedDecl *, 4> CanonParams;
  CanonParams.reserve(Params->size());
  for (TemplateParameterList::const_iterator P = Params->begin(),
                                          PEnd = Params->end();
       P != PEnd; ++P) {
    if (const auto *TTP = dyn_cast<TemplateTypeParmDecl>(*P)) {
      TemplateTypeParmDecl *NewTTP = TemplateTypeParmDecl::Create(*this,
          getTranslationUnitDecl(), SourceLocation(), SourceLocation(),
          TTP->getDepth(), TTP->getIndex(), nullptr, false,
          TTP->isParameterPack(), TTP->hasTypeConstraint(),
          TTP->isExpandedParameterPack() ?
          llvm::Optional<unsigned>(TTP->getNumExpansionParameters()) : None);
      if (const auto *TC = TTP->getTypeConstraint()) {
        QualType ParamAsArgument(NewTTP->getTypeForDecl(), 0);
        Expr *NewIDC = canonicalizeImmediatelyDeclaredConstraint(
                *this, TC->getImmediatelyDeclaredConstraint(),
                ParamAsArgument);
        TemplateArgumentListInfo CanonArgsAsWritten;
        if (auto *Args = TC->getTemplateArgsAsWritten())
          for (const auto &ArgLoc : Args->arguments())
            CanonArgsAsWritten.addArgument(
                TemplateArgumentLoc(ArgLoc.getArgument(),
                                    TemplateArgumentLocInfo()));
        NewTTP->setTypeConstraint(
            NestedNameSpecifierLoc(),
            DeclarationNameInfo(TC->getNamedConcept()->getDeclName(),
                                SourceLocation()), /*FoundDecl=*/nullptr,
            // Actually canonicalizing a TemplateArgumentLoc is difficult so we
            // simply omit the ArgsAsWritten
            TC->getNamedConcept(), /*ArgsAsWritten=*/nullptr, NewIDC);
      }
      CanonParams.push_back(NewTTP);
    } else if (const auto *NTTP = dyn_cast<NonTypeTemplateParmDecl>(*P)) {
      QualType T = getCanonicalType(NTTP->getType());
      TypeSourceInfo *TInfo = getTrivialTypeSourceInfo(T);
      NonTypeTemplateParmDecl *Param;
      if (NTTP->isExpandedParameterPack()) {
        SmallVector<QualType, 2> ExpandedTypes;
        SmallVector<TypeSourceInfo *, 2> ExpandedTInfos;
        for (unsigned I = 0, N = NTTP->getNumExpansionTypes(); I != N; ++I) {
          ExpandedTypes.push_back(getCanonicalType(NTTP->getExpansionType(I)));
          ExpandedTInfos.push_back(
                                getTrivialTypeSourceInfo(ExpandedTypes.back()));
        }

        Param = NonTypeTemplateParmDecl::Create(*this, getTranslationUnitDecl(),
                                                SourceLocation(),
                                                SourceLocation(),
                                                NTTP->getDepth(),
                                                NTTP->getPosition(), nullptr,
                                                T,
                                                TInfo,
                                                ExpandedTypes,
                                                ExpandedTInfos);
      } else {
        Param = NonTypeTemplateParmDecl::Create(*this, getTranslationUnitDecl(),
                                                SourceLocation(),
                                                SourceLocation(),
                                                NTTP->getDepth(),
                                                NTTP->getPosition(), nullptr,
                                                T,
                                                NTTP->isParameterPack(),
                                                TInfo);
      }
      if (AutoType *AT = T->getContainedAutoType()) {
        if (AT->isConstrained()) {
          Param->setPlaceholderTypeConstraint(
              canonicalizeImmediatelyDeclaredConstraint(
                  *this, NTTP->getPlaceholderTypeConstraint(), T));
        }
      }
      CanonParams.push_back(Param);

    } else
      CanonParams.push_back(getCanonicalTemplateTemplateParmDecl(
                                           cast<TemplateTemplateParmDecl>(*P)));
  }

  Expr *CanonRequiresClause = nullptr;
  if (Expr *RequiresClause = TTP->getTemplateParameters()->getRequiresClause())
    CanonRequiresClause = RequiresClause;

  TemplateTemplateParmDecl *CanonTTP
    = TemplateTemplateParmDecl::Create(*this, getTranslationUnitDecl(),
                                       SourceLocation(), TTP->getDepth(),
                                       TTP->getPosition(),
                                       TTP->isParameterPack(),
                                       nullptr,
                         TemplateParameterList::Create(*this, SourceLocation(),
                                                       SourceLocation(),
                                                       CanonParams,
                                                       SourceLocation(),
                                                       CanonRequiresClause));

  // Get the new insert position for the node we care about.
  Canonical = CanonTemplateTemplateParms.FindNodeOrInsertPos(ID, InsertPos);
  assert(!Canonical && "Shouldn't be in the map!");
  (void)Canonical;

  // Create the canonical template template parameter entry.
  Canonical = new (*this) CanonicalTemplateTemplateParm(CanonTTP);
  CanonTemplateTemplateParms.InsertNode(Canonical, InsertPos);
  return CanonTTP;
}

CXXABI *ASTContext::createCXXABI(const TargetInfo &T) {
  if (!LangOpts.CPlusPlus) return nullptr;

  switch (T.getCXXABI().getKind()) {
  case TargetCXXABI::Fuchsia:
  case TargetCXXABI::GenericARM: // Same as Itanium at this level
  case TargetCXXABI::iOS:
  case TargetCXXABI::iOS64:
  case TargetCXXABI::WatchOS:
  case TargetCXXABI::GenericAArch64:
  case TargetCXXABI::GenericMIPS:
  case TargetCXXABI::GenericItanium:
  case TargetCXXABI::WebAssembly:
  case TargetCXXABI::XL:
    return CreateItaniumCXXABI(*this);
  case TargetCXXABI::Microsoft:
    return CreateMicrosoftCXXABI(*this);
  }
  llvm_unreachable("Invalid CXXABI type!");
}

interp::Context &ASTContext::getInterpContext() {
  if (!InterpContext) {
    InterpContext.reset(new interp::Context(*this));
  }
  return *InterpContext.get();
}

ParentMapContext &ASTContext::getParentMapContext() {
  if (!ParentMapCtx)
    ParentMapCtx.reset(new ParentMapContext(*this));
  return *ParentMapCtx.get();
}

static const LangASMap *getAddressSpaceMap(const TargetInfo &T,
                                           const LangOptions &LOpts) {
  if (LOpts.FakeAddressSpaceMap) {
    // The fake address space map must have a distinct entry for each
    // language-specific address space.
    static const unsigned FakeAddrSpaceMap[] = {
        0,  // Default
        1,  // opencl_global
        3,  // opencl_local
        2,  // opencl_constant
        0,  // opencl_private
        4,  // opencl_generic
        5,  // opencl_global_device
        6,  // opencl_global_host
        7,  // cuda_device
        8,  // cuda_constant
        9,  // cuda_shared
        10, // ptr32_sptr
        11, // ptr32_uptr
        12  // ptr64
    };
    return &FakeAddrSpaceMap;
  } else {
    return &T.getAddressSpaceMap();
  }
}

static bool isAddrSpaceMapManglingEnabled(const TargetInfo &TI,
                                          const LangOptions &LangOpts) {
  switch (LangOpts.getAddressSpaceMapMangling()) {
  case LangOptions::ASMM_Target:
    return TI.useAddressSpaceMapMangling();
  case LangOptions::ASMM_On:
    return true;
  case LangOptions::ASMM_Off:
    return false;
  }
  llvm_unreachable("getAddressSpaceMapMangling() doesn't cover anything.");
}

ASTContext::ASTContext(LangOptions &LOpts, SourceManager &SM,
                       IdentifierTable &idents, SelectorTable &sels,
                       Builtin::Context &builtins)
    : ConstantArrayTypes(this_()), FunctionProtoTypes(this_()),
      TemplateSpecializationTypes(this_()),
      DependentTemplateSpecializationTypes(this_()), AutoTypes(this_()),
      SubstTemplateTemplateParmPacks(this_()),
      CanonTemplateTemplateParms(this_()), SourceMgr(SM), LangOpts(LOpts),
      SanitizerBL(new SanitizerBlacklist(LangOpts.SanitizerBlacklistFiles, SM)),
      XRayFilter(new XRayFunctionFilter(LangOpts.XRayAlwaysInstrumentFiles,
                                        LangOpts.XRayNeverInstrumentFiles,
                                        LangOpts.XRayAttrListFiles, SM)),
      PrintingPolicy(LOpts), Idents(idents), Selectors(sels),
      BuiltinInfo(builtins), DeclarationNames(*this), Comments(SM),
      CommentCommandTraits(BumpAlloc, LOpts.CommentOpts),
      CompCategories(this_()), LastSDM(nullptr, 0) {
  TUDecl = TranslationUnitDecl::Create(*this);
  TraversalScope = {TUDecl};
}

ASTContext::~ASTContext() {
  // Release the DenseMaps associated with DeclContext objects.
  // FIXME: Is this the ideal solution?
  ReleaseDeclContextMaps();

  // Call all of the deallocation functions on all of their targets.
  for (auto &Pair : Deallocations)
    (Pair.first)(Pair.second);

  // ASTRecordLayout objects in ASTRecordLayouts must always be destroyed
  // because they can contain DenseMaps.
  for (llvm::DenseMap<const ObjCContainerDecl*,
       const ASTRecordLayout*>::iterator
       I = ObjCLayouts.begin(), E = ObjCLayouts.end(); I != E; )
    // Increment in loop to prevent using deallocated memory.
    if (auto *R = const_cast<ASTRecordLayout *>((I++)->second))
      R->Destroy(*this);

  for (llvm::DenseMap<const RecordDecl*, const ASTRecordLayout*>::iterator
       I = ASTRecordLayouts.begin(), E = ASTRecordLayouts.end(); I != E; ) {
    // Increment in loop to prevent using deallocated memory.
    if (auto *R = const_cast<ASTRecordLayout *>((I++)->second))
      R->Destroy(*this);
  }

  for (llvm::DenseMap<const Decl*, AttrVec*>::iterator A = DeclAttrs.begin(),
                                                    AEnd = DeclAttrs.end();
       A != AEnd; ++A)
    A->second->~AttrVec();

  for (const auto &Value : ModuleInitializers)
    Value.second->~PerModuleInitializers();

  for (APValue *Value : APValueCleanups)
    Value->~APValue();
}

void ASTContext::setTraversalScope(const std::vector<Decl *> &TopLevelDecls) {
  TraversalScope = TopLevelDecls;
  getParentMapContext().clear();
}

void ASTContext::AddDeallocation(void (*Callback)(void *), void *Data) const {
  Deallocations.push_back({Callback, Data});
}

void
ASTContext::setExternalSource(IntrusiveRefCntPtr<ExternalASTSource> Source) {
  ExternalSource = std::move(Source);
}

void ASTContext::PrintStats() const {
  llvm::errs() << "\n*** AST Context Stats:\n";
  llvm::errs() << "  " << Types.size() << " types total.\n";

  unsigned counts[] = {
#define TYPE(Name, Parent) 0,
#define ABSTRACT_TYPE(Name, Parent)
#include "clang/AST/TypeNodes.inc"
    0 // Extra
  };

  for (unsigned i = 0, e = Types.size(); i != e; ++i) {
    Type *T = Types[i];
    counts[(unsigned)T->getTypeClass()]++;
  }

  unsigned Idx = 0;
  unsigned TotalBytes = 0;
#define TYPE(Name, Parent)                                              \
  if (counts[Idx])                                                      \
    llvm::errs() << "    " << counts[Idx] << " " << #Name               \
                 << " types, " << sizeof(Name##Type) << " each "        \
                 << "(" << counts[Idx] * sizeof(Name##Type)             \
                 << " bytes)\n";                                        \
  TotalBytes += counts[Idx] * sizeof(Name##Type);                       \
  ++Idx;
#define ABSTRACT_TYPE(Name, Parent)
#include "clang/AST/TypeNodes.inc"

  llvm::errs() << "Total bytes = " << TotalBytes << "\n";

  // Implicit special member functions.
  llvm::errs() << NumImplicitDefaultConstructorsDeclared << "/"
               << NumImplicitDefaultConstructors
               << " implicit default constructors created\n";
  llvm::errs() << NumImplicitCopyConstructorsDeclared << "/"
               << NumImplicitCopyConstructors
               << " implicit copy constructors created\n";
  if (getLangOpts().CPlusPlus)
    llvm::errs() << NumImplicitMoveConstructorsDeclared << "/"
                 << NumImplicitMoveConstructors
                 << " implicit move constructors created\n";
  llvm::errs() << NumImplicitCopyAssignmentOperatorsDeclared << "/"
               << NumImplicitCopyAssignmentOperators
               << " implicit copy assignment operators created\n";
  if (getLangOpts().CPlusPlus)
    llvm::errs() << NumImplicitMoveAssignmentOperatorsDeclared << "/"
                 << NumImplicitMoveAssignmentOperators
                 << " implicit move assignment operators created\n";
  llvm::errs() << NumImplicitDestructorsDeclared << "/"
               << NumImplicitDestructors
               << " implicit destructors created\n";

  if (ExternalSource) {
    llvm::errs() << "\n";
    ExternalSource->PrintStats();
  }

  BumpAlloc.PrintStats();
}

void ASTContext::mergeDefinitionIntoModule(NamedDecl *ND, Module *M,
                                           bool NotifyListeners) {
  if (NotifyListeners)
    if (auto *Listener = getASTMutationListener())
      Listener->RedefinedHiddenDefinition(ND, M);

  MergedDefModules[cast<NamedDecl>(ND->getCanonicalDecl())].push_back(M);
}

void ASTContext::deduplicateMergedDefinitonsFor(NamedDecl *ND) {
  auto It = MergedDefModules.find(cast<NamedDecl>(ND->getCanonicalDecl()));
  if (It == MergedDefModules.end())
    return;

  auto &Merged = It->second;
  llvm::DenseSet<Module*> Found;
  for (Module *&M : Merged)
    if (!Found.insert(M).second)
      M = nullptr;
  Merged.erase(std::remove(Merged.begin(), Merged.end(), nullptr), Merged.end());
}

ArrayRef<Module *>
ASTContext::getModulesWithMergedDefinition(const NamedDecl *Def) {
  auto MergedIt =
      MergedDefModules.find(cast<NamedDecl>(Def->getCanonicalDecl()));
  if (MergedIt == MergedDefModules.end())
    return None;
  return MergedIt->second;
}

void ASTContext::PerModuleInitializers::resolve(ASTContext &Ctx) {
  if (LazyInitializers.empty())
    return;

  auto *Source = Ctx.getExternalSource();
  assert(Source && "lazy initializers but no external source");

  auto LazyInits = std::move(LazyInitializers);
  LazyInitializers.clear();

  for (auto ID : LazyInits)
    Initializers.push_back(Source->GetExternalDecl(ID));

  assert(LazyInitializers.empty() &&
         "GetExternalDecl for lazy module initializer added more inits");
}

void ASTContext::addModuleInitializer(Module *M, Decl *D) {
  // One special case: if we add a module initializer that imports another
  // module, and that module's only initializer is an ImportDecl, simplify.
  if (const auto *ID = dyn_cast<ImportDecl>(D)) {
    auto It = ModuleInitializers.find(ID->getImportedModule());

    // Maybe the ImportDecl does nothing at all. (Common case.)
    if (It == ModuleInitializers.end())
      return;

    // Maybe the ImportDecl only imports another ImportDecl.
    auto &Imported = *It->second;
    if (Imported.Initializers.size() + Imported.LazyInitializers.size() == 1) {
      Imported.resolve(*this);
      auto *OnlyDecl = Imported.Initializers.front();
      if (isa<ImportDecl>(OnlyDecl))
        D = OnlyDecl;
    }
  }

  auto *&Inits = ModuleInitializers[M];
  if (!Inits)
    Inits = new (*this) PerModuleInitializers;
  Inits->Initializers.push_back(D);
}

void ASTContext::addLazyModuleInitializers(Module *M, ArrayRef<uint32_t> IDs) {
  auto *&Inits = ModuleInitializers[M];
  if (!Inits)
    Inits = new (*this) PerModuleInitializers;
  Inits->LazyInitializers.insert(Inits->LazyInitializers.end(),
                                 IDs.begin(), IDs.end());
}

ArrayRef<Decl *> ASTContext::getModuleInitializers(Module *M) {
  auto It = ModuleInitializers.find(M);
  if (It == ModuleInitializers.end())
    return None;

  auto *Inits = It->second;
  Inits->resolve(*this);
  return Inits->Initializers;
}

ExternCContextDecl *ASTContext::getExternCContextDecl() const {
  if (!ExternCContext)
    ExternCContext = ExternCContextDecl::Create(*this, getTranslationUnitDecl());

  return ExternCContext;
}

BuiltinTemplateDecl *
ASTContext::buildBuiltinTemplateDecl(BuiltinTemplateKind BTK,
                                     const IdentifierInfo *II) const {
  auto *BuiltinTemplate = BuiltinTemplateDecl::Create(*this, TUDecl, II, BTK);
  BuiltinTemplate->setImplicit();
  TUDecl->addDecl(BuiltinTemplate);

  return BuiltinTemplate;
}

BuiltinTemplateDecl *
ASTContext::getMakeIntegerSeqDecl() const {
  if (!MakeIntegerSeqDecl)
    MakeIntegerSeqDecl = buildBuiltinTemplateDecl(BTK__make_integer_seq,
                                                  getMakeIntegerSeqName());
  return MakeIntegerSeqDecl;
}

BuiltinTemplateDecl *
ASTContext::getTypePackElementDecl() const {
  if (!TypePackElementDecl)
    TypePackElementDecl = buildBuiltinTemplateDecl(BTK__type_pack_element,
                                                   getTypePackElementName());
  return TypePackElementDecl;
}

RecordDecl *ASTContext::buildImplicitRecord(StringRef Name,
                                            RecordDecl::TagKind TK) const {
  SourceLocation Loc;
  RecordDecl *NewDecl;
  if (getLangOpts().CPlusPlus)
    NewDecl = CXXRecordDecl::Create(*this, TK, getTranslationUnitDecl(), Loc,
                                    Loc, &Idents.get(Name));
  else
    NewDecl = RecordDecl::Create(*this, TK, getTranslationUnitDecl(), Loc, Loc,
                                 &Idents.get(Name));
  NewDecl->setImplicit();
  NewDecl->addAttr(TypeVisibilityAttr::CreateImplicit(
      const_cast<ASTContext &>(*this), TypeVisibilityAttr::Default));
  return NewDecl;
}

TypedefDecl *ASTContext::buildImplicitTypedef(QualType T,
                                              StringRef Name) const {
  TypeSourceInfo *TInfo = getTrivialTypeSourceInfo(T);
  TypedefDecl *NewDecl = TypedefDecl::Create(
      const_cast<ASTContext &>(*this), getTranslationUnitDecl(),
      SourceLocation(), SourceLocation(), &Idents.get(Name), TInfo);
  NewDecl->setImplicit();
  return NewDecl;
}

TypedefDecl *ASTContext::getInt128Decl() const {
  if (!Int128Decl)
    Int128Decl = buildImplicitTypedef(Int128Ty, "__int128_t");
  return Int128Decl;
}

TypedefDecl *ASTContext::getUInt128Decl() const {
  if (!UInt128Decl)
    UInt128Decl = buildImplicitTypedef(UnsignedInt128Ty, "__uint128_t");
  return UInt128Decl;
}

void ASTContext::InitBuiltinType(CanQualType &R, BuiltinType::Kind K) {
  auto *Ty = new (*this, TypeAlignment) BuiltinType(K);
  R = CanQualType::CreateUnsafe(QualType(Ty, 0));
  Types.push_back(Ty);
}

void ASTContext::InitBuiltinTypes(const TargetInfo &Target,
                                  const TargetInfo *AuxTarget) {
  assert((!this->Target || this->Target == &Target) &&
         "Incorrect target reinitialization");
  assert(VoidTy.isNull() && "Context reinitialized?");

  this->Target = &Target;
  this->AuxTarget = AuxTarget;

  ABI.reset(createCXXABI(Target));
  AddrSpaceMap = getAddressSpaceMap(Target, LangOpts);
  AddrSpaceMapMangling = isAddrSpaceMapManglingEnabled(Target, LangOpts);

  // C99 6.2.5p19.
  InitBuiltinType(VoidTy,              BuiltinType::Void);

  // C99 6.2.5p2.
  InitBuiltinType(BoolTy,              BuiltinType::Bool);
  // C99 6.2.5p3.
  if (LangOpts.CharIsSigned)
    InitBuiltinType(CharTy,            BuiltinType::Char_S);
  else
    InitBuiltinType(CharTy,            BuiltinType::Char_U);
  // C99 6.2.5p4.
  InitBuiltinType(SignedCharTy,        BuiltinType::SChar);
  InitBuiltinType(ShortTy,             BuiltinType::Short);
  InitBuiltinType(IntTy,               BuiltinType::Int);
  InitBuiltinType(LongTy,              BuiltinType::Long);
  InitBuiltinType(LongLongTy,          BuiltinType::LongLong);

  // C99 6.2.5p6.
  InitBuiltinType(UnsignedCharTy,      BuiltinType::UChar);
  InitBuiltinType(UnsignedShortTy,     BuiltinType::UShort);
  InitBuiltinType(UnsignedIntTy,       BuiltinType::UInt);
  InitBuiltinType(UnsignedLongTy,      BuiltinType::ULong);
  InitBuiltinType(UnsignedLongLongTy,  BuiltinType::ULongLong);

  // C99 6.2.5p10.
  InitBuiltinType(FloatTy,             BuiltinType::Float);
  InitBuiltinType(DoubleTy,            BuiltinType::Double);
  InitBuiltinType(LongDoubleTy,        BuiltinType::LongDouble);

  // GNU extension, __float128 for IEEE quadruple precision
  InitBuiltinType(Float128Ty,          BuiltinType::Float128);

  // C11 extension ISO/IEC TS 18661-3
  InitBuiltinType(Float16Ty,           BuiltinType::Float16);

  // ISO/IEC JTC1 SC22 WG14 N1169 Extension
  InitBuiltinType(ShortAccumTy,            BuiltinType::ShortAccum);
  InitBuiltinType(AccumTy,                 BuiltinType::Accum);
  InitBuiltinType(LongAccumTy,             BuiltinType::LongAccum);
  InitBuiltinType(UnsignedShortAccumTy,    BuiltinType::UShortAccum);
  InitBuiltinType(UnsignedAccumTy,         BuiltinType::UAccum);
  InitBuiltinType(UnsignedLongAccumTy,     BuiltinType::ULongAccum);
  InitBuiltinType(ShortFractTy,            BuiltinType::ShortFract);
  InitBuiltinType(FractTy,                 BuiltinType::Fract);
  InitBuiltinType(LongFractTy,             BuiltinType::LongFract);
  InitBuiltinType(UnsignedShortFractTy,    BuiltinType::UShortFract);
  InitBuiltinType(UnsignedFractTy,         BuiltinType::UFract);
  InitBuiltinType(UnsignedLongFractTy,     BuiltinType::ULongFract);
  InitBuiltinType(SatShortAccumTy,         BuiltinType::SatShortAccum);
  InitBuiltinType(SatAccumTy,              BuiltinType::SatAccum);
  InitBuiltinType(SatLongAccumTy,          BuiltinType::SatLongAccum);
  InitBuiltinType(SatUnsignedShortAccumTy, BuiltinType::SatUShortAccum);
  InitBuiltinType(SatUnsignedAccumTy,      BuiltinType::SatUAccum);
  InitBuiltinType(SatUnsignedLongAccumTy,  BuiltinType::SatULongAccum);
  InitBuiltinType(SatShortFractTy,         BuiltinType::SatShortFract);
  InitBuiltinType(SatFractTy,              BuiltinType::SatFract);
  InitBuiltinType(SatLongFractTy,          BuiltinType::SatLongFract);
  InitBuiltinType(SatUnsignedShortFractTy, BuiltinType::SatUShortFract);
  InitBuiltinType(SatUnsignedFractTy,      BuiltinType::SatUFract);
  InitBuiltinType(SatUnsignedLongFractTy,  BuiltinType::SatULongFract);

  // GNU extension, 128-bit integers.
  InitBuiltinType(Int128Ty,            BuiltinType::Int128);
  InitBuiltinType(UnsignedInt128Ty,    BuiltinType::UInt128);

  // C++ 3.9.1p5
  if (TargetInfo::isTypeSigned(Target.getWCharType()))
    InitBuiltinType(WCharTy,           BuiltinType::WChar_S);
  else  // -fshort-wchar makes wchar_t be unsigned.
    InitBuiltinType(WCharTy,           BuiltinType::WChar_U);
  if (LangOpts.CPlusPlus && LangOpts.WChar)
    WideCharTy = WCharTy;
  else {
    // C99 (or C++ using -fno-wchar).
    WideCharTy = getFromTargetType(Target.getWCharType());
  }

  WIntTy = getFromTargetType(Target.getWIntType());

  // C++20 (proposed)
  InitBuiltinType(Char8Ty,              BuiltinType::Char8);

  if (LangOpts.CPlusPlus) // C++0x 3.9.1p5, extension for C++
    InitBuiltinType(Char16Ty,           BuiltinType::Char16);
  else // C99
    Char16Ty = getFromTargetType(Target.getChar16Type());

  if (LangOpts.CPlusPlus) // C++0x 3.9.1p5, extension for C++
    InitBuiltinType(Char32Ty,           BuiltinType::Char32);
  else // C99
    Char32Ty = getFromTargetType(Target.getChar32Type());

  // Placeholder type for type-dependent expressions whose type is
  // completely unknown. No code should ever check a type against
  // DependentTy and users should never see it; however, it is here to
  // help diagnose failures to properly check for type-dependent
  // expressions.
  InitBuiltinType(DependentTy,         BuiltinType::Dependent);

  // Placeholder type for functions.
  InitBuiltinType(OverloadTy,          BuiltinType::Overload);

  // Placeholder type for bound members.
  InitBuiltinType(BoundMemberTy,       BuiltinType::BoundMember);

  // Placeholder type for pseudo-objects.
  InitBuiltinType(PseudoObjectTy,      BuiltinType::PseudoObject);

  // "any" type; useful for debugger-like clients.
  InitBuiltinType(UnknownAnyTy,        BuiltinType::UnknownAny);

  // Placeholder type for unbridged ARC casts.
  InitBuiltinType(ARCUnbridgedCastTy,  BuiltinType::ARCUnbridgedCast);

  // Placeholder type for builtin functions.
  InitBuiltinType(BuiltinFnTy,  BuiltinType::BuiltinFn);

  // Placeholder type for OMP array sections.
  if (LangOpts.OpenMP) {
    InitBuiltinType(OMPArraySectionTy, BuiltinType::OMPArraySection);
    InitBuiltinType(OMPArrayShapingTy, BuiltinType::OMPArrayShaping);
    InitBuiltinType(OMPIteratorTy, BuiltinType::OMPIterator);
  }
  if (LangOpts.MatrixTypes)
    InitBuiltinType(IncompleteMatrixIdxTy, BuiltinType::IncompleteMatrixIdx);

  // C99 6.2.5p11.
  FloatComplexTy      = getComplexType(FloatTy);
  DoubleComplexTy     = getComplexType(DoubleTy);
  LongDoubleComplexTy = getComplexType(LongDoubleTy);
  Float128ComplexTy   = getComplexType(Float128Ty);

  // Builtin types for 'id', 'Class', and 'SEL'.
  InitBuiltinType(ObjCBuiltinIdTy, BuiltinType::ObjCId);
  InitBuiltinType(ObjCBuiltinClassTy, BuiltinType::ObjCClass);
  InitBuiltinType(ObjCBuiltinSelTy, BuiltinType::ObjCSel);

  if (LangOpts.OpenCL || LangOpts.SYCLIsDevice) {
#define IMAGE_TYPE(ImgType, Id, SingletonId, Access, Suffix) \
    InitBuiltinType(SingletonId, BuiltinType::Id);
#include "clang/Basic/OpenCLImageTypes.def"
#define IMAGE_TYPE(ImgType, Id, SingletonId, Access, Suffix)                   \
  InitBuiltinType(Sampled##SingletonId, BuiltinType::Sampled##Id);
#define IMAGE_WRITE_TYPE(Type, Id, Ext)
#define IMAGE_READ_WRITE_TYPE(Type, Id, Ext)
#include "clang/Basic/OpenCLImageTypes.def"

    InitBuiltinType(OCLSamplerTy, BuiltinType::OCLSampler);
    InitBuiltinType(OCLEventTy, BuiltinType::OCLEvent);
    InitBuiltinType(OCLClkEventTy, BuiltinType::OCLClkEvent);
    InitBuiltinType(OCLQueueTy, BuiltinType::OCLQueue);
    InitBuiltinType(OCLReserveIDTy, BuiltinType::OCLReserveID);

#define EXT_OPAQUE_TYPE(ExtType, Id, Ext) \
    InitBuiltinType(Id##Ty, BuiltinType::Id);
#include "clang/Basic/OpenCLExtensionTypes.def"
  }

  if (Target.hasAArch64SVETypes()) {
#define SVE_TYPE(Name, Id, SingletonId) \
    InitBuiltinType(SingletonId, BuiltinType::Id);
#include "clang/Basic/AArch64SVEACLETypes.def"
  }

  // Builtin type for __objc_yes and __objc_no
  ObjCBuiltinBoolTy = (Target.useSignedCharForObjCBool() ?
                       SignedCharTy : BoolTy);

  ObjCConstantStringType = QualType();

  ObjCSuperType = QualType();

  // void * type
  if (LangOpts.OpenCLVersion >= 200) {
    auto Q = VoidTy.getQualifiers();
    Q.setAddressSpace(LangAS::opencl_generic);
    VoidPtrTy = getPointerType(getCanonicalType(
        getQualifiedType(VoidTy.getUnqualifiedType(), Q)));
  } else {
    VoidPtrTy = getPointerType(VoidTy);
  }

  // nullptr type (C++0x 2.14.7)
  InitBuiltinType(NullPtrTy,           BuiltinType::NullPtr);

  // half type (OpenCL 6.1.1.1) / ARM NEON __fp16
  InitBuiltinType(HalfTy, BuiltinType::Half);

  InitBuiltinType(BFloat16Ty, BuiltinType::BFloat16);

  // Builtin type used to help define __builtin_va_list.
  VaListTagDecl = nullptr;

  // MSVC predeclares struct _GUID, and we need it to create MSGuidDecls.
  if (LangOpts.MicrosoftExt || LangOpts.Borland) {
    MSGuidTagDecl = buildImplicitRecord("_GUID");
    TUDecl->addDecl(MSGuidTagDecl);
  }
}

DiagnosticsEngine &ASTContext::getDiagnostics() const {
  return SourceMgr.getDiagnostics();
}

AttrVec& ASTContext::getDeclAttrs(const Decl *D) {
  AttrVec *&Result = DeclAttrs[D];
  if (!Result) {
    void *Mem = Allocate(sizeof(AttrVec));
    Result = new (Mem) AttrVec;
  }

  return *Result;
}

/// Erase the attributes corresponding to the given declaration.
void ASTContext::eraseDeclAttrs(const Decl *D) {
  llvm::DenseMap<const Decl*, AttrVec*>::iterator Pos = DeclAttrs.find(D);
  if (Pos != DeclAttrs.end()) {
    Pos->second->~AttrVec();
    DeclAttrs.erase(Pos);
  }
}

// FIXME: Remove ?
MemberSpecializationInfo *
ASTContext::getInstantiatedFromStaticDataMember(const VarDecl *Var) {
  assert(Var->isStaticDataMember() && "Not a static data member");
  return getTemplateOrSpecializationInfo(Var)
      .dyn_cast<MemberSpecializationInfo *>();
}

ASTContext::TemplateOrSpecializationInfo
ASTContext::getTemplateOrSpecializationInfo(const VarDecl *Var) {
  llvm::DenseMap<const VarDecl *, TemplateOrSpecializationInfo>::iterator Pos =
      TemplateOrInstantiation.find(Var);
  if (Pos == TemplateOrInstantiation.end())
    return {};

  return Pos->second;
}

void
ASTContext::setInstantiatedFromStaticDataMember(VarDecl *Inst, VarDecl *Tmpl,
                                                TemplateSpecializationKind TSK,
                                          SourceLocation PointOfInstantiation) {
  assert(Inst->isStaticDataMember() && "Not a static data member");
  assert(Tmpl->isStaticDataMember() && "Not a static data member");
  setTemplateOrSpecializationInfo(Inst, new (*this) MemberSpecializationInfo(
                                            Tmpl, TSK, PointOfInstantiation));
}

void
ASTContext::setTemplateOrSpecializationInfo(VarDecl *Inst,
                                            TemplateOrSpecializationInfo TSI) {
  assert(!TemplateOrInstantiation[Inst] &&
         "Already noted what the variable was instantiated from");
  TemplateOrInstantiation[Inst] = TSI;
}

NamedDecl *
ASTContext::getInstantiatedFromUsingDecl(NamedDecl *UUD) {
  auto Pos = InstantiatedFromUsingDecl.find(UUD);
  if (Pos == InstantiatedFromUsingDecl.end())
    return nullptr;

  return Pos->second;
}

void
ASTContext::setInstantiatedFromUsingDecl(NamedDecl *Inst, NamedDecl *Pattern) {
  assert((isa<UsingDecl>(Pattern) ||
          isa<UnresolvedUsingValueDecl>(Pattern) ||
          isa<UnresolvedUsingTypenameDecl>(Pattern)) &&
         "pattern decl is not a using decl");
  assert((isa<UsingDecl>(Inst) ||
          isa<UnresolvedUsingValueDecl>(Inst) ||
          isa<UnresolvedUsingTypenameDecl>(Inst)) &&
         "instantiation did not produce a using decl");
  assert(!InstantiatedFromUsingDecl[Inst] && "pattern already exists");
  InstantiatedFromUsingDecl[Inst] = Pattern;
}

UsingShadowDecl *
ASTContext::getInstantiatedFromUsingShadowDecl(UsingShadowDecl *Inst) {
  llvm::DenseMap<UsingShadowDecl*, UsingShadowDecl*>::const_iterator Pos
    = InstantiatedFromUsingShadowDecl.find(Inst);
  if (Pos == InstantiatedFromUsingShadowDecl.end())
    return nullptr;

  return Pos->second;
}

void
ASTContext::setInstantiatedFromUsingShadowDecl(UsingShadowDecl *Inst,
                                               UsingShadowDecl *Pattern) {
  assert(!InstantiatedFromUsingShadowDecl[Inst] && "pattern already exists");
  InstantiatedFromUsingShadowDecl[Inst] = Pattern;
}

FieldDecl *ASTContext::getInstantiatedFromUnnamedFieldDecl(FieldDecl *Field) {
  llvm::DenseMap<FieldDecl *, FieldDecl *>::iterator Pos
    = InstantiatedFromUnnamedFieldDecl.find(Field);
  if (Pos == InstantiatedFromUnnamedFieldDecl.end())
    return nullptr;

  return Pos->second;
}

void ASTContext::setInstantiatedFromUnnamedFieldDecl(FieldDecl *Inst,
                                                     FieldDecl *Tmpl) {
  assert(!Inst->getDeclName() && "Instantiated field decl is not unnamed");
  assert(!Tmpl->getDeclName() && "Template field decl is not unnamed");
  assert(!InstantiatedFromUnnamedFieldDecl[Inst] &&
         "Already noted what unnamed field was instantiated from");

  InstantiatedFromUnnamedFieldDecl[Inst] = Tmpl;
}

ASTContext::overridden_cxx_method_iterator
ASTContext::overridden_methods_begin(const CXXMethodDecl *Method) const {
  return overridden_methods(Method).begin();
}

ASTContext::overridden_cxx_method_iterator
ASTContext::overridden_methods_end(const CXXMethodDecl *Method) const {
  return overridden_methods(Method).end();
}

unsigned
ASTContext::overridden_methods_size(const CXXMethodDecl *Method) const {
  auto Range = overridden_methods(Method);
  return Range.end() - Range.begin();
}

ASTContext::overridden_method_range
ASTContext::overridden_methods(const CXXMethodDecl *Method) const {
  llvm::DenseMap<const CXXMethodDecl *, CXXMethodVector>::const_iterator Pos =
      OverriddenMethods.find(Method->getCanonicalDecl());
  if (Pos == OverriddenMethods.end())
    return overridden_method_range(nullptr, nullptr);
  return overridden_method_range(Pos->second.begin(), Pos->second.end());
}

void ASTContext::addOverriddenMethod(const CXXMethodDecl *Method,
                                     const CXXMethodDecl *Overridden) {
  assert(Method->isCanonicalDecl() && Overridden->isCanonicalDecl());
  OverriddenMethods[Method].push_back(Overridden);
}

void ASTContext::getOverriddenMethods(
                      const NamedDecl *D,
                      SmallVectorImpl<const NamedDecl *> &Overridden) const {
  assert(D);

  if (const auto *CXXMethod = dyn_cast<CXXMethodDecl>(D)) {
    Overridden.append(overridden_methods_begin(CXXMethod),
                      overridden_methods_end(CXXMethod));
    return;
  }

  const auto *Method = dyn_cast<ObjCMethodDecl>(D);
  if (!Method)
    return;

  SmallVector<const ObjCMethodDecl *, 8> OverDecls;
  Method->getOverriddenMethods(OverDecls);
  Overridden.append(OverDecls.begin(), OverDecls.end());
}

void ASTContext::addedLocalImportDecl(ImportDecl *Import) {
  assert(!Import->getNextLocalImport() &&
         "Import declaration already in the chain");
  assert(!Import->isFromASTFile() && "Non-local import declaration");
  if (!FirstLocalImport) {
    FirstLocalImport = Import;
    LastLocalImport = Import;
    return;
  }

  LastLocalImport->setNextLocalImport(Import);
  LastLocalImport = Import;
}

//===----------------------------------------------------------------------===//
//                         Type Sizing and Analysis
//===----------------------------------------------------------------------===//

/// getFloatTypeSemantics - Return the APFloat 'semantics' for the specified
/// scalar floating point type.
const llvm::fltSemantics &ASTContext::getFloatTypeSemantics(QualType T) const {
  switch (T->castAs<BuiltinType>()->getKind()) {
  default:
    llvm_unreachable("Not a floating point type!");
  case BuiltinType::BFloat16:
    return Target->getBFloat16Format();
  case BuiltinType::Float16:
  case BuiltinType::Half:
    return Target->getHalfFormat();
  case BuiltinType::Float:      return Target->getFloatFormat();
  case BuiltinType::Double:     return Target->getDoubleFormat();
  case BuiltinType::LongDouble:
    if (getLangOpts().OpenMP && getLangOpts().OpenMPIsDevice)
      return AuxTarget->getLongDoubleFormat();
    return Target->getLongDoubleFormat();
  case BuiltinType::Float128:
    if (getLangOpts().OpenMP && getLangOpts().OpenMPIsDevice)
      return AuxTarget->getFloat128Format();
    return Target->getFloat128Format();
  }
}

CharUnits ASTContext::getDeclAlign(const Decl *D, bool ForAlignof) const {
  unsigned Align = Target->getCharWidth();

  bool UseAlignAttrOnly = false;
  if (unsigned AlignFromAttr = D->getMaxAlignment()) {
    Align = AlignFromAttr;

    // __attribute__((aligned)) can increase or decrease alignment
    // *except* on a struct or struct member, where it only increases
    // alignment unless 'packed' is also specified.
    //
    // It is an error for alignas to decrease alignment, so we can
    // ignore that possibility;  Sema should diagnose it.
    if (isa<FieldDecl>(D)) {
      UseAlignAttrOnly = D->hasAttr<PackedAttr>() ||
        cast<FieldDecl>(D)->getParent()->hasAttr<PackedAttr>();
    } else {
      UseAlignAttrOnly = true;
    }
  }
  else if (isa<FieldDecl>(D))
      UseAlignAttrOnly =
        D->hasAttr<PackedAttr>() ||
        cast<FieldDecl>(D)->getParent()->hasAttr<PackedAttr>();

  // If we're using the align attribute only, just ignore everything
  // else about the declaration and its type.
  if (UseAlignAttrOnly) {
    // do nothing
  } else if (const auto *VD = dyn_cast<ValueDecl>(D)) {
    QualType T = VD->getType();
    if (const auto *RT = T->getAs<ReferenceType>()) {
      if (ForAlignof)
        T = RT->getPointeeType();
      else
        T = getPointerType(RT->getPointeeType());
    }
    QualType BaseT = getBaseElementType(T);
    if (T->isFunctionType())
      Align = getTypeInfoImpl(T.getTypePtr()).Align;
    else if (!BaseT->isIncompleteType()) {
      // Adjust alignments of declarations with array type by the
      // large-array alignment on the target.
      if (const ArrayType *arrayType = getAsArrayType(T)) {
        unsigned MinWidth = Target->getLargeArrayMinWidth();
        if (!ForAlignof && MinWidth) {
          if (isa<VariableArrayType>(arrayType))
            Align = std::max(Align, Target->getLargeArrayAlign());
          else if (isa<ConstantArrayType>(arrayType) &&
                   MinWidth <= getTypeSize(cast<ConstantArrayType>(arrayType)))
            Align = std::max(Align, Target->getLargeArrayAlign());
        }
      }
      Align = std::max(Align, getPreferredTypeAlign(T.getTypePtr()));
      if (BaseT.getQualifiers().hasUnaligned())
        Align = Target->getCharWidth();
      if (const auto *VD = dyn_cast<VarDecl>(D)) {
        if (VD->hasGlobalStorage() && !ForAlignof) {
          uint64_t TypeSize = getTypeSize(T.getTypePtr());
          Align = std::max(Align, getTargetInfo().getMinGlobalAlign(TypeSize));
        }
      }
    }

    // Fields can be subject to extra alignment constraints, like if
    // the field is packed, the struct is packed, or the struct has a
    // a max-field-alignment constraint (#pragma pack).  So calculate
    // the actual alignment of the field within the struct, and then
    // (as we're expected to) constrain that by the alignment of the type.
    if (const auto *Field = dyn_cast<FieldDecl>(VD)) {
      const RecordDecl *Parent = Field->getParent();
      // We can only produce a sensible answer if the record is valid.
      if (!Parent->isInvalidDecl()) {
        const ASTRecordLayout &Layout = getASTRecordLayout(Parent);

        // Start with the record's overall alignment.
        unsigned FieldAlign = toBits(Layout.getAlignment());

        // Use the GCD of that and the offset within the record.
        uint64_t Offset = Layout.getFieldOffset(Field->getFieldIndex());
        if (Offset > 0) {
          // Alignment is always a power of 2, so the GCD will be a power of 2,
          // which means we get to do this crazy thing instead of Euclid's.
          uint64_t LowBitOfOffset = Offset & (~Offset + 1);
          if (LowBitOfOffset < FieldAlign)
            FieldAlign = static_cast<unsigned>(LowBitOfOffset);
        }

        Align = std::min(Align, FieldAlign);
      }
    }
  }

  return toCharUnitsFromBits(Align);
}

CharUnits ASTContext::getExnObjectAlignment() const {
  return toCharUnitsFromBits(Target->getExnObjectAlignment());
}

// getTypeInfoDataSizeInChars - Return the size of a type, in
// chars. If the type is a record, its data size is returned.  This is
// the size of the memcpy that's performed when assigning this type
// using a trivial copy/move assignment operator.
std::pair<CharUnits, CharUnits>
ASTContext::getTypeInfoDataSizeInChars(QualType T) const {
  std::pair<CharUnits, CharUnits> sizeAndAlign = getTypeInfoInChars(T);

  // In C++, objects can sometimes be allocated into the tail padding
  // of a base-class subobject.  We decide whether that's possible
  // during class layout, so here we can just trust the layout results.
  if (getLangOpts().CPlusPlus) {
    if (const auto *RT = T->getAs<RecordType>()) {
      const ASTRecordLayout &layout = getASTRecordLayout(RT->getDecl());
      sizeAndAlign.first = layout.getDataSize();
    }
  }

  return sizeAndAlign;
}

/// getConstantArrayInfoInChars - Performing the computation in CharUnits
/// instead of in bits prevents overflowing the uint64_t for some large arrays.
std::pair<CharUnits, CharUnits>
static getConstantArrayInfoInChars(const ASTContext &Context,
                                   const ConstantArrayType *CAT) {
  std::pair<CharUnits, CharUnits> EltInfo =
      Context.getTypeInfoInChars(CAT->getElementType());
  uint64_t Size = CAT->getSize().getZExtValue();
  assert((Size == 0 || static_cast<uint64_t>(EltInfo.first.getQuantity()) <=
              (uint64_t)(-1)/Size) &&
         "Overflow in array type char size evaluation");
  uint64_t Width = EltInfo.first.getQuantity() * Size;
  unsigned Align = EltInfo.second.getQuantity();
  if (!Context.getTargetInfo().getCXXABI().isMicrosoft() ||
      Context.getTargetInfo().getPointerWidth(0) == 64)
    Width = llvm::alignTo(Width, Align);
  return std::make_pair(CharUnits::fromQuantity(Width),
                        CharUnits::fromQuantity(Align));
}

std::pair<CharUnits, CharUnits>
ASTContext::getTypeInfoInChars(const Type *T) const {
  if (const auto *CAT = dyn_cast<ConstantArrayType>(T))
    return getConstantArrayInfoInChars(*this, CAT);
  TypeInfo Info = getTypeInfo(T);
  return std::make_pair(toCharUnitsFromBits(Info.Width),
                        toCharUnitsFromBits(Info.Align));
}

std::pair<CharUnits, CharUnits>
ASTContext::getTypeInfoInChars(QualType T) const {
  return getTypeInfoInChars(T.getTypePtr());
}

bool ASTContext::isAlignmentRequired(const Type *T) const {
  return getTypeInfo(T).AlignIsRequired;
}

bool ASTContext::isAlignmentRequired(QualType T) const {
  return isAlignmentRequired(T.getTypePtr());
}

unsigned ASTContext::getTypeAlignIfKnown(QualType T) const {
  // An alignment on a typedef overrides anything else.
  if (const auto *TT = T->getAs<TypedefType>())
    if (unsigned Align = TT->getDecl()->getMaxAlignment())
      return Align;

  // If we have an (array of) complete type, we're done.
  T = getBaseElementType(T);
  if (!T->isIncompleteType())
    return getTypeAlign(T);

  // If we had an array type, its element type might be a typedef
  // type with an alignment attribute.
  if (const auto *TT = T->getAs<TypedefType>())
    if (unsigned Align = TT->getDecl()->getMaxAlignment())
      return Align;

  // Otherwise, see if the declaration of the type had an attribute.
  if (const auto *TT = T->getAs<TagType>())
    return TT->getDecl()->getMaxAlignment();

  return 0;
}

TypeInfo ASTContext::getTypeInfo(const Type *T) const {
  TypeInfoMap::iterator I = MemoizedTypeInfo.find(T);
  if (I != MemoizedTypeInfo.end())
    return I->second;

  // This call can invalidate MemoizedTypeInfo[T], so we need a second lookup.
  TypeInfo TI = getTypeInfoImpl(T);
  MemoizedTypeInfo[T] = TI;
  return TI;
}

static unsigned getSveVectorWidth(const Type *T) {
  // Get the vector size from the 'arm_sve_vector_bits' attribute via the
  // AttributedTypeLoc associated with the typedef decl.
  if (const auto *TT = T->getAs<TypedefType>()) {
    const TypedefNameDecl *Typedef = TT->getDecl();
    TypeSourceInfo *TInfo = Typedef->getTypeSourceInfo();
    TypeLoc TL = TInfo->getTypeLoc();
    if (AttributedTypeLoc ATL = TL.getAs<AttributedTypeLoc>())
      if (const auto *Attr = ATL.getAttrAs<ArmSveVectorBitsAttr>())
        return Attr->getNumBits();
  }

  llvm_unreachable("bad 'arm_sve_vector_bits' attribute!");
}

static unsigned getSvePredWidth(const ASTContext &Context, const Type *T) {
  return getSveVectorWidth(T) / Context.getCharWidth();
}

unsigned ASTContext::getBitwidthForAttributedSveType(const Type *T) const {
  assert(T->isVLST() &&
         "getBitwidthForAttributedSveType called for non-attributed type!");

  switch (T->castAs<BuiltinType>()->getKind()) {
  default:
    llvm_unreachable("unknown builtin type!");
  case BuiltinType::SveInt8:
  case BuiltinType::SveInt16:
  case BuiltinType::SveInt32:
  case BuiltinType::SveInt64:
  case BuiltinType::SveUint8:
  case BuiltinType::SveUint16:
  case BuiltinType::SveUint32:
  case BuiltinType::SveUint64:
  case BuiltinType::SveFloat16:
  case BuiltinType::SveFloat32:
  case BuiltinType::SveFloat64:
  case BuiltinType::SveBFloat16:
    return getSveVectorWidth(T);
  case BuiltinType::SveBool:
    return getSvePredWidth(*this, T);
  }
}

/// getTypeInfoImpl - Return the size of the specified type, in bits.  This
/// method does not work on incomplete types.
///
/// FIXME: Pointers into different addr spaces could have different sizes and
/// alignment requirements: getPointerInfo should take an AddrSpace, this
/// should take a QualType, &c.
TypeInfo ASTContext::getTypeInfoImpl(const Type *T) const {
  uint64_t Width = 0;
  unsigned Align = 8;
  bool AlignIsRequired = false;
  unsigned AS = 0;
  switch (T->getTypeClass()) {
#define TYPE(Class, Base)
#define ABSTRACT_TYPE(Class, Base)
#define NON_CANONICAL_TYPE(Class, Base)
#define DEPENDENT_TYPE(Class, Base) case Type::Class:
#define NON_CANONICAL_UNLESS_DEPENDENT_TYPE(Class, Base)                       \
  case Type::Class:                                                            \
  assert(!T->isDependentType() && "should not see dependent types here");      \
  return getTypeInfo(cast<Class##Type>(T)->desugar().getTypePtr());
#include "clang/AST/TypeNodes.inc"
    llvm_unreachable("Should not see dependent types");

  case Type::FunctionNoProto:
  case Type::FunctionProto:
    // GCC extension: alignof(function) = 32 bits
    Width = 0;
    Align = 32;
    break;

  case Type::IncompleteArray:
  case Type::VariableArray:
  case Type::ConstantArray: {
    // Model non-constant sized arrays as size zero, but track the alignment.
    uint64_t Size = 0;
    if (const auto *CAT = dyn_cast<ConstantArrayType>(T))
      Size = CAT->getSize().getZExtValue();

    TypeInfo EltInfo = getTypeInfo(cast<ArrayType>(T)->getElementType());
    assert((Size == 0 || EltInfo.Width <= (uint64_t)(-1) / Size) &&
           "Overflow in array type bit size evaluation");
    Width = EltInfo.Width * Size;
    Align = EltInfo.Align;
    AlignIsRequired = EltInfo.AlignIsRequired;
    if (!getTargetInfo().getCXXABI().isMicrosoft() ||
        getTargetInfo().getPointerWidth(0) == 64)
      Width = llvm::alignTo(Width, Align);
    break;
  }

  case Type::ExtVector:
  case Type::Vector: {
    const auto *VT = cast<VectorType>(T);
    TypeInfo EltInfo = getTypeInfo(VT->getElementType());
    Width = EltInfo.Width * VT->getNumElements();
    Align = Width;
    // If the alignment is not a power of 2, round up to the next power of 2.
    // This happens for non-power-of-2 length vectors.
    if (Align & (Align-1)) {
      Align = llvm::NextPowerOf2(Align);
      Width = llvm::alignTo(Width, Align);
    }
    // Adjust the alignment based on the target max.
    uint64_t TargetVectorAlign = Target->getMaxVectorAlign();
    if (TargetVectorAlign && TargetVectorAlign < Align)
      Align = TargetVectorAlign;
    break;
  }

  case Type::ConstantMatrix: {
    const auto *MT = cast<ConstantMatrixType>(T);
    TypeInfo ElementInfo = getTypeInfo(MT->getElementType());
    // The internal layout of a matrix value is implementation defined.
    // Initially be ABI compatible with arrays with respect to alignment and
    // size.
    Width = ElementInfo.Width * MT->getNumRows() * MT->getNumColumns();
    Align = ElementInfo.Align;
    break;
  }

  case Type::Builtin:
    switch (cast<BuiltinType>(T)->getKind()) {
    default: llvm_unreachable("Unknown builtin type!");
    case BuiltinType::Void:
      // GCC extension: alignof(void) = 8 bits.
      Width = 0;
      Align = 8;
      break;
    case BuiltinType::Bool:
      Width = Target->getBoolWidth();
      Align = Target->getBoolAlign();
      break;
    case BuiltinType::Char_S:
    case BuiltinType::Char_U:
    case BuiltinType::UChar:
    case BuiltinType::SChar:
    case BuiltinType::Char8:
      Width = Target->getCharWidth();
      Align = Target->getCharAlign();
      break;
    case BuiltinType::WChar_S:
    case BuiltinType::WChar_U:
      Width = Target->getWCharWidth();
      Align = Target->getWCharAlign();
      break;
    case BuiltinType::Char16:
      Width = Target->getChar16Width();
      Align = Target->getChar16Align();
      break;
    case BuiltinType::Char32:
      Width = Target->getChar32Width();
      Align = Target->getChar32Align();
      break;
    case BuiltinType::UShort:
    case BuiltinType::Short:
      Width = Target->getShortWidth();
      Align = Target->getShortAlign();
      break;
    case BuiltinType::UInt:
    case BuiltinType::Int:
      Width = Target->getIntWidth();
      Align = Target->getIntAlign();
      break;
    case BuiltinType::ULong:
    case BuiltinType::Long:
      Width = Target->getLongWidth();
      Align = Target->getLongAlign();
      break;
    case BuiltinType::ULongLong:
    case BuiltinType::LongLong:
      Width = Target->getLongLongWidth();
      Align = Target->getLongLongAlign();
      break;
    case BuiltinType::Int128:
    case BuiltinType::UInt128:
      Width = 128;
      Align = 128; // int128_t is 128-bit aligned on all targets.
      break;
    case BuiltinType::ShortAccum:
    case BuiltinType::UShortAccum:
    case BuiltinType::SatShortAccum:
    case BuiltinType::SatUShortAccum:
      Width = Target->getShortAccumWidth();
      Align = Target->getShortAccumAlign();
      break;
    case BuiltinType::Accum:
    case BuiltinType::UAccum:
    case BuiltinType::SatAccum:
    case BuiltinType::SatUAccum:
      Width = Target->getAccumWidth();
      Align = Target->getAccumAlign();
      break;
    case BuiltinType::LongAccum:
    case BuiltinType::ULongAccum:
    case BuiltinType::SatLongAccum:
    case BuiltinType::SatULongAccum:
      Width = Target->getLongAccumWidth();
      Align = Target->getLongAccumAlign();
      break;
    case BuiltinType::ShortFract:
    case BuiltinType::UShortFract:
    case BuiltinType::SatShortFract:
    case BuiltinType::SatUShortFract:
      Width = Target->getShortFractWidth();
      Align = Target->getShortFractAlign();
      break;
    case BuiltinType::Fract:
    case BuiltinType::UFract:
    case BuiltinType::SatFract:
    case BuiltinType::SatUFract:
      Width = Target->getFractWidth();
      Align = Target->getFractAlign();
      break;
    case BuiltinType::LongFract:
    case BuiltinType::ULongFract:
    case BuiltinType::SatLongFract:
    case BuiltinType::SatULongFract:
      Width = Target->getLongFractWidth();
      Align = Target->getLongFractAlign();
      break;
    case BuiltinType::BFloat16:
      Width = Target->getBFloat16Width();
      Align = Target->getBFloat16Align();
      break;
    case BuiltinType::Float16:
    case BuiltinType::Half:
      if (Target->hasFloat16Type() || !getLangOpts().OpenMP ||
          !getLangOpts().OpenMPIsDevice) {
        Width = Target->getHalfWidth();
        Align = Target->getHalfAlign();
      } else {
        assert(getLangOpts().OpenMP && getLangOpts().OpenMPIsDevice &&
               "Expected OpenMP device compilation.");
        Width = AuxTarget->getHalfWidth();
        Align = AuxTarget->getHalfAlign();
      }
      break;
    case BuiltinType::Float:
      Width = Target->getFloatWidth();
      Align = Target->getFloatAlign();
      break;
    case BuiltinType::Double:
      Width = Target->getDoubleWidth();
      Align = Target->getDoubleAlign();
      break;
    case BuiltinType::LongDouble:
      if (((getLangOpts().SYCL && getLangOpts().SYCLIsDevice) ||
           (getLangOpts().OpenMP && getLangOpts().OpenMPIsDevice)) &&
          AuxTarget != nullptr &&
          (Target->getLongDoubleWidth() != AuxTarget->getLongDoubleWidth() ||
           Target->getLongDoubleAlign() != AuxTarget->getLongDoubleAlign())) {
        Width = AuxTarget->getLongDoubleWidth();
        Align = AuxTarget->getLongDoubleAlign();
      } else {
        Width = Target->getLongDoubleWidth();
        Align = Target->getLongDoubleAlign();
      }
      break;
    case BuiltinType::Float128:
      if (Target->hasFloat128Type() || !getLangOpts().OpenMP ||
          !getLangOpts().OpenMPIsDevice) {
        Width = Target->getFloat128Width();
        Align = Target->getFloat128Align();
      } else {
        assert(getLangOpts().OpenMP && getLangOpts().OpenMPIsDevice &&
               "Expected OpenMP device compilation.");
        Width = AuxTarget->getFloat128Width();
        Align = AuxTarget->getFloat128Align();
      }
      break;
    case BuiltinType::NullPtr:
      Width = Target->getPointerWidth(0); // C++ 3.9.1p11: sizeof(nullptr_t)
      Align = Target->getPointerAlign(0); //   == sizeof(void*)
      break;
    case BuiltinType::ObjCId:
    case BuiltinType::ObjCClass:
    case BuiltinType::ObjCSel:
      Width = Target->getPointerWidth(0);
      Align = Target->getPointerAlign(0);
      break;
    case BuiltinType::OCLSampler:
    case BuiltinType::OCLEvent:
    case BuiltinType::OCLClkEvent:
    case BuiltinType::OCLQueue:
    case BuiltinType::OCLReserveID:
#define IMAGE_TYPE(ImgType, Id, SingletonId, Access, Suffix) \
    case BuiltinType::Id:
#include "clang/Basic/OpenCLImageTypes.def"
#define IMAGE_TYPE(ImgType, Id, SingletonId, Access, Suffix)                   \
  case BuiltinType::Sampled##Id:
#define IMAGE_WRITE_TYPE(Type, Id, Ext)
#define IMAGE_READ_WRITE_TYPE(Type, Id, Ext)
#include "clang/Basic/OpenCLImageTypes.def"
#define EXT_OPAQUE_TYPE(ExtType, Id, Ext) \
  case BuiltinType::Id:
#include "clang/Basic/OpenCLExtensionTypes.def"
      AS = getTargetAddressSpace(
          Target->getOpenCLTypeAddrSpace(getOpenCLTypeKind(T)));
      Width = Target->getPointerWidth(AS);
      Align = Target->getPointerAlign(AS);
      break;
    // The SVE types are effectively target-specific.  The length of an
    // SVE_VECTOR_TYPE is only known at runtime, but it is always a multiple
    // of 128 bits.  There is one predicate bit for each vector byte, so the
    // length of an SVE_PREDICATE_TYPE is always a multiple of 16 bits.
    //
    // Because the length is only known at runtime, we use a dummy value
    // of 0 for the static length.  The alignment values are those defined
    // by the Procedure Call Standard for the Arm Architecture.
#define SVE_VECTOR_TYPE(Name, MangledName, Id, SingletonId, NumEls, ElBits,    \
                        IsSigned, IsFP, IsBF)                                  \
  case BuiltinType::Id:                                                        \
    Width = 0;                                                                 \
    Align = 128;                                                               \
    break;
#define SVE_PREDICATE_TYPE(Name, MangledName, Id, SingletonId, NumEls)         \
  case BuiltinType::Id:                                                        \
    Width = 0;                                                                 \
    Align = 16;                                                                \
    break;
#include "clang/Basic/AArch64SVEACLETypes.def"
    }
    break;
  case Type::ObjCObjectPointer:
    Width = Target->getPointerWidth(0);
    Align = Target->getPointerAlign(0);
    break;
  case Type::BlockPointer:
    AS = getTargetAddressSpace(cast<BlockPointerType>(T)->getPointeeType());
    Width = Target->getPointerWidth(AS);
    Align = Target->getPointerAlign(AS);
    break;
  case Type::LValueReference:
  case Type::RValueReference:
    // alignof and sizeof should never enter this code path here, so we go
    // the pointer route.
    AS = getTargetAddressSpace(cast<ReferenceType>(T)->getPointeeType());
    Width = Target->getPointerWidth(AS);
    Align = Target->getPointerAlign(AS);
    break;
  case Type::Pointer:
    AS = getTargetAddressSpace(cast<PointerType>(T)->getPointeeType());
    Width = Target->getPointerWidth(AS);
    Align = Target->getPointerAlign(AS);
    break;
  case Type::MemberPointer: {
    const auto *MPT = cast<MemberPointerType>(T);
    CXXABI::MemberPointerInfo MPI = ABI->getMemberPointerInfo(MPT);
    Width = MPI.Width;
    Align = MPI.Align;
    break;
  }
  case Type::Complex: {
    // Complex types have the same alignment as their elements, but twice the
    // size.
    TypeInfo EltInfo = getTypeInfo(cast<ComplexType>(T)->getElementType());
    Width = EltInfo.Width * 2;
    Align = EltInfo.Align;
    break;
  }
  case Type::ObjCObject:
    return getTypeInfo(cast<ObjCObjectType>(T)->getBaseType().getTypePtr());
  case Type::Adjusted:
  case Type::Decayed:
    return getTypeInfo(cast<AdjustedType>(T)->getAdjustedType().getTypePtr());
  case Type::ObjCInterface: {
    const auto *ObjCI = cast<ObjCInterfaceType>(T);
    if (ObjCI->getDecl()->isInvalidDecl()) {
      Width = 8;
      Align = 8;
      break;
    }
    const ASTRecordLayout &Layout = getASTObjCInterfaceLayout(ObjCI->getDecl());
    Width = toBits(Layout.getSize());
    Align = toBits(Layout.getAlignment());
    break;
  }
  case Type::ExtInt: {
    const auto *EIT = cast<ExtIntType>(T);
    Align =
        std::min(static_cast<unsigned>(std::max(
                     getCharWidth(), llvm::PowerOf2Ceil(EIT->getNumBits()))),
                 Target->getLongLongAlign());
    Width = llvm::alignTo(EIT->getNumBits(), Align);
    break;
  }
  case Type::Record:
  case Type::Enum: {
    const auto *TT = cast<TagType>(T);

    if (TT->getDecl()->isInvalidDecl()) {
      Width = 8;
      Align = 8;
      break;
    }

    if (const auto *ET = dyn_cast<EnumType>(TT)) {
      const EnumDecl *ED = ET->getDecl();
      TypeInfo Info =
          getTypeInfo(ED->getIntegerType()->getUnqualifiedDesugaredType());
      if (unsigned AttrAlign = ED->getMaxAlignment()) {
        Info.Align = AttrAlign;
        Info.AlignIsRequired = true;
      }
      return Info;
    }

    const auto *RT = cast<RecordType>(TT);
    const RecordDecl *RD = RT->getDecl();
    const ASTRecordLayout &Layout = getASTRecordLayout(RD);
    Width = toBits(Layout.getSize());
    Align = toBits(Layout.getAlignment());
    AlignIsRequired = RD->hasAttr<AlignedAttr>();
    break;
  }

  case Type::SubstTemplateTypeParm:
    return getTypeInfo(cast<SubstTemplateTypeParmType>(T)->
                       getReplacementType().getTypePtr());

  case Type::Auto:
  case Type::DeducedTemplateSpecialization: {
    const auto *A = cast<DeducedType>(T);
    assert(!A->getDeducedType().isNull() &&
           "cannot request the size of an undeduced or dependent auto type");
    return getTypeInfo(A->getDeducedType().getTypePtr());
  }

  case Type::Paren:
    return getTypeInfo(cast<ParenType>(T)->getInnerType().getTypePtr());

  case Type::MacroQualified:
    return getTypeInfo(
        cast<MacroQualifiedType>(T)->getUnderlyingType().getTypePtr());

  case Type::ObjCTypeParam:
    return getTypeInfo(cast<ObjCTypeParamType>(T)->desugar().getTypePtr());

  case Type::Typedef: {
    const TypedefNameDecl *Typedef = cast<TypedefType>(T)->getDecl();
    TypeInfo Info = getTypeInfo(Typedef->getUnderlyingType().getTypePtr());
    // If the typedef has an aligned attribute on it, it overrides any computed
    // alignment we have.  This violates the GCC documentation (which says that
    // attribute(aligned) can only round up) but matches its implementation.
    if (unsigned AttrAlign = Typedef->getMaxAlignment()) {
      Align = AttrAlign;
      AlignIsRequired = true;
    } else {
      Align = Info.Align;
      AlignIsRequired = Info.AlignIsRequired;
    }
    if (T->isVLST())
      Width = getBitwidthForAttributedSveType(T);
    else
      Width = Info.Width;
    break;
  }

  case Type::Elaborated:
    return getTypeInfo(cast<ElaboratedType>(T)->getNamedType().getTypePtr());

  case Type::Attributed:
    return getTypeInfo(
                  cast<AttributedType>(T)->getEquivalentType().getTypePtr());

  case Type::Atomic: {
    // Start with the base type information.
    TypeInfo Info = getTypeInfo(cast<AtomicType>(T)->getValueType());
    Width = Info.Width;
    Align = Info.Align;

    if (!Width) {
      // An otherwise zero-sized type should still generate an
      // atomic operation.
      Width = Target->getCharWidth();
      assert(Align);
    } else if (Width <= Target->getMaxAtomicPromoteWidth()) {
      // If the size of the type doesn't exceed the platform's max
      // atomic promotion width, make the size and alignment more
      // favorable to atomic operations:

      // Round the size up to a power of 2.
      if (!llvm::isPowerOf2_64(Width))
        Width = llvm::NextPowerOf2(Width);

      // Set the alignment equal to the size.
      Align = static_cast<unsigned>(Width);
    }
  }
  break;

  case Type::Pipe:
    Width = Target->getPointerWidth(getTargetAddressSpace(LangAS::opencl_global));
    Align = Target->getPointerAlign(getTargetAddressSpace(LangAS::opencl_global));
    break;
  }

  assert(llvm::isPowerOf2_32(Align) && "Alignment must be power of 2");
  return TypeInfo(Width, Align, AlignIsRequired);
}

unsigned ASTContext::getTypeUnadjustedAlign(const Type *T) const {
  UnadjustedAlignMap::iterator I = MemoizedUnadjustedAlign.find(T);
  if (I != MemoizedUnadjustedAlign.end())
    return I->second;

  unsigned UnadjustedAlign;
  if (const auto *RT = T->getAs<RecordType>()) {
    const RecordDecl *RD = RT->getDecl();
    const ASTRecordLayout &Layout = getASTRecordLayout(RD);
    UnadjustedAlign = toBits(Layout.getUnadjustedAlignment());
  } else if (const auto *ObjCI = T->getAs<ObjCInterfaceType>()) {
    const ASTRecordLayout &Layout = getASTObjCInterfaceLayout(ObjCI->getDecl());
    UnadjustedAlign = toBits(Layout.getUnadjustedAlignment());
  } else {
    UnadjustedAlign = getTypeAlign(T->getUnqualifiedDesugaredType());
  }

  MemoizedUnadjustedAlign[T] = UnadjustedAlign;
  return UnadjustedAlign;
}

unsigned ASTContext::getOpenMPDefaultSimdAlign(QualType T) const {
  unsigned SimdAlign = getTargetInfo().getSimdDefaultAlign();
  // Target ppc64 with QPX: simd default alignment for pointer to double is 32.
  if ((getTargetInfo().getTriple().getArch() == llvm::Triple::ppc64 ||
       getTargetInfo().getTriple().getArch() == llvm::Triple::ppc64le) &&
      getTargetInfo().getABI() == "elfv1-qpx" &&
      T->isSpecificBuiltinType(BuiltinType::Double))
    SimdAlign = 256;
  return SimdAlign;
}

/// toCharUnitsFromBits - Convert a size in bits to a size in characters.
CharUnits ASTContext::toCharUnitsFromBits(int64_t BitSize) const {
  return CharUnits::fromQuantity(BitSize / getCharWidth());
}

/// toBits - Convert a size in characters to a size in characters.
int64_t ASTContext::toBits(CharUnits CharSize) const {
  return CharSize.getQuantity() * getCharWidth();
}

/// getTypeSizeInChars - Return the size of the specified type, in characters.
/// This method does not work on incomplete types.
CharUnits ASTContext::getTypeSizeInChars(QualType T) const {
  return getTypeInfoInChars(T).first;
}
CharUnits ASTContext::getTypeSizeInChars(const Type *T) const {
  return getTypeInfoInChars(T).first;
}

/// getTypeAlignInChars - Return the ABI-specified alignment of a type, in
/// characters. This method does not work on incomplete types.
CharUnits ASTContext::getTypeAlignInChars(QualType T) const {
  return toCharUnitsFromBits(getTypeAlign(T));
}
CharUnits ASTContext::getTypeAlignInChars(const Type *T) const {
  return toCharUnitsFromBits(getTypeAlign(T));
}

/// getTypeUnadjustedAlignInChars - Return the ABI-specified alignment of a
/// type, in characters, before alignment adustments. This method does
/// not work on incomplete types.
CharUnits ASTContext::getTypeUnadjustedAlignInChars(QualType T) const {
  return toCharUnitsFromBits(getTypeUnadjustedAlign(T));
}
CharUnits ASTContext::getTypeUnadjustedAlignInChars(const Type *T) const {
  return toCharUnitsFromBits(getTypeUnadjustedAlign(T));
}

/// getPreferredTypeAlign - Return the "preferred" alignment of the specified
/// type for the current target in bits.  This can be different than the ABI
/// alignment in cases where it is beneficial for performance or backwards
/// compatibility preserving to overalign a data type.
unsigned ASTContext::getPreferredTypeAlign(const Type *T) const {
  TypeInfo TI = getTypeInfo(T);
  unsigned ABIAlign = TI.Align;

  T = T->getBaseElementTypeUnsafe();

  // The preferred alignment of member pointers is that of a pointer.
  if (T->isMemberPointerType())
    return getPreferredTypeAlign(getPointerDiffType().getTypePtr());
 
  if (!Target->allowsLargerPreferedTypeAlignment())
    return ABIAlign;

  if (const auto *RT = T->getAs<RecordType>()) {
    if (TI.AlignIsRequired)
      return ABIAlign;

    unsigned PreferredAlign = static_cast<unsigned>(
        toBits(getASTRecordLayout(RT->getDecl()).PreferredAlignment));
    assert(PreferredAlign >= ABIAlign &&
           "PreferredAlign should be at least as large as ABIAlign.");
    return PreferredAlign;
  }

  // Double (and, for targets supporting AIX `power` alignment, long double) and
  // long long should be naturally aligned (despite requiring less alignment) if
  // possible.
  if (const auto *CT = T->getAs<ComplexType>())
    T = CT->getElementType().getTypePtr();
  if (const auto *ET = T->getAs<EnumType>())
    T = ET->getDecl()->getIntegerType().getTypePtr();
  if (T->isSpecificBuiltinType(BuiltinType::Double) ||
      T->isSpecificBuiltinType(BuiltinType::LongLong) ||
      T->isSpecificBuiltinType(BuiltinType::ULongLong) ||
      (T->isSpecificBuiltinType(BuiltinType::LongDouble) &&
       Target->defaultsToAIXPowerAlignment()))
    // Don't increase the alignment if an alignment attribute was specified on a
    // typedef declaration.
    if (!TI.AlignIsRequired)
      return std::max(ABIAlign, (unsigned)getTypeSize(T));

  return ABIAlign;
}

/// getTargetDefaultAlignForAttributeAligned - Return the default alignment
/// for __attribute__((aligned)) on this target, to be used if no alignment
/// value is specified.
unsigned ASTContext::getTargetDefaultAlignForAttributeAligned() const {
  return getTargetInfo().getDefaultAlignForAttributeAligned();
}

/// getAlignOfGlobalVar - Return the alignment in bits that should be given
/// to a global variable of the specified type.
unsigned ASTContext::getAlignOfGlobalVar(QualType T) const {
  uint64_t TypeSize = getTypeSize(T.getTypePtr());
  return std::max(getTypeAlign(T), getTargetInfo().getMinGlobalAlign(TypeSize));
}

/// getAlignOfGlobalVarInChars - Return the alignment in characters that
/// should be given to a global variable of the specified type.
CharUnits ASTContext::getAlignOfGlobalVarInChars(QualType T) const {
  return toCharUnitsFromBits(getAlignOfGlobalVar(T));
}

CharUnits ASTContext::getOffsetOfBaseWithVBPtr(const CXXRecordDecl *RD) const {
  CharUnits Offset = CharUnits::Zero();
  const ASTRecordLayout *Layout = &getASTRecordLayout(RD);
  while (const CXXRecordDecl *Base = Layout->getBaseSharingVBPtr()) {
    Offset += Layout->getBaseClassOffset(Base);
    Layout = &getASTRecordLayout(Base);
  }
  return Offset;
}

/// DeepCollectObjCIvars -
/// This routine first collects all declared, but not synthesized, ivars in
/// super class and then collects all ivars, including those synthesized for
/// current class. This routine is used for implementation of current class
/// when all ivars, declared and synthesized are known.
void ASTContext::DeepCollectObjCIvars(const ObjCInterfaceDecl *OI,
                                      bool leafClass,
                            SmallVectorImpl<const ObjCIvarDecl*> &Ivars) const {
  if (const ObjCInterfaceDecl *SuperClass = OI->getSuperClass())
    DeepCollectObjCIvars(SuperClass, false, Ivars);
  if (!leafClass) {
    for (const auto *I : OI->ivars())
      Ivars.push_back(I);
  } else {
    auto *IDecl = const_cast<ObjCInterfaceDecl *>(OI);
    for (const ObjCIvarDecl *Iv = IDecl->all_declared_ivar_begin(); Iv;
         Iv= Iv->getNextIvar())
      Ivars.push_back(Iv);
  }
}

/// CollectInheritedProtocols - Collect all protocols in current class and
/// those inherited by it.
void ASTContext::CollectInheritedProtocols(const Decl *CDecl,
                          llvm::SmallPtrSet<ObjCProtocolDecl*, 8> &Protocols) {
  if (const auto *OI = dyn_cast<ObjCInterfaceDecl>(CDecl)) {
    // We can use protocol_iterator here instead of
    // all_referenced_protocol_iterator since we are walking all categories.
    for (auto *Proto : OI->all_referenced_protocols()) {
      CollectInheritedProtocols(Proto, Protocols);
    }

    // Categories of this Interface.
    for (const auto *Cat : OI->visible_categories())
      CollectInheritedProtocols(Cat, Protocols);

    if (ObjCInterfaceDecl *SD = OI->getSuperClass())
      while (SD) {
        CollectInheritedProtocols(SD, Protocols);
        SD = SD->getSuperClass();
      }
  } else if (const auto *OC = dyn_cast<ObjCCategoryDecl>(CDecl)) {
    for (auto *Proto : OC->protocols()) {
      CollectInheritedProtocols(Proto, Protocols);
    }
  } else if (const auto *OP = dyn_cast<ObjCProtocolDecl>(CDecl)) {
    // Insert the protocol.
    if (!Protocols.insert(
          const_cast<ObjCProtocolDecl *>(OP->getCanonicalDecl())).second)
      return;

    for (auto *Proto : OP->protocols())
      CollectInheritedProtocols(Proto, Protocols);
  }
}

static bool unionHasUniqueObjectRepresentations(const ASTContext &Context,
                                                const RecordDecl *RD) {
  assert(RD->isUnion() && "Must be union type");
  CharUnits UnionSize = Context.getTypeSizeInChars(RD->getTypeForDecl());

  for (const auto *Field : RD->fields()) {
    if (!Context.hasUniqueObjectRepresentations(Field->getType()))
      return false;
    CharUnits FieldSize = Context.getTypeSizeInChars(Field->getType());
    if (FieldSize != UnionSize)
      return false;
  }
  return !RD->field_empty();
}

static bool isStructEmpty(QualType Ty) {
  const RecordDecl *RD = Ty->castAs<RecordType>()->getDecl();

  if (!RD->field_empty())
    return false;

  if (const auto *ClassDecl = dyn_cast<CXXRecordDecl>(RD))
    return ClassDecl->isEmpty();

  return true;
}

static llvm::Optional<int64_t>
structHasUniqueObjectRepresentations(const ASTContext &Context,
                                     const RecordDecl *RD) {
  assert(!RD->isUnion() && "Must be struct/class type");
  const auto &Layout = Context.getASTRecordLayout(RD);

  int64_t CurOffsetInBits = 0;
  if (const auto *ClassDecl = dyn_cast<CXXRecordDecl>(RD)) {
    if (ClassDecl->isDynamicClass())
      return llvm::None;

    SmallVector<std::pair<QualType, int64_t>, 4> Bases;
    for (const auto &Base : ClassDecl->bases()) {
      // Empty types can be inherited from, and non-empty types can potentially
      // have tail padding, so just make sure there isn't an error.
      if (!isStructEmpty(Base.getType())) {
        llvm::Optional<int64_t> Size = structHasUniqueObjectRepresentations(
            Context, Base.getType()->castAs<RecordType>()->getDecl());
        if (!Size)
          return llvm::None;
        Bases.emplace_back(Base.getType(), Size.getValue());
      }
    }

    llvm::sort(Bases, [&](const std::pair<QualType, int64_t> &L,
                          const std::pair<QualType, int64_t> &R) {
      return Layout.getBaseClassOffset(L.first->getAsCXXRecordDecl()) <
             Layout.getBaseClassOffset(R.first->getAsCXXRecordDecl());
    });

    for (const auto &Base : Bases) {
      int64_t BaseOffset = Context.toBits(
          Layout.getBaseClassOffset(Base.first->getAsCXXRecordDecl()));
      int64_t BaseSize = Base.second;
      if (BaseOffset != CurOffsetInBits)
        return llvm::None;
      CurOffsetInBits = BaseOffset + BaseSize;
    }
  }

  for (const auto *Field : RD->fields()) {
    if (!Field->getType()->isReferenceType() &&
        !Context.hasUniqueObjectRepresentations(Field->getType()))
      return llvm::None;

    int64_t FieldSizeInBits =
        Context.toBits(Context.getTypeSizeInChars(Field->getType()));
    if (Field->isBitField()) {
      int64_t BitfieldSize = Field->getBitWidthValue(Context);

      if (BitfieldSize > FieldSizeInBits)
        return llvm::None;
      FieldSizeInBits = BitfieldSize;
    }

    int64_t FieldOffsetInBits = Context.getFieldOffset(Field);

    if (FieldOffsetInBits != CurOffsetInBits)
      return llvm::None;

    CurOffsetInBits = FieldSizeInBits + FieldOffsetInBits;
  }

  return CurOffsetInBits;
}

bool ASTContext::hasUniqueObjectRepresentations(QualType Ty) const {
  // C++17 [meta.unary.prop]:
  //   The predicate condition for a template specialization
  //   has_unique_object_representations<T> shall be
  //   satisfied if and only if:
  //     (9.1) - T is trivially copyable, and
  //     (9.2) - any two objects of type T with the same value have the same
  //     object representation, where two objects
  //   of array or non-union class type are considered to have the same value
  //   if their respective sequences of
  //   direct subobjects have the same values, and two objects of union type
  //   are considered to have the same
  //   value if they have the same active member and the corresponding members
  //   have the same value.
  //   The set of scalar types for which this condition holds is
  //   implementation-defined. [ Note: If a type has padding
  //   bits, the condition does not hold; otherwise, the condition holds true
  //   for unsigned integral types. -- end note ]
  assert(!Ty.isNull() && "Null QualType sent to unique object rep check");

  // Arrays are unique only if their element type is unique.
  if (Ty->isArrayType())
    return hasUniqueObjectRepresentations(getBaseElementType(Ty));

  // (9.1) - T is trivially copyable...
  if (!Ty.isTriviallyCopyableType(*this))
    return false;

  // All integrals and enums are unique.
  if (Ty->isIntegralOrEnumerationType())
    return true;

  // All other pointers are unique.
  if (Ty->isPointerType())
    return true;

  if (Ty->isMemberPointerType()) {
    const auto *MPT = Ty->getAs<MemberPointerType>();
    return !ABI->getMemberPointerInfo(MPT).HasPadding;
  }

  if (Ty->isRecordType()) {
    const RecordDecl *Record = Ty->castAs<RecordType>()->getDecl();

    if (Record->isInvalidDecl())
      return false;

    if (Record->isUnion())
      return unionHasUniqueObjectRepresentations(*this, Record);

    Optional<int64_t> StructSize =
        structHasUniqueObjectRepresentations(*this, Record);

    return StructSize &&
           StructSize.getValue() == static_cast<int64_t>(getTypeSize(Ty));
  }

  // FIXME: More cases to handle here (list by rsmith):
  // vectors (careful about, eg, vector of 3 foo)
  // _Complex int and friends
  // _Atomic T
  // Obj-C block pointers
  // Obj-C object pointers
  // and perhaps OpenCL's various builtin types (pipe, sampler_t, event_t,
  // clk_event_t, queue_t, reserve_id_t)
  // There're also Obj-C class types and the Obj-C selector type, but I think it
  // makes sense for those to return false here.

  return false;
}

unsigned ASTContext::CountNonClassIvars(const ObjCInterfaceDecl *OI) const {
  unsigned count = 0;
  // Count ivars declared in class extension.
  for (const auto *Ext : OI->known_extensions())
    count += Ext->ivar_size();

  // Count ivar defined in this class's implementation.  This
  // includes synthesized ivars.
  if (ObjCImplementationDecl *ImplDecl = OI->getImplementation())
    count += ImplDecl->ivar_size();

  return count;
}

bool ASTContext::isSentinelNullExpr(const Expr *E) {
  if (!E)
    return false;

  // nullptr_t is always treated as null.
  if (E->getType()->isNullPtrType()) return true;

  if (E->getType()->isAnyPointerType() &&
      E->IgnoreParenCasts()->isNullPointerConstant(*this,
                                                Expr::NPC_ValueDependentIsNull))
    return true;

  // Unfortunately, __null has type 'int'.
  if (isa<GNUNullExpr>(E)) return true;

  return false;
}

/// Get the implementation of ObjCInterfaceDecl, or nullptr if none
/// exists.
ObjCImplementationDecl *ASTContext::getObjCImplementation(ObjCInterfaceDecl *D) {
  llvm::DenseMap<ObjCContainerDecl*, ObjCImplDecl*>::iterator
    I = ObjCImpls.find(D);
  if (I != ObjCImpls.end())
    return cast<ObjCImplementationDecl>(I->second);
  return nullptr;
}

/// Get the implementation of ObjCCategoryDecl, or nullptr if none
/// exists.
ObjCCategoryImplDecl *ASTContext::getObjCImplementation(ObjCCategoryDecl *D) {
  llvm::DenseMap<ObjCContainerDecl*, ObjCImplDecl*>::iterator
    I = ObjCImpls.find(D);
  if (I != ObjCImpls.end())
    return cast<ObjCCategoryImplDecl>(I->second);
  return nullptr;
}

/// Set the implementation of ObjCInterfaceDecl.
void ASTContext::setObjCImplementation(ObjCInterfaceDecl *IFaceD,
                           ObjCImplementationDecl *ImplD) {
  assert(IFaceD && ImplD && "Passed null params");
  ObjCImpls[IFaceD] = ImplD;
}

/// Set the implementation of ObjCCategoryDecl.
void ASTContext::setObjCImplementation(ObjCCategoryDecl *CatD,
                           ObjCCategoryImplDecl *ImplD) {
  assert(CatD && ImplD && "Passed null params");
  ObjCImpls[CatD] = ImplD;
}

const ObjCMethodDecl *
ASTContext::getObjCMethodRedeclaration(const ObjCMethodDecl *MD) const {
  return ObjCMethodRedecls.lookup(MD);
}

void ASTContext::setObjCMethodRedeclaration(const ObjCMethodDecl *MD,
                                            const ObjCMethodDecl *Redecl) {
  assert(!getObjCMethodRedeclaration(MD) && "MD already has a redeclaration");
  ObjCMethodRedecls[MD] = Redecl;
}

const ObjCInterfaceDecl *ASTContext::getObjContainingInterface(
                                              const NamedDecl *ND) const {
  if (const auto *ID = dyn_cast<ObjCInterfaceDecl>(ND->getDeclContext()))
    return ID;
  if (const auto *CD = dyn_cast<ObjCCategoryDecl>(ND->getDeclContext()))
    return CD->getClassInterface();
  if (const auto *IMD = dyn_cast<ObjCImplDecl>(ND->getDeclContext()))
    return IMD->getClassInterface();

  return nullptr;
}

/// Get the copy initialization expression of VarDecl, or nullptr if
/// none exists.
BlockVarCopyInit ASTContext::getBlockVarCopyInit(const VarDecl *VD) const {
  assert(VD && "Passed null params");
  assert(VD->hasAttr<BlocksAttr>() &&
         "getBlockVarCopyInits - not __block var");
  auto I = BlockVarCopyInits.find(VD);
  if (I != BlockVarCopyInits.end())
    return I->second;
  return {nullptr, false};
}

/// Set the copy initialization expression of a block var decl.
void ASTContext::setBlockVarCopyInit(const VarDecl*VD, Expr *CopyExpr,
                                     bool CanThrow) {
  assert(VD && CopyExpr && "Passed null params");
  assert(VD->hasAttr<BlocksAttr>() &&
         "setBlockVarCopyInits - not __block var");
  BlockVarCopyInits[VD].setExprAndFlag(CopyExpr, CanThrow);
}

TypeSourceInfo *ASTContext::CreateTypeSourceInfo(QualType T,
                                                 unsigned DataSize) const {
  if (!DataSize)
    DataSize = TypeLoc::getFullDataSizeForType(T);
  else
    assert(DataSize == TypeLoc::getFullDataSizeForType(T) &&
           "incorrect data size provided to CreateTypeSourceInfo!");

  auto *TInfo =
    (TypeSourceInfo*)BumpAlloc.Allocate(sizeof(TypeSourceInfo) + DataSize, 8);
  new (TInfo) TypeSourceInfo(T);
  return TInfo;
}

TypeSourceInfo *ASTContext::getTrivialTypeSourceInfo(QualType T,
                                                     SourceLocation L) const {
  TypeSourceInfo *DI = CreateTypeSourceInfo(T);
  DI->getTypeLoc().initialize(const_cast<ASTContext &>(*this), L);
  return DI;
}

const ASTRecordLayout &
ASTContext::getASTObjCInterfaceLayout(const ObjCInterfaceDecl *D) const {
  return getObjCLayout(D, nullptr);
}

const ASTRecordLayout &
ASTContext::getASTObjCImplementationLayout(
                                        const ObjCImplementationDecl *D) const {
  return getObjCLayout(D->getClassInterface(), D);
}

//===----------------------------------------------------------------------===//
//                   Type creation/memoization methods
//===----------------------------------------------------------------------===//

QualType
ASTContext::getExtQualType(const Type *baseType, Qualifiers quals) const {
  unsigned fastQuals = quals.getFastQualifiers();
  quals.removeFastQualifiers();

  // Check if we've already instantiated this type.
  llvm::FoldingSetNodeID ID;
  ExtQuals::Profile(ID, baseType, quals);
  void *insertPos = nullptr;
  if (ExtQuals *eq = ExtQualNodes.FindNodeOrInsertPos(ID, insertPos)) {
    assert(eq->getQualifiers() == quals);
    return QualType(eq, fastQuals);
  }

  // If the base type is not canonical, make the appropriate canonical type.
  QualType canon;
  if (!baseType->isCanonicalUnqualified()) {
    SplitQualType canonSplit = baseType->getCanonicalTypeInternal().split();
    canonSplit.Quals.addConsistentQualifiers(quals);
    canon = getExtQualType(canonSplit.Ty, canonSplit.Quals);

    // Re-find the insert position.
    (void) ExtQualNodes.FindNodeOrInsertPos(ID, insertPos);
  }

  auto *eq = new (*this, TypeAlignment) ExtQuals(baseType, canon, quals);
  ExtQualNodes.InsertNode(eq, insertPos);
  return QualType(eq, fastQuals);
}

QualType ASTContext::getAddrSpaceQualType(QualType T,
                                          LangAS AddressSpace) const {
  QualType CanT = getCanonicalType(T);
  if (CanT.getAddressSpace() == AddressSpace)
    return T;

  // If we are composing extended qualifiers together, merge together
  // into one ExtQuals node.
  QualifierCollector Quals;
  const Type *TypeNode = Quals.strip(T);

  // If this type already has an address space specified, it cannot get
  // another one.
  assert(!Quals.hasAddressSpace() &&
         "Type cannot be in multiple addr spaces!");
  Quals.addAddressSpace(AddressSpace);

  return getExtQualType(TypeNode, Quals);
}

QualType ASTContext::removeAddrSpaceQualType(QualType T) const {
  // If we are composing extended qualifiers together, merge together
  // into one ExtQuals node.
  QualifierCollector Quals;
  const Type *TypeNode = Quals.strip(T);

  // If the qualifier doesn't have an address space just return it.
  if (!Quals.hasAddressSpace())
    return T;

  Quals.removeAddressSpace();

  // Removal of the address space can mean there are no longer any
  // non-fast qualifiers, so creating an ExtQualType isn't possible (asserts)
  // or required.
  if (Quals.hasNonFastQualifiers())
    return getExtQualType(TypeNode, Quals);
  else
    return QualType(TypeNode, Quals.getFastQualifiers());
}

QualType ASTContext::getObjCGCQualType(QualType T,
                                       Qualifiers::GC GCAttr) const {
  QualType CanT = getCanonicalType(T);
  if (CanT.getObjCGCAttr() == GCAttr)
    return T;

  if (const auto *ptr = T->getAs<PointerType>()) {
    QualType Pointee = ptr->getPointeeType();
    if (Pointee->isAnyPointerType()) {
      QualType ResultType = getObjCGCQualType(Pointee, GCAttr);
      return getPointerType(ResultType);
    }
  }

  // If we are composing extended qualifiers together, merge together
  // into one ExtQuals node.
  QualifierCollector Quals;
  const Type *TypeNode = Quals.strip(T);

  // If this type already has an ObjCGC specified, it cannot get
  // another one.
  assert(!Quals.hasObjCGCAttr() &&
         "Type cannot have multiple ObjCGCs!");
  Quals.addObjCGCAttr(GCAttr);

  return getExtQualType(TypeNode, Quals);
}

QualType ASTContext::removePtrSizeAddrSpace(QualType T) const {
  if (const PointerType *Ptr = T->getAs<PointerType>()) {
    QualType Pointee = Ptr->getPointeeType();
    if (isPtrSizeAddressSpace(Pointee.getAddressSpace())) {
      return getPointerType(removeAddrSpaceQualType(Pointee));
    }
  }
  return T;
}

const FunctionType *ASTContext::adjustFunctionType(const FunctionType *T,
                                                   FunctionType::ExtInfo Info) {
  if (T->getExtInfo() == Info)
    return T;

  QualType Result;
  if (const auto *FNPT = dyn_cast<FunctionNoProtoType>(T)) {
    Result = getFunctionNoProtoType(FNPT->getReturnType(), Info);
  } else {
    const auto *FPT = cast<FunctionProtoType>(T);
    FunctionProtoType::ExtProtoInfo EPI = FPT->getExtProtoInfo();
    EPI.ExtInfo = Info;
    Result = getFunctionType(FPT->getReturnType(), FPT->getParamTypes(), EPI);
  }

  return cast<FunctionType>(Result.getTypePtr());
}

void ASTContext::adjustDeducedFunctionResultType(FunctionDecl *FD,
                                                 QualType ResultType) {
  FD = FD->getMostRecentDecl();
  while (true) {
    const auto *FPT = FD->getType()->castAs<FunctionProtoType>();
    FunctionProtoType::ExtProtoInfo EPI = FPT->getExtProtoInfo();
    FD->setType(getFunctionType(ResultType, FPT->getParamTypes(), EPI));
    if (FunctionDecl *Next = FD->getPreviousDecl())
      FD = Next;
    else
      break;
  }
  if (ASTMutationListener *L = getASTMutationListener())
    L->DeducedReturnType(FD, ResultType);
}

/// Get a function type and produce the equivalent function type with the
/// specified exception specification. Type sugar that can be present on a
/// declaration of a function with an exception specification is permitted
/// and preserved. Other type sugar (for instance, typedefs) is not.
QualType ASTContext::getFunctionTypeWithExceptionSpec(
    QualType Orig, const FunctionProtoType::ExceptionSpecInfo &ESI) {
  // Might have some parens.
  if (const auto *PT = dyn_cast<ParenType>(Orig))
    return getParenType(
        getFunctionTypeWithExceptionSpec(PT->getInnerType(), ESI));

  // Might be wrapped in a macro qualified type.
  if (const auto *MQT = dyn_cast<MacroQualifiedType>(Orig))
    return getMacroQualifiedType(
        getFunctionTypeWithExceptionSpec(MQT->getUnderlyingType(), ESI),
        MQT->getMacroIdentifier());

  // Might have a calling-convention attribute.
  if (const auto *AT = dyn_cast<AttributedType>(Orig))
    return getAttributedType(
        AT->getAttrKind(),
        getFunctionTypeWithExceptionSpec(AT->getModifiedType(), ESI),
        getFunctionTypeWithExceptionSpec(AT->getEquivalentType(), ESI));

  // Anything else must be a function type. Rebuild it with the new exception
  // specification.
  const auto *Proto = Orig->castAs<FunctionProtoType>();
  return getFunctionType(
      Proto->getReturnType(), Proto->getParamTypes(),
      Proto->getExtProtoInfo().withExceptionSpec(ESI));
}

bool ASTContext::hasSameFunctionTypeIgnoringExceptionSpec(QualType T,
                                                          QualType U) {
  return hasSameType(T, U) ||
         (getLangOpts().CPlusPlus17 &&
          hasSameType(getFunctionTypeWithExceptionSpec(T, EST_None),
                      getFunctionTypeWithExceptionSpec(U, EST_None)));
}

QualType ASTContext::getFunctionTypeWithoutPtrSizes(QualType T) {
  if (const auto *Proto = T->getAs<FunctionProtoType>()) {
    QualType RetTy = removePtrSizeAddrSpace(Proto->getReturnType());
    SmallVector<QualType, 16> Args(Proto->param_types());
    for (unsigned i = 0, n = Args.size(); i != n; ++i)
      Args[i] = removePtrSizeAddrSpace(Args[i]);
    return getFunctionType(RetTy, Args, Proto->getExtProtoInfo());
  }

  if (const FunctionNoProtoType *Proto = T->getAs<FunctionNoProtoType>()) {
    QualType RetTy = removePtrSizeAddrSpace(Proto->getReturnType());
    return getFunctionNoProtoType(RetTy, Proto->getExtInfo());
  }

  return T;
}

bool ASTContext::hasSameFunctionTypeIgnoringPtrSizes(QualType T, QualType U) {
  return hasSameType(T, U) ||
         hasSameType(getFunctionTypeWithoutPtrSizes(T),
                     getFunctionTypeWithoutPtrSizes(U));
}

void ASTContext::adjustExceptionSpec(
    FunctionDecl *FD, const FunctionProtoType::ExceptionSpecInfo &ESI,
    bool AsWritten) {
  // Update the type.
  QualType Updated =
      getFunctionTypeWithExceptionSpec(FD->getType(), ESI);
  FD->setType(Updated);

  if (!AsWritten)
    return;

  // Update the type in the type source information too.
  if (TypeSourceInfo *TSInfo = FD->getTypeSourceInfo()) {
    // If the type and the type-as-written differ, we may need to update
    // the type-as-written too.
    if (TSInfo->getType() != FD->getType())
      Updated = getFunctionTypeWithExceptionSpec(TSInfo->getType(), ESI);

    // FIXME: When we get proper type location information for exceptions,
    // we'll also have to rebuild the TypeSourceInfo. For now, we just patch
    // up the TypeSourceInfo;
    assert(TypeLoc::getFullDataSizeForType(Updated) ==
               TypeLoc::getFullDataSizeForType(TSInfo->getType()) &&
           "TypeLoc size mismatch from updating exception specification");
    TSInfo->overrideType(Updated);
  }
}

/// getComplexType - Return the uniqued reference to the type for a complex
/// number with the specified element type.
QualType ASTContext::getComplexType(QualType T) const {
  // Unique pointers, to guarantee there is only one pointer of a particular
  // structure.
  llvm::FoldingSetNodeID ID;
  ComplexType::Profile(ID, T);

  void *InsertPos = nullptr;
  if (ComplexType *CT = ComplexTypes.FindNodeOrInsertPos(ID, InsertPos))
    return QualType(CT, 0);

  // If the pointee type isn't canonical, this won't be a canonical type either,
  // so fill in the canonical type field.
  QualType Canonical;
  if (!T.isCanonical()) {
    Canonical = getComplexType(getCanonicalType(T));

    // Get the new insert position for the node we care about.
    ComplexType *NewIP = ComplexTypes.FindNodeOrInsertPos(ID, InsertPos);
    assert(!NewIP && "Shouldn't be in the map!"); (void)NewIP;
  }
  auto *New = new (*this, TypeAlignment) ComplexType(T, Canonical);
  Types.push_back(New);
  ComplexTypes.InsertNode(New, InsertPos);
  return QualType(New, 0);
}

/// getPointerType - Return the uniqued reference to the type for a pointer to
/// the specified type.
QualType ASTContext::getPointerType(QualType T) const {
  // Unique pointers, to guarantee there is only one pointer of a particular
  // structure.
  llvm::FoldingSetNodeID ID;
  PointerType::Profile(ID, T);

  void *InsertPos = nullptr;
  if (PointerType *PT = PointerTypes.FindNodeOrInsertPos(ID, InsertPos))
    return QualType(PT, 0);

  // If the pointee type isn't canonical, this won't be a canonical type either,
  // so fill in the canonical type field.
  QualType Canonical;
  if (!T.isCanonical()) {
    Canonical = getPointerType(getCanonicalType(T));

    // Get the new insert position for the node we care about.
    PointerType *NewIP = PointerTypes.FindNodeOrInsertPos(ID, InsertPos);
    assert(!NewIP && "Shouldn't be in the map!"); (void)NewIP;
  }
  auto *New = new (*this, TypeAlignment) PointerType(T, Canonical);
  Types.push_back(New);
  PointerTypes.InsertNode(New, InsertPos);
  return QualType(New, 0);
}

QualType ASTContext::getAdjustedType(QualType Orig, QualType New) const {
  llvm::FoldingSetNodeID ID;
  AdjustedType::Profile(ID, Orig, New);
  void *InsertPos = nullptr;
  AdjustedType *AT = AdjustedTypes.FindNodeOrInsertPos(ID, InsertPos);
  if (AT)
    return QualType(AT, 0);

  QualType Canonical = getCanonicalType(New);

  // Get the new insert position for the node we care about.
  AT = AdjustedTypes.FindNodeOrInsertPos(ID, InsertPos);
  assert(!AT && "Shouldn't be in the map!");

  AT = new (*this, TypeAlignment)
      AdjustedType(Type::Adjusted, Orig, New, Canonical);
  Types.push_back(AT);
  AdjustedTypes.InsertNode(AT, InsertPos);
  return QualType(AT, 0);
}

QualType ASTContext::getDecayedType(QualType T) const {
  assert((T->isArrayType() || T->isFunctionType()) && "T does not decay");

  QualType Decayed;

  // C99 6.7.5.3p7:
  //   A declaration of a parameter as "array of type" shall be
  //   adjusted to "qualified pointer to type", where the type
  //   qualifiers (if any) are those specified within the [ and ] of
  //   the array type derivation.
  if (T->isArrayType())
    Decayed = getArrayDecayedType(T);

  // C99 6.7.5.3p8:
  //   A declaration of a parameter as "function returning type"
  //   shall be adjusted to "pointer to function returning type", as
  //   in 6.3.2.1.
  if (T->isFunctionType())
    Decayed = getPointerType(T);

  llvm::FoldingSetNodeID ID;
  AdjustedType::Profile(ID, T, Decayed);
  void *InsertPos = nullptr;
  AdjustedType *AT = AdjustedTypes.FindNodeOrInsertPos(ID, InsertPos);
  if (AT)
    return QualType(AT, 0);

  QualType Canonical = getCanonicalType(Decayed);

  // Get the new insert position for the node we care about.
  AT = AdjustedTypes.FindNodeOrInsertPos(ID, InsertPos);
  assert(!AT && "Shouldn't be in the map!");

  AT = new (*this, TypeAlignment) DecayedType(T, Decayed, Canonical);
  Types.push_back(AT);
  AdjustedTypes.InsertNode(AT, InsertPos);
  return QualType(AT, 0);
}

/// getBlockPointerType - Return the uniqued reference to the type for
/// a pointer to the specified block.
QualType ASTContext::getBlockPointerType(QualType T) const {
  assert(T->isFunctionType() && "block of function types only");
  // Unique pointers, to guarantee there is only one block of a particular
  // structure.
  llvm::FoldingSetNodeID ID;
  BlockPointerType::Profile(ID, T);

  void *InsertPos = nullptr;
  if (BlockPointerType *PT =
        BlockPointerTypes.FindNodeOrInsertPos(ID, InsertPos))
    return QualType(PT, 0);

  // If the block pointee type isn't canonical, this won't be a canonical
  // type either so fill in the canonical type field.
  QualType Canonical;
  if (!T.isCanonical()) {
    Canonical = getBlockPointerType(getCanonicalType(T));

    // Get the new insert position for the node we care about.
    BlockPointerType *NewIP =
      BlockPointerTypes.FindNodeOrInsertPos(ID, InsertPos);
    assert(!NewIP && "Shouldn't be in the map!"); (void)NewIP;
  }
  auto *New = new (*this, TypeAlignment) BlockPointerType(T, Canonical);
  Types.push_back(New);
  BlockPointerTypes.InsertNode(New, InsertPos);
  return QualType(New, 0);
}

/// getLValueReferenceType - Return the uniqued reference to the type for an
/// lvalue reference to the specified type.
QualType
ASTContext::getLValueReferenceType(QualType T, bool SpelledAsLValue) const {
  assert(getCanonicalType(T) != OverloadTy &&
         "Unresolved overloaded function type");

  // Unique pointers, to guarantee there is only one pointer of a particular
  // structure.
  llvm::FoldingSetNodeID ID;
  ReferenceType::Profile(ID, T, SpelledAsLValue);

  void *InsertPos = nullptr;
  if (LValueReferenceType *RT =
        LValueReferenceTypes.FindNodeOrInsertPos(ID, InsertPos))
    return QualType(RT, 0);

  const auto *InnerRef = T->getAs<ReferenceType>();

  // If the referencee type isn't canonical, this won't be a canonical type
  // either, so fill in the canonical type field.
  QualType Canonical;
  if (!SpelledAsLValue || InnerRef || !T.isCanonical()) {
    QualType PointeeType = (InnerRef ? InnerRef->getPointeeType() : T);
    Canonical = getLValueReferenceType(getCanonicalType(PointeeType));

    // Get the new insert position for the node we care about.
    LValueReferenceType *NewIP =
      LValueReferenceTypes.FindNodeOrInsertPos(ID, InsertPos);
    assert(!NewIP && "Shouldn't be in the map!"); (void)NewIP;
  }

  auto *New = new (*this, TypeAlignment) LValueReferenceType(T, Canonical,
                                                             SpelledAsLValue);
  Types.push_back(New);
  LValueReferenceTypes.InsertNode(New, InsertPos);

  return QualType(New, 0);
}

/// getRValueReferenceType - Return the uniqued reference to the type for an
/// rvalue reference to the specified type.
QualType ASTContext::getRValueReferenceType(QualType T) const {
  // Unique pointers, to guarantee there is only one pointer of a particular
  // structure.
  llvm::FoldingSetNodeID ID;
  ReferenceType::Profile(ID, T, false);

  void *InsertPos = nullptr;
  if (RValueReferenceType *RT =
        RValueReferenceTypes.FindNodeOrInsertPos(ID, InsertPos))
    return QualType(RT, 0);

  const auto *InnerRef = T->getAs<ReferenceType>();

  // If the referencee type isn't canonical, this won't be a canonical type
  // either, so fill in the canonical type field.
  QualType Canonical;
  if (InnerRef || !T.isCanonical()) {
    QualType PointeeType = (InnerRef ? InnerRef->getPointeeType() : T);
    Canonical = getRValueReferenceType(getCanonicalType(PointeeType));

    // Get the new insert position for the node we care about.
    RValueReferenceType *NewIP =
      RValueReferenceTypes.FindNodeOrInsertPos(ID, InsertPos);
    assert(!NewIP && "Shouldn't be in the map!"); (void)NewIP;
  }

  auto *New = new (*this, TypeAlignment) RValueReferenceType(T, Canonical);
  Types.push_back(New);
  RValueReferenceTypes.InsertNode(New, InsertPos);
  return QualType(New, 0);
}

/// getMemberPointerType - Return the uniqued reference to the type for a
/// member pointer to the specified type, in the specified class.
QualType ASTContext::getMemberPointerType(QualType T, const Type *Cls) const {
  // Unique pointers, to guarantee there is only one pointer of a particular
  // structure.
  llvm::FoldingSetNodeID ID;
  MemberPointerType::Profile(ID, T, Cls);

  void *InsertPos = nullptr;
  if (MemberPointerType *PT =
      MemberPointerTypes.FindNodeOrInsertPos(ID, InsertPos))
    return QualType(PT, 0);

  // If the pointee or class type isn't canonical, this won't be a canonical
  // type either, so fill in the canonical type field.
  QualType Canonical;
  if (!T.isCanonical() || !Cls->isCanonicalUnqualified()) {
    Canonical = getMemberPointerType(getCanonicalType(T),getCanonicalType(Cls));

    // Get the new insert position for the node we care about.
    MemberPointerType *NewIP =
      MemberPointerTypes.FindNodeOrInsertPos(ID, InsertPos);
    assert(!NewIP && "Shouldn't be in the map!"); (void)NewIP;
  }
  auto *New = new (*this, TypeAlignment) MemberPointerType(T, Cls, Canonical);
  Types.push_back(New);
  MemberPointerTypes.InsertNode(New, InsertPos);
  return QualType(New, 0);
}

/// getConstantArrayType - Return the unique reference to the type for an
/// array of the specified element type.
QualType ASTContext::getConstantArrayType(QualType EltTy,
                                          const llvm::APInt &ArySizeIn,
                                          const Expr *SizeExpr,
                                          ArrayType::ArraySizeModifier ASM,
                                          unsigned IndexTypeQuals) const {
  assert((EltTy->isDependentType() ||
          EltTy->isIncompleteType() || EltTy->isConstantSizeType()) &&
         "Constant array of VLAs is illegal!");

  // We only need the size as part of the type if it's instantiation-dependent.
  if (SizeExpr && !SizeExpr->isInstantiationDependent())
    SizeExpr = nullptr;

  // Convert the array size into a canonical width matching the pointer size for
  // the target.
  llvm::APInt ArySize(ArySizeIn);
  ArySize = ArySize.zextOrTrunc(Target->getMaxPointerWidth());

  llvm::FoldingSetNodeID ID;
  ConstantArrayType::Profile(ID, *this, EltTy, ArySize, SizeExpr, ASM,
                             IndexTypeQuals);

  void *InsertPos = nullptr;
  if (ConstantArrayType *ATP =
      ConstantArrayTypes.FindNodeOrInsertPos(ID, InsertPos))
    return QualType(ATP, 0);

  // If the element type isn't canonical or has qualifiers, or the array bound
  // is instantiation-dependent, this won't be a canonical type either, so fill
  // in the canonical type field.
  QualType Canon;
  if (!EltTy.isCanonical() || EltTy.hasLocalQualifiers() || SizeExpr) {
    SplitQualType canonSplit = getCanonicalType(EltTy).split();
    Canon = getConstantArrayType(QualType(canonSplit.Ty, 0), ArySize, nullptr,
                                 ASM, IndexTypeQuals);
    Canon = getQualifiedType(Canon, canonSplit.Quals);

    // Get the new insert position for the node we care about.
    ConstantArrayType *NewIP =
      ConstantArrayTypes.FindNodeOrInsertPos(ID, InsertPos);
    assert(!NewIP && "Shouldn't be in the map!"); (void)NewIP;
  }

  void *Mem = Allocate(
      ConstantArrayType::totalSizeToAlloc<const Expr *>(SizeExpr ? 1 : 0),
      TypeAlignment);
  auto *New = new (Mem)
    ConstantArrayType(EltTy, Canon, ArySize, SizeExpr, ASM, IndexTypeQuals);
  ConstantArrayTypes.InsertNode(New, InsertPos);
  Types.push_back(New);
  return QualType(New, 0);
}

/// getVariableArrayDecayedType - Turns the given type, which may be
/// variably-modified, into the corresponding type with all the known
/// sizes replaced with [*].
QualType ASTContext::getVariableArrayDecayedType(QualType type) const {
  // Vastly most common case.
  if (!type->isVariablyModifiedType()) return type;

  QualType result;

  SplitQualType split = type.getSplitDesugaredType();
  const Type *ty = split.Ty;
  switch (ty->getTypeClass()) {
#define TYPE(Class, Base)
#define ABSTRACT_TYPE(Class, Base)
#define NON_CANONICAL_TYPE(Class, Base) case Type::Class:
#include "clang/AST/TypeNodes.inc"
    llvm_unreachable("didn't desugar past all non-canonical types?");

  // These types should never be variably-modified.
  case Type::Builtin:
  case Type::Complex:
  case Type::Vector:
  case Type::DependentVector:
  case Type::ExtVector:
  case Type::DependentSizedExtVector:
  case Type::ConstantMatrix:
  case Type::DependentSizedMatrix:
  case Type::DependentAddressSpace:
  case Type::ObjCObject:
  case Type::ObjCInterface:
  case Type::ObjCObjectPointer:
  case Type::Record:
  case Type::Enum:
  case Type::UnresolvedUsing:
  case Type::TypeOfExpr:
  case Type::TypeOf:
  case Type::Decltype:
  case Type::UnaryTransform:
  case Type::DependentName:
  case Type::InjectedClassName:
  case Type::TemplateSpecialization:
  case Type::DependentTemplateSpecialization:
  case Type::TemplateTypeParm:
  case Type::SubstTemplateTypeParmPack:
  case Type::Auto:
  case Type::DeducedTemplateSpecialization:
  case Type::PackExpansion:
  case Type::ExtInt:
  case Type::DependentExtInt:
    llvm_unreachable("type should never be variably-modified");

  // These types can be variably-modified but should never need to
  // further decay.
  case Type::FunctionNoProto:
  case Type::FunctionProto:
  case Type::BlockPointer:
  case Type::MemberPointer:
  case Type::Pipe:
    return type;

  // These types can be variably-modified.  All these modifications
  // preserve structure except as noted by comments.
  // TODO: if we ever care about optimizing VLAs, there are no-op
  // optimizations available here.
  case Type::Pointer:
    result = getPointerType(getVariableArrayDecayedType(
                              cast<PointerType>(ty)->getPointeeType()));
    break;

  case Type::LValueReference: {
    const auto *lv = cast<LValueReferenceType>(ty);
    result = getLValueReferenceType(
                 getVariableArrayDecayedType(lv->getPointeeType()),
                                    lv->isSpelledAsLValue());
    break;
  }

  case Type::RValueReference: {
    const auto *lv = cast<RValueReferenceType>(ty);
    result = getRValueReferenceType(
                 getVariableArrayDecayedType(lv->getPointeeType()));
    break;
  }

  case Type::Atomic: {
    const auto *at = cast<AtomicType>(ty);
    result = getAtomicType(getVariableArrayDecayedType(at->getValueType()));
    break;
  }

  case Type::ConstantArray: {
    const auto *cat = cast<ConstantArrayType>(ty);
    result = getConstantArrayType(
                 getVariableArrayDecayedType(cat->getElementType()),
                                  cat->getSize(),
                                  cat->getSizeExpr(),
                                  cat->getSizeModifier(),
                                  cat->getIndexTypeCVRQualifiers());
    break;
  }

  case Type::DependentSizedArray: {
    const auto *dat = cast<DependentSizedArrayType>(ty);
    result = getDependentSizedArrayType(
                 getVariableArrayDecayedType(dat->getElementType()),
                                        dat->getSizeExpr(),
                                        dat->getSizeModifier(),
                                        dat->getIndexTypeCVRQualifiers(),
                                        dat->getBracketsRange());
    break;
  }

  // Turn incomplete types into [*] types.
  case Type::IncompleteArray: {
    const auto *iat = cast<IncompleteArrayType>(ty);
    result = getVariableArrayType(
                 getVariableArrayDecayedType(iat->getElementType()),
                                  /*size*/ nullptr,
                                  ArrayType::Normal,
                                  iat->getIndexTypeCVRQualifiers(),
                                  SourceRange());
    break;
  }

  // Turn VLA types into [*] types.
  case Type::VariableArray: {
    const auto *vat = cast<VariableArrayType>(ty);
    result = getVariableArrayType(
                 getVariableArrayDecayedType(vat->getElementType()),
                                  /*size*/ nullptr,
                                  ArrayType::Star,
                                  vat->getIndexTypeCVRQualifiers(),
                                  vat->getBracketsRange());
    break;
  }
  }

  // Apply the top-level qualifiers from the original.
  return getQualifiedType(result, split.Quals);
}

/// getVariableArrayType - Returns a non-unique reference to the type for a
/// variable array of the specified element type.
QualType ASTContext::getVariableArrayType(QualType EltTy,
                                          Expr *NumElts,
                                          ArrayType::ArraySizeModifier ASM,
                                          unsigned IndexTypeQuals,
                                          SourceRange Brackets) const {
  // Since we don't unique expressions, it isn't possible to unique VLA's
  // that have an expression provided for their size.
  QualType Canon;

  // Be sure to pull qualifiers off the element type.
  if (!EltTy.isCanonical() || EltTy.hasLocalQualifiers()) {
    SplitQualType canonSplit = getCanonicalType(EltTy).split();
    Canon = getVariableArrayType(QualType(canonSplit.Ty, 0), NumElts, ASM,
                                 IndexTypeQuals, Brackets);
    Canon = getQualifiedType(Canon, canonSplit.Quals);
  }

  auto *New = new (*this, TypeAlignment)
    VariableArrayType(EltTy, Canon, NumElts, ASM, IndexTypeQuals, Brackets);

  VariableArrayTypes.push_back(New);
  Types.push_back(New);
  return QualType(New, 0);
}

/// getDependentSizedArrayType - Returns a non-unique reference to
/// the type for a dependently-sized array of the specified element
/// type.
QualType ASTContext::getDependentSizedArrayType(QualType elementType,
                                                Expr *numElements,
                                                ArrayType::ArraySizeModifier ASM,
                                                unsigned elementTypeQuals,
                                                SourceRange brackets) const {
  assert((!numElements || numElements->isTypeDependent() ||
          numElements->isValueDependent()) &&
         "Size must be type- or value-dependent!");

  // Dependently-sized array types that do not have a specified number
  // of elements will have their sizes deduced from a dependent
  // initializer.  We do no canonicalization here at all, which is okay
  // because they can't be used in most locations.
  if (!numElements) {
    auto *newType
      = new (*this, TypeAlignment)
          DependentSizedArrayType(*this, elementType, QualType(),
                                  numElements, ASM, elementTypeQuals,
                                  brackets);
    Types.push_back(newType);
    return QualType(newType, 0);
  }

  // Otherwise, we actually build a new type every time, but we
  // also build a canonical type.

  SplitQualType canonElementType = getCanonicalType(elementType).split();

  void *insertPos = nullptr;
  llvm::FoldingSetNodeID ID;
  DependentSizedArrayType::Profile(ID, *this,
                                   QualType(canonElementType.Ty, 0),
                                   ASM, elementTypeQuals, numElements);

  // Look for an existing type with these properties.
  DependentSizedArrayType *canonTy =
    DependentSizedArrayTypes.FindNodeOrInsertPos(ID, insertPos);

  // If we don't have one, build one.
  if (!canonTy) {
    canonTy = new (*this, TypeAlignment)
      DependentSizedArrayType(*this, QualType(canonElementType.Ty, 0),
                              QualType(), numElements, ASM, elementTypeQuals,
                              brackets);
    DependentSizedArrayTypes.InsertNode(canonTy, insertPos);
    Types.push_back(canonTy);
  }

  // Apply qualifiers from the element type to the array.
  QualType canon = getQualifiedType(QualType(canonTy,0),
                                    canonElementType.Quals);

  // If we didn't need extra canonicalization for the element type or the size
  // expression, then just use that as our result.
  if (QualType(canonElementType.Ty, 0) == elementType &&
      canonTy->getSizeExpr() == numElements)
    return canon;

  // Otherwise, we need to build a type which follows the spelling
  // of the element type.
  auto *sugaredType
    = new (*this, TypeAlignment)
        DependentSizedArrayType(*this, elementType, canon, numElements,
                                ASM, elementTypeQuals, brackets);
  Types.push_back(sugaredType);
  return QualType(sugaredType, 0);
}

QualType ASTContext::getIncompleteArrayType(QualType elementType,
                                            ArrayType::ArraySizeModifier ASM,
                                            unsigned elementTypeQuals) const {
  llvm::FoldingSetNodeID ID;
  IncompleteArrayType::Profile(ID, elementType, ASM, elementTypeQuals);

  void *insertPos = nullptr;
  if (IncompleteArrayType *iat =
       IncompleteArrayTypes.FindNodeOrInsertPos(ID, insertPos))
    return QualType(iat, 0);

  // If the element type isn't canonical, this won't be a canonical type
  // either, so fill in the canonical type field.  We also have to pull
  // qualifiers off the element type.
  QualType canon;

  if (!elementType.isCanonical() || elementType.hasLocalQualifiers()) {
    SplitQualType canonSplit = getCanonicalType(elementType).split();
    canon = getIncompleteArrayType(QualType(canonSplit.Ty, 0),
                                   ASM, elementTypeQuals);
    canon = getQualifiedType(canon, canonSplit.Quals);

    // Get the new insert position for the node we care about.
    IncompleteArrayType *existing =
      IncompleteArrayTypes.FindNodeOrInsertPos(ID, insertPos);
    assert(!existing && "Shouldn't be in the map!"); (void) existing;
  }

  auto *newType = new (*this, TypeAlignment)
    IncompleteArrayType(elementType, canon, ASM, elementTypeQuals);

  IncompleteArrayTypes.InsertNode(newType, insertPos);
  Types.push_back(newType);
  return QualType(newType, 0);
}

/// getScalableVectorType - Return the unique reference to a scalable vector
/// type of the specified element type and size. VectorType must be a built-in
/// type.
QualType ASTContext::getScalableVectorType(QualType EltTy,
                                           unsigned NumElts) const {
  if (Target->hasAArch64SVETypes()) {
    uint64_t EltTySize = getTypeSize(EltTy);
#define SVE_VECTOR_TYPE(Name, MangledName, Id, SingletonId, NumEls, ElBits,    \
                        IsSigned, IsFP, IsBF)                                  \
  if (!EltTy->isBooleanType() &&                                               \
      ((EltTy->hasIntegerRepresentation() &&                                   \
        EltTy->hasSignedIntegerRepresentation() == IsSigned) ||                \
       (EltTy->hasFloatingRepresentation() && !EltTy->isBFloat16Type() &&      \
        IsFP && !IsBF) ||                                                      \
       (EltTy->hasFloatingRepresentation() && EltTy->isBFloat16Type() &&       \
        IsBF && !IsFP)) &&                                                     \
      EltTySize == ElBits && NumElts == NumEls) {                              \
    return SingletonId;                                                        \
  }
#define SVE_PREDICATE_TYPE(Name, MangledName, Id, SingletonId, NumEls)         \
  if (EltTy->isBooleanType() && NumElts == NumEls)                             \
    return SingletonId;
#include "clang/Basic/AArch64SVEACLETypes.def"
  }
  return QualType();
}

/// getVectorType - Return the unique reference to a vector type of
/// the specified element type and size. VectorType must be a built-in type.
QualType ASTContext::getVectorType(QualType vecType, unsigned NumElts,
                                   VectorType::VectorKind VecKind) const {
  assert(vecType->isBuiltinType());

  // Check if we've already instantiated a vector of this type.
  llvm::FoldingSetNodeID ID;
  VectorType::Profile(ID, vecType, NumElts, Type::Vector, VecKind);

  void *InsertPos = nullptr;
  if (VectorType *VTP = VectorTypes.FindNodeOrInsertPos(ID, InsertPos))
    return QualType(VTP, 0);

  // If the element type isn't canonical, this won't be a canonical type either,
  // so fill in the canonical type field.
  QualType Canonical;
  if (!vecType.isCanonical()) {
    Canonical = getVectorType(getCanonicalType(vecType), NumElts, VecKind);

    // Get the new insert position for the node we care about.
    VectorType *NewIP = VectorTypes.FindNodeOrInsertPos(ID, InsertPos);
    assert(!NewIP && "Shouldn't be in the map!"); (void)NewIP;
  }
  auto *New = new (*this, TypeAlignment)
    VectorType(vecType, NumElts, Canonical, VecKind);
  VectorTypes.InsertNode(New, InsertPos);
  Types.push_back(New);
  return QualType(New, 0);
}

QualType
ASTContext::getDependentVectorType(QualType VecType, Expr *SizeExpr,
                                   SourceLocation AttrLoc,
                                   VectorType::VectorKind VecKind) const {
  llvm::FoldingSetNodeID ID;
  DependentVectorType::Profile(ID, *this, getCanonicalType(VecType), SizeExpr,
                               VecKind);
  void *InsertPos = nullptr;
  DependentVectorType *Canon =
      DependentVectorTypes.FindNodeOrInsertPos(ID, InsertPos);
  DependentVectorType *New;

  if (Canon) {
    New = new (*this, TypeAlignment) DependentVectorType(
        *this, VecType, QualType(Canon, 0), SizeExpr, AttrLoc, VecKind);
  } else {
    QualType CanonVecTy = getCanonicalType(VecType);
    if (CanonVecTy == VecType) {
      New = new (*this, TypeAlignment) DependentVectorType(
          *this, VecType, QualType(), SizeExpr, AttrLoc, VecKind);

      DependentVectorType *CanonCheck =
          DependentVectorTypes.FindNodeOrInsertPos(ID, InsertPos);
      assert(!CanonCheck &&
             "Dependent-sized vector_size canonical type broken");
      (void)CanonCheck;
      DependentVectorTypes.InsertNode(New, InsertPos);
    } else {
      QualType CanonTy = getDependentVectorType(CanonVecTy, SizeExpr,
                                                SourceLocation(), VecKind);
      New = new (*this, TypeAlignment) DependentVectorType(
          *this, VecType, CanonTy, SizeExpr, AttrLoc, VecKind);
    }
  }

  Types.push_back(New);
  return QualType(New, 0);
}

/// getExtVectorType - Return the unique reference to an extended vector type of
/// the specified element type and size. VectorType must be a built-in type.
QualType
ASTContext::getExtVectorType(QualType vecType, unsigned NumElts) const {
  assert(vecType->isBuiltinType() || vecType->isDependentType());

  // Check if we've already instantiated a vector of this type.
  llvm::FoldingSetNodeID ID;
  VectorType::Profile(ID, vecType, NumElts, Type::ExtVector,
                      VectorType::GenericVector);
  void *InsertPos = nullptr;
  if (VectorType *VTP = VectorTypes.FindNodeOrInsertPos(ID, InsertPos))
    return QualType(VTP, 0);

  // If the element type isn't canonical, this won't be a canonical type either,
  // so fill in the canonical type field.
  QualType Canonical;
  if (!vecType.isCanonical()) {
    Canonical = getExtVectorType(getCanonicalType(vecType), NumElts);

    // Get the new insert position for the node we care about.
    VectorType *NewIP = VectorTypes.FindNodeOrInsertPos(ID, InsertPos);
    assert(!NewIP && "Shouldn't be in the map!"); (void)NewIP;
  }
  auto *New = new (*this, TypeAlignment)
    ExtVectorType(vecType, NumElts, Canonical);
  VectorTypes.InsertNode(New, InsertPos);
  Types.push_back(New);
  return QualType(New, 0);
}

QualType
ASTContext::getDependentSizedExtVectorType(QualType vecType,
                                           Expr *SizeExpr,
                                           SourceLocation AttrLoc) const {
  llvm::FoldingSetNodeID ID;
  DependentSizedExtVectorType::Profile(ID, *this, getCanonicalType(vecType),
                                       SizeExpr);

  void *InsertPos = nullptr;
  DependentSizedExtVectorType *Canon
    = DependentSizedExtVectorTypes.FindNodeOrInsertPos(ID, InsertPos);
  DependentSizedExtVectorType *New;
  if (Canon) {
    // We already have a canonical version of this array type; use it as
    // the canonical type for a newly-built type.
    New = new (*this, TypeAlignment)
      DependentSizedExtVectorType(*this, vecType, QualType(Canon, 0),
                                  SizeExpr, AttrLoc);
  } else {
    QualType CanonVecTy = getCanonicalType(vecType);
    if (CanonVecTy == vecType) {
      New = new (*this, TypeAlignment)
        DependentSizedExtVectorType(*this, vecType, QualType(), SizeExpr,
                                    AttrLoc);

      DependentSizedExtVectorType *CanonCheck
        = DependentSizedExtVectorTypes.FindNodeOrInsertPos(ID, InsertPos);
      assert(!CanonCheck && "Dependent-sized ext_vector canonical type broken");
      (void)CanonCheck;
      DependentSizedExtVectorTypes.InsertNode(New, InsertPos);
    } else {
      QualType CanonExtTy = getDependentSizedExtVectorType(CanonVecTy, SizeExpr,
                                                           SourceLocation());
      New = new (*this, TypeAlignment) DependentSizedExtVectorType(
          *this, vecType, CanonExtTy, SizeExpr, AttrLoc);
    }
  }

  Types.push_back(New);
  return QualType(New, 0);
}

QualType ASTContext::getConstantMatrixType(QualType ElementTy, unsigned NumRows,
                                           unsigned NumColumns) const {
  llvm::FoldingSetNodeID ID;
  ConstantMatrixType::Profile(ID, ElementTy, NumRows, NumColumns,
                              Type::ConstantMatrix);

  assert(MatrixType::isValidElementType(ElementTy) &&
         "need a valid element type");
  assert(ConstantMatrixType::isDimensionValid(NumRows) &&
         ConstantMatrixType::isDimensionValid(NumColumns) &&
         "need valid matrix dimensions");
  void *InsertPos = nullptr;
  if (ConstantMatrixType *MTP = MatrixTypes.FindNodeOrInsertPos(ID, InsertPos))
    return QualType(MTP, 0);

  QualType Canonical;
  if (!ElementTy.isCanonical()) {
    Canonical =
        getConstantMatrixType(getCanonicalType(ElementTy), NumRows, NumColumns);

    ConstantMatrixType *NewIP = MatrixTypes.FindNodeOrInsertPos(ID, InsertPos);
    assert(!NewIP && "Matrix type shouldn't already exist in the map");
    (void)NewIP;
  }

  auto *New = new (*this, TypeAlignment)
      ConstantMatrixType(ElementTy, NumRows, NumColumns, Canonical);
  MatrixTypes.InsertNode(New, InsertPos);
  Types.push_back(New);
  return QualType(New, 0);
}

QualType ASTContext::getDependentSizedMatrixType(QualType ElementTy,
                                                 Expr *RowExpr,
                                                 Expr *ColumnExpr,
                                                 SourceLocation AttrLoc) const {
  QualType CanonElementTy = getCanonicalType(ElementTy);
  llvm::FoldingSetNodeID ID;
  DependentSizedMatrixType::Profile(ID, *this, CanonElementTy, RowExpr,
                                    ColumnExpr);

  void *InsertPos = nullptr;
  DependentSizedMatrixType *Canon =
      DependentSizedMatrixTypes.FindNodeOrInsertPos(ID, InsertPos);

  if (!Canon) {
    Canon = new (*this, TypeAlignment) DependentSizedMatrixType(
        *this, CanonElementTy, QualType(), RowExpr, ColumnExpr, AttrLoc);
#ifndef NDEBUG
    DependentSizedMatrixType *CanonCheck =
        DependentSizedMatrixTypes.FindNodeOrInsertPos(ID, InsertPos);
    assert(!CanonCheck && "Dependent-sized matrix canonical type broken");
#endif
    DependentSizedMatrixTypes.InsertNode(Canon, InsertPos);
    Types.push_back(Canon);
  }

  // Already have a canonical version of the matrix type
  //
  // If it exactly matches the requested type, use it directly.
  if (Canon->getElementType() == ElementTy && Canon->getRowExpr() == RowExpr &&
      Canon->getRowExpr() == ColumnExpr)
    return QualType(Canon, 0);

  // Use Canon as the canonical type for newly-built type.
  DependentSizedMatrixType *New = new (*this, TypeAlignment)
      DependentSizedMatrixType(*this, ElementTy, QualType(Canon, 0), RowExpr,
                               ColumnExpr, AttrLoc);
  Types.push_back(New);
  return QualType(New, 0);
}

QualType ASTContext::getDependentAddressSpaceType(QualType PointeeType,
                                                  Expr *AddrSpaceExpr,
                                                  SourceLocation AttrLoc) const {
  assert(AddrSpaceExpr->isInstantiationDependent());

  QualType canonPointeeType = getCanonicalType(PointeeType);

  void *insertPos = nullptr;
  llvm::FoldingSetNodeID ID;
  DependentAddressSpaceType::Profile(ID, *this, canonPointeeType,
                                     AddrSpaceExpr);

  DependentAddressSpaceType *canonTy =
    DependentAddressSpaceTypes.FindNodeOrInsertPos(ID, insertPos);

  if (!canonTy) {
    canonTy = new (*this, TypeAlignment)
      DependentAddressSpaceType(*this, canonPointeeType,
                                QualType(), AddrSpaceExpr, AttrLoc);
    DependentAddressSpaceTypes.InsertNode(canonTy, insertPos);
    Types.push_back(canonTy);
  }

  if (canonPointeeType == PointeeType &&
      canonTy->getAddrSpaceExpr() == AddrSpaceExpr)
    return QualType(canonTy, 0);

  auto *sugaredType
    = new (*this, TypeAlignment)
        DependentAddressSpaceType(*this, PointeeType, QualType(canonTy, 0),
                                  AddrSpaceExpr, AttrLoc);
  Types.push_back(sugaredType);
  return QualType(sugaredType, 0);
}

/// Determine whether \p T is canonical as the result type of a function.
static bool isCanonicalResultType(QualType T) {
  return T.isCanonical() &&
         (T.getObjCLifetime() == Qualifiers::OCL_None ||
          T.getObjCLifetime() == Qualifiers::OCL_ExplicitNone);
}

/// getFunctionNoProtoType - Return a K&R style C function type like 'int()'.
QualType
ASTContext::getFunctionNoProtoType(QualType ResultTy,
                                   const FunctionType::ExtInfo &Info) const {
  // Unique functions, to guarantee there is only one function of a particular
  // structure.
  llvm::FoldingSetNodeID ID;
  FunctionNoProtoType::Profile(ID, ResultTy, Info);

  void *InsertPos = nullptr;
  if (FunctionNoProtoType *FT =
        FunctionNoProtoTypes.FindNodeOrInsertPos(ID, InsertPos))
    return QualType(FT, 0);

  QualType Canonical;
  if (!isCanonicalResultType(ResultTy)) {
    Canonical =
      getFunctionNoProtoType(getCanonicalFunctionResultType(ResultTy), Info);

    // Get the new insert position for the node we care about.
    FunctionNoProtoType *NewIP =
      FunctionNoProtoTypes.FindNodeOrInsertPos(ID, InsertPos);
    assert(!NewIP && "Shouldn't be in the map!"); (void)NewIP;
  }

  auto *New = new (*this, TypeAlignment)
    FunctionNoProtoType(ResultTy, Canonical, Info);
  Types.push_back(New);
  FunctionNoProtoTypes.InsertNode(New, InsertPos);
  return QualType(New, 0);
}

CanQualType
ASTContext::getCanonicalFunctionResultType(QualType ResultType) const {
  CanQualType CanResultType = getCanonicalType(ResultType);

  // Canonical result types do not have ARC lifetime qualifiers.
  if (CanResultType.getQualifiers().hasObjCLifetime()) {
    Qualifiers Qs = CanResultType.getQualifiers();
    Qs.removeObjCLifetime();
    return CanQualType::CreateUnsafe(
             getQualifiedType(CanResultType.getUnqualifiedType(), Qs));
  }

  return CanResultType;
}

static bool isCanonicalExceptionSpecification(
    const FunctionProtoType::ExceptionSpecInfo &ESI, bool NoexceptInType) {
  if (ESI.Type == EST_None)
    return true;
  if (!NoexceptInType)
    return false;

  // C++17 onwards: exception specification is part of the type, as a simple
  // boolean "can this function type throw".
  if (ESI.Type == EST_BasicNoexcept)
    return true;

  // A noexcept(expr) specification is (possibly) canonical if expr is
  // value-dependent.
  if (ESI.Type == EST_DependentNoexcept)
    return true;

  // A dynamic exception specification is canonical if it only contains pack
  // expansions (so we can't tell whether it's non-throwing) and all its
  // contained types are canonical.
  if (ESI.Type == EST_Dynamic) {
    bool AnyPackExpansions = false;
    for (QualType ET : ESI.Exceptions) {
      if (!ET.isCanonical())
        return false;
      if (ET->getAs<PackExpansionType>())
        AnyPackExpansions = true;
    }
    return AnyPackExpansions;
  }

  return false;
}

QualType ASTContext::getFunctionTypeInternal(
    QualType ResultTy, ArrayRef<QualType> ArgArray,
    const FunctionProtoType::ExtProtoInfo &EPI, bool OnlyWantCanonical) const {
  size_t NumArgs = ArgArray.size();

  // Unique functions, to guarantee there is only one function of a particular
  // structure.
  llvm::FoldingSetNodeID ID;
  FunctionProtoType::Profile(ID, ResultTy, ArgArray.begin(), NumArgs, EPI,
                             *this, true);

  QualType Canonical;
  bool Unique = false;

  void *InsertPos = nullptr;
  if (FunctionProtoType *FPT =
        FunctionProtoTypes.FindNodeOrInsertPos(ID, InsertPos)) {
    QualType Existing = QualType(FPT, 0);

    // If we find a pre-existing equivalent FunctionProtoType, we can just reuse
    // it so long as our exception specification doesn't contain a dependent
    // noexcept expression, or we're just looking for a canonical type.
    // Otherwise, we're going to need to create a type
    // sugar node to hold the concrete expression.
    if (OnlyWantCanonical || !isComputedNoexcept(EPI.ExceptionSpec.Type) ||
        EPI.ExceptionSpec.NoexceptExpr == FPT->getNoexceptExpr())
      return Existing;

    // We need a new type sugar node for this one, to hold the new noexcept
    // expression. We do no canonicalization here, but that's OK since we don't
    // expect to see the same noexcept expression much more than once.
    Canonical = getCanonicalType(Existing);
    Unique = true;
  }

  bool NoexceptInType = getLangOpts().CPlusPlus17;
  bool IsCanonicalExceptionSpec =
      isCanonicalExceptionSpecification(EPI.ExceptionSpec, NoexceptInType);

  // Determine whether the type being created is already canonical or not.
  bool isCanonical = !Unique && IsCanonicalExceptionSpec &&
                     isCanonicalResultType(ResultTy) && !EPI.HasTrailingReturn;
  for (unsigned i = 0; i != NumArgs && isCanonical; ++i)
    if (!ArgArray[i].isCanonicalAsParam())
      isCanonical = false;

  if (OnlyWantCanonical)
    assert(isCanonical &&
           "given non-canonical parameters constructing canonical type");

  // If this type isn't canonical, get the canonical version of it if we don't
  // already have it. The exception spec is only partially part of the
  // canonical type, and only in C++17 onwards.
  if (!isCanonical && Canonical.isNull()) {
    SmallVector<QualType, 16> CanonicalArgs;
    CanonicalArgs.reserve(NumArgs);
    for (unsigned i = 0; i != NumArgs; ++i)
      CanonicalArgs.push_back(getCanonicalParamType(ArgArray[i]));

    llvm::SmallVector<QualType, 8> ExceptionTypeStorage;
    FunctionProtoType::ExtProtoInfo CanonicalEPI = EPI;
    CanonicalEPI.HasTrailingReturn = false;

    if (IsCanonicalExceptionSpec) {
      // Exception spec is already OK.
    } else if (NoexceptInType) {
      switch (EPI.ExceptionSpec.Type) {
      case EST_Unparsed: case EST_Unevaluated: case EST_Uninstantiated:
        // We don't know yet. It shouldn't matter what we pick here; no-one
        // should ever look at this.
        LLVM_FALLTHROUGH;
      case EST_None: case EST_MSAny: case EST_NoexceptFalse:
        CanonicalEPI.ExceptionSpec.Type = EST_None;
        break;

        // A dynamic exception specification is almost always "not noexcept",
        // with the exception that a pack expansion might expand to no types.
      case EST_Dynamic: {
        bool AnyPacks = false;
        for (QualType ET : EPI.ExceptionSpec.Exceptions) {
          if (ET->getAs<PackExpansionType>())
            AnyPacks = true;
          ExceptionTypeStorage.push_back(getCanonicalType(ET));
        }
        if (!AnyPacks)
          CanonicalEPI.ExceptionSpec.Type = EST_None;
        else {
          CanonicalEPI.ExceptionSpec.Type = EST_Dynamic;
          CanonicalEPI.ExceptionSpec.Exceptions = ExceptionTypeStorage;
        }
        break;
      }

      case EST_DynamicNone:
      case EST_BasicNoexcept:
      case EST_NoexceptTrue:
      case EST_NoThrow:
        CanonicalEPI.ExceptionSpec.Type = EST_BasicNoexcept;
        break;

      case EST_DependentNoexcept:
        llvm_unreachable("dependent noexcept is already canonical");
      }
    } else {
      CanonicalEPI.ExceptionSpec = FunctionProtoType::ExceptionSpecInfo();
    }

    // Adjust the canonical function result type.
    CanQualType CanResultTy = getCanonicalFunctionResultType(ResultTy);
    Canonical =
        getFunctionTypeInternal(CanResultTy, CanonicalArgs, CanonicalEPI, true);

    // Get the new insert position for the node we care about.
    FunctionProtoType *NewIP =
      FunctionProtoTypes.FindNodeOrInsertPos(ID, InsertPos);
    assert(!NewIP && "Shouldn't be in the map!"); (void)NewIP;
  }

  // Compute the needed size to hold this FunctionProtoType and the
  // various trailing objects.
  auto ESH = FunctionProtoType::getExceptionSpecSize(
      EPI.ExceptionSpec.Type, EPI.ExceptionSpec.Exceptions.size());
  size_t Size = FunctionProtoType::totalSizeToAlloc<
      QualType, SourceLocation, FunctionType::FunctionTypeExtraBitfields,
      FunctionType::ExceptionType, Expr *, FunctionDecl *,
      FunctionProtoType::ExtParameterInfo, Qualifiers>(
      NumArgs, EPI.Variadic,
      FunctionProtoType::hasExtraBitfields(EPI.ExceptionSpec.Type),
      ESH.NumExceptionType, ESH.NumExprPtr, ESH.NumFunctionDeclPtr,
      EPI.ExtParameterInfos ? NumArgs : 0,
      EPI.TypeQuals.hasNonFastQualifiers() ? 1 : 0);

  auto *FTP = (FunctionProtoType *)Allocate(Size, TypeAlignment);
  FunctionProtoType::ExtProtoInfo newEPI = EPI;
  new (FTP) FunctionProtoType(ResultTy, ArgArray, Canonical, newEPI);
  Types.push_back(FTP);
  if (!Unique)
    FunctionProtoTypes.InsertNode(FTP, InsertPos);
  return QualType(FTP, 0);
}

QualType ASTContext::getPipeType(QualType T, bool ReadOnly) const {
  llvm::FoldingSetNodeID ID;
  PipeType::Profile(ID, T, ReadOnly);

  void *InsertPos = nullptr;
  if (PipeType *PT = PipeTypes.FindNodeOrInsertPos(ID, InsertPos))
    return QualType(PT, 0);

  // If the pipe element type isn't canonical, this won't be a canonical type
  // either, so fill in the canonical type field.
  QualType Canonical;
  if (!T.isCanonical()) {
    Canonical = getPipeType(getCanonicalType(T), ReadOnly);

    // Get the new insert position for the node we care about.
    PipeType *NewIP = PipeTypes.FindNodeOrInsertPos(ID, InsertPos);
    assert(!NewIP && "Shouldn't be in the map!");
    (void)NewIP;
  }
  auto *New = new (*this, TypeAlignment) PipeType(T, Canonical, ReadOnly);
  Types.push_back(New);
  PipeTypes.InsertNode(New, InsertPos);
  return QualType(New, 0);
}

QualType ASTContext::adjustStringLiteralBaseType(QualType Ty) const {
  // OpenCL v1.1 s6.5.3: a string literal is in the constant address space.
  return LangOpts.OpenCL ? getAddrSpaceQualType(Ty, LangAS::opencl_constant)
                         : Ty;
}

QualType ASTContext::getReadPipeType(QualType T) const {
  return getPipeType(T, true);
}

QualType ASTContext::getWritePipeType(QualType T) const {
  return getPipeType(T, false);
}

QualType ASTContext::getExtIntType(bool IsUnsigned, unsigned NumBits) const {
  llvm::FoldingSetNodeID ID;
  ExtIntType::Profile(ID, IsUnsigned, NumBits);

  void *InsertPos = nullptr;
  if (ExtIntType *EIT = ExtIntTypes.FindNodeOrInsertPos(ID, InsertPos))
    return QualType(EIT, 0);

  auto *New = new (*this, TypeAlignment) ExtIntType(IsUnsigned, NumBits);
  ExtIntTypes.InsertNode(New, InsertPos);
  Types.push_back(New);
  return QualType(New, 0);
}

QualType ASTContext::getDependentExtIntType(bool IsUnsigned,
                                            Expr *NumBitsExpr) const {
  assert(NumBitsExpr->isInstantiationDependent() && "Only good for dependent");
  llvm::FoldingSetNodeID ID;
  DependentExtIntType::Profile(ID, *this, IsUnsigned, NumBitsExpr);

  void *InsertPos = nullptr;
  if (DependentExtIntType *Existing =
          DependentExtIntTypes.FindNodeOrInsertPos(ID, InsertPos))
    return QualType(Existing, 0);

  auto *New = new (*this, TypeAlignment)
      DependentExtIntType(*this, IsUnsigned, NumBitsExpr);
  DependentExtIntTypes.InsertNode(New, InsertPos);

  Types.push_back(New);
  return QualType(New, 0);
}

#ifndef NDEBUG
static bool NeedsInjectedClassNameType(const RecordDecl *D) {
  if (!isa<CXXRecordDecl>(D)) return false;
  const auto *RD = cast<CXXRecordDecl>(D);
  if (isa<ClassTemplatePartialSpecializationDecl>(RD))
    return true;
  if (RD->getDescribedClassTemplate() &&
      !isa<ClassTemplateSpecializationDecl>(RD))
    return true;
  return false;
}
#endif

/// getInjectedClassNameType - Return the unique reference to the
/// injected class name type for the specified templated declaration.
QualType ASTContext::getInjectedClassNameType(CXXRecordDecl *Decl,
                                              QualType TST) const {
  assert(NeedsInjectedClassNameType(Decl));
  if (Decl->TypeForDecl) {
    assert(isa<InjectedClassNameType>(Decl->TypeForDecl));
  } else if (CXXRecordDecl *PrevDecl = Decl->getPreviousDecl()) {
    assert(PrevDecl->TypeForDecl && "previous declaration has no type");
    Decl->TypeForDecl = PrevDecl->TypeForDecl;
    assert(isa<InjectedClassNameType>(Decl->TypeForDecl));
  } else {
    Type *newType =
      new (*this, TypeAlignment) InjectedClassNameType(Decl, TST);
    Decl->TypeForDecl = newType;
    Types.push_back(newType);
  }
  return QualType(Decl->TypeForDecl, 0);
}

/// getTypeDeclType - Return the unique reference to the type for the
/// specified type declaration.
QualType ASTContext::getTypeDeclTypeSlow(const TypeDecl *Decl) const {
  assert(Decl && "Passed null for Decl param");
  assert(!Decl->TypeForDecl && "TypeForDecl present in slow case");

  if (const auto *Typedef = dyn_cast<TypedefNameDecl>(Decl))
    return getTypedefType(Typedef);

  assert(!isa<TemplateTypeParmDecl>(Decl) &&
         "Template type parameter types are always available.");

  if (const auto *Record = dyn_cast<RecordDecl>(Decl)) {
    assert(Record->isFirstDecl() && "struct/union has previous declaration");
    assert(!NeedsInjectedClassNameType(Record));
    return getRecordType(Record);
  } else if (const auto *Enum = dyn_cast<EnumDecl>(Decl)) {
    assert(Enum->isFirstDecl() && "enum has previous declaration");
    return getEnumType(Enum);
  } else if (const auto *Using = dyn_cast<UnresolvedUsingTypenameDecl>(Decl)) {
    Type *newType = new (*this, TypeAlignment) UnresolvedUsingType(Using);
    Decl->TypeForDecl = newType;
    Types.push_back(newType);
  } else
    llvm_unreachable("TypeDecl without a type?");

  return QualType(Decl->TypeForDecl, 0);
}

/// getTypedefType - Return the unique reference to the type for the
/// specified typedef name decl.
QualType
ASTContext::getTypedefType(const TypedefNameDecl *Decl,
                           QualType Canonical) const {
  if (Decl->TypeForDecl) return QualType(Decl->TypeForDecl, 0);

  if (Canonical.isNull())
    Canonical = getCanonicalType(Decl->getUnderlyingType());
  auto *newType = new (*this, TypeAlignment)
    TypedefType(Type::Typedef, Decl, Canonical);
  Decl->TypeForDecl = newType;
  Types.push_back(newType);
  return QualType(newType, 0);
}

QualType ASTContext::getRecordType(const RecordDecl *Decl) const {
  if (Decl->TypeForDecl) return QualType(Decl->TypeForDecl, 0);

  if (const RecordDecl *PrevDecl = Decl->getPreviousDecl())
    if (PrevDecl->TypeForDecl)
      return QualType(Decl->TypeForDecl = PrevDecl->TypeForDecl, 0);

  auto *newType = new (*this, TypeAlignment) RecordType(Decl);
  Decl->TypeForDecl = newType;
  Types.push_back(newType);
  return QualType(newType, 0);
}

QualType ASTContext::getEnumType(const EnumDecl *Decl) const {
  if (Decl->TypeForDecl) return QualType(Decl->TypeForDecl, 0);

  if (const EnumDecl *PrevDecl = Decl->getPreviousDecl())
    if (PrevDecl->TypeForDecl)
      return QualType(Decl->TypeForDecl = PrevDecl->TypeForDecl, 0);

  auto *newType = new (*this, TypeAlignment) EnumType(Decl);
  Decl->TypeForDecl = newType;
  Types.push_back(newType);
  return QualType(newType, 0);
}

QualType ASTContext::getAttributedType(attr::Kind attrKind,
                                       QualType modifiedType,
                                       QualType equivalentType) {
  llvm::FoldingSetNodeID id;
  AttributedType::Profile(id, attrKind, modifiedType, equivalentType);

  void *insertPos = nullptr;
  AttributedType *type = AttributedTypes.FindNodeOrInsertPos(id, insertPos);
  if (type) return QualType(type, 0);

  QualType canon = getCanonicalType(equivalentType);
  type = new (*this, TypeAlignment)
      AttributedType(canon, attrKind, modifiedType, equivalentType);

  Types.push_back(type);
  AttributedTypes.InsertNode(type, insertPos);

  return QualType(type, 0);
}

/// Retrieve a substitution-result type.
QualType
ASTContext::getSubstTemplateTypeParmType(const TemplateTypeParmType *Parm,
                                         QualType Replacement) const {
  assert(Replacement.isCanonical()
         && "replacement types must always be canonical");

  llvm::FoldingSetNodeID ID;
  SubstTemplateTypeParmType::Profile(ID, Parm, Replacement);
  void *InsertPos = nullptr;
  SubstTemplateTypeParmType *SubstParm
    = SubstTemplateTypeParmTypes.FindNodeOrInsertPos(ID, InsertPos);

  if (!SubstParm) {
    SubstParm = new (*this, TypeAlignment)
      SubstTemplateTypeParmType(Parm, Replacement);
    Types.push_back(SubstParm);
    SubstTemplateTypeParmTypes.InsertNode(SubstParm, InsertPos);
  }

  return QualType(SubstParm, 0);
}

/// Retrieve a
QualType ASTContext::getSubstTemplateTypeParmPackType(
                                          const TemplateTypeParmType *Parm,
                                              const TemplateArgument &ArgPack) {
#ifndef NDEBUG
  for (const auto &P : ArgPack.pack_elements()) {
    assert(P.getKind() == TemplateArgument::Type &&"Pack contains a non-type");
    assert(P.getAsType().isCanonical() && "Pack contains non-canonical type");
  }
#endif

  llvm::FoldingSetNodeID ID;
  SubstTemplateTypeParmPackType::Profile(ID, Parm, ArgPack);
  void *InsertPos = nullptr;
  if (SubstTemplateTypeParmPackType *SubstParm
        = SubstTemplateTypeParmPackTypes.FindNodeOrInsertPos(ID, InsertPos))
    return QualType(SubstParm, 0);

  QualType Canon;
  if (!Parm->isCanonicalUnqualified()) {
    Canon = getCanonicalType(QualType(Parm, 0));
    Canon = getSubstTemplateTypeParmPackType(cast<TemplateTypeParmType>(Canon),
                                             ArgPack);
    SubstTemplateTypeParmPackTypes.FindNodeOrInsertPos(ID, InsertPos);
  }

  auto *SubstParm
    = new (*this, TypeAlignment) SubstTemplateTypeParmPackType(Parm, Canon,
                                                               ArgPack);
  Types.push_back(SubstParm);
  SubstTemplateTypeParmPackTypes.InsertNode(SubstParm, InsertPos);
  return QualType(SubstParm, 0);
}

/// Retrieve the template type parameter type for a template
/// parameter or parameter pack with the given depth, index, and (optionally)
/// name.
QualType ASTContext::getTemplateTypeParmType(unsigned Depth, unsigned Index,
                                             bool ParameterPack,
                                             TemplateTypeParmDecl *TTPDecl) const {
  llvm::FoldingSetNodeID ID;
  TemplateTypeParmType::Profile(ID, Depth, Index, ParameterPack, TTPDecl);
  void *InsertPos = nullptr;
  TemplateTypeParmType *TypeParm
    = TemplateTypeParmTypes.FindNodeOrInsertPos(ID, InsertPos);

  if (TypeParm)
    return QualType(TypeParm, 0);

  if (TTPDecl) {
    QualType Canon = getTemplateTypeParmType(Depth, Index, ParameterPack);
    TypeParm = new (*this, TypeAlignment) TemplateTypeParmType(TTPDecl, Canon);

    TemplateTypeParmType *TypeCheck
      = TemplateTypeParmTypes.FindNodeOrInsertPos(ID, InsertPos);
    assert(!TypeCheck && "Template type parameter canonical type broken");
    (void)TypeCheck;
  } else
    TypeParm = new (*this, TypeAlignment)
      TemplateTypeParmType(Depth, Index, ParameterPack);

  Types.push_back(TypeParm);
  TemplateTypeParmTypes.InsertNode(TypeParm, InsertPos);

  return QualType(TypeParm, 0);
}

TypeSourceInfo *
ASTContext::getTemplateSpecializationTypeInfo(TemplateName Name,
                                              SourceLocation NameLoc,
                                        const TemplateArgumentListInfo &Args,
                                              QualType Underlying) const {
  assert(!Name.getAsDependentTemplateName() &&
         "No dependent template names here!");
  QualType TST = getTemplateSpecializationType(Name, Args, Underlying);

  TypeSourceInfo *DI = CreateTypeSourceInfo(TST);
  TemplateSpecializationTypeLoc TL =
      DI->getTypeLoc().castAs<TemplateSpecializationTypeLoc>();
  TL.setTemplateKeywordLoc(SourceLocation());
  TL.setTemplateNameLoc(NameLoc);
  TL.setLAngleLoc(Args.getLAngleLoc());
  TL.setRAngleLoc(Args.getRAngleLoc());
  for (unsigned i = 0, e = TL.getNumArgs(); i != e; ++i)
    TL.setArgLocInfo(i, Args[i].getLocInfo());
  return DI;
}

QualType
ASTContext::getTemplateSpecializationType(TemplateName Template,
                                          const TemplateArgumentListInfo &Args,
                                          QualType Underlying) const {
  assert(!Template.getAsDependentTemplateName() &&
         "No dependent template names here!");

  SmallVector<TemplateArgument, 4> ArgVec;
  ArgVec.reserve(Args.size());
  for (const TemplateArgumentLoc &Arg : Args.arguments())
    ArgVec.push_back(Arg.getArgument());

  return getTemplateSpecializationType(Template, ArgVec, Underlying);
}

#ifndef NDEBUG
static bool hasAnyPackExpansions(ArrayRef<TemplateArgument> Args) {
  for (const TemplateArgument &Arg : Args)
    if (Arg.isPackExpansion())
      return true;

  return true;
}
#endif

QualType
ASTContext::getTemplateSpecializationType(TemplateName Template,
                                          ArrayRef<TemplateArgument> Args,
                                          QualType Underlying) const {
  assert(!Template.getAsDependentTemplateName() &&
         "No dependent template names here!");
  // Look through qualified template names.
  if (QualifiedTemplateName *QTN = Template.getAsQualifiedTemplateName())
    Template = TemplateName(QTN->getTemplateDecl());

  bool IsTypeAlias =
    Template.getAsTemplateDecl() &&
    isa<TypeAliasTemplateDecl>(Template.getAsTemplateDecl());
  QualType CanonType;
  if (!Underlying.isNull())
    CanonType = getCanonicalType(Underlying);
  else {
    // We can get here with an alias template when the specialization contains
    // a pack expansion that does not match up with a parameter pack.
    assert((!IsTypeAlias || hasAnyPackExpansions(Args)) &&
           "Caller must compute aliased type");
    IsTypeAlias = false;
    CanonType = getCanonicalTemplateSpecializationType(Template, Args);
  }

  // Allocate the (non-canonical) template specialization type, but don't
  // try to unique it: these types typically have location information that
  // we don't unique and don't want to lose.
  void *Mem = Allocate(sizeof(TemplateSpecializationType) +
                       sizeof(TemplateArgument) * Args.size() +
                       (IsTypeAlias? sizeof(QualType) : 0),
                       TypeAlignment);
  auto *Spec
    = new (Mem) TemplateSpecializationType(Template, Args, CanonType,
                                         IsTypeAlias ? Underlying : QualType());

  Types.push_back(Spec);
  return QualType(Spec, 0);
}

QualType ASTContext::getCanonicalTemplateSpecializationType(
    TemplateName Template, ArrayRef<TemplateArgument> Args) const {
  assert(!Template.getAsDependentTemplateName() &&
         "No dependent template names here!");

  // Look through qualified template names.
  if (QualifiedTemplateName *QTN = Template.getAsQualifiedTemplateName())
    Template = TemplateName(QTN->getTemplateDecl());

  // Build the canonical template specialization type.
  TemplateName CanonTemplate = getCanonicalTemplateName(Template);
  SmallVector<TemplateArgument, 4> CanonArgs;
  unsigned NumArgs = Args.size();
  CanonArgs.reserve(NumArgs);
  for (const TemplateArgument &Arg : Args)
    CanonArgs.push_back(getCanonicalTemplateArgument(Arg));

  // Determine whether this canonical template specialization type already
  // exists.
  llvm::FoldingSetNodeID ID;
  TemplateSpecializationType::Profile(ID, CanonTemplate,
                                      CanonArgs, *this);

  void *InsertPos = nullptr;
  TemplateSpecializationType *Spec
    = TemplateSpecializationTypes.FindNodeOrInsertPos(ID, InsertPos);

  if (!Spec) {
    // Allocate a new canonical template specialization type.
    void *Mem = Allocate((sizeof(TemplateSpecializationType) +
                          sizeof(TemplateArgument) * NumArgs),
                         TypeAlignment);
    Spec = new (Mem) TemplateSpecializationType(CanonTemplate,
                                                CanonArgs,
                                                QualType(), QualType());
    Types.push_back(Spec);
    TemplateSpecializationTypes.InsertNode(Spec, InsertPos);
  }

  assert(Spec->isDependentType() &&
         "Non-dependent template-id type must have a canonical type");
  return QualType(Spec, 0);
}

QualType ASTContext::getElaboratedType(ElaboratedTypeKeyword Keyword,
                                       NestedNameSpecifier *NNS,
                                       QualType NamedType,
                                       TagDecl *OwnedTagDecl) const {
  llvm::FoldingSetNodeID ID;
  ElaboratedType::Profile(ID, Keyword, NNS, NamedType, OwnedTagDecl);

  void *InsertPos = nullptr;
  ElaboratedType *T = ElaboratedTypes.FindNodeOrInsertPos(ID, InsertPos);
  if (T)
    return QualType(T, 0);

  QualType Canon = NamedType;
  if (!Canon.isCanonical()) {
    Canon = getCanonicalType(NamedType);
    ElaboratedType *CheckT = ElaboratedTypes.FindNodeOrInsertPos(ID, InsertPos);
    assert(!CheckT && "Elaborated canonical type broken");
    (void)CheckT;
  }

  void *Mem = Allocate(ElaboratedType::totalSizeToAlloc<TagDecl *>(!!OwnedTagDecl),
                       TypeAlignment);
  T = new (Mem) ElaboratedType(Keyword, NNS, NamedType, Canon, OwnedTagDecl);

  Types.push_back(T);
  ElaboratedTypes.InsertNode(T, InsertPos);
  return QualType(T, 0);
}

QualType
ASTContext::getParenType(QualType InnerType) const {
  llvm::FoldingSetNodeID ID;
  ParenType::Profile(ID, InnerType);

  void *InsertPos = nullptr;
  ParenType *T = ParenTypes.FindNodeOrInsertPos(ID, InsertPos);
  if (T)
    return QualType(T, 0);

  QualType Canon = InnerType;
  if (!Canon.isCanonical()) {
    Canon = getCanonicalType(InnerType);
    ParenType *CheckT = ParenTypes.FindNodeOrInsertPos(ID, InsertPos);
    assert(!CheckT && "Paren canonical type broken");
    (void)CheckT;
  }

  T = new (*this, TypeAlignment) ParenType(InnerType, Canon);
  Types.push_back(T);
  ParenTypes.InsertNode(T, InsertPos);
  return QualType(T, 0);
}

QualType
ASTContext::getMacroQualifiedType(QualType UnderlyingTy,
                                  const IdentifierInfo *MacroII) const {
  QualType Canon = UnderlyingTy;
  if (!Canon.isCanonical())
    Canon = getCanonicalType(UnderlyingTy);

  auto *newType = new (*this, TypeAlignment)
      MacroQualifiedType(UnderlyingTy, Canon, MacroII);
  Types.push_back(newType);
  return QualType(newType, 0);
}

QualType ASTContext::getDependentNameType(ElaboratedTypeKeyword Keyword,
                                          NestedNameSpecifier *NNS,
                                          const IdentifierInfo *Name,
                                          QualType Canon) const {
  if (Canon.isNull()) {
    NestedNameSpecifier *CanonNNS = getCanonicalNestedNameSpecifier(NNS);
    if (CanonNNS != NNS)
      Canon = getDependentNameType(Keyword, CanonNNS, Name);
  }

  llvm::FoldingSetNodeID ID;
  DependentNameType::Profile(ID, Keyword, NNS, Name);

  void *InsertPos = nullptr;
  DependentNameType *T
    = DependentNameTypes.FindNodeOrInsertPos(ID, InsertPos);
  if (T)
    return QualType(T, 0);

  T = new (*this, TypeAlignment) DependentNameType(Keyword, NNS, Name, Canon);
  Types.push_back(T);
  DependentNameTypes.InsertNode(T, InsertPos);
  return QualType(T, 0);
}

QualType
ASTContext::getDependentTemplateSpecializationType(
                                 ElaboratedTypeKeyword Keyword,
                                 NestedNameSpecifier *NNS,
                                 const IdentifierInfo *Name,
                                 const TemplateArgumentListInfo &Args) const {
  // TODO: avoid this copy
  SmallVector<TemplateArgument, 16> ArgCopy;
  for (unsigned I = 0, E = Args.size(); I != E; ++I)
    ArgCopy.push_back(Args[I].getArgument());
  return getDependentTemplateSpecializationType(Keyword, NNS, Name, ArgCopy);
}

QualType
ASTContext::getDependentTemplateSpecializationType(
                                 ElaboratedTypeKeyword Keyword,
                                 NestedNameSpecifier *NNS,
                                 const IdentifierInfo *Name,
                                 ArrayRef<TemplateArgument> Args) const {
  assert((!NNS || NNS->isDependent()) &&
         "nested-name-specifier must be dependent");

  llvm::FoldingSetNodeID ID;
  DependentTemplateSpecializationType::Profile(ID, *this, Keyword, NNS,
                                               Name, Args);

  void *InsertPos = nullptr;
  DependentTemplateSpecializationType *T
    = DependentTemplateSpecializationTypes.FindNodeOrInsertPos(ID, InsertPos);
  if (T)
    return QualType(T, 0);

  NestedNameSpecifier *CanonNNS = getCanonicalNestedNameSpecifier(NNS);

  ElaboratedTypeKeyword CanonKeyword = Keyword;
  if (Keyword == ETK_None) CanonKeyword = ETK_Typename;

  bool AnyNonCanonArgs = false;
  unsigned NumArgs = Args.size();
  SmallVector<TemplateArgument, 16> CanonArgs(NumArgs);
  for (unsigned I = 0; I != NumArgs; ++I) {
    CanonArgs[I] = getCanonicalTemplateArgument(Args[I]);
    if (!CanonArgs[I].structurallyEquals(Args[I]))
      AnyNonCanonArgs = true;
  }

  QualType Canon;
  if (AnyNonCanonArgs || CanonNNS != NNS || CanonKeyword != Keyword) {
    Canon = getDependentTemplateSpecializationType(CanonKeyword, CanonNNS,
                                                   Name,
                                                   CanonArgs);

    // Find the insert position again.
    DependentTemplateSpecializationTypes.FindNodeOrInsertPos(ID, InsertPos);
  }

  void *Mem = Allocate((sizeof(DependentTemplateSpecializationType) +
                        sizeof(TemplateArgument) * NumArgs),
                       TypeAlignment);
  T = new (Mem) DependentTemplateSpecializationType(Keyword, NNS,
                                                    Name, Args, Canon);
  Types.push_back(T);
  DependentTemplateSpecializationTypes.InsertNode(T, InsertPos);
  return QualType(T, 0);
}

TemplateArgument ASTContext::getInjectedTemplateArg(NamedDecl *Param) {
  TemplateArgument Arg;
  if (const auto *TTP = dyn_cast<TemplateTypeParmDecl>(Param)) {
    QualType ArgType = getTypeDeclType(TTP);
    if (TTP->isParameterPack())
      ArgType = getPackExpansionType(ArgType, None);

    Arg = TemplateArgument(ArgType);
  } else if (auto *NTTP = dyn_cast<NonTypeTemplateParmDecl>(Param)) {
    Expr *E = new (*this) DeclRefExpr(
        *this, NTTP, /*enclosing*/ false,
        NTTP->getType().getNonPackExpansionType().getNonLValueExprType(*this),
        Expr::getValueKindForType(NTTP->getType()), NTTP->getLocation());

    if (NTTP->isParameterPack())
      E = new (*this) PackExpansionExpr(DependentTy, E, NTTP->getLocation(),
                                        None);
    Arg = TemplateArgument(E);
  } else {
    auto *TTP = cast<TemplateTemplateParmDecl>(Param);
    if (TTP->isParameterPack())
      Arg = TemplateArgument(TemplateName(TTP), Optional<unsigned>());
    else
      Arg = TemplateArgument(TemplateName(TTP));
  }

  if (Param->isTemplateParameterPack())
    Arg = TemplateArgument::CreatePackCopy(*this, Arg);

  return Arg;
}

void
ASTContext::getInjectedTemplateArgs(const TemplateParameterList *Params,
                                    SmallVectorImpl<TemplateArgument> &Args) {
  Args.reserve(Args.size() + Params->size());

  for (NamedDecl *Param : *Params)
    Args.push_back(getInjectedTemplateArg(Param));
}

QualType ASTContext::getPackExpansionType(QualType Pattern,
                                          Optional<unsigned> NumExpansions,
                                          bool ExpectPackInType) {
  assert((!ExpectPackInType || Pattern->containsUnexpandedParameterPack()) &&
         "Pack expansions must expand one or more parameter packs");

  llvm::FoldingSetNodeID ID;
  PackExpansionType::Profile(ID, Pattern, NumExpansions);

  void *InsertPos = nullptr;
  PackExpansionType *T = PackExpansionTypes.FindNodeOrInsertPos(ID, InsertPos);
  if (T)
    return QualType(T, 0);

  QualType Canon;
  if (!Pattern.isCanonical()) {
    Canon = getPackExpansionType(getCanonicalType(Pattern), NumExpansions,
                                 /*ExpectPackInType=*/false);

    // Find the insert position again, in case we inserted an element into
    // PackExpansionTypes and invalidated our insert position.
    PackExpansionTypes.FindNodeOrInsertPos(ID, InsertPos);
  }

  T = new (*this, TypeAlignment)
      PackExpansionType(Pattern, Canon, NumExpansions);
  Types.push_back(T);
  PackExpansionTypes.InsertNode(T, InsertPos);
  return QualType(T, 0);
}

/// CmpProtocolNames - Comparison predicate for sorting protocols
/// alphabetically.
static int CmpProtocolNames(ObjCProtocolDecl *const *LHS,
                            ObjCProtocolDecl *const *RHS) {
  return DeclarationName::compare((*LHS)->getDeclName(), (*RHS)->getDeclName());
}

static bool areSortedAndUniqued(ArrayRef<ObjCProtocolDecl *> Protocols) {
  if (Protocols.empty()) return true;

  if (Protocols[0]->getCanonicalDecl() != Protocols[0])
    return false;

  for (unsigned i = 1; i != Protocols.size(); ++i)
    if (CmpProtocolNames(&Protocols[i - 1], &Protocols[i]) >= 0 ||
        Protocols[i]->getCanonicalDecl() != Protocols[i])
      return false;
  return true;
}

static void
SortAndUniqueProtocols(SmallVectorImpl<ObjCProtocolDecl *> &Protocols) {
  // Sort protocols, keyed by name.
  llvm::array_pod_sort(Protocols.begin(), Protocols.end(), CmpProtocolNames);

  // Canonicalize.
  for (ObjCProtocolDecl *&P : Protocols)
    P = P->getCanonicalDecl();

  // Remove duplicates.
  auto ProtocolsEnd = std::unique(Protocols.begin(), Protocols.end());
  Protocols.erase(ProtocolsEnd, Protocols.end());
}

QualType ASTContext::getObjCObjectType(QualType BaseType,
                                       ObjCProtocolDecl * const *Protocols,
                                       unsigned NumProtocols) const {
  return getObjCObjectType(BaseType, {},
                           llvm::makeArrayRef(Protocols, NumProtocols),
                           /*isKindOf=*/false);
}

QualType ASTContext::getObjCObjectType(
           QualType baseType,
           ArrayRef<QualType> typeArgs,
           ArrayRef<ObjCProtocolDecl *> protocols,
           bool isKindOf) const {
  // If the base type is an interface and there aren't any protocols or
  // type arguments to add, then the interface type will do just fine.
  if (typeArgs.empty() && protocols.empty() && !isKindOf &&
      isa<ObjCInterfaceType>(baseType))
    return baseType;

  // Look in the folding set for an existing type.
  llvm::FoldingSetNodeID ID;
  ObjCObjectTypeImpl::Profile(ID, baseType, typeArgs, protocols, isKindOf);
  void *InsertPos = nullptr;
  if (ObjCObjectType *QT = ObjCObjectTypes.FindNodeOrInsertPos(ID, InsertPos))
    return QualType(QT, 0);

  // Determine the type arguments to be used for canonicalization,
  // which may be explicitly specified here or written on the base
  // type.
  ArrayRef<QualType> effectiveTypeArgs = typeArgs;
  if (effectiveTypeArgs.empty()) {
    if (const auto *baseObject = baseType->getAs<ObjCObjectType>())
      effectiveTypeArgs = baseObject->getTypeArgs();
  }

  // Build the canonical type, which has the canonical base type and a
  // sorted-and-uniqued list of protocols and the type arguments
  // canonicalized.
  QualType canonical;
  bool typeArgsAreCanonical = std::all_of(effectiveTypeArgs.begin(),
                                          effectiveTypeArgs.end(),
                                          [&](QualType type) {
                                            return type.isCanonical();
                                          });
  bool protocolsSorted = areSortedAndUniqued(protocols);
  if (!typeArgsAreCanonical || !protocolsSorted || !baseType.isCanonical()) {
    // Determine the canonical type arguments.
    ArrayRef<QualType> canonTypeArgs;
    SmallVector<QualType, 4> canonTypeArgsVec;
    if (!typeArgsAreCanonical) {
      canonTypeArgsVec.reserve(effectiveTypeArgs.size());
      for (auto typeArg : effectiveTypeArgs)
        canonTypeArgsVec.push_back(getCanonicalType(typeArg));
      canonTypeArgs = canonTypeArgsVec;
    } else {
      canonTypeArgs = effectiveTypeArgs;
    }

    ArrayRef<ObjCProtocolDecl *> canonProtocols;
    SmallVector<ObjCProtocolDecl*, 8> canonProtocolsVec;
    if (!protocolsSorted) {
      canonProtocolsVec.append(protocols.begin(), protocols.end());
      SortAndUniqueProtocols(canonProtocolsVec);
      canonProtocols = canonProtocolsVec;
    } else {
      canonProtocols = protocols;
    }

    canonical = getObjCObjectType(getCanonicalType(baseType), canonTypeArgs,
                                  canonProtocols, isKindOf);

    // Regenerate InsertPos.
    ObjCObjectTypes.FindNodeOrInsertPos(ID, InsertPos);
  }

  unsigned size = sizeof(ObjCObjectTypeImpl);
  size += typeArgs.size() * sizeof(QualType);
  size += protocols.size() * sizeof(ObjCProtocolDecl *);
  void *mem = Allocate(size, TypeAlignment);
  auto *T =
    new (mem) ObjCObjectTypeImpl(canonical, baseType, typeArgs, protocols,
                                 isKindOf);

  Types.push_back(T);
  ObjCObjectTypes.InsertNode(T, InsertPos);
  return QualType(T, 0);
}

/// Apply Objective-C protocol qualifiers to the given type.
/// If this is for the canonical type of a type parameter, we can apply
/// protocol qualifiers on the ObjCObjectPointerType.
QualType
ASTContext::applyObjCProtocolQualifiers(QualType type,
                  ArrayRef<ObjCProtocolDecl *> protocols, bool &hasError,
                  bool allowOnPointerType) const {
  hasError = false;

  if (const auto *objT = dyn_cast<ObjCTypeParamType>(type.getTypePtr())) {
    return getObjCTypeParamType(objT->getDecl(), protocols);
  }

  // Apply protocol qualifiers to ObjCObjectPointerType.
  if (allowOnPointerType) {
    if (const auto *objPtr =
            dyn_cast<ObjCObjectPointerType>(type.getTypePtr())) {
      const ObjCObjectType *objT = objPtr->getObjectType();
      // Merge protocol lists and construct ObjCObjectType.
      SmallVector<ObjCProtocolDecl*, 8> protocolsVec;
      protocolsVec.append(objT->qual_begin(),
                          objT->qual_end());
      protocolsVec.append(protocols.begin(), protocols.end());
      ArrayRef<ObjCProtocolDecl *> protocols = protocolsVec;
      type = getObjCObjectType(
             objT->getBaseType(),
             objT->getTypeArgsAsWritten(),
             protocols,
             objT->isKindOfTypeAsWritten());
      return getObjCObjectPointerType(type);
    }
  }

  // Apply protocol qualifiers to ObjCObjectType.
  if (const auto *objT = dyn_cast<ObjCObjectType>(type.getTypePtr())){
    // FIXME: Check for protocols to which the class type is already
    // known to conform.

    return getObjCObjectType(objT->getBaseType(),
                             objT->getTypeArgsAsWritten(),
                             protocols,
                             objT->isKindOfTypeAsWritten());
  }

  // If the canonical type is ObjCObjectType, ...
  if (type->isObjCObjectType()) {
    // Silently overwrite any existing protocol qualifiers.
    // TODO: determine whether that's the right thing to do.

    // FIXME: Check for protocols to which the class type is already
    // known to conform.
    return getObjCObjectType(type, {}, protocols, false);
  }

  // id<protocol-list>
  if (type->isObjCIdType()) {
    const auto *objPtr = type->castAs<ObjCObjectPointerType>();
    type = getObjCObjectType(ObjCBuiltinIdTy, {}, protocols,
                                 objPtr->isKindOfType());
    return getObjCObjectPointerType(type);
  }

  // Class<protocol-list>
  if (type->isObjCClassType()) {
    const auto *objPtr = type->castAs<ObjCObjectPointerType>();
    type = getObjCObjectType(ObjCBuiltinClassTy, {}, protocols,
                                 objPtr->isKindOfType());
    return getObjCObjectPointerType(type);
  }

  hasError = true;
  return type;
}

QualType
ASTContext::getObjCTypeParamType(const ObjCTypeParamDecl *Decl,
                                 ArrayRef<ObjCProtocolDecl *> protocols) const {
  // Look in the folding set for an existing type.
  llvm::FoldingSetNodeID ID;
  ObjCTypeParamType::Profile(ID, Decl, Decl->getUnderlyingType(), protocols);
  void *InsertPos = nullptr;
  if (ObjCTypeParamType *TypeParam =
      ObjCTypeParamTypes.FindNodeOrInsertPos(ID, InsertPos))
    return QualType(TypeParam, 0);

  // We canonicalize to the underlying type.
  QualType Canonical = getCanonicalType(Decl->getUnderlyingType());
  if (!protocols.empty()) {
    // Apply the protocol qualifers.
    bool hasError;
    Canonical = getCanonicalType(applyObjCProtocolQualifiers(
        Canonical, protocols, hasError, true /*allowOnPointerType*/));
    assert(!hasError && "Error when apply protocol qualifier to bound type");
  }

  unsigned size = sizeof(ObjCTypeParamType);
  size += protocols.size() * sizeof(ObjCProtocolDecl *);
  void *mem = Allocate(size, TypeAlignment);
  auto *newType = new (mem) ObjCTypeParamType(Decl, Canonical, protocols);

  Types.push_back(newType);
  ObjCTypeParamTypes.InsertNode(newType, InsertPos);
  return QualType(newType, 0);
}

void ASTContext::adjustObjCTypeParamBoundType(const ObjCTypeParamDecl *Orig,
                                              ObjCTypeParamDecl *New) const {
  New->setTypeSourceInfo(getTrivialTypeSourceInfo(Orig->getUnderlyingType()));
  // Update TypeForDecl after updating TypeSourceInfo.
  auto NewTypeParamTy = cast<ObjCTypeParamType>(New->getTypeForDecl());
  SmallVector<ObjCProtocolDecl *, 8> protocols;
  protocols.append(NewTypeParamTy->qual_begin(), NewTypeParamTy->qual_end());
  QualType UpdatedTy = getObjCTypeParamType(New, protocols);
  New->setTypeForDecl(UpdatedTy.getTypePtr());
}

/// ObjCObjectAdoptsQTypeProtocols - Checks that protocols in IC's
/// protocol list adopt all protocols in QT's qualified-id protocol
/// list.
bool ASTContext::ObjCObjectAdoptsQTypeProtocols(QualType QT,
                                                ObjCInterfaceDecl *IC) {
  if (!QT->isObjCQualifiedIdType())
    return false;

  if (const auto *OPT = QT->getAs<ObjCObjectPointerType>()) {
    // If both the right and left sides have qualifiers.
    for (auto *Proto : OPT->quals()) {
      if (!IC->ClassImplementsProtocol(Proto, false))
        return false;
    }
    return true;
  }
  return false;
}

/// QIdProtocolsAdoptObjCObjectProtocols - Checks that protocols in
/// QT's qualified-id protocol list adopt all protocols in IDecl's list
/// of protocols.
bool ASTContext::QIdProtocolsAdoptObjCObjectProtocols(QualType QT,
                                                ObjCInterfaceDecl *IDecl) {
  if (!QT->isObjCQualifiedIdType())
    return false;
  const auto *OPT = QT->getAs<ObjCObjectPointerType>();
  if (!OPT)
    return false;
  if (!IDecl->hasDefinition())
    return false;
  llvm::SmallPtrSet<ObjCProtocolDecl *, 8> InheritedProtocols;
  CollectInheritedProtocols(IDecl, InheritedProtocols);
  if (InheritedProtocols.empty())
    return false;
  // Check that if every protocol in list of id<plist> conforms to a protocol
  // of IDecl's, then bridge casting is ok.
  bool Conforms = false;
  for (auto *Proto : OPT->quals()) {
    Conforms = false;
    for (auto *PI : InheritedProtocols) {
      if (ProtocolCompatibleWithProtocol(Proto, PI)) {
        Conforms = true;
        break;
      }
    }
    if (!Conforms)
      break;
  }
  if (Conforms)
    return true;

  for (auto *PI : InheritedProtocols) {
    // If both the right and left sides have qualifiers.
    bool Adopts = false;
    for (auto *Proto : OPT->quals()) {
      // return 'true' if 'PI' is in the inheritance hierarchy of Proto
      if ((Adopts = ProtocolCompatibleWithProtocol(PI, Proto)))
        break;
    }
    if (!Adopts)
      return false;
  }
  return true;
}

/// getObjCObjectPointerType - Return a ObjCObjectPointerType type for
/// the given object type.
QualType ASTContext::getObjCObjectPointerType(QualType ObjectT) const {
  llvm::FoldingSetNodeID ID;
  ObjCObjectPointerType::Profile(ID, ObjectT);

  void *InsertPos = nullptr;
  if (ObjCObjectPointerType *QT =
              ObjCObjectPointerTypes.FindNodeOrInsertPos(ID, InsertPos))
    return QualType(QT, 0);

  // Find the canonical object type.
  QualType Canonical;
  if (!ObjectT.isCanonical()) {
    Canonical = getObjCObjectPointerType(getCanonicalType(ObjectT));

    // Regenerate InsertPos.
    ObjCObjectPointerTypes.FindNodeOrInsertPos(ID, InsertPos);
  }

  // No match.
  void *Mem = Allocate(sizeof(ObjCObjectPointerType), TypeAlignment);
  auto *QType =
    new (Mem) ObjCObjectPointerType(Canonical, ObjectT);

  Types.push_back(QType);
  ObjCObjectPointerTypes.InsertNode(QType, InsertPos);
  return QualType(QType, 0);
}

/// getObjCInterfaceType - Return the unique reference to the type for the
/// specified ObjC interface decl. The list of protocols is optional.
QualType ASTContext::getObjCInterfaceType(const ObjCInterfaceDecl *Decl,
                                          ObjCInterfaceDecl *PrevDecl) const {
  if (Decl->TypeForDecl)
    return QualType(Decl->TypeForDecl, 0);

  if (PrevDecl) {
    assert(PrevDecl->TypeForDecl && "previous decl has no TypeForDecl");
    Decl->TypeForDecl = PrevDecl->TypeForDecl;
    return QualType(PrevDecl->TypeForDecl, 0);
  }

  // Prefer the definition, if there is one.
  if (const ObjCInterfaceDecl *Def = Decl->getDefinition())
    Decl = Def;

  void *Mem = Allocate(sizeof(ObjCInterfaceType), TypeAlignment);
  auto *T = new (Mem) ObjCInterfaceType(Decl);
  Decl->TypeForDecl = T;
  Types.push_back(T);
  return QualType(T, 0);
}

/// getTypeOfExprType - Unlike many "get<Type>" functions, we can't unique
/// TypeOfExprType AST's (since expression's are never shared). For example,
/// multiple declarations that refer to "typeof(x)" all contain different
/// DeclRefExpr's. This doesn't effect the type checker, since it operates
/// on canonical type's (which are always unique).
QualType ASTContext::getTypeOfExprType(Expr *tofExpr) const {
  TypeOfExprType *toe;
  if (tofExpr->isTypeDependent()) {
    llvm::FoldingSetNodeID ID;
    DependentTypeOfExprType::Profile(ID, *this, tofExpr);

    void *InsertPos = nullptr;
    DependentTypeOfExprType *Canon
      = DependentTypeOfExprTypes.FindNodeOrInsertPos(ID, InsertPos);
    if (Canon) {
      // We already have a "canonical" version of an identical, dependent
      // typeof(expr) type. Use that as our canonical type.
      toe = new (*this, TypeAlignment) TypeOfExprType(tofExpr,
                                          QualType((TypeOfExprType*)Canon, 0));
    } else {
      // Build a new, canonical typeof(expr) type.
      Canon
        = new (*this, TypeAlignment) DependentTypeOfExprType(*this, tofExpr);
      DependentTypeOfExprTypes.InsertNode(Canon, InsertPos);
      toe = Canon;
    }
  } else {
    QualType Canonical = getCanonicalType(tofExpr->getType());
    toe = new (*this, TypeAlignment) TypeOfExprType(tofExpr, Canonical);
  }
  Types.push_back(toe);
  return QualType(toe, 0);
}

/// getTypeOfType -  Unlike many "get<Type>" functions, we don't unique
/// TypeOfType nodes. The only motivation to unique these nodes would be
/// memory savings. Since typeof(t) is fairly uncommon, space shouldn't be
/// an issue. This doesn't affect the type checker, since it operates
/// on canonical types (which are always unique).
QualType ASTContext::getTypeOfType(QualType tofType) const {
  QualType Canonical = getCanonicalType(tofType);
  auto *tot = new (*this, TypeAlignment) TypeOfType(tofType, Canonical);
  Types.push_back(tot);
  return QualType(tot, 0);
}

/// Unlike many "get<Type>" functions, we don't unique DecltypeType
/// nodes. This would never be helpful, since each such type has its own
/// expression, and would not give a significant memory saving, since there
/// is an Expr tree under each such type.
QualType ASTContext::getDecltypeType(Expr *e, QualType UnderlyingType) const {
  DecltypeType *dt;

  // C++11 [temp.type]p2:
  //   If an expression e involves a template parameter, decltype(e) denotes a
  //   unique dependent type. Two such decltype-specifiers refer to the same
  //   type only if their expressions are equivalent (14.5.6.1).
  if (e->isInstantiationDependent()) {
    llvm::FoldingSetNodeID ID;
    DependentDecltypeType::Profile(ID, *this, e);

    void *InsertPos = nullptr;
    DependentDecltypeType *Canon
      = DependentDecltypeTypes.FindNodeOrInsertPos(ID, InsertPos);
    if (!Canon) {
      // Build a new, canonical decltype(expr) type.
      Canon = new (*this, TypeAlignment) DependentDecltypeType(*this, e);
      DependentDecltypeTypes.InsertNode(Canon, InsertPos);
    }
    dt = new (*this, TypeAlignment)
        DecltypeType(e, UnderlyingType, QualType((DecltypeType *)Canon, 0));
  } else {
    dt = new (*this, TypeAlignment)
        DecltypeType(e, UnderlyingType, getCanonicalType(UnderlyingType));
  }
  Types.push_back(dt);
  return QualType(dt, 0);
}

/// getUnaryTransformationType - We don't unique these, since the memory
/// savings are minimal and these are rare.
QualType ASTContext::getUnaryTransformType(QualType BaseType,
                                           QualType UnderlyingType,
                                           UnaryTransformType::UTTKind Kind)
    const {
  UnaryTransformType *ut = nullptr;

  if (BaseType->isDependentType()) {
    // Look in the folding set for an existing type.
    llvm::FoldingSetNodeID ID;
    DependentUnaryTransformType::Profile(ID, getCanonicalType(BaseType), Kind);

    void *InsertPos = nullptr;
    DependentUnaryTransformType *Canon
      = DependentUnaryTransformTypes.FindNodeOrInsertPos(ID, InsertPos);

    if (!Canon) {
      // Build a new, canonical __underlying_type(type) type.
      Canon = new (*this, TypeAlignment)
             DependentUnaryTransformType(*this, getCanonicalType(BaseType),
                                         Kind);
      DependentUnaryTransformTypes.InsertNode(Canon, InsertPos);
    }
    ut = new (*this, TypeAlignment) UnaryTransformType (BaseType,
                                                        QualType(), Kind,
                                                        QualType(Canon, 0));
  } else {
    QualType CanonType = getCanonicalType(UnderlyingType);
    ut = new (*this, TypeAlignment) UnaryTransformType (BaseType,
                                                        UnderlyingType, Kind,
                                                        CanonType);
  }
  Types.push_back(ut);
  return QualType(ut, 0);
}

/// getAutoType - Return the uniqued reference to the 'auto' type which has been
/// deduced to the given type, or to the canonical undeduced 'auto' type, or the
/// canonical deduced-but-dependent 'auto' type.
QualType
ASTContext::getAutoType(QualType DeducedType, AutoTypeKeyword Keyword,
                        bool IsDependent, bool IsPack,
                        ConceptDecl *TypeConstraintConcept,
                        ArrayRef<TemplateArgument> TypeConstraintArgs) const {
  assert((!IsPack || IsDependent) && "only use IsPack for a dependent pack");
  if (DeducedType.isNull() && Keyword == AutoTypeKeyword::Auto &&
      !TypeConstraintConcept && !IsDependent)
    return getAutoDeductType();

  // Look in the folding set for an existing type.
  void *InsertPos = nullptr;
  llvm::FoldingSetNodeID ID;
  AutoType::Profile(ID, *this, DeducedType, Keyword, IsDependent,
                    TypeConstraintConcept, TypeConstraintArgs);
  if (AutoType *AT = AutoTypes.FindNodeOrInsertPos(ID, InsertPos))
    return QualType(AT, 0);

  void *Mem = Allocate(sizeof(AutoType) +
                       sizeof(TemplateArgument) * TypeConstraintArgs.size(),
                       TypeAlignment);
  auto *AT = new (Mem) AutoType(
      DeducedType, Keyword,
      (IsDependent ? TypeDependence::DependentInstantiation
                   : TypeDependence::None) |
          (IsPack ? TypeDependence::UnexpandedPack : TypeDependence::None),
      TypeConstraintConcept, TypeConstraintArgs);
  Types.push_back(AT);
  if (InsertPos)
    AutoTypes.InsertNode(AT, InsertPos);
  return QualType(AT, 0);
}

/// Return the uniqued reference to the deduced template specialization type
/// which has been deduced to the given type, or to the canonical undeduced
/// such type, or the canonical deduced-but-dependent such type.
QualType ASTContext::getDeducedTemplateSpecializationType(
    TemplateName Template, QualType DeducedType, bool IsDependent) const {
  // Look in the folding set for an existing type.
  void *InsertPos = nullptr;
  llvm::FoldingSetNodeID ID;
  DeducedTemplateSpecializationType::Profile(ID, Template, DeducedType,
                                             IsDependent);
  if (DeducedTemplateSpecializationType *DTST =
          DeducedTemplateSpecializationTypes.FindNodeOrInsertPos(ID, InsertPos))
    return QualType(DTST, 0);

  auto *DTST = new (*this, TypeAlignment)
      DeducedTemplateSpecializationType(Template, DeducedType, IsDependent);
  Types.push_back(DTST);
  if (InsertPos)
    DeducedTemplateSpecializationTypes.InsertNode(DTST, InsertPos);
  return QualType(DTST, 0);
}

/// getAtomicType - Return the uniqued reference to the atomic type for
/// the given value type.
QualType ASTContext::getAtomicType(QualType T) const {
  // Unique pointers, to guarantee there is only one pointer of a particular
  // structure.
  llvm::FoldingSetNodeID ID;
  AtomicType::Profile(ID, T);

  void *InsertPos = nullptr;
  if (AtomicType *AT = AtomicTypes.FindNodeOrInsertPos(ID, InsertPos))
    return QualType(AT, 0);

  // If the atomic value type isn't canonical, this won't be a canonical type
  // either, so fill in the canonical type field.
  QualType Canonical;
  if (!T.isCanonical()) {
    Canonical = getAtomicType(getCanonicalType(T));

    // Get the new insert position for the node we care about.
    AtomicType *NewIP = AtomicTypes.FindNodeOrInsertPos(ID, InsertPos);
    assert(!NewIP && "Shouldn't be in the map!"); (void)NewIP;
  }
  auto *New = new (*this, TypeAlignment) AtomicType(T, Canonical);
  Types.push_back(New);
  AtomicTypes.InsertNode(New, InsertPos);
  return QualType(New, 0);
}

/// getAutoDeductType - Get type pattern for deducing against 'auto'.
QualType ASTContext::getAutoDeductType() const {
  if (AutoDeductTy.isNull())
    AutoDeductTy = QualType(new (*this, TypeAlignment)
                                AutoType(QualType(), AutoTypeKeyword::Auto,
                                         TypeDependence::None,
                                         /*concept*/ nullptr, /*args*/ {}),
                            0);
  return AutoDeductTy;
}

/// getAutoRRefDeductType - Get type pattern for deducing against 'auto &&'.
QualType ASTContext::getAutoRRefDeductType() const {
  if (AutoRRefDeductTy.isNull())
    AutoRRefDeductTy = getRValueReferenceType(getAutoDeductType());
  assert(!AutoRRefDeductTy.isNull() && "can't build 'auto &&' pattern");
  return AutoRRefDeductTy;
}

/// getTagDeclType - Return the unique reference to the type for the
/// specified TagDecl (struct/union/class/enum) decl.
QualType ASTContext::getTagDeclType(const TagDecl *Decl) const {
  assert(Decl);
  // FIXME: What is the design on getTagDeclType when it requires casting
  // away const?  mutable?
  return getTypeDeclType(const_cast<TagDecl*>(Decl));
}

/// getSizeType - Return the unique type for "size_t" (C99 7.17), the result
/// of the sizeof operator (C99 6.5.3.4p4). The value is target dependent and
/// needs to agree with the definition in <stddef.h>.
CanQualType ASTContext::getSizeType() const {
  return getFromTargetType(Target->getSizeType());
}

/// Return the unique signed counterpart of the integer type
/// corresponding to size_t.
CanQualType ASTContext::getSignedSizeType() const {
  return getFromTargetType(Target->getSignedSizeType());
}

/// getIntMaxType - Return the unique type for "intmax_t" (C99 7.18.1.5).
CanQualType ASTContext::getIntMaxType() const {
  return getFromTargetType(Target->getIntMaxType());
}

/// getUIntMaxType - Return the unique type for "uintmax_t" (C99 7.18.1.5).
CanQualType ASTContext::getUIntMaxType() const {
  return getFromTargetType(Target->getUIntMaxType());
}

/// getSignedWCharType - Return the type of "signed wchar_t".
/// Used when in C++, as a GCC extension.
QualType ASTContext::getSignedWCharType() const {
  // FIXME: derive from "Target" ?
  return WCharTy;
}

/// getUnsignedWCharType - Return the type of "unsigned wchar_t".
/// Used when in C++, as a GCC extension.
QualType ASTContext::getUnsignedWCharType() const {
  // FIXME: derive from "Target" ?
  return UnsignedIntTy;
}

QualType ASTContext::getIntPtrType() const {
  return getFromTargetType(Target->getIntPtrType());
}

QualType ASTContext::getUIntPtrType() const {
  return getCorrespondingUnsignedType(getIntPtrType());
}

/// getPointerDiffType - Return the unique type for "ptrdiff_t" (C99 7.17)
/// defined in <stddef.h>. Pointer - pointer requires this (C99 6.5.6p9).
QualType ASTContext::getPointerDiffType() const {
  return getFromTargetType(Target->getPtrDiffType(0));
}

/// Return the unique unsigned counterpart of "ptrdiff_t"
/// integer type. The standard (C11 7.21.6.1p7) refers to this type
/// in the definition of %tu format specifier.
QualType ASTContext::getUnsignedPointerDiffType() const {
  return getFromTargetType(Target->getUnsignedPtrDiffType(0));
}

/// Return the unique type for "pid_t" defined in
/// <sys/types.h>. We need this to compute the correct type for vfork().
QualType ASTContext::getProcessIDType() const {
  return getFromTargetType(Target->getProcessIDType());
}

//===----------------------------------------------------------------------===//
//                              Type Operators
//===----------------------------------------------------------------------===//

CanQualType ASTContext::getCanonicalParamType(QualType T) const {
  // Push qualifiers into arrays, and then discard any remaining
  // qualifiers.
  T = getCanonicalType(T);
  T = getVariableArrayDecayedType(T);
  const Type *Ty = T.getTypePtr();
  QualType Result;
  if (isa<ArrayType>(Ty)) {
    Result = getArrayDecayedType(QualType(Ty,0));
  } else if (isa<FunctionType>(Ty)) {
    Result = getPointerType(QualType(Ty, 0));
  } else {
    Result = QualType(Ty, 0);
  }

  return CanQualType::CreateUnsafe(Result);
}

QualType ASTContext::getUnqualifiedArrayType(QualType type,
                                             Qualifiers &quals) {
  SplitQualType splitType = type.getSplitUnqualifiedType();

  // FIXME: getSplitUnqualifiedType() actually walks all the way to
  // the unqualified desugared type and then drops it on the floor.
  // We then have to strip that sugar back off with
  // getUnqualifiedDesugaredType(), which is silly.
  const auto *AT =
      dyn_cast<ArrayType>(splitType.Ty->getUnqualifiedDesugaredType());

  // If we don't have an array, just use the results in splitType.
  if (!AT) {
    quals = splitType.Quals;
    return QualType(splitType.Ty, 0);
  }

  // Otherwise, recurse on the array's element type.
  QualType elementType = AT->getElementType();
  QualType unqualElementType = getUnqualifiedArrayType(elementType, quals);

  // If that didn't change the element type, AT has no qualifiers, so we
  // can just use the results in splitType.
  if (elementType == unqualElementType) {
    assert(quals.empty()); // from the recursive call
    quals = splitType.Quals;
    return QualType(splitType.Ty, 0);
  }

  // Otherwise, add in the qualifiers from the outermost type, then
  // build the type back up.
  quals.addConsistentQualifiers(splitType.Quals);

  if (const auto *CAT = dyn_cast<ConstantArrayType>(AT)) {
    return getConstantArrayType(unqualElementType, CAT->getSize(),
                                CAT->getSizeExpr(), CAT->getSizeModifier(), 0);
  }

  if (const auto *IAT = dyn_cast<IncompleteArrayType>(AT)) {
    return getIncompleteArrayType(unqualElementType, IAT->getSizeModifier(), 0);
  }

  if (const auto *VAT = dyn_cast<VariableArrayType>(AT)) {
    return getVariableArrayType(unqualElementType,
                                VAT->getSizeExpr(),
                                VAT->getSizeModifier(),
                                VAT->getIndexTypeCVRQualifiers(),
                                VAT->getBracketsRange());
  }

  const auto *DSAT = cast<DependentSizedArrayType>(AT);
  return getDependentSizedArrayType(unqualElementType, DSAT->getSizeExpr(),
                                    DSAT->getSizeModifier(), 0,
                                    SourceRange());
}

/// Attempt to unwrap two types that may both be array types with the same bound
/// (or both be array types of unknown bound) for the purpose of comparing the
/// cv-decomposition of two types per C++ [conv.qual].
bool ASTContext::UnwrapSimilarArrayTypes(QualType &T1, QualType &T2) {
  bool UnwrappedAny = false;
  while (true) {
    auto *AT1 = getAsArrayType(T1);
    if (!AT1) return UnwrappedAny;

    auto *AT2 = getAsArrayType(T2);
    if (!AT2) return UnwrappedAny;

    // If we don't have two array types with the same constant bound nor two
    // incomplete array types, we've unwrapped everything we can.
    if (auto *CAT1 = dyn_cast<ConstantArrayType>(AT1)) {
      auto *CAT2 = dyn_cast<ConstantArrayType>(AT2);
      if (!CAT2 || CAT1->getSize() != CAT2->getSize())
        return UnwrappedAny;
    } else if (!isa<IncompleteArrayType>(AT1) ||
               !isa<IncompleteArrayType>(AT2)) {
      return UnwrappedAny;
    }

    T1 = AT1->getElementType();
    T2 = AT2->getElementType();
    UnwrappedAny = true;
  }
}

/// Attempt to unwrap two types that may be similar (C++ [conv.qual]).
///
/// If T1 and T2 are both pointer types of the same kind, or both array types
/// with the same bound, unwraps layers from T1 and T2 until a pointer type is
/// unwrapped. Top-level qualifiers on T1 and T2 are ignored.
///
/// This function will typically be called in a loop that successively
/// "unwraps" pointer and pointer-to-member types to compare them at each
/// level.
///
/// \return \c true if a pointer type was unwrapped, \c false if we reached a
/// pair of types that can't be unwrapped further.
bool ASTContext::UnwrapSimilarTypes(QualType &T1, QualType &T2) {
  UnwrapSimilarArrayTypes(T1, T2);

  const auto *T1PtrType = T1->getAs<PointerType>();
  const auto *T2PtrType = T2->getAs<PointerType>();
  if (T1PtrType && T2PtrType) {
    T1 = T1PtrType->getPointeeType();
    T2 = T2PtrType->getPointeeType();
    return true;
  }

  const auto *T1MPType = T1->getAs<MemberPointerType>();
  const auto *T2MPType = T2->getAs<MemberPointerType>();
  if (T1MPType && T2MPType &&
      hasSameUnqualifiedType(QualType(T1MPType->getClass(), 0),
                             QualType(T2MPType->getClass(), 0))) {
    T1 = T1MPType->getPointeeType();
    T2 = T2MPType->getPointeeType();
    return true;
  }

  if (getLangOpts().ObjC) {
    const auto *T1OPType = T1->getAs<ObjCObjectPointerType>();
    const auto *T2OPType = T2->getAs<ObjCObjectPointerType>();
    if (T1OPType && T2OPType) {
      T1 = T1OPType->getPointeeType();
      T2 = T2OPType->getPointeeType();
      return true;
    }
  }

  // FIXME: Block pointers, too?

  return false;
}

bool ASTContext::hasSimilarType(QualType T1, QualType T2) {
  while (true) {
    Qualifiers Quals;
    T1 = getUnqualifiedArrayType(T1, Quals);
    T2 = getUnqualifiedArrayType(T2, Quals);
    if (hasSameType(T1, T2))
      return true;
    if (!UnwrapSimilarTypes(T1, T2))
      return false;
  }
}

bool ASTContext::hasCvrSimilarType(QualType T1, QualType T2) {
  while (true) {
    Qualifiers Quals1, Quals2;
    T1 = getUnqualifiedArrayType(T1, Quals1);
    T2 = getUnqualifiedArrayType(T2, Quals2);

    Quals1.removeCVRQualifiers();
    Quals2.removeCVRQualifiers();
    if (Quals1 != Quals2)
      return false;

    if (hasSameType(T1, T2))
      return true;

    if (!UnwrapSimilarTypes(T1, T2))
      return false;
  }
}

DeclarationNameInfo
ASTContext::getNameForTemplate(TemplateName Name,
                               SourceLocation NameLoc) const {
  switch (Name.getKind()) {
  case TemplateName::QualifiedTemplate:
  case TemplateName::Template:
    // DNInfo work in progress: CHECKME: what about DNLoc?
    return DeclarationNameInfo(Name.getAsTemplateDecl()->getDeclName(),
                               NameLoc);

  case TemplateName::OverloadedTemplate: {
    OverloadedTemplateStorage *Storage = Name.getAsOverloadedTemplate();
    // DNInfo work in progress: CHECKME: what about DNLoc?
    return DeclarationNameInfo((*Storage->begin())->getDeclName(), NameLoc);
  }

  case TemplateName::AssumedTemplate: {
    AssumedTemplateStorage *Storage = Name.getAsAssumedTemplateName();
    return DeclarationNameInfo(Storage->getDeclName(), NameLoc);
  }

  case TemplateName::DependentTemplate: {
    DependentTemplateName *DTN = Name.getAsDependentTemplateName();
    DeclarationName DName;
    if (DTN->isIdentifier()) {
      DName = DeclarationNames.getIdentifier(DTN->getIdentifier());
      return DeclarationNameInfo(DName, NameLoc);
    } else {
      DName = DeclarationNames.getCXXOperatorName(DTN->getOperator());
      // DNInfo work in progress: FIXME: source locations?
      DeclarationNameLoc DNLoc;
      DNLoc.CXXOperatorName.BeginOpNameLoc = SourceLocation().getRawEncoding();
      DNLoc.CXXOperatorName.EndOpNameLoc = SourceLocation().getRawEncoding();
      return DeclarationNameInfo(DName, NameLoc, DNLoc);
    }
  }

  case TemplateName::SubstTemplateTemplateParm: {
    SubstTemplateTemplateParmStorage *subst
      = Name.getAsSubstTemplateTemplateParm();
    return DeclarationNameInfo(subst->getParameter()->getDeclName(),
                               NameLoc);
  }

  case TemplateName::SubstTemplateTemplateParmPack: {
    SubstTemplateTemplateParmPackStorage *subst
      = Name.getAsSubstTemplateTemplateParmPack();
    return DeclarationNameInfo(subst->getParameterPack()->getDeclName(),
                               NameLoc);
  }
  }

  llvm_unreachable("bad template name kind!");
}

TemplateName ASTContext::getCanonicalTemplateName(TemplateName Name) const {
  switch (Name.getKind()) {
  case TemplateName::QualifiedTemplate:
  case TemplateName::Template: {
    TemplateDecl *Template = Name.getAsTemplateDecl();
    if (auto *TTP  = dyn_cast<TemplateTemplateParmDecl>(Template))
      Template = getCanonicalTemplateTemplateParmDecl(TTP);

    // The canonical template name is the canonical template declaration.
    return TemplateName(cast<TemplateDecl>(Template->getCanonicalDecl()));
  }

  case TemplateName::OverloadedTemplate:
  case TemplateName::AssumedTemplate:
    llvm_unreachable("cannot canonicalize unresolved template");

  case TemplateName::DependentTemplate: {
    DependentTemplateName *DTN = Name.getAsDependentTemplateName();
    assert(DTN && "Non-dependent template names must refer to template decls.");
    return DTN->CanonicalTemplateName;
  }

  case TemplateName::SubstTemplateTemplateParm: {
    SubstTemplateTemplateParmStorage *subst
      = Name.getAsSubstTemplateTemplateParm();
    return getCanonicalTemplateName(subst->getReplacement());
  }

  case TemplateName::SubstTemplateTemplateParmPack: {
    SubstTemplateTemplateParmPackStorage *subst
                                  = Name.getAsSubstTemplateTemplateParmPack();
    TemplateTemplateParmDecl *canonParameter
      = getCanonicalTemplateTemplateParmDecl(subst->getParameterPack());
    TemplateArgument canonArgPack
      = getCanonicalTemplateArgument(subst->getArgumentPack());
    return getSubstTemplateTemplateParmPack(canonParameter, canonArgPack);
  }
  }

  llvm_unreachable("bad template name!");
}

bool ASTContext::hasSameTemplateName(TemplateName X, TemplateName Y) {
  X = getCanonicalTemplateName(X);
  Y = getCanonicalTemplateName(Y);
  return X.getAsVoidPointer() == Y.getAsVoidPointer();
}

TemplateArgument
ASTContext::getCanonicalTemplateArgument(const TemplateArgument &Arg) const {
  switch (Arg.getKind()) {
    case TemplateArgument::Null:
      return Arg;

    case TemplateArgument::Expression:
      return Arg;

    case TemplateArgument::Declaration: {
      auto *D = cast<ValueDecl>(Arg.getAsDecl()->getCanonicalDecl());
      return TemplateArgument(D, Arg.getParamTypeForDecl());
    }

    case TemplateArgument::NullPtr:
      return TemplateArgument(getCanonicalType(Arg.getNullPtrType()),
                              /*isNullPtr*/true);

    case TemplateArgument::Template:
      return TemplateArgument(getCanonicalTemplateName(Arg.getAsTemplate()));

    case TemplateArgument::TemplateExpansion:
      return TemplateArgument(getCanonicalTemplateName(
                                         Arg.getAsTemplateOrTemplatePattern()),
                              Arg.getNumTemplateExpansions());

    case TemplateArgument::Integral:
      return TemplateArgument(Arg, getCanonicalType(Arg.getIntegralType()));

    case TemplateArgument::Type:
      return TemplateArgument(getCanonicalType(Arg.getAsType()));

    case TemplateArgument::Pack: {
      if (Arg.pack_size() == 0)
        return Arg;

      auto *CanonArgs = new (*this) TemplateArgument[Arg.pack_size()];
      unsigned Idx = 0;
      for (TemplateArgument::pack_iterator A = Arg.pack_begin(),
                                        AEnd = Arg.pack_end();
           A != AEnd; (void)++A, ++Idx)
        CanonArgs[Idx] = getCanonicalTemplateArgument(*A);

      return TemplateArgument(llvm::makeArrayRef(CanonArgs, Arg.pack_size()));
    }
  }

  // Silence GCC warning
  llvm_unreachable("Unhandled template argument kind");
}

NestedNameSpecifier *
ASTContext::getCanonicalNestedNameSpecifier(NestedNameSpecifier *NNS) const {
  if (!NNS)
    return nullptr;

  switch (NNS->getKind()) {
  case NestedNameSpecifier::Identifier:
    // Canonicalize the prefix but keep the identifier the same.
    return NestedNameSpecifier::Create(*this,
                         getCanonicalNestedNameSpecifier(NNS->getPrefix()),
                                       NNS->getAsIdentifier());

  case NestedNameSpecifier::Namespace:
    // A namespace is canonical; build a nested-name-specifier with
    // this namespace and no prefix.
    return NestedNameSpecifier::Create(*this, nullptr,
                                 NNS->getAsNamespace()->getOriginalNamespace());

  case NestedNameSpecifier::NamespaceAlias:
    // A namespace is canonical; build a nested-name-specifier with
    // this namespace and no prefix.
    return NestedNameSpecifier::Create(*this, nullptr,
                                    NNS->getAsNamespaceAlias()->getNamespace()
                                                      ->getOriginalNamespace());

  case NestedNameSpecifier::TypeSpec:
  case NestedNameSpecifier::TypeSpecWithTemplate: {
    QualType T = getCanonicalType(QualType(NNS->getAsType(), 0));

    // If we have some kind of dependent-named type (e.g., "typename T::type"),
    // break it apart into its prefix and identifier, then reconsititute those
    // as the canonical nested-name-specifier. This is required to canonicalize
    // a dependent nested-name-specifier involving typedefs of dependent-name
    // types, e.g.,
    //   typedef typename T::type T1;
    //   typedef typename T1::type T2;
    if (const auto *DNT = T->getAs<DependentNameType>())
      return NestedNameSpecifier::Create(*this, DNT->getQualifier(),
                           const_cast<IdentifierInfo *>(DNT->getIdentifier()));

    // Otherwise, just canonicalize the type, and force it to be a TypeSpec.
    // FIXME: Why are TypeSpec and TypeSpecWithTemplate distinct in the
    // first place?
    return NestedNameSpecifier::Create(*this, nullptr, false,
                                       const_cast<Type *>(T.getTypePtr()));
  }

  case NestedNameSpecifier::Global:
  case NestedNameSpecifier::Super:
    // The global specifier and __super specifer are canonical and unique.
    return NNS;
  }

  llvm_unreachable("Invalid NestedNameSpecifier::Kind!");
}

const ArrayType *ASTContext::getAsArrayType(QualType T) const {
  // Handle the non-qualified case efficiently.
  if (!T.hasLocalQualifiers()) {
    // Handle the common positive case fast.
    if (const auto *AT = dyn_cast<ArrayType>(T))
      return AT;
  }

  // Handle the common negative case fast.
  if (!isa<ArrayType>(T.getCanonicalType()))
    return nullptr;

  // Apply any qualifiers from the array type to the element type.  This
  // implements C99 6.7.3p8: "If the specification of an array type includes
  // any type qualifiers, the element type is so qualified, not the array type."

  // If we get here, we either have type qualifiers on the type, or we have
  // sugar such as a typedef in the way.  If we have type qualifiers on the type
  // we must propagate them down into the element type.

  SplitQualType split = T.getSplitDesugaredType();
  Qualifiers qs = split.Quals;

  // If we have a simple case, just return now.
  const auto *ATy = dyn_cast<ArrayType>(split.Ty);
  if (!ATy || qs.empty())
    return ATy;

  // Otherwise, we have an array and we have qualifiers on it.  Push the
  // qualifiers into the array element type and return a new array type.
  QualType NewEltTy = getQualifiedType(ATy->getElementType(), qs);

  if (const auto *CAT = dyn_cast<ConstantArrayType>(ATy))
    return cast<ArrayType>(getConstantArrayType(NewEltTy, CAT->getSize(),
                                                CAT->getSizeExpr(),
                                                CAT->getSizeModifier(),
                                           CAT->getIndexTypeCVRQualifiers()));
  if (const auto *IAT = dyn_cast<IncompleteArrayType>(ATy))
    return cast<ArrayType>(getIncompleteArrayType(NewEltTy,
                                                  IAT->getSizeModifier(),
                                           IAT->getIndexTypeCVRQualifiers()));

  if (const auto *DSAT = dyn_cast<DependentSizedArrayType>(ATy))
    return cast<ArrayType>(
                     getDependentSizedArrayType(NewEltTy,
                                                DSAT->getSizeExpr(),
                                                DSAT->getSizeModifier(),
                                              DSAT->getIndexTypeCVRQualifiers(),
                                                DSAT->getBracketsRange()));

  const auto *VAT = cast<VariableArrayType>(ATy);
  return cast<ArrayType>(getVariableArrayType(NewEltTy,
                                              VAT->getSizeExpr(),
                                              VAT->getSizeModifier(),
                                              VAT->getIndexTypeCVRQualifiers(),
                                              VAT->getBracketsRange()));
}

QualType ASTContext::getAdjustedParameterType(QualType T) const {
  if (T->isArrayType() || T->isFunctionType())
    return getDecayedType(T);
  return T;
}

QualType ASTContext::getSignatureParameterType(QualType T) const {
  T = getVariableArrayDecayedType(T);
  T = getAdjustedParameterType(T);
  return T.getUnqualifiedType();
}

QualType ASTContext::getExceptionObjectType(QualType T) const {
  // C++ [except.throw]p3:
  //   A throw-expression initializes a temporary object, called the exception
  //   object, the type of which is determined by removing any top-level
  //   cv-qualifiers from the static type of the operand of throw and adjusting
  //   the type from "array of T" or "function returning T" to "pointer to T"
  //   or "pointer to function returning T", [...]
  T = getVariableArrayDecayedType(T);
  if (T->isArrayType() || T->isFunctionType())
    T = getDecayedType(T);
  return T.getUnqualifiedType();
}

/// getArrayDecayedType - Return the properly qualified result of decaying the
/// specified array type to a pointer.  This operation is non-trivial when
/// handling typedefs etc.  The canonical type of "T" must be an array type,
/// this returns a pointer to a properly qualified element of the array.
///
/// See C99 6.7.5.3p7 and C99 6.3.2.1p3.
QualType ASTContext::getArrayDecayedType(QualType Ty) const {
  // Get the element type with 'getAsArrayType' so that we don't lose any
  // typedefs in the element type of the array.  This also handles propagation
  // of type qualifiers from the array type into the element type if present
  // (C99 6.7.3p8).
  const ArrayType *PrettyArrayType = getAsArrayType(Ty);
  assert(PrettyArrayType && "Not an array type!");

  QualType PtrTy = getPointerType(PrettyArrayType->getElementType());

  // int x[restrict 4] ->  int *restrict
  QualType Result = getQualifiedType(PtrTy,
                                     PrettyArrayType->getIndexTypeQualifiers());

  // int x[_Nullable] -> int * _Nullable
  if (auto Nullability = Ty->getNullability(*this)) {
    Result = const_cast<ASTContext *>(this)->getAttributedType(
        AttributedType::getNullabilityAttrKind(*Nullability), Result, Result);
  }
  return Result;
}

QualType ASTContext::getBaseElementType(const ArrayType *array) const {
  return getBaseElementType(array->getElementType());
}

QualType ASTContext::getBaseElementType(QualType type) const {
  Qualifiers qs;
  while (true) {
    SplitQualType split = type.getSplitDesugaredType();
    const ArrayType *array = split.Ty->getAsArrayTypeUnsafe();
    if (!array) break;

    type = array->getElementType();
    qs.addConsistentQualifiers(split.Quals);
  }

  return getQualifiedType(type, qs);
}

/// getConstantArrayElementCount - Returns number of constant array elements.
uint64_t
ASTContext::getConstantArrayElementCount(const ConstantArrayType *CA)  const {
  uint64_t ElementCount = 1;
  do {
    ElementCount *= CA->getSize().getZExtValue();
    CA = dyn_cast_or_null<ConstantArrayType>(
      CA->getElementType()->getAsArrayTypeUnsafe());
  } while (CA);
  return ElementCount;
}

/// getFloatingRank - Return a relative rank for floating point types.
/// This routine will assert if passed a built-in type that isn't a float.
static FloatingRank getFloatingRank(QualType T) {
  if (const auto *CT = T->getAs<ComplexType>())
    return getFloatingRank(CT->getElementType());

  switch (T->castAs<BuiltinType>()->getKind()) {
  default: llvm_unreachable("getFloatingRank(): not a floating type");
  case BuiltinType::Float16:    return Float16Rank;
  case BuiltinType::Half:       return HalfRank;
  case BuiltinType::Float:      return FloatRank;
  case BuiltinType::Double:     return DoubleRank;
  case BuiltinType::LongDouble: return LongDoubleRank;
  case BuiltinType::Float128:   return Float128Rank;
  case BuiltinType::BFloat16:   return BFloat16Rank;
  }
}

/// getFloatingTypeOfSizeWithinDomain - Returns a real floating
/// point or a complex type (based on typeDomain/typeSize).
/// 'typeDomain' is a real floating point or complex type.
/// 'typeSize' is a real floating point or complex type.
QualType ASTContext::getFloatingTypeOfSizeWithinDomain(QualType Size,
                                                       QualType Domain) const {
  FloatingRank EltRank = getFloatingRank(Size);
  if (Domain->isComplexType()) {
    switch (EltRank) {
    case BFloat16Rank: llvm_unreachable("Complex bfloat16 is not supported");
    case Float16Rank:
    case HalfRank: llvm_unreachable("Complex half is not supported");
    case FloatRank:      return FloatComplexTy;
    case DoubleRank:     return DoubleComplexTy;
    case LongDoubleRank: return LongDoubleComplexTy;
    case Float128Rank:   return Float128ComplexTy;
    }
  }

  assert(Domain->isRealFloatingType() && "Unknown domain!");
  switch (EltRank) {
  case Float16Rank:    return HalfTy;
  case BFloat16Rank:   return BFloat16Ty;
  case HalfRank:       return HalfTy;
  case FloatRank:      return FloatTy;
  case DoubleRank:     return DoubleTy;
  case LongDoubleRank: return LongDoubleTy;
  case Float128Rank:   return Float128Ty;
  }
  llvm_unreachable("getFloatingRank(): illegal value for rank");
}

/// getFloatingTypeOrder - Compare the rank of the two specified floating
/// point types, ignoring the domain of the type (i.e. 'double' ==
/// '_Complex double').  If LHS > RHS, return 1.  If LHS == RHS, return 0. If
/// LHS < RHS, return -1.
int ASTContext::getFloatingTypeOrder(QualType LHS, QualType RHS) const {
  FloatingRank LHSR = getFloatingRank(LHS);
  FloatingRank RHSR = getFloatingRank(RHS);

  if (LHSR == RHSR)
    return 0;
  if (LHSR > RHSR)
    return 1;
  return -1;
}

int ASTContext::getFloatingTypeSemanticOrder(QualType LHS, QualType RHS) const {
  if (&getFloatTypeSemantics(LHS) == &getFloatTypeSemantics(RHS))
    return 0;
  return getFloatingTypeOrder(LHS, RHS);
}

/// getIntegerRank - Return an integer conversion rank (C99 6.3.1.1p1). This
/// routine will assert if passed a built-in type that isn't an integer or enum,
/// or if it is not canonicalized.
unsigned ASTContext::getIntegerRank(const Type *T) const {
  assert(T->isCanonicalUnqualified() && "T should be canonicalized");

  // Results in this 'losing' to any type of the same size, but winning if
  // larger.
  if (const auto *EIT = dyn_cast<ExtIntType>(T))
    return 0 + (EIT->getNumBits() << 3);

  switch (cast<BuiltinType>(T)->getKind()) {
  default: llvm_unreachable("getIntegerRank(): not a built-in integer");
  case BuiltinType::Bool:
    return 1 + (getIntWidth(BoolTy) << 3);
  case BuiltinType::Char_S:
  case BuiltinType::Char_U:
  case BuiltinType::SChar:
  case BuiltinType::UChar:
    return 2 + (getIntWidth(CharTy) << 3);
  case BuiltinType::Short:
  case BuiltinType::UShort:
    return 3 + (getIntWidth(ShortTy) << 3);
  case BuiltinType::Int:
  case BuiltinType::UInt:
    return 4 + (getIntWidth(IntTy) << 3);
  case BuiltinType::Long:
  case BuiltinType::ULong:
    return 5 + (getIntWidth(LongTy) << 3);
  case BuiltinType::LongLong:
  case BuiltinType::ULongLong:
    return 6 + (getIntWidth(LongLongTy) << 3);
  case BuiltinType::Int128:
  case BuiltinType::UInt128:
    return 7 + (getIntWidth(Int128Ty) << 3);
  }
}

/// Whether this is a promotable bitfield reference according
/// to C99 6.3.1.1p2, bullet 2 (and GCC extensions).
///
/// \returns the type this bit-field will promote to, or NULL if no
/// promotion occurs.
QualType ASTContext::isPromotableBitField(Expr *E) const {
  if (E->isTypeDependent() || E->isValueDependent())
    return {};

  // C++ [conv.prom]p5:
  //    If the bit-field has an enumerated type, it is treated as any other
  //    value of that type for promotion purposes.
  if (getLangOpts().CPlusPlus && E->getType()->isEnumeralType())
    return {};

  // FIXME: We should not do this unless E->refersToBitField() is true. This
  // matters in C where getSourceBitField() will find bit-fields for various
  // cases where the source expression is not a bit-field designator.

  FieldDecl *Field = E->getSourceBitField(); // FIXME: conditional bit-fields?
  if (!Field)
    return {};

  QualType FT = Field->getType();

  uint64_t BitWidth = Field->getBitWidthValue(*this);
  uint64_t IntSize = getTypeSize(IntTy);
  // C++ [conv.prom]p5:
  //   A prvalue for an integral bit-field can be converted to a prvalue of type
  //   int if int can represent all the values of the bit-field; otherwise, it
  //   can be converted to unsigned int if unsigned int can represent all the
  //   values of the bit-field. If the bit-field is larger yet, no integral
  //   promotion applies to it.
  // C11 6.3.1.1/2:
  //   [For a bit-field of type _Bool, int, signed int, or unsigned int:]
  //   If an int can represent all values of the original type (as restricted by
  //   the width, for a bit-field), the value is converted to an int; otherwise,
  //   it is converted to an unsigned int.
  //
  // FIXME: C does not permit promotion of a 'long : 3' bitfield to int.
  //        We perform that promotion here to match GCC and C++.
  // FIXME: C does not permit promotion of an enum bit-field whose rank is
  //        greater than that of 'int'. We perform that promotion to match GCC.
  if (BitWidth < IntSize)
    return IntTy;

  if (BitWidth == IntSize)
    return FT->isSignedIntegerType() ? IntTy : UnsignedIntTy;

  // Bit-fields wider than int are not subject to promotions, and therefore act
  // like the base type. GCC has some weird bugs in this area that we
  // deliberately do not follow (GCC follows a pre-standard resolution to
  // C's DR315 which treats bit-width as being part of the type, and this leaks
  // into their semantics in some cases).
  return {};
}

/// getPromotedIntegerType - Returns the type that Promotable will
/// promote to: C99 6.3.1.1p2, assuming that Promotable is a promotable
/// integer type.
QualType ASTContext::getPromotedIntegerType(QualType Promotable) const {
  assert(!Promotable.isNull());
  assert(Promotable->isPromotableIntegerType());
  if (const auto *ET = Promotable->getAs<EnumType>())
    return ET->getDecl()->getPromotionType();

  if (const auto *BT = Promotable->getAs<BuiltinType>()) {
    // C++ [conv.prom]: A prvalue of type char16_t, char32_t, or wchar_t
    // (3.9.1) can be converted to a prvalue of the first of the following
    // types that can represent all the values of its underlying type:
    // int, unsigned int, long int, unsigned long int, long long int, or
    // unsigned long long int [...]
    // FIXME: Is there some better way to compute this?
    if (BT->getKind() == BuiltinType::WChar_S ||
        BT->getKind() == BuiltinType::WChar_U ||
        BT->getKind() == BuiltinType::Char8 ||
        BT->getKind() == BuiltinType::Char16 ||
        BT->getKind() == BuiltinType::Char32) {
      bool FromIsSigned = BT->getKind() == BuiltinType::WChar_S;
      uint64_t FromSize = getTypeSize(BT);
      QualType PromoteTypes[] = { IntTy, UnsignedIntTy, LongTy, UnsignedLongTy,
                                  LongLongTy, UnsignedLongLongTy };
      for (size_t Idx = 0; Idx < llvm::array_lengthof(PromoteTypes); ++Idx) {
        uint64_t ToSize = getTypeSize(PromoteTypes[Idx]);
        if (FromSize < ToSize ||
            (FromSize == ToSize &&
             FromIsSigned == PromoteTypes[Idx]->isSignedIntegerType()))
          return PromoteTypes[Idx];
      }
      llvm_unreachable("char type should fit into long long");
    }
  }

  // At this point, we should have a signed or unsigned integer type.
  if (Promotable->isSignedIntegerType())
    return IntTy;
  uint64_t PromotableSize = getIntWidth(Promotable);
  uint64_t IntSize = getIntWidth(IntTy);
  assert(Promotable->isUnsignedIntegerType() && PromotableSize <= IntSize);
  return (PromotableSize != IntSize) ? IntTy : UnsignedIntTy;
}

/// Recurses in pointer/array types until it finds an objc retainable
/// type and returns its ownership.
Qualifiers::ObjCLifetime ASTContext::getInnerObjCOwnership(QualType T) const {
  while (!T.isNull()) {
    if (T.getObjCLifetime() != Qualifiers::OCL_None)
      return T.getObjCLifetime();
    if (T->isArrayType())
      T = getBaseElementType(T);
    else if (const auto *PT = T->getAs<PointerType>())
      T = PT->getPointeeType();
    else if (const auto *RT = T->getAs<ReferenceType>())
      T = RT->getPointeeType();
    else
      break;
  }

  return Qualifiers::OCL_None;
}

static const Type *getIntegerTypeForEnum(const EnumType *ET) {
  // Incomplete enum types are not treated as integer types.
  // FIXME: In C++, enum types are never integer types.
  if (ET->getDecl()->isComplete() && !ET->getDecl()->isScoped())
    return ET->getDecl()->getIntegerType().getTypePtr();
  return nullptr;
}

/// getIntegerTypeOrder - Returns the highest ranked integer type:
/// C99 6.3.1.8p1.  If LHS > RHS, return 1.  If LHS == RHS, return 0. If
/// LHS < RHS, return -1.
int ASTContext::getIntegerTypeOrder(QualType LHS, QualType RHS) const {
  const Type *LHSC = getCanonicalType(LHS).getTypePtr();
  const Type *RHSC = getCanonicalType(RHS).getTypePtr();

  // Unwrap enums to their underlying type.
  if (const auto *ET = dyn_cast<EnumType>(LHSC))
    LHSC = getIntegerTypeForEnum(ET);
  if (const auto *ET = dyn_cast<EnumType>(RHSC))
    RHSC = getIntegerTypeForEnum(ET);

  if (LHSC == RHSC) return 0;

  bool LHSUnsigned = LHSC->isUnsignedIntegerType();
  bool RHSUnsigned = RHSC->isUnsignedIntegerType();

  unsigned LHSRank = getIntegerRank(LHSC);
  unsigned RHSRank = getIntegerRank(RHSC);

  if (LHSUnsigned == RHSUnsigned) {  // Both signed or both unsigned.
    if (LHSRank == RHSRank) return 0;
    return LHSRank > RHSRank ? 1 : -1;
  }

  // Otherwise, the LHS is signed and the RHS is unsigned or visa versa.
  if (LHSUnsigned) {
    // If the unsigned [LHS] type is larger, return it.
    if (LHSRank >= RHSRank)
      return 1;

    // If the signed type can represent all values of the unsigned type, it
    // wins.  Because we are dealing with 2's complement and types that are
    // powers of two larger than each other, this is always safe.
    return -1;
  }

  // If the unsigned [RHS] type is larger, return it.
  if (RHSRank >= LHSRank)
    return -1;

  // If the signed type can represent all values of the unsigned type, it
  // wins.  Because we are dealing with 2's complement and types that are
  // powers of two larger than each other, this is always safe.
  return 1;
}

TypedefDecl *ASTContext::getCFConstantStringDecl() const {
  if (CFConstantStringTypeDecl)
    return CFConstantStringTypeDecl;

  assert(!CFConstantStringTagDecl &&
         "tag and typedef should be initialized together");
  CFConstantStringTagDecl = buildImplicitRecord("__NSConstantString_tag");
  CFConstantStringTagDecl->startDefinition();

  struct {
    QualType Type;
    const char *Name;
  } Fields[5];
  unsigned Count = 0;

  /// Objective-C ABI
  ///
  ///    typedef struct __NSConstantString_tag {
  ///      const int *isa;
  ///      int flags;
  ///      const char *str;
  ///      long length;
  ///    } __NSConstantString;
  ///
  /// Swift ABI (4.1, 4.2)
  ///
  ///    typedef struct __NSConstantString_tag {
  ///      uintptr_t _cfisa;
  ///      uintptr_t _swift_rc;
  ///      _Atomic(uint64_t) _cfinfoa;
  ///      const char *_ptr;
  ///      uint32_t _length;
  ///    } __NSConstantString;
  ///
  /// Swift ABI (5.0)
  ///
  ///    typedef struct __NSConstantString_tag {
  ///      uintptr_t _cfisa;
  ///      uintptr_t _swift_rc;
  ///      _Atomic(uint64_t) _cfinfoa;
  ///      const char *_ptr;
  ///      uintptr_t _length;
  ///    } __NSConstantString;

  const auto CFRuntime = getLangOpts().CFRuntime;
  if (static_cast<unsigned>(CFRuntime) <
      static_cast<unsigned>(LangOptions::CoreFoundationABI::Swift)) {
    Fields[Count++] = { getPointerType(IntTy.withConst()), "isa" };
    Fields[Count++] = { IntTy, "flags" };
    Fields[Count++] = { getPointerType(CharTy.withConst()), "str" };
    Fields[Count++] = { LongTy, "length" };
  } else {
    Fields[Count++] = { getUIntPtrType(), "_cfisa" };
    Fields[Count++] = { getUIntPtrType(), "_swift_rc" };
    Fields[Count++] = { getFromTargetType(Target->getUInt64Type()), "_swift_rc" };
    Fields[Count++] = { getPointerType(CharTy.withConst()), "_ptr" };
    if (CFRuntime == LangOptions::CoreFoundationABI::Swift4_1 ||
        CFRuntime == LangOptions::CoreFoundationABI::Swift4_2)
      Fields[Count++] = { IntTy, "_ptr" };
    else
      Fields[Count++] = { getUIntPtrType(), "_ptr" };
  }

  // Create fields
  for (unsigned i = 0; i < Count; ++i) {
    FieldDecl *Field =
        FieldDecl::Create(*this, CFConstantStringTagDecl, SourceLocation(),
                          SourceLocation(), &Idents.get(Fields[i].Name),
                          Fields[i].Type, /*TInfo=*/nullptr,
                          /*BitWidth=*/nullptr, /*Mutable=*/false, ICIS_NoInit);
    Field->setAccess(AS_public);
    CFConstantStringTagDecl->addDecl(Field);
  }

  CFConstantStringTagDecl->completeDefinition();
  // This type is designed to be compatible with NSConstantString, but cannot
  // use the same name, since NSConstantString is an interface.
  auto tagType = getTagDeclType(CFConstantStringTagDecl);
  CFConstantStringTypeDecl =
      buildImplicitTypedef(tagType, "__NSConstantString");

  return CFConstantStringTypeDecl;
}

RecordDecl *ASTContext::getCFConstantStringTagDecl() const {
  if (!CFConstantStringTagDecl)
    getCFConstantStringDecl(); // Build the tag and the typedef.
  return CFConstantStringTagDecl;
}

// getCFConstantStringType - Return the type used for constant CFStrings.
QualType ASTContext::getCFConstantStringType() const {
  return getTypedefType(getCFConstantStringDecl());
}

QualType ASTContext::getObjCSuperType() const {
  if (ObjCSuperType.isNull()) {
    RecordDecl *ObjCSuperTypeDecl = buildImplicitRecord("objc_super");
    TUDecl->addDecl(ObjCSuperTypeDecl);
    ObjCSuperType = getTagDeclType(ObjCSuperTypeDecl);
  }
  return ObjCSuperType;
}

void ASTContext::setCFConstantStringType(QualType T) {
  const auto *TD = T->castAs<TypedefType>();
  CFConstantStringTypeDecl = cast<TypedefDecl>(TD->getDecl());
  const auto *TagType =
      CFConstantStringTypeDecl->getUnderlyingType()->castAs<RecordType>();
  CFConstantStringTagDecl = TagType->getDecl();
}

QualType ASTContext::getBlockDescriptorType() const {
  if (BlockDescriptorType)
    return getTagDeclType(BlockDescriptorType);

  RecordDecl *RD;
  // FIXME: Needs the FlagAppleBlock bit.
  RD = buildImplicitRecord("__block_descriptor");
  RD->startDefinition();

  QualType FieldTypes[] = {
    UnsignedLongTy,
    UnsignedLongTy,
  };

  static const char *const FieldNames[] = {
    "reserved",
    "Size"
  };

  for (size_t i = 0; i < 2; ++i) {
    FieldDecl *Field = FieldDecl::Create(
        *this, RD, SourceLocation(), SourceLocation(),
        &Idents.get(FieldNames[i]), FieldTypes[i], /*TInfo=*/nullptr,
        /*BitWidth=*/nullptr, /*Mutable=*/false, ICIS_NoInit);
    Field->setAccess(AS_public);
    RD->addDecl(Field);
  }

  RD->completeDefinition();

  BlockDescriptorType = RD;

  return getTagDeclType(BlockDescriptorType);
}

QualType ASTContext::getBlockDescriptorExtendedType() const {
  if (BlockDescriptorExtendedType)
    return getTagDeclType(BlockDescriptorExtendedType);

  RecordDecl *RD;
  // FIXME: Needs the FlagAppleBlock bit.
  RD = buildImplicitRecord("__block_descriptor_withcopydispose");
  RD->startDefinition();

  QualType FieldTypes[] = {
    UnsignedLongTy,
    UnsignedLongTy,
    getPointerType(VoidPtrTy),
    getPointerType(VoidPtrTy)
  };

  static const char *const FieldNames[] = {
    "reserved",
    "Size",
    "CopyFuncPtr",
    "DestroyFuncPtr"
  };

  for (size_t i = 0; i < 4; ++i) {
    FieldDecl *Field = FieldDecl::Create(
        *this, RD, SourceLocation(), SourceLocation(),
        &Idents.get(FieldNames[i]), FieldTypes[i], /*TInfo=*/nullptr,
        /*BitWidth=*/nullptr,
        /*Mutable=*/false, ICIS_NoInit);
    Field->setAccess(AS_public);
    RD->addDecl(Field);
  }

  RD->completeDefinition();

  BlockDescriptorExtendedType = RD;
  return getTagDeclType(BlockDescriptorExtendedType);
}

OpenCLTypeKind ASTContext::getOpenCLTypeKind(const Type *T) const {
  const auto *BT = dyn_cast<BuiltinType>(T);

  if (!BT) {
    if (isa<PipeType>(T))
      return OCLTK_Pipe;

    return OCLTK_Default;
  }

  switch (BT->getKind()) {
#define IMAGE_TYPE(ImgType, Id, SingletonId, Access, Suffix)                   \
  case BuiltinType::Id:                                                        \
    return OCLTK_Image;
#include "clang/Basic/OpenCLImageTypes.def"
#define IMAGE_TYPE(ImgType, Id, SingletonId, Access, Suffix)                   \
  case BuiltinType::Sampled##Id:                                               \
    return OCLTK_Image;
#define IMAGE_WRITE_TYPE(Type, Id, Ext)
#define IMAGE_READ_WRITE_TYPE(Type, Id, Ext)
#include "clang/Basic/OpenCLImageTypes.def"

  case BuiltinType::OCLClkEvent:
    return OCLTK_ClkEvent;

  case BuiltinType::OCLEvent:
    return OCLTK_Event;

  case BuiltinType::OCLQueue:
    return OCLTK_Queue;

  case BuiltinType::OCLReserveID:
    return OCLTK_ReserveID;

  case BuiltinType::OCLSampler:
    return OCLTK_Sampler;

  default:
    return OCLTK_Default;
  }
}

LangAS ASTContext::getOpenCLTypeAddrSpace(const Type *T) const {
  return Target->getOpenCLTypeAddrSpace(getOpenCLTypeKind(T));
}

/// BlockRequiresCopying - Returns true if byref variable "D" of type "Ty"
/// requires copy/dispose. Note that this must match the logic
/// in buildByrefHelpers.
bool ASTContext::BlockRequiresCopying(QualType Ty,
                                      const VarDecl *D) {
  if (const CXXRecordDecl *record = Ty->getAsCXXRecordDecl()) {
    const Expr *copyExpr = getBlockVarCopyInit(D).getCopyExpr();
    if (!copyExpr && record->hasTrivialDestructor()) return false;

    return true;
  }

  // The block needs copy/destroy helpers if Ty is non-trivial to destructively
  // move or destroy.
  if (Ty.isNonTrivialToPrimitiveDestructiveMove() || Ty.isDestructedType())
    return true;

  if (!Ty->isObjCRetainableType()) return false;

  Qualifiers qs = Ty.getQualifiers();

  // If we have lifetime, that dominates.
  if (Qualifiers::ObjCLifetime lifetime = qs.getObjCLifetime()) {
    switch (lifetime) {
      case Qualifiers::OCL_None: llvm_unreachable("impossible");

      // These are just bits as far as the runtime is concerned.
      case Qualifiers::OCL_ExplicitNone:
      case Qualifiers::OCL_Autoreleasing:
        return false;

      // These cases should have been taken care of when checking the type's
      // non-triviality.
      case Qualifiers::OCL_Weak:
      case Qualifiers::OCL_Strong:
        llvm_unreachable("impossible");
    }
    llvm_unreachable("fell out of lifetime switch!");
  }
  return (Ty->isBlockPointerType() || isObjCNSObjectType(Ty) ||
          Ty->isObjCObjectPointerType());
}

bool ASTContext::getByrefLifetime(QualType Ty,
                              Qualifiers::ObjCLifetime &LifeTime,
                              bool &HasByrefExtendedLayout) const {
  if (!getLangOpts().ObjC ||
      getLangOpts().getGC() != LangOptions::NonGC)
    return false;

  HasByrefExtendedLayout = false;
  if (Ty->isRecordType()) {
    HasByrefExtendedLayout = true;
    LifeTime = Qualifiers::OCL_None;
  } else if ((LifeTime = Ty.getObjCLifetime())) {
    // Honor the ARC qualifiers.
  } else if (Ty->isObjCObjectPointerType() || Ty->isBlockPointerType()) {
    // The MRR rule.
    LifeTime = Qualifiers::OCL_ExplicitNone;
  } else {
    LifeTime = Qualifiers::OCL_None;
  }
  return true;
}

CanQualType ASTContext::getNSUIntegerType() const {
  assert(Target && "Expected target to be initialized");
  const llvm::Triple &T = Target->getTriple();
  // Windows is LLP64 rather than LP64
  if (T.isOSWindows() && T.isArch64Bit())
    return UnsignedLongLongTy;
  return UnsignedLongTy;
}

CanQualType ASTContext::getNSIntegerType() const {
  assert(Target && "Expected target to be initialized");
  const llvm::Triple &T = Target->getTriple();
  // Windows is LLP64 rather than LP64
  if (T.isOSWindows() && T.isArch64Bit())
    return LongLongTy;
  return LongTy;
}

TypedefDecl *ASTContext::getObjCInstanceTypeDecl() {
  if (!ObjCInstanceTypeDecl)
    ObjCInstanceTypeDecl =
        buildImplicitTypedef(getObjCIdType(), "instancetype");
  return ObjCInstanceTypeDecl;
}

// This returns true if a type has been typedefed to BOOL:
// typedef <type> BOOL;
static bool isTypeTypedefedAsBOOL(QualType T) {
  if (const auto *TT = dyn_cast<TypedefType>(T))
    if (IdentifierInfo *II = TT->getDecl()->getIdentifier())
      return II->isStr("BOOL");

  return false;
}

/// getObjCEncodingTypeSize returns size of type for objective-c encoding
/// purpose.
CharUnits ASTContext::getObjCEncodingTypeSize(QualType type) const {
  if (!type->isIncompleteArrayType() && type->isIncompleteType())
    return CharUnits::Zero();

  CharUnits sz = getTypeSizeInChars(type);

  // Make all integer and enum types at least as large as an int
  if (sz.isPositive() && type->isIntegralOrEnumerationType())
    sz = std::max(sz, getTypeSizeInChars(IntTy));
  // Treat arrays as pointers, since that's how they're passed in.
  else if (type->isArrayType())
    sz = getTypeSizeInChars(VoidPtrTy);
  return sz;
}

bool ASTContext::isMSStaticDataMemberInlineDefinition(const VarDecl *VD) const {
  return getTargetInfo().getCXXABI().isMicrosoft() &&
         VD->isStaticDataMember() &&
         VD->getType()->isIntegralOrEnumerationType() &&
         !VD->getFirstDecl()->isOutOfLine() && VD->getFirstDecl()->hasInit();
}

ASTContext::InlineVariableDefinitionKind
ASTContext::getInlineVariableDefinitionKind(const VarDecl *VD) const {
  if (!VD->isInline())
    return InlineVariableDefinitionKind::None;

  // In almost all cases, it's a weak definition.
  auto *First = VD->getFirstDecl();
  if (First->isInlineSpecified() || !First->isStaticDataMember())
    return InlineVariableDefinitionKind::Weak;

  // If there's a file-context declaration in this translation unit, it's a
  // non-discardable definition.
  for (auto *D : VD->redecls())
    if (D->getLexicalDeclContext()->isFileContext() &&
        !D->isInlineSpecified() && (D->isConstexpr() || First->isConstexpr()))
      return InlineVariableDefinitionKind::Strong;

  // If we've not seen one yet, we don't know.
  return InlineVariableDefinitionKind::WeakUnknown;
}

static std::string charUnitsToString(const CharUnits &CU) {
  return llvm::itostr(CU.getQuantity());
}

/// getObjCEncodingForBlock - Return the encoded type for this block
/// declaration.
std::string ASTContext::getObjCEncodingForBlock(const BlockExpr *Expr) const {
  std::string S;

  const BlockDecl *Decl = Expr->getBlockDecl();
  QualType BlockTy =
      Expr->getType()->castAs<BlockPointerType>()->getPointeeType();
  QualType BlockReturnTy = BlockTy->castAs<FunctionType>()->getReturnType();
  // Encode result type.
  if (getLangOpts().EncodeExtendedBlockSig)
    getObjCEncodingForMethodParameter(Decl::OBJC_TQ_None, BlockReturnTy, S,
                                      true /*Extended*/);
  else
    getObjCEncodingForType(BlockReturnTy, S);
  // Compute size of all parameters.
  // Start with computing size of a pointer in number of bytes.
  // FIXME: There might(should) be a better way of doing this computation!
  CharUnits PtrSize = getTypeSizeInChars(VoidPtrTy);
  CharUnits ParmOffset = PtrSize;
  for (auto PI : Decl->parameters()) {
    QualType PType = PI->getType();
    CharUnits sz = getObjCEncodingTypeSize(PType);
    if (sz.isZero())
      continue;
    assert(sz.isPositive() && "BlockExpr - Incomplete param type");
    ParmOffset += sz;
  }
  // Size of the argument frame
  S += charUnitsToString(ParmOffset);
  // Block pointer and offset.
  S += "@?0";

  // Argument types.
  ParmOffset = PtrSize;
  for (auto PVDecl : Decl->parameters()) {
    QualType PType = PVDecl->getOriginalType();
    if (const auto *AT =
            dyn_cast<ArrayType>(PType->getCanonicalTypeInternal())) {
      // Use array's original type only if it has known number of
      // elements.
      if (!isa<ConstantArrayType>(AT))
        PType = PVDecl->getType();
    } else if (PType->isFunctionType())
      PType = PVDecl->getType();
    if (getLangOpts().EncodeExtendedBlockSig)
      getObjCEncodingForMethodParameter(Decl::OBJC_TQ_None, PType,
                                      S, true /*Extended*/);
    else
      getObjCEncodingForType(PType, S);
    S += charUnitsToString(ParmOffset);
    ParmOffset += getObjCEncodingTypeSize(PType);
  }

  return S;
}

std::string
ASTContext::getObjCEncodingForFunctionDecl(const FunctionDecl *Decl) const {
  std::string S;
  // Encode result type.
  getObjCEncodingForType(Decl->getReturnType(), S);
  CharUnits ParmOffset;
  // Compute size of all parameters.
  for (auto PI : Decl->parameters()) {
    QualType PType = PI->getType();
    CharUnits sz = getObjCEncodingTypeSize(PType);
    if (sz.isZero())
      continue;

    assert(sz.isPositive() &&
           "getObjCEncodingForFunctionDecl - Incomplete param type");
    ParmOffset += sz;
  }
  S += charUnitsToString(ParmOffset);
  ParmOffset = CharUnits::Zero();

  // Argument types.
  for (auto PVDecl : Decl->parameters()) {
    QualType PType = PVDecl->getOriginalType();
    if (const auto *AT =
            dyn_cast<ArrayType>(PType->getCanonicalTypeInternal())) {
      // Use array's original type only if it has known number of
      // elements.
      if (!isa<ConstantArrayType>(AT))
        PType = PVDecl->getType();
    } else if (PType->isFunctionType())
      PType = PVDecl->getType();
    getObjCEncodingForType(PType, S);
    S += charUnitsToString(ParmOffset);
    ParmOffset += getObjCEncodingTypeSize(PType);
  }

  return S;
}

/// getObjCEncodingForMethodParameter - Return the encoded type for a single
/// method parameter or return type. If Extended, include class names and
/// block object types.
void ASTContext::getObjCEncodingForMethodParameter(Decl::ObjCDeclQualifier QT,
                                                   QualType T, std::string& S,
                                                   bool Extended) const {
  // Encode type qualifer, 'in', 'inout', etc. for the parameter.
  getObjCEncodingForTypeQualifier(QT, S);
  // Encode parameter type.
  ObjCEncOptions Options = ObjCEncOptions()
                               .setExpandPointedToStructures()
                               .setExpandStructures()
                               .setIsOutermostType();
  if (Extended)
    Options.setEncodeBlockParameters().setEncodeClassNames();
  getObjCEncodingForTypeImpl(T, S, Options, /*Field=*/nullptr);
}

/// getObjCEncodingForMethodDecl - Return the encoded type for this method
/// declaration.
std::string ASTContext::getObjCEncodingForMethodDecl(const ObjCMethodDecl *Decl,
                                                     bool Extended) const {
  // FIXME: This is not very efficient.
  // Encode return type.
  std::string S;
  getObjCEncodingForMethodParameter(Decl->getObjCDeclQualifier(),
                                    Decl->getReturnType(), S, Extended);
  // Compute size of all parameters.
  // Start with computing size of a pointer in number of bytes.
  // FIXME: There might(should) be a better way of doing this computation!
  CharUnits PtrSize = getTypeSizeInChars(VoidPtrTy);
  // The first two arguments (self and _cmd) are pointers; account for
  // their size.
  CharUnits ParmOffset = 2 * PtrSize;
  for (ObjCMethodDecl::param_const_iterator PI = Decl->param_begin(),
       E = Decl->sel_param_end(); PI != E; ++PI) {
    QualType PType = (*PI)->getType();
    CharUnits sz = getObjCEncodingTypeSize(PType);
    if (sz.isZero())
      continue;

    assert(sz.isPositive() &&
           "getObjCEncodingForMethodDecl - Incomplete param type");
    ParmOffset += sz;
  }
  S += charUnitsToString(ParmOffset);
  S += "@0:";
  S += charUnitsToString(PtrSize);

  // Argument types.
  ParmOffset = 2 * PtrSize;
  for (ObjCMethodDecl::param_const_iterator PI = Decl->param_begin(),
       E = Decl->sel_param_end(); PI != E; ++PI) {
    const ParmVarDecl *PVDecl = *PI;
    QualType PType = PVDecl->getOriginalType();
    if (const auto *AT =
            dyn_cast<ArrayType>(PType->getCanonicalTypeInternal())) {
      // Use array's original type only if it has known number of
      // elements.
      if (!isa<ConstantArrayType>(AT))
        PType = PVDecl->getType();
    } else if (PType->isFunctionType())
      PType = PVDecl->getType();
    getObjCEncodingForMethodParameter(PVDecl->getObjCDeclQualifier(),
                                      PType, S, Extended);
    S += charUnitsToString(ParmOffset);
    ParmOffset += getObjCEncodingTypeSize(PType);
  }

  return S;
}

ObjCPropertyImplDecl *
ASTContext::getObjCPropertyImplDeclForPropertyDecl(
                                      const ObjCPropertyDecl *PD,
                                      const Decl *Container) const {
  if (!Container)
    return nullptr;
  if (const auto *CID = dyn_cast<ObjCCategoryImplDecl>(Container)) {
    for (auto *PID : CID->property_impls())
      if (PID->getPropertyDecl() == PD)
        return PID;
  } else {
    const auto *OID = cast<ObjCImplementationDecl>(Container);
    for (auto *PID : OID->property_impls())
      if (PID->getPropertyDecl() == PD)
        return PID;
  }
  return nullptr;
}

/// getObjCEncodingForPropertyDecl - Return the encoded type for this
/// property declaration. If non-NULL, Container must be either an
/// ObjCCategoryImplDecl or ObjCImplementationDecl; it should only be
/// NULL when getting encodings for protocol properties.
/// Property attributes are stored as a comma-delimited C string. The simple
/// attributes readonly and bycopy are encoded as single characters. The
/// parametrized attributes, getter=name, setter=name, and ivar=name, are
/// encoded as single characters, followed by an identifier. Property types
/// are also encoded as a parametrized attribute. The characters used to encode
/// these attributes are defined by the following enumeration:
/// @code
/// enum PropertyAttributes {
/// kPropertyReadOnly = 'R',   // property is read-only.
/// kPropertyBycopy = 'C',     // property is a copy of the value last assigned
/// kPropertyByref = '&',  // property is a reference to the value last assigned
/// kPropertyDynamic = 'D',    // property is dynamic
/// kPropertyGetter = 'G',     // followed by getter selector name
/// kPropertySetter = 'S',     // followed by setter selector name
/// kPropertyInstanceVariable = 'V'  // followed by instance variable  name
/// kPropertyType = 'T'              // followed by old-style type encoding.
/// kPropertyWeak = 'W'              // 'weak' property
/// kPropertyStrong = 'P'            // property GC'able
/// kPropertyNonAtomic = 'N'         // property non-atomic
/// };
/// @endcode
std::string
ASTContext::getObjCEncodingForPropertyDecl(const ObjCPropertyDecl *PD,
                                           const Decl *Container) const {
  // Collect information from the property implementation decl(s).
  bool Dynamic = false;
  ObjCPropertyImplDecl *SynthesizePID = nullptr;

  if (ObjCPropertyImplDecl *PropertyImpDecl =
      getObjCPropertyImplDeclForPropertyDecl(PD, Container)) {
    if (PropertyImpDecl->getPropertyImplementation() == ObjCPropertyImplDecl::Dynamic)
      Dynamic = true;
    else
      SynthesizePID = PropertyImpDecl;
  }

  // FIXME: This is not very efficient.
  std::string S = "T";

  // Encode result type.
  // GCC has some special rules regarding encoding of properties which
  // closely resembles encoding of ivars.
  getObjCEncodingForPropertyType(PD->getType(), S);

  if (PD->isReadOnly()) {
    S += ",R";
    if (PD->getPropertyAttributes() & ObjCPropertyAttribute::kind_copy)
      S += ",C";
    if (PD->getPropertyAttributes() & ObjCPropertyAttribute::kind_retain)
      S += ",&";
    if (PD->getPropertyAttributes() & ObjCPropertyAttribute::kind_weak)
      S += ",W";
  } else {
    switch (PD->getSetterKind()) {
    case ObjCPropertyDecl::Assign: break;
    case ObjCPropertyDecl::Copy:   S += ",C"; break;
    case ObjCPropertyDecl::Retain: S += ",&"; break;
    case ObjCPropertyDecl::Weak:   S += ",W"; break;
    }
  }

  // It really isn't clear at all what this means, since properties
  // are "dynamic by default".
  if (Dynamic)
    S += ",D";

  if (PD->getPropertyAttributes() & ObjCPropertyAttribute::kind_nonatomic)
    S += ",N";

  if (PD->getPropertyAttributes() & ObjCPropertyAttribute::kind_getter) {
    S += ",G";
    S += PD->getGetterName().getAsString();
  }

  if (PD->getPropertyAttributes() & ObjCPropertyAttribute::kind_setter) {
    S += ",S";
    S += PD->getSetterName().getAsString();
  }

  if (SynthesizePID) {
    const ObjCIvarDecl *OID = SynthesizePID->getPropertyIvarDecl();
    S += ",V";
    S += OID->getNameAsString();
  }

  // FIXME: OBJCGC: weak & strong
  return S;
}

/// getLegacyIntegralTypeEncoding -
/// Another legacy compatibility encoding: 32-bit longs are encoded as
/// 'l' or 'L' , but not always.  For typedefs, we need to use
/// 'i' or 'I' instead if encoding a struct field, or a pointer!
void ASTContext::getLegacyIntegralTypeEncoding (QualType &PointeeTy) const {
  if (isa<TypedefType>(PointeeTy.getTypePtr())) {
    if (const auto *BT = PointeeTy->getAs<BuiltinType>()) {
      if (BT->getKind() == BuiltinType::ULong && getIntWidth(PointeeTy) == 32)
        PointeeTy = UnsignedIntTy;
      else
        if (BT->getKind() == BuiltinType::Long && getIntWidth(PointeeTy) == 32)
          PointeeTy = IntTy;
    }
  }
}

void ASTContext::getObjCEncodingForType(QualType T, std::string& S,
                                        const FieldDecl *Field,
                                        QualType *NotEncodedT) const {
  // We follow the behavior of gcc, expanding structures which are
  // directly pointed to, and expanding embedded structures. Note that
  // these rules are sufficient to prevent recursive encoding of the
  // same type.
  getObjCEncodingForTypeImpl(T, S,
                             ObjCEncOptions()
                                 .setExpandPointedToStructures()
                                 .setExpandStructures()
                                 .setIsOutermostType(),
                             Field, NotEncodedT);
}

void ASTContext::getObjCEncodingForPropertyType(QualType T,
                                                std::string& S) const {
  // Encode result type.
  // GCC has some special rules regarding encoding of properties which
  // closely resembles encoding of ivars.
  getObjCEncodingForTypeImpl(T, S,
                             ObjCEncOptions()
                                 .setExpandPointedToStructures()
                                 .setExpandStructures()
                                 .setIsOutermostType()
                                 .setEncodingProperty(),
                             /*Field=*/nullptr);
}

static char getObjCEncodingForPrimitiveType(const ASTContext *C,
                                            const BuiltinType *BT) {
    BuiltinType::Kind kind = BT->getKind();
    switch (kind) {
    case BuiltinType::Void:       return 'v';
    case BuiltinType::Bool:       return 'B';
    case BuiltinType::Char8:
    case BuiltinType::Char_U:
    case BuiltinType::UChar:      return 'C';
    case BuiltinType::Char16:
    case BuiltinType::UShort:     return 'S';
    case BuiltinType::Char32:
    case BuiltinType::UInt:       return 'I';
    case BuiltinType::ULong:
        return C->getTargetInfo().getLongWidth() == 32 ? 'L' : 'Q';
    case BuiltinType::UInt128:    return 'T';
    case BuiltinType::ULongLong:  return 'Q';
    case BuiltinType::Char_S:
    case BuiltinType::SChar:      return 'c';
    case BuiltinType::Short:      return 's';
    case BuiltinType::WChar_S:
    case BuiltinType::WChar_U:
    case BuiltinType::Int:        return 'i';
    case BuiltinType::Long:
      return C->getTargetInfo().getLongWidth() == 32 ? 'l' : 'q';
    case BuiltinType::LongLong:   return 'q';
    case BuiltinType::Int128:     return 't';
    case BuiltinType::Float:      return 'f';
    case BuiltinType::Double:     return 'd';
    case BuiltinType::LongDouble: return 'D';
    case BuiltinType::NullPtr:    return '*'; // like char*

    case BuiltinType::BFloat16:
    case BuiltinType::Float16:
    case BuiltinType::Float128:
    case BuiltinType::Half:
    case BuiltinType::ShortAccum:
    case BuiltinType::Accum:
    case BuiltinType::LongAccum:
    case BuiltinType::UShortAccum:
    case BuiltinType::UAccum:
    case BuiltinType::ULongAccum:
    case BuiltinType::ShortFract:
    case BuiltinType::Fract:
    case BuiltinType::LongFract:
    case BuiltinType::UShortFract:
    case BuiltinType::UFract:
    case BuiltinType::ULongFract:
    case BuiltinType::SatShortAccum:
    case BuiltinType::SatAccum:
    case BuiltinType::SatLongAccum:
    case BuiltinType::SatUShortAccum:
    case BuiltinType::SatUAccum:
    case BuiltinType::SatULongAccum:
    case BuiltinType::SatShortFract:
    case BuiltinType::SatFract:
    case BuiltinType::SatLongFract:
    case BuiltinType::SatUShortFract:
    case BuiltinType::SatUFract:
    case BuiltinType::SatULongFract:
      // FIXME: potentially need @encodes for these!
      return ' ';

#define SVE_TYPE(Name, Id, SingletonId) \
    case BuiltinType::Id:
#include "clang/Basic/AArch64SVEACLETypes.def"
    {
      DiagnosticsEngine &Diags = C->getDiagnostics();
      unsigned DiagID = Diags.getCustomDiagID(
          DiagnosticsEngine::Error, "cannot yet @encode type %0");
      Diags.Report(DiagID) << BT->getName(C->getPrintingPolicy());
      return ' ';
    }

    case BuiltinType::ObjCId:
    case BuiltinType::ObjCClass:
    case BuiltinType::ObjCSel:
      llvm_unreachable("@encoding ObjC primitive type");

    // OpenCL and placeholder types don't need @encodings.
#define IMAGE_TYPE(ImgType, Id, SingletonId, Access, Suffix) \
    case BuiltinType::Id:
#include "clang/Basic/OpenCLImageTypes.def"
#define IMAGE_TYPE(ImgType, Id, SingletonId, Access, Suffix)                   \
  case BuiltinType::Sampled##Id:
#define IMAGE_WRITE_TYPE(Type, Id, Ext)
#define IMAGE_READ_WRITE_TYPE(Type, Id, Ext)
#include "clang/Basic/OpenCLImageTypes.def"
#define EXT_OPAQUE_TYPE(ExtType, Id, Ext) \
    case BuiltinType::Id:
#include "clang/Basic/OpenCLExtensionTypes.def"
    case BuiltinType::OCLEvent:
    case BuiltinType::OCLClkEvent:
    case BuiltinType::OCLQueue:
    case BuiltinType::OCLReserveID:
    case BuiltinType::OCLSampler:
    case BuiltinType::Dependent:
#define BUILTIN_TYPE(KIND, ID)
#define PLACEHOLDER_TYPE(KIND, ID) \
    case BuiltinType::KIND:
#include "clang/AST/BuiltinTypes.def"
      llvm_unreachable("invalid builtin type for @encode");
    }
    llvm_unreachable("invalid BuiltinType::Kind value");
}

static char ObjCEncodingForEnumType(const ASTContext *C, const EnumType *ET) {
  EnumDecl *Enum = ET->getDecl();

  // The encoding of an non-fixed enum type is always 'i', regardless of size.
  if (!Enum->isFixed())
    return 'i';

  // The encoding of a fixed enum type matches its fixed underlying type.
  const auto *BT = Enum->getIntegerType()->castAs<BuiltinType>();
  return getObjCEncodingForPrimitiveType(C, BT);
}

static void EncodeBitField(const ASTContext *Ctx, std::string& S,
                           QualType T, const FieldDecl *FD) {
  assert(FD->isBitField() && "not a bitfield - getObjCEncodingForTypeImpl");
  S += 'b';
  // The NeXT runtime encodes bit fields as b followed by the number of bits.
  // The GNU runtime requires more information; bitfields are encoded as b,
  // then the offset (in bits) of the first element, then the type of the
  // bitfield, then the size in bits.  For example, in this structure:
  //
  // struct
  // {
  //    int integer;
  //    int flags:2;
  // };
  // On a 32-bit system, the encoding for flags would be b2 for the NeXT
  // runtime, but b32i2 for the GNU runtime.  The reason for this extra
  // information is not especially sensible, but we're stuck with it for
  // compatibility with GCC, although providing it breaks anything that
  // actually uses runtime introspection and wants to work on both runtimes...
  if (Ctx->getLangOpts().ObjCRuntime.isGNUFamily()) {
    uint64_t Offset;

    if (const auto *IVD = dyn_cast<ObjCIvarDecl>(FD)) {
      Offset = Ctx->lookupFieldBitOffset(IVD->getContainingInterface(), nullptr,
                                         IVD);
    } else {
      const RecordDecl *RD = FD->getParent();
      const ASTRecordLayout &RL = Ctx->getASTRecordLayout(RD);
      Offset = RL.getFieldOffset(FD->getFieldIndex());
    }

    S += llvm::utostr(Offset);

    if (const auto *ET = T->getAs<EnumType>())
      S += ObjCEncodingForEnumType(Ctx, ET);
    else {
      const auto *BT = T->castAs<BuiltinType>();
      S += getObjCEncodingForPrimitiveType(Ctx, BT);
    }
  }
  S += llvm::utostr(FD->getBitWidthValue(*Ctx));
}

// FIXME: Use SmallString for accumulating string.
void ASTContext::getObjCEncodingForTypeImpl(QualType T, std::string &S,
                                            const ObjCEncOptions Options,
                                            const FieldDecl *FD,
                                            QualType *NotEncodedT) const {
  CanQualType CT = getCanonicalType(T);
  switch (CT->getTypeClass()) {
  case Type::Builtin:
  case Type::Enum:
    if (FD && FD->isBitField())
      return EncodeBitField(this, S, T, FD);
    if (const auto *BT = dyn_cast<BuiltinType>(CT))
      S += getObjCEncodingForPrimitiveType(this, BT);
    else
      S += ObjCEncodingForEnumType(this, cast<EnumType>(CT));
    return;

  case Type::Complex:
    S += 'j';
    getObjCEncodingForTypeImpl(T->castAs<ComplexType>()->getElementType(), S,
                               ObjCEncOptions(),
                               /*Field=*/nullptr);
    return;

  case Type::Atomic:
    S += 'A';
    getObjCEncodingForTypeImpl(T->castAs<AtomicType>()->getValueType(), S,
                               ObjCEncOptions(),
                               /*Field=*/nullptr);
    return;

  // encoding for pointer or reference types.
  case Type::Pointer:
  case Type::LValueReference:
  case Type::RValueReference: {
    QualType PointeeTy;
    if (isa<PointerType>(CT)) {
      const auto *PT = T->castAs<PointerType>();
      if (PT->isObjCSelType()) {
        S += ':';
        return;
      }
      PointeeTy = PT->getPointeeType();
    } else {
      PointeeTy = T->castAs<ReferenceType>()->getPointeeType();
    }

    bool isReadOnly = false;
    // For historical/compatibility reasons, the read-only qualifier of the
    // pointee gets emitted _before_ the '^'.  The read-only qualifier of
    // the pointer itself gets ignored, _unless_ we are looking at a typedef!
    // Also, do not emit the 'r' for anything but the outermost type!
    if (isa<TypedefType>(T.getTypePtr())) {
      if (Options.IsOutermostType() && T.isConstQualified()) {
        isReadOnly = true;
        S += 'r';
      }
    } else if (Options.IsOutermostType()) {
      QualType P = PointeeTy;
      while (auto PT = P->getAs<PointerType>())
        P = PT->getPointeeType();
      if (P.isConstQualified()) {
        isReadOnly = true;
        S += 'r';
      }
    }
    if (isReadOnly) {
      // Another legacy compatibility encoding. Some ObjC qualifier and type
      // combinations need to be rearranged.
      // Rewrite "in const" from "nr" to "rn"
      if (StringRef(S).endswith("nr"))
        S.replace(S.end()-2, S.end(), "rn");
    }

    if (PointeeTy->isCharType()) {
      // char pointer types should be encoded as '*' unless it is a
      // type that has been typedef'd to 'BOOL'.
      if (!isTypeTypedefedAsBOOL(PointeeTy)) {
        S += '*';
        return;
      }
    } else if (const auto *RTy = PointeeTy->getAs<RecordType>()) {
      // GCC binary compat: Need to convert "struct objc_class *" to "#".
      if (RTy->getDecl()->getIdentifier() == &Idents.get("objc_class")) {
        S += '#';
        return;
      }
      // GCC binary compat: Need to convert "struct objc_object *" to "@".
      if (RTy->getDecl()->getIdentifier() == &Idents.get("objc_object")) {
        S += '@';
        return;
      }
      // fall through...
    }
    S += '^';
    getLegacyIntegralTypeEncoding(PointeeTy);

    ObjCEncOptions NewOptions;
    if (Options.ExpandPointedToStructures())
      NewOptions.setExpandStructures();
    getObjCEncodingForTypeImpl(PointeeTy, S, NewOptions,
                               /*Field=*/nullptr, NotEncodedT);
    return;
  }

  case Type::ConstantArray:
  case Type::IncompleteArray:
  case Type::VariableArray: {
    const auto *AT = cast<ArrayType>(CT);

    if (isa<IncompleteArrayType>(AT) && !Options.IsStructField()) {
      // Incomplete arrays are encoded as a pointer to the array element.
      S += '^';

      getObjCEncodingForTypeImpl(
          AT->getElementType(), S,
          Options.keepingOnly(ObjCEncOptions().setExpandStructures()), FD);
    } else {
      S += '[';

      if (const auto *CAT = dyn_cast<ConstantArrayType>(AT))
        S += llvm::utostr(CAT->getSize().getZExtValue());
      else {
        //Variable length arrays are encoded as a regular array with 0 elements.
        assert((isa<VariableArrayType>(AT) || isa<IncompleteArrayType>(AT)) &&
               "Unknown array type!");
        S += '0';
      }

      getObjCEncodingForTypeImpl(
          AT->getElementType(), S,
          Options.keepingOnly(ObjCEncOptions().setExpandStructures()), FD,
          NotEncodedT);
      S += ']';
    }
    return;
  }

  case Type::FunctionNoProto:
  case Type::FunctionProto:
    S += '?';
    return;

  case Type::Record: {
    RecordDecl *RDecl = cast<RecordType>(CT)->getDecl();
    S += RDecl->isUnion() ? '(' : '{';
    // Anonymous structures print as '?'
    if (const IdentifierInfo *II = RDecl->getIdentifier()) {
      S += II->getName();
      if (const auto *Spec = dyn_cast<ClassTemplateSpecializationDecl>(RDecl)) {
        const TemplateArgumentList &TemplateArgs = Spec->getTemplateArgs();
        llvm::raw_string_ostream OS(S);
        printTemplateArgumentList(OS, TemplateArgs.asArray(),
                                  getPrintingPolicy());
      }
    } else {
      S += '?';
    }
    if (Options.ExpandStructures()) {
      S += '=';
      if (!RDecl->isUnion()) {
        getObjCEncodingForStructureImpl(RDecl, S, FD, true, NotEncodedT);
      } else {
        for (const auto *Field : RDecl->fields()) {
          if (FD) {
            S += '"';
            S += Field->getNameAsString();
            S += '"';
          }

          // Special case bit-fields.
          if (Field->isBitField()) {
            getObjCEncodingForTypeImpl(Field->getType(), S,
                                       ObjCEncOptions().setExpandStructures(),
                                       Field);
          } else {
            QualType qt = Field->getType();
            getLegacyIntegralTypeEncoding(qt);
            getObjCEncodingForTypeImpl(
                qt, S,
                ObjCEncOptions().setExpandStructures().setIsStructField(), FD,
                NotEncodedT);
          }
        }
      }
    }
    S += RDecl->isUnion() ? ')' : '}';
    return;
  }

  case Type::BlockPointer: {
    const auto *BT = T->castAs<BlockPointerType>();
    S += "@?"; // Unlike a pointer-to-function, which is "^?".
    if (Options.EncodeBlockParameters()) {
      const auto *FT = BT->getPointeeType()->castAs<FunctionType>();

      S += '<';
      // Block return type
      getObjCEncodingForTypeImpl(FT->getReturnType(), S,
                                 Options.forComponentType(), FD, NotEncodedT);
      // Block self
      S += "@?";
      // Block parameters
      if (const auto *FPT = dyn_cast<FunctionProtoType>(FT)) {
        for (const auto &I : FPT->param_types())
          getObjCEncodingForTypeImpl(I, S, Options.forComponentType(), FD,
                                     NotEncodedT);
      }
      S += '>';
    }
    return;
  }

  case Type::ObjCObject: {
    // hack to match legacy encoding of *id and *Class
    QualType Ty = getObjCObjectPointerType(CT);
    if (Ty->isObjCIdType()) {
      S += "{objc_object=}";
      return;
    }
    else if (Ty->isObjCClassType()) {
      S += "{objc_class=}";
      return;
    }
    // TODO: Double check to make sure this intentionally falls through.
    LLVM_FALLTHROUGH;
  }

  case Type::ObjCInterface: {
    // Ignore protocol qualifiers when mangling at this level.
    // @encode(class_name)
    ObjCInterfaceDecl *OI = T->castAs<ObjCObjectType>()->getInterface();
    S += '{';
    S += OI->getObjCRuntimeNameAsString();
    if (Options.ExpandStructures()) {
      S += '=';
      SmallVector<const ObjCIvarDecl*, 32> Ivars;
      DeepCollectObjCIvars(OI, true, Ivars);
      for (unsigned i = 0, e = Ivars.size(); i != e; ++i) {
        const FieldDecl *Field = Ivars[i];
        if (Field->isBitField())
          getObjCEncodingForTypeImpl(Field->getType(), S,
                                     ObjCEncOptions().setExpandStructures(),
                                     Field);
        else
          getObjCEncodingForTypeImpl(Field->getType(), S,
                                     ObjCEncOptions().setExpandStructures(), FD,
                                     NotEncodedT);
      }
    }
    S += '}';
    return;
  }

  case Type::ObjCObjectPointer: {
    const auto *OPT = T->castAs<ObjCObjectPointerType>();
    if (OPT->isObjCIdType()) {
      S += '@';
      return;
    }

    if (OPT->isObjCClassType() || OPT->isObjCQualifiedClassType()) {
      // FIXME: Consider if we need to output qualifiers for 'Class<p>'.
      // Since this is a binary compatibility issue, need to consult with
      // runtime folks. Fortunately, this is a *very* obscure construct.
      S += '#';
      return;
    }

    if (OPT->isObjCQualifiedIdType()) {
      getObjCEncodingForTypeImpl(
          getObjCIdType(), S,
          Options.keepingOnly(ObjCEncOptions()
                                  .setExpandPointedToStructures()
                                  .setExpandStructures()),
          FD);
      if (FD || Options.EncodingProperty() || Options.EncodeClassNames()) {
        // Note that we do extended encoding of protocol qualifer list
        // Only when doing ivar or property encoding.
        S += '"';
        for (const auto *I : OPT->quals()) {
          S += '<';
          S += I->getObjCRuntimeNameAsString();
          S += '>';
        }
        S += '"';
      }
      return;
    }

    S += '@';
    if (OPT->getInterfaceDecl() &&
        (FD || Options.EncodingProperty() || Options.EncodeClassNames())) {
      S += '"';
      S += OPT->getInterfaceDecl()->getObjCRuntimeNameAsString();
      for (const auto *I : OPT->quals()) {
        S += '<';
        S += I->getObjCRuntimeNameAsString();
        S += '>';
      }
      S += '"';
    }
    return;
  }

  // gcc just blithely ignores member pointers.
  // FIXME: we should do better than that.  'M' is available.
  case Type::MemberPointer:
  // This matches gcc's encoding, even though technically it is insufficient.
  //FIXME. We should do a better job than gcc.
  case Type::Vector:
  case Type::ExtVector:
  // Until we have a coherent encoding of these three types, issue warning.
    if (NotEncodedT)
      *NotEncodedT = T;
    return;

  case Type::ConstantMatrix:
    if (NotEncodedT)
      *NotEncodedT = T;
    return;

  // We could see an undeduced auto type here during error recovery.
  // Just ignore it.
  case Type::Auto:
  case Type::DeducedTemplateSpecialization:
    return;

  case Type::Pipe:
  case Type::ExtInt:
#define ABSTRACT_TYPE(KIND, BASE)
#define TYPE(KIND, BASE)
#define DEPENDENT_TYPE(KIND, BASE) \
  case Type::KIND:
#define NON_CANONICAL_TYPE(KIND, BASE) \
  case Type::KIND:
#define NON_CANONICAL_UNLESS_DEPENDENT_TYPE(KIND, BASE) \
  case Type::KIND:
#include "clang/AST/TypeNodes.inc"
    llvm_unreachable("@encode for dependent type!");
  }
  llvm_unreachable("bad type kind!");
}

void ASTContext::getObjCEncodingForStructureImpl(RecordDecl *RDecl,
                                                 std::string &S,
                                                 const FieldDecl *FD,
                                                 bool includeVBases,
                                                 QualType *NotEncodedT) const {
  assert(RDecl && "Expected non-null RecordDecl");
  assert(!RDecl->isUnion() && "Should not be called for unions");
  if (!RDecl->getDefinition() || RDecl->getDefinition()->isInvalidDecl())
    return;

  const auto *CXXRec = dyn_cast<CXXRecordDecl>(RDecl);
  std::multimap<uint64_t, NamedDecl *> FieldOrBaseOffsets;
  const ASTRecordLayout &layout = getASTRecordLayout(RDecl);

  if (CXXRec) {
    for (const auto &BI : CXXRec->bases()) {
      if (!BI.isVirtual()) {
        CXXRecordDecl *base = BI.getType()->getAsCXXRecordDecl();
        if (base->isEmpty())
          continue;
        uint64_t offs = toBits(layout.getBaseClassOffset(base));
        FieldOrBaseOffsets.insert(FieldOrBaseOffsets.upper_bound(offs),
                                  std::make_pair(offs, base));
      }
    }
  }

  unsigned i = 0;
  for (auto *Field : RDecl->fields()) {
    uint64_t offs = layout.getFieldOffset(i);
    FieldOrBaseOffsets.insert(FieldOrBaseOffsets.upper_bound(offs),
                              std::make_pair(offs, Field));
    ++i;
  }

  if (CXXRec && includeVBases) {
    for (const auto &BI : CXXRec->vbases()) {
      CXXRecordDecl *base = BI.getType()->getAsCXXRecordDecl();
      if (base->isEmpty())
        continue;
      uint64_t offs = toBits(layout.getVBaseClassOffset(base));
      if (offs >= uint64_t(toBits(layout.getNonVirtualSize())) &&
          FieldOrBaseOffsets.find(offs) == FieldOrBaseOffsets.end())
        FieldOrBaseOffsets.insert(FieldOrBaseOffsets.end(),
                                  std::make_pair(offs, base));
    }
  }

  CharUnits size;
  if (CXXRec) {
    size = includeVBases ? layout.getSize() : layout.getNonVirtualSize();
  } else {
    size = layout.getSize();
  }

#ifndef NDEBUG
  uint64_t CurOffs = 0;
#endif
  std::multimap<uint64_t, NamedDecl *>::iterator
    CurLayObj = FieldOrBaseOffsets.begin();

  if (CXXRec && CXXRec->isDynamicClass() &&
      (CurLayObj == FieldOrBaseOffsets.end() || CurLayObj->first != 0)) {
    if (FD) {
      S += "\"_vptr$";
      std::string recname = CXXRec->getNameAsString();
      if (recname.empty()) recname = "?";
      S += recname;
      S += '"';
    }
    S += "^^?";
#ifndef NDEBUG
    CurOffs += getTypeSize(VoidPtrTy);
#endif
  }

  if (!RDecl->hasFlexibleArrayMember()) {
    // Mark the end of the structure.
    uint64_t offs = toBits(size);
    FieldOrBaseOffsets.insert(FieldOrBaseOffsets.upper_bound(offs),
                              std::make_pair(offs, nullptr));
  }

  for (; CurLayObj != FieldOrBaseOffsets.end(); ++CurLayObj) {
#ifndef NDEBUG
    assert(CurOffs <= CurLayObj->first);
    if (CurOffs < CurLayObj->first) {
      uint64_t padding = CurLayObj->first - CurOffs;
      // FIXME: There doesn't seem to be a way to indicate in the encoding that
      // packing/alignment of members is different that normal, in which case
      // the encoding will be out-of-sync with the real layout.
      // If the runtime switches to just consider the size of types without
      // taking into account alignment, we could make padding explicit in the
      // encoding (e.g. using arrays of chars). The encoding strings would be
      // longer then though.
      CurOffs += padding;
    }
#endif

    NamedDecl *dcl = CurLayObj->second;
    if (!dcl)
      break; // reached end of structure.

    if (auto *base = dyn_cast<CXXRecordDecl>(dcl)) {
      // We expand the bases without their virtual bases since those are going
      // in the initial structure. Note that this differs from gcc which
      // expands virtual bases each time one is encountered in the hierarchy,
      // making the encoding type bigger than it really is.
      getObjCEncodingForStructureImpl(base, S, FD, /*includeVBases*/false,
                                      NotEncodedT);
      assert(!base->isEmpty());
#ifndef NDEBUG
      CurOffs += toBits(getASTRecordLayout(base).getNonVirtualSize());
#endif
    } else {
      const auto *field = cast<FieldDecl>(dcl);
      if (FD) {
        S += '"';
        S += field->getNameAsString();
        S += '"';
      }

      if (field->isBitField()) {
        EncodeBitField(this, S, field->getType(), field);
#ifndef NDEBUG
        CurOffs += field->getBitWidthValue(*this);
#endif
      } else {
        QualType qt = field->getType();
        getLegacyIntegralTypeEncoding(qt);
        getObjCEncodingForTypeImpl(
            qt, S, ObjCEncOptions().setExpandStructures().setIsStructField(),
            FD, NotEncodedT);
#ifndef NDEBUG
        CurOffs += getTypeSize(field->getType());
#endif
      }
    }
  }
}

void ASTContext::getObjCEncodingForTypeQualifier(Decl::ObjCDeclQualifier QT,
                                                 std::string& S) const {
  if (QT & Decl::OBJC_TQ_In)
    S += 'n';
  if (QT & Decl::OBJC_TQ_Inout)
    S += 'N';
  if (QT & Decl::OBJC_TQ_Out)
    S += 'o';
  if (QT & Decl::OBJC_TQ_Bycopy)
    S += 'O';
  if (QT & Decl::OBJC_TQ_Byref)
    S += 'R';
  if (QT & Decl::OBJC_TQ_Oneway)
    S += 'V';
}

TypedefDecl *ASTContext::getObjCIdDecl() const {
  if (!ObjCIdDecl) {
    QualType T = getObjCObjectType(ObjCBuiltinIdTy, {}, {});
    T = getObjCObjectPointerType(T);
    ObjCIdDecl = buildImplicitTypedef(T, "id");
  }
  return ObjCIdDecl;
}

TypedefDecl *ASTContext::getObjCSelDecl() const {
  if (!ObjCSelDecl) {
    QualType T = getPointerType(ObjCBuiltinSelTy);
    ObjCSelDecl = buildImplicitTypedef(T, "SEL");
  }
  return ObjCSelDecl;
}

TypedefDecl *ASTContext::getObjCClassDecl() const {
  if (!ObjCClassDecl) {
    QualType T = getObjCObjectType(ObjCBuiltinClassTy, {}, {});
    T = getObjCObjectPointerType(T);
    ObjCClassDecl = buildImplicitTypedef(T, "Class");
  }
  return ObjCClassDecl;
}

ObjCInterfaceDecl *ASTContext::getObjCProtocolDecl() const {
  if (!ObjCProtocolClassDecl) {
    ObjCProtocolClassDecl
      = ObjCInterfaceDecl::Create(*this, getTranslationUnitDecl(),
                                  SourceLocation(),
                                  &Idents.get("Protocol"),
                                  /*typeParamList=*/nullptr,
                                  /*PrevDecl=*/nullptr,
                                  SourceLocation(), true);
  }

  return ObjCProtocolClassDecl;
}

//===----------------------------------------------------------------------===//
// __builtin_va_list Construction Functions
//===----------------------------------------------------------------------===//

static TypedefDecl *CreateCharPtrNamedVaListDecl(const ASTContext *Context,
                                                 StringRef Name) {
  // typedef char* __builtin[_ms]_va_list;
  QualType T = Context->getPointerType(Context->CharTy);
  return Context->buildImplicitTypedef(T, Name);
}

static TypedefDecl *CreateMSVaListDecl(const ASTContext *Context) {
  return CreateCharPtrNamedVaListDecl(Context, "__builtin_ms_va_list");
}

static TypedefDecl *CreateCharPtrBuiltinVaListDecl(const ASTContext *Context) {
  return CreateCharPtrNamedVaListDecl(Context, "__builtin_va_list");
}

static TypedefDecl *CreateVoidPtrBuiltinVaListDecl(const ASTContext *Context) {
  // typedef void* __builtin_va_list;
  QualType T = Context->getPointerType(Context->VoidTy);
  return Context->buildImplicitTypedef(T, "__builtin_va_list");
}

static TypedefDecl *
CreateAArch64ABIBuiltinVaListDecl(const ASTContext *Context) {
  // struct __va_list
  RecordDecl *VaListTagDecl = Context->buildImplicitRecord("__va_list");
  if (Context->getLangOpts().CPlusPlus) {
    // namespace std { struct __va_list {
    NamespaceDecl *NS;
    NS = NamespaceDecl::Create(const_cast<ASTContext &>(*Context),
                               Context->getTranslationUnitDecl(),
                               /*Inline*/ false, SourceLocation(),
                               SourceLocation(), &Context->Idents.get("std"),
                               /*PrevDecl*/ nullptr);
    NS->setImplicit();
    VaListTagDecl->setDeclContext(NS);
  }

  VaListTagDecl->startDefinition();

  const size_t NumFields = 5;
  QualType FieldTypes[NumFields];
  const char *FieldNames[NumFields];

  // void *__stack;
  FieldTypes[0] = Context->getPointerType(Context->VoidTy);
  FieldNames[0] = "__stack";

  // void *__gr_top;
  FieldTypes[1] = Context->getPointerType(Context->VoidTy);
  FieldNames[1] = "__gr_top";

  // void *__vr_top;
  FieldTypes[2] = Context->getPointerType(Context->VoidTy);
  FieldNames[2] = "__vr_top";

  // int __gr_offs;
  FieldTypes[3] = Context->IntTy;
  FieldNames[3] = "__gr_offs";

  // int __vr_offs;
  FieldTypes[4] = Context->IntTy;
  FieldNames[4] = "__vr_offs";

  // Create fields
  for (unsigned i = 0; i < NumFields; ++i) {
    FieldDecl *Field = FieldDecl::Create(const_cast<ASTContext &>(*Context),
                                         VaListTagDecl,
                                         SourceLocation(),
                                         SourceLocation(),
                                         &Context->Idents.get(FieldNames[i]),
                                         FieldTypes[i], /*TInfo=*/nullptr,
                                         /*BitWidth=*/nullptr,
                                         /*Mutable=*/false,
                                         ICIS_NoInit);
    Field->setAccess(AS_public);
    VaListTagDecl->addDecl(Field);
  }
  VaListTagDecl->completeDefinition();
  Context->VaListTagDecl = VaListTagDecl;
  QualType VaListTagType = Context->getRecordType(VaListTagDecl);

  // } __builtin_va_list;
  return Context->buildImplicitTypedef(VaListTagType, "__builtin_va_list");
}

static TypedefDecl *CreatePowerABIBuiltinVaListDecl(const ASTContext *Context) {
  // typedef struct __va_list_tag {
  RecordDecl *VaListTagDecl;

  VaListTagDecl = Context->buildImplicitRecord("__va_list_tag");
  VaListTagDecl->startDefinition();

  const size_t NumFields = 5;
  QualType FieldTypes[NumFields];
  const char *FieldNames[NumFields];

  //   unsigned char gpr;
  FieldTypes[0] = Context->UnsignedCharTy;
  FieldNames[0] = "gpr";

  //   unsigned char fpr;
  FieldTypes[1] = Context->UnsignedCharTy;
  FieldNames[1] = "fpr";

  //   unsigned short reserved;
  FieldTypes[2] = Context->UnsignedShortTy;
  FieldNames[2] = "reserved";

  //   void* overflow_arg_area;
  FieldTypes[3] = Context->getPointerType(Context->VoidTy);
  FieldNames[3] = "overflow_arg_area";

  //   void* reg_save_area;
  FieldTypes[4] = Context->getPointerType(Context->VoidTy);
  FieldNames[4] = "reg_save_area";

  // Create fields
  for (unsigned i = 0; i < NumFields; ++i) {
    FieldDecl *Field = FieldDecl::Create(*Context, VaListTagDecl,
                                         SourceLocation(),
                                         SourceLocation(),
                                         &Context->Idents.get(FieldNames[i]),
                                         FieldTypes[i], /*TInfo=*/nullptr,
                                         /*BitWidth=*/nullptr,
                                         /*Mutable=*/false,
                                         ICIS_NoInit);
    Field->setAccess(AS_public);
    VaListTagDecl->addDecl(Field);
  }
  VaListTagDecl->completeDefinition();
  Context->VaListTagDecl = VaListTagDecl;
  QualType VaListTagType = Context->getRecordType(VaListTagDecl);

  // } __va_list_tag;
  TypedefDecl *VaListTagTypedefDecl =
      Context->buildImplicitTypedef(VaListTagType, "__va_list_tag");

  QualType VaListTagTypedefType =
    Context->getTypedefType(VaListTagTypedefDecl);

  // typedef __va_list_tag __builtin_va_list[1];
  llvm::APInt Size(Context->getTypeSize(Context->getSizeType()), 1);
  QualType VaListTagArrayType
    = Context->getConstantArrayType(VaListTagTypedefType,
                                    Size, nullptr, ArrayType::Normal, 0);
  return Context->buildImplicitTypedef(VaListTagArrayType, "__builtin_va_list");
}

static TypedefDecl *
CreateX86_64ABIBuiltinVaListDecl(const ASTContext *Context) {
  // struct __va_list_tag {
  RecordDecl *VaListTagDecl;
  VaListTagDecl = Context->buildImplicitRecord("__va_list_tag");
  VaListTagDecl->startDefinition();

  const size_t NumFields = 4;
  QualType FieldTypes[NumFields];
  const char *FieldNames[NumFields];

  //   unsigned gp_offset;
  FieldTypes[0] = Context->UnsignedIntTy;
  FieldNames[0] = "gp_offset";

  //   unsigned fp_offset;
  FieldTypes[1] = Context->UnsignedIntTy;
  FieldNames[1] = "fp_offset";

  //   void* overflow_arg_area;
  FieldTypes[2] = Context->getPointerType(Context->VoidTy);
  FieldNames[2] = "overflow_arg_area";

  //   void* reg_save_area;
  FieldTypes[3] = Context->getPointerType(Context->VoidTy);
  FieldNames[3] = "reg_save_area";

  // Create fields
  for (unsigned i = 0; i < NumFields; ++i) {
    FieldDecl *Field = FieldDecl::Create(const_cast<ASTContext &>(*Context),
                                         VaListTagDecl,
                                         SourceLocation(),
                                         SourceLocation(),
                                         &Context->Idents.get(FieldNames[i]),
                                         FieldTypes[i], /*TInfo=*/nullptr,
                                         /*BitWidth=*/nullptr,
                                         /*Mutable=*/false,
                                         ICIS_NoInit);
    Field->setAccess(AS_public);
    VaListTagDecl->addDecl(Field);
  }
  VaListTagDecl->completeDefinition();
  Context->VaListTagDecl = VaListTagDecl;
  QualType VaListTagType = Context->getRecordType(VaListTagDecl);

  // };

  // typedef struct __va_list_tag __builtin_va_list[1];
  llvm::APInt Size(Context->getTypeSize(Context->getSizeType()), 1);
  QualType VaListTagArrayType = Context->getConstantArrayType(
      VaListTagType, Size, nullptr, ArrayType::Normal, 0);
  return Context->buildImplicitTypedef(VaListTagArrayType, "__builtin_va_list");
}

static TypedefDecl *CreatePNaClABIBuiltinVaListDecl(const ASTContext *Context) {
  // typedef int __builtin_va_list[4];
  llvm::APInt Size(Context->getTypeSize(Context->getSizeType()), 4);
  QualType IntArrayType = Context->getConstantArrayType(
      Context->IntTy, Size, nullptr, ArrayType::Normal, 0);
  return Context->buildImplicitTypedef(IntArrayType, "__builtin_va_list");
}

static TypedefDecl *
CreateAAPCSABIBuiltinVaListDecl(const ASTContext *Context) {
  // struct __va_list
  RecordDecl *VaListDecl = Context->buildImplicitRecord("__va_list");
  if (Context->getLangOpts().CPlusPlus) {
    // namespace std { struct __va_list {
    NamespaceDecl *NS;
    NS = NamespaceDecl::Create(const_cast<ASTContext &>(*Context),
                               Context->getTranslationUnitDecl(),
                               /*Inline*/false, SourceLocation(),
                               SourceLocation(), &Context->Idents.get("std"),
                               /*PrevDecl*/ nullptr);
    NS->setImplicit();
    VaListDecl->setDeclContext(NS);
  }

  VaListDecl->startDefinition();

  // void * __ap;
  FieldDecl *Field = FieldDecl::Create(const_cast<ASTContext &>(*Context),
                                       VaListDecl,
                                       SourceLocation(),
                                       SourceLocation(),
                                       &Context->Idents.get("__ap"),
                                       Context->getPointerType(Context->VoidTy),
                                       /*TInfo=*/nullptr,
                                       /*BitWidth=*/nullptr,
                                       /*Mutable=*/false,
                                       ICIS_NoInit);
  Field->setAccess(AS_public);
  VaListDecl->addDecl(Field);

  // };
  VaListDecl->completeDefinition();
  Context->VaListTagDecl = VaListDecl;

  // typedef struct __va_list __builtin_va_list;
  QualType T = Context->getRecordType(VaListDecl);
  return Context->buildImplicitTypedef(T, "__builtin_va_list");
}

static TypedefDecl *
CreateSystemZBuiltinVaListDecl(const ASTContext *Context) {
  // struct __va_list_tag {
  RecordDecl *VaListTagDecl;
  VaListTagDecl = Context->buildImplicitRecord("__va_list_tag");
  VaListTagDecl->startDefinition();

  const size_t NumFields = 4;
  QualType FieldTypes[NumFields];
  const char *FieldNames[NumFields];

  //   long __gpr;
  FieldTypes[0] = Context->LongTy;
  FieldNames[0] = "__gpr";

  //   long __fpr;
  FieldTypes[1] = Context->LongTy;
  FieldNames[1] = "__fpr";

  //   void *__overflow_arg_area;
  FieldTypes[2] = Context->getPointerType(Context->VoidTy);
  FieldNames[2] = "__overflow_arg_area";

  //   void *__reg_save_area;
  FieldTypes[3] = Context->getPointerType(Context->VoidTy);
  FieldNames[3] = "__reg_save_area";

  // Create fields
  for (unsigned i = 0; i < NumFields; ++i) {
    FieldDecl *Field = FieldDecl::Create(const_cast<ASTContext &>(*Context),
                                         VaListTagDecl,
                                         SourceLocation(),
                                         SourceLocation(),
                                         &Context->Idents.get(FieldNames[i]),
                                         FieldTypes[i], /*TInfo=*/nullptr,
                                         /*BitWidth=*/nullptr,
                                         /*Mutable=*/false,
                                         ICIS_NoInit);
    Field->setAccess(AS_public);
    VaListTagDecl->addDecl(Field);
  }
  VaListTagDecl->completeDefinition();
  Context->VaListTagDecl = VaListTagDecl;
  QualType VaListTagType = Context->getRecordType(VaListTagDecl);

  // };

  // typedef __va_list_tag __builtin_va_list[1];
  llvm::APInt Size(Context->getTypeSize(Context->getSizeType()), 1);
  QualType VaListTagArrayType = Context->getConstantArrayType(
      VaListTagType, Size, nullptr, ArrayType::Normal, 0);

  return Context->buildImplicitTypedef(VaListTagArrayType, "__builtin_va_list");
}

static TypedefDecl *CreateHexagonBuiltinVaListDecl(const ASTContext *Context) {
  // typedef struct __va_list_tag {
  RecordDecl *VaListTagDecl;
  VaListTagDecl = Context->buildImplicitRecord("__va_list_tag");
  VaListTagDecl->startDefinition();

  const size_t NumFields = 3;
  QualType FieldTypes[NumFields];
  const char *FieldNames[NumFields];

  //   void *CurrentSavedRegisterArea;
  FieldTypes[0] = Context->getPointerType(Context->VoidTy);
  FieldNames[0] = "__current_saved_reg_area_pointer";

  //   void *SavedRegAreaEnd;
  FieldTypes[1] = Context->getPointerType(Context->VoidTy);
  FieldNames[1] = "__saved_reg_area_end_pointer";

  //   void *OverflowArea;
  FieldTypes[2] = Context->getPointerType(Context->VoidTy);
  FieldNames[2] = "__overflow_area_pointer";

  // Create fields
  for (unsigned i = 0; i < NumFields; ++i) {
    FieldDecl *Field = FieldDecl::Create(
        const_cast<ASTContext &>(*Context), VaListTagDecl, SourceLocation(),
        SourceLocation(), &Context->Idents.get(FieldNames[i]), FieldTypes[i],
        /*TInfo=*/0,
        /*BitWidth=*/0,
        /*Mutable=*/false, ICIS_NoInit);
    Field->setAccess(AS_public);
    VaListTagDecl->addDecl(Field);
  }
  VaListTagDecl->completeDefinition();
  Context->VaListTagDecl = VaListTagDecl;
  QualType VaListTagType = Context->getRecordType(VaListTagDecl);

  // } __va_list_tag;
  TypedefDecl *VaListTagTypedefDecl =
      Context->buildImplicitTypedef(VaListTagType, "__va_list_tag");

  QualType VaListTagTypedefType = Context->getTypedefType(VaListTagTypedefDecl);

  // typedef __va_list_tag __builtin_va_list[1];
  llvm::APInt Size(Context->getTypeSize(Context->getSizeType()), 1);
  QualType VaListTagArrayType = Context->getConstantArrayType(
      VaListTagTypedefType, Size, nullptr, ArrayType::Normal, 0);

  return Context->buildImplicitTypedef(VaListTagArrayType, "__builtin_va_list");
}

static TypedefDecl *CreateVaListDecl(const ASTContext *Context,
                                     TargetInfo::BuiltinVaListKind Kind) {
  switch (Kind) {
  case TargetInfo::CharPtrBuiltinVaList:
    return CreateCharPtrBuiltinVaListDecl(Context);
  case TargetInfo::VoidPtrBuiltinVaList:
    return CreateVoidPtrBuiltinVaListDecl(Context);
  case TargetInfo::AArch64ABIBuiltinVaList:
    return CreateAArch64ABIBuiltinVaListDecl(Context);
  case TargetInfo::PowerABIBuiltinVaList:
    return CreatePowerABIBuiltinVaListDecl(Context);
  case TargetInfo::X86_64ABIBuiltinVaList:
    return CreateX86_64ABIBuiltinVaListDecl(Context);
  case TargetInfo::PNaClABIBuiltinVaList:
    return CreatePNaClABIBuiltinVaListDecl(Context);
  case TargetInfo::AAPCSABIBuiltinVaList:
    return CreateAAPCSABIBuiltinVaListDecl(Context);
  case TargetInfo::SystemZBuiltinVaList:
    return CreateSystemZBuiltinVaListDecl(Context);
  case TargetInfo::HexagonBuiltinVaList:
    return CreateHexagonBuiltinVaListDecl(Context);
  }

  llvm_unreachable("Unhandled __builtin_va_list type kind");
}

TypedefDecl *ASTContext::getBuiltinVaListDecl() const {
  if (!BuiltinVaListDecl) {
    BuiltinVaListDecl = CreateVaListDecl(this, Target->getBuiltinVaListKind());
    assert(BuiltinVaListDecl->isImplicit());
  }

  return BuiltinVaListDecl;
}

Decl *ASTContext::getVaListTagDecl() const {
  // Force the creation of VaListTagDecl by building the __builtin_va_list
  // declaration.
  if (!VaListTagDecl)
    (void)getBuiltinVaListDecl();

  return VaListTagDecl;
}

TypedefDecl *ASTContext::getBuiltinMSVaListDecl() const {
  if (!BuiltinMSVaListDecl)
    BuiltinMSVaListDecl = CreateMSVaListDecl(this);

  return BuiltinMSVaListDecl;
}

bool ASTContext::canBuiltinBeRedeclared(const FunctionDecl *FD) const {
  return BuiltinInfo.canBeRedeclared(FD->getBuiltinID());
}

void ASTContext::setObjCConstantStringInterface(ObjCInterfaceDecl *Decl) {
  assert(ObjCConstantStringType.isNull() &&
         "'NSConstantString' type already set!");

  ObjCConstantStringType = getObjCInterfaceType(Decl);
}

/// Retrieve the template name that corresponds to a non-empty
/// lookup.
TemplateName
ASTContext::getOverloadedTemplateName(UnresolvedSetIterator Begin,
                                      UnresolvedSetIterator End) const {
  unsigned size = End - Begin;
  assert(size > 1 && "set is not overloaded!");

  void *memory = Allocate(sizeof(OverloadedTemplateStorage) +
                          size * sizeof(FunctionTemplateDecl*));
  auto *OT = new (memory) OverloadedTemplateStorage(size);

  NamedDecl **Storage = OT->getStorage();
  for (UnresolvedSetIterator I = Begin; I != End; ++I) {
    NamedDecl *D = *I;
    assert(isa<FunctionTemplateDecl>(D) ||
           isa<UnresolvedUsingValueDecl>(D) ||
           (isa<UsingShadowDecl>(D) &&
            isa<FunctionTemplateDecl>(D->getUnderlyingDecl())));
    *Storage++ = D;
  }

  return TemplateName(OT);
}

/// Retrieve a template name representing an unqualified-id that has been
/// assumed to name a template for ADL purposes.
TemplateName ASTContext::getAssumedTemplateName(DeclarationName Name) const {
  auto *OT = new (*this) AssumedTemplateStorage(Name);
  return TemplateName(OT);
}

/// Retrieve the template name that represents a qualified
/// template name such as \c std::vector.
TemplateName
ASTContext::getQualifiedTemplateName(NestedNameSpecifier *NNS,
                                     bool TemplateKeyword,
                                     TemplateDecl *Template) const {
  assert(NNS && "Missing nested-name-specifier in qualified template name");

  // FIXME: Canonicalization?
  llvm::FoldingSetNodeID ID;
  QualifiedTemplateName::Profile(ID, NNS, TemplateKeyword, Template);

  void *InsertPos = nullptr;
  QualifiedTemplateName *QTN =
    QualifiedTemplateNames.FindNodeOrInsertPos(ID, InsertPos);
  if (!QTN) {
    QTN = new (*this, alignof(QualifiedTemplateName))
        QualifiedTemplateName(NNS, TemplateKeyword, Template);
    QualifiedTemplateNames.InsertNode(QTN, InsertPos);
  }

  return TemplateName(QTN);
}

/// Retrieve the template name that represents a dependent
/// template name such as \c MetaFun::template apply.
TemplateName
ASTContext::getDependentTemplateName(NestedNameSpecifier *NNS,
                                     const IdentifierInfo *Name) const {
  assert((!NNS || NNS->isDependent()) &&
         "Nested name specifier must be dependent");

  llvm::FoldingSetNodeID ID;
  DependentTemplateName::Profile(ID, NNS, Name);

  void *InsertPos = nullptr;
  DependentTemplateName *QTN =
    DependentTemplateNames.FindNodeOrInsertPos(ID, InsertPos);

  if (QTN)
    return TemplateName(QTN);

  NestedNameSpecifier *CanonNNS = getCanonicalNestedNameSpecifier(NNS);
  if (CanonNNS == NNS) {
    QTN = new (*this, alignof(DependentTemplateName))
        DependentTemplateName(NNS, Name);
  } else {
    TemplateName Canon = getDependentTemplateName(CanonNNS, Name);
    QTN = new (*this, alignof(DependentTemplateName))
        DependentTemplateName(NNS, Name, Canon);
    DependentTemplateName *CheckQTN =
      DependentTemplateNames.FindNodeOrInsertPos(ID, InsertPos);
    assert(!CheckQTN && "Dependent type name canonicalization broken");
    (void)CheckQTN;
  }

  DependentTemplateNames.InsertNode(QTN, InsertPos);
  return TemplateName(QTN);
}

/// Retrieve the template name that represents a dependent
/// template name such as \c MetaFun::template operator+.
TemplateName
ASTContext::getDependentTemplateName(NestedNameSpecifier *NNS,
                                     OverloadedOperatorKind Operator) const {
  assert((!NNS || NNS->isDependent()) &&
         "Nested name specifier must be dependent");

  llvm::FoldingSetNodeID ID;
  DependentTemplateName::Profile(ID, NNS, Operator);

  void *InsertPos = nullptr;
  DependentTemplateName *QTN
    = DependentTemplateNames.FindNodeOrInsertPos(ID, InsertPos);

  if (QTN)
    return TemplateName(QTN);

  NestedNameSpecifier *CanonNNS = getCanonicalNestedNameSpecifier(NNS);
  if (CanonNNS == NNS) {
    QTN = new (*this, alignof(DependentTemplateName))
        DependentTemplateName(NNS, Operator);
  } else {
    TemplateName Canon = getDependentTemplateName(CanonNNS, Operator);
    QTN = new (*this, alignof(DependentTemplateName))
        DependentTemplateName(NNS, Operator, Canon);

    DependentTemplateName *CheckQTN
      = DependentTemplateNames.FindNodeOrInsertPos(ID, InsertPos);
    assert(!CheckQTN && "Dependent template name canonicalization broken");
    (void)CheckQTN;
  }

  DependentTemplateNames.InsertNode(QTN, InsertPos);
  return TemplateName(QTN);
}

TemplateName
ASTContext::getSubstTemplateTemplateParm(TemplateTemplateParmDecl *param,
                                         TemplateName replacement) const {
  llvm::FoldingSetNodeID ID;
  SubstTemplateTemplateParmStorage::Profile(ID, param, replacement);

  void *insertPos = nullptr;
  SubstTemplateTemplateParmStorage *subst
    = SubstTemplateTemplateParms.FindNodeOrInsertPos(ID, insertPos);

  if (!subst) {
    subst = new (*this) SubstTemplateTemplateParmStorage(param, replacement);
    SubstTemplateTemplateParms.InsertNode(subst, insertPos);
  }

  return TemplateName(subst);
}

TemplateName
ASTContext::getSubstTemplateTemplateParmPack(TemplateTemplateParmDecl *Param,
                                       const TemplateArgument &ArgPack) const {
  auto &Self = const_cast<ASTContext &>(*this);
  llvm::FoldingSetNodeID ID;
  SubstTemplateTemplateParmPackStorage::Profile(ID, Self, Param, ArgPack);

  void *InsertPos = nullptr;
  SubstTemplateTemplateParmPackStorage *Subst
    = SubstTemplateTemplateParmPacks.FindNodeOrInsertPos(ID, InsertPos);

  if (!Subst) {
    Subst = new (*this) SubstTemplateTemplateParmPackStorage(Param,
                                                           ArgPack.pack_size(),
                                                         ArgPack.pack_begin());
    SubstTemplateTemplateParmPacks.InsertNode(Subst, InsertPos);
  }

  return TemplateName(Subst);
}

/// getFromTargetType - Given one of the integer types provided by
/// TargetInfo, produce the corresponding type. The unsigned @p Type
/// is actually a value of type @c TargetInfo::IntType.
CanQualType ASTContext::getFromTargetType(unsigned Type) const {
  switch (Type) {
  case TargetInfo::NoInt: return {};
  case TargetInfo::SignedChar: return SignedCharTy;
  case TargetInfo::UnsignedChar: return UnsignedCharTy;
  case TargetInfo::SignedShort: return ShortTy;
  case TargetInfo::UnsignedShort: return UnsignedShortTy;
  case TargetInfo::SignedInt: return IntTy;
  case TargetInfo::UnsignedInt: return UnsignedIntTy;
  case TargetInfo::SignedLong: return LongTy;
  case TargetInfo::UnsignedLong: return UnsignedLongTy;
  case TargetInfo::SignedLongLong: return LongLongTy;
  case TargetInfo::UnsignedLongLong: return UnsignedLongLongTy;
  }

  llvm_unreachable("Unhandled TargetInfo::IntType value");
}

//===----------------------------------------------------------------------===//
//                        Type Predicates.
//===----------------------------------------------------------------------===//

/// getObjCGCAttr - Returns one of GCNone, Weak or Strong objc's
/// garbage collection attribute.
///
Qualifiers::GC ASTContext::getObjCGCAttrKind(QualType Ty) const {
  if (getLangOpts().getGC() == LangOptions::NonGC)
    return Qualifiers::GCNone;

  assert(getLangOpts().ObjC);
  Qualifiers::GC GCAttrs = Ty.getObjCGCAttr();

  // Default behaviour under objective-C's gc is for ObjC pointers
  // (or pointers to them) be treated as though they were declared
  // as __strong.
  if (GCAttrs == Qualifiers::GCNone) {
    if (Ty->isObjCObjectPointerType() || Ty->isBlockPointerType())
      return Qualifiers::Strong;
    else if (Ty->isPointerType())
      return getObjCGCAttrKind(Ty->castAs<PointerType>()->getPointeeType());
  } else {
    // It's not valid to set GC attributes on anything that isn't a
    // pointer.
#ifndef NDEBUG
    QualType CT = Ty->getCanonicalTypeInternal();
    while (const auto *AT = dyn_cast<ArrayType>(CT))
      CT = AT->getElementType();
    assert(CT->isAnyPointerType() || CT->isBlockPointerType());
#endif
  }
  return GCAttrs;
}

//===----------------------------------------------------------------------===//
//                        Type Compatibility Testing
//===----------------------------------------------------------------------===//

/// areCompatVectorTypes - Return true if the two specified vector types are
/// compatible.
static bool areCompatVectorTypes(const VectorType *LHS,
                                 const VectorType *RHS) {
  assert(LHS->isCanonicalUnqualified() && RHS->isCanonicalUnqualified());
  return LHS->getElementType() == RHS->getElementType() &&
         LHS->getNumElements() == RHS->getNumElements();
}

/// areCompatMatrixTypes - Return true if the two specified matrix types are
/// compatible.
static bool areCompatMatrixTypes(const ConstantMatrixType *LHS,
                                 const ConstantMatrixType *RHS) {
  assert(LHS->isCanonicalUnqualified() && RHS->isCanonicalUnqualified());
  return LHS->getElementType() == RHS->getElementType() &&
         LHS->getNumRows() == RHS->getNumRows() &&
         LHS->getNumColumns() == RHS->getNumColumns();
}

bool ASTContext::areCompatibleVectorTypes(QualType FirstVec,
                                          QualType SecondVec) {
  assert(FirstVec->isVectorType() && "FirstVec should be a vector type");
  assert(SecondVec->isVectorType() && "SecondVec should be a vector type");

  if (hasSameUnqualifiedType(FirstVec, SecondVec))
    return true;

  // Treat Neon vector types and most AltiVec vector types as if they are the
  // equivalent GCC vector types.
  const auto *First = FirstVec->castAs<VectorType>();
  const auto *Second = SecondVec->castAs<VectorType>();
  if (First->getNumElements() == Second->getNumElements() &&
      hasSameType(First->getElementType(), Second->getElementType()) &&
      First->getVectorKind() != VectorType::AltiVecPixel &&
      First->getVectorKind() != VectorType::AltiVecBool &&
      Second->getVectorKind() != VectorType::AltiVecPixel &&
      Second->getVectorKind() != VectorType::AltiVecBool)
    return true;

  return false;
}

bool ASTContext::hasDirectOwnershipQualifier(QualType Ty) const {
  while (true) {
    // __strong id
    if (const AttributedType *Attr = dyn_cast<AttributedType>(Ty)) {
      if (Attr->getAttrKind() == attr::ObjCOwnership)
        return true;

      Ty = Attr->getModifiedType();

    // X *__strong (...)
    } else if (const ParenType *Paren = dyn_cast<ParenType>(Ty)) {
      Ty = Paren->getInnerType();

    // We do not want to look through typedefs, typeof(expr),
    // typeof(type), or any other way that the type is somehow
    // abstracted.
    } else {
      return false;
    }
  }
}

//===----------------------------------------------------------------------===//
// ObjCQualifiedIdTypesAreCompatible - Compatibility testing for qualified id's.
//===----------------------------------------------------------------------===//

/// ProtocolCompatibleWithProtocol - return 'true' if 'lProto' is in the
/// inheritance hierarchy of 'rProto'.
bool
ASTContext::ProtocolCompatibleWithProtocol(ObjCProtocolDecl *lProto,
                                           ObjCProtocolDecl *rProto) const {
  if (declaresSameEntity(lProto, rProto))
    return true;
  for (auto *PI : rProto->protocols())
    if (ProtocolCompatibleWithProtocol(lProto, PI))
      return true;
  return false;
}

/// ObjCQualifiedClassTypesAreCompatible - compare  Class<pr,...> and
/// Class<pr1, ...>.
bool ASTContext::ObjCQualifiedClassTypesAreCompatible(
    const ObjCObjectPointerType *lhs, const ObjCObjectPointerType *rhs) {
  for (auto *lhsProto : lhs->quals()) {
    bool match = false;
    for (auto *rhsProto : rhs->quals()) {
      if (ProtocolCompatibleWithProtocol(lhsProto, rhsProto)) {
        match = true;
        break;
      }
    }
    if (!match)
      return false;
  }
  return true;
}

/// ObjCQualifiedIdTypesAreCompatible - We know that one of lhs/rhs is an
/// ObjCQualifiedIDType.
bool ASTContext::ObjCQualifiedIdTypesAreCompatible(
    const ObjCObjectPointerType *lhs, const ObjCObjectPointerType *rhs,
    bool compare) {
  // Allow id<P..> and an 'id' in all cases.
  if (lhs->isObjCIdType() || rhs->isObjCIdType())
    return true;

  // Don't allow id<P..> to convert to Class or Class<P..> in either direction.
  if (lhs->isObjCClassType() || lhs->isObjCQualifiedClassType() ||
      rhs->isObjCClassType() || rhs->isObjCQualifiedClassType())
    return false;

  if (lhs->isObjCQualifiedIdType()) {
    if (rhs->qual_empty()) {
      // If the RHS is a unqualified interface pointer "NSString*",
      // make sure we check the class hierarchy.
      if (ObjCInterfaceDecl *rhsID = rhs->getInterfaceDecl()) {
        for (auto *I : lhs->quals()) {
          // when comparing an id<P> on lhs with a static type on rhs,
          // see if static class implements all of id's protocols, directly or
          // through its super class and categories.
          if (!rhsID->ClassImplementsProtocol(I, true))
            return false;
        }
      }
      // If there are no qualifiers and no interface, we have an 'id'.
      return true;
    }
    // Both the right and left sides have qualifiers.
    for (auto *lhsProto : lhs->quals()) {
      bool match = false;

      // when comparing an id<P> on lhs with a static type on rhs,
      // see if static class implements all of id's protocols, directly or
      // through its super class and categories.
      for (auto *rhsProto : rhs->quals()) {
        if (ProtocolCompatibleWithProtocol(lhsProto, rhsProto) ||
            (compare && ProtocolCompatibleWithProtocol(rhsProto, lhsProto))) {
          match = true;
          break;
        }
      }
      // If the RHS is a qualified interface pointer "NSString<P>*",
      // make sure we check the class hierarchy.
      if (ObjCInterfaceDecl *rhsID = rhs->getInterfaceDecl()) {
        for (auto *I : lhs->quals()) {
          // when comparing an id<P> on lhs with a static type on rhs,
          // see if static class implements all of id's protocols, directly or
          // through its super class and categories.
          if (rhsID->ClassImplementsProtocol(I, true)) {
            match = true;
            break;
          }
        }
      }
      if (!match)
        return false;
    }

    return true;
  }

  assert(rhs->isObjCQualifiedIdType() && "One of the LHS/RHS should be id<x>");

  if (lhs->getInterfaceType()) {
    // If both the right and left sides have qualifiers.
    for (auto *lhsProto : lhs->quals()) {
      bool match = false;

      // when comparing an id<P> on rhs with a static type on lhs,
      // see if static class implements all of id's protocols, directly or
      // through its super class and categories.
      // First, lhs protocols in the qualifier list must be found, direct
      // or indirect in rhs's qualifier list or it is a mismatch.
      for (auto *rhsProto : rhs->quals()) {
        if (ProtocolCompatibleWithProtocol(lhsProto, rhsProto) ||
            (compare && ProtocolCompatibleWithProtocol(rhsProto, lhsProto))) {
          match = true;
          break;
        }
      }
      if (!match)
        return false;
    }

    // Static class's protocols, or its super class or category protocols
    // must be found, direct or indirect in rhs's qualifier list or it is a mismatch.
    if (ObjCInterfaceDecl *lhsID = lhs->getInterfaceDecl()) {
      llvm::SmallPtrSet<ObjCProtocolDecl *, 8> LHSInheritedProtocols;
      CollectInheritedProtocols(lhsID, LHSInheritedProtocols);
      // This is rather dubious but matches gcc's behavior. If lhs has
      // no type qualifier and its class has no static protocol(s)
      // assume that it is mismatch.
      if (LHSInheritedProtocols.empty() && lhs->qual_empty())
        return false;
      for (auto *lhsProto : LHSInheritedProtocols) {
        bool match = false;
        for (auto *rhsProto : rhs->quals()) {
          if (ProtocolCompatibleWithProtocol(lhsProto, rhsProto) ||
              (compare && ProtocolCompatibleWithProtocol(rhsProto, lhsProto))) {
            match = true;
            break;
          }
        }
        if (!match)
          return false;
      }
    }
    return true;
  }
  return false;
}

/// canAssignObjCInterfaces - Return true if the two interface types are
/// compatible for assignment from RHS to LHS.  This handles validation of any
/// protocol qualifiers on the LHS or RHS.
bool ASTContext::canAssignObjCInterfaces(const ObjCObjectPointerType *LHSOPT,
                                         const ObjCObjectPointerType *RHSOPT) {
  const ObjCObjectType* LHS = LHSOPT->getObjectType();
  const ObjCObjectType* RHS = RHSOPT->getObjectType();

  // If either type represents the built-in 'id' type, return true.
  if (LHS->isObjCUnqualifiedId() || RHS->isObjCUnqualifiedId())
    return true;

  // Function object that propagates a successful result or handles
  // __kindof types.
  auto finish = [&](bool succeeded) -> bool {
    if (succeeded)
      return true;

    if (!RHS->isKindOfType())
      return false;

    // Strip off __kindof and protocol qualifiers, then check whether
    // we can assign the other way.
    return canAssignObjCInterfaces(RHSOPT->stripObjCKindOfTypeAndQuals(*this),
                                   LHSOPT->stripObjCKindOfTypeAndQuals(*this));
  };

  // Casts from or to id<P> are allowed when the other side has compatible
  // protocols.
  if (LHS->isObjCQualifiedId() || RHS->isObjCQualifiedId()) {
    return finish(ObjCQualifiedIdTypesAreCompatible(LHSOPT, RHSOPT, false));
  }

  // Verify protocol compatibility for casts from Class<P1> to Class<P2>.
  if (LHS->isObjCQualifiedClass() && RHS->isObjCQualifiedClass()) {
    return finish(ObjCQualifiedClassTypesAreCompatible(LHSOPT, RHSOPT));
  }

  // Casts from Class to Class<Foo>, or vice-versa, are allowed.
  if (LHS->isObjCClass() && RHS->isObjCClass()) {
    return true;
  }

  // If we have 2 user-defined types, fall into that path.
  if (LHS->getInterface() && RHS->getInterface()) {
    return finish(canAssignObjCInterfaces(LHS, RHS));
  }

  return false;
}

/// canAssignObjCInterfacesInBlockPointer - This routine is specifically written
/// for providing type-safety for objective-c pointers used to pass/return
/// arguments in block literals. When passed as arguments, passing 'A*' where
/// 'id' is expected is not OK. Passing 'Sub *" where 'Super *" is expected is
/// not OK. For the return type, the opposite is not OK.
bool ASTContext::canAssignObjCInterfacesInBlockPointer(
                                         const ObjCObjectPointerType *LHSOPT,
                                         const ObjCObjectPointerType *RHSOPT,
                                         bool BlockReturnType) {

  // Function object that propagates a successful result or handles
  // __kindof types.
  auto finish = [&](bool succeeded) -> bool {
    if (succeeded)
      return true;

    const ObjCObjectPointerType *Expected = BlockReturnType ? RHSOPT : LHSOPT;
    if (!Expected->isKindOfType())
      return false;

    // Strip off __kindof and protocol qualifiers, then check whether
    // we can assign the other way.
    return canAssignObjCInterfacesInBlockPointer(
             RHSOPT->stripObjCKindOfTypeAndQuals(*this),
             LHSOPT->stripObjCKindOfTypeAndQuals(*this),
             BlockReturnType);
  };

  if (RHSOPT->isObjCBuiltinType() || LHSOPT->isObjCIdType())
    return true;

  if (LHSOPT->isObjCBuiltinType()) {
    return finish(RHSOPT->isObjCBuiltinType() ||
                  RHSOPT->isObjCQualifiedIdType());
  }

  if (LHSOPT->isObjCQualifiedIdType() || RHSOPT->isObjCQualifiedIdType()) {
    if (getLangOpts().CompatibilityQualifiedIdBlockParamTypeChecking)
      // Use for block parameters previous type checking for compatibility.
      return finish(ObjCQualifiedIdTypesAreCompatible(LHSOPT, RHSOPT, false) ||
                    // Or corrected type checking as in non-compat mode.
                    (!BlockReturnType &&
                     ObjCQualifiedIdTypesAreCompatible(RHSOPT, LHSOPT, false)));
    else
      return finish(ObjCQualifiedIdTypesAreCompatible(
          (BlockReturnType ? LHSOPT : RHSOPT),
          (BlockReturnType ? RHSOPT : LHSOPT), false));
  }

  const ObjCInterfaceType* LHS = LHSOPT->getInterfaceType();
  const ObjCInterfaceType* RHS = RHSOPT->getInterfaceType();
  if (LHS && RHS)  { // We have 2 user-defined types.
    if (LHS != RHS) {
      if (LHS->getDecl()->isSuperClassOf(RHS->getDecl()))
        return finish(BlockReturnType);
      if (RHS->getDecl()->isSuperClassOf(LHS->getDecl()))
        return finish(!BlockReturnType);
    }
    else
      return true;
  }
  return false;
}

/// Comparison routine for Objective-C protocols to be used with
/// llvm::array_pod_sort.
static int compareObjCProtocolsByName(ObjCProtocolDecl * const *lhs,
                                      ObjCProtocolDecl * const *rhs) {
  return (*lhs)->getName().compare((*rhs)->getName());
}

/// getIntersectionOfProtocols - This routine finds the intersection of set
/// of protocols inherited from two distinct objective-c pointer objects with
/// the given common base.
/// It is used to build composite qualifier list of the composite type of
/// the conditional expression involving two objective-c pointer objects.
static
void getIntersectionOfProtocols(ASTContext &Context,
                                const ObjCInterfaceDecl *CommonBase,
                                const ObjCObjectPointerType *LHSOPT,
                                const ObjCObjectPointerType *RHSOPT,
      SmallVectorImpl<ObjCProtocolDecl *> &IntersectionSet) {

  const ObjCObjectType* LHS = LHSOPT->getObjectType();
  const ObjCObjectType* RHS = RHSOPT->getObjectType();
  assert(LHS->getInterface() && "LHS must have an interface base");
  assert(RHS->getInterface() && "RHS must have an interface base");

  // Add all of the protocols for the LHS.
  llvm::SmallPtrSet<ObjCProtocolDecl *, 8> LHSProtocolSet;

  // Start with the protocol qualifiers.
  for (auto proto : LHS->quals()) {
    Context.CollectInheritedProtocols(proto, LHSProtocolSet);
  }

  // Also add the protocols associated with the LHS interface.
  Context.CollectInheritedProtocols(LHS->getInterface(), LHSProtocolSet);

  // Add all of the protocols for the RHS.
  llvm::SmallPtrSet<ObjCProtocolDecl *, 8> RHSProtocolSet;

  // Start with the protocol qualifiers.
  for (auto proto : RHS->quals()) {
    Context.CollectInheritedProtocols(proto, RHSProtocolSet);
  }

  // Also add the protocols associated with the RHS interface.
  Context.CollectInheritedProtocols(RHS->getInterface(), RHSProtocolSet);

  // Compute the intersection of the collected protocol sets.
  for (auto proto : LHSProtocolSet) {
    if (RHSProtocolSet.count(proto))
      IntersectionSet.push_back(proto);
  }

  // Compute the set of protocols that is implied by either the common type or
  // the protocols within the intersection.
  llvm::SmallPtrSet<ObjCProtocolDecl *, 8> ImpliedProtocols;
  Context.CollectInheritedProtocols(CommonBase, ImpliedProtocols);

  // Remove any implied protocols from the list of inherited protocols.
  if (!ImpliedProtocols.empty()) {
    IntersectionSet.erase(
      std::remove_if(IntersectionSet.begin(),
                     IntersectionSet.end(),
                     [&](ObjCProtocolDecl *proto) -> bool {
                       return ImpliedProtocols.count(proto) > 0;
                     }),
      IntersectionSet.end());
  }

  // Sort the remaining protocols by name.
  llvm::array_pod_sort(IntersectionSet.begin(), IntersectionSet.end(),
                       compareObjCProtocolsByName);
}

/// Determine whether the first type is a subtype of the second.
static bool canAssignObjCObjectTypes(ASTContext &ctx, QualType lhs,
                                     QualType rhs) {
  // Common case: two object pointers.
  const auto *lhsOPT = lhs->getAs<ObjCObjectPointerType>();
  const auto *rhsOPT = rhs->getAs<ObjCObjectPointerType>();
  if (lhsOPT && rhsOPT)
    return ctx.canAssignObjCInterfaces(lhsOPT, rhsOPT);

  // Two block pointers.
  const auto *lhsBlock = lhs->getAs<BlockPointerType>();
  const auto *rhsBlock = rhs->getAs<BlockPointerType>();
  if (lhsBlock && rhsBlock)
    return ctx.typesAreBlockPointerCompatible(lhs, rhs);

  // If either is an unqualified 'id' and the other is a block, it's
  // acceptable.
  if ((lhsOPT && lhsOPT->isObjCIdType() && rhsBlock) ||
      (rhsOPT && rhsOPT->isObjCIdType() && lhsBlock))
    return true;

  return false;
}

// Check that the given Objective-C type argument lists are equivalent.
static bool sameObjCTypeArgs(ASTContext &ctx,
                             const ObjCInterfaceDecl *iface,
                             ArrayRef<QualType> lhsArgs,
                             ArrayRef<QualType> rhsArgs,
                             bool stripKindOf) {
  if (lhsArgs.size() != rhsArgs.size())
    return false;

  ObjCTypeParamList *typeParams = iface->getTypeParamList();
  for (unsigned i = 0, n = lhsArgs.size(); i != n; ++i) {
    if (ctx.hasSameType(lhsArgs[i], rhsArgs[i]))
      continue;

    switch (typeParams->begin()[i]->getVariance()) {
    case ObjCTypeParamVariance::Invariant:
      if (!stripKindOf ||
          !ctx.hasSameType(lhsArgs[i].stripObjCKindOfType(ctx),
                           rhsArgs[i].stripObjCKindOfType(ctx))) {
        return false;
      }
      break;

    case ObjCTypeParamVariance::Covariant:
      if (!canAssignObjCObjectTypes(ctx, lhsArgs[i], rhsArgs[i]))
        return false;
      break;

    case ObjCTypeParamVariance::Contravariant:
      if (!canAssignObjCObjectTypes(ctx, rhsArgs[i], lhsArgs[i]))
        return false;
      break;
    }
  }

  return true;
}

QualType ASTContext::areCommonBaseCompatible(
           const ObjCObjectPointerType *Lptr,
           const ObjCObjectPointerType *Rptr) {
  const ObjCObjectType *LHS = Lptr->getObjectType();
  const ObjCObjectType *RHS = Rptr->getObjectType();
  const ObjCInterfaceDecl* LDecl = LHS->getInterface();
  const ObjCInterfaceDecl* RDecl = RHS->getInterface();

  if (!LDecl || !RDecl)
    return {};

  // When either LHS or RHS is a kindof type, we should return a kindof type.
  // For example, for common base of kindof(ASub1) and kindof(ASub2), we return
  // kindof(A).
  bool anyKindOf = LHS->isKindOfType() || RHS->isKindOfType();

  // Follow the left-hand side up the class hierarchy until we either hit a
  // root or find the RHS. Record the ancestors in case we don't find it.
  llvm::SmallDenseMap<const ObjCInterfaceDecl *, const ObjCObjectType *, 4>
    LHSAncestors;
  while (true) {
    // Record this ancestor. We'll need this if the common type isn't in the
    // path from the LHS to the root.
    LHSAncestors[LHS->getInterface()->getCanonicalDecl()] = LHS;

    if (declaresSameEntity(LHS->getInterface(), RDecl)) {
      // Get the type arguments.
      ArrayRef<QualType> LHSTypeArgs = LHS->getTypeArgsAsWritten();
      bool anyChanges = false;
      if (LHS->isSpecialized() && RHS->isSpecialized()) {
        // Both have type arguments, compare them.
        if (!sameObjCTypeArgs(*this, LHS->getInterface(),
                              LHS->getTypeArgs(), RHS->getTypeArgs(),
                              /*stripKindOf=*/true))
          return {};
      } else if (LHS->isSpecialized() != RHS->isSpecialized()) {
        // If only one has type arguments, the result will not have type
        // arguments.
        LHSTypeArgs = {};
        anyChanges = true;
      }

      // Compute the intersection of protocols.
      SmallVector<ObjCProtocolDecl *, 8> Protocols;
      getIntersectionOfProtocols(*this, LHS->getInterface(), Lptr, Rptr,
                                 Protocols);
      if (!Protocols.empty())
        anyChanges = true;

      // If anything in the LHS will have changed, build a new result type.
      // If we need to return a kindof type but LHS is not a kindof type, we
      // build a new result type.
      if (anyChanges || LHS->isKindOfType() != anyKindOf) {
        QualType Result = getObjCInterfaceType(LHS->getInterface());
        Result = getObjCObjectType(Result, LHSTypeArgs, Protocols,
                                   anyKindOf || LHS->isKindOfType());
        return getObjCObjectPointerType(Result);
      }

      return getObjCObjectPointerType(QualType(LHS, 0));
    }

    // Find the superclass.
    QualType LHSSuperType = LHS->getSuperClassType();
    if (LHSSuperType.isNull())
      break;

    LHS = LHSSuperType->castAs<ObjCObjectType>();
  }

  // We didn't find anything by following the LHS to its root; now check
  // the RHS against the cached set of ancestors.
  while (true) {
    auto KnownLHS = LHSAncestors.find(RHS->getInterface()->getCanonicalDecl());
    if (KnownLHS != LHSAncestors.end()) {
      LHS = KnownLHS->second;

      // Get the type arguments.
      ArrayRef<QualType> RHSTypeArgs = RHS->getTypeArgsAsWritten();
      bool anyChanges = false;
      if (LHS->isSpecialized() && RHS->isSpecialized()) {
        // Both have type arguments, compare them.
        if (!sameObjCTypeArgs(*this, LHS->getInterface(),
                              LHS->getTypeArgs(), RHS->getTypeArgs(),
                              /*stripKindOf=*/true))
          return {};
      } else if (LHS->isSpecialized() != RHS->isSpecialized()) {
        // If only one has type arguments, the result will not have type
        // arguments.
        RHSTypeArgs = {};
        anyChanges = true;
      }

      // Compute the intersection of protocols.
      SmallVector<ObjCProtocolDecl *, 8> Protocols;
      getIntersectionOfProtocols(*this, RHS->getInterface(), Lptr, Rptr,
                                 Protocols);
      if (!Protocols.empty())
        anyChanges = true;

      // If we need to return a kindof type but RHS is not a kindof type, we
      // build a new result type.
      if (anyChanges || RHS->isKindOfType() != anyKindOf) {
        QualType Result = getObjCInterfaceType(RHS->getInterface());
        Result = getObjCObjectType(Result, RHSTypeArgs, Protocols,
                                   anyKindOf || RHS->isKindOfType());
        return getObjCObjectPointerType(Result);
      }

      return getObjCObjectPointerType(QualType(RHS, 0));
    }

    // Find the superclass of the RHS.
    QualType RHSSuperType = RHS->getSuperClassType();
    if (RHSSuperType.isNull())
      break;

    RHS = RHSSuperType->castAs<ObjCObjectType>();
  }

  return {};
}

bool ASTContext::canAssignObjCInterfaces(const ObjCObjectType *LHS,
                                         const ObjCObjectType *RHS) {
  assert(LHS->getInterface() && "LHS is not an interface type");
  assert(RHS->getInterface() && "RHS is not an interface type");

  // Verify that the base decls are compatible: the RHS must be a subclass of
  // the LHS.
  ObjCInterfaceDecl *LHSInterface = LHS->getInterface();
  bool IsSuperClass = LHSInterface->isSuperClassOf(RHS->getInterface());
  if (!IsSuperClass)
    return false;

  // If the LHS has protocol qualifiers, determine whether all of them are
  // satisfied by the RHS (i.e., the RHS has a superset of the protocols in the
  // LHS).
  if (LHS->getNumProtocols() > 0) {
    // OK if conversion of LHS to SuperClass results in narrowing of types
    // ; i.e., SuperClass may implement at least one of the protocols
    // in LHS's protocol list. Example, SuperObj<P1> = lhs<P1,P2> is ok.
    // But not SuperObj<P1,P2,P3> = lhs<P1,P2>.
    llvm::SmallPtrSet<ObjCProtocolDecl *, 8> SuperClassInheritedProtocols;
    CollectInheritedProtocols(RHS->getInterface(), SuperClassInheritedProtocols);
    // Also, if RHS has explicit quelifiers, include them for comparing with LHS's
    // qualifiers.
    for (auto *RHSPI : RHS->quals())
      CollectInheritedProtocols(RHSPI, SuperClassInheritedProtocols);
    // If there is no protocols associated with RHS, it is not a match.
    if (SuperClassInheritedProtocols.empty())
      return false;

    for (const auto *LHSProto : LHS->quals()) {
      bool SuperImplementsProtocol = false;
      for (auto *SuperClassProto : SuperClassInheritedProtocols)
        if (SuperClassProto->lookupProtocolNamed(LHSProto->getIdentifier())) {
          SuperImplementsProtocol = true;
          break;
        }
      if (!SuperImplementsProtocol)
        return false;
    }
  }

  // If the LHS is specialized, we may need to check type arguments.
  if (LHS->isSpecialized()) {
    // Follow the superclass chain until we've matched the LHS class in the
    // hierarchy. This substitutes type arguments through.
    const ObjCObjectType *RHSSuper = RHS;
    while (!declaresSameEntity(RHSSuper->getInterface(), LHSInterface))
      RHSSuper = RHSSuper->getSuperClassType()->castAs<ObjCObjectType>();

    // If the RHS is specializd, compare type arguments.
    if (RHSSuper->isSpecialized() &&
        !sameObjCTypeArgs(*this, LHS->getInterface(),
                          LHS->getTypeArgs(), RHSSuper->getTypeArgs(),
                          /*stripKindOf=*/true)) {
      return false;
    }
  }

  return true;
}

bool ASTContext::areComparableObjCPointerTypes(QualType LHS, QualType RHS) {
  // get the "pointed to" types
  const auto *LHSOPT = LHS->getAs<ObjCObjectPointerType>();
  const auto *RHSOPT = RHS->getAs<ObjCObjectPointerType>();

  if (!LHSOPT || !RHSOPT)
    return false;

  return canAssignObjCInterfaces(LHSOPT, RHSOPT) ||
         canAssignObjCInterfaces(RHSOPT, LHSOPT);
}

bool ASTContext::canBindObjCObjectType(QualType To, QualType From) {
  return canAssignObjCInterfaces(
      getObjCObjectPointerType(To)->castAs<ObjCObjectPointerType>(),
      getObjCObjectPointerType(From)->castAs<ObjCObjectPointerType>());
}

/// typesAreCompatible - C99 6.7.3p9: For two qualified types to be compatible,
/// both shall have the identically qualified version of a compatible type.
/// C99 6.2.7p1: Two types have compatible types if their types are the
/// same. See 6.7.[2,3,5] for additional rules.
bool ASTContext::typesAreCompatible(QualType LHS, QualType RHS,
                                    bool CompareUnqualified) {
  if (getLangOpts().CPlusPlus)
    return hasSameType(LHS, RHS);

  return !mergeTypes(LHS, RHS, false, CompareUnqualified).isNull();
}

bool ASTContext::propertyTypesAreCompatible(QualType LHS, QualType RHS) {
  return typesAreCompatible(LHS, RHS);
}

bool ASTContext::typesAreBlockPointerCompatible(QualType LHS, QualType RHS) {
  return !mergeTypes(LHS, RHS, true).isNull();
}

/// mergeTransparentUnionType - if T is a transparent union type and a member
/// of T is compatible with SubType, return the merged type, else return
/// QualType()
QualType ASTContext::mergeTransparentUnionType(QualType T, QualType SubType,
                                               bool OfBlockPointer,
                                               bool Unqualified) {
  if (const RecordType *UT = T->getAsUnionType()) {
    RecordDecl *UD = UT->getDecl();
    if (UD->hasAttr<TransparentUnionAttr>()) {
      for (const auto *I : UD->fields()) {
        QualType ET = I->getType().getUnqualifiedType();
        QualType MT = mergeTypes(ET, SubType, OfBlockPointer, Unqualified);
        if (!MT.isNull())
          return MT;
      }
    }
  }

  return {};
}

/// mergeFunctionParameterTypes - merge two types which appear as function
/// parameter types
QualType ASTContext::mergeFunctionParameterTypes(QualType lhs, QualType rhs,
                                                 bool OfBlockPointer,
                                                 bool Unqualified) {
  // GNU extension: two types are compatible if they appear as a function
  // argument, one of the types is a transparent union type and the other
  // type is compatible with a union member
  QualType lmerge = mergeTransparentUnionType(lhs, rhs, OfBlockPointer,
                                              Unqualified);
  if (!lmerge.isNull())
    return lmerge;

  QualType rmerge = mergeTransparentUnionType(rhs, lhs, OfBlockPointer,
                                              Unqualified);
  if (!rmerge.isNull())
    return rmerge;

  return mergeTypes(lhs, rhs, OfBlockPointer, Unqualified);
}

QualType ASTContext::mergeFunctionTypes(QualType lhs, QualType rhs,
                                        bool OfBlockPointer, bool Unqualified,
                                        bool AllowCXX) {
  const auto *lbase = lhs->castAs<FunctionType>();
  const auto *rbase = rhs->castAs<FunctionType>();
  const auto *lproto = dyn_cast<FunctionProtoType>(lbase);
  const auto *rproto = dyn_cast<FunctionProtoType>(rbase);
  bool allLTypes = true;
  bool allRTypes = true;

  // Check return type
  QualType retType;
  if (OfBlockPointer) {
    QualType RHS = rbase->getReturnType();
    QualType LHS = lbase->getReturnType();
    bool UnqualifiedResult = Unqualified;
    if (!UnqualifiedResult)
      UnqualifiedResult = (!RHS.hasQualifiers() && LHS.hasQualifiers());
    retType = mergeTypes(LHS, RHS, true, UnqualifiedResult, true);
  }
  else
    retType = mergeTypes(lbase->getReturnType(), rbase->getReturnType(), false,
                         Unqualified);
  if (retType.isNull())
    return {};

  if (Unqualified)
    retType = retType.getUnqualifiedType();

  CanQualType LRetType = getCanonicalType(lbase->getReturnType());
  CanQualType RRetType = getCanonicalType(rbase->getReturnType());
  if (Unqualified) {
    LRetType = LRetType.getUnqualifiedType();
    RRetType = RRetType.getUnqualifiedType();
  }

  if (getCanonicalType(retType) != LRetType)
    allLTypes = false;
  if (getCanonicalType(retType) != RRetType)
    allRTypes = false;

  // FIXME: double check this
  // FIXME: should we error if lbase->getRegParmAttr() != 0 &&
  //                           rbase->getRegParmAttr() != 0 &&
  //                           lbase->getRegParmAttr() != rbase->getRegParmAttr()?
  FunctionType::ExtInfo lbaseInfo = lbase->getExtInfo();
  FunctionType::ExtInfo rbaseInfo = rbase->getExtInfo();

  // Compatible functions must have compatible calling conventions
  if (lbaseInfo.getCC() != rbaseInfo.getCC())
    return {};

  // Regparm is part of the calling convention.
  if (lbaseInfo.getHasRegParm() != rbaseInfo.getHasRegParm())
    return {};
  if (lbaseInfo.getRegParm() != rbaseInfo.getRegParm())
    return {};

  if (lbaseInfo.getProducesResult() != rbaseInfo.getProducesResult())
    return {};
  if (lbaseInfo.getNoCallerSavedRegs() != rbaseInfo.getNoCallerSavedRegs())
    return {};
  if (lbaseInfo.getNoCfCheck() != rbaseInfo.getNoCfCheck())
    return {};

  // FIXME: some uses, e.g. conditional exprs, really want this to be 'both'.
  bool NoReturn = lbaseInfo.getNoReturn() || rbaseInfo.getNoReturn();

  if (lbaseInfo.getNoReturn() != NoReturn)
    allLTypes = false;
  if (rbaseInfo.getNoReturn() != NoReturn)
    allRTypes = false;

  FunctionType::ExtInfo einfo = lbaseInfo.withNoReturn(NoReturn);

  if (lproto && rproto) { // two C99 style function prototypes
    assert((AllowCXX ||
            (!lproto->hasExceptionSpec() && !rproto->hasExceptionSpec())) &&
           "C++ shouldn't be here");
    // Compatible functions must have the same number of parameters
    if (lproto->getNumParams() != rproto->getNumParams())
      return {};

    // Variadic and non-variadic functions aren't compatible
    if (lproto->isVariadic() != rproto->isVariadic())
      return {};

    if (lproto->getMethodQuals() != rproto->getMethodQuals())
      return {};

    SmallVector<FunctionProtoType::ExtParameterInfo, 4> newParamInfos;
    bool canUseLeft, canUseRight;
    if (!mergeExtParameterInfo(lproto, rproto, canUseLeft, canUseRight,
                               newParamInfos))
      return {};

    if (!canUseLeft)
      allLTypes = false;
    if (!canUseRight)
      allRTypes = false;

    // Check parameter type compatibility
    SmallVector<QualType, 10> types;
    for (unsigned i = 0, n = lproto->getNumParams(); i < n; i++) {
      QualType lParamType = lproto->getParamType(i).getUnqualifiedType();
      QualType rParamType = rproto->getParamType(i).getUnqualifiedType();
      QualType paramType = mergeFunctionParameterTypes(
          lParamType, rParamType, OfBlockPointer, Unqualified);
      if (paramType.isNull())
        return {};

      if (Unqualified)
        paramType = paramType.getUnqualifiedType();

      types.push_back(paramType);
      if (Unqualified) {
        lParamType = lParamType.getUnqualifiedType();
        rParamType = rParamType.getUnqualifiedType();
      }

      if (getCanonicalType(paramType) != getCanonicalType(lParamType))
        allLTypes = false;
      if (getCanonicalType(paramType) != getCanonicalType(rParamType))
        allRTypes = false;
    }

    if (allLTypes) return lhs;
    if (allRTypes) return rhs;

    FunctionProtoType::ExtProtoInfo EPI = lproto->getExtProtoInfo();
    EPI.ExtInfo = einfo;
    EPI.ExtParameterInfos =
        newParamInfos.empty() ? nullptr : newParamInfos.data();
    return getFunctionType(retType, types, EPI);
  }

  if (lproto) allRTypes = false;
  if (rproto) allLTypes = false;

  const FunctionProtoType *proto = lproto ? lproto : rproto;
  if (proto) {
    assert((AllowCXX || !proto->hasExceptionSpec()) && "C++ shouldn't be here");
    if (proto->isVariadic())
      return {};
    // Check that the types are compatible with the types that
    // would result from default argument promotions (C99 6.7.5.3p15).
    // The only types actually affected are promotable integer
    // types and floats, which would be passed as a different
    // type depending on whether the prototype is visible.
    for (unsigned i = 0, n = proto->getNumParams(); i < n; ++i) {
      QualType paramTy = proto->getParamType(i);

      // Look at the converted type of enum types, since that is the type used
      // to pass enum values.
      if (const auto *Enum = paramTy->getAs<EnumType>()) {
        paramTy = Enum->getDecl()->getIntegerType();
        if (paramTy.isNull())
          return {};
      }

      if (paramTy->isPromotableIntegerType() ||
          getCanonicalType(paramTy).getUnqualifiedType() == FloatTy)
        return {};
    }

    if (allLTypes) return lhs;
    if (allRTypes) return rhs;

    FunctionProtoType::ExtProtoInfo EPI = proto->getExtProtoInfo();
    EPI.ExtInfo = einfo;
    return getFunctionType(retType, proto->getParamTypes(), EPI);
  }

  if (allLTypes) return lhs;
  if (allRTypes) return rhs;
  return getFunctionNoProtoType(retType, einfo);
}

/// Given that we have an enum type and a non-enum type, try to merge them.
static QualType mergeEnumWithInteger(ASTContext &Context, const EnumType *ET,
                                     QualType other, bool isBlockReturnType) {
  // C99 6.7.2.2p4: Each enumerated type shall be compatible with char,
  // a signed integer type, or an unsigned integer type.
  // Compatibility is based on the underlying type, not the promotion
  // type.
  QualType underlyingType = ET->getDecl()->getIntegerType();
  if (underlyingType.isNull())
    return {};
  if (Context.hasSameType(underlyingType, other))
    return other;

  // In block return types, we're more permissive and accept any
  // integral type of the same size.
  if (isBlockReturnType && other->isIntegerType() &&
      Context.getTypeSize(underlyingType) == Context.getTypeSize(other))
    return other;

  return {};
}

QualType ASTContext::mergeTypes(QualType LHS, QualType RHS,
                                bool OfBlockPointer,
                                bool Unqualified, bool BlockReturnType) {
  // C++ [expr]: If an expression initially has the type "reference to T", the
  // type is adjusted to "T" prior to any further analysis, the expression
  // designates the object or function denoted by the reference, and the
  // expression is an lvalue unless the reference is an rvalue reference and
  // the expression is a function call (possibly inside parentheses).
  assert(!LHS->getAs<ReferenceType>() && "LHS is a reference type?");
  assert(!RHS->getAs<ReferenceType>() && "RHS is a reference type?");

  if (Unqualified) {
    LHS = LHS.getUnqualifiedType();
    RHS = RHS.getUnqualifiedType();
  }

  QualType LHSCan = getCanonicalType(LHS),
           RHSCan = getCanonicalType(RHS);

  // If two types are identical, they are compatible.
  if (LHSCan == RHSCan)
    return LHS;

  // If the qualifiers are different, the types aren't compatible... mostly.
  Qualifiers LQuals = LHSCan.getLocalQualifiers();
  Qualifiers RQuals = RHSCan.getLocalQualifiers();
  if (LQuals != RQuals) {
    // If any of these qualifiers are different, we have a type
    // mismatch.
    if (LQuals.getCVRQualifiers() != RQuals.getCVRQualifiers() ||
        LQuals.getAddressSpace() != RQuals.getAddressSpace() ||
        LQuals.getObjCLifetime() != RQuals.getObjCLifetime() ||
        LQuals.hasUnaligned() != RQuals.hasUnaligned())
      return {};

    // Exactly one GC qualifier difference is allowed: __strong is
    // okay if the other type has no GC qualifier but is an Objective
    // C object pointer (i.e. implicitly strong by default).  We fix
    // this by pretending that the unqualified type was actually
    // qualified __strong.
    Qualifiers::GC GC_L = LQuals.getObjCGCAttr();
    Qualifiers::GC GC_R = RQuals.getObjCGCAttr();
    assert((GC_L != GC_R) && "unequal qualifier sets had only equal elements");

    if (GC_L == Qualifiers::Weak || GC_R == Qualifiers::Weak)
      return {};

    if (GC_L == Qualifiers::Strong && RHSCan->isObjCObjectPointerType()) {
      return mergeTypes(LHS, getObjCGCQualType(RHS, Qualifiers::Strong));
    }
    if (GC_R == Qualifiers::Strong && LHSCan->isObjCObjectPointerType()) {
      return mergeTypes(getObjCGCQualType(LHS, Qualifiers::Strong), RHS);
    }
    return {};
  }

  // Okay, qualifiers are equal.

  Type::TypeClass LHSClass = LHSCan->getTypeClass();
  Type::TypeClass RHSClass = RHSCan->getTypeClass();

  // We want to consider the two function types to be the same for these
  // comparisons, just force one to the other.
  if (LHSClass == Type::FunctionProto) LHSClass = Type::FunctionNoProto;
  if (RHSClass == Type::FunctionProto) RHSClass = Type::FunctionNoProto;

  // Same as above for arrays
  if (LHSClass == Type::VariableArray || LHSClass == Type::IncompleteArray)
    LHSClass = Type::ConstantArray;
  if (RHSClass == Type::VariableArray || RHSClass == Type::IncompleteArray)
    RHSClass = Type::ConstantArray;

  // ObjCInterfaces are just specialized ObjCObjects.
  if (LHSClass == Type::ObjCInterface) LHSClass = Type::ObjCObject;
  if (RHSClass == Type::ObjCInterface) RHSClass = Type::ObjCObject;

  // Canonicalize ExtVector -> Vector.
  if (LHSClass == Type::ExtVector) LHSClass = Type::Vector;
  if (RHSClass == Type::ExtVector) RHSClass = Type::Vector;

  // If the canonical type classes don't match.
  if (LHSClass != RHSClass) {
    // Note that we only have special rules for turning block enum
    // returns into block int returns, not vice-versa.
    if (const auto *ETy = LHS->getAs<EnumType>()) {
      return mergeEnumWithInteger(*this, ETy, RHS, false);
    }
    if (const EnumType* ETy = RHS->getAs<EnumType>()) {
      return mergeEnumWithInteger(*this, ETy, LHS, BlockReturnType);
    }
    // allow block pointer type to match an 'id' type.
    if (OfBlockPointer && !BlockReturnType) {
       if (LHS->isObjCIdType() && RHS->isBlockPointerType())
         return LHS;
      if (RHS->isObjCIdType() && LHS->isBlockPointerType())
        return RHS;
    }

    return {};
  }

  // The canonical type classes match.
  switch (LHSClass) {
#define TYPE(Class, Base)
#define ABSTRACT_TYPE(Class, Base)
#define NON_CANONICAL_UNLESS_DEPENDENT_TYPE(Class, Base) case Type::Class:
#define NON_CANONICAL_TYPE(Class, Base) case Type::Class:
#define DEPENDENT_TYPE(Class, Base) case Type::Class:
#include "clang/AST/TypeNodes.inc"
    llvm_unreachable("Non-canonical and dependent types shouldn't get here");

  case Type::Auto:
  case Type::DeducedTemplateSpecialization:
  case Type::LValueReference:
  case Type::RValueReference:
  case Type::MemberPointer:
    llvm_unreachable("C++ should never be in mergeTypes");

  case Type::ObjCInterface:
  case Type::IncompleteArray:
  case Type::VariableArray:
  case Type::FunctionProto:
  case Type::ExtVector:
    llvm_unreachable("Types are eliminated above");

  case Type::Pointer:
  {
    // Merge two pointer types, while trying to preserve typedef info
    QualType LHSPointee = LHS->castAs<PointerType>()->getPointeeType();
    QualType RHSPointee = RHS->castAs<PointerType>()->getPointeeType();
    if (Unqualified) {
      LHSPointee = LHSPointee.getUnqualifiedType();
      RHSPointee = RHSPointee.getUnqualifiedType();
    }
    QualType ResultType = mergeTypes(LHSPointee, RHSPointee, false,
                                     Unqualified);
    if (ResultType.isNull())
      return {};
    if (getCanonicalType(LHSPointee) == getCanonicalType(ResultType))
      return LHS;
    if (getCanonicalType(RHSPointee) == getCanonicalType(ResultType))
      return RHS;
    return getPointerType(ResultType);
  }
  case Type::BlockPointer:
  {
    // Merge two block pointer types, while trying to preserve typedef info
    QualType LHSPointee = LHS->castAs<BlockPointerType>()->getPointeeType();
    QualType RHSPointee = RHS->castAs<BlockPointerType>()->getPointeeType();
    if (Unqualified) {
      LHSPointee = LHSPointee.getUnqualifiedType();
      RHSPointee = RHSPointee.getUnqualifiedType();
    }
    if (getLangOpts().OpenCL) {
      Qualifiers LHSPteeQual = LHSPointee.getQualifiers();
      Qualifiers RHSPteeQual = RHSPointee.getQualifiers();
      // Blocks can't be an expression in a ternary operator (OpenCL v2.0
      // 6.12.5) thus the following check is asymmetric.
      if (!LHSPteeQual.isAddressSpaceSupersetOf(RHSPteeQual))
        return {};
      LHSPteeQual.removeAddressSpace();
      RHSPteeQual.removeAddressSpace();
      LHSPointee =
          QualType(LHSPointee.getTypePtr(), LHSPteeQual.getAsOpaqueValue());
      RHSPointee =
          QualType(RHSPointee.getTypePtr(), RHSPteeQual.getAsOpaqueValue());
    }
    QualType ResultType = mergeTypes(LHSPointee, RHSPointee, OfBlockPointer,
                                     Unqualified);
    if (ResultType.isNull())
      return {};
    if (getCanonicalType(LHSPointee) == getCanonicalType(ResultType))
      return LHS;
    if (getCanonicalType(RHSPointee) == getCanonicalType(ResultType))
      return RHS;
    return getBlockPointerType(ResultType);
  }
  case Type::Atomic:
  {
    // Merge two pointer types, while trying to preserve typedef info
    QualType LHSValue = LHS->castAs<AtomicType>()->getValueType();
    QualType RHSValue = RHS->castAs<AtomicType>()->getValueType();
    if (Unqualified) {
      LHSValue = LHSValue.getUnqualifiedType();
      RHSValue = RHSValue.getUnqualifiedType();
    }
    QualType ResultType = mergeTypes(LHSValue, RHSValue, false,
                                     Unqualified);
    if (ResultType.isNull())
      return {};
    if (getCanonicalType(LHSValue) == getCanonicalType(ResultType))
      return LHS;
    if (getCanonicalType(RHSValue) == getCanonicalType(ResultType))
      return RHS;
    return getAtomicType(ResultType);
  }
  case Type::ConstantArray:
  {
    const ConstantArrayType* LCAT = getAsConstantArrayType(LHS);
    const ConstantArrayType* RCAT = getAsConstantArrayType(RHS);
    if (LCAT && RCAT && RCAT->getSize() != LCAT->getSize())
      return {};

    QualType LHSElem = getAsArrayType(LHS)->getElementType();
    QualType RHSElem = getAsArrayType(RHS)->getElementType();
    if (Unqualified) {
      LHSElem = LHSElem.getUnqualifiedType();
      RHSElem = RHSElem.getUnqualifiedType();
    }

    QualType ResultType = mergeTypes(LHSElem, RHSElem, false, Unqualified);
    if (ResultType.isNull())
      return {};

    const VariableArrayType* LVAT = getAsVariableArrayType(LHS);
    const VariableArrayType* RVAT = getAsVariableArrayType(RHS);

    // If either side is a variable array, and both are complete, check whether
    // the current dimension is definite.
    if (LVAT || RVAT) {
      auto SizeFetch = [this](const VariableArrayType* VAT,
          const ConstantArrayType* CAT)
          -> std::pair<bool,llvm::APInt> {
        if (VAT) {
          Optional<llvm::APSInt> TheInt;
          Expr *E = VAT->getSizeExpr();
          if (E && (TheInt = E->getIntegerConstantExpr(*this)))
            return std::make_pair(true, *TheInt);
          return std::make_pair(false, llvm::APSInt());
        }
        if (CAT)
          return std::make_pair(true, CAT->getSize());
        return std::make_pair(false, llvm::APInt());
      };

      bool HaveLSize, HaveRSize;
      llvm::APInt LSize, RSize;
      std::tie(HaveLSize, LSize) = SizeFetch(LVAT, LCAT);
      std::tie(HaveRSize, RSize) = SizeFetch(RVAT, RCAT);
      if (HaveLSize && HaveRSize && !llvm::APInt::isSameValue(LSize, RSize))
        return {}; // Definite, but unequal, array dimension
    }

    if (LCAT && getCanonicalType(LHSElem) == getCanonicalType(ResultType))
      return LHS;
    if (RCAT && getCanonicalType(RHSElem) == getCanonicalType(ResultType))
      return RHS;
    if (LCAT)
      return getConstantArrayType(ResultType, LCAT->getSize(),
                                  LCAT->getSizeExpr(),
                                  ArrayType::ArraySizeModifier(), 0);
    if (RCAT)
      return getConstantArrayType(ResultType, RCAT->getSize(),
                                  RCAT->getSizeExpr(),
                                  ArrayType::ArraySizeModifier(), 0);
    if (LVAT && getCanonicalType(LHSElem) == getCanonicalType(ResultType))
      return LHS;
    if (RVAT && getCanonicalType(RHSElem) == getCanonicalType(ResultType))
      return RHS;
    if (LVAT) {
      // FIXME: This isn't correct! But tricky to implement because
      // the array's size has to be the size of LHS, but the type
      // has to be different.
      return LHS;
    }
    if (RVAT) {
      // FIXME: This isn't correct! But tricky to implement because
      // the array's size has to be the size of RHS, but the type
      // has to be different.
      return RHS;
    }
    if (getCanonicalType(LHSElem) == getCanonicalType(ResultType)) return LHS;
    if (getCanonicalType(RHSElem) == getCanonicalType(ResultType)) return RHS;
    return getIncompleteArrayType(ResultType,
                                  ArrayType::ArraySizeModifier(), 0);
  }
  case Type::FunctionNoProto:
    return mergeFunctionTypes(LHS, RHS, OfBlockPointer, Unqualified);
  case Type::Record:
  case Type::Enum:
    return {};
  case Type::Builtin:
    // Only exactly equal builtin types are compatible, which is tested above.
    return {};
  case Type::Complex:
    // Distinct complex types are incompatible.
    return {};
  case Type::Vector:
    // FIXME: The merged type should be an ExtVector!
    if (areCompatVectorTypes(LHSCan->castAs<VectorType>(),
                             RHSCan->castAs<VectorType>()))
      return LHS;
    return {};
  case Type::ConstantMatrix:
    if (areCompatMatrixTypes(LHSCan->castAs<ConstantMatrixType>(),
                             RHSCan->castAs<ConstantMatrixType>()))
      return LHS;
    return {};
  case Type::ObjCObject: {
    // Check if the types are assignment compatible.
    // FIXME: This should be type compatibility, e.g. whether
    // "LHS x; RHS x;" at global scope is legal.
    if (canAssignObjCInterfaces(LHS->castAs<ObjCObjectType>(),
                                RHS->castAs<ObjCObjectType>()))
      return LHS;
    return {};
  }
  case Type::ObjCObjectPointer:
    if (OfBlockPointer) {
      if (canAssignObjCInterfacesInBlockPointer(
              LHS->castAs<ObjCObjectPointerType>(),
              RHS->castAs<ObjCObjectPointerType>(), BlockReturnType))
        return LHS;
      return {};
    }
    if (canAssignObjCInterfaces(LHS->castAs<ObjCObjectPointerType>(),
                                RHS->castAs<ObjCObjectPointerType>()))
      return LHS;
    return {};
  case Type::Pipe:
    assert(LHS != RHS &&
           "Equivalent pipe types should have already been handled!");
    return {};
  case Type::ExtInt: {
    // Merge two ext-int types, while trying to preserve typedef info.
    bool LHSUnsigned  = LHS->castAs<ExtIntType>()->isUnsigned();
    bool RHSUnsigned = RHS->castAs<ExtIntType>()->isUnsigned();
    unsigned LHSBits = LHS->castAs<ExtIntType>()->getNumBits();
    unsigned RHSBits = RHS->castAs<ExtIntType>()->getNumBits();

    // Like unsigned/int, shouldn't have a type if they dont match.
    if (LHSUnsigned != RHSUnsigned)
      return {};

    if (LHSBits != RHSBits)
      return {};
    return LHS;
  }
  }

  llvm_unreachable("Invalid Type::Class!");
}

bool ASTContext::mergeExtParameterInfo(
    const FunctionProtoType *FirstFnType, const FunctionProtoType *SecondFnType,
    bool &CanUseFirst, bool &CanUseSecond,
    SmallVectorImpl<FunctionProtoType::ExtParameterInfo> &NewParamInfos) {
  assert(NewParamInfos.empty() && "param info list not empty");
  CanUseFirst = CanUseSecond = true;
  bool FirstHasInfo = FirstFnType->hasExtParameterInfos();
  bool SecondHasInfo = SecondFnType->hasExtParameterInfos();

  // Fast path: if the first type doesn't have ext parameter infos,
  // we match if and only if the second type also doesn't have them.
  if (!FirstHasInfo && !SecondHasInfo)
    return true;

  bool NeedParamInfo = false;
  size_t E = FirstHasInfo ? FirstFnType->getExtParameterInfos().size()
                          : SecondFnType->getExtParameterInfos().size();

  for (size_t I = 0; I < E; ++I) {
    FunctionProtoType::ExtParameterInfo FirstParam, SecondParam;
    if (FirstHasInfo)
      FirstParam = FirstFnType->getExtParameterInfo(I);
    if (SecondHasInfo)
      SecondParam = SecondFnType->getExtParameterInfo(I);

    // Cannot merge unless everything except the noescape flag matches.
    if (FirstParam.withIsNoEscape(false) != SecondParam.withIsNoEscape(false))
      return false;

    bool FirstNoEscape = FirstParam.isNoEscape();
    bool SecondNoEscape = SecondParam.isNoEscape();
    bool IsNoEscape = FirstNoEscape && SecondNoEscape;
    NewParamInfos.push_back(FirstParam.withIsNoEscape(IsNoEscape));
    if (NewParamInfos.back().getOpaqueValue())
      NeedParamInfo = true;
    if (FirstNoEscape != IsNoEscape)
      CanUseFirst = false;
    if (SecondNoEscape != IsNoEscape)
      CanUseSecond = false;
  }

  if (!NeedParamInfo)
    NewParamInfos.clear();

  return true;
}

void ASTContext::ResetObjCLayout(const ObjCContainerDecl *CD) {
  ObjCLayouts[CD] = nullptr;
}

/// mergeObjCGCQualifiers - This routine merges ObjC's GC attribute of 'LHS' and
/// 'RHS' attributes and returns the merged version; including for function
/// return types.
QualType ASTContext::mergeObjCGCQualifiers(QualType LHS, QualType RHS) {
  QualType LHSCan = getCanonicalType(LHS),
  RHSCan = getCanonicalType(RHS);
  // If two types are identical, they are compatible.
  if (LHSCan == RHSCan)
    return LHS;
  if (RHSCan->isFunctionType()) {
    if (!LHSCan->isFunctionType())
      return {};
    QualType OldReturnType =
        cast<FunctionType>(RHSCan.getTypePtr())->getReturnType();
    QualType NewReturnType =
        cast<FunctionType>(LHSCan.getTypePtr())->getReturnType();
    QualType ResReturnType =
      mergeObjCGCQualifiers(NewReturnType, OldReturnType);
    if (ResReturnType.isNull())
      return {};
    if (ResReturnType == NewReturnType || ResReturnType == OldReturnType) {
      // id foo(); ... __strong id foo(); or: __strong id foo(); ... id foo();
      // In either case, use OldReturnType to build the new function type.
      const auto *F = LHS->castAs<FunctionType>();
      if (const auto *FPT = cast<FunctionProtoType>(F)) {
        FunctionProtoType::ExtProtoInfo EPI = FPT->getExtProtoInfo();
        EPI.ExtInfo = getFunctionExtInfo(LHS);
        QualType ResultType =
            getFunctionType(OldReturnType, FPT->getParamTypes(), EPI);
        return ResultType;
      }
    }
    return {};
  }

  // If the qualifiers are different, the types can still be merged.
  Qualifiers LQuals = LHSCan.getLocalQualifiers();
  Qualifiers RQuals = RHSCan.getLocalQualifiers();
  if (LQuals != RQuals) {
    // If any of these qualifiers are different, we have a type mismatch.
    if (LQuals.getCVRQualifiers() != RQuals.getCVRQualifiers() ||
        LQuals.getAddressSpace() != RQuals.getAddressSpace())
      return {};

    // Exactly one GC qualifier difference is allowed: __strong is
    // okay if the other type has no GC qualifier but is an Objective
    // C object pointer (i.e. implicitly strong by default).  We fix
    // this by pretending that the unqualified type was actually
    // qualified __strong.
    Qualifiers::GC GC_L = LQuals.getObjCGCAttr();
    Qualifiers::GC GC_R = RQuals.getObjCGCAttr();
    assert((GC_L != GC_R) && "unequal qualifier sets had only equal elements");

    if (GC_L == Qualifiers::Weak || GC_R == Qualifiers::Weak)
      return {};

    if (GC_L == Qualifiers::Strong)
      return LHS;
    if (GC_R == Qualifiers::Strong)
      return RHS;
    return {};
  }

  if (LHSCan->isObjCObjectPointerType() && RHSCan->isObjCObjectPointerType()) {
    QualType LHSBaseQT = LHS->castAs<ObjCObjectPointerType>()->getPointeeType();
    QualType RHSBaseQT = RHS->castAs<ObjCObjectPointerType>()->getPointeeType();
    QualType ResQT = mergeObjCGCQualifiers(LHSBaseQT, RHSBaseQT);
    if (ResQT == LHSBaseQT)
      return LHS;
    if (ResQT == RHSBaseQT)
      return RHS;
  }
  return {};
}

//===----------------------------------------------------------------------===//
//                         Integer Predicates
//===----------------------------------------------------------------------===//

unsigned ASTContext::getIntWidth(QualType T) const {
  if (const auto *ET = T->getAs<EnumType>())
    T = ET->getDecl()->getIntegerType();
  if (T->isBooleanType())
    return 1;
  if(const auto *EIT = T->getAs<ExtIntType>())
    return EIT->getNumBits();
  // For builtin types, just use the standard type sizing method
  return (unsigned)getTypeSize(T);
}

QualType ASTContext::getCorrespondingUnsignedType(QualType T) const {
  assert((T->hasSignedIntegerRepresentation() || T->isSignedFixedPointType()) &&
         "Unexpected type");

  // Turn <4 x signed int> -> <4 x unsigned int>
  if (const auto *VTy = T->getAs<VectorType>())
    return getVectorType(getCorrespondingUnsignedType(VTy->getElementType()),
                         VTy->getNumElements(), VTy->getVectorKind());

  // For enums, we return the unsigned version of the base type.
  if (const auto *ETy = T->getAs<EnumType>())
    T = ETy->getDecl()->getIntegerType();

  switch (T->castAs<BuiltinType>()->getKind()) {
  case BuiltinType::Char_S:
  case BuiltinType::SChar:
    return UnsignedCharTy;
  case BuiltinType::Short:
    return UnsignedShortTy;
  case BuiltinType::Int:
    return UnsignedIntTy;
  case BuiltinType::Long:
    return UnsignedLongTy;
  case BuiltinType::LongLong:
    return UnsignedLongLongTy;
  case BuiltinType::Int128:
    return UnsignedInt128Ty;

  case BuiltinType::ShortAccum:
    return UnsignedShortAccumTy;
  case BuiltinType::Accum:
    return UnsignedAccumTy;
  case BuiltinType::LongAccum:
    return UnsignedLongAccumTy;
  case BuiltinType::SatShortAccum:
    return SatUnsignedShortAccumTy;
  case BuiltinType::SatAccum:
    return SatUnsignedAccumTy;
  case BuiltinType::SatLongAccum:
    return SatUnsignedLongAccumTy;
  case BuiltinType::ShortFract:
    return UnsignedShortFractTy;
  case BuiltinType::Fract:
    return UnsignedFractTy;
  case BuiltinType::LongFract:
    return UnsignedLongFractTy;
  case BuiltinType::SatShortFract:
    return SatUnsignedShortFractTy;
  case BuiltinType::SatFract:
    return SatUnsignedFractTy;
  case BuiltinType::SatLongFract:
    return SatUnsignedLongFractTy;
  default:
    llvm_unreachable("Unexpected signed integer or fixed point type");
  }
}

ASTMutationListener::~ASTMutationListener() = default;

void ASTMutationListener::DeducedReturnType(const FunctionDecl *FD,
                                            QualType ReturnType) {}

//===----------------------------------------------------------------------===//
//                          Builtin Type Computation
//===----------------------------------------------------------------------===//

/// DecodeTypeFromStr - This decodes one type descriptor from Str, advancing the
/// pointer over the consumed characters.  This returns the resultant type.  If
/// AllowTypeModifiers is false then modifier like * are not parsed, just basic
/// types.  This allows "v2i*" to be parsed as a pointer to a v2i instead of
/// a vector of "i*".
///
/// RequiresICE is filled in on return to indicate whether the value is required
/// to be an Integer Constant Expression.
static QualType DecodeTypeFromStr(const char *&Str, const ASTContext &Context,
                                  ASTContext::GetBuiltinTypeError &Error,
                                  bool &RequiresICE,
                                  bool AllowTypeModifiers) {
  // Modifiers.
  int HowLong = 0;
  bool Signed = false, Unsigned = false;
  RequiresICE = false;

  // Read the prefixed modifiers first.
  bool Done = false;
  #ifndef NDEBUG
  bool IsSpecial = false;
  #endif
  while (!Done) {
    switch (*Str++) {
    default: Done = true; --Str; break;
    case 'I':
      RequiresICE = true;
      break;
    case 'S':
      assert(!Unsigned && "Can't use both 'S' and 'U' modifiers!");
      assert(!Signed && "Can't use 'S' modifier multiple times!");
      Signed = true;
      break;
    case 'U':
      assert(!Signed && "Can't use both 'S' and 'U' modifiers!");
      assert(!Unsigned && "Can't use 'U' modifier multiple times!");
      Unsigned = true;
      break;
    case 'L':
      assert(!IsSpecial && "Can't use 'L' with 'W', 'N', 'Z' or 'O' modifiers");
      assert(HowLong <= 2 && "Can't have LLLL modifier");
      ++HowLong;
      break;
    case 'N':
      // 'N' behaves like 'L' for all non LP64 targets and 'int' otherwise.
      assert(!IsSpecial && "Can't use two 'N', 'W', 'Z' or 'O' modifiers!");
      assert(HowLong == 0 && "Can't use both 'L' and 'N' modifiers!");
      #ifndef NDEBUG
      IsSpecial = true;
      #endif
      if (Context.getTargetInfo().getLongWidth() == 32)
        ++HowLong;
      break;
    case 'W':
      // This modifier represents int64 type.
      assert(!IsSpecial && "Can't use two 'N', 'W', 'Z' or 'O' modifiers!");
      assert(HowLong == 0 && "Can't use both 'L' and 'W' modifiers!");
      #ifndef NDEBUG
      IsSpecial = true;
      #endif
      switch (Context.getTargetInfo().getInt64Type()) {
      default:
        llvm_unreachable("Unexpected integer type");
      case TargetInfo::SignedLong:
        HowLong = 1;
        break;
      case TargetInfo::SignedLongLong:
        HowLong = 2;
        break;
      }
      break;
    case 'Z':
      // This modifier represents int32 type.
      assert(!IsSpecial && "Can't use two 'N', 'W', 'Z' or 'O' modifiers!");
      assert(HowLong == 0 && "Can't use both 'L' and 'Z' modifiers!");
      #ifndef NDEBUG
      IsSpecial = true;
      #endif
      switch (Context.getTargetInfo().getIntTypeByWidth(32, true)) {
      default:
        llvm_unreachable("Unexpected integer type");
      case TargetInfo::SignedInt:
        HowLong = 0;
        break;
      case TargetInfo::SignedLong:
        HowLong = 1;
        break;
      case TargetInfo::SignedLongLong:
        HowLong = 2;
        break;
      }
      break;
    case 'O':
      assert(!IsSpecial && "Can't use two 'N', 'W', 'Z' or 'O' modifiers!");
      assert(HowLong == 0 && "Can't use both 'L' and 'O' modifiers!");
      #ifndef NDEBUG
      IsSpecial = true;
      #endif
      if (Context.getLangOpts().OpenCL)
        HowLong = 1;
      else
        HowLong = 2;
      break;
    }
  }

  QualType Type;

  // Read the base type.
  switch (*Str++) {
  default: llvm_unreachable("Unknown builtin type letter!");
  case 'y':
    assert(HowLong == 0 && !Signed && !Unsigned &&
           "Bad modifiers used with 'y'!");
    Type = Context.BFloat16Ty;
    break;
  case 'v':
    assert(HowLong == 0 && !Signed && !Unsigned &&
           "Bad modifiers used with 'v'!");
    Type = Context.VoidTy;
    break;
  case 'h':
    assert(HowLong == 0 && !Signed && !Unsigned &&
           "Bad modifiers used with 'h'!");
    Type = Context.HalfTy;
    break;
  case 'f':
    assert(HowLong == 0 && !Signed && !Unsigned &&
           "Bad modifiers used with 'f'!");
    Type = Context.FloatTy;
    break;
  case 'd':
    assert(HowLong < 3 && !Signed && !Unsigned &&
           "Bad modifiers used with 'd'!");
    if (HowLong == 1)
      Type = Context.LongDoubleTy;
    else if (HowLong == 2)
      Type = Context.Float128Ty;
    else
      Type = Context.DoubleTy;
    break;
  case 's':
    assert(HowLong == 0 && "Bad modifiers used with 's'!");
    if (Unsigned)
      Type = Context.UnsignedShortTy;
    else
      Type = Context.ShortTy;
    break;
  case 'i':
    if (HowLong == 3)
      Type = Unsigned ? Context.UnsignedInt128Ty : Context.Int128Ty;
    else if (HowLong == 2)
      Type = Unsigned ? Context.UnsignedLongLongTy : Context.LongLongTy;
    else if (HowLong == 1)
      Type = Unsigned ? Context.UnsignedLongTy : Context.LongTy;
    else
      Type = Unsigned ? Context.UnsignedIntTy : Context.IntTy;
    break;
  case 'c':
    assert(HowLong == 0 && "Bad modifiers used with 'c'!");
    if (Signed)
      Type = Context.SignedCharTy;
    else if (Unsigned)
      Type = Context.UnsignedCharTy;
    else
      Type = Context.CharTy;
    break;
  case 'b': // boolean
    assert(HowLong == 0 && !Signed && !Unsigned && "Bad modifiers for 'b'!");
    Type = Context.BoolTy;
    break;
  case 'z':  // size_t.
    assert(HowLong == 0 && !Signed && !Unsigned && "Bad modifiers for 'z'!");
    Type = Context.getSizeType();
    break;
  case 'w':  // wchar_t.
    assert(HowLong == 0 && !Signed && !Unsigned && "Bad modifiers for 'w'!");
    Type = Context.getWideCharType();
    break;
  case 'F':
    Type = Context.getCFConstantStringType();
    break;
  case 'G':
    Type = Context.getObjCIdType();
    break;
  case 'H':
    Type = Context.getObjCSelType();
    break;
  case 'M':
    Type = Context.getObjCSuperType();
    break;
  case 'a':
    Type = Context.getBuiltinVaListType();
    assert(!Type.isNull() && "builtin va list type not initialized!");
    break;
  case 'A':
    // This is a "reference" to a va_list; however, what exactly
    // this means depends on how va_list is defined. There are two
    // different kinds of va_list: ones passed by value, and ones
    // passed by reference.  An example of a by-value va_list is
    // x86, where va_list is a char*. An example of by-ref va_list
    // is x86-64, where va_list is a __va_list_tag[1]. For x86,
    // we want this argument to be a char*&; for x86-64, we want
    // it to be a __va_list_tag*.
    Type = Context.getBuiltinVaListType();
    assert(!Type.isNull() && "builtin va list type not initialized!");
    if (Type->isArrayType())
      Type = Context.getArrayDecayedType(Type);
    else
      Type = Context.getLValueReferenceType(Type);
    break;
  case 'q': {
    char *End;
    unsigned NumElements = strtoul(Str, &End, 10);
    assert(End != Str && "Missing vector size");
    Str = End;

    QualType ElementType = DecodeTypeFromStr(Str, Context, Error,
                                             RequiresICE, false);
    assert(!RequiresICE && "Can't require vector ICE");

    Type = Context.getScalableVectorType(ElementType, NumElements);
    break;
  }
  case 'V': {
    char *End;
    unsigned NumElements = strtoul(Str, &End, 10);
    assert(End != Str && "Missing vector size");
    Str = End;

    QualType ElementType = DecodeTypeFromStr(Str, Context, Error,
                                             RequiresICE, false);
    assert(!RequiresICE && "Can't require vector ICE");

    // TODO: No way to make AltiVec vectors in builtins yet.
    Type = Context.getVectorType(ElementType, NumElements,
                                 VectorType::GenericVector);
    break;
  }
  case 'E': {
    char *End;

    unsigned NumElements = strtoul(Str, &End, 10);
    assert(End != Str && "Missing vector size");

    Str = End;

    QualType ElementType = DecodeTypeFromStr(Str, Context, Error, RequiresICE,
                                             false);
    Type = Context.getExtVectorType(ElementType, NumElements);
    break;
  }
  case 'X': {
    QualType ElementType = DecodeTypeFromStr(Str, Context, Error, RequiresICE,
                                             false);
    assert(!RequiresICE && "Can't require complex ICE");
    Type = Context.getComplexType(ElementType);
    break;
  }
  case 'Y':
    Type = Context.getPointerDiffType();
    break;
  case 'P':
    Type = Context.getFILEType();
    if (Type.isNull()) {
      Error = ASTContext::GE_Missing_stdio;
      return {};
    }
    break;
  case 'J':
    if (Signed)
      Type = Context.getsigjmp_bufType();
    else
      Type = Context.getjmp_bufType();

    if (Type.isNull()) {
      Error = ASTContext::GE_Missing_setjmp;
      return {};
    }
    break;
  case 'K':
    assert(HowLong == 0 && !Signed && !Unsigned && "Bad modifiers for 'K'!");
    Type = Context.getucontext_tType();

    if (Type.isNull()) {
      Error = ASTContext::GE_Missing_ucontext;
      return {};
    }
    break;
  case 'p':
    Type = Context.getProcessIDType();
    break;
  }

  // If there are modifiers and if we're allowed to parse them, go for it.
  Done = !AllowTypeModifiers;
  while (!Done) {
    switch (char c = *Str++) {
    default: Done = true; --Str; break;
    case '*':
    case '&': {
      // Both pointers and references can have their pointee types
      // qualified with an address space.
      char *End;
      unsigned AddrSpace = strtoul(Str, &End, 10);
      if (End != Str) {
        // Note AddrSpace == 0 is not the same as an unspecified address space.
        Type = Context.getAddrSpaceQualType(
          Type,
          Context.getLangASForBuiltinAddressSpace(AddrSpace));
        Str = End;
      }
      if (c == '*')
        Type = Context.getPointerType(Type);
      else
        Type = Context.getLValueReferenceType(Type);
      break;
    }
    // FIXME: There's no way to have a built-in with an rvalue ref arg.
    case 'C':
      Type = Type.withConst();
      break;
    case 'D':
      Type = Context.getVolatileType(Type);
      break;
    case 'R':
      Type = Type.withRestrict();
      break;
    }
  }

  assert((!RequiresICE || Type->isIntegralOrEnumerationType()) &&
         "Integer constant 'I' type must be an integer");

  return Type;
}

/// GetBuiltinType - Return the type for the specified builtin.
QualType ASTContext::GetBuiltinType(unsigned Id,
                                    GetBuiltinTypeError &Error,
                                    unsigned *IntegerConstantArgs) const {
  const char *TypeStr = BuiltinInfo.getTypeString(Id);
  if (TypeStr[0] == '\0') {
    Error = GE_Missing_type;
    return {};
  }

  SmallVector<QualType, 8> ArgTypes;

  bool RequiresICE = false;
  Error = GE_None;
  QualType ResType = DecodeTypeFromStr(TypeStr, *this, Error,
                                       RequiresICE, true);
  if (Error != GE_None)
    return {};

  assert(!RequiresICE && "Result of intrinsic cannot be required to be an ICE");

  while (TypeStr[0] && TypeStr[0] != '.') {
    QualType Ty = DecodeTypeFromStr(TypeStr, *this, Error, RequiresICE, true);
    if (Error != GE_None)
      return {};

    // If this argument is required to be an IntegerConstantExpression and the
    // caller cares, fill in the bitmask we return.
    if (RequiresICE && IntegerConstantArgs)
      *IntegerConstantArgs |= 1 << ArgTypes.size();

    // Do array -> pointer decay.  The builtin should use the decayed type.
    if (Ty->isArrayType())
      Ty = getArrayDecayedType(Ty);

    ArgTypes.push_back(Ty);
  }

  if (Id == Builtin::BI__GetExceptionInfo)
    return {};

  assert((TypeStr[0] != '.' || TypeStr[1] == 0) &&
         "'.' should only occur at end of builtin type list!");

  bool Variadic = (TypeStr[0] == '.');

  FunctionType::ExtInfo EI(getDefaultCallingConvention(
      Variadic, /*IsCXXMethod=*/false, /*IsBuiltin=*/true));
  if (BuiltinInfo.isNoReturn(Id)) EI = EI.withNoReturn(true);


  // We really shouldn't be making a no-proto type here.
  if (ArgTypes.empty() && Variadic && !getLangOpts().CPlusPlus)
    return getFunctionNoProtoType(ResType, EI);

  FunctionProtoType::ExtProtoInfo EPI;
  EPI.ExtInfo = EI;
  EPI.Variadic = Variadic;
  if (getLangOpts().CPlusPlus && BuiltinInfo.isNoThrow(Id))
    EPI.ExceptionSpec.Type =
        getLangOpts().CPlusPlus11 ? EST_BasicNoexcept : EST_DynamicNone;

  return getFunctionType(ResType, ArgTypes, EPI);
}

static GVALinkage basicGVALinkageForFunction(const ASTContext &Context,
                                             const FunctionDecl *FD) {
  if (!FD->isExternallyVisible())
    return GVA_Internal;

  // Non-user-provided functions get emitted as weak definitions with every
  // use, no matter whether they've been explicitly instantiated etc.
  if (const auto *MD = dyn_cast<CXXMethodDecl>(FD))
    if (!MD->isUserProvided())
      return GVA_DiscardableODR;

  GVALinkage External;
  switch (FD->getTemplateSpecializationKind()) {
  case TSK_Undeclared:
  case TSK_ExplicitSpecialization:
    External = GVA_StrongExternal;
    break;

  case TSK_ExplicitInstantiationDefinition:
    return GVA_StrongODR;

  // C++11 [temp.explicit]p10:
  //   [ Note: The intent is that an inline function that is the subject of
  //   an explicit instantiation declaration will still be implicitly
  //   instantiated when used so that the body can be considered for
  //   inlining, but that no out-of-line copy of the inline function would be
  //   generated in the translation unit. -- end note ]
  case TSK_ExplicitInstantiationDeclaration:
    return GVA_AvailableExternally;

  case TSK_ImplicitInstantiation:
    External = GVA_DiscardableODR;
    break;
  }

  if (!FD->isInlined())
    return External;

  if ((!Context.getLangOpts().CPlusPlus &&
       !Context.getTargetInfo().getCXXABI().isMicrosoft() &&
       !FD->hasAttr<DLLExportAttr>()) ||
      FD->hasAttr<GNUInlineAttr>()) {
    // FIXME: This doesn't match gcc's behavior for dllexport inline functions.

    // GNU or C99 inline semantics. Determine whether this symbol should be
    // externally visible.
    if (FD->isInlineDefinitionExternallyVisible())
      return External;

    // C99 inline semantics, where the symbol is not externally visible.
    return GVA_AvailableExternally;
  }

  // Functions specified with extern and inline in -fms-compatibility mode
  // forcibly get emitted.  While the body of the function cannot be later
  // replaced, the function definition cannot be discarded.
  if (FD->isMSExternInline())
    return GVA_StrongODR;

  return GVA_DiscardableODR;
}

static GVALinkage adjustGVALinkageForAttributes(const ASTContext &Context,
                                                const Decl *D, GVALinkage L) {
  // See http://msdn.microsoft.com/en-us/library/xa0d9ste.aspx
  // dllexport/dllimport on inline functions.
  if (D->hasAttr<DLLImportAttr>()) {
    if (L == GVA_DiscardableODR || L == GVA_StrongODR)
      return GVA_AvailableExternally;
  } else if (D->hasAttr<DLLExportAttr>()) {
    if (L == GVA_DiscardableODR)
      return GVA_StrongODR;
  } else if (Context.getLangOpts().CUDA && Context.getLangOpts().CUDAIsDevice) {
    // Device-side functions with __global__ attribute must always be
    // visible externally so they can be launched from host.
    if (D->hasAttr<CUDAGlobalAttr>() &&
        (L == GVA_DiscardableODR || L == GVA_Internal))
      return GVA_StrongODR;
<<<<<<< HEAD
  } else if (Context.getLangOpts().SYCLIsDevice &&
             D->hasAttr<OpenCLKernelAttr>()) {
    if (L == GVA_DiscardableODR)
      return GVA_StrongODR;
=======
    // Single source offloading languages like CUDA/HIP need to be able to
    // access static device variables from host code of the same compilation
    // unit. This is done by externalizing the static variable.
    if (Context.shouldExternalizeStaticVar(D))
      return GVA_StrongExternal;
>>>>>>> 45f2a568
  }
  return L;
}

/// Adjust the GVALinkage for a declaration based on what an external AST source
/// knows about whether there can be other definitions of this declaration.
static GVALinkage
adjustGVALinkageForExternalDefinitionKind(const ASTContext &Ctx, const Decl *D,
                                          GVALinkage L) {
  ExternalASTSource *Source = Ctx.getExternalSource();
  if (!Source)
    return L;

  switch (Source->hasExternalDefinitions(D)) {
  case ExternalASTSource::EK_Never:
    // Other translation units rely on us to provide the definition.
    if (L == GVA_DiscardableODR)
      return GVA_StrongODR;
    break;

  case ExternalASTSource::EK_Always:
    return GVA_AvailableExternally;

  case ExternalASTSource::EK_ReplyHazy:
    break;
  }
  return L;
}

GVALinkage ASTContext::GetGVALinkageForFunction(const FunctionDecl *FD) const {
  return adjustGVALinkageForExternalDefinitionKind(*this, FD,
           adjustGVALinkageForAttributes(*this, FD,
             basicGVALinkageForFunction(*this, FD)));
}

static GVALinkage basicGVALinkageForVariable(const ASTContext &Context,
                                             const VarDecl *VD) {
  if (!VD->isExternallyVisible())
    return GVA_Internal;

  if (VD->isStaticLocal()) {
    const DeclContext *LexicalContext = VD->getParentFunctionOrMethod();
    while (LexicalContext && !isa<FunctionDecl>(LexicalContext))
      LexicalContext = LexicalContext->getLexicalParent();

    // ObjC Blocks can create local variables that don't have a FunctionDecl
    // LexicalContext.
    if (!LexicalContext)
      return GVA_DiscardableODR;

    // Otherwise, let the static local variable inherit its linkage from the
    // nearest enclosing function.
    auto StaticLocalLinkage =
        Context.GetGVALinkageForFunction(cast<FunctionDecl>(LexicalContext));

    // Itanium ABI 5.2.2: "Each COMDAT group [for a static local variable] must
    // be emitted in any object with references to the symbol for the object it
    // contains, whether inline or out-of-line."
    // Similar behavior is observed with MSVC. An alternative ABI could use
    // StrongODR/AvailableExternally to match the function, but none are
    // known/supported currently.
    if (StaticLocalLinkage == GVA_StrongODR ||
        StaticLocalLinkage == GVA_AvailableExternally)
      return GVA_DiscardableODR;
    return StaticLocalLinkage;
  }

  // MSVC treats in-class initialized static data members as definitions.
  // By giving them non-strong linkage, out-of-line definitions won't
  // cause link errors.
  if (Context.isMSStaticDataMemberInlineDefinition(VD))
    return GVA_DiscardableODR;

  // Most non-template variables have strong linkage; inline variables are
  // linkonce_odr or (occasionally, for compatibility) weak_odr.
  GVALinkage StrongLinkage;
  switch (Context.getInlineVariableDefinitionKind(VD)) {
  case ASTContext::InlineVariableDefinitionKind::None:
    StrongLinkage = GVA_StrongExternal;
    break;
  case ASTContext::InlineVariableDefinitionKind::Weak:
  case ASTContext::InlineVariableDefinitionKind::WeakUnknown:
    StrongLinkage = GVA_DiscardableODR;
    break;
  case ASTContext::InlineVariableDefinitionKind::Strong:
    StrongLinkage = GVA_StrongODR;
    break;
  }

  switch (VD->getTemplateSpecializationKind()) {
  case TSK_Undeclared:
    return StrongLinkage;

  case TSK_ExplicitSpecialization:
    return Context.getTargetInfo().getCXXABI().isMicrosoft() &&
                   VD->isStaticDataMember()
               ? GVA_StrongODR
               : StrongLinkage;

  case TSK_ExplicitInstantiationDefinition:
    return GVA_StrongODR;

  case TSK_ExplicitInstantiationDeclaration:
    return GVA_AvailableExternally;

  case TSK_ImplicitInstantiation:
    return GVA_DiscardableODR;
  }

  llvm_unreachable("Invalid Linkage!");
}

GVALinkage ASTContext::GetGVALinkageForVariable(const VarDecl *VD) {
  return adjustGVALinkageForExternalDefinitionKind(*this, VD,
           adjustGVALinkageForAttributes(*this, VD,
             basicGVALinkageForVariable(*this, VD)));
}

bool ASTContext::DeclMustBeEmitted(const Decl *D) {
  if (const auto *VD = dyn_cast<VarDecl>(D)) {
    if (!VD->isFileVarDecl())
      return false;
    // Global named register variables (GNU extension) are never emitted.
    if (VD->getStorageClass() == SC_Register)
      return false;
    if (VD->getDescribedVarTemplate() ||
        isa<VarTemplatePartialSpecializationDecl>(VD))
      return false;
  } else if (const auto *FD = dyn_cast<FunctionDecl>(D)) {
    // We never need to emit an uninstantiated function template.
    if (FD->getTemplatedKind() == FunctionDecl::TK_FunctionTemplate)
      return false;
  } else if (isa<PragmaCommentDecl>(D))
    return true;
  else if (isa<PragmaDetectMismatchDecl>(D))
    return true;
  else if (isa<OMPRequiresDecl>(D))
    return true;
  else if (isa<OMPThreadPrivateDecl>(D))
    return !D->getDeclContext()->isDependentContext();
  else if (isa<OMPAllocateDecl>(D))
    return !D->getDeclContext()->isDependentContext();
  else if (isa<OMPDeclareReductionDecl>(D) || isa<OMPDeclareMapperDecl>(D))
    return !D->getDeclContext()->isDependentContext();
  else if (isa<ImportDecl>(D))
    return true;
  else
    return false;

  // If this is a member of a class template, we do not need to emit it.
  if (D->getDeclContext()->isDependentContext())
    return false;

  // Weak references don't produce any output by themselves.
  if (D->hasAttr<WeakRefAttr>())
    return false;

  if (LangOpts.SYCLIsDevice && !D->hasAttr<OpenCLKernelAttr>() &&
      !D->hasAttr<SYCLDeviceAttr>())
    return false;

  // Aliases and used decls are required.
  if (D->hasAttr<AliasAttr>() || D->hasAttr<UsedAttr>())
    return true;

  if (const auto *FD = dyn_cast<FunctionDecl>(D)) {
    // Forward declarations aren't required.
    if (!FD->doesThisDeclarationHaveABody())
      return FD->doesDeclarationForceExternallyVisibleDefinition();

    // Constructors and destructors are required.
    if (FD->hasAttr<ConstructorAttr>() || FD->hasAttr<DestructorAttr>())
      return true;

    // The key function for a class is required.  This rule only comes
    // into play when inline functions can be key functions, though.
    if (getTargetInfo().getCXXABI().canKeyFunctionBeInline()) {
      if (const auto *MD = dyn_cast<CXXMethodDecl>(FD)) {
        const CXXRecordDecl *RD = MD->getParent();
        if (MD->isOutOfLine() && RD->isDynamicClass()) {
          const CXXMethodDecl *KeyFunc = getCurrentKeyFunction(RD);
          if (KeyFunc && KeyFunc->getCanonicalDecl() == MD->getCanonicalDecl())
            return true;
        }
      }
    }

    // Methods explcitly marked with 'sycl_device' attribute (via SYCL_EXTERNAL)
    // or `indirectly_callable' attribute must be emitted regardless of number
    // of actual uses
    if (LangOpts.SYCLIsDevice && isa<CXXMethodDecl>(D)) {
      if (auto *A = D->getAttr<SYCLDeviceIndirectlyCallableAttr>())
        return !A->isImplicit();
      if (auto *A = D->getAttr<SYCLDeviceAttr>())
        return !A->isImplicit();
    }

    GVALinkage Linkage = GetGVALinkageForFunction(FD);

    // static, static inline, always_inline, and extern inline functions can
    // always be deferred.  Normal inline functions can be deferred in C99/C++.
    // Implicit template instantiations can also be deferred in C++.
    return !isDiscardableGVALinkage(Linkage);
  }

  const auto *VD = cast<VarDecl>(D);
  assert(VD->isFileVarDecl() && "Expected file scoped var");

  // If the decl is marked as `declare target to`, it should be emitted for the
  // host and for the device.
  if (LangOpts.OpenMP &&
      OMPDeclareTargetDeclAttr::isDeclareTargetDeclaration(VD))
    return true;

  if (VD->isThisDeclarationADefinition() == VarDecl::DeclarationOnly &&
      !isMSStaticDataMemberInlineDefinition(VD))
    return false;

  // Variables that can be needed in other TUs are required.
  auto Linkage = GetGVALinkageForVariable(VD);
  if (!isDiscardableGVALinkage(Linkage))
    return true;

  // We never need to emit a variable that is available in another TU.
  if (Linkage == GVA_AvailableExternally)
    return false;

  // Variables that have destruction with side-effects are required.
  if (VD->needsDestruction(*this))
    return true;

  // Variables that have initialization with side-effects are required.
  if (VD->getInit() && VD->getInit()->HasSideEffects(*this) &&
      // We can get a value-dependent initializer during error recovery.
      (VD->getInit()->isValueDependent() || !VD->evaluateValue()))
    return true;

  // Likewise, variables with tuple-like bindings are required if their
  // bindings have side-effects.
  if (const auto *DD = dyn_cast<DecompositionDecl>(VD))
    for (const auto *BD : DD->bindings())
      if (const auto *BindingVD = BD->getHoldingVar())
        if (DeclMustBeEmitted(BindingVD))
          return true;

  return false;
}

void ASTContext::forEachMultiversionedFunctionVersion(
    const FunctionDecl *FD,
    llvm::function_ref<void(FunctionDecl *)> Pred) const {
  assert(FD->isMultiVersion() && "Only valid for multiversioned functions");
  llvm::SmallDenseSet<const FunctionDecl*, 4> SeenDecls;
  FD = FD->getMostRecentDecl();
  for (auto *CurDecl :
       FD->getDeclContext()->getRedeclContext()->lookup(FD->getDeclName())) {
    FunctionDecl *CurFD = CurDecl->getAsFunction()->getMostRecentDecl();
    if (CurFD && hasSameType(CurFD->getType(), FD->getType()) &&
        std::end(SeenDecls) == llvm::find(SeenDecls, CurFD)) {
      SeenDecls.insert(CurFD);
      Pred(CurFD);
    }
  }
}

CallingConv ASTContext::getDefaultCallingConvention(bool IsVariadic,
                                                    bool IsCXXMethod,
                                                    bool IsBuiltin) const {
  // Pass through to the C++ ABI object
  if (IsCXXMethod && !LangOpts.SYCLIsDevice)
    return ABI->getDefaultMethodCallConv(IsVariadic);

  // Builtins ignore user-specified default calling convention and remain the
  // Target's default calling convention.
  if (!IsBuiltin) {
    switch (LangOpts.getDefaultCallingConv()) {
    case LangOptions::DCC_None:
      break;
    case LangOptions::DCC_CDecl:
      return CC_C;
    case LangOptions::DCC_FastCall:
      if (getTargetInfo().hasFeature("sse2") && !IsVariadic)
        return CC_X86FastCall;
      break;
    case LangOptions::DCC_StdCall:
      if (!IsVariadic)
        return CC_X86StdCall;
      break;
    case LangOptions::DCC_VectorCall:
      // __vectorcall cannot be applied to variadic functions.
      if (!IsVariadic)
        return CC_X86VectorCall;
      break;
    case LangOptions::DCC_RegCall:
      // __regcall cannot be applied to variadic functions.
      if (!IsVariadic)
        return CC_X86RegCall;
      break;
    }
  }
  return Target->getDefaultCallingConv();
}

bool ASTContext::isNearlyEmpty(const CXXRecordDecl *RD) const {
  // Pass through to the C++ ABI object
  return ABI->isNearlyEmpty(RD);
}

VTableContextBase *ASTContext::getVTableContext() {
  if (!VTContext.get()) {
    auto ABI = Target->getCXXABI();
    if (ABI.isMicrosoft())
      VTContext.reset(new MicrosoftVTableContext(*this));
    else {
      auto ComponentLayout = getLangOpts().RelativeCXXABIVTables
                                 ? ItaniumVTableContext::Relative
                                 : ItaniumVTableContext::Pointer;
      VTContext.reset(new ItaniumVTableContext(*this, ComponentLayout));
    }
  }
  return VTContext.get();
}

MangleContext *ASTContext::createMangleContext(const TargetInfo *T) {
  if (!T)
    T = Target;
  switch (T->getCXXABI().getKind()) {
  case TargetCXXABI::Fuchsia:
  case TargetCXXABI::GenericAArch64:
  case TargetCXXABI::GenericItanium:
  case TargetCXXABI::GenericARM:
  case TargetCXXABI::GenericMIPS:
  case TargetCXXABI::iOS:
  case TargetCXXABI::iOS64:
  case TargetCXXABI::WebAssembly:
  case TargetCXXABI::WatchOS:
  case TargetCXXABI::XL:
    return ItaniumMangleContext::create(*this, getDiagnostics());
  case TargetCXXABI::Microsoft:
    return MicrosoftMangleContext::create(*this, getDiagnostics());
  }
  llvm_unreachable("Unsupported ABI");
}

CXXABI::~CXXABI() = default;

size_t ASTContext::getSideTableAllocatedMemory() const {
  return ASTRecordLayouts.getMemorySize() +
         llvm::capacity_in_bytes(ObjCLayouts) +
         llvm::capacity_in_bytes(KeyFunctions) +
         llvm::capacity_in_bytes(ObjCImpls) +
         llvm::capacity_in_bytes(BlockVarCopyInits) +
         llvm::capacity_in_bytes(DeclAttrs) +
         llvm::capacity_in_bytes(TemplateOrInstantiation) +
         llvm::capacity_in_bytes(InstantiatedFromUsingDecl) +
         llvm::capacity_in_bytes(InstantiatedFromUsingShadowDecl) +
         llvm::capacity_in_bytes(InstantiatedFromUnnamedFieldDecl) +
         llvm::capacity_in_bytes(OverriddenMethods) +
         llvm::capacity_in_bytes(Types) +
         llvm::capacity_in_bytes(VariableArrayTypes);
}

/// getIntTypeForBitwidth -
/// sets integer QualTy according to specified details:
/// bitwidth, signed/unsigned.
/// Returns empty type if there is no appropriate target types.
QualType ASTContext::getIntTypeForBitwidth(unsigned DestWidth,
                                           unsigned Signed) const {
  TargetInfo::IntType Ty = getTargetInfo().getIntTypeByWidth(DestWidth, Signed);
  CanQualType QualTy = getFromTargetType(Ty);
  if (!QualTy && DestWidth == 128)
    return Signed ? Int128Ty : UnsignedInt128Ty;
  return QualTy;
}

/// getRealTypeForBitwidth -
/// sets floating point QualTy according to specified bitwidth.
/// Returns empty type if there is no appropriate target types.
QualType ASTContext::getRealTypeForBitwidth(unsigned DestWidth,
                                            bool ExplicitIEEE) const {
  TargetInfo::RealType Ty =
      getTargetInfo().getRealTypeByWidth(DestWidth, ExplicitIEEE);
  switch (Ty) {
  case TargetInfo::Float:
    return FloatTy;
  case TargetInfo::Double:
    return DoubleTy;
  case TargetInfo::LongDouble:
    return LongDoubleTy;
  case TargetInfo::Float128:
    return Float128Ty;
  case TargetInfo::NoFloat:
    return {};
  }

  llvm_unreachable("Unhandled TargetInfo::RealType value");
}

void ASTContext::setManglingNumber(const NamedDecl *ND, unsigned Number) {
  if (Number > 1)
    MangleNumbers[ND] = Number;
}

unsigned ASTContext::getManglingNumber(const NamedDecl *ND) const {
  auto I = MangleNumbers.find(ND);
  return I != MangleNumbers.end() ? I->second : 1;
}

void ASTContext::setStaticLocalNumber(const VarDecl *VD, unsigned Number) {
  if (Number > 1)
    StaticLocalNumbers[VD] = Number;
}

unsigned ASTContext::getStaticLocalNumber(const VarDecl *VD) const {
  auto I = StaticLocalNumbers.find(VD);
  return I != StaticLocalNumbers.end() ? I->second : 1;
}

MangleNumberingContext &
ASTContext::getManglingNumberContext(const DeclContext *DC) {
  assert(LangOpts.CPlusPlus);  // We don't need mangling numbers for plain C.
  std::unique_ptr<MangleNumberingContext> &MCtx = MangleNumberingContexts[DC];
  if (!MCtx)
    MCtx = createMangleNumberingContext();
  return *MCtx;
}

MangleNumberingContext &
ASTContext::getManglingNumberContext(NeedExtraManglingDecl_t, const Decl *D) {
  assert(LangOpts.CPlusPlus); // We don't need mangling numbers for plain C.
  std::unique_ptr<MangleNumberingContext> &MCtx =
      ExtraMangleNumberingContexts[D];
  if (!MCtx)
    MCtx = createMangleNumberingContext();
  return *MCtx;
}

std::unique_ptr<MangleNumberingContext>
ASTContext::createMangleNumberingContext() const {
  return ABI->createMangleNumberingContext();
}

const CXXConstructorDecl *
ASTContext::getCopyConstructorForExceptionObject(CXXRecordDecl *RD) {
  return ABI->getCopyConstructorForExceptionObject(
      cast<CXXRecordDecl>(RD->getFirstDecl()));
}

void ASTContext::addCopyConstructorForExceptionObject(CXXRecordDecl *RD,
                                                      CXXConstructorDecl *CD) {
  return ABI->addCopyConstructorForExceptionObject(
      cast<CXXRecordDecl>(RD->getFirstDecl()),
      cast<CXXConstructorDecl>(CD->getFirstDecl()));
}

void ASTContext::addTypedefNameForUnnamedTagDecl(TagDecl *TD,
                                                 TypedefNameDecl *DD) {
  return ABI->addTypedefNameForUnnamedTagDecl(TD, DD);
}

TypedefNameDecl *
ASTContext::getTypedefNameForUnnamedTagDecl(const TagDecl *TD) {
  return ABI->getTypedefNameForUnnamedTagDecl(TD);
}

void ASTContext::addDeclaratorForUnnamedTagDecl(TagDecl *TD,
                                                DeclaratorDecl *DD) {
  return ABI->addDeclaratorForUnnamedTagDecl(TD, DD);
}

DeclaratorDecl *ASTContext::getDeclaratorForUnnamedTagDecl(const TagDecl *TD) {
  return ABI->getDeclaratorForUnnamedTagDecl(TD);
}

void ASTContext::setParameterIndex(const ParmVarDecl *D, unsigned int index) {
  ParamIndices[D] = index;
}

unsigned ASTContext::getParameterIndex(const ParmVarDecl *D) const {
  ParameterIndexTable::const_iterator I = ParamIndices.find(D);
  assert(I != ParamIndices.end() &&
         "ParmIndices lacks entry set by ParmVarDecl");
  return I->second;
}

QualType ASTContext::getStringLiteralArrayType(QualType EltTy,
                                               unsigned Length) const {
  // A C++ string literal has a const-qualified element type (C++ 2.13.4p1).
  if (getLangOpts().CPlusPlus || getLangOpts().ConstStrings)
    EltTy = EltTy.withConst();

  EltTy = adjustStringLiteralBaseType(EltTy);

  // Get an array type for the string, according to C99 6.4.5. This includes
  // the null terminator character.
  return getConstantArrayType(EltTy, llvm::APInt(32, Length + 1), nullptr,
                              ArrayType::Normal, /*IndexTypeQuals*/ 0);
}

StringLiteral *
ASTContext::getPredefinedStringLiteralFromCache(StringRef Key) const {
  StringLiteral *&Result = StringLiteralCache[Key];
  if (!Result)
    Result = StringLiteral::Create(
        *this, Key, StringLiteral::Ascii,
        /*Pascal*/ false, getStringLiteralArrayType(CharTy, Key.size()),
        SourceLocation());
  return Result;
}

MSGuidDecl *
ASTContext::getMSGuidDecl(MSGuidDecl::Parts Parts) const {
  assert(MSGuidTagDecl && "building MS GUID without MS extensions?");

  llvm::FoldingSetNodeID ID;
  MSGuidDecl::Profile(ID, Parts);

  void *InsertPos;
  if (MSGuidDecl *Existing = MSGuidDecls.FindNodeOrInsertPos(ID, InsertPos))
    return Existing;

  QualType GUIDType = getMSGuidType().withConst();
  MSGuidDecl *New = MSGuidDecl::Create(*this, GUIDType, Parts);
  MSGuidDecls.InsertNode(New, InsertPos);
  return New;
}

bool ASTContext::AtomicUsesUnsupportedLibcall(const AtomicExpr *E) const {
  const llvm::Triple &T = getTargetInfo().getTriple();
  if (!T.isOSDarwin())
    return false;

  if (!(T.isiOS() && T.isOSVersionLT(7)) &&
      !(T.isMacOSX() && T.isOSVersionLT(10, 9)))
    return false;

  QualType AtomicTy = E->getPtr()->getType()->getPointeeType();
  CharUnits sizeChars = getTypeSizeInChars(AtomicTy);
  uint64_t Size = sizeChars.getQuantity();
  CharUnits alignChars = getTypeAlignInChars(AtomicTy);
  unsigned Align = alignChars.getQuantity();
  unsigned MaxInlineWidthInBits = getTargetInfo().getMaxAtomicInlineWidth();
  return (Size != Align || toBits(sizeChars) > MaxInlineWidthInBits);
}

bool
ASTContext::ObjCMethodsAreEqual(const ObjCMethodDecl *MethodDecl,
                                const ObjCMethodDecl *MethodImpl) {
  // No point trying to match an unavailable/deprecated mothod.
  if (MethodDecl->hasAttr<UnavailableAttr>()
      || MethodDecl->hasAttr<DeprecatedAttr>())
    return false;
  if (MethodDecl->getObjCDeclQualifier() !=
      MethodImpl->getObjCDeclQualifier())
    return false;
  if (!hasSameType(MethodDecl->getReturnType(), MethodImpl->getReturnType()))
    return false;

  if (MethodDecl->param_size() != MethodImpl->param_size())
    return false;

  for (ObjCMethodDecl::param_const_iterator IM = MethodImpl->param_begin(),
       IF = MethodDecl->param_begin(), EM = MethodImpl->param_end(),
       EF = MethodDecl->param_end();
       IM != EM && IF != EF; ++IM, ++IF) {
    const ParmVarDecl *DeclVar = (*IF);
    const ParmVarDecl *ImplVar = (*IM);
    if (ImplVar->getObjCDeclQualifier() != DeclVar->getObjCDeclQualifier())
      return false;
    if (!hasSameType(DeclVar->getType(), ImplVar->getType()))
      return false;
  }

  return (MethodDecl->isVariadic() == MethodImpl->isVariadic());
}

uint64_t ASTContext::getTargetNullPointerValue(QualType QT) const {
  LangAS AS;
  if (QT->getUnqualifiedDesugaredType()->isNullPtrType())
    AS = LangAS::Default;
  else
    AS = QT->getPointeeType().getAddressSpace();

  return getTargetInfo().getNullPointerValue(AS);
}

unsigned ASTContext::getTargetAddressSpace(LangAS AS) const {
  if (isTargetAddressSpace(AS))
    return toTargetAddressSpace(AS);
  else
    return (*AddrSpaceMap)[(unsigned)AS];
}

QualType ASTContext::getCorrespondingSaturatedType(QualType Ty) const {
  assert(Ty->isFixedPointType());

  if (Ty->isSaturatedFixedPointType()) return Ty;

  switch (Ty->castAs<BuiltinType>()->getKind()) {
    default:
      llvm_unreachable("Not a fixed point type!");
    case BuiltinType::ShortAccum:
      return SatShortAccumTy;
    case BuiltinType::Accum:
      return SatAccumTy;
    case BuiltinType::LongAccum:
      return SatLongAccumTy;
    case BuiltinType::UShortAccum:
      return SatUnsignedShortAccumTy;
    case BuiltinType::UAccum:
      return SatUnsignedAccumTy;
    case BuiltinType::ULongAccum:
      return SatUnsignedLongAccumTy;
    case BuiltinType::ShortFract:
      return SatShortFractTy;
    case BuiltinType::Fract:
      return SatFractTy;
    case BuiltinType::LongFract:
      return SatLongFractTy;
    case BuiltinType::UShortFract:
      return SatUnsignedShortFractTy;
    case BuiltinType::UFract:
      return SatUnsignedFractTy;
    case BuiltinType::ULongFract:
      return SatUnsignedLongFractTy;
  }
}

LangAS ASTContext::getLangASForBuiltinAddressSpace(unsigned AS) const {
  if (LangOpts.OpenCL)
    return getTargetInfo().getOpenCLBuiltinAddressSpace(AS);

  if (LangOpts.CUDA)
    return getTargetInfo().getCUDABuiltinAddressSpace(AS);

  return getLangASFromTargetAS(AS);
}

// Explicitly instantiate this in case a Redeclarable<T> is used from a TU that
// doesn't include ASTContext.h
template
clang::LazyGenerationalUpdatePtr<
    const Decl *, Decl *, &ExternalASTSource::CompleteRedeclChain>::ValueType
clang::LazyGenerationalUpdatePtr<
    const Decl *, Decl *, &ExternalASTSource::CompleteRedeclChain>::makeValue(
        const clang::ASTContext &Ctx, Decl *Value);

unsigned char ASTContext::getFixedPointScale(QualType Ty) const {
  assert(Ty->isFixedPointType());

  const TargetInfo &Target = getTargetInfo();
  switch (Ty->castAs<BuiltinType>()->getKind()) {
    default:
      llvm_unreachable("Not a fixed point type!");
    case BuiltinType::ShortAccum:
    case BuiltinType::SatShortAccum:
      return Target.getShortAccumScale();
    case BuiltinType::Accum:
    case BuiltinType::SatAccum:
      return Target.getAccumScale();
    case BuiltinType::LongAccum:
    case BuiltinType::SatLongAccum:
      return Target.getLongAccumScale();
    case BuiltinType::UShortAccum:
    case BuiltinType::SatUShortAccum:
      return Target.getUnsignedShortAccumScale();
    case BuiltinType::UAccum:
    case BuiltinType::SatUAccum:
      return Target.getUnsignedAccumScale();
    case BuiltinType::ULongAccum:
    case BuiltinType::SatULongAccum:
      return Target.getUnsignedLongAccumScale();
    case BuiltinType::ShortFract:
    case BuiltinType::SatShortFract:
      return Target.getShortFractScale();
    case BuiltinType::Fract:
    case BuiltinType::SatFract:
      return Target.getFractScale();
    case BuiltinType::LongFract:
    case BuiltinType::SatLongFract:
      return Target.getLongFractScale();
    case BuiltinType::UShortFract:
    case BuiltinType::SatUShortFract:
      return Target.getUnsignedShortFractScale();
    case BuiltinType::UFract:
    case BuiltinType::SatUFract:
      return Target.getUnsignedFractScale();
    case BuiltinType::ULongFract:
    case BuiltinType::SatULongFract:
      return Target.getUnsignedLongFractScale();
  }
}

unsigned char ASTContext::getFixedPointIBits(QualType Ty) const {
  assert(Ty->isFixedPointType());

  const TargetInfo &Target = getTargetInfo();
  switch (Ty->castAs<BuiltinType>()->getKind()) {
    default:
      llvm_unreachable("Not a fixed point type!");
    case BuiltinType::ShortAccum:
    case BuiltinType::SatShortAccum:
      return Target.getShortAccumIBits();
    case BuiltinType::Accum:
    case BuiltinType::SatAccum:
      return Target.getAccumIBits();
    case BuiltinType::LongAccum:
    case BuiltinType::SatLongAccum:
      return Target.getLongAccumIBits();
    case BuiltinType::UShortAccum:
    case BuiltinType::SatUShortAccum:
      return Target.getUnsignedShortAccumIBits();
    case BuiltinType::UAccum:
    case BuiltinType::SatUAccum:
      return Target.getUnsignedAccumIBits();
    case BuiltinType::ULongAccum:
    case BuiltinType::SatULongAccum:
      return Target.getUnsignedLongAccumIBits();
    case BuiltinType::ShortFract:
    case BuiltinType::SatShortFract:
    case BuiltinType::Fract:
    case BuiltinType::SatFract:
    case BuiltinType::LongFract:
    case BuiltinType::SatLongFract:
    case BuiltinType::UShortFract:
    case BuiltinType::SatUShortFract:
    case BuiltinType::UFract:
    case BuiltinType::SatUFract:
    case BuiltinType::ULongFract:
    case BuiltinType::SatULongFract:
      return 0;
  }
}

FixedPointSemantics ASTContext::getFixedPointSemantics(QualType Ty) const {
  assert((Ty->isFixedPointType() || Ty->isIntegerType()) &&
         "Can only get the fixed point semantics for a "
         "fixed point or integer type.");
  if (Ty->isIntegerType())
    return FixedPointSemantics::GetIntegerSemantics(getIntWidth(Ty),
                                                    Ty->isSignedIntegerType());

  bool isSigned = Ty->isSignedFixedPointType();
  return FixedPointSemantics(
      static_cast<unsigned>(getTypeSize(Ty)), getFixedPointScale(Ty), isSigned,
      Ty->isSaturatedFixedPointType(),
      !isSigned && getTargetInfo().doUnsignedFixedPointTypesHavePadding());
}

APFixedPoint ASTContext::getFixedPointMax(QualType Ty) const {
  assert(Ty->isFixedPointType());
  return APFixedPoint::getMax(getFixedPointSemantics(Ty));
}

APFixedPoint ASTContext::getFixedPointMin(QualType Ty) const {
  assert(Ty->isFixedPointType());
  return APFixedPoint::getMin(getFixedPointSemantics(Ty));
}

QualType ASTContext::getCorrespondingSignedFixedPointType(QualType Ty) const {
  assert(Ty->isUnsignedFixedPointType() &&
         "Expected unsigned fixed point type");

  switch (Ty->castAs<BuiltinType>()->getKind()) {
  case BuiltinType::UShortAccum:
    return ShortAccumTy;
  case BuiltinType::UAccum:
    return AccumTy;
  case BuiltinType::ULongAccum:
    return LongAccumTy;
  case BuiltinType::SatUShortAccum:
    return SatShortAccumTy;
  case BuiltinType::SatUAccum:
    return SatAccumTy;
  case BuiltinType::SatULongAccum:
    return SatLongAccumTy;
  case BuiltinType::UShortFract:
    return ShortFractTy;
  case BuiltinType::UFract:
    return FractTy;
  case BuiltinType::ULongFract:
    return LongFractTy;
  case BuiltinType::SatUShortFract:
    return SatShortFractTy;
  case BuiltinType::SatUFract:
    return SatFractTy;
  case BuiltinType::SatULongFract:
    return SatLongFractTy;
  default:
    llvm_unreachable("Unexpected unsigned fixed point type");
  }
}

ParsedTargetAttr
ASTContext::filterFunctionTargetAttrs(const TargetAttr *TD) const {
  assert(TD != nullptr);
  ParsedTargetAttr ParsedAttr = TD->parse();

  ParsedAttr.Features.erase(
      llvm::remove_if(ParsedAttr.Features,
                      [&](const std::string &Feat) {
                        return !Target->isValidFeatureName(
                            StringRef{Feat}.substr(1));
                      }),
      ParsedAttr.Features.end());
  return ParsedAttr;
}

void ASTContext::getFunctionFeatureMap(llvm::StringMap<bool> &FeatureMap,
                                       const FunctionDecl *FD) const {
  if (FD)
    getFunctionFeatureMap(FeatureMap, GlobalDecl().getWithDecl(FD));
  else
    Target->initFeatureMap(FeatureMap, getDiagnostics(),
                           Target->getTargetOpts().CPU,
                           Target->getTargetOpts().Features);
}

// Fills in the supplied string map with the set of target features for the
// passed in function.
void ASTContext::getFunctionFeatureMap(llvm::StringMap<bool> &FeatureMap,
                                       GlobalDecl GD) const {
  StringRef TargetCPU = Target->getTargetOpts().CPU;
  const FunctionDecl *FD = GD.getDecl()->getAsFunction();
  if (const auto *TD = FD->getAttr<TargetAttr>()) {
    ParsedTargetAttr ParsedAttr = filterFunctionTargetAttrs(TD);

    // Make a copy of the features as passed on the command line into the
    // beginning of the additional features from the function to override.
    ParsedAttr.Features.insert(
        ParsedAttr.Features.begin(),
        Target->getTargetOpts().FeaturesAsWritten.begin(),
        Target->getTargetOpts().FeaturesAsWritten.end());

    if (ParsedAttr.Architecture != "" &&
        Target->isValidCPUName(ParsedAttr.Architecture))
      TargetCPU = ParsedAttr.Architecture;

    // Now populate the feature map, first with the TargetCPU which is either
    // the default or a new one from the target attribute string. Then we'll use
    // the passed in features (FeaturesAsWritten) along with the new ones from
    // the attribute.
    Target->initFeatureMap(FeatureMap, getDiagnostics(), TargetCPU,
                           ParsedAttr.Features);
  } else if (const auto *SD = FD->getAttr<CPUSpecificAttr>()) {
    llvm::SmallVector<StringRef, 32> FeaturesTmp;
    Target->getCPUSpecificCPUDispatchFeatures(
        SD->getCPUName(GD.getMultiVersionIndex())->getName(), FeaturesTmp);
    std::vector<std::string> Features(FeaturesTmp.begin(), FeaturesTmp.end());
    Target->initFeatureMap(FeatureMap, getDiagnostics(), TargetCPU, Features);
  } else {
    Target->initFeatureMap(FeatureMap, getDiagnostics(), TargetCPU,
                           Target->getTargetOpts().Features);
  }
}

OMPTraitInfo &ASTContext::getNewOMPTraitInfo() {
  OMPTraitInfoVector.emplace_back(new OMPTraitInfo());
  return *OMPTraitInfoVector.back();
}

const DiagnosticBuilder &
clang::operator<<(const DiagnosticBuilder &DB,
                  const ASTContext::SectionInfo &Section) {
  if (Section.Decl)
    return DB << Section.Decl;
  return DB << "a prior #pragma section";
}

bool ASTContext::shouldExternalizeStaticVar(const Decl *D) const {
  return !getLangOpts().GPURelocatableDeviceCode &&
         (D->hasAttr<CUDADeviceAttr>() || D->hasAttr<CUDAConstantAttr>()) &&
         isa<VarDecl>(D) && cast<VarDecl>(D)->isFileVarDecl() &&
         cast<VarDecl>(D)->getStorageClass() == SC_Static &&
         CUDAStaticDeviceVarReferencedByHost.count(cast<VarDecl>(D));
}<|MERGE_RESOLUTION|>--- conflicted
+++ resolved
@@ -10354,20 +10354,17 @@
     if (D->hasAttr<CUDAGlobalAttr>() &&
         (L == GVA_DiscardableODR || L == GVA_Internal))
       return GVA_StrongODR;
-<<<<<<< HEAD
-  } else if (Context.getLangOpts().SYCLIsDevice &&
-             D->hasAttr<OpenCLKernelAttr>()) {
-    if (L == GVA_DiscardableODR)
-      return GVA_StrongODR;
-=======
     // Single source offloading languages like CUDA/HIP need to be able to
     // access static device variables from host code of the same compilation
     // unit. This is done by externalizing the static variable.
     if (Context.shouldExternalizeStaticVar(D))
       return GVA_StrongExternal;
->>>>>>> 45f2a568
-  }
-  return L;
+  } else if (Context.getLangOpts().SYCLIsDevice &&
+             D->hasAttr<OpenCLKernelAttr>()) {
+    if (L == GVA_DiscardableODR)
+      return GVA_StrongODR;
+  }
+    return L;
 }
 
 /// Adjust the GVALinkage for a declaration based on what an external AST source
