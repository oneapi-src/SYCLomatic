//===--- ByteCodeExprGen.h - Code generator for expressions -----*- C++ -*-===//
//
// Part of the LLVM Project, under the Apache License v2.0 with LLVM Exceptions.
// See https://llvm.org/LICENSE.txt for license information.
// SPDX-License-Identifier: Apache-2.0 WITH LLVM-exception
//
//===----------------------------------------------------------------------===//
//
// Defines the constexpr bytecode compiler.
//
//===----------------------------------------------------------------------===//

#ifndef LLVM_CLANG_AST_INTERP_BYTECODEEXPRGEN_H
#define LLVM_CLANG_AST_INTERP_BYTECODEEXPRGEN_H

#include "ByteCodeEmitter.h"
#include "EvalEmitter.h"
#include "Pointer.h"
#include "PrimType.h"
#include "Record.h"
#include "clang/AST/Decl.h"
#include "clang/AST/Expr.h"
#include "clang/AST/StmtVisitor.h"
#include "clang/Basic/TargetInfo.h"

namespace clang {
class QualType;

namespace interp {

template <class Emitter> class LocalScope;
template <class Emitter> class DestructorScope;
template <class Emitter> class VariableScope;
template <class Emitter> class DeclScope;
template <class Emitter> class OptionScope;
template <class Emitter> class ArrayIndexScope;
template <class Emitter> class SourceLocScope;

/// Compilation context for expressions.
template <class Emitter>
class ByteCodeExprGen : public ConstStmtVisitor<ByteCodeExprGen<Emitter>, bool>,
                        public Emitter {
protected:
  // Aliases for types defined in the emitter.
  using LabelTy = typename Emitter::LabelTy;
  using AddrTy = typename Emitter::AddrTy;

  /// Current compilation context.
  Context &Ctx;
  /// Program to link to.
  Program &P;

public:
  /// Initializes the compiler and the backend emitter.
  template <typename... Tys>
  ByteCodeExprGen(Context &Ctx, Program &P, Tys &&... Args)
      : Emitter(Ctx, P, Args...), Ctx(Ctx), P(P) {}

  // Expression visitors - result returned on interp stack.
  bool VisitCastExpr(const CastExpr *E);
  bool VisitIntegerLiteral(const IntegerLiteral *E);
  bool VisitFloatingLiteral(const FloatingLiteral *E);
  bool VisitImaginaryLiteral(const ImaginaryLiteral *E);
  bool VisitParenExpr(const ParenExpr *E);
  bool VisitBinaryOperator(const BinaryOperator *E);
  bool VisitLogicalBinOp(const BinaryOperator *E);
  bool VisitPointerArithBinOp(const BinaryOperator *E);
  bool VisitComplexBinOp(const BinaryOperator *E);
  bool VisitCXXDefaultArgExpr(const CXXDefaultArgExpr *E);
  bool VisitCallExpr(const CallExpr *E);
  bool VisitBuiltinCallExpr(const CallExpr *E);
  bool VisitCXXDefaultInitExpr(const CXXDefaultInitExpr *E);
  bool VisitCXXBoolLiteralExpr(const CXXBoolLiteralExpr *E);
  bool VisitCXXNullPtrLiteralExpr(const CXXNullPtrLiteralExpr *E);
  bool VisitGNUNullExpr(const GNUNullExpr *E);
  bool VisitCXXThisExpr(const CXXThisExpr *E);
  bool VisitUnaryOperator(const UnaryOperator *E);
  bool VisitComplexUnaryOperator(const UnaryOperator *E);
  bool VisitDeclRefExpr(const DeclRefExpr *E);
  bool VisitImplicitValueInitExpr(const ImplicitValueInitExpr *E);
  bool VisitSubstNonTypeTemplateParmExpr(const SubstNonTypeTemplateParmExpr *E);
  bool VisitArraySubscriptExpr(const ArraySubscriptExpr *E);
  bool VisitInitListExpr(const InitListExpr *E);
  bool VisitCXXParenListInitExpr(const CXXParenListInitExpr *E);
  bool VisitConstantExpr(const ConstantExpr *E);
  bool VisitUnaryExprOrTypeTraitExpr(const UnaryExprOrTypeTraitExpr *E);
  bool VisitMemberExpr(const MemberExpr *E);
  bool VisitArrayInitIndexExpr(const ArrayInitIndexExpr *E);
  bool VisitArrayInitLoopExpr(const ArrayInitLoopExpr *E);
  bool VisitOpaqueValueExpr(const OpaqueValueExpr *E);
  bool VisitAbstractConditionalOperator(const AbstractConditionalOperator *E);
  bool VisitStringLiteral(const StringLiteral *E);
<<<<<<< HEAD
=======
  bool VisitObjCStringLiteral(const ObjCStringLiteral *E);
>>>>>>> 13f6d404
  bool VisitSYCLUniqueStableNameExpr(const SYCLUniqueStableNameExpr *E);
  bool VisitCharacterLiteral(const CharacterLiteral *E);
  bool VisitCompoundAssignOperator(const CompoundAssignOperator *E);
  bool VisitFloatCompoundAssignOperator(const CompoundAssignOperator *E);
  bool VisitPointerCompoundAssignOperator(const CompoundAssignOperator *E);
  bool VisitExprWithCleanups(const ExprWithCleanups *E);
  bool VisitMaterializeTemporaryExpr(const MaterializeTemporaryExpr *E);
  bool VisitCXXBindTemporaryExpr(const CXXBindTemporaryExpr *E);
  bool VisitCompoundLiteralExpr(const CompoundLiteralExpr *E);
  bool VisitTypeTraitExpr(const TypeTraitExpr *E);
  bool VisitArrayTypeTraitExpr(const ArrayTypeTraitExpr *E);
  bool VisitLambdaExpr(const LambdaExpr *E);
  bool VisitPredefinedExpr(const PredefinedExpr *E);
  bool VisitCXXThrowExpr(const CXXThrowExpr *E);
  bool VisitCXXReinterpretCastExpr(const CXXReinterpretCastExpr *E);
  bool VisitCXXNoexceptExpr(const CXXNoexceptExpr *E);
  bool VisitCXXConstructExpr(const CXXConstructExpr *E);
  bool VisitSourceLocExpr(const SourceLocExpr *E);
  bool VisitOffsetOfExpr(const OffsetOfExpr *E);
  bool VisitCXXScalarValueInitExpr(const CXXScalarValueInitExpr *E);
  bool VisitSizeOfPackExpr(const SizeOfPackExpr *E);
  bool VisitGenericSelectionExpr(const GenericSelectionExpr *E);
  bool VisitChooseExpr(const ChooseExpr *E);
  bool VisitObjCBoolLiteralExpr(const ObjCBoolLiteralExpr *E);
  bool VisitCXXInheritedCtorInitExpr(const CXXInheritedCtorInitExpr *E);
  bool VisitExpressionTraitExpr(const ExpressionTraitExpr *E);
  bool VisitCXXUuidofExpr(const CXXUuidofExpr *E);
  bool VisitRequiresExpr(const RequiresExpr *E);
  bool VisitConceptSpecializationExpr(const ConceptSpecializationExpr *E);
  bool VisitCXXRewrittenBinaryOperator(const CXXRewrittenBinaryOperator *E);
  bool VisitPseudoObjectExpr(const PseudoObjectExpr *E);
  bool VisitPackIndexingExpr(const PackIndexingExpr *E);
  bool VisitRecoveryExpr(const RecoveryExpr *E);
  bool VisitAddrLabelExpr(const AddrLabelExpr *E);
  bool VisitConvertVectorExpr(const ConvertVectorExpr *E);
  bool VisitShuffleVectorExpr(const ShuffleVectorExpr *E);
<<<<<<< HEAD
=======
  bool VisitObjCBoxedExpr(const ObjCBoxedExpr *E);
>>>>>>> 13f6d404

protected:
  bool visitExpr(const Expr *E) override;
  bool visitDecl(const VarDecl *VD) override;

protected:
  /// Emits scope cleanup instructions.
  void emitCleanup();

  /// Returns a record type from a record or pointer type.
  const RecordType *getRecordTy(QualType Ty);

  /// Returns a record from a record or pointer type.
  Record *getRecord(QualType Ty);
  Record *getRecord(const RecordDecl *RD);

  // Returns a function for the given FunctionDecl.
  // If the function does not exist yet, it is compiled.
  const Function *getFunction(const FunctionDecl *FD);

  std::optional<PrimType> classify(const Expr *E) const {
    return Ctx.classify(E);
  }
  std::optional<PrimType> classify(QualType Ty) const {
    return Ctx.classify(Ty);
  }

  /// Classifies a known primitive type.
  PrimType classifyPrim(QualType Ty) const {
    if (auto T = classify(Ty)) {
      return *T;
    }
    llvm_unreachable("not a primitive type");
  }
  /// Classifies a known primitive expression.
  PrimType classifyPrim(const Expr *E) const {
    if (auto T = classify(E))
      return *T;
    llvm_unreachable("not a primitive type");
  }

  /// Evaluates an expression and places the result on the stack. If the
  /// expression is of composite type, a local variable will be created
  /// and a pointer to said variable will be placed on the stack.
  bool visit(const Expr *E);
  /// Compiles an initializer. This is like visit() but it will never
  /// create a variable and instead rely on a variable already having
  /// been created. visitInitializer() then relies on a pointer to this
  /// variable being on top of the stack.
  bool visitInitializer(const Expr *E);
  /// Evaluates an expression for side effects and discards the result.
  bool discard(const Expr *E);
  /// Just pass evaluation on to \p E. This leaves all the parsing flags
  /// intact.
  bool delegate(const Expr *E);

  /// Creates and initializes a variable from the given decl.
  bool visitVarDecl(const VarDecl *VD);
  /// Visit an APValue.
  bool visitAPValue(const APValue &Val, PrimType ValType, const Expr *E);
  bool visitAPValueInitializer(const APValue &Val, const Expr *E);

  /// Visits an expression and converts it to a boolean.
  bool visitBool(const Expr *E);

  /// Visits an initializer for a local.
  bool visitLocalInitializer(const Expr *Init, unsigned I) {
    if (!this->emitGetPtrLocal(I, Init))
      return false;

    if (!visitInitializer(Init))
      return false;

    if (!this->emitFinishInit(Init))
      return false;

    return this->emitPopPtr(Init);
  }

  /// Visits an initializer for a global.
  bool visitGlobalInitializer(const Expr *Init, unsigned I) {
    if (!this->emitGetPtrGlobal(I, Init))
      return false;

    if (!visitInitializer(Init))
      return false;

    if (!this->emitFinishInit(Init))
      return false;

    return this->emitPopPtr(Init);
  }

  /// Visits a delegated initializer.
  bool visitThisInitializer(const Expr *I) {
    if (!this->emitThis(I))
      return false;

    if (!visitInitializer(I))
      return false;

    return this->emitFinishInitPop(I);
  }

  bool visitInitList(ArrayRef<const Expr *> Inits, const Expr *ArrayFiller,
                     const Expr *E);
  bool visitArrayElemInit(unsigned ElemIndex, const Expr *Init);

  /// Creates a local primitive value.
  unsigned allocateLocalPrimitive(DeclTy &&Decl, PrimType Ty, bool IsConst,
                                  bool IsExtended = false);

  /// Allocates a space storing a local given its type.
  std::optional<unsigned>
  allocateLocal(DeclTy &&Decl, const ValueDecl *ExtendingDecl = nullptr);

private:
  friend class VariableScope<Emitter>;
  friend class LocalScope<Emitter>;
  friend class DestructorScope<Emitter>;
  friend class DeclScope<Emitter>;
  friend class OptionScope<Emitter>;
  friend class ArrayIndexScope<Emitter>;
  friend class SourceLocScope<Emitter>;

  /// Emits a zero initializer.
  bool visitZeroInitializer(PrimType T, QualType QT, const Expr *E);
  bool visitZeroRecordInitializer(const Record *R, const Expr *E);

  /// Emits an APSInt constant.
  bool emitConst(const llvm::APSInt &Value, PrimType Ty, const Expr *E);
  bool emitConst(const llvm::APSInt &Value, const Expr *E);
  bool emitConst(const llvm::APInt &Value, const Expr *E) {
    return emitConst(static_cast<llvm::APSInt>(Value), E);
  }

  /// Emits an integer constant.
  template <typename T> bool emitConst(T Value, PrimType Ty, const Expr *E);
  template <typename T> bool emitConst(T Value, const Expr *E);

  llvm::RoundingMode getRoundingMode(const Expr *E) const {
    FPOptions FPO = E->getFPFeaturesInEffect(Ctx.getLangOpts());

    if (FPO.getRoundingMode() == llvm::RoundingMode::Dynamic)
      return llvm::RoundingMode::NearestTiesToEven;

    return FPO.getRoundingMode();
  }

  bool emitPrimCast(PrimType FromT, PrimType ToT, QualType ToQT, const Expr *E);
  PrimType classifyComplexElementType(QualType T) const {
    assert(T->isAnyComplexType());

    QualType ElemType = T->getAs<ComplexType>()->getElementType();

    return *this->classify(ElemType);
  }

  bool emitComplexReal(const Expr *SubExpr);
  bool emitComplexBoolCast(const Expr *E);
  bool emitComplexComparison(const Expr *LHS, const Expr *RHS,
                             const BinaryOperator *E);

  bool emitRecordDestruction(const Record *R);
  bool emitDestruction(const Descriptor *Desc);
  unsigned collectBaseOffset(const QualType BaseType,
                             const QualType DerivedType);

protected:
  /// Variable to storage mapping.
  llvm::DenseMap<const ValueDecl *, Scope::Local> Locals;

  /// OpaqueValueExpr to location mapping.
  llvm::DenseMap<const OpaqueValueExpr *, unsigned> OpaqueExprs;

  /// Current scope.
  VariableScope<Emitter> *VarScope = nullptr;

  /// Current argument index. Needed to emit ArrayInitIndexExpr.
  std::optional<uint64_t> ArrayIndex;

  /// DefaultInit- or DefaultArgExpr, needed for SourceLocExpr.
  const Expr *SourceLocDefaultExpr = nullptr;

  /// Flag indicating if return value is to be discarded.
  bool DiscardResult = false;

  /// Flag inidicating if we're initializing an already created
  /// variable. This is set in visitInitializer().
  bool Initializing = false;

  /// Flag indicating if we're initializing a global variable.
  bool GlobalDecl = false;
};

extern template class ByteCodeExprGen<ByteCodeEmitter>;
extern template class ByteCodeExprGen<EvalEmitter>;

/// Scope chain managing the variable lifetimes.
template <class Emitter> class VariableScope {
public:
  VariableScope(ByteCodeExprGen<Emitter> *Ctx, const ValueDecl *VD)
      : Ctx(Ctx), Parent(Ctx->VarScope), ValDecl(VD) {
    Ctx->VarScope = this;
  }

  virtual ~VariableScope() { Ctx->VarScope = this->Parent; }

  void add(const Scope::Local &Local, bool IsExtended) {
    if (IsExtended)
      this->addExtended(Local);
    else
      this->addLocal(Local);
  }

  virtual void addLocal(const Scope::Local &Local) {
    if (this->Parent)
      this->Parent->addLocal(Local);
  }

  virtual void addExtended(const Scope::Local &Local) {
    if (this->Parent)
      this->Parent->addExtended(Local);
  }

  void addExtended(const Scope::Local &Local, const ValueDecl *ExtendingDecl) {
    // Walk up the chain of scopes until we find the one for ExtendingDecl.
    // If there is no such scope, attach it to the parent one.
    VariableScope *P = this;
    while (P) {
      if (P->ValDecl == ExtendingDecl) {
        P->addLocal(Local);
        return;
      }
      P = P->Parent;
      if (!P)
        break;
    }

    // Use the parent scope.
    addExtended(Local);
  }

  virtual void emitDestruction() {}
  virtual bool emitDestructors() { return true; }
  VariableScope *getParent() const { return Parent; }

protected:
  /// ByteCodeExprGen instance.
  ByteCodeExprGen<Emitter> *Ctx;
  /// Link to the parent scope.
  VariableScope *Parent;
  const ValueDecl *ValDecl = nullptr;
};

/// Generic scope for local variables.
template <class Emitter> class LocalScope : public VariableScope<Emitter> {
public:
  LocalScope(ByteCodeExprGen<Emitter> *Ctx)
      : VariableScope<Emitter>(Ctx, nullptr) {}

  /// Emit a Destroy op for this scope.
  ~LocalScope() override {
    if (!Idx)
      return;
    this->Ctx->emitDestroy(*Idx, SourceInfo{});
    removeStoredOpaqueValues();
  }

  /// Overriden to support explicit destruction.
  void emitDestruction() override { destroyLocals(); }

  /// Explicit destruction of local variables.
  bool destroyLocals() {
    if (!Idx)
      return true;

    bool Success = this->emitDestructors();
    this->Ctx->emitDestroy(*Idx, SourceInfo{});
    removeStoredOpaqueValues();
    this->Idx = std::nullopt;
    return Success;
  }

  void addLocal(const Scope::Local &Local) override {
    if (!Idx) {
      Idx = this->Ctx->Descriptors.size();
      this->Ctx->Descriptors.emplace_back();
    }

    this->Ctx->Descriptors[*Idx].emplace_back(Local);
  }

  bool emitDestructors() override {
    if (!Idx)
      return true;
    // Emit destructor calls for local variables of record
    // type with a destructor.
    for (Scope::Local &Local : this->Ctx->Descriptors[*Idx]) {
      if (!Local.Desc->isPrimitive() && !Local.Desc->isPrimitiveArray()) {
        if (!this->Ctx->emitGetPtrLocal(Local.Offset, SourceInfo{}))
          return false;

        if (!this->Ctx->emitDestruction(Local.Desc))
          return false;

        if (!this->Ctx->emitPopPtr(SourceInfo{}))
          return false;
        removeIfStoredOpaqueValue(Local);
      }
    }
    return true;
  }

  void removeStoredOpaqueValues() {
    if (!Idx)
      return;

    for (const Scope::Local &Local : this->Ctx->Descriptors[*Idx]) {
      removeIfStoredOpaqueValue(Local);
    }
  }

  void removeIfStoredOpaqueValue(const Scope::Local &Local) {
    if (const auto *OVE =
            llvm::dyn_cast_if_present<OpaqueValueExpr>(Local.Desc->asExpr())) {
      if (auto It = this->Ctx->OpaqueExprs.find(OVE);
          It != this->Ctx->OpaqueExprs.end())
        this->Ctx->OpaqueExprs.erase(It);
    };
  }

  /// Index of the scope in the chain.
  std::optional<unsigned> Idx;
};

/// Emits the destructors of the variables of \param OtherScope
/// when this scope is destroyed. Does not create a Scope in the bytecode at
/// all, this is just a RAII object to emit destructors.
template <class Emitter> class DestructorScope final {
public:
  DestructorScope(LocalScope<Emitter> &OtherScope) : OtherScope(OtherScope) {}

  ~DestructorScope() { OtherScope.emitDestructors(); }

private:
  LocalScope<Emitter> &OtherScope;
};

/// Like a regular LocalScope, except that the destructors of all local
/// variables are automatically emitted when the AutoScope is destroyed.
template <class Emitter> class AutoScope : public LocalScope<Emitter> {
public:
  AutoScope(ByteCodeExprGen<Emitter> *Ctx)
      : LocalScope<Emitter>(Ctx), DS(*this) {}

private:
  DestructorScope<Emitter> DS;
};

/// Scope for storage declared in a compound statement.
template <class Emitter> class BlockScope final : public AutoScope<Emitter> {
public:
  BlockScope(ByteCodeExprGen<Emitter> *Ctx) : AutoScope<Emitter>(Ctx) {}

  void addExtended(const Scope::Local &Local) override {
    // If we to this point, just add the variable as a normal local
    // variable. It will be destroyed at the end of the block just
    // like all others.
    this->addLocal(Local);
  }
};

template <class Emitter> class ExprScope final : public AutoScope<Emitter> {
public:
  ExprScope(ByteCodeExprGen<Emitter> *Ctx) : AutoScope<Emitter>(Ctx) {}
};

template <class Emitter> class ArrayIndexScope final {
public:
  ArrayIndexScope(ByteCodeExprGen<Emitter> *Ctx, uint64_t Index) : Ctx(Ctx) {
    OldArrayIndex = Ctx->ArrayIndex;
    Ctx->ArrayIndex = Index;
  }

  ~ArrayIndexScope() { Ctx->ArrayIndex = OldArrayIndex; }

private:
  ByteCodeExprGen<Emitter> *Ctx;
  std::optional<uint64_t> OldArrayIndex;
};

template <class Emitter> class SourceLocScope final {
public:
  SourceLocScope(ByteCodeExprGen<Emitter> *Ctx, const Expr *DefaultExpr)
      : Ctx(Ctx) {
    assert(DefaultExpr);
    // We only switch if the current SourceLocDefaultExpr is null.
    if (!Ctx->SourceLocDefaultExpr) {
      Enabled = true;
      Ctx->SourceLocDefaultExpr = DefaultExpr;
    }
  }

  ~SourceLocScope() {
    if (Enabled)
      Ctx->SourceLocDefaultExpr = nullptr;
  }

private:
  ByteCodeExprGen<Emitter> *Ctx;
  bool Enabled = false;
};

} // namespace interp
} // namespace clang

#endif<|MERGE_RESOLUTION|>--- conflicted
+++ resolved
@@ -90,10 +90,7 @@
   bool VisitOpaqueValueExpr(const OpaqueValueExpr *E);
   bool VisitAbstractConditionalOperator(const AbstractConditionalOperator *E);
   bool VisitStringLiteral(const StringLiteral *E);
-<<<<<<< HEAD
-=======
   bool VisitObjCStringLiteral(const ObjCStringLiteral *E);
->>>>>>> 13f6d404
   bool VisitSYCLUniqueStableNameExpr(const SYCLUniqueStableNameExpr *E);
   bool VisitCharacterLiteral(const CharacterLiteral *E);
   bool VisitCompoundAssignOperator(const CompoundAssignOperator *E);
@@ -130,10 +127,7 @@
   bool VisitAddrLabelExpr(const AddrLabelExpr *E);
   bool VisitConvertVectorExpr(const ConvertVectorExpr *E);
   bool VisitShuffleVectorExpr(const ShuffleVectorExpr *E);
-<<<<<<< HEAD
-=======
   bool VisitObjCBoxedExpr(const ObjCBoxedExpr *E);
->>>>>>> 13f6d404
 
 protected:
   bool visitExpr(const Expr *E) override;
