--- conflicted
+++ resolved
@@ -170,13 +170,10 @@
     if (Ptr.isArrayRoot()) {
       Path.push_back(APValue::LValuePathEntry(
           {Ptr.getFieldDesc()->asDecl(), /*IsVirtual=*/false}));
-<<<<<<< HEAD
-=======
 
       if (const auto *FD = dyn_cast<FieldDecl>(Ptr.getFieldDesc()->asDecl()))
         Offset += getFieldOffset(FD);
 
->>>>>>> 9c4aab8c
       Ptr = Ptr.getBase();
     } else if (Ptr.isArrayElement()) {
       unsigned Index;
@@ -397,10 +394,7 @@
 
 std::optional<APValue> Pointer::toRValue(const Context &Ctx,
                                          QualType ResultType) const {
-<<<<<<< HEAD
-=======
   const ASTContext &ASTCtx = Ctx.getASTContext();
->>>>>>> 9c4aab8c
   assert(!ResultType.isNull());
   // Method to recursively traverse composites.
   std::function<bool(QualType, const Pointer &, APValue &)> Composite;
@@ -551,19 +545,11 @@
 
   // We can return these as rvalues, but we can't deref() them.
   if (isZero() || isIntegralPointer())
-<<<<<<< HEAD
-    return toAPValue();
-
-  // Just load primitive types.
-  if (std::optional<PrimType> T = Ctx.classify(ResultType)) {
-    TYPE_SWITCH(*T, return this->deref<T>().toAPValue());
-=======
     return toAPValue(ASTCtx);
 
   // Just load primitive types.
   if (std::optional<PrimType> T = Ctx.classify(ResultType)) {
     TYPE_SWITCH(*T, return this->deref<T>().toAPValue(ASTCtx));
->>>>>>> 9c4aab8c
   }
 
   // Return the composite type.
