--- conflicted
+++ resolved
@@ -1921,7 +1921,6 @@
               Tok, *this, diag::err_feature_check_malformed);
           return II && isTargetEnvironment(getTargetInfo(), II);
         });
-<<<<<<< HEAD
 #ifdef SYCLomatic_CUSTOMIZATION
   // Treat __CUDA_ARCH__ as 600 in code
   } else if (II->getName() == "__CUDA_ARCH__") {
@@ -1931,7 +1930,6 @@
       OS << 0;
     Tok.setKind(tok::numeric_constant);
 #endif // SYCLomatic_CUSTOMIZATION
-=======
   } else if (II == Ident__is_target_variant_os) {
     EvaluateFeatureLikeBuiltinMacro(
         OS, Tok, II, *this, false,
@@ -1948,7 +1946,6 @@
               Tok, *this, diag::err_feature_check_malformed);
           return II && isTargetVariantEnvironment(getTargetInfo(), II);
         });
->>>>>>> 5998d7c7
   } else {
     llvm_unreachable("Unknown identifier!");
   }
