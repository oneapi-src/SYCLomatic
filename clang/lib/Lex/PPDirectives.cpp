--- conflicted
+++ resolved
@@ -2048,14 +2048,12 @@
     Action = (SuggestedModule && !getLangOpts().CompilingPCH) ? Import : Skip;
   }
 
-<<<<<<< HEAD
 #ifdef INTEL_CUSTOMIZATION
   if (Callbacks && Action != Skip &&
     !Callbacks->ShouldEnter(LookupFilename, isAngled)) {
     Action = Skip;
   }
 #endif
-=======
   // Check for circular inclusion of the main file.
   // We can't generate a consistent preamble with regard to the conditional
   // stack if the main file is included again as due to the preamble bounds
@@ -2067,7 +2065,6 @@
          diag::err_pp_including_mainfile_in_preamble);
     return {ImportAction::None};
   }
->>>>>>> 9072d49e
 
   if (Callbacks && !IsImportDecl) {
     // Notify the callback object that we've seen an inclusion directive.
