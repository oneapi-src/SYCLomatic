--- conflicted
+++ resolved
@@ -233,11 +233,8 @@
     Builder.defineMacro("__loongarch_simd_width", "128");
     Builder.defineMacro("__loongarch_sx", Twine(1));
   }
-<<<<<<< HEAD
-=======
   if (HasFeatureFrecipe)
     Builder.defineMacro("__loongarch_frecipe", Twine(1));
->>>>>>> 9c4aab8c
 
   StringRef ABI = getABI();
   if (ABI == "lp64d" || ABI == "lp64f" || ABI == "lp64s")
