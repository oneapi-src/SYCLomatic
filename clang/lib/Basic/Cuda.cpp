--- conflicted
+++ resolved
@@ -218,18 +218,10 @@
     return CudaVersion::CUDA_102;
   case 110:
     return CudaVersion::CUDA_110;
-<<<<<<< HEAD
-#ifdef INTEL_CUSTOMIZATION
-=======
->>>>>>> 613af3cb
   case 111:
     return CudaVersion::CUDA_111;
   case 112:
     return CudaVersion::CUDA_112;
-<<<<<<< HEAD
-#endif
-=======
->>>>>>> 613af3cb
   default:
     return CudaVersion::UNKNOWN;
   }
