//===--- ASTMatchFinder.cpp - Structural query framework ------------------===//
//
// Part of the LLVM Project, under the Apache License v2.0 with LLVM Exceptions.
// See https://llvm.org/LICENSE.txt for license information.
// SPDX-License-Identifier: Apache-2.0 WITH LLVM-exception
//
//===----------------------------------------------------------------------===//
//
//  Implements an algorithm to efficiently search for matches on AST nodes.
//  Uses memoization to support recursive matches like HasDescendant.
//
//  The general idea is to visit all AST nodes with a RecursiveASTVisitor,
//  calling the Matches(...) method of each matcher we are running on each
//  AST node. The matcher can recurse via the ASTMatchFinder interface.
//
//===----------------------------------------------------------------------===//

#include "clang/ASTMatchers/ASTMatchFinder.h"
#include "clang/AST/ASTConsumer.h"
#include "clang/AST/ASTContext.h"
#include "clang/AST/RecursiveASTVisitor.h"
#include "llvm/ADT/DenseMap.h"
#include "llvm/ADT/StringMap.h"
#include "llvm/Support/Timer.h"
#include <deque>
#include <memory>
#include <set>

namespace clang {
namespace ast_matchers {
namespace internal {
namespace {

typedef MatchFinder::MatchCallback MatchCallback;

// The maximum number of memoization entries to store.
// 10k has been experimentally found to give a good trade-off
// of performance vs. memory consumption by running matcher
// that match on every statement over a very large codebase.
//
// FIXME: Do some performance optimization in general and
// revisit this number; also, put up micro-benchmarks that we can
// optimize this on.
static const unsigned MaxMemoizationEntries = 10000;

// We use memoization to avoid running the same matcher on the same
// AST node twice.  This struct is the key for looking up match
// result.  It consists of an ID of the MatcherInterface (for
// identifying the matcher), a pointer to the AST node and the
// bound nodes before the matcher was executed.
//
// We currently only memoize on nodes whose pointers identify the
// nodes (\c Stmt and \c Decl, but not \c QualType or \c TypeLoc).
// For \c QualType and \c TypeLoc it is possible to implement
// generation of keys for each type.
// FIXME: Benchmark whether memoization of non-pointer typed nodes
// provides enough benefit for the additional amount of code.
struct MatchKey {
  DynTypedMatcher::MatcherIDType MatcherID;
  ast_type_traits::DynTypedNode Node;
  BoundNodesTreeBuilder BoundNodes;
<<<<<<< HEAD
#ifdef INTEL_CUSTOMIZATION
  enum MatcherType {
    OTHERS,
    HAS_PARENT,
    HAS_ANCESTOR,
    HAS_CHILDREN,
    HAS_DECENDENT
  };
  MatcherType Type;
  bool operator<(const MatchKey &Other) const {
    return std::tie(MatcherID, Node, BoundNodes, Type) <
           std::tie(Other.MatcherID, Other.Node, Other.BoundNodes, Other.Type);
  }
#else
=======
  ast_type_traits::TraversalKind Traversal = ast_type_traits::TK_AsIs;

>>>>>>> 1eed329b
  bool operator<(const MatchKey &Other) const {
    return std::tie(MatcherID, Node, BoundNodes, Traversal) <
           std::tie(Other.MatcherID, Other.Node, Other.BoundNodes,
                    Other.Traversal);
  }
#endif // INTEL_CUSTOMIZATION
};

// Used to store the result of a match and possibly bound nodes.
struct MemoizedMatchResult {
  bool ResultOfMatch;
  BoundNodesTreeBuilder Nodes;
};

// A RecursiveASTVisitor that traverses all children or all descendants of
// a node.
class MatchChildASTVisitor
    : public RecursiveASTVisitor<MatchChildASTVisitor> {
public:
  typedef RecursiveASTVisitor<MatchChildASTVisitor> VisitorBase;

  // Creates an AST visitor that matches 'matcher' on all children or
  // descendants of a traversed node. max_depth is the maximum depth
  // to traverse: use 1 for matching the children and INT_MAX for
  // matching the descendants.
  MatchChildASTVisitor(const DynTypedMatcher *Matcher, ASTMatchFinder *Finder,
                       BoundNodesTreeBuilder *Builder, int MaxDepth,
                       ast_type_traits::TraversalKind Traversal,
                       ASTMatchFinder::BindKind Bind)
      : Matcher(Matcher), Finder(Finder), Builder(Builder), CurrentDepth(0),
        MaxDepth(MaxDepth), Traversal(Traversal), Bind(Bind), Matches(false) {}

  // Returns true if a match is found in the subtree rooted at the
  // given AST node. This is done via a set of mutually recursive
  // functions. Here's how the recursion is done (the  *wildcard can
  // actually be Decl, Stmt, or Type):
  //
  //   - Traverse(node) calls BaseTraverse(node) when it needs
  //     to visit the descendants of node.
  //   - BaseTraverse(node) then calls (via VisitorBase::Traverse*(node))
  //     Traverse*(c) for each child c of 'node'.
  //   - Traverse*(c) in turn calls Traverse(c), completing the
  //     recursion.
  bool findMatch(const ast_type_traits::DynTypedNode &DynNode) {
    reset();
    if (const Decl *D = DynNode.get<Decl>())
      traverse(*D);
    else if (const Stmt *S = DynNode.get<Stmt>())
      traverse(*S);
    else if (const NestedNameSpecifier *NNS =
             DynNode.get<NestedNameSpecifier>())
      traverse(*NNS);
    else if (const NestedNameSpecifierLoc *NNSLoc =
             DynNode.get<NestedNameSpecifierLoc>())
      traverse(*NNSLoc);
    else if (const QualType *Q = DynNode.get<QualType>())
      traverse(*Q);
    else if (const TypeLoc *T = DynNode.get<TypeLoc>())
      traverse(*T);
    else if (const auto *C = DynNode.get<CXXCtorInitializer>())
      traverse(*C);
    // FIXME: Add other base types after adding tests.

    // It's OK to always overwrite the bound nodes, as if there was
    // no match in this recursive branch, the result set is empty
    // anyway.
    *Builder = ResultBindings;

    return Matches;
  }

  // The following are overriding methods from the base visitor class.
  // They are public only to allow CRTP to work. They are *not *part
  // of the public API of this class.
  bool TraverseDecl(Decl *DeclNode) {
    ScopedIncrement ScopedDepth(&CurrentDepth);
    return (DeclNode == nullptr) || traverse(*DeclNode);
  }

  Stmt *getStmtToTraverse(Stmt *StmtNode) {
    Stmt *StmtToTraverse = StmtNode;
    if (auto *ExprNode = dyn_cast_or_null<Expr>(StmtNode)) {
      auto *LambdaNode = dyn_cast_or_null<LambdaExpr>(StmtNode);
      if (LambdaNode && Finder->getASTContext().getTraversalKind() ==
                          ast_type_traits::TK_IgnoreUnlessSpelledInSource)
        StmtToTraverse = LambdaNode;
      else
        StmtToTraverse = Finder->getASTContext().traverseIgnored(ExprNode);
    }
    if (Traversal ==
        ast_type_traits::TraversalKind::TK_IgnoreImplicitCastsAndParentheses) {
      if (Expr *ExprNode = dyn_cast_or_null<Expr>(StmtNode))
        StmtToTraverse = ExprNode->IgnoreParenImpCasts();
    }
    return StmtToTraverse;
  }

  bool TraverseStmt(Stmt *StmtNode, DataRecursionQueue *Queue = nullptr) {
    // If we need to keep track of the depth, we can't perform data recursion.
    if (CurrentDepth == 0 || (CurrentDepth <= MaxDepth && MaxDepth < INT_MAX))
      Queue = nullptr;

    ScopedIncrement ScopedDepth(&CurrentDepth);
    Stmt *StmtToTraverse = getStmtToTraverse(StmtNode);
    if (!StmtToTraverse)
      return true;
    if (!match(*StmtToTraverse))
      return false;
    return VisitorBase::TraverseStmt(StmtToTraverse, Queue);
  }
  // We assume that the QualType and the contained type are on the same
  // hierarchy level. Thus, we try to match either of them.
  bool TraverseType(QualType TypeNode) {
    if (TypeNode.isNull())
      return true;
    ScopedIncrement ScopedDepth(&CurrentDepth);
    // Match the Type.
    if (!match(*TypeNode))
      return false;
    // The QualType is matched inside traverse.
    return traverse(TypeNode);
  }
  // We assume that the TypeLoc, contained QualType and contained Type all are
  // on the same hierarchy level. Thus, we try to match all of them.
  bool TraverseTypeLoc(TypeLoc TypeLocNode) {
    if (TypeLocNode.isNull())
      return true;
    ScopedIncrement ScopedDepth(&CurrentDepth);
    // Match the Type.
    if (!match(*TypeLocNode.getType()))
      return false;
    // Match the QualType.
    if (!match(TypeLocNode.getType()))
      return false;
    // The TypeLoc is matched inside traverse.
    return traverse(TypeLocNode);
  }
  bool TraverseNestedNameSpecifier(NestedNameSpecifier *NNS) {
    ScopedIncrement ScopedDepth(&CurrentDepth);
    return (NNS == nullptr) || traverse(*NNS);
  }
  bool TraverseNestedNameSpecifierLoc(NestedNameSpecifierLoc NNS) {
    if (!NNS)
      return true;
    ScopedIncrement ScopedDepth(&CurrentDepth);
    if (!match(*NNS.getNestedNameSpecifier()))
      return false;
    return traverse(NNS);
  }
  bool TraverseConstructorInitializer(CXXCtorInitializer *CtorInit) {
    if (!CtorInit)
      return true;
    ScopedIncrement ScopedDepth(&CurrentDepth);
    return traverse(*CtorInit);
  }
  bool TraverseLambdaExpr(LambdaExpr *Node) {
    if (Finder->getASTContext().getTraversalKind() !=
        ast_type_traits::TK_IgnoreUnlessSpelledInSource)
      return VisitorBase::TraverseLambdaExpr(Node);
    if (!Node)
      return true;
    ScopedIncrement ScopedDepth(&CurrentDepth);

    for (unsigned I = 0, N = Node->capture_size(); I != N; ++I) {
      const auto *C = Node->capture_begin() + I;
      if (!C->isExplicit())
        continue;
      if (Node->isInitCapture(C) && !match(*C->getCapturedVar()))
        return false;
      if (!match(*Node->capture_init_begin()[I]))
        return false;
    }

    if (const auto *TPL = Node->getTemplateParameterList()) {
      for (const auto *TP : *TPL) {
        if (!match(*TP))
          return false;
      }
    }

    for (const auto *P : Node->getCallOperator()->parameters()) {
      if (!match(*P))
        return false;
    }

    if (!match(*Node->getBody()))
      return false;

    return true;
  }

  bool shouldVisitTemplateInstantiations() const { return true; }
  bool shouldVisitImplicitCode() const { return true; }

private:
  // Used for updating the depth during traversal.
  struct ScopedIncrement {
    explicit ScopedIncrement(int *Depth) : Depth(Depth) { ++(*Depth); }
    ~ScopedIncrement() { --(*Depth); }

   private:
    int *Depth;
  };

  // Resets the state of this object.
  void reset() {
    Matches = false;
    CurrentDepth = 0;
  }

  // Forwards the call to the corresponding Traverse*() method in the
  // base visitor class.
  bool baseTraverse(const Decl &DeclNode) {
    return VisitorBase::TraverseDecl(const_cast<Decl*>(&DeclNode));
  }
  bool baseTraverse(const Stmt &StmtNode) {
    return VisitorBase::TraverseStmt(const_cast<Stmt*>(&StmtNode));
  }
  bool baseTraverse(QualType TypeNode) {
    return VisitorBase::TraverseType(TypeNode);
  }
  bool baseTraverse(TypeLoc TypeLocNode) {
    return VisitorBase::TraverseTypeLoc(TypeLocNode);
  }
  bool baseTraverse(const NestedNameSpecifier &NNS) {
    return VisitorBase::TraverseNestedNameSpecifier(
        const_cast<NestedNameSpecifier*>(&NNS));
  }
  bool baseTraverse(NestedNameSpecifierLoc NNS) {
    return VisitorBase::TraverseNestedNameSpecifierLoc(NNS);
  }
  bool baseTraverse(const CXXCtorInitializer &CtorInit) {
    return VisitorBase::TraverseConstructorInitializer(
        const_cast<CXXCtorInitializer *>(&CtorInit));
  }

  // Sets 'Matched' to true if 'Matcher' matches 'Node' and:
  //   0 < CurrentDepth <= MaxDepth.
  //
  // Returns 'true' if traversal should continue after this function
  // returns, i.e. if no match is found or 'Bind' is 'BK_All'.
  template <typename T>
  bool match(const T &Node) {
    if (CurrentDepth == 0 || CurrentDepth > MaxDepth) {
      return true;
    }
    if (Bind != ASTMatchFinder::BK_All) {
      BoundNodesTreeBuilder RecursiveBuilder(*Builder);
      if (Matcher->matches(ast_type_traits::DynTypedNode::create(Node), Finder,
                           &RecursiveBuilder)) {
        Matches = true;
        ResultBindings.addMatch(RecursiveBuilder);
        return false; // Abort as soon as a match is found.
      }
    } else {
      BoundNodesTreeBuilder RecursiveBuilder(*Builder);
      if (Matcher->matches(ast_type_traits::DynTypedNode::create(Node), Finder,
                           &RecursiveBuilder)) {
        // After the first match the matcher succeeds.
        Matches = true;
        ResultBindings.addMatch(RecursiveBuilder);
      }
    }
    return true;
  }

  // Traverses the subtree rooted at 'Node'; returns true if the
  // traversal should continue after this function returns.
  template <typename T>
  bool traverse(const T &Node) {
    static_assert(IsBaseType<T>::value,
                  "traverse can only be instantiated with base type");
    if (!match(Node))
      return false;
    return baseTraverse(Node);
  }

  const DynTypedMatcher *const Matcher;
  ASTMatchFinder *const Finder;
  BoundNodesTreeBuilder *const Builder;
  BoundNodesTreeBuilder ResultBindings;
  int CurrentDepth;
  const int MaxDepth;
  const ast_type_traits::TraversalKind Traversal;
  const ASTMatchFinder::BindKind Bind;
  bool Matches;
};

// Controls the outermost traversal of the AST and allows to match multiple
// matchers.
class MatchASTVisitor : public RecursiveASTVisitor<MatchASTVisitor>,
                        public ASTMatchFinder {
public:
  MatchASTVisitor(const MatchFinder::MatchersByType *Matchers,
                  const MatchFinder::MatchFinderOptions &Options)
      : Matchers(Matchers), Options(Options), ActiveASTContext(nullptr) {}

  ~MatchASTVisitor() override {
    if (Options.CheckProfiling) {
      Options.CheckProfiling->Records = std::move(TimeByBucket);
    }
  }

  void onStartOfTranslationUnit() {
    const bool EnableCheckProfiling = Options.CheckProfiling.hasValue();
    TimeBucketRegion Timer;
    for (MatchCallback *MC : Matchers->AllCallbacks) {
      if (EnableCheckProfiling)
        Timer.setBucket(&TimeByBucket[MC->getID()]);
      MC->onStartOfTranslationUnit();
    }
  }

  void onEndOfTranslationUnit() {
    const bool EnableCheckProfiling = Options.CheckProfiling.hasValue();
    TimeBucketRegion Timer;
    for (MatchCallback *MC : Matchers->AllCallbacks) {
      if (EnableCheckProfiling)
        Timer.setBucket(&TimeByBucket[MC->getID()]);
      MC->onEndOfTranslationUnit();
    }
  }

  void set_active_ast_context(ASTContext *NewActiveASTContext) {
    ActiveASTContext = NewActiveASTContext;
  }

  // The following Visit*() and Traverse*() functions "override"
  // methods in RecursiveASTVisitor.

  bool VisitTypedefNameDecl(TypedefNameDecl *DeclNode) {
    // When we see 'typedef A B', we add name 'B' to the set of names
    // A's canonical type maps to.  This is necessary for implementing
    // isDerivedFrom(x) properly, where x can be the name of the base
    // class or any of its aliases.
    //
    // In general, the is-alias-of (as defined by typedefs) relation
    // is tree-shaped, as you can typedef a type more than once.  For
    // example,
    //
    //   typedef A B;
    //   typedef A C;
    //   typedef C D;
    //   typedef C E;
    //
    // gives you
    //
    //   A
    //   |- B
    //   `- C
    //      |- D
    //      `- E
    //
    // It is wrong to assume that the relation is a chain.  A correct
    // implementation of isDerivedFrom() needs to recognize that B and
    // E are aliases, even though neither is a typedef of the other.
    // Therefore, we cannot simply walk through one typedef chain to
    // find out whether the type name matches.
    const Type *TypeNode = DeclNode->getUnderlyingType().getTypePtr();
    const Type *CanonicalType =  // root of the typedef tree
        ActiveASTContext->getCanonicalType(TypeNode);
    TypeAliases[CanonicalType].insert(DeclNode);
    return true;
  }

  bool VisitObjCCompatibleAliasDecl(ObjCCompatibleAliasDecl *CAD) {
    const ObjCInterfaceDecl *InterfaceDecl = CAD->getClassInterface();
    CompatibleAliases[InterfaceDecl].insert(CAD);
    return true;
  }

  bool TraverseDecl(Decl *DeclNode);
  bool TraverseStmt(Stmt *StmtNode, DataRecursionQueue *Queue = nullptr);
  bool TraverseType(QualType TypeNode);
  bool TraverseTypeLoc(TypeLoc TypeNode);
  bool TraverseNestedNameSpecifier(NestedNameSpecifier *NNS);
  bool TraverseNestedNameSpecifierLoc(NestedNameSpecifierLoc NNS);
  bool TraverseConstructorInitializer(CXXCtorInitializer *CtorInit);

  // Matches children or descendants of 'Node' with 'BaseMatcher'.
  bool memoizedMatchesRecursively(const ast_type_traits::DynTypedNode &Node,
                                  ASTContext &Ctx,
                                  const DynTypedMatcher &Matcher,
                                  BoundNodesTreeBuilder *Builder, int MaxDepth,
                                  ast_type_traits::TraversalKind Traversal,
                                  BindKind Bind) {
    // For AST-nodes that don't have an identity, we can't memoize.
    if (!Node.getMemoizationData() || !Builder->isComparable())
      return matchesRecursively(Node, Matcher, Builder, MaxDepth, Traversal,
                                Bind);

    MatchKey Key;
    Key.MatcherID = Matcher.getID();
    Key.Node = Node;
    // Note that we key on the bindings *before* the match.
    Key.BoundNodes = *Builder;
    Key.Traversal = Ctx.getTraversalKind();

#ifdef INTEL_CUSTOMIZATION
    Key.Type = MaxDepth == 1 ? MatchKey::HAS_CHILDREN : MatchKey::HAS_DECENDENT;
#endif

    MemoizationMap::iterator I = ResultCache.find(Key);
    if (I != ResultCache.end()) {
      *Builder = I->second.Nodes;
      return I->second.ResultOfMatch;
    }

    MemoizedMatchResult Result;
    Result.Nodes = *Builder;
    Result.ResultOfMatch = matchesRecursively(Node, Matcher, &Result.Nodes,
                                              MaxDepth, Traversal, Bind);

    MemoizedMatchResult &CachedResult = ResultCache[Key];
    CachedResult = std::move(Result);

    *Builder = CachedResult.Nodes;
    return CachedResult.ResultOfMatch;
  }

  // Matches children or descendants of 'Node' with 'BaseMatcher'.
  bool matchesRecursively(const ast_type_traits::DynTypedNode &Node,
                          const DynTypedMatcher &Matcher,
                          BoundNodesTreeBuilder *Builder, int MaxDepth,
                          ast_type_traits::TraversalKind Traversal,
                          BindKind Bind) {
    MatchChildASTVisitor Visitor(
      &Matcher, this, Builder, MaxDepth, Traversal, Bind);
    return Visitor.findMatch(Node);
  }

  bool classIsDerivedFrom(const CXXRecordDecl *Declaration,
                          const Matcher<NamedDecl> &Base,
                          BoundNodesTreeBuilder *Builder,
                          bool Directly) override;

  bool objcClassIsDerivedFrom(const ObjCInterfaceDecl *Declaration,
                              const Matcher<NamedDecl> &Base,
                              BoundNodesTreeBuilder *Builder,
                              bool Directly) override;

  // Implements ASTMatchFinder::matchesChildOf.
  bool matchesChildOf(const ast_type_traits::DynTypedNode &Node,
                      ASTContext &Ctx, const DynTypedMatcher &Matcher,
                      BoundNodesTreeBuilder *Builder,
                      ast_type_traits::TraversalKind Traversal,
                      BindKind Bind) override {
    if (ResultCache.size() > MaxMemoizationEntries)
      ResultCache.clear();
    return memoizedMatchesRecursively(Node, Ctx, Matcher, Builder, 1, Traversal,
                                      Bind);
  }
  // Implements ASTMatchFinder::matchesDescendantOf.
  bool matchesDescendantOf(const ast_type_traits::DynTypedNode &Node,
                           ASTContext &Ctx, const DynTypedMatcher &Matcher,
                           BoundNodesTreeBuilder *Builder,
                           BindKind Bind) override {
    if (ResultCache.size() > MaxMemoizationEntries)
      ResultCache.clear();
    return memoizedMatchesRecursively(Node, Ctx, Matcher, Builder, INT_MAX,
                                      ast_type_traits::TraversalKind::TK_AsIs,
                                      Bind);
  }
  // Implements ASTMatchFinder::matchesAncestorOf.
  bool matchesAncestorOf(const ast_type_traits::DynTypedNode &Node,
                         ASTContext &Ctx, const DynTypedMatcher &Matcher,
                         BoundNodesTreeBuilder *Builder,
                         AncestorMatchMode MatchMode) override {
    // Reset the cache outside of the recursive call to make sure we
    // don't invalidate any iterators.
    if (ResultCache.size() > MaxMemoizationEntries)
      ResultCache.clear();
    return memoizedMatchesAncestorOfRecursively(Node, Ctx, Matcher, Builder,
                                                MatchMode);
  }

  // Matches all registered matchers on the given node and calls the
  // result callback for every node that matches.
  void match(const ast_type_traits::DynTypedNode &Node) {
    // FIXME: Improve this with a switch or a visitor pattern.
    if (auto *N = Node.get<Decl>()) {
      match(*N);
    } else if (auto *N = Node.get<Stmt>()) {
      match(*N);
    } else if (auto *N = Node.get<Type>()) {
      match(*N);
    } else if (auto *N = Node.get<QualType>()) {
      match(*N);
    } else if (auto *N = Node.get<NestedNameSpecifier>()) {
      match(*N);
    } else if (auto *N = Node.get<NestedNameSpecifierLoc>()) {
      match(*N);
    } else if (auto *N = Node.get<TypeLoc>()) {
      match(*N);
    } else if (auto *N = Node.get<CXXCtorInitializer>()) {
      match(*N);
    }
  }

  template <typename T> void match(const T &Node) {
    matchDispatch(&Node);
  }

  // Implements ASTMatchFinder::getASTContext.
  ASTContext &getASTContext() const override { return *ActiveASTContext; }

  bool shouldVisitTemplateInstantiations() const { return true; }
  bool shouldVisitImplicitCode() const { return true; }

private:
  class TimeBucketRegion {
  public:
    TimeBucketRegion() : Bucket(nullptr) {}
    ~TimeBucketRegion() { setBucket(nullptr); }

    /// Start timing for \p NewBucket.
    ///
    /// If there was a bucket already set, it will finish the timing for that
    /// other bucket.
    /// \p NewBucket will be timed until the next call to \c setBucket() or
    /// until the \c TimeBucketRegion is destroyed.
    /// If \p NewBucket is the same as the currently timed bucket, this call
    /// does nothing.
    void setBucket(llvm::TimeRecord *NewBucket) {
      if (Bucket != NewBucket) {
        auto Now = llvm::TimeRecord::getCurrentTime(true);
        if (Bucket)
          *Bucket += Now;
        if (NewBucket)
          *NewBucket -= Now;
        Bucket = NewBucket;
      }
    }

  private:
    llvm::TimeRecord *Bucket;
  };

  /// Runs all the \p Matchers on \p Node.
  ///
  /// Used by \c matchDispatch() below.
  template <typename T, typename MC>
  void matchWithoutFilter(const T &Node, const MC &Matchers) {
    const bool EnableCheckProfiling = Options.CheckProfiling.hasValue();
    TimeBucketRegion Timer;
    for (const auto &MP : Matchers) {
      if (EnableCheckProfiling)
        Timer.setBucket(&TimeByBucket[MP.second->getID()]);
      BoundNodesTreeBuilder Builder;
      if (MP.first.matches(Node, this, &Builder)) {
        MatchVisitor Visitor(ActiveASTContext, MP.second);
        Builder.visitMatches(&Visitor);
      }
    }
  }

  void matchWithFilter(const ast_type_traits::DynTypedNode &DynNode) {
    auto Kind = DynNode.getNodeKind();
    auto it = MatcherFiltersMap.find(Kind);
    const auto &Filter =
        it != MatcherFiltersMap.end() ? it->second : getFilterForKind(Kind);

    if (Filter.empty())
      return;

    const bool EnableCheckProfiling = Options.CheckProfiling.hasValue();
    TimeBucketRegion Timer;
    auto &Matchers = this->Matchers->DeclOrStmt;
    for (unsigned short I : Filter) {
      auto &MP = Matchers[I];
      if (EnableCheckProfiling)
        Timer.setBucket(&TimeByBucket[MP.second->getID()]);
      BoundNodesTreeBuilder Builder;
      if (MP.first.matches(DynNode, this, &Builder)) {
        MatchVisitor Visitor(ActiveASTContext, MP.second);
        Builder.visitMatches(&Visitor);
      }
    }
  }

  const std::vector<unsigned short> &
  getFilterForKind(ast_type_traits::ASTNodeKind Kind) {
    auto &Filter = MatcherFiltersMap[Kind];
    auto &Matchers = this->Matchers->DeclOrStmt;
    assert((Matchers.size() < USHRT_MAX) && "Too many matchers.");
    for (unsigned I = 0, E = Matchers.size(); I != E; ++I) {
      if (Matchers[I].first.canMatchNodesOfKind(Kind)) {
        Filter.push_back(I);
      }
    }
    return Filter;
  }

  /// @{
  /// Overloads to pair the different node types to their matchers.
  void matchDispatch(const Decl *Node) {
    return matchWithFilter(ast_type_traits::DynTypedNode::create(*Node));
  }
  void matchDispatch(const Stmt *Node) {
    return matchWithFilter(ast_type_traits::DynTypedNode::create(*Node));
  }

  void matchDispatch(const Type *Node) {
    matchWithoutFilter(QualType(Node, 0), Matchers->Type);
  }
  void matchDispatch(const TypeLoc *Node) {
    matchWithoutFilter(*Node, Matchers->TypeLoc);
  }
  void matchDispatch(const QualType *Node) {
    matchWithoutFilter(*Node, Matchers->Type);
  }
  void matchDispatch(const NestedNameSpecifier *Node) {
    matchWithoutFilter(*Node, Matchers->NestedNameSpecifier);
  }
  void matchDispatch(const NestedNameSpecifierLoc *Node) {
    matchWithoutFilter(*Node, Matchers->NestedNameSpecifierLoc);
  }
  void matchDispatch(const CXXCtorInitializer *Node) {
    matchWithoutFilter(*Node, Matchers->CtorInit);
  }
  void matchDispatch(const void *) { /* Do nothing. */ }
  /// @}

  // Returns whether an ancestor of \p Node matches \p Matcher.
  //
  // The order of matching ((which can lead to different nodes being bound in
  // case there are multiple matches) is breadth first search.
  //
  // To allow memoization in the very common case of having deeply nested
  // expressions inside a template function, we first walk up the AST, memoizing
  // the result of the match along the way, as long as there is only a single
  // parent.
  //
  // Once there are multiple parents, the breadth first search order does not
  // allow simple memoization on the ancestors. Thus, we only memoize as long
  // as there is a single parent.
  bool memoizedMatchesAncestorOfRecursively(
      const ast_type_traits::DynTypedNode &Node, ASTContext &Ctx,
      const DynTypedMatcher &Matcher, BoundNodesTreeBuilder *Builder,
      AncestorMatchMode MatchMode) {
    // For AST-nodes that don't have an identity, we can't memoize.
    if (!Builder->isComparable())
      return matchesAncestorOfRecursively(Node, Ctx, Matcher, Builder,
                                          MatchMode);

    MatchKey Key;
    Key.MatcherID = Matcher.getID();
    Key.Node = Node;
    Key.BoundNodes = *Builder;
<<<<<<< HEAD
#ifdef INTEL_CUSTOMIZATION
    Key.Type = MatchMode == AncestorMatchMode::AMM_ParentOnly
                   ? MatchKey::HAS_PARENT
                   : MatchKey::HAS_ANCESTOR;
#endif // INTEL_CUSTOMIZATION
=======
    Key.Traversal = Ctx.getTraversalKind();

>>>>>>> 1eed329b
    // Note that we cannot use insert and reuse the iterator, as recursive
    // calls to match might invalidate the result cache iterators.
    MemoizationMap::iterator I = ResultCache.find(Key);
    if (I != ResultCache.end()) {
      *Builder = I->second.Nodes;
      return I->second.ResultOfMatch;
    }

    MemoizedMatchResult Result;
    Result.Nodes = *Builder;
    Result.ResultOfMatch = matchesAncestorOfRecursively(
        Node, Ctx, Matcher, &Result.Nodes, MatchMode);

    MemoizedMatchResult &CachedResult = ResultCache[Key];
    CachedResult = std::move(Result);

    *Builder = CachedResult.Nodes;
    return CachedResult.ResultOfMatch;
  }

  bool matchesAncestorOfRecursively(const ast_type_traits::DynTypedNode &Node,
                                    ASTContext &Ctx,
                                    const DynTypedMatcher &Matcher,
                                    BoundNodesTreeBuilder *Builder,
                                    AncestorMatchMode MatchMode) {
    const auto &Parents = ActiveASTContext->getParents(Node);
    if (Parents.empty()) {
      // Nodes may have no parents if:
      //  a) the node is the TranslationUnitDecl
      //  b) we have a limited traversal scope that excludes the parent edges
      //  c) there is a bug in the AST, and the node is not reachable
      // Usually the traversal scope is the whole AST, which precludes b.
      // Bugs are common enough that it's worthwhile asserting when we can.
#ifndef NDEBUG
      if (!Node.get<TranslationUnitDecl>() &&
          /* Traversal scope is full AST if any of the bounds are the TU */
          llvm::any_of(ActiveASTContext->getTraversalScope(), [](Decl *D) {
            return D->getKind() == Decl::TranslationUnit;
          })) {
        llvm::errs() << "Tried to match orphan node:\n";
        Node.dump(llvm::errs(), ActiveASTContext->getSourceManager());
        llvm_unreachable("Parent map should be complete!");
      }
#endif
      return false;
    }
    if (Parents.size() == 1) {
      // Only one parent - do recursive memoization.
      const ast_type_traits::DynTypedNode Parent = Parents[0];
      BoundNodesTreeBuilder BuilderCopy = *Builder;
      if (Matcher.matches(Parent, this, &BuilderCopy)) {
        *Builder = std::move(BuilderCopy);
        return true;
      }
      if (MatchMode != ASTMatchFinder::AMM_ParentOnly) {
        return memoizedMatchesAncestorOfRecursively(Parent, Ctx, Matcher,
                                                    Builder, MatchMode);
        // Once we get back from the recursive call, the result will be the
        // same as the parent's result.
      }
    } else {
      // Multiple parents - BFS over the rest of the nodes.
      llvm::DenseSet<const void *> Visited;
      std::deque<ast_type_traits::DynTypedNode> Queue(Parents.begin(),
                                                      Parents.end());
      while (!Queue.empty()) {
        BoundNodesTreeBuilder BuilderCopy = *Builder;
        if (Matcher.matches(Queue.front(), this, &BuilderCopy)) {
          *Builder = std::move(BuilderCopy);
          return true;
        }
        if (MatchMode != ASTMatchFinder::AMM_ParentOnly) {
          for (const auto &Parent :
               ActiveASTContext->getParents(Queue.front())) {
            // Make sure we do not visit the same node twice.
            // Otherwise, we'll visit the common ancestors as often as there
            // are splits on the way down.
            if (Visited.insert(Parent.getMemoizationData()).second)
              Queue.push_back(Parent);
          }
        }
        Queue.pop_front();
      }
    }
    return false;
  }

  // Implements a BoundNodesTree::Visitor that calls a MatchCallback with
  // the aggregated bound nodes for each match.
  class MatchVisitor : public BoundNodesTreeBuilder::Visitor {
  public:
    MatchVisitor(ASTContext* Context,
                 MatchFinder::MatchCallback* Callback)
      : Context(Context),
        Callback(Callback) {}

    void visitMatch(const BoundNodes& BoundNodesView) override {
      Callback->run(MatchFinder::MatchResult(BoundNodesView, Context));
    }

  private:
    ASTContext* Context;
    MatchFinder::MatchCallback* Callback;
  };

  // Returns true if 'TypeNode' has an alias that matches the given matcher.
  bool typeHasMatchingAlias(const Type *TypeNode,
                            const Matcher<NamedDecl> &Matcher,
                            BoundNodesTreeBuilder *Builder) {
    const Type *const CanonicalType =
      ActiveASTContext->getCanonicalType(TypeNode);
    auto Aliases = TypeAliases.find(CanonicalType);
    if (Aliases == TypeAliases.end())
      return false;
    for (const TypedefNameDecl *Alias : Aliases->second) {
      BoundNodesTreeBuilder Result(*Builder);
      if (Matcher.matches(*Alias, this, &Result)) {
        *Builder = std::move(Result);
        return true;
      }
    }
    return false;
  }

  bool
  objcClassHasMatchingCompatibilityAlias(const ObjCInterfaceDecl *InterfaceDecl,
                                         const Matcher<NamedDecl> &Matcher,
                                         BoundNodesTreeBuilder *Builder) {
    auto Aliases = CompatibleAliases.find(InterfaceDecl);
    if (Aliases == CompatibleAliases.end())
      return false;
    for (const ObjCCompatibleAliasDecl *Alias : Aliases->second) {
      BoundNodesTreeBuilder Result(*Builder);
      if (Matcher.matches(*Alias, this, &Result)) {
        *Builder = std::move(Result);
        return true;
      }
    }
    return false;
  }

  /// Bucket to record map.
  ///
  /// Used to get the appropriate bucket for each matcher.
  llvm::StringMap<llvm::TimeRecord> TimeByBucket;

  const MatchFinder::MatchersByType *Matchers;

  /// Filtered list of matcher indices for each matcher kind.
  ///
  /// \c Decl and \c Stmt toplevel matchers usually apply to a specific node
  /// kind (and derived kinds) so it is a waste to try every matcher on every
  /// node.
  /// We precalculate a list of matchers that pass the toplevel restrict check.
  llvm::DenseMap<ast_type_traits::ASTNodeKind, std::vector<unsigned short>>
      MatcherFiltersMap;

  const MatchFinder::MatchFinderOptions &Options;
  ASTContext *ActiveASTContext;

  // Maps a canonical type to its TypedefDecls.
  llvm::DenseMap<const Type*, std::set<const TypedefNameDecl*> > TypeAliases;

  // Maps an Objective-C interface to its ObjCCompatibleAliasDecls.
  llvm::DenseMap<const ObjCInterfaceDecl *,
                 llvm::SmallPtrSet<const ObjCCompatibleAliasDecl *, 2>>
      CompatibleAliases;

  // Maps (matcher, node) -> the match result for memoization.
  typedef std::map<MatchKey, MemoizedMatchResult> MemoizationMap;
  MemoizationMap ResultCache;
};

static CXXRecordDecl *
getAsCXXRecordDeclOrPrimaryTemplate(const Type *TypeNode) {
  if (auto *RD = TypeNode->getAsCXXRecordDecl())
    return RD;

  // Find the innermost TemplateSpecializationType that isn't an alias template.
  auto *TemplateType = TypeNode->getAs<TemplateSpecializationType>();
  while (TemplateType && TemplateType->isTypeAlias())
    TemplateType =
        TemplateType->getAliasedType()->getAs<TemplateSpecializationType>();

  // If this is the name of a (dependent) template specialization, use the
  // definition of the template, even though it might be specialized later.
  if (TemplateType)
    if (auto *ClassTemplate = dyn_cast_or_null<ClassTemplateDecl>(
          TemplateType->getTemplateName().getAsTemplateDecl()))
      return ClassTemplate->getTemplatedDecl();

  return nullptr;
}

// Returns true if the given C++ class is directly or indirectly derived
// from a base type with the given name.  A class is not considered to be
// derived from itself.
bool MatchASTVisitor::classIsDerivedFrom(const CXXRecordDecl *Declaration,
                                         const Matcher<NamedDecl> &Base,
                                         BoundNodesTreeBuilder *Builder,
                                         bool Directly) {
  if (!Declaration->hasDefinition())
    return false;
  for (const auto &It : Declaration->bases()) {
    const Type *TypeNode = It.getType().getTypePtr();

    if (typeHasMatchingAlias(TypeNode, Base, Builder))
      return true;

    // FIXME: Going to the primary template here isn't really correct, but
    // unfortunately we accept a Decl matcher for the base class not a Type
    // matcher, so it's the best thing we can do with our current interface.
    CXXRecordDecl *ClassDecl = getAsCXXRecordDeclOrPrimaryTemplate(TypeNode);
    if (!ClassDecl)
      continue;
    if (ClassDecl == Declaration) {
      // This can happen for recursive template definitions; if the
      // current declaration did not match, we can safely return false.
      return false;
    }
    BoundNodesTreeBuilder Result(*Builder);
    if (Base.matches(*ClassDecl, this, &Result)) {
      *Builder = std::move(Result);
      return true;
    }
    if (!Directly && classIsDerivedFrom(ClassDecl, Base, Builder, Directly))
      return true;
  }
  return false;
}

// Returns true if the given Objective-C class is directly or indirectly
// derived from a matching base class. A class is not considered to be derived
// from itself.
bool MatchASTVisitor::objcClassIsDerivedFrom(
    const ObjCInterfaceDecl *Declaration, const Matcher<NamedDecl> &Base,
    BoundNodesTreeBuilder *Builder, bool Directly) {
  // Check if any of the superclasses of the class match.
  for (const ObjCInterfaceDecl *ClassDecl = Declaration->getSuperClass();
       ClassDecl != nullptr; ClassDecl = ClassDecl->getSuperClass()) {
    // Check if there are any matching compatibility aliases.
    if (objcClassHasMatchingCompatibilityAlias(ClassDecl, Base, Builder))
      return true;

    // Check if there are any matching type aliases.
    const Type *TypeNode = ClassDecl->getTypeForDecl();
    if (typeHasMatchingAlias(TypeNode, Base, Builder))
      return true;

    if (Base.matches(*ClassDecl, this, Builder))
      return true;

    // Not `return false` as a temporary workaround for PR43879.
    if (Directly)
      break;
  }

  return false;
}

bool MatchASTVisitor::TraverseDecl(Decl *DeclNode) {
  if (!DeclNode) {
    return true;
  }
  match(*DeclNode);
  return RecursiveASTVisitor<MatchASTVisitor>::TraverseDecl(DeclNode);
}

bool MatchASTVisitor::TraverseStmt(Stmt *StmtNode, DataRecursionQueue *Queue) {
  if (!StmtNode) {
    return true;
  }
  match(*StmtNode);
  return RecursiveASTVisitor<MatchASTVisitor>::TraverseStmt(StmtNode, Queue);
}

bool MatchASTVisitor::TraverseType(QualType TypeNode) {
  match(TypeNode);
  return RecursiveASTVisitor<MatchASTVisitor>::TraverseType(TypeNode);
}

bool MatchASTVisitor::TraverseTypeLoc(TypeLoc TypeLocNode) {
  // The RecursiveASTVisitor only visits types if they're not within TypeLocs.
  // We still want to find those types via matchers, so we match them here. Note
  // that the TypeLocs are structurally a shadow-hierarchy to the expressed
  // type, so we visit all involved parts of a compound type when matching on
  // each TypeLoc.
  match(TypeLocNode);
  match(TypeLocNode.getType());
  return RecursiveASTVisitor<MatchASTVisitor>::TraverseTypeLoc(TypeLocNode);
}

bool MatchASTVisitor::TraverseNestedNameSpecifier(NestedNameSpecifier *NNS) {
  match(*NNS);
  return RecursiveASTVisitor<MatchASTVisitor>::TraverseNestedNameSpecifier(NNS);
}

bool MatchASTVisitor::TraverseNestedNameSpecifierLoc(
    NestedNameSpecifierLoc NNS) {
  if (!NNS)
    return true;

  match(NNS);

  // We only match the nested name specifier here (as opposed to traversing it)
  // because the traversal is already done in the parallel "Loc"-hierarchy.
  if (NNS.hasQualifier())
    match(*NNS.getNestedNameSpecifier());
  return
      RecursiveASTVisitor<MatchASTVisitor>::TraverseNestedNameSpecifierLoc(NNS);
}

bool MatchASTVisitor::TraverseConstructorInitializer(
    CXXCtorInitializer *CtorInit) {
  if (!CtorInit)
    return true;

  match(*CtorInit);

  return RecursiveASTVisitor<MatchASTVisitor>::TraverseConstructorInitializer(
      CtorInit);
}

class MatchASTConsumer : public ASTConsumer {
public:
  MatchASTConsumer(MatchFinder *Finder,
                   MatchFinder::ParsingDoneTestCallback *ParsingDone)
      : Finder(Finder), ParsingDone(ParsingDone) {}

private:
  void HandleTranslationUnit(ASTContext &Context) override {
    if (ParsingDone != nullptr) {
      ParsingDone->run();
    }
    Finder->matchAST(Context);
  }

  MatchFinder *Finder;
  MatchFinder::ParsingDoneTestCallback *ParsingDone;
};

} // end namespace
} // end namespace internal

MatchFinder::MatchResult::MatchResult(const BoundNodes &Nodes,
                                      ASTContext *Context)
  : Nodes(Nodes), Context(Context),
    SourceManager(&Context->getSourceManager()) {}

MatchFinder::MatchCallback::~MatchCallback() {}
MatchFinder::ParsingDoneTestCallback::~ParsingDoneTestCallback() {}

MatchFinder::MatchFinder(MatchFinderOptions Options)
    : Options(std::move(Options)), ParsingDone(nullptr) {}

MatchFinder::~MatchFinder() {}

void MatchFinder::addMatcher(const DeclarationMatcher &NodeMatch,
                             MatchCallback *Action) {
  Matchers.DeclOrStmt.emplace_back(NodeMatch, Action);
  Matchers.AllCallbacks.insert(Action);
}

void MatchFinder::addMatcher(const TypeMatcher &NodeMatch,
                             MatchCallback *Action) {
  Matchers.Type.emplace_back(NodeMatch, Action);
  Matchers.AllCallbacks.insert(Action);
}

void MatchFinder::addMatcher(const StatementMatcher &NodeMatch,
                             MatchCallback *Action) {
  Matchers.DeclOrStmt.emplace_back(NodeMatch, Action);
  Matchers.AllCallbacks.insert(Action);
}

void MatchFinder::addMatcher(const NestedNameSpecifierMatcher &NodeMatch,
                             MatchCallback *Action) {
  Matchers.NestedNameSpecifier.emplace_back(NodeMatch, Action);
  Matchers.AllCallbacks.insert(Action);
}

void MatchFinder::addMatcher(const NestedNameSpecifierLocMatcher &NodeMatch,
                             MatchCallback *Action) {
  Matchers.NestedNameSpecifierLoc.emplace_back(NodeMatch, Action);
  Matchers.AllCallbacks.insert(Action);
}

void MatchFinder::addMatcher(const TypeLocMatcher &NodeMatch,
                             MatchCallback *Action) {
  Matchers.TypeLoc.emplace_back(NodeMatch, Action);
  Matchers.AllCallbacks.insert(Action);
}

void MatchFinder::addMatcher(const CXXCtorInitializerMatcher &NodeMatch,
                             MatchCallback *Action) {
  Matchers.CtorInit.emplace_back(NodeMatch, Action);
  Matchers.AllCallbacks.insert(Action);
}

bool MatchFinder::addDynamicMatcher(const internal::DynTypedMatcher &NodeMatch,
                                    MatchCallback *Action) {
  if (NodeMatch.canConvertTo<Decl>()) {
    addMatcher(NodeMatch.convertTo<Decl>(), Action);
    return true;
  } else if (NodeMatch.canConvertTo<QualType>()) {
    addMatcher(NodeMatch.convertTo<QualType>(), Action);
    return true;
  } else if (NodeMatch.canConvertTo<Stmt>()) {
    addMatcher(NodeMatch.convertTo<Stmt>(), Action);
    return true;
  } else if (NodeMatch.canConvertTo<NestedNameSpecifier>()) {
    addMatcher(NodeMatch.convertTo<NestedNameSpecifier>(), Action);
    return true;
  } else if (NodeMatch.canConvertTo<NestedNameSpecifierLoc>()) {
    addMatcher(NodeMatch.convertTo<NestedNameSpecifierLoc>(), Action);
    return true;
  } else if (NodeMatch.canConvertTo<TypeLoc>()) {
    addMatcher(NodeMatch.convertTo<TypeLoc>(), Action);
    return true;
  } else if (NodeMatch.canConvertTo<CXXCtorInitializer>()) {
    addMatcher(NodeMatch.convertTo<CXXCtorInitializer>(), Action);
    return true;
  }
  return false;
}

std::unique_ptr<ASTConsumer> MatchFinder::newASTConsumer() {
  return std::make_unique<internal::MatchASTConsumer>(this, ParsingDone);
}

void MatchFinder::match(const clang::ast_type_traits::DynTypedNode &Node,
                        ASTContext &Context) {
  internal::MatchASTVisitor Visitor(&Matchers, Options);
  Visitor.set_active_ast_context(&Context);
  Visitor.match(Node);
}

void MatchFinder::matchAST(ASTContext &Context) {
  internal::MatchASTVisitor Visitor(&Matchers, Options);
  Visitor.set_active_ast_context(&Context);
  Visitor.onStartOfTranslationUnit();
  Visitor.TraverseAST(Context);
  Visitor.onEndOfTranslationUnit();
}

void MatchFinder::registerTestCallbackAfterParsing(
    MatchFinder::ParsingDoneTestCallback *NewParsingDone) {
  ParsingDone = NewParsingDone;
}

StringRef MatchFinder::MatchCallback::getID() const { return "<unknown>"; }

} // end namespace ast_matchers
} // end namespace clang<|MERGE_RESOLUTION|>--- conflicted
+++ resolved
@@ -59,7 +59,6 @@
   DynTypedMatcher::MatcherIDType MatcherID;
   ast_type_traits::DynTypedNode Node;
   BoundNodesTreeBuilder BoundNodes;
-<<<<<<< HEAD
 #ifdef INTEL_CUSTOMIZATION
   enum MatcherType {
     OTHERS,
@@ -73,11 +72,9 @@
     return std::tie(MatcherID, Node, BoundNodes, Type) <
            std::tie(Other.MatcherID, Other.Node, Other.BoundNodes, Other.Type);
   }
+  ast_type_traits::TraversalKind Traversal = ast_type_traits::TK_AsIs;
 #else
-=======
   ast_type_traits::TraversalKind Traversal = ast_type_traits::TK_AsIs;
-
->>>>>>> 1eed329b
   bool operator<(const MatchKey &Other) const {
     return std::tie(MatcherID, Node, BoundNodes, Traversal) <
            std::tie(Other.MatcherID, Other.Node, Other.BoundNodes,
@@ -727,16 +724,13 @@
     Key.MatcherID = Matcher.getID();
     Key.Node = Node;
     Key.BoundNodes = *Builder;
-<<<<<<< HEAD
 #ifdef INTEL_CUSTOMIZATION
     Key.Type = MatchMode == AncestorMatchMode::AMM_ParentOnly
                    ? MatchKey::HAS_PARENT
                    : MatchKey::HAS_ANCESTOR;
 #endif // INTEL_CUSTOMIZATION
-=======
     Key.Traversal = Ctx.getTraversalKind();
 
->>>>>>> 1eed329b
     // Note that we cannot use insert and reuse the iterator, as recursive
     // calls to match might invalidate the result cache iterators.
     MemoizationMap::iterator I = ResultCache.find(Key);
