--- conflicted
+++ resolved
@@ -66,21 +66,6 @@
   DynTypedMatcher::MatcherIDType MatcherID;
   DynTypedNode Node;
   BoundNodesTreeBuilder BoundNodes;
-#ifdef INTEL_CUSTOMIZATION
-  enum MatcherType {
-    OTHERS,
-    HAS_PARENT,
-    HAS_ANCESTOR,
-    HAS_CHILDREN,
-    HAS_DECENDENT
-  };
-  MatcherType Type;
-  bool operator<(const MatchKey &Other) const {
-    return std::tie(MatcherID, Node, BoundNodes, Type) <
-           std::tie(Other.MatcherID, Other.Node, Other.BoundNodes, Other.Type);
-  }
-  TraversalKind Traversal = TK_AsIs;
-#else
   TraversalKind Traversal = TK_AsIs;
   MatchType Type;
 
@@ -89,7 +74,6 @@
            std::tie(Other.Traversal, Other.Type, Other.MatcherID, Other.Node,
                     Other.BoundNodes);
   }
-#endif // INTEL_CUSTOMIZATION
 };
 
 // Used to store the result of a match and possibly bound nodes.
@@ -491,16 +475,8 @@
     // Note that we key on the bindings *before* the match.
     Key.BoundNodes = *Builder;
     Key.Traversal = Ctx.getParentMapContext().getTraversalKind();
-<<<<<<< HEAD
-
-#ifdef INTEL_CUSTOMIZATION
-    Key.Type = MaxDepth == 1 ? MatchKey::HAS_CHILDREN : MatchKey::HAS_DECENDENT;
-#endif
-
-=======
     // Memoize result even doing a single-level match, it might be expensive.
     Key.Type = MaxDepth == 1 ? MatchType::Child : MatchType::Descendants;
->>>>>>> 4f6ae912
     MemoizationMap::iterator I = ResultCache.find(Key);
     if (I != ResultCache.end()) {
       *Builder = I->second.Nodes;
@@ -751,43 +727,12 @@
   // Once there are multiple parents, the breadth first search order does not
   // allow simple memoization on the ancestors. Thus, we only memoize as long
   // as there is a single parent.
-<<<<<<< HEAD
-  bool memoizedMatchesAncestorOfRecursively(const DynTypedNode &Node,
-                                            ASTContext &Ctx,
-                                            const DynTypedMatcher &Matcher,
-                                            BoundNodesTreeBuilder *Builder,
-                                            AncestorMatchMode MatchMode) {
-    // For AST-nodes that don't have an identity, we can't memoize.
-    if (!Builder->isComparable())
-      return matchesAncestorOfRecursively(Node, Ctx, Matcher, Builder,
-                                          MatchMode);
-
-    MatchKey Key;
-    Key.MatcherID = Matcher.getID();
-    Key.Node = Node;
-    Key.BoundNodes = *Builder;
-#ifdef INTEL_CUSTOMIZATION
-    Key.Type = MatchMode == AncestorMatchMode::AMM_ParentOnly
-                   ? MatchKey::HAS_PARENT
-                   : MatchKey::HAS_ANCESTOR;
-#endif // INTEL_CUSTOMIZATION
-    Key.Traversal = Ctx.getParentMapContext().getTraversalKind();
-
-    // Note that we cannot use insert and reuse the iterator, as recursive
-    // calls to match might invalidate the result cache iterators.
-    MemoizationMap::iterator I = ResultCache.find(Key);
-    if (I != ResultCache.end()) {
-      *Builder = I->second.Nodes;
-      return I->second.ResultOfMatch;
-    }
-=======
   //
   // We avoid a recursive implementation to prevent excessive stack use on
   // very deep ASTs (similarly to RecursiveASTVisitor's data recursion).
   bool matchesAnyAncestorOf(DynTypedNode Node, ASTContext &Ctx,
                             const DynTypedMatcher &Matcher,
                             BoundNodesTreeBuilder *Builder) {
->>>>>>> 4f6ae912
 
     // Memoization keys that can be updated with the result.
     // These are the memoizable nodes in the chain of unique parents, which
