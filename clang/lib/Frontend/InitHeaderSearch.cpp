//===--- InitHeaderSearch.cpp - Initialize header search paths ------------===//
//
// Part of the LLVM Project, under the Apache License v2.0 with LLVM Exceptions.
// See https://llvm.org/LICENSE.txt for license information.
// SPDX-License-Identifier: Apache-2.0 WITH LLVM-exception
//
//===----------------------------------------------------------------------===//
//
// This file implements the InitHeaderSearch class.
//
//===----------------------------------------------------------------------===//

#include "clang/Basic/FileManager.h"
#include "clang/Basic/LangOptions.h"
#include "clang/Config/config.h" // C_INCLUDE_DIRS
#include "clang/Frontend/FrontendDiagnostic.h"
#include "clang/Frontend/Utils.h"
#include "clang/Lex/HeaderMap.h"
#include "clang/Lex/HeaderSearch.h"
#include "clang/Lex/HeaderSearchOptions.h"
#include "llvm/ADT/SmallPtrSet.h"
#include "llvm/ADT/SmallString.h"
#include "llvm/ADT/SmallVector.h"
#include "llvm/ADT/StringExtras.h"
#include "llvm/ADT/Triple.h"
#include "llvm/ADT/Twine.h"
#include "llvm/Support/ErrorHandling.h"
#include "llvm/Support/Path.h"
#include "llvm/Support/raw_ostream.h"

using namespace clang;
using namespace clang::frontend;

namespace {

/// InitHeaderSearch - This class makes it easier to set the search paths of
///  a HeaderSearch object. InitHeaderSearch stores several search path lists
///  internally, which can be sent to a HeaderSearch object in one swoop.
class InitHeaderSearch {
  std::vector<std::pair<IncludeDirGroup, DirectoryLookup> > IncludePath;
  typedef std::vector<std::pair<IncludeDirGroup,
                      DirectoryLookup> >::const_iterator path_iterator;
  std::vector<std::pair<std::string, bool> > SystemHeaderPrefixes;
  HeaderSearch &Headers;
  bool Verbose;
  std::string IncludeSysroot;
  bool HasSysroot;

public:

  InitHeaderSearch(HeaderSearch &HS, bool verbose, StringRef sysroot)
    : Headers(HS), Verbose(verbose), IncludeSysroot(sysroot),
      HasSysroot(!(sysroot.empty() || sysroot == "/")) {
  }

  /// AddPath - Add the specified path to the specified group list, prefixing
  /// the sysroot if used.
  /// Returns true if the path exists, false if it was ignored.
  bool AddPath(const Twine &Path, IncludeDirGroup Group, bool isFramework);

  /// AddUnmappedPath - Add the specified path to the specified group list,
  /// without performing any sysroot remapping.
  /// Returns true if the path exists, false if it was ignored.
  bool AddUnmappedPath(const Twine &Path, IncludeDirGroup Group,
                       bool isFramework);

  /// AddSystemHeaderPrefix - Add the specified prefix to the system header
  /// prefix list.
  void AddSystemHeaderPrefix(StringRef Prefix, bool IsSystemHeader) {
    SystemHeaderPrefixes.emplace_back(Prefix, IsSystemHeader);
  }

  /// AddGnuCPlusPlusIncludePaths - Add the necessary paths to support a gnu
  ///  libstdc++.
  /// Returns true if the \p Base path was found, false if it does not exist.
  bool AddGnuCPlusPlusIncludePaths(StringRef Base, StringRef ArchDir,
                                   StringRef Dir32, StringRef Dir64,
                                   const llvm::Triple &triple);

  /// AddMinGWCPlusPlusIncludePaths - Add the necessary paths to support a MinGW
  ///  libstdc++.
  void AddMinGWCPlusPlusIncludePaths(StringRef Base,
                                     StringRef Arch,
                                     StringRef Version);

  // AddDefaultCIncludePaths - Add paths that should always be searched.
  void AddDefaultCIncludePaths(const llvm::Triple &triple,
                               const HeaderSearchOptions &HSOpts);

  // AddDefaultCPlusPlusIncludePaths -  Add paths that should be searched when
  //  compiling c++.
  void AddDefaultCPlusPlusIncludePaths(const LangOptions &LangOpts,
                                       const llvm::Triple &triple,
                                       const HeaderSearchOptions &HSOpts);

  /// AddDefaultSystemIncludePaths - Adds the default system include paths so
  ///  that e.g. stdio.h is found.
  void AddDefaultIncludePaths(const LangOptions &Lang,
                              const llvm::Triple &triple,
                              const HeaderSearchOptions &HSOpts);

  /// Realize - Merges all search path lists into one list and send it to
  /// HeaderSearch.
  void Realize(const LangOptions &Lang);
};

}  // end anonymous namespace.

static bool CanPrefixSysroot(StringRef Path) {
#if defined(_WIN32)
  return !Path.empty() && llvm::sys::path::is_separator(Path[0]);
#else
  return llvm::sys::path::is_absolute(Path);
#endif
}

bool InitHeaderSearch::AddPath(const Twine &Path, IncludeDirGroup Group,
                               bool isFramework) {
  // Add the path with sysroot prepended, if desired and this is a system header
  // group.
  if (HasSysroot) {
    SmallString<256> MappedPathStorage;
    StringRef MappedPathStr = Path.toStringRef(MappedPathStorage);
    if (CanPrefixSysroot(MappedPathStr)) {
      return AddUnmappedPath(IncludeSysroot + Path, Group, isFramework);
    }
  }

  return AddUnmappedPath(Path, Group, isFramework);
}

bool InitHeaderSearch::AddUnmappedPath(const Twine &Path, IncludeDirGroup Group,
                                       bool isFramework) {
  assert(!Path.isTriviallyEmpty() && "can't handle empty path here");

  FileManager &FM = Headers.getFileMgr();
  SmallString<256> MappedPathStorage;
  StringRef MappedPathStr = Path.toStringRef(MappedPathStorage);
<<<<<<< HEAD
#define INTEL_CUSTOMIZATION 1
#ifdef INTEL_CUSTOMIZATION
  // Remove redundant spaces in the beginning of MappedPathStr to pass the check
  // of FM.getDirectory(). E.g. -extra-arg="-I   /path/to/folder".
  MappedPathStr = MappedPathStr.substr(MappedPathStr.find_first_not_of(" "));
#endif
=======

  // If use system headers while cross-compiling, emit the warning.
  if (HasSysroot && (MappedPathStr.startswith("/usr/include") ||
                     MappedPathStr.startswith("/usr/local/include"))) {
    Headers.getDiags().Report(diag::warn_poison_system_directories)
        << MappedPathStr;
  }

>>>>>>> faecc73a
  // Compute the DirectoryLookup type.
  SrcMgr::CharacteristicKind Type;
  if (Group == Quoted || Group == Angled || Group == IndexHeaderMap) {
    Type = SrcMgr::C_User;
  } else if (Group == ExternCSystem) {
    Type = SrcMgr::C_ExternCSystem;
  } else {
    Type = SrcMgr::C_System;
  }

  // If the directory exists, add it.
  if (auto DE = FM.getOptionalDirectoryRef(MappedPathStr)) {
    IncludePath.push_back(
      std::make_pair(Group, DirectoryLookup(*DE, Type, isFramework)));
    return true;
  }

  // Check to see if this is an apple-style headermap (which are not allowed to
  // be frameworks).
  if (!isFramework) {
    if (auto FE = FM.getFile(MappedPathStr)) {
      if (const HeaderMap *HM = Headers.CreateHeaderMap(*FE)) {
        // It is a headermap, add it to the search path.
        IncludePath.push_back(
          std::make_pair(Group,
                         DirectoryLookup(HM, Type, Group == IndexHeaderMap)));
        return true;
      }
    }
  }

  if (Verbose)
    llvm::errs() << "ignoring nonexistent directory \""
                 << MappedPathStr << "\"\n";
  return false;
}

bool InitHeaderSearch::AddGnuCPlusPlusIncludePaths(StringRef Base,
                                                   StringRef ArchDir,
                                                   StringRef Dir32,
                                                   StringRef Dir64,
                                                   const llvm::Triple &triple) {
  // Add the base dir
  bool IsBaseFound = AddPath(Base, CXXSystem, false);

  // Add the multilib dirs
  llvm::Triple::ArchType arch = triple.getArch();
  bool is64bit = arch == llvm::Triple::ppc64 || arch == llvm::Triple::x86_64;
  if (is64bit)
    AddPath(Base + "/" + ArchDir + "/" + Dir64, CXXSystem, false);
  else
    AddPath(Base + "/" + ArchDir + "/" + Dir32, CXXSystem, false);

  // Add the backward dir
  AddPath(Base + "/backward", CXXSystem, false);
  return IsBaseFound;
}

void InitHeaderSearch::AddMinGWCPlusPlusIncludePaths(StringRef Base,
                                                     StringRef Arch,
                                                     StringRef Version) {
  AddPath(Base + "/" + Arch + "/" + Version + "/include/c++",
          CXXSystem, false);
  AddPath(Base + "/" + Arch + "/" + Version + "/include/c++/" + Arch,
          CXXSystem, false);
  AddPath(Base + "/" + Arch + "/" + Version + "/include/c++/backward",
          CXXSystem, false);
}

void InitHeaderSearch::AddDefaultCIncludePaths(const llvm::Triple &triple,
                                            const HeaderSearchOptions &HSOpts) {
  llvm::Triple::OSType os = triple.getOS();

  if (triple.isOSDarwin()) {
    llvm_unreachable("Include management is handled in the driver.");
  }

  if (HSOpts.UseStandardSystemIncludes) {
    switch (os) {
    case llvm::Triple::CloudABI:
    case llvm::Triple::FreeBSD:
    case llvm::Triple::NetBSD:
    case llvm::Triple::OpenBSD:
    case llvm::Triple::NaCl:
    case llvm::Triple::PS4:
    case llvm::Triple::ELFIAMCU:
    case llvm::Triple::Fuchsia:
      break;
    case llvm::Triple::Win32:
      if (triple.getEnvironment() != llvm::Triple::Cygnus)
        break;
      LLVM_FALLTHROUGH;
    default:
      // FIXME: temporary hack: hard-coded paths.
      AddPath("/usr/local/include", System, false);
      break;
    }
  }

  // Builtin includes use #include_next directives and should be positioned
  // just prior C include dirs.
  if (HSOpts.UseBuiltinIncludes) {
    // Ignore the sys root, we *always* look for clang headers relative to
    // supplied path.
    SmallString<128> P = StringRef(HSOpts.ResourceDir);
    llvm::sys::path::append(P, "include");
    AddUnmappedPath(P, ExternCSystem, false);
  }

  // All remaining additions are for system include directories, early exit if
  // we aren't using them.
  if (!HSOpts.UseStandardSystemIncludes)
    return;

  // Add dirs specified via 'configure --with-c-include-dirs'.
  StringRef CIncludeDirs(C_INCLUDE_DIRS);
  if (CIncludeDirs != "") {
    SmallVector<StringRef, 5> dirs;
    CIncludeDirs.split(dirs, ":");
    for (StringRef dir : dirs)
      AddPath(dir, ExternCSystem, false);
    return;
  }

  switch (os) {
  case llvm::Triple::Linux:
  case llvm::Triple::Hurd:
  case llvm::Triple::Solaris:
    llvm_unreachable("Include management is handled in the driver.");

  case llvm::Triple::CloudABI: {
    // <sysroot>/<triple>/include
    SmallString<128> P = StringRef(HSOpts.ResourceDir);
    llvm::sys::path::append(P, "../../..", triple.str(), "include");
    AddPath(P, System, false);
    break;
  }

  case llvm::Triple::Haiku:
    AddPath("/boot/system/non-packaged/develop/headers", System, false);
    AddPath("/boot/system/develop/headers/os", System, false);
    AddPath("/boot/system/develop/headers/os/app", System, false);
    AddPath("/boot/system/develop/headers/os/arch", System, false);
    AddPath("/boot/system/develop/headers/os/device", System, false);
    AddPath("/boot/system/develop/headers/os/drivers", System, false);
    AddPath("/boot/system/develop/headers/os/game", System, false);
    AddPath("/boot/system/develop/headers/os/interface", System, false);
    AddPath("/boot/system/develop/headers/os/kernel", System, false);
    AddPath("/boot/system/develop/headers/os/locale", System, false);
    AddPath("/boot/system/develop/headers/os/mail", System, false);
    AddPath("/boot/system/develop/headers/os/media", System, false);
    AddPath("/boot/system/develop/headers/os/midi", System, false);
    AddPath("/boot/system/develop/headers/os/midi2", System, false);
    AddPath("/boot/system/develop/headers/os/net", System, false);
    AddPath("/boot/system/develop/headers/os/opengl", System, false);
    AddPath("/boot/system/develop/headers/os/storage", System, false);
    AddPath("/boot/system/develop/headers/os/support", System, false);
    AddPath("/boot/system/develop/headers/os/translation", System, false);
    AddPath("/boot/system/develop/headers/os/add-ons/graphics", System, false);
    AddPath("/boot/system/develop/headers/os/add-ons/input_server", System, false);
    AddPath("/boot/system/develop/headers/os/add-ons/mail_daemon", System, false);
    AddPath("/boot/system/develop/headers/os/add-ons/registrar", System, false);
    AddPath("/boot/system/develop/headers/os/add-ons/screen_saver", System, false);
    AddPath("/boot/system/develop/headers/os/add-ons/tracker", System, false);
    AddPath("/boot/system/develop/headers/os/be_apps/Deskbar", System, false);
    AddPath("/boot/system/develop/headers/os/be_apps/NetPositive", System, false);
    AddPath("/boot/system/develop/headers/os/be_apps/Tracker", System, false);
    AddPath("/boot/system/develop/headers/3rdparty", System, false);
    AddPath("/boot/system/develop/headers/bsd", System, false);
    AddPath("/boot/system/develop/headers/glibc", System, false);
    AddPath("/boot/system/develop/headers/posix", System, false);
    AddPath("/boot/system/develop/headers",  System, false);
    break;
  case llvm::Triple::RTEMS:
    break;
  case llvm::Triple::Win32:
    switch (triple.getEnvironment()) {
    default: llvm_unreachable("Include management is handled in the driver.");
    case llvm::Triple::Cygnus:
      AddPath("/usr/include/w32api", System, false);
      break;
    case llvm::Triple::GNU:
      break;
    }
    break;
  default:
    break;
  }

  switch (os) {
  case llvm::Triple::CloudABI:
  case llvm::Triple::RTEMS:
  case llvm::Triple::NaCl:
  case llvm::Triple::ELFIAMCU:
  case llvm::Triple::Fuchsia:
    break;
  case llvm::Triple::PS4: {
    // <isysroot> gets prepended later in AddPath().
    std::string BaseSDKPath = "";
    if (!HasSysroot) {
      const char *envValue = getenv("SCE_ORBIS_SDK_DIR");
      if (envValue)
        BaseSDKPath = envValue;
      else {
        // HSOpts.ResourceDir variable contains the location of Clang's
        // resource files.
        // Assuming that Clang is configured for PS4 without
        // --with-clang-resource-dir option, the location of Clang's resource
        // files is <SDK_DIR>/host_tools/lib/clang
        SmallString<128> P = StringRef(HSOpts.ResourceDir);
        llvm::sys::path::append(P, "../../..");
        BaseSDKPath = P.str();
      }
    }
    AddPath(BaseSDKPath + "/target/include", System, false);
    if (triple.isPS4CPU())
      AddPath(BaseSDKPath + "/target/include_common", System, false);
    LLVM_FALLTHROUGH;
  }
  default:
    AddPath("/usr/include", ExternCSystem, false);
    break;
  }
}

void InitHeaderSearch::AddDefaultCPlusPlusIncludePaths(
    const LangOptions &LangOpts, const llvm::Triple &triple,
    const HeaderSearchOptions &HSOpts) {
  llvm::Triple::OSType os = triple.getOS();
  // FIXME: temporary hack: hard-coded paths.

  if (triple.isOSDarwin()) {
    llvm_unreachable("Include management is handled in the driver.");
  }

  switch (os) {
  case llvm::Triple::Linux:
  case llvm::Triple::Hurd:
  case llvm::Triple::Solaris:
    llvm_unreachable("Include management is handled in the driver.");
    break;
  case llvm::Triple::Win32:
    switch (triple.getEnvironment()) {
    default: llvm_unreachable("Include management is handled in the driver.");
    case llvm::Triple::Cygnus:
      // Cygwin-1.7
      AddMinGWCPlusPlusIncludePaths("/usr/lib/gcc", "i686-pc-cygwin", "4.7.3");
      AddMinGWCPlusPlusIncludePaths("/usr/lib/gcc", "i686-pc-cygwin", "4.5.3");
      AddMinGWCPlusPlusIncludePaths("/usr/lib/gcc", "i686-pc-cygwin", "4.3.4");
      // g++-4 / Cygwin-1.5
      AddMinGWCPlusPlusIncludePaths("/usr/lib/gcc", "i686-pc-cygwin", "4.3.2");
      break;
    }
    break;
  case llvm::Triple::DragonFly:
    AddPath("/usr/include/c++/5.0", CXXSystem, false);
    break;
  case llvm::Triple::Minix:
    AddGnuCPlusPlusIncludePaths("/usr/gnu/include/c++/4.4.3",
                                "", "", "", triple);
    break;
  default:
    break;
  }
}

void InitHeaderSearch::AddDefaultIncludePaths(const LangOptions &Lang,
                                              const llvm::Triple &triple,
                                            const HeaderSearchOptions &HSOpts) {
  // NB: This code path is going away. All of the logic is moving into the
  // driver which has the information necessary to do target-specific
  // selections of default include paths. Each target which moves there will be
  // exempted from this logic here until we can delete the entire pile of code.
  switch (triple.getOS()) {
  default:
    break; // Everything else continues to use this routine's logic.

  case llvm::Triple::Emscripten:
  case llvm::Triple::Linux:
  case llvm::Triple::Hurd:
  case llvm::Triple::Solaris:
  case llvm::Triple::WASI:
    return;

  case llvm::Triple::Win32:
    if (triple.getEnvironment() != llvm::Triple::Cygnus ||
        triple.isOSBinFormatMachO())
      return;
    break;

  case llvm::Triple::UnknownOS:
    if (triple.getArch() == llvm::Triple::wasm32 ||
        triple.getArch() == llvm::Triple::wasm64)
      return;
    break;
  }

  // All header search logic is handled in the Driver for Darwin.
  if (triple.isOSDarwin()) {
    if (HSOpts.UseStandardSystemIncludes) {
      // Add the default framework include paths on Darwin.
      AddPath("/System/Library/Frameworks", System, true);
      AddPath("/Library/Frameworks", System, true);
    }
    return;
  }

  if (Lang.CPlusPlus && !Lang.AsmPreprocessor &&
      HSOpts.UseStandardCXXIncludes && HSOpts.UseStandardSystemIncludes) {
    if (HSOpts.UseLibcxx) {
      AddPath("/usr/include/c++/v1", CXXSystem, false);
    } else {
      AddDefaultCPlusPlusIncludePaths(Lang, triple, HSOpts);
    }
  }

  AddDefaultCIncludePaths(triple, HSOpts);
}

/// RemoveDuplicates - If there are duplicate directory entries in the specified
/// search list, remove the later (dead) ones.  Returns the number of non-system
/// headers removed, which is used to update NumAngled.
static unsigned RemoveDuplicates(std::vector<DirectoryLookup> &SearchList,
                                 unsigned First, bool Verbose) {
  llvm::SmallPtrSet<const DirectoryEntry *, 8> SeenDirs;
  llvm::SmallPtrSet<const DirectoryEntry *, 8> SeenFrameworkDirs;
  llvm::SmallPtrSet<const HeaderMap *, 8> SeenHeaderMaps;
  unsigned NonSystemRemoved = 0;
  for (unsigned i = First; i != SearchList.size(); ++i) {
    unsigned DirToRemove = i;

    const DirectoryLookup &CurEntry = SearchList[i];

    if (CurEntry.isNormalDir()) {
      // If this isn't the first time we've seen this dir, remove it.
      if (SeenDirs.insert(CurEntry.getDir()).second)
        continue;
    } else if (CurEntry.isFramework()) {
      // If this isn't the first time we've seen this framework dir, remove it.
      if (SeenFrameworkDirs.insert(CurEntry.getFrameworkDir()).second)
        continue;
    } else {
      assert(CurEntry.isHeaderMap() && "Not a headermap or normal dir?");
      // If this isn't the first time we've seen this headermap, remove it.
      if (SeenHeaderMaps.insert(CurEntry.getHeaderMap()).second)
        continue;
    }

    // If we have a normal #include dir/framework/headermap that is shadowed
    // later in the chain by a system include location, we actually want to
    // ignore the user's request and drop the user dir... keeping the system
    // dir.  This is weird, but required to emulate GCC's search path correctly.
    //
    // Since dupes of system dirs are rare, just rescan to find the original
    // that we're nuking instead of using a DenseMap.
    if (CurEntry.getDirCharacteristic() != SrcMgr::C_User) {
      // Find the dir that this is the same of.
      unsigned FirstDir;
      for (FirstDir = First;; ++FirstDir) {
        assert(FirstDir != i && "Didn't find dupe?");

        const DirectoryLookup &SearchEntry = SearchList[FirstDir];

        // If these are different lookup types, then they can't be the dupe.
        if (SearchEntry.getLookupType() != CurEntry.getLookupType())
          continue;

        bool isSame;
        if (CurEntry.isNormalDir())
          isSame = SearchEntry.getDir() == CurEntry.getDir();
        else if (CurEntry.isFramework())
          isSame = SearchEntry.getFrameworkDir() == CurEntry.getFrameworkDir();
        else {
          assert(CurEntry.isHeaderMap() && "Not a headermap or normal dir?");
          isSame = SearchEntry.getHeaderMap() == CurEntry.getHeaderMap();
        }

        if (isSame)
          break;
      }

      // If the first dir in the search path is a non-system dir, zap it
      // instead of the system one.
      if (SearchList[FirstDir].getDirCharacteristic() == SrcMgr::C_User)
        DirToRemove = FirstDir;
    }

    if (Verbose) {
      llvm::errs() << "ignoring duplicate directory \""
                   << CurEntry.getName() << "\"\n";
      if (DirToRemove != i)
        llvm::errs() << "  as it is a non-system directory that duplicates "
                     << "a system directory\n";
    }
    if (DirToRemove != i)
      ++NonSystemRemoved;

    // This is reached if the current entry is a duplicate.  Remove the
    // DirToRemove (usually the current dir).
    SearchList.erase(SearchList.begin()+DirToRemove);
    --i;
  }
  return NonSystemRemoved;
}


void InitHeaderSearch::Realize(const LangOptions &Lang) {
  // Concatenate ANGLE+SYSTEM+AFTER chains together into SearchList.
  std::vector<DirectoryLookup> SearchList;
  SearchList.reserve(IncludePath.size());

  // Quoted arguments go first.
  for (auto &Include : IncludePath)
    if (Include.first == Quoted)
      SearchList.push_back(Include.second);

  // Deduplicate and remember index.
  RemoveDuplicates(SearchList, 0, Verbose);
  unsigned NumQuoted = SearchList.size();

  for (auto &Include : IncludePath)
    if (Include.first == Angled || Include.first == IndexHeaderMap)
      SearchList.push_back(Include.second);

  RemoveDuplicates(SearchList, NumQuoted, Verbose);
  unsigned NumAngled = SearchList.size();

  for (auto &Include : IncludePath)
    if (Include.first == System || Include.first == ExternCSystem ||
        (!Lang.ObjC && !Lang.CPlusPlus && Include.first == CSystem) ||
        (/*FIXME !Lang.ObjC && */ Lang.CPlusPlus &&
         Include.first == CXXSystem) ||
        (Lang.ObjC && !Lang.CPlusPlus && Include.first == ObjCSystem) ||
        (Lang.ObjC && Lang.CPlusPlus && Include.first == ObjCXXSystem))
      SearchList.push_back(Include.second);

  for (auto &Include : IncludePath)
    if (Include.first == After)
      SearchList.push_back(Include.second);

  // Remove duplicates across both the Angled and System directories.  GCC does
  // this and failing to remove duplicates across these two groups breaks
  // #include_next.
  unsigned NonSystemRemoved = RemoveDuplicates(SearchList, NumQuoted, Verbose);
  NumAngled -= NonSystemRemoved;

  bool DontSearchCurDir = false;  // TODO: set to true if -I- is set?
  Headers.SetSearchPaths(SearchList, NumQuoted, NumAngled, DontSearchCurDir);

  Headers.SetSystemHeaderPrefixes(SystemHeaderPrefixes);

  // If verbose, print the list of directories that will be searched.
  if (Verbose) {
    llvm::errs() << "#include \"...\" search starts here:\n";
    for (unsigned i = 0, e = SearchList.size(); i != e; ++i) {
      if (i == NumQuoted)
        llvm::errs() << "#include <...> search starts here:\n";
      StringRef Name = SearchList[i].getName();
      const char *Suffix;
      if (SearchList[i].isNormalDir())
        Suffix = "";
      else if (SearchList[i].isFramework())
        Suffix = " (framework directory)";
      else {
        assert(SearchList[i].isHeaderMap() && "Unknown DirectoryLookup");
        Suffix = " (headermap)";
      }
      llvm::errs() << " " << Name << Suffix << "\n";
    }
    llvm::errs() << "End of search list.\n";
  }
}

void clang::ApplyHeaderSearchOptions(HeaderSearch &HS,
                                     const HeaderSearchOptions &HSOpts,
                                     const LangOptions &Lang,
                                     const llvm::Triple &Triple) {
  InitHeaderSearch Init(HS, HSOpts.Verbose, HSOpts.Sysroot);

  // Add the user defined entries.
  for (unsigned i = 0, e = HSOpts.UserEntries.size(); i != e; ++i) {
    const HeaderSearchOptions::Entry &E = HSOpts.UserEntries[i];
    if (E.IgnoreSysRoot) {
      Init.AddUnmappedPath(E.Path, E.Group, E.IsFramework);
    } else {
      Init.AddPath(E.Path, E.Group, E.IsFramework);
    }
  }

  Init.AddDefaultIncludePaths(Lang, Triple, HSOpts);

  for (unsigned i = 0, e = HSOpts.SystemHeaderPrefixes.size(); i != e; ++i)
    Init.AddSystemHeaderPrefix(HSOpts.SystemHeaderPrefixes[i].Prefix,
                               HSOpts.SystemHeaderPrefixes[i].IsSystemHeader);

  if (HSOpts.UseBuiltinIncludes) {
    // Set up the builtin include directory in the module map.
    SmallString<128> P = StringRef(HSOpts.ResourceDir);
    llvm::sys::path::append(P, "include");
    if (auto Dir = HS.getFileMgr().getDirectory(P))
      HS.getModuleMap().setBuiltinIncludeDir(*Dir);
  }

  Init.Realize(Lang);
}<|MERGE_RESOLUTION|>--- conflicted
+++ resolved
@@ -136,14 +136,12 @@
   FileManager &FM = Headers.getFileMgr();
   SmallString<256> MappedPathStorage;
   StringRef MappedPathStr = Path.toStringRef(MappedPathStorage);
-<<<<<<< HEAD
 #define INTEL_CUSTOMIZATION 1
 #ifdef INTEL_CUSTOMIZATION
   // Remove redundant spaces in the beginning of MappedPathStr to pass the check
   // of FM.getDirectory(). E.g. -extra-arg="-I   /path/to/folder".
   MappedPathStr = MappedPathStr.substr(MappedPathStr.find_first_not_of(" "));
 #endif
-=======
 
   // If use system headers while cross-compiling, emit the warning.
   if (HasSysroot && (MappedPathStr.startswith("/usr/include") ||
@@ -152,7 +150,6 @@
         << MappedPathStr;
   }
 
->>>>>>> faecc73a
   // Compute the DirectoryLookup type.
   SrcMgr::CharacteristicKind Type;
   if (Group == Quoted || Group == Angled || Group == IndexHeaderMap) {
