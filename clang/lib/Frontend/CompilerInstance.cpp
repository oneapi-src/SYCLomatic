//===--- CompilerInstance.cpp ---------------------------------------------===//
//
// Part of the LLVM Project, under the Apache License v2.0 with LLVM Exceptions.
// See https://llvm.org/LICENSE.txt for license information.
// SPDX-License-Identifier: Apache-2.0 WITH LLVM-exception
//
//===----------------------------------------------------------------------===//

#include "clang/Frontend/CompilerInstance.h"
#include "clang/AST/ASTConsumer.h"
#include "clang/AST/ASTContext.h"
#include "clang/AST/Decl.h"
#include "clang/Basic/CharInfo.h"
#include "clang/Basic/Diagnostic.h"
#include "clang/Basic/DiagnosticOptions.h"
#include "clang/Basic/FileManager.h"
#include "clang/Basic/LangStandard.h"
#include "clang/Basic/SourceManager.h"
#include "clang/Basic/Stack.h"
#include "clang/Basic/TargetInfo.h"
#include "clang/Basic/Version.h"
#include "clang/Config/config.h"
#include "clang/Frontend/ChainedDiagnosticConsumer.h"
#include "clang/Frontend/FrontendAction.h"
#include "clang/Frontend/FrontendActions.h"
#include "clang/Frontend/FrontendDiagnostic.h"
#include "clang/Frontend/FrontendPluginRegistry.h"
#include "clang/Frontend/LogDiagnosticPrinter.h"
#include "clang/Frontend/SARIFDiagnosticPrinter.h"
#include "clang/Frontend/SerializedDiagnosticPrinter.h"
#include "clang/Frontend/TextDiagnosticPrinter.h"
#include "clang/Frontend/Utils.h"
#include "clang/Frontend/VerifyDiagnosticConsumer.h"
#include "clang/Lex/HeaderSearch.h"
#include "clang/Lex/Preprocessor.h"
#include "clang/Lex/PreprocessorOptions.h"
#include "clang/Sema/CodeCompleteConsumer.h"
#include "clang/Sema/Sema.h"
#include "clang/Serialization/ASTReader.h"
#include "clang/Serialization/GlobalModuleIndex.h"
#include "clang/Serialization/InMemoryModuleCache.h"
#include "llvm/ADT/STLExtras.h"
#include "llvm/ADT/ScopeExit.h"
#include "llvm/ADT/Statistic.h"
#include "llvm/Config/llvm-config.h"
#include "llvm/Support/BuryPointer.h"
#include "llvm/Support/CrashRecoveryContext.h"
#include "llvm/Support/Errc.h"
#include "llvm/Support/FileSystem.h"
#include "llvm/Support/LockFileManager.h"
#include "llvm/Support/MemoryBuffer.h"
#include "llvm/Support/Path.h"
#include "llvm/Support/Program.h"
#include "llvm/Support/Signals.h"
#include "llvm/Support/TimeProfiler.h"
#include "llvm/Support/Timer.h"
#include "llvm/Support/raw_ostream.h"
#include "llvm/TargetParser/Host.h"
#include <optional>
#include <time.h>
#include <utility>

using namespace clang;

CompilerInstance::CompilerInstance(
    std::shared_ptr<PCHContainerOperations> PCHContainerOps,
    InMemoryModuleCache *SharedModuleCache)
    : ModuleLoader(/* BuildingModule = */ SharedModuleCache),
      Invocation(new CompilerInvocation()),
      ModuleCache(SharedModuleCache ? SharedModuleCache
                                    : new InMemoryModuleCache),
      ThePCHContainerOperations(std::move(PCHContainerOps)) {}

CompilerInstance::~CompilerInstance() {
  assert(OutputFiles.empty() && "Still output files in flight?");
}

void CompilerInstance::setInvocation(
    std::shared_ptr<CompilerInvocation> Value) {
  Invocation = std::move(Value);
}

bool CompilerInstance::shouldBuildGlobalModuleIndex() const {
  return (BuildGlobalModuleIndex ||
          (TheASTReader && TheASTReader->isGlobalIndexUnavailable() &&
           getFrontendOpts().GenerateGlobalModuleIndex)) &&
         !DisableGeneratingGlobalModuleIndex;
}

void CompilerInstance::setDiagnostics(DiagnosticsEngine *Value) {
  Diagnostics = Value;
}

void CompilerInstance::setVerboseOutputStream(raw_ostream &Value) {
  OwnedVerboseOutputStream.reset();
  VerboseOutputStream = &Value;
}

void CompilerInstance::setVerboseOutputStream(std::unique_ptr<raw_ostream> Value) {
  OwnedVerboseOutputStream.swap(Value);
  VerboseOutputStream = OwnedVerboseOutputStream.get();
}

void CompilerInstance::setTarget(TargetInfo *Value) { Target = Value; }
void CompilerInstance::setAuxTarget(TargetInfo *Value) { AuxTarget = Value; }

bool CompilerInstance::createTarget() {
  // Create the target instance.
  setTarget(TargetInfo::CreateTargetInfo(getDiagnostics(),
                                         getInvocation().TargetOpts));
  if (!hasTarget())
    return false;

  // Check whether AuxTarget exists, if not, then create TargetInfo for the
  // other side of CUDA/OpenMP/SYCL compilation.
  if (!getAuxTarget() &&
      (getLangOpts().CUDA || getLangOpts().OpenMPIsTargetDevice ||
       getLangOpts().isSYCL()) &&
      !getFrontendOpts().AuxTriple.empty()) {
    auto TO = std::make_shared<TargetOptions>();
    TO->Triple = llvm::Triple::normalize(getFrontendOpts().AuxTriple);
    if (getFrontendOpts().AuxTargetCPU)
      TO->CPU = *getFrontendOpts().AuxTargetCPU;
    if (getFrontendOpts().AuxTargetFeatures)
      TO->FeaturesAsWritten = *getFrontendOpts().AuxTargetFeatures;
    TO->HostTriple = getTarget().getTriple().str();
    setAuxTarget(TargetInfo::CreateTargetInfo(getDiagnostics(), TO));
  }

  if (!getTarget().hasStrictFP() && !getLangOpts().ExpStrictFP) {
    if (getLangOpts().RoundingMath) {
      getDiagnostics().Report(diag::warn_fe_backend_unsupported_fp_rounding);
      getLangOpts().RoundingMath = false;
    }
    auto FPExc = getLangOpts().getFPExceptionMode();
    if (FPExc != LangOptions::FPE_Default && FPExc != LangOptions::FPE_Ignore) {
      getDiagnostics().Report(diag::warn_fe_backend_unsupported_fp_exceptions);
      getLangOpts().setFPExceptionMode(LangOptions::FPE_Ignore);
    }
    // FIXME: can we disable FEnvAccess?
  }

  // We should do it here because target knows nothing about
  // language options when it's being created.
  if (getLangOpts().OpenCL &&
      !getTarget().validateOpenCLTarget(getLangOpts(), getDiagnostics()))
    return false;

  // Inform the target of the language options.
  // FIXME: We shouldn't need to do this, the target should be immutable once
  // created. This complexity should be lifted elsewhere.
  getTarget().adjust(getDiagnostics(), getLangOpts());

  if (auto *Aux = getAuxTarget()) {
    Aux->adjust(getDiagnostics(), getLangOpts());
    getTarget().setAuxTarget(Aux);
  }

  return true;
}

llvm::vfs::FileSystem &CompilerInstance::getVirtualFileSystem() const {
  return getFileManager().getVirtualFileSystem();
}

void CompilerInstance::setFileManager(FileManager *Value) {
  FileMgr = Value;
}

void CompilerInstance::setSourceManager(SourceManager *Value) {
  SourceMgr = Value;
}

void CompilerInstance::setPreprocessor(std::shared_ptr<Preprocessor> Value) {
  PP = std::move(Value);
}

void CompilerInstance::setASTContext(ASTContext *Value) {
  Context = Value;

  if (Context && Consumer)
    getASTConsumer().Initialize(getASTContext());
}

void CompilerInstance::setSema(Sema *S) {
  TheSema.reset(S);
}

void CompilerInstance::setASTConsumer(std::unique_ptr<ASTConsumer> Value) {
  Consumer = std::move(Value);

  if (Context && Consumer)
    getASTConsumer().Initialize(getASTContext());
}

void CompilerInstance::setCodeCompletionConsumer(CodeCompleteConsumer *Value) {
  CompletionConsumer.reset(Value);
}

std::unique_ptr<Sema> CompilerInstance::takeSema() {
  return std::move(TheSema);
}

IntrusiveRefCntPtr<ASTReader> CompilerInstance::getASTReader() const {
  return TheASTReader;
}
void CompilerInstance::setASTReader(IntrusiveRefCntPtr<ASTReader> Reader) {
  assert(ModuleCache.get() == &Reader->getModuleManager().getModuleCache() &&
         "Expected ASTReader to use the same PCM cache");
  TheASTReader = std::move(Reader);
}

std::shared_ptr<ModuleDependencyCollector>
CompilerInstance::getModuleDepCollector() const {
  return ModuleDepCollector;
}

void CompilerInstance::setModuleDepCollector(
    std::shared_ptr<ModuleDependencyCollector> Collector) {
  ModuleDepCollector = std::move(Collector);
}

static void collectHeaderMaps(const HeaderSearch &HS,
                              std::shared_ptr<ModuleDependencyCollector> MDC) {
  SmallVector<std::string, 4> HeaderMapFileNames;
  HS.getHeaderMapFileNames(HeaderMapFileNames);
  for (auto &Name : HeaderMapFileNames)
    MDC->addFile(Name);
}

static void collectIncludePCH(CompilerInstance &CI,
                              std::shared_ptr<ModuleDependencyCollector> MDC) {
  const PreprocessorOptions &PPOpts = CI.getPreprocessorOpts();
  if (PPOpts.ImplicitPCHInclude.empty())
    return;

  StringRef PCHInclude = PPOpts.ImplicitPCHInclude;
  FileManager &FileMgr = CI.getFileManager();
  auto PCHDir = FileMgr.getOptionalDirectoryRef(PCHInclude);
  if (!PCHDir) {
    MDC->addFile(PCHInclude);
    return;
  }

  std::error_code EC;
  SmallString<128> DirNative;
  llvm::sys::path::native(PCHDir->getName(), DirNative);
  llvm::vfs::FileSystem &FS = FileMgr.getVirtualFileSystem();
  SimpleASTReaderListener Validator(CI.getPreprocessor());
  for (llvm::vfs::directory_iterator Dir = FS.dir_begin(DirNative, EC), DirEnd;
       Dir != DirEnd && !EC; Dir.increment(EC)) {
    // Check whether this is an AST file. ASTReader::isAcceptableASTFile is not
    // used here since we're not interested in validating the PCH at this time,
    // but only to check whether this is a file containing an AST.
    if (!ASTReader::readASTFileControlBlock(
            Dir->path(), FileMgr, CI.getModuleCache(),
            CI.getPCHContainerReader(),
            /*FindModuleFileExtensions=*/false, Validator,
            /*ValidateDiagnosticOptions=*/false))
      MDC->addFile(Dir->path());
  }
}

static void collectVFSEntries(CompilerInstance &CI,
                              std::shared_ptr<ModuleDependencyCollector> MDC) {
  if (CI.getHeaderSearchOpts().VFSOverlayFiles.empty())
    return;

  // Collect all VFS found.
  SmallVector<llvm::vfs::YAMLVFSEntry, 16> VFSEntries;
  for (const std::string &VFSFile : CI.getHeaderSearchOpts().VFSOverlayFiles) {
    llvm::ErrorOr<std::unique_ptr<llvm::MemoryBuffer>> Buffer =
        llvm::MemoryBuffer::getFile(VFSFile);
    if (!Buffer)
      return;
    llvm::vfs::collectVFSFromYAML(std::move(Buffer.get()),
                                  /*DiagHandler*/ nullptr, VFSFile, VFSEntries);
  }

  for (auto &E : VFSEntries)
    MDC->addFile(E.VPath, E.RPath);
}

// Diagnostics
static void SetUpDiagnosticLog(DiagnosticOptions *DiagOpts,
                               const CodeGenOptions *CodeGenOpts,
                               DiagnosticsEngine &Diags) {
  std::error_code EC;
  std::unique_ptr<raw_ostream> StreamOwner;
  raw_ostream *OS = &llvm::errs();
  if (DiagOpts->DiagnosticLogFile != "-") {
    // Create the output stream.
    auto FileOS = std::make_unique<llvm::raw_fd_ostream>(
        DiagOpts->DiagnosticLogFile, EC,
        llvm::sys::fs::OF_Append | llvm::sys::fs::OF_TextWithCRLF);
    if (EC) {
      Diags.Report(diag::warn_fe_cc_log_diagnostics_failure)
          << DiagOpts->DiagnosticLogFile << EC.message();
    } else {
      FileOS->SetUnbuffered();
      OS = FileOS.get();
      StreamOwner = std::move(FileOS);
    }
  }

  // Chain in the diagnostic client which will log the diagnostics.
  auto Logger = std::make_unique<LogDiagnosticPrinter>(*OS, DiagOpts,
                                                        std::move(StreamOwner));
  if (CodeGenOpts)
    Logger->setDwarfDebugFlags(CodeGenOpts->DwarfDebugFlags);
  if (Diags.ownsClient()) {
    Diags.setClient(
        new ChainedDiagnosticConsumer(Diags.takeClient(), std::move(Logger)));
  } else {
    Diags.setClient(
        new ChainedDiagnosticConsumer(Diags.getClient(), std::move(Logger)));
  }
}

static void SetupSerializedDiagnostics(DiagnosticOptions *DiagOpts,
                                       DiagnosticsEngine &Diags,
                                       StringRef OutputFile) {
  auto SerializedConsumer =
      clang::serialized_diags::create(OutputFile, DiagOpts);

  if (Diags.ownsClient()) {
    Diags.setClient(new ChainedDiagnosticConsumer(
        Diags.takeClient(), std::move(SerializedConsumer)));
  } else {
    Diags.setClient(new ChainedDiagnosticConsumer(
        Diags.getClient(), std::move(SerializedConsumer)));
  }
}

void CompilerInstance::createDiagnostics(DiagnosticConsumer *Client,
                                         bool ShouldOwnClient) {
  Diagnostics = createDiagnostics(&getDiagnosticOpts(), Client,
                                  ShouldOwnClient, &getCodeGenOpts());
}

IntrusiveRefCntPtr<DiagnosticsEngine>
CompilerInstance::createDiagnostics(DiagnosticOptions *Opts,
                                    DiagnosticConsumer *Client,
                                    bool ShouldOwnClient,
                                    const CodeGenOptions *CodeGenOpts) {
  IntrusiveRefCntPtr<DiagnosticIDs> DiagID(new DiagnosticIDs());
  IntrusiveRefCntPtr<DiagnosticsEngine>
      Diags(new DiagnosticsEngine(DiagID, Opts));

  // Create the diagnostic client for reporting errors or for
  // implementing -verify.
  if (Client) {
    Diags->setClient(Client, ShouldOwnClient);
  } else if (Opts->getFormat() == DiagnosticOptions::SARIF) {
    Diags->setClient(new SARIFDiagnosticPrinter(llvm::errs(), Opts));
  } else
    Diags->setClient(new TextDiagnosticPrinter(llvm::errs(), Opts));

  // Chain in -verify checker, if requested.
  if (Opts->VerifyDiagnostics)
    Diags->setClient(new VerifyDiagnosticConsumer(*Diags));

  // Chain in -diagnostic-log-file dumper, if requested.
  if (!Opts->DiagnosticLogFile.empty())
    SetUpDiagnosticLog(Opts, CodeGenOpts, *Diags);

  if (!Opts->DiagnosticSerializationFile.empty())
    SetupSerializedDiagnostics(Opts, *Diags,
                               Opts->DiagnosticSerializationFile);

  // Configure our handling of diagnostics.
  ProcessWarningOptions(*Diags, *Opts);

  return Diags;
}

// File Manager

FileManager *CompilerInstance::createFileManager(
    IntrusiveRefCntPtr<llvm::vfs::FileSystem> VFS) {
  if (!VFS)
    VFS = FileMgr ? &FileMgr->getVirtualFileSystem()
                  : createVFSFromCompilerInvocation(getInvocation(),
                                                    getDiagnostics());
  assert(VFS && "FileManager has no VFS?");
  FileMgr = new FileManager(getFileSystemOpts(), std::move(VFS));
  return FileMgr.get();
}

// Source Manager

void CompilerInstance::createSourceManager(FileManager &FileMgr) {
  SourceMgr = new SourceManager(getDiagnostics(), FileMgr);
}

// Initialize the remapping of files to alternative contents, e.g.,
// those specified through other files.
static void InitializeFileRemapping(DiagnosticsEngine &Diags,
                                    SourceManager &SourceMgr,
                                    FileManager &FileMgr,
                                    const PreprocessorOptions &InitOpts) {
  // Remap files in the source manager (with buffers).
  for (const auto &RB : InitOpts.RemappedFileBuffers) {
    // Create the file entry for the file that we're mapping from.
    FileEntryRef FromFile =
        FileMgr.getVirtualFileRef(RB.first, RB.second->getBufferSize(), 0);

    // Override the contents of the "from" file with the contents of the
    // "to" file. If the caller owns the buffers, then pass a MemoryBufferRef;
    // otherwise, pass as a std::unique_ptr<MemoryBuffer> to transfer ownership
    // to the SourceManager.
    if (InitOpts.RetainRemappedFileBuffers)
      SourceMgr.overrideFileContents(FromFile, RB.second->getMemBufferRef());
    else
      SourceMgr.overrideFileContents(
          FromFile, std::unique_ptr<llvm::MemoryBuffer>(
                        const_cast<llvm::MemoryBuffer *>(RB.second)));
  }

  // Remap files in the source manager (with other files).
  for (const auto &RF : InitOpts.RemappedFiles) {
    // Find the file that we're mapping to.
    OptionalFileEntryRef ToFile = FileMgr.getOptionalFileRef(RF.second);
    if (!ToFile) {
      Diags.Report(diag::err_fe_remap_missing_to_file) << RF.first << RF.second;
      continue;
    }

    // Create the file entry for the file that we're mapping from.
    const FileEntry *FromFile =
        FileMgr.getVirtualFile(RF.first, ToFile->getSize(), 0);
    if (!FromFile) {
      Diags.Report(diag::err_fe_remap_missing_from_file) << RF.first;
      continue;
    }

    // Override the contents of the "from" file with the contents of
    // the "to" file.
    SourceMgr.overrideFileContents(FromFile, *ToFile);
  }

  SourceMgr.setOverridenFilesKeepOriginalName(
      InitOpts.RemappedFilesKeepOriginalName);
}

// Preprocessor

void CompilerInstance::createPreprocessor(TranslationUnitKind TUKind) {
  const PreprocessorOptions &PPOpts = getPreprocessorOpts();

  // The AST reader holds a reference to the old preprocessor (if any).
  TheASTReader.reset();

  // Create the Preprocessor.
  HeaderSearch *HeaderInfo =
      new HeaderSearch(getHeaderSearchOptsPtr(), getSourceManager(),
                       getDiagnostics(), getLangOpts(), &getTarget());
  PP = std::make_shared<Preprocessor>(Invocation->getPreprocessorOptsPtr(),
                                      getDiagnostics(), getLangOpts(),
                                      getSourceManager(), *HeaderInfo, *this,
                                      /*IdentifierInfoLookup=*/nullptr,
                                      /*OwnsHeaderSearch=*/true, TUKind);
  getTarget().adjust(getDiagnostics(), getLangOpts());
  PP->Initialize(getTarget(), getAuxTarget());

  if (PPOpts.DetailedRecord)
    PP->createPreprocessingRecord();

  // Apply remappings to the source manager.
  InitializeFileRemapping(PP->getDiagnostics(), PP->getSourceManager(),
                          PP->getFileManager(), PPOpts);

  // Predefine macros and configure the preprocessor.
  InitializePreprocessor(*PP, PPOpts, getPCHContainerReader(),
                         getFrontendOpts(), getCodeGenOpts());

  // Initialize the header search object.  In CUDA compilations, we use the aux
  // triple (the host triple) to initialize our header search, since we need to
  // find the host headers in order to compile the CUDA code.
  const llvm::Triple *HeaderSearchTriple = &PP->getTargetInfo().getTriple();
  if (PP->getTargetInfo().getTriple().getOS() == llvm::Triple::CUDA &&
      PP->getAuxTargetInfo())
    HeaderSearchTriple = &PP->getAuxTargetInfo()->getTriple();

  ApplyHeaderSearchOptions(PP->getHeaderSearchInfo(), getHeaderSearchOpts(),
                           PP->getLangOpts(), *HeaderSearchTriple);

  PP->setPreprocessedOutput(getPreprocessorOutputOpts().ShowCPP);

  if (PP->getLangOpts().Modules && PP->getLangOpts().ImplicitModules) {
    std::string ModuleHash = getInvocation().getModuleHash();
    PP->getHeaderSearchInfo().setModuleHash(ModuleHash);
    PP->getHeaderSearchInfo().setModuleCachePath(
        getSpecificModuleCachePath(ModuleHash));
  }

  // Handle generating dependencies, if requested.
  const DependencyOutputOptions &DepOpts = getDependencyOutputOpts();
  if (!DepOpts.OutputFile.empty())
    addDependencyCollector(std::make_shared<DependencyFileGenerator>(DepOpts));
  if (!DepOpts.DOTOutputFile.empty())
    AttachDependencyGraphGen(*PP, DepOpts.DOTOutputFile,
                             getHeaderSearchOpts().Sysroot);

  // If we don't have a collector, but we are collecting module dependencies,
  // then we're the top level compiler instance and need to create one.
  if (!ModuleDepCollector && !DepOpts.ModuleDependencyOutputDir.empty()) {
    ModuleDepCollector = std::make_shared<ModuleDependencyCollector>(
        DepOpts.ModuleDependencyOutputDir);
  }

  // If there is a module dep collector, register with other dep collectors
  // and also (a) collect header maps and (b) TODO: input vfs overlay files.
  if (ModuleDepCollector) {
    addDependencyCollector(ModuleDepCollector);
    collectHeaderMaps(PP->getHeaderSearchInfo(), ModuleDepCollector);
    collectIncludePCH(*this, ModuleDepCollector);
    collectVFSEntries(*this, ModuleDepCollector);
  }

  for (auto &Listener : DependencyCollectors)
    Listener->attachToPreprocessor(*PP);

  // Handle generating header include information, if requested.
  if (DepOpts.ShowHeaderIncludes)
    AttachHeaderIncludeGen(*PP, DepOpts);
  if (!DepOpts.HeaderIncludeOutputFile.empty()) {
    StringRef OutputPath = DepOpts.HeaderIncludeOutputFile;
    if (OutputPath == "-")
      OutputPath = "";
    AttachHeaderIncludeGen(*PP, DepOpts,
                           /*ShowAllHeaders=*/true, OutputPath,
                           /*ShowDepth=*/false);
  }

  if (DepOpts.ShowIncludesDest != ShowIncludesDestination::None) {
    AttachHeaderIncludeGen(*PP, DepOpts,
                           /*ShowAllHeaders=*/true, /*OutputPath=*/"",
                           /*ShowDepth=*/true, /*MSStyle=*/true);
  }
}

std::string CompilerInstance::getSpecificModuleCachePath(StringRef ModuleHash) {
  // Set up the module path, including the hash for the module-creation options.
  SmallString<256> SpecificModuleCache(getHeaderSearchOpts().ModuleCachePath);
  if (!SpecificModuleCache.empty() && !getHeaderSearchOpts().DisableModuleHash)
    llvm::sys::path::append(SpecificModuleCache, ModuleHash);
  return std::string(SpecificModuleCache);
}

// ASTContext

void CompilerInstance::createASTContext() {
  Preprocessor &PP = getPreprocessor();
  auto *Context = new ASTContext(getLangOpts(), PP.getSourceManager(),
                                 PP.getIdentifierTable(), PP.getSelectorTable(),
                                 PP.getBuiltinInfo(), PP.TUKind);
  Context->InitBuiltinTypes(getTarget(), getAuxTarget());
  setASTContext(Context);
}

// ExternalASTSource

namespace {
// Helper to recursively read the module names for all modules we're adding.
// We mark these as known and redirect any attempt to load that module to
// the files we were handed.
struct ReadModuleNames : ASTReaderListener {
  Preprocessor &PP;
  llvm::SmallVector<std::string, 8> LoadedModules;

  ReadModuleNames(Preprocessor &PP) : PP(PP) {}

  void ReadModuleName(StringRef ModuleName) override {
    // Keep the module name as a string for now. It's not safe to create a new
    // IdentifierInfo from an ASTReader callback.
    LoadedModules.push_back(ModuleName.str());
  }

  void registerAll() {
    ModuleMap &MM = PP.getHeaderSearchInfo().getModuleMap();
    for (const std::string &LoadedModule : LoadedModules)
      MM.cacheModuleLoad(*PP.getIdentifierInfo(LoadedModule),
                         MM.findModule(LoadedModule));
    LoadedModules.clear();
  }

  void markAllUnavailable() {
    for (const std::string &LoadedModule : LoadedModules) {
      if (Module *M = PP.getHeaderSearchInfo().getModuleMap().findModule(
              LoadedModule)) {
        M->HasIncompatibleModuleFile = true;

        // Mark module as available if the only reason it was unavailable
        // was missing headers.
        SmallVector<Module *, 2> Stack;
        Stack.push_back(M);
        while (!Stack.empty()) {
          Module *Current = Stack.pop_back_val();
          if (Current->IsUnimportable) continue;
          Current->IsAvailable = true;
          auto SubmodulesRange = Current->submodules();
          Stack.insert(Stack.end(), SubmodulesRange.begin(),
                       SubmodulesRange.end());
        }
      }
    }
    LoadedModules.clear();
  }
};
} // namespace

void CompilerInstance::createPCHExternalASTSource(
    StringRef Path, DisableValidationForModuleKind DisableValidation,
    bool AllowPCHWithCompilerErrors, void *DeserializationListener,
    bool OwnDeserializationListener) {
  bool Preamble = getPreprocessorOpts().PrecompiledPreambleBytes.first != 0;
  TheASTReader = createPCHExternalASTSource(
      Path, getHeaderSearchOpts().Sysroot, DisableValidation,
      AllowPCHWithCompilerErrors, getPreprocessor(), getModuleCache(),
      getASTContext(), getPCHContainerReader(),
      getFrontendOpts().ModuleFileExtensions, DependencyCollectors,
      DeserializationListener, OwnDeserializationListener, Preamble,
      getFrontendOpts().UseGlobalModuleIndex);
}

IntrusiveRefCntPtr<ASTReader> CompilerInstance::createPCHExternalASTSource(
    StringRef Path, StringRef Sysroot,
    DisableValidationForModuleKind DisableValidation,
    bool AllowPCHWithCompilerErrors, Preprocessor &PP,
    InMemoryModuleCache &ModuleCache, ASTContext &Context,
    const PCHContainerReader &PCHContainerRdr,
    ArrayRef<std::shared_ptr<ModuleFileExtension>> Extensions,
    ArrayRef<std::shared_ptr<DependencyCollector>> DependencyCollectors,
    void *DeserializationListener, bool OwnDeserializationListener,
    bool Preamble, bool UseGlobalModuleIndex) {
  HeaderSearchOptions &HSOpts = PP.getHeaderSearchInfo().getHeaderSearchOpts();

  IntrusiveRefCntPtr<ASTReader> Reader(new ASTReader(
      PP, ModuleCache, &Context, PCHContainerRdr, Extensions,
      Sysroot.empty() ? "" : Sysroot.data(), DisableValidation,
      AllowPCHWithCompilerErrors, /*AllowConfigurationMismatch*/ false,
      HSOpts.ModulesValidateSystemHeaders, HSOpts.ValidateASTInputFilesContent,
      UseGlobalModuleIndex));

  // We need the external source to be set up before we read the AST, because
  // eagerly-deserialized declarations may use it.
  Context.setExternalSource(Reader.get());

  Reader->setDeserializationListener(
      static_cast<ASTDeserializationListener *>(DeserializationListener),
      /*TakeOwnership=*/OwnDeserializationListener);

  for (auto &Listener : DependencyCollectors)
    Listener->attachToASTReader(*Reader);

  auto Listener = std::make_unique<ReadModuleNames>(PP);
  auto &ListenerRef = *Listener;
  ASTReader::ListenerScope ReadModuleNamesListener(*Reader,
                                                   std::move(Listener));

  switch (Reader->ReadAST(Path,
                          Preamble ? serialization::MK_Preamble
                                   : serialization::MK_PCH,
                          SourceLocation(),
                          ASTReader::ARR_None)) {
  case ASTReader::Success:
    // Set the predefines buffer as suggested by the PCH reader. Typically, the
    // predefines buffer will be empty.
    PP.setPredefines(Reader->getSuggestedPredefines());
    ListenerRef.registerAll();
    return Reader;

  case ASTReader::Failure:
    // Unrecoverable failure: don't even try to process the input file.
    break;

  case ASTReader::Missing:
  case ASTReader::OutOfDate:
  case ASTReader::VersionMismatch:
  case ASTReader::ConfigurationMismatch:
  case ASTReader::HadErrors:
    // No suitable PCH file could be found. Return an error.
    break;
  }

  ListenerRef.markAllUnavailable();
  Context.setExternalSource(nullptr);
  return nullptr;
}

// Code Completion

static bool EnableCodeCompletion(Preprocessor &PP,
                                 StringRef Filename,
                                 unsigned Line,
                                 unsigned Column) {
  // Tell the source manager to chop off the given file at a specific
  // line and column.
  auto Entry = PP.getFileManager().getOptionalFileRef(Filename);
  if (!Entry) {
    PP.getDiagnostics().Report(diag::err_fe_invalid_code_complete_file)
      << Filename;
    return true;
  }

  // Truncate the named file at the given line/column.
  PP.SetCodeCompletionPoint(*Entry, Line, Column);
  return false;
}

void CompilerInstance::createCodeCompletionConsumer() {
  const ParsedSourceLocation &Loc = getFrontendOpts().CodeCompletionAt;
  if (!CompletionConsumer) {
    setCodeCompletionConsumer(createCodeCompletionConsumer(
        getPreprocessor(), Loc.FileName, Loc.Line, Loc.Column,
        getFrontendOpts().CodeCompleteOpts, llvm::outs()));
    return;
  } else if (EnableCodeCompletion(getPreprocessor(), Loc.FileName,
                                  Loc.Line, Loc.Column)) {
    setCodeCompletionConsumer(nullptr);
    return;
  }
}

void CompilerInstance::createFrontendTimer() {
  FrontendTimerGroup.reset(
      new llvm::TimerGroup("frontend", "Clang front-end time report"));
  FrontendTimer.reset(
      new llvm::Timer("frontend", "Clang front-end timer",
                      *FrontendTimerGroup));
}

CodeCompleteConsumer *
CompilerInstance::createCodeCompletionConsumer(Preprocessor &PP,
                                               StringRef Filename,
                                               unsigned Line,
                                               unsigned Column,
                                               const CodeCompleteOptions &Opts,
                                               raw_ostream &OS) {
  if (EnableCodeCompletion(PP, Filename, Line, Column))
    return nullptr;

  // Set up the creation routine for code-completion.
  return new PrintingCodeCompleteConsumer(Opts, OS);
}

void CompilerInstance::createSema(TranslationUnitKind TUKind,
                                  CodeCompleteConsumer *CompletionConsumer) {
  TheSema.reset(new Sema(getPreprocessor(), getASTContext(), getASTConsumer(),
                         TUKind, CompletionConsumer));

  // Set up API notes.
  TheSema->APINotes.setSwiftVersion(getAPINotesOpts().SwiftVersion);

  // Attach the external sema source if there is any.
  if (ExternalSemaSrc) {
    TheSema->addExternalSource(ExternalSemaSrc.get());
    ExternalSemaSrc->InitializeSema(*TheSema);
  }

  // If we're building a module and are supposed to load API notes,
  // notify the API notes manager.
  if (auto *currentModule = getPreprocessor().getCurrentModule()) {
    (void)TheSema->APINotes.loadCurrentModuleAPINotes(
        currentModule, getLangOpts().APINotesModules,
        getAPINotesOpts().ModuleSearchPaths);
  }
}

// Output Files

void CompilerInstance::clearOutputFiles(bool EraseFiles) {
  // The ASTConsumer can own streams that write to the output files.
  assert(!hasASTConsumer() && "ASTConsumer should be reset");
  // Ignore errors that occur when trying to discard the temp file.
  for (OutputFile &OF : OutputFiles) {
    if (EraseFiles) {
      if (OF.File)
        consumeError(OF.File->discard());
      if (!OF.Filename.empty())
        llvm::sys::fs::remove(OF.Filename);
      continue;
    }

    if (!OF.File)
      continue;

    if (OF.File->TmpName.empty()) {
      consumeError(OF.File->discard());
      continue;
    }

    llvm::Error E = OF.File->keep(OF.Filename);
    if (!E)
      continue;

    getDiagnostics().Report(diag::err_unable_to_rename_temp)
        << OF.File->TmpName << OF.Filename << std::move(E);

    llvm::sys::fs::remove(OF.File->TmpName);
  }
  OutputFiles.clear();
  if (DeleteBuiltModules) {
    for (auto &Module : BuiltModules)
      llvm::sys::fs::remove(Module.second);
    BuiltModules.clear();
  }
}

std::unique_ptr<raw_pwrite_stream> CompilerInstance::createDefaultOutputFile(
    bool Binary, StringRef InFile, StringRef Extension, bool RemoveFileOnSignal,
    bool CreateMissingDirectories, bool ForceUseTemporary) {
  StringRef OutputPath = getFrontendOpts().OutputFile;
  std::optional<SmallString<128>> PathStorage;
  if (OutputPath.empty()) {
    if (InFile == "-" || Extension.empty()) {
      OutputPath = "-";
    } else {
      PathStorage.emplace(InFile);
      llvm::sys::path::replace_extension(*PathStorage, Extension);
      OutputPath = *PathStorage;
    }
  }

  return createOutputFile(OutputPath, Binary, RemoveFileOnSignal,
                          getFrontendOpts().UseTemporary || ForceUseTemporary,
                          CreateMissingDirectories);
}

std::unique_ptr<raw_pwrite_stream> CompilerInstance::createNullOutputFile() {
  return std::make_unique<llvm::raw_null_ostream>();
}

std::unique_ptr<raw_pwrite_stream>
CompilerInstance::createOutputFile(StringRef OutputPath, bool Binary,
                                   bool RemoveFileOnSignal, bool UseTemporary,
                                   bool CreateMissingDirectories) {
  Expected<std::unique_ptr<raw_pwrite_stream>> OS =
      createOutputFileImpl(OutputPath, Binary, RemoveFileOnSignal, UseTemporary,
                           CreateMissingDirectories);
  if (OS)
    return std::move(*OS);
  getDiagnostics().Report(diag::err_fe_unable_to_open_output)
      << OutputPath << errorToErrorCode(OS.takeError()).message();
  return nullptr;
}

Expected<std::unique_ptr<llvm::raw_pwrite_stream>>
CompilerInstance::createOutputFileImpl(StringRef OutputPath, bool Binary,
                                       bool RemoveFileOnSignal,
                                       bool UseTemporary,
                                       bool CreateMissingDirectories) {
  assert((!CreateMissingDirectories || UseTemporary) &&
         "CreateMissingDirectories is only allowed when using temporary files");

  // If '-working-directory' was passed, the output filename should be
  // relative to that.
  std::optional<SmallString<128>> AbsPath;
  if (OutputPath != "-" && !llvm::sys::path::is_absolute(OutputPath)) {
    assert(hasFileManager() &&
           "File Manager is required to fix up relative path.\n");

    AbsPath.emplace(OutputPath);
    FileMgr->FixupRelativePath(*AbsPath);
    OutputPath = *AbsPath;
  }

  std::unique_ptr<llvm::raw_fd_ostream> OS;
  std::optional<StringRef> OSFile;

  if (UseTemporary) {
    if (OutputPath == "-")
      UseTemporary = false;
    else {
      llvm::sys::fs::file_status Status;
      llvm::sys::fs::status(OutputPath, Status);
      if (llvm::sys::fs::exists(Status)) {
        // Fail early if we can't write to the final destination.
        if (!llvm::sys::fs::can_write(OutputPath))
          return llvm::errorCodeToError(
              make_error_code(llvm::errc::operation_not_permitted));

        // Don't use a temporary if the output is a special file. This handles
        // things like '-o /dev/null'
        if (!llvm::sys::fs::is_regular_file(Status))
          UseTemporary = false;
      }
    }
  }

  std::optional<llvm::sys::fs::TempFile> Temp;
  if (UseTemporary) {
    // Create a temporary file.
    // Insert -%%%%%%%% before the extension (if any), and because some tools
    // (noticeable, clang's own GlobalModuleIndex.cpp) glob for build
    // artifacts, also append .tmp.
    StringRef OutputExtension = llvm::sys::path::extension(OutputPath);
    SmallString<128> TempPath =
        StringRef(OutputPath).drop_back(OutputExtension.size());
    TempPath += "-%%%%%%%%";
    TempPath += OutputExtension;
    TempPath += ".tmp";
    llvm::sys::fs::OpenFlags BinaryFlags =
        Binary ? llvm::sys::fs::OF_None : llvm::sys::fs::OF_Text;
    Expected<llvm::sys::fs::TempFile> ExpectedFile =
        llvm::sys::fs::TempFile::create(
            TempPath, llvm::sys::fs::all_read | llvm::sys::fs::all_write,
            BinaryFlags);

    llvm::Error E = handleErrors(
        ExpectedFile.takeError(), [&](const llvm::ECError &E) -> llvm::Error {
          std::error_code EC = E.convertToErrorCode();
          if (CreateMissingDirectories &&
              EC == llvm::errc::no_such_file_or_directory) {
            StringRef Parent = llvm::sys::path::parent_path(OutputPath);
            EC = llvm::sys::fs::create_directories(Parent);
            if (!EC) {
              ExpectedFile = llvm::sys::fs::TempFile::create(
                  TempPath, llvm::sys::fs::all_read | llvm::sys::fs::all_write,
                  BinaryFlags);
              if (!ExpectedFile)
                return llvm::errorCodeToError(
                    llvm::errc::no_such_file_or_directory);
            }
          }
          return llvm::errorCodeToError(EC);
        });

    if (E) {
      consumeError(std::move(E));
    } else {
      Temp = std::move(ExpectedFile.get());
      OS.reset(new llvm::raw_fd_ostream(Temp->FD, /*shouldClose=*/false));
      OSFile = Temp->TmpName;
    }
    // If we failed to create the temporary, fallback to writing to the file
    // directly. This handles the corner case where we cannot write to the
    // directory, but can write to the file.
  }

  if (!OS) {
    OSFile = OutputPath;
    std::error_code EC;
    OS.reset(new llvm::raw_fd_ostream(
        *OSFile, EC,
        (Binary ? llvm::sys::fs::OF_None : llvm::sys::fs::OF_TextWithCRLF)));
    if (EC)
      return llvm::errorCodeToError(EC);
  }

  // Add the output file -- but don't try to remove "-", since this means we are
  // using stdin.
  OutputFiles.emplace_back(((OutputPath != "-") ? OutputPath : "").str(),
                           std::move(Temp));

  if (!Binary || OS->supportsSeeking())
    return std::move(OS);

  return std::make_unique<llvm::buffer_unique_ostream>(std::move(OS));
}

// Initialization Utilities

bool CompilerInstance::InitializeSourceManager(const FrontendInputFile &Input){
  return InitializeSourceManager(Input, getDiagnostics(), getFileManager(),
                                 getSourceManager());
}

// static
bool CompilerInstance::InitializeSourceManager(const FrontendInputFile &Input,
                                               DiagnosticsEngine &Diags,
                                               FileManager &FileMgr,
                                               SourceManager &SourceMgr) {
  SrcMgr::CharacteristicKind Kind =
      Input.getKind().getFormat() == InputKind::ModuleMap
          ? Input.isSystem() ? SrcMgr::C_System_ModuleMap
                             : SrcMgr::C_User_ModuleMap
          : Input.isSystem() ? SrcMgr::C_System : SrcMgr::C_User;

  if (Input.isBuffer()) {
    SourceMgr.setMainFileID(SourceMgr.createFileID(Input.getBuffer(), Kind));
    assert(SourceMgr.getMainFileID().isValid() &&
           "Couldn't establish MainFileID!");
    return true;
  }

  StringRef InputFile = Input.getFile();

  // Figure out where to get and map in the main file.
  auto FileOrErr = InputFile == "-"
                       ? FileMgr.getSTDIN()
                       : FileMgr.getFileRef(InputFile, /*OpenFile=*/true);
  if (!FileOrErr) {
    auto EC = llvm::errorToErrorCode(FileOrErr.takeError());
    if (InputFile != "-")
      Diags.Report(diag::err_fe_error_reading) << InputFile << EC.message();
    else
      Diags.Report(diag::err_fe_error_reading_stdin) << EC.message();
    return false;
  }

  SourceMgr.setMainFileID(
      SourceMgr.createFileID(*FileOrErr, SourceLocation(), Kind));

  assert(SourceMgr.getMainFileID().isValid() &&
         "Couldn't establish MainFileID!");
  return true;
}

// High-Level Operations

bool CompilerInstance::ExecuteAction(FrontendAction &Act) {
  assert(hasDiagnostics() && "Diagnostics engine is not initialized!");
  assert(!getFrontendOpts().ShowHelp && "Client must handle '-help'!");
  assert(!getFrontendOpts().ShowVersion && "Client must handle '-version'!");

  // Mark this point as the bottom of the stack if we don't have somewhere
  // better. We generally expect frontend actions to be invoked with (nearly)
  // DesiredStackSpace available.
  noteBottomOfStack();

  auto FinishDiagnosticClient = llvm::make_scope_exit([&]() {
    // Notify the diagnostic client that all files were processed.
    getDiagnosticClient().finish();
  });

  raw_ostream &OS = getVerboseOutputStream();

  if (!Act.PrepareToExecute(*this))
    return false;

  if (!createTarget())
    return false;

  // rewriter project will change target built-in bool type from its default.
  if (getFrontendOpts().ProgramAction == frontend::RewriteObjC)
    getTarget().noSignedCharForObjCBool();

  // Validate/process some options.
  if (getHeaderSearchOpts().Verbose)
    OS << "clang -cc1 version " CLANG_VERSION_STRING << " based upon LLVM "
       << LLVM_VERSION_STRING << " default target "
       << llvm::sys::getDefaultTargetTriple() << "\n";

  if (getCodeGenOpts().TimePasses)
    createFrontendTimer();

  if (getFrontendOpts().ShowStats || !getFrontendOpts().StatsFile.empty())
    llvm::EnableStatistics(false);

  for (const FrontendInputFile &FIF : getFrontendOpts().Inputs) {
    // Reset the ID tables if we are reusing the SourceManager and parsing
    // regular files.
    if (hasSourceManager() && !Act.isModelParsingAction())
      getSourceManager().clearIDTables();

    if (Act.BeginSourceFile(*this, FIF)) {
      if (llvm::Error Err = Act.Execute()) {
        consumeError(std::move(Err)); // FIXME this drops errors on the floor.
      }
      Act.EndSourceFile();
    }
  }

<<<<<<< HEAD
#ifdef SYCLomatic_CUSTOMIZATION
// don't show the message "3 errors generated during parsing".
// it's duplicate with dpct summary in command line msg.
#else
  if (getDiagnosticOpts().ShowCarets) {
    // We can have multiple diagnostics sharing one diagnostic client.
    // Get the total number of warnings/errors from the client.
    unsigned NumWarnings = getDiagnostics().getClient()->getNumWarnings();
    unsigned NumErrors = getDiagnostics().getClient()->getNumErrors();

    if (NumWarnings)
      OS << NumWarnings << " warning" << (NumWarnings == 1 ? "" : "s");
    if (NumWarnings && NumErrors)
      OS << " and ";
    if (NumErrors)
      OS << NumErrors << " error" << (NumErrors == 1 ? "" : "s");
    if (NumWarnings || NumErrors) {
      OS << " generated";
      if (getLangOpts().CUDA) {
        if (!getLangOpts().CUDAIsDevice) {
          OS << " when compiling for host";
        } else {
          OS << " when compiling for " << getTargetOpts().CPU;
        }
      }
      OS << ".\n";
    }
  }
=======
  printDiagnosticStats();
>>>>>>> 7a84121c

  if (getFrontendOpts().ShowStats) {
    if (hasFileManager()) {
      getFileManager().PrintStats();
      OS << '\n';
    }
    llvm::PrintStatistics(OS);
  }
#endif // SYCLomatic_CUSTOMIZATION
  StringRef StatsFile = getFrontendOpts().StatsFile;
  if (!StatsFile.empty()) {
    llvm::sys::fs::OpenFlags FileFlags = llvm::sys::fs::OF_TextWithCRLF;
    if (getFrontendOpts().AppendStats)
      FileFlags |= llvm::sys::fs::OF_Append;
    std::error_code EC;
    auto StatS =
        std::make_unique<llvm::raw_fd_ostream>(StatsFile, EC, FileFlags);
    if (EC) {
      getDiagnostics().Report(diag::warn_fe_unable_to_open_stats_file)
          << StatsFile << EC.message();
    } else {
      llvm::PrintStatisticsJSON(*StatS);
    }
  }

  return !getDiagnostics().getClient()->getNumErrors();
}

void CompilerInstance::printDiagnosticStats() {
  if (!getDiagnosticOpts().ShowCarets)
    return;

  raw_ostream &OS = getVerboseOutputStream();

  // We can have multiple diagnostics sharing one diagnostic client.
  // Get the total number of warnings/errors from the client.
  unsigned NumWarnings = getDiagnostics().getClient()->getNumWarnings();
  unsigned NumErrors = getDiagnostics().getClient()->getNumErrors();

  if (NumWarnings)
    OS << NumWarnings << " warning" << (NumWarnings == 1 ? "" : "s");
  if (NumWarnings && NumErrors)
    OS << " and ";
  if (NumErrors)
    OS << NumErrors << " error" << (NumErrors == 1 ? "" : "s");
  if (NumWarnings || NumErrors) {
    OS << " generated";
    if (getLangOpts().CUDA) {
      if (!getLangOpts().CUDAIsDevice) {
        OS << " when compiling for host";
      } else {
        OS << " when compiling for " << getTargetOpts().CPU;
      }
    }
    OS << ".\n";
  }
}

void CompilerInstance::LoadRequestedPlugins() {
  // Load any requested plugins.
  for (const std::string &Path : getFrontendOpts().Plugins) {
    std::string Error;
    if (llvm::sys::DynamicLibrary::LoadLibraryPermanently(Path.c_str(), &Error))
      getDiagnostics().Report(diag::err_fe_unable_to_load_plugin)
          << Path << Error;
  }

  // Check if any of the loaded plugins replaces the main AST action
  for (const FrontendPluginRegistry::entry &Plugin :
       FrontendPluginRegistry::entries()) {
    std::unique_ptr<PluginASTAction> P(Plugin.instantiate());
    if (P->getActionType() == PluginASTAction::ReplaceAction) {
      getFrontendOpts().ProgramAction = clang::frontend::PluginAction;
      getFrontendOpts().ActionName = Plugin.getName().str();
      break;
    }
  }
}

/// Determine the appropriate source input kind based on language
/// options.
static Language getLanguageFromOptions(const LangOptions &LangOpts) {
  if (LangOpts.OpenCL)
    return Language::OpenCL;
  if (LangOpts.CUDA)
    return Language::CUDA;
  if (LangOpts.ObjC)
    return LangOpts.CPlusPlus ? Language::ObjCXX : Language::ObjC;
  return LangOpts.CPlusPlus ? Language::CXX : Language::C;
}

/// Compile a module file for the given module, using the options
/// provided by the importing compiler instance. Returns true if the module
/// was built without errors.
static bool
compileModuleImpl(CompilerInstance &ImportingInstance, SourceLocation ImportLoc,
                  StringRef ModuleName, FrontendInputFile Input,
                  StringRef OriginalModuleMapFile, StringRef ModuleFileName,
                  llvm::function_ref<void(CompilerInstance &)> PreBuildStep =
                      [](CompilerInstance &) {},
                  llvm::function_ref<void(CompilerInstance &)> PostBuildStep =
                      [](CompilerInstance &) {}) {
  llvm::TimeTraceScope TimeScope("Module Compile", ModuleName);

  // Never compile a module that's already finalized - this would cause the
  // existing module to be freed, causing crashes if it is later referenced
  if (ImportingInstance.getModuleCache().isPCMFinal(ModuleFileName)) {
    ImportingInstance.getDiagnostics().Report(
        ImportLoc, diag::err_module_rebuild_finalized)
        << ModuleName;
    return false;
  }

  // Construct a compiler invocation for creating this module.
  auto Invocation =
      std::make_shared<CompilerInvocation>(ImportingInstance.getInvocation());

  PreprocessorOptions &PPOpts = Invocation->getPreprocessorOpts();

  // For any options that aren't intended to affect how a module is built,
  // reset them to their default values.
  Invocation->resetNonModularOptions();

  // Remove any macro definitions that are explicitly ignored by the module.
  // They aren't supposed to affect how the module is built anyway.
  HeaderSearchOptions &HSOpts = Invocation->getHeaderSearchOpts();
  llvm::erase_if(PPOpts.Macros,
                 [&HSOpts](const std::pair<std::string, bool> &def) {
                   StringRef MacroDef = def.first;
                   return HSOpts.ModulesIgnoreMacros.contains(
                       llvm::CachedHashString(MacroDef.split('=').first));
                 });

  // If the original compiler invocation had -fmodule-name, pass it through.
  Invocation->getLangOpts().ModuleName =
      ImportingInstance.getInvocation().getLangOpts().ModuleName;

  // Note the name of the module we're building.
  Invocation->getLangOpts().CurrentModule = std::string(ModuleName);

  // Make sure that the failed-module structure has been allocated in
  // the importing instance, and propagate the pointer to the newly-created
  // instance.
  PreprocessorOptions &ImportingPPOpts
    = ImportingInstance.getInvocation().getPreprocessorOpts();
  if (!ImportingPPOpts.FailedModules)
    ImportingPPOpts.FailedModules =
        std::make_shared<PreprocessorOptions::FailedModulesSet>();
  PPOpts.FailedModules = ImportingPPOpts.FailedModules;

  // If there is a module map file, build the module using the module map.
  // Set up the inputs/outputs so that we build the module from its umbrella
  // header.
  FrontendOptions &FrontendOpts = Invocation->getFrontendOpts();
  FrontendOpts.OutputFile = ModuleFileName.str();
  FrontendOpts.DisableFree = false;
  FrontendOpts.GenerateGlobalModuleIndex = false;
  FrontendOpts.BuildingImplicitModule = true;
  FrontendOpts.OriginalModuleMap = std::string(OriginalModuleMapFile);
  // Force implicitly-built modules to hash the content of the module file.
  HSOpts.ModulesHashContent = true;
  FrontendOpts.Inputs = {Input};

  // Don't free the remapped file buffers; they are owned by our caller.
  PPOpts.RetainRemappedFileBuffers = true;

  DiagnosticOptions &DiagOpts = Invocation->getDiagnosticOpts();

  DiagOpts.VerifyDiagnostics = 0;
  assert(ImportingInstance.getInvocation().getModuleHash() ==
         Invocation->getModuleHash() && "Module hash mismatch!");

  // Construct a compiler instance that will be used to actually create the
  // module.  Since we're sharing an in-memory module cache,
  // CompilerInstance::CompilerInstance is responsible for finalizing the
  // buffers to prevent use-after-frees.
  CompilerInstance Instance(ImportingInstance.getPCHContainerOperations(),
                            &ImportingInstance.getModuleCache());
  auto &Inv = *Invocation;
  Instance.setInvocation(std::move(Invocation));

  Instance.createDiagnostics(new ForwardingDiagnosticConsumer(
                                   ImportingInstance.getDiagnosticClient()),
                             /*ShouldOwnClient=*/true);

  if (llvm::is_contained(DiagOpts.SystemHeaderWarningsModules, ModuleName))
    Instance.getDiagnostics().setSuppressSystemWarnings(false);

  if (FrontendOpts.ModulesShareFileManager) {
    Instance.setFileManager(&ImportingInstance.getFileManager());
  } else {
    Instance.createFileManager(&ImportingInstance.getVirtualFileSystem());
  }
  Instance.createSourceManager(Instance.getFileManager());
  SourceManager &SourceMgr = Instance.getSourceManager();

  // Note that this module is part of the module build stack, so that we
  // can detect cycles in the module graph.
  SourceMgr.setModuleBuildStack(
    ImportingInstance.getSourceManager().getModuleBuildStack());
  SourceMgr.pushModuleBuildStack(ModuleName,
    FullSourceLoc(ImportLoc, ImportingInstance.getSourceManager()));

  // If we're collecting module dependencies, we need to share a collector
  // between all of the module CompilerInstances. Other than that, we don't
  // want to produce any dependency output from the module build.
  Instance.setModuleDepCollector(ImportingInstance.getModuleDepCollector());
  Inv.getDependencyOutputOpts() = DependencyOutputOptions();

  ImportingInstance.getDiagnostics().Report(ImportLoc,
                                            diag::remark_module_build)
    << ModuleName << ModuleFileName;

  PreBuildStep(Instance);

  // Execute the action to actually build the module in-place. Use a separate
  // thread so that we get a stack large enough.
  bool Crashed = !llvm::CrashRecoveryContext().RunSafelyOnThread(
      [&]() {
        GenerateModuleFromModuleMapAction Action;
        Instance.ExecuteAction(Action);
      },
      DesiredStackSize);

  PostBuildStep(Instance);

  ImportingInstance.getDiagnostics().Report(ImportLoc,
                                            diag::remark_module_build_done)
    << ModuleName;

  if (Crashed) {
    // Clear the ASTConsumer if it hasn't been already, in case it owns streams
    // that must be closed before clearing output files.
    Instance.setSema(nullptr);
    Instance.setASTConsumer(nullptr);

    // Delete any remaining temporary files related to Instance.
    Instance.clearOutputFiles(/*EraseFiles=*/true);
  }

  // If \p AllowPCMWithCompilerErrors is set return 'success' even if errors
  // occurred.
  return !Instance.getDiagnostics().hasErrorOccurred() ||
         Instance.getFrontendOpts().AllowPCMWithCompilerErrors;
}

static OptionalFileEntryRef getPublicModuleMap(FileEntryRef File,
                                               FileManager &FileMgr) {
  StringRef Filename = llvm::sys::path::filename(File.getName());
  SmallString<128> PublicFilename(File.getDir().getName());
  if (Filename == "module_private.map")
    llvm::sys::path::append(PublicFilename, "module.map");
  else if (Filename == "module.private.modulemap")
    llvm::sys::path::append(PublicFilename, "module.modulemap");
  else
    return std::nullopt;
  return FileMgr.getOptionalFileRef(PublicFilename);
}

/// Compile a module file for the given module in a separate compiler instance,
/// using the options provided by the importing compiler instance. Returns true
/// if the module was built without errors.
static bool compileModule(CompilerInstance &ImportingInstance,
                          SourceLocation ImportLoc, Module *Module,
                          StringRef ModuleFileName) {
  InputKind IK(getLanguageFromOptions(ImportingInstance.getLangOpts()),
               InputKind::ModuleMap);

  // Get or create the module map that we'll use to build this module.
  ModuleMap &ModMap
    = ImportingInstance.getPreprocessor().getHeaderSearchInfo().getModuleMap();
  bool Result;
  if (OptionalFileEntryRef ModuleMapFile =
          ModMap.getContainingModuleMapFile(Module)) {
    // Canonicalize compilation to start with the public module map. This is
    // vital for submodules declarations in the private module maps to be
    // correctly parsed when depending on a top level module in the public one.
    if (OptionalFileEntryRef PublicMMFile = getPublicModuleMap(
            *ModuleMapFile, ImportingInstance.getFileManager()))
      ModuleMapFile = PublicMMFile;

    StringRef ModuleMapFilePath = ModuleMapFile->getNameAsRequested();

    // Use the module map where this module resides.
    Result = compileModuleImpl(
        ImportingInstance, ImportLoc, Module->getTopLevelModuleName(),
        FrontendInputFile(ModuleMapFilePath, IK, +Module->IsSystem),
        ModMap.getModuleMapFileForUniquing(Module)->getName(), ModuleFileName);
  } else {
    // FIXME: We only need to fake up an input file here as a way of
    // transporting the module's directory to the module map parser. We should
    // be able to do that more directly, and parse from a memory buffer without
    // inventing this file.
    SmallString<128> FakeModuleMapFile(Module->Directory->getName());
    llvm::sys::path::append(FakeModuleMapFile, "__inferred_module.map");

    std::string InferredModuleMapContent;
    llvm::raw_string_ostream OS(InferredModuleMapContent);
    Module->print(OS);
    OS.flush();

    Result = compileModuleImpl(
        ImportingInstance, ImportLoc, Module->getTopLevelModuleName(),
        FrontendInputFile(FakeModuleMapFile, IK, +Module->IsSystem),
        ModMap.getModuleMapFileForUniquing(Module)->getName(),
        ModuleFileName,
        [&](CompilerInstance &Instance) {
      std::unique_ptr<llvm::MemoryBuffer> ModuleMapBuffer =
          llvm::MemoryBuffer::getMemBuffer(InferredModuleMapContent);
      FileEntryRef ModuleMapFile = Instance.getFileManager().getVirtualFileRef(
          FakeModuleMapFile, InferredModuleMapContent.size(), 0);
      Instance.getSourceManager().overrideFileContents(
          ModuleMapFile, std::move(ModuleMapBuffer));
    });
  }

  // We've rebuilt a module. If we're allowed to generate or update the global
  // module index, record that fact in the importing compiler instance.
  if (ImportingInstance.getFrontendOpts().GenerateGlobalModuleIndex) {
    ImportingInstance.setBuildGlobalModuleIndex(true);
  }

  return Result;
}

/// Read the AST right after compiling the module.
static bool readASTAfterCompileModule(CompilerInstance &ImportingInstance,
                                      SourceLocation ImportLoc,
                                      SourceLocation ModuleNameLoc,
                                      Module *Module, StringRef ModuleFileName,
                                      bool *OutOfDate) {
  DiagnosticsEngine &Diags = ImportingInstance.getDiagnostics();

  unsigned ModuleLoadCapabilities = ASTReader::ARR_Missing;
  if (OutOfDate)
    ModuleLoadCapabilities |= ASTReader::ARR_OutOfDate;

  // Try to read the module file, now that we've compiled it.
  ASTReader::ASTReadResult ReadResult =
      ImportingInstance.getASTReader()->ReadAST(
          ModuleFileName, serialization::MK_ImplicitModule, ImportLoc,
          ModuleLoadCapabilities);
  if (ReadResult == ASTReader::Success)
    return true;

  // The caller wants to handle out-of-date failures.
  if (OutOfDate && ReadResult == ASTReader::OutOfDate) {
    *OutOfDate = true;
    return false;
  }

  // The ASTReader didn't diagnose the error, so conservatively report it.
  if (ReadResult == ASTReader::Missing || !Diags.hasErrorOccurred())
    Diags.Report(ModuleNameLoc, diag::err_module_not_built)
      << Module->Name << SourceRange(ImportLoc, ModuleNameLoc);

  return false;
}

/// Compile a module in a separate compiler instance and read the AST,
/// returning true if the module compiles without errors.
static bool compileModuleAndReadASTImpl(CompilerInstance &ImportingInstance,
                                        SourceLocation ImportLoc,
                                        SourceLocation ModuleNameLoc,
                                        Module *Module,
                                        StringRef ModuleFileName) {
  if (!compileModule(ImportingInstance, ModuleNameLoc, Module,
                     ModuleFileName)) {
    ImportingInstance.getDiagnostics().Report(ModuleNameLoc,
                                              diag::err_module_not_built)
        << Module->Name << SourceRange(ImportLoc, ModuleNameLoc);
    return false;
  }

  return readASTAfterCompileModule(ImportingInstance, ImportLoc, ModuleNameLoc,
                                   Module, ModuleFileName,
                                   /*OutOfDate=*/nullptr);
}

/// Compile a module in a separate compiler instance and read the AST,
/// returning true if the module compiles without errors, using a lock manager
/// to avoid building the same module in multiple compiler instances.
///
/// Uses a lock file manager and exponential backoff to reduce the chances that
/// multiple instances will compete to create the same module.  On timeout,
/// deletes the lock file in order to avoid deadlock from crashing processes or
/// bugs in the lock file manager.
static bool compileModuleAndReadASTBehindLock(
    CompilerInstance &ImportingInstance, SourceLocation ImportLoc,
    SourceLocation ModuleNameLoc, Module *Module, StringRef ModuleFileName) {
  DiagnosticsEngine &Diags = ImportingInstance.getDiagnostics();

  Diags.Report(ModuleNameLoc, diag::remark_module_lock)
      << ModuleFileName << Module->Name;

  // FIXME: have LockFileManager return an error_code so that we can
  // avoid the mkdir when the directory already exists.
  StringRef Dir = llvm::sys::path::parent_path(ModuleFileName);
  llvm::sys::fs::create_directories(Dir);

  while (true) {
    llvm::LockFileManager Locked(ModuleFileName);
    switch (Locked) {
    case llvm::LockFileManager::LFS_Error:
      // ModuleCache takes care of correctness and locks are only necessary for
      // performance. Fallback to building the module in case of any lock
      // related errors.
      Diags.Report(ModuleNameLoc, diag::remark_module_lock_failure)
          << Module->Name << Locked.getErrorMessage();
      // Clear out any potential leftover.
      Locked.unsafeRemoveLockFile();
      [[fallthrough]];
    case llvm::LockFileManager::LFS_Owned:
      // We're responsible for building the module ourselves.
      return compileModuleAndReadASTImpl(ImportingInstance, ImportLoc,
                                         ModuleNameLoc, Module, ModuleFileName);

    case llvm::LockFileManager::LFS_Shared:
      break; // The interesting case.
    }

    // Someone else is responsible for building the module. Wait for them to
    // finish.
    switch (Locked.waitForUnlock()) {
    case llvm::LockFileManager::Res_Success:
      break; // The interesting case.
    case llvm::LockFileManager::Res_OwnerDied:
      continue; // try again to get the lock.
    case llvm::LockFileManager::Res_Timeout:
      // Since ModuleCache takes care of correctness, we try waiting for
      // another process to complete the build so clang does not do it done
      // twice. If case of timeout, build it ourselves.
      Diags.Report(ModuleNameLoc, diag::remark_module_lock_timeout)
          << Module->Name;
      // Clear the lock file so that future invocations can make progress.
      Locked.unsafeRemoveLockFile();
      continue;
    }

    // Read the module that was just written by someone else.
    bool OutOfDate = false;
    if (readASTAfterCompileModule(ImportingInstance, ImportLoc, ModuleNameLoc,
                                  Module, ModuleFileName, &OutOfDate))
      return true;
    if (!OutOfDate)
      return false;

    // The module may be out of date in the presence of file system races,
    // or if one of its imports depends on header search paths that are not
    // consistent with this ImportingInstance.  Try again...
  }
}

/// Compile a module in a separate compiler instance and read the AST,
/// returning true if the module compiles without errors, potentially using a
/// lock manager to avoid building the same module in multiple compiler
/// instances.
static bool compileModuleAndReadAST(CompilerInstance &ImportingInstance,
                                    SourceLocation ImportLoc,
                                    SourceLocation ModuleNameLoc,
                                    Module *Module, StringRef ModuleFileName) {
  return ImportingInstance.getInvocation()
                 .getFrontendOpts()
                 .BuildingImplicitModuleUsesLock
             ? compileModuleAndReadASTBehindLock(ImportingInstance, ImportLoc,
                                                 ModuleNameLoc, Module,
                                                 ModuleFileName)
             : compileModuleAndReadASTImpl(ImportingInstance, ImportLoc,
                                           ModuleNameLoc, Module,
                                           ModuleFileName);
}

/// Diagnose differences between the current definition of the given
/// configuration macro and the definition provided on the command line.
static void checkConfigMacro(Preprocessor &PP, StringRef ConfigMacro,
                             Module *Mod, SourceLocation ImportLoc) {
  IdentifierInfo *Id = PP.getIdentifierInfo(ConfigMacro);
  SourceManager &SourceMgr = PP.getSourceManager();

  // If this identifier has never had a macro definition, then it could
  // not have changed.
  if (!Id->hadMacroDefinition())
    return;
  auto *LatestLocalMD = PP.getLocalMacroDirectiveHistory(Id);

  // Find the macro definition from the command line.
  MacroInfo *CmdLineDefinition = nullptr;
  for (auto *MD = LatestLocalMD; MD; MD = MD->getPrevious()) {
    // We only care about the predefines buffer.
    FileID FID = SourceMgr.getFileID(MD->getLocation());
    if (FID.isInvalid() || FID != PP.getPredefinesFileID())
      continue;
    if (auto *DMD = dyn_cast<DefMacroDirective>(MD))
      CmdLineDefinition = DMD->getMacroInfo();
    break;
  }

  auto *CurrentDefinition = PP.getMacroInfo(Id);
  if (CurrentDefinition == CmdLineDefinition) {
    // Macro matches. Nothing to do.
  } else if (!CurrentDefinition) {
    // This macro was defined on the command line, then #undef'd later.
    // Complain.
    PP.Diag(ImportLoc, diag::warn_module_config_macro_undef)
      << true << ConfigMacro << Mod->getFullModuleName();
    auto LatestDef = LatestLocalMD->getDefinition();
    assert(LatestDef.isUndefined() &&
           "predefined macro went away with no #undef?");
    PP.Diag(LatestDef.getUndefLocation(), diag::note_module_def_undef_here)
      << true;
    return;
  } else if (!CmdLineDefinition) {
    // There was no definition for this macro in the predefines buffer,
    // but there was a local definition. Complain.
    PP.Diag(ImportLoc, diag::warn_module_config_macro_undef)
      << false << ConfigMacro << Mod->getFullModuleName();
    PP.Diag(CurrentDefinition->getDefinitionLoc(),
            diag::note_module_def_undef_here)
      << false;
  } else if (!CurrentDefinition->isIdenticalTo(*CmdLineDefinition, PP,
                                               /*Syntactically=*/true)) {
    // The macro definitions differ.
    PP.Diag(ImportLoc, diag::warn_module_config_macro_undef)
      << false << ConfigMacro << Mod->getFullModuleName();
    PP.Diag(CurrentDefinition->getDefinitionLoc(),
            diag::note_module_def_undef_here)
      << false;
  }
}

static void checkConfigMacros(Preprocessor &PP, Module *M,
                              SourceLocation ImportLoc) {
  clang::Module *TopModule = M->getTopLevelModule();
  for (const StringRef ConMacro : TopModule->ConfigMacros) {
    checkConfigMacro(PP, ConMacro, M, ImportLoc);
  }
}

/// Write a new timestamp file with the given path.
static void writeTimestampFile(StringRef TimestampFile) {
  std::error_code EC;
  llvm::raw_fd_ostream Out(TimestampFile.str(), EC, llvm::sys::fs::OF_None);
}

/// Prune the module cache of modules that haven't been accessed in
/// a long time.
static void pruneModuleCache(const HeaderSearchOptions &HSOpts) {
  llvm::sys::fs::file_status StatBuf;
  llvm::SmallString<128> TimestampFile;
  TimestampFile = HSOpts.ModuleCachePath;
  assert(!TimestampFile.empty());
  llvm::sys::path::append(TimestampFile, "modules.timestamp");

  // Try to stat() the timestamp file.
  if (std::error_code EC = llvm::sys::fs::status(TimestampFile, StatBuf)) {
    // If the timestamp file wasn't there, create one now.
    if (EC == std::errc::no_such_file_or_directory) {
      writeTimestampFile(TimestampFile);
    }
    return;
  }

  // Check whether the time stamp is older than our pruning interval.
  // If not, do nothing.
  time_t TimeStampModTime =
      llvm::sys::toTimeT(StatBuf.getLastModificationTime());
  time_t CurrentTime = time(nullptr);
  if (CurrentTime - TimeStampModTime <= time_t(HSOpts.ModuleCachePruneInterval))
    return;

  // Write a new timestamp file so that nobody else attempts to prune.
  // There is a benign race condition here, if two Clang instances happen to
  // notice at the same time that the timestamp is out-of-date.
  writeTimestampFile(TimestampFile);

  // Walk the entire module cache, looking for unused module files and module
  // indices.
  std::error_code EC;
  SmallString<128> ModuleCachePathNative;
  llvm::sys::path::native(HSOpts.ModuleCachePath, ModuleCachePathNative);
  for (llvm::sys::fs::directory_iterator Dir(ModuleCachePathNative, EC), DirEnd;
       Dir != DirEnd && !EC; Dir.increment(EC)) {
    // If we don't have a directory, there's nothing to look into.
    if (!llvm::sys::fs::is_directory(Dir->path()))
      continue;

    // Walk all of the files within this directory.
    for (llvm::sys::fs::directory_iterator File(Dir->path(), EC), FileEnd;
         File != FileEnd && !EC; File.increment(EC)) {
      // We only care about module and global module index files.
      StringRef Extension = llvm::sys::path::extension(File->path());
      if (Extension != ".pcm" && Extension != ".timestamp" &&
          llvm::sys::path::filename(File->path()) != "modules.idx")
        continue;

      // Look at this file. If we can't stat it, there's nothing interesting
      // there.
      if (llvm::sys::fs::status(File->path(), StatBuf))
        continue;

      // If the file has been used recently enough, leave it there.
      time_t FileAccessTime = llvm::sys::toTimeT(StatBuf.getLastAccessedTime());
      if (CurrentTime - FileAccessTime <=
              time_t(HSOpts.ModuleCachePruneAfter)) {
        continue;
      }

      // Remove the file.
      llvm::sys::fs::remove(File->path());

      // Remove the timestamp file.
      std::string TimpestampFilename = File->path() + ".timestamp";
      llvm::sys::fs::remove(TimpestampFilename);
    }

    // If we removed all of the files in the directory, remove the directory
    // itself.
    if (llvm::sys::fs::directory_iterator(Dir->path(), EC) ==
            llvm::sys::fs::directory_iterator() && !EC)
      llvm::sys::fs::remove(Dir->path());
  }
}

void CompilerInstance::createASTReader() {
  if (TheASTReader)
    return;

  if (!hasASTContext())
    createASTContext();

  // If we're implicitly building modules but not currently recursively
  // building a module, check whether we need to prune the module cache.
  if (getSourceManager().getModuleBuildStack().empty() &&
      !getPreprocessor().getHeaderSearchInfo().getModuleCachePath().empty() &&
      getHeaderSearchOpts().ModuleCachePruneInterval > 0 &&
      getHeaderSearchOpts().ModuleCachePruneAfter > 0) {
    pruneModuleCache(getHeaderSearchOpts());
  }

  HeaderSearchOptions &HSOpts = getHeaderSearchOpts();
  std::string Sysroot = HSOpts.Sysroot;
  const PreprocessorOptions &PPOpts = getPreprocessorOpts();
  const FrontendOptions &FEOpts = getFrontendOpts();
  std::unique_ptr<llvm::Timer> ReadTimer;

  if (FrontendTimerGroup)
    ReadTimer = std::make_unique<llvm::Timer>("reading_modules",
                                                "Reading modules",
                                                *FrontendTimerGroup);
  TheASTReader = new ASTReader(
      getPreprocessor(), getModuleCache(), &getASTContext(),
      getPCHContainerReader(), getFrontendOpts().ModuleFileExtensions,
      Sysroot.empty() ? "" : Sysroot.c_str(),
      PPOpts.DisablePCHOrModuleValidation,
      /*AllowASTWithCompilerErrors=*/FEOpts.AllowPCMWithCompilerErrors,
      /*AllowConfigurationMismatch=*/false, HSOpts.ModulesValidateSystemHeaders,
      HSOpts.ValidateASTInputFilesContent,
      getFrontendOpts().UseGlobalModuleIndex, std::move(ReadTimer));
  if (hasASTConsumer()) {
    TheASTReader->setDeserializationListener(
        getASTConsumer().GetASTDeserializationListener());
    getASTContext().setASTMutationListener(
      getASTConsumer().GetASTMutationListener());
  }
  getASTContext().setExternalSource(TheASTReader);
  if (hasSema())
    TheASTReader->InitializeSema(getSema());
  if (hasASTConsumer())
    TheASTReader->StartTranslationUnit(&getASTConsumer());

  for (auto &Listener : DependencyCollectors)
    Listener->attachToASTReader(*TheASTReader);
}

bool CompilerInstance::loadModuleFile(
    StringRef FileName, serialization::ModuleFile *&LoadedModuleFile) {
  llvm::Timer Timer;
  if (FrontendTimerGroup)
    Timer.init("preloading." + FileName.str(), "Preloading " + FileName.str(),
               *FrontendTimerGroup);
  llvm::TimeRegion TimeLoading(FrontendTimerGroup ? &Timer : nullptr);

  // If we don't already have an ASTReader, create one now.
  if (!TheASTReader)
    createASTReader();

  // If -Wmodule-file-config-mismatch is mapped as an error or worse, allow the
  // ASTReader to diagnose it, since it can produce better errors that we can.
  bool ConfigMismatchIsRecoverable =
      getDiagnostics().getDiagnosticLevel(diag::warn_module_config_mismatch,
                                          SourceLocation())
        <= DiagnosticsEngine::Warning;

  auto Listener = std::make_unique<ReadModuleNames>(*PP);
  auto &ListenerRef = *Listener;
  ASTReader::ListenerScope ReadModuleNamesListener(*TheASTReader,
                                                   std::move(Listener));

  // Try to load the module file.
  switch (TheASTReader->ReadAST(
      FileName, serialization::MK_ExplicitModule, SourceLocation(),
      ConfigMismatchIsRecoverable ? ASTReader::ARR_ConfigurationMismatch : 0,
      &LoadedModuleFile)) {
  case ASTReader::Success:
    // We successfully loaded the module file; remember the set of provided
    // modules so that we don't try to load implicit modules for them.
    ListenerRef.registerAll();
    return true;

  case ASTReader::ConfigurationMismatch:
    // Ignore unusable module files.
    getDiagnostics().Report(SourceLocation(), diag::warn_module_config_mismatch)
        << FileName;
    // All modules provided by any files we tried and failed to load are now
    // unavailable; includes of those modules should now be handled textually.
    ListenerRef.markAllUnavailable();
    return true;

  default:
    return false;
  }
}

namespace {
enum ModuleSource {
  MS_ModuleNotFound,
  MS_ModuleCache,
  MS_PrebuiltModulePath,
  MS_ModuleBuildPragma
};
} // end namespace

/// Select a source for loading the named module and compute the filename to
/// load it from.
static ModuleSource selectModuleSource(
    Module *M, StringRef ModuleName, std::string &ModuleFilename,
    const std::map<std::string, std::string, std::less<>> &BuiltModules,
    HeaderSearch &HS) {
  assert(ModuleFilename.empty() && "Already has a module source?");

  // Check to see if the module has been built as part of this compilation
  // via a module build pragma.
  auto BuiltModuleIt = BuiltModules.find(ModuleName);
  if (BuiltModuleIt != BuiltModules.end()) {
    ModuleFilename = BuiltModuleIt->second;
    return MS_ModuleBuildPragma;
  }

  // Try to load the module from the prebuilt module path.
  const HeaderSearchOptions &HSOpts = HS.getHeaderSearchOpts();
  if (!HSOpts.PrebuiltModuleFiles.empty() ||
      !HSOpts.PrebuiltModulePaths.empty()) {
    ModuleFilename = HS.getPrebuiltModuleFileName(ModuleName);
    if (HSOpts.EnablePrebuiltImplicitModules && ModuleFilename.empty())
      ModuleFilename = HS.getPrebuiltImplicitModuleFileName(M);
    if (!ModuleFilename.empty())
      return MS_PrebuiltModulePath;
  }

  // Try to load the module from the module cache.
  if (M) {
    ModuleFilename = HS.getCachedModuleFileName(M);
    return MS_ModuleCache;
  }

  return MS_ModuleNotFound;
}

ModuleLoadResult CompilerInstance::findOrCompileModuleAndReadAST(
    StringRef ModuleName, SourceLocation ImportLoc,
    SourceLocation ModuleNameLoc, bool IsInclusionDirective) {
  // Search for a module with the given name.
  HeaderSearch &HS = PP->getHeaderSearchInfo();
  Module *M =
      HS.lookupModule(ModuleName, ImportLoc, true, !IsInclusionDirective);

  // Check for any configuration macros that have changed. This is done
  // immediately before potentially building a module in case this module
  // depends on having one of its configuration macros defined to successfully
  // build. If this is not done the user will never see the warning.
  if (M)
    checkConfigMacros(getPreprocessor(), M, ImportLoc);

  // Select the source and filename for loading the named module.
  std::string ModuleFilename;
  ModuleSource Source =
      selectModuleSource(M, ModuleName, ModuleFilename, BuiltModules, HS);
  if (Source == MS_ModuleNotFound) {
    // We can't find a module, error out here.
    getDiagnostics().Report(ModuleNameLoc, diag::err_module_not_found)
        << ModuleName << SourceRange(ImportLoc, ModuleNameLoc);
    return nullptr;
  }
  if (ModuleFilename.empty()) {
    if (M && M->HasIncompatibleModuleFile) {
      // We tried and failed to load a module file for this module. Fall
      // back to textual inclusion for its headers.
      return ModuleLoadResult::ConfigMismatch;
    }

    getDiagnostics().Report(ModuleNameLoc, diag::err_module_build_disabled)
        << ModuleName;
    return nullptr;
  }

  // Create an ASTReader on demand.
  if (!getASTReader())
    createASTReader();

  // Time how long it takes to load the module.
  llvm::Timer Timer;
  if (FrontendTimerGroup)
    Timer.init("loading." + ModuleFilename, "Loading " + ModuleFilename,
               *FrontendTimerGroup);
  llvm::TimeRegion TimeLoading(FrontendTimerGroup ? &Timer : nullptr);
  llvm::TimeTraceScope TimeScope("Module Load", ModuleName);

  // Try to load the module file. If we are not trying to load from the
  // module cache, we don't know how to rebuild modules.
  unsigned ARRFlags = Source == MS_ModuleCache
                          ? ASTReader::ARR_OutOfDate | ASTReader::ARR_Missing |
                                ASTReader::ARR_TreatModuleWithErrorsAsOutOfDate
                          : Source == MS_PrebuiltModulePath
                                ? 0
                                : ASTReader::ARR_ConfigurationMismatch;
  switch (getASTReader()->ReadAST(ModuleFilename,
                                  Source == MS_PrebuiltModulePath
                                      ? serialization::MK_PrebuiltModule
                                      : Source == MS_ModuleBuildPragma
                                            ? serialization::MK_ExplicitModule
                                            : serialization::MK_ImplicitModule,
                                  ImportLoc, ARRFlags)) {
  case ASTReader::Success: {
    if (M)
      return M;
    assert(Source != MS_ModuleCache &&
           "missing module, but file loaded from cache");

    // A prebuilt module is indexed as a ModuleFile; the Module does not exist
    // until the first call to ReadAST.  Look it up now.
    M = HS.lookupModule(ModuleName, ImportLoc, true, !IsInclusionDirective);

    // Check whether M refers to the file in the prebuilt module path.
    if (M && M->getASTFile())
      if (auto ModuleFile = FileMgr->getFile(ModuleFilename))
        if (*ModuleFile == M->getASTFile())
          return M;

    getDiagnostics().Report(ModuleNameLoc, diag::err_module_prebuilt)
        << ModuleName;
    return ModuleLoadResult();
  }

  case ASTReader::OutOfDate:
  case ASTReader::Missing:
    // The most interesting case.
    break;

  case ASTReader::ConfigurationMismatch:
    if (Source == MS_PrebuiltModulePath)
      // FIXME: We shouldn't be setting HadFatalFailure below if we only
      // produce a warning here!
      getDiagnostics().Report(SourceLocation(),
                              diag::warn_module_config_mismatch)
          << ModuleFilename;
    // Fall through to error out.
    [[fallthrough]];
  case ASTReader::VersionMismatch:
  case ASTReader::HadErrors:
    ModuleLoader::HadFatalFailure = true;
    // FIXME: The ASTReader will already have complained, but can we shoehorn
    // that diagnostic information into a more useful form?
    return ModuleLoadResult();

  case ASTReader::Failure:
    ModuleLoader::HadFatalFailure = true;
    return ModuleLoadResult();
  }

  // ReadAST returned Missing or OutOfDate.
  if (Source != MS_ModuleCache) {
    // We don't know the desired configuration for this module and don't
    // necessarily even have a module map. Since ReadAST already produces
    // diagnostics for these two cases, we simply error out here.
    return ModuleLoadResult();
  }

  // The module file is missing or out-of-date. Build it.
  assert(M && "missing module, but trying to compile for cache");

  // Check whether there is a cycle in the module graph.
  ModuleBuildStack ModPath = getSourceManager().getModuleBuildStack();
  ModuleBuildStack::iterator Pos = ModPath.begin(), PosEnd = ModPath.end();
  for (; Pos != PosEnd; ++Pos) {
    if (Pos->first == ModuleName)
      break;
  }

  if (Pos != PosEnd) {
    SmallString<256> CyclePath;
    for (; Pos != PosEnd; ++Pos) {
      CyclePath += Pos->first;
      CyclePath += " -> ";
    }
    CyclePath += ModuleName;

    getDiagnostics().Report(ModuleNameLoc, diag::err_module_cycle)
        << ModuleName << CyclePath;
    return nullptr;
  }

  // Check whether we have already attempted to build this module (but
  // failed).
  if (getPreprocessorOpts().FailedModules &&
      getPreprocessorOpts().FailedModules->hasAlreadyFailed(ModuleName)) {
    getDiagnostics().Report(ModuleNameLoc, diag::err_module_not_built)
        << ModuleName << SourceRange(ImportLoc, ModuleNameLoc);
    return nullptr;
  }

  // Try to compile and then read the AST.
  if (!compileModuleAndReadAST(*this, ImportLoc, ModuleNameLoc, M,
                               ModuleFilename)) {
    assert(getDiagnostics().hasErrorOccurred() &&
           "undiagnosed error in compileModuleAndReadAST");
    if (getPreprocessorOpts().FailedModules)
      getPreprocessorOpts().FailedModules->addFailed(ModuleName);
    return nullptr;
  }

  // Okay, we've rebuilt and now loaded the module.
  return M;
}

ModuleLoadResult
CompilerInstance::loadModule(SourceLocation ImportLoc,
                             ModuleIdPath Path,
                             Module::NameVisibilityKind Visibility,
                             bool IsInclusionDirective) {
  // Determine what file we're searching from.
  StringRef ModuleName = Path[0].first->getName();
  SourceLocation ModuleNameLoc = Path[0].second;

  // If we've already handled this import, just return the cached result.
  // This one-element cache is important to eliminate redundant diagnostics
  // when both the preprocessor and parser see the same import declaration.
  if (ImportLoc.isValid() && LastModuleImportLoc == ImportLoc) {
    // Make the named module visible.
    if (LastModuleImportResult && ModuleName != getLangOpts().CurrentModule)
      TheASTReader->makeModuleVisible(LastModuleImportResult, Visibility,
                                      ImportLoc);
    return LastModuleImportResult;
  }

  // If we don't already have information on this module, load the module now.
  Module *Module = nullptr;
  ModuleMap &MM = getPreprocessor().getHeaderSearchInfo().getModuleMap();
  if (auto MaybeModule = MM.getCachedModuleLoad(*Path[0].first)) {
    // Use the cached result, which may be nullptr.
    Module = *MaybeModule;
    // Config macros are already checked before building a module, but they need
    // to be checked at each import location in case any of the config macros
    // have a new value at the current `ImportLoc`.
    if (Module)
      checkConfigMacros(getPreprocessor(), Module, ImportLoc);
  } else if (ModuleName == getLangOpts().CurrentModule) {
    // This is the module we're building.
    Module = PP->getHeaderSearchInfo().lookupModule(
        ModuleName, ImportLoc, /*AllowSearch*/ true,
        /*AllowExtraModuleMapSearch*/ !IsInclusionDirective);

    // Config macros do not need to be checked here for two reasons.
    // * This will always be textual inclusion, and thus the config macros
    //   actually do impact the content of the header.
    // * `Preprocessor::HandleHeaderIncludeOrImport` will never call this
    //   function as the `#include` or `#import` is textual.

    MM.cacheModuleLoad(*Path[0].first, Module);
  } else {
    ModuleLoadResult Result = findOrCompileModuleAndReadAST(
        ModuleName, ImportLoc, ModuleNameLoc, IsInclusionDirective);
    if (!Result.isNormal())
      return Result;
    if (!Result)
      DisableGeneratingGlobalModuleIndex = true;
    Module = Result;
    MM.cacheModuleLoad(*Path[0].first, Module);
  }

  // If we never found the module, fail.  Otherwise, verify the module and link
  // it up.
  if (!Module)
    return ModuleLoadResult();

  // Verify that the rest of the module path actually corresponds to
  // a submodule.
  bool MapPrivateSubModToTopLevel = false;
  for (unsigned I = 1, N = Path.size(); I != N; ++I) {
    StringRef Name = Path[I].first->getName();
    clang::Module *Sub = Module->findSubmodule(Name);

    // If the user is requesting Foo.Private and it doesn't exist, try to
    // match Foo_Private and emit a warning asking for the user to write
    // @import Foo_Private instead. FIXME: remove this when existing clients
    // migrate off of Foo.Private syntax.
    if (!Sub && Name == "Private" && Module == Module->getTopLevelModule()) {
      SmallString<128> PrivateModule(Module->Name);
      PrivateModule.append("_Private");

      SmallVector<std::pair<IdentifierInfo *, SourceLocation>, 2> PrivPath;
      auto &II = PP->getIdentifierTable().get(
          PrivateModule, PP->getIdentifierInfo(Module->Name)->getTokenID());
      PrivPath.push_back(std::make_pair(&II, Path[0].second));

      std::string FileName;
      // If there is a modulemap module or prebuilt module, load it.
      if (PP->getHeaderSearchInfo().lookupModule(PrivateModule, ImportLoc, true,
                                                 !IsInclusionDirective) ||
          selectModuleSource(nullptr, PrivateModule, FileName, BuiltModules,
                             PP->getHeaderSearchInfo()) != MS_ModuleNotFound)
        Sub = loadModule(ImportLoc, PrivPath, Visibility, IsInclusionDirective);
      if (Sub) {
        MapPrivateSubModToTopLevel = true;
        PP->markClangModuleAsAffecting(Module);
        if (!getDiagnostics().isIgnored(
                diag::warn_no_priv_submodule_use_toplevel, ImportLoc)) {
          getDiagnostics().Report(Path[I].second,
                                  diag::warn_no_priv_submodule_use_toplevel)
              << Path[I].first << Module->getFullModuleName() << PrivateModule
              << SourceRange(Path[0].second, Path[I].second)
              << FixItHint::CreateReplacement(SourceRange(Path[0].second),
                                              PrivateModule);
          getDiagnostics().Report(Sub->DefinitionLoc,
                                  diag::note_private_top_level_defined);
        }
      }
    }

    if (!Sub) {
      // Attempt to perform typo correction to find a module name that works.
      SmallVector<StringRef, 2> Best;
      unsigned BestEditDistance = (std::numeric_limits<unsigned>::max)();

      for (class Module *SubModule : Module->submodules()) {
        unsigned ED =
            Name.edit_distance(SubModule->Name,
                               /*AllowReplacements=*/true, BestEditDistance);
        if (ED <= BestEditDistance) {
          if (ED < BestEditDistance) {
            Best.clear();
            BestEditDistance = ED;
          }

          Best.push_back(SubModule->Name);
        }
      }

      // If there was a clear winner, user it.
      if (Best.size() == 1) {
        getDiagnostics().Report(Path[I].second, diag::err_no_submodule_suggest)
            << Path[I].first << Module->getFullModuleName() << Best[0]
            << SourceRange(Path[0].second, Path[I - 1].second)
            << FixItHint::CreateReplacement(SourceRange(Path[I].second),
                                            Best[0]);

        Sub = Module->findSubmodule(Best[0]);
      }
    }

    if (!Sub) {
      // No submodule by this name. Complain, and don't look for further
      // submodules.
      getDiagnostics().Report(Path[I].second, diag::err_no_submodule)
          << Path[I].first << Module->getFullModuleName()
          << SourceRange(Path[0].second, Path[I - 1].second);
      break;
    }

    Module = Sub;
  }

  // Make the named module visible, if it's not already part of the module
  // we are parsing.
  if (ModuleName != getLangOpts().CurrentModule) {
    if (!Module->IsFromModuleFile && !MapPrivateSubModToTopLevel) {
      // We have an umbrella header or directory that doesn't actually include
      // all of the headers within the directory it covers. Complain about
      // this missing submodule and recover by forgetting that we ever saw
      // this submodule.
      // FIXME: Should we detect this at module load time? It seems fairly
      // expensive (and rare).
      getDiagnostics().Report(ImportLoc, diag::warn_missing_submodule)
        << Module->getFullModuleName()
        << SourceRange(Path.front().second, Path.back().second);

      return ModuleLoadResult(Module, ModuleLoadResult::MissingExpected);
    }

    // Check whether this module is available.
    if (Preprocessor::checkModuleIsAvailable(getLangOpts(), getTarget(),
                                             *Module, getDiagnostics())) {
      getDiagnostics().Report(ImportLoc, diag::note_module_import_here)
        << SourceRange(Path.front().second, Path.back().second);
      LastModuleImportLoc = ImportLoc;
      LastModuleImportResult = ModuleLoadResult();
      return ModuleLoadResult();
    }

    TheASTReader->makeModuleVisible(Module, Visibility, ImportLoc);
  }

  // Resolve any remaining module using export_as for this one.
  getPreprocessor()
      .getHeaderSearchInfo()
      .getModuleMap()
      .resolveLinkAsDependencies(Module->getTopLevelModule());

  LastModuleImportLoc = ImportLoc;
  LastModuleImportResult = ModuleLoadResult(Module);
  return LastModuleImportResult;
}

void CompilerInstance::createModuleFromSource(SourceLocation ImportLoc,
                                              StringRef ModuleName,
                                              StringRef Source) {
  // Avoid creating filenames with special characters.
  SmallString<128> CleanModuleName(ModuleName);
  for (auto &C : CleanModuleName)
    if (!isAlphanumeric(C))
      C = '_';

  // FIXME: Using a randomized filename here means that our intermediate .pcm
  // output is nondeterministic (as .pcm files refer to each other by name).
  // Can this affect the output in any way?
  SmallString<128> ModuleFileName;
  if (std::error_code EC = llvm::sys::fs::createTemporaryFile(
          CleanModuleName, "pcm", ModuleFileName)) {
    getDiagnostics().Report(ImportLoc, diag::err_fe_unable_to_open_output)
        << ModuleFileName << EC.message();
    return;
  }
  std::string ModuleMapFileName = (CleanModuleName + ".map").str();

  FrontendInputFile Input(
      ModuleMapFileName,
      InputKind(getLanguageFromOptions(Invocation->getLangOpts()),
                InputKind::ModuleMap, /*Preprocessed*/true));

  std::string NullTerminatedSource(Source.str());

  auto PreBuildStep = [&](CompilerInstance &Other) {
    // Create a virtual file containing our desired source.
    // FIXME: We shouldn't need to do this.
    FileEntryRef ModuleMapFile = Other.getFileManager().getVirtualFileRef(
        ModuleMapFileName, NullTerminatedSource.size(), 0);
    Other.getSourceManager().overrideFileContents(
        ModuleMapFile, llvm::MemoryBuffer::getMemBuffer(NullTerminatedSource));

    Other.BuiltModules = std::move(BuiltModules);
    Other.DeleteBuiltModules = false;
  };

  auto PostBuildStep = [this](CompilerInstance &Other) {
    BuiltModules = std::move(Other.BuiltModules);
  };

  // Build the module, inheriting any modules that we've built locally.
  if (compileModuleImpl(*this, ImportLoc, ModuleName, Input, StringRef(),
                        ModuleFileName, PreBuildStep, PostBuildStep)) {
    BuiltModules[std::string(ModuleName)] = std::string(ModuleFileName);
    llvm::sys::RemoveFileOnSignal(ModuleFileName);
  }
}

void CompilerInstance::makeModuleVisible(Module *Mod,
                                         Module::NameVisibilityKind Visibility,
                                         SourceLocation ImportLoc) {
  if (!TheASTReader)
    createASTReader();
  if (!TheASTReader)
    return;

  TheASTReader->makeModuleVisible(Mod, Visibility, ImportLoc);
}

GlobalModuleIndex *CompilerInstance::loadGlobalModuleIndex(
    SourceLocation TriggerLoc) {
  if (getPreprocessor().getHeaderSearchInfo().getModuleCachePath().empty())
    return nullptr;
  if (!TheASTReader)
    createASTReader();
  // Can't do anything if we don't have the module manager.
  if (!TheASTReader)
    return nullptr;
  // Get an existing global index.  This loads it if not already
  // loaded.
  TheASTReader->loadGlobalIndex();
  GlobalModuleIndex *GlobalIndex = TheASTReader->getGlobalIndex();
  // If the global index doesn't exist, create it.
  if (!GlobalIndex && shouldBuildGlobalModuleIndex() && hasFileManager() &&
      hasPreprocessor()) {
    llvm::sys::fs::create_directories(
      getPreprocessor().getHeaderSearchInfo().getModuleCachePath());
    if (llvm::Error Err = GlobalModuleIndex::writeIndex(
            getFileManager(), getPCHContainerReader(),
            getPreprocessor().getHeaderSearchInfo().getModuleCachePath())) {
      // FIXME this drops the error on the floor. This code is only used for
      // typo correction and drops more than just this one source of errors
      // (such as the directory creation failure above). It should handle the
      // error.
      consumeError(std::move(Err));
      return nullptr;
    }
    TheASTReader->resetForReload();
    TheASTReader->loadGlobalIndex();
    GlobalIndex = TheASTReader->getGlobalIndex();
  }
  // For finding modules needing to be imported for fixit messages,
  // we need to make the global index cover all modules, so we do that here.
  if (!HaveFullGlobalModuleIndex && GlobalIndex && !buildingModule()) {
    ModuleMap &MMap = getPreprocessor().getHeaderSearchInfo().getModuleMap();
    bool RecreateIndex = false;
    for (ModuleMap::module_iterator I = MMap.module_begin(),
        E = MMap.module_end(); I != E; ++I) {
      Module *TheModule = I->second;
      OptionalFileEntryRef Entry = TheModule->getASTFile();
      if (!Entry) {
        SmallVector<std::pair<IdentifierInfo *, SourceLocation>, 2> Path;
        Path.push_back(std::make_pair(
            getPreprocessor().getIdentifierInfo(TheModule->Name), TriggerLoc));
        std::reverse(Path.begin(), Path.end());
        // Load a module as hidden.  This also adds it to the global index.
        loadModule(TheModule->DefinitionLoc, Path, Module::Hidden, false);
        RecreateIndex = true;
      }
    }
    if (RecreateIndex) {
      if (llvm::Error Err = GlobalModuleIndex::writeIndex(
              getFileManager(), getPCHContainerReader(),
              getPreprocessor().getHeaderSearchInfo().getModuleCachePath())) {
        // FIXME As above, this drops the error on the floor.
        consumeError(std::move(Err));
        return nullptr;
      }
      TheASTReader->resetForReload();
      TheASTReader->loadGlobalIndex();
      GlobalIndex = TheASTReader->getGlobalIndex();
    }
    HaveFullGlobalModuleIndex = true;
  }
  return GlobalIndex;
}

// Check global module index for missing imports.
bool
CompilerInstance::lookupMissingImports(StringRef Name,
                                       SourceLocation TriggerLoc) {
  // Look for the symbol in non-imported modules, but only if an error
  // actually occurred.
  if (!buildingModule()) {
    // Load global module index, or retrieve a previously loaded one.
    GlobalModuleIndex *GlobalIndex = loadGlobalModuleIndex(
      TriggerLoc);

    // Only if we have a global index.
    if (GlobalIndex) {
      GlobalModuleIndex::HitSet FoundModules;

      // Find the modules that reference the identifier.
      // Note that this only finds top-level modules.
      // We'll let diagnoseTypo find the actual declaration module.
      if (GlobalIndex->lookupIdentifier(Name, FoundModules))
        return true;
    }
  }

  return false;
}
void CompilerInstance::resetAndLeakSema() { llvm::BuryPointer(takeSema()); }

void CompilerInstance::setExternalSemaSource(
    IntrusiveRefCntPtr<ExternalSemaSource> ESS) {
  ExternalSemaSrc = std::move(ESS);
}<|MERGE_RESOLUTION|>--- conflicted
+++ resolved
@@ -1063,38 +1063,11 @@
     }
   }
 
-<<<<<<< HEAD
 #ifdef SYCLomatic_CUSTOMIZATION
 // don't show the message "3 errors generated during parsing".
 // it's duplicate with dpct summary in command line msg.
 #else
-  if (getDiagnosticOpts().ShowCarets) {
-    // We can have multiple diagnostics sharing one diagnostic client.
-    // Get the total number of warnings/errors from the client.
-    unsigned NumWarnings = getDiagnostics().getClient()->getNumWarnings();
-    unsigned NumErrors = getDiagnostics().getClient()->getNumErrors();
-
-    if (NumWarnings)
-      OS << NumWarnings << " warning" << (NumWarnings == 1 ? "" : "s");
-    if (NumWarnings && NumErrors)
-      OS << " and ";
-    if (NumErrors)
-      OS << NumErrors << " error" << (NumErrors == 1 ? "" : "s");
-    if (NumWarnings || NumErrors) {
-      OS << " generated";
-      if (getLangOpts().CUDA) {
-        if (!getLangOpts().CUDAIsDevice) {
-          OS << " when compiling for host";
-        } else {
-          OS << " when compiling for " << getTargetOpts().CPU;
-        }
-      }
-      OS << ".\n";
-    }
-  }
-=======
   printDiagnosticStats();
->>>>>>> 7a84121c
 
   if (getFrontendOpts().ShowStats) {
     if (hasFileManager()) {
