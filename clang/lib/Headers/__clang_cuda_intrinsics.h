--- conflicted
+++ resolved
@@ -509,11 +509,7 @@
 __device__ inline void *__nv_cvta_local_to_generic_impl(size_t __ptr) {
   return (void *)(void __attribute__((address_space(5))) *)__ptr;
 }
-<<<<<<< HEAD
-__device__ inline unsigned int __nvvm_get_smem_pointer(void *__ptr) {
-=======
 __device__ inline cuuint32_t __nvvm_get_smem_pointer(void *__ptr) {
->>>>>>> 5998d7c7
   return __nv_cvta_generic_to_shared_impl(__ptr);
 }
 } // extern "C"
