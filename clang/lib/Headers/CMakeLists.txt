--- conflicted
+++ resolved
@@ -139,7 +139,6 @@
   avxvnniintrin.h
   bmi2intrin.h
   bmiintrin.h
-<<<<<<< HEAD
   builtins.h
   __clang_cuda_builtin_vars.h
   __clang_cuda_math.h
@@ -156,8 +155,6 @@
   __clang_hip_cmath.h
   __clang_hip_math.h
   __clang_hip_runtime_wrapper.h
-=======
->>>>>>> 5998d7c7
   cetintrin.h
   cldemoteintrin.h
   clflushoptintrin.h
