--- conflicted
+++ resolved
@@ -68,15 +68,6 @@
 // This overloaded function is added because in some cases, the \p FileName is
 // relative path, and absolute path \p FullPathName is needed to determine
 // whether the file is in database.
-<<<<<<< HEAD
 void rewriteFileName(clang::tooling::UnifiedPath &FileName,
                      const clang::tooling::UnifiedPath& FullPathName);
-
-// apply patter rewrite rules to migrate cmake script file
-void applyPatternRewriterToCmakeScriptFile(const std::string &InputString,
-                                           llvm::raw_os_ostream &Stream);
-=======
-void rewriteFileName(llvm::SmallString<512> &FileName,
-                     llvm::StringRef FullPathName);
->>>>>>> 05f289c5
 #endif // DPCT_SAVE_NEW_FILES_H