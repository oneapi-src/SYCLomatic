//===--------------- TextModification.h -----------------------------------===//
//
// Part of the LLVM Project, under the Apache License v2.0 with LLVM Exceptions.
// See https://llvm.org/LICENSE.txt for license information.
// SPDX-License-Identifier: Apache-2.0 WITH LLVM-exception
//
//===----------------------------------------------------------------------===//

#ifndef DPCT_TEXT_MODIFICATION_H
#define DPCT_TEXT_MODIFICATION_H

#include "MapNames.h"
#include "Utility.h"
#include "clang/Tooling/Core/Replacement.h"
#include "clang/Tooling/Tooling.h"

#include <string>

namespace clang {
namespace dpct {

class KernelCallExpr;
class TextModification;
using TransformSetTy = std::vector<std::shared_ptr<TextModification>>;

class ReplaceInclude;
using IncludeMapSetTy =
    std::map<clang::tooling::UnifiedPath, std::vector<std::unique_ptr<ReplaceInclude>>>;

enum InsertPosition {
  IP_AlwaysLeft = 0,
  IP_Left,
  IP_Right,
};

enum ReplacementType {
  RT_ForSYCLMigration = 0,
  RT_ForCUDADebug
};

/// Extend Replacement to contain more meta info of Replacement inserted by
/// AST Rule. Further Analysis Pass like Merge Pass can happen based
/// on this meta info of Replacement.
///  eg. Replacement happen at same position may be merged to avoid conflict.
class ExtReplacement : public tooling::Replacement {
public:
  /// Creates an invalid (not applicable) replacement.
  ExtReplacement() : Replacement(){};

  /// Creates a replacement of the range [Offset, Offset+Length) in
  /// FilePath with ReplacementText.
  ///
  /// \param FilePath A source file accessible via a SourceManager.
  /// \param Offset The byte offset of the start of the range in the file.
  /// \param Length The length of the range in bytes.
  ExtReplacement(clang::tooling::UnifiedPath FilePath, unsigned Offset, unsigned Length,
                 StringRef ReplacementText, const TextModification *_TM)
      : Replacement(FilePath.getCanonicalPath(), Offset, Length, ReplacementText), TM(_TM) {}

  /// Creates a Replacement of the range [Start, Start+Length) with
  /// ReplacementText.
  ExtReplacement(const SourceManager &Sources, SourceLocation Start,
                 unsigned Length, StringRef ReplacementText,
                 const TextModification *_TM)
      : Replacement(Sources, Start, Length, ReplacementText), TM(_TM) {}

  /// Creates a Replacement of the given range with ReplacementText.
  ExtReplacement(const SourceManager &Sources, const CharSourceRange &Range,
                 StringRef ReplacementText, const TextModification *_TM,
                 const LangOptions &LangOpts = LangOptions())
      : Replacement(Sources, Range, ReplacementText, LangOpts), TM(_TM) {}

  /// Creates a Replacement of the node with ReplacementText.
  template <typename Node>
  ExtReplacement(const SourceManager &Sources, const Node &NodeToReplace,
                 StringRef ReplacementText, const TextModification *_TM,
                 const LangOptions &LangOpts = LangOptions())
      : Replacement(Sources, NodeToReplace, ReplacementText, LangOpts),
        TM(_TM) {}
  void setInsertPosition(InsertPosition IP) { InsertPos = IP; }
  unsigned int getInsertPosition() const { return InsertPos; }

  const TextModification *getParentTM() const { return TM; }

  inline void setPairID(unsigned Pair) { PairID = Pair; }
  inline unsigned getPairID() { return PairID; }

  bool equal(std::shared_ptr<ExtReplacement> RHS) {
    return getLength() == RHS->getLength() &&
           getReplacementText().equals(RHS->getReplacementText());
  }

  /// merge the constant info to LHS
  /// the information precedence: HostDevice > Device > Host > empty
  void mergeConstantInfo(std::shared_ptr<ExtReplacement> RHS) {
    auto setConstantInfoUsingRHSInfo = [&]() {
      setConstantFlag(RHS->getConstantFlag());
      setConstantOffset(RHS->getConstantOffset());
      setInitStr(RHS->getInitStr());
      setNewHostVarName(RHS->getNewHostVarName());
    };

    // LHS has highest precedence or RHS has lowest precedence, use LHS directly
    if (getConstantFlag() == dpct::ConstantFlagType::HostDevice ||
        RHS->getConstantFlag() == dpct::ConstantFlagType::Default) {
      return;
    }

    // LHS has lowest precedence or RHS has highest precedence, use RHS directly
    if (RHS->getConstantFlag() == dpct::ConstantFlagType::HostDevice ||
        getConstantFlag() == dpct::ConstantFlagType::Default) {
      setConstantInfoUsingRHSInfo();
      return;
    }

    // Code at here means it is either "Device" or "Host", use device
    if (getConstantFlag() == dpct::ConstantFlagType::Device ||
        RHS->getConstantFlag() == dpct::ConstantFlagType::Host) {
      return;
    }
    if (RHS->getConstantFlag() == dpct::ConstantFlagType::Host ||
        getConstantFlag() == dpct::ConstantFlagType::Device) {
      setConstantInfoUsingRHSInfo();
      return;
    }
  }

  inline bool IsSYCLHeaderNeeded() { return SYCLHeaderNeeded; }
  inline void setSYCLHeaderNeeded(bool Val) { SYCLHeaderNeeded = Val; }
  ReplacementType IsForCUDADebug = RT_ForSYCLMigration;
private:
  InsertPosition InsertPos = IP_Left;
  const TextModification *TM;
  unsigned PairID = 0;
  bool SYCLHeaderNeeded = true;
};

enum class TextModificationID : int {
#define TRANSFORMATION(TYPE) TYPE,
#include "Transformations.inc"
#undef TRANSFORMATION
};

using TMID = TextModificationID;

/// Base class for tool-related source code modifications.
class TextModification {
public:
  // getReplacement() method will be called according to the grouping:
  // Modifications belonging to G1 will have getReplacement() called
  // before modifications belonging to G2, and G2s before G3s
  enum Group { Any = 0, G1 = 1, G2 = 2, G3 = 3 };

  static const std::unordered_map<int, std::string> TMNameMap;
  InsertPosition InsertPos = InsertPosition::IP_Left;

public:
  TextModification(TMID _TMID) : ID(_TMID), Key(Any) {}
  TextModification(TMID _TMID, Group _Key)
      : ID(_TMID), Key(_Key) {}
  virtual ~TextModification() {}
  /// Generate actual Replacement from this TextModification object.
  virtual std::shared_ptr<ExtReplacement>
  getReplacement(const ASTContext &Context) const = 0;
  virtual void print(llvm::raw_ostream &OS, ASTContext &Context,
                     const bool PrintDetail = true) const = 0;
  bool operator<(const TextModification &TM) const { return Key < TM.Key; }
  static bool Compare(const std::shared_ptr<TextModification> &L,
                      const std::shared_ptr<TextModification> &R) {
    return L->Key < R->Key;
  }

  TMID getID() const { return ID; }
  const std::string &getName() const;

  void setParentRuleName(StringRef Name) { ParentRuleName = Name; }
  StringRef getParentRuleName() const { return ParentRuleName; }
  inline void setPairID(unsigned Pair) { PairID = Pair; }
  dpct::ConstantFlagType getConstantFlag() const { return ConstantFlag; }
  void setConstantFlag(dpct::ConstantFlagType F) { ConstantFlag = F; }
  unsigned int getLineBeginOffset() const { return LineBeginOffset; }
  void setLineBeginOffset(unsigned int O) { LineBeginOffset = O; }
  unsigned int getConstantOffset() const { return ConstantOffset; }
  void setConstantOffset(unsigned int O) { ConstantOffset = O; }
  std::string getInitStr() const { return InitStr; }
  void setInitStr(std::string S) { InitStr = S; }
  std::string getNewHostVarName() const { return NewHostVarName; }
  void setNewHostVarName(std::string N) { NewHostVarName = N; }
  void setIgnoreTM(bool Flag = true) { IgnoreTM = Flag; }
  bool isIgnoreTM() const { return IgnoreTM; }
  bool getNotFormatFlag() const { return NotFormatFlag; }
  void setInsertPosition(InsertPosition IP) { InsertPos = IP; }

  // BlockLevelFormatFlag is used to decide which replacement need to be format
  // second time.
  // Each replacement should be processed by the first formatting (except the
  // NotFormatFlag is ture). But because each line's indent is kept as same as
  // the original code's indent, if the migration is one line => multi lines,
  // the indent may be strange. So we do a second time format for these
  // replacement, using unified IndentWidth to do the format. Currently, the
  // replacement need second format are: kernel calls, warnings and some library
  // APIs migration.
  void setBlockLevelFormatFlag(bool Flag = true) {
    BlockLevelFormatFlag = Flag;
  }
  bool getBlockLevelFormatFlag() const { return BlockLevelFormatFlag; }
  ReplacementType IsForCUDADebug = RT_ForSYCLMigration;
private:
  const TMID ID;
  Group Key;
  StringRef ParentRuleName;
  unsigned PairID = 0;
  bool BlockLevelFormatFlag = false;
  // below members are used for process __constant__ macro used in host and
  // device
  unsigned int LineBeginOffset = 0;
  bool IgnoreTM = false;
  dpct::ConstantFlagType ConstantFlag = dpct::ConstantFlagType::Default;
  unsigned int ConstantOffset = 0;
  std::string InitStr = "";
  std::string NewHostVarName = "";

protected:
  bool NotFormatFlag = false;
};

/// Insert string in given position.
class InsertText : public TextModification {
  SourceLocation Begin;
  std::string T;
  unsigned PairID;
  bool SYCLHeaderNeeded;

public:
  InsertText(SourceLocation Loc, const std::string &S, unsigned PairID = 0,
<<<<<<< HEAD
             bool SYCLHeaderNeeded = true)
      : TextModification(TMID::InsertText), Begin(Loc), T(S), PairID(PairID),
        SYCLHeaderNeeded(SYCLHeaderNeeded) {}
=======
             ReplacementType IsForCUDADebug = RT_ForSYCLMigration)
      : TextModification(TMID::InsertText), Begin(Loc), T(S), PairID(PairID) {
    this->IsForCUDADebug = IsForCUDADebug;
  }
>>>>>>> 995752c3
  std::shared_ptr<ExtReplacement>
  getReplacement(const ASTContext &Context) const override;
  void print(llvm::raw_ostream &OS, ASTContext &Context,
             const bool PrintDetail = true) const override;
};

/// For macros and typedefs source location is unreliable (begin and end of the
/// source range point to the same character. Replacing by token is a simple
/// workaround.
class ReplaceToken : public TextModification {
  SourceLocation Begin;
  SourceLocation End;
  std::string T;
  bool IsSYCLHeaderNeeded = true;

public:
  ReplaceToken(SourceLocation Loc, std::string &&S)
      : TextModification(TMID::ReplaceToken), Begin(Loc), End(Loc), T(S) {}
  ReplaceToken(SourceLocation BLoc, SourceLocation ELoc, std::string &&S)
      : TextModification(TMID::ReplaceToken), Begin(BLoc), End(ELoc), T(S) {}
  std::shared_ptr<ExtReplacement>
  getReplacement(const ASTContext &Context) const override;
  void print(llvm::raw_ostream &OS, ASTContext &Context,
             const bool PrintDetail = true) const override;
  void setSYCLHeaderNeeded(bool Flag) { IsSYCLHeaderNeeded = Flag; };
};

/// Replace a statement (w/o semicolon) with a specified string.
class ReplaceStmt : public TextModification {
  const Stmt *TheStmt;
  // If the callexpr need to migrate is a macro, IsProcessMacro should
  // be true and the migration will be done correctly.
  bool IsProcessMacro;
  std::string ReplacementString;

  // When replacing the Stmt with empty string, an option to clean up
  // redundant trailing semicolons and spaces in the same line
  bool IsCleanup = true;

  // Since getReplacement() is a const function and IsMacroRemoved is assigned
  // in it, IsMacroRemoved is declared as "mutable".
  // In getReplacement(), if the callexpr spelling is in macro define and it is
  // outermost, this callexpr will be removed in macro definition and this
  // flag will be true. Then in removeStmtWithCleanups() function, the call of
  // this macro will be removed also.
  mutable bool IsMacroRemoved = false;

  static bool inCompoundStmt(const Stmt *E);

public:
  template <class... Args>
  ReplaceStmt(const Stmt *E, Args &&...S)
      : TextModification(TMID::ReplaceStmt), TheStmt(E), IsProcessMacro(false),
        ReplacementString(std::forward<Args>(S)...),
        IsCleanup(inCompoundStmt(E)) {}

  template <class... Args>
  ReplaceStmt(const Stmt *E, bool IsNeedProcessMacro, Args &&...S)
      : TextModification(TMID::ReplaceStmt), TheStmt(E),
        IsProcessMacro(IsNeedProcessMacro),
        ReplacementString(std::forward<Args>(S)...),
        IsCleanup(inCompoundStmt(E)) {}

  template <class... Args>
  ReplaceStmt(const Stmt *E, bool IsNeedProcessMacro, bool IsNeedCleanup,
              Args &&...S)
      : TextModification(TMID::ReplaceStmt), TheStmt(E),
        IsProcessMacro(IsNeedProcessMacro),
        ReplacementString(std::forward<Args>(S)...), IsCleanup(IsNeedCleanup) {}

  template <class... Args>
  ReplaceStmt(const CUDAKernelCallExpr *E, Args &&...S)
      : ReplaceStmt((const Stmt *)E, std::forward<Args>(S)...) {
    // Don't clean up for CUDAKernelCallExpr to avoid overlapping problems
    IsCleanup = false;
    IsProcessMacro = true;
  }

  std::shared_ptr<ExtReplacement>
  getReplacement(const ASTContext &Context) const override;
  void print(llvm::raw_ostream &OS, ASTContext &Context,
             const bool PrintDetail = true) const override;

  std::shared_ptr<ExtReplacement>
  removeStmtWithCleanups(const SourceManager &SM) const;
};

class ReplaceDecl : public TextModification {
  const Decl *TheDecl;
  std::string ReplacementString;

public:
  template <class... Args>
  ReplaceDecl(const Decl *E, Args &&...S)
      : TextModification(TMID::ReplaceDecl), TheDecl(E),
        ReplacementString(std::forward<Args>(S)...) {}

  std::shared_ptr<ExtReplacement>
  getReplacement(const ASTContext &Context) const override;
  void print(llvm::raw_ostream &OS, ASTContext &Context,
             const bool PrintDetail = true) const override;
};

/// Replace the call name of function calls
class ReplaceCalleeName : public TextModification {
  const CallExpr *C;
  std::string ReplStr;

public:
  ReplaceCalleeName(const CallExpr *C, std::string &&S)
      : TextModification(TMID::ReplaceCalleeName), C(C), ReplStr(S) {}

  std::shared_ptr<ExtReplacement>
  getReplacement(const ASTContext &Context) const override;
  void print(llvm::raw_ostream &OS, ASTContext &Context,
             const bool PrintDetail = true) const override;
};

/// Replace C-style cast with constructor call for a given type.
class ReplaceCCast : public TextModification {
  const CStyleCastExpr *Cast;
  std::string TypeName;

public:
  ReplaceCCast(const CStyleCastExpr *Cast, std::string &&TypeName)
      : TextModification(TMID::ReplaceCCast), Cast(Cast), TypeName(TypeName) {}
  std::shared_ptr<ExtReplacement>
  getReplacement(const ASTContext &Context) const override;
  void print(llvm::raw_ostream &OS, ASTContext &Context,
             const bool PrintDetail = true) const override;
};

/// Replace type in variable declaration.
class ReplaceTypeInDecl : public TextModification {
  TypeLoc TL;
  const DeclaratorDecl *DD = nullptr; // DD points to a VarDecl or a FieldDecl
  SourceLocation SL; // The input source location used to record MigrationInfo
  std::string T;

public:
  ReplaceTypeInDecl(const DeclaratorDecl *DD, std::string &&T)
      : TextModification(TMID::ReplaceTypeInDecl), DD(DD), T(T) {
    assert(dyn_cast<VarDecl>(DD) || dyn_cast<FieldDecl>(DD));
    if (DD->getType()->isArrayType())
      TL = DD->getTypeSourceInfo()
               ->getTypeLoc()
               .getAs<ArrayTypeLoc>()
               .getElementLoc();
    else
      TL = DD->getTypeSourceInfo()->getTypeLoc();
  }
  ReplaceTypeInDecl(const DeclaratorDecl *DD, const TemplateArgumentLoc &TAL,
                    std::string &&T)
      : TextModification(TMID::ReplaceTypeInDecl), DD(DD), T(T) {
    assert(dyn_cast<VarDecl>(DD) || dyn_cast<FieldDecl>(DD));
    TL = TAL.getTypeSourceInfo()->getTypeLoc();
  }
  ReplaceTypeInDecl(const SourceLocation SL, const TemplateArgumentLoc &TAL,
                    std::string &&T)
      : TextModification(TMID::ReplaceTypeInDecl), SL(SL), T(T) {
    TL = TAL.getTypeSourceInfo()->getTypeLoc();
  }
  std::shared_ptr<ExtReplacement>
  getReplacement(const ASTContext &Context) const override;
  void print(llvm::raw_ostream &OS, ASTContext &Context,
             const bool PrintDetail = true) const override;
};

/// Replace type in variable declaration.
class ReplaceVarDecl : public TextModification {
  const VarDecl *D;
  CharSourceRange SR;
  std::string T;
  std::string Indent;
  std::string NL;

public:
  static ReplaceVarDecl *getVarDeclReplacement(const VarDecl *VD,
                                               std::string &&Text);

  ReplaceVarDecl(const VarDecl *D, std::string &&T);
  std::shared_ptr<ExtReplacement>
  getReplacement(const ASTContext &Context) const override;
  void print(llvm::raw_ostream &OS, ASTContext &Context,
             const bool PrintDetail = true) const override;

private:
  void addVarDecl(const VarDecl *D, std::string &&Text);
  static std::map<unsigned, ReplaceVarDecl *> ReplaceMap;
};

/// Replace return type in function declaration.
class ReplaceReturnType : public TextModification {
  const FunctionDecl *FD;
  std::string T;

public:
  ReplaceReturnType(const FunctionDecl *FD, std::string &&T)
      : TextModification(TMID::ReplaceReturnType), FD(FD), T(T) {}
  std::shared_ptr<ExtReplacement>
  getReplacement(const ASTContext &Context) const override;
  void print(llvm::raw_ostream &OS, ASTContext &Context,
             const bool PrintDetail = true) const override;
};

/// Rename field in expression.
class RenameFieldInMemberExpr : public TextModification {
  const MemberExpr *ME;
  std::string T;
  unsigned PositionOfDot;

public:
  RenameFieldInMemberExpr(const MemberExpr *ME, std::string &&T,
                          unsigned PositionOfDot = 0)
      : TextModification(TMID::RenameFieldInMemberExpr, G1), ME(ME), T(T),
        PositionOfDot(PositionOfDot) {}

  std::shared_ptr<ExtReplacement>
  getReplacement(const ASTContext &Context) const override;
  void print(llvm::raw_ostream &OS, ASTContext &Context,
             const bool PrintDetail = true) const override;
};

/// Insert a string after a statement
class InsertAfterStmt : public TextModification {
  const Stmt *S;
  std::string T;
  unsigned PairID;
  bool DoMacroExpansion;

public:
  InsertAfterStmt(const Stmt *S, std::string &&T, unsigned PairID = 0,
                  bool DoMacroExpansion = false)
      : TextModification(TMID::InsertAfterStmt), S(S), T(T), PairID(PairID),
        DoMacroExpansion(DoMacroExpansion) {}

  std::shared_ptr<ExtReplacement>
  getReplacement(const ASTContext &Context) const override;
  void print(llvm::raw_ostream &OS, ASTContext &Context,
             const bool PrintDetail = true) const override;
};

/// Insert a string after a statement
class InsertAfterDecl : public TextModification {
  const Decl *D;
  std::string T;

public:
  InsertAfterDecl(const Decl *D, std::string &&T)
      : TextModification(TMID::InsertAfterStmt), D(D), T(T) {}

  std::shared_ptr<ExtReplacement>
  getReplacement(const ASTContext &Context) const override;
  void print(llvm::raw_ostream &OS, ASTContext &Context,
             const bool PrintDetail = true) const override;
};

/// Insert '/*  */' C style multi line comments
class InsertComment : public TextModification {
  // The comment will be inserted at this position
  SourceLocation SL;
  std::string Text;
  bool UseTextBegin = false;

public:
  InsertComment(SourceLocation SL, std::string Text, bool UseTextBegin = false)
      : TextModification(TMID::InsertComment), SL(SL), Text(Text),
        UseTextBegin(UseTextBegin) {}

  std::shared_ptr<ExtReplacement>
  getReplacement(const ASTContext &Context) const override;
  void print(llvm::raw_ostream &OS, ASTContext &Context,
             const bool PrintDetail = true) const override;
};

/// Replace including directives
class ReplaceInclude : public TextModification {
  CharSourceRange Range;
  std::string T;
  bool RemoveTrailingSpaces;

public:
  ReplaceInclude(CharSourceRange Range, std::string T,
                 bool RemoveTrailingSpaces = false)
      : TextModification(TMID::ReplaceInclude), Range(Range), T(std::move(T)),
        RemoveTrailingSpaces(RemoveTrailingSpaces) {}

  std::shared_ptr<ExtReplacement>
  getReplacement(const ASTContext &Context) const override;
  void print(llvm::raw_ostream &OS, ASTContext &Context,
             const bool PrintDetail = true) const override;
};

/// Replace Dim3 constructors
class ReplaceDim3Ctor : public TextModification {
  bool isDecl;
  const CXXConstructExpr *Ctor;
  const CXXConstructExpr *FinalCtor;
  CharSourceRange CSR;
  mutable std::string ReplacementString;

  void setRange();
  const Stmt *getReplaceStmt(const Stmt *S) const;
  std::string getSyclRangeCtor(const CXXConstructExpr *Ctor) const;
  std::string getReplaceString() const;

public:
  ReplaceDim3Ctor(const CXXConstructExpr *_Ctor, bool _isDecl = false)
      : TextModification(TMID::ReplaceDim3Ctor, G2), isDecl(_isDecl),
        Ctor(_Ctor), FinalCtor(nullptr) {
    setRange();
  }
  ReplaceDim3Ctor(const CXXConstructExpr *_Ctor,
                  const CXXConstructExpr *_FinalCtor)
      : TextModification(TMID::ReplaceDim3Ctor, G2), isDecl(false), Ctor(_Ctor),
        FinalCtor(_FinalCtor) {
    setRange();
  }
  static const CXXConstructExpr *getConstructExpr(const Expr *E);
  ReplaceInclude *getEmpty();
  std::shared_ptr<ExtReplacement>
  getReplacement(const ASTContext &Context) const override;
  void print(llvm::raw_ostream &OS, ASTContext &Context,
             const bool PrintDetail = true) const override;
};

class InsertBeforeStmt : public TextModification {
  const Stmt *S;
  std::string T;
  unsigned PairID;
  bool DoMacroExpansion;

public:
  InsertBeforeStmt(const Stmt *S, std::string &&T, unsigned PairID = 0,
                   bool DoMacroExpansion = false)
      : TextModification(TMID::InsertBeforeStmt), S(S), T(T), PairID(PairID),
        DoMacroExpansion(DoMacroExpansion) {}

  std::shared_ptr<ExtReplacement>
  getReplacement(const ASTContext &Context) const override;
  void print(llvm::raw_ostream &OS, ASTContext &Context,
             const bool PrintDetail = true) const override;
};

/// Remove an argument in a function call
class RemoveArg : public TextModification {
  const CallExpr *CE;
  const unsigned N;

public:
  RemoveArg(const CallExpr *CE, const unsigned N)
      : TextModification(TMID::RemoveArg), CE(CE), N(N) {}

  std::shared_ptr<ExtReplacement>
  getReplacement(const ASTContext &Context) const override;
  void print(llvm::raw_ostream &OS, ASTContext &Context,
             const bool PrintDetail = true) const override;
};

/// Insert before constructor's initializer lists
class InsertBeforeCtrInitList : public TextModification {
  const CXXConstructorDecl *CDecl;
  std::string T;

  SourceLocation getInsertLoc() const;

public:
  InsertBeforeCtrInitList(const CXXConstructorDecl *S, std::string &&T)
      : TextModification(TMID::InsertBeforeCtrInitList), CDecl(S), T(T) {}

  std::shared_ptr<ExtReplacement>
  getReplacement(const ASTContext &Context) const override;
  void print(llvm::raw_ostream &OS, ASTContext &Context,
             const bool PrintDetail = true) const override;
};

/// Insert class names
class InsertClassName : public TextModification {
  const CXXRecordDecl *CD;
  static unsigned Count;

public:
  InsertClassName(const CXXRecordDecl *C)
      : TextModification(TMID::InsertClassName), CD(C) {}

  std::shared_ptr<ExtReplacement>
  getReplacement(const ASTContext &Context) const override;
  void print(llvm::raw_ostream &OS, ASTContext &Context,
             const bool PrintDetail = true) const override;
};

/// Replace raw texts
class ReplaceText : public TextModification {
  SourceLocation BeginLoc;
  unsigned Len;
  std::string T;

public:
  ReplaceText(const SourceLocation &Begin, unsigned Len, std::string &&S,
              bool NotFormatFlag = false,
              ReplacementType IsForCUDADebug = RT_ForSYCLMigration)
      : TextModification(TMID::ReplaceText), BeginLoc(Begin), Len(Len),
        T(std::move(S)) {
    this->NotFormatFlag = NotFormatFlag;
    this->IsForCUDADebug = IsForCUDADebug;
  }
  ReplaceText(const SourceLocation &Begin, const SourceLocation &End,
              std::string &&S)
      : TextModification(TMID::ReplaceText), BeginLoc(Begin),
        Len(End.getRawEncoding() - Begin.getRawEncoding()), T(std::move(S)) {
    this->NotFormatFlag = false;
  }

  std::shared_ptr<ExtReplacement>
  getReplacement(const ASTContext &Context) const override;
  void print(llvm::raw_ostream &OS, ASTContext &Context,
             const bool PrintDetail = true) const override;
};

} // namespace dpct
} // namespace clang

#endif // DPCT_TEXT_MODIFICATION_H<|MERGE_RESOLUTION|>--- conflicted
+++ resolved
@@ -233,16 +233,12 @@
 
 public:
   InsertText(SourceLocation Loc, const std::string &S, unsigned PairID = 0,
-<<<<<<< HEAD
+             ReplacementType IsForCUDADebug = RT_ForSYCLMigration,
              bool SYCLHeaderNeeded = true)
       : TextModification(TMID::InsertText), Begin(Loc), T(S), PairID(PairID),
-        SYCLHeaderNeeded(SYCLHeaderNeeded) {}
-=======
-             ReplacementType IsForCUDADebug = RT_ForSYCLMigration)
-      : TextModification(TMID::InsertText), Begin(Loc), T(S), PairID(PairID) {
+        SYCLHeaderNeeded(SYCLHeaderNeeded) {
     this->IsForCUDADebug = IsForCUDADebug;
   }
->>>>>>> 995752c3
   std::shared_ptr<ExtReplacement>
   getReplacement(const ASTContext &Context) const override;
   void print(llvm::raw_ostream &OS, ASTContext &Context,
