--- conflicted
+++ resolved
@@ -779,8 +779,12 @@
       if (!rewriteDir(FilePath, InRoot, OutRoot)) {
         continue;
       }
-<<<<<<< HEAD
-
+
+      if (dpct::DpctGlobalInfo::isCodePinEnabled() &&
+          !rewriteDir(DebugFilePath, InRoot, DebugCUDAFolder)) {
+        continue;
+      }
+      
       // Check for another file with SYCL extension. For example
       // In in-root we have
       //  * src.cpp
@@ -791,15 +795,9 @@
       if (checkOverwriteAndWarn(FilePath.getCanonicalPath(),
                                 Entry.first.getCanonicalPath()))
         continue;
-
+  
       // If the file needs no replacement and it already exist, don't
       // make any changes
-=======
-      if (dpct::DpctGlobalInfo::isCodePinEnabled() &&
-          !rewriteDir(DebugFilePath, InRoot, DebugCUDAFolder)) {
-        continue;
-      }
->>>>>>> a6b5a176
       if (fs::exists(FilePath.getCanonicalPath())) {
         // A header file with this name already exists.
         llvm::errs() << "File '" << FilePath
@@ -852,16 +850,17 @@
             .write(RSW);
         applyPatternRewriter(OutputString, Stream);
       }
-<<<<<<< HEAD
+
+      // This will help us to detect the same output filename
+      // for two different input files
       OutFilePath2InFilePath[FilePath.getCanonicalPath().str()] =
           Entry.first.getCanonicalPath().str();
-=======
+      
       if (dpct::DpctGlobalInfo::isCodePinEnabled()) {
         // Copy non-replacement CUDA files into debug folder
         std::filesystem::copy(OriginalFilePath.getCanonicalPath().str(),
                               DebugFilePath.getCanonicalPath().str());
       }
->>>>>>> a6b5a176
     }
   }
 
