//===--------------- AnalysisInfo.h ---------------------------------------===//
//
// Part of the LLVM Project, under the Apache License v2.0 with LLVM Exceptions.
// See https://llvm.org/LICENSE.txt for license information.
// SPDX-License-Identifier: Apache-2.0 WITH LLVM-exception
//
//===----------------------------------------------------------------------===//

#ifndef DPCT_ANALYSIS_INFO_H
#define DPCT_ANALYSIS_INFO_H

#include "Error.h"
#include "ExprAnalysis.h"
#include "ExtReplacements.h"
#include "InclusionHeaders.h"
#include "LibraryAPIMigration.h"
#include "Rules.h"
#include "SaveNewFiles.h"
#include "Statics.h"
#include "TextModification.h"
#include "Utility.h"
#include "ValidateArguments.h"
#include <bitset>
#include <optional>
#include <unordered_set>
#include <vector>

#include "clang/AST/Attr.h"
#include "clang/AST/Decl.h"
#include "clang/AST/DeclTemplate.h"
#include "clang/AST/Expr.h"
#include "clang/AST/ExprCXX.h"
#include "clang/AST/Mangle.h"
#include "clang/AST/ParentMapContext.h"

#include "clang/Basic/Cuda.h"

#include "clang/Format/Format.h"
#include "clang/Frontend/CompilerInstance.h"

llvm::StringRef getReplacedName(const clang::NamedDecl *D);
void setGetReplacedNamePtr(llvm::StringRef (*Ptr)(const clang::NamedDecl *D));

namespace clang {
namespace dpct {
template <class F, class... Ts>
std::string buildStringFromPrinter(F Func, Ts &&...Args) {
  std::string Ret;
  llvm::raw_string_ostream OS(Ret);
  Func(OS, std::forward<Ts>(Args)...);
  return OS.str();
}

enum class HelperFuncType : int {
  HFT_InitValue = 0,
  HFT_DefaultQueue = 1,
  HFT_CurrentDevice = 2
};

enum class KernelArgType : int {
  KAT_Stream = 0,
  KAT_Texture,
  KAT_Accessor1D,
  KAT_Accessor2D,
  KAT_Accessor3D,
  KAT_Array1D,
  KAT_Array2D,
  KAT_Array3D,
  KAT_Default,
  KAT_MaxParameterSize
};
// This struct defines a set of Repls with priority.
// The priority is designated by an unsigned number, the
// higher the number, the higher the priority.
struct PriorityReplInfo {
  std::vector<std::shared_ptr<ExtReplacement>> Repls;
  std::vector<std::function<void(void)>> RelatedAction;
  unsigned int Priority = 0;
};

class CudaMallocInfo;
class TextureInfo;
class KernelCallExpr;
class DeviceFunctionInfo;
class CallFunctionExpr;
class DeviceFunctionDecl;
class DeviceFunctionDeclInModule;
class MemVarInfo;
class VarInfo;
class ExplicitInstantiationDecl;
class KernelPrinter;

struct EventSyncTypeInfo {
  EventSyncTypeInfo(unsigned int Length, std::string ReplText, bool NeedReport,
                    bool IsAssigned)
      : Length(Length), ReplText(ReplText), NeedReport(NeedReport),
        IsAssigned(IsAssigned) {}
  void buildInfo(clang::tooling::UnifiedPath FilePath, unsigned int Offset);

  unsigned int Length;
  std::string ReplText;
  bool NeedReport = false;
  bool IsAssigned = false;
};

struct TimeStubTypeInfo {
  TimeStubTypeInfo(unsigned int Length, std::string StrWithSB,
                   std::string StrWithoutSB)
      : Length(Length), StrWithSB(StrWithSB), StrWithoutSB(StrWithoutSB) {}

  void buildInfo(clang::tooling::UnifiedPath FilePath, unsigned int Offset,
                 bool isReplTxtWithSB);

  unsigned int Length;
  std::string StrWithSB;
  std::string StrWithoutSB;
};

struct BuiltinVarInfo {
  BuiltinVarInfo(unsigned int Len, std::string Repl,
                 std::shared_ptr<DeviceFunctionInfo> DFI)
      : Len(Len), Repl(Repl), DFI(DFI) {}
  void buildInfo(clang::tooling::UnifiedPath FilePath, unsigned int Offset,
                 unsigned int Dim);

  unsigned int Len = 0;
  std::string Repl;
  std::shared_ptr<DeviceFunctionInfo> DFI = nullptr;
};

struct FormatInfo {
  FormatInfo() : EnableFormat(false), IsAllParamsOneLine(true) {}
  bool EnableFormat;
  bool IsAllParamsOneLine;
  bool IsEachParamNL = false;
  int CurrentLength = 0;
  int NewLineIndentLength = 0;
  std::string NewLineIndentStr;
  bool IsFirstArg = false;
};

enum HDFuncInfoType { HDFI_Def, HDFI_Decl, HDFI_Call };

struct HostDeviceFuncLocInfo {
  clang::tooling::UnifiedPath FilePath;
  std::string FuncContentCache;
  unsigned FuncStartOffset = 0;
  unsigned FuncEndOffset = 0;
  unsigned FuncNameOffset = 0;
  bool Processed = false;
  bool CalledByHostDeviceFunction = false;
  HDFuncInfoType Type;
};

struct HostDeviceFuncInfo {
  std::unordered_map<std::string, HostDeviceFuncLocInfo> LocInfos;
  bool isCalledInHost = false;
  bool isDefInserted = false;
  bool needGenerateHostCode = false;
  int PostFixId = -1;
  static int MaxId;
};

enum IfType { IT_Unknow, IT_If, IT_Ifdef, IT_Ifndef, IT_Elif };

struct DirectiveInfo {
  unsigned NumberSignLoc = 0;
  unsigned DirectiveLoc = 0;
  unsigned ConditionLoc = 0;
  std::string Condition;
};

struct CudaArchPPInfo {
  IfType DT = IfType::IT_Unknow;
  DirectiveInfo IfInfo;
  DirectiveInfo ElseInfo;
  DirectiveInfo EndInfo;
  std::unordered_map<unsigned, DirectiveInfo> ElInfo;
  bool isInHDFunc = false;
};

struct MemcpyOrderAnalysisInfo {
  MemcpyOrderAnalysisInfo(
      std::vector<std::pair<const Stmt *, MemcpyOrderAnalysisNodeKind>>
          MemcpyOrderVec,
      std::vector<unsigned int> DREOffsetVec)
      : MemcpyOrderVec(MemcpyOrderVec), DREOffsetVec(DREOffsetVec) {}
  MemcpyOrderAnalysisInfo() : MemcpyOrderVec({}), DREOffsetVec({}) {}

  std::vector<std::pair<const Stmt *, MemcpyOrderAnalysisNodeKind>>
      MemcpyOrderVec;
  std::vector<unsigned int> DREOffsetVec;
};

struct RnnBackwardFuncInfo {
  clang::tooling::UnifiedPath FilePath;
  unsigned int Offset;
  unsigned int Length;
  bool isAssigned;
  bool isDataGradient;
  std::string CompoundLoc;
  std::vector<std::string> RnnInputDeclLoc;
  std::vector<std::string> FuncArgs;
};

// <function name, Info>
using HDFuncInfoMap = std::unordered_map<std::string, HostDeviceFuncInfo>;
// <file path, <Offset, Info>>
using CudaArchPPMap =
    std::unordered_map<clang::tooling::UnifiedPath,
                       std::unordered_map<unsigned int, CudaArchPPInfo>>;
using CudaArchDefMap =
    std::unordered_map<std::string,
                       std::unordered_map<unsigned int, unsigned int>>;
class ParameterStream {
public:
  ParameterStream() { FormatInformation = FormatInfo(); }
  ParameterStream(FormatInfo FormatInformation, int ColumnLimit)
      : FormatInformation(FormatInformation), ColumnLimit(ColumnLimit) {}

  ParameterStream &operator<<(const std::string &InputParamStr);
  ParameterStream &operator<<(int InputInt);

  std::string Str = "";
  FormatInfo FormatInformation;
  int ColumnLimit = 80;
};

struct StmtWithWarning {
  StmtWithWarning(std::string Str, std::vector<std::string> Warnings = {})
      : StmtStr(Str), Warnings(Warnings) {}

  std::string StmtStr;
  std::vector<std::string> Warnings;
};

using StmtList = std::vector<StmtWithWarning>;

template <class T> using GlobalMap = std::map<unsigned, std::shared_ptr<T>>;
using MemVarInfoMap = GlobalMap<MemVarInfo>;

template <class T> inline void merge(T &Master, const T &Branch) {
  Master.insert(Branch.begin(), Branch.end());
}

inline void appendString(llvm::raw_string_ostream &OS) {}
template <class FirstArgT, class... ArgsT>
inline void appendString(llvm::raw_string_ostream &OS, FirstArgT &&First,
                         ArgsT &&...Args) {
  OS << std::forward<FirstArgT>(First);
  appendString(OS, std::forward<ArgsT>(Args)...);
}

template <class... Arguments>
inline std::string buildString(Arguments &&...Args) {
  std::string Result;
  llvm::raw_string_ostream OS(Result);
  appendString(OS, std::forward<Arguments>(Args)...);
  return OS.str();
}

template <class MapType>
inline typename MapType::mapped_type
findObject(const MapType &Map, const typename MapType::key_type &Key) {
  auto Itr = Map.find(Key);
  if (Itr == Map.end())
    return typename MapType::mapped_type();
  return Itr->second;
}

template <class MapType,
          class ObjectType = typename MapType::mapped_type::element_type,
          class... Args>
inline typename MapType::mapped_type
insertObject(MapType &Map, const typename MapType::key_type &Key,
             Args &&...InitArgs) {
  auto &Obj = Map[Key];
  if (!Obj)
    Obj = std::make_shared<ObjectType>(Key, std::forward<Args>(InitArgs)...);
  return Obj;
}

void initHeaderSpellings();

enum UsingType {
  UT_Queue_P,
};

// clang-format off
//
//                                   DpctGlobalInfo
//                                         |
//              --------------------------------------------------------
//              |                          |                           |
//         DpctFileInfo               DpctFileInfo                ... (other info)
//                                         |
//             ------------------------------------------------------------------------------------
//             |                           |                          |                           |
//    MemVarInfo                   DeviceFunctionDecl           KernelCallExpr             CudaMallocInfo
//  (Global Variable)                      |            (inherit from CallFunctionExpr)
//                                 DeviceFunctionInfo
//                                         |
//                           ----------------------------
//                           |                          |
//                    CallFunctionExpr              MemVarInfo
//                 (Call Expr in Function)    (Defined in Function)
//                           |
//                  DeviceFunctionInfo
//                     (Callee Info)
//
// clang-format on

// Store analysis info (eg. memory variable info, kernel function info,
// replacements and so on) of each file
class DpctFileInfo {
public:
  DpctFileInfo(const clang::tooling::UnifiedPath &FilePathIn)
      : ReplsSYCL(std::make_shared<ExtReplacements>(FilePathIn)),
        ReplsCUDA(std::make_shared<ExtReplacements>(FilePathIn)),
        FilePath(FilePathIn) {
    buildLinesInfo();
  }
  template <class Obj> std::shared_ptr<Obj> findNode(unsigned Offset) {
    return findObject(getMap<Obj>(), Offset);
  }
  template <class Obj, class Node>
  std::shared_ptr<Obj> insertNode(unsigned Offset, const Node *N) {
    return insertObject(getMap<Obj>(), Offset, FilePath, N);
  }
  template <class Obj, class MappedT, class... Args>
  std::shared_ptr<MappedT> insertNode(unsigned Offset, Args &&...Arguments) {
    return insertObject<GlobalMap<MappedT>, Obj>(
        getMap<MappedT>(), Offset, FilePath, std::forward<Args>(Arguments)...);
  }
  template <class Obj>
  std::shared_ptr<Obj> insertNode(unsigned Offset,
                                  std::shared_ptr<Obj> Object) {
    return getMap<Obj>().insert(std::make_pair(Offset, Object)).first->second;
  }
  const clang::tooling::UnifiedPath &getFilePath() { return FilePath; }

  // Build kernel and device function declaration replacements and store them.
  void buildReplacements();
  void setKernelCallDim();
  void setKernelDim();
  void buildUnionFindSet();
  void buildUnionFindSetForUncalledFunc();
  void buildKernelInfo();
  void buildRnnBackwardFuncInfo();
  void postProcess();

  // Emplace stored replacements into replacement set.
  void emplaceReplacements(std::map<clang::tooling::UnifiedPath,
                                    tooling::Replacements> &ReplSet /*out*/);
  void addReplacement(std::shared_ptr<ExtReplacement> Repl);
  bool isInAnalysisScope();
  std::shared_ptr<ExtReplacements> getReplsSYCL() { return ReplsSYCL; }
  std::shared_ptr<ExtReplacements> getReplsCUDA() { return ReplsCUDA; }
  size_t getFileSize() const { return FileSize; }
  std::string &getFileContent() { return FileContentCache; }

  // Header inclusion directive insertion functions
  void setFileEnterOffset(unsigned Offset);
  void setFirstIncludeOffset(unsigned Offset);
  void setLastIncludeOffset(unsigned Offset) { LastIncludeOffset = Offset; }
  void setHeaderInserted(HeaderType Header) {
    HeaderInsertedBitMap[Header] = true;
  }
  void setMathHeaderInserted(bool B = true) {
    HeaderInsertedBitMap[HeaderType::HT_Math] = B;
  }
  void setAlgorithmHeaderInserted(bool B = true) {
    HeaderInsertedBitMap[HeaderType::HT_Algorithm] = B;
  }
  void setTimeHeaderInserted(bool B = true) {
    HeaderInsertedBitMap[HeaderType::HT_Time] = B;
  }

  void concatHeader(llvm::raw_string_ostream &OS);
  template <class FirstT, class... Args>
  void concatHeader(llvm::raw_string_ostream &OS, FirstT &&First,
                    Args &&...Arguments);

  std::optional<HeaderType> findHeaderType(StringRef Header);
  StringRef getHeaderSpelling(HeaderType Type);

  // Insert one or more header inclusion directives at a specified offset
  template <typename ReplacementT>
  void insertHeader(ReplacementT &&Repl, unsigned Offset,
                    InsertPosition InsertPos = IP_Left,
                    ReplacementType IsForCUDADebug = RT_ForSYCLMigration) {
    auto R = std::make_shared<ExtReplacement>(
        FilePath, Offset, 0, std::forward<ReplacementT>(Repl), nullptr);
    R->setSYCLHeaderNeeded(false);
    R->setInsertPosition(InsertPos);
    R->IsForCUDADebug = IsForCUDADebug;
    IncludeDirectiveInsertions.push_back(R);
  }

  template <typename ReplacementT>
  void insertCustomizedHeader(ReplacementT &&Repl) {
    if (auto Type = findHeaderType(Repl))
      return insertHeader(Type.value());
    if (std::find(InsertedHeaders.begin(), InsertedHeaders.end(), Repl) ==
        InsertedHeaders.end()) {
      InsertedHeaders.push_back(Repl);
    }
  }

  void insertHeader(HeaderType Type, unsigned Offset,
                    ReplacementType IsForCUDADebug = RT_ForSYCLMigration);
  void insertHeader(HeaderType Type,
                    ReplacementType IsForCUDADebug = RT_ForSYCLMigration);

  // Record line info in file.
  struct SourceLineInfo {
    SourceLineInfo() : SourceLineInfo(-1, -1, -1, StringRef()) {}
    SourceLineInfo(unsigned LineNumber, unsigned Offset, unsigned End,
                   StringRef Buffer)
        : Number(LineNumber), Offset(Offset), Length(End - Offset),
          Line(Buffer.substr(Offset, Length)) {}
    SourceLineInfo(unsigned LineNumber, ArrayRef<unsigned> LineCache,
                   StringRef Buffer)
        : SourceLineInfo(LineNumber, LineCache[LineNumber - 1],
                         LineCache[LineNumber], Buffer) {}

    // Line number.
    const unsigned Number;
    // Offset at the begin of line.
    const unsigned Offset;
    // Length of the line.
    const unsigned Length;
    // String of the line, ref to FileContentCache.
    StringRef Line;
  };

  const SourceLineInfo &getLineInfo(unsigned LineNumber);
  StringRef getLineString(unsigned LineNumber) {
    return getLineInfo(LineNumber).Line;
  }

  // Get line number by offset
  unsigned getLineNumber(unsigned Offset) {
    return getLineInfoFromOffset(Offset).Number;
  }
  // Set line range info of replacement
  void setLineRange(ExtReplacements::SourceLineRange &LineRange,
                    std::shared_ptr<ExtReplacement> Repl);
  void insertIncludedFilesInfo(std::shared_ptr<DpctFileInfo> Info);

  std::map<const CompoundStmt *, MemcpyOrderAnalysisInfo> &
  getMemcpyOrderAnalysisResultMap() {
    return MemcpyOrderAnalysisResultMap;
  }
  std::map<std::string, std::vector<std::pair<unsigned int, unsigned int>>> &
  getFuncDeclRangeMap() {
    return FuncDeclRangeMap;
  }
  std::map<unsigned int, EventSyncTypeInfo> &getEventSyncTypeMap() {
    return EventSyncTypeMap;
  }
  std::map<unsigned int, TimeStubTypeInfo> &getTimeStubTypeMap() {
    return TimeStubTypeMap;
  }
  std::map<unsigned int, BuiltinVarInfo> &getBuiltinVarInfoMap() {
    return BuiltinVarInfoMap;
  }
  std::unordered_set<std::shared_ptr<DpctFileInfo>> &getIncludedFilesInfoSet() {
    return IncludedFilesInfoSet;
  }
  std::set<unsigned int> &getSpBLASSet() { return SpBLASSet; }
  std::unordered_set<std::shared_ptr<TextModification>> &
  getConstantMacroTMSet() {
    return ConstantMacroTMSet;
  }
  std::vector<tooling::Replacement> &getReplacements() {
    return PreviousTUReplFromYAML->Replacements;
  }
  std::unordered_map<std::string, std::tuple<unsigned int, std::string, bool>> &
  getAtomicMap() {
    return AtomicMap;
  }
  void setAddOneDplHeaders(bool Value) { AddOneDplHeaders = Value; }
  std::vector<std::pair<unsigned int, unsigned int>> &getTimeStubBounds() {
    return TimeStubBounds;
  }
  std::vector<std::pair<unsigned int, unsigned int>> &getExternCRanges() {
    return ExternCRanges;
  }
  std::vector<RnnBackwardFuncInfo> &getRnnBackwardFuncInfo() {
    return RBFuncInfo;
  }
  void setRTVersionValue(std::string Value) { RTVersionValue = Value; }
  std::string getRTVersionValue() { return RTVersionValue; }
<<<<<<< HEAD
  void setMajorVersionValue(std::string Value) { MajorVersionValue = Value; }
  std::string getMajorVersionValue() { return MajorVersionValue; }
  void setMinorVersionValue(std::string Value) { MinorVersionValue = Value; }
  std::string getMinorVersionValue() { return MinorVersionValue; }

=======
>>>>>>> 6f34c922
  void setCCLVerValue(std::string Value) { CCLVerValue = Value; }
  std::string getCCLVerValue() { return CCLVerValue; }
  bool hasCUDASyntax() { return HeaderInsertedBitMap[HeaderType::HT_SYCL]; }

  std::shared_ptr<tooling::TranslationUnitReplacements> PreviousTUReplFromYAML =
      nullptr;

private:
  std::vector<std::pair<unsigned int, unsigned int>> TimeStubBounds;
  std::unordered_set<std::shared_ptr<DpctFileInfo>> IncludedFilesInfoSet;

  template <class Obj> GlobalMap<Obj> &getMap() {
    llvm::dbgs() << "[DpctFileInfo::getMap] Unknow map type";
    static GlobalMap<Obj> NullMap;
    return NullMap;
  }

  bool isReplTxtWithSubmitBarrier(unsigned Offset);

  // TODO: implement one of this for each source language.
  bool isInCudaPath();

  void buildLinesInfo();
  const SourceLineInfo &getLineInfoFromOffset(unsigned Offset);

  std::map<const CompoundStmt *, MemcpyOrderAnalysisInfo>
      MemcpyOrderAnalysisResultMap;

  std::map<std::string /*Function name*/,
           std::vector<
               std::pair<unsigned int /*Begin location of function signature*/,
                         unsigned int /*End location of function signature*/>>>
      FuncDeclRangeMap;

  std::map<unsigned int, EventSyncTypeInfo> EventSyncTypeMap;
  std::map<unsigned int, TimeStubTypeInfo> TimeStubTypeMap;
  std::map<unsigned int, BuiltinVarInfo> BuiltinVarInfoMap;
  GlobalMap<MemVarInfo> MemVarMap;
  GlobalMap<DeviceFunctionDecl> FuncMap;
  GlobalMap<KernelCallExpr> KernelMap;
  GlobalMap<CudaMallocInfo> CudaMallocMap;
  GlobalMap<TextureInfo> TextureMap;
  std::set<unsigned int> SpBLASSet;
  std::unordered_set<std::shared_ptr<TextModification>> ConstantMacroTMSet;
  std::unordered_map<std::string, std::tuple<unsigned int, std::string, bool>>
      AtomicMap;
  std::shared_ptr<ExtReplacements> ReplsSYCL;
  std::shared_ptr<ExtReplacements> ReplsCUDA;
  size_t FileSize = 0;
  std::vector<SourceLineInfo> Lines;

  clang::tooling::UnifiedPath FilePath;
  std::string FileContentCache;

  unsigned FirstIncludeOffset = 0;
  unsigned LastIncludeOffset = 0;
  const unsigned FileBeginOffset = 0;
  bool HasInclusionDirective = false;
  std::vector<std::string> InsertedHeaders;
  std::vector<std::string> InsertedHeadersCUDA;
  std::bitset<32> HeaderInsertedBitMap;
  std::bitset<32> UsingInsertedBitMap;
  bool AddOneDplHeaders = false;
  std::vector<std::shared_ptr<ExtReplacement>> IncludeDirectiveInsertions;
  std::vector<std::pair<unsigned int, unsigned int>> ExternCRanges;
  std::vector<RnnBackwardFuncInfo> RBFuncInfo;
  std::string RTVersionValue = "";
  std::string MajorVersionValue = "";
  std::string MinorVersionValue = "";
  std::string CCLVerValue = "";
};
template <> inline GlobalMap<MemVarInfo> &DpctFileInfo::getMap() {
  return MemVarMap;
}
template <> inline GlobalMap<DeviceFunctionDecl> &DpctFileInfo::getMap() {
  return FuncMap;
}
template <> inline GlobalMap<KernelCallExpr> &DpctFileInfo::getMap() {
  return KernelMap;
}
template <> inline GlobalMap<CudaMallocInfo> &DpctFileInfo::getMap() {
  return CudaMallocMap;
}
template <> inline GlobalMap<TextureInfo> &DpctFileInfo::getMap() {
  return TextureMap;
}

class DpctGlobalInfo {
public:
  static DpctGlobalInfo &getInstance() {
    static DpctGlobalInfo Info;
    return Info;
  }

  class MacroDefRecord {
  public:
    clang::tooling::UnifiedPath FilePath;
    unsigned Offset;
    bool IsInAnalysisScope;
    MacroDefRecord(SourceLocation NTL, bool IIAS);
  };

  class MacroExpansionRecord {
  public:
    std::string Name;
    int NumTokens;
    clang::tooling::UnifiedPath FilePath;
    unsigned ReplaceTokenBeginOffset;
    unsigned ReplaceTokenEndOffset;
    SourceRange Range;
    bool IsInAnalysisScope;
    bool IsFunctionLike;
    int TokenIndex;
    MacroExpansionRecord(IdentifierInfo *ID, const MacroInfo *MI,
                         SourceRange Range, bool IsInAnalysisScope,
                         int TokenIndex);
  };

  struct HelperFuncReplInfo {
    HelperFuncReplInfo(const clang::tooling::UnifiedPath DeclLocFile =
                           clang::tooling::UnifiedPath(),
                       unsigned int DeclLocOffset = 0,
                       bool IsLocationValid = false)
        : DeclLocFile(DeclLocFile), DeclLocOffset(DeclLocOffset),
          IsLocationValid(IsLocationValid) {}
    clang::tooling::UnifiedPath DeclLocFile;
    unsigned int DeclLocOffset = 0;
    bool IsLocationValid = false;
  };

  struct TempVariableDeclCounter {
    TempVariableDeclCounter(int DefaultQueueCounter = 0,
                            int CurrentDeviceCounter = 0)
        : DefaultQueueCounter(DefaultQueueCounter),
          CurrentDeviceCounter(CurrentDeviceCounter),
          PlaceholderStr{
              "",
              buildString(MapNames::getDpctNamespace(), "get_",
                          DpctGlobalInfo::getDeviceQueueName(), "()"),
              MapNames::getDpctNamespace() + "get_current_device()"} {}
    int DefaultQueueCounter = 0;
    int CurrentDeviceCounter = 0;
    std::string PlaceholderStr[3];
  };

  static std::string removeSymlinks(clang::FileManager &FM,
                                    std::string FilePathStr);
  static bool isInRoot(SourceLocation SL) {
    return isInRoot(DpctGlobalInfo::getLocInfo(SL).first);
  }
  static bool isInRoot(clang::tooling::UnifiedPath FilePath);
  static bool isInAnalysisScope(SourceLocation SL) {
    return isInAnalysisScope(DpctGlobalInfo::getLocInfo(SL).first);
  }
  static bool isInAnalysisScope(clang::tooling::UnifiedPath FilePath) {
    return isChildPath(AnalysisScope, FilePath);
  }
  static bool isExcluded(const clang::tooling::UnifiedPath &FilePath);
  // TODO: implement one of this for each source language.
  static bool isInCudaPath(SourceLocation SL);
  // TODO: implement one of this for each source language.
  static bool isInCudaPath(clang::tooling::UnifiedPath FilePath) {
    return isChildPath(CudaPath, FilePath);
  }

  static void setInRoot(const clang::tooling::UnifiedPath &InRootPath) {
    InRoot = InRootPath;
  }
  static const clang::tooling::UnifiedPath &getInRoot() { return InRoot; }
  static void setOutRoot(const clang::tooling::UnifiedPath &OutRootPath) {
    OutRoot = OutRootPath;
  }
  static const clang::tooling::UnifiedPath &getOutRoot() { return OutRoot; }
  static void
  setAnalysisScope(const clang::tooling::UnifiedPath &InputAnalysisScope) {
    AnalysisScope = InputAnalysisScope;
  }
  static const clang::tooling::UnifiedPath &getAnalysisScope() {
    return AnalysisScope;
  }
  static void addChangeExtensions(const std::string &Extension) {
    assert(!Extension.empty());
    ChangeExtensions.insert(Extension);
  }
  static const std::unordered_set<std::string> &getChangeExtensions() {
    return ChangeExtensions;
  }
  static const std::string &getSYCLSourceExtension() {
    return SYCLSourceExtension;
  }
  static const std::string &getSYCLHeaderExtension() {
    return SYCLHeaderExtension;
  }
  static void setSYCLFileExtension(SYCLFileExtensionEnum Extension);
  // TODO: implement one of this for each source language.
  static void setCudaPath(const clang::tooling::UnifiedPath &InputCudaPath) {
    CudaPath = InputCudaPath;
  }
  // TODO: implement one of this for each source language.
  static const clang::tooling::UnifiedPath &getCudaPath() { return CudaPath; }
  static const std::string getVarSchema(const clang::DeclRefExpr *);
  static const std::string getCudaVersion() {
    return clang::CudaVersionToString(SDKVersion);
  }

  static void printItem(llvm::raw_ostream &, const Stmt *,
                        const FunctionDecl *FD = nullptr);
  static std::string getItem(const Stmt *, const FunctionDecl *FD = nullptr);
  static void registerNDItemUser(const Stmt *,
                                 const FunctionDecl *FD = nullptr);
  static void printGroup(llvm::raw_ostream &, const Stmt *,
                         const FunctionDecl *FD = nullptr);
  static std::string getGroup(const Stmt *, const FunctionDecl *FD = nullptr);
  static void printSubGroup(llvm::raw_ostream &, const Stmt *,
                            const FunctionDecl *FD = nullptr);
  static std::string getSubGroup(const Stmt *,
                                 const FunctionDecl *FD = nullptr);
  static std::string getDefaultQueue(const Stmt *);
  static const std::string &getDeviceQueueName();
  static const std::string &getStreamName() {
    const static std::string StreamName = "stream" + getCTFixedSuffix();
    return StreamName;
  }
  static const std::string &getSyncName() {
    const static std::string SyncName = "sync" + getCTFixedSuffix();
    return SyncName;
  }
  static const std::string &getInRootHash() {
    const static std::string Hash = getHashAsString(getInRoot()).substr(0, 6);
    return Hash;
  }
  static void setContext(ASTContext &C);
  static void setRuleFile(const std::string &Path) { RuleFile = Path; }
  static ASTContext &getContext() {
    assert(Context);
    return *Context;
  }
  static SourceManager &getSourceManager() {
    assert(SM);
    return *SM;
  }
  static FileManager &getFileManager() {
    assert(FM);
    return *FM;
  }
  static bool isKeepOriginCode() { return KeepOriginCode; }
  static void setKeepOriginCode(bool KOC) { KeepOriginCode = KOC; }
  static bool isSyclNamedLambda() { return SyclNamedLambda; }
  static void setSyclNamedLambda(bool SNL) { SyclNamedLambda = SNL; }
  static void setCheckUnicodeSecurityFlag(bool CUS) {
    CheckUnicodeSecurityFlag = CUS;
  }
  static bool getCheckUnicodeSecurityFlag() { return CheckUnicodeSecurityFlag; }
  static void setEnablepProfilingFlag(bool EP) { EnablepProfilingFlag = EP; }
  static bool getEnablepProfilingFlag() { return EnablepProfilingFlag; }
  static bool getGuessIndentWidthMatcherFlag() {
    return GuessIndentWidthMatcherFlag;
  }
  static void setGuessIndentWidthMatcherFlag(bool Flag) {
    GuessIndentWidthMatcherFlag = Flag;
  }
  static void setIndentWidth(unsigned int W) { IndentWidth = W; }
  static unsigned int getIndentWidth() { return IndentWidth; }
  static void insertKCIndentWidth(unsigned int W);
  static unsigned int getKCIndentWidth();
  static UsmLevel getUsmLevel() { return UsmLvl; }
  static void setUsmLevel(UsmLevel UL) { UsmLvl = UL; }
  static clang::CudaVersion getSDKVersion() { return SDKVersion; }
  static void setSDKVersion(clang::CudaVersion V) { SDKVersion = V; }
  static bool isIncMigration() { return IsIncMigration; }
  static void setIsIncMigration(bool Flag) { IsIncMigration = Flag; }
  static bool isQueryAPIMapping() { return IsQueryAPIMapping; }
  static void setIsQueryAPIMapping(bool Flag) { IsQueryAPIMapping = Flag; }
  static bool needDpctDeviceExt() { return NeedDpctDeviceExt; }
  static void setNeedDpctDeviceExt() { NeedDpctDeviceExt = true; }
  static unsigned int getAssumedNDRangeDim() { return AssumedNDRangeDim; }
  static void setAssumedNDRangeDim(unsigned int Dim) {
    AssumedNDRangeDim = Dim;
  }
  static bool getUsingExtensionDE(DPCPPExtensionsDefaultEnabled Ext) {
    return ExtensionDEFlag & (1 << static_cast<unsigned>(Ext));
  }
  static void setExtensionDEFlag(unsigned Flag) { ExtensionDEFlag = Flag; }
  static unsigned getExtensionDEFlag() { return ExtensionDEFlag; }
  static bool getUsingExtensionDD(DPCPPExtensionsDefaultDisabled Ext) {
    return ExtensionDDFlag & (1 << static_cast<unsigned>(Ext));
  }
  static void setExtensionDDFlag(unsigned Flag) { ExtensionDDFlag = Flag; }
  static unsigned getExtensionDDFlag() { return ExtensionDDFlag; }
  template <ExperimentalFeatures Exp> static bool getUsingExperimental() {
    return ExperimentalFlag & (1 << static_cast<unsigned>(Exp));
  }
  static void setExperimentalFlag(unsigned Flag) { ExperimentalFlag = Flag; }
  static unsigned getExperimentalFlag() { return ExperimentalFlag; }
  static bool getHelperFuncPreference(HelperFuncPreference HFP) {
    return HelperFuncPreferenceFlag & (1 << static_cast<unsigned>(HFP));
  }
  static void setHelperFuncPreferenceFlag(unsigned Flag) {
    HelperFuncPreferenceFlag = Flag;
  }
  static unsigned getHelperFuncPreferenceFlag() {
    return HelperFuncPreferenceFlag;
  }
  static bool isAnalysisModeEnabled() { return AnalysisModeFlag; }
  static void enableAnalysisMode() { AnalysisModeFlag = true; }
  static format::FormatRange getFormatRange() { return FmtRng; }
  static void setFormatRange(format::FormatRange FR) { FmtRng = FR; }
  static DPCTFormatStyle getFormatStyle() { return FmtST; }
  static void setFormatStyle(DPCTFormatStyle FS) { FmtST = FS; }
  // Processing the folder or file by following rules:
  // Rule1: For {child path, parent path}, only parent path will be kept.
  // Rule2: Ignore invalid path.
  // Rule3: If path is not in --in-root, then ignore it.
  static void setExcludePath(std::vector<std::string> ExcludePathVec);
  static std::unordered_map<std::string, bool> getExcludePath() {
    return ExcludePath;
  }
  static std::set<ExplicitNamespace> getExplicitNamespaceSet() {
    return ExplicitNamespaceSet;
  }
  static void
  setExplicitNamespace(std::vector<ExplicitNamespace> NamespacesVec);
  static bool isCtadEnabled() { return EnableCtad; }
  static void setCtadEnabled(bool Enable) { EnableCtad = Enable; }
  static bool isCodePinEnabled() { return EnableCodePin; }
  static void setCodePinEnabled(bool Enable = false) { EnableCodePin = Enable; }
  static bool isGenBuildScript() { return GenBuildScript; }
  static void setGenBuildScriptEnabled(bool Enable = true) {
    GenBuildScript = Enable;
  }
  static bool IsMigrateCmakeScriptEnabled() { return MigrateCmakeScript; }
  static void setMigrateCmakeScriptEnabled(bool Enable = true) {
    MigrateCmakeScript = Enable;
  }
  static bool IsMigrateCmakeScriptOnlyEnabled() {
    return MigrateCmakeScriptOnly;
  }
  static void setMigrateCmakeScriptOnlyEnabled(bool Enable = true) {
    MigrateCmakeScriptOnly = Enable;
  }
  static bool isCommentsEnabled() { return EnableComments; }
  static void setCommentsEnabled(bool Enable = true) {
    EnableComments = Enable;
  }
  static bool isDPCTNamespaceTempEnabled() { return TempEnableDPCTNamespace; }
  static void setDPCTNamespaceTempEnabled() { TempEnableDPCTNamespace = true; }
  static std::unordered_set<std::string> &getPrecAndDomPairSet() {
    return PrecAndDomPairSet;
  }
  static bool isMKLHeaderUsed() { return IsMLKHeaderUsed; }
  static void setMKLHeaderUsed(bool Used = true) { IsMLKHeaderUsed = Used; }
  static int getSuffixIndexInitValue(std::string FileNameAndOffset);
  static void updateInitSuffixIndexInRule(int InitVal) {
    CurrentIndexInRule = InitVal;
  }
  static int getSuffixIndexInRuleThenInc();
  static int getSuffixIndexGlobalThenInc();
  static const std::string &getGlobalQueueName() {
    const static std::string Q = "q_ct1";
    return Q;
  }
  static const std::string &getGlobalDeviceName() {
    const static std::string D = "dev_ct1";
    return D;
  }
  static std::string getStringForRegexReplacement(StringRef);
  static void setCodeFormatStyle(const clang::format::FormatStyle &Style) {
    CodeFormatStyle = Style;
  }
  static clang::format::FormatStyle getCodeFormatStyle() {
    return CodeFormatStyle;
  }

  template <class TargetTy, class NodeTy>
  static inline const TargetTy *
  findAncestor(const NodeTy *N,
               const std::function<bool(const DynTypedNode &)> &Condition) {
    if (!N)
      return nullptr;

    auto &Context = getContext();
    clang::DynTypedNodeList Parents = Context.getParents(*N);
    while (!Parents.empty()) {
      auto &Cur = Parents[0];
      if (Condition(Cur))
        return Cur.get<TargetTy>();
      Parents = Context.getParents(Cur);
    }

    return nullptr;
  }

  template <class NodeTy>
  static inline bool checkSpecificBO(const NodeTy *Node,
                                     const BinaryOperator *BO) {
    return findAncestor<BinaryOperator>(
        Node, [&](const DynTypedNode &Cur) -> bool {
          return Cur.get<BinaryOperator>() == BO;
        });
  }

  template <class TargetTy, class NodeTy>
  static const TargetTy *findAncestor(const NodeTy *Node) {
    return findAncestor<TargetTy>(Node, [&](const DynTypedNode &Cur) -> bool {
      return Cur.get<TargetTy>();
    });
  }
  template <class TargetTy, class NodeTy>
  static const TargetTy *findParent(const NodeTy *Node) {
    return findAncestor<TargetTy>(
        Node, [](const DynTypedNode &Cur) -> bool { return true; });
  }

  template <typename TargetTy, typename NodeTy>
  static bool isAncestor(TargetTy *AncestorNode, NodeTy *Node) {
    return findAncestor<TargetTy>(Node, [&](const DynTypedNode &Cur) -> bool {
      if (Cur.get<TargetTy>() == AncestorNode) {
        return true;
      } else {
        return false;
      };
    });
  }
  template <class NodeTy>
  inline static const clang::FunctionDecl *
  getParentFunction(const NodeTy *Node) {
    return findAncestor<clang::FunctionDecl>(Node);
  }
  template <class TargetTy, class NodeTy>
  static inline const clang::Expr *
  getChildExprOfTargetAncestor(const NodeTy *N) {
    if (!N)
      return nullptr;

    auto &Context = clang::dpct::DpctGlobalInfo::getContext();
    clang::DynTypedNode PreviousNode = clang::DynTypedNode::create(*N);
    clang::DynTypedNodeList Parents = Context.getParents(*N);
    while (!Parents.empty()) {
      auto &Cur = Parents[0];
      if (Cur.get<TargetTy>())
        return PreviousNode.get<clang::Expr>();
      PreviousNode = Cur;
      Parents = Context.getParents(Cur);
    }

    return nullptr;
  }

  template <class StreamTy, class... Args>
  static inline StreamTy &
  printCtadClass(StreamTy &Stream, size_t CanNotDeducedArgsNum,
                 StringRef ClassName, Args &&...Arguments) {
    Stream << ClassName;
    if (!DpctGlobalInfo::isCtadEnabled()) {
      printArguments(Stream << "<", std::forward<Args>(Arguments)...) << ">";
    } else if (CanNotDeducedArgsNum) {
      printPartialArguments(Stream << "<", CanNotDeducedArgsNum,
                            std::forward<Args>(Arguments)...)
          << ">";
    }
    return Stream;
  }
  template <class StreamTy, class... Args>
  static inline StreamTy &printCtadClass(StreamTy &Stream, StringRef ClassName,
                                         Args &&...Arguments) {
    return printCtadClass(Stream, 0, ClassName,
                          std::forward<Args>(Arguments)...);
  }
  template <class... Args>
  static inline std::string getCtadClass(Args &&...Arguments) {
    std::string Result;
    llvm::raw_string_ostream OS(Result);
    return printCtadClass(OS, std::forward<Args>(Arguments)...).str();
  }
  template <class T>
  static inline std::pair<clang::tooling::UnifiedPath, unsigned>
  getLocInfo(const T *N, bool *IsInvalid = nullptr /* out */) {
    return getLocInfo(getLocation(N), IsInvalid);
  }
  static std::pair<clang::tooling::UnifiedPath, unsigned>
  getLocInfo(const TypeLoc &TL, bool *IsInvalid = nullptr /*out*/) {
    return getLocInfo(TL.getBeginLoc(), IsInvalid);
  }
  // Return the absolute path of \p ID
  static std::optional<clang::tooling::UnifiedPath> getAbsolutePath(FileID ID);
  // Return the absolute path of \p File
  static std::optional<clang::tooling::UnifiedPath>
  getAbsolutePath(FileEntryRef File);
  static std::pair<clang::tooling::UnifiedPath, unsigned>
  getLocInfo(SourceLocation Loc, bool *IsInvalid = nullptr /* out */);
  static std::string getTypeName(QualType QT, const ASTContext &Context);
  static std::string getTypeName(QualType QT) {
    return getTypeName(QT, DpctGlobalInfo::getContext());
  }
  static std::string getUnqualifiedTypeName(QualType QT,
                                            const ASTContext &Context) {
    return getTypeName(QT.getUnqualifiedType(), Context);
  }
  static std::string getUnqualifiedTypeName(QualType QT) {
    return getUnqualifiedTypeName(QT, DpctGlobalInfo::getContext());
  }
  /// This function will return the replaced type name with qualifiers.
  /// Currently, since clang do not support get the order of original
  /// qualifiers, this function will follow the behavior of
  /// clang::QualType.print(), in other words, the behavior is that the
  /// qualifiers(const, volatile...) will occur before the simple type(int,
  /// bool...) regardless its order in origin code.
  /// \param [in] QT The input qualified type which need migration.
  /// \param [in] Context The AST context.
  /// \return The replaced type name string with qualifiers.
  static std::string getReplacedTypeName(QualType QT,
                                         const ASTContext &Context);
  static std::string getReplacedTypeName(QualType QT) {
    return getReplacedTypeName(QT, DpctGlobalInfo::getContext());
  }
  /// This function will return the original type name with qualifiers.
  /// The order of original qualifiers will follow the behavior of
  /// clang::QualType.print() regardless its order in origin code.
  /// \param [in] QT The input qualified type.
  /// \return The type name string with qualifiers.
  static std::string getOriginalTypeName(QualType QT);

#define GLOBAL_TYPE(TYPE, NODE_TYPE)                                           \
  std::shared_ptr<TYPE> find##TYPE(const NODE_TYPE *Node) {                    \
    return findNode<TYPE>(Node);                                               \
  }                                                                            \
  std::shared_ptr<TYPE> insert##TYPE(const NODE_TYPE *Node) {                  \
    return insertNode<TYPE>(Node);                                             \
  }

  GLOBAL_TYPE(MemVarInfo, VarDecl)
  GLOBAL_TYPE(DeviceFunctionDecl, FunctionDecl)
  GLOBAL_TYPE(KernelCallExpr, CUDAKernelCallExpr)
  GLOBAL_TYPE(CudaMallocInfo, VarDecl)
  GLOBAL_TYPE(TextureInfo, VarDecl)
#undef GLOBAL_TYPE

  std::shared_ptr<DeviceFunctionDecl> insertDeviceFunctionDecl(
      const FunctionDecl *Specialization, const FunctionTypeLoc &FTL,
      const ParsedAttributes &Attrs, const TemplateArgumentListInfo &TAList);
  std::shared_ptr<DeviceFunctionDecl>
  insertDeviceFunctionDeclInModule(const FunctionDecl *FD);

  // Build kernel and device function declaration replacements and store
  // them.
  void buildKernelInfo();
  void buildReplacements();
  void processCudaArchMacro();
  void generateHostCode(
      std::multimap<unsigned int, std::shared_ptr<clang::dpct::ExtReplacement>>
          &ProcessedReplList,
      HostDeviceFuncLocInfo Info, unsigned ID);
  void postProcess();
  void cacheFileRepl(clang::tooling::UnifiedPath FilePath,
                     std::pair<std::shared_ptr<ExtReplacements>,
                               std::shared_ptr<ExtReplacements>>
                         Repl) {
    FileReplCache[FilePath] = Repl;
  }
  // Emplace stored replacements into replacement set.
  void emplaceReplacements(ReplTy &ReplSetsCUDA /*out*/,
                           ReplTy &ReplSetsSYCL /*out*/);
  std::shared_ptr<KernelCallExpr> buildLaunchKernelInfo(const CallExpr *);
  void insertCudaMalloc(const CallExpr *CE);
  void insertCublasAlloc(const CallExpr *CE);
  std::shared_ptr<CudaMallocInfo> findCudaMalloc(const Expr *CE);
  void addReplacement(std::shared_ptr<ExtReplacement> Repl) {
    insertFile(Repl->getFilePath().str())->addReplacement(Repl);
  }
  CudaArchPPMap &getCudaArchPPInfoMap() { return CAPPInfoMap; }
  HDFuncInfoMap &getHostDeviceFuncInfoMap() { return HostDeviceFuncInfoMap; }
  std::unordered_map<std::string, std::shared_ptr<ExtReplacement>> &
  getCudaArchMacroReplMap() {
    return CudaArchMacroRepl;
  }
  CudaArchDefMap &getCudaArchDefinedMap() { return CudaArchDefinedMap; }
  void insertReplInfoFromYAMLToFileInfo(
      const clang::tooling::UnifiedPath &FilePath,
      std::shared_ptr<tooling::TranslationUnitReplacements> TUR);
  std::shared_ptr<tooling::TranslationUnitReplacements>
  getReplInfoFromYAMLSavedInFileInfo(clang::tooling::UnifiedPath FilePath);
  void insertEventSyncTypeInfo(
      const std::shared_ptr<clang::dpct::ExtReplacement> Repl,
      bool NeedReport = false, bool IsAssigned = false);
  void updateEventSyncTypeInfo(
      const std::shared_ptr<clang::dpct::ExtReplacement> Repl);
  void insertTimeStubTypeInfo(
      const std::shared_ptr<clang::dpct::ExtReplacement> ReplWithSB,
      const std::shared_ptr<clang::dpct::ExtReplacement> ReplWithoutSB);
  void updateTimeStubTypeInfo(SourceLocation BeginLoc, SourceLocation EndLoc);
  void insertBuiltinVarInfo(SourceLocation SL, unsigned int Len,
                            std::string Repl,
                            std::shared_ptr<DeviceFunctionInfo> DFI);
  void insertSpBLASWarningLocOffset(SourceLocation SL);
  std::shared_ptr<TextModification> findConstantMacroTMInfo(SourceLocation SL);
  void insertConstantMacroTMInfo(SourceLocation SL,
                                 std::shared_ptr<TextModification> TM);
  void insertAtomicInfo(std::string HashStr, SourceLocation SL,
                        std::string FuncName);
  void removeAtomicInfo(std::string HashStr);
  void setFileEnterLocation(SourceLocation Loc);
  void setFirstIncludeLocation(SourceLocation Loc);
  void setLastIncludeLocation(SourceLocation Loc);
  void setMathHeaderInserted(SourceLocation Loc, bool B);
  void setAlgorithmHeaderInserted(SourceLocation Loc, bool B);
  void setTimeHeaderInserted(SourceLocation Loc, bool B);
  void insertHeader(SourceLocation Loc, HeaderType Type,
                    ReplacementType IsForCUDADebug = RT_ForSYCLMigration);
  void insertHeader(SourceLocation Loc, std::string HeaderName);
  static std::unordered_map<
      std::string,
      std::pair<std::pair<clang::tooling::UnifiedPath /*begin file name*/,
                          unsigned int /*begin offset*/>,
                std::pair<clang::tooling::UnifiedPath /*end file name*/,
                          unsigned int /*end offset*/>>> &
  getExpansionRangeBeginMap() {
    return ExpansionRangeBeginMap;
  }
  static std::map<std::string, std::shared_ptr<MacroExpansionRecord>> &
  getExpansionRangeToMacroRecord() {
    return ExpansionRangeToMacroRecord;
  }
  static std::map<std::string, std::shared_ptr<DpctGlobalInfo::MacroDefRecord>>
      &getMacroTokenToMacroDefineLoc() {
    return MacroTokenToMacroDefineLoc;
  }
  static std::map<std::string, std::string> &
  getFunctionCallInMacroMigrateRecord() {
    return FunctionCallInMacroMigrateRecord;
  }
  static std::map<std::string, SourceLocation> &getEndifLocationOfIfdef() {
    return EndifLocationOfIfdef;
  }
  static std::vector<std::pair<clang::tooling::UnifiedPath, size_t>> &
  getConditionalCompilationLoc() {
    return ConditionalCompilationLoc;
  }
  static std::map<std::string, unsigned int> &getBeginOfEmptyMacros() {
    return BeginOfEmptyMacros;
  }
  static std::map<std::string, SourceLocation> &getEndOfEmptyMacros() {
    return EndOfEmptyMacros;
  }
  static std::map<std::string, bool> &getMacroDefines() { return MacroDefines; }
  static std::set<clang::tooling::UnifiedPath> &getIncludingFileSet() {
    return IncludingFileSet;
  }
  static std::set<std::string> &getFileSetInCompiationDB() {
    return FileSetInCompiationDB;
  }
  static std::unordered_map<std::string,
                            std::vector<clang::tooling::Replacement>> &
  getFileRelpsMap() {
    return FileRelpsMap;
  }
  static std::unordered_map<std::string, std::string> &getDigestMap() {
    return DigestMap;
  }
  static std::string getYamlFileName() { return YamlFileName; }
  static std::set<std::string> &getGlobalVarNameSet() {
    return GlobalVarNameSet;
  }
  static void removeVarNameInGlobalVarNameSet(const std::string &VarName);
  static bool getDeviceChangedFlag() { return HasFoundDeviceChanged; }
  static void setDeviceChangedFlag(bool Flag) { HasFoundDeviceChanged = Flag; }
  static std::unordered_map<int, HelperFuncReplInfo> &
  getHelperFuncReplInfoMap() {
    return HelperFuncReplInfoMap;
  }
  static int getHelperFuncReplInfoIndexThenInc();
  static std::unordered_map<std::string, TempVariableDeclCounter> &
  getTempVariableDeclCounterMap() {
    return TempVariableDeclCounterMap;
  }
  // Key: string: file:offset for a replacement.
  // Value: int: index of the placeholder in a replacement.
  static std::unordered_map<std::string, int> &getTempVariableHandledMap() {
    return TempVariableHandledMap;
  }
  static bool getUsingDRYPattern() { return UsingDRYPattern; }
  static void setUsingDRYPattern(bool Flag) { UsingDRYPattern = Flag; }
  static bool useNdRangeBarrier() {
    return getUsingExperimental<ExperimentalFeatures::Exp_NdRangeBarrier>();
  }
  static bool useFreeQueries() {
    return getUsingExperimental<ExperimentalFeatures::Exp_FreeQueries>();
  }
  static bool useGroupLocalMemory() {
    return getUsingExperimental<ExperimentalFeatures::Exp_GroupSharedMemory>();
  }
  static bool useLogicalGroup() {
    return getUsingExperimental<ExperimentalFeatures::Exp_LogicalGroup>();
  }
  static bool useUserDefineReductions() {
    return getUsingExperimental<
        ExperimentalFeatures::Exp_UserDefineReductions>();
  }
  static bool useMaskedSubGroupFunction() {
    return getUsingExperimental<
        ExperimentalFeatures::Exp_MaskedSubGroupFunction>();
  }
  static bool useExtDPLAPI() {
    return getUsingExperimental<ExperimentalFeatures::Exp_DPLExperimentalAPI>();
  }
  static bool useOccupancyCalculation() {
    return getUsingExperimental<
        ExperimentalFeatures::Exp_OccupancyCalculation>();
  }
  static bool useExtJointMatrix() {
    return getUsingExperimental<ExperimentalFeatures::Exp_Matrix>();
  }
  static bool useExtBFloat16Math() {
    return getUsingExperimental<ExperimentalFeatures::Exp_BFloat16Math>();
  }
  static bool useExtBindlessImages() {
    return getUsingExperimental<ExperimentalFeatures::Exp_BindlessImages>();
  }
  static bool useNoQueueDevice() {
    return getHelperFuncPreference(HelperFuncPreference::NoQueueDevice);
  }
  static bool useEnqueueBarrier() {
    return getUsingExtensionDE(
        DPCPPExtensionsDefaultEnabled::ExtDE_EnqueueBarrier);
  }
  static bool useCAndCXXStandardLibrariesExt() {
    return getUsingExtensionDD(
        DPCPPExtensionsDefaultDisabled::ExtDD_CCXXStandardLibrary);
  }
  static bool useIntelDeviceMath() {
    return getUsingExtensionDD(
        DPCPPExtensionsDefaultDisabled::ExtDD_IntelDeviceMath);
  }
  static bool usePeerAccess() {
    return getUsingExtensionDE(DPCPPExtensionsDefaultEnabled::ExtDE_PeerAccess);
  }
  static bool useDeviceInfo() {
    return getUsingExtensionDE(DPCPPExtensionsDefaultEnabled::ExtDE_DeviceInfo);
  }
  static bool useBFloat16() {
    return getUsingExtensionDE(DPCPPExtensionsDefaultEnabled::ExtDE_BFloat16);
  }
  std::shared_ptr<DpctFileInfo>
  insertFile(const clang::tooling::UnifiedPath &FilePath) {
    return insertObject(FileMap, FilePath);
  }
  std::shared_ptr<DpctFileInfo> getMainFile() const { return MainFile; }
  void setMainFile(std::shared_ptr<DpctFileInfo> Main) { MainFile = Main; }
  void recordIncludingRelationship(
      const clang::tooling::UnifiedPath &CurrentFileName,
      const clang::tooling::UnifiedPath &IncludedFileName);
  static unsigned int getCudaKernelDimDFIIndexThenInc();
  static void
  insertCudaKernelDimDFIMap(unsigned int Index,
                            std::shared_ptr<DeviceFunctionInfo> Ptr);
  static std::shared_ptr<DeviceFunctionInfo>
  getCudaKernelDimDFI(unsigned int Index);
  static std::set<clang::tooling::UnifiedPath> &getModuleFiles() {
    return ModuleFiles;
  }
  static void setRunRound(unsigned int Round) { RunRound = Round; }
  static unsigned int getRunRound() { return RunRound; }
  static void setNeedRunAgain(bool NRA) { NeedRunAgain = NRA; }
  static bool isNeedRunAgain() { return NeedRunAgain; }
  static std::unordered_map<clang::tooling::UnifiedPath,
                            std::pair<std::shared_ptr<ExtReplacements>,
                                      std::shared_ptr<ExtReplacements>>> &
  getFileReplCache() {
    return FileReplCache;
  }
  void resetInfo();
  static void updateSpellingLocDFIMaps(SourceLocation SL,
                                       std::shared_ptr<DeviceFunctionInfo> DFI);
  static std::unordered_set<std::shared_ptr<DeviceFunctionInfo>>
  getDFIVecRelatedFromSpellingLoc(std::shared_ptr<DeviceFunctionInfo> DFI);
  static unsigned int getColorOption() { return ColorOption; }
  static void setColorOption(unsigned Color) { ColorOption = Color; }
  std::unordered_map<int, std::shared_ptr<DeviceFunctionInfo>> &
  getCubPlaceholderIndexMap() {
    return CubPlaceholderIndexMap;
  }
  std::vector<std::shared_ptr<DpctFileInfo>> &getCSourceFileInfo() {
    return CSourceFileInfo;
  }
  static std::unordered_map<std::string, std::shared_ptr<PriorityReplInfo>> &
  getPriorityReplInfoMap() {
    return PriorityReplInfoMap;
  }
  // For PriorityRelpInfo with same key, the Info with low priority will
  // be filtered and the Info with same priority will be merged.
  static void addPriorityReplInfo(std::string Key,
                                  std::shared_ptr<PriorityReplInfo> Info);
  static void setOptimizeMigrationFlag(bool Flag) {
    OptimizeMigrationFlag = Flag;
  }
  static bool isOptimizeMigration() { return OptimizeMigrationFlag; }
  static std::map<std::string, clang::tooling::OptionInfo> &getCurrentOptMap() {
    return CurrentOptMap;
  }
  static void setMainSourceYamlTUR(
      std::shared_ptr<clang::tooling::TranslationUnitReplacements> Ptr) {
    MainSourceYamlTUR = Ptr;
  }
  static std::shared_ptr<clang::tooling::TranslationUnitReplacements>
  getMainSourceYamlTUR() {
    return MainSourceYamlTUR;
  }
  static std::unordered_map<
      std::string,
      std::unordered_map<clang::tooling::UnifiedPath, std::vector<unsigned>>> &
  getRnnInputMap() {
    return RnnInputMap;
  }
  static std::unordered_map<clang::tooling::UnifiedPath,
                            std::vector<clang::tooling::UnifiedPath>> &
  getMainSourceFileMap() {
    return MainSourceFileMap;
  }
  static std::unordered_map<std::string, bool> &getMallocHostInfoMap() {
    return MallocHostInfoMap;
  }
  static std::map<std::shared_ptr<TextModification>, bool> &
  getConstantReplProcessedFlagMap() {
    return ConstantReplProcessedFlagMap;
  }
  static std::set<std::string> &getVarUsedByRuntimeSymbolAPISet() {
    return VarUsedByRuntimeSymbolAPISet;
  }
  static void setNeedParenAPI(const std::string &Name) {
    NeedParenAPISet.insert(Name);
  }
  static bool isNeedParenAPI(const std::string &Name) {
    return NeedParenAPISet.count(Name);
  }
  // #tokens, name of the second token, SourceRange of a macro
  static std::tuple<unsigned int, std::string, SourceRange> LastMacroRecord;

  static std::string SchemaFileContentCUDA;
  static std::string SchemaFileContentSYCL;

private:
  DpctGlobalInfo();

  DpctGlobalInfo(const DpctGlobalInfo &) = delete;
  DpctGlobalInfo(DpctGlobalInfo &&) = delete;
  DpctGlobalInfo &operator=(const DpctGlobalInfo &) = delete;
  DpctGlobalInfo &operator=(DpctGlobalInfo &&) = delete;

  // Wrapper of isInAnalysisScope for std::function usage.
  static bool checkInAnalysisScope(SourceLocation SL) {
    return isInAnalysisScope(SL);
  }

  // Record token split when it's in macro
  static void recordTokenSplit(SourceLocation SL, unsigned Len);

  // Find stored info by its corresponding AST node.
  // VarDecl=>MemVarInfo
  // FunctionDecl=>DeviceFunctionDecl
  // CUDAKernelCallExpr=>KernelCallExpr
  // VarDecl=>CudaMallocInfo
  template <class Info, class Node>
  inline std::shared_ptr<Info> findNode(const Node *N) {
    if (!N)
      return std::shared_ptr<Info>();
    auto LocInfo = getLocInfo(N);
    if (isInAnalysisScope(LocInfo.first))
      return insertFile(LocInfo.first)->template findNode<Info>(LocInfo.second);
    return std::shared_ptr<Info>();
  }
  // Insert info if it doesn't exist.
  // The info will be used in Global.buildReplacements().
  // The key is the location of the Node.
  // The correction of the key is guaranteed by getLocation().
  template <class Info, class Node>
  inline std::shared_ptr<Info> insertNode(const Node *N) {
    auto LocInfo = getLocInfo(N);
    return insertFile(LocInfo.first)
        ->template insertNode<Info>(LocInfo.second, N);
  }

  template <class T> static inline SourceLocation getLocation(const T *N) {
    return N->getBeginLoc();
  }
  static SourceLocation getLocation(const VarDecl *VD) {
    return VD->getLocation();
  }
  static SourceLocation getLocation(const FunctionDecl *FD) {
    return FD->getBeginLoc();
  }
  static SourceLocation getLocation(const FieldDecl *FD) {
    return FD->getLocation();
  }
  static SourceLocation getLocation(const CallExpr *CE) {
    return CE->getEndLoc();
  }
  // The result will be also stored in KernelCallExpr.BeginLoc
  static SourceLocation getLocation(const CUDAKernelCallExpr *CKC) {
    return getTheLastCompleteImmediateRange(CKC->getBeginLoc(),
                                            CKC->getEndLoc())
        .first;
  }

  std::shared_ptr<DpctFileInfo> MainFile = nullptr;
  std::unordered_map<clang::tooling::UnifiedPath, std::shared_ptr<DpctFileInfo>>
      FileMap;
  static std::shared_ptr<clang::tooling::TranslationUnitReplacements>
      MainSourceYamlTUR;
  static clang::tooling::UnifiedPath InRoot;
  static clang::tooling::UnifiedPath OutRoot;
  static clang::tooling::UnifiedPath AnalysisScope;
  static std::unordered_set<std::string> ChangeExtensions;
  static std::string SYCLSourceExtension;
  static std::string SYCLHeaderExtension;
  // TODO: implement one of this for each source language.
  static clang::tooling::UnifiedPath CudaPath;
  static std::string RuleFile;
  static UsmLevel UsmLvl;
  static clang::CudaVersion SDKVersion;
  static bool NeedDpctDeviceExt;
  static bool IsIncMigration;
  static bool IsQueryAPIMapping;
  static unsigned int AssumedNDRangeDim;
  static std::unordered_set<std::string> PrecAndDomPairSet;
  static format::FormatRange FmtRng;
  static DPCTFormatStyle FmtST;
  static bool EnableCtad;
  static bool EnableCodePin;
  static bool IsMLKHeaderUsed;
  static bool GenBuildScript;
  static bool MigrateCmakeScript;
  static bool MigrateCmakeScriptOnly;
  static bool EnableComments;
  static std::set<ExplicitNamespace> ExplicitNamespaceSet;

  // This variable is only set true when option "--report-type=stats" or option
  // " --report-type=all" is specified to get the migration status report, while
  // dpct namespace is not enabled.
  static bool TempEnableDPCTNamespace;
  static ASTContext *Context;
  static SourceManager *SM;
  static FileManager *FM;
  static bool KeepOriginCode;
  static bool SyclNamedLambda;
  static bool GuessIndentWidthMatcherFlag;
  static unsigned int IndentWidth;
  static std::map<unsigned int, unsigned int> KCIndentWidthMap;
  static std::unordered_map<std::string, int> LocationInitIndexMap;
  static std::unordered_map<
      std::string,
      std::pair<std::pair<clang::tooling::UnifiedPath /*begin file name*/,
                          unsigned int /*begin offset*/>,
                std::pair<clang::tooling::UnifiedPath /*end file name*/,
                          unsigned int /*end offset*/>>>
      ExpansionRangeBeginMap;
  static bool CheckUnicodeSecurityFlag;
  static bool EnablepProfilingFlag;
  static std::map<std::string,
                  std::shared_ptr<DpctGlobalInfo::MacroExpansionRecord>>
      ExpansionRangeToMacroRecord;
  static std::map<std::string, SourceLocation> EndifLocationOfIfdef;
  static std::vector<std::pair<clang::tooling::UnifiedPath, size_t>>
      ConditionalCompilationLoc;
  static std::map<std::string, std::shared_ptr<DpctGlobalInfo::MacroDefRecord>>
      MacroTokenToMacroDefineLoc;
  static std::map<std::string, std::string> FunctionCallInMacroMigrateRecord;
  // key: The hash string of the first non-empty token after the end location of
  // macro expansion
  // value: begin location of macro expansion
  static std::map<std::string, SourceLocation> EndOfEmptyMacros;
  // key: The hash string of the begin location of the macro expansion
  // value: The end location of the macro expansion
  static std::map<std::string, unsigned int> BeginOfEmptyMacros;
  static std::unordered_map<std::string,
                            std::vector<clang::tooling::Replacement>>
      FileRelpsMap;
  static std::unordered_map<std::string, std::string> DigestMap;
  static const std::string YamlFileName;
  static std::map<std::string, bool> MacroDefines;
  static int CurrentMaxIndex;
  static int CurrentIndexInRule;
  static std::set<clang::tooling::UnifiedPath> IncludingFileSet;
  static int VarSchemaIndex;
  static std::set<std::string> FileSetInCompiationDB;
  static std::set<std::string> GlobalVarNameSet;
  static clang::format::FormatStyle CodeFormatStyle;
  static bool HasFoundDeviceChanged;
  static std::unordered_map<int, HelperFuncReplInfo> HelperFuncReplInfoMap;
  static int HelperFuncReplInfoIndex;
  static std::unordered_map<std::string, TempVariableDeclCounter>
      TempVariableDeclCounterMap;
  static std::unordered_map<std::string, int> TempVariableHandledMap;
  static bool UsingDRYPattern;
  static unsigned int CudaKernelDimDFIIndex;
  static std::unordered_map<unsigned int, std::shared_ptr<DeviceFunctionInfo>>
      CudaKernelDimDFIMap;
  static CudaArchPPMap CAPPInfoMap;
  static HDFuncInfoMap HostDeviceFuncInfoMap;
  static CudaArchDefMap CudaArchDefinedMap;
  static std::unordered_map<std::string, std::shared_ptr<ExtReplacement>>
      CudaArchMacroRepl;
  static std::unordered_map<clang::tooling::UnifiedPath,
                            std::pair<std::shared_ptr<ExtReplacements>,
                                      std::shared_ptr<ExtReplacements>>>
      FileReplCache;
  static std::set<clang::tooling::UnifiedPath> ReProcessFile;
  static bool NeedRunAgain;
  static unsigned int RunRound;
  static std::set<clang::tooling::UnifiedPath> ModuleFiles;
  static std::unordered_map<
      std::string, std::unordered_set<std::shared_ptr<DeviceFunctionInfo>>>
      SpellingLocToDFIsMapForAssumeNDRange;
  static std::unordered_map<std::shared_ptr<DeviceFunctionInfo>,
                            std::unordered_set<std::string>>
      DFIToSpellingLocsMapForAssumeNDRange;
  static unsigned ExtensionDEFlag;
  static unsigned ExtensionDDFlag;
  static unsigned ExperimentalFlag;
  static unsigned HelperFuncPreferenceFlag;
  static bool AnalysisModeFlag;
  static unsigned int ColorOption;
  static std::unordered_map<int, std::shared_ptr<DeviceFunctionInfo>>
      CubPlaceholderIndexMap;
  static std::vector<std::shared_ptr<DpctFileInfo>> CSourceFileInfo;
  static bool OptimizeMigrationFlag;
  static std::unordered_map<std::string, std::shared_ptr<PriorityReplInfo>>
      PriorityReplInfoMap;
  static std::unordered_map<std::string, bool> ExcludePath;
  static std::map<std::string, clang::tooling::OptionInfo> CurrentOptMap;
  static std::unordered_map<
      std::string,
      std::unordered_map<clang::tooling::UnifiedPath, std::vector<unsigned>>>
      RnnInputMap;
  static std::unordered_map<clang::tooling::UnifiedPath,
                            std::vector<clang::tooling::UnifiedPath>>
      MainSourceFileMap;
  static std::unordered_map<std::string, bool> MallocHostInfoMap;
  /// The key of this map is repl for specifier "__const__" and the value
  /// "true" means this repl has been processed.
  static std::map<std::shared_ptr<TextModification>, bool>
      ConstantReplProcessedFlagMap;
  static std::set<std::string> VarUsedByRuntimeSymbolAPISet;
  static std::unordered_set<std::string> NeedParenAPISet;
};

/// Generate mangle name of FunctionDecl as key of DeviceFunctionInfo.
/// For template dependent FunctionDecl, generate name with pattern
/// "QuailifiedName@FunctionType".
/// e.g.: template<class T> void test(T *int)
/// -> test@void (type-parameter-0-1 *)
class DpctNameGenerator {
  ASTNameGenerator G;
  PrintingPolicy PP;
  void printName(const FunctionDecl *FD, llvm::raw_ostream &OS);

public:
  DpctNameGenerator() : DpctNameGenerator(DpctGlobalInfo::getContext()) {}
  explicit DpctNameGenerator(ASTContext &Ctx);
  std::string getName(const FunctionDecl *D);
};

class TemplateArgumentInfo;

// Store array size string. Like below:
// a[10]: Store "10" as size;
// a[]: Store "" as empty size;
// a[SIZE]: Store as a TemplateDependentStringInfo while "SIZE" is a template
// parameter;
class SizeInfo {
  std::string Size;
  std::shared_ptr<TemplateDependentStringInfo> TDSI;

public:
  SizeInfo() = default;
  SizeInfo(std::string Size) : Size(std::move(Size)) {}
  SizeInfo(std::shared_ptr<TemplateDependentStringInfo> TDSI);
  const std::string &getSize();
  // Get actual size string according to template arguments list;
  void setTemplateList(const std::vector<TemplateArgumentInfo> &TemplateList);
};
// CtTypeInfo is basic class with info of element type, range, template info all
// get from type.
class CtTypeInfo {
public:
  // If NeedSizeFold is true, array size will be folded, but original expression
  // will follow as comments. If NeedSizeFold is false, original size expression
  // will be the size string.
  CtTypeInfo(const TypeLoc &TL, bool NeedSizeFold = false);
  CtTypeInfo(const VarDecl *D, bool NeedSizeFold = false);
  const std::string &getBaseName() { return BaseName; }
  size_t getDimension() { return Range.size(); }
  std::vector<SizeInfo> &getRange() { return Range; }
  // when there is no arguments, parameter MustArguments determine whether
  // parens will exist. Null string will be returned when MustArguments is
  // false, otherwise "()" will be returned.
  std::string getRangeArgument(const std::string &MemSize, bool MustArguments);
  inline bool isTemplate() const { return IsTemplate; }
  inline bool isPointer() const { return PointerLevel; }
  inline bool isArray() const { return IsArray; }
  inline bool isReference() const { return IsReference; }
  inline void adjustAsMemType();
  // Get instantiated type name with given template arguments.
  // e.g. X<T>, with T = int, result type will be X<int>.
  std::shared_ptr<CtTypeInfo>
  applyTemplateArguments(const std::vector<TemplateArgumentInfo> &TA);
  bool isWritten() const {
    return !TDSI || !isTemplate() || TDSI->isDependOnWritten();
  }
  std::set<HelperFeatureEnum> getHelperFeatureSet() { return HelperFeatureSet; }
  bool containSizeofType() { return ContainSizeofType; }
  std::vector<std::string> getArraySizeOriginExprs() {
    return ArraySizeOriginExprs;
  }
  bool containsTemplateDependentMacro() const { return TemplateDependentMacro; }
  bool isConstantQualified() const { return IsConstantQualified; }

private:
  // For ConstantArrayType, size in generated code is folded as an integer.
  // If \p NeedSizeFold is true, original size expression will be appended as
  // comments.
  void setTypeInfo(const TypeLoc &TL, bool NeedSizeFold = false);

  // Get folded array size with original size expression following as comments.
  // e.g.,
  // #define SIZE 24
  // dpct::global_memory<int, 1>(24 /* SIZE */);
  // Exception for particular case:
  // __device__ int a[24];
  // will be migrated to:
  // dpct::global_memory<int, 1> a(24);
  inline std::string getFoldedArraySize(const ConstantArrayTypeLoc &TL);

  // Get original array size expression.
  std::string getUnfoldedArraySize(const ConstantArrayTypeLoc &TL);

  bool setTypedefInfo(const TypedefTypeLoc &TL, bool NeedSizeFold);

  // Typically C++ array with constant size.
  // e.g.: __device__ int a[20];
  // If \p NeedSizeFold is true, original size expression will be appended as
  // comments.
  // e.g.,
  // #define SIZE 24
  // dpct::global_memory<int, 1>(24 /* SIZE */);
  void setArrayInfo(const ConstantArrayTypeLoc &TL, bool NeedFoldSize);

  // Typically C++ array with template dependent size.
  // e.g.: template<size_t S>
  // ...
  // __device__ int a[S];
  void setArrayInfo(const DependentSizedArrayTypeLoc &TL, bool NeedSizeFold);

  // IncompleteArray is an array defined without size.
  // e.g.: extern __shared__ int a[];
  void setArrayInfo(const IncompleteArrayTypeLoc &TL, bool NeedSizeFold);
  void setName(const TypeLoc &TL);
  void updateName();
  void setPointerAsArray();
  void removeQualifier() { BaseName = BaseNameWithoutQualifiers; }

private:
  std::string BaseName;
  std::string BaseNameWithoutQualifiers;
  std::vector<SizeInfo> Range;
  unsigned PointerLevel;
  bool IsReference;
  bool IsTemplate;
  bool TemplateDependentMacro = false;
  bool IsArray = false;

  std::shared_ptr<TemplateDependentStringInfo> TDSI;
  std::set<HelperFeatureEnum> HelperFeatureSet;
  bool ContainSizeofType = false;
  std::vector<std::string> ArraySizeOriginExprs{};
  bool IsConstantQualified = false;
};

// variable info includes name, type and location.
class VarInfo {
public:
  VarInfo(unsigned Offset, const clang::tooling::UnifiedPath &FilePathIn,
          const VarDecl *Var, bool NeedFoldSize = false)
      : FilePath(FilePathIn), Offset(Offset), Name(Var->getName()),
        Ty(std::make_shared<CtTypeInfo>(Var, NeedFoldSize)) {}
  const clang::tooling::UnifiedPath &getFilePath() { return FilePath; }
  unsigned getOffset() { return Offset; }
  const std::string &getName() { return Name; }
  const std::string getNameAppendSuffix() { return Name + "_ct1"; }
  std::shared_ptr<CtTypeInfo> &getType() { return Ty; }
  std::string getDerefName() {
    return buildString(getName(), "_deref_", DpctGlobalInfo::getInRootHash());
  }
  void applyTemplateArguments(const std::vector<TemplateArgumentInfo> &TAList);
  void requestFeatureForSet(const clang::tooling::UnifiedPath &Path);

private:
  const clang::tooling::UnifiedPath FilePath;
  unsigned Offset;
  std::string Name;
  std::shared_ptr<CtTypeInfo> Ty;
};

// memory variable info includes basic variable info and memory attributes.
class MemVarInfo : public VarInfo {
public:
  enum VarAttrKind {
    Device = 0,
    Constant,
    Shared,
    Host,
    Managed,
  };
  enum VarScope { Local = 0, Extern, Global };

  static std::shared_ptr<MemVarInfo> buildMemVarInfo(const VarDecl *Var);
  static VarAttrKind getAddressAttr(const VarDecl *VD);

  MemVarInfo(unsigned Offset, const clang::tooling::UnifiedPath &FilePath,
             const VarDecl *Var);

  VarAttrKind getAttr() { return Attr; }
  VarScope getScope() { return Scope; }
  bool isGlobal() { return Scope == Global; }
  bool isExtern() { return Scope == Extern; }
  bool isLocal() { return Scope == Local; }
  bool isShared() { return Attr == Shared; }
  bool isTypeDeclaredLocal() { return IsTypeDeclaredLocal; }
  bool isAnonymousType() { return IsAnonymousType; }
  const CXXRecordDecl *getDeclOfVarType() { return DeclOfVarType; }
  const DeclStmt *getDeclStmtOfVarType() { return DeclStmtOfVarType; }
  void setLocalTypeName(std::string T) { LocalTypeName = T; }
  std::string getLocalTypeName() { return LocalTypeName; }
  void setIgnoreFlag(bool Flag) { IsIgnored = Flag; }
  bool isIgnore() { return IsIgnored; }
  bool isStatic() { return IsStatic; }
  void setName(std::string NewName) { NewConstVarName = NewName; }
  unsigned int getNewConstVarOffset() { return NewConstVarOffset; }
  unsigned int getNewConstVarLength() { return NewConstVarLength; }
  const std::string getConstVarName() {
    return NewConstVarName.empty() ? getArgName() : NewConstVarName;
  }
  // Initialize offset and length for __constant__ variable that needs to be
  // renamed.
  void newConstVarInit(const VarDecl *Var);
  std::string getDeclarationReplacement(const VarDecl *);
  std::string getInitStmt() { return getInitStmt(""); }
  std::string getInitStmt(StringRef QueueString);
  std::string getMemoryDecl(const std::string &MemSize);
  std::string getMemoryDecl();
  std::string getExternGlobalVarDecl();
  void appendAccessorOrPointerDecl(const std::string &ExternMemSize,
                                   bool ExternEmitWarning, StmtList &AccList,
                                   StmtList &PtrList);
  std::string getRangeClass();
  std::string getRangeDecl(const std::string &MemSize);
  ParameterStream &getFuncDecl(ParameterStream &PS);
  ParameterStream &getFuncArg(ParameterStream &PS);
  ParameterStream &getKernelArg(ParameterStream &PS);
  std::string getAccessorDataType(bool IsTypeUsedInDevFunDecl = false,
                                  bool NeedCheckExtraConstQualifier = false);
  void setUseHelperFuncFlag(bool Flag) { UseHelperFuncFlag = Flag; }
  bool isUseHelperFunc() { return UseHelperFuncFlag; }

private:
  bool isTreatPointerAsArray() {
    return getType()->isPointer() && getScope() == Global &&
           DpctGlobalInfo::getUsmLevel() == UsmLevel::UL_None;
  }
  static VarAttrKind getAddressAttr(const AttrVec &Attrs);
  void setInitList(const Expr *E, const VarDecl *V);

  std::string getMemoryType();
  std::string getMemoryType(const std::string &MemoryType,
                            std::shared_ptr<CtTypeInfo> VarType);
  std::string getInitArguments(const std::string &MemSize,
                               bool MustArguments = false);
  const std::string &getMemoryAttr();
  std::string getSyclAccessorType();
  std::string getDpctAccessorType();
  std::string getNameWithSuffix(StringRef Suffix) {
    return buildString(getArgName(), "_", Suffix, getCTFixedSuffix());
  }
  std::string getAccessorName() { return getNameWithSuffix("acc"); }
  std::string getPtrName() { return getNameWithSuffix("ptr"); }
  std::string getRangeName() { return getNameWithSuffix("range"); }
  std::string getArgName();

private:
  // Passing by accessor, value or pointer when invoking kernel.
  // Constant scalar variables are passed by value while other 0/1D variables
  // defined on device memory are passed by pointer in device function calls.
  // The rest are passed by accessor.
  enum DpctAccessMode {
    Value,
    Pointer,
    Accessor,
    Reference,
  };

private:
  VarAttrKind Attr;
  VarScope Scope;
  DpctAccessMode AccMode;
  bool PointerAsArray;
  std::string InitList;
  bool IsIgnored = false;
  bool IsStatic = false;

  static const std::string ExternVariableName;

  // To store the new name for __constant__ variable's name that needs to be
  // renamed.
  std::string NewConstVarName;

  // To store the offset and length for __constant__ variable's name
  // that needs to be renamed.
  unsigned int NewConstVarOffset;
  unsigned int NewConstVarLength;

  bool IsTypeDeclaredLocal = false;
  bool IsAnonymousType = false;
  const CXXRecordDecl *DeclOfVarType = nullptr;
  const DeclStmt *DeclStmtOfVarType = nullptr;
  std::string LocalTypeName = "";

  static std::unordered_map<const DeclStmt *, int> AnonymousTypeDeclStmtMap;
  bool UseHelperFuncFlag = true;
};

class TextureTypeInfo {
  std::string DataType;
  int Dimension;
  bool IsArray;

public:
  TextureTypeInfo(std::string &&DataType, int TexType);
  void setDataTypeAndTexType(std::string &&Type, int TexType);
  void prepareForImage();
  void endForImage();
  std::string getDataType() { return DataType; }
  ParameterStream &printType(ParameterStream &PS,
                             const std::string &TemplateName);
};

class TextureInfo {
protected:
  const clang::tooling::UnifiedPath FilePath;
  const unsigned Offset;
  std::string Name;       // original expression str
  std::string NewVarName; // name of new variable which tool

  std::shared_ptr<TextureTypeInfo> Type;

protected:
  TextureInfo(unsigned Offset, const clang::tooling::UnifiedPath &FilePath,
              StringRef Name);
  TextureInfo(const VarDecl *VD);
  TextureInfo(const VarDecl *VD, std::string Subscript);
  TextureInfo(std::pair<clang::tooling::UnifiedPath, unsigned> LocInfo,
              StringRef Name);
  ParameterStream &getDecl(ParameterStream &PS,
                           const std::string &TemplateDeclName);
  template <class StreamT>
  static void printQueueStr(StreamT &OS, const std::string &Queue) {
    if (Queue.empty())
      return;
    OS << ", " << Queue;
  }

public:
  TextureInfo(unsigned Offset, const clang::tooling::UnifiedPath &FilePath,
              const VarDecl *VD);
  virtual ~TextureInfo() = default;
  void setType(std::string &&DataType, int TexType);
  void setType(std::shared_ptr<TextureTypeInfo> TypeInfo);
  std::shared_ptr<TextureTypeInfo> getType() const { return Type; }
  virtual std::string getHostDeclString();
  virtual std::string getSamplerDecl();
  virtual std::string getAccessorDecl(const std::string &QueueStr);
  virtual void addDecl(StmtList &AccessorList, StmtList &SamplerList,
                       const std::string &QueueStr);
  ParameterStream &getFuncDecl(ParameterStream &PS);
  ParameterStream &getFuncArg(ParameterStream &PS);
  virtual ParameterStream &getKernelArg(ParameterStream &OS);
  const std::string &getName() { return Name; }
  unsigned getOffset() { return Offset; }
  clang::tooling::UnifiedPath getFilePath() { return FilePath; }
  bool isUseHelperFunc() { return true; }
};

// texture handle info
class TextureObjectInfo : public TextureInfo {
  static const int ReplaceTypeLength;

  // If it is a parameter in the function, it is the parameter index, either it
  // is 0.
  unsigned ParamIdx;

  TextureObjectInfo(const VarDecl *VD, unsigned ParamIdx)
      : TextureInfo(VD), ParamIdx(ParamIdx) {}
  TextureObjectInfo(const VarDecl *VD, std::string Subscript, unsigned ParamIdx)
      : TextureInfo(VD, Subscript), ParamIdx(ParamIdx) {}

protected:
  TextureObjectInfo(unsigned Offset,
                    const clang::tooling::UnifiedPath &FilePath, StringRef Name)
      : TextureInfo(Offset, FilePath, Name), ParamIdx(0) {}

public:
  TextureObjectInfo(const ParmVarDecl *PVD)
      : TextureObjectInfo(PVD, PVD->getFunctionScopeIndex()) {}
  TextureObjectInfo(const VarDecl *VD) : TextureObjectInfo(VD, 0) {}

  TextureObjectInfo(const ParmVarDecl *PVD, std::string Subscript)
      : TextureObjectInfo(PVD, Subscript, PVD->getFunctionScopeIndex()) {}
  TextureObjectInfo(const VarDecl *VD, std::string Subscript)
      : TextureObjectInfo(VD, Subscript, 0) {}

  virtual ~TextureObjectInfo() = default;
  std::string getAccessorDecl(const std::string &QueueString) override;
  std::string getSamplerDecl() override;
  inline unsigned getParamIdx() const { return ParamIdx; }
  std::string getParamDeclType();
  virtual void merge(std::shared_ptr<TextureObjectInfo> Target);
  virtual void addParamDeclReplacement();

  template <class Node> static inline bool isTextureObject(const Node *E) {
    if (E)
      return DpctGlobalInfo::getUnqualifiedTypeName(E->getType()) ==
             "cudaTextureObject_t";
    return false;
  }
};

class CudaLaunchTextureObjectInfo : public TextureObjectInfo {
  std::string ArgStr;

public:
  CudaLaunchTextureObjectInfo(const ParmVarDecl *PVD, const std::string &ArgStr)
      : TextureObjectInfo(static_cast<const VarDecl *>(PVD)), ArgStr(ArgStr) {}
  std::string getAccessorDecl(const std::string &QueueString) override;
  std::string getSamplerDecl() override;
};

class MemberTextureObjectInfo : public TextureObjectInfo {
  StringRef BaseName;
  std::string MemberName;

  class NewVarNameRAII {
    std::string OldName;
    MemberTextureObjectInfo *Member;

  public:
    NewVarNameRAII(MemberTextureObjectInfo *M);
    ~NewVarNameRAII() { Member->Name = std::move(OldName); }
  };

  MemberTextureObjectInfo(unsigned Offset,
                          const clang::tooling::UnifiedPath &FilePath,
                          StringRef Name)
      : TextureObjectInfo(Offset, FilePath, Name) {}

public:
  static std::shared_ptr<MemberTextureObjectInfo> create(const MemberExpr *ME);
  void addDecl(StmtList &AccessorList, StmtList &SamplerList,
               const std::string &QueueStr) override;
  void setBaseName(StringRef Name) { BaseName = Name; }
  StringRef getMemberName() { return MemberName; }
};

class StructureTextureObjectInfo : public TextureObjectInfo {
  std::unordered_map<std::string, std::shared_ptr<MemberTextureObjectInfo>>
      Members;
  bool ContainsVirtualPointer;
  bool IsBase = false;

  StructureTextureObjectInfo(unsigned Offset,
                             const clang::tooling::UnifiedPath &FilePath,
                             StringRef Name)
      : TextureObjectInfo(Offset, FilePath, Name) {}

public:
  StructureTextureObjectInfo(const ParmVarDecl *PVD);
  StructureTextureObjectInfo(const VarDecl *VD);
  static std::shared_ptr<StructureTextureObjectInfo>
  create(const CXXThisExpr *This);
  bool isBase() const { return IsBase; }
  bool containsVirtualPointer() const { return ContainsVirtualPointer; }
  std::shared_ptr<MemberTextureObjectInfo> addMember(const MemberExpr *ME);
  void addDecl(StmtList &AccessorList, StmtList &SamplerList,
               const std::string &Queue) override;
  void addParamDeclReplacement() override { return; };
  void merge(std::shared_ptr<StructureTextureObjectInfo> Target);
  void merge(std::shared_ptr<TextureObjectInfo> Target) override;
  ParameterStream &getKernelArg(ParameterStream &OS) override;
};

class TemplateArgumentInfo {
public:
  explicit TemplateArgumentInfo(const TemplateArgumentLoc &TAL,
                                SourceRange Range);
  explicit TemplateArgumentInfo(std::string &&Str);
  TemplateArgumentInfo() : Kind(TemplateArgument::Null), IsWritten(false) {}

  bool isWritten() const { return IsWritten; }
  bool isNull() const { return !DependentStr; }
  bool isType() const { return Kind == TemplateArgument::Type; }
  const std::string &getString() const {
    return getDependentStringInfo()->getSourceString();
  }
  std::shared_ptr<const TemplateDependentStringInfo>
  getDependentStringInfo() const;
  void setAsType(QualType QT);
  void setAsType(const TypeLoc &TL);
  void setAsType(std::string TS);
  void setAsNonType(const llvm::APInt &Int);
  void setAsNonType(const Expr *E);

  static bool isPlaceholderType(clang::QualType QT);

private:
  template <class T>
  void setArgFromExprAnalysis(const T &Arg,
                              SourceRange ParentRange = SourceRange());

  template <class T> SourceRange getArgSourceRange(const T &Arg) {
    return Arg.getSourceRange();
  }

  template <class T> SourceRange getArgSourceRange(const T *Arg) {
    return Arg->getSourceRange();
  }

  void setArgStr(std::string &&Str) {
    DependentStr =
        std::make_shared<TemplateDependentStringInfo>(std::move(Str));
  }
  std::shared_ptr<TemplateDependentStringInfo> DependentStr;
  TemplateArgument::ArgKind Kind;
  bool IsWritten = true;
};

// memory variable map includes memory variable used in __global__/__device__
// function and call expression.
class MemVarMap {
public:
  MemVarMap()
      : HasItem(false), HasStream(false), HasSync(false), HasBF64(false),
        HasBF16(false), HasGlobalMemAcc(false) {}
  unsigned int Dim = 1;
  /// This member is only used to construct the union-find set.
  MemVarMap *Parent = this;
  bool hasItem() const { return HasItem; }
  bool hasStream() const { return HasStream; }
  bool hasSync() const { return HasSync; }
  bool hasBF64() const { return HasBF64; }
  bool hasBF16() const { return HasBF16; }
  bool hasGlobalMemAcc() const { return HasGlobalMemAcc; }
  bool hasExternShared() const { return !ExternVarMap.empty(); }
  void setItem(bool Has = true) { HasItem = Has; }
  void setStream(bool Has = true) { HasStream = Has; }
  void setSync(bool Has = true) { HasSync = Has; }
  void setBF64(bool Has = true) { HasBF64 = Has; }
  void setBF16(bool Has = true) { HasBF16 = Has; }
  void setGlobalMemAcc(bool Has = true) { HasGlobalMemAcc = Has; }
  void addTexture(std::shared_ptr<TextureInfo> Tex);
  void addVar(std::shared_ptr<MemVarInfo> Var);
  void merge(const MemVarMap &OtherMap);
  void merge(const MemVarMap &VarMap,
             const std::vector<TemplateArgumentInfo> &TemplateArgs);
  int calculateExtraArgsSize() const;

  enum CallOrDecl {
    CallArgument = 0,
    KernelArgument,
    DeclParameter,
  };

private:
  template <CallOrDecl COD>
  std::string
  getArgumentsOrParameters(int PreParams, int PostParams,
                           FormatInfo FormatInformation = FormatInfo()) const;

public:
  std::string getExtraCallArguments(bool HasPreParam, bool HasPostParam) const;
  void
  requestFeatureForAllVarMaps(const clang::tooling::UnifiedPath &Path) const;

  // When adding the ExtraParam with new line, the second argument should be
  // true, and the third argument is the string of indent, which will occur
  // before each ExtraParam.
  std::string
  getExtraDeclParam(bool HasPreParam, bool HasPostParam,
                    FormatInfo FormatInformation = FormatInfo()) const;
  std::string getKernelArguments(bool HasPreParam, bool HasPostParam,
                                 const clang::tooling::UnifiedPath &Path) const;
  const MemVarInfoMap &getMap(MemVarInfo::VarScope Scope) const;
  const GlobalMap<TextureInfo> &getTextureMap() const;
  void removeDuplicateVar();

  MemVarInfoMap &getMap(MemVarInfo::VarScope Scope);
  bool isSameAs(const MemVarMap &Other) const;

  static const MemVarMap *
  getHeadWithoutPathCompression(const MemVarMap *CurNode);
  static MemVarMap *getHead(MemVarMap *CurNode);
  unsigned int getHeadNodeDim() const;

private:
  static void merge(MemVarInfoMap &Master, const MemVarInfoMap &Branch,
                    const std::vector<TemplateArgumentInfo> &TemplateArgs);
  int calculateExtraArgsSize(const MemVarInfoMap &Map) const;

  template <CallOrDecl COD>
  inline ParameterStream &getItem(ParameterStream &PS) const {
    return PS << getItemName();
  }

  template <CallOrDecl COD>
  inline ParameterStream &getStream(ParameterStream &PS) const {
    return PS << DpctGlobalInfo::getStreamName();
  }

  template <CallOrDecl COD>
  inline ParameterStream &getSync(ParameterStream &PS) const {
    return PS << buildString("atm_", DpctGlobalInfo::getSyncName());
  }

  template <class T, CallOrDecl COD>
  static void getArgumentsOrParametersFromMap(ParameterStream &PS,
                                              const GlobalMap<T> &VarMap);

  template <class T, CallOrDecl COD> struct GetArgOrParam;
  template <class T> struct GetArgOrParam<T, DeclParameter> {
    ParameterStream &operator()(ParameterStream &PS, std::shared_ptr<T> V) {
      return V->getFuncDecl(PS);
    }
  };
  template <class T> struct GetArgOrParam<T, CallArgument> {
    ParameterStream &operator()(ParameterStream &PS, std::shared_ptr<T> V) {
      return V->getFuncArg(PS);
    }
  };
  template <class T> struct GetArgOrParam<T, KernelArgument> {
    ParameterStream &operator()(ParameterStream &PS, std::shared_ptr<T> V) {
      return V->getKernelArg(PS);
    }
  };
  void getArgumentsOrParametersForDecl(ParameterStream &PS, int PreParams,
                                       int PostParams) const;

  bool HasItem, HasStream, HasSync, HasBF64, HasBF16, HasGlobalMemAcc;
  MemVarInfoMap LocalVarMap;
  MemVarInfoMap GlobalVarMap;
  MemVarInfoMap ExternVarMap;
  GlobalMap<TextureInfo> TextureMap;
};

template <>
inline ParameterStream &
MemVarMap::getItem<MemVarMap::DeclParameter>(ParameterStream &PS) const {
  std::string NDItem = "nd_item<3>";
  if (DpctGlobalInfo::getAssumedNDRangeDim() == 1 &&
      MemVarMap::getHeadWithoutPathCompression(this) &&
      MemVarMap::getHeadWithoutPathCompression(this)->Dim == 1) {
    NDItem = "nd_item<1>";
  }

  std::string ItemParamDecl =
      "const " + MapNames::getClNamespace() + NDItem + " &" + getItemName();
  return PS << ItemParamDecl;
}

template <>
inline ParameterStream &
MemVarMap::getStream<MemVarMap::DeclParameter>(ParameterStream &PS) const {
  static std::string StreamParamDecl = "const " + MapNames::getClNamespace() +
                                       "stream &" +
                                       DpctGlobalInfo::getStreamName();
  return PS << StreamParamDecl;
}

template <>
inline ParameterStream &
MemVarMap::getSync<MemVarMap::DeclParameter>(ParameterStream &PS) const {
  static std::string SyncParamDecl =
      MapNames::getClNamespace() + "atomic_ref<unsigned int, " +
      MapNames::getClNamespace() + "memory_order::seq_cst, " +
      MapNames::getClNamespace() + "memory_scope::device, " +
      MapNames::getClNamespace() + "access::address_space::global_space> &" +
      DpctGlobalInfo::getSyncName();
  return PS << SyncParamDecl;
}

// call function expression includes location, name, arguments num, template
// arguments and all function decls related to this call, also merges memory
// variable info of all related function decls.
class CallFunctionExpr {
public:
  template <class T>
  CallFunctionExpr(unsigned Offset,
                   const clang::tooling::UnifiedPath &FilePathIn, const T &C)
      : FilePath(FilePathIn), BeginLoc(Offset) {}

  void buildCallExprInfo(const CXXConstructExpr *Ctor);
  void buildCallExprInfo(const CallExpr *CE);

  const MemVarMap &getVarMap() { return VarMap; }
  const std::vector<std::shared_ptr<TextureObjectInfo>> &
  getTextureObjectList() {
    return TextureObjectList;
  }
  std::shared_ptr<StructureTextureObjectInfo> getBaseTextureObjectInfo() const {
    return BaseTextureObject;
  }

  void emplaceReplacement();
  unsigned getExtraArgLoc() { return ExtraArgLoc; }
  bool hasArgs() { return HasArgs; }
  bool hasTemplateArgs() { return !TemplateArgs.empty(); }
  bool hasWrittenTemplateArgs();
  const std::string &getName() { return Name; }

  std::string getTemplateArguments(bool &IsNeedWarning,
                                   bool WrittenArgsOnly = true,
                                   bool WithScalarWrapped = false);

  virtual std::string getExtraArguments();

  void setHasSideEffects(bool Val = true) {
    CallGroupFunctionInControlFlow = Val;
  }
  bool hasSideEffects() const { return CallGroupFunctionInControlFlow; }

  std::shared_ptr<TextureObjectInfo>
  addTextureObjectArgInfo(unsigned ArgIdx,
                          std::shared_ptr<TextureObjectInfo> Info);
  virtual std::shared_ptr<TextureObjectInfo>
  addTextureObjectArg(unsigned ArgIdx, const DeclRefExpr *TexRef,
                      bool isKernelCall = false);
  virtual std::shared_ptr<TextureObjectInfo>
  addStructureTextureObjectArg(unsigned ArgIdx, const MemberExpr *TexRef,
                               bool isKernelCall = false);
  virtual std::shared_ptr<TextureObjectInfo>
  addTextureObjectArg(unsigned ArgIdx, const ArraySubscriptExpr *TexRef,
                      bool isKernelCall = false);
  std::shared_ptr<DeviceFunctionInfo> getFuncInfo() { return FuncInfo; }
  bool IsAllTemplateArgsSpecified = false;

  virtual ~CallFunctionExpr() = default;

protected:
  void setFuncInfo(std::shared_ptr<DeviceFunctionInfo>);
  std::string Name;
  unsigned getBegin() { return BeginLoc; }
  const clang::tooling::UnifiedPath &getFilePath() { return FilePath; }
  void buildInfo();
  void buildCalleeInfo(const Expr *Callee);
  void resizeTextureObjectList(size_t Size) { TextureObjectList.resize(Size); }

private:
  static std::string getName(const NamedDecl *D);
  void
  buildTemplateArguments(const llvm::ArrayRef<TemplateArgumentLoc> &ArgsList,
                         SourceRange Range);

  void buildTemplateArgumentsFromTypeLoc(const TypeLoc &TL);
  template <class TyLoc>
  void buildTemplateArgumentsFromSpecializationType(const TyLoc &TL);

  std::string getNameWithNamespace(const FunctionDecl *FD, const Expr *Callee);

  void buildTextureObjectArgsInfo(const CallExpr *CE);

  template <class CallT> void buildTextureObjectArgsInfo(const CallT *C);
  void mergeTextureObjectInfo();

  const clang::tooling::UnifiedPath FilePath;
  unsigned BeginLoc = 0;
  unsigned ExtraArgLoc = 0;
  std::shared_ptr<DeviceFunctionInfo> FuncInfo;
  std::vector<TemplateArgumentInfo> TemplateArgs;

  // <ParameterIndex, ParameterName>
  std::vector<std::pair<int, std::string>> ParmRefArgs;
  MemVarMap VarMap;
  bool HasArgs = false;
  bool CallGroupFunctionInControlFlow = false;
  std::vector<std::shared_ptr<TextureObjectInfo>> TextureObjectList;
  std::shared_ptr<StructureTextureObjectInfo> BaseTextureObject;
};

// device function declaration info includes location, name, and related
// DeviceFunctionInfo
class DeviceFunctionDecl {
public:
  DeviceFunctionDecl(unsigned Offset,
                     const clang::tooling::UnifiedPath &FilePathIn,
                     const FunctionDecl *FD);
  DeviceFunctionDecl(unsigned Offset,
                     const clang::tooling::UnifiedPath &FilePathIn,
                     const FunctionTypeLoc &FTL, const ParsedAttributes &Attrs,
                     const FunctionDecl *Specialization);
  static std::shared_ptr<DeviceFunctionInfo>
  LinkUnresolved(const UnresolvedLookupExpr *ULE);
  static std::shared_ptr<DeviceFunctionInfo>
  LinkRedecls(const FunctionDecl *FD);
  static std::shared_ptr<DeviceFunctionInfo>
  LinkTemplateDecl(const FunctionTemplateDecl *FTD);
  static std::shared_ptr<DeviceFunctionInfo> LinkExplicitInstantiation(
      const FunctionDecl *Specialization, const FunctionTypeLoc &FTL,
      const ParsedAttributes &Attrs, const TemplateArgumentListInfo &TAList);
  std::shared_ptr<DeviceFunctionInfo> getFuncInfo() const { return FuncInfo; }

  virtual void emplaceReplacement();
  static void reset() { FuncInfoMap.clear(); }

  using DeclList = std::vector<std::shared_ptr<DeviceFunctionDecl>>;

  static void LinkDecl(const FunctionDecl *FD, DeclList &List,
                       std::shared_ptr<DeviceFunctionInfo> &Info);
  static void LinkDecl(const NamedDecl *ND, DeclList &List,
                       std::shared_ptr<DeviceFunctionInfo> &Info);
  static void LinkDecl(const FunctionTemplateDecl *FTD, DeclList &List,
                       std::shared_ptr<DeviceFunctionInfo> &Info);
  static void LinkRedecls(const FunctionDecl *ND, DeclList &List,
                          std::shared_ptr<DeviceFunctionInfo> &Info);

  template <class IteratorRange>
  static std::shared_ptr<DeviceFunctionInfo>
  LinkDeclRange(IteratorRange &&Range, const std::string &FunctionName) {
    std::shared_ptr<DeviceFunctionInfo> Info;
    DeclList List;
    LinkDeclRange(std::move(Range), List, Info);
    if (List.empty())
      return Info;
    if (!Info)
      Info = std::make_shared<DeviceFunctionInfo>(
          List[0]->ParamsNum, List[0]->NonDefaultParamNum, FunctionName);
    for (auto &D : List)
      D->setFuncInfo(Info);
    return Info;
  }

  template <class IteratorRange>
  static void LinkDeclRange(IteratorRange &&Range, DeclList &List,
                            std::shared_ptr<DeviceFunctionInfo> &Info) {
    for (auto D : Range)
      LinkDecl(D, List, Info);
  }
  void setFuncInfo(std::shared_ptr<DeviceFunctionInfo> Info);

  virtual ~DeviceFunctionDecl() = default;

protected:
  const FormatInfo &getFormatInfo();
  void buildTextureObjectParamsInfo(const ArrayRef<ParmVarDecl *> &Parms);

  template <class AttrsT>
  void buildReplaceLocInfo(const FunctionTypeLoc &FTL, const AttrsT &Attrs);

  virtual std::string getExtraParameters();

  unsigned Offset;
  const clang::tooling::UnifiedPath FilePath;
  unsigned ParamsNum;
  unsigned ReplaceOffset;
  unsigned ReplaceLength;
  bool IsReplaceFollowedByPP = false;
  unsigned NonDefaultParamNum;
  bool IsDefFilePathNeeded = false;
  std::vector<std::shared_ptr<TextureObjectInfo>> TextureObjectList;
  FormatInfo FormatInformation;

  static std::shared_ptr<DeviceFunctionInfo> &getFuncInfo(const FunctionDecl *);
  static std::unordered_map<std::string, std::shared_ptr<DeviceFunctionInfo>>
      FuncInfoMap;

private:
  std::shared_ptr<DeviceFunctionInfo> &FuncInfo;
};

class ExplicitInstantiationDecl : public DeviceFunctionDecl {
  std::vector<TemplateArgumentInfo> InstantiationArgs;

public:
  ExplicitInstantiationDecl(unsigned Offset,
                            const clang::tooling::UnifiedPath &FilePathIn,
                            const FunctionTypeLoc &FTL,
                            const ParsedAttributes &Attrs,
                            const FunctionDecl *Specialization,
                            const TemplateArgumentListInfo &TAList)
      : DeviceFunctionDecl(Offset, FilePathIn, FTL, Attrs, Specialization) {
    initTemplateArgumentList(TAList, Specialization);
  }
  static void processFunctionTypeLoc(const FunctionTypeLoc &);
  static void processTemplateArgumentList(const TemplateArgumentListInfo &);

private:
  void initTemplateArgumentList(const TemplateArgumentListInfo &TAList,
                                const FunctionDecl *Specialization);
  std::string getExtraParameters() override;
};

class DeviceFunctionDeclInModule : public DeviceFunctionDecl {
  void insertWrapper();
  bool HasBody = false;
  size_t DeclEnd;
  std::string FuncName;
  std::vector<std::pair<std::string, std::string>> ParametersInfo;
  std::shared_ptr<KernelCallExpr> Kernel;
  void buildParameterInfo(const FunctionDecl *FD);
  void buildWrapperInfo(const FunctionDecl *FD);
  void buildCallInfo(const FunctionDecl *FD);
  std::vector<std::pair<std::string, std::string>> &getParametersInfo() {
    return ParametersInfo;
  }

public:
  DeviceFunctionDeclInModule(unsigned Offset,
                             const clang::tooling::UnifiedPath &FilePathIn,
                             const FunctionTypeLoc &FTL,
                             const ParsedAttributes &Attrs,
                             const FunctionDecl *FD);
  DeviceFunctionDeclInModule(unsigned Offset,
                             const clang::tooling::UnifiedPath &FilePathIn,
                             const FunctionDecl *FD);
  void emplaceReplacement() override;
};

// device function info includes parameters num, memory variable and call
// expression in the function.
class DeviceFunctionInfo {
  struct ParameterProps {
    bool IsReferenced = false;
  };

public:
  DeviceFunctionInfo(size_t ParamsNum, size_t NonDefaultParamNum,
                     std::string FunctionName);

  bool ConstructGraphVisited = false;
  unsigned int KernelCallBlockDim = 1;

  std::shared_ptr<CallFunctionExpr> findCallee(const CallExpr *C);
  template <class CallT>
  inline std::shared_ptr<CallFunctionExpr> addCallee(const CallT *C) {
    auto CallLocInfo = DpctGlobalInfo::getLocInfo(C);
    auto Call =
        insertObject(CallExprMap, CallLocInfo.second, CallLocInfo.first, C);
    Call->buildCallExprInfo(C);
    return Call;
  }
  void addVar(std::shared_ptr<MemVarInfo> Var) { VarMap.addVar(Var); }
  void setItem() { VarMap.setItem(); }
  void setStream() { VarMap.setStream(); }
  void setSync() { VarMap.setSync(); }
  void setBF64() { VarMap.setBF64(); }
  void setBF16() { VarMap.setBF16(); }
  void setGlobalMemAcc() { VarMap.setGlobalMemAcc(); }
  void addTexture(std::shared_ptr<TextureInfo> Tex) { VarMap.addTexture(Tex); }
  MemVarMap &getVarMap() { return VarMap; }
  std::shared_ptr<TextureObjectInfo> getTextureObject(unsigned Idx);
  std::shared_ptr<StructureTextureObjectInfo> getBaseTextureObject() const {
    return BaseObjectTexture;
  }
  void setCallGroupFunctionInControlFlow(bool Val = true) {
    CallGroupFunctionInControlFlow = Val;
  }
  bool hasCallGroupFunctionInControlFlow() const {
    return CallGroupFunctionInControlFlow;
  }
  void setHasSideEffectsAnalyzed(bool Val = true) {
    HasCheckedCallGroupFunctionInControlFlow = Val;
  }
  bool hasSideEffectsAnalyzed() const {
    return HasCheckedCallGroupFunctionInControlFlow;
  }

  void buildInfo();
  bool hasParams() { return ParamsNum != 0; }
  bool isBuilt() { return IsBuilt; }
  void setBuilt() { IsBuilt = true; }
  bool isLambda() { return IsLambda; }
  void setLambda() { IsLambda = true; }
  bool isInlined() { return IsInlined; }
  void setInlined() { IsInlined = true; }
  bool isKernel() { return IsKernel; }
  void setKernel() { IsKernel = true; }
  bool isKernelInvoked() { return IsKernelInvoked; }
  void setKernelInvoked() { IsKernelInvoked = true; }
  std::string getExtraParameters(const clang::tooling::UnifiedPath &Path,
                                 FormatInfo FormatInformation = FormatInfo());
  std::string
  getExtraParameters(const clang::tooling::UnifiedPath &Path,
                     const std::vector<TemplateArgumentInfo> &TAList,
                     FormatInfo FormatInformation = FormatInfo());
  void setDefinitionFilePath(const clang::tooling::UnifiedPath &Path) {
    DefinitionFilePath = Path;
  }
  const clang::tooling::UnifiedPath &getDefinitionFilePath() {
    return DefinitionFilePath;
  }

  void setNeedSyclExternMacro() { NeedSyclExternMacro = true; }
  bool IsSyclExternMacroNeeded() { return NeedSyclExternMacro; }
  void setAlwaysInlineDevFunc() { AlwaysInlineDevFunc = true; }
  bool IsAlwaysInlineDevFunc() { return AlwaysInlineDevFunc; }
  void setForceInlineDevFunc() { ForceInlineDevFunc = true; }
  bool IsForceInlineDevFunc() { return ForceInlineDevFunc; }
  void merge(std::shared_ptr<DeviceFunctionInfo> Other);
  size_t ParamsNum;
  size_t NonDefaultParamNum;
  GlobalMap<CallFunctionExpr> &getCallExprMap() { return CallExprMap; }
  void addSubGroupSizeRequest(unsigned int Size, SourceLocation Loc,
                              std::string APIName, std::string VarName = "");
  std::vector<std::tuple<unsigned int, clang::tooling::UnifiedPath,
                         unsigned int, std::string, std::string>> &
  getSubGroupSize() {
    return RequiredSubGroupSize;
  }
  bool isParameterReferenced(unsigned int Index);
  void setParameterReferencedStatus(unsigned int Index, bool IsReferenced);
  std::string getFunctionName() { return FunctionName; }

private:
  void mergeCalledTexObj(
      std::shared_ptr<StructureTextureObjectInfo> BaseObj,
      const std::vector<std::shared_ptr<TextureObjectInfo>> &TexObjList);

  void mergeTextureObjectList(
      const std::vector<std::shared_ptr<TextureObjectInfo>> &Other);

  bool IsBuilt;
  clang::tooling::UnifiedPath DefinitionFilePath;
  bool NeedSyclExternMacro = false;
  bool AlwaysInlineDevFunc = false;
  bool ForceInlineDevFunc = false;
  // subgroup size, filepath, offset, API name, var name
  std::vector<std::tuple<unsigned int, clang::tooling::UnifiedPath,
                         unsigned int, std::string, std::string>>
      RequiredSubGroupSize;
  GlobalMap<CallFunctionExpr> CallExprMap;
  MemVarMap VarMap;

  std::shared_ptr<StructureTextureObjectInfo> BaseObjectTexture;
  std::vector<std::shared_ptr<TextureObjectInfo>> TextureObjectList;
  std::vector<ParameterProps> ParametersProps;
  std::string FunctionName;
  bool IsInlined = false;
  bool IsLambda;
  bool IsKernel = false;
  bool IsKernelInvoked = false;
  bool CallGroupFunctionInControlFlow = false;
  bool HasCheckedCallGroupFunctionInControlFlow = false;
};

class KernelCallExpr : public CallFunctionExpr {
public:
  bool IsInMacroDefine = false;
  bool NeedLambda = false;

private:
  struct ArgInfo {
    ArgInfo(const ParmVarDecl *PVD, KernelArgumentAnalysis &Analysis,
            const Expr *Arg, bool Used, int Index, KernelCallExpr *BASE);
    ArgInfo(const ParmVarDecl *PVD, const std::string &ArgsArrayName,
            KernelCallExpr *Kernel);
    ArgInfo(const ParmVarDecl *PVD, KernelCallExpr *Kernel);
    ArgInfo(std::shared_ptr<TextureObjectInfo> Obj, KernelCallExpr *BASE);
    inline const std::string &getArgString() const;
    inline const std::string &getTypeString() const;
    inline std::string getIdStringWithIndex() const {
      return buildString(IdString, "ct", Index);
    }
    inline std::string getIdStringWithSuffix(const std::string &Suffix) const {
      return buildString(IdString, Suffix, "_ct", Index);
    }
    bool IsPointer;
    // If the pointer is used as lvalue after its most recent memory allocation
    bool IsRedeclareRequired;
    bool IsUsedAsLvalueAfterMalloc;
    bool IsDefinedOnDevice = false;
    bool TryGetBuffer = false;
    std::string ArgString;
    std::string TypeString;
    std::string IdString;
    int Index;
    int ArgSize = 0;
    bool IsDeviceRandomGeneratorType = false;
    bool IsDoublePointer = false;

    std::shared_ptr<TextureObjectInfo> Texture;
  };

  void print(KernelPrinter &Printer);
  void printSubmit(KernelPrinter &Printer);
  void printSubmitLamda(KernelPrinter &Printer);
  void printParallelFor(KernelPrinter &Printer, bool IsInSubmit);
  void printKernel(KernelPrinter &Printer);
  template <typename IDTy, typename... Ts>
  void printWarningMessage(KernelPrinter &Printer, IDTy MsgID, Ts &&...Vals);
  template <class T> void printStreamBase(T &Printer);

public:
  KernelCallExpr(unsigned Offset, const clang::tooling::UnifiedPath &FilePath,
                 const CUDAKernelCallExpr *KernelCall);

  void addAccessorDecl();
  void buildInfo();
  void setKernelCallDim();
  void buildUnionFindSet();
  void addReplacements();
  std::string getExtraArguments() override;

  const std::vector<ArgInfo> &getArgsInfo();
  int calculateOriginArgsSize() const;

  std::string getReplacement();

  void setEvent(const std::string &E) { Event = E; }
  const std::string &getEvent() { return Event; }
  void setSync(bool Sync = true) { IsSync = Sync; }
  bool isSync() { return IsSync; }

  static std::shared_ptr<KernelCallExpr> buildFromCudaLaunchKernel(
      const std::pair<clang::tooling::UnifiedPath, unsigned> &LocInfo,
      const CallExpr *);
  static std::shared_ptr<KernelCallExpr>
  buildForWrapper(clang::tooling::UnifiedPath, const FunctionDecl *,
                  std::shared_ptr<DeviceFunctionInfo>);
  unsigned int GridDim = 3;
  unsigned int BlockDim = 3;
  void setEmitSizeofWarningFlag(bool Flag) { EmitSizeofWarning = Flag; }

private:
  KernelCallExpr(unsigned Offset, const clang::tooling::UnifiedPath &FilePath)
      : CallFunctionExpr(Offset, FilePath, nullptr), IsSync(false) {}
  void buildArgsInfoFromArgsArray(const FunctionDecl *FD,
                                  const Expr *ArgsArray) {}
  void buildArgsInfo(const CallExpr *CE);
  bool isDefaultStream() const {
    return StringRef(ExecutionConfig.Stream).starts_with("{{NEEDREPLACEQ") ||
           ExecutionConfig.IsDefaultStream;
  }
  bool isQueuePtr() const { return ExecutionConfig.IsQueuePtr; }
  std::string getQueueStr() const;

  void buildKernelInfo(const CUDAKernelCallExpr *KernelCall);
  void setIsInMacroDefine(const CUDAKernelCallExpr *KernelCall);
  void setNeedAddLambda(const CUDAKernelCallExpr *KernelCall);
  void buildNeedBracesInfo(const CallExpr *KernelCall);
  void buildLocationInfo(const CallExpr *KernelCall);
  template <class ArgsRange>
  void buildExecutionConfig(const ArgsRange &ConfigArgs,
                            const CallExpr *KernelCall);

  void removeExtraIndent();
  void addDevCapCheckStmt();
  void addAccessorDecl(MemVarInfo::VarScope Scope);
  void addAccessorDecl(std::shared_ptr<MemVarInfo> VI);
  void addStreamDecl();

  void buildKernelArgsStmt();

  struct {
    std::string LocHash;
    std::string NL;
    std::string Indent;
  } LocInfo;
  // true, if migrated SYCL code block need extra { }
  bool NeedBraces = true;
  struct {
    std::string Config[6] = {"", "", "", "0", "", ""};
    std::string &GroupSize = Config[0];
    std::string &LocalSize = Config[1];
    std::string &ExternMemSize = Config[2];
    std::string &Stream = Config[3];
    bool LocalDirectRef = false, GroupDirectRef = false;
    std::string GroupSizeFor1D = "";
    std::string LocalSizeFor1D = "";
    std::string &NdRange = Config[4];
    std::string &SubGroupSize = Config[5];
    bool IsDefaultStream = false;
    bool IsQueuePtr = true;
  } ExecutionConfig;

  std::vector<ArgInfo> ArgsInfo;

  std::string Event;
  bool IsSync;

  class SubmitStmtsList {
  public:
    StmtList StreamList;
    StmtList SyncList;
    StmtList RangeList;
    StmtList MemoryList;
    StmtList PtrList;
    StmtList AccessorList;
    StmtList TextureList;
    StmtList SamplerList;
    StmtList NdRangeList;
    StmtList CommandGroupList;

    KernelPrinter &print(KernelPrinter &Printer);
    bool empty() const noexcept;

  private:
    KernelPrinter &printList(KernelPrinter &Printer, const StmtList &List,
                             StringRef Comments = "");
  };
  SubmitStmtsList SubmitStmts;

  class OuterStmtsList {
  public:
    StmtList ExternList;
    StmtList InitList;
    StmtList OthersList;

    KernelPrinter &print(KernelPrinter &Printer);
    bool empty() const noexcept;

  private:
    KernelPrinter &printList(KernelPrinter &Printer, const StmtList &List,
                             StringRef Comments = "");
  };
  OuterStmtsList OuterStmts;
  StmtList KernelStmts;
  std::string KernelArgs;
  int TotalArgsSize = 0;
  bool EmitSizeofWarning = false;
  unsigned int SizeOfHighestDimension = 0;
};

class CudaMallocInfo {
public:
  CudaMallocInfo(unsigned Offset, const clang::tooling::UnifiedPath &FilePath,
                 const VarDecl *VD)
      : Name(VD->getName().str()) {}

  static const VarDecl *getMallocVar(const Expr *Arg);
  static const VarDecl *getDecl(const Expr *E);
  void setSizeExpr(const Expr *SizeExpression);
  void setSizeExpr(const Expr *N, const Expr *ElemSize);
  std::string getAssignArgs(const std::string &TypeName);

private:
  std::string Size;
  std::string Name;
};

/// Find the innermost FunctionDecl's child node (CompoundStmt node) where \S
/// is located. If there is no CompoundStmt of FunctionDecl out of \S, return
/// nullptr.
/// Caller should make sure that /S is not nullptr.
template <typename T>
inline const clang::CompoundStmt *findInnerMostBlock(const T *S) {
  auto &Context = DpctGlobalInfo::getContext();
  auto Parents = Context.getParents(*S);
  std::vector<DynTypedNode> AncestorNodes;
  while (Parents.size() >= 1) {
    AncestorNodes.push_back(Parents[0]);
    Parents = Context.getParents(Parents[0]);
  }

  for (unsigned int i = 0; i < AncestorNodes.size(); ++i) {
    if (auto CS = AncestorNodes[i].get<CompoundStmt>()) {
      if (i + 1 < AncestorNodes.size() &&
          (AncestorNodes[i + 1].get<FunctionDecl>() ||
           AncestorNodes[i + 1].get<CXXMethodDecl>() ||
           AncestorNodes[i + 1].get<CXXConstructorDecl>() ||
           AncestorNodes[i + 1].get<CXXDestructorDecl>())) {
        return CS;
      }
    }
  }
  return nullptr;
}

template <typename T>
inline DpctGlobalInfo::HelperFuncReplInfo
generateHelperFuncReplInfo(const T *S) {
  DpctGlobalInfo::HelperFuncReplInfo Info;
  if (!S) {
    Info.IsLocationValid = false;
    return Info;
  }

  auto CS = findInnerMostBlock(S);
  if (!CS) {
    Info.IsLocationValid = false;
    return Info;
  }

  auto EndOfLBrace = CS->getLBracLoc().getLocWithOffset(1);
  if (EndOfLBrace.isMacroID()) {
    Info.IsLocationValid = false;
    return Info;
  }

  Info.IsLocationValid = true;
  std::tie(Info.DeclLocFile, Info.DeclLocOffset) =
      DpctGlobalInfo::getLocInfo(EndOfLBrace);
  return Info;
}

/// If it is not duplicated, return 0.
/// If it is duplicated, return the correct Index which is >= 1.
template <typename T> int getPlaceholderIdx(const T *S) {
  auto &SM = DpctGlobalInfo::getSourceManager();
  SourceLocation Loc = S->getBeginLoc();
  Loc = SM.getExpansionLoc(Loc);

  auto LocInfo = DpctGlobalInfo::getLocInfo(Loc);
  std::string Key = LocInfo.first.getCanonicalPath().str() + ":" +
                    std::to_string(LocInfo.second);
  auto Iter = DpctGlobalInfo::getTempVariableHandledMap().find(Key);
  if (Iter != DpctGlobalInfo::getTempVariableHandledMap().end()) {
    return Iter->second;
  } else {
    return 0;
  }
}

/// return true: update success
/// return false: key already there, map is not changed.
template <typename T> bool UpdatePlaceholderIdxMap(const T *S, int Index) {
  auto Range = getDefinitionRange(S->getBeginLoc(), S->getEndLoc());
  SourceLocation Loc = Range.getBegin();
  auto LocInfo = DpctGlobalInfo::getLocInfo(Loc);
  std::string Key = LocInfo.first.getCanonicalPath().str() + ":" +
                    std::to_string(LocInfo.second);
  auto Iter = DpctGlobalInfo::getTempVariableHandledMap().find(Key);
  if (Iter != DpctGlobalInfo::getTempVariableHandledMap().end()) {
    return true;
  } else {
    DpctGlobalInfo::getTempVariableHandledMap().insert(
        std::make_pair(Key, Index));
    return false;
  }
}

template <typename T> int isPlaceholderIdxDuplicated(const T *S) {
  if (getPlaceholderIdx(S) == 0)
    return false;
  else
    return true;
}

// There are 3 maps are used to record related information:
// unordered_map<int, HelperFuncReplInfo> HelperFuncReplInfoMap,
// unordered_map<string, TempVariableDeclCounter> TempVariableDeclCounterMap and
// unordered_map<string, int> TempVariableHandledMap.
//
// 1. HelperFuncReplInfoMap's key is the Index of each placeholder, its value is
// a HelperFuncReplInfo struct which saved the declaration insert location of
// this placeholder and a boolean represent whether this location is valid.
// 2. TempVariableDeclCounterMap's key is the declaration insert location, it's
// value is a TempVariableDeclCounter which counts how many device declaration
// and queue declaration need be inserted here respectively.
// 3. TempVariableHandledMap's key is the begin location of the declaration or
// statement of each placeholder. This map is to avoid one placeholder to be
// counted more than once. Its value is Index.
//
// The rule of inserting declaration:
// If pair (m, n) means device counter value is n and queue counter value is n,
// using (0,0), (0,1), (1,0), (1,1), (>=2,0), (0,>=2), (>=2,1), (1,>=2) and
// (>=2,>=2) can construct a graph.
// Then there are 5 edges will need insert declaration:
// (1,0) to (>=2,0) and (1,1) to (>=2,1) need add device declaration
// (0,1) to (0,>=2) and (1,1) to (1,>=2) need add both declaration
// (>=2,1) to (>=2,>=2) need add queue declaration
template <typename T>
inline void buildTempVariableMap(int Index, const T *S, HelperFuncType HFT) {
  if (UpdatePlaceholderIdxMap(S, Index)) {
    return;
  }

  DpctGlobalInfo::HelperFuncReplInfo HFInfo = generateHelperFuncReplInfo(S);

  if (!HFInfo.IsLocationValid)
    return;

  DpctGlobalInfo::getHelperFuncReplInfoMap().insert(
      std::make_pair(Index, HFInfo));
  std::string KeyForDeclCounter = HFInfo.DeclLocFile.getCanonicalPath().str() +
                                  ":" + std::to_string(HFInfo.DeclLocOffset);

  if (DpctGlobalInfo::getTempVariableDeclCounterMap().count(
          KeyForDeclCounter) == 0) {
    DpctGlobalInfo::getTempVariableDeclCounterMap().insert(
        {KeyForDeclCounter, {}});
  }
  auto Iter =
      DpctGlobalInfo::getTempVariableDeclCounterMap().find(KeyForDeclCounter);
  switch (HFT) {
  case HelperFuncType::HFT_DefaultQueue:
    ++Iter->second.DefaultQueueCounter;
    break;
  case HelperFuncType::HFT_CurrentDevice:
    ++Iter->second.CurrentDeviceCounter;
    break;
  default:
    break;
  }
}

} // namespace dpct
} // namespace clang

#endif<|MERGE_RESOLUTION|>--- conflicted
+++ resolved
@@ -492,14 +492,11 @@
   }
   void setRTVersionValue(std::string Value) { RTVersionValue = Value; }
   std::string getRTVersionValue() { return RTVersionValue; }
-<<<<<<< HEAD
   void setMajorVersionValue(std::string Value) { MajorVersionValue = Value; }
   std::string getMajorVersionValue() { return MajorVersionValue; }
   void setMinorVersionValue(std::string Value) { MinorVersionValue = Value; }
   std::string getMinorVersionValue() { return MinorVersionValue; }
 
-=======
->>>>>>> 6f34c922
   void setCCLVerValue(std::string Value) { CCLVerValue = Value; }
   std::string getCCLVerValue() { return CCLVerValue; }
   bool hasCUDASyntax() { return HeaderInsertedBitMap[HeaderType::HT_SYCL]; }
