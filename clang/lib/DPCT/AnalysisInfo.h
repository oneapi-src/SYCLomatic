--- conflicted
+++ resolved
@@ -1804,7 +1804,6 @@
   TextureInfo(unsigned Offset, const clang::tooling::UnifiedPath &FilePath,
               const VarDecl *VD);
   virtual ~TextureInfo() = default;
-<<<<<<< HEAD
   void setType(std::string &&DataType, int TexType);
   void setType(std::shared_ptr<TextureTypeInfo> TypeInfo);
   std::shared_ptr<TextureTypeInfo> getType() const { return Type; }
@@ -1820,81 +1819,6 @@
   unsigned getOffset() { return Offset; }
   clang::tooling::UnifiedPath getFilePath() { return FilePath; }
   bool isUseHelperFunc() { return true; }
-=======
-  void setType(std::string &&DataType, int TexType) {
-    setType(std::make_shared<TextureTypeInfo>(std::move(DataType), TexType));
-  }
-  inline void setType(std::shared_ptr<TextureTypeInfo> TypeInfo) {
-    if (TypeInfo)
-      Type = TypeInfo;
-  }
-
-  inline std::shared_ptr<TextureTypeInfo> getType() const { return Type; }
-
-  virtual std::string getHostDeclString() {
-    ParameterStream PS;
-    Type->prepareForImage();
-    requestFeature(HelperFeatureEnum::device_ext);
-
-    getDecl(PS, DpctGlobalInfo::useExtBindlessImages()
-                    ? "experimental::bindless_image_wrapper"
-                    : "image_wrapper")
-        << ";";
-    Type->endForImage();
-    return PS.Str;
-  }
-
-  virtual std::string getSamplerDecl() {
-    requestFeature(HelperFeatureEnum::device_ext);
-    return buildString("auto ", NewVarName, "_smpl = ", Name,
-                       ".get_sampler();");
-  }
-  virtual std::string getAccessorDecl(const std::string &QueueStr) {
-    requestFeature(HelperFeatureEnum::device_ext);
-    std::string Ret;
-    llvm::raw_string_ostream OS(Ret);
-    OS << "auto " << NewVarName << "_acc = " << Name << ".get_access(cgh";
-    printQueueStr(OS, QueueStr);
-    OS << ");";
-    return Ret;
-  }
-  virtual void addDecl(StmtList &AccessorList, StmtList &SamplerList, const std::string&QueueStr) {
-    if (DpctGlobalInfo::useExtBindlessImages()) {
-      AccessorList.emplace_back("auto " + NewVarName + "_handle = " + Name +
-                                ".get_handle();");
-      return;
-    }
-    AccessorList.emplace_back(getAccessorDecl(QueueStr));
-    SamplerList.emplace_back(getSamplerDecl());
-  }
-
-  inline ParameterStream &getFuncDecl(ParameterStream &PS) {
-    requestFeature(HelperFeatureEnum::device_ext);
-    if (DpctGlobalInfo::useExtBindlessImages()) {
-      PS << MapNames::getClNamespace()
-         << "ext::oneapi::experimental::sampled_image_handle " << Name;
-      return PS;
-    }
-    return getDecl(PS, "image_accessor_ext");
-  }
-  inline ParameterStream &getFuncArg(ParameterStream &PS) { return PS << Name; }
-  virtual ParameterStream &getKernelArg(ParameterStream &OS) {
-    requestFeature(HelperFeatureEnum::device_ext);
-    if (DpctGlobalInfo::useExtBindlessImages()) {
-      OS << NewVarName << "_handle";
-      return OS;
-    }
-    getType()->printType(OS,
-                         MapNames::getDpctNamespace() + "image_accessor_ext");
-    OS << "(" << NewVarName << "_smpl, " << NewVarName << "_acc)";
-    return OS;
-  }
-  inline const std::string &getName() { return Name; }
-
-  inline unsigned getOffset() { return Offset; }
-  inline clang::tooling::UnifiedPath getFilePath() { return FilePath; }
-  inline bool isUseHelperFunc() { return true; }
->>>>>>> 22db5b53
 };
 
 // texture handle info
@@ -2275,41 +2199,9 @@
 
   std::string getNameWithNamespace(const FunctionDecl *FD, const Expr *Callee);
 
-<<<<<<< HEAD
   void buildTextureObjectArgsInfo(const CallExpr *CE);
 
   template <class CallT> void buildTextureObjectArgsInfo(const CallT *C);
-=======
-  void buildTextureObjectArgsInfo(const CallExpr* CE);
-
-  template <class CallT> void buildTextureObjectArgsInfo(const CallT *C) {
-    auto Args = C->arguments();
-    auto IsKernel = C->getStmtClass() == Stmt::CUDAKernelCallExprClass;
-    auto ArgsNum = std::distance(Args.begin(), Args.end());
-    auto ArgItr = Args.begin();
-    unsigned Idx = 0;
-    TextureObjectList.resize(ArgsNum);
-    if (DpctGlobalInfo::useExtBindlessImages()) {
-      // Need return after resize, ortherwise will cause array out of bound.
-      return;
-    }
-    while (ArgItr != Args.end()) {
-      const Expr *Arg = (*ArgItr)->IgnoreImpCasts();
-      if (auto Ctor = dyn_cast<CXXConstructExpr>(Arg)) {
-        if (Ctor->getConstructor()->isCopyOrMoveConstructor()) {
-          Arg = Ctor->getArg(0);
-        }
-      }
-      if (auto DRE = dyn_cast<DeclRefExpr>(Arg->IgnoreImpCasts()))
-        addTextureObjectArg(Idx, DRE, IsKernel);
-      else if (auto ASE =
-                   dyn_cast<ArraySubscriptExpr>(Arg->IgnoreImpCasts()))
-        addTextureObjectArg(Idx, ASE, IsKernel);
-      Idx++;
-      ArgItr++;
-    }
-  }
->>>>>>> 22db5b53
   void mergeTextureObjectInfo();
 
   const clang::tooling::UnifiedPath FilePath;
