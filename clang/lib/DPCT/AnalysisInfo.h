--- conflicted
+++ resolved
@@ -270,11 +270,8 @@
 
   std::string Str = "";
   FormatInfo FormatInformation;
-<<<<<<< HEAD
-  int ColumnLimit = 0;
-=======
   int ColumnLimit = 80;
->>>>>>> 21c1a104
+
 };
 
 struct StmtWithWarning {
