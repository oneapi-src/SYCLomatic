//===--------------- AnalysisInfo.h ---------------------------------------===//
//
// Part of the LLVM Project, under the Apache License v2.0 with LLVM Exceptions.
// See https://llvm.org/LICENSE.txt for license information.
// SPDX-License-Identifier: Apache-2.0 WITH LLVM-exception
//
//===----------------------------------------------------------------------===//

#ifndef DPCT_ANALYSIS_INFO_H
#define DPCT_ANALYSIS_INFO_H

#include "Error.h"
#include "ExprAnalysis.h"
#include "ExtReplacements.h"
#include "InclusionHeaders.h"
#include "LibraryAPIMigration.h"
#include "Rules.h"
#include "SaveNewFiles.h"
#include "Statics.h"
#include "TextModification.h"
#include "Utility.h"
#include "ValidateArguments.h"
#include <bitset>
#include <optional>
#include <unordered_set>
#include <vector>

#include "clang/AST/Attr.h"
#include "clang/AST/Decl.h"
#include "clang/AST/DeclTemplate.h"
#include "clang/AST/Expr.h"
#include "clang/AST/ExprCXX.h"
#include "clang/AST/Mangle.h"
#include "clang/AST/ParentMapContext.h"

#include "clang/Basic/Cuda.h"

#include "clang/Format/Format.h"
#include "clang/Frontend/CompilerInstance.h"

llvm::StringRef getReplacedName(const clang::NamedDecl *D);
void setGetReplacedNamePtr(llvm::StringRef (*Ptr)(const clang::NamedDecl *D));

namespace clang {
namespace dpct {
template <class F, class... Ts>
std::string buildStringFromPrinter(F Func, Ts &&...Args) {
  std::string Ret;
  llvm::raw_string_ostream OS(Ret);
  Func(OS, std::forward<Ts>(Args)...);
  return OS.str();
}

enum class HelperFuncType : int {
  HFT_InitValue = 0,
  HFT_DefaultQueue = 1,
  HFT_CurrentDevice = 2
};

enum class KernelArgType : int {
  KAT_Stream = 0,
  KAT_Texture,
  KAT_Accessor1D,
  KAT_Accessor2D,
  KAT_Accessor3D,
  KAT_Array1D,
  KAT_Array2D,
  KAT_Array3D,
  KAT_Default,
  KAT_MaxParameterSize
};
// This struct defines a set of Repls with priority.
// The priority is designated by an unsigned number, the
// higher the number, the higher the priority.
struct PriorityReplInfo {
  std::vector<std::shared_ptr<ExtReplacement>> Repls;
  std::vector<std::function<void(void)>> RelatedAction;
  unsigned int Priority = 0;
};

class CudaMallocInfo;
class TextureInfo;
class KernelCallExpr;
class DeviceFunctionInfo;
class CallFunctionExpr;
class DeviceFunctionDecl;
class DeviceFunctionDeclInModule;
class MemVarInfo;
class VarInfo;
class ExplicitInstantiationDecl;
class KernelPrinter;

struct EventSyncTypeInfo {
  EventSyncTypeInfo(unsigned int Length, std::string ReplText, bool NeedReport,
                    bool IsAssigned)
      : Length(Length), ReplText(ReplText), NeedReport(NeedReport),
        IsAssigned(IsAssigned) {}
  void buildInfo(clang::tooling::UnifiedPath FilePath, unsigned int Offset);

  unsigned int Length;
  std::string ReplText;
  bool NeedReport = false;
  bool IsAssigned = false;
};

struct TimeStubTypeInfo {
  TimeStubTypeInfo(unsigned int Length, std::string StrWithSB,
                   std::string StrWithoutSB)
      : Length(Length), StrWithSB(StrWithSB), StrWithoutSB(StrWithoutSB) {}

  void buildInfo(clang::tooling::UnifiedPath FilePath, unsigned int Offset,
                 bool isReplTxtWithSB);

  unsigned int Length;
  std::string StrWithSB;
  std::string StrWithoutSB;
};

struct BuiltinVarInfo {
  BuiltinVarInfo(unsigned int Len, std::string Repl,
                 std::shared_ptr<DeviceFunctionInfo> DFI)
      : Len(Len), Repl(Repl), DFI(DFI) {}
  void buildInfo(clang::tooling::UnifiedPath FilePath, unsigned int Offset,
                 unsigned int Dim);

  unsigned int Len = 0;
  std::string Repl;
  std::shared_ptr<DeviceFunctionInfo> DFI = nullptr;
};

struct FormatInfo {
  FormatInfo() : EnableFormat(false), IsAllParamsOneLine(true) {}
  bool EnableFormat;
  bool IsAllParamsOneLine;
  bool IsEachParamNL = false;
  int CurrentLength = 0;
  int NewLineIndentLength = 0;
  std::string NewLineIndentStr;
  bool IsFirstArg = false;
};

enum HDFuncInfoType { HDFI_Def, HDFI_Decl, HDFI_Call };

struct HostDeviceFuncLocInfo {
  clang::tooling::UnifiedPath FilePath;
  std::string FuncContentCache;
  unsigned FuncStartOffset = 0;
  unsigned FuncEndOffset = 0;
  unsigned FuncNameOffset = 0;
  bool Processed = false;
  bool CalledByHostDeviceFunction = false;
  HDFuncInfoType Type;
};

struct HostDeviceFuncInfo {
  std::unordered_map<std::string, HostDeviceFuncLocInfo> LocInfos;
  bool isCalledInHost = false;
  bool isDefInserted = false;
  bool needGenerateHostCode = false;
  int PostFixId = -1;
  static int MaxId;
};

enum IfType { IT_Unknow, IT_If, IT_Ifdef, IT_Ifndef, IT_Elif };

struct DirectiveInfo {
  unsigned NumberSignLoc = 0;
  unsigned DirectiveLoc = 0;
  unsigned ConditionLoc = 0;
  std::string Condition;
};

struct CudaArchPPInfo {
  IfType DT = IfType::IT_Unknow;
  DirectiveInfo IfInfo;
  DirectiveInfo ElseInfo;
  DirectiveInfo EndInfo;
  std::unordered_map<unsigned, DirectiveInfo> ElInfo;
  bool isInHDFunc = false;
};

struct MemcpyOrderAnalysisInfo {
  MemcpyOrderAnalysisInfo(
      std::vector<std::pair<const Stmt *, MemcpyOrderAnalysisNodeKind>>
          MemcpyOrderVec,
      std::vector<unsigned int> DREOffsetVec)
      : MemcpyOrderVec(MemcpyOrderVec), DREOffsetVec(DREOffsetVec) {}
  MemcpyOrderAnalysisInfo() : MemcpyOrderVec({}), DREOffsetVec({}) {}

  std::vector<std::pair<const Stmt *, MemcpyOrderAnalysisNodeKind>>
      MemcpyOrderVec;
  std::vector<unsigned int> DREOffsetVec;
};

struct RnnBackwardFuncInfo {
  clang::tooling::UnifiedPath FilePath;
  unsigned int Offset;
  unsigned int Length;
  bool isAssigned;
  bool isDataGradient;
  std::string CompoundLoc;
  std::vector<std::string> RnnInputDeclLoc;
  std::vector<std::string> FuncArgs;
};

// <function name, Info>
using HDFuncInfoMap = std::unordered_map<std::string, HostDeviceFuncInfo>;
// <file path, <Offset, Info>>
using CudaArchPPMap =
    std::unordered_map<clang::tooling::UnifiedPath,
                       std::unordered_map<unsigned int, CudaArchPPInfo>>;
using CudaArchDefMap =
    std::unordered_map<std::string,
                       std::unordered_map<unsigned int, unsigned int>>;
class ParameterStream {
public:
  ParameterStream() { FormatInformation = FormatInfo(); }
  ParameterStream(FormatInfo FormatInformation, int ColumnLimit)
      : FormatInformation(FormatInformation), ColumnLimit(ColumnLimit) {}

  ParameterStream &operator<<(const std::string &InputParamStr);
  ParameterStream &operator<<(int InputInt);

  std::string Str = "";
  FormatInfo FormatInformation;
  int ColumnLimit = 80;
};

struct StmtWithWarning {
  StmtWithWarning(std::string Str, std::vector<std::string> Warnings = {})
      : StmtStr(Str), Warnings(Warnings) {}

  std::string StmtStr;
  std::vector<std::string> Warnings;
};

using StmtList = std::vector<StmtWithWarning>;

template <class T> using GlobalMap = std::map<unsigned, std::shared_ptr<T>>;
using MemVarInfoMap = GlobalMap<MemVarInfo>;

template <class T> inline void merge(T &Master, const T &Branch) {
  Master.insert(Branch.begin(), Branch.end());
}

inline void appendString(llvm::raw_string_ostream &OS) {}
template <class FirstArgT, class... ArgsT>
inline void appendString(llvm::raw_string_ostream &OS, FirstArgT &&First,
                         ArgsT &&...Args) {
  OS << std::forward<FirstArgT>(First);
  appendString(OS, std::forward<ArgsT>(Args)...);
}

template <class... Arguments>
inline std::string buildString(Arguments &&...Args) {
  std::string Result;
  llvm::raw_string_ostream OS(Result);
  appendString(OS, std::forward<Arguments>(Args)...);
  return OS.str();
}

template <class MapType>
inline typename MapType::mapped_type
findObject(const MapType &Map, const typename MapType::key_type &Key) {
  auto Itr = Map.find(Key);
  if (Itr == Map.end())
    return typename MapType::mapped_type();
  return Itr->second;
}

template <class MapType,
          class ObjectType = typename MapType::mapped_type::element_type,
          class... Args>
inline typename MapType::mapped_type
insertObject(MapType &Map, const typename MapType::key_type &Key,
             Args &&...InitArgs) {
  auto &Obj = Map[Key];
  if (!Obj)
    Obj = std::make_shared<ObjectType>(Key, std::forward<Args>(InitArgs)...);
  return Obj;
}

void initHeaderSpellings();

enum UsingType {
  UT_Queue_P,
};

// clang-format off
//
//                                   DpctGlobalInfo
//                                         |
//              --------------------------------------------------------
//              |                          |                           |
//         DpctFileInfo               DpctFileInfo                ... (other info)
//                                         |
//             ------------------------------------------------------------------------------------
//             |                           |                          |                           |
//    MemVarInfo                   DeviceFunctionDecl           KernelCallExpr             CudaMallocInfo
//  (Global Variable)                      |            (inherit from CallFunctionExpr)
//                                 DeviceFunctionInfo
//                                         |
//                           ----------------------------
//                           |                          |
//                    CallFunctionExpr              MemVarInfo
//                 (Call Expr in Function)    (Defined in Function)
//                           |
//                  DeviceFunctionInfo
//                     (Callee Info)
//
// clang-format on

// Store analysis info (eg. memory variable info, kernel function info,
// replacements and so on) of each file
class DpctFileInfo {
public:
  DpctFileInfo(const clang::tooling::UnifiedPath &FilePathIn)
      : ReplsSYCL(std::make_shared<ExtReplacements>(FilePathIn)),
        ReplsCUDA(std::make_shared<ExtReplacements>(FilePathIn)),
        FilePath(FilePathIn) {
    buildLinesInfo();
  }
  template <class Obj> std::shared_ptr<Obj> findNode(unsigned Offset) {
    return findObject(getMap<Obj>(), Offset);
  }
  template <class Obj, class Node>
  std::shared_ptr<Obj> insertNode(unsigned Offset, const Node *N) {
    return insertObject(getMap<Obj>(), Offset, FilePath, N);
  }
  template <class Obj, class MappedT, class... Args>
  std::shared_ptr<MappedT> insertNode(unsigned Offset, Args &&...Arguments) {
    return insertObject<GlobalMap<MappedT>, Obj>(
        getMap<MappedT>(), Offset, FilePath, std::forward<Args>(Arguments)...);
  }
  template <class Obj>
  std::shared_ptr<Obj> insertNode(unsigned Offset,
                                  std::shared_ptr<Obj> Object) {
    return getMap<Obj>().insert(std::make_pair(Offset, Object)).first->second;
  }
  const clang::tooling::UnifiedPath &getFilePath() { return FilePath; }

  // Build kernel and device function declaration replacements and store them.
  void buildReplacements();
  void setKernelCallDim();
  void setKernelDim();
  void buildUnionFindSet();
  void buildUnionFindSetForUncalledFunc();
  void buildKernelInfo();
  void buildRnnBackwardFuncInfo();
  void postProcess();

  // Emplace stored replacements into replacement set.
  void emplaceReplacements(std::map<clang::tooling::UnifiedPath,
                                    tooling::Replacements> &ReplSet /*out*/);
  void addReplacement(std::shared_ptr<ExtReplacement> Repl);
  bool isInAnalysisScope();
  std::shared_ptr<ExtReplacements> getReplsSYCL() { return ReplsSYCL; }
  std::shared_ptr<ExtReplacements> getReplsCUDA() { return ReplsCUDA; }
  size_t getFileSize() const { return FileSize; }
  std::string &getFileContent() { return FileContentCache; }

  // Header inclusion directive insertion functions
  void setFileEnterOffset(unsigned Offset);
  void setFirstIncludeOffset(unsigned Offset);
  void setLastIncludeOffset(unsigned Offset) { LastIncludeOffset = Offset; }
  void setHeaderInserted(HeaderType Header) {
    HeaderInsertedBitMap[Header] = true;
  }
  void setMathHeaderInserted(bool B = true) {
    HeaderInsertedBitMap[HeaderType::HT_Math] = B;
  }
  void setAlgorithmHeaderInserted(bool B = true) {
    HeaderInsertedBitMap[HeaderType::HT_Algorithm] = B;
  }
  void setTimeHeaderInserted(bool B = true) {
    HeaderInsertedBitMap[HeaderType::HT_Time] = B;
  }

  void concatHeader(llvm::raw_string_ostream &OS);
  template <class FirstT, class... Args>
  void concatHeader(llvm::raw_string_ostream &OS, FirstT &&First,
                    Args &&...Arguments);

  std::optional<HeaderType> findHeaderType(StringRef Header);
  StringRef getHeaderSpelling(HeaderType Type);

  // Insert one or more header inclusion directives at a specified offset
  template <typename ReplacementT>
  void insertHeader(ReplacementT &&Repl, unsigned Offset,
                    InsertPosition InsertPos = IP_Left,
                    ReplacementType IsForCUDADebug = RT_ForSYCLMigration) {
    auto R = std::make_shared<ExtReplacement>(
        FilePath, Offset, 0, std::forward<ReplacementT>(Repl), nullptr);
    R->setSYCLHeaderNeeded(false);
    R->setInsertPosition(InsertPos);
    R->IsForCUDADebug = IsForCUDADebug;
    IncludeDirectiveInsertions.push_back(R);
  }

  template <typename ReplacementT>
  void insertCustomizedHeader(ReplacementT &&Repl) {
    if (auto Type = findHeaderType(Repl))
      return insertHeader(Type.value());
    if (std::find(InsertedHeaders.begin(), InsertedHeaders.end(), Repl) ==
        InsertedHeaders.end()) {
      InsertedHeaders.push_back(Repl);
    }
  }

  void insertHeader(HeaderType Type, unsigned Offset,
                    ReplacementType IsForCUDADebug = RT_ForSYCLMigration);
  void insertHeader(HeaderType Type,
                    ReplacementType IsForCUDADebug = RT_ForSYCLMigration);

  // Record line info in file.
  struct SourceLineInfo {
    SourceLineInfo() : SourceLineInfo(-1, -1, -1, StringRef()) {}
    SourceLineInfo(unsigned LineNumber, unsigned Offset, unsigned End,
                   StringRef Buffer)
        : Number(LineNumber), Offset(Offset), Length(End - Offset),
          Line(Buffer.substr(Offset, Length)) {}
    SourceLineInfo(unsigned LineNumber, ArrayRef<unsigned> LineCache,
                   StringRef Buffer)
        : SourceLineInfo(LineNumber, LineCache[LineNumber - 1],
                         LineCache[LineNumber], Buffer) {}

    // Line number.
    const unsigned Number;
    // Offset at the begin of line.
    const unsigned Offset;
    // Length of the line.
    const unsigned Length;
    // String of the line, ref to FileContentCache.
    StringRef Line;
  };

  const SourceLineInfo &getLineInfo(unsigned LineNumber);
  StringRef getLineString(unsigned LineNumber) {
    return getLineInfo(LineNumber).Line;
  }

  // Get line number by offset
  unsigned getLineNumber(unsigned Offset) {
    return getLineInfoFromOffset(Offset).Number;
  }
  // Set line range info of replacement
  void setLineRange(ExtReplacements::SourceLineRange &LineRange,
                    std::shared_ptr<ExtReplacement> Repl);
  void insertIncludedFilesInfo(std::shared_ptr<DpctFileInfo> Info);

  std::map<const CompoundStmt *, MemcpyOrderAnalysisInfo> &
  getMemcpyOrderAnalysisResultMap() {
    return MemcpyOrderAnalysisResultMap;
  }
  std::map<std::string, std::vector<std::pair<unsigned int, unsigned int>>> &
  getFuncDeclRangeMap() {
    return FuncDeclRangeMap;
  }
  std::map<unsigned int, EventSyncTypeInfo> &getEventSyncTypeMap() {
    return EventSyncTypeMap;
  }
  std::map<unsigned int, TimeStubTypeInfo> &getTimeStubTypeMap() {
    return TimeStubTypeMap;
  }
  std::map<unsigned int, BuiltinVarInfo> &getBuiltinVarInfoMap() {
    return BuiltinVarInfoMap;
  }
  std::unordered_set<std::shared_ptr<DpctFileInfo>> &getIncludedFilesInfoSet() {
    return IncludedFilesInfoSet;
  }
  std::set<unsigned int> &getSpBLASSet() { return SpBLASSet; }
  std::unordered_set<std::shared_ptr<TextModification>> &
  getConstantMacroTMSet() {
    return ConstantMacroTMSet;
  }
  std::vector<tooling::Replacement> &getReplacements() {
    return PreviousTUReplFromYAML->Replacements;
  }
  std::unordered_map<std::string, std::tuple<unsigned int, std::string, bool>> &
  getAtomicMap() {
    return AtomicMap;
  }
  void setAddOneDplHeaders(bool Value) { AddOneDplHeaders = Value; }
  std::vector<std::pair<unsigned int, unsigned int>> &getTimeStubBounds() {
    return TimeStubBounds;
  }
  std::vector<std::pair<unsigned int, unsigned int>> &getExternCRanges() {
    return ExternCRanges;
  }
  std::vector<RnnBackwardFuncInfo> &getRnnBackwardFuncInfo() {
    return RBFuncInfo;
  }
  void setRTVersionValue(std::string Value) { RTVersionValue = Value; }
  std::string getRTVersionValue() { return RTVersionValue; }
  void setCCLVerValue(std::string Value) { CCLVerValue = Value; }
  std::string getCCLVerValue() { return CCLVerValue; }
  bool hasCUDASyntax() { return HeaderInsertedBitMap[HeaderType::HT_SYCL]; }

  std::shared_ptr<tooling::TranslationUnitReplacements> PreviousTUReplFromYAML =
      nullptr;

private:
  std::vector<std::pair<unsigned int, unsigned int>> TimeStubBounds;
  std::unordered_set<std::shared_ptr<DpctFileInfo>> IncludedFilesInfoSet;

  template <class Obj> GlobalMap<Obj> &getMap() {
    llvm::dbgs() << "[DpctFileInfo::getMap] Unknow map type";
    static GlobalMap<Obj> NullMap;
    return NullMap;
  }

  bool isReplTxtWithSubmitBarrier(unsigned Offset);

  // TODO: implement one of this for each source language.
  bool isInCudaPath();

  void buildLinesInfo();
  const SourceLineInfo &getLineInfoFromOffset(unsigned Offset);

  std::map<const CompoundStmt *, MemcpyOrderAnalysisInfo>
      MemcpyOrderAnalysisResultMap;

  std::map<std::string /*Function name*/,
           std::vector<
               std::pair<unsigned int /*Begin location of function signature*/,
                         unsigned int /*End location of function signature*/>>>
      FuncDeclRangeMap;

  std::map<unsigned int, EventSyncTypeInfo> EventSyncTypeMap;
  std::map<unsigned int, TimeStubTypeInfo> TimeStubTypeMap;
  std::map<unsigned int, BuiltinVarInfo> BuiltinVarInfoMap;
  GlobalMap<MemVarInfo> MemVarMap;
  GlobalMap<DeviceFunctionDecl> FuncMap;
  GlobalMap<KernelCallExpr> KernelMap;
  GlobalMap<CudaMallocInfo> CudaMallocMap;
  GlobalMap<TextureInfo> TextureMap;
  std::set<unsigned int> SpBLASSet;
  std::unordered_set<std::shared_ptr<TextModification>> ConstantMacroTMSet;
  std::unordered_map<std::string, std::tuple<unsigned int, std::string, bool>>
      AtomicMap;
  std::shared_ptr<ExtReplacements> ReplsSYCL;
  std::shared_ptr<ExtReplacements> ReplsCUDA;
  size_t FileSize = 0;
  std::vector<SourceLineInfo> Lines;

  clang::tooling::UnifiedPath FilePath;
  std::string FileContentCache;

  unsigned FirstIncludeOffset = 0;
  unsigned LastIncludeOffset = 0;
  bool HasInclusionDirective = false;
  std::vector<std::string> InsertedHeaders;
  std::vector<std::string> InsertedHeadersCUDA;
  std::bitset<32> HeaderInsertedBitMap;
  std::bitset<32> UsingInsertedBitMap;
  bool AddOneDplHeaders = false;
  std::vector<std::shared_ptr<ExtReplacement>> IncludeDirectiveInsertions;
  std::vector<std::pair<unsigned int, unsigned int>> ExternCRanges;
  std::vector<RnnBackwardFuncInfo> RBFuncInfo;
  std::string RTVersionValue = "";
  std::string CCLVerValue = "";
};
template <> inline GlobalMap<MemVarInfo> &DpctFileInfo::getMap() {
  return MemVarMap;
}
template <> inline GlobalMap<DeviceFunctionDecl> &DpctFileInfo::getMap() {
  return FuncMap;
}
template <> inline GlobalMap<KernelCallExpr> &DpctFileInfo::getMap() {
  return KernelMap;
}
template <> inline GlobalMap<CudaMallocInfo> &DpctFileInfo::getMap() {
  return CudaMallocMap;
}
template <> inline GlobalMap<TextureInfo> &DpctFileInfo::getMap() {
  return TextureMap;
}

class DpctGlobalInfo {
public:
  static DpctGlobalInfo &getInstance() {
    static DpctGlobalInfo Info;
    return Info;
  }

  class MacroDefRecord {
  public:
    clang::tooling::UnifiedPath FilePath;
    unsigned Offset;
    bool IsInAnalysisScope;
    MacroDefRecord(SourceLocation NTL, bool IIAS);
  };

  class MacroExpansionRecord {
  public:
    std::string Name;
    int NumTokens;
    clang::tooling::UnifiedPath FilePath;
    unsigned ReplaceTokenBeginOffset;
    unsigned ReplaceTokenEndOffset;
    SourceRange Range;
    bool IsInAnalysisScope;
    bool IsFunctionLike;
    int TokenIndex;
    MacroExpansionRecord(IdentifierInfo *ID, const MacroInfo *MI,
                         SourceRange Range, bool IsInAnalysisScope,
                         int TokenIndex);
  };

  struct HelperFuncReplInfo {
    HelperFuncReplInfo(const clang::tooling::UnifiedPath DeclLocFile =
                           clang::tooling::UnifiedPath(),
                       unsigned int DeclLocOffset = 0,
                       bool IsLocationValid = false)
        : DeclLocFile(DeclLocFile), DeclLocOffset(DeclLocOffset),
          IsLocationValid(IsLocationValid) {}
    clang::tooling::UnifiedPath DeclLocFile;
    unsigned int DeclLocOffset = 0;
    bool IsLocationValid = false;
  };

  struct TempVariableDeclCounter {
    TempVariableDeclCounter(int DefaultQueueCounter = 0,
                            int CurrentDeviceCounter = 0)
        : DefaultQueueCounter(DefaultQueueCounter),
          CurrentDeviceCounter(CurrentDeviceCounter),
          PlaceholderStr{
              "",
              buildString(MapNames::getDpctNamespace(), "get_",
                          DpctGlobalInfo::getDeviceQueueName(), "()"),
              MapNames::getDpctNamespace() + "get_current_device()"} {}
    int DefaultQueueCounter = 0;
    int CurrentDeviceCounter = 0;
    std::string PlaceholderStr[3];
  };

  static std::string removeSymlinks(clang::FileManager &FM,
                                    std::string FilePathStr);
  static bool isInRoot(SourceLocation SL) {
    return isInRoot(DpctGlobalInfo::getLocInfo(SL).first);
  }
  static bool isInRoot(clang::tooling::UnifiedPath FilePath);
  static bool isInAnalysisScope(SourceLocation SL) {
    return isInAnalysisScope(DpctGlobalInfo::getLocInfo(SL).first);
  }
  static bool isInAnalysisScope(clang::tooling::UnifiedPath FilePath) {
    return isChildPath(AnalysisScope, FilePath);
  }
  static bool isExcluded(const clang::tooling::UnifiedPath &FilePath);
  // TODO: implement one of this for each source language.
  static bool isInCudaPath(SourceLocation SL);
  // TODO: implement one of this for each source language.
  static bool isInCudaPath(clang::tooling::UnifiedPath FilePath) {
    return isChildPath(CudaPath, FilePath);
  }

  static void setInRoot(const clang::tooling::UnifiedPath &InRootPath) {
    InRoot = InRootPath;
  }
  static const clang::tooling::UnifiedPath &getInRoot() { return InRoot; }
  static void setOutRoot(const clang::tooling::UnifiedPath &OutRootPath) {
    OutRoot = OutRootPath;
  }
  static const clang::tooling::UnifiedPath &getOutRoot() { return OutRoot; }
  static void
  setAnalysisScope(const clang::tooling::UnifiedPath &InputAnalysisScope) {
    AnalysisScope = InputAnalysisScope;
  }
  static const clang::tooling::UnifiedPath &getAnalysisScope() {
    return AnalysisScope;
  }
  static void addChangeExtensions(const std::string &Extension) {
    assert(!Extension.empty());
    ChangeExtensions.insert(Extension);
  }
  static const std::unordered_set<std::string> &getChangeExtensions() {
    return ChangeExtensions;
  }
  static const std::string &getSYCLSourceExtension() {
    return SYCLSourceExtension;
  }
  static const std::string &getSYCLHeaderExtension() {
    return SYCLHeaderExtension;
  }
  static void setSYCLFileExtension(SYCLFileExtensionEnum Extension);
  // TODO: implement one of this for each source language.
  static void setCudaPath(const clang::tooling::UnifiedPath &InputCudaPath) {
    CudaPath = InputCudaPath;
  }
  // TODO: implement one of this for each source language.
  static const clang::tooling::UnifiedPath &getCudaPath() { return CudaPath; }
  static const std::string getVarSchema(const clang::DeclRefExpr *);
  static const std::string getCudaVersion() {
    return clang::CudaVersionToString(SDKVersion);
  }

  static void printItem(llvm::raw_ostream &, const Stmt *,
                        const FunctionDecl *FD = nullptr);
  static std::string getItem(const Stmt *, const FunctionDecl *FD = nullptr);
  static void registerNDItemUser(const Stmt *,
                                 const FunctionDecl *FD = nullptr);
  static void printGroup(llvm::raw_ostream &, const Stmt *,
                         const FunctionDecl *FD = nullptr);
  static std::string getGroup(const Stmt *, const FunctionDecl *FD = nullptr);
  static void printSubGroup(llvm::raw_ostream &, const Stmt *,
                            const FunctionDecl *FD = nullptr);
  static std::string getSubGroup(const Stmt *,
                                 const FunctionDecl *FD = nullptr);
  static std::string getDefaultQueue(const Stmt *);
  static const std::string &getDeviceQueueName();
  static const std::string &getStreamName() {
    const static std::string StreamName = "stream" + getCTFixedSuffix();
    return StreamName;
  }
  static const std::string &getSyncName() {
    const static std::string SyncName = "sync" + getCTFixedSuffix();
    return SyncName;
  }
  static const std::string &getInRootHash() {
    const static std::string Hash = getHashAsString(getInRoot()).substr(0, 6);
    return Hash;
  }
  static void setContext(ASTContext &C);
  static void setRuleFile(const std::string &Path) { RuleFile = Path; }
  static ASTContext &getContext() {
    assert(Context);
    return *Context;
  }
  static SourceManager &getSourceManager() {
    assert(SM);
    return *SM;
  }
  static FileManager &getFileManager() {
    assert(FM);
    return *FM;
  }
  static bool isKeepOriginCode() { return KeepOriginCode; }
  static void setKeepOriginCode(bool KOC) { KeepOriginCode = KOC; }
  static bool isSyclNamedLambda() { return SyclNamedLambda; }
  static void setSyclNamedLambda(bool SNL) { SyclNamedLambda = SNL; }
  static void setCheckUnicodeSecurityFlag(bool CUS) {
    CheckUnicodeSecurityFlag = CUS;
  }
  static bool getCheckUnicodeSecurityFlag() { return CheckUnicodeSecurityFlag; }
  static void setEnablepProfilingFlag(bool EP) { EnablepProfilingFlag = EP; }
  static bool getEnablepProfilingFlag() { return EnablepProfilingFlag; }
  static bool getGuessIndentWidthMatcherFlag() {
    return GuessIndentWidthMatcherFlag;
  }
  static void setGuessIndentWidthMatcherFlag(bool Flag) {
    GuessIndentWidthMatcherFlag = Flag;
  }
  static void setIndentWidth(unsigned int W) { IndentWidth = W; }
  static unsigned int getIndentWidth() { return IndentWidth; }
  static void insertKCIndentWidth(unsigned int W);
  static unsigned int getKCIndentWidth();
  static UsmLevel getUsmLevel() { return UsmLvl; }
  static void setUsmLevel(UsmLevel UL) { UsmLvl = UL; }
  static clang::CudaVersion getSDKVersion() { return SDKVersion; }
  static void setSDKVersion(clang::CudaVersion V) { SDKVersion = V; }
  static bool isIncMigration() { return IsIncMigration; }
  static void setIsIncMigration(bool Flag) { IsIncMigration = Flag; }
  static bool isQueryAPIMapping() { return IsQueryAPIMapping; }
  static void setIsQueryAPIMapping(bool Flag) { IsQueryAPIMapping = Flag; }
  static bool needDpctDeviceExt() { return NeedDpctDeviceExt; }
  static void setNeedDpctDeviceExt() { NeedDpctDeviceExt = true; }
  static unsigned int getAssumedNDRangeDim() { return AssumedNDRangeDim; }
  static void setAssumedNDRangeDim(unsigned int Dim) {
    AssumedNDRangeDim = Dim;
  }
  static bool getUsingExtensionDE(DPCPPExtensionsDefaultEnabled Ext) {
    return ExtensionDEFlag & (1 << static_cast<unsigned>(Ext));
  }
  static void setExtensionDEFlag(unsigned Flag) { ExtensionDEFlag = Flag; }
  static unsigned getExtensionDEFlag() { return ExtensionDEFlag; }
  static bool getUsingExtensionDD(DPCPPExtensionsDefaultDisabled Ext) {
    return ExtensionDDFlag & (1 << static_cast<unsigned>(Ext));
  }
  static void setExtensionDDFlag(unsigned Flag) { ExtensionDDFlag = Flag; }
  static unsigned getExtensionDDFlag() { return ExtensionDDFlag; }
  template <ExperimentalFeatures Exp> static bool getUsingExperimental() {
    return ExperimentalFlag & (1 << static_cast<unsigned>(Exp));
  }
  static void setExperimentalFlag(unsigned Flag) { ExperimentalFlag = Flag; }
  static unsigned getExperimentalFlag() { return ExperimentalFlag; }
  static bool getHelperFuncPreference(HelperFuncPreference HFP) {
    return HelperFuncPreferenceFlag & (1 << static_cast<unsigned>(HFP));
  }
  static void setHelperFuncPreferenceFlag(unsigned Flag) {
    HelperFuncPreferenceFlag = Flag;
  }
  static unsigned getHelperFuncPreferenceFlag() {
    return HelperFuncPreferenceFlag;
  }
  static bool isAnalysisModeEnabled() { return AnalysisModeFlag; }
  static void enableAnalysisMode() { AnalysisModeFlag = true; }
  static format::FormatRange getFormatRange() { return FmtRng; }
  static void setFormatRange(format::FormatRange FR) { FmtRng = FR; }
  static DPCTFormatStyle getFormatStyle() { return FmtST; }
  static void setFormatStyle(DPCTFormatStyle FS) { FmtST = FS; }
  // Processing the folder or file by following rules:
  // Rule1: For {child path, parent path}, only parent path will be kept.
  // Rule2: Ignore invalid path.
  // Rule3: If path is not in --in-root, then ignore it.
  static void setExcludePath(std::vector<std::string> ExcludePathVec);
  static std::unordered_map<std::string, bool> getExcludePath() {
    return ExcludePath;
  }
  static std::set<ExplicitNamespace> getExplicitNamespaceSet() {
    return ExplicitNamespaceSet;
  }
  static void
  setExplicitNamespace(std::vector<ExplicitNamespace> NamespacesVec);
  static bool isCtadEnabled() { return EnableCtad; }
  static void setCtadEnabled(bool Enable) { EnableCtad = Enable; }
  static bool isCodePinEnabled() { return EnableCodePin; }
  static void setCodePinEnabled(bool Enable = false) { EnableCodePin = Enable; }
  static bool isGenBuildScript() { return GenBuildScript; }
  static void setGenBuildScriptEnabled(bool Enable = true) {
    GenBuildScript = Enable;
  }
  static bool IsMigrateCmakeScriptEnabled() { return MigrateCmakeScript; }
  static void setMigrateCmakeScriptEnabled(bool Enable = true) {
    MigrateCmakeScript = Enable;
  }
  static bool IsMigrateCmakeScriptOnlyEnabled() {
    return MigrateCmakeScriptOnly;
  }
  static void setMigrateCmakeScriptOnlyEnabled(bool Enable = true) {
    MigrateCmakeScriptOnly = Enable;
  }
  static bool isCommentsEnabled() { return EnableComments; }
  static void setCommentsEnabled(bool Enable = true) {
    EnableComments = Enable;
  }
  static bool isDPCTNamespaceTempEnabled() { return TempEnableDPCTNamespace; }
  static void setDPCTNamespaceTempEnabled() { TempEnableDPCTNamespace = true; }
  static std::unordered_set<std::string> &getPrecAndDomPairSet() {
    return PrecAndDomPairSet;
  }
  static bool isMKLHeaderUsed() { return IsMLKHeaderUsed; }
  static void setMKLHeaderUsed(bool Used = true) { IsMLKHeaderUsed = Used; }
  static int getSuffixIndexInitValue(std::string FileNameAndOffset);
  static void updateInitSuffixIndexInRule(int InitVal) {
    CurrentIndexInRule = InitVal;
  }
  static int getSuffixIndexInRuleThenInc();
  static int getSuffixIndexGlobalThenInc();
  static const std::string &getGlobalQueueName() {
    const static std::string Q = "q_ct1";
    return Q;
  }
  static const std::string &getGlobalDeviceName() {
    const static std::string D = "dev_ct1";
    return D;
  }
  static std::string getStringForRegexReplacement(StringRef);
  static void setCodeFormatStyle(const clang::format::FormatStyle &Style) {
    CodeFormatStyle = Style;
  }
  static clang::format::FormatStyle getCodeFormatStyle() {
    return CodeFormatStyle;
  }

  template <class TargetTy, class NodeTy>
  static inline const TargetTy *
  findAncestor(const NodeTy *N,
               const std::function<bool(const DynTypedNode &)> &Condition) {
    if (!N)
      return nullptr;

    auto &Context = getContext();
    clang::DynTypedNodeList Parents = Context.getParents(*N);
    while (!Parents.empty()) {
      auto &Cur = Parents[0];
      if (Condition(Cur))
        return Cur.get<TargetTy>();
      Parents = Context.getParents(Cur);
    }

    return nullptr;
  }

  template <class NodeTy>
  static inline bool checkSpecificBO(const NodeTy *Node,
                                     const BinaryOperator *BO) {
    return findAncestor<BinaryOperator>(
        Node, [&](const DynTypedNode &Cur) -> bool {
          return Cur.get<BinaryOperator>() == BO;
        });
  }

  template <class TargetTy, class NodeTy>
  static const TargetTy *findAncestor(const NodeTy *Node) {
    return findAncestor<TargetTy>(Node, [&](const DynTypedNode &Cur) -> bool {
      return Cur.get<TargetTy>();
    });
  }
  template <class TargetTy, class NodeTy>
  static const TargetTy *findParent(const NodeTy *Node) {
    return findAncestor<TargetTy>(
        Node, [](const DynTypedNode &Cur) -> bool { return true; });
  }

  template <typename TargetTy, typename NodeTy>
  static bool isAncestor(TargetTy *AncestorNode, NodeTy *Node) {
    return findAncestor<TargetTy>(Node, [&](const DynTypedNode &Cur) -> bool {
      if (Cur.get<TargetTy>() == AncestorNode) {
        return true;
      } else {
        return false;
      };
    });
  }
  template <class NodeTy>
  inline static const clang::FunctionDecl *
  getParentFunction(const NodeTy *Node) {
    return findAncestor<clang::FunctionDecl>(Node);
  }
  template <class TargetTy, class NodeTy>
  static inline const clang::Expr *
  getChildExprOfTargetAncestor(const NodeTy *N) {
    if (!N)
      return nullptr;

    auto &Context = clang::dpct::DpctGlobalInfo::getContext();
    clang::DynTypedNode PreviousNode = clang::DynTypedNode::create(*N);
    clang::DynTypedNodeList Parents = Context.getParents(*N);
    while (!Parents.empty()) {
      auto &Cur = Parents[0];
      if (Cur.get<TargetTy>())
        return PreviousNode.get<clang::Expr>();
      PreviousNode = Cur;
      Parents = Context.getParents(Cur);
    }

    return nullptr;
  }

  template <class StreamTy, class... Args>
  static inline StreamTy &
  printCtadClass(StreamTy &Stream, size_t CanNotDeducedArgsNum,
                 StringRef ClassName, Args &&...Arguments) {
    Stream << ClassName;
    if (!DpctGlobalInfo::isCtadEnabled()) {
      printArguments(Stream << "<", std::forward<Args>(Arguments)...) << ">";
    } else if (CanNotDeducedArgsNum) {
      printPartialArguments(Stream << "<", CanNotDeducedArgsNum,
                            std::forward<Args>(Arguments)...)
          << ">";
    }
    return Stream;
  }
  template <class StreamTy, class... Args>
  static inline StreamTy &printCtadClass(StreamTy &Stream, StringRef ClassName,
                                         Args &&...Arguments) {
    return printCtadClass(Stream, 0, ClassName,
                          std::forward<Args>(Arguments)...);
  }
  template <class... Args>
  static inline std::string getCtadClass(Args &&...Arguments) {
    std::string Result;
    llvm::raw_string_ostream OS(Result);
    return printCtadClass(OS, std::forward<Args>(Arguments)...).str();
  }
  template <class T>
  static inline std::pair<clang::tooling::UnifiedPath, unsigned>
  getLocInfo(const T *N, bool *IsInvalid = nullptr /* out */) {
    return getLocInfo(getLocation(N), IsInvalid);
  }
  static std::pair<clang::tooling::UnifiedPath, unsigned>
  getLocInfo(const TypeLoc &TL, bool *IsInvalid = nullptr /*out*/) {
    return getLocInfo(TL.getBeginLoc(), IsInvalid);
  }
  // Return the absolute path of \p ID
  static std::optional<clang::tooling::UnifiedPath> getAbsolutePath(FileID ID);
  // Return the absolute path of \p File
  static std::optional<clang::tooling::UnifiedPath>
  getAbsolutePath(FileEntryRef File);
  static std::pair<clang::tooling::UnifiedPath, unsigned>
  getLocInfo(SourceLocation Loc, bool *IsInvalid = nullptr /* out */);
  static std::string getTypeName(QualType QT, const ASTContext &Context);
  static std::string getTypeName(QualType QT) {
    return getTypeName(QT, DpctGlobalInfo::getContext());
  }
  static std::string getUnqualifiedTypeName(QualType QT,
                                            const ASTContext &Context) {
    return getTypeName(QT.getUnqualifiedType(), Context);
  }
  static std::string getUnqualifiedTypeName(QualType QT) {
    return getUnqualifiedTypeName(QT, DpctGlobalInfo::getContext());
  }
  /// This function will return the replaced type name with qualifiers.
  /// Currently, since clang do not support get the order of original
  /// qualifiers, this function will follow the behavior of
  /// clang::QualType.print(), in other words, the behavior is that the
  /// qualifiers(const, volatile...) will occur before the simple type(int,
  /// bool...) regardless its order in origin code.
  /// \param [in] QT The input qualified type which need migration.
  /// \param [in] Context The AST context.
  /// \return The replaced type name string with qualifiers.
  static std::string getReplacedTypeName(QualType QT,
                                         const ASTContext &Context);
  static std::string getReplacedTypeName(QualType QT) {
    return getReplacedTypeName(QT, DpctGlobalInfo::getContext());
  }
  /// This function will return the original type name with qualifiers.
  /// The order of original qualifiers will follow the behavior of
  /// clang::QualType.print() regardless its order in origin code.
  /// \param [in] QT The input qualified type.
  /// \return The type name string with qualifiers.
  static std::string getOriginalTypeName(QualType QT);

#define GLOBAL_TYPE(TYPE, NODE_TYPE)                                           \
  std::shared_ptr<TYPE> find##TYPE(const NODE_TYPE *Node) {                    \
    return findNode<TYPE>(Node);                                               \
  }                                                                            \
  std::shared_ptr<TYPE> insert##TYPE(const NODE_TYPE *Node) {                  \
    return insertNode<TYPE>(Node);                                             \
  }

  GLOBAL_TYPE(MemVarInfo, VarDecl)
  GLOBAL_TYPE(DeviceFunctionDecl, FunctionDecl)
  GLOBAL_TYPE(KernelCallExpr, CUDAKernelCallExpr)
  GLOBAL_TYPE(CudaMallocInfo, VarDecl)
  GLOBAL_TYPE(TextureInfo, VarDecl)
#undef GLOBAL_TYPE

  std::shared_ptr<DeviceFunctionDecl> insertDeviceFunctionDecl(
      const FunctionDecl *Specialization, const FunctionTypeLoc &FTL,
      const ParsedAttributes &Attrs, const TemplateArgumentListInfo &TAList);
  std::shared_ptr<DeviceFunctionDecl>
  insertDeviceFunctionDeclInModule(const FunctionDecl *FD);

  // Build kernel and device function declaration replacements and store
  // them.
  void buildKernelInfo();
  void buildReplacements();
  void processCudaArchMacro();
  void generateHostCode(
      std::multimap<unsigned int, std::shared_ptr<clang::dpct::ExtReplacement>>
          &ProcessedReplList,
      HostDeviceFuncLocInfo Info, unsigned ID);
  void postProcess();
  void cacheFileRepl(clang::tooling::UnifiedPath FilePath,
                     std::pair<std::shared_ptr<ExtReplacements>,
                               std::shared_ptr<ExtReplacements>>
                         Repl) {
    FileReplCache[FilePath] = Repl;
  }
  // Emplace stored replacements into replacement set.
  void emplaceReplacements(ReplTy &ReplSetsCUDA /*out*/,
                           ReplTy &ReplSetsSYCL /*out*/);
  std::shared_ptr<KernelCallExpr> buildLaunchKernelInfo(const CallExpr *);
  void insertCudaMalloc(const CallExpr *CE);
  void insertCublasAlloc(const CallExpr *CE);
  std::shared_ptr<CudaMallocInfo> findCudaMalloc(const Expr *CE);
  void addReplacement(std::shared_ptr<ExtReplacement> Repl) {
    insertFile(Repl->getFilePath().str())->addReplacement(Repl);
  }
  CudaArchPPMap &getCudaArchPPInfoMap() { return CAPPInfoMap; }
  HDFuncInfoMap &getHostDeviceFuncInfoMap() { return HostDeviceFuncInfoMap; }
  std::unordered_map<std::string, std::shared_ptr<ExtReplacement>> &
  getCudaArchMacroReplMap() {
    return CudaArchMacroRepl;
  }
  CudaArchDefMap &getCudaArchDefinedMap() { return CudaArchDefinedMap; }
  void insertReplInfoFromYAMLToFileInfo(
      const clang::tooling::UnifiedPath &FilePath,
      std::shared_ptr<tooling::TranslationUnitReplacements> TUR);
  std::shared_ptr<tooling::TranslationUnitReplacements>
  getReplInfoFromYAMLSavedInFileInfo(clang::tooling::UnifiedPath FilePath);
  void insertEventSyncTypeInfo(
      const std::shared_ptr<clang::dpct::ExtReplacement> Repl,
      bool NeedReport = false, bool IsAssigned = false);
  void updateEventSyncTypeInfo(
      const std::shared_ptr<clang::dpct::ExtReplacement> Repl);
  void insertTimeStubTypeInfo(
      const std::shared_ptr<clang::dpct::ExtReplacement> ReplWithSB,
      const std::shared_ptr<clang::dpct::ExtReplacement> ReplWithoutSB);
  void updateTimeStubTypeInfo(SourceLocation BeginLoc, SourceLocation EndLoc);
  void insertBuiltinVarInfo(SourceLocation SL, unsigned int Len,
                            std::string Repl,
                            std::shared_ptr<DeviceFunctionInfo> DFI);
  void insertSpBLASWarningLocOffset(SourceLocation SL);
  std::shared_ptr<TextModification> findConstantMacroTMInfo(SourceLocation SL);
  void insertConstantMacroTMInfo(SourceLocation SL,
                                 std::shared_ptr<TextModification> TM);
  void insertAtomicInfo(std::string HashStr, SourceLocation SL,
                        std::string FuncName);
  void removeAtomicInfo(std::string HashStr);
  void setFileEnterLocation(SourceLocation Loc);
  void setFirstIncludeLocation(SourceLocation Loc);
  void setLastIncludeLocation(SourceLocation Loc);
  void setMathHeaderInserted(SourceLocation Loc, bool B);
  void setAlgorithmHeaderInserted(SourceLocation Loc, bool B);
  void setTimeHeaderInserted(SourceLocation Loc, bool B);
  void insertHeader(SourceLocation Loc, HeaderType Type,
                    ReplacementType IsForCUDADebug = RT_ForSYCLMigration);
  void insertHeader(SourceLocation Loc, std::string HeaderName);
  static std::unordered_map<
      std::string,
      std::pair<std::pair<clang::tooling::UnifiedPath /*begin file name*/,
                          unsigned int /*begin offset*/>,
                std::pair<clang::tooling::UnifiedPath /*end file name*/,
                          unsigned int /*end offset*/>>> &
  getExpansionRangeBeginMap() {
    return ExpansionRangeBeginMap;
  }
  static std::map<std::string, std::shared_ptr<MacroExpansionRecord>> &
  getExpansionRangeToMacroRecord() {
    return ExpansionRangeToMacroRecord;
  }
  static std::map<std::string, std::shared_ptr<DpctGlobalInfo::MacroDefRecord>>
      &getMacroTokenToMacroDefineLoc() {
    return MacroTokenToMacroDefineLoc;
  }
  static std::map<std::string, std::string> &
  getFunctionCallInMacroMigrateRecord() {
    return FunctionCallInMacroMigrateRecord;
  }
  static std::map<std::string, SourceLocation> &getEndifLocationOfIfdef() {
    return EndifLocationOfIfdef;
  }
  static std::vector<std::pair<clang::tooling::UnifiedPath, size_t>> &
  getConditionalCompilationLoc() {
    return ConditionalCompilationLoc;
  }
  static std::map<std::string, unsigned int> &getBeginOfEmptyMacros() {
    return BeginOfEmptyMacros;
  }
  static std::map<std::string, SourceLocation> &getEndOfEmptyMacros() {
    return EndOfEmptyMacros;
  }
  static std::map<std::string, bool> &getMacroDefines() { return MacroDefines; }
  static std::set<clang::tooling::UnifiedPath> &getIncludingFileSet() {
    return IncludingFileSet;
  }
  static std::set<std::string> &getFileSetInCompiationDB() {
    return FileSetInCompiationDB;
  }
  static std::unordered_map<std::string,
                            std::vector<clang::tooling::Replacement>> &
  getFileRelpsMap() {
    return FileRelpsMap;
  }
  static std::unordered_map<std::string, std::string> &getDigestMap() {
    return DigestMap;
  }
  static std::string getYamlFileName() { return YamlFileName; }
  static std::set<std::string> &getGlobalVarNameSet() {
    return GlobalVarNameSet;
  }
  static void removeVarNameInGlobalVarNameSet(const std::string &VarName);
  static bool getDeviceChangedFlag() { return HasFoundDeviceChanged; }
  static void setDeviceChangedFlag(bool Flag) { HasFoundDeviceChanged = Flag; }
  static std::unordered_map<int, HelperFuncReplInfo> &
  getHelperFuncReplInfoMap() {
    return HelperFuncReplInfoMap;
  }
  static int getHelperFuncReplInfoIndexThenInc();
  static std::unordered_map<std::string, TempVariableDeclCounter> &
  getTempVariableDeclCounterMap() {
    return TempVariableDeclCounterMap;
  }
  // Key: string: file:offset for a replacement.
  // Value: int: index of the placeholder in a replacement.
  static std::unordered_map<std::string, int> &getTempVariableHandledMap() {
    return TempVariableHandledMap;
  }
  static bool getUsingDRYPattern() { return UsingDRYPattern; }
  static void setUsingDRYPattern(bool Flag) { UsingDRYPattern = Flag; }
  static bool useNdRangeBarrier() {
    return getUsingExperimental<ExperimentalFeatures::Exp_NdRangeBarrier>();
  }
  static bool useFreeQueries() {
    return getUsingExperimental<ExperimentalFeatures::Exp_FreeQueries>();
  }
  static bool useGroupLocalMemory() {
    return getUsingExperimental<ExperimentalFeatures::Exp_GroupSharedMemory>();
  }
  static bool useLogicalGroup() {
    return getUsingExperimental<ExperimentalFeatures::Exp_LogicalGroup>();
  }
  static bool useUserDefineReductions() {
    return getUsingExperimental<
        ExperimentalFeatures::Exp_UserDefineReductions>();
  }
  static bool useMaskedSubGroupFunction() {
    return getUsingExperimental<
        ExperimentalFeatures::Exp_MaskedSubGroupFunction>();
  }
  static bool useExtDPLAPI() {
    return getUsingExperimental<ExperimentalFeatures::Exp_DPLExperimentalAPI>();
  }
  static bool useOccupancyCalculation() {
    return getUsingExperimental<
        ExperimentalFeatures::Exp_OccupancyCalculation>();
  }
  static bool useExtJointMatrix() {
    return getUsingExperimental<ExperimentalFeatures::Exp_Matrix>();
  }
  static bool useExtBFloat16Math() {
    return getUsingExperimental<ExperimentalFeatures::Exp_BFloat16Math>();
  }
  static bool useExtBindlessImages() {
    return getUsingExperimental<ExperimentalFeatures::Exp_BindlessImages>();
  }
  static bool useNoQueueDevice() {
    return getHelperFuncPreference(HelperFuncPreference::NoQueueDevice);
  }
  static bool useEnqueueBarrier() {
    return getUsingExtensionDE(
        DPCPPExtensionsDefaultEnabled::ExtDE_EnqueueBarrier);
  }
  static bool useCAndCXXStandardLibrariesExt() {
    return getUsingExtensionDD(
        DPCPPExtensionsDefaultDisabled::ExtDD_CCXXStandardLibrary);
  }
  static bool useIntelDeviceMath() {
    return getUsingExtensionDD(
        DPCPPExtensionsDefaultDisabled::ExtDD_IntelDeviceMath);
  }
  static bool usePeerAccess() {
    return getUsingExtensionDE(DPCPPExtensionsDefaultEnabled::ExtDE_PeerAccess);
  }
  static bool useDeviceInfo() {
    return getUsingExtensionDE(DPCPPExtensionsDefaultEnabled::ExtDE_DeviceInfo);
  }
  static bool useBFloat16() {
    return getUsingExtensionDE(DPCPPExtensionsDefaultEnabled::ExtDE_BFloat16);
  }
  std::shared_ptr<DpctFileInfo>
  insertFile(const clang::tooling::UnifiedPath &FilePath) {
    return insertObject(FileMap, FilePath);
  }
  std::shared_ptr<DpctFileInfo> getMainFile() const { return MainFile; }
  void setMainFile(std::shared_ptr<DpctFileInfo> Main) { MainFile = Main; }
  void recordIncludingRelationship(
      const clang::tooling::UnifiedPath &CurrentFileName,
      const clang::tooling::UnifiedPath &IncludedFileName);
  static unsigned int getCudaKernelDimDFIIndexThenInc();
  static void
  insertCudaKernelDimDFIMap(unsigned int Index,
                            std::shared_ptr<DeviceFunctionInfo> Ptr);
  static std::shared_ptr<DeviceFunctionInfo>
  getCudaKernelDimDFI(unsigned int Index);
  static std::set<clang::tooling::UnifiedPath> &getModuleFiles() {
    return ModuleFiles;
  }
  static void setRunRound(unsigned int Round) { RunRound = Round; }
  static unsigned int getRunRound() { return RunRound; }
  static void setNeedRunAgain(bool NRA) { NeedRunAgain = NRA; }
  static bool isNeedRunAgain() { return NeedRunAgain; }
  static std::unordered_map<clang::tooling::UnifiedPath,
                            std::pair<std::shared_ptr<ExtReplacements>,
                                      std::shared_ptr<ExtReplacements>>> &
  getFileReplCache() {
    return FileReplCache;
  }
  void resetInfo();
  static void updateSpellingLocDFIMaps(SourceLocation SL,
                                       std::shared_ptr<DeviceFunctionInfo> DFI);
  static std::unordered_set<std::shared_ptr<DeviceFunctionInfo>>
  getDFIVecRelatedFromSpellingLoc(std::shared_ptr<DeviceFunctionInfo> DFI);
  static unsigned int getColorOption() { return ColorOption; }
  static void setColorOption(unsigned Color) { ColorOption = Color; }
  std::unordered_map<int, std::shared_ptr<DeviceFunctionInfo>> &
  getCubPlaceholderIndexMap() {
    return CubPlaceholderIndexMap;
  }
<<<<<<< HEAD
  static std::unordered_map<std::string, std::shared_ptr<PriorityReplInfo>> &
=======
  std::vector<std::shared_ptr<DpctFileInfo>> &getCSourceFileInfo() {
    return CSourceFileInfo;
  }
  static inline std::unordered_map<std::string,
                                   std::shared_ptr<PriorityReplInfo>> &
>>>>>>> 868814a2
  getPriorityReplInfoMap() {
    return PriorityReplInfoMap;
  }
  // For PriorityRelpInfo with same key, the Info with low priority will
  // be filtered and the Info with same priority will be merged.
  static void addPriorityReplInfo(std::string Key,
                                  std::shared_ptr<PriorityReplInfo> Info);
  static void setOptimizeMigrationFlag(bool Flag) {
    OptimizeMigrationFlag = Flag;
  }
  static bool isOptimizeMigration() { return OptimizeMigrationFlag; }
  static std::map<std::string, clang::tooling::OptionInfo> &getCurrentOptMap() {
    return CurrentOptMap;
  }
  static void setMainSourceYamlTUR(
      std::shared_ptr<clang::tooling::TranslationUnitReplacements> Ptr) {
    MainSourceYamlTUR = Ptr;
  }
  static std::shared_ptr<clang::tooling::TranslationUnitReplacements>
  getMainSourceYamlTUR() {
    return MainSourceYamlTUR;
  }
  static std::unordered_map<
      std::string,
      std::unordered_map<clang::tooling::UnifiedPath, std::vector<unsigned>>> &
  getRnnInputMap() {
    return RnnInputMap;
  }
  static std::unordered_map<clang::tooling::UnifiedPath,
                            std::vector<clang::tooling::UnifiedPath>> &
  getMainSourceFileMap() {
    return MainSourceFileMap;
  }
  static std::unordered_map<std::string, bool> &getMallocHostInfoMap() {
    return MallocHostInfoMap;
  }
  static std::map<std::shared_ptr<TextModification>, bool> &
  getConstantReplProcessedFlagMap() {
    return ConstantReplProcessedFlagMap;
  }
  static std::set<std::string> &getVarUsedByRuntimeSymbolAPISet() {
    return VarUsedByRuntimeSymbolAPISet;
  }
  static void setNeedParenAPI(const std::string &Name) {
    NeedParenAPISet.insert(Name);
  }
  static bool isNeedParenAPI(const std::string &Name) {
    return NeedParenAPISet.count(Name);
  }
  // #tokens, name of the second token, SourceRange of a macro
  static std::tuple<unsigned int, std::string, SourceRange> LastMacroRecord;

  static std::string SchemaFileContentCUDA;
  static std::string SchemaFileContentSYCL;

private:
  DpctGlobalInfo();

  DpctGlobalInfo(const DpctGlobalInfo &) = delete;
  DpctGlobalInfo(DpctGlobalInfo &&) = delete;
  DpctGlobalInfo &operator=(const DpctGlobalInfo &) = delete;
  DpctGlobalInfo &operator=(DpctGlobalInfo &&) = delete;

  // Wrapper of isInAnalysisScope for std::function usage.
  static bool checkInAnalysisScope(SourceLocation SL) {
    return isInAnalysisScope(SL);
  }

  // Record token split when it's in macro
  static void recordTokenSplit(SourceLocation SL, unsigned Len);

  // Find stored info by its corresponding AST node.
  // VarDecl=>MemVarInfo
  // FunctionDecl=>DeviceFunctionDecl
  // CUDAKernelCallExpr=>KernelCallExpr
  // VarDecl=>CudaMallocInfo
  template <class Info, class Node>
  inline std::shared_ptr<Info> findNode(const Node *N) {
    if (!N)
      return std::shared_ptr<Info>();
    auto LocInfo = getLocInfo(N);
    if (isInAnalysisScope(LocInfo.first))
      return insertFile(LocInfo.first)->template findNode<Info>(LocInfo.second);
    return std::shared_ptr<Info>();
  }
  // Insert info if it doesn't exist.
  // The info will be used in Global.buildReplacements().
  // The key is the location of the Node.
  // The correction of the key is guaranteed by getLocation().
  template <class Info, class Node>
  inline std::shared_ptr<Info> insertNode(const Node *N) {
    auto LocInfo = getLocInfo(N);
    return insertFile(LocInfo.first)
        ->template insertNode<Info>(LocInfo.second, N);
  }

  template <class T> static inline SourceLocation getLocation(const T *N) {
    return N->getBeginLoc();
  }
  static SourceLocation getLocation(const VarDecl *VD) {
    return VD->getLocation();
  }
  static SourceLocation getLocation(const FunctionDecl *FD) {
    return FD->getBeginLoc();
  }
  static SourceLocation getLocation(const FieldDecl *FD) {
    return FD->getLocation();
  }
  static SourceLocation getLocation(const CallExpr *CE) {
    return CE->getEndLoc();
  }
  // The result will be also stored in KernelCallExpr.BeginLoc
  static SourceLocation getLocation(const CUDAKernelCallExpr *CKC) {
    return getTheLastCompleteImmediateRange(CKC->getBeginLoc(),
                                            CKC->getEndLoc())
        .first;
  }

  std::shared_ptr<DpctFileInfo> MainFile = nullptr;
  std::unordered_map<clang::tooling::UnifiedPath, std::shared_ptr<DpctFileInfo>>
      FileMap;
  static std::shared_ptr<clang::tooling::TranslationUnitReplacements>
      MainSourceYamlTUR;
  static clang::tooling::UnifiedPath InRoot;
  static clang::tooling::UnifiedPath OutRoot;
  static clang::tooling::UnifiedPath AnalysisScope;
  static std::unordered_set<std::string> ChangeExtensions;
  static std::string SYCLSourceExtension;
  static std::string SYCLHeaderExtension;
  // TODO: implement one of this for each source language.
  static clang::tooling::UnifiedPath CudaPath;
  static std::string RuleFile;
  static UsmLevel UsmLvl;
  static clang::CudaVersion SDKVersion;
  static bool NeedDpctDeviceExt;
  static bool IsIncMigration;
  static bool IsQueryAPIMapping;
  static unsigned int AssumedNDRangeDim;
  static std::unordered_set<std::string> PrecAndDomPairSet;
  static format::FormatRange FmtRng;
  static DPCTFormatStyle FmtST;
  static bool EnableCtad;
  static bool EnableCodePin;
  static bool IsMLKHeaderUsed;
  static bool GenBuildScript;
  static bool MigrateCmakeScript;
  static bool MigrateCmakeScriptOnly;
  static bool EnableComments;
  static std::set<ExplicitNamespace> ExplicitNamespaceSet;

  // This variable is only set true when option "--report-type=stats" or option
  // " --report-type=all" is specified to get the migration status report, while
  // dpct namespace is not enabled.
  static bool TempEnableDPCTNamespace;
  static ASTContext *Context;
  static SourceManager *SM;
  static FileManager *FM;
  static bool KeepOriginCode;
  static bool SyclNamedLambda;
  static bool GuessIndentWidthMatcherFlag;
  static unsigned int IndentWidth;
  static std::map<unsigned int, unsigned int> KCIndentWidthMap;
  static std::unordered_map<std::string, int> LocationInitIndexMap;
  static std::unordered_map<
      std::string,
      std::pair<std::pair<clang::tooling::UnifiedPath /*begin file name*/,
                          unsigned int /*begin offset*/>,
                std::pair<clang::tooling::UnifiedPath /*end file name*/,
                          unsigned int /*end offset*/>>>
      ExpansionRangeBeginMap;
  static bool CheckUnicodeSecurityFlag;
  static bool EnablepProfilingFlag;
  static std::map<std::string,
                  std::shared_ptr<DpctGlobalInfo::MacroExpansionRecord>>
      ExpansionRangeToMacroRecord;
  static std::map<std::string, SourceLocation> EndifLocationOfIfdef;
  static std::vector<std::pair<clang::tooling::UnifiedPath, size_t>>
      ConditionalCompilationLoc;
  static std::map<std::string, std::shared_ptr<DpctGlobalInfo::MacroDefRecord>>
      MacroTokenToMacroDefineLoc;
  static std::map<std::string, std::string> FunctionCallInMacroMigrateRecord;
  // key: The hash string of the first non-empty token after the end location of
  // macro expansion
  // value: begin location of macro expansion
  static std::map<std::string, SourceLocation> EndOfEmptyMacros;
  // key: The hash string of the begin location of the macro expansion
  // value: The end location of the macro expansion
  static std::map<std::string, unsigned int> BeginOfEmptyMacros;
  static std::unordered_map<std::string,
                            std::vector<clang::tooling::Replacement>>
      FileRelpsMap;
  static std::unordered_map<std::string, std::string> DigestMap;
  static const std::string YamlFileName;
  static std::map<std::string, bool> MacroDefines;
  static int CurrentMaxIndex;
  static int CurrentIndexInRule;
  static std::set<clang::tooling::UnifiedPath> IncludingFileSet;
  static int VarSchemaIndex;
  static std::set<std::string> FileSetInCompiationDB;
  static std::set<std::string> GlobalVarNameSet;
  static clang::format::FormatStyle CodeFormatStyle;
  static bool HasFoundDeviceChanged;
  static std::unordered_map<int, HelperFuncReplInfo> HelperFuncReplInfoMap;
  static int HelperFuncReplInfoIndex;
  static std::unordered_map<std::string, TempVariableDeclCounter>
      TempVariableDeclCounterMap;
  static std::unordered_map<std::string, int> TempVariableHandledMap;
  static bool UsingDRYPattern;
  static unsigned int CudaKernelDimDFIIndex;
  static std::unordered_map<unsigned int, std::shared_ptr<DeviceFunctionInfo>>
      CudaKernelDimDFIMap;
  static CudaArchPPMap CAPPInfoMap;
  static HDFuncInfoMap HostDeviceFuncInfoMap;
  static CudaArchDefMap CudaArchDefinedMap;
  static std::unordered_map<std::string, std::shared_ptr<ExtReplacement>>
      CudaArchMacroRepl;
  static std::unordered_map<clang::tooling::UnifiedPath,
                            std::pair<std::shared_ptr<ExtReplacements>,
                                      std::shared_ptr<ExtReplacements>>>
      FileReplCache;
  static std::set<clang::tooling::UnifiedPath> ReProcessFile;
  static bool NeedRunAgain;
  static unsigned int RunRound;
  static std::set<clang::tooling::UnifiedPath> ModuleFiles;
  static std::unordered_map<
      std::string, std::unordered_set<std::shared_ptr<DeviceFunctionInfo>>>
      SpellingLocToDFIsMapForAssumeNDRange;
  static std::unordered_map<std::shared_ptr<DeviceFunctionInfo>,
                            std::unordered_set<std::string>>
      DFIToSpellingLocsMapForAssumeNDRange;
  static unsigned ExtensionDEFlag;
  static unsigned ExtensionDDFlag;
  static unsigned ExperimentalFlag;
  static unsigned HelperFuncPreferenceFlag;
  static bool AnalysisModeFlag;
  static unsigned int ColorOption;
  static std::unordered_map<int, std::shared_ptr<DeviceFunctionInfo>>
      CubPlaceholderIndexMap;
  static std::vector<std::shared_ptr<DpctFileInfo>> CSourceFileInfo;
  static bool OptimizeMigrationFlag;
  static std::unordered_map<std::string, std::shared_ptr<PriorityReplInfo>>
      PriorityReplInfoMap;
  static std::unordered_map<std::string, bool> ExcludePath;
  static std::map<std::string, clang::tooling::OptionInfo> CurrentOptMap;
  static std::unordered_map<
      std::string,
      std::unordered_map<clang::tooling::UnifiedPath, std::vector<unsigned>>>
      RnnInputMap;
  static std::unordered_map<clang::tooling::UnifiedPath,
                            std::vector<clang::tooling::UnifiedPath>>
      MainSourceFileMap;
  static std::unordered_map<std::string, bool> MallocHostInfoMap;
  /// The key of this map is repl for specifier "__const__" and the value
  /// "true" means this repl has been processed.
  static std::map<std::shared_ptr<TextModification>, bool>
      ConstantReplProcessedFlagMap;
  static std::set<std::string> VarUsedByRuntimeSymbolAPISet;
  static std::unordered_set<std::string> NeedParenAPISet;
};

/// Generate mangle name of FunctionDecl as key of DeviceFunctionInfo.
/// For template dependent FunctionDecl, generate name with pattern
/// "QuailifiedName@FunctionType".
/// e.g.: template<class T> void test(T *int)
/// -> test@void (type-parameter-0-1 *)
class DpctNameGenerator {
  ASTNameGenerator G;
  PrintingPolicy PP;
  void printName(const FunctionDecl *FD, llvm::raw_ostream &OS);

public:
  DpctNameGenerator() : DpctNameGenerator(DpctGlobalInfo::getContext()) {}
  explicit DpctNameGenerator(ASTContext &Ctx);
  std::string getName(const FunctionDecl *D);
};

class TemplateArgumentInfo;

// Store array size string. Like below:
// a[10]: Store "10" as size;
// a[]: Store "" as empty size;
// a[SIZE]: Store as a TemplateDependentStringInfo while "SIZE" is a template
// parameter;
class SizeInfo {
  std::string Size;
  std::shared_ptr<TemplateDependentStringInfo> TDSI;

public:
  SizeInfo() = default;
  SizeInfo(std::string Size) : Size(std::move(Size)) {}
  SizeInfo(std::shared_ptr<TemplateDependentStringInfo> TDSI);
  const std::string &getSize();
  // Get actual size string according to template arguments list;
  void setTemplateList(const std::vector<TemplateArgumentInfo> &TemplateList);
};
// CtTypeInfo is basic class with info of element type, range, template info all
// get from type.
class CtTypeInfo {
public:
  // If NeedSizeFold is true, array size will be folded, but original expression
  // will follow as comments. If NeedSizeFold is false, original size expression
  // will be the size string.
  CtTypeInfo(const TypeLoc &TL, bool NeedSizeFold = false);
  CtTypeInfo(const VarDecl *D, bool NeedSizeFold = false);
  const std::string &getBaseName() { return BaseName; }
  size_t getDimension() { return Range.size(); }
  std::vector<SizeInfo> &getRange() { return Range; }
  // when there is no arguments, parameter MustArguments determine whether
  // parens will exist. Null string will be returned when MustArguments is
  // false, otherwise "()" will be returned.
  std::string getRangeArgument(const std::string &MemSize, bool MustArguments);
  inline bool isTemplate() const { return IsTemplate; }
  inline bool isPointer() const { return PointerLevel; }
  inline bool isArray() const { return IsArray; }
  inline bool isReference() const { return IsReference; }
  inline void adjustAsMemType();
  // Get instantiated type name with given template arguments.
  // e.g. X<T>, with T = int, result type will be X<int>.
  std::shared_ptr<CtTypeInfo>
  applyTemplateArguments(const std::vector<TemplateArgumentInfo> &TA);
  bool isWritten() const {
    return !TDSI || !isTemplate() || TDSI->isDependOnWritten();
  }
  std::set<HelperFeatureEnum> getHelperFeatureSet() { return HelperFeatureSet; }
  bool containSizeofType() { return ContainSizeofType; }
  std::vector<std::string> getArraySizeOriginExprs() {
    return ArraySizeOriginExprs;
  }
  bool containsTemplateDependentMacro() const { return TemplateDependentMacro; }
  bool isConstantQualified() const { return IsConstantQualified; }

private:
  // For ConstantArrayType, size in generated code is folded as an integer.
  // If \p NeedSizeFold is true, original size expression will be appended as
  // comments.
  void setTypeInfo(const TypeLoc &TL, bool NeedSizeFold = false);

  // Get folded array size with original size expression following as comments.
  // e.g.,
  // #define SIZE 24
  // dpct::global_memory<int, 1>(24 /* SIZE */);
  // Exception for particular case:
  // __device__ int a[24];
  // will be migrated to:
  // dpct::global_memory<int, 1> a(24);
  inline std::string getFoldedArraySize(const ConstantArrayTypeLoc &TL);

  // Get original array size expression.
  std::string getUnfoldedArraySize(const ConstantArrayTypeLoc &TL);

  bool setTypedefInfo(const TypedefTypeLoc &TL, bool NeedSizeFold);

  // Typically C++ array with constant size.
  // e.g.: __device__ int a[20];
  // If \p NeedSizeFold is true, original size expression will be appended as
  // comments.
  // e.g.,
  // #define SIZE 24
  // dpct::global_memory<int, 1>(24 /* SIZE */);
  void setArrayInfo(const ConstantArrayTypeLoc &TL, bool NeedFoldSize);

  // Typically C++ array with template dependent size.
  // e.g.: template<size_t S>
  // ...
  // __device__ int a[S];
  void setArrayInfo(const DependentSizedArrayTypeLoc &TL, bool NeedSizeFold);

  // IncompleteArray is an array defined without size.
  // e.g.: extern __shared__ int a[];
  void setArrayInfo(const IncompleteArrayTypeLoc &TL, bool NeedSizeFold);
  void setName(const TypeLoc &TL);
  void updateName();
  void setPointerAsArray();
  void removeQualifier() { BaseName = BaseNameWithoutQualifiers; }

private:
  std::string BaseName;
  std::string BaseNameWithoutQualifiers;
  std::vector<SizeInfo> Range;
  unsigned PointerLevel;
  bool IsReference;
  bool IsTemplate;
  bool TemplateDependentMacro = false;
  bool IsArray = false;

  std::shared_ptr<TemplateDependentStringInfo> TDSI;
  std::set<HelperFeatureEnum> HelperFeatureSet;
  bool ContainSizeofType = false;
  std::vector<std::string> ArraySizeOriginExprs{};
  bool IsConstantQualified = false;
};

// variable info includes name, type and location.
class VarInfo {
public:
  VarInfo(unsigned Offset, const clang::tooling::UnifiedPath &FilePathIn,
          const VarDecl *Var, bool NeedFoldSize = false)
      : FilePath(FilePathIn), Offset(Offset), Name(Var->getName()),
        Ty(std::make_shared<CtTypeInfo>(Var, NeedFoldSize)) {}
  const clang::tooling::UnifiedPath &getFilePath() { return FilePath; }
  unsigned getOffset() { return Offset; }
  const std::string &getName() { return Name; }
  const std::string getNameAppendSuffix() { return Name + "_ct1"; }
  std::shared_ptr<CtTypeInfo> &getType() { return Ty; }
  std::string getDerefName() {
    return buildString(getName(), "_deref_", DpctGlobalInfo::getInRootHash());
  }
  void applyTemplateArguments(const std::vector<TemplateArgumentInfo> &TAList);
  void requestFeatureForSet(const clang::tooling::UnifiedPath &Path);

private:
  const clang::tooling::UnifiedPath FilePath;
  unsigned Offset;
  std::string Name;
  std::shared_ptr<CtTypeInfo> Ty;
};

// memory variable info includes basic variable info and memory attributes.
class MemVarInfo : public VarInfo {
public:
  enum VarAttrKind {
    Device = 0,
    Constant,
    Shared,
    Host,
    Managed,
  };
  enum VarScope { Local = 0, Extern, Global };

  static std::shared_ptr<MemVarInfo> buildMemVarInfo(const VarDecl *Var);
  static VarAttrKind getAddressAttr(const VarDecl *VD);

  MemVarInfo(unsigned Offset, const clang::tooling::UnifiedPath &FilePath,
             const VarDecl *Var);

  VarAttrKind getAttr() { return Attr; }
  VarScope getScope() { return Scope; }
  bool isGlobal() { return Scope == Global; }
  bool isExtern() { return Scope == Extern; }
  bool isLocal() { return Scope == Local; }
  bool isShared() { return Attr == Shared; }
  bool isTypeDeclaredLocal() { return IsTypeDeclaredLocal; }
  bool isAnonymousType() { return IsAnonymousType; }
  const CXXRecordDecl *getDeclOfVarType() { return DeclOfVarType; }
  const DeclStmt *getDeclStmtOfVarType() { return DeclStmtOfVarType; }
  void setLocalTypeName(std::string T) { LocalTypeName = T; }
  std::string getLocalTypeName() { return LocalTypeName; }
  void setIgnoreFlag(bool Flag) { IsIgnored = Flag; }
  bool isIgnore() { return IsIgnored; }
  bool isStatic() { return IsStatic; }
  void setName(std::string NewName) { NewConstVarName = NewName; }
  unsigned int getNewConstVarOffset() { return NewConstVarOffset; }
  unsigned int getNewConstVarLength() { return NewConstVarLength; }
  const std::string getConstVarName() {
    return NewConstVarName.empty() ? getArgName() : NewConstVarName;
  }
  // Initialize offset and length for __constant__ variable that needs to be
  // renamed.
  void newConstVarInit(const VarDecl *Var);
  std::string getDeclarationReplacement(const VarDecl *);
  std::string getInitStmt() { return getInitStmt(""); }
  std::string getInitStmt(StringRef QueueString);
  std::string getMemoryDecl(const std::string &MemSize);
  std::string getMemoryDecl();
  std::string getExternGlobalVarDecl();
  void appendAccessorOrPointerDecl(const std::string &ExternMemSize,
                                   bool ExternEmitWarning, StmtList &AccList,
                                   StmtList &PtrList);
  std::string getRangeClass();
  std::string getRangeDecl(const std::string &MemSize);
  ParameterStream &getFuncDecl(ParameterStream &PS);
  ParameterStream &getFuncArg(ParameterStream &PS);
  ParameterStream &getKernelArg(ParameterStream &PS);
  std::string getAccessorDataType(bool IsTypeUsedInDevFunDecl = false,
                                  bool NeedCheckExtraConstQualifier = false);
  void setUseHelperFuncFlag(bool Flag) { UseHelperFuncFlag = Flag; }
  bool isUseHelperFunc() { return UseHelperFuncFlag; }

private:
  bool isTreatPointerAsArray() {
    return getType()->isPointer() && getScope() == Global &&
           DpctGlobalInfo::getUsmLevel() == UsmLevel::UL_None;
  }
  static VarAttrKind getAddressAttr(const AttrVec &Attrs);
  void setInitList(const Expr *E, const VarDecl *V);

  std::string getMemoryType();
  std::string getMemoryType(const std::string &MemoryType,
                            std::shared_ptr<CtTypeInfo> VarType);
  std::string getInitArguments(const std::string &MemSize,
                               bool MustArguments = false);
  const std::string &getMemoryAttr();
  std::string getSyclAccessorType();
  std::string getDpctAccessorType();
  std::string getNameWithSuffix(StringRef Suffix) {
    return buildString(getArgName(), "_", Suffix, getCTFixedSuffix());
  }
  std::string getAccessorName() { return getNameWithSuffix("acc"); }
  std::string getPtrName() { return getNameWithSuffix("ptr"); }
  std::string getRangeName() { return getNameWithSuffix("range"); }
  std::string getArgName();

private:
  // Passing by accessor, value or pointer when invoking kernel.
  // Constant scalar variables are passed by value while other 0/1D variables
  // defined on device memory are passed by pointer in device function calls.
  // The rest are passed by accessor.
  enum DpctAccessMode {
    Value,
    Pointer,
    Accessor,
    Reference,
  };

private:
  VarAttrKind Attr;
  VarScope Scope;
  DpctAccessMode AccMode;
  bool PointerAsArray;
  std::string InitList;
  bool IsIgnored = false;
  bool IsStatic = false;

  static const std::string ExternVariableName;

  // To store the new name for __constant__ variable's name that needs to be
  // renamed.
  std::string NewConstVarName;

  // To store the offset and length for __constant__ variable's name
  // that needs to be renamed.
  unsigned int NewConstVarOffset;
  unsigned int NewConstVarLength;

  bool IsTypeDeclaredLocal = false;
  bool IsAnonymousType = false;
  const CXXRecordDecl *DeclOfVarType = nullptr;
  const DeclStmt *DeclStmtOfVarType = nullptr;
  std::string LocalTypeName = "";

  static std::unordered_map<const DeclStmt *, int> AnonymousTypeDeclStmtMap;
  bool UseHelperFuncFlag = true;
};

class TextureTypeInfo {
  std::string DataType;
  int Dimension;
  bool IsArray;

public:
  TextureTypeInfo(std::string &&DataType, int TexType);
  void setDataTypeAndTexType(std::string &&Type, int TexType);
  void prepareForImage();
  void endForImage();
  std::string getDataType() { return DataType; }
  ParameterStream &printType(ParameterStream &PS,
                             const std::string &TemplateName);
};

class TextureInfo {
protected:
  const clang::tooling::UnifiedPath FilePath;
  const unsigned Offset;
  std::string Name;       // original expression str
  std::string NewVarName; // name of new variable which tool

  std::shared_ptr<TextureTypeInfo> Type;

protected:
  TextureInfo(unsigned Offset, const clang::tooling::UnifiedPath &FilePath,
              StringRef Name);
  TextureInfo(const VarDecl *VD);
  TextureInfo(const VarDecl *VD, std::string Subscript);
  TextureInfo(std::pair<clang::tooling::UnifiedPath, unsigned> LocInfo,
              StringRef Name);
  ParameterStream &getDecl(ParameterStream &PS,
                           const std::string &TemplateDeclName);
  template <class StreamT>
  static void printQueueStr(StreamT &OS, const std::string &Queue) {
    if (Queue.empty())
      return;
    OS << ", " << Queue;
  }

public:
  TextureInfo(unsigned Offset, const clang::tooling::UnifiedPath &FilePath,
              const VarDecl *VD);
  virtual ~TextureInfo() = default;
  void setType(std::string &&DataType, int TexType);
  void setType(std::shared_ptr<TextureTypeInfo> TypeInfo);
  std::shared_ptr<TextureTypeInfo> getType() const { return Type; }
  virtual std::string getHostDeclString();
  virtual std::string getSamplerDecl();
  virtual std::string getAccessorDecl(const std::string &QueueStr);
  virtual void addDecl(StmtList &AccessorList, StmtList &SamplerList,
                       const std::string &QueueStr);
  ParameterStream &getFuncDecl(ParameterStream &PS);
  ParameterStream &getFuncArg(ParameterStream &PS);
  virtual ParameterStream &getKernelArg(ParameterStream &OS);
  const std::string &getName() { return Name; }
  unsigned getOffset() { return Offset; }
  clang::tooling::UnifiedPath getFilePath() { return FilePath; }
  bool isUseHelperFunc() { return true; }
};

// texture handle info
class TextureObjectInfo : public TextureInfo {
  static const int ReplaceTypeLength;

  // If it is a parameter in the function, it is the parameter index, either it
  // is 0.
  unsigned ParamIdx;

  TextureObjectInfo(const VarDecl *VD, unsigned ParamIdx)
      : TextureInfo(VD), ParamIdx(ParamIdx) {}
  TextureObjectInfo(const VarDecl *VD, std::string Subscript, unsigned ParamIdx)
      : TextureInfo(VD, Subscript), ParamIdx(ParamIdx) {}

protected:
  TextureObjectInfo(unsigned Offset,
                    const clang::tooling::UnifiedPath &FilePath, StringRef Name)
      : TextureInfo(Offset, FilePath, Name), ParamIdx(0) {}

public:
  TextureObjectInfo(const ParmVarDecl *PVD)
      : TextureObjectInfo(PVD, PVD->getFunctionScopeIndex()) {}
  TextureObjectInfo(const VarDecl *VD) : TextureObjectInfo(VD, 0) {}

  TextureObjectInfo(const ParmVarDecl *PVD, std::string Subscript)
      : TextureObjectInfo(PVD, Subscript, PVD->getFunctionScopeIndex()) {}
  TextureObjectInfo(const VarDecl *VD, std::string Subscript)
      : TextureObjectInfo(VD, Subscript, 0) {}

  virtual ~TextureObjectInfo() = default;
  std::string getAccessorDecl(const std::string &QueueString) override;
  std::string getSamplerDecl() override;
  inline unsigned getParamIdx() const { return ParamIdx; }
  std::string getParamDeclType();
  virtual void merge(std::shared_ptr<TextureObjectInfo> Target);
  virtual void addParamDeclReplacement();

  template <class Node> static inline bool isTextureObject(const Node *E) {
    if (E)
      return DpctGlobalInfo::getUnqualifiedTypeName(E->getType()) ==
             "cudaTextureObject_t";
    return false;
  }
};

class CudaLaunchTextureObjectInfo : public TextureObjectInfo {
  std::string ArgStr;

public:
  CudaLaunchTextureObjectInfo(const ParmVarDecl *PVD, const std::string &ArgStr)
      : TextureObjectInfo(static_cast<const VarDecl *>(PVD)), ArgStr(ArgStr) {}
  std::string getAccessorDecl(const std::string &QueueString) override;
  std::string getSamplerDecl() override;
};

class MemberTextureObjectInfo : public TextureObjectInfo {
  StringRef BaseName;
  std::string MemberName;

  class NewVarNameRAII {
    std::string OldName;
    MemberTextureObjectInfo *Member;

  public:
    NewVarNameRAII(MemberTextureObjectInfo *M);
    ~NewVarNameRAII() { Member->Name = std::move(OldName); }
  };

  MemberTextureObjectInfo(unsigned Offset,
                          const clang::tooling::UnifiedPath &FilePath,
                          StringRef Name)
      : TextureObjectInfo(Offset, FilePath, Name) {}

public:
  static std::shared_ptr<MemberTextureObjectInfo> create(const MemberExpr *ME);
  void addDecl(StmtList &AccessorList, StmtList &SamplerList,
               const std::string &QueueStr) override;
  void setBaseName(StringRef Name) { BaseName = Name; }
  StringRef getMemberName() { return MemberName; }
};

class StructureTextureObjectInfo : public TextureObjectInfo {
  std::unordered_map<std::string, std::shared_ptr<MemberTextureObjectInfo>>
      Members;
  bool ContainsVirtualPointer;
  bool IsBase = false;

  StructureTextureObjectInfo(unsigned Offset,
                             const clang::tooling::UnifiedPath &FilePath,
                             StringRef Name)
      : TextureObjectInfo(Offset, FilePath, Name) {}

public:
  StructureTextureObjectInfo(const ParmVarDecl *PVD);
  StructureTextureObjectInfo(const VarDecl *VD);
  static std::shared_ptr<StructureTextureObjectInfo>
  create(const CXXThisExpr *This);
  bool isBase() const { return IsBase; }
  bool containsVirtualPointer() const { return ContainsVirtualPointer; }
  std::shared_ptr<MemberTextureObjectInfo> addMember(const MemberExpr *ME);
  void addDecl(StmtList &AccessorList, StmtList &SamplerList,
               const std::string &Queue) override;
  void addParamDeclReplacement() override { return; };
  void merge(std::shared_ptr<StructureTextureObjectInfo> Target);
  void merge(std::shared_ptr<TextureObjectInfo> Target) override;
  ParameterStream &getKernelArg(ParameterStream &OS) override;
};

class TemplateArgumentInfo {
public:
  explicit TemplateArgumentInfo(const TemplateArgumentLoc &TAL,
                                SourceRange Range);
  explicit TemplateArgumentInfo(std::string &&Str);
  TemplateArgumentInfo() : Kind(TemplateArgument::Null), IsWritten(false) {}

  bool isWritten() const { return IsWritten; }
  bool isNull() const { return !DependentStr; }
  bool isType() const { return Kind == TemplateArgument::Type; }
  const std::string &getString() const {
    return getDependentStringInfo()->getSourceString();
  }
  std::shared_ptr<const TemplateDependentStringInfo>
  getDependentStringInfo() const;
  void setAsType(QualType QT);
  void setAsType(const TypeLoc &TL);
  void setAsType(std::string TS);
  void setAsNonType(const llvm::APInt &Int);
  void setAsNonType(const Expr *E);

  static bool isPlaceholderType(clang::QualType QT);

private:
  template <class T>
  void setArgFromExprAnalysis(const T &Arg,
                              SourceRange ParentRange = SourceRange());

  template <class T> SourceRange getArgSourceRange(const T &Arg) {
    return Arg.getSourceRange();
  }

  template <class T> SourceRange getArgSourceRange(const T *Arg) {
    return Arg->getSourceRange();
  }

  void setArgStr(std::string &&Str) {
    DependentStr =
        std::make_shared<TemplateDependentStringInfo>(std::move(Str));
  }
  std::shared_ptr<TemplateDependentStringInfo> DependentStr;
  TemplateArgument::ArgKind Kind;
  bool IsWritten = true;
};

// memory variable map includes memory variable used in __global__/__device__
// function and call expression.
class MemVarMap {
public:
  MemVarMap()
      : HasItem(false), HasStream(false), HasSync(false), HasBF64(false),
        HasBF16(false), HasGlobalMemAcc(false) {}
  unsigned int Dim = 1;
  /// This member is only used to construct the union-find set.
  MemVarMap *Parent = this;
  bool hasItem() const { return HasItem; }
  bool hasStream() const { return HasStream; }
  bool hasSync() const { return HasSync; }
  bool hasBF64() const { return HasBF64; }
  bool hasBF16() const { return HasBF16; }
  bool hasGlobalMemAcc() const { return HasGlobalMemAcc; }
  bool hasExternShared() const { return !ExternVarMap.empty(); }
  void setItem(bool Has = true) { HasItem = Has; }
  void setStream(bool Has = true) { HasStream = Has; }
  void setSync(bool Has = true) { HasSync = Has; }
  void setBF64(bool Has = true) { HasBF64 = Has; }
  void setBF16(bool Has = true) { HasBF16 = Has; }
  void setGlobalMemAcc(bool Has = true) { HasGlobalMemAcc = Has; }
  void addTexture(std::shared_ptr<TextureInfo> Tex);
  void addVar(std::shared_ptr<MemVarInfo> Var);
  void merge(const MemVarMap &OtherMap);
  void merge(const MemVarMap &VarMap,
             const std::vector<TemplateArgumentInfo> &TemplateArgs);
  int calculateExtraArgsSize() const;

  enum CallOrDecl {
    CallArgument = 0,
    KernelArgument,
    DeclParameter,
  };

private:
  template <CallOrDecl COD>
  std::string
  getArgumentsOrParameters(int PreParams, int PostParams,
                           FormatInfo FormatInformation = FormatInfo()) const;

public:
  std::string getExtraCallArguments(bool HasPreParam, bool HasPostParam) const;
  void
  requestFeatureForAllVarMaps(const clang::tooling::UnifiedPath &Path) const;

  // When adding the ExtraParam with new line, the second argument should be
  // true, and the third argument is the string of indent, which will occur
  // before each ExtraParam.
  std::string
  getExtraDeclParam(bool HasPreParam, bool HasPostParam,
                    FormatInfo FormatInformation = FormatInfo()) const;
  std::string getKernelArguments(bool HasPreParam, bool HasPostParam,
                                 const clang::tooling::UnifiedPath &Path) const;
  const MemVarInfoMap &getMap(MemVarInfo::VarScope Scope) const;
  const GlobalMap<TextureInfo> &getTextureMap() const;
  void removeDuplicateVar();

  MemVarInfoMap &getMap(MemVarInfo::VarScope Scope);
  bool isSameAs(const MemVarMap &Other) const;

  static const MemVarMap *
  getHeadWithoutPathCompression(const MemVarMap *CurNode);
  static MemVarMap *getHead(MemVarMap *CurNode);
  unsigned int getHeadNodeDim() const;

private:
  static void merge(MemVarInfoMap &Master, const MemVarInfoMap &Branch,
                    const std::vector<TemplateArgumentInfo> &TemplateArgs);
  int calculateExtraArgsSize(const MemVarInfoMap &Map) const;

  template <CallOrDecl COD>
  inline ParameterStream &getItem(ParameterStream &PS) const {
    return PS << getItemName();
  }

  template <CallOrDecl COD>
  inline ParameterStream &getStream(ParameterStream &PS) const {
    return PS << DpctGlobalInfo::getStreamName();
  }

  template <CallOrDecl COD>
  inline ParameterStream &getSync(ParameterStream &PS) const {
    return PS << buildString("atm_", DpctGlobalInfo::getSyncName());
  }

  template <class T, CallOrDecl COD>
  static void getArgumentsOrParametersFromMap(ParameterStream &PS,
                                              const GlobalMap<T> &VarMap);

  template <class T, CallOrDecl COD> struct GetArgOrParam;
  template <class T> struct GetArgOrParam<T, DeclParameter> {
    ParameterStream &operator()(ParameterStream &PS, std::shared_ptr<T> V) {
      return V->getFuncDecl(PS);
    }
  };
  template <class T> struct GetArgOrParam<T, CallArgument> {
    ParameterStream &operator()(ParameterStream &PS, std::shared_ptr<T> V) {
      return V->getFuncArg(PS);
    }
  };
  template <class T> struct GetArgOrParam<T, KernelArgument> {
    ParameterStream &operator()(ParameterStream &PS, std::shared_ptr<T> V) {
      return V->getKernelArg(PS);
    }
  };
  void getArgumentsOrParametersForDecl(ParameterStream &PS, int PreParams,
                                       int PostParams) const;

  bool HasItem, HasStream, HasSync, HasBF64, HasBF16, HasGlobalMemAcc;
  MemVarInfoMap LocalVarMap;
  MemVarInfoMap GlobalVarMap;
  MemVarInfoMap ExternVarMap;
  GlobalMap<TextureInfo> TextureMap;
};

template <>
inline ParameterStream &
MemVarMap::getItem<MemVarMap::DeclParameter>(ParameterStream &PS) const {
  std::string NDItem = "nd_item<3>";
  if (DpctGlobalInfo::getAssumedNDRangeDim() == 1 &&
      MemVarMap::getHeadWithoutPathCompression(this) &&
      MemVarMap::getHeadWithoutPathCompression(this)->Dim == 1) {
    NDItem = "nd_item<1>";
  }

  std::string ItemParamDecl =
      "const " + MapNames::getClNamespace() + NDItem + " &" + getItemName();
  return PS << ItemParamDecl;
}

template <>
inline ParameterStream &
MemVarMap::getStream<MemVarMap::DeclParameter>(ParameterStream &PS) const {
  static std::string StreamParamDecl = "const " + MapNames::getClNamespace() +
                                       "stream &" +
                                       DpctGlobalInfo::getStreamName();
  return PS << StreamParamDecl;
}

template <>
inline ParameterStream &
MemVarMap::getSync<MemVarMap::DeclParameter>(ParameterStream &PS) const {
  static std::string SyncParamDecl =
      MapNames::getClNamespace() + "atomic_ref<unsigned int, " +
      MapNames::getClNamespace() + "memory_order::seq_cst, " +
      MapNames::getClNamespace() + "memory_scope::device, " +
      MapNames::getClNamespace() + "access::address_space::global_space> &" +
      DpctGlobalInfo::getSyncName();
  return PS << SyncParamDecl;
}

// call function expression includes location, name, arguments num, template
// arguments and all function decls related to this call, also merges memory
// variable info of all related function decls.
class CallFunctionExpr {
public:
  template <class T>
  CallFunctionExpr(unsigned Offset,
                   const clang::tooling::UnifiedPath &FilePathIn, const T &C)
      : FilePath(FilePathIn), BeginLoc(Offset) {}

  void buildCallExprInfo(const CXXConstructExpr *Ctor);
  void buildCallExprInfo(const CallExpr *CE);

  const MemVarMap &getVarMap() { return VarMap; }
  const std::vector<std::shared_ptr<TextureObjectInfo>> &
  getTextureObjectList() {
    return TextureObjectList;
  }
  std::shared_ptr<StructureTextureObjectInfo> getBaseTextureObjectInfo() const {
    return BaseTextureObject;
  }

  void emplaceReplacement();
  unsigned getExtraArgLoc() { return ExtraArgLoc; }
  bool hasArgs() { return HasArgs; }
  bool hasTemplateArgs() { return !TemplateArgs.empty(); }
  bool hasWrittenTemplateArgs();
  const std::string &getName() { return Name; }

  std::string getTemplateArguments(bool &IsNeedWarning,
                                   bool WrittenArgsOnly = true,
                                   bool WithScalarWrapped = false);

  virtual std::string getExtraArguments();

  void setHasSideEffects(bool Val = true) {
    CallGroupFunctionInControlFlow = Val;
  }
  bool hasSideEffects() const { return CallGroupFunctionInControlFlow; }

  std::shared_ptr<TextureObjectInfo>
  addTextureObjectArgInfo(unsigned ArgIdx,
                          std::shared_ptr<TextureObjectInfo> Info);
  virtual std::shared_ptr<TextureObjectInfo>
  addTextureObjectArg(unsigned ArgIdx, const DeclRefExpr *TexRef,
                      bool isKernelCall = false);
  virtual std::shared_ptr<TextureObjectInfo>
  addStructureTextureObjectArg(unsigned ArgIdx, const MemberExpr *TexRef,
                               bool isKernelCall = false);
  virtual std::shared_ptr<TextureObjectInfo>
  addTextureObjectArg(unsigned ArgIdx, const ArraySubscriptExpr *TexRef,
                      bool isKernelCall = false);
  std::shared_ptr<DeviceFunctionInfo> getFuncInfo() { return FuncInfo; }
  bool IsAllTemplateArgsSpecified = false;

  virtual ~CallFunctionExpr() = default;

protected:
  void setFuncInfo(std::shared_ptr<DeviceFunctionInfo>);
  std::string Name;
  unsigned getBegin() { return BeginLoc; }
  const clang::tooling::UnifiedPath &getFilePath() { return FilePath; }
  void buildInfo();
  void buildCalleeInfo(const Expr *Callee);
  void resizeTextureObjectList(size_t Size) { TextureObjectList.resize(Size); }

private:
  static std::string getName(const NamedDecl *D);
  void
  buildTemplateArguments(const llvm::ArrayRef<TemplateArgumentLoc> &ArgsList,
                         SourceRange Range);

  void buildTemplateArgumentsFromTypeLoc(const TypeLoc &TL);
  template <class TyLoc>
  void buildTemplateArgumentsFromSpecializationType(const TyLoc &TL);

  std::string getNameWithNamespace(const FunctionDecl *FD, const Expr *Callee);

  void buildTextureObjectArgsInfo(const CallExpr *CE);

  template <class CallT> void buildTextureObjectArgsInfo(const CallT *C);
  void mergeTextureObjectInfo();

  const clang::tooling::UnifiedPath FilePath;
  unsigned BeginLoc = 0;
  unsigned ExtraArgLoc = 0;
  std::shared_ptr<DeviceFunctionInfo> FuncInfo;
  std::vector<TemplateArgumentInfo> TemplateArgs;

  // <ParameterIndex, ParameterName>
  std::vector<std::pair<int, std::string>> ParmRefArgs;
  MemVarMap VarMap;
  bool HasArgs = false;
  bool CallGroupFunctionInControlFlow = false;
  std::vector<std::shared_ptr<TextureObjectInfo>> TextureObjectList;
  std::shared_ptr<StructureTextureObjectInfo> BaseTextureObject;
};

// device function declaration info includes location, name, and related
// DeviceFunctionInfo
class DeviceFunctionDecl {
public:
  DeviceFunctionDecl(unsigned Offset,
                     const clang::tooling::UnifiedPath &FilePathIn,
                     const FunctionDecl *FD);
  DeviceFunctionDecl(unsigned Offset,
                     const clang::tooling::UnifiedPath &FilePathIn,
                     const FunctionTypeLoc &FTL, const ParsedAttributes &Attrs,
                     const FunctionDecl *Specialization);
  static std::shared_ptr<DeviceFunctionInfo>
  LinkUnresolved(const UnresolvedLookupExpr *ULE);
  static std::shared_ptr<DeviceFunctionInfo>
  LinkRedecls(const FunctionDecl *FD);
  static std::shared_ptr<DeviceFunctionInfo>
  LinkTemplateDecl(const FunctionTemplateDecl *FTD);
  static std::shared_ptr<DeviceFunctionInfo> LinkExplicitInstantiation(
      const FunctionDecl *Specialization, const FunctionTypeLoc &FTL,
      const ParsedAttributes &Attrs, const TemplateArgumentListInfo &TAList);
  std::shared_ptr<DeviceFunctionInfo> getFuncInfo() const { return FuncInfo; }

  virtual void emplaceReplacement();
  static void reset() { FuncInfoMap.clear(); }

  using DeclList = std::vector<std::shared_ptr<DeviceFunctionDecl>>;

  static void LinkDecl(const FunctionDecl *FD, DeclList &List,
                       std::shared_ptr<DeviceFunctionInfo> &Info);
  static void LinkDecl(const NamedDecl *ND, DeclList &List,
                       std::shared_ptr<DeviceFunctionInfo> &Info);
  static void LinkDecl(const FunctionTemplateDecl *FTD, DeclList &List,
                       std::shared_ptr<DeviceFunctionInfo> &Info);
  static void LinkRedecls(const FunctionDecl *ND, DeclList &List,
                          std::shared_ptr<DeviceFunctionInfo> &Info);

  template <class IteratorRange>
  static std::shared_ptr<DeviceFunctionInfo>
  LinkDeclRange(IteratorRange &&Range, const std::string &FunctionName) {
    std::shared_ptr<DeviceFunctionInfo> Info;
    DeclList List;
    LinkDeclRange(std::move(Range), List, Info);
    if (List.empty())
      return Info;
    if (!Info)
      Info = std::make_shared<DeviceFunctionInfo>(
          List[0]->ParamsNum, List[0]->NonDefaultParamNum, FunctionName);
    for (auto &D : List)
      D->setFuncInfo(Info);
    return Info;
  }

  template <class IteratorRange>
  static void LinkDeclRange(IteratorRange &&Range, DeclList &List,
                            std::shared_ptr<DeviceFunctionInfo> &Info) {
    for (auto D : Range)
      LinkDecl(D, List, Info);
  }
  void setFuncInfo(std::shared_ptr<DeviceFunctionInfo> Info);

  virtual ~DeviceFunctionDecl() = default;

protected:
  const FormatInfo &getFormatInfo();
  void buildTextureObjectParamsInfo(const ArrayRef<ParmVarDecl *> &Parms);

  template <class AttrsT>
  void buildReplaceLocInfo(const FunctionTypeLoc &FTL, const AttrsT &Attrs);

  virtual std::string getExtraParameters();

  unsigned Offset;
  const clang::tooling::UnifiedPath FilePath;
  unsigned ParamsNum;
  unsigned ReplaceOffset;
  unsigned ReplaceLength;
  bool IsReplaceFollowedByPP = false;
  unsigned NonDefaultParamNum;
  bool IsDefFilePathNeeded = false;
  std::vector<std::shared_ptr<TextureObjectInfo>> TextureObjectList;
  FormatInfo FormatInformation;

  static std::shared_ptr<DeviceFunctionInfo> &getFuncInfo(const FunctionDecl *);
  static std::unordered_map<std::string, std::shared_ptr<DeviceFunctionInfo>>
      FuncInfoMap;

private:
  std::shared_ptr<DeviceFunctionInfo> &FuncInfo;
};

class ExplicitInstantiationDecl : public DeviceFunctionDecl {
  std::vector<TemplateArgumentInfo> InstantiationArgs;

public:
  ExplicitInstantiationDecl(unsigned Offset,
                            const clang::tooling::UnifiedPath &FilePathIn,
                            const FunctionTypeLoc &FTL,
                            const ParsedAttributes &Attrs,
                            const FunctionDecl *Specialization,
                            const TemplateArgumentListInfo &TAList)
      : DeviceFunctionDecl(Offset, FilePathIn, FTL, Attrs, Specialization) {
    initTemplateArgumentList(TAList, Specialization);
  }
  static void processFunctionTypeLoc(const FunctionTypeLoc &);
  static void processTemplateArgumentList(const TemplateArgumentListInfo &);

private:
  void initTemplateArgumentList(const TemplateArgumentListInfo &TAList,
                                const FunctionDecl *Specialization);
  std::string getExtraParameters() override;
};

class DeviceFunctionDeclInModule : public DeviceFunctionDecl {
  void insertWrapper();
  bool HasBody = false;
  size_t DeclEnd;
  std::string FuncName;
  std::vector<std::pair<std::string, std::string>> ParametersInfo;
  std::shared_ptr<KernelCallExpr> Kernel;
  void buildParameterInfo(const FunctionDecl *FD);
  void buildWrapperInfo(const FunctionDecl *FD);
  void buildCallInfo(const FunctionDecl *FD);
  std::vector<std::pair<std::string, std::string>> &getParametersInfo() {
    return ParametersInfo;
  }

public:
  DeviceFunctionDeclInModule(unsigned Offset,
                             const clang::tooling::UnifiedPath &FilePathIn,
                             const FunctionTypeLoc &FTL,
                             const ParsedAttributes &Attrs,
                             const FunctionDecl *FD);
  DeviceFunctionDeclInModule(unsigned Offset,
                             const clang::tooling::UnifiedPath &FilePathIn,
                             const FunctionDecl *FD);
  void emplaceReplacement() override;
};

// device function info includes parameters num, memory variable and call
// expression in the function.
class DeviceFunctionInfo {
  struct ParameterProps {
    bool IsReferenced = false;
  };

public:
  DeviceFunctionInfo(size_t ParamsNum, size_t NonDefaultParamNum,
                     std::string FunctionName);

  bool ConstructGraphVisited = false;
  unsigned int KernelCallBlockDim = 1;

  std::shared_ptr<CallFunctionExpr> findCallee(const CallExpr *C);
  template <class CallT>
  inline std::shared_ptr<CallFunctionExpr> addCallee(const CallT *C) {
    auto CallLocInfo = DpctGlobalInfo::getLocInfo(C);
    auto Call =
        insertObject(CallExprMap, CallLocInfo.second, CallLocInfo.first, C);
    Call->buildCallExprInfo(C);
    return Call;
  }
  void addVar(std::shared_ptr<MemVarInfo> Var) { VarMap.addVar(Var); }
  void setItem() { VarMap.setItem(); }
  void setStream() { VarMap.setStream(); }
  void setSync() { VarMap.setSync(); }
  void setBF64() { VarMap.setBF64(); }
  void setBF16() { VarMap.setBF16(); }
  void setGlobalMemAcc() { VarMap.setGlobalMemAcc(); }
  void addTexture(std::shared_ptr<TextureInfo> Tex) { VarMap.addTexture(Tex); }
  MemVarMap &getVarMap() { return VarMap; }
  std::shared_ptr<TextureObjectInfo> getTextureObject(unsigned Idx);
  std::shared_ptr<StructureTextureObjectInfo> getBaseTextureObject() const {
    return BaseObjectTexture;
  }
  void setCallGroupFunctionInControlFlow(bool Val = true) {
    CallGroupFunctionInControlFlow = Val;
  }
  bool hasCallGroupFunctionInControlFlow() const {
    return CallGroupFunctionInControlFlow;
  }
  void setHasSideEffectsAnalyzed(bool Val = true) {
    HasCheckedCallGroupFunctionInControlFlow = Val;
  }
  bool hasSideEffectsAnalyzed() const {
    return HasCheckedCallGroupFunctionInControlFlow;
  }

  void buildInfo();
  bool hasParams() { return ParamsNum != 0; }
  bool isBuilt() { return IsBuilt; }
  void setBuilt() { IsBuilt = true; }
  bool isLambda() { return IsLambda; }
  void setLambda() { IsLambda = true; }
  bool isInlined() { return IsInlined; }
  void setInlined() { IsInlined = true; }
  bool isKernel() { return IsKernel; }
  void setKernel() { IsKernel = true; }
  bool isKernelInvoked() { return IsKernelInvoked; }
  void setKernelInvoked() { IsKernelInvoked = true; }
  std::string getExtraParameters(const clang::tooling::UnifiedPath &Path,
                                 FormatInfo FormatInformation = FormatInfo());
  std::string
  getExtraParameters(const clang::tooling::UnifiedPath &Path,
                     const std::vector<TemplateArgumentInfo> &TAList,
                     FormatInfo FormatInformation = FormatInfo());
  void setDefinitionFilePath(const clang::tooling::UnifiedPath &Path) {
    DefinitionFilePath = Path;
  }
  const clang::tooling::UnifiedPath &getDefinitionFilePath() {
    return DefinitionFilePath;
  }

  void setNeedSyclExternMacro() { NeedSyclExternMacro = true; }
  bool IsSyclExternMacroNeeded() { return NeedSyclExternMacro; }
  void setAlwaysInlineDevFunc() { AlwaysInlineDevFunc = true; }
  bool IsAlwaysInlineDevFunc() { return AlwaysInlineDevFunc; }
  void setForceInlineDevFunc() { ForceInlineDevFunc = true; }
  bool IsForceInlineDevFunc() { return ForceInlineDevFunc; }
  void merge(std::shared_ptr<DeviceFunctionInfo> Other);
  size_t ParamsNum;
  size_t NonDefaultParamNum;
  GlobalMap<CallFunctionExpr> &getCallExprMap() { return CallExprMap; }
  void addSubGroupSizeRequest(unsigned int Size, SourceLocation Loc,
                              std::string APIName, std::string VarName = "");
  std::vector<std::tuple<unsigned int, clang::tooling::UnifiedPath,
                         unsigned int, std::string, std::string>> &
  getSubGroupSize() {
    return RequiredSubGroupSize;
  }
  bool isParameterReferenced(unsigned int Index);
  void setParameterReferencedStatus(unsigned int Index, bool IsReferenced);
  std::string getFunctionName() { return FunctionName; }

private:
  void mergeCalledTexObj(
      std::shared_ptr<StructureTextureObjectInfo> BaseObj,
      const std::vector<std::shared_ptr<TextureObjectInfo>> &TexObjList);

  void mergeTextureObjectList(
      const std::vector<std::shared_ptr<TextureObjectInfo>> &Other);

  bool IsBuilt;
  clang::tooling::UnifiedPath DefinitionFilePath;
  bool NeedSyclExternMacro = false;
  bool AlwaysInlineDevFunc = false;
  bool ForceInlineDevFunc = false;
  // subgroup size, filepath, offset, API name, var name
  std::vector<std::tuple<unsigned int, clang::tooling::UnifiedPath,
                         unsigned int, std::string, std::string>>
      RequiredSubGroupSize;
  GlobalMap<CallFunctionExpr> CallExprMap;
  MemVarMap VarMap;

  std::shared_ptr<StructureTextureObjectInfo> BaseObjectTexture;
  std::vector<std::shared_ptr<TextureObjectInfo>> TextureObjectList;
  std::vector<ParameterProps> ParametersProps;
  std::string FunctionName;
  bool IsInlined = false;
  bool IsLambda;
  bool IsKernel = false;
  bool IsKernelInvoked = false;
  bool CallGroupFunctionInControlFlow = false;
  bool HasCheckedCallGroupFunctionInControlFlow = false;
};

class KernelCallExpr : public CallFunctionExpr {
public:
  bool IsInMacroDefine = false;
  bool NeedLambda = false;

private:
  struct ArgInfo {
    ArgInfo(const ParmVarDecl *PVD, KernelArgumentAnalysis &Analysis,
            const Expr *Arg, bool Used, int Index, KernelCallExpr *BASE);
    ArgInfo(const ParmVarDecl *PVD, const std::string &ArgsArrayName,
            KernelCallExpr *Kernel);
    ArgInfo(const ParmVarDecl *PVD, KernelCallExpr *Kernel);
    ArgInfo(std::shared_ptr<TextureObjectInfo> Obj, KernelCallExpr *BASE);
    inline const std::string &getArgString() const;
    inline const std::string &getTypeString() const;
    inline std::string getIdStringWithIndex() const {
      return buildString(IdString, "ct", Index);
    }
    inline std::string getIdStringWithSuffix(const std::string &Suffix) const {
      return buildString(IdString, Suffix, "_ct", Index);
    }
    bool IsPointer;
    // If the pointer is used as lvalue after its most recent memory allocation
    bool IsRedeclareRequired;
    bool IsUsedAsLvalueAfterMalloc;
    bool IsDefinedOnDevice = false;
    bool TryGetBuffer = false;
    std::string ArgString;
    std::string TypeString;
    std::string IdString;
    int Index;
    int ArgSize = 0;
    bool IsDeviceRandomGeneratorType = false;
    bool IsDoublePointer = false;

    std::shared_ptr<TextureObjectInfo> Texture;
  };

  void print(KernelPrinter &Printer);
  void printSubmit(KernelPrinter &Printer);
  void printSubmitLamda(KernelPrinter &Printer);
  void printParallelFor(KernelPrinter &Printer, bool IsInSubmit);
  void printKernel(KernelPrinter &Printer);
  template <typename IDTy, typename... Ts>
  void printWarningMessage(KernelPrinter &Printer, IDTy MsgID, Ts &&...Vals);
  template <class T> void printStreamBase(T &Printer);

public:
  KernelCallExpr(unsigned Offset, const clang::tooling::UnifiedPath &FilePath,
                 const CUDAKernelCallExpr *KernelCall);

  void addAccessorDecl();
  void buildInfo();
  void setKernelCallDim();
  void buildUnionFindSet();
  void addReplacements();
  std::string getExtraArguments() override;

  const std::vector<ArgInfo> &getArgsInfo();
  int calculateOriginArgsSize() const;

  std::string getReplacement();

  void setEvent(const std::string &E) { Event = E; }
  const std::string &getEvent() { return Event; }
  void setSync(bool Sync = true) { IsSync = Sync; }
  bool isSync() { return IsSync; }

  static std::shared_ptr<KernelCallExpr> buildFromCudaLaunchKernel(
      const std::pair<clang::tooling::UnifiedPath, unsigned> &LocInfo,
      const CallExpr *);
  static std::shared_ptr<KernelCallExpr>
  buildForWrapper(clang::tooling::UnifiedPath, const FunctionDecl *,
                  std::shared_ptr<DeviceFunctionInfo>);
  unsigned int GridDim = 3;
  unsigned int BlockDim = 3;
  void setEmitSizeofWarningFlag(bool Flag) { EmitSizeofWarning = Flag; }

private:
  KernelCallExpr(unsigned Offset, const clang::tooling::UnifiedPath &FilePath)
      : CallFunctionExpr(Offset, FilePath, nullptr), IsSync(false) {}
  void buildArgsInfoFromArgsArray(const FunctionDecl *FD,
                                  const Expr *ArgsArray) {}
  void buildArgsInfo(const CallExpr *CE);
  bool isDefaultStream() const {
    return StringRef(ExecutionConfig.Stream).starts_with("{{NEEDREPLACEQ") ||
           ExecutionConfig.IsDefaultStream;
  }
  bool isQueuePtr() const { return ExecutionConfig.IsQueuePtr; }
  std::string getQueueStr() const;

  void buildKernelInfo(const CUDAKernelCallExpr *KernelCall);
  void setIsInMacroDefine(const CUDAKernelCallExpr *KernelCall);
  void setNeedAddLambda(const CUDAKernelCallExpr *KernelCall);
  void buildNeedBracesInfo(const CallExpr *KernelCall);
  void buildLocationInfo(const CallExpr *KernelCall);
  template <class ArgsRange>
  void buildExecutionConfig(const ArgsRange &ConfigArgs,
                            const CallExpr *KernelCall);

  void removeExtraIndent();
  void addDevCapCheckStmt();
  void addAccessorDecl(MemVarInfo::VarScope Scope);
  void addAccessorDecl(std::shared_ptr<MemVarInfo> VI);
  void addStreamDecl();

  void buildKernelArgsStmt();

  struct {
    std::string LocHash;
    std::string NL;
    std::string Indent;
  } LocInfo;
  // true, if migrated SYCL code block need extra { }
  bool NeedBraces = true;
  struct {
    std::string Config[6] = {"", "", "", "0", "", ""};
    std::string &GroupSize = Config[0];
    std::string &LocalSize = Config[1];
    std::string &ExternMemSize = Config[2];
    std::string &Stream = Config[3];
    bool LocalDirectRef = false, GroupDirectRef = false;
    std::string GroupSizeFor1D = "";
    std::string LocalSizeFor1D = "";
    std::string &NdRange = Config[4];
    std::string &SubGroupSize = Config[5];
    bool IsDefaultStream = false;
    bool IsQueuePtr = true;
  } ExecutionConfig;

  std::vector<ArgInfo> ArgsInfo;

  std::string Event;
  bool IsSync;

  class SubmitStmtsList {
  public:
    StmtList StreamList;
    StmtList SyncList;
    StmtList RangeList;
    StmtList MemoryList;
    StmtList PtrList;
    StmtList AccessorList;
    StmtList TextureList;
    StmtList SamplerList;
    StmtList NdRangeList;
    StmtList CommandGroupList;

    KernelPrinter &print(KernelPrinter &Printer);
    bool empty() const noexcept;

  private:
    KernelPrinter &printList(KernelPrinter &Printer, const StmtList &List,
                             StringRef Comments = "");
  };
  SubmitStmtsList SubmitStmts;

  class OuterStmtsList {
  public:
    StmtList ExternList;
    StmtList InitList;
    StmtList OthersList;

    KernelPrinter &print(KernelPrinter &Printer);
    bool empty() const noexcept;

  private:
    KernelPrinter &printList(KernelPrinter &Printer, const StmtList &List,
                             StringRef Comments = "");
  };
  OuterStmtsList OuterStmts;
  StmtList KernelStmts;
  std::string KernelArgs;
  int TotalArgsSize = 0;
  bool EmitSizeofWarning = false;
  unsigned int SizeOfHighestDimension = 0;
};

class CudaMallocInfo {
public:
  CudaMallocInfo(unsigned Offset, const clang::tooling::UnifiedPath &FilePath,
                 const VarDecl *VD)
      : Name(VD->getName().str()) {}

  static const VarDecl *getMallocVar(const Expr *Arg);
  static const VarDecl *getDecl(const Expr *E);
  void setSizeExpr(const Expr *SizeExpression);
  void setSizeExpr(const Expr *N, const Expr *ElemSize);
  std::string getAssignArgs(const std::string &TypeName);

private:
  std::string Size;
  std::string Name;
};

/// Find the innermost FunctionDecl's child node (CompoundStmt node) where \S
/// is located. If there is no CompoundStmt of FunctionDecl out of \S, return
/// nullptr.
/// Caller should make sure that /S is not nullptr.
template <typename T>
inline const clang::CompoundStmt *findInnerMostBlock(const T *S) {
  auto &Context = DpctGlobalInfo::getContext();
  auto Parents = Context.getParents(*S);
  std::vector<DynTypedNode> AncestorNodes;
  while (Parents.size() >= 1) {
    AncestorNodes.push_back(Parents[0]);
    Parents = Context.getParents(Parents[0]);
  }

  for (unsigned int i = 0; i < AncestorNodes.size(); ++i) {
    if (auto CS = AncestorNodes[i].get<CompoundStmt>()) {
      if (i + 1 < AncestorNodes.size() &&
          (AncestorNodes[i + 1].get<FunctionDecl>() ||
           AncestorNodes[i + 1].get<CXXMethodDecl>() ||
           AncestorNodes[i + 1].get<CXXConstructorDecl>() ||
           AncestorNodes[i + 1].get<CXXDestructorDecl>())) {
        return CS;
      }
    }
  }
  return nullptr;
}

template <typename T>
inline DpctGlobalInfo::HelperFuncReplInfo
generateHelperFuncReplInfo(const T *S) {
  DpctGlobalInfo::HelperFuncReplInfo Info;
  if (!S) {
    Info.IsLocationValid = false;
    return Info;
  }

  auto CS = findInnerMostBlock(S);
  if (!CS) {
    Info.IsLocationValid = false;
    return Info;
  }

  auto EndOfLBrace = CS->getLBracLoc().getLocWithOffset(1);
  if (EndOfLBrace.isMacroID()) {
    Info.IsLocationValid = false;
    return Info;
  }

  Info.IsLocationValid = true;
  std::tie(Info.DeclLocFile, Info.DeclLocOffset) =
      DpctGlobalInfo::getLocInfo(EndOfLBrace);
  return Info;
}

/// If it is not duplicated, return 0.
/// If it is duplicated, return the correct Index which is >= 1.
template <typename T> int getPlaceholderIdx(const T *S) {
  auto &SM = DpctGlobalInfo::getSourceManager();
  SourceLocation Loc = S->getBeginLoc();
  Loc = SM.getExpansionLoc(Loc);

  auto LocInfo = DpctGlobalInfo::getLocInfo(Loc);
  std::string Key = LocInfo.first.getCanonicalPath().str() + ":" +
                    std::to_string(LocInfo.second);
  auto Iter = DpctGlobalInfo::getTempVariableHandledMap().find(Key);
  if (Iter != DpctGlobalInfo::getTempVariableHandledMap().end()) {
    return Iter->second;
  } else {
    return 0;
  }
}

/// return true: update success
/// return false: key already there, map is not changed.
template <typename T> bool UpdatePlaceholderIdxMap(const T *S, int Index) {
  auto Range = getDefinitionRange(S->getBeginLoc(), S->getEndLoc());
  SourceLocation Loc = Range.getBegin();
  auto LocInfo = DpctGlobalInfo::getLocInfo(Loc);
  std::string Key = LocInfo.first.getCanonicalPath().str() + ":" +
                    std::to_string(LocInfo.second);
  auto Iter = DpctGlobalInfo::getTempVariableHandledMap().find(Key);
  if (Iter != DpctGlobalInfo::getTempVariableHandledMap().end()) {
    return true;
  } else {
    DpctGlobalInfo::getTempVariableHandledMap().insert(
        std::make_pair(Key, Index));
    return false;
  }
}

template <typename T> int isPlaceholderIdxDuplicated(const T *S) {
  if (getPlaceholderIdx(S) == 0)
    return false;
  else
    return true;
}

// There are 3 maps are used to record related information:
// unordered_map<int, HelperFuncReplInfo> HelperFuncReplInfoMap,
// unordered_map<string, TempVariableDeclCounter> TempVariableDeclCounterMap and
// unordered_map<string, int> TempVariableHandledMap.
//
// 1. HelperFuncReplInfoMap's key is the Index of each placeholder, its value is
// a HelperFuncReplInfo struct which saved the declaration insert location of
// this placeholder and a boolean represent whether this location is valid.
// 2. TempVariableDeclCounterMap's key is the declaration insert location, it's
// value is a TempVariableDeclCounter which counts how many device declaration
// and queue declaration need be inserted here respectively.
// 3. TempVariableHandledMap's key is the begin location of the declaration or
// statement of each placeholder. This map is to avoid one placeholder to be
// counted more than once. Its value is Index.
//
// The rule of inserting declaration:
// If pair (m, n) means device counter value is n and queue counter value is n,
// using (0,0), (0,1), (1,0), (1,1), (>=2,0), (0,>=2), (>=2,1), (1,>=2) and
// (>=2,>=2) can construct a graph.
// Then there are 5 edges will need insert declaration:
// (1,0) to (>=2,0) and (1,1) to (>=2,1) need add device declaration
// (0,1) to (0,>=2) and (1,1) to (1,>=2) need add both declaration
// (>=2,1) to (>=2,>=2) need add queue declaration
template <typename T>
inline void buildTempVariableMap(int Index, const T *S, HelperFuncType HFT) {
  if (UpdatePlaceholderIdxMap(S, Index)) {
    return;
  }

  DpctGlobalInfo::HelperFuncReplInfo HFInfo = generateHelperFuncReplInfo(S);

  if (!HFInfo.IsLocationValid)
    return;

  DpctGlobalInfo::getHelperFuncReplInfoMap().insert(
      std::make_pair(Index, HFInfo));
  std::string KeyForDeclCounter = HFInfo.DeclLocFile.getCanonicalPath().str() +
                                  ":" + std::to_string(HFInfo.DeclLocOffset);

  if (DpctGlobalInfo::getTempVariableDeclCounterMap().count(
          KeyForDeclCounter) == 0) {
    DpctGlobalInfo::getTempVariableDeclCounterMap().insert(
        {KeyForDeclCounter, {}});
  }
  auto Iter =
      DpctGlobalInfo::getTempVariableDeclCounterMap().find(KeyForDeclCounter);
  switch (HFT) {
  case HelperFuncType::HFT_DefaultQueue:
    ++Iter->second.DefaultQueueCounter;
    break;
  case HelperFuncType::HFT_CurrentDevice:
    ++Iter->second.CurrentDeviceCounter;
    break;
  default:
    break;
  }
}

} // namespace dpct
} // namespace clang

#endif<|MERGE_RESOLUTION|>--- conflicted
+++ resolved
@@ -1269,15 +1269,10 @@
   getCubPlaceholderIndexMap() {
     return CubPlaceholderIndexMap;
   }
-<<<<<<< HEAD
-  static std::unordered_map<std::string, std::shared_ptr<PriorityReplInfo>> &
-=======
   std::vector<std::shared_ptr<DpctFileInfo>> &getCSourceFileInfo() {
     return CSourceFileInfo;
   }
-  static inline std::unordered_map<std::string,
-                                   std::shared_ptr<PriorityReplInfo>> &
->>>>>>> 868814a2
+  static std::unordered_map<std::string, std::shared_ptr<PriorityReplInfo>> &
   getPriorityReplInfoMap() {
     return PriorityReplInfoMap;
   }
