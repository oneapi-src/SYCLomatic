//===--------------- AnalysisInfo.h ---------------------------------------===//
//
// Part of the LLVM Project, under the Apache License v2.0 with LLVM Exceptions.
// See https://llvm.org/LICENSE.txt for license information.
// SPDX-License-Identifier: Apache-2.0 WITH LLVM-exception
//
//===----------------------------------------------------------------------===//

#ifndef DPCT_ANALYSIS_INFO_H
#define DPCT_ANALYSIS_INFO_H

#include "Error.h"
#include "ExprAnalysis.h"
#include "ExtReplacements.h"
#include "InclusionHeaders.h"
#include "LibraryAPIMigration.h"
#include "Rules.h"
#include "SaveNewFiles.h"
#include "Statics.h"
#include "Utility.h"
#include "ValidateArguments.h"
#include <bitset>
#include <optional>
#include <unordered_set>
#include <vector>

#include "clang/AST/Attr.h"
#include "clang/AST/Decl.h"
#include "clang/AST/DeclTemplate.h"
#include "clang/AST/ExprCXX.h"
#include "clang/AST/Mangle.h"
#include "clang/AST/ParentMapContext.h"

#include "clang/Basic/Cuda.h"

#include "clang/Format/Format.h"
#include "clang/Frontend/CompilerInstance.h"

llvm::StringRef getReplacedName(const clang::NamedDecl *D);
void setGetReplacedNamePtr(llvm::StringRef (*Ptr)(const clang::NamedDecl *D));

namespace clang {
namespace dpct {
template <class F, class... Ts>
std::string buildStringFromPrinter(F Func, Ts &&...Args) {
  std::string Ret;
  llvm::raw_string_ostream OS(Ret);
  Func(OS, std::forward<Ts>(Args)...);
  return OS.str();
}

enum class HelperFuncType : int {
  HFT_InitValue = 0,
  HFT_DefaultQueue = 1,
  HFT_CurrentDevice = 2
};

enum class KernelArgType : int {
  KAT_Stream = 0,
  KAT_Texture,
  KAT_Accessor1D,
  KAT_Accessor2D,
  KAT_Accessor3D,
  KAT_Array1D,
  KAT_Array2D,
  KAT_Array3D,
  KAT_Default,
  KAT_MaxParameterSize
};
// This struct defines a set of Repls with priority.
// The priority is designated by an unsigned number, the
// higher the number, the higher the priority.
struct PriorityReplInfo {
  std::vector<std::shared_ptr<ExtReplacement>> Repls;
  std::vector<std::function<void(void)>> RelatedAction;
  unsigned int Priority = 0;
};

class CudaMallocInfo;
class TextureInfo;
class KernelCallExpr;
class DeviceFunctionInfo;
class CallFunctionExpr;
class DeviceFunctionDecl;
class DeviceFunctionDeclInModule;
class MemVarInfo;
class VarInfo;
class ExplicitInstantiationDecl;
class KernelPrinter;

struct EventSyncTypeInfo {
  EventSyncTypeInfo(unsigned int Length, std::string ReplText, bool NeedReport,
                    bool IsAssigned)
      : Length(Length), ReplText(ReplText), NeedReport(NeedReport),
        IsAssigned(IsAssigned) {}
  void buildInfo(clang::tooling::UnifiedPath FilePath, unsigned int Offset);

  unsigned int Length;
  std::string ReplText;
  bool NeedReport = false;
  bool IsAssigned = false;
};

struct TimeStubTypeInfo {
  TimeStubTypeInfo(unsigned int Length, std::string StrWithSB,
                   std::string StrWithoutSB)
      : Length(Length), StrWithSB(StrWithSB), StrWithoutSB(StrWithoutSB) {}

  void buildInfo(clang::tooling::UnifiedPath FilePath, unsigned int Offset,
                 bool isReplTxtWithSB);

  unsigned int Length;
  std::string StrWithSB;
  std::string StrWithoutSB;
};

struct BuiltinVarInfo {
  BuiltinVarInfo(unsigned int Len, std::string Repl,
                 std::shared_ptr<DeviceFunctionInfo> DFI)
      : Len(Len), Repl(Repl), DFI(DFI) {}
  void buildInfo(clang::tooling::UnifiedPath FilePath, unsigned int Offset,
                 unsigned int Dim);

  unsigned int Len = 0;
  std::string Repl;
  std::shared_ptr<DeviceFunctionInfo> DFI = nullptr;
};

struct FormatInfo {
  FormatInfo() : EnableFormat(false), IsAllParamsOneLine(true) {}
  bool EnableFormat;
  bool IsAllParamsOneLine;
  bool IsEachParamNL = false;
  int CurrentLength = 0;
  int NewLineIndentLength = 0;
  std::string NewLineIndentStr;
  bool IsFirstArg = false;
};

enum HDFuncInfoType { HDFI_Def, HDFI_Decl, HDFI_Call };

struct HostDeviceFuncLocInfo {
  clang::tooling::UnifiedPath FilePath;
  std::string FuncContentCache;
  unsigned FuncStartOffset = 0;
  unsigned FuncEndOffset = 0;
  unsigned FuncNameOffset = 0;
  bool Processed = false;
  bool CalledByHostDeviceFunction = false;
  HDFuncInfoType Type;
};

struct HostDeviceFuncInfo {
  std::unordered_map<std::string, HostDeviceFuncLocInfo> LocInfos;
  bool isCalledInHost = false;
  bool isDefInserted = false;
  bool needGenerateHostCode = false;
  int PostFixId = -1;
  static int MaxId;
};

enum IfType { IT_Unknow, IT_If, IT_Ifdef, IT_Ifndef, IT_Elif };

struct DirectiveInfo {
  unsigned NumberSignLoc = 0;
  unsigned DirectiveLoc = 0;
  unsigned ConditionLoc = 0;
  std::string Condition;
};

struct CudaArchPPInfo {
  IfType DT = IfType::IT_Unknow;
  DirectiveInfo IfInfo;
  DirectiveInfo ElseInfo;
  DirectiveInfo EndInfo;
  std::unordered_map<unsigned, DirectiveInfo> ElInfo;
  bool isInHDFunc = false;
};

struct MemcpyOrderAnalysisInfo {
  MemcpyOrderAnalysisInfo(
      std::vector<std::pair<const Stmt *, MemcpyOrderAnalysisNodeKind>>
          MemcpyOrderVec,
      std::vector<unsigned int> DREOffsetVec)
      : MemcpyOrderVec(MemcpyOrderVec), DREOffsetVec(DREOffsetVec) {}
  MemcpyOrderAnalysisInfo() : MemcpyOrderVec({}), DREOffsetVec({}) {}

  std::vector<std::pair<const Stmt *, MemcpyOrderAnalysisNodeKind>>
      MemcpyOrderVec;
  std::vector<unsigned int> DREOffsetVec;
};

struct RnnBackwardFuncInfo {
  clang::tooling::UnifiedPath FilePath;
  unsigned int Offset;
  unsigned int Length;
  bool isAssigned;
  bool isDataGradient;
  std::string CompoundLoc;
  std::vector<std::string> RnnInputDeclLoc;
  std::vector<std::string> FuncArgs;
};

// <function name, Info>
using HDFuncInfoMap = std::unordered_map<std::string, HostDeviceFuncInfo>;
// <file path, <Offset, Info>>
using CudaArchPPMap =
    std::unordered_map<clang::tooling::UnifiedPath,
                       std::unordered_map<unsigned int, CudaArchPPInfo>>;
using CudaArchDefMap =
    std::unordered_map<std::string,
                       std::unordered_map<unsigned int, unsigned int>>;
class ParameterStream {
public:
  ParameterStream() { FormatInformation = FormatInfo(); }
  ParameterStream(FormatInfo FormatInformation, int ColumnLimit)
      : FormatInformation(FormatInformation), ColumnLimit(ColumnLimit) {}

  ParameterStream &operator<<(const std::string &InputParamStr);
  ParameterStream &operator<<(int InputInt);

  std::string Str = "";
  FormatInfo FormatInformation;
  int ColumnLimit = 80;
};

struct StmtWithWarning {
  StmtWithWarning(std::string Str, std::vector<std::string> Warnings = {})
      : StmtStr(Str), Warnings(Warnings) {}

  std::string StmtStr;
  std::vector<std::string> Warnings;
};

using StmtList = std::vector<StmtWithWarning>;

template <class T> using GlobalMap = std::map<unsigned, std::shared_ptr<T>>;
using MemVarInfoMap = GlobalMap<MemVarInfo>;

using ReplTy = std::map<std::string, tooling::Replacements>;

template <class T> inline void merge(T &Master, const T &Branch) {
  Master.insert(Branch.begin(), Branch.end());
}

inline void appendString(llvm::raw_string_ostream &OS) {}
template <class FirstArgT, class... ArgsT>
inline void appendString(llvm::raw_string_ostream &OS, FirstArgT &&First,
                         ArgsT &&...Args) {
  OS << std::forward<FirstArgT>(First);
  appendString(OS, std::forward<ArgsT>(Args)...);
}

template <class... Arguments>
inline std::string buildString(Arguments &&...Args) {
  std::string Result;
  llvm::raw_string_ostream OS(Result);
  appendString(OS, std::forward<Arguments>(Args)...);
  return OS.str();
}

template <class MapType>
inline typename MapType::mapped_type
findObject(const MapType &Map, const typename MapType::key_type &Key) {
  auto Itr = Map.find(Key);
  if (Itr == Map.end())
    return typename MapType::mapped_type();
  return Itr->second;
}

template <class MapType,
          class ObjectType = typename MapType::mapped_type::element_type,
          class... Args>
inline typename MapType::mapped_type
insertObject(MapType &Map, const typename MapType::key_type &Key,
             Args &&...InitArgs) {
  auto &Obj = Map[Key];
  if (!Obj)
    Obj = std::make_shared<ObjectType>(Key, std::forward<Args>(InitArgs)...);
  return Obj;
}

void initHeaderSpellings();

enum UsingType {
  UT_Queue_P,
};

// clang-format off
//
//                                   DpctGlobalInfo
//                                         |
//              --------------------------------------------------------
//              |                          |                           |
//         DpctFileInfo               DpctFileInfo                ... (other info)
//                                         |
//             ------------------------------------------------------------------------------------
//             |                           |                          |                           |
//    MemVarInfo                   DeviceFunctionDecl           KernelCallExpr             CudaMallocInfo
//  (Global Variable)                      |            (inherit from CallFunctionExpr)
//                                 DeviceFunctionInfo
//                                         |
//                           ----------------------------
//                           |                          |
//                    CallFunctionExpr              MemVarInfo
//                 (Call Expr in Function)    (Defined in Function)
//                           |
//                  DeviceFunctionInfo
//                     (Callee Info)
//
// clang-format on

// Store analysis info (eg. memory variable info, kernel function info,
// replacements and so on) of each file
class DpctFileInfo {
public:
  DpctFileInfo(const clang::tooling::UnifiedPath &FilePathIn)
      : Repls(std::make_shared<ExtReplacements>(FilePathIn)),
        FilePath(FilePathIn) {
    buildLinesInfo();
  }
  template <class Obj> std::shared_ptr<Obj> findNode(unsigned Offset) {
    return findObject(getMap<Obj>(), Offset);
  }
  template <class Obj, class Node>
  std::shared_ptr<Obj> insertNode(unsigned Offset, const Node *N) {
    return insertObject(getMap<Obj>(), Offset, FilePath, N);
  }
  template <class Obj, class MappedT, class... Args>
  std::shared_ptr<MappedT> insertNode(unsigned Offset, Args &&...Arguments) {
    return insertObject<GlobalMap<MappedT>, Obj>(
        getMap<MappedT>(), Offset, FilePath, std::forward<Args>(Arguments)...);
  }
  template <class Obj>
  std::shared_ptr<Obj> insertNode(unsigned Offset,
                                  std::shared_ptr<Obj> Object) {
    return getMap<Obj>().insert(std::make_pair(Offset, Object)).first->second;
  }
  const clang::tooling::UnifiedPath &getFilePath() { return FilePath; }

  // Build kernel and device function declaration replacements and store them.
  void buildReplacements();
  void setKernelCallDim();
  void setKernelDim();
  void buildUnionFindSet();
  void buildUnionFindSetForUncalledFunc();
  void buildKernelInfo();
  void buildRnnBackwardFuncInfo();
  void postProcess();

  // Emplace stored replacements into replacement set.
  void emplaceReplacements(std::map<clang::tooling::UnifiedPath,
                                    tooling::Replacements> &ReplSet /*out*/);
  void addReplacement(std::shared_ptr<ExtReplacement> Repl);
  bool isInAnalysisScope();
  std::shared_ptr<ExtReplacements> getRepls() { return Repls; }
  size_t getFileSize() const { return FileSize; }
  std::string &getFileContent() { return FileContentCache; }

  // Header inclusion directive insertion functions
  void setFileEnterOffset(unsigned Offset);
  void setFirstIncludeOffset(unsigned Offset);
  void setLastIncludeOffset(unsigned Offset) { LastIncludeOffset = Offset; }
  void setHeaderInserted(HeaderType Header) {
    HeaderInsertedBitMap[Header] = true;
  }
  void setMathHeaderInserted(bool B = true) {
    HeaderInsertedBitMap[HeaderType::HT_Math] = B;
  }
  void setAlgorithmHeaderInserted(bool B = true) {
    HeaderInsertedBitMap[HeaderType::HT_Algorithm] = B;
  }
  void setTimeHeaderInserted(bool B = true) {
    HeaderInsertedBitMap[HeaderType::HT_Time] = B;
  }

  void concatHeader(llvm::raw_string_ostream &OS);
  template <class FirstT, class... Args>
  void concatHeader(llvm::raw_string_ostream &OS, FirstT &&First,
                    Args &&...Arguments);

  std::optional<HeaderType> findHeaderType(StringRef Header);
  StringRef getHeaderSpelling(HeaderType Type);

  // Insert one or more header inclusion directives at a specified offset
  template <typename ReplacementT>
  void insertHeader(ReplacementT &&Repl, unsigned Offset,
                    InsertPosition InsertPos = IP_Left) {
    auto R = std::make_shared<ExtReplacement>(
        FilePath, Offset, 0, std::forward<ReplacementT>(Repl), nullptr);
    R->setSYCLHeaderNeeded(false);
    R->setInsertPosition(InsertPos);
    IncludeDirectiveInsertions.push_back(R);
  }

  template <typename ReplacementT>
  void insertCustomizedHeader(ReplacementT &&Repl) {
    if (auto Type = findHeaderType(Repl))
      return insertHeader(Type.value());
    if (std::find(InsertedHeaders.begin(), InsertedHeaders.end(), Repl) ==
        InsertedHeaders.end()) {
      InsertedHeaders.push_back(Repl);
    }
  }

  void insertHeader(HeaderType Type, unsigned Offset);
  void insertHeader(HeaderType Type);

  // Record line info in file.
  struct SourceLineInfo {
    SourceLineInfo() : SourceLineInfo(-1, -1, -1, StringRef()) {}
    SourceLineInfo(unsigned LineNumber, unsigned Offset, unsigned End,
                   StringRef Buffer)
        : Number(LineNumber), Offset(Offset), Length(End - Offset),
          Line(Buffer.substr(Offset, Length)) {}
    SourceLineInfo(unsigned LineNumber, ArrayRef<unsigned> LineCache,
                   StringRef Buffer)
        : SourceLineInfo(LineNumber, LineCache[LineNumber - 1],
                         LineCache[LineNumber], Buffer) {}

    // Line number.
    const unsigned Number;
    // Offset at the begin of line.
    const unsigned Offset;
    // Length of the line.
    const unsigned Length;
    // String of the line, ref to FileContentCache.
    StringRef Line;
  };

  const SourceLineInfo &getLineInfo(unsigned LineNumber);
  StringRef getLineString(unsigned LineNumber) {
    return getLineInfo(LineNumber).Line;
  }

  // Get line number by offset
  unsigned getLineNumber(unsigned Offset) {
    return getLineInfoFromOffset(Offset).Number;
  }
  // Set line range info of replacement
  void setLineRange(ExtReplacements::SourceLineRange &LineRange,
                    std::shared_ptr<ExtReplacement> Repl);
  void insertIncludedFilesInfo(std::shared_ptr<DpctFileInfo> Info);

  std::map<const CompoundStmt *, MemcpyOrderAnalysisInfo> &
  getMemcpyOrderAnalysisResultMap() {
    return MemcpyOrderAnalysisResultMap;
  }
  std::map<std::string, std::vector<std::pair<unsigned int, unsigned int>>> &
  getFuncDeclRangeMap() {
    return FuncDeclRangeMap;
  }
  std::map<unsigned int, EventSyncTypeInfo> &getEventSyncTypeMap() {
    return EventSyncTypeMap;
  }
  std::map<unsigned int, TimeStubTypeInfo> &getTimeStubTypeMap() {
    return TimeStubTypeMap;
  }
  std::map<unsigned int, BuiltinVarInfo> &getBuiltinVarInfoMap() {
    return BuiltinVarInfoMap;
  }
  std::unordered_set<std::shared_ptr<DpctFileInfo>> &getIncludedFilesInfoSet() {
    return IncludedFilesInfoSet;
  }
  std::set<unsigned int> &getSpBLASSet() { return SpBLASSet; }
  std::unordered_set<std::shared_ptr<TextModification>> &
  getConstantMacroTMSet() {
    return ConstantMacroTMSet;
  }
  std::vector<tooling::Replacement> &getReplacements() {
    return PreviousTUReplFromYAML->Replacements;
  }
  std::unordered_map<std::string, std::tuple<unsigned int, std::string, bool>> &
  getAtomicMap() {
    return AtomicMap;
  }
  void setAddOneDplHeaders(bool Value) { AddOneDplHeaders = Value; }
  std::vector<std::pair<unsigned int, unsigned int>> &getTimeStubBounds() {
    return TimeStubBounds;
  }
  std::vector<std::pair<unsigned int, unsigned int>> &getExternCRanges() {
    return ExternCRanges;
  }
  std::vector<RnnBackwardFuncInfo> &getRnnBackwardFuncInfo() {
    return RBFuncInfo;
  }
  void setRTVersionValue(std::string Value) { RTVersionValue = Value; }
  std::string getRTVersionValue() { return RTVersionValue; }
  void setCCLVerValue(std::string Value) { CCLVerValue = Value; }
  std::string getCCLVerValue() { return CCLVerValue; }

  std::shared_ptr<tooling::TranslationUnitReplacements> PreviousTUReplFromYAML =
      nullptr;

private:
  std::vector<std::pair<unsigned int, unsigned int>> TimeStubBounds;
  std::unordered_set<std::shared_ptr<DpctFileInfo>> IncludedFilesInfoSet;

  template <class Obj> GlobalMap<Obj> &getMap() {
    llvm::dbgs() << "[DpctFileInfo::getMap] Unknow map type";
    static GlobalMap<Obj> NullMap;
    return NullMap;
  }

  bool isReplTxtWithSubmitBarrier(unsigned Offset);

  // TODO: implement one of this for each source language.
  bool isInCudaPath();

  void buildLinesInfo();
  const SourceLineInfo &getLineInfoFromOffset(unsigned Offset);

  std::map<const CompoundStmt *, MemcpyOrderAnalysisInfo>
      MemcpyOrderAnalysisResultMap;

  std::map<std::string /*Function name*/,
           std::vector<
               std::pair<unsigned int /*Begin location of function signature*/,
                         unsigned int /*End location of function signature*/>>>
      FuncDeclRangeMap;

  std::map<unsigned int, EventSyncTypeInfo> EventSyncTypeMap;
  std::map<unsigned int, TimeStubTypeInfo> TimeStubTypeMap;
  std::map<unsigned int, BuiltinVarInfo> BuiltinVarInfoMap;
  GlobalMap<MemVarInfo> MemVarMap;
  GlobalMap<DeviceFunctionDecl> FuncMap;
  GlobalMap<KernelCallExpr> KernelMap;
  GlobalMap<CudaMallocInfo> CudaMallocMap;
  GlobalMap<TextureInfo> TextureMap;
  std::set<unsigned int> SpBLASSet;
  std::unordered_set<std::shared_ptr<TextModification>> ConstantMacroTMSet;
  std::unordered_map<std::string, std::tuple<unsigned int, std::string, bool>>
      AtomicMap;
  std::shared_ptr<ExtReplacements> Repls;
  size_t FileSize = 0;
  std::vector<SourceLineInfo> Lines;

  clang::tooling::UnifiedPath FilePath;
  std::string FileContentCache;

  unsigned FirstIncludeOffset = 0;
  unsigned LastIncludeOffset = 0;
  bool HasInclusionDirective = false;
  std::vector<std::string> InsertedHeaders;
  std::bitset<32> HeaderInsertedBitMap;
  std::bitset<32> UsingInsertedBitMap;
  bool AddOneDplHeaders = false;
  std::vector<std::shared_ptr<ExtReplacement>> IncludeDirectiveInsertions;
  std::vector<std::pair<unsigned int, unsigned int>> ExternCRanges;
  std::vector<RnnBackwardFuncInfo> RBFuncInfo;
  std::string RTVersionValue = "";
  std::string CCLVerValue = "";
};
template <> inline GlobalMap<MemVarInfo> &DpctFileInfo::getMap() {
  return MemVarMap;
}
template <> inline GlobalMap<DeviceFunctionDecl> &DpctFileInfo::getMap() {
  return FuncMap;
}
template <> inline GlobalMap<KernelCallExpr> &DpctFileInfo::getMap() {
  return KernelMap;
}
template <> inline GlobalMap<CudaMallocInfo> &DpctFileInfo::getMap() {
  return CudaMallocMap;
}
template <> inline GlobalMap<TextureInfo> &DpctFileInfo::getMap() {
  return TextureMap;
}

class DpctGlobalInfo {
public:
  static DpctGlobalInfo &getInstance() {
    static DpctGlobalInfo Info;
    return Info;
  }

  class MacroDefRecord {
  public:
    clang::tooling::UnifiedPath FilePath;
    unsigned Offset;
    bool IsInAnalysisScope;
    MacroDefRecord(SourceLocation NTL, bool IIAS);
  };

  class MacroExpansionRecord {
  public:
    std::string Name;
    int NumTokens;
    clang::tooling::UnifiedPath FilePath;
    unsigned ReplaceTokenBeginOffset;
    unsigned ReplaceTokenEndOffset;
    SourceRange Range;
    bool IsInAnalysisScope;
    bool IsFunctionLike;
    int TokenIndex;
    MacroExpansionRecord(IdentifierInfo *ID, const MacroInfo *MI,
                         SourceRange Range, bool IsInAnalysisScope,
                         int TokenIndex);
  };

  struct HelperFuncReplInfo {
    HelperFuncReplInfo(const clang::tooling::UnifiedPath DeclLocFile =
                           clang::tooling::UnifiedPath(),
                       unsigned int DeclLocOffset = 0,
                       bool IsLocationValid = false)
        : DeclLocFile(DeclLocFile), DeclLocOffset(DeclLocOffset),
          IsLocationValid(IsLocationValid) {}
    clang::tooling::UnifiedPath DeclLocFile;
    unsigned int DeclLocOffset = 0;
    bool IsLocationValid = false;
  };

  struct TempVariableDeclCounter {
    TempVariableDeclCounter(int DefaultQueueCounter = 0,
                            int CurrentDeviceCounter = 0)
        : DefaultQueueCounter(DefaultQueueCounter),
          CurrentDeviceCounter(CurrentDeviceCounter),
          PlaceholderStr{
              "",
              buildString(MapNames::getDpctNamespace(), "get_",
                          DpctGlobalInfo::getDeviceQueueName(), "()"),
              MapNames::getDpctNamespace() + "get_current_device()"} {}
    int DefaultQueueCounter = 0;
    int CurrentDeviceCounter = 0;
    std::string PlaceholderStr[3];
  };

  static std::string removeSymlinks(clang::FileManager &FM,
                                    std::string FilePathStr);
  static bool isInRoot(SourceLocation SL) {
    return isInRoot(DpctGlobalInfo::getLocInfo(SL).first);
  }
  static bool isInRoot(clang::tooling::UnifiedPath FilePath);
  static bool isInAnalysisScope(SourceLocation SL) {
    return isInAnalysisScope(DpctGlobalInfo::getLocInfo(SL).first);
  }
  static bool isInAnalysisScope(clang::tooling::UnifiedPath FilePath) {
    return isChildPath(AnalysisScope, FilePath);
  }
  static bool isExcluded(const clang::tooling::UnifiedPath &FilePath);
  // TODO: implement one of this for each source language.
  static bool isInCudaPath(SourceLocation SL);
  // TODO: implement one of this for each source language.
  static bool isInCudaPath(clang::tooling::UnifiedPath FilePath) {
    return isChildPath(CudaPath, FilePath);
  }

  static void setInRoot(const clang::tooling::UnifiedPath &InRootPath) {
    InRoot = InRootPath;
  }
  static const clang::tooling::UnifiedPath &getInRoot() { return InRoot; }
  static void setOutRoot(const clang::tooling::UnifiedPath &OutRootPath) {
    OutRoot = OutRootPath;
  }
  static const clang::tooling::UnifiedPath &getOutRoot() { return OutRoot; }
  static void
  setAnalysisScope(const clang::tooling::UnifiedPath &InputAnalysisScope) {
    AnalysisScope = InputAnalysisScope;
  }
  static const clang::tooling::UnifiedPath &getAnalysisScope() {
    return AnalysisScope;
  }
  static void addChangeExtensions(const std::string &Extension) {
    assert(!Extension.empty());
    ChangeExtensions.insert(Extension);
  }
  static const std::unordered_set<std::string> &getChangeExtensions() {
    return ChangeExtensions;
  }
  static inline const std::string &getSYCLSourceExtension() {
    return SYCLSourceExtension;
  }
  static inline const std::string &getSYCLHeaderExtension() {
    return SYCLHeaderExtension;
  }
  static inline void setSYCLFileExtensioni(SYCLFileExtensionEnum extension) {
    switch (extension) {
    case SYCLFileExtensionEnum::DP_CPP:
      SYCLSourceExtension = ".dp.cpp";
      SYCLHeaderExtension = ".dp.hpp";
      break;
    case SYCLFileExtensionEnum::SYCL_CPP:
      SYCLSourceExtension = ".sycl.cpp";
      SYCLHeaderExtension = ".sycl.hpp";
      break;
    case SYCLFileExtensionEnum::CPP:
      SYCLSourceExtension = ".cpp";
      SYCLHeaderExtension = ".hpp";
      break;
    default:
      SYCLSourceExtension = ".dp.cpp";
      SYCLHeaderExtension = ".dp.hpp";
      break;
    }
  }
  // TODO: implement one of this for each source language.
  static void setCudaPath(const clang::tooling::UnifiedPath &InputCudaPath) {
    CudaPath = InputCudaPath;
  }
  // TODO: implement one of this for each source language.
  static const clang::tooling::UnifiedPath &getCudaPath() { return CudaPath; }
  static const std::string getCudaVersion() {
    return clang::CudaVersionToString(SDKVersion);
  }

  static void printItem(llvm::raw_ostream &, const Stmt *,
                        const FunctionDecl *FD = nullptr);
  static std::string getItem(const Stmt *, const FunctionDecl *FD = nullptr);
  static void registerNDItemUser(const Stmt *,
                                 const FunctionDecl *FD = nullptr);
  static void printGroup(llvm::raw_ostream &, const Stmt *,
                         const FunctionDecl *FD = nullptr);
  static std::string getGroup(const Stmt *, const FunctionDecl *FD = nullptr);
  static void printSubGroup(llvm::raw_ostream &, const Stmt *,
                            const FunctionDecl *FD = nullptr);
  static std::string getSubGroup(const Stmt *,
                                 const FunctionDecl *FD = nullptr);
  static std::string getDefaultQueue(const Stmt *);
  static const std::string &getDeviceQueueName();
  static const std::string &getStreamName() {
    const static std::string StreamName = "stream" + getCTFixedSuffix();
    return StreamName;
  }
  static const std::string &getSyncName() {
    const static std::string SyncName = "sync" + getCTFixedSuffix();
    return SyncName;
  }
  static const std::string &getInRootHash() {
    const static std::string Hash = getHashAsString(getInRoot()).substr(0, 6);
    return Hash;
  }
  static void setContext(ASTContext &C);
  static void setRuleFile(const std::string &Path) { RuleFile = Path; }
  static ASTContext &getContext() {
    assert(Context);
    return *Context;
  }
  static SourceManager &getSourceManager() {
    assert(SM);
    return *SM;
  }
  static FileManager &getFileManager() {
    assert(FM);
    return *FM;
  }
  static bool isKeepOriginCode() { return KeepOriginCode; }
  static void setKeepOriginCode(bool KOC) { KeepOriginCode = KOC; }
  static bool isSyclNamedLambda() { return SyclNamedLambda; }
  static void setSyclNamedLambda(bool SNL) { SyclNamedLambda = SNL; }
  static void setCheckUnicodeSecurityFlag(bool CUS) {
    CheckUnicodeSecurityFlag = CUS;
  }
  static bool getCheckUnicodeSecurityFlag() { return CheckUnicodeSecurityFlag; }
  static void setEnablepProfilingFlag(bool EP) { EnablepProfilingFlag = EP; }
  static bool getEnablepProfilingFlag() { return EnablepProfilingFlag; }
  static bool getGuessIndentWidthMatcherFlag() {
    return GuessIndentWidthMatcherFlag;
  }
  static void setGuessIndentWidthMatcherFlag(bool Flag) {
    GuessIndentWidthMatcherFlag = Flag;
  }
  static void setIndentWidth(unsigned int W) { IndentWidth = W; }
  static unsigned int getIndentWidth() { return IndentWidth; }
  static void insertKCIndentWidth(unsigned int W);
  static unsigned int getKCIndentWidth();
  static UsmLevel getUsmLevel() { return UsmLvl; }
  static void setUsmLevel(UsmLevel UL) { UsmLvl = UL; }
  static clang::CudaVersion getSDKVersion() { return SDKVersion; }
  static void setSDKVersion(clang::CudaVersion V) { SDKVersion = V; }
  static bool isIncMigration() { return IsIncMigration; }
  static void setIsIncMigration(bool Flag) { IsIncMigration = Flag; }
  static bool isQueryAPIMapping() { return IsQueryAPIMapping; }
  static void setIsQueryAPIMapping(bool Flag) { IsQueryAPIMapping = Flag; }
  static bool needDpctDeviceExt() { return NeedDpctDeviceExt; }
  static void setNeedDpctDeviceExt() { NeedDpctDeviceExt = true; }
  static unsigned int getAssumedNDRangeDim() { return AssumedNDRangeDim; }
  static void setAssumedNDRangeDim(unsigned int Dim) {
    AssumedNDRangeDim = Dim;
  }
  static bool getUsingExtensionDE(DPCPPExtensionsDefaultEnabled Ext) {
    return ExtensionDEFlag & (1 << static_cast<unsigned>(Ext));
  }
  static void setExtensionDEFlag(unsigned Flag) { ExtensionDEFlag = Flag; }
  static unsigned getExtensionDEFlag() { return ExtensionDEFlag; }
  static bool getUsingExtensionDD(DPCPPExtensionsDefaultDisabled Ext) {
    return ExtensionDDFlag & (1 << static_cast<unsigned>(Ext));
  }
  static void setExtensionDDFlag(unsigned Flag) { ExtensionDDFlag = Flag; }
  static unsigned getExtensionDDFlag() { return ExtensionDDFlag; }
  template <ExperimentalFeatures Exp> static bool getUsingExperimental() {
    return ExperimentalFlag & (1 << static_cast<unsigned>(Exp));
  }
  static void setExperimentalFlag(unsigned Flag) { ExperimentalFlag = Flag; }
  static unsigned getExperimentalFlag() { return ExperimentalFlag; }
  static bool getHelperFuncPreference(HelperFuncPreference HFP) {
    return HelperFuncPreferenceFlag & (1 << static_cast<unsigned>(HFP));
  }
  static void setHelperFuncPreferenceFlag(unsigned Flag) {
    HelperFuncPreferenceFlag = Flag;
  }
  static unsigned getHelperFuncPreferenceFlag() {
    return HelperFuncPreferenceFlag;
  }
<<<<<<< HEAD
  static format::FormatRange getFormatRange() { return FmtRng; }
  static void setFormatRange(format::FormatRange FR) { FmtRng = FR; }
  static DPCTFormatStyle getFormatStyle() { return FmtST; }
  static void setFormatStyle(DPCTFormatStyle FS) { FmtST = FS; }
=======
  static bool isAnalysisModeEnabled() { return AnalysisModeFlag; }
  static void enableAnalysisMode() { AnalysisModeFlag = true; }

  inline static format::FormatRange getFormatRange() { return FmtRng; }
  inline static void setFormatRange(format::FormatRange FR) { FmtRng = FR; }
  inline static DPCTFormatStyle getFormatStyle() { return FmtST; }
  inline static void setFormatStyle(DPCTFormatStyle FS) { FmtST = FS; }
>>>>>>> 7dd458d2
  // Processing the folder or file by following rules:
  // Rule1: For {child path, parent path}, only parent path will be kept.
  // Rule2: Ignore invalid path.
  // Rule3: If path is not in --in-root, then ignore it.
  static void setExcludePath(std::vector<std::string> ExcludePathVec);
  static std::unordered_map<std::string, bool> getExcludePath() {
    return ExcludePath;
  }
  static std::set<ExplicitNamespace> getExplicitNamespaceSet() {
    return ExplicitNamespaceSet;
  }
  static void
  setExplicitNamespace(std::vector<ExplicitNamespace> NamespacesVec);
  static bool isCtadEnabled() { return EnableCtad; }
  static void setCtadEnabled(bool Enable) { EnableCtad = Enable; }
  static bool isGenBuildScript() { return GenBuildScript; }
  static void setGenBuildScriptEnabled(bool Enable = true) {
    GenBuildScript = Enable;
  }
  static bool IsMigrateCmakeScriptEnabled() { return MigrateCmakeScript; }
  static void setMigrateCmakeScriptEnabled(bool Enable = true) {
    MigrateCmakeScript = Enable;
  }
  static bool IsMigrateCmakeScriptOnlyEnabled() {
    return MigrateCmakeScriptOnly;
  }
  static void setMigrateCmakeScriptOnlyEnabled(bool Enable = true) {
    MigrateCmakeScriptOnly = Enable;
  }
  static bool isCommentsEnabled() { return EnableComments; }
  static void setCommentsEnabled(bool Enable = true) {
    EnableComments = Enable;
  }
  static bool isDPCTNamespaceTempEnabled() { return TempEnableDPCTNamespace; }
  static void setDPCTNamespaceTempEnabled() { TempEnableDPCTNamespace = true; }
  static std::unordered_set<std::string> &getPrecAndDomPairSet() {
    return PrecAndDomPairSet;
  }
  static bool isMKLHeaderUsed() { return IsMLKHeaderUsed; }
  static void setMKLHeaderUsed(bool Used = true) { IsMLKHeaderUsed = Used; }
  static int getSuffixIndexInitValue(std::string FileNameAndOffset);
  static void updateInitSuffixIndexInRule(int InitVal) {
    CurrentIndexInRule = InitVal;
  }
  static int getSuffixIndexInRuleThenInc();
  static int getSuffixIndexGlobalThenInc();
  static const std::string &getGlobalQueueName() {
    const static std::string Q = "q_ct1";
    return Q;
  }
  static const std::string &getGlobalDeviceName() {
    const static std::string D = "dev_ct1";
    return D;
  }
  static std::string getStringForRegexReplacement(StringRef);
  static void setCodeFormatStyle(const clang::format::FormatStyle &Style) {
    CodeFormatStyle = Style;
  }
  static clang::format::FormatStyle getCodeFormatStyle() {
    return CodeFormatStyle;
  }

  template <class TargetTy, class NodeTy>
  static inline const TargetTy *
  findAncestor(const NodeTy *N,
               const std::function<bool(const DynTypedNode &)> &Condition) {
    if (!N)
      return nullptr;

    auto &Context = getContext();
    clang::DynTypedNodeList Parents = Context.getParents(*N);
    while (!Parents.empty()) {
      auto &Cur = Parents[0];
      if (Condition(Cur))
        return Cur.get<TargetTy>();
      Parents = Context.getParents(Cur);
    }

    return nullptr;
  }

  template <class NodeTy>
  static inline bool checkSpecificBO(const NodeTy *Node,
                                     const BinaryOperator *BO) {
    return findAncestor<BinaryOperator>(
        Node, [&](const DynTypedNode &Cur) -> bool {
          return Cur.get<BinaryOperator>() == BO;
        });
  }

  template <class TargetTy, class NodeTy>
  static const TargetTy *findAncestor(const NodeTy *Node) {
    return findAncestor<TargetTy>(Node, [&](const DynTypedNode &Cur) -> bool {
      return Cur.get<TargetTy>();
    });
  }
  template <class TargetTy, class NodeTy>
  static const TargetTy *findParent(const NodeTy *Node) {
    return findAncestor<TargetTy>(
        Node, [](const DynTypedNode &Cur) -> bool { return true; });
  }

  template <typename TargetTy, typename NodeTy>
  static bool isAncestor(TargetTy *AncestorNode, NodeTy *Node) {
    return findAncestor<TargetTy>(Node, [&](const DynTypedNode &Cur) -> bool {
      if (Cur.get<TargetTy>() == AncestorNode) {
        return true;
      } else {
        return false;
      };
    });
  }
  template <class NodeTy>
  inline static const clang::FunctionDecl *
  getParentFunction(const NodeTy *Node) {
    return findAncestor<clang::FunctionDecl>(Node);
  }
  template <class TargetTy, class NodeTy>
  static inline const clang::Expr *
  getChildExprOfTargetAncestor(const NodeTy *N) {
    if (!N)
      return nullptr;

    auto &Context = clang::dpct::DpctGlobalInfo::getContext();
    clang::DynTypedNode PreviousNode = clang::DynTypedNode::create(*N);
    clang::DynTypedNodeList Parents = Context.getParents(*N);
    while (!Parents.empty()) {
      auto &Cur = Parents[0];
      if (Cur.get<TargetTy>())
        return PreviousNode.get<clang::Expr>();
      PreviousNode = Cur;
      Parents = Context.getParents(Cur);
    }

    return nullptr;
  }

  template <class StreamTy, class... Args>
  static inline StreamTy &
  printCtadClass(StreamTy &Stream, size_t CanNotDeducedArgsNum,
                 StringRef ClassName, Args &&...Arguments) {
    Stream << ClassName;
    if (!DpctGlobalInfo::isCtadEnabled()) {
      printArguments(Stream << "<", std::forward<Args>(Arguments)...) << ">";
    } else if (CanNotDeducedArgsNum) {
      printPartialArguments(Stream << "<", CanNotDeducedArgsNum,
                            std::forward<Args>(Arguments)...)
          << ">";
    }
    return Stream;
  }
  template <class StreamTy, class... Args>
  static inline StreamTy &printCtadClass(StreamTy &Stream, StringRef ClassName,
                                         Args &&...Arguments) {
    return printCtadClass(Stream, 0, ClassName,
                          std::forward<Args>(Arguments)...);
  }
  template <class... Args>
  static inline std::string getCtadClass(Args &&...Arguments) {
    std::string Result;
    llvm::raw_string_ostream OS(Result);
    return printCtadClass(OS, std::forward<Args>(Arguments)...).str();
  }
  template <class T>
  static inline std::pair<clang::tooling::UnifiedPath, unsigned>
  getLocInfo(const T *N, bool *IsInvalid = nullptr /* out */) {
    return getLocInfo(getLocation(N), IsInvalid);
  }
  static std::pair<clang::tooling::UnifiedPath, unsigned>
  getLocInfo(const TypeLoc &TL, bool *IsInvalid = nullptr /*out*/) {
    return getLocInfo(TL.getBeginLoc(), IsInvalid);
  }
  // Return the absolute path of \p ID
  static std::optional<clang::tooling::UnifiedPath> getAbsolutePath(FileID ID);
  // Return the absolute path of \p File
  static std::optional<clang::tooling::UnifiedPath>
  getAbsolutePath(const FileEntry &File);
  static std::pair<clang::tooling::UnifiedPath, unsigned>
  getLocInfo(SourceLocation Loc, bool *IsInvalid = nullptr /* out */);
  static std::string getTypeName(QualType QT, const ASTContext &Context);
  static std::string getTypeName(QualType QT) {
    return getTypeName(QT, DpctGlobalInfo::getContext());
  }
  static std::string getUnqualifiedTypeName(QualType QT,
                                            const ASTContext &Context) {
    return getTypeName(QT.getUnqualifiedType(), Context);
  }
  static std::string getUnqualifiedTypeName(QualType QT) {
    return getUnqualifiedTypeName(QT, DpctGlobalInfo::getContext());
  }
  /// This function will return the replaced type name with qualifiers.
  /// Currently, since clang do not support get the order of original
  /// qualifiers, this function will follow the behavior of
  /// clang::QualType.print(), in other words, the behavior is that the
  /// qualifiers(const, volatile...) will occur before the simple type(int,
  /// bool...) regardless its order in origin code.
  /// \param [in] QT The input qualified type which need migration.
  /// \param [in] Context The AST context.
  /// \return The replaced type name string with qualifiers.
  static std::string getReplacedTypeName(QualType QT,
                                         const ASTContext &Context);
  static std::string getReplacedTypeName(QualType QT) {
    return getReplacedTypeName(QT, DpctGlobalInfo::getContext());
  }
  /// This function will return the original type name with qualifiers.
  /// The order of original qualifiers will follow the behavior of
  /// clang::QualType.print() regardless its order in origin code.
  /// \param [in] QT The input qualified type.
  /// \return The type name string with qualifiers.
  static std::string getOriginalTypeName(QualType QT);

#define GLOBAL_TYPE(TYPE, NODE_TYPE)                                           \
  std::shared_ptr<TYPE> find##TYPE(const NODE_TYPE *Node) {                    \
    return findNode<TYPE>(Node);                                               \
  }                                                                            \
  std::shared_ptr<TYPE> insert##TYPE(const NODE_TYPE *Node) {                  \
    return insertNode<TYPE>(Node);                                             \
  }

  GLOBAL_TYPE(MemVarInfo, VarDecl)
  GLOBAL_TYPE(DeviceFunctionDecl, FunctionDecl)
  GLOBAL_TYPE(KernelCallExpr, CUDAKernelCallExpr)
  GLOBAL_TYPE(CudaMallocInfo, VarDecl)
  GLOBAL_TYPE(TextureInfo, VarDecl)
#undef GLOBAL_TYPE

  std::shared_ptr<DeviceFunctionDecl> insertDeviceFunctionDecl(
      const FunctionDecl *Specialization, const FunctionTypeLoc &FTL,
      const ParsedAttributes &Attrs, const TemplateArgumentListInfo &TAList);
  std::shared_ptr<DeviceFunctionDecl>
  insertDeviceFunctionDeclInModule(const FunctionDecl *FD);

  // Build kernel and device function declaration replacements and store
  // them.
  void buildKernelInfo();
  void buildReplacements();
  void processCudaArchMacro();
  void generateHostCode(
      std::multimap<unsigned int, std::shared_ptr<clang::dpct::ExtReplacement>>
          &ProcessedReplList,
      HostDeviceFuncLocInfo Info, unsigned ID);
  void postProcess();
  void cacheFileRepl(clang::tooling::UnifiedPath FilePath,
                     std::shared_ptr<ExtReplacements> Repl) {
    FileReplCache[FilePath] = Repl;
  }
  // Emplace stored replacements into replacement set.
  void emplaceReplacements(ReplTy &ReplSets /*out*/);
  std::shared_ptr<KernelCallExpr> buildLaunchKernelInfo(const CallExpr *);
  void insertCudaMalloc(const CallExpr *CE);
  void insertCublasAlloc(const CallExpr *CE);
  std::shared_ptr<CudaMallocInfo> findCudaMalloc(const Expr *CE);
  void addReplacement(std::shared_ptr<ExtReplacement> Repl) {
    insertFile(Repl->getFilePath().str())->addReplacement(Repl);
  }
  CudaArchPPMap &getCudaArchPPInfoMap() { return CAPPInfoMap; }
  HDFuncInfoMap &getHostDeviceFuncInfoMap() { return HostDeviceFuncInfoMap; }
  std::unordered_map<std::string, std::shared_ptr<ExtReplacement>> &
  getCudaArchMacroReplMap() {
    return CudaArchMacroRepl;
  }
  CudaArchDefMap &getCudaArchDefinedMap() { return CudaArchDefinedMap; }
  void insertReplInfoFromYAMLToFileInfo(
      const clang::tooling::UnifiedPath &FilePath,
      std::shared_ptr<tooling::TranslationUnitReplacements> TUR);
  std::shared_ptr<tooling::TranslationUnitReplacements>
  getReplInfoFromYAMLSavedInFileInfo(clang::tooling::UnifiedPath FilePath);
  void insertEventSyncTypeInfo(
      const std::shared_ptr<clang::dpct::ExtReplacement> Repl,
      bool NeedReport = false, bool IsAssigned = false);
  void updateEventSyncTypeInfo(
      const std::shared_ptr<clang::dpct::ExtReplacement> Repl);
  void insertTimeStubTypeInfo(
      const std::shared_ptr<clang::dpct::ExtReplacement> ReplWithSB,
      const std::shared_ptr<clang::dpct::ExtReplacement> ReplWithoutSB);
  void updateTimeStubTypeInfo(SourceLocation BeginLoc, SourceLocation EndLoc);
  void insertBuiltinVarInfo(SourceLocation SL, unsigned int Len,
                            std::string Repl,
                            std::shared_ptr<DeviceFunctionInfo> DFI);
  void insertSpBLASWarningLocOffset(SourceLocation SL);
  std::shared_ptr<TextModification> findConstantMacroTMInfo(SourceLocation SL);
  void insertConstantMacroTMInfo(SourceLocation SL,
                                 std::shared_ptr<TextModification> TM);
  void insertAtomicInfo(std::string HashStr, SourceLocation SL,
                        std::string FuncName);
  void removeAtomicInfo(std::string HashStr);
  void setFileEnterLocation(SourceLocation Loc);
  void setFirstIncludeLocation(SourceLocation Loc);
  void setLastIncludeLocation(SourceLocation Loc);
  void setMathHeaderInserted(SourceLocation Loc, bool B);
  void setAlgorithmHeaderInserted(SourceLocation Loc, bool B);
  void setTimeHeaderInserted(SourceLocation Loc, bool B);
  void insertHeader(SourceLocation Loc, HeaderType Type);
  void insertHeader(SourceLocation Loc, std::string HeaderName);
  static std::unordered_map<
      std::string,
      std::pair<std::pair<clang::tooling::UnifiedPath /*begin file name*/,
                          unsigned int /*begin offset*/>,
                std::pair<clang::tooling::UnifiedPath /*end file name*/,
                          unsigned int /*end offset*/>>> &
  getExpansionRangeBeginMap() {
    return ExpansionRangeBeginMap;
  }
  static std::map<std::string, std::shared_ptr<MacroExpansionRecord>> &
  getExpansionRangeToMacroRecord() {
    return ExpansionRangeToMacroRecord;
  }
  static std::map<std::string, std::shared_ptr<DpctGlobalInfo::MacroDefRecord>>
      &getMacroTokenToMacroDefineLoc() {
    return MacroTokenToMacroDefineLoc;
  }
  static std::map<std::string, std::string> &
  getFunctionCallInMacroMigrateRecord() {
    return FunctionCallInMacroMigrateRecord;
  }
  static std::map<std::string, SourceLocation> &getEndifLocationOfIfdef() {
    return EndifLocationOfIfdef;
  }
  static std::vector<std::pair<clang::tooling::UnifiedPath, size_t>> &
  getConditionalCompilationLoc() {
    return ConditionalCompilationLoc;
  }
  static std::map<std::string, unsigned int> &getBeginOfEmptyMacros() {
    return BeginOfEmptyMacros;
  }
  static std::map<std::string, SourceLocation> &getEndOfEmptyMacros() {
    return EndOfEmptyMacros;
  }
  static std::map<std::string, bool> &getMacroDefines() { return MacroDefines; }
  static std::set<clang::tooling::UnifiedPath> &getIncludingFileSet() {
    return IncludingFileSet;
  }
  static std::set<std::string> &getFileSetInCompiationDB() {
    return FileSetInCompiationDB;
  }
  static std::unordered_map<std::string,
                            std::vector<clang::tooling::Replacement>> &
  getFileRelpsMap() {
    return FileRelpsMap;
  }
  static std::unordered_map<std::string, std::string> &getDigestMap() {
    return DigestMap;
  }
  static std::string getYamlFileName() { return YamlFileName; }
  static std::set<std::string> &getGlobalVarNameSet() {
    return GlobalVarNameSet;
  }
  static void removeVarNameInGlobalVarNameSet(const std::string &VarName);
  static bool getDeviceChangedFlag() { return HasFoundDeviceChanged; }
  static void setDeviceChangedFlag(bool Flag) { HasFoundDeviceChanged = Flag; }
  static std::unordered_map<int, HelperFuncReplInfo> &
  getHelperFuncReplInfoMap() {
    return HelperFuncReplInfoMap;
  }
  static int getHelperFuncReplInfoIndexThenInc();
  static std::unordered_map<std::string, TempVariableDeclCounter> &
  getTempVariableDeclCounterMap() {
    return TempVariableDeclCounterMap;
  }
  // Key: string: file:offset for a replacement.
  // Value: int: index of the placeholder in a replacement.
  static std::unordered_map<std::string, int> &getTempVariableHandledMap() {
    return TempVariableHandledMap;
  }
  static bool getUsingDRYPattern() { return UsingDRYPattern; }
  static void setUsingDRYPattern(bool Flag) { UsingDRYPattern = Flag; }
  static bool useNdRangeBarrier() {
    return getUsingExperimental<ExperimentalFeatures::Exp_NdRangeBarrier>();
  }
  static bool useFreeQueries() {
    return getUsingExperimental<ExperimentalFeatures::Exp_FreeQueries>();
  }
  static bool useGroupLocalMemory() {
    return getUsingExperimental<ExperimentalFeatures::Exp_GroupSharedMemory>();
  }
  static bool useLogicalGroup() {
    return getUsingExperimental<ExperimentalFeatures::Exp_LogicalGroup>();
  }
  static bool useUserDefineReductions() {
    return getUsingExperimental<
        ExperimentalFeatures::Exp_UserDefineReductions>();
  }
  static bool useMaskedSubGroupFunction() {
    return getUsingExperimental<
        ExperimentalFeatures::Exp_MaskedSubGroupFunction>();
  }
  static bool useExtDPLAPI() {
    return getUsingExperimental<ExperimentalFeatures::Exp_DPLExperimentalAPI>();
  }
  static bool useOccupancyCalculation() {
    return getUsingExperimental<
        ExperimentalFeatures::Exp_OccupancyCalculation>();
  }
  static bool useExtJointMatrix() {
    return getUsingExperimental<ExperimentalFeatures::Exp_Matrix>();
  }
  static bool useExtBFloat16Math() {
    return getUsingExperimental<ExperimentalFeatures::Exp_BFloat16Math>();
  }
  static bool useExtBindlessImages() {
    return getUsingExperimental<ExperimentalFeatures::Exp_BindlessImages>();
  }
  static bool useNoQueueDevice() {
    return getHelperFuncPreference(HelperFuncPreference::NoQueueDevice);
  }
  static bool useEnqueueBarrier() {
    return getUsingExtensionDE(
        DPCPPExtensionsDefaultEnabled::ExtDE_EnqueueBarrier);
  }
  static bool useCAndCXXStandardLibrariesExt() {
    return getUsingExtensionDD(
        DPCPPExtensionsDefaultDisabled::ExtDD_CCXXStandardLibrary);
  }
  static bool useIntelDeviceMath() {
    return getUsingExtensionDD(
        DPCPPExtensionsDefaultDisabled::ExtDD_IntelDeviceMath);
  }
  static bool usePeerAccess() {
    return getUsingExtensionDE(DPCPPExtensionsDefaultEnabled::ExtDE_PeerAccess);
  }
  static bool useDeviceInfo() {
    return getUsingExtensionDE(DPCPPExtensionsDefaultEnabled::ExtDE_DeviceInfo);
  }
  static bool useBFloat16() {
    return getUsingExtensionDE(DPCPPExtensionsDefaultEnabled::ExtDE_BFloat16);
  }
  std::shared_ptr<DpctFileInfo>
  insertFile(const clang::tooling::UnifiedPath &FilePath) {
    return insertObject(FileMap, FilePath);
  }
  std::shared_ptr<DpctFileInfo> getMainFile() const { return MainFile; }
  void setMainFile(std::shared_ptr<DpctFileInfo> Main) { MainFile = Main; }
  void recordIncludingRelationship(
      const clang::tooling::UnifiedPath &CurrentFileName,
      const clang::tooling::UnifiedPath &IncludedFileName);
  static unsigned int getCudaKernelDimDFIIndexThenInc();
  static void
  insertCudaKernelDimDFIMap(unsigned int Index,
                            std::shared_ptr<DeviceFunctionInfo> Ptr);
  static std::shared_ptr<DeviceFunctionInfo>
  getCudaKernelDimDFI(unsigned int Index);
  static std::set<clang::tooling::UnifiedPath> &getModuleFiles() {
    return ModuleFiles;
  }
  static void setRunRound(unsigned int Round) { RunRound = Round; }
  static unsigned int getRunRound() { return RunRound; }
  static void setNeedRunAgain(bool NRA) { NeedRunAgain = NRA; }
  static bool isNeedRunAgain() { return NeedRunAgain; }
  static std::unordered_map<clang::tooling::UnifiedPath,
                            std::shared_ptr<ExtReplacements>> &
  getFileReplCache() {
    return FileReplCache;
  }
  void resetInfo();
  static void updateSpellingLocDFIMaps(SourceLocation SL,
                                       std::shared_ptr<DeviceFunctionInfo> DFI);
  static std::unordered_set<std::shared_ptr<DeviceFunctionInfo>>
  getDFIVecRelatedFromSpellingLoc(std::shared_ptr<DeviceFunctionInfo> DFI);
  static unsigned int getColorOption() { return ColorOption; }
  static void setColorOption(unsigned Color) { ColorOption = Color; }
  std::unordered_map<int, std::shared_ptr<DeviceFunctionInfo>> &
  getCubPlaceholderIndexMap() {
    return CubPlaceholderIndexMap;
  }
  static std::unordered_map<std::string, std::shared_ptr<PriorityReplInfo>> &
  getPriorityReplInfoMap() {
    return PriorityReplInfoMap;
  }
  // For PriorityRelpInfo with same key, the Info with low priority will
  // be filtered and the Info with same priority will be merged.
  static void addPriorityReplInfo(std::string Key,
                                  std::shared_ptr<PriorityReplInfo> Info);
  static void setOptimizeMigrationFlag(bool Flag) {
    OptimizeMigrationFlag = Flag;
  }
  static bool isOptimizeMigration() { return OptimizeMigrationFlag; }
  static std::map<std::string, clang::tooling::OptionInfo> &getCurrentOptMap() {
    return CurrentOptMap;
  }
  static void setMainSourceYamlTUR(
      std::shared_ptr<clang::tooling::TranslationUnitReplacements> Ptr) {
    MainSourceYamlTUR = Ptr;
  }
  static std::shared_ptr<clang::tooling::TranslationUnitReplacements>
  getMainSourceYamlTUR() {
    return MainSourceYamlTUR;
  }
  static std::unordered_map<
      std::string,
      std::unordered_map<clang::tooling::UnifiedPath, std::vector<unsigned>>> &
  getRnnInputMap() {
    return RnnInputMap;
  }
  static std::unordered_map<clang::tooling::UnifiedPath,
                            std::vector<clang::tooling::UnifiedPath>> &
  getMainSourceFileMap() {
    return MainSourceFileMap;
  }
  static std::unordered_map<std::string, bool> &getMallocHostInfoMap() {
    return MallocHostInfoMap;
  }
  static std::map<std::shared_ptr<TextModification>, bool> &
  getConstantReplProcessedFlagMap() {
    return ConstantReplProcessedFlagMap;
  }
  static std::set<std::string> &getVarUsedByRuntimeSymbolAPISet() {
    return VarUsedByRuntimeSymbolAPISet;
  }
  static void setNeedParenAPI(const std::string &Name) {
    NeedParenAPISet.insert(Name);
  }
  static bool isNeedParenAPI(const std::string &Name) {
    return NeedParenAPISet.count(Name);
  }
  // #tokens, name of the second token, SourceRange of a macro
  static std::tuple<unsigned int, std::string, SourceRange> LastMacroRecord;

private:
  DpctGlobalInfo();

  DpctGlobalInfo(const DpctGlobalInfo &) = delete;
  DpctGlobalInfo(DpctGlobalInfo &&) = delete;
  DpctGlobalInfo &operator=(const DpctGlobalInfo &) = delete;
  DpctGlobalInfo &operator=(DpctGlobalInfo &&) = delete;

  // Wrapper of isInAnalysisScope for std::function usage.
  static bool checkInAnalysisScope(SourceLocation SL) {
    return isInAnalysisScope(SL);
  }

  // Record token split when it's in macro
  static void recordTokenSplit(SourceLocation SL, unsigned Len);

  // Find stored info by its corresponding AST node.
  // VarDecl=>MemVarInfo
  // FunctionDecl=>DeviceFunctionDecl
  // CUDAKernelCallExpr=>KernelCallExpr
  // VarDecl=>CudaMallocInfo
  template <class Info, class Node>
  inline std::shared_ptr<Info> findNode(const Node *N) {
    if (!N)
      return std::shared_ptr<Info>();
    auto LocInfo = getLocInfo(N);
    if (isInAnalysisScope(LocInfo.first))
      return insertFile(LocInfo.first)->template findNode<Info>(LocInfo.second);
    return std::shared_ptr<Info>();
  }
  // Insert info if it doesn't exist.
  // The info will be used in Global.buildReplacements().
  // The key is the location of the Node.
  // The correction of the key is guaranteed by getLocation().
  template <class Info, class Node>
  inline std::shared_ptr<Info> insertNode(const Node *N) {
    auto LocInfo = getLocInfo(N);
    return insertFile(LocInfo.first)
        ->template insertNode<Info>(LocInfo.second, N);
  }

  template <class T> static inline SourceLocation getLocation(const T *N) {
    return N->getBeginLoc();
  }
  static SourceLocation getLocation(const VarDecl *VD) {
    return VD->getLocation();
  }
  static SourceLocation getLocation(const FunctionDecl *FD) {
    return FD->getBeginLoc();
  }
  static SourceLocation getLocation(const FieldDecl *FD) {
    return FD->getLocation();
  }
  static SourceLocation getLocation(const CallExpr *CE) {
    return CE->getEndLoc();
  }
  // The result will be also stored in KernelCallExpr.BeginLoc
  static SourceLocation getLocation(const CUDAKernelCallExpr *CKC) {
    return getTheLastCompleteImmediateRange(CKC->getBeginLoc(),
                                            CKC->getEndLoc())
        .first;
  }

  std::shared_ptr<DpctFileInfo> MainFile = nullptr;
  std::unordered_map<clang::tooling::UnifiedPath, std::shared_ptr<DpctFileInfo>>
      FileMap;
  static std::shared_ptr<clang::tooling::TranslationUnitReplacements>
      MainSourceYamlTUR;
  static clang::tooling::UnifiedPath InRoot;
  static clang::tooling::UnifiedPath OutRoot;
  static clang::tooling::UnifiedPath AnalysisScope;
  static std::unordered_set<std::string> ChangeExtensions;
  static std::string SYCLSourceExtension;
  static std::string SYCLHeaderExtension;
  // TODO: implement one of this for each source language.
  static clang::tooling::UnifiedPath CudaPath;
  static std::string RuleFile;
  static UsmLevel UsmLvl;
  static clang::CudaVersion SDKVersion;
  static bool NeedDpctDeviceExt;
  static bool IsIncMigration;
  static bool IsQueryAPIMapping;
  static unsigned int AssumedNDRangeDim;
  static std::unordered_set<std::string> PrecAndDomPairSet;
  static format::FormatRange FmtRng;
  static DPCTFormatStyle FmtST;
  static bool EnableCtad;
  static bool IsMLKHeaderUsed;
  static bool GenBuildScript;
  static bool MigrateCmakeScript;
  static bool MigrateCmakeScriptOnly;
  static bool EnableComments;
  static std::set<ExplicitNamespace> ExplicitNamespaceSet;

  // This variable is only set true when option "--report-type=stats" or option
  // " --report-type=all" is specified to get the migration status report, while
  // dpct namespace is not enabled.
  static bool TempEnableDPCTNamespace;
  static ASTContext *Context;
  static SourceManager *SM;
  static FileManager *FM;
  static bool KeepOriginCode;
  static bool SyclNamedLambda;
  static bool GuessIndentWidthMatcherFlag;
  static unsigned int IndentWidth;
  static std::map<unsigned int, unsigned int> KCIndentWidthMap;
  static std::unordered_map<std::string, int> LocationInitIndexMap;
  static std::unordered_map<
      std::string,
      std::pair<std::pair<clang::tooling::UnifiedPath /*begin file name*/,
                          unsigned int /*begin offset*/>,
                std::pair<clang::tooling::UnifiedPath /*end file name*/,
                          unsigned int /*end offset*/>>>
      ExpansionRangeBeginMap;
  static bool CheckUnicodeSecurityFlag;
  static bool EnablepProfilingFlag;
  static std::map<std::string,
                  std::shared_ptr<DpctGlobalInfo::MacroExpansionRecord>>
      ExpansionRangeToMacroRecord;
  static std::map<std::string, SourceLocation> EndifLocationOfIfdef;
  static std::vector<std::pair<clang::tooling::UnifiedPath, size_t>>
      ConditionalCompilationLoc;
  static std::map<std::string, std::shared_ptr<DpctGlobalInfo::MacroDefRecord>>
      MacroTokenToMacroDefineLoc;
  static std::map<std::string, std::string> FunctionCallInMacroMigrateRecord;
  // key: The hash string of the first non-empty token after the end location of
  // macro expansion
  // value: begin location of macro expansion
  static std::map<std::string, SourceLocation> EndOfEmptyMacros;
  // key: The hash string of the begin location of the macro expansion
  // value: The end location of the macro expansion
  static std::map<std::string, unsigned int> BeginOfEmptyMacros;
  static std::unordered_map<std::string,
                            std::vector<clang::tooling::Replacement>>
      FileRelpsMap;
  static std::unordered_map<std::string, std::string> DigestMap;
  static const std::string YamlFileName;
  static std::map<std::string, bool> MacroDefines;
  static int CurrentMaxIndex;
  static int CurrentIndexInRule;
  static std::set<clang::tooling::UnifiedPath> IncludingFileSet;
  static std::set<std::string> FileSetInCompiationDB;
  static std::set<std::string> GlobalVarNameSet;
  static clang::format::FormatStyle CodeFormatStyle;
  static bool HasFoundDeviceChanged;
  static std::unordered_map<int, HelperFuncReplInfo> HelperFuncReplInfoMap;
  static int HelperFuncReplInfoIndex;
  static std::unordered_map<std::string, TempVariableDeclCounter>
      TempVariableDeclCounterMap;
  static std::unordered_map<std::string, int> TempVariableHandledMap;
  static bool UsingDRYPattern;
  static unsigned int CudaKernelDimDFIIndex;
  static std::unordered_map<unsigned int, std::shared_ptr<DeviceFunctionInfo>>
      CudaKernelDimDFIMap;
  static CudaArchPPMap CAPPInfoMap;
  static HDFuncInfoMap HostDeviceFuncInfoMap;
  static CudaArchDefMap CudaArchDefinedMap;
  static std::unordered_map<std::string, std::shared_ptr<ExtReplacement>>
      CudaArchMacroRepl;
  static std::unordered_map<clang::tooling::UnifiedPath,
                            std::shared_ptr<ExtReplacements>>
      FileReplCache;
  static std::set<clang::tooling::UnifiedPath> ReProcessFile;
  static bool NeedRunAgain;
  static unsigned int RunRound;
  static std::set<clang::tooling::UnifiedPath> ModuleFiles;
  static std::unordered_map<
      std::string, std::unordered_set<std::shared_ptr<DeviceFunctionInfo>>>
      SpellingLocToDFIsMapForAssumeNDRange;
  static std::unordered_map<std::shared_ptr<DeviceFunctionInfo>,
                            std::unordered_set<std::string>>
      DFIToSpellingLocsMapForAssumeNDRange;
  static unsigned ExtensionDEFlag;
  static unsigned ExtensionDDFlag;
  static unsigned ExperimentalFlag;
  static unsigned HelperFuncPreferenceFlag;
  static bool AnalysisModeFlag;
  static unsigned int ColorOption;
  static std::unordered_map<int, std::shared_ptr<DeviceFunctionInfo>>
      CubPlaceholderIndexMap;
  static bool OptimizeMigrationFlag;
  static std::unordered_map<std::string, std::shared_ptr<PriorityReplInfo>>
      PriorityReplInfoMap;
  static std::unordered_map<std::string, bool> ExcludePath;
  static std::map<std::string, clang::tooling::OptionInfo> CurrentOptMap;
  static std::unordered_map<
      std::string,
      std::unordered_map<clang::tooling::UnifiedPath, std::vector<unsigned>>>
      RnnInputMap;
  static std::unordered_map<clang::tooling::UnifiedPath,
                            std::vector<clang::tooling::UnifiedPath>>
      MainSourceFileMap;
  static std::unordered_map<std::string, bool> MallocHostInfoMap;
  /// The key of this map is repl for specifier "__const__" and the value
  /// "true" means this repl has been processed.
  static std::map<std::shared_ptr<TextModification>, bool>
      ConstantReplProcessedFlagMap;
  static std::set<std::string> VarUsedByRuntimeSymbolAPISet;
  static std::unordered_set<std::string> NeedParenAPISet;
};

/// Generate mangle name of FunctionDecl as key of DeviceFunctionInfo.
/// For template dependent FunctionDecl, generate name with pattern
/// "QuailifiedName@FunctionType".
/// e.g.: template<class T> void test(T *int)
/// -> test@void (type-parameter-0-1 *)
class DpctNameGenerator {
  ASTNameGenerator G;
  PrintingPolicy PP;
  void printName(const FunctionDecl *FD, llvm::raw_ostream &OS);

public:
  DpctNameGenerator() : DpctNameGenerator(DpctGlobalInfo::getContext()) {}
  explicit DpctNameGenerator(ASTContext &Ctx);
  std::string getName(const FunctionDecl *D);
};

class TemplateArgumentInfo;

// Store array size string. Like below:
// a[10]: Store "10" as size;
// a[]: Store "" as empty size;
// a[SIZE]: Store as a TemplateDependentStringInfo while "SIZE" is a template
// parameter;
class SizeInfo {
  std::string Size;
  std::shared_ptr<TemplateDependentStringInfo> TDSI;

public:
  SizeInfo() = default;
  SizeInfo(std::string Size) : Size(std::move(Size)) {}
  SizeInfo(std::shared_ptr<TemplateDependentStringInfo> TDSI);
  const std::string &getSize();
  // Get actual size string according to template arguments list;
  void setTemplateList(const std::vector<TemplateArgumentInfo> &TemplateList);
};
// CtTypeInfo is basic class with info of element type, range, template info all
// get from type.
class CtTypeInfo {
public:
  // If NeedSizeFold is true, array size will be folded, but original expression
  // will follow as comments. If NeedSizeFold is false, original size expression
  // will be the size string.
  CtTypeInfo(const TypeLoc &TL, bool NeedSizeFold = false);
  CtTypeInfo(const VarDecl *D, bool NeedSizeFold = false);
  const std::string &getBaseName() { return BaseName; }
  size_t getDimension() { return Range.size(); }
  std::vector<SizeInfo> &getRange() { return Range; }
  // when there is no arguments, parameter MustArguments determine whether
  // parens will exist. Null string will be returned when MustArguments is
  // false, otherwise "()" will be returned.
  std::string getRangeArgument(const std::string &MemSize, bool MustArguments);
  inline bool isTemplate() const { return IsTemplate; }
  inline bool isPointer() const { return PointerLevel; }
  inline bool isArray() const { return IsArray; }
  inline bool isReference() const { return IsReference; }
  inline void adjustAsMemType();
  // Get instantiated type name with given template arguments.
  // e.g. X<T>, with T = int, result type will be X<int>.
  std::shared_ptr<CtTypeInfo>
  applyTemplateArguments(const std::vector<TemplateArgumentInfo> &TA);
  bool isWritten() const {
    return !TDSI || !isTemplate() || TDSI->isDependOnWritten();
  }
  std::set<HelperFeatureEnum> getHelperFeatureSet() { return HelperFeatureSet; }
  bool containSizeofType() { return ContainSizeofType; }
  std::vector<std::string> getArraySizeOriginExprs() {
    return ArraySizeOriginExprs;
  }
  bool containsTemplateDependentMacro() const { return TemplateDependentMacro; }
  bool isConstantQualified() const { return IsConstantQualified; }

private:
  // For ConstantArrayType, size in generated code is folded as an integer.
  // If \p NeedSizeFold is true, original size expression will be appended as
  // comments.
  void setTypeInfo(const TypeLoc &TL, bool NeedSizeFold = false);

  // Get folded array size with original size expression following as comments.
  // e.g.,
  // #define SIZE 24
  // dpct::global_memory<int, 1>(24 /* SIZE */);
  // Exception for particular case:
  // __device__ int a[24];
  // will be migrated to:
  // dpct::global_memory<int, 1> a(24);
  inline std::string getFoldedArraySize(const ConstantArrayTypeLoc &TL);

  // Get original array size expression.
  std::string getUnfoldedArraySize(const ConstantArrayTypeLoc &TL);

  bool setTypedefInfo(const TypedefTypeLoc &TL, bool NeedSizeFold);

  // Typically C++ array with constant size.
  // e.g.: __device__ int a[20];
  // If \p NeedSizeFold is true, original size expression will be appended as
  // comments.
  // e.g.,
  // #define SIZE 24
  // dpct::global_memory<int, 1>(24 /* SIZE */);
  void setArrayInfo(const ConstantArrayTypeLoc &TL, bool NeedFoldSize);

  // Typically C++ array with template dependent size.
  // e.g.: template<size_t S>
  // ...
  // __device__ int a[S];
  void setArrayInfo(const DependentSizedArrayTypeLoc &TL, bool NeedSizeFold);

  // IncompleteArray is an array defined without size.
  // e.g.: extern __shared__ int a[];
  void setArrayInfo(const IncompleteArrayTypeLoc &TL, bool NeedSizeFold);
  void setName(const TypeLoc &TL);
  void updateName();
  void setPointerAsArray();
  void removeQualifier() { BaseName = BaseNameWithoutQualifiers; }

private:
  std::string BaseName;
  std::string BaseNameWithoutQualifiers;
  std::vector<SizeInfo> Range;
  unsigned PointerLevel;
  bool IsReference;
  bool IsTemplate;
  bool TemplateDependentMacro = false;
  bool IsArray = false;

  std::shared_ptr<TemplateDependentStringInfo> TDSI;
  std::set<HelperFeatureEnum> HelperFeatureSet;
  bool ContainSizeofType = false;
  std::vector<std::string> ArraySizeOriginExprs{};
  bool IsConstantQualified = false;
};

// variable info includes name, type and location.
class VarInfo {
public:
  VarInfo(unsigned Offset, const clang::tooling::UnifiedPath &FilePathIn,
          const VarDecl *Var, bool NeedFoldSize = false)
      : FilePath(FilePathIn), Offset(Offset), Name(Var->getName()),
        Ty(std::make_shared<CtTypeInfo>(Var, NeedFoldSize)) {}
  const clang::tooling::UnifiedPath &getFilePath() { return FilePath; }
  unsigned getOffset() { return Offset; }
  const std::string &getName() { return Name; }
  const std::string getNameAppendSuffix() { return Name + "_ct1"; }
  std::shared_ptr<CtTypeInfo> &getType() { return Ty; }
  std::string getDerefName() {
    return buildString(getName(), "_deref_", DpctGlobalInfo::getInRootHash());
  }
  void applyTemplateArguments(const std::vector<TemplateArgumentInfo> &TAList);
  void requestFeatureForSet(const clang::tooling::UnifiedPath &Path);

private:
  const clang::tooling::UnifiedPath FilePath;
  unsigned Offset;
  std::string Name;
  std::shared_ptr<CtTypeInfo> Ty;
};

// memory variable info includes basic variable info and memory attributes.
class MemVarInfo : public VarInfo {
public:
  enum VarAttrKind {
    Device = 0,
    Constant,
    Shared,
    Host,
    Managed,
  };
  enum VarScope { Local = 0, Extern, Global };

  static std::shared_ptr<MemVarInfo> buildMemVarInfo(const VarDecl *Var);
  static VarAttrKind getAddressAttr(const VarDecl *VD);

  MemVarInfo(unsigned Offset, const clang::tooling::UnifiedPath &FilePath,
             const VarDecl *Var);

  VarAttrKind getAttr() { return Attr; }
  VarScope getScope() { return Scope; }
  bool isGlobal() { return Scope == Global; }
  bool isExtern() { return Scope == Extern; }
  bool isLocal() { return Scope == Local; }
  bool isShared() { return Attr == Shared; }
  bool isTypeDeclaredLocal() { return IsTypeDeclaredLocal; }
  bool isAnonymousType() { return IsAnonymousType; }
  const CXXRecordDecl *getDeclOfVarType() { return DeclOfVarType; }
  const DeclStmt *getDeclStmtOfVarType() { return DeclStmtOfVarType; }
  void setLocalTypeName(std::string T) { LocalTypeName = T; }
  std::string getLocalTypeName() { return LocalTypeName; }
  void setIgnoreFlag(bool Flag) { IsIgnored = Flag; }
  bool isIgnore() { return IsIgnored; }
  bool isStatic() { return IsStatic; }
  void setName(std::string NewName) { NewConstVarName = NewName; }
  unsigned int getNewConstVarOffset() { return NewConstVarOffset; }
  unsigned int getNewConstVarLength() { return NewConstVarLength; }
  const std::string getConstVarName() {
    return NewConstVarName.empty() ? getArgName() : NewConstVarName;
  }
  // Initialize offset and length for __constant__ variable that needs to be
  // renamed.
  void newConstVarInit(const VarDecl *Var);
  std::string getDeclarationReplacement(const VarDecl *);
  std::string getInitStmt() { return getInitStmt(""); }
  std::string getInitStmt(StringRef QueueString);
  std::string getMemoryDecl(const std::string &MemSize);
  std::string getMemoryDecl();
  std::string getExternGlobalVarDecl();
  void appendAccessorOrPointerDecl(const std::string &ExternMemSize,
                                   bool ExternEmitWarning, StmtList &AccList,
                                   StmtList &PtrList);
  std::string getRangeClass();
  std::string getRangeDecl(const std::string &MemSize);
  ParameterStream &getFuncDecl(ParameterStream &PS);
  ParameterStream &getFuncArg(ParameterStream &PS);
  ParameterStream &getKernelArg(ParameterStream &PS);
  std::string getAccessorDataType(bool IsTypeUsedInDevFunDecl = false,
                                  bool NeedCheckExtraConstQualifier = false);
  void setUseHelperFuncFlag(bool Flag) { UseHelperFuncFlag = Flag; }
  bool isUseHelperFunc() { return UseHelperFuncFlag; }

private:
  bool isTreatPointerAsArray() {
    return getType()->isPointer() && getScope() == Global &&
           DpctGlobalInfo::getUsmLevel() == UsmLevel::UL_None;
  }
  static VarAttrKind getAddressAttr(const AttrVec &Attrs);
  void setInitList(const Expr *E, const VarDecl *V);

  std::string getMemoryType();
  std::string getMemoryType(const std::string &MemoryType,
                            std::shared_ptr<CtTypeInfo> VarType);
  std::string getInitArguments(const std::string &MemSize,
                               bool MustArguments = false);
  const std::string &getMemoryAttr();
  std::string getSyclAccessorType();
  std::string getDpctAccessorType();
  std::string getNameWithSuffix(StringRef Suffix) {
    return buildString(getArgName(), "_", Suffix, getCTFixedSuffix());
  }
  std::string getAccessorName() { return getNameWithSuffix("acc"); }
  std::string getPtrName() { return getNameWithSuffix("ptr"); }
  std::string getRangeName() { return getNameWithSuffix("range"); }
  std::string getArgName();

private:
  // Passing by accessor, value or pointer when invoking kernel.
  // Constant scalar variables are passed by value while other 0/1D variables
  // defined on device memory are passed by pointer in device function calls.
  // The rest are passed by accessor.
  enum DpctAccessMode {
    Value,
    Pointer,
    Accessor,
    Reference,
  };

private:
  VarAttrKind Attr;
  VarScope Scope;
  DpctAccessMode AccMode;
  bool PointerAsArray;
  std::string InitList;
  bool IsIgnored = false;
  bool IsStatic = false;

  static const std::string ExternVariableName;

  // To store the new name for __constant__ variable's name that needs to be
  // renamed.
  std::string NewConstVarName;

  // To store the offset and length for __constant__ variable's name
  // that needs to be renamed.
  unsigned int NewConstVarOffset;
  unsigned int NewConstVarLength;

  bool IsTypeDeclaredLocal = false;
  bool IsAnonymousType = false;
  const CXXRecordDecl *DeclOfVarType = nullptr;
  const DeclStmt *DeclStmtOfVarType = nullptr;
  std::string LocalTypeName = "";

  static std::unordered_map<const DeclStmt *, int> AnonymousTypeDeclStmtMap;
  bool UseHelperFuncFlag = true;
};

class TextureTypeInfo {
  std::string DataType;
  int Dimension;
  bool IsArray;

public:
  TextureTypeInfo(std::string &&DataType, int TexType);
  void setDataTypeAndTexType(std::string &&Type, int TexType);
  void prepareForImage();
  void endForImage();
  std::string getDataType() { return DataType; }
  ParameterStream &printType(ParameterStream &PS,
                             const std::string &TemplateName);
};

class TextureInfo {
protected:
  const clang::tooling::UnifiedPath FilePath;
  const unsigned Offset;
  std::string Name;       // original expression str
  std::string NewVarName; // name of new variable which tool

  std::shared_ptr<TextureTypeInfo> Type;

protected:
  TextureInfo(unsigned Offset, const clang::tooling::UnifiedPath &FilePath,
              StringRef Name);
  TextureInfo(const VarDecl *VD);
  TextureInfo(const VarDecl *VD, std::string Subscript);
  TextureInfo(std::pair<clang::tooling::UnifiedPath, unsigned> LocInfo,
              StringRef Name);
  ParameterStream &getDecl(ParameterStream &PS,
                           const std::string &TemplateDeclName);
  template <class StreamT>
  static void printQueueStr(StreamT &OS, const std::string &Queue) {
    if (Queue.empty())
      return;
    OS << ", " << Queue;
  }

public:
  TextureInfo(unsigned Offset, const clang::tooling::UnifiedPath &FilePath,
              const VarDecl *VD);
  virtual ~TextureInfo() = default;
  void setType(std::string &&DataType, int TexType);
  void setType(std::shared_ptr<TextureTypeInfo> TypeInfo);
  std::shared_ptr<TextureTypeInfo> getType() const { return Type; }
  virtual std::string getHostDeclString();
  virtual std::string getSamplerDecl();
  virtual std::string getAccessorDecl(const std::string &QueueStr);
  virtual void addDecl(StmtList &AccessorList, StmtList &SamplerList,
                       const std::string &QueueStr);
  ParameterStream &getFuncDecl(ParameterStream &PS);
  ParameterStream &getFuncArg(ParameterStream &PS);
  virtual ParameterStream &getKernelArg(ParameterStream &OS);
  const std::string &getName() { return Name; }
  unsigned getOffset() { return Offset; }
  clang::tooling::UnifiedPath getFilePath() { return FilePath; }
  bool isUseHelperFunc() { return true; }
};

// texture handle info
class TextureObjectInfo : public TextureInfo {
  static const int ReplaceTypeLength;

  // If it is a parameter in the function, it is the parameter index, either it
  // is 0.
  unsigned ParamIdx;

  TextureObjectInfo(const VarDecl *VD, unsigned ParamIdx)
      : TextureInfo(VD), ParamIdx(ParamIdx) {}
  TextureObjectInfo(const VarDecl *VD, std::string Subscript, unsigned ParamIdx)
      : TextureInfo(VD, Subscript), ParamIdx(ParamIdx) {}

protected:
  TextureObjectInfo(unsigned Offset,
                    const clang::tooling::UnifiedPath &FilePath, StringRef Name)
      : TextureInfo(Offset, FilePath, Name), ParamIdx(0) {}

public:
  TextureObjectInfo(const ParmVarDecl *PVD)
      : TextureObjectInfo(PVD, PVD->getFunctionScopeIndex()) {}
  TextureObjectInfo(const VarDecl *VD) : TextureObjectInfo(VD, 0) {}

  TextureObjectInfo(const ParmVarDecl *PVD, std::string Subscript)
      : TextureObjectInfo(PVD, Subscript, PVD->getFunctionScopeIndex()) {}
  TextureObjectInfo(const VarDecl *VD, std::string Subscript)
      : TextureObjectInfo(VD, Subscript, 0) {}

  virtual ~TextureObjectInfo() = default;
  std::string getAccessorDecl(const std::string &QueueString) override;
  std::string getSamplerDecl() override;
  inline unsigned getParamIdx() const { return ParamIdx; }
  std::string getParamDeclType();
  virtual void merge(std::shared_ptr<TextureObjectInfo> Target);
  virtual void addParamDeclReplacement();

  template <class Node> static inline bool isTextureObject(const Node *E) {
    if (E)
      return DpctGlobalInfo::getUnqualifiedTypeName(E->getType()) ==
             "cudaTextureObject_t";
    return false;
  }
};

class CudaLaunchTextureObjectInfo : public TextureObjectInfo {
  std::string ArgStr;

public:
  CudaLaunchTextureObjectInfo(const ParmVarDecl *PVD, const std::string &ArgStr)
      : TextureObjectInfo(static_cast<const VarDecl *>(PVD)), ArgStr(ArgStr) {}
  std::string getAccessorDecl(const std::string &QueueString) override;
  std::string getSamplerDecl() override;
};

class MemberTextureObjectInfo : public TextureObjectInfo {
  StringRef BaseName;
  std::string MemberName;

  class NewVarNameRAII {
    std::string OldName;
    MemberTextureObjectInfo *Member;

  public:
    NewVarNameRAII(MemberTextureObjectInfo *M);
    ~NewVarNameRAII() { Member->Name = std::move(OldName); }
  };

  MemberTextureObjectInfo(unsigned Offset,
                          const clang::tooling::UnifiedPath &FilePath,
                          StringRef Name)
      : TextureObjectInfo(Offset, FilePath, Name) {}

public:
  static std::shared_ptr<MemberTextureObjectInfo> create(const MemberExpr *ME);
  void addDecl(StmtList &AccessorList, StmtList &SamplerList,
               const std::string &QueueStr) override;
  void setBaseName(StringRef Name) { BaseName = Name; }
  StringRef getMemberName() { return MemberName; }
};

class StructureTextureObjectInfo : public TextureObjectInfo {
  std::unordered_map<std::string, std::shared_ptr<MemberTextureObjectInfo>>
      Members;
  bool ContainsVirtualPointer;
  bool IsBase = false;

  StructureTextureObjectInfo(unsigned Offset,
                             const clang::tooling::UnifiedPath &FilePath,
                             StringRef Name)
      : TextureObjectInfo(Offset, FilePath, Name) {}

public:
  StructureTextureObjectInfo(const ParmVarDecl *PVD);
  StructureTextureObjectInfo(const VarDecl *VD);
  static std::shared_ptr<StructureTextureObjectInfo>
  create(const CXXThisExpr *This);
  bool isBase() const { return IsBase; }
  bool containsVirtualPointer() const { return ContainsVirtualPointer; }
  std::shared_ptr<MemberTextureObjectInfo> addMember(const MemberExpr *ME);
  void addDecl(StmtList &AccessorList, StmtList &SamplerList,
               const std::string &Queue) override;
  void addParamDeclReplacement() override { return; };
  void merge(std::shared_ptr<StructureTextureObjectInfo> Target);
  void merge(std::shared_ptr<TextureObjectInfo> Target) override;
  ParameterStream &getKernelArg(ParameterStream &OS) override;
};

class TemplateArgumentInfo {
public:
  explicit TemplateArgumentInfo(const TemplateArgumentLoc &TAL,
                                SourceRange Range);
  explicit TemplateArgumentInfo(std::string &&Str);
  TemplateArgumentInfo() : Kind(TemplateArgument::Null), IsWritten(false) {}

  bool isWritten() const { return IsWritten; }
  bool isNull() const { return !DependentStr; }
  bool isType() const { return Kind == TemplateArgument::Type; }
  const std::string &getString() const {
    return getDependentStringInfo()->getSourceString();
  }
  std::shared_ptr<const TemplateDependentStringInfo>
  getDependentStringInfo() const;
  void setAsType(QualType QT);
  void setAsType(const TypeLoc &TL);
  void setAsType(std::string TS);
  void setAsNonType(const llvm::APInt &Int);
  void setAsNonType(const Expr *E);

  static bool isPlaceholderType(clang::QualType QT);

private:
  template <class T>
  void setArgFromExprAnalysis(const T &Arg,
                              SourceRange ParentRange = SourceRange());

  template <class T> SourceRange getArgSourceRange(const T &Arg) {
    return Arg.getSourceRange();
  }

  template <class T> SourceRange getArgSourceRange(const T *Arg) {
    return Arg->getSourceRange();
  }

  void setArgStr(std::string &&Str) {
    DependentStr =
        std::make_shared<TemplateDependentStringInfo>(std::move(Str));
  }
  std::shared_ptr<TemplateDependentStringInfo> DependentStr;
  TemplateArgument::ArgKind Kind;
  bool IsWritten = true;
};

// memory variable map includes memory variable used in __global__/__device__
// function and call expression.
class MemVarMap {
public:
  MemVarMap()
      : HasItem(false), HasStream(false), HasSync(false), HasBF64(false),
        HasBF16(false), HasGlobalMemAcc(false) {}
  unsigned int Dim = 1;
  /// This member is only used to construct the union-find set.
  MemVarMap *Parent = this;
  bool hasItem() const { return HasItem; }
  bool hasStream() const { return HasStream; }
  bool hasSync() const { return HasSync; }
  bool hasBF64() const { return HasBF64; }
  bool hasBF16() const { return HasBF16; }
  bool hasGlobalMemAcc() const { return HasGlobalMemAcc; }
  bool hasExternShared() const { return !ExternVarMap.empty(); }
  void setItem(bool Has = true) { HasItem = Has; }
  void setStream(bool Has = true) { HasStream = Has; }
  void setSync(bool Has = true) { HasSync = Has; }
  void setBF64(bool Has = true) { HasBF64 = Has; }
  void setBF16(bool Has = true) { HasBF16 = Has; }
  void setGlobalMemAcc(bool Has = true) { HasGlobalMemAcc = Has; }
  void addTexture(std::shared_ptr<TextureInfo> Tex);
  void addVar(std::shared_ptr<MemVarInfo> Var);
  void merge(const MemVarMap &OtherMap);
  void merge(const MemVarMap &VarMap,
             const std::vector<TemplateArgumentInfo> &TemplateArgs);
  int calculateExtraArgsSize() const;

  enum CallOrDecl {
    CallArgument = 0,
    KernelArgument,
    DeclParameter,
  };

private:
  template <CallOrDecl COD>
  std::string
  getArgumentsOrParameters(int PreParams, int PostParams,
                           FormatInfo FormatInformation = FormatInfo()) const;

public:
  std::string getExtraCallArguments(bool HasPreParam, bool HasPostParam) const;
  void
  requestFeatureForAllVarMaps(const clang::tooling::UnifiedPath &Path) const;

  // When adding the ExtraParam with new line, the second argument should be
  // true, and the third argument is the string of indent, which will occur
  // before each ExtraParam.
  std::string
  getExtraDeclParam(bool HasPreParam, bool HasPostParam,
                    FormatInfo FormatInformation = FormatInfo()) const;
  std::string getKernelArguments(bool HasPreParam, bool HasPostParam,
                                 const clang::tooling::UnifiedPath &Path) const;
  const MemVarInfoMap &getMap(MemVarInfo::VarScope Scope) const;
  const GlobalMap<TextureInfo> &getTextureMap() const;
  void removeDuplicateVar();

  MemVarInfoMap &getMap(MemVarInfo::VarScope Scope);
  bool isSameAs(const MemVarMap &Other) const;

  static const MemVarMap *
  getHeadWithoutPathCompression(const MemVarMap *CurNode);
  static MemVarMap *getHead(MemVarMap *CurNode);
  unsigned int getHeadNodeDim() const;

private:
  static void merge(MemVarInfoMap &Master, const MemVarInfoMap &Branch,
                    const std::vector<TemplateArgumentInfo> &TemplateArgs);
  int calculateExtraArgsSize(const MemVarInfoMap &Map) const;

  template <CallOrDecl COD>
  inline ParameterStream &getItem(ParameterStream &PS) const {
    return PS << getItemName();
  }

  template <CallOrDecl COD>
  inline ParameterStream &getStream(ParameterStream &PS) const {
    return PS << DpctGlobalInfo::getStreamName();
  }

  template <CallOrDecl COD>
  inline ParameterStream &getSync(ParameterStream &PS) const {
    return PS << buildString("atm_", DpctGlobalInfo::getSyncName());
  }

  template <class T, CallOrDecl COD>
  static void getArgumentsOrParametersFromMap(ParameterStream &PS,
                                              const GlobalMap<T> &VarMap);

  template <class T, CallOrDecl COD> struct GetArgOrParam;
  template <class T> struct GetArgOrParam<T, DeclParameter> {
    ParameterStream &operator()(ParameterStream &PS, std::shared_ptr<T> V) {
      return V->getFuncDecl(PS);
    }
  };
  template <class T> struct GetArgOrParam<T, CallArgument> {
    ParameterStream &operator()(ParameterStream &PS, std::shared_ptr<T> V) {
      return V->getFuncArg(PS);
    }
  };
  template <class T> struct GetArgOrParam<T, KernelArgument> {
    ParameterStream &operator()(ParameterStream &PS, std::shared_ptr<T> V) {
      return V->getKernelArg(PS);
    }
  };
  void getArgumentsOrParametersForDecl(ParameterStream &PS, int PreParams,
                                       int PostParams) const;

  bool HasItem, HasStream, HasSync, HasBF64, HasBF16, HasGlobalMemAcc;
  MemVarInfoMap LocalVarMap;
  MemVarInfoMap GlobalVarMap;
  MemVarInfoMap ExternVarMap;
  GlobalMap<TextureInfo> TextureMap;
};

template <>
inline ParameterStream &
MemVarMap::getItem<MemVarMap::DeclParameter>(ParameterStream &PS) const {
  std::string NDItem = "nd_item<3>";
  if (DpctGlobalInfo::getAssumedNDRangeDim() == 1 &&
      MemVarMap::getHeadWithoutPathCompression(this) &&
      MemVarMap::getHeadWithoutPathCompression(this)->Dim == 1) {
    NDItem = "nd_item<1>";
  }

  std::string ItemParamDecl =
      "const " + MapNames::getClNamespace() + NDItem + " &" + getItemName();
  return PS << ItemParamDecl;
}

template <>
inline ParameterStream &
MemVarMap::getStream<MemVarMap::DeclParameter>(ParameterStream &PS) const {
  static std::string StreamParamDecl = "const " + MapNames::getClNamespace() +
                                       "stream &" +
                                       DpctGlobalInfo::getStreamName();
  return PS << StreamParamDecl;
}

template <>
inline ParameterStream &
MemVarMap::getSync<MemVarMap::DeclParameter>(ParameterStream &PS) const {
  static std::string SyncParamDecl =
      MapNames::getClNamespace() + "atomic_ref<unsigned int, " +
      MapNames::getClNamespace() + "memory_order::seq_cst, " +
      MapNames::getClNamespace() + "memory_scope::device, " +
      MapNames::getClNamespace() + "access::address_space::global_space> &" +
      DpctGlobalInfo::getSyncName();
  return PS << SyncParamDecl;
}

// call function expression includes location, name, arguments num, template
// arguments and all function decls related to this call, also merges memory
// variable info of all related function decls.
class CallFunctionExpr {
public:
  template <class T>
  CallFunctionExpr(unsigned Offset,
                   const clang::tooling::UnifiedPath &FilePathIn, const T &C)
      : FilePath(FilePathIn), BeginLoc(Offset) {}

  void buildCallExprInfo(const CXXConstructExpr *Ctor);
  void buildCallExprInfo(const CallExpr *CE);

  const MemVarMap &getVarMap() { return VarMap; }
  const std::vector<std::shared_ptr<TextureObjectInfo>> &
  getTextureObjectList() {
    return TextureObjectList;
  }
  std::shared_ptr<StructureTextureObjectInfo> getBaseTextureObjectInfo() const {
    return BaseTextureObject;
  }

  void emplaceReplacement();
  unsigned getExtraArgLoc() { return ExtraArgLoc; }
  bool hasArgs() { return HasArgs; }
  bool hasTemplateArgs() { return !TemplateArgs.empty(); }
  bool hasWrittenTemplateArgs();
  const std::string &getName() { return Name; }

  std::string getTemplateArguments(bool &IsNeedWarning,
                                   bool WrittenArgsOnly = true,
                                   bool WithScalarWrapped = false);

  virtual std::string getExtraArguments();

  void setHasSideEffects(bool Val = true) {
    CallGroupFunctionInControlFlow = Val;
  }
  bool hasSideEffects() const { return CallGroupFunctionInControlFlow; }

  std::shared_ptr<TextureObjectInfo>
  addTextureObjectArgInfo(unsigned ArgIdx,
                          std::shared_ptr<TextureObjectInfo> Info);
  virtual std::shared_ptr<TextureObjectInfo>
  addTextureObjectArg(unsigned ArgIdx, const DeclRefExpr *TexRef,
                      bool isKernelCall = false);
  virtual std::shared_ptr<TextureObjectInfo>
  addStructureTextureObjectArg(unsigned ArgIdx, const MemberExpr *TexRef,
                               bool isKernelCall = false);
  virtual std::shared_ptr<TextureObjectInfo>
  addTextureObjectArg(unsigned ArgIdx, const ArraySubscriptExpr *TexRef,
                      bool isKernelCall = false);
  std::shared_ptr<DeviceFunctionInfo> getFuncInfo() { return FuncInfo; }
  bool IsAllTemplateArgsSpecified = false;

  virtual ~CallFunctionExpr() = default;

protected:
  void setFuncInfo(std::shared_ptr<DeviceFunctionInfo>);
  std::string Name;
  unsigned getBegin() { return BeginLoc; }
  const clang::tooling::UnifiedPath &getFilePath() { return FilePath; }
  void buildInfo();
  void buildCalleeInfo(const Expr *Callee);
  void resizeTextureObjectList(size_t Size) { TextureObjectList.resize(Size); }

private:
  static std::string getName(const NamedDecl *D);
  void
  buildTemplateArguments(const llvm::ArrayRef<TemplateArgumentLoc> &ArgsList,
                         SourceRange Range);

  void buildTemplateArgumentsFromTypeLoc(const TypeLoc &TL);
  template <class TyLoc>
  void buildTemplateArgumentsFromSpecializationType(const TyLoc &TL);

  std::string getNameWithNamespace(const FunctionDecl *FD, const Expr *Callee);

  void buildTextureObjectArgsInfo(const CallExpr *CE);

  template <class CallT> void buildTextureObjectArgsInfo(const CallT *C);
  void mergeTextureObjectInfo();

  const clang::tooling::UnifiedPath FilePath;
  unsigned BeginLoc = 0;
  unsigned ExtraArgLoc = 0;
  std::shared_ptr<DeviceFunctionInfo> FuncInfo;
  std::vector<TemplateArgumentInfo> TemplateArgs;

  // <ParameterIndex, ParameterName>
  std::vector<std::pair<int, std::string>> ParmRefArgs;
  MemVarMap VarMap;
  bool HasArgs = false;
  bool CallGroupFunctionInControlFlow = false;
  std::vector<std::shared_ptr<TextureObjectInfo>> TextureObjectList;
  std::shared_ptr<StructureTextureObjectInfo> BaseTextureObject;
};

// device function declaration info includes location, name, and related
// DeviceFunctionInfo
class DeviceFunctionDecl {
public:
  DeviceFunctionDecl(unsigned Offset,
                     const clang::tooling::UnifiedPath &FilePathIn,
                     const FunctionDecl *FD);
  DeviceFunctionDecl(unsigned Offset,
                     const clang::tooling::UnifiedPath &FilePathIn,
                     const FunctionTypeLoc &FTL, const ParsedAttributes &Attrs,
                     const FunctionDecl *Specialization);
  static std::shared_ptr<DeviceFunctionInfo>
  LinkUnresolved(const UnresolvedLookupExpr *ULE);
  static std::shared_ptr<DeviceFunctionInfo>
  LinkRedecls(const FunctionDecl *FD);
  static std::shared_ptr<DeviceFunctionInfo>
  LinkTemplateDecl(const FunctionTemplateDecl *FTD);
  static std::shared_ptr<DeviceFunctionInfo> LinkExplicitInstantiation(
      const FunctionDecl *Specialization, const FunctionTypeLoc &FTL,
      const ParsedAttributes &Attrs, const TemplateArgumentListInfo &TAList);
  std::shared_ptr<DeviceFunctionInfo> getFuncInfo() const { return FuncInfo; }

  virtual void emplaceReplacement();
  static void reset() { FuncInfoMap.clear(); }

  using DeclList = std::vector<std::shared_ptr<DeviceFunctionDecl>>;

  static void LinkDecl(const FunctionDecl *FD, DeclList &List,
                       std::shared_ptr<DeviceFunctionInfo> &Info);
  static void LinkDecl(const NamedDecl *ND, DeclList &List,
                       std::shared_ptr<DeviceFunctionInfo> &Info);
  static void LinkDecl(const FunctionTemplateDecl *FTD, DeclList &List,
                       std::shared_ptr<DeviceFunctionInfo> &Info);
  static void LinkRedecls(const FunctionDecl *ND, DeclList &List,
                          std::shared_ptr<DeviceFunctionInfo> &Info);

  template <class IteratorRange>
  static std::shared_ptr<DeviceFunctionInfo>
  LinkDeclRange(IteratorRange &&Range, const std::string &FunctionName) {
    std::shared_ptr<DeviceFunctionInfo> Info;
    DeclList List;
    LinkDeclRange(std::move(Range), List, Info);
    if (List.empty())
      return Info;
    if (!Info)
      Info = std::make_shared<DeviceFunctionInfo>(
          List[0]->ParamsNum, List[0]->NonDefaultParamNum, FunctionName);
    for (auto &D : List)
      D->setFuncInfo(Info);
    return Info;
  }

  template <class IteratorRange>
  static void LinkDeclRange(IteratorRange &&Range, DeclList &List,
                            std::shared_ptr<DeviceFunctionInfo> &Info) {
    for (auto D : Range)
      LinkDecl(D, List, Info);
  }
  void setFuncInfo(std::shared_ptr<DeviceFunctionInfo> Info);

  virtual ~DeviceFunctionDecl() = default;

protected:
  const FormatInfo &getFormatInfo();
  void buildTextureObjectParamsInfo(const ArrayRef<ParmVarDecl *> &Parms);

  template <class AttrsT>
  void buildReplaceLocInfo(const FunctionTypeLoc &FTL, const AttrsT &Attrs);

  virtual std::string getExtraParameters();

  unsigned Offset;
  const clang::tooling::UnifiedPath FilePath;
  unsigned ParamsNum;
  unsigned ReplaceOffset;
  unsigned ReplaceLength;
  bool IsReplaceFollowedByPP = false;
  unsigned NonDefaultParamNum;
  bool IsDefFilePathNeeded = false;
  std::vector<std::shared_ptr<TextureObjectInfo>> TextureObjectList;
  FormatInfo FormatInformation;

  static std::shared_ptr<DeviceFunctionInfo> &getFuncInfo(const FunctionDecl *);
  static std::unordered_map<std::string, std::shared_ptr<DeviceFunctionInfo>>
      FuncInfoMap;

private:
  std::shared_ptr<DeviceFunctionInfo> &FuncInfo;
};

class ExplicitInstantiationDecl : public DeviceFunctionDecl {
  std::vector<TemplateArgumentInfo> InstantiationArgs;

public:
  ExplicitInstantiationDecl(unsigned Offset,
                            const clang::tooling::UnifiedPath &FilePathIn,
                            const FunctionTypeLoc &FTL,
                            const ParsedAttributes &Attrs,
                            const FunctionDecl *Specialization,
                            const TemplateArgumentListInfo &TAList)
      : DeviceFunctionDecl(Offset, FilePathIn, FTL, Attrs, Specialization) {
    initTemplateArgumentList(TAList, Specialization);
  }
  static void processFunctionTypeLoc(const FunctionTypeLoc &);
  static void processTemplateArgumentList(const TemplateArgumentListInfo &);

private:
  void initTemplateArgumentList(const TemplateArgumentListInfo &TAList,
                                const FunctionDecl *Specialization);
  std::string getExtraParameters() override;
};

class DeviceFunctionDeclInModule : public DeviceFunctionDecl {
  void insertWrapper();
  bool HasBody = false;
  size_t DeclEnd;
  std::string FuncName;
  std::vector<std::pair<std::string, std::string>> ParametersInfo;
  std::shared_ptr<KernelCallExpr> Kernel;
  void buildParameterInfo(const FunctionDecl *FD);
  void buildWrapperInfo(const FunctionDecl *FD);
  void buildCallInfo(const FunctionDecl *FD);
  std::vector<std::pair<std::string, std::string>> &getParametersInfo() {
    return ParametersInfo;
  }

public:
  DeviceFunctionDeclInModule(unsigned Offset,
                             const clang::tooling::UnifiedPath &FilePathIn,
                             const FunctionTypeLoc &FTL,
                             const ParsedAttributes &Attrs,
                             const FunctionDecl *FD);
  DeviceFunctionDeclInModule(unsigned Offset,
                             const clang::tooling::UnifiedPath &FilePathIn,
                             const FunctionDecl *FD);
  void emplaceReplacement() override;
};

// device function info includes parameters num, memory variable and call
// expression in the function.
class DeviceFunctionInfo {
  struct ParameterProps {
    bool IsReferenced = false;
  };

public:
  DeviceFunctionInfo(size_t ParamsNum, size_t NonDefaultParamNum,
                     std::string FunctionName);

  bool ConstructGraphVisited = false;
  unsigned int KernelCallBlockDim = 1;

  std::shared_ptr<CallFunctionExpr> findCallee(const CallExpr *C);
  template <class CallT>
  inline std::shared_ptr<CallFunctionExpr> addCallee(const CallT *C) {
    auto CallLocInfo = DpctGlobalInfo::getLocInfo(C);
    auto Call =
        insertObject(CallExprMap, CallLocInfo.second, CallLocInfo.first, C);
    Call->buildCallExprInfo(C);
    return Call;
  }
  void addVar(std::shared_ptr<MemVarInfo> Var) { VarMap.addVar(Var); }
  void setItem() { VarMap.setItem(); }
  void setStream() { VarMap.setStream(); }
  void setSync() { VarMap.setSync(); }
  void setBF64() { VarMap.setBF64(); }
  void setBF16() { VarMap.setBF16(); }
  void setGlobalMemAcc() { VarMap.setGlobalMemAcc(); }
  void addTexture(std::shared_ptr<TextureInfo> Tex) { VarMap.addTexture(Tex); }
  MemVarMap &getVarMap() { return VarMap; }
  std::shared_ptr<TextureObjectInfo> getTextureObject(unsigned Idx);
  std::shared_ptr<StructureTextureObjectInfo> getBaseTextureObject() const {
    return BaseObjectTexture;
  }
  void setCallGroupFunctionInControlFlow(bool Val = true) {
    CallGroupFunctionInControlFlow = Val;
  }
  bool hasCallGroupFunctionInControlFlow() const {
    return CallGroupFunctionInControlFlow;
  }
  void setHasSideEffectsAnalyzed(bool Val = true) {
    HasCheckedCallGroupFunctionInControlFlow = Val;
  }
  bool hasSideEffectsAnalyzed() const {
    return HasCheckedCallGroupFunctionInControlFlow;
  }

  void buildInfo();
  bool hasParams() { return ParamsNum != 0; }
  bool isBuilt() { return IsBuilt; }
  void setBuilt() { IsBuilt = true; }
  bool isLambda() { return IsLambda; }
  void setLambda() { IsLambda = true; }
  bool isInlined() { return IsInlined; }
  void setInlined() { IsInlined = true; }
  bool isKernel() { return IsKernel; }
  void setKernel() { IsKernel = true; }
  bool isKernelInvoked() { return IsKernelInvoked; }
  void setKernelInvoked() { IsKernelInvoked = true; }
  std::string getExtraParameters(const clang::tooling::UnifiedPath &Path,
                                 FormatInfo FormatInformation = FormatInfo());
  std::string
  getExtraParameters(const clang::tooling::UnifiedPath &Path,
                     const std::vector<TemplateArgumentInfo> &TAList,
                     FormatInfo FormatInformation = FormatInfo());
  void setDefinitionFilePath(const clang::tooling::UnifiedPath &Path) {
    DefinitionFilePath = Path;
  }
  const clang::tooling::UnifiedPath &getDefinitionFilePath() {
    return DefinitionFilePath;
  }

  void setNeedSyclExternMacro() { NeedSyclExternMacro = true; }
  bool IsSyclExternMacroNeeded() { return NeedSyclExternMacro; }
  void setAlwaysInlineDevFunc() { AlwaysInlineDevFunc = true; }
  bool IsAlwaysInlineDevFunc() { return AlwaysInlineDevFunc; }
  void setForceInlineDevFunc() { ForceInlineDevFunc = true; }
  bool IsForceInlineDevFunc() { return ForceInlineDevFunc; }
  void merge(std::shared_ptr<DeviceFunctionInfo> Other);
  size_t ParamsNum;
  size_t NonDefaultParamNum;
  GlobalMap<CallFunctionExpr> &getCallExprMap() { return CallExprMap; }
  void addSubGroupSizeRequest(unsigned int Size, SourceLocation Loc,
                              std::string APIName, std::string VarName = "");
  std::vector<std::tuple<unsigned int, clang::tooling::UnifiedPath,
                         unsigned int, std::string, std::string>> &
  getSubGroupSize() {
    return RequiredSubGroupSize;
  }
  bool isParameterReferenced(unsigned int Index);
  void setParameterReferencedStatus(unsigned int Index, bool IsReferenced);
  std::string getFunctionName() { return FunctionName; }

private:
  void mergeCalledTexObj(
      std::shared_ptr<StructureTextureObjectInfo> BaseObj,
      const std::vector<std::shared_ptr<TextureObjectInfo>> &TexObjList);

  void mergeTextureObjectList(
      const std::vector<std::shared_ptr<TextureObjectInfo>> &Other);

  bool IsBuilt;
  clang::tooling::UnifiedPath DefinitionFilePath;
  bool NeedSyclExternMacro = false;
  bool AlwaysInlineDevFunc = false;
  bool ForceInlineDevFunc = false;
  // subgroup size, filepath, offset, API name, var name
  std::vector<std::tuple<unsigned int, clang::tooling::UnifiedPath,
                         unsigned int, std::string, std::string>>
      RequiredSubGroupSize;
  GlobalMap<CallFunctionExpr> CallExprMap;
  MemVarMap VarMap;

  std::shared_ptr<StructureTextureObjectInfo> BaseObjectTexture;
  std::vector<std::shared_ptr<TextureObjectInfo>> TextureObjectList;
  std::vector<ParameterProps> ParametersProps;
  std::string FunctionName;
  bool IsInlined = false;
  bool IsLambda;
  bool IsKernel = false;
  bool IsKernelInvoked = false;
  bool CallGroupFunctionInControlFlow = false;
  bool HasCheckedCallGroupFunctionInControlFlow = false;
};

class KernelCallExpr : public CallFunctionExpr {
public:
  bool IsInMacroDefine = false;
  bool NeedLambda = false;

private:
  struct ArgInfo {
    ArgInfo(const ParmVarDecl *PVD, KernelArgumentAnalysis &Analysis,
            const Expr *Arg, bool Used, int Index, KernelCallExpr *BASE);
    ArgInfo(const ParmVarDecl *PVD, const std::string &ArgsArrayName,
            KernelCallExpr *Kernel);
    ArgInfo(const ParmVarDecl *PVD, KernelCallExpr *Kernel);
    ArgInfo(std::shared_ptr<TextureObjectInfo> Obj, KernelCallExpr *BASE);
    inline const std::string &getArgString() const;
    inline const std::string &getTypeString() const;
    inline std::string getIdStringWithIndex() const {
      return buildString(IdString, "ct", Index);
    }
    inline std::string getIdStringWithSuffix(const std::string &Suffix) const {
      return buildString(IdString, Suffix, "_ct", Index);
    }
    bool IsPointer;
    // If the pointer is used as lvalue after its most recent memory allocation
    bool IsRedeclareRequired;
    bool IsUsedAsLvalueAfterMalloc;
    bool IsDefinedOnDevice = false;
    bool TryGetBuffer = false;
    std::string ArgString;
    std::string TypeString;
    std::string IdString;
    int Index;
    int ArgSize = 0;
    bool IsDeviceRandomGeneratorType = false;
    bool IsDoublePointer = false;

    std::shared_ptr<TextureObjectInfo> Texture;
  };

  void print(KernelPrinter &Printer);
  void printSubmit(KernelPrinter &Printer);
  void printSubmitLamda(KernelPrinter &Printer);
  void printParallelFor(KernelPrinter &Printer, bool IsInSubmit);
  void printKernel(KernelPrinter &Printer);
  template <typename IDTy, typename... Ts>
  void printWarningMessage(KernelPrinter &Printer, IDTy MsgID, Ts &&...Vals);
  template <class T> void printStreamBase(T &Printer);

public:
  KernelCallExpr(unsigned Offset, const clang::tooling::UnifiedPath &FilePath,
                 const CUDAKernelCallExpr *KernelCall);

  void addAccessorDecl();
  void buildInfo();
  void setKernelCallDim();
  void buildUnionFindSet();
  void addReplacements();
  std::string getExtraArguments() override;

  const std::vector<ArgInfo> &getArgsInfo();
  int calculateOriginArgsSize() const;

  std::string getReplacement();

  void setEvent(const std::string &E) { Event = E; }
  const std::string &getEvent() { return Event; }
  void setSync(bool Sync = true) { IsSync = Sync; }
  bool isSync() { return IsSync; }

  static std::shared_ptr<KernelCallExpr> buildFromCudaLaunchKernel(
      const std::pair<clang::tooling::UnifiedPath, unsigned> &LocInfo,
      const CallExpr *);
  static std::shared_ptr<KernelCallExpr>
  buildForWrapper(clang::tooling::UnifiedPath, const FunctionDecl *,
                  std::shared_ptr<DeviceFunctionInfo>);
  unsigned int GridDim = 3;
  unsigned int BlockDim = 3;
  void setEmitSizeofWarningFlag(bool Flag) { EmitSizeofWarning = Flag; }

private:
  KernelCallExpr(unsigned Offset, const clang::tooling::UnifiedPath &FilePath)
      : CallFunctionExpr(Offset, FilePath, nullptr), IsSync(false) {}
  void buildArgsInfoFromArgsArray(const FunctionDecl *FD,
                                  const Expr *ArgsArray) {}
  void buildArgsInfo(const CallExpr *CE);
  bool isDefaultStream() const {
    return StringRef(ExecutionConfig.Stream).startswith("{{NEEDREPLACEQ") ||
           ExecutionConfig.IsDefaultStream;
  }
  bool isQueuePtr() const { return ExecutionConfig.IsQueuePtr; }
  std::string getQueueStr() const;

  void buildKernelInfo(const CUDAKernelCallExpr *KernelCall);
  void setIsInMacroDefine(const CUDAKernelCallExpr *KernelCall);
  void setNeedAddLambda(const CUDAKernelCallExpr *KernelCall);
  void buildNeedBracesInfo(const CallExpr *KernelCall);
  void buildLocationInfo(const CallExpr *KernelCall);
  template <class ArgsRange>
  void buildExecutionConfig(const ArgsRange &ConfigArgs,
                            const CallExpr *KernelCall);

  void removeExtraIndent();
  void addDevCapCheckStmt();
  void addAccessorDecl(MemVarInfo::VarScope Scope);
  void addAccessorDecl(std::shared_ptr<MemVarInfo> VI);
  void addStreamDecl();

  void buildKernelArgsStmt();

  struct {
    std::string LocHash;
    std::string NL;
    std::string Indent;
  } LocInfo;
  // true, if migrated SYCL code block need extra { }
  bool NeedBraces = true;
  struct {
    std::string Config[6] = {"", "", "", "0", "", ""};
    std::string &GroupSize = Config[0];
    std::string &LocalSize = Config[1];
    std::string &ExternMemSize = Config[2];
    std::string &Stream = Config[3];
    bool LocalDirectRef = false, GroupDirectRef = false;
    std::string GroupSizeFor1D = "";
    std::string LocalSizeFor1D = "";
    std::string &NdRange = Config[4];
    std::string &SubGroupSize = Config[5];
    bool IsDefaultStream = false;
    bool IsQueuePtr = true;
  } ExecutionConfig;

  std::vector<ArgInfo> ArgsInfo;

  std::string Event;
  bool IsSync;

  class SubmitStmtsList {
  public:
    StmtList StreamList;
    StmtList SyncList;
    StmtList RangeList;
    StmtList MemoryList;
    StmtList PtrList;
    StmtList AccessorList;
    StmtList TextureList;
    StmtList SamplerList;
    StmtList NdRangeList;
    StmtList CommandGroupList;

    KernelPrinter &print(KernelPrinter &Printer);
    bool empty() const noexcept;

  private:
    KernelPrinter &printList(KernelPrinter &Printer, const StmtList &List,
                             StringRef Comments = "");
  };
  SubmitStmtsList SubmitStmts;

  class OuterStmtsList {
  public:
    StmtList ExternList;
    StmtList InitList;
    StmtList OthersList;

    KernelPrinter &print(KernelPrinter &Printer);
    bool empty() const noexcept;

  private:
    KernelPrinter &printList(KernelPrinter &Printer, const StmtList &List,
                             StringRef Comments = "");
  };
  OuterStmtsList OuterStmts;
  StmtList KernelStmts;
  std::string KernelArgs;
  int TotalArgsSize = 0;
  bool EmitSizeofWarning = false;
  unsigned int SizeOfHighestDimension = 0;
};

class CudaMallocInfo {
public:
  CudaMallocInfo(unsigned Offset, const clang::tooling::UnifiedPath &FilePath,
                 const VarDecl *VD)
      : Name(VD->getName().str()) {}

  static const VarDecl *getMallocVar(const Expr *Arg);
  static const VarDecl *getDecl(const Expr *E);
  void setSizeExpr(const Expr *SizeExpression);
  void setSizeExpr(const Expr *N, const Expr *ElemSize);
  std::string getAssignArgs(const std::string &TypeName);

private:
  std::string Size;
  std::string Name;
};

/// Find the innermost FunctionDecl's child node (CompoundStmt node) where \S
/// is located. If there is no CompoundStmt of FunctionDecl out of \S, return
/// nullptr.
/// Caller should make sure that /S is not nullptr.
template <typename T>
inline const clang::CompoundStmt *findInnerMostBlock(const T *S) {
  auto &Context = DpctGlobalInfo::getContext();
  auto Parents = Context.getParents(*S);
  std::vector<DynTypedNode> AncestorNodes;
  while (Parents.size() >= 1) {
    AncestorNodes.push_back(Parents[0]);
    Parents = Context.getParents(Parents[0]);
  }

  for (unsigned int i = 0; i < AncestorNodes.size(); ++i) {
    if (auto CS = AncestorNodes[i].get<CompoundStmt>()) {
      if (i + 1 < AncestorNodes.size() &&
          (AncestorNodes[i + 1].get<FunctionDecl>() ||
           AncestorNodes[i + 1].get<CXXMethodDecl>() ||
           AncestorNodes[i + 1].get<CXXConstructorDecl>() ||
           AncestorNodes[i + 1].get<CXXDestructorDecl>())) {
        return CS;
      }
    }
  }
  return nullptr;
}

template <typename T>
inline DpctGlobalInfo::HelperFuncReplInfo
generateHelperFuncReplInfo(const T *S) {
  DpctGlobalInfo::HelperFuncReplInfo Info;
  if (!S) {
    Info.IsLocationValid = false;
    return Info;
  }

  auto CS = findInnerMostBlock(S);
  if (!CS) {
    Info.IsLocationValid = false;
    return Info;
  }

  auto EndOfLBrace = CS->getLBracLoc().getLocWithOffset(1);
  if (EndOfLBrace.isMacroID()) {
    Info.IsLocationValid = false;
    return Info;
  }

  Info.IsLocationValid = true;
  std::tie(Info.DeclLocFile, Info.DeclLocOffset) =
      DpctGlobalInfo::getLocInfo(EndOfLBrace);
  return Info;
}

/// If it is not duplicated, return 0.
/// If it is duplicated, return the correct Index which is >= 1.
template <typename T> int getPlaceholderIdx(const T *S) {
  auto &SM = DpctGlobalInfo::getSourceManager();
  SourceLocation Loc = S->getBeginLoc();
  Loc = SM.getExpansionLoc(Loc);

  auto LocInfo = DpctGlobalInfo::getLocInfo(Loc);
  std::string Key = LocInfo.first.getCanonicalPath().str() + ":" +
                    std::to_string(LocInfo.second);
  auto Iter = DpctGlobalInfo::getTempVariableHandledMap().find(Key);
  if (Iter != DpctGlobalInfo::getTempVariableHandledMap().end()) {
    return Iter->second;
  } else {
    return 0;
  }
}

/// return true: update success
/// return false: key already there, map is not changed.
template <typename T> bool UpdatePlaceholderIdxMap(const T *S, int Index) {
  auto Range = getDefinitionRange(S->getBeginLoc(), S->getEndLoc());
  SourceLocation Loc = Range.getBegin();
  auto LocInfo = DpctGlobalInfo::getLocInfo(Loc);
  std::string Key = LocInfo.first.getCanonicalPath().str() + ":" +
                    std::to_string(LocInfo.second);
  auto Iter = DpctGlobalInfo::getTempVariableHandledMap().find(Key);
  if (Iter != DpctGlobalInfo::getTempVariableHandledMap().end()) {
    return true;
  } else {
    DpctGlobalInfo::getTempVariableHandledMap().insert(
        std::make_pair(Key, Index));
    return false;
  }
}

template <typename T> int isPlaceholderIdxDuplicated(const T *S) {
  if (getPlaceholderIdx(S) == 0)
    return false;
  else
    return true;
}

// There are 3 maps are used to record related information:
// unordered_map<int, HelperFuncReplInfo> HelperFuncReplInfoMap,
// unordered_map<string, TempVariableDeclCounter> TempVariableDeclCounterMap and
// unordered_map<string, int> TempVariableHandledMap.
//
// 1. HelperFuncReplInfoMap's key is the Index of each placeholder, its value is
// a HelperFuncReplInfo struct which saved the declaration insert location of
// this placeholder and a boolean represent whether this location is valid.
// 2. TempVariableDeclCounterMap's key is the declaration insert location, it's
// value is a TempVariableDeclCounter which counts how many device declaration
// and queue declaration need be inserted here respectively.
// 3. TempVariableHandledMap's key is the begin location of the declaration or
// statement of each placeholder. This map is to avoid one placeholder to be
// counted more than once. Its value is Index.
//
// The rule of inserting declaration:
// If pair (m, n) means device counter value is n and queue counter value is n,
// using (0,0), (0,1), (1,0), (1,1), (>=2,0), (0,>=2), (>=2,1), (1,>=2) and
// (>=2,>=2) can construct a graph.
// Then there are 5 edges will need insert declaration:
// (1,0) to (>=2,0) and (1,1) to (>=2,1) need add device declaration
// (0,1) to (0,>=2) and (1,1) to (1,>=2) need add both declaration
// (>=2,1) to (>=2,>=2) need add queue declaration
template <typename T>
inline void buildTempVariableMap(int Index, const T *S, HelperFuncType HFT) {
  if (UpdatePlaceholderIdxMap(S, Index)) {
    return;
  }

  DpctGlobalInfo::HelperFuncReplInfo HFInfo = generateHelperFuncReplInfo(S);

  if (!HFInfo.IsLocationValid)
    return;

  DpctGlobalInfo::getHelperFuncReplInfoMap().insert(
      std::make_pair(Index, HFInfo));
  std::string KeyForDeclCounter = HFInfo.DeclLocFile.getCanonicalPath().str() +
                                  ":" + std::to_string(HFInfo.DeclLocOffset);

  if (DpctGlobalInfo::getTempVariableDeclCounterMap().count(
          KeyForDeclCounter) == 0) {
    DpctGlobalInfo::getTempVariableDeclCounterMap().insert(
        {KeyForDeclCounter, {}});
  }
  auto Iter =
      DpctGlobalInfo::getTempVariableDeclCounterMap().find(KeyForDeclCounter);
  switch (HFT) {
  case HelperFuncType::HFT_DefaultQueue:
    ++Iter->second.DefaultQueueCounter;
    break;
  case HelperFuncType::HFT_CurrentDevice:
    ++Iter->second.CurrentDeviceCounter;
    break;
  default:
    break;
  }
}

} // namespace dpct
} // namespace clang

#endif<|MERGE_RESOLUTION|>--- conflicted
+++ resolved
@@ -667,32 +667,13 @@
   static const std::unordered_set<std::string> &getChangeExtensions() {
     return ChangeExtensions;
   }
-  static inline const std::string &getSYCLSourceExtension() {
+  static const std::string &getSYCLSourceExtension() {
     return SYCLSourceExtension;
   }
-  static inline const std::string &getSYCLHeaderExtension() {
+  static const std::string &getSYCLHeaderExtension() {
     return SYCLHeaderExtension;
   }
-  static inline void setSYCLFileExtensioni(SYCLFileExtensionEnum extension) {
-    switch (extension) {
-    case SYCLFileExtensionEnum::DP_CPP:
-      SYCLSourceExtension = ".dp.cpp";
-      SYCLHeaderExtension = ".dp.hpp";
-      break;
-    case SYCLFileExtensionEnum::SYCL_CPP:
-      SYCLSourceExtension = ".sycl.cpp";
-      SYCLHeaderExtension = ".sycl.hpp";
-      break;
-    case SYCLFileExtensionEnum::CPP:
-      SYCLSourceExtension = ".cpp";
-      SYCLHeaderExtension = ".hpp";
-      break;
-    default:
-      SYCLSourceExtension = ".dp.cpp";
-      SYCLHeaderExtension = ".dp.hpp";
-      break;
-    }
-  }
+  static void setSYCLFileExtension(SYCLFileExtensionEnum Extension);
   // TODO: implement one of this for each source language.
   static void setCudaPath(const clang::tooling::UnifiedPath &InputCudaPath) {
     CudaPath = InputCudaPath;
@@ -801,20 +782,12 @@
   static unsigned getHelperFuncPreferenceFlag() {
     return HelperFuncPreferenceFlag;
   }
-<<<<<<< HEAD
+  static bool isAnalysisModeEnabled() { return AnalysisModeFlag; }
+  static void enableAnalysisMode() { AnalysisModeFlag = true; }
   static format::FormatRange getFormatRange() { return FmtRng; }
   static void setFormatRange(format::FormatRange FR) { FmtRng = FR; }
   static DPCTFormatStyle getFormatStyle() { return FmtST; }
   static void setFormatStyle(DPCTFormatStyle FS) { FmtST = FS; }
-=======
-  static bool isAnalysisModeEnabled() { return AnalysisModeFlag; }
-  static void enableAnalysisMode() { AnalysisModeFlag = true; }
-
-  inline static format::FormatRange getFormatRange() { return FmtRng; }
-  inline static void setFormatRange(format::FormatRange FR) { FmtRng = FR; }
-  inline static DPCTFormatStyle getFormatStyle() { return FmtST; }
-  inline static void setFormatStyle(DPCTFormatStyle FS) { FmtST = FS; }
->>>>>>> 7dd458d2
   // Processing the folder or file by following rules:
   // Rule1: For {child path, parent path}, only parent path will be kept.
   // Rule2: Ignore invalid path.
