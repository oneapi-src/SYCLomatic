//===--------------- AnalysisInfo.h ---------------------------------------===//
//
// Part of the LLVM Project, under the Apache License v2.0 with LLVM Exceptions.
// See https://llvm.org/LICENSE.txt for license information.
// SPDX-License-Identifier: Apache-2.0 WITH LLVM-exception
//
//===----------------------------------------------------------------------===//

#ifndef DPCT_ANALYSIS_INFO_H
#define DPCT_ANALYSIS_INFO_H

#include "CustomHelperFiles.h"
#include "Error.h"
#include "ExprAnalysis.h"
#include "ExtReplacements.h"
#include "LibraryAPIMigration.h"
#include "Rules.h"
#include "SaveNewFiles.h"
#include "Statics.h"
#include "Utility.h"
#include "ValidateArguments.h"
#include <bitset>
#include <unordered_set>
#include <optional>
#include <vector>

#include "clang/AST/Attr.h"
#include "clang/AST/Decl.h"
#include "clang/AST/DeclTemplate.h"
#include "clang/AST/ExprCXX.h"
#include "clang/AST/Mangle.h"
#include "clang/AST/ParentMapContext.h"

#include "clang/Format/Format.h"
#include "clang/Frontend/CompilerInstance.h"

std::optional<std::string> getReplacedName(const clang::NamedDecl *D);
void setGetReplacedNamePtr(
    std::optional<std::string> (*Ptr)(const clang::NamedDecl *D));

namespace clang {
namespace dpct {
enum class HelperFuncType : int {
  HFT_InitValue = 0,
  HFT_DefaultQueue = 1,
  HFT_CurrentDevice = 2
};

enum class KernelArgType : int {
  KAT_Stream = 0,
  KAT_Texture,
  KAT_Accessor1D,
  KAT_Accessor2D,
  KAT_Accessor3D,
  KAT_Array1D,
  KAT_Array2D,
  KAT_Array3D,
  KAT_Default,
  KAT_MaxParameterSize
};
// This struct defines a set of Repls with priority.
// The priority is designated by an unsigned number, the
// higher the number, the higher the priority.
struct PriorityReplInfo {
  std::vector<std::shared_ptr<ExtReplacement>> Repls;
  std::vector<std::function<void(void)>> RelatedAction;
  unsigned int Priority = 0;
};

class CudaMallocInfo;
class TextureInfo;
class KernelCallExpr;
class DeviceFunctionInfo;
class CallFunctionExpr;
class DeviceFunctionDecl;
class DeviceFunctionDeclInModule;
class MemVarInfo;
class VarInfo;
class ExplicitInstantiationDecl;
class KernelPrinter;

struct EventSyncTypeInfo {
  EventSyncTypeInfo(unsigned int Length, std::string ReplText, bool NeedReport,
                    bool IsAssigned)
      : Length(Length), ReplText(ReplText), NeedReport(NeedReport),
        IsAssigned(IsAssigned) {}
  void buildInfo(std::string FilePath, unsigned int Offset);

  unsigned int Length;
  std::string ReplText;
  bool NeedReport = false;
  bool IsAssigned = false;
};

struct TimeStubTypeInfo {
  TimeStubTypeInfo(unsigned int Length, std::string StrWithSB,
                   std::string StrWithoutSB)
      : Length(Length), StrWithSB(StrWithSB), StrWithoutSB(StrWithoutSB) {}

  void buildInfo(std::string FilePath, unsigned int Offset,
                 bool isReplTxtWithSB);

  unsigned int Length;
  std::string StrWithSB;
  std::string StrWithoutSB;
};

struct BuiltinVarInfo {
  BuiltinVarInfo(unsigned int Len, std::string Repl,
                 std::shared_ptr<DeviceFunctionInfo> DFI)
      : Len(Len), Repl(Repl), DFI(DFI) {}
  void buildInfo(std::string FilePath, unsigned int Offset, unsigned int Dim);

  unsigned int Len = 0;
  std::string Repl;
  std::shared_ptr<DeviceFunctionInfo> DFI = nullptr;
};

struct FormatInfo {
  FormatInfo() : EnableFormat(false), IsAllParamsOneLine(true) {}
  bool EnableFormat;
  bool IsAllParamsOneLine;
  bool IsEachParamNL = false;
  int CurrentLength = 0;
  int NewLineIndentLength = 0;
  std::string NewLineIndentStr;
  bool IsFirstArg = false;
};

enum HDFuncInfoType{HDFI_Def, HDFI_Decl, HDFI_Call};

struct HostDeviceFuncLocInfo {
  std::string FilePath;
  std::string FuncContentCache;
  unsigned FuncStartOffset = 0;
  unsigned FuncEndOffset = 0;
  unsigned FuncNameOffset = 0;
  bool Processed = false;
  HDFuncInfoType Type;
};

struct HostDeviceFuncInfo {
  std::unordered_map<std::string, HostDeviceFuncLocInfo>
  LocInfos;
  bool isCalledInHost = false;
  bool isDefInserted = false;
  bool needGenerateHostCode = false;
  int PostFixId = -1;
  static int MaxId;
};

enum IfType { IT_Unknow, IT_If, IT_Ifdef, IT_Ifndef, IT_Elif };

struct DirectiveInfo {
  unsigned NumberSignLoc = 0;
  unsigned DirectiveLoc = 0;
  unsigned ConditionLoc = 0;
  std::string Condition;
};

struct CudaArchPPInfo {
  IfType DT = IfType::IT_Unknow;
  DirectiveInfo IfInfo;
  DirectiveInfo ElseInfo;
  DirectiveInfo EndInfo;
  std::unordered_map<unsigned, DirectiveInfo> ElInfo;
  bool isInHDFunc = false;
};

struct MemcpyOrderAnalysisInfo {
  MemcpyOrderAnalysisInfo(
      std::vector<std::pair<const Stmt *, MemcpyOrderAnalysisNodeKind>>
          MemcpyOrderVec,
      std::vector<unsigned int> DREOffsetVec)
      : MemcpyOrderVec(MemcpyOrderVec), DREOffsetVec(DREOffsetVec) {}
  MemcpyOrderAnalysisInfo() : MemcpyOrderVec({}), DREOffsetVec({}) {}

  std::vector<std::pair<const Stmt *, MemcpyOrderAnalysisNodeKind>>
      MemcpyOrderVec;
  std::vector<unsigned int> DREOffsetVec;
};

struct RnnBackwardFuncInfo {
  std::string FilePath;
  unsigned int Offset;
  unsigned int Length;
  bool isAssigned;
  bool isDataGradient;
  std::string CompoundLoc;
  std::vector<std::string> RnnInputDeclLoc;
  std::vector<std::string> FuncArgs;
};

// <function name, Info>
using HDFuncInfoMap =
    std::unordered_map<std::string, HostDeviceFuncInfo>;
// <file path, <Offset, Info>>
using CudaArchPPMap =
    std::unordered_map<std::string,
                       std::unordered_map<unsigned int, CudaArchPPInfo>>;
using CudaArchDefMap =
    std::unordered_map<std::string,
                       std::unordered_map<unsigned int, unsigned int>>;
class ParameterStream {
public:
  ParameterStream() { FormatInformation = FormatInfo(); }
  ParameterStream(FormatInfo FormatInformation, int ColumnLimit)
      : FormatInformation(FormatInformation), ColumnLimit(ColumnLimit) {}

  ParameterStream &operator<<(const std::string &InputParamStr) {
    if (InputParamStr.size() == 0) {
      return *this;
    }

    if (!FormatInformation.EnableFormat) {
      // append the string directly
      Str = Str + InputParamStr;
      return *this;
    }

    if (FormatInformation.IsAllParamsOneLine) {
      // all parameters are in one line
      Str = Str + ", " + InputParamStr;
      return *this;
    }

    if (FormatInformation.IsEachParamNL) {
      // each parameter is in a single line
      Str = Str + "," + getNL() + FormatInformation.NewLineIndentStr +
            InputParamStr;
      return *this;
    }

    // parameters will be inserted in one line unless the line length > column
    // limit.
    if (FormatInformation.CurrentLength + 2 + (int)InputParamStr.size() <=
        ColumnLimit) {
      Str = Str + ", " + InputParamStr;
      FormatInformation.CurrentLength =
          FormatInformation.CurrentLength + 2 + InputParamStr.size();
      return *this;
    } else {
      Str = Str + std::string(",") + getNL() +
            FormatInformation.NewLineIndentStr + InputParamStr;
      FormatInformation.CurrentLength =
          FormatInformation.NewLineIndentLength + InputParamStr.size();
      return *this;
    }
  }
  ParameterStream &operator<<(int InputInt) {
    return *this << std::to_string(InputInt);
  }

  std::string Str = "";
  FormatInfo FormatInformation;
  int ColumnLimit = 80;

};

struct StmtWithWarning {
  StmtWithWarning(std::string Str, std::vector<std::string> Warnings = {})
      : StmtStr(Str), Warnings(Warnings) {}

  std::string StmtStr;
  std::vector<std::string> Warnings;
};

using StmtList = std::vector<StmtWithWarning>;

template <class T> using GlobalMap = std::map<unsigned, std::shared_ptr<T>>;
using MemVarInfoMap = GlobalMap<MemVarInfo>;

using ReplTy = std::map<std::string, tooling::Replacements>;

template <class T> inline void merge(T &Master, const T &Branch) {
  Master.insert(Branch.begin(), Branch.end());
}

inline void appendString(llvm::raw_string_ostream &OS) {}
template <class FirstArgT, class... ArgsT>
inline void appendString(llvm::raw_string_ostream &OS, FirstArgT &&First,
                         ArgsT &&...Args) {
  OS << std::forward<FirstArgT>(First);
  appendString(OS, std::forward<ArgsT>(Args)...);
}

template <class... Arguments>
inline std::string buildString(Arguments &&...Args) {
  std::string Result;
  llvm::raw_string_ostream OS(Result);
  appendString(OS, std::forward<Arguments>(Args)...);
  return OS.str();
}

template <class MapType>
inline typename MapType::mapped_type
findObject(const MapType &Map, const typename MapType::key_type &Key) {
  auto Itr = Map.find(Key);
  if (Itr == Map.end())
    return typename MapType::mapped_type();
  return Itr->second;
}

template <class MapType,
          class ObjectType = typename MapType::mapped_type::element_type,
          class... Args>
inline typename MapType::mapped_type
insertObject(MapType &Map, const typename MapType::key_type &Key,
             Args &&...InitArgs) {
  auto &Obj = Map[Key];
  if (!Obj)
    Obj = std::make_shared<ObjectType>(Key, std::forward<Args>(InitArgs)...);
  return Obj;
}

void initHeaderSpellings();
enum HeaderType {
#define HEADER(Name, Spelling) HT_ ## Name,
#include "HeaderTypes.inc"
  NUM_HEADERS
};

enum UsingType {
  UT_Queue_P,
};

//                             DpctGlobalInfo
//                                         |
//              --------------------------------------
//              |                          |                           |
//    DpctFileInfo       DpctFileInfo     ... (other info)
//                            |
//           -----------------------------------------------------
//           |                           |                         | |
//  MemVarInfo  DeviceFunctionDecl  KernelCallExpr  CudaMallocInfo
// Global Variable)                |   (inherit from CallFunctionExpr)
//                           DeviceFunctionInfo
//                                          |
//                        --------------------------
//                        |                                     |
//            CallFunctionExpr              MemVarInfo
//       (Call Expr in Function)   (Defined in Function)
//                        |
//          DeviceFunctionInfo
//               (Callee Info)

// Store analysis info (eg. memory variable info, kernel function info,
// replacements and so on) of each file
class DpctFileInfo {
public:
  DpctFileInfo(const std::string &FilePathIn)
      : Repls(std::make_shared<ExtReplacements>(FilePathIn)),
        FilePath(FilePathIn) {
    buildLinesInfo();
  }
  template <class Obj> std::shared_ptr<Obj> findNode(unsigned Offset) {
    return findObject(getMap<Obj>(), Offset);
  }
  template <class Obj, class Node>
  std::shared_ptr<Obj> insertNode(unsigned Offset, const Node *N) {
    return insertObject(getMap<Obj>(), Offset, FilePath, N);
  }
  template <class Obj, class MappedT, class... Args>
  std::shared_ptr<MappedT> insertNode(unsigned Offset, Args &&...Arguments) {
    return insertObject<GlobalMap<MappedT>, Obj>(
        getMap<MappedT>(), Offset, FilePath, std::forward<Args>(Arguments)...);
  }
  template <class Obj>
  std::shared_ptr<Obj> insertNode(unsigned Offset,
                                  std::shared_ptr<Obj> Object) {
    return getMap<Obj>().insert(std::make_pair(Offset, Object)).first->second;
  }
  inline const std::string &getFilePath() { return FilePath; }

  // Build kernel and device function declaration replacements and store them.
  void buildReplacements();
  void setKernelCallDim();
  void buildUnionFindSet();
  void buildUnionFindSetForUncalledFunc();
  void buildKernelInfo();
  void buildRnnBackwardFuncInfo();
  void postProcess();

  // Emplace stored replacements into replacement set.
  void emplaceReplacements(ReplTy &ReplSet /*out*/);

  inline void addReplacement(std::shared_ptr<ExtReplacement> Repl) {
    if (Repl->getLength() == 0 && Repl->getReplacementText().empty())
      return;
    Repls->addReplacement(Repl);
  }
  bool isInAnalysisScope();
  std::shared_ptr<ExtReplacements> getRepls() { return Repls; }

  size_t getFileSize() const { return FileSize; }

  std::string &getFileContent() { return FileContentCache; }

  // Header inclusion directive insertion functions
  void setFileEnterOffset(unsigned Offset) {
    if (!HasInclusionDirective) {
      FirstIncludeOffset = Offset;
      LastIncludeOffset = Offset;
    }
  }

  void setFirstIncludeOffset(unsigned Offset) {
    if (!HasInclusionDirective) {
      FirstIncludeOffset = Offset;
      LastIncludeOffset = Offset;
      HasInclusionDirective = true;
    }
  }

  void setLastIncludeOffset(unsigned Offset) { LastIncludeOffset = Offset; }

  void setMathHeaderInserted(bool B = true) {
    HeaderInsertedBitMap[HeaderType::HT_Math] = B;
  }

  void setAlgorithmHeaderInserted(bool B = true) {
    HeaderInsertedBitMap[HeaderType::HT_Algorithm] = B;
  }

  void setTimeHeaderInserted(bool B = true) {
    HeaderInsertedBitMap[HeaderType::HT_Time] = B;
  }

  void concatHeader(llvm::raw_string_ostream &OS) {}
  template <class FirstT, class... Args>
  void concatHeader(llvm::raw_string_ostream &OS, FirstT &&First,
                    Args &&...Arguments) {
    appendString(OS, "#include ", std::forward<FirstT>(First), getNL());
    concatHeader(OS, std::forward<Args>(Arguments)...);
  }

  std::optional<HeaderType> findHeaderType(StringRef Header);
  StringRef getHeaderSpelling(HeaderType Type);

  // Insert one or more header inclusion directives at a specified offset
  template <typename ReplacementT>
  void insertHeader(ReplacementT &&Repl, unsigned Offset,
                    InsertPosition InsertPos = IP_Left) {
    auto R = std::make_shared<ExtReplacement>(
        FilePath, Offset, 0, std::forward<ReplacementT>(Repl), nullptr);
    R->setSYCLHeaderNeeded(false);
    R->setInsertPosition(InsertPos);
    IncludeDirectiveInsertions.push_back(R);
  }

  template <typename ReplacementT>
  void insertCustomizedHeader(ReplacementT &&Repl) {
    if (auto Type = findHeaderType(Repl))
      return insertHeader(Type.value());
    if (std::find(InsertedHeaders.begin(), InsertedHeaders.end(), Repl) ==
        InsertedHeaders.end()) {
      InsertedHeaders.push_back(Repl);
    }
  }

  void insertHeader(HeaderType Type, unsigned Offset);
  void insertHeader(HeaderType Type);

  // Record line info in file.
  struct SourceLineInfo {
    SourceLineInfo() : SourceLineInfo(-1, -1, -1, StringRef()) {}
    SourceLineInfo(unsigned LineNumber, unsigned Offset, unsigned End,
                   StringRef Buffer)
        : Number(LineNumber), Offset(Offset), Length(End - Offset),
          Line(Buffer.substr(Offset, Length)) {}
    SourceLineInfo(unsigned LineNumber, ArrayRef<unsigned> LineCache,
                   StringRef Buffer)
        : SourceLineInfo(LineNumber, LineCache[LineNumber - 1],
                         LineCache[LineNumber], Buffer) {}

    // Line number.
    const unsigned Number;
    // Offset at the begin of line.
    const unsigned Offset;
    // Length of the line.
    const unsigned Length;
    // String of the line, ref to FileContentCache.
    StringRef Line;
  };

  inline const SourceLineInfo &getLineInfo(unsigned LineNumber) {
    if (!LineNumber || LineNumber > Lines.size()) {
      llvm::dbgs() << "[DpctFileInfo::getLineInfo] illegal line number "
                   << LineNumber;
      static SourceLineInfo InvalidLine;
      return InvalidLine;
    }
    return Lines[--LineNumber];
  }
  StringRef getLineString(unsigned LineNumber) {
    return getLineInfo(LineNumber).Line;
  }

  // Get line number by offset
  inline unsigned getLineNumber(unsigned Offset) {
    return getLineInfoFromOffset(Offset).Number;
  }
  // Set line range info of replacement
  void setLineRange(ExtReplacements::SourceLineRange &LineRange,
                    std::shared_ptr<ExtReplacement> Repl) {
    unsigned Begin = Repl->getOffset();
    unsigned End = Begin + Repl->getLength();

    // Update original code range embedded in the migrated code
    auto &Map = getFuncDeclRangeMap();
    for (auto &Entry : Map) {
      for (auto &Range : Entry.second) {
        if (Begin >= Range.first && End <= Range.second) {
          Begin = Range.first;
          End = Range.second;
        }
      }
    }

    auto &BeginLine = getLineInfoFromOffset(Begin);
    auto &EndLine = getLineInfoFromOffset(End);
    LineRange.SrcBeginLine = BeginLine.Number;
    LineRange.SrcBeginOffset = BeginLine.Offset;
    if (EndLine.Offset == End)
      LineRange.SrcEndLine = EndLine.Number - 1;
    else
      LineRange.SrcEndLine = EndLine.Number;
  }
  void insertIncludedFilesInfo(std::shared_ptr<DpctFileInfo> Info) {
    auto Iter = IncludedFilesInfoSet.find(Info);
    if (Iter == IncludedFilesInfoSet.end()) {
      IncludedFilesInfoSet.insert(Info);
    }
  }

  std::map<const CompoundStmt *, MemcpyOrderAnalysisInfo> &
  getMemcpyOrderAnalysisResultMap() {
    return MemcpyOrderAnalysisResultMap;
  }

  std::map<std::string, std::vector<std::pair<unsigned int, unsigned int>>> &
  getFuncDeclRangeMap() {
    return FuncDeclRangeMap;
  }

  std::map<unsigned int, EventSyncTypeInfo> &getEventSyncTypeMap() {
    return EventSyncTypeMap;
  }

  std::map<unsigned int, TimeStubTypeInfo> &getTimeStubTypeMap() {
    return TimeStubTypeMap;
  }

  std::map<unsigned int, BuiltinVarInfo> &getBuiltinVarInfoMap() {
    return BuiltinVarInfoMap;
  }
  std::unordered_set<std::shared_ptr<DpctFileInfo>> &getIncludedFilesInfoSet() {
    return IncludedFilesInfoSet;
  }
  std::set<unsigned int> &getSpBLASSet() { return SpBLASSet; }

  std::unordered_set<std::shared_ptr<TextModification>> &
  getConstantMacroTMSet() {
    return ConstantMacroTMSet;
  }

  std::shared_ptr<tooling::TranslationUnitReplacements> PreviousTUReplFromYAML =
      nullptr;
  std::vector<tooling::Replacement> &getReplacements() {
    return PreviousTUReplFromYAML->Replacements;
  }

  std::unordered_map<std::string, std::tuple<unsigned int, std::string, bool>> &
  getAtomicMap() {
    return AtomicMap;
  }

  void setAddOneDplHeaders(bool Value) { AddOneDplHeaders = Value; }

  std::vector<std::pair<unsigned int, unsigned int>> &getTimeStubBounds() {
    return TimeStubBounds;
  }
  std::vector<std::pair<unsigned int, unsigned int>> &getExternCRanges() {
    return ExternCRanges;
  }
  std::vector<RnnBackwardFuncInfo> &getRnnBackwardFuncInfo() {
    return RBFuncInfo;
  }

private:
  std::vector<std::pair<unsigned int, unsigned int>> TimeStubBounds;

  std::unordered_set<std::shared_ptr<DpctFileInfo>> IncludedFilesInfoSet;

  template <class Obj> GlobalMap<Obj> &getMap() {
    llvm::dbgs() << "[DpctFileInfo::getMap] Unknow map type";
    static GlobalMap<Obj> NullMap;
    return NullMap;
  }

  bool isReplTxtWithSubmitBarrier(unsigned Offset);

  // TODO: implement one of this for each source language.
  bool isInCudaPath();

  void buildLinesInfo();
  inline const SourceLineInfo &getLineInfoFromOffset(unsigned Offset) {
    return *(std::upper_bound(Lines.begin(), Lines.end(), Offset,
                              [](unsigned Offset, const SourceLineInfo &Line) {
                                return Line.Offset > Offset;
                              }) -
             1);
  }

  std::map<const CompoundStmt *, MemcpyOrderAnalysisInfo>
      MemcpyOrderAnalysisResultMap;

  std::map<std::string /*Function name*/,
           std::vector<
               std::pair<unsigned int /*Begin location of function signature*/,
                         unsigned int /*End location of function signature*/>>>
      FuncDeclRangeMap;

  std::map<unsigned int, EventSyncTypeInfo> EventSyncTypeMap;
  std::map<unsigned int, TimeStubTypeInfo> TimeStubTypeMap;
  std::map<unsigned int, BuiltinVarInfo> BuiltinVarInfoMap;
  GlobalMap<MemVarInfo> MemVarMap;
  GlobalMap<DeviceFunctionDecl> FuncMap;
  GlobalMap<KernelCallExpr> KernelMap;
  GlobalMap<CudaMallocInfo> CudaMallocMap;
  GlobalMap<TextureInfo> TextureMap;
  std::set<unsigned int> SpBLASSet;
  std::unordered_set<std::shared_ptr<TextModification>> ConstantMacroTMSet;
  std::unordered_map<std::string, std::tuple<unsigned int, std::string, bool>>
      AtomicMap;
  std::shared_ptr<ExtReplacements> Repls;
  size_t FileSize = 0;
  std::vector<SourceLineInfo> Lines;

  std::string FilePath;
  std::string FileContentCache;

  unsigned FirstIncludeOffset = 0;
  unsigned LastIncludeOffset = 0;
  bool HasInclusionDirective = false;
  std::vector<std::string> InsertedHeaders;
  std::bitset<32> HeaderInsertedBitMap;
  std::bitset<32> UsingInsertedBitMap;
  bool AddOneDplHeaders = false;
  std::vector<std::shared_ptr<ExtReplacement>> IncludeDirectiveInsertions;
  std::vector<std::pair<unsigned int, unsigned int>> ExternCRanges;
  std::vector<RnnBackwardFuncInfo> RBFuncInfo;
};
template <> inline GlobalMap<MemVarInfo> &DpctFileInfo::getMap() {
  return MemVarMap;
}
template <> inline GlobalMap<DeviceFunctionDecl> &DpctFileInfo::getMap() {
  return FuncMap;
}
template <> inline GlobalMap<KernelCallExpr> &DpctFileInfo::getMap() {
  return KernelMap;
}
template <> inline GlobalMap<CudaMallocInfo> &DpctFileInfo::getMap() {
  return CudaMallocMap;
}
template <> inline GlobalMap<TextureInfo> &DpctFileInfo::getMap() {
  return TextureMap;
}

class DpctGlobalInfo {
public:
  static DpctGlobalInfo &getInstance() {
    static DpctGlobalInfo Info;
    return Info;
  }

  class MacroDefRecord {
  public:
    std::string FilePath;
    unsigned Offset;
    bool IsInAnalysisScope;
    MacroDefRecord(SourceLocation NTL, bool IIAS) : IsInAnalysisScope(IIAS) {
      auto LocInfo = DpctGlobalInfo::getLocInfo(NTL);
      FilePath = LocInfo.first;
      Offset = LocInfo.second;
    }
  };

  class MacroExpansionRecord {
  public:
    std::string Name;
    int NumTokens;
    std::string FilePath;
    unsigned ReplaceTokenBeginOffset;
    unsigned ReplaceTokenEndOffset;
    SourceRange Range;
    bool IsInAnalysisScope;
    bool IsFunctionLike;
    int TokenIndex;
    MacroExpansionRecord(IdentifierInfo *ID, const MacroInfo *MI,
                         SourceRange Range, bool IsInAnalysisScope, int TokenIndex) {
      auto LocInfoBegin =
          DpctGlobalInfo::getLocInfo(MI->getReplacementToken(0).getLocation());
      auto LocInfoEnd = DpctGlobalInfo::getLocInfo(
          MI->getReplacementToken(MI->getNumTokens() - 1).getLocation());
      Name = ID->getName().str();
      NumTokens = MI->getNumTokens();
      FilePath = LocInfoBegin.first;
      ReplaceTokenBeginOffset = LocInfoBegin.second;
      ReplaceTokenEndOffset = LocInfoEnd.second;
      this->Range = Range;
      this->IsInAnalysisScope = IsInAnalysisScope;
      this->IsFunctionLike = MI->getNumParams() > 0;
      this->TokenIndex = TokenIndex;
    }
  };

  struct HelperFuncReplInfo {
    HelperFuncReplInfo(const std::string DeclLocFile = "",
                       unsigned int DeclLocOffset = 0,
                       bool IsLocationValid = false)
        : DeclLocFile(DeclLocFile), DeclLocOffset(DeclLocOffset),
          IsLocationValid(IsLocationValid) {}
    std::string DeclLocFile;
    unsigned int DeclLocOffset = 0;
    bool IsLocationValid = false;
  };

  struct TempVariableDeclCounter {
    TempVariableDeclCounter(int DefaultQueueCounter = 0,
                            int CurrentDeviceCounter = 0)
        : DefaultQueueCounter(DefaultQueueCounter),
          CurrentDeviceCounter(CurrentDeviceCounter) {}
    int DefaultQueueCounter = 0;
    int CurrentDeviceCounter = 0;
  };

  static std::string removeSymlinks(clang::FileManager &FM,
                                    std::string FilePathStr) {
    // Get rid of symlinks
    SmallString<4096> NoSymlinks = StringRef("");
    auto Dir = FM.getDirectory(llvm::sys::path::parent_path(FilePathStr));
    if (Dir) {
      StringRef DirName = FM.getCanonicalName(*Dir);
      StringRef FileName = llvm::sys::path::filename(FilePathStr);
      llvm::sys::path::append(NoSymlinks, DirName, FileName);
    }
    return NoSymlinks.str().str();
  }

  inline static bool isInRoot(SourceLocation SL) {
    return isInRoot(DpctGlobalInfo::getLocInfo(SL).first);
  }
  static bool isInRoot(const std::string &FilePath,
                       bool IsChildRelative = true) {
    if (IsChildRelative) {
      std::string Path(FilePath);
      makeCanonical(Path);
      if (isChildPath(InRoot, Path)) {
        return !isExcluded(Path);
      } else {
        return false;
      }
    } else {
      if (isChildPath(InRoot, FilePath, IsChildRelative)) {
        return !isExcluded(FilePath, IsChildRelative);
      } else {
        return false;
      }
    }
  }
  inline static bool isInAnalysisScope(SourceLocation SL) {
    return isInAnalysisScope(DpctGlobalInfo::getLocInfo(SL).first);
  }
  // Input Arg needs to be an absolute file path
  static bool isInAnalysisScope(const std::string &AbsFilePath,
                                bool IsChildRelative = true) {
    return isChildPath(AnalysisScope, AbsFilePath, IsChildRelative);
  }

  static bool isExcluded(const std::string &FilePath, bool IsRelative = true) {
    static std::map<std::string, bool> Cache;
    if (FilePath.empty() || DpctGlobalInfo::getExcludePath().empty()) {
      return false;
    }
    std::string CanonicalPath = FilePath;
    if (IsRelative) {
      if (!makeCanonical(CanonicalPath)) {
        return false;
      }
    }
    if (Cache.count(CanonicalPath)) {
      return Cache[CanonicalPath];
    }
    for (auto &Path : DpctGlobalInfo::getExcludePath()) {
      if (isChildOrSamePath(Path.first, CanonicalPath)) {
        Cache[CanonicalPath] = true;
        return true;
      }
    }
    Cache[CanonicalPath] = false;
    return false;
  }
  // TODO: implement one of this for each source language.
  inline static bool isInCudaPath(SourceLocation SL) {
    return isInCudaPath(getSourceManager()
                            .getFilename(getSourceManager().getExpansionLoc(SL))
                            .str());
  }
  // TODO: implement one of this for each source language.
  static bool isInCudaPath(const std::string &FilePath) {
    std::string Path = FilePath;
    makeCanonical(Path);
    return isChildPath(CudaPath, Path);
  }
  static void setInRoot(const std::string &InRootPath) { InRoot = InRootPath; }
  static const std::string &getInRoot() {
    assert(!InRoot.empty());
    return InRoot;
  }
  static void setOutRoot(const std::string &OutRootPath) {
    OutRoot = OutRootPath;
  }
  static const std::string &getOutRoot() {
    assert(!OutRoot.empty());
    return OutRoot;
  }
  static void setAnalysisScope(const std::string &InputAnalysisScope) {
    assert(!InputAnalysisScope.empty());
    AnalysisScope = InputAnalysisScope;
  }
  static const std::string &getAnalysisScope() {
    assert(!AnalysisScope.empty());
    return AnalysisScope;
  }
  static inline void addChangeExtensions(const std::string &Extension) {
    assert(!Extension.empty());
    ChangeExtensions.insert(Extension);
  }
  static inline const std::unordered_set<std::string> &getChangeExtensions() {
    return ChangeExtensions;
  }
  // TODO: implement one of this for each source language.
  static void setCudaPath(const std::string &InputCudaPath) {
    CudaPath = InputCudaPath;
  }
  // TODO: implement one of this for each source language.
  static const std::string &getCudaPath() {
    assert(!CudaPath.empty());
    return CudaPath;
  }

  static void printItem(llvm::raw_ostream &, const Stmt *,
                        const FunctionDecl *FD = nullptr);
  static std::string getItem(const Stmt *, const FunctionDecl *FD = nullptr);
  static void printGroup(llvm::raw_ostream &, const Stmt *,
                         const FunctionDecl *FD = nullptr);
  static std::string getGroup(const Stmt *, const FunctionDecl *FD = nullptr);
  static void printSubGroup(llvm::raw_ostream &, const Stmt *,
                            const FunctionDecl *FD = nullptr);
  static std::string getSubGroup(const Stmt *,
                                 const FunctionDecl *FD = nullptr);
  static const std::string &getStreamName() {
    const static std::string StreamName = "stream" + getCTFixedSuffix();
    return StreamName;
  }
  static const std::string &getSyncName() {
    const static std::string SyncName = "sync" + getCTFixedSuffix();
    return SyncName;
  }
  static const std::string &getInRootHash() {
    const static std::string Hash = getHashAsString(getInRoot()).substr(0, 6);
    return Hash;
  }
  static void setContext(ASTContext &C) {
    Context = &C;
    SM = &(Context->getSourceManager());
    FM = &(SM->getFileManager());
    Context->getParentMapContext().setTraversalKind(TK_AsIs);
  }
  static void setRuleFile(const std::string &Path) { RuleFile = Path; }
  static ASTContext &getContext() {
    assert(Context);
    return *Context;
  }
  static SourceManager &getSourceManager() {
    assert(SM);
    return *SM;
  }
  static FileManager &getFileManager() {
    assert(FM);
    return *FM;
  }
  inline static bool isKeepOriginCode() { return KeepOriginCode; }
  inline static void setKeepOriginCode(bool KOC = true) {
    KeepOriginCode = KOC;
  }
  inline static bool isSyclNamedLambda() { return SyclNamedLambda; }
  inline static void setSyclNamedLambda(bool SNL = true) {
    SyclNamedLambda = SNL;
  }
  inline static void setCheckUnicodeSecurityFlag(bool CUS) {
    CheckUnicodeSecurityFlag = CUS;
  }
  inline static bool getCheckUnicodeSecurityFlag() {
    return CheckUnicodeSecurityFlag;
  }
  inline static void setEnablepProfilingFlag(bool EP) {
    EnablepProfilingFlag = EP;
  }
  inline static bool getEnablepProfilingFlag() {
    return EnablepProfilingFlag;
  }
  inline static bool getGuessIndentWidthMatcherFlag() {
    return GuessIndentWidthMatcherFlag;
  }
  inline static void setGuessIndentWidthMatcherFlag(bool Flag = true) {
    GuessIndentWidthMatcherFlag = Flag;
  }
  inline static void setIndentWidth(unsigned int W) { IndentWidth = W; }
  inline static unsigned int getIndentWidth() { return IndentWidth; }
  inline static void insertKCIndentWidth(unsigned int W) {
    auto Iter = KCIndentWidthMap.find(W);
    if (Iter != KCIndentWidthMap.end())
      Iter->second++;
    else
      KCIndentWidthMap.insert(std::make_pair(W, 1));
  }
  inline static unsigned int getKCIndentWidth() {
    if (KCIndentWidthMap.empty())
      return DpctGlobalInfo::getCodeFormatStyle().IndentWidth;

    std::multimap<unsigned int, unsigned int, std::greater<unsigned int>>
        OccuranceIndentWidthMap;
    for (const auto &I : KCIndentWidthMap)
      OccuranceIndentWidthMap.insert(std::make_pair(I.second, I.first));

    return OccuranceIndentWidthMap.begin()->second;
  }
  inline static UsmLevel getUsmLevel() { return UsmLvl; }
  inline static void setUsmLevel(UsmLevel UL) { UsmLvl = UL; }
  inline static bool isIncMigration() { return IsIncMigration; }
  inline static void setIsIncMigration(bool Flag) { IsIncMigration = Flag; }
  inline static unsigned int getAssumedNDRangeDim() {
    return AssumedNDRangeDim;
  }
  inline static void setAssumedNDRangeDim(unsigned int Dim) {
    AssumedNDRangeDim = Dim;
  }
  inline static HelperFilesCustomizationLevel
  getHelperFilesCustomizationLevel() {
    return HelperFilesCustomizationLvl;
  }
  inline static void
  setHelperFilesCustomizationLevel(HelperFilesCustomizationLevel Lvl) {
    HelperFilesCustomizationLvl = Lvl;
  }
  inline static std::string getCustomHelperFileName() {
    return CustomHelperFileName;
  }
  inline static void setCustomHelperFileName(const std::string &Name) {
    CustomHelperFileName = Name;
  }

  inline static bool getUsingExtensionDE(DPCPPExtensionsDefaultEnabled Ext) {
    return ExtensionDEFlag & (1 << static_cast<unsigned>(Ext));
  }
  inline static void setExtensionDEFlag(unsigned Flag) { ExtensionDEFlag = Flag; }
  inline static unsigned getExtensionDEFlag() { return ExtensionDEFlag; }

  inline static bool getUsingExtensionDD(DPCPPExtensionsDefaultDisabled Ext) {
    return ExtensionDDFlag & (1 << static_cast<unsigned>(Ext));
  }
  inline static void setExtensionDDFlag(unsigned Flag) { ExtensionDDFlag = Flag; }
  inline static unsigned getExtensionDDFlag() { return ExtensionDDFlag; }


  template <ExperimentalFeatures Exp> static bool getUsingExperimental() {
    return ExperimentalFlag & (1 << static_cast<unsigned>(Exp));
  }
  static void setExperimentalFlag(unsigned Flag) { ExperimentalFlag = Flag; }
  static unsigned getExperimentalFlag() { return ExperimentalFlag; }

  inline static format::FormatRange getFormatRange() { return FmtRng; }
  inline static void setFormatRange(format::FormatRange FR) { FmtRng = FR; }
  inline static DPCTFormatStyle getFormatStyle() { return FmtST; }
  inline static void setFormatStyle(DPCTFormatStyle FS) { FmtST = FS; }
  // Processing the folder or file by following rules:
  // Rule1: For {child path, parent path}, only parent path will be kept.
  // Rule2: Ignore invalid path.
  // Rule3: If path is not in --in-root, then ignore it.
  inline static void setExcludePath(std::vector<std::string> ExcludePathVec) {
    if (ExcludePathVec.empty()) {
      return;
    }
    std::set<std::string> ProcessedPath;
    for (auto Itr = ExcludePathVec.begin(); Itr != ExcludePathVec.end();
         Itr++) {
      if ((*Itr).empty()) {
        continue;
      }
      std::string PathBuf = *Itr;
      if (!makeCanonical(*Itr)) {
        clang::dpct::PrintMsg("Note: Path " + PathBuf +
                              " is invalid and will be ignored by option "
                              "--in-root-exclude.\n");
        continue;
      }
      if (ProcessedPath.count(*Itr)) {
        continue;
      }
      ProcessedPath.insert(*Itr);
      bool IsDirectory;
      if ((IsDirectory = llvm::sys::fs::is_directory(*Itr)) ||
          llvm::sys::fs::is_regular_file(*Itr) ||
          llvm::sys::fs::is_symlink_file(*Itr)) {
        if (!isChildOrSamePath(InRoot, *Itr)) {
          clang::dpct::PrintMsg("Note: Path " + PathBuf +
                                " is not in --in-root directory and will be "
                                "ignored by --in-root-exclude.\n");
        } else {
          bool IsNeedInsert = true;
          for (auto EP_Itr = ExcludePath.begin();
               EP_Itr != ExcludePath.end();) {
            if ((EP_Itr->first == *Itr) ||
                (EP_Itr->second && isChildOrSamePath(EP_Itr->first, *Itr))) {
              // 1. If current path is child or same path of previous path,
              //    then we skip it.
              IsNeedInsert = false;
              break;
            } else if (IsDirectory && isChildOrSamePath(*Itr, EP_Itr->first)) {
              // 2. If previous path is child of current path, then
              //    we delete previous path.
              EP_Itr = ExcludePath.erase(EP_Itr);
            } else {
              EP_Itr++;
            }
          }
          if (IsNeedInsert) {
            ExcludePath.insert({*Itr, IsDirectory});
          }
        }
      } else {
        clang::dpct::PrintMsg("Note: Path " + PathBuf +
                              " is invalid and will be ignored by option "
                              "--in-root-exclude.\n");
      }
    }
  }
  inline static std::unordered_map<std::string, bool> getExcludePath() {
    return ExcludePath;
  }
  inline static std::set<ExplicitNamespace> getExplicitNamespaceSet() {
    return ExplicitNamespaceSet;
  }
  inline static void
  setExplicitNamespace(std::vector<ExplicitNamespace> NamespacesVec) {
    size_t NamespaceVecSize = NamespacesVec.size();
    if (!NamespaceVecSize || NamespaceVecSize > 2) {
      ShowStatus(MigrationErrorInvalidExplicitNamespace);
      dpctExit(MigrationErrorInvalidExplicitNamespace);
    }
    for (auto &Namespace : NamespacesVec) {
      // 1. Ensure option none is alone
      bool Check1 =
          (Namespace == ExplicitNamespace::EN_None && NamespaceVecSize == 2);
      // 2. Ensure option cl, sycl, sycl-math only enabled one
      bool Check2 =
          ((Namespace == ExplicitNamespace::EN_CL ||
            Namespace == ExplicitNamespace::EN_SYCL ||
            Namespace == ExplicitNamespace::EN_SYCL_Math) &&
           (ExplicitNamespaceSet.size() == 1 &&
            ExplicitNamespaceSet.count(ExplicitNamespace::EN_DPCT) == 0));
      // 3. Check whether option dpct duplicated
      bool Check3 =
          (Namespace == ExplicitNamespace::EN_DPCT &&
           ExplicitNamespaceSet.count(ExplicitNamespace::EN_DPCT) == 1);
      if (Check1 || Check2 || Check3) {
        ShowStatus(MigrationErrorInvalidExplicitNamespace);
        dpctExit(MigrationErrorInvalidExplicitNamespace);
      } else {
        ExplicitNamespaceSet.insert(Namespace);
      }
    }
  }
  inline static bool isCtadEnabled() { return EnableCtad; }
  inline static void setCtadEnabled(bool Enable = true) { EnableCtad = Enable; }
  inline static bool isGenBuildScript() { return GenBuildScript; }
  inline static void setGenBuildScriptEnabled(bool Enable = true) {
    GenBuildScript = Enable;
  }
  inline static bool isCommentsEnabled() { return EnableComments; }
  inline static void setCommentsEnabled(bool Enable = true) {
    EnableComments = Enable;
  }

  inline static bool isDPCTNamespaceTempEnabled() {
    return TempEnableDPCTNamespace;
  }
  inline static void setDPCTNamespaceTempEnabled() {
    TempEnableDPCTNamespace = true;
  }

  inline static std::unordered_set<std::string> &getPrecAndDomPairSet() {
    return PrecAndDomPairSet;
  }

  inline static bool isMKLHeaderUsed() { return IsMLKHeaderUsed; }
  inline static void setMKLHeaderUsed(bool Used = true) {
    IsMLKHeaderUsed = Used;
  }

  inline static int getSuffixIndexInitValue(std::string FileNameAndOffset) {
    auto Res = LocationInitIndexMap.find(FileNameAndOffset);
    if (Res == LocationInitIndexMap.end()) {
      LocationInitIndexMap.insert(
          std::make_pair(FileNameAndOffset, CurrentMaxIndex + 1));
      return CurrentMaxIndex + 1;
    } else {
      return Res->second;
    }
  }

  inline static void updateInitSuffixIndexInRule(int InitVal) {
    CurrentIndexInRule = InitVal;
  }
  inline static int getSuffixIndexInRuleThenInc() {
    int Res = CurrentIndexInRule;
    if (CurrentMaxIndex < Res)
      CurrentMaxIndex = Res;
    CurrentIndexInRule++;
    return Res;
  }
  inline static int getSuffixIndexGlobalThenInc() {
    int Res = CurrentMaxIndex;
    CurrentMaxIndex++;
    return Res;
  }

  static std::string getStringForRegexReplacement(StringRef);

  inline static void setCodeFormatStyle(const clang::format::FormatStyle &Style) {
    CodeFormatStyle = Style;
  }
  inline static clang::format::FormatStyle getCodeFormatStyle() {
    return CodeFormatStyle;
  }

  template <class TargetTy, class NodeTy>
  static inline const TargetTy *
  findAncestor(const NodeTy *N,
               const std::function<bool(const DynTypedNode &)> &Condition) {
    if (!N)
      return nullptr;

    auto &Context = getContext();
    clang::DynTypedNodeList Parents = Context.getParents(*N);
    while (!Parents.empty()) {
      auto &Cur = Parents[0];
      if (Condition(Cur))
        return Cur.get<TargetTy>();
      Parents = Context.getParents(Cur);
    }

    return nullptr;
  }

  template <class NodeTy>
  static inline bool checkSpecificBO(const NodeTy *Node,
                                     const BinaryOperator *BO) {
    return findAncestor<BinaryOperator>(
        Node, [&](const DynTypedNode &Cur) -> bool {
          return Cur.get<BinaryOperator>() == BO;
        });
  }

  template <class TargetTy, class NodeTy>
  static const TargetTy *findAncestor(const NodeTy *Node) {
    return findAncestor<TargetTy>(Node, [&](const DynTypedNode &Cur) -> bool {
      return Cur.get<TargetTy>();
    });
  }
  template <class TargetTy, class NodeTy>
  static const TargetTy *findParent(const NodeTy *Node) {
    return findAncestor<TargetTy>(
        Node, [](const DynTypedNode &Cur) -> bool { return true; });
  }

  template <typename TargetTy, typename NodeTy>
  static bool isAncestor(TargetTy *AncestorNode, NodeTy *Node) {
    return findAncestor<TargetTy>(Node, [&](const DynTypedNode &Cur) -> bool {
      if (Cur.get<TargetTy>() == AncestorNode) {
        return true;
      } else {
        return false;
      };
    });
  }
  template <class NodeTy>
  inline static const clang::FunctionDecl *
  getParentFunction(const NodeTy *Node) {
    return findAncestor<clang::FunctionDecl>(Node);
  }
  template <class TargetTy, class NodeTy>
  static inline const clang::Expr *
  getChildExprOfTargetAncestor(const NodeTy *N) {
    if (!N)
      return nullptr;

    auto &Context = clang::dpct::DpctGlobalInfo::getContext();
    clang::DynTypedNode PreviousNode = clang::DynTypedNode::create(*N);
    clang::DynTypedNodeList Parents = Context.getParents(*N);
    while (!Parents.empty()) {
      auto &Cur = Parents[0];
      if (Cur.get<TargetTy>())
        return PreviousNode.get<clang::Expr>();
      PreviousNode = Cur;
      Parents = Context.getParents(Cur);
    }

    return nullptr;
  }

  template <class StreamTy, class... Args>
  static inline StreamTy &
  printCtadClass(StreamTy &Stream, size_t CanNotDeducedArgsNum,
                 StringRef ClassName, Args &&...Arguments) {
    Stream << ClassName;
    if (!DpctGlobalInfo::isCtadEnabled()) {
      printArguments(Stream << "<", std::forward<Args>(Arguments)...) << ">";
    } else if (CanNotDeducedArgsNum) {
      printPartialArguments(Stream << "<", CanNotDeducedArgsNum,
                            std::forward<Args>(Arguments)...)
          << ">";
    }
    return Stream;
  }
  template <class StreamTy, class... Args>
  static inline StreamTy &printCtadClass(StreamTy &Stream, StringRef ClassName,
                                         Args &&...Arguments) {
    return printCtadClass(Stream, 0, ClassName,
                          std::forward<Args>(Arguments)...);
  }
  template <class... Args>
  static inline std::string getCtadClass(Args &&...Arguments) {
    std::string Result;
    llvm::raw_string_ostream OS(Result);
    return printCtadClass(OS, std::forward<Args>(Arguments)...).str();
  }
  template <class T>
  static inline std::pair<std::string, unsigned>
  getLocInfo(const T *N, bool *IsInvalid = nullptr /* out */) {
    return getLocInfo(getLocation(N), IsInvalid);
  }

  static std::pair<std::string, unsigned>
  getLocInfo(const TypeLoc &TL, bool *IsInvalid = nullptr /*out*/) {
    return getLocInfo(TL.getBeginLoc(), IsInvalid);
  }

  // Return the absolute path of \p ID
  static std::optional<std::string> getAbsolutePath(FileID ID);

  static inline std::pair<std::string, unsigned>
  getLocInfo(SourceLocation Loc, bool *IsInvalid = nullptr /* out */) {
    if (SM->isMacroArgExpansion(Loc)) {
      Loc = SM->getImmediateSpellingLoc(Loc);
    }
    auto LocInfo = SM->getDecomposedLoc(SM->getExpansionLoc(Loc));
    auto AbsPath = getAbsolutePath(LocInfo.first);
    if (AbsPath)
      return std::make_pair(AbsPath.value(), LocInfo.second);
    if (IsInvalid)
      *IsInvalid = true;
    return std::make_pair("", 0);
  }

  static inline std::string getTypeName(QualType QT,
                                        const ASTContext &Context) {
    if (auto ET = QT->getAs<ElaboratedType>()) {
      if (ET->getQualifier())
        QT = Context.getElaboratedType(ETK_None, ET->getQualifier(),
                              ET->getNamedType(),
                              ET->getOwnedTagDecl());
      else
        QT = ET->getNamedType();
    }
    auto PP = Context.getPrintingPolicy();
    PP.SuppressTagKeyword  = true;
    return QT.getAsString(PP);
  }
  static inline std::string getTypeName(QualType QT) {
    return getTypeName(QT, DpctGlobalInfo::getContext());
  }
  static inline std::string getUnqualifiedTypeName(QualType QT,
                                                   const ASTContext &Context) {
    return getTypeName(QT.getUnqualifiedType(), Context);
  }
  static inline std::string getUnqualifiedTypeName(QualType QT) {
    return getUnqualifiedTypeName(QT, DpctGlobalInfo::getContext());
  }

  /// This function will return the replaced type name with qualifiers.
  /// Currently, since clang do not support get the order of original
  /// qualifiers, this function will follow the behavior of
  /// clang::QualType.print(), in other words, the behavior is that the
  /// qualifiers(const, volatile...) will occur before the simple type(int,
  /// bool...) regardless its order in origin code.
  /// \param [in] QT The input qualified type which need migration.
  /// \param [in] Context The AST context.
  /// \return The replaced type name string with qualifiers.
  static inline std::string getReplacedTypeName(QualType QT,
                                                const ASTContext &Context) {
    std::string MigratedTypeStr;
    setGetReplacedNamePtr(&getReplacedName);
    llvm::raw_string_ostream OS(MigratedTypeStr);
    clang::PrintingPolicy PP =
        clang::PrintingPolicy(DpctGlobalInfo::getContext().getLangOpts());
    QT.print(OS, PP);
    OS.flush();
    setGetReplacedNamePtr(nullptr);
    return getFinalCastTypeNameStr(MigratedTypeStr);
  }
  static inline std::string getReplacedTypeName(QualType QT) {
    return getReplacedTypeName(QT, DpctGlobalInfo::getContext());
  }
  /// This function will return the original type name with qualifiers.
  /// The order of original qualifiers will follow the behavior of
  /// clang::QualType.print() regardless its order in origin code.
  /// \param [in] QT The input qualified type.
  /// \return The type name string with qualifiers.
  static inline std::string getOriginalTypeName(QualType QT) {
    std::string OriginalTypeStr;
    llvm::raw_string_ostream OS(OriginalTypeStr);
    clang::PrintingPolicy PP =
        clang::PrintingPolicy(DpctGlobalInfo::getContext().getLangOpts());
    QT.print(OS, PP);
    OS.flush();
    return OriginalTypeStr;
  }
#define GLOBAL_TYPE(TYPE, NODE_TYPE)                                           \
  std::shared_ptr<TYPE> find##TYPE(const NODE_TYPE *Node) {                    \
    return findNode<TYPE>(Node);                                               \
  }                                                                            \
  std::shared_ptr<TYPE> insert##TYPE(const NODE_TYPE *Node) {                  \
    return insertNode<TYPE>(Node);                                             \
  }

  GLOBAL_TYPE(MemVarInfo, VarDecl)
  GLOBAL_TYPE(DeviceFunctionDecl, FunctionDecl)
  GLOBAL_TYPE(KernelCallExpr, CUDAKernelCallExpr)
  GLOBAL_TYPE(CudaMallocInfo, VarDecl)
  GLOBAL_TYPE(TextureInfo, VarDecl)
#undef GLOBAL_TYPE

  std::shared_ptr<DeviceFunctionDecl> insertDeviceFunctionDecl(
      const FunctionDecl *Specialization, const FunctionTypeLoc &FTL,
      const ParsedAttributes &Attrs, const TemplateArgumentListInfo &TAList) {
    auto LocInfo = getLocInfo(FTL);
    return insertFile(LocInfo.first)
        ->insertNode<ExplicitInstantiationDecl, DeviceFunctionDecl>(
            LocInfo.second, FTL, Attrs, Specialization, TAList);
  }

  std::shared_ptr<DeviceFunctionDecl>
  insertDeviceFunctionDeclInModule(const FunctionDecl *FD) {
    auto LocInfo = getLocInfo(FD);
    return insertFile(LocInfo.first)
        ->insertNode<DeviceFunctionDeclInModule, DeviceFunctionDecl>(
            LocInfo.second, FD);
  }

  // Build kernel and device function declaration replacements and store
  // them.
  void buildKernelInfo() {
    for (auto &File : FileMap)
      File.second->buildKernelInfo();

    if (DpctGlobalInfo::getAssumedNDRangeDim() == 1) {
      // Construct a union-find set for all the instances of MemVarMap in
      // DeviceFunctionInfo. During the traversal of the call-graph, do union
      // operation if caller and callee both need item variable, then after the
      // traversal, all MemVarMap instance which need item are divided into
      // some groups. Among different groups, there is no call relationship. If
      // kernel-call is 3D, then set its head's dim to 3D. When generating
      // replacements, find current nodes' head to decide to use which dim.

      // Below three for-loop cannot be merged.
      // The later loop depends on the info generated by the previous loop.
      // Now we consider two links: the call-chain and the macro spelling loc
      // link Since the macro spelling loc may link a global func from a device
      // func, we cannot merge set dim into the second loop. Because global func
      // is the first level function in the buildUnionFindSet(), if it is
      // visited from previous device func, there is no chance to propagate its
      // correct dim value (there is no upper level func call to global func and
      // then it will be skipped).
      for (auto &File : FileMap)
        File.second->setKernelCallDim();
      for (auto &File : FileMap)
        File.second->buildUnionFindSet();
      for (auto &File : FileMap)
        File.second->buildUnionFindSetForUncalledFunc();
    }
  }

  void buildReplacements() {
    // add PriorityRepl into ReplMap and execute related action, e.g.,
    // request feature or emit warning.
    for (auto &ReplInfo : PriorityReplInfoMap) {
      for (auto &Repl : ReplInfo.second->Repls) {
        addReplacement(Repl);
      }
      for (auto &Action : ReplInfo.second->RelatedAction) {
        Action();
      }
    }

    for (auto &File : FileMap)
      File.second->buildReplacements();
  }
  std::set<std::string> &getProcessedFile() {
    return ProcessedFile;
  }
  void processCudaArchMacro();
  void generateHostCode(
      std::multimap<unsigned int, std::shared_ptr<clang::dpct::ExtReplacement>>
          &ProcessedReplList,
      HostDeviceFuncLocInfo Info, unsigned ID);
  void postProcess() {
    auto &MSMap = DpctGlobalInfo::getMainSourceFileMap();
    bool isFirstPass = !DpctGlobalInfo::getRunRound();

    processCudaArchMacro();

    for (auto &Element : HostDeviceFuncInfoMap) {
      auto &Info = Element.second;
      if (Info.isCalledInHost && Info.isDefInserted) {
        Info.needGenerateHostCode = true;
        if (Info.PostFixId == -1) {
          Info.PostFixId = HostDeviceFuncInfo::MaxId++;
        }
        for (auto &E : Info.LocInfos) {
          auto &LocInfo = E.second;
          if (isFirstPass) {
            auto &MSFiles = MSMap[LocInfo.FilePath];
            for (auto &File : MSFiles) {
              if (ProcessedFile.count(File))
                ReProcessFile.emplace(File);
            }
          }
          if (LocInfo.Type == HDFuncInfoType::HDFI_Call &&
            !LocInfo.Processed) {
            LocInfo.Processed = true;
            auto R = std::make_shared<ExtReplacement>(
                LocInfo.FilePath, LocInfo.FuncEndOffset, 0,
                "_host_ct" + std::to_string(Info.PostFixId), nullptr);
            addReplacement(R);
          }
        }
      }
    }

    if (!ReProcessFile.empty() && isFirstPass) {
      DpctGlobalInfo::setNeedRunAgain(true);
    }

    for (auto &File : FileMap) {
      File.second->postProcess();
    }
    if (!isFirstPass) {
      for (auto &Element : HostDeviceFuncInfoMap) {
        auto &Info = Element.second;
        if (Info.needGenerateHostCode) {
          for (auto &E : Info.LocInfos) {
            auto &LocInfo = E.second;
            if (LocInfo.Type == HDFuncInfoType::HDFI_Call) {
              continue;
            }
            auto &ReplLists =
                FileMap[LocInfo.FilePath]->getRepls()->getReplMap();
            generateHostCode(ReplLists, LocInfo, Info.PostFixId);
          }
        }
      }
    }
  }
  void cacheFileRepl(std::string FilePath,
                     std::shared_ptr<ExtReplacements> Repl) {
    FileReplCache[FilePath] = Repl;
  }
  // Emplace stored replacements into replacement set.
  void emplaceReplacements(ReplTy &ReplSets /*out*/) {
    if (DpctGlobalInfo::isNeedRunAgain())
      return;
    for (auto &FileRepl : FileReplCache) {
      FileRepl.second->emplaceIntoReplSet(ReplSets[FileRepl.first]);
    }
  }
  std::shared_ptr<KernelCallExpr> buildLaunchKernelInfo(const CallExpr *);

  void insertCudaMalloc(const CallExpr *CE);
  void insertCublasAlloc(const CallExpr *CE);
  std::shared_ptr<CudaMallocInfo> findCudaMalloc(const Expr *CE);
  void addReplacement(std::shared_ptr<ExtReplacement> Repl) {
    insertFile(Repl->getFilePath().str())->addReplacement(Repl);
  }

  CudaArchPPMap &getCudaArchPPInfoMap() { return CAPPInfoMap; }
  HDFuncInfoMap &getHostDeviceFuncInfoMap() { return HostDeviceFuncInfoMap; }
  std::unordered_map<std::string, std::shared_ptr<ExtReplacement>> &
  getCudaArchMacroReplMap() {
    return CudaArchMacroRepl;
  }
  CudaArchDefMap &getCudaArchDefinedMap() { return CudaArchDefinedMap; }

  void insertReplInfoFromYAMLToFileInfo(
      std::string FilePath,
      std::shared_ptr<tooling::TranslationUnitReplacements> TUR) {
    auto FileInfo = insertFile(FilePath);
    if (FileInfo->PreviousTUReplFromYAML == nullptr)
      FileInfo->PreviousTUReplFromYAML = TUR;
  }
  std::shared_ptr<tooling::TranslationUnitReplacements>
  getReplInfoFromYAMLSavedInFileInfo(std::string FilePath) {
    auto FileInfo = findObject(FileMap, FilePath);
    if (FileInfo)
      return FileInfo->PreviousTUReplFromYAML;
    else
      return nullptr;
  }

  void insertEventSyncTypeInfo(
      const std::shared_ptr<clang::dpct::ExtReplacement> Repl,
      bool NeedReport = false, bool IsAssigned = false) {
    std::string FilePath = Repl->getFilePath().str();
    unsigned int Offset = Repl->getOffset();
    unsigned int Length = Repl->getLength();
    const std::string ReplText = Repl->getReplacementText().str();

    auto FileInfo = insertFile(FilePath);
    auto &M = FileInfo->getEventSyncTypeMap();
    auto Iter = M.find(Offset);
    if (Iter == M.end()) {
      M.insert(std::make_pair(
          Offset, EventSyncTypeInfo(Length, ReplText, NeedReport, IsAssigned)));
    } else {
      Iter->second.IsAssigned = IsAssigned;
    }
  }

  void updateEventSyncTypeInfo(
      const std::shared_ptr<clang::dpct::ExtReplacement> Repl) {
    std::string FilePath = Repl->getFilePath().str();
    unsigned int Offset = Repl->getOffset();
    unsigned int Length = Repl->getLength();
    const std::string ReplText = Repl->getReplacementText().str();

    auto FileInfo = insertFile(FilePath);
    auto &M = FileInfo->getEventSyncTypeMap();
    auto Iter = M.find(Offset);
    if (Iter != M.end()) {
      Iter->second.ReplText = ReplText;
      Iter->second.NeedReport = false;
    } else {
      M.insert(std::make_pair(
          Offset, EventSyncTypeInfo(Length, ReplText, false, false)));
    }
  }

  void insertTimeStubTypeInfo(
      const std::shared_ptr<clang::dpct::ExtReplacement> ReplWithSB,
      const std::shared_ptr<clang::dpct::ExtReplacement> ReplWithoutSB) {

    std::string FilePath = ReplWithSB->getFilePath().str();
    unsigned int Offset = ReplWithSB->getOffset();
    unsigned int Length = ReplWithSB->getLength();
    std::string StrWithSubmitBarrier = ReplWithSB->getReplacementText().str();
    std::string StrWithoutSubmitBarrier =
        ReplWithoutSB->getReplacementText().str();

    auto FileInfo = insertFile(FilePath);
    auto &M = FileInfo->getTimeStubTypeMap();
    M.insert(
        std::make_pair(Offset, TimeStubTypeInfo(Length, StrWithSubmitBarrier,
                                                StrWithoutSubmitBarrier)));
  }

  void updateTimeStubTypeInfo(SourceLocation BeginLoc, SourceLocation EndLoc) {

    auto LocInfo = getLocInfo(BeginLoc);
    auto FileInfo = insertFile(LocInfo.first);

    size_t Begin = getLocInfo(BeginLoc).second;
    size_t End = getLocInfo(EndLoc).second;
    auto &TimeStubBounds = FileInfo->getTimeStubBounds();
    TimeStubBounds.push_back(std::make_pair(Begin, End));
  }

  void insertBuiltinVarInfo(SourceLocation SL, unsigned int Len,
                            std::string Repl,
                            std::shared_ptr<DeviceFunctionInfo> DFI);

  void insertSpBLASWarningLocOffset(SourceLocation SL) {
    auto LocInfo = getLocInfo(SL);
    auto FileInfo = insertFile(LocInfo.first);
    FileInfo->getSpBLASSet().insert(LocInfo.second);
  }

  std::shared_ptr<TextModification> findConstantMacroTMInfo(SourceLocation SL) {
    auto LocInfo = getLocInfo(SL);
    auto FileInfo = insertFile(LocInfo.first);
    auto &S = FileInfo->getConstantMacroTMSet();
    for (const auto &TM : S) {
      if (TM->getConstantOffset() == LocInfo.second) {
        return TM;
      }
    }
    return nullptr;
  }

  void insertConstantMacroTMInfo(SourceLocation SL,
                                 std::shared_ptr<TextModification> TM) {
    auto LocInfo = getLocInfo(SL);
    auto FileInfo = insertFile(LocInfo.first);
    TM->setConstantOffset(LocInfo.second);
    auto &S = FileInfo->getConstantMacroTMSet();
    S.insert(TM);
  }

  void insertAtomicInfo(std::string HashStr, SourceLocation SL,
                        std::string FuncName) {
    auto LocInfo = getLocInfo(SL);
    auto FileInfo = insertFile(LocInfo.first);
    auto &M = FileInfo->getAtomicMap();
    if (M.find(HashStr) == M.end()) {
      M.insert(std::make_pair(HashStr,
                              std::make_tuple(LocInfo.second, FuncName, true)));
    }
  }

  void removeAtomicInfo(std::string HashStr) {
    for (auto &File : FileMap) {
      auto &M = File.second->getAtomicMap();
      auto Iter = M.find(HashStr);
      if (Iter != M.end()) {
        std::get<2>(Iter->second) = false;
        return;
      }
    }
  }

  void setFileEnterLocation(SourceLocation Loc) {
    auto LocInfo = getLocInfo(Loc);
    insertFile(LocInfo.first)->setFileEnterOffset(LocInfo.second);
  }

  void setFirstIncludeLocation(SourceLocation Loc) {
    auto LocInfo = getLocInfo(Loc);
    insertFile(LocInfo.first)->setFirstIncludeOffset(LocInfo.second);
  }

  void setLastIncludeLocation(SourceLocation Loc) {
    auto LocInfo = getLocInfo(Loc);
    insertFile(LocInfo.first)->setLastIncludeOffset(LocInfo.second);
  }

  void setMathHeaderInserted(SourceLocation Loc, bool B) {
    auto LocInfo = getLocInfo(Loc);
    insertFile(LocInfo.first)->setMathHeaderInserted(B);
  }

  void setAlgorithmHeaderInserted(SourceLocation Loc, bool B) {
    auto LocInfo = getLocInfo(Loc);
    insertFile(LocInfo.first)->setAlgorithmHeaderInserted(B);
  }

  void setTimeHeaderInserted(SourceLocation Loc, bool B) {
    auto LocInfo = getLocInfo(Loc);
    insertFile(LocInfo.first)->setTimeHeaderInserted(B);
  }

  void insertHeader(SourceLocation Loc, HeaderType Type) {
    auto LocInfo = getLocInfo(Loc);
    insertFile(LocInfo.first)->insertHeader(Type);
  }

  void insertHeader(SourceLocation Loc, std::string HeaderName) {
    auto LocInfo = getLocInfo(Loc);
    insertFile(LocInfo.first)->insertCustomizedHeader(std::move(HeaderName));
  }

  static std::unordered_map<std::string, SourceRange> &getExpansionRangeBeginMap() {
    return ExpansionRangeBeginMap;
  }

  static std::map<std::string, std::shared_ptr<MacroExpansionRecord>> &
  getExpansionRangeToMacroRecord() {
    return ExpansionRangeToMacroRecord;
  }

  static std::map<std::string, std::shared_ptr<DpctGlobalInfo::MacroDefRecord>>
      &getMacroTokenToMacroDefineLoc() {
    return MacroTokenToMacroDefineLoc;
  }

  static std::map<std::string, std::string> &
  getFunctionCallInMacroMigrateRecord() {
    return FunctionCallInMacroMigrateRecord;
  }

  static std::map<std::string, SourceLocation> &getEndifLocationOfIfdef() {
    return EndifLocationOfIfdef;
  }

  static std::vector<std::pair<std::string, size_t>> &
  getConditionalCompilationLoc() {
    return ConditionalCompilationLoc;
  }

  static std::map<std::string, SourceLocation> &getBeginOfEmptyMacros() {
    return BeginOfEmptyMacros;
  }
  static std::map<std::string, SourceLocation> &getEndOfEmptyMacros() {
    return EndOfEmptyMacros;
  }
  static std::map<std::string, bool> &getMacroDefines() { return MacroDefines; }
  static std::set<std::string> &getIncludingFileSet() {
    return IncludingFileSet;
  }
  static std::set<std::string> &getFileSetInCompiationDB() {
    return FileSetInCompiationDB;
  }
  static std::unordered_map<std::string,
                            std::vector<clang::tooling::Replacement>> &
  getFileRelpsMap() {
    return FileRelpsMap;
  }
  static std::unordered_map<std::string, std::string> &getDigestMap() {
    return DigestMap;
  }
  static std::string getYamlFileName() { return YamlFileName; }

  static std::set<std::string> &getGlobalVarNameSet() {
    return GlobalVarNameSet;
  }
  static void removeVarNameInGlobalVarNameSet(const std::string &VarName) {
    auto Iter = getGlobalVarNameSet().find(VarName);
    if (Iter != getGlobalVarNameSet().end()) {
      getGlobalVarNameSet().erase(Iter);
    }
  }
  static bool getDeviceChangedFlag() { return HasFoundDeviceChanged; }
  static void setDeviceChangedFlag(bool Flag) { HasFoundDeviceChanged = Flag; }
  static std::unordered_map<int, HelperFuncReplInfo> &
  getHelperFuncReplInfoMap() {
    return HelperFuncReplInfoMap;
  }
  static int getHelperFuncReplInfoIndexThenInc() {
    int Res = HelperFuncReplInfoIndex;
    HelperFuncReplInfoIndex++;
    return Res;
  }
  static std::unordered_map<std::string, TempVariableDeclCounter> &
  getTempVariableDeclCounterMap() {
    return TempVariableDeclCounterMap;
  }
  // Key: string: file:offset for a replacement.
  // Value: int: index of the placeholder in a replacement.
  static std::unordered_map<std::string, int> &getTempVariableHandledMap() {
    return TempVariableHandledMap;
  }
  static bool getUsingDRYPattern() { return UsingDRYPattern; }
  static void setUsingDRYPattern(bool Flag) { UsingDRYPattern = Flag; }
  static bool getUsingGenericSpace() { return UsingGenericSpace; }
  static void setUsingGenericSpace(bool Flag) { UsingGenericSpace = Flag; }
  static bool useNdRangeBarrier() {
    return getUsingExperimental<ExperimentalFeatures::Exp_NdRangeBarrier>();
  }
  static bool useFreeQueries() {
    return getUsingExperimental<ExperimentalFeatures::Exp_FreeQueries>();
  }
  static bool useGroupLocalMemory() {
    return getUsingExperimental<ExperimentalFeatures::Exp_GroupSharedMemory>();
  }
  static bool useLogicalGroup() {
    return getUsingExperimental<ExperimentalFeatures::Exp_LogicalGroup>();
  }
  static bool useUserDefineReductions() {
    return getUsingExperimental<ExperimentalFeatures::Exp_UserDefineReductions>();
  }
<<<<<<< HEAD
  static bool useExtDPLAPI() {
    return getUsingExperimental<ExperimentalFeatures::Exp_DPLExperimentalAPI>();
=======
  static bool useMaskedSubGroupFunction() {
    return getUsingExperimental<ExperimentalFeatures::Exp_MaskedSubGroupFunction>();
>>>>>>> 6f38625b
  }
  static bool useEnqueueBarrier() {
    return getUsingExtensionDE(DPCPPExtensionsDefaultEnabled::ExtDE_EnqueueBarrier);
  }
  static bool useCAndCXXStandardLibrariesExt() {
    return getUsingExtensionDD(DPCPPExtensionsDefaultDisabled::ExtDD_CCXXStandardLibrary);
  }
  static bool useIntelDeviceMath() {
    return getUsingExtensionDD(DPCPPExtensionsDefaultDisabled::ExtDD_IntelDeviceMath);
  }

  static bool useDeviceInfo() {
    return getUsingExtensionDE(DPCPPExtensionsDefaultEnabled::ExtDE_DeviceInfo);
  }

  inline std::shared_ptr<DpctFileInfo> insertFile(const std::string &FilePath) {
    return insertObject(FileMap, FilePath);
  }

  inline std::shared_ptr<DpctFileInfo> getMainFile() const {
    return MainFile;
  }

  inline void setMainFile(std::shared_ptr<DpctFileInfo> Main) {
    MainFile = Main;
  }

  inline void recordIncludingRelationship(const std::string &CurrentFileName,
                                          const std::string &IncludedFileName) {
    auto CurrentFileInfo = this->insertFile(CurrentFileName);
    auto IncludedFileInfo = this->insertFile(IncludedFileName);
    CurrentFileInfo->insertIncludedFilesInfo(IncludedFileInfo);
  }

  static unsigned int getCudaKernelDimDFIIndexThenInc() {
    unsigned int Res = CudaKernelDimDFIIndex;
    ++CudaKernelDimDFIIndex;
    return Res;
  }
  static void
  insertCudaKernelDimDFIMap(unsigned int Index,
                            std::shared_ptr<DeviceFunctionInfo> Ptr) {
    CudaKernelDimDFIMap.insert(std::make_pair(Index, Ptr));
  }
  static std::shared_ptr<DeviceFunctionInfo>
  getCudaKernelDimDFI(unsigned int Index) {
    auto Iter = CudaKernelDimDFIMap.find(Index);
    if (Iter != CudaKernelDimDFIMap.end())
      return Iter->second;
    return nullptr;
  }

  static std::set<std::string> &getModuleFiles() { return ModuleFiles; }

  // #tokens, name of the second token, SourceRange of a macro
  static std::tuple<unsigned int, std::string, SourceRange> LastMacroRecord;

  static void setRunRound(unsigned int Round) { RunRound = Round; }
  static unsigned int getRunRound() { return RunRound; }
  static void setNeedRunAgain(bool NRA) { NeedRunAgain = NRA; }
  static bool isNeedRunAgain() { return NeedRunAgain; }
  static std::unordered_map<std::string, std::shared_ptr<ExtReplacements>> &
  getFileReplCache() {
    return FileReplCache;
  }
  void resetInfo();
  static inline void
  updateSpellingLocDFIMaps(SourceLocation SL,
                           std::shared_ptr<DeviceFunctionInfo> DFI) {
    auto &SM = DpctGlobalInfo::getSourceManager();
    std::string Loc = getCombinedStrFromLoc(SM.getSpellingLoc(SL));

    auto IterOfL2D = SpellingLocToDFIsMapForAssumeNDRange.find(Loc);
    if (IterOfL2D == SpellingLocToDFIsMapForAssumeNDRange.end()) {
      std::unordered_set<std::shared_ptr<DeviceFunctionInfo>> Set;
      Set.insert(DFI);
      SpellingLocToDFIsMapForAssumeNDRange.insert(std::make_pair(Loc, Set));
    } else {
      IterOfL2D->second.insert(DFI);
    }

    auto IterOfD2L = DFIToSpellingLocsMapForAssumeNDRange.find(DFI);
    if (IterOfD2L == DFIToSpellingLocsMapForAssumeNDRange.end()) {
      std::unordered_set<std::string> Set;
      Set.insert(Loc);
      DFIToSpellingLocsMapForAssumeNDRange.insert(std::make_pair(DFI, Set));
    } else {
      IterOfD2L->second.insert(Loc);
    }
  }

  static inline std::unordered_set<std::shared_ptr<DeviceFunctionInfo>>
  getDFIVecRelatedFromSpellingLoc(std::shared_ptr<DeviceFunctionInfo> DFI) {
    std::unordered_set<std::shared_ptr<DeviceFunctionInfo>> Res;
    auto IterOfD2L = DFIToSpellingLocsMapForAssumeNDRange.find(DFI);
    if (IterOfD2L == DFIToSpellingLocsMapForAssumeNDRange.end()) {
      return Res;
    }

    for (const auto &SpellingLoc : IterOfD2L->second) {
      auto IterOfL2D = SpellingLocToDFIsMapForAssumeNDRange.find(SpellingLoc);
      if (IterOfL2D != SpellingLocToDFIsMapForAssumeNDRange.end()) {
        Res.insert(IterOfL2D->second.begin(), IterOfL2D->second.end());
      }
    }
    return Res;
  }
  static unsigned int getColorOption() { return ColorOption; }
  static void setColorOption(unsigned Color)  { ColorOption = Color; }
  std::unordered_map<int, std::shared_ptr<DeviceFunctionInfo>> &
  getCubPlaceholderIndexMap() {
    return CubPlaceholderIndexMap;
  }
  static inline std::unordered_map<std::string,
                                   std::shared_ptr<PriorityReplInfo>> &
  getPriorityReplInfoMap() {
    return PriorityReplInfoMap;
  }
  // For PriorityRelpInfo with same key, the Info with low priority will
  // be filtered and the Info with same priority will be merged.
  static inline void
  addPriorityReplInfo(std::string Key, std::shared_ptr<PriorityReplInfo> Info) {
    if (PriorityReplInfoMap.count(Key)) {
      if (PriorityReplInfoMap[Key]->Priority == Info->Priority) {
        PriorityReplInfoMap[Key]->Repls.insert(
            PriorityReplInfoMap[Key]->Repls.end(), Info->Repls.begin(),
            Info->Repls.end());
        PriorityReplInfoMap[Key]->RelatedAction.insert(
            PriorityReplInfoMap[Key]->RelatedAction.end(),
            Info->RelatedAction.begin(), Info->RelatedAction.end());
      } else if (PriorityReplInfoMap[Key]->Priority < Info->Priority) {
        PriorityReplInfoMap[Key] = Info;
      }
    } else {
      PriorityReplInfoMap[Key] = Info;
    }
  }

  static void setOptimizeMigrationFlag(bool Flag) {
    OptimizeMigrationFlag = Flag;
  }
  static bool isOptimizeMigration() { return OptimizeMigrationFlag; }

  static inline std::map<std::string, clang::tooling::OptionInfo> &
  getCurrentOptMap() {
    return CurrentOptMap;
  }
  static inline void setMainSourceYamlTUR(
      std::shared_ptr<clang::tooling::TranslationUnitReplacements> Ptr) {
    MainSourceYamlTUR = Ptr;
  }
  static inline std::shared_ptr<clang::tooling::TranslationUnitReplacements>
  getMainSourceYamlTUR() {
    return MainSourceYamlTUR;
  }
  static inline std::unordered_map<
      std::string, std::unordered_map<std::string, std::vector<unsigned>>> &
  getRnnInputMap() {
    return RnnInputMap;
  }
  static inline std::unordered_map<std::string, std::vector<std::string>> &
  getMainSourceFileMap(){
    return MainSourceFileMap;
  };

private:
  DpctGlobalInfo();

  DpctGlobalInfo(const DpctGlobalInfo &) = delete;
  DpctGlobalInfo(DpctGlobalInfo &&) = delete;
  DpctGlobalInfo &operator=(const DpctGlobalInfo &) = delete;
  DpctGlobalInfo &operator=(DpctGlobalInfo &&) = delete;

  // Wrapper of isInAnalysisScope for std::function usage.
  static bool checkInAnalysisScope(SourceLocation SL) { return isInAnalysisScope(SL); }

  // Record token split when it's in macro
  static void recordTokenSplit(SourceLocation SL, unsigned Len) {
    auto It = getExpansionRangeToMacroRecord().find(
        getCombinedStrFromLoc(SM->getSpellingLoc(SL)));
    if (It != getExpansionRangeToMacroRecord().end()) {
      dpct::DpctGlobalInfo::getExpansionRangeToMacroRecord()
          [getCombinedStrFromLoc(
              SM->getSpellingLoc(SL).getLocWithOffset(Len))] = It->second;
    }
  }

  // Find stored info by its corresponding AST node.
  // VarDecl=>MemVarInfo
  // FunctionDecl=>DeviceFunctionDecl
  // CUDAKernelCallExpr=>KernelCallExpr
  // VarDecl=>CudaMallocInfo
  template <class Info, class Node>
  inline std::shared_ptr<Info> findNode(const Node *N) {
    if (!N)
      return std::shared_ptr<Info>();
    auto LocInfo = getLocInfo(N);
    if (isInAnalysisScope(LocInfo.first))
      return insertFile(LocInfo.first)->template findNode<Info>(LocInfo.second);
    return std::shared_ptr<Info>();
  }
  // Insert info if it doesn't exist.
  // The info will be used in Global.buildReplacements().
  // The key is the location of the Node.
  // The correction of the key is guaranteed by getLocation().
  template <class Info, class Node>
  inline std::shared_ptr<Info> insertNode(const Node *N) {
    auto LocInfo = getLocInfo(N);
    return insertFile(LocInfo.first)
        ->template insertNode<Info>(LocInfo.second, N);
  }

  template <class T> static inline SourceLocation getLocation(const T *N) {
    return N->getBeginLoc();
  }
  static inline SourceLocation getLocation(const VarDecl *VD) {
    return VD->getLocation();
  }
  static inline SourceLocation getLocation(const FunctionDecl *FD) {
    return FD->getBeginLoc();
  }
  static inline SourceLocation getLocation(const FieldDecl *FD) {
    return FD->getLocation();
  }
  static inline SourceLocation getLocation(const CallExpr *CE) {
    return CE->getEndLoc();
  }
  // The result will be also stored in KernelCallExpr.BeginLoc
  static inline SourceLocation getLocation(const CUDAKernelCallExpr *CKC) {
    return getTheLastCompleteImmediateRange(CKC->getBeginLoc(), CKC->getEndLoc()).first;
  }
  std::shared_ptr<DpctFileInfo> MainFile = nullptr;
  std::unordered_map<std::string, std::shared_ptr<DpctFileInfo>> FileMap;
  static std::shared_ptr<clang::tooling::TranslationUnitReplacements>
      MainSourceYamlTUR;
  static std::string InRoot;
  static std::string OutRoot;
  static std::string AnalysisScope;
  static std::unordered_set<std::string> ChangeExtensions;
  // TODO: implement one of this for each source language.
  static std::string CudaPath;
  static std::string RuleFile;
  static UsmLevel UsmLvl;
  static bool IsIncMigration;
  static unsigned int AssumedNDRangeDim;
  static HelperFilesCustomizationLevel HelperFilesCustomizationLvl;
  static std::string CustomHelperFileName;
  static std::unordered_set<std::string> PrecAndDomPairSet;
  static format::FormatRange FmtRng;
  static DPCTFormatStyle FmtST;
  static bool EnableCtad;
  static bool IsMLKHeaderUsed;
  static bool GenBuildScript;
  static bool EnableComments;
  static std::string ClNamespace;
  static std::set<ExplicitNamespace> ExplicitNamespaceSet;

  // This variable is only set true when option "--report-type=stats" or option
  // " --report-type=all" is specified to get the migration status report, while
  // dpct namespace is not enabled.
  static bool TempEnableDPCTNamespace;
  static ASTContext *Context;
  static SourceManager *SM;
  static FileManager *FM;
  static bool KeepOriginCode;
  static bool SyclNamedLambda;
  static bool GuessIndentWidthMatcherFlag;
  static unsigned int IndentWidth;
  static std::map<unsigned int, unsigned int> KCIndentWidthMap;
  static std::unordered_map<std::string, int> LocationInitIndexMap;
  static std::unordered_map<std::string, SourceRange> ExpansionRangeBeginMap;
  static bool CheckUnicodeSecurityFlag;
  static bool EnablepProfilingFlag;
  static std::map<std::string,
                  std::shared_ptr<DpctGlobalInfo::MacroExpansionRecord>>
      ExpansionRangeToMacroRecord;
  static std::map<std::string, SourceLocation> EndifLocationOfIfdef;
  static std::vector<std::pair<std::string, size_t>> ConditionalCompilationLoc;
  static std::map<std::string, std::shared_ptr<DpctGlobalInfo::MacroDefRecord>>
      MacroTokenToMacroDefineLoc;
  static std::map<std::string, std::string> FunctionCallInMacroMigrateRecord;
  // key: The hash string of the first non-empty token after the end location of
  // macro expansion
  // value: begin location of macro expansion
  static std::map<std::string, SourceLocation> EndOfEmptyMacros;
  // key: The hash string of the begin location of the macro expansion
  // value: The end location of the macro expansion
  static std::map<std::string, SourceLocation> BeginOfEmptyMacros;
  static std::unordered_map<std::string,
                            std::vector<clang::tooling::Replacement>>
      FileRelpsMap;
  static std::unordered_map<std::string, std::string> DigestMap;
  static const std::string YamlFileName;
  static std::map<std::string, bool> MacroDefines;
  static int CurrentMaxIndex;
  static int CurrentIndexInRule;
  static std::set<std::string> IncludingFileSet;
  static std::set<std::string> FileSetInCompiationDB;
  static std::set<std::string> GlobalVarNameSet;
  static clang::format::FormatStyle CodeFormatStyle;
  static bool HasFoundDeviceChanged;
  static std::unordered_map<int, HelperFuncReplInfo> HelperFuncReplInfoMap;
  static int HelperFuncReplInfoIndex;
  static std::unordered_map<std::string, TempVariableDeclCounter>
      TempVariableDeclCounterMap;
  static std::unordered_map<std::string, int> TempVariableHandledMap;
  static bool UsingDRYPattern;
  static bool UsingGenericSpace;
  static bool UsingThisItem;
  static unsigned int CudaKernelDimDFIIndex;
  static std::unordered_map<unsigned int, std::shared_ptr<DeviceFunctionInfo>>
      CudaKernelDimDFIMap;
  static CudaArchPPMap CAPPInfoMap;
  static HDFuncInfoMap HostDeviceFuncInfoMap;
  static CudaArchDefMap CudaArchDefinedMap;
  static std::unordered_map<std::string, std::shared_ptr<ExtReplacement>>
      CudaArchMacroRepl;
  static std::unordered_map<std::string, std::shared_ptr<ExtReplacements>>
      FileReplCache;
  static std::set<std::string> ReProcessFile;
  static std::set<std::string> ProcessedFile;
  static bool NeedRunAgain;
  static unsigned int RunRound;
  static std::set<std::string> ModuleFiles;
  static std::unordered_map<
      std::string, std::unordered_set<std::shared_ptr<DeviceFunctionInfo>>>
      SpellingLocToDFIsMapForAssumeNDRange;
  static std::unordered_map<std::shared_ptr<DeviceFunctionInfo>,
                            std::unordered_set<std::string>>
      DFIToSpellingLocsMapForAssumeNDRange;
  static unsigned ExtensionDEFlag;
  static unsigned ExtensionDDFlag;
  static unsigned ExperimentalFlag;
  static unsigned int ColorOption;
  static std::unordered_map<int, std::shared_ptr<DeviceFunctionInfo>>
      CubPlaceholderIndexMap;
  static bool OptimizeMigrationFlag;
  static std::unordered_map<std::string, std::shared_ptr<PriorityReplInfo>>
      PriorityReplInfoMap;
  static std::unordered_map<std::string, bool> ExcludePath;
  static std::map<std::string, clang::tooling::OptionInfo> CurrentOptMap;
  static std::unordered_map<
      std::string, std::unordered_map<std::string, std::vector<unsigned>>>
      RnnInputMap;
  static std::unordered_map<std::string, std::vector<std::string>>
      MainSourceFileMap;
};

/// Generate mangle name of FunctionDecl as key of DeviceFunctionInfo.
/// For template dependent FunctionDecl, generate name with pattern
/// "QuailifiedName@FunctionType".
/// e.g.: template<class T> void test(T *int)
/// -> test@void (type-parameter-0-1 *)
class DpctNameGenerator {
  ASTNameGenerator G;
  PrintingPolicy PP;

  void printName(const FunctionDecl *FD, llvm::raw_ostream &OS) {
    if (G.writeName(FD, OS)) {
      FD->printQualifiedName(OS, PP);
      OS << "@";
      FD->getType().print(OS, PP);
    }
  }

public:
  DpctNameGenerator() : DpctNameGenerator(DpctGlobalInfo::getContext()) {}
  explicit DpctNameGenerator(ASTContext &Ctx)
      : G(Ctx), PP(Ctx.getPrintingPolicy()) {
    PP.PrintCanonicalTypes = true;
  }
  std::string getName(const FunctionDecl *D) {
    std::string Result;
    llvm::raw_string_ostream OS(Result);
    printName(D, OS);
    return OS.str();
  }
};

class TemplateArgumentInfo;

// Store array size string. Like below:
// a[10]: Store "10" as size;
// a[]: Store "" as empty size;
// a[SIZE]: Store as a TemplateDependentStringInfo while "SIZE" is a template
// parameter;
class SizeInfo {
  std::string Size;
  std::shared_ptr<TemplateDependentStringInfo> TDSI;

public:
  SizeInfo() = default;
  SizeInfo(std::string Size) : Size(std::move(Size)) {}
  SizeInfo(std::shared_ptr<TemplateDependentStringInfo> TDSI) : TDSI(TDSI) {}
  const std::string &getSize() {
    if (TDSI)
      return TDSI->getSourceString();
    return Size;
  }
  // Get actual size string according to template arguments list;
  void setTemplateList(const std::vector<TemplateArgumentInfo> &TemplateList);
};
// CtTypeInfo is basic class with info of element type, range, template info all
// get from type.
class CtTypeInfo {
public:
  // If NeedSizeFold is true, array size will be folded, but original expression
  // will follow as comments. If NeedSizeFold is false, original size expression
  // will be the size string.
  CtTypeInfo(const TypeLoc &TL, bool NeedSizeFold = false);
  CtTypeInfo(const VarDecl *D, bool NeedSizeFold = false)
    : CtTypeInfo(D->getTypeSourceInfo()->getTypeLoc(), NeedSizeFold) {
    if (D &&
        D->getTypeSourceInfo()
          ->getTypeLoc().getTypeLocClass()
        == TypeLoc::IncompleteArray)
      if (auto CAT = dyn_cast<ConstantArrayType>(D->getType()))
        Range[0] = std::to_string(CAT->getSize().getZExtValue());
  }

  inline const std::string &getBaseName() { return BaseName; }

  inline size_t getDimension() { return Range.size(); }
  inline std::vector<SizeInfo> &getRange() { return Range; }
  // when there is no arguments, parameter MustArguments determine whether
  // parens will exist. Null string will be returned when MustArguments is
  // false, otherwise "()" will be returned.
  std::string getRangeArgument(const std::string &MemSize, bool MustArguments);

  inline bool isTemplate() const { return IsTemplate; }
  inline bool isPointer() const { return PointerLevel; }
  inline bool isReference() const { return IsReference; }
  inline void adjustAsMemType() {
    setPointerAsArray();
    removeQualifier();
  }

  // Get instantiated type name with given template arguments.
  // e.g. X<T>, with T = int, result type will be X<int>.
  std::shared_ptr<CtTypeInfo>
  applyTemplateArguments(const std::vector<TemplateArgumentInfo> &TA);

  bool isWritten() const {
    return !TDSI || !isTemplate() || TDSI->isDependOnWritten();
  }
  std::set<HelperFeatureEnum> getHelperFeatureSet() { return HelperFeatureSet; }
  inline bool containSizeofType() { return ContainSizeofType; }
  inline std::vector<std::string> getArraySizeOriginExprs() { return ArraySizeOriginExprs; }

private:
  // For ConstantArrayType, size in generated code is folded as an integer.
  // If \p NeedSizeFold is true, original size expression will be appended as
  // comments.
  void setTypeInfo(const TypeLoc &TL, bool NeedSizeFold = false);

  // Get folded array size with original size expression following as comments.
  // e.g.,
  // #define SIZE 24
  // dpct::global_memory<int, 1>(24 /* SIZE */);
  // Exception for particular case:
  // __device__ int a[24];
  // will be migrated to:
  // dpct::global_memory<int, 1> a(24);
  inline std::string getFoldedArraySize(const ConstantArrayTypeLoc &TL);

  // Get original array size expression.
  std::string getUnfoldedArraySize(const ConstantArrayTypeLoc &TL);

  // Typically C++ array with constant size.
  // e.g.: __device__ int a[20];
  // If \p NeedSizeFold is true, original size expression will be appended as
  // comments.
  // e.g.,
  // #define SIZE 24
  // dpct::global_memory<int, 1>(24 /* SIZE */);
  void setArrayInfo(const ConstantArrayTypeLoc &TL, bool NeedFoldSize);

  // Typically C++ array with template dependent size.
  // e.g.: template<size_t S>
  // ...
  // __device__ int a[S];
  void setArrayInfo(const DependentSizedArrayTypeLoc &TL, bool NeedSizeFold);

  // IncompleteArray is an array defined without size.
  // e.g.: extern __shared__ int a[];
  void setArrayInfo(const IncompleteArrayTypeLoc &TL, bool NeedSizeFold);
  void setName(const TypeLoc &TL);
  void updateName();

  void setPointerAsArray() {
    if (isPointer()) {
      --PointerLevel;
      Range.emplace_back();
      updateName();
    }
  }
  inline void removeQualifier() { BaseName = BaseNameWithoutQualifiers; }

private:
  std::string BaseName;
  std::string BaseNameWithoutQualifiers;
  std::vector<SizeInfo> Range;
  unsigned PointerLevel;
  bool IsReference;
  bool IsTemplate;

  std::shared_ptr<TemplateDependentStringInfo> TDSI;
  std::set<HelperFeatureEnum> HelperFeatureSet;
  bool ContainSizeofType = false;
  std::vector<std::string> ArraySizeOriginExprs{};
};

// variable info includes name, type and location.
class VarInfo {
public:
  VarInfo(unsigned Offset, const std::string &FilePathIn,
          const VarDecl *Var, bool NeedFoldSize = false)
      : FilePath(FilePathIn), Offset(Offset), Name(Var->getName()),
        Ty(std::make_shared<CtTypeInfo>(Var, NeedFoldSize)) {}

  inline const std::string &getFilePath() { return FilePath; }
  inline unsigned getOffset() { return Offset; }
  inline const std::string &getName() { return Name; }
  inline const std::string getNameAppendSuffix() { return Name + "_ct1"; }
  inline std::shared_ptr<CtTypeInfo> &getType() { return Ty; }

  inline std::string getDerefName() {
    return buildString(getName(), "_deref_", DpctGlobalInfo::getInRootHash());
  }

  inline void
  applyTemplateArguments(const std::vector<TemplateArgumentInfo> &TAList) {
    Ty = Ty->applyTemplateArguments(TAList);
  }
  inline void requestFeatureForSet(const std::string &Path) {
    if (Ty) {
      for (const auto &Item : Ty->getHelperFeatureSet()) {
        requestFeature(Item, Path);
      }
    }
  }

private:
  const std::string FilePath;
  unsigned Offset;
  std::string Name;
  std::shared_ptr<CtTypeInfo> Ty;
};

// memory variable info includes basic variable info and memory attributes.
class MemVarInfo : public VarInfo {
public:
  enum VarAttrKind {
    Device = 0,
    Constant,
    Shared,
    Host,
    Managed,
  };
  enum VarScope { Local = 0, Extern, Global };

  static std::shared_ptr<MemVarInfo> buildMemVarInfo(const VarDecl *Var);
  static VarAttrKind getAddressAttr(const VarDecl *VD) {
    if (VD->hasAttrs())
      return getAddressAttr(VD->getAttrs());
    return Host;
  }

  MemVarInfo(unsigned Offset, const std::string &FilePath, const VarDecl *Var);

  VarAttrKind getAttr() { return Attr; }
  VarScope getScope() { return Scope; }
  bool isGlobal() { return Scope == Global; }
  bool isExtern() { return Scope == Extern; }
  bool isLocal() { return Scope == Local; }
  bool isShared() { return Attr == Shared; }
  bool isTypeDeclaredLocal() { return IsTypeDeclaredLocal; }
  bool isAnonymousType() { return IsAnonymousType; }
  const CXXRecordDecl *getDeclOfVarType() { return DeclOfVarType; }
  const DeclStmt *getDeclStmtOfVarType() { return DeclStmtOfVarType; }
  void setLocalTypeName(std::string T) { LocalTypeName = T; }
  std::string getLocalTypeName() { return LocalTypeName; }
  void setIgnoreFlag(bool Flag) { IsIgnored = Flag; }
  bool isIgnore() { return IsIgnored; }
  bool isStatic() { return IsStatic; }

  inline void setName(std::string NewName) { NewConstVarName = NewName; }

  inline unsigned int getNewConstVarOffset() { return NewConstVarOffset; }
  inline unsigned int getNewConstVarLength() { return NewConstVarLength; }

  inline const std::string getConstVarName() {
    return NewConstVarName.empty() ? getArgName() : NewConstVarName;
  }

  // Initialize offset and length for __constant__ variable that needs to be
  // renamed.
  void newConstVarInit(const VarDecl *Var) {
    CharSourceRange SR(DpctGlobalInfo::getSourceManager().getExpansionRange(
        Var->getSourceRange()));
    auto BeginLoc = SR.getBegin();
    SourceManager &SM = DpctGlobalInfo::getSourceManager();
    size_t repLength = 0;
    auto Buffer = SM.getCharacterData(BeginLoc);
    auto Data = Buffer[repLength];
    while (Data != ';')
      Data = Buffer[++repLength];

    NewConstVarLength = ++repLength;
    NewConstVarOffset = DpctGlobalInfo::getLocInfo(BeginLoc).second;
  }

  std::string getDeclarationReplacement(const VarDecl *);

  std::string getInitStmt() { return getInitStmt(""); }
  std::string getInitStmt(StringRef QueueString) {
    if (QueueString.empty())
      return getConstVarName() + ".init();";
    return buildString(getConstVarName(), ".init(", QueueString, ");");
  }

  inline std::string getMemoryDecl(const std::string &MemSize) {
    return buildString(isStatic() ? "static " : "", getMemoryType(), " ",
                       getConstVarName(),
                       PointerAsArray ? "" : getInitArguments(MemSize), ";");
  }
  std::string getMemoryDecl() {
    const static std::string NullString;
    return getMemoryDecl(NullString);
  }

  std::string getExternGlobalVarDecl() {
    return buildString("extern ", getMemoryType(), " ", getConstVarName(), ";");
  }

  void appendAccessorOrPointerDecl(const std::string &ExternMemSize,
                                   bool ExternEmitWarning, StmtList &AccList,
                                   StmtList &PtrList);

  inline std::string getRangeClass() {
    std::string Result;
    llvm::raw_string_ostream OS(Result);
    return DpctGlobalInfo::printCtadClass(OS,
                                          MapNames::getClNamespace() + "range",
                                          getType()->getDimension())
        .str();
  }
  std::string getRangeDecl(const std::string &MemSize) {
    return buildString(getRangeClass(), " ", getRangeName(),
                       getType()->getRangeArgument(MemSize, false), ";");
  }
  ParameterStream &getFuncDecl(ParameterStream &PS) {
    if (AccMode == Value) {
      PS << getAccessorDataType(true) << " ";
    } else if (AccMode == Pointer) {
      PS << getAccessorDataType(true);
      if (!getType()->isPointer())
        PS << " ";
      PS << "*";
    } else if (AccMode == Reference) {
      PS << getAccessorDataType(true);
      if (!getType()->isPointer())
        PS << " ";
      PS << "&";
    } else if (AccMode == Accessor && isExtern() && isShared() &&
               getType()->getDimension() > 1) {
      PS << getAccessorDataType();
      PS << " *";
    } else {
      if (DpctGlobalInfo::getUsmLevel() == UsmLevel::UL_None || isShared())
        PS << getSyclAccessorType() << " ";
      else
        PS << getDpctAccessorType() << " ";
    }
    return PS << getArgName();
  }
  ParameterStream &getFuncArg(ParameterStream &PS) {
    return PS << getArgName();
  }
  ParameterStream &getKernelArg(ParameterStream &PS) {
    if (isShared() || DpctGlobalInfo::getUsmLevel() == UsmLevel::UL_None) {
      if (AccMode == Pointer) {
        if (!getType()->isWritten())
          PS << "(" << getAccessorDataType() << " *)";
        PS << getAccessorName() << ".get_pointer()";
      } else {
        PS << getAccessorName();
      }
    } else {
      if (AccMode == Accessor) {
        PS << getAccessorName();
      } else {
        if (AccMode == Value || AccMode == Reference) {
          PS << "*";
        }
        PS << getPtrName();
      }
    }
    return PS;
  }
  std::string getAccessorDataType(bool IsTypeUsedInDevFunDecl = false) {
    if (isExtern()) {
      return "uint8_t";
    } else if (isTypeDeclaredLocal()) {
      if (IsTypeUsedInDevFunDecl) {
        return "uint8_t";
      } else {
        // used in accessor decl
        return "uint8_t[sizeof(" + LocalTypeName + ")]";
      }
    }
    return getType()->getBaseName();
  }

private:
  static VarAttrKind getAddressAttr(const AttrVec &Attrs);

  void setInitList(const Expr *E, const VarDecl *V) {
    if (auto Ctor = dyn_cast<CXXConstructExpr>(E)) {
      if (!Ctor->getNumArgs() || Ctor->getArg(0)->isDefaultArgument())
        return;
    }
    InitList = getStmtSpelling(E, V->getSourceRange());
  }

  std::string getMemoryType();
  inline std::string getMemoryType(const std::string &MemoryType,
                                   std::shared_ptr<CtTypeInfo> VarType) {
    return buildString(MemoryType, "<", VarType->getBaseName(), ", ",
                       VarType->getDimension(), ">");
  }
  std::string getInitArguments(const std::string &MemSize,
                               bool MustArguments = false) {
    if (InitList.empty())
      return getType()->getRangeArgument(MemSize, MustArguments);
    if (getType()->getDimension())
      return buildString("(", getRangeClass(),
                         getType()->getRangeArgument(MemSize, true),
                         ", " + InitList, ")");
    return buildString("(", InitList, ")");
  }
  const std::string &getMemoryAttr();
  std::string getSyclAccessorType();
  std::string getDpctAccessorType() {
    requestFeature(HelperFeatureEnum::Memory_dpct_accessor, getFilePath());
    auto Type = getType();
    return buildString(MapNames::getDpctNamespace(true), "accessor<",
                       getAccessorDataType(), ", ", getMemoryAttr(), ", ",
                       Type->getDimension(), ">");
  }
  inline std::string getNameWithSuffix(StringRef Suffix) {
    return buildString(getArgName(), "_", Suffix, getCTFixedSuffix());
  }
  inline std::string getAccessorName() { return getNameWithSuffix("acc"); }
  inline std::string getPtrName() { return getNameWithSuffix("ptr"); }
  inline std::string getRangeName() { return getNameWithSuffix("range"); }
  std::string getArgName() {
    if (isExtern())
      return ExternVariableName;
    else if (isTypeDeclaredLocal())
      return getNameAppendSuffix();
    return getName();
  }

private:
  // Passing by accessor, value or pointer when invoking kernel.
  // Constant scalar variables are passed by value while other 0/1D variables
  // defined on device memory are passed by pointer in device function calls.
  // The rest are passed by accessor.
  enum DpctAccessMode {
    Value,
    Pointer,
    Accessor,
    Reference,
  };

private:
  VarAttrKind Attr;
  VarScope Scope;
  DpctAccessMode AccMode;
  bool PointerAsArray;
  std::string InitList;
  bool IsIgnored = false;
  bool IsStatic = false;

  static const std::string ExternVariableName;

  // To store the new name for __constant__ variable's name that needs to be
  // renamed.
  std::string NewConstVarName;

  // To store the offset and length for __constant__ variable's name
  // that needs to be renamed.
  unsigned int NewConstVarOffset;
  unsigned int NewConstVarLength;

  bool IsTypeDeclaredLocal = false;
  bool IsAnonymousType = false;
  const CXXRecordDecl *DeclOfVarType = nullptr;
  const DeclStmt *DeclStmtOfVarType = nullptr;
  std::string LocalTypeName = "";

  static std::unordered_map<const DeclStmt *, int> AnonymousTypeDeclStmtMap;
};

class TextureTypeInfo {
  std::string DataType;
  int Dimension;
  bool IsArray;

public:
  TextureTypeInfo(std::string &&DataType, int TexType) {
    setDataTypeAndTexType(std::move(DataType), TexType);
  }

  void setDataTypeAndTexType(std::string &&Type, int TexType) {
    DataType = std::move(Type);
    IsArray = TexType & 0xF0;
    Dimension = TexType & 0x0F;
    // The DataType won't use dpct helper feature
    MapNames::replaceName(MapNames::TypeNamesMap, DataType);
  }

  void prepareForImage() {
    if (IsArray)
      ++Dimension;
  }
  void endForImage() {
    if (IsArray)
      --Dimension;
  }
  std::string getDataType() { return DataType; }
  ParameterStream &printType(ParameterStream &PS,
                             const std::string &TemplateName) {
    PS << TemplateName << "<" << DataType << ", " << Dimension;
    if (IsArray)
      PS << ", true";
    PS << ">";
    return PS;
  }
};

class TextureInfo {
protected:
  const std::string FilePath;
  const unsigned Offset;
  std::string Name; // original expression str
  std::string NewVarName; // name of new variable which tool

  std::shared_ptr<TextureTypeInfo> Type;

protected:
  TextureInfo(unsigned Offset, const std::string &FilePath, StringRef Name)
      : FilePath(FilePath), Offset(Offset), Name(Name) {
    NewVarName = Name.str();
    for (auto &C : NewVarName) {
      if ((!isDigit(C)) && (!isLetter(C)) && (C != '_'))
        C = '_';
    }
    if (NewVarName.size() > 1 && NewVarName[NewVarName.size() - 1] == '_')
      NewVarName.pop_back();
  }
  TextureInfo(const VarDecl *VD)
      : TextureInfo(DpctGlobalInfo::getLocInfo(
                        VD->getTypeSourceInfo()->getTypeLoc().getBeginLoc()),
                    VD->getName()) {}
  TextureInfo(const VarDecl *VD, std::string Subscript)
      : TextureInfo(DpctGlobalInfo::getLocInfo(
                        VD->getTypeSourceInfo()->getTypeLoc().getBeginLoc()),
                    VD->getName().str() + "[" + Subscript + "]") {}
  TextureInfo(std::pair<StringRef, unsigned> LocInfo, StringRef Name)
      : TextureInfo(LocInfo.second, LocInfo.first.str(), Name) {}

  ParameterStream &getDecl(ParameterStream &PS,
                           const std::string &TemplateDeclName) {
    return Type->printType(PS, MapNames::getDpctNamespace() + TemplateDeclName)
           << " " << Name;
  }

  template <class StreamT>
  static void printQueueStr(StreamT &OS, const std::string &Queue) {
    if (Queue.empty())
      return;
    OS << ", " << Queue;
  }

public:
  TextureInfo(unsigned Offset, const std::string &FilePath, const VarDecl *VD)
      : TextureInfo(Offset, FilePath, VD->getName()) {
    if (auto D = dyn_cast_or_null<ClassTemplateSpecializationDecl>(
            VD->getType()->getAsCXXRecordDecl())) {
      auto &TemplateList = D->getTemplateInstantiationArgs();
      auto DataTy = TemplateList[0].getAsType();
      if (auto ET = dyn_cast<ElaboratedType>(DataTy))
        DataTy = ET->getNamedType();
      setType(DpctGlobalInfo::getUnqualifiedTypeName(DataTy),
              TemplateList[1].getAsIntegral().getExtValue());
    } else {
      auto TST = VD->getType()->getAs<TemplateSpecializationType>();
      if (TST) {
        auto Args = TST->template_arguments();
        auto Arg0 = Args[0];
        auto Arg1 = Args[1];

        if (Arg1.getKind() == clang::TemplateArgument::Expression) {
          auto DataTy = Arg0.getAsType();
          if (auto ET = dyn_cast<ElaboratedType>(DataTy))
            DataTy = ET->getNamedType();
          Expr::EvalResult ER;
          if (!Arg1.getAsExpr()->isValueDependent() &&
              Arg1.getAsExpr()->EvaluateAsInt(ER,
                                              DpctGlobalInfo::getContext())) {
            int64_t Value = ER.Val.getInt().getExtValue();
            setType(DpctGlobalInfo::getUnqualifiedTypeName(DataTy), Value);
          }
        }
      }
    }
  }

  virtual ~TextureInfo() = default;
  void setType(std::string &&DataType, int TexType) {
    setType(std::make_shared<TextureTypeInfo>(std::move(DataType), TexType));
  }
  inline void setType(std::shared_ptr<TextureTypeInfo> TypeInfo) {
    if (TypeInfo)
      Type = TypeInfo;
  }

  inline std::shared_ptr<TextureTypeInfo> getType() const { return Type; }

  virtual std::string getHostDeclString() {
    ParameterStream PS;
    Type->prepareForImage();
    requestFeature(HelperFeatureEnum::Image_image_wrapper, FilePath);

    getDecl(PS, "image_wrapper") << ";";
    Type->endForImage();
    return PS.Str;
  }

  virtual std::string getSamplerDecl() {
    requestFeature(HelperFeatureEnum::Image_image_wrapper_base_get_sampler,
                   FilePath);
    return buildString("auto ", NewVarName, "_smpl = ", Name,
                       ".get_sampler();");
  }
  virtual std::string getAccessorDecl(const std::string &QueueStr) {
    requestFeature(HelperFeatureEnum::Image_image_wrapper_get_access, FilePath);
    std::string Ret;
    llvm::raw_string_ostream OS(Ret);
    OS << "auto " << NewVarName << "_acc = " << Name << ".get_access(cgh";
    printQueueStr(OS, QueueStr);
    OS << ");";
    return Ret;
  }
  virtual void addDecl(StmtList &AccessorList, StmtList &SamplerList, const std::string&QueueStr) {
    AccessorList.emplace_back(getAccessorDecl(QueueStr));
    SamplerList.emplace_back(getSamplerDecl());
  }

  inline ParameterStream &getFuncDecl(ParameterStream &PS) {
    requestFeature(HelperFeatureEnum::Image_image_accessor_ext, FilePath);
    return getDecl(PS, "image_accessor_ext");
  }
  inline ParameterStream &getFuncArg(ParameterStream &PS) { return PS << Name; }
  virtual ParameterStream &getKernelArg(ParameterStream &OS) {
    requestFeature(HelperFeatureEnum::Image_image_accessor_ext, FilePath);
    getType()->printType(OS,
                         MapNames::getDpctNamespace() + "image_accessor_ext");
    OS << "(" << NewVarName << "_smpl, " << NewVarName << "_acc)";
    return OS;
  }
  inline const std::string &getName() { return Name; }

  inline unsigned getOffset() { return Offset; }
  inline std::string getFilePath() { return FilePath; }
};

// texture handle info
class TextureObjectInfo : public TextureInfo {
  static const int ReplaceTypeLength;

  // If it is a parameter in the function, it is the parameter index, either it
  // is 0.
  unsigned ParamIdx;

  TextureObjectInfo(const VarDecl *VD, unsigned ParamIdx)
      : TextureInfo(VD), ParamIdx(ParamIdx) {}
  TextureObjectInfo(const VarDecl *VD, std::string Subscript, unsigned ParamIdx)
      : TextureInfo(VD, Subscript), ParamIdx(ParamIdx) {}

protected:
  TextureObjectInfo(unsigned Offset, const std::string &FilePath,
                    StringRef Name)
      : TextureInfo(Offset, FilePath, Name), ParamIdx(0) {}

public:
  TextureObjectInfo(const ParmVarDecl *PVD)
      : TextureObjectInfo(PVD, PVD->getFunctionScopeIndex()) {}
  TextureObjectInfo(const VarDecl *VD) : TextureObjectInfo(VD, 0) {}

  TextureObjectInfo(const ParmVarDecl *PVD, std::string Subscript)
      : TextureObjectInfo(PVD, Subscript, PVD->getFunctionScopeIndex()) {}
  TextureObjectInfo(const VarDecl *VD, std::string Subscript)
      : TextureObjectInfo(VD, Subscript, 0) {}

  virtual ~TextureObjectInfo() = default;
  std::string getAccessorDecl(const std::string &QueueString) override {
    ParameterStream PS;

    PS << "auto " << NewVarName << "_acc = static_cast<";
    getType()->printType(PS, MapNames::getDpctNamespace() + "image_wrapper")
        << " *>(" << Name << ")->get_access(cgh";
    printQueueStr(PS, QueueString);
    PS << ");";
    requestFeature(HelperFeatureEnum::Image_image_wrapper_get_access, FilePath);
    requestFeature(HelperFeatureEnum::Image_image_wrapper, FilePath);
    return PS.Str;
  }
  std::string getSamplerDecl() override {
    requestFeature(HelperFeatureEnum::Image_image_wrapper_base_get_sampler,
                   FilePath);
    return buildString("auto ", NewVarName, "_smpl = ", Name,
                       "->get_sampler();");
  }
  inline unsigned getParamIdx() const { return ParamIdx; }

  std::string getParamDeclType() {
    requestFeature(HelperFeatureEnum::Image_image_accessor_ext, FilePath);
    ParameterStream PS;
    Type->printType(PS, MapNames::getDpctNamespace() + "image_accessor_ext");
    return PS.Str;
  }

  virtual void merge(std::shared_ptr<TextureObjectInfo> Target) {
    if (Target)
      setType(Target->getType());
  }

  virtual void addParamDeclReplacement() {
    if (Type) {
      DpctGlobalInfo::getInstance().addReplacement(
          std::make_shared<ExtReplacement>(FilePath, Offset, ReplaceTypeLength,
                                           getParamDeclType(), nullptr));
    }
  }

  template <class Node> static inline bool isTextureObject(const Node *E) {
    if (E)
      return DpctGlobalInfo::getUnqualifiedTypeName(E->getType()) ==
             "cudaTextureObject_t";
    return false;
  }
};

class CudaLaunchTextureObjectInfo : public TextureObjectInfo {
  std::string ArgStr;

public:
  CudaLaunchTextureObjectInfo(const ParmVarDecl *PVD, const std::string &ArgStr)
      : TextureObjectInfo(static_cast<const VarDecl *>(PVD)), ArgStr(ArgStr) {}
  std::string getAccessorDecl(const std::string &QueueString) override {
    requestFeature(HelperFeatureEnum::Image_image_wrapper, FilePath);
    requestFeature(HelperFeatureEnum::Image_image_wrapper_get_access, FilePath);
    ParameterStream PS;
    PS << "auto " << Name << "_acc = static_cast<";
    getType()->printType(PS, MapNames::getDpctNamespace() + "image_wrapper")
        << " *>(" << ArgStr << ")->get_access(cgh";
    printQueueStr(PS, QueueString);
    PS << ");";
    return PS.Str;
  }
  std::string getSamplerDecl() override {
    requestFeature(HelperFeatureEnum::Image_image_wrapper_base_get_sampler,
                   FilePath);
    return buildString("auto ", Name, "_smpl = (", ArgStr, ")->get_sampler();");
  }
};

class MemberTextureObjectInfo : public TextureObjectInfo {
  StringRef BaseName;
  std::string MemberName;

  class NewVarNameRAII {
    std::string OldName;
    MemberTextureObjectInfo *Member;

  public:
    NewVarNameRAII(MemberTextureObjectInfo *M)
        : OldName(std::move(M->Name)), Member(M) {
      Member->Name = buildString(M->BaseName, '.', M->MemberName);
    }
    ~NewVarNameRAII() { Member->Name = std::move(OldName); }
  };

  MemberTextureObjectInfo(unsigned Offset, const std::string& FilePath,
    StringRef Name)
    : TextureObjectInfo(Offset, FilePath, Name) {}

public:
  static std::shared_ptr<MemberTextureObjectInfo> create(const MemberExpr* ME) {
    auto LocInfo = DpctGlobalInfo::getLocInfo(ME);
    auto Ret = std::shared_ptr<MemberTextureObjectInfo>(
        new MemberTextureObjectInfo(LocInfo.second, LocInfo.first,
                                    getTempNameForExpr(ME, false, false)));
    Ret->MemberName = ME->getMemberDecl()->getNameAsString();
    return Ret;
  }
  void addDecl(StmtList &AccessorList, StmtList &SamplerList,
               const std::string &QueueStr) override {
    NewVarNameRAII RAII(this);
    TextureObjectInfo::addDecl(AccessorList, SamplerList, QueueStr);
  }
  void setBaseName(StringRef Name) { BaseName = Name; }
  StringRef getMemberName() { return MemberName; }
};

class StructureTextureObjectInfo : public TextureObjectInfo {
  std::unordered_map<std::string, std::shared_ptr<MemberTextureObjectInfo>>
      Members;
  bool ContainsVirtualPointer;

public:
  StructureTextureObjectInfo(const ParmVarDecl *PVD) : TextureObjectInfo(PVD) {
    ContainsVirtualPointer =
        checkPointerInStructRecursively(getRecordDecl(PVD->getType()));
    setType("", 0);
  }
  StructureTextureObjectInfo(const VarDecl *VD) : TextureObjectInfo(VD) {
    ContainsVirtualPointer =
        checkPointerInStructRecursively(getRecordDecl(VD->getType()));
    setType("", 0);
  }
  bool containsVirtualPointer() const { return ContainsVirtualPointer; }
  std::shared_ptr<MemberTextureObjectInfo> addMember(const MemberExpr *ME) {
    auto Member = MemberTextureObjectInfo::create(ME);
    return Members.emplace(Member->getMemberName().str(), Member).first->second;
  }
  void addDecl(StmtList &AccessorList, StmtList &SamplerList,
               const std::string &Queue) override {
    for (const auto &M : Members) {
      M.second->setBaseName(Name);
    }
  }
  void addParamDeclReplacement() override { return; }
  void merge(std::shared_ptr<TextureObjectInfo> Target) override {
    if (auto T =
            std::dynamic_pointer_cast<StructureTextureObjectInfo>(Target)) {
      dpct::merge(Members, T->Members);
    }
  }
  ParameterStream &getKernelArg(ParameterStream &OS) override {
    OS << Name;
    return OS;
  }
};

class TemplateArgumentInfo {
public:
  explicit TemplateArgumentInfo(const TemplateArgumentLoc &TAL,
                                SourceRange Range)
      : Kind(TAL.getArgument().getKind()) {
    setArgFromExprAnalysis(
        TAL, getDefinitionRange(Range.getBegin(), Range.getEnd()));
  }

  explicit TemplateArgumentInfo(std::string &&Str)
      : Kind(TemplateArgument::Null) {
    setArgStr(std::move(Str));
  }
  TemplateArgumentInfo() : Kind(TemplateArgument::Null), IsWritten(false) {}

  inline bool isWritten() const { return IsWritten; }
  inline bool isNull() const { return !DependentStr; }
  inline bool isType() const { return Kind == TemplateArgument::Type; }
  inline const std::string &getString() const {
    return getDependentStringInfo()->getSourceString();
  }
  inline std::shared_ptr<const TemplateDependentStringInfo>
  getDependentStringInfo() const {
    if (isNull()) {
      static std::shared_ptr<TemplateDependentStringInfo> Placeholder =
          std::make_shared<TemplateDependentStringInfo>(
              "dpct_placeholder/*Fix the type mannually*/");
      return Placeholder;
    }
    return DependentStr;
  }
  void setAsType(QualType QT) {
    if (isPlaceholderType(QT))
      return;
    setArgStr(DpctGlobalInfo::getReplacedTypeName(QT));
    Kind = TemplateArgument::Type;
  }
  void setAsType(const TypeLoc &TL) {
    setArgFromExprAnalysis(TL);
    Kind = TemplateArgument::Type;
  }
  void setAsType(std::string TS) {
    setArgStr(std::move(TS));
    Kind = TemplateArgument::Type;
  }
  void setAsNonType(const llvm::APInt &Int) {
    setArgStr(toString(Int, 10, true, false));
    Kind = TemplateArgument::Integral;
  }
  void setAsNonType(const Expr *E) {
    setArgFromExprAnalysis(E);
    Kind = TemplateArgument::Expression;
  }

  static bool isPlaceholderType(clang::QualType QT);

private:
  template <class T>
  void setArgFromExprAnalysis(const T &Arg, SourceRange ParentRange = SourceRange()) {
    auto &SM = DpctGlobalInfo::getSourceManager();
    auto Range = getArgSourceRange(Arg);
    auto Begin = Range.getBegin();
    auto End = Range.getEnd();
    if (Begin.isMacroID() && SM.isMacroArgExpansion(Begin) && End.isMacroID() &&
        SM.isMacroArgExpansion(End)) {

      size_t Length;
      if (ParentRange.isValid()) {
        auto RR = getRangeInRange(Range, ParentRange.getBegin(),
                                  ParentRange.getEnd());
        Begin = RR.first;
        End = RR.second;
        Length = SM.getCharacterData(End) - SM.getCharacterData(Begin);
      } else {
        auto RR = getDefinitionRange(Range.getBegin(), Range.getEnd());
        Begin = RR.getBegin();
        End = RR.getEnd();
        Length = SM.getCharacterData(End) - SM.getCharacterData(Begin) +
                 Lexer::MeasureTokenLength(
                     End, SM, DpctGlobalInfo::getContext().getLangOpts());
      }

      std::string Result = std::string(SM.getCharacterData(Begin), Length);
      setArgStr(std::move(Result));
    } else {
      ExprAnalysis EA;
      EA.analyze(Arg);
      DependentStr = EA.getTemplateDependentStringInfo();
    }
  }

  template <class T> SourceRange getArgSourceRange(const T &Arg) {
    return Arg.getSourceRange();
  }

  template <class T> SourceRange getArgSourceRange(const T *Arg) {
    return Arg->getSourceRange();
  }

  void setArgStr(std::string &&Str) {
    DependentStr =
        std::make_shared<TemplateDependentStringInfo>(std::move(Str));
  }
  std::shared_ptr<TemplateDependentStringInfo> DependentStr;
  TemplateArgument::ArgKind Kind;
  bool IsWritten = true;
};

// memory variable map includes memory variable used in __global__/__device__
// function and call expression.
class MemVarMap {
public:
  MemVarMap() : HasItem(false), HasStream(false), HasSync(false) {}
  unsigned int Dim = 1;
  /// This member is only used to construct the union-find set.
  MemVarMap *Parent = this;
  bool hasItem() const { return HasItem; }
  bool hasStream() const { return HasStream; }
  bool hasSync() const { return HasSync; }
  bool hasExternShared() const { return !ExternVarMap.empty(); }
  inline void setItem(bool Has = true) { HasItem = Has; }
  inline void setStream(bool Has = true) { HasStream = Has; }
  inline void setSync(bool Has = true) { HasSync = Has; }
  inline void addTexture(std::shared_ptr<TextureInfo> Tex) {
    TextureMap.insert(std::make_pair(Tex->getOffset(), Tex));
  }
  void addVar(std::shared_ptr<MemVarInfo> Var) {
    getMap(Var->getScope())
        .insert(MemVarInfoMap::value_type(Var->getOffset(), Var));
  }
  inline void merge(const MemVarMap &OtherMap) {
    static std::vector<TemplateArgumentInfo> NullTemplates;
    return merge(OtherMap, NullTemplates);
  }
  void merge(const MemVarMap &VarMap,
             const std::vector<TemplateArgumentInfo> &TemplateArgs) {
    setItem(hasItem() || VarMap.hasItem());
    setStream(hasStream() || VarMap.hasStream());
    setSync(hasSync() || VarMap.hasSync());
    merge(LocalVarMap, VarMap.LocalVarMap, TemplateArgs);
    merge(GlobalVarMap, VarMap.GlobalVarMap, TemplateArgs);
    merge(ExternVarMap, VarMap.ExternVarMap, TemplateArgs);
    dpct::merge(TextureMap, VarMap.TextureMap);
  }
  int calculateExtraArgsSize() const {
    int Size = 0;
    if (hasStream())
      Size += MapNames::KernelArgTypeSizeMap.at(KernelArgType::KAT_Stream);

    Size = Size + calculateExtraArgsSize(LocalVarMap) +
           calculateExtraArgsSize(GlobalVarMap) +
           calculateExtraArgsSize(ExternVarMap);
    Size = Size + TextureMap.size() * MapNames::KernelArgTypeSizeMap.at(
                                          KernelArgType::KAT_Texture);

    return Size;
  }
  std::string getExtraCallArguments(bool HasPreParam, bool HasPostParam) const;
  void requestFeatureForAllVarMaps(const std::string &Path) const {
    for (const auto &Item : LocalVarMap) {
      Item.second->requestFeatureForSet(Path);
    }
    for (const auto &Item : GlobalVarMap) {
      Item.second->requestFeatureForSet(Path);
    }
    for (const auto &Item : ExternVarMap) {
      Item.second->requestFeatureForSet(Path);
    }
  }

  // When adding the ExtraParam with new line, the second argument should be
  // true, and the third argument is the string of indent, which will occur
  // before each ExtraParam.
  std::string
  getExtraDeclParam(bool HasPreParam, bool HasPostParam,
                    FormatInfo FormatInformation = FormatInfo()) const;
  std::string getKernelArguments(bool HasPreParam, bool HasPostParam,
                                 const std::string &Path) const;

  const MemVarInfoMap &getMap(MemVarInfo::VarScope Scope) const {
    return const_cast<MemVarMap *>(this)->getMap(Scope);
  }
  const GlobalMap<TextureInfo> &getTextureMap() const { return TextureMap; }
  void removeDuplicateVar();

  MemVarInfoMap &getMap(MemVarInfo::VarScope Scope) {
    switch (Scope) {
    case clang::dpct::MemVarInfo::Local:
      return LocalVarMap;
    case clang::dpct::MemVarInfo::Extern:
      return ExternVarMap;
    case clang::dpct::MemVarInfo::Global:
      return GlobalVarMap;
    }
    clang::dpct::DpctDebugs()
        << "[MemVarInfo::VarScope] Unexpected value: " << Scope << "\n";
    assert(0);
    static MemVarInfoMap InvalidMap;
    return InvalidMap;
  }
  bool isSameAs(const MemVarMap &Other) const;

  enum CallOrDecl {
    CallArgument = 0,
    KernelArgument,
    DeclParameter,
  };

  static const MemVarMap *
  getHeadWithoutPathCompression(const MemVarMap *CurNode) {
    if (!CurNode)
      return nullptr;

    const MemVarMap *Head = nullptr;

    while (true) {
      if (CurNode->Parent == CurNode) {
        Head = CurNode;
        break;
      }
      CurNode = CurNode->Parent;
    }

    return Head;
  }

  static MemVarMap *getHead(MemVarMap *CurNode) {
    if (!CurNode)
      return nullptr;

    MemVarMap *Head =
        const_cast<MemVarMap *>(getHeadWithoutPathCompression(CurNode));
    if (!Head)
      return nullptr;

    while (CurNode != Head) {
      MemVarMap *Temp = CurNode->Parent;
      CurNode->Parent = Head;
      CurNode = Temp;
    }
    return Head;
  }

  unsigned int getHeadNodeDim() const {
    auto Ptr = getHeadWithoutPathCompression(this);
    if (Ptr)
      return Ptr->Dim;
    else
      return 3;
  }

private:
  static void merge(MemVarInfoMap &Master, const MemVarInfoMap &Branch,
                    const std::vector<TemplateArgumentInfo> &TemplateArgs) {
    if (TemplateArgs.empty())
      return dpct::merge(Master, Branch);
    for (auto &VarInfoPair : Branch)
      Master
          .insert(
              std::make_pair(VarInfoPair.first,
                             std::make_shared<MemVarInfo>(*VarInfoPair.second)))
          .first->second->applyTemplateArguments(TemplateArgs);
  }
  int calculateExtraArgsSize(const MemVarInfoMap &Map) const {
    int Size = 0;
    for (auto &VarInfoPair : Map) {
      auto D = VarInfoPair.second->getType()->getDimension();
      Size += MapNames::getArrayTypeSize(D);
    }
    return Size;
  }

  template <CallOrDecl COD>
  inline ParameterStream &getItem(ParameterStream &PS) const {
    return PS << getItemName();
  }

  template <CallOrDecl COD>
  inline ParameterStream &getStream(ParameterStream &PS) const {
    return PS << DpctGlobalInfo::getStreamName();
  }

  template <CallOrDecl COD>
  inline ParameterStream &getSync(ParameterStream &PS) const {
    return PS << buildString("atm_", DpctGlobalInfo::getSyncName());
  }

  template <CallOrDecl COD>
  inline std::string
  getArgumentsOrParameters(int PreParams, int PostParams,
                           FormatInfo FormatInformation = FormatInfo()) const {
    ParameterStream PS;
    if (PreParams != 0)
      PS << ", ";
    if (hasItem())
      getItem<COD>(PS) << ", ";
    if (hasStream())
      getStream<COD>(PS) << ", ";

    if (hasSync())
      getSync<COD>(PS) << ", ";

    if (!ExternVarMap.empty())
      GetArgOrParam<MemVarInfo, COD>()(PS, ExternVarMap.begin()->second)
          << ", ";
    getArgumentsOrParametersFromMap<MemVarInfo, COD>(PS, GlobalVarMap);
    getArgumentsOrParametersFromMap<MemVarInfo, COD>(PS, LocalVarMap);
    getArgumentsOrParametersFromMap<TextureInfo, COD>(PS, TextureMap);

    std::string Result = PS.Str;
    return (Result.empty() || PostParams != 0) && PreParams == 0
               ? Result
               : Result.erase(Result.size() - 2, 2);
  }

  template <class T, CallOrDecl COD>
  static void getArgumentsOrParametersFromMap(ParameterStream &PS,
                                              const GlobalMap<T> &VarMap) {
    for (const auto &VI : VarMap) {
      if (PS.FormatInformation.EnableFormat) {
        ParameterStream TPS;
        GetArgOrParam<T, COD>()(TPS, VI.second);
        PS << TPS.Str;
      } else {
        GetArgOrParam<T, COD>()(PS, VI.second) << ", ";
      }
    }
  }

  template <class T, CallOrDecl COD> struct GetArgOrParam;
  template <class T> struct GetArgOrParam<T, DeclParameter> {
    ParameterStream &operator()(ParameterStream &PS, std::shared_ptr<T> V) {
      return V->getFuncDecl(PS);
    }
  };
  template <class T> struct GetArgOrParam<T, CallArgument> {
    ParameterStream &operator()(ParameterStream &PS, std::shared_ptr<T> V) {
      return V->getFuncArg(PS);
    }
  };
  template <class T> struct GetArgOrParam<T, KernelArgument> {
    ParameterStream &operator()(ParameterStream &PS, std::shared_ptr<T> V) {
      return V->getKernelArg(PS);
    }
  };
  inline void getArgumentsOrParametersForDecl(ParameterStream &PS,
                                              int PreParams,
                                              int PostParams) const;

  bool HasItem, HasStream, HasSync;
  MemVarInfoMap LocalVarMap;
  MemVarInfoMap GlobalVarMap;
  MemVarInfoMap ExternVarMap;
  GlobalMap<TextureInfo> TextureMap;
};

template <>
inline ParameterStream &
MemVarMap::getItem<MemVarMap::DeclParameter>(ParameterStream &PS) const {
  std::string NDItem = "nd_item<3>";
  if (DpctGlobalInfo::getAssumedNDRangeDim() == 1 &&
      MemVarMap::getHeadWithoutPathCompression(this) &&
      MemVarMap::getHeadWithoutPathCompression(this)->Dim == 1) {
    NDItem = "nd_item<1>";
  }

  std::string ItemParamDecl =
      "const " + MapNames::getClNamespace() + NDItem + " &" + getItemName();
  return PS << ItemParamDecl;
}

template <>
inline ParameterStream &
MemVarMap::getStream<MemVarMap::DeclParameter>(ParameterStream &PS) const {
  static std::string StreamParamDecl = "const " + MapNames::getClNamespace() +
                                       "stream &" +
                                       DpctGlobalInfo::getStreamName();
  return PS << StreamParamDecl;
}

template <>
inline ParameterStream &
MemVarMap::getSync<MemVarMap::DeclParameter>(ParameterStream &PS) const {
  static std::string SyncParamDecl =
      MapNames::getClNamespace() + "atomic_ref<unsigned int, " +
      MapNames::getClNamespace() + "memory_order::seq_cst, " +
      MapNames::getClNamespace() + "memory_scope::device, " +
      MapNames::getClNamespace() + "access::address_space::global_space> &" +
      DpctGlobalInfo::getSyncName();
  return PS << SyncParamDecl;
}

inline void MemVarMap::getArgumentsOrParametersForDecl(ParameterStream &PS,
                                                       int PreParams,
                                                       int PostParams) const {
  if (hasItem()) {
    getItem<MemVarMap::DeclParameter>(PS);
  }

  if (hasStream()) {
    getStream<MemVarMap::DeclParameter>(PS);
  }

  if (hasSync()) {
    getSync<MemVarMap::DeclParameter>(PS);
  }

  if (!ExternVarMap.empty()) {
    ParameterStream TPS;
    GetArgOrParam<MemVarInfo, MemVarMap::DeclParameter>()(
        TPS, ExternVarMap.begin()->second);
    PS << TPS.Str;
  }

  getArgumentsOrParametersFromMap<MemVarInfo, MemVarMap::DeclParameter>(
      PS, GlobalVarMap);
  getArgumentsOrParametersFromMap<MemVarInfo, MemVarMap::DeclParameter>(
      PS, LocalVarMap);
  getArgumentsOrParametersFromMap<TextureInfo, MemVarMap::DeclParameter>(
      PS, TextureMap);
}

template <>
inline std::string
MemVarMap::getArgumentsOrParameters<MemVarMap::DeclParameter>(
    int PreParams, int PostParams, FormatInfo FormatInformation) const {

  ParameterStream PS;
  if (DpctGlobalInfo::getFormatRange() != clang::format::FormatRange::none) {
    PS = ParameterStream(FormatInformation,
                         DpctGlobalInfo::getCodeFormatStyle().ColumnLimit);
  } else {
    PS = ParameterStream(FormatInformation, 80);
  }
  getArgumentsOrParametersForDecl(PS, PreParams, PostParams);
  std::string Result = PS.Str;

  if (Result.empty())
    return Result;

  // Remove pre splitter
  unsigned int RemoveLength = 0;
  if (FormatInformation.IsFirstArg) {
    if (FormatInformation.IsAllParamsOneLine) {
      // comma and space
      RemoveLength = 2;
    } else {
      // calculate length from the first character "," to the next none space
      // character
      RemoveLength = 1;
      while (RemoveLength < Result.size()) {
        if (!isspace(Result[RemoveLength]))
          break;
        RemoveLength++;
      }
    }
    Result = Result.substr(RemoveLength, Result.size() - RemoveLength);
  }

  // Add post splitter
  RemoveLength = 0;
  if (PostParams != 0 && PreParams == 0) {
    Result = Result + ", ";
  }

  return Result;
}

// call function expression includes location, name, arguments num, template
// arguments and all function decls related to this call, also merges memory
// variable info of all related function decls.
class CallFunctionExpr {
public:
  template <class T>
  CallFunctionExpr(unsigned Offset, const std::string &FilePathIn, const T &C)
      : FilePath(FilePathIn), BeginLoc(Offset) {}

  void buildCallExprInfo(const CXXConstructExpr *Ctor);
  void buildCallExprInfo(const CallExpr *CE);

  inline const MemVarMap &getVarMap() { return VarMap; }
  inline const std::vector<std::shared_ptr<TextureObjectInfo>> &
  getTextureObjectList() {
    return TextureObjectList;
  }

  void emplaceReplacement();
  unsigned getExtraArgLoc() { return ExtraArgLoc; }
  inline bool hasArgs() { return HasArgs; }
  inline bool hasTemplateArgs() { return !TemplateArgs.empty(); }
  inline bool hasWrittenTemplateArgs() {
    for (auto &Arg : TemplateArgs)
      if (!Arg.isNull() && Arg.isWritten())
        return true;
    return false;
  }
  inline const std::string &getName() { return Name; }

  std::string getTemplateArguments(bool WrittenArgsOnly = true,
                                   bool WithScalarWrapped = false);

  virtual std::string getExtraArguments();

  std::shared_ptr<TextureObjectInfo>
  addTextureObjectArgInfo(unsigned ArgIdx,
                          std::shared_ptr<TextureObjectInfo> Info) {
    auto &Obj = TextureObjectList[ArgIdx];
    if (!Obj)
      Obj = Info;
    return Obj;
  }
  virtual std::shared_ptr<TextureObjectInfo>
  addTextureObjectArg(unsigned ArgIdx, const DeclRefExpr *TexRef,
                      bool isKernelCall = false);
  virtual std::shared_ptr<TextureObjectInfo>
  addStructureTextureObjectArg(unsigned ArgIdx, const MemberExpr *TexRef,
                               bool isKernelCall = false);
  virtual std::shared_ptr<TextureObjectInfo>
  addTextureObjectArg(unsigned ArgIdx, const ArraySubscriptExpr *TexRef,
                      bool isKernelCall = false);
  std::shared_ptr<DeviceFunctionInfo> getFuncInfo() { return FuncInfo; }
  bool IsAllTemplateArgsSpecified = false;

  virtual ~CallFunctionExpr() = default;

protected:
  void setFuncInfo(std::shared_ptr<DeviceFunctionInfo>);
  std::string Name;
  inline unsigned getBegin() { return BeginLoc; }
  inline const std::string &getFilePath() { return FilePath; }
  void buildInfo();
  void buildCalleeInfo(const Expr *Callee);
  void resizeTextureObjectList(size_t Size) { TextureObjectList.resize(Size); }

private:
  static std::string getName(const NamedDecl *D);
  void
  buildTemplateArguments(const llvm::ArrayRef<TemplateArgumentLoc> &ArgsList,
                         SourceRange Range) {
    if (TemplateArgs.empty())
      for (auto &Arg : ArgsList)
        TemplateArgs.emplace_back(Arg, Range);
  }

  void buildTemplateArgumentsFromTypeLoc(const TypeLoc &TL);
  template <class TyLoc>
  void buildTemplateArgumentsFromSpecializationType(const TyLoc &TL) {
    for (size_t i = 0; i < TL.getNumArgs(); ++i) {
      TemplateArgs.emplace_back(TL.getArgLoc(i), TL.getSourceRange() );
    }
  }

  std::string getNameWithNamespace(const FunctionDecl *FD, const Expr *Callee);

  template <class CallT> void buildTextureObjectArgsInfo(const CallT *C) {
    auto Args = C->arguments();
    auto IsKernel = C->getStmtClass() == Stmt::CUDAKernelCallExprClass;
    auto ArgsNum = std::distance(Args.begin(), Args.end());
    auto ArgItr = Args.begin();
    unsigned Idx = 0;
    TextureObjectList.resize(ArgsNum);
    while (ArgItr != Args.end()) {
      const Expr *Arg = (*ArgItr)->IgnoreImpCasts();
      if (auto Ctor = dyn_cast<CXXConstructExpr>(Arg)) {
        if (Ctor->getConstructor()->isCopyOrMoveConstructor()) {
          Arg = Ctor->getArg(0);
        }
      }
      if (auto DRE = dyn_cast<DeclRefExpr>(Arg->IgnoreImpCasts()))
        addTextureObjectArg(Idx, DRE, IsKernel);
      else if (auto ASE =
                   dyn_cast<ArraySubscriptExpr>(Arg->IgnoreImpCasts()))
        addTextureObjectArg(Idx, ASE, IsKernel);
      Idx++;
      ArgItr++;
    }
  }
  void mergeTextureObjectInfo();

  const std::string FilePath;
  unsigned BeginLoc = 0;
  unsigned ExtraArgLoc = 0;
  std::shared_ptr<DeviceFunctionInfo> FuncInfo;
  std::vector<TemplateArgumentInfo> TemplateArgs;

  // <ParameterIndex, ParameterName>
  std::vector<std::pair<int, std::string>> ParmRefArgs;
  MemVarMap VarMap;
  bool HasArgs = false;
  std::vector<std::shared_ptr<TextureObjectInfo>> TextureObjectList;
};

// device function declaration info includes location, name, and related
// DeviceFunctionInfo
class DeviceFunctionDecl {
public:
  DeviceFunctionDecl(unsigned Offset, const std::string &FilePathIn,
                     const FunctionDecl *FD);
  DeviceFunctionDecl(unsigned Offset, const std::string &FilePathIn,
                     const FunctionTypeLoc &FTL, const ParsedAttributes &Attrs,
                     const FunctionDecl *Specialization);
  inline static std::shared_ptr<DeviceFunctionInfo>
  LinkUnresolved(const UnresolvedLookupExpr *ULE) {
    return LinkDeclRange(ULE->decls(), getFunctionName(ULE));
  }
  inline static std::shared_ptr<DeviceFunctionInfo>
  LinkRedecls(const FunctionDecl *FD) {
    if (auto D = DpctGlobalInfo::getInstance().findDeviceFunctionDecl(FD))
      return D->getFuncInfo();
    if (auto FTD = FD->getPrimaryTemplate())
      return LinkTemplateDecl(FTD);
    else if (FTD = FD->getDescribedFunctionTemplate())
      return LinkTemplateDecl(FTD);
    else if (auto Decl = FD->getInstantiatedFromMemberFunction())
      FD = Decl;
    return LinkDeclRange(FD->redecls(), getFunctionName(FD));
  }
  inline static std::shared_ptr<DeviceFunctionInfo>
  LinkTemplateDecl(const FunctionTemplateDecl *FTD) {
    return LinkDeclRange(FTD->redecls(), getFunctionName(FTD));
  }
  inline static std::shared_ptr<DeviceFunctionInfo> LinkExplicitInstantiation(
      const FunctionDecl *Specialization, const FunctionTypeLoc &FTL,
      const ParsedAttributes &Attrs, const TemplateArgumentListInfo &TAList) {
    auto Info = LinkRedecls(Specialization);
    if (Info) {
      auto D = DpctGlobalInfo::getInstance().insertDeviceFunctionDecl(
          Specialization, FTL, Attrs, TAList);
      D->setFuncInfo(Info);
    }
    return Info;
  }

  inline std::shared_ptr<DeviceFunctionInfo> getFuncInfo() const {
    return FuncInfo;
  }

  virtual void emplaceReplacement();
  static void reset() { FuncInfoMap.clear(); };

  using DeclList = std::vector<std::shared_ptr<DeviceFunctionDecl>>;

  static void LinkDecl(const FunctionDecl *FD, DeclList &List,
                       std::shared_ptr<DeviceFunctionInfo> &Info);
  static void LinkDecl(const NamedDecl *ND, DeclList &List,
                       std::shared_ptr<DeviceFunctionInfo> &Info);
  static void LinkDecl(const FunctionTemplateDecl *FTD, DeclList &List,
                       std::shared_ptr<DeviceFunctionInfo> &Info);
  static void LinkRedecls(const FunctionDecl *ND, DeclList &List,
                          std::shared_ptr<DeviceFunctionInfo> &Info);

  template <class IteratorRange>
  static std::shared_ptr<DeviceFunctionInfo>
  LinkDeclRange(IteratorRange &&Range, const std::string &FunctionName) {
    std::shared_ptr<DeviceFunctionInfo> Info;
    DeclList List;
    LinkDeclRange(std::move(Range), List, Info);
    if (List.empty())
      return Info;
    if (!Info)
      Info = std::make_shared<DeviceFunctionInfo>(
          List[0]->ParamsNum, List[0]->NonDefaultParamNum, FunctionName);
    for (auto &D : List)
      D->setFuncInfo(Info);
    return Info;
  }

  template <class IteratorRange>
  static void LinkDeclRange(IteratorRange &&Range, DeclList &List,
                            std::shared_ptr<DeviceFunctionInfo> &Info) {
    for (auto D : Range)
      LinkDecl(D, List, Info);
  }
  void setFuncInfo(std::shared_ptr<DeviceFunctionInfo> Info);
  void buildReplaceLocInfo(const FunctionDecl *FD);

  virtual ~DeviceFunctionDecl() = default;

protected:
  const FormatInfo &getFormatInfo() { return FormatInformation; }
  void buildTextureObjectParamsInfo(const ArrayRef<ParmVarDecl *> &Parms) {
    TextureObjectList.assign(Parms.size(),
                             std::shared_ptr<TextureObjectInfo>());
    for (unsigned Idx = 0; Idx < Parms.size(); ++Idx) {
      auto Param = Parms[Idx];
      if (DpctGlobalInfo::getUnqualifiedTypeName(Param->getType()) ==
          "cudaTextureObject_t")
        TextureObjectList[Idx] = std::make_shared<TextureObjectInfo>(Param);
    }
  }

  template <class AttrsT>
  void buildReplaceLocInfo(const FunctionTypeLoc &FTL, const AttrsT &Attrs);

  virtual std::string getExtraParameters();

  unsigned Offset;
  const std::string FilePath;
  unsigned ParamsNum;
  unsigned ReplaceOffset;
  unsigned ReplaceLength;
  bool IsReplaceFollowedByPP = false;
  unsigned NonDefaultParamNum;
  bool IsDefFilePathNeeded = false;
  std::vector<std::shared_ptr<TextureObjectInfo>> TextureObjectList;
  FormatInfo FormatInformation;

  static std::shared_ptr<DeviceFunctionInfo> &getFuncInfo(const FunctionDecl *);
  static std::unordered_map<std::string, std::shared_ptr<DeviceFunctionInfo>>
      FuncInfoMap;

private:
  std::shared_ptr<DeviceFunctionInfo> &FuncInfo;
};

class ExplicitInstantiationDecl : public DeviceFunctionDecl {
  std::vector<TemplateArgumentInfo> InstantiationArgs;

public:
  ExplicitInstantiationDecl(unsigned Offset, const std::string &FilePathIn,
                            const FunctionTypeLoc &FTL,
                            const ParsedAttributes &Attrs,
                            const FunctionDecl *Specialization,
                            const TemplateArgumentListInfo &TAList)
      : DeviceFunctionDecl(Offset, FilePathIn, FTL, Attrs, Specialization) {
    initTemplateArgumentList(TAList, Specialization);
  }
  static void processFunctionTypeLoc(const FunctionTypeLoc &);
  static void processTemplateArgumentList(const TemplateArgumentListInfo &);

private:
  void initTemplateArgumentList(const TemplateArgumentListInfo &TAList,
                                const FunctionDecl *Specialization);
  std::string getExtraParameters() override;
};

class DeviceFunctionDeclInModule : public DeviceFunctionDecl {
  void insertWrapper();
  bool HasBody = false;
  size_t DeclEnd;
  std::string FuncName;
  std::vector<std::pair<std::string, std::string>> ParametersInfo;
  std::shared_ptr<KernelCallExpr> Kernel;
  void buildParameterInfo(const FunctionDecl *FD);
  void buildWrapperInfo(const FunctionDecl *FD);
  void buildCallInfo(const FunctionDecl *FD);
  std::vector<std::pair<std::string, std::string>> &getParametersInfo() {
    return ParametersInfo;
  }

public:
  DeviceFunctionDeclInModule(unsigned Offset, const std::string &FilePathIn,
                             const FunctionTypeLoc &FTL,
                             const ParsedAttributes &Attrs,
                             const FunctionDecl *FD)
      : DeviceFunctionDecl(Offset, FilePathIn, FTL, Attrs, FD) {
    buildParameterInfo(FD);
    buildWrapperInfo(FD);
    buildCallInfo(FD);
  }
  DeviceFunctionDeclInModule(unsigned Offset, const std::string &FilePathIn,
                             const FunctionDecl *FD)
      : DeviceFunctionDecl(Offset, FilePathIn, FD) {
    buildParameterInfo(FD);
    buildWrapperInfo(FD);
    buildCallInfo(FD);
  }
  void emplaceReplacement() override;
};

// device function info includes parameters num, memory variable and call
// expression in the function.
class DeviceFunctionInfo {
  struct ParameterProps {
    bool IsReferenced = false;
  };

public:
  DeviceFunctionInfo(size_t ParamsNum, size_t NonDefaultParamNum,
                     std::string FunctionName)
      : ParamsNum(ParamsNum), NonDefaultParamNum(NonDefaultParamNum),
        IsBuilt(false),
        TextureObjectList(ParamsNum, std::shared_ptr<TextureObjectInfo>()),
        FunctionName(FunctionName), IsLambda(false) {
    ParametersProps.resize(ParamsNum);
  }

  bool ConstructGraphVisited = false;

  std::shared_ptr<CallFunctionExpr> findCallee(const CallExpr *C) {
    auto CallLocInfo = DpctGlobalInfo::getLocInfo(C);
    return findObject(CallExprMap, CallLocInfo.second);
  }
  template <class CallT>
  inline std::shared_ptr<CallFunctionExpr> addCallee(const CallT *C) {
    auto CallLocInfo = DpctGlobalInfo::getLocInfo(C);
    auto Call =
        insertObject(CallExprMap, CallLocInfo.second, CallLocInfo.first, C);
    Call->buildCallExprInfo(C);
    return Call;
  }
  inline void addVar(std::shared_ptr<MemVarInfo> Var) { VarMap.addVar(Var); }
  inline void setItem() { VarMap.setItem(); }
  inline void setStream() { VarMap.setStream(); }
  inline void setSync() { VarMap.setSync(); }
  inline void addTexture(std::shared_ptr<TextureInfo> Tex) {
    VarMap.addTexture(Tex);
  }
  inline MemVarMap &getVarMap() { return VarMap; }
  inline std::shared_ptr<TextureObjectInfo> getTextureObject(unsigned Idx) {
    if (Idx < TextureObjectList.size())
      return TextureObjectList[Idx];
    return {};
  }

  void buildInfo();
  inline bool hasParams() { return ParamsNum != 0; }

  inline bool isBuilt() { return IsBuilt; }
  inline void setBuilt() { IsBuilt = true; }

  inline bool isLambda() { return IsLambda; }
  inline void setLambda() { IsLambda = true; }

  inline std::string
  getExtraParameters(const std::string &Path,
                     FormatInfo FormatInformation = FormatInfo()) {
    buildInfo();
    VarMap.requestFeatureForAllVarMaps(Path);
    return VarMap.getExtraDeclParam(
        NonDefaultParamNum, ParamsNum - NonDefaultParamNum, FormatInformation);
  }
  std::string
  getExtraParameters(const std::string &Path,
                     const std::vector<TemplateArgumentInfo> &TAList,
                     FormatInfo FormatInformation = FormatInfo()) {
    MemVarMap TmpVarMap;
    buildInfo();
    TmpVarMap.merge(VarMap, TAList);
    TmpVarMap.requestFeatureForAllVarMaps(Path);
    return TmpVarMap.getExtraDeclParam(
        NonDefaultParamNum, ParamsNum - NonDefaultParamNum, FormatInformation);
  }

  void setDefinitionFilePath(const std::string &Path) {
    DefinitionFilePath = Path;
  }
  const std::string &getDefinitionFilePath() { return DefinitionFilePath; }
  void setNeedSyclExternMacro() { NeedSyclExternMacro = true; }
  bool IsSyclExternMacroNeeded() { return NeedSyclExternMacro; }
  void merge(std::shared_ptr<DeviceFunctionInfo> Other);
  size_t ParamsNum;
  size_t NonDefaultParamNum;
  GlobalMap<CallFunctionExpr> &getCallExprMap() { return CallExprMap; }
  void addSubGroupSizeRequest(unsigned int Size, SourceLocation Loc,
                              std::string APIName, std::string VarName = "") {
    if (Size == 0 || Loc.isInvalid())
      return;
    auto LocInfo = DpctGlobalInfo::getLocInfo(Loc);
    RequiredSubGroupSize.push_back(
        std::make_tuple(Size, LocInfo.first, LocInfo.second, APIName, VarName));
  }
  std::vector<std::tuple<unsigned int, std::string, unsigned int, std::string,
                         std::string>> &
  getSubGroupSize() {
    return RequiredSubGroupSize;
  }
  bool isParameterReferenced(unsigned int Index) {
    if (Index >= ParametersProps.size())
      return true;
    return ParametersProps[Index].IsReferenced;
  }
  void setParameterReferencedStatus(unsigned int Index, bool IsReferenced) {
    if (Index >= ParametersProps.size())
      return;
    ParametersProps[Index].IsReferenced =
        ParametersProps[Index].IsReferenced || IsReferenced;
  }
  std::string getFunctionName() { return FunctionName; }

private:
  void mergeCalledTexObj(
      const std::vector<std::shared_ptr<TextureObjectInfo>> &TexObjList);

  void mergeTextureObjectList(
      const std::vector<std::shared_ptr<TextureObjectInfo>> &Other);

  bool IsBuilt;
  std::string DefinitionFilePath;
  bool NeedSyclExternMacro = false;
  // subgroup size, filepath, offset, API name, var name
  std::vector<std::tuple<unsigned int, std::string, unsigned int, std::string,
                         std::string>>
      RequiredSubGroupSize;
  GlobalMap<CallFunctionExpr> CallExprMap;
  MemVarMap VarMap;

  std::vector<std::shared_ptr<TextureObjectInfo>> TextureObjectList;
  std::vector<ParameterProps> ParametersProps;
  std::string FunctionName;
  bool IsLambda;
};

class KernelPrinter {
  const std::string NL;
  std::string Indent;
  llvm::raw_string_ostream &Stream;

  void incIndent() { Indent += "  "; }
  void decIndent() { Indent.erase(Indent.length() - 2, 2); }

public:
  class Block {
    KernelPrinter &Printer;
    bool WithBrackets;

  public:
    Block(KernelPrinter &Printer, bool WithBrackets)
        : Printer(Printer), WithBrackets(WithBrackets) {
      if (WithBrackets)
        Printer.line("{");
      Printer.incIndent();
    }
    ~Block() {
      Printer.decIndent();
      if (WithBrackets)
        Printer.line("}");
    }
  };

public:
  KernelPrinter(const std::string &NL, const std::string &Indent,
                llvm::raw_string_ostream &OS)
      : NL(NL), Indent(Indent), Stream(OS) {}
  std::unique_ptr<Block> block(bool WithBrackets = false) {
    return std::make_unique<Block>(*this, WithBrackets);
  }
  template <class T> KernelPrinter &operator<<(const T &S) {
    Stream << S;
    return *this;
  }
  template <class... Args> KernelPrinter &line(Args &&...Arguments) {
    appendString(Stream, Indent, std::forward<Args>(Arguments)..., NL);
    return *this;
  }
  KernelPrinter &operator<<(const StmtList &Stmts) {

    for (auto &S : Stmts) {
      if (S.StmtStr.empty())
        continue;
      if (!S.Warnings.empty()) {
        for (auto &Warning : S.Warnings) {
          line("/*");
          line(Warning);
          line("*/");
        }
      }
      line(S.StmtStr);
    }
    return *this;
  }
  KernelPrinter &indent() { return (*this) << Indent; }
  KernelPrinter &newLine() { return (*this) << NL; }
  std::string str() {
    auto Result = Stream.str();
    return Result.substr(Indent.length(),
                         Result.length() - Indent.length() - NL.length());
  }
};

class KernelCallExpr : public CallFunctionExpr {
public:
  bool IsInMacroDefine = false;
  bool NeedLambda = false;

private:
  struct ArgInfo {
    ArgInfo(KernelArgumentAnalysis &Analysis, const Expr *Arg, bool Used,
            int Index, KernelCallExpr *BASE)
        : IsPointer(false), IsRedeclareRequired(false),
          IsUsedAsLvalueAfterMalloc(Used), Index(Index) {
      Analysis.analyze(Arg);
      ArgString = Analysis.getReplacedString();
      TryGetBuffer = Analysis.TryGetBuffer;
      IsRedeclareRequired = Analysis.IsRedeclareRequired;
      IsPointer = Analysis.IsPointer;
      if (DpctGlobalInfo::getUsmLevel() == UsmLevel::UL_None) {
        IsDoublePointer = Analysis.IsDoublePointer;
      }

      if (IsPointer) {
        QualType PointerType;
        if (Arg->getType().getTypePtr()->getTypeClass() ==
            Type::TypeClass::Decayed) {
          PointerType = Arg->getType().getCanonicalType();
        } else {
          PointerType = Arg->getType();
        }
        TypeString = DpctGlobalInfo::getReplacedTypeName(PointerType);
        ArgSize = MapNames::KernelArgTypeSizeMap.at(KernelArgType::KAT_Default);

        // Currently, all the device RNG state structs are passed to kernel by
        // pointer. So we check the pointee type, if it is in the type map, we
        // replace the TypeString with the MKL generator type.
        std::string PointeeTypeStr =
            Arg->getType()->getPointeeType().getUnqualifiedType().getAsString();
        auto Iter = MapNames::DeviceRandomGeneratorTypeMap.find(PointeeTypeStr);
        if (Iter != MapNames::DeviceRandomGeneratorTypeMap.end()) {
          // Here the "*" is not added in the TypeString, the "*" will be added
          // in function buildKernelArgsStmt
          TypeString = Iter->second;
          IsDeviceRandomGeneratorType = true;
        }
      } else {
        auto QT = Arg->getType();
        QT = QT.getUnqualifiedType();
        auto Iter =
            MapNames::VectorTypeMigratedTypeSizeMap.find(QT.getAsString());
        if (Iter != MapNames::VectorTypeMigratedTypeSizeMap.end())
          ArgSize = Iter->second;
        else
          ArgSize =
              MapNames::KernelArgTypeSizeMap.at(KernelArgType::KAT_Default);
      }
      if (IsRedeclareRequired || IsPointer || BASE->IsInMacroDefine) {
        IdString = getTempNameForExpr(Arg, false, true, BASE->IsInMacroDefine,
                                      Analysis.CallSpellingBegin,
                                      Analysis.CallSpellingEnd);
      }
    }

    ArgInfo(const ParmVarDecl *PVD, const std::string &ArgsArrayName,
            KernelCallExpr *Kernel)
        : IsPointer(PVD->getType()->isPointerType()), IsRedeclareRequired(true),
          IsUsedAsLvalueAfterMalloc(true),
          TryGetBuffer(DpctGlobalInfo::getUsmLevel() == UsmLevel::UL_None &&
                       IsPointer),
          TypeString(DpctGlobalInfo::getReplacedTypeName(PVD->getType())),
          IdString(PVD->getName().str() + "_"),
          Index(PVD->getFunctionScopeIndex()) {
      // For parameter declaration 'float *a' with index = 2 and args array's
      // name is 'args', the arg string will be '*(float **)args[2]'.
      llvm::raw_string_ostream OS(ArgString);
      // Get pointer type of the parameter declaration's type, e.g. 'float **'.
      auto CastPointerType =
          DpctGlobalInfo::getContext().getPointerType(PVD->getType());
      // Print '*(float **)'.
      OS << "*(" << DpctGlobalInfo::getReplacedTypeName(CastPointerType) << ")";
      // Print args array subscript.
      OS << ArgsArrayName << "[" << Index << "]";

      if (TextureObjectInfo::isTextureObject(PVD)) {
        IsRedeclareRequired = false;
        Texture = std::make_shared<CudaLaunchTextureObjectInfo>(PVD, OS.str());
        Kernel->addTextureObjectArgInfo(Index, Texture);
      }
    }

    ArgInfo(const ParmVarDecl *PVD, KernelCallExpr *Kernel)
        : IsPointer(PVD->getType()->isPointerType()), IsRedeclareRequired(true),
          IsUsedAsLvalueAfterMalloc(true),
          TryGetBuffer(DpctGlobalInfo::getUsmLevel() == UsmLevel::UL_None &&
                       IsPointer),
          TypeString(DpctGlobalInfo::getReplacedTypeName(PVD->getType())),
          IdString(PVD->getName().str() + "_"),
          Index(PVD->getFunctionScopeIndex()) {
      auto ArgName = PVD->getNameAsString();
      ArgString = ArgName;

      if (TextureObjectInfo::isTextureObject(PVD)) {
        Texture = std::make_shared<CudaLaunchTextureObjectInfo>(PVD, ArgName);
        Kernel->addTextureObjectArgInfo(Index, Texture);
      }
      IsRedeclareRequired = false;
    }

    ArgInfo(std::shared_ptr<TextureObjectInfo> Obj, KernelCallExpr *BASE)
        : IsUsedAsLvalueAfterMalloc(false), Texture(Obj) {
      IsPointer = false;
      IsRedeclareRequired = false;
      TypeString = "";
      Index = 0;
      if (auto S = std::dynamic_pointer_cast<StructureTextureObjectInfo>(Obj)) {
        IsDoublePointer = S->containsVirtualPointer();
      }
      ArgString = Obj->getName();
      IdString = ArgString + "_";
      ArgSize = MapNames::KernelArgTypeSizeMap.at(KernelArgType::KAT_Texture);
    }

    inline const std::string &getArgString() const { return ArgString; }
    inline const std::string &getTypeString() const { return TypeString; }
    inline std::string getIdStringWithIndex() const {
      return buildString(IdString, "ct", Index);
    }
    inline std::string getIdStringWithSuffix(const std::string &Suffix) const {
      return buildString(IdString, Suffix, "_ct", Index);
    }
    bool IsPointer;
    // If the pointer is used as lvalue after its most recent memory allocation
    bool IsRedeclareRequired;
    bool IsUsedAsLvalueAfterMalloc;
    bool IsDefinedOnDevice = false;
    bool TryGetBuffer = false;
    std::string ArgString;
    std::string TypeString;
    std::string IdString;
    int Index;
    int ArgSize = 0;
    bool IsDeviceRandomGeneratorType = false;
    bool IsDoublePointer = false;

    std::shared_ptr<TextureObjectInfo> Texture;
  };

  void print(KernelPrinter &Printer);
  void printSubmit(KernelPrinter &Printer);
  void printSubmitLamda(KernelPrinter &Printer);
  void printParallelFor(KernelPrinter &Printer, bool IsInSubmit);
  void printKernel(KernelPrinter &Printer);

public:
  KernelCallExpr(unsigned Offset, const std::string &FilePath,
                 const CUDAKernelCallExpr *KernelCall)
      : CallFunctionExpr(Offset, FilePath, KernelCall), IsSync(false) {
    setIsInMacroDefine(KernelCall);
    setNeedAddLambda(KernelCall);
    buildCallExprInfo(KernelCall);
    buildArgsInfo(KernelCall);
    buildKernelInfo(KernelCall);
  }

  void addAccessorDecl();
  void buildInfo();
  void setKernelCallDim();
  void buildUnionFindSet();
  void addReplacements();
  inline std::string getExtraArguments() override {
    if (!getFuncInfo()) {
      return "";
    }

    return getVarMap().getKernelArguments(getFuncInfo()->NonDefaultParamNum,
                                          getFuncInfo()->ParamsNum -
                                              getFuncInfo()->NonDefaultParamNum,
                                          getFilePath());
  }

  inline const std::vector<ArgInfo> &getArgsInfo() { return ArgsInfo; }
  int calculateOriginArgsSize() const;

  std::string getReplacement();

  inline void setEvent(const std::string &E) { Event = E; }
  inline const std::string &getEvent() { return Event; }

  inline void setSync(bool Sync = true) { IsSync = Sync; }
  inline bool isSync() { return IsSync; }

  static std::shared_ptr<KernelCallExpr>
  buildFromCudaLaunchKernel(const std::pair<std::string, unsigned> &LocInfo,
                            const CallExpr *);
  static std::shared_ptr<KernelCallExpr>
  buildForWrapper(std::string, const FunctionDecl *,
                  std::shared_ptr<DeviceFunctionInfo>);
  unsigned int GridDim = 3;
  unsigned int BlockDim = 3;
  void setEmitSizeofWarningFlag(bool Flag) { EmitSizeofWarning = Flag; }

private:
  KernelCallExpr(unsigned Offset, const std::string &FilePath)
      : CallFunctionExpr(Offset, FilePath, nullptr), IsSync(false) {}
  void buildArgsInfoFromArgsArray(const FunctionDecl *FD,
                                  const Expr *ArgsArray) {}
  void buildArgsInfo(const CallExpr *CE) {
    KernelArgumentAnalysis Analysis(IsInMacroDefine);
    auto KCallSpellingRange =
        getTheLastCompleteImmediateRange(CE->getBeginLoc(), CE->getEndLoc());
    Analysis.setCallSpelling(KCallSpellingRange.first, KCallSpellingRange.second);
    auto &TexList = getTextureObjectList();

    for (unsigned Idx = 0; Idx < CE->getNumArgs(); ++Idx) {
      if (auto Obj = TexList[Idx]) {
        ArgsInfo.emplace_back(Obj, this);
      } else {
        auto Arg = CE->getArg(Idx);
        bool Used = true;
        if (auto *ArgDRE = dyn_cast<DeclRefExpr>(Arg->IgnoreImpCasts()))
          Used = isArgUsedAsLvalueUntil(ArgDRE, CE);
        ArgsInfo.emplace_back(Analysis, Arg, Used, Idx, this);
      }
    }
  }
  bool isDefaultStream() const {
    return StringRef(ExecutionConfig.Stream).startswith("{{NEEDREPLACEQ") ||
           ExecutionConfig.IsDefaultStream;
  }

  bool isQueuePtr() const { return ExecutionConfig.IsQueuePtr; }

  std::string getQueueStr() const {
    if (isDefaultStream())
      return "";
    std::string Ret;
    if (isQueuePtr())
      Ret = "*";
    return Ret += ExecutionConfig.Stream;
  }

  void buildKernelInfo(const CUDAKernelCallExpr *KernelCall);
  void setIsInMacroDefine(const CUDAKernelCallExpr *KernelCall);
  void setNeedAddLambda(const CUDAKernelCallExpr *KernelCall);
  void buildNeedBracesInfo(const CallExpr *KernelCall);
  void buildLocationInfo(const CallExpr *KernelCall);
  template <class ArgsRange>
  void buildExecutionConfig(const ArgsRange &ConfigArgs,
                            const CallExpr *KernelCall);

  void removeExtraIndent() {
    DpctGlobalInfo::getInstance().addReplacement(
        std::make_shared<ExtReplacement>(getFilePath(),
                                         getBegin() - LocInfo.Indent.length(),
                                         LocInfo.Indent.length(), "", nullptr));
  }
  void addAccessorDecl(MemVarInfo::VarScope Scope);
  void addAccessorDecl(std::shared_ptr<MemVarInfo> VI);
  void addStreamDecl() {
    if (getVarMap().hasStream())
      SubmitStmtsList.StreamList.emplace_back(buildString(
          MapNames::getClNamespace() + "stream ",
          DpctGlobalInfo::getStreamName(), "(64 * 1024, 80, cgh);"));
    if (getVarMap().hasSync()) {
      if (DpctGlobalInfo::getUsmLevel() == UsmLevel::UL_None) {

        OuterStmts.emplace_back(
            buildString("dpct::global_memory<dpct::byte_t, 1> d_",
                        DpctGlobalInfo::getSyncName(), "(4);"));

        OuterStmts.emplace_back(
            buildString("d_", DpctGlobalInfo::getSyncName(),
                        ".init(dpct::get_default_queue());"));

        SubmitStmtsList.SyncList.emplace_back(buildString(
            "auto ", DpctGlobalInfo::getSyncName(), " = dpct::get_access(d_",
            DpctGlobalInfo::getSyncName(), ".get_ptr(), cgh);"));

        OuterStmts.emplace_back(buildString("dpct::dpct_memset(d_",
                                            DpctGlobalInfo::getSyncName(),
                                            ".get_ptr(), 0, sizeof(int));\n"));

        requestFeature(HelperFeatureEnum::Memory_dpct_memset, getFilePath());
        requestFeature(HelperFeatureEnum::Memory_get_access, getFilePath());

        requestFeature(HelperFeatureEnum::Memory_global_memory_alias,
                       getFilePath());
        requestFeature(HelperFeatureEnum::Memory_device_memory_get_ptr,
                       getFilePath());

      } else {

        OuterStmts.emplace_back(
            buildString("dpct::global_memory<unsigned int, 0> d_",
                        DpctGlobalInfo::getSyncName(), "(0);"));
        OuterStmts.emplace_back(
            buildString("unsigned *", DpctGlobalInfo::getSyncName(), " = d_",
                        DpctGlobalInfo::getSyncName(),
                        ".get_ptr(dpct::get_default_queue());"));

        OuterStmts.emplace_back(buildString("dpct::get_default_queue().memset(",
                                            DpctGlobalInfo::getSyncName(),
                                            ", 0, sizeof(int)).wait();"));

        requestFeature(HelperFeatureEnum::Memory_global_memory_alias,
                       getFilePath());
        requestFeature(HelperFeatureEnum::Memory_device_memory_get_ptr_q,
                       getFilePath());
      }
    }
  }

  void buildKernelArgsStmt();

  struct {
    std::string LocHash;
    std::string NL;
    std::string Indent;
  } LocInfo;
  // true, if migrated SYCL code block need extra { }
  bool NeedBraces = true;
  struct {
    std::string Config[6] = {"", "", "", "0", "", ""};
    std::string &GroupSize = Config[0];
    std::string &LocalSize = Config[1];
    std::string &ExternMemSize = Config[2];
    std::string &Stream = Config[3];
    bool LocalDirectRef = false, GroupDirectRef = false;
    std::string GroupSizeFor1D = "";
    std::string LocalSizeFor1D = "";
    std::string &NdRange = Config[4];
    std::string &SubGroupSize = Config[5];
    bool IsDefaultStream = false;
    bool IsQueuePtr = true;
  } ExecutionConfig;

  std::vector<ArgInfo> ArgsInfo;

  std::string Event;
  bool IsSync;

  class {
  public:
    StmtList StreamList;
    StmtList SyncList;
    StmtList RangeList;
    StmtList MemoryList;
    StmtList InitList;
    StmtList ExternList;
    StmtList PtrList;
    StmtList AccessorList;
    StmtList TextureList;
    StmtList SamplerList;
    StmtList NdRangeList;
    StmtList CommandGroupList;

    inline KernelPrinter &print(KernelPrinter &Printer) {
      printList(Printer, StreamList);
      printList(Printer, SyncList);
      printList(Printer, ExternList);
      printList(Printer, MemoryList);
      printList(Printer, InitList, "init global memory");
      printList(Printer, RangeList,
                "ranges used for accessors to device memory");
      printList(Printer, PtrList, "pointers to device memory");
      printList(Printer, AccessorList, "accessors to device memory");
      printList(Printer, TextureList, "accessors to image objects");
      printList(Printer, SamplerList, "sampler of image objects");
      printList(Printer, NdRangeList,
                "ranges to define ND iteration space for the kernel");
      printList(Printer, CommandGroupList, "helper variables defined");
      return Printer;
    }

    bool empty() const noexcept {
      return CommandGroupList.empty() && NdRangeList.empty() &&
             AccessorList.empty() && PtrList.empty() && InitList.empty() &&
             ExternList.empty() && MemoryList.empty() && RangeList.empty() &&
             TextureList.empty() && SamplerList.empty() && StreamList.empty() &&
             SyncList.empty();
    }

  private:
    KernelPrinter &printList(KernelPrinter &Printer, const StmtList &List,
                             StringRef Comments = "") {
      if (List.empty())
        return Printer;
      if (!Comments.empty() && DpctGlobalInfo::isCommentsEnabled())
        Printer.line("// ", Comments);
      Printer << List;
      return Printer.newLine();
    }
  } SubmitStmtsList;

  StmtList OuterStmts;
  StmtList KernelStmts;
  std::string KernelArgs;
  int TotalArgsSize = 0;
  bool EmitSizeofWarning = false;
  unsigned int SizeOfHighestDimension = 0;
};

class CudaMallocInfo {
public:
  CudaMallocInfo(unsigned Offset, const std::string &FilePath,
                 const VarDecl *VD)
      : Name(VD->getName().str()) {}

  static const VarDecl *getMallocVar(const Expr *Arg) {
    if (auto UO = dyn_cast<UnaryOperator>(Arg->IgnoreImpCasts())) {
      if (UO->getOpcode() == UO_AddrOf) {
        return getDecl(UO->getSubExpr());
      }
    }
    return nullptr;
  }
  static const VarDecl *getDecl(const Expr *E) {
    if (auto DeclRef = dyn_cast<DeclRefExpr>(E->IgnoreImpCasts()))
      return dyn_cast<VarDecl>(DeclRef->getDecl());
    return nullptr;
  }

  void setSizeExpr(const Expr *SizeExpression) {
    ArgumentAnalysis A(SizeExpression, false);
    A.analyze();
    Size = A.getReplacedString();
  }
  void setSizeExpr(const Expr *N, const Expr *ElemSize) {
    ArgumentAnalysis AN(N, false);
    ArgumentAnalysis AElemSize(ElemSize, false);
    AN.analyze();
    AElemSize.analyze();
    Size = "(" + AN.getReplacedString() + ")*(" +
           AElemSize.getReplacedString() + ")";
  }

  std::string getAssignArgs(const std::string &TypeName) {
    return Name + ", " + Size;
  }

private:
  std::string Size;
  std::string Name;
};

/// Find the innermost FunctionDecl's child node (CompoundStmt node) where \S
/// is located. If there is no CompoundStmt of FunctionDecl out of \S, return
/// nullptr.
/// Caller should make sure that /S is not nullptr.
template <typename T>
inline const clang::CompoundStmt *findInnerMostBlock(const T *S) {
  auto &Context = DpctGlobalInfo::getContext();
  auto Parents = Context.getParents(*S);
  std::vector<DynTypedNode> AncestorNodes;
  while (Parents.size() >= 1) {
    AncestorNodes.push_back(Parents[0]);
    Parents = Context.getParents(Parents[0]);
  }

  for (unsigned int i = 0; i < AncestorNodes.size(); ++i) {
    if (auto CS = AncestorNodes[i].get<CompoundStmt>()) {
      if (i + 1 < AncestorNodes.size() &&
          (AncestorNodes[i + 1].get<FunctionDecl>() ||
           AncestorNodes[i + 1].get<CXXMethodDecl>() ||
           AncestorNodes[i + 1].get<CXXConstructorDecl>() ||
           AncestorNodes[i + 1].get<CXXDestructorDecl>())) {
        return CS;
      }
    }
  }
  return nullptr;
}

template <typename T>
inline DpctGlobalInfo::HelperFuncReplInfo
generateHelperFuncReplInfo(const T *S) {
  DpctGlobalInfo::HelperFuncReplInfo Info;
  if (!S) {
    Info.IsLocationValid = false;
    return Info;
  }

  auto CS = findInnerMostBlock(S);
  if (!CS) {
    Info.IsLocationValid = false;
    return Info;
  }

  auto EndOfLBrace = CS->getLBracLoc().getLocWithOffset(1);
  if (EndOfLBrace.isMacroID()) {
    Info.IsLocationValid = false;
    return Info;
  }

  Info.IsLocationValid = true;
  std::tie(Info.DeclLocFile, Info.DeclLocOffset) =
      DpctGlobalInfo::getLocInfo(EndOfLBrace);
  return Info;
}

/// If it is not duplicated, return 0.
/// If it is duplicated, return the correct Index which is >= 1.
template <typename T> int getPlaceholderIdx(const T *S) {
  auto &SM = DpctGlobalInfo::getSourceManager();
  SourceLocation Loc = S->getBeginLoc();
  Loc = SM.getExpansionLoc(Loc);

  auto LocInfo = DpctGlobalInfo::getLocInfo(Loc);
  std::string Key = LocInfo.first + ":" + std::to_string(LocInfo.second);
  auto Iter = DpctGlobalInfo::getTempVariableHandledMap().find(Key);
  if (Iter != DpctGlobalInfo::getTempVariableHandledMap().end()) {
    return Iter->second;
  } else {
    return 0;
  }
}

/// return true: update success
/// return false: key already there, map is not changed.
template <typename T> bool UpdatePlaceholderIdxMap(const T *S, int Index) {
  auto Range = getDefinitionRange(S->getBeginLoc(), S->getEndLoc());
  SourceLocation Loc = Range.getBegin();
  auto LocInfo = DpctGlobalInfo::getLocInfo(Loc);
  std::string Key = LocInfo.first + ":" + std::to_string(LocInfo.second);
  auto Iter = DpctGlobalInfo::getTempVariableHandledMap().find(Key);
  if (Iter != DpctGlobalInfo::getTempVariableHandledMap().end()) {
    return true;
  } else {
    DpctGlobalInfo::getTempVariableHandledMap().insert(
        std::make_pair(Key, Index));
    return false;
  }
}

template <typename T> int isPlaceholderIdxDuplicated(const T *S) {
  if (getPlaceholderIdx(S) == 0)
    return false;
  else
    return true;
}

// There are 3 maps are used to record related information:
// unordered_map<int, HelperFuncReplInfo> HelperFuncReplInfoMap,
// unordered_map<string, TempVariableDeclCounter> TempVariableDeclCounterMap and
// unordered_map<string, int> TempVariableHandledMap.
//
// 1. HelperFuncReplInfoMap's key is the Index of each placeholder, its value is
// a HelperFuncReplInfo struct which saved the declaration insert location of
// this placeholder and a boolean represent whether this location is valid.
// 2. TempVariableDeclCounterMap's key is the declaration insert location, it's
// value is a TempVariableDeclCounter which counts how many device declaration
// and queue declaration need be inserted here respectively.
// 3. TempVariableHandledMap's key is the begin location of the declaration or
// statement of each placeholder. This map is to avoid one placeholder to be
// counted more than once. Its value is Index.
//
// The rule of inserting declaration:
// If pair (m, n) means device counter value is n and queue counter value is n,
// using (0,0), (0,1), (1,0), (1,1), (>=2,0), (0,>=2), (>=2,1), (1,>=2) and
// (>=2,>=2) can construct a graph.
// Then there are 5 edges will need insert declaration:
// (1,0) to (>=2,0) and (1,1) to (>=2,1) need add device declaration
// (0,1) to (0,>=2) and (1,1) to (1,>=2) need add both declaration
// (>=2,1) to (>=2,>=2) need add queue declaration
template <typename T>
inline void buildTempVariableMap(int Index, const T *S, HelperFuncType HFT) {
  if (UpdatePlaceholderIdxMap(S, Index)) {
    return;
  }

  DpctGlobalInfo::HelperFuncReplInfo HFInfo = generateHelperFuncReplInfo(S);

  if (!HFInfo.IsLocationValid)
    return;

  DpctGlobalInfo::getHelperFuncReplInfoMap().insert(
      std::make_pair(Index, HFInfo));
  std::string KeyForDeclCounter =
      HFInfo.DeclLocFile + ":" + std::to_string(HFInfo.DeclLocOffset);

  auto Iter =
      DpctGlobalInfo::getTempVariableDeclCounterMap().find(KeyForDeclCounter);
  if (Iter != DpctGlobalInfo::getTempVariableDeclCounterMap().end()) {
    unsigned int IndentLen = 2;
    if (clang::dpct::DpctGlobalInfo::getGuessIndentWidthMatcherFlag())
      IndentLen = clang::dpct::DpctGlobalInfo::getIndentWidth();
    std::string IndentStr = std::string(IndentLen, ' ');

    std::string DevDecl =
        getNL() + IndentStr + MapNames::getDpctNamespace() +
        "device_ext &dev_ct1 = " + MapNames::getDpctNamespace() +
        "get_current_device();";
    std::string QDecl = getNL() + IndentStr + MapNames::getClNamespace() +
                        "queue &q_ct1 = dev_ct1.default_queue();";
    if (HFT == HelperFuncType::HFT_DefaultQueue) {
      requestFeature(HelperFeatureEnum::Device_get_default_queue,
                     HFInfo.DeclLocFile);
      if (Iter->second.DefaultQueueCounter == 1) {
        if (Iter->second.CurrentDeviceCounter <= 1) {
          if (DpctGlobalInfo::getUsingDRYPattern() &&
              !DpctGlobalInfo::getDeviceChangedFlag()) {
            DpctGlobalInfo::getInstance().addReplacement(
                std::make_shared<ExtReplacement>(HFInfo.DeclLocFile,
                                                 HFInfo.DeclLocOffset, 0,
                                                 DevDecl, nullptr));
            requestFeature(HelperFeatureEnum::Device_get_current_device,
                           HFInfo.DeclLocFile);
          }
        }
        if (DpctGlobalInfo::getUsingDRYPattern() &&
            !DpctGlobalInfo::getDeviceChangedFlag()) {
          DpctGlobalInfo::getInstance().addReplacement(
              std::make_shared<ExtReplacement>(
                  HFInfo.DeclLocFile, HFInfo.DeclLocOffset, 0, QDecl, nullptr));
          requestFeature(HelperFeatureEnum::Device_get_current_device,
                         HFInfo.DeclLocFile);
          requestFeature(HelperFeatureEnum::Device_device_ext_default_queue,
                         HFInfo.DeclLocFile);
        }
      }
      Iter->second.DefaultQueueCounter = Iter->second.DefaultQueueCounter + 1;
    } else if (HFT == HelperFuncType::HFT_CurrentDevice) {
      requestFeature(HelperFeatureEnum::Device_get_current_device,
                     HFInfo.DeclLocFile);
      if (Iter->second.CurrentDeviceCounter == 1 &&
          Iter->second.DefaultQueueCounter <= 1) {
        if (DpctGlobalInfo::getUsingDRYPattern() &&
            !DpctGlobalInfo::getDeviceChangedFlag()) {
          DpctGlobalInfo::getInstance().addReplacement(
              std::make_shared<ExtReplacement>(HFInfo.DeclLocFile,
                                               HFInfo.DeclLocOffset, 0, DevDecl,
                                               nullptr));
        }
      }
      Iter->second.CurrentDeviceCounter = Iter->second.CurrentDeviceCounter + 1;
    }
  } else {
    DpctGlobalInfo::TempVariableDeclCounter Counter(0, 0);
    if (HFT == HelperFuncType::HFT_DefaultQueue) {
      requestFeature(HelperFeatureEnum::Device_get_default_queue,
                     HFInfo.DeclLocFile);
      Counter.DefaultQueueCounter = Counter.DefaultQueueCounter + 1;
    } else if (HFT == HelperFuncType::HFT_CurrentDevice) {
      requestFeature(HelperFeatureEnum::Device_get_current_device,
                     HFInfo.DeclLocFile);
      Counter.CurrentDeviceCounter = Counter.CurrentDeviceCounter + 1;
    }
    DpctGlobalInfo::getTempVariableDeclCounterMap().insert(
        std::make_pair(KeyForDeclCounter, Counter));
  }
}

} // namespace dpct
} // namespace clang

#endif<|MERGE_RESOLUTION|>--- conflicted
+++ resolved
@@ -1788,13 +1788,11 @@
   static bool useUserDefineReductions() {
     return getUsingExperimental<ExperimentalFeatures::Exp_UserDefineReductions>();
   }
-<<<<<<< HEAD
+  static bool useMaskedSubGroupFunction() {
+    return getUsingExperimental<ExperimentalFeatures::Exp_MaskedSubGroupFunction>();
+  }
   static bool useExtDPLAPI() {
     return getUsingExperimental<ExperimentalFeatures::Exp_DPLExperimentalAPI>();
-=======
-  static bool useMaskedSubGroupFunction() {
-    return getUsingExperimental<ExperimentalFeatures::Exp_MaskedSubGroupFunction>();
->>>>>>> 6f38625b
   }
   static bool useEnqueueBarrier() {
     return getUsingExtensionDE(DPCPPExtensionsDefaultEnabled::ExtDE_EnqueueBarrier);
