//===--------------- AnalysisInfo.h ---------------------------------------===//
//
// Part of the LLVM Project, under the Apache License v2.0 with LLVM Exceptions.
// See https://llvm.org/LICENSE.txt for license information.
// SPDX-License-Identifier: Apache-2.0 WITH LLVM-exception
//
//===----------------------------------------------------------------------===//

#ifndef DPCT_ANALYSIS_INFO_H
#define DPCT_ANALYSIS_INFO_H

#include "Error.h"
#include "ExprAnalysis.h"
#include "ExtReplacements.h"
#include "InclusionHeaders.h"
#include "LibraryAPIMigration.h"
#include "Rules.h"
#include "SaveNewFiles.h"
#include "Statics.h"
#include "TextModification.h"
#include "Utility.h"
#include "ValidateArguments.h"
#include <bitset>
#include <optional>
#include <unordered_set>
#include <vector>

#include "clang/AST/Attr.h"
#include "clang/AST/Decl.h"
#include "clang/AST/DeclTemplate.h"
#include "clang/AST/Expr.h"
#include "clang/AST/ExprCXX.h"
#include "clang/AST/Mangle.h"
#include "clang/AST/ParentMapContext.h"

#include "clang/Basic/Cuda.h"

#include "clang/Format/Format.h"
#include "clang/Frontend/CompilerInstance.h"

llvm::StringRef getReplacedName(const clang::NamedDecl *D);
void setGetReplacedNamePtr(llvm::StringRef (*Ptr)(const clang::NamedDecl *D));

namespace clang {
namespace dpct {
template <class F, class... Ts>
std::string buildStringFromPrinter(F Func, Ts &&...Args) {
  std::string Ret;
  llvm::raw_string_ostream OS(Ret);
  Func(OS, std::forward<Ts>(Args)...);
  return OS.str();
}

enum class HelperFuncType : int {
  HFT_InitValue = 0,
  HFT_DefaultQueue = 1,
  HFT_CurrentDevice = 2
};

enum class KernelArgType : int {
  KAT_Stream = 0,
  KAT_Texture,
  KAT_Accessor1D,
  KAT_Accessor2D,
  KAT_Accessor3D,
  KAT_Array1D,
  KAT_Array2D,
  KAT_Array3D,
  KAT_Default,
  KAT_MaxParameterSize
};
// This struct defines a set of Repls with priority.
// The priority is designated by an unsigned number, the
// higher the number, the higher the priority.
struct PriorityReplInfo {
  std::vector<std::shared_ptr<ExtReplacement>> Repls;
  std::vector<std::function<void(void)>> RelatedAction;
  unsigned int Priority = 0;
};

class CudaMallocInfo;
class TextureInfo;
class KernelCallExpr;
class DeviceFunctionInfo;
class CallFunctionExpr;
class DeviceFunctionDecl;
class DeviceFunctionDeclInModule;
class MemVarInfo;
class VarInfo;
class ExplicitInstantiationDecl;
class KernelPrinter;

struct EventSyncTypeInfo {
  EventSyncTypeInfo(unsigned int Length, std::string ReplText, bool NeedReport,
                    bool IsAssigned)
      : Length(Length), ReplText(ReplText), NeedReport(NeedReport),
        IsAssigned(IsAssigned) {}
  void buildInfo(clang::tooling::UnifiedPath FilePath, unsigned int Offset);

  unsigned int Length;
  std::string ReplText;
  bool NeedReport = false;
  bool IsAssigned = false;
};

struct TimeStubTypeInfo {
  TimeStubTypeInfo(unsigned int Length, std::string StrWithSB,
                   std::string StrWithoutSB)
      : Length(Length), StrWithSB(StrWithSB), StrWithoutSB(StrWithoutSB) {}

  void buildInfo(clang::tooling::UnifiedPath FilePath, unsigned int Offset,
                 bool isReplTxtWithSB);

  unsigned int Length;
  std::string StrWithSB;
  std::string StrWithoutSB;
};

struct BuiltinVarInfo {
  BuiltinVarInfo(unsigned int Len, std::string Repl,
                 std::shared_ptr<DeviceFunctionInfo> DFI)
      : Len(Len), Repl(Repl), DFI(DFI) {}
  void buildInfo(clang::tooling::UnifiedPath FilePath, unsigned int Offset,
                 unsigned int Dim);

  unsigned int Len = 0;
  std::string Repl;
  std::shared_ptr<DeviceFunctionInfo> DFI = nullptr;
};

struct FormatInfo {
  FormatInfo() : EnableFormat(false), IsAllParamsOneLine(true) {}
  bool EnableFormat;
  bool IsAllParamsOneLine;
  bool IsEachParamNL = false;
  int CurrentLength = 0;
  int NewLineIndentLength = 0;
  std::string NewLineIndentStr;
  bool IsFirstArg = false;
};

enum HDFuncInfoType { HDFI_Def, HDFI_Decl, HDFI_Call };

struct HostDeviceFuncLocInfo {
  clang::tooling::UnifiedPath FilePath;
  std::string FuncContentCache;
  unsigned FuncStartOffset = 0;
  unsigned FuncEndOffset = 0;
  unsigned FuncNameOffset = 0;
  bool Processed = false;
  bool CalledByHostDeviceFunction = false;
  HDFuncInfoType Type;
};

struct HostDeviceFuncInfo {
  std::unordered_map<std::string, HostDeviceFuncLocInfo> LocInfos;
  bool isCalledInHost = false;
  bool isDefInserted = false;
  bool needGenerateHostCode = false;
  int PostFixId = -1;
  static int MaxId;
};

enum IfType { IT_Unknow, IT_If, IT_Ifdef, IT_Ifndef, IT_Elif };

struct DirectiveInfo {
  unsigned NumberSignLoc = 0;
  unsigned DirectiveLoc = 0;
  unsigned ConditionLoc = 0;
  std::string Condition;
};

struct CudaArchPPInfo {
  IfType DT = IfType::IT_Unknow;
  DirectiveInfo IfInfo;
  DirectiveInfo ElseInfo;
  DirectiveInfo EndInfo;
  std::unordered_map<unsigned, DirectiveInfo> ElInfo;
  bool isInHDFunc = false;
};

struct MemcpyOrderAnalysisInfo {
  MemcpyOrderAnalysisInfo(
      std::vector<std::pair<const Stmt *, MemcpyOrderAnalysisNodeKind>>
          MemcpyOrderVec,
      std::vector<unsigned int> DREOffsetVec)
      : MemcpyOrderVec(MemcpyOrderVec), DREOffsetVec(DREOffsetVec) {}
  MemcpyOrderAnalysisInfo() : MemcpyOrderVec({}), DREOffsetVec({}) {}

  std::vector<std::pair<const Stmt *, MemcpyOrderAnalysisNodeKind>>
      MemcpyOrderVec;
  std::vector<unsigned int> DREOffsetVec;
};

struct RnnBackwardFuncInfo {
  clang::tooling::UnifiedPath FilePath;
  unsigned int Offset;
  unsigned int Length;
  bool isAssigned;
  bool isDataGradient;
  std::string CompoundLoc;
  std::vector<std::string> RnnInputDeclLoc;
  std::vector<std::string> FuncArgs;
};

// <function name, Info>
using HDFuncInfoMap = std::unordered_map<std::string, HostDeviceFuncInfo>;
// <file path, <Offset, Info>>
using CudaArchPPMap =
    std::unordered_map<clang::tooling::UnifiedPath,
                       std::unordered_map<unsigned int, CudaArchPPInfo>>;
using CudaArchDefMap =
    std::unordered_map<std::string,
                       std::unordered_map<unsigned int, unsigned int>>;
class ParameterStream {
public:
  ParameterStream() { FormatInformation = FormatInfo(); }
  ParameterStream(FormatInfo FormatInformation, int ColumnLimit)
      : FormatInformation(FormatInformation), ColumnLimit(ColumnLimit) {}

  ParameterStream &operator<<(const std::string &InputParamStr);
  ParameterStream &operator<<(int InputInt);

  std::string Str = "";
  FormatInfo FormatInformation;
  int ColumnLimit = 80;
};

struct StmtWithWarning {
  StmtWithWarning(std::string Str, std::vector<std::string> Warnings = {})
      : StmtStr(Str), Warnings(Warnings) {}

  std::string StmtStr;
  std::vector<std::string> Warnings;
};

using StmtList = std::vector<StmtWithWarning>;

template <class T> using GlobalMap = std::map<unsigned, std::shared_ptr<T>>;
using MemVarInfoMap = GlobalMap<MemVarInfo>;

template <class T> inline void merge(T &Master, const T &Branch) {
  Master.insert(Branch.begin(), Branch.end());
}

inline void appendString(llvm::raw_string_ostream &OS) {}
template <class FirstArgT, class... ArgsT>
inline void appendString(llvm::raw_string_ostream &OS, FirstArgT &&First,
                         ArgsT &&...Args) {
  OS << std::forward<FirstArgT>(First);
  appendString(OS, std::forward<ArgsT>(Args)...);
}

template <class... Arguments>
inline std::string buildString(Arguments &&...Args) {
  std::string Result;
  llvm::raw_string_ostream OS(Result);
  appendString(OS, std::forward<Arguments>(Args)...);
  return OS.str();
}

template <class MapType>
inline typename MapType::mapped_type
findObject(const MapType &Map, const typename MapType::key_type &Key) {
  auto Itr = Map.find(Key);
  if (Itr == Map.end())
    return typename MapType::mapped_type();
  return Itr->second;
}

template <class MapType,
          class ObjectType = typename MapType::mapped_type::element_type,
          class... Args>
inline typename MapType::mapped_type
insertObject(MapType &Map, const typename MapType::key_type &Key,
             Args &&...InitArgs) {
  auto &Obj = Map[Key];
  if (!Obj)
    Obj = std::make_shared<ObjectType>(Key, std::forward<Args>(InitArgs)...);
  return Obj;
}

void initHeaderSpellings();

enum UsingType {
  UT_Queue_P,
};

// clang-format off
//
//                                   DpctGlobalInfo
//                                         |
//              --------------------------------------------------------
//              |                          |                           |
//         DpctFileInfo               DpctFileInfo                ... (other info)
//                                         |
//             ------------------------------------------------------------------------------------
//             |                           |                          |                           |
//    MemVarInfo                   DeviceFunctionDecl           KernelCallExpr             CudaMallocInfo
//  (Global Variable)                      |            (inherit from CallFunctionExpr)
//                                 DeviceFunctionInfo
//                                         |
//                           ----------------------------
//                           |                          |
//                    CallFunctionExpr              MemVarInfo
//                 (Call Expr in Function)    (Defined in Function)
//                           |
//                  DeviceFunctionInfo
//                     (Callee Info)
//
// clang-format on

// Store analysis info (eg. memory variable info, kernel function info,
// replacements and so on) of each file
class DpctFileInfo {
public:
  DpctFileInfo(const clang::tooling::UnifiedPath &FilePathIn)
      : ReplsSYCL(std::make_shared<ExtReplacements>(FilePathIn)),
        ReplsCUDA(std::make_shared<ExtReplacements>(FilePathIn)),
        FilePath(FilePathIn) {
    buildLinesInfo();
  }
  template <class Obj> std::shared_ptr<Obj> findNode(unsigned Offset) {
    return findObject(getMap<Obj>(), Offset);
  }
  template <class Obj, class Node>
  std::shared_ptr<Obj> insertNode(unsigned Offset, const Node *N) {
    return insertObject(getMap<Obj>(), Offset, FilePath, N);
  }
  template <class Obj, class MappedT, class... Args>
  std::shared_ptr<MappedT> insertNode(unsigned Offset, Args &&...Arguments) {
    return insertObject<GlobalMap<MappedT>, Obj>(
        getMap<MappedT>(), Offset, FilePath, std::forward<Args>(Arguments)...);
  }
  template <class Obj>
  std::shared_ptr<Obj> insertNode(unsigned Offset,
                                  std::shared_ptr<Obj> Object) {
    return getMap<Obj>().insert(std::make_pair(Offset, Object)).first->second;
  }
  const clang::tooling::UnifiedPath &getFilePath() { return FilePath; }

  // Build kernel and device function declaration replacements and store them.
  void buildReplacements();
  void setKernelCallDim();
  void setKernelDim();
  void buildUnionFindSet();
  void buildUnionFindSetForUncalledFunc();
  void buildKernelInfo();
  void buildRnnBackwardFuncInfo();
  void postProcess();

  // Emplace stored replacements into replacement set.
  void emplaceReplacements(std::map<clang::tooling::UnifiedPath,
                                    tooling::Replacements> &ReplSet /*out*/);
<<<<<<< HEAD
  void addReplacement(std::shared_ptr<ExtReplacement> Repl);
  bool isInAnalysisScope();
  std::shared_ptr<ExtReplacements> getRepls() { return Repls; }
=======

  inline void addReplacement(std::shared_ptr<ExtReplacement> Repl) {
    if (Repl->getLength() == 0 && Repl->getReplacementText().empty())
      return;
    if(Repl->IsForCUDADebug)
      ReplsCUDA->addReplacement(Repl);
    else
      ReplsSYCL->addReplacement(Repl);
  }
  bool isInAnalysisScope();
  std::shared_ptr<ExtReplacements> getReplsSYCL() { return ReplsSYCL; }
  std::shared_ptr<ExtReplacements> getReplsCUDA() { return ReplsCUDA; }

>>>>>>> 995752c3
  size_t getFileSize() const { return FileSize; }
  std::string &getFileContent() { return FileContentCache; }

  // Header inclusion directive insertion functions
  void setFileEnterOffset(unsigned Offset);
  void setFirstIncludeOffset(unsigned Offset);
  void setLastIncludeOffset(unsigned Offset) { LastIncludeOffset = Offset; }
  void setHeaderInserted(HeaderType Header) {
    HeaderInsertedBitMap[Header] = true;
  }
  void setMathHeaderInserted(bool B = true) {
    HeaderInsertedBitMap[HeaderType::HT_Math] = B;
  }
  void setAlgorithmHeaderInserted(bool B = true) {
    HeaderInsertedBitMap[HeaderType::HT_Algorithm] = B;
  }
  void setTimeHeaderInserted(bool B = true) {
    HeaderInsertedBitMap[HeaderType::HT_Time] = B;
  }

  void concatHeader(llvm::raw_string_ostream &OS);
  template <class FirstT, class... Args>
  void concatHeader(llvm::raw_string_ostream &OS, FirstT &&First,
                    Args &&...Arguments);

  std::optional<HeaderType> findHeaderType(StringRef Header);
  StringRef getHeaderSpelling(HeaderType Type);

  // Insert one or more header inclusion directives at a specified offset
  template <typename ReplacementT>
  void insertHeader(ReplacementT &&Repl, unsigned Offset,
                    InsertPosition InsertPos = IP_Left,
                    ReplacementType IsForCUDADebug = RT_ForSYCLMigration) {
    auto R = std::make_shared<ExtReplacement>(
        FilePath, Offset, 0, std::forward<ReplacementT>(Repl), nullptr);
    R->setSYCLHeaderNeeded(false);
    R->setInsertPosition(InsertPos);
    R->IsForCUDADebug = IsForCUDADebug;
    IncludeDirectiveInsertions.push_back(R);
  }

  template <typename ReplacementT>
  void insertCustomizedHeader(ReplacementT &&Repl) {
    if (auto Type = findHeaderType(Repl))
      return insertHeader(Type.value());
    if (std::find(InsertedHeaders.begin(), InsertedHeaders.end(), Repl) ==
        InsertedHeaders.end()) {
      InsertedHeaders.push_back(Repl);
    }
  }

  void insertHeader(HeaderType Type, unsigned Offset,
                    ReplacementType IsForCUDADebug = RT_ForSYCLMigration);
  void insertHeader(HeaderType Type,
                    ReplacementType IsForCUDADebug = RT_ForSYCLMigration);

  // Record line info in file.
  struct SourceLineInfo {
    SourceLineInfo() : SourceLineInfo(-1, -1, -1, StringRef()) {}
    SourceLineInfo(unsigned LineNumber, unsigned Offset, unsigned End,
                   StringRef Buffer)
        : Number(LineNumber), Offset(Offset), Length(End - Offset),
          Line(Buffer.substr(Offset, Length)) {}
    SourceLineInfo(unsigned LineNumber, ArrayRef<unsigned> LineCache,
                   StringRef Buffer)
        : SourceLineInfo(LineNumber, LineCache[LineNumber - 1],
                         LineCache[LineNumber], Buffer) {}

    // Line number.
    const unsigned Number;
    // Offset at the begin of line.
    const unsigned Offset;
    // Length of the line.
    const unsigned Length;
    // String of the line, ref to FileContentCache.
    StringRef Line;
  };

  const SourceLineInfo &getLineInfo(unsigned LineNumber);
  StringRef getLineString(unsigned LineNumber) {
    return getLineInfo(LineNumber).Line;
  }

  // Get line number by offset
  unsigned getLineNumber(unsigned Offset) {
    return getLineInfoFromOffset(Offset).Number;
  }
  // Set line range info of replacement
  void setLineRange(ExtReplacements::SourceLineRange &LineRange,
                    std::shared_ptr<ExtReplacement> Repl);
  void insertIncludedFilesInfo(std::shared_ptr<DpctFileInfo> Info);

  std::map<const CompoundStmt *, MemcpyOrderAnalysisInfo> &
  getMemcpyOrderAnalysisResultMap() {
    return MemcpyOrderAnalysisResultMap;
  }
  std::map<std::string, std::vector<std::pair<unsigned int, unsigned int>>> &
  getFuncDeclRangeMap() {
    return FuncDeclRangeMap;
  }
  std::map<unsigned int, EventSyncTypeInfo> &getEventSyncTypeMap() {
    return EventSyncTypeMap;
  }
  std::map<unsigned int, TimeStubTypeInfo> &getTimeStubTypeMap() {
    return TimeStubTypeMap;
  }
  std::map<unsigned int, BuiltinVarInfo> &getBuiltinVarInfoMap() {
    return BuiltinVarInfoMap;
  }
  std::unordered_set<std::shared_ptr<DpctFileInfo>> &getIncludedFilesInfoSet() {
    return IncludedFilesInfoSet;
  }
  std::set<unsigned int> &getSpBLASSet() { return SpBLASSet; }
  std::unordered_set<std::shared_ptr<TextModification>> &
  getConstantMacroTMSet() {
    return ConstantMacroTMSet;
  }
  std::vector<tooling::Replacement> &getReplacements() {
    return PreviousTUReplFromYAML->Replacements;
  }
  std::unordered_map<std::string, std::tuple<unsigned int, std::string, bool>> &
  getAtomicMap() {
    return AtomicMap;
  }
  void setAddOneDplHeaders(bool Value) { AddOneDplHeaders = Value; }
  std::vector<std::pair<unsigned int, unsigned int>> &getTimeStubBounds() {
    return TimeStubBounds;
  }
  std::vector<std::pair<unsigned int, unsigned int>> &getExternCRanges() {
    return ExternCRanges;
  }
  std::vector<RnnBackwardFuncInfo> &getRnnBackwardFuncInfo() {
    return RBFuncInfo;
  }
  void setRTVersionValue(std::string Value) { RTVersionValue = Value; }
  std::string getRTVersionValue() { return RTVersionValue; }
  void setCCLVerValue(std::string Value) { CCLVerValue = Value; }
  std::string getCCLVerValue() { return CCLVerValue; }

  std::shared_ptr<tooling::TranslationUnitReplacements> PreviousTUReplFromYAML =
      nullptr;

private:
  std::vector<std::pair<unsigned int, unsigned int>> TimeStubBounds;
  std::unordered_set<std::shared_ptr<DpctFileInfo>> IncludedFilesInfoSet;

  template <class Obj> GlobalMap<Obj> &getMap() {
    llvm::dbgs() << "[DpctFileInfo::getMap] Unknow map type";
    static GlobalMap<Obj> NullMap;
    return NullMap;
  }

  bool isReplTxtWithSubmitBarrier(unsigned Offset);

  // TODO: implement one of this for each source language.
  bool isInCudaPath();

  void buildLinesInfo();
  const SourceLineInfo &getLineInfoFromOffset(unsigned Offset);

  std::map<const CompoundStmt *, MemcpyOrderAnalysisInfo>
      MemcpyOrderAnalysisResultMap;

  std::map<std::string /*Function name*/,
           std::vector<
               std::pair<unsigned int /*Begin location of function signature*/,
                         unsigned int /*End location of function signature*/>>>
      FuncDeclRangeMap;

  std::map<unsigned int, EventSyncTypeInfo> EventSyncTypeMap;
  std::map<unsigned int, TimeStubTypeInfo> TimeStubTypeMap;
  std::map<unsigned int, BuiltinVarInfo> BuiltinVarInfoMap;
  GlobalMap<MemVarInfo> MemVarMap;
  GlobalMap<DeviceFunctionDecl> FuncMap;
  GlobalMap<KernelCallExpr> KernelMap;
  GlobalMap<CudaMallocInfo> CudaMallocMap;
  GlobalMap<TextureInfo> TextureMap;
  std::set<unsigned int> SpBLASSet;
  std::unordered_set<std::shared_ptr<TextModification>> ConstantMacroTMSet;
  std::unordered_map<std::string, std::tuple<unsigned int, std::string, bool>>
      AtomicMap;
  std::shared_ptr<ExtReplacements> ReplsSYCL;
  std::shared_ptr<ExtReplacements> ReplsCUDA;
  size_t FileSize = 0;
  std::vector<SourceLineInfo> Lines;

  clang::tooling::UnifiedPath FilePath;
  std::string FileContentCache;

  unsigned FirstIncludeOffset = 0;
  unsigned LastIncludeOffset = 0;
  bool HasInclusionDirective = false;
  std::vector<std::string> InsertedHeaders;
  std::vector<std::string> InsertedHeadersCUDA;
  std::bitset<32> HeaderInsertedBitMap;
  std::bitset<32> UsingInsertedBitMap;
  bool AddOneDplHeaders = false;
  std::vector<std::shared_ptr<ExtReplacement>> IncludeDirectiveInsertions;
  std::vector<std::pair<unsigned int, unsigned int>> ExternCRanges;
  std::vector<RnnBackwardFuncInfo> RBFuncInfo;
  std::string RTVersionValue = "";
  std::string CCLVerValue = "";
};
template <> inline GlobalMap<MemVarInfo> &DpctFileInfo::getMap() {
  return MemVarMap;
}
template <> inline GlobalMap<DeviceFunctionDecl> &DpctFileInfo::getMap() {
  return FuncMap;
}
template <> inline GlobalMap<KernelCallExpr> &DpctFileInfo::getMap() {
  return KernelMap;
}
template <> inline GlobalMap<CudaMallocInfo> &DpctFileInfo::getMap() {
  return CudaMallocMap;
}
template <> inline GlobalMap<TextureInfo> &DpctFileInfo::getMap() {
  return TextureMap;
}

class DpctGlobalInfo {
public:
  static DpctGlobalInfo &getInstance() {
    static DpctGlobalInfo Info;
    return Info;
  }

  class MacroDefRecord {
  public:
    clang::tooling::UnifiedPath FilePath;
    unsigned Offset;
    bool IsInAnalysisScope;
    MacroDefRecord(SourceLocation NTL, bool IIAS);
  };

  class MacroExpansionRecord {
  public:
    std::string Name;
    int NumTokens;
    clang::tooling::UnifiedPath FilePath;
    unsigned ReplaceTokenBeginOffset;
    unsigned ReplaceTokenEndOffset;
    SourceRange Range;
    bool IsInAnalysisScope;
    bool IsFunctionLike;
    int TokenIndex;
    MacroExpansionRecord(IdentifierInfo *ID, const MacroInfo *MI,
                         SourceRange Range, bool IsInAnalysisScope,
                         int TokenIndex);
  };

  struct HelperFuncReplInfo {
    HelperFuncReplInfo(const clang::tooling::UnifiedPath DeclLocFile =
                           clang::tooling::UnifiedPath(),
                       unsigned int DeclLocOffset = 0,
                       bool IsLocationValid = false)
        : DeclLocFile(DeclLocFile), DeclLocOffset(DeclLocOffset),
          IsLocationValid(IsLocationValid) {}
    clang::tooling::UnifiedPath DeclLocFile;
    unsigned int DeclLocOffset = 0;
    bool IsLocationValid = false;
  };

  struct TempVariableDeclCounter {
    TempVariableDeclCounter(int DefaultQueueCounter = 0,
                            int CurrentDeviceCounter = 0)
        : DefaultQueueCounter(DefaultQueueCounter),
          CurrentDeviceCounter(CurrentDeviceCounter),
          PlaceholderStr{
              "",
              buildString(MapNames::getDpctNamespace(), "get_",
                          DpctGlobalInfo::getDeviceQueueName(), "()"),
              MapNames::getDpctNamespace() + "get_current_device()"} {}
    int DefaultQueueCounter = 0;
    int CurrentDeviceCounter = 0;
    std::string PlaceholderStr[3];
  };

  static std::string removeSymlinks(clang::FileManager &FM,
                                    std::string FilePathStr);
  static bool isInRoot(SourceLocation SL) {
    return isInRoot(DpctGlobalInfo::getLocInfo(SL).first);
  }
  static bool isInRoot(clang::tooling::UnifiedPath FilePath);
  static bool isInAnalysisScope(SourceLocation SL) {
    return isInAnalysisScope(DpctGlobalInfo::getLocInfo(SL).first);
  }
  static bool isInAnalysisScope(clang::tooling::UnifiedPath FilePath) {
    return isChildPath(AnalysisScope, FilePath);
  }
  static bool isExcluded(const clang::tooling::UnifiedPath &FilePath);
  // TODO: implement one of this for each source language.
  static bool isInCudaPath(SourceLocation SL);
  // TODO: implement one of this for each source language.
  static bool isInCudaPath(clang::tooling::UnifiedPath FilePath) {
    return isChildPath(CudaPath, FilePath);
  }

  static void setInRoot(const clang::tooling::UnifiedPath &InRootPath) {
    InRoot = InRootPath;
  }
  static const clang::tooling::UnifiedPath &getInRoot() { return InRoot; }
  static void setOutRoot(const clang::tooling::UnifiedPath &OutRootPath) {
    OutRoot = OutRootPath;
  }
  static const clang::tooling::UnifiedPath &getOutRoot() { return OutRoot; }
  static void
  setAnalysisScope(const clang::tooling::UnifiedPath &InputAnalysisScope) {
    AnalysisScope = InputAnalysisScope;
  }
  static const clang::tooling::UnifiedPath &getAnalysisScope() {
    return AnalysisScope;
  }
  static void addChangeExtensions(const std::string &Extension) {
    assert(!Extension.empty());
    ChangeExtensions.insert(Extension);
  }
  static const std::unordered_set<std::string> &getChangeExtensions() {
    return ChangeExtensions;
  }
  static const std::string &getSYCLSourceExtension() {
    return SYCLSourceExtension;
  }
  static const std::string &getSYCLHeaderExtension() {
    return SYCLHeaderExtension;
  }
  static void setSYCLFileExtension(SYCLFileExtensionEnum Extension);
  // TODO: implement one of this for each source language.
  static void setCudaPath(const clang::tooling::UnifiedPath &InputCudaPath) {
    CudaPath = InputCudaPath;
  }
  // TODO: implement one of this for each source language.
<<<<<<< HEAD
  static const clang::tooling::UnifiedPath &getCudaPath() { return CudaPath; }
=======
  static const clang::tooling::UnifiedPath &getCudaPath() {
    return CudaPath;
  }

  static const std::string getVarSchema(const clang::DeclRefExpr*);
>>>>>>> 995752c3
  static const std::string getCudaVersion() {
    return clang::CudaVersionToString(SDKVersion);
  }

  static void printItem(llvm::raw_ostream &, const Stmt *,
                        const FunctionDecl *FD = nullptr);
  static std::string getItem(const Stmt *, const FunctionDecl *FD = nullptr);
  static void registerNDItemUser(const Stmt *,
                                 const FunctionDecl *FD = nullptr);
  static void printGroup(llvm::raw_ostream &, const Stmt *,
                         const FunctionDecl *FD = nullptr);
  static std::string getGroup(const Stmt *, const FunctionDecl *FD = nullptr);
  static void printSubGroup(llvm::raw_ostream &, const Stmt *,
                            const FunctionDecl *FD = nullptr);
  static std::string getSubGroup(const Stmt *,
                                 const FunctionDecl *FD = nullptr);
  static std::string getDefaultQueue(const Stmt *);
  static const std::string &getDeviceQueueName();
  static const std::string &getStreamName() {
    const static std::string StreamName = "stream" + getCTFixedSuffix();
    return StreamName;
  }
  static const std::string &getSyncName() {
    const static std::string SyncName = "sync" + getCTFixedSuffix();
    return SyncName;
  }
  static const std::string &getInRootHash() {
    const static std::string Hash = getHashAsString(getInRoot()).substr(0, 6);
    return Hash;
  }
  static void setContext(ASTContext &C);
  static void setRuleFile(const std::string &Path) { RuleFile = Path; }
  static ASTContext &getContext() {
    assert(Context);
    return *Context;
  }
  static SourceManager &getSourceManager() {
    assert(SM);
    return *SM;
  }
  static FileManager &getFileManager() {
    assert(FM);
    return *FM;
  }
  static bool isKeepOriginCode() { return KeepOriginCode; }
  static void setKeepOriginCode(bool KOC) { KeepOriginCode = KOC; }
  static bool isSyclNamedLambda() { return SyclNamedLambda; }
  static void setSyclNamedLambda(bool SNL) { SyclNamedLambda = SNL; }
  static void setCheckUnicodeSecurityFlag(bool CUS) {
    CheckUnicodeSecurityFlag = CUS;
  }
  static bool getCheckUnicodeSecurityFlag() { return CheckUnicodeSecurityFlag; }
  static void setEnablepProfilingFlag(bool EP) { EnablepProfilingFlag = EP; }
  static bool getEnablepProfilingFlag() { return EnablepProfilingFlag; }
  static bool getGuessIndentWidthMatcherFlag() {
    return GuessIndentWidthMatcherFlag;
  }
  static void setGuessIndentWidthMatcherFlag(bool Flag) {
    GuessIndentWidthMatcherFlag = Flag;
  }
  static void setIndentWidth(unsigned int W) { IndentWidth = W; }
  static unsigned int getIndentWidth() { return IndentWidth; }
  static void insertKCIndentWidth(unsigned int W);
  static unsigned int getKCIndentWidth();
  static UsmLevel getUsmLevel() { return UsmLvl; }
  static void setUsmLevel(UsmLevel UL) { UsmLvl = UL; }
  static clang::CudaVersion getSDKVersion() { return SDKVersion; }
  static void setSDKVersion(clang::CudaVersion V) { SDKVersion = V; }
  static bool isIncMigration() { return IsIncMigration; }
  static void setIsIncMigration(bool Flag) { IsIncMigration = Flag; }
  static bool isQueryAPIMapping() { return IsQueryAPIMapping; }
  static void setIsQueryAPIMapping(bool Flag) { IsQueryAPIMapping = Flag; }
  static bool needDpctDeviceExt() { return NeedDpctDeviceExt; }
  static void setNeedDpctDeviceExt() { NeedDpctDeviceExt = true; }
  static unsigned int getAssumedNDRangeDim() { return AssumedNDRangeDim; }
  static void setAssumedNDRangeDim(unsigned int Dim) {
    AssumedNDRangeDim = Dim;
  }
  static bool getUsingExtensionDE(DPCPPExtensionsDefaultEnabled Ext) {
    return ExtensionDEFlag & (1 << static_cast<unsigned>(Ext));
  }
  static void setExtensionDEFlag(unsigned Flag) { ExtensionDEFlag = Flag; }
  static unsigned getExtensionDEFlag() { return ExtensionDEFlag; }
  static bool getUsingExtensionDD(DPCPPExtensionsDefaultDisabled Ext) {
    return ExtensionDDFlag & (1 << static_cast<unsigned>(Ext));
  }
  static void setExtensionDDFlag(unsigned Flag) { ExtensionDDFlag = Flag; }
  static unsigned getExtensionDDFlag() { return ExtensionDDFlag; }
  template <ExperimentalFeatures Exp> static bool getUsingExperimental() {
    return ExperimentalFlag & (1 << static_cast<unsigned>(Exp));
  }
  static void setExperimentalFlag(unsigned Flag) { ExperimentalFlag = Flag; }
  static unsigned getExperimentalFlag() { return ExperimentalFlag; }
  static bool getHelperFuncPreference(HelperFuncPreference HFP) {
    return HelperFuncPreferenceFlag & (1 << static_cast<unsigned>(HFP));
  }
  static void setHelperFuncPreferenceFlag(unsigned Flag) {
    HelperFuncPreferenceFlag = Flag;
  }
  static unsigned getHelperFuncPreferenceFlag() {
    return HelperFuncPreferenceFlag;
  }
  static bool isAnalysisModeEnabled() { return AnalysisModeFlag; }
  static void enableAnalysisMode() { AnalysisModeFlag = true; }
  static format::FormatRange getFormatRange() { return FmtRng; }
  static void setFormatRange(format::FormatRange FR) { FmtRng = FR; }
  static DPCTFormatStyle getFormatStyle() { return FmtST; }
  static void setFormatStyle(DPCTFormatStyle FS) { FmtST = FS; }
  // Processing the folder or file by following rules:
  // Rule1: For {child path, parent path}, only parent path will be kept.
  // Rule2: Ignore invalid path.
  // Rule3: If path is not in --in-root, then ignore it.
  static void setExcludePath(std::vector<std::string> ExcludePathVec);
  static std::unordered_map<std::string, bool> getExcludePath() {
    return ExcludePath;
  }
  static std::set<ExplicitNamespace> getExplicitNamespaceSet() {
    return ExplicitNamespaceSet;
  }
<<<<<<< HEAD
  static void
  setExplicitNamespace(std::vector<ExplicitNamespace> NamespacesVec);
  static bool isCtadEnabled() { return EnableCtad; }
  static void setCtadEnabled(bool Enable) { EnableCtad = Enable; }
  static bool isGenBuildScript() { return GenBuildScript; }
  static void setGenBuildScriptEnabled(bool Enable = true) {
=======
  inline static void
  setExplicitNamespace(std::vector<ExplicitNamespace> NamespacesVec) {
    size_t NamespaceVecSize = NamespacesVec.size();
    if (!NamespaceVecSize || NamespaceVecSize > 2) {
      ShowStatus(MigrationErrorInvalidExplicitNamespace);
      dpctExit(MigrationErrorInvalidExplicitNamespace);
    }
    for (auto &Namespace : NamespacesVec) {
      // 1. Ensure option none is alone
      bool Check1 =
          (Namespace == ExplicitNamespace::EN_None && NamespaceVecSize == 2);
      // 2. Ensure option cl, sycl, sycl-math only enabled one
      bool Check2 =
          ((Namespace == ExplicitNamespace::EN_CL ||
            Namespace == ExplicitNamespace::EN_SYCL ||
            Namespace == ExplicitNamespace::EN_SYCL_Math) &&
           (ExplicitNamespaceSet.size() == 1 &&
            ExplicitNamespaceSet.count(ExplicitNamespace::EN_DPCT) == 0));
      // 3. Check whether option dpct duplicated
      bool Check3 =
          (Namespace == ExplicitNamespace::EN_DPCT &&
           ExplicitNamespaceSet.count(ExplicitNamespace::EN_DPCT) == 1);
      if (Check1 || Check2 || Check3) {
        ShowStatus(MigrationErrorInvalidExplicitNamespace);
        dpctExit(MigrationErrorInvalidExplicitNamespace);
      } else {
        ExplicitNamespaceSet.insert(Namespace);
      }
    }
  }
  inline static bool isCtadEnabled() { return EnableCtad; }
  inline static void setCtadEnabled(bool Enable = true) { EnableCtad = Enable; }
  inline static bool isCodePinEnabled() { return EnableCodePin; }
  inline static void setCodePinEnabled(bool Enable = false) { EnableCodePin = Enable; }
  inline static bool isGenBuildScript() { return GenBuildScript; }
  inline static void setGenBuildScriptEnabled(bool Enable = true) {
>>>>>>> 995752c3
    GenBuildScript = Enable;
  }
  static bool IsMigrateCmakeScriptEnabled() { return MigrateCmakeScript; }
  static void setMigrateCmakeScriptEnabled(bool Enable = true) {
    MigrateCmakeScript = Enable;
  }
  static bool IsMigrateCmakeScriptOnlyEnabled() {
    return MigrateCmakeScriptOnly;
  }
  static void setMigrateCmakeScriptOnlyEnabled(bool Enable = true) {
    MigrateCmakeScriptOnly = Enable;
  }
  static bool isCommentsEnabled() { return EnableComments; }
  static void setCommentsEnabled(bool Enable = true) {
    EnableComments = Enable;
  }
  static bool isDPCTNamespaceTempEnabled() { return TempEnableDPCTNamespace; }
  static void setDPCTNamespaceTempEnabled() { TempEnableDPCTNamespace = true; }
  static std::unordered_set<std::string> &getPrecAndDomPairSet() {
    return PrecAndDomPairSet;
  }
  static bool isMKLHeaderUsed() { return IsMLKHeaderUsed; }
  static void setMKLHeaderUsed(bool Used = true) { IsMLKHeaderUsed = Used; }
  static int getSuffixIndexInitValue(std::string FileNameAndOffset);
  static void updateInitSuffixIndexInRule(int InitVal) {
    CurrentIndexInRule = InitVal;
  }
  static int getSuffixIndexInRuleThenInc();
  static int getSuffixIndexGlobalThenInc();
  static const std::string &getGlobalQueueName() {
    const static std::string Q = "q_ct1";
    return Q;
  }
  static const std::string &getGlobalDeviceName() {
    const static std::string D = "dev_ct1";
    return D;
  }
  static std::string getStringForRegexReplacement(StringRef);
  static void setCodeFormatStyle(const clang::format::FormatStyle &Style) {
    CodeFormatStyle = Style;
  }
  static clang::format::FormatStyle getCodeFormatStyle() {
    return CodeFormatStyle;
  }

  template <class TargetTy, class NodeTy>
  static inline const TargetTy *
  findAncestor(const NodeTy *N,
               const std::function<bool(const DynTypedNode &)> &Condition) {
    if (!N)
      return nullptr;

    auto &Context = getContext();
    clang::DynTypedNodeList Parents = Context.getParents(*N);
    while (!Parents.empty()) {
      auto &Cur = Parents[0];
      if (Condition(Cur))
        return Cur.get<TargetTy>();
      Parents = Context.getParents(Cur);
    }

    return nullptr;
  }

  template <class NodeTy>
  static inline bool checkSpecificBO(const NodeTy *Node,
                                     const BinaryOperator *BO) {
    return findAncestor<BinaryOperator>(
        Node, [&](const DynTypedNode &Cur) -> bool {
          return Cur.get<BinaryOperator>() == BO;
        });
  }

  template <class TargetTy, class NodeTy>
  static const TargetTy *findAncestor(const NodeTy *Node) {
    return findAncestor<TargetTy>(Node, [&](const DynTypedNode &Cur) -> bool {
      return Cur.get<TargetTy>();
    });
  }
  template <class TargetTy, class NodeTy>
  static const TargetTy *findParent(const NodeTy *Node) {
    return findAncestor<TargetTy>(
        Node, [](const DynTypedNode &Cur) -> bool { return true; });
  }

  template <typename TargetTy, typename NodeTy>
  static bool isAncestor(TargetTy *AncestorNode, NodeTy *Node) {
    return findAncestor<TargetTy>(Node, [&](const DynTypedNode &Cur) -> bool {
      if (Cur.get<TargetTy>() == AncestorNode) {
        return true;
      } else {
        return false;
      };
    });
  }
  template <class NodeTy>
  inline static const clang::FunctionDecl *
  getParentFunction(const NodeTy *Node) {
    return findAncestor<clang::FunctionDecl>(Node);
  }
  template <class TargetTy, class NodeTy>
  static inline const clang::Expr *
  getChildExprOfTargetAncestor(const NodeTy *N) {
    if (!N)
      return nullptr;

    auto &Context = clang::dpct::DpctGlobalInfo::getContext();
    clang::DynTypedNode PreviousNode = clang::DynTypedNode::create(*N);
    clang::DynTypedNodeList Parents = Context.getParents(*N);
    while (!Parents.empty()) {
      auto &Cur = Parents[0];
      if (Cur.get<TargetTy>())
        return PreviousNode.get<clang::Expr>();
      PreviousNode = Cur;
      Parents = Context.getParents(Cur);
    }

    return nullptr;
  }

  template <class StreamTy, class... Args>
  static inline StreamTy &
  printCtadClass(StreamTy &Stream, size_t CanNotDeducedArgsNum,
                 StringRef ClassName, Args &&...Arguments) {
    Stream << ClassName;
    if (!DpctGlobalInfo::isCtadEnabled()) {
      printArguments(Stream << "<", std::forward<Args>(Arguments)...) << ">";
    } else if (CanNotDeducedArgsNum) {
      printPartialArguments(Stream << "<", CanNotDeducedArgsNum,
                            std::forward<Args>(Arguments)...)
          << ">";
    }
    return Stream;
  }
  template <class StreamTy, class... Args>
  static inline StreamTy &printCtadClass(StreamTy &Stream, StringRef ClassName,
                                         Args &&...Arguments) {
    return printCtadClass(Stream, 0, ClassName,
                          std::forward<Args>(Arguments)...);
  }
  template <class... Args>
  static inline std::string getCtadClass(Args &&...Arguments) {
    std::string Result;
    llvm::raw_string_ostream OS(Result);
    return printCtadClass(OS, std::forward<Args>(Arguments)...).str();
  }
  template <class T>
  static inline std::pair<clang::tooling::UnifiedPath, unsigned>
  getLocInfo(const T *N, bool *IsInvalid = nullptr /* out */) {
    return getLocInfo(getLocation(N), IsInvalid);
  }
  static std::pair<clang::tooling::UnifiedPath, unsigned>
  getLocInfo(const TypeLoc &TL, bool *IsInvalid = nullptr /*out*/) {
    return getLocInfo(TL.getBeginLoc(), IsInvalid);
  }
  // Return the absolute path of \p ID
  static std::optional<clang::tooling::UnifiedPath> getAbsolutePath(FileID ID);
  // Return the absolute path of \p File
  static std::optional<clang::tooling::UnifiedPath>
  getAbsolutePath(FileEntryRef File);
  static std::pair<clang::tooling::UnifiedPath, unsigned>
  getLocInfo(SourceLocation Loc, bool *IsInvalid = nullptr /* out */);
  static std::string getTypeName(QualType QT, const ASTContext &Context);
  static std::string getTypeName(QualType QT) {
    return getTypeName(QT, DpctGlobalInfo::getContext());
  }
  static std::string getUnqualifiedTypeName(QualType QT,
                                            const ASTContext &Context) {
    return getTypeName(QT.getUnqualifiedType(), Context);
  }
  static std::string getUnqualifiedTypeName(QualType QT) {
    return getUnqualifiedTypeName(QT, DpctGlobalInfo::getContext());
  }
  /// This function will return the replaced type name with qualifiers.
  /// Currently, since clang do not support get the order of original
  /// qualifiers, this function will follow the behavior of
  /// clang::QualType.print(), in other words, the behavior is that the
  /// qualifiers(const, volatile...) will occur before the simple type(int,
  /// bool...) regardless its order in origin code.
  /// \param [in] QT The input qualified type which need migration.
  /// \param [in] Context The AST context.
  /// \return The replaced type name string with qualifiers.
  static std::string getReplacedTypeName(QualType QT,
                                         const ASTContext &Context);
  static std::string getReplacedTypeName(QualType QT) {
    return getReplacedTypeName(QT, DpctGlobalInfo::getContext());
  }
  /// This function will return the original type name with qualifiers.
  /// The order of original qualifiers will follow the behavior of
  /// clang::QualType.print() regardless its order in origin code.
  /// \param [in] QT The input qualified type.
  /// \return The type name string with qualifiers.
  static std::string getOriginalTypeName(QualType QT);

#define GLOBAL_TYPE(TYPE, NODE_TYPE)                                           \
  std::shared_ptr<TYPE> find##TYPE(const NODE_TYPE *Node) {                    \
    return findNode<TYPE>(Node);                                               \
  }                                                                            \
  std::shared_ptr<TYPE> insert##TYPE(const NODE_TYPE *Node) {                  \
    return insertNode<TYPE>(Node);                                             \
  }

  GLOBAL_TYPE(MemVarInfo, VarDecl)
  GLOBAL_TYPE(DeviceFunctionDecl, FunctionDecl)
  GLOBAL_TYPE(KernelCallExpr, CUDAKernelCallExpr)
  GLOBAL_TYPE(CudaMallocInfo, VarDecl)
  GLOBAL_TYPE(TextureInfo, VarDecl)
#undef GLOBAL_TYPE

  std::shared_ptr<DeviceFunctionDecl> insertDeviceFunctionDecl(
      const FunctionDecl *Specialization, const FunctionTypeLoc &FTL,
      const ParsedAttributes &Attrs, const TemplateArgumentListInfo &TAList);
  std::shared_ptr<DeviceFunctionDecl>
  insertDeviceFunctionDeclInModule(const FunctionDecl *FD);

  // Build kernel and device function declaration replacements and store
  // them.
  void buildKernelInfo();
  void buildReplacements();
  void processCudaArchMacro();
  void generateHostCode(
      std::multimap<unsigned int, std::shared_ptr<clang::dpct::ExtReplacement>>
          &ProcessedReplList,
      HostDeviceFuncLocInfo Info, unsigned ID);
  void postProcess();
  void cacheFileRepl(clang::tooling::UnifiedPath FilePath,
                     std::pair<std::shared_ptr<ExtReplacements>,
                               std::shared_ptr<ExtReplacements>>
                         Repl) {
    FileReplCache[FilePath] = Repl;
  }
  // Emplace stored replacements into replacement set.
<<<<<<< HEAD
  void emplaceReplacements(ReplTy &ReplSets /*out*/);
=======
  void emplaceReplacements(ReplTy &ReplSetsCUDA /*out*/,
                           ReplTy &ReplSetsSYCL /*out*/) {
    if (DpctGlobalInfo::isNeedRunAgain())
      return;
    for (auto &FileRepl : FileReplCache) {
      FileRepl.second.first->emplaceIntoReplSet(ReplSetsCUDA[FileRepl.first.getCanonicalPath().str()]);
      FileRepl.second.second->emplaceIntoReplSet(ReplSetsSYCL[FileRepl.first.getCanonicalPath().str()]);
    }
  }
>>>>>>> 995752c3
  std::shared_ptr<KernelCallExpr> buildLaunchKernelInfo(const CallExpr *);
  void insertCudaMalloc(const CallExpr *CE);
  void insertCublasAlloc(const CallExpr *CE);
  std::shared_ptr<CudaMallocInfo> findCudaMalloc(const Expr *CE);
  void addReplacement(std::shared_ptr<ExtReplacement> Repl) {
    insertFile(Repl->getFilePath().str())->addReplacement(Repl);
  }
  CudaArchPPMap &getCudaArchPPInfoMap() { return CAPPInfoMap; }
  HDFuncInfoMap &getHostDeviceFuncInfoMap() { return HostDeviceFuncInfoMap; }
  std::unordered_map<std::string, std::shared_ptr<ExtReplacement>> &
  getCudaArchMacroReplMap() {
    return CudaArchMacroRepl;
  }
  CudaArchDefMap &getCudaArchDefinedMap() { return CudaArchDefinedMap; }
  void insertReplInfoFromYAMLToFileInfo(
      const clang::tooling::UnifiedPath &FilePath,
      std::shared_ptr<tooling::TranslationUnitReplacements> TUR);
  std::shared_ptr<tooling::TranslationUnitReplacements>
  getReplInfoFromYAMLSavedInFileInfo(clang::tooling::UnifiedPath FilePath);
  void insertEventSyncTypeInfo(
      const std::shared_ptr<clang::dpct::ExtReplacement> Repl,
      bool NeedReport = false, bool IsAssigned = false);
  void updateEventSyncTypeInfo(
      const std::shared_ptr<clang::dpct::ExtReplacement> Repl);
  void insertTimeStubTypeInfo(
      const std::shared_ptr<clang::dpct::ExtReplacement> ReplWithSB,
      const std::shared_ptr<clang::dpct::ExtReplacement> ReplWithoutSB);
  void updateTimeStubTypeInfo(SourceLocation BeginLoc, SourceLocation EndLoc);
  void insertBuiltinVarInfo(SourceLocation SL, unsigned int Len,
                            std::string Repl,
                            std::shared_ptr<DeviceFunctionInfo> DFI);
  void insertSpBLASWarningLocOffset(SourceLocation SL);
  std::shared_ptr<TextModification> findConstantMacroTMInfo(SourceLocation SL);
  void insertConstantMacroTMInfo(SourceLocation SL,
                                 std::shared_ptr<TextModification> TM);
  void insertAtomicInfo(std::string HashStr, SourceLocation SL,
<<<<<<< HEAD
                        std::string FuncName);
  void removeAtomicInfo(std::string HashStr);
  void setFileEnterLocation(SourceLocation Loc);
  void setFirstIncludeLocation(SourceLocation Loc);
  void setLastIncludeLocation(SourceLocation Loc);
  void setMathHeaderInserted(SourceLocation Loc, bool B);
  void setAlgorithmHeaderInserted(SourceLocation Loc, bool B);
  void setTimeHeaderInserted(SourceLocation Loc, bool B);
  void insertHeader(SourceLocation Loc, HeaderType Type);
  void insertHeader(SourceLocation Loc, std::string HeaderName);
=======
                        std::string FuncName) {
    auto LocInfo = getLocInfo(SL);
    auto FileInfo = insertFile(LocInfo.first);
    auto &M = FileInfo->getAtomicMap();
    if (M.find(HashStr) == M.end()) {
      M.insert(std::make_pair(HashStr,
                              std::make_tuple(LocInfo.second, FuncName, true)));
    }
  }

  void removeAtomicInfo(std::string HashStr) {
    for (auto &File : FileMap) {
      auto &M = File.second->getAtomicMap();
      auto Iter = M.find(HashStr);
      if (Iter != M.end()) {
        std::get<2>(Iter->second) = false;
        return;
      }
    }
  }

  void setFileEnterLocation(SourceLocation Loc) {
    auto LocInfo = getLocInfo(Loc);
    insertFile(LocInfo.first)->setFileEnterOffset(LocInfo.second);
  }

  void setFirstIncludeLocation(SourceLocation Loc) {
    auto LocInfo = getLocInfo(Loc);
    insertFile(LocInfo.first)->setFirstIncludeOffset(LocInfo.second);
  }

  void setLastIncludeLocation(SourceLocation Loc) {
    auto LocInfo = getLocInfo(Loc);
    insertFile(LocInfo.first)->setLastIncludeOffset(LocInfo.second);
  }

  void setMathHeaderInserted(SourceLocation Loc, bool B) {
    auto LocInfo = getLocInfo(Loc);
    insertFile(LocInfo.first)->setMathHeaderInserted(B);
  }

  void setAlgorithmHeaderInserted(SourceLocation Loc, bool B) {
    auto LocInfo = getLocInfo(Loc);
    insertFile(LocInfo.first)->setAlgorithmHeaderInserted(B);
  }

  void setTimeHeaderInserted(SourceLocation Loc, bool B) {
    auto LocInfo = getLocInfo(Loc);
    insertFile(LocInfo.first)->setTimeHeaderInserted(B);
  }

  void insertHeader(SourceLocation Loc, HeaderType Type,
                    ReplacementType IsForCUDADebug = RT_ForSYCLMigration) {
    auto LocInfo = getLocInfo(Loc);
    insertFile(LocInfo.first)->insertHeader(Type, IsForCUDADebug);
  }

  void insertHeader(SourceLocation Loc, std::string HeaderName) {
    auto LocInfo = getLocInfo(Loc);
    insertFile(LocInfo.first)->insertCustomizedHeader(std::move(HeaderName));
  }

>>>>>>> 995752c3
  static std::unordered_map<
      std::string,
      std::pair<std::pair<clang::tooling::UnifiedPath /*begin file name*/,
                          unsigned int /*begin offset*/>,
                std::pair<clang::tooling::UnifiedPath /*end file name*/,
                          unsigned int /*end offset*/>>> &
  getExpansionRangeBeginMap() {
    return ExpansionRangeBeginMap;
  }
  static std::map<std::string, std::shared_ptr<MacroExpansionRecord>> &
  getExpansionRangeToMacroRecord() {
    return ExpansionRangeToMacroRecord;
  }
  static std::map<std::string, std::shared_ptr<DpctGlobalInfo::MacroDefRecord>>
      &getMacroTokenToMacroDefineLoc() {
    return MacroTokenToMacroDefineLoc;
  }
  static std::map<std::string, std::string> &
  getFunctionCallInMacroMigrateRecord() {
    return FunctionCallInMacroMigrateRecord;
  }
  static std::map<std::string, SourceLocation> &getEndifLocationOfIfdef() {
    return EndifLocationOfIfdef;
  }
  static std::vector<std::pair<clang::tooling::UnifiedPath, size_t>> &
  getConditionalCompilationLoc() {
    return ConditionalCompilationLoc;
  }
  static std::map<std::string, unsigned int> &getBeginOfEmptyMacros() {
    return BeginOfEmptyMacros;
  }
  static std::map<std::string, SourceLocation> &getEndOfEmptyMacros() {
    return EndOfEmptyMacros;
  }
  static std::map<std::string, bool> &getMacroDefines() { return MacroDefines; }
  static std::set<clang::tooling::UnifiedPath> &getIncludingFileSet() {
    return IncludingFileSet;
  }
  static std::set<std::string> &getFileSetInCompiationDB() {
    return FileSetInCompiationDB;
  }
  static std::unordered_map<std::string,
                            std::vector<clang::tooling::Replacement>> &
  getFileRelpsMap() {
    return FileRelpsMap;
  }
  static std::unordered_map<std::string, std::string> &getDigestMap() {
    return DigestMap;
  }
  static std::string getYamlFileName() { return YamlFileName; }
  static std::set<std::string> &getGlobalVarNameSet() {
    return GlobalVarNameSet;
  }
  static void removeVarNameInGlobalVarNameSet(const std::string &VarName);
  static bool getDeviceChangedFlag() { return HasFoundDeviceChanged; }
  static void setDeviceChangedFlag(bool Flag) { HasFoundDeviceChanged = Flag; }
  static std::unordered_map<int, HelperFuncReplInfo> &
  getHelperFuncReplInfoMap() {
    return HelperFuncReplInfoMap;
  }
  static int getHelperFuncReplInfoIndexThenInc();
  static std::unordered_map<std::string, TempVariableDeclCounter> &
  getTempVariableDeclCounterMap() {
    return TempVariableDeclCounterMap;
  }
  // Key: string: file:offset for a replacement.
  // Value: int: index of the placeholder in a replacement.
  static std::unordered_map<std::string, int> &getTempVariableHandledMap() {
    return TempVariableHandledMap;
  }
  static bool getUsingDRYPattern() { return UsingDRYPattern; }
  static void setUsingDRYPattern(bool Flag) { UsingDRYPattern = Flag; }
  static bool useNdRangeBarrier() {
    return getUsingExperimental<ExperimentalFeatures::Exp_NdRangeBarrier>();
  }
  static bool useFreeQueries() {
    return getUsingExperimental<ExperimentalFeatures::Exp_FreeQueries>();
  }
  static bool useGroupLocalMemory() {
    return getUsingExperimental<ExperimentalFeatures::Exp_GroupSharedMemory>();
  }
  static bool useLogicalGroup() {
    return getUsingExperimental<ExperimentalFeatures::Exp_LogicalGroup>();
  }
  static bool useUserDefineReductions() {
    return getUsingExperimental<
        ExperimentalFeatures::Exp_UserDefineReductions>();
  }
  static bool useMaskedSubGroupFunction() {
    return getUsingExperimental<
        ExperimentalFeatures::Exp_MaskedSubGroupFunction>();
  }
  static bool useExtDPLAPI() {
    return getUsingExperimental<ExperimentalFeatures::Exp_DPLExperimentalAPI>();
  }
  static bool useOccupancyCalculation() {
    return getUsingExperimental<
        ExperimentalFeatures::Exp_OccupancyCalculation>();
  }
  static bool useExtJointMatrix() {
    return getUsingExperimental<ExperimentalFeatures::Exp_Matrix>();
  }
  static bool useExtBFloat16Math() {
    return getUsingExperimental<ExperimentalFeatures::Exp_BFloat16Math>();
  }
  static bool useExtBindlessImages() {
    return getUsingExperimental<ExperimentalFeatures::Exp_BindlessImages>();
  }
  static bool useNoQueueDevice() {
    return getHelperFuncPreference(HelperFuncPreference::NoQueueDevice);
  }
  static bool useEnqueueBarrier() {
    return getUsingExtensionDE(
        DPCPPExtensionsDefaultEnabled::ExtDE_EnqueueBarrier);
  }
  static bool useCAndCXXStandardLibrariesExt() {
    return getUsingExtensionDD(
        DPCPPExtensionsDefaultDisabled::ExtDD_CCXXStandardLibrary);
  }
  static bool useIntelDeviceMath() {
    return getUsingExtensionDD(
        DPCPPExtensionsDefaultDisabled::ExtDD_IntelDeviceMath);
  }
  static bool usePeerAccess() {
    return getUsingExtensionDE(DPCPPExtensionsDefaultEnabled::ExtDE_PeerAccess);
  }
  static bool useDeviceInfo() {
    return getUsingExtensionDE(DPCPPExtensionsDefaultEnabled::ExtDE_DeviceInfo);
  }
  static bool useBFloat16() {
    return getUsingExtensionDE(DPCPPExtensionsDefaultEnabled::ExtDE_BFloat16);
  }
  std::shared_ptr<DpctFileInfo>
  insertFile(const clang::tooling::UnifiedPath &FilePath) {
    return insertObject(FileMap, FilePath);
  }
  std::shared_ptr<DpctFileInfo> getMainFile() const { return MainFile; }
  void setMainFile(std::shared_ptr<DpctFileInfo> Main) { MainFile = Main; }
  void recordIncludingRelationship(
      const clang::tooling::UnifiedPath &CurrentFileName,
      const clang::tooling::UnifiedPath &IncludedFileName);
  static unsigned int getCudaKernelDimDFIIndexThenInc();
  static void
  insertCudaKernelDimDFIMap(unsigned int Index,
                            std::shared_ptr<DeviceFunctionInfo> Ptr);
  static std::shared_ptr<DeviceFunctionInfo>
  getCudaKernelDimDFI(unsigned int Index);
  static std::set<clang::tooling::UnifiedPath> &getModuleFiles() {
    return ModuleFiles;
  }
  static void setRunRound(unsigned int Round) { RunRound = Round; }
  static unsigned int getRunRound() { return RunRound; }
  static void setNeedRunAgain(bool NRA) { NeedRunAgain = NRA; }
  static bool isNeedRunAgain() { return NeedRunAgain; }
  static std::unordered_map<clang::tooling::UnifiedPath,
<<<<<<< HEAD
                            std::shared_ptr<ExtReplacements>> &
=======
                            std::pair<std::shared_ptr<ExtReplacements>,
                                      std::shared_ptr<ExtReplacements>>> &
>>>>>>> 995752c3
  getFileReplCache() {
    return FileReplCache;
  }
  void resetInfo();
  static void updateSpellingLocDFIMaps(SourceLocation SL,
                                       std::shared_ptr<DeviceFunctionInfo> DFI);
  static std::unordered_set<std::shared_ptr<DeviceFunctionInfo>>
  getDFIVecRelatedFromSpellingLoc(std::shared_ptr<DeviceFunctionInfo> DFI);
  static unsigned int getColorOption() { return ColorOption; }
  static void setColorOption(unsigned Color) { ColorOption = Color; }
  std::unordered_map<int, std::shared_ptr<DeviceFunctionInfo>> &
  getCubPlaceholderIndexMap() {
    return CubPlaceholderIndexMap;
  }
  static std::unordered_map<std::string, std::shared_ptr<PriorityReplInfo>> &
  getPriorityReplInfoMap() {
    return PriorityReplInfoMap;
  }
  // For PriorityRelpInfo with same key, the Info with low priority will
  // be filtered and the Info with same priority will be merged.
  static void addPriorityReplInfo(std::string Key,
                                  std::shared_ptr<PriorityReplInfo> Info);
  static void setOptimizeMigrationFlag(bool Flag) {
    OptimizeMigrationFlag = Flag;
  }
  static bool isOptimizeMigration() { return OptimizeMigrationFlag; }
  static std::map<std::string, clang::tooling::OptionInfo> &getCurrentOptMap() {
    return CurrentOptMap;
  }
  static void setMainSourceYamlTUR(
      std::shared_ptr<clang::tooling::TranslationUnitReplacements> Ptr) {
    MainSourceYamlTUR = Ptr;
  }
  static std::shared_ptr<clang::tooling::TranslationUnitReplacements>
  getMainSourceYamlTUR() {
    return MainSourceYamlTUR;
  }
  static std::unordered_map<
      std::string,
      std::unordered_map<clang::tooling::UnifiedPath, std::vector<unsigned>>> &
  getRnnInputMap() {
    return RnnInputMap;
  }
  static std::unordered_map<clang::tooling::UnifiedPath,
                            std::vector<clang::tooling::UnifiedPath>> &
  getMainSourceFileMap() {
    return MainSourceFileMap;
  }
  static std::unordered_map<std::string, bool> &getMallocHostInfoMap() {
    return MallocHostInfoMap;
  }
  static std::map<std::shared_ptr<TextModification>, bool> &
  getConstantReplProcessedFlagMap() {
    return ConstantReplProcessedFlagMap;
  }
  static std::set<std::string> &getVarUsedByRuntimeSymbolAPISet() {
    return VarUsedByRuntimeSymbolAPISet;
  }
  static void setNeedParenAPI(const std::string &Name) {
    NeedParenAPISet.insert(Name);
  }
  static bool isNeedParenAPI(const std::string &Name) {
    return NeedParenAPISet.count(Name);
  }
  // #tokens, name of the second token, SourceRange of a macro
  static std::tuple<unsigned int, std::string, SourceRange> LastMacroRecord;

  static std::string SchemaFileContentCUDA;
  static std::string SchemaFileContentSYCL;
private:
  DpctGlobalInfo();

  DpctGlobalInfo(const DpctGlobalInfo &) = delete;
  DpctGlobalInfo(DpctGlobalInfo &&) = delete;
  DpctGlobalInfo &operator=(const DpctGlobalInfo &) = delete;
  DpctGlobalInfo &operator=(DpctGlobalInfo &&) = delete;

  // Wrapper of isInAnalysisScope for std::function usage.
  static bool checkInAnalysisScope(SourceLocation SL) {
    return isInAnalysisScope(SL);
  }

  // Record token split when it's in macro
  static void recordTokenSplit(SourceLocation SL, unsigned Len);

  // Find stored info by its corresponding AST node.
  // VarDecl=>MemVarInfo
  // FunctionDecl=>DeviceFunctionDecl
  // CUDAKernelCallExpr=>KernelCallExpr
  // VarDecl=>CudaMallocInfo
  template <class Info, class Node>
  inline std::shared_ptr<Info> findNode(const Node *N) {
    if (!N)
      return std::shared_ptr<Info>();
    auto LocInfo = getLocInfo(N);
    if (isInAnalysisScope(LocInfo.first))
      return insertFile(LocInfo.first)->template findNode<Info>(LocInfo.second);
    return std::shared_ptr<Info>();
  }
  // Insert info if it doesn't exist.
  // The info will be used in Global.buildReplacements().
  // The key is the location of the Node.
  // The correction of the key is guaranteed by getLocation().
  template <class Info, class Node>
  inline std::shared_ptr<Info> insertNode(const Node *N) {
    auto LocInfo = getLocInfo(N);
    return insertFile(LocInfo.first)
        ->template insertNode<Info>(LocInfo.second, N);
  }

  template <class T> static inline SourceLocation getLocation(const T *N) {
    return N->getBeginLoc();
  }
  static SourceLocation getLocation(const VarDecl *VD) {
    return VD->getLocation();
  }
  static SourceLocation getLocation(const FunctionDecl *FD) {
    return FD->getBeginLoc();
  }
  static SourceLocation getLocation(const FieldDecl *FD) {
    return FD->getLocation();
  }
  static SourceLocation getLocation(const CallExpr *CE) {
    return CE->getEndLoc();
  }
  // The result will be also stored in KernelCallExpr.BeginLoc
  static SourceLocation getLocation(const CUDAKernelCallExpr *CKC) {
    return getTheLastCompleteImmediateRange(CKC->getBeginLoc(),
                                            CKC->getEndLoc())
        .first;
  }

  std::shared_ptr<DpctFileInfo> MainFile = nullptr;
  std::unordered_map<clang::tooling::UnifiedPath, std::shared_ptr<DpctFileInfo>>
      FileMap;
  static std::shared_ptr<clang::tooling::TranslationUnitReplacements>
      MainSourceYamlTUR;
  static clang::tooling::UnifiedPath InRoot;
  static clang::tooling::UnifiedPath OutRoot;
  static clang::tooling::UnifiedPath AnalysisScope;
  static std::unordered_set<std::string> ChangeExtensions;
  static std::string SYCLSourceExtension;
  static std::string SYCLHeaderExtension;
  // TODO: implement one of this for each source language.
  static clang::tooling::UnifiedPath CudaPath;
  static std::string RuleFile;
  static UsmLevel UsmLvl;
  static clang::CudaVersion SDKVersion;
  static bool NeedDpctDeviceExt;
  static bool IsIncMigration;
  static bool IsQueryAPIMapping;
  static unsigned int AssumedNDRangeDim;
  static std::unordered_set<std::string> PrecAndDomPairSet;
  static format::FormatRange FmtRng;
  static DPCTFormatStyle FmtST;
  static bool EnableCtad;
  static bool EnableCodePin;
  static bool IsMLKHeaderUsed;
  static bool GenBuildScript;
  static bool MigrateCmakeScript;
  static bool MigrateCmakeScriptOnly;
  static bool EnableComments;
  static std::set<ExplicitNamespace> ExplicitNamespaceSet;

  // This variable is only set true when option "--report-type=stats" or option
  // " --report-type=all" is specified to get the migration status report, while
  // dpct namespace is not enabled.
  static bool TempEnableDPCTNamespace;
  static ASTContext *Context;
  static SourceManager *SM;
  static FileManager *FM;
  static bool KeepOriginCode;
  static bool SyclNamedLambda;
  static bool GuessIndentWidthMatcherFlag;
  static unsigned int IndentWidth;
  static std::map<unsigned int, unsigned int> KCIndentWidthMap;
  static std::unordered_map<std::string, int> LocationInitIndexMap;
  static std::unordered_map<
      std::string,
      std::pair<std::pair<clang::tooling::UnifiedPath /*begin file name*/,
                          unsigned int /*begin offset*/>,
                std::pair<clang::tooling::UnifiedPath /*end file name*/,
                          unsigned int /*end offset*/>>>
      ExpansionRangeBeginMap;
  static bool CheckUnicodeSecurityFlag;
  static bool EnablepProfilingFlag;
  static std::map<std::string,
                  std::shared_ptr<DpctGlobalInfo::MacroExpansionRecord>>
      ExpansionRangeToMacroRecord;
  static std::map<std::string, SourceLocation> EndifLocationOfIfdef;
  static std::vector<std::pair<clang::tooling::UnifiedPath, size_t>>
      ConditionalCompilationLoc;
  static std::map<std::string, std::shared_ptr<DpctGlobalInfo::MacroDefRecord>>
      MacroTokenToMacroDefineLoc;
  static std::map<std::string, std::string> FunctionCallInMacroMigrateRecord;
  // key: The hash string of the first non-empty token after the end location of
  // macro expansion
  // value: begin location of macro expansion
  static std::map<std::string, SourceLocation> EndOfEmptyMacros;
  // key: The hash string of the begin location of the macro expansion
  // value: The end location of the macro expansion
  static std::map<std::string, unsigned int> BeginOfEmptyMacros;
  static std::unordered_map<std::string,
                            std::vector<clang::tooling::Replacement>>
      FileRelpsMap;
  static std::unordered_map<std::string, std::string> DigestMap;
  static const std::string YamlFileName;
  static std::map<std::string, bool> MacroDefines;
  static int CurrentMaxIndex;
  static int CurrentIndexInRule;
  static std::set<clang::tooling::UnifiedPath> IncludingFileSet;
  static int VarSchemaIndex;
  static std::set<std::string> FileSetInCompiationDB;
  static std::set<std::string> GlobalVarNameSet;
  static clang::format::FormatStyle CodeFormatStyle;
  static bool HasFoundDeviceChanged;
  static std::unordered_map<int, HelperFuncReplInfo> HelperFuncReplInfoMap;
  static int HelperFuncReplInfoIndex;
  static std::unordered_map<std::string, TempVariableDeclCounter>
      TempVariableDeclCounterMap;
  static std::unordered_map<std::string, int> TempVariableHandledMap;
  static bool UsingDRYPattern;
  static unsigned int CudaKernelDimDFIIndex;
  static std::unordered_map<unsigned int, std::shared_ptr<DeviceFunctionInfo>>
      CudaKernelDimDFIMap;
  static CudaArchPPMap CAPPInfoMap;
  static HDFuncInfoMap HostDeviceFuncInfoMap;
  static CudaArchDefMap CudaArchDefinedMap;
  static std::unordered_map<std::string, std::shared_ptr<ExtReplacement>>
      CudaArchMacroRepl;
  static std::unordered_map<clang::tooling::UnifiedPath,
<<<<<<< HEAD
                            std::shared_ptr<ExtReplacements>>
=======
                            std::pair<std::shared_ptr<ExtReplacements>,
                                      std::shared_ptr<ExtReplacements>>>
>>>>>>> 995752c3
      FileReplCache;
  static std::set<clang::tooling::UnifiedPath> ReProcessFile;
  static bool NeedRunAgain;
  static unsigned int RunRound;
  static std::set<clang::tooling::UnifiedPath> ModuleFiles;
  static std::unordered_map<
      std::string, std::unordered_set<std::shared_ptr<DeviceFunctionInfo>>>
      SpellingLocToDFIsMapForAssumeNDRange;
  static std::unordered_map<std::shared_ptr<DeviceFunctionInfo>,
                            std::unordered_set<std::string>>
      DFIToSpellingLocsMapForAssumeNDRange;
  static unsigned ExtensionDEFlag;
  static unsigned ExtensionDDFlag;
  static unsigned ExperimentalFlag;
  static unsigned HelperFuncPreferenceFlag;
  static bool AnalysisModeFlag;
  static unsigned int ColorOption;
  static std::unordered_map<int, std::shared_ptr<DeviceFunctionInfo>>
      CubPlaceholderIndexMap;
  static bool OptimizeMigrationFlag;
  static std::unordered_map<std::string, std::shared_ptr<PriorityReplInfo>>
      PriorityReplInfoMap;
  static std::unordered_map<std::string, bool> ExcludePath;
  static std::map<std::string, clang::tooling::OptionInfo> CurrentOptMap;
  static std::unordered_map<
      std::string,
      std::unordered_map<clang::tooling::UnifiedPath, std::vector<unsigned>>>
      RnnInputMap;
  static std::unordered_map<clang::tooling::UnifiedPath,
                            std::vector<clang::tooling::UnifiedPath>>
      MainSourceFileMap;
  static std::unordered_map<std::string, bool> MallocHostInfoMap;
  /// The key of this map is repl for specifier "__const__" and the value
  /// "true" means this repl has been processed.
  static std::map<std::shared_ptr<TextModification>, bool>
      ConstantReplProcessedFlagMap;
  static std::set<std::string> VarUsedByRuntimeSymbolAPISet;
  static std::unordered_set<std::string> NeedParenAPISet;
};

/// Generate mangle name of FunctionDecl as key of DeviceFunctionInfo.
/// For template dependent FunctionDecl, generate name with pattern
/// "QuailifiedName@FunctionType".
/// e.g.: template<class T> void test(T *int)
/// -> test@void (type-parameter-0-1 *)
class DpctNameGenerator {
  ASTNameGenerator G;
  PrintingPolicy PP;
  void printName(const FunctionDecl *FD, llvm::raw_ostream &OS);

public:
  DpctNameGenerator() : DpctNameGenerator(DpctGlobalInfo::getContext()) {}
  explicit DpctNameGenerator(ASTContext &Ctx);
  std::string getName(const FunctionDecl *D);
};

class TemplateArgumentInfo;

// Store array size string. Like below:
// a[10]: Store "10" as size;
// a[]: Store "" as empty size;
// a[SIZE]: Store as a TemplateDependentStringInfo while "SIZE" is a template
// parameter;
class SizeInfo {
  std::string Size;
  std::shared_ptr<TemplateDependentStringInfo> TDSI;

public:
  SizeInfo() = default;
  SizeInfo(std::string Size) : Size(std::move(Size)) {}
  SizeInfo(std::shared_ptr<TemplateDependentStringInfo> TDSI);
  const std::string &getSize();
  // Get actual size string according to template arguments list;
  void setTemplateList(const std::vector<TemplateArgumentInfo> &TemplateList);
};
// CtTypeInfo is basic class with info of element type, range, template info all
// get from type.
class CtTypeInfo {
public:
  // If NeedSizeFold is true, array size will be folded, but original expression
  // will follow as comments. If NeedSizeFold is false, original size expression
  // will be the size string.
  CtTypeInfo(const TypeLoc &TL, bool NeedSizeFold = false);
  CtTypeInfo(const VarDecl *D, bool NeedSizeFold = false);
  const std::string &getBaseName() { return BaseName; }
  size_t getDimension() { return Range.size(); }
  std::vector<SizeInfo> &getRange() { return Range; }
  // when there is no arguments, parameter MustArguments determine whether
  // parens will exist. Null string will be returned when MustArguments is
  // false, otherwise "()" will be returned.
  std::string getRangeArgument(const std::string &MemSize, bool MustArguments);
  inline bool isTemplate() const { return IsTemplate; }
  inline bool isPointer() const { return PointerLevel; }
  inline bool isArray() const { return IsArray; }
  inline bool isReference() const { return IsReference; }
  inline void adjustAsMemType();
  // Get instantiated type name with given template arguments.
  // e.g. X<T>, with T = int, result type will be X<int>.
  std::shared_ptr<CtTypeInfo>
  applyTemplateArguments(const std::vector<TemplateArgumentInfo> &TA);
  bool isWritten() const {
    return !TDSI || !isTemplate() || TDSI->isDependOnWritten();
  }
  std::set<HelperFeatureEnum> getHelperFeatureSet() { return HelperFeatureSet; }
  bool containSizeofType() { return ContainSizeofType; }
  std::vector<std::string> getArraySizeOriginExprs() {
    return ArraySizeOriginExprs;
  }
  bool containsTemplateDependentMacro() const { return TemplateDependentMacro; }
  bool isConstantQualified() const { return IsConstantQualified; }

private:
  // For ConstantArrayType, size in generated code is folded as an integer.
  // If \p NeedSizeFold is true, original size expression will be appended as
  // comments.
  void setTypeInfo(const TypeLoc &TL, bool NeedSizeFold = false);

  // Get folded array size with original size expression following as comments.
  // e.g.,
  // #define SIZE 24
  // dpct::global_memory<int, 1>(24 /* SIZE */);
  // Exception for particular case:
  // __device__ int a[24];
  // will be migrated to:
  // dpct::global_memory<int, 1> a(24);
  inline std::string getFoldedArraySize(const ConstantArrayTypeLoc &TL);

  // Get original array size expression.
  std::string getUnfoldedArraySize(const ConstantArrayTypeLoc &TL);

  bool setTypedefInfo(const TypedefTypeLoc &TL, bool NeedSizeFold);

  // Typically C++ array with constant size.
  // e.g.: __device__ int a[20];
  // If \p NeedSizeFold is true, original size expression will be appended as
  // comments.
  // e.g.,
  // #define SIZE 24
  // dpct::global_memory<int, 1>(24 /* SIZE */);
  void setArrayInfo(const ConstantArrayTypeLoc &TL, bool NeedFoldSize);

  // Typically C++ array with template dependent size.
  // e.g.: template<size_t S>
  // ...
  // __device__ int a[S];
  void setArrayInfo(const DependentSizedArrayTypeLoc &TL, bool NeedSizeFold);

  // IncompleteArray is an array defined without size.
  // e.g.: extern __shared__ int a[];
  void setArrayInfo(const IncompleteArrayTypeLoc &TL, bool NeedSizeFold);
  void setName(const TypeLoc &TL);
  void updateName();
  void setPointerAsArray();
  void removeQualifier() { BaseName = BaseNameWithoutQualifiers; }

private:
  std::string BaseName;
  std::string BaseNameWithoutQualifiers;
  std::vector<SizeInfo> Range;
  unsigned PointerLevel;
  bool IsReference;
  bool IsTemplate;
  bool TemplateDependentMacro = false;
  bool IsArray = false;

  std::shared_ptr<TemplateDependentStringInfo> TDSI;
  std::set<HelperFeatureEnum> HelperFeatureSet;
  bool ContainSizeofType = false;
  std::vector<std::string> ArraySizeOriginExprs{};
  bool IsConstantQualified = false;
};

// variable info includes name, type and location.
class VarInfo {
public:
  VarInfo(unsigned Offset, const clang::tooling::UnifiedPath &FilePathIn,
          const VarDecl *Var, bool NeedFoldSize = false)
      : FilePath(FilePathIn), Offset(Offset), Name(Var->getName()),
        Ty(std::make_shared<CtTypeInfo>(Var, NeedFoldSize)) {}
  const clang::tooling::UnifiedPath &getFilePath() { return FilePath; }
  unsigned getOffset() { return Offset; }
  const std::string &getName() { return Name; }
  const std::string getNameAppendSuffix() { return Name + "_ct1"; }
  std::shared_ptr<CtTypeInfo> &getType() { return Ty; }
  std::string getDerefName() {
    return buildString(getName(), "_deref_", DpctGlobalInfo::getInRootHash());
  }
  void applyTemplateArguments(const std::vector<TemplateArgumentInfo> &TAList);
  void requestFeatureForSet(const clang::tooling::UnifiedPath &Path);

private:
  const clang::tooling::UnifiedPath FilePath;
  unsigned Offset;
  std::string Name;
  std::shared_ptr<CtTypeInfo> Ty;
};

// memory variable info includes basic variable info and memory attributes.
class MemVarInfo : public VarInfo {
public:
  enum VarAttrKind {
    Device = 0,
    Constant,
    Shared,
    Host,
    Managed,
  };
  enum VarScope { Local = 0, Extern, Global };

  static std::shared_ptr<MemVarInfo> buildMemVarInfo(const VarDecl *Var);
  static VarAttrKind getAddressAttr(const VarDecl *VD);

  MemVarInfo(unsigned Offset, const clang::tooling::UnifiedPath &FilePath,
             const VarDecl *Var);

  VarAttrKind getAttr() { return Attr; }
  VarScope getScope() { return Scope; }
  bool isGlobal() { return Scope == Global; }
  bool isExtern() { return Scope == Extern; }
  bool isLocal() { return Scope == Local; }
  bool isShared() { return Attr == Shared; }
  bool isTypeDeclaredLocal() { return IsTypeDeclaredLocal; }
  bool isAnonymousType() { return IsAnonymousType; }
  const CXXRecordDecl *getDeclOfVarType() { return DeclOfVarType; }
  const DeclStmt *getDeclStmtOfVarType() { return DeclStmtOfVarType; }
  void setLocalTypeName(std::string T) { LocalTypeName = T; }
  std::string getLocalTypeName() { return LocalTypeName; }
  void setIgnoreFlag(bool Flag) { IsIgnored = Flag; }
  bool isIgnore() { return IsIgnored; }
  bool isStatic() { return IsStatic; }
  void setName(std::string NewName) { NewConstVarName = NewName; }
  unsigned int getNewConstVarOffset() { return NewConstVarOffset; }
  unsigned int getNewConstVarLength() { return NewConstVarLength; }
  const std::string getConstVarName() {
    return NewConstVarName.empty() ? getArgName() : NewConstVarName;
  }
  // Initialize offset and length for __constant__ variable that needs to be
  // renamed.
  void newConstVarInit(const VarDecl *Var);
  std::string getDeclarationReplacement(const VarDecl *);
  std::string getInitStmt() { return getInitStmt(""); }
  std::string getInitStmt(StringRef QueueString);
  std::string getMemoryDecl(const std::string &MemSize);
  std::string getMemoryDecl();
  std::string getExternGlobalVarDecl();
  void appendAccessorOrPointerDecl(const std::string &ExternMemSize,
                                   bool ExternEmitWarning, StmtList &AccList,
                                   StmtList &PtrList);
  std::string getRangeClass();
  std::string getRangeDecl(const std::string &MemSize);
  ParameterStream &getFuncDecl(ParameterStream &PS);
  ParameterStream &getFuncArg(ParameterStream &PS);
  ParameterStream &getKernelArg(ParameterStream &PS);
  std::string getAccessorDataType(bool IsTypeUsedInDevFunDecl = false,
                                  bool NeedCheckExtraConstQualifier = false);
  void setUseHelperFuncFlag(bool Flag) { UseHelperFuncFlag = Flag; }
  bool isUseHelperFunc() { return UseHelperFuncFlag; }

private:
  bool isTreatPointerAsArray() {
    return getType()->isPointer() && getScope() == Global &&
           DpctGlobalInfo::getUsmLevel() == UsmLevel::UL_None;
  }
  static VarAttrKind getAddressAttr(const AttrVec &Attrs);
  void setInitList(const Expr *E, const VarDecl *V);

  std::string getMemoryType();
  std::string getMemoryType(const std::string &MemoryType,
                            std::shared_ptr<CtTypeInfo> VarType);
  std::string getInitArguments(const std::string &MemSize,
                               bool MustArguments = false);
  const std::string &getMemoryAttr();
  std::string getSyclAccessorType();
  std::string getDpctAccessorType();
  std::string getNameWithSuffix(StringRef Suffix) {
    return buildString(getArgName(), "_", Suffix, getCTFixedSuffix());
  }
  std::string getAccessorName() { return getNameWithSuffix("acc"); }
  std::string getPtrName() { return getNameWithSuffix("ptr"); }
  std::string getRangeName() { return getNameWithSuffix("range"); }
  std::string getArgName();

private:
  // Passing by accessor, value or pointer when invoking kernel.
  // Constant scalar variables are passed by value while other 0/1D variables
  // defined on device memory are passed by pointer in device function calls.
  // The rest are passed by accessor.
  enum DpctAccessMode {
    Value,
    Pointer,
    Accessor,
    Reference,
  };

private:
  VarAttrKind Attr;
  VarScope Scope;
  DpctAccessMode AccMode;
  bool PointerAsArray;
  std::string InitList;
  bool IsIgnored = false;
  bool IsStatic = false;

  static const std::string ExternVariableName;

  // To store the new name for __constant__ variable's name that needs to be
  // renamed.
  std::string NewConstVarName;

  // To store the offset and length for __constant__ variable's name
  // that needs to be renamed.
  unsigned int NewConstVarOffset;
  unsigned int NewConstVarLength;

  bool IsTypeDeclaredLocal = false;
  bool IsAnonymousType = false;
  const CXXRecordDecl *DeclOfVarType = nullptr;
  const DeclStmt *DeclStmtOfVarType = nullptr;
  std::string LocalTypeName = "";

  static std::unordered_map<const DeclStmt *, int> AnonymousTypeDeclStmtMap;
  bool UseHelperFuncFlag = true;
};

class TextureTypeInfo {
  std::string DataType;
  int Dimension;
  bool IsArray;

public:
  TextureTypeInfo(std::string &&DataType, int TexType);
  void setDataTypeAndTexType(std::string &&Type, int TexType);
  void prepareForImage();
  void endForImage();
  std::string getDataType() { return DataType; }
  ParameterStream &printType(ParameterStream &PS,
                             const std::string &TemplateName);
};

class TextureInfo {
protected:
  const clang::tooling::UnifiedPath FilePath;
  const unsigned Offset;
  std::string Name;       // original expression str
  std::string NewVarName; // name of new variable which tool

  std::shared_ptr<TextureTypeInfo> Type;

protected:
  TextureInfo(unsigned Offset, const clang::tooling::UnifiedPath &FilePath,
              StringRef Name);
  TextureInfo(const VarDecl *VD);
  TextureInfo(const VarDecl *VD, std::string Subscript);
  TextureInfo(std::pair<clang::tooling::UnifiedPath, unsigned> LocInfo,
              StringRef Name);
  ParameterStream &getDecl(ParameterStream &PS,
                           const std::string &TemplateDeclName);
  template <class StreamT>
  static void printQueueStr(StreamT &OS, const std::string &Queue) {
    if (Queue.empty())
      return;
    OS << ", " << Queue;
  }

public:
  TextureInfo(unsigned Offset, const clang::tooling::UnifiedPath &FilePath,
              const VarDecl *VD);
  virtual ~TextureInfo() = default;
  void setType(std::string &&DataType, int TexType);
  void setType(std::shared_ptr<TextureTypeInfo> TypeInfo);
  std::shared_ptr<TextureTypeInfo> getType() const { return Type; }
  virtual std::string getHostDeclString();
  virtual std::string getSamplerDecl();
  virtual std::string getAccessorDecl(const std::string &QueueStr);
  virtual void addDecl(StmtList &AccessorList, StmtList &SamplerList,
                       const std::string &QueueStr);
  ParameterStream &getFuncDecl(ParameterStream &PS);
  ParameterStream &getFuncArg(ParameterStream &PS);
  virtual ParameterStream &getKernelArg(ParameterStream &OS);
  const std::string &getName() { return Name; }
  unsigned getOffset() { return Offset; }
  clang::tooling::UnifiedPath getFilePath() { return FilePath; }
  bool isUseHelperFunc() { return true; }
};

// texture handle info
class TextureObjectInfo : public TextureInfo {
  static const int ReplaceTypeLength;

  // If it is a parameter in the function, it is the parameter index, either it
  // is 0.
  unsigned ParamIdx;

  TextureObjectInfo(const VarDecl *VD, unsigned ParamIdx)
      : TextureInfo(VD), ParamIdx(ParamIdx) {}
  TextureObjectInfo(const VarDecl *VD, std::string Subscript, unsigned ParamIdx)
      : TextureInfo(VD, Subscript), ParamIdx(ParamIdx) {}

protected:
  TextureObjectInfo(unsigned Offset,
                    const clang::tooling::UnifiedPath &FilePath, StringRef Name)
      : TextureInfo(Offset, FilePath, Name), ParamIdx(0) {}

public:
  TextureObjectInfo(const ParmVarDecl *PVD)
      : TextureObjectInfo(PVD, PVD->getFunctionScopeIndex()) {}
  TextureObjectInfo(const VarDecl *VD) : TextureObjectInfo(VD, 0) {}

  TextureObjectInfo(const ParmVarDecl *PVD, std::string Subscript)
      : TextureObjectInfo(PVD, Subscript, PVD->getFunctionScopeIndex()) {}
  TextureObjectInfo(const VarDecl *VD, std::string Subscript)
      : TextureObjectInfo(VD, Subscript, 0) {}

  virtual ~TextureObjectInfo() = default;
  std::string getAccessorDecl(const std::string &QueueString) override;
  std::string getSamplerDecl() override;
  inline unsigned getParamIdx() const { return ParamIdx; }
  std::string getParamDeclType();
  virtual void merge(std::shared_ptr<TextureObjectInfo> Target);
  virtual void addParamDeclReplacement();

  template <class Node> static inline bool isTextureObject(const Node *E) {
    if (E)
      return DpctGlobalInfo::getUnqualifiedTypeName(E->getType()) ==
             "cudaTextureObject_t";
    return false;
  }
};

class CudaLaunchTextureObjectInfo : public TextureObjectInfo {
  std::string ArgStr;

public:
  CudaLaunchTextureObjectInfo(const ParmVarDecl *PVD, const std::string &ArgStr)
      : TextureObjectInfo(static_cast<const VarDecl *>(PVD)), ArgStr(ArgStr) {}
  std::string getAccessorDecl(const std::string &QueueString) override;
  std::string getSamplerDecl() override;
};

class MemberTextureObjectInfo : public TextureObjectInfo {
  StringRef BaseName;
  std::string MemberName;

  class NewVarNameRAII {
    std::string OldName;
    MemberTextureObjectInfo *Member;

  public:
    NewVarNameRAII(MemberTextureObjectInfo *M);
    ~NewVarNameRAII() { Member->Name = std::move(OldName); }
  };

  MemberTextureObjectInfo(unsigned Offset,
                          const clang::tooling::UnifiedPath &FilePath,
                          StringRef Name)
      : TextureObjectInfo(Offset, FilePath, Name) {}

public:
  static std::shared_ptr<MemberTextureObjectInfo> create(const MemberExpr *ME);
  void addDecl(StmtList &AccessorList, StmtList &SamplerList,
               const std::string &QueueStr) override;
  void setBaseName(StringRef Name) { BaseName = Name; }
  StringRef getMemberName() { return MemberName; }
};

class StructureTextureObjectInfo : public TextureObjectInfo {
  std::unordered_map<std::string, std::shared_ptr<MemberTextureObjectInfo>>
      Members;
  bool ContainsVirtualPointer;
  bool IsBase = false;

  StructureTextureObjectInfo(unsigned Offset,
                             const clang::tooling::UnifiedPath &FilePath,
                             StringRef Name)
      : TextureObjectInfo(Offset, FilePath, Name) {}

public:
  StructureTextureObjectInfo(const ParmVarDecl *PVD);
  StructureTextureObjectInfo(const VarDecl *VD);
  static std::shared_ptr<StructureTextureObjectInfo>
  create(const CXXThisExpr *This);
  bool isBase() const { return IsBase; }
  bool containsVirtualPointer() const { return ContainsVirtualPointer; }
  std::shared_ptr<MemberTextureObjectInfo> addMember(const MemberExpr *ME);
  void addDecl(StmtList &AccessorList, StmtList &SamplerList,
               const std::string &Queue) override;
  void addParamDeclReplacement() override { return; };
  void merge(std::shared_ptr<StructureTextureObjectInfo> Target);
  void merge(std::shared_ptr<TextureObjectInfo> Target) override;
  ParameterStream &getKernelArg(ParameterStream &OS) override;
};

class TemplateArgumentInfo {
public:
  explicit TemplateArgumentInfo(const TemplateArgumentLoc &TAL,
                                SourceRange Range);
  explicit TemplateArgumentInfo(std::string &&Str);
  TemplateArgumentInfo() : Kind(TemplateArgument::Null), IsWritten(false) {}

  bool isWritten() const { return IsWritten; }
  bool isNull() const { return !DependentStr; }
  bool isType() const { return Kind == TemplateArgument::Type; }
  const std::string &getString() const {
    return getDependentStringInfo()->getSourceString();
  }
  std::shared_ptr<const TemplateDependentStringInfo>
  getDependentStringInfo() const;
  void setAsType(QualType QT);
  void setAsType(const TypeLoc &TL);
  void setAsType(std::string TS);
  void setAsNonType(const llvm::APInt &Int);
  void setAsNonType(const Expr *E);

  static bool isPlaceholderType(clang::QualType QT);

private:
  template <class T>
  void setArgFromExprAnalysis(const T &Arg,
                              SourceRange ParentRange = SourceRange());

  template <class T> SourceRange getArgSourceRange(const T &Arg) {
    return Arg.getSourceRange();
  }

  template <class T> SourceRange getArgSourceRange(const T *Arg) {
    return Arg->getSourceRange();
  }

  void setArgStr(std::string &&Str) {
    DependentStr =
        std::make_shared<TemplateDependentStringInfo>(std::move(Str));
  }
  std::shared_ptr<TemplateDependentStringInfo> DependentStr;
  TemplateArgument::ArgKind Kind;
  bool IsWritten = true;
};

// memory variable map includes memory variable used in __global__/__device__
// function and call expression.
class MemVarMap {
public:
  MemVarMap()
      : HasItem(false), HasStream(false), HasSync(false), HasBF64(false),
        HasBF16(false), HasGlobalMemAcc(false) {}
  unsigned int Dim = 1;
  /// This member is only used to construct the union-find set.
  MemVarMap *Parent = this;
  bool hasItem() const { return HasItem; }
  bool hasStream() const { return HasStream; }
  bool hasSync() const { return HasSync; }
  bool hasBF64() const { return HasBF64; }
  bool hasBF16() const { return HasBF16; }
  bool hasGlobalMemAcc() const { return HasGlobalMemAcc; }
  bool hasExternShared() const { return !ExternVarMap.empty(); }
  void setItem(bool Has = true) { HasItem = Has; }
  void setStream(bool Has = true) { HasStream = Has; }
  void setSync(bool Has = true) { HasSync = Has; }
  void setBF64(bool Has = true) { HasBF64 = Has; }
  void setBF16(bool Has = true) { HasBF16 = Has; }
  void setGlobalMemAcc(bool Has = true) { HasGlobalMemAcc = Has; }
  void addTexture(std::shared_ptr<TextureInfo> Tex);
  void addVar(std::shared_ptr<MemVarInfo> Var);
  void merge(const MemVarMap &OtherMap);
  void merge(const MemVarMap &VarMap,
             const std::vector<TemplateArgumentInfo> &TemplateArgs);
  int calculateExtraArgsSize() const;

  enum CallOrDecl {
    CallArgument = 0,
    KernelArgument,
    DeclParameter,
  };

private:
  template <CallOrDecl COD>
  std::string
  getArgumentsOrParameters(int PreParams, int PostParams,
                           FormatInfo FormatInformation = FormatInfo()) const;

public:
  std::string getExtraCallArguments(bool HasPreParam, bool HasPostParam) const;
  void
  requestFeatureForAllVarMaps(const clang::tooling::UnifiedPath &Path) const;

  // When adding the ExtraParam with new line, the second argument should be
  // true, and the third argument is the string of indent, which will occur
  // before each ExtraParam.
  std::string
  getExtraDeclParam(bool HasPreParam, bool HasPostParam,
                    FormatInfo FormatInformation = FormatInfo()) const;
  std::string getKernelArguments(bool HasPreParam, bool HasPostParam,
                                 const clang::tooling::UnifiedPath &Path) const;
  const MemVarInfoMap &getMap(MemVarInfo::VarScope Scope) const;
  const GlobalMap<TextureInfo> &getTextureMap() const;
  void removeDuplicateVar();

  MemVarInfoMap &getMap(MemVarInfo::VarScope Scope);
  bool isSameAs(const MemVarMap &Other) const;

  static const MemVarMap *
  getHeadWithoutPathCompression(const MemVarMap *CurNode);
  static MemVarMap *getHead(MemVarMap *CurNode);
  unsigned int getHeadNodeDim() const;

private:
  static void merge(MemVarInfoMap &Master, const MemVarInfoMap &Branch,
                    const std::vector<TemplateArgumentInfo> &TemplateArgs);
  int calculateExtraArgsSize(const MemVarInfoMap &Map) const;

  template <CallOrDecl COD>
  inline ParameterStream &getItem(ParameterStream &PS) const {
    return PS << getItemName();
  }

  template <CallOrDecl COD>
  inline ParameterStream &getStream(ParameterStream &PS) const {
    return PS << DpctGlobalInfo::getStreamName();
  }

  template <CallOrDecl COD>
  inline ParameterStream &getSync(ParameterStream &PS) const {
    return PS << buildString("atm_", DpctGlobalInfo::getSyncName());
  }

  template <class T, CallOrDecl COD>
  static void getArgumentsOrParametersFromMap(ParameterStream &PS,
                                              const GlobalMap<T> &VarMap);

  template <class T, CallOrDecl COD> struct GetArgOrParam;
  template <class T> struct GetArgOrParam<T, DeclParameter> {
    ParameterStream &operator()(ParameterStream &PS, std::shared_ptr<T> V) {
      return V->getFuncDecl(PS);
    }
  };
  template <class T> struct GetArgOrParam<T, CallArgument> {
    ParameterStream &operator()(ParameterStream &PS, std::shared_ptr<T> V) {
      return V->getFuncArg(PS);
    }
  };
  template <class T> struct GetArgOrParam<T, KernelArgument> {
    ParameterStream &operator()(ParameterStream &PS, std::shared_ptr<T> V) {
      return V->getKernelArg(PS);
    }
  };
  void getArgumentsOrParametersForDecl(ParameterStream &PS, int PreParams,
                                       int PostParams) const;

  bool HasItem, HasStream, HasSync, HasBF64, HasBF16, HasGlobalMemAcc;
  MemVarInfoMap LocalVarMap;
  MemVarInfoMap GlobalVarMap;
  MemVarInfoMap ExternVarMap;
  GlobalMap<TextureInfo> TextureMap;
};

template <>
inline ParameterStream &
MemVarMap::getItem<MemVarMap::DeclParameter>(ParameterStream &PS) const {
  std::string NDItem = "nd_item<3>";
  if (DpctGlobalInfo::getAssumedNDRangeDim() == 1 &&
      MemVarMap::getHeadWithoutPathCompression(this) &&
      MemVarMap::getHeadWithoutPathCompression(this)->Dim == 1) {
    NDItem = "nd_item<1>";
  }

  std::string ItemParamDecl =
      "const " + MapNames::getClNamespace() + NDItem + " &" + getItemName();
  return PS << ItemParamDecl;
}

template <>
inline ParameterStream &
MemVarMap::getStream<MemVarMap::DeclParameter>(ParameterStream &PS) const {
  static std::string StreamParamDecl = "const " + MapNames::getClNamespace() +
                                       "stream &" +
                                       DpctGlobalInfo::getStreamName();
  return PS << StreamParamDecl;
}

template <>
inline ParameterStream &
MemVarMap::getSync<MemVarMap::DeclParameter>(ParameterStream &PS) const {
  static std::string SyncParamDecl =
      MapNames::getClNamespace() + "atomic_ref<unsigned int, " +
      MapNames::getClNamespace() + "memory_order::seq_cst, " +
      MapNames::getClNamespace() + "memory_scope::device, " +
      MapNames::getClNamespace() + "access::address_space::global_space> &" +
      DpctGlobalInfo::getSyncName();
  return PS << SyncParamDecl;
}

// call function expression includes location, name, arguments num, template
// arguments and all function decls related to this call, also merges memory
// variable info of all related function decls.
class CallFunctionExpr {
public:
  template <class T>
  CallFunctionExpr(unsigned Offset,
                   const clang::tooling::UnifiedPath &FilePathIn, const T &C)
      : FilePath(FilePathIn), BeginLoc(Offset) {}

  void buildCallExprInfo(const CXXConstructExpr *Ctor);
  void buildCallExprInfo(const CallExpr *CE);

  const MemVarMap &getVarMap() { return VarMap; }
  const std::vector<std::shared_ptr<TextureObjectInfo>> &
  getTextureObjectList() {
    return TextureObjectList;
  }
  std::shared_ptr<StructureTextureObjectInfo> getBaseTextureObjectInfo() const {
    return BaseTextureObject;
  }

  void emplaceReplacement();
  unsigned getExtraArgLoc() { return ExtraArgLoc; }
  bool hasArgs() { return HasArgs; }
  bool hasTemplateArgs() { return !TemplateArgs.empty(); }
  bool hasWrittenTemplateArgs();
  const std::string &getName() { return Name; }

  std::string getTemplateArguments(bool &IsNeedWarning,
                                   bool WrittenArgsOnly = true,
                                   bool WithScalarWrapped = false);

  virtual std::string getExtraArguments();

  void setHasSideEffects(bool Val = true) {
    CallGroupFunctionInControlFlow = Val;
  }
  bool hasSideEffects() const { return CallGroupFunctionInControlFlow; }

  std::shared_ptr<TextureObjectInfo>
  addTextureObjectArgInfo(unsigned ArgIdx,
                          std::shared_ptr<TextureObjectInfo> Info);
  virtual std::shared_ptr<TextureObjectInfo>
  addTextureObjectArg(unsigned ArgIdx, const DeclRefExpr *TexRef,
                      bool isKernelCall = false);
  virtual std::shared_ptr<TextureObjectInfo>
  addStructureTextureObjectArg(unsigned ArgIdx, const MemberExpr *TexRef,
                               bool isKernelCall = false);
  virtual std::shared_ptr<TextureObjectInfo>
  addTextureObjectArg(unsigned ArgIdx, const ArraySubscriptExpr *TexRef,
                      bool isKernelCall = false);
  std::shared_ptr<DeviceFunctionInfo> getFuncInfo() { return FuncInfo; }
  bool IsAllTemplateArgsSpecified = false;

  virtual ~CallFunctionExpr() = default;

protected:
  void setFuncInfo(std::shared_ptr<DeviceFunctionInfo>);
  std::string Name;
  unsigned getBegin() { return BeginLoc; }
  const clang::tooling::UnifiedPath &getFilePath() { return FilePath; }
  void buildInfo();
  void buildCalleeInfo(const Expr *Callee);
  void resizeTextureObjectList(size_t Size) { TextureObjectList.resize(Size); }

private:
  static std::string getName(const NamedDecl *D);
  void
  buildTemplateArguments(const llvm::ArrayRef<TemplateArgumentLoc> &ArgsList,
                         SourceRange Range);

  void buildTemplateArgumentsFromTypeLoc(const TypeLoc &TL);
  template <class TyLoc>
  void buildTemplateArgumentsFromSpecializationType(const TyLoc &TL);

  std::string getNameWithNamespace(const FunctionDecl *FD, const Expr *Callee);

  void buildTextureObjectArgsInfo(const CallExpr *CE);

  template <class CallT> void buildTextureObjectArgsInfo(const CallT *C);
  void mergeTextureObjectInfo();

  const clang::tooling::UnifiedPath FilePath;
  unsigned BeginLoc = 0;
  unsigned ExtraArgLoc = 0;
  std::shared_ptr<DeviceFunctionInfo> FuncInfo;
  std::vector<TemplateArgumentInfo> TemplateArgs;

  // <ParameterIndex, ParameterName>
  std::vector<std::pair<int, std::string>> ParmRefArgs;
  MemVarMap VarMap;
  bool HasArgs = false;
  bool CallGroupFunctionInControlFlow = false;
  std::vector<std::shared_ptr<TextureObjectInfo>> TextureObjectList;
  std::shared_ptr<StructureTextureObjectInfo> BaseTextureObject;
};

// device function declaration info includes location, name, and related
// DeviceFunctionInfo
class DeviceFunctionDecl {
public:
  DeviceFunctionDecl(unsigned Offset,
                     const clang::tooling::UnifiedPath &FilePathIn,
                     const FunctionDecl *FD);
  DeviceFunctionDecl(unsigned Offset,
                     const clang::tooling::UnifiedPath &FilePathIn,
                     const FunctionTypeLoc &FTL, const ParsedAttributes &Attrs,
                     const FunctionDecl *Specialization);
  static std::shared_ptr<DeviceFunctionInfo>
  LinkUnresolved(const UnresolvedLookupExpr *ULE);
  static std::shared_ptr<DeviceFunctionInfo>
  LinkRedecls(const FunctionDecl *FD);
  static std::shared_ptr<DeviceFunctionInfo>
  LinkTemplateDecl(const FunctionTemplateDecl *FTD);
  static std::shared_ptr<DeviceFunctionInfo> LinkExplicitInstantiation(
      const FunctionDecl *Specialization, const FunctionTypeLoc &FTL,
      const ParsedAttributes &Attrs, const TemplateArgumentListInfo &TAList);
  std::shared_ptr<DeviceFunctionInfo> getFuncInfo() const { return FuncInfo; }

  virtual void emplaceReplacement();
  static void reset() { FuncInfoMap.clear(); }

  using DeclList = std::vector<std::shared_ptr<DeviceFunctionDecl>>;

  static void LinkDecl(const FunctionDecl *FD, DeclList &List,
                       std::shared_ptr<DeviceFunctionInfo> &Info);
  static void LinkDecl(const NamedDecl *ND, DeclList &List,
                       std::shared_ptr<DeviceFunctionInfo> &Info);
  static void LinkDecl(const FunctionTemplateDecl *FTD, DeclList &List,
                       std::shared_ptr<DeviceFunctionInfo> &Info);
  static void LinkRedecls(const FunctionDecl *ND, DeclList &List,
                          std::shared_ptr<DeviceFunctionInfo> &Info);

  template <class IteratorRange>
  static std::shared_ptr<DeviceFunctionInfo>
  LinkDeclRange(IteratorRange &&Range, const std::string &FunctionName) {
    std::shared_ptr<DeviceFunctionInfo> Info;
    DeclList List;
    LinkDeclRange(std::move(Range), List, Info);
    if (List.empty())
      return Info;
    if (!Info)
      Info = std::make_shared<DeviceFunctionInfo>(
          List[0]->ParamsNum, List[0]->NonDefaultParamNum, FunctionName);
    for (auto &D : List)
      D->setFuncInfo(Info);
    return Info;
  }

  template <class IteratorRange>
  static void LinkDeclRange(IteratorRange &&Range, DeclList &List,
                            std::shared_ptr<DeviceFunctionInfo> &Info) {
    for (auto D : Range)
      LinkDecl(D, List, Info);
  }
  void setFuncInfo(std::shared_ptr<DeviceFunctionInfo> Info);

  virtual ~DeviceFunctionDecl() = default;

protected:
  const FormatInfo &getFormatInfo();
  void buildTextureObjectParamsInfo(const ArrayRef<ParmVarDecl *> &Parms);

  template <class AttrsT>
  void buildReplaceLocInfo(const FunctionTypeLoc &FTL, const AttrsT &Attrs);

  virtual std::string getExtraParameters();

  unsigned Offset;
  const clang::tooling::UnifiedPath FilePath;
  unsigned ParamsNum;
  unsigned ReplaceOffset;
  unsigned ReplaceLength;
  bool IsReplaceFollowedByPP = false;
  unsigned NonDefaultParamNum;
  bool IsDefFilePathNeeded = false;
  std::vector<std::shared_ptr<TextureObjectInfo>> TextureObjectList;
  FormatInfo FormatInformation;

  static std::shared_ptr<DeviceFunctionInfo> &getFuncInfo(const FunctionDecl *);
  static std::unordered_map<std::string, std::shared_ptr<DeviceFunctionInfo>>
      FuncInfoMap;

private:
  std::shared_ptr<DeviceFunctionInfo> &FuncInfo;
};

class ExplicitInstantiationDecl : public DeviceFunctionDecl {
  std::vector<TemplateArgumentInfo> InstantiationArgs;

public:
  ExplicitInstantiationDecl(unsigned Offset,
                            const clang::tooling::UnifiedPath &FilePathIn,
                            const FunctionTypeLoc &FTL,
                            const ParsedAttributes &Attrs,
                            const FunctionDecl *Specialization,
                            const TemplateArgumentListInfo &TAList)
      : DeviceFunctionDecl(Offset, FilePathIn, FTL, Attrs, Specialization) {
    initTemplateArgumentList(TAList, Specialization);
  }
  static void processFunctionTypeLoc(const FunctionTypeLoc &);
  static void processTemplateArgumentList(const TemplateArgumentListInfo &);

private:
  void initTemplateArgumentList(const TemplateArgumentListInfo &TAList,
                                const FunctionDecl *Specialization);
  std::string getExtraParameters() override;
};

class DeviceFunctionDeclInModule : public DeviceFunctionDecl {
  void insertWrapper();
  bool HasBody = false;
  size_t DeclEnd;
  std::string FuncName;
  std::vector<std::pair<std::string, std::string>> ParametersInfo;
  std::shared_ptr<KernelCallExpr> Kernel;
  void buildParameterInfo(const FunctionDecl *FD);
  void buildWrapperInfo(const FunctionDecl *FD);
  void buildCallInfo(const FunctionDecl *FD);
  std::vector<std::pair<std::string, std::string>> &getParametersInfo() {
    return ParametersInfo;
  }

public:
  DeviceFunctionDeclInModule(unsigned Offset,
                             const clang::tooling::UnifiedPath &FilePathIn,
                             const FunctionTypeLoc &FTL,
                             const ParsedAttributes &Attrs,
                             const FunctionDecl *FD);
  DeviceFunctionDeclInModule(unsigned Offset,
                             const clang::tooling::UnifiedPath &FilePathIn,
                             const FunctionDecl *FD);
  void emplaceReplacement() override;
};

// device function info includes parameters num, memory variable and call
// expression in the function.
class DeviceFunctionInfo {
  struct ParameterProps {
    bool IsReferenced = false;
  };

public:
  DeviceFunctionInfo(size_t ParamsNum, size_t NonDefaultParamNum,
                     std::string FunctionName);

  bool ConstructGraphVisited = false;
  unsigned int KernelCallBlockDim = 1;

  std::shared_ptr<CallFunctionExpr> findCallee(const CallExpr *C);
  template <class CallT>
  inline std::shared_ptr<CallFunctionExpr> addCallee(const CallT *C) {
    auto CallLocInfo = DpctGlobalInfo::getLocInfo(C);
    auto Call =
        insertObject(CallExprMap, CallLocInfo.second, CallLocInfo.first, C);
    Call->buildCallExprInfo(C);
    return Call;
  }
  void addVar(std::shared_ptr<MemVarInfo> Var) { VarMap.addVar(Var); }
  void setItem() { VarMap.setItem(); }
  void setStream() { VarMap.setStream(); }
  void setSync() { VarMap.setSync(); }
  void setBF64() { VarMap.setBF64(); }
  void setBF16() { VarMap.setBF16(); }
  void setGlobalMemAcc() { VarMap.setGlobalMemAcc(); }
  void addTexture(std::shared_ptr<TextureInfo> Tex) { VarMap.addTexture(Tex); }
  MemVarMap &getVarMap() { return VarMap; }
  std::shared_ptr<TextureObjectInfo> getTextureObject(unsigned Idx);
  std::shared_ptr<StructureTextureObjectInfo> getBaseTextureObject() const {
    return BaseObjectTexture;
  }
  void setCallGroupFunctionInControlFlow(bool Val = true) {
    CallGroupFunctionInControlFlow = Val;
  }
  bool hasCallGroupFunctionInControlFlow() const {
    return CallGroupFunctionInControlFlow;
  }
  void setHasSideEffectsAnalyzed(bool Val = true) {
    HasCheckedCallGroupFunctionInControlFlow = Val;
  }
  bool hasSideEffectsAnalyzed() const {
    return HasCheckedCallGroupFunctionInControlFlow;
  }

  void buildInfo();
  bool hasParams() { return ParamsNum != 0; }
  bool isBuilt() { return IsBuilt; }
  void setBuilt() { IsBuilt = true; }
  bool isLambda() { return IsLambda; }
  void setLambda() { IsLambda = true; }
  bool isInlined() { return IsInlined; }
  void setInlined() { IsInlined = true; }
  bool isKernel() { return IsKernel; }
  void setKernel() { IsKernel = true; }
  bool isKernelInvoked() { return IsKernelInvoked; }
  void setKernelInvoked() { IsKernelInvoked = true; }
  std::string getExtraParameters(const clang::tooling::UnifiedPath &Path,
                                 FormatInfo FormatInformation = FormatInfo());
  std::string
  getExtraParameters(const clang::tooling::UnifiedPath &Path,
                     const std::vector<TemplateArgumentInfo> &TAList,
                     FormatInfo FormatInformation = FormatInfo());
  void setDefinitionFilePath(const clang::tooling::UnifiedPath &Path) {
    DefinitionFilePath = Path;
  }
  const clang::tooling::UnifiedPath &getDefinitionFilePath() {
    return DefinitionFilePath;
  }

  void setNeedSyclExternMacro() { NeedSyclExternMacro = true; }
  bool IsSyclExternMacroNeeded() { return NeedSyclExternMacro; }
  void setAlwaysInlineDevFunc() { AlwaysInlineDevFunc = true; }
  bool IsAlwaysInlineDevFunc() { return AlwaysInlineDevFunc; }
  void setForceInlineDevFunc() { ForceInlineDevFunc = true; }
  bool IsForceInlineDevFunc() { return ForceInlineDevFunc; }
  void merge(std::shared_ptr<DeviceFunctionInfo> Other);
  size_t ParamsNum;
  size_t NonDefaultParamNum;
  GlobalMap<CallFunctionExpr> &getCallExprMap() { return CallExprMap; }
  void addSubGroupSizeRequest(unsigned int Size, SourceLocation Loc,
                              std::string APIName, std::string VarName = "");
  std::vector<std::tuple<unsigned int, clang::tooling::UnifiedPath,
                         unsigned int, std::string, std::string>> &
  getSubGroupSize() {
    return RequiredSubGroupSize;
  }
  bool isParameterReferenced(unsigned int Index);
  void setParameterReferencedStatus(unsigned int Index, bool IsReferenced);
  std::string getFunctionName() { return FunctionName; }

private:
  void mergeCalledTexObj(
      std::shared_ptr<StructureTextureObjectInfo> BaseObj,
      const std::vector<std::shared_ptr<TextureObjectInfo>> &TexObjList);

  void mergeTextureObjectList(
      const std::vector<std::shared_ptr<TextureObjectInfo>> &Other);

  bool IsBuilt;
  clang::tooling::UnifiedPath DefinitionFilePath;
  bool NeedSyclExternMacro = false;
  bool AlwaysInlineDevFunc = false;
  bool ForceInlineDevFunc = false;
  // subgroup size, filepath, offset, API name, var name
  std::vector<std::tuple<unsigned int, clang::tooling::UnifiedPath,
                         unsigned int, std::string, std::string>>
      RequiredSubGroupSize;
  GlobalMap<CallFunctionExpr> CallExprMap;
  MemVarMap VarMap;

  std::shared_ptr<StructureTextureObjectInfo> BaseObjectTexture;
  std::vector<std::shared_ptr<TextureObjectInfo>> TextureObjectList;
  std::vector<ParameterProps> ParametersProps;
  std::string FunctionName;
  bool IsInlined = false;
  bool IsLambda;
  bool IsKernel = false;
  bool IsKernelInvoked = false;
  bool CallGroupFunctionInControlFlow = false;
  bool HasCheckedCallGroupFunctionInControlFlow = false;
};

class KernelCallExpr : public CallFunctionExpr {
public:
  bool IsInMacroDefine = false;
  bool NeedLambda = false;

private:
  struct ArgInfo {
    ArgInfo(const ParmVarDecl *PVD, KernelArgumentAnalysis &Analysis,
            const Expr *Arg, bool Used, int Index, KernelCallExpr *BASE);
    ArgInfo(const ParmVarDecl *PVD, const std::string &ArgsArrayName,
            KernelCallExpr *Kernel);
    ArgInfo(const ParmVarDecl *PVD, KernelCallExpr *Kernel);
    ArgInfo(std::shared_ptr<TextureObjectInfo> Obj, KernelCallExpr *BASE);
    inline const std::string &getArgString() const;
    inline const std::string &getTypeString() const;
    inline std::string getIdStringWithIndex() const {
      return buildString(IdString, "ct", Index);
    }
    inline std::string getIdStringWithSuffix(const std::string &Suffix) const {
      return buildString(IdString, Suffix, "_ct", Index);
    }
    bool IsPointer;
    // If the pointer is used as lvalue after its most recent memory allocation
    bool IsRedeclareRequired;
    bool IsUsedAsLvalueAfterMalloc;
    bool IsDefinedOnDevice = false;
    bool TryGetBuffer = false;
    std::string ArgString;
    std::string TypeString;
    std::string IdString;
    int Index;
    int ArgSize = 0;
    bool IsDeviceRandomGeneratorType = false;
    bool IsDoublePointer = false;

    std::shared_ptr<TextureObjectInfo> Texture;
  };

  void print(KernelPrinter &Printer);
  void printSubmit(KernelPrinter &Printer);
  void printSubmitLamda(KernelPrinter &Printer);
  void printParallelFor(KernelPrinter &Printer, bool IsInSubmit);
  void printKernel(KernelPrinter &Printer);
  template <typename IDTy, typename... Ts>
  void printWarningMessage(KernelPrinter &Printer, IDTy MsgID, Ts &&...Vals);
  template <class T> void printStreamBase(T &Printer);

public:
  KernelCallExpr(unsigned Offset, const clang::tooling::UnifiedPath &FilePath,
                 const CUDAKernelCallExpr *KernelCall);

  void addAccessorDecl();
  void buildInfo();
  void setKernelCallDim();
  void buildUnionFindSet();
  void addReplacements();
  std::string getExtraArguments() override;

  const std::vector<ArgInfo> &getArgsInfo();
  int calculateOriginArgsSize() const;

  std::string getReplacement();

  void setEvent(const std::string &E) { Event = E; }
  const std::string &getEvent() { return Event; }
  void setSync(bool Sync = true) { IsSync = Sync; }
  bool isSync() { return IsSync; }

  static std::shared_ptr<KernelCallExpr> buildFromCudaLaunchKernel(
      const std::pair<clang::tooling::UnifiedPath, unsigned> &LocInfo,
      const CallExpr *);
  static std::shared_ptr<KernelCallExpr>
  buildForWrapper(clang::tooling::UnifiedPath, const FunctionDecl *,
                  std::shared_ptr<DeviceFunctionInfo>);
  unsigned int GridDim = 3;
  unsigned int BlockDim = 3;
  void setEmitSizeofWarningFlag(bool Flag) { EmitSizeofWarning = Flag; }

private:
  KernelCallExpr(unsigned Offset, const clang::tooling::UnifiedPath &FilePath)
      : CallFunctionExpr(Offset, FilePath, nullptr), IsSync(false) {}
  void buildArgsInfoFromArgsArray(const FunctionDecl *FD,
                                  const Expr *ArgsArray) {}
  void buildArgsInfo(const CallExpr *CE);
  bool isDefaultStream() const {
    return StringRef(ExecutionConfig.Stream).starts_with("{{NEEDREPLACEQ") ||
           ExecutionConfig.IsDefaultStream;
  }
  bool isQueuePtr() const { return ExecutionConfig.IsQueuePtr; }
  std::string getQueueStr() const;

  void buildKernelInfo(const CUDAKernelCallExpr *KernelCall);
  void setIsInMacroDefine(const CUDAKernelCallExpr *KernelCall);
  void setNeedAddLambda(const CUDAKernelCallExpr *KernelCall);
  void buildNeedBracesInfo(const CallExpr *KernelCall);
  void buildLocationInfo(const CallExpr *KernelCall);
  template <class ArgsRange>
  void buildExecutionConfig(const ArgsRange &ConfigArgs,
                            const CallExpr *KernelCall);

  void removeExtraIndent();
  void addDevCapCheckStmt();
  void addAccessorDecl(MemVarInfo::VarScope Scope);
  void addAccessorDecl(std::shared_ptr<MemVarInfo> VI);
  void addStreamDecl();

  void buildKernelArgsStmt();

  struct {
    std::string LocHash;
    std::string NL;
    std::string Indent;
  } LocInfo;
  // true, if migrated SYCL code block need extra { }
  bool NeedBraces = true;
  struct {
    std::string Config[6] = {"", "", "", "0", "", ""};
    std::string &GroupSize = Config[0];
    std::string &LocalSize = Config[1];
    std::string &ExternMemSize = Config[2];
    std::string &Stream = Config[3];
    bool LocalDirectRef = false, GroupDirectRef = false;
    std::string GroupSizeFor1D = "";
    std::string LocalSizeFor1D = "";
    std::string &NdRange = Config[4];
    std::string &SubGroupSize = Config[5];
    bool IsDefaultStream = false;
    bool IsQueuePtr = true;
  } ExecutionConfig;

  std::vector<ArgInfo> ArgsInfo;

  std::string Event;
  bool IsSync;

  class SubmitStmtsList {
  public:
    StmtList StreamList;
    StmtList SyncList;
    StmtList RangeList;
    StmtList MemoryList;
    StmtList PtrList;
    StmtList AccessorList;
    StmtList TextureList;
    StmtList SamplerList;
    StmtList NdRangeList;
    StmtList CommandGroupList;

    KernelPrinter &print(KernelPrinter &Printer);
    bool empty() const noexcept;

  private:
    KernelPrinter &printList(KernelPrinter &Printer, const StmtList &List,
                             StringRef Comments = "");
  };
  SubmitStmtsList SubmitStmts;

  class OuterStmtsList {
  public:
    StmtList ExternList;
    StmtList InitList;
    StmtList OthersList;

    KernelPrinter &print(KernelPrinter &Printer);
    bool empty() const noexcept;

  private:
    KernelPrinter &printList(KernelPrinter &Printer, const StmtList &List,
                             StringRef Comments = "");
  };
  OuterStmtsList OuterStmts;
  StmtList KernelStmts;
  std::string KernelArgs;
  int TotalArgsSize = 0;
  bool EmitSizeofWarning = false;
  unsigned int SizeOfHighestDimension = 0;
};

class CudaMallocInfo {
public:
  CudaMallocInfo(unsigned Offset, const clang::tooling::UnifiedPath &FilePath,
                 const VarDecl *VD)
      : Name(VD->getName().str()) {}

  static const VarDecl *getMallocVar(const Expr *Arg);
  static const VarDecl *getDecl(const Expr *E);
  void setSizeExpr(const Expr *SizeExpression);
  void setSizeExpr(const Expr *N, const Expr *ElemSize);
  std::string getAssignArgs(const std::string &TypeName);

private:
  std::string Size;
  std::string Name;
};

/// Find the innermost FunctionDecl's child node (CompoundStmt node) where \S
/// is located. If there is no CompoundStmt of FunctionDecl out of \S, return
/// nullptr.
/// Caller should make sure that /S is not nullptr.
template <typename T>
inline const clang::CompoundStmt *findInnerMostBlock(const T *S) {
  auto &Context = DpctGlobalInfo::getContext();
  auto Parents = Context.getParents(*S);
  std::vector<DynTypedNode> AncestorNodes;
  while (Parents.size() >= 1) {
    AncestorNodes.push_back(Parents[0]);
    Parents = Context.getParents(Parents[0]);
  }

  for (unsigned int i = 0; i < AncestorNodes.size(); ++i) {
    if (auto CS = AncestorNodes[i].get<CompoundStmt>()) {
      if (i + 1 < AncestorNodes.size() &&
          (AncestorNodes[i + 1].get<FunctionDecl>() ||
           AncestorNodes[i + 1].get<CXXMethodDecl>() ||
           AncestorNodes[i + 1].get<CXXConstructorDecl>() ||
           AncestorNodes[i + 1].get<CXXDestructorDecl>())) {
        return CS;
      }
    }
  }
  return nullptr;
}

template <typename T>
inline DpctGlobalInfo::HelperFuncReplInfo
generateHelperFuncReplInfo(const T *S) {
  DpctGlobalInfo::HelperFuncReplInfo Info;
  if (!S) {
    Info.IsLocationValid = false;
    return Info;
  }

  auto CS = findInnerMostBlock(S);
  if (!CS) {
    Info.IsLocationValid = false;
    return Info;
  }

  auto EndOfLBrace = CS->getLBracLoc().getLocWithOffset(1);
  if (EndOfLBrace.isMacroID()) {
    Info.IsLocationValid = false;
    return Info;
  }

  Info.IsLocationValid = true;
  std::tie(Info.DeclLocFile, Info.DeclLocOffset) =
      DpctGlobalInfo::getLocInfo(EndOfLBrace);
  return Info;
}

/// If it is not duplicated, return 0.
/// If it is duplicated, return the correct Index which is >= 1.
template <typename T> int getPlaceholderIdx(const T *S) {
  auto &SM = DpctGlobalInfo::getSourceManager();
  SourceLocation Loc = S->getBeginLoc();
  Loc = SM.getExpansionLoc(Loc);

  auto LocInfo = DpctGlobalInfo::getLocInfo(Loc);
  std::string Key = LocInfo.first.getCanonicalPath().str() + ":" +
                    std::to_string(LocInfo.second);
  auto Iter = DpctGlobalInfo::getTempVariableHandledMap().find(Key);
  if (Iter != DpctGlobalInfo::getTempVariableHandledMap().end()) {
    return Iter->second;
  } else {
    return 0;
  }
}

/// return true: update success
/// return false: key already there, map is not changed.
template <typename T> bool UpdatePlaceholderIdxMap(const T *S, int Index) {
  auto Range = getDefinitionRange(S->getBeginLoc(), S->getEndLoc());
  SourceLocation Loc = Range.getBegin();
  auto LocInfo = DpctGlobalInfo::getLocInfo(Loc);
  std::string Key = LocInfo.first.getCanonicalPath().str() + ":" +
                    std::to_string(LocInfo.second);
  auto Iter = DpctGlobalInfo::getTempVariableHandledMap().find(Key);
  if (Iter != DpctGlobalInfo::getTempVariableHandledMap().end()) {
    return true;
  } else {
    DpctGlobalInfo::getTempVariableHandledMap().insert(
        std::make_pair(Key, Index));
    return false;
  }
}

template <typename T> int isPlaceholderIdxDuplicated(const T *S) {
  if (getPlaceholderIdx(S) == 0)
    return false;
  else
    return true;
}

// There are 3 maps are used to record related information:
// unordered_map<int, HelperFuncReplInfo> HelperFuncReplInfoMap,
// unordered_map<string, TempVariableDeclCounter> TempVariableDeclCounterMap and
// unordered_map<string, int> TempVariableHandledMap.
//
// 1. HelperFuncReplInfoMap's key is the Index of each placeholder, its value is
// a HelperFuncReplInfo struct which saved the declaration insert location of
// this placeholder and a boolean represent whether this location is valid.
// 2. TempVariableDeclCounterMap's key is the declaration insert location, it's
// value is a TempVariableDeclCounter which counts how many device declaration
// and queue declaration need be inserted here respectively.
// 3. TempVariableHandledMap's key is the begin location of the declaration or
// statement of each placeholder. This map is to avoid one placeholder to be
// counted more than once. Its value is Index.
//
// The rule of inserting declaration:
// If pair (m, n) means device counter value is n and queue counter value is n,
// using (0,0), (0,1), (1,0), (1,1), (>=2,0), (0,>=2), (>=2,1), (1,>=2) and
// (>=2,>=2) can construct a graph.
// Then there are 5 edges will need insert declaration:
// (1,0) to (>=2,0) and (1,1) to (>=2,1) need add device declaration
// (0,1) to (0,>=2) and (1,1) to (1,>=2) need add both declaration
// (>=2,1) to (>=2,>=2) need add queue declaration
template <typename T>
inline void buildTempVariableMap(int Index, const T *S, HelperFuncType HFT) {
  if (UpdatePlaceholderIdxMap(S, Index)) {
    return;
  }

  DpctGlobalInfo::HelperFuncReplInfo HFInfo = generateHelperFuncReplInfo(S);

  if (!HFInfo.IsLocationValid)
    return;

  DpctGlobalInfo::getHelperFuncReplInfoMap().insert(
      std::make_pair(Index, HFInfo));
  std::string KeyForDeclCounter = HFInfo.DeclLocFile.getCanonicalPath().str() +
                                  ":" + std::to_string(HFInfo.DeclLocOffset);

  if (DpctGlobalInfo::getTempVariableDeclCounterMap().count(
          KeyForDeclCounter) == 0) {
    DpctGlobalInfo::getTempVariableDeclCounterMap().insert(
        {KeyForDeclCounter, {}});
  }
  auto Iter =
      DpctGlobalInfo::getTempVariableDeclCounterMap().find(KeyForDeclCounter);
  switch (HFT) {
  case HelperFuncType::HFT_DefaultQueue:
    ++Iter->second.DefaultQueueCounter;
    break;
  case HelperFuncType::HFT_CurrentDevice:
    ++Iter->second.CurrentDeviceCounter;
    break;
  default:
    break;
  }
}

} // namespace dpct
} // namespace clang

#endif<|MERGE_RESOLUTION|>--- conflicted
+++ resolved
@@ -352,25 +352,10 @@
   // Emplace stored replacements into replacement set.
   void emplaceReplacements(std::map<clang::tooling::UnifiedPath,
                                     tooling::Replacements> &ReplSet /*out*/);
-<<<<<<< HEAD
   void addReplacement(std::shared_ptr<ExtReplacement> Repl);
-  bool isInAnalysisScope();
-  std::shared_ptr<ExtReplacements> getRepls() { return Repls; }
-=======
-
-  inline void addReplacement(std::shared_ptr<ExtReplacement> Repl) {
-    if (Repl->getLength() == 0 && Repl->getReplacementText().empty())
-      return;
-    if(Repl->IsForCUDADebug)
-      ReplsCUDA->addReplacement(Repl);
-    else
-      ReplsSYCL->addReplacement(Repl);
-  }
   bool isInAnalysisScope();
   std::shared_ptr<ExtReplacements> getReplsSYCL() { return ReplsSYCL; }
   std::shared_ptr<ExtReplacements> getReplsCUDA() { return ReplsCUDA; }
-
->>>>>>> 995752c3
   size_t getFileSize() const { return FileSize; }
   std::string &getFileContent() { return FileContentCache; }
 
@@ -702,15 +687,8 @@
     CudaPath = InputCudaPath;
   }
   // TODO: implement one of this for each source language.
-<<<<<<< HEAD
   static const clang::tooling::UnifiedPath &getCudaPath() { return CudaPath; }
-=======
-  static const clang::tooling::UnifiedPath &getCudaPath() {
-    return CudaPath;
-  }
-
-  static const std::string getVarSchema(const clang::DeclRefExpr*);
->>>>>>> 995752c3
+  static const std::string getVarSchema(const clang::DeclRefExpr *);
   static const std::string getCudaVersion() {
     return clang::CudaVersionToString(SDKVersion);
   }
@@ -830,51 +808,14 @@
   static std::set<ExplicitNamespace> getExplicitNamespaceSet() {
     return ExplicitNamespaceSet;
   }
-<<<<<<< HEAD
   static void
   setExplicitNamespace(std::vector<ExplicitNamespace> NamespacesVec);
   static bool isCtadEnabled() { return EnableCtad; }
   static void setCtadEnabled(bool Enable) { EnableCtad = Enable; }
+  static bool isCodePinEnabled() { return EnableCodePin; }
+  static void setCodePinEnabled(bool Enable = false) { EnableCodePin = Enable; }
   static bool isGenBuildScript() { return GenBuildScript; }
   static void setGenBuildScriptEnabled(bool Enable = true) {
-=======
-  inline static void
-  setExplicitNamespace(std::vector<ExplicitNamespace> NamespacesVec) {
-    size_t NamespaceVecSize = NamespacesVec.size();
-    if (!NamespaceVecSize || NamespaceVecSize > 2) {
-      ShowStatus(MigrationErrorInvalidExplicitNamespace);
-      dpctExit(MigrationErrorInvalidExplicitNamespace);
-    }
-    for (auto &Namespace : NamespacesVec) {
-      // 1. Ensure option none is alone
-      bool Check1 =
-          (Namespace == ExplicitNamespace::EN_None && NamespaceVecSize == 2);
-      // 2. Ensure option cl, sycl, sycl-math only enabled one
-      bool Check2 =
-          ((Namespace == ExplicitNamespace::EN_CL ||
-            Namespace == ExplicitNamespace::EN_SYCL ||
-            Namespace == ExplicitNamespace::EN_SYCL_Math) &&
-           (ExplicitNamespaceSet.size() == 1 &&
-            ExplicitNamespaceSet.count(ExplicitNamespace::EN_DPCT) == 0));
-      // 3. Check whether option dpct duplicated
-      bool Check3 =
-          (Namespace == ExplicitNamespace::EN_DPCT &&
-           ExplicitNamespaceSet.count(ExplicitNamespace::EN_DPCT) == 1);
-      if (Check1 || Check2 || Check3) {
-        ShowStatus(MigrationErrorInvalidExplicitNamespace);
-        dpctExit(MigrationErrorInvalidExplicitNamespace);
-      } else {
-        ExplicitNamespaceSet.insert(Namespace);
-      }
-    }
-  }
-  inline static bool isCtadEnabled() { return EnableCtad; }
-  inline static void setCtadEnabled(bool Enable = true) { EnableCtad = Enable; }
-  inline static bool isCodePinEnabled() { return EnableCodePin; }
-  inline static void setCodePinEnabled(bool Enable = false) { EnableCodePin = Enable; }
-  inline static bool isGenBuildScript() { return GenBuildScript; }
-  inline static void setGenBuildScriptEnabled(bool Enable = true) {
->>>>>>> 995752c3
     GenBuildScript = Enable;
   }
   static bool IsMigrateCmakeScriptEnabled() { return MigrateCmakeScript; }
@@ -1107,19 +1048,8 @@
     FileReplCache[FilePath] = Repl;
   }
   // Emplace stored replacements into replacement set.
-<<<<<<< HEAD
-  void emplaceReplacements(ReplTy &ReplSets /*out*/);
-=======
   void emplaceReplacements(ReplTy &ReplSetsCUDA /*out*/,
-                           ReplTy &ReplSetsSYCL /*out*/) {
-    if (DpctGlobalInfo::isNeedRunAgain())
-      return;
-    for (auto &FileRepl : FileReplCache) {
-      FileRepl.second.first->emplaceIntoReplSet(ReplSetsCUDA[FileRepl.first.getCanonicalPath().str()]);
-      FileRepl.second.second->emplaceIntoReplSet(ReplSetsSYCL[FileRepl.first.getCanonicalPath().str()]);
-    }
-  }
->>>>>>> 995752c3
+                           ReplTy &ReplSetsSYCL /*out*/);
   std::shared_ptr<KernelCallExpr> buildLaunchKernelInfo(const CallExpr *);
   void insertCudaMalloc(const CallExpr *CE);
   void insertCublasAlloc(const CallExpr *CE);
@@ -1156,7 +1086,6 @@
   void insertConstantMacroTMInfo(SourceLocation SL,
                                  std::shared_ptr<TextModification> TM);
   void insertAtomicInfo(std::string HashStr, SourceLocation SL,
-<<<<<<< HEAD
                         std::string FuncName);
   void removeAtomicInfo(std::string HashStr);
   void setFileEnterLocation(SourceLocation Loc);
@@ -1165,72 +1094,9 @@
   void setMathHeaderInserted(SourceLocation Loc, bool B);
   void setAlgorithmHeaderInserted(SourceLocation Loc, bool B);
   void setTimeHeaderInserted(SourceLocation Loc, bool B);
-  void insertHeader(SourceLocation Loc, HeaderType Type);
+  void insertHeader(SourceLocation Loc, HeaderType Type,
+                    ReplacementType IsForCUDADebug = RT_ForSYCLMigration);
   void insertHeader(SourceLocation Loc, std::string HeaderName);
-=======
-                        std::string FuncName) {
-    auto LocInfo = getLocInfo(SL);
-    auto FileInfo = insertFile(LocInfo.first);
-    auto &M = FileInfo->getAtomicMap();
-    if (M.find(HashStr) == M.end()) {
-      M.insert(std::make_pair(HashStr,
-                              std::make_tuple(LocInfo.second, FuncName, true)));
-    }
-  }
-
-  void removeAtomicInfo(std::string HashStr) {
-    for (auto &File : FileMap) {
-      auto &M = File.second->getAtomicMap();
-      auto Iter = M.find(HashStr);
-      if (Iter != M.end()) {
-        std::get<2>(Iter->second) = false;
-        return;
-      }
-    }
-  }
-
-  void setFileEnterLocation(SourceLocation Loc) {
-    auto LocInfo = getLocInfo(Loc);
-    insertFile(LocInfo.first)->setFileEnterOffset(LocInfo.second);
-  }
-
-  void setFirstIncludeLocation(SourceLocation Loc) {
-    auto LocInfo = getLocInfo(Loc);
-    insertFile(LocInfo.first)->setFirstIncludeOffset(LocInfo.second);
-  }
-
-  void setLastIncludeLocation(SourceLocation Loc) {
-    auto LocInfo = getLocInfo(Loc);
-    insertFile(LocInfo.first)->setLastIncludeOffset(LocInfo.second);
-  }
-
-  void setMathHeaderInserted(SourceLocation Loc, bool B) {
-    auto LocInfo = getLocInfo(Loc);
-    insertFile(LocInfo.first)->setMathHeaderInserted(B);
-  }
-
-  void setAlgorithmHeaderInserted(SourceLocation Loc, bool B) {
-    auto LocInfo = getLocInfo(Loc);
-    insertFile(LocInfo.first)->setAlgorithmHeaderInserted(B);
-  }
-
-  void setTimeHeaderInserted(SourceLocation Loc, bool B) {
-    auto LocInfo = getLocInfo(Loc);
-    insertFile(LocInfo.first)->setTimeHeaderInserted(B);
-  }
-
-  void insertHeader(SourceLocation Loc, HeaderType Type,
-                    ReplacementType IsForCUDADebug = RT_ForSYCLMigration) {
-    auto LocInfo = getLocInfo(Loc);
-    insertFile(LocInfo.first)->insertHeader(Type, IsForCUDADebug);
-  }
-
-  void insertHeader(SourceLocation Loc, std::string HeaderName) {
-    auto LocInfo = getLocInfo(Loc);
-    insertFile(LocInfo.first)->insertCustomizedHeader(std::move(HeaderName));
-  }
-
->>>>>>> 995752c3
   static std::unordered_map<
       std::string,
       std::pair<std::pair<clang::tooling::UnifiedPath /*begin file name*/,
@@ -1386,12 +1252,8 @@
   static void setNeedRunAgain(bool NRA) { NeedRunAgain = NRA; }
   static bool isNeedRunAgain() { return NeedRunAgain; }
   static std::unordered_map<clang::tooling::UnifiedPath,
-<<<<<<< HEAD
-                            std::shared_ptr<ExtReplacements>> &
-=======
                             std::pair<std::shared_ptr<ExtReplacements>,
                                       std::shared_ptr<ExtReplacements>>> &
->>>>>>> 995752c3
   getFileReplCache() {
     return FileReplCache;
   }
@@ -1461,6 +1323,7 @@
 
   static std::string SchemaFileContentCUDA;
   static std::string SchemaFileContentSYCL;
+
 private:
   DpctGlobalInfo();
 
@@ -1623,12 +1486,8 @@
   static std::unordered_map<std::string, std::shared_ptr<ExtReplacement>>
       CudaArchMacroRepl;
   static std::unordered_map<clang::tooling::UnifiedPath,
-<<<<<<< HEAD
-                            std::shared_ptr<ExtReplacements>>
-=======
                             std::pair<std::shared_ptr<ExtReplacements>,
                                       std::shared_ptr<ExtReplacements>>>
->>>>>>> 995752c3
       FileReplCache;
   static std::set<clang::tooling::UnifiedPath> ReProcessFile;
   static bool NeedRunAgain;
