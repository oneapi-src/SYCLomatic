//===--------------- AnalysisInfo.h ---------------------------------------===//
//
// Part of the LLVM Project, under the Apache License v2.0 with LLVM Exceptions.
// See https://llvm.org/LICENSE.txt for license information.
// SPDX-License-Identifier: Apache-2.0 WITH LLVM-exception
//
//===----------------------------------------------------------------------===//

#ifndef DPCT_ANALYSIS_INFO_H
#define DPCT_ANALYSIS_INFO_H

#include "Error.h"
#include "ExprAnalysis.h"
#include "ExtReplacements.h"
#include "InclusionHeaders.h"
#include "LibraryAPIMigration.h"
#include "Rules.h"
#include "SaveNewFiles.h"
#include "Statics.h"
#include "TextModification.h"
#include "Utility.h"
#include "ValidateArguments.h"
#include <bitset>
#include <memory>
#include <optional>
#include <unordered_set>
#include <vector>

#include "clang/AST/Attr.h"
#include "clang/AST/Decl.h"
#include "clang/AST/DeclTemplate.h"
#include "clang/AST/Expr.h"
#include "clang/AST/ExprCXX.h"
#include "clang/AST/Mangle.h"
#include "clang/AST/ParentMapContext.h"

#include "clang/Basic/Cuda.h"

#include "clang/Format/Format.h"
#include "clang/Frontend/CompilerInstance.h"

llvm::StringRef getReplacedName(const clang::NamedDecl *D);
void setGetReplacedNamePtr(llvm::StringRef (*Ptr)(const clang::NamedDecl *D));

namespace clang {
namespace dpct {
using LocInfo = std::pair<tooling::UnifiedPath, unsigned int>;
template <class F, class... Ts>
std::string buildStringFromPrinter(F Func, Ts &&...Args) {
  std::string Ret;
  llvm::raw_string_ostream OS(Ret);
  Func(OS, std::forward<Ts>(Args)...);
  return OS.str();
}

enum class HelperFuncType : int {
  HFT_InitValue = 0,
  HFT_DefaultQueue = 1,
  HFT_CurrentDevice = 2
};

enum class KernelArgType : int {
  KAT_Stream = 0,
  KAT_Texture,
  KAT_Accessor1D,
  KAT_Accessor2D,
  KAT_Accessor3D,
  KAT_Array1D,
  KAT_Array2D,
  KAT_Array3D,
  KAT_Default,
  KAT_MaxParameterSize
};
// This struct defines a set of Repls with priority.
// The priority is designated by an unsigned number, the
// higher the number, the higher the priority.
struct PriorityReplInfo {
  std::vector<std::shared_ptr<ExtReplacement>> Repls;
  std::vector<std::function<void(void)>> RelatedAction;
  unsigned int Priority = 0;
};

class CudaMallocInfo;
class TextureInfo;
class KernelCallExpr;
class DeviceFunctionInfo;
class CallFunctionExpr;
class DeviceFunctionDecl;
class DeviceFunctionDeclInModule;
class MemVarInfo;
class VarInfo;
class ExplicitInstantiationDecl;
class KernelPrinter;

struct EventSyncTypeInfo {
  EventSyncTypeInfo(unsigned int Length, std::string ReplText, bool NeedReport,
                    bool IsAssigned)
      : Length(Length), ReplText(ReplText), NeedReport(NeedReport),
        IsAssigned(IsAssigned) {}
  void buildInfo(clang::tooling::UnifiedPath FilePath, unsigned int Offset);

  unsigned int Length;
  std::string ReplText;
  bool NeedReport = false;
  bool IsAssigned = false;
};

struct TimeStubTypeInfo {
  TimeStubTypeInfo(unsigned int Length, std::string StrWithSB,
                   std::string StrWithoutSB)
      : Length(Length), StrWithSB(StrWithSB), StrWithoutSB(StrWithoutSB) {}

  void buildInfo(clang::tooling::UnifiedPath FilePath, unsigned int Offset,
                 bool isReplTxtWithSB);

  unsigned int Length;
  std::string StrWithSB;
  std::string StrWithoutSB;
};

struct BuiltinVarInfo {
  BuiltinVarInfo(unsigned int Len, std::string Repl,
                 std::shared_ptr<DeviceFunctionInfo> DFI)
      : Len(Len), Repl(Repl), DFI(DFI) {}
  void buildInfo(clang::tooling::UnifiedPath FilePath, unsigned int Offset,
                 unsigned int Dim);

  unsigned int Len = 0;
  std::string Repl;
  std::shared_ptr<DeviceFunctionInfo> DFI = nullptr;
};

struct FormatInfo {
  FormatInfo() : EnableFormat(false), IsAllParamsOneLine(true) {}
  bool EnableFormat;
  bool IsAllParamsOneLine;
  bool IsEachParamNL = false;
  int CurrentLength = 0;
  int NewLineIndentLength = 0;
  std::string NewLineIndentStr;
  bool IsFirstArg = false;
};

enum HDFuncInfoType { HDFI_Def, HDFI_Decl, HDFI_Call };

struct HostDeviceFuncLocInfo {
  clang::tooling::UnifiedPath FilePath;
  std::string FuncContentCache;
  unsigned FuncStartOffset = 0;
  unsigned FuncEndOffset = 0;
  unsigned FuncNameOffset = 0;
  bool Processed = false;
  bool CalledByHostDeviceFunction = false;
  HDFuncInfoType Type;
};

struct HostDeviceFuncInfo {
  std::unordered_map<std::string, HostDeviceFuncLocInfo> LocInfos;
  bool isDefInserted = false;
  bool needGenerateHostCode = false;
  int PostFixId = -1;
  static int MaxId;
};

enum IfType { IT_Unknow, IT_If, IT_Ifdef, IT_Ifndef, IT_Elif };

struct DirectiveInfo {
  unsigned NumberSignLoc = 0;
  unsigned DirectiveLoc = 0;
  unsigned ConditionLoc = 0;
  std::string Condition;
};

struct CudaArchPPInfo {
  IfType DT = IfType::IT_Unknow;
  DirectiveInfo IfInfo;
  DirectiveInfo ElseInfo;
  DirectiveInfo EndInfo;
  std::unordered_map<unsigned, DirectiveInfo> ElInfo;
  bool isInHDFunc = false;
};

struct MemberOrBaseInfoForCodePin {
  bool UserDefinedTypeFlag = false;
  int PointerDepth = 0;
  bool IsBaseMember = false;
  std::vector<int> Dims;
  std::string TypeNameInCuda;
  std::string TypeNameInSycl;
  std::string MemberName;
};

struct VarInfoForCodePin {
  bool TemplateFlag = false;
  bool TopTypeFlag = false;
  bool IsValid = false;
  std::string HashKey;
  std::string VarRecordType;
  std::string VarName;
  std::string VarNameWithoutScopeAndTemplateArgs;
  std::string TemplateInstArgs;
  std::vector<std::string> Namespaces;
  std::vector<std::string> TemplateArgs;
  std::vector<MemberOrBaseInfoForCodePin> Bases;
  std::vector<MemberOrBaseInfoForCodePin> Members;
};

struct MemcpyOrderAnalysisInfo {
  MemcpyOrderAnalysisInfo(
      std::vector<std::pair<const Stmt *, MemcpyOrderAnalysisNodeKind>>
          MemcpyOrderVec,
      std::vector<unsigned int> DREOffsetVec)
      : MemcpyOrderVec(MemcpyOrderVec), DREOffsetVec(DREOffsetVec) {}
  MemcpyOrderAnalysisInfo() : MemcpyOrderVec({}), DREOffsetVec({}) {}

  std::vector<std::pair<const Stmt *, MemcpyOrderAnalysisNodeKind>>
      MemcpyOrderVec;
  std::vector<unsigned int> DREOffsetVec;
};

struct RnnBackwardFuncInfo {
  clang::tooling::UnifiedPath FilePath;
  unsigned int Offset;
  unsigned int Length;
  bool isAssigned;
  bool isDataGradient;
  std::string CompoundLoc;
  std::vector<std::string> RnnInputDeclLoc;
  std::vector<std::string> FuncArgs;
};

// <function name, Info>
using HDFuncInfoMap = std::unordered_map<std::string, HostDeviceFuncInfo>;
// <file path, <Offset, Info>>
using CudaArchPPMap =
    std::unordered_map<clang::tooling::UnifiedPath,
                       std::unordered_map<unsigned int, CudaArchPPInfo>>;
using CudaArchDefMap =
    std::unordered_map<std::string,
                       std::unordered_map<unsigned int, unsigned int>>;
class ParameterStream {
public:
  ParameterStream() { FormatInformation = FormatInfo(); }
  ParameterStream(FormatInfo FormatInformation, int ColumnLimit)
      : FormatInformation(FormatInformation), ColumnLimit(ColumnLimit) {}

  ParameterStream &operator<<(const std::string &InputParamStr);
  ParameterStream &operator<<(int InputInt);

  std::string Str = "";
  FormatInfo FormatInformation;
  int ColumnLimit = 80;
};

struct StmtWithWarning {
  StmtWithWarning(std::string Str, std::vector<std::string> Warnings = {})
      : StmtStr(Str), Warnings(Warnings) {}

  std::string StmtStr;
  std::vector<std::string> Warnings;
};

using StmtList = std::vector<StmtWithWarning>;

template <class T> using GlobalMap = std::map<unsigned, std::shared_ptr<T>>;
using MemVarInfoMap = GlobalMap<MemVarInfo>;

template <class T> inline void merge(T &Master, const T &Branch) {
  Master.insert(Branch.begin(), Branch.end());
}

inline void appendString(llvm::raw_string_ostream &OS) {}
template <class FirstArgT, class... ArgsT>
inline void appendString(llvm::raw_string_ostream &OS, FirstArgT &&First,
                         ArgsT &&...Args) {
  OS << std::forward<FirstArgT>(First);
  appendString(OS, std::forward<ArgsT>(Args)...);
}

template <class... Arguments>
inline std::string buildString(Arguments &&...Args) {
  std::string Result;
  llvm::raw_string_ostream OS(Result);
  appendString(OS, std::forward<Arguments>(Args)...);
  return OS.str();
}

template <class MapType>
inline typename MapType::mapped_type
findObject(const MapType &Map, const typename MapType::key_type &Key) {
  auto Itr = Map.find(Key);
  if (Itr == Map.end())
    return typename MapType::mapped_type();
  return Itr->second;
}

template <class MapType,
          class ObjectType = typename MapType::mapped_type::element_type,
          class... Args>
inline typename MapType::mapped_type
insertObject(MapType &Map, const typename MapType::key_type &Key,
             Args &&...InitArgs) {
  auto &Obj = Map[Key];
  if (!Obj)
    Obj = std::make_shared<ObjectType>(Key, std::forward<Args>(InitArgs)...);
  return Obj;
}

void initHeaderSpellings();

enum UsingType {
  UT_Queue_P,
};

// clang-format off
//
//                                   DpctGlobalInfo
//                                         |
//              --------------------------------------------------------
//              |                          |                           |
//         DpctFileInfo               DpctFileInfo                ... (other info)
//                                         |
//             ------------------------------------------------------------------------------------
//             |                           |                          |                           |
//    MemVarInfo                   DeviceFunctionDecl           KernelCallExpr             CudaMallocInfo
//  (Global Variable)                      |            (inherit from CallFunctionExpr)
//                                 DeviceFunctionInfo
//                                         |
//                           ----------------------------
//                           |                          |
//                    CallFunctionExpr              MemVarInfo
//                 (Call Expr in Function)    (Defined in Function)
//                           |
//                  DeviceFunctionInfo
//                     (Callee Info)
//
// clang-format on

// Store analysis info (eg. memory variable info, kernel function info,
// replacements and so on) of each file
class DpctFileInfo {
public:
  DpctFileInfo(const clang::tooling::UnifiedPath &FilePathIn)
      : ReplsSYCL(std::make_shared<ExtReplacements>(FilePathIn)),
        ReplsCUDA(std::make_shared<ExtReplacements>(FilePathIn)),
        FilePath(FilePathIn) {
    buildLinesInfo();
  }
  template <class Obj> std::shared_ptr<Obj> findNode(unsigned Offset) {
    return findObject(getMap<Obj>(), Offset);
  }
  template <class Obj, class Node>
  std::shared_ptr<Obj> insertNode(unsigned Offset, const Node *N) {
    return insertObject(getMap<Obj>(), Offset, FilePath, N);
  }
  template <class Obj, class MappedT, class... Args>
  std::shared_ptr<MappedT> insertNode(unsigned Offset, Args &&...Arguments) {
    return insertObject<GlobalMap<MappedT>, Obj>(
        getMap<MappedT>(), Offset, FilePath, std::forward<Args>(Arguments)...);
  }
  template <class Obj>
  std::shared_ptr<Obj> insertNode(unsigned Offset,
                                  std::shared_ptr<Obj> Object) {
    return getMap<Obj>().insert(std::make_pair(Offset, Object)).first->second;
  }
  const clang::tooling::UnifiedPath &getFilePath() { return FilePath; }

  // Build kernel and device function declaration replacements and store them.
  void buildReplacements();
  void setKernelCallDim();
  void setKernelDim();
  void buildUnionFindSet();
  void buildUnionFindSetForUncalledFunc();
  void buildKernelInfo();
  void buildRnnBackwardFuncInfo();
  void postProcess();

  // Emplace stored replacements into replacement set.
  void emplaceReplacements(std::map<clang::tooling::UnifiedPath,
                                    tooling::Replacements> &ReplSet /*out*/);
  void addReplacement(std::shared_ptr<ExtReplacement> Repl);
  bool isInAnalysisScope();
  std::shared_ptr<ExtReplacements> getReplsSYCL() { return ReplsSYCL; }
  std::shared_ptr<ExtReplacements> getReplsCUDA() { return ReplsCUDA; }
  size_t getFileSize() const { return FileSize; }
  std::string &getFileContent() { return FileContentCache; }

  // Header inclusion directive insertion functions
  void setFileEnterOffset(unsigned Offset);
  void setFirstIncludeOffset(unsigned Offset);
  void setLastIncludeOffset(unsigned Offset) { LastIncludeOffset = Offset; }
  void setHeaderInserted(HeaderType Header) {
    HeaderInsertedBitMap[Header] = true;
  }
  void setMathHeaderInserted(bool B = true) {
    HeaderInsertedBitMap[HeaderType::HT_Math] = B;
  }
  void setAlgorithmHeaderInserted(bool B = true) {
    HeaderInsertedBitMap[HeaderType::HT_Algorithm] = B;
  }
  void setTimeHeaderInserted(bool B = true) {
    HeaderInsertedBitMap[HeaderType::HT_Time] = B;
  }

  void concatHeader(llvm::raw_string_ostream &OS);
  template <class FirstT, class... Args>
  void concatHeader(llvm::raw_string_ostream &OS, FirstT &&First,
                    Args &&...Arguments);

  std::optional<HeaderType> findHeaderType(StringRef Header);
  StringRef getHeaderSpelling(HeaderType Type);

  // Insert one or more header inclusion directives at a specified offset
  template <typename ReplacementT>
  void insertHeader(ReplacementT &&Repl, unsigned Offset,
                    InsertPosition InsertPos = IP_Left,
                    ReplacementType IsForCodePin = RT_ForSYCLMigration) {
    auto R = std::make_shared<ExtReplacement>(
        FilePath, Offset, 0, std::forward<ReplacementT>(Repl), nullptr);
    R->setSYCLHeaderNeeded(false);
    R->setInsertPosition(InsertPos);
    R->IsForCodePin = IsForCodePin;
    IncludeDirectiveInsertions.push_back(R);
  }

  template <typename ReplacementT>
  void insertCustomizedHeader(ReplacementT &&Repl) {
    if (auto Type = findHeaderType(Repl))
      return insertHeader(Type.value());
    if (std::find(InsertedHeaders.begin(), InsertedHeaders.end(), Repl) ==
        InsertedHeaders.end()) {
      InsertedHeaders.push_back(Repl);
    }
  }

  void insertHeader(HeaderType Type, unsigned Offset,
                    ReplacementType IsForCodePin = RT_ForSYCLMigration);
  void insertHeader(HeaderType Type,
                    ReplacementType IsForCodePin = RT_ForSYCLMigration);

  // Record line info in file.
  struct SourceLineInfo {
    SourceLineInfo() : SourceLineInfo(-1, -1, -1, StringRef()) {}
    SourceLineInfo(unsigned LineNumber, unsigned Offset, unsigned End,
                   StringRef Buffer)
        : Number(LineNumber), Offset(Offset), Length(End - Offset),
          Line(Buffer.substr(Offset, Length)) {}
    SourceLineInfo(unsigned LineNumber, ArrayRef<unsigned> LineCache,
                   StringRef Buffer)
        : SourceLineInfo(LineNumber, LineCache[LineNumber - 1],
                         LineCache[LineNumber], Buffer) {}

    // Line number.
    const unsigned Number;
    // Offset at the begin of line.
    const unsigned Offset;
    // Length of the line.
    const unsigned Length;
    // String of the line, ref to FileContentCache.
    StringRef Line;
  };

  const SourceLineInfo &getLineInfo(unsigned LineNumber);
  StringRef getLineString(unsigned LineNumber) {
    return getLineInfo(LineNumber).Line;
  }

  // Get line number by offset
  unsigned getLineNumber(unsigned Offset) {
    return getLineInfoFromOffset(Offset).Number;
  }
  // Set line range info of replacement
  void setLineRange(ExtReplacements::SourceLineRange &LineRange,
                    std::shared_ptr<ExtReplacement> Repl);
  void insertIncludedFilesInfo(std::shared_ptr<DpctFileInfo> Info);

  std::map<const CompoundStmt *, MemcpyOrderAnalysisInfo> &
  getMemcpyOrderAnalysisResultMap() {
    return MemcpyOrderAnalysisResultMap;
  }
  std::map<std::string, std::vector<std::pair<unsigned int, unsigned int>>> &
  getFuncDeclRangeMap() {
    return FuncDeclRangeMap;
  }
  std::map<unsigned int, EventSyncTypeInfo> &getEventSyncTypeMap() {
    return EventSyncTypeMap;
  }
  std::map<unsigned int, TimeStubTypeInfo> &getTimeStubTypeMap() {
    return TimeStubTypeMap;
  }
  std::map<unsigned int, BuiltinVarInfo> &getBuiltinVarInfoMap() {
    return BuiltinVarInfoMap;
  }
  std::unordered_set<std::shared_ptr<DpctFileInfo>> &getIncludedFilesInfoSet() {
    return IncludedFilesInfoSet;
  }
  std::set<unsigned int> &getSpBLASSet() { return SpBLASSet; }
  std::unordered_set<std::shared_ptr<TextModification>> &
  getConstantMacroTMSet() {
    return ConstantMacroTMSet;
  }
  std::vector<tooling::Replacement> &getReplacements() {
    return PreviousTUReplFromYAML->Replacements;
  }
  std::unordered_map<std::string, std::tuple<unsigned int, std::string, bool>> &
  getAtomicMap() {
    return AtomicMap;
  }
  void setAddOneDplHeaders(bool Value) { AddOneDplHeaders = Value; }
  std::vector<std::pair<unsigned int, unsigned int>> &getTimeStubBounds() {
    return TimeStubBounds;
  }
  std::vector<std::pair<unsigned int, unsigned int>> &getExternCRanges() {
    return ExternCRanges;
  }
  std::vector<RnnBackwardFuncInfo> &getRnnBackwardFuncInfo() {
    return RBFuncInfo;
  }
  void setRTVersionValue(std::string Value) { RTVersionValue = Value; }
  std::string getRTVersionValue() { return RTVersionValue; }
  void setMajorVersionValue(std::string Value) { MajorVersionValue = Value; }
  std::string getMajorVersionValue() { return MajorVersionValue; }
  void setMinorVersionValue(std::string Value) { MinorVersionValue = Value; }
  std::string getMinorVersionValue() { return MinorVersionValue; }

  void setCCLVerValue(std::string Value) { CCLVerValue = Value; }
  std::string getCCLVerValue() { return CCLVerValue; }
  bool hasCUDASyntax() { return HeaderInsertedBitMap[HeaderType::HT_SYCL]; }

  std::shared_ptr<tooling::TranslationUnitReplacements> PreviousTUReplFromYAML =
      nullptr;

private:
  std::vector<std::pair<unsigned int, unsigned int>> TimeStubBounds;
  std::unordered_set<std::shared_ptr<DpctFileInfo>> IncludedFilesInfoSet;

  template <class Obj> GlobalMap<Obj> &getMap() {
    llvm::dbgs() << "[DpctFileInfo::getMap] Unknow map type";
    static GlobalMap<Obj> NullMap;
    return NullMap;
  }

  bool isReplTxtWithSubmitBarrier(unsigned Offset);

  // TODO: implement one of this for each source language.
  bool isInCudaPath();

  void buildLinesInfo();
  const SourceLineInfo &getLineInfoFromOffset(unsigned Offset);

  std::map<const CompoundStmt *, MemcpyOrderAnalysisInfo>
      MemcpyOrderAnalysisResultMap;

  std::map<std::string /*Function name*/,
           std::vector<
               std::pair<unsigned int /*Begin location of function signature*/,
                         unsigned int /*End location of function signature*/>>>
      FuncDeclRangeMap;

  std::map<unsigned int, EventSyncTypeInfo> EventSyncTypeMap;
  std::map<unsigned int, TimeStubTypeInfo> TimeStubTypeMap;
  std::map<unsigned int, BuiltinVarInfo> BuiltinVarInfoMap;
  GlobalMap<MemVarInfo> MemVarMap;
  GlobalMap<DeviceFunctionDecl> FuncMap;
  GlobalMap<KernelCallExpr> KernelMap;
  GlobalMap<CudaMallocInfo> CudaMallocMap;
  GlobalMap<TextureInfo> TextureMap;
  std::set<unsigned int> SpBLASSet;
  std::unordered_set<std::shared_ptr<TextModification>> ConstantMacroTMSet;
  std::unordered_map<std::string, std::tuple<unsigned int, std::string, bool>>
      AtomicMap;
  std::shared_ptr<ExtReplacements> ReplsSYCL;
  std::shared_ptr<ExtReplacements> ReplsCUDA;
  size_t FileSize = 0;
  std::vector<SourceLineInfo> Lines;

  clang::tooling::UnifiedPath FilePath;
  std::string FileContentCache;

  unsigned FirstIncludeOffset = 0;
  unsigned LastIncludeOffset = 0;
  const unsigned FileBeginOffset = 0;
  bool HasInclusionDirective = false;
  std::vector<std::string> InsertedHeaders;
  std::vector<std::string> InsertedHeadersCUDA;
  std::bitset<32> HeaderInsertedBitMap;
  std::bitset<32> UsingInsertedBitMap;
  bool AddOneDplHeaders = false;
  std::vector<std::shared_ptr<ExtReplacement>> IncludeDirectiveInsertions;
  std::vector<std::pair<unsigned int, unsigned int>> ExternCRanges;
  std::vector<RnnBackwardFuncInfo> RBFuncInfo;
  std::string RTVersionValue = "";
  std::string MajorVersionValue = "";
  std::string MinorVersionValue = "";
  std::string CCLVerValue = "";
};
template <> inline GlobalMap<MemVarInfo> &DpctFileInfo::getMap() {
  return MemVarMap;
}
template <> inline GlobalMap<DeviceFunctionDecl> &DpctFileInfo::getMap() {
  return FuncMap;
}
template <> inline GlobalMap<KernelCallExpr> &DpctFileInfo::getMap() {
  return KernelMap;
}
template <> inline GlobalMap<CudaMallocInfo> &DpctFileInfo::getMap() {
  return CudaMallocMap;
}
template <> inline GlobalMap<TextureInfo> &DpctFileInfo::getMap() {
  return TextureMap;
}

class DpctGlobalInfo {
public:
  static DpctGlobalInfo &getInstance() {
    static DpctGlobalInfo Info;
    return Info;
  }

  class MacroDefRecord {
  public:
    clang::tooling::UnifiedPath FilePath;
    unsigned Offset;
    bool IsInAnalysisScope;
    MacroDefRecord(SourceLocation NTL, bool IIAS);
  };

  class MacroExpansionRecord {
  public:
    std::string Name;
    int NumTokens;
    clang::tooling::UnifiedPath FilePath;
    unsigned ReplaceTokenBeginOffset;
    unsigned ReplaceTokenEndOffset;
    SourceRange Range;
    bool IsInAnalysisScope;
    bool IsFunctionLike;
    int TokenIndex;
    MacroExpansionRecord(IdentifierInfo *ID, const MacroInfo *MI,
                         SourceRange Range, bool IsInAnalysisScope,
                         int TokenIndex);
  };

  struct HelperFuncReplInfo {
    HelperFuncReplInfo(const clang::tooling::UnifiedPath DeclLocFile =
                           clang::tooling::UnifiedPath(),
                       unsigned int DeclLocOffset = 0,
                       bool IsLocationValid = false)
        : DeclLocFile(DeclLocFile), DeclLocOffset(DeclLocOffset),
          IsLocationValid(IsLocationValid) {}
    clang::tooling::UnifiedPath DeclLocFile;
    unsigned int DeclLocOffset = 0;
    bool IsLocationValid = false;
  };

  struct TempVariableDeclCounter {
    TempVariableDeclCounter(int DefaultQueueCounter = 0,
                            int CurrentDeviceCounter = 0)
        : DefaultQueueCounter(DefaultQueueCounter),
          CurrentDeviceCounter(CurrentDeviceCounter),
          PlaceholderStr{
              "",
              buildString(MapNames::getDpctNamespace(), "get_",
                          DpctGlobalInfo::getDeviceQueueName(), "()"),
              MapNames::getDpctNamespace() + "get_current_device()"} {}
    int DefaultQueueCounter = 0;
    int CurrentDeviceCounter = 0;
    std::string PlaceholderStr[3];
  };

  static std::string removeSymlinks(clang::FileManager &FM,
                                    std::string FilePathStr);
  static bool isInRoot(SourceLocation SL) {
    return isInRoot(DpctGlobalInfo::getLocInfo(SL).first);
  }
  static bool isInRoot(clang::tooling::UnifiedPath FilePath);
  static bool isInAnalysisScope(SourceLocation SL) {
    return isInAnalysisScope(DpctGlobalInfo::getLocInfo(SL).first);
  }
  static bool isInAnalysisScope(clang::tooling::UnifiedPath FilePath) {
    return isChildPath(AnalysisScope, FilePath);
  }
  static bool isExcluded(const clang::tooling::UnifiedPath &FilePath);
  // TODO: implement one of this for each source language.
  static bool isInCudaPath(SourceLocation SL);
  // TODO: implement one of this for each source language.
  static bool isInCudaPath(clang::tooling::UnifiedPath FilePath) {
    return isChildPath(CudaPath, FilePath);
  }

  static void setInRoot(const clang::tooling::UnifiedPath &InRootPath) {
    InRoot = InRootPath;
  }
  static const clang::tooling::UnifiedPath &getInRoot() { return InRoot; }
  static void setOutRoot(const clang::tooling::UnifiedPath &OutRootPath) {
    OutRoot = OutRootPath;
  }
  static const clang::tooling::UnifiedPath &getOutRoot() { return OutRoot; }
  static void
  setAnalysisScope(const clang::tooling::UnifiedPath &InputAnalysisScope) {
    AnalysisScope = InputAnalysisScope;
  }
  static const clang::tooling::UnifiedPath &getAnalysisScope() {
    return AnalysisScope;
  }
  static void addChangeExtensions(const std::string &Extension) {
    assert(!Extension.empty());
    ChangeExtensions.insert(Extension);
  }
  static const std::unordered_set<std::string> &getChangeExtensions() {
    return ChangeExtensions;
  }
  static const std::string &getSYCLSourceExtension() {
    return SYCLSourceExtension;
  }
  static const std::string &getSYCLHeaderExtension() {
    return SYCLHeaderExtension;
  }
  static void setSYCLFileExtension(SYCLFileExtensionEnum Extension);
  // TODO: implement one of this for each source language.
  static void setCudaPath(const clang::tooling::UnifiedPath &InputCudaPath) {
    CudaPath = InputCudaPath;
  }
  // TODO: implement one of this for each source language.
  static const clang::tooling::UnifiedPath &getCudaPath() { return CudaPath; }
  static const std::string getCudaVersion() {
    return clang::CudaVersionToString(SDKVersion);
  }

  static void printItem(llvm::raw_ostream &, const Stmt *,
                        const FunctionDecl *FD = nullptr);
  static std::string getItem(const Stmt *, const FunctionDecl *FD = nullptr);
  static void registerNDItemUser(const Stmt *,
                                 const FunctionDecl *FD = nullptr);
  static void printGroup(llvm::raw_ostream &, const Stmt *,
                         const FunctionDecl *FD = nullptr);
  static std::string getGroup(const Stmt *, const FunctionDecl *FD = nullptr);
  static void printSubGroup(llvm::raw_ostream &, const Stmt *,
                            const FunctionDecl *FD = nullptr);
  static std::string getSubGroup(const Stmt *,
                                 const FunctionDecl *FD = nullptr);
  static std::string getDefaultQueue(const Stmt *);
  static const std::string &getDeviceQueueName();
  static const std::string &getStreamName() {
    const static std::string StreamName = "stream" + getCTFixedSuffix();
    return StreamName;
  }
  static const std::string &getSyncName() {
    const static std::string SyncName = "sync" + getCTFixedSuffix();
    return SyncName;
  }
  static const std::string &getInRootHash() {
    const static std::string Hash = getHashAsString(getInRoot()).substr(0, 6);
    return Hash;
  }
  static void setContext(ASTContext &C);
  static void setRuleFile(const std::string &Path) { RuleFile = Path; }
  static ASTContext &getContext() {
    assert(Context);
    return *Context;
  }
  static SourceManager &getSourceManager() {
    assert(SM);
    return *SM;
  }
  static FileManager &getFileManager() {
    assert(FM);
    return *FM;
  }
  static bool isKeepOriginCode() { return KeepOriginCode; }
  static void setKeepOriginCode(bool KOC) { KeepOriginCode = KOC; }
  static bool isSyclNamedLambda() { return SyclNamedLambda; }
  static void setSyclNamedLambda(bool SNL) { SyclNamedLambda = SNL; }
  static void setCheckUnicodeSecurityFlag(bool CUS) {
    CheckUnicodeSecurityFlag = CUS;
  }
  static bool getCheckUnicodeSecurityFlag() { return CheckUnicodeSecurityFlag; }
  static void setEnablepProfilingFlag(bool EP) { EnablepProfilingFlag = EP; }
  static bool getEnablepProfilingFlag() { return EnablepProfilingFlag; }
  static bool getGuessIndentWidthMatcherFlag() {
    return GuessIndentWidthMatcherFlag;
  }
  static void setGuessIndentWidthMatcherFlag(bool Flag) {
    GuessIndentWidthMatcherFlag = Flag;
  }
  static void setIndentWidth(unsigned int W) { IndentWidth = W; }
  static unsigned int getIndentWidth() { return IndentWidth; }
  static void insertKCIndentWidth(unsigned int W);
  static unsigned int getKCIndentWidth();
  static UsmLevel getUsmLevel() { return UsmLvl; }
  static void setUsmLevel(UsmLevel UL) { UsmLvl = UL; }
  static BuildScriptKind getBuildScript() { return BuildScriptVal; }
  static void setBuildScript(BuildScriptKind BSVal) { BuildScriptVal = BSVal; }
  static clang::CudaVersion getSDKVersion() { return SDKVersion; }
  static void setSDKVersion(clang::CudaVersion V) { SDKVersion = V; }
  static bool isIncMigration() { return IsIncMigration; }
  static void setIsIncMigration(bool Flag) { IsIncMigration = Flag; }
  static bool isQueryAPIMapping() { return IsQueryAPIMapping; }
  static void setIsQueryAPIMapping(bool Flag) { IsQueryAPIMapping = Flag; }
  static bool needDpctDeviceExt() { return NeedDpctDeviceExt; }
  static void setNeedDpctDeviceExt() { NeedDpctDeviceExt = true; }
  static unsigned int getAssumedNDRangeDim() { return AssumedNDRangeDim; }
  static void setAssumedNDRangeDim(unsigned int Dim) {
    AssumedNDRangeDim = Dim;
  }
  static bool getUsingExtensionDE(DPCPPExtensionsDefaultEnabled Ext) {
    return ExtensionDEFlag & (1 << static_cast<unsigned>(Ext));
  }
  static void setExtensionDEFlag(unsigned Flag) {
    // The bits in Flag was reversed, so we need to check whether the ExtDE_All
    // bit of Flag is 0. That means disable all default enabled extensions,
    // otherwise disable the extensions represented by the 0 bit
    if (Flag &
        (1 << static_cast<unsigned>(DPCPPExtensionsDefaultEnabled::ExtDE_All)))
      ExtensionDEFlag = Flag;
    else
      ExtensionDEFlag = 0;
  }
  static unsigned getExtensionDEFlag() { return ExtensionDEFlag; }
  static bool getUsingExtensionDD(DPCPPExtensionsDefaultDisabled Ext) {
    return ExtensionDDFlag & (1 << static_cast<unsigned>(Ext));
  }
  static void setExtensionDDFlag(unsigned Flag) {
    // If the ExtDD_All bit is 1, enable all default disabled extensions.
    if (Flag &
        (1 << static_cast<unsigned>(DPCPPExtensionsDefaultDisabled::ExtDD_All)))
      ExtensionDDFlag = static_cast<unsigned>(-1);
    else
      ExtensionDDFlag = Flag;
  }
  static unsigned getExtensionDDFlag() { return ExtensionDDFlag; }
  template <ExperimentalFeatures Exp> static bool getUsingExperimental() {
    return ExperimentalFlag & (1 << static_cast<unsigned>(Exp));
  }
  static void setExperimentalFlag(unsigned Flag) {
    // If the ExtDD_All bit is 1, enable all default disabled experimental
    // features.
    if (Flag & (1 << static_cast<unsigned>(ExperimentalFeatures::Exp_All)))
      ExperimentalFlag = static_cast<unsigned>(-1);
    else
      ExperimentalFlag = Flag;
  }
  static unsigned getExperimentalFlag() { return ExperimentalFlag; }
  static bool getHelperFuncPreference(HelperFuncPreference HFP) {
    return HelperFuncPreferenceFlag & (1 << static_cast<unsigned>(HFP));
  }
  static void setHelperFuncPreferenceFlag(unsigned Flag) {
    HelperFuncPreferenceFlag = Flag;
  }
  static unsigned getHelperFuncPreferenceFlag() {
    return HelperFuncPreferenceFlag;
  }
  static bool isAnalysisModeEnabled() { return AnalysisModeFlag; }
  static void enableAnalysisMode() { AnalysisModeFlag = true; }
  static format::FormatRange getFormatRange() { return FmtRng; }
  static void setFormatRange(format::FormatRange FR) { FmtRng = FR; }
  static DPCTFormatStyle getFormatStyle() { return FmtST; }
  static void setFormatStyle(DPCTFormatStyle FS) { FmtST = FS; }
  // Processing the folder or file by following rules:
  // Rule1: For {child path, parent path}, only parent path will be kept.
  // Rule2: Ignore invalid path.
  // Rule3: If path is not in --in-root, then ignore it.
  static void setExcludePath(std::vector<std::string> ExcludePathVec);
  static std::unordered_map<std::string, bool> getExcludePath() {
    return ExcludePath;
  }
  static std::set<ExplicitNamespace> getExplicitNamespaceSet() {
    return ExplicitNamespaceSet;
  }
  static void
  setExplicitNamespace(std::vector<ExplicitNamespace> NamespacesVec);
  static bool isCtadEnabled() { return EnableCtad; }
  static void setCtadEnabled(bool Enable) { EnableCtad = Enable; }
  static bool isCodePinEnabled() { return EnableCodePin; }
  static void setCodePinEnabled(bool Enable = false) { EnableCodePin = Enable; }
  static bool isGenBuildScript() { return GenBuildScript; }
  static void setGenBuildScriptEnabled(bool Enable = true) {
    GenBuildScript = Enable;
  }
  static bool IsMigrateBuildScriptOnlyEnabled() {
    return MigrateBuildScriptOnly;
  }
  static void setMigrateBuildScriptOnlyEnabled(bool Enable = true) {
    MigrateBuildScriptOnly = Enable;
  }
  static bool isCommentsEnabled() { return EnableComments; }
  static void setCommentsEnabled(bool Enable = true) {
    EnableComments = Enable;
  }
  static bool isDPCTNamespaceTempEnabled() { return TempEnableDPCTNamespace; }
  static void setDPCTNamespaceTempEnabled() { TempEnableDPCTNamespace = true; }
  static std::unordered_set<std::string> &getPrecAndDomPairSet() {
    return PrecAndDomPairSet;
  }
  static bool isMKLHeaderUsed() { return IsMLKHeaderUsed; }
  static void setMKLHeaderUsed(bool Used = true) { IsMLKHeaderUsed = Used; }
  static int getSuffixIndexInitValue(std::string FileNameAndOffset);
  static void updateInitSuffixIndexInRule(int InitVal) {
    CurrentIndexInRule = InitVal;
  }
  static int getSuffixIndexInRuleThenInc();
  static int getSuffixIndexGlobalThenInc();
  static const std::string &getGlobalQueueName() {
    const static std::string Q = "q_ct1";
    return Q;
  }
  static const std::string &getGlobalDeviceName() {
    const static std::string D = "dev_ct1";
    return D;
  }
  static std::string getStringForRegexReplacement(StringRef);
  static void setCodeFormatStyle(const clang::format::FormatStyle &Style) {
    CodeFormatStyle = Style;
  }
  static clang::format::FormatStyle getCodeFormatStyle() {
    return CodeFormatStyle;
  }
  static bool IsVarUsedByRuntimeSymbolAPI(std::shared_ptr<MemVarInfo> Info);

private:
  template <class T, class T1, class... Ts>
  static constexpr bool IsSameAsAnyTy = (std::is_same_v<T, Ts> || ...);

  template <typename T>
  static constexpr bool IsNonPtrNode =
      IsSameAsAnyTy<T, TemplateArgument, TemplateArgumentLoc,
                    NestedNameSpecifierLoc, QualType, TypeLoc, ObjCProtocolLoc>;

public:
  template <class TargetTy, class NodeTy>
  static inline std::conditional_t<IsNonPtrNode<TargetTy>,
                                   std::optional<TargetTy>, const TargetTy *>
  findAncestor(const NodeTy *N,
               const std::function<bool(const DynTypedNode &)> &Condition) {
    if (LLVM_LIKELY(N)) {
      auto &Context = getContext();
      clang::DynTypedNodeList Parents = Context.getParents(*N);
      while (!Parents.empty()) {
        auto &Cur = Parents[0];
        if (Condition(Cur)) {
          if constexpr (IsNonPtrNode<TargetTy>)
            return *Cur.get<TargetTy>();
          else
            return Cur.get<TargetTy>();
        }
        Parents = Context.getParents(Cur);
      }
    }
    if constexpr (IsNonPtrNode<TargetTy>)
      return std::nullopt;
    else
      return nullptr;
  }

  template <class NodeTy>
  static inline bool checkSpecificBO(const NodeTy *Node,
                                     const BinaryOperator *BO) {
    return findAncestor<BinaryOperator>(
        Node, [&](const DynTypedNode &Cur) -> bool {
          return Cur.get<BinaryOperator>() == BO;
        });
  }

  template <class TargetTy, class NodeTy>
  static auto findAncestor(const NodeTy *Node) {
    return findAncestor<TargetTy>(Node, [&](const DynTypedNode &Cur) -> bool {
      return Cur.get<TargetTy>();
    });
  }
  template <class TargetTy, class NodeTy>
  static auto findParent(const NodeTy *Node) {
    return findAncestor<TargetTy>(
        Node, [](const DynTypedNode &Cur) -> bool { return true; });
  }

  template <typename TargetTy, typename NodeTy>
  static bool isAncestor(TargetTy *AncestorNode, NodeTy *Node) {
    return findAncestor<TargetTy>(Node, [&](const DynTypedNode &Cur) -> bool {
      return Cur.get<TargetTy>() == AncestorNode;
    });
  }
  template <class NodeTy>
  inline static const clang::FunctionDecl *
  getParentFunction(const NodeTy *Node) {
    return findAncestor<clang::FunctionDecl>(Node);
  }
  template <class TargetTy, class NodeTy>
  static inline const clang::Expr *
  getChildExprOfTargetAncestor(const NodeTy *N) {
    if (!N)
      return nullptr;

    auto &Context = clang::dpct::DpctGlobalInfo::getContext();
    clang::DynTypedNode PreviousNode = clang::DynTypedNode::create(*N);
    clang::DynTypedNodeList Parents = Context.getParents(*N);
    while (!Parents.empty()) {
      auto &Cur = Parents[0];
      if (Cur.get<TargetTy>())
        return PreviousNode.get<clang::Expr>();
      PreviousNode = Cur;
      Parents = Context.getParents(Cur);
    }

    return nullptr;
  }

  template <class StreamTy, class... Args>
  static inline StreamTy &
  printCtadClass(StreamTy &Stream, size_t CanNotDeducedArgsNum,
                 StringRef ClassName, Args &&...Arguments) {
    Stream << ClassName;
    if (!DpctGlobalInfo::isCtadEnabled()) {
      printArguments(Stream << "<", std::forward<Args>(Arguments)...) << ">";
    } else if (CanNotDeducedArgsNum) {
      printPartialArguments(Stream << "<", CanNotDeducedArgsNum,
                            std::forward<Args>(Arguments)...)
          << ">";
    }
    return Stream;
  }
  template <class StreamTy, class... Args>
  static inline StreamTy &printCtadClass(StreamTy &Stream, StringRef ClassName,
                                         Args &&...Arguments) {
    return printCtadClass(Stream, 0, ClassName,
                          std::forward<Args>(Arguments)...);
  }
  template <class... Args>
  static inline std::string getCtadClass(Args &&...Arguments) {
    std::string Result;
    llvm::raw_string_ostream OS(Result);
    return printCtadClass(OS, std::forward<Args>(Arguments)...).str();
  }
  template <class T>
  static inline std::pair<clang::tooling::UnifiedPath, unsigned>
  getLocInfo(const T *N, bool *IsInvalid = nullptr /* out */) {
    return getLocInfo(getLocation(N), IsInvalid);
  }
  static std::pair<clang::tooling::UnifiedPath, unsigned>
  getLocInfo(const TypeLoc &TL, bool *IsInvalid = nullptr /*out*/) {
    return getLocInfo(TL.getBeginLoc(), IsInvalid);
  }
  // Return the absolute path of \p ID
  static std::optional<clang::tooling::UnifiedPath> getAbsolutePath(FileID ID);
  // Return the absolute path of \p File
  static std::optional<clang::tooling::UnifiedPath>
  getAbsolutePath(FileEntryRef File);
  static std::pair<clang::tooling::UnifiedPath, unsigned>
  getLocInfo(SourceLocation Loc, bool *IsInvalid = nullptr /* out */);
  static std::string getTypeName(QualType QT, const ASTContext &Context);
  static std::string getTypeName(QualType QT) {
    return getTypeName(QT, DpctGlobalInfo::getContext());
  }
  static std::string getUnqualifiedTypeName(QualType QT,
                                            const ASTContext &Context) {
    return getTypeName(QT.getUnqualifiedType(), Context);
  }
  static std::string getUnqualifiedTypeName(QualType QT) {
    return getUnqualifiedTypeName(QT, DpctGlobalInfo::getContext());
  }
  /// This function will return the replaced type name with qualifiers.
  /// Currently, since clang do not support get the order of original
  /// qualifiers, this function will follow the behavior of
  /// clang::QualType.print(), in other words, the behavior is that the
  /// qualifiers(const, volatile...) will occur before the simple type(int,
  /// bool...) regardless its order in origin code.
  /// \param [in] QT The input qualified type which need migration.
  /// \param [in] Context The AST context.
  /// \param [in] SuppressScope Suppresses printing of scope specifiers.
  /// \return The replaced type name string with qualifiers.
  static std::string getReplacedTypeName(QualType QT, const ASTContext &Context,
                                         bool SuppressScope = false);
  static std::string getReplacedTypeName(QualType QT,
                                         bool SuppressScope = false) {
    return getReplacedTypeName(QT, DpctGlobalInfo::getContext(), SuppressScope);
  }
  /// This function will return the original type name with qualifiers.
  /// The order of original qualifiers will follow the behavior of
  /// clang::QualType.print() regardless its order in origin code.
  /// \param [in] QT The input qualified type.
  /// \return The type name string with qualifiers.
  static std::string getOriginalTypeName(QualType QT);

#define GLOBAL_TYPE(TYPE, NODE_TYPE)                                           \
  std::shared_ptr<TYPE> find##TYPE(const NODE_TYPE *Node) {                    \
    return findNode<TYPE>(Node);                                               \
  }                                                                            \
  std::shared_ptr<TYPE> insert##TYPE(const NODE_TYPE *Node) {                  \
    return insertNode<TYPE>(Node);                                             \
  }

  GLOBAL_TYPE(MemVarInfo, VarDecl)
  GLOBAL_TYPE(DeviceFunctionDecl, FunctionDecl)
  GLOBAL_TYPE(KernelCallExpr, CUDAKernelCallExpr)
  GLOBAL_TYPE(CudaMallocInfo, VarDecl)
  GLOBAL_TYPE(TextureInfo, VarDecl)
#undef GLOBAL_TYPE

  std::shared_ptr<DeviceFunctionDecl> insertDeviceFunctionDecl(
      const FunctionDecl *Specialization, const FunctionTypeLoc &FTL,
      const ParsedAttributes &Attrs, const TemplateArgumentListInfo &TAList);
  std::shared_ptr<DeviceFunctionDecl>
  insertDeviceFunctionDeclInModule(const FunctionDecl *FD);

  // Build kernel and device function declaration replacements and store
  // them.
  void buildKernelInfo();
  void buildReplacements();
  void processCudaArchMacro();
  void generateHostCode(tooling::Replacements &ProcessedReplList,
                        HostDeviceFuncLocInfo Info, unsigned ID);
  void postProcess();
  void cacheFileRepl(clang::tooling::UnifiedPath FilePath,
                     std::pair<std::shared_ptr<ExtReplacements>,
                               std::shared_ptr<ExtReplacements>>
                         Repl) {
    FileReplCache[FilePath] = Repl;
  }
  // Emplace stored replacements into replacement set.
  void emplaceReplacements(ReplTy &ReplSetsCUDA /*out*/,
                           ReplTy &ReplSetsSYCL /*out*/);
  std::shared_ptr<KernelCallExpr>
  buildLaunchKernelInfo(const CallExpr *, bool IsAssigned = false);
  void insertCudaMalloc(const CallExpr *CE);
  void insertCublasAlloc(const CallExpr *CE);
  std::shared_ptr<CudaMallocInfo> findCudaMalloc(const Expr *CE);
  void addReplacement(std::shared_ptr<ExtReplacement> Repl) {
    insertFile(Repl->getFilePath().str())->addReplacement(Repl);
  }
  CudaArchPPMap &getCudaArchPPInfoMap() { return CAPPInfoMap; }
  HDFuncInfoMap &getHostDeviceFuncInfoMap() { return HostDeviceFuncInfoMap; }
  std::unordered_map<std::string, std::shared_ptr<ExtReplacement>> &
  getCudaArchMacroReplMap() {
    return CudaArchMacroRepl;
  }
  CudaArchDefMap &getCudaArchDefinedMap() { return CudaArchDefinedMap; }
  void insertReplInfoFromYAMLToFileInfo(
      const clang::tooling::UnifiedPath &FilePath,
      std::shared_ptr<tooling::TranslationUnitReplacements> TUR);
  std::shared_ptr<tooling::TranslationUnitReplacements>
  getReplInfoFromYAMLSavedInFileInfo(clang::tooling::UnifiedPath FilePath);
  void insertEventSyncTypeInfo(
      const std::shared_ptr<clang::dpct::ExtReplacement> Repl,
      bool NeedReport = false, bool IsAssigned = false);
  void updateEventSyncTypeInfo(
      const std::shared_ptr<clang::dpct::ExtReplacement> Repl);
  void insertTimeStubTypeInfo(
      const std::shared_ptr<clang::dpct::ExtReplacement> ReplWithSB,
      const std::shared_ptr<clang::dpct::ExtReplacement> ReplWithoutSB);
  void updateTimeStubTypeInfo(SourceLocation BeginLoc, SourceLocation EndLoc);
  void insertBuiltinVarInfo(SourceLocation SL, unsigned int Len,
                            std::string Repl,
                            std::shared_ptr<DeviceFunctionInfo> DFI);
  void insertSpBLASWarningLocOffset(SourceLocation SL);
  std::shared_ptr<TextModification> findConstantMacroTMInfo(SourceLocation SL);
  void insertConstantMacroTMInfo(SourceLocation SL,
                                 std::shared_ptr<TextModification> TM);
  void insertAtomicInfo(std::string HashStr, SourceLocation SL,
                        std::string FuncName);
  void removeAtomicInfo(std::string HashStr);
  void setFileEnterLocation(SourceLocation Loc);
  void setFirstIncludeLocation(SourceLocation Loc);
  void setLastIncludeLocation(SourceLocation Loc);
  void setMathHeaderInserted(SourceLocation Loc, bool B);
  void setAlgorithmHeaderInserted(SourceLocation Loc, bool B);
  void setTimeHeaderInserted(SourceLocation Loc, bool B);
  void insertHeader(SourceLocation Loc, HeaderType Type,
                    ReplacementType IsForCodePin = RT_ForSYCLMigration);
  void insertHeader(SourceLocation Loc, std::string HeaderName);
  static std::unordered_map<
      std::string,
      std::pair<std::pair<clang::tooling::UnifiedPath /*begin file name*/,
                          unsigned int /*begin offset*/>,
                std::pair<clang::tooling::UnifiedPath /*end file name*/,
                          unsigned int /*end offset*/>>> &
  getExpansionRangeBeginMap() {
    return ExpansionRangeBeginMap;
  }
  static std::map<std::string, std::shared_ptr<MacroExpansionRecord>> &
  getExpansionRangeToMacroRecord() {
    return ExpansionRangeToMacroRecord;
  }
  static std::map<std::string, std::shared_ptr<DpctGlobalInfo::MacroDefRecord>>
      &getMacroTokenToMacroDefineLoc() {
    return MacroTokenToMacroDefineLoc;
  }
  static std::map<std::string, std::string> &
  getFunctionCallInMacroMigrateRecord() {
    return FunctionCallInMacroMigrateRecord;
  }
  static std::map<std::string, SourceLocation> &getEndifLocationOfIfdef() {
    return EndifLocationOfIfdef;
  }
  static std::vector<std::pair<clang::tooling::UnifiedPath, size_t>> &
  getConditionalCompilationLoc() {
    return ConditionalCompilationLoc;
  }
  static std::map<std::string, unsigned int> &getBeginOfEmptyMacros() {
    return BeginOfEmptyMacros;
  }
  static std::map<std::string, SourceLocation> &getEndOfEmptyMacros() {
    return EndOfEmptyMacros;
  }
  static std::map<std::string, bool> &getMacroDefines() { return MacroDefines; }
  static std::set<clang::tooling::UnifiedPath> &getIncludingFileSet() {
    return IncludingFileSet;
  }
  static std::set<std::string> &getFileSetInCompilationDB() {
    return FileSetInCompilationDB;
  }
  static std::unordered_map<std::string,
                            std::vector<clang::tooling::Replacement>> &
  getFileRelpsMap() {
    return FileRelpsMap;
  }
  static std::unordered_map<std::string, std::string> &getDigestMap() {
    return DigestMap;
  }
  static std::string getYamlFileName() { return YamlFileName; }
  static std::set<std::string> &getGlobalVarNameSet() {
    return GlobalVarNameSet;
  }
  static void removeVarNameInGlobalVarNameSet(const std::string &VarName);
  static bool getDeviceChangedFlag() { return HasFoundDeviceChanged; }
  static void setDeviceChangedFlag(bool Flag) { HasFoundDeviceChanged = Flag; }
  static std::unordered_map<int, HelperFuncReplInfo> &
  getHelperFuncReplInfoMap() {
    return HelperFuncReplInfoMap;
  }
  static int getHelperFuncReplInfoIndexThenInc();
  static std::unordered_map<std::string, TempVariableDeclCounter> &
  getTempVariableDeclCounterMap() {
    return TempVariableDeclCounterMap;
  }
  // Key: string: file:offset for a replacement.
  // Value: int: index of the placeholder in a replacement.
  static std::unordered_map<std::string, int> &getTempVariableHandledMap() {
    return TempVariableHandledMap;
  }
  static bool getUsingDRYPattern() { return UsingDRYPattern; }
  static void setUsingDRYPattern(bool Flag) { UsingDRYPattern = Flag; }
  static bool useNdRangeBarrier() {
    return getUsingExperimental<ExperimentalFeatures::Exp_NdRangeBarrier>();
  }
  static bool useFreeQueries() {
    return getUsingExperimental<ExperimentalFeatures::Exp_FreeQueries>();
  }
  static bool useGroupLocalMemory() {
    return getUsingExperimental<ExperimentalFeatures::Exp_GroupSharedMemory>();
  }
  static bool useLogicalGroup() {
    return getUsingExperimental<ExperimentalFeatures::Exp_LogicalGroup>();
  }
  static bool useUserDefineReductions() {
    return getUsingExperimental<
        ExperimentalFeatures::Exp_UserDefineReductions>();
  }
  static bool useMaskedSubGroupFunction() {
    return getUsingExperimental<
        ExperimentalFeatures::Exp_MaskedSubGroupFunction>();
  }
  static bool useExtDPLAPI() {
    return getUsingExperimental<ExperimentalFeatures::Exp_DPLExperimentalAPI>();
  }
  static bool useOccupancyCalculation() {
    return getUsingExperimental<
        ExperimentalFeatures::Exp_OccupancyCalculation>();
  }
  static bool useExtJointMatrix() {
    return getUsingExperimental<ExperimentalFeatures::Exp_Matrix>();
  }
  static bool useExtBFloat16Math() {
    return getUsingExperimental<ExperimentalFeatures::Exp_BFloat16Math>();
  }
  static bool useExtBindlessImages() {
    return getUsingExperimental<ExperimentalFeatures::Exp_BindlessImages>();
  }
<<<<<<< HEAD
  static bool useExtGraphs() {
    return getUsingExperimental<ExperimentalFeatures::Exp_Graphs>();
=======
  static bool useExtGraph() {
    return getUsingExperimental<ExperimentalFeatures::Exp_Graph>();
>>>>>>> b68d623c
  }
  static bool useExpNonUniformGroups() {
    return getUsingExperimental<ExperimentalFeatures::Exp_NonUniformGroups>();
  }
  static bool useExpDeviceGlobal() {
    return getUsingExperimental<ExperimentalFeatures::Exp_DeviceGlobal>();
  }
  static bool useNoQueueDevice() {
    return getHelperFuncPreference(HelperFuncPreference::NoQueueDevice);
  }
  static bool useEnqueueBarrier() {
    return getUsingExtensionDE(
        DPCPPExtensionsDefaultEnabled::ExtDE_EnqueueBarrier);
  }
  static bool useQueueEmpty() {
    return getUsingExtensionDE(DPCPPExtensionsDefaultEnabled::ExtDE_QueueEmpty);
  }
  static bool useCAndCXXStandardLibrariesExt() {
    return getUsingExtensionDD(
        DPCPPExtensionsDefaultDisabled::ExtDD_CCXXStandardLibrary);
  }
  static bool useIntelDeviceMath() {
    return getUsingExtensionDD(
        DPCPPExtensionsDefaultDisabled::ExtDD_IntelDeviceMath);
  }
  static bool usePeerAccess() {
    return getUsingExtensionDE(DPCPPExtensionsDefaultEnabled::ExtDE_PeerAccess);
  }
  static bool useAssert() {
    return getUsingExtensionDE(DPCPPExtensionsDefaultEnabled::ExtDE_Assert);
  }
  static bool useDeviceInfo() {
    return getUsingExtensionDE(DPCPPExtensionsDefaultEnabled::ExtDE_DeviceInfo);
  }
  static bool useBFloat16() {
    return getUsingExtensionDE(DPCPPExtensionsDefaultEnabled::ExtDE_BFloat16);
  }
  std::shared_ptr<DpctFileInfo>
  insertFile(const clang::tooling::UnifiedPath &FilePath) {
    return insertObject(FileMap, FilePath);
  }
  std::shared_ptr<DpctFileInfo>
  findFile(const clang::tooling::UnifiedPath &FilePath) {
    return findObject(FileMap, FilePath);
  }
  std::shared_ptr<DpctFileInfo> getMainFile() const { return MainFile; }
  void setMainFile(std::shared_ptr<DpctFileInfo> Main) { MainFile = Main; }
  void recordIncludingRelationship(
      const clang::tooling::UnifiedPath &CurrentFileName,
      const clang::tooling::UnifiedPath &IncludedFileName);
  static unsigned int getCudaKernelDimDFIIndexThenInc();
  static void
  insertCudaKernelDimDFIMap(unsigned int Index,
                            std::shared_ptr<DeviceFunctionInfo> Ptr);
  static std::shared_ptr<DeviceFunctionInfo>
  getCudaKernelDimDFI(unsigned int Index);
  static std::set<clang::tooling::UnifiedPath> &getModuleFiles() {
    return ModuleFiles;
  }
  static void setRunRound(unsigned int Round) { RunRound = Round; }
  static unsigned int getRunRound() { return RunRound; }
  static void setNeedRunAgain(bool NRA) { NeedRunAgain = NRA; }
  static bool isNeedRunAgain() { return NeedRunAgain; }
  static std::unordered_map<clang::tooling::UnifiedPath,
                            std::pair<std::shared_ptr<ExtReplacements>,
                                      std::shared_ptr<ExtReplacements>>> &
  getFileReplCache() {
    return FileReplCache;
  }
  void resetInfo();
  static void updateSpellingLocDFIMaps(SourceLocation SL,
                                       std::shared_ptr<DeviceFunctionInfo> DFI);
  static std::unordered_set<std::shared_ptr<DeviceFunctionInfo>>
  getDFIVecRelatedFromSpellingLoc(std::shared_ptr<DeviceFunctionInfo> DFI);
  static unsigned int getColorOption() { return ColorOption; }
  static void setColorOption(unsigned Color) { ColorOption = Color; }
  std::unordered_map<int, std::shared_ptr<DeviceFunctionInfo>> &
  getCubPlaceholderIndexMap() {
    return CubPlaceholderIndexMap;
  }
  std::vector<std::shared_ptr<DpctFileInfo>> &getCSourceFileInfo() {
    return CSourceFileInfo;
  }
  static std::unordered_map<std::string, std::shared_ptr<PriorityReplInfo>> &
  getPriorityReplInfoMap() {
    return PriorityReplInfoMap;
  }
  // For PriorityRelpInfo with same key, the Info with low priority will
  // be filtered and the Info with same priority will be merged.
  static void addPriorityReplInfo(std::string Key,
                                  std::shared_ptr<PriorityReplInfo> Info);
  static void setOptimizeMigrationFlag(bool Flag) {
    OptimizeMigrationFlag = Flag;
  }
  static bool isOptimizeMigration() { return OptimizeMigrationFlag; }
  static std::map<std::string, clang::tooling::OptionInfo> &getCurrentOptMap() {
    return CurrentOptMap;
  }
  static void setMainSourceYamlTUR(
      std::shared_ptr<clang::tooling::TranslationUnitReplacements> Ptr) {
    MainSourceYamlTUR = Ptr;
  }
  static std::shared_ptr<clang::tooling::TranslationUnitReplacements>
  getMainSourceYamlTUR() {
    return MainSourceYamlTUR;
  }
  static std::unordered_map<
      std::string,
      std::unordered_map<clang::tooling::UnifiedPath, std::vector<unsigned>>> &
  getRnnInputMap() {
    return RnnInputMap;
  }
  static std::unordered_map<clang::tooling::UnifiedPath,
                            std::vector<clang::tooling::UnifiedPath>> &
  getMainSourceFileMap() {
    return MainSourceFileMap;
  }
  static std::unordered_map<std::string, bool> &getMallocHostInfoMap() {
    return MallocHostInfoMap;
  }
  static std::map<std::shared_ptr<TextModification>, bool> &
  getConstantReplProcessedFlagMap() {
    return ConstantReplProcessedFlagMap;
  }
  static IncludeMapSetTy &getIncludeMapSet() { return IncludeMapSet; }
  static auto &getCodePinTypeInfoVec() { return CodePinTypeInfoMap; }
  static auto &getCodePinTemplateTypeInfoVec() {
    return CodePinTemplateTypeInfoMap;
  }
  static auto &getCodePinTypeDepsVec() { return CodePinTypeDepsVec; }
  static auto &getCodePinDumpFuncDepsVec() { return CodePinDumpFuncDepsVec; }
  static void setNeedParenAPI(const std::string &Name) {
    NeedParenAPISet.insert(Name);
  }
  static bool isNeedParenAPI(const std::string &Name) {
    return NeedParenAPISet.count(Name);
  }
  // #tokens, name of the second token, SourceRange of a macro
  static std::tuple<unsigned int, std::string, SourceRange> LastMacroRecord;

private:
  DpctGlobalInfo();

  DpctGlobalInfo(const DpctGlobalInfo &) = delete;
  DpctGlobalInfo(DpctGlobalInfo &&) = delete;
  DpctGlobalInfo &operator=(const DpctGlobalInfo &) = delete;
  DpctGlobalInfo &operator=(DpctGlobalInfo &&) = delete;

  // Wrapper of isInAnalysisScope for std::function usage.
  static bool checkInAnalysisScope(SourceLocation SL) {
    return isInAnalysisScope(SL);
  }

  // Record token split when it's in macro
  static void recordTokenSplit(SourceLocation SL, unsigned Len);

  // Find stored info by its corresponding AST node.
  // VarDecl=>MemVarInfo
  // FunctionDecl=>DeviceFunctionDecl
  // CUDAKernelCallExpr=>KernelCallExpr
  // VarDecl=>CudaMallocInfo
  template <class Info, class Node>
  inline std::shared_ptr<Info> findNode(const Node *N) {
    if (!N)
      return std::shared_ptr<Info>();
    auto LocInfo = getLocInfo(N);
    if (isInAnalysisScope(LocInfo.first))
      return insertFile(LocInfo.first)->template findNode<Info>(LocInfo.second);
    return std::shared_ptr<Info>();
  }
  // Insert info if it doesn't exist.
  // The info will be used in Global.buildReplacements().
  // The key is the location of the Node.
  // The correction of the key is guaranteed by getLocation().
  template <class Info, class Node>
  inline std::shared_ptr<Info> insertNode(const Node *N) {
    auto LocInfo = getLocInfo(N);
    return insertFile(LocInfo.first)
        ->template insertNode<Info>(LocInfo.second, N);
  }

  template <class T> static inline SourceLocation getLocation(const T *N) {
    return N->getBeginLoc();
  }
  static SourceLocation getLocation(const VarDecl *VD) {
    return VD->getLocation();
  }
  static SourceLocation getLocation(const FunctionDecl *FD) {
    return FD->getBeginLoc();
  }
  static SourceLocation getLocation(const FieldDecl *FD) {
    return FD->getLocation();
  }
  static SourceLocation getLocation(const CallExpr *CE) {
    return CE->getEndLoc();
  }
  // The result will be also stored in KernelCallExpr.BeginLoc
  static SourceLocation getLocation(const CUDAKernelCallExpr *CKC) {
    return getTheLastCompleteImmediateRange(CKC->getBeginLoc(),
                                            CKC->getEndLoc())
        .first;
  }

  std::shared_ptr<DpctFileInfo> MainFile = nullptr;
  std::unordered_map<clang::tooling::UnifiedPath, std::shared_ptr<DpctFileInfo>>
      FileMap;
  static std::shared_ptr<clang::tooling::TranslationUnitReplacements>
      MainSourceYamlTUR;
  static clang::tooling::UnifiedPath InRoot;
  static clang::tooling::UnifiedPath OutRoot;
  static clang::tooling::UnifiedPath AnalysisScope;
  static std::unordered_set<std::string> ChangeExtensions;
  static std::string SYCLSourceExtension;
  static std::string SYCLHeaderExtension;
  // TODO: implement one of this for each source language.
  static clang::tooling::UnifiedPath CudaPath;
  static std::string RuleFile;
  static UsmLevel UsmLvl;
  static BuildScriptKind BuildScriptVal;
  static clang::CudaVersion SDKVersion;
  static bool NeedDpctDeviceExt;
  static bool IsIncMigration;
  static bool IsQueryAPIMapping;
  static unsigned int AssumedNDRangeDim;
  static std::unordered_set<std::string> PrecAndDomPairSet;
  static format::FormatRange FmtRng;
  static DPCTFormatStyle FmtST;
  static bool EnableCtad;
  static bool EnableCodePin;
  static bool IsMLKHeaderUsed;
  static bool GenBuildScript;
  static bool MigrateBuildScriptOnly;
  static bool EnableComments;
  static std::set<ExplicitNamespace> ExplicitNamespaceSet;

  // This variable is only set true when option "--report-type=stats" or option
  // " --report-type=all" is specified to get the migration status report, while
  // dpct namespace is not enabled.
  static bool TempEnableDPCTNamespace;
  static ASTContext *Context;
  static SourceManager *SM;
  static FileManager *FM;
  static bool KeepOriginCode;
  static bool SyclNamedLambda;
  static bool GuessIndentWidthMatcherFlag;
  static unsigned int IndentWidth;
  static std::map<unsigned int, unsigned int> KCIndentWidthMap;
  static std::unordered_map<std::string, int> LocationInitIndexMap;
  static std::unordered_map<
      std::string,
      std::pair<std::pair<clang::tooling::UnifiedPath /*begin file name*/,
                          unsigned int /*begin offset*/>,
                std::pair<clang::tooling::UnifiedPath /*end file name*/,
                          unsigned int /*end offset*/>>>
      ExpansionRangeBeginMap;
  static bool CheckUnicodeSecurityFlag;
  static bool EnablepProfilingFlag;
  static std::map<std::string,
                  std::shared_ptr<DpctGlobalInfo::MacroExpansionRecord>>
      ExpansionRangeToMacroRecord;
  static std::map<std::string, SourceLocation> EndifLocationOfIfdef;
  static std::vector<std::pair<clang::tooling::UnifiedPath, size_t>>
      ConditionalCompilationLoc;
  static std::map<std::string, std::shared_ptr<DpctGlobalInfo::MacroDefRecord>>
      MacroTokenToMacroDefineLoc;
  static std::map<std::string, std::string> FunctionCallInMacroMigrateRecord;
  // key: The hash string of the first non-empty token after the end location of
  // macro expansion
  // value: begin location of macro expansion
  static std::map<std::string, SourceLocation> EndOfEmptyMacros;
  // key: The hash string of the begin location of the macro expansion
  // value: The end location of the macro expansion
  static std::map<std::string, unsigned int> BeginOfEmptyMacros;
  static std::unordered_map<std::string,
                            std::vector<clang::tooling::Replacement>>
      FileRelpsMap;
  static std::unordered_map<std::string, std::string> DigestMap;
  static const std::string YamlFileName;
  static std::map<std::string, bool> MacroDefines;
  static int CurrentMaxIndex;
  static int CurrentIndexInRule;
  static std::set<clang::tooling::UnifiedPath> IncludingFileSet;
  static std::set<std::string> FileSetInCompilationDB;
  static std::set<std::string> GlobalVarNameSet;
  static clang::format::FormatStyle CodeFormatStyle;
  static bool HasFoundDeviceChanged;
  static std::unordered_map<int, HelperFuncReplInfo> HelperFuncReplInfoMap;
  static int HelperFuncReplInfoIndex;
  static std::unordered_map<std::string, TempVariableDeclCounter>
      TempVariableDeclCounterMap;
  static std::unordered_map<std::string, int> TempVariableHandledMap;
  static bool UsingDRYPattern;
  static unsigned int CudaKernelDimDFIIndex;
  static std::unordered_map<unsigned int, std::shared_ptr<DeviceFunctionInfo>>
      CudaKernelDimDFIMap;
  static CudaArchPPMap CAPPInfoMap;
  static HDFuncInfoMap HostDeviceFuncInfoMap;
  static CudaArchDefMap CudaArchDefinedMap;
  static std::unordered_map<std::string, std::shared_ptr<ExtReplacement>>
      CudaArchMacroRepl;
  static std::unordered_map<clang::tooling::UnifiedPath,
                            std::pair<std::shared_ptr<ExtReplacements>,
                                      std::shared_ptr<ExtReplacements>>>
      FileReplCache;
  static std::set<clang::tooling::UnifiedPath> ReProcessFile;
  static bool NeedRunAgain;
  static unsigned int RunRound;
  static std::set<clang::tooling::UnifiedPath> ModuleFiles;
  static std::unordered_map<
      std::string, std::unordered_set<std::shared_ptr<DeviceFunctionInfo>>>
      SpellingLocToDFIsMapForAssumeNDRange;
  static std::unordered_map<std::shared_ptr<DeviceFunctionInfo>,
                            std::unordered_set<std::string>>
      DFIToSpellingLocsMapForAssumeNDRange;
  static unsigned ExtensionDEFlag;
  static unsigned ExtensionDDFlag;
  static unsigned ExperimentalFlag;
  static unsigned HelperFuncPreferenceFlag;
  static bool AnalysisModeFlag;
  static unsigned int ColorOption;
  static std::unordered_map<int, std::shared_ptr<DeviceFunctionInfo>>
      CubPlaceholderIndexMap;
  static std::vector<std::shared_ptr<DpctFileInfo>> CSourceFileInfo;
  static bool OptimizeMigrationFlag;
  static std::unordered_map<std::string, std::shared_ptr<PriorityReplInfo>>
      PriorityReplInfoMap;
  static std::unordered_map<std::string, bool> ExcludePath;
  static std::map<std::string, clang::tooling::OptionInfo> CurrentOptMap;
  static std::unordered_map<
      std::string,
      std::unordered_map<clang::tooling::UnifiedPath, std::vector<unsigned>>>
      RnnInputMap;
  static std::unordered_map<clang::tooling::UnifiedPath,
                            std::vector<clang::tooling::UnifiedPath>>
      MainSourceFileMap;
  static std::unordered_map<std::string, bool> MallocHostInfoMap;
  /// The key of this map is repl for specifier "__const__" and the value
  /// "true" means this repl has been processed.
  static std::map<std::shared_ptr<TextModification>, bool>
      ConstantReplProcessedFlagMap;
  static IncludeMapSetTy IncludeMapSet;
  static std::vector<std::pair<std::string, VarInfoForCodePin>>
      CodePinTypeInfoMap;
  static std::vector<std::pair<std::string, VarInfoForCodePin>>
      CodePinTemplateTypeInfoMap;
  static std::vector<std::pair<std::string, std::vector<std::string>>>
      CodePinTypeDepsVec;
  static std::vector<std::pair<std::string, std::vector<std::string>>>
      CodePinDumpFuncDepsVec;
  static std::unordered_set<std::string> NeedParenAPISet;
};

/// Generate mangle name of FunctionDecl as key of DeviceFunctionInfo.
/// For template dependent FunctionDecl, generate name with pattern
/// "QuailifiedName@FunctionType".
/// e.g.: template<class T> void test(T *int)
/// -> test@void (type-parameter-0-1 *)
class DpctNameGenerator {
  ASTNameGenerator G;
  PrintingPolicy PP;
  void printName(const FunctionDecl *FD, llvm::raw_ostream &OS);

public:
  DpctNameGenerator() : DpctNameGenerator(DpctGlobalInfo::getContext()) {}
  explicit DpctNameGenerator(ASTContext &Ctx);
  std::string getName(const FunctionDecl *D);
};

class TemplateArgumentInfo;

// Store array size string. Like below:
// a[10]: Store "10" as size;
// a[]: Store "" as empty size;
// a[SIZE]: Store as a TemplateDependentStringInfo while "SIZE" is a template
// parameter;
class SizeInfo {
  std::string Size;
  std::shared_ptr<TemplateDependentStringInfo> TDSI;

public:
  SizeInfo() = default;
  SizeInfo(std::string Size) : Size(std::move(Size)) {}
  SizeInfo(std::shared_ptr<TemplateDependentStringInfo> TDSI);
  const std::string &getSize();
  // Get actual size string according to template arguments list;
  void setTemplateList(const std::vector<TemplateArgumentInfo> &TemplateList);
};
// CtTypeInfo is basic class with info of element type, range, template info all
// get from type.
class CtTypeInfo {
public:
  struct {
    std::string TypeName;
    std::string DefinitionFuncName;
  } SharedVarInfo;
  // If NeedSizeFold is true, array size will be folded, but original expression
  // will follow as comments. If NeedSizeFold is false, original size expression
  // will be the size string.
  CtTypeInfo();
  CtTypeInfo(const TypeLoc &TL, bool NeedSizeFold = false);
  CtTypeInfo(const VarDecl *D, bool NeedSizeFold = false);
  const std::string &getBaseName() { return BaseName; }
  const std::string &getBaseNameWithoutQualifiers() {
    return BaseNameWithoutQualifiers;
  }
  size_t getDimension() { return Range.size(); }
  std::vector<SizeInfo> &getRange() { return Range; }
  // when there is no arguments, parameter MustArguments determine whether
  // parens will exist. Null string will be returned when MustArguments is
  // false, otherwise "()" will be returned.
  std::string getRangeArgument(const std::string &MemSize, bool MustArguments);
  inline bool isTemplate() const { return IsTemplate; }
  inline bool isPointer() const { return PointerLevel; }
  inline bool isArray() const { return IsArray; }
  inline bool isReference() const { return IsReference; }
  inline void adjustAsMemType();
  // Get instantiated type name with given template arguments.
  // e.g. X<T>, with T = int, result type will be X<int>.
  std::shared_ptr<CtTypeInfo>
  applyTemplateArguments(const std::vector<TemplateArgumentInfo> &TA);
  bool isWritten() const {
    return !TDSI || !isTemplate() || TDSI->isDependOnWritten();
  }
  std::set<HelperFeatureEnum> getHelperFeatureSet() { return HelperFeatureSet; }
  bool containSizeofType() { return ContainSizeofType; }
  std::vector<std::string> getArraySizeOriginExprs() {
    return ArraySizeOriginExprs;
  }
  bool containsTemplateDependentMacro() const { return TemplateDependentMacro; }
  bool isConstantQualified() const { return IsConstantQualified; }

private:
  // For ConstantArrayType, size in generated code is folded as an integer.
  // If \p NeedSizeFold is true, original size expression will be appended as
  // comments.
  void setTypeInfo(const TypeLoc &TL, bool NeedSizeFold = false);

  // Get folded array size with original size expression following as comments.
  // e.g.,
  // #define SIZE 24
  // dpct::global_memory<int, 1>(24 /* SIZE */);
  // Exception for particular case:
  // __device__ int a[24];
  // will be migrated to:
  // dpct::global_memory<int, 1> a(24);
  inline std::string getFoldedArraySize(const ConstantArrayTypeLoc &TL);

  // Get original array size expression.
  std::string getUnfoldedArraySize(const ConstantArrayTypeLoc &TL);

  bool setTypedefInfo(const TypedefTypeLoc &TL, bool NeedSizeFold);

  // Typically C++ array with constant size.
  // e.g.: __device__ int a[20];
  // If \p NeedSizeFold is true, original size expression will be appended as
  // comments.
  // e.g.,
  // #define SIZE 24
  // dpct::global_memory<int, 1>(24 /* SIZE */);
  void setArrayInfo(const ConstantArrayTypeLoc &TL, bool NeedFoldSize);

  // Typically C++ array with template dependent size.
  // e.g.: template<size_t S>
  // ...
  // __device__ int a[S];
  void setArrayInfo(const DependentSizedArrayTypeLoc &TL, bool NeedSizeFold);

  // IncompleteArray is an array defined without size.
  // e.g.: extern __shared__ int a[];
  void setArrayInfo(const IncompleteArrayTypeLoc &TL, bool NeedSizeFold);
  void setName(const TypeLoc &TL);
  void updateName();
  void setPointerAsArray();
  void removeQualifier() { BaseName = BaseNameWithoutQualifiers; }

private:
  unsigned PointerLevel : 16;
  unsigned IsReference : 1;
  unsigned IsTemplate : 1;
  unsigned TemplateDependentMacro : 1;
  unsigned IsArray : 1;
  unsigned ContainSizeofType : 1;
  unsigned IsConstantQualified : 1;
  std::string BaseName;
  std::string BaseNameWithoutQualifiers;
  std::vector<SizeInfo> Range;
  std::vector<std::string> ArraySizeOriginExprs{};
  std::set<HelperFeatureEnum> HelperFeatureSet;
  std::shared_ptr<TemplateDependentStringInfo> TDSI;
};

// variable info includes name, type and location.
class VarInfo {
public:
  VarInfo(unsigned Offset, const clang::tooling::UnifiedPath &FilePathIn,
          const VarDecl *Var, bool NeedFoldSize = false)
      : FilePath(FilePathIn), Offset(Offset), Name(Var->getName()),
        Ty(std::make_shared<CtTypeInfo>(Var, NeedFoldSize)) {}
  const clang::tooling::UnifiedPath &getFilePath() { return FilePath; }
  unsigned getOffset() { return Offset; }
  const std::string &getName() { return Name; }
  const std::string getNameAppendSuffix() { return Name + "_ct1"; }
  std::shared_ptr<CtTypeInfo> &getType() { return Ty; }
  std::string getDerefName() {
    return buildString(getName(), "_deref_", DpctGlobalInfo::getInRootHash());
  }
  void applyTemplateArguments(const std::vector<TemplateArgumentInfo> &TAList);
  void requestFeatureForSet(const clang::tooling::UnifiedPath &Path);

private:
  const clang::tooling::UnifiedPath FilePath;
  unsigned Offset;
  std::string Name;
  std::shared_ptr<CtTypeInfo> Ty;
};

// memory variable info includes basic variable info and memory attributes.
class MemVarInfo : public VarInfo {
public:
  enum VarAttrKind {
    Device = 0,
    Constant,
    Shared,
    Host,
    Managed,
  };
  enum VarScope { Local = 0, Extern, Global };

  static std::shared_ptr<MemVarInfo> buildMemVarInfo(const VarDecl *Var);
  static VarAttrKind getAddressAttr(const VarDecl *VD);

  MemVarInfo(unsigned Offset, const clang::tooling::UnifiedPath &FilePath,
             const VarDecl *Var);

  VarAttrKind getAttr() { return Attr; }
  VarScope getScope() { return Scope; }
  bool isGlobal() { return Scope == Global; }
  bool isExtern() { return Scope == Extern; }
  bool isLocal() { return Scope == Local; }
  bool isShared() { return Attr == Shared; }
  bool isConstant() { return Attr == Constant; }
  bool isDevice() { return Attr == Device; }
  bool isManaged() { return Attr == Managed; }
  bool isTypeDeclaredLocal() { return IsTypeDeclaredLocal; }
  bool isAnonymousType() { return IsAnonymousType; }
  const CXXRecordDecl *getDeclOfVarType() { return DeclOfVarType; }
  const DeclStmt *getDeclStmtOfVarType() { return DeclStmtOfVarType; }
  void setLocalTypeName(std::string T) { LocalTypeName = T; }
  std::string getLocalTypeName() { return LocalTypeName; }
  void setIgnoreFlag(bool Flag) { IsIgnored = Flag; }
  bool isIgnore() { return IsIgnored; }
  bool isStatic() { return IsStatic; }
  void setName(std::string NewName) { NewConstVarName = NewName; }
  unsigned int getNewConstVarOffset() { return NewConstVarOffset; }
  unsigned int getNewConstVarLength() { return NewConstVarLength; }
  const std::string getConstVarName() {
    return NewConstVarName.empty() ? getArgName() : NewConstVarName;
  }
  // Initialize offset and length for __constant__ variable that needs to be
  // renamed.
  void newConstVarInit(const VarDecl *Var);
  std::string getDeclarationReplacement(const VarDecl *);
  std::string getInitStmt() { return getInitStmt(""); }
  std::string getInitStmt(StringRef QueueString);
  std::string getMemoryDecl(const std::string &MemSize);
  std::string getMemoryDecl();
  std::string getExternGlobalVarDecl();
  void appendAccessorOrPointerDecl(const std::string &ExternMemSize,
                                   bool ExternEmitWarning, StmtList &AccList,
                                   StmtList &PtrList, LocInfo LI);
  std::string getRangeClass();
  std::string getRangeDecl(const std::string &MemSize);
  ParameterStream &getFuncDecl(ParameterStream &PS);
  ParameterStream &getFuncArg(ParameterStream &PS);
  ParameterStream &getKernelArg(ParameterStream &PS);
  std::string getAccessorDataType(bool IsTypeUsedInDevFunDecl = false,
                                  bool NeedCheckExtraConstQualifier = false);
  void setUsedBySymbolAPIFlag(bool Flag) { UsedBySymbolAPIFlag = Flag; }
  bool getUsedBySymbolAPIFlag() { return UsedBySymbolAPIFlag; }
  void setUseHelperFuncFlag(bool Flag) { UseHelperFuncFlag = Flag; }
  bool isUseHelperFunc() { return UseHelperFuncFlag; }
  void setUseDeviceGlobalFlag(bool Flag) { UseDeviceGlobalFlag = Flag; }
  bool isUseDeviceGlobal() { return UseDeviceGlobalFlag; }
  void setInitForDeviceGlobal(std::string Init) { InitList = Init; }

private:
  bool isTreatPointerAsArray() {
    return getType()->isPointer() && getScope() == Global &&
           DpctGlobalInfo::getUsmLevel() == UsmLevel::UL_None;
  }
  static VarAttrKind getAddressAttr(const AttrVec &Attrs);
  void setInitList(const Expr *E, const VarDecl *V);

  std::string getMemoryType();
  std::string getMemoryType(const std::string &MemoryType,
                            std::shared_ptr<CtTypeInfo> VarType);
  std::string getInitArguments(const std::string &MemSize,
                               bool MustArguments = false);
  const std::string &getMemoryAttr();
  std::string getSyclAccessorType(LocInfo LI = LocInfo());
  std::string getDpctAccessorType();
  std::string getNameWithSuffix(StringRef Suffix) {
    return buildString(getArgName(), "_", Suffix, getCTFixedSuffix());
  }
  std::string getAccessorName() { return getNameWithSuffix("acc"); }
  std::string getPtrName() { return getNameWithSuffix("ptr"); }
  std::string getRangeName() { return getNameWithSuffix("range"); }
  std::string getArgName();

private:
  // Passing by accessor, value or pointer when invoking kernel.
  // Constant scalar variables are passed by value while other 0/1D variables
  // defined on device memory are passed by pointer in device function calls.
  // The rest are passed by accessor.
  enum DpctAccessMode {
    Value,
    Pointer,
    Accessor,
    Reference,
  };

private:
  VarAttrKind Attr;
  VarScope Scope;
  DpctAccessMode AccMode;
  bool PointerAsArray;
  std::string InitList;
  bool IsIgnored = false;
  bool IsStatic = false;

  static const std::string ExternVariableName;

  // To store the new name for __constant__ variable's name that needs to be
  // renamed.
  std::string NewConstVarName;

  // To store the offset and length for __constant__ variable's name
  // that needs to be renamed.
  unsigned int NewConstVarOffset;
  unsigned int NewConstVarLength;

  bool IsTypeDeclaredLocal = false;
  bool IsAnonymousType = false;
  const CXXRecordDecl *DeclOfVarType = nullptr;
  const DeclStmt *DeclStmtOfVarType = nullptr;
  std::string LocalTypeName = "";

  static std::unordered_map<std::string, int> AnonymousTypeDeclStmtMap;
  bool UsedBySymbolAPIFlag = false;
  bool UseHelperFuncFlag = true;
  bool UseDeviceGlobalFlag = false;
};

class TextureTypeInfo {
  std::string DataType;
  int Dimension;
  bool IsArray;

public:
  TextureTypeInfo(std::string &&DataType, int TexType);
  void setDataTypeAndTexType(std::string &&Type, int TexType);
  void prepareForImage();
  void endForImage();
  std::string getDataType() { return DataType; }
  ParameterStream &printType(ParameterStream &PS,
                             const std::string &TemplateName);
};

class TextureInfo {
protected:
  const clang::tooling::UnifiedPath FilePath;
  const unsigned Offset;
  std::string Name;       // original expression str
  std::string NewVarName; // name of new variable which tool

  std::shared_ptr<TextureTypeInfo> Type;

protected:
  TextureInfo(unsigned Offset, const clang::tooling::UnifiedPath &FilePath,
              StringRef Name);
  TextureInfo(const VarDecl *VD);
  TextureInfo(const VarDecl *VD, std::string Subscript);
  TextureInfo(std::pair<clang::tooling::UnifiedPath, unsigned> LocInfo,
              StringRef Name);
  ParameterStream &getDecl(ParameterStream &PS,
                           const std::string &TemplateDeclName);
  template <class StreamT>
  static void printQueueStr(StreamT &OS, const std::string &Queue) {
    if (Queue.empty())
      return;
    OS << ", " << Queue;
  }

public:
  TextureInfo(unsigned Offset, const clang::tooling::UnifiedPath &FilePath,
              const VarDecl *VD);
  virtual ~TextureInfo() = default;
  void setType(std::string &&DataType, int TexType);
  void setType(std::shared_ptr<TextureTypeInfo> TypeInfo);
  std::shared_ptr<TextureTypeInfo> getType() const { return Type; }
  virtual std::string getHostDeclString();
  virtual std::string getSamplerDecl();
  virtual std::string getAccessorDecl(const std::string &QueueStr);
  virtual void addDecl(StmtList &AccessorList, StmtList &SamplerList,
                       const std::string &QueueStr);
  ParameterStream &getFuncDecl(ParameterStream &PS);
  ParameterStream &getFuncArg(ParameterStream &PS);
  virtual ParameterStream &getKernelArg(ParameterStream &OS);
  const std::string &getName() { return Name; }
  unsigned getOffset() { return Offset; }
  clang::tooling::UnifiedPath getFilePath() { return FilePath; }
  bool isUseHelperFunc() { return true; }
};

// texture handle info
class TextureObjectInfo : public TextureInfo {
  static const int ReplaceTypeLength;

  // If it is a parameter in the function, it is the parameter index, either it
  // is 0.
  unsigned ParamIdx;

  TextureObjectInfo(const VarDecl *VD, unsigned ParamIdx)
      : TextureInfo(VD), ParamIdx(ParamIdx) {}
  TextureObjectInfo(const VarDecl *VD, std::string Subscript, unsigned ParamIdx)
      : TextureInfo(VD, Subscript), ParamIdx(ParamIdx) {}

protected:
  TextureObjectInfo(unsigned Offset,
                    const clang::tooling::UnifiedPath &FilePath, StringRef Name)
      : TextureInfo(Offset, FilePath, Name), ParamIdx(0) {}

public:
  TextureObjectInfo(const ParmVarDecl *PVD)
      : TextureObjectInfo(PVD, PVD->getFunctionScopeIndex()) {}
  TextureObjectInfo(const VarDecl *VD) : TextureObjectInfo(VD, 0) {}

  TextureObjectInfo(const ParmVarDecl *PVD, std::string Subscript)
      : TextureObjectInfo(PVD, Subscript, PVD->getFunctionScopeIndex()) {}
  TextureObjectInfo(const VarDecl *VD, std::string Subscript)
      : TextureObjectInfo(VD, Subscript, 0) {}

  virtual ~TextureObjectInfo() = default;
  std::string getAccessorDecl(const std::string &QueueString) override;
  std::string getSamplerDecl() override;
  inline unsigned getParamIdx() const { return ParamIdx; }
  std::string getParamDeclType();
  virtual void merge(std::shared_ptr<TextureObjectInfo> Target);
  virtual void addParamDeclReplacement();

  template <class Node> static inline bool isTextureObject(const Node *E) {
    if (E)
      return DpctGlobalInfo::getUnqualifiedTypeName(E->getType()) ==
             "cudaTextureObject_t";
    return false;
  }
};

class CudaLaunchTextureObjectInfo : public TextureObjectInfo {
  std::string ArgStr;

public:
  CudaLaunchTextureObjectInfo(const ParmVarDecl *PVD, const std::string &ArgStr)
      : TextureObjectInfo(static_cast<const VarDecl *>(PVD)), ArgStr(ArgStr) {}
  std::string getAccessorDecl(const std::string &QueueString) override;
  std::string getSamplerDecl() override;
};

class MemberTextureObjectInfo : public TextureObjectInfo {
  StringRef BaseName;
  std::string MemberName;

  class NewVarNameRAII {
    std::string OldName;
    MemberTextureObjectInfo *Member;

  public:
    NewVarNameRAII(MemberTextureObjectInfo *M);
    ~NewVarNameRAII() { Member->Name = std::move(OldName); }
  };

  MemberTextureObjectInfo(unsigned Offset,
                          const clang::tooling::UnifiedPath &FilePath,
                          StringRef Name)
      : TextureObjectInfo(Offset, FilePath, Name) {}

public:
  static std::shared_ptr<MemberTextureObjectInfo> create(const MemberExpr *ME);
  void addDecl(StmtList &AccessorList, StmtList &SamplerList,
               const std::string &QueueStr) override;
  void setBaseName(StringRef Name) { BaseName = Name; }
  StringRef getMemberName() { return MemberName; }
};

class StructureTextureObjectInfo : public TextureObjectInfo {
  std::unordered_map<std::string, std::shared_ptr<MemberTextureObjectInfo>>
      Members;
  bool ContainsVirtualPointer;
  bool IsBase = false;

  StructureTextureObjectInfo(unsigned Offset,
                             const clang::tooling::UnifiedPath &FilePath,
                             StringRef Name)
      : TextureObjectInfo(Offset, FilePath, Name) {}

public:
  StructureTextureObjectInfo(const ParmVarDecl *PVD);
  StructureTextureObjectInfo(const VarDecl *VD);
  static std::shared_ptr<StructureTextureObjectInfo>
  create(const CXXThisExpr *This);
  bool isBase() const { return IsBase; }
  bool containsVirtualPointer() const { return ContainsVirtualPointer; }
  std::shared_ptr<MemberTextureObjectInfo> addMember(const MemberExpr *ME);
  void addDecl(StmtList &AccessorList, StmtList &SamplerList,
               const std::string &Queue) override;
  void addParamDeclReplacement() override { return; };
  void merge(std::shared_ptr<StructureTextureObjectInfo> Target);
  void merge(std::shared_ptr<TextureObjectInfo> Target) override;
  ParameterStream &getKernelArg(ParameterStream &OS) override;
};

class TemplateArgumentInfo {
public:
  explicit TemplateArgumentInfo(const TemplateArgumentLoc &TAL,
                                SourceRange Range);
  explicit TemplateArgumentInfo(std::string &&Str);
  TemplateArgumentInfo() : Kind(TemplateArgument::Null), IsWritten(false) {}

  bool isWritten() const { return IsWritten; }
  bool isNull() const { return !DependentStr; }
  bool isType() const { return Kind == TemplateArgument::Type; }
  const std::string &getString() const {
    return getDependentStringInfo()->getSourceString();
  }
  std::shared_ptr<const TemplateDependentStringInfo>
  getDependentStringInfo() const;
  void setAsType(QualType QT);
  void setAsType(const TypeLoc &TL);
  void setAsType(std::string TS);
  void setAsNonType(const llvm::APInt &Int);
  void setAsNonType(const Expr *E);

  static bool isPlaceholderType(clang::QualType QT);

private:
  template <class T>
  void setArgFromExprAnalysis(const T &Arg,
                              SourceRange ParentRange = SourceRange());

  template <class T> SourceRange getArgSourceRange(const T &Arg) {
    return Arg.getSourceRange();
  }

  template <class T> SourceRange getArgSourceRange(const T *Arg) {
    return Arg->getSourceRange();
  }

  void setArgStr(std::string &&Str) {
    DependentStr =
        std::make_shared<TemplateDependentStringInfo>(std::move(Str));
  }
  std::shared_ptr<TemplateDependentStringInfo> DependentStr;
  TemplateArgument::ArgKind Kind;
  bool IsWritten = true;
};

class TempStorageVarInfo {
  unsigned Offset;
  std::string Name;
  std::shared_ptr<TemplateDependentStringInfo> Type;

public:
  TempStorageVarInfo(unsigned Off, StringRef Name,
                     std::shared_ptr<TemplateDependentStringInfo> T)
      : Offset(Off), Name(Name.str()), Type(T) {}
  const std::string &getName() const { return Name; }
  unsigned getOffset() const { return Offset; }
  void addAccessorDecl(StmtList &AccessorList, StringRef LocalSize) const;
  void applyTemplateArguments(const std::vector<TemplateArgumentInfo> &TA);
  ParameterStream &getFuncDecl(ParameterStream &PS);
  ParameterStream &getFuncArg(ParameterStream &PS);
  ParameterStream &getKernelArg(ParameterStream &PS);
};

// memory variable map includes memory variable used in __global__/__device__
// function and call expression.
class MemVarMap {
public:
  MemVarMap()
      : HasItem(false), HasStream(false), HasSync(false), HasBF64(false),
        HasBF16(false), HasGlobalMemAcc(false) {}
  unsigned int Dim = 1;
  /// This member is only used to construct the union-find set.
  MemVarMap *Parent = this;
  bool hasItem() const { return HasItem; }
  bool hasStream() const { return HasStream; }
  bool hasSync() const { return HasSync; }
  bool hasBF64() const { return HasBF64; }
  bool hasBF16() const { return HasBF16; }
  bool hasGlobalMemAcc() const { return HasGlobalMemAcc; }
  bool hasExternShared() const { return !ExternVarMap.empty(); }
  void setItem(bool Has = true) { HasItem = Has; }
  void setStream(bool Has = true) { HasStream = Has; }
  void setSync(bool Has = true) { HasSync = Has; }
  void setBF64(bool Has = true) { HasBF64 = Has; }
  void setBF16(bool Has = true) { HasBF16 = Has; }
  void setGlobalMemAcc(bool Has = true) { HasGlobalMemAcc = Has; }
  void addCUBTempStorage(std::shared_ptr<TempStorageVarInfo> Tmp);
  void addTexture(std::shared_ptr<TextureInfo> Tex);
  void addVar(std::shared_ptr<MemVarInfo> Var);
  void merge(const MemVarMap &OtherMap);
  void merge(const MemVarMap &VarMap,
             const std::vector<TemplateArgumentInfo> &TemplateArgs);
  int calculateExtraArgsSize() const;

  enum CallOrDecl {
    CallArgument = 0,
    KernelArgument,
    DeclParameter,
  };

private:
  template <CallOrDecl COD>
  std::string
  getArgumentsOrParameters(int PreParams, int PostParams,
                           LocInfo LI = LocInfo(),
                           FormatInfo FormatInformation = FormatInfo()) const;

public:
  std::string getExtraCallArguments(bool HasPreParam, bool HasPostParam) const;
  void
  requestFeatureForAllVarMaps(const clang::tooling::UnifiedPath &Path) const;

  // When adding the ExtraParam with new line, the second argument should be
  // true, and the third argument is the string of indent, which will occur
  // before each ExtraParam.
  std::string
  getExtraDeclParam(bool HasPreParam, bool HasPostParam, LocInfo LI,
                    FormatInfo FormatInformation = FormatInfo()) const;
  std::string getKernelArguments(bool HasPreParam, bool HasPostParam,
                                 const clang::tooling::UnifiedPath &Path) const;
  const MemVarInfoMap &getMap(MemVarInfo::VarScope Scope) const;
  const GlobalMap<TextureInfo> &getTextureMap() const;
  const GlobalMap<TempStorageVarInfo> &getTempStorageMap() const;
  void removeDuplicateVar();

  MemVarInfoMap &getMap(MemVarInfo::VarScope Scope);
  bool isSameAs(const MemVarMap &Other) const;

  static const MemVarMap *
  getHeadWithoutPathCompression(const MemVarMap *CurNode);
  static MemVarMap *getHead(MemVarMap *CurNode);
  unsigned int getHeadNodeDim() const;

private:
  template <class VarT>
  static void merge(GlobalMap<VarT> &Master, const GlobalMap<VarT> &Branch,
                    const std::vector<TemplateArgumentInfo> &TemplateArgs) {
    if (TemplateArgs.empty())
      return dpct::merge(Master, Branch);
    for (auto &VarInfoPair : Branch)
      Master
          .insert(std::make_pair(VarInfoPair.first,
                                 std::make_shared<VarT>(*VarInfoPair.second)))
          .first->second->applyTemplateArguments(TemplateArgs);
  }
  int calculateExtraArgsSize(const MemVarInfoMap &Map) const;

  template <CallOrDecl COD>
  inline ParameterStream &getItem(ParameterStream &PS) const {
    return PS << getItemName();
  }

  template <CallOrDecl COD>
  inline ParameterStream &getStream(ParameterStream &PS) const {
    return PS << DpctGlobalInfo::getStreamName();
  }

  template <CallOrDecl COD>
  inline ParameterStream &getSync(ParameterStream &PS) const {
    return PS << buildString("atm_", DpctGlobalInfo::getSyncName());
  }

  template <class T, CallOrDecl COD>
  static void getArgumentsOrParametersFromMap(ParameterStream &PS,
                                              const GlobalMap<T> &VarMap,
                                              LocInfo LI = LocInfo());
  template <CallOrDecl COD>
  static void getArgumentsOrParametersFromoTextureInfoMap(
      ParameterStream &PS, const GlobalMap<TextureInfo> &VarMap);
  template <class T, CallOrDecl COD> struct GetArgOrParam;
  template <class T> struct GetArgOrParam<T, DeclParameter> {
    ParameterStream &operator()(ParameterStream &PS, std::shared_ptr<T> V) {
      return V->getFuncDecl(PS);
    }
  };
  template <class T> struct GetArgOrParam<T, CallArgument> {
    ParameterStream &operator()(ParameterStream &PS, std::shared_ptr<T> V) {
      return V->getFuncArg(PS);
    }
  };
  template <class T> struct GetArgOrParam<T, KernelArgument> {
    ParameterStream &operator()(ParameterStream &PS, std::shared_ptr<T> V) {
      return V->getKernelArg(PS);
    }
  };
  void getArgumentsOrParametersForDecl(ParameterStream &PS, int PreParams,
                                       int PostParams, LocInfo LI) const;

  bool HasItem, HasStream, HasSync, HasBF64, HasBF16, HasGlobalMemAcc;
  MemVarInfoMap LocalVarMap;
  MemVarInfoMap GlobalVarMap;
  MemVarInfoMap ExternVarMap;
  GlobalMap<TextureInfo> TextureMap;
  GlobalMap<TempStorageVarInfo> TempStorageMap;
};

template <>
inline ParameterStream &
MemVarMap::getItem<MemVarMap::DeclParameter>(ParameterStream &PS) const {
  std::string NDItem = "nd_item<3>";
  if (DpctGlobalInfo::getAssumedNDRangeDim() == 1 &&
      MemVarMap::getHeadWithoutPathCompression(this) &&
      MemVarMap::getHeadWithoutPathCompression(this)->Dim == 1) {
    NDItem = "nd_item<1>";
  }

  std::string ItemParamDecl =
      "const " + MapNames::getClNamespace() + NDItem + " &" + getItemName();
  return PS << ItemParamDecl;
}

template <>
inline ParameterStream &
MemVarMap::getStream<MemVarMap::DeclParameter>(ParameterStream &PS) const {
  static std::string StreamParamDecl = "const " + MapNames::getClNamespace() +
                                       "stream &" +
                                       DpctGlobalInfo::getStreamName();
  return PS << StreamParamDecl;
}

template <>
inline ParameterStream &
MemVarMap::getSync<MemVarMap::DeclParameter>(ParameterStream &PS) const {
  static std::string SyncParamDecl =
      MapNames::getClNamespace() + "atomic_ref<unsigned int, " +
      MapNames::getClNamespace() + "memory_order::seq_cst, " +
      MapNames::getClNamespace() + "memory_scope::device, " +
      MapNames::getClNamespace() + "access::address_space::global_space> &" +
      DpctGlobalInfo::getSyncName();
  return PS << SyncParamDecl;
}

// call function expression includes location, name, arguments num, template
// arguments and all function decls related to this call, also merges memory
// variable info of all related function decls.
class CallFunctionExpr {
public:
  template <class T>
  CallFunctionExpr(unsigned Offset,
                   const clang::tooling::UnifiedPath &FilePathIn, const T &C)
      : FilePath(FilePathIn), Offset(Offset) {}

  void buildCallExprInfo(const CXXConstructExpr *Ctor);
  void buildCallExprInfo(const CallExpr *CE);

  const MemVarMap &getVarMap() { return VarMap; }
  const std::vector<std::shared_ptr<TextureObjectInfo>> &
  getTextureObjectList() {
    return TextureObjectList;
  }
  std::shared_ptr<StructureTextureObjectInfo> getBaseTextureObjectInfo() const {
    return BaseTextureObject;
  }

  void emplaceReplacement();
  unsigned getExtraArgLoc() { return ExtraArgLoc; }
  bool hasArgs() { return HasArgs; }
  bool hasTemplateArgs() { return !TemplateArgs.empty(); }
  bool hasWrittenTemplateArgs();
  const std::string &getName() { return Name; }

  std::string getTemplateArguments(bool &IsNeedWarning,
                                   bool WrittenArgsOnly = true,
                                   bool WithScalarWrapped = false);

  virtual std::string getExtraArguments();

  void setHasSideEffects(bool Val = true) {
    CallGroupFunctionInControlFlow = Val;
  }
  bool hasSideEffects() const { return CallGroupFunctionInControlFlow; }

  std::shared_ptr<TextureObjectInfo>
  addTextureObjectArgInfo(unsigned ArgIdx,
                          std::shared_ptr<TextureObjectInfo> Info);
  virtual std::shared_ptr<TextureObjectInfo>
  addTextureObjectArg(unsigned ArgIdx, const DeclRefExpr *TexRef,
                      bool isKernelCall = false);
  virtual std::shared_ptr<TextureObjectInfo>
  addStructureTextureObjectArg(unsigned ArgIdx, const MemberExpr *TexRef,
                               bool isKernelCall = false);
  virtual std::shared_ptr<TextureObjectInfo>
  addTextureObjectArg(unsigned ArgIdx, const ArraySubscriptExpr *TexRef,
                      bool isKernelCall = false);
  std::shared_ptr<DeviceFunctionInfo> getFuncInfo() { return FuncInfo; }
  bool IsAllTemplateArgsSpecified = false;

  virtual ~CallFunctionExpr() = default;

protected:
  void setFuncInfo(std::shared_ptr<DeviceFunctionInfo>);
  std::string Name;
  unsigned getOffset() { return Offset; }
  const clang::tooling::UnifiedPath &getFilePath() { return FilePath; }
  void buildInfo();
  void buildCalleeInfo(const Expr *Callee, std::optional<unsigned int> NumArgs);
  void resizeTextureObjectList(size_t Size) { TextureObjectList.resize(Size); }

private:
  static std::string getName(const NamedDecl *D);
  void
  buildTemplateArguments(const llvm::ArrayRef<TemplateArgumentLoc> &ArgsList,
                         SourceRange Range);

  void buildTemplateArgumentsFromTypeLoc(const TypeLoc &TL);
  template <class TyLoc>
  void buildTemplateArgumentsFromSpecializationType(const TyLoc &TL);

  std::string getNameWithNamespace(const FunctionDecl *FD, const Expr *Callee);

  void buildTextureObjectArgsInfo(const CallExpr *CE);

  template <class CallT> void buildTextureObjectArgsInfo(const CallT *C);
  void mergeTextureObjectInfo();

  const clang::tooling::UnifiedPath FilePath;
  unsigned Offset = 0;
  unsigned ExtraArgLoc = 0;
  std::shared_ptr<DeviceFunctionInfo> FuncInfo;
  std::vector<TemplateArgumentInfo> TemplateArgs;

  // <ParameterIndex, ParameterName>
  std::vector<std::pair<int, std::string>> ParmRefArgs;
  MemVarMap VarMap;
  bool HasArgs = false;
  bool CallGroupFunctionInControlFlow = false;
  std::vector<std::shared_ptr<TextureObjectInfo>> TextureObjectList;
  std::shared_ptr<StructureTextureObjectInfo> BaseTextureObject;
};

// device function declaration info includes location, name, and related
// DeviceFunctionInfo
class DeviceFunctionDecl {
public:
  DeviceFunctionDecl(unsigned Offset,
                     const clang::tooling::UnifiedPath &FilePathIn,
                     const FunctionDecl *FD);
  DeviceFunctionDecl(unsigned Offset,
                     const clang::tooling::UnifiedPath &FilePathIn,
                     const FunctionTypeLoc &FTL, const ParsedAttributes &Attrs,
                     const FunctionDecl *Specialization);
  static std::shared_ptr<DeviceFunctionInfo>
  LinkUnresolved(const UnresolvedLookupExpr *ULE,
                 std::optional<unsigned int> NumArgs);
  static std::shared_ptr<DeviceFunctionInfo>
  LinkRedecls(const FunctionDecl *FD);
  static std::shared_ptr<DeviceFunctionInfo>
  LinkTemplateDecl(const FunctionTemplateDecl *FTD);
  static std::shared_ptr<DeviceFunctionInfo> LinkExplicitInstantiation(
      const FunctionDecl *Specialization, const FunctionTypeLoc &FTL,
      const ParsedAttributes &Attrs, const TemplateArgumentListInfo &TAList);
  std::shared_ptr<DeviceFunctionInfo> getFuncInfo() const { return FuncInfo; }

  virtual void emplaceReplacement();
  static void reset() { FuncInfoMap.clear(); }

  using DeclList = std::vector<std::shared_ptr<DeviceFunctionDecl>>;

  static void LinkDecl(const FunctionDecl *FD, DeclList &List,
                       std::shared_ptr<DeviceFunctionInfo> &Info);
  static void LinkDecl(const NamedDecl *ND, DeclList &List,
                       std::shared_ptr<DeviceFunctionInfo> &Info);
  static void LinkDecl(const FunctionTemplateDecl *FTD, DeclList &List,
                       std::shared_ptr<DeviceFunctionInfo> &Info);
  static void LinkRedecls(const FunctionDecl *ND, DeclList &List,
                          std::shared_ptr<DeviceFunctionInfo> &Info);

  template <class IteratorRange>
  static std::shared_ptr<DeviceFunctionInfo>
  LinkDeclRange(IteratorRange &&Range, const std::string &FunctionName) {
    std::shared_ptr<DeviceFunctionInfo> Info;
    DeclList List;
    LinkDeclRange(std::move(Range), List, Info);
    if (List.empty())
      return Info;
    if (!Info)
      Info = std::make_shared<DeviceFunctionInfo>(
          List[0]->ParamsNum, List[0]->NonDefaultParamNum, FunctionName);
    for (auto &D : List)
      D->setFuncInfo(Info);
    return Info;
  }

  template <class IteratorRange>
  static void LinkDeclRange(IteratorRange &&Range, DeclList &List,
                            std::shared_ptr<DeviceFunctionInfo> &Info) {
    for (auto D : Range)
      LinkDecl(D, List, Info);
  }
  void setFuncInfo(std::shared_ptr<DeviceFunctionInfo> Info);

  virtual ~DeviceFunctionDecl() = default;

protected:
  const FormatInfo &getFormatInfo();
  void buildTextureObjectParamsInfo(const ArrayRef<ParmVarDecl *> &Parms);

  template <class AttrsT>
  void buildReplaceLocInfo(const FunctionTypeLoc &FTL, const AttrsT &Attrs);

  virtual std::string getExtraParameters(LocInfo LI);

  unsigned Offset;
  unsigned OffsetForAttr;
  const clang::tooling::UnifiedPath FilePath;
  unsigned ParamsNum;
  unsigned ReplaceOffset;
  unsigned ReplaceLength;
  bool IsReplaceFollowedByPP = false;
  unsigned NonDefaultParamNum;
  bool IsDefFilePathNeeded = false;
  std::vector<std::shared_ptr<TextureObjectInfo>> TextureObjectList;
  FormatInfo FormatInformation;

  static std::shared_ptr<DeviceFunctionInfo> &getFuncInfo(const FunctionDecl *);
  static std::unordered_map<std::string, std::shared_ptr<DeviceFunctionInfo>>
      FuncInfoMap;

private:
  std::shared_ptr<DeviceFunctionInfo> &FuncInfo;
};

class ExplicitInstantiationDecl : public DeviceFunctionDecl {
  std::vector<TemplateArgumentInfo> InstantiationArgs;

public:
  ExplicitInstantiationDecl(unsigned Offset,
                            const clang::tooling::UnifiedPath &FilePathIn,
                            const FunctionTypeLoc &FTL,
                            const ParsedAttributes &Attrs,
                            const FunctionDecl *Specialization,
                            const TemplateArgumentListInfo &TAList)
      : DeviceFunctionDecl(Offset, FilePathIn, FTL, Attrs, Specialization) {
    initTemplateArgumentList(TAList, Specialization);
  }
  static void processFunctionTypeLoc(const FunctionTypeLoc &);
  static void processTemplateArgumentList(const TemplateArgumentListInfo &);

private:
  void initTemplateArgumentList(const TemplateArgumentListInfo &TAList,
                                const FunctionDecl *Specialization);
  std::string getExtraParameters(LocInfo LI) override;
};

class DeviceFunctionDeclInModule : public DeviceFunctionDecl {
  void insertWrapper();
  bool HasBody = false;
  size_t DeclEnd;
  std::string FuncName;
  std::vector<std::pair<std::string, std::string>> ParametersInfo;
  std::shared_ptr<KernelCallExpr> Kernel;
  void buildParameterInfo(const FunctionDecl *FD);
  void buildWrapperInfo(const FunctionDecl *FD);
  void buildCallInfo(const FunctionDecl *FD);
  std::vector<std::pair<std::string, std::string>> &getParametersInfo() {
    return ParametersInfo;
  }

public:
  DeviceFunctionDeclInModule(unsigned Offset,
                             const clang::tooling::UnifiedPath &FilePathIn,
                             const FunctionTypeLoc &FTL,
                             const ParsedAttributes &Attrs,
                             const FunctionDecl *FD);
  DeviceFunctionDeclInModule(unsigned Offset,
                             const clang::tooling::UnifiedPath &FilePathIn,
                             const FunctionDecl *FD);
  void emplaceReplacement() override;
};

// device function info includes parameters num, memory variable and call
// expression in the function.
class DeviceFunctionInfo {
  struct ParameterProps {
    bool IsReferenced = false;
  };

public:
  DeviceFunctionInfo(size_t ParamsNum, size_t NonDefaultParamNum,
                     std::string FunctionName);

  bool ConstructGraphVisited = false;
  unsigned int KernelCallBlockDim = 1;

  std::shared_ptr<CallFunctionExpr> findCallee(const CallExpr *C);
  template <class CallT>
  inline std::shared_ptr<CallFunctionExpr> addCallee(const CallT *C) {
    auto CallLocInfo = DpctGlobalInfo::getLocInfo(C);
    auto Call =
        insertObject(CallExprMap, CallLocInfo.second, CallLocInfo.first, C);
    Call->buildCallExprInfo(C);
    return Call;
  }
  void addVar(std::shared_ptr<MemVarInfo> Var) { VarMap.addVar(Var); }
  void setItem() { VarMap.setItem(); }
  void setStream() { VarMap.setStream(); }
  void setSync() { VarMap.setSync(); }
  void setBF64() { VarMap.setBF64(); }
  void setBF16() { VarMap.setBF16(); }
  void setGlobalMemAcc() { VarMap.setGlobalMemAcc(); }
  void addTexture(std::shared_ptr<TextureInfo> Tex) { VarMap.addTexture(Tex); }
  MemVarMap &getVarMap() { return VarMap; }
  std::shared_ptr<TextureObjectInfo> getTextureObject(unsigned Idx);
  std::shared_ptr<StructureTextureObjectInfo> getBaseTextureObject() const {
    return BaseObjectTexture;
  }
  void setCallGroupFunctionInControlFlow(bool Val = true) {
    CallGroupFunctionInControlFlow = Val;
  }
  bool hasCallGroupFunctionInControlFlow() const {
    return CallGroupFunctionInControlFlow;
  }
  void setHasSideEffectsAnalyzed(bool Val = true) {
    HasCheckedCallGroupFunctionInControlFlow = Val;
  }
  bool hasSideEffectsAnalyzed() const {
    return HasCheckedCallGroupFunctionInControlFlow;
  }

  void buildInfo();
  bool hasParams() { return ParamsNum != 0; }
  bool isBuilt() { return IsBuilt; }
  void setBuilt() { IsBuilt = true; }
  bool isLambda() { return IsLambda; }
  void setLambda() { IsLambda = true; }
  bool isInlined() { return IsInlined; }
  void setInlined() { IsInlined = true; }
  bool isKernel() { return IsKernel; }
  void setKernel() { IsKernel = true; }
  bool isKernelInvoked() { return IsKernelInvoked; }
  void setKernelInvoked() { IsKernelInvoked = true; }
  std::string getExtraParameters(const clang::tooling::UnifiedPath &Path,
                                 LocInfo LI,
                                 FormatInfo FormatInformation = FormatInfo());
  std::string
  getExtraParameters(const clang::tooling::UnifiedPath &Path,
                     const std::vector<TemplateArgumentInfo> &TAList,
                     LocInfo LI, FormatInfo FormatInformation = FormatInfo());
  void setDefinitionFilePath(const clang::tooling::UnifiedPath &Path) {
    DefinitionFilePath = Path;
  }
  const clang::tooling::UnifiedPath &getDefinitionFilePath() {
    return DefinitionFilePath;
  }

  void setNeedSyclExternMacro() { NeedSyclExternMacro = true; }
  bool IsSyclExternMacroNeeded() { return NeedSyclExternMacro; }
  void setAlwaysInlineDevFunc() { AlwaysInlineDevFunc = true; }
  bool IsAlwaysInlineDevFunc() { return AlwaysInlineDevFunc; }
  void setForceInlineDevFunc() { ForceInlineDevFunc = true; }
  bool IsForceInlineDevFunc() { return ForceInlineDevFunc; }
  void merge(std::shared_ptr<DeviceFunctionInfo> Other);
  size_t ParamsNum;
  size_t NonDefaultParamNum;
  GlobalMap<CallFunctionExpr> &getCallExprMap() { return CallExprMap; }
  void addSubGroupSizeRequest(unsigned int Size, SourceLocation Loc,
                              std::string APIName, std::string VarName = "");
  std::vector<std::tuple<unsigned int, clang::tooling::UnifiedPath,
                         unsigned int, std::string, std::string>> &
  getSubGroupSize() {
    return RequiredSubGroupSize;
  }
  bool isParameterReferenced(unsigned int Index);
  void setParameterReferencedStatus(unsigned int Index, bool IsReferenced);
  std::string getFunctionName() { return FunctionName; }

private:
  void mergeCalledTexObj(
      std::shared_ptr<StructureTextureObjectInfo> BaseObj,
      const std::vector<std::shared_ptr<TextureObjectInfo>> &TexObjList);

  void mergeTextureObjectList(
      const std::vector<std::shared_ptr<TextureObjectInfo>> &Other);

  bool IsBuilt;
  clang::tooling::UnifiedPath DefinitionFilePath;
  bool NeedSyclExternMacro = false;
  bool AlwaysInlineDevFunc = false;
  bool ForceInlineDevFunc = false;
  // subgroup size, filepath, offset, API name, var name
  std::vector<std::tuple<unsigned int, clang::tooling::UnifiedPath,
                         unsigned int, std::string, std::string>>
      RequiredSubGroupSize;
  GlobalMap<CallFunctionExpr> CallExprMap;
  MemVarMap VarMap;

  std::shared_ptr<StructureTextureObjectInfo> BaseObjectTexture;
  std::vector<std::shared_ptr<TextureObjectInfo>> TextureObjectList;
  std::vector<ParameterProps> ParametersProps;
  std::string FunctionName;
  bool IsInlined = false;
  bool IsLambda;
  bool IsKernel = false;
  bool IsKernelInvoked = false;
  bool CallGroupFunctionInControlFlow = false;
  bool HasCheckedCallGroupFunctionInControlFlow = false;
};

class KernelCallExpr : public CallFunctionExpr {
public:
  bool IsInMacroDefine = false;
  bool NeedLambda = false;
  bool NeedDefaultRetValue = false;

private:
  struct ArgInfo {
    ArgInfo(const ParmVarDecl *PVD, KernelArgumentAnalysis &Analysis,
            const Expr *Arg, bool Used, int Index, KernelCallExpr *BASE);
    ArgInfo(const ParmVarDecl *PVD, const std::string &ArgsArrayName,
            KernelCallExpr *Kernel);
    ArgInfo(const ParmVarDecl *PVD, KernelCallExpr *Kernel);
    ArgInfo(std::shared_ptr<TextureObjectInfo> Obj, KernelCallExpr *BASE);
    inline const std::string &getArgString() const;
    inline const std::string &getTypeString() const;
    inline std::string getIdStringWithIndex() const {
      return buildString(IdString, "ct", Index);
    }
    inline std::string getIdStringWithSuffix(const std::string &Suffix) const {
      return buildString(IdString, Suffix, "_ct", Index);
    }
    bool IsPointer;
    // If the pointer is used as lvalue after its most recent memory allocation
    bool IsRedeclareRequired;
    bool IsUsedAsLvalueAfterMalloc;
    bool IsDefinedOnDevice = false;
    bool TryGetBuffer = false;
    std::string ArgString;
    std::string TypeString;
    std::string IdString;
    int Index;
    int ArgSize = 0;
    bool IsDeviceRandomGeneratorType = false;
    bool HasImplicitConversion = false;
    bool IsDoublePointer = false;

    std::shared_ptr<TextureObjectInfo> Texture;
  };

  void print(KernelPrinter &Printer);
  void printSubmit(KernelPrinter &Printer);
  void printSubmitLamda(KernelPrinter &Printer);
  void printParallelFor(KernelPrinter &Printer, bool IsInSubmit);
  void printKernel(KernelPrinter &Printer);
  template <typename IDTy, typename... Ts>
  void printWarningMessage(KernelPrinter &Printer, IDTy MsgID, Ts &&...Vals);
  template <class T> void printStreamBase(T &Printer);

public:
  KernelCallExpr(unsigned Offset, const clang::tooling::UnifiedPath &FilePath,
                 const CUDAKernelCallExpr *KernelCall);

  void addAccessorDecl();
  void buildInfo();
  void setKernelCallDim();
  void buildUnionFindSet();
  void addReplacements();
  std::string getExtraArguments() override;

  const std::vector<ArgInfo> &getArgsInfo();
  int calculateOriginArgsSize() const;

  std::string getReplacement();

  void setEvent(const std::string &E) { Event = E; }
  const std::string &getEvent() { return Event; }
  void setSync(bool Sync = true) { IsSync = Sync; }
  bool isSync() { return IsSync; }

  static std::shared_ptr<KernelCallExpr> buildFromCudaLaunchKernel(
      const std::pair<clang::tooling::UnifiedPath, unsigned> &LocInfo,
      const CallExpr *, bool IsAssigned = false);
  static std::shared_ptr<KernelCallExpr>
  buildForWrapper(clang::tooling::UnifiedPath, const FunctionDecl *,
                  std::shared_ptr<DeviceFunctionInfo>);
  unsigned int GridDim = 3;
  unsigned int BlockDim = 3;
  void setEmitSizeofWarningFlag(bool Flag) { EmitSizeofWarning = Flag; }

private:
  KernelCallExpr(unsigned Offset, const clang::tooling::UnifiedPath &FilePath)
      : CallFunctionExpr(Offset, FilePath, nullptr), IsSync(false) {}
  void buildArgsInfoFromArgsArray(const FunctionDecl *FD,
                                  const Expr *ArgsArray) {}
  void buildArgsInfo(const CallExpr *CE);
  bool isDefaultStream() const {
    return StringRef(ExecutionConfig.Stream).starts_with("{{NEEDREPLACEQ") ||
           ExecutionConfig.IsDefaultStream;
  }
  bool isQueuePtr() const { return ExecutionConfig.IsQueuePtr; }
  std::string getQueueStr() const;

  void buildKernelInfo(const CUDAKernelCallExpr *KernelCall);
  void setIsInMacroDefine(const CUDAKernelCallExpr *KernelCall);
  void setNeedAddLambda(const CUDAKernelCallExpr *KernelCall);
  void setNeedAddLambda();
  void setNeedDefaultRet();
  void buildNeedBracesInfo(const CallExpr *KernelCall);
  void buildLocationInfo(const CallExpr *KernelCall);
  template <class ArgsRange>
  void buildExecutionConfig(const ArgsRange &ConfigArgs,
                            const CallExpr *KernelCall);

  void removeExtraIndent();
  void addDevCapCheckStmt();
  void addAccessorDecl(MemVarInfo::VarScope Scope);
  void addAccessorDecl(std::shared_ptr<MemVarInfo> VI);
  void addStreamDecl();

  void buildKernelArgsStmt();

  struct {
    std::string LocHash;
    std::string NL;
    std::string Indent;
  } LocInfo;
  // true, if migrated SYCL code block need extra { }
  bool NeedBraces = true;
  struct {
    std::string Config[6] = {"", "", "", "0", "", ""};
    std::string &GroupSize = Config[0];
    std::string &LocalSize = Config[1];
    std::string &ExternMemSize = Config[2];
    std::string &Stream = Config[3];
    bool LocalDirectRef = false, GroupDirectRef = false;
    std::string GroupSizeFor1D = "";
    std::string LocalSizeFor1D = "";
    std::string &NdRange = Config[4];
    std::string &SubGroupSize = Config[5];
    bool IsDefaultStream = false;
    bool IsQueuePtr = true;
  } ExecutionConfig;

  std::vector<ArgInfo> ArgsInfo;

  std::string Event;
  bool IsSync;

  class SubmitStmtsList {
  public:
    StmtList StreamList;
    StmtList SyncList;
    StmtList RangeList;
    StmtList MemoryList;
    StmtList PtrList;
    StmtList AccessorList;
    StmtList TextureList;
    StmtList SamplerList;
    StmtList NdRangeList;
    StmtList CommandGroupList;

    KernelPrinter &print(KernelPrinter &Printer);
    bool empty() const noexcept;

  private:
    KernelPrinter &printList(KernelPrinter &Printer, const StmtList &List,
                             StringRef Comments = "");
  };
  SubmitStmtsList SubmitStmts;

  class OuterStmtsList {
  public:
    StmtList ExternList;
    StmtList InitList;
    StmtList OthersList;

    KernelPrinter &print(KernelPrinter &Printer);
    bool empty() const noexcept;

  private:
    KernelPrinter &printList(KernelPrinter &Printer, const StmtList &List,
                             StringRef Comments = "");
  };
  OuterStmtsList OuterStmts;
  StmtList KernelStmts;
  std::string KernelArgs;
  int TotalArgsSize = 0;
  bool EmitSizeofWarning = false;
  unsigned int SizeOfHighestDimension = 0;
};

class CudaMallocInfo {
public:
  CudaMallocInfo(unsigned Offset, const clang::tooling::UnifiedPath &FilePath,
                 const VarDecl *VD)
      : Name(VD->getName().str()) {}

  static const VarDecl *getMallocVar(const Expr *Arg);
  static const VarDecl *getDecl(const Expr *E);
  void setSizeExpr(const Expr *SizeExpression);
  void setSizeExpr(const Expr *N, const Expr *ElemSize);
  std::string getAssignArgs(const std::string &TypeName);

private:
  std::string Size;
  std::string Name;
};

/// Find the innermost FunctionDecl's child node (CompoundStmt node) where \S
/// is located. If there is no CompoundStmt of FunctionDecl out of \S, return
/// nullptr.
/// Caller should make sure that /S is not nullptr.
template <typename T>
inline const clang::CompoundStmt *findInnerMostBlock(const T *S) {
  auto &Context = DpctGlobalInfo::getContext();
  auto Parents = Context.getParents(*S);
  std::vector<DynTypedNode> AncestorNodes;
  while (Parents.size() >= 1) {
    AncestorNodes.push_back(Parents[0]);
    Parents = Context.getParents(Parents[0]);
  }

  for (unsigned int i = 0; i < AncestorNodes.size(); ++i) {
    if (auto CS = AncestorNodes[i].get<CompoundStmt>()) {
      if (i + 1 < AncestorNodes.size() &&
          (AncestorNodes[i + 1].get<FunctionDecl>() ||
           AncestorNodes[i + 1].get<CXXMethodDecl>() ||
           AncestorNodes[i + 1].get<CXXConstructorDecl>() ||
           AncestorNodes[i + 1].get<CXXDestructorDecl>())) {
        return CS;
      }
    }
  }
  return nullptr;
}

template <typename T>
inline DpctGlobalInfo::HelperFuncReplInfo
generateHelperFuncReplInfo(const T *S) {
  DpctGlobalInfo::HelperFuncReplInfo Info;
  if (!S) {
    Info.IsLocationValid = false;
    return Info;
  }

  auto CS = findInnerMostBlock(S);
  if (!CS) {
    Info.IsLocationValid = false;
    return Info;
  }

  auto EndOfLBrace = CS->getLBracLoc().getLocWithOffset(1);
  if (EndOfLBrace.isMacroID()) {
    Info.IsLocationValid = false;
    return Info;
  }

  Info.IsLocationValid = true;
  std::tie(Info.DeclLocFile, Info.DeclLocOffset) =
      DpctGlobalInfo::getLocInfo(EndOfLBrace);
  return Info;
}

/// If it is not duplicated, return 0.
/// If it is duplicated, return the correct Index which is >= 1.
template <typename T> int getPlaceholderIdx(const T *S) {
  auto &SM = DpctGlobalInfo::getSourceManager();
  SourceLocation Loc = S->getBeginLoc();
  Loc = SM.getExpansionLoc(Loc);

  auto LocInfo = DpctGlobalInfo::getLocInfo(Loc);
  std::string Key = LocInfo.first.getCanonicalPath().str() + ":" +
                    std::to_string(LocInfo.second);
  auto Iter = DpctGlobalInfo::getTempVariableHandledMap().find(Key);
  if (Iter != DpctGlobalInfo::getTempVariableHandledMap().end()) {
    return Iter->second;
  } else {
    return 0;
  }
}

/// return true: update success
/// return false: key already there, map is not changed.
template <typename T> bool UpdatePlaceholderIdxMap(const T *S, int Index) {
  auto Range = getDefinitionRange(S->getBeginLoc(), S->getEndLoc());
  SourceLocation Loc = Range.getBegin();
  auto LocInfo = DpctGlobalInfo::getLocInfo(Loc);
  std::string Key = LocInfo.first.getCanonicalPath().str() + ":" +
                    std::to_string(LocInfo.second);
  auto Iter = DpctGlobalInfo::getTempVariableHandledMap().find(Key);
  if (Iter != DpctGlobalInfo::getTempVariableHandledMap().end()) {
    return true;
  } else {
    DpctGlobalInfo::getTempVariableHandledMap().insert(
        std::make_pair(Key, Index));
    return false;
  }
}

template <typename T> int isPlaceholderIdxDuplicated(const T *S) {
  if (getPlaceholderIdx(S) == 0)
    return false;
  else
    return true;
}

// There are 3 maps are used to record related information:
// unordered_map<int, HelperFuncReplInfo> HelperFuncReplInfoMap,
// unordered_map<string, TempVariableDeclCounter> TempVariableDeclCounterMap and
// unordered_map<string, int> TempVariableHandledMap.
//
// 1. HelperFuncReplInfoMap's key is the Index of each placeholder, its value is
// a HelperFuncReplInfo struct which saved the declaration insert location of
// this placeholder and a boolean represent whether this location is valid.
// 2. TempVariableDeclCounterMap's key is the declaration insert location, it's
// value is a TempVariableDeclCounter which counts how many device declaration
// and queue declaration need be inserted here respectively.
// 3. TempVariableHandledMap's key is the begin location of the declaration or
// statement of each placeholder. This map is to avoid one placeholder to be
// counted more than once. Its value is Index.
//
// The rule of inserting declaration:
// If pair (m, n) means device counter value is n and queue counter value is n,
// using (0,0), (0,1), (1,0), (1,1), (>=2,0), (0,>=2), (>=2,1), (1,>=2) and
// (>=2,>=2) can construct a graph.
// Then there are 5 edges will need insert declaration:
// (1,0) to (>=2,0) and (1,1) to (>=2,1) need add device declaration
// (0,1) to (0,>=2) and (1,1) to (1,>=2) need add both declaration
// (>=2,1) to (>=2,>=2) need add queue declaration
template <typename T>
inline void buildTempVariableMap(int Index, const T *S, HelperFuncType HFT) {
  if (UpdatePlaceholderIdxMap(S, Index)) {
    return;
  }

  DpctGlobalInfo::HelperFuncReplInfo HFInfo = generateHelperFuncReplInfo(S);

  if (!HFInfo.IsLocationValid)
    return;

  DpctGlobalInfo::getHelperFuncReplInfoMap().insert(
      std::make_pair(Index, HFInfo));
  std::string KeyForDeclCounter = HFInfo.DeclLocFile.getCanonicalPath().str() +
                                  ":" + std::to_string(HFInfo.DeclLocOffset);

  if (DpctGlobalInfo::getTempVariableDeclCounterMap().count(
          KeyForDeclCounter) == 0) {
    DpctGlobalInfo::getTempVariableDeclCounterMap().insert(
        {KeyForDeclCounter, {}});
  }
  auto Iter =
      DpctGlobalInfo::getTempVariableDeclCounterMap().find(KeyForDeclCounter);
  switch (HFT) {
  case HelperFuncType::HFT_DefaultQueue:
    ++Iter->second.DefaultQueueCounter;
    break;
  case HelperFuncType::HFT_CurrentDevice:
    ++Iter->second.CurrentDeviceCounter;
    break;
  default:
    break;
  }
}

} // namespace dpct
} // namespace clang

#endif<|MERGE_RESOLUTION|>--- conflicted
+++ resolved
@@ -1274,13 +1274,8 @@
   static bool useExtBindlessImages() {
     return getUsingExperimental<ExperimentalFeatures::Exp_BindlessImages>();
   }
-<<<<<<< HEAD
-  static bool useExtGraphs() {
-    return getUsingExperimental<ExperimentalFeatures::Exp_Graphs>();
-=======
   static bool useExtGraph() {
     return getUsingExperimental<ExperimentalFeatures::Exp_Graph>();
->>>>>>> b68d623c
   }
   static bool useExpNonUniformGroups() {
     return getUsingExperimental<ExperimentalFeatures::Exp_NonUniformGroups>();
