//===--------------- AnalysisInfo.h ---------------------------------------===//
//
// Part of the LLVM Project, under the Apache License v2.0 with LLVM Exceptions.
// See https://llvm.org/LICENSE.txt for license information.
// SPDX-License-Identifier: Apache-2.0 WITH LLVM-exception
//
//===----------------------------------------------------------------------===//

#ifndef DPCT_ANALYSIS_INFO_H
#define DPCT_ANALYSIS_INFO_H

#include "Error.h"
#include "ExprAnalysis.h"
#include "ExtReplacements.h"
#include "InclusionHeaders.h"
#include "LibraryAPIMigration.h"
#include "Rules.h"
#include "SaveNewFiles.h"
#include "Statics.h"
#include "Utility.h"
#include "ValidateArguments.h"
#include <bitset>
#include <optional>
#include <unordered_set>
#include <vector>

#include "clang/AST/Attr.h"
#include "clang/AST/Decl.h"
#include "clang/AST/DeclTemplate.h"
#include "clang/AST/ExprCXX.h"
#include "clang/AST/Mangle.h"
#include "clang/AST/ParentMapContext.h"

#include "clang/Basic/Cuda.h"

#include "clang/Format/Format.h"
#include "clang/Frontend/CompilerInstance.h"

llvm::StringRef getReplacedName(const clang::NamedDecl *D);
void setGetReplacedNamePtr(
    llvm::StringRef (*Ptr)(const clang::NamedDecl *D));

namespace clang {
namespace dpct {
enum class HelperFuncType : int {
  HFT_InitValue = 0,
  HFT_DefaultQueue = 1,
  HFT_CurrentDevice = 2
};

enum class KernelArgType : int {
  KAT_Stream = 0,
  KAT_Texture,
  KAT_Accessor1D,
  KAT_Accessor2D,
  KAT_Accessor3D,
  KAT_Array1D,
  KAT_Array2D,
  KAT_Array3D,
  KAT_Default,
  KAT_MaxParameterSize
};
// This struct defines a set of Repls with priority.
// The priority is designated by an unsigned number, the
// higher the number, the higher the priority.
struct PriorityReplInfo {
  std::vector<std::shared_ptr<ExtReplacement>> Repls;
  std::vector<std::function<void(void)>> RelatedAction;
  unsigned int Priority = 0;
};

class CudaMallocInfo;
class TextureInfo;
class KernelCallExpr;
class DeviceFunctionInfo;
class CallFunctionExpr;
class DeviceFunctionDecl;
class DeviceFunctionDeclInModule;
class MemVarInfo;
class VarInfo;
class ExplicitInstantiationDecl;
class KernelPrinter;

struct EventSyncTypeInfo {
  EventSyncTypeInfo(unsigned int Length, std::string ReplText, bool NeedReport,
                    bool IsAssigned)
      : Length(Length), ReplText(ReplText), NeedReport(NeedReport),
        IsAssigned(IsAssigned) {}
  void buildInfo(clang::tooling::DpctPath FilePath, unsigned int Offset);

  unsigned int Length;
  std::string ReplText;
  bool NeedReport = false;
  bool IsAssigned = false;
};

struct TimeStubTypeInfo {
  TimeStubTypeInfo(unsigned int Length, std::string StrWithSB,
                   std::string StrWithoutSB)
      : Length(Length), StrWithSB(StrWithSB), StrWithoutSB(StrWithoutSB) {}

  void buildInfo(clang::tooling::DpctPath FilePath, unsigned int Offset,
                 bool isReplTxtWithSB);

  unsigned int Length;
  std::string StrWithSB;
  std::string StrWithoutSB;
};

struct BuiltinVarInfo {
  BuiltinVarInfo(unsigned int Len, std::string Repl,
                 std::shared_ptr<DeviceFunctionInfo> DFI)
      : Len(Len), Repl(Repl), DFI(DFI) {}
  void buildInfo(clang::tooling::DpctPath FilePath, unsigned int Offset, unsigned int Dim);

  unsigned int Len = 0;
  std::string Repl;
  std::shared_ptr<DeviceFunctionInfo> DFI = nullptr;
};

struct FormatInfo {
  FormatInfo() : EnableFormat(false), IsAllParamsOneLine(true) {}
  bool EnableFormat;
  bool IsAllParamsOneLine;
  bool IsEachParamNL = false;
  int CurrentLength = 0;
  int NewLineIndentLength = 0;
  std::string NewLineIndentStr;
  bool IsFirstArg = false;
};

enum HDFuncInfoType{HDFI_Def, HDFI_Decl, HDFI_Call};

struct HostDeviceFuncLocInfo {
  clang::tooling::DpctPath FilePath;
  std::string FuncContentCache;
  unsigned FuncStartOffset = 0;
  unsigned FuncEndOffset = 0;
  unsigned FuncNameOffset = 0;
  bool Processed = false;
  bool CalledByHostDeviceFunction = false;
  HDFuncInfoType Type;
};

struct HostDeviceFuncInfo {
  std::unordered_map<std::string, HostDeviceFuncLocInfo>
  LocInfos;
  bool isCalledInHost = false;
  bool isDefInserted = false;
  bool needGenerateHostCode = false;
  int PostFixId = -1;
  static int MaxId;
};

enum IfType { IT_Unknow, IT_If, IT_Ifdef, IT_Ifndef, IT_Elif };

struct DirectiveInfo {
  unsigned NumberSignLoc = 0;
  unsigned DirectiveLoc = 0;
  unsigned ConditionLoc = 0;
  std::string Condition;
};

struct CudaArchPPInfo {
  IfType DT = IfType::IT_Unknow;
  DirectiveInfo IfInfo;
  DirectiveInfo ElseInfo;
  DirectiveInfo EndInfo;
  std::unordered_map<unsigned, DirectiveInfo> ElInfo;
  bool isInHDFunc = false;
};

struct MemcpyOrderAnalysisInfo {
  MemcpyOrderAnalysisInfo(
      std::vector<std::pair<const Stmt *, MemcpyOrderAnalysisNodeKind>>
          MemcpyOrderVec,
      std::vector<unsigned int> DREOffsetVec)
      : MemcpyOrderVec(MemcpyOrderVec), DREOffsetVec(DREOffsetVec) {}
  MemcpyOrderAnalysisInfo() : MemcpyOrderVec({}), DREOffsetVec({}) {}

  std::vector<std::pair<const Stmt *, MemcpyOrderAnalysisNodeKind>>
      MemcpyOrderVec;
  std::vector<unsigned int> DREOffsetVec;
};

struct RnnBackwardFuncInfo {
  clang::tooling::DpctPath FilePath;
  unsigned int Offset;
  unsigned int Length;
  bool isAssigned;
  bool isDataGradient;
  std::string CompoundLoc;
  std::vector<std::string> RnnInputDeclLoc;
  std::vector<std::string> FuncArgs;
};

// <function name, Info>
using HDFuncInfoMap =
    std::unordered_map<std::string, HostDeviceFuncInfo>;
// <file path, <Offset, Info>>
using CudaArchPPMap =
    std::unordered_map<clang::tooling::DpctPath,
                       std::unordered_map<unsigned int, CudaArchPPInfo>>;
using CudaArchDefMap =
    std::unordered_map<std::string,
                       std::unordered_map<unsigned int, unsigned int>>;
class ParameterStream {
public:
  ParameterStream() { FormatInformation = FormatInfo(); }
  ParameterStream(FormatInfo FormatInformation, int ColumnLimit)
      : FormatInformation(FormatInformation), ColumnLimit(ColumnLimit) {}

  ParameterStream &operator<<(const std::string &InputParamStr) {
    if (InputParamStr.size() == 0) {
      return *this;
    }

    if (!FormatInformation.EnableFormat) {
      // append the string directly
      Str = Str + InputParamStr;
      return *this;
    }

    if (FormatInformation.IsAllParamsOneLine) {
      // all parameters are in one line
      Str = Str + ", " + InputParamStr;
      return *this;
    }

    if (FormatInformation.IsEachParamNL) {
      // each parameter is in a single line
      Str = Str + "," + getNL() + FormatInformation.NewLineIndentStr +
            InputParamStr;
      return *this;
    }

    // parameters will be inserted in one line unless the line length > column
    // limit.
    if (FormatInformation.CurrentLength + 2 + (int)InputParamStr.size() <=
        ColumnLimit) {
      Str = Str + ", " + InputParamStr;
      FormatInformation.CurrentLength =
          FormatInformation.CurrentLength + 2 + InputParamStr.size();
      return *this;
    } else {
      Str = Str + std::string(",") + getNL() +
            FormatInformation.NewLineIndentStr + InputParamStr;
      FormatInformation.CurrentLength =
          FormatInformation.NewLineIndentLength + InputParamStr.size();
      return *this;
    }
  }
  ParameterStream &operator<<(int InputInt) {
    return *this << std::to_string(InputInt);
  }

  std::string Str = "";
  FormatInfo FormatInformation;
  int ColumnLimit = 80;

};

struct StmtWithWarning {
  StmtWithWarning(std::string Str, std::vector<std::string> Warnings = {})
      : StmtStr(Str), Warnings(Warnings) {}

  std::string StmtStr;
  std::vector<std::string> Warnings;
};

using StmtList = std::vector<StmtWithWarning>;

template <class T> using GlobalMap = std::map<unsigned, std::shared_ptr<T>>;
using MemVarInfoMap = GlobalMap<MemVarInfo>;

using ReplTy = std::map<std::string, tooling::Replacements>;

template <class T> inline void merge(T &Master, const T &Branch) {
  Master.insert(Branch.begin(), Branch.end());
}

inline void appendString(llvm::raw_string_ostream &OS) {}
template <class FirstArgT, class... ArgsT>
inline void appendString(llvm::raw_string_ostream &OS, FirstArgT &&First,
                         ArgsT &&...Args) {
  OS << std::forward<FirstArgT>(First);
  appendString(OS, std::forward<ArgsT>(Args)...);
}

template <class... Arguments>
inline std::string buildString(Arguments &&...Args) {
  std::string Result;
  llvm::raw_string_ostream OS(Result);
  appendString(OS, std::forward<Arguments>(Args)...);
  return OS.str();
}

template <class MapType>
inline typename MapType::mapped_type
findObject(const MapType &Map, const typename MapType::key_type &Key) {
  auto Itr = Map.find(Key);
  if (Itr == Map.end())
    return typename MapType::mapped_type();
  return Itr->second;
}

template <class MapType,
          class ObjectType = typename MapType::mapped_type::element_type,
          class... Args>
inline typename MapType::mapped_type
insertObject(MapType &Map, const typename MapType::key_type &Key,
             Args &&...InitArgs) {
  auto &Obj = Map[Key];
  if (!Obj)
    Obj = std::make_shared<ObjectType>(Key, std::forward<Args>(InitArgs)...);
  return Obj;
}

void initHeaderSpellings();

enum UsingType {
  UT_Queue_P,
};

//                             DpctGlobalInfo
//                                         |
//              --------------------------------------
//              |                          |                           |
//    DpctFileInfo       DpctFileInfo     ... (other info)
//                            |
//           -----------------------------------------------------
//           |                           |                         | |
//  MemVarInfo  DeviceFunctionDecl  KernelCallExpr  CudaMallocInfo
// Global Variable)                |   (inherit from CallFunctionExpr)
//                           DeviceFunctionInfo
//                                          |
//                        --------------------------
//                        |                                     |
//            CallFunctionExpr              MemVarInfo
//       (Call Expr in Function)   (Defined in Function)
//                        |
//          DeviceFunctionInfo
//               (Callee Info)

// Store analysis info (eg. memory variable info, kernel function info,
// replacements and so on) of each file
class DpctFileInfo {
public:
  DpctFileInfo(const clang::tooling::DpctPath &FilePathIn)
      : Repls(std::make_shared<ExtReplacements>(FilePathIn)),
        FilePath(FilePathIn) {
    buildLinesInfo();
  }
  template <class Obj> std::shared_ptr<Obj> findNode(unsigned Offset) {
    return findObject(getMap<Obj>(), Offset);
  }
  template <class Obj, class Node>
  std::shared_ptr<Obj> insertNode(unsigned Offset, const Node *N) {
    return insertObject(getMap<Obj>(), Offset, FilePath, N);
  }
  template <class Obj, class MappedT, class... Args>
  std::shared_ptr<MappedT> insertNode(unsigned Offset, Args &&...Arguments) {
    return insertObject<GlobalMap<MappedT>, Obj>(
        getMap<MappedT>(), Offset, FilePath, std::forward<Args>(Arguments)...);
  }
  template <class Obj>
  std::shared_ptr<Obj> insertNode(unsigned Offset,
                                  std::shared_ptr<Obj> Object) {
    return getMap<Obj>().insert(std::make_pair(Offset, Object)).first->second;
  }
  inline const clang::tooling::DpctPath &getFilePath() { return FilePath; }

  // Build kernel and device function declaration replacements and store them.
  void buildReplacements();
  void setKernelCallDim();
  void setKernelDim();
  void buildUnionFindSet();
  void buildUnionFindSetForUncalledFunc();
  void buildKernelInfo();
  void buildRnnBackwardFuncInfo();
  void postProcess();

  // Emplace stored replacements into replacement set.
  void emplaceReplacements(std::map<clang::tooling::DpctPath,
                                    tooling::Replacements> &ReplSet /*out*/);

  inline void addReplacement(std::shared_ptr<ExtReplacement> Repl) {
    if (Repl->getLength() == 0 && Repl->getReplacementText().empty())
      return;
    Repls->addReplacement(Repl);
  }
  bool isInAnalysisScope();
  std::shared_ptr<ExtReplacements> getRepls() { return Repls; }

  size_t getFileSize() const { return FileSize; }

  std::string &getFileContent() { return FileContentCache; }

  // Header inclusion directive insertion functions
  void setFileEnterOffset(unsigned Offset) {
    if (!HasInclusionDirective) {
      FirstIncludeOffset = Offset;
      LastIncludeOffset = Offset;
    }
  }

  void setFirstIncludeOffset(unsigned Offset) {
    if (!HasInclusionDirective) {
      FirstIncludeOffset = Offset;
      LastIncludeOffset = Offset;
      HasInclusionDirective = true;
    }
  }

  void setLastIncludeOffset(unsigned Offset) { LastIncludeOffset = Offset; }

  void setHeaderInserted(HeaderType Header) {
    HeaderInsertedBitMap[Header] = true;
  }
  void setMathHeaderInserted(bool B = true) {
    HeaderInsertedBitMap[HeaderType::HT_Math] = B;
  }

  void setAlgorithmHeaderInserted(bool B = true) {
    HeaderInsertedBitMap[HeaderType::HT_Algorithm] = B;
  }

  void setTimeHeaderInserted(bool B = true) {
    HeaderInsertedBitMap[HeaderType::HT_Time] = B;
  }

  void concatHeader(llvm::raw_string_ostream &OS) {}
  template <class FirstT, class... Args>
  void concatHeader(llvm::raw_string_ostream &OS, FirstT &&First,
                    Args &&...Arguments) {
    appendString(OS, "#include ", std::forward<FirstT>(First), getNL());
    concatHeader(OS, std::forward<Args>(Arguments)...);
  }

  std::optional<HeaderType> findHeaderType(StringRef Header);
  StringRef getHeaderSpelling(HeaderType Type);

  // Insert one or more header inclusion directives at a specified offset
  template <typename ReplacementT>
  void insertHeader(ReplacementT &&Repl, unsigned Offset,
                    InsertPosition InsertPos = IP_Left) {
    auto R = std::make_shared<ExtReplacement>(
        FilePath, Offset, 0, std::forward<ReplacementT>(Repl), nullptr);
    R->setSYCLHeaderNeeded(false);
    R->setInsertPosition(InsertPos);
    IncludeDirectiveInsertions.push_back(R);
  }

  template <typename ReplacementT>
  void insertCustomizedHeader(ReplacementT &&Repl) {
    if (auto Type = findHeaderType(Repl))
      return insertHeader(Type.value());
    if (std::find(InsertedHeaders.begin(), InsertedHeaders.end(), Repl) ==
        InsertedHeaders.end()) {
      InsertedHeaders.push_back(Repl);
    }
  }

  void insertHeader(HeaderType Type, unsigned Offset);
  void insertHeader(HeaderType Type);

  // Record line info in file.
  struct SourceLineInfo {
    SourceLineInfo() : SourceLineInfo(-1, -1, -1, StringRef()) {}
    SourceLineInfo(unsigned LineNumber, unsigned Offset, unsigned End,
                   StringRef Buffer)
        : Number(LineNumber), Offset(Offset), Length(End - Offset),
          Line(Buffer.substr(Offset, Length)) {}
    SourceLineInfo(unsigned LineNumber, ArrayRef<unsigned> LineCache,
                   StringRef Buffer)
        : SourceLineInfo(LineNumber, LineCache[LineNumber - 1],
                         LineCache[LineNumber], Buffer) {}

    // Line number.
    const unsigned Number;
    // Offset at the begin of line.
    const unsigned Offset;
    // Length of the line.
    const unsigned Length;
    // String of the line, ref to FileContentCache.
    StringRef Line;
  };

  inline const SourceLineInfo &getLineInfo(unsigned LineNumber) {
    if (!LineNumber || LineNumber > Lines.size()) {
      llvm::dbgs() << "[DpctFileInfo::getLineInfo] illegal line number "
                   << LineNumber;
      static SourceLineInfo InvalidLine;
      return InvalidLine;
    }
    return Lines[--LineNumber];
  }
  StringRef getLineString(unsigned LineNumber) {
    return getLineInfo(LineNumber).Line;
  }

  // Get line number by offset
  inline unsigned getLineNumber(unsigned Offset) {
    return getLineInfoFromOffset(Offset).Number;
  }
  // Set line range info of replacement
  void setLineRange(ExtReplacements::SourceLineRange &LineRange,
                    std::shared_ptr<ExtReplacement> Repl) {
    unsigned Begin = Repl->getOffset();
    unsigned End = Begin + Repl->getLength();

    // Update original code range embedded in the migrated code
    auto &Map = getFuncDeclRangeMap();
    for (auto &Entry : Map) {
      for (auto &Range : Entry.second) {
        if (Begin >= Range.first && End <= Range.second) {
          Begin = Range.first;
          End = Range.second;
        }
      }
    }

    auto &BeginLine = getLineInfoFromOffset(Begin);
    auto &EndLine = getLineInfoFromOffset(End);
    LineRange.SrcBeginLine = BeginLine.Number;
    LineRange.SrcBeginOffset = BeginLine.Offset;
    if (EndLine.Offset == End)
      LineRange.SrcEndLine = EndLine.Number - 1;
    else
      LineRange.SrcEndLine = EndLine.Number;
  }
  void insertIncludedFilesInfo(std::shared_ptr<DpctFileInfo> Info) {
    auto Iter = IncludedFilesInfoSet.find(Info);
    if (Iter == IncludedFilesInfoSet.end()) {
      IncludedFilesInfoSet.insert(Info);
    }
  }

  std::map<const CompoundStmt *, MemcpyOrderAnalysisInfo> &
  getMemcpyOrderAnalysisResultMap() {
    return MemcpyOrderAnalysisResultMap;
  }

  std::map<std::string, std::vector<std::pair<unsigned int, unsigned int>>> &
  getFuncDeclRangeMap() {
    return FuncDeclRangeMap;
  }

  std::map<unsigned int, EventSyncTypeInfo> &getEventSyncTypeMap() {
    return EventSyncTypeMap;
  }

  std::map<unsigned int, TimeStubTypeInfo> &getTimeStubTypeMap() {
    return TimeStubTypeMap;
  }

  std::map<unsigned int, BuiltinVarInfo> &getBuiltinVarInfoMap() {
    return BuiltinVarInfoMap;
  }
  std::unordered_set<std::shared_ptr<DpctFileInfo>> &getIncludedFilesInfoSet() {
    return IncludedFilesInfoSet;
  }
  std::set<unsigned int> &getSpBLASSet() { return SpBLASSet; }

  std::unordered_set<std::shared_ptr<TextModification>> &
  getConstantMacroTMSet() {
    return ConstantMacroTMSet;
  }

  std::shared_ptr<tooling::TranslationUnitReplacements> PreviousTUReplFromYAML =
      nullptr;
  std::vector<tooling::Replacement> &getReplacements() {
    return PreviousTUReplFromYAML->Replacements;
  }

  std::unordered_map<std::string, std::tuple<unsigned int, std::string, bool>> &
  getAtomicMap() {
    return AtomicMap;
  }

  void setAddOneDplHeaders(bool Value) { AddOneDplHeaders = Value; }

  std::vector<std::pair<unsigned int, unsigned int>> &getTimeStubBounds() {
    return TimeStubBounds;
  }
  std::vector<std::pair<unsigned int, unsigned int>> &getExternCRanges() {
    return ExternCRanges;
  }
  std::vector<RnnBackwardFuncInfo> &getRnnBackwardFuncInfo() {
    return RBFuncInfo;
  }
  void setRTVersionValue(std::string Value) { RTVersionValue = Value; }
  std::string getRTVersionValue() { return RTVersionValue; }

private:
  std::vector<std::pair<unsigned int, unsigned int>> TimeStubBounds;

  std::unordered_set<std::shared_ptr<DpctFileInfo>> IncludedFilesInfoSet;

  template <class Obj> GlobalMap<Obj> &getMap() {
    llvm::dbgs() << "[DpctFileInfo::getMap] Unknow map type";
    static GlobalMap<Obj> NullMap;
    return NullMap;
  }

  bool isReplTxtWithSubmitBarrier(unsigned Offset);

  // TODO: implement one of this for each source language.
  bool isInCudaPath();

  void buildLinesInfo();
  inline const SourceLineInfo &getLineInfoFromOffset(unsigned Offset) {
    return *(std::upper_bound(Lines.begin(), Lines.end(), Offset,
                              [](unsigned Offset, const SourceLineInfo &Line) {
                                return Line.Offset > Offset;
                              }) -
             1);
  }

  std::map<const CompoundStmt *, MemcpyOrderAnalysisInfo>
      MemcpyOrderAnalysisResultMap;

  std::map<std::string /*Function name*/,
           std::vector<
               std::pair<unsigned int /*Begin location of function signature*/,
                         unsigned int /*End location of function signature*/>>>
      FuncDeclRangeMap;

  std::map<unsigned int, EventSyncTypeInfo> EventSyncTypeMap;
  std::map<unsigned int, TimeStubTypeInfo> TimeStubTypeMap;
  std::map<unsigned int, BuiltinVarInfo> BuiltinVarInfoMap;
  GlobalMap<MemVarInfo> MemVarMap;
  GlobalMap<DeviceFunctionDecl> FuncMap;
  GlobalMap<KernelCallExpr> KernelMap;
  GlobalMap<CudaMallocInfo> CudaMallocMap;
  GlobalMap<TextureInfo> TextureMap;
  std::set<unsigned int> SpBLASSet;
  std::unordered_set<std::shared_ptr<TextModification>> ConstantMacroTMSet;
  std::unordered_map<std::string, std::tuple<unsigned int, std::string, bool>>
      AtomicMap;
public:
  std::shared_ptr<ExtReplacements> Repls;
private:
  size_t FileSize = 0;
  std::vector<SourceLineInfo> Lines;

  clang::tooling::DpctPath FilePath;
  std::string FileContentCache;

  unsigned FirstIncludeOffset = 0;
  unsigned LastIncludeOffset = 0;
  bool HasInclusionDirective = false;
  std::vector<std::string> InsertedHeaders;
  std::bitset<32> HeaderInsertedBitMap;
  std::bitset<32> UsingInsertedBitMap;
  bool AddOneDplHeaders = false;
  std::vector<std::shared_ptr<ExtReplacement>> IncludeDirectiveInsertions;
  std::vector<std::pair<unsigned int, unsigned int>> ExternCRanges;
  std::vector<RnnBackwardFuncInfo> RBFuncInfo;
  std::string RTVersionValue = "";
};
template <> inline GlobalMap<MemVarInfo> &DpctFileInfo::getMap() {
  return MemVarMap;
}
template <> inline GlobalMap<DeviceFunctionDecl> &DpctFileInfo::getMap() {
  return FuncMap;
}
template <> inline GlobalMap<KernelCallExpr> &DpctFileInfo::getMap() {
  return KernelMap;
}
template <> inline GlobalMap<CudaMallocInfo> &DpctFileInfo::getMap() {
  return CudaMallocMap;
}
template <> inline GlobalMap<TextureInfo> &DpctFileInfo::getMap() {
  return TextureMap;
}

class DpctGlobalInfo {
public:
  static DpctGlobalInfo &getInstance() {
    static DpctGlobalInfo Info;
    return Info;
  }

  class MacroDefRecord {
  public:
    clang::tooling::DpctPath FilePath;
    unsigned Offset;
    bool IsInAnalysisScope;
    MacroDefRecord(SourceLocation NTL, bool IIAS) : IsInAnalysisScope(IIAS) {
      auto LocInfo = DpctGlobalInfo::getLocInfo(NTL);
      FilePath = LocInfo.first;
      Offset = LocInfo.second;
    }
  };

  class MacroExpansionRecord {
  public:
    std::string Name;
    int NumTokens;
    clang::tooling::DpctPath FilePath;
    unsigned ReplaceTokenBeginOffset;
    unsigned ReplaceTokenEndOffset;
    SourceRange Range;
    bool IsInAnalysisScope;
    bool IsFunctionLike;
    int TokenIndex;
    MacroExpansionRecord(IdentifierInfo *ID, const MacroInfo *MI,
                         SourceRange Range, bool IsInAnalysisScope, int TokenIndex) {
      auto LocInfoBegin =
          DpctGlobalInfo::getLocInfo(MI->getReplacementToken(0).getLocation());
      auto LocInfoEnd = DpctGlobalInfo::getLocInfo(
          MI->getReplacementToken(MI->getNumTokens() - 1).getLocation());
      Name = ID->getName().str();
      NumTokens = MI->getNumTokens();
      FilePath = LocInfoBegin.first;
      ReplaceTokenBeginOffset = LocInfoBegin.second;
      ReplaceTokenEndOffset = LocInfoEnd.second;
      this->Range = Range;
      this->IsInAnalysisScope = IsInAnalysisScope;
      this->IsFunctionLike = MI->getNumParams() > 0;
      this->TokenIndex = TokenIndex;
    }
  };

  struct HelperFuncReplInfo {
    HelperFuncReplInfo(const clang::tooling::DpctPath DeclLocFile = clang::tooling::DpctPath(),
                       unsigned int DeclLocOffset = 0,
                       bool IsLocationValid = false)
        : DeclLocFile(DeclLocFile), DeclLocOffset(DeclLocOffset),
          IsLocationValid(IsLocationValid) {}
    clang::tooling::DpctPath DeclLocFile;
    unsigned int DeclLocOffset = 0;
    bool IsLocationValid = false;
  };

  struct TempVariableDeclCounter {
    TempVariableDeclCounter(int DefaultQueueCounter = 0,
                            int CurrentDeviceCounter = 0)
        : DefaultQueueCounter(DefaultQueueCounter),
          CurrentDeviceCounter(CurrentDeviceCounter),
          PlaceholderStr{
              "",
              buildString(MapNames::getDpctNamespace(), "get_",
                          DpctGlobalInfo::getDeviceQueueName(), "()"),
              MapNames::getDpctNamespace() + "get_current_device()"} {}
    int DefaultQueueCounter = 0;
    int CurrentDeviceCounter = 0;
    std::string PlaceholderStr[3];
  };

  static std::string removeSymlinks(clang::FileManager &FM,
                                    std::string FilePathStr) {
    // Get rid of symlinks
    SmallString<4096> NoSymlinks = StringRef("");
    auto Dir =
        FM.getOptionalDirectoryRef(llvm::sys::path::parent_path(FilePathStr));
    if (Dir) {
      StringRef DirName = FM.getCanonicalName(*Dir);
      StringRef FileName = llvm::sys::path::filename(FilePathStr);
      llvm::sys::path::append(NoSymlinks, DirName, FileName);
    }
    return NoSymlinks.str().str();
  }

  inline static bool isInRoot(SourceLocation SL) {
    return isInRoot(DpctGlobalInfo::getLocInfo(SL).first);
  }
  static bool isInRoot(clang::tooling::DpctPath FilePath) {
    if (isChildPath(InRoot, FilePath)) {
      return !isExcluded(FilePath);
    } else {
      return false;
    }
  }
  inline static bool isInAnalysisScope(SourceLocation SL) {
    return isInAnalysisScope(DpctGlobalInfo::getLocInfo(SL).first);
  }

  static bool isInAnalysisScope(clang::tooling::DpctPath FilePath) {
    return isChildPath(AnalysisScope, FilePath);
  }

  static bool isExcluded(const clang::tooling::DpctPath &FilePath) {
    static std::map<std::string, bool> Cache;
    if (FilePath.getPath().empty() || DpctGlobalInfo::getExcludePath().empty()) {
      return false;
    }
    if (FilePath.getCanonicalPath().empty()) {
      return false;
    }
    if (Cache.count(FilePath.getCanonicalPath())) {
      return Cache[FilePath.getCanonicalPath()];
    }
    for (auto &Path : DpctGlobalInfo::getExcludePath()) {
      if (isChildOrSamePath(Path.first, FilePath)) {
        Cache[FilePath.getCanonicalPath()] = true;
        return true;
      }
    }
    Cache[FilePath.getCanonicalPath()] = false;
    return false;
  }
  // TODO: implement one of this for each source language.
  inline static bool isInCudaPath(SourceLocation SL) {
    return isInCudaPath(getSourceManager()
                            .getFilename(getSourceManager().getExpansionLoc(SL))
                            .str());
  }
  // TODO: implement one of this for each source language.
  static bool isInCudaPath(clang::tooling::DpctPath FilePath) {
    return isChildPath(CudaPath, FilePath);
  }
  static void setInRoot(const clang::tooling::DpctPath &InRootPath) { InRoot = InRootPath; }
  static const clang::tooling::DpctPath &getInRoot() {
    return InRoot;
  }
  static void setOutRoot(const clang::tooling::DpctPath &OutRootPath) {
    OutRoot = OutRootPath;
  }
  static const clang::tooling::DpctPath &getOutRoot() {
    return OutRoot;
  }
  static void setAnalysisScope(const clang::tooling::DpctPath &InputAnalysisScope) {
    AnalysisScope = InputAnalysisScope;
  }
  static const clang::tooling::DpctPath &getAnalysisScope() {
    return AnalysisScope;
  }
  static inline void addChangeExtensions(const std::string &Extension) {
    assert(!Extension.empty());
    ChangeExtensions.insert(Extension);
  }
  static inline const std::unordered_set<std::string> &getChangeExtensions() {
    return ChangeExtensions;
  }
  // TODO: implement one of this for each source language.
  static void setCudaPath(const clang::tooling::DpctPath &InputCudaPath) {
    CudaPath = InputCudaPath;
  }
  // TODO: implement one of this for each source language.
  static const clang::tooling::DpctPath &getCudaPath() {
    return CudaPath;
  }

  static const std::string getCudaVersion() {
    return clang::CudaVersionToString(SDKVersion);
  }
  static void printItem(llvm::raw_ostream &, const Stmt *,
                        const FunctionDecl *FD = nullptr);
  static std::string getItem(const Stmt *, const FunctionDecl *FD = nullptr);
  static void registerNDItemUser(const Stmt *,
                                 const FunctionDecl *FD = nullptr);
  static void printGroup(llvm::raw_ostream &, const Stmt *,
                         const FunctionDecl *FD = nullptr);
  static std::string getGroup(const Stmt *, const FunctionDecl *FD = nullptr);
  static void printSubGroup(llvm::raw_ostream &, const Stmt *,
                            const FunctionDecl *FD = nullptr);
  static std::string getSubGroup(const Stmt *,
                                 const FunctionDecl *FD = nullptr);
  static std::string getDefaultQueue(const Stmt *);
  static const std::string &getDeviceQueueName();
  static const std::string &getStreamName() {
    const static std::string StreamName = "stream" + getCTFixedSuffix();
    return StreamName;
  }
  static const std::string &getSyncName() {
    const static std::string SyncName = "sync" + getCTFixedSuffix();
    return SyncName;
  }
  static const std::string &getInRootHash() {
    const static std::string Hash = getHashAsString(getInRoot()).substr(0, 6);
    return Hash;
  }
  static void setContext(ASTContext &C) {
    Context = &C;
    SM = &(Context->getSourceManager());
    FM = &(SM->getFileManager());
    Context->getParentMapContext().setTraversalKind(TK_AsIs);
  }
  static void setRuleFile(const std::string &Path) { RuleFile = Path; }
  static ASTContext &getContext() {
    assert(Context);
    return *Context;
  }
  static SourceManager &getSourceManager() {
    assert(SM);
    return *SM;
  }
  static FileManager &getFileManager() {
    assert(FM);
    return *FM;
  }
  inline static bool isKeepOriginCode() { return KeepOriginCode; }
  inline static void setKeepOriginCode(bool KOC = true) {
    KeepOriginCode = KOC;
  }
  inline static bool isSyclNamedLambda() { return SyclNamedLambda; }
  inline static void setSyclNamedLambda(bool SNL = true) {
    SyclNamedLambda = SNL;
  }
  inline static void setCheckUnicodeSecurityFlag(bool CUS) {
    CheckUnicodeSecurityFlag = CUS;
  }
  inline static bool getCheckUnicodeSecurityFlag() {
    return CheckUnicodeSecurityFlag;
  }
  inline static void setEnablepProfilingFlag(bool EP) {
    EnablepProfilingFlag = EP;
  }
  inline static bool getEnablepProfilingFlag() {
    return EnablepProfilingFlag;
  }
  inline static bool getGuessIndentWidthMatcherFlag() {
    return GuessIndentWidthMatcherFlag;
  }
  inline static void setGuessIndentWidthMatcherFlag(bool Flag = true) {
    GuessIndentWidthMatcherFlag = Flag;
  }
  inline static void setIndentWidth(unsigned int W) { IndentWidth = W; }
  inline static unsigned int getIndentWidth() { return IndentWidth; }
  inline static void insertKCIndentWidth(unsigned int W) {
    auto Iter = KCIndentWidthMap.find(W);
    if (Iter != KCIndentWidthMap.end())
      Iter->second++;
    else
      KCIndentWidthMap.insert(std::make_pair(W, 1));
  }
  inline static unsigned int getKCIndentWidth() {
    if (KCIndentWidthMap.empty())
      return DpctGlobalInfo::getCodeFormatStyle().IndentWidth;

    std::multimap<unsigned int, unsigned int, std::greater<unsigned int>>
        OccuranceIndentWidthMap;
    for (const auto &I : KCIndentWidthMap)
      OccuranceIndentWidthMap.insert(std::make_pair(I.second, I.first));

    return OccuranceIndentWidthMap.begin()->second;
  }
  inline static UsmLevel getUsmLevel() { return UsmLvl; }
  inline static void setUsmLevel(UsmLevel UL) { UsmLvl = UL; }
  inline static clang::CudaVersion getSDKVersion() { return SDKVersion; }
  inline static void setSDKVersion(clang::CudaVersion V) { SDKVersion = V; }
  inline static bool isIncMigration() { return IsIncMigration; }
  inline static void setIsIncMigration(bool Flag) { IsIncMigration = Flag; }
  inline static bool isQueryAPIMapping() { return IsQueryAPIMapping; }
  inline static void setIsQueryAPIMapping(bool Flag) {
    IsQueryAPIMapping = Flag;
  }
  inline static bool needDpctDeviceExt() { return NeedDpctDeviceExt; }
  inline static void setNeedDpctDeviceExt() { NeedDpctDeviceExt = true; }
  inline static unsigned int getAssumedNDRangeDim() {
    return AssumedNDRangeDim;
  }
  inline static void setAssumedNDRangeDim(unsigned int Dim) {
    AssumedNDRangeDim = Dim;
  }

  inline static bool getUsingExtensionDE(DPCPPExtensionsDefaultEnabled Ext) {
    return ExtensionDEFlag & (1 << static_cast<unsigned>(Ext));
  }
  inline static void setExtensionDEFlag(unsigned Flag) { ExtensionDEFlag = Flag; }
  inline static unsigned getExtensionDEFlag() { return ExtensionDEFlag; }

  inline static bool getUsingExtensionDD(DPCPPExtensionsDefaultDisabled Ext) {
    return ExtensionDDFlag & (1 << static_cast<unsigned>(Ext));
  }
  inline static void setExtensionDDFlag(unsigned Flag) { ExtensionDDFlag = Flag; }
  inline static unsigned getExtensionDDFlag() { return ExtensionDDFlag; }


  template <ExperimentalFeatures Exp> static bool getUsingExperimental() {
    return ExperimentalFlag & (1 << static_cast<unsigned>(Exp));
  }
  static void setExperimentalFlag(unsigned Flag) { ExperimentalFlag = Flag; }
  static unsigned getExperimentalFlag() { return ExperimentalFlag; }

  static bool getHelperFuncPreference(HelperFuncPreference HFP) {
    return HelperFuncPreferenceFlag & (1 << static_cast<unsigned>(HFP));
  }
  static void setHelperFuncPreferenceFlag(unsigned Flag) {
    HelperFuncPreferenceFlag = Flag;
  }
  static unsigned getHelperFuncPreferenceFlag() {
    return HelperFuncPreferenceFlag;
  }

  inline static format::FormatRange getFormatRange() { return FmtRng; }
  inline static void setFormatRange(format::FormatRange FR) { FmtRng = FR; }
  inline static DPCTFormatStyle getFormatStyle() { return FmtST; }
  inline static void setFormatStyle(DPCTFormatStyle FS) { FmtST = FS; }
  // Processing the folder or file by following rules:
  // Rule1: For {child path, parent path}, only parent path will be kept.
  // Rule2: Ignore invalid path.
  // Rule3: If path is not in --in-root, then ignore it.
  inline static void setExcludePath(std::vector<std::string> ExcludePathVec) {
    if (ExcludePathVec.empty()) {
      return;
    }
    std::set<std::string> ProcessedPath;
    for (auto Itr = ExcludePathVec.begin(); Itr != ExcludePathVec.end();
         Itr++) {
      if ((*Itr).empty()) {
        continue;
      }
      clang::tooling::DpctPath PathBuf = *Itr;
      if (PathBuf.getCanonicalPath().empty()) {
        clang::dpct::PrintMsg("Note: Path " + PathBuf.getPath() +
                              " is invalid and will be ignored by option "
                              "--in-root-exclude.\n");
        continue;
      }
      if (ProcessedPath.count(*Itr)) {
        continue;
      }
      ProcessedPath.insert(*Itr);
      bool IsDirectory;
      if ((IsDirectory = llvm::sys::fs::is_directory(*Itr)) ||
          llvm::sys::fs::is_regular_file(*Itr) ||
          llvm::sys::fs::is_symlink_file(*Itr)) {
        if (!isChildOrSamePath(InRoot, *Itr)) {
          clang::dpct::PrintMsg("Note: Path " + PathBuf.getCanonicalPath() +
                                " is not in --in-root directory and will be "
                                "ignored by --in-root-exclude.\n");
        } else {
          bool IsNeedInsert = true;
          for (auto EP_Itr = ExcludePath.begin();
               EP_Itr != ExcludePath.end();) {
            if ((EP_Itr->first == *Itr) ||
                (EP_Itr->second && isChildOrSamePath(EP_Itr->first, *Itr))) {
              // 1. If current path is child or same path of previous path,
              //    then we skip it.
              IsNeedInsert = false;
              break;
            } else if (IsDirectory && isChildOrSamePath(*Itr, EP_Itr->first)) {
              // 2. If previous path is child of current path, then
              //    we delete previous path.
              EP_Itr = ExcludePath.erase(EP_Itr);
            } else {
              EP_Itr++;
            }
          }
          if (IsNeedInsert) {
            ExcludePath.insert({*Itr, IsDirectory});
          }
        }
      } else {
        clang::dpct::PrintMsg("Note: Path " + PathBuf.getCanonicalPath() +
                              " is invalid and will be ignored by option "
                              "--in-root-exclude.\n");
      }
    }
  }
  inline static std::unordered_map<std::string, bool> getExcludePath() {
    return ExcludePath;
  }
  inline static std::set<ExplicitNamespace> getExplicitNamespaceSet() {
    return ExplicitNamespaceSet;
  }
  inline static void
  setExplicitNamespace(std::vector<ExplicitNamespace> NamespacesVec) {
    size_t NamespaceVecSize = NamespacesVec.size();
    if (!NamespaceVecSize || NamespaceVecSize > 2) {
      ShowStatus(MigrationErrorInvalidExplicitNamespace);
      dpctExit(MigrationErrorInvalidExplicitNamespace);
    }
    for (auto &Namespace : NamespacesVec) {
      // 1. Ensure option none is alone
      bool Check1 =
          (Namespace == ExplicitNamespace::EN_None && NamespaceVecSize == 2);
      // 2. Ensure option cl, sycl, sycl-math only enabled one
      bool Check2 =
          ((Namespace == ExplicitNamespace::EN_CL ||
            Namespace == ExplicitNamespace::EN_SYCL ||
            Namespace == ExplicitNamespace::EN_SYCL_Math) &&
           (ExplicitNamespaceSet.size() == 1 &&
            ExplicitNamespaceSet.count(ExplicitNamespace::EN_DPCT) == 0));
      // 3. Check whether option dpct duplicated
      bool Check3 =
          (Namespace == ExplicitNamespace::EN_DPCT &&
           ExplicitNamespaceSet.count(ExplicitNamespace::EN_DPCT) == 1);
      if (Check1 || Check2 || Check3) {
        ShowStatus(MigrationErrorInvalidExplicitNamespace);
        dpctExit(MigrationErrorInvalidExplicitNamespace);
      } else {
        ExplicitNamespaceSet.insert(Namespace);
      }
    }
  }
  inline static bool isCtadEnabled() { return EnableCtad; }
  inline static void setCtadEnabled(bool Enable = true) { EnableCtad = Enable; }
  inline static bool isGenBuildScript() { return GenBuildScript; }
  inline static void setGenBuildScriptEnabled(bool Enable = true) {
    GenBuildScript = Enable;
  }
  inline static bool IsMigrateCmakeScriptEnabled() {
    return MigrateCmakeScript;
  }
  inline static void setMigrateCmakeScriptEnabled(bool Enable = true) {
    MigrateCmakeScript = Enable;
  }
  inline static bool IsMigrateCmakeScriptOnlyEnabled() {
    return MigrateCmakeScriptOnly;
  }
  inline static void setMigrateCmakeScriptOnlyEnabled(bool Enable = true) {
    MigrateCmakeScriptOnly = Enable;
  }
  inline static bool isCommentsEnabled() { return EnableComments; }
  inline static void setCommentsEnabled(bool Enable = true) {
    EnableComments = Enable;
  }

  inline static bool isDPCTNamespaceTempEnabled() {
    return TempEnableDPCTNamespace;
  }
  inline static void setDPCTNamespaceTempEnabled() {
    TempEnableDPCTNamespace = true;
  }

  inline static std::unordered_set<std::string> &getPrecAndDomPairSet() {
    return PrecAndDomPairSet;
  }

  inline static bool isMKLHeaderUsed() { return IsMLKHeaderUsed; }
  inline static void setMKLHeaderUsed(bool Used = true) {
    IsMLKHeaderUsed = Used;
  }

  inline static int getSuffixIndexInitValue(std::string FileNameAndOffset) {
    auto Res = LocationInitIndexMap.find(FileNameAndOffset);
    if (Res == LocationInitIndexMap.end()) {
      LocationInitIndexMap.insert(
          std::make_pair(FileNameAndOffset, CurrentMaxIndex + 1));
      return CurrentMaxIndex + 1;
    } else {
      return Res->second;
    }
  }

  inline static void updateInitSuffixIndexInRule(int InitVal) {
    CurrentIndexInRule = InitVal;
  }
  inline static int getSuffixIndexInRuleThenInc() {
    int Res = CurrentIndexInRule;
    if (CurrentMaxIndex < Res)
      CurrentMaxIndex = Res;
    CurrentIndexInRule++;
    return Res;
  }
  inline static int getSuffixIndexGlobalThenInc() {
    int Res = CurrentMaxIndex;
    CurrentMaxIndex++;
    return Res;
  }
  inline static const std::string &getGlobalQueueName() {
    const static std::string Q = "q_ct1";
    return Q;
  }
  inline static const std::string &getGlobalDeviceName() {
    const static std::string D = "dev_ct1";
    return D;
  }

  static std::string getStringForRegexReplacement(StringRef);

  inline static void setCodeFormatStyle(const clang::format::FormatStyle &Style) {
    CodeFormatStyle = Style;
  }
  inline static clang::format::FormatStyle getCodeFormatStyle() {
    return CodeFormatStyle;
  }

  template <class TargetTy, class NodeTy>
  static inline const TargetTy *
  findAncestor(const NodeTy *N,
               const std::function<bool(const DynTypedNode &)> &Condition) {
    if (!N)
      return nullptr;

    auto &Context = getContext();
    clang::DynTypedNodeList Parents = Context.getParents(*N);
    while (!Parents.empty()) {
      auto &Cur = Parents[0];
      if (Condition(Cur))
        return Cur.get<TargetTy>();
      Parents = Context.getParents(Cur);
    }

    return nullptr;
  }

  template <class NodeTy>
  static inline bool checkSpecificBO(const NodeTy *Node,
                                     const BinaryOperator *BO) {
    return findAncestor<BinaryOperator>(
        Node, [&](const DynTypedNode &Cur) -> bool {
          return Cur.get<BinaryOperator>() == BO;
        });
  }

  template <class TargetTy, class NodeTy>
  static const TargetTy *findAncestor(const NodeTy *Node) {
    return findAncestor<TargetTy>(Node, [&](const DynTypedNode &Cur) -> bool {
      return Cur.get<TargetTy>();
    });
  }
  template <class TargetTy, class NodeTy>
  static const TargetTy *findParent(const NodeTy *Node) {
    return findAncestor<TargetTy>(
        Node, [](const DynTypedNode &Cur) -> bool { return true; });
  }

  template <typename TargetTy, typename NodeTy>
  static bool isAncestor(TargetTy *AncestorNode, NodeTy *Node) {
    return findAncestor<TargetTy>(Node, [&](const DynTypedNode &Cur) -> bool {
      if (Cur.get<TargetTy>() == AncestorNode) {
        return true;
      } else {
        return false;
      };
    });
  }
  template <class NodeTy>
  inline static const clang::FunctionDecl *
  getParentFunction(const NodeTy *Node) {
    return findAncestor<clang::FunctionDecl>(Node);
  }
  template <class TargetTy, class NodeTy>
  static inline const clang::Expr *
  getChildExprOfTargetAncestor(const NodeTy *N) {
    if (!N)
      return nullptr;

    auto &Context = clang::dpct::DpctGlobalInfo::getContext();
    clang::DynTypedNode PreviousNode = clang::DynTypedNode::create(*N);
    clang::DynTypedNodeList Parents = Context.getParents(*N);
    while (!Parents.empty()) {
      auto &Cur = Parents[0];
      if (Cur.get<TargetTy>())
        return PreviousNode.get<clang::Expr>();
      PreviousNode = Cur;
      Parents = Context.getParents(Cur);
    }

    return nullptr;
  }

  template <class StreamTy, class... Args>
  static inline StreamTy &
  printCtadClass(StreamTy &Stream, size_t CanNotDeducedArgsNum,
                 StringRef ClassName, Args &&...Arguments) {
    Stream << ClassName;
    if (!DpctGlobalInfo::isCtadEnabled()) {
      printArguments(Stream << "<", std::forward<Args>(Arguments)...) << ">";
    } else if (CanNotDeducedArgsNum) {
      printPartialArguments(Stream << "<", CanNotDeducedArgsNum,
                            std::forward<Args>(Arguments)...)
          << ">";
    }
    return Stream;
  }
  template <class StreamTy, class... Args>
  static inline StreamTy &printCtadClass(StreamTy &Stream, StringRef ClassName,
                                         Args &&...Arguments) {
    return printCtadClass(Stream, 0, ClassName,
                          std::forward<Args>(Arguments)...);
  }
  template <class... Args>
  static inline std::string getCtadClass(Args &&...Arguments) {
    std::string Result;
    llvm::raw_string_ostream OS(Result);
    return printCtadClass(OS, std::forward<Args>(Arguments)...).str();
  }
  template <class T>
  static inline std::pair<clang::tooling::DpctPath, unsigned>
  getLocInfo(const T *N, bool *IsInvalid = nullptr /* out */) {
    return getLocInfo(getLocation(N), IsInvalid);
  }

  static std::pair<clang::tooling::DpctPath, unsigned>
  getLocInfo(const TypeLoc &TL, bool *IsInvalid = nullptr /*out*/) {
    return getLocInfo(TL.getBeginLoc(), IsInvalid);
  }

  // Return the absolute path of \p ID
  static std::optional<clang::tooling::DpctPath> getAbsolutePath(FileID ID);
  // Return the absolute path of \p File
  static std::optional<clang::tooling::DpctPath> getAbsolutePath(const FileEntry &File);

  static inline std::pair<clang::tooling::DpctPath, unsigned>
  getLocInfo(SourceLocation Loc, bool *IsInvalid = nullptr /* out */) {
    if (SM->isMacroArgExpansion(Loc)) {
      Loc = SM->getImmediateSpellingLoc(Loc);
    }
    auto LocInfo = SM->getDecomposedLoc(SM->getExpansionLoc(Loc));
    auto AbsPath = getAbsolutePath(LocInfo.first);
    if (AbsPath)
      return std::make_pair(AbsPath.value(), LocInfo.second);
    if (IsInvalid)
      *IsInvalid = true;
    return std::make_pair(clang::tooling::DpctPath(), 0);
  }

  static inline std::string getTypeName(QualType QT,
                                        const ASTContext &Context) {
    if (auto ET = QT->getAs<ElaboratedType>()) {
      if (ET->getQualifier())
        QT = Context.getElaboratedType(ElaboratedTypeKeyword::None,
                                       ET->getQualifier(), ET->getNamedType(),
                                       ET->getOwnedTagDecl());
      else
        QT = ET->getNamedType();
    }
    auto PP = Context.getPrintingPolicy();
    PP.SuppressTagKeyword  = true;
    return QT.getAsString(PP);
  }
  static inline std::string getTypeName(QualType QT) {
    return getTypeName(QT, DpctGlobalInfo::getContext());
  }
  static inline std::string getUnqualifiedTypeName(QualType QT,
                                                   const ASTContext &Context) {
    return getTypeName(QT.getUnqualifiedType(), Context);
  }
  static inline std::string getUnqualifiedTypeName(QualType QT) {
    return getUnqualifiedTypeName(QT, DpctGlobalInfo::getContext());
  }

  /// This function will return the replaced type name with qualifiers.
  /// Currently, since clang do not support get the order of original
  /// qualifiers, this function will follow the behavior of
  /// clang::QualType.print(), in other words, the behavior is that the
  /// qualifiers(const, volatile...) will occur before the simple type(int,
  /// bool...) regardless its order in origin code.
  /// \param [in] QT The input qualified type which need migration.
  /// \param [in] Context The AST context.
  /// \return The replaced type name string with qualifiers.
  static inline std::string getReplacedTypeName(QualType QT,
                                                const ASTContext &Context) {
    if (!QT.isNull())
      if (const auto *AT = dyn_cast<AutoType>(QT.getTypePtr())) {
        QT = AT->getDeducedType();
        if(QT.isNull()) {
          return "";
        }
      }
    std::string MigratedTypeStr;
    setGetReplacedNamePtr(&getReplacedName);
    llvm::raw_string_ostream OS(MigratedTypeStr);
    clang::PrintingPolicy PP =
        clang::PrintingPolicy(DpctGlobalInfo::getContext().getLangOpts());
    QT.print(OS, PP);
    OS.flush();
    setGetReplacedNamePtr(nullptr);
    return getFinalCastTypeNameStr(MigratedTypeStr);
  }
  static inline std::string getReplacedTypeName(QualType QT) {
    return getReplacedTypeName(QT, DpctGlobalInfo::getContext());
  }
  /// This function will return the original type name with qualifiers.
  /// The order of original qualifiers will follow the behavior of
  /// clang::QualType.print() regardless its order in origin code.
  /// \param [in] QT The input qualified type.
  /// \return The type name string with qualifiers.
  static inline std::string getOriginalTypeName(QualType QT) {
    std::string OriginalTypeStr;
    llvm::raw_string_ostream OS(OriginalTypeStr);
    clang::PrintingPolicy PP =
        clang::PrintingPolicy(DpctGlobalInfo::getContext().getLangOpts());
    QT.print(OS, PP);
    OS.flush();
    return OriginalTypeStr;
  }
#define GLOBAL_TYPE(TYPE, NODE_TYPE)                                           \
  std::shared_ptr<TYPE> find##TYPE(const NODE_TYPE *Node) {                    \
    return findNode<TYPE>(Node);                                               \
  }                                                                            \
  std::shared_ptr<TYPE> insert##TYPE(const NODE_TYPE *Node) {                  \
    return insertNode<TYPE>(Node);                                             \
  }

  GLOBAL_TYPE(MemVarInfo, VarDecl)
  GLOBAL_TYPE(DeviceFunctionDecl, FunctionDecl)
  GLOBAL_TYPE(KernelCallExpr, CUDAKernelCallExpr)
  GLOBAL_TYPE(CudaMallocInfo, VarDecl)
  GLOBAL_TYPE(TextureInfo, VarDecl)
#undef GLOBAL_TYPE

  std::shared_ptr<DeviceFunctionDecl> insertDeviceFunctionDecl(
      const FunctionDecl *Specialization, const FunctionTypeLoc &FTL,
      const ParsedAttributes &Attrs, const TemplateArgumentListInfo &TAList) {
    auto LocInfo = getLocInfo(FTL);
    return insertFile(LocInfo.first)
        ->insertNode<ExplicitInstantiationDecl, DeviceFunctionDecl>(
            LocInfo.second, FTL, Attrs, Specialization, TAList);
  }

  std::shared_ptr<DeviceFunctionDecl>
  insertDeviceFunctionDeclInModule(const FunctionDecl *FD) {
    auto LocInfo = getLocInfo(FD);
    return insertFile(LocInfo.first)
        ->insertNode<DeviceFunctionDeclInModule, DeviceFunctionDecl>(
            LocInfo.second, FD);
  }

  // Build kernel and device function declaration replacements and store
  // them.
  void buildKernelInfo() {
    for (auto &File : FileMap)
      File.second->buildKernelInfo();

    // Construct a union-find set for all the instances of MemVarMap in
    // DeviceFunctionInfo. During the traversal of the call-graph, do union
    // operation if caller and callee both need item variable, then after the
    // traversal, all MemVarMap instance which need item are divided into
    // some groups. Among different groups, there is no call relationship. If
    // kernel-call is 3D, then set its head's dim to 3D. When generating
    // replacements, find current nodes' head to decide to use which dim.

    // Below 4 for-loop cannot be merged.
    // The later loop depends on the info generated by the previous loop.
    // Now we consider two links: the call-chain and the macro spelling loc
    // link Since the macro spelling loc may link a global func from a device
    // func, we cannot merge set dim into the second loop. Because global func
    // is the first level function in the buildUnionFindSet(), if it is
    // visited from previous device func, there is no chance to propagate its
    // correct dim value (there is no upper level func call to global func and
    // then it will be skipped).
    for (auto &File : FileMap)
      File.second->setKernelCallDim();
    for (auto &File : FileMap)
      File.second->setKernelDim();
    for (auto &File : FileMap)
      File.second->buildUnionFindSet();
    for (auto &File : FileMap)
      File.second->buildUnionFindSetForUncalledFunc();
  }

  void buildReplacements();
  std::set<clang::tooling::DpctPath> &getProcessedFile() {
    return ProcessedFile;
  }
  void processCudaArchMacro();
  void generateHostCode(
      std::multimap<unsigned int, std::shared_ptr<clang::dpct::ExtReplacement>>
          &ProcessedReplList,
      HostDeviceFuncLocInfo Info, unsigned ID);
  void postProcess();
  void cacheFileRepl(clang::tooling::DpctPath FilePath,
                     std::shared_ptr<ExtReplacements> Repl) {
    FileReplCache[FilePath] = Repl;
  }
  // Emplace stored replacements into replacement set.
  void emplaceReplacements(ReplTy &ReplSets /*out*/) {
    if (DpctGlobalInfo::isNeedRunAgain())
      return;
    for (auto &FileRepl : FileReplCache) {
      FileRepl.second->emplaceIntoReplSet(
          ReplSets[FileRepl.first.getCanonicalPath()]);
    }
  }
  std::shared_ptr<KernelCallExpr> buildLaunchKernelInfo(const CallExpr *);

  void insertCudaMalloc(const CallExpr *CE);
  void insertCublasAlloc(const CallExpr *CE);
  std::shared_ptr<CudaMallocInfo> findCudaMalloc(const Expr *CE);
  void addReplacement(std::shared_ptr<ExtReplacement> Repl) {
    insertFile(Repl->getFilePath().str())->addReplacement(Repl);
  }

  CudaArchPPMap &getCudaArchPPInfoMap() { return CAPPInfoMap; }
  HDFuncInfoMap &getHostDeviceFuncInfoMap() { return HostDeviceFuncInfoMap; }
  std::unordered_map<std::string, std::shared_ptr<ExtReplacement>> &
  getCudaArchMacroReplMap() {
    return CudaArchMacroRepl;
  }
  CudaArchDefMap &getCudaArchDefinedMap() { return CudaArchDefinedMap; }

  void insertReplInfoFromYAMLToFileInfo(
      const clang::tooling::DpctPath& FilePath,
      std::shared_ptr<tooling::TranslationUnitReplacements> TUR) {
    auto FileInfo = insertFile(FilePath);
    if (FileInfo->PreviousTUReplFromYAML == nullptr)
      FileInfo->PreviousTUReplFromYAML = TUR;
  }
  std::shared_ptr<tooling::TranslationUnitReplacements>
  getReplInfoFromYAMLSavedInFileInfo(clang::tooling::DpctPath FilePath) {
    auto FileInfo = findObject(FileMap, FilePath);
    if (FileInfo)
      return FileInfo->PreviousTUReplFromYAML;
    else
      return nullptr;
  }

  void insertEventSyncTypeInfo(
      const std::shared_ptr<clang::dpct::ExtReplacement> Repl,
      bool NeedReport = false, bool IsAssigned = false) {
    std::string FilePath = Repl->getFilePath().str();
    unsigned int Offset = Repl->getOffset();
    unsigned int Length = Repl->getLength();
    const std::string ReplText = Repl->getReplacementText().str();

    auto FileInfo = insertFile(FilePath);
    auto &M = FileInfo->getEventSyncTypeMap();
    auto Iter = M.find(Offset);
    if (Iter == M.end()) {
      M.insert(std::make_pair(
          Offset, EventSyncTypeInfo(Length, ReplText, NeedReport, IsAssigned)));
    } else {
      Iter->second.IsAssigned = IsAssigned;
    }
  }

  void updateEventSyncTypeInfo(
      const std::shared_ptr<clang::dpct::ExtReplacement> Repl) {
    std::string FilePath = Repl->getFilePath().str();
    unsigned int Offset = Repl->getOffset();
    unsigned int Length = Repl->getLength();
    const std::string ReplText = Repl->getReplacementText().str();

    auto FileInfo = insertFile(FilePath);
    auto &M = FileInfo->getEventSyncTypeMap();
    auto Iter = M.find(Offset);
    if (Iter != M.end()) {
      Iter->second.ReplText = ReplText;
      Iter->second.NeedReport = false;
    } else {
      M.insert(std::make_pair(
          Offset, EventSyncTypeInfo(Length, ReplText, false, false)));
    }
  }

  void insertTimeStubTypeInfo(
      const std::shared_ptr<clang::dpct::ExtReplacement> ReplWithSB,
      const std::shared_ptr<clang::dpct::ExtReplacement> ReplWithoutSB) {

    std::string FilePath = ReplWithSB->getFilePath().str();
    unsigned int Offset = ReplWithSB->getOffset();
    unsigned int Length = ReplWithSB->getLength();
    std::string StrWithSubmitBarrier = ReplWithSB->getReplacementText().str();
    std::string StrWithoutSubmitBarrier =
        ReplWithoutSB->getReplacementText().str();

    auto FileInfo = insertFile(FilePath);
    auto &M = FileInfo->getTimeStubTypeMap();
    M.insert(
        std::make_pair(Offset, TimeStubTypeInfo(Length, StrWithSubmitBarrier,
                                                StrWithoutSubmitBarrier)));
  }

  void updateTimeStubTypeInfo(SourceLocation BeginLoc, SourceLocation EndLoc) {

    auto LocInfo = getLocInfo(BeginLoc);
    auto FileInfo = insertFile(LocInfo.first);

    size_t Begin = getLocInfo(BeginLoc).second;
    size_t End = getLocInfo(EndLoc).second;
    auto &TimeStubBounds = FileInfo->getTimeStubBounds();
    TimeStubBounds.push_back(std::make_pair(Begin, End));
  }

  void insertBuiltinVarInfo(SourceLocation SL, unsigned int Len,
                            std::string Repl,
                            std::shared_ptr<DeviceFunctionInfo> DFI);

  void insertSpBLASWarningLocOffset(SourceLocation SL) {
    auto LocInfo = getLocInfo(SL);
    auto FileInfo = insertFile(LocInfo.first);
    FileInfo->getSpBLASSet().insert(LocInfo.second);
  }

  std::shared_ptr<TextModification> findConstantMacroTMInfo(SourceLocation SL) {
    auto LocInfo = getLocInfo(SL);
    auto FileInfo = insertFile(LocInfo.first);
    auto &S = FileInfo->getConstantMacroTMSet();
    for (const auto &TM : S) {
      if (TM->getConstantOffset() == LocInfo.second) {
        return TM;
      }
    }
    return nullptr;
  }

  void insertConstantMacroTMInfo(SourceLocation SL,
                                 std::shared_ptr<TextModification> TM) {
    auto LocInfo = getLocInfo(SL);
    auto FileInfo = insertFile(LocInfo.first);
    TM->setConstantOffset(LocInfo.second);
    auto &S = FileInfo->getConstantMacroTMSet();
    S.insert(TM);
  }

  void insertAtomicInfo(std::string HashStr, SourceLocation SL,
                        std::string FuncName) {
    auto LocInfo = getLocInfo(SL);
    auto FileInfo = insertFile(LocInfo.first);
    auto &M = FileInfo->getAtomicMap();
    if (M.find(HashStr) == M.end()) {
      M.insert(std::make_pair(HashStr,
                              std::make_tuple(LocInfo.second, FuncName, true)));
    }
  }

  void removeAtomicInfo(std::string HashStr) {
    for (auto &File : FileMap) {
      auto &M = File.second->getAtomicMap();
      auto Iter = M.find(HashStr);
      if (Iter != M.end()) {
        std::get<2>(Iter->second) = false;
        return;
      }
    }
  }

  void setFileEnterLocation(SourceLocation Loc) {
    auto LocInfo = getLocInfo(Loc);
    insertFile(LocInfo.first)->setFileEnterOffset(LocInfo.second);
  }

  void setFirstIncludeLocation(SourceLocation Loc) {
    auto LocInfo = getLocInfo(Loc);
    insertFile(LocInfo.first)->setFirstIncludeOffset(LocInfo.second);
  }

  void setLastIncludeLocation(SourceLocation Loc) {
    auto LocInfo = getLocInfo(Loc);
    insertFile(LocInfo.first)->setLastIncludeOffset(LocInfo.second);
  }

  void setMathHeaderInserted(SourceLocation Loc, bool B) {
    auto LocInfo = getLocInfo(Loc);
    insertFile(LocInfo.first)->setMathHeaderInserted(B);
  }

  void setAlgorithmHeaderInserted(SourceLocation Loc, bool B) {
    auto LocInfo = getLocInfo(Loc);
    insertFile(LocInfo.first)->setAlgorithmHeaderInserted(B);
  }

  void setTimeHeaderInserted(SourceLocation Loc, bool B) {
    auto LocInfo = getLocInfo(Loc);
    insertFile(LocInfo.first)->setTimeHeaderInserted(B);
  }

  void insertHeader(SourceLocation Loc, HeaderType Type) {
    auto LocInfo = getLocInfo(Loc);
    insertFile(LocInfo.first)->insertHeader(Type);
  }

  void insertHeader(SourceLocation Loc, std::string HeaderName) {
    auto LocInfo = getLocInfo(Loc);
    insertFile(LocInfo.first)->insertCustomizedHeader(std::move(HeaderName));
  }

  static std::unordered_map<std::string, SourceRange> &getExpansionRangeBeginMap() {
    return ExpansionRangeBeginMap;
  }

  static std::map<std::string, std::shared_ptr<MacroExpansionRecord>> &
  getExpansionRangeToMacroRecord() {
    return ExpansionRangeToMacroRecord;
  }

  static std::map<std::string, std::shared_ptr<DpctGlobalInfo::MacroDefRecord>>
      &getMacroTokenToMacroDefineLoc() {
    return MacroTokenToMacroDefineLoc;
  }

  static std::map<std::string, std::string> &
  getFunctionCallInMacroMigrateRecord() {
    return FunctionCallInMacroMigrateRecord;
  }

  static std::map<std::string, SourceLocation> &getEndifLocationOfIfdef() {
    return EndifLocationOfIfdef;
  }

  static std::vector<std::pair<clang::tooling::DpctPath, size_t>> &
  getConditionalCompilationLoc() {
    return ConditionalCompilationLoc;
  }

  static std::map<std::string, unsigned int> &getBeginOfEmptyMacros() {
    return BeginOfEmptyMacros;
  }
  static std::map<std::string, SourceLocation> &getEndOfEmptyMacros() {
    return EndOfEmptyMacros;
  }
  static std::map<std::string, bool> &getMacroDefines() { return MacroDefines; }
  static std::set<clang::tooling::DpctPath> &getIncludingFileSet() {
    return IncludingFileSet;
  }
  static std::set<std::string> &getFileSetInCompiationDB() {
    return FileSetInCompiationDB;
  }
  static std::unordered_map<std::string,
                            std::vector<clang::tooling::Replacement>> &
  getFileRelpsMap() {
    return FileRelpsMap;
  }
  static std::unordered_map<std::string, std::string> &getDigestMap() {
    return DigestMap;
  }
  static std::string getYamlFileName() { return YamlFileName; }

  static std::set<std::string> &getGlobalVarNameSet() {
    return GlobalVarNameSet;
  }
  static void removeVarNameInGlobalVarNameSet(const std::string &VarName) {
    auto Iter = getGlobalVarNameSet().find(VarName);
    if (Iter != getGlobalVarNameSet().end()) {
      getGlobalVarNameSet().erase(Iter);
    }
  }
  static bool getDeviceChangedFlag() { return HasFoundDeviceChanged; }
  static void setDeviceChangedFlag(bool Flag) { HasFoundDeviceChanged = Flag; }
  static std::unordered_map<int, HelperFuncReplInfo> &
  getHelperFuncReplInfoMap() {
    return HelperFuncReplInfoMap;
  }
  static int getHelperFuncReplInfoIndexThenInc() {
    int Res = HelperFuncReplInfoIndex;
    HelperFuncReplInfoIndex++;
    return Res;
  }
  static std::unordered_map<std::string, TempVariableDeclCounter> &
  getTempVariableDeclCounterMap() {
    return TempVariableDeclCounterMap;
  }
  // Key: string: file:offset for a replacement.
  // Value: int: index of the placeholder in a replacement.
  static std::unordered_map<std::string, int> &getTempVariableHandledMap() {
    return TempVariableHandledMap;
  }
  static bool getUsingDRYPattern() { return UsingDRYPattern; }
  static void setUsingDRYPattern(bool Flag) { UsingDRYPattern = Flag; }
  static bool useNdRangeBarrier() {
    return getUsingExperimental<ExperimentalFeatures::Exp_NdRangeBarrier>();
  }
  static bool useFreeQueries() {
    return getUsingExperimental<ExperimentalFeatures::Exp_FreeQueries>();
  }
  static bool useGroupLocalMemory() {
    return getUsingExperimental<ExperimentalFeatures::Exp_GroupSharedMemory>();
  }
  static bool useLogicalGroup() {
    return getUsingExperimental<ExperimentalFeatures::Exp_LogicalGroup>();
  }
  static bool useUserDefineReductions() {
    return getUsingExperimental<ExperimentalFeatures::Exp_UserDefineReductions>();
  }
  static bool useMaskedSubGroupFunction() {
    return getUsingExperimental<ExperimentalFeatures::Exp_MaskedSubGroupFunction>();
  }
  static bool useExtDPLAPI() {
    return getUsingExperimental<ExperimentalFeatures::Exp_DPLExperimentalAPI>();
  }
  static bool useOccupancyCalculation() {
    return getUsingExperimental<
        ExperimentalFeatures::Exp_OccupancyCalculation>();
  }
  static bool useExtJointMatrix() {
    return getUsingExperimental<ExperimentalFeatures::Exp_Matrix>();
  }
  static bool useExtBFloat16Math() {
    return getUsingExperimental<ExperimentalFeatures::Exp_BFloat16Math>();
  }
  static bool useNoQueueDevice() {
    return getHelperFuncPreference(HelperFuncPreference::NoQueueDevice);
  }
  static bool useEnqueueBarrier() {
    return getUsingExtensionDE(DPCPPExtensionsDefaultEnabled::ExtDE_EnqueueBarrier);
  }
  static bool useCAndCXXStandardLibrariesExt() {
    return getUsingExtensionDD(DPCPPExtensionsDefaultDisabled::ExtDD_CCXXStandardLibrary);
  }
  static bool useIntelDeviceMath() {
    return getUsingExtensionDD(DPCPPExtensionsDefaultDisabled::ExtDD_IntelDeviceMath);
  }

  static bool useDeviceInfo() {
    return getUsingExtensionDE(DPCPPExtensionsDefaultEnabled::ExtDE_DeviceInfo);
  }

  static bool useBFloat16() {
    return getUsingExtensionDE(DPCPPExtensionsDefaultEnabled::ExtDE_BFloat16);
  }

  inline std::shared_ptr<DpctFileInfo> insertFile(const clang::tooling::DpctPath &FilePath) {
    return insertObject(FileMap, FilePath);
  }

  inline std::shared_ptr<DpctFileInfo> getMainFile() const {
    return MainFile;
  }

  inline void setMainFile(std::shared_ptr<DpctFileInfo> Main) {
    MainFile = Main;
  }

  inline void recordIncludingRelationship(const clang::tooling::DpctPath &CurrentFileName,
                                          const clang::tooling::DpctPath &IncludedFileName) {
    auto CurrentFileInfo = this->insertFile(CurrentFileName);
    auto IncludedFileInfo = this->insertFile(IncludedFileName);
    CurrentFileInfo->insertIncludedFilesInfo(IncludedFileInfo);
  }

  static unsigned int getCudaKernelDimDFIIndexThenInc() {
    unsigned int Res = CudaKernelDimDFIIndex;
    ++CudaKernelDimDFIIndex;
    return Res;
  }
  static void
  insertCudaKernelDimDFIMap(unsigned int Index,
                            std::shared_ptr<DeviceFunctionInfo> Ptr) {
    CudaKernelDimDFIMap.insert(std::make_pair(Index, Ptr));
  }
  static std::shared_ptr<DeviceFunctionInfo>
  getCudaKernelDimDFI(unsigned int Index) {
    auto Iter = CudaKernelDimDFIMap.find(Index);
    if (Iter != CudaKernelDimDFIMap.end())
      return Iter->second;
    return nullptr;
  }

  static std::set<clang::tooling::DpctPath> &getModuleFiles() { return ModuleFiles; }

  // #tokens, name of the second token, SourceRange of a macro
  static std::tuple<unsigned int, std::string, SourceRange> LastMacroRecord;

  static void setRunRound(unsigned int Round) { RunRound = Round; }
  static unsigned int getRunRound() { return RunRound; }
  static void setNeedRunAgain(bool NRA) { NeedRunAgain = NRA; }
  static bool isNeedRunAgain() { return NeedRunAgain; }
  static std::unordered_map<clang::tooling::DpctPath, std::shared_ptr<ExtReplacements>> &
  getFileReplCache() {
    return FileReplCache;
  }
  void resetInfo();
  static inline void
  updateSpellingLocDFIMaps(SourceLocation SL,
                           std::shared_ptr<DeviceFunctionInfo> DFI) {
    auto &SM = DpctGlobalInfo::getSourceManager();
    std::string Loc = getCombinedStrFromLoc(SM.getSpellingLoc(SL));

    auto IterOfL2D = SpellingLocToDFIsMapForAssumeNDRange.find(Loc);
    if (IterOfL2D == SpellingLocToDFIsMapForAssumeNDRange.end()) {
      std::unordered_set<std::shared_ptr<DeviceFunctionInfo>> Set;
      Set.insert(DFI);
      SpellingLocToDFIsMapForAssumeNDRange.insert(std::make_pair(Loc, Set));
    } else {
      IterOfL2D->second.insert(DFI);
    }

    auto IterOfD2L = DFIToSpellingLocsMapForAssumeNDRange.find(DFI);
    if (IterOfD2L == DFIToSpellingLocsMapForAssumeNDRange.end()) {
      std::unordered_set<std::string> Set;
      Set.insert(Loc);
      DFIToSpellingLocsMapForAssumeNDRange.insert(std::make_pair(DFI, Set));
    } else {
      IterOfD2L->second.insert(Loc);
    }
  }

  static inline std::unordered_set<std::shared_ptr<DeviceFunctionInfo>>
  getDFIVecRelatedFromSpellingLoc(std::shared_ptr<DeviceFunctionInfo> DFI) {
    std::unordered_set<std::shared_ptr<DeviceFunctionInfo>> Res;
    auto IterOfD2L = DFIToSpellingLocsMapForAssumeNDRange.find(DFI);
    if (IterOfD2L == DFIToSpellingLocsMapForAssumeNDRange.end()) {
      return Res;
    }

    for (const auto &SpellingLoc : IterOfD2L->second) {
      auto IterOfL2D = SpellingLocToDFIsMapForAssumeNDRange.find(SpellingLoc);
      if (IterOfL2D != SpellingLocToDFIsMapForAssumeNDRange.end()) {
        Res.insert(IterOfL2D->second.begin(), IterOfL2D->second.end());
      }
    }
    return Res;
  }
  static unsigned int getColorOption() { return ColorOption; }
  static void setColorOption(unsigned Color)  { ColorOption = Color; }
  std::unordered_map<int, std::shared_ptr<DeviceFunctionInfo>> &
  getCubPlaceholderIndexMap() {
    return CubPlaceholderIndexMap;
  }
  static inline std::unordered_map<std::string,
                                   std::shared_ptr<PriorityReplInfo>> &
  getPriorityReplInfoMap() {
    return PriorityReplInfoMap;
  }
  // For PriorityRelpInfo with same key, the Info with low priority will
  // be filtered and the Info with same priority will be merged.
  static inline void
  addPriorityReplInfo(std::string Key, std::shared_ptr<PriorityReplInfo> Info) {
    if (PriorityReplInfoMap.count(Key)) {
      if (PriorityReplInfoMap[Key]->Priority == Info->Priority) {
        PriorityReplInfoMap[Key]->Repls.insert(
            PriorityReplInfoMap[Key]->Repls.end(), Info->Repls.begin(),
            Info->Repls.end());
        PriorityReplInfoMap[Key]->RelatedAction.insert(
            PriorityReplInfoMap[Key]->RelatedAction.end(),
            Info->RelatedAction.begin(), Info->RelatedAction.end());
      } else if (PriorityReplInfoMap[Key]->Priority < Info->Priority) {
        PriorityReplInfoMap[Key] = Info;
      }
    } else {
      PriorityReplInfoMap[Key] = Info;
    }
  }

  static void setOptimizeMigrationFlag(bool Flag) {
    OptimizeMigrationFlag = Flag;
  }
  static bool isOptimizeMigration() { return OptimizeMigrationFlag; }

  static inline std::map<std::string, clang::tooling::OptionInfo> &
  getCurrentOptMap() {
    return CurrentOptMap;
  }
  static inline void setMainSourceYamlTUR(
      std::shared_ptr<clang::tooling::TranslationUnitReplacements> Ptr) {
    MainSourceYamlTUR = Ptr;
  }
  static inline std::shared_ptr<clang::tooling::TranslationUnitReplacements>
  getMainSourceYamlTUR() {
    return MainSourceYamlTUR;
  }
  static inline std::unordered_map<
      std::string, std::unordered_map<clang::tooling::DpctPath, std::vector<unsigned>>> &
  getRnnInputMap() {
    return RnnInputMap;
  }
  static inline std::unordered_map<clang::tooling::DpctPath, std::vector<clang::tooling::DpctPath>> &
  getMainSourceFileMap(){
    return MainSourceFileMap;
  };
  static inline std::unordered_map<std::string, bool> &
  getMallocHostInfoMap(){
    return MallocHostInfoMap;
  };
  static inline std::map<std::shared_ptr<TextModification>, bool> &
  getConstantReplProcessedFlagMap() {
    return ConstantReplProcessedFlagMap;
  }
  static inline std::set<std::string> &getVarUsedByRuntimeSymbolAPISet() {
    return VarUsedByRuntimeSymbolAPISet;
  }

private:
  DpctGlobalInfo();

  DpctGlobalInfo(const DpctGlobalInfo &) = delete;
  DpctGlobalInfo(DpctGlobalInfo &&) = delete;
  DpctGlobalInfo &operator=(const DpctGlobalInfo &) = delete;
  DpctGlobalInfo &operator=(DpctGlobalInfo &&) = delete;

  // Wrapper of isInAnalysisScope for std::function usage.
  static bool checkInAnalysisScope(SourceLocation SL) { return isInAnalysisScope(SL); }

  // Record token split when it's in macro
  static void recordTokenSplit(SourceLocation SL, unsigned Len) {
    auto It = getExpansionRangeToMacroRecord().find(
        getCombinedStrFromLoc(SM->getSpellingLoc(SL)));
    if (It != getExpansionRangeToMacroRecord().end()) {
      dpct::DpctGlobalInfo::getExpansionRangeToMacroRecord()
          [getCombinedStrFromLoc(
              SM->getSpellingLoc(SL).getLocWithOffset(Len))] = It->second;
    }
  }

  // Find stored info by its corresponding AST node.
  // VarDecl=>MemVarInfo
  // FunctionDecl=>DeviceFunctionDecl
  // CUDAKernelCallExpr=>KernelCallExpr
  // VarDecl=>CudaMallocInfo
  template <class Info, class Node>
  inline std::shared_ptr<Info> findNode(const Node *N) {
    if (!N)
      return std::shared_ptr<Info>();
    auto LocInfo = getLocInfo(N);
    if (isInAnalysisScope(LocInfo.first))
      return insertFile(LocInfo.first)->template findNode<Info>(LocInfo.second);
    return std::shared_ptr<Info>();
  }
  // Insert info if it doesn't exist.
  // The info will be used in Global.buildReplacements().
  // The key is the location of the Node.
  // The correction of the key is guaranteed by getLocation().
  template <class Info, class Node>
  inline std::shared_ptr<Info> insertNode(const Node *N) {
    auto LocInfo = getLocInfo(N);
    return insertFile(LocInfo.first)
        ->template insertNode<Info>(LocInfo.second, N);
  }

  template <class T> static inline SourceLocation getLocation(const T *N) {
    return N->getBeginLoc();
  }
  static inline SourceLocation getLocation(const VarDecl *VD) {
    return VD->getLocation();
  }
  static inline SourceLocation getLocation(const FunctionDecl *FD) {
    return FD->getBeginLoc();
  }
  static inline SourceLocation getLocation(const FieldDecl *FD) {
    return FD->getLocation();
  }
  static inline SourceLocation getLocation(const CallExpr *CE) {
    return CE->getEndLoc();
  }
  // The result will be also stored in KernelCallExpr.BeginLoc
  static inline SourceLocation getLocation(const CUDAKernelCallExpr *CKC) {
    return getTheLastCompleteImmediateRange(CKC->getBeginLoc(), CKC->getEndLoc()).first;
  }
  std::shared_ptr<DpctFileInfo> MainFile = nullptr;
  std::unordered_map<clang::tooling::DpctPath, std::shared_ptr<DpctFileInfo>> FileMap;
  static std::shared_ptr<clang::tooling::TranslationUnitReplacements>
      MainSourceYamlTUR;
  static clang::tooling::DpctPath InRoot;
  static clang::tooling::DpctPath OutRoot;
  static clang::tooling::DpctPath AnalysisScope;
  static std::unordered_set<std::string> ChangeExtensions;
  // TODO: implement one of this for each source language.
  static clang::tooling::DpctPath CudaPath;
  static std::string RuleFile;
  static UsmLevel UsmLvl;
  static clang::CudaVersion SDKVersion;
  static bool NeedDpctDeviceExt;
  static bool IsIncMigration;
  static bool IsQueryAPIMapping;
  static unsigned int AssumedNDRangeDim;
  static std::unordered_set<std::string> PrecAndDomPairSet;
  static format::FormatRange FmtRng;
  static DPCTFormatStyle FmtST;
  static bool EnableCtad;
  static bool IsMLKHeaderUsed;
  static bool GenBuildScript;
  static bool MigrateCmakeScript;
  static bool MigrateCmakeScriptOnly;
  static bool EnableComments;
  static std::string ClNamespace;
  static std::set<ExplicitNamespace> ExplicitNamespaceSet;

  // This variable is only set true when option "--report-type=stats" or option
  // " --report-type=all" is specified to get the migration status report, while
  // dpct namespace is not enabled.
  static bool TempEnableDPCTNamespace;
  static ASTContext *Context;
  static SourceManager *SM;
  static FileManager *FM;
  static bool KeepOriginCode;
  static bool SyclNamedLambda;
  static bool GuessIndentWidthMatcherFlag;
  static unsigned int IndentWidth;
  static std::map<unsigned int, unsigned int> KCIndentWidthMap;
  static std::unordered_map<std::string, int> LocationInitIndexMap;
  static std::unordered_map<std::string, SourceRange> ExpansionRangeBeginMap;
  static bool CheckUnicodeSecurityFlag;
  static bool EnablepProfilingFlag;
  static std::map<std::string,
                  std::shared_ptr<DpctGlobalInfo::MacroExpansionRecord>>
      ExpansionRangeToMacroRecord;
  static std::map<std::string, SourceLocation> EndifLocationOfIfdef;
  static std::vector<std::pair<clang::tooling::DpctPath, size_t>> ConditionalCompilationLoc;
  static std::map<std::string, std::shared_ptr<DpctGlobalInfo::MacroDefRecord>>
      MacroTokenToMacroDefineLoc;
  static std::map<std::string, std::string> FunctionCallInMacroMigrateRecord;
  // key: The hash string of the first non-empty token after the end location of
  // macro expansion
  // value: begin location of macro expansion
  static std::map<std::string, SourceLocation> EndOfEmptyMacros;
  // key: The hash string of the begin location of the macro expansion
  // value: The end location of the macro expansion
  static std::map<std::string, unsigned int> BeginOfEmptyMacros;
  static std::unordered_map<std::string,
                            std::vector<clang::tooling::Replacement>>
      FileRelpsMap;
  static std::unordered_map<std::string, std::string> DigestMap;
  static const std::string YamlFileName;
  static std::map<std::string, bool> MacroDefines;
  static int CurrentMaxIndex;
  static int CurrentIndexInRule;
  static std::set<clang::tooling::DpctPath> IncludingFileSet;
  static std::set<std::string> FileSetInCompiationDB;
  static std::set<std::string> GlobalVarNameSet;
  static clang::format::FormatStyle CodeFormatStyle;
  static bool HasFoundDeviceChanged;
  static std::unordered_map<int, HelperFuncReplInfo> HelperFuncReplInfoMap;
  static int HelperFuncReplInfoIndex;
  static std::unordered_map<std::string, TempVariableDeclCounter>
      TempVariableDeclCounterMap;
  static std::unordered_map<std::string, int> TempVariableHandledMap;
  static bool UsingDRYPattern;
  static bool UsingThisItem;
  static unsigned int CudaKernelDimDFIIndex;
  static std::unordered_map<unsigned int, std::shared_ptr<DeviceFunctionInfo>>
      CudaKernelDimDFIMap;
  static CudaArchPPMap CAPPInfoMap;
  static HDFuncInfoMap HostDeviceFuncInfoMap;
  static CudaArchDefMap CudaArchDefinedMap;
  static std::unordered_map<std::string, std::shared_ptr<ExtReplacement>>
      CudaArchMacroRepl;
  static std::unordered_map<clang::tooling::DpctPath, std::shared_ptr<ExtReplacements>>
      FileReplCache;
  static std::set<clang::tooling::DpctPath> ReProcessFile;
  static std::set<clang::tooling::DpctPath> ProcessedFile;
  static bool NeedRunAgain;
  static unsigned int RunRound;
  static std::set<clang::tooling::DpctPath> ModuleFiles;
  static std::unordered_map<
      std::string, std::unordered_set<std::shared_ptr<DeviceFunctionInfo>>>
      SpellingLocToDFIsMapForAssumeNDRange;
  static std::unordered_map<std::shared_ptr<DeviceFunctionInfo>,
                            std::unordered_set<std::string>>
      DFIToSpellingLocsMapForAssumeNDRange;
  static unsigned ExtensionDEFlag;
  static unsigned ExtensionDDFlag;
  static unsigned ExperimentalFlag;
  static unsigned HelperFuncPreferenceFlag;
  static unsigned int ColorOption;
  static std::unordered_map<int, std::shared_ptr<DeviceFunctionInfo>>
      CubPlaceholderIndexMap;
  static bool OptimizeMigrationFlag;
  static std::unordered_map<std::string, std::shared_ptr<PriorityReplInfo>>
      PriorityReplInfoMap;
  static std::unordered_map<std::string, bool> ExcludePath;
  static std::map<std::string, clang::tooling::OptionInfo> CurrentOptMap;
  static std::unordered_map<
      std::string, std::unordered_map<clang::tooling::DpctPath, std::vector<unsigned>>>
      RnnInputMap;
  static std::unordered_map<clang::tooling::DpctPath, std::vector<clang::tooling::DpctPath>>
      MainSourceFileMap;
  static std::unordered_map<std::string, bool> MallocHostInfoMap;
  /// The key of this map is repl for specifier "__const__" and the value
  /// "true" means this repl has been processed.
  static std::map<std::shared_ptr<TextModification>, bool>
      ConstantReplProcessedFlagMap;
  static std::set<std::string> VarUsedByRuntimeSymbolAPISet;
};

/// Generate mangle name of FunctionDecl as key of DeviceFunctionInfo.
/// For template dependent FunctionDecl, generate name with pattern
/// "QuailifiedName@FunctionType".
/// e.g.: template<class T> void test(T *int)
/// -> test@void (type-parameter-0-1 *)
class DpctNameGenerator {
  ASTNameGenerator G;
  PrintingPolicy PP;

  void printName(const FunctionDecl *FD, llvm::raw_ostream &OS) {
    if (G.writeName(FD, OS)) {
      FD->printQualifiedName(OS, PP);
      OS << "@";
      FD->getType().print(OS, PP);
    }
  }

public:
  DpctNameGenerator() : DpctNameGenerator(DpctGlobalInfo::getContext()) {}
  explicit DpctNameGenerator(ASTContext &Ctx)
      : G(Ctx), PP(Ctx.getPrintingPolicy()) {
    PP.PrintCanonicalTypes = true;
  }
  std::string getName(const FunctionDecl *D) {
    std::string Result;
    llvm::raw_string_ostream OS(Result);
    printName(D, OS);
    return OS.str();
  }
};

class TemplateArgumentInfo;

// Store array size string. Like below:
// a[10]: Store "10" as size;
// a[]: Store "" as empty size;
// a[SIZE]: Store as a TemplateDependentStringInfo while "SIZE" is a template
// parameter;
class SizeInfo {
  std::string Size;
  std::shared_ptr<TemplateDependentStringInfo> TDSI;

public:
  SizeInfo() = default;
  SizeInfo(std::string Size) : Size(std::move(Size)) {}
  SizeInfo(std::shared_ptr<TemplateDependentStringInfo> TDSI) : TDSI(TDSI) {}
  const std::string &getSize() {
    if (TDSI)
      return TDSI->getSourceString();
    return Size;
  }
  // Get actual size string according to template arguments list;
  void setTemplateList(const std::vector<TemplateArgumentInfo> &TemplateList);
};
// CtTypeInfo is basic class with info of element type, range, template info all
// get from type.
class CtTypeInfo {
public:
  // If NeedSizeFold is true, array size will be folded, but original expression
  // will follow as comments. If NeedSizeFold is false, original size expression
  // will be the size string.
  CtTypeInfo(const TypeLoc &TL, bool NeedSizeFold = false);
  CtTypeInfo(const VarDecl *D, bool NeedSizeFold = false)
      : PointerLevel(0), IsReference(false), IsTemplate(false) {
    if (D && D->getTypeSourceInfo()) {
      auto TL = D->getTypeSourceInfo()->getTypeLoc();
      IsConstantQualified = D->hasAttr<CUDAConstantAttr>();
      setTypeInfo(TL, NeedSizeFold);
      if (TL.getTypeLocClass() ==
          TypeLoc::IncompleteArray) {
        if (auto CAT = dyn_cast<ConstantArrayType>(D->getType())) {
          Range[0] = std::to_string(CAT->getSize().getZExtValue());
        }
      }
    }
  }

  inline const std::string &getBaseName() { return BaseName; }

  inline size_t getDimension() { return Range.size(); }
  inline std::vector<SizeInfo> &getRange() { return Range; }
  // when there is no arguments, parameter MustArguments determine whether
  // parens will exist. Null string will be returned when MustArguments is
  // false, otherwise "()" will be returned.
  std::string getRangeArgument(const std::string &MemSize, bool MustArguments);

  inline bool isTemplate() const { return IsTemplate; }
  inline bool isPointer() const { return PointerLevel; }
  inline bool isArray() const { return IsArray; }
  inline bool isReference() const { return IsReference; }
  inline void adjustAsMemType() {
    setPointerAsArray();
    removeQualifier();
  }

  // Get instantiated type name with given template arguments.
  // e.g. X<T>, with T = int, result type will be X<int>.
  std::shared_ptr<CtTypeInfo>
  applyTemplateArguments(const std::vector<TemplateArgumentInfo> &TA);

  bool isWritten() const {
    return !TDSI || !isTemplate() || TDSI->isDependOnWritten();
  }
  std::set<HelperFeatureEnum> getHelperFeatureSet() { return HelperFeatureSet; }
  inline bool containSizeofType() { return ContainSizeofType; }
  inline std::vector<std::string> getArraySizeOriginExprs() { return ArraySizeOriginExprs; }

  bool containsTemplateDependentMacro() const { return TemplateDependentMacro; }
  bool isConstantQualified() const { return IsConstantQualified; }

private:
  // For ConstantArrayType, size in generated code is folded as an integer.
  // If \p NeedSizeFold is true, original size expression will be appended as
  // comments.
  void setTypeInfo(const TypeLoc &TL, bool NeedSizeFold = false);

  // Get folded array size with original size expression following as comments.
  // e.g.,
  // #define SIZE 24
  // dpct::global_memory<int, 1>(24 /* SIZE */);
  // Exception for particular case:
  // __device__ int a[24];
  // will be migrated to:
  // dpct::global_memory<int, 1> a(24);
  inline std::string getFoldedArraySize(const ConstantArrayTypeLoc &TL);

  // Get original array size expression.
  std::string getUnfoldedArraySize(const ConstantArrayTypeLoc &TL);

  bool setTypedefInfo(const TypedefTypeLoc &TL, bool NeedSizeFold);

  // Typically C++ array with constant size.
  // e.g.: __device__ int a[20];
  // If \p NeedSizeFold is true, original size expression will be appended as
  // comments.
  // e.g.,
  // #define SIZE 24
  // dpct::global_memory<int, 1>(24 /* SIZE */);
  void setArrayInfo(const ConstantArrayTypeLoc &TL, bool NeedFoldSize);

  // Typically C++ array with template dependent size.
  // e.g.: template<size_t S>
  // ...
  // __device__ int a[S];
  void setArrayInfo(const DependentSizedArrayTypeLoc &TL, bool NeedSizeFold);

  // IncompleteArray is an array defined without size.
  // e.g.: extern __shared__ int a[];
  void setArrayInfo(const IncompleteArrayTypeLoc &TL, bool NeedSizeFold);
  void setName(const TypeLoc &TL);
  void updateName();

  void setPointerAsArray() {
    if (isPointer()) {
      --PointerLevel;
      Range.emplace_back();
      updateName();
    }
  }
  inline void removeQualifier() { BaseName = BaseNameWithoutQualifiers; }

private:
  std::string BaseName;
  std::string BaseNameWithoutQualifiers;
  std::vector<SizeInfo> Range;
  unsigned PointerLevel;
  bool IsReference;
  bool IsTemplate;
  bool TemplateDependentMacro = false;
  bool IsArray = false;

  std::shared_ptr<TemplateDependentStringInfo> TDSI;
  std::set<HelperFeatureEnum> HelperFeatureSet;
  bool ContainSizeofType = false;
  std::vector<std::string> ArraySizeOriginExprs{};
  bool IsConstantQualified = false;
};

// variable info includes name, type and location.
class VarInfo {
public:
  VarInfo(unsigned Offset, const clang::tooling::DpctPath &FilePathIn,
          const VarDecl *Var, bool NeedFoldSize = false)
      : FilePath(FilePathIn), Offset(Offset), Name(Var->getName()),
        Ty(std::make_shared<CtTypeInfo>(Var, NeedFoldSize)) {}

  inline const clang::tooling::DpctPath &getFilePath() { return FilePath; }
  inline unsigned getOffset() { return Offset; }
  inline const std::string &getName() { return Name; }
  inline const std::string getNameAppendSuffix() { return Name + "_ct1"; }
  inline std::shared_ptr<CtTypeInfo> &getType() { return Ty; }

  inline std::string getDerefName() {
    return buildString(getName(), "_deref_", DpctGlobalInfo::getInRootHash());
  }

  inline void
  applyTemplateArguments(const std::vector<TemplateArgumentInfo> &TAList) {
    Ty = Ty->applyTemplateArguments(TAList);
  }
  inline void requestFeatureForSet(const clang::tooling::DpctPath &Path) {
    if (Ty) {
      for (const auto &Item : Ty->getHelperFeatureSet()) {
        requestFeature(Item);
      }
    }
  }

private:
  const clang::tooling::DpctPath FilePath;
  unsigned Offset;
  std::string Name;
  std::shared_ptr<CtTypeInfo> Ty;
};

// memory variable info includes basic variable info and memory attributes.
class MemVarInfo : public VarInfo {
public:
  enum VarAttrKind {
    Device = 0,
    Constant,
    Shared,
    Host,
    Managed,
  };
  enum VarScope { Local = 0, Extern, Global };

  static std::shared_ptr<MemVarInfo> buildMemVarInfo(const VarDecl *Var);
  static VarAttrKind getAddressAttr(const VarDecl *VD) {
    if (VD->hasAttrs())
      return getAddressAttr(VD->getAttrs());
    return Host;
  }

  MemVarInfo(unsigned Offset, const clang::tooling::DpctPath &FilePath, const VarDecl *Var);

  VarAttrKind getAttr() { return Attr; }
  VarScope getScope() { return Scope; }
  bool isGlobal() { return Scope == Global; }
  bool isExtern() { return Scope == Extern; }
  bool isLocal() { return Scope == Local; }
  bool isShared() { return Attr == Shared; }
  bool isTypeDeclaredLocal() { return IsTypeDeclaredLocal; }
  bool isAnonymousType() { return IsAnonymousType; }
  const CXXRecordDecl *getDeclOfVarType() { return DeclOfVarType; }
  const DeclStmt *getDeclStmtOfVarType() { return DeclStmtOfVarType; }
  void setLocalTypeName(std::string T) { LocalTypeName = T; }
  std::string getLocalTypeName() { return LocalTypeName; }
  void setIgnoreFlag(bool Flag) { IsIgnored = Flag; }
  bool isIgnore() { return IsIgnored; }
  bool isStatic() { return IsStatic; }

  inline void setName(std::string NewName) { NewConstVarName = NewName; }

  inline unsigned int getNewConstVarOffset() { return NewConstVarOffset; }
  inline unsigned int getNewConstVarLength() { return NewConstVarLength; }

  inline const std::string getConstVarName() {
    return NewConstVarName.empty() ? getArgName() : NewConstVarName;
  }

  // Initialize offset and length for __constant__ variable that needs to be
  // renamed.
  void newConstVarInit(const VarDecl *Var) {
    CharSourceRange SR(DpctGlobalInfo::getSourceManager().getExpansionRange(
        Var->getSourceRange()));
    auto BeginLoc = SR.getBegin();
    SourceManager &SM = DpctGlobalInfo::getSourceManager();
    size_t repLength = 0;
    auto Buffer = SM.getCharacterData(BeginLoc);
    auto Data = Buffer[repLength];
    while (Data != ';')
      Data = Buffer[++repLength];

    NewConstVarLength = ++repLength;
    NewConstVarOffset = DpctGlobalInfo::getLocInfo(BeginLoc).second;
  }

  std::string getDeclarationReplacement(const VarDecl *);

  std::string getInitStmt() { return getInitStmt(""); }
  std::string getInitStmt(StringRef QueueString) {
    if (QueueString.empty())
      return getConstVarName() + ".init();";
    return buildString(getConstVarName(), ".init(", QueueString, ");");
  }

  inline std::string getMemoryDecl(const std::string &MemSize) {
    return buildString(isStatic() ? "static " : "", getMemoryType(), " ",
                       getConstVarName(),
                       PointerAsArray ? "" : getInitArguments(MemSize), ";");
  }
  std::string getMemoryDecl() {
    const static std::string NullString;
    return getMemoryDecl(NullString);
  }

  std::string getExternGlobalVarDecl() {
    return buildString("extern ", getMemoryType(), " ", getConstVarName(), ";");
  }

  void appendAccessorOrPointerDecl(const std::string &ExternMemSize,
                                   bool ExternEmitWarning, StmtList &AccList,
                                   StmtList &PtrList);

  inline std::string getRangeClass() {
    std::string Result;
    llvm::raw_string_ostream OS(Result);
    return DpctGlobalInfo::printCtadClass(OS,
                                          MapNames::getClNamespace() + "range",
                                          getType()->getDimension())
        .str();
  }
  std::string getRangeDecl(const std::string &MemSize) {
    return buildString(getRangeClass(), " ", getRangeName(),
                       getType()->getRangeArgument(MemSize, false), ";");
  }
  ParameterStream &getFuncDecl(ParameterStream &PS) {
    if (AccMode == Value) {
      PS << getAccessorDataType(true, true) << " ";
    } else if (AccMode == Pointer) {
      PS << getAccessorDataType(true, true);
      if (!getType()->isPointer())
        PS << " ";
      PS << "*";
    } else if (AccMode == Reference) {
      PS << getAccessorDataType(true, true);
      if (!getType()->isPointer())
        PS << " ";
      PS << "&";
    } else if (AccMode == Accessor && isExtern() && isShared() &&
               getType()->getDimension() > 1) {
      PS << getAccessorDataType();
      PS << " *";
    } else {
      if (DpctGlobalInfo::getUsmLevel() == UsmLevel::UL_None || isShared())
        PS << getSyclAccessorType() << " ";
      else
        PS << getDpctAccessorType() << " ";
    }
    return PS << getArgName();
  }
  ParameterStream &getFuncArg(ParameterStream &PS) {
    return PS << getArgName();
  }
  ParameterStream &getKernelArg(ParameterStream &PS) {
    if (isShared() || DpctGlobalInfo::getUsmLevel() == UsmLevel::UL_None) {
      if (AccMode == Pointer) {
        if (!getType()->isWritten())
          PS << "(" << getAccessorDataType(false, true) << " *)";
        PS << getAccessorName() << ".get_pointer()";
      } else {
        PS << getAccessorName();
      }
    } else {
      if (AccMode == Accessor) {
        PS << getAccessorName();
      } else {
        if (AccMode == Value || AccMode == Reference) {
          PS << "*";
        }
        PS << getPtrName();
      }
    }
    return PS;
  }
  std::string getAccessorDataType(bool IsTypeUsedInDevFunDecl = false,
                                  bool NeedCheckExtraConstQualifier = false) {
    if (isExtern()) {
      return "uint8_t";
    } else if (isTypeDeclaredLocal()) {
      if (IsTypeUsedInDevFunDecl) {
        return "uint8_t";
      } else {
        // used in accessor decl
        return "uint8_t[sizeof(" + LocalTypeName + ")]";
      }
    }

    std::string Ret = getType()->getBaseName();
    if ((!getType()->isArray() && !getType()->isPointer()) ||
        isTreatPointerAsArray())
      return Ret;
    if (NeedCheckExtraConstQualifier && getType()->isConstantQualified()) {
      return Ret + " const";
    }
    return Ret;
  }
  void setUseHelperFuncFlag(bool Flag) {
    UseHelperFuncFlag = Flag;
  };
  bool isUseHelperFunc() { return UseHelperFuncFlag; }

private:
  bool isTreatPointerAsArray() {
    return getType()->isPointer() && getScope() == Global &&
           DpctGlobalInfo::getUsmLevel() == UsmLevel::UL_None;
  }

  static VarAttrKind getAddressAttr(const AttrVec &Attrs);

  void setInitList(const Expr *E, const VarDecl *V) {
    if (auto Ctor = dyn_cast<CXXConstructExpr>(E)) {
      if (!Ctor->getNumArgs() || Ctor->getArg(0)->isDefaultArgument())
        return;
    }
    InitList = getStmtSpelling(E, V->getSourceRange());
  }

  std::string getMemoryType();
  inline std::string getMemoryType(const std::string &MemoryType,
                                   std::shared_ptr<CtTypeInfo> VarType);
  std::string getInitArguments(const std::string &MemSize,
                               bool MustArguments = false);
  const std::string &getMemoryAttr();
  std::string getSyclAccessorType();
  std::string getDpctAccessorType() {
    requestFeature(HelperFeatureEnum::device_ext);
    auto Type = getType();
    return buildString(MapNames::getDpctNamespace(true), "accessor<",
                       getAccessorDataType(), ", ", getMemoryAttr(), ", ",
                       Type->getDimension(), ">");
  }
  inline std::string getNameWithSuffix(StringRef Suffix) {
    return buildString(getArgName(), "_", Suffix, getCTFixedSuffix());
  }
  inline std::string getAccessorName() { return getNameWithSuffix("acc"); }
  inline std::string getPtrName() { return getNameWithSuffix("ptr"); }
  inline std::string getRangeName() { return getNameWithSuffix("range"); }
  std::string getArgName() {
    if (isExtern())
      return ExternVariableName;
    else if (isTypeDeclaredLocal())
      return getNameAppendSuffix();
    return getName();
  }

private:
  // Passing by accessor, value or pointer when invoking kernel.
  // Constant scalar variables are passed by value while other 0/1D variables
  // defined on device memory are passed by pointer in device function calls.
  // The rest are passed by accessor.
  enum DpctAccessMode {
    Value,
    Pointer,
    Accessor,
    Reference,
  };

private:
  VarAttrKind Attr;
  VarScope Scope;
  DpctAccessMode AccMode;
  bool PointerAsArray;
  std::string InitList;
  bool IsIgnored = false;
  bool IsStatic = false;

  static const std::string ExternVariableName;

  // To store the new name for __constant__ variable's name that needs to be
  // renamed.
  std::string NewConstVarName;

  // To store the offset and length for __constant__ variable's name
  // that needs to be renamed.
  unsigned int NewConstVarOffset;
  unsigned int NewConstVarLength;

  bool IsTypeDeclaredLocal = false;
  bool IsAnonymousType = false;
  const CXXRecordDecl *DeclOfVarType = nullptr;
  const DeclStmt *DeclStmtOfVarType = nullptr;
  std::string LocalTypeName = "";

  static std::unordered_map<const DeclStmt *, int> AnonymousTypeDeclStmtMap;
  bool UseHelperFuncFlag = true;
};

class TextureTypeInfo {
  std::string DataType;
  int Dimension;
  bool IsArray;

public:
  TextureTypeInfo(std::string &&DataType, int TexType) {
    setDataTypeAndTexType(std::move(DataType), TexType);
  }

  void setDataTypeAndTexType(std::string &&Type, int TexType) {
    DataType = std::move(Type);
    IsArray = TexType & 0xF0;
    Dimension = TexType & 0x0F;
    // The DataType won't use dpct helper feature
    MapNames::replaceName(MapNames::TypeNamesMap, DataType);
  }

  void prepareForImage() {
    if (IsArray)
      ++Dimension;
  }
  void endForImage() {
    if (IsArray)
      --Dimension;
  }
  std::string getDataType() { return DataType; }
  ParameterStream &printType(ParameterStream &PS,
                             const std::string &TemplateName) {
    PS << TemplateName << "<" << DataType << ", " << Dimension;
    if (IsArray)
      PS << ", true";
    PS << ">";
    return PS;
  }
};

class TextureInfo {
protected:
  const clang::tooling::DpctPath FilePath;
  const unsigned Offset;
  std::string Name; // original expression str
  std::string NewVarName; // name of new variable which tool

  std::shared_ptr<TextureTypeInfo> Type;

protected:
  TextureInfo(unsigned Offset, const clang::tooling::DpctPath &FilePath, StringRef Name)
      : FilePath(FilePath), Offset(Offset), Name(Name) {
    NewVarName = Name.str();
    for (auto &C : NewVarName) {
      if ((!isDigit(C)) && (!isLetter(C)) && (C != '_'))
        C = '_';
    }
    if (NewVarName.size() > 1 && NewVarName[NewVarName.size() - 1] == '_')
      NewVarName.pop_back();
  }
  TextureInfo(const VarDecl *VD)
      : TextureInfo(DpctGlobalInfo::getLocInfo(
                        VD->getTypeSourceInfo()->getTypeLoc().getBeginLoc()),
                    VD->getName()) {}
  TextureInfo(const VarDecl *VD, std::string Subscript)
      : TextureInfo(DpctGlobalInfo::getLocInfo(
                        VD->getTypeSourceInfo()->getTypeLoc().getBeginLoc()),
                    VD->getName().str() + "[" + Subscript + "]") {}
  TextureInfo(std::pair<clang::tooling::DpctPath, unsigned> LocInfo, StringRef Name)
      : TextureInfo(LocInfo.second, LocInfo.first.getCanonicalPath(), Name) {}

  ParameterStream &getDecl(ParameterStream &PS,
                           const std::string &TemplateDeclName) {
    return Type->printType(PS, MapNames::getDpctNamespace() + TemplateDeclName)
           << " " << Name;
  }

  template <class StreamT>
  static void printQueueStr(StreamT &OS, const std::string &Queue) {
    if (Queue.empty())
      return;
    OS << ", " << Queue;
  }

public:
  TextureInfo(unsigned Offset, const clang::tooling::DpctPath &FilePath, const VarDecl *VD)
      : TextureInfo(Offset, FilePath, VD->getName()) {
    if (auto D = dyn_cast_or_null<ClassTemplateSpecializationDecl>(
            VD->getType()->getAsCXXRecordDecl())) {
      auto &TemplateList = D->getTemplateInstantiationArgs();
      auto DataTy = TemplateList[0].getAsType();
      if (auto ET = dyn_cast<ElaboratedType>(DataTy))
        DataTy = ET->getNamedType();
      setType(DpctGlobalInfo::getUnqualifiedTypeName(DataTy),
              TemplateList[1].getAsIntegral().getExtValue());
    } else {
      auto TST = VD->getType()->getAs<TemplateSpecializationType>();
      if (TST) {
        auto Args = TST->template_arguments();
        auto Arg0 = Args[0];
        auto Arg1 = Args[1];

        if (Arg1.getKind() == clang::TemplateArgument::Expression) {
          auto DataTy = Arg0.getAsType();
          if (auto ET = dyn_cast<ElaboratedType>(DataTy))
            DataTy = ET->getNamedType();
          Expr::EvalResult ER;
          if (!Arg1.getAsExpr()->isValueDependent() &&
              Arg1.getAsExpr()->EvaluateAsInt(ER,
                                              DpctGlobalInfo::getContext())) {
            int64_t Value = ER.Val.getInt().getExtValue();
            setType(DpctGlobalInfo::getUnqualifiedTypeName(DataTy), Value);
          }
        }
      }
    }
  }

  virtual ~TextureInfo() = default;
  void setType(std::string &&DataType, int TexType) {
    setType(std::make_shared<TextureTypeInfo>(std::move(DataType), TexType));
  }
  inline void setType(std::shared_ptr<TextureTypeInfo> TypeInfo) {
    if (TypeInfo)
      Type = TypeInfo;
  }

  inline std::shared_ptr<TextureTypeInfo> getType() const { return Type; }

  virtual std::string getHostDeclString() {
    ParameterStream PS;
    Type->prepareForImage();
    requestFeature(HelperFeatureEnum::device_ext);

    getDecl(PS, "image_wrapper") << ";";
    Type->endForImage();
    return PS.Str;
  }

  virtual std::string getSamplerDecl() {
    requestFeature(HelperFeatureEnum::device_ext);
    return buildString("auto ", NewVarName, "_smpl = ", Name,
                       ".get_sampler();");
  }
  virtual std::string getAccessorDecl(const std::string &QueueStr) {
    requestFeature(HelperFeatureEnum::device_ext);
    std::string Ret;
    llvm::raw_string_ostream OS(Ret);
    OS << "auto " << NewVarName << "_acc = " << Name << ".get_access(cgh";
    printQueueStr(OS, QueueStr);
    OS << ");";
    return Ret;
  }
  virtual void addDecl(StmtList &AccessorList, StmtList &SamplerList, const std::string&QueueStr) {
    AccessorList.emplace_back(getAccessorDecl(QueueStr));
    SamplerList.emplace_back(getSamplerDecl());
  }

  inline ParameterStream &getFuncDecl(ParameterStream &PS) {
    requestFeature(HelperFeatureEnum::device_ext);
    return getDecl(PS, "image_accessor_ext");
  }
  inline ParameterStream &getFuncArg(ParameterStream &PS) { return PS << Name; }
  virtual ParameterStream &getKernelArg(ParameterStream &OS) {
    requestFeature(HelperFeatureEnum::device_ext);
    getType()->printType(OS,
                         MapNames::getDpctNamespace() + "image_accessor_ext");
    OS << "(" << NewVarName << "_smpl, " << NewVarName << "_acc)";
    return OS;
  }
  inline const std::string &getName() { return Name; }

  inline unsigned getOffset() { return Offset; }
<<<<<<< HEAD
  inline clang::tooling::DpctPath getFilePath() { return FilePath; }
=======
  inline std::string getFilePath() { return FilePath; }
  inline bool isUseHelperFunc() { return true; }
>>>>>>> 64d33024
};

// texture handle info
class TextureObjectInfo : public TextureInfo {
  static const int ReplaceTypeLength;

  // If it is a parameter in the function, it is the parameter index, either it
  // is 0.
  unsigned ParamIdx;

  TextureObjectInfo(const VarDecl *VD, unsigned ParamIdx)
      : TextureInfo(VD), ParamIdx(ParamIdx) {}
  TextureObjectInfo(const VarDecl *VD, std::string Subscript, unsigned ParamIdx)
      : TextureInfo(VD, Subscript), ParamIdx(ParamIdx) {}

protected:
  TextureObjectInfo(unsigned Offset, const clang::tooling::DpctPath &FilePath,
                    StringRef Name)
      : TextureInfo(Offset, FilePath, Name), ParamIdx(0) {}

public:
  TextureObjectInfo(const ParmVarDecl *PVD)
      : TextureObjectInfo(PVD, PVD->getFunctionScopeIndex()) {}
  TextureObjectInfo(const VarDecl *VD) : TextureObjectInfo(VD, 0) {}

  TextureObjectInfo(const ParmVarDecl *PVD, std::string Subscript)
      : TextureObjectInfo(PVD, Subscript, PVD->getFunctionScopeIndex()) {}
  TextureObjectInfo(const VarDecl *VD, std::string Subscript)
      : TextureObjectInfo(VD, Subscript, 0) {}

  virtual ~TextureObjectInfo() = default;
  std::string getAccessorDecl(const std::string &QueueString) override {
    ParameterStream PS;

    PS << "auto " << NewVarName << "_acc = static_cast<";
    getType()->printType(PS, MapNames::getDpctNamespace() + "image_wrapper")
        << " *>(" << Name << ")->get_access(cgh";
    printQueueStr(PS, QueueString);
    PS << ");";
    requestFeature(HelperFeatureEnum::device_ext);
    return PS.Str;
  }
  std::string getSamplerDecl() override {
    requestFeature(HelperFeatureEnum::device_ext);
    return buildString("auto ", NewVarName, "_smpl = ", Name,
                       "->get_sampler();");
  }
  inline unsigned getParamIdx() const { return ParamIdx; }

  std::string getParamDeclType() {
    requestFeature(HelperFeatureEnum::device_ext);
    ParameterStream PS;
    Type->printType(PS, MapNames::getDpctNamespace() + "image_accessor_ext");
    return PS.Str;
  }

  virtual void merge(std::shared_ptr<TextureObjectInfo> Target) {
    if (Target)
      setType(Target->getType());
  }

  virtual void addParamDeclReplacement() {
    if (Type) {
      DpctGlobalInfo::getInstance().addReplacement(
          std::make_shared<ExtReplacement>(FilePath, Offset, ReplaceTypeLength,
                                           getParamDeclType(), nullptr));
    }
  }

  template <class Node> static inline bool isTextureObject(const Node *E) {
    if (E)
      return DpctGlobalInfo::getUnqualifiedTypeName(E->getType()) ==
             "cudaTextureObject_t";
    return false;
  }
};

class CudaLaunchTextureObjectInfo : public TextureObjectInfo {
  std::string ArgStr;

public:
  CudaLaunchTextureObjectInfo(const ParmVarDecl *PVD, const std::string &ArgStr)
      : TextureObjectInfo(static_cast<const VarDecl *>(PVD)), ArgStr(ArgStr) {}
  std::string getAccessorDecl(const std::string &QueueString) override {
    requestFeature(HelperFeatureEnum::device_ext);
    ParameterStream PS;
    PS << "auto " << Name << "_acc = static_cast<";
    getType()->printType(PS, MapNames::getDpctNamespace() + "image_wrapper")
        << " *>(" << ArgStr << ")->get_access(cgh";
    printQueueStr(PS, QueueString);
    PS << ");";
    return PS.Str;
  }
  std::string getSamplerDecl() override {
    requestFeature(HelperFeatureEnum::device_ext);
    return buildString("auto ", Name, "_smpl = (", ArgStr, ")->get_sampler();");
  }
};

class MemberTextureObjectInfo : public TextureObjectInfo {
  StringRef BaseName;
  std::string MemberName;

  class NewVarNameRAII {
    std::string OldName;
    MemberTextureObjectInfo *Member;

  public:
    NewVarNameRAII(MemberTextureObjectInfo *M)
        : OldName(std::move(M->Name)), Member(M) {
      Member->Name = buildString(M->BaseName, '.', M->MemberName);
    }
    ~NewVarNameRAII() { Member->Name = std::move(OldName); }
  };

  MemberTextureObjectInfo(unsigned Offset, const clang::tooling::DpctPath& FilePath,
    StringRef Name)
    : TextureObjectInfo(Offset, FilePath, Name) {}

public:
  static std::shared_ptr<MemberTextureObjectInfo> create(const MemberExpr* ME) {
    auto LocInfo = DpctGlobalInfo::getLocInfo(ME);
    auto Ret = std::shared_ptr<MemberTextureObjectInfo>(
        new MemberTextureObjectInfo(LocInfo.second, LocInfo.first,
                                    getTempNameForExpr(ME, false, false)));
    Ret->MemberName = ME->getMemberDecl()->getNameAsString();
    return Ret;
  }
  void addDecl(StmtList &AccessorList, StmtList &SamplerList,
               const std::string &QueueStr) override {
    NewVarNameRAII RAII(this);
    TextureObjectInfo::addDecl(AccessorList, SamplerList, QueueStr);
  }
  void setBaseName(StringRef Name) { BaseName = Name; }
  StringRef getMemberName() { return MemberName; }
};

class StructureTextureObjectInfo : public TextureObjectInfo {
  std::unordered_map<std::string, std::shared_ptr<MemberTextureObjectInfo>>
      Members;
  bool ContainsVirtualPointer;
  bool IsBase = false;

  StructureTextureObjectInfo(unsigned Offset, const clang::tooling::DpctPath &FilePath,
                             StringRef Name)
      : TextureObjectInfo(Offset, FilePath, Name) {}

public:
  StructureTextureObjectInfo(const ParmVarDecl *PVD) : TextureObjectInfo(PVD) {
    ContainsVirtualPointer =
        checkPointerInStructRecursively(getRecordDecl(PVD->getType()));
    setType("", 0);
  }
  StructureTextureObjectInfo(const VarDecl *VD) : TextureObjectInfo(VD) {
    ContainsVirtualPointer =
        checkPointerInStructRecursively(getRecordDecl(VD->getType()));
    setType("", 0);
  }
  static std::shared_ptr<StructureTextureObjectInfo>
  create(const CXXThisExpr *This);
  bool isBase() const { return IsBase; }
  bool containsVirtualPointer() const { return ContainsVirtualPointer; }
  std::shared_ptr<MemberTextureObjectInfo> addMember(const MemberExpr *ME) {
    auto Member = MemberTextureObjectInfo::create(ME);
    return Members.emplace(Member->getMemberName().str(), Member).first->second;
  }
  void addDecl(StmtList &AccessorList, StmtList &SamplerList,
               const std::string &Queue) override {
    for (const auto &M : Members) {
      M.second->setBaseName(Name);
    }
  }
  void addParamDeclReplacement() override { return; }
  void merge(std::shared_ptr<StructureTextureObjectInfo> Target);
  void merge(std::shared_ptr<TextureObjectInfo> Target) override {
    merge(std::dynamic_pointer_cast<StructureTextureObjectInfo>(Target));
  }
  ParameterStream &getKernelArg(ParameterStream &OS) override {
    OS << Name;
    return OS;
  }
};

class TemplateArgumentInfo {
public:
  explicit TemplateArgumentInfo(const TemplateArgumentLoc &TAL,
                                SourceRange Range)
      : Kind(TAL.getArgument().getKind()) {
    setArgFromExprAnalysis(
        TAL, getDefinitionRange(Range.getBegin(), Range.getEnd()));
  }

  explicit TemplateArgumentInfo(std::string &&Str)
      : Kind(TemplateArgument::Null) {
    setArgStr(std::move(Str));
  }
  TemplateArgumentInfo() : Kind(TemplateArgument::Null), IsWritten(false) {}

  inline bool isWritten() const { return IsWritten; }
  inline bool isNull() const { return !DependentStr; }
  inline bool isType() const { return Kind == TemplateArgument::Type; }
  inline const std::string &getString() const {
    return getDependentStringInfo()->getSourceString();
  }
  inline std::shared_ptr<const TemplateDependentStringInfo>
  getDependentStringInfo() const {
    if (isNull()) {
      static std::shared_ptr<TemplateDependentStringInfo> Placeholder =
          std::make_shared<TemplateDependentStringInfo>(
              "dpct_placeholder/*Fix the type mannually*/");
      return Placeholder;
    }
    return DependentStr;
  }
  void setAsType(QualType QT) {
    if (isPlaceholderType(QT))
      return;
    setArgStr(DpctGlobalInfo::getReplacedTypeName(QT));
    Kind = TemplateArgument::Type;
  }
  void setAsType(const TypeLoc &TL) {
    setArgFromExprAnalysis(TL);
    Kind = TemplateArgument::Type;
  }
  void setAsType(std::string TS) {
    setArgStr(std::move(TS));
    Kind = TemplateArgument::Type;
  }
  void setAsNonType(const llvm::APInt &Int) {
    setArgStr(toString(Int, 10, true, false));
    Kind = TemplateArgument::Integral;
  }
  void setAsNonType(const Expr *E) {
    setArgFromExprAnalysis(E);
    Kind = TemplateArgument::Expression;
  }

  static bool isPlaceholderType(clang::QualType QT);

private:
  template <class T>
  void setArgFromExprAnalysis(const T &Arg, SourceRange ParentRange = SourceRange()) {
    auto &SM = DpctGlobalInfo::getSourceManager();
    auto Range = getArgSourceRange(Arg);
    auto Begin = Range.getBegin();
    auto End = Range.getEnd();
    if (Begin.isMacroID() && SM.isMacroArgExpansion(Begin) && End.isMacroID() &&
        SM.isMacroArgExpansion(End)) {

      size_t Length;
      if (ParentRange.isValid()) {
        auto RR = getRangeInRange(Range, ParentRange.getBegin(),
                                  ParentRange.getEnd());
        Begin = RR.first;
        End = RR.second;
        Length = SM.getCharacterData(End) - SM.getCharacterData(Begin);
      } else {
        auto RR = getDefinitionRange(Range.getBegin(), Range.getEnd());
        Begin = RR.getBegin();
        End = RR.getEnd();
        Length = SM.getCharacterData(End) - SM.getCharacterData(Begin) +
                 Lexer::MeasureTokenLength(
                     End, SM, DpctGlobalInfo::getContext().getLangOpts());
      }

      std::string Result = std::string(SM.getCharacterData(Begin), Length);
      setArgStr(std::move(Result));
    } else {
      ExprAnalysis EA;
      EA.analyze(Arg);
      DependentStr = EA.getTemplateDependentStringInfo();
    }
  }

  template <class T> SourceRange getArgSourceRange(const T &Arg) {
    return Arg.getSourceRange();
  }

  template <class T> SourceRange getArgSourceRange(const T *Arg) {
    return Arg->getSourceRange();
  }

  void setArgStr(std::string &&Str) {
    DependentStr =
        std::make_shared<TemplateDependentStringInfo>(std::move(Str));
  }
  std::shared_ptr<TemplateDependentStringInfo> DependentStr;
  TemplateArgument::ArgKind Kind;
  bool IsWritten = true;
};

// memory variable map includes memory variable used in __global__/__device__
// function and call expression.
class MemVarMap {
public:
  MemVarMap()
      : HasItem(false), HasStream(false), HasSync(false), HasBF64(false),
        HasBF16(false), HasGlobalMemAcc(false) {}
  unsigned int Dim = 1;
  /// This member is only used to construct the union-find set.
  MemVarMap *Parent = this;
  bool hasItem() const { return HasItem; }
  bool hasStream() const { return HasStream; }
  bool hasSync() const { return HasSync; }
  bool hasBF64() const { return HasBF64; }
  bool hasBF16() const { return HasBF16; }
  bool hasGlobalMemAcc() const { return HasGlobalMemAcc; }
  bool hasExternShared() const { return !ExternVarMap.empty(); }
  inline void setItem(bool Has = true) { HasItem = Has; }
  inline void setStream(bool Has = true) { HasStream = Has; }
  inline void setSync(bool Has = true) { HasSync = Has; }
  inline void setBF64(bool Has = true) { HasBF64 = Has; }
  inline void setBF16(bool Has = true) { HasBF16 = Has; }
  inline void setGlobalMemAcc(bool Has = true) { HasGlobalMemAcc = Has; }
  inline void addTexture(std::shared_ptr<TextureInfo> Tex) {
    TextureMap.insert(std::make_pair(Tex->getOffset(), Tex));
  }
  void addVar(std::shared_ptr<MemVarInfo> Var) {
    auto Attr = Var->getAttr();
    if (Var->isGlobal() && (Attr == MemVarInfo::VarAttrKind::Device ||
                            Attr == MemVarInfo::VarAttrKind::Managed)) {
      setGlobalMemAcc(true);
    }
    getMap(Var->getScope())
        .insert(MemVarInfoMap::value_type(Var->getOffset(), Var));
  }
  inline void merge(const MemVarMap &OtherMap) {
    static std::vector<TemplateArgumentInfo> NullTemplates;
    return merge(OtherMap, NullTemplates);
  }
  void merge(const MemVarMap &VarMap,
             const std::vector<TemplateArgumentInfo> &TemplateArgs) {
    setItem(hasItem() || VarMap.hasItem());
    setStream(hasStream() || VarMap.hasStream());
    setSync(hasSync() || VarMap.hasSync());
    setBF64(hasBF64() || VarMap.hasBF64());
    setBF16(hasBF16() || VarMap.hasBF16());
    setGlobalMemAcc(hasGlobalMemAcc() || VarMap.hasGlobalMemAcc());
    merge(LocalVarMap, VarMap.LocalVarMap, TemplateArgs);
    merge(GlobalVarMap, VarMap.GlobalVarMap, TemplateArgs);
    merge(ExternVarMap, VarMap.ExternVarMap, TemplateArgs);
    dpct::merge(TextureMap, VarMap.TextureMap);
  }
  int calculateExtraArgsSize() const {
    int Size = 0;
    if (hasStream())
      Size += MapNames::KernelArgTypeSizeMap.at(KernelArgType::KAT_Stream);

    Size = Size + calculateExtraArgsSize(LocalVarMap) +
           calculateExtraArgsSize(GlobalVarMap) +
           calculateExtraArgsSize(ExternVarMap);
    Size = Size + TextureMap.size() * MapNames::KernelArgTypeSizeMap.at(
                                          KernelArgType::KAT_Texture);

    return Size;
  }
  std::string getExtraCallArguments(bool HasPreParam, bool HasPostParam) const;
  void requestFeatureForAllVarMaps(const clang::tooling::DpctPath &Path) const {
    for (const auto &Item : LocalVarMap) {
      Item.second->requestFeatureForSet(Path);
    }
    for (const auto &Item : GlobalVarMap) {
      Item.second->requestFeatureForSet(Path);
    }
    for (const auto &Item : ExternVarMap) {
      Item.second->requestFeatureForSet(Path);
    }
  }

  // When adding the ExtraParam with new line, the second argument should be
  // true, and the third argument is the string of indent, which will occur
  // before each ExtraParam.
  std::string
  getExtraDeclParam(bool HasPreParam, bool HasPostParam,
                    FormatInfo FormatInformation = FormatInfo()) const;
  std::string getKernelArguments(bool HasPreParam, bool HasPostParam,
                                 const clang::tooling::DpctPath &Path) const;

  const MemVarInfoMap &getMap(MemVarInfo::VarScope Scope) const {
    return const_cast<MemVarMap *>(this)->getMap(Scope);
  }
  const GlobalMap<TextureInfo> &getTextureMap() const { return TextureMap; }
  void removeDuplicateVar();

  MemVarInfoMap &getMap(MemVarInfo::VarScope Scope) {
    switch (Scope) {
    case clang::dpct::MemVarInfo::Local:
      return LocalVarMap;
    case clang::dpct::MemVarInfo::Extern:
      return ExternVarMap;
    case clang::dpct::MemVarInfo::Global:
      return GlobalVarMap;
    }
    clang::dpct::DpctDebugs()
        << "[MemVarInfo::VarScope] Unexpected value: " << Scope << "\n";
    assert(0);
    static MemVarInfoMap InvalidMap;
    return InvalidMap;
  }
  bool isSameAs(const MemVarMap &Other) const;

  enum CallOrDecl {
    CallArgument = 0,
    KernelArgument,
    DeclParameter,
  };

  static const MemVarMap *
  getHeadWithoutPathCompression(const MemVarMap *CurNode) {
    if (!CurNode)
      return nullptr;

    const MemVarMap *Head = nullptr;

    while (true) {
      if (CurNode->Parent == CurNode) {
        Head = CurNode;
        break;
      }
      CurNode = CurNode->Parent;
    }

    return Head;
  }

  static MemVarMap *getHead(MemVarMap *CurNode) {
    if (!CurNode)
      return nullptr;

    MemVarMap *Head =
        const_cast<MemVarMap *>(getHeadWithoutPathCompression(CurNode));
    if (!Head)
      return nullptr;

    while (CurNode != Head) {
      MemVarMap *Temp = CurNode->Parent;
      CurNode->Parent = Head;
      CurNode = Temp;
    }
    return Head;
  }

  unsigned int getHeadNodeDim() const {
    auto Ptr = getHeadWithoutPathCompression(this);
    if (Ptr)
      return Ptr->Dim;
    else
      return 3;
  }

private:
  static void merge(MemVarInfoMap &Master, const MemVarInfoMap &Branch,
                    const std::vector<TemplateArgumentInfo> &TemplateArgs) {
    if (TemplateArgs.empty())
      return dpct::merge(Master, Branch);
    for (auto &VarInfoPair : Branch)
      Master
          .insert(
              std::make_pair(VarInfoPair.first,
                             std::make_shared<MemVarInfo>(*VarInfoPair.second)))
          .first->second->applyTemplateArguments(TemplateArgs);
  }
  int calculateExtraArgsSize(const MemVarInfoMap &Map) const {
    int Size = 0;
    for (auto &VarInfoPair : Map) {
      auto D = VarInfoPair.second->getType()->getDimension();
      Size += MapNames::getArrayTypeSize(D);
    }
    return Size;
  }

  template <CallOrDecl COD>
  inline ParameterStream &getItem(ParameterStream &PS) const {
    return PS << getItemName();
  }

  template <CallOrDecl COD>
  inline ParameterStream &getStream(ParameterStream &PS) const {
    return PS << DpctGlobalInfo::getStreamName();
  }

  template <CallOrDecl COD>
  inline ParameterStream &getSync(ParameterStream &PS) const {
    return PS << buildString("atm_", DpctGlobalInfo::getSyncName());
  }

  template <CallOrDecl COD>
  inline std::string
  getArgumentsOrParameters(int PreParams, int PostParams,
                           FormatInfo FormatInformation = FormatInfo()) const {
    ParameterStream PS;
    if (PreParams != 0)
      PS << ", ";
    if (hasItem())
      getItem<COD>(PS) << ", ";
    if (hasStream())
      getStream<COD>(PS) << ", ";

    if (hasSync())
      getSync<COD>(PS) << ", ";

    if (!ExternVarMap.empty())
      GetArgOrParam<MemVarInfo, COD>()(PS, ExternVarMap.begin()->second)
          << ", ";
    getArgumentsOrParametersFromMap<MemVarInfo, COD>(PS, GlobalVarMap);
    getArgumentsOrParametersFromMap<MemVarInfo, COD>(PS, LocalVarMap);
    getArgumentsOrParametersFromMap<TextureInfo, COD>(PS, TextureMap);

    std::string Result = PS.Str;
    return (Result.empty() || PostParams != 0) && PreParams == 0
               ? Result
               : Result.erase(Result.size() - 2, 2);
  }

  template <class T, CallOrDecl COD>
  static void getArgumentsOrParametersFromMap(ParameterStream &PS,
                                              const GlobalMap<T> &VarMap) {
    for (const auto &VI : VarMap) {
      if (!VI.second->isUseHelperFunc()) {
        continue;
      }
      if (PS.FormatInformation.EnableFormat) {
        ParameterStream TPS;
        GetArgOrParam<T, COD>()(TPS, VI.second);
        PS << TPS.Str;
      } else {
        GetArgOrParam<T, COD>()(PS, VI.second) << ", ";
      }
    }
  }

  template <class T, CallOrDecl COD> struct GetArgOrParam;
  template <class T> struct GetArgOrParam<T, DeclParameter> {
    ParameterStream &operator()(ParameterStream &PS, std::shared_ptr<T> V) {
      return V->getFuncDecl(PS);
    }
  };
  template <class T> struct GetArgOrParam<T, CallArgument> {
    ParameterStream &operator()(ParameterStream &PS, std::shared_ptr<T> V) {
      return V->getFuncArg(PS);
    }
  };
  template <class T> struct GetArgOrParam<T, KernelArgument> {
    ParameterStream &operator()(ParameterStream &PS, std::shared_ptr<T> V) {
      return V->getKernelArg(PS);
    }
  };
  inline void getArgumentsOrParametersForDecl(ParameterStream &PS,
                                              int PreParams,
                                              int PostParams) const;

  bool HasItem, HasStream, HasSync, HasBF64, HasBF16, HasGlobalMemAcc;
  MemVarInfoMap LocalVarMap;
  MemVarInfoMap GlobalVarMap;
  MemVarInfoMap ExternVarMap;
  GlobalMap<TextureInfo> TextureMap;
};

template <>
inline ParameterStream &
MemVarMap::getItem<MemVarMap::DeclParameter>(ParameterStream &PS) const {
  std::string NDItem = "nd_item<3>";
  if (DpctGlobalInfo::getAssumedNDRangeDim() == 1 &&
      MemVarMap::getHeadWithoutPathCompression(this) &&
      MemVarMap::getHeadWithoutPathCompression(this)->Dim == 1) {
    NDItem = "nd_item<1>";
  }

  std::string ItemParamDecl =
      "const " + MapNames::getClNamespace() + NDItem + " &" + getItemName();
  return PS << ItemParamDecl;
}

template <>
inline ParameterStream &
MemVarMap::getStream<MemVarMap::DeclParameter>(ParameterStream &PS) const {
  static std::string StreamParamDecl = "const " + MapNames::getClNamespace() +
                                       "stream &" +
                                       DpctGlobalInfo::getStreamName();
  return PS << StreamParamDecl;
}

template <>
inline ParameterStream &
MemVarMap::getSync<MemVarMap::DeclParameter>(ParameterStream &PS) const {
  static std::string SyncParamDecl =
      MapNames::getClNamespace() + "atomic_ref<unsigned int, " +
      MapNames::getClNamespace() + "memory_order::seq_cst, " +
      MapNames::getClNamespace() + "memory_scope::device, " +
      MapNames::getClNamespace() + "access::address_space::global_space> &" +
      DpctGlobalInfo::getSyncName();
  return PS << SyncParamDecl;
}

inline void MemVarMap::getArgumentsOrParametersForDecl(ParameterStream &PS,
                                                       int PreParams,
                                                       int PostParams) const {
  if (hasItem()) {
    getItem<MemVarMap::DeclParameter>(PS);
  }

  if (hasStream()) {
    getStream<MemVarMap::DeclParameter>(PS);
  }

  if (hasSync()) {
    getSync<MemVarMap::DeclParameter>(PS);
  }

  if (!ExternVarMap.empty()) {
    ParameterStream TPS;
    GetArgOrParam<MemVarInfo, MemVarMap::DeclParameter>()(
        TPS, ExternVarMap.begin()->second);
    PS << TPS.Str;
  }

  getArgumentsOrParametersFromMap<MemVarInfo, MemVarMap::DeclParameter>(
      PS, GlobalVarMap);
  getArgumentsOrParametersFromMap<MemVarInfo, MemVarMap::DeclParameter>(
      PS, LocalVarMap);
  getArgumentsOrParametersFromMap<TextureInfo, MemVarMap::DeclParameter>(
      PS, TextureMap);
}

template <>
inline std::string
MemVarMap::getArgumentsOrParameters<MemVarMap::DeclParameter>(
    int PreParams, int PostParams, FormatInfo FormatInformation) const {

  ParameterStream PS;
  if (DpctGlobalInfo::getFormatRange() != clang::format::FormatRange::none) {
    PS = ParameterStream(FormatInformation,
                         DpctGlobalInfo::getCodeFormatStyle().ColumnLimit);
  } else {
    PS = ParameterStream(FormatInformation, 80);
  }
  getArgumentsOrParametersForDecl(PS, PreParams, PostParams);
  std::string Result = PS.Str;

  if (Result.empty())
    return Result;

  // Remove pre splitter
  unsigned int RemoveLength = 0;
  if (FormatInformation.IsFirstArg) {
    if (FormatInformation.IsAllParamsOneLine) {
      // comma and space
      RemoveLength = 2;
    } else {
      // calculate length from the first character "," to the next none space
      // character
      RemoveLength = 1;
      while (RemoveLength < Result.size()) {
        if (!isspace(Result[RemoveLength]))
          break;
        RemoveLength++;
      }
    }
    Result = Result.substr(RemoveLength, Result.size() - RemoveLength);
  }

  // Add post splitter
  RemoveLength = 0;
  if (PostParams != 0 && PreParams == 0) {
    Result = Result + ", ";
  }

  return Result;
}

// call function expression includes location, name, arguments num, template
// arguments and all function decls related to this call, also merges memory
// variable info of all related function decls.
class CallFunctionExpr {
public:
  template <class T>
  CallFunctionExpr(unsigned Offset, const clang::tooling::DpctPath &FilePathIn, const T &C)
      : FilePath(FilePathIn), BeginLoc(Offset) {}

  void buildCallExprInfo(const CXXConstructExpr *Ctor);
  void buildCallExprInfo(const CallExpr *CE);

  inline const MemVarMap &getVarMap() { return VarMap; }
  inline const std::vector<std::shared_ptr<TextureObjectInfo>> &
  getTextureObjectList() {
    return TextureObjectList;
  }
  std::shared_ptr<StructureTextureObjectInfo> getBaseTextureObjectInfo() const {
    return BaseTextureObject;
  }

  void emplaceReplacement();
  unsigned getExtraArgLoc() { return ExtraArgLoc; }
  inline bool hasArgs() { return HasArgs; }
  inline bool hasTemplateArgs() { return !TemplateArgs.empty(); }
  inline bool hasWrittenTemplateArgs() {
    for (auto &Arg : TemplateArgs)
      if (!Arg.isNull() && Arg.isWritten())
        return true;
    return false;
  }
  inline const std::string &getName() { return Name; }

  std::string getTemplateArguments(bool &IsNeedWarning,
                                   bool WrittenArgsOnly = true,
                                   bool WithScalarWrapped = false);

  virtual std::string getExtraArguments();

  inline void setHasSideEffects(bool Val = true) {
    CallGroupFunctionInControlFlow = Val;
  }
  inline bool hasSideEffects() const { return CallGroupFunctionInControlFlow; }

  std::shared_ptr<TextureObjectInfo>
  addTextureObjectArgInfo(unsigned ArgIdx,
                          std::shared_ptr<TextureObjectInfo> Info) {
    auto &Obj = TextureObjectList[ArgIdx];
    if (!Obj)
      Obj = Info;
    return Obj;
  }
  virtual std::shared_ptr<TextureObjectInfo>
  addTextureObjectArg(unsigned ArgIdx, const DeclRefExpr *TexRef,
                      bool isKernelCall = false);
  virtual std::shared_ptr<TextureObjectInfo>
  addStructureTextureObjectArg(unsigned ArgIdx, const MemberExpr *TexRef,
                               bool isKernelCall = false);
  virtual std::shared_ptr<TextureObjectInfo>
  addTextureObjectArg(unsigned ArgIdx, const ArraySubscriptExpr *TexRef,
                      bool isKernelCall = false);
  std::shared_ptr<DeviceFunctionInfo> getFuncInfo() { return FuncInfo; }
  bool IsAllTemplateArgsSpecified = false;

  virtual ~CallFunctionExpr() = default;

protected:
  void setFuncInfo(std::shared_ptr<DeviceFunctionInfo>);
  std::string Name;
  inline unsigned getBegin() { return BeginLoc; }
  inline const clang::tooling::DpctPath &getFilePath() { return FilePath; }
  void buildInfo();
  void buildCalleeInfo(const Expr *Callee);
  void resizeTextureObjectList(size_t Size) { TextureObjectList.resize(Size); }

private:
  static std::string getName(const NamedDecl *D);
  void
  buildTemplateArguments(const llvm::ArrayRef<TemplateArgumentLoc> &ArgsList,
                         SourceRange Range) {
    if (TemplateArgs.empty())
      for (auto &Arg : ArgsList)
        TemplateArgs.emplace_back(Arg, Range);
  }

  void buildTemplateArgumentsFromTypeLoc(const TypeLoc &TL);
  template <class TyLoc>
  void buildTemplateArgumentsFromSpecializationType(const TyLoc &TL) {
    for (size_t i = 0; i < TL.getNumArgs(); ++i) {
      TemplateArgs.emplace_back(TL.getArgLoc(i), TL.getSourceRange() );
    }
  }

  std::string getNameWithNamespace(const FunctionDecl *FD, const Expr *Callee);

  void buildTextureObjectArgsInfo(const CallExpr* CE);

  template <class CallT> void buildTextureObjectArgsInfo(const CallT *C) {
    auto Args = C->arguments();
    auto IsKernel = C->getStmtClass() == Stmt::CUDAKernelCallExprClass;
    auto ArgsNum = std::distance(Args.begin(), Args.end());
    auto ArgItr = Args.begin();
    unsigned Idx = 0;
    TextureObjectList.resize(ArgsNum);
    while (ArgItr != Args.end()) {
      const Expr *Arg = (*ArgItr)->IgnoreImpCasts();
      if (auto Ctor = dyn_cast<CXXConstructExpr>(Arg)) {
        if (Ctor->getConstructor()->isCopyOrMoveConstructor()) {
          Arg = Ctor->getArg(0);
        }
      }
      if (auto DRE = dyn_cast<DeclRefExpr>(Arg->IgnoreImpCasts()))
        addTextureObjectArg(Idx, DRE, IsKernel);
      else if (auto ASE =
                   dyn_cast<ArraySubscriptExpr>(Arg->IgnoreImpCasts()))
        addTextureObjectArg(Idx, ASE, IsKernel);
      Idx++;
      ArgItr++;
    }
  }
  void mergeTextureObjectInfo();

  const clang::tooling::DpctPath FilePath;
  unsigned BeginLoc = 0;
  unsigned ExtraArgLoc = 0;
  std::shared_ptr<DeviceFunctionInfo> FuncInfo;
  std::vector<TemplateArgumentInfo> TemplateArgs;

  // <ParameterIndex, ParameterName>
  std::vector<std::pair<int, std::string>> ParmRefArgs;
  MemVarMap VarMap;
  bool HasArgs = false;
  bool CallGroupFunctionInControlFlow = false;
  std::vector<std::shared_ptr<TextureObjectInfo>> TextureObjectList;
  std::shared_ptr<StructureTextureObjectInfo> BaseTextureObject;
};

// device function declaration info includes location, name, and related
// DeviceFunctionInfo
class DeviceFunctionDecl {
public:
  DeviceFunctionDecl(unsigned Offset, const clang::tooling::DpctPath &FilePathIn,
                     const FunctionDecl *FD);
  DeviceFunctionDecl(unsigned Offset, const clang::tooling::DpctPath &FilePathIn,
                     const FunctionTypeLoc &FTL, const ParsedAttributes &Attrs,
                     const FunctionDecl *Specialization);
  inline static std::shared_ptr<DeviceFunctionInfo>
  LinkUnresolved(const UnresolvedLookupExpr *ULE) {
    return LinkDeclRange(ULE->decls(), getFunctionName(ULE));
  }
  inline static std::shared_ptr<DeviceFunctionInfo>
  LinkRedecls(const FunctionDecl *FD) {
    if (auto D = DpctGlobalInfo::getInstance().findDeviceFunctionDecl(FD))
      return D->getFuncInfo();
    if (auto FTD = FD->getPrimaryTemplate())
      return LinkTemplateDecl(FTD);
    else if (FTD = FD->getDescribedFunctionTemplate())
      return LinkTemplateDecl(FTD);
    else if (auto Decl = FD->getInstantiatedFromMemberFunction())
      FD = Decl;
    return LinkDeclRange(FD->redecls(), getFunctionName(FD));
  }
  inline static std::shared_ptr<DeviceFunctionInfo>
  LinkTemplateDecl(const FunctionTemplateDecl *FTD) {
    return LinkDeclRange(FTD->redecls(), getFunctionName(FTD));
  }
  inline static std::shared_ptr<DeviceFunctionInfo> LinkExplicitInstantiation(
      const FunctionDecl *Specialization, const FunctionTypeLoc &FTL,
      const ParsedAttributes &Attrs, const TemplateArgumentListInfo &TAList) {
    auto Info = LinkRedecls(Specialization);
    if (Info) {
      auto D = DpctGlobalInfo::getInstance().insertDeviceFunctionDecl(
          Specialization, FTL, Attrs, TAList);
      D->setFuncInfo(Info);
    }
    return Info;
  }

  inline std::shared_ptr<DeviceFunctionInfo> getFuncInfo() const {
    return FuncInfo;
  }

  virtual void emplaceReplacement();
  static void reset() { FuncInfoMap.clear(); };

  using DeclList = std::vector<std::shared_ptr<DeviceFunctionDecl>>;

  static void LinkDecl(const FunctionDecl *FD, DeclList &List,
                       std::shared_ptr<DeviceFunctionInfo> &Info);
  static void LinkDecl(const NamedDecl *ND, DeclList &List,
                       std::shared_ptr<DeviceFunctionInfo> &Info);
  static void LinkDecl(const FunctionTemplateDecl *FTD, DeclList &List,
                       std::shared_ptr<DeviceFunctionInfo> &Info);
  static void LinkRedecls(const FunctionDecl *ND, DeclList &List,
                          std::shared_ptr<DeviceFunctionInfo> &Info);

  template <class IteratorRange>
  static std::shared_ptr<DeviceFunctionInfo>
  LinkDeclRange(IteratorRange &&Range, const std::string &FunctionName) {
    std::shared_ptr<DeviceFunctionInfo> Info;
    DeclList List;
    LinkDeclRange(std::move(Range), List, Info);
    if (List.empty())
      return Info;
    if (!Info)
      Info = std::make_shared<DeviceFunctionInfo>(
          List[0]->ParamsNum, List[0]->NonDefaultParamNum, FunctionName);
    for (auto &D : List)
      D->setFuncInfo(Info);
    return Info;
  }

  template <class IteratorRange>
  static void LinkDeclRange(IteratorRange &&Range, DeclList &List,
                            std::shared_ptr<DeviceFunctionInfo> &Info) {
    for (auto D : Range)
      LinkDecl(D, List, Info);
  }
  void setFuncInfo(std::shared_ptr<DeviceFunctionInfo> Info);
  void buildReplaceLocInfo(const FunctionDecl *FD);

  virtual ~DeviceFunctionDecl() = default;

protected:
  const FormatInfo &getFormatInfo() { return FormatInformation; }
  void buildTextureObjectParamsInfo(const ArrayRef<ParmVarDecl *> &Parms) {
    TextureObjectList.assign(Parms.size(),
                             std::shared_ptr<TextureObjectInfo>());
    for (unsigned Idx = 0; Idx < Parms.size(); ++Idx) {
      auto Param = Parms[Idx];
      if (DpctGlobalInfo::getUnqualifiedTypeName(Param->getType()) ==
          "cudaTextureObject_t")
        TextureObjectList[Idx] = std::make_shared<TextureObjectInfo>(Param);
    }
  }

  template <class AttrsT>
  void buildReplaceLocInfo(const FunctionTypeLoc &FTL, const AttrsT &Attrs);

  virtual std::string getExtraParameters();

  unsigned Offset;
  const clang::tooling::DpctPath FilePath;
  unsigned ParamsNum;
  unsigned ReplaceOffset;
  unsigned ReplaceLength;
  bool IsReplaceFollowedByPP = false;
  unsigned NonDefaultParamNum;
  bool IsDefFilePathNeeded = false;
  std::vector<std::shared_ptr<TextureObjectInfo>> TextureObjectList;
  FormatInfo FormatInformation;

  static std::shared_ptr<DeviceFunctionInfo> &getFuncInfo(const FunctionDecl *);
  static std::unordered_map<std::string, std::shared_ptr<DeviceFunctionInfo>>
      FuncInfoMap;

private:
  std::shared_ptr<DeviceFunctionInfo> &FuncInfo;
};

class ExplicitInstantiationDecl : public DeviceFunctionDecl {
  std::vector<TemplateArgumentInfo> InstantiationArgs;

public:
  ExplicitInstantiationDecl(unsigned Offset, const clang::tooling::DpctPath &FilePathIn,
                            const FunctionTypeLoc &FTL,
                            const ParsedAttributes &Attrs,
                            const FunctionDecl *Specialization,
                            const TemplateArgumentListInfo &TAList)
      : DeviceFunctionDecl(Offset, FilePathIn, FTL, Attrs, Specialization) {
    initTemplateArgumentList(TAList, Specialization);
  }
  static void processFunctionTypeLoc(const FunctionTypeLoc &);
  static void processTemplateArgumentList(const TemplateArgumentListInfo &);

private:
  void initTemplateArgumentList(const TemplateArgumentListInfo &TAList,
                                const FunctionDecl *Specialization);
  std::string getExtraParameters() override;
};

class DeviceFunctionDeclInModule : public DeviceFunctionDecl {
  void insertWrapper();
  bool HasBody = false;
  size_t DeclEnd;
  std::string FuncName;
  std::vector<std::pair<std::string, std::string>> ParametersInfo;
  std::shared_ptr<KernelCallExpr> Kernel;
  void buildParameterInfo(const FunctionDecl *FD);
  void buildWrapperInfo(const FunctionDecl *FD);
  void buildCallInfo(const FunctionDecl *FD);
  std::vector<std::pair<std::string, std::string>> &getParametersInfo() {
    return ParametersInfo;
  }

public:
  DeviceFunctionDeclInModule(unsigned Offset, const clang::tooling::DpctPath &FilePathIn,
                             const FunctionTypeLoc &FTL,
                             const ParsedAttributes &Attrs,
                             const FunctionDecl *FD)
      : DeviceFunctionDecl(Offset, FilePathIn, FTL, Attrs, FD) {
    buildParameterInfo(FD);
    buildWrapperInfo(FD);
    buildCallInfo(FD);
  }
  DeviceFunctionDeclInModule(unsigned Offset, const clang::tooling::DpctPath &FilePathIn,
                             const FunctionDecl *FD)
      : DeviceFunctionDecl(Offset, FilePathIn, FD) {
    buildParameterInfo(FD);
    buildWrapperInfo(FD);
    buildCallInfo(FD);
  }
  void emplaceReplacement() override;
};

// device function info includes parameters num, memory variable and call
// expression in the function.
class DeviceFunctionInfo {
  struct ParameterProps {
    bool IsReferenced = false;
  };

public:
  DeviceFunctionInfo(size_t ParamsNum, size_t NonDefaultParamNum,
                     std::string FunctionName)
      : ParamsNum(ParamsNum), NonDefaultParamNum(NonDefaultParamNum),
        IsBuilt(false),
        TextureObjectList(ParamsNum, std::shared_ptr<TextureObjectInfo>()),
        FunctionName(FunctionName), IsLambda(false) {
    ParametersProps.resize(ParamsNum);
  }

  bool ConstructGraphVisited = false;

  std::shared_ptr<CallFunctionExpr> findCallee(const CallExpr *C) {
    auto CallLocInfo = DpctGlobalInfo::getLocInfo(C);
    return findObject(CallExprMap, CallLocInfo.second);
  }
  template <class CallT>
  inline std::shared_ptr<CallFunctionExpr> addCallee(const CallT *C) {
    auto CallLocInfo = DpctGlobalInfo::getLocInfo(C);
    auto Call =
        insertObject(CallExprMap, CallLocInfo.second, CallLocInfo.first, C);
    Call->buildCallExprInfo(C);
    return Call;
  }
  inline void addVar(std::shared_ptr<MemVarInfo> Var) { VarMap.addVar(Var); }
  inline void setItem() { VarMap.setItem(); }
  inline void setStream() { VarMap.setStream(); }
  inline void setSync() { VarMap.setSync(); }
  inline void setBF64() { VarMap.setBF64(); }
  inline void setBF16() { VarMap.setBF16(); }
  inline void setGlobalMemAcc() { VarMap.setGlobalMemAcc(); }
  inline void addTexture(std::shared_ptr<TextureInfo> Tex) {
    VarMap.addTexture(Tex);
  }
  inline MemVarMap &getVarMap() { return VarMap; }
  inline std::shared_ptr<TextureObjectInfo> getTextureObject(unsigned Idx) {
    if (Idx < TextureObjectList.size())
      return TextureObjectList[Idx];
    return {};
  }
  std::shared_ptr<StructureTextureObjectInfo> getBaseTextureObject() const {
    return BaseObjectTexture;
  }

  inline void setCallGroupFunctionInControlFlow(bool Val = true) {
    CallGroupFunctionInControlFlow = Val;
  }
  inline bool hasCallGroupFunctionInControlFlow() const {
    return CallGroupFunctionInControlFlow;
  }

  inline void setHasSideEffectsAnalyzed(bool Val = true) {
    HasCheckedCallGroupFunctionInControlFlow = Val;
  }
  inline bool hasSideEffectsAnalyzed() const {
    return HasCheckedCallGroupFunctionInControlFlow;
  }

  void buildInfo();
  inline bool hasParams() { return ParamsNum != 0; }

  inline bool isBuilt() { return IsBuilt; }
  inline void setBuilt() { IsBuilt = true; }

  inline bool isLambda() { return IsLambda; }
  inline void setLambda() { IsLambda = true; }

  inline bool isInlined() { return IsInlined; }
  inline void setInlined() { IsInlined = true; }

  inline bool isKernel() { return IsKernel; }
  inline void setKernel() { IsKernel = true; }

  inline bool isKernelInvoked() { return IsKernelInvoked; }
  inline void setKernelInvoked() { IsKernelInvoked = true; }

  inline std::string
  getExtraParameters(const clang::tooling::DpctPath &Path,
                     FormatInfo FormatInformation = FormatInfo()) {
    buildInfo();
    VarMap.requestFeatureForAllVarMaps(Path);
    return VarMap.getExtraDeclParam(
        NonDefaultParamNum, ParamsNum - NonDefaultParamNum, FormatInformation);
  }
  std::string
  getExtraParameters(const clang::tooling::DpctPath &Path,
                     const std::vector<TemplateArgumentInfo> &TAList,
                     FormatInfo FormatInformation = FormatInfo()) {
    MemVarMap TmpVarMap;
    buildInfo();
    TmpVarMap.merge(VarMap, TAList);
    TmpVarMap.requestFeatureForAllVarMaps(Path);
    return TmpVarMap.getExtraDeclParam(
        NonDefaultParamNum, ParamsNum - NonDefaultParamNum, FormatInformation);
  }

  void setDefinitionFilePath(const clang::tooling::DpctPath &Path) {
    DefinitionFilePath = Path;
  }
  const clang::tooling::DpctPath &getDefinitionFilePath() { return DefinitionFilePath; }
  void setNeedSyclExternMacro() { NeedSyclExternMacro = true; }
  bool IsSyclExternMacroNeeded() { return NeedSyclExternMacro; }
  void setAlwaysInlineDevFunc() { AlwaysInlineDevFunc = true; }
  bool IsAlwaysInlineDevFunc() { return AlwaysInlineDevFunc; }
  void setForceInlineDevFunc() { ForceInlineDevFunc = true; }
  bool IsForceInlineDevFunc() { return ForceInlineDevFunc; }
  void merge(std::shared_ptr<DeviceFunctionInfo> Other);
  size_t ParamsNum;
  size_t NonDefaultParamNum;
  GlobalMap<CallFunctionExpr> &getCallExprMap() { return CallExprMap; }
  void addSubGroupSizeRequest(unsigned int Size, SourceLocation Loc,
                              std::string APIName, std::string VarName = "") {
    if (Size == 0 || Loc.isInvalid())
      return;
    auto LocInfo = DpctGlobalInfo::getLocInfo(Loc);
    RequiredSubGroupSize.push_back(
        std::make_tuple(Size, LocInfo.first, LocInfo.second, APIName, VarName));
  }
  std::vector<std::tuple<unsigned int, clang::tooling::DpctPath, unsigned int, std::string,
                         std::string>> &
  getSubGroupSize() {
    return RequiredSubGroupSize;
  }
  bool isParameterReferenced(unsigned int Index) {
    if (Index >= ParametersProps.size())
      return true;
    return ParametersProps[Index].IsReferenced;
  }
  void setParameterReferencedStatus(unsigned int Index, bool IsReferenced) {
    if (Index >= ParametersProps.size())
      return;
    ParametersProps[Index].IsReferenced =
        ParametersProps[Index].IsReferenced || IsReferenced;
  }
  std::string getFunctionName() { return FunctionName; }

private:
  void mergeCalledTexObj(
      std::shared_ptr<StructureTextureObjectInfo> BaseObj,
      const std::vector<std::shared_ptr<TextureObjectInfo>> &TexObjList);

  void mergeTextureObjectList(
      const std::vector<std::shared_ptr<TextureObjectInfo>> &Other);

  bool IsBuilt;
  clang::tooling::DpctPath DefinitionFilePath;
  bool NeedSyclExternMacro = false;
  bool AlwaysInlineDevFunc = false;
  bool ForceInlineDevFunc = false;
  // subgroup size, filepath, offset, API name, var name
  std::vector<std::tuple<unsigned int, clang::tooling::DpctPath, unsigned int, std::string,
                         std::string>>
      RequiredSubGroupSize;
  GlobalMap<CallFunctionExpr> CallExprMap;
  MemVarMap VarMap;

  std::shared_ptr<StructureTextureObjectInfo> BaseObjectTexture;
  std::vector<std::shared_ptr<TextureObjectInfo>> TextureObjectList;
  std::vector<ParameterProps> ParametersProps;
  std::string FunctionName;
  bool IsInlined = false;
  bool IsLambda;
  bool IsKernel = false;
  bool IsKernelInvoked = false;
  bool CallGroupFunctionInControlFlow = false;
  bool HasCheckedCallGroupFunctionInControlFlow = false;
};

class KernelPrinter {
  const std::string NL;
  std::string Indent;
  llvm::raw_string_ostream &Stream;

  void incIndent() { Indent += "  "; }
  void decIndent() { Indent.erase(Indent.length() - 2, 2); }

public:
  class Block {
    KernelPrinter &Printer;
    bool WithBrackets;

  public:
    Block(KernelPrinter &Printer, bool WithBrackets)
        : Printer(Printer), WithBrackets(WithBrackets) {
      if (WithBrackets)
        Printer.line("{");
      Printer.incIndent();
    }
    ~Block() {
      Printer.decIndent();
      if (WithBrackets)
        Printer.line("}");
    }
  };

public:
  KernelPrinter(const std::string &NL, const std::string &Indent,
                llvm::raw_string_ostream &OS)
      : NL(NL), Indent(Indent), Stream(OS) {}
  std::unique_ptr<Block> block(bool WithBrackets = false) {
    return std::make_unique<Block>(*this, WithBrackets);
  }
  template <class T> KernelPrinter &operator<<(const T &S) {
    Stream << S;
    return *this;
  }
  template <class... Args> KernelPrinter &line(Args &&...Arguments) {
    appendString(Stream, Indent, std::forward<Args>(Arguments)..., NL);
    return *this;
  }
  KernelPrinter &operator<<(const StmtList &Stmts) {

    for (auto &S : Stmts) {
      if (S.StmtStr.empty())
        continue;
      if (!S.Warnings.empty()) {
        for (auto &Warning : S.Warnings) {
          line("/*");
          line(Warning);
          line("*/");
        }
      }
      line(S.StmtStr);
    }
    return *this;
  }
  KernelPrinter &indent() { return (*this) << Indent; }
  KernelPrinter &newLine() { return (*this) << NL; }
  std::string str() {
    auto Result = Stream.str();
    return Result.substr(Indent.length(),
                         Result.length() - Indent.length() - NL.length());
  }
};

class KernelCallExpr : public CallFunctionExpr {
public:
  bool IsInMacroDefine = false;
  bool NeedLambda = false;

private:
  struct ArgInfo {
    ArgInfo(const ParmVarDecl *PVD, KernelArgumentAnalysis &Analysis,
            const Expr *Arg, bool Used, int Index, KernelCallExpr *BASE)
        : IsPointer(false), IsRedeclareRequired(false),
          IsUsedAsLvalueAfterMalloc(Used), Index(Index) {
      Analysis.analyze(Arg);
      ArgString = Analysis.getReplacedString();
      TryGetBuffer = Analysis.TryGetBuffer;
      IsRedeclareRequired = Analysis.IsRedeclareRequired;
      IsPointer = Analysis.IsPointer;
      if (DpctGlobalInfo::getUsmLevel() == UsmLevel::UL_None) {
        IsDoublePointer = Analysis.IsDoublePointer;
      }

      if (IsPointer) {
        QualType PointerType;
        if (Arg->getType().getTypePtr()->getTypeClass() ==
            Type::TypeClass::Decayed) {
          PointerType = Arg->getType().getCanonicalType();
        } else {
          PointerType = Arg->getType();
        }
        TypeString = DpctGlobalInfo::getReplacedTypeName(PointerType);
        ArgSize = MapNames::KernelArgTypeSizeMap.at(KernelArgType::KAT_Default);

        // Currently, all the device RNG state structs are passed to kernel by
        // pointer. So we check the pointee type, if it is in the type map, we
        // replace the TypeString with the MKL generator type.
        std::string PointeeTypeStr =
            Arg->getType()->getPointeeType().getUnqualifiedType().getAsString();
        auto Iter = MapNames::DeviceRandomGeneratorTypeMap.find(PointeeTypeStr);
        if (Iter != MapNames::DeviceRandomGeneratorTypeMap.end()) {
          // Here the "*" is not added in the TypeString, the "*" will be added
          // in function buildKernelArgsStmt
          TypeString = Iter->second;
          IsDeviceRandomGeneratorType = true;
        }
      } else {
        auto QT = Arg->getType();
        QT = QT.getUnqualifiedType();
        auto Iter =
            MapNames::VectorTypeMigratedTypeSizeMap.find(QT.getAsString());
        if (Iter != MapNames::VectorTypeMigratedTypeSizeMap.end())
          ArgSize = Iter->second;
        else
          ArgSize =
              MapNames::KernelArgTypeSizeMap.at(KernelArgType::KAT_Default);
        if (PVD) {
          TypeString = DpctGlobalInfo::getReplacedTypeName(PVD->getType());
        }
      }
      if (IsRedeclareRequired || IsPointer || BASE->IsInMacroDefine) {
        IdString = getTempNameForExpr(Arg, false, true, BASE->IsInMacroDefine,
                                      Analysis.CallSpellingBegin,
                                      Analysis.CallSpellingEnd);
      }
    }

    ArgInfo(const ParmVarDecl *PVD, const std::string &ArgsArrayName,
            KernelCallExpr *Kernel)
        : IsPointer(PVD->getType()->isPointerType()), IsRedeclareRequired(true),
          IsUsedAsLvalueAfterMalloc(true),
          TryGetBuffer(DpctGlobalInfo::getUsmLevel() == UsmLevel::UL_None &&
                       IsPointer),
          TypeString(DpctGlobalInfo::getReplacedTypeName(PVD->getType())),
          IdString(PVD->getName().str() + "_"),
          Index(PVD->getFunctionScopeIndex()) {
      // For parameter declaration 'float *a' with index = 2 and args array's
      // name is 'args', the arg string will be '*(float **)args[2]'.
      llvm::raw_string_ostream OS(ArgString);
      // Get pointer type of the parameter declaration's type, e.g. 'float **'.
      auto CastPointerType =
          DpctGlobalInfo::getContext().getPointerType(PVD->getType());
      // Print '*(float **)'.
      OS << "*(" << DpctGlobalInfo::getReplacedTypeName(CastPointerType) << ")";
      // Print args array subscript.
      OS << ArgsArrayName << "[" << Index << "]";

      if (TextureObjectInfo::isTextureObject(PVD)) {
        IsRedeclareRequired = false;
        Texture = std::make_shared<CudaLaunchTextureObjectInfo>(PVD, OS.str());
        Kernel->addTextureObjectArgInfo(Index, Texture);
      }
    }

    ArgInfo(const ParmVarDecl *PVD, KernelCallExpr *Kernel)
        : IsPointer(PVD->getType()->isPointerType()), IsRedeclareRequired(true),
          IsUsedAsLvalueAfterMalloc(true),
          TryGetBuffer(DpctGlobalInfo::getUsmLevel() == UsmLevel::UL_None &&
                       IsPointer),
          TypeString(DpctGlobalInfo::getReplacedTypeName(PVD->getType())),
          IdString(PVD->getName().str() + "_"),
          Index(PVD->getFunctionScopeIndex()) {
      auto ArgName = PVD->getNameAsString();
      ArgString = ArgName;

      if (TextureObjectInfo::isTextureObject(PVD)) {
        Texture = std::make_shared<CudaLaunchTextureObjectInfo>(PVD, ArgName);
        Kernel->addTextureObjectArgInfo(Index, Texture);
      }
      IsRedeclareRequired = false;
    }

    ArgInfo(std::shared_ptr<TextureObjectInfo> Obj, KernelCallExpr *BASE)
        : IsUsedAsLvalueAfterMalloc(false), Texture(Obj) {
      IsPointer = false;
      IsRedeclareRequired = false;
      TypeString = "";
      Index = 0;
      if (auto S = std::dynamic_pointer_cast<StructureTextureObjectInfo>(Obj)) {
        IsDoublePointer = S->containsVirtualPointer();
      }
      ArgString = Obj->getName();
      IdString = ArgString + "_";
      ArgSize = MapNames::KernelArgTypeSizeMap.at(KernelArgType::KAT_Texture);
    }

    inline const std::string &getArgString() const { return ArgString; }
    inline const std::string &getTypeString() const { return TypeString; }
    inline std::string getIdStringWithIndex() const {
      return buildString(IdString, "ct", Index);
    }
    inline std::string getIdStringWithSuffix(const std::string &Suffix) const {
      return buildString(IdString, Suffix, "_ct", Index);
    }
    bool IsPointer;
    // If the pointer is used as lvalue after its most recent memory allocation
    bool IsRedeclareRequired;
    bool IsUsedAsLvalueAfterMalloc;
    bool IsDefinedOnDevice = false;
    bool TryGetBuffer = false;
    std::string ArgString;
    std::string TypeString;
    std::string IdString;
    int Index;
    int ArgSize = 0;
    bool IsDeviceRandomGeneratorType = false;
    bool IsDoublePointer = false;

    std::shared_ptr<TextureObjectInfo> Texture;
  };

  void print(KernelPrinter &Printer);
  void printSubmit(KernelPrinter &Printer);
  void printSubmitLamda(KernelPrinter &Printer);
  void printParallelFor(KernelPrinter &Printer, bool IsInSubmit);
  void printKernel(KernelPrinter &Printer);
  template <typename IDTy, typename... Ts>
  void printWarningMessage(KernelPrinter &Printer, IDTy MsgID, Ts &&...Vals);
  template <class T> void printStreamBase(T &Printer);

public:
  KernelCallExpr(unsigned Offset, const clang::tooling::DpctPath &FilePath,
                 const CUDAKernelCallExpr *KernelCall)
      : CallFunctionExpr(Offset, FilePath, KernelCall), IsSync(false) {
    setIsInMacroDefine(KernelCall);
    setNeedAddLambda(KernelCall);
    buildCallExprInfo(KernelCall);
    buildArgsInfo(KernelCall);
    buildKernelInfo(KernelCall);
  }

  void addAccessorDecl();
  void buildInfo();
  void setKernelCallDim();
  void buildUnionFindSet();
  void addReplacements();
  inline std::string getExtraArguments() override {
    if (!getFuncInfo()) {
      return "";
    }

    return getVarMap().getKernelArguments(getFuncInfo()->NonDefaultParamNum,
                                          getFuncInfo()->ParamsNum -
                                              getFuncInfo()->NonDefaultParamNum,
                                          getFilePath());
  }

  inline const std::vector<ArgInfo> &getArgsInfo() { return ArgsInfo; }
  int calculateOriginArgsSize() const;

  std::string getReplacement();

  inline void setEvent(const std::string &E) { Event = E; }
  inline const std::string &getEvent() { return Event; }

  inline void setSync(bool Sync = true) { IsSync = Sync; }
  inline bool isSync() { return IsSync; }

  static std::shared_ptr<KernelCallExpr>
  buildFromCudaLaunchKernel(const std::pair<clang::tooling::DpctPath, unsigned> &LocInfo,
                            const CallExpr *);
  static std::shared_ptr<KernelCallExpr>
  buildForWrapper(clang::tooling::DpctPath, const FunctionDecl *,
                  std::shared_ptr<DeviceFunctionInfo>);
  unsigned int GridDim = 3;
  unsigned int BlockDim = 3;
  void setEmitSizeofWarningFlag(bool Flag) { EmitSizeofWarning = Flag; }

private:
  KernelCallExpr(unsigned Offset, const clang::tooling::DpctPath &FilePath)
      : CallFunctionExpr(Offset, FilePath, nullptr), IsSync(false) {}
  void buildArgsInfoFromArgsArray(const FunctionDecl *FD,
                                  const Expr *ArgsArray) {}
  void buildArgsInfo(const CallExpr *CE) {
    KernelArgumentAnalysis Analysis(IsInMacroDefine);
    auto KCallSpellingRange =
        getTheLastCompleteImmediateRange(CE->getBeginLoc(), CE->getEndLoc());
    Analysis.setCallSpelling(KCallSpellingRange.first, KCallSpellingRange.second);
    auto &TexList = getTextureObjectList();

    for (unsigned Idx = 0; Idx < CE->getNumArgs(); ++Idx) {
      if (auto Obj = TexList[Idx]) {
        ArgsInfo.emplace_back(Obj, this);
      } else {
        auto Arg = CE->getArg(Idx);
        bool Used = true;
        if (auto *ArgDRE = dyn_cast<DeclRefExpr>(Arg->IgnoreImpCasts()))
          Used = isArgUsedAsLvalueUntil(ArgDRE, CE);
        const auto FD = CE->getDirectCallee();
        ArgsInfo.emplace_back(FD ? FD->parameters()[Idx] : nullptr, Analysis,
                              Arg, Used, Idx, this);
      }
    }
  }
  bool isDefaultStream() const {
    return StringRef(ExecutionConfig.Stream).startswith("{{NEEDREPLACEQ") ||
           ExecutionConfig.IsDefaultStream;
  }

  bool isQueuePtr() const { return ExecutionConfig.IsQueuePtr; }

  std::string getQueueStr() const {
    if (isDefaultStream())
      return "";
    std::string Ret;
    if (isQueuePtr())
      Ret = "*";
    return Ret += ExecutionConfig.Stream;
  }

  void buildKernelInfo(const CUDAKernelCallExpr *KernelCall);
  void setIsInMacroDefine(const CUDAKernelCallExpr *KernelCall);
  void setNeedAddLambda(const CUDAKernelCallExpr *KernelCall);
  void buildNeedBracesInfo(const CallExpr *KernelCall);
  void buildLocationInfo(const CallExpr *KernelCall);
  template <class ArgsRange>
  void buildExecutionConfig(const ArgsRange &ConfigArgs,
                            const CallExpr *KernelCall);

  void removeExtraIndent() {
    DpctGlobalInfo::getInstance().addReplacement(
        std::make_shared<ExtReplacement>(getFilePath(),
                                         getBegin() - LocInfo.Indent.length(),
                                         LocInfo.Indent.length(), "", nullptr));
  }
  void addDevCapCheckStmt();
  void addAccessorDecl(MemVarInfo::VarScope Scope);
  void addAccessorDecl(std::shared_ptr<MemVarInfo> VI);
  void addStreamDecl() {
    if (getVarMap().hasStream())
      SubmitStmtsList.StreamList.emplace_back(buildString(
          MapNames::getClNamespace() + "stream ",
          DpctGlobalInfo::getStreamName(), "(64 * 1024, 80, cgh);"));
    if (getVarMap().hasSync()) {
      auto DefaultQueue =
          buildString(MapNames::getDpctNamespace(), "get_",
                      DpctGlobalInfo::getDeviceQueueName(), "()");
      if (DpctGlobalInfo::getUsmLevel() == UsmLevel::UL_None) {
        OuterStmts.emplace_back(
            buildString(MapNames::getDpctNamespace(), "global_memory<",
                        MapNames::getDpctNamespace(), "byte_t, 1> d_",
                        DpctGlobalInfo::getSyncName(), "(4);"));

        OuterStmts.emplace_back(buildString("d_", DpctGlobalInfo::getSyncName(),
                                            ".init(", DefaultQueue, ");"));

        SubmitStmtsList.SyncList.emplace_back(
            buildString("auto ", DpctGlobalInfo::getSyncName(), " = ",
                        MapNames::getDpctNamespace(), "get_access(d_",
                        DpctGlobalInfo::getSyncName(), ".get_ptr(), cgh);"));

        OuterStmts.emplace_back(buildString(
            MapNames::getDpctNamespace(), "dpct_memset(d_",
            DpctGlobalInfo::getSyncName(), ".get_ptr(), 0, sizeof(int));\n"));

        requestFeature(HelperFeatureEnum::device_ext);
      } else {
        OuterStmts.emplace_back(buildString(
            MapNames::getDpctNamespace(), "global_memory<unsigned int, 0> d_",
            DpctGlobalInfo::getSyncName(), "(0);"));
        OuterStmts.emplace_back(buildString(
            "unsigned *", DpctGlobalInfo::getSyncName(), " = d_",
            DpctGlobalInfo::getSyncName(), ".get_ptr(", DefaultQueue, ");"));

        OuterStmts.emplace_back(buildString(DefaultQueue, ".memset(",
                                            DpctGlobalInfo::getSyncName(),
                                            ", 0, sizeof(int)).wait();"));

        requestFeature(HelperFeatureEnum::device_ext);
      }
    }
  }

  void buildKernelArgsStmt();

  struct {
    std::string LocHash;
    std::string NL;
    std::string Indent;
  } LocInfo;
  // true, if migrated SYCL code block need extra { }
  bool NeedBraces = true;
  struct {
    std::string Config[6] = {"", "", "", "0", "", ""};
    std::string &GroupSize = Config[0];
    std::string &LocalSize = Config[1];
    std::string &ExternMemSize = Config[2];
    std::string &Stream = Config[3];
    bool LocalDirectRef = false, GroupDirectRef = false;
    std::string GroupSizeFor1D = "";
    std::string LocalSizeFor1D = "";
    std::string &NdRange = Config[4];
    std::string &SubGroupSize = Config[5];
    bool IsDefaultStream = false;
    bool IsQueuePtr = true;
  } ExecutionConfig;

  std::vector<ArgInfo> ArgsInfo;

  std::string Event;
  bool IsSync;

  class {
  public:
    StmtList StreamList;
    StmtList SyncList;
    StmtList RangeList;
    StmtList MemoryList;
    StmtList InitList;
    StmtList ExternList;
    StmtList PtrList;
    StmtList AccessorList;
    StmtList TextureList;
    StmtList SamplerList;
    StmtList NdRangeList;
    StmtList CommandGroupList;

    inline KernelPrinter &print(KernelPrinter &Printer) {
      printList(Printer, StreamList);
      printList(Printer, SyncList);
      printList(Printer, ExternList);
      printList(Printer, MemoryList);
      printList(Printer, InitList, "init global memory");
      printList(Printer, RangeList,
                "ranges used for accessors to device memory");
      printList(Printer, PtrList, "pointers to device memory");
      printList(Printer, AccessorList, "accessors to device memory");
      printList(Printer, TextureList, "accessors to image objects");
      printList(Printer, SamplerList, "sampler of image objects");
      printList(Printer, NdRangeList,
                "ranges to define ND iteration space for the kernel");
      printList(Printer, CommandGroupList, "helper variables defined");
      return Printer;
    }

    bool empty() const noexcept {
      return CommandGroupList.empty() && NdRangeList.empty() &&
             AccessorList.empty() && PtrList.empty() && InitList.empty() &&
             ExternList.empty() && MemoryList.empty() && RangeList.empty() &&
             TextureList.empty() && SamplerList.empty() && StreamList.empty() &&
             SyncList.empty();
    }

  private:
    KernelPrinter &printList(KernelPrinter &Printer, const StmtList &List,
                             StringRef Comments = "") {
      if (List.empty())
        return Printer;
      if (!Comments.empty() && DpctGlobalInfo::isCommentsEnabled())
        Printer.line("// ", Comments);
      Printer << List;
      return Printer.newLine();
    }
  } SubmitStmtsList;

  StmtList OuterStmts;
  StmtList KernelStmts;
  std::string KernelArgs;
  int TotalArgsSize = 0;
  bool EmitSizeofWarning = false;
  unsigned int SizeOfHighestDimension = 0;
};

class CudaMallocInfo {
public:
  CudaMallocInfo(unsigned Offset, const clang::tooling::DpctPath &FilePath,
                 const VarDecl *VD)
      : Name(VD->getName().str()) {}

  static const VarDecl *getMallocVar(const Expr *Arg) {
    if (auto UO = dyn_cast<UnaryOperator>(Arg->IgnoreImpCasts())) {
      if (UO->getOpcode() == UO_AddrOf) {
        return getDecl(UO->getSubExpr());
      }
    }
    return nullptr;
  }
  static const VarDecl *getDecl(const Expr *E) {
    if (auto DeclRef = dyn_cast<DeclRefExpr>(E->IgnoreImpCasts()))
      return dyn_cast<VarDecl>(DeclRef->getDecl());
    return nullptr;
  }

  void setSizeExpr(const Expr *SizeExpression) {
    ArgumentAnalysis A(SizeExpression, false);
    A.analyze();
    Size = A.getReplacedString();
  }
  void setSizeExpr(const Expr *N, const Expr *ElemSize) {
    ArgumentAnalysis AN(N, false);
    ArgumentAnalysis AElemSize(ElemSize, false);
    AN.analyze();
    AElemSize.analyze();
    Size = "(" + AN.getReplacedString() + ")*(" +
           AElemSize.getReplacedString() + ")";
  }

  std::string getAssignArgs(const std::string &TypeName) {
    return Name + ", " + Size;
  }

private:
  std::string Size;
  std::string Name;
};

/// Find the innermost FunctionDecl's child node (CompoundStmt node) where \S
/// is located. If there is no CompoundStmt of FunctionDecl out of \S, return
/// nullptr.
/// Caller should make sure that /S is not nullptr.
template <typename T>
inline const clang::CompoundStmt *findInnerMostBlock(const T *S) {
  auto &Context = DpctGlobalInfo::getContext();
  auto Parents = Context.getParents(*S);
  std::vector<DynTypedNode> AncestorNodes;
  while (Parents.size() >= 1) {
    AncestorNodes.push_back(Parents[0]);
    Parents = Context.getParents(Parents[0]);
  }

  for (unsigned int i = 0; i < AncestorNodes.size(); ++i) {
    if (auto CS = AncestorNodes[i].get<CompoundStmt>()) {
      if (i + 1 < AncestorNodes.size() &&
          (AncestorNodes[i + 1].get<FunctionDecl>() ||
           AncestorNodes[i + 1].get<CXXMethodDecl>() ||
           AncestorNodes[i + 1].get<CXXConstructorDecl>() ||
           AncestorNodes[i + 1].get<CXXDestructorDecl>())) {
        return CS;
      }
    }
  }
  return nullptr;
}

template <typename T>
inline DpctGlobalInfo::HelperFuncReplInfo
generateHelperFuncReplInfo(const T *S) {
  DpctGlobalInfo::HelperFuncReplInfo Info;
  if (!S) {
    Info.IsLocationValid = false;
    return Info;
  }

  auto CS = findInnerMostBlock(S);
  if (!CS) {
    Info.IsLocationValid = false;
    return Info;
  }

  auto EndOfLBrace = CS->getLBracLoc().getLocWithOffset(1);
  if (EndOfLBrace.isMacroID()) {
    Info.IsLocationValid = false;
    return Info;
  }

  Info.IsLocationValid = true;
  std::tie(Info.DeclLocFile, Info.DeclLocOffset) =
      DpctGlobalInfo::getLocInfo(EndOfLBrace);
  return Info;
}

/// If it is not duplicated, return 0.
/// If it is duplicated, return the correct Index which is >= 1.
template <typename T> int getPlaceholderIdx(const T *S) {
  auto &SM = DpctGlobalInfo::getSourceManager();
  SourceLocation Loc = S->getBeginLoc();
  Loc = SM.getExpansionLoc(Loc);

  auto LocInfo = DpctGlobalInfo::getLocInfo(Loc);
  std::string Key = LocInfo.first.getCanonicalPath() + ":" + std::to_string(LocInfo.second);
  auto Iter = DpctGlobalInfo::getTempVariableHandledMap().find(Key);
  if (Iter != DpctGlobalInfo::getTempVariableHandledMap().end()) {
    return Iter->second;
  } else {
    return 0;
  }
}

/// return true: update success
/// return false: key already there, map is not changed.
template <typename T> bool UpdatePlaceholderIdxMap(const T *S, int Index) {
  auto Range = getDefinitionRange(S->getBeginLoc(), S->getEndLoc());
  SourceLocation Loc = Range.getBegin();
  auto LocInfo = DpctGlobalInfo::getLocInfo(Loc);
  std::string Key = LocInfo.first.getCanonicalPath() + ":" + std::to_string(LocInfo.second);
  auto Iter = DpctGlobalInfo::getTempVariableHandledMap().find(Key);
  if (Iter != DpctGlobalInfo::getTempVariableHandledMap().end()) {
    return true;
  } else {
    DpctGlobalInfo::getTempVariableHandledMap().insert(
        std::make_pair(Key, Index));
    return false;
  }
}

template <typename T> int isPlaceholderIdxDuplicated(const T *S) {
  if (getPlaceholderIdx(S) == 0)
    return false;
  else
    return true;
}

// There are 3 maps are used to record related information:
// unordered_map<int, HelperFuncReplInfo> HelperFuncReplInfoMap,
// unordered_map<string, TempVariableDeclCounter> TempVariableDeclCounterMap and
// unordered_map<string, int> TempVariableHandledMap.
//
// 1. HelperFuncReplInfoMap's key is the Index of each placeholder, its value is
// a HelperFuncReplInfo struct which saved the declaration insert location of
// this placeholder and a boolean represent whether this location is valid.
// 2. TempVariableDeclCounterMap's key is the declaration insert location, it's
// value is a TempVariableDeclCounter which counts how many device declaration
// and queue declaration need be inserted here respectively.
// 3. TempVariableHandledMap's key is the begin location of the declaration or
// statement of each placeholder. This map is to avoid one placeholder to be
// counted more than once. Its value is Index.
//
// The rule of inserting declaration:
// If pair (m, n) means device counter value is n and queue counter value is n,
// using (0,0), (0,1), (1,0), (1,1), (>=2,0), (0,>=2), (>=2,1), (1,>=2) and
// (>=2,>=2) can construct a graph.
// Then there are 5 edges will need insert declaration:
// (1,0) to (>=2,0) and (1,1) to (>=2,1) need add device declaration
// (0,1) to (0,>=2) and (1,1) to (1,>=2) need add both declaration
// (>=2,1) to (>=2,>=2) need add queue declaration
template <typename T>
inline void buildTempVariableMap(int Index, const T *S, HelperFuncType HFT) {
  if (UpdatePlaceholderIdxMap(S, Index)) {
    return;
  }

  DpctGlobalInfo::HelperFuncReplInfo HFInfo = generateHelperFuncReplInfo(S);

  if (!HFInfo.IsLocationValid)
    return;

  DpctGlobalInfo::getHelperFuncReplInfoMap().insert(
      std::make_pair(Index, HFInfo));
  std::string KeyForDeclCounter =
      HFInfo.DeclLocFile.getCanonicalPath() + ":" + std::to_string(HFInfo.DeclLocOffset);

  if (DpctGlobalInfo::getTempVariableDeclCounterMap().count(
          KeyForDeclCounter) == 0) {
    DpctGlobalInfo::getTempVariableDeclCounterMap().insert(
        {KeyForDeclCounter, {}});
  }
  auto Iter =
      DpctGlobalInfo::getTempVariableDeclCounterMap().find(KeyForDeclCounter);
  switch (HFT) {
  case HelperFuncType::HFT_DefaultQueue:
    ++Iter->second.DefaultQueueCounter;
    break;
  case HelperFuncType::HFT_CurrentDevice:
    ++Iter->second.CurrentDeviceCounter;
    break;
  default:
    break;
  }
}

} // namespace dpct
} // namespace clang

#endif<|MERGE_RESOLUTION|>--- conflicted
+++ resolved
@@ -2788,12 +2788,8 @@
   inline const std::string &getName() { return Name; }
 
   inline unsigned getOffset() { return Offset; }
-<<<<<<< HEAD
   inline clang::tooling::DpctPath getFilePath() { return FilePath; }
-=======
-  inline std::string getFilePath() { return FilePath; }
   inline bool isUseHelperFunc() { return true; }
->>>>>>> 64d33024
 };
 
 // texture handle info
