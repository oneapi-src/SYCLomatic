//===--------------- AnalysisInfo.h ---------------------------------------===//
//
// Part of the LLVM Project, under the Apache License v2.0 with LLVM Exceptions.
// See https://llvm.org/LICENSE.txt for license information.
// SPDX-License-Identifier: Apache-2.0 WITH LLVM-exception
//
//===----------------------------------------------------------------------===//

#ifndef DPCT_ANALYSIS_INFO_H
#define DPCT_ANALYSIS_INFO_H

#include "Error.h"
#include "ExprAnalysis.h"
#include "ExtReplacements.h"
#include "InclusionHeaders.h"
#include "LibraryAPIMigration.h"
#include "Rules.h"
#include "SaveNewFiles.h"
#include "Statics.h"
#include "TextModification.h"
#include "Utility.h"
#include "ValidateArguments.h"
#include <bitset>
#include <memory>
#include <optional>
#include <unordered_set>
#include <vector>

#include "clang/AST/Attr.h"
#include "clang/AST/Decl.h"
#include "clang/AST/DeclTemplate.h"
#include "clang/AST/Expr.h"
#include "clang/AST/ExprCXX.h"
#include "clang/AST/Mangle.h"
#include "clang/AST/ParentMapContext.h"

#include "clang/Basic/Cuda.h"

#include "clang/Format/Format.h"
#include "clang/Frontend/CompilerInstance.h"

llvm::StringRef getReplacedName(const clang::NamedDecl *D);
void setGetReplacedNamePtr(llvm::StringRef (*Ptr)(const clang::NamedDecl *D));

namespace clang {
namespace dpct {
using LocInfo = std::pair<tooling::UnifiedPath, unsigned int>;
template <class F, class... Ts>
std::string buildStringFromPrinter(F Func, Ts &&...Args) {
  std::string Ret;
  llvm::raw_string_ostream OS(Ret);
  Func(OS, std::forward<Ts>(Args)...);
  return OS.str();
}

enum class HelperFuncType : int {
  HFT_InitValue = 0,
  HFT_DefaultQueue = 1,
  HFT_CurrentDevice = 2,
  HFT_DefaultQueuePtr = 3
};

enum class KernelArgType : int {
  KAT_Stream = 0,
  KAT_Texture,
  KAT_Accessor1D,
  KAT_Accessor2D,
  KAT_Accessor3D,
  KAT_Array1D,
  KAT_Array2D,
  KAT_Array3D,
  KAT_Default,
  KAT_MaxParameterSize
};
// This struct defines a set of Repls with priority.
// The priority is designated by an unsigned number, the
// higher the number, the higher the priority.
struct PriorityReplInfo {
  std::vector<std::shared_ptr<ExtReplacement>> Repls;
  std::vector<std::function<void(void)>> RelatedAction;
  unsigned int Priority = 0;
};

class CudaMallocInfo;
class TextureInfo;
class KernelCallExpr;
class DeviceFunctionInfo;
class CallFunctionExpr;
class DeviceFunctionDecl;
class DeviceFunctionDeclInModule;
class MemVarInfo;
class VarInfo;
class ExplicitInstantiationDecl;
class KernelPrinter;

struct EventSyncTypeInfo {
  EventSyncTypeInfo(unsigned int Length, std::string ReplText, bool NeedReport,
                    bool IsAssigned)
      : Length(Length), ReplText(ReplText), NeedReport(NeedReport),
        IsAssigned(IsAssigned) {}
  void buildInfo(clang::tooling::UnifiedPath FilePath, unsigned int Offset);

  unsigned int Length;
  std::string ReplText;
  bool NeedReport = false;
  bool IsAssigned = false;
};

struct TimeStubTypeInfo {
  TimeStubTypeInfo(unsigned int Length, std::string StrWithSB,
                   std::string StrWithoutSB)
      : Length(Length), StrWithSB(StrWithSB), StrWithoutSB(StrWithoutSB) {}

  void buildInfo(clang::tooling::UnifiedPath FilePath, unsigned int Offset,
                 bool isReplTxtWithSB);

  unsigned int Length;
  std::string StrWithSB;
  std::string StrWithoutSB;
};

struct BuiltinVarInfo {
  BuiltinVarInfo(unsigned int Len, std::string Repl,
                 std::shared_ptr<DeviceFunctionInfo> DFI)
      : Len(Len), Repl(Repl), DFI(DFI) {}
  void buildInfo(clang::tooling::UnifiedPath FilePath, unsigned int Offset,
                 unsigned int Dim);

  unsigned int Len = 0;
  std::string Repl;
  std::shared_ptr<DeviceFunctionInfo> DFI = nullptr;
};

struct FormatInfo {
  FormatInfo() : EnableFormat(false), IsAllParamsOneLine(true) {}
  bool EnableFormat;
  bool IsAllParamsOneLine;
  bool IsEachParamNL = false;
  int CurrentLength = 0;
  int NewLineIndentLength = 0;
  std::string NewLineIndentStr;
  bool IsFirstArg = false;
};

enum HDFuncInfoType { HDFI_Def, HDFI_Decl, HDFI_Call };

struct HostDeviceFuncLocInfo {
  clang::tooling::UnifiedPath FilePath;
  std::string FuncContentCache;
  unsigned FuncStartOffset = 0;
  unsigned FuncEndOffset = 0;
  unsigned FuncNameOffset = 0;
  bool Processed = false;
  bool CalledByHostDeviceFunction = false;
  HDFuncInfoType Type;
};

struct HostDeviceFuncInfo {
  std::unordered_map<std::string, HostDeviceFuncLocInfo> LocInfos;
  bool isDefInserted = false;
  bool needGenerateHostCode = false;
  int PostFixId = -1;
  static int MaxId;
};

enum IfType { IT_Unknow, IT_If, IT_Ifdef, IT_Ifndef, IT_Elif };

struct DirectiveInfo {
  unsigned NumberSignLoc = 0;
  unsigned DirectiveLoc = 0;
  unsigned ConditionLoc = 0;
  std::string Condition;
};

struct CudaArchPPInfo {
  IfType DT = IfType::IT_Unknow;
  DirectiveInfo IfInfo;
  DirectiveInfo ElseInfo;
  DirectiveInfo EndInfo;
  std::unordered_map<unsigned, DirectiveInfo> ElInfo;
  bool isInHDFunc = false;
};

struct MemberOrBaseInfoForCodePin {
  bool UserDefinedTypeFlag = false;
  int PointerDepth = 0;
  bool IsBaseMember = false;
  std::vector<int> Dims;
  std::string TypeNameInCuda;
  std::string TypeNameInSycl;
  std::string MemberName;
};

struct VarInfoForCodePin {
  bool TemplateFlag = false;
  bool TopTypeFlag = false;
  bool IsValid = false;
  bool IsTypeDef = false;
  std::string OrgTypeName;
  std::string HashKey;
  std::string VarRecordType;
  std::string VarName;
  std::string VarNameWithoutScopeAndTemplateArgs;
  std::string TemplateInstArgs;
  std::vector<std::string> Namespaces;
  std::vector<std::string> TemplateArgs;
  std::vector<MemberOrBaseInfoForCodePin> Bases;
  std::vector<MemberOrBaseInfoForCodePin> Members;
};

struct MemcpyOrderAnalysisInfo {
  MemcpyOrderAnalysisInfo(
      std::vector<std::pair<const Stmt *, MemcpyOrderAnalysisNodeKind>>
          MemcpyOrderVec,
      std::vector<unsigned int> DREOffsetVec)
      : MemcpyOrderVec(MemcpyOrderVec), DREOffsetVec(DREOffsetVec) {}
  MemcpyOrderAnalysisInfo() : MemcpyOrderVec({}), DREOffsetVec({}) {}

  std::vector<std::pair<const Stmt *, MemcpyOrderAnalysisNodeKind>>
      MemcpyOrderVec;
  std::vector<unsigned int> DREOffsetVec;
};

struct RnnBackwardFuncInfo {
  clang::tooling::UnifiedPath FilePath;
  unsigned int Offset;
  unsigned int Length;
  bool isAssigned;
  bool isDataGradient;
  std::string CompoundLoc;
  std::vector<std::string> RnnInputDeclLoc;
  std::vector<std::string> FuncArgs;
};

// <function name, Info>
using HDFuncInfoMap = std::unordered_map<std::string, HostDeviceFuncInfo>;
// <file path, <Offset, Info>>
using CudaArchPPMap =
    std::unordered_map<clang::tooling::UnifiedPath,
                       std::unordered_map<unsigned int, CudaArchPPInfo>>;
using CudaArchDefMap =
    std::unordered_map<std::string,
                       std::unordered_map<unsigned int, unsigned int>>;
class ParameterStream {
public:
  ParameterStream() { FormatInformation = FormatInfo(); }
  ParameterStream(FormatInfo FormatInformation, int ColumnLimit)
      : FormatInformation(FormatInformation), ColumnLimit(ColumnLimit) {}

  ParameterStream &operator<<(const std::string &InputParamStr);
  ParameterStream &operator<<(int InputInt);

  std::string Str = "";
  FormatInfo FormatInformation;
  int ColumnLimit = 80;
};

struct StmtWithWarning {
  StmtWithWarning(std::string Str, std::vector<std::string> Warnings = {})
      : StmtStr(Str), Warnings(Warnings) {}

  std::string StmtStr;
  std::vector<std::string> Warnings;
};

using StmtList = std::vector<StmtWithWarning>;

template <class T> using GlobalMap = std::map<unsigned, std::shared_ptr<T>>;
using MemVarInfoMap = GlobalMap<MemVarInfo>;

template <class T> inline void merge(T &Master, const T &Branch) {
  Master.insert(Branch.begin(), Branch.end());
}

inline void appendString(llvm::raw_string_ostream &OS) {}
template <class FirstArgT, class... ArgsT>
inline void appendString(llvm::raw_string_ostream &OS, FirstArgT &&First,
                         ArgsT &&...Args) {
  OS << std::forward<FirstArgT>(First);
  appendString(OS, std::forward<ArgsT>(Args)...);
}

template <class... Arguments>
inline std::string buildString(Arguments &&...Args) {
  std::string Result;
  llvm::raw_string_ostream OS(Result);
  appendString(OS, std::forward<Arguments>(Args)...);
  return OS.str();
}

template <class MapType>
inline typename MapType::mapped_type
findObject(const MapType &Map, const typename MapType::key_type &Key) {
  auto Itr = Map.find(Key);
  if (Itr == Map.end())
    return typename MapType::mapped_type();
  return Itr->second;
}

template <class MapType,
          class ObjectType = typename MapType::mapped_type::element_type,
          class... Args>
inline typename MapType::mapped_type
insertObject(MapType &Map, const typename MapType::key_type &Key,
             Args &&...InitArgs) {
  auto &Obj = Map[Key];
  if (!Obj)
    Obj = std::make_shared<ObjectType>(Key, std::forward<Args>(InitArgs)...);
  return Obj;
}

void initHeaderSpellings();

enum UsingType {
  UT_Queue_P,
};

// clang-format off
//
//                                   DpctGlobalInfo
//                                         |
//              --------------------------------------------------------
//              |                          |                           |
//         DpctFileInfo               DpctFileInfo                ... (other info)
//                                         |
//             ------------------------------------------------------------------------------------
//             |                           |                          |                           |
//    MemVarInfo                   DeviceFunctionDecl           KernelCallExpr             CudaMallocInfo
//  (Global Variable)                      |            (inherit from CallFunctionExpr)
//                                 DeviceFunctionInfo
//                                         |
//                           ----------------------------
//                           |                          |
//                    CallFunctionExpr              MemVarInfo
//                 (Call Expr in Function)    (Defined in Function)
//                           |
//                  DeviceFunctionInfo
//                     (Callee Info)
//
// clang-format on

// Store analysis info (eg. memory variable info, kernel function info,
// replacements and so on) of each file
class DpctFileInfo {
public:
  DpctFileInfo(const clang::tooling::UnifiedPath &FilePathIn)
      : ReplsSYCL(std::make_shared<ExtReplacements>(FilePathIn)),
        ReplsCUDA(std::make_shared<ExtReplacements>(FilePathIn)),
        FilePath(FilePathIn) {
    buildLinesInfo();
  }
  template <class Obj> std::shared_ptr<Obj> findNode(unsigned Offset) {
    return findObject(getMap<Obj>(), Offset);
  }
  template <class Obj, class Node>
  std::shared_ptr<Obj> insertNode(unsigned Offset, const Node *N) {
    return insertObject(getMap<Obj>(), Offset, FilePath, N);
  }
  template <class Obj, class MappedT, class... Args>
  std::shared_ptr<MappedT> insertNode(unsigned Offset, Args &&...Arguments) {
    return insertObject<GlobalMap<MappedT>, Obj>(
        getMap<MappedT>(), Offset, FilePath, std::forward<Args>(Arguments)...);
  }
  template <class Obj>
  std::shared_ptr<Obj> insertNode(unsigned Offset,
                                  std::shared_ptr<Obj> Object) {
    return getMap<Obj>().insert(std::make_pair(Offset, Object)).first->second;
  }
  const clang::tooling::UnifiedPath &getFilePath() { return FilePath; }

  // Build kernel and device function declaration replacements and store them.
  void buildReplacements();
  void setKernelCallDim();
  void setKernelDim();
  void buildUnionFindSet();
  void buildUnionFindSetForUncalledFunc();
  void buildKernelInfo();
  void buildRnnBackwardFuncInfo();
  void postProcess();

  // Emplace stored replacements into replacement set.
  void emplaceReplacements(std::map<clang::tooling::UnifiedPath,
                                    tooling::Replacements> &ReplSet /*out*/);
  void addReplacement(std::shared_ptr<ExtReplacement> Repl);
  bool isInAnalysisScope();
  std::shared_ptr<ExtReplacements> getReplsSYCL() { return ReplsSYCL; }
  std::shared_ptr<ExtReplacements> getReplsCUDA() { return ReplsCUDA; }
  size_t getFileSize() const { return FileSize; }
  std::string &getFileContent() { return FileContentCache; }

  // Header inclusion directive insertion functions
  void setFileEnterOffset(unsigned Offset);
  void setFirstIncludeOffset(unsigned Offset);
  void setLastIncludeOffset(unsigned Offset) { LastIncludeOffset = Offset; }
  void setHeaderInserted(HeaderType Header) {
    HeaderInsertedBitMap[Header] = true;
  }
  void setMathHeaderInserted(bool B = true) {
    HeaderInsertedBitMap[HeaderType::HT_Math] = B;
  }
  void setAlgorithmHeaderInserted(bool B = true) {
    HeaderInsertedBitMap[HeaderType::HT_Algorithm] = B;
  }
  void setTimeHeaderInserted(bool B = true) {
    HeaderInsertedBitMap[HeaderType::HT_Time] = B;
  }

  void concatHeader(llvm::raw_string_ostream &OS);
  template <class FirstT, class... Args>
  void concatHeader(llvm::raw_string_ostream &OS, FirstT &&First,
                    Args &&...Arguments);

  std::optional<HeaderType> findHeaderType(StringRef Header);
  StringRef getHeaderSpelling(HeaderType Type);

  // Insert one or more header inclusion directives at a specified offset
  template <typename ReplacementT>
  void insertHeader(ReplacementT &&Repl, unsigned Offset,
                    InsertPosition InsertPos = IP_Left,
                    ReplacementType IsForCodePin = RT_ForSYCLMigration) {
    auto R = std::make_shared<ExtReplacement>(
        FilePath, Offset, 0, std::forward<ReplacementT>(Repl), nullptr);
    R->setSYCLHeaderNeeded(false);
    R->setInsertPosition(InsertPos);
    R->IsForCodePin = IsForCodePin;
    IncludeDirectiveInsertions.push_back(R);
  }

  template <typename ReplacementT>
  void insertCustomizedHeader(ReplacementT &&Repl) {
    if (auto Type = findHeaderType(Repl))
      return insertHeader(Type.value());
    if (std::find(InsertedHeaders.begin(), InsertedHeaders.end(), Repl) ==
        InsertedHeaders.end()) {
      InsertedHeaders.push_back(Repl);
    }
  }

  void insertHeader(HeaderType Type, unsigned Offset,
                    ReplacementType IsForCodePin = RT_ForSYCLMigration);
  void insertHeader(HeaderType Type,
                    ReplacementType IsForCodePin = RT_ForSYCLMigration);

  // Record line info in file.
  struct SourceLineInfo {
    SourceLineInfo() : SourceLineInfo(-1, -1, -1, StringRef()) {}
    SourceLineInfo(unsigned LineNumber, unsigned Offset, unsigned End,
                   StringRef Buffer)
        : Number(LineNumber), Offset(Offset), Length(End - Offset),
          Line(Buffer.substr(Offset, Length)) {}
    SourceLineInfo(unsigned LineNumber, ArrayRef<unsigned> LineCache,
                   StringRef Buffer)
        : SourceLineInfo(LineNumber, LineCache[LineNumber - 1],
                         LineCache[LineNumber], Buffer) {}

    // Line number.
    const unsigned Number;
    // Offset at the begin of line.
    const unsigned Offset;
    // Length of the line.
    const unsigned Length;
    // String of the line, ref to FileContentCache.
    StringRef Line;
  };

  const SourceLineInfo &getLineInfo(unsigned LineNumber);
  StringRef getLineString(unsigned LineNumber) {
    return getLineInfo(LineNumber).Line;
  }

  // Get line number by offset
  unsigned getLineNumber(unsigned Offset) {
    return getLineInfoFromOffset(Offset).Number;
  }
  // Set line range info of replacement
  void setLineRange(ExtReplacements::SourceLineRange &LineRange,
                    std::shared_ptr<ExtReplacement> Repl);
  void insertIncludedFilesInfo(std::shared_ptr<DpctFileInfo> Info);

  std::map<const CompoundStmt *, MemcpyOrderAnalysisInfo> &
  getMemcpyOrderAnalysisResultMap() {
    return MemcpyOrderAnalysisResultMap;
  }
  std::map<std::string, std::vector<std::pair<unsigned int, unsigned int>>> &
  getFuncDeclRangeMap() {
    return FuncDeclRangeMap;
  }
  std::map<unsigned int, EventSyncTypeInfo> &getEventSyncTypeMap() {
    return EventSyncTypeMap;
  }
  std::map<unsigned int, TimeStubTypeInfo> &getTimeStubTypeMap() {
    return TimeStubTypeMap;
  }
  std::map<unsigned int, BuiltinVarInfo> &getBuiltinVarInfoMap() {
    return BuiltinVarInfoMap;
  }
  std::unordered_set<std::shared_ptr<DpctFileInfo>> &getIncludedFilesInfoSet() {
    return IncludedFilesInfoSet;
  }
  std::set<unsigned int> &getSpBLASSet() { return SpBLASSet; }
  std::unordered_set<std::shared_ptr<TextModification>> &
  getConstantMacroTMSet() {
    return ConstantMacroTMSet;
  }
  std::vector<tooling::Replacement> &getReplacements() {
    return PreviousTUReplFromYAML->Replacements;
  }
  std::unordered_map<std::string, std::tuple<unsigned int, std::string, bool>> &
  getAtomicMap() {
    return AtomicMap;
  }
  void setAddOneDplHeaders(bool Value) { AddOneDplHeaders = Value; }
  std::vector<std::pair<unsigned int, unsigned int>> &getTimeStubBounds() {
    return TimeStubBounds;
  }
  std::vector<std::pair<unsigned int, unsigned int>> &getExternCRanges() {
    return ExternCRanges;
  }
  std::vector<RnnBackwardFuncInfo> &getRnnBackwardFuncInfo() {
    return RBFuncInfo;
  }
  void setRTVersionValue(std::string Value) { RTVersionValue = Value; }
  std::string getRTVersionValue() { return RTVersionValue; }
  void setMajorVersionValue(std::string Value) { MajorVersionValue = Value; }
  std::string getMajorVersionValue() { return MajorVersionValue; }
  void setMinorVersionValue(std::string Value) { MinorVersionValue = Value; }
  std::string getMinorVersionValue() { return MinorVersionValue; }

  void setCCLVerValue(std::string Value) { CCLVerValue = Value; }
  std::string getCCLVerValue() { return CCLVerValue; }
  bool hasCUDASyntax() { return HeaderInsertedBitMap[HeaderType::HT_SYCL]; }

  std::shared_ptr<tooling::TranslationUnitReplacements> PreviousTUReplFromYAML =
      nullptr;

private:
  std::vector<std::pair<unsigned int, unsigned int>> TimeStubBounds;
  std::unordered_set<std::shared_ptr<DpctFileInfo>> IncludedFilesInfoSet;

  template <class Obj> GlobalMap<Obj> &getMap() {
    llvm::dbgs() << "[DpctFileInfo::getMap] Unknow map type";
    static GlobalMap<Obj> NullMap;
    return NullMap;
  }

  bool isReplTxtWithSubmitBarrier(unsigned Offset);

  // TODO: implement one of this for each source language.
  bool isInCudaPath();

  void buildLinesInfo();
  const SourceLineInfo &getLineInfoFromOffset(unsigned Offset);

  std::map<const CompoundStmt *, MemcpyOrderAnalysisInfo>
      MemcpyOrderAnalysisResultMap;

  std::map<std::string /*Function name*/,
           std::vector<
               std::pair<unsigned int /*Begin location of function signature*/,
                         unsigned int /*End location of function signature*/>>>
      FuncDeclRangeMap;

  std::map<unsigned int, EventSyncTypeInfo> EventSyncTypeMap;
  std::map<unsigned int, TimeStubTypeInfo> TimeStubTypeMap;
  std::map<unsigned int, BuiltinVarInfo> BuiltinVarInfoMap;
  GlobalMap<MemVarInfo> MemVarMap;
  GlobalMap<DeviceFunctionDecl> FuncMap;
  GlobalMap<KernelCallExpr> KernelMap;
  GlobalMap<CudaMallocInfo> CudaMallocMap;
  GlobalMap<TextureInfo> TextureMap;
  std::set<unsigned int> SpBLASSet;
  std::unordered_set<std::shared_ptr<TextModification>> ConstantMacroTMSet;
  std::unordered_map<std::string, std::tuple<unsigned int, std::string, bool>>
      AtomicMap;
  std::shared_ptr<ExtReplacements> ReplsSYCL;
  std::shared_ptr<ExtReplacements> ReplsCUDA;
  size_t FileSize = 0;
  std::vector<SourceLineInfo> Lines;

  clang::tooling::UnifiedPath FilePath;
  std::string FileContentCache;

  unsigned FirstIncludeOffset = 0;
  unsigned LastIncludeOffset = 0;
  const unsigned FileBeginOffset = 0;
  bool HasInclusionDirective = false;
  std::vector<std::string> InsertedHeaders;
  std::vector<std::string> InsertedHeadersCUDA;
  std::bitset<32> HeaderInsertedBitMap;
  std::bitset<32> UsingInsertedBitMap;
  bool AddOneDplHeaders = false;
  std::vector<std::shared_ptr<ExtReplacement>> IncludeDirectiveInsertions;
  std::vector<std::pair<unsigned int, unsigned int>> ExternCRanges;
  std::vector<RnnBackwardFuncInfo> RBFuncInfo;
  std::string RTVersionValue = "";
  std::string MajorVersionValue = "";
  std::string MinorVersionValue = "";
  std::string CCLVerValue = "";
};
template <> inline GlobalMap<MemVarInfo> &DpctFileInfo::getMap() {
  return MemVarMap;
}
template <> inline GlobalMap<DeviceFunctionDecl> &DpctFileInfo::getMap() {
  return FuncMap;
}
template <> inline GlobalMap<KernelCallExpr> &DpctFileInfo::getMap() {
  return KernelMap;
}
template <> inline GlobalMap<CudaMallocInfo> &DpctFileInfo::getMap() {
  return CudaMallocMap;
}
template <> inline GlobalMap<TextureInfo> &DpctFileInfo::getMap() {
  return TextureMap;
}

class DpctGlobalInfo {
public:
  static DpctGlobalInfo &getInstance() {
    static DpctGlobalInfo Info;
    return Info;
  }

  class MacroDefRecord {
  public:
    clang::tooling::UnifiedPath FilePath;
    unsigned Offset;
    bool IsInAnalysisScope;
    MacroDefRecord(SourceLocation NTL, bool IIAS);
  };

  class MacroExpansionRecord {
  public:
    std::string Name;
    int NumTokens;
    clang::tooling::UnifiedPath FilePath;
    unsigned ReplaceTokenBeginOffset;
    unsigned ReplaceTokenEndOffset;
    SourceRange Range;
    bool IsInAnalysisScope;
    bool IsFunctionLike;
    int TokenIndex;
    MacroExpansionRecord(IdentifierInfo *ID, const MacroInfo *MI,
                         SourceRange Range, bool IsInAnalysisScope,
                         int TokenIndex);
  };

  struct HelperFuncReplInfo {
    HelperFuncReplInfo(const clang::tooling::UnifiedPath DeclLocFile =
                           clang::tooling::UnifiedPath(),
                       unsigned int DeclLocOffset = 0,
                       bool IsLocationValid = false)
        : DeclLocFile(DeclLocFile), DeclLocOffset(DeclLocOffset),
          IsLocationValid(IsLocationValid) {}
    clang::tooling::UnifiedPath DeclLocFile;
    unsigned int DeclLocOffset = 0;
    bool IsLocationValid = false;
  };

  struct TempVariableDeclCounter {
    TempVariableDeclCounter(int DefaultQueueCounter = 0,
                            int CurrentDeviceCounter = 0)
        : DefaultQueueCounter(DefaultQueueCounter),
          CurrentDeviceCounter(CurrentDeviceCounter),
          PlaceholderStr{
              "",
              buildString(MapNames::getDpctNamespace(), "get_",
                          DpctGlobalInfo::getDeviceQueueName(), "()"),
              MapNames::getDpctNamespace() + "get_current_device()",
              (DpctGlobalInfo::useSYCLCompat()
                   ? buildString(MapNames::getDpctNamespace() +
                                 "get_current_device().default_queue()")
                   : buildString("&" + MapNames::getDpctNamespace() + "get_" +
                                 DpctGlobalInfo::getDeviceQueueName() +
                                 "()"))} {}
    int DefaultQueueCounter = 0;
    int CurrentDeviceCounter = 0;
    std::string PlaceholderStr[4];
  };

  static std::string removeSymlinks(clang::FileManager &FM,
                                    std::string FilePathStr);
  static bool isInRoot(SourceLocation SL) {
    return isInRoot(DpctGlobalInfo::getLocInfo(SL).first);
  }
  static bool isInRoot(clang::tooling::UnifiedPath FilePath);
  static bool isInAnalysisScope(SourceLocation SL) {
    return isInAnalysisScope(DpctGlobalInfo::getLocInfo(SL).first);
  }
  static bool isInAnalysisScope(clang::tooling::UnifiedPath FilePath) {
    return isChildPath(AnalysisScope, FilePath);
  }
  static bool isExcluded(const clang::tooling::UnifiedPath &FilePath);
  // TODO: implement one of this for each source language.
  static bool isInCudaPath(SourceLocation SL);
  // TODO: implement one of this for each source language.
  static bool isInCudaPath(clang::tooling::UnifiedPath FilePath) {
    return isChildPath(CudaPath, FilePath);
  }

  static void setInRoot(const clang::tooling::UnifiedPath &InRootPath) {
    InRoot = InRootPath;
  }
  static const clang::tooling::UnifiedPath &getInRoot() { return InRoot; }
  static void setOutRoot(const clang::tooling::UnifiedPath &OutRootPath) {
    OutRoot = OutRootPath;
  }
  static const clang::tooling::UnifiedPath &getOutRoot() { return OutRoot; }
  static void
  setAnalysisScope(const clang::tooling::UnifiedPath &InputAnalysisScope) {
    AnalysisScope = InputAnalysisScope;
  }
  static const clang::tooling::UnifiedPath &getAnalysisScope() {
    return AnalysisScope;
  }
  static void addChangeExtensions(const std::string &Extension) {
    assert(!Extension.empty());
    ChangeExtensions.insert(Extension);
  }
  static const std::unordered_set<std::string> &getChangeExtensions() {
    return ChangeExtensions;
  }
  static const std::string &getSYCLSourceExtension() {
    return SYCLSourceExtension;
  }
  static const std::string &getSYCLHeaderExtension() {
    return SYCLHeaderExtension;
  }
  static void setSYCLFileExtension(SYCLFileExtensionEnum Extension);
  // TODO: implement one of this for each source language.
  static void setCudaPath(const clang::tooling::UnifiedPath &InputCudaPath) {
    CudaPath = InputCudaPath;
  }
  // TODO: implement one of this for each source language.
  static const clang::tooling::UnifiedPath &getCudaPath() { return CudaPath; }
  static const std::string getCudaVersion() {
    return clang::CudaVersionToString(SDKVersion);
  }

  static void printItem(llvm::raw_ostream &, const Stmt *,
                        const FunctionDecl *FD = nullptr);
  static std::string getItem(const Stmt *, const FunctionDecl *FD = nullptr);
  static void registerNDItemUser(const Stmt *,
                                 const FunctionDecl *FD = nullptr);
  static void printGroup(llvm::raw_ostream &, const Stmt *,
                         const FunctionDecl *FD = nullptr);
  static std::string getGroup(const Stmt *, const FunctionDecl *FD = nullptr);
  static void printSubGroup(llvm::raw_ostream &, const Stmt *,
                            const FunctionDecl *FD = nullptr);
  static std::string getSubGroup(const Stmt *,
                                 const FunctionDecl *FD = nullptr);
  static std::string getDefaultQueue(const Stmt *);
  static const std::string &getDeviceQueueName();
  static const std::string &getStreamName() {
    const static std::string StreamName = "stream" + getCTFixedSuffix();
    return StreamName;
  }
  static const std::string &getSyncName() {
    const static std::string SyncName = "sync" + getCTFixedSuffix();
    return SyncName;
  }
  static const std::string &getInRootHash() {
    const static std::string Hash = getHashAsString(getInRoot()).substr(0, 6);
    return Hash;
  }
  static void setContext(ASTContext &C);
  static void setRuleFile(const std::string &Path) { RuleFile = Path; }
  static ASTContext &getContext() {
    assert(Context);
    return *Context;
  }
  static SourceManager &getSourceManager() {
    assert(SM);
    return *SM;
  }
  static FileManager &getFileManager() {
    assert(FM);
    return *FM;
  }
  static bool isKeepOriginCode() { return KeepOriginCode; }
  static void setKeepOriginCode(bool KOC) { KeepOriginCode = KOC; }
  static bool isSyclNamedLambda() { return SyclNamedLambda; }
  static void setSyclNamedLambda(bool SNL) { SyclNamedLambda = SNL; }
  static void setCheckUnicodeSecurityFlag(bool CUS) {
    CheckUnicodeSecurityFlag = CUS;
  }
  static bool getCheckUnicodeSecurityFlag() { return CheckUnicodeSecurityFlag; }
  static void setEnablepProfilingFlag(bool EP) { EnablepProfilingFlag = EP; }
  static bool getEnablepProfilingFlag() { return EnablepProfilingFlag; }
  static bool getGuessIndentWidthMatcherFlag() {
    return GuessIndentWidthMatcherFlag;
  }
  static void setGuessIndentWidthMatcherFlag(bool Flag) {
    GuessIndentWidthMatcherFlag = Flag;
  }
  static void setIndentWidth(unsigned int W) { IndentWidth = W; }
  static unsigned int getIndentWidth() { return IndentWidth; }
  static void insertKCIndentWidth(unsigned int W);
  static unsigned int getKCIndentWidth();
  static UsmLevel getUsmLevel() { return UsmLvl; }
  static void setUsmLevel(UsmLevel UL) { UsmLvl = UL; }
  static BuildScriptKind getBuildScript() { return BuildScriptVal; }
  static void setBuildScript(BuildScriptKind BSVal) { BuildScriptVal = BSVal; }
  static clang::CudaVersion getSDKVersion() { return SDKVersion; }
  static void setSDKVersion(clang::CudaVersion V) { SDKVersion = V; }
  static bool isIncMigration() { return IsIncMigration; }
  static void setIsIncMigration(bool Flag) { IsIncMigration = Flag; }
  static bool isQueryAPIMapping() { return IsQueryAPIMapping; }
  static void setIsQueryAPIMapping(bool Flag) { IsQueryAPIMapping = Flag; }
  static bool needDpctDeviceExt() { return NeedDpctDeviceExt; }
  static void setNeedDpctDeviceExt() { NeedDpctDeviceExt = true; }
  static unsigned int getAssumedNDRangeDim() { return AssumedNDRangeDim; }
  static void setAssumedNDRangeDim(unsigned int Dim) {
    AssumedNDRangeDim = Dim;
  }
  static bool getUsingExtensionDE(DPCPPExtensionsDefaultEnabled Ext) {
    return ExtensionDEFlag & (1 << static_cast<unsigned>(Ext));
  }
  static void setExtensionDEFlag(unsigned Flag) {
    // The bits in Flag was reversed, so we need to check whether the ExtDE_All
    // bit of Flag is 0. That means disable all default enabled extensions,
    // otherwise disable the extensions represented by the 0 bit
    if (Flag &
        (1 << static_cast<unsigned>(DPCPPExtensionsDefaultEnabled::ExtDE_All)))
      ExtensionDEFlag = Flag;
    else
      ExtensionDEFlag = 0;
  }
  static unsigned getExtensionDEFlag() { return ExtensionDEFlag; }
  static bool getUsingExtensionDD(DPCPPExtensionsDefaultDisabled Ext) {
    return ExtensionDDFlag & (1 << static_cast<unsigned>(Ext));
  }
  static void setExtensionDDFlag(unsigned Flag) {
    // If the ExtDD_All bit is 1, enable all default disabled extensions.
    if (Flag &
        (1 << static_cast<unsigned>(DPCPPExtensionsDefaultDisabled::ExtDD_All)))
      ExtensionDDFlag = static_cast<unsigned>(-1);
    else
      ExtensionDDFlag = Flag;
  }
  static unsigned getExtensionDDFlag() { return ExtensionDDFlag; }
  template <ExperimentalFeatures Exp> static bool getUsingExperimental() {
    return ExperimentalFlag & (1 << static_cast<unsigned>(Exp));
  }
  static void setExperimentalFlag(unsigned Flag) {
    // If the ExtDD_All bit is 1, enable all default disabled experimental
    // features.
    if (Flag & (1 << static_cast<unsigned>(ExperimentalFeatures::Exp_All)))
      ExperimentalFlag = static_cast<unsigned>(-1);
    else
      ExperimentalFlag = Flag;
  }
  static unsigned getExperimentalFlag() { return ExperimentalFlag; }
  static bool getHelperFuncPreference(HelperFuncPreference HFP) {
    return HelperFuncPreferenceFlag & (1 << static_cast<unsigned>(HFP));
  }
  static void setHelperFuncPreferenceFlag(unsigned Flag) {
    HelperFuncPreferenceFlag = Flag;
  }
  static unsigned getHelperFuncPreferenceFlag() {
    return HelperFuncPreferenceFlag;
  }
  static bool isAnalysisModeEnabled() { return AnalysisModeFlag; }
  static void enableAnalysisMode() { AnalysisModeFlag = true; }
  static format::FormatRange getFormatRange() { return FmtRng; }
  static void setFormatRange(format::FormatRange FR) { FmtRng = FR; }
  static DPCTFormatStyle getFormatStyle() { return FmtST; }
  static void setFormatStyle(DPCTFormatStyle FS) { FmtST = FS; }
  // Processing the folder or file by following rules:
  // Rule1: For {child path, parent path}, only parent path will be kept.
  // Rule2: Ignore invalid path.
  // Rule3: If path is not in --in-root, then ignore it.
  static void setExcludePath(std::vector<std::string> ExcludePathVec);
  static std::unordered_map<std::string, bool> getExcludePath() {
    return ExcludePath;
  }
  static bool isCtadEnabled() { return EnableCtad; }
  static void setCtadEnabled(bool Enable) { EnableCtad = Enable; }
  static bool isCodePinEnabled() { return EnableCodePin; }
  static void setCodePinEnabled(bool Enable = false) { EnableCodePin = Enable; }
  static bool isGenBuildScript() { return GenBuildScript; }
  static void setGenBuildScriptEnabled(bool Enable = true) {
    GenBuildScript = Enable;
  }
  static bool IsMigrateBuildScriptOnlyEnabled() {
    return MigrateBuildScriptOnly;
  }
  static void setMigrateBuildScriptOnlyEnabled(bool Enable = true) {
    MigrateBuildScriptOnly = Enable;
  }
  static bool isCommentsEnabled() { return EnableComments; }
  static void setCommentsEnabled(bool Enable = true) {
    EnableComments = Enable;
  }
  static bool isDPCTNamespaceTempEnabled() { return TempEnableDPCTNamespace; }
  static void setDPCTNamespaceTempEnabled() { TempEnableDPCTNamespace = true; }
  static std::unordered_set<std::string> &getPrecAndDomPairSet() {
    return PrecAndDomPairSet;
  }
  static bool isMKLHeaderUsed() { return IsMLKHeaderUsed; }
  static void setMKLHeaderUsed(bool Used = true) { IsMLKHeaderUsed = Used; }
  static int getSuffixIndexInitValue(std::string FileNameAndOffset);
  static void updateInitSuffixIndexInRule(int InitVal) {
    CurrentIndexInRule = InitVal;
  }
  static int getSuffixIndexInRuleThenInc();
  static int getSuffixIndexGlobalThenInc();
  static const std::string &getGlobalQueueName() {
    const static std::string Q = "q_ct1";
    return Q;
  }
  static const std::string &getGlobalDeviceName() {
    const static std::string D = "dev_ct1";
    return D;
  }
  static std::string getStringForRegexReplacement(StringRef);
  static void setCodeFormatStyle(const clang::format::FormatStyle &Style) {
    CodeFormatStyle = Style;
  }
  static clang::format::FormatStyle getCodeFormatStyle() {
    return CodeFormatStyle;
  }
  static bool IsVarUsedByRuntimeSymbolAPI(std::shared_ptr<MemVarInfo> Info);

private:
  template <class T, class T1, class... Ts>
  static constexpr bool IsSameAsAnyTy = (std::is_same_v<T, Ts> || ...);

  template <typename T>
  static constexpr bool IsNonPtrNode =
      IsSameAsAnyTy<T, TemplateArgument, TemplateArgumentLoc,
                    NestedNameSpecifierLoc, QualType, TypeLoc, ObjCProtocolLoc>;

public:
  template <class TargetTy, class NodeTy>
  static inline std::conditional_t<IsNonPtrNode<TargetTy>,
                                   std::optional<TargetTy>, const TargetTy *>
  findAncestor(const NodeTy *N,
               const std::function<bool(const DynTypedNode &)> &Condition) {
    if (LLVM_LIKELY(N)) {
      auto &Context = getContext();
      clang::DynTypedNodeList Parents = Context.getParents(*N);
      while (!Parents.empty()) {
        auto &Cur = Parents[0];
        if (Condition(Cur)) {
          if constexpr (IsNonPtrNode<TargetTy>)
            return *Cur.get<TargetTy>();
          else
            return Cur.get<TargetTy>();
        }
        Parents = Context.getParents(Cur);
      }
    }
    if constexpr (IsNonPtrNode<TargetTy>)
      return std::nullopt;
    else
      return nullptr;
  }

  template <class NodeTy>
  static inline bool checkSpecificBO(const NodeTy *Node,
                                     const BinaryOperator *BO) {
    return findAncestor<BinaryOperator>(
        Node, [&](const DynTypedNode &Cur) -> bool {
          return Cur.get<BinaryOperator>() == BO;
        });
  }

  template <class TargetTy, class NodeTy>
  static auto findAncestor(const NodeTy *Node) {
    return findAncestor<TargetTy>(Node, [&](const DynTypedNode &Cur) -> bool {
      return Cur.get<TargetTy>();
    });
  }
  template <class TargetTy, class NodeTy>
  static auto findParent(const NodeTy *Node) {
    return findAncestor<TargetTy>(
        Node, [](const DynTypedNode &Cur) -> bool { return true; });
  }

  template <typename TargetTy, typename NodeTy>
  static bool isAncestor(TargetTy *AncestorNode, NodeTy *Node) {
    return findAncestor<TargetTy>(Node, [&](const DynTypedNode &Cur) -> bool {
      return Cur.get<TargetTy>() == AncestorNode;
    });
  }
  template <class NodeTy>
  inline static const clang::FunctionDecl *
  getParentFunction(const NodeTy *Node) {
    return findAncestor<clang::FunctionDecl>(Node);
  }
  template <class TargetTy, class NodeTy>
  static inline const clang::Expr *
  getChildExprOfTargetAncestor(const NodeTy *N) {
    if (!N)
      return nullptr;

    auto &Context = clang::dpct::DpctGlobalInfo::getContext();
    clang::DynTypedNode PreviousNode = clang::DynTypedNode::create(*N);
    clang::DynTypedNodeList Parents = Context.getParents(*N);
    while (!Parents.empty()) {
      auto &Cur = Parents[0];
      if (Cur.get<TargetTy>())
        return PreviousNode.get<clang::Expr>();
      PreviousNode = Cur;
      Parents = Context.getParents(Cur);
    }

    return nullptr;
  }

  template <class StreamTy, class... Args>
  static inline StreamTy &
  printCtadClass(StreamTy &Stream, size_t CanNotDeducedArgsNum,
                 StringRef ClassName, Args &&...Arguments) {
    Stream << ClassName;
    if (!DpctGlobalInfo::isCtadEnabled()) {
      printArguments(Stream << "<", std::forward<Args>(Arguments)...) << ">";
    } else if (CanNotDeducedArgsNum) {
      printPartialArguments(Stream << "<", CanNotDeducedArgsNum,
                            std::forward<Args>(Arguments)...)
          << ">";
    }
    return Stream;
  }
  template <class StreamTy, class... Args>
  static inline StreamTy &printCtadClass(StreamTy &Stream, StringRef ClassName,
                                         Args &&...Arguments) {
    return printCtadClass(Stream, 0, ClassName,
                          std::forward<Args>(Arguments)...);
  }
  template <class... Args>
  static inline std::string getCtadClass(Args &&...Arguments) {
    std::string Result;
    llvm::raw_string_ostream OS(Result);
    return printCtadClass(OS, std::forward<Args>(Arguments)...).str();
  }
  template <class T>
  static inline std::pair<clang::tooling::UnifiedPath, unsigned>
  getLocInfo(const T *N, bool *IsInvalid = nullptr /* out */) {
    return getLocInfo(getLocation(N), IsInvalid);
  }
  static std::pair<clang::tooling::UnifiedPath, unsigned>
  getLocInfo(const TypeLoc &TL, bool *IsInvalid = nullptr /*out*/) {
    return getLocInfo(TL.getBeginLoc(), IsInvalid);
  }
  // Return the absolute path of \p ID
  static std::optional<clang::tooling::UnifiedPath> getAbsolutePath(FileID ID);
  // Return the absolute path of \p File
  static std::optional<clang::tooling::UnifiedPath>
  getAbsolutePath(FileEntryRef File);
  static std::pair<clang::tooling::UnifiedPath, unsigned>
  getLocInfo(SourceLocation Loc, bool *IsInvalid = nullptr /* out */);
  static std::string getTypeName(QualType QT, const ASTContext &Context);
  static std::string getTypeName(QualType QT) {
    return getTypeName(QT, DpctGlobalInfo::getContext());
  }
  static std::string getUnqualifiedTypeName(QualType QT,
                                            const ASTContext &Context) {
    return getTypeName(QT.getUnqualifiedType(), Context);
  }
  static std::string getUnqualifiedTypeName(QualType QT) {
    return getUnqualifiedTypeName(QT, DpctGlobalInfo::getContext());
  }
  /// This function will return the replaced type name with qualifiers.
  /// Currently, since clang do not support get the order of original
  /// qualifiers, this function will follow the behavior of
  /// clang::QualType.print(), in other words, the behavior is that the
  /// qualifiers(const, volatile...) will occur before the simple type(int,
  /// bool...) regardless its order in origin code.
  /// \param [in] QT The input qualified type which need migration.
  /// \param [in] Context The AST context.
  /// \param [in] SuppressScope Suppresses printing of scope specifiers.
  /// \return The replaced type name string with qualifiers.
  static std::string getReplacedTypeName(QualType QT, const ASTContext &Context,
                                         bool SuppressScope = false);
  static std::string getReplacedTypeName(QualType QT,
                                         bool SuppressScope = false) {
    return getReplacedTypeName(QT, DpctGlobalInfo::getContext(), SuppressScope);
  }
  /// This function will return the original type name with qualifiers.
  /// The order of original qualifiers will follow the behavior of
  /// clang::QualType.print() regardless its order in origin code.
  /// \param [in] QT The input qualified type.
  /// \return The type name string with qualifiers.
  static std::string getOriginalTypeName(QualType QT);

#define GLOBAL_TYPE(TYPE, NODE_TYPE)                                           \
  std::shared_ptr<TYPE> find##TYPE(const NODE_TYPE *Node) {                    \
    return findNode<TYPE>(Node);                                               \
  }                                                                            \
  std::shared_ptr<TYPE> insert##TYPE(const NODE_TYPE *Node) {                  \
    return insertNode<TYPE>(Node);                                             \
  }

  GLOBAL_TYPE(MemVarInfo, VarDecl)
  GLOBAL_TYPE(DeviceFunctionDecl, FunctionDecl)
  GLOBAL_TYPE(KernelCallExpr, CUDAKernelCallExpr)
  GLOBAL_TYPE(CudaMallocInfo, VarDecl)
  GLOBAL_TYPE(TextureInfo, VarDecl)
#undef GLOBAL_TYPE

  std::shared_ptr<DeviceFunctionDecl> insertDeviceFunctionDecl(
      const FunctionDecl *Specialization, const FunctionTypeLoc &FTL,
      const ParsedAttributes &Attrs, const TemplateArgumentListInfo &TAList);
  std::shared_ptr<DeviceFunctionDecl>
  insertDeviceFunctionDeclInModule(const FunctionDecl *FD);

  // Build kernel and device function declaration replacements and store
  // them.
  void buildKernelInfo();
  void buildReplacements();
  void processCudaArchMacro();
  void generateHostCode(tooling::Replacements &ProcessedReplList,
                        HostDeviceFuncLocInfo &Info, unsigned ID);
  void postProcess();
  void cacheFileRepl(clang::tooling::UnifiedPath FilePath,
                     std::pair<std::shared_ptr<ExtReplacements>,
                               std::shared_ptr<ExtReplacements>>
                         Repl) {
    FileReplCache[FilePath] = Repl;
  }
  // Emplace stored replacements into replacement set.
  void emplaceReplacements(ReplTy &ReplSetsCUDA /*out*/,
                           ReplTy &ReplSetsSYCL /*out*/);
  std::shared_ptr<KernelCallExpr>
  buildLaunchKernelInfo(const CallExpr *, bool IsAssigned = false);
  void insertCudaMalloc(const CallExpr *CE);
  void insertCublasAlloc(const CallExpr *CE);
  std::shared_ptr<CudaMallocInfo> findCudaMalloc(const Expr *CE);
  void addReplacement(std::shared_ptr<ExtReplacement> Repl) {
    insertFile(Repl->getFilePath().str())->addReplacement(Repl);
  }
  CudaArchPPMap &getCudaArchPPInfoMap() { return CAPPInfoMap; }
  HDFuncInfoMap &getHostDeviceFuncInfoMap() { return HostDeviceFuncInfoMap; }
  std::unordered_map<std::string, std::shared_ptr<ExtReplacement>> &
  getCudaArchMacroReplMap() {
    return CudaArchMacroRepl;
  }
  CudaArchDefMap &getCudaArchDefinedMap() { return CudaArchDefinedMap; }
  void insertReplInfoFromYAMLToFileInfo(
      const clang::tooling::UnifiedPath &FilePath,
      std::shared_ptr<tooling::TranslationUnitReplacements> TUR);
  std::shared_ptr<tooling::TranslationUnitReplacements>
  getReplInfoFromYAMLSavedInFileInfo(clang::tooling::UnifiedPath FilePath);
  void insertEventSyncTypeInfo(
      const std::shared_ptr<clang::dpct::ExtReplacement> Repl,
      bool NeedReport = false, bool IsAssigned = false);
  void updateEventSyncTypeInfo(
      const std::shared_ptr<clang::dpct::ExtReplacement> Repl);
  void insertTimeStubTypeInfo(
      const std::shared_ptr<clang::dpct::ExtReplacement> ReplWithSB,
      const std::shared_ptr<clang::dpct::ExtReplacement> ReplWithoutSB);
  void updateTimeStubTypeInfo(SourceLocation BeginLoc, SourceLocation EndLoc);
  void insertBuiltinVarInfo(SourceLocation SL, unsigned int Len,
                            std::string Repl,
                            std::shared_ptr<DeviceFunctionInfo> DFI);
  void insertSpBLASWarningLocOffset(SourceLocation SL);
  std::shared_ptr<TextModification> findConstantMacroTMInfo(SourceLocation SL);
  void insertConstantMacroTMInfo(SourceLocation SL,
                                 std::shared_ptr<TextModification> TM);
  void insertAtomicInfo(std::string HashStr, SourceLocation SL,
                        std::string FuncName);
  void removeAtomicInfo(std::string HashStr);
  void setFileEnterLocation(SourceLocation Loc);
  void setFirstIncludeLocation(SourceLocation Loc);
  void setLastIncludeLocation(SourceLocation Loc);
  void setMathHeaderInserted(SourceLocation Loc, bool B);
  void setAlgorithmHeaderInserted(SourceLocation Loc, bool B);
  void setTimeHeaderInserted(SourceLocation Loc, bool B);
  void insertHeader(SourceLocation Loc, HeaderType Type,
                    ReplacementType IsForCodePin = RT_ForSYCLMigration);
  void insertHeader(SourceLocation Loc, std::string HeaderName);
  static std::unordered_map<
      std::string,
      std::pair<std::pair<clang::tooling::UnifiedPath /*begin file name*/,
                          unsigned int /*begin offset*/>,
                std::pair<clang::tooling::UnifiedPath /*end file name*/,
                          unsigned int /*end offset*/>>> &
  getExpansionRangeBeginMap() {
    return ExpansionRangeBeginMap;
  }
  static std::map<std::string, std::shared_ptr<MacroExpansionRecord>> &
  getExpansionRangeToMacroRecord() {
    return ExpansionRangeToMacroRecord;
  }
  static std::map<std::string, std::shared_ptr<DpctGlobalInfo::MacroDefRecord>>
      &getMacroTokenToMacroDefineLoc() {
    return MacroTokenToMacroDefineLoc;
  }
  static std::map<std::string, std::string> &
  getFunctionCallInMacroMigrateRecord() {
    return FunctionCallInMacroMigrateRecord;
  }
  static std::map<std::string, SourceLocation> &getEndifLocationOfIfdef() {
    return EndifLocationOfIfdef;
  }
  static std::vector<std::pair<clang::tooling::UnifiedPath, size_t>> &
  getConditionalCompilationLoc() {
    return ConditionalCompilationLoc;
  }
  static std::map<std::string, unsigned int> &getBeginOfEmptyMacros() {
    return BeginOfEmptyMacros;
  }
  static std::map<std::string, SourceLocation> &getEndOfEmptyMacros() {
    return EndOfEmptyMacros;
  }
  static std::map<std::string, bool> &getMacroDefines() { return MacroDefines; }
  static std::set<clang::tooling::UnifiedPath> &getIncludingFileSet() {
    return IncludingFileSet;
  }
  static std::set<std::string> &getFileSetInCompilationDB() {
    return FileSetInCompilationDB;
  }
  static std::unordered_map<std::string,
                            std::vector<clang::tooling::Replacement>> &
  getFileRelpsMap() {
    return FileRelpsMap;
  }
  static std::unordered_map<std::string, std::string> &getDigestMap() {
    return DigestMap;
  }
  static std::string getYamlFileName() { return YamlFileName; }
  static std::set<std::string> &getGlobalVarNameSet() {
    return GlobalVarNameSet;
  }
  static void removeVarNameInGlobalVarNameSet(const std::string &VarName);
  static bool getDeviceChangedFlag() { return HasFoundDeviceChanged; }
  static void setDeviceChangedFlag(bool Flag) { HasFoundDeviceChanged = Flag; }
  static std::unordered_map<int, HelperFuncReplInfo> &
  getHelperFuncReplInfoMap() {
    return HelperFuncReplInfoMap;
  }
  static int getHelperFuncReplInfoIndexThenInc();
  static std::unordered_map<std::string, TempVariableDeclCounter> &
  getTempVariableDeclCounterMap() {
    return TempVariableDeclCounterMap;
  }
  // Key: string: file:offset for a replacement.
  // Value: int: index of the placeholder in a replacement.
  static std::unordered_map<std::string, int> &getTempVariableHandledMap() {
    return TempVariableHandledMap;
  }
  static bool getUsingDRYPattern() { return UsingDRYPattern; }
  static void setUsingDRYPattern(bool Flag) { UsingDRYPattern = Flag; }
  static bool useNdRangeBarrier() {
    return getUsingExperimental<ExperimentalFeatures::Exp_NdRangeBarrier>();
  }
  static bool useRootGroup() {
    return getUsingExperimental<ExperimentalFeatures::Exp_RootGroup>();
  }
  static bool useFreeQueries() {
    return getUsingExperimental<ExperimentalFeatures::Exp_FreeQueries>();
  }
  static bool useGroupLocalMemory() {
    return getUsingExperimental<ExperimentalFeatures::Exp_GroupSharedMemory>();
  }
  static bool useLogicalGroup() {
    return getUsingExperimental<ExperimentalFeatures::Exp_LogicalGroup>();
  }
  static bool useUserDefineReductions() {
    return getUsingExperimental<
        ExperimentalFeatures::Exp_UserDefineReductions>();
  }
  static bool useMaskedSubGroupFunction() {
    return getUsingExperimental<
        ExperimentalFeatures::Exp_MaskedSubGroupFunction>();
  }
  static bool useExtDPLAPI() {
    return getUsingExperimental<ExperimentalFeatures::Exp_DPLExperimentalAPI>();
  }
  static bool useOccupancyCalculation() {
    return getUsingExperimental<
        ExperimentalFeatures::Exp_OccupancyCalculation>();
  }
  static bool useExtJointMatrix() {
    return getUsingExperimental<ExperimentalFeatures::Exp_Matrix>();
  }
  static bool useExtBFloat16Math() {
    return getUsingExperimental<ExperimentalFeatures::Exp_BFloat16Math>();
  }
  static bool useExtBindlessImages() {
    return getUsingExperimental<ExperimentalFeatures::Exp_BindlessImages>();
  }
  static bool useExtGraph() {
    return getUsingExperimental<ExperimentalFeatures::Exp_Graph>();
  }
  static bool useExpNonUniformGroups() {
    return getUsingExperimental<ExperimentalFeatures::Exp_NonUniformGroups>();
  }
  static bool useExpDeviceGlobal() {
    return getUsingExperimental<ExperimentalFeatures::Exp_DeviceGlobal>();
  }
<<<<<<< HEAD
  static bool useExpVirtualMemory() {
    return getUsingExperimental<ExperimentalFeatures::Exp_VirtualMemory>();
=======
  static bool useExpNonStandardSYCLBuiltins() {
    return getUsingExperimental<
        ExperimentalFeatures::Exp_NonStandardSYCLBuiltins>();
>>>>>>> 90056b88
  }
  static bool useNoQueueDevice() {
    return getHelperFuncPreference(HelperFuncPreference::NoQueueDevice);
  }
  static void setUseSYCLCompat(bool Flag = true) { UseSYCLCompatFlag = Flag; }
  static bool useSYCLCompat() { return UseSYCLCompatFlag; }
  static bool useEnqueueBarrier() {
    return getUsingExtensionDE(
        DPCPPExtensionsDefaultEnabled::ExtDE_EnqueueBarrier);
  }
  static bool useQueueEmpty() {
    return getUsingExtensionDE(DPCPPExtensionsDefaultEnabled::ExtDE_QueueEmpty);
  }
  static bool useCAndCXXStandardLibrariesExt() {
    return getUsingExtensionDD(
        DPCPPExtensionsDefaultDisabled::ExtDD_CCXXStandardLibrary);
  }
  static bool useIntelDeviceMath() {
    return getUsingExtensionDD(
        DPCPPExtensionsDefaultDisabled::ExtDD_IntelDeviceMath);
  }
  static bool usePeerAccess() {
    return getUsingExtensionDE(DPCPPExtensionsDefaultEnabled::ExtDE_PeerAccess);
  }
  static bool useAssert() {
    return getUsingExtensionDE(DPCPPExtensionsDefaultEnabled::ExtDE_Assert);
  }
  static bool useDeviceInfo() {
    return getUsingExtensionDE(DPCPPExtensionsDefaultEnabled::ExtDE_DeviceInfo);
  }
  static bool useBFloat16() {
    return getUsingExtensionDE(DPCPPExtensionsDefaultEnabled::ExtDE_BFloat16);
  }
  std::shared_ptr<DpctFileInfo>
  insertFile(const clang::tooling::UnifiedPath &FilePath) {
    return insertObject(FileMap, FilePath);
  }
  std::shared_ptr<DpctFileInfo>
  findFile(const clang::tooling::UnifiedPath &FilePath) {
    return findObject(FileMap, FilePath);
  }
  std::shared_ptr<DpctFileInfo> getMainFile() const { return MainFile; }
  void setMainFile(std::shared_ptr<DpctFileInfo> Main) { MainFile = Main; }
  void recordIncludingRelationship(
      const clang::tooling::UnifiedPath &CurrentFileName,
      const clang::tooling::UnifiedPath &IncludedFileName);
  static unsigned int getCudaKernelDimDFIIndexThenInc();
  static void
  insertCudaKernelDimDFIMap(unsigned int Index,
                            std::shared_ptr<DeviceFunctionInfo> Ptr);
  static std::shared_ptr<DeviceFunctionInfo>
  getCudaKernelDimDFI(unsigned int Index);
  static std::set<clang::tooling::UnifiedPath> &getModuleFiles() {
    return ModuleFiles;
  }
  static void setRunRound(unsigned int Round) { RunRound = Round; }
  static unsigned int getRunRound() { return RunRound; }
  static void setNeedRunAgain(bool NRA) { NeedRunAgain = NRA; }
  static bool isNeedRunAgain() { return NeedRunAgain; }
  static std::unordered_map<clang::tooling::UnifiedPath,
                            std::pair<std::shared_ptr<ExtReplacements>,
                                      std::shared_ptr<ExtReplacements>>> &
  getFileReplCache() {
    return FileReplCache;
  }
  void resetInfo();
  static void updateSpellingLocDFIMaps(SourceLocation SL,
                                       std::shared_ptr<DeviceFunctionInfo> DFI);
  static std::unordered_set<std::shared_ptr<DeviceFunctionInfo>>
  getDFIVecRelatedFromSpellingLoc(std::shared_ptr<DeviceFunctionInfo> DFI);
  static unsigned int getColorOption() { return ColorOption; }
  static void setColorOption(unsigned Color) { ColorOption = Color; }
  std::unordered_map<int, std::shared_ptr<DeviceFunctionInfo>> &
  getCubPlaceholderIndexMap() {
    return CubPlaceholderIndexMap;
  }
  std::vector<std::shared_ptr<DpctFileInfo>> &getCSourceFileInfo() {
    return CSourceFileInfo;
  }
  static std::unordered_map<std::string, std::shared_ptr<PriorityReplInfo>> &
  getPriorityReplInfoMap() {
    return PriorityReplInfoMap;
  }
  // For PriorityRelpInfo with same key, the Info with low priority will
  // be filtered and the Info with same priority will be merged.
  static void addPriorityReplInfo(std::string Key,
                                  std::shared_ptr<PriorityReplInfo> Info);
  static void setOptimizeMigrationFlag(bool Flag) {
    OptimizeMigrationFlag = Flag;
  }
  static bool isOptimizeMigration() { return OptimizeMigrationFlag; }
  static std::map<std::string, clang::tooling::OptionInfo> &getCurrentOptMap() {
    return CurrentOptMap;
  }
  static void setMainSourceYamlTUR(
      std::shared_ptr<clang::tooling::TranslationUnitReplacements> Ptr) {
    MainSourceYamlTUR = Ptr;
  }
  static std::shared_ptr<clang::tooling::TranslationUnitReplacements>
  getMainSourceYamlTUR() {
    return MainSourceYamlTUR;
  }
  static std::unordered_map<
      std::string,
      std::unordered_map<clang::tooling::UnifiedPath, std::vector<unsigned>>> &
  getRnnInputMap() {
    return RnnInputMap;
  }
  static std::unordered_map<clang::tooling::UnifiedPath,
                            std::vector<clang::tooling::UnifiedPath>> &
  getMainSourceFileMap() {
    return MainSourceFileMap;
  }
  static std::unordered_map<std::string, bool> &getMallocHostInfoMap() {
    return MallocHostInfoMap;
  }
  static std::map<std::shared_ptr<TextModification>, bool> &
  getConstantReplProcessedFlagMap() {
    return ConstantReplProcessedFlagMap;
  }
  static IncludeMapSetTy &getIncludeMapSet() { return IncludeMapSet; }
  static auto &getCodePinTypeInfoVec() { return CodePinTypeInfoMap; }
  static auto &getCodePinTemplateTypeInfoVec() {
    return CodePinTemplateTypeInfoMap;
  }
  static auto &getCodePinTypeDepsVec() { return CodePinTypeDepsVec; }
  static auto &getCodePinDumpFuncDepsVec() { return CodePinDumpFuncDepsVec; }
  static void setNeedParenAPI(const std::string &Name) {
    NeedParenAPISet.insert(Name);
  }
  static bool isNeedParenAPI(const std::string &Name) {
    return NeedParenAPISet.count(Name);
  }
  static void printUsingNamespace(llvm::raw_ostream &);
  // #tokens, name of the second token, SourceRange of a macro
  static std::tuple<unsigned int, std::string, SourceRange> LastMacroRecord;

private:
  DpctGlobalInfo();

  DpctGlobalInfo(const DpctGlobalInfo &) = delete;
  DpctGlobalInfo(DpctGlobalInfo &&) = delete;
  DpctGlobalInfo &operator=(const DpctGlobalInfo &) = delete;
  DpctGlobalInfo &operator=(DpctGlobalInfo &&) = delete;

  // Wrapper of isInAnalysisScope for std::function usage.
  static bool checkInAnalysisScope(SourceLocation SL) {
    return isInAnalysisScope(SL);
  }

  // Record token split when it's in macro
  static void recordTokenSplit(SourceLocation SL, unsigned Len);

  // Find stored info by its corresponding AST node.
  // VarDecl=>MemVarInfo
  // FunctionDecl=>DeviceFunctionDecl
  // CUDAKernelCallExpr=>KernelCallExpr
  // VarDecl=>CudaMallocInfo
  template <class Info, class Node>
  inline std::shared_ptr<Info> findNode(const Node *N) {
    if (!N)
      return std::shared_ptr<Info>();
    auto LocInfo = getLocInfo(N);
    if (isInAnalysisScope(LocInfo.first))
      return insertFile(LocInfo.first)->template findNode<Info>(LocInfo.second);
    return std::shared_ptr<Info>();
  }
  // Insert info if it doesn't exist.
  // The info will be used in Global.buildReplacements().
  // The key is the location of the Node.
  // The correction of the key is guaranteed by getLocation().
  template <class Info, class Node>
  inline std::shared_ptr<Info> insertNode(const Node *N) {
    auto LocInfo = getLocInfo(N);
    return insertFile(LocInfo.first)
        ->template insertNode<Info>(LocInfo.second, N);
  }

  template <class T> static inline SourceLocation getLocation(const T *N) {
    return N->getBeginLoc();
  }
  static SourceLocation getLocation(const VarDecl *VD) {
    return getDefinitionRange(VD->getLocation(), VD->getLocation()).getBegin();
  }
  static SourceLocation getLocation(const FunctionDecl *FD) {
    return FD->getBeginLoc();
  }
  static SourceLocation getLocation(const FieldDecl *FD) {
    return FD->getLocation();
  }
  static SourceLocation getLocation(const CallExpr *CE) {
    return CE->getEndLoc();
  }
  // The result will be also stored in KernelCallExpr.BeginLoc
  static SourceLocation getLocation(const CUDAKernelCallExpr *CKC) {
    return getTheLastCompleteImmediateRange(CKC->getBeginLoc(),
                                            CKC->getEndLoc())
        .first;
  }

  std::shared_ptr<DpctFileInfo> MainFile = nullptr;
  std::unordered_map<clang::tooling::UnifiedPath, std::shared_ptr<DpctFileInfo>>
      FileMap;
  static std::shared_ptr<clang::tooling::TranslationUnitReplacements>
      MainSourceYamlTUR;
  static clang::tooling::UnifiedPath InRoot;
  static clang::tooling::UnifiedPath OutRoot;
  static clang::tooling::UnifiedPath AnalysisScope;
  static std::unordered_set<std::string> ChangeExtensions;
  static std::string SYCLSourceExtension;
  static std::string SYCLHeaderExtension;
  // TODO: implement one of this for each source language.
  static clang::tooling::UnifiedPath CudaPath;
  static std::string RuleFile;
  static UsmLevel UsmLvl;
  static BuildScriptKind BuildScriptVal;
  static clang::CudaVersion SDKVersion;
  static bool NeedDpctDeviceExt;
  static bool IsIncMigration;
  static bool IsQueryAPIMapping;
  static unsigned int AssumedNDRangeDim;
  static std::unordered_set<std::string> PrecAndDomPairSet;
  static format::FormatRange FmtRng;
  static DPCTFormatStyle FmtST;
  static bool EnableCtad;
  static bool EnableCodePin;
  static bool IsMLKHeaderUsed;
  static bool GenBuildScript;
  static bool MigrateBuildScriptOnly;
  static bool EnableComments;

  // This variable is only set true when option "--report-type=stats" or option
  // " --report-type=all" is specified to get the migration status report, while
  // dpct namespace is not enabled.
  static bool TempEnableDPCTNamespace;
  static ASTContext *Context;
  static SourceManager *SM;
  static FileManager *FM;
  static bool KeepOriginCode;
  static bool SyclNamedLambda;
  static bool GuessIndentWidthMatcherFlag;
  static unsigned int IndentWidth;
  static std::map<unsigned int, unsigned int> KCIndentWidthMap;
  static std::unordered_map<std::string, int> LocationInitIndexMap;
  static std::unordered_map<
      std::string,
      std::pair<std::pair<clang::tooling::UnifiedPath /*begin file name*/,
                          unsigned int /*begin offset*/>,
                std::pair<clang::tooling::UnifiedPath /*end file name*/,
                          unsigned int /*end offset*/>>>
      ExpansionRangeBeginMap;
  static bool CheckUnicodeSecurityFlag;
  static bool EnablepProfilingFlag;
  static std::map<std::string,
                  std::shared_ptr<DpctGlobalInfo::MacroExpansionRecord>>
      ExpansionRangeToMacroRecord;
  static std::map<std::string, SourceLocation> EndifLocationOfIfdef;
  static std::vector<std::pair<clang::tooling::UnifiedPath, size_t>>
      ConditionalCompilationLoc;
  static std::map<std::string, std::shared_ptr<DpctGlobalInfo::MacroDefRecord>>
      MacroTokenToMacroDefineLoc;
  static std::map<std::string, std::string> FunctionCallInMacroMigrateRecord;
  // key: The hash string of the first non-empty token after the end location of
  // macro expansion
  // value: begin location of macro expansion
  static std::map<std::string, SourceLocation> EndOfEmptyMacros;
  // key: The hash string of the begin location of the macro expansion
  // value: The end location of the macro expansion
  static std::map<std::string, unsigned int> BeginOfEmptyMacros;
  static std::unordered_map<std::string,
                            std::vector<clang::tooling::Replacement>>
      FileRelpsMap;
  static std::unordered_map<std::string, std::string> DigestMap;
  static const std::string YamlFileName;
  static std::map<std::string, bool> MacroDefines;
  static int CurrentMaxIndex;
  static int CurrentIndexInRule;
  static std::set<clang::tooling::UnifiedPath> IncludingFileSet;
  static std::set<std::string> FileSetInCompilationDB;
  static std::set<std::string> GlobalVarNameSet;
  static clang::format::FormatStyle CodeFormatStyle;
  static bool HasFoundDeviceChanged;
  static std::unordered_map<int, HelperFuncReplInfo> HelperFuncReplInfoMap;
  static int HelperFuncReplInfoIndex;
  static std::unordered_map<std::string, TempVariableDeclCounter>
      TempVariableDeclCounterMap;
  static std::unordered_map<std::string, int> TempVariableHandledMap;
  static bool UsingDRYPattern;
  static unsigned int CudaKernelDimDFIIndex;
  static std::unordered_map<unsigned int, std::shared_ptr<DeviceFunctionInfo>>
      CudaKernelDimDFIMap;
  static CudaArchPPMap CAPPInfoMap;
  static HDFuncInfoMap HostDeviceFuncInfoMap;
  static CudaArchDefMap CudaArchDefinedMap;
  static std::unordered_map<std::string, std::shared_ptr<ExtReplacement>>
      CudaArchMacroRepl;
  static std::unordered_map<clang::tooling::UnifiedPath,
                            std::pair<std::shared_ptr<ExtReplacements>,
                                      std::shared_ptr<ExtReplacements>>>
      FileReplCache;
  static std::set<clang::tooling::UnifiedPath> ReProcessFile;
  static bool NeedRunAgain;
  static unsigned int RunRound;
  static std::set<clang::tooling::UnifiedPath> ModuleFiles;
  static std::unordered_map<
      std::string, std::unordered_set<std::shared_ptr<DeviceFunctionInfo>>>
      SpellingLocToDFIsMapForAssumeNDRange;
  static std::unordered_map<std::shared_ptr<DeviceFunctionInfo>,
                            std::unordered_set<std::string>>
      DFIToSpellingLocsMapForAssumeNDRange;
  static unsigned ExtensionDEFlag;
  static unsigned ExtensionDDFlag;
  static unsigned ExperimentalFlag;
  static unsigned HelperFuncPreferenceFlag;
  static bool AnalysisModeFlag;
  static bool UseSYCLCompatFlag;
  static unsigned int ColorOption;
  static std::unordered_map<int, std::shared_ptr<DeviceFunctionInfo>>
      CubPlaceholderIndexMap;
  static std::vector<std::shared_ptr<DpctFileInfo>> CSourceFileInfo;
  static bool OptimizeMigrationFlag;
  static std::unordered_map<std::string, std::shared_ptr<PriorityReplInfo>>
      PriorityReplInfoMap;
  static std::unordered_map<std::string, bool> ExcludePath;
  static std::map<std::string, clang::tooling::OptionInfo> CurrentOptMap;
  static std::unordered_map<
      std::string,
      std::unordered_map<clang::tooling::UnifiedPath, std::vector<unsigned>>>
      RnnInputMap;
  static std::unordered_map<clang::tooling::UnifiedPath,
                            std::vector<clang::tooling::UnifiedPath>>
      MainSourceFileMap;
  static std::unordered_map<std::string, bool> MallocHostInfoMap;
  /// The key of this map is repl for specifier "__const__" and the value
  /// "true" means this repl has been processed.
  static std::map<std::shared_ptr<TextModification>, bool>
      ConstantReplProcessedFlagMap;
  static IncludeMapSetTy IncludeMapSet;
  static std::vector<std::pair<std::string, VarInfoForCodePin>>
      CodePinTypeInfoMap;
  static std::vector<std::pair<std::string, VarInfoForCodePin>>
      CodePinTemplateTypeInfoMap;
  static std::vector<std::pair<std::string, std::vector<std::string>>>
      CodePinTypeDepsVec;
  static std::vector<std::pair<std::string, std::vector<std::string>>>
      CodePinDumpFuncDepsVec;
  static std::unordered_set<std::string> NeedParenAPISet;
};

/// Generate mangle name of FunctionDecl as key of DeviceFunctionInfo.
/// For template dependent FunctionDecl, generate name with pattern
/// "QuailifiedName@FunctionType".
/// e.g.: template<class T> void test(T *int)
/// -> test@void (type-parameter-0-1 *)
class DpctNameGenerator {
  ASTNameGenerator G;
  PrintingPolicy PP;
  void printName(const FunctionDecl *FD, llvm::raw_ostream &OS);

public:
  DpctNameGenerator() : DpctNameGenerator(DpctGlobalInfo::getContext()) {}
  explicit DpctNameGenerator(ASTContext &Ctx);
  std::string getName(const FunctionDecl *D);
};

class TemplateArgumentInfo;

// Store array size string. Like below:
// a[10]: Store "10" as size;
// a[]: Store "" as empty size;
// a[SIZE]: Store as a TemplateDependentStringInfo while "SIZE" is a template
// parameter;
class SizeInfo {
  std::string Size;
  std::shared_ptr<TemplateDependentStringInfo> TDSI;

public:
  SizeInfo() = default;
  SizeInfo(std::string Size) : Size(std::move(Size)) {}
  SizeInfo(std::shared_ptr<TemplateDependentStringInfo> TDSI);
  const std::string &getSize();
  // Get actual size string according to template arguments list;
  void setTemplateList(const std::vector<TemplateArgumentInfo> &TemplateList);
};
// CtTypeInfo is basic class with info of element type, range, template info all
// get from type.
class CtTypeInfo {
public:
  struct {
    std::string TypeName;
    std::string DefinitionFuncName;
  } SharedVarInfo;
  // If NeedSizeFold is true, array size will be folded, but original expression
  // will follow as comments. If NeedSizeFold is false, original size expression
  // will be the size string.
  CtTypeInfo();
  CtTypeInfo(const TypeLoc &TL, bool NeedSizeFold = false);
  CtTypeInfo(const VarDecl *D, bool NeedSizeFold = false);
  const std::string &getBaseName() { return BaseName; }
  const std::string &getBaseNameWithoutQualifiers() {
    return BaseNameWithoutQualifiers;
  }
  size_t getDimension() { return Range.size(); }
  std::vector<SizeInfo> &getRange() { return Range; }
  // when there is no arguments, parameter MustArguments determine whether
  // parens will exist. Null string will be returned when MustArguments is
  // false, otherwise "()" will be returned.
  std::string getRangeArgument(const std::string &MemSize, bool MustArguments);
  inline bool isTemplate() const { return IsTemplate; }
  inline bool isPointer() const { return PointerLevel; }
  inline bool isArray() const { return IsArray; }
  inline bool isReference() const { return IsReference; }
  inline void adjustAsMemType();
  // Get instantiated type name with given template arguments.
  // e.g. X<T>, with T = int, result type will be X<int>.
  std::shared_ptr<CtTypeInfo>
  applyTemplateArguments(const std::vector<TemplateArgumentInfo> &TA);
  bool isWritten() const {
    return !TDSI || !isTemplate() || TDSI->isDependOnWritten();
  }
  std::set<HelperFeatureEnum> getHelperFeatureSet() { return HelperFeatureSet; }
  bool containSizeofType() { return ContainSizeofType; }
  std::vector<std::string> getArraySizeOriginExprs() {
    return ArraySizeOriginExprs;
  }
  bool containsTemplateDependentMacro() const { return TemplateDependentMacro; }
  bool isConstantQualified() const { return IsConstantQualified; }

private:
  // For ConstantArrayType, size in generated code is folded as an integer.
  // If \p NeedSizeFold is true, original size expression will be appended as
  // comments.
  void setTypeInfo(const TypeLoc &TL, bool NeedSizeFold = false);

  // Get folded array size with original size expression following as comments.
  // e.g.,
  // #define SIZE 24
  // dpct::global_memory<int, 1>(24 /* SIZE */);
  // Exception for particular case:
  // __device__ int a[24];
  // will be migrated to:
  // dpct::global_memory<int, 1> a(24);
  inline std::string getFoldedArraySize(const ConstantArrayTypeLoc &TL);

  // Get original array size expression.
  std::string getUnfoldedArraySize(const ConstantArrayTypeLoc &TL);

  bool setTypedefInfo(const TypedefTypeLoc &TL, bool NeedSizeFold);

  // Typically C++ array with constant size.
  // e.g.: __device__ int a[20];
  // If \p NeedSizeFold is true, original size expression will be appended as
  // comments.
  // e.g.,
  // #define SIZE 24
  // dpct::global_memory<int, 1>(24 /* SIZE */);
  void setArrayInfo(const ConstantArrayTypeLoc &TL, bool NeedFoldSize);

  // Typically C++ array with template dependent size.
  // e.g.: template<size_t S>
  // ...
  // __device__ int a[S];
  void setArrayInfo(const DependentSizedArrayTypeLoc &TL, bool NeedSizeFold);

  // IncompleteArray is an array defined without size.
  // e.g.: extern __shared__ int a[];
  void setArrayInfo(const IncompleteArrayTypeLoc &TL, bool NeedSizeFold);
  void setName(const TypeLoc &TL);
  void updateName();
  void setPointerAsArray();
  void removeQualifier() { BaseName = BaseNameWithoutQualifiers; }

private:
  unsigned PointerLevel : 16;
  unsigned IsReference : 1;
  unsigned IsTemplate : 1;
  unsigned TemplateDependentMacro : 1;
  unsigned IsArray : 1;
  unsigned ContainSizeofType : 1;
  unsigned IsConstantQualified : 1;
  std::string BaseName;
  std::string BaseNameWithoutQualifiers;
  std::vector<SizeInfo> Range;
  std::vector<std::string> ArraySizeOriginExprs{};
  std::set<HelperFeatureEnum> HelperFeatureSet;
  std::shared_ptr<TemplateDependentStringInfo> TDSI;
};

// variable info includes name, type and location.
class VarInfo {
public:
  VarInfo(unsigned Offset, const clang::tooling::UnifiedPath &FilePathIn,
          const VarDecl *Var, bool NeedFoldSize = false)
      : FilePath(FilePathIn), Offset(Offset), Name(Var->getName()),
        Ty(std::make_shared<CtTypeInfo>(Var, NeedFoldSize)) {}
  const clang::tooling::UnifiedPath &getFilePath() { return FilePath; }
  unsigned getOffset() { return Offset; }
  const std::string &getName() { return Name; }
  const std::string getNameAppendSuffix() { return Name + "_ct1"; }
  std::shared_ptr<CtTypeInfo> &getType() { return Ty; }
  std::string getDerefName() {
    return buildString(getName(), "_deref_", DpctGlobalInfo::getInRootHash());
  }
  void applyTemplateArguments(const std::vector<TemplateArgumentInfo> &TAList);
  void requestFeatureForSet(const clang::tooling::UnifiedPath &Path);

private:
  const clang::tooling::UnifiedPath FilePath;
  unsigned Offset;
  std::string Name;
  std::shared_ptr<CtTypeInfo> Ty;
};

// memory variable info includes basic variable info and memory attributes.
class MemVarInfo : public VarInfo {
public:
  enum VarAttrKind {
    Device = 0,
    Constant,
    Shared,
    Host,
    Managed,
  };
  enum VarScope { Local = 0, Extern, Global };

  static std::shared_ptr<MemVarInfo> buildMemVarInfo(const VarDecl *Var);
  static VarAttrKind getAddressAttr(const VarDecl *VD);

  MemVarInfo(unsigned Offset, const clang::tooling::UnifiedPath &FilePath,
             const VarDecl *Var);

  VarAttrKind getAttr() { return Attr; }
  VarScope getScope() { return Scope; }
  bool isGlobal() { return Scope == Global; }
  bool isExtern() { return Scope == Extern; }
  bool isLocal() { return Scope == Local; }
  bool isShared() { return Attr == Shared; }
  bool isConstant() { return Attr == Constant; }
  bool isDevice() { return Attr == Device; }
  bool isManaged() { return Attr == Managed; }
  bool isTypeDeclaredLocal() { return IsTypeDeclaredLocal; }
  bool isAnonymousType() { return IsAnonymousType; }
  const CXXRecordDecl *getDeclOfVarType() { return DeclOfVarType; }
  const DeclStmt *getDeclStmtOfVarType() { return DeclStmtOfVarType; }
  void setLocalTypeName(std::string T) { LocalTypeName = T; }
  std::string getLocalTypeName() { return LocalTypeName; }
  void setIgnoreFlag(bool Flag) { IsIgnored = Flag; }
  bool isIgnore() { return IsIgnored; }
  bool isStatic() { return IsStatic; }
  void setName(std::string NewName) { NewConstVarName = NewName; }
  unsigned int getNewConstVarOffset() { return NewConstVarOffset; }
  unsigned int getNewConstVarLength() { return NewConstVarLength; }
  const std::string getConstVarName() {
    return NewConstVarName.empty() ? getArgName() : NewConstVarName;
  }
  // Initialize offset and length for __constant__ variable that needs to be
  // renamed.
  void newConstVarInit(const VarDecl *Var);
  std::string getDeclarationReplacement(const VarDecl *);
  std::string getInitStmt() { return getInitStmt(""); }
  std::string getInitStmt(StringRef QueueString);
  std::string getMemoryDecl(const std::string &MemSize);
  std::string getMemoryDecl();
  std::string getExternGlobalVarDecl();
  void appendAccessorOrPointerDecl(const std::string &ExternMemSize,
                                   bool ExternEmitWarning, StmtList &AccList,
                                   StmtList &PtrList, LocInfo LI);
  std::string getRangeClass();
  std::string getRangeDecl(const std::string &MemSize);
  ParameterStream &getFuncDecl(ParameterStream &PS);
  ParameterStream &getFuncArg(ParameterStream &PS);
  ParameterStream &getKernelArg(ParameterStream &PS);
  std::string getAccessorDataType(bool IsTypeUsedInDevFunDecl = false,
                                  bool NeedCheckExtraConstQualifier = false);
  void setUsedBySymbolAPIFlag(bool Flag) { UsedBySymbolAPIFlag = Flag; }
  bool getUsedBySymbolAPIFlag() { return UsedBySymbolAPIFlag; }
  void setUseHelperFuncFlag(bool Flag) { UseHelperFuncFlag = Flag; }
  bool isUseHelperFunc() { return UseHelperFuncFlag; }
  void setUseDeviceGlobalFlag(bool Flag) { UseDeviceGlobalFlag = Flag; }
  bool isUseDeviceGlobal() { return UseDeviceGlobalFlag; }
  void setInitForDeviceGlobal(std::string Init) { InitList = Init; }

private:
  bool isTreatPointerAsArray() {
    return getType()->isPointer() && getScope() == Global &&
           DpctGlobalInfo::getUsmLevel() == UsmLevel::UL_None;
  }
  static VarAttrKind getAddressAttr(const AttrVec &Attrs);
  void setInitList(const Expr *E, const VarDecl *V);

  std::string getMemoryType();
  std::string getMemoryType(const std::string &MemoryType,
                            std::shared_ptr<CtTypeInfo> VarType);
  std::string getInitArguments(const std::string &MemSize,
                               bool MustArguments = false);
  const std::string &getMemoryAttr();
  std::string getSyclAccessorType(LocInfo LI = LocInfo());
  std::string getDpctAccessorType();
  std::string getNameWithSuffix(StringRef Suffix) {
    return buildString(getArgName(), "_", Suffix, getCTFixedSuffix());
  }
  std::string getAccessorName() { return getNameWithSuffix("acc"); }
  std::string getPtrName() { return getNameWithSuffix("ptr"); }
  std::string getRangeName() { return getNameWithSuffix("range"); }
  std::string getArgName();

private:
  // Passing by accessor, value or pointer when invoking kernel.
  // Constant scalar variables are passed by value while other 0/1D variables
  // defined on device memory are passed by pointer in device function calls.
  // The rest are passed by accessor.
  enum DpctAccessMode {
    Value,
    Pointer,
    Accessor,
    Reference,
    PointerToArray
  };

private:
  VarAttrKind Attr;
  VarScope Scope;
  DpctAccessMode AccMode;
  bool PointerAsArray;
  std::string InitList;
  bool IsIgnored = false;
  bool IsStatic = false;

  static const std::string ExternVariableName;

  // To store the new name for __constant__ variable's name that needs to be
  // renamed.
  std::string NewConstVarName;

  // To store the offset and length for __constant__ variable's name
  // that needs to be renamed.
  unsigned int NewConstVarOffset;
  unsigned int NewConstVarLength;

  bool IsTypeDeclaredLocal = false;
  bool IsAnonymousType = false;
  const CXXRecordDecl *DeclOfVarType = nullptr;
  const DeclStmt *DeclStmtOfVarType = nullptr;
  std::string LocalTypeName = "";

  static std::unordered_map<std::string, int> AnonymousTypeDeclStmtMap;
  bool UsedBySymbolAPIFlag = false;
  bool UseHelperFuncFlag = true;
  bool UseDeviceGlobalFlag = false;
};

class TextureTypeInfo {
  std::string DataType;
  int Dimension;
  bool IsArray;

public:
  TextureTypeInfo(std::string &&DataType, int TexType);
  void setDataTypeAndTexType(std::string &&Type, int TexType);
  void prepareForImage();
  void endForImage();
  std::string getDataType() { return DataType; }
  ParameterStream &printType(ParameterStream &PS,
                             const std::string &TemplateName);
};

class TextureInfo {
protected:
  const clang::tooling::UnifiedPath FilePath;
  const unsigned Offset;
  std::string Name;       // original expression str
  std::string NewVarName; // name of new variable which tool

  std::shared_ptr<TextureTypeInfo> Type;

protected:
  TextureInfo(unsigned Offset, const clang::tooling::UnifiedPath &FilePath,
              StringRef Name);
  TextureInfo(const VarDecl *VD);
  TextureInfo(const VarDecl *VD, std::string Subscript);
  TextureInfo(std::pair<clang::tooling::UnifiedPath, unsigned> LocInfo,
              StringRef Name);
  ParameterStream &getDecl(ParameterStream &PS,
                           const std::string &TemplateDeclName);
  template <class StreamT>
  static void printQueueStr(StreamT &OS, const std::string &Queue) {
    if (Queue.empty())
      return;
    OS << ", " << Queue;
  }

public:
  TextureInfo(unsigned Offset, const clang::tooling::UnifiedPath &FilePath,
              const VarDecl *VD);
  virtual ~TextureInfo() = default;
  void setType(std::string &&DataType, int TexType);
  void setType(std::shared_ptr<TextureTypeInfo> TypeInfo);
  std::shared_ptr<TextureTypeInfo> getType() const { return Type; }
  virtual std::string getHostDeclString();
  virtual std::string getSamplerDecl();
  virtual std::string getAccessorDecl(const std::string &QueueStr);
  virtual std::string InitDecl(const std::string &QueueStr);
  virtual void addDecl(StmtList &InitList, StmtList &AccessorList,
                       StmtList &SamplerList, const std::string &QueueStr);
  ParameterStream &getFuncDecl(ParameterStream &PS);
  ParameterStream &getFuncArg(ParameterStream &PS);
  virtual ParameterStream &getKernelArg(ParameterStream &OS);
  const std::string &getName() { return Name; }
  unsigned getOffset() { return Offset; }
  clang::tooling::UnifiedPath getFilePath() { return FilePath; }
  bool isUseHelperFunc() { return true; }
};

// texture handle info
class TextureObjectInfo : public TextureInfo {
  static const int ReplaceTypeLength;

  // If it is a parameter in the function, it is the parameter index, either it
  // is 0.
  unsigned ParamIdx;

  TextureObjectInfo(const VarDecl *VD, unsigned ParamIdx)
      : TextureInfo(VD), ParamIdx(ParamIdx) {}
  TextureObjectInfo(const VarDecl *VD, std::string Subscript, unsigned ParamIdx)
      : TextureInfo(VD, Subscript), ParamIdx(ParamIdx) {}

protected:
  TextureObjectInfo(unsigned Offset,
                    const clang::tooling::UnifiedPath &FilePath, StringRef Name)
      : TextureInfo(Offset, FilePath, Name), ParamIdx(0) {}

public:
  TextureObjectInfo(const ParmVarDecl *PVD)
      : TextureObjectInfo(PVD, PVD->getFunctionScopeIndex()) {}
  TextureObjectInfo(const VarDecl *VD) : TextureObjectInfo(VD, 0) {}

  TextureObjectInfo(const ParmVarDecl *PVD, std::string Subscript)
      : TextureObjectInfo(PVD, Subscript, PVD->getFunctionScopeIndex()) {}
  TextureObjectInfo(const VarDecl *VD, std::string Subscript)
      : TextureObjectInfo(VD, Subscript, 0) {}

  virtual ~TextureObjectInfo() = default;
  std::string getAccessorDecl(const std::string &QueueString) override;
  std::string InitDecl(const std::string &QueueStr) override;
  std::string getSamplerDecl() override;
  inline unsigned getParamIdx() const { return ParamIdx; }
  std::string getParamDeclType();
  virtual void merge(std::shared_ptr<TextureObjectInfo> Target);
  virtual void addParamDeclReplacement();

  template <class Node> static inline bool isTextureObject(const Node *E) {
    if (E)
      return DpctGlobalInfo::getUnqualifiedTypeName(E->getType()) ==
             "cudaTextureObject_t";
    return false;
  }
};

class CudaLaunchTextureObjectInfo : public TextureObjectInfo {
  std::string ArgStr;

public:
  CudaLaunchTextureObjectInfo(const ParmVarDecl *PVD, const std::string &ArgStr)
      : TextureObjectInfo(static_cast<const VarDecl *>(PVD)), ArgStr(ArgStr) {}
  std::string getAccessorDecl(const std::string &QueueString) override;
  std::string getSamplerDecl() override;
};

class MemberTextureObjectInfo : public TextureObjectInfo {
  StringRef BaseName;
  std::string MemberName;

  class NewVarNameRAII {
    std::string OldName;
    MemberTextureObjectInfo *Member;

  public:
    NewVarNameRAII(MemberTextureObjectInfo *M);
    ~NewVarNameRAII() { Member->Name = std::move(OldName); }
  };

  MemberTextureObjectInfo(unsigned Offset,
                          const clang::tooling::UnifiedPath &FilePath,
                          StringRef Name)
      : TextureObjectInfo(Offset, FilePath, Name) {}

public:
  static std::shared_ptr<MemberTextureObjectInfo> create(const MemberExpr *ME);
  void addDecl(StmtList &InitList, StmtList &AccessorList,
               StmtList &SamplerList, const std::string &QueueStr) override;
  void setBaseName(StringRef Name) { BaseName = Name; }
  StringRef getMemberName() { return MemberName; }
};

class StructureTextureObjectInfo : public TextureObjectInfo {
  std::unordered_map<std::string, std::shared_ptr<MemberTextureObjectInfo>>
      Members;
  bool ContainsVirtualPointer;
  bool IsBase = false;

  StructureTextureObjectInfo(unsigned Offset,
                             const clang::tooling::UnifiedPath &FilePath,
                             StringRef Name)
      : TextureObjectInfo(Offset, FilePath, Name) {}

public:
  StructureTextureObjectInfo(const ParmVarDecl *PVD);
  StructureTextureObjectInfo(const VarDecl *VD);
  static std::shared_ptr<StructureTextureObjectInfo>
  create(const CXXThisExpr *This);
  bool isBase() const { return IsBase; }
  bool containsVirtualPointer() const { return ContainsVirtualPointer; }
  std::shared_ptr<MemberTextureObjectInfo> addMember(const MemberExpr *ME);
  void addDecl(StmtList &InitList, StmtList &AccessorList,
               StmtList &SamplerList, const std::string &Queue) override;
  void addParamDeclReplacement() override { return; };
  void merge(std::shared_ptr<StructureTextureObjectInfo> Target);
  void merge(std::shared_ptr<TextureObjectInfo> Target) override;
  ParameterStream &getKernelArg(ParameterStream &OS) override;
};

class TemplateArgumentInfo {
public:
  explicit TemplateArgumentInfo(const TemplateArgumentLoc &TAL,
                                SourceRange Range);
  explicit TemplateArgumentInfo(std::string &&Str);
  TemplateArgumentInfo() : Kind(TemplateArgument::Null), IsWritten(false) {}

  bool isWritten() const { return IsWritten; }
  bool isNull() const { return !DependentStr; }
  bool isType() const { return Kind == TemplateArgument::Type; }
  const std::string &getString() const {
    return getDependentStringInfo()->getSourceString();
  }
  std::shared_ptr<const TemplateDependentStringInfo>
  getDependentStringInfo() const;
  void setAsType(QualType QT);
  void setAsType(const TypeLoc &TL);
  void setAsType(std::string TS);
  void setAsNonType(const llvm::APInt &Int);
  void setAsNonType(const Expr *E);

  static bool isPlaceholderType(clang::QualType QT);

private:
  template <class T>
  void setArgFromExprAnalysis(const T &Arg,
                              SourceRange ParentRange = SourceRange());

  template <class T> SourceRange getArgSourceRange(const T &Arg) {
    return Arg.getSourceRange();
  }

  template <class T> SourceRange getArgSourceRange(const T *Arg) {
    return Arg->getSourceRange();
  }

  void setArgStr(std::string &&Str) {
    DependentStr =
        std::make_shared<TemplateDependentStringInfo>(std::move(Str));
  }
  std::shared_ptr<TemplateDependentStringInfo> DependentStr;
  TemplateArgument::ArgKind Kind;
  bool IsWritten = true;
};

class TempStorageVarInfo {
public:
  enum APIKind {
    BlockReduce,
    BlockRadixSort,
  };

private:
  unsigned Offset;
  APIKind Kind;
  std::string Name;
  std::string TmpMemSizeCalFn;
  std::shared_ptr<TemplateDependentStringInfo> ValueType;

public:
  TempStorageVarInfo(unsigned Off, APIKind Kind, StringRef Name,
                     std::string TmpMemSizeCalFn,
                     std::shared_ptr<TemplateDependentStringInfo> ValT)
      : Offset(Off), Kind(Kind), Name(Name.str()),
        TmpMemSizeCalFn(TmpMemSizeCalFn), ValueType(ValT) {}
  const std::string &getName() const { return Name; }
  unsigned getOffset() const { return Offset; }
  void addAccessorDecl(StmtList &AccessorList, StringRef LocalSize) const;
  void applyTemplateArguments(const std::vector<TemplateArgumentInfo> &TA);
  ParameterStream &getFuncDecl(ParameterStream &PS);
  ParameterStream &getFuncArg(ParameterStream &PS);
  ParameterStream &getKernelArg(ParameterStream &PS);
};

// memory variable map includes memory variable used in __global__/__device__
// function and call expression.
class MemVarMap {
public:
  MemVarMap()
      : HasItem(false), HasStream(false), HasSync(false), HasBF64(false),
        HasBF16(false), HasGlobalMemAcc(false) {}
  unsigned int Dim = 1;
  /// This member is only used to construct the union-find set.
  MemVarMap *Parent = this;
  bool hasItem() const { return HasItem; }
  bool hasStream() const { return HasStream; }
  bool hasSync() const { return HasSync; }
  bool hasBF64() const { return HasBF64; }
  bool hasBF16() const { return HasBF16; }
  bool hasGlobalMemAcc() const { return HasGlobalMemAcc; }
  bool hasExternShared() const { return !ExternVarMap.empty(); }
  void setItem(bool Has = true) { HasItem = Has; }
  void setStream(bool Has = true) { HasStream = Has; }
  void setSync(bool Has = true) { HasSync = Has; }
  void setBF64(bool Has = true) { HasBF64 = Has; }
  void setBF16(bool Has = true) { HasBF16 = Has; }
  void setGlobalMemAcc(bool Has = true) { HasGlobalMemAcc = Has; }
  void addCUBTempStorage(std::shared_ptr<TempStorageVarInfo> Tmp);
  void addTexture(std::shared_ptr<TextureInfo> Tex);
  void addVar(std::shared_ptr<MemVarInfo> Var);
  void merge(const MemVarMap &OtherMap);
  void merge(const MemVarMap &VarMap,
             const std::vector<TemplateArgumentInfo> &TemplateArgs);
  int calculateExtraArgsSize() const;

  enum CallOrDecl {
    CallArgument = 0,
    KernelArgument,
    DeclParameter,
  };

private:
  template <CallOrDecl COD>
  std::string
  getArgumentsOrParameters(int PreParams, int PostParams,
                           LocInfo LI = LocInfo(),
                           FormatInfo FormatInformation = FormatInfo()) const;

public:
  std::string getExtraCallArguments(bool HasPreParam, bool HasPostParam) const;
  void
  requestFeatureForAllVarMaps(const clang::tooling::UnifiedPath &Path) const;

  // When adding the ExtraParam with new line, the second argument should be
  // true, and the third argument is the string of indent, which will occur
  // before each ExtraParam.
  std::string
  getExtraDeclParam(bool HasPreParam, bool HasPostParam, LocInfo LI,
                    FormatInfo FormatInformation = FormatInfo()) const;
  std::string getKernelArguments(bool HasPreParam, bool HasPostParam,
                                 const clang::tooling::UnifiedPath &Path) const;
  const MemVarInfoMap &getMap(MemVarInfo::VarScope Scope) const;
  const GlobalMap<TextureInfo> &getTextureMap() const;
  const GlobalMap<TempStorageVarInfo> &getTempStorageMap() const;
  void removeDuplicateVar();

  MemVarInfoMap &getMap(MemVarInfo::VarScope Scope);
  bool isSameAs(const MemVarMap &Other) const;

  static const MemVarMap *
  getHeadWithoutPathCompression(const MemVarMap *CurNode);
  static MemVarMap *getHead(MemVarMap *CurNode);
  unsigned int getHeadNodeDim() const;

private:
  template <class VarT>
  static void merge(GlobalMap<VarT> &Master, const GlobalMap<VarT> &Branch,
                    const std::vector<TemplateArgumentInfo> &TemplateArgs) {
    if (TemplateArgs.empty())
      return dpct::merge(Master, Branch);
    for (auto &VarInfoPair : Branch)
      Master
          .insert(std::make_pair(VarInfoPair.first,
                                 std::make_shared<VarT>(*VarInfoPair.second)))
          .first->second->applyTemplateArguments(TemplateArgs);
  }
  int calculateExtraArgsSize(const MemVarInfoMap &Map) const;

  template <CallOrDecl COD>
  inline ParameterStream &getItem(ParameterStream &PS) const {
    return PS << getItemName();
  }

  template <CallOrDecl COD>
  inline ParameterStream &getStream(ParameterStream &PS) const {
    return PS << DpctGlobalInfo::getStreamName();
  }

  template <CallOrDecl COD>
  inline ParameterStream &getSync(ParameterStream &PS) const {
    return PS << buildString("atm_", DpctGlobalInfo::getSyncName());
  }

  template <class T, CallOrDecl COD>
  static void getArgumentsOrParametersFromMap(ParameterStream &PS,
                                              const GlobalMap<T> &VarMap,
                                              LocInfo LI = LocInfo());
  template <CallOrDecl COD>
  static void getArgumentsOrParametersFromoTextureInfoMap(
      ParameterStream &PS, const GlobalMap<TextureInfo> &VarMap);
  template <class T, CallOrDecl COD> struct GetArgOrParam;
  template <class T> struct GetArgOrParam<T, DeclParameter> {
    ParameterStream &operator()(ParameterStream &PS, std::shared_ptr<T> V) {
      return V->getFuncDecl(PS);
    }
  };
  template <class T> struct GetArgOrParam<T, CallArgument> {
    ParameterStream &operator()(ParameterStream &PS, std::shared_ptr<T> V) {
      return V->getFuncArg(PS);
    }
  };
  template <class T> struct GetArgOrParam<T, KernelArgument> {
    ParameterStream &operator()(ParameterStream &PS, std::shared_ptr<T> V) {
      return V->getKernelArg(PS);
    }
  };
  void getArgumentsOrParametersForDecl(ParameterStream &PS, int PreParams,
                                       int PostParams, LocInfo LI) const;

  bool HasItem, HasStream, HasSync, HasBF64, HasBF16, HasGlobalMemAcc;
  MemVarInfoMap LocalVarMap;
  MemVarInfoMap GlobalVarMap;
  MemVarInfoMap ExternVarMap;
  GlobalMap<TextureInfo> TextureMap;
  GlobalMap<TempStorageVarInfo> TempStorageMap;
};

template <>
inline ParameterStream &
MemVarMap::getItem<MemVarMap::DeclParameter>(ParameterStream &PS) const {
  std::string NDItem = "nd_item<3>";
  if (DpctGlobalInfo::getAssumedNDRangeDim() == 1 &&
      MemVarMap::getHeadWithoutPathCompression(this) &&
      MemVarMap::getHeadWithoutPathCompression(this)->Dim == 1) {
    NDItem = "nd_item<1>";
  }

  std::string ItemParamDecl =
      "const " + MapNames::getClNamespace() + NDItem + " &" + getItemName();
  return PS << ItemParamDecl;
}

template <>
inline ParameterStream &
MemVarMap::getStream<MemVarMap::DeclParameter>(ParameterStream &PS) const {
  static std::string StreamParamDecl = "const " + MapNames::getClNamespace() +
                                       "stream &" +
                                       DpctGlobalInfo::getStreamName();
  return PS << StreamParamDecl;
}

template <>
inline ParameterStream &
MemVarMap::getSync<MemVarMap::DeclParameter>(ParameterStream &PS) const {
  static std::string SyncParamDecl =
      MapNames::getClNamespace() + "atomic_ref<unsigned int, " +
      MapNames::getClNamespace() + "memory_order::seq_cst, " +
      MapNames::getClNamespace() + "memory_scope::device, " +
      MapNames::getClNamespace() + "access::address_space::global_space> &" +
      DpctGlobalInfo::getSyncName();
  return PS << SyncParamDecl;
}

// call function expression includes location, name, arguments num, template
// arguments and all function decls related to this call, also merges memory
// variable info of all related function decls.
class CallFunctionExpr {
public:
  template <class T>
  CallFunctionExpr(unsigned Offset,
                   const clang::tooling::UnifiedPath &FilePathIn, const T &C)
      : FilePath(FilePathIn), Offset(Offset), CallFuncExprOffset(Offset) {}

  void buildCallExprInfo(const CXXConstructExpr *Ctor);
  void buildCallExprInfo(const CallExpr *CE);

  const MemVarMap &getVarMap() { return VarMap; }
  const std::vector<std::shared_ptr<TextureObjectInfo>> &
  getTextureObjectList() {
    return TextureObjectList;
  }
  std::shared_ptr<StructureTextureObjectInfo> getBaseTextureObjectInfo() const {
    return BaseTextureObject;
  }

  void emplaceReplacement();
  unsigned getExtraArgLoc() { return ExtraArgLoc; }
  bool hasArgs() { return HasArgs; }
  bool hasTemplateArgs() { return !TemplateArgs.empty(); }
  bool hasWrittenTemplateArgs();
  const std::string &getName() { return Name; }

  std::string getTemplateArguments(bool &IsNeedWarning,
                                   bool WrittenArgsOnly = true,
                                   bool WithScalarWrapped = false);

  virtual std::string getExtraArguments();

  void setHasSideEffects(bool Val = true) {
    CallGroupFunctionInControlFlow = Val;
  }
  bool hasSideEffects() const { return CallGroupFunctionInControlFlow; }

  std::shared_ptr<TextureObjectInfo>
  addTextureObjectArgInfo(unsigned ArgIdx,
                          std::shared_ptr<TextureObjectInfo> Info);
  virtual std::shared_ptr<TextureObjectInfo>
  addTextureObjectArg(unsigned ArgIdx, const DeclRefExpr *TexRef,
                      bool isKernelCall = false);
  virtual std::shared_ptr<TextureObjectInfo>
  addStructureTextureObjectArg(unsigned ArgIdx, const MemberExpr *TexRef,
                               bool isKernelCall = false);
  virtual std::shared_ptr<TextureObjectInfo>
  addTextureObjectArg(unsigned ArgIdx, const ArraySubscriptExpr *TexRef,
                      bool isKernelCall = false);
  std::shared_ptr<DeviceFunctionInfo> getFuncInfo();
  bool IsAllTemplateArgsSpecified = false;

  virtual ~CallFunctionExpr() = default;

protected:
  void setFuncInfo(std::shared_ptr<DeviceFunctionInfo>);
  std::string Name;
  unsigned getOffset() { return Offset; }
  const clang::tooling::UnifiedPath &getFilePath() { return FilePath; }
  void buildInfo();
  void buildCalleeInfo(const Expr *Callee, std::optional<unsigned int> NumArgs);
  void resizeTextureObjectList(size_t Size) { TextureObjectList.resize(Size); }

private:
  static std::string getName(const NamedDecl *D);
  void
  buildTemplateArguments(const llvm::ArrayRef<TemplateArgumentLoc> &ArgsList,
                         SourceRange Range);

  void buildTemplateArgumentsFromTypeLoc(const TypeLoc &TL);
  template <class TyLoc>
  void buildTemplateArgumentsFromSpecializationType(const TyLoc &TL);

  std::string getNameWithNamespace(const FunctionDecl *FD, const Expr *Callee);

  void buildTextureObjectArgsInfo(const CallExpr *CE);

  template <class CallT> void buildTextureObjectArgsInfo(const CallT *C);
  void mergeTextureObjectInfo(std::shared_ptr<DeviceFunctionInfo> Info);

  const clang::tooling::UnifiedPath FilePath;
  unsigned Offset = 0;
  unsigned CallFuncExprOffset = 0;
  unsigned ExtraArgLoc = 0;
  std::vector<std::shared_ptr<DeviceFunctionInfo>> FuncInfo;
  std::vector<TemplateArgumentInfo> TemplateArgs;

  // <ParameterIndex, ParameterName>
  std::vector<std::pair<int, std::string>> ParmRefArgs;
  MemVarMap VarMap;
  bool HasArgs = false;
  bool IsADLEnable = false;
  bool CallGroupFunctionInControlFlow = false;
  std::vector<std::shared_ptr<TextureObjectInfo>> TextureObjectList;
  std::shared_ptr<StructureTextureObjectInfo> BaseTextureObject;
};

// device function declaration info includes location, name, and related
// DeviceFunctionInfo
class DeviceFunctionDecl {
public:
  DeviceFunctionDecl(unsigned Offset,
                     const clang::tooling::UnifiedPath &FilePathIn,
                     const FunctionDecl *FD);
  DeviceFunctionDecl(unsigned Offset,
                     const clang::tooling::UnifiedPath &FilePathIn,
                     const FunctionTypeLoc &FTL, const ParsedAttributes &Attrs,
                     const FunctionDecl *Specialization);
  static std::shared_ptr<DeviceFunctionInfo>
  LinkUnresolved(const UnresolvedLookupExpr *ULE,
                 std::optional<unsigned int> NumArgs);
  static std::shared_ptr<DeviceFunctionInfo>
  LinkRedecls(const FunctionDecl *FD);
  static std::shared_ptr<DeviceFunctionInfo>
  LinkTemplateDecl(const FunctionTemplateDecl *FTD);
  static std::shared_ptr<DeviceFunctionInfo> LinkExplicitInstantiation(
      const FunctionDecl *Specialization, const FunctionTypeLoc &FTL,
      const ParsedAttributes &Attrs, const TemplateArgumentListInfo &TAList);
  std::shared_ptr<DeviceFunctionInfo> getFuncInfo() const { return FuncInfo; }

  virtual void emplaceReplacement();
  static void reset() { FuncInfoMap.clear(); }

  using DeclList = std::vector<std::shared_ptr<DeviceFunctionDecl>>;

  static void LinkDecl(const FunctionDecl *FD, DeclList &List,
                       std::shared_ptr<DeviceFunctionInfo> &Info);
  static void LinkDecl(const NamedDecl *ND, DeclList &List,
                       std::shared_ptr<DeviceFunctionInfo> &Info);
  static void LinkDecl(const FunctionTemplateDecl *FTD, DeclList &List,
                       std::shared_ptr<DeviceFunctionInfo> &Info);
  static void LinkRedecls(const FunctionDecl *ND, DeclList &List,
                          std::shared_ptr<DeviceFunctionInfo> &Info);

  template <class IteratorRange>
  static std::shared_ptr<DeviceFunctionInfo>
  LinkDeclRange(IteratorRange &&Range, const std::string &FunctionName) {
    std::shared_ptr<DeviceFunctionInfo> Info;
    DeclList List;
    LinkDeclRange(std::move(Range), List, Info);
    if (List.empty())
      return Info;
    if (!Info)
      Info = std::make_shared<DeviceFunctionInfo>(
          List[0]->ParamsNum, List[0]->NonDefaultParamNum, FunctionName);
    for (auto &D : List)
      D->setFuncInfo(Info);
    return Info;
  }

  template <class IteratorRange>
  static void LinkDeclRange(IteratorRange &&Range, DeclList &List,
                            std::shared_ptr<DeviceFunctionInfo> &Info) {
    for (auto D : Range)
      LinkDecl(D, List, Info);
  }
  void setFuncInfo(std::shared_ptr<DeviceFunctionInfo> Info);

  virtual ~DeviceFunctionDecl() = default;

protected:
  const FormatInfo &getFormatInfo();
  void buildTextureObjectParamsInfo(const ArrayRef<ParmVarDecl *> &Parms);

  template <class AttrsT>
  void buildReplaceLocInfo(const FunctionTypeLoc &FTL, const AttrsT &Attrs);

  virtual std::string getExtraParameters(LocInfo LI);

  unsigned Offset;
  unsigned OffsetForAttr;
  const clang::tooling::UnifiedPath FilePath;
  unsigned ParamsNum;
  unsigned ReplaceOffset;
  unsigned ReplaceLength;
  bool IsReplaceFollowedByPP = false;
  unsigned NonDefaultParamNum;
  bool IsDefFilePathNeeded = false;
  std::vector<std::shared_ptr<TextureObjectInfo>> TextureObjectList;
  FormatInfo FormatInformation;

  static std::shared_ptr<DeviceFunctionInfo> &getFuncInfo(const FunctionDecl *);
  static std::unordered_map<std::string, std::shared_ptr<DeviceFunctionInfo>>
      FuncInfoMap;

private:
  std::shared_ptr<DeviceFunctionInfo> &FuncInfo;
};

class ExplicitInstantiationDecl : public DeviceFunctionDecl {
  std::vector<TemplateArgumentInfo> InstantiationArgs;

public:
  ExplicitInstantiationDecl(unsigned Offset,
                            const clang::tooling::UnifiedPath &FilePathIn,
                            const FunctionTypeLoc &FTL,
                            const ParsedAttributes &Attrs,
                            const FunctionDecl *Specialization,
                            const TemplateArgumentListInfo &TAList)
      : DeviceFunctionDecl(Offset, FilePathIn, FTL, Attrs, Specialization) {
    initTemplateArgumentList(TAList, Specialization);
  }
  static void processFunctionTypeLoc(const FunctionTypeLoc &);
  static void processTemplateArgumentList(const TemplateArgumentListInfo &);

private:
  void initTemplateArgumentList(const TemplateArgumentListInfo &TAList,
                                const FunctionDecl *Specialization);
  std::string getExtraParameters(LocInfo LI) override;
};

class DeviceFunctionDeclInModule : public DeviceFunctionDecl {
  void insertWrapper();
  bool HasBody = false;
  size_t DeclEnd;
  std::string FuncName;
  std::vector<std::pair<std::string, std::string>> ParametersInfo;
  std::shared_ptr<KernelCallExpr> Kernel;
  void buildParameterInfo(const FunctionDecl *FD);
  void buildWrapperInfo(const FunctionDecl *FD);
  void buildCallInfo(const FunctionDecl *FD);
  std::vector<std::pair<std::string, std::string>> &getParametersInfo() {
    return ParametersInfo;
  }

public:
  DeviceFunctionDeclInModule(unsigned Offset,
                             const clang::tooling::UnifiedPath &FilePathIn,
                             const FunctionTypeLoc &FTL,
                             const ParsedAttributes &Attrs,
                             const FunctionDecl *FD);
  DeviceFunctionDeclInModule(unsigned Offset,
                             const clang::tooling::UnifiedPath &FilePathIn,
                             const FunctionDecl *FD);
  void emplaceReplacement() override;
};

// device function info includes parameters num, memory variable and call
// expression in the function.
class DeviceFunctionInfo {
  struct ParameterProps {
    bool IsReferenced = false;
  };

public:
  DeviceFunctionInfo(size_t ParamsNum, size_t NonDefaultParamNum,
                     std::string FunctionName);

  bool ConstructGraphVisited = false;
  unsigned int KernelCallBlockDim = 1;

  std::shared_ptr<CallFunctionExpr> findCallee(const CallExpr *C);
  template <class CallT>
  inline std::shared_ptr<CallFunctionExpr> addCallee(const CallT *C) {
    auto CallLocInfo = DpctGlobalInfo::getLocInfo(C);
    auto Call =
        insertObject(CallExprMap, CallLocInfo.second, CallLocInfo.first, C);
    Call->buildCallExprInfo(C);
    return Call;
  }
  void addVar(std::shared_ptr<MemVarInfo> Var) { VarMap.addVar(Var); }
  void setItem() { VarMap.setItem(); }
  void setStream() { VarMap.setStream(); }
  void setSync() { VarMap.setSync(); }
  void setBF64() { VarMap.setBF64(); }
  void setBF16() { VarMap.setBF16(); }
  void setGlobalMemAcc() { VarMap.setGlobalMemAcc(); }
  void addTexture(std::shared_ptr<TextureInfo> Tex) { VarMap.addTexture(Tex); }
  MemVarMap &getVarMap() { return VarMap; }
  std::shared_ptr<TextureObjectInfo> getTextureObject(unsigned Idx);
  std::shared_ptr<StructureTextureObjectInfo> getBaseTextureObject() const {
    return BaseObjectTexture;
  }
  void setCallGroupFunctionInControlFlow(bool Val = true) {
    CallGroupFunctionInControlFlow = Val;
  }
  bool hasCallGroupFunctionInControlFlow() const {
    return CallGroupFunctionInControlFlow;
  }
  void setHasSideEffectsAnalyzed(bool Val = true) {
    HasCheckedCallGroupFunctionInControlFlow = Val;
  }
  bool hasSideEffectsAnalyzed() const {
    return HasCheckedCallGroupFunctionInControlFlow;
  }

  void buildInfo();
  bool hasParams() { return ParamsNum != 0; }
  bool isBuilt() { return IsBuilt; }
  void setBuilt() { IsBuilt = true; }
  bool isLambda() { return IsLambda; }
  void setLambda() { IsLambda = true; }
  bool isInlined() { return IsInlined; }
  void setInlined() { IsInlined = true; }
  bool isKernel() { return IsKernel; }
  void setKernel() { IsKernel = true; }
  bool isKernelInvoked() { return IsKernelInvoked; }
  void setKernelInvoked() { IsKernelInvoked = true; }
  std::string getExtraParameters(const clang::tooling::UnifiedPath &Path,
                                 LocInfo LI,
                                 FormatInfo FormatInformation = FormatInfo());
  std::string
  getExtraParameters(const clang::tooling::UnifiedPath &Path,
                     const std::vector<TemplateArgumentInfo> &TAList,
                     LocInfo LI, FormatInfo FormatInformation = FormatInfo());
  void setDefinitionFilePath(const clang::tooling::UnifiedPath &Path) {
    DefinitionFilePath = Path;
  }
  const clang::tooling::UnifiedPath &getDefinitionFilePath() {
    return DefinitionFilePath;
  }

  void setNeedSyclExternMacro() { NeedSyclExternMacro = true; }
  bool IsSyclExternMacroNeeded() { return NeedSyclExternMacro; }
  void setAlwaysInlineDevFunc() { AlwaysInlineDevFunc = true; }
  bool IsAlwaysInlineDevFunc() { return AlwaysInlineDevFunc; }
  void setForceInlineDevFunc() { ForceInlineDevFunc = true; }
  bool IsForceInlineDevFunc() { return ForceInlineDevFunc; }
  void setOverloadedOperatorKind(OverloadedOperatorKind Kind) {
    OO_Kind = Kind;
  }
  OverloadedOperatorKind getOverloadedOperatorKind() { return OO_Kind; }
  void merge(std::shared_ptr<DeviceFunctionInfo> Other);
  size_t ParamsNum;
  size_t NonDefaultParamNum;
  GlobalMap<CallFunctionExpr> &getCallExprMap() { return CallExprMap; }
  void addSubGroupSizeRequest(unsigned int Size, SourceLocation Loc,
                              std::string APIName, std::string VarName = "");
  std::vector<std::tuple<unsigned int, clang::tooling::UnifiedPath,
                         unsigned int, std::string, std::string>> &
  getSubGroupSize() {
    return RequiredSubGroupSize;
  }
  bool isParameterReferenced(unsigned int Index);
  void setParameterReferencedStatus(unsigned int Index, bool IsReferenced);
  std::string getFunctionName() { return FunctionName; }

private:
  void mergeCalledTexObj(
      std::shared_ptr<StructureTextureObjectInfo> BaseObj,
      const std::vector<std::shared_ptr<TextureObjectInfo>> &TexObjList);

  void mergeTextureObjectList(
      const std::vector<std::shared_ptr<TextureObjectInfo>> &Other);

  bool IsBuilt;
  clang::tooling::UnifiedPath DefinitionFilePath;
  bool NeedSyclExternMacro = false;
  bool AlwaysInlineDevFunc = false;
  bool ForceInlineDevFunc = false;
  // subgroup size, filepath, offset, API name, var name
  std::vector<std::tuple<unsigned int, clang::tooling::UnifiedPath,
                         unsigned int, std::string, std::string>>
      RequiredSubGroupSize;
  GlobalMap<CallFunctionExpr> CallExprMap;
  MemVarMap VarMap;

  std::shared_ptr<StructureTextureObjectInfo> BaseObjectTexture;
  std::vector<std::shared_ptr<TextureObjectInfo>> TextureObjectList;
  std::vector<ParameterProps> ParametersProps;
  std::string FunctionName;
  bool IsInlined = false;
  bool IsLambda;
  bool IsKernel = false;
  bool IsKernelInvoked = false;
  bool CallGroupFunctionInControlFlow = false;
  bool HasCheckedCallGroupFunctionInControlFlow = false;
  OverloadedOperatorKind OO_Kind = OverloadedOperatorKind::OO_None;
};

class KernelCallExpr : public CallFunctionExpr {
public:
  bool IsInMacroDefine = false;
  bool NeedLambda = false;
  bool NeedDefaultRetValue = false;

private:
  struct ArgInfo {
    ArgInfo(const ParmVarDecl *PVD, KernelArgumentAnalysis &Analysis,
            const Expr *Arg, bool Used, int Index, KernelCallExpr *BASE);
    ArgInfo(const ParmVarDecl *PVD, const std::string &ArgsArrayName,
            KernelCallExpr *Kernel);
    ArgInfo(const ParmVarDecl *PVD, KernelCallExpr *Kernel);
    ArgInfo(std::shared_ptr<TextureObjectInfo> Obj, KernelCallExpr *BASE);
    inline const std::string &getArgString() const;
    inline const std::string &getTypeString() const;
    inline std::string getIdStringWithIndex() const {
      return buildString(IdString, "ct", Index);
    }
    inline std::string getIdStringWithSuffix(const std::string &Suffix) const {
      return buildString(IdString, Suffix, "_ct", Index);
    }
    bool IsPointer;
    // If the pointer is used as lvalue after its most recent memory allocation
    bool IsRedeclareRequired;
    bool IsUsedAsLvalueAfterMalloc;
    bool IsDefinedOnDevice = false;
    bool TryGetBuffer = false;
    std::string ArgString;
    std::string TypeString;
    std::string IdString;
    int Index;
    int ArgSize = 0;
    bool IsDeviceRandomGeneratorType = false;
    bool HasImplicitConversion = false;
    bool IsDoublePointer = false;

    std::shared_ptr<TextureObjectInfo> Texture;
  };

  void print(KernelPrinter &Printer);
  void printSubmit(KernelPrinter &Printer);
  void printSubmitLambda(KernelPrinter &Printer);
  void printParallelFor(KernelPrinter &Printer, bool IsInSubmit);
  void printKernel(KernelPrinter &Printer);
  template <typename IDTy, typename... Ts>
  void printWarningMessage(KernelPrinter &Printer, IDTy MsgID, Ts &&...Vals);
  template <class T> void printStreamBase(T &Printer);

public:
  KernelCallExpr(unsigned Offset, const clang::tooling::UnifiedPath &FilePath,
                 const CUDAKernelCallExpr *KernelCall);

  void addAccessorDecl();
  void buildInfo();
  void setKernelCallDim();
  void buildUnionFindSet();
  void addReplacements();
  std::string getExtraArguments() override;

  const std::vector<ArgInfo> &getArgsInfo();
  int calculateOriginArgsSize() const;

  std::string getReplacement();

  void setEvent(const std::string &E) { Event = E; }
  const std::string &getEvent() { return Event; }
  void setSync(bool Sync = true) { IsSync = Sync; }
  bool isSync() { return IsSync; }

  static std::shared_ptr<KernelCallExpr> buildFromCudaLaunchKernel(
      const std::pair<clang::tooling::UnifiedPath, unsigned> &LocInfo,
      const CallExpr *, bool IsAssigned = false);
  static std::shared_ptr<KernelCallExpr>
  buildForWrapper(clang::tooling::UnifiedPath, const FunctionDecl *,
                  std::shared_ptr<DeviceFunctionInfo>);
  unsigned int GridDim = 3;
  unsigned int BlockDim = 3;
  void setEmitSizeofWarningFlag(bool Flag) { EmitSizeofWarning = Flag; }

private:
  KernelCallExpr(unsigned Offset, const clang::tooling::UnifiedPath &FilePath)
      : CallFunctionExpr(Offset, FilePath, nullptr), IsSync(false) {}
  void buildArgsInfoFromArgsArray(const FunctionDecl *FD,
                                  const Expr *ArgsArray) {}
  void buildArgsInfo(const CallExpr *CE);
  bool isDefaultStream() const {
    return StringRef(ExecutionConfig.Stream).starts_with("{{NEEDREPLACEQ") ||
           ExecutionConfig.IsDefaultStream;
  }
  bool isQueuePtr() const { return ExecutionConfig.IsQueuePtr; }
  std::string getQueueStr() const;

  void buildKernelInfo(const CUDAKernelCallExpr *KernelCall);
  void setIsInMacroDefine(const CUDAKernelCallExpr *KernelCall);
  void setNeedAddLambda(const CUDAKernelCallExpr *KernelCall);
  void setNeedAddLambda();
  void setNeedDefaultRet();
  void buildNeedBracesInfo(const CallExpr *KernelCall);
  void buildLocationInfo(const CallExpr *KernelCall);
  template <class ArgsRange>
  void buildExecutionConfig(const ArgsRange &ConfigArgs,
                            const CallExpr *KernelCall);

  void removeExtraIndent();
  void addDevCapCheckStmt();
  void addAccessorDecl(MemVarInfo::VarScope Scope);
  void addAccessorDecl(std::shared_ptr<MemVarInfo> VI);
  void addStreamDecl();

  void buildKernelArgsStmt();

  struct {
    std::string LocHash;
    std::string NL;
    std::string Indent;
  } LocInfo;
  // true, if migrated SYCL code block need extra { }
  bool NeedBraces = true;
  struct {
    std::string Config[6] = {"", "", "", "0", "", ""};
    std::string &GroupSize = Config[0];
    std::string &LocalSize = Config[1];
    std::string &ExternMemSize = Config[2];
    std::string &Stream = Config[3];
    bool LocalDirectRef = false, GroupDirectRef = false;
    std::string GroupSizeFor1D = "";
    std::string LocalSizeFor1D = "";
    std::string &NdRange = Config[4];
    std::string Properties = "";
    std::string &SubGroupSize = Config[5];
    bool IsDefaultStream = false;
    bool IsQueuePtr = true;
  } ExecutionConfig;

  std::vector<ArgInfo> ArgsInfo;

  std::string Event;
  bool IsSync;

  class SubmitStmtsList {
  public:
    StmtList StreamList;
    StmtList SyncList;
    StmtList RangeList;
    StmtList MemoryList;
    StmtList PtrList;
    StmtList AccessorList;
    StmtList TextureList;
    StmtList SamplerList;
    StmtList NdRangeList;
    StmtList CommandGroupList;

    KernelPrinter &print(KernelPrinter &Printer);
    bool empty() const noexcept;

  private:
    KernelPrinter &printList(KernelPrinter &Printer, const StmtList &List,
                             StringRef Comments = "");
  };
  SubmitStmtsList SubmitStmts;

  class OuterStmtsList {
  public:
    StmtList ExternList;
    StmtList InitList;
    StmtList OthersList;

    KernelPrinter &print(KernelPrinter &Printer);
    bool empty() const noexcept;

  private:
    KernelPrinter &printList(KernelPrinter &Printer, const StmtList &List,
                             StringRef Comments = "");
  };
  OuterStmtsList OuterStmts;
  StmtList KernelStmts;
  std::string KernelArgs;
  int TotalArgsSize = 0;
  bool EmitSizeofWarning = false;
  unsigned int SizeOfHighestDimension = 0;
};

class CudaMallocInfo {
public:
  CudaMallocInfo(unsigned Offset, const clang::tooling::UnifiedPath &FilePath,
                 const VarDecl *VD)
      : Name(VD->getName().str()) {}

  static const VarDecl *getMallocVar(const Expr *Arg);
  static const VarDecl *getDecl(const Expr *E);
  void setSizeExpr(const Expr *SizeExpression);
  void setSizeExpr(const Expr *N, const Expr *ElemSize);
  std::string getAssignArgs(const std::string &TypeName);

private:
  std::string Size;
  std::string Name;
};

/// Find the innermost FunctionDecl's child node (CompoundStmt node) where \S
/// is located. If there is no CompoundStmt of FunctionDecl out of \S, return
/// nullptr.
/// Caller should make sure that /S is not nullptr.
template <typename T>
inline const clang::CompoundStmt *findInnerMostBlock(const T *S) {
  auto &Context = DpctGlobalInfo::getContext();
  auto Parents = Context.getParents(*S);
  std::vector<DynTypedNode> AncestorNodes;
  while (Parents.size() >= 1) {
    AncestorNodes.push_back(Parents[0]);
    Parents = Context.getParents(Parents[0]);
  }

  for (unsigned int i = 0; i < AncestorNodes.size(); ++i) {
    if (auto CS = AncestorNodes[i].get<CompoundStmt>()) {
      if (i + 1 < AncestorNodes.size() &&
          (AncestorNodes[i + 1].get<FunctionDecl>() ||
           AncestorNodes[i + 1].get<CXXMethodDecl>() ||
           AncestorNodes[i + 1].get<CXXConstructorDecl>() ||
           AncestorNodes[i + 1].get<CXXDestructorDecl>())) {
        return CS;
      }
    }
  }
  return nullptr;
}

template <typename T>
inline DpctGlobalInfo::HelperFuncReplInfo
generateHelperFuncReplInfo(const T *S) {
  DpctGlobalInfo::HelperFuncReplInfo Info;
  if (!S) {
    Info.IsLocationValid = false;
    return Info;
  }

  auto CS = findInnerMostBlock(S);
  if (!CS) {
    Info.IsLocationValid = false;
    return Info;
  }

  auto EndOfLBrace = CS->getLBracLoc().getLocWithOffset(1);
  if (EndOfLBrace.isMacroID()) {
    Info.IsLocationValid = false;
    return Info;
  }

  Info.IsLocationValid = true;
  std::tie(Info.DeclLocFile, Info.DeclLocOffset) =
      DpctGlobalInfo::getLocInfo(EndOfLBrace);
  return Info;
}

/// If it is not duplicated, return 0.
/// If it is duplicated, return the correct Index which is >= 1.
template <typename T> int getPlaceholderIdx(const T *S) {
  auto &SM = DpctGlobalInfo::getSourceManager();
  SourceLocation Loc = S->getBeginLoc();
  Loc = SM.getExpansionLoc(Loc);

  auto LocInfo = DpctGlobalInfo::getLocInfo(Loc);
  std::string Key = LocInfo.first.getCanonicalPath().str() + ":" +
                    std::to_string(LocInfo.second);
  auto Iter = DpctGlobalInfo::getTempVariableHandledMap().find(Key);
  if (Iter != DpctGlobalInfo::getTempVariableHandledMap().end()) {
    return Iter->second;
  } else {
    return 0;
  }
}

/// return true: update success
/// return false: key already there, map is not changed.
template <typename T> bool UpdatePlaceholderIdxMap(const T *S, int Index) {
  auto Range = getDefinitionRange(S->getBeginLoc(), S->getEndLoc());
  SourceLocation Loc = Range.getBegin();
  auto LocInfo = DpctGlobalInfo::getLocInfo(Loc);
  std::string Key = LocInfo.first.getCanonicalPath().str() + ":" +
                    std::to_string(LocInfo.second);
  auto Iter = DpctGlobalInfo::getTempVariableHandledMap().find(Key);
  if (Iter != DpctGlobalInfo::getTempVariableHandledMap().end()) {
    return true;
  } else {
    DpctGlobalInfo::getTempVariableHandledMap().insert(
        std::make_pair(Key, Index));
    return false;
  }
}

template <typename T> int isPlaceholderIdxDuplicated(const T *S) {
  if (getPlaceholderIdx(S) == 0)
    return false;
  else
    return true;
}

// There are 3 maps are used to record related information:
// unordered_map<int, HelperFuncReplInfo> HelperFuncReplInfoMap,
// unordered_map<string, TempVariableDeclCounter> TempVariableDeclCounterMap and
// unordered_map<string, int> TempVariableHandledMap.
//
// 1. HelperFuncReplInfoMap's key is the Index of each placeholder, its value is
// a HelperFuncReplInfo struct which saved the declaration insert location of
// this placeholder and a boolean represent whether this location is valid.
// 2. TempVariableDeclCounterMap's key is the declaration insert location, it's
// value is a TempVariableDeclCounter which counts how many device declaration
// and queue declaration need be inserted here respectively.
// 3. TempVariableHandledMap's key is the begin location of the declaration or
// statement of each placeholder. This map is to avoid one placeholder to be
// counted more than once. Its value is Index.
//
// The rule of inserting declaration:
// If pair (m, n) means device counter value is n and queue counter value is n,
// using (0,0), (0,1), (1,0), (1,1), (>=2,0), (0,>=2), (>=2,1), (1,>=2) and
// (>=2,>=2) can construct a graph.
// Then there are 5 edges will need insert declaration:
// (1,0) to (>=2,0) and (1,1) to (>=2,1) need add device declaration
// (0,1) to (0,>=2) and (1,1) to (1,>=2) need add both declaration
// (>=2,1) to (>=2,>=2) need add queue declaration
template <typename T>
inline void buildTempVariableMap(int Index, const T *S, HelperFuncType HFT) {
  if (UpdatePlaceholderIdxMap(S, Index)) {
    return;
  }

  DpctGlobalInfo::HelperFuncReplInfo HFInfo = generateHelperFuncReplInfo(S);

  if (!HFInfo.IsLocationValid)
    return;

  DpctGlobalInfo::getHelperFuncReplInfoMap().insert(
      std::make_pair(Index, HFInfo));
  std::string KeyForDeclCounter = HFInfo.DeclLocFile.getCanonicalPath().str() +
                                  ":" + std::to_string(HFInfo.DeclLocOffset);

  if (DpctGlobalInfo::getTempVariableDeclCounterMap().count(
          KeyForDeclCounter) == 0) {
    DpctGlobalInfo::getTempVariableDeclCounterMap().insert(
        {KeyForDeclCounter, {}});
  }
  auto Iter =
      DpctGlobalInfo::getTempVariableDeclCounterMap().find(KeyForDeclCounter);
  switch (HFT) {
  case HelperFuncType::HFT_DefaultQueue:
  case HelperFuncType::HFT_DefaultQueuePtr:
    ++Iter->second.DefaultQueueCounter;
    break;
  case HelperFuncType::HFT_CurrentDevice:
    ++Iter->second.CurrentDeviceCounter;
    break;
  default:
    break;
  }
}

} // namespace dpct
} // namespace clang

#endif<|MERGE_RESOLUTION|>--- conflicted
+++ resolved
@@ -1290,14 +1290,12 @@
   static bool useExpDeviceGlobal() {
     return getUsingExperimental<ExperimentalFeatures::Exp_DeviceGlobal>();
   }
-<<<<<<< HEAD
   static bool useExpVirtualMemory() {
     return getUsingExperimental<ExperimentalFeatures::Exp_VirtualMemory>();
-=======
+  }
   static bool useExpNonStandardSYCLBuiltins() {
     return getUsingExperimental<
         ExperimentalFeatures::Exp_NonStandardSYCLBuiltins>();
->>>>>>> 90056b88
   }
   static bool useNoQueueDevice() {
     return getHelperFuncPreference(HelperFuncPreference::NoQueueDevice);
