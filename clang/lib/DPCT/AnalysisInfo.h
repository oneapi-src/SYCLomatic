//===--------------- AnalysisInfo.h ---------------------------------------===//
//
// Part of the LLVM Project, under the Apache License v2.0 with LLVM Exceptions.
// See https://llvm.org/LICENSE.txt for license information.
// SPDX-License-Identifier: Apache-2.0 WITH LLVM-exception
//
//===----------------------------------------------------------------------===//

#ifndef DPCT_ANALYSIS_INFO_H
#define DPCT_ANALYSIS_INFO_H

#include "CustomHelperFiles.h"
#include "Error.h"
#include "ExprAnalysis.h"
#include "ExtReplacements.h"
#include "FFTAPIMigration.h"
#include "Rules.h"
#include "SaveNewFiles.h"
#include "Statics.h"
#include "Utility.h"
#include "ValidateArguments.h"
#include <bitset>
#include <unordered_set>
#include <vector>

#include "clang/AST/Attr.h"
#include "clang/AST/Decl.h"
#include "clang/AST/DeclTemplate.h"
#include "clang/AST/ExprCXX.h"
#include "clang/AST/Mangle.h"
#include "clang/AST/ParentMapContext.h"

#include "clang/Format/Format.h"
#include "clang/Frontend/CompilerInstance.h"

#include "llvm/ADT/Optional.h"

llvm::Optional<std::string> getReplacedName(const clang::NamedDecl *D);
void setGetReplacedNamePtr(
    llvm::Optional<std::string> (*Ptr)(const clang::NamedDecl *D));

namespace clang {
namespace dpct {
enum class HelperFuncType : int {
  HFT_InitValue = 0,
  HFT_DefaultQueue = 1,
  HFT_CurrentDevice = 2
};

enum class KernelArgType : int {
  KAT_Stream = 0,
  KAT_Texture,
  KAT_Accessor1D,
  KAT_Accessor2D,
  KAT_Accessor3D,
  KAT_Array1D,
  KAT_Array2D,
  KAT_Array3D,
  KAT_Default,
  KAT_MaxParameterSize
};
// This struct defines a set of Repls with priority.
// The priority is designated by an unsigned number, the
// higher the number, the higher the priority.
struct PriorityReplInfo {
  std::vector<std::shared_ptr<ExtReplacement>> Repls;
  std::vector<std::function<void(void)>> RelatedAction;
  unsigned int Priority = 0;
};

class CudaMallocInfo;
class RandomEngineInfo;
class TextureInfo;
class KernelCallExpr;
class DeviceFunctionInfo;
class CallFunctionExpr;
class DeviceFunctionDecl;
class DeviceFunctionDeclInModule;
class MemVarInfo;
class VarInfo;
class ExplicitInstantiationDecl;
class KernelPrinter;

// This struct saves the engine's type.
// These rules determine the engine's type:
//   1. Tool can detect the related info, then using that engine type.
//   2. Tool cannot detect the related info, but there is only one generate
//       API used, then use that info.
//   3. Tool cannot detect the related info, and there are more than one
//       generate APIs used, then use placeholder and emit warning.
struct HostRandomEngineTypeInfo {
  HostRandomEngineTypeInfo(unsigned int Length) : Length(Length) {}
  HostRandomEngineTypeInfo(unsigned int Length, std::string EngineType,
                           bool UnsupportEngineFlag = false)
      : Length(Length), EngineType(EngineType) {
    HasValue = true;
    IsUnsupportEngine = UnsupportEngineFlag;
  }
  void buildInfo(std::string FilePath, unsigned int Offset);

  unsigned int Length;
  std::string EngineType;
  bool HasValue = false;
  bool IsUnsupportEngine = false;
};

// This struct saves the info for building the definition of distr variables.
struct HostRandomDistrInfo {
  HostRandomDistrInfo(std::string DistrName, std::string IndentStr)
      : DistrName(DistrName), IndentStr(IndentStr) {}
  void buildInfo(std::string FilePath, unsigned int Offset,
                 std::string DistrType, std::string ValueType,
                 std::string DistrArg);

  std::string DistrName;
  std::string IndentStr;
};

struct EventSyncTypeInfo {
  EventSyncTypeInfo(unsigned int Length, std::string ReplText, bool NeedReport,
                    bool IsAssigned)
      : Length(Length), ReplText(ReplText), NeedReport(NeedReport),
        IsAssigned(IsAssigned) {}
  void buildInfo(std::string FilePath, unsigned int Offset);

  unsigned int Length;
  std::string ReplText;
  bool NeedReport = false;
  bool IsAssigned = false;
};

struct TimeStubTypeInfo {
  TimeStubTypeInfo(unsigned int Length, std::string StrWithSB,
                   std::string StrWithoutSB)
      : Length(Length), StrWithSB(StrWithSB), StrWithoutSB(StrWithoutSB) {}

  void buildInfo(std::string FilePath, unsigned int Offset,
                 bool isReplTxtWithSB);

  unsigned int Length;
  std::string StrWithSB;
  std::string StrWithoutSB;
};

struct BuiltinVarInfo {
  BuiltinVarInfo(unsigned int Len, std::string Repl,
                 std::shared_ptr<DeviceFunctionInfo> DFI)
      : Len(Len), Repl(Repl), DFI(DFI) {}
  void buildInfo(std::string FilePath, unsigned int Offset, unsigned int Dim);

  unsigned int Len = 0;
  std::string Repl;
  std::shared_ptr<DeviceFunctionInfo> DFI = nullptr;
};

struct FormatInfo {
  FormatInfo() : EnableFormat(false), IsAllParamsOneLine(true) {}
  bool EnableFormat;
  bool IsAllParamsOneLine;
  bool IsEachParamNL;
  int CurrentLength;
  int NewLineIndentLength;
  std::string NewLineIndentStr;
  bool IsFirstArg = false;
};

struct HostDeviceFuncInfo {
  unsigned FuncStartOffset;
  unsigned FuncEndOffset;
  unsigned FuncNameOffset;
  std::string FuncContentCache;
};

enum IfType { IT_Unknow, IT_If, IT_Ifdef, IT_Ifndef, IT_Elif };

struct DirectiveInfo {
  unsigned NumberSignLoc = 0;
  unsigned DirectiveLoc = 0;
  unsigned ConditionLoc = 0;
  std::string Condition;
};

struct CudaArchPPInfo {
  IfType DT = IfType::IT_Unknow;
  DirectiveInfo IfInfo;
  DirectiveInfo ElseInfo;
  DirectiveInfo EndInfo;
  std::unordered_map<unsigned, DirectiveInfo> ElInfo;
  bool isInHDFunc = false;
};

struct MemcpyOrderAnalysisInfo {
  MemcpyOrderAnalysisInfo(
      std::vector<std::pair<const Stmt *, MemcpyOrderAnalysisNodeKind>>
          MemcpyOrderVec,
      std::vector<unsigned int> DREOffsetVec)
      : MemcpyOrderVec(MemcpyOrderVec), DREOffsetVec(DREOffsetVec) {}
  MemcpyOrderAnalysisInfo() : MemcpyOrderVec({}), DREOffsetVec({}) {}

  std::vector<std::pair<const Stmt *, MemcpyOrderAnalysisNodeKind>>
      MemcpyOrderVec;
  std::vector<unsigned int> DREOffsetVec;
};

// function name, <file path, Info>
using HDDefMap =
    std::unordered_multimap<std::string,
                            std::pair<std::string, HostDeviceFuncInfo>>;
using HDDeclMap =
    std::unordered_multimap<std::string,
                            std::pair<std::string, HostDeviceFuncInfo>>;
using HDCallMap =
    std::unordered_multimap<std::string, std::pair<std::string, unsigned int>>;
// file path, <Offset, Info>
using CudaArchPPMap =
    std::unordered_map<std::string,
                       std::unordered_map<unsigned int, CudaArchPPInfo>>;
using CudaArchDefMap =
    std::unordered_map<std::string,
                       std::unordered_map<unsigned int, unsigned int>>;
class ParameterStream {
public:
  ParameterStream() { FormatInformation = FormatInfo(); }
  ParameterStream(FormatInfo FormatInformation, int ColumnLimit)
      : FormatInformation(FormatInformation), ColumnLimit(ColumnLimit) {}

  ParameterStream &operator<<(const std::string &InputParamStr) {
    if (InputParamStr.size() == 0) {
      return *this;
    }

    if (!FormatInformation.EnableFormat) {
      // append the string directly
      Str = Str + InputParamStr;
      return *this;
    }

    if (FormatInformation.IsAllParamsOneLine) {
      // all parameters are in one line
      Str = Str + ", " + InputParamStr;
      return *this;
    }

    if (FormatInformation.IsEachParamNL) {
      // each parameter is in a single line
      Str = Str + "," + getNL() + FormatInformation.NewLineIndentStr +
            InputParamStr;
      return *this;
    }

    // parameters will be inserted in one line unless the line length > column
    // limit.
    if (FormatInformation.CurrentLength + 2 + (int)InputParamStr.size() <=
        ColumnLimit) {
      Str = Str + ", " + InputParamStr;
      FormatInformation.CurrentLength =
          FormatInformation.CurrentLength + 2 + InputParamStr.size();
      return *this;
    } else {
      Str = Str + std::string(",") + getNL() +
            FormatInformation.NewLineIndentStr + InputParamStr;
      FormatInformation.CurrentLength =
          FormatInformation.NewLineIndentLength + InputParamStr.size();
      return *this;
    }
  }
  ParameterStream &operator<<(int InputInt) {
    return *this << std::to_string(InputInt);
  }

  std::string Str = "";
  FormatInfo FormatInformation;
  int ColumnLimit;
};

struct StmtWithWarning {
  StmtWithWarning(std::string Str, std::vector<std::string> Warnings = {})
      : StmtStr(Str), Warnings(Warnings) {}

  std::string StmtStr;
  std::vector<std::string> Warnings;
};

using StmtList = std::vector<StmtWithWarning>;

template <class T> using GlobalMap = std::map<unsigned, std::shared_ptr<T>>;
using MemVarInfoMap = GlobalMap<MemVarInfo>;

using ReplTy = std::map<std::string, tooling::Replacements>;

template <class T> inline void merge(T &Master, const T &Branch) {
  Master.insert(Branch.begin(), Branch.end());
}

inline void appendString(llvm::raw_string_ostream &OS) {}
template <class FirstArgT, class... ArgsT>
inline void appendString(llvm::raw_string_ostream &OS, FirstArgT &&First,
                         ArgsT &&...Args) {
  OS << std::forward<FirstArgT>(First);
  appendString(OS, std::forward<ArgsT>(Args)...);
}

template <class... Arguments>
inline std::string buildString(Arguments &&...Args) {
  std::string Result;
  llvm::raw_string_ostream OS(Result);
  appendString(OS, std::forward<Arguments>(Args)...);
  return OS.str();
}

template <class MapType>
inline typename MapType::mapped_type
findObject(const MapType &Map, const typename MapType::key_type &Key) {
  auto Itr = Map.find(Key);
  if (Itr == Map.end())
    return typename MapType::mapped_type();
  return Itr->second;
}

template <class MapType,
          class ObjectType = typename MapType::mapped_type::element_type,
          class... Args>
inline typename MapType::mapped_type
insertObject(MapType &Map, const typename MapType::key_type &Key,
             Args &&...InitArgs) {
  auto &Obj = Map[Key];
  if (!Obj)
    Obj = std::make_shared<ObjectType>(Key, std::forward<Args>(InitArgs)...);
  return Obj;
}

enum HeaderType {
  HT_SYCL = 0,
  HT_Math,
  HT_Algorithm,
  HT_Time,
  HT_Complex,
  HT_Future,
  HT_Thread,
  HT_Numeric,
  HT_MKL_BLAS_Solver,
  HT_MKL_BLAS_Solver_Without_Util,
  HT_MKL_RNG,
  HT_MKL_RNG_Without_Util,
  HT_MKL_SPBLAS,
  HT_MKL_SPBLAS_Without_Util,
  HT_MKL_FFT,
  HT_Chrono,
  HT_DL,
  HT_STD_Numeric_Limits,
  HT_DPL_Utils,
  HT_BFloat16,
  HT_Lib_Common_Utils,
  HT_Dnnl,
  HT_CCL,
<<<<<<< HEAD
  HT_Atomic,
=======
  HT_DplUtils,
>>>>>>> 4ab7f882
};

enum UsingType {
  UT_Queue_P,
};

//                             DpctGlobalInfo
//                                         |
//              --------------------------------------
//              |                          |                           |
//    DpctFileInfo       DpctFileInfo     ... (other info)
//                            |
//           -----------------------------------------------------
//           |                           |                         | |
//  MemVarInfo  DeviceFunctionDecl  KernelCallExpr  CudaMallocInfo
// Global Variable)                |   (inherit from CallFunctionExpr)
//                           DeviceFunctionInfo
//                                          |
//                        --------------------------
//                        |                                     |
//            CallFunctionExpr              MemVarInfo
//       (Call Expr in Function)   (Defined in Function)
//                        |
//          DeviceFunctionInfo
//               (Callee Info)

// Store analysis info (eg. memory variable info, kernel function info,
// replacements and so on) of each file
class DpctFileInfo {
public:
  DpctFileInfo(const std::string &FilePathIn)
      : Repls(std::make_shared<ExtReplacements>(FilePathIn)),
        FilePath(FilePathIn) {
    buildLinesInfo();
  }
  template <class Obj> std::shared_ptr<Obj> findNode(unsigned Offset) {
    return findObject(getMap<Obj>(), Offset);
  }
  template <class Obj, class Node>
  std::shared_ptr<Obj> insertNode(unsigned Offset, const Node *N) {
    return insertObject(getMap<Obj>(), Offset, FilePath, N);
  }
  template <class Obj, class MappedT, class... Args>
  std::shared_ptr<MappedT> insertNode(unsigned Offset, Args &&...Arguments) {
    return insertObject<GlobalMap<MappedT>, Obj>(
        getMap<MappedT>(), Offset, FilePath, std::forward<Args>(Arguments)...);
  }
  template <class Obj>
  std::shared_ptr<Obj> insertNode(unsigned Offset,
                                  std::shared_ptr<Obj> Object) {
    return getMap<Obj>().insert(std::make_pair(Offset, Object)).first->second;
  }
  inline const std::string &getFilePath() { return FilePath; }

  // Build kernel and device function declaration replacements and store them.
  void buildReplacements();
  void setKernelCallDim();
  void buildUnionFindSet();
  void buildUnionFindSetForUncalledFunc();
  void buildKernelInfo();
  void postProcess();

  // Emplace stored replacements into replacement set.
  void emplaceReplacements(ReplTy &ReplSet /*out*/);

  inline void addReplacement(std::shared_ptr<ExtReplacement> Repl) {
    if (Repl->getLength() == 0 && Repl->getReplacementText().empty())
      return;
    Repls->addReplacement(Repl);
  }
  bool isInRoot();
  std::shared_ptr<ExtReplacements> getRepls() { return Repls; }

  size_t getFileSize() const { return FileSize; }

  std::string &getFileContent() { return FileContentCache; }

  // Header inclusion directive insertion functions
  void setFileEnterOffset(unsigned Offset) {
    if (!HasInclusionDirective) {
      FirstIncludeOffset = Offset;
      LastIncludeOffset = Offset;
    }
  }

  void setFirstIncludeOffset(unsigned Offset) {
    if (!HasInclusionDirective) {
      FirstIncludeOffset = Offset;
      LastIncludeOffset = Offset;
      HasInclusionDirective = true;
    }
  }

  void setLastIncludeOffset(unsigned Offset) { LastIncludeOffset = Offset; }

  void setMathHeaderInserted(bool B = true) {
    HeaderInsertedBitMap[HeaderType::HT_Math] = B;
  }

  void setAlgorithmHeaderInserted(bool B = true) {
    HeaderInsertedBitMap[HeaderType::HT_Algorithm] = B;
  }

  void setTimeHeaderInserted(bool B = true) {
    HeaderInsertedBitMap[HeaderType::HT_Time] = B;
  }

  void concatHeader(llvm::raw_string_ostream &OS) {}
  template <class FirstT, class... Args>
  void concatHeader(llvm::raw_string_ostream &OS, FirstT &&First,
                    Args &&...Arguments) {
    appendString(OS, "#include ", std::forward<FirstT>(First), getNL());
    concatHeader(OS, std::forward<Args>(Arguments)...);
  }

  // Insert one or more header inclusion directives at a specified offset
  void insertHeader(std::string &&Repl, unsigned Offset,
                    InsertPosition InsertPos = IP_Left) {
    auto R =
        std::make_shared<ExtReplacement>(FilePath, Offset, 0, Repl, nullptr);
    R->setInsertPosition(InsertPos);
    IncludeDirectiveInsertions.push_back(R);
  }

  void insertCustomizedHeader(std::string &&Repl) {
    if (std::find(InsertedHeaders.begin(), InsertedHeaders.end(), Repl) ==
        InsertedHeaders.end()) {
      InsertedHeaders.push_back(Repl);
    }
  }

  // Insert one or more header inclusion directives at first or last inclusion
  // locations
  template <typename... T>
  void insertHeader(HeaderType Type, unsigned Offset, T... Args);

  void insertHeader(HeaderType Type) {
    switch (Type) {
    case HT_SYCL:
      return insertHeader(HeaderType::HT_SYCL, FirstIncludeOffset,
                          "<CL/sycl.hpp>",
                          "<" + getCustomMainHelperFileName() + "/" +
                              getCustomMainHelperFileName() + ".hpp>");
    case HT_Math:
      return insertHeader(HeaderType::HT_Math, LastIncludeOffset, "<cmath>");
    case HT_Algorithm:
      return insertHeader(HeaderType::HT_Algorithm, LastIncludeOffset,
                          "<algorithm>");
    case HT_Complex:
      return insertHeader(HeaderType::HT_Complex, LastIncludeOffset,
                          "<complex>");
    case HT_Thread:
      return insertHeader(HeaderType::HT_Thread, LastIncludeOffset, "<thread>");
    case HT_Future:
      return insertHeader(HeaderType::HT_Future, LastIncludeOffset, "<future>");
    case HT_Time:
      return insertHeader(HeaderType::HT_Time, LastIncludeOffset, "<time.h>");
    case HT_Dnnl:
      return insertHeader(HeaderType::HT_Dnnl, LastIncludeOffset,
                          "<" + getCustomMainHelperFileName() +
                              "/dnnl_utils.hpp>");
    case HT_MKL_BLAS_Solver:
      return insertHeader(
          HeaderType::HT_MKL_BLAS_Solver, LastIncludeOffset, "<oneapi/mkl.hpp>",
          "<" + getCustomMainHelperFileName() + "/blas_utils.hpp>");
    case HT_MKL_BLAS_Solver_Without_Util:
      return insertHeader(HeaderType::HT_MKL_BLAS_Solver, LastIncludeOffset,
                          "<oneapi/mkl.hpp>");
    case HT_MKL_RNG:
      return insertHeader(HeaderType::HT_MKL_RNG, LastIncludeOffset,
                          "<oneapi/mkl.hpp>", "<oneapi/mkl/rng/device.hpp>",
                          "<" + getCustomMainHelperFileName() +
                              "/rng_utils.hpp>");
    case HT_MKL_RNG_Without_Util:
      return insertHeader(HeaderType::HT_MKL_RNG, LastIncludeOffset,
                          "<oneapi/mkl.hpp>", "<oneapi/mkl/rng/device.hpp>");
    case HT_MKL_SPBLAS:
      return insertHeader(
          HeaderType::HT_MKL_BLAS_Solver, LastIncludeOffset, "<oneapi/mkl.hpp>",
          "<" + getCustomMainHelperFileName() + "/blas_utils.hpp>");
    case HT_MKL_SPBLAS_Without_Util:
      return insertHeader(HeaderType::HT_MKL_BLAS_Solver, LastIncludeOffset,
                          "<oneapi/mkl.hpp>");
    case HT_MKL_FFT:
      return insertHeader(HeaderType::HT_MKL_FFT, LastIncludeOffset,
                          "<oneapi/mkl.hpp>");
    case HT_Numeric:
      return insertHeader(HeaderType::HT_Numeric, LastIncludeOffset,
                          "<numeric>");
    case HT_Chrono:
      return insertHeader(HeaderType::HT_Numeric, LastIncludeOffset,
                          "<chrono>");
    case HT_DL:
#ifdef _WIN32
      return insertHeader(HeaderType::HT_Numeric, LastIncludeOffset,
                          "<libloaderapi.h>");
#else
      return insertHeader(HeaderType::HT_Numeric, LastIncludeOffset,
                          "<dlfcn.h>");
#endif
    case HT_STD_Numeric_Limits:
      return insertHeader(HeaderType::HT_STD_Numeric_Limits, LastIncludeOffset,
                          "<limits>");
    case HT_DPL_Utils:
      return insertHeader(HeaderType::HT_DPL_Utils, LastIncludeOffset,
                          "<" + getCustomMainHelperFileName() +
                              "/dpl_utils.hpp>");
    case HT_BFloat16:
      return insertHeader(HeaderType::HT_BFloat16, LastIncludeOffset,
                          "<oneapi/mkl/bfloat16.hpp>");
    case HT_Lib_Common_Utils:
      return insertHeader(HeaderType::HT_Lib_Common_Utils, LastIncludeOffset,
                          "<" + getCustomMainHelperFileName() +
                              "/lib_common_utils.hpp>");
    case HT_CCL:
      return insertHeader(HeaderType::HT_CCL, LastIncludeOffset,
                          "<" + getCustomMainHelperFileName() +
                              "/ccl_utils.hpp>");
<<<<<<< HEAD
    case HT_Atomic:
      return insertHeader(HeaderType::HT_CCL, LastIncludeOffset,
                          "<" + getCustomMainHelperFileName() +
                              "/atomic.hpp>");
=======
    case HT_DplUtils:
      return insertHeader(HeaderType::HT_DplUtils, LastIncludeOffset,
                          "<" + getCustomMainHelperFileName() +
                              "/dpl_utils.hpp>");
>>>>>>> 4ab7f882
    }
  }

  // Record line info in file.
  struct SourceLineInfo {
    SourceLineInfo() : SourceLineInfo(-1, -1, -1, StringRef()) {}
    SourceLineInfo(unsigned LineNumber, unsigned Offset, unsigned End,
                   StringRef Buffer)
        : Number(LineNumber), Offset(Offset), Length(End - Offset),
          Line(Buffer.substr(Offset, Length)) {}
    SourceLineInfo(unsigned LineNumber, ArrayRef<unsigned> LineCache,
                   StringRef Buffer)
        : SourceLineInfo(LineNumber, LineCache[LineNumber - 1],
                         LineCache[LineNumber], Buffer) {}

    // Line number.
    const unsigned Number;
    // Offset at the begin of line.
    const unsigned Offset;
    // Length of the line.
    const unsigned Length;
    // String of the line, ref to FileContentCache.
    StringRef Line;
  };

  inline const SourceLineInfo &getLineInfo(unsigned LineNumber) {
    if (!LineNumber || LineNumber > Lines.size()) {
      llvm::dbgs() << "[DpctFileInfo::getLineInfo] illegal line number "
                   << LineNumber;
      static SourceLineInfo InvalidLine;
      return InvalidLine;
    }
    return Lines[--LineNumber];
  }
  StringRef getLineString(unsigned LineNumber) {
    return getLineInfo(LineNumber).Line;
  }

  // Get line number by offset
  inline unsigned getLineNumber(unsigned Offset) {
    return getLineInfoFromOffset(Offset).Number;
  }
  // Set line range info of replacement
  void setLineRange(ExtReplacements::SourceLineRange &LineRange,
                    std::shared_ptr<ExtReplacement> Repl) {
    unsigned Begin = Repl->getOffset();
    unsigned End = Begin + Repl->getLength();

    // Update original code range embedded in the migrated code
    auto &Map = getFuncDeclRangeMap();
    for (auto &Entry : Map) {
      for (auto &Range : Entry.second) {
        if (Begin >= Range.first && End <= Range.second) {
          Begin = Range.first;
          End = Range.second;
        }
      }
    }

    auto &BeginLine = getLineInfoFromOffset(Begin);
    auto &EndLine = getLineInfoFromOffset(End);
    LineRange.SrcBeginLine = BeginLine.Number;
    LineRange.SrcBeginOffset = BeginLine.Offset;
    if (EndLine.Offset == End)
      LineRange.SrcEndLine = EndLine.Number - 1;
    else
      LineRange.SrcEndLine = EndLine.Number;
  }
  void insertIncludedFilesInfo(std::shared_ptr<DpctFileInfo> Info) {
    auto Iter = IncludedFilesInfoSet.find(Info);
    if (Iter == IncludedFilesInfoSet.end()) {
      IncludedFilesInfoSet.insert(Info);
    }
  }

  std::map<const CompoundStmt *, MemcpyOrderAnalysisInfo> &
  getMemcpyOrderAnalysisResultMap() {
    return MemcpyOrderAnalysisResultMap;
  }

  std::map<std::string, std::vector<std::pair<unsigned int, unsigned int>>> &
  getFuncDeclRangeMap() {
    return FuncDeclRangeMap;
  }

  std::map<unsigned int, HostRandomEngineTypeInfo> &
  getHostRandomEngineTypeMap() {
    return HostRandomEngineTypeMap;
  }

  std::map<unsigned int, FFTDescriptorTypeInfo> &getFFTDescriptorTypeMap() {
    return FFTDescriptorTypeMap;
  }
  std::map<unsigned int, FFTPlanAPIInfo> &getFFTPlanAPIInfoMap() {
    return FFTPlanAPIInfoMap;
  }
  std::map<unsigned int, FFTExecAPIInfo> &getFFTExecAPIInfoMap() {
    return FFTExecAPIInfoMap;
  }

  std::map<unsigned int, EventSyncTypeInfo> &getEventSyncTypeMap() {
    return EventSyncTypeMap;
  }

  std::map<unsigned int, TimeStubTypeInfo> &getTimeStubTypeMap() {
    return TimeStubTypeMap;
  }

  std::unordered_map<std::string, FFTSetStreamAPIInfo> &
  getFFTSetStreamAPIInfoMap() {
    return FFTSetStreamAPIInfoMap;
  }

  std::map<std::tuple<unsigned int, std::string, std::string, std::string>,
           HostRandomDistrInfo> &
  getHostRandomDistrMap() {
    return HostRandomDistrMap;
  }
  std::map<unsigned int, BuiltinVarInfo> &getBuiltinVarInfoMap() {
    return BuiltinVarInfoMap;
  }
  std::unordered_set<std::shared_ptr<DpctFileInfo>> &getIncludedFilesInfoSet() {
    return IncludedFilesInfoSet;
  }
  std::set<unsigned int> &getSpBLASSet() { return SpBLASSet; }

  std::unordered_set<std::shared_ptr<TextModification>> &
  getConstantMacroTMSet() {
    return ConstantMacroTMSet;
  }

  std::shared_ptr<tooling::TranslationUnitReplacements> PreviousTUReplFromYAML =
      nullptr;
  std::vector<tooling::Replacement> &getReplacements() {
    return PreviousTUReplFromYAML->Replacements;
  }

  std::unordered_map<std::string, std::tuple<unsigned int, std::string, bool>> &
  getAtomicMap() {
    return AtomicMap;
  }

  std::map<unsigned int,
           std::pair<std::vector<std::shared_ptr<ExtReplacement>>,
                     std::vector<std::shared_ptr<ExtReplacement>>>> &
  getEventMallocFreeMap() {
    return EventMallocFreeMap;
  }

  void setAddOneDplHeaders(bool Value) { AddOneDplHeaders = Value; }

  std::vector<std::pair<unsigned int, unsigned int>> &getTimeStubBounds() {
    return TimeStubBounds;
  }
  std::vector<std::pair<unsigned int, unsigned int>> &getExternCRanges() {
    return ExternCRanges;
  }

private:
  std::vector<std::pair<unsigned int, unsigned int>> TimeStubBounds;

  std::unordered_set<std::shared_ptr<DpctFileInfo>> IncludedFilesInfoSet;

  std::map<
      unsigned int /*Hash Value*/,
      std::pair<std::vector<std::shared_ptr<ExtReplacement>> /*malloc repl*/,
                std::vector<std::shared_ptr<ExtReplacement>> /*free repl*/>>
      EventMallocFreeMap;

  template <class Obj> GlobalMap<Obj> &getMap() {
    llvm::dbgs() << "[DpctFileInfo::getMap] Unknow map type";
    static GlobalMap<Obj> NullMap;
    return NullMap;
  }

  bool isReplTxtWithSubmitBarrier(unsigned Offset);

  // TODO: implement one of this for each source language.
  bool isInCudaPath();

  void buildLinesInfo();
  inline const SourceLineInfo &getLineInfoFromOffset(unsigned Offset) {
    return *(std::upper_bound(Lines.begin(), Lines.end(), Offset,
                              [](unsigned Offset, const SourceLineInfo &Line) {
                                return Line.Offset > Offset;
                              }) -
             1);
  }

  std::map<const CompoundStmt *, MemcpyOrderAnalysisInfo>
      MemcpyOrderAnalysisResultMap;

  std::map<std::string /*Function name*/,
           std::vector<
               std::pair<unsigned int /*Begin location of function signature*/,
                         unsigned int /*End location of function signature*/>>>
      FuncDeclRangeMap;

  std::map<unsigned int, HostRandomEngineTypeInfo> HostRandomEngineTypeMap;
  std::map<std::tuple<unsigned int, std::string, std::string, std::string>,
           HostRandomDistrInfo>
      HostRandomDistrMap;
  std::map<unsigned int, FFTDescriptorTypeInfo> FFTDescriptorTypeMap;
  std::map<unsigned int, EventSyncTypeInfo> EventSyncTypeMap;
  std::map<unsigned int, FFTPlanAPIInfo> FFTPlanAPIInfoMap;
  std::map<unsigned int, TimeStubTypeInfo> TimeStubTypeMap;
  std::map<unsigned int, FFTExecAPIInfo> FFTExecAPIInfoMap;
  std::map<unsigned int, BuiltinVarInfo> BuiltinVarInfoMap;
  GlobalMap<MemVarInfo> MemVarMap;
  GlobalMap<DeviceFunctionDecl> FuncMap;
  GlobalMap<KernelCallExpr> KernelMap;
  GlobalMap<CudaMallocInfo> CudaMallocMap;
  GlobalMap<RandomEngineInfo> RandomEngineMap;
  GlobalMap<TextureInfo> TextureMap;
  std::set<unsigned int> SpBLASSet;
  std::unordered_set<std::shared_ptr<TextModification>> ConstantMacroTMSet;
  std::unordered_map<std::string, std::tuple<unsigned int, std::string, bool>>
      AtomicMap;
  // Key is the begin location offset of the CompoundStmt and the begin location
  // offset of the plan handle VarDecl/FieldDecl.
  // Value is the stream name.
  // Example:
  // TranslationUnitDecl
  // `-FunctionDecl
  //   `-CompoundStmt #1
  //     `-IfStmt
  //       |-CXXBoolLiteralExpr
  //       `-CompoundStmt #2 ==> node as key
  //         `-CompoundStmt
  //           `-CallExpr
  // If we can evaluate the value of "CXXBoolLiteralExpr" is always true, then
  // the #1 will be used as key.
  std::unordered_map<std::string, FFTSetStreamAPIInfo> FFTSetStreamAPIInfoMap;
  std::shared_ptr<ExtReplacements> Repls;
  size_t FileSize = 0;
  std::vector<SourceLineInfo> Lines;

  std::string FilePath;
  std::string FileContentCache;

  unsigned FirstIncludeOffset = 0;
  unsigned LastIncludeOffset = 0;
  bool HasInclusionDirective = false;
  std::vector<std::string> InsertedHeaders;
  std::bitset<32> HeaderInsertedBitMap;
  std::bitset<32> UsingInsertedBitMap;
  bool AddOneDplHeaders = false;
  std::vector<std::shared_ptr<ExtReplacement>> IncludeDirectiveInsertions;
  std::vector<std::pair<unsigned int, unsigned int>> ExternCRanges;
};
template <> inline GlobalMap<MemVarInfo> &DpctFileInfo::getMap() {
  return MemVarMap;
}
template <> inline GlobalMap<DeviceFunctionDecl> &DpctFileInfo::getMap() {
  return FuncMap;
}
template <> inline GlobalMap<KernelCallExpr> &DpctFileInfo::getMap() {
  return KernelMap;
}
template <> inline GlobalMap<CudaMallocInfo> &DpctFileInfo::getMap() {
  return CudaMallocMap;
}
template <> inline GlobalMap<RandomEngineInfo> &DpctFileInfo::getMap() {
  return RandomEngineMap;
}
template <> inline GlobalMap<TextureInfo> &DpctFileInfo::getMap() {
  return TextureMap;
}

class DpctGlobalInfo {
public:
  static DpctGlobalInfo &getInstance() {
    static DpctGlobalInfo Info;
    return Info;
  }

  class MacroDefRecord {
  public:
    SourceLocation NameTokenLoc;
    bool IsInRoot;
    MacroDefRecord(SourceLocation NTL, bool IIR)
        : NameTokenLoc(NTL), IsInRoot(IIR) {}
  };

  class MacroExpansionRecord {
  public:
    std::string Name;
    int NumTokens;
    std::string FilePath;
    unsigned ReplaceTokenBeginOffset;
    unsigned ReplaceTokenEndOffset;
    SourceRange Range;
    bool IsInRoot;
    bool IsFunctionLike;
    int TokenIndex;
    MacroExpansionRecord(IdentifierInfo *ID, const MacroInfo *MI,
                         SourceRange Range, bool IsInRoot, int TokenIndex) {
      auto LocInfoBegin =
          DpctGlobalInfo::getLocInfo(MI->getReplacementToken(0).getLocation());
      auto LocInfoEnd = DpctGlobalInfo::getLocInfo(
          MI->getReplacementToken(MI->getNumTokens() - 1).getLocation());
      Name = ID->getName().str();
      NumTokens = MI->getNumTokens();
      FilePath = LocInfoBegin.first;
      ReplaceTokenBeginOffset = LocInfoBegin.second;
      ReplaceTokenEndOffset = LocInfoEnd.second;
      this->Range = Range;
      this->IsInRoot = IsInRoot;
      this->IsFunctionLike = MI->getNumParams() > 0;
      this->TokenIndex = TokenIndex;
    }
  };

  struct HelperFuncReplInfo {
    HelperFuncReplInfo(const std::string DeclLocFile = "",
                       unsigned int DeclLocOffset = 0,
                       bool IsLocationValid = false)
        : DeclLocFile(DeclLocFile), DeclLocOffset(DeclLocOffset),
          IsLocationValid(IsLocationValid) {}
    std::string DeclLocFile;
    unsigned int DeclLocOffset = 0;
    bool IsLocationValid = false;
  };

  struct TempVariableDeclCounter {
    TempVariableDeclCounter(int DefaultQueueCounter = 0,
                            int CurrentDeviceCounter = 0)
        : DefaultQueueCounter(DefaultQueueCounter),
          CurrentDeviceCounter(CurrentDeviceCounter) {}
    int DefaultQueueCounter = 0;
    int CurrentDeviceCounter = 0;
  };

  static std::string removeSymlinks(clang::FileManager &FM,
                                    std::string FilePathStr) {
    // Get rid of symlinks
    SmallString<4096> NoSymlinks = StringRef("");
    auto Dir = FM.getDirectory(llvm::sys::path::parent_path(FilePathStr));
    if (Dir) {
      StringRef DirName = FM.getCanonicalName(*Dir);
      StringRef FileName = llvm::sys::path::filename(FilePathStr);
      llvm::sys::path::append(NoSymlinks, DirName, FileName);
    }
    return NoSymlinks.str().str();
  }

  inline static bool isInRoot(SourceLocation SL) {
    return isInRoot(getSourceManager()
                        .getFilename(getSourceManager().getExpansionLoc(SL))
                        .str());
  }
  static bool isInRoot(const std::string &FilePath,
                       bool IsChildRelative = true) {
    if (IsChildRelative) {
      std::string Path = removeSymlinks(getFileManager(), FilePath);
      makeCanonical(Path);
      if (isChildPath(InRoot, Path)) {
        return !isExcluded(Path);
      } else {
        return false;
      }
    } else {
      if (isChildPath(InRoot, FilePath, IsChildRelative)) {
        return !isExcluded(FilePath, IsChildRelative);
      } else {
        return false;
      }
    }
  }

  static bool isExcluded(const std::string &FilePath, bool IsRelative = true) {
    static std::map<std::string, bool> Cache;
    if (FilePath.empty() || DpctGlobalInfo::getExcludePath().empty()) {
      return false;
    }
    std::string CanonicalPath = FilePath;
    if (IsRelative) {
      if (!makeCanonical(CanonicalPath)) {
        return false;
      }
    }
    if (Cache.count(CanonicalPath)) {
      return Cache[CanonicalPath];
    }
    for (auto &Path : DpctGlobalInfo::getExcludePath()) {
      if (isChildOrSamePath(Path.first, CanonicalPath)) {
        Cache[CanonicalPath] = true;
        return true;
      }
    }
    Cache[CanonicalPath] = false;
    return false;
  }
  // TODO: implement one of this for each source language.
  inline static bool isInCudaPath(SourceLocation SL) {
    return isInCudaPath(getSourceManager()
                            .getFilename(getSourceManager().getExpansionLoc(SL))
                            .str());
  }
  // TODO: implement one of this for each source language.
  static bool isInCudaPath(const std::string &FilePath) {
    std::string Path = FilePath;
    makeCanonical(Path);
    return isChildPath(CudaPath, Path);
  }
  static void setInRoot(const std::string &InRootPath) { InRoot = InRootPath; }
  static const std::string &getInRoot() {
    assert(!InRoot.empty());
    return InRoot;
  }
  static void setOutRoot(const std::string &OutRootPath) {
    OutRoot = OutRootPath;
  }
  static const std::string &getOutRoot() {
    assert(!OutRoot.empty());
    return OutRoot;
  }
  // TODO: implement one of this for each source language.
  static void setCudaPath(const std::string &InputCudaPath) {
    CudaPath = InputCudaPath;
  }
  // TODO: implement one of this for each source language.
  static const std::string &getCudaPath() {
    assert(!CudaPath.empty());
    return CudaPath;
  }

  static void printItem(llvm::raw_ostream &, const Stmt *,
                        const FunctionDecl *FD = nullptr);
  static std::string getItem(const Stmt *, const FunctionDecl *FD = nullptr);
  static void printGroup(llvm::raw_ostream &, const Stmt *,
                         const FunctionDecl *FD = nullptr);
  static std::string getGroup(const Stmt *, const FunctionDecl *FD = nullptr);
  static void printSubGroup(llvm::raw_ostream &, const Stmt *,
                            const FunctionDecl *FD = nullptr);
  static std::string getSubGroup(const Stmt *,
                                 const FunctionDecl *FD = nullptr);
  static const std::string &getStreamName() {
    const static std::string StreamName = "stream" + getCTFixedSuffix();
    return StreamName;
  }
  static const std::string &getSyncName() {
    const static std::string SyncName = "sync" + getCTFixedSuffix();
    return SyncName;
  }
  static const std::string &getInRootHash() {
    const static std::string Hash = getHashAsString(getInRoot()).substr(0, 6);
    return Hash;
  }
  static void setCompilerInstance(CompilerInstance &C) {
    CI = &C;
    setContext(C.getASTContext());
  }
  static void setContext(ASTContext &C) {
    Context = &C;
    SM = &(Context->getSourceManager());
    FM = &(SM->getFileManager());
    Context->getParentMapContext().setTraversalKind(TK_AsIs);
  }
  static void setRuleFile(const std::string &Path) { RuleFile = Path; }
  static CompilerInstance &getCompilerInstance() {
    assert(CI);
    return *CI;
  }
  static ASTContext &getContext() {
    assert(Context);
    return *Context;
  }
  static SourceManager &getSourceManager() {
    assert(SM);
    return *SM;
  }
  static FileManager &getFileManager() {
    assert(FM);
    return *FM;
  }
  inline static bool isKeepOriginCode() { return KeepOriginCode; }
  inline static void setKeepOriginCode(bool KOC = true) {
    KeepOriginCode = KOC;
  }
  inline static bool isSyclNamedLambda() { return SyclNamedLambda; }
  inline static void setSyclNamedLambda(bool SNL = true) {
    SyclNamedLambda = SNL;
  }
  inline static void setCheckUnicodeSecurityFlag(bool CUS) {
    CheckUnicodeSecurityFlag = CUS;
  }
  inline static bool getCheckUnicodeSecurityFlag() {
    return CheckUnicodeSecurityFlag;
  }
  inline static bool getGuessIndentWidthMatcherFlag() {
    return GuessIndentWidthMatcherFlag;
  }
  inline static void setGuessIndentWidthMatcherFlag(bool Flag = true) {
    GuessIndentWidthMatcherFlag = Flag;
  }
  inline static void setIndentWidth(unsigned int W) { IndentWidth = W; }
  inline static unsigned int getIndentWidth() { return IndentWidth; }
  inline static void insertKCIndentWidth(unsigned int W) {
    auto Iter = KCIndentWidthMap.find(W);
    if (Iter != KCIndentWidthMap.end())
      Iter->second++;
    else
      KCIndentWidthMap.insert(std::make_pair(W, 1));
  }
  inline static unsigned int getKCIndentWidth() {
    if (KCIndentWidthMap.empty())
      return DpctGlobalInfo::getCodeFormatStyle().IndentWidth;

    std::multimap<unsigned int, unsigned int, std::greater<unsigned int>>
        OccuranceIndentWidthMap;
    for (const auto &I : KCIndentWidthMap)
      OccuranceIndentWidthMap.insert(std::make_pair(I.second, I.first));

    return OccuranceIndentWidthMap.begin()->second;
  }
  inline static UsmLevel getUsmLevel() { return UsmLvl; }
  inline static void setUsmLevel(UsmLevel UL) { UsmLvl = UL; }
  inline static bool isIncMigration() { return IsIncMigration; }
  inline static void setIsIncMigration(bool Flag) { IsIncMigration = Flag; }
  inline static unsigned int getAssumedNDRangeDim() {
    return AssumedNDRangeDim;
  }
  inline static void setAssumedNDRangeDim(unsigned int Dim) {
    AssumedNDRangeDim = Dim;
  }
  inline static HelperFilesCustomizationLevel
  getHelperFilesCustomizationLevel() {
    return HelperFilesCustomizationLvl;
  }
  inline static void
  setHelperFilesCustomizationLevel(HelperFilesCustomizationLevel Lvl) {
    HelperFilesCustomizationLvl = Lvl;
  }
  inline static std::string getCustomHelperFileName() {
    return CustomHelperFileName;
  }
  inline static void setCustomHelperFileName(const std::string &Name) {
    CustomHelperFileName = Name;
  }

  inline static bool getUsingExtension(DPCPPExtensions Ext) {
    return ExtensionFlag & static_cast<unsigned>(Ext);
  }
  inline static void setExtensionUnused(DPCPPExtensions Ext) {
    ExtensionFlag &= (~static_cast<unsigned>(Ext));
  }
  inline static unsigned getExtensionFlag() { return ExtensionFlag; }

  template <ExperimentalFeatures Exp> static bool getUsingExperimental() {
    return ExperimentalFlag & (1 << static_cast<unsigned>(Exp));
  }
  static void setExperimentalFlag(unsigned Flag) { ExperimentalFlag = Flag; }
  static unsigned getExperimentalFlag() { return ExperimentalFlag; }

  inline static format::FormatRange getFormatRange() { return FmtRng; }
  inline static void setFormatRange(format::FormatRange FR) { FmtRng = FR; }
  inline static DPCTFormatStyle getFormatStyle() { return FmtST; }
  inline static void setFormatStyle(DPCTFormatStyle FS) { FmtST = FS; }
  // Processing the folder or file by following rules:
  // Rule1: For {child path, parent path}, only parent path will be kept.
  // Rule2: Ignore invalid path.
  // Rule3: If path is not in --in-root, then ignore it.
  inline static void setExcludePath(std::vector<std::string> ExcludePathVec) {
    if (ExcludePathVec.empty()) {
      return;
    }
    std::set<std::string> ProcessedPath;
    for (auto Itr = ExcludePathVec.begin(); Itr != ExcludePathVec.end();
         Itr++) {
      if ((*Itr).empty()) {
        continue;
      }
      std::string PathBuf = *Itr;
      if (!makeCanonical(*Itr)) {
        clang::dpct::PrintMsg("Note: Path " + PathBuf +
                              " is invalid and will be ignored by option "
                              "--in-root-exclude.\n");
        continue;
      }
      if (ProcessedPath.count(*Itr)) {
        continue;
      }
      ProcessedPath.insert(*Itr);
      bool IsDirectory;
      if ((IsDirectory = llvm::sys::fs::is_directory(*Itr)) ||
          llvm::sys::fs::is_regular_file(*Itr) ||
          llvm::sys::fs::is_symlink_file(*Itr)) {
        if (!isChildOrSamePath(InRoot, *Itr)) {
          clang::dpct::PrintMsg("Note: Path " + PathBuf +
                                " is not in --in-root directory and will be "
                                "ignored by --in-root-exclude.\n");
        } else {
          bool IsNeedInsert = true;
          for (auto EP_Itr = ExcludePath.begin();
               EP_Itr != ExcludePath.end();) {
            if ((EP_Itr->first == *Itr) ||
                (EP_Itr->second && isChildOrSamePath(EP_Itr->first, *Itr))) {
              // 1. If current path is child or same path of previous path,
              //    then we skip it.
              IsNeedInsert = false;
              break;
            } else if (IsDirectory && isChildOrSamePath(*Itr, EP_Itr->first)) {
              // 2. If previous path is child of current path, then
              //    we delete previous path.
              EP_Itr = ExcludePath.erase(EP_Itr);
            } else {
              EP_Itr++;
            }
          }
          if (IsNeedInsert) {
            ExcludePath.insert({*Itr, IsDirectory});
          }
        }
      } else {
        clang::dpct::PrintMsg("Note: Path " + PathBuf +
                              " is invalid and will be ignored by option "
                              "--in-root-exclude.\n");
      }
    }
  }
  inline static std::unordered_map<std::string, bool> getExcludePath() {
    return ExcludePath;
  }
  inline static std::set<ExplicitNamespace> getExplicitNamespaceSet() {
    return ExplicitNamespaceSet;
  }
  inline static void
  setExplicitNamespace(std::vector<ExplicitNamespace> NamespacesVec) {
    size_t NamespaceVecSize = NamespacesVec.size();
    if (!NamespaceVecSize || NamespaceVecSize > 2) {
      ShowStatus(MigrationErrorInvalidExplicitNamespace);
      dpctExit(MigrationErrorInvalidExplicitNamespace);
    }
    for (auto &Namespace : NamespacesVec) {
      // 1. Ensure option none is alone
      bool Check1 =
          (Namespace == ExplicitNamespace::EN_None && NamespaceVecSize == 2);
      // 2. Ensure option cl, sycl, sycl-math only enabled one
      bool Check2 =
          ((Namespace == ExplicitNamespace::EN_CL ||
            Namespace == ExplicitNamespace::EN_SYCL ||
            Namespace == ExplicitNamespace::EN_SYCL_Math) &&
           (ExplicitNamespaceSet.size() == 1 &&
            ExplicitNamespaceSet.count(ExplicitNamespace::EN_DPCT) == 0));
      // 3. Check whether option dpct duplicated
      bool Check3 =
          (Namespace == ExplicitNamespace::EN_DPCT &&
           ExplicitNamespaceSet.count(ExplicitNamespace::EN_DPCT) == 1);
      if (Check1 || Check2 || Check3) {
        ShowStatus(MigrationErrorInvalidExplicitNamespace);
        dpctExit(MigrationErrorInvalidExplicitNamespace);
      } else {
        ExplicitNamespaceSet.insert(Namespace);
      }
    }
  }
  inline static bool isCtadEnabled() { return EnableCtad; }
  inline static void setCtadEnabled(bool Enable = true) { EnableCtad = Enable; }
  inline static bool isGenBuildScript() { return GenBuildScript; }
  inline static void setGenBuildScriptEnabled(bool Enable = true) {
    GenBuildScript = Enable;
  }
  inline static bool isCommentsEnabled() { return EnableComments; }
  inline static void setCommentsEnabled(bool Enable = true) {
    EnableComments = Enable;
  }

  inline static bool isDPCTNamespaceTempEnabled() {
    return TempEnableDPCTNamespace;
  }
  inline static void setDPCTNamespaceTempEnabled() {
    TempEnableDPCTNamespace = true;
  }

  inline static std::unordered_set<std::string> &getPrecAndDomPairSet() {
    return PrecAndDomPairSet;
  }
  inline static std::unordered_set<FFTTypeEnum> &getFFTTypeSet() {
    return FFTTypeSet;
  }

  inline static bool isMKLHeaderUsed() { return IsMLKHeaderUsed; }
  inline static void setMKLHeaderUsed(bool Used = true) {
    IsMLKHeaderUsed = Used;
  }

  // This set collects all the host RNG engine type from the generator create
  // API. If the size of this set is 1, then can use this engine type in all
  // generator types. Otherwise, a placeholder will be inserted.
  inline static std::unordered_set<std::string> &getHostRNGEngineTypeSet() {
    return HostRNGEngineTypeSet;
  }

  inline static int getSuffixIndexInitValue(std::string FileNameAndOffset) {
    auto Res = LocationInitIndexMap.find(FileNameAndOffset);
    if (Res == LocationInitIndexMap.end()) {
      LocationInitIndexMap.insert(
          std::make_pair(FileNameAndOffset, CurrentMaxIndex + 1));
      return CurrentMaxIndex + 1;
    } else {
      return Res->second;
    }
  }

  inline static void updateInitSuffixIndexInRule(int InitVal) {
    CurrentIndexInRule = InitVal;
  }
  inline static int getSuffixIndexInRuleThenInc() {
    int Res = CurrentIndexInRule;
    if (CurrentMaxIndex < Res)
      CurrentMaxIndex = Res;
    CurrentIndexInRule++;
    return Res;
  }
  inline static int getSuffixIndexGlobalThenInc() {
    int Res = CurrentMaxIndex;
    CurrentMaxIndex++;
    return Res;
  }

  static std::string getStringForRegexReplacement(StringRef);

  inline static void setCodeFormatStyle(clang::format::FormatStyle Style) {
    CodeFormatStyle = Style;
  }
  inline static clang::format::FormatStyle getCodeFormatStyle() {
    return CodeFormatStyle;
  }

  template <class TargetTy, class NodeTy>
  static inline const TargetTy *
  findAncestor(const NodeTy *N,
               const std::function<bool(const DynTypedNode &)> &Condition) {
    if (!N)
      return nullptr;

    auto &Context = getContext();
    clang::DynTypedNodeList Parents = Context.getParents(*N);
    while (!Parents.empty()) {
      auto &Cur = Parents[0];
      if (Condition(Cur))
        return Cur.get<TargetTy>();
      Parents = Context.getParents(Cur);
    }

    return nullptr;
  }

  template <class NodeTy>
  static inline bool checkSpecificBO(const NodeTy *Node,
                                     const BinaryOperator *BO) {
    return findAncestor<BinaryOperator>(
        Node, [&](const DynTypedNode &Cur) -> bool {
          return Cur.get<BinaryOperator>() == BO;
        });
  }

  template <class TargetTy, class NodeTy>
  static const TargetTy *findAncestor(const NodeTy *Node) {
    return findAncestor<TargetTy>(Node, [&](const DynTypedNode &Cur) -> bool {
      return Cur.get<TargetTy>();
    });
  }
  template <class TargetTy, class NodeTy>
  static const TargetTy *findParent(const NodeTy *Node) {
    return findAncestor<TargetTy>(
        Node, [](const DynTypedNode &Cur) -> bool { return true; });
  }

  template <typename TargetTy, typename NodeTy>
  static bool isAncestor(TargetTy *AncestorNode, NodeTy *Node) {
    return findAncestor<TargetTy>(Node, [&](const DynTypedNode &Cur) -> bool {
      if (Cur.get<TargetTy>() == AncestorNode) {
        return true;
      } else {
        return false;
      };
    });
  }
  template <class NodeTy>
  inline static const clang::FunctionDecl *
  getParentFunction(const NodeTy *Node) {
    return findAncestor<clang::FunctionDecl>(Node);
  }
  template <class TargetTy, class NodeTy>
  static inline const clang::Expr *
  getChildExprOfTargetAncestor(const NodeTy *N) {
    if (!N)
      return nullptr;

    auto &Context = clang::dpct::DpctGlobalInfo::getContext();
    clang::DynTypedNode PreviousNode = clang::DynTypedNode::create(*N);
    clang::DynTypedNodeList Parents = Context.getParents(*N);
    while (!Parents.empty()) {
      auto &Cur = Parents[0];
      if (Cur.get<TargetTy>())
        return PreviousNode.get<clang::Expr>();
      PreviousNode = Cur;
      Parents = Context.getParents(Cur);
    }

    return nullptr;
  }

  template <class StreamTy, class... Args>
  static inline StreamTy &
  printCtadClass(StreamTy &Stream, size_t CanNotDeducedArgsNum,
                 StringRef ClassName, Args &&...Arguments) {
    Stream << ClassName;
    if (!DpctGlobalInfo::isCtadEnabled()) {
      printArguments(Stream << "<", std::forward<Args>(Arguments)...) << ">";
    } else if (CanNotDeducedArgsNum) {
      printPartialArguments(Stream << "<", CanNotDeducedArgsNum,
                            std::forward<Args>(Arguments)...)
          << ">";
    }
    return Stream;
  }
  template <class StreamTy, class... Args>
  static inline StreamTy &printCtadClass(StreamTy &Stream, StringRef ClassName,
                                         Args &&...Arguments) {
    return printCtadClass(Stream, 0, ClassName,
                          std::forward<Args>(Arguments)...);
  }
  template <class... Args>
  static inline std::string getCtadClass(Args &&...Arguments) {
    std::string Result;
    llvm::raw_string_ostream OS(Result);
    return printCtadClass(OS, std::forward<Args>(Arguments)...).str();
  }
  template <class T>
  static inline std::pair<std::string, unsigned>
  getLocInfo(const T *N, bool *IsInvalid = nullptr /* out */) {
    return getLocInfo(getLocation(N), IsInvalid);
  }

  static std::pair<std::string, unsigned>
  getLocInfo(const TypeLoc &TL, bool *IsInvalid = nullptr /*out*/) {
    return getLocInfo(TL.getBeginLoc(), IsInvalid);
  }

  static inline std::pair<std::string, unsigned>
  getLocInfo(SourceLocation Loc, bool *IsInvalid = nullptr /* out */) {
    if (SM->isMacroArgExpansion(Loc)) {
      Loc = SM->getSpellingLoc(Loc);
    }
    auto LocInfo = SM->getDecomposedLoc(SM->getExpansionLoc(Loc));

    if (auto FileEntry = SM->getFileEntryForID(LocInfo.first)) {
      // To avoid potential path inconsistent issue,
      // using tryGetRealPathName while applicable.
      std::string FileName;
      if (!FileEntry->tryGetRealPathName().empty()) {
        FileName = FileEntry->tryGetRealPathName().str();
      } else {
        llvm::SmallString<512> FilePathAbs(FileEntry->getName());
        getSourceManager().getFileManager().makeAbsolutePath(FilePathAbs);
        llvm::sys::path::native(FilePathAbs);
        // Need to remove dot to keep the file path
        // added by ASTMatcher and added by
        // AnalysisInfo::getLocInfo() consistent.
        llvm::sys::path::remove_dots(FilePathAbs, true);
        FileName = std::string(FilePathAbs.str());
      }
      return std::make_pair(FileName, LocInfo.second);
    }
    if (IsInvalid)
      *IsInvalid = true;
    return std::make_pair("", 0);
  }

  static inline std::string getTypeName(QualType QT,
                                        const ASTContext &Context) {
    if (auto ET = QT->getAs<ElaboratedType>()) {
      if (ET->getQualifier())
        QT = Context.getElaboratedType(ETK_None, ET->getQualifier(),
                              ET->getNamedType(),
                              ET->getOwnedTagDecl());
      else
        QT = ET->getNamedType();
    }
    auto PP = Context.getPrintingPolicy();
    PP.SuppressTagKeyword  = true;
    return QT.getAsString(PP);
  }
  static inline std::string getTypeName(QualType QT) {
    return getTypeName(QT, DpctGlobalInfo::getContext());
  }
  static inline std::string getUnqualifiedTypeName(QualType QT,
                                                   const ASTContext &Context) {
    return getTypeName(QT.getUnqualifiedType(), Context);
  }
  static inline std::string getUnqualifiedTypeName(QualType QT) {
    return getUnqualifiedTypeName(QT, DpctGlobalInfo::getContext());
  }

  /// This function will return the replaced type name with qualifiers.
  /// Currently, since clang do not support get the order of original
  /// qualifiers, this function will follow the behavior of
  /// clang::QualType.print(), in other words, the behavior is that the
  /// qualifiers(const, volatile...) will occur before the simple type(int,
  /// bool...) regardless its order in origin code.
  /// \param [in] QT The input qualified type which need migration.
  /// \param [in] Context The AST context.
  /// \return The replaced type name string with qualifiers.
  static inline std::string getReplacedTypeName(QualType QT,
                                                const ASTContext &Context) {
    std::string MigratedTypeStr;
    setGetReplacedNamePtr(&getReplacedName);
    llvm::raw_string_ostream OS(MigratedTypeStr);
    clang::PrintingPolicy PP =
        clang::PrintingPolicy(DpctGlobalInfo::getContext().getLangOpts());
    QT.print(OS, PP);
    OS.flush();
    setGetReplacedNamePtr(nullptr);
    return getFinalCastTypeNameStr(MigratedTypeStr);
  }
  static inline std::string getReplacedTypeName(QualType QT) {
    return getReplacedTypeName(QT, DpctGlobalInfo::getContext());
  }
  /// This function will return the original type name with qualifiers.
  /// The order of original qualifiers will follow the behavior of
  /// clang::QualType.print() regardless its order in origin code.
  /// \param [in] QT The input qualified type.
  /// \return The type name string with qualifiers.
  static inline std::string getOriginalTypeName(QualType QT) {
    std::string OriginalTypeStr;
    llvm::raw_string_ostream OS(OriginalTypeStr);
    clang::PrintingPolicy PP =
        clang::PrintingPolicy(DpctGlobalInfo::getContext().getLangOpts());
    QT.print(OS, PP);
    OS.flush();
    return OriginalTypeStr;
  }
#define GLOBAL_TYPE(TYPE, NODE_TYPE)                                           \
  std::shared_ptr<TYPE> find##TYPE(const NODE_TYPE *Node) {                    \
    return findNode<TYPE>(Node);                                               \
  }                                                                            \
  std::shared_ptr<TYPE> insert##TYPE(const NODE_TYPE *Node) {                  \
    return insertNode<TYPE>(Node);                                             \
  }

  GLOBAL_TYPE(MemVarInfo, VarDecl)
  GLOBAL_TYPE(DeviceFunctionDecl, FunctionDecl)
  GLOBAL_TYPE(KernelCallExpr, CUDAKernelCallExpr)
  GLOBAL_TYPE(CudaMallocInfo, VarDecl)
  GLOBAL_TYPE(RandomEngineInfo, DeclaratorDecl)
  GLOBAL_TYPE(TextureInfo, VarDecl)
#undef GLOBAL_TYPE

  std::shared_ptr<DeviceFunctionDecl> insertDeviceFunctionDecl(
      const FunctionDecl *Specialization, const FunctionTypeLoc &FTL,
      const ParsedAttributes &Attrs, const TemplateArgumentListInfo &TAList) {
    auto LocInfo = getLocInfo(FTL);
    return insertFile(LocInfo.first)
        ->insertNode<ExplicitInstantiationDecl, DeviceFunctionDecl>(
            LocInfo.second, FTL, Attrs, Specialization, TAList);
  }

  std::shared_ptr<DeviceFunctionDecl>
  insertDeviceFunctionDeclInModule(const FunctionDecl *FD) {
    auto LocInfo = getLocInfo(FD);
    return insertFile(LocInfo.first)
        ->insertNode<DeviceFunctionDeclInModule, DeviceFunctionDecl>(
            LocInfo.second, FD);
  }

  // Build kernel and device function declaration replacements and store
  // them.
  void buildReplacements() {
    // add PriorityRepl into ReplMap and execute related action, e.g.,
    // request feature or emit warning.
    for (auto &ReplInfo : PriorityReplInfoMap) {
      for (auto &Repl : ReplInfo.second->Repls) {
        addReplacement(Repl);
      }
      for (auto &Action : ReplInfo.second->RelatedAction) {
        Action();
      }
    }
    for (auto &File : FileMap)
      File.second->buildKernelInfo();

    if (DpctGlobalInfo::getAssumedNDRangeDim() == 1) {
      // Construct a union-find set for all the instances of MemVarMap in
      // DeviceFunctionInfo. During the traversal of the call-graph, do union
      // operation if caller and callee both need item variable, then after the
      // traversal, all MemVarMap instance which need item are divided into
      // some groups. Among different groups, there is no call relationship. If
      // kernel-call is 3D, then set its head's dim to 3D. When generating
      // replacements, find current nodes' head to decide to use which dim.

      // Below three for-loop cannot be merged.
      // The later loop depends on the info generated by the previous loop.
      // Now we consider two links: the call-chain and the macro spelling loc
      // link Since the macro spelling loc may link a global func from a device
      // func, we cannot merge set dim into the second loop. Because global func
      // is the first level function in the buildUnionFindSet(), if it is
      // visited from previous device func, there is no chance to propagate its
      // correct dim value (there is no upper level func call to global func and
      // then it will be skipped).
      for (auto &File : FileMap)
        File.second->setKernelCallDim();
      for (auto &File : FileMap)
        File.second->buildUnionFindSet();
      for (auto &File : FileMap)
        File.second->buildUnionFindSetForUncalledFunc();
    }

    for (auto &File : FileMap)
      File.second->buildReplacements();
  }
  void postProcess() {
    for (auto &File : FileMap) {
      File.second->postProcess();
    }
    if (DpctGlobalInfo::getRunRound() == 0) {
      for (auto &Info : HostDeviceFDefIMap) {
        if (HostDeviceFCallIMap.count(Info.first)) {
          DpctGlobalInfo::setNeedRunAgain(true);
          break;
        }
      }
      // record file that needs to be parsed again
      if (DpctGlobalInfo::isNeedRunAgain()) {
        for (auto &Info : HostDeviceFDefIMap) {
          if (HostDeviceFCallIMap.count(Info.first) &&
              ProcessedFile.count(Info.second.first))
            ReProcessFile.emplace(Info.second.first);
        }
        for (auto &Info : HostDeviceFCallIMap) {
          if (HostDeviceFDefIMap.count(Info.first) &&
              ProcessedFile.count(Info.second.first))
            ReProcessFile.emplace(Info.second.first);
        }
        for (auto &Info : HostDeviceFDeclIMap) {
          if (HostDeviceFDefIMap.count(Info.first) &&
              HostDeviceFCallIMap.count(Info.first) &&
              ProcessedFile.count(Info.second.first))
            ReProcessFile.emplace(Info.second.first);
        }
      }
    }
  }
  void cacheFileRepl(std::string FilePath,
                     std::shared_ptr<ExtReplacements> Repl) {
    FileReplCache[FilePath] = Repl;
  }
  // Emplace stored replacements into replacement set.
  void emplaceReplacements(ReplTy &ReplSets /*out*/) {
    if (DpctGlobalInfo::isNeedRunAgain())
      return;
    for (auto &FileRepl : FileReplCache) {
      FileRepl.second->emplaceIntoReplSet(ReplSets[FileRepl.first]);
    }
  }
  std::shared_ptr<KernelCallExpr> buildLaunchKernelInfo(const CallExpr *);

  void insertCudaMalloc(const CallExpr *CE);
  void insertCublasAlloc(const CallExpr *CE);
  std::shared_ptr<CudaMallocInfo> findCudaMalloc(const Expr *CE);
  void addReplacement(std::shared_ptr<ExtReplacement> Repl) {
    insertFile(Repl->getFilePath().str())->addReplacement(Repl);
  }

  void insertHostRandomEngineTypeInfo(SourceLocation SL, unsigned int Length) {
    auto LocInfo = getLocInfo(SL);
    auto FileInfo = insertFile(LocInfo.first);
    auto &M = FileInfo->getHostRandomEngineTypeMap();
    if (M.find(LocInfo.second) == M.end()) {
      M.insert(
          std::make_pair(LocInfo.second, HostRandomEngineTypeInfo(Length)));
    }
  }

  void insertFFTDescriptorTypeInfo(SourceLocation SL, unsigned int Length) {
    auto LocInfo = getLocInfo(SL);
    auto FileInfo = insertFile(LocInfo.first);
    auto &M = FileInfo->getFFTDescriptorTypeMap();
    if (M.find(LocInfo.second) == M.end()) {
      M.insert(std::make_pair(LocInfo.second, FFTDescriptorTypeInfo(Length)));
    }
  }
  void
  insertHostDeviceFuncCallInfo(std::string &&FuncName,
                               std::pair<std::string, unsigned int> &&Info) {
    HostDeviceFCallIMap.emplace(std::move(FuncName), std::move(Info));
  }
  void insertHostDeviceFuncDefInfo(
      std::string &&FuncName,
      std::pair<std::string, HostDeviceFuncInfo> &&Info) {
    HostDeviceFDefIMap.emplace(std::move(FuncName), std::move(Info));
  }
  void insertHostDeviceFuncDeclInfo(
      std::string &&FuncName,
      std::pair<std::string, HostDeviceFuncInfo> &&Info) {
    HostDeviceFDeclIMap.emplace(std::move(FuncName), std::move(Info));
  }
  CudaArchPPMap &getCudaArchPPInfoMap() { return CAPPInfoMap; }
  HDCallMap &getHostDeviceFuncCallInfoMap() { return HostDeviceFCallIMap; }
  HDDefMap &getHostDeviceFuncDefInfoMap() { return HostDeviceFDefIMap; }
  HDDeclMap &getHostDeviceFuncDeclInfoMap() { return HostDeviceFDeclIMap; }
  std::set<std::shared_ptr<ExtReplacement>> &getCudaArchMacroReplSet() {
    return CudaArchMacroRepl;
  }
  CudaArchDefMap &getCudaArchDefinedMap() { return CudaArchDefinedMap; }
  void insertFFTPlanAPIInfo(SourceLocation SL, FFTPlanAPIInfo Info);
  void insertFFTExecAPIInfo(SourceLocation SL, FFTExecAPIInfo Info);

  void insertReplInfoFromYAMLToFileInfo(
      std::string FilePath,
      std::shared_ptr<tooling::TranslationUnitReplacements> TUR) {
    auto FileInfo = insertFile(FilePath);
    if (FileInfo->PreviousTUReplFromYAML == nullptr)
      FileInfo->PreviousTUReplFromYAML = TUR;
  }
  std::shared_ptr<tooling::TranslationUnitReplacements>
  getReplInfoFromYAMLSavedInFileInfo(std::string FilePath) {
    auto FileInfo = findObject(FileMap, FilePath);
    if (FileInfo)
      return FileInfo->PreviousTUReplFromYAML;
    else
      return nullptr;
  }

  std::string insertHostRandomDistrInfo(SourceLocation DistrInsetLoc,
                                        std::string DistrType,
                                        std::string ValueType,
                                        std::string DistrArg,
                                        std::string DistrIndentStr) {
    auto DistrInsetLocInfo = getLocInfo(DistrInsetLoc);
    auto FileInfo = insertFile(DistrInsetLocInfo.first);
    auto &M = FileInfo->getHostRandomDistrMap();
    std::tuple<unsigned int, std::string, std::string, std::string> T(
        DistrInsetLocInfo.second, DistrType, ValueType, DistrArg);
    auto Iter = M.find(T);
    std::string Name;
    if (Iter == M.end()) {
      // Since device RNG APIs are only used in device function and host RNG
      // APIs are only used in host function. So we can use independent id in
      // host distr and device distr.
      Name = "distr_ct" + std::to_string(M.size() + 1);
      M.insert(std::make_pair(T, HostRandomDistrInfo(Name, DistrIndentStr)));
    } else {
      Name = Iter->second.DistrName;
    }
    return Name;
  }

  void insertEventSyncTypeInfo(
      const std::shared_ptr<clang::dpct::ExtReplacement> Repl,
      bool NeedReport = false, bool IsAssigned = false) {
    std::string FilePath = Repl->getFilePath().str();
    unsigned int Offset = Repl->getOffset();
    unsigned int Length = Repl->getLength();
    const std::string ReplText = Repl->getReplacementText().str();

    auto FileInfo = insertFile(FilePath);
    auto &M = FileInfo->getEventSyncTypeMap();
    auto Iter = M.find(Offset);
    if (Iter == M.end()) {
      M.insert(std::make_pair(
          Offset, EventSyncTypeInfo(Length, ReplText, NeedReport, IsAssigned)));
    } else {
      Iter->second.IsAssigned = IsAssigned;
    }
  }

  void updateEventSyncTypeInfo(
      const std::shared_ptr<clang::dpct::ExtReplacement> Repl) {
    std::string FilePath = Repl->getFilePath().str();
    unsigned int Offset = Repl->getOffset();
    unsigned int Length = Repl->getLength();
    const std::string ReplText = Repl->getReplacementText().str();

    auto FileInfo = insertFile(FilePath);
    auto &M = FileInfo->getEventSyncTypeMap();
    auto Iter = M.find(Offset);
    if (Iter != M.end()) {
      Iter->second.ReplText = ReplText;
      Iter->second.NeedReport = false;
    } else {
      M.insert(std::make_pair(
          Offset, EventSyncTypeInfo(Length, ReplText, false, false)));
    }
  }

  void insertTimeStubTypeInfo(
      const std::shared_ptr<clang::dpct::ExtReplacement> ReplWithSB,
      const std::shared_ptr<clang::dpct::ExtReplacement> ReplWithoutSB) {

    std::string FilePath = ReplWithSB->getFilePath().str();
    unsigned int Offset = ReplWithSB->getOffset();
    unsigned int Length = ReplWithSB->getLength();
    std::string StrWithSubmitBarrier = ReplWithSB->getReplacementText().str();
    std::string StrWithoutSubmitBarrier =
        ReplWithoutSB->getReplacementText().str();

    auto FileInfo = insertFile(FilePath);
    auto &M = FileInfo->getTimeStubTypeMap();
    M.insert(
        std::make_pair(Offset, TimeStubTypeInfo(Length, StrWithSubmitBarrier,
                                                StrWithoutSubmitBarrier)));
  }

  void updateTimeStubTypeInfo(SourceLocation BeginLoc, SourceLocation EndLoc) {

    auto LocInfo = getLocInfo(BeginLoc);
    auto FileInfo = insertFile(LocInfo.first);

    size_t Begin = getLocInfo(BeginLoc).second;
    size_t End = getLocInfo(EndLoc).second;
    auto &TimeStubBounds = FileInfo->getTimeStubBounds();
    TimeStubBounds.push_back(std::make_pair(Begin, End));
  }

  void insertBuiltinVarInfo(SourceLocation SL, unsigned int Len,
                            std::string Repl,
                            std::shared_ptr<DeviceFunctionInfo> DFI);

  void insertReplMalloc(const std::shared_ptr<clang::dpct::ExtReplacement> Repl,
                        unsigned int Offset) {
    std::string FilePath = Repl->getFilePath().str();
    auto FileInfo = insertFile(FilePath);
    auto &EventMallocFreeMap = FileInfo->getEventMallocFreeMap();
    EventMallocFreeMap[Offset].first.push_back(Repl);
  }

  void insertReplFree(const std::shared_ptr<clang::dpct::ExtReplacement> Repl,
                      unsigned int Offset) {
    std::string FilePath = Repl->getFilePath().str();
    auto FileInfo = insertFile(FilePath);
    auto &EventMallocFreeMap = FileInfo->getEventMallocFreeMap();
    EventMallocFreeMap[Offset].second.push_back(Repl);
  }

  void insertRandomEngine(const Expr *E);
  std::shared_ptr<RandomEngineInfo> findRandomEngine(const Expr *E);

  void insertSpBLASWarningLocOffset(SourceLocation SL) {
    auto LocInfo = getLocInfo(SL);
    auto FileInfo = insertFile(LocInfo.first);
    FileInfo->getSpBLASSet().insert(LocInfo.second);
  }

  std::shared_ptr<TextModification> findConstantMacroTMInfo(SourceLocation SL) {
    auto LocInfo = getLocInfo(SL);
    auto FileInfo = insertFile(LocInfo.first);
    auto &S = FileInfo->getConstantMacroTMSet();
    for (auto TM : S) {
      if (TM->getConstantOffset() == LocInfo.second) {
        return TM;
      }
    }
    return nullptr;
  }

  void insertConstantMacroTMInfo(SourceLocation SL,
                                 std::shared_ptr<TextModification> TM) {
    auto LocInfo = getLocInfo(SL);
    auto FileInfo = insertFile(LocInfo.first);
    TM->setConstantOffset(LocInfo.second);
    auto &S = FileInfo->getConstantMacroTMSet();
    S.insert(TM);
  }

  void insertAtomicInfo(std::string HashStr, SourceLocation SL,
                        std::string FuncName) {
    auto LocInfo = getLocInfo(SL);
    auto FileInfo = insertFile(LocInfo.first);
    auto &M = FileInfo->getAtomicMap();
    if (M.find(HashStr) == M.end()) {
      M.insert(std::make_pair(HashStr,
                              std::make_tuple(LocInfo.second, FuncName, true)));
    }
  }

  void removeAtomicInfo(std::string HashStr) {
    for (auto &File : FileMap) {
      auto &M = File.second->getAtomicMap();
      auto Iter = M.find(HashStr);
      if (Iter != M.end()) {
        std::get<2>(Iter->second) = false;
        return;
      }
    }
  }

  void updateFFTSetStreamAPIInfoMap(SourceLocation CompoundStmtBeginSL,
                                    SourceLocation PlanHandleDeclBeginSL,
                                    SourceLocation SetStreamAPIBeginSL,
                                    std::string StreamStr) {
    auto LocInfo = getLocInfo(CompoundStmtBeginSL);
    auto FileInfo = insertFile(LocInfo.first);
    auto &M = FileInfo->getFFTSetStreamAPIInfoMap();

    std::string Key = std::to_string(LocInfo.second) + ":" +
                      std::to_string(getLocInfo(PlanHandleDeclBeginSL).second);
    auto Iter = M.find(Key);
    if (Iter == M.end()) {
      FFTSetStreamAPIInfo Info;
      Info.Streams.push_back(
          std::make_pair(getLocInfo(SetStreamAPIBeginSL).second, StreamStr));
      M.insert(std::make_pair(Key, Info));
    } else {
      Iter->second.Streams.push_back(
          std::make_pair(getLocInfo(SetStreamAPIBeginSL).second, StreamStr));
    }
  }

  std::string getRelatedFFTStream(std::string FilePath,
                                  unsigned int CompoundStmtBeginOffset,
                                  unsigned int PlanHandleDeclBeginOffset,
                                  unsigned int ExecAPIBeginOffset) {
    auto FileInfo = insertFile(FilePath);
    auto &M = FileInfo->getFFTSetStreamAPIInfoMap();

    std::string Key = std::to_string(CompoundStmtBeginOffset) + ":" +
                      std::to_string(PlanHandleDeclBeginOffset);
    auto Iter = M.find(Key);
    if (Iter == M.end()) {
      return "";
    } else {
      return Iter->second.getLatestStream(ExecAPIBeginOffset);
    }
  }

  void setFileEnterLocation(SourceLocation Loc) {
    auto LocInfo = getLocInfo(Loc);
    insertFile(LocInfo.first)->setFileEnterOffset(LocInfo.second);
  }

  void setFirstIncludeLocation(SourceLocation Loc) {
    auto LocInfo = getLocInfo(Loc);
    insertFile(LocInfo.first)->setFirstIncludeOffset(LocInfo.second);
  }

  void setLastIncludeLocation(SourceLocation Loc) {
    auto LocInfo = getLocInfo(Loc);
    insertFile(LocInfo.first)->setLastIncludeOffset(LocInfo.second);
  }

  void setMathHeaderInserted(SourceLocation Loc, bool B) {
    auto LocInfo = getLocInfo(Loc);
    insertFile(LocInfo.first)->setMathHeaderInserted(B);
  }

  void setAlgorithmHeaderInserted(SourceLocation Loc, bool B) {
    auto LocInfo = getLocInfo(Loc);
    insertFile(LocInfo.first)->setAlgorithmHeaderInserted(B);
  }

  void setTimeHeaderInserted(SourceLocation Loc, bool B) {
    auto LocInfo = getLocInfo(Loc);
    insertFile(LocInfo.first)->setTimeHeaderInserted(B);
  }

  void insertHeader(SourceLocation Loc, HeaderType Type) {
    auto LocInfo = getLocInfo(Loc);
    insertFile(LocInfo.first)->insertHeader(Type);
  }

  void insertHeader(SourceLocation Loc, std::string HeaderName) {
    auto LocInfo = getLocInfo(Loc);
    insertFile(LocInfo.first)->insertCustomizedHeader(std::move(HeaderName));
  }

  static std::unordered_set<std::string> &getExpansionRangeBeginSet() {
    return ExpansionRangeBeginSet;
  }

  static std::map<std::string, std::shared_ptr<MacroExpansionRecord>> &
  getExpansionRangeToMacroRecord() {
    return ExpansionRangeToMacroRecord;
  }

  static std::map<std::string, std::shared_ptr<DpctGlobalInfo::MacroDefRecord>>
      &getMacroTokenToMacroDefineLoc() {
    return MacroTokenToMacroDefineLoc;
  }

  static std::map<std::string, std::string> &
  getFunctionCallInMacroMigrateRecord() {
    return FunctionCallInMacroMigrateRecord;
  }

  static std::map<std::string, SourceLocation> &getEndifLocationOfIfdef() {
    return EndifLocationOfIfdef;
  }

  static std::vector<std::pair<std::string, size_t>> &
  getConditionalCompilationLoc() {
    return ConditionalCompilationLoc;
  }

  static std::map<std::string, SourceLocation> &getBeginOfEmptyMacros() {
    return BeginOfEmptyMacros;
  }
  static std::map<std::string, SourceLocation> &getEndOfEmptyMacros() {
    return EndOfEmptyMacros;
  }
  static std::map<std::string, bool> &getMacroDefines() { return MacroDefines; }
  static std::set<std::string> &getIncludingFileSet() {
    return IncludingFileSet;
  }
  static std::set<std::string> &getFileSetInCompiationDB() {
    return FileSetInCompiationDB;
  }
  static std::unordered_map<std::string,
                            std::vector<clang::tooling::Replacement>> &
  getFileRelpsMap() {
    return FileRelpsMap;
  }
  static std::unordered_map<std::string, std::string> &getDigestMap() {
    return DigestMap;
  }
  static std::string getYamlFileName() { return YamlFileName; }

  static std::set<std::string> &getGlobalVarNameSet() {
    return GlobalVarNameSet;
  }
  static void removeVarNameInGlobalVarNameSet(const std::string &VarName) {
    auto Iter = getGlobalVarNameSet().find(VarName);
    if (Iter != getGlobalVarNameSet().end()) {
      getGlobalVarNameSet().erase(Iter);
    }
  }
  static bool getDeviceChangedFlag() { return HasFoundDeviceChanged; }
  static void setDeviceChangedFlag(bool Flag) { HasFoundDeviceChanged = Flag; }
  static std::unordered_map<int, HelperFuncReplInfo> &
  getHelperFuncReplInfoMap() {
    return HelperFuncReplInfoMap;
  }
  static int getHelperFuncReplInfoIndexThenInc() {
    int Res = HelperFuncReplInfoIndex;
    HelperFuncReplInfoIndex++;
    return Res;
  }
  static std::unordered_map<std::string, TempVariableDeclCounter> &
  getTempVariableDeclCounterMap() {
    return TempVariableDeclCounterMap;
  }
  // Key: string: file:offset for a replacement.
  // Value: int: index of the placeholder in a replacement.
  static std::unordered_map<std::string, int> &getTempVariableHandledMap() {
    return TempVariableHandledMap;
  }
  static bool getUsingDRYPattern() { return UsingDRYPattern; }
  static void setUsingDRYPattern(bool Flag) { UsingDRYPattern = Flag; }
  static bool getUsingGenericSpace() { return UsingGenericSpace; }
  static void setUsingGenericSpace(bool Flag) { UsingGenericSpace = Flag; }
  static bool useNdRangeBarrier() {
    return getUsingExperimental<ExperimentalFeatures::Exp_NdRangeBarrier>();
  }
  static bool useFreeQueries() {
    return getUsingExperimental<ExperimentalFeatures::Exp_FreeQueries>();
  }
  static bool useGroupLocalMemory() {
    return getUsingExperimental<ExperimentalFeatures::Exp_GroupSharedMemory>();
  }
  static bool useLogicalGroup() {
    return getUsingExperimental<ExperimentalFeatures::Exp_LogicalGroup>();
  }
  static bool useEnqueueBarrier() {
    return getUsingExtension(DPCPPExtensions::Ext_EnqueueBarrier);
  }

  static bool getSpBLASUnsupportedMatrixTypeFlag() {
    return SpBLASUnsupportedMatrixTypeFlag;
  }
  static void setSpBLASUnsupportedMatrixTypeFlag(bool Flag) {
    SpBLASUnsupportedMatrixTypeFlag = Flag;
  }

  inline std::shared_ptr<DpctFileInfo> insertFile(const std::string &FilePath) {
    return insertObject(FileMap, FilePath);
  }

  inline void recordIncludingRelationship(const std::string &CurrentFileName,
                                          const std::string &IncludedFileName) {
    auto CurrentFileInfo = this->insertFile(CurrentFileName);
    auto IncludedFileInfo = this->insertFile(IncludedFileName);
    CurrentFileInfo->insertIncludedFilesInfo(IncludedFileInfo);
  }

  static void insertOrUpdateFFTHandleInfo(const std::string &FileAndOffset,
                                          const FFTDirectionType Direction,
                                          const FFTPlacementType Placement) {
    auto I = FFTHandleInfoMap.find(FileAndOffset);
    if (I == FFTHandleInfoMap.end()) {
      FFTHandleInfo Info;
      Info.Direction = Direction;
      Info.Placement = Placement;
      FFTHandleInfoMap.insert(std::make_pair(FileAndOffset, Info));
    } else {
      I->second.updateDirectionFromExec(Direction);
      I->second.updatePlacementFromExec(Placement);
    }
  }
  static void insertOrUpdateFFTHandleInfo(const std::string &FileAndOffset,
                                          bool MayNeedReset,
                                          std::string InputDistance,
                                          std::string OutputDistance,
                                          std::string InembedStr,
                                          std::string OnembedStr) {
    auto I = FFTHandleInfoMap.find(FileAndOffset);
    if (I == FFTHandleInfoMap.end()) {
      FFTHandleInfo Info;
      Info.MayNeedReset = MayNeedReset;
      Info.InputDistance = InputDistance;
      Info.OutputDistance = OutputDistance;
      Info.InembedStr = InembedStr;
      Info.OnembedStr = OnembedStr;
      FFTHandleInfoMap.insert(std::make_pair(FileAndOffset, Info));
    } else {
      I->second.updateResetInfo(MayNeedReset, InputDistance, OutputDistance,
                                InembedStr, OnembedStr);
    }
  }
  static std::unordered_map<std::string, FFTHandleInfo> &getFFTHandleInfoMap() {
    return FFTHandleInfoMap;
  }

  static unsigned int getCudaKernelDimDFIIndexThenInc() {
    unsigned int Res = CudaKernelDimDFIIndex;
    ++CudaKernelDimDFIIndex;
    return Res;
  }
  static void
  insertCudaKernelDimDFIMap(unsigned int Index,
                            std::shared_ptr<DeviceFunctionInfo> Ptr) {
    CudaKernelDimDFIMap.insert(std::make_pair(Index, Ptr));
  }
  static std::shared_ptr<DeviceFunctionInfo>
  getCudaKernelDimDFI(unsigned int Index) {
    auto Iter = CudaKernelDimDFIMap.find(Index);
    if (Iter != CudaKernelDimDFIMap.end())
      return Iter->second;
    return nullptr;
  }

  static std::set<std::string> &getModuleFiles() { return ModuleFiles; }

  // #tokens, name of the second token, SourceRange of a macro
  static std::tuple<unsigned int, std::string, SourceRange> LastMacroRecord;

  static void setRunRound(unsigned int Round) { RunRound = Round; }
  static unsigned int getRunRound() { return RunRound; }
  static void setNeedRunAgain(bool NRA) { NeedRunAgain = NRA; }
  static bool isNeedRunAgain() { return NeedRunAgain; }
  static std::unordered_map<std::string, std::shared_ptr<ExtReplacements>> &
  getFileReplCache() {
    return FileReplCache;
  }
  void resetInfo();
  static inline void
  updateSpellingLocDFIMaps(SourceLocation SL,
                           std::shared_ptr<DeviceFunctionInfo> DFI) {
    auto &SM = DpctGlobalInfo::getSourceManager();
    std::string Loc = getCombinedStrFromLoc(SM.getSpellingLoc(SL));

    auto IterOfL2D = SpellingLocToDFIsMapForAssumeNDRange.find(Loc);
    if (IterOfL2D == SpellingLocToDFIsMapForAssumeNDRange.end()) {
      std::unordered_set<std::shared_ptr<DeviceFunctionInfo>> Set;
      Set.insert(DFI);
      SpellingLocToDFIsMapForAssumeNDRange.insert(std::make_pair(Loc, Set));
    } else {
      IterOfL2D->second.insert(DFI);
    }

    auto IterOfD2L = DFIToSpellingLocsMapForAssumeNDRange.find(DFI);
    if (IterOfD2L == DFIToSpellingLocsMapForAssumeNDRange.end()) {
      std::unordered_set<std::string> Set;
      Set.insert(Loc);
      DFIToSpellingLocsMapForAssumeNDRange.insert(std::make_pair(DFI, Set));
    } else {
      IterOfD2L->second.insert(Loc);
    }
  }

  static inline std::unordered_set<std::shared_ptr<DeviceFunctionInfo>>
  getDFIVecRelatedFromSpellingLoc(std::shared_ptr<DeviceFunctionInfo> DFI) {
    std::unordered_set<std::shared_ptr<DeviceFunctionInfo>> Res;
    auto IterOfD2L = DFIToSpellingLocsMapForAssumeNDRange.find(DFI);
    if (IterOfD2L == DFIToSpellingLocsMapForAssumeNDRange.end()) {
      return Res;
    }

    for (auto SpellingLoc : IterOfD2L->second) {
      auto IterOfL2D = SpellingLocToDFIsMapForAssumeNDRange.find(SpellingLoc);
      if (IterOfL2D != SpellingLocToDFIsMapForAssumeNDRange.end()) {
        Res.insert(IterOfL2D->second.begin(), IterOfL2D->second.end());
      }
    }
    return Res;
  }
  unsigned int getColorOption() { return ColorOption; }
  std::unordered_map<int, std::shared_ptr<DeviceFunctionInfo>> &
  getCubPlaceholderIndexMap() {
    return CubPlaceholderIndexMap;
  }
  static inline std::unordered_map<std::string,
                                   std::shared_ptr<PriorityReplInfo>> &
  getPriorityReplInfoMap() {
    return PriorityReplInfoMap;
  }
  // For PriorityRelpInfo with same key, the Info with low priority will
  // be filtered and the Info with same priority will be merged.
  static inline void
  addPriorityReplInfo(std::string Key, std::shared_ptr<PriorityReplInfo> Info) {
    if (PriorityReplInfoMap.count(Key)) {
      if (PriorityReplInfoMap[Key]->Priority == Info->Priority) {
        PriorityReplInfoMap[Key]->Repls.insert(
            PriorityReplInfoMap[Key]->Repls.end(), Info->Repls.begin(),
            Info->Repls.end());
        PriorityReplInfoMap[Key]->RelatedAction.insert(
            PriorityReplInfoMap[Key]->RelatedAction.end(),
            Info->RelatedAction.begin(), Info->RelatedAction.end());
      } else if (PriorityReplInfoMap[Key]->Priority < Info->Priority) {
        PriorityReplInfoMap[Key] = Info;
      }
    } else {
      PriorityReplInfoMap[Key] = Info;
    }
  }

  static void setOptimizeMigrationFlag(bool Flag) {
    OptimizeMigrationFlag = Flag;
  }
  static bool isOptimizeMigration() { return OptimizeMigrationFlag; }

  static inline std::map<std::string, clang::tooling::OptionInfo> &
  getCurrentOptMap() {
    return CurrentOptMap;
  }
  static inline void setMainSourceYamlTUR(
      std::shared_ptr<clang::tooling::TranslationUnitReplacements> Ptr) {
    MainSourceYamlTUR = Ptr;
  }
  static inline std::shared_ptr<clang::tooling::TranslationUnitReplacements>
  getMainSourceYamlTUR() {
    return MainSourceYamlTUR;
  }

private:
  DpctGlobalInfo();

  DpctGlobalInfo(const DpctGlobalInfo &) = delete;
  DpctGlobalInfo(DpctGlobalInfo &&) = delete;
  DpctGlobalInfo &operator=(const DpctGlobalInfo &) = delete;
  DpctGlobalInfo &operator=(DpctGlobalInfo &&) = delete;

  // Wrapper of isInRoot for std::function usage.
  static bool checkInRoot(SourceLocation SL) { return isInRoot(SL); }

  // Record token split when it's in macro
  static void recordTokenSplit(SourceLocation SL, unsigned Len) {
    auto It = getExpansionRangeToMacroRecord().find(
        getCombinedStrFromLoc(SM->getSpellingLoc(SL)));
    if (It != getExpansionRangeToMacroRecord().end()) {
      dpct::DpctGlobalInfo::getExpansionRangeToMacroRecord()
          [getCombinedStrFromLoc(
              SM->getSpellingLoc(SL).getLocWithOffset(Len))] = It->second;
    }
  }

  // Find stored info by its corresponding AST node.
  // VarDecl=>MemVarInfo
  // FunctionDecl=>DeviceFunctionDecl
  // CUDAKernelCallExpr=>KernelCallExpr
  // VarDecl=>CudaMallocInfo
  // DeclaratorDecl=>RandomEngineInfo
  template <class Info, class Node>
  inline std::shared_ptr<Info> findNode(const Node *N) {
    if (!N)
      return std::shared_ptr<Info>();
    auto LocInfo = getLocInfo(N);
    if (isInRoot(LocInfo.first))
      return insertFile(LocInfo.first)->template findNode<Info>(LocInfo.second);
    return std::shared_ptr<Info>();
  }
  // Insert info if it doesn't exist.
  // The info will be used in Global.buildReplacements().
  // The key is the location of the Node.
  // The correction of the key is guaranteed by getLocation().
  template <class Info, class Node>
  inline std::shared_ptr<Info> insertNode(const Node *N) {
    auto LocInfo = getLocInfo(N);
    return insertFile(LocInfo.first)
        ->template insertNode<Info>(LocInfo.second, N);
  }

  template <class T> static inline SourceLocation getLocation(const T *N) {
    return N->getBeginLoc();
  }
  static inline SourceLocation getLocation(const VarDecl *VD) {
    return VD->getLocation();
  }
  static inline SourceLocation getLocation(const FunctionDecl *FD) {
    return FD->getBeginLoc();
  }
  static inline SourceLocation getLocation(const FieldDecl *FD) {
    return FD->getLocation();
  }
  static inline SourceLocation getLocation(const CallExpr *CE) {
    return CE->getEndLoc();
  }
  // The result will be also stored in KernelCallExpr.BeginLoc
  static inline SourceLocation getLocation(const CUDAKernelCallExpr *CKC) {
    // if the BeginLoc of CKC is in macro define, use getImmediateSpellingLoc.
    auto It = dpct::DpctGlobalInfo::getExpansionRangeToMacroRecord().find(
        getCombinedStrFromLoc(SM->getSpellingLoc(CKC->getBeginLoc())));
    if (CKC->getBeginLoc().isMacroID() &&
        It != dpct::DpctGlobalInfo::getExpansionRangeToMacroRecord().end()) {
      return SM->getImmediateSpellingLoc(CKC->getBeginLoc());
    }

    if (CKC->getBeginLoc().isMacroID()) {
      // if only the BeginLoc of CKC is in macro arg expansion,
      // use getImmediateExpansionRange.
      // #define CALL(Name, ...) NAME<<<...>>>(...)
      if (SM->isMacroArgExpansion(CKC->getBeginLoc()) &&
          !SM->isMacroArgExpansion(CKC->getEndLoc())) {
        return SM->getImmediateSpellingLoc(
            SM->getImmediateExpansionRange(CKC->getBeginLoc()).getBegin());
      }
      // if both BeginLoc/EndLoc of CKC is in macro arg expansion,
      // use getImmediateExpansionRange.
      // #define CALL(call) call
      // CALL(NAME<<<...>>>(...))
      if (SM->isMacroArgExpansion(CKC->getBeginLoc()) &&
          SM->isMacroArgExpansion(CKC->getEndLoc())) {
        return SM->getImmediateSpellingLoc(CKC->getBeginLoc());
      }
    }

    return CKC->getBeginLoc();
  }

  std::unordered_map<std::string, std::shared_ptr<DpctFileInfo>> FileMap;
  static std::shared_ptr<clang::tooling::TranslationUnitReplacements>
      MainSourceYamlTUR;
  static std::string InRoot;
  static std::string OutRoot;
  // TODO: implement one of this for each source language.
  static std::string CudaPath;
  static std::string RuleFile;
  static UsmLevel UsmLvl;
  static bool IsIncMigration;
  static unsigned int AssumedNDRangeDim;
  static HelperFilesCustomizationLevel HelperFilesCustomizationLvl;
  static std::string CustomHelperFileName;
  static std::unordered_set<std::string> PrecAndDomPairSet;
  static std::unordered_set<FFTTypeEnum> FFTTypeSet;
  static std::unordered_set<std::string> HostRNGEngineTypeSet;
  static format::FormatRange FmtRng;
  static DPCTFormatStyle FmtST;
  static bool EnableCtad;
  static bool IsMLKHeaderUsed;
  static bool GenBuildScript;
  static bool EnableComments;
  static std::string ClNamespace;
  static std::set<ExplicitNamespace> ExplicitNamespaceSet;

  // This variable is only set true when option "--report-type=stats" or option
  // " --report-type=all" is specified to get the migration status report, while
  // dpct namespace is not enabled.
  static bool TempEnableDPCTNamespace;
  static CompilerInstance *CI;
  static ASTContext *Context;
  static SourceManager *SM;
  static FileManager *FM;
  static bool KeepOriginCode;
  static bool SyclNamedLambda;
  static bool GuessIndentWidthMatcherFlag;
  static unsigned int IndentWidth;
  static std::map<unsigned int, unsigned int> KCIndentWidthMap;
  static std::unordered_map<std::string, int> LocationInitIndexMap;
  static std::unordered_set<std::string> ExpansionRangeBeginSet;
  static bool CheckUnicodeSecurityFlag;
  static std::map<std::string,
                  std::shared_ptr<DpctGlobalInfo::MacroExpansionRecord>>
      ExpansionRangeToMacroRecord;
  static std::map<std::string, SourceLocation> EndifLocationOfIfdef;
  static std::vector<std::pair<std::string, size_t>> ConditionalCompilationLoc;
  static std::map<std::string, std::shared_ptr<DpctGlobalInfo::MacroDefRecord>>
      MacroTokenToMacroDefineLoc;
  static std::map<std::string, std::string> FunctionCallInMacroMigrateRecord;
  // key: The hash string of the first non-empty token after the end location of
  // macro expansion
  // value: begin location of macro expansion
  static std::map<std::string, SourceLocation> EndOfEmptyMacros;
  // key: The hash string of the begin location of the macro expansion
  // value: The end location of the macro expansion
  static std::map<std::string, SourceLocation> BeginOfEmptyMacros;
  static std::unordered_map<std::string,
                            std::vector<clang::tooling::Replacement>>
      FileRelpsMap;
  static std::unordered_map<std::string, std::string> DigestMap;
  static const std::string YamlFileName;
  static std::map<std::string, bool> MacroDefines;
  static int CurrentMaxIndex;
  static int CurrentIndexInRule;
  static std::set<std::string> IncludingFileSet;
  static std::set<std::string> FileSetInCompiationDB;
  static std::set<std::string> GlobalVarNameSet;
  static clang::format::FormatStyle CodeFormatStyle;
  static bool HasFoundDeviceChanged;
  static std::unordered_map<int, HelperFuncReplInfo> HelperFuncReplInfoMap;
  static int HelperFuncReplInfoIndex;
  static std::unordered_map<std::string, TempVariableDeclCounter>
      TempVariableDeclCounterMap;
  static std::unordered_map<std::string, int> TempVariableHandledMap;
  static bool UsingDRYPattern;
  static bool UsingGenericSpace;
  static bool UsingThisItem;
  static bool SpBLASUnsupportedMatrixTypeFlag;
  // Key: the FFT handle declaration "FilePath:Offset"
  // Value: a struct including placement and direction
  static std::unordered_map<std::string, FFTExecAPIInfo> FFTExecAPIInfoMap;
  static std::unordered_map<std::string, FFTHandleInfo> FFTHandleInfoMap;
  static unsigned int CudaKernelDimDFIIndex;
  static std::unordered_map<unsigned int, std::shared_ptr<DeviceFunctionInfo>>
      CudaKernelDimDFIMap;
  static CudaArchPPMap CAPPInfoMap;
  static HDCallMap HostDeviceFCallIMap;
  static HDDefMap HostDeviceFDefIMap;
  static HDDeclMap HostDeviceFDeclIMap;
  static CudaArchDefMap CudaArchDefinedMap;
  static std::set<std::shared_ptr<ExtReplacement>> CudaArchMacroRepl;
  static std::unordered_map<std::string, std::shared_ptr<ExtReplacements>>
      FileReplCache;
  static std::set<std::string> ReProcessFile;
  static std::set<std::string> ProcessedFile;
  static bool NeedRunAgain;
  static unsigned int RunRound;
  static std::set<std::string> ModuleFiles;
  static std::unordered_map<
      std::string, std::unordered_set<std::shared_ptr<DeviceFunctionInfo>>>
      SpellingLocToDFIsMapForAssumeNDRange;
  static std::unordered_map<std::shared_ptr<DeviceFunctionInfo>,
                            std::unordered_set<std::string>>
      DFIToSpellingLocsMapForAssumeNDRange;
  static unsigned ExtensionFlag;
  static unsigned ExperimentalFlag;
  static unsigned int ColorOption;
  static std::unordered_map<int, std::shared_ptr<DeviceFunctionInfo>>
      CubPlaceholderIndexMap;
  static bool OptimizeMigrationFlag;
  static std::unordered_map<std::string, std::shared_ptr<PriorityReplInfo>>
      PriorityReplInfoMap;
  static std::unordered_map<std::string, bool> ExcludePath;
  static std::map<std::string, clang::tooling::OptionInfo> CurrentOptMap;
};

/// Generate mangle name of FunctionDecl as key of DeviceFunctionInfo.
/// For template dependent FunctionDecl, generate name with pattern
/// "QuailifiedName@FunctionType".
/// e.g.: template<class T> void test(T *int)
/// -> test@void (type-parameter-0-1 *)
class DpctNameGenerator {
  ASTNameGenerator G;
  PrintingPolicy PP;

  void printName(const FunctionDecl *FD, llvm::raw_ostream &OS) {
    if (G.writeName(FD, OS)) {
      FD->printQualifiedName(OS, PP);
      OS << "@";
      FD->getType().print(OS, PP);
    }
  }

public:
  DpctNameGenerator() : DpctNameGenerator(DpctGlobalInfo::getContext()) {}
  explicit DpctNameGenerator(ASTContext &Ctx)
      : G(Ctx), PP(Ctx.getPrintingPolicy()) {
    PP.PrintCanonicalTypes = true;
  }
  std::string getName(const FunctionDecl *D) {
    std::string Result;
    llvm::raw_string_ostream OS(Result);
    printName(D, OS);
    return OS.str();
  }
};

class TemplateArgumentInfo;

// Store array size string. Like below:
// a[10]: Store "10" as size;
// a[]: Store "" as empty size;
// a[SIZE]: Store as a TemplateDependentStringInfo while "SIZE" is a template
// parameter;
class SizeInfo {
  std::string Size;
  std::shared_ptr<TemplateDependentStringInfo> TDSI;

public:
  SizeInfo() = default;
  SizeInfo(std::string Size) : Size(std::move(Size)) {}
  SizeInfo(std::shared_ptr<TemplateDependentStringInfo> TDSI) : TDSI(TDSI) {}
  const std::string &getSize() {
    if (TDSI)
      return TDSI->getSourceString();
    return Size;
  }
  // Get actual size string according to template arguments list;
  void setTemplateList(const std::vector<TemplateArgumentInfo> &TemplateList);
};
// CtTypeInfo is basic class with info of element type, range, template info all
// get from type.
class CtTypeInfo {
public:
  // If NeedSizeFold is true, array size will be folded, but original expression
  // will follow as comments. If NeedSizeFold is false, original size expression
  // will be the size string.
  CtTypeInfo(const TypeLoc &TL, bool NeedSizeFold = false);

  inline const std::string &getBaseName() { return BaseName; }

  inline size_t getDimension() { return Range.size(); }
  inline std::vector<SizeInfo> &getRange() { return Range; }
  // when there is no arguments, parameter MustArguments determine whether
  // parens will exist. Null string will be returned when MustArguments is
  // false, otherwise "()" will be returned.
  std::string getRangeArgument(const std::string &MemSize, bool MustArguments);

  inline bool isTemplate() const { return IsTemplate; }
  inline bool isPointer() const { return PointerLevel; }
  inline bool isReference() const { return IsReference; }
  inline void adjustAsMemType() {
    setPointerAsArray();
    removeQualifier();
  }

  // Get instantiated type name with given template arguments.
  // e.g. X<T>, with T = int, result type will be X<int>.
  std::shared_ptr<CtTypeInfo>
  applyTemplateArguments(const std::vector<TemplateArgumentInfo> &TA);

  bool isWritten() const {
    return !TDSI || !isTemplate() || TDSI->isDependOnWritten();
  }
  std::set<HelperFeatureEnum> getHelperFeatureSet() { return HelperFeatureSet; }
  inline bool containSizeofType() { return ContainSizeofType; }

private:
  // For ConstantArrayType, size in generated code is folded as an integer.
  // If \p NeedSizeFold is true, original size expression will be appended as
  // comments.
  void setTypeInfo(const TypeLoc &TL, bool NeedSizeFold = false);

  // Get folded array size with original size expression following as comments.
  // e.g.,
  // #define SIZE 24
  // dpct::global_memory<int, 1>(24 /* SIZE */);
  // Exception for particular case:
  // __device__ int a[24];
  // will be migrated to:
  // dpct::global_memory<int, 1> a(24);
  inline std::string getFoldedArraySize(const ConstantArrayTypeLoc &TL) {
    if (TL.getSizeExpr()->getStmtClass() == Stmt::IntegerLiteralClass &&
        TL.getSizeExpr()->getBeginLoc().isFileID())
      return toString(TL.getTypePtr()->getSize(), 10, false, false);
    return buildString(toString(TL.getTypePtr()->getSize(), 10, false, false),
                       "/*", getStmtSpelling(TL.getSizeExpr()), "*/");
  }

  // Get original array size expression.
  std::string getUnfoldedArraySize(const ConstantArrayTypeLoc &TL);

  // Typically C++ array with constant size.
  // e.g.: __device__ int a[20];
  // If \p NeedSizeFold is true, original size expression will be appended as
  // comments.
  // e.g.,
  // #define SIZE 24
  // dpct::global_memory<int, 1>(24 /* SIZE */);
  void setArrayInfo(const ConstantArrayTypeLoc &TL, bool NeedFoldSize);

  // Typically C++ array with template dependent size.
  // e.g.: template<size_t S>
  // ...
  // __device__ int a[S];
  void setArrayInfo(const DependentSizedArrayTypeLoc &TL, bool NeedSizeFold);

  // IncompleteArray is an array defined without size.
  // e.g.: extern __shared__ int a[];
  void setArrayInfo(const IncompleteArrayTypeLoc &TL, bool NeedSizeFold);
  void setName(const TypeLoc &TL);
  void updateName();

  void setPointerAsArray() {
    if (isPointer()) {
      --PointerLevel;
      Range.emplace_back();
      updateName();
    }
  }
  inline void removeQualifier() { BaseName = BaseNameWithoutQualifiers; }

private:
  std::string BaseName;
  std::string BaseNameWithoutQualifiers;
  std::vector<SizeInfo> Range;
  unsigned PointerLevel;
  bool IsReference;
  bool IsTemplate;

  std::shared_ptr<TemplateDependentStringInfo> TDSI;
  std::set<HelperFeatureEnum> HelperFeatureSet;
  bool ContainSizeofType = false;
};

// variable info includes name, type and location.
class VarInfo {
public:
  VarInfo(unsigned Offset, const std::string &FilePathIn,
          const DeclaratorDecl *Var, bool NeedFoldSize = false)
      : FilePath(FilePathIn), Offset(Offset), Name(Var->getName()),
        Ty(std::make_shared<CtTypeInfo>(Var->getTypeSourceInfo()->getTypeLoc(),
                                        NeedFoldSize)) {}

  inline const std::string &getFilePath() { return FilePath; }
  inline unsigned getOffset() { return Offset; }
  inline const std::string &getName() { return Name; }
  inline const std::string getNameAppendSuffix() { return Name + "_ct1"; }
  inline std::shared_ptr<CtTypeInfo> &getType() { return Ty; }

  inline std::string getDerefName() {
    return buildString(getName(), "_deref_", DpctGlobalInfo::getInRootHash());
  }

  inline void
  applyTemplateArguments(const std::vector<TemplateArgumentInfo> &TAList) {
    Ty = Ty->applyTemplateArguments(TAList);
  }
  inline void requestFeatureForSet(const std::string &Path) {
    if (Ty) {
      for (const auto &Item : Ty->getHelperFeatureSet()) {
        requestFeature(Item, Path);
      }
    }
  }

private:
  const std::string FilePath;
  unsigned Offset;
  std::string Name;
  std::shared_ptr<CtTypeInfo> Ty;
};

// memory variable info includes basic variable info and memory attributes.
class MemVarInfo : public VarInfo {
public:
  enum VarAttrKind {
    Device = 0,
    Constant,
    Shared,
    Host,
    Managed,
  };
  enum VarScope { Local = 0, Extern, Global };

  static std::shared_ptr<MemVarInfo> buildMemVarInfo(const VarDecl *Var);
  static VarAttrKind getAddressAttr(const VarDecl *VD) {
    if (VD->hasAttrs())
      return getAddressAttr(VD->getAttrs());
    return Host;
  }

  MemVarInfo(unsigned Offset, const std::string &FilePath, const VarDecl *Var);

  VarAttrKind getAttr() { return Attr; }
  VarScope getScope() { return Scope; }
  bool isGlobal() { return Scope == Global; }
  bool isExtern() { return Scope == Extern; }
  bool isLocal() { return Scope == Local; }
  bool isShared() { return Attr == Shared; }
  bool isTypeDeclaredLocal() { return IsTypeDeclaredLocal; }
  bool isAnonymousType() { return IsAnonymousType; }
  const CXXRecordDecl *getDeclOfVarType() { return DeclOfVarType; }
  const DeclStmt *getDeclStmtOfVarType() { return DeclStmtOfVarType; }
  void setLocalTypeName(std::string T) { LocalTypeName = T; }
  std::string getLocalTypeName() { return LocalTypeName; }
  void setIgnoreFlag(bool Flag) { IsIgnored = Flag; }
  bool isIgnore() { return IsIgnored; }
  bool isStatic() { return IsStatic; }

  inline void setName(std::string NewName) { NewConstVarName = NewName; }

  inline unsigned int getNewConstVarOffset() { return NewConstVarOffset; }
  inline unsigned int getNewConstVarLength() { return NewConstVarLength; }

  inline const std::string getConstVarName() {
    return NewConstVarName.empty() ? getArgName() : NewConstVarName;
  }

  // Initialize offset and length for __constant__ variable that needs to be
  // renamed.
  void newConstVarInit(const VarDecl *Var) {
    CharSourceRange SR(DpctGlobalInfo::getSourceManager().getExpansionRange(
        Var->getSourceRange()));
    auto BeginLoc = SR.getBegin();
    SourceManager &SM = DpctGlobalInfo::getSourceManager();
    size_t repLength = 0;
    auto Buffer = SM.getCharacterData(BeginLoc);
    auto Data = Buffer[repLength];
    while (Data != ';')
      Data = Buffer[++repLength];

    NewConstVarLength = ++repLength;
    NewConstVarOffset = DpctGlobalInfo::getLocInfo(BeginLoc).second;
  }

  std::string getDeclarationReplacement(const VarDecl *);

  std::string getInitStmt() { return getInitStmt(""); }
  std::string getInitStmt(StringRef QueueString) {
    if (QueueString.empty())
      return getConstVarName() + ".init();";
    return buildString(getConstVarName(), ".init(*", QueueString, ");");
  }

  inline std::string getMemoryDecl(const std::string &MemSize) {
    return buildString(isStatic() ? "static " : "", getMemoryType(), " ",
                       getConstVarName(),
                       PointerAsArray ? "" : getInitArguments(MemSize), ";");
  }
  std::string getMemoryDecl() {
    const static std::string NullString;
    return getMemoryDecl(NullString);
  }

  std::string getExternGlobalVarDecl() {
    return buildString("extern ", getMemoryType(), " ", getConstVarName(), ";");
  }

  void appendAccessorOrPointerDecl(const std::string &ExternMemSize,
                                   bool ExternEmitWarning, StmtList &AccList,
                                   StmtList &PtrList);

  inline std::string getRangeClass() {
    std::string Result;
    llvm::raw_string_ostream OS(Result);
    return DpctGlobalInfo::printCtadClass(OS,
                                          MapNames::getClNamespace() + "range",
                                          getType()->getDimension())
        .str();
  }
  std::string getRangeDecl(const std::string &MemSize) {
    return buildString(getRangeClass(), " ", getRangeName(),
                       getType()->getRangeArgument(MemSize, false), ";");
  }
  ParameterStream &getFuncDecl(ParameterStream &PS) {
    if (AccMode == Value) {
      PS << getAccessorDataType(true) << " ";
    } else if (AccMode == Pointer) {
      PS << getAccessorDataType(true);
      if (!getType()->isPointer())
        PS << " ";
      PS << "*";
    } else if (AccMode == Accessor && isExtern() && isShared() &&
               getType()->getDimension() > 1) {
      PS << getAccessorDataType();
      PS << " *";
    } else {
      if (DpctGlobalInfo::getUsmLevel() == UsmLevel::UL_None || isShared())
        PS << getSyclAccessorType() << " ";
      else
        PS << getDpctAccessorType() << " ";
    }
    return PS << getArgName();
  }
  ParameterStream &getFuncArg(ParameterStream &PS) {
    return PS << getArgName();
  }
  ParameterStream &getKernelArg(ParameterStream &PS) {
    if (isShared() || DpctGlobalInfo::getUsmLevel() == UsmLevel::UL_None) {
      if (AccMode == Pointer) {
        if (!getType()->isWritten())
          PS << "(" << getAccessorDataType() << " *)";
        PS << getAccessorName() << ".get_pointer()";
      } else {
        PS << getAccessorName();
      }
    } else {
      if (AccMode == Accessor) {
        PS << getAccessorName();
      } else {
        if (AccMode == Value) {
          PS << "*";
        }
        PS << getPtrName();
      }
    }
    return PS;
  }
  std::string getAccessorDataType(bool IsTypeUsedInDevFunDecl = false) {
    if (isExtern()) {
      return "uint8_t";
    } else if (isTypeDeclaredLocal()) {
      if (IsTypeUsedInDevFunDecl) {
        return "uint8_t";
      } else {
        // used in accessor decl
        return "uint8_t[sizeof(" + LocalTypeName + ")]";
      }
    }
    return getType()->getBaseName();
  }

private:
  static VarAttrKind getAddressAttr(const AttrVec &Attrs);

  void setInitList(const Expr *E, const VarDecl *V) {
    if (auto Ctor = dyn_cast<CXXConstructExpr>(E)) {
      if (!Ctor->getNumArgs() || Ctor->getArg(0)->isDefaultArgument())
        return;
    }
    InitList = getStmtSpelling(E, V->getSourceRange());
  }

  std::string getMemoryType();
  inline std::string getMemoryType(const std::string &MemoryType,
                                   std::shared_ptr<CtTypeInfo> VarType) {
    return buildString(MemoryType, "<", VarType->getBaseName(), ", ",
                       VarType->getDimension(), ">");
  }
  std::string getInitArguments(const std::string &MemSize,
                               bool MustArguments = false) {
    if (InitList.empty())
      return getType()->getRangeArgument(MemSize, MustArguments);
    if (getType()->getDimension())
      return buildString("(", getRangeClass(),
                         getType()->getRangeArgument(MemSize, true),
                         ", " + InitList, ")");
    return buildString("(", InitList, ")");
  }
  const std::string &getMemoryAttr();
  std::string getSyclAccessorType();
  std::string getDpctAccessorType() {
    requestFeature(HelperFeatureEnum::Memory_dpct_accessor, getFilePath());
    auto Type = getType();
    return buildString(MapNames::getDpctNamespace(true), "accessor<",
                       getAccessorDataType(), ", ", getMemoryAttr(), ", ",
                       Type->getDimension(), ">");
  }
  inline std::string getNameWithSuffix(StringRef Suffix) {
    return buildString(getArgName(), "_", Suffix, getCTFixedSuffix());
  }
  inline std::string getAccessorName() { return getNameWithSuffix("acc"); }
  inline std::string getPtrName() { return getNameWithSuffix("ptr"); }
  inline std::string getRangeName() { return getNameWithSuffix("range"); }
  std::string getArgName() {
    if (isExtern())
      return ExternVariableName;
    else if (isTypeDeclaredLocal())
      return getNameAppendSuffix();
    return getName();
  }

private:
  // Passing by accessor, value or pointer when invoking kernel.
  // Constant scalar variables are passed by value while other 0/1D variables
  // defined on device memory are passed by pointer in device function calls.
  // The rest are passed by accessor.
  enum DpctAccessMode {
    Value,
    Pointer,
    Accessor,
  };

private:
  VarAttrKind Attr;
  VarScope Scope;
  DpctAccessMode AccMode;
  bool PointerAsArray;
  std::string InitList;
  bool IsIgnored = false;
  bool IsStatic = false;

  static const std::string ExternVariableName;

  // To store the new name for __constant__ variable's name that needs to be
  // renamed.
  std::string NewConstVarName;

  // To store the offset and length for __constant__ variable's name
  // that needs to be renamed.
  unsigned int NewConstVarOffset;
  unsigned int NewConstVarLength;

  bool IsTypeDeclaredLocal = false;
  bool IsAnonymousType = false;
  const CXXRecordDecl *DeclOfVarType = nullptr;
  const DeclStmt *DeclStmtOfVarType = nullptr;
  std::string LocalTypeName = "";

  static std::unordered_map<const DeclStmt *, int> AnonymousTypeDeclStmtMap;
};

class TextureTypeInfo {
  std::string DataType;
  int Dimension;
  bool IsArray;

public:
  TextureTypeInfo(std::string &&DataType, int TexType) {
    setDataTypeAndTexType(std::move(DataType), TexType);
  }

  void setDataTypeAndTexType(std::string &&Type, int TexType) {
    DataType = std::move(Type);
    IsArray = TexType & 0xF0;
    Dimension = TexType & 0x0F;
    // The DataType won't use dpct helper feature
    MapNames::replaceName(MapNames::TypeNamesMap, DataType);
  }

  void prepareForImage() {
    if (IsArray)
      ++Dimension;
  }
  void endForImage() {
    if (IsArray)
      --Dimension;
  }
  std::string getDataType() { return DataType; }
  ParameterStream &printType(ParameterStream &PS,
                             const std::string &TemplateName) {
    PS << TemplateName << "<" << DataType << ", " << Dimension;
    if (IsArray)
      PS << ", true";
    PS << ">";
    return PS;
  }
};

class TextureInfo {
protected:
  const std::string FilePath;
  const unsigned Offset;
  const std::string Name; // original expression str
  std::string NewVarName; // name of new variable which tool

  std::shared_ptr<TextureTypeInfo> Type;

protected:
  TextureInfo(unsigned Offset, const std::string &FilePath, StringRef Name)
      : FilePath(FilePath), Offset(Offset), Name(Name) {
    NewVarName = Name.str();
    for (auto &C : NewVarName) {
      if ((!isDigit(C)) && (!isLetter(C)) && (C != '_'))
        C = '_';
    }
    if (NewVarName.size() > 1 && NewVarName[NewVarName.size() - 1] == '_')
      NewVarName.pop_back();
  }
  TextureInfo(const VarDecl *VD)
      : TextureInfo(DpctGlobalInfo::getLocInfo(
                        VD->getTypeSourceInfo()->getTypeLoc().getBeginLoc()),
                    VD->getName()) {}
  TextureInfo(const VarDecl *VD, std::string Subscript)
      : TextureInfo(DpctGlobalInfo::getLocInfo(
                        VD->getTypeSourceInfo()->getTypeLoc().getBeginLoc()),
                    VD->getName().str() + "[" + Subscript + "]") {}
  TextureInfo(std::pair<StringRef, unsigned> LocInfo, StringRef Name)
      : TextureInfo(LocInfo.second, LocInfo.first.str(), Name) {}

  ParameterStream &getDecl(ParameterStream &PS,
                           const std::string &TemplateDeclName) {
    return Type->printType(PS, MapNames::getDpctNamespace() + TemplateDeclName)
           << " " << Name;
  }

public:
  TextureInfo(unsigned Offset, const std::string &FilePath, const VarDecl *VD)
      : TextureInfo(Offset, FilePath, VD->getName()) {
    if (auto D = dyn_cast_or_null<ClassTemplateSpecializationDecl>(
            VD->getType()->getAsCXXRecordDecl())) {
      auto &TemplateList = D->getTemplateInstantiationArgs();
      auto DataTy = TemplateList[0].getAsType();
      if (auto ET = dyn_cast<ElaboratedType>(DataTy))
        DataTy = ET->getNamedType();
      setType(DpctGlobalInfo::getUnqualifiedTypeName(DataTy),
              TemplateList[1].getAsIntegral().getExtValue());
    } else {
      auto TST = VD->getType()->getAs<TemplateSpecializationType>();
      if (TST) {
        auto Arg0 = TST->getArg(0);
        auto Arg1 = TST->getArg(1);

        if (Arg1.getKind() == clang::TemplateArgument::Expression) {
          auto DataTy = Arg0.getAsType();
          if (auto ET = dyn_cast<ElaboratedType>(DataTy))
            DataTy = ET->getNamedType();
          Expr::EvalResult ER;
          if (!Arg1.getAsExpr()->isValueDependent() &&
              Arg1.getAsExpr()->EvaluateAsInt(ER,
                                              DpctGlobalInfo::getContext())) {
            int64_t Value = ER.Val.getInt().getExtValue();
            setType(DpctGlobalInfo::getUnqualifiedTypeName(DataTy), Value);
          }
        }
      }
    }
  }

  virtual ~TextureInfo() = default;
  void setType(std::string &&DataType, int TexType) {
    setType(std::make_shared<TextureTypeInfo>(std::move(DataType), TexType));
  }
  inline void setType(std::shared_ptr<TextureTypeInfo> TypeInfo) {
    if (TypeInfo)
      Type = TypeInfo;
  }

  inline std::shared_ptr<TextureTypeInfo> getType() const { return Type; }

  virtual std::string getHostDeclString() {
    ParameterStream PS;
    Type->prepareForImage();
    requestFeature(HelperFeatureEnum::Image_image_wrapper, FilePath);

    getDecl(PS, "image_wrapper") << ";";
    Type->endForImage();
    return PS.Str;
  }

  virtual std::string getSamplerDecl() {
    requestFeature(HelperFeatureEnum::Image_image_wrapper_base_get_sampler,
                   FilePath);
    return buildString("auto ", NewVarName, "_smpl = ", Name,
                       ".get_sampler();");
  }
  virtual std::string getAccessorDecl() {
    requestFeature(HelperFeatureEnum::Image_image_wrapper_get_access, FilePath);
    return buildString("auto ", NewVarName, "_acc = ", Name,
                       ".get_access(cgh);");
  }

  inline ParameterStream &getFuncDecl(ParameterStream &PS) {
    requestFeature(HelperFeatureEnum::Image_image_accessor_ext, FilePath);
    return getDecl(PS, "image_accessor_ext");
  }
  inline ParameterStream &getFuncArg(ParameterStream &PS) { return PS << Name; }
  inline ParameterStream &getKernelArg(ParameterStream &OS) {
    requestFeature(HelperFeatureEnum::Image_image_accessor_ext, FilePath);
    getType()->printType(OS,
                         MapNames::getDpctNamespace() + "image_accessor_ext");
    OS << "(" << NewVarName << "_smpl, " << NewVarName << "_acc)";
    return OS;
  }
  inline const std::string &getName() { return Name; }

  inline unsigned getOffset() { return Offset; }
  inline std::string getFilePath() { return FilePath; }
};

// texture handle info
class TextureObjectInfo : public TextureInfo {
  static const int ReplaceTypeLength;

  // If it is a parameter in the function, it is the parameter index, either it
  // is 0.
  unsigned ParamIdx;

  TextureObjectInfo(const VarDecl *VD, unsigned ParamIdx)
      : TextureInfo(VD), ParamIdx(ParamIdx) {}
  TextureObjectInfo(const VarDecl *VD, std::string Subscript, unsigned ParamIdx)
      : TextureInfo(VD, Subscript), ParamIdx(ParamIdx) {}

public:
  TextureObjectInfo(const ParmVarDecl *PVD)
      : TextureObjectInfo(PVD, PVD->getFunctionScopeIndex()) {}
  TextureObjectInfo(const VarDecl *VD) : TextureObjectInfo(VD, 0) {}

  TextureObjectInfo(const ParmVarDecl *PVD, std::string Subscript)
      : TextureObjectInfo(PVD, Subscript, PVD->getFunctionScopeIndex()) {}
  TextureObjectInfo(const VarDecl *VD, std::string Subscript)
      : TextureObjectInfo(VD, Subscript, 0) {}

  virtual ~TextureObjectInfo() = default;
  std::string getAccessorDecl() override {
    ParameterStream PS;

    PS << "auto " << NewVarName << "_acc = static_cast<";
    getType()->printType(PS, MapNames::getDpctNamespace() + "image_wrapper")
        << " *>(" << Name << ")->get_access(cgh);";
    requestFeature(HelperFeatureEnum::Image_image_wrapper_get_access, FilePath);
    requestFeature(HelperFeatureEnum::Image_image_wrapper, FilePath);
    return PS.Str;
  }
  std::string getSamplerDecl() override {
    requestFeature(HelperFeatureEnum::Image_image_wrapper_base_get_sampler,
                   FilePath);
    return buildString("auto ", NewVarName, "_smpl = ", Name,
                       "->get_sampler();");
  }
  inline unsigned getParamIdx() const { return ParamIdx; }

  std::string getParamDeclType() {
    requestFeature(HelperFeatureEnum::Image_image_accessor_ext, FilePath);
    ParameterStream PS;
    Type->printType(PS, MapNames::getDpctNamespace() + "image_accessor_ext");
    return PS.Str;
  }

  void addParamDeclReplacement() {
    if (Type) {
      DpctGlobalInfo::getInstance().addReplacement(
          std::make_shared<ExtReplacement>(FilePath, Offset, ReplaceTypeLength,
                                           getParamDeclType(), nullptr));
    }
  }

  template <class Node> static inline bool isTextureObject(const Node *E) {
    if (E)
      return DpctGlobalInfo::getUnqualifiedTypeName(E->getType()) ==
             "cudaTextureObject_t";
    return false;
  }
};

class CudaLaunchTextureObjectInfo : public TextureObjectInfo {
  std::string ArgStr;

public:
  CudaLaunchTextureObjectInfo(const ParmVarDecl *PVD, const std::string &ArgStr)
      : TextureObjectInfo(static_cast<const VarDecl *>(PVD)), ArgStr(ArgStr) {}
  std::string getAccessorDecl() override {
    requestFeature(HelperFeatureEnum::Image_image_wrapper, FilePath);
    requestFeature(HelperFeatureEnum::Image_image_wrapper_get_access, FilePath);
    ParameterStream PS;
    PS << "auto " << Name << "_acc = static_cast<";
    getType()->printType(PS, MapNames::getDpctNamespace() + "image_wrapper")
        << " *>(" << ArgStr << ")->get_access(cgh);";
    return PS.Str;
  }
  std::string getSamplerDecl() override {
    requestFeature(HelperFeatureEnum::Image_image_wrapper_base_get_sampler,
                   FilePath);
    return buildString("auto ", Name, "_smpl = (", ArgStr, ")->get_sampler();");
  }
};

class TemplateArgumentInfo {
public:
  explicit TemplateArgumentInfo(const TemplateArgumentLoc &TAL,
                                SourceRange Range)
      : Kind(TAL.getArgument().getKind()) {
    setArgFromExprAnalysis(
        TAL, getDefinitionRange(Range.getBegin(), Range.getEnd()));
  }

  explicit TemplateArgumentInfo(std::string &&Str)
      : Kind(TemplateArgument::Null) {
    setArgStr(std::move(Str));
  }
  TemplateArgumentInfo() : Kind(TemplateArgument::Null), IsWritten(false) {}

  inline bool isWritten() const { return IsWritten; }
  inline bool isNull() const { return !DependentStr; }
  inline bool isType() const { return Kind == TemplateArgument::Type; }
  inline const std::string &getString() const {
    return getDependentStringInfo()->getSourceString();
  }
  inline std::shared_ptr<const TemplateDependentStringInfo>
  getDependentStringInfo() const {
    if (isNull()) {
      static std::shared_ptr<TemplateDependentStringInfo> Placeholder =
          std::make_shared<TemplateDependentStringInfo>(
              "dpct_placeholder/*Fix the type mannually*/");
      return Placeholder;
    }
    return DependentStr;
  }
  void setAsType(QualType QT) {
    if (isPlaceholderType(QT))
      return;
    setArgStr(DpctGlobalInfo::getReplacedTypeName(QT));
    Kind = TemplateArgument::Type;
  }
  void setAsType(const TypeLoc &TL) {
    setArgFromExprAnalysis(TL);
    Kind = TemplateArgument::Type;
  }
  void setAsType(std::string TS) {
    setArgStr(std::move(TS));
    Kind = TemplateArgument::Type;
  }
  void setAsNonType(const llvm::APInt &Int) {
    setArgStr(toString(Int, 10, true, false));
    Kind = TemplateArgument::Integral;
  }
  void setAsNonType(const Expr *E) {
    setArgFromExprAnalysis(E);
    Kind = TemplateArgument::Expression;
  }

  static bool isPlaceholderType(clang::QualType QT);

private:
  template <class T>
  void setArgFromExprAnalysis(const T &Arg, SourceRange ParentRange = SourceRange()) {
    auto &SM = DpctGlobalInfo::getSourceManager();
    auto Range = getArgSourceRange(Arg);
    auto Begin = Range.getBegin();
    auto End = Range.getEnd();
    if (Begin.isMacroID() && SM.isMacroArgExpansion(Begin) && End.isMacroID() &&
        SM.isMacroArgExpansion(End)) {

      size_t Length;
      if (ParentRange.isValid()) {
        auto RR = getRangeInRange(Range, ParentRange.getBegin(),
                                  ParentRange.getEnd());
        Begin = RR.first;
        End = RR.second;
        Length = SM.getCharacterData(End) - SM.getCharacterData(Begin);
      } else {
        auto RR = getDefinitionRange(Range.getBegin(), Range.getEnd());
        Begin = RR.getBegin();
        End = RR.getEnd();
        Length = SM.getCharacterData(End) - SM.getCharacterData(Begin) +
                 Lexer::MeasureTokenLength(
                     End, SM, DpctGlobalInfo::getContext().getLangOpts());
      }

      std::string Result = std::string(SM.getCharacterData(Begin), Length);
      setArgStr(std::move(Result));
    } else {
      ExprAnalysis EA;
      EA.analyze(Arg);
      DependentStr = EA.getTemplateDependentStringInfo();
    }
  }

  template <class T> SourceRange getArgSourceRange(const T &Arg) {
    return Arg.getSourceRange();
  }

  template <class T> SourceRange getArgSourceRange(const T *Arg) {
    return Arg->getSourceRange();
  }

  void setArgStr(std::string &&Str) {
    DependentStr =
        std::make_shared<TemplateDependentStringInfo>(std::move(Str));
  }
  std::shared_ptr<TemplateDependentStringInfo> DependentStr;
  TemplateArgument::ArgKind Kind;
  bool IsWritten = true;
};

// memory variable map includes memory variable used in __global__/__device__
// function and call expression.
class MemVarMap {
public:
  MemVarMap() : HasItem(false), HasStream(false), HasSync(false) {}
  unsigned int Dim = 1;
  /// This member is only used to construct the union-find set.
  MemVarMap *Parent = this;
  bool hasItem() const { return HasItem; }
  bool hasStream() const { return HasStream; }
  bool hasSync() const { return HasSync; }
  bool hasExternShared() const { return !ExternVarMap.empty(); }
  inline void setItem(bool Has = true) { HasItem = Has; }
  inline void setStream(bool Has = true) { HasStream = Has; }
  inline void setSync(bool Has = true) { HasSync = Has; }
  inline void addTexture(std::shared_ptr<TextureInfo> Tex) {
    TextureMap.insert(std::make_pair(Tex->getOffset(), Tex));
  }
  void addVar(std::shared_ptr<MemVarInfo> Var) {
    getMap(Var->getScope())
        .insert(MemVarInfoMap::value_type(Var->getOffset(), Var));
  }
  inline void merge(const MemVarMap &OtherMap) {
    static std::vector<TemplateArgumentInfo> NullTemplates;
    return merge(OtherMap, NullTemplates);
  }
  void merge(const MemVarMap &VarMap,
             const std::vector<TemplateArgumentInfo> &TemplateArgs) {
    setItem(hasItem() || VarMap.hasItem());
    setStream(hasStream() || VarMap.hasStream());
    setSync(hasSync() || VarMap.hasSync());
    merge(LocalVarMap, VarMap.LocalVarMap, TemplateArgs);
    merge(GlobalVarMap, VarMap.GlobalVarMap, TemplateArgs);
    merge(ExternVarMap, VarMap.ExternVarMap, TemplateArgs);
    dpct::merge(TextureMap, VarMap.TextureMap);
  }
  int calculateExtraArgsSize() const {
    int Size = 0;
    if (hasStream())
      Size += MapNames::KernelArgTypeSizeMap.at(KernelArgType::KAT_Stream);

    Size = Size + calculateExtraArgsSize(LocalVarMap) +
           calculateExtraArgsSize(GlobalVarMap) +
           calculateExtraArgsSize(ExternVarMap);
    Size = Size + TextureMap.size() * MapNames::KernelArgTypeSizeMap.at(
                                          KernelArgType::KAT_Texture);

    return Size;
  }
  std::string getExtraCallArguments(bool HasPreParam, bool HasPostParam) const;
  void requestFeatureForAllVarMaps(const std::string &Path) const {
    for (const auto &Item : LocalVarMap) {
      Item.second->requestFeatureForSet(Path);
    }
    for (const auto &Item : GlobalVarMap) {
      Item.second->requestFeatureForSet(Path);
    }
    for (const auto &Item : ExternVarMap) {
      Item.second->requestFeatureForSet(Path);
    }
  }

  // When adding the ExtraParam with new line, the second argument should be
  // true, and the third argument is the string of indent, which will occur
  // before each ExtraParam.
  std::string
  getExtraDeclParam(bool HasPreParam, bool HasPostParam,
                    FormatInfo FormatInformation = FormatInfo()) const;
  std::string getKernelArguments(bool HasPreParam, bool HasPostParam,
                                 const std::string &Path) const;

  const MemVarInfoMap &getMap(MemVarInfo::VarScope Scope) const {
    return const_cast<MemVarMap *>(this)->getMap(Scope);
  }
  const GlobalMap<TextureInfo> &getTextureMap() const { return TextureMap; }
  void removeDuplicateVar();

  MemVarInfoMap &getMap(MemVarInfo::VarScope Scope) {
    switch (Scope) {
    case clang::dpct::MemVarInfo::Local:
      return LocalVarMap;
    case clang::dpct::MemVarInfo::Extern:
      return ExternVarMap;
    case clang::dpct::MemVarInfo::Global:
      return GlobalVarMap;
    }
    clang::dpct::DpctDebugs()
        << "[MemVarInfo::VarScope] Unexpected value: " << Scope << "\n";
    assert(0);
    static MemVarInfoMap InvalidMap;
    return InvalidMap;
  }

  enum CallOrDecl {
    CallArgument = 0,
    KernelArgument,
    DeclParameter,
  };

  static const MemVarMap *
  getHeadWithoutPathCompression(const MemVarMap *CurNode) {
    if (!CurNode)
      return nullptr;

    const MemVarMap *Head = nullptr;

    while (true) {
      if (CurNode->Parent == CurNode) {
        Head = CurNode;
        break;
      }
      CurNode = CurNode->Parent;
    }

    return Head;
  }

  static MemVarMap *getHead(MemVarMap *CurNode) {
    if (!CurNode)
      return nullptr;

    MemVarMap *Head =
        const_cast<MemVarMap *>(getHeadWithoutPathCompression(CurNode));
    if (!Head)
      return nullptr;

    while (CurNode != Head) {
      MemVarMap *Temp = CurNode->Parent;
      CurNode->Parent = Head;
      CurNode = Temp;
    }
    return Head;
  }

  unsigned int getHeadNodeDim() const {
    auto Ptr = getHeadWithoutPathCompression(this);
    if (Ptr)
      return Ptr->Dim;
    else
      return 3;
  }

private:
  static void merge(MemVarInfoMap &Master, const MemVarInfoMap &Branch,
                    const std::vector<TemplateArgumentInfo> &TemplateArgs) {
    if (TemplateArgs.empty())
      return dpct::merge(Master, Branch);
    for (auto &VarInfoPair : Branch)
      Master
          .insert(
              std::make_pair(VarInfoPair.first,
                             std::make_shared<MemVarInfo>(*VarInfoPair.second)))
          .first->second->applyTemplateArguments(TemplateArgs);
  }
  int calculateExtraArgsSize(const MemVarInfoMap &Map) const {
    int Size = 0;
    for (auto &VarInfoPair : Map) {
      auto D = VarInfoPair.second->getType()->getDimension();
      Size += MapNames::getArrayTypeSize(D);
    }
    return Size;
  }

  template <CallOrDecl COD>
  inline ParameterStream &getItem(ParameterStream &PS) const {
    return PS << getItemName();
  }

  template <CallOrDecl COD>
  inline ParameterStream &getStream(ParameterStream &PS) const {
    return PS << DpctGlobalInfo::getStreamName();
  }

  template <CallOrDecl COD>
  inline ParameterStream &getSync(ParameterStream &PS) const {
    return PS << buildString("atm_", DpctGlobalInfo::getSyncName());
  }

  template <CallOrDecl COD>
  inline std::string
  getArgumentsOrParameters(int PreParams, int PostParams,
                           FormatInfo FormatInformation = FormatInfo()) const {
    ParameterStream PS;
    if (PreParams != 0)
      PS << ", ";
    if (hasItem())
      getItem<COD>(PS) << ", ";
    if (hasStream())
      getStream<COD>(PS) << ", ";

    if (hasSync())
      getSync<COD>(PS) << ", ";

    if (!ExternVarMap.empty())
      GetArgOrParam<MemVarInfo, COD>()(PS, ExternVarMap.begin()->second)
          << ", ";
    getArgumentsOrParametersFromMap<MemVarInfo, COD>(PS, GlobalVarMap);
    getArgumentsOrParametersFromMap<MemVarInfo, COD>(PS, LocalVarMap);
    getArgumentsOrParametersFromMap<TextureInfo, COD>(PS, TextureMap);

    std::string Result = PS.Str;
    return (Result.empty() || PostParams != 0) && PreParams == 0
               ? Result
               : Result.erase(Result.size() - 2, 2);
  }

  template <class T, CallOrDecl COD>
  static void getArgumentsOrParametersFromMap(ParameterStream &PS,
                                              const GlobalMap<T> &VarMap) {
    for (auto VI : VarMap) {
      if (PS.FormatInformation.EnableFormat) {
        ParameterStream TPS;
        GetArgOrParam<T, COD>()(TPS, VI.second);
        PS << TPS.Str;
      } else {
        GetArgOrParam<T, COD>()(PS, VI.second) << ", ";
      }
    }
  }

  template <class T, CallOrDecl COD> struct GetArgOrParam;
  template <class T> struct GetArgOrParam<T, DeclParameter> {
    ParameterStream &operator()(ParameterStream &PS, std::shared_ptr<T> V) {
      return V->getFuncDecl(PS);
    }
  };
  template <class T> struct GetArgOrParam<T, CallArgument> {
    ParameterStream &operator()(ParameterStream &PS, std::shared_ptr<T> V) {
      return V->getFuncArg(PS);
    }
  };
  template <class T> struct GetArgOrParam<T, KernelArgument> {
    ParameterStream &operator()(ParameterStream &PS, std::shared_ptr<T> V) {
      return V->getKernelArg(PS);
    }
  };
  inline void getArgumentsOrParametersForDecl(ParameterStream &PS,
                                              int PreParams,
                                              int PostParams) const;

  bool HasItem, HasStream, HasSync;
  MemVarInfoMap LocalVarMap;
  MemVarInfoMap GlobalVarMap;
  MemVarInfoMap ExternVarMap;
  GlobalMap<TextureInfo> TextureMap;
};

template <>
inline ParameterStream &
MemVarMap::getItem<MemVarMap::DeclParameter>(ParameterStream &PS) const {
  std::string NDItem = "nd_item<3>";
  if (DpctGlobalInfo::getAssumedNDRangeDim() == 1 &&
      MemVarMap::getHeadWithoutPathCompression(this) &&
      MemVarMap::getHeadWithoutPathCompression(this)->Dim == 1) {
    NDItem = "nd_item<1>";
  }

  std::string ItemParamDecl =
      MapNames::getClNamespace() + NDItem + " " + getItemName();
  return PS << ItemParamDecl;
}

template <>
inline ParameterStream &
MemVarMap::getStream<MemVarMap::DeclParameter>(ParameterStream &PS) const {
  static std::string StreamParamDecl = "const " + MapNames::getClNamespace() +
                                       "stream &" +
                                       DpctGlobalInfo::getStreamName();
  return PS << StreamParamDecl;
}

template <>
inline ParameterStream &
MemVarMap::getSync<MemVarMap::DeclParameter>(ParameterStream &PS) const {
  static std::string SyncParamDecl =
      MapNames::getClNamespace() + "atomic_ref<unsigned int, " +
      MapNames::getClNamespace() + "memory_order::seq_cst, " +
      MapNames::getClNamespace() + "memory_scope::device, " +
      MapNames::getClNamespace() + "access::address_space::global_space> &" +
      DpctGlobalInfo::getSyncName();
  return PS << SyncParamDecl;
}

inline void MemVarMap::getArgumentsOrParametersForDecl(ParameterStream &PS,
                                                       int PreParams,
                                                       int PostParams) const {
  if (hasItem()) {
    getItem<MemVarMap::DeclParameter>(PS);
  }

  if (hasStream()) {
    getStream<MemVarMap::DeclParameter>(PS);
  }

  if (hasSync()) {
    getSync<MemVarMap::DeclParameter>(PS);
  }

  if (!ExternVarMap.empty()) {
    ParameterStream TPS;
    GetArgOrParam<MemVarInfo, MemVarMap::DeclParameter>()(
        TPS, ExternVarMap.begin()->second);
    PS << TPS.Str;
  }

  getArgumentsOrParametersFromMap<MemVarInfo, MemVarMap::DeclParameter>(
      PS, GlobalVarMap);
  getArgumentsOrParametersFromMap<MemVarInfo, MemVarMap::DeclParameter>(
      PS, LocalVarMap);
  getArgumentsOrParametersFromMap<TextureInfo, MemVarMap::DeclParameter>(
      PS, TextureMap);
}

template <>
inline std::string
MemVarMap::getArgumentsOrParameters<MemVarMap::DeclParameter>(
    int PreParams, int PostParams, FormatInfo FormatInformation) const {

  ParameterStream PS;
  if (DpctGlobalInfo::getFormatRange() != clang::format::FormatRange::none) {
    PS = ParameterStream(FormatInformation,
                         DpctGlobalInfo::getCodeFormatStyle().ColumnLimit);
  } else {
    PS = ParameterStream(FormatInformation, 80);
  }
  getArgumentsOrParametersForDecl(PS, PreParams, PostParams);
  std::string Result = PS.Str;

  if (Result.empty())
    return Result;

  // Remove pre splitter
  unsigned int RemoveLength = 0;
  if (FormatInformation.IsFirstArg) {
    if (FormatInformation.IsAllParamsOneLine) {
      // comma and space
      RemoveLength = 2;
    } else {
      // calculate length from the first character "," to the next none space
      // character
      RemoveLength = 1;
      while (RemoveLength < Result.size()) {
        if (!isspace(Result[RemoveLength]))
          break;
        RemoveLength++;
      }
    }
    Result = Result.substr(RemoveLength, Result.size() - RemoveLength);
  }

  // Add post splitter
  RemoveLength = 0;
  if (PostParams != 0 && PreParams == 0) {
    Result = Result + ", ";
  }

  return Result;
}

// call function expression includes location, name, arguments num, template
// arguments and all function decls related to this call, also merges memory
// variable info of all related function decls.
class CallFunctionExpr {
public:
  template <class T>
  CallFunctionExpr(unsigned Offset, const std::string &FilePathIn, const T &C)
      : FilePath(FilePathIn), BeginLoc(Offset) {}

  void buildCallExprInfo(const CXXConstructExpr *Ctor);
  void buildCallExprInfo(const CallExpr *CE);

  inline const MemVarMap &getVarMap() { return VarMap; }
  inline const std::vector<std::shared_ptr<TextureObjectInfo>> &
  getTextureObjectList() {
    return TextureObjectList;
  }

  void emplaceReplacement();
  inline bool hasArgs() { return HasArgs; }
  inline bool hasTemplateArgs() { return !TemplateArgs.empty(); }
  inline bool hasWrittenTemplateArgs() {
    for (auto &Arg : TemplateArgs)
      if (!Arg.isNull() && Arg.isWritten())
        return true;
    return false;
  }
  inline const std::string &getName() { return Name; }

  std::string getTemplateArguments(bool WrittenArgsOnly = true,
                                   bool WithScalarWrapped = false);

  inline virtual std::string getExtraArguments();

  std::shared_ptr<TextureObjectInfo>
  addTextureObjectArgInfo(unsigned ArgIdx,
                          std::shared_ptr<TextureObjectInfo> Info) {
    auto &Obj = TextureObjectList[ArgIdx];
    if (!Obj)
      Obj = Info;
    return Obj;
  }
  virtual std::shared_ptr<TextureObjectInfo>
  addTextureObjectArg(unsigned ArgIdx, const DeclRefExpr *TexRef,
                      bool isKernelCall = false);
  virtual std::shared_ptr<TextureObjectInfo>
  addTextureObjectArg(unsigned ArgIdx, const ArraySubscriptExpr *TexRef,
                      bool isKernelCall = false);
  std::shared_ptr<DeviceFunctionInfo> getFuncInfo() { return FuncInfo; }
  bool IsAllTemplateArgsSpecified = false;

  virtual ~CallFunctionExpr() = default;

protected:
  void setFuncInfo(std::shared_ptr<DeviceFunctionInfo>);
  std::string Name;
  inline unsigned getBegin() { return BeginLoc; }
  inline const std::string &getFilePath() { return FilePath; }
  void buildInfo();
  void buildCalleeInfo(const Expr *Callee);
  void resizeTextureObjectList(size_t Size) { TextureObjectList.resize(Size); }

private:
  static std::string getName(const NamedDecl *D);
  void
  buildTemplateArguments(const llvm::ArrayRef<TemplateArgumentLoc> &ArgsList,
                         SourceRange Range) {
    if (TemplateArgs.empty())
      for (auto &Arg : ArgsList)
        TemplateArgs.emplace_back(Arg, Range);
  }

  void buildTemplateArgumentsFromTypeLoc(const TypeLoc &TL);
  template <class TyLoc>
  void buildTemplateArgumentsFromSpecializationType(const TyLoc &TL) {
    for (size_t i = 0; i < TL.getNumArgs(); ++i) {
      TemplateArgs.emplace_back(TL.getArgLoc(i), TL.getSourceRange() );
    }
  }

  std::string getNameWithNamespace(const FunctionDecl *FD, const Expr *Callee);

  template <class CallT> void buildTextureObjectArgsInfo(const CallT *C) {
    auto Args = C->arguments();
    auto IsKernel = C->getStmtClass() == Stmt::CUDAKernelCallExprClass;
    auto ArgsNum = std::distance(Args.begin(), Args.end());
    auto ArgItr = Args.begin();
    unsigned Idx = 0;
    TextureObjectList.resize(ArgsNum);
    while (ArgItr != Args.end()) {
      if (auto DRE = dyn_cast<DeclRefExpr>((*ArgItr)->IgnoreImpCasts()))
        addTextureObjectArg(Idx++, DRE, IsKernel);
      else if (auto ASE =
                   dyn_cast<ArraySubscriptExpr>((*ArgItr)->IgnoreImpCasts()))
        addTextureObjectArg(Idx++, ASE, IsKernel);
      ArgItr++;
    }
  }
  void mergeTextureObjectTypeInfo();

  const std::string FilePath;
  unsigned BeginLoc = 0;
  unsigned ExtraArgLoc = 0;
  std::shared_ptr<DeviceFunctionInfo> FuncInfo;
  std::vector<TemplateArgumentInfo> TemplateArgs;

  MemVarMap VarMap;
  bool HasArgs = false;
  std::vector<std::shared_ptr<TextureObjectInfo>> TextureObjectList;
};

// device function declaration info includes location, name, and related
// DeviceFunctionInfo
class DeviceFunctionDecl {
public:
  DeviceFunctionDecl(unsigned Offset, const std::string &FilePathIn,
                     const FunctionDecl *FD);
  DeviceFunctionDecl(unsigned Offset, const std::string &FilePathIn,
                     const FunctionTypeLoc &FTL, const ParsedAttributes &Attrs,
                     const FunctionDecl *Specialization);
  inline static std::shared_ptr<DeviceFunctionInfo>
  LinkUnresolved(const UnresolvedLookupExpr *ULE) {
    return LinkDeclRange(ULE->decls());
  }
  inline static std::shared_ptr<DeviceFunctionInfo>
  LinkRedecls(const FunctionDecl *FD) {
    if (auto D = DpctGlobalInfo::getInstance().findDeviceFunctionDecl(FD))
      return D->getFuncInfo();
    if (auto FTD = FD->getPrimaryTemplate())
      return LinkTemplateDecl(FTD);
    else if (FTD = FD->getDescribedFunctionTemplate())
      return LinkTemplateDecl(FTD);
    return LinkDeclRange(FD->redecls());
  }
  inline static std::shared_ptr<DeviceFunctionInfo>
  LinkTemplateDecl(const FunctionTemplateDecl *FTD) {
    return LinkDeclRange(FTD->redecls());
  }
  inline static std::shared_ptr<DeviceFunctionInfo> LinkExplicitInstantiation(
      const FunctionDecl *Specialization, const FunctionTypeLoc &FTL,
      const ParsedAttributes &Attrs, const TemplateArgumentListInfo &TAList) {
    auto Info = LinkRedecls(Specialization);
    if (Info) {
      auto D = DpctGlobalInfo::getInstance().insertDeviceFunctionDecl(
          Specialization, FTL, Attrs, TAList);
      D->setFuncInfo(Info);
    }
    return Info;
  }

  inline std::shared_ptr<DeviceFunctionInfo> getFuncInfo() const {
    return FuncInfo;
  }

  virtual void emplaceReplacement();
  static void reset() { FuncInfoMap.clear(); };

  using DeclList = std::vector<std::shared_ptr<DeviceFunctionDecl>>;

  static void LinkDecl(const FunctionDecl *FD, DeclList &List,
                       std::shared_ptr<DeviceFunctionInfo> &Info);
  static void LinkDecl(const NamedDecl *ND, DeclList &List,
                       std::shared_ptr<DeviceFunctionInfo> &Info);
  static void LinkDecl(const FunctionTemplateDecl *FTD, DeclList &List,
                       std::shared_ptr<DeviceFunctionInfo> &Info);
  static void LinkRedecls(const FunctionDecl *ND, DeclList &List,
                          std::shared_ptr<DeviceFunctionInfo> &Info);

  template <class IteratorRange>
  static std::shared_ptr<DeviceFunctionInfo>
  LinkDeclRange(IteratorRange &&Range) {
    std::shared_ptr<DeviceFunctionInfo> Info;
    DeclList List;
    LinkDeclRange(std::move(Range), List, Info);
    if (List.empty())
      return Info;
    if (!Info)
      Info = std::make_shared<DeviceFunctionInfo>(List[0]->ParamsNum,
                                                  List[0]->NonDefaultParamNum);
    for (auto &D : List)
      D->setFuncInfo(Info);
    return Info;
  }

  template <class IteratorRange>
  static void LinkDeclRange(IteratorRange &&Range, DeclList &List,
                            std::shared_ptr<DeviceFunctionInfo> &Info) {
    for (auto D : Range)
      LinkDecl(D, List, Info);
  }
  void setFuncInfo(std::shared_ptr<DeviceFunctionInfo> Info);
  void buildReplaceLocInfo(const FunctionDecl *FD);

  virtual ~DeviceFunctionDecl() = default;

protected:
  const FormatInfo &getFormatInfo() { return FormatInformation; }
  void buildTextureObjectParamsInfo(const ArrayRef<ParmVarDecl *> &Parms) {
    TextureObjectList.assign(Parms.size(),
                             std::shared_ptr<TextureObjectInfo>());
    for (unsigned Idx = 0; Idx < Parms.size(); ++Idx) {
      auto Param = Parms[Idx];
      if (DpctGlobalInfo::getUnqualifiedTypeName(Param->getType()) ==
          "cudaTextureObject_t")
        TextureObjectList[Idx] = std::make_shared<TextureObjectInfo>(Param);
    }
  }

  template <class AttrsT>
  void buildReplaceLocInfo(const FunctionTypeLoc &FTL, const AttrsT &Attrs);

  virtual std::string getExtraParameters();

  unsigned Offset;
  const std::string FilePath;
  unsigned ParamsNum;
  unsigned ReplaceOffset;
  unsigned ReplaceLength;
  bool IsReplaceFollowedByPP = false;
  unsigned NonDefaultParamNum;
  bool IsDefFilePathNeeded;
  std::vector<std::shared_ptr<TextureObjectInfo>> TextureObjectList;
  FormatInfo FormatInformation;

  static std::shared_ptr<DeviceFunctionInfo> &getFuncInfo(const FunctionDecl *);
  static std::unordered_map<std::string, std::shared_ptr<DeviceFunctionInfo>>
      FuncInfoMap;

private:
  std::shared_ptr<DeviceFunctionInfo> &FuncInfo;
};

class ExplicitInstantiationDecl : public DeviceFunctionDecl {
  std::vector<TemplateArgumentInfo> InstantiationArgs;

public:
  ExplicitInstantiationDecl(unsigned Offset, const std::string &FilePathIn,
                            const FunctionTypeLoc &FTL,
                            const ParsedAttributes &Attrs,
                            const FunctionDecl *Specialization,
                            const TemplateArgumentListInfo &TAList)
      : DeviceFunctionDecl(Offset, FilePathIn, FTL, Attrs, Specialization) {
    initTemplateArgumentList(TAList, Specialization);
  }
  static void processFunctionTypeLoc(const FunctionTypeLoc &);

private:
  void initTemplateArgumentList(const TemplateArgumentListInfo &TAList,
                                const FunctionDecl *Specialization);
  std::string getExtraParameters() override;
};

class DeviceFunctionDeclInModule : public DeviceFunctionDecl {
  void insertWrapper();
  bool HasBody = false;
  size_t DeclEnd;
  std::string FuncName;
  std::vector<std::pair<std::string, std::string>> ParametersInfo;
  std::shared_ptr<KernelCallExpr> Kernel;
  void buildParameterInfo(const FunctionDecl *FD);
  void buildWrapperInfo(const FunctionDecl *FD);
  void buildCallInfo(const FunctionDecl *FD);
  std::vector<std::pair<std::string, std::string>> &getParametersInfo() {
    return ParametersInfo;
  }

public:
  DeviceFunctionDeclInModule(unsigned Offset, const std::string &FilePathIn,
                             const FunctionTypeLoc &FTL,
                             const ParsedAttributes &Attrs,
                             const FunctionDecl *FD)
      : DeviceFunctionDecl(Offset, FilePathIn, FTL, Attrs, FD) {
    buildParameterInfo(FD);
    buildWrapperInfo(FD);
    buildCallInfo(FD);
  }
  DeviceFunctionDeclInModule(unsigned Offset, const std::string &FilePathIn,
                             const FunctionDecl *FD)
      : DeviceFunctionDecl(Offset, FilePathIn, FD) {
    buildParameterInfo(FD);
    buildWrapperInfo(FD);
    buildCallInfo(FD);
  }
  void emplaceReplacement() override;
};

// device function info includes parameters num, memory variable and call
// expression in the function.
class DeviceFunctionInfo {
  struct ParameterProps {
    bool IsReferenced = false;
  };

public:
  DeviceFunctionInfo(size_t ParamsNum, size_t NonDefaultParamNum)
      : ParamsNum(ParamsNum), NonDefaultParamNum(NonDefaultParamNum),
        IsBuilt(false),
        TextureObjectTypeList(ParamsNum, std::shared_ptr<TextureTypeInfo>()) {
    ParametersProps.resize(ParamsNum);
  }

  bool ConstructGraphVisited = false;

  template <class CallT>
  inline std::shared_ptr<CallFunctionExpr> addCallee(const CallT *C) {
    auto CallLocInfo = DpctGlobalInfo::getLocInfo(C);
    auto Call =
        insertObject(CallExprMap, CallLocInfo.second, CallLocInfo.first, C);
    Call->buildCallExprInfo(C);
    return Call;
  }
  inline void addVar(std::shared_ptr<MemVarInfo> Var) { VarMap.addVar(Var); }
  inline void setItem() { VarMap.setItem(); }
  inline void setStream() { VarMap.setStream(); }
  inline void setSync() { VarMap.setSync(); }
  inline void addTexture(std::shared_ptr<TextureInfo> Tex) {
    VarMap.addTexture(Tex);
  }
  inline MemVarMap &getVarMap() { return VarMap; }
  inline std::shared_ptr<TextureTypeInfo> getTextureTypeInfo(unsigned Idx) {
    if (Idx < TextureObjectTypeList.size())
      return TextureObjectTypeList[Idx];
    return std::shared_ptr<TextureTypeInfo>();
  }

  void buildInfo();
  inline bool hasParams() { return ParamsNum != 0; }

  inline bool isBuilt() { return IsBuilt; }
  inline void setBuilt() { IsBuilt = true; }

  inline std::string
  getExtraParameters(const std::string &Path,
                     FormatInfo FormatInformation = FormatInfo()) {
    buildInfo();
    VarMap.requestFeatureForAllVarMaps(Path);
    return VarMap.getExtraDeclParam(
        NonDefaultParamNum, ParamsNum - NonDefaultParamNum, FormatInformation);
  }
  std::string
  getExtraParameters(const std::string &Path,
                     const std::vector<TemplateArgumentInfo> &TAList,
                     FormatInfo FormatInformation = FormatInfo()) {
    MemVarMap TmpVarMap;
    buildInfo();
    TmpVarMap.merge(VarMap, TAList);
    TmpVarMap.requestFeatureForAllVarMaps(Path);
    return TmpVarMap.getExtraDeclParam(
        NonDefaultParamNum, ParamsNum - NonDefaultParamNum, FormatInformation);
  }

  void setDefinitionFilePath(const std::string &Path) {
    DefinitionFilePath = Path;
  }
  const std::string &getDefinitionFilePath() { return DefinitionFilePath; }
  void setNeedSyclExternMacro() { NeedSyclExternMacro = true; }
  bool IsSyclExternMacroNeeded() { return NeedSyclExternMacro; }
  void merge(std::shared_ptr<DeviceFunctionInfo> Other);
  size_t ParamsNum;
  size_t NonDefaultParamNum;
  GlobalMap<CallFunctionExpr> &getCallExprMap() { return CallExprMap; }
  void addSubGroupSizeRequest(unsigned int Size, SourceLocation Loc,
                              std::string APIName, std::string VarName = "") {
    if (Size == 0 || Loc.isInvalid())
      return;
    auto LocInfo = DpctGlobalInfo::getLocInfo(Loc);
    RequiredSubGroupSize.push_back(
        std::make_tuple(Size, LocInfo.first, LocInfo.second, APIName, VarName));
  }
  std::vector<std::tuple<unsigned int, std::string, unsigned int, std::string,
                         std::string>> &
  getSubGroupSize() {
    return RequiredSubGroupSize;
  }
  bool isParameterReferenced(unsigned int Index) {
    if (Index >= ParametersProps.size())
      return true;
    return ParametersProps[Index].IsReferenced;
  }
  void setParameterReferencedStatus(unsigned int Index, bool IsReferenced) {
    if (Index >= ParametersProps.size())
      return;
    ParametersProps[Index].IsReferenced =
        ParametersProps[Index].IsReferenced || IsReferenced;
  }

private:
  void mergeCalledTexObj(
      const std::vector<std::shared_ptr<TextureObjectInfo>> &TexObjList);

  void mergeTextureTypeList(
      const std::vector<std::shared_ptr<TextureTypeInfo>> &Other);

  bool IsBuilt;
  std::string DefinitionFilePath;
  bool NeedSyclExternMacro = false;
  // subgroup size, filepath, offset, API name, var name
  std::vector<std::tuple<unsigned int, std::string, unsigned int, std::string,
                         std::string>>
      RequiredSubGroupSize;
  GlobalMap<CallFunctionExpr> CallExprMap;
  MemVarMap VarMap;

  std::vector<std::shared_ptr<TextureTypeInfo>> TextureObjectTypeList;
  std::vector<ParameterProps> ParametersProps;
};

class KernelPrinter {
  const std::string NL;
  std::string Indent;
  llvm::raw_string_ostream &Stream;

  void incIndent() { Indent += "  "; }
  void decIndent() { Indent.erase(Indent.length() - 2, 2); }

public:
  class Block {
    KernelPrinter &Printer;
    bool WithBrackets;

  public:
    Block(KernelPrinter &Printer, bool WithBrackets)
        : Printer(Printer), WithBrackets(WithBrackets) {
      if (WithBrackets)
        Printer.line("{");
      Printer.incIndent();
    }
    ~Block() {
      Printer.decIndent();
      if (WithBrackets)
        Printer.line("}");
    }
  };

public:
  KernelPrinter(const std::string &NL, const std::string &Indent,
                llvm::raw_string_ostream &OS)
      : NL(NL), Indent(Indent), Stream(OS) {}
  std::unique_ptr<Block> block(bool WithBrackets = false) {
    return std::make_unique<Block>(*this, WithBrackets);
  }
  template <class T> KernelPrinter &operator<<(const T &S) {
    Stream << S;
    return *this;
  }
  template <class... Args> KernelPrinter &line(Args &&...Arguments) {
    appendString(Stream, Indent, std::forward<Args>(Arguments)..., NL);
    return *this;
  }
  KernelPrinter &operator<<(const StmtList &Stmts) {

    for (auto &S : Stmts) {
      if (!S.Warnings.empty()) {
        for (auto &Warning : S.Warnings) {
          line("/*");
          line(Warning);
          line("*/");
        }
      }
      line(S.StmtStr);
    }
    return *this;
  }
  KernelPrinter &indent() { return (*this) << Indent; }
  KernelPrinter &newLine() { return (*this) << NL; }
  std::string str() {
    auto Result = Stream.str();
    return Result.substr(Indent.length(),
                         Result.length() - Indent.length() - NL.length());
  }
};

class KernelCallExpr : public CallFunctionExpr {
public:
  bool IsInMacroDefine = false;
  bool NeedLambda = false;

private:
  struct ArgInfo {
    ArgInfo(KernelArgumentAnalysis &Analysis, const Expr *Arg, bool Used,
            int Index, KernelCallExpr *BASE)
        : IsPointer(false), IsRedeclareRequired(false),
          IsUsedAsLvalueAfterMalloc(Used), Index(Index) {
      Analysis.analyze(Arg);
      ArgString = Analysis.getReplacedString();
      TryGetBuffer = Analysis.TryGetBuffer;
      IsRedeclareRequired = Analysis.IsRedeclareRequired;
      IsPointer = Analysis.IsPointer;
      if (DpctGlobalInfo::getUsmLevel() == UsmLevel::UL_None) {
        IsDoublePointer = Analysis.IsDoublePointer;
      }

      if (IsPointer) {
        QualType PointerType;
        if (Arg->getType().getTypePtr()->getTypeClass() ==
            Type::TypeClass::Decayed) {
          PointerType = Arg->getType().getCanonicalType();
        } else {
          PointerType = Arg->getType();
        }
        TypeString = DpctGlobalInfo::getReplacedTypeName(PointerType);
        ArgSize = MapNames::KernelArgTypeSizeMap.at(KernelArgType::KAT_Default);

        // Currently, all the device RNG state structs are passed to kernel by
        // pointer. So we check the pointee type, if it is in the type map, we
        // replace the TypeString with the MKL generator type.
        std::string PointeeTypeStr =
            Arg->getType()->getPointeeType().getUnqualifiedType().getAsString();
        auto Iter = MapNames::DeviceRandomGeneratorTypeMap.find(PointeeTypeStr);
        if (Iter != MapNames::DeviceRandomGeneratorTypeMap.end()) {
          // Here the "*" is not added in the TypeString, the "*" will be added
          // in function buildKernelArgsStmt
          TypeString = Iter->second;
          IsDeviceRandomGeneratorType = true;
        }
      } else {
        auto QT = Arg->getType();
        QT = QT.getUnqualifiedType();
        auto Iter =
            MapNames::VectorTypeMigratedTypeSizeMap.find(QT.getAsString());
        if (Iter != MapNames::VectorTypeMigratedTypeSizeMap.end())
          ArgSize = Iter->second;
        else
          ArgSize =
              MapNames::KernelArgTypeSizeMap.at(KernelArgType::KAT_Default);
      }

      if (IsRedeclareRequired || IsPointer || BASE->IsInMacroDefine) {
        IdString = getTempNameForExpr(Arg, false, true, BASE->IsInMacroDefine);
      }
    }

    ArgInfo(const ParmVarDecl *PVD, const std::string &ArgsArrayName,
            KernelCallExpr *Kernel)
        : IsPointer(PVD->getType()->isPointerType()), IsRedeclareRequired(true),
          IsUsedAsLvalueAfterMalloc(true),
          TryGetBuffer(DpctGlobalInfo::getUsmLevel() == UsmLevel::UL_None &&
                       IsPointer),
          TypeString(DpctGlobalInfo::getReplacedTypeName(PVD->getType())),
          IdString(PVD->getName().str() + "_"),
          Index(PVD->getFunctionScopeIndex()) {
      // For parameter declaration 'float *a' with index = 2 and args array's
      // name is 'args', the arg string will be '*(float **)args[2]'.
      llvm::raw_string_ostream OS(ArgString);
      // Get pointer type of the parameter declaration's type, e.g. 'float **'.
      auto CastPointerType =
          DpctGlobalInfo::getContext().getPointerType(PVD->getType());
      // Print '*(float **)'.
      OS << "*(" << DpctGlobalInfo::getReplacedTypeName(CastPointerType) << ")";
      // Print args array subscript.
      OS << ArgsArrayName << "[" << Index << "]";

      if (TextureObjectInfo::isTextureObject(PVD)) {
        IsRedeclareRequired = false;
        Texture = std::make_shared<CudaLaunchTextureObjectInfo>(PVD, OS.str());
        Kernel->addTextureObjectArgInfo(Index, Texture);
      }
    }

    ArgInfo(const ParmVarDecl *PVD, KernelCallExpr *Kernel)
        : IsPointer(PVD->getType()->isPointerType()), IsRedeclareRequired(true),
          IsUsedAsLvalueAfterMalloc(true),
          TryGetBuffer(DpctGlobalInfo::getUsmLevel() == UsmLevel::UL_None &&
                       IsPointer),
          TypeString(DpctGlobalInfo::getReplacedTypeName(PVD->getType())),
          IdString(PVD->getName().str() + "_"),
          Index(PVD->getFunctionScopeIndex()) {
      auto ArgName = PVD->getNameAsString();
      ArgString = ArgName;

      if (TextureObjectInfo::isTextureObject(PVD)) {
        Texture = std::make_shared<CudaLaunchTextureObjectInfo>(PVD, ArgName);
        Kernel->addTextureObjectArgInfo(Index, Texture);
      }
      IsRedeclareRequired = false;
    }

    ArgInfo(std::shared_ptr<TextureObjectInfo> Obj, KernelCallExpr *BASE)
        : Texture(Obj) {
      IsPointer = false;
      IsRedeclareRequired = false;
      TypeString = "";
      Index = 0;
      ArgSize = MapNames::KernelArgTypeSizeMap.at(KernelArgType::KAT_Texture);
    }

    inline const std::string &getArgString() const { return ArgString; }
    inline const std::string &getTypeString() const { return TypeString; }
    inline std::string getIdStringWithIndex() const {
      return buildString(IdString, "ct", Index);
    }
    inline std::string getIdStringWithSuffix(const std::string &Suffix) const {
      return buildString(IdString, Suffix, "_ct", Index);
    }
    bool IsPointer;
    // If the pointer is used as lvalue after its most recent memory allocation
    bool IsRedeclareRequired;
    bool IsUsedAsLvalueAfterMalloc;
    bool IsDefinedOnDevice = false;
    bool TryGetBuffer = false;
    std::string ArgString;
    std::string TypeString;
    std::string IdString;
    int Index;
    int ArgSize = 0;
    bool IsDeviceRandomGeneratorType = false;
    bool IsDoublePointer = false;

    std::shared_ptr<TextureObjectInfo> Texture;
  };

  void print(KernelPrinter &Printer);
  void printSubmit(KernelPrinter &Printer);
  void printSubmitLamda(KernelPrinter &Printer);
  void printParallelFor(KernelPrinter &Printer, bool IsInSubmit);
  void printKernel(KernelPrinter &Printer);

public:
  KernelCallExpr(unsigned Offset, const std::string &FilePath,
                 const CUDAKernelCallExpr *KernelCall)
      : CallFunctionExpr(Offset, FilePath, KernelCall), IsSync(false) {
    setIsInMacroDefine(KernelCall);
    setNeedAddLambda(KernelCall);
    buildCallExprInfo(KernelCall);
    buildArgsInfo(KernelCall);
    buildKernelInfo(KernelCall);
  }

  void addAccessorDecl();
  void buildInfo();
  void setKernelCallDim();
  void buildUnionFindSet();
  void addReplacements();
  inline std::string getExtraArguments() override {
    if (!getFuncInfo()) {
      return "";
    }

    return getVarMap().getKernelArguments(getFuncInfo()->NonDefaultParamNum,
                                          getFuncInfo()->ParamsNum -
                                              getFuncInfo()->NonDefaultParamNum,
                                          getFilePath());
  }

  inline const std::vector<ArgInfo> &getArgsInfo() { return ArgsInfo; }
  int calculateOriginArgsSize() const;

  std::string getReplacement();

  inline void setEvent(const std::string &E) { Event = E; }
  inline const std::string &getEvent() { return Event; }

  inline void setSync(bool Sync = true) { IsSync = Sync; }
  inline bool isSync() { return IsSync; }

  static std::shared_ptr<KernelCallExpr>
  buildFromCudaLaunchKernel(const std::pair<std::string, unsigned> &LocInfo,
                            const CallExpr *);
  static std::shared_ptr<KernelCallExpr>
  buildForWrapper(std::string, const FunctionDecl *,
                  std::shared_ptr<DeviceFunctionInfo>);
  unsigned int GridDim = 3;
  unsigned int BlockDim = 3;
  void setEmitSizeofWarningFlag(bool Flag) { EmitSizeofWarning = Flag; }

private:
  KernelCallExpr(unsigned Offset, const std::string &FilePath)
      : CallFunctionExpr(Offset, FilePath, nullptr), IsSync(false) {}
  void buildArgsInfoFromArgsArray(const FunctionDecl *FD,
                                  const Expr *ArgsArray) {}
  void buildArgsInfo(const CallExpr *CE) {
    KernelArgumentAnalysis Analysis(IsInMacroDefine);
    auto &TexList = getTextureObjectList();

    for (unsigned Idx = 0; Idx < CE->getNumArgs(); ++Idx) {
      if (auto Obj = TexList[Idx]) {
        ArgsInfo.emplace_back(Obj, this);
      } else {
        auto Arg = CE->getArg(Idx);
        bool Used = true;
        if (auto *ArgDRE = dyn_cast<DeclRefExpr>(Arg->IgnoreImpCasts()))
          Used = isArgUsedAsLvalueUntil(ArgDRE, CE);
        ArgsInfo.emplace_back(Analysis, Arg, Used, Idx, this);
      }
    }
  }
  bool isDefaultStream() {
    return StringRef(ExecutionConfig.Stream).startswith("{{NEEDREPLACEQ") ||
           ExecutionConfig.IsDefaultStream;
  }

  void buildKernelInfo(const CUDAKernelCallExpr *KernelCall);
  void setIsInMacroDefine(const CUDAKernelCallExpr *KernelCall);
  void setNeedAddLambda(const CUDAKernelCallExpr *KernelCall);
  void buildNeedBracesInfo(const CallExpr *KernelCall);
  void buildLocationInfo(const CallExpr *KernelCall);
  template <class ArgsRange>
  void buildExecutionConfig(const ArgsRange &ConfigArgs);

  void removeExtraIndent() {
    DpctGlobalInfo::getInstance().addReplacement(
        std::make_shared<ExtReplacement>(getFilePath(),
                                         getBegin() - LocInfo.Indent.length(),
                                         LocInfo.Indent.length(), "", nullptr));
  }
  void addAccessorDecl(MemVarInfo::VarScope Scope);
  void addAccessorDecl(std::shared_ptr<MemVarInfo> VI);
  void addStreamDecl() {
    if (getVarMap().hasStream())
      SubmitStmtsList.StreamList.emplace_back(buildString(
          MapNames::getClNamespace() + "stream ",
          DpctGlobalInfo::getStreamName(), "(64 * 1024, 80, cgh);"));
    if (getVarMap().hasSync()) {
      if (DpctGlobalInfo::getUsmLevel() == UsmLevel::UL_None) {

        OuterStmts.emplace_back(
            buildString("dpct::global_memory<dpct::byte_t, 1> d_",
                        DpctGlobalInfo::getSyncName(), "(4);"));

        OuterStmts.emplace_back(
            buildString("d_", DpctGlobalInfo::getSyncName(),
                        ".init(dpct::get_default_queue());"));

        SubmitStmtsList.SyncList.emplace_back(buildString(
            "auto ", DpctGlobalInfo::getSyncName(), " = dpct::get_access(d_",
            DpctGlobalInfo::getSyncName(), ".get_ptr(), cgh);"));

        OuterStmts.emplace_back(buildString("dpct::dpct_memset(d_",
                                            DpctGlobalInfo::getSyncName(),
                                            ".get_ptr(), 0, sizeof(int));\n"));

        requestFeature(HelperFeatureEnum::Memory_dpct_memset, getFilePath());
        requestFeature(HelperFeatureEnum::Memory_get_access, getFilePath());

        requestFeature(HelperFeatureEnum::Memory_global_memory_alias,
                       getFilePath());
        requestFeature(HelperFeatureEnum::Memory_device_memory_get_ptr,
                       getFilePath());

      } else {

        OuterStmts.emplace_back(
            buildString("dpct::global_memory<unsigned int, 0> d_",
                        DpctGlobalInfo::getSyncName(), "(0);"));
        OuterStmts.emplace_back(
            buildString("unsigned *", DpctGlobalInfo::getSyncName(), " = d_",
                        DpctGlobalInfo::getSyncName(),
                        ".get_ptr(dpct::get_default_queue());"));

        OuterStmts.emplace_back(buildString("dpct::get_default_queue().memset(",
                                            DpctGlobalInfo::getSyncName(),
                                            ", 0, sizeof(int)).wait();"));

        requestFeature(HelperFeatureEnum::Memory_global_memory_alias,
                       getFilePath());
        requestFeature(HelperFeatureEnum::Memory_device_memory_get_ptr_q,
                       getFilePath());
      }
    }
  }

  void buildKernelArgsStmt();

  struct {
    std::string LocHash;
    std::string NL;
    std::string Indent;
  } LocInfo;
  // true, if migrated SYCL code block need extra { }
  bool NeedBraces = true;
  struct {
    std::string Config[6] = {"", "", "", "0", "", ""};
    std::string &GroupSize = Config[0];
    std::string &LocalSize = Config[1];
    std::string &ExternMemSize = Config[2];
    std::string &Stream = Config[3];
    bool LocalDirectRef = false, GroupDirectRef = false;
    std::string GroupSizeFor1D = "";
    std::string LocalSizeFor1D = "";
    std::string &NdRange = Config[4];
    std::string &SubGroupSize = Config[5];
    bool IsDefaultStream = false;
  } ExecutionConfig;

  std::vector<ArgInfo> ArgsInfo;

  std::string Event;
  bool IsSync;

  class {
  public:
    StmtList StreamList;
    StmtList SyncList;
    StmtList RangeList;
    StmtList MemoryList;
    StmtList InitList;
    StmtList ExternList;
    StmtList PtrList;
    StmtList AccessorList;
    StmtList TextureList;
    StmtList SamplerList;
    StmtList NdRangeList;
    StmtList CommandGroupList;

    inline KernelPrinter &print(KernelPrinter &Printer) {
      printList(Printer, StreamList);
      printList(Printer, SyncList);
      printList(Printer, ExternList);
      printList(Printer, MemoryList);
      printList(Printer, InitList, "init global memory");
      printList(Printer, RangeList,
                "ranges used for accessors to device memory");
      printList(Printer, PtrList, "pointers to device memory");
      printList(Printer, AccessorList, "accessors to device memory");
      printList(Printer, TextureList, "accessors to image objects");
      printList(Printer, SamplerList, "sampler of image objects");
      printList(Printer, NdRangeList,
                "ranges to define ND iteration space for the kernel");
      printList(Printer, CommandGroupList, "helper variables defined");
      return Printer;
    }

    bool empty() const noexcept {
      return CommandGroupList.empty() && NdRangeList.empty() &&
             AccessorList.empty() && PtrList.empty() && InitList.empty() &&
             ExternList.empty() && MemoryList.empty() && RangeList.empty() &&
             TextureList.empty() && SamplerList.empty() && StreamList.empty() &&
             SyncList.empty();
    }

  private:
    KernelPrinter &printList(KernelPrinter &Printer, const StmtList &List,
                             StringRef Comments = "") {
      if (List.empty())
        return Printer;
      if (!Comments.empty() && DpctGlobalInfo::isCommentsEnabled())
        Printer.line("// ", Comments);
      Printer << List;
      return Printer.newLine();
    }
  } SubmitStmtsList;

  StmtList OuterStmts;
  StmtList KernelStmts;
  std::string KernelArgs;
  int TotalArgsSize = 0;
  bool EmitSizeofWarning = false;
  unsigned int SizeOfHighestDimension = 0;
};

class CudaMallocInfo {
public:
  CudaMallocInfo(unsigned Offset, const std::string &FilePath,
                 const VarDecl *VD)
      : Name(VD->getName().str()) {}

  static const VarDecl *getMallocVar(const Expr *Arg) {
    if (auto UO = dyn_cast<UnaryOperator>(Arg->IgnoreImpCasts())) {
      if (UO->getOpcode() == UO_AddrOf) {
        return getDecl(UO->getSubExpr());
      }
    }
    return nullptr;
  }
  static const VarDecl *getDecl(const Expr *E) {
    if (auto DeclRef = dyn_cast<DeclRefExpr>(E->IgnoreImpCasts()))
      return dyn_cast<VarDecl>(DeclRef->getDecl());
    return nullptr;
  }

  void setSizeExpr(const Expr *SizeExpression) {
    ArgumentAnalysis A(SizeExpression, false);
    A.analyze();
    Size = A.getReplacedString();
  }
  void setSizeExpr(const Expr *N, const Expr *ElemSize) {
    ArgumentAnalysis AN(N, false);
    ArgumentAnalysis AElemSize(ElemSize, false);
    AN.analyze();
    AElemSize.analyze();
    Size = "(" + AN.getReplacedString() + ")*(" +
           AElemSize.getReplacedString() + ")";
  }

  std::string getAssignArgs(const std::string &TypeName) {
    return Name + ", " + Size;
  }

private:
  std::string Size;
  std::string Name;
};

class RandomEngineInfo {
public:
  RandomEngineInfo(unsigned Offset, const std::string &FilePath,
                   const DeclaratorDecl *DD)
      : SeedExpr("0"), DimExpr("1"), IsQuasiEngine(false) {
    auto &SM = DpctGlobalInfo::getSourceManager();
    DeclaratorDeclName = DD->getNameAsString();

    auto LocInfo = DpctGlobalInfo::getLocInfo(
        DD->getTypeSourceInfo()->getTypeLoc().getBeginLoc());
    DeclFilePath = LocInfo.first;
    DeclaratorDeclTypeBeginOffset = LocInfo.second;

    DeclaratorDeclEndOffset = SM.getDecomposedLoc(DD->getEndLoc()).second;
    TypeLength = Lexer::MeasureTokenLength(
        SM.getExpansionLoc(DD->getTypeSourceInfo()->getTypeLoc().getBeginLoc()),
        SM, DpctGlobalInfo::getContext().getLangOpts());
  }
  // Seed is an unsigned long long type value in origin code, if it is not set,
  // use 0 as default.
  // The legal value of Dim in origin code is 1 to 20000, so if it is not set,
  // use 1 as default.

  void setEngineTypeReplacement(std::string EngineType) {
    TypeReplacement = EngineType;
  }
  void setSeedExpr(const Expr *Seed) {
    ArgumentAnalysis AS(Seed, false);
    AS.analyze();
    SeedExpr = AS.getReplacedString();
  }
  void setDimExpr(const Expr *Dim) {
    ArgumentAnalysis AD(Dim, false);
    AD.analyze();
    DimExpr = AD.getReplacedString();
  }
  std::string getSeedExpr() { return SeedExpr; }
  std::string getDimExpr() { return DimExpr; }

  void setCreateAPIInfo(SourceLocation Begin, SourceLocation End,
                        std::string QueueStr = "") {
    auto BeginInfo = DpctGlobalInfo::getLocInfo(Begin);
    auto EndInfo = DpctGlobalInfo::getLocInfo(End);
    CreateAPILength.push_back(EndInfo.second - BeginInfo.second);
    CreateAPIBegin.push_back(BeginInfo.second);
    CreateCallFilePath.push_back(BeginInfo.first);
    CreateAPIQueueName.push_back(QueueStr);
    CreateAPINum++;
  }

  void setTypeReplacement(std::string Repl) { TypeReplacement = Repl; }
  void setQuasiEngineFlag() { IsQuasiEngine = true; }

  void buildInfo();
  void updateEngineType();
  void setAssigned() { IsAssigned = true; }
  std::string getDeclaratorDeclName() { return DeclaratorDeclName; }
  void setGeneratorName(std::string Name) { GeneratorName = Name; }
  SourceLocation getDeclaratorDeclTypeBeginLoc() {
    auto &SM = DpctGlobalInfo::getSourceManager();
    auto FE = SM.getFileManager().getFile(DeclFilePath);
    if (std::error_code ec = FE.getError())
      return SourceLocation();
    auto FID = SM.getOrCreateFileID(FE.get(), SrcMgr::C_User);
    return SM.getComposedLoc(FID, DeclaratorDeclTypeBeginOffset);
  }
  SourceLocation getDeclaratorDeclEndLoc() {
    auto &SM = DpctGlobalInfo::getSourceManager();
    auto FE = SM.getFileManager().getFile(DeclFilePath);
    if (std::error_code ec = FE.getError())
      return SourceLocation();
    auto FID = SM.getOrCreateFileID(FE.get(), SrcMgr::C_User);
    return SM.getComposedLoc(FID, DeclaratorDeclEndOffset);
  }
  void setUnsupportEngineFlag(bool Flag) { IsUnsupportEngine = Flag; }
  void setQueueStr(std::string Q) { QueueStr = Q; }
  std::string getEngineType() { return TypeReplacement; }
  void setIsRealCreate(bool IRC) { IsRealCreate = IRC; };
  bool getIsRealCreate() { return IsRealCreate; };

private:
  std::string SeedExpr; // Replaced Seed variable string
  std::string DimExpr;  // Replaced Dimension variable string
  bool IsQuasiEngine;   // If origin code used a quasirandom number generator,
                        // this flag need be set as true.
  std::string DeclFilePath; // Where the curandGenerator_t handle is declared.
  std::vector<std::string>
      CreateCallFilePath;  // Where the curandCreateGenerator API is called.
  unsigned int TypeLength; // The length of the curandGenerator_t handle type.
  std::vector<unsigned int>
      CreateAPIBegin; // The offset of the begin of curandCreateGenerator API.
  std::vector<unsigned int>
      CreateAPILength; // The length of the begin of curandCreateGenerator API.
  std::vector<std::string> CreateAPIQueueName;
  std::string TypeReplacement;    // The replcaement string of the type of
                                  // curandGenerator_t handle.
  std::string DeclaratorDeclName; // Name of declarator declaration.
  unsigned int DeclaratorDeclTypeBeginOffset;
  unsigned int DeclaratorDeclEndOffset;
  bool IsUnsupportEngine = true;
  std::string QueueStr;
  std::string GeneratorName;
  bool IsAssigned = false;
  unsigned int CreateAPINum = 0;
  bool IsRealCreate = true;
};

template <class... T>
void DpctFileInfo::insertHeader(HeaderType Type, unsigned Offset, T... Args) {
  if (!HeaderInsertedBitMap[Type]) {
    HeaderInsertedBitMap[Type] = true;
    std::string ReplStr;
    llvm::raw_string_ostream RSO(ReplStr);
    // Start a new line if we're not inserting at the first inclusion offset
    if (Offset != FirstIncludeOffset) {
      RSO << getNL();
    } else {
      if ((DpctGlobalInfo::getUsmLevel() == UsmLevel::UL_None) &&
          (Type == HT_SYCL)) {
        RSO << "#define DPCT_USM_LEVEL_NONE" << getNL();
      }
      if (AddOneDplHeaders && Type == HT_SYCL) {
        RSO << "#include <oneapi/dpl/execution>" << getNL()
            << "#include <oneapi/dpl/algorithm>" << getNL();
      }
    }
    concatHeader(RSO, std::forward<T>(Args)...);
    if (!DpctGlobalInfo::getExplicitNamespaceSet().count(
            ExplicitNamespace::EN_DPCT) ||
        DpctGlobalInfo::isDPCTNamespaceTempEnabled()) {
      RSO << "using namespace dpct;" << getNL();
    }
    if (!DpctGlobalInfo::getExplicitNamespaceSet().count(
            ExplicitNamespace::EN_SYCL) &&
        !DpctGlobalInfo::getExplicitNamespaceSet().count(
            ExplicitNamespace::EN_CL)) {
      RSO << "using namespace sycl;" << getNL();
    }
    if (Type == HT_SYCL)
      insertHeader(std::move(RSO.str()), Offset, InsertPosition::IP_AlwaysLeft);
    else
      insertHeader(std::move(RSO.str()), Offset);
  }
}

/// Find the innermost FunctionDecl's child node (CompoundStmt node) where \S
/// is located. If there is no CompoundStmt of FunctionDecl out of \S, return
/// nullptr.
/// Caller should make sure that /S is not nullptr.
template <typename T>
inline const clang::CompoundStmt *findInnerMostBlock(const T *S) {
  auto &Context = DpctGlobalInfo::getContext();
  auto Parents = Context.getParents(*S);
  std::vector<DynTypedNode> AncestorNodes;
  while (Parents.size() >= 1) {
    AncestorNodes.push_back(Parents[0]);
    Parents = Context.getParents(Parents[0]);
  }

  for (unsigned int i = 0; i < AncestorNodes.size(); ++i) {
    if (auto CS = AncestorNodes[i].get<CompoundStmt>()) {
      if (i + 1 < AncestorNodes.size() &&
          (AncestorNodes[i + 1].get<FunctionDecl>() ||
           AncestorNodes[i + 1].get<CXXMethodDecl>() ||
           AncestorNodes[i + 1].get<CXXConstructorDecl>() ||
           AncestorNodes[i + 1].get<CXXDestructorDecl>())) {
        return CS;
      }
    }
  }
  return nullptr;
}

template <typename T>
inline DpctGlobalInfo::HelperFuncReplInfo
generateHelperFuncReplInfo(const T *S) {
  DpctGlobalInfo::HelperFuncReplInfo Info;
  if (!S) {
    Info.IsLocationValid = false;
    return Info;
  }

  auto CS = findInnerMostBlock(S);
  if (!CS) {
    Info.IsLocationValid = false;
    return Info;
  }

  auto EndOfLBrace = CS->getLBracLoc().getLocWithOffset(1);
  if (EndOfLBrace.isMacroID()) {
    Info.IsLocationValid = false;
    return Info;
  }

  Info.IsLocationValid = true;
  Info.DeclLocFile =
      DpctGlobalInfo::getSourceManager().getFilename(EndOfLBrace).str();
  Info.DeclLocOffset =
      DpctGlobalInfo::getSourceManager().getDecomposedLoc(EndOfLBrace).second;
  return Info;
}

/// If it is not duplicated, return 0.
/// If it is duplicated, return the correct Index which is >= 1.
template <typename T> int getPlaceholderIdx(const T *S) {
  auto &SM = DpctGlobalInfo::getSourceManager();
  SourceLocation Loc = S->getBeginLoc();
  Loc = SM.getExpansionLoc(Loc);

  auto LocInfo = DpctGlobalInfo::getLocInfo(Loc);
  std::string Key = LocInfo.first + ":" + std::to_string(LocInfo.second);
  auto Iter = DpctGlobalInfo::getTempVariableHandledMap().find(Key);
  if (Iter != DpctGlobalInfo::getTempVariableHandledMap().end()) {
    return Iter->second;
  } else {
    return 0;
  }
}

/// return true: update success
/// return false: key already there, map is not changed.
template <typename T> bool UpdatePlaceholderIdxMap(const T *S, int Index) {
  auto &SM = DpctGlobalInfo::getSourceManager();
  SourceLocation Loc = S->getBeginLoc();
  Loc = SM.getExpansionLoc(Loc);

  auto LocInfo = DpctGlobalInfo::getLocInfo(Loc);
  std::string Key = LocInfo.first + ":" + std::to_string(LocInfo.second);
  auto Iter = DpctGlobalInfo::getTempVariableHandledMap().find(Key);
  if (Iter != DpctGlobalInfo::getTempVariableHandledMap().end()) {
    return true;
  } else {
    DpctGlobalInfo::getTempVariableHandledMap().insert(
        std::make_pair(Key, Index));
    return false;
  }
}

template <typename T> int isPlaceholderIdxDuplicated(const T *S) {
  if (getPlaceholderIdx(S) == 0)
    return false;
  else
    return true;
}

// There are 3 maps are used to record related information:
// unordered_map<int, HelperFuncReplInfo> HelperFuncReplInfoMap,
// unordered_map<string, TempVariableDeclCounter> TempVariableDeclCounterMap and
// unordered_map<string, int> TempVariableHandledMap.
//
// 1. HelperFuncReplInfoMap's key is the Index of each placeholder, its value is
// a HelperFuncReplInfo struct which saved the declaration insert location of
// this placeholder and a boolean represent whether this location is valid.
// 2. TempVariableDeclCounterMap's key is the declaration insert location, it's
// value is a TempVariableDeclCounter which counts how many device declaration
// and queue declaration need be inserted here respectively.
// 3. TempVariableHandledMap's key is the begin location of the declaration or
// statement of each placeholder. This map is to avoid one placeholder to be
// counted more than once. Its value is Index.
//
// The rule of inserting declaration:
// If pair (m, n) means device counter value is n and queue counter value is n,
// using (0,0), (0,1), (1,0), (1,1), (>=2,0), (0,>=2), (>=2,1), (1,>=2) and
// (>=2,>=2) can construct a graph.
// Then there are 5 edges will need insert declaration:
// (1,0) to (>=2,0) and (1,1) to (>=2,1) need add device declaration
// (0,1) to (0,>=2) and (1,1) to (1,>=2) need add both declaration
// (>=2,1) to (>=2,>=2) need add queue declaration
template <typename T>
inline void buildTempVariableMap(int Index, const T *S, HelperFuncType HFT) {
  if (UpdatePlaceholderIdxMap(S, Index)) {
    return;
  }

  DpctGlobalInfo::HelperFuncReplInfo HFInfo = generateHelperFuncReplInfo(S);

  if (!HFInfo.IsLocationValid)
    return;

  DpctGlobalInfo::getHelperFuncReplInfoMap().insert(
      std::make_pair(Index, HFInfo));
  std::string KeyForDeclCounter =
      HFInfo.DeclLocFile + ":" + std::to_string(HFInfo.DeclLocOffset);

  auto Iter =
      DpctGlobalInfo::getTempVariableDeclCounterMap().find(KeyForDeclCounter);
  if (Iter != DpctGlobalInfo::getTempVariableDeclCounterMap().end()) {
    unsigned int IndentLen = 2;
    if (clang::dpct::DpctGlobalInfo::getGuessIndentWidthMatcherFlag())
      IndentLen = clang::dpct::DpctGlobalInfo::getIndentWidth();
    std::string IndentStr = std::string(IndentLen, ' ');

    std::string DevDecl =
        getNL() + IndentStr + MapNames::getDpctNamespace() +
        "device_ext &dev_ct1 = " + MapNames::getDpctNamespace() +
        "get_current_device();";
    std::string QDecl = getNL() + IndentStr + MapNames::getClNamespace() +
                        "queue &q_ct1 = dev_ct1.default_queue();";
    if (HFT == HelperFuncType::HFT_DefaultQueue) {
      requestFeature(HelperFeatureEnum::Device_get_default_queue,
                     HFInfo.DeclLocFile);
      if (Iter->second.DefaultQueueCounter == 1) {
        if (Iter->second.CurrentDeviceCounter <= 1) {
          if (DpctGlobalInfo::getUsingDRYPattern() &&
              !DpctGlobalInfo::getDeviceChangedFlag()) {
            DpctGlobalInfo::getInstance().addReplacement(
                std::make_shared<ExtReplacement>(HFInfo.DeclLocFile,
                                                 HFInfo.DeclLocOffset, 0,
                                                 DevDecl, nullptr));
            requestFeature(HelperFeatureEnum::Device_get_current_device,
                           HFInfo.DeclLocFile);
          }
        }
        if (DpctGlobalInfo::getUsingDRYPattern() &&
            !DpctGlobalInfo::getDeviceChangedFlag()) {
          DpctGlobalInfo::getInstance().addReplacement(
              std::make_shared<ExtReplacement>(
                  HFInfo.DeclLocFile, HFInfo.DeclLocOffset, 0, QDecl, nullptr));
          requestFeature(HelperFeatureEnum::Device_get_current_device,
                         HFInfo.DeclLocFile);
          requestFeature(HelperFeatureEnum::Device_device_ext_default_queue,
                         HFInfo.DeclLocFile);
        }
      }
      Iter->second.DefaultQueueCounter = Iter->second.DefaultQueueCounter + 1;
    } else if (HFT == HelperFuncType::HFT_CurrentDevice) {
      requestFeature(HelperFeatureEnum::Device_get_current_device,
                     HFInfo.DeclLocFile);
      if (Iter->second.CurrentDeviceCounter == 1 &&
          Iter->second.DefaultQueueCounter <= 1) {
        if (DpctGlobalInfo::getUsingDRYPattern() &&
            !DpctGlobalInfo::getDeviceChangedFlag()) {
          DpctGlobalInfo::getInstance().addReplacement(
              std::make_shared<ExtReplacement>(HFInfo.DeclLocFile,
                                               HFInfo.DeclLocOffset, 0, DevDecl,
                                               nullptr));
        }
      }
      Iter->second.CurrentDeviceCounter = Iter->second.CurrentDeviceCounter + 1;
    }
  } else {
    DpctGlobalInfo::TempVariableDeclCounter Counter(0, 0);
    if (HFT == HelperFuncType::HFT_DefaultQueue) {
      requestFeature(HelperFeatureEnum::Device_get_default_queue,
                     HFInfo.DeclLocFile);
      Counter.DefaultQueueCounter = Counter.DefaultQueueCounter + 1;
    } else if (HFT == HelperFuncType::HFT_CurrentDevice) {
      requestFeature(HelperFeatureEnum::Device_get_current_device,
                     HFInfo.DeclLocFile);
      Counter.CurrentDeviceCounter = Counter.CurrentDeviceCounter + 1;
    }
    DpctGlobalInfo::getTempVariableDeclCounterMap().insert(
        std::make_pair(KeyForDeclCounter, Counter));
  }
}

} // namespace dpct
} // namespace clang

#endif<|MERGE_RESOLUTION|>--- conflicted
+++ resolved
@@ -353,11 +353,8 @@
   HT_Lib_Common_Utils,
   HT_Dnnl,
   HT_CCL,
-<<<<<<< HEAD
+  HT_DplUtils,
   HT_Atomic,
-=======
-  HT_DplUtils,
->>>>>>> 4ab7f882
 };
 
 enum UsingType {
@@ -576,17 +573,15 @@
       return insertHeader(HeaderType::HT_CCL, LastIncludeOffset,
                           "<" + getCustomMainHelperFileName() +
                               "/ccl_utils.hpp>");
-<<<<<<< HEAD
+    case HT_DplUtils:
+      return insertHeader(HeaderType::HT_DplUtils, LastIncludeOffset,
+                          "<" + getCustomMainHelperFileName() +
+                              "/dpl_utils.hpp>");
     case HT_Atomic:
       return insertHeader(HeaderType::HT_CCL, LastIncludeOffset,
                           "<" + getCustomMainHelperFileName() +
                               "/atomic.hpp>");
-=======
-    case HT_DplUtils:
-      return insertHeader(HeaderType::HT_DplUtils, LastIncludeOffset,
-                          "<" + getCustomMainHelperFileName() +
-                              "/dpl_utils.hpp>");
->>>>>>> 4ab7f882
+
     }
   }
 
