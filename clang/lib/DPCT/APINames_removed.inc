--- conflicted
+++ resolved
@@ -29,13 +29,7 @@
 ENTRY(cudaStreamAttachMemAsync,        "SYCL currently does not support associating USM with a specific queue.")
 ENTRY(cuStreamAttachMemAsync,          "SYCL currently does not support associating USM with a specific queue.")
 ENTRY(cudaStreamQuery,                 "SYCL currently does not support query operations on queues.")
-<<<<<<< HEAD
 ENTRY(cuStreamQuery,                   "SYCL currently does not support query operations on queues.")
-ENTRY(cudaStreamBeginCapture,          "SYCL currently does not support capture operations on queues.")
-ENTRY(cudaStreamEndCapture,            "SYCL currently does not support capture operations on queues.")
-ENTRY(cudaStreamIsCapturing,           "SYCL currently does not support capture operations on queues.")
-=======
->>>>>>> d3af373d
 ENTRY(cudaDeviceGetStreamPriorityRange, "SYCL currently does not support get queue priority range.")
 
 ENTRY(cudaHostRegister,                "SYCL currently does not support registering of existing host memory for use by device. Use USM to allocate memory for use by host and device.")
