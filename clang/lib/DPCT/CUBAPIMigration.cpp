--- conflicted
+++ resolved
@@ -298,11 +298,9 @@
                          "DeviceCountUncached", "DeviceCountCachedValue",
                          "PtxVersion", "PtxVersionUncached", "SmVersion",
                          "SmVersionUncached", "RowMajorTid",
-<<<<<<< HEAD
                          "StoreDirectBlocked", "StoreDirectStriped"),
-=======
                          "LoadDirectBlocked", "LoadDirectStriped"),
->>>>>>> 40a28017
+
               hasAncestor(namespaceDecl(hasName("cub")))))))
           .bind("IntrinsicCall"),
       this);
