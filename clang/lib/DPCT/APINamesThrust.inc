//===--------------- APINamesThrust.inc -----------------------------------===//
//
// Part of the LLVM Project, under the Apache License v2.0 with LLVM Exceptions.
// See https://llvm.org/LICENSE.txt for license information.
// SPDX-License-Identifier: Apache-2.0 WITH LLVM-exception
//
//===----------------------------------------------------------------------===//

// thrust::replace_copy_if
thrustFactory("thrust::replace_copy_if",
              {{7,PolicyState::HasPolicy,4,MapNames::getDpctNamespace()+"replace_copy_if", HelperFeatureEnum::DplExtrasAlgorithm_replace_copy_if},
               {6,PolicyState::HasPolicy,3,"oneapi::dpl::replace_copy_if",                 HelperFeatureEnum::no_feature_helper                 },
               {6,PolicyState::NoPolicy ,4,MapNames::getDpctNamespace()+"replace_copy_if", HelperFeatureEnum::DplExtrasAlgorithm_replace_copy_if},
               {5,PolicyState::NoPolicy ,3,"oneapi::dpl::replace_copy_if",                 HelperFeatureEnum::no_feature_helper                 }}),

// thrust::replace_if
thrustFactory("thrust::replace_if",
              {{6,PolicyState::HasPolicy,3,MapNames::getDpctNamespace()+"replace_if", HelperFeatureEnum::DplExtrasAlgorithm_replace_if},
               {5,PolicyState::HasPolicy,2,"oneapi::dpl::replace_if",                 HelperFeatureEnum::no_feature_helper            },
               {5,PolicyState::NoPolicy ,3,MapNames::getDpctNamespace()+"replace_if", HelperFeatureEnum::DplExtrasAlgorithm_replace_if},
               {4,PolicyState::NoPolicy ,2,"oneapi::dpl::replace_if",                 HelperFeatureEnum::no_feature_helper            }}),

// thrust::remove_copy_if
thrustFactory("thrust::remove_copy_if",
              {{6,PolicyState::HasPolicy,4,MapNames::getDpctNamespace()+"remove_copy_if", HelperFeatureEnum::DplExtrasAlgorithm_remove_copy_if},
               {5,PolicyState::HasPolicy,3,"oneapi::dpl::remove_copy_if",                 HelperFeatureEnum::no_feature_helper                 },
               {5,PolicyState::NoPolicy ,4,MapNames::getDpctNamespace()+"remove_copy_if", HelperFeatureEnum::DplExtrasAlgorithm_remove_copy_if},
               {4,PolicyState::NoPolicy ,3,"oneapi::dpl::remove_copy_if",                 HelperFeatureEnum::no_feature_helper                 }}),

// thrust::remove_if
thrustFactory("thrust::remove_if",
              {{5,PolicyState::HasPolicy,3,MapNames::getDpctNamespace()+"remove_if", HelperFeatureEnum::DplExtrasAlgorithm_remove_if},
               {4,PolicyState::HasPolicy,2,"oneapi::dpl::remove_if",                 HelperFeatureEnum::no_feature_helper            },
               {4,PolicyState::NoPolicy ,3,MapNames::getDpctNamespace()+"remove_if", HelperFeatureEnum::DplExtrasAlgorithm_remove_if},
               {3,PolicyState::NoPolicy ,2,"oneapi::dpl::remove_if",                 HelperFeatureEnum::no_feature_helper            }}),

// thrust::not1
CALL_FACTORY_ENTRY("thrust::not1", CALL("oneapi::dpl::not1", ARG(0)))

// thrust::any_of
thrustFactory("thrust::any_of",
              {{4,PolicyState::HasPolicy,2,"oneapi::dpl::any_of", HelperFeatureEnum::no_feature_helper },
               {3,PolicyState::NoPolicy ,2,"oneapi::dpl::any_of", HelperFeatureEnum::no_feature_helper }}),

// thrust::replace
thrustFactory("thrust::replace",
              {{5,PolicyState::HasPolicy,2,"oneapi::dpl::replace", HelperFeatureEnum::no_feature_helper },
               {4,PolicyState::NoPolicy ,2,"oneapi::dpl::replace", HelperFeatureEnum::no_feature_helper }}),

// thrust::adjacent_difference
thrustFactory("thrust::adjacent_difference",
              {{5,PolicyState::HasPolicy,3,"oneapi::dpl::adjacent_difference", HelperFeatureEnum::no_feature_helper },
               {4,PolicyState::HasPolicy,3,"oneapi::dpl::adjacent_difference", HelperFeatureEnum::no_feature_helper },
               {4,PolicyState::NoPolicy ,3,"oneapi::dpl::adjacent_difference", HelperFeatureEnum::no_feature_helper },
               {3,PolicyState::NoPolicy ,3,"oneapi::dpl::adjacent_difference", HelperFeatureEnum::no_feature_helper }}),

// thrust::inclusive_scan
CONDITIONAL_FACTORY_ENTRY(
  CheckArgCount(5),
  CONDITIONAL_FACTORY_ENTRY(
    makeCheckAnd(CheckIsPtr(1), makeCheckNot(checkIsUSM())),
    //Handling case: thrust::inclusive_scan(policy, ptr, ptr, ptr, op);
    IFELSE_FACTORY_ENTRY(
      "thrust::inclusive_scan",
      FEATURE_REQUEST_FACTORY(HelperFeatureEnum::Memory_is_device_ptr,
        CALL_FACTORY_ENTRY("thrust::inclusive_scan", CALL(MapNames::getDpctNamespace() + "is_device_ptr", ARG(1)))),
      FEATURE_REQUEST_FACTORY(HelperFeatureEnum::DplExtrasMemory_device_pointer_forward_decl,
        CALL_FACTORY_ENTRY("thrust::inclusive_scan",
                          CALL("oneapi::dpl::inclusive_scan",
                                CALL("oneapi::dpl::execution::make_device_policy", QUEUESTR),
                                CALL(TEMPLATED_CALLEE_WITH_ARGS(MapNames::getDpctNamespace() + "device_pointer", getDerefedType(1)), ARG(1)),
                                CALL(TEMPLATED_CALLEE_WITH_ARGS(MapNames::getDpctNamespace() + "device_pointer", getDerefedType(2)), ARG(2)),
                                CALL(TEMPLATED_CALLEE_WITH_ARGS(MapNames::getDpctNamespace() + "device_pointer", getDerefedType(3)), ARG(3)),
                                ARG(4)))),
      CALL_FACTORY_ENTRY("thrust::inclusive_scan",
                         CALL("oneapi::dpl::inclusive_scan",
                              ARG("oneapi::dpl::execution::seq"),
                              ARG(1), ARG(2), ARG(3), ARG(4)))),
    //Handling case: thrust::inclusive_scan(policy, device.begin(), device.end(), result, op);
    CALL_FACTORY_ENTRY("thrust::inclusive_scan",
                      CALL("oneapi::dpl::inclusive_scan",
                            makeMappedThrustPolicyEnum(0),
                            ARG(1), ARG(2), ARG(3), ARG(4)))
  ),
  CONDITIONAL_FACTORY_ENTRY(
    CheckArgCount(3),
    CONDITIONAL_FACTORY_ENTRY(
      makeCheckAnd(CheckIsPtr(1), makeCheckNot(checkIsUSM())),
      //Handling case: thrust::inclusive_scan(ptr, ptr, ptr);
      IFELSE_FACTORY_ENTRY(
        "thrust::inclusive_scan",
        FEATURE_REQUEST_FACTORY(HelperFeatureEnum::Memory_is_device_ptr,
          CALL_FACTORY_ENTRY("thrust::inclusive_scan", CALL(MapNames::getDpctNamespace() + "is_device_ptr", ARG(1)))),
        FEATURE_REQUEST_FACTORY(HelperFeatureEnum::DplExtrasMemory_device_pointer_forward_decl,
          CALL_FACTORY_ENTRY("thrust::inclusive_scan",
                            CALL("oneapi::dpl::inclusive_scan",
                                  CALL("oneapi::dpl::execution::make_device_policy", QUEUESTR),
                                  CALL(TEMPLATED_CALLEE_WITH_ARGS(MapNames::getDpctNamespace() + "device_pointer", getDerefedType(0)), ARG(0)),
                                  CALL(TEMPLATED_CALLEE_WITH_ARGS(MapNames::getDpctNamespace() + "device_pointer", getDerefedType(1)), ARG(1)),
                                  CALL(TEMPLATED_CALLEE_WITH_ARGS(MapNames::getDpctNamespace() + "device_pointer", getDerefedType(2)), ARG(2))))),
        CALL_FACTORY_ENTRY("thrust::inclusive_scan",
                           CALL("oneapi::dpl::inclusive_scan",
                                ARG("oneapi::dpl::execution::seq"),
                                ARG(0), ARG(1), ARG(2)))),
      //Handling case: thrust::inclusive_scan(host.begin(), host.end(), result);
      CONDITIONAL_FACTORY_ENTRY(
        CheckThrustArgType(1, "thrust::device_ptr"),
        CALL_FACTORY_ENTRY("thrust::inclusive_scan",
                           CALL("oneapi::dpl::inclusive_scan",
                                CALL("oneapi::dpl::execution::make_device_policy", QUEUESTR),
                                ARG(0), ARG(1), ARG(2))),
        CALL_FACTORY_ENTRY("thrust::inclusive_scan",
                           CALL("oneapi::dpl::inclusive_scan",
                                ARG("oneapi::dpl::execution::seq"),
                                ARG(0), ARG(1), ARG(2))))
    ),
    CONDITIONAL_FACTORY_ENTRY(
      makeCheckAnd(CheckIsPtr(1), makeCheckNot(checkIsUSM())),
      CONDITIONAL_FACTORY_ENTRY(
        IsPolicyArgType(0),
        //Handling case: thrust::inclusive_scan(policy, ptr, ptr, ptr);
        IFELSE_FACTORY_ENTRY(
          "thrust::inclusive_scan",
          FEATURE_REQUEST_FACTORY(HelperFeatureEnum::Memory_is_device_ptr,
            CALL_FACTORY_ENTRY("thrust::inclusive_scan", CALL(MapNames::getDpctNamespace() + "is_device_ptr", ARG(1)))),
          FEATURE_REQUEST_FACTORY(HelperFeatureEnum::DplExtrasMemory_device_pointer_forward_decl,
            CALL_FACTORY_ENTRY("thrust::inclusive_scan",
                              CALL("oneapi::dpl::inclusive_scan",
                                    CALL("oneapi::dpl::execution::make_device_policy", QUEUESTR),
                                    CALL(TEMPLATED_CALLEE_WITH_ARGS(MapNames::getDpctNamespace() + "device_pointer", getDerefedType(1)), ARG(1)),
                                    CALL(TEMPLATED_CALLEE_WITH_ARGS(MapNames::getDpctNamespace() + "device_pointer", getDerefedType(2)), ARG(2)),
                                    CALL(TEMPLATED_CALLEE_WITH_ARGS(MapNames::getDpctNamespace() + "device_pointer", getDerefedType(3)), ARG(3))))),
          CALL_FACTORY_ENTRY("thrust::inclusive_scan",
                             CALL("oneapi::dpl::inclusive_scan",
                                  ARG("oneapi::dpl::execution::seq"),
                                  ARG(1), ARG(2), ARG(3)))),
        //Handling case: thrust::inclusive_scan(ptr, ptr, ptr, op);
        IFELSE_FACTORY_ENTRY(
          "thrust::inclusive_scan",
          FEATURE_REQUEST_FACTORY(HelperFeatureEnum::Memory_is_device_ptr,
            CALL_FACTORY_ENTRY("thrust::inclusive_scan", CALL(MapNames::getDpctNamespace() + "is_device_ptr", ARG(1)))),
          FEATURE_REQUEST_FACTORY(HelperFeatureEnum::DplExtrasMemory_device_pointer_forward_decl,
            CALL_FACTORY_ENTRY("thrust::inclusive_scan",
                              CALL("oneapi::dpl::inclusive_scan",
                                    CALL("oneapi::dpl::execution::make_device_policy", QUEUESTR),
                                    CALL(TEMPLATED_CALLEE_WITH_ARGS(MapNames::getDpctNamespace() + "device_pointer", getDerefedType(0)), ARG(0)),
                                    CALL(TEMPLATED_CALLEE_WITH_ARGS(MapNames::getDpctNamespace() + "device_pointer", getDerefedType(1)), ARG(1)),
                                    CALL(TEMPLATED_CALLEE_WITH_ARGS(MapNames::getDpctNamespace() + "device_pointer", getDerefedType(2)), ARG(2)),
                                    ARG(3)))),
          CALL_FACTORY_ENTRY("thrust::inclusive_scan",
                             CALL("oneapi::dpl::inclusive_scan",
                                  ARG("oneapi::dpl::execution::seq"),
                                  ARG(0), ARG(1), ARG(2), ARG(3))))),
      CONDITIONAL_FACTORY_ENTRY(
        IsPolicyArgType(0),
        //Handling case: thrust::inclusive_scan(policy, device.begin(), device.end(), result);
        CALL_FACTORY_ENTRY("thrust::inclusive_scan",
                          CALL("oneapi::dpl::inclusive_scan",
                                makeMappedThrustPolicyEnum(0),
                                ARG(1), ARG(2), ARG(3))),
        //Handling case: thrust::inclusive_scan(host.begin(), host.end(), result, op);
        CONDITIONAL_FACTORY_ENTRY(
          CheckThrustArgType(1, "thrust::device_ptr"),
          CALL_FACTORY_ENTRY("thrust::inclusive_scan",
                             CALL("oneapi::dpl::inclusive_scan",
                                  CALL("oneapi::dpl::execution::make_device_policy", QUEUESTR),
                                  ARG(0), ARG(1), ARG(2), ARG(3))),
          CALL_FACTORY_ENTRY("thrust::inclusive_scan",
                             CALL("oneapi::dpl::inclusive_scan",
                                  ARG("oneapi::dpl::execution::seq"),
                                  ARG(0), ARG(1), ARG(2), ARG(3)))))
    )
  )
)

// thrust::gather
FEATURE_REQUEST_FACTORY(HelperFeatureEnum::DplExtrasAlgorithm_gather,
  CONDITIONAL_FACTORY_ENTRY(
    CheckArgCount(5),
    CONDITIONAL_FACTORY_ENTRY(
      makeCheckAnd(CheckIsPtr(1), makeCheckNot(checkIsUSM())),
      // Handling case: thrust::gather(policy, ptr, ptr, ptr, ptr);
      IFELSE_FACTORY_ENTRY(
        "thrust::gather",
        FEATURE_REQUEST_FACTORY(HelperFeatureEnum::Memory_is_device_ptr,
          CALL_FACTORY_ENTRY("thrust::gather", CALL(MapNames::getDpctNamespace() + "is_device_ptr", ARG(1)))),
        FEATURE_REQUEST_FACTORY(HelperFeatureEnum::DplExtrasMemory_device_pointer_forward_decl,
          CALL_FACTORY_ENTRY("thrust::gather",
                              CALL(MapNames::getDpctNamespace() + "gather",
                                  CALL("oneapi::dpl::execution::make_device_policy", QUEUESTR),
                                  CALL(TEMPLATED_CALLEE_WITH_ARGS(MapNames::getDpctNamespace() + "device_pointer", getDerefedType(1)), ARG(1)),
                                  CALL(TEMPLATED_CALLEE_WITH_ARGS(MapNames::getDpctNamespace() + "device_pointer", getDerefedType(2)), ARG(2)),
                                  CALL(TEMPLATED_CALLEE_WITH_ARGS(MapNames::getDpctNamespace() + "device_pointer", getDerefedType(3)), ARG(3)),
                                  CALL(TEMPLATED_CALLEE_WITH_ARGS(MapNames::getDpctNamespace() + "device_pointer", getDerefedType(4)), ARG(4))))),
        CALL_FACTORY_ENTRY("thrust::gather",
                            CALL(MapNames::getDpctNamespace() + "gather",
                                ARG("oneapi::dpl::execution::seq"),
                                ARG(1), ARG(2), ARG(3), ARG(4)))),
      // Handling case: thrust::gather(thrust::device, d_map.begin(), d_map.end(), d_values.begin(),d_output.begin());
      CALL_FACTORY_ENTRY("thrust::gather",
                        CALL(MapNames::getDpctNamespace() + "gather",
                              makeMappedThrustPolicyEnum(0),
                              ARG(1), ARG(2), ARG(3), ARG(4)))
    ),
    CONDITIONAL_FACTORY_ENTRY(
      makeCheckAnd(CheckIsPtr(1), makeCheckNot(checkIsUSM())),
      // Handling case: thrust::gather(ptr, ptr, ptr, ptr);
      IFELSE_FACTORY_ENTRY(
        "thrust::gather",
        FEATURE_REQUEST_FACTORY(HelperFeatureEnum::Memory_is_device_ptr,
          CALL_FACTORY_ENTRY("thrust::gather", CALL(MapNames::getDpctNamespace() + "is_device_ptr", ARG(1)))),
        FEATURE_REQUEST_FACTORY(HelperFeatureEnum::DplExtrasMemory_device_pointer_forward_decl,
          CALL_FACTORY_ENTRY("thrust::gather",
                              CALL(MapNames::getDpctNamespace() + "gather",
                                  CALL("oneapi::dpl::execution::make_device_policy", QUEUESTR),
                                  CALL(TEMPLATED_CALLEE_WITH_ARGS(MapNames::getDpctNamespace() + "device_pointer", getDerefedType(0)), ARG(0)),
                                  CALL(TEMPLATED_CALLEE_WITH_ARGS(MapNames::getDpctNamespace() + "device_pointer", getDerefedType(1)), ARG(1)),
                                  CALL(TEMPLATED_CALLEE_WITH_ARGS(MapNames::getDpctNamespace() + "device_pointer", getDerefedType(2)), ARG(2)),
                                  CALL(TEMPLATED_CALLEE_WITH_ARGS(MapNames::getDpctNamespace() + "device_pointer", getDerefedType(3)), ARG(3))))),
        CALL_FACTORY_ENTRY("thrust::gather",
                            CALL(MapNames::getDpctNamespace() + "gather",
                                ARG("oneapi::dpl::execution::seq"),
                                ARG(0), ARG(1), ARG(2), ARG(3)))),
      // Handling case: thrust::gather(h_map.begin(), h_map.end(), h_values.begin(),h_output.begin());
      CONDITIONAL_FACTORY_ENTRY(
        CheckThrustArgType(1, "thrust::device_ptr"),
        CALL_FACTORY_ENTRY("thrust::gather", CALL(MapNames::getDpctNamespace() + "gather",
                           CALL("oneapi::dpl::execution::make_device_policy", QUEUESTR),
                           ARG(0), ARG(1), ARG(2), ARG(3))),
        CALL_FACTORY_ENTRY("thrust::gather", CALL(MapNames::getDpctNamespace() + "gather", ARG("oneapi::dpl::execution::seq"),
                          ARG(0), ARG(1), ARG(2), ARG(3))))
    )
  )
)

// thrust::scatter
FEATURE_REQUEST_FACTORY(HelperFeatureEnum::DplExtrasAlgorithm_scatter,
  CONDITIONAL_FACTORY_ENTRY(
    CheckArgCount(5),
    CONDITIONAL_FACTORY_ENTRY(
      makeCheckAnd(CheckIsPtr(1), makeCheckNot(checkIsUSM())),
      // Handling case: thrust::scatter(policy, ptr, ptr, ptr, ptr);
      IFELSE_FACTORY_ENTRY(
        "thrust::scatter",
        FEATURE_REQUEST_FACTORY(HelperFeatureEnum::Memory_is_device_ptr,
          CALL_FACTORY_ENTRY("thrust::scatter", CALL(MapNames::getDpctNamespace() + "is_device_ptr", ARG(1)))),
        FEATURE_REQUEST_FACTORY(HelperFeatureEnum::DplExtrasMemory_device_pointer_forward_decl,
          CALL_FACTORY_ENTRY("thrust::scatter",
                              CALL(MapNames::getDpctNamespace() + "scatter",
                                  CALL("oneapi::dpl::execution::make_device_policy", QUEUESTR),
                                  CALL(TEMPLATED_CALLEE_WITH_ARGS(MapNames::getDpctNamespace() + "device_pointer", getDerefedType(1)), ARG(1)),
                                  CALL(TEMPLATED_CALLEE_WITH_ARGS(MapNames::getDpctNamespace() + "device_pointer", getDerefedType(2)), ARG(2)),
                                  CALL(TEMPLATED_CALLEE_WITH_ARGS(MapNames::getDpctNamespace() + "device_pointer", getDerefedType(3)), ARG(3)),
                                  CALL(TEMPLATED_CALLEE_WITH_ARGS(MapNames::getDpctNamespace() + "device_pointer", getDerefedType(4)), ARG(4))))),
        CALL_FACTORY_ENTRY("thrust::scatter",
                            CALL(MapNames::getDpctNamespace() + "scatter",
                                ARG("oneapi::dpl::execution::seq"),
                                ARG(1), ARG(2), ARG(3), ARG(4)))),
      // Handling case: thrust::scatter(policy, d_values.begin(), d_values.end(), d_map.begin(), d_output.begin());
      CALL_FACTORY_ENTRY("thrust::scatter",
                        CALL(MapNames::getDpctNamespace() + "scatter",
                              makeMappedThrustPolicyEnum(0),
                              ARG(1), ARG(2), ARG(3), ARG(4)))
    ),
    CONDITIONAL_FACTORY_ENTRY(
      makeCheckAnd(CheckIsPtr(1), makeCheckNot(checkIsUSM())),
      // Handling case: thrust::scatter(ptr, ptr, ptr, ptr);
      IFELSE_FACTORY_ENTRY(
        "thrust::scatter",
        FEATURE_REQUEST_FACTORY(HelperFeatureEnum::Memory_is_device_ptr,
          CALL_FACTORY_ENTRY("thrust::scatter", CALL(MapNames::getDpctNamespace() + "is_device_ptr", ARG(1)))),
        FEATURE_REQUEST_FACTORY(HelperFeatureEnum::DplExtrasMemory_device_pointer_forward_decl,
          CALL_FACTORY_ENTRY("thrust::scatter",
                              CALL(MapNames::getDpctNamespace() + "scatter",
                                  CALL("oneapi::dpl::execution::make_device_policy", QUEUESTR),
                                  CALL(TEMPLATED_CALLEE_WITH_ARGS(MapNames::getDpctNamespace() + "device_pointer", getDerefedType(0)), ARG(0)),
                                  CALL(TEMPLATED_CALLEE_WITH_ARGS(MapNames::getDpctNamespace() + "device_pointer", getDerefedType(1)), ARG(1)),
                                  CALL(TEMPLATED_CALLEE_WITH_ARGS(MapNames::getDpctNamespace() + "device_pointer", getDerefedType(2)), ARG(2)),
                                  CALL(TEMPLATED_CALLEE_WITH_ARGS(MapNames::getDpctNamespace() + "device_pointer", getDerefedType(3)), ARG(3))))),
        CALL_FACTORY_ENTRY("thrust::scatter",
                            CALL(MapNames::getDpctNamespace() + "scatter",
                                ARG("oneapi::dpl::execution::seq"),
                                ARG(0), ARG(1), ARG(2), ARG(3)))),
      // Handling case: thrust::scatter(d_values.begin(), d_values.end(), d_map.begin(), d_output.begin());
      CONDITIONAL_FACTORY_ENTRY(
        CheckThrustArgType(1, "thrust::device_ptr"),
        CALL_FACTORY_ENTRY("thrust::scatter", CALL(MapNames::getDpctNamespace() + "scatter",
                           CALL("oneapi::dpl::execution::make_device_policy", QUEUESTR),
                           ARG(0), ARG(1), ARG(2), ARG(3))),
        CALL_FACTORY_ENTRY("thrust::scatter", CALL(MapNames::getDpctNamespace() + "scatter", ARG("oneapi::dpl::execution::seq"),
                           ARG(0), ARG(1), ARG(2), ARG(3))))
    )
  )
)

// thrust::unique_by_key_copy
FEATURE_REQUEST_FACTORY(HelperFeatureEnum::DplExtrasAlgorithm_unique_copy,
  CONDITIONAL_FACTORY_ENTRY(
    CheckArgCount(7),
    CONDITIONAL_FACTORY_ENTRY(
      makeCheckAnd(CheckIsPtr(1), makeCheckNot(checkIsUSM())),
      //Handling case: thrust::unique_by_key_copy(policy, ptr, ptr, ptr, ptr, ptr, pred);
      IFELSE_FACTORY_ENTRY(
        "thrust::unique_by_key_copy",
        FEATURE_REQUEST_FACTORY(HelperFeatureEnum::Memory_is_device_ptr,
          CALL_FACTORY_ENTRY("thrust::unique_by_key_copy", CALL(MapNames::getDpctNamespace() + "is_device_ptr", ARG(1)))),
        FEATURE_REQUEST_FACTORY(HelperFeatureEnum::DplExtrasMemory_device_pointer_forward_decl,
          CALL_FACTORY_ENTRY("thrust::unique_by_key_copy",
                            CALL(MapNames::getDpctNamespace() + "unique_copy",
                                  CALL("oneapi::dpl::execution::make_device_policy", QUEUESTR),
                                  CALL(TEMPLATED_CALLEE_WITH_ARGS(MapNames::getDpctNamespace() + "device_pointer", getDerefedType(1)), ARG(1)),
                                  CALL(TEMPLATED_CALLEE_WITH_ARGS(MapNames::getDpctNamespace() + "device_pointer", getDerefedType(2)), ARG(2)),
                                  CALL(TEMPLATED_CALLEE_WITH_ARGS(MapNames::getDpctNamespace() + "device_pointer", getDerefedType(3)), ARG(3)),
                                  CALL(TEMPLATED_CALLEE_WITH_ARGS(MapNames::getDpctNamespace() + "device_pointer", getDerefedType(4)), ARG(4)),
                                  CALL(TEMPLATED_CALLEE_WITH_ARGS(MapNames::getDpctNamespace() + "device_pointer", getDerefedType(5)), ARG(5)),
                                  ARG(6)))),
        CALL_FACTORY_ENTRY("thrust::unique_by_key_copy",
                          CALL(MapNames::getDpctNamespace() + "unique_copy",
                                ARG("oneapi::dpl::execution::seq"),
                                ARG(1), ARG(2), ARG(3), ARG(4), ARG(5), ARG(6)))),
      // Handling case: thrust::unique_by_key_copy(thrust::device, d_keys.begin(), d_keys.end(), d_values.begin(), d_output_keys.begin(), d_output_values.begin(), binary_pred);
      CALL_FACTORY_ENTRY("thrust::unique_by_key_copy",
                        CALL(MapNames::getDpctNamespace() + "unique_copy",
                              makeMappedThrustPolicyEnum(0),
                              ARG(1), ARG(2), ARG(3), ARG(4), ARG(5), ARG(6)))
    ),
    CONDITIONAL_FACTORY_ENTRY(
      CheckArgCount(5),
      CONDITIONAL_FACTORY_ENTRY(
        makeCheckAnd(CheckIsPtr(1), makeCheckNot(checkIsUSM())),
        //Handling case: thrust::unique_by_key_copy(ptr, ptr, ptr, ptr, ptr);
        IFELSE_FACTORY_ENTRY(
          "thrust::unique_by_key_copy",
          FEATURE_REQUEST_FACTORY(HelperFeatureEnum::Memory_is_device_ptr,
            CALL_FACTORY_ENTRY("thrust::unique_by_key_copy", CALL(MapNames::getDpctNamespace() + "is_device_ptr", ARG(1)))),
          FEATURE_REQUEST_FACTORY(HelperFeatureEnum::DplExtrasMemory_device_pointer_forward_decl,
            CALL_FACTORY_ENTRY("thrust::unique_by_key_copy",
                              CALL(MapNames::getDpctNamespace() + "unique_copy",
                                    CALL("oneapi::dpl::execution::make_device_policy", QUEUESTR),
                                    CALL(TEMPLATED_CALLEE_WITH_ARGS(MapNames::getDpctNamespace() + "device_pointer", getDerefedType(0)), ARG(0)),
                                    CALL(TEMPLATED_CALLEE_WITH_ARGS(MapNames::getDpctNamespace() + "device_pointer", getDerefedType(1)), ARG(1)),
                                    CALL(TEMPLATED_CALLEE_WITH_ARGS(MapNames::getDpctNamespace() + "device_pointer", getDerefedType(2)), ARG(2)),
                                    CALL(TEMPLATED_CALLEE_WITH_ARGS(MapNames::getDpctNamespace() + "device_pointer", getDerefedType(3)), ARG(3)),
                                    CALL(TEMPLATED_CALLEE_WITH_ARGS(MapNames::getDpctNamespace() + "device_pointer", getDerefedType(4)), ARG(4))))),
          CALL_FACTORY_ENTRY("thrust::unique_by_key_copy",
                            CALL(MapNames::getDpctNamespace() + "unique_copy",
                                  ARG("oneapi::dpl::execution::seq"),
                                  ARG(0), ARG(1), ARG(2), ARG(3), ARG(4)))),
        CONDITIONAL_FACTORY_ENTRY(
          CheckThrustArgType(1, "thrust::device_ptr"),
          // Handling case: thrust::unique_by_key_copy(h_keys.begin(), h_keys.end(), h_values.begin(), h_output_keys.begin(), h_output_values.begin());
          CALL_FACTORY_ENTRY("thrust::unique_by_key_copy",
                             CALL(MapNames::getDpctNamespace() + "unique_copy",
                                  CALL("oneapi::dpl::execution::make_device_policy", QUEUESTR),
                                  ARG(0), ARG(1), ARG(2), ARG(3), ARG(4))),
          CALL_FACTORY_ENTRY("thrust::unique_by_key_copy",
                             CALL(MapNames::getDpctNamespace() + "unique_copy",
                                ARG("oneapi::dpl::execution::seq"),
                                ARG(0), ARG(1), ARG(2), ARG(3), ARG(4))))
      ),
      CONDITIONAL_FACTORY_ENTRY(
        makeCheckAnd(CheckIsPtr(1), makeCheckNot(checkIsUSM())),
        CONDITIONAL_FACTORY_ENTRY(
          IsPolicyArgType(0),
          //Handling case: thrust::unique_by_key_copy(policy, ptr, ptr, ptr, ptr, ptr);
          IFELSE_FACTORY_ENTRY(
            "thrust::unique_by_key_copy",
            FEATURE_REQUEST_FACTORY(HelperFeatureEnum::Memory_is_device_ptr,
              CALL_FACTORY_ENTRY("thrust::unique_by_key_copy", CALL(MapNames::getDpctNamespace() + "is_device_ptr", ARG(1)))),
            FEATURE_REQUEST_FACTORY(HelperFeatureEnum::DplExtrasMemory_device_pointer_forward_decl,
              CALL_FACTORY_ENTRY("thrust::unique_by_key_copy",
                                CALL(MapNames::getDpctNamespace() + "unique_copy",
                                      CALL("oneapi::dpl::execution::make_device_policy", QUEUESTR),
                                      CALL(TEMPLATED_CALLEE_WITH_ARGS(MapNames::getDpctNamespace() + "device_pointer", getDerefedType(1)), ARG(1)),
                                      CALL(TEMPLATED_CALLEE_WITH_ARGS(MapNames::getDpctNamespace() + "device_pointer", getDerefedType(2)), ARG(2)),
                                      CALL(TEMPLATED_CALLEE_WITH_ARGS(MapNames::getDpctNamespace() + "device_pointer", getDerefedType(3)), ARG(3)),
                                      CALL(TEMPLATED_CALLEE_WITH_ARGS(MapNames::getDpctNamespace() + "device_pointer", getDerefedType(4)), ARG(4)),
                                      CALL(TEMPLATED_CALLEE_WITH_ARGS(MapNames::getDpctNamespace() + "device_pointer", getDerefedType(5)), ARG(5))))),
            CALL_FACTORY_ENTRY("thrust::unique_by_key_copy",
                              CALL(MapNames::getDpctNamespace() + "unique_copy",
                                    ARG("oneapi::dpl::execution::seq"),
                                    ARG(1), ARG(2), ARG(3), ARG(4), ARG(5)))),
          //Handling case: thrust::unique_by_key_copy(ptr, ptr, ptr, ptr, ptr, pred);
          IFELSE_FACTORY_ENTRY(
            "thrust::unique_by_key_copy",
            FEATURE_REQUEST_FACTORY(HelperFeatureEnum::Memory_is_device_ptr,
              CALL_FACTORY_ENTRY("thrust::unique_by_key_copy", CALL(MapNames::getDpctNamespace() + "is_device_ptr", ARG(1)))),
            FEATURE_REQUEST_FACTORY(HelperFeatureEnum::DplExtrasMemory_device_pointer_forward_decl,
              CALL_FACTORY_ENTRY("thrust::unique_by_key_copy",
                                CALL(MapNames::getDpctNamespace() + "unique_copy",
                                      CALL("oneapi::dpl::execution::make_device_policy", QUEUESTR),
                                      CALL(TEMPLATED_CALLEE_WITH_ARGS(MapNames::getDpctNamespace() + "device_pointer", getDerefedType(0)), ARG(0)),
                                      CALL(TEMPLATED_CALLEE_WITH_ARGS(MapNames::getDpctNamespace() + "device_pointer", getDerefedType(1)), ARG(1)),
                                      CALL(TEMPLATED_CALLEE_WITH_ARGS(MapNames::getDpctNamespace() + "device_pointer", getDerefedType(2)), ARG(2)),
                                      CALL(TEMPLATED_CALLEE_WITH_ARGS(MapNames::getDpctNamespace() + "device_pointer", getDerefedType(3)), ARG(3)),
                                      CALL(TEMPLATED_CALLEE_WITH_ARGS(MapNames::getDpctNamespace() + "device_pointer", getDerefedType(4)), ARG(4)),
                                      ARG(5)))),
            CALL_FACTORY_ENTRY("thrust::unique_by_key_copy",
                              CALL(MapNames::getDpctNamespace() + "unique_copy",
                                    ARG("oneapi::dpl::execution::seq"),
                                    ARG(0), ARG(1), ARG(2), ARG(3), ARG(4), ARG(5))))),
        CONDITIONAL_FACTORY_ENTRY(
          IsPolicyArgType(0),
          // Handling case: thrust::unique_by_key_copy(thrust::device, d_keys.begin(), d_keys.end(), d_values.begin(),d_output_keys.begin(), d_output_values.begin());
          CALL_FACTORY_ENTRY("thrust::unique_by_key_copy",
                             CALL(MapNames::getDpctNamespace() + "unique_copy",
                                  makeMappedThrustPolicyEnum(0),
                                  ARG(1), ARG(2), ARG(3), ARG(4), ARG(5))),
          CONDITIONAL_FACTORY_ENTRY(
            CheckThrustArgType(1, "thrust::device_ptr"),
            // Handling case: thrust::unique_by_key_copy(d_keys.begin(), d_keys.end(), d_values.begin(), d_output_keys.begin(), d_output_values.begin(), binary_pred);
            CALL_FACTORY_ENTRY("thrust::unique_by_key_copy",
                               CALL(MapNames::getDpctNamespace() + "unique_copy",
                                    CALL("oneapi::dpl::execution::make_device_policy", QUEUESTR),
                                    ARG(0), ARG(1), ARG(2), ARG(3), ARG(4), ARG(5))),
            CALL_FACTORY_ENTRY("thrust::unique_by_key_copy",
                               CALL(MapNames::getDpctNamespace() + "unique_copy",
                                    ARG("oneapi::dpl::execution::seq"),
                                    ARG(0), ARG(1), ARG(2), ARG(3), ARG(4), ARG(5)))))
      )
    )
  )
)

// thrust::transform_reduce
CONDITIONAL_FACTORY_ENTRY(
    CheckArgCount(5),
    CONDITIONAL_FACTORY_ENTRY(
        CheckThrustArgType(0, "thrust::device_ptr"),
        CALL_FACTORY_ENTRY(
            "thrust::transform_reduce",
            CALL("std::transform_reduce",
                 CALL("oneapi::dpl::execution::make_device_policy", QUEUESTR),
                 ARG(0), ARG(1), ARG(3), ARG(4), ARG(2))),
        CALL_FACTORY_ENTRY("thrust::transform_reduce",
                           CALL("std::transform_reduce",
                                ARG("oneapi::dpl::execution::seq"), ARG(0),
                                ARG(1), ARG(3), ARG(4), ARG(2)))),
    CONDITIONAL_FACTORY_ENTRY(
        CheckThrustArgType(0, "thrust::device"),
        CALL_FACTORY_ENTRY(
            "thrust::transform_reduce",
            CALL("std::transform_reduce",
                 CALL("oneapi::dpl::execution::make_device_policy", QUEUESTR),
                 ARG(1), ARG(2), ARG(4), ARG(5), ARG(3))),
        CALL_FACTORY_ENTRY("thrust::transform_reduce",
                           CALL("std::transform_reduce",
                                ARG("oneapi::dpl::execution::seq"), ARG(1),
                                ARG(2), ARG(4), ARG(5), ARG(3)))))


// thrust::swap
CALL_FACTORY_ENTRY("thrust::swap",  CALL("std::swap",  ARG(0), ARG(1)))

// thrust::make_pair
CALL_FACTORY_ENTRY("thrust::make_pair",  CALL("std::make_pair",  ARG(0), ARG(1)))

// thrust::stable_sort_by_key
FEATURE_REQUEST_FACTORY(HelperFeatureEnum::DplExtrasAlgorithm_stable_sort,
  CONDITIONAL_FACTORY_ENTRY(
    CheckArgCount(5),
    CONDITIONAL_FACTORY_ENTRY(
      makeCheckAnd(CheckIsPtr(1), makeCheckNot(checkIsUSM())),
      // Handling case: thrust::stable_sort_by_key(policy, ptr, ptr, ptr, comp)
      IFELSE_FACTORY_ENTRY(
        "thrust::stable_sort_by_key",
        FEATURE_REQUEST_FACTORY(HelperFeatureEnum::Memory_is_device_ptr,
          CALL_FACTORY_ENTRY("thrust::stable_sort_by_key", CALL(MapNames::getDpctNamespace() + "is_device_ptr", ARG(1)))),
        FEATURE_REQUEST_FACTORY(HelperFeatureEnum::DplExtrasMemory_device_pointer_forward_decl,
          CALL_FACTORY_ENTRY("thrust::stable_sort_by_key",
                            CALL(MapNames::getDpctNamespace() + "stable_sort",
                                  CALL("oneapi::dpl::execution::make_device_policy", QUEUESTR),
                                  CALL(TEMPLATED_CALLEE_WITH_ARGS(MapNames::getDpctNamespace() + "device_pointer", getDerefedType(1)), ARG(1)),
                                  CALL(TEMPLATED_CALLEE_WITH_ARGS(MapNames::getDpctNamespace() + "device_pointer", getDerefedType(2)), ARG(2)),
                                  CALL(TEMPLATED_CALLEE_WITH_ARGS(MapNames::getDpctNamespace() + "device_pointer", getDerefedType(3)), ARG(3)),
                                  ARG(4)))),
        CALL_FACTORY_ENTRY("thrust::stable_sort_by_key",
                          CALL(MapNames::getDpctNamespace() + "stable_sort",
                                ARG("oneapi::dpl::execution::seq"),
                                ARG(1), ARG(2), ARG(3), ARG(4)))),
      // Handling case: thrust::stable_sort_by_key(thrust::device,keys_first, keys_last, values_first, comp)
      CALL_FACTORY_ENTRY("thrust::stable_sort_by_key",
                        CALL(MapNames::getDpctNamespace() + "stable_sort",
                              makeMappedThrustPolicyEnum(0),
                              ARG(1), ARG(2), ARG(3), ARG(4)))
    ),
    CONDITIONAL_FACTORY_ENTRY(
      CheckArgCount(3),
      CONDITIONAL_FACTORY_ENTRY(
        makeCheckAnd(CheckIsPtr(1), makeCheckNot(checkIsUSM())),
        // Handling case: thrust::stable_sort_by_key(ptr, ptr, ptr)
        IFELSE_FACTORY_ENTRY(
          "thrust::stable_sort_by_key",
          FEATURE_REQUEST_FACTORY(HelperFeatureEnum::Memory_is_device_ptr,
            CALL_FACTORY_ENTRY("thrust::stable_sort_by_key", CALL(MapNames::getDpctNamespace() + "is_device_ptr", ARG(1)))),
          FEATURE_REQUEST_FACTORY(HelperFeatureEnum::DplExtrasMemory_device_pointer_forward_decl,
            CALL_FACTORY_ENTRY("thrust::stable_sort_by_key",
                              CALL(MapNames::getDpctNamespace() + "stable_sort",
                                    CALL("oneapi::dpl::execution::make_device_policy", QUEUESTR),
                                    CALL(TEMPLATED_CALLEE_WITH_ARGS(MapNames::getDpctNamespace() + "device_pointer", getDerefedType(0)), ARG(0)),
                                    CALL(TEMPLATED_CALLEE_WITH_ARGS(MapNames::getDpctNamespace() + "device_pointer", getDerefedType(1)), ARG(1)),
                                    CALL(TEMPLATED_CALLEE_WITH_ARGS(MapNames::getDpctNamespace() + "device_pointer", getDerefedType(2)), ARG(2))))),
          CALL_FACTORY_ENTRY("thrust::stable_sort_by_key",
                            CALL(MapNames::getDpctNamespace() + "stable_sort",
                                  ARG("oneapi::dpl::execution::seq"),
                                  ARG(0), ARG(1), ARG(2)))),
        CONDITIONAL_FACTORY_ENTRY(
          CheckThrustArgType(1, "thrust::device_ptr"),
          // Handling case: thrust::stable_sort_by_key(h_keys.begin(), h_keys.end(), h_values.begin());
          CALL_FACTORY_ENTRY("thrust::stable_sort_by_key",
                             CALL(MapNames::getDpctNamespace() + "stable_sort",
                                  CALL("oneapi::dpl::execution::make_device_policy", QUEUESTR),
                                  ARG(0), ARG(1), ARG(2))),
          CALL_FACTORY_ENTRY("thrust::stable_sort_by_key",
                             CALL(MapNames::getDpctNamespace() + "stable_sort",
                                ARG("oneapi::dpl::execution::seq"),
                                ARG(0), ARG(1), ARG(2))))
      ),
      CONDITIONAL_FACTORY_ENTRY(
        makeCheckAnd(CheckIsPtr(1), makeCheckNot(checkIsUSM())),
        CONDITIONAL_FACTORY_ENTRY(
          IsPolicyArgType(0),
          // Handling case: thrust::stable_sort_by_key(policy, ptr, ptr, ptr);
          IFELSE_FACTORY_ENTRY(
            "thrust::stable_sort_by_key",
            FEATURE_REQUEST_FACTORY(HelperFeatureEnum::Memory_is_device_ptr,
              CALL_FACTORY_ENTRY("thrust::stable_sort_by_key", CALL(MapNames::getDpctNamespace() + "is_device_ptr", ARG(1)))),
            FEATURE_REQUEST_FACTORY(HelperFeatureEnum::DplExtrasMemory_device_pointer_forward_decl,
              CALL_FACTORY_ENTRY("thrust::stable_sort_by_key",
                                CALL(MapNames::getDpctNamespace() + "stable_sort",
                                      CALL("oneapi::dpl::execution::make_device_policy", QUEUESTR),
                                      CALL(TEMPLATED_CALLEE_WITH_ARGS(MapNames::getDpctNamespace() + "device_pointer", getDerefedType(1)), ARG(1)),
                                      CALL(TEMPLATED_CALLEE_WITH_ARGS(MapNames::getDpctNamespace() + "device_pointer", getDerefedType(2)), ARG(2)),
                                      CALL(TEMPLATED_CALLEE_WITH_ARGS(MapNames::getDpctNamespace() + "device_pointer", getDerefedType(3)), ARG(3))))),
            CALL_FACTORY_ENTRY("thrust::unique_by_key_copy",
                              CALL(MapNames::getDpctNamespace() + "stable_sort",
                                    ARG("oneapi::dpl::execution::seq"),
                                    ARG(1), ARG(2), ARG(3)))),
          //Handling case: thrust::stable_sort_by_key(ptr, ptr, ptr,pred);
          IFELSE_FACTORY_ENTRY(
            "thrust::stable_sort_by_key",
            FEATURE_REQUEST_FACTORY(HelperFeatureEnum::Memory_is_device_ptr,
              CALL_FACTORY_ENTRY("thrust::stable_sort_by_key", CALL(MapNames::getDpctNamespace() + "is_device_ptr", ARG(1)))),
            FEATURE_REQUEST_FACTORY(HelperFeatureEnum::DplExtrasMemory_device_pointer_forward_decl,
              CALL_FACTORY_ENTRY("thrust::stable_sort_by_key",
                                CALL(MapNames::getDpctNamespace() + "stable_sort",
                                      CALL("oneapi::dpl::execution::make_device_policy", QUEUESTR),
                                      CALL(TEMPLATED_CALLEE_WITH_ARGS(MapNames::getDpctNamespace() + "device_pointer", getDerefedType(0)), ARG(0)),
                                      CALL(TEMPLATED_CALLEE_WITH_ARGS(MapNames::getDpctNamespace() + "device_pointer", getDerefedType(1)), ARG(1)),
                                      CALL(TEMPLATED_CALLEE_WITH_ARGS(MapNames::getDpctNamespace() + "device_pointer", getDerefedType(2)), ARG(2)),
                                      ARG(3)))),
            CALL_FACTORY_ENTRY("thrust::stable_sort_by_key",
                              CALL(MapNames::getDpctNamespace() + "stable_sort",
                                    ARG("oneapi::dpl::execution::seq"),
                                    ARG(0), ARG(1), ARG(2), ARG(3))))),
        CONDITIONAL_FACTORY_ENTRY(
          IsPolicyArgType(0),
          // Handling case: thrust::stable_sort_by_key(thrust::device, d_keys.begin(), d_keys.end(), d_values.begin());
          CALL_FACTORY_ENTRY("thrust::stable_sort_by_key",
                             CALL(MapNames::getDpctNamespace() + "stable_sort",
                                  makeMappedThrustPolicyEnum(0),
                                  ARG(1), ARG(2), ARG(3))),
          CONDITIONAL_FACTORY_ENTRY(
            CheckThrustArgType(1, "thrust::device_ptr"),
            //  Handling case: thrust::stable_sort_by_key(d_keys.begin(), d_keys.end(), d_values.begin(),binary_pred);
            CALL_FACTORY_ENTRY("thrust::stable_sort_by_key",
                               CALL(MapNames::getDpctNamespace() + "stable_sort",
                                    CALL("oneapi::dpl::execution::make_device_policy", QUEUESTR),
                                    ARG(0), ARG(1), ARG(2), ARG(3))),
            CALL_FACTORY_ENTRY("thrust::stable_sort_by_key",
                               CALL(MapNames::getDpctNamespace() + "stable_sort",
                                    ARG("oneapi::dpl::execution::seq"),
                                    ARG(0), ARG(1), ARG(2), ARG(3)))))
      )
    )
  )
)

// thrust::find
CONDITIONAL_FACTORY_ENTRY(
  CheckArgCount(4),
  //Handling case: thrust::find(policy, device.begin(), device.end(), value);
  CALL_FACTORY_ENTRY("thrust::find",
                      CALL("oneapi::dpl::find",
                            makeMappedThrustPolicyEnum(0),
                            ARG(1), ARG(2), ARG(3))),
  //Handling case: thrust::find(host.begin(), host.end(), value);
  CONDITIONAL_FACTORY_ENTRY(
    CheckThrustArgType(1, "thrust::device_ptr"),
    CALL_FACTORY_ENTRY("thrust::find",
                       CALL("oneapi::dpl::find",
                            CALL("oneapi::dpl::execution::make_device_policy", QUEUESTR),
                            ARG(0), ARG(1), ARG(2))),
    CALL_FACTORY_ENTRY("thrust::find",
                       CALL("oneapi::dpl::find",
                            ARG("oneapi::dpl::execution::seq"),
                            ARG(0), ARG(1), ARG(2))))
)

// thrust::sort_by_key
FEATURE_REQUEST_FACTORY(HelperFeatureEnum::DplExtrasAlgorithm_sort,
CONDITIONAL_FACTORY_ENTRY(
  CheckArgCount(5),
  //Handling case: thrust::sort_by_key(policy, device.begin(), device.end(), device.begin(), comp);
  CALL_FACTORY_ENTRY("thrust::sort_by_key",
                      CALL(MapNames::getDpctNamespace() + "sort",
                            makeMappedThrustPolicyEnum(0),
                            ARG(1), ARG(2), ARG(3), ARG(4))),
  CONDITIONAL_FACTORY_ENTRY(
    CheckArgCount(3),
    //Handling case: thrust::sort_by_key(host.begin(), host.end(), host.begin());
    CONDITIONAL_FACTORY_ENTRY(
      CheckThrustArgType(1, "thrust::device_ptr"),
      CALL_FACTORY_ENTRY("thrust::sort_by_key",
                       CALL(MapNames::getDpctNamespace() + "sort",
                            CALL("oneapi::dpl::execution::make_device_policy", QUEUESTR),
                            ARG(0), ARG(1), ARG(2))),
      CALL_FACTORY_ENTRY("thrust::sort_by_key",
                       CALL(MapNames::getDpctNamespace() + "sort",
                            ARG("oneapi::dpl::execution::seq"),
                            ARG(0), ARG(1), ARG(2)))),
    CONDITIONAL_FACTORY_ENTRY(
      IsPolicyArgType(0),
      //Handling case: thrust::sort_by_key(policy, device.begin(), device.end(), device.begin());
      CALL_FACTORY_ENTRY("thrust::sort_by_key",
                      CALL(MapNames::getDpctNamespace() + "sort",
                            makeMappedThrustPolicyEnum(0),
                            ARG(1), ARG(2), ARG(3))),
      //Handling case: thrust::sort_by_key(device.begin(), device.end(), device.begin(), comp);
      CONDITIONAL_FACTORY_ENTRY(
        CheckThrustArgType(1, "thrust::device_ptr"),
        CALL_FACTORY_ENTRY("thrust::sort_by_key",
                       CALL(MapNames::getDpctNamespace() + "sort",
                            CALL("oneapi::dpl::execution::make_device_policy", QUEUESTR),
                            ARG(0), ARG(1), ARG(2), ARG(3))),
        CALL_FACTORY_ENTRY("thrust::sort_by_key",
                       CALL(MapNames::getDpctNamespace() + "sort",
                            ARG("oneapi::dpl::execution::seq"),
                            ARG(0), ARG(1), ARG(2), ARG(3))))))
))


// thrust::inner_product
FEATURE_REQUEST_FACTORY(HelperFeatureEnum::DplExtrasNumeric_inner_product,
CONDITIONAL_FACTORY_ENTRY(
  CheckArgCount(5),
  //Handling case: thrust::inner_product(policy, device.begin(), device.end(), device.begin(), init);
  CALL_FACTORY_ENTRY("thrust::inner_product",
                      CALL(MapNames::getDpctNamespace() + "inner_product",
                            makeMappedThrustPolicyEnum(0),
                            ARG(1), ARG(2), ARG(3), ARG(4))),
  CONDITIONAL_FACTORY_ENTRY(
    CheckArgCount(7),
    //Handling case: thrust::inner_product(policy, device.begin(), device.end(), device.begin(), init, binary_op1, binary_op2);
    CALL_FACTORY_ENTRY("thrust::inner_product",
                      CALL(MapNames::getDpctNamespace() + "inner_product",
                            makeMappedThrustPolicyEnum(0),
                            ARG(1), ARG(2), ARG(3), ARG(4), ARG(5), ARG(6))),
    CONDITIONAL_FACTORY_ENTRY(
      CheckArgCount(4),
      //Handling case: thrust::inner_product(device.begin(), device.end(), device.begin(), init);
      CONDITIONAL_FACTORY_ENTRY(
        CheckThrustArgType(1, "thrust::device_ptr"),
        CALL_FACTORY_ENTRY("thrust::inner_product",
                       CALL(MapNames::getDpctNamespace() + "inner_product",
                            CALL("oneapi::dpl::execution::make_device_policy", QUEUESTR),
                            ARG(0), ARG(1), ARG(2), ARG(3))),
        CALL_FACTORY_ENTRY("thrust::inner_product",
                       CALL(MapNames::getDpctNamespace() + "inner_product",
                            ARG("oneapi::dpl::execution::seq"),
                            ARG(0), ARG(1), ARG(2), ARG(3)))),
      //Handling case: thrust::inner_product(device.begin(), device.end(), device.begin(), init, binary_op1, binary_op2);
      CONDITIONAL_FACTORY_ENTRY(
        CheckThrustArgType(1, "thrust::device_ptr"),
        CALL_FACTORY_ENTRY("thrust::inner_product",
                       CALL(MapNames::getDpctNamespace() + "inner_product",
                            CALL("oneapi::dpl::execution::make_device_policy", QUEUESTR),
                            ARG(0), ARG(1), ARG(2), ARG(3), ARG(4), ARG(5))),
        CALL_FACTORY_ENTRY("thrust::inner_product",
                       CALL(MapNames::getDpctNamespace() + "inner_product",
                            ARG("oneapi::dpl::execution::seq"),
                            ARG(0), ARG(1), ARG(2), ARG(3), ARG(4), ARG(5))))))
))

// thrust::reduce_by_key
CONDITIONAL_FACTORY_ENTRY(
  CheckArgCount(8),
  //Handling case: thrust::reduce_by_key(policy, device.begin(), device.end(), device.begin(), device.end(), device.begin(), binary_pred, binary_op);
  CALL_FACTORY_ENTRY("thrust::reduce_by_key",
                      CALL("oneapi::dpl::reduce_by_segment",
                            makeMappedThrustPolicyEnum(0),
                            ARG(1), ARG(2), ARG(3), ARG(4), ARG(5), ARG(6), ARG(7))),
  CONDITIONAL_FACTORY_ENTRY(
    CheckArgCount(7),
    CONDITIONAL_FACTORY_ENTRY(
      IsPolicyArgType(0),
      //Handling case: thrust::reduce_by_key(policy, device.begin(), device.end(), device.begin(), device.end(), device.begin(), binary_pred);
      CALL_FACTORY_ENTRY("thrust::reduce_by_key",
                      CALL("oneapi::dpl::reduce_by_segment",
                            makeMappedThrustPolicyEnum(0),
                            ARG(1), ARG(2), ARG(3), ARG(4), ARG(5), ARG(6))),
      //Handling case: thrust::reduce_by_key(device.begin(), device.end(), device.begin(), device.end(), device.begin(), binary_pred, binary_op);
      CONDITIONAL_FACTORY_ENTRY(
        CheckThrustArgType(1, "thrust::device_ptr"),
        CALL_FACTORY_ENTRY("thrust::reduce_by_key",
                       CALL("oneapi::dpl::reduce_by_segment",
                            CALL("oneapi::dpl::execution::make_device_policy", QUEUESTR),
                            ARG(0), ARG(1), ARG(2), ARG(3), ARG(4), ARG(5), ARG(6))),
        CALL_FACTORY_ENTRY("thrust::reduce_by_key",
                       CALL("oneapi::dpl::reduce_by_segment",
                            ARG("oneapi::dpl::execution::seq"),
                            ARG(0), ARG(1), ARG(2), ARG(3), ARG(4), ARG(5), ARG(6))))
    ),
    CONDITIONAL_FACTORY_ENTRY(
      CheckArgCount(6),
      CONDITIONAL_FACTORY_ENTRY(
        IsPolicyArgType(0),
        //Handling case: thrust::reduce_by_key(policy, device.begin(), device.end(), device.begin(), device.end(), device.begin());
        CALL_FACTORY_ENTRY("thrust::reduce_by_key",
                        CALL("oneapi::dpl::reduce_by_segment",
                              makeMappedThrustPolicyEnum(0),
                              ARG(1), ARG(2), ARG(3), ARG(4), ARG(5))),
        //Handling case: thrust::reduce_by_key(device.begin(), device.end(), device.begin(), device.end(), device.begin(), binary_pred);
        CONDITIONAL_FACTORY_ENTRY(
          CheckThrustArgType(1, "thrust::device_ptr"),
          CALL_FACTORY_ENTRY("thrust::reduce_by_key",
                         CALL("oneapi::dpl::reduce_by_segment",
                              CALL("oneapi::dpl::execution::make_device_policy", QUEUESTR),
                              ARG(0), ARG(1), ARG(2), ARG(3), ARG(4), ARG(5))),
          CALL_FACTORY_ENTRY("thrust::reduce_by_key",
                         CALL("oneapi::dpl::reduce_by_segment",
                              ARG("oneapi::dpl::execution::seq"),
                              ARG(0), ARG(1), ARG(2), ARG(3), ARG(4), ARG(5))))
      ),
      //Handling case: thrust::reduce_by_key(device.begin(), device.end(), device.begin(), device.end(), device.begin());
      CONDITIONAL_FACTORY_ENTRY(
        CheckThrustArgType(1, "thrust::device_ptr"),
        CALL_FACTORY_ENTRY("thrust::reduce_by_key",
                       CALL("oneapi::dpl::reduce_by_segment",
                            CALL("oneapi::dpl::execution::make_device_policy", QUEUESTR),
                            ARG(0), ARG(1), ARG(2), ARG(3), ARG(4))),
        CALL_FACTORY_ENTRY("thrust::reduce_by_key",
                       CALL("oneapi::dpl::reduce_by_segment",
                            ARG("oneapi::dpl::execution::seq"),
                            ARG(0), ARG(1), ARG(2), ARG(3), ARG(4))))))
)

// thrust::for_each
CONDITIONAL_FACTORY_ENTRY(
  CheckArgCount(4),
  //Handling case: thrust::for_each(policy, device.begin(), device.end(), f);
  CALL_FACTORY_ENTRY("thrust::for_each",
                      CALL("std::for_each",
                            makeMappedThrustPolicyEnum(0),
                            ARG(1), ARG(2), THRUST_FUNCTOR(3))),
  //Handling case: thrust::for_each(host.begin(), host.end(), f);
  CONDITIONAL_FACTORY_ENTRY(
    CheckThrustArgType(0, "thrust::device_ptr"),
    CALL_FACTORY_ENTRY("thrust::for_each",
                       CALL("std::for_each",
                            CALL("oneapi::dpl::execution::make_device_policy", QUEUESTR),
                            ARG(0), ARG(1), THRUST_FUNCTOR(2))),
    CALL_FACTORY_ENTRY("thrust::for_each",
                       CALL("std::for_each",
                            ARG("oneapi::dpl::execution::seq"),
                            ARG(0), ARG(1), THRUST_FUNCTOR(2))))
)

// thrust::transform
CONDITIONAL_FACTORY_ENTRY(
  CheckArgCount(6),
  //Handling case: thrust::transform(policy, device.begin(), device.end(), device.end(), device.end(), f);
  CALL_FACTORY_ENTRY("thrust::transform",
                      CALL("std::transform",
                            makeMappedThrustPolicyEnum(0),
                            ARG(1), ARG(2), ARG(3), ARG(4), THRUST_FUNCTOR(5))),
  CONDITIONAL_FACTORY_ENTRY(
    CheckArgCount(4),
    //Handling case: thrust::transform(host.begin(), host.end(), host.end(), f);
    CONDITIONAL_FACTORY_ENTRY(
      CheckThrustArgType(0, "thrust::device_ptr"),
      CALL_FACTORY_ENTRY("thrust::transform",
                         CALL("std::transform",
                              CALL("oneapi::dpl::execution::make_device_policy", QUEUESTR),
                              ARG(0), ARG(1), ARG(2), THRUST_FUNCTOR(3))),
      CALL_FACTORY_ENTRY("thrust::transform",
                         CALL("std::transform",
                              ARG("oneapi::dpl::execution::seq"),
                              ARG(0), ARG(1), ARG(2), THRUST_FUNCTOR(3)))),
      CONDITIONAL_FACTORY_ENTRY(
        IsPolicyArgType(0),
        //Handling case: thrust::transform(policy, device.begin(), device.end(), device.begin(), f);
        CALL_FACTORY_ENTRY("thrust::transform",
                        CALL("std::transform",
                              makeMappedThrustPolicyEnum(0),
                              ARG(1), ARG(2), ARG(3), THRUST_FUNCTOR(4))),
        //Handling case: thrust::transform(device.begin(), device.end(), device.begin(), device.end(), f);
        CONDITIONAL_FACTORY_ENTRY(
          CheckThrustArgType(1, "thrust::device_ptr"),
          CALL_FACTORY_ENTRY("thrust::transform",
                         CALL("std::transform",
                              CALL("oneapi::dpl::execution::make_device_policy", QUEUESTR),
                              ARG(0), ARG(1), ARG(2), ARG(3), THRUST_FUNCTOR(4))),
          CALL_FACTORY_ENTRY("thrust::transform",
                         CALL("std::transform",
                              ARG("oneapi::dpl::execution::seq"),
                              ARG(0), ARG(1), ARG(2), ARG(3), THRUST_FUNCTOR(4))))
      ))
)

// thrust::copy_if
CONDITIONAL_FACTORY_ENTRY(
  CheckArgCount(6),
  //Handling case: thrust::copy_if(policy, device.begin(), device.end(), device.end(), device.end(), f);
  FEATURE_REQUEST_FACTORY(HelperFeatureEnum::DplExtrasAlgorithm_copy_if,
  CALL_FACTORY_ENTRY("thrust::copy_if",
                      CALL(MapNames::getDpctNamespace() + "copy_if",
                            makeMappedThrustPolicyEnum(0),
                            ARG(1), ARG(2), ARG(3), ARG(4), THRUST_FUNCTOR(5)))),
  CONDITIONAL_FACTORY_ENTRY(
    CheckArgCount(4),
    //Handling case: thrust::copy_if(host.begin(), host.end(), host.end(), f);
    CONDITIONAL_FACTORY_ENTRY(
      CheckThrustArgType(0, "thrust::device_ptr"),
      CALL_FACTORY_ENTRY("thrust::copy_if",
                         CALL("std::copy_if",
                              CALL("oneapi::dpl::execution::make_device_policy", QUEUESTR),
                              ARG(0), ARG(1), ARG(2), THRUST_FUNCTOR(3))),
      CALL_FACTORY_ENTRY("thrust::copy_if",
                         CALL("std::copy_if",
                              ARG("oneapi::dpl::execution::seq"),
                              ARG(0), ARG(1), ARG(2), THRUST_FUNCTOR(3)))),
      CONDITIONAL_FACTORY_ENTRY(
        IsPolicyArgType(0),
        //Handling case: thrust::copy_if(policy, device.begin(), device.end(), device.begin(), f);
        CALL_FACTORY_ENTRY("thrust::copy_if",
                        CALL("std::copy_if",
                              makeMappedThrustPolicyEnum(0),
                              ARG(1), ARG(2), ARG(3), THRUST_FUNCTOR(4))),
        //Handling case: thrust::copy_if(device.begin(), device.end(), device.begin(), device.end(), f);
        FEATURE_REQUEST_FACTORY(HelperFeatureEnum::DplExtrasAlgorithm_copy_if,
        CONDITIONAL_FACTORY_ENTRY(
          CheckThrustArgType(1, "thrust::device_ptr"),
          CALL_FACTORY_ENTRY("thrust::copy_if",
                         CALL(MapNames::getDpctNamespace() + "copy_if",
                              CALL("oneapi::dpl::execution::make_device_policy", QUEUESTR),
                              ARG(0), ARG(1), ARG(2), ARG(3), THRUST_FUNCTOR(4))),
          CALL_FACTORY_ENTRY("thrust::copy_if",
                         CALL(MapNames::getDpctNamespace() + "copy_if",
                              ARG("oneapi::dpl::execution::seq"),
                              ARG(0), ARG(1), ARG(2), ARG(3), THRUST_FUNCTOR(4)))))
      ))
)

// thrust::make_zip_iterator
CALL_FACTORY_ENTRY("thrust::make_zip_iterator",  CALL("oneapi::dpl::make_zip_iterator",  ARG(0)))
// thrust::inclusive_scan_by_key
CONDITIONAL_FACTORY_ENTRY(
  CheckArgCount(7),
  //Handling case: thrust::inclusive_scan_by_key(policy, device.begin(), device.end(), device.begin(), result, binary_pred, binary_op);
  CALL_FACTORY_ENTRY("thrust::inclusive_scan_by_key",
                      CALL("oneapi::dpl::inclusive_scan_by_segment",
                            makeMappedThrustPolicyEnum(0),
                            ARG(1), ARG(2), ARG(3), ARG(4), ARG(5), ARG(6))),
  CONDITIONAL_FACTORY_ENTRY(
    CheckArgCount(6),
    CONDITIONAL_FACTORY_ENTRY(
      IsPolicyArgType(0),
      //Handling case: thrust::inclusive_scan_by_key(policy, device.begin(), device.end(), device.begin(), result, binary_pred);
      CALL_FACTORY_ENTRY("thrust::inclusive_scan_by_key",
                      CALL("oneapi::dpl::inclusive_scan_by_segment",
                            makeMappedThrustPolicyEnum(0),
                            ARG(1), ARG(2), ARG(3), ARG(4), ARG(5))),
      //Handling case: thrust::inclusive_scan_by_key(device.begin(), device.end(), device.begin(), result, binary_pred, binary_op);
      CONDITIONAL_FACTORY_ENTRY(
        CheckThrustArgType(1, "thrust::device_ptr"),
        CALL_FACTORY_ENTRY("thrust::inclusive_scan_by_key",
                       CALL("oneapi::dpl::inclusive_scan_by_segment",
                            CALL("oneapi::dpl::execution::make_device_policy", QUEUESTR),
                            ARG(0), ARG(1), ARG(2), ARG(3), ARG(4), ARG(5))),
        CALL_FACTORY_ENTRY("thrust::inclusive_scan_by_key",
                       CALL("oneapi::dpl::inclusive_scan_by_segment",
                            ARG("oneapi::dpl::execution::seq"),
                            ARG(0), ARG(1), ARG(2), ARG(3), ARG(4), ARG(5))))
    ),
    CONDITIONAL_FACTORY_ENTRY(
      CheckArgCount(5),
      CONDITIONAL_FACTORY_ENTRY(
        IsPolicyArgType(0),
        //Handling case: thrust::inclusive_scan_by_key(policy, device.begin(), device.end(), device.begin(), result);
        CALL_FACTORY_ENTRY("thrust::inclusive_scan_by_key",
                        CALL("oneapi::dpl::inclusive_scan_by_segment",
                              makeMappedThrustPolicyEnum(0),
                              ARG(1), ARG(2), ARG(3), ARG(4))),
        //Handling case: thrust::inclusive_scan_by_key(device.begin(), device.end(), device.begin(), result, binary_pred);
        CONDITIONAL_FACTORY_ENTRY(
          CheckThrustArgType(1, "thrust::device_ptr"),
          CALL_FACTORY_ENTRY("thrust::inclusive_scan_by_key",
                         CALL("oneapi::dpl::inclusive_scan_by_segment",
                              CALL("oneapi::dpl::execution::make_device_policy", QUEUESTR),
                              ARG(0), ARG(1), ARG(2), ARG(3), ARG(4))),
          CALL_FACTORY_ENTRY("thrust::inclusive_scan_by_key",
                         CALL("oneapi::dpl::inclusive_scan_by_segment",
                              ARG("oneapi::dpl::execution::seq"),
                              ARG(0), ARG(1), ARG(2), ARG(3), ARG(4))))
      ),
      //Handling case: thrust::inclusive_scan_by_key(device.begin(), device.end(), device.begin(), result);
      CONDITIONAL_FACTORY_ENTRY(
        CheckThrustArgType(1, "thrust::device_ptr"),
        CALL_FACTORY_ENTRY("thrust::inclusive_scan_by_key",
                       CALL("oneapi::dpl::inclusive_scan_by_segment",
                            CALL("oneapi::dpl::execution::make_device_policy", QUEUESTR),
                            ARG(0), ARG(1), ARG(2), ARG(3))),
        CALL_FACTORY_ENTRY("thrust::inclusive_scan_by_key",
                       CALL("oneapi::dpl::inclusive_scan_by_segment",
                            ARG("oneapi::dpl::execution::seq"),
                            ARG(0), ARG(1), ARG(2), ARG(3))))))
)


// thrust::exclusive_scan_by_key
CONDITIONAL_FACTORY_ENTRY(
  CheckArgCount(8),
  //Handling case: thrust::exclusive_scan_by_key(policy, device.begin(), device.end(), device.begin(), result, init, binary_pred, binary_op);
  CALL_FACTORY_ENTRY("thrust::exclusive_scan_by_key",
                      CALL("oneapi::dpl::exclusive_scan_by_segment",
                            makeMappedThrustPolicyEnum(0),
                            ARG(1), ARG(2), ARG(3), ARG(4), ARG(5), ARG(6), ARG(7))),
  CONDITIONAL_FACTORY_ENTRY(
    CheckArgCount(7),
    CONDITIONAL_FACTORY_ENTRY(
      IsPolicyArgType(0),
      //Handling case: thrust::exclusive_scan_by_key(policy, device.begin(), device.end(), device.begin(), result, init, binary_pred);
      CALL_FACTORY_ENTRY("thrust::exclusive_scan_by_key",
                      CALL("oneapi::dpl::exclusive_scan_by_segment",
                            makeMappedThrustPolicyEnum(0),
                            ARG(1), ARG(2), ARG(3), ARG(4), ARG(5), ARG(6))),
      //Handling case: thrust::exclusive_scan_by_key(device.begin(), device.end(), device.begin(), result, init, binary_pred, binary_op);
      CONDITIONAL_FACTORY_ENTRY(
        CheckThrustArgType(1, "thrust::device_ptr"),
        CALL_FACTORY_ENTRY("thrust::exclusive_scan_by_key",
                       CALL("oneapi::dpl::exclusive_scan_by_segment",
                            CALL("oneapi::dpl::execution::make_device_policy", QUEUESTR),
                            ARG(0), ARG(1), ARG(2), ARG(3), ARG(4), ARG(5), ARG(6))),
        CALL_FACTORY_ENTRY("thrust::exclusive_scan_by_key",
                       CALL("oneapi::dpl::exclusive_scan_by_segment",
                            ARG("oneapi::dpl::execution::seq"),
                            ARG(0), ARG(1), ARG(2), ARG(3), ARG(4), ARG(5), ARG(6))))
    ),
    CONDITIONAL_FACTORY_ENTRY(
        CheckArgCount(6),
        CONDITIONAL_FACTORY_ENTRY(
          IsPolicyArgType(0),
          //Handling case: thrust::exclusive_scan_by_key(policy, device.begin(), device.end(), device.begin(), result, init);
          CALL_FACTORY_ENTRY("thrust::exclusive_scan_by_key",
                          CALL("oneapi::dpl::exclusive_scan_by_segment",
                                makeMappedThrustPolicyEnum(0),
                                ARG(1), ARG(2), ARG(3), ARG(4), ARG(5))),
          //Handling case: thrust::exclusive_scan_by_key(device.begin(), device.end(), device.begin(), result, init, binary_pred);
          CONDITIONAL_FACTORY_ENTRY(
            CheckThrustArgType(1, "thrust::device_ptr"),
            CALL_FACTORY_ENTRY("thrust::exclusive_scan_by_key",
                           CALL("oneapi::dpl::exclusive_scan_by_segment",
                                CALL("oneapi::dpl::execution::make_device_policy", QUEUESTR),
                                ARG(0), ARG(1), ARG(2), ARG(3), ARG(4), ARG(5))),
            CALL_FACTORY_ENTRY("thrust::exclusive_scan_by_key",
                           CALL("oneapi::dpl::exclusive_scan_by_segment",
                                ARG("oneapi::dpl::execution::seq"),
                                ARG(0), ARG(1), ARG(2), ARG(3), ARG(4), ARG(5))))
        ),
        CONDITIONAL_FACTORY_ENTRY(
          CheckArgCount(5),
          CONDITIONAL_FACTORY_ENTRY(
            IsPolicyArgType(0),
            //Handling case: thrust::exclusive_scan_by_key(policy, device.begin(), device.end(), device.begin(), result);
            CALL_FACTORY_ENTRY("thrust::exclusive_scan_by_key",
                            CALL("oneapi::dpl::exclusive_scan_by_segment",
                                  makeMappedThrustPolicyEnum(0),
                                  ARG(1), ARG(2), ARG(3), ARG(4))),
            //Handling case: thrust::exclusive_scan_by_key(device.begin(), device.end(), device.begin(), result, init);
            CONDITIONAL_FACTORY_ENTRY(
              CheckThrustArgType(1, "thrust::device_ptr"),
              CALL_FACTORY_ENTRY("thrust::exclusive_scan_by_key",
                             CALL("oneapi::dpl::exclusive_scan_by_segment",
                                  CALL("oneapi::dpl::execution::make_device_policy", QUEUESTR),
                                  ARG(0), ARG(1), ARG(2), ARG(3), ARG(4))),
              CALL_FACTORY_ENTRY("thrust::exclusive_scan_by_key",
                             CALL("oneapi::dpl::exclusive_scan_by_segment",
                                  ARG("oneapi::dpl::execution::seq"),
                                  ARG(0), ARG(1), ARG(2), ARG(3), ARG(4))))
          ),
          //Handling case: thrust::exclusive_scan_by_key(device.begin(), device.end(), device.begin(), result);
          CONDITIONAL_FACTORY_ENTRY(
            CheckThrustArgType(1, "thrust::device_ptr"),
            CALL_FACTORY_ENTRY("thrust::exclusive_scan_by_key",
                           CALL("oneapi::dpl::exclusive_scan_by_segment",
                                CALL("oneapi::dpl::execution::make_device_policy", QUEUESTR),
                                ARG(0), ARG(1), ARG(2), ARG(3))),
            CALL_FACTORY_ENTRY("thrust::exclusive_scan_by_key",
                           CALL("oneapi::dpl::exclusive_scan_by_segment",
                                ARG("oneapi::dpl::execution::seq"),
                                ARG(0), ARG(1), ARG(2), ARG(3)))))
        )
    )
)

// thrust::make_reverse_iterator
CALL_FACTORY_ENTRY("thrust::make_reverse_iterator",  CALL("oneapi::dpl::make_reverse_iterator",  ARG(0)))

// thrust::exclusive_scan
CONDITIONAL_FACTORY_ENTRY(
  CheckArgCount(3),
  // thrust::exclusive_scan(data, data + 6, data)
  CONDITIONAL_FACTORY_ENTRY(
    CheckThrustArgType(1, "thrust::device_ptr"),
    CALL_FACTORY_ENTRY("thrust::exclusive_scan",
      CALL("std::exclusive_scan",
        CALL("oneapi::dpl::execution::make_device_policy", QUEUESTR),
        ARG(0), ARG(1), ARG(2), ARG("0"))),
    CALL_FACTORY_ENTRY("thrust::exclusive_scan",
      CALL("std::exclusive_scan",
        ARG("oneapi::dpl::execution::seq"), ARG(0), ARG(1), ARG(2), ARG("0")))
  ),
  CONDITIONAL_FACTORY_ENTRY(
    CheckArgCount(4),
    CONDITIONAL_FACTORY_ENTRY(
      IsPolicyArgType(0),
      // thrust::exclusive_scan(thrust::host, data, data + 6, data);
      CALL_FACTORY_ENTRY("thrust::exclusive_scan",
        CALL("std::exclusive_scan",
          makeMappedThrustPolicyEnum(0), ARG(1), ARG(2), ARG(3), ARG("0"))),
      // thrust::exclusive_scan(data, data + 6, data, 4);
      CONDITIONAL_FACTORY_ENTRY(
        CheckThrustArgType(1, "thrust::device_ptr"),
        CALL_FACTORY_ENTRY("thrust::exclusive_scan",
          CALL("std::exclusive_scan",
            CALL("oneapi::dpl::execution::make_device_policy", QUEUESTR),
            ARG(0), ARG(1), ARG(2), ARG(3))),
        CALL_FACTORY_ENTRY("thrust::exclusive_scan",
          CALL("std::exclusive_scan",
            ARG("oneapi::dpl::execution::seq"), ARG(0), ARG(1), ARG(2), ARG(3)))
      )
    ),
    CONDITIONAL_FACTORY_ENTRY(
      CheckArgCount(5),
      CONDITIONAL_FACTORY_ENTRY(
        IsPolicyArgType(0),
        // thrust::exclusive_scan(thrust::host, data, data + 6, data, 4);
        CALL_FACTORY_ENTRY("thrust::exclusive_scan",
          CALL("std::exclusive_scan",
            makeMappedThrustPolicyEnum(0), ARG(1), ARG(2), ARG(3), ARG(4))),
        // thrust::exclusive_scan(data, data + 10, data, 1, binary_op);
        CONDITIONAL_FACTORY_ENTRY(
          CheckThrustArgType(1, "thrust::device_ptr"),
          CALL_FACTORY_ENTRY("thrust::exclusive_scan",
            CALL("std::exclusive_scan",
              CALL("oneapi::dpl::execution::make_device_policy", QUEUESTR),
              ARG(0), ARG(1), ARG(2), ARG(3), ARG(4))),
          CALL_FACTORY_ENTRY("thrust::exclusive_scan",
            CALL("std::exclusive_scan",
              ARG("oneapi::dpl::execution::seq"), ARG(0), ARG(1), ARG(2), ARG(3), ARG(4)))
        )
      ),
      // thrust::exclusive_scan(thrust::host, data, data + 10, data, 1, binary_op);
      CALL_FACTORY_ENTRY("thrust::exclusive_scan",
        CALL("std::exclusive_scan",
          makeMappedThrustPolicyEnum(0), ARG(1), ARG(2), ARG(3), ARG(4), ARG(5)))
    )
  )
)

// thrust::get
CALL_FACTORY_ENTRY(
    "thrust::get",
    CALL(TEMPLATED_CALLEE("std::get", std::vector<size_t>(1, 0)), ARG(0)))

// thrust::unique_by_key
FEATURE_REQUEST_FACTORY(HelperFeatureEnum::DplExtrasAlgorithm_unique_copy,
  CONDITIONAL_FACTORY_ENTRY(
    CheckArgCount(5),
    CONDITIONAL_FACTORY_ENTRY(
      makeCheckAnd(CheckIsPtr(1), makeCheckNot(checkIsUSM())),
      //Handling case: thrust::unique_by_key(policy, ptr, ptr,  ptr, pred);
      IFELSE_FACTORY_ENTRY(
        "thrust::unique_by_key",
        FEATURE_REQUEST_FACTORY(HelperFeatureEnum::Memory_is_device_ptr,
          CALL_FACTORY_ENTRY("thrust::unique_by_key", CALL(MapNames::getDpctNamespace() + "is_device_ptr", ARG(1)))),
        FEATURE_REQUEST_FACTORY(HelperFeatureEnum::DplExtrasMemory_device_pointer_forward_decl,
          CALL_FACTORY_ENTRY("thrust::unique_by_key",
                            CALL(MapNames::getDpctNamespace() + "unique",
                                  CALL("oneapi::dpl::execution::make_device_policy", QUEUESTR),
                                  CALL(TEMPLATED_CALLEE_WITH_ARGS(MapNames::getDpctNamespace() + "device_pointer", getDerefedType(1)), ARG(1)),
                                  CALL(TEMPLATED_CALLEE_WITH_ARGS(MapNames::getDpctNamespace() + "device_pointer", getDerefedType(2)), ARG(2)),
                                  CALL(TEMPLATED_CALLEE_WITH_ARGS(MapNames::getDpctNamespace() + "device_pointer", getDerefedType(3)), ARG(3)),
                                  ARG(4)))),
        CALL_FACTORY_ENTRY("thrust::unique_by_key",
                          CALL(MapNames::getDpctNamespace() + "unique",
                                ARG("oneapi::dpl::execution::seq"),
                                ARG(1), ARG(2), ARG(3), ARG(4)))),
      // Handling case: thrust::unique_by_key(thrust::device, d_keys.begin(), d_keys.end(), d_values.begin(), d_output_keys.begin(), d_output_values.begin(), binary_pred);
      CALL_FACTORY_ENTRY("thrust::unique_by_key",
                        CALL(MapNames::getDpctNamespace() + "unique",
                              makeMappedThrustPolicyEnum(0),
                              ARG(1), ARG(2), ARG(3), ARG(4)))
    ),
    CONDITIONAL_FACTORY_ENTRY(
      CheckArgCount(3),
      CONDITIONAL_FACTORY_ENTRY(
        makeCheckAnd(CheckIsPtr(1), makeCheckNot(checkIsUSM())),
        //Handling case: thrust::unique_by_key(ptr, ptr, ptr);
        IFELSE_FACTORY_ENTRY(
          "thrust::unique_by_key",
          FEATURE_REQUEST_FACTORY(HelperFeatureEnum::Memory_is_device_ptr,
            CALL_FACTORY_ENTRY("thrust::unique_by_key", CALL(MapNames::getDpctNamespace() + "is_device_ptr", ARG(1)))),
          FEATURE_REQUEST_FACTORY(HelperFeatureEnum::DplExtrasMemory_device_pointer_forward_decl,
            CALL_FACTORY_ENTRY("thrust::unique_by_key",
                              CALL(MapNames::getDpctNamespace() + "unique",
                                    CALL("oneapi::dpl::execution::make_device_policy", QUEUESTR),
                                    CALL(TEMPLATED_CALLEE_WITH_ARGS(MapNames::getDpctNamespace() + "device_pointer", getDerefedType(0)), ARG(0)),
                                    CALL(TEMPLATED_CALLEE_WITH_ARGS(MapNames::getDpctNamespace() + "device_pointer", getDerefedType(1)), ARG(1)),
                                    CALL(TEMPLATED_CALLEE_WITH_ARGS(MapNames::getDpctNamespace() + "device_pointer", getDerefedType(2)), ARG(2))))),
          CALL_FACTORY_ENTRY("thrust::unique_by_key",
                            CALL(MapNames::getDpctNamespace() + "unique",
                                  ARG("oneapi::dpl::execution::seq"),
                                  ARG(0), ARG(1), ARG(2)))),
        CONDITIONAL_FACTORY_ENTRY(
          CheckThrustArgType(1, "thrust::device_ptr"),
          // Handling case: thrust::unique_by_key(h_keys.begin(), h_keys.end(), h_values.begin());
          CALL_FACTORY_ENTRY("thrust::unique_by_key",
                             CALL(MapNames::getDpctNamespace() + "unique",
                                  CALL("oneapi::dpl::execution::make_device_policy", QUEUESTR),
                                  ARG(0), ARG(1), ARG(2))),
          CALL_FACTORY_ENTRY("thrust::unique_by_key",
                             CALL(MapNames::getDpctNamespace() + "unique",
                                ARG("oneapi::dpl::execution::seq"),
                                ARG(0), ARG(1), ARG(2))))
      ),
      CONDITIONAL_FACTORY_ENTRY(
        makeCheckAnd(CheckIsPtr(1), makeCheckNot(checkIsUSM())),
        CONDITIONAL_FACTORY_ENTRY(
          IsPolicyArgType(0),
          //Handling case: thrust::unique_by_key(policy, ptr, ptr, ptr);
          IFELSE_FACTORY_ENTRY(
            "thrust::unique_by_key",
            FEATURE_REQUEST_FACTORY(HelperFeatureEnum::Memory_is_device_ptr,
              CALL_FACTORY_ENTRY("thrust::unique_by_key", CALL(MapNames::getDpctNamespace() + "is_device_ptr", ARG(1)))),
            FEATURE_REQUEST_FACTORY(HelperFeatureEnum::DplExtrasMemory_device_pointer_forward_decl,
              CALL_FACTORY_ENTRY("thrust::unique_by_key",
                                CALL(MapNames::getDpctNamespace() + "unique",
                                      CALL("oneapi::dpl::execution::make_device_policy", QUEUESTR),
                                      CALL(TEMPLATED_CALLEE_WITH_ARGS(MapNames::getDpctNamespace() + "device_pointer", getDerefedType(1)), ARG(1)),
                                      CALL(TEMPLATED_CALLEE_WITH_ARGS(MapNames::getDpctNamespace() + "device_pointer", getDerefedType(2)), ARG(2)),
                                      CALL(TEMPLATED_CALLEE_WITH_ARGS(MapNames::getDpctNamespace() + "device_pointer", getDerefedType(3)), ARG(3))))),
            CALL_FACTORY_ENTRY("thrust::unique_by_key",
                              CALL(MapNames::getDpctNamespace() + "unique",
                                    ARG("oneapi::dpl::execution::seq"),
                                    ARG(1), ARG(2), ARG(3)))),
          //Handling case: thrust::unique_by_key(ptr, ptr, ptr, pred);
          IFELSE_FACTORY_ENTRY(
            "thrust::unique_by_key",
            FEATURE_REQUEST_FACTORY(HelperFeatureEnum::Memory_is_device_ptr,
              CALL_FACTORY_ENTRY("thrust::unique_by_key", CALL(MapNames::getDpctNamespace() + "is_device_ptr", ARG(1)))),
            FEATURE_REQUEST_FACTORY(HelperFeatureEnum::DplExtrasMemory_device_pointer_forward_decl,
              CALL_FACTORY_ENTRY("thrust::unique_by_key",
                                CALL(MapNames::getDpctNamespace() + "unique",
                                      CALL("oneapi::dpl::execution::make_device_policy", QUEUESTR),
                                      CALL(TEMPLATED_CALLEE_WITH_ARGS(MapNames::getDpctNamespace() + "device_pointer", getDerefedType(0)), ARG(0)),
                                      CALL(TEMPLATED_CALLEE_WITH_ARGS(MapNames::getDpctNamespace() + "device_pointer", getDerefedType(1)), ARG(1)),
                                      CALL(TEMPLATED_CALLEE_WITH_ARGS(MapNames::getDpctNamespace() + "device_pointer", getDerefedType(2)), ARG(2)),
                                      ARG(3)))),
            CALL_FACTORY_ENTRY("thrust::unique_by_key",
                              CALL(MapNames::getDpctNamespace() + "unique",
                                    ARG("oneapi::dpl::execution::seq"),
                                    ARG(0), ARG(1), ARG(2), ARG(3))))),
        CONDITIONAL_FACTORY_ENTRY(
          IsPolicyArgType(0),
          // Handling case: thrust::unique_by_key(thrust::device, d_keys.begin(), d_keys.end(), d_values.begin());
          CALL_FACTORY_ENTRY("thrust::unique_by_key",
                             CALL(MapNames::getDpctNamespace() + "unique",
                                  makeMappedThrustPolicyEnum(0),
                                  ARG(1), ARG(2), ARG(3))),
          CONDITIONAL_FACTORY_ENTRY(
            CheckThrustArgType(1, "thrust::device_ptr"),
            // Handling case: thrust::unique_by_key(d_keys.begin(), d_keys.end(), d_values.begin(), binary_pred);
            CALL_FACTORY_ENTRY("thrust::unique_by_key",
                               CALL(MapNames::getDpctNamespace() + "unique",
                                    CALL("oneapi::dpl::execution::make_device_policy", QUEUESTR),
                                    ARG(0), ARG(1), ARG(2), ARG(3))),
            CALL_FACTORY_ENTRY("thrust::unique_by_key",
                               CALL(MapNames::getDpctNamespace() + "unique",
                                    ARG("oneapi::dpl::execution::seq"),
                                    ARG(0), ARG(1), ARG(2), ARG(3)))))
      )
    )
  )
)

// thrust::log10
CALL_FACTORY_ENTRY("thrust::log10", CALL("std::log10", ARG(0)))

// thrust::sqrt
CALL_FACTORY_ENTRY("thrust::sqrt", CALL("std::sqrt", ARG(0)))

// thrust::pow
CALL_FACTORY_ENTRY("thrust::pow", CALL("std::pow", ARG(0), ARG(1)))

// thrust::sin
CALL_FACTORY_ENTRY("thrust::sin", CALL("std::sin", ARG(0)))

// thrust::cos
CALL_FACTORY_ENTRY("thrust::cos", CALL("std::cos", ARG(0)))

// thrust::tan
CALL_FACTORY_ENTRY("thrust::tan", CALL("std::tan", ARG(0)))

// thrust::asin
CALL_FACTORY_ENTRY("thrust::asin", CALL("std::asin", ARG(0)))

// thrust::acos
CALL_FACTORY_ENTRY("thrust::acos", CALL("std::acos", ARG(0)))

// thrust::atan
CALL_FACTORY_ENTRY("thrust::atan", CALL("std::atan", ARG(0)))

// thrust::sinh
CALL_FACTORY_ENTRY("thrust::sinh", CALL("std::sinh", ARG(0)))

// thrust::cosh
CALL_FACTORY_ENTRY("thrust::cosh", CALL("std::cosh", ARG(0)))

// thrust::tanh
CALL_FACTORY_ENTRY("thrust::tanh", CALL("std::tanh", ARG(0)))

// thrust::asinh
CALL_FACTORY_ENTRY("thrust::asinh", CALL("std::asinh", ARG(0)))

// thrust::acosh
CALL_FACTORY_ENTRY("thrust::acosh", CALL("std::acosh", ARG(0)))

// thrust::atanh
CALL_FACTORY_ENTRY("thrust::atanh", CALL("std::atanh", ARG(0)))

// thrust::abs
CALL_FACTORY_ENTRY("thrust::abs", CALL("std::abs", ARG(0)))

// thrust::polar
CALL_FACTORY_ENTRY("thrust::polar", CALL("std::polar", ARG(0), ARG(1)))

// thrust::exp
CALL_FACTORY_ENTRY("thrust::exp", CALL("std::exp", ARG(0)))

// thrust::log
CALL_FACTORY_ENTRY("thrust::log", CALL("std::log", ARG(0)))

// thrust::distance
CALL_FACTORY_ENTRY("thrust::distance",
                   CALL("oneapi::dpl::distance", ARG(0), ARG(1)))

// thrust::make_permutation_iterator
CALL_FACTORY_ENTRY("thrust::make_permutation_iterator",
                   CALL("oneapi::dpl::make_permutation_iterator", ARG(0),
                        ARG(1)))

// thrust::make_transform_iterator
CALL_FACTORY_ENTRY("thrust::make_transform_iterator",
                   CALL("oneapi::dpl::make_transform_iterator", ARG(0),
                        ARG(1)))

// thrust::norm
CALL_FACTORY_ENTRY("thrust::norm", CALL("std::norm", ARG(0)))

// thrust::conj
CALL_FACTORY_ENTRY("thrust::conj", CALL("std::conj", ARG(0)))

// thrust::proj
CALL_FACTORY_ENTRY("thrust::proj", CALL("std::proj", ARG(0)))

// thrust::raw_reference_cast
CALL_FACTORY_ENTRY("thrust::raw_reference_cast", CALL(MapNames::getDpctNamespace() + "get_raw_reference", ARG(0)))

// thrust::minmax_element
CONDITIONAL_FACTORY_ENTRY(
  CheckArgCount(4),
  CONDITIONAL_FACTORY_ENTRY(
    makeCheckAnd(CheckIsPtr(1), makeCheckNot(checkIsUSM())),
    //Handling case: thrust::minmax_element(policy, ptr, ptr, comp);
    IFELSE_FACTORY_ENTRY(
      "thrust::minmax_element",
      FEATURE_REQUEST_FACTORY(HelperFeatureEnum::Memory_is_device_ptr,
        CALL_FACTORY_ENTRY("thrust::minmax_element", CALL(MapNames::getDpctNamespace() + "is_device_ptr", ARG(1)))),
      FEATURE_REQUEST_FACTORY(HelperFeatureEnum::DplExtrasMemory_device_pointer_forward_decl,
        CALL_FACTORY_ENTRY("thrust::minmax_element",
                          CALL("oneapi::dpl::minmax_element",
                                CALL("oneapi::dpl::execution::make_device_policy", QUEUESTR),
                                CALL(TEMPLATED_CALLEE_WITH_ARGS(MapNames::getDpctNamespace() + "device_pointer", getDerefedType(1)), ARG(1)),
                                CALL(TEMPLATED_CALLEE_WITH_ARGS(MapNames::getDpctNamespace() + "device_pointer", getDerefedType(2)), ARG(2)),
                                THRUST_FUNCTOR(3)))),
      CALL_FACTORY_ENTRY("thrust::minmax_element",
                        CALL("oneapi::dpl::minmax_element",
                              ARG("oneapi::dpl::execution::seq"),
                              ARG(1), ARG(2), THRUST_FUNCTOR(3)))),
    // Handling case: thrust::unique_by_key(thrust::device, iterator, iterator, comp);
    CALL_FACTORY_ENTRY("thrust::minmax_element",
                      CALL("oneapi::dpl::minmax_element",
                            makeMappedThrustPolicyEnum(0),
                            ARG(1), ARG(2), THRUST_FUNCTOR(3)))
  ),
  CONDITIONAL_FACTORY_ENTRY(
    CheckArgCount(2),
    CONDITIONAL_FACTORY_ENTRY(
      makeCheckAnd(CheckIsPtr(1), makeCheckNot(checkIsUSM())),
      //Handling case: thrust::minmax_element(ptr, ptr);
      IFELSE_FACTORY_ENTRY(
        "thrust::minmax_element",
        FEATURE_REQUEST_FACTORY(HelperFeatureEnum::Memory_is_device_ptr,
          CALL_FACTORY_ENTRY("thrust::minmax_element", CALL(MapNames::getDpctNamespace() + "is_device_ptr", ARG(1)))),
        FEATURE_REQUEST_FACTORY(HelperFeatureEnum::DplExtrasMemory_device_pointer_forward_decl,
          CALL_FACTORY_ENTRY("thrust::minmax_element",
                            CALL("oneapi::dpl::minmax_element",
                                  CALL("oneapi::dpl::execution::make_device_policy", QUEUESTR),
                                  CALL(TEMPLATED_CALLEE_WITH_ARGS(MapNames::getDpctNamespace() + "device_pointer", getDerefedType(0)), ARG(0)),
                                  CALL(TEMPLATED_CALLEE_WITH_ARGS(MapNames::getDpctNamespace() + "device_pointer", getDerefedType(1)), ARG(1))))),
        CALL_FACTORY_ENTRY("thrust::minmax_element",
                          CALL("oneapi::dpl::minmax_element",
                                ARG("oneapi::dpl::execution::seq"),
                                ARG(0), ARG(1)))),
      CONDITIONAL_FACTORY_ENTRY(
        CheckThrustArgType(1, "thrust::device_ptr"),
        // Handling case: thrust::minmax_element(iterator, iterator);
        CALL_FACTORY_ENTRY("thrust::minmax_element",
                            CALL("oneapi::dpl::minmax_element",
                                CALL("oneapi::dpl::execution::make_device_policy", QUEUESTR),
                                ARG(0), ARG(1))),
        CALL_FACTORY_ENTRY("thrust::minmax_element",
                            CALL("oneapi::dpl::minmax_element",
                              ARG("oneapi::dpl::execution::seq"),
                              ARG(0), ARG(1))))
    ),
    CONDITIONAL_FACTORY_ENTRY(
      makeCheckAnd(CheckIsPtr(1), makeCheckNot(checkIsUSM())),
      CONDITIONAL_FACTORY_ENTRY(
        IsPolicyArgType(0),
        //Handling case: thrust::minmax_element(policy, ptr, ptr);
        IFELSE_FACTORY_ENTRY(
          "thrust::minmax_element",
          FEATURE_REQUEST_FACTORY(HelperFeatureEnum::Memory_is_device_ptr,
            CALL_FACTORY_ENTRY("thrust::minmax_element", CALL(MapNames::getDpctNamespace() + "is_device_ptr", ARG(1)))),
          FEATURE_REQUEST_FACTORY(HelperFeatureEnum::DplExtrasMemory_device_pointer_forward_decl,
            CALL_FACTORY_ENTRY("thrust::minmax_element",
                              CALL("oneapi::dpl::minmax_element",
                                    CALL("oneapi::dpl::execution::make_device_policy", QUEUESTR),
                                    CALL(TEMPLATED_CALLEE_WITH_ARGS(MapNames::getDpctNamespace() + "device_pointer", getDerefedType(1)), ARG(2))))),
          CALL_FACTORY_ENTRY("thrust::minmax_element",
                            CALL("oneapi::dpl::minmax_element",
                                  ARG("oneapi::dpl::execution::seq"),
                                  ARG(1), ARG(2)))),
        //Handling case: thrust::minmax_element(ptr, ptr, pred);
        IFELSE_FACTORY_ENTRY(
          "thrust::minmax_element",
          FEATURE_REQUEST_FACTORY(HelperFeatureEnum::Memory_is_device_ptr,
            CALL_FACTORY_ENTRY("thrust::minmax_element", CALL(MapNames::getDpctNamespace() + "is_device_ptr", ARG(1)))),
          FEATURE_REQUEST_FACTORY(HelperFeatureEnum::DplExtrasMemory_device_pointer_forward_decl,
            CALL_FACTORY_ENTRY("thrust::minmax_element",
                              CALL("oneapi::dpl::minmax_element",
                                    CALL("oneapi::dpl::execution::make_device_policy", QUEUESTR),
                                    CALL(TEMPLATED_CALLEE_WITH_ARGS(MapNames::getDpctNamespace() + "device_pointer", getDerefedType(0)), ARG(0)),
                                    CALL(TEMPLATED_CALLEE_WITH_ARGS(MapNames::getDpctNamespace() + "device_pointer", getDerefedType(1)), ARG(1)),
                                    ARG(2)))),
          CALL_FACTORY_ENTRY("thrust::minmax_element",
                            CALL("oneapi::dpl::minmax_element",
                                  ARG("oneapi::dpl::execution::seq"),
                                  ARG(0), ARG(1), ARG(2))))),
      CONDITIONAL_FACTORY_ENTRY(
        IsPolicyArgType(0),
        // Handling case: thrust::minmax_element(thrust::device, iterator, iterator);
        CALL_FACTORY_ENTRY("thrust::minmax_element",
                            CALL("oneapi::dpl::minmax_element",
                                makeMappedThrustPolicyEnum(0),
                                ARG(1), ARG(2))),
        CONDITIONAL_FACTORY_ENTRY(
          CheckThrustArgType(1, "thrust::device_ptr"),
          // Handling case: thrust::minmax_element(iterator, iterator, comp);
          CALL_FACTORY_ENTRY("thrust::minmax_element",
                              CALL("oneapi::dpl::minmax_element",
                                  CALL("oneapi::dpl::execution::make_device_policy", QUEUESTR),
                                  ARG(0), ARG(1), ARG(2))),
          CALL_FACTORY_ENTRY("thrust::minmax_element",
                              CALL("oneapi::dpl::minmax_element",
                                  ARG("oneapi::dpl::execution::seq"),
                                  ARG(0), ARG(1), THRUST_FUNCTOR(2)))))
    )
  )
)

// thrust::is_sorted
CONDITIONAL_FACTORY_ENTRY(
  CheckArgCount(4),
  CONDITIONAL_FACTORY_ENTRY(
    makeCheckAnd(CheckIsPtr(1), makeCheckNot(checkIsUSM())),
    //Handling case: thrust::is_sorted(policy, ptr, ptr, comp);
    IFELSE_FACTORY_ENTRY(
      "thrust::is_sorted",
      FEATURE_REQUEST_FACTORY(HelperFeatureEnum::Memory_is_device_ptr,
        CALL_FACTORY_ENTRY("thrust::is_sorted", CALL(MapNames::getDpctNamespace() + "is_device_ptr", ARG(1)))),
      FEATURE_REQUEST_FACTORY(HelperFeatureEnum::DplExtrasMemory_device_pointer_forward_decl,
        CALL_FACTORY_ENTRY("thrust::is_sorted",
                          CALL("oneapi::dpl::is_sorted",
                                CALL("oneapi::dpl::execution::make_device_policy", QUEUESTR),
                                CALL(TEMPLATED_CALLEE_WITH_ARGS(MapNames::getDpctNamespace() + "device_pointer", getDerefedType(1)), ARG(1)),
                                CALL(TEMPLATED_CALLEE_WITH_ARGS(MapNames::getDpctNamespace() + "device_pointer", getDerefedType(2)), ARG(2)),
                                ARG(3)))),
      CALL_FACTORY_ENTRY("thrust::is_sorted",
                        CALL("oneapi::dpl::is_sorted",
                              ARG("oneapi::dpl::execution::seq"),
                              ARG(1), ARG(2), ARG(3)))),
    // Handling case: thrust::unique_by_key(thrust::device, iterator, iterator, comp);
    CALL_FACTORY_ENTRY("thrust::is_sorted",
                      CALL("oneapi::dpl::is_sorted",
                            makeMappedThrustPolicyEnum(0),
                            ARG(1), ARG(2), ARG(3)))
  ),
  CONDITIONAL_FACTORY_ENTRY(
    CheckArgCount(2),
    CONDITIONAL_FACTORY_ENTRY(
      makeCheckAnd(CheckIsPtr(1), makeCheckNot(checkIsUSM())),
      //Handling case: thrust::is_sorted(ptr, ptr);
      IFELSE_FACTORY_ENTRY(
        "thrust::is_sorted",
        FEATURE_REQUEST_FACTORY(HelperFeatureEnum::Memory_is_device_ptr,
          CALL_FACTORY_ENTRY("thrust::is_sorted", CALL(MapNames::getDpctNamespace() + "is_device_ptr", ARG(1)))),
        FEATURE_REQUEST_FACTORY(HelperFeatureEnum::DplExtrasMemory_device_pointer_forward_decl,
          CALL_FACTORY_ENTRY("thrust::is_sorted",
                            CALL("oneapi::dpl::is_sorted",
                                  CALL("oneapi::dpl::execution::make_device_policy", QUEUESTR),
                                  CALL(TEMPLATED_CALLEE_WITH_ARGS(MapNames::getDpctNamespace() + "device_pointer", getDerefedType(0)), ARG(0)),
                                  CALL(TEMPLATED_CALLEE_WITH_ARGS(MapNames::getDpctNamespace() + "device_pointer", getDerefedType(1)), ARG(1))))),
        CALL_FACTORY_ENTRY("thrust::is_sorted",
                          CALL("oneapi::dpl::is_sorted",
                                ARG("oneapi::dpl::execution::seq"),
                                ARG(0), ARG(1)))),
      CONDITIONAL_FACTORY_ENTRY(
        CheckThrustArgType(1, "thrust::device_ptr"),
        // Handling case: thrust::is_sorted(iterator, iterator);
        CALL_FACTORY_ENTRY("thrust::is_sorted",
                            CALL("oneapi::dpl::is_sorted",
                                CALL("oneapi::dpl::execution::make_device_policy", QUEUESTR),
                                ARG(0), ARG(1))),
        CALL_FACTORY_ENTRY("thrust::is_sorted",
                            CALL("oneapi::dpl::is_sorted",
                              ARG("oneapi::dpl::execution::seq"),
                              ARG(0), ARG(1))))
    ),
    CONDITIONAL_FACTORY_ENTRY(
      makeCheckAnd(CheckIsPtr(1), makeCheckNot(checkIsUSM())),
      CONDITIONAL_FACTORY_ENTRY(
        IsPolicyArgType(0),
        //Handling case: thrust::is_sorted(policy, ptr, ptr);
        IFELSE_FACTORY_ENTRY(
          "thrust::is_sorted",
          FEATURE_REQUEST_FACTORY(HelperFeatureEnum::Memory_is_device_ptr,
            CALL_FACTORY_ENTRY("thrust::is_sorted", CALL(MapNames::getDpctNamespace() + "is_device_ptr", ARG(1)))),
          FEATURE_REQUEST_FACTORY(HelperFeatureEnum::DplExtrasMemory_device_pointer_forward_decl,
            CALL_FACTORY_ENTRY("thrust::is_sorted",
                              CALL("oneapi::dpl::is_sorted",
                                    CALL("oneapi::dpl::execution::make_device_policy", QUEUESTR),
                                    CALL(TEMPLATED_CALLEE_WITH_ARGS(MapNames::getDpctNamespace() + "device_pointer", getDerefedType(1)), ARG(2))))),
          CALL_FACTORY_ENTRY("thrust::is_sorted",
                            CALL("oneapi::dpl::is_sorted",
                                  ARG("oneapi::dpl::execution::seq"),
                                  ARG(1), ARG(2)))),
        //Handling case: thrust::is_sorted(ptr, ptr, pred);
        IFELSE_FACTORY_ENTRY(
          "thrust::is_sorted",
          FEATURE_REQUEST_FACTORY(HelperFeatureEnum::Memory_is_device_ptr,
            CALL_FACTORY_ENTRY("thrust::is_sorted", CALL(MapNames::getDpctNamespace() + "is_device_ptr", ARG(1)))),
          FEATURE_REQUEST_FACTORY(HelperFeatureEnum::DplExtrasMemory_device_pointer_forward_decl,
            CALL_FACTORY_ENTRY("thrust::is_sorted",
                              CALL("oneapi::dpl::is_sorted",
                                    CALL("oneapi::dpl::execution::make_device_policy", QUEUESTR),
                                    CALL(TEMPLATED_CALLEE_WITH_ARGS(MapNames::getDpctNamespace() + "device_pointer", getDerefedType(0)), ARG(0)),
                                    CALL(TEMPLATED_CALLEE_WITH_ARGS(MapNames::getDpctNamespace() + "device_pointer", getDerefedType(1)), ARG(1)),
                                    ARG(2)))),
          CALL_FACTORY_ENTRY("thrust::is_sorted",
                            CALL("oneapi::dpl::is_sorted",
                                  ARG("oneapi::dpl::execution::seq"),
                                  ARG(0), ARG(1), ARG(2))))),
      CONDITIONAL_FACTORY_ENTRY(
        IsPolicyArgType(0),
        // Handling case: thrust::is_sorted(thrust::device, iterator, iterator);
        CALL_FACTORY_ENTRY("thrust::is_sorted",
                            CALL("oneapi::dpl::is_sorted",
                                makeMappedThrustPolicyEnum(0),
                                ARG(1), ARG(2))),
        CONDITIONAL_FACTORY_ENTRY(
          CheckThrustArgType(1, "thrust::device_ptr"),
          // Handling case: thrust::is_sorted(d_values.begin(), iterator, comp);
          CALL_FACTORY_ENTRY("thrust::is_sorted",
                              CALL("oneapi::dpl::is_sorted",
                                  CALL("oneapi::dpl::execution::make_device_policy", QUEUESTR),
                                  ARG(0), ARG(1), ARG(2))),
          CALL_FACTORY_ENTRY("thrust::is_sorted",
                              CALL("oneapi::dpl::is_sorted",
                                  ARG("oneapi::dpl::execution::seq"),
                                  ARG(0), ARG(1), ARG(2)))))
    )
  )
)

// thrust::partition
CONDITIONAL_FACTORY_ENTRY(
  CheckArgCount(5),
  CONDITIONAL_FACTORY_ENTRY(
    makeCheckAnd(CheckIsPtr(1), makeCheckNot(checkIsUSM())),
    //Handling case: thrust::partition(policy, ptr, ptr, ptr, pred);
    IFELSE_FACTORY_ENTRY(
      "thrust::partition",
      FEATURE_REQUEST_FACTORY(HelperFeatureEnum::Memory_is_device_ptr,
        CALL_FACTORY_ENTRY("thrust::partition", CALL(MapNames::getDpctNamespace() + "is_device_ptr", ARG(1)))),
      FEATURE_REQUEST_FACTORY(HelperFeatureEnum::DplExtrasMemory_device_pointer_forward_decl,
        CALL_FACTORY_ENTRY("thrust::partition",
                          CALL(MapNames::getDpctNamespace() + "partition",
                                CALL("oneapi::dpl::execution::make_device_policy", QUEUESTR),
                                CALL(TEMPLATED_CALLEE_WITH_ARGS(MapNames::getDpctNamespace() + "device_pointer", getDerefedType(1)), ARG(1)),
                                CALL(TEMPLATED_CALLEE_WITH_ARGS(MapNames::getDpctNamespace() + "device_pointer", getDerefedType(2)), ARG(2)),
                                CALL(TEMPLATED_CALLEE_WITH_ARGS(MapNames::getDpctNamespace() + "device_pointer", getDerefedType(3)), ARG(3)),
                                ARG(4)))),
      CALL_FACTORY_ENTRY("thrust::partition",
                        CALL(MapNames::getDpctNamespace() + "partition",
                              ARG("oneapi::dpl::execution::seq"),
                              ARG(1), ARG(2), ARG(3), ARG(4)))),
    // Handling case: thrust::unique_by_key(thrust::device, iterator, iterator, iterator, pred);
    CALL_FACTORY_ENTRY("thrust::partition",
                      CALL(MapNames::getDpctNamespace() + "partition",
                            makeMappedThrustPolicyEnum(0),
                            ARG(1), ARG(2), ARG(3),ARG(4)))
  ),
  CONDITIONAL_FACTORY_ENTRY(
    CheckArgCount(3),
    CONDITIONAL_FACTORY_ENTRY(
      makeCheckAnd(CheckIsPtr(1), makeCheckNot(checkIsUSM())),
      //Handling case: thrust::partition(ptr, ptr, pred);
      IFELSE_FACTORY_ENTRY(
        "thrust::partition",
        FEATURE_REQUEST_FACTORY(HelperFeatureEnum::Memory_is_device_ptr,
          CALL_FACTORY_ENTRY("thrust::partition", CALL(MapNames::getDpctNamespace() + "is_device_ptr", ARG(1)))),
        FEATURE_REQUEST_FACTORY(HelperFeatureEnum::DplExtrasMemory_device_pointer_forward_decl,
          CALL_FACTORY_ENTRY("thrust::partition",
                            CALL("oneapi::dpl::partition",
                                  CALL("oneapi::dpl::execution::make_device_policy", QUEUESTR),
                                  CALL(TEMPLATED_CALLEE_WITH_ARGS(MapNames::getDpctNamespace() + "device_pointer", getDerefedType(0)), ARG(0)),
                                  CALL(TEMPLATED_CALLEE_WITH_ARGS(MapNames::getDpctNamespace() + "device_pointer", getDerefedType(0)), ARG(1)),
                                  ARG(2)))),
        CALL_FACTORY_ENTRY("thrust::partition",
                          CALL("oneapi::dpl::partition",
                                ARG("oneapi::dpl::execution::seq"),
                                ARG(0), ARG(1), ARG(2)))),
      CONDITIONAL_FACTORY_ENTRY(
        CheckThrustArgType(1, "thrust::device_ptr"),
        // Handling case: thrust::partition(iterator, iterator, pred);
        CALL_FACTORY_ENTRY("thrust::partition",
                            CALL("oneapi::dpl::partition",
                                CALL("oneapi::dpl::execution::make_device_policy", QUEUESTR),
                                ARG(0), ARG(1), ARG(2))),
        CALL_FACTORY_ENTRY("thrust::partition",
                            CALL("oneapi::dpl::partition",
                              ARG("oneapi::dpl::execution::seq"),
                              ARG(0), ARG(1), ARG(2))))
    ),
    CONDITIONAL_FACTORY_ENTRY(
      makeCheckAnd(CheckIsPtr(1), makeCheckNot(checkIsUSM())),
      CONDITIONAL_FACTORY_ENTRY(
        IsPolicyArgType(0),
        //Handling case: thrust::partition(policy, ptr, ptr, pred);
        IFELSE_FACTORY_ENTRY(
          "thrust::partition",
          FEATURE_REQUEST_FACTORY(HelperFeatureEnum::Memory_is_device_ptr,
            CALL_FACTORY_ENTRY("thrust::partition", CALL(MapNames::getDpctNamespace() + "is_device_ptr", ARG(1)))),
          FEATURE_REQUEST_FACTORY(HelperFeatureEnum::DplExtrasMemory_device_pointer_forward_decl,
            CALL_FACTORY_ENTRY("thrust::partition",
                              CALL("oneapi::dpl::partition",
                                    CALL("oneapi::dpl::execution::make_device_policy", QUEUESTR),
                                    CALL(TEMPLATED_CALLEE_WITH_ARGS(MapNames::getDpctNamespace() + "device_pointer", getDerefedType(1)), ARG(1)),
                                    CALL(TEMPLATED_CALLEE_WITH_ARGS(MapNames::getDpctNamespace() + "device_pointer", getDerefedType(2)), ARG(2)),
                                    ARG(3)))),
          CALL_FACTORY_ENTRY("thrust::partition",
                            CALL("oneapi::dpl::partition",
                                  ARG("oneapi::dpl::execution::seq"),
                                  ARG(1), ARG(2), ARG(3)))),
        //Handling case: thrust::partition(ptr, ptr, ptr,  pred);
        IFELSE_FACTORY_ENTRY(
          "thrust::partition",
          FEATURE_REQUEST_FACTORY(HelperFeatureEnum::Memory_is_device_ptr,
            CALL_FACTORY_ENTRY("thrust::partition", CALL(MapNames::getDpctNamespace() + "is_device_ptr", ARG(1)))),
          FEATURE_REQUEST_FACTORY(HelperFeatureEnum::DplExtrasMemory_device_pointer_forward_decl,
            CALL_FACTORY_ENTRY("thrust::partition",
                              CALL(MapNames::getDpctNamespace() + "partition",
                                    CALL("oneapi::dpl::execution::make_device_policy", QUEUESTR),
                                    CALL(TEMPLATED_CALLEE_WITH_ARGS(MapNames::getDpctNamespace() + "device_pointer", getDerefedType(0)), ARG(0)),
                                    CALL(TEMPLATED_CALLEE_WITH_ARGS(MapNames::getDpctNamespace() + "device_pointer", getDerefedType(1)), ARG(1)),
                                    CALL(TEMPLATED_CALLEE_WITH_ARGS(MapNames::getDpctNamespace() + "device_pointer", getDerefedType(2)), ARG(2)),
                                    ARG(3)))),
          CALL_FACTORY_ENTRY("thrust::partition",
                            CALL(MapNames::getDpctNamespace() + "partition",
                                  ARG("oneapi::dpl::execution::seq"),
                                  ARG(0), ARG(1), ARG(2), ARG(3))))),
      CONDITIONAL_FACTORY_ENTRY(
        IsPolicyArgType(0),
        // Handling case: thrust::partition(thrust::device, iterator, iterator, pred);
        CALL_FACTORY_ENTRY("thrust::partition",
                            CALL("oneapi::dpl::partition",
                                makeMappedThrustPolicyEnum(0),
                                ARG(1), ARG(2), ARG(3))),
        CONDITIONAL_FACTORY_ENTRY(
          CheckThrustArgType(1, "thrust::device_ptr"),
          // Handling case: thrust::partition(iterator, iterator, iterator, pred);
          CALL_FACTORY_ENTRY("thrust::partition",
                              CALL(MapNames::getDpctNamespace() + "partition",
                                  CALL("oneapi::dpl::execution::make_device_policy", QUEUESTR),
                                  ARG(0), ARG(1), ARG(2), ARG(3))),
          CALL_FACTORY_ENTRY("thrust::partition",
                              CALL(MapNames::getDpctNamespace() + "partition",
                                  ARG("oneapi::dpl::execution::seq"),
                                  ARG(0), ARG(1), ARG(2), ARG(3)))))
    )
  )
)


// thrust::unique_copy
CONDITIONAL_FACTORY_ENTRY(
  CheckArgCount(5),
  CONDITIONAL_FACTORY_ENTRY(
    makeCheckAnd(CheckIsPtr(1), makeCheckNot(checkIsUSM())),
    //Handling case: thrust::unique_copy(policy, ptr, ptr, ptr, pred);
    IFELSE_FACTORY_ENTRY(
      "thrust::unique_copy",
      FEATURE_REQUEST_FACTORY(HelperFeatureEnum::Memory_is_device_ptr,
        CALL_FACTORY_ENTRY("thrust::unique_copy", CALL(MapNames::getDpctNamespace() + "is_device_ptr", ARG(1)))),
      FEATURE_REQUEST_FACTORY(HelperFeatureEnum::DplExtrasMemory_device_pointer_forward_decl,
        CALL_FACTORY_ENTRY("thrust::unique_copy",
                          CALL("oneapi::dpl::unique_copy",
                                CALL("oneapi::dpl::execution::make_device_policy", QUEUESTR),
                                CALL(TEMPLATED_CALLEE_WITH_ARGS(MapNames::getDpctNamespace() + "device_pointer", getDerefedType(1)), ARG(1)),
                                CALL(TEMPLATED_CALLEE_WITH_ARGS(MapNames::getDpctNamespace() + "device_pointer", getDerefedType(2)), ARG(2)),
                                CALL(TEMPLATED_CALLEE_WITH_ARGS(MapNames::getDpctNamespace() + "device_pointer", getDerefedType(3)), ARG(3)),
                                ARG(4)))),
      CALL_FACTORY_ENTRY("thrust::unique_copy",
                        CALL("oneapi::dpl::unique_copy",
                              ARG("oneapi::dpl::execution::seq"),
                              ARG(1), ARG(2), ARG(3), ARG(4)))),
    // Handling case: thrust::unique_by_key(thrust::device, iterator, iterator, iterator, pred);
    CALL_FACTORY_ENTRY("thrust::unique_copy",
                      CALL("oneapi::dpl::unique_copy",
                            makeMappedThrustPolicyEnum(0),
                            ARG(1), ARG(2), ARG(3),ARG(4)))
  ),
  CONDITIONAL_FACTORY_ENTRY(
    CheckArgCount(3),
    CONDITIONAL_FACTORY_ENTRY(
      makeCheckAnd(CheckIsPtr(1), makeCheckNot(checkIsUSM())),
      //Handling case: thrust::unique_copy(ptr, ptr, pred);
      IFELSE_FACTORY_ENTRY(
        "thrust::unique_copy",
        FEATURE_REQUEST_FACTORY(HelperFeatureEnum::Memory_is_device_ptr,
          CALL_FACTORY_ENTRY("thrust::unique_copy", CALL(MapNames::getDpctNamespace() + "is_device_ptr", ARG(1)))),
        FEATURE_REQUEST_FACTORY(HelperFeatureEnum::DplExtrasMemory_device_pointer_forward_decl,
          CALL_FACTORY_ENTRY("thrust::unique_copy",
                            CALL("oneapi::dpl::unique_copy",
                                  CALL("oneapi::dpl::execution::make_device_policy", QUEUESTR),
                                  CALL(TEMPLATED_CALLEE_WITH_ARGS(MapNames::getDpctNamespace() + "device_pointer", getDerefedType(0)), ARG(0)),
                                  CALL(TEMPLATED_CALLEE_WITH_ARGS(MapNames::getDpctNamespace() + "device_pointer", getDerefedType(0)), ARG(1)),
                                  CALL(TEMPLATED_CALLEE_WITH_ARGS(MapNames::getDpctNamespace() + "device_pointer", getDerefedType(1)), ARG(2))))),
        CALL_FACTORY_ENTRY("thrust::unique_copy",
                          CALL("oneapi::dpl::unique_copy",
                                ARG("oneapi::dpl::execution::seq"),
                                ARG(0), ARG(1), ARG(2)))),
      CONDITIONAL_FACTORY_ENTRY(
        CheckThrustArgType(1, "thrust::device_ptr"),
        // Handling case: thrust::unique_copy(iterator, iterator, pred);
        CALL_FACTORY_ENTRY("thrust::unique_copy",
                            CALL("oneapi::dpl::unique_copy",
                                CALL("oneapi::dpl::execution::make_device_policy", QUEUESTR),
                                ARG(0), ARG(1), ARG(2))),
        CALL_FACTORY_ENTRY("thrust::unique_copy",
                            CALL("oneapi::dpl::unique_copy",
                              ARG("oneapi::dpl::execution::seq"),
                              ARG(0), ARG(1), ARG(2))))
    ),
    CONDITIONAL_FACTORY_ENTRY(
      makeCheckAnd(CheckIsPtr(1), makeCheckNot(checkIsUSM())),
      CONDITIONAL_FACTORY_ENTRY(
        IsPolicyArgType(0),
        //Handling case: thrust::unique_copy(policy, ptr, ptr, pred);
        IFELSE_FACTORY_ENTRY(
          "thrust::unique_copy",
          FEATURE_REQUEST_FACTORY(HelperFeatureEnum::Memory_is_device_ptr,
            CALL_FACTORY_ENTRY("thrust::unique_copy", CALL(MapNames::getDpctNamespace() + "is_device_ptr", ARG(1)))),
          FEATURE_REQUEST_FACTORY(HelperFeatureEnum::DplExtrasMemory_device_pointer_forward_decl,
            CALL_FACTORY_ENTRY("thrust::unique_copy",
                              CALL("oneapi::dpl::unique_copy",
                                    CALL("oneapi::dpl::execution::make_device_policy", QUEUESTR),
                                    CALL(TEMPLATED_CALLEE_WITH_ARGS(MapNames::getDpctNamespace() + "device_pointer", getDerefedType(1)), ARG(1)),
                                    CALL(TEMPLATED_CALLEE_WITH_ARGS(MapNames::getDpctNamespace() + "device_pointer", getDerefedType(2)), ARG(2)),
                                    CALL(TEMPLATED_CALLEE_WITH_ARGS(MapNames::getDpctNamespace() + "device_pointer", getDerefedType(3)), ARG(3))
                                    ))),
          CALL_FACTORY_ENTRY("thrust::unique_copy",
                            CALL("oneapi::dpl::unique_copy",
                                  ARG("oneapi::dpl::execution::seq"),
                                  ARG(1), ARG(2), ARG(3)))),
        //Handling case: thrust::unique_copy(ptr, ptr, ptr,  pred);
        IFELSE_FACTORY_ENTRY(
          "thrust::unique_copy",
          FEATURE_REQUEST_FACTORY(HelperFeatureEnum::Memory_is_device_ptr,
            CALL_FACTORY_ENTRY("thrust::unique_copy", CALL(MapNames::getDpctNamespace() + "is_device_ptr", ARG(1)))),
          FEATURE_REQUEST_FACTORY(HelperFeatureEnum::DplExtrasMemory_device_pointer_forward_decl,
            CALL_FACTORY_ENTRY("thrust::unique_copy",
                              CALL("oneapi::dpl::unique_copy",
                                    CALL("oneapi::dpl::execution::make_device_policy", QUEUESTR),
                                    CALL(TEMPLATED_CALLEE_WITH_ARGS(MapNames::getDpctNamespace() + "device_pointer", getDerefedType(0)), ARG(0)),
                                    CALL(TEMPLATED_CALLEE_WITH_ARGS(MapNames::getDpctNamespace() + "device_pointer", getDerefedType(1)), ARG(1)),
                                    CALL(TEMPLATED_CALLEE_WITH_ARGS(MapNames::getDpctNamespace() + "device_pointer", getDerefedType(2)), ARG(2)),
                                    ARG(3)))),
          CALL_FACTORY_ENTRY("thrust::unique_copy",
                            CALL("oneapi::dpl::unique_copy",
                                  ARG("oneapi::dpl::execution::seq"),
                                  ARG(0), ARG(1), ARG(2), ARG(3))))),
      CONDITIONAL_FACTORY_ENTRY(
        IsPolicyArgType(0),
        // Handling case: thrust::unique_copy(thrust::device, iterator, iterator, pred);
        CALL_FACTORY_ENTRY("thrust::unique_copy",
                            CALL("oneapi::dpl::unique_copy",
                                makeMappedThrustPolicyEnum(0),
                                ARG(1), ARG(2), ARG(3))),
        CONDITIONAL_FACTORY_ENTRY(
          CheckThrustArgType(1, "thrust::device_ptr"),
          // Handling case: thrust::unique_copy(iterator, iterator, iterator, pred);
          CALL_FACTORY_ENTRY("thrust::unique_copy",
                              CALL("oneapi::dpl::unique_copy",
                                  CALL("oneapi::dpl::execution::make_device_policy", QUEUESTR),
                                  ARG(0), ARG(1), ARG(2), ARG(3))),
          CALL_FACTORY_ENTRY("thrust::unique_copy",
                              CALL("oneapi::dpl::unique_copy",
                                  ARG("oneapi::dpl::execution::seq"),
                                  ARG(0), ARG(1), ARG(2), ARG(3)))))
    )
  )
)

// thrust::stable_sort
CONDITIONAL_FACTORY_ENTRY(
  CheckArgCount(4),
  CONDITIONAL_FACTORY_ENTRY(
    makeCheckAnd(CheckIsPtr(1), makeCheckNot(checkIsUSM())),
    //Handling case: thrust::stable_sort(policy, ptr, ptr, comp);
    IFELSE_FACTORY_ENTRY(
      "thrust::stable_sort",
      FEATURE_REQUEST_FACTORY(HelperFeatureEnum::Memory_is_device_ptr,
        CALL_FACTORY_ENTRY("thrust::stable_sort", CALL(MapNames::getDpctNamespace() + "is_device_ptr", ARG(1)))),
      FEATURE_REQUEST_FACTORY(HelperFeatureEnum::DplExtrasMemory_device_pointer_forward_decl,
        CALL_FACTORY_ENTRY("thrust::stable_sort",
                          CALL("oneapi::dpl::stable_sort",
                                CALL("oneapi::dpl::execution::make_device_policy", QUEUESTR),
                                CALL(TEMPLATED_CALLEE_WITH_ARGS(MapNames::getDpctNamespace() + "device_pointer", getDerefedType(1)), ARG(1)),
                                CALL(TEMPLATED_CALLEE_WITH_ARGS(MapNames::getDpctNamespace() + "device_pointer", getDerefedType(2)), ARG(2)),
                                ARG(3)))),
      CALL_FACTORY_ENTRY("thrust::stable_sort",
                        CALL("oneapi::dpl::stable_sort",
                              ARG("oneapi::dpl::execution::seq"),
                              ARG(1), ARG(2), ARG(3)))),
    // Handling case: thrust::unique_by_key(thrust::device, d_values.begin(), d_output_keys.end(), d_output_values.begin(), comp);
    CALL_FACTORY_ENTRY("thrust::stable_sort",
                      CALL("oneapi::dpl::stable_sort",
                            makeMappedThrustPolicyEnum(0),
                            ARG(1), ARG(2), ARG(3)))
  ),
  CONDITIONAL_FACTORY_ENTRY(
    CheckArgCount(2),
    CONDITIONAL_FACTORY_ENTRY(
      makeCheckAnd(CheckIsPtr(1), makeCheckNot(checkIsUSM())),
      //Handling case: thrust::stable_sort(ptr, ptr);
      IFELSE_FACTORY_ENTRY(
        "thrust::stable_sort",
        FEATURE_REQUEST_FACTORY(HelperFeatureEnum::Memory_is_device_ptr,
          CALL_FACTORY_ENTRY("thrust::stable_sort", CALL(MapNames::getDpctNamespace() + "is_device_ptr", ARG(1)))),
        FEATURE_REQUEST_FACTORY(HelperFeatureEnum::DplExtrasMemory_device_pointer_forward_decl,
          CALL_FACTORY_ENTRY("thrust::stable_sort",
                            CALL("oneapi::dpl::stable_sort",
                                  CALL("oneapi::dpl::execution::make_device_policy", QUEUESTR),
                                  CALL(TEMPLATED_CALLEE_WITH_ARGS(MapNames::getDpctNamespace() + "device_pointer", getDerefedType(0)), ARG(0)),
                                  CALL(TEMPLATED_CALLEE_WITH_ARGS(MapNames::getDpctNamespace() + "device_pointer", getDerefedType(1)), ARG(1))))),
        CALL_FACTORY_ENTRY("thrust::stable_sort",
                          CALL("oneapi::dpl::stable_sort",
                                ARG("oneapi::dpl::execution::seq"),
                                ARG(0), ARG(1)))),
      CONDITIONAL_FACTORY_ENTRY(
        CheckThrustArgType(1, "thrust::device_ptr"),
        // Handling case: thrust::stable_sort(h_keys.begin(), h_keys.end());
        CALL_FACTORY_ENTRY("thrust::stable_sort",
                            CALL("oneapi::dpl::stable_sort",
                                CALL("oneapi::dpl::execution::make_device_policy", QUEUESTR),
                                ARG(0), ARG(1))),
        CALL_FACTORY_ENTRY("thrust::stable_sort",
                            CALL("oneapi::dpl::stable_sort",
                              ARG("oneapi::dpl::execution::seq"),
                              ARG(0), ARG(1))))
    ),
    CONDITIONAL_FACTORY_ENTRY(
      makeCheckAnd(CheckIsPtr(1), makeCheckNot(checkIsUSM())),
      CONDITIONAL_FACTORY_ENTRY(
        IsPolicyArgType(0),
        //Handling case: thrust::stable_sort(policy, ptr, ptr);
        IFELSE_FACTORY_ENTRY(
          "thrust::stable_sort",
          FEATURE_REQUEST_FACTORY(HelperFeatureEnum::Memory_is_device_ptr,
            CALL_FACTORY_ENTRY("thrust::stable_sort", CALL(MapNames::getDpctNamespace() + "is_device_ptr", ARG(1)))),
          FEATURE_REQUEST_FACTORY(HelperFeatureEnum::DplExtrasMemory_device_pointer_forward_decl,
            CALL_FACTORY_ENTRY("thrust::stable_sort",
                              CALL("oneapi::dpl::stable_sort",
                                CALL("oneapi::dpl::execution::make_device_policy", QUEUESTR),
                                CALL(TEMPLATED_CALLEE_WITH_ARGS(MapNames::getDpctNamespace() + "device_pointer", getDerefedType(1)), ARG(1)),
                                CALL(TEMPLATED_CALLEE_WITH_ARGS(MapNames::getDpctNamespace() + "device_pointer", getDerefedType(2)), ARG(2))))),
          CALL_FACTORY_ENTRY("thrust::stable_sort",
                            CALL("oneapi::dpl::stable_sort",
                                  ARG("oneapi::dpl::execution::seq"),
                                  ARG(1), ARG(2)))),
        //Handling case: thrust::stable_sort(ptr, ptr, pred);
        IFELSE_FACTORY_ENTRY(
          "thrust::stable_sort",
          FEATURE_REQUEST_FACTORY(HelperFeatureEnum::Memory_is_device_ptr,
            CALL_FACTORY_ENTRY("thrust::stable_sort", CALL(MapNames::getDpctNamespace() + "is_device_ptr", ARG(1)))),
          FEATURE_REQUEST_FACTORY(HelperFeatureEnum::DplExtrasMemory_device_pointer_forward_decl,
            CALL_FACTORY_ENTRY("thrust::stable_sort",
                              CALL("oneapi::dpl::stable_sort",
                                    CALL("oneapi::dpl::execution::make_device_policy", QUEUESTR),
                                    CALL(TEMPLATED_CALLEE_WITH_ARGS(MapNames::getDpctNamespace() + "device_pointer", getDerefedType(0)), ARG(0)),
                                    CALL(TEMPLATED_CALLEE_WITH_ARGS(MapNames::getDpctNamespace() + "device_pointer", getDerefedType(1)), ARG(1)),
                                    ARG(2)))),
          CALL_FACTORY_ENTRY("thrust::stable_sort",
                            CALL("oneapi::dpl::stable_sort",
                                  ARG("oneapi::dpl::execution::seq"),
                                  ARG(0), ARG(1), ARG(2))))),
      CONDITIONAL_FACTORY_ENTRY(
        IsPolicyArgType(0),
        // Handling case: thrust::stable_sort(thrust::device, d_values.begin(), d_values.end());
        CALL_FACTORY_ENTRY("thrust::stable_sort",
                            CALL("oneapi::dpl::stable_sort",
                                makeMappedThrustPolicyEnum(0),
                                ARG(1), ARG(2))),
        CONDITIONAL_FACTORY_ENTRY(
          CheckThrustArgType(1, "thrust::device_ptr"),
          // Handling case: thrust::stable_sort(d_values.begin(), d_values.end(), comp);
          CALL_FACTORY_ENTRY("thrust::stable_sort",
                              CALL("oneapi::dpl::stable_sort",
                                  CALL("oneapi::dpl::execution::make_device_policy", QUEUESTR),
                                  ARG(0), ARG(1), ARG(2))),
          CALL_FACTORY_ENTRY("thrust::stable_sort",
                              CALL("oneapi::dpl::stable_sort",
                                  ARG("oneapi::dpl::execution::seq"),
                                  ARG(0), ARG(1), ARG(2)))))
    )
  )
)


// thrust::set_difference_by_key
CONDITIONAL_FACTORY_ENTRY(
  CheckArgCount(10),
  CONDITIONAL_FACTORY_ENTRY(
    makeCheckAnd(CheckIsPtr(1), makeCheckNot(checkIsUSM())),
    //Handling case: thrust::set_difference_by_key(policy, ptr, ptr, ptr, ptr, ptr, ptr, ptr, ptr, comp);
    IFELSE_FACTORY_ENTRY(
      "thrust::set_difference_by_key",
      FEATURE_REQUEST_FACTORY(HelperFeatureEnum::Memory_is_device_ptr,
        CALL_FACTORY_ENTRY("thrust::set_difference_by_key", CALL(MapNames::getDpctNamespace() + "is_device_ptr", ARG(1)))),
      FEATURE_REQUEST_FACTORY(HelperFeatureEnum::DplExtrasMemory_device_pointer_forward_decl,
        CALL_FACTORY_ENTRY("thrust::set_difference_by_key",
                          CALL(MapNames::getDpctNamespace() + "set_difference",
                            CALL("oneapi::dpl::execution::make_device_policy", QUEUESTR),
                            CALL(TEMPLATED_CALLEE_WITH_ARGS(MapNames::getDpctNamespace() + "device_pointer", getDerefedType(1)), ARG(1)),
                            CALL(TEMPLATED_CALLEE_WITH_ARGS(MapNames::getDpctNamespace() + "device_pointer", getDerefedType(2)), ARG(2)),
                            CALL(TEMPLATED_CALLEE_WITH_ARGS(MapNames::getDpctNamespace() + "device_pointer", getDerefedType(3)), ARG(3)),
                            CALL(TEMPLATED_CALLEE_WITH_ARGS(MapNames::getDpctNamespace() + "device_pointer", getDerefedType(4)), ARG(4)),
                            CALL(TEMPLATED_CALLEE_WITH_ARGS(MapNames::getDpctNamespace() + "device_pointer", getDerefedType(5)), ARG(5)),
                            CALL(TEMPLATED_CALLEE_WITH_ARGS(MapNames::getDpctNamespace() + "device_pointer", getDerefedType(6)), ARG(6)),
                            CALL(TEMPLATED_CALLEE_WITH_ARGS(MapNames::getDpctNamespace() + "device_pointer", getDerefedType(7)), ARG(7)),
                            CALL(TEMPLATED_CALLEE_WITH_ARGS(MapNames::getDpctNamespace() + "device_pointer", getDerefedType(8)), ARG(8)),
                            ARG(9)))),
      CALL_FACTORY_ENTRY("thrust::set_difference_by_key",
                        CALL(MapNames::getDpctNamespace() + "set_difference",
                              ARG("oneapi::dpl::execution::seq"),
                              ARG(1), ARG(2), ARG(3), ARG(4), ARG(5), ARG(6), ARG(7), ARG(8), ARG(9)))),
    // Handling case: thrust::unique_by_key(thrust::device, iterator, iterator, iterator, , iterator, iterator, iterator, iterator, iterator, comp);
    CALL_FACTORY_ENTRY("thrust::set_difference_by_key",
                      CALL(MapNames::getDpctNamespace() + "set_difference",
                            makeMappedThrustPolicyEnum(0),
                            ARG(1), ARG(2), ARG(3), ARG(4), ARG(5), ARG(6), ARG(7), ARG(8), ARG(9)))
  ),
  CONDITIONAL_FACTORY_ENTRY(
    CheckArgCount(8),
    CONDITIONAL_FACTORY_ENTRY(
      makeCheckAnd(CheckIsPtr(1), makeCheckNot(checkIsUSM())),
      //Handling case: thrust::set_difference_by_key(ptr, ptr, ptr, ptr, ptr, ptr, ptr, ptr, ptr, ptr);
      IFELSE_FACTORY_ENTRY(
        "thrust::set_difference_by_key",
        FEATURE_REQUEST_FACTORY(HelperFeatureEnum::Memory_is_device_ptr,
          CALL_FACTORY_ENTRY("thrust::set_difference_by_key", CALL(MapNames::getDpctNamespace() + "is_device_ptr", ARG(1)))),
        FEATURE_REQUEST_FACTORY(HelperFeatureEnum::DplExtrasMemory_device_pointer_forward_decl,
          CALL_FACTORY_ENTRY("thrust::set_difference_by_key",
                            CALL(MapNames::getDpctNamespace() + "set_difference",
                              CALL("oneapi::dpl::execution::make_device_policy", QUEUESTR),
                              CALL(TEMPLATED_CALLEE_WITH_ARGS(MapNames::getDpctNamespace() + "device_pointer", getDerefedType(0)), ARG(0)),
                              CALL(TEMPLATED_CALLEE_WITH_ARGS(MapNames::getDpctNamespace() + "device_pointer", getDerefedType(1)), ARG(1)),
                              CALL(TEMPLATED_CALLEE_WITH_ARGS(MapNames::getDpctNamespace() + "device_pointer", getDerefedType(2)), ARG(2)),
                              CALL(TEMPLATED_CALLEE_WITH_ARGS(MapNames::getDpctNamespace() + "device_pointer", getDerefedType(3)), ARG(3)),
                              CALL(TEMPLATED_CALLEE_WITH_ARGS(MapNames::getDpctNamespace() + "device_pointer", getDerefedType(4)), ARG(4)),
                              CALL(TEMPLATED_CALLEE_WITH_ARGS(MapNames::getDpctNamespace() + "device_pointer", getDerefedType(5)), ARG(5)),
                              CALL(TEMPLATED_CALLEE_WITH_ARGS(MapNames::getDpctNamespace() + "device_pointer", getDerefedType(6)), ARG(6)),
                              CALL(TEMPLATED_CALLEE_WITH_ARGS(MapNames::getDpctNamespace() + "device_pointer", getDerefedType(7)), ARG(7))))),
        CALL_FACTORY_ENTRY("thrust::set_difference_by_key",
                          CALL(MapNames::getDpctNamespace() + "set_difference",
                                ARG("oneapi::dpl::execution::seq"),
                                ARG(0), ARG(1), ARG(2), ARG(3), ARG(4), ARG(5), ARG(6), ARG(7)))),
      CONDITIONAL_FACTORY_ENTRY(
        CheckThrustArgType(1, "thrust::device_ptr"),
        // Handling case: thrust::set_difference_by_key(iterator, iterator, iterator, iterator, iterator, iterator, iterator, iterator);
        CALL_FACTORY_ENTRY("thrust::set_difference_by_key",
                            CALL(MapNames::getDpctNamespace() + "set_difference",
                                CALL("oneapi::dpl::execution::make_device_policy", QUEUESTR),
                                ARG(0), ARG(1), ARG(2), ARG(3), ARG(4), ARG(5), ARG(6), ARG(7))),
        CALL_FACTORY_ENTRY("thrust::set_difference_by_key",
                            CALL(MapNames::getDpctNamespace() + "set_difference",
                              ARG("oneapi::dpl::execution::seq"),
                              ARG(0), ARG(1), ARG(2), ARG(3), ARG(4), ARG(5), ARG(6), ARG(7))))
    ),
    CONDITIONAL_FACTORY_ENTRY(
      makeCheckAnd(CheckIsPtr(1), makeCheckNot(checkIsUSM())),
      CONDITIONAL_FACTORY_ENTRY(
        IsPolicyArgType(0),
        //Handling case: thrust::set_difference_by_key(policy, ptr, ptr, ptr, ptr, ptr, ptr ptr, ptr);
        IFELSE_FACTORY_ENTRY(
          "thrust::set_difference_by_key",
          FEATURE_REQUEST_FACTORY(HelperFeatureEnum::Memory_is_device_ptr,
            CALL_FACTORY_ENTRY("thrust::set_difference_by_key", CALL(MapNames::getDpctNamespace() + "is_device_ptr", ARG(1)))),
          FEATURE_REQUEST_FACTORY(HelperFeatureEnum::DplExtrasMemory_device_pointer_forward_decl,
            CALL_FACTORY_ENTRY("thrust::set_difference_by_key",
                              CALL(MapNames::getDpctNamespace() + "set_difference",
                                CALL("oneapi::dpl::execution::make_device_policy", QUEUESTR),
                                CALL(TEMPLATED_CALLEE_WITH_ARGS(MapNames::getDpctNamespace() + "device_pointer", getDerefedType(1)), ARG(1)),
                                CALL(TEMPLATED_CALLEE_WITH_ARGS(MapNames::getDpctNamespace() + "device_pointer", getDerefedType(2)), ARG(2)),
                                CALL(TEMPLATED_CALLEE_WITH_ARGS(MapNames::getDpctNamespace() + "device_pointer", getDerefedType(3)), ARG(3)),
                                CALL(TEMPLATED_CALLEE_WITH_ARGS(MapNames::getDpctNamespace() + "device_pointer", getDerefedType(4)), ARG(4)),
                                CALL(TEMPLATED_CALLEE_WITH_ARGS(MapNames::getDpctNamespace() + "device_pointer", getDerefedType(5)), ARG(5)),
                                CALL(TEMPLATED_CALLEE_WITH_ARGS(MapNames::getDpctNamespace() + "device_pointer", getDerefedType(6)), ARG(6)),
                                CALL(TEMPLATED_CALLEE_WITH_ARGS(MapNames::getDpctNamespace() + "device_pointer", getDerefedType(7)), ARG(7)),
                                CALL(TEMPLATED_CALLEE_WITH_ARGS(MapNames::getDpctNamespace() + "device_pointer", getDerefedType(8)), ARG(8))))),
          CALL_FACTORY_ENTRY("thrust::set_difference_by_key",
                            CALL(MapNames::getDpctNamespace() + "set_difference",
                                  ARG("oneapi::dpl::execution::seq"),
                                  ARG(1), ARG(2), ARG(3), ARG(4), ARG(5), ARG(6), ARG(7), ARG(8)))),
        //Handling case: thrust::set_difference_by_key(ptr, ptr, ptr, ptr, ptr, ptr, ptr, ptr, pred);
        IFELSE_FACTORY_ENTRY(
          "thrust::set_difference_by_key",
          FEATURE_REQUEST_FACTORY(HelperFeatureEnum::Memory_is_device_ptr,
            CALL_FACTORY_ENTRY("thrust::set_difference_by_key", CALL(MapNames::getDpctNamespace() + "is_device_ptr", ARG(1)))),
          FEATURE_REQUEST_FACTORY(HelperFeatureEnum::DplExtrasMemory_device_pointer_forward_decl,
            CALL_FACTORY_ENTRY("thrust::set_difference_by_key",
                              CALL(MapNames::getDpctNamespace() + "set_difference",
                                CALL("oneapi::dpl::execution::make_device_policy", QUEUESTR),
                                CALL(TEMPLATED_CALLEE_WITH_ARGS(MapNames::getDpctNamespace() + "device_pointer", getDerefedType(0)), ARG(0)),
                                CALL(TEMPLATED_CALLEE_WITH_ARGS(MapNames::getDpctNamespace() + "device_pointer", getDerefedType(1)), ARG(1)),
                                CALL(TEMPLATED_CALLEE_WITH_ARGS(MapNames::getDpctNamespace() + "device_pointer", getDerefedType(2)), ARG(2)),
                                CALL(TEMPLATED_CALLEE_WITH_ARGS(MapNames::getDpctNamespace() + "device_pointer", getDerefedType(3)), ARG(3)),
                                CALL(TEMPLATED_CALLEE_WITH_ARGS(MapNames::getDpctNamespace() + "device_pointer", getDerefedType(4)), ARG(4)),
                                CALL(TEMPLATED_CALLEE_WITH_ARGS(MapNames::getDpctNamespace() + "device_pointer", getDerefedType(5)), ARG(5)),
                                CALL(TEMPLATED_CALLEE_WITH_ARGS(MapNames::getDpctNamespace() + "device_pointer", getDerefedType(6)), ARG(6)),
                                CALL(TEMPLATED_CALLEE_WITH_ARGS(MapNames::getDpctNamespace() + "device_pointer", getDerefedType(7)), ARG(7)),
                                ARG(8)))),
          CALL_FACTORY_ENTRY("thrust::set_difference_by_key",
                            CALL(MapNames::getDpctNamespace() + "set_difference",
                                  ARG("oneapi::dpl::execution::seq"),
                                  ARG(0), ARG(1), ARG(2), ARG(3), ARG(4), ARG(5), ARG(6), ARG(7), ARG(8))))),
      CONDITIONAL_FACTORY_ENTRY(
        IsPolicyArgType(0),
        // Handling case: thrust::stabsset_difference_by_keyet_difference_by_keyle_sort(thrust::device, iterator, iterator, iterator, iterator, iterator, iterator, iterator, iterator);
        CALL_FACTORY_ENTRY("thrust::set_difference_by_key",
                            CALL(MapNames::getDpctNamespace() + "set_difference",
                                makeMappedThrustPolicyEnum(0),
                                ARG(1), ARG(2), ARG(3), ARG(4), ARG(5), ARG(6), ARG(7), ARG(8))),
        CONDITIONAL_FACTORY_ENTRY(
          CheckThrustArgType(1, "thrust::device_ptr"),
          // Handling case: thrust::set_difference_by_key(iterator, iterator, iterator, iterator, iterator, iterator, iterator, iterator, comp);
          CALL_FACTORY_ENTRY("thrust::set_difference_by_key",
                              CALL(MapNames::getDpctNamespace() + "set_difference",
                                  CALL("oneapi::dpl::execution::make_device_policy", QUEUESTR),
                                  ARG(0), ARG(1), ARG(2), ARG(3), ARG(4), ARG(5), ARG(6), ARG(7), ARG(8))),
          CALL_FACTORY_ENTRY("thrust::set_difference_by_key",
                              CALL(MapNames::getDpctNamespace() + "set_difference",
                                  ARG("oneapi::dpl::execution::seq"),
                                  ARG(0), ARG(1), ARG(2), ARG(3), ARG(4), ARG(5), ARG(6), ARG(7), ARG(8)))))
    )
  )
)

// thrust::set_difference
CONDITIONAL_FACTORY_ENTRY(
  CheckArgCount(7),
  CONDITIONAL_FACTORY_ENTRY(
    makeCheckAnd(CheckIsPtr(1), makeCheckNot(checkIsUSM())),
    //Handling case: thrust::set_difference(policy, ptr, ptr, ptr, ptr, ptr, ptr, ptr, ptr, comp);
    IFELSE_FACTORY_ENTRY(
      "thrust::set_difference",
      FEATURE_REQUEST_FACTORY(HelperFeatureEnum::Memory_is_device_ptr,
        CALL_FACTORY_ENTRY("thrust::set_difference", CALL(MapNames::getDpctNamespace() + "is_device_ptr", ARG(1)))),
      FEATURE_REQUEST_FACTORY(HelperFeatureEnum::DplExtrasMemory_device_pointer_forward_decl,
        CALL_FACTORY_ENTRY("thrust::set_difference",
                          CALL("oneapi::dpl::set_difference",
                                CALL("oneapi::dpl::execution::make_device_policy", QUEUESTR),
                                CALL(TEMPLATED_CALLEE_WITH_ARGS(MapNames::getDpctNamespace() + "device_pointer", getDerefedType(1)), ARG(1)),
                                CALL(TEMPLATED_CALLEE_WITH_ARGS(MapNames::getDpctNamespace() + "device_pointer", getDerefedType(2)), ARG(2)),
                                CALL(TEMPLATED_CALLEE_WITH_ARGS(MapNames::getDpctNamespace() + "device_pointer", getDerefedType(3)), ARG(3)),
                                CALL(TEMPLATED_CALLEE_WITH_ARGS(MapNames::getDpctNamespace() + "device_pointer", getDerefedType(4)), ARG(4)),
                                CALL(TEMPLATED_CALLEE_WITH_ARGS(MapNames::getDpctNamespace() + "device_pointer", getDerefedType(5)), ARG(5)),
                                ARG(6)))),
      CALL_FACTORY_ENTRY("thrust::set_difference",
                        CALL("oneapi::dpl::set_difference",
                              ARG("oneapi::dpl::execution::seq"),
                              ARG(1), ARG(2), ARG(3), ARG(4), ARG(5), ARG(6)))),
    // Handling case: thrust::unique_by_key(thrust::device, iterator, iterator, iterator, , iterator, iterator, iterator, iterator, iterator, comp);
    CALL_FACTORY_ENTRY("thrust::set_difference",
                      CALL("oneapi::dpl::set_difference",
                            makeMappedThrustPolicyEnum(0),
                            ARG(1), ARG(2), ARG(3), ARG(4), ARG(5), ARG(6)))
  ),
  CONDITIONAL_FACTORY_ENTRY(
    CheckArgCount(5),
    CONDITIONAL_FACTORY_ENTRY(
      makeCheckAnd(CheckIsPtr(1), makeCheckNot(checkIsUSM())),
      //Handling case: thrust::set_difference(ptr, ptr, ptr, ptr, ptr, ptr, ptr, ptr, ptr, ptr);
      IFELSE_FACTORY_ENTRY(
        "thrust::set_difference",
        FEATURE_REQUEST_FACTORY(HelperFeatureEnum::Memory_is_device_ptr,
          CALL_FACTORY_ENTRY("thrust::set_difference", CALL(MapNames::getDpctNamespace() + "is_device_ptr", ARG(1)))),
        FEATURE_REQUEST_FACTORY(HelperFeatureEnum::DplExtrasMemory_device_pointer_forward_decl,
          CALL_FACTORY_ENTRY("thrust::set_difference",
                            CALL("oneapi::dpl::set_difference",
                                  CALL("oneapi::dpl::execution::make_device_policy", QUEUESTR),
                                  CALL(TEMPLATED_CALLEE_WITH_ARGS(MapNames::getDpctNamespace() + "device_pointer", getDerefedType(0)), ARG(0)),
                                  CALL(TEMPLATED_CALLEE_WITH_ARGS(MapNames::getDpctNamespace() + "device_pointer", getDerefedType(1)), ARG(1)),
                                  CALL(TEMPLATED_CALLEE_WITH_ARGS(MapNames::getDpctNamespace() + "device_pointer", getDerefedType(2)), ARG(2)),
                                  CALL(TEMPLATED_CALLEE_WITH_ARGS(MapNames::getDpctNamespace() + "device_pointer", getDerefedType(3)), ARG(3)),
                                  CALL(TEMPLATED_CALLEE_WITH_ARGS(MapNames::getDpctNamespace() + "device_pointer", getDerefedType(4)), ARG(4))))),
        CALL_FACTORY_ENTRY("thrust::set_difference",
                          CALL("oneapi::dpl::set_difference",
                                ARG("oneapi::dpl::execution::seq"),
                                ARG(0), ARG(1), ARG(2), ARG(3), ARG(4)))),
      CONDITIONAL_FACTORY_ENTRY(
        CheckThrustArgType(1, "thrust::device_ptr"),
        // Handling case: thrust::set_difference(iterator, iterator, iterator, iterator, iterator, iterator, iterator, iterator,);
        CALL_FACTORY_ENTRY("thrust::set_difference",
                            CALL("oneapi::dpl::set_difference",
                                CALL("oneapi::dpl::execution::make_device_policy", QUEUESTR),
                                ARG(0), ARG(1), ARG(2), ARG(3), ARG(4))),
        CALL_FACTORY_ENTRY("thrust::set_difference",
                            CALL("oneapi::dpl::set_difference",
                              ARG("oneapi::dpl::execution::seq"),
                              ARG(0), ARG(1), ARG(2), ARG(3), ARG(4))))
    ),
    CONDITIONAL_FACTORY_ENTRY(
      makeCheckAnd(CheckIsPtr(1), makeCheckNot(checkIsUSM())),
      CONDITIONAL_FACTORY_ENTRY(
        IsPolicyArgType(0),
        //Handling case: thrust::set_difference(policy, ptr, ptr, ptr, ptr, ptr, ptr,ptr, ptr);
        IFELSE_FACTORY_ENTRY(
          "thrust::set_difference",
          FEATURE_REQUEST_FACTORY(HelperFeatureEnum::Memory_is_device_ptr,
            CALL_FACTORY_ENTRY("thrust::set_difference", CALL(MapNames::getDpctNamespace() + "is_device_ptr", ARG(1)))),
          FEATURE_REQUEST_FACTORY(HelperFeatureEnum::DplExtrasMemory_device_pointer_forward_decl,
            CALL_FACTORY_ENTRY("thrust::set_difference",
                              CALL("oneapi::dpl::set_difference",
                                    CALL("oneapi::dpl::execution::make_device_policy", QUEUESTR),
                                    CALL(TEMPLATED_CALLEE_WITH_ARGS(MapNames::getDpctNamespace() + "device_pointer", getDerefedType(1)), ARG(1)),
                                    CALL(TEMPLATED_CALLEE_WITH_ARGS(MapNames::getDpctNamespace() + "device_pointer", getDerefedType(2)), ARG(2)),
                                    CALL(TEMPLATED_CALLEE_WITH_ARGS(MapNames::getDpctNamespace() + "device_pointer", getDerefedType(3)), ARG(3)),
                                    CALL(TEMPLATED_CALLEE_WITH_ARGS(MapNames::getDpctNamespace() + "device_pointer", getDerefedType(4)), ARG(4)),
                                    ARG(5)))),
            CALL_FACTORY_ENTRY("thrust::set_difference",
                              CALL("oneapi::dpl::set_difference",
                                    ARG("oneapi::dpl::execution::seq"),
                                    ARG(1), ARG(2), ARG(3), ARG(4), ARG(5)))),
        //Handling case: thrust::set_difference(ptr, ptr, ptr, ptr, ptr, ptr, ptr, ptr, pred);
        IFELSE_FACTORY_ENTRY(
          "thrust::set_difference",
          FEATURE_REQUEST_FACTORY(HelperFeatureEnum::Memory_is_device_ptr,
            CALL_FACTORY_ENTRY("thrust::set_difference", CALL(MapNames::getDpctNamespace() + "is_device_ptr", ARG(1)))),
          FEATURE_REQUEST_FACTORY(HelperFeatureEnum::DplExtrasMemory_device_pointer_forward_decl,
            CALL_FACTORY_ENTRY("thrust::set_difference",
                              CALL("oneapi::dpl::set_difference",
                                    CALL("oneapi::dpl::execution::make_device_policy", QUEUESTR),
                                    CALL(TEMPLATED_CALLEE_WITH_ARGS(MapNames::getDpctNamespace() + "device_pointer", getDerefedType(0)), ARG(0)),
                                    CALL(TEMPLATED_CALLEE_WITH_ARGS(MapNames::getDpctNamespace() + "device_pointer", getDerefedType(1)), ARG(1)),
                                    CALL(TEMPLATED_CALLEE_WITH_ARGS(MapNames::getDpctNamespace() + "device_pointer", getDerefedType(2)), ARG(2)),
                                    CALL(TEMPLATED_CALLEE_WITH_ARGS(MapNames::getDpctNamespace() + "device_pointer", getDerefedType(3)), ARG(3)),
                                    CALL(TEMPLATED_CALLEE_WITH_ARGS(MapNames::getDpctNamespace() + "device_pointer", getDerefedType(4)), ARG(4)),
                                    ARG(5)))),
          CALL_FACTORY_ENTRY("thrust::set_difference",
                            CALL("oneapi::dpl::set_difference",
                                  ARG("oneapi::dpl::execution::seq"),
                                  ARG(0), ARG(1), ARG(2), ARG(3), ARG(4), ARG(5))))),
      CONDITIONAL_FACTORY_ENTRY(
        IsPolicyArgType(0),
        // Handling case: thrust::stabsset_difference_by_keyet_difference_by_keyle_sort(thrust::device, iterator, iterator, iterator, iterator, iterator, iterator, iterator, iterator);
        CALL_FACTORY_ENTRY("thrust::set_difference",
                            CALL("oneapi::dpl::set_difference",
                                makeMappedThrustPolicyEnum(0),
                                ARG(1), ARG(2), ARG(3), ARG(4), ARG(5))),
        CONDITIONAL_FACTORY_ENTRY(
          CheckThrustArgType(1, "thrust::device_ptr"),
          // Handling case: thrust::set_difference(iterator, iterator, iterator, iterator, iterator, iterator, iterator, iterator, comp);
          CALL_FACTORY_ENTRY("thrust::set_difference",
                              CALL("oneapi::dpl::set_difference",
                                  CALL("oneapi::dpl::execution::make_device_policy", QUEUESTR),
                                  ARG(0), ARG(1), ARG(2), ARG(3), ARG(4), ARG(5))),
          CALL_FACTORY_ENTRY("thrust::set_difference",
                              CALL("oneapi::dpl::set_difference",
                                  ARG("oneapi::dpl::execution::seq"),
                                  ARG(0), ARG(1), ARG(2), ARG(3), ARG(4), ARG(5)))))
    )
  )
)

// thrust::remove_copy
CONDITIONAL_FACTORY_ENTRY(
  CheckArgCount(5),
  CONDITIONAL_FACTORY_ENTRY(
    makeCheckAnd(CheckIsPtr(1), makeCheckNot(checkIsUSM())),
    //Handling case: thrust::remove_copy(policy, ptr, ptr, ptr, val);
    IFELSE_FACTORY_ENTRY(
      "thrust::remove_copy",
      FEATURE_REQUEST_FACTORY(HelperFeatureEnum::Memory_is_device_ptr,
        CALL_FACTORY_ENTRY("thrust::remove_copy", CALL(MapNames::getDpctNamespace() + "is_device_ptr", ARG(1)))),
      FEATURE_REQUEST_FACTORY(HelperFeatureEnum::DplExtrasMemory_device_pointer_forward_decl,
        CALL_FACTORY_ENTRY("thrust::remove_copy",
                          CALL("oneapi::dpl::remove_copy",
                                CALL("oneapi::dpl::execution::make_device_policy", QUEUESTR),
                                CALL(TEMPLATED_CALLEE_WITH_ARGS(MapNames::getDpctNamespace() + "device_pointer", getDerefedType(1)), ARG(1)),
                                CALL(TEMPLATED_CALLEE_WITH_ARGS(MapNames::getDpctNamespace() + "device_pointer", getDerefedType(2)), ARG(2)),
                                CALL(TEMPLATED_CALLEE_WITH_ARGS(MapNames::getDpctNamespace() + "device_pointer", getDerefedType(3)), ARG(3)),
                                ARG(4)))),
      CALL_FACTORY_ENTRY("thrust::remove_copy",
                        CALL("oneapi::dpl::remove_copy",
                              ARG("oneapi::dpl::execution::seq"),
                              ARG(1), ARG(2), ARG(3), ARG(4)))),
    // Handling case: thrust::unique_by_key(thrust::device, iterator, iterator, iterator, val);
    CALL_FACTORY_ENTRY("thrust::remove_copy",
                      CALL("oneapi::dpl::remove_copy",
                            makeMappedThrustPolicyEnum(0),
                            ARG(1), ARG(2), ARG(3), ARG(4)))
  ),

    CONDITIONAL_FACTORY_ENTRY(
      makeCheckAnd(CheckIsPtr(1), makeCheckNot(checkIsUSM())),
      //Handling case: thrust::remove_copy(ptr, ptr, ptr, val);
      IFELSE_FACTORY_ENTRY(
        "thrust::remove_copy",
        FEATURE_REQUEST_FACTORY(HelperFeatureEnum::Memory_is_device_ptr,
          CALL_FACTORY_ENTRY("thrust::remove_copy", CALL(MapNames::getDpctNamespace() + "is_device_ptr", ARG(1)))),
        FEATURE_REQUEST_FACTORY(HelperFeatureEnum::DplExtrasMemory_device_pointer_forward_decl,
          CALL_FACTORY_ENTRY("thrust::remove_copy",
                            CALL("oneapi::dpl::remove_copy",
                                  CALL("oneapi::dpl::execution::make_device_policy", QUEUESTR),
                                  CALL(TEMPLATED_CALLEE_WITH_ARGS(MapNames::getDpctNamespace() + "device_pointer", getDerefedType(0)), ARG(0)),
                                  CALL(TEMPLATED_CALLEE_WITH_ARGS(MapNames::getDpctNamespace() + "device_pointer", getDerefedType(1)), ARG(1)),
                                  CALL(TEMPLATED_CALLEE_WITH_ARGS(MapNames::getDpctNamespace() + "device_pointer", getDerefedType(2)), ARG(2)),
                                  ARG(3)))),
        CALL_FACTORY_ENTRY("thrust::remove_copy",
                          CALL("oneapi::dpl::remove_copy",
                                ARG("oneapi::dpl::execution::seq"),
                                ARG(0), ARG(1), ARG(2), ARG(3)))),
      CONDITIONAL_FACTORY_ENTRY(
        CheckThrustArgType(1, "thrust::device_ptr"),
        // Handling case: thrust::remove_copy(iterator, iterator, iterator, val);
        CALL_FACTORY_ENTRY("thrust::remove_copy",
                            CALL("oneapi::dpl::remove_copy",
                                CALL("oneapi::dpl::execution::make_device_policy", QUEUESTR),
                                ARG(0), ARG(1), ARG(2), ARG(3))),
        CALL_FACTORY_ENTRY("thrust::remove_copy",
                            CALL("oneapi::dpl::remove_copy",
                              ARG("oneapi::dpl::execution::seq"),
                              ARG(0), ARG(1), ARG(2), ARG(3))))
    )
)



// thrust::transform_exclusive_scan
CONDITIONAL_FACTORY_ENTRY(
  CheckArgCount(7),
  CONDITIONAL_FACTORY_ENTRY(
    makeCheckAnd(CheckIsPtr(1), makeCheckNot(checkIsUSM())),
    //Handling case: thrust::transform_exclusive_scan(policy, ptr, ptr, ptr, val);
    IFELSE_FACTORY_ENTRY(
      "thrust::transform_exclusive_scan",
      FEATURE_REQUEST_FACTORY(HelperFeatureEnum::Memory_is_device_ptr,
        CALL_FACTORY_ENTRY("thrust::transform_exclusive_scan", CALL(MapNames::getDpctNamespace() + "is_device_ptr", ARG(1)))),
      FEATURE_REQUEST_FACTORY(HelperFeatureEnum::DplExtrasMemory_device_pointer_forward_decl,
        CALL_FACTORY_ENTRY("thrust::transform_exclusive_scan",
                          CALL("oneapi::dpl::transform_exclusive_scan",
                                CALL("oneapi::dpl::execution::make_device_policy", QUEUESTR),
                                CALL(TEMPLATED_CALLEE_WITH_ARGS(MapNames::getDpctNamespace() + "device_pointer", getDerefedType(1)), ARG(1)),
                                CALL(TEMPLATED_CALLEE_WITH_ARGS(MapNames::getDpctNamespace() + "device_pointer", getDerefedType(2)), ARG(2)),
                                CALL(TEMPLATED_CALLEE_WITH_ARGS(MapNames::getDpctNamespace() + "device_pointer", getDerefedType(3)), ARG(3)),
                                ARG(5), ARG(6), ARG(4)))),
      CALL_FACTORY_ENTRY("thrust::transform_exclusive_scan",
                        CALL("oneapi::dpl::transform_exclusive_scan",
                              ARG("oneapi::dpl::execution::seq"),
                              ARG(1), ARG(2), ARG(3), ARG(5), ARG(6), ARG(4)))),
    // Handling case: thrust::unique_by_key(thrust::device, iterator, iterator, iterator, val);
    CALL_FACTORY_ENTRY("thrust::transform_exclusive_scan",
                      CALL("oneapi::dpl::transform_exclusive_scan",
                            makeMappedThrustPolicyEnum(0),
                            ARG(1), ARG(2), ARG(3), ARG(5), ARG(6), ARG(4)))
  ),

    CONDITIONAL_FACTORY_ENTRY(
      makeCheckAnd(CheckIsPtr(1), makeCheckNot(checkIsUSM())),
      //Handling case: thrust::transform_exclusive_scan(ptr, ptr, ptr, ptr);
      IFELSE_FACTORY_ENTRY(
        "thrust::transform_exclusive_scan",
        FEATURE_REQUEST_FACTORY(HelperFeatureEnum::Memory_is_device_ptr,
          CALL_FACTORY_ENTRY("thrust::transform_exclusive_scan", CALL(MapNames::getDpctNamespace() + "is_device_ptr", ARG(1)))),
        FEATURE_REQUEST_FACTORY(HelperFeatureEnum::DplExtrasMemory_device_pointer_forward_decl,
          CALL_FACTORY_ENTRY("thrust::transform_exclusive_scan",
                            CALL("oneapi::dpl::transform_exclusive_scan",
                                  CALL("oneapi::dpl::execution::make_device_policy", QUEUESTR),
                                  CALL(TEMPLATED_CALLEE_WITH_ARGS(MapNames::getDpctNamespace() + "device_pointer", getDerefedType(0)), ARG(0)),
                                  CALL(TEMPLATED_CALLEE_WITH_ARGS(MapNames::getDpctNamespace() + "device_pointer", getDerefedType(1)), ARG(1)),
                                  CALL(TEMPLATED_CALLEE_WITH_ARGS(MapNames::getDpctNamespace() + "device_pointer", getDerefedType(2)), ARG(2)),
                                  ARG(4), ARG(5), ARG(3)))),
        CALL_FACTORY_ENTRY("thrust::transform_exclusive_scan",
                          CALL("oneapi::dpl::transform_exclusive_scan",
                                ARG("oneapi::dpl::execution::seq"),
                                ARG(0), ARG(1), ARG(2), ARG(4), ARG(5), ARG(3)))),
      CONDITIONAL_FACTORY_ENTRY(
        CheckThrustArgType(1, "thrust::device_ptr"),
        // Handling case: thrust::transform_exclusive_scan(iterator, iterator, iterator, iterator);
        CALL_FACTORY_ENTRY("thrust::transform_exclusive_scan",
                            CALL("oneapi::dpl::transform_exclusive_scan",
                                CALL("oneapi::dpl::execution::make_device_policy", QUEUESTR),
                                ARG(0), ARG(1), ARG(2), ARG(4), ARG(5), ARG(3))),
        CALL_FACTORY_ENTRY("thrust::transform_exclusive_scan",
                            CALL("oneapi::dpl::transform_exclusive_scan",
                              ARG("oneapi::dpl::execution::seq"),
                              ARG(0), ARG(1), ARG(2), ARG(4), ARG(5), ARG(3))))
    )
)

// thrust::tabulate
CONDITIONAL_FACTORY_ENTRY(
  CheckArgCount(4),
  CONDITIONAL_FACTORY_ENTRY(
    makeCheckAnd(CheckIsPtr(1), makeCheckNot(checkIsUSM())),
    //Handling case: thrust::tabulate(policy, ptr, ptr, val);
    IFELSE_FACTORY_ENTRY(
      "thrust::tabulate",
      FEATURE_REQUEST_FACTORY(HelperFeatureEnum::Memory_is_device_ptr,
        CALL_FACTORY_ENTRY("thrust::tabulate", CALL(MapNames::getDpctNamespace() + "is_device_ptr", ARG(1)))),
      FEATURE_REQUEST_FACTORY(HelperFeatureEnum::DplExtrasMemory_device_pointer_forward_decl,
        CALL_FACTORY_ENTRY("thrust::tabulate",
                          CALL(MapNames::getDpctNamespace() + "for_each_index",
                                CALL("oneapi::dpl::execution::make_device_policy", QUEUESTR),
                                CALL(TEMPLATED_CALLEE_WITH_ARGS(MapNames::getDpctNamespace() + "device_pointer", getDerefedType(1)), ARG(1)),
                                CALL(TEMPLATED_CALLEE_WITH_ARGS(MapNames::getDpctNamespace() + "device_pointer", getDerefedType(2)), ARG(2)),
                                ARG(3)))),
      CALL_FACTORY_ENTRY("thrust::tabulate",
                        CALL(MapNames::getDpctNamespace() + "for_each_index",
                              ARG("oneapi::dpl::execution::seq"),
                              ARG(1), ARG(2), ARG(3)))),
    // Handling case: thrust::unique_by_key(thrust::device, iterator, iterator, val);
    CALL_FACTORY_ENTRY("thrust::tabulate",
                      CALL(MapNames::getDpctNamespace() + "for_each_index",
                            makeMappedThrustPolicyEnum(0),
                            ARG(1), ARG(2), ARG(3)))
  ),

    CONDITIONAL_FACTORY_ENTRY(
      makeCheckAnd(CheckIsPtr(1), makeCheckNot(checkIsUSM())),
      //Handling case: thrust::tabulate(ptr, ptr, ptr, ptr);
      IFELSE_FACTORY_ENTRY(
        "thrust::tabulate",
        FEATURE_REQUEST_FACTORY(HelperFeatureEnum::Memory_is_device_ptr,
          CALL_FACTORY_ENTRY("thrust::tabulate", CALL(MapNames::getDpctNamespace() + "is_device_ptr", ARG(1)))),
        FEATURE_REQUEST_FACTORY(HelperFeatureEnum::DplExtrasMemory_device_pointer_forward_decl,
          CALL_FACTORY_ENTRY("thrust::tabulate",
                            CALL(MapNames::getDpctNamespace() + "for_each_index",
                                  CALL("oneapi::dpl::execution::make_device_policy", QUEUESTR),
                                  CALL(TEMPLATED_CALLEE_WITH_ARGS(MapNames::getDpctNamespace() + "device_pointer", getDerefedType(0)), ARG(0)),
                                  CALL(TEMPLATED_CALLEE_WITH_ARGS(MapNames::getDpctNamespace() + "device_pointer", getDerefedType(1)), ARG(1)),
                                  ARG(2)))),
        CALL_FACTORY_ENTRY("thrust::tabulate",
                          CALL(MapNames::getDpctNamespace() + "for_each_index",
                                ARG("oneapi::dpl::execution::seq"),
                                ARG(0), ARG(1), ARG(2)))),
      CONDITIONAL_FACTORY_ENTRY(
        CheckThrustArgType(1, "thrust::device_ptr"),
        // Handling case: thrust::tabulate(iterator, iterator, iterator);
        CALL_FACTORY_ENTRY("thrust::tabulate",
                            CALL(MapNames::getDpctNamespace() + "for_each_index",
                                CALL("oneapi::dpl::execution::make_device_policy", QUEUESTR),
                                ARG(0), ARG(1), ARG(2))),
        CALL_FACTORY_ENTRY("thrust::tabulate",
                            CALL(MapNames::getDpctNamespace() + "for_each_index",
                              ARG("oneapi::dpl::execution::seq"),
                              ARG(0), ARG(1), ARG(2))))
    )
)

// thrust::for_each_n
CONDITIONAL_FACTORY_ENTRY(
  CheckArgCount(4),
  CONDITIONAL_FACTORY_ENTRY(
    makeCheckAnd(CheckIsPtr(1), makeCheckNot(checkIsUSM())),
    //Handling case: thrust::for_each_n(policy, ptr, ptr, ptr, val);
    IFELSE_FACTORY_ENTRY(
      "thrust::for_each_n",
      FEATURE_REQUEST_FACTORY(HelperFeatureEnum::Memory_is_device_ptr,
        CALL_FACTORY_ENTRY("thrust::for_each_n", CALL(MapNames::getDpctNamespace() + "is_device_ptr", ARG(1)))),
      FEATURE_REQUEST_FACTORY(HelperFeatureEnum::DplExtrasMemory_device_pointer_forward_decl,
        CALL_FACTORY_ENTRY("thrust::for_each_n",
                          CALL("oneapi::dpl::for_each_n",
                                CALL("oneapi::dpl::execution::make_device_policy", QUEUESTR),
                                CALL(TEMPLATED_CALLEE_WITH_ARGS(MapNames::getDpctNamespace() + "device_pointer", getDerefedType(1)), ARG(1)),
                                ARG(2), THRUST_FUNCTOR(3)))),
      CALL_FACTORY_ENTRY("thrust::for_each_n",
                        CALL("oneapi::dpl::for_each_n",
                              ARG("oneapi::dpl::execution::seq"),
                              ARG(1), ARG(2), THRUST_FUNCTOR(3)))),
    // Handling case: thrust::unique_by_key(thrust::device, iterator, iterator, iterator, val);
    CALL_FACTORY_ENTRY("thrust::for_each_n",
                      CALL("oneapi::dpl::for_each_n",
                            makeMappedThrustPolicyEnum(0),
                            ARG(1), ARG(2), THRUST_FUNCTOR(3)))
  ),

    CONDITIONAL_FACTORY_ENTRY(
      makeCheckAnd(CheckIsPtr(0), makeCheckNot(checkIsUSM())),
      //Handling case: thrust::for_each_n(ptr, ptr, ptr);
      IFELSE_FACTORY_ENTRY(
        "thrust::for_each_n",
        FEATURE_REQUEST_FACTORY(HelperFeatureEnum::Memory_is_device_ptr,
          CALL_FACTORY_ENTRY("thrust::for_each_n", CALL(MapNames::getDpctNamespace() + "is_device_ptr", ARG(1)))),
        FEATURE_REQUEST_FACTORY(HelperFeatureEnum::DplExtrasMemory_device_pointer_forward_decl,
          CALL_FACTORY_ENTRY("thrust::for_each_n",
                            CALL("oneapi::dpl::for_each_n",
                                  CALL("oneapi::dpl::execution::make_device_policy", QUEUESTR),
                                  CALL(TEMPLATED_CALLEE_WITH_ARGS(MapNames::getDpctNamespace() + "device_pointer", getDerefedType(0)), ARG(0)),
                                  ARG(1), THRUST_FUNCTOR(2)))),
        CALL_FACTORY_ENTRY("thrust::for_each_n",
                          CALL("oneapi::dpl::for_each_n",
                                ARG("oneapi::dpl::execution::seq"),
                                ARG(0), ARG(1), THRUST_FUNCTOR(2)))),
      CONDITIONAL_FACTORY_ENTRY(
        CheckThrustArgType(1, "thrust::device_ptr"),
        // Handling case: thrust::for_each_n(iterator, iterator, iterator);
        CALL_FACTORY_ENTRY("thrust::for_each_n",
                            CALL("oneapi::dpl::for_each_n",
                                CALL("oneapi::dpl::execution::make_device_policy", QUEUESTR),
                                ARG(0), ARG(1), THRUST_FUNCTOR(2))),
        CALL_FACTORY_ENTRY("thrust::for_each_n",
                            CALL("oneapi::dpl::for_each_n",
                              ARG("oneapi::dpl::execution::seq"),
                              ARG(0), ARG(1), THRUST_FUNCTOR(2))))
    )
)




// thrust::set_intersection_by_key
CONDITIONAL_FACTORY_ENTRY(
  CheckArgCount(9),
  CONDITIONAL_FACTORY_ENTRY(
    makeCheckAnd(CheckIsPtr(1), makeCheckNot(checkIsUSM())),
    //Handling case: thrust::set_intersection_by_key(policy, ptr, ptr, ptr, ptr, ptr, ptr, ptr, comp);
    IFELSE_FACTORY_ENTRY(
      "thrust::set_intersection_by_key",
      FEATURE_REQUEST_FACTORY(HelperFeatureEnum::Memory_is_device_ptr,
        CALL_FACTORY_ENTRY("thrust::set_intersection_by_key", CALL(MapNames::getDpctNamespace() + "is_device_ptr", ARG(1)))),
      FEATURE_REQUEST_FACTORY(HelperFeatureEnum::DplExtrasMemory_device_pointer_forward_decl,
        CALL_FACTORY_ENTRY("thrust::set_intersection_by_key",
                          CALL(MapNames::getDpctNamespace() + "set_intersection",
                            CALL("oneapi::dpl::execution::make_device_policy", QUEUESTR),
                            CALL(TEMPLATED_CALLEE_WITH_ARGS(MapNames::getDpctNamespace() + "device_pointer", getDerefedType(1)), ARG(1)),
                            CALL(TEMPLATED_CALLEE_WITH_ARGS(MapNames::getDpctNamespace() + "device_pointer", getDerefedType(2)), ARG(2)),
                            CALL(TEMPLATED_CALLEE_WITH_ARGS(MapNames::getDpctNamespace() + "device_pointer", getDerefedType(3)), ARG(3)),
                            CALL(TEMPLATED_CALLEE_WITH_ARGS(MapNames::getDpctNamespace() + "device_pointer", getDerefedType(4)), ARG(4)),
                            CALL(TEMPLATED_CALLEE_WITH_ARGS(MapNames::getDpctNamespace() + "device_pointer", getDerefedType(5)), ARG(5)),
                            CALL(TEMPLATED_CALLEE_WITH_ARGS(MapNames::getDpctNamespace() + "device_pointer", getDerefedType(6)), ARG(6)),
                            CALL(TEMPLATED_CALLEE_WITH_ARGS(MapNames::getDpctNamespace() + "device_pointer", getDerefedType(7)), ARG(7)),
                            ARG(8)))),
      CALL_FACTORY_ENTRY("thrust::set_intersection_by_key",
                        CALL(MapNames::getDpctNamespace() + "set_intersection",
                              ARG("oneapi::dpl::execution::seq"),
                              ARG(1), ARG(2), ARG(3), ARG(4), ARG(5), ARG(6), ARG(7), ARG(8)))),
    // Handling case: thrust::unique_by_key(thrust::device, iterator, iterator, iterator, iterator, iterator, iterator, iterator, comp);
    CALL_FACTORY_ENTRY("thrust::set_intersection_by_key",
                      CALL(MapNames::getDpctNamespace() + "set_intersection",
                            makeMappedThrustPolicyEnum(0),
                            ARG(1), ARG(2), ARG(3), ARG(4), ARG(5), ARG(6), ARG(7), ARG(8)))
  ),
  CONDITIONAL_FACTORY_ENTRY(
    CheckArgCount(7),
    CONDITIONAL_FACTORY_ENTRY(
      makeCheckAnd(CheckIsPtr(1), makeCheckNot(checkIsUSM())),
      //Handling case: thrust::set_intersection_by_key(ptr, ptr, ptr, ptr, ptr, ptr, ptr, ptr, ptr);
      IFELSE_FACTORY_ENTRY(
        "thrust::set_intersection_by_key",
        FEATURE_REQUEST_FACTORY(HelperFeatureEnum::Memory_is_device_ptr,
          CALL_FACTORY_ENTRY("thrust::set_intersection_by_key", CALL(MapNames::getDpctNamespace() + "is_device_ptr", ARG(1)))),
        FEATURE_REQUEST_FACTORY(HelperFeatureEnum::DplExtrasMemory_device_pointer_forward_decl,
          CALL_FACTORY_ENTRY("thrust::set_intersection_by_key",
                            CALL(MapNames::getDpctNamespace() + "set_intersection",
                              CALL("oneapi::dpl::execution::make_device_policy", QUEUESTR),
                              CALL(TEMPLATED_CALLEE_WITH_ARGS(MapNames::getDpctNamespace() + "device_pointer", getDerefedType(0)), ARG(0)),
                              CALL(TEMPLATED_CALLEE_WITH_ARGS(MapNames::getDpctNamespace() + "device_pointer", getDerefedType(1)), ARG(1)),
                              CALL(TEMPLATED_CALLEE_WITH_ARGS(MapNames::getDpctNamespace() + "device_pointer", getDerefedType(2)), ARG(2)),
                              CALL(TEMPLATED_CALLEE_WITH_ARGS(MapNames::getDpctNamespace() + "device_pointer", getDerefedType(3)), ARG(3)),
                              CALL(TEMPLATED_CALLEE_WITH_ARGS(MapNames::getDpctNamespace() + "device_pointer", getDerefedType(4)), ARG(4)),
                              CALL(TEMPLATED_CALLEE_WITH_ARGS(MapNames::getDpctNamespace() + "device_pointer", getDerefedType(5)), ARG(5)),
                              CALL(TEMPLATED_CALLEE_WITH_ARGS(MapNames::getDpctNamespace() + "device_pointer", getDerefedType(6)), ARG(6))))),
        CALL_FACTORY_ENTRY("thrust::set_intersection_by_key",
                          CALL(MapNames::getDpctNamespace() + "set_intersection",
                                ARG("oneapi::dpl::execution::seq"),
                                ARG(0), ARG(1), ARG(2), ARG(3), ARG(4), ARG(5), ARG(6)))),
      CONDITIONAL_FACTORY_ENTRY(
        CheckThrustArgType(1, "thrust::device_ptr"),
        // Handling case: thrust::set_intersection_by_key(iterator, iterator, iterator, iterator, iterator, iterator, iterator);
        CALL_FACTORY_ENTRY("thrust::set_intersection_by_key",
                            CALL(MapNames::getDpctNamespace() + "set_intersection",
                                CALL("oneapi::dpl::execution::make_device_policy", QUEUESTR),
                                ARG(0), ARG(1), ARG(2), ARG(3), ARG(4), ARG(5), ARG(6))),
        CALL_FACTORY_ENTRY("thrust::set_intersection_by_key",
                            CALL(MapNames::getDpctNamespace() + "set_intersection",
                              ARG("oneapi::dpl::execution::seq"),
                              ARG(0), ARG(1), ARG(2), ARG(3), ARG(4), ARG(5), ARG(6))))
    ),
    CONDITIONAL_FACTORY_ENTRY(
      makeCheckAnd(CheckIsPtr(1), makeCheckNot(checkIsUSM())),
      CONDITIONAL_FACTORY_ENTRY(
        IsPolicyArgType(0),
        //Handling case: thrust::set_intersection_by_key(policy, ptr, ptr, ptr, ptr, ptr, ptr ptr);
        IFELSE_FACTORY_ENTRY(
          "thrust::set_intersection_by_key",
          FEATURE_REQUEST_FACTORY(HelperFeatureEnum::Memory_is_device_ptr,
            CALL_FACTORY_ENTRY("thrust::set_intersection_by_key", CALL(MapNames::getDpctNamespace() + "is_device_ptr", ARG(1)))),
          FEATURE_REQUEST_FACTORY(HelperFeatureEnum::DplExtrasMemory_device_pointer_forward_decl,
            CALL_FACTORY_ENTRY("thrust::set_intersection_by_key",
                              CALL(MapNames::getDpctNamespace() + "set_intersection",
                                CALL("oneapi::dpl::execution::make_device_policy", QUEUESTR),
                                CALL(TEMPLATED_CALLEE_WITH_ARGS(MapNames::getDpctNamespace() + "device_pointer", getDerefedType(1)), ARG(1)),
                                CALL(TEMPLATED_CALLEE_WITH_ARGS(MapNames::getDpctNamespace() + "device_pointer", getDerefedType(2)), ARG(2)),
                                CALL(TEMPLATED_CALLEE_WITH_ARGS(MapNames::getDpctNamespace() + "device_pointer", getDerefedType(3)), ARG(3)),
                                CALL(TEMPLATED_CALLEE_WITH_ARGS(MapNames::getDpctNamespace() + "device_pointer", getDerefedType(4)), ARG(4)),
                                CALL(TEMPLATED_CALLEE_WITH_ARGS(MapNames::getDpctNamespace() + "device_pointer", getDerefedType(5)), ARG(5)),
                                CALL(TEMPLATED_CALLEE_WITH_ARGS(MapNames::getDpctNamespace() + "device_pointer", getDerefedType(6)), ARG(6)),
                                CALL(TEMPLATED_CALLEE_WITH_ARGS(MapNames::getDpctNamespace() + "device_pointer", getDerefedType(7)), ARG(7))))),
          CALL_FACTORY_ENTRY("thrust::set_intersection_by_key",
                            CALL(MapNames::getDpctNamespace() + "set_intersection",
                                  ARG("oneapi::dpl::execution::seq"),
                                  ARG(1), ARG(2), ARG(3), ARG(4), ARG(5), ARG(6), ARG(7)))),
        //Handling case: thrust::set_intersection_by_key(ptr, ptr, ptr, ptr, ptr, ptr, ptr, pred);
        IFELSE_FACTORY_ENTRY(
          "thrust::set_intersection_by_key",
          FEATURE_REQUEST_FACTORY(HelperFeatureEnum::Memory_is_device_ptr,
            CALL_FACTORY_ENTRY("thrust::set_intersection_by_key", CALL(MapNames::getDpctNamespace() + "is_device_ptr", ARG(1)))),
          FEATURE_REQUEST_FACTORY(HelperFeatureEnum::DplExtrasMemory_device_pointer_forward_decl,
            CALL_FACTORY_ENTRY("thrust::set_intersection_by_key",
                              CALL(MapNames::getDpctNamespace() + "set_intersection",
                                CALL("oneapi::dpl::execution::make_device_policy", QUEUESTR),
                                CALL(TEMPLATED_CALLEE_WITH_ARGS(MapNames::getDpctNamespace() + "device_pointer", getDerefedType(0)), ARG(0)),
                                CALL(TEMPLATED_CALLEE_WITH_ARGS(MapNames::getDpctNamespace() + "device_pointer", getDerefedType(1)), ARG(1)),
                                CALL(TEMPLATED_CALLEE_WITH_ARGS(MapNames::getDpctNamespace() + "device_pointer", getDerefedType(2)), ARG(2)),
                                CALL(TEMPLATED_CALLEE_WITH_ARGS(MapNames::getDpctNamespace() + "device_pointer", getDerefedType(3)), ARG(3)),
                                CALL(TEMPLATED_CALLEE_WITH_ARGS(MapNames::getDpctNamespace() + "device_pointer", getDerefedType(4)), ARG(4)),
                                CALL(TEMPLATED_CALLEE_WITH_ARGS(MapNames::getDpctNamespace() + "device_pointer", getDerefedType(5)), ARG(5)),
                                CALL(TEMPLATED_CALLEE_WITH_ARGS(MapNames::getDpctNamespace() + "device_pointer", getDerefedType(6)), ARG(6)),
                                ARG(7)))),
          CALL_FACTORY_ENTRY("thrust::set_intersection_by_key",
                            CALL(MapNames::getDpctNamespace() + "set_intersection",
                                  ARG("oneapi::dpl::execution::seq"),
                                  ARG(0), ARG(1), ARG(2), ARG(3), ARG(4), ARG(5), ARG(6),ARG(7))))),
      CONDITIONAL_FACTORY_ENTRY(
        IsPolicyArgType(0),
        // Handling case: thrust::stabsset_difference_by_keyet_difference_by_keyle_sort(thrust::device, iterator, iterator, iterator, iterator, iterator, iterator, iterator);
        CALL_FACTORY_ENTRY("thrust::set_intersection_by_key",
                            CALL(MapNames::getDpctNamespace() + "set_intersection",
                                makeMappedThrustPolicyEnum(0),
                                ARG(1), ARG(2), ARG(3), ARG(4), ARG(5), ARG(6), ARG(7))),
        CONDITIONAL_FACTORY_ENTRY(
          CheckThrustArgType(1, "thrust::device_ptr"),
          // Handling case: thrust::set_intersection_by_key(iterator, iterator, iterator, iterator, iterator, iterator, iterator, comp);
          CALL_FACTORY_ENTRY("thrust::set_intersection_by_key",
                              CALL(MapNames::getDpctNamespace() + "set_intersection",
                                  CALL("oneapi::dpl::execution::make_device_policy", QUEUESTR),
                                  ARG(0), ARG(1), ARG(2), ARG(3), ARG(4), ARG(5), ARG(6), ARG(7))),
          CALL_FACTORY_ENTRY("thrust::set_intersection_by_key",
                              CALL(MapNames::getDpctNamespace() + "set_intersection",
                                  ARG("oneapi::dpl::execution::seq"),
                                  ARG(0), ARG(1), ARG(2), ARG(3), ARG(4), ARG(5), ARG(6), ARG(7)))))
    )
  )
)

// thrust::partition_copy
CONDITIONAL_FACTORY_ENTRY(
  CheckArgCount(7),
  CONDITIONAL_FACTORY_ENTRY(
    makeCheckAnd(CheckIsPtr(1), makeCheckNot(checkIsUSM())),
    // Handling case: thrust::partition_copy(policy, ptr, ptr, ptr,  ptr, ptr, pred);
    FEATURE_REQUEST_FACTORY(HelperFeatureEnum::DplExtrasAlgorithm_partition_copy,
      IFELSE_FACTORY_ENTRY(
        "thrust::partition_copy",
        FEATURE_REQUEST_FACTORY(HelperFeatureEnum::Memory_is_device_ptr,
          CALL_FACTORY_ENTRY("thrust::partition_copy", CALL(MapNames::getDpctNamespace() + "is_device_ptr", ARG(1)))),
        FEATURE_REQUEST_FACTORY(HelperFeatureEnum::DplExtrasMemory_device_pointer_forward_decl,
          CALL_FACTORY_ENTRY("thrust::partition_copy",
                            CALL(MapNames::getDpctNamespace() + "partition_copy",
                                  CALL("oneapi::dpl::execution::make_device_policy", QUEUESTR),
                                  CALL(TEMPLATED_CALLEE_WITH_ARGS(MapNames::getDpctNamespace() + "device_pointer", getDerefedType(1)), ARG(1)),
                                  CALL(TEMPLATED_CALLEE_WITH_ARGS(MapNames::getDpctNamespace() + "device_pointer", getDerefedType(2)), ARG(2)),
                                  CALL(TEMPLATED_CALLEE_WITH_ARGS(MapNames::getDpctNamespace() + "device_pointer", getDerefedType(3)), ARG(3)),
                                  CALL(TEMPLATED_CALLEE_WITH_ARGS(MapNames::getDpctNamespace() + "device_pointer", getDerefedType(4)), ARG(4)),
                                  CALL(TEMPLATED_CALLEE_WITH_ARGS(MapNames::getDpctNamespace() + "device_pointer", getDerefedType(5)), ARG(5)),
                                  ARG(6)))),
        CALL_FACTORY_ENTRY("thrust::partition_copy",
                          CALL(MapNames::getDpctNamespace() + "partition_copy",
                                ARG("oneapi::dpl::execution::seq"),
                                ARG(1), ARG(2), ARG(3), ARG(4), ARG(5), ARG(6))))),
    // Handling case: thrust::partition_copy(thrust::device, itr, itr, itr, itr, itr, pred);
      FEATURE_REQUEST_FACTORY(HelperFeatureEnum::DplExtrasAlgorithm_partition_copy,
        CALL_FACTORY_ENTRY("thrust::partition_copy",
                           CALL(MapNames::getDpctNamespace() + "partition_copy",
                                makeMappedThrustPolicyEnum(0),
                                ARG(1), ARG(2), ARG(3), ARG(4), ARG(5), ARG(6))))
  ),
  CONDITIONAL_FACTORY_ENTRY(
    CheckArgCount(5),
    CONDITIONAL_FACTORY_ENTRY(
      makeCheckAnd(CheckIsPtr(1), makeCheckNot(checkIsUSM())),
      //Handling case: thrust::partition_copy(ptr, ptr, ptr, pred);
      IFELSE_FACTORY_ENTRY(
        "thrust::partition_copy",
        FEATURE_REQUEST_FACTORY(HelperFeatureEnum::Memory_is_device_ptr,
          CALL_FACTORY_ENTRY("thrust::partition_copy", CALL(MapNames::getDpctNamespace() + "is_device_ptr", ARG(1)))),
        FEATURE_REQUEST_FACTORY(HelperFeatureEnum::DplExtrasMemory_device_pointer_forward_decl,
          CALL_FACTORY_ENTRY("thrust::partition_copy",
                            CALL("oneapi::dpl::partition_copy",
                                  CALL("oneapi::dpl::execution::make_device_policy", QUEUESTR),
                                  CALL(TEMPLATED_CALLEE_WITH_ARGS(MapNames::getDpctNamespace() + "device_pointer", getDerefedType(0)), ARG(0)),
                                  CALL(TEMPLATED_CALLEE_WITH_ARGS(MapNames::getDpctNamespace() + "device_pointer", getDerefedType(1)), ARG(1)),
                                  CALL(TEMPLATED_CALLEE_WITH_ARGS(MapNames::getDpctNamespace() + "device_pointer", getDerefedType(2)), ARG(2)),
                                  CALL(TEMPLATED_CALLEE_WITH_ARGS(MapNames::getDpctNamespace() + "device_pointer", getDerefedType(3)), ARG(3)),
                                  ARG(4)))),
        CALL_FACTORY_ENTRY("thrust::partition_copy",
                           CALL("oneapi::dpl::partition_copy",
                                ARG("oneapi::dpl::execution::seq"),
                                ARG(0), ARG(1), ARG(2), ARG(3), ARG(4)))),
      //Handling case: thrust::partition_copy(iter, iter, iter, iter, pred);
      CONDITIONAL_FACTORY_ENTRY(
        CheckThrustArgType(1, "thrust::device_ptr"),
        CALL_FACTORY_ENTRY("thrust::partition_copy",
                          CALL("oneapi::dpl::partition_copy",
                                CALL("oneapi::dpl::execution::make_device_policy", QUEUESTR),
                                ARG(0), ARG(1), ARG(2), ARG(3),ARG(4))),
        CALL_FACTORY_ENTRY("thrust::partition_copy",
                          CALL("oneapi::dpl::partition_copy",
                                ARG("oneapi::dpl::execution::seq"),
                                ARG(0), ARG(1), ARG(2), ARG(3), ARG(4))))
    ),
    CONDITIONAL_FACTORY_ENTRY(
      makeCheckAnd(CheckIsPtr(1), makeCheckNot(checkIsUSM())),
      CONDITIONAL_FACTORY_ENTRY(
        IsPolicyArgType(0),
        //Handling case: thrust::partition_copy(policy, ptr, ptr, ptr, ptr, pred);
        IFELSE_FACTORY_ENTRY(
          "thrust::partition_copy",
          FEATURE_REQUEST_FACTORY(HelperFeatureEnum::Memory_is_device_ptr,
            CALL_FACTORY_ENTRY("thrust::partition_copy", CALL(MapNames::getDpctNamespace() + "is_device_ptr", ARG(1)))),
          FEATURE_REQUEST_FACTORY(HelperFeatureEnum::DplExtrasMemory_device_pointer_forward_decl,
            CALL_FACTORY_ENTRY("thrust::partition_copy",
                              CALL("oneapi::dpl::partition_copy",
                                    CALL("oneapi::dpl::execution::make_device_policy", QUEUESTR),
                                    CALL(TEMPLATED_CALLEE_WITH_ARGS(MapNames::getDpctNamespace() + "device_pointer", getDerefedType(1)), ARG(1)),
                                    CALL(TEMPLATED_CALLEE_WITH_ARGS(MapNames::getDpctNamespace() + "device_pointer", getDerefedType(2)), ARG(2)),
                                    CALL(TEMPLATED_CALLEE_WITH_ARGS(MapNames::getDpctNamespace() + "device_pointer", getDerefedType(3)), ARG(3)),
                                    CALL(TEMPLATED_CALLEE_WITH_ARGS(MapNames::getDpctNamespace() + "device_pointer", getDerefedType(4)), ARG(4)),
                                    ARG(5)))),
          CALL_FACTORY_ENTRY("thrust::partition_copy",
                             CALL("oneapi::dpl::partition_copy",
                                  ARG("oneapi::dpl::execution::seq"),
                                  ARG(1), ARG(2), ARG(3), ARG(4), ARG(5)))),
        //Handling case: thrust::partition_copy(ptr, ptr, ptr, ptr, ptr, pred);
        FEATURE_REQUEST_FACTORY(HelperFeatureEnum::DplExtrasAlgorithm_partition_copy,
          IFELSE_FACTORY_ENTRY(
            "thrust::partition_copy",
            FEATURE_REQUEST_FACTORY(HelperFeatureEnum::Memory_is_device_ptr,
              CALL_FACTORY_ENTRY("thrust::partition_copy", CALL(MapNames::getDpctNamespace() + "is_device_ptr", ARG(1)))),
            FEATURE_REQUEST_FACTORY(HelperFeatureEnum::DplExtrasMemory_device_pointer_forward_decl,
              CALL_FACTORY_ENTRY("thrust::partition_copy",
                                CALL(MapNames::getDpctNamespace() + "partition_copy",
                                      CALL("oneapi::dpl::execution::make_device_policy", QUEUESTR),
                                      CALL(TEMPLATED_CALLEE_WITH_ARGS(MapNames::getDpctNamespace() + "device_pointer", getDerefedType(0)), ARG(0)),
                                      CALL(TEMPLATED_CALLEE_WITH_ARGS(MapNames::getDpctNamespace() + "device_pointer", getDerefedType(1)), ARG(1)),
                                      CALL(TEMPLATED_CALLEE_WITH_ARGS(MapNames::getDpctNamespace() + "device_pointer", getDerefedType(2)), ARG(2)),
                                      CALL(TEMPLATED_CALLEE_WITH_ARGS(MapNames::getDpctNamespace() + "device_pointer", getDerefedType(3)), ARG(3)),
                                      CALL(TEMPLATED_CALLEE_WITH_ARGS(MapNames::getDpctNamespace() + "device_pointer", getDerefedType(4)), ARG(4)),
                                      ARG(5)))),
            CALL_FACTORY_ENTRY("thrust::partition_copy",
                              CALL(MapNames::getDpctNamespace() + "partition_copy",
                                    ARG("oneapi::dpl::execution::seq"),
                                    ARG(0), ARG(1), ARG(2), ARG(3), ARG(4), ARG(5)))))),
      CONDITIONAL_FACTORY_ENTRY(
        IsPolicyArgType(0),
        //Handling case: thrust::partition_copy(policy, itr, itr, itr, itr, pred);
        CALL_FACTORY_ENTRY("thrust::partition_copy",
                          CALL("oneapi::dpl::partition_copy",
                                makeMappedThrustPolicyEnum(0),
                                ARG(1), ARG(2), ARG(3), ARG(4), ARG(5))),
        //Handling case: thrust::partition_copy(itr, itr, itr, itr, itr, pred);
        CONDITIONAL_FACTORY_ENTRY(
          CheckThrustArgType(1, "thrust::device_ptr"),
          FEATURE_REQUEST_FACTORY(HelperFeatureEnum::DplExtrasAlgorithm_partition_copy,
            CALL_FACTORY_ENTRY("thrust::partition_copy",
                              CALL(MapNames::getDpctNamespace() + "partition_copy",
                                    CALL("oneapi::dpl::execution::make_device_policy", QUEUESTR),
                                    ARG(0), ARG(1), ARG(2), ARG(3), ARG(4), ARG(5)))),
          FEATURE_REQUEST_FACTORY(HelperFeatureEnum::DplExtrasAlgorithm_partition_copy,
            CALL_FACTORY_ENTRY("thrust::partition_copy",
                              CALL(MapNames::getDpctNamespace() + "partition_copy",
                                    ARG("oneapi::dpl::execution::seq"),
                                    ARG(0), ARG(1), ARG(2), ARG(3), ARG(4), ARG(5))))))
    )
  )
)

// thrust::stable_partition_copy
CONDITIONAL_FACTORY_ENTRY(
  CheckArgCount(7),
  CONDITIONAL_FACTORY_ENTRY(
    makeCheckAnd(CheckIsPtr(1), makeCheckNot(checkIsUSM())),
    // Handling case: thrust::stable_partition_copy(policy, ptr, ptr, ptr,  ptr, ptr, pred);
    FEATURE_REQUEST_FACTORY(HelperFeatureEnum::DplExtrasAlgorithm_stable_partition_copy,
      IFELSE_FACTORY_ENTRY(
        "thrust::stable_partition_copy",
        FEATURE_REQUEST_FACTORY(HelperFeatureEnum::Memory_is_device_ptr,
          CALL_FACTORY_ENTRY("thrust::stable_partition_copy", CALL(MapNames::getDpctNamespace() + "is_device_ptr", ARG(1)))),
        FEATURE_REQUEST_FACTORY(HelperFeatureEnum::DplExtrasMemory_device_pointer_forward_decl,
          CALL_FACTORY_ENTRY("thrust::stable_partition_copy",
                            CALL(MapNames::getDpctNamespace() + "stable_partition_copy",
                                  CALL("oneapi::dpl::execution::make_device_policy", QUEUESTR),
                                  CALL(TEMPLATED_CALLEE_WITH_ARGS(MapNames::getDpctNamespace() + "device_pointer", getDerefedType(1)), ARG(1)),
                                  CALL(TEMPLATED_CALLEE_WITH_ARGS(MapNames::getDpctNamespace() + "device_pointer", getDerefedType(2)), ARG(2)),
                                  CALL(TEMPLATED_CALLEE_WITH_ARGS(MapNames::getDpctNamespace() + "device_pointer", getDerefedType(3)), ARG(3)),
                                  CALL(TEMPLATED_CALLEE_WITH_ARGS(MapNames::getDpctNamespace() + "device_pointer", getDerefedType(4)), ARG(4)),
                                  CALL(TEMPLATED_CALLEE_WITH_ARGS(MapNames::getDpctNamespace() + "device_pointer", getDerefedType(5)), ARG(5)),
                                  ARG(6)))),
        CALL_FACTORY_ENTRY("thrust::stable_partition_copy",
                          CALL(MapNames::getDpctNamespace() + "stable_partition_copy",
                                ARG("oneapi::dpl::execution::seq"),
                                ARG(1), ARG(2), ARG(3), ARG(4), ARG(5), ARG(6))))),
    // Handling case: thrust::stable_partition_copy(thrust::device, itr, itr, itr, itr, itr, pred);
      FEATURE_REQUEST_FACTORY(HelperFeatureEnum::DplExtrasAlgorithm_stable_partition_copy,
        CALL_FACTORY_ENTRY("thrust::stable_partition_copy",
                           CALL(MapNames::getDpctNamespace() + "stable_partition_copy",
                                makeMappedThrustPolicyEnum(0),
                                ARG(1), ARG(2), ARG(3), ARG(4), ARG(5), ARG(6))))
  ),
  CONDITIONAL_FACTORY_ENTRY(
    CheckArgCount(5),
    CONDITIONAL_FACTORY_ENTRY(
      makeCheckAnd(CheckIsPtr(1), makeCheckNot(checkIsUSM())),
      //Handling case: thrust::stable_partition_copy(ptr, ptr, ptr, pred);
      IFELSE_FACTORY_ENTRY(
        "thrust::stable_partition_copy",
        FEATURE_REQUEST_FACTORY(HelperFeatureEnum::Memory_is_device_ptr,
          CALL_FACTORY_ENTRY("thrust::stable_partition_copy", CALL(MapNames::getDpctNamespace() + "is_device_ptr", ARG(1)))),
        FEATURE_REQUEST_FACTORY(HelperFeatureEnum::DplExtrasMemory_device_pointer_forward_decl,
          CALL_FACTORY_ENTRY("thrust::stable_partition_copy",
                            CALL(MapNames::getDpctNamespace() + "stable_partition_copy",
                                  CALL("oneapi::dpl::execution::make_device_policy", QUEUESTR),
                                  CALL(TEMPLATED_CALLEE_WITH_ARGS(MapNames::getDpctNamespace() + "device_pointer", getDerefedType(0)), ARG(0)),
                                  CALL(TEMPLATED_CALLEE_WITH_ARGS(MapNames::getDpctNamespace() + "device_pointer", getDerefedType(1)), ARG(1)),
                                  CALL(TEMPLATED_CALLEE_WITH_ARGS(MapNames::getDpctNamespace() + "device_pointer", getDerefedType(2)), ARG(2)),
                                  CALL(TEMPLATED_CALLEE_WITH_ARGS(MapNames::getDpctNamespace() + "device_pointer", getDerefedType(3)), ARG(3)),
                                  ARG(4)))),
        CALL_FACTORY_ENTRY("thrust::stable_partition_copy",
                           CALL(MapNames::getDpctNamespace() + "stable_partition_copy",
                                ARG("oneapi::dpl::execution::seq"),
                                ARG(0), ARG(1), ARG(2), ARG(3), ARG(4)))),
      //Handling case: thrust::stable_partition_copy(iter, iter, iter, iter, pred);
      CONDITIONAL_FACTORY_ENTRY(
        CheckArgType(1, "thrust::device_ptr"),
        CALL_FACTORY_ENTRY("thrust::stable_partition_copy",
                          CALL(MapNames::getDpctNamespace() + "stable_partition_copy",
                                CALL("oneapi::dpl::execution::make_device_policy", QUEUESTR),
                                ARG(0), ARG(1), ARG(2), ARG(3),ARG(4))),
        CALL_FACTORY_ENTRY("thrust::stable_partition_copy",
                          CALL(MapNames::getDpctNamespace() + "stable_partition_copy",
                                ARG("oneapi::dpl::execution::seq"),
                                ARG(0), ARG(1), ARG(2), ARG(3), ARG(4))))
    ),
    CONDITIONAL_FACTORY_ENTRY(
      makeCheckAnd(CheckIsPtr(1), makeCheckNot(checkIsUSM())),
      CONDITIONAL_FACTORY_ENTRY(
        IsPolicyArgType(0),
        //Handling case: thrust::stable_partition_copy(policy, ptr, ptr, ptr, ptr, pred);
        IFELSE_FACTORY_ENTRY(
          "thrust::stable_partition_copy",
          FEATURE_REQUEST_FACTORY(HelperFeatureEnum::Memory_is_device_ptr,
            CALL_FACTORY_ENTRY("thrust::stable_partition_copy", CALL(MapNames::getDpctNamespace() + "is_device_ptr", ARG(1)))),
          FEATURE_REQUEST_FACTORY(HelperFeatureEnum::DplExtrasMemory_device_pointer_forward_decl,
            CALL_FACTORY_ENTRY("thrust::stable_partition_copy",
                              CALL(MapNames::getDpctNamespace() + "stable_partition_copy",
                                    CALL("oneapi::dpl::execution::make_device_policy", QUEUESTR),
                                    CALL(TEMPLATED_CALLEE_WITH_ARGS(MapNames::getDpctNamespace() + "device_pointer", getDerefedType(1)), ARG(1)),
                                    CALL(TEMPLATED_CALLEE_WITH_ARGS(MapNames::getDpctNamespace() + "device_pointer", getDerefedType(2)), ARG(2)),
                                    CALL(TEMPLATED_CALLEE_WITH_ARGS(MapNames::getDpctNamespace() + "device_pointer", getDerefedType(3)), ARG(3)),
                                    CALL(TEMPLATED_CALLEE_WITH_ARGS(MapNames::getDpctNamespace() + "device_pointer", getDerefedType(4)), ARG(4)),
                                    ARG(5)))),
          CALL_FACTORY_ENTRY("thrust::stable_partition_copy",
                             CALL(MapNames::getDpctNamespace() + "stable_partition_copy",
                                  ARG("oneapi::dpl::execution::seq"),
                                  ARG(1), ARG(2), ARG(3), ARG(4), ARG(5)))),
        //Handling case: thrust::stable_partition_copy(ptr, ptr, ptr, ptr, ptr, pred);
        FEATURE_REQUEST_FACTORY(HelperFeatureEnum::DplExtrasAlgorithm_stable_partition_copy,
          IFELSE_FACTORY_ENTRY(
            "thrust::stable_partition_copy",
            FEATURE_REQUEST_FACTORY(HelperFeatureEnum::Memory_is_device_ptr,
              CALL_FACTORY_ENTRY("thrust::stable_partition_copy", CALL(MapNames::getDpctNamespace() + "is_device_ptr", ARG(1)))),
            FEATURE_REQUEST_FACTORY(HelperFeatureEnum::DplExtrasMemory_device_pointer_forward_decl,
              CALL_FACTORY_ENTRY("thrust::stable_partition_copy",
                                CALL(MapNames::getDpctNamespace() + "stable_partition_copy",
                                      CALL("oneapi::dpl::execution::make_device_policy", QUEUESTR),
                                      CALL(TEMPLATED_CALLEE_WITH_ARGS(MapNames::getDpctNamespace() + "device_pointer", getDerefedType(0)), ARG(0)),
                                      CALL(TEMPLATED_CALLEE_WITH_ARGS(MapNames::getDpctNamespace() + "device_pointer", getDerefedType(1)), ARG(1)),
                                      CALL(TEMPLATED_CALLEE_WITH_ARGS(MapNames::getDpctNamespace() + "device_pointer", getDerefedType(2)), ARG(2)),
                                      CALL(TEMPLATED_CALLEE_WITH_ARGS(MapNames::getDpctNamespace() + "device_pointer", getDerefedType(3)), ARG(3)),
                                      CALL(TEMPLATED_CALLEE_WITH_ARGS(MapNames::getDpctNamespace() + "device_pointer", getDerefedType(4)), ARG(4)),
                                      ARG(5)))),
            CALL_FACTORY_ENTRY("thrust::stable_partition_copy",
                              CALL(MapNames::getDpctNamespace() + "stable_partition_copy",
                                    ARG("oneapi::dpl::execution::seq"),
                                    ARG(0), ARG(1), ARG(2), ARG(3), ARG(4), ARG(5)))))),
      CONDITIONAL_FACTORY_ENTRY(
        IsPolicyArgType(0),
        //Handling case: thrust::stable_partition_copy(policy, itr, itr, itr, itr, pred);
        CALL_FACTORY_ENTRY("thrust::stable_partition_copy",
                          CALL(MapNames::getDpctNamespace() + "stable_partition_copy",
                                makeMappedThrustPolicyEnum(0),
                                ARG(1), ARG(2), ARG(3), ARG(4), ARG(5))),
        //Handling case: thrust::stable_partition_copy(itr, itr, itr, itr, itr, pred);
        CONDITIONAL_FACTORY_ENTRY(
          CheckArgType(1, "thrust::device_ptr"),
          FEATURE_REQUEST_FACTORY(HelperFeatureEnum::DplExtrasAlgorithm_stable_partition_copy,
            CALL_FACTORY_ENTRY("thrust::stable_partition_copy",
                              CALL(MapNames::getDpctNamespace() + "stable_partition_copy",
                                    CALL("oneapi::dpl::execution::make_device_policy", QUEUESTR),
                                    ARG(0), ARG(1), ARG(2), ARG(3), ARG(4), ARG(5)))),
          FEATURE_REQUEST_FACTORY(HelperFeatureEnum::DplExtrasAlgorithm_stable_partition_copy,
            CALL_FACTORY_ENTRY("thrust::stable_partition_copy",
                              CALL(MapNames::getDpctNamespace() + "stable_partition_copy",
                                    ARG("oneapi::dpl::execution::seq"),
                                    ARG(0), ARG(1), ARG(2), ARG(3), ARG(4), ARG(5))))))
    )
  )
)

// thrust::stable_partition
CONDITIONAL_FACTORY_ENTRY(
  CheckArgCount(5),
  CONDITIONAL_FACTORY_ENTRY(
    makeCheckAnd(CheckIsPtr(1), makeCheckNot(checkIsUSM())),
    // Handling case: thrust::stable_partition(policy, ptr, ptr, ptr, pred);
    FEATURE_REQUEST_FACTORY(HelperFeatureEnum::DplExtrasAlgorithm_stable_partition,
      IFELSE_FACTORY_ENTRY(
        "thrust::stable_partition",
        FEATURE_REQUEST_FACTORY(HelperFeatureEnum::Memory_is_device_ptr,
          CALL_FACTORY_ENTRY("thrust::stable_partition", CALL(MapNames::getDpctNamespace() + "is_device_ptr", ARG(1)))),
        FEATURE_REQUEST_FACTORY(HelperFeatureEnum::DplExtrasMemory_device_pointer_forward_decl,
          CALL_FACTORY_ENTRY("thrust::stable_partition",
                            CALL(MapNames::getDpctNamespace() + "stable_partition",
                                  CALL("oneapi::dpl::execution::make_device_policy", QUEUESTR),
                                  CALL(TEMPLATED_CALLEE_WITH_ARGS(MapNames::getDpctNamespace() + "device_pointer", getDerefedType(1)), ARG(1)),
                                  CALL(TEMPLATED_CALLEE_WITH_ARGS(MapNames::getDpctNamespace() + "device_pointer", getDerefedType(2)), ARG(2)),
                                  CALL(TEMPLATED_CALLEE_WITH_ARGS(MapNames::getDpctNamespace() + "device_pointer", getDerefedType(3)), ARG(3)),
                                  ARG(4)))),
        CALL_FACTORY_ENTRY("thrust::stable_partition",
                          CALL(MapNames::getDpctNamespace() + "stable_partition",
                                ARG("oneapi::dpl::execution::seq"),
                                ARG(1), ARG(2), ARG(3), ARG(4))))),
    // Handling case: thrust::stable_partition(thrust::device, itr, itr, itr, pred);
      FEATURE_REQUEST_FACTORY(HelperFeatureEnum::DplExtrasAlgorithm_stable_partition,
        CALL_FACTORY_ENTRY("thrust::stable_partition",
                           CALL(MapNames::getDpctNamespace() + "stable_partition",
                                makeMappedThrustPolicyEnum(0),
                                ARG(1), ARG(2), ARG(3), ARG(4))))
  ),
  CONDITIONAL_FACTORY_ENTRY(
    CheckArgCount(3),
    CONDITIONAL_FACTORY_ENTRY(
      makeCheckAnd(CheckIsPtr(1), makeCheckNot(checkIsUSM())),
      //Handling case: thrust::stable_partition(ptr, ptr, pred);
      IFELSE_FACTORY_ENTRY(
        "thrust::stable_partition",
        FEATURE_REQUEST_FACTORY(HelperFeatureEnum::Memory_is_device_ptr,
          CALL_FACTORY_ENTRY("thrust::stable_partition", CALL(MapNames::getDpctNamespace() + "is_device_ptr", ARG(1)))),
        FEATURE_REQUEST_FACTORY(HelperFeatureEnum::DplExtrasMemory_device_pointer_forward_decl,
          CALL_FACTORY_ENTRY("thrust::stable_partition",
                            CALL("oneapi::dpl::stable_partition",
                                  CALL("oneapi::dpl::execution::make_device_policy", QUEUESTR),
                                  CALL(TEMPLATED_CALLEE_WITH_ARGS(MapNames::getDpctNamespace() + "device_pointer", getDerefedType(0)), ARG(0)),
                                  CALL(TEMPLATED_CALLEE_WITH_ARGS(MapNames::getDpctNamespace() + "device_pointer", getDerefedType(1)), ARG(1)),
                                  ARG(2)))),
        CALL_FACTORY_ENTRY("thrust::stable_partition",
                           CALL("oneapi::dpl::stable_partition",
                                ARG("oneapi::dpl::execution::seq"),
                                ARG(0), ARG(1), ARG(2)))),
      //Handling case: thrust::stable_partition(iter, iter, pred);
      CONDITIONAL_FACTORY_ENTRY(
        CheckArgType(1, "thrust::device_ptr"),
        CALL_FACTORY_ENTRY("thrust::stable_partition",
                          CALL("oneapi::dpl::stable_partition",
                                CALL("oneapi::dpl::execution::make_device_policy", QUEUESTR),
                                ARG(0), ARG(1), ARG(2))),
        CALL_FACTORY_ENTRY("thrust::stable_partition",
                          CALL("oneapi::dpl::stable_partition",
                                ARG("oneapi::dpl::execution::seq"),
                                ARG(0), ARG(1), ARG(2))))
    ),
    CONDITIONAL_FACTORY_ENTRY(
      makeCheckAnd(CheckIsPtr(1), makeCheckNot(checkIsUSM())),
      CONDITIONAL_FACTORY_ENTRY(
        IsPolicyArgType(0),
        //Handling case: thrust::stable_partition(policy, ptr, ptr, pred);
        IFELSE_FACTORY_ENTRY(
          "thrust::stable_partition",
          FEATURE_REQUEST_FACTORY(HelperFeatureEnum::Memory_is_device_ptr,
            CALL_FACTORY_ENTRY("thrust::stable_partition", CALL(MapNames::getDpctNamespace() + "is_device_ptr", ARG(1)))),
          FEATURE_REQUEST_FACTORY(HelperFeatureEnum::DplExtrasMemory_device_pointer_forward_decl,
            CALL_FACTORY_ENTRY("thrust::stable_partition",
                              CALL("oneapi::dpl::stable_partition",
                                    CALL("oneapi::dpl::execution::make_device_policy", QUEUESTR),
                                    CALL(TEMPLATED_CALLEE_WITH_ARGS(MapNames::getDpctNamespace() + "device_pointer", getDerefedType(1)), ARG(1)),
                                    CALL(TEMPLATED_CALLEE_WITH_ARGS(MapNames::getDpctNamespace() + "device_pointer", getDerefedType(2)), ARG(2)),
                                    ARG(3)))),
          CALL_FACTORY_ENTRY("thrust::stable_partition",
                             CALL("oneapi::dpl::stable_partition",
                                  ARG("oneapi::dpl::execution::seq"),
                                  ARG(1), ARG(2), ARG(3)))),
        //Handling case: thrust::stable_partition(ptr, ptr, ptr, pred);
        FEATURE_REQUEST_FACTORY(HelperFeatureEnum::DplExtrasAlgorithm_stable_partition,
          IFELSE_FACTORY_ENTRY(
            "thrust::stable_partition",
            FEATURE_REQUEST_FACTORY(HelperFeatureEnum::Memory_is_device_ptr,
              CALL_FACTORY_ENTRY("thrust::stable_partition", CALL(MapNames::getDpctNamespace() + "is_device_ptr", ARG(1)))),
            FEATURE_REQUEST_FACTORY(HelperFeatureEnum::DplExtrasMemory_device_pointer_forward_decl,
              CALL_FACTORY_ENTRY("thrust::stable_partition",
                                CALL(MapNames::getDpctNamespace() + "stable_partition",
                                      CALL("oneapi::dpl::execution::make_device_policy", QUEUESTR),
                                      CALL(TEMPLATED_CALLEE_WITH_ARGS(MapNames::getDpctNamespace() + "device_pointer", getDerefedType(0)), ARG(0)),
                                      CALL(TEMPLATED_CALLEE_WITH_ARGS(MapNames::getDpctNamespace() + "device_pointer", getDerefedType(1)), ARG(1)),
                                      CALL(TEMPLATED_CALLEE_WITH_ARGS(MapNames::getDpctNamespace() + "device_pointer", getDerefedType(2)), ARG(2)),
                                      ARG(3)))),
            CALL_FACTORY_ENTRY("thrust::stable_partition",
                              CALL(MapNames::getDpctNamespace() + "stable_partition",
                                    ARG("oneapi::dpl::execution::seq"),
                                    ARG(0), ARG(1), ARG(2), ARG(3)))))),
      CONDITIONAL_FACTORY_ENTRY(
        IsPolicyArgType(0),
        //Handling case: thrust::stable_partition(policy, itr, itr, pred);
        CALL_FACTORY_ENTRY("thrust::stable_partition",
                          CALL("oneapi::dpl::stable_partition",
                                makeMappedThrustPolicyEnum(0),
                                ARG(1), ARG(2), ARG(3))),
        //Handling case: thrust::stable_partition(itr, itr, itr, itr, itr, pred);
        CONDITIONAL_FACTORY_ENTRY(
          CheckArgType(1, "thrust::device_ptr"),
          FEATURE_REQUEST_FACTORY(HelperFeatureEnum::DplExtrasAlgorithm_stable_partition,
            CALL_FACTORY_ENTRY("thrust::stable_partition",
                              CALL(MapNames::getDpctNamespace() + "stable_partition",
                                    CALL("oneapi::dpl::execution::make_device_policy", QUEUESTR),
                                    ARG(0), ARG(1), ARG(2),ARG(3)))),
          FEATURE_REQUEST_FACTORY(HelperFeatureEnum::DplExtrasAlgorithm_stable_partition,
            CALL_FACTORY_ENTRY("thrust::stable_partition",
                              CALL(MapNames::getDpctNamespace() + "stable_partition",
                                    ARG("oneapi::dpl::execution::seq"),
                                    ARG(0), ARG(1), ARG(2), ARG(3))))))
    )
  )
)

<<<<<<< HEAD
// thrust::copy
CONDITIONAL_FACTORY_ENTRY(
    CheckArgCount(3),
    CONDITIONAL_FACTORY_ENTRY(
      // Handle case thrust::copy(ptr, ptr, des_ptr)
        makeCheckAnd(CheckIsPtr(0), makeCheckNot(checkIsUSM())),
            IFELSE_FACTORY_ENTRY("thrust::copy",
            FEATURE_REQUEST_FACTORY(HelperFeatureEnum::Memory_is_device_ptr,
                CALL_FACTORY_ENTRY("thrust::copy", CALL(MapNames::getDpctNamespace() + "is_device_ptr", ARG(0)))),
            FEATURE_REQUEST_FACTORY(HelperFeatureEnum::DplExtrasMemory_device_pointer_forward_decl,
                CALL_FACTORY_ENTRY("thrust::copy",
                            CALL("std::copy",
                                  CALL("oneapi::dpl::execution::make_device_policy", QUEUESTR),
                                  CALL(TEMPLATED_CALLEE_WITH_ARGS(MapNames::getDpctNamespace() + "device_pointer", getDerefedType(0)), ARG(0)),
                                  CALL(TEMPLATED_CALLEE_WITH_ARGS(MapNames::getDpctNamespace() + "device_pointer", getDerefedType(1)), ARG(1)),
                                  CALL(TEMPLATED_CALLEE_WITH_ARGS(MapNames::getDpctNamespace() + "device_pointer", getDerefedType(2)), ARG(2))))),
            CALL_FACTORY_ENTRY("thrust::copy",
                          CALL("std::copy",
                                ARG("oneapi::dpl::execution::seq"),
                                ARG(0), ARG(1), ARG(2)))),
        CONDITIONAL_FACTORY_ENTRY(
            CheckArgType(0, "thrust::device_ptr"),
            // Handle case thrust::copy(dev_itr, dev_itr, dev_itr)
            CALL_FACTORY_ENTRY("thrust::copy",
                CALL("std::copy",
                     CALL("oneapi::dpl::execution::make_device_policy",
                          QUEUESTR),
                     ARG(0), ARG(1), ARG(2))),
            // Handle case thrust::copy(host_itr, host_itr, host_itr)
            CALL_FACTORY_ENTRY("thrust::copy",
                               CALL("std::copy",
                                    ARG("oneapi::dpl::execution::seq"), ARG(0),
                                    ARG(1), ARG(2))))),
    CONDITIONAL_FACTORY_ENTRY(
        makeCheckAnd(CheckIsPtr(1), makeCheckNot(checkIsUSM())),
            IFELSE_FACTORY_ENTRY("thrust::copy",
            FEATURE_REQUEST_FACTORY(HelperFeatureEnum::Memory_is_device_ptr,
                CALL_FACTORY_ENTRY("thrust::copy", CALL(MapNames::getDpctNamespace() + "is_device_ptr", ARG(1)))),
            FEATURE_REQUEST_FACTORY(HelperFeatureEnum::DplExtrasMemory_device_pointer_forward_decl,
                CALL_FACTORY_ENTRY("thrust::copy",
                            CALL("std::copy",
                                  CALL("oneapi::dpl::execution::make_device_policy", QUEUESTR),
                                  CALL(TEMPLATED_CALLEE_WITH_ARGS(MapNames::getDpctNamespace() + "device_pointer", getDerefedType(1)), ARG(1)),
                                  CALL(TEMPLATED_CALLEE_WITH_ARGS(MapNames::getDpctNamespace() + "device_pointer", getDerefedType(2)), ARG(2)),
                                  CALL(TEMPLATED_CALLEE_WITH_ARGS(MapNames::getDpctNamespace() + "device_pointer", getDerefedType(3)), ARG(3))))),
            CALL_FACTORY_ENTRY("thrust::copy",
                          CALL("std::copy",
                                ARG("oneapi::dpl::execution::seq"),
                                ARG(1), ARG(2), ARG(3)))),
        // Handle case thrust::copy(policy,itr,itr,itr)
        CALL_FACTORY_ENTRY("thrust::copy",
                           CALL("std::copy", makeMappedThrustPolicyEnum(0),
                                ARG(1), ARG(2), ARG(3)))))

// thrust::copy_n
CONDITIONAL_FACTORY_ENTRY(
    CheckArgCount(3),
    CONDITIONAL_FACTORY_ENTRY(
      // Handle case thrust::copy(ptr, N, des_ptr)
        makeCheckAnd(CheckIsPtr(0), makeCheckNot(checkIsUSM())),
            IFELSE_FACTORY_ENTRY("thrust::copy_n",
            FEATURE_REQUEST_FACTORY(HelperFeatureEnum::Memory_is_device_ptr,
                CALL_FACTORY_ENTRY("thrust::copy_n", CALL(MapNames::getDpctNamespace() + "is_device_ptr", ARG(0)))),
            FEATURE_REQUEST_FACTORY(HelperFeatureEnum::DplExtrasMemory_device_pointer_forward_decl,
                CALL_FACTORY_ENTRY("thrust::copy_n",
                            CALL("std::copy_n",
                                  CALL("oneapi::dpl::execution::make_device_policy", QUEUESTR),
                                  CALL(TEMPLATED_CALLEE_WITH_ARGS(MapNames::getDpctNamespace() + "device_pointer", getDerefedType(0)), ARG(0)),
                                  ARG(1),
                                  CALL(TEMPLATED_CALLEE_WITH_ARGS(MapNames::getDpctNamespace() + "device_pointer", getDerefedType(2)), ARG(2))))),
            CALL_FACTORY_ENTRY("thrust::copy_n",
                          CALL("std::copy_n",
                                ARG("oneapi::dpl::execution::seq"),
                                ARG(0), ARG(1), ARG(2)))),
        CONDITIONAL_FACTORY_ENTRY(
            CheckArgType(0, "thrust::device_ptr"),
            // Handle case thrust::copy(dev_itr, N, dev_itr)
            CALL_FACTORY_ENTRY("thrust::copy_n",
                CALL("std::copy_n",
                     CALL("oneapi::dpl::execution::make_device_policy",
                          QUEUESTR),
                     ARG(0), ARG(1), ARG(2))),
            // Handle case thrust::copy(host_itr, N, host_itr)
            CALL_FACTORY_ENTRY("thrust::copy_n",
                               CALL("std::copy_n",
                                    ARG("oneapi::dpl::execution::seq"), ARG(0),
                                    ARG(1), ARG(2))))),
    CONDITIONAL_FACTORY_ENTRY(
        makeCheckAnd(CheckIsPtr(1), makeCheckNot(checkIsUSM())),
            IFELSE_FACTORY_ENTRY("thrust::copy_n",
            FEATURE_REQUEST_FACTORY(HelperFeatureEnum::Memory_is_device_ptr,
                CALL_FACTORY_ENTRY("thrust::copy_n", CALL(MapNames::getDpctNamespace() + "is_device_ptr", ARG(1)))),
            FEATURE_REQUEST_FACTORY(HelperFeatureEnum::DplExtrasMemory_device_pointer_forward_decl,
                CALL_FACTORY_ENTRY("thrust::copy_n",
                            CALL("std::copy_n",
                                  CALL("oneapi::dpl::execution::make_device_policy", QUEUESTR),
                                  CALL(TEMPLATED_CALLEE_WITH_ARGS(MapNames::getDpctNamespace() + "device_pointer", getDerefedType(1)), ARG(1)),
                                  ARG(2),
                                  CALL(TEMPLATED_CALLEE_WITH_ARGS(MapNames::getDpctNamespace() + "device_pointer", getDerefedType(3)), ARG(3))))),
            CALL_FACTORY_ENTRY("thrust::copy_n",
                          CALL("std::copy_n",
                                ARG("oneapi::dpl::execution::seq"),
                                ARG(1), ARG(2), ARG(3)))),
        // Handle case thrust::copy(policy,itr, N, itr)
        CALL_FACTORY_ENTRY("thrust::copy_n",
                           CALL("std::copy_n", makeMappedThrustPolicyEnum(0),
                                ARG(1), ARG(2), ARG(3)))))
=======
// thrust::remove
CONDITIONAL_FACTORY_ENTRY(
  CheckArgCount(4),
  CONDITIONAL_FACTORY_ENTRY(
    makeCheckAnd(CheckIsPtr(1), makeCheckNot(checkIsUSM())),
    //Handling case: thrust::remove(policy, ptr, ptr, val);
    IFELSE_FACTORY_ENTRY(
      "thrust::remove",
      FEATURE_REQUEST_FACTORY(HelperFeatureEnum::Memory_is_device_ptr,
        CALL_FACTORY_ENTRY("thrust::remove", CALL(MapNames::getDpctNamespace() + "is_device_ptr", ARG(1)))),
      FEATURE_REQUEST_FACTORY(HelperFeatureEnum::DplExtrasMemory_device_pointer_forward_decl,
        CALL_FACTORY_ENTRY("thrust::remove",
                          CALL("oneapi::dpl::remove",
                                CALL("oneapi::dpl::execution::make_device_policy", QUEUESTR),
                                CALL(TEMPLATED_CALLEE_WITH_ARGS(MapNames::getDpctNamespace() + "device_pointer", getDerefedType(1)), ARG(1)),
								CALL(TEMPLATED_CALLEE_WITH_ARGS(MapNames::getDpctNamespace() + "device_pointer", getDerefedType(2)), ARG(2)),
                                ARG(3)))),
      CALL_FACTORY_ENTRY("thrust::remove",
                        CALL("oneapi::dpl::remove",
                              ARG("oneapi::dpl::execution::seq"),
                              ARG(1), ARG(2), ARG(3)))),
    // Handling case: thrust::remove(thrust::device, itr, itr, val);
    CALL_FACTORY_ENTRY("thrust::remove",
                      CALL("oneapi::dpl::remove",
                            makeMappedThrustPolicyEnum(0),
                            ARG(1), ARG(2), ARG(3)))
  ),

    CONDITIONAL_FACTORY_ENTRY(
      makeCheckAnd(CheckIsPtr(0), makeCheckNot(checkIsUSM())),
      //Handling case: thrust::remove(ptr, ptr, val);
      IFELSE_FACTORY_ENTRY(
        "thrust::remove",
        FEATURE_REQUEST_FACTORY(HelperFeatureEnum::Memory_is_device_ptr,
          CALL_FACTORY_ENTRY("thrust::remove", CALL(MapNames::getDpctNamespace() + "is_device_ptr", ARG(1)))),
        FEATURE_REQUEST_FACTORY(HelperFeatureEnum::DplExtrasMemory_device_pointer_forward_decl,
          CALL_FACTORY_ENTRY("thrust::remove",
                            CALL("oneapi::dpl::remove",
                                  CALL("oneapi::dpl::execution::make_device_policy", QUEUESTR),
                                  CALL(TEMPLATED_CALLEE_WITH_ARGS(MapNames::getDpctNamespace() + "device_pointer", getDerefedType(0)), ARG(0)),
								  CALL(TEMPLATED_CALLEE_WITH_ARGS(MapNames::getDpctNamespace() + "device_pointer", getDerefedType(1)), ARG(1)),
                                  ARG(2)))),
        CALL_FACTORY_ENTRY("thrust::remove",
                          CALL("oneapi::dpl::remove",
                                ARG("oneapi::dpl::execution::seq"),
                                ARG(0), ARG(1), ARG(2)))),
      CONDITIONAL_FACTORY_ENTRY(
        CheckThrustArgType(1, "thrust::device_ptr"),
        // Handling case: thrust::remove(itr, itr, itr);
        CALL_FACTORY_ENTRY("thrust::remove",
                            CALL("oneapi::dpl::remove",
                                CALL("oneapi::dpl::execution::make_device_policy", QUEUESTR),
                                ARG(0), ARG(1), ARG(2))),
        CALL_FACTORY_ENTRY("thrust::remove",
                            CALL("oneapi::dpl::remove",
                              ARG("oneapi::dpl::execution::seq"),
                              ARG(0), ARG(1), ARG(2))))
    )
)
>>>>>>> 6f38625b
<|MERGE_RESOLUTION|>--- conflicted
+++ resolved
@@ -2898,7 +2898,66 @@
   )
 )
 
-<<<<<<< HEAD
+// thrust::remove
+CONDITIONAL_FACTORY_ENTRY(
+  CheckArgCount(4),
+  CONDITIONAL_FACTORY_ENTRY(
+    makeCheckAnd(CheckIsPtr(1), makeCheckNot(checkIsUSM())),
+    //Handling case: thrust::remove(policy, ptr, ptr, val);
+    IFELSE_FACTORY_ENTRY(
+      "thrust::remove",
+      FEATURE_REQUEST_FACTORY(HelperFeatureEnum::Memory_is_device_ptr,
+        CALL_FACTORY_ENTRY("thrust::remove", CALL(MapNames::getDpctNamespace() + "is_device_ptr", ARG(1)))),
+      FEATURE_REQUEST_FACTORY(HelperFeatureEnum::DplExtrasMemory_device_pointer_forward_decl,
+        CALL_FACTORY_ENTRY("thrust::remove",
+                          CALL("oneapi::dpl::remove",
+                                CALL("oneapi::dpl::execution::make_device_policy", QUEUESTR),
+                                CALL(TEMPLATED_CALLEE_WITH_ARGS(MapNames::getDpctNamespace() + "device_pointer", getDerefedType(1)), ARG(1)),
+								CALL(TEMPLATED_CALLEE_WITH_ARGS(MapNames::getDpctNamespace() + "device_pointer", getDerefedType(2)), ARG(2)),
+                                ARG(3)))),
+      CALL_FACTORY_ENTRY("thrust::remove",
+                        CALL("oneapi::dpl::remove",
+                              ARG("oneapi::dpl::execution::seq"),
+                              ARG(1), ARG(2), ARG(3)))),
+    // Handling case: thrust::remove(thrust::device, itr, itr, val);
+    CALL_FACTORY_ENTRY("thrust::remove",
+                      CALL("oneapi::dpl::remove",
+                            makeMappedThrustPolicyEnum(0),
+                            ARG(1), ARG(2), ARG(3)))
+  ),
+
+    CONDITIONAL_FACTORY_ENTRY(
+      makeCheckAnd(CheckIsPtr(0), makeCheckNot(checkIsUSM())),
+      //Handling case: thrust::remove(ptr, ptr, val);
+      IFELSE_FACTORY_ENTRY(
+        "thrust::remove",
+        FEATURE_REQUEST_FACTORY(HelperFeatureEnum::Memory_is_device_ptr,
+          CALL_FACTORY_ENTRY("thrust::remove", CALL(MapNames::getDpctNamespace() + "is_device_ptr", ARG(1)))),
+        FEATURE_REQUEST_FACTORY(HelperFeatureEnum::DplExtrasMemory_device_pointer_forward_decl,
+          CALL_FACTORY_ENTRY("thrust::remove",
+                            CALL("oneapi::dpl::remove",
+                                  CALL("oneapi::dpl::execution::make_device_policy", QUEUESTR),
+                                  CALL(TEMPLATED_CALLEE_WITH_ARGS(MapNames::getDpctNamespace() + "device_pointer", getDerefedType(0)), ARG(0)),
+								  CALL(TEMPLATED_CALLEE_WITH_ARGS(MapNames::getDpctNamespace() + "device_pointer", getDerefedType(1)), ARG(1)),
+                                  ARG(2)))),
+        CALL_FACTORY_ENTRY("thrust::remove",
+                          CALL("oneapi::dpl::remove",
+                                ARG("oneapi::dpl::execution::seq"),
+                                ARG(0), ARG(1), ARG(2)))),
+      CONDITIONAL_FACTORY_ENTRY(
+        CheckThrustArgType(1, "thrust::device_ptr"),
+        // Handling case: thrust::remove(itr, itr, itr);
+        CALL_FACTORY_ENTRY("thrust::remove",
+                            CALL("oneapi::dpl::remove",
+                                CALL("oneapi::dpl::execution::make_device_policy", QUEUESTR),
+                                ARG(0), ARG(1), ARG(2))),
+        CALL_FACTORY_ENTRY("thrust::remove",
+                            CALL("oneapi::dpl::remove",
+                              ARG("oneapi::dpl::execution::seq"),
+                              ARG(0), ARG(1), ARG(2))))
+    )
+)
+
 // thrust::copy
 CONDITIONAL_FACTORY_ENTRY(
     CheckArgCount(3),
@@ -3005,65 +3064,4 @@
         // Handle case thrust::copy(policy,itr, N, itr)
         CALL_FACTORY_ENTRY("thrust::copy_n",
                            CALL("std::copy_n", makeMappedThrustPolicyEnum(0),
-                                ARG(1), ARG(2), ARG(3)))))
-=======
-// thrust::remove
-CONDITIONAL_FACTORY_ENTRY(
-  CheckArgCount(4),
-  CONDITIONAL_FACTORY_ENTRY(
-    makeCheckAnd(CheckIsPtr(1), makeCheckNot(checkIsUSM())),
-    //Handling case: thrust::remove(policy, ptr, ptr, val);
-    IFELSE_FACTORY_ENTRY(
-      "thrust::remove",
-      FEATURE_REQUEST_FACTORY(HelperFeatureEnum::Memory_is_device_ptr,
-        CALL_FACTORY_ENTRY("thrust::remove", CALL(MapNames::getDpctNamespace() + "is_device_ptr", ARG(1)))),
-      FEATURE_REQUEST_FACTORY(HelperFeatureEnum::DplExtrasMemory_device_pointer_forward_decl,
-        CALL_FACTORY_ENTRY("thrust::remove",
-                          CALL("oneapi::dpl::remove",
-                                CALL("oneapi::dpl::execution::make_device_policy", QUEUESTR),
-                                CALL(TEMPLATED_CALLEE_WITH_ARGS(MapNames::getDpctNamespace() + "device_pointer", getDerefedType(1)), ARG(1)),
-								CALL(TEMPLATED_CALLEE_WITH_ARGS(MapNames::getDpctNamespace() + "device_pointer", getDerefedType(2)), ARG(2)),
-                                ARG(3)))),
-      CALL_FACTORY_ENTRY("thrust::remove",
-                        CALL("oneapi::dpl::remove",
-                              ARG("oneapi::dpl::execution::seq"),
-                              ARG(1), ARG(2), ARG(3)))),
-    // Handling case: thrust::remove(thrust::device, itr, itr, val);
-    CALL_FACTORY_ENTRY("thrust::remove",
-                      CALL("oneapi::dpl::remove",
-                            makeMappedThrustPolicyEnum(0),
-                            ARG(1), ARG(2), ARG(3)))
-  ),
-
-    CONDITIONAL_FACTORY_ENTRY(
-      makeCheckAnd(CheckIsPtr(0), makeCheckNot(checkIsUSM())),
-      //Handling case: thrust::remove(ptr, ptr, val);
-      IFELSE_FACTORY_ENTRY(
-        "thrust::remove",
-        FEATURE_REQUEST_FACTORY(HelperFeatureEnum::Memory_is_device_ptr,
-          CALL_FACTORY_ENTRY("thrust::remove", CALL(MapNames::getDpctNamespace() + "is_device_ptr", ARG(1)))),
-        FEATURE_REQUEST_FACTORY(HelperFeatureEnum::DplExtrasMemory_device_pointer_forward_decl,
-          CALL_FACTORY_ENTRY("thrust::remove",
-                            CALL("oneapi::dpl::remove",
-                                  CALL("oneapi::dpl::execution::make_device_policy", QUEUESTR),
-                                  CALL(TEMPLATED_CALLEE_WITH_ARGS(MapNames::getDpctNamespace() + "device_pointer", getDerefedType(0)), ARG(0)),
-								  CALL(TEMPLATED_CALLEE_WITH_ARGS(MapNames::getDpctNamespace() + "device_pointer", getDerefedType(1)), ARG(1)),
-                                  ARG(2)))),
-        CALL_FACTORY_ENTRY("thrust::remove",
-                          CALL("oneapi::dpl::remove",
-                                ARG("oneapi::dpl::execution::seq"),
-                                ARG(0), ARG(1), ARG(2)))),
-      CONDITIONAL_FACTORY_ENTRY(
-        CheckThrustArgType(1, "thrust::device_ptr"),
-        // Handling case: thrust::remove(itr, itr, itr);
-        CALL_FACTORY_ENTRY("thrust::remove",
-                            CALL("oneapi::dpl::remove",
-                                CALL("oneapi::dpl::execution::make_device_policy", QUEUESTR),
-                                ARG(0), ARG(1), ARG(2))),
-        CALL_FACTORY_ENTRY("thrust::remove",
-                            CALL("oneapi::dpl::remove",
-                              ARG("oneapi::dpl::execution::seq"),
-                              ARG(0), ARG(1), ARG(2))))
-    )
-)
->>>>>>> 6f38625b
+                                ARG(1), ARG(2), ARG(3)))))