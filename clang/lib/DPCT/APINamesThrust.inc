--- conflicted
+++ resolved
@@ -1078,16 +1078,10 @@
 
 // thrust::set_intersection
 thrustFactory("thrust::set_intersection",
-<<<<<<< HEAD
               {{ 6,PolicyState::HasPolicy,5,"oneapi::dpl::set_intersection", HelperFeatureEnum::none},
                { 5,PolicyState::NoPolicy, 5,"oneapi::dpl::set_intersection", HelperFeatureEnum::none},
                { 7,PolicyState::HasPolicy,5,"oneapi::dpl::set_intersection", HelperFeatureEnum::none},
                { 6,PolicyState::NoPolicy, 5,"oneapi::dpl::set_intersection", HelperFeatureEnum::none}}),
-=======
-              {{ 6,PolicyState::HasPolicy,5,"oneapi::dpl::set_intersection", HelperFeatureEnum::no_feature_helper},
-               { 5,PolicyState::NoPolicy, 5,"oneapi::dpl::set_intersection", HelperFeatureEnum::no_feature_helper},
-               { 7,PolicyState::HasPolicy,5,"oneapi::dpl::set_intersection", HelperFeatureEnum::no_feature_helper},
-               { 6,PolicyState::NoPolicy, 5,"oneapi::dpl::set_intersection", HelperFeatureEnum::no_feature_helper}}),
 
 
 // thrust::set_symmetric_difference
@@ -1102,5 +1096,4 @@
               {{ 9, PolicyState::HasPolicy,8, MapNames::getDpctNamespace() + "set_symmetric_difference", HelperFeatureEnum::device_ext},
                { 8, PolicyState::NoPolicy, 8, MapNames::getDpctNamespace() + "set_symmetric_difference", HelperFeatureEnum::device_ext},
                { 10,PolicyState::HasPolicy,8, MapNames::getDpctNamespace() + "set_symmetric_difference", HelperFeatureEnum::device_ext},
-               { 9, PolicyState::NoPolicy, 8, MapNames::getDpctNamespace() + "set_symmetric_difference", HelperFeatureEnum::device_ext}}),
->>>>>>> a2f86be4
+               { 9, PolicyState::NoPolicy, 8, MapNames::getDpctNamespace() + "set_symmetric_difference", HelperFeatureEnum::device_ext}}),