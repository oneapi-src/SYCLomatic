--- conflicted
+++ resolved
@@ -1432,14 +1432,13 @@
 
 // thrust::for_each
 CONDITIONAL_FACTORY_ENTRY(
-<<<<<<< HEAD
     CheckArgCount(4),
     // Handling case: thrust::for_each(policy, device.begin(), device.end(), f);
     CONDITIONAL_FACTORY_ENTRY(
-        makeCheckAnd(makeCheckAnd(CheckArgType(0,
+        makeCheckAnd(makeCheckAnd(CheckThrustArgType(0,
                                                "thrust::cuda_cub::par_nosync"),
                                   checkEnableExtDPLAsyncAPI()),
-                     CheckArgType(1, "thrust::device_ptr")),
+                     CheckThrustArgType(1, "thrust::device_ptr")),
         HEADER_INSERT_FACTORY(
             HeaderType::HT_DPL_Async,
             CALL_FACTORY_ENTRY(
@@ -1453,7 +1452,7 @@
                                 ARG(1), ARG(2), THRUST_FUNCTOR(3)))),
     // Handling case: thrust::for_each(host.begin(), host.end(), f);
     CONDITIONAL_FACTORY_ENTRY(
-        CheckArgType(0, "thrust::device_ptr"),
+        CheckThrustArgType(0, "thrust::device_ptr"),
         CALL_FACTORY_ENTRY(
             "thrust::for_each",
             CALL("std::for_each",
@@ -1463,26 +1462,6 @@
                            CALL("std::for_each",
                                 ARG("oneapi::dpl::execution::seq"), ARG(0),
                                 ARG(1), THRUST_FUNCTOR(2)))))
-=======
-  CheckArgCount(4),
-  //Handling case: thrust::for_each(policy, device.begin(), device.end(), f);
-  CALL_FACTORY_ENTRY("thrust::for_each",
-                      CALL("std::for_each",
-                            makeMappedThrustPolicyEnum(0),
-                            ARG(1), ARG(2), THRUST_FUNCTOR(3))),
-  //Handling case: thrust::for_each(host.begin(), host.end(), f);
-  CONDITIONAL_FACTORY_ENTRY(
-    CheckThrustArgType(0, "thrust::device_ptr"),
-    CALL_FACTORY_ENTRY("thrust::for_each",
-                       CALL("std::for_each",
-                            CALL("oneapi::dpl::execution::make_device_policy", QUEUESTR),
-                            ARG(0), ARG(1), THRUST_FUNCTOR(2))),
-    CALL_FACTORY_ENTRY("thrust::for_each",
-                       CALL("std::for_each",
-                            ARG("oneapi::dpl::execution::seq"),
-                            ARG(0), ARG(1), THRUST_FUNCTOR(2))))
-)
->>>>>>> 7efffdbf
 
 // thrust::transform
 CONDITIONAL_FACTORY_ENTRY(
