--- conflicted
+++ resolved
@@ -175,14 +175,9 @@
     }
     return nullptr;
   }
-<<<<<<< HEAD
   bool isInRanges(SourceLocation SL, Ranges Ranges);
-  std::string isSafeWriteInLoop(const std::set<const DeclRefExpr *> &WILDRESet);
-=======
-  bool isInRanges(SourceLocation SL, std::vector<SourceRange> Ranges);
   std::string isAnalyzableWriteInLoop(
       const std::set<const DeclRefExpr *> &WriteInLoopDRESet);
->>>>>>> 63c4788f
 
   std::set<const Expr *> DeviceFunctionCallArgs;
 
