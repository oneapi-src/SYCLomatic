//===--------------- ExprAnalysis.cpp -------------------------------------===//
//
// Part of the LLVM Project, under the Apache License v2.0 with LLVM Exceptions.
// See https://llvm.org/LICENSE.txt for license information.
// SPDX-License-Identifier: Apache-2.0 WITH LLVM-exception
//
//===----------------------------------------------------------------------===//

#include "ExprAnalysis.h"

#include "ASTTraversal.h"
#include "AnalysisInfo.h"
#include "CUBAPIMigration.h"
#include "CallExprRewriter.h"
#include "Config.h"
#include "DNNAPIMigration.h"
#include "MemberExprRewriter.h"
#include "TypeLocRewriters.h"
#include "clang/AST/DeclTemplate.h"
#include "clang/AST/Expr.h"
#include "clang/AST/ExprConcepts.h"
#include "clang/AST/ExprObjC.h"
#include "clang/AST/ExprOpenMP.h"
#include "clang/AST/StmtCXX.h"
#include "clang/AST/StmtGraphTraits.h"
#include "clang/AST/StmtObjC.h"
#include "clang/AST/StmtOpenMP.h"

extern std::string DpctInstallPath;
namespace clang {
namespace dpct {

#define ANALYZE_EXPR(EXPR)                                                     \
  case Stmt::EXPR##Class:                                                      \
    return analyzeExpr(static_cast<const EXPR *>(Expression));

std::map<const Expr *, std::string> ArgumentAnalysis::DefaultArgMap;

void TemplateDependentReplacement::replace(
    const std::vector<TemplateArgumentInfo> &TemplateList) {
  SourceStr.replace(Offset, Length,
                    getTargetArgument(TemplateList).getString());
}

TemplateDependentStringInfo::TemplateDependentStringInfo(
    const std::string &SrcStr,
    const std::map<size_t, std::shared_ptr<TemplateDependentReplacement>>
        &InTDRs)
    : SourceStr(SrcStr) {
  for (const auto &TDR : InTDRs)
    TDRs.emplace_back(TDR.second->alterSource(SourceStr));
}

std::shared_ptr<TemplateDependentStringInfo>
TemplateDependentStringInfo::applyTemplateArguments(
    const std::vector<TemplateArgumentInfo> &TemplateList) {
  std::shared_ptr<TemplateDependentStringInfo> Result =
      std::make_shared<TemplateDependentStringInfo>();
  Result->SourceStr = SourceStr;
  int OffsetShift = 0;
  auto &Repls = Result->TDRs;
  auto &Str = Result->SourceStr;
  Result->IsDependOnWrittenArgument = true;
  for (auto &R : TDRs) {
    size_t ReplsSize = Repls.size();
    size_t ApplyOffset = R->getOffset() + OffsetShift;
    auto &TargetArg = R->getTargetArgument(TemplateList);
    auto &TargetList = TargetArg.getDependentStringInfo()->TDRs;
    Repls.resize(ReplsSize + TargetList.size());

    Str.replace(ApplyOffset, R->getLength(), TargetArg.getString());
    std::transform(TargetList.begin(), TargetList.end(),
                   Repls.begin() + ReplsSize,
                   [&](std::shared_ptr<TemplateDependentReplacement> OldRepl)
                       -> std::shared_ptr<TemplateDependentReplacement> {
                     auto Repl = OldRepl->alterSource(Str);
                     Repl->shift(ApplyOffset);
                     return Repl;
                   });
    OffsetShift += TargetArg.getString().length() - R->getLength();
    Result->IsDependOnWrittenArgument &= TargetArg.isWritten();
  }
  return Result;
}
const TemplateArgumentInfo &TemplateDependentReplacement::getTargetArgument(
    const std::vector<TemplateArgumentInfo> &TemplateList) {
  if (TemplateIndex < TemplateList.size())
    return TemplateList[TemplateIndex];
  static TemplateArgumentInfo TAI;
  return TAI;
}

SourceLocation ExprAnalysis::getExprLocation(SourceLocation Loc) {
  if (SM.isMacroArgExpansion(Loc))
    return getExprLocation(SM.getImmediateSpellingLoc(Loc));
  else
    return SM.getExpansionLoc(Loc);
}

std::pair<SourceLocation, size_t>
ExprAnalysis::getSpellingOffsetAndLength(SourceLocation Loc) {
  if (Loc.isInvalid())
    return std::pair<SourceLocation, size_t>(Loc, SrcLength);
  Loc = SM.getSpellingLoc(Loc);
  auto TokenLen = Lexer::MeasureTokenLength(Loc, SM, Context.getLangOpts());
  Token Tok2;
  Lexer::getRawToken(Loc, Tok2, SM, Context.getLangOpts());
  // if the last token is ">>" or ">>>",
  // since DPCT does not support nested template type migration,
  // the last token should be treated as ">"
  if (Tok2.is(tok::greatergreater) || Tok2.is(tok::greatergreatergreater)) {
    TokenLen = 1;
  }

  return std::pair<SourceLocation, size_t>(
      Loc, TokenLen);
}

std::pair<SourceLocation, size_t>
ExprAnalysis::getSpellingOffsetAndLength(SourceLocation BeginLoc,
                                         SourceLocation EndLoc) {
  if (EndLoc.isValid()) {
    auto Begin = SM.getSpellingLoc(BeginLoc);
    auto End = getSpellingOffsetAndLength(EndLoc);
    return std::pair<SourceLocation, size_t>(
        Begin, SM.getCharacterData(End.first) - SM.getCharacterData(Begin) +
                   End.second);
  }
  return getSpellingOffsetAndLength(BeginLoc);
}

std::pair<SourceLocation, size_t>
ExprAnalysis::getSpellingOffsetAndLength(const Expr *E) {
  auto ResultRange = getDefinitionRange(E->getBeginLoc(), E->getEndLoc());
  auto LastTokenLength = Lexer::MeasureTokenLength(ResultRange.getEnd(), SM,
                                                   Context.getLangOpts());
  return std::pair<SourceLocation, size_t>(
      ResultRange.getBegin(), SM.getCharacterData(ResultRange.getEnd()) -
                                  SM.getCharacterData(ResultRange.getBegin()) +
                                  LastTokenLength);
}

std::pair<size_t, size_t> ExprAnalysis::getOffsetAndLength(SourceLocation Loc) {
  if (Loc.isInvalid())
    return std::pair<size_t, size_t>(0, SrcLength);
  Loc = getExprLocation(Loc);
  FileId = SM.getDecomposedLoc(Loc).first;
  auto TokenLen = Lexer::MeasureTokenLength(Loc, SM, Context.getLangOpts());
  Token Tok2;
  Lexer::getRawToken(Loc, Tok2, SM, Context.getLangOpts());
  // if the last token is ">>" or ">>>",
  // since DPCT does not support nested template type migration,
  // the last token should be treated as ">"
  if(Tok2.is(tok::greatergreater) || Tok2.is(tok::greatergreatergreater)){
    TokenLen = 1;
  }
  return std::pair<size_t, size_t>(
      getOffset(Loc),
      TokenLen);
}

std::pair<size_t, size_t>
ExprAnalysis::getOffsetAndLength(SourceLocation BeginLoc,
                                 SourceLocation EndLoc) {
  if (EndLoc.isValid()) {
    if (BeginLoc.isFileID() || EndLoc.isFileID()) {
      // No Macro or only one of begin/end is macro
      BeginLoc = SM.getExpansionLoc(BeginLoc);
      EndLoc = SM.getExpansionLoc(EndLoc);
    } else if (SM.isMacroArgExpansion(BeginLoc) &&
               SM.isMacroArgExpansion(EndLoc)) {
      bool IsSameFuncLikeMacro = false;
      bool IsSameMacroArgExpansion = false;
      auto BeginImmSpelling = getImmSpellingLocRecursive(BeginLoc);
      auto EndImmSpelling = getImmSpellingLocRecursive(EndLoc);
      if (isSameLocation(SM.getExpansionLoc(BeginImmSpelling),
                         SM.getExpansionLoc(EndImmSpelling))) {
        IsSameFuncLikeMacro = true;
        if (isSameLocation(SM.getImmediateExpansionRange(BeginLoc).getBegin(),
                           SM.getImmediateExpansionRange(EndLoc).getBegin())) {
          IsSameMacroArgExpansion = true;
        }
      }

      if (IsSameMacroArgExpansion) {
        // #define ALL3(X) X
        // ALL3(const int2 *)
        BeginLoc = SM.getSpellingLoc(BeginLoc);
        EndLoc = SM.getSpellingLoc(EndLoc);
      } else if (IsSameFuncLikeMacro) {
        // #define ALL2(C, T, P) C T P
        // ALL2(const, int2, *)
        BeginLoc = SM.getImmediateExpansionRange(BeginLoc).getBegin();
        EndLoc = SM.getImmediateExpansionRange(EndLoc).getBegin();
      } else {
        // ALL3(const) ALL3(int2) ALL3(*)
        BeginLoc = SM.getExpansionRange(BeginLoc).getBegin();
        EndLoc = SM.getExpansionRange(EndLoc).getBegin();
      }
    } else {
      if (SM.isMacroArgExpansion(BeginLoc)) {
        BeginLoc = getImmSpellingLocRecursive(BeginLoc);
      } else {
        EndLoc = getImmSpellingLocRecursive(EndLoc);
      }
      auto ItBegin =
          dpct::DpctGlobalInfo::getExpansionRangeToMacroRecord().find(
              getCombinedStrFromLoc(SM.getSpellingLoc(BeginLoc)));
      auto ItEnd = dpct::DpctGlobalInfo::getExpansionRangeToMacroRecord().find(
          getCombinedStrFromLoc(SM.getSpellingLoc(EndLoc)));
      if (isSameLocation(SM.getExpansionLoc(BeginLoc),
                         SM.getExpansionLoc(EndLoc)) &&
          ItBegin !=
              dpct::DpctGlobalInfo::getExpansionRangeToMacroRecord().end() &&
          ItEnd !=
              dpct::DpctGlobalInfo::getExpansionRangeToMacroRecord().end() &&
          ItBegin->second->TokenIndex == 0 &&
          ItEnd->second->TokenIndex == ItEnd->second->NumTokens - 1) {
        // Begin/end contain the whole Macro def
        // ex: #define TYPE const int2*
        BeginLoc = SM.getExpansionLoc(BeginLoc);
        EndLoc = SM.getExpansionLoc(EndLoc);
      } else {
        // 1. only one of Begin/End is MacroArgExpansion and the other one is
        // Body MacroID ex: #define TYPE_PTR(T) T*
        // 2. Both Begin/End are body MacroID and Begin/end are not in the same
        // Macro def ex: #define TYPE int2
        //     #define PTR *
        //     #define TYPE_PTR TYPE PTR
        std::tie(BeginLoc, EndLoc) =
            getTheLastCompleteImmediateRange(BeginLoc, EndLoc);
      }
    }

    auto Begin = getOffset(getExprLocation(BeginLoc));
    auto End = getOffsetAndLength(EndLoc);
    SrcBeginLoc = BeginLoc;

    // Avoid illegal range which will cause SIGABRT
    if (End.first + End.second < Begin) {
      return std::pair<size_t, size_t>(Begin, 0);
    }
    return std::pair<size_t, size_t>(Begin, End.first - Begin + End.second);
  }
  return getOffsetAndLength(BeginLoc);
}

std::pair<size_t, size_t>
ExprAnalysis::getOffsetAndLength(SourceLocation BeginLoc, SourceLocation EndLoc,
                                 const Expr *Parent) {
  const std::shared_ptr<DynTypedNode> P =
      std::make_shared<DynTypedNode>(DynTypedNode::create(*Parent));
  if (BeginLoc.isMacroID() && isInsideFunctionLikeMacro(BeginLoc, EndLoc, P)) {
    BeginLoc = SM.getExpansionLoc(SM.getImmediateSpellingLoc(BeginLoc));
    EndLoc = SM.getExpansionLoc(SM.getImmediateSpellingLoc(EndLoc));
  } else {
    if (EndLoc.isValid()) {
      BeginLoc = SM.getExpansionRange(BeginLoc).getBegin();
      EndLoc = SM.getExpansionRange(EndLoc).getEnd();
    }
  }
  // Calculate offset and length from SourceLocation
  auto End = getOffset(EndLoc);

  Token Tok2;
  Lexer::getRawToken(EndLoc, Tok2, SM, Context.getLangOpts());
  // if the last token is ">>" or ">>>",
  // since DPCT does not support nested template type migration,
  // the last token should be treated as ">"
  auto LastTokenLength =
      Tok2.is(tok::greatergreater) || Tok2.is(tok::greatergreatergreater)
          ? 1
          : Tok2.getLength();

  auto DecompLoc = SM.getDecomposedLoc(BeginLoc);
  FileId = DecompLoc.first;
  // The offset of Expr used in ExprAnalysis is related to SrcBegin not
  // FileBegin
  auto Begin = DecompLoc.second - SrcBegin;
  return std::pair<size_t, size_t>(Begin, End - Begin + LastTokenLength);
}

std::pair<size_t, size_t> ExprAnalysis::getOffsetAndLength(const Expr *E, SourceLocation *Loc) {
  SourceLocation BeginLoc, EndLoc;
  size_t End = 0;

  if (IsInMacroDefine) {
    // If the expr is in macro define, and the CallSpellingBegin/End is set,
    // we can use the CallSpellingBegin/End to get a more precise range.
    if (CallSpellingBegin.isValid() && CallSpellingEnd.isValid()) {
      auto Range = getRangeInRange(E, CallSpellingBegin, CallSpellingEnd);
      auto DLBegin = SM.getDecomposedLoc(Range.first);
      auto DLEnd = SM.getDecomposedLoc(Range.second);
      if (DLBegin.first == DLEnd.first &&
          DLBegin.second <= DLEnd.second) {
        BeginLoc = Range.first;
        EndLoc = Range.second;
        End = getOffset(EndLoc);
      }
    }
  } else {
    // If the Expr is FileID or is macro arg
    // e.g. CALL(expr)
    auto Range = getStmtExpansionSourceRange(E);
    BeginLoc = Range.getBegin();
    EndLoc = Range.getEnd();
    End = getOffset(EndLoc) + Lexer::MeasureTokenLength(EndLoc, SM, Context.getLangOpts());
  }

  // Find the begin/end location include prefix and postfix
  // Set Prefix and Postfix strings
  auto BeginLocWithoutPrefix = BeginLoc;
  BeginLoc = getBeginLocOfPreviousEmptyMacro(BeginLoc);
  auto RewritePrefixLength = SM.getCharacterData(BeginLocWithoutPrefix) -
                             SM.getCharacterData(BeginLoc);

  auto EndLocWithoutPostfix = SM.getExpansionLoc(EndLoc);
  EndLoc = SM.getExpansionLoc(getEndLocOfFollowingEmptyMacro(EndLoc));
  auto RewritePostfixLength =
      SM.getCharacterData(EndLoc) - SM.getCharacterData(EndLocWithoutPostfix);

  if (Loc)
    *Loc = BeginLoc;
  ExprBeginLoc = BeginLoc;
  ExprEndLoc = EndLoc;
  RewritePrefix =
      std::string(SM.getCharacterData(BeginLoc), RewritePrefixLength);

  // Get the token end of EndLocWithoutPostfix and EndLoc for correct
  // RewritePostfix
  EndLocWithoutPostfix =
      EndLocWithoutPostfix.getLocWithOffset(Lexer::MeasureTokenLength(
          EndLocWithoutPostfix, SM,
          dpct::DpctGlobalInfo::getContext().getLangOpts()));
  EndLoc = EndLoc.getLocWithOffset(Lexer::MeasureTokenLength(
      EndLoc, SM, dpct::DpctGlobalInfo::getContext().getLangOpts()));

  RewritePostfix = std::string(SM.getCharacterData(EndLocWithoutPostfix),
                               RewritePostfixLength);

  auto DecompLoc = SM.getDecomposedLoc(BeginLocWithoutPrefix);
  FileId = DecompLoc.first;
  // The offset of Expr used in ExprAnalysis is related to SrcBegin not
  // FileBegin
  auto Begin = DecompLoc.second - SrcBegin;
  return std::pair<size_t, size_t>(Begin, End - Begin);
}

void ExprAnalysis::initExpression(const Expr *Expression) {
  E = Expression;
  SrcBegin = 0;
  if (E && E->getBeginLoc().isValid()) {
    std::tie(SrcBegin, SrcLength) = getOffsetAndLength(E, &SrcBeginLoc);
    ReplSet.init(
        std::string(SM.getBufferData(FileId).substr(SrcBegin, SrcLength)));
  } else {
    SrcLength = 0;
    ReplSet.init("");
  }
}

void ExprAnalysis::initSourceRange(const SourceRange &Range) {
  SrcBegin = 0;
  if (Range.getBegin().isValid()) {
    std::tie(SrcBegin, SrcLength) =
        getOffsetAndLength(Range.getBegin(), Range.getEnd());
    if (auto FileBuffer = SM.getBufferOrNone(FileId)) {
      ReplSet.init(std::string(
          FileBuffer.value().getBuffer().data() + SrcBegin, SrcLength));
      return;
    }
  }
  SrcLength = 0;
  ReplSet.init("");
}

void StringReplacements::replaceString() {
  SourceStr.reserve(SourceStr.length() + ShiftLength);
  auto Itr = ReplMap.rbegin();
  while (Itr != ReplMap.rend()) {
    Itr->second->replaceString();
    ++Itr;
  }
  ReplMap.clear();
}

ExprAnalysis::ExprAnalysis(const Expr *Expression)
    : Context(DpctGlobalInfo::getContext()),
      SM(DpctGlobalInfo::getSourceManager()) {
  analyze(Expression);
}

void ExprAnalysis::dispatch(const Stmt *Expression) {
  if (!Expression)
    return;
  switch (Expression->getStmtClass()) {
#define STMT(CLASS, PARENT) ANALYZE_EXPR(CLASS)
#define STMT_RANGE(BASE, FIRST, LAST)
#define LAST_STMT_RANGE(BASE, FIRST, LAST)
#define ABSTRACT_STMT(STMT)
#include "clang/AST/StmtNodes.inc"
  default:
    return;
  }
}

bool isMathFunction(std::string Name) {
  static std::set<std::string> MathFunctions = {
#define ENTRY_RENAMED(SOURCEAPINAME, TARGETAPINAME) SOURCEAPINAME,
#define ENTRY_RENAMED_NO_REWRITE(SOURCEAPINAME, TARGETAPINAME) SOURCEAPINAME,
#define ENTRY_RENAMED_SINGLE(SOURCEAPINAME, TARGETAPINAME) SOURCEAPINAME,
#define ENTRY_RENAMED_DOUBLE(SOURCEAPINAME, TARGETAPINAME) SOURCEAPINAME,
#define ENTRY_EMULATED(SOURCEAPINAME, TARGETAPINAME) SOURCEAPINAME,
#define ENTRY_OPERATOR(APINAME, OPKIND) APINAME,
#define ENTRY_TYPECAST(APINAME) APINAME,
#define ENTRY_UNSUPPORTED(APINAME) APINAME,
#define ENTRY_REWRITE(APINAME)
#include "APINamesMath.inc"
#undef ENTRY_RENAMED
#undef ENTRY_RENAMED_NO_REWRITE
#undef ENTRY_RENAMED_SINGLE
#undef ENTRY_RENAMED_DOUBLE
#undef ENTRY_EMULATED
#undef ENTRY_OPERATOR
#undef ENTRY_TYPECAST
#undef ENTRY_UNSUPPORTED
#undef ENTRY_REWRITE
  };
  return MathFunctions.count(Name);
}

bool isCGAPI(std::string Name) {
  return MapNames::CooperativeGroupsAPISet.count(Name);
}

void ExprAnalysis::analyzeExpr(const DeclRefExpr *DRE) {
  std::string CTSName;
  auto Qualifier = DRE->getQualifier();
  if (Qualifier) {
    bool IsNamespaceOrAlias =
        Qualifier->getKind() ==
            clang::NestedNameSpecifier::SpecifierKind::Namespace ||
        Qualifier->getKind() ==
            clang::NestedNameSpecifier::SpecifierKind::NamespaceAlias;
    bool IsSpecicalAPI = isMathFunction(DRE->getNameInfo().getAsString()) ||
                         isCGAPI(DRE->getNameInfo().getAsString());
                         // for thrust::log10 and thrust::sinh ...
    // log10 is a math function
    if (Qualifier->getAsNamespace() &&
        Qualifier->getAsNamespace()->getName() == "thrust" &&
        dpct::DpctGlobalInfo::isInCudaPath(
            Qualifier->getAsNamespace()->getBeginLoc())) {
      CTSName = getNestedNameSpecifierString(Qualifier) +
                DRE->getNameInfo().getAsString();
    } else if (!IsNamespaceOrAlias || !IsSpecicalAPI) {
      CTSName = getNestedNameSpecifierString(Qualifier) +
                DRE->getNameInfo().getAsString();
    }
  }

  if (!CTSName.empty()) {
    RefString = CTSName;
  } else {
    RefString = DRE->getNameInfo().getAsString();
  }
  if (auto TemplateDecl = dyn_cast<NonTypeTemplateParmDecl>(DRE->getDecl()))
    addReplacement(DRE, TemplateDecl->getIndex());
  else if (auto ECD = dyn_cast<EnumConstantDecl>(DRE->getDecl())) {
    std::unordered_set<std::string> targetStr = {
        "thread_scope_system",  "thread_scope_device",  "thread_scope_block",
        "memory_order_relaxed", "memory_order_acq_rel", "memory_order_release",
        "memory_order_acquire", "memory_order_seq_cst"};

    if (targetStr.find(ECD->getNameAsString()) != targetStr.end())
      if (const auto *ED = dyn_cast<EnumDecl>(ECD->getDeclContext())) {
        std::string NameString = "";
        llvm::raw_string_ostream NameStringOS(NameString);
        for (const auto *NSD = dyn_cast<NamespaceDecl>(ED->getDeclContext());
             NSD; NSD = dyn_cast<NamespaceDecl>(NSD->getDeclContext())) {
          if (NSD->getName() == "__detail" || NSD->isInline() ||
              NSD->getName() == "std")
            continue;
          NameStringOS << NSD->getNameAsString() << "::";
        }
        NameStringOS << ECD->getNameAsString();
        RefString = NameString;
      }

    auto &ReplEnum =
        MapNames::findReplacedName(EnumConstantRule::EnumNamesMap, RefString);
    requestHelperFeatureForEnumNames(RefString, DRE);
    auto ItEnum = EnumConstantRule::EnumNamesMap.find(RefString);
    if (ItEnum != EnumConstantRule::EnumNamesMap.end()) {
      for (auto ItHeader = ItEnum->second->Includes.begin();
           ItHeader != ItEnum->second->Includes.end(); ItHeader++) {
        DpctGlobalInfo::getInstance().insertHeader(DRE->getBeginLoc(),
                                                   *ItHeader);
      }
    }
    if (!ReplEnum.empty())
      addReplacement(DRE, ReplEnum);
    else {
#define REPLACE_ENUM(MAP)                                                      \
  do {                                                                         \
    auto &Repl = MapNames::findReplacedName(MAP, ECD->getName().str());        \
    if (!Repl.empty())                                                         \
      addReplacement(DRE, Repl);                                               \
  } while (0)
      REPLACE_ENUM(MapNames::BLASEnumsMap);
      REPLACE_ENUM(MapNames::FunctionAttrMap);
      REPLACE_ENUM(CuDNNTypeRule::CuDNNEnumNamesMap);
      REPLACE_ENUM(MapNames::RandomEngineTypeMap);
      REPLACE_ENUM(MapNames::SOLVEREnumsMap);
      REPLACE_ENUM(MapNames::SPBLASEnumsMap);
#undef REPLACE_ENUM
    }
  } else if (auto VD = dyn_cast<VarDecl>(DRE->getDecl())) {
    if (RefString == "warpSize" &&
        !DpctGlobalInfo::isInAnalysisScope(VD->getLocation())) {
      addReplacement(DRE, DpctGlobalInfo::getSubGroup(DRE) +
                              ".get_local_range().get(0)");
    }
  }
}

void ExprAnalysis::analyzeExpr(const ConstantExpr *CE) {
  dispatch(CE->getSubExpr());
}

void ExprAnalysis::analyzeExpr(const InitListExpr *ILE) {
  if (const CXXFunctionalCastExpr *CFCE =
          DpctGlobalInfo::findParent<CXXFunctionalCastExpr>(ILE)) {
    // 'int64_t' might be alias to 'long'(LP64) or 'long long'(LLP64)
    const auto *BT0 =
        Context.getIntTypeForBitwidth(64, true)->getAs<BuiltinType>();
    const auto *BT1 = CFCE->getType()->getAs<BuiltinType>();
    if (CFCE->isListInitialization() && ILE->getNumInits() == 1 &&
        (BT0 && BT1 && BT0->getKind() == BT1->getKind())) {
      if (const auto *ME =
              dyn_cast<MemberExpr>(ILE->getInit(0)->IgnoreImplicit())) {
        auto QT = ME->getBase()->getType();
        if (QT->isPointerType()) {
          QT = QT->getPointeeType();
        }
        if (DpctGlobalInfo::getUnqualifiedTypeName(
                QT->getCanonicalTypeUnqualified()) == "dim3") {
          // Replace initializer list with explicit type conversion (e.g.,
          // 'int64_t{d3[2]}' to 'int64_t(d3[2])') to slience narrowing
          // error (e.g., 'size_t -> int64_t') for
          // non-constant-expression in int64_t initializer list.
          // E.g.,
          // dim3 d3; int64_t{d3.x};
          // will be migratd to
          // sycl::range<3> d3; int64_t(d3[2]);
          addReplacement(ILE->getLBraceLoc(), "(");
          addReplacement(ILE->getRBraceLoc(), ")");
        }
      }
    }
  }
  for (const auto &Init : ILE->inits())
    dispatch(Init);
}

void ExprAnalysis::analyzeExpr(const CXXUnresolvedConstructExpr *Ctor) {
  analyzeType(Ctor->getTypeSourceInfo()->getTypeLoc());
  for (auto It = Ctor->arg_begin(); It != Ctor->arg_end(); It++) {
    dispatch(*It);
  }
}

void ExprAnalysis::analyzeExpr(const CXXTemporaryObjectExpr *Temp) {
  std::string TypeName = DpctGlobalInfo::getUnqualifiedTypeName(
      Temp->getType().getCanonicalType());
  if ((StringRef(TypeName).startswith("cub::") &&
       CubTypeRule::CanMappingToSyclType(TypeName)) ||
       StringRef(TypeName).startswith("thrust::") ||
       StringRef(TypeName).startswith("cooperative_groups::")) {
    analyzeType(Temp->getTypeSourceInfo()->getTypeLoc());
  }
  analyzeExpr(static_cast<const CXXConstructExpr *>(Temp));
}

void ExprAnalysis::analyzeExpr(const CXXConstructExpr *Ctor) {

  if (Ctor->getConstructor()->getDeclName().getAsString() == "dim3") {
    std::string ArgsString;
    llvm::raw_string_ostream OS(ArgsString);
    DpctGlobalInfo::printCtadClass(OS, MapNames::getClNamespace() + "range", 3)
        << "(";
    ArgumentAnalysis A;
    std::string ArgStr = "";
    for (auto Arg : Ctor->arguments()) {
      A.analyze(Arg);
      ArgStr = ", " + A.getReplacedString() + ArgStr;
    }
    ArgStr.replace(0, 2, "");
    OS << ArgStr << ")";
    OS.flush();

    // Special handling for implicit ctor.
    // #define GET_BLOCKS(a) a
    // dim3 A = GET_BLOCKS(1);
    // Result if using SM.getExpansionRange:
    //   sycl::range<3> A = sycl::range<3>(1, 1, GET_BLOCKS(1));
    // Result if using addReplacement(E):
    //   #define GET_BLOCKS(a) sycl::range<3>(1, 1, a)
    //   sycl::range<3> A = GET_BLOCKS(1);
    if (Ctor->getParenOrBraceRange().isInvalid() && isOuterMostMacro(Ctor)) {
      return addReplacement(
          SM.getExpansionRange(Ctor->getBeginLoc()).getBegin(),
          SM.getExpansionRange(Ctor->getEndLoc()).getEnd(), ArgsString);
    }
    addReplacement(Ctor, ArgsString);
    return;
  }
  for (auto It = Ctor->arg_begin(); It != Ctor->arg_end(); It++) {
    dispatch(*It);
  }
}

void ExprAnalysis::analyzeExpr(const MemberExpr *ME) {
  const auto BaseType = getBaseTypeRemoveTemplateArguments(ME);

  std::string FieldName = "";
  if (ME->getMemberDecl()->getIdentifier()) {
    FieldName = ME->getMemberDecl()->getName().str();
    auto MemberExprName = BaseType + "." + FieldName;
    auto ItFieldRule = MapNames::ClassFieldMap.find(MemberExprName);
    if (!MemberExprRewriterFactoryBase::MemberExprRewriterMap)
      return;
    auto Itr = MemberExprRewriterFactoryBase::MemberExprRewriterMap->find(MemberExprName);
    if (Itr != MemberExprRewriterFactoryBase::MemberExprRewriterMap->end()) {
      auto Rewriter = Itr->second->create(ME);
      auto Result = Rewriter->rewrite();
      if (Result.has_value()) {
        addReplacement(ME->getBeginLoc(), ME->getEndLoc(), Result.value());
      }
      return;
    }
    if (ItFieldRule != MapNames::ClassFieldMap.end()) {
      if (ItFieldRule->second->GetterName == "") {
        addReplacement(ME->getMemberLoc(), ME->getMemberLoc(),
                       ItFieldRule->second->NewName);
        return;
      } else {
        if (auto BO = DpctGlobalInfo::findAncestor<BinaryOperator>(ME)) {
          if (BO->getOpcode() == BinaryOperatorKind::BO_Assign &&
              ME == BO->getLHS()) {
            ExprAnalysis EA;
            EA.analyze(BO->getRHS());
            std::string RHSStr = EA.getReplacedString();
            addReplacement(ME->getMemberLoc(), ME->getMemberLoc(),
                           ItFieldRule->second->SetterName + "(" + RHSStr +
                               ")");
            auto SpellingLocInfo = getSpellingOffsetAndLength(
                BO->getOperatorLoc(), BO->getOperatorLoc());
            addExtReplacement(std::make_shared<ExtReplacement>(
                SM, SpellingLocInfo.first, SpellingLocInfo.second, "",
                nullptr));
            SpellingLocInfo = getSpellingOffsetAndLength(
                BO->getRHS()->getBeginLoc(), BO->getRHS()->getEndLoc());
            addExtReplacement(std::make_shared<ExtReplacement>(
                SM, SpellingLocInfo.first, SpellingLocInfo.second, "",
                nullptr));
          }
        } else {
          addReplacement(ME->getMemberLoc(), ME->getMemberLoc(),
                         ItFieldRule->second->GetterName + "()");
        }
      }
    }
  }

  static MapNames::MapTy NdItemMemberMap{{"__fetch_builtin_x", "2"},
                                         {"__fetch_builtin_y", "1"},
                                         {"__fetch_builtin_z", "0"}};
  static const MapNames::MapTy NdItemMap{
      {"__cuda_builtin_blockIdx_t", "get_group"},
      {"__cuda_builtin_gridDim_t", "get_group_range"},
      {"__cuda_builtin_blockDim_t", "get_local_range"},
      {"__cuda_builtin_threadIdx_t", "get_local_id"},
  };

  auto ItemItr = NdItemMap.find(BaseType);
  if (ItemItr != NdItemMap.end()) {
    if (MapNames::replaceName(NdItemMemberMap, FieldName)) {
      if (DpctGlobalInfo::getAssumedNDRangeDim() == 1) {
        auto TargetExpr = getTargetExpr();
        auto FD = getImmediateOuterFuncDecl(TargetExpr);
        auto DFI = DeviceFunctionDecl::LinkRedecls(FD);
        if (ME->getMemberDecl()->getName().str() == "__fetch_builtin_x") {
          auto Index = DpctGlobalInfo::getCudaKernelDimDFIIndexThenInc();
          DpctGlobalInfo::insertCudaKernelDimDFIMap(Index, DFI);
          addReplacement(ME, buildString(DpctGlobalInfo::getItem(ME), ".",
                                         ItemItr->second, "({{NEEDREPLACER",
                                         std::to_string(Index), "}})"));
          DpctGlobalInfo::updateSpellingLocDFIMaps(ME->getBeginLoc(), DFI);
        } else {
          DFI->getVarMap().Dim = 3;
          addReplacement(ME, buildString(DpctGlobalInfo::getItem(ME), ".",
                                         ItemItr->second, "(", FieldName, ")"));
        }
      } else {
        addReplacement(ME, buildString(DpctGlobalInfo::getItem(ME), ".",
                                       ItemItr->second, "(", FieldName, ")"));
      }
    }
  } else if (BaseType == "dim3") {
    if (ME->isArrow()) {
      addReplacement(ME->getBase(), "(" + getDrefName(ME->getBase()) + ")");
    }
    addReplacement(
        ME->getOperatorLoc(), ME->getMemberLoc(),
        MapNames::findReplacedName(MapNames::Dim3MemberNamesMap,
                                   ME->getMemberNameInfo().getAsString()));
  } else if (BaseType == "cudaDeviceProp") {
    auto MemberName = ME->getMemberNameInfo().getAsString();

    std::string ReplacementStr = MapNames::findReplacedName(DeviceInfoVarRule::PropNamesMap, MemberName);
    if (!ReplacementStr.empty()) {
      std::string TmplArg = "";
      if (MemberName == "maxGridSize" ||
          MemberName == "maxThreadsDim") {
        // Similar code in ASTTraversal.cpp
        TmplArg = "<int *>";
      }
      addReplacement(ME->getMemberLoc(), "get_" + ReplacementStr + TmplArg + "()");
      requestFeature(
          PropToGetFeatureMap.at(ME->getMemberNameInfo().getAsString()), ME);
    }
  } else if (BaseType == "textureReference") {
    std::string FieldName = ME->getMemberDecl()->getName().str();
    if (MapNames::replaceName(TextureRule::TextureMemberNames, FieldName)) {
      addReplacement(ME->getMemberLoc(), buildString("get_", FieldName, "()"));
      requestFeature(ImageWrapperBaseToGetFeatureMap.at(FieldName), ME);
    }
  } else if (MapNames::SupportedVectorTypes.find(BaseType) !=
             MapNames::SupportedVectorTypes.end()) {

    // Skip user-defined type.
    if (isTypeInAnalysisScope(ME->getBase()->getType().getTypePtr()))
      return;

    auto Begin = ME->getOperatorLoc();
    bool isPtr = ME->isArrow();
    bool isImplicit = false;
    if (ME->isImplicitAccess()) {
      Begin = ME->getMemberLoc();
      isImplicit = true;
    }
    if (*BaseType.rbegin() == '1') {
      if (isImplicit) {
        // "x" is migrated to "*this".
        addReplacement(Begin, ME->getEndLoc(), "*this");
      } else if (isPtr) {
        // "pf1->x" is migrated to "*pf1".
        addReplacement(ME->getBeginLoc(), 0, "*");
      }
      // Delete the "->x".
      addReplacement(ME->getOperatorLoc(), ME->getEndLoc(), "");
    } else {
      std::string MemberName = ME->getMemberNameInfo().getAsString();
      const auto &MArrayIdx = MapNames::MArrayMemberNamesMap.find(MemberName);
      if (MapNames::VectorTypes2MArray.count(BaseType) &&
          MArrayIdx != MapNames::MArrayMemberNamesMap.end()) {
        std::string RepStr = "";
        if (isImplicit) {
          RepStr = "(*this)";
        } else if (isPtr) {
          addReplacement(ME->getBeginLoc(), 0, "(*");
          RepStr = ")";
        }
        addReplacement(Begin, ME->getEndLoc(), RepStr + MArrayIdx->second);
      } else if (MapNames::replaceName(MapNames::MemberNamesMap, MemberName)) {
        std::string RepStr = "";
        const auto *MD = DpctGlobalInfo::findAncestor<CXXMethodDecl>(ME);
        if (MD && MD->isVolatile()) {
          const auto BaseType =
              ME->getBase()->getBestDynamicClassTypeExpr()->getType();
          const bool BaseAndThisSameType =
              BaseType->getCanonicalTypeUnqualified() ==
              MD->getThisType()->getCanonicalTypeUnqualified();
          const bool BaseIsVolatile =
              BaseType->getPointeeType().isVolatileQualified();
          const SourceLocation Loc = SM.getExpansionLoc(ME->getBeginLoc());
          const std::string TypeName =
              BaseType->getPointeeType().getUnqualifiedType().getAsString();
          if (isImplicit) {
            const std::string VolatileCast =
                "const_cast<" + TypeName + " *>(this)->";
            auto LocInfo = DpctGlobalInfo::getLocInfo(Loc);
            DiagnosticsUtils::report(LocInfo.first, LocInfo.second,
                                     Diagnostics::VOLATILE_VECTOR_ACCESS, true,
                                     false);
            RepStr += VolatileCast;
          } else if (BaseAndThisSameType && BaseIsVolatile) {
            const std::string VolatileCast = "const_cast<" + TypeName + " *>(";
            auto LocInfo = DpctGlobalInfo::getLocInfo(Loc);
            DiagnosticsUtils::report(LocInfo.first, LocInfo.second,
                                     Diagnostics::VOLATILE_VECTOR_ACCESS, true,
                                     false);
            addReplacement(ME->getBase()->getBeginLoc(), 0, VolatileCast);
            addReplacement(ME->getOperatorLoc(), 0, ")");
          }
        }
        addReplacement(ME->getMemberLoc(), ME->getEndLoc(),
                       RepStr + MemberName);
      }
    }
  }
  dispatch(ME->getBase());
  RefString.clear();
  RefString +=
    BaseType +
    "." + ME->getMemberDecl()->getDeclName().getAsString();
}

void ExprAnalysis::analyzeExpr(const UnaryExprOrTypeTraitExpr *UETT) {
  if (UETT->getKind() == UnaryExprOrTypeTrait::UETT_SizeOf) {
    if (UETT->isArgumentType()) {
      analyzeType(UETT->getArgumentTypeInfo(), UETT);
    } else {
      analyzeExpr(UETT->getArgumentExpr());
    }
  }
}

inline void ExprAnalysis::analyzeExpr(const UnresolvedLookupExpr *ULE) {
  RefString.clear();
  llvm::raw_string_ostream OS(RefString);
  if (auto NNS = ULE->getQualifier()) {
    if (NNS->getKind() != clang::NestedNameSpecifier::SpecifierKind::Global) {
      NNS->print(OS, dpct::DpctGlobalInfo::getContext().getPrintingPolicy());
    }
  }
  ULE->getName().print(OS,
                       dpct::DpctGlobalInfo::getContext().getPrintingPolicy());
}

void ExprAnalysis::analyzeExpr(const ExplicitCastExpr *Cast) {
  if (Cast->getCastKind() == CastKind::CK_ConstructorConversion) {
    if (DpctGlobalInfo::getUnqualifiedTypeName(Cast->getTypeAsWritten()) ==
        "dim3")
      return dispatch(Cast->getSubExpr());
  }
  analyzeType(Cast->getTypeInfoAsWritten(), Cast);
  dispatch(Cast->getSubExprAsWritten());
}

// Precondition: CE != nullptr
void ExprAnalysis::analyzeExpr(const CallExpr *CE) {
  // To set the RefString
  dispatch(CE->getCallee());
  // If the callee requires rewrite, get the rewriter
  if (!CallExprRewriterFactoryBase::RewriterMap)
    return;
  auto Itr = CallExprRewriterFactoryBase::RewriterMap->find(RefString);
  if (Itr != CallExprRewriterFactoryBase::RewriterMap->end()) {
    for (unsigned I = 0, E = CE->getNumArgs(); I != E; ++I) {
      if (isa<PackExpansionExpr>(CE->getArg(I))) {
        return;
      }
    }

    auto Rewriter = Itr->second->create(CE);
    auto Result = Rewriter->rewrite();
    BlockLevelFormatFlag = Rewriter->getBlockLevelFormatFlag();

    if (Rewriter->isNoRewrite()) {
      // if the function is NoRewrite
      // Only change the function name in the spelling loc and
      // applyAllSubExprRepl
      if (Result.has_value()) {
        auto ResultStr = Result.value();
        addReplacement(CE->getCallee(), ResultStr);
        Rewriter->Analyzer.applyAllSubExprRepl();
        auto LocStr =
            getCombinedStrFromLoc(SM.getSpellingLoc(CE->getBeginLoc()));
        auto &FCIMMR =
            dpct::DpctGlobalInfo::getFunctionCallInMacroMigrateRecord();
        if (FCIMMR.find(LocStr) != FCIMMR.end() &&
            FCIMMR.find(LocStr)->second.compare(ResultStr) &&
            !isExprStraddle(CE)) {
          Rewriter->report(
              Diagnostics::CANNOT_UNIFY_FUNCTION_CALL_IN_MACRO_OR_TEMPLATE,
              false, RefString);
        }
      }
    } else {
      if (Result.has_value()) {
        auto ResultStr = Result.value();
        auto LocStr =
            getCombinedStrFromLoc(SM.getSpellingLoc(CE->getBeginLoc()));
        auto &FCIMMR =
            dpct::DpctGlobalInfo::getFunctionCallInMacroMigrateRecord();
        if (FCIMMR.find(LocStr) != FCIMMR.end() &&
            FCIMMR.find(LocStr)->second.compare(ResultStr) &&
            !isExprStraddle(CE)) {
          Rewriter->report(
              Diagnostics::CANNOT_UNIFY_FUNCTION_CALL_IN_MACRO_OR_TEMPLATE,
              false, RefString);
        }
        FCIMMR[LocStr] = ResultStr;
        // When migrating thrust API with usmnone and raw-ptr,
        // the CallExpr will be rewritten into an if-else stmt,
        // DPCT needs to remove the following semicolon.
        std::string EndBracket =
            "}" + std::string(
                      getNL(getStmtExpansionSourceRange(CE).getBegin(), SM));
        if (ResultStr.length() > EndBracket.length() &&
            ResultStr.substr(ResultStr.length() - EndBracket.length(),
                             EndBracket.length()) == EndBracket) {
          auto EndLoc = Lexer::getLocForEndOfToken(
              getStmtExpansionSourceRange(CE).getEnd(), 0, SM,
              DpctGlobalInfo::getContext().getLangOpts());
          Token Tok;
          Lexer::getRawToken(EndLoc, Tok, SM,
                             DpctGlobalInfo::getContext().getLangOpts(),
                             true);
          if (Tok.getKind() == tok::semi) {
            DpctGlobalInfo::getInstance().addReplacement(
                std::make_shared<ExtReplacement>(SM, EndLoc, 1, "", nullptr));
          }
        }
        addReplacement(CE, ResultStr);
        Rewriter->Analyzer.applyAllSubExprRepl();
        return;
      }
    }
  }
  // If the callee does not need rewrite, analyze the args
  for (auto Arg : CE->arguments())
    analyzeArgument(Arg);

  if (auto FD = DpctGlobalInfo::getParentFunction(CE)) {
    if (auto F = DpctGlobalInfo::getInstance().findDeviceFunctionDecl(FD)) {
      if (auto C = F->getFuncInfo()->findCallee(CE)) {
        auto Extra = C->getExtraArguments();
        if (Extra.empty())
          return;
        addReplacement(C->getExtraArgLoc() - SrcBegin, 0, Extra);
      }
    }
  }
}

void ExprAnalysis::analyzeExpr(const CXXMemberCallExpr *CMCE) {
  auto PP = DpctGlobalInfo::getContext().getPrintingPolicy();
  PP.PrintCanonicalTypes = true;
  const auto ME = dyn_cast<MemberExpr>(CMCE->getCallee());
  if (!ME)
    return;

  auto BaseType = getBaseTypeRemoveTemplateArguments(ME);
  if (StringRef(BaseType).startswith("cub::") ||
      StringRef(BaseType).startswith("cuda::std::")) {
    if (const auto *DRE = dyn_cast<DeclRefExpr>(CMCE->getImplicitObjectArgument())) {
      if (const auto *RD = DRE->getDecl()->getType()->getAsCXXRecordDecl()) {
        BaseType.clear();
        llvm::raw_string_ostream OS(BaseType);
        RD->printNestedNameSpecifier(OS, PP);
        OS << RD->getNameAsString();
        OS.flush();
      }
    }
  }
  if (CMCE->getMethodDecl()->getIdentifier()) {
    auto MethodName = CMCE->getMethodDecl()->getNameAsString();

    if (CallExprRewriterFactoryBase::MethodRewriterMap) {
      auto Itr = CallExprRewriterFactoryBase::MethodRewriterMap->find(
          BaseType + "." + MethodName);
      if (Itr != CallExprRewriterFactoryBase::MethodRewriterMap->end()) {
        auto Rewriter = Itr->second->create(CMCE);
        auto Result = Rewriter->rewrite();
        if (Result.has_value()) {
          auto ResultStr = Result.value();
          addReplacement(CMCE, ResultStr);
          Rewriter->Analyzer.applyAllSubExprRepl();
          return;
        }
      }
    }
  }
  dispatch(CMCE->getCallee());
  for (auto Arg : CMCE->arguments())
    analyzeArgument(Arg);
}

void ExprAnalysis::analyzeExpr(const CXXBindTemporaryExpr *CBTE) {
  dispatch(CBTE->getSubExpr());
}

void ExprAnalysis::analyzeExpr(const CompoundStmt *CS) {
  for (auto It = CS->body_begin(); It != CS->body_end(); It++) {
    dispatch(*It);
  }
}

void ExprAnalysis::analyzeExpr(const ReturnStmt *RS) {
  dispatch(RS->getRetValue());
}


void ExprAnalysis::removeCUDADeviceAttr(const LambdaExpr *LE) {
  // E.g.,
  // my_kernel<<<1, 1>>>([=] __device__(int idx) { idx++; });
  // The "__device__" attribute need to be removed.
  if (const CXXRecordDecl *CRD = LE->getLambdaClass()) {
    if (const CXXMethodDecl *CMD = CRD->getLambdaCallOperator()) {
      if (CMD->hasAttr<CUDADeviceAttr>()) {
        addReplacement(CMD->getAttr<CUDADeviceAttr>()->getRange(), LE, "");
      }
    }
  }
}

void ExprAnalysis::analyzeExpr(const LambdaExpr *LE) {
  removeCUDADeviceAttr(LE);
  // TODO: Need to handle capture ([=] in lambda) if required in the future
  for (const auto &Param : LE->getCallOperator()->parameters()) {
    analyzeType(Param->getTypeSourceInfo()->getTypeLoc(), LE);
  }
  dispatch(LE->getBody());
}

void ExprAnalysis::analyzeExpr(const IfStmt *IS) {
  if (IS->getCond())
    dispatch(IS->getCond());

  if (IS->getThen())
    dispatch(IS->getThen());

  if (IS->getElse())
    // "else if" will also be handled here as another ifstmt
    dispatch(IS->getElse());  
}

void ExprAnalysis::analyzeExpr(const DeclStmt *DS) {
  for (const auto *Child : DS->children()) {
    dispatch(Child);
  }
}

void ExprAnalysis::analyzeType(TypeLoc TL, const Expr *CSCE) {
  SourceRange SR = TL.getSourceRange();
  std::string TyName;

  auto ETL = TL.getAs<ElaboratedTypeLoc>();
  if (ETL) {
    auto QualifierLoc = ETL.getQualifierLoc();
    TL = ETL.getNamedTypeLoc();
    TyName = getNestedNameSpecifierString(QualifierLoc);
    if (ETL.getTypePtr()->getKeyword() == ETK_Typename) {
      if (QualifierLoc)
        SR.setBegin(QualifierLoc.getBeginLoc());
      else
        SR = TL.getSourceRange();
    }
  }

#define TYPELOC_CAST(Target) static_cast<const Target &>(TL)
  switch (TL.getTypeLocClass()) {
  case TypeLoc::Qualified:
    return analyzeType(TL.getUnqualifiedLoc(), CSCE);
  case TypeLoc::LValueReference:
  case TypeLoc::RValueReference:
    return analyzeType(TYPELOC_CAST(ReferenceTypeLoc).getPointeeLoc(), CSCE);
  case TypeLoc::Pointer:
    return analyzeType(TYPELOC_CAST(PointerTypeLoc).getPointeeLoc(), CSCE);
  case TypeLoc::Typedef:
    TyName +=
        TYPELOC_CAST(TypedefTypeLoc).getTypedefNameDecl()->getName().str();
    break;
  case TypeLoc::Builtin:
  case TypeLoc::Using:
  case TypeLoc::Record: {
    TyName = DpctGlobalInfo::getTypeName(TL.getType());
    auto Itr = TypeLocRewriterFactoryBase::TypeLocRewriterMap->find(TyName);
    if (Itr != TypeLocRewriterFactoryBase::TypeLocRewriterMap->end()) {
      auto Rewriter = Itr->second->create(TL);
      auto Result = Rewriter->rewrite();
      if (Result.has_value())
        addReplacement(SM.getExpansionLoc(SR.getBegin()),
                       SM.getExpansionLoc(SR.getEnd()), CSCE, Result.value());
    }
    break;
  }
  case TypeLoc::TemplateTypeParm:
    if (auto D = TYPELOC_CAST(TemplateTypeParmTypeLoc).getDecl()) {
      return addReplacement(TL.getBeginLoc(), TL.getEndLoc(), CSCE,
                            D->getIndex());
    } else {
      return;
    }
  case TypeLoc::TemplateSpecialization: {
    llvm::raw_string_ostream OS(TyName);
    TyName.clear();
    auto &TSTL = TYPELOC_CAST(TemplateSpecializationTypeLoc);
    auto PP = Context.getPrintingPolicy();
    PP.PrintCanonicalTypes = 1;
    TSTL.getTypePtr()->getTemplateName().print(OS, PP, TemplateName::Qualified::Fully);
    if (!TypeLocRewriterFactoryBase::TypeLocRewriterMap)
      return;
    auto Itr = TypeLocRewriterFactoryBase::TypeLocRewriterMap->find(OS.str());
    if (Itr != TypeLocRewriterFactoryBase::TypeLocRewriterMap->end()) {
      auto Rewriter = Itr->second->create(TSTL);
      auto Result = Rewriter->rewrite();
      if (Result.has_value()) {
        auto ResultStr = Result.value();
        // Since Parser splits ">>" or ">>>" to ">" when parse template
        // the SR.getEnd location might be a "scratch space" location.
        // Therfore, need to apply SM.getExpansionLoc before call addReplacement.
        addReplacement(SM.getExpansionLoc(SR.getBegin()),
                       SM.getExpansionLoc(SR.getEnd()), CSCE, ResultStr);
        return;
      }
    }
    if (OS.str() != "cub::WarpScan" && OS.str() != "cub::WarpReduce" &&
        OS.str() != "cub::BlockReduce" && OS.str() != "cub::BlockScan") {
      SR.setEnd(TSTL.getTemplateNameLoc());
    }
    analyzeTemplateSpecializationType(TSTL);
    break;
  }
  case TypeLoc::DependentTemplateSpecialization:
    analyzeTemplateSpecializationType(
        TYPELOC_CAST(DependentTemplateSpecializationTypeLoc));
    break;
  case TypeLoc::Decltype:
    analyzeDecltypeType(TYPELOC_CAST(DecltypeTypeLoc));
    break;
  case TypeLoc::Enum: {
    TyName = DpctGlobalInfo::getTypeName(TL.getType());
    break;
  }
  default:
    return;
  }

  auto Iter = MapNames::TypeNamesMap.find(TyName);
  if (Iter != MapNames::TypeNamesMap.end()) {
    HelperFeatureSet.insert(Iter->second->RequestFeature);
    requestHelperFeatureForTypeNames(TyName, SR.getBegin());
  } else {
    Iter = MapNames::CuDNNTypeNamesMap.find(TyName);
    if (Iter != MapNames::CuDNNTypeNamesMap.end()) {
      HelperFeatureSet.insert(Iter->second->RequestFeature);
      requestHelperFeatureForTypeNames(TyName, SR.getBegin());
    }
  }

  auto Range = getDefinitionRange(SR.getBegin(), SR.getEnd());
  if (MapNames::replaceName(MapNames::TypeNamesMap, TyName)) {
    addReplacement(Range.getBegin(), Range.getEnd(), CSCE, TyName);
  } else if (MapNames::replaceName(MapNames::CuDNNTypeNamesMap, TyName)) {
    addReplacement(Range.getBegin(), Range.getEnd(), CSCE, TyName);
  } else if (getFinalCastTypeNameStr(TyName) != TyName) {
    addReplacement(Range.getBegin(), Range.getEnd(), CSCE,
                   getFinalCastTypeNameStr(TyName));
  }
}

void ExprAnalysis::analyzeDecltypeType(DecltypeTypeLoc TL) {
  SourceRange SR = TL.getSourceRange();
  auto *UE = TL.getUnderlyingExpr();
  if (auto *DRE = dyn_cast<DeclRefExpr>(UE)) {
    auto *Qualifier = DRE->getQualifier();
    if (!Qualifier)
      return;
    auto Name = getNestedNameSpecifierString(Qualifier);
    auto Range = getDefinitionRange(SR.getBegin(), SR.getEnd());
    // Types like 'dim3::x' should be migrated to 'size_t'.
    if (Name == "dim3::") {
      addReplacement(Range.getBegin(), Range.getEnd(), "size_t");
    }
    Name.resize(Name.length() - 2); // Remove the "::".
    if (MapNames::SupportedVectorTypes.count(Name)) {
      auto ReplacedStr =
          MapNames::findReplacedName(MapNames::TypeNamesMap, Name);
      if (Name.back() != '1') {
        ReplacedStr += "::element_type";
      }
      addReplacement(Range.getBegin(), Range.getEnd(), ReplacedStr);
    }
  }
}

void ExprAnalysis::analyzeTemplateArgument(const TemplateArgumentLoc &TAL) {
  switch (TAL.getArgument().getKind()) {
  case TemplateArgument::Type:
    return analyzeType(TAL.getTypeSourceInfo());
  case TemplateArgument::Expression:
    return dispatch(TAL.getSourceExpression());
  case TemplateArgument::Integral:
    return dispatch(TAL.getSourceIntegralExpression());
  case TemplateArgument::Declaration:
    return dispatch(TAL.getSourceDeclExpression());
  default:
    break;
  }
}

void ExprAnalysis::applyAllSubExprRepl() {
  for (std::shared_ptr<ExtReplacement> Repl : SubExprRepl) {
    if (BlockLevelFormatFlag)
      Repl->setBlockLevelFormatFlag();

    DpctGlobalInfo::getInstance().addReplacement(Repl);
  }
}

const std::string &ArgumentAnalysis::getDefaultArgument(const Expr *E) {
  auto &Str = DefaultArgMap[E];
  if (Str.empty())
    Str = getStmtSpelling(E);
  return Str;
}

ManagedPointerAnalysis::ManagedPointerAnalysis(const CallExpr *C,
                                               bool IsAssigned) {
  Call = C;
  Assigned = IsAssigned;
  FirstArg = Call->getArg(0);
  SecondArg = Call->getArg(1);
  Pointer = nullptr;
  CPointer = nullptr;
  PointerScope = nullptr;
  CPointerScope = nullptr;
  UK = NoUse;
}
void ManagedPointerAnalysis::initAnalysisScope() {

  FirstArg = FirstArg->IgnoreParens()->IgnoreCasts()->IgnoreImplicitAsWritten();
  const clang::Expr *P = nullptr;
  if (auto UO = dyn_cast<UnaryOperator>(FirstArg)) {
    if (UO->getOpcode() == clang::UO_AddrOf) {
      P = UO->getSubExpr()->IgnoreImplicitAsWritten();
      FirstArg = P;
      NeedDerefOp = false;
    }
  } else if (auto COCE = dyn_cast<CXXOperatorCallExpr>(FirstArg)) {
    if (COCE->getOperator() == clang::OO_Amp && COCE->getNumArgs() == 1) {
      P = COCE->getArg(0)->IgnoreImplicitAsWritten();
      FirstArg = P;
      NeedDerefOp = false;
    }
  }
  // find managed pointer and pointer scope
  if (P) {
    if (auto PointerRef = dyn_cast<MemberExpr>(P)) {
      bool isInMethod = false;
      // ensure this pointer is class member
      for (auto C : PointerRef->children()) {
        if (C->getStmtClass() == Stmt::CXXThisExprClass)
          isInMethod = true;
      }
      if (isInMethod) {
        if (CPointer = dyn_cast<FieldDecl>(PointerRef->getMemberDecl())) {
          QualType QT = CPointer->getType();
          if (QT->isPointerType()) {
            QT = QT->getPointeeType();
            if (!QT->isPointerType() && !QT->isArrayType() &&
                !QT->isStructureOrClassType()) {
              if (CPointerScope =
                      dyn_cast<CXXRecordDecl>(CPointer->getParent()))
                Trackable = true;
            }
          }
        }
      }
    } else if (auto PointerRef = dyn_cast<DeclRefExpr>(P)) {
      if (Pointer = dyn_cast<VarDecl>(PointerRef->getDecl())) {
        QualType QT = Pointer->getType();
        if (QT->isPointerType()) {
          QT = QT->getPointeeType();
          if (!QT->isPointerType() && !QT->isArrayType() &&
              !QT->isStructureOrClassType()) {
            if (PointerScope = findImmediateBlock(Pointer))
              Trackable = true;
          }
        }
      }
    }
  }
}
void ManagedPointerAnalysis::RecursiveAnalyze() {
  initAnalysisScope();
  buildCallExprRepl();
  auto LocInfo = DpctGlobalInfo::getLocInfo(Call);
  if (Trackable) {
    if (PointerScope)
      dispatch(PointerScope);
    else if (CPointerScope)
      dispatch(CPointerScope);
    else {
      return;
    }
    if (ReAssigned) {
      DiagnosticsUtils::report(LocInfo.first, LocInfo.second,
                               Diagnostics::VIRTUAL_POINTER_HOST_ACCESS, true,
                               false, PointerName, PointerTempType);
    } else if (Transfered) {
      DiagnosticsUtils::report(LocInfo.first, LocInfo.second,
                               Diagnostics::VIRTUAL_POINTER_HOST_ACCESS, true,
                               false, PointerName, PointerTempType);
      addRepl();
    } else {
      addRepl();
    }
  } else {
    DiagnosticsUtils::report(LocInfo.first, LocInfo.second,
                             Diagnostics::VIRTUAL_POINTER_HOST_ACCESS, true,
                             false, PointerName, PointerTempType);
  }
}
void ManagedPointerAnalysis::buildCallExprRepl() {
  std::ostringstream OS;
  if (Assigned)
    OS << "DPCT_CHECK_ERROR(";
  auto E = FirstArg;
  bool NeedParen = false;
  if (NeedDerefOp) {
    OS << "*";
    Stmt::StmtClass SC = E->getStmtClass();
    if (!(SC == Stmt::DeclRefExprClass || SC == Stmt::MemberExprClass ||
          SC == Stmt::ParenExprClass || SC == Stmt::CallExprClass ||
          SC == Stmt::IntegerLiteralClass)) {
      NeedParen = true;
    }
  }
  QualType DerefQT = E->getType();
  if (NeedDerefOp)
    DerefQT = DerefQT->getPointeeType();

  ExprAnalysis EA(E);
  EA.analyze();
  if (NeedParen)
    OS << "(" << EA.getReplacedString() << ")";
  else
    OS << EA.getReplacedString();

  PointerName = OS.str();
  PointerCastType = DpctGlobalInfo::getReplacedTypeName(DerefQT);
  PointerTempType =
      DpctGlobalInfo::getReplacedTypeName(DerefQT->getPointeeType());
  PointerCastType = getFinalCastTypeNameStr(PointerCastType);
  PointerTempType = getFinalCastTypeNameStr(PointerTempType);
  if (PointerCastType != "NULL TYPE" && PointerCastType != "void *") {
    OS << " = (" << PointerCastType << ")";
  } else {
    OS << " = ";
  }
  requestFeature(HelperFeatureEnum::Memory_dpct_malloc, Call);
  requestFeature(HelperFeatureEnum::Memory_dpct_malloc_2d, Call);
  requestFeature(HelperFeatureEnum::Memory_dpct_malloc_3d, Call);
  OS << MapNames::getDpctNamespace() << "dpct_malloc(";
  ExprAnalysis ArgEA(SecondArg);
  ArgEA.analyze();
  OS << ArgEA.getReplacedString() << ")";
  if (Assigned) {
    OS << ")";
    auto LocInfo = DpctGlobalInfo::getLocInfo(Call);
    requestFeature(HelperFeatureEnum::Dpct_check_error_code, Call);
  }
  addReplacement(Call->getBeginLoc(), Call->getEndLoc(), OS.str());
}
void ManagedPointerAnalysis::dispatch(const Decl *Decleration) {
  if (auto CXXRD = dyn_cast_or_null<CXXRecordDecl>(Decleration)) {
    analyzeExpr(CXXRD);
  }
}
void ManagedPointerAnalysis::dispatch(const Stmt *Expression) {
  if (!Expression)
    return;
  switch (Expression->getStmtClass()) {
    ANALYZE_EXPR(DeclRefExpr)
    ANALYZE_EXPR(MemberExpr)
    ANALYZE_EXPR(CallExpr)
    ANALYZE_EXPR(ArraySubscriptExpr)
    ANALYZE_EXPR(UnaryOperator)
    ANALYZE_EXPR(BinaryOperator)
    ANALYZE_EXPR(DeclStmt)
  default:
    return analyzeExpr(Expression);
  }
}
bool ManagedPointerAnalysis::isInCudaPath(const Decl *Decleration) {
  bool Result = false;
  std::string InFile = dpct::DpctGlobalInfo::getSourceManager()
                           .getFilename(Decleration->getLocation())
                           .str();
  bool InInstallPath = isChildOrSamePath(DpctInstallPath, InFile);
  bool InCudaPath = DpctGlobalInfo::isInCudaPath(Decleration->getLocation());
  if (InInstallPath || InCudaPath) {
    Result = true;
  }
  return Result;
}
void ManagedPointerAnalysis::addRepl() {
  if (!Repl.empty()) {
    for (const auto &R : Repl) {
      addReplacement(R.first.first, R.first.second, R.second);
    }
  }
}
void ManagedPointerAnalysis::analyzeExpr(const Stmt *S) {
  UseKind UK_TEMP = NoUse;
  for (auto SubS : S->children()) {
    if (SubS && dyn_cast<Stmt>(SubS)) {
      UK = NoUse;
      dispatch(SubS);
      UK_TEMP = UK > UK_TEMP ? UK : UK_TEMP;
    }
  }
  UK = UK_TEMP;
}
void ManagedPointerAnalysis::analyzeExpr(const CXXRecordDecl *CRD) {
  if (auto CXXDecl = dyn_cast<CXXRecordDecl>(CRD)) {
    for (auto *MT : CXXDecl->methods()) {
      if (MT->hasBody()) {
        UK = NoUse;
        dispatch(MT->getBody());
      }
    }
  }
}
void ManagedPointerAnalysis::analyzeExpr(const DeclRefExpr *DRE) {
  if (DRE->getDecl() != Pointer)
    return;
  UK = Literal;
}
void ManagedPointerAnalysis::analyzeExpr(const MemberExpr *ME) {
  if (ME->getMemberDecl() != CPointer)
    return;
  UK = Literal;
}
void ManagedPointerAnalysis::analyzeExpr(const DeclStmt *DS) {
  UseKind UK_TEMP = NoUse;
  for (auto CH : DS->decls()) {
    UK = NoUse;
    if (auto Var = dyn_cast<VarDecl>(CH)) {
      if (Var->hasInit()) {
        dispatch(Var->getInit());
        UK_TEMP = UK > UK_TEMP ? UK : UK_TEMP;
      }
    }
  }
  UK = UK_TEMP;
}
void ManagedPointerAnalysis::analyzeExpr(const CallExpr *CE) {
  UseKind UKCALL = NoUse;
  if (CE == Call)
    return;
  bool InCuda = true;
  std::string APIName;
  const FunctionDecl *CalleeDecl = CE->getDirectCallee();
  if (CalleeDecl) {
    InCuda = isInCudaPath(CalleeDecl);
    APIName = CalleeDecl->getNameAsString();
  } else {
    if (auto ULExpr = dyn_cast<UnresolvedLookupExpr>(*CE->child_begin())) {
      for (auto D = ULExpr->decls_begin(); D != ULExpr->decls_end(); D++) {
        auto Decl = D.getDecl();
        InCuda = InCuda & isInCudaPath(Decl);
        APIName = Decl->getNameAsString();
      }
    } else {
      return;
    }
  };
  for (auto Arg : CE->arguments()) {
    UK = NoUse;
    dispatch(Arg);
    UKCALL = UK > UKCALL ? UK : UKCALL;
  }
  UK = UKCALL;
  if (InCuda) {
    if (UK == Address) {
      if (APIName == "cudaMalloc" || APIName == "cudaMallocManaged" ||
          APIName == "cudaMallocHost") {
        ReAssigned = true;
      }
    } else {
      UK = NoUse;
    }
  } else {
    if (UK == Literal || UK == Address) {
      Transfered = true;
    }
  }
}
void ManagedPointerAnalysis::analyzeExpr(const UnaryOperator *UO) {
  UK = NoUse;
  if (UO->getOpcode() == UnaryOperatorKind::UO_Deref) {
    auto SubE = UO->getSubExpr();
    dispatch(SubE);
    if (UK == Literal) {
      UK = Reference;
      ExprAnalysis EA(SubE);
      EA.analyze();
      std::string Rep = EA.getReplacedString();
      requestFeature(HelperFeatureEnum::Memory_get_host_ptr, Call);
      if (SubE->IgnoreImplicitAsWritten()->getStmtClass() ==
          Stmt::ParenExprClass) {
        Repl.push_back(
            {{SubE->getBeginLoc(), SubE->getEndLoc()},
             std::string(MapNames::getDpctNamespace() + "get_host_ptr<" +
                         PointerTempType + ">" + Rep)});
      } else {
        Repl.push_back(
            {{SubE->getBeginLoc(), SubE->getEndLoc()},
             std::string(MapNames::getDpctNamespace() + "get_host_ptr<" +
                         PointerTempType + ">(" + Rep + ")")});
      }
    }
  } else if (UO->getOpcode() == UnaryOperatorKind::UO_AddrOf) {
    dispatch(UO->getSubExpr());
    if (UK == Literal)
      UK = Address;
  } else {
    dispatch(UO->getSubExpr());
  };
}
void ManagedPointerAnalysis::analyzeExpr(const BinaryOperator *BO) {

  UK = NoUse;
  dispatch(BO->getLHS());
  UseKind UKLHS = UK;

  UK = NoUse;
  dispatch(BO->getRHS());
  UseKind UKRHS = UK;

  UK = UKLHS > UKRHS ? UKLHS : UKRHS;
  if (BO->getOpcode() == BinaryOperatorKind::BO_Assign) {
    if (UKRHS == Literal) {
      Transfered = true;
    }
    if (UKLHS == Literal || UKRHS == Address) {
      ReAssigned = true;
    }
  }
}
void ManagedPointerAnalysis::analyzeExpr(const ArraySubscriptExpr *ASE) {
  UK = NoUse;
  auto Base = ASE->getBase();
  dispatch(Base);
  if (UK == Literal) {
    UK = Reference;
    Repl.push_back({{Base->getBeginLoc(), Base->getEndLoc()},
                    std::string(MapNames::getDpctNamespace() + "get_host_ptr<" +
                                PointerTempType + ">(" + PointerName + ")")});
    requestFeature(HelperFeatureEnum::Memory_get_host_ptr, Call);
  }
}
void KernelArgumentAnalysis::dispatch(const Stmt *Expression) {
  switch (Expression->getStmtClass()) {
    ANALYZE_EXPR(DeclRefExpr)
    ANALYZE_EXPR(MemberExpr)
    ANALYZE_EXPR(CXXMemberCallExpr)
    ANALYZE_EXPR(CallExpr)
    ANALYZE_EXPR(ArraySubscriptExpr)
    ANALYZE_EXPR(UnaryOperator)
    ANALYZE_EXPR(CXXDependentScopeMemberExpr)
    ANALYZE_EXPR(MaterializeTemporaryExpr)
    ANALYZE_EXPR(LambdaExpr)
    ANALYZE_EXPR(CXXTemporaryObjectExpr)
  default:
    return ExprAnalysis::dispatch(Expression);
  }
}

void KernelArgumentAnalysis::analyzeExpr(const MaterializeTemporaryExpr *MTE) {
  KernelArgumentAnalysis::dispatch(MTE->getSubExpr());
}

void KernelArgumentAnalysis::analyzeExpr(const CXXTemporaryObjectExpr *Temp) {
  ExprAnalysis::dispatch(Temp);
}

void KernelArgumentAnalysis::analyzeExpr(
    const CXXDependentScopeMemberExpr *Arg) {
  IsRedeclareRequired = true;
  if (!Arg->isImplicitAccess()) {
    KernelArgumentAnalysis::dispatch(Arg->getBase());
  }
}

void KernelArgumentAnalysis::analyzeExpr(const DeclRefExpr *DRE) {
  if (DRE->getType()->isReferenceType()) {
    IsRedeclareRequired = true;
  } else if (!isLexicallyInLocalScope(DRE->getDecl())) {
    IsRedeclareRequired = true;
  } else if (auto VD = dyn_cast<VarDecl>(DRE->getDecl())) {
    bool PreviousFlag = IsRedeclareRequired;
    if (VD->getStorageClass() == SC_Static) {
      IsRedeclareRequired = true;
      // exclude const variable with zero-init and const-init
      if (VD->getType().isConstQualified()) {
        if (VD->hasInit() && VD->hasICEInitializer(Context)) {
          IsRedeclareRequired = PreviousFlag;
        }
      }
    }
  }

  // The VarDecl in MemVarInfo are matched in MemVarRule, which only matches
  // variables on device. They are migrated to objects, so need add get_ptr() by
  // setting IsDefinedOnDevice flag.
  if (auto VD = dyn_cast<VarDecl>(DRE->getDecl())) {
    if (auto Var = DpctGlobalInfo::getInstance().findMemVarInfo(VD)) {
      IsDefinedOnDevice = true;
      IsRedeclareRequired = true;
      if (!IsAddrOf && !VD->getType()->isArrayType()) {
        addReplacement(Lexer::getLocForEndOfToken(
                           DRE->getEndLoc(), 0, SM,
                           DpctGlobalInfo::getContext().getLangOpts()),
                       DRE->getEndLoc(), "[0]");
      } else {
        requestFeature(HelperFeatureEnum::Memory_device_memory_get_ptr,
                       DRE->getEndLoc());
        addReplacement(Lexer::getLocForEndOfToken(
                           DRE->getEndLoc(), 0, SM,
                           DpctGlobalInfo::getContext().getLangOpts()),
                       DRE->getEndLoc(), ".get_ptr()");
      }
    }
  }

  if (checkPointerInStructRecursively(DRE))
    IsDoublePointer = true;

  Base::analyzeExpr(DRE);
}

void KernelArgumentAnalysis::analyzeExpr(const MemberExpr *ME) {
  if (ME->getBase()->getType()->isDependentType()) {
    IsRedeclareRequired = true;
  }

  if (ME->getBase()->isImplicitCXXThis()) {
    IsRedeclareRequired = true;
  }

  if (ME->isArrow()) {
    IsRedeclareRequired = true;
  }

  if (auto RD = ME->getBase()->getType()->getAsCXXRecordDecl()) {
    if (!RD->isTriviallyCopyable()) {
      IsRedeclareRequired = true;
    }
  }
  Base::analyzeExpr(ME);
}

void KernelArgumentAnalysis::analyzeExpr(const LambdaExpr *LE) {
  Base::analyzeExpr(LE);
  // Lambda function can be passed to kernel function directly.
  // So, not need to redeclare a variable for lambda function passed to kernel
  // function
  IsRedeclareRequired = false;
}


void KernelArgumentAnalysis::analyzeExpr(const UnaryOperator *UO) {
  if (UO->getOpcode() == UO_Deref) {
    IsRedeclareRequired = true;
    return;
  }
  if (UO->getOpcode() == UO_AddrOf) {
    IsAddrOf = true;
  }
  dispatch(UO->getSubExpr());
  /// If subexpr is variable defined on device, remove operator '&'.
  if (IsAddrOf && IsDefinedOnDevice) {
    addReplacement(UO->getOperatorLoc(), "");
  }
  /// Clear flag 'IsDefinedOnDevice' and 'IsAddrOf'
  IsDefinedOnDevice = false;
  IsAddrOf = false;
}

void KernelArgumentAnalysis::analyze(const Expr *Expression) {
  IsPointer = Expression->getType()->isPointerType();
  if (IsPointer) {
    IsDoublePointer = Expression->getType()->getPointeeType()->isPointerType();
  }
  TryGetBuffer = IsPointer &&
                 DpctGlobalInfo::getUsmLevel() == UsmLevel::UL_None &&
                 !isNullPtr(Expression);
  IsRedeclareRequired = false;
  ArgumentAnalysis::analyze(Expression);
}

bool KernelArgumentAnalysis::isNullPtr(const Expr *E) {
  E = E->IgnoreCasts();
  if (isa<GNUNullExpr>(E))
    return true;
  if (isa<CXXNullPtrLiteralExpr>(E))
    return true;
  if (auto IL = dyn_cast<IntegerLiteral>(E)) {
    if (!IL->getValue().getZExtValue())
      return true;
  }
  return false;
}

void FunctorAnalysis::dispatch(const Stmt *Expression) {
  switch (Expression->getStmtClass()) {
    ANALYZE_EXPR(CXXTemporaryObjectExpr)
    ANALYZE_EXPR(DeclRefExpr)
    ANALYZE_EXPR(CXXConstructExpr)
    ANALYZE_EXPR(CXXFunctionalCastExpr)
  default:
    return ArgumentAnalysis::dispatch(Expression);
  }
}

void FunctorAnalysis::addConstQuailfier(const CXXRecordDecl *CRD) {
  for (const auto &D : CRD->decls()) {
    const CXXMethodDecl *Method = dyn_cast<CXXMethodDecl>(D);
    if (!Method) {
      if (const FunctionTemplateDecl *FTD =
              dyn_cast<FunctionTemplateDecl>(D)) {
        if (const CXXMethodDecl *CMD =
                dyn_cast_or_null<CXXMethodDecl>(FTD->getAsFunction())) {
          Method = CMD;
        }
      }
    }
    if (!Method) {
      continue;
    }
    if (Method->getOverloadedOperator() == OverloadedOperatorKind::OO_Call &&
        !Method->isConst()) {
      for (const auto &FD : Method->redecls()) {
        SourceLocation InsertLoc = FD->getFunctionTypeLoc().getRParenLoc();
        // Get the location after ')'
        if (InsertLoc.isMacroID()) {
          InsertLoc = SM.getSpellingLoc(InsertLoc).getLocWithOffset(1);
        } else {
          InsertLoc = InsertLoc.getLocWithOffset(1);
        }
        DpctGlobalInfo::getInstance().addReplacement(
            std::make_shared<ExtReplacement>(SM, InsertLoc, 0, " const",
                                             nullptr));
      }
      break;
    }
  }
}

void FunctorAnalysis::analyzeExpr(const CXXFunctionalCastExpr *CFCE) {
  dispatch(CFCE->getSubExpr());
}

void FunctorAnalysis::analyzeExpr(const CXXTemporaryObjectExpr *CTOE) {
  const CXXConstructorDecl *CCD = CTOE->getConstructor();
  if (!CCD)
    return;
  const CXXRecordDecl *CRD = CCD->getParent();
  if (!CRD)
    return;
  if (DpctGlobalInfo::isInAnalysisScope(CRD->getBeginLoc())) {
    addConstQuailfier(CRD);
  }
  Base::analyzeExpr(CTOE);
}

void FunctorAnalysis::analyzeExpr(const DeclRefExpr *DRE) {
  // Process thrust placeholder
  auto TypeStr = DRE->getType().getAsString();
  static const std::string PlaceHolderTypeStr =
      "const thrust::detail::functional::placeholder<";
  if (TypeStr.find(PlaceHolderTypeStr) == 0) {
    unsigned PlaceholderNum = (TypeStr[PlaceHolderTypeStr.length()] - '0') + 1;
    if (PlaceholderNum > PlaceholderCount)
      PlaceholderCount = PlaceholderNum;
    addReplacement(DRE, std::string("_") + std::to_string(PlaceholderNum));
  }

  // Process functor's quailfier
  const Type *Tp = DRE->getType().getTypePtr();
  if (!Tp)
    return;
  const CXXRecordDecl *CRD = Tp->getAsCXXRecordDecl();
  if (!CRD)
    return;
  if (DpctGlobalInfo::isInAnalysisScope(CRD->getBeginLoc())) {
    addConstQuailfier(CRD);
  }
  ArgumentAnalysis::analyzeExpr(DRE);
}

void FunctorAnalysis::analyzeExpr(const CXXConstructExpr *CCE) {
  const CXXConstructorDecl *CCD = CCE->getConstructor();
  if (!CCD)
    return;
  const CXXRecordDecl *CRD = CCD->getParent();
  if (!CRD)
    return;
  if (DpctGlobalInfo::isInAnalysisScope(CRD->getBeginLoc())) {
    addConstQuailfier(CRD);
  }
  Base::analyzeExpr(CCE);
}

void FunctorAnalysis::analyze(const Expr *Expression) {
  ArgumentAnalysis::initArgumentExpr(Expression);
  ArgumentAnalysis::analyze();
  std::string LambdaPrefix;
  std::string LambdaPostfix;
  if (PlaceholderCount) {
    LambdaPrefix = "[=](";
    for (unsigned i = 1; i <= PlaceholderCount; ++i) {
      if (i > 1)
        LambdaPrefix += ", ";
      LambdaPrefix += "auto _" + std::to_string(i);
    }
    LambdaPrefix += "){ return ";
    LambdaPostfix = "; }";
  }
  std::string R = LambdaPrefix + getReplacedString() + LambdaPostfix;
  addReplacement(Expression, R);
}

void KernelConfigAnalysis::dispatch(const Stmt *Expression) {
  switch (Expression->getStmtClass()) {
    ANALYZE_EXPR(CXXConstructExpr)
    ANALYZE_EXPR(CXXTemporaryObjectExpr)
    ANALYZE_EXPR(CXXUnresolvedConstructExpr)
    ANALYZE_EXPR(CStyleCastExpr)
    ANALYZE_EXPR(CXXFunctionalCastExpr)
    ANALYZE_EXPR(CXXStaticCastExpr)
  default:
    return ArgumentAnalysis::dispatch(Expression);
  }
}

template <class T, class ArgIter>
void KernelConfigAnalysis::handleDim3Args(const T *Ctor, ArgIter ArgBegin,
                                          ArgIter ArgEnd) {
  struct ScopeExit {
    ScopeExit(KernelConfigAnalysis *Analysis)
        : KCA(Analysis), Size(KCA->ArgIndex == 1 ? 1 : 0) {
      KCA->Dim = 1;
    }
    ~ScopeExit() {
      if (!KCA->IsTryToUseOneDimension || KCA->Dim != 1)
        KCA->Dim = 3;
      KCA->Dim3Args.resize(KCA->Dim, "1");
      if (Size <= 256)
        KCA->NeedEmitWGSizeWarning = false;
    }
    void multiplySize(int64_t In) { Size *= In; }

  private:
    KernelConfigAnalysis *KCA;
    int64_t Size;
  };
  ScopeExit Scope(this);

  auto FirstArg = *ArgBegin;
  if (FirstArg->isDefaultArgument()) {
    SizeOfHighestDimension = 1;
    return;
  }

  ArgumentAnalysis AA(IsInMacroDefine);
  AA.setCallSpelling(CallSpellingBegin, CallSpellingEnd);
  Expr::EvalResult ER;

  /// Assume member of dim3 cannot be zero in kernel configuration. So return 0
  /// as failure.
  auto Evaluator =
      [&, &Context = DpctGlobalInfo::getContext()](const Expr *E) -> int64_t {
    if (!E->isValueDependent() && E->EvaluateAsInt(ER, Context)) {
      auto Value = ER.Val.getInt().getExtValue();
      Scope.multiplySize(Value);
      return Value;
    }
    /// Can not evaluate the arg, emit warning anyway.
    Scope.multiplySize(512);
    return 0;
  };
  auto ArgAppender = [&](const Expr *Arg) {
    AA.analyze(Arg);
    Dim3Args.push_back(AA.getReplacedString());
  };

  ArgAppender(FirstArg);
  SizeOfHighestDimension = Evaluator(FirstArg);

  while(++ArgBegin != ArgEnd) {
    auto Arg = *ArgBegin;
    if (Arg->isDefaultArgument()) {
      return;
    }
    ArgAppender(Arg);
    if (Evaluator(Arg) != 1)
      ++Dim;
  }
}

StringRef getRangeName() {
  static const std::string Range = MapNames::getClNamespace() + "range";
  return Range;
}

template <class T, class ArgIter>
void KernelConfigAnalysis::handleDim3Ctor(const T *Ctor, SourceRange Parens,
                                          ArgIter ArgBegin, ArgIter ArgEnd) {
  handleDim3Args(Ctor, ArgBegin, ArgEnd);

  std::string CtorString;
  llvm::raw_string_ostream OS(CtorString);

  auto PrintArgs = [&](auto Begin, auto End) {
    auto Iter = Begin;
    if (Iter == End)
      return;
    OS << *Iter;
    while (++Iter != End)
      OS << ", " << *Iter;
  };

  if (Parens.isInvalid()) {
    // Special handling for implicit ctor. Need print class name explicitly.
    DpctGlobalInfo::printCtadClass(OS, getRangeName(), Dim);
    Parens = Ctor->getSourceRange();

    if (isOuterMostMacro(Ctor)) {
      // #define GET_BLOCKS(a) a
      // foo_kernel<<<GET_BLOCKS(1), 2, 0>>>();
      // Result if using SM.getExpansionRange:
      //   sycl::range<3>(1, 1, GET_BLOCKS(1)) in kernel
      // Result if using addReplacement(E):
      //   #define GET_BLOCKS(a) sycl::range<3>(1, 1, a)
      //   GET_BLOCKS(1) in kernel
      Parens = SourceRange(SM.getExpansionRange(Parens.getBegin()).getBegin(),
                           SM.getExpansionRange(Parens.getEnd()).getEnd());
    }
  }
  auto Range = getRangeInRange(Parens, CallSpellingBegin, CallSpellingEnd, false);
  OS << '(';
  if (DoReverse && Dim3Args.size() == 3) {
    Reversed = true;
    PrintArgs(Dim3Args.rbegin(), Dim3Args.rend());
  } else {
    PrintArgs(Dim3Args.begin(), Dim3Args.end());
  }
  OS << ')';
  OS.flush();
  addReplacement(Range.first, Range.second, std::move(CtorString));
}

void KernelConfigAnalysis::analyzeExpr(const CXXConstructExpr *Ctor) {
  if (Ctor->getConstructor()->getDeclName().getAsString() == "dim3") {
    if (Ctor->getNumArgs() == 1) {
      Dim = 3;
      dispatch(Ctor->getArg(0));
    } else {
      handleDim3Ctor(Ctor, Ctor->getParenOrBraceRange(), Ctor->arg_begin(),
                     Ctor->arg_end());
    }
    return;
  }
  return ArgumentAnalysis::analyzeExpr(Ctor);
}

void KernelConfigAnalysis::analyzeExpr(const CXXUnresolvedConstructExpr *Ctor) {
  if (DpctGlobalInfo::getTypeName(Ctor->getTypeAsWritten()) == "dim3") {
    handleDim3Ctor(Ctor, SourceRange(Ctor->getBeginLoc(), Ctor->getEndLoc()),
                   Ctor->arg_begin(), Ctor->arg_end());
    return;
  }
  return ArgumentAnalysis::analyzeExpr(Ctor);
}

void KernelConfigAnalysis::analyzeExpr(const ExplicitCastExpr *Cast) {
  if (DpctGlobalInfo::getTypeName(Cast->getTypeAsWritten()) == "dim3") {
    dispatch(Cast->getSubExpr());
    if (auto TSI = Cast->getTypeInfoAsWritten())
      addReplacement(TSI->getTypeLoc().getSourceRange(), Cast,
                     DpctGlobalInfo::getCtadClass(getRangeName(), Dim));
    return;
  }
  return ArgumentAnalysis::analyzeExpr(Cast);
}

void KernelConfigAnalysis::analyzeExpr(const CXXTemporaryObjectExpr *Ctor) {
  if (auto TSI = Ctor->getTypeSourceInfo()) {
    if (DpctGlobalInfo::getTypeName(TSI->getType()) == "dim3") {
      analyzeExpr(static_cast<const CXXConstructExpr *>(Ctor));
      addReplacement(TSI->getTypeLoc().getSourceRange(), Ctor,
                     DpctGlobalInfo::getCtadClass(getRangeName(), Dim));
      return;
    }
  }
  return ArgumentAnalysis::analyzeExpr(Ctor);
}

void KernelConfigAnalysis::analyze(const Expr *E, unsigned int Idx,
                                   bool ReverseIfNeed) {
  ArgIndex = Idx;
  IsDim3Config = ArgIndex < 2;

  if (IsInMacroDefine && SM.isMacroArgExpansion(E->getBeginLoc())) {
    Reversed = false;
    DirectRef = true;
    if (ArgIndex == 3 && isDefaultStream(E)) {
      addReplacement("0");
      return;
    }
  }

  DoReverse = ReverseIfNeed;
  if (ArgIndex == 3 && isDefaultStream(E)) {
    addReplacement("0");
    return;
  }
<<<<<<< HEAD
  if (MustDim3 && !isa<CXXConstructExpr>(E) &&
      (E->getType()->isIntegralType(DpctGlobalInfo::getContext()) ||
       E->getType()->isDependentType())) {
    initExpression(E);
    handleDim3Ctor(E, SourceRange(), &E, &E + 1);
=======
  ArgumentAnalysis::analyze(E);

  if (getTargetExpr()->IgnoreImplicit()->getStmtClass() ==
          Stmt::DeclRefExprClass ||
      getTargetExpr()->IgnoreImpCasts()->getStmtClass() ==
          Stmt::MemberExprClass ||
      getTargetExpr()->IgnoreImpCasts()->getStmtClass() ==
          Stmt::IntegerLiteralClass) {
    if (IsDim3Config && getTargetExpr()->getType()->isIntegralType(
                            DpctGlobalInfo::getContext())) {
      if (IsTryToUseOneDimension) {
        Dim = 1;
        addReplacement(buildString(DpctGlobalInfo::getCtadClass(
                                       MapNames::getClNamespace() + "range", 1),
                                   "(", getReplacedString(), ")"));
      } else {
        addReplacement(buildString(DpctGlobalInfo::getCtadClass(
                                       MapNames::getClNamespace() + "range", 3),
                                   "(1, 1, ", getReplacedString(), ")"));
      }

      Reversed = true;
      return;
    }

>>>>>>> fc3a50b8
    DirectRef = true;
    return;
  }
  ArgumentAnalysis::analyze(E);
}

std::string ArgumentAnalysis::getRewriteString() {
  // Find rewrite range
  auto RewriteRange = getLocInCallSpelling(getTargetExpr());
  auto RewriteRangeBegin = RewriteRange.first;
  auto RewriteRangeEnd = RewriteRange.second;
  size_t RewriteLength = SM.getCharacterData(RewriteRangeEnd) -
                         SM.getCharacterData(RewriteRangeBegin);
  // Get original string
  auto DL = SM.getDecomposedLoc(RewriteRangeBegin);
  std::string OriginalStr =
      std::string(SM.getBufferData(DL.first).substr(DL.second, RewriteLength));

  StringReplacements SRs;
  SRs.init(std::move(OriginalStr));
  for (std::shared_ptr<ExtReplacement> SubRepl : SubExprRepl) {
    if (isInRange(RewriteRangeBegin, RewriteRangeEnd, SubRepl->getFilePath(),
                  SubRepl->getOffset()) &&
        isInRange(RewriteRangeBegin, RewriteRangeEnd, SubRepl->getFilePath(),
                  SubRepl->getOffset() + SubRepl->getLength())) {
      SRs.addStringReplacement(
          SubRepl->getOffset() - SM.getDecomposedLoc(RewriteRangeBegin).second,
          SubRepl->getLength(), SubRepl->getReplacementText().str());
    }
  }
  return SRs.getReplacedString();
}

std::pair<SourceLocation, SourceLocation>
ArgumentAnalysis::getLocInCallSpelling(const Expr *E) {
  return getRangeInRange(E, CallSpellingBegin, CallSpellingEnd);
}

void SideEffectsAnalysis::dispatch(const Stmt *Expression) {
  switch (Expression->getStmtClass()) {
    ANALYZE_EXPR(BinaryOperator)
  // The following types of expressions don't have side effects
  case Stmt::IntegerLiteralClass:
  case Stmt::FloatingLiteralClass:
  case Stmt::StringLiteralClass:
  case Stmt::DeclRefExprClass:
  case Stmt::ArraySubscriptExprClass:
  case Stmt::CStyleCastExprClass:
  case Stmt::CXXStaticCastExprClass:
  case Stmt::ImplicitCastExprClass:
  case Stmt::ParenExprClass:
  case Stmt::ConditionalOperatorClass:
  case Stmt::MemberExprClass:
    break;
  default:
    HasSideEffects = true;
  }
  return ExprAnalysis::dispatch(Expression);
}

} // namespace dpct
} // namespace clang<|MERGE_RESOLUTION|>--- conflicted
+++ resolved
@@ -2022,39 +2022,11 @@
     addReplacement("0");
     return;
   }
-<<<<<<< HEAD
-  if (MustDim3 && !isa<CXXConstructExpr>(E) &&
+  if (IsDim3Config && !isa<CXXConstructExpr>(E) &&
       (E->getType()->isIntegralType(DpctGlobalInfo::getContext()) ||
        E->getType()->isDependentType())) {
     initExpression(E);
     handleDim3Ctor(E, SourceRange(), &E, &E + 1);
-=======
-  ArgumentAnalysis::analyze(E);
-
-  if (getTargetExpr()->IgnoreImplicit()->getStmtClass() ==
-          Stmt::DeclRefExprClass ||
-      getTargetExpr()->IgnoreImpCasts()->getStmtClass() ==
-          Stmt::MemberExprClass ||
-      getTargetExpr()->IgnoreImpCasts()->getStmtClass() ==
-          Stmt::IntegerLiteralClass) {
-    if (IsDim3Config && getTargetExpr()->getType()->isIntegralType(
-                            DpctGlobalInfo::getContext())) {
-      if (IsTryToUseOneDimension) {
-        Dim = 1;
-        addReplacement(buildString(DpctGlobalInfo::getCtadClass(
-                                       MapNames::getClNamespace() + "range", 1),
-                                   "(", getReplacedString(), ")"));
-      } else {
-        addReplacement(buildString(DpctGlobalInfo::getCtadClass(
-                                       MapNames::getClNamespace() + "range", 3),
-                                   "(1, 1, ", getReplacedString(), ")"));
-      }
-
-      Reversed = true;
-      return;
-    }
-
->>>>>>> fc3a50b8
     DirectRef = true;
     return;
   }
