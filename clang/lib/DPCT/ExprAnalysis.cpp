//===--------------- ExprAnalysis.cpp -------------------------------------===//
//
// Part of the LLVM Project, under the Apache License v2.0 with LLVM Exceptions.
// See https://llvm.org/LICENSE.txt for license information.
// SPDX-License-Identifier: Apache-2.0 WITH LLVM-exception
//
//===----------------------------------------------------------------------===//

#include "ExprAnalysis.h"

#include "ASTTraversal.h"
#include "AnalysisInfo.h"
#include "CUBAPIMigration.h"
#include "CallExprRewriter.h"
#include "Config.h"
#include "DNNAPIMigration.h"
#include "MemberExprRewriter.h"
#include "TypeLocRewriters.h"
#include "clang/AST/DeclTemplate.h"
#include "clang/AST/Expr.h"
#include "clang/AST/ExprConcepts.h"
#include "clang/AST/ExprObjC.h"
#include "clang/AST/ExprOpenMP.h"
#include "clang/AST/StmtCXX.h"
#include "clang/AST/StmtGraphTraits.h"
#include "clang/AST/StmtObjC.h"
#include "clang/AST/StmtOpenMP.h"

extern std::string DpctInstallPath;
namespace clang {
namespace dpct {

#define ANALYZE_EXPR(EXPR)                                                     \
  case Stmt::EXPR##Class:                                                      \
    return analyzeExpr(static_cast<const EXPR *>(Expression));

std::map<const Expr *, std::string> ArgumentAnalysis::DefaultArgMap;

void TemplateDependentReplacement::replace(
    const std::vector<TemplateArgumentInfo> &TemplateList) {
  SourceStr.replace(Offset, Length,
                    getTargetArgument(TemplateList).getString());
}

TemplateDependentStringInfo::TemplateDependentStringInfo(
    const std::string &SrcStr,
    const std::map<size_t, std::shared_ptr<TemplateDependentReplacement>>
        &InTDRs)
    : SourceStr(SrcStr) {
  for (const auto &TDR : InTDRs){
    if (TDR.second->getOffset() > SourceStr.size() ||
        TDR.second->getOffset() + TDR.second->getLength() > SourceStr.size()) {
      ContainsTemplateDependentMacro = true;
      continue;
    }
    TDRs.emplace_back(TDR.second->alterSource(SourceStr));
  }
}

std::shared_ptr<TemplateDependentStringInfo>
TemplateDependentStringInfo::applyTemplateArguments(
    const std::vector<TemplateArgumentInfo> &TemplateList) {
  std::shared_ptr<TemplateDependentStringInfo> Result =
      std::make_shared<TemplateDependentStringInfo>();
  Result->SourceStr = SourceStr;
  int OffsetShift = 0;
  auto &Repls = Result->TDRs;
  auto &Str = Result->SourceStr;
  Result->IsDependOnWrittenArgument = true;
  for (auto &R : TDRs) {
    size_t ReplsSize = Repls.size();
    size_t ApplyOffset = R->getOffset() + OffsetShift;
    auto &TargetArg = R->getTargetArgument(TemplateList);
    auto &TargetList = TargetArg.getDependentStringInfo()->TDRs;
    Repls.resize(ReplsSize + TargetList.size());

    Str.replace(ApplyOffset, R->getLength(), TargetArg.getString());
    std::transform(TargetList.begin(), TargetList.end(),
                   Repls.begin() + ReplsSize,
                   [&](std::shared_ptr<TemplateDependentReplacement> OldRepl)
                       -> std::shared_ptr<TemplateDependentReplacement> {
                     auto Repl = OldRepl->alterSource(Str);
                     Repl->shift(ApplyOffset);
                     return Repl;
                   });
    OffsetShift += TargetArg.getString().length() - R->getLength();
    Result->IsDependOnWrittenArgument &= TargetArg.isWritten();
  }
  return Result;
}
const TemplateArgumentInfo &TemplateDependentReplacement::getTargetArgument(
    const std::vector<TemplateArgumentInfo> &TemplateList) {
  if (TemplateIndex < TemplateList.size())
    return TemplateList[TemplateIndex];
  static TemplateArgumentInfo TAI;
  return TAI;
}

SourceLocation ExprAnalysis::getExprLocation(SourceLocation Loc) {
  if (SM.isMacroArgExpansion(Loc))
    return getExprLocation(SM.getImmediateSpellingLoc(Loc));
  else
    return SM.getExpansionLoc(Loc);
}

std::pair<SourceLocation, size_t>
ExprAnalysis::getSpellingOffsetAndLength(SourceLocation Loc) {
  if (Loc.isInvalid())
    return std::pair<SourceLocation, size_t>(Loc, SrcLength);
  Loc = SM.getSpellingLoc(Loc);
  auto TokenLen = Lexer::MeasureTokenLength(Loc, SM, Context.getLangOpts());
  Token Tok2;
  Lexer::getRawToken(Loc, Tok2, SM, Context.getLangOpts());
  // if the last token is ">>" or ">>>",
  // since DPCT does not support nested template type migration,
  // the last token should be treated as ">"
  if (Tok2.is(tok::greatergreater) || Tok2.is(tok::greatergreatergreater)) {
    TokenLen = 1;
  }

  return std::pair<SourceLocation, size_t>(
      Loc, TokenLen);
}

std::pair<SourceLocation, size_t>
ExprAnalysis::getSpellingOffsetAndLength(SourceLocation BeginLoc,
                                         SourceLocation EndLoc) {
  if (EndLoc.isValid()) {
    auto Begin = SM.getSpellingLoc(BeginLoc);
    auto End = getSpellingOffsetAndLength(EndLoc);
    return std::pair<SourceLocation, size_t>(
        Begin, SM.getCharacterData(End.first) - SM.getCharacterData(Begin) +
                   End.second);
  }
  return getSpellingOffsetAndLength(BeginLoc);
}

std::pair<SourceLocation, size_t>
ExprAnalysis::getSpellingOffsetAndLength(const Expr *E) {
  auto ResultRange = getDefinitionRange(E->getBeginLoc(), E->getEndLoc());
  auto LastTokenLength = Lexer::MeasureTokenLength(ResultRange.getEnd(), SM,
                                                   Context.getLangOpts());
  return std::pair<SourceLocation, size_t>(
      ResultRange.getBegin(), SM.getCharacterData(ResultRange.getEnd()) -
                                  SM.getCharacterData(ResultRange.getBegin()) +
                                  LastTokenLength);
}

std::pair<size_t, size_t> ExprAnalysis::getOffsetAndLength(SourceLocation Loc) {
  if (Loc.isInvalid())
    return std::pair<size_t, size_t>(0, SrcLength);
  Loc = getExprLocation(Loc);
  FileId = SM.getDecomposedLoc(Loc).first;
  auto TokenLen = Lexer::MeasureTokenLength(Loc, SM, Context.getLangOpts());
  Token Tok2;
  Lexer::getRawToken(Loc, Tok2, SM, Context.getLangOpts());
  // if the last token is ">>" or ">>>",
  // since DPCT does not support nested template type migration,
  // the last token should be treated as ">"
  if(Tok2.is(tok::greatergreater) || Tok2.is(tok::greatergreatergreater)){
    TokenLen = 1;
  }
  return std::pair<size_t, size_t>(
      getOffset(Loc),
      TokenLen);
}

std::pair<size_t, size_t>
ExprAnalysis::getOffsetAndLength(SourceLocation BeginLoc,
                                 SourceLocation EndLoc) {
  if (EndLoc.isValid()) {
    if (BeginLoc.isFileID() || EndLoc.isFileID()) {
      // No Macro or only one of begin/end is macro
      BeginLoc = SM.getExpansionLoc(BeginLoc);
      EndLoc = SM.getExpansionLoc(EndLoc);
    } else if (SM.isMacroArgExpansion(BeginLoc) &&
               SM.isMacroArgExpansion(EndLoc)) {
      bool IsSameFuncLikeMacro = false;
      bool IsSameMacroArgExpansion = false;
      auto BeginImmSpelling = getImmSpellingLocRecursive(BeginLoc);
      auto EndImmSpelling = getImmSpellingLocRecursive(EndLoc);
      if (isSameLocation(SM.getExpansionLoc(BeginImmSpelling),
                         SM.getExpansionLoc(EndImmSpelling))) {
        IsSameFuncLikeMacro = true;
        if (isSameLocation(SM.getImmediateExpansionRange(BeginLoc).getBegin(),
                           SM.getImmediateExpansionRange(EndLoc).getBegin())) {
          IsSameMacroArgExpansion = true;
        }
      }

      if (IsSameMacroArgExpansion) {
        // #define ALL3(X) X
        // ALL3(const int2 *)
        BeginLoc = SM.getSpellingLoc(BeginLoc);
        EndLoc = SM.getSpellingLoc(EndLoc);
      } else if (IsSameFuncLikeMacro) {
        // #define ALL2(C, T, P) C T P
        // ALL2(const, int2, *)
        BeginLoc = SM.getImmediateExpansionRange(BeginLoc).getBegin();
        EndLoc = SM.getImmediateExpansionRange(EndLoc).getBegin();
      } else {
        // ALL3(const) ALL3(int2) ALL3(*)
        BeginLoc = SM.getExpansionRange(BeginLoc).getBegin();
        EndLoc = SM.getExpansionRange(EndLoc).getBegin();
      }
    } else {
      if (SM.isMacroArgExpansion(BeginLoc)) {
        BeginLoc = getImmSpellingLocRecursive(BeginLoc);
      } else {
        EndLoc = getImmSpellingLocRecursive(EndLoc);
      }
      auto ItBegin =
          dpct::DpctGlobalInfo::getExpansionRangeToMacroRecord().find(
              getCombinedStrFromLoc(SM.getSpellingLoc(BeginLoc)));
      auto ItEnd = dpct::DpctGlobalInfo::getExpansionRangeToMacroRecord().find(
          getCombinedStrFromLoc(SM.getSpellingLoc(EndLoc)));
      if (isSameLocation(SM.getExpansionLoc(BeginLoc),
                         SM.getExpansionLoc(EndLoc)) &&
          ItBegin !=
              dpct::DpctGlobalInfo::getExpansionRangeToMacroRecord().end() &&
          ItEnd !=
              dpct::DpctGlobalInfo::getExpansionRangeToMacroRecord().end() &&
          ItBegin->second->TokenIndex == 0 &&
          ItEnd->second->TokenIndex == ItEnd->second->NumTokens - 1) {
        // Begin/end contain the whole Macro def
        // ex: #define TYPE const int2*
        BeginLoc = SM.getExpansionLoc(BeginLoc);
        EndLoc = SM.getExpansionLoc(EndLoc);
      } else {
        // 1. only one of Begin/End is MacroArgExpansion and the other one is
        // Body MacroID ex: #define TYPE_PTR(T) T*
        // 2. Both Begin/End are body MacroID and Begin/end are not in the same
        // Macro def ex: #define TYPE int2
        //     #define PTR *
        //     #define TYPE_PTR TYPE PTR
        std::tie(BeginLoc, EndLoc) =
            getTheLastCompleteImmediateRange(BeginLoc, EndLoc);
      }
    }

    auto Begin = getOffset(getExprLocation(BeginLoc));
    auto End = getOffsetAndLength(EndLoc);
    SrcBeginLoc = BeginLoc;

    // Avoid illegal range which will cause SIGABRT
    if (End.first + End.second < Begin) {
      return std::pair<size_t, size_t>(Begin, 0);
    }
    return std::pair<size_t, size_t>(Begin, End.first - Begin + End.second);
  }
  return getOffsetAndLength(BeginLoc);
}

std::pair<size_t, size_t>
ExprAnalysis::getOffsetAndLength(SourceLocation BeginLoc, SourceLocation EndLoc,
                                 const Expr *Parent) {
  const std::shared_ptr<DynTypedNode> P =
      std::make_shared<DynTypedNode>(DynTypedNode::create(*Parent));
  if (BeginLoc.isMacroID() && isInsideFunctionLikeMacro(BeginLoc, EndLoc, P)) {
    BeginLoc = SM.getExpansionLoc(SM.getImmediateSpellingLoc(BeginLoc));
    EndLoc = SM.getExpansionLoc(SM.getImmediateSpellingLoc(EndLoc));
  } else {
    if (EndLoc.isValid()) {
      BeginLoc = SM.getExpansionRange(BeginLoc).getBegin();
      EndLoc = SM.getExpansionRange(EndLoc).getEnd();
    }
  }
  // Calculate offset and length from SourceLocation
  auto End = getOffset(EndLoc);

  Token Tok2;
  Lexer::getRawToken(EndLoc, Tok2, SM, Context.getLangOpts());
  // if the last token is ">>" or ">>>",
  // since DPCT does not support nested template type migration,
  // the last token should be treated as ">"
  auto LastTokenLength =
      Tok2.is(tok::greatergreater) || Tok2.is(tok::greatergreatergreater)
          ? 1
          : Tok2.getLength();

  auto DecompLoc = SM.getDecomposedLoc(BeginLoc);
  FileId = DecompLoc.first;
  // The offset of Expr used in ExprAnalysis is related to SrcBegin not
  // FileBegin
  auto Begin = DecompLoc.second - SrcBegin;
  return std::pair<size_t, size_t>(Begin, End - Begin + LastTokenLength);
}

std::pair<size_t, size_t> ExprAnalysis::getOffsetAndLength(const Expr *E, SourceLocation *Loc) {
  SourceLocation BeginLoc, EndLoc;
  size_t End = 0;

  if (IsInMacroDefine) {
    // If the expr is in macro define, and the CallSpellingBegin/End is set,
    // we can use the CallSpellingBegin/End to get a more precise range.
    if (CallSpellingBegin.isValid() && CallSpellingEnd.isValid()) {
      auto Range = getRangeInRange(E, CallSpellingBegin, CallSpellingEnd);
      auto DLBegin = SM.getDecomposedLoc(Range.first);
      auto DLEnd = SM.getDecomposedLoc(Range.second);
      if (DLBegin.first == DLEnd.first &&
          DLBegin.second <= DLEnd.second) {
        BeginLoc = Range.first;
        EndLoc = Range.second;
        End = getOffset(EndLoc);
      }
    }
  } else {
    // If the Expr is FileID or is macro arg
    // e.g. CALL(expr)
    auto Range = getStmtExpansionSourceRange(E);
    BeginLoc = Range.getBegin();
    EndLoc = Range.getEnd();
    End = getOffset(EndLoc) + Lexer::MeasureTokenLength(EndLoc, SM, Context.getLangOpts());
  }

  // Find the begin/end location include prefix and postfix
  // Set Prefix and Postfix strings
  auto BeginLocWithoutPrefix = BeginLoc;
  BeginLoc = getBeginLocOfPreviousEmptyMacro(BeginLoc);
  auto RewritePrefixLength = SM.getCharacterData(BeginLocWithoutPrefix) -
                             SM.getCharacterData(BeginLoc);

  auto EndLocWithoutPostfix = SM.getExpansionLoc(EndLoc);
  EndLoc = SM.getExpansionLoc(getEndLocOfFollowingEmptyMacro(EndLoc));
  auto RewritePostfixLength =
      SM.getCharacterData(EndLoc) - SM.getCharacterData(EndLocWithoutPostfix);

  if (Loc)
    *Loc = BeginLoc;
  ExprBeginLoc = BeginLoc;
  ExprEndLoc = EndLoc;
  RewritePrefix =
      std::string(SM.getCharacterData(BeginLoc), RewritePrefixLength);

  // Get the token end of EndLocWithoutPostfix and EndLoc for correct
  // RewritePostfix
  EndLocWithoutPostfix =
      EndLocWithoutPostfix.getLocWithOffset(Lexer::MeasureTokenLength(
          EndLocWithoutPostfix, SM,
          dpct::DpctGlobalInfo::getContext().getLangOpts()));
  EndLoc = EndLoc.getLocWithOffset(Lexer::MeasureTokenLength(
      EndLoc, SM, dpct::DpctGlobalInfo::getContext().getLangOpts()));

  RewritePostfix = std::string(SM.getCharacterData(EndLocWithoutPostfix),
                               RewritePostfixLength);

  auto DecompLoc = SM.getDecomposedLoc(BeginLocWithoutPrefix);
  FileId = DecompLoc.first;
  // The offset of Expr used in ExprAnalysis is related to SrcBegin not
  // FileBegin
  auto Begin = DecompLoc.second - SrcBegin;
  return std::pair<size_t, size_t>(Begin, End - Begin);
}

void ExprAnalysis::initExpression(const Expr *Expression) {
  E = Expression;
  SrcBegin = 0;
  if (E && E->getBeginLoc().isValid()) {
    std::tie(SrcBegin, SrcLength) = getOffsetAndLength(E, &SrcBeginLoc);
    ReplSet.init(
        std::string(SM.getBufferData(FileId).substr(SrcBegin, SrcLength)));
  } else {
    SrcLength = 0;
    ReplSet.init("");
  }
}

void ExprAnalysis::initSourceRange(const SourceRange &Range) {
  SrcBegin = 0;
  if (Range.getBegin().isValid()) {
    std::tie(SrcBegin, SrcLength) =
        getOffsetAndLength(Range.getBegin(), Range.getEnd());
    if (auto FileBuffer = SM.getBufferOrNone(FileId)) {
      ReplSet.init(std::string(
          FileBuffer.value().getBuffer().data() + SrcBegin, SrcLength));
      return;
    }
  }
  SrcLength = 0;
  ReplSet.init("");
}

void StringReplacements::replaceString() {
  SourceStr.reserve(SourceStr.length() + ShiftLength);
  auto Itr = ReplMap.rbegin();
  while (Itr != ReplMap.rend()) {
    Itr->second->replaceString();
    ++Itr;
  }
  ReplMap.clear();
}

ExprAnalysis::ExprAnalysis(const Expr *Expression)
    : Context(DpctGlobalInfo::getContext()),
      SM(DpctGlobalInfo::getSourceManager()) {
  analyze(Expression);
}

void ExprAnalysis::dispatch(const Stmt *Expression) {
  if (!Expression)
    return;
  switch (Expression->getStmtClass()) {
#define STMT(CLASS, PARENT) ANALYZE_EXPR(CLASS)
#define STMT_RANGE(BASE, FIRST, LAST)
#define LAST_STMT_RANGE(BASE, FIRST, LAST)
#define ABSTRACT_STMT(STMT)
#include "clang/AST/StmtNodes.inc"
  default:
    return;
  }
}

bool isMathFunction(std::string Name) {
  static std::set<std::string> MathFunctions = {
#define ENTRY_RENAMED(SOURCEAPINAME, TARGETAPINAME) SOURCEAPINAME,
#define ENTRY_RENAMED_NO_REWRITE(SOURCEAPINAME, TARGETAPINAME) SOURCEAPINAME,
#define ENTRY_RENAMED_SINGLE(SOURCEAPINAME, TARGETAPINAME) SOURCEAPINAME,
#define ENTRY_RENAMED_DOUBLE(SOURCEAPINAME, TARGETAPINAME) SOURCEAPINAME,
#define ENTRY_EMULATED(SOURCEAPINAME, TARGETAPINAME) SOURCEAPINAME,
#define ENTRY_OPERATOR(APINAME, OPKIND) APINAME,
#define ENTRY_TYPECAST(APINAME) APINAME,
#define ENTRY_UNSUPPORTED(APINAME) APINAME,
#define ENTRY_REWRITE(APINAME)
#include "APINamesMath.inc"
#undef ENTRY_RENAMED
#undef ENTRY_RENAMED_NO_REWRITE
#undef ENTRY_RENAMED_SINGLE
#undef ENTRY_RENAMED_DOUBLE
#undef ENTRY_EMULATED
#undef ENTRY_OPERATOR
#undef ENTRY_TYPECAST
#undef ENTRY_UNSUPPORTED
#undef ENTRY_REWRITE
  };
  return MathFunctions.count(Name);
}

bool isCGAPI(std::string Name) {
  return MapNames::CooperativeGroupsAPISet.count(Name);
}

void ExprAnalysis::analyzeExpr(const DeclRefExpr *DRE) {
  std::string CTSName;
  auto Qualifier = DRE->getQualifier();
  if (Qualifier) {
    bool IsNamespaceOrAlias =
        Qualifier->getKind() ==
            clang::NestedNameSpecifier::SpecifierKind::Namespace ||
        Qualifier->getKind() ==
            clang::NestedNameSpecifier::SpecifierKind::NamespaceAlias;
    bool IsSpecicalAPI = isMathFunction(DRE->getNameInfo().getAsString()) ||
                         isCGAPI(DRE->getNameInfo().getAsString());
                         // for thrust::log10 and thrust::sinh ...
    // log10 is a math function
    if (Qualifier->getAsNamespace() &&
        Qualifier->getAsNamespace()->getName() == "thrust" &&
        dpct::DpctGlobalInfo::isInCudaPath(
            Qualifier->getAsNamespace()->getBeginLoc())) {
      CTSName = getNestedNameSpecifierString(Qualifier) +
                DRE->getNameInfo().getAsString();
    } else if (!IsNamespaceOrAlias || !IsSpecicalAPI) {
      CTSName = getNestedNameSpecifierString(Qualifier) +
                DRE->getNameInfo().getAsString();
    }
  }

  if (!CTSName.empty()) {
    RefString = CTSName;
  } else {
    RefString = DRE->getNameInfo().getAsString();
  }
  if (auto TemplateDecl = dyn_cast<NonTypeTemplateParmDecl>(DRE->getDecl()))
    addReplacement(DRE, TemplateDecl->getIndex());
  else if (auto ECD = dyn_cast<EnumConstantDecl>(DRE->getDecl())) {
    std::unordered_set<std::string> targetStr = {
        "thread_scope_system",  "thread_scope_device",  "thread_scope_block",
        "memory_order_relaxed", "memory_order_acq_rel", "memory_order_release",
        "memory_order_acquire", "memory_order_seq_cst"};

    if (targetStr.find(ECD->getNameAsString()) != targetStr.end())
      if (const auto *ED = dyn_cast<EnumDecl>(ECD->getDeclContext())) {
        std::string NameString = "";
        llvm::raw_string_ostream NameStringOS(NameString);
        for (const auto *NSD = dyn_cast<NamespaceDecl>(ED->getDeclContext());
             NSD; NSD = dyn_cast<NamespaceDecl>(NSD->getDeclContext())) {
          if (NSD->getName() == "__detail" || NSD->isInline() ||
              NSD->getName() == "std")
            continue;
          NameStringOS << NSD->getNameAsString() << "::";
        }
        NameStringOS << ECD->getNameAsString();
        RefString = NameString;
      }

    auto &ReplEnum =
        MapNames::findReplacedName(EnumConstantRule::EnumNamesMap, RefString);
    requestHelperFeatureForEnumNames(RefString);
    auto ItEnum = EnumConstantRule::EnumNamesMap.find(RefString);
    if (ItEnum != EnumConstantRule::EnumNamesMap.end()) {
      for (auto ItHeader = ItEnum->second->Includes.begin();
           ItHeader != ItEnum->second->Includes.end(); ItHeader++) {
        DpctGlobalInfo::getInstance().insertHeader(DRE->getBeginLoc(),
                                                   *ItHeader);
      }
    }
    if (!ReplEnum.empty())
      addReplacement(DRE, ReplEnum);
    else {
#define REPLACE_ENUM(MAP)                                                      \
  do {                                                                         \
    auto &Repl = MapNames::findReplacedName(MAP, ECD->getName().str());        \
    if (!Repl.empty())                                                         \
      addReplacement(DRE, Repl);                                               \
  } while (0)
      REPLACE_ENUM(MapNames::BLASEnumsMap);
      REPLACE_ENUM(MapNames::FunctionAttrMap);
      REPLACE_ENUM(CuDNNTypeRule::CuDNNEnumNamesMap);
      REPLACE_ENUM(MapNames::RandomEngineTypeMap);
      REPLACE_ENUM(MapNames::SOLVEREnumsMap);
      REPLACE_ENUM(MapNames::SPBLASEnumsMap);
#undef REPLACE_ENUM
    }
  } else if (auto VD = dyn_cast<VarDecl>(DRE->getDecl())) {
    if (RefString == "warpSize" &&
        !DpctGlobalInfo::isInAnalysisScope(VD->getLocation())) {
      addReplacement(DRE, DpctGlobalInfo::getSubGroup(DRE) +
                              ".get_local_range().get(0)");
    }
  }
}

void ExprAnalysis::analyzeExpr(const ConstantExpr *CE) {
  dispatch(CE->getSubExpr());
}

void ExprAnalysis::analyzeExpr(const InitListExpr *ILE) {
  if (const CXXFunctionalCastExpr *CFCE =
          DpctGlobalInfo::findParent<CXXFunctionalCastExpr>(ILE)) {
    // 'int64_t' might be alias to 'long'(LP64) or 'long long'(LLP64)
    const auto *BT0 =
        Context.getIntTypeForBitwidth(64, true)->getAs<BuiltinType>();
    const auto *BT1 = CFCE->getType()->getAs<BuiltinType>();
    if (CFCE->isListInitialization() && ILE->getNumInits() == 1 &&
        (BT0 && BT1 && BT0->getKind() == BT1->getKind())) {
      if (const auto *ME =
              dyn_cast<MemberExpr>(ILE->getInit(0)->IgnoreImplicit())) {
        auto QT = ME->getBase()->getType();
        if (QT->isPointerType()) {
          QT = QT->getPointeeType();
        }
        if (DpctGlobalInfo::getUnqualifiedTypeName(
                QT->getCanonicalTypeUnqualified()) == "dim3") {
          // Replace initializer list with explicit type conversion (e.g.,
          // 'int64_t{d3[2]}' to 'int64_t(d3[2])') to slience narrowing
          // error (e.g., 'size_t -> int64_t') for
          // non-constant-expression in int64_t initializer list.
          // E.g.,
          // dim3 d3; int64_t{d3.x};
          // will be migratd to
          // sycl::range<3> d3; int64_t(d3[2]);
          addReplacement(ILE->getLBraceLoc(), "(");
          addReplacement(ILE->getRBraceLoc(), ")");
        }
      }
    }
  }
  for (const auto &Init : ILE->inits())
    dispatch(Init);
}

void ExprAnalysis::analyzeExpr(const CXXUnresolvedConstructExpr *Ctor) {
  analyzeType(Ctor->getTypeSourceInfo()->getTypeLoc());
  for (auto It = Ctor->arg_begin(); It != Ctor->arg_end(); It++) {
    dispatch(*It);
  }
}

void ExprAnalysis::analyzeExpr(const CXXTemporaryObjectExpr *Temp) {
  if (Temp->getConstructor()->getDeclName().getAsString() != "dim3") {
    analyzeType(Temp->getTypeSourceInfo()->getTypeLoc());
  }
  analyzeExpr(static_cast<const CXXConstructExpr *>(Temp));
}

void ExprAnalysis::analyzeExpr(const CXXConstructExpr *Ctor) {

  if (Ctor->getConstructor()->getDeclName().getAsString() == "dim3") {
    std::string ArgsString;
    llvm::raw_string_ostream OS(ArgsString);
    DpctGlobalInfo::printCtadClass(OS, MapNames::getClNamespace() + "range", 3)
        << "(";
    ArgumentAnalysis A;
    std::string ArgStr = "";
    for (auto Arg : Ctor->arguments()) {
      A.analyze(Arg);
      ArgStr = ", " + A.getReplacedString() + ArgStr;
    }
    ArgStr.replace(0, 2, "");
    OS << ArgStr << ")";
    OS.flush();

    // Special handling for implicit ctor.
    // #define GET_BLOCKS(a) a
    // dim3 A = GET_BLOCKS(1);
    // Result if using SM.getExpansionRange:
    //   sycl::range<3> A = sycl::range<3>(1, 1, GET_BLOCKS(1));
    // Result if using addReplacement(E):
    //   #define GET_BLOCKS(a) sycl::range<3>(1, 1, a)
    //   sycl::range<3> A = GET_BLOCKS(1);
    if (Ctor->getParenOrBraceRange().isInvalid() && isOuterMostMacro(Ctor)) {
      return addReplacement(
          SM.getExpansionRange(Ctor->getBeginLoc()).getBegin(),
          SM.getExpansionRange(Ctor->getEndLoc()).getEnd(), ArgsString);
    }
    addReplacement(Ctor, ArgsString);
    return;
  }
  for (auto It = Ctor->arg_begin(); It != Ctor->arg_end(); It++) {
    dispatch(*It);
  }
}

void ExprAnalysis::analyzeExpr(const MemberExpr *ME) {
  const auto BaseType = getBaseTypeRemoveTemplateArguments(ME);

  std::string FieldName = "";
  if (ME->getMemberDecl()->getIdentifier()) {
    FieldName = ME->getMemberDecl()->getName().str();
    auto MemberExprName = BaseType + "." + FieldName;
    auto ItFieldRule = MapNames::ClassFieldMap.find(MemberExprName);
    if (!MemberExprRewriterFactoryBase::MemberExprRewriterMap)
      return;
    auto Itr = MemberExprRewriterFactoryBase::MemberExprRewriterMap->find(MemberExprName);
    if (Itr != MemberExprRewriterFactoryBase::MemberExprRewriterMap->end()) {
      auto Rewriter = Itr->second->create(ME);
      auto Result = Rewriter->rewrite();
      if (Result.has_value()) {
        addReplacement(ME->getBeginLoc(), ME->getEndLoc(), Result.value());
      }
      return;
    }
    if (ItFieldRule != MapNames::ClassFieldMap.end()) {
      if (ItFieldRule->second->GetterName == "") {
        addReplacement(ME->getMemberLoc(), ME->getMemberLoc(),
                       ItFieldRule->second->NewName);
        return;
      } else {
        if (auto BO = DpctGlobalInfo::findAncestor<BinaryOperator>(ME)) {
          if (BO->getOpcode() == BinaryOperatorKind::BO_Assign &&
              ME == BO->getLHS()) {
            ExprAnalysis EA;
            EA.analyze(BO->getRHS());
            std::string RHSStr = EA.getReplacedString();
            addReplacement(ME->getMemberLoc(), ME->getMemberLoc(),
                           ItFieldRule->second->SetterName + "(" + RHSStr +
                               ")");
            auto SpellingLocInfo = getSpellingOffsetAndLength(
                BO->getOperatorLoc(), BO->getOperatorLoc());
            addExtReplacement(std::make_shared<ExtReplacement>(
                SM, SpellingLocInfo.first, SpellingLocInfo.second, "",
                nullptr));
            SpellingLocInfo = getSpellingOffsetAndLength(
                BO->getRHS()->getBeginLoc(), BO->getRHS()->getEndLoc());
            addExtReplacement(std::make_shared<ExtReplacement>(
                SM, SpellingLocInfo.first, SpellingLocInfo.second, "",
                nullptr));
          }
        } else {
          addReplacement(ME->getMemberLoc(), ME->getMemberLoc(),
                         ItFieldRule->second->GetterName + "()");
        }
      }
    }
  }

  static MapNames::MapTy NdItemMemberMap{{"__fetch_builtin_x", "2"},
                                         {"__fetch_builtin_y", "1"},
                                         {"__fetch_builtin_z", "0"}};
  static const MapNames::MapTy NdItemMap{
      {"__cuda_builtin_blockIdx_t", "get_group"},
      {"__cuda_builtin_gridDim_t", "get_group_range"},
      {"__cuda_builtin_blockDim_t", "get_local_range"},
      {"__cuda_builtin_threadIdx_t", "get_local_id"},
  };

  auto ItemItr = NdItemMap.find(BaseType);
  if (ItemItr != NdItemMap.end()) {
    if (MapNames::replaceName(NdItemMemberMap, FieldName)) {
      auto TargetExpr = getTargetExpr();
      auto FD = getImmediateOuterFuncDecl(TargetExpr);
      auto DFI = DeviceFunctionDecl::LinkRedecls(FD);
      if (ME->getMemberDecl()->getName().str() == "__fetch_builtin_x") {
        auto Index = DpctGlobalInfo::getCudaKernelDimDFIIndexThenInc();
        DpctGlobalInfo::insertCudaKernelDimDFIMap(Index, DFI);
        addReplacement(ME, buildString(DpctGlobalInfo::getItem(ME), ".",
                                       ItemItr->second, "({{NEEDREPLACER",
                                       std::to_string(Index), "}})"));
        DpctGlobalInfo::updateSpellingLocDFIMaps(ME->getBeginLoc(), DFI);
      } else {
        DFI->getVarMap().Dim = 3;
        addReplacement(ME, buildString(DpctGlobalInfo::getItem(ME), ".",
                                       ItemItr->second, "(", FieldName, ")"));
      }
    }
  } else if (BaseType == "dim3") {
    if (ME->isArrow()) {
      addReplacement(ME->getBase(), "(" + getDrefName(ME->getBase()) + ")");
    }
    addReplacement(
        ME->getOperatorLoc(), ME->getMemberLoc(),
        MapNames::findReplacedName(MapNames::Dim3MemberNamesMap,
                                   ME->getMemberNameInfo().getAsString()));
  } else if (BaseType == "cudaDeviceProp") {
    auto MemberName = ME->getMemberNameInfo().getAsString();

    std::string ReplacementStr = MapNames::findReplacedName(DeviceInfoVarRule::PropNamesMap, MemberName);
    if (!ReplacementStr.empty()) {
      std::string TmplArg = "";
      if (MemberName == "maxGridSize" ||
          MemberName == "maxThreadsDim") {
        // Similar code in ASTTraversal.cpp
        TmplArg = "<int *>";
      }
      addReplacement(ME->getMemberLoc(),
                     "get_" + ReplacementStr + TmplArg + "()");
      requestFeature(MapNames::PropToGetFeatureMap.at(
          ME->getMemberNameInfo().getAsString()));
    }
  } else if (BaseType == "textureReference") {
    std::string FieldName = ME->getMemberDecl()->getName().str();
    if (MapNames::replaceName(TextureRule::TextureMemberNames, FieldName)) {
      addReplacement(ME->getMemberLoc(), buildString("get_", FieldName, "()"));
      requestFeature(MapNames::ImageWrapperBaseToGetFeatureMap.at(FieldName));
    }
  } else if (MapNames::SupportedVectorTypes.find(BaseType) !=
             MapNames::SupportedVectorTypes.end()) {

    // Skip user-defined type.
    if (isTypeInAnalysisScope(ME->getBase()->getType().getTypePtr()))
      return;

    auto Begin = ME->getOperatorLoc();
    bool isPtr = ME->isArrow();
    bool isImplicit = false;
    if (ME->isImplicitAccess()) {
      Begin = ME->getMemberLoc();
      isImplicit = true;
    }
    if (*BaseType.rbegin() == '1') {
      if (isImplicit) {
        // "x" is migrated to "*this".
        addReplacement(Begin, ME->getEndLoc(), "*this");
      } else if (isPtr) {
        // "pf1->x" is migrated to "*pf1".
        addReplacement(ME->getBeginLoc(), 0, "*");
      }
      // Delete the "->x".
      addReplacement(ME->getOperatorLoc(), ME->getEndLoc(), "");
    } else {
      std::string MemberName = ME->getMemberNameInfo().getAsString();
      const auto &MArrayIdx = MapNames::MArrayMemberNamesMap.find(MemberName);
      if (MapNames::VectorTypes2MArray.count(BaseType) &&
          MArrayIdx != MapNames::MArrayMemberNamesMap.end()) {
        std::string RepStr = "";
        if (isImplicit) {
          RepStr = "(*this)";
        } else if (isPtr) {
          addReplacement(ME->getBeginLoc(), 0, "(*");
          RepStr = ")";
        }
        addReplacement(Begin, ME->getEndLoc(), RepStr + MArrayIdx->second);
      } else if (MapNames::replaceName(MapNames::MemberNamesMap, MemberName)) {
        std::string RepStr = "";
        const auto *MD = DpctGlobalInfo::findAncestor<CXXMethodDecl>(ME);
        if (MD && MD->isVolatile()) {
          const auto BaseType =
              ME->getBase()->getBestDynamicClassTypeExpr()->getType();
          const bool BaseAndThisSameType =
              BaseType->getCanonicalTypeUnqualified() ==
              MD->getThisType()->getCanonicalTypeUnqualified();
          const bool BaseIsVolatile =
              BaseType->getPointeeType().isVolatileQualified();
          const SourceLocation Loc = SM.getExpansionLoc(ME->getBeginLoc());
          const std::string TypeName =
              BaseType->getPointeeType().getUnqualifiedType().getAsString();
          if (isImplicit) {
            const std::string VolatileCast =
                "const_cast<" + TypeName + " *>(this)->";
            auto LocInfo = DpctGlobalInfo::getLocInfo(Loc);
            DiagnosticsUtils::report(LocInfo.first, LocInfo.second,
                                     Diagnostics::VOLATILE_VECTOR_ACCESS, true,
                                     false);
            RepStr += VolatileCast;
          } else if (BaseAndThisSameType && BaseIsVolatile) {
            const std::string VolatileCast = "const_cast<" + TypeName + " *>(";
            auto LocInfo = DpctGlobalInfo::getLocInfo(Loc);
            DiagnosticsUtils::report(LocInfo.first, LocInfo.second,
                                     Diagnostics::VOLATILE_VECTOR_ACCESS, true,
                                     false);
            addReplacement(ME->getBase()->getBeginLoc(), 0, VolatileCast);
            addReplacement(ME->getOperatorLoc(), 0, ")");
          }
        }
        addReplacement(ME->getMemberLoc(), ME->getEndLoc(),
                       RepStr + MemberName);
      }
    }
  }
  dispatch(ME->getBase());
  RefString.clear();
  RefString +=
    BaseType +
    "." + ME->getMemberDecl()->getDeclName().getAsString();
}

void ExprAnalysis::analyzeExpr(const UnaryExprOrTypeTraitExpr *UETT) {
  if (UETT->getKind() == UnaryExprOrTypeTrait::UETT_SizeOf) {
    if (UETT->isArgumentType()) {
      analyzeType(UETT->getArgumentTypeInfo(), UETT);
    } else {
      analyzeExpr(UETT->getArgumentExpr());
    }
  }
}

inline void ExprAnalysis::analyzeExpr(const UnresolvedLookupExpr *ULE) {
  RefString.clear();
  llvm::raw_string_ostream OS(RefString);
  if (auto NNS = ULE->getQualifier()) {
    if (NNS->getKind() != clang::NestedNameSpecifier::SpecifierKind::Global) {
      NNS->print(OS, dpct::DpctGlobalInfo::getContext().getPrintingPolicy());
    }
  }
  ULE->getName().print(OS,
                       dpct::DpctGlobalInfo::getContext().getPrintingPolicy());
}

void ExprAnalysis::analyzeExpr(const ExplicitCastExpr *Cast) {
  if (Cast->getCastKind() == CastKind::CK_ConstructorConversion) {
    if (DpctGlobalInfo::getUnqualifiedTypeName(Cast->getTypeAsWritten()) ==
        "dim3")
      return dispatch(Cast->getSubExpr());
  }
  analyzeType(Cast->getTypeInfoAsWritten(), Cast);
  dispatch(Cast->getSubExprAsWritten());
}

// Precondition: CE != nullptr
void ExprAnalysis::analyzeExpr(const CallExpr *CE) {
  // To set the RefString
  dispatch(CE->getCallee());
  // If the callee requires rewrite, get the rewriter
  if (!CallExprRewriterFactoryBase::RewriterMap)
    return;
  auto Itr = CallExprRewriterFactoryBase::RewriterMap->find(RefString);
  if (Itr != CallExprRewriterFactoryBase::RewriterMap->end()) {
    for (unsigned I = 0, E = CE->getNumArgs(); I != E; ++I) {
      if (isa<PackExpansionExpr>(CE->getArg(I))) {
        return;
      }
    }

    auto Rewriter = Itr->second->create(CE);
    auto Result = Rewriter->rewrite();
    BlockLevelFormatFlag = Rewriter->getBlockLevelFormatFlag();

    if (Rewriter->isNoRewrite()) {
      // if the function is NoRewrite
      // Only change the function name in the spelling loc and
      // applyAllSubExprRepl
      if (Result.has_value()) {
        auto ResultStr = Result.value();
        addReplacement(CE->getCallee(), ResultStr);
        Rewriter->Analyzer.applyAllSubExprRepl();
        auto LocStr =
            getCombinedStrFromLoc(SM.getSpellingLoc(CE->getBeginLoc()));
        auto &FCIMMR =
            dpct::DpctGlobalInfo::getFunctionCallInMacroMigrateRecord();
        if (FCIMMR.find(LocStr) != FCIMMR.end() &&
            FCIMMR.find(LocStr)->second.compare(ResultStr) &&
            !isExprStraddle(CE)) {
          Rewriter->report(
              Diagnostics::CANNOT_UNIFY_FUNCTION_CALL_IN_MACRO_OR_TEMPLATE,
              false, RefString);
        }
      }
    } else {
      if (Result.has_value()) {
        auto ResultStr = Result.value();
        auto LocStr =
            getCombinedStrFromLoc(SM.getSpellingLoc(CE->getBeginLoc()));
        auto &FCIMMR =
            dpct::DpctGlobalInfo::getFunctionCallInMacroMigrateRecord();
        if (FCIMMR.find(LocStr) != FCIMMR.end() &&
            FCIMMR.find(LocStr)->second.compare(ResultStr) &&
            !isExprStraddle(CE)) {
          Rewriter->report(
              Diagnostics::CANNOT_UNIFY_FUNCTION_CALL_IN_MACRO_OR_TEMPLATE,
              false, RefString);
        }
        FCIMMR[LocStr] = ResultStr;
        // When migrating thrust API with usmnone and raw-ptr,
        // the CallExpr will be rewritten into an if-else stmt,
        // DPCT needs to remove the following semicolon.
        std::string EndBracket =
            "}" + std::string(
                      getNL(getStmtExpansionSourceRange(CE).getBegin(), SM));
        if (ResultStr.length() > EndBracket.length() &&
            ResultStr.substr(ResultStr.length() - EndBracket.length(),
                             EndBracket.length()) == EndBracket) {
          auto EndLoc = Lexer::getLocForEndOfToken(
              getStmtExpansionSourceRange(CE).getEnd(), 0, SM,
              DpctGlobalInfo::getContext().getLangOpts());
          Token Tok;
          Lexer::getRawToken(EndLoc, Tok, SM,
                             DpctGlobalInfo::getContext().getLangOpts(),
                             true);
          if (Tok.getKind() == tok::semi) {
            DpctGlobalInfo::getInstance().addReplacement(
                std::make_shared<ExtReplacement>(SM, EndLoc, 1, "", nullptr));
          }
        }
        addReplacement(CE, ResultStr);
        Rewriter->Analyzer.applyAllSubExprRepl();
        return;
      }
    }
  }
  // If the callee does not need rewrite, analyze the args
  for (auto Arg : CE->arguments())
    analyzeArgument(Arg);

  if (auto FD = DpctGlobalInfo::getParentFunction(CE)) {
    if (auto F = DpctGlobalInfo::getInstance().findDeviceFunctionDecl(FD)) {
      if (auto C = F->getFuncInfo()->findCallee(CE)) {
        auto Extra = C->getExtraArguments();
        if (Extra.empty())
          return;
        addReplacement(C->getExtraArgLoc() - SrcBegin, 0, Extra);
      }
    }
  }
}

void ExprAnalysis::analyzeExpr(const CXXMemberCallExpr *CMCE) {
  auto PP = DpctGlobalInfo::getContext().getPrintingPolicy();
  PP.PrintCanonicalTypes = true;
  const auto ME = dyn_cast<MemberExpr>(CMCE->getCallee());
  if (!ME)
    return;

  auto BaseType = getBaseTypeRemoveTemplateArguments(ME);
  if (StringRef(BaseType).startswith("cub::") ||
      StringRef(BaseType).startswith("cuda::std::")) {
    if (const auto *DRE = dyn_cast<DeclRefExpr>(CMCE->getImplicitObjectArgument())) {
      if (const auto *RD = DRE->getDecl()->getType()->getAsCXXRecordDecl()) {
        BaseType.clear();
        llvm::raw_string_ostream OS(BaseType);
        RD->printNestedNameSpecifier(OS, PP);
        OS << RD->getNameAsString();
        OS.flush();
      }
    }
  }
  if (CMCE->getMethodDecl()->getIdentifier()) {
    auto MethodName = CMCE->getMethodDecl()->getNameAsString();

    if (CallExprRewriterFactoryBase::MethodRewriterMap) {
      auto Itr = CallExprRewriterFactoryBase::MethodRewriterMap->find(
          BaseType + "." + MethodName);
      if (Itr != CallExprRewriterFactoryBase::MethodRewriterMap->end()) {
        auto Rewriter = Itr->second->create(CMCE);
        auto Result = Rewriter->rewrite();
        if (Result.has_value()) {
          auto ResultStr = Result.value();
          addReplacement(CMCE, ResultStr);
          Rewriter->Analyzer.applyAllSubExprRepl();
          return;
        }
      }
    }
  }
  dispatch(CMCE->getCallee());
  for (auto Arg : CMCE->arguments())
    analyzeArgument(Arg);
}

void ExprAnalysis::analyzeExpr(const CXXBindTemporaryExpr *CBTE) {
  dispatch(CBTE->getSubExpr());
}

void ExprAnalysis::analyzeExpr(const CompoundStmt *CS) {
  for (auto It = CS->body_begin(); It != CS->body_end(); It++) {
    dispatch(*It);
  }
}

void ExprAnalysis::analyzeExpr(const ReturnStmt *RS) {
  dispatch(RS->getRetValue());
}


void ExprAnalysis::removeCUDADeviceAttr(const LambdaExpr *LE) {
  // E.g.,
  // my_kernel<<<1, 1>>>([=] __device__(int idx) { idx++; });
  // The "__device__" attribute need to be removed.
  if (const CXXRecordDecl *CRD = LE->getLambdaClass()) {
    if (const CXXMethodDecl *CMD = CRD->getLambdaCallOperator()) {
      if (CMD->hasAttr<CUDADeviceAttr>()) {
        addReplacement(CMD->getAttr<CUDADeviceAttr>()->getRange(), LE, "");
      }
    }
  }
}

void ExprAnalysis::analyzeExpr(const LambdaExpr *LE) {
  removeCUDADeviceAttr(LE);
  // TODO: Need to handle capture ([=] in lambda) if required in the future
  for (const auto &Param : LE->getCallOperator()->parameters()) {
    analyzeType(Param->getTypeSourceInfo()->getTypeLoc(), LE);
  }
  dispatch(LE->getBody());
}

void ExprAnalysis::analyzeExpr(const IfStmt *IS) {
  if (IS->getCond())
    dispatch(IS->getCond());

  if (IS->getThen())
    dispatch(IS->getThen());

  if (IS->getElse())
    // "else if" will also be handled here as another ifstmt
    dispatch(IS->getElse());  
}

void ExprAnalysis::analyzeExpr(const DeclStmt *DS) {
  for (const auto *Child : DS->children()) {
    dispatch(Child);
  }
}

void ExprAnalysis::analyzeType(TypeLoc TL, const Expr *CSCE) {
  SourceRange SR = TL.getSourceRange();
  std::string TyName;

  auto ETL = TL.getAs<ElaboratedTypeLoc>();
  if (ETL) {
    auto QualifierLoc = ETL.getQualifierLoc();
    TL = ETL.getNamedTypeLoc();
    TyName = getNestedNameSpecifierString(QualifierLoc);
    if (ETL.getTypePtr()->getKeyword() == ETK_Typename) {
      if (QualifierLoc)
        SR.setBegin(QualifierLoc.getBeginLoc());
      else
        SR = TL.getSourceRange();
    }
  }

#define TYPELOC_CAST(Target) static_cast<const Target &>(TL)
  switch (TL.getTypeLocClass()) {
  case TypeLoc::Qualified:
    return analyzeType(TL.getUnqualifiedLoc(), CSCE);
  case TypeLoc::LValueReference:
  case TypeLoc::RValueReference:
    return analyzeType(TYPELOC_CAST(ReferenceTypeLoc).getPointeeLoc(), CSCE);
  case TypeLoc::Pointer:
    return analyzeType(TYPELOC_CAST(PointerTypeLoc).getPointeeLoc(), CSCE);
  case TypeLoc::Typedef:
    TyName +=
        TYPELOC_CAST(TypedefTypeLoc).getTypedefNameDecl()->getName().str();
    break;
  case TypeLoc::Builtin:
  case TypeLoc::Using:
  case TypeLoc::Record: {
    TyName = DpctGlobalInfo::getTypeName(TL.getType());
    auto Itr = TypeLocRewriterFactoryBase::TypeLocRewriterMap->find(TyName);
    if (Itr != TypeLocRewriterFactoryBase::TypeLocRewriterMap->end()) {
      auto Rewriter = Itr->second->create(TL);
      auto Result = Rewriter->rewrite();
      if (Result.has_value())
        addReplacement(SM.getExpansionLoc(SR.getBegin()),
                       SM.getExpansionLoc(SR.getEnd()), CSCE, Result.value());
    }
    break;
  }
  case TypeLoc::TemplateTypeParm:
    if (auto D = TYPELOC_CAST(TemplateTypeParmTypeLoc).getDecl()) {
      return addReplacement(TL.getBeginLoc(), TL.getEndLoc(), CSCE,
                            D->getIndex());
    } else {
      return;
    }
  case TypeLoc::TemplateSpecialization: {
    llvm::raw_string_ostream OS(TyName);
    TyName.clear();
    auto &TSTL = TYPELOC_CAST(TemplateSpecializationTypeLoc);
    auto PP = Context.getPrintingPolicy();
    PP.PrintCanonicalTypes = 1;
    TSTL.getTypePtr()->getTemplateName().print(OS, PP, TemplateName::Qualified::Fully);
    if (!TypeLocRewriterFactoryBase::TypeLocRewriterMap)
      return;
    auto Itr = TypeLocRewriterFactoryBase::TypeLocRewriterMap->find(OS.str());
    if (Itr != TypeLocRewriterFactoryBase::TypeLocRewriterMap->end()) {
      auto Rewriter = Itr->second->create(TSTL);
      auto Result = Rewriter->rewrite();
      if (Result.has_value()) {
        auto ResultStr = Result.value();
        // Since Parser splits ">>" or ">>>" to ">" when parse template
        // the SR.getEnd location might be a "scratch space" location.
        // Therfore, need to apply SM.getExpansionLoc before call addReplacement.
        addReplacement(SM.getExpansionLoc(SR.getBegin()),
                       SM.getExpansionLoc(SR.getEnd()), CSCE, ResultStr);
        return;
      }
    }
    if (OS.str() != "cub::WarpScan" && OS.str() != "cub::WarpReduce" &&
        OS.str() != "cub::BlockReduce" && OS.str() != "cub::BlockScan") {
      SR.setEnd(TSTL.getTemplateNameLoc());
    }
    analyzeTemplateSpecializationType(TSTL);
    break;
  }
  case TypeLoc::DependentTemplateSpecialization:
    analyzeTemplateSpecializationType(
        TYPELOC_CAST(DependentTemplateSpecializationTypeLoc));
    break;
  case TypeLoc::Decltype:
    analyzeDecltypeType(TYPELOC_CAST(DecltypeTypeLoc));
    break;
  case TypeLoc::Enum: {
    TyName = DpctGlobalInfo::getTypeName(TL.getType());
    break;
  }
  default:
    return;
  }

  auto Iter = MapNames::TypeNamesMap.find(TyName);
  if (Iter != MapNames::TypeNamesMap.end()) {
    HelperFeatureSet.insert(Iter->second->RequestFeature);
    requestHelperFeatureForTypeNames(TyName);
  } else {
    Iter = MapNames::CuDNNTypeNamesMap.find(TyName);
    if (Iter != MapNames::CuDNNTypeNamesMap.end()) {
      HelperFeatureSet.insert(Iter->second->RequestFeature);
      requestHelperFeatureForTypeNames(TyName);
    }
  }

  auto Range = getDefinitionRange(SR.getBegin(), SR.getEnd());
  if (MapNames::replaceName(MapNames::TypeNamesMap, TyName)) {
    addReplacement(Range.getBegin(), Range.getEnd(), CSCE, TyName);
  } else if (MapNames::replaceName(MapNames::CuDNNTypeNamesMap, TyName)) {
    addReplacement(Range.getBegin(), Range.getEnd(), CSCE, TyName);
  } else if (getFinalCastTypeNameStr(TyName) != TyName) {
    addReplacement(Range.getBegin(), Range.getEnd(), CSCE,
                   getFinalCastTypeNameStr(TyName));
  }
}

void ExprAnalysis::analyzeDecltypeType(DecltypeTypeLoc TL) {
  SourceRange SR = TL.getSourceRange();
  auto *UE = TL.getUnderlyingExpr();
  if (auto *DRE = dyn_cast<DeclRefExpr>(UE)) {
    auto *Qualifier = DRE->getQualifier();
    if (!Qualifier)
      return;
    auto Name = getNestedNameSpecifierString(Qualifier);
    auto Range = getDefinitionRange(SR.getBegin(), SR.getEnd());
    // Types like 'dim3::x' should be migrated to 'size_t'.
    if (Name == "dim3::") {
      addReplacement(Range.getBegin(), Range.getEnd(), "size_t");
    }
    Name.resize(Name.length() - 2); // Remove the "::".
    if (MapNames::SupportedVectorTypes.count(Name)) {
      auto ReplacedStr =
          MapNames::findReplacedName(MapNames::TypeNamesMap, Name);
      if (Name.back() != '1') {
        ReplacedStr += "::element_type";
      }
      addReplacement(Range.getBegin(), Range.getEnd(), ReplacedStr);
    }
  }
}

void ExprAnalysis::analyzeTemplateArgument(const TemplateArgumentLoc &TAL) {
  switch (TAL.getArgument().getKind()) {
  case TemplateArgument::Type:
    return analyzeType(TAL.getTypeSourceInfo());
  case TemplateArgument::Expression:
    return dispatch(TAL.getSourceExpression());
  case TemplateArgument::Integral:
    return dispatch(TAL.getSourceIntegralExpression());
  case TemplateArgument::Declaration:
    return dispatch(TAL.getSourceDeclExpression());
  default:
    break;
  }
}

void ExprAnalysis::applyAllSubExprRepl() {
  for (std::shared_ptr<ExtReplacement> Repl : SubExprRepl) {
    if (BlockLevelFormatFlag)
      Repl->setBlockLevelFormatFlag();

    DpctGlobalInfo::getInstance().addReplacement(Repl);
  }
}

const std::string &ArgumentAnalysis::getDefaultArgument(const Expr *E) {
  auto &Str = DefaultArgMap[E];
  if (Str.empty())
    Str = getStmtSpelling(E);
  return Str;
}

ManagedPointerAnalysis::ManagedPointerAnalysis(const CallExpr *C,
                                               bool IsAssigned) {
  Call = C;
  Assigned = IsAssigned;
  FirstArg = Call->getArg(0);
  SecondArg = Call->getArg(1);
  Pointer = nullptr;
  CPointer = nullptr;
  PointerScope = nullptr;
  CPointerScope = nullptr;
  UK = NoUse;
}
void ManagedPointerAnalysis::initAnalysisScope() {

  FirstArg = FirstArg->IgnoreParens()->IgnoreCasts()->IgnoreImplicitAsWritten();
  const clang::Expr *P = nullptr;
  if (auto UO = dyn_cast<UnaryOperator>(FirstArg)) {
    if (UO->getOpcode() == clang::UO_AddrOf) {
      P = UO->getSubExpr()->IgnoreImplicitAsWritten();
      FirstArg = P;
      NeedDerefOp = false;
    }
  } else if (auto COCE = dyn_cast<CXXOperatorCallExpr>(FirstArg)) {
    if (COCE->getOperator() == clang::OO_Amp && COCE->getNumArgs() == 1) {
      P = COCE->getArg(0)->IgnoreImplicitAsWritten();
      FirstArg = P;
      NeedDerefOp = false;
    }
  }
  // find managed pointer and pointer scope
  if (P) {
    if (auto PointerRef = dyn_cast<MemberExpr>(P)) {
      bool isInMethod = false;
      // ensure this pointer is class member
      for (auto C : PointerRef->children()) {
        if (C->getStmtClass() == Stmt::CXXThisExprClass)
          isInMethod = true;
      }
      if (isInMethod) {
        if (CPointer = dyn_cast<FieldDecl>(PointerRef->getMemberDecl())) {
          QualType QT = CPointer->getType();
          if (QT->isPointerType()) {
            QT = QT->getPointeeType();
            if (!QT->isPointerType() && !QT->isArrayType() &&
                !QT->isStructureOrClassType()) {
              if (CPointerScope =
                      dyn_cast<CXXRecordDecl>(CPointer->getParent()))
                Trackable = true;
            }
          }
        }
      }
    } else if (auto PointerRef = dyn_cast<DeclRefExpr>(P)) {
      if (Pointer = dyn_cast<VarDecl>(PointerRef->getDecl())) {
        QualType QT = Pointer->getType();
        if (QT->isPointerType()) {
          QT = QT->getPointeeType();
          if (!QT->isPointerType() && !QT->isArrayType() &&
              !QT->isStructureOrClassType()) {
            if (PointerScope = findImmediateBlock(Pointer))
              Trackable = true;
          }
        }
      }
    }
  }
}
void ManagedPointerAnalysis::RecursiveAnalyze() {
  initAnalysisScope();
  buildCallExprRepl();
  auto LocInfo = DpctGlobalInfo::getLocInfo(Call);
  if (Trackable) {
    if (PointerScope)
      dispatch(PointerScope);
    else if (CPointerScope)
      dispatch(CPointerScope);
    else {
      return;
    }
    if (ReAssigned) {
      DiagnosticsUtils::report(LocInfo.first, LocInfo.second,
                               Diagnostics::VIRTUAL_POINTER_HOST_ACCESS, true,
                               false, PointerName, PointerTempType);
    } else if (Transfered) {
      DiagnosticsUtils::report(LocInfo.first, LocInfo.second,
                               Diagnostics::VIRTUAL_POINTER_HOST_ACCESS, true,
                               false, PointerName, PointerTempType);
      addRepl();
    } else {
      addRepl();
    }
  } else {
    DiagnosticsUtils::report(LocInfo.first, LocInfo.second,
                             Diagnostics::VIRTUAL_POINTER_HOST_ACCESS, true,
                             false, PointerName, PointerTempType);
  }
}
void ManagedPointerAnalysis::buildCallExprRepl() {
  std::ostringstream OS;
  if (Assigned)
    OS << "DPCT_CHECK_ERROR(";
  auto E = FirstArg;
  bool NeedParen = false;
  if (NeedDerefOp) {
    OS << "*";
    Stmt::StmtClass SC = E->getStmtClass();
    if (!(SC == Stmt::DeclRefExprClass || SC == Stmt::MemberExprClass ||
          SC == Stmt::ParenExprClass || SC == Stmt::CallExprClass ||
          SC == Stmt::IntegerLiteralClass)) {
      NeedParen = true;
    }
  }
  QualType DerefQT = E->getType();
  if (NeedDerefOp)
    DerefQT = DerefQT->getPointeeType();

  ExprAnalysis EA(E);
  EA.analyze();
  if (NeedParen)
    OS << "(" << EA.getReplacedString() << ")";
  else
    OS << EA.getReplacedString();

  PointerName = OS.str();
  PointerCastType = DpctGlobalInfo::getReplacedTypeName(DerefQT);
  PointerTempType =
      DpctGlobalInfo::getReplacedTypeName(DerefQT->getPointeeType());
  PointerCastType = getFinalCastTypeNameStr(PointerCastType);
  PointerTempType = getFinalCastTypeNameStr(PointerTempType);
  if (PointerCastType != "NULL TYPE" && PointerCastType != "void *") {
    OS << " = (" << PointerCastType << ")";
  } else {
    OS << " = ";
  }
  requestFeature(HelperFeatureEnum::device_ext);
  requestFeature(HelperFeatureEnum::device_ext);
  requestFeature(HelperFeatureEnum::device_ext);
  OS << MapNames::getDpctNamespace() << "dpct_malloc(";
  ExprAnalysis ArgEA(SecondArg);
  ArgEA.analyze();
  OS << ArgEA.getReplacedString() << ")";
  if (Assigned) {
    OS << ")";
    auto LocInfo = DpctGlobalInfo::getLocInfo(Call);
    requestFeature(HelperFeatureEnum::device_ext);
  }
  addReplacement(Call->getBeginLoc(), Call->getEndLoc(), OS.str());
}
void ManagedPointerAnalysis::dispatch(const Decl *Decleration) {
  if (auto CXXRD = dyn_cast_or_null<CXXRecordDecl>(Decleration)) {
    analyzeExpr(CXXRD);
  }
}
void ManagedPointerAnalysis::dispatch(const Stmt *Expression) {
  if (!Expression)
    return;
  switch (Expression->getStmtClass()) {
    ANALYZE_EXPR(DeclRefExpr)
    ANALYZE_EXPR(MemberExpr)
    ANALYZE_EXPR(CallExpr)
    ANALYZE_EXPR(ArraySubscriptExpr)
    ANALYZE_EXPR(UnaryOperator)
    ANALYZE_EXPR(BinaryOperator)
    ANALYZE_EXPR(DeclStmt)
  default:
    return analyzeExpr(Expression);
  }
}
bool ManagedPointerAnalysis::isInCudaPath(const Decl *Decleration) {
  bool Result = false;
  std::string InFile = dpct::DpctGlobalInfo::getSourceManager()
                           .getFilename(Decleration->getLocation())
                           .str();
  bool InInstallPath = isChildOrSamePath(DpctInstallPath, InFile);
  bool InCudaPath = DpctGlobalInfo::isInCudaPath(Decleration->getLocation());
  if (InInstallPath || InCudaPath) {
    Result = true;
  }
  return Result;
}
void ManagedPointerAnalysis::addRepl() {
  if (!Repl.empty()) {
    for (const auto &R : Repl) {
      addReplacement(R.first.first, R.first.second, R.second);
    }
  }
}
void ManagedPointerAnalysis::analyzeExpr(const Stmt *S) {
  UseKind UK_TEMP = NoUse;
  for (auto SubS : S->children()) {
    if (SubS && dyn_cast<Stmt>(SubS)) {
      UK = NoUse;
      dispatch(SubS);
      UK_TEMP = UK > UK_TEMP ? UK : UK_TEMP;
    }
  }
  UK = UK_TEMP;
}
void ManagedPointerAnalysis::analyzeExpr(const CXXRecordDecl *CRD) {
  if (auto CXXDecl = dyn_cast<CXXRecordDecl>(CRD)) {
    for (auto *MT : CXXDecl->methods()) {
      if (MT->hasBody()) {
        UK = NoUse;
        dispatch(MT->getBody());
      }
    }
  }
}
void ManagedPointerAnalysis::analyzeExpr(const DeclRefExpr *DRE) {
  if (DRE->getDecl() != Pointer)
    return;
  UK = Literal;
}
void ManagedPointerAnalysis::analyzeExpr(const MemberExpr *ME) {
  if (ME->getMemberDecl() != CPointer)
    return;
  UK = Literal;
}
void ManagedPointerAnalysis::analyzeExpr(const DeclStmt *DS) {
  UseKind UK_TEMP = NoUse;
  for (auto CH : DS->decls()) {
    UK = NoUse;
    if (auto Var = dyn_cast<VarDecl>(CH)) {
      if (Var->hasInit()) {
        dispatch(Var->getInit());
        UK_TEMP = UK > UK_TEMP ? UK : UK_TEMP;
      }
    }
  }
  UK = UK_TEMP;
}
void ManagedPointerAnalysis::analyzeExpr(const CallExpr *CE) {
  UseKind UKCALL = NoUse;
  if (CE == Call)
    return;
  bool InCuda = true;
  std::string APIName;
  const FunctionDecl *CalleeDecl = CE->getDirectCallee();
  if (CalleeDecl) {
    InCuda = isInCudaPath(CalleeDecl);
    APIName = CalleeDecl->getNameAsString();
  } else {
    if (auto ULExpr = dyn_cast<UnresolvedLookupExpr>(*CE->child_begin())) {
      for (auto D = ULExpr->decls_begin(); D != ULExpr->decls_end(); D++) {
        auto Decl = D.getDecl();
        InCuda = InCuda & isInCudaPath(Decl);
        APIName = Decl->getNameAsString();
      }
    } else {
      return;
    }
  };
  for (auto Arg : CE->arguments()) {
    UK = NoUse;
    dispatch(Arg);
    UKCALL = UK > UKCALL ? UK : UKCALL;
  }
  UK = UKCALL;
  if (InCuda) {
    if (UK == Address) {
      if (APIName == "cudaMalloc" || APIName == "cudaMallocManaged" ||
          APIName == "cudaMallocHost") {
        ReAssigned = true;
      }
    } else {
      UK = NoUse;
    }
  } else {
    if (UK == Literal || UK == Address) {
      Transfered = true;
    }
  }
}
void ManagedPointerAnalysis::analyzeExpr(const UnaryOperator *UO) {
  UK = NoUse;
  if (UO->getOpcode() == UnaryOperatorKind::UO_Deref) {
    auto SubE = UO->getSubExpr();
    dispatch(SubE);
    if (UK == Literal) {
      UK = Reference;
      ExprAnalysis EA(SubE);
      EA.analyze();
      std::string Rep = EA.getReplacedString();
      requestFeature(HelperFeatureEnum::device_ext);
      if (SubE->IgnoreImplicitAsWritten()->getStmtClass() ==
          Stmt::ParenExprClass) {
        Repl.push_back(
            {{SubE->getBeginLoc(), SubE->getEndLoc()},
             std::string(MapNames::getDpctNamespace() + "get_host_ptr<" +
                         PointerTempType + ">" + Rep)});
      } else {
        Repl.push_back(
            {{SubE->getBeginLoc(), SubE->getEndLoc()},
             std::string(MapNames::getDpctNamespace() + "get_host_ptr<" +
                         PointerTempType + ">(" + Rep + ")")});
      }
    }
  } else if (UO->getOpcode() == UnaryOperatorKind::UO_AddrOf) {
    dispatch(UO->getSubExpr());
    if (UK == Literal)
      UK = Address;
  } else {
    dispatch(UO->getSubExpr());
  };
}
void ManagedPointerAnalysis::analyzeExpr(const BinaryOperator *BO) {

  UK = NoUse;
  dispatch(BO->getLHS());
  UseKind UKLHS = UK;

  UK = NoUse;
  dispatch(BO->getRHS());
  UseKind UKRHS = UK;

  UK = UKLHS > UKRHS ? UKLHS : UKRHS;
  if (BO->getOpcode() == BinaryOperatorKind::BO_Assign) {
    if (UKRHS == Literal) {
      Transfered = true;
    }
    if (UKLHS == Literal || UKRHS == Address) {
      ReAssigned = true;
    }
  }
}
void ManagedPointerAnalysis::analyzeExpr(const ArraySubscriptExpr *ASE) {
  UK = NoUse;
  auto Base = ASE->getBase();
  dispatch(Base);
  if (UK == Literal) {
    UK = Reference;
    Repl.push_back({{Base->getBeginLoc(), Base->getEndLoc()},
                    std::string(MapNames::getDpctNamespace() + "get_host_ptr<" +
                                PointerTempType + ">(" + PointerName + ")")});
    requestFeature(HelperFeatureEnum::device_ext);
  }
}
void KernelArgumentAnalysis::dispatch(const Stmt *Expression) {
  switch (Expression->getStmtClass()) {
    ANALYZE_EXPR(DeclRefExpr)
    ANALYZE_EXPR(MemberExpr)
    ANALYZE_EXPR(CXXMemberCallExpr)
    ANALYZE_EXPR(CallExpr)
    ANALYZE_EXPR(ArraySubscriptExpr)
    ANALYZE_EXPR(UnaryOperator)
    ANALYZE_EXPR(CXXDependentScopeMemberExpr)
    ANALYZE_EXPR(MaterializeTemporaryExpr)
    ANALYZE_EXPR(LambdaExpr)
    ANALYZE_EXPR(CXXTemporaryObjectExpr)
  default:
    return ExprAnalysis::dispatch(Expression);
  }
}

void KernelArgumentAnalysis::analyzeExpr(const MaterializeTemporaryExpr *MTE) {
  KernelArgumentAnalysis::dispatch(MTE->getSubExpr());
}

void KernelArgumentAnalysis::analyzeExpr(const CXXTemporaryObjectExpr *Temp) {
  ExprAnalysis::dispatch(Temp);
}

void KernelArgumentAnalysis::analyzeExpr(
    const CXXDependentScopeMemberExpr *Arg) {
  IsRedeclareRequired = true;
  if (!Arg->isImplicitAccess()) {
    KernelArgumentAnalysis::dispatch(Arg->getBase());
  }
}

void KernelArgumentAnalysis::analyzeExpr(const DeclRefExpr *DRE) {
  if (DRE->getType()->isReferenceType()) {
    IsRedeclareRequired = true;
  } else if (!isLexicallyInLocalScope(DRE->getDecl())) {
    IsRedeclareRequired = true;
  } else if (auto VD = dyn_cast<VarDecl>(DRE->getDecl())) {
    bool PreviousFlag = IsRedeclareRequired;
    if (VD->getStorageClass() == SC_Static) {
      IsRedeclareRequired = true;
      // exclude const variable with zero-init and const-init
      if (VD->getType().isConstQualified()) {
        if (VD->hasInit() && VD->hasICEInitializer(Context)) {
          IsRedeclareRequired = PreviousFlag;
        }
      }
    }
  }

  // The VarDecl in MemVarInfo are matched in MemVarRule, which only matches
  // variables on device. They are migrated to objects, so need add get_ptr() by
  // setting IsDefinedOnDevice flag.
  if (auto VD = dyn_cast<VarDecl>(DRE->getDecl())) {
    if (auto Var = DpctGlobalInfo::getInstance().findMemVarInfo(VD)) {
      IsDefinedOnDevice = true;
      IsRedeclareRequired = true;
      if (!IsAddrOf && !VD->getType()->isArrayType()) {
        addReplacement(Lexer::getLocForEndOfToken(
                           DRE->getEndLoc(), 0, SM,
                           DpctGlobalInfo::getContext().getLangOpts()),
                       DRE->getEndLoc(), "[0]");
      } else {
        requestFeature(HelperFeatureEnum::device_ext);
        addReplacement(Lexer::getLocForEndOfToken(
                           DRE->getEndLoc(), 0, SM,
                           DpctGlobalInfo::getContext().getLangOpts()),
                       DRE->getEndLoc(), ".get_ptr()");
      }
    }
  }

  if (checkPointerInStructRecursively(DRE))
    IsDoublePointer = true;

  Base::analyzeExpr(DRE);
}

void KernelArgumentAnalysis::analyzeExpr(const MemberExpr *ME) {
  if (ME->getBase()->getType()->isDependentType()) {
    IsRedeclareRequired = true;
  }

  if (ME->getBase()->isImplicitCXXThis()) {
    IsRedeclareRequired = true;
  }

  if (ME->isArrow()) {
    IsRedeclareRequired = true;
  }

  if (auto RD = ME->getBase()->getType()->getAsCXXRecordDecl()) {
    if (!RD->isTriviallyCopyable()) {
      IsRedeclareRequired = true;
    }
  }
  Base::analyzeExpr(ME);
}

void KernelArgumentAnalysis::analyzeExpr(const LambdaExpr *LE) {
  Base::analyzeExpr(LE);
  // Lambda function can be passed to kernel function directly.
  // So, not need to redeclare a variable for lambda function passed to kernel
  // function
  IsRedeclareRequired = false;
}


void KernelArgumentAnalysis::analyzeExpr(const UnaryOperator *UO) {
  if (UO->getOpcode() == UO_Deref) {
    IsRedeclareRequired = true;
    return;
  }
  if (UO->getOpcode() == UO_AddrOf) {
    IsAddrOf = true;
  }
  dispatch(UO->getSubExpr());
  /// If subexpr is variable defined on device, remove operator '&'.
  if (IsAddrOf && IsDefinedOnDevice) {
    addReplacement(UO->getOperatorLoc(), "");
  }
  /// Clear flag 'IsDefinedOnDevice' and 'IsAddrOf'
  IsDefinedOnDevice = false;
  IsAddrOf = false;
}

void KernelArgumentAnalysis::analyze(const Expr *Expression) {
  IsPointer = Expression->getType()->isPointerType();
  if (IsPointer) {
    IsDoublePointer = Expression->getType()->getPointeeType()->isPointerType();
  }
  TryGetBuffer = IsPointer &&
                 DpctGlobalInfo::getUsmLevel() == UsmLevel::UL_None &&
                 !isNullPtr(Expression);
  IsRedeclareRequired = false;
  ArgumentAnalysis::analyze(Expression);
}

bool KernelArgumentAnalysis::isNullPtr(const Expr *E) {
  E = E->IgnoreCasts();
  if (isa<GNUNullExpr>(E))
    return true;
  if (isa<CXXNullPtrLiteralExpr>(E))
    return true;
  if (auto IL = dyn_cast<IntegerLiteral>(E)) {
    if (!IL->getValue().getZExtValue())
      return true;
  }
  return false;
}

void FunctorAnalysis::dispatch(const Stmt *Expression) {
  switch (Expression->getStmtClass()) {
    ANALYZE_EXPR(CXXTemporaryObjectExpr)
    ANALYZE_EXPR(DeclRefExpr)
    ANALYZE_EXPR(CXXConstructExpr)
    ANALYZE_EXPR(CXXFunctionalCastExpr)
  default:
    return ArgumentAnalysis::dispatch(Expression);
  }
}

void FunctorAnalysis::addConstQuailfier(const CXXRecordDecl *CRD) {
  for (const auto &D : CRD->decls()) {
    const CXXMethodDecl *Method = dyn_cast<CXXMethodDecl>(D);
    if (!Method) {
      if (const FunctionTemplateDecl *FTD =
              dyn_cast<FunctionTemplateDecl>(D)) {
        if (const CXXMethodDecl *CMD =
                dyn_cast_or_null<CXXMethodDecl>(FTD->getAsFunction())) {
          Method = CMD;
        }
      }
    }
    if (!Method) {
      continue;
    }
    if (Method->getOverloadedOperator() == OverloadedOperatorKind::OO_Call &&
        !Method->isConst()) {
      for (const auto &FD : Method->redecls()) {
        SourceLocation InsertLoc = FD->getFunctionTypeLoc().getRParenLoc();
        // Get the location after ')'
        if (InsertLoc.isMacroID()) {
          InsertLoc = SM.getSpellingLoc(InsertLoc).getLocWithOffset(1);
        } else {
          InsertLoc = InsertLoc.getLocWithOffset(1);
        }
        DpctGlobalInfo::getInstance().addReplacement(
            std::make_shared<ExtReplacement>(SM, InsertLoc, 0, " const",
                                             nullptr));
      }
      break;
    }
  }
}

void FunctorAnalysis::analyzeExpr(const CXXFunctionalCastExpr *CFCE) {
  dispatch(CFCE->getSubExpr());
}

void FunctorAnalysis::analyzeExpr(const CXXTemporaryObjectExpr *CTOE) {
  const CXXConstructorDecl *CCD = CTOE->getConstructor();
  if (!CCD)
    return;
  const CXXRecordDecl *CRD = CCD->getParent();
  if (!CRD)
    return;
  if (DpctGlobalInfo::isInAnalysisScope(CRD->getBeginLoc())) {
    addConstQuailfier(CRD);
  }
  Base::analyzeExpr(CTOE);
}

void FunctorAnalysis::analyzeExpr(const DeclRefExpr *DRE) {
  // Process thrust placeholder
  auto TypeStr = DRE->getType().getAsString();
  static const std::string PlaceHolderTypeStr =
      "const thrust::detail::functional::placeholder<";
  if (TypeStr.find(PlaceHolderTypeStr) == 0) {
    unsigned PlaceholderNum = (TypeStr[PlaceHolderTypeStr.length()] - '0') + 1;
    if (PlaceholderNum > PlaceholderCount)
      PlaceholderCount = PlaceholderNum;
    addReplacement(DRE, std::string("_") + std::to_string(PlaceholderNum));
  }

  // Process functor's quailfier
  const Type *Tp = DRE->getType().getTypePtr();
  if (!Tp)
    return;
  const CXXRecordDecl *CRD = Tp->getAsCXXRecordDecl();
  if (!CRD)
    return;
  if (DpctGlobalInfo::isInAnalysisScope(CRD->getBeginLoc())) {
    addConstQuailfier(CRD);
  }
  ArgumentAnalysis::analyzeExpr(DRE);
}

void FunctorAnalysis::analyzeExpr(const CXXConstructExpr *CCE) {
  const CXXConstructorDecl *CCD = CCE->getConstructor();
  if (!CCD)
    return;
  const CXXRecordDecl *CRD = CCD->getParent();
  if (!CRD)
    return;
  if (DpctGlobalInfo::isInAnalysisScope(CRD->getBeginLoc())) {
    addConstQuailfier(CRD);
  }
  Base::analyzeExpr(CCE);
}

void FunctorAnalysis::analyze(const Expr *Expression) {
  ArgumentAnalysis::initArgumentExpr(Expression);
  ArgumentAnalysis::analyze();
  std::string LambdaPrefix;
  std::string LambdaPostfix;
  if (PlaceholderCount) {
    LambdaPrefix = "[=](";
    for (unsigned i = 1; i <= PlaceholderCount; ++i) {
      if (i > 1)
        LambdaPrefix += ", ";
      LambdaPrefix += "auto _" + std::to_string(i);
    }
    LambdaPrefix += "){ return ";
    LambdaPostfix = "; }";
  }
  std::string R = LambdaPrefix + getReplacedString() + LambdaPostfix;
  addReplacement(Expression, R);
}

void KernelConfigAnalysis::dispatch(const Stmt *Expression) {
  switch (Expression->getStmtClass()) {
    ANALYZE_EXPR(CXXConstructExpr)
    ANALYZE_EXPR(CXXTemporaryObjectExpr)
    ANALYZE_EXPR(CXXUnresolvedConstructExpr)
    ANALYZE_EXPR(CStyleCastExpr)
    ANALYZE_EXPR(CXXFunctionalCastExpr)
    ANALYZE_EXPR(CXXStaticCastExpr)
  default:
    return ArgumentAnalysis::dispatch(Expression);
  }
}

template <class T, class ArgIter>
void KernelConfigAnalysis::handleDim3Args(const T *Ctor, ArgIter ArgBegin,
                                          ArgIter ArgEnd) {
  struct ScopeExit {
    ScopeExit(KernelConfigAnalysis *Analysis)
        : KCA(Analysis), Size(KCA->ArgIndex == 1 ? 1 : 0) {
      KCA->Dim = 1;
    }
    ~ScopeExit() {
      if (!KCA->IsTryToUseOneDimension || KCA->Dim != 1)
        KCA->Dim = 3;
      KCA->Dim3Args.resize(KCA->Dim, "1");
      if (Size <= 256)
        KCA->NeedEmitWGSizeWarning = false;
    }
    void multiplySize(int64_t In) { Size *= In; }

  private:
    KernelConfigAnalysis *KCA;
    int64_t Size;
  };
  ScopeExit Scope(this);

  auto FirstArg = *ArgBegin;
  if (FirstArg->isDefaultArgument()) {
    SizeOfHighestDimension = 1;
    return;
  }

  ArgumentAnalysis AA(IsInMacroDefine);
  AA.setCallSpelling(CallSpellingBegin, CallSpellingEnd);
  Expr::EvalResult ER;

  /// Assume member of dim3 cannot be zero in kernel configuration. So return 0
  /// as failure.
  auto Evaluator =
      [&, &Context = DpctGlobalInfo::getContext()](const Expr *E) -> int64_t {
    if (!E->isValueDependent() && E->EvaluateAsInt(ER, Context)) {
      auto Value = ER.Val.getInt().getExtValue();
      Scope.multiplySize(Value);
      return Value;
    }
    /// Can not evaluate the arg, emit warning anyway.
    Scope.multiplySize(512);
    return 0;
  };
  auto ArgAppender = [&](const Expr *Arg) {
    AA.analyze(Arg);
    Dim3Args.push_back(AA.getReplacedString());
  };

  ArgAppender(FirstArg);
  SizeOfHighestDimension = Evaluator(FirstArg);

  while(++ArgBegin != ArgEnd) {
    auto Arg = *ArgBegin;
    if (Arg->isDefaultArgument()) {
      return;
    }
    ArgAppender(Arg);
    if (Evaluator(Arg) != 1)
      ++Dim;
  }
}

<<<<<<< HEAD
void KernelConfigAnalysis::analyzeExpr(const CXXConstructExpr *Ctor) {
  if (Ctor->getConstructor()->getDeclName().getAsString() == "dim3") {
    if (ArgIndex == 1) {
      if (calculateWorkgroupSize(Ctor) <= 256)
        NeedEmitWGSizeWarning = false;
    }

    std::string CtorString;
    llvm::raw_string_ostream OS(CtorString);
    if (IsTryToUseOneDimension && Dim == 1) {
      DpctGlobalInfo::printCtadClass(OS, MapNames::getClNamespace() + "range",
                                     1)
          << "(";
      auto Args = getCtorArgs(Ctor);
      if (Ctor->getNumArgs() > 0) {
        OS << Args[0] << ", ";
      } else {
        llvm_unreachable("Ctor of the kernel config hasn't any argument!");
      }
=======
StringRef getRangeName() {
  static const std::string Range = MapNames::getClNamespace() + "range";
  return Range;
}

template <class T, class ArgIter>
void KernelConfigAnalysis::handleDim3Ctor(const T *Ctor, SourceRange Parens,
                                          ArgIter ArgBegin, ArgIter ArgEnd) {
  handleDim3Args(Ctor, ArgBegin, ArgEnd);

  std::string CtorString;
  llvm::raw_string_ostream OS(CtorString);

  auto PrintArgs = [&](auto Begin, auto End) {
    auto Iter = Begin;
    if (Iter == End)
      return;
    OS << *Iter;
    while (++Iter != End)
      OS << ", " << *Iter;
  };

  if (Parens.isInvalid()) {
    // Special handling for implicit ctor. Need print class name explicitly.
    DpctGlobalInfo::printCtadClass(OS, getRangeName(), Dim);
    Parens = Ctor->getSourceRange();

    if (isOuterMostMacro(Ctor)) {
      // #define GET_BLOCKS(a) a
      // foo_kernel<<<GET_BLOCKS(1), 2, 0>>>();
      // Result if using SM.getExpansionRange:
      //   sycl::range<3>(1, 1, GET_BLOCKS(1)) in kernel
      // Result if using addReplacement(E):
      //   #define GET_BLOCKS(a) sycl::range<3>(1, 1, a)
      //   GET_BLOCKS(1) in kernel
      Parens = SourceRange(SM.getExpansionRange(Parens.getBegin()).getBegin(),
                           SM.getExpansionRange(Parens.getEnd()).getEnd());
    }
  }
  auto Range = getRangeInRange(Parens, CallSpellingBegin, CallSpellingEnd, false);
  OS << '(';
  if (DoReverse && Dim3Args.size() == 3) {
    Reversed = true;
    PrintArgs(Dim3Args.rbegin(), Dim3Args.rend());
  } else {
    PrintArgs(Dim3Args.begin(), Dim3Args.end());
  }
  OS << ')';
  OS.flush();
  addReplacement(Range.first, Range.second, std::move(CtorString));
}

void KernelConfigAnalysis::analyzeExpr(const CXXConstructExpr *Ctor) {
  if (Ctor->getConstructor()->getDeclName().getAsString() == "dim3") {
    if (Ctor->getNumArgs() == 1) {
      Dim = 3;
      dispatch(Ctor->getArg(0));
>>>>>>> a6c2d1f5
    } else {
      handleDim3Ctor(Ctor, Ctor->getParenOrBraceRange(), Ctor->arg_begin(),
                     Ctor->arg_end());
    }
    return;
  }
  return ArgumentAnalysis::analyzeExpr(Ctor);
}

void KernelConfigAnalysis::analyzeExpr(const CXXUnresolvedConstructExpr *Ctor) {
  if (DpctGlobalInfo::getTypeName(Ctor->getTypeAsWritten()) == "dim3") {
    handleDim3Ctor(Ctor, SourceRange(Ctor->getBeginLoc(), Ctor->getEndLoc()),
                   Ctor->arg_begin(), Ctor->arg_end());
    return;
  }
  return ArgumentAnalysis::analyzeExpr(Ctor);
}

void KernelConfigAnalysis::analyzeExpr(const ExplicitCastExpr *Cast) {
  if (DpctGlobalInfo::getTypeName(Cast->getTypeAsWritten()) == "dim3") {
    dispatch(Cast->getSubExpr());
    if (auto TSI = Cast->getTypeInfoAsWritten())
      addReplacement(TSI->getTypeLoc().getSourceRange(), Cast,
                     DpctGlobalInfo::getCtadClass(getRangeName(), Dim));
    return;
  }
  return ArgumentAnalysis::analyzeExpr(Cast);
}

void KernelConfigAnalysis::analyzeExpr(const CXXTemporaryObjectExpr *Ctor) {
  if (auto TSI = Ctor->getTypeSourceInfo()) {
    if (DpctGlobalInfo::getTypeName(TSI->getType()) == "dim3") {
      analyzeExpr(static_cast<const CXXConstructExpr *>(Ctor));
      addReplacement(TSI->getTypeLoc().getSourceRange(), Ctor,
                     DpctGlobalInfo::getCtadClass(getRangeName(), Dim));
      return;
    }
  }
  return ArgumentAnalysis::analyzeExpr(Ctor);
}

void KernelConfigAnalysis::analyze(const Expr *E, unsigned int Idx,
                                   bool ReverseIfNeed) {
  ArgIndex = Idx;
  IsDim3Config = ArgIndex < 2;

  if (IsInMacroDefine && SM.isMacroArgExpansion(E->getBeginLoc())) {
    Reversed = false;
    DirectRef = true;
    if (ArgIndex == 3 && isDefaultStream(E)) {
      addReplacement("0");
      return;
    }
  }

  DoReverse = ReverseIfNeed;
  if (ArgIndex == 3 && isDefaultStream(E)) {
    addReplacement("0");
    return;
  }
<<<<<<< HEAD
  ArgumentAnalysis::analyze(E);

  if (getTargetExpr()->IgnoreImplicit()->getStmtClass() ==
          Stmt::DeclRefExprClass ||
      getTargetExpr()->IgnoreImpCasts()->getStmtClass() ==
          Stmt::MemberExprClass ||
      getTargetExpr()->IgnoreImpCasts()->getStmtClass() ==
          Stmt::IntegerLiteralClass) {
    if (IsDim3Config && getTargetExpr()->getType()->isIntegralType(
                            DpctGlobalInfo::getContext())) {
      if (IsTryToUseOneDimension) {
        addReplacement(buildString(DpctGlobalInfo::getCtadClass(
                                       MapNames::getClNamespace() + "range", 1),
                                   "(", getReplacedString(), ")"));
      } else {
        addReplacement(buildString(DpctGlobalInfo::getCtadClass(
                                       MapNames::getClNamespace() + "range", 3),
                                   "(1, 1, ", getReplacedString(), ")"));
      }

      Reversed = true;
      return;
    }

=======
  if (IsDim3Config && !isa<CXXConstructExpr>(E) &&
      (E->getType()->isIntegralType(DpctGlobalInfo::getContext()) ||
       E->getType()->isDependentType())) {
    initExpression(E);
    handleDim3Ctor(E, SourceRange(), &E, &E + 1);
>>>>>>> a6c2d1f5
    DirectRef = true;
    return;
  }
  ArgumentAnalysis::analyze(E);
}

std::string ArgumentAnalysis::getRewriteString() {
  // Find rewrite range
  auto RewriteRange = getLocInCallSpelling(getTargetExpr());
  auto RewriteRangeBegin = RewriteRange.first;
  auto RewriteRangeEnd = RewriteRange.second;
  size_t RewriteLength = SM.getCharacterData(RewriteRangeEnd) -
                         SM.getCharacterData(RewriteRangeBegin);
  // Get original string
  auto DL = SM.getDecomposedLoc(RewriteRangeBegin);
  std::string OriginalStr =
      std::string(SM.getBufferData(DL.first).substr(DL.second, RewriteLength));

  StringReplacements SRs;
  SRs.init(std::move(OriginalStr));
  for (std::shared_ptr<ExtReplacement> SubRepl : SubExprRepl) {
    if (isInRange(RewriteRangeBegin, RewriteRangeEnd, SubRepl->getFilePath(),
                  SubRepl->getOffset()) &&
        isInRange(RewriteRangeBegin, RewriteRangeEnd, SubRepl->getFilePath(),
                  SubRepl->getOffset() + SubRepl->getLength())) {
      SRs.addStringReplacement(
          SubRepl->getOffset() - SM.getDecomposedLoc(RewriteRangeBegin).second,
          SubRepl->getLength(), SubRepl->getReplacementText().str());
    }
  }
  return SRs.getReplacedString();
}

std::pair<SourceLocation, SourceLocation>
ArgumentAnalysis::getLocInCallSpelling(const Expr *E) {
  return getRangeInRange(E, CallSpellingBegin, CallSpellingEnd);
}

void SideEffectsAnalysis::dispatch(const Stmt *Expression) {
  switch (Expression->getStmtClass()) {
    ANALYZE_EXPR(BinaryOperator)
  // The following types of expressions don't have side effects
  case Stmt::IntegerLiteralClass:
  case Stmt::FloatingLiteralClass:
  case Stmt::StringLiteralClass:
  case Stmt::DeclRefExprClass:
  case Stmt::ArraySubscriptExprClass:
  case Stmt::CStyleCastExprClass:
  case Stmt::CXXStaticCastExprClass:
  case Stmt::ImplicitCastExprClass:
  case Stmt::ParenExprClass:
  case Stmt::ConditionalOperatorClass:
  case Stmt::MemberExprClass:
    break;
  default:
    HasSideEffects = true;
  }
  return ExprAnalysis::dispatch(Expression);
}

} // namespace dpct
} // namespace clang<|MERGE_RESOLUTION|>--- conflicted
+++ resolved
@@ -1901,27 +1901,6 @@
   }
 }
 
-<<<<<<< HEAD
-void KernelConfigAnalysis::analyzeExpr(const CXXConstructExpr *Ctor) {
-  if (Ctor->getConstructor()->getDeclName().getAsString() == "dim3") {
-    if (ArgIndex == 1) {
-      if (calculateWorkgroupSize(Ctor) <= 256)
-        NeedEmitWGSizeWarning = false;
-    }
-
-    std::string CtorString;
-    llvm::raw_string_ostream OS(CtorString);
-    if (IsTryToUseOneDimension && Dim == 1) {
-      DpctGlobalInfo::printCtadClass(OS, MapNames::getClNamespace() + "range",
-                                     1)
-          << "(";
-      auto Args = getCtorArgs(Ctor);
-      if (Ctor->getNumArgs() > 0) {
-        OS << Args[0] << ", ";
-      } else {
-        llvm_unreachable("Ctor of the kernel config hasn't any argument!");
-      }
-=======
 StringRef getRangeName() {
   static const std::string Range = MapNames::getClNamespace() + "range";
   return Range;
@@ -1979,7 +1958,6 @@
     if (Ctor->getNumArgs() == 1) {
       Dim = 3;
       dispatch(Ctor->getArg(0));
->>>>>>> a6c2d1f5
     } else {
       handleDim3Ctor(Ctor, Ctor->getParenOrBraceRange(), Ctor->arg_begin(),
                      Ctor->arg_end());
@@ -2040,38 +2018,11 @@
     addReplacement("0");
     return;
   }
-<<<<<<< HEAD
-  ArgumentAnalysis::analyze(E);
-
-  if (getTargetExpr()->IgnoreImplicit()->getStmtClass() ==
-          Stmt::DeclRefExprClass ||
-      getTargetExpr()->IgnoreImpCasts()->getStmtClass() ==
-          Stmt::MemberExprClass ||
-      getTargetExpr()->IgnoreImpCasts()->getStmtClass() ==
-          Stmt::IntegerLiteralClass) {
-    if (IsDim3Config && getTargetExpr()->getType()->isIntegralType(
-                            DpctGlobalInfo::getContext())) {
-      if (IsTryToUseOneDimension) {
-        addReplacement(buildString(DpctGlobalInfo::getCtadClass(
-                                       MapNames::getClNamespace() + "range", 1),
-                                   "(", getReplacedString(), ")"));
-      } else {
-        addReplacement(buildString(DpctGlobalInfo::getCtadClass(
-                                       MapNames::getClNamespace() + "range", 3),
-                                   "(1, 1, ", getReplacedString(), ")"));
-      }
-
-      Reversed = true;
-      return;
-    }
-
-=======
   if (IsDim3Config && !isa<CXXConstructExpr>(E) &&
       (E->getType()->isIntegralType(DpctGlobalInfo::getContext()) ||
        E->getType()->isDependentType())) {
     initExpression(E);
     handleDim3Ctor(E, SourceRange(), &E, &E + 1);
->>>>>>> a6c2d1f5
     DirectRef = true;
     return;
   }
