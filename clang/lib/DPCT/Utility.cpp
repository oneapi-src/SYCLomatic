--- conflicted
+++ resolved
@@ -4054,7 +4054,6 @@
   }
 }
 
-<<<<<<< HEAD
 bool isPointerHostAccessOnly(const clang::ValueDecl *VD) {
   llvm::SmallVector<clang::ast_matchers::BoundNodes, 1U> MatchResult;
   using namespace clang::ast_matchers;
@@ -4191,7 +4190,8 @@
     }
   }
   return (Val = true);
-=======
+}
+
 std::string getBaseTypeRemoveTemplateArguments(const clang::MemberExpr* ME) {
   auto QT = ME->getBase()->getType();
   if (ME->isArrow())
@@ -4202,5 +4202,4 @@
   } else {
     return dpct::DpctGlobalInfo::getUnqualifiedTypeName(CT);
   }
->>>>>>> 199db09d
 }