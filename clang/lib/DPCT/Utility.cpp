--- conflicted
+++ resolved
@@ -4731,7 +4731,6 @@
   llvm::sys::path::append(TempPath, P2);
   return TempPath.str().str();
 }
-<<<<<<< HEAD
 
 std::error_code createDirectories(const clang::tooling::UnifiedPath &FilePath,
                                   bool IgnoreExisting) {
@@ -4780,7 +4779,6 @@
   if (this->is_open()) {
     this->close();
   }
-=======
 std::set<const clang::DeclRefExpr *>
 matchTargetDREInScope(const VarDecl *TargetDecl, const Stmt *Range) {
   std::set<const DeclRefExpr *> Set;
@@ -4870,7 +4868,6 @@
   }
 
   return DeclsRequireInit.empty();
->>>>>>> 887c59a2
 }
 } // namespace dpct
 } // namespace clang