//===--------------- APINamesMathRewrite.inc -----------------------------===//
//
// Part of the LLVM Project, under the Apache License v2.0 with LLVM Exceptions.
// See https://llvm.org/LICENSE.txt for license information.
// SPDX-License-Identifier: Apache-2.0 WITH LLVM-exception
//
//===----------------------------------------------------------------------===//

// STD
MATH_API_REWRITER_HOST_DEVICE(
    MATH_API_REWRITER_HOST(
        "std::abs",
        HEADER_INSERT_FACTORY(
            HeaderType::HT_Stdlib,
            HEADER_INSERT_FACTORY(
                HeaderType::HT_Math,
                CALL_FACTORY_ENTRY("std::abs", CALL("std::abs", ARG(0)))))),
    MATH_API_REWRITER_DEVICE(
        "std::abs",
        MATH_API_DEVICE_NODES(
            CONDITIONAL_FACTORY_ENTRY(
                IsParameterIntegerType(0),
                CALL_FACTORY_ENTRY("std::abs",
                                   CALL(MapNames::getClNamespace(false, true) +
                                            "abs",
                                        ARG(0))),
                CALL_FACTORY_ENTRY("std::abs",
                                   CALL(MapNames::getClNamespace(false, true) +
                                            "fabs",
                                        ARG(0)))),
            EMPTY_FACTORY_ENTRY("std::abs"), EMPTY_FACTORY_ENTRY("std::abs"),
            EMPTY_FACTORY_ENTRY("std::abs"))))

// Half Arithmetic Functions
MATH_API_REWRITER_DEVICE(
    "__hadd_sat",
    MATH_API_DEVICE_NODES(
        EMPTY_FACTORY_ENTRY("__hadd_sat"),
        HEADER_INSERT_FACTORY(
            HeaderType::HT_SYCL_Math,
            CALL_FACTORY_ENTRY("__hadd_sat",
                               CALL(MapNames::getClNamespace() +
                                        "ext::intel::math::hadd_sat",
                                    ARG(0), ARG(1)))),
        EMPTY_FACTORY_ENTRY("__hadd_sat"), EMPTY_FACTORY_ENTRY("__hadd_sat")))

MATH_API_REWRITER_DEVICE(
    "__hfma_sat",
    MATH_API_DEVICE_NODES(
        EMPTY_FACTORY_ENTRY("__hfma_sat"),
        HEADER_INSERT_FACTORY(
            HeaderType::HT_SYCL_Math,
            CALL_FACTORY_ENTRY("__hfma_sat",
                               CALL(MapNames::getClNamespace() +
                                        "ext::intel::math::hfma_sat",
                                    ARG(0), ARG(1), ARG(2)))),
        EMPTY_FACTORY_ENTRY("__hfma_sat"), EMPTY_FACTORY_ENTRY("__hfma_sat")))

MATH_API_REWRITER_DEVICE(
    "__hmul_sat",
    MATH_API_DEVICE_NODES(
        EMPTY_FACTORY_ENTRY("__hmul_sat"),
        HEADER_INSERT_FACTORY(
            HeaderType::HT_SYCL_Math,
            CALL_FACTORY_ENTRY("__hmul_sat",
                               CALL(MapNames::getClNamespace() +
                                        "ext::intel::math::hmul_sat",
                                    ARG(0), ARG(1)))),
        EMPTY_FACTORY_ENTRY("__hmul_sat"), EMPTY_FACTORY_ENTRY("__hmul_sat")))

MATH_API_REWRITER_DEVICE(
    "__hsub_sat",
    MATH_API_DEVICE_NODES(
        EMPTY_FACTORY_ENTRY("__hsub_sat"),
        HEADER_INSERT_FACTORY(
            HeaderType::HT_SYCL_Math,
            CALL_FACTORY_ENTRY("__hsub_sat",
                               CALL(MapNames::getClNamespace() +
                                        "ext::intel::math::hsub_sat",
                                    ARG(0), ARG(1)))),
        EMPTY_FACTORY_ENTRY("__hsub_sat"), EMPTY_FACTORY_ENTRY("__hsub_sat")))

// Half2 Arithmetic Functions
MATH_API_REWRITER_DEVICE(
    "__hadd2_sat",
    MATH_API_DEVICE_NODES(
        EMPTY_FACTORY_ENTRY("__hadd2_sat"),
        HEADER_INSERT_FACTORY(
            HeaderType::HT_SYCL_Math,
            CALL_FACTORY_ENTRY("__hadd2_sat",
                               CALL(MapNames::getClNamespace() +
                                        "ext::intel::math::hadd2_sat",
                                    ARG(0), ARG(1)))),
        EMPTY_FACTORY_ENTRY("__hadd2_sat"), EMPTY_FACTORY_ENTRY("__hadd2_sat")))

MATH_API_REWRITER_DEVICE(
    "__hfma2_sat",
    MATH_API_DEVICE_NODES(
        EMPTY_FACTORY_ENTRY("__hfma2_sat"),
        HEADER_INSERT_FACTORY(
            HeaderType::HT_SYCL_Math,
            CALL_FACTORY_ENTRY("__hfma2_sat",
                               CALL(MapNames::getClNamespace() +
                                        "ext::intel::math::hfma2_sat",
                                    ARG(0), ARG(1), ARG(2)))),
        EMPTY_FACTORY_ENTRY("__hfma2_sat"), EMPTY_FACTORY_ENTRY("__hfma2_sat")))

MATH_API_REWRITER_DEVICE(
    "__hmul2_sat",
    MATH_API_DEVICE_NODES(
        EMPTY_FACTORY_ENTRY("__hmul2_sat"),
        HEADER_INSERT_FACTORY(
            HeaderType::HT_SYCL_Math,
            CALL_FACTORY_ENTRY("__hmul2_sat",
                               CALL(MapNames::getClNamespace() +
                                        "ext::intel::math::hmul2_sat",
                                    ARG(0), ARG(1)))),
        EMPTY_FACTORY_ENTRY("__hmul2_sat"), EMPTY_FACTORY_ENTRY("__hmul2_sat")))

MATH_API_REWRITER_DEVICE(
    "__hsub2_sat",
    MATH_API_DEVICE_NODES(
        EMPTY_FACTORY_ENTRY("__hsub2_sat"),
        HEADER_INSERT_FACTORY(
            HeaderType::HT_SYCL_Math,
            CALL_FACTORY_ENTRY("__hsub2_sat",
                               CALL(MapNames::getClNamespace() +
                                        "ext::intel::math::hsub2_sat",
                                    ARG(0), ARG(1)))),
        EMPTY_FACTORY_ENTRY("__hsub2_sat"), EMPTY_FACTORY_ENTRY("__hsub2_sat")))

// Half Comparison Functions
MATH_API_REWRITER_DEVICE(
    "__hequ",
    MATH_API_DEVICE_NODES(
        EMPTY_FACTORY_ENTRY("__hequ"),
        HEADER_INSERT_FACTORY(
            HeaderType::HT_SYCL_Math,
            CALL_FACTORY_ENTRY("__hequ", CALL(MapNames::getClNamespace() +
                                                  "ext::intel::math::hequ",
                                              ARG(0), ARG(1)))),
        EMPTY_FACTORY_ENTRY("__hequ"), EMPTY_FACTORY_ENTRY("__hequ")))

MATH_API_REWRITER_DEVICE(
    "__hgeu",
    MATH_API_DEVICE_NODES(
        EMPTY_FACTORY_ENTRY("__hgeu"),
        HEADER_INSERT_FACTORY(
            HeaderType::HT_SYCL_Math,
            CALL_FACTORY_ENTRY("__hgeu", CALL(MapNames::getClNamespace() +
                                                  "ext::intel::math::hgeu",
                                              ARG(0), ARG(1)))),
        EMPTY_FACTORY_ENTRY("__hgeu"), EMPTY_FACTORY_ENTRY("__hgeu")))

MATH_API_REWRITER_DEVICE(
    "__hgtu",
    MATH_API_DEVICE_NODES(
        EMPTY_FACTORY_ENTRY("__hgtu"),
        HEADER_INSERT_FACTORY(
            HeaderType::HT_SYCL_Math,
            CALL_FACTORY_ENTRY("__hgtu", CALL(MapNames::getClNamespace() +
                                                  "ext::intel::math::hgtu",
                                              ARG(0), ARG(1)))),
        EMPTY_FACTORY_ENTRY("__hgtu"), EMPTY_FACTORY_ENTRY("__hgtu")))

MATH_API_REWRITER_DEVICE(
    "__hleu",
    MATH_API_DEVICE_NODES(
        EMPTY_FACTORY_ENTRY("__hleu"),
        HEADER_INSERT_FACTORY(
            HeaderType::HT_SYCL_Math,
            CALL_FACTORY_ENTRY("__hleu", CALL(MapNames::getClNamespace() +
                                                  "ext::intel::math::hleu",
                                              ARG(0), ARG(1)))),
        EMPTY_FACTORY_ENTRY("__hleu"), EMPTY_FACTORY_ENTRY("__hleu")))

MATH_API_REWRITER_DEVICE(
    "__hltu",
    MATH_API_DEVICE_NODES(
        EMPTY_FACTORY_ENTRY("__hltu"),
        HEADER_INSERT_FACTORY(
            HeaderType::HT_SYCL_Math,
            CALL_FACTORY_ENTRY("__hltu", CALL(MapNames::getClNamespace() +
                                                  "ext::intel::math::hltu",
                                              ARG(0), ARG(1)))),
        EMPTY_FACTORY_ENTRY("__hltu"), EMPTY_FACTORY_ENTRY("__hltu")))

MATH_API_REWRITER_DEVICE(
    "__hneu",
    MATH_API_DEVICE_NODES(
        EMPTY_FACTORY_ENTRY("__hneu"),
        HEADER_INSERT_FACTORY(
            HeaderType::HT_SYCL_Math,
            CALL_FACTORY_ENTRY("__hneu", CALL(MapNames::getClNamespace() +
                                                  "ext::intel::math::hneu",
                                              ARG(0), ARG(1)))),
        EMPTY_FACTORY_ENTRY("__hneu"), EMPTY_FACTORY_ENTRY("__hneu")))

// Half2 Comparison Functions
MATH_API_REWRITER_DEVICE(
    "__hbeq2",
    MATH_API_DEVICE_NODES(
        EMPTY_FACTORY_ENTRY("__hbeq2"),
        HEADER_INSERT_FACTORY(
            HeaderType::HT_SYCL_Math,
            CALL_FACTORY_ENTRY("__hbeq2", CALL(MapNames::getClNamespace() +
                                                   "ext::intel::math::hbeq2",
                                               ARG(0), ARG(1)))),
        EMPTY_FACTORY_ENTRY("__hbeq2"), EMPTY_FACTORY_ENTRY("__hbeq2")))

MATH_API_REWRITER_DEVICE(
    "__hbequ2",
    MATH_API_DEVICE_NODES(
        EMPTY_FACTORY_ENTRY("__hbequ2"),
        HEADER_INSERT_FACTORY(
            HeaderType::HT_SYCL_Math,
            CALL_FACTORY_ENTRY("__hbequ2", CALL(MapNames::getClNamespace() +
                                                    "ext::intel::math::hbequ2",
                                                ARG(0), ARG(1)))),
        EMPTY_FACTORY_ENTRY("__hbequ2"), EMPTY_FACTORY_ENTRY("__hbequ2")))

MATH_API_REWRITER_DEVICE(
    "__hbge2",
    MATH_API_DEVICE_NODES(
        EMPTY_FACTORY_ENTRY("__hbge2"),
        HEADER_INSERT_FACTORY(
            HeaderType::HT_SYCL_Math,
            CALL_FACTORY_ENTRY("__hbge2", CALL(MapNames::getClNamespace() +
                                                   "ext::intel::math::hbge2",
                                               ARG(0), ARG(1)))),
        EMPTY_FACTORY_ENTRY("__hbge2"), EMPTY_FACTORY_ENTRY("__hbge2")))

MATH_API_REWRITER_DEVICE(
    "__hbgeu2",
    MATH_API_DEVICE_NODES(
        EMPTY_FACTORY_ENTRY("__hbgeu2"),
        HEADER_INSERT_FACTORY(
            HeaderType::HT_SYCL_Math,
            CALL_FACTORY_ENTRY("__hbgeu2", CALL(MapNames::getClNamespace() +
                                                    "ext::intel::math::hbgeu2",
                                                ARG(0), ARG(1)))),
        EMPTY_FACTORY_ENTRY("__hbgeu2"), EMPTY_FACTORY_ENTRY("__hbgeu2")))

MATH_API_REWRITER_DEVICE(
    "__hbgt2",
    MATH_API_DEVICE_NODES(
        EMPTY_FACTORY_ENTRY("__hbgt2"),
        HEADER_INSERT_FACTORY(
            HeaderType::HT_SYCL_Math,
            CALL_FACTORY_ENTRY("__hbgt2", CALL(MapNames::getClNamespace() +
                                                   "ext::intel::math::hbgt2",
                                               ARG(0), ARG(1)))),
        EMPTY_FACTORY_ENTRY("__hbgt2"), EMPTY_FACTORY_ENTRY("__hbgt2")))

MATH_API_REWRITER_DEVICE(
    "__hbgtu2",
    MATH_API_DEVICE_NODES(
        EMPTY_FACTORY_ENTRY("__hbgtu2"),
        HEADER_INSERT_FACTORY(
            HeaderType::HT_SYCL_Math,
            CALL_FACTORY_ENTRY("__hbgtu2", CALL(MapNames::getClNamespace() +
                                                    "ext::intel::math::hbgtu2",
                                                ARG(0), ARG(1)))),
        EMPTY_FACTORY_ENTRY("__hbgtu2"), EMPTY_FACTORY_ENTRY("__hbgtu2")))

MATH_API_REWRITER_DEVICE(
    "__hble2",
    MATH_API_DEVICE_NODES(
        EMPTY_FACTORY_ENTRY("__hble2"),
        HEADER_INSERT_FACTORY(
            HeaderType::HT_SYCL_Math,
            CALL_FACTORY_ENTRY("__hble2", CALL(MapNames::getClNamespace() +
                                                   "ext::intel::math::hble2",
                                               ARG(0), ARG(1)))),
        EMPTY_FACTORY_ENTRY("__hble2"), EMPTY_FACTORY_ENTRY("__hble2")))

MATH_API_REWRITER_DEVICE(
    "__hbleu2",
    MATH_API_DEVICE_NODES(
        EMPTY_FACTORY_ENTRY("__hbleu2"),
        HEADER_INSERT_FACTORY(
            HeaderType::HT_SYCL_Math,
            CALL_FACTORY_ENTRY("__hbleu2", CALL(MapNames::getClNamespace() +
                                                    "ext::intel::math::hbleu2",
                                                ARG(0), ARG(1)))),
        EMPTY_FACTORY_ENTRY("__hbleu2"), EMPTY_FACTORY_ENTRY("__hbleu2")))

MATH_API_REWRITER_DEVICE(
    "__hblt2",
    MATH_API_DEVICE_NODES(
        EMPTY_FACTORY_ENTRY("__hblt2"),
        HEADER_INSERT_FACTORY(
            HeaderType::HT_SYCL_Math,
            CALL_FACTORY_ENTRY("__hblt2", CALL(MapNames::getClNamespace() +
                                                   "ext::intel::math::hblt2",
                                               ARG(0), ARG(1)))),
        EMPTY_FACTORY_ENTRY("__hblt2"), EMPTY_FACTORY_ENTRY("__hblt2")))

MATH_API_REWRITER_DEVICE(
    "__hbltu2",
    MATH_API_DEVICE_NODES(
        EMPTY_FACTORY_ENTRY("__hbltu2"),
        HEADER_INSERT_FACTORY(
            HeaderType::HT_SYCL_Math,
            CALL_FACTORY_ENTRY("__hbltu2", CALL(MapNames::getClNamespace() +
                                                    "ext::intel::math::hbltu2",
                                                ARG(0), ARG(1)))),
        EMPTY_FACTORY_ENTRY("__hbltu2"), EMPTY_FACTORY_ENTRY("__hbltu2")))

MATH_API_REWRITER_DEVICE(
    "__hbne2",
    MATH_API_DEVICE_NODES(
        EMPTY_FACTORY_ENTRY("__hbne2"),
        HEADER_INSERT_FACTORY(
            HeaderType::HT_SYCL_Math,
            CALL_FACTORY_ENTRY("__hbne2", CALL(MapNames::getClNamespace() +
                                                   "ext::intel::math::hbne2",
                                               ARG(0), ARG(1)))),
        EMPTY_FACTORY_ENTRY("__hbne2"), EMPTY_FACTORY_ENTRY("__hbne2")))

MATH_API_REWRITER_DEVICE(
    "__hbneu2",
    MATH_API_DEVICE_NODES(
        EMPTY_FACTORY_ENTRY("__hbneu2"),
        HEADER_INSERT_FACTORY(
            HeaderType::HT_SYCL_Math,
            CALL_FACTORY_ENTRY("__hbneu2", CALL(MapNames::getClNamespace() +
                                                    "ext::intel::math::hbneu2",
                                                ARG(0), ARG(1)))),
        EMPTY_FACTORY_ENTRY("__hbneu2"), EMPTY_FACTORY_ENTRY("__hbneu2")))

MATH_API_REWRITER_DEVICE(
    "__heq2",
    MATH_API_DEVICE_NODES(
        EMPTY_FACTORY_ENTRY("__heq2"),
        HEADER_INSERT_FACTORY(
            HeaderType::HT_SYCL_Math,
            CALL_FACTORY_ENTRY("__heq2", CALL(MapNames::getClNamespace() +
                                                  "ext::intel::math::heq2",
                                              ARG(0), ARG(1)))),
        EMPTY_FACTORY_ENTRY("__heq2"), EMPTY_FACTORY_ENTRY("__heq2")))

MATH_API_REWRITER_DEVICE(
    "__hequ2",
    MATH_API_DEVICE_NODES(
        EMPTY_FACTORY_ENTRY("__hequ2"),
        HEADER_INSERT_FACTORY(
            HeaderType::HT_SYCL_Math,
            CALL_FACTORY_ENTRY("__hequ2", CALL(MapNames::getClNamespace() +
                                                   "ext::intel::math::hequ2",
                                               ARG(0), ARG(1)))),
        EMPTY_FACTORY_ENTRY("__hequ2"), EMPTY_FACTORY_ENTRY("__hequ2")))

MATH_API_REWRITER_DEVICE(
    "__hge2",
    MATH_API_DEVICE_NODES(
        EMPTY_FACTORY_ENTRY("__hge2"),
        HEADER_INSERT_FACTORY(
            HeaderType::HT_SYCL_Math,
            CALL_FACTORY_ENTRY("__hge2", CALL(MapNames::getClNamespace() +
                                                  "ext::intel::math::hge2",
                                              ARG(0), ARG(1)))),
        EMPTY_FACTORY_ENTRY("__hge2"), EMPTY_FACTORY_ENTRY("__hge2")))

MATH_API_REWRITER_DEVICE(
    "__hgeu2",
    MATH_API_DEVICE_NODES(
        EMPTY_FACTORY_ENTRY("__hgeu2"),
        HEADER_INSERT_FACTORY(
            HeaderType::HT_SYCL_Math,
            CALL_FACTORY_ENTRY("__hgeu2", CALL(MapNames::getClNamespace() +
                                                   "ext::intel::math::hgeu2",
                                               ARG(0), ARG(1)))),
        EMPTY_FACTORY_ENTRY("__hgeu2"), EMPTY_FACTORY_ENTRY("__hgeu2")))

MATH_API_REWRITER_DEVICE(
    "__hgt2",
    MATH_API_DEVICE_NODES(
        EMPTY_FACTORY_ENTRY("__hgt2"),
        HEADER_INSERT_FACTORY(
            HeaderType::HT_SYCL_Math,
            CALL_FACTORY_ENTRY("__hgt2", CALL(MapNames::getClNamespace() +
                                                  "ext::intel::math::hgt2",
                                              ARG(0), ARG(1)))),
        EMPTY_FACTORY_ENTRY("__hgt2"), EMPTY_FACTORY_ENTRY("__hgt2")))

MATH_API_REWRITER_DEVICE(
    "__hgtu2",
    MATH_API_DEVICE_NODES(
        EMPTY_FACTORY_ENTRY("__hgtu2"),
        HEADER_INSERT_FACTORY(
            HeaderType::HT_SYCL_Math,
            CALL_FACTORY_ENTRY("__hgtu2", CALL(MapNames::getClNamespace() +
                                                   "ext::intel::math::hgtu2",
                                               ARG(0), ARG(1)))),
        EMPTY_FACTORY_ENTRY("__hgtu2"), EMPTY_FACTORY_ENTRY("__hgtu2")))

MATH_API_REWRITER_DEVICE(
    "__hisnan2",
    MATH_API_DEVICE_NODES(
        EMPTY_FACTORY_ENTRY("__hisnan2"),
        HEADER_INSERT_FACTORY(
            HeaderType::HT_SYCL_Math,
            CALL_FACTORY_ENTRY("__hisnan2",
                               CALL(MapNames::getClNamespace() +
                                        "ext::intel::math::hisnan2",
                                    ARG(0)))),
        EMPTY_FACTORY_ENTRY("__hisnan2"), EMPTY_FACTORY_ENTRY("__hisnan2")))

MATH_API_REWRITER_DEVICE(
    "__hle2",
    MATH_API_DEVICE_NODES(
        EMPTY_FACTORY_ENTRY("__hle2"),
        HEADER_INSERT_FACTORY(
            HeaderType::HT_SYCL_Math,
            CALL_FACTORY_ENTRY("__hle2", CALL(MapNames::getClNamespace() +
                                                  "ext::intel::math::hle2",
                                              ARG(0), ARG(1)))),
        EMPTY_FACTORY_ENTRY("__hle2"), EMPTY_FACTORY_ENTRY("__hle2")))

MATH_API_REWRITER_DEVICE(
    "__hleu2",
    MATH_API_DEVICE_NODES(
        EMPTY_FACTORY_ENTRY("__hleu2"),
        HEADER_INSERT_FACTORY(
            HeaderType::HT_SYCL_Math,
            CALL_FACTORY_ENTRY("__hleu2", CALL(MapNames::getClNamespace() +
                                                   "ext::intel::math::hleu2",
                                               ARG(0), ARG(1)))),
        EMPTY_FACTORY_ENTRY("__hleu2"), EMPTY_FACTORY_ENTRY("__hleu2")))

MATH_API_REWRITER_DEVICE(
    "__hlt2",
    MATH_API_DEVICE_NODES(
        EMPTY_FACTORY_ENTRY("__hlt2"),
        HEADER_INSERT_FACTORY(
            HeaderType::HT_SYCL_Math,
            CALL_FACTORY_ENTRY("__hlt2", CALL(MapNames::getClNamespace() +
                                                  "ext::intel::math::hlt2",
                                              ARG(0), ARG(1)))),
        EMPTY_FACTORY_ENTRY("__hlt2"), EMPTY_FACTORY_ENTRY("__hlt2")))

MATH_API_REWRITER_DEVICE(
    "__hltu2",
    MATH_API_DEVICE_NODES(
        EMPTY_FACTORY_ENTRY("__hltu2"),
        HEADER_INSERT_FACTORY(
            HeaderType::HT_SYCL_Math,
            CALL_FACTORY_ENTRY("__hltu2", CALL(MapNames::getClNamespace() +
                                                   "ext::intel::math::hltu2",
                                               ARG(0), ARG(1)))),
        EMPTY_FACTORY_ENTRY("__hltu2"), EMPTY_FACTORY_ENTRY("__hltu2")))

MATH_API_REWRITER_DEVICE(
    "__hne2",
    MATH_API_DEVICE_NODES(
        EMPTY_FACTORY_ENTRY("__hne2"),
        HEADER_INSERT_FACTORY(
            HeaderType::HT_SYCL_Math,
            CALL_FACTORY_ENTRY("__hne2", CALL(MapNames::getClNamespace() +
                                                  "ext::intel::math::hne2",
                                              ARG(0), ARG(1)))),
        EMPTY_FACTORY_ENTRY("__hne2"), EMPTY_FACTORY_ENTRY("__hne2")))

MATH_API_REWRITER_DEVICE(
    "__hneu2",
    MATH_API_DEVICE_NODES(
        EMPTY_FACTORY_ENTRY("__hneu2"),
        HEADER_INSERT_FACTORY(
            HeaderType::HT_SYCL_Math,
            CALL_FACTORY_ENTRY("__hneu2", CALL(MapNames::getClNamespace() +
                                                   "ext::intel::math::hneu2",
                                               ARG(0), ARG(1)))),
        EMPTY_FACTORY_ENTRY("__hneu2"), EMPTY_FACTORY_ENTRY("__hneu2")))

// Double Precision Mathematical Functions
MATH_API_REWRITER_HOST_DEVICE(
    MATH_API_REWRITER_HOST(
        "rsqrt",
        CALL_FACTORY_ENTRY("rsqrt",
                           CALL(MapNames::getClNamespace(false, true) + "rsqrt",
                                ARG(0)))),
    MATH_API_REWRITER_DEVICE(
        "rsqrt",
        MATH_API_DEVICE_NODES(
            CALL_FACTORY_ENTRY(
                "rsqrt",
                CALL(MapNames::getClNamespace(false, true) + "rsqrt", ARG(0))),
            EMPTY_FACTORY_ENTRY("rsqrt"), EMPTY_FACTORY_ENTRY("rsqrt"),
            EMPTY_FACTORY_ENTRY("rsqrt"))))

// Integer Mathematical Functions
MATH_API_REWRITER_HOST_DEVICE(
    MATH_API_REWRITER_HOST(
        "abs", HEADER_INSERT_FACTORY(
                   HeaderType::HT_Stdlib,
                   HEADER_INSERT_FACTORY(
                       HeaderType::HT_Math,
                       CALL_FACTORY_ENTRY("abs", CALL("std::abs", ARG(0)))))),
    MATH_API_REWRITER_DEVICE(
        "abs",
        MATH_API_DEVICE_NODES(
            CONDITIONAL_FACTORY_ENTRY(
                IsParameterIntegerType(0),
                CALL_FACTORY_ENTRY(
                    "abs", CALL(MapNames::getClNamespace(false, true) + "abs",
                                ARG(0))),
                CALL_FACTORY_ENTRY(
                    "abs", CALL(MapNames::getClNamespace(false, true) + "fabs",
                                ARG(0)))),
            EMPTY_FACTORY_ENTRY("abs"), EMPTY_FACTORY_ENTRY("abs"),
            EMPTY_FACTORY_ENTRY("abs"))))

// C++ API Routines
MATH_API_REWRITER_DEVICE(
    "saturate",
    MATH_API_DEVICE_NODES(
<<<<<<< HEAD
        EMPTY_FACTORY_ENTRY("__hneu"),
        HEADER_INSERT_FACTORY(
            HeaderType::HT_SYCL_Math,
            CALL_FACTORY_ENTRY("__hneu", CALL(MapNames::getClNamespace() +
                                                  "ext::intel::math::hneu",
                                              ARG(0), ARG(1)))),
        EMPTY_FACTORY_ENTRY("__hneu"), EMPTY_FACTORY_ENTRY("__hneu")))

MATH_API_REWRITER_DEVICE(
    "__hneg",
    MATH_API_DEVICE_NODES(
        EMPTY_FACTORY_ENTRY("__hneg"),
        HEADER_INSERT_FACTORY(
            HeaderType::HT_SYCL_Math,
            CALL_FACTORY_ENTRY("__hneg", CALL(MapNames::getClNamespace() +
                                                  "ext::intel::math::hneg",
                                              ARG(0)))),
        EMPTY_FACTORY_ENTRY("__hneg"), UNARY_OP_FACTORY_ENTRY("__hneg",
                                        UnaryOperatorKind::UO_Minus,
                                        makeCallArgCreatorWithCall(0))))

MATH_API_REWRITER_DEVICE(
    "__hneg2",
    MATH_API_DEVICE_NODES(
        EMPTY_FACTORY_ENTRY("__hneg2"),
        HEADER_INSERT_FACTORY(
            HeaderType::HT_SYCL_Math,
            CALL_FACTORY_ENTRY("__hneg2", CALL(MapNames::getClNamespace() +
                                                  "ext::intel::math::hneg2",
                                              ARG(0)))),
        EMPTY_FACTORY_ENTRY("__hneg2"), UNARY_OP_FACTORY_ENTRY("__hneg2",
                                        UnaryOperatorKind::UO_Minus,
                                        makeCallArgCreatorWithCall(0))))

MATH_API_REWRITER_DEVICE(
    "__hadd2",
    MATH_API_DEVICE_NODES(
        EMPTY_FACTORY_ENTRY("__hadd2"),
        HEADER_INSERT_FACTORY(
            HeaderType::HT_SYCL_Math,
            CALL_FACTORY_ENTRY("__hadd2", CALL(MapNames::getClNamespace() +
                                                  "ext::intel::math::hadd2",
                                              ARG(0), ARG(1)))),
        EMPTY_FACTORY_ENTRY("__hadd2"), BINARY_OP_FACTORY_ENTRY("__hadd2",
                                        BinaryOperatorKind::BO_Add,
                                        makeCallArgCreatorWithCall(0),
                                        makeCallArgCreatorWithCall(1))))

MATH_API_REWRITER_DEVICE(
    "__h2div",
    MATH_API_DEVICE_NODES(
        EMPTY_FACTORY_ENTRY("__h2div"),
        HEADER_INSERT_FACTORY(
            HeaderType::HT_SYCL_Math,
            CALL_FACTORY_ENTRY("__h2div", CALL(MapNames::getClNamespace() +
                                                  "ext::intel::math::h2div",
                                              ARG(0), ARG(1)))),
        EMPTY_FACTORY_ENTRY("__h2div"), BINARY_OP_FACTORY_ENTRY("__h2div",
                                        BinaryOperatorKind::BO_Div,
                                        makeCallArgCreatorWithCall(0),
                                        makeCallArgCreatorWithCall(1))))

MATH_API_REWRITER_DEVICE(
    "__hdiv",
    MATH_API_DEVICE_NODES(
        EMPTY_FACTORY_ENTRY("__hdiv"),
        HEADER_INSERT_FACTORY(
            HeaderType::HT_SYCL_Math,
            CALL_FACTORY_ENTRY("__hdiv", CALL(MapNames::getClNamespace() +
                                                  "ext::intel::math::hdiv",
                                              ARG(0), ARG(1)))),
        EMPTY_FACTORY_ENTRY("__hdiv"), BINARY_OP_FACTORY_ENTRY("__hdiv",
                                        BinaryOperatorKind::BO_Div,
                                        makeCallArgCreatorWithCall(0),
                                        makeCallArgCreatorWithCall(1))))

MATH_API_REWRITER_DEVICE(
    "h2div",
    MATH_API_DEVICE_NODES(
        EMPTY_FACTORY_ENTRY("h2div"),
        HEADER_INSERT_FACTORY(
            HeaderType::HT_SYCL_Math,
            CALL_FACTORY_ENTRY("h2div", CALL(MapNames::getClNamespace() +
                                                  "ext::intel::math::h2div",
                                              ARG(0), ARG(1)))),
        EMPTY_FACTORY_ENTRY("h2div"), BINARY_OP_FACTORY_ENTRY("h2div",
                                        BinaryOperatorKind::BO_Div,
                                        makeCallArgCreatorWithCall(0),
                                        makeCallArgCreatorWithCall(1))))

MATH_API_REWRITER_DEVICE(
    "hdiv",
    MATH_API_DEVICE_NODES(
        EMPTY_FACTORY_ENTRY("hdiv"),
        HEADER_INSERT_FACTORY(
            HeaderType::HT_SYCL_Math,
            CALL_FACTORY_ENTRY("hdiv", CALL(MapNames::getClNamespace() +
                                                  "ext::intel::math::hdiv",
                                              ARG(0), ARG(1)))),
        EMPTY_FACTORY_ENTRY("hdiv"), BINARY_OP_FACTORY_ENTRY("hdiv",
                                        BinaryOperatorKind::BO_Div,
                                        makeCallArgCreatorWithCall(0),
                                        makeCallArgCreatorWithCall(1))))

MATH_API_REWRITER_DEVICE(
    "__hmul",
    MATH_API_DEVICE_NODES(
        EMPTY_FACTORY_ENTRY("__hmul"),
        HEADER_INSERT_FACTORY(
            HeaderType::HT_SYCL_Math,
            CALL_FACTORY_ENTRY("__hmul", CALL(MapNames::getClNamespace() +
                                                  "ext::intel::math::hmul",
                                              ARG(0), ARG(1)))),
        EMPTY_FACTORY_ENTRY("__hmul"), BINARY_OP_FACTORY_ENTRY("__hmul",
                                        BinaryOperatorKind::BO_Mul,
                                        makeCallArgCreatorWithCall(0),
                                        makeCallArgCreatorWithCall(1))))

MATH_API_REWRITER_DEVICE(
    "__hmul2",
    MATH_API_DEVICE_NODES(
        EMPTY_FACTORY_ENTRY("__hmul2"),
        HEADER_INSERT_FACTORY(
            HeaderType::HT_SYCL_Math,
            CALL_FACTORY_ENTRY("__hmul2", CALL(MapNames::getClNamespace() +
                                                  "ext::intel::math::hmul2",
                                              ARG(0), ARG(1)))),
        EMPTY_FACTORY_ENTRY("__hmul2"), BINARY_OP_FACTORY_ENTRY("__hmul2",
                                        BinaryOperatorKind::BO_Mul,
                                        makeCallArgCreatorWithCall(0),
                                        makeCallArgCreatorWithCall(1))))

MATH_API_REWRITER_DEVICE(
    "__hsub",
    MATH_API_DEVICE_NODES(
        EMPTY_FACTORY_ENTRY("__hsub"),
        HEADER_INSERT_FACTORY(
            HeaderType::HT_SYCL_Math,
            CALL_FACTORY_ENTRY("__hsub", CALL(MapNames::getClNamespace() +
                                                  "ext::intel::math::hsub",
                                              ARG(0), ARG(1)))),
        EMPTY_FACTORY_ENTRY("__hsub"), BINARY_OP_FACTORY_ENTRY("__hsub",
                                        BinaryOperatorKind::BO_Sub,
                                        makeCallArgCreatorWithCall(0),
                                        makeCallArgCreatorWithCall(1))))

MATH_API_REWRITER_DEVICE(
    "__hsub2",
    MATH_API_DEVICE_NODES(
        EMPTY_FACTORY_ENTRY("__hsub2"),
        HEADER_INSERT_FACTORY(
            HeaderType::HT_SYCL_Math,
            CALL_FACTORY_ENTRY("__hsub2", CALL(MapNames::getClNamespace() +
                                                  "ext::intel::math::hsub2",
                                              ARG(0), ARG(1)))),
        EMPTY_FACTORY_ENTRY("__hsub2"), BINARY_OP_FACTORY_ENTRY("__hsub2",
                                        BinaryOperatorKind::BO_Sub,
                                        makeCallArgCreatorWithCall(0),
                                        makeCallArgCreatorWithCall(1))))

MATH_API_REWRITER_DEVICE(
    "__heq",
    MATH_API_DEVICE_NODES(
        EMPTY_FACTORY_ENTRY("__heq"),
        HEADER_INSERT_FACTORY(
            HeaderType::HT_SYCL_Math,
            CALL_FACTORY_ENTRY("__heq", CALL(MapNames::getClNamespace() +
                                                  "ext::intel::math::heq",
                                              ARG(0), ARG(1)))),
        EMPTY_FACTORY_ENTRY("__heq"), BINARY_OP_FACTORY_ENTRY("__heq",
                                        BinaryOperatorKind::BO_EQ,
                                        makeCallArgCreatorWithCall(0),
                                        makeCallArgCreatorWithCall(1))))

MATH_API_REWRITER_DEVICE(
    "__hne",
    MATH_API_DEVICE_NODES(
        EMPTY_FACTORY_ENTRY("__hne"),
        HEADER_INSERT_FACTORY(
            HeaderType::HT_SYCL_Math,
            CALL_FACTORY_ENTRY("__hne", CALL(MapNames::getClNamespace() +
                                                  "ext::intel::math::hne",
                                              ARG(0), ARG(1)))),
        EMPTY_FACTORY_ENTRY("__hne"), BINARY_OP_FACTORY_ENTRY("__hne",
                                        BinaryOperatorKind::BO_NE,
                                        makeCallArgCreatorWithCall(0),
                                        makeCallArgCreatorWithCall(1))))

MATH_API_REWRITER_DEVICE(
    "__hge",
    MATH_API_DEVICE_NODES(
        EMPTY_FACTORY_ENTRY("__hge"),
        HEADER_INSERT_FACTORY(
            HeaderType::HT_SYCL_Math,
            CALL_FACTORY_ENTRY("__hge", CALL(MapNames::getClNamespace() +
                                                  "ext::intel::math::hge",
                                              ARG(0), ARG(1)))),
        EMPTY_FACTORY_ENTRY("__hge"), BINARY_OP_FACTORY_ENTRY("__hge",
                                        BinaryOperatorKind::BO_GE,
                                        makeCallArgCreatorWithCall(0),
                                        makeCallArgCreatorWithCall(1))))

MATH_API_REWRITER_DEVICE(
    "__hgt",
    MATH_API_DEVICE_NODES(
        EMPTY_FACTORY_ENTRY("__hgt"),
        HEADER_INSERT_FACTORY(
            HeaderType::HT_SYCL_Math,
            CALL_FACTORY_ENTRY("__hgt", CALL(MapNames::getClNamespace() +
                                                  "ext::intel::math::hgt",
                                              ARG(0), ARG(1)))),
        EMPTY_FACTORY_ENTRY("__hgt"), BINARY_OP_FACTORY_ENTRY("__hgt",
                                        BinaryOperatorKind::BO_GT,
                                        makeCallArgCreatorWithCall(0),
                                        makeCallArgCreatorWithCall(1))))

MATH_API_REWRITER_DEVICE(
    "__hle",
    MATH_API_DEVICE_NODES(
        EMPTY_FACTORY_ENTRY("__hle"),
        HEADER_INSERT_FACTORY(
            HeaderType::HT_SYCL_Math,
            CALL_FACTORY_ENTRY("__hle", CALL(MapNames::getClNamespace() +
                                                  "ext::intel::math::hle",
                                              ARG(0), ARG(1)))),
        EMPTY_FACTORY_ENTRY("__hle"), BINARY_OP_FACTORY_ENTRY("__hle",
                                        BinaryOperatorKind::BO_LE,
                                        makeCallArgCreatorWithCall(0),
                                        makeCallArgCreatorWithCall(1))))

MATH_API_REWRITER_DEVICE(
    "__hlt",
    MATH_API_DEVICE_NODES(
        EMPTY_FACTORY_ENTRY("__hlt"),
        HEADER_INSERT_FACTORY(
            HeaderType::HT_SYCL_Math,
            CALL_FACTORY_ENTRY("__hlt", CALL(MapNames::getClNamespace() +
                                                  "ext::intel::math::hlt",
                                              ARG(0), ARG(1)))),
        EMPTY_FACTORY_ENTRY("__hlt"), BINARY_OP_FACTORY_ENTRY("__hlt",
                                        BinaryOperatorKind::BO_LT,
                                        makeCallArgCreatorWithCall(0),
                                        makeCallArgCreatorWithCall(1))))
=======
        CALL_FACTORY_ENTRY("saturate",
                           CALL(MapNames::getClNamespace(false, true) +
                                    "clamp<float>",
                                ARG(0), ARG("0.0f"), ARG("1.0f"))),
        EMPTY_FACTORY_ENTRY("saturate"), EMPTY_FACTORY_ENTRY("saturate"),
        EMPTY_FACTORY_ENTRY("saturate")))
>>>>>>> b1534222
<|MERGE_RESOLUTION|>--- conflicted
+++ resolved
@@ -515,14 +515,12 @@
 MATH_API_REWRITER_DEVICE(
     "saturate",
     MATH_API_DEVICE_NODES(
-<<<<<<< HEAD
-        EMPTY_FACTORY_ENTRY("__hneu"),
-        HEADER_INSERT_FACTORY(
-            HeaderType::HT_SYCL_Math,
-            CALL_FACTORY_ENTRY("__hneu", CALL(MapNames::getClNamespace() +
-                                                  "ext::intel::math::hneu",
-                                              ARG(0), ARG(1)))),
-        EMPTY_FACTORY_ENTRY("__hneu"), EMPTY_FACTORY_ENTRY("__hneu")))
+    CALL_FACTORY_ENTRY("saturate",
+                CALL(MapNames::getClNamespace(false, true) +
+                        "clamp<float>",
+                    ARG(0), ARG("0.0f"), ARG("1.0f"))),
+    EMPTY_FACTORY_ENTRY("saturate"), EMPTY_FACTORY_ENTRY("saturate"),
+    EMPTY_FACTORY_ENTRY("saturate")))
 
 MATH_API_REWRITER_DEVICE(
     "__hneg",
@@ -758,12 +756,4 @@
         EMPTY_FACTORY_ENTRY("__hlt"), BINARY_OP_FACTORY_ENTRY("__hlt",
                                         BinaryOperatorKind::BO_LT,
                                         makeCallArgCreatorWithCall(0),
-                                        makeCallArgCreatorWithCall(1))))
-=======
-        CALL_FACTORY_ENTRY("saturate",
-                           CALL(MapNames::getClNamespace(false, true) +
-                                    "clamp<float>",
-                                ARG(0), ARG("0.0f"), ARG("1.0f"))),
-        EMPTY_FACTORY_ENTRY("saturate"), EMPTY_FACTORY_ENTRY("saturate"),
-        EMPTY_FACTORY_ENTRY("saturate")))
->>>>>>> b1534222
+                                        makeCallArgCreatorWithCall(1))))