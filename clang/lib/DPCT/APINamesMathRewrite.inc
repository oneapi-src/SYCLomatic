//===--------------- APINamesMathRewrite.inc -----------------------------===//
//
// Part of the LLVM Project, under the Apache License v2.0 with LLVM Exceptions.
// See https://llvm.org/LICENSE.txt for license information.
// SPDX-License-Identifier: Apache-2.0 WITH LLVM-exception
//
//===----------------------------------------------------------------------===//

// Policies to migrate math functions with new rewriter:
// 1) Functions with __device__ attribute but without __host__
//    attribute are treated as device functions;
// 2) Functions whose calling functions are augmented with __device__
//    or __global__ attributes are treated as device functions;
// 3) Other functions are treated as host functions.
//    eg. "__host__ __device__ fabs()" falls in 3) if fabs is not called in
//    device or kernel

CONDITIONAL_FACTORY_ENTRY(
    makeCheckOr(
        makeCheckAnd(
            HasDirectCallee(),
            makeCheckAnd(
                IsDirectCalleeHasAttribute<CUDADeviceAttr>(),
                makeCheckNot(IsDirectCalleeHasAttribute<CUDAHostAttr>()))),
        makeCheckOr(IsContextCallHasAttribute<CUDADeviceAttr>(),
                    IsContextCallHasAttribute<CUDAGlobalAttr>())),
    CALL_FACTORY_ENTRY("rsqrt",
                       CALL(MapNames::getClNamespace(false, true) + "rsqrt",
                            CAST_IF_NEED(makeLiteral("double"), ARG(0)))),
    NO_REWRITE_FUNCNAME_FACTORY_ENTRY("rsqrt", "rsqrt"))

CONDITIONAL_FACTORY_ENTRY(
    makeCheckOr(
        makeCheckAnd(
            HasDirectCallee(),
            makeCheckAnd(
                IsDirectCalleeHasAttribute<CUDADeviceAttr>(),
                makeCheckNot(IsDirectCalleeHasAttribute<CUDAHostAttr>()))),
        makeCheckOr(IsContextCallHasAttribute<CUDADeviceAttr>(),
                    IsContextCallHasAttribute<CUDAGlobalAttr>())),
    CONDITIONAL_FACTORY_ENTRY(
<<<<<<< HEAD
        math::IsStdLibdevice,
        HEADER_INSERT_FACTORY(HeaderType::HT_STDLIB, CALL_FACTORY_ENTRY("std::abs", CALL("std::abs", ARG(0)))),
=======
        UseCAndCXXStandardLibrariesExt,
        HEADER_INSERT_FACTORY(HeaderType::HT_Stdlib, CALL_FACTORY_ENTRY("std::abs", CALL("std::abs", ARG(0)))),
>>>>>>> 536eeb80
        CONDITIONAL_FACTORY_ENTRY(
            IsParameterIntegerType(0),
            CALL_FACTORY_ENTRY(
                "std::abs",
                CALL(MapNames::getClNamespace(false, true) + "abs", ARG(0))),
            CALL_FACTORY_ENTRY(
                "std::abs",
                CALL(MapNames::getClNamespace(false, true) + "fabs", ARG(0))))),
    CONDITIONAL_FACTORY_ENTRY(
<<<<<<< HEAD
        math::IsDefinedInCUDA(),
        HEADER_INSERT_FACTORY(HeaderType::HT_STDLIB, NO_REWRITE_FUNCNAME_FACTORY_ENTRY("std::abs", "std::abs")),
=======
        IsDefinedInCUDA(),
        HEADER_INSERT_FACTORY(HeaderType::HT_Stdlib, NO_REWRITE_FUNCNAME_FACTORY_ENTRY("std::abs", "std::abs")),
>>>>>>> 536eeb80
        NO_REWRITE_FUNCNAME_FACTORY_ENTRY("std::abs", "std::abs")
    ))

CONDITIONAL_FACTORY_ENTRY(
    makeCheckOr(
        makeCheckAnd(
            HasDirectCallee(),
            makeCheckAnd(
                IsDirectCalleeHasAttribute<CUDADeviceAttr>(),
                makeCheckNot(IsDirectCalleeHasAttribute<CUDAHostAttr>()))),
        makeCheckOr(IsContextCallHasAttribute<CUDADeviceAttr>(),
                    IsContextCallHasAttribute<CUDAGlobalAttr>())),
    CONDITIONAL_FACTORY_ENTRY(
<<<<<<< HEAD
        math::IsStdLibdevice,
        HEADER_INSERT_FACTORY(HeaderType::HT_STDLIB, CALL_FACTORY_ENTRY("abs", CALL("std::abs", ARG(0)))),
=======
        UseCAndCXXStandardLibrariesExt,
        HEADER_INSERT_FACTORY(HeaderType::HT_Stdlib, CALL_FACTORY_ENTRY("abs", CALL("std::abs", ARG(0)))),
>>>>>>> 536eeb80
        CONDITIONAL_FACTORY_ENTRY(
            IsParameterIntegerType(0),
            CALL_FACTORY_ENTRY(
                "abs",
                CALL(MapNames::getClNamespace(false, true) + "abs", ARG(0))),
            CALL_FACTORY_ENTRY(
                "abs",
                CALL(MapNames::getClNamespace(false, true) + "fabs", ARG(0))))),
    CONDITIONAL_FACTORY_ENTRY(
<<<<<<< HEAD
        math::IsDefinedInCUDA(),
        HEADER_INSERT_FACTORY(HeaderType::HT_STDLIB, NO_REWRITE_FUNCNAME_FACTORY_ENTRY("abs", "std::abs")),
=======
        IsDefinedInCUDA(),
        HEADER_INSERT_FACTORY(HeaderType::HT_Stdlib, NO_REWRITE_FUNCNAME_FACTORY_ENTRY("abs", "std::abs")),
>>>>>>> 536eeb80
        NO_REWRITE_FUNCNAME_FACTORY_ENTRY("abs", "abs")
    ))

CONDITIONAL_FACTORY_ENTRY(
    math::IsDefinedInCUDA(),
    CALL_FACTORY_ENTRY("saturate",
                       CALL(MapNames::getClNamespace(false, true) + "clamp<float>",
                            ARG(0), ARG("0.0f"), ARG("1.0f"))),
    NO_REWRITE_FUNCNAME_FACTORY_ENTRY("saturate", "saturate"))

MATH_API_REWRITER_HOST_DEVICE(
    MATH_API_REWRITER_HOST_1(
        "pow",
        makeCheckOr(IsArgumentIntegerType(1),
                    makeCheckAnd(CheckArgIsConstantIntWithValue(1, 2),
                                 makeCheckNot(math::HasSideEffects(0)))),
        CONDITIONAL_FACTORY_ENTRY(
            makeCheckAnd(CheckArgIsConstantIntWithValue(1, 2),
                         makeCheckNot(math::HasSideEffects(0))),
            BINARY_OP_FACTORY_ENTRY("pow", BinaryOperatorKind::BO_Mul,
                                    makeCallArgCreatorWithCall(0),
                                    makeCallArgCreatorWithCall(0)),
            CALL_FACTORY_ENTRY("pow",
                               CALL(MapNames::getClNamespace(false, true) +
                                        "pown<double>",
                                    ARG(0), ARG(1)))),
        CALL_FACTORY_ENTRY("pow", CALL(MapNames::getClNamespace(false, true) +
                                           "pow<double>",
                                       ARG(0), ARG(1)))),
    MATH_API_REWRITER_DEVICE_1(
        "pow",
        makeCheckOr(IsArgumentIntegerType(1),
                    makeCheckAnd(CheckArgIsConstantIntWithValue(1, 2),
                                 makeCheckNot(math::HasSideEffects(0)))),
        CONDITIONAL_FACTORY_ENTRY(
            makeCheckAnd(CheckArgIsConstantIntWithValue(1, 2),
                         makeCheckNot(math::HasSideEffects(0))),
            BINARY_OP_FACTORY_ENTRY("pow", BinaryOperatorKind::BO_Mul,
                                    makeCallArgCreatorWithCall(0),
                                    makeCallArgCreatorWithCall(0)),
            CALL_FACTORY_ENTRY("pow",
                               CALL(MapNames::getClNamespace(false, true) +
                                        "pown<double>",
                                    ARG(0), ARG(1)))),
        {
            CALL_FACTORY_ENTRY(
                "pow", CALL(MapNames::getClNamespace(false, true) + "pow<double>",
                            ARG(0), ARG(1)))
            EMPTY_FACTORY_ENTRY("pow"),
            CALL_FACTORY_ENTRY("pow", CALL(MapNames::getClNamespace(false, true) +
                                            "ext::intel::math::pow",
                                        ARG(0), ARG(1)))
            EMPTY_FACTORY_ENTRY("pow")
        }
))

MATH_API_REWRITER_HOST_DEVICE(
    MATH_API_REWRITER_HOST_1(
        "powf",
        makeCheckOr(IsArgumentIntegerType(1),
                    makeCheckAnd(CheckArgIsConstantIntWithValue(1, 2),
                                 makeCheckNot(math::HasSideEffects(0)))),
        CONDITIONAL_FACTORY_ENTRY(
            makeCheckAnd(CheckArgIsConstantIntWithValue(1, 2),
                         makeCheckNot(math::HasSideEffects(0))),
            BINARY_OP_FACTORY_ENTRY("powf", BinaryOperatorKind::BO_Mul,
                                    makeCallArgCreatorWithCall(0),
                                    makeCallArgCreatorWithCall(0)),
            CALL_FACTORY_ENTRY("powf",
                               CALL(MapNames::getClNamespace(false, true) +
                                        "pown<float>",
                                    ARG(0), ARG(1)))),
        CALL_FACTORY_ENTRY("powf", CALL(MapNames::getClNamespace(false, true) +
                                           "pow<float>",
                                       ARG(0), ARG(1)))),
    MATH_API_REWRITER_DEVICE_1(
        "powf",
        makeCheckOr(IsArgumentIntegerType(1),
                    makeCheckAnd(CheckArgIsConstantIntWithValue(1, 2),
                                 makeCheckNot(math::HasSideEffects(0)))),
        CONDITIONAL_FACTORY_ENTRY(
            makeCheckAnd(CheckArgIsConstantIntWithValue(1, 2),
                         makeCheckNot(math::HasSideEffects(0))),
            BINARY_OP_FACTORY_ENTRY("powf", BinaryOperatorKind::BO_Mul,
                                    makeCallArgCreatorWithCall(0),
                                    makeCallArgCreatorWithCall(0)),
            CALL_FACTORY_ENTRY("powf",
                               CALL(MapNames::getClNamespace(false, true) +
                                        "pown<float>",
                                    ARG(0), ARG(1)))),
        {
            CALL_FACTORY_ENTRY(
                "powf", CALL(MapNames::getClNamespace(false, true) + "pow<float>",
                            ARG(0), ARG(1)))
            EMPTY_FACTORY_ENTRY("powf"),
            CALL_FACTORY_ENTRY("powf", CALL(MapNames::getClNamespace(false, true) +
                                            "ext::intel::math::pow",
                                        ARG(0), ARG(1)))
            EMPTY_FACTORY_ENTRY("powf")
        }
))

MATH_API_REWRITER_DEVICE_1(
    "__powf",
    makeCheckOr(IsArgumentIntegerType(1),
                makeCheckAnd(CheckArgIsConstantIntWithValue(1, 2),
                             makeCheckNot(math::HasSideEffects(0)))),
    CONDITIONAL_FACTORY_ENTRY(
        makeCheckAnd(CheckArgIsConstantIntWithValue(1, 2),
                     makeCheckNot(math::HasSideEffects(0))),
        BINARY_OP_FACTORY_ENTRY("__powf", BinaryOperatorKind::BO_Mul,
                                makeCallArgCreatorWithCall(0),
                                makeCallArgCreatorWithCall(0)),
        CALL_FACTORY_ENTRY("__powf",
                           CALL(MapNames::getClNamespace(false, true) +
                                    "pown<float>",
                                ARG(0), ARG(1)))),
    {
        CALL_FACTORY_ENTRY(
            "__powf", CALL(MapNames::getClNamespace(false, true) + "pow<float>",
                        ARG(0), ARG(1)))
        EMPTY_FACTORY_ENTRY("__powf"),
        CALL_FACTORY_ENTRY("__powf", CALL(MapNames::getClNamespace(false, true) +
                                        "ext::intel::math::pow",
                                    ARG(0), ARG(1)))
        EMPTY_FACTORY_ENTRY("__powf")
    }
)<|MERGE_RESOLUTION|>--- conflicted
+++ resolved
@@ -39,13 +39,8 @@
         makeCheckOr(IsContextCallHasAttribute<CUDADeviceAttr>(),
                     IsContextCallHasAttribute<CUDAGlobalAttr>())),
     CONDITIONAL_FACTORY_ENTRY(
-<<<<<<< HEAD
         math::IsStdLibdevice,
-        HEADER_INSERT_FACTORY(HeaderType::HT_STDLIB, CALL_FACTORY_ENTRY("std::abs", CALL("std::abs", ARG(0)))),
-=======
-        UseCAndCXXStandardLibrariesExt,
         HEADER_INSERT_FACTORY(HeaderType::HT_Stdlib, CALL_FACTORY_ENTRY("std::abs", CALL("std::abs", ARG(0)))),
->>>>>>> 536eeb80
         CONDITIONAL_FACTORY_ENTRY(
             IsParameterIntegerType(0),
             CALL_FACTORY_ENTRY(
@@ -55,13 +50,8 @@
                 "std::abs",
                 CALL(MapNames::getClNamespace(false, true) + "fabs", ARG(0))))),
     CONDITIONAL_FACTORY_ENTRY(
-<<<<<<< HEAD
         math::IsDefinedInCUDA(),
-        HEADER_INSERT_FACTORY(HeaderType::HT_STDLIB, NO_REWRITE_FUNCNAME_FACTORY_ENTRY("std::abs", "std::abs")),
-=======
-        IsDefinedInCUDA(),
         HEADER_INSERT_FACTORY(HeaderType::HT_Stdlib, NO_REWRITE_FUNCNAME_FACTORY_ENTRY("std::abs", "std::abs")),
->>>>>>> 536eeb80
         NO_REWRITE_FUNCNAME_FACTORY_ENTRY("std::abs", "std::abs")
     ))
 
@@ -75,13 +65,8 @@
         makeCheckOr(IsContextCallHasAttribute<CUDADeviceAttr>(),
                     IsContextCallHasAttribute<CUDAGlobalAttr>())),
     CONDITIONAL_FACTORY_ENTRY(
-<<<<<<< HEAD
         math::IsStdLibdevice,
-        HEADER_INSERT_FACTORY(HeaderType::HT_STDLIB, CALL_FACTORY_ENTRY("abs", CALL("std::abs", ARG(0)))),
-=======
-        UseCAndCXXStandardLibrariesExt,
         HEADER_INSERT_FACTORY(HeaderType::HT_Stdlib, CALL_FACTORY_ENTRY("abs", CALL("std::abs", ARG(0)))),
->>>>>>> 536eeb80
         CONDITIONAL_FACTORY_ENTRY(
             IsParameterIntegerType(0),
             CALL_FACTORY_ENTRY(
@@ -91,13 +76,8 @@
                 "abs",
                 CALL(MapNames::getClNamespace(false, true) + "fabs", ARG(0))))),
     CONDITIONAL_FACTORY_ENTRY(
-<<<<<<< HEAD
         math::IsDefinedInCUDA(),
-        HEADER_INSERT_FACTORY(HeaderType::HT_STDLIB, NO_REWRITE_FUNCNAME_FACTORY_ENTRY("abs", "std::abs")),
-=======
-        IsDefinedInCUDA(),
         HEADER_INSERT_FACTORY(HeaderType::HT_Stdlib, NO_REWRITE_FUNCNAME_FACTORY_ENTRY("abs", "std::abs")),
->>>>>>> 536eeb80
         NO_REWRITE_FUNCNAME_FACTORY_ENTRY("abs", "abs")
     ))
 
