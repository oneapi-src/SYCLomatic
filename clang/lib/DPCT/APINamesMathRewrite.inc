//===--------------- APINamesMathRewrite.inc -----------------------------===//
//
// Part of the LLVM Project, under the Apache License v2.0 with LLVM Exceptions.
// See https://llvm.org/LICENSE.txt for license information.
// SPDX-License-Identifier: Apache-2.0 WITH LLVM-exception
//
//===----------------------------------------------------------------------===//

// Policies to migrate math functions with new rewriter:
// 1) Functions with __device__ attribute but without __host__
//    attribute are treated as device functions;
// 2) Functions whose calling functions are augmented with __device__
//    or __global__ attributes are treated as device functions;
// 3) Other functions are treated as host functions.
//    eg. "__host__ __device__ fabs()" falls in 3) if fabs is not called in
//    device or kernel

CONDITIONAL_FACTORY_ENTRY(
    makeCheckOr(
        makeCheckAnd(
            HasDirectCallee(),
            makeCheckAnd(
                IsDirectCalleeHasAttribute<CUDADeviceAttr>(),
                makeCheckNot(IsDirectCalleeHasAttribute<CUDAHostAttr>()))),
        makeCheckOr(IsContextCallHasAttribute<CUDADeviceAttr>(),
                    IsContextCallHasAttribute<CUDAGlobalAttr>())),
    CALL_FACTORY_ENTRY("rsqrt",
                       CALL(MapNames::getClNamespace(false, true) + "rsqrt",
                            CAST_IF_NEED(makeLiteral("double"), ARG(0)))),
    NO_REWRITE_FUNCNAME_FACTORY_ENTRY("rsqrt", "rsqrt"))

CONDITIONAL_FACTORY_ENTRY(
    makeCheckOr(
        makeCheckAnd(
            HasDirectCallee(),
            makeCheckAnd(
                IsDirectCalleeHasAttribute<CUDADeviceAttr>(),
                makeCheckNot(IsDirectCalleeHasAttribute<CUDAHostAttr>()))),
        makeCheckOr(IsContextCallHasAttribute<CUDADeviceAttr>(),
                    IsContextCallHasAttribute<CUDAGlobalAttr>())),
    CONDITIONAL_FACTORY_ENTRY(
        UseCAndCXXStandardLibrariesExt,
        HEADER_INSERT_FACTORY(HeaderType::HT_STDLIB, CALL_FACTORY_ENTRY("std::abs", CALL("std::abs", ARG(0)))),
        CONDITIONAL_FACTORY_ENTRY(
            IsIntegerType(0),
            CALL_FACTORY_ENTRY(
                "std::abs",
                CALL(MapNames::getClNamespace(false, true) + "abs", ARG(0))),
            CALL_FACTORY_ENTRY(
                "std::abs",
                CALL(MapNames::getClNamespace(false, true) + "fabs", ARG(0))))),
    CONDITIONAL_FACTORY_ENTRY(
        IsDefinedInCUDA(),
        HEADER_INSERT_FACTORY(HeaderType::HT_STDLIB, NO_REWRITE_FUNCNAME_FACTORY_ENTRY("std::abs", "std::abs")),
        NO_REWRITE_FUNCNAME_FACTORY_ENTRY("std::abs", "std::abs")
    ))

CONDITIONAL_FACTORY_ENTRY(
    makeCheckOr(
        makeCheckAnd(
            HasDirectCallee(),
            makeCheckAnd(
                IsDirectCalleeHasAttribute<CUDADeviceAttr>(),
                makeCheckNot(IsDirectCalleeHasAttribute<CUDAHostAttr>()))),
        makeCheckOr(IsContextCallHasAttribute<CUDADeviceAttr>(),
                    IsContextCallHasAttribute<CUDAGlobalAttr>())),
    CONDITIONAL_FACTORY_ENTRY(
        UseCAndCXXStandardLibrariesExt,
        HEADER_INSERT_FACTORY(HeaderType::HT_STDLIB, CALL_FACTORY_ENTRY("abs", CALL("std::abs", ARG(0)))),
        CONDITIONAL_FACTORY_ENTRY(
            IsIntegerType(0),
            CALL_FACTORY_ENTRY(
                "abs",
                CALL(MapNames::getClNamespace(false, true) + "abs", ARG(0))),
            CALL_FACTORY_ENTRY(
                "abs",
                CALL(MapNames::getClNamespace(false, true) + "fabs", ARG(0))))),
    CONDITIONAL_FACTORY_ENTRY(
        IsDefinedInCUDA(),
        HEADER_INSERT_FACTORY(HeaderType::HT_STDLIB, NO_REWRITE_FUNCNAME_FACTORY_ENTRY("abs", "std::abs")),
        NO_REWRITE_FUNCNAME_FACTORY_ENTRY("abs", "abs")
<<<<<<< HEAD
    ))
=======
    ))

CONDITIONAL_FACTORY_ENTRY(
    IsDefinedInCUDA(),
    CALL_FACTORY_ENTRY("saturate",
                       CALL(MapNames::getClNamespace(false, true) + "clamp<float>",
                            ARG(0), ARG("0.0f"), ARG("1.0f"))),
    NO_REWRITE_FUNCNAME_FACTORY_ENTRY("saturate", "saturate"))
>>>>>>> 89a7ce55
<|MERGE_RESOLUTION|>--- conflicted
+++ resolved
@@ -79,9 +79,6 @@
         IsDefinedInCUDA(),
         HEADER_INSERT_FACTORY(HeaderType::HT_STDLIB, NO_REWRITE_FUNCNAME_FACTORY_ENTRY("abs", "std::abs")),
         NO_REWRITE_FUNCNAME_FACTORY_ENTRY("abs", "abs")
-<<<<<<< HEAD
-    ))
-=======
     ))
 
 CONDITIONAL_FACTORY_ENTRY(
@@ -89,5 +86,4 @@
     CALL_FACTORY_ENTRY("saturate",
                        CALL(MapNames::getClNamespace(false, true) + "clamp<float>",
                             ARG(0), ARG("0.0f"), ARG("1.0f"))),
-    NO_REWRITE_FUNCNAME_FACTORY_ENTRY("saturate", "saturate"))
->>>>>>> 89a7ce55
+    NO_REWRITE_FUNCNAME_FACTORY_ENTRY("saturate", "saturate"))