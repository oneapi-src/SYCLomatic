//===--------------- ValidateArguments.h ----------------------------------===//
//
// Part of the LLVM Project, under the Apache License v2.0 with LLVM Exceptions.
// See https://llvm.org/LICENSE.txt for license information.
// SPDX-License-Identifier: Apache-2.0 WITH LLVM-exception
//
//===----------------------------------------------------------------------===//

#ifndef DPCT_VALIDATE_ARGUMENTS_H
#define DPCT_VALIDATE_ARGUMENTS_H

#include "clang/Tooling/Tooling.h"

#include <string>
#include <vector>

#if defined(_WIN32)
#define MAX_PATH_LEN _MAX_PATH
#define MAX_NAME_LEN _MAX_FNAME
#else
#define MAX_PATH_LEN PATH_MAX
#define MAX_NAME_LEN NAME_MAX
#endif

/// The enum that sets the Unified Shared Memory (USM) level to use in
/// source code generation.
/// none:       uses helper functions from DPCT header files for memory
///             management migration
/// restricted: uses USM API for memory management migration
enum class UsmLevel { UL_None, UL_Restricted };
/// OutputVerbosityLevel defines various verbosity levels for dpct reports
enum class OutputVerbosityLevel {
  OVL_Silent,
  OVL_Normal,
  OVL_Detailed,
  OVL_Diagnostics
};
enum class BuildScript { BS_None, BS_Cmake };
enum class DPCTFormatStyle { FS_LLVM, FS_Google, FS_Custom };
enum class ReportFormatEnum { RFE_NotSetFormat, RFE_CSV, RFE_Formatted };
enum class HelperFilesCustomizationLevel {
  HFCL_None,
  HFCL_File,
  HFCL_All,
  HFCL_API
};
enum class ReportTypeEnum {
  RTE_NotSetType,
  RTE_APIs,
  RTE_Stats,
  RTE_All,
  RTE_Diags
};
enum class AssumedNDRangeDimEnum : unsigned int { ARE_Dim1 = 1, ARE_Dim3 = 3 };
enum class ExplicitNamespace : unsigned int {
  EN_None = 0,
  // 1 means EN_CL and it has already been removed
  EN_SYCL = 2,
  EN_SYCL_Math = 3,
  EN_DPCT = 4
};
enum class DPCPPExtensionsDefaultEnabled : unsigned int {
  ExtDE_EnqueueBarrier = 0,
  ExtDE_DeviceInfo,
  ExtDE_BFloat16,
  ExtDE_PeerAccess,
  ExtDE_Assert,
  ExtDE_QueueEmpty,
  ExtDE_DPCPPExtensionsDefaultEnabledEnumSize,
  ExtDE_All
};
enum class DPCPPExtensionsDefaultDisabled : unsigned int {
  ExtDD_CCXXStandardLibrary = 0,
  ExtDD_IntelDeviceMath,
  ExtDD_DPCPPExtensionsDefaultDisabledEnumSize,
  ExtDD_All
};
enum class ExperimentalFeatures : unsigned int {
  Exp_NdRangeBarrier = 0, // Using nd_range_barrier.
  Exp_FreeQueries,        // Using free queries functions, like this_nd_item,
                          // this_group, this_subgroup.
  Exp_GroupSharedMemory,
  Exp_LogicalGroup,
  Exp_UserDefineReductions,
  Exp_MaskedSubGroupFunction,
  Exp_DPLExperimentalAPI,
  Exp_OccupancyCalculation,
  Exp_Matrix,
  Exp_BFloat16Math,
  Exp_BindlessImages,
  Exp_NonUniformGroups,
<<<<<<< HEAD
  Exp_DeviceGlobal,
  Exp_ExperimentalFeaturesEnumSize
=======
  Exp_ExperimentalFeaturesEnumSize,
  Exp_All
>>>>>>> dc3d5ad0
};
enum class HelperFuncPreference : unsigned int { NoQueueDevice = 0 };
enum class SYCLFileExtensionEnum { DP_CPP, SYCL_CPP, CPP };

bool makeInRootCanonicalOrSetDefaults(
    clang::tooling::UnifiedPath &InRoot, const std::vector<std::string> SourceFiles);
bool makeAnalysisScopeCanonicalOrSetDefaults(clang::tooling::UnifiedPath &AnalysisScope,
                                             const clang::tooling::UnifiedPath &InRoot);
bool getDefaultOutRoot(clang::tooling::UnifiedPath &OutRootPar,
                       bool NeedCheckOutRootEmpty = true);
/// Make sure files passed to tool are under the
/// input root directory and have an extension.
/// return value:
/// 0: success (InRoot and SourceFiles are valid)
/// -1: fail for InRoot not valid or there is file SourceFiles not in InRoot
/// -2: fail for there is file in SourceFiles without extension
int validatePaths(const clang::tooling::UnifiedPath &InRoot,
                  const std::vector<std::string> &SourceFiles);

/// Make sure cmake script path is valide file path or directory path.
/// return value:
/// 0: success (InRoot and CmakeScriptPaths are valid)
/// -1: fail for InRoot not valid
/// -2: fail for there is file or directory not existing in CmakeScriptPaths
/// -3: fail for there is directory not in InRoot directory in CmakeScriptPaths
/// -4: fail for there is file not in InRoot directory in CmakeScriptPaths
/// -5: fail for there is file that is is not a cmake script file in CmakeScriptPaths
int validateCmakeScriptPaths(const clang::tooling::UnifiedPath &InRoot,
                             const std::vector<std::string> &CmakeScriptPaths);

bool checkReportArgs(ReportTypeEnum &RType, ReportFormatEnum &RFormat,
                     std::string &RFile, bool &ROnly, bool &GenReport,
                     std::string &DVerbose);

/// Return value:
///  0: Path is valid
///  1: Path is empty, option SDK include path is not used
/// -1: Path is invalid
int checkSDKPathOrIncludePath(clang::tooling::UnifiedPath &Path);

#endif // DPCT_VALIDATE_ARGUMENTS_H<|MERGE_RESOLUTION|>--- conflicted
+++ resolved
@@ -89,13 +89,9 @@
   Exp_BFloat16Math,
   Exp_BindlessImages,
   Exp_NonUniformGroups,
-<<<<<<< HEAD
   Exp_DeviceGlobal,
-  Exp_ExperimentalFeaturesEnumSize
-=======
   Exp_ExperimentalFeaturesEnumSize,
   Exp_All
->>>>>>> dc3d5ad0
 };
 enum class HelperFuncPreference : unsigned int { NoQueueDevice = 0 };
 enum class SYCLFileExtensionEnum { DP_CPP, SYCL_CPP, CPP };
