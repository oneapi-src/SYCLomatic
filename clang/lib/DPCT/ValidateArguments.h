//===--------------- ValidateArguments.h ----------------------------------===//
//
// Part of the LLVM Project, under the Apache License v2.0 with LLVM Exceptions.
// See https://llvm.org/LICENSE.txt for license information.
// SPDX-License-Identifier: Apache-2.0 WITH LLVM-exception
//
//===----------------------------------------------------------------------===//

#ifndef DPCT_VALIDATE_ARGUMENTS_H
#define DPCT_VALIDATE_ARGUMENTS_H

#include <string>
#include <vector>

#if defined(_WIN32)
#define MAX_PATH_LEN _MAX_PATH
#define MAX_NAME_LEN _MAX_FNAME
#else
#define MAX_PATH_LEN PATH_MAX
#define MAX_NAME_LEN NAME_MAX
#endif

/// The enum that sets the Unified Shared Memory (USM) level to use in
/// source code generation.
/// none:       uses helper functions from DPCT header files for memory
///             management migration
/// restricted: uses USM API for memory management migration
enum class UsmLevel { UL_None, UL_Restricted };
/// OutputVerbosityLevel defines various verbosity levels for dpct reports
enum class OutputVerbosityLevel {
  OVL_Silent,
  OVL_Normal,
  OVL_Detailed,
  OVL_Diagnostics
};
enum class DPCTFormatStyle { FS_LLVM, FS_Google, FS_Custom };
enum class ReportFormatEnum { RFE_NotSetFormat, RFE_CSV, RFE_Formatted };
enum class HelperFilesCustomizationLevel {
  HFCL_None,
  HFCL_File,
  HFCL_All,
  HFCL_API
};
enum class ReportTypeEnum {
  RTE_NotSetType,
  RTE_APIs,
  RTE_Stats,
  RTE_All,
  RTE_Diags
};
enum class AssumedNDRangeDimEnum : unsigned int { ARE_Dim1 = 1, ARE_Dim3 = 3 };
enum class ExplicitNamespace : unsigned int {
  EN_None = 0,
  EN_CL = 1,
  EN_SYCL = 2,
  EN_SYCL_Math = 3,
  EN_DPCT = 4
};
enum class DPCPPExtensionsDefaultEnabled : unsigned int {
  ExtDE_EnqueueBarrier = 0,
  ExtDE_DeviceInfo,
  ExtDE_DPCPPExtensionsDefaultEnabledEnumSize
};
enum class DPCPPExtensionsDefaultDisabled : unsigned int {
  ExtDD_CCXXStandardLibrary = 0,
  ExtDD_IntelDeviceMath,
  ExtDD_DPCPPExtensionsDefaultDisabledEnumSize
};
enum class ExperimentalFeatures : unsigned int {
  Exp_NdRangeBarrier = 0, // Using nd_range_barrier.
  Exp_FreeQueries,        // Using free queries functions, like this_nd_item,
                          // this_group, this_subgroup.
  Exp_GroupSharedMemory,
  Exp_LogicalGroup,
  Exp_ExperimentalFeaturesEnumSize,
  Exp_UserDefineReductions,
<<<<<<< HEAD
  Exp_DPLExperimentalAPI
=======
  Exp_MaskedSubGroupFunction
>>>>>>> 6f38625b
};

bool makeInRootCanonicalOrSetDefaults(
    std::string &InRoot, const std::vector<std::string> SourceFiles);
bool makeOutRootCanonicalOrSetDefaults(std::string &OutRoot);
bool makeAnalysisScopeCanonicalOrSetDefaults(std::string &AnalysisScope,
                                             const std::string &InRoot);

/// Make sure files passed to tool are under the
/// input root directory and have an extension.
/// return value:
/// 0: success (InRoot and SourceFiles are valid)
/// -1: fail for InRoot not valid or there is file SourceFiles not in InRoot
/// -2: fail for there is file in SourceFiles without extension
int validatePaths(const std::string &InRoot,
                  const std::vector<std::string> &SourceFiles);
bool checkReportArgs(ReportTypeEnum &RType, ReportFormatEnum &RFormat,
                     std::string &RFile, bool &ROnly, bool &GenReport,
                     std::string &DVerbose);

/// Return value:
///  0: Path is valid
///  1: Path is empty, option SDK include path is not used
/// -1: Path is invalid
int checkSDKPathOrIncludePath(const std::string &Path, std::string &RealPath);

void validateCustomHelperFileNameArg(HelperFilesCustomizationLevel Level,
                                     std::string &Name,
                                     const std::string &OutRoot);
#endif // DPCT_VALIDATE_ARGUMENTS_H<|MERGE_RESOLUTION|>--- conflicted
+++ resolved
@@ -74,11 +74,8 @@
   Exp_LogicalGroup,
   Exp_ExperimentalFeaturesEnumSize,
   Exp_UserDefineReductions,
-<<<<<<< HEAD
+  Exp_MaskedSubGroupFunction,
   Exp_DPLExperimentalAPI
-=======
-  Exp_MaskedSubGroupFunction
->>>>>>> 6f38625b
 };
 
 bool makeInRootCanonicalOrSetDefaults(
