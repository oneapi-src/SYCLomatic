//===--------------- ValidateArguments.h ----------------------------------===//
//
// Part of the LLVM Project, under the Apache License v2.0 with LLVM Exceptions.
// See https://llvm.org/LICENSE.txt for license information.
// SPDX-License-Identifier: Apache-2.0 WITH LLVM-exception
//
//===----------------------------------------------------------------------===//

#ifndef DPCT_VALIDATE_ARGUMENTS_H
#define DPCT_VALIDATE_ARGUMENTS_H

#include <string>
#include <vector>

#if defined(_WIN32)
#define MAX_PATH_LEN _MAX_PATH
#define MAX_NAME_LEN _MAX_FNAME
#else
#define MAX_PATH_LEN PATH_MAX
#define MAX_NAME_LEN NAME_MAX
#endif

/// The enum that sets the Unified Shared Memory (USM) level to use in
/// source code generation.
/// none:       uses helper functions from DPCT header files for memory
///             management migration
/// restricted: uses USM API for memory management migration
enum class UsmLevel { UL_None, UL_Restricted };
/// OutputVerbosityLevel defines various verbosity levels for dpct reports
enum class OutputVerbosityLevel {
  OVL_Silent,
  OVL_Normal,
  OVL_Detailed,
  OVL_Diagnostics
};
enum class DPCTFormatStyle { FS_LLVM, FS_Google, FS_Custom };
enum class ReportFormatEnum { RFE_NotSetFormat, RFE_CSV, RFE_Formatted };
enum class HelperFilesCustomizationLevel {
  HFCL_None,
  HFCL_File,
  HFCL_All,
  HFCL_API
};
enum class ReportTypeEnum {
  RTE_NotSetType,
  RTE_APIs,
  RTE_Stats,
  RTE_All,
  RTE_Diags
};
enum class AssumedNDRangeDimEnum : unsigned int { ARE_Dim1 = 1, ARE_Dim3 = 3 };
enum class ExplicitNamespace : unsigned int {
  EN_None = 0,
  EN_CL = 1,
  EN_SYCL = 2,
  EN_SYCL_Math = 3,
  EN_DPCT = 4
};
enum class DPCPPExtensionsDefaultEnabled : unsigned int {
  ExtDE_EnqueueBarrier = 0,
  ExtDE_DeviceInfo,
  ExtDE_DPCPPExtensionsDefaultEnabledEnumSize
};
enum class DPCPPExtensionsDefaultDisabled : unsigned int {
<<<<<<< HEAD
  ExtDD_CCXXStandardLibrary = 0x01,
  ExtDD_IntelDeviceMath,
=======
  ExtDD_CCXXStandardLibrary = 0,
>>>>>>> 48d3c60a
  ExtDD_DPCPPExtensionsDefaultDisabledEnumSize
};
enum class ExperimentalFeatures : unsigned int {
  Exp_NdRangeBarrier = 0, // Using nd_range_barrier.
  Exp_FreeQueries,        // Using free queries functions, like this_nd_item,
                          // this_group, this_subgroup.
  Exp_GroupSharedMemory,
  Exp_LogicalGroup,
  Exp_ExperimentalFeaturesEnumSize
};

bool makeInRootCanonicalOrSetDefaults(
    std::string &InRoot, const std::vector<std::string> SourceFiles);
bool makeOutRootCanonicalOrSetDefaults(std::string &OutRoot);
bool makeAnalysisScopeCanonicalOrSetDefaults(std::string &AnalysisScope,
                                             const std::string &InRoot);

/// Make sure files passed to tool are under the
/// input root directory and have an extension.
/// return value:
/// 0: success (InRoot and SourceFiles are valid)
/// -1: fail for InRoot not valid or there is file SourceFiles not in InRoot
/// -2: fail for there is file in SourceFiles without extension
int validatePaths(const std::string &InRoot,
                  const std::vector<std::string> &SourceFiles);
bool checkReportArgs(ReportTypeEnum &RType, ReportFormatEnum &RFormat,
                     std::string &RFile, bool &ROnly, bool &GenReport,
                     std::string &DVerbose);

/// Return value:
///  0: Path is valid
///  1: Path is empty, option SDK include path is not used
/// -1: Path is invalid
int checkSDKPathOrIncludePath(const std::string &Path, std::string &RealPath);

void validateCustomHelperFileNameArg(HelperFilesCustomizationLevel Level,
                                     std::string &Name,
                                     const std::string &OutRoot);
#endif // DPCT_VALIDATE_ARGUMENTS_H<|MERGE_RESOLUTION|>--- conflicted
+++ resolved
@@ -62,12 +62,8 @@
   ExtDE_DPCPPExtensionsDefaultEnabledEnumSize
 };
 enum class DPCPPExtensionsDefaultDisabled : unsigned int {
-<<<<<<< HEAD
-  ExtDD_CCXXStandardLibrary = 0x01,
+  ExtDD_CCXXStandardLibrary = 0,
   ExtDD_IntelDeviceMath,
-=======
-  ExtDD_CCXXStandardLibrary = 0,
->>>>>>> 48d3c60a
   ExtDD_DPCPPExtensionsDefaultDisabledEnumSize
 };
 enum class ExperimentalFeatures : unsigned int {
