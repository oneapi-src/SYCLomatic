//===--------------- APINamesTemplateType.inc -----------------------------===//
//
// Part of the LLVM Project, under the Apache License v2.0 with LLVM Exceptions.
// See https://llvm.org/LICENSE.txt for license information.
// SPDX-License-Identifier: Apache-2.0 WITH LLVM-exception
//
//===----------------------------------------------------------------------===//

TYPE_REWRITE_ENTRY(
    "cuda::atomic",
        TYPE_CONDITIONAL_FACTORY(
        CheckTemplateArgCount(2),
        TYPE_FACTORY(STR(MapNames::getDpctNamespace() + "atomic"),
                     TEMPLATE_ARG(0),
                     TEMPLATE_ARG(1),
                     STR(MapNames::getClNamespace() + "memory_order::relaxed")),
        TYPE_FACTORY(STR(MapNames::getDpctNamespace() + "atomic"),
                     TEMPLATE_ARG(0))))

TYPE_REWRITE_ENTRY(
    "cuda::std::atomic",
    TYPE_CONDITIONAL_FACTORY(
        CheckTemplateArgCount(2),
        TYPE_FACTORY(STR(MapNames::getDpctNamespace() + "atomic"),
                     TEMPLATE_ARG(0),
                     TEMPLATE_ARG(1),
                     STR(MapNames::getClNamespace() + "memory_order::relaxed")),
        TYPE_FACTORY(STR(MapNames::getDpctNamespace() + "atomic"),
                     TEMPLATE_ARG(0))))

TYPE_REWRITE_ENTRY(
    "thrust::not_equal_to",
    TYPE_FACTORY(STR("std::not_equal_to"), TEMPLATE_ARG(0)))

FEATURE_REQUEST_FACTORY(HelperFeatureEnum::DplExtrasIterators_constant_iterator,
TYPE_REWRITE_ENTRY(
    "thrust::constant_iterator",
    TYPE_FACTORY(STR(MapNames::getDpctNamespace() + "constant_iterator"),
                     TEMPLATE_ARG(0))))

TYPE_REWRITE_ENTRY(
    "cudaExtent",
    TYPE_CONDITIONAL_FACTORY(
        CheckTypeNameAndInVarDecl("cudaExtent"),
        CTAD_TYPE_FACTORY(STR(MapNames::getClNamespace() + "range"), STR("3")),
        TYPE_FACTORY(STR(MapNames::getClNamespace() + "range"), STR("3"))))

TYPE_REWRITE_ENTRY(
    "cub::CountingInputIterator",
    HEADER_INSERTION_FACTORY(HeaderType::HT_DPL_Iterator,
                             TYPE_FACTORY(STR("oneapi::dpl::counting_iterator"),
                                          TEMPLATE_ARG(0))))

TYPE_REWRITE_ENTRY("cub::TransformInputIterator",
                   HEADER_INSERTION_FACTORY(
                       HeaderType::HT_DPL_Iterator,
                       TYPE_FACTORY(STR("oneapi::dpl::transform_iterator"),
                                    TEMPLATE_ARG(2), TEMPLATE_ARG(1))))

TYPE_REWRITE_ENTRY("cub::ConstantInputIterator",
                   HEADER_INSERTION_FACTORY(HeaderType::HT_DPCT_DPL_Utils,
                   TYPE_FACTORY(STR(MapNames::getDpctNamespace() + "constant_iterator"), TEMPLATE_ARG(0))))

FEATURE_REQUEST_FACTORY(
    HelperFeatureEnum::DplExtrasIterators_arg_index_input_iterator,
    TYPE_REWRITE_ENTRY("cub::ArgIndexInputIterator",
                       HEADER_INSERTION_FACTORY(
                           HeaderType::HT_DPCT_DPL_Utils,
                           TYPE_FACTORY(STR(MapNames::getDpctNamespace() + "arg_index_input_iterator"),
                                        TEMPLATE_ARG(0)))))

TYPE_REWRITE_ENTRY(
    "cub::DiscardOutputIterator",
    HEADER_INSERTION_FACTORY(HeaderType::HT_DPL_Iterator,
                             TYPE_FACTORY(STR("oneapi::dpl::discard_iterator"))))

TYPE_REWRITE_ENTRY("cub::Sum",
                   TYPE_FACTORY(STR(MapNames::getClNamespace() + "plus"),
                                STR("")))

TYPE_REWRITE_ENTRY("cub::Min",
                   TYPE_FACTORY(STR(MapNames::getClNamespace() + "minimum"),
                                STR("")))

TYPE_REWRITE_ENTRY("cub::Max",
                   TYPE_FACTORY(STR(MapNames::getClNamespace() + "maximum"),
                                STR("")))

TYPE_REWRITE_ENTRY("cub::Equality", TYPE_FACTORY(STR("std::equal_to"), STR("")))

FEATURE_REQUEST_FACTORY(
    HelperFeatureEnum::DplExtrasIterators_key_value_pair,
    TYPE_REWRITE_ENTRY("cub::KeyValuePair",
                       HEADER_INSERTION_FACTORY(
                           HeaderType::HT_DPCT_DPL_Utils,
                           TYPE_FACTORY(STR(MapNames::getDpctNamespace() + "key_value_pair"),
                                        TEMPLATE_ARG(0), TEMPLATE_ARG(1)))))

FEATURE_REQUEST_FACTORY(
    HelperFeatureEnum::Memory_usm_host_allocator_alias,
    TYPE_REWRITE_ENTRY("thrust::system::cuda::experimental::pinned_allocator",
                       TYPE_FACTORY(STR(MapNames::getDpctNamespace() +
                                        "deprecated::usm_host_allocator"),
                                    TEMPLATE_ARG(0))))

FEATURE_REQUEST_FACTORY(
    HelperFeatureEnum::Memory_usm_host_allocator_alias,
    TYPE_REWRITE_ENTRY("thrust::cuda::experimental::pinned_allocator",
                       TYPE_FACTORY(STR(MapNames::getDpctNamespace() +
                                        "deprecated::usm_host_allocator"),
                                    TEMPLATE_ARG(0))))

// thrust::greater_equal
TYPE_REWRITE_ENTRY(
    "thrust::greater_equal",
    TYPE_FACTORY(STR("std::greater_equal"), TEMPLATE_ARG(0)))

// thrust::less_equal
TYPE_REWRITE_ENTRY(
    "thrust::less_equal",
    TYPE_FACTORY(STR("std::less_equal"), TEMPLATE_ARG(0)))

// logical_and
TYPE_REWRITE_ENTRY(
    "thrust::logical_and",
    TYPE_FACTORY(STR("std::logical_and"), TEMPLATE_ARG(0)))

//  thrust::system_error(
TYPE_REWRITE_ENTRY("thrust::system::system_error",
                   TYPE_FACTORY(STR("std::system_error")))

// thrust::bit_and
TYPE_REWRITE_ENTRY(
    "thrust::bit_and",
    TYPE_FACTORY(STR("std::bit_and"), TEMPLATE_ARG(0)))

// thrust::bit_or
TYPE_REWRITE_ENTRY(
    "thrust::bit_or",
    TYPE_FACTORY(STR("std::bit_or"), TEMPLATE_ARG(0)))

// thrust::minimum
TYPE_REWRITE_ENTRY(
    "thrust::minimum",
    TYPE_FACTORY(STR("oneapi::dpl::minimum"), TEMPLATE_ARG(0)))

//thrust::bit_xor
TYPE_REWRITE_ENTRY(
    "thrust::bit_xor",
    TYPE_FACTORY(STR("std::bit_xor"), TEMPLATE_ARG(0)))

//thrust::modulus
TYPE_REWRITE_ENTRY(
    "thrust::modulus",
    TYPE_FACTORY(STR("std::modulus"), TEMPLATE_ARG(0)))

TYPE_REWRITE_ENTRY(
    "cub::DoubleBuffer",
    TYPE_CONDITIONAL_FACTORY(
        CheckForPostfixDeclaratorType(0),
        WARNING_FACTORY(Diagnostics::KNOWN_UNSUPPORTED_TYPE, TYPESTR),
        HEADER_INSERTION_FACTORY(HeaderType::HT_DPCT_DPL_Utils,
        TYPE_FACTORY(STR("dpct::io_iterator_pair"), ADD_POINTER(TEMPLATE_ARG(0))))))

TYPE_REWRITE_ENTRY(
    "cudaPos",
    TYPE_CONDITIONAL_FACTORY(
        CheckTypeNameAndInVarDecl("cudaPos"),
        CTAD_TYPE_FACTORY(STR(MapNames::getClNamespace() + "id"), STR("3")),
        TYPE_FACTORY(STR(MapNames::getClNamespace() + "id"), STR("3"))))

TYPE_REWRITE_ENTRY("thrust::identity",
                   TYPE_FACTORY(STR("oneapi::dpl::identity")))

<<<<<<< HEAD
TYPE_REWRITE_ENTRY("cooperative_groups::__v1::plus",
                   TYPE_FACTORY(STR(MapNames::getClNamespace() + "plus"),
                                TEMPLATE_ARG(0)))

TYPE_REWRITE_ENTRY("cooperative_groups::__v1::less",
                   TYPE_FACTORY(STR(MapNames::getClNamespace() + "minimum"),
                                TEMPLATE_ARG(0)))

TYPE_REWRITE_ENTRY("cooperative_groups::__v1::greater",
                   TYPE_FACTORY(STR(MapNames::getClNamespace() + "maximum"),
                                TEMPLATE_ARG(0)))

TYPE_REWRITE_ENTRY("cooperative_groups::__v1::bit_and",
                   TYPE_FACTORY(STR(MapNames::getClNamespace() + "bit_and"),
                                TEMPLATE_ARG(0)))

TYPE_REWRITE_ENTRY("cooperative_groups::__v1::bit_xor",
                   TYPE_FACTORY(STR(MapNames::getClNamespace() + "bit_xor"),
                                TEMPLATE_ARG(0)))

TYPE_REWRITE_ENTRY("cooperative_groups::__v1::bit_or",
                   TYPE_FACTORY(STR(MapNames::getClNamespace() + "bit_or"),
                                TEMPLATE_ARG(0)))
=======
TYPE_REWRITE_ENTRY("thrust::null_type", TYPE_FACTORY(STR("dpct::null_type")))
>>>>>>> 237234a7
<|MERGE_RESOLUTION|>--- conflicted
+++ resolved
@@ -172,7 +172,8 @@
 TYPE_REWRITE_ENTRY("thrust::identity",
                    TYPE_FACTORY(STR("oneapi::dpl::identity")))
 
-<<<<<<< HEAD
+TYPE_REWRITE_ENTRY("thrust::null_type", TYPE_FACTORY(STR("dpct::null_type")))
+
 TYPE_REWRITE_ENTRY("cooperative_groups::__v1::plus",
                    TYPE_FACTORY(STR(MapNames::getClNamespace() + "plus"),
                                 TEMPLATE_ARG(0)))
@@ -195,7 +196,4 @@
 
 TYPE_REWRITE_ENTRY("cooperative_groups::__v1::bit_or",
                    TYPE_FACTORY(STR(MapNames::getClNamespace() + "bit_or"),
-                                TEMPLATE_ARG(0)))
-=======
-TYPE_REWRITE_ENTRY("thrust::null_type", TYPE_FACTORY(STR("dpct::null_type")))
->>>>>>> 237234a7
+                                TEMPLATE_ARG(0)))