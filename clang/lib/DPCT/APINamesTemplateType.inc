//===--------------- APINamesTemplateType.inc -----------------------------===//
//
// Part of the LLVM Project, under the Apache License v2.0 with LLVM Exceptions.
// See https://llvm.org/LICENSE.txt for license information.
// SPDX-License-Identifier: Apache-2.0 WITH LLVM-exception
//
//===----------------------------------------------------------------------===//

// clang-format off

TYPE_REWRITE_ENTRY(
    "cuda::atomic",
        TYPE_CONDITIONAL_FACTORY(
        CheckTemplateArgCount(2),
        TYPE_FACTORY(STR(MapNames::getDpctNamespace() + "atomic"),
                     TEMPLATE_ARG(0),
                     TEMPLATE_ARG(1),
                     STR(MapNames::getClNamespace() + "memory_order::relaxed")),
        TYPE_FACTORY(STR(MapNames::getDpctNamespace() + "atomic"),
                     TEMPLATE_ARG(0))))

TYPE_REWRITE_ENTRY(
    "cuda::std::atomic",
    TYPE_CONDITIONAL_FACTORY(
        CheckTemplateArgCount(2),
        TYPE_FACTORY(STR(MapNames::getDpctNamespace() + "atomic"),
                     TEMPLATE_ARG(0),
                     TEMPLATE_ARG(1),
                     STR(MapNames::getClNamespace() + "memory_order::relaxed")),
        TYPE_FACTORY(STR(MapNames::getDpctNamespace() + "atomic"),
                     TEMPLATE_ARG(0))))

TYPE_REWRITE_ENTRY(
    "thrust::not_equal_to",
    TYPE_FACTORY(STR("std::not_equal_to"), TEMPLATE_ARG(0)))

FEATURE_REQUEST_FACTORY(HelperFeatureEnum::DplExtrasIterators_constant_iterator,
TYPE_REWRITE_ENTRY(
    "thrust::constant_iterator",
    TYPE_FACTORY(STR(MapNames::getDpctNamespace() + "constant_iterator"),
                     TEMPLATE_ARG(0))))

TYPE_REWRITE_ENTRY(
    "cudaExtent",
    TYPE_CONDITIONAL_FACTORY(
        CheckTypeNameAndInVarDecl("cudaExtent"),
        CTAD_TYPE_FACTORY(STR(MapNames::getClNamespace() + "range"), STR("3")),
        TYPE_FACTORY(STR(MapNames::getClNamespace() + "range"), STR("3"))))

TYPE_REWRITE_ENTRY(
    "cub::CountingInputIterator",
    HEADER_INSERTION_FACTORY(HeaderType::HT_DPL_Iterator,
                             TYPE_FACTORY(STR("oneapi::dpl::counting_iterator"),
                                          TEMPLATE_ARG(0))))

TYPE_REWRITE_ENTRY("cub::TransformInputIterator",
                   HEADER_INSERTION_FACTORY(
                       HeaderType::HT_DPL_Iterator,
                       TYPE_FACTORY(STR("oneapi::dpl::transform_iterator"),
                                    TEMPLATE_ARG(2), TEMPLATE_ARG(1))))

TYPE_REWRITE_ENTRY("cub::ConstantInputIterator",
                   HEADER_INSERTION_FACTORY(HeaderType::HT_DPCT_DPL_Utils,
                   TYPE_FACTORY(STR(MapNames::getDpctNamespace() + "constant_iterator"), TEMPLATE_ARG(0))))

FEATURE_REQUEST_FACTORY(
    HelperFeatureEnum::DplExtrasIterators_arg_index_input_iterator,
    TYPE_REWRITE_ENTRY("cub::ArgIndexInputIterator",
                       HEADER_INSERTION_FACTORY(
                           HeaderType::HT_DPCT_DPL_Utils,
                           TYPE_FACTORY(STR(MapNames::getDpctNamespace() + "arg_index_input_iterator"),
                                        TEMPLATE_ARG(0)))))

TYPE_REWRITE_ENTRY(
    "cub::DiscardOutputIterator",
    HEADER_INSERTION_FACTORY(HeaderType::HT_DPL_Iterator,
                             TYPE_FACTORY(STR("oneapi::dpl::discard_iterator"))))

TYPE_REWRITE_ENTRY("cub::Sum",
                   TYPE_FACTORY(STR(MapNames::getClNamespace() + "plus"),
                                STR("")))

TYPE_REWRITE_ENTRY("cub::Min",
                   TYPE_FACTORY(STR(MapNames::getClNamespace() + "minimum"),
                                STR("")))

TYPE_REWRITE_ENTRY("cub::Max",
                   TYPE_FACTORY(STR(MapNames::getClNamespace() + "maximum"),
                                STR("")))

TYPE_REWRITE_ENTRY("cub::Equality", TYPE_FACTORY(STR("std::equal_to"), STR("")))

FEATURE_REQUEST_FACTORY(
    HelperFeatureEnum::DplExtrasIterators_key_value_pair,
    TYPE_REWRITE_ENTRY("cub::KeyValuePair",
                       HEADER_INSERTION_FACTORY(
                           HeaderType::HT_DPCT_DPL_Utils,
                           TYPE_FACTORY(STR(MapNames::getDpctNamespace() + "key_value_pair"),
                                        TEMPLATE_ARG(0), TEMPLATE_ARG(1)))))

FEATURE_REQUEST_FACTORY(
    HelperFeatureEnum::Memory_usm_host_allocator_alias,
    TYPE_REWRITE_ENTRY("thrust::system::cuda::experimental::pinned_allocator",
                       TYPE_FACTORY(STR(MapNames::getDpctNamespace() +
                                        "deprecated::usm_host_allocator"),
                                    TEMPLATE_ARG(0))))

FEATURE_REQUEST_FACTORY(
    HelperFeatureEnum::Memory_usm_host_allocator_alias,
    TYPE_REWRITE_ENTRY("thrust::cuda::experimental::pinned_allocator",
                       TYPE_FACTORY(STR(MapNames::getDpctNamespace() +
                                        "deprecated::usm_host_allocator"),
                                    TEMPLATE_ARG(0))))

// thrust::greater_equal
TYPE_REWRITE_ENTRY(
    "thrust::greater_equal",
    TYPE_FACTORY(STR("std::greater_equal"), TEMPLATE_ARG(0)))

// thrust::less_equal
TYPE_REWRITE_ENTRY(
    "thrust::less_equal",
    TYPE_FACTORY(STR("std::less_equal"), TEMPLATE_ARG(0)))

// logical_and
TYPE_REWRITE_ENTRY(
    "thrust::logical_and",
    TYPE_FACTORY(STR("std::logical_and"), TEMPLATE_ARG(0)))

//  thrust::system_error(
TYPE_REWRITE_ENTRY("thrust::system::system_error",
                   TYPE_FACTORY(STR("std::system_error")))

// thrust::bit_and
TYPE_REWRITE_ENTRY(
    "thrust::bit_and",
    TYPE_FACTORY(STR("std::bit_and"), TEMPLATE_ARG(0)))

// thrust::bit_or
TYPE_REWRITE_ENTRY(
    "thrust::bit_or",
    TYPE_FACTORY(STR("std::bit_or"), TEMPLATE_ARG(0)))

// thrust::minimum
TYPE_REWRITE_ENTRY(
    "thrust::minimum",
    TYPE_FACTORY(STR("oneapi::dpl::minimum"), TEMPLATE_ARG(0)))

//thrust::bit_xor
TYPE_REWRITE_ENTRY(
    "thrust::bit_xor",
    TYPE_FACTORY(STR("std::bit_xor"), TEMPLATE_ARG(0)))

//thrust::modulus
TYPE_REWRITE_ENTRY(
    "thrust::modulus",
    TYPE_FACTORY(STR("std::modulus"), TEMPLATE_ARG(0)))

TYPE_REWRITE_ENTRY(
    "cub::DoubleBuffer",
    TYPE_CONDITIONAL_FACTORY(
        CheckForPostfixDeclaratorType(0),
        WARNING_FACTORY(Diagnostics::KNOWN_UNSUPPORTED_TYPE, TYPESTR),
        HEADER_INSERTION_FACTORY(HeaderType::HT_DPCT_DPL_Utils,
        TYPE_FACTORY(STR(MapNames::getDpctNamespace() + "io_iterator_pair"), ADD_POINTER(TEMPLATE_ARG(0))))))

TYPE_REWRITE_ENTRY(
    "cudaPos",
    TYPE_CONDITIONAL_FACTORY(
        CheckTypeNameAndInVarDecl("cudaPos"),
        CTAD_TYPE_FACTORY(STR(MapNames::getClNamespace() + "id"), STR("3")),
        TYPE_FACTORY(STR(MapNames::getClNamespace() + "id"), STR("3"))))

TYPE_REWRITE_ENTRY("thrust::identity",
                   TYPE_FACTORY(STR("oneapi::dpl::identity")))

TYPE_REWRITE_ENTRY("thrust::null_type", TYPE_FACTORY(STR(MapNames::getDpctNamespace() + "null_type")))

TYPE_REWRITE_ENTRY("cooperative_groups::__v1::plus",
                   TYPE_FACTORY(STR(MapNames::getClNamespace() + "plus"),
                                TEMPLATE_ARG(0)))

TYPE_REWRITE_ENTRY("cooperative_groups::__v1::less",
                   TYPE_FACTORY(STR(MapNames::getClNamespace() + "minimum"),
                                TEMPLATE_ARG(0)))

TYPE_REWRITE_ENTRY("cooperative_groups::__v1::greater",
                   TYPE_FACTORY(STR(MapNames::getClNamespace() + "maximum"),
                                TEMPLATE_ARG(0)))

TYPE_REWRITE_ENTRY("cooperative_groups::__v1::bit_and",
                   TYPE_FACTORY(STR(MapNames::getClNamespace() + "bit_and"),
                                TEMPLATE_ARG(0)))

TYPE_REWRITE_ENTRY("cooperative_groups::__v1::bit_xor",
                   TYPE_FACTORY(STR(MapNames::getClNamespace() + "bit_xor"),
                                TEMPLATE_ARG(0)))

TYPE_REWRITE_ENTRY("cooperative_groups::__v1::bit_or",
                   TYPE_FACTORY(STR(MapNames::getClNamespace() + "bit_or"),
                                TEMPLATE_ARG(0)))

<<<<<<< HEAD
TYPE_REWRITE_ENTRY("nvcuda::wmma::matrix_a",
    TYPE_CONDITIONAL_FACTORY(
        checkEnableJointMatrixForType(),
        TYPE_FACTORY(STR(MapNames::getClNamespace() +
                         "ext::oneapi::experimental::matrix::use::a")),
        WARNING_FACTORY(Diagnostics::KNOWN_UNSUPPORTED_TYPE, TYPESTR)))

TYPE_REWRITE_ENTRY("nvcuda::wmma::matrix_b",
    TYPE_CONDITIONAL_FACTORY(
        checkEnableJointMatrixForType(),
        TYPE_FACTORY(STR(MapNames::getClNamespace() +
                         "ext::oneapi::experimental::matrix::use::b")),
        WARNING_FACTORY(Diagnostics::KNOWN_UNSUPPORTED_TYPE, TYPESTR)))

TYPE_REWRITE_ENTRY("nvcuda::wmma::row_major",
    TYPE_CONDITIONAL_FACTORY(
        checkEnableJointMatrixForType(),
        TYPE_FACTORY(STR(MapNames::getClNamespace() +
                         "ext::oneapi::experimental::matrix::layout::row_major")),
        WARNING_FACTORY(Diagnostics::KNOWN_UNSUPPORTED_TYPE, TYPESTR)))

TYPE_REWRITE_ENTRY("nvcuda::wmma::col_major",
    TYPE_CONDITIONAL_FACTORY(
        checkEnableJointMatrixForType(),
        TYPE_FACTORY(STR(MapNames::getClNamespace() +
                         "ext::oneapi::experimental::matrix::layout::col_major")),
        WARNING_FACTORY(Diagnostics::KNOWN_UNSUPPORTED_TYPE, TYPESTR)))

TYPE_REWRITE_ENTRY("nvcuda::wmma::accumulator",
    TYPE_CONDITIONAL_FACTORY(
        checkEnableJointMatrixForType(),
        TYPE_FACTORY(STR(MapNames::getClNamespace() +
                         "ext::oneapi::experimental::matrix::use::accumulator")),
        WARNING_FACTORY(Diagnostics::KNOWN_UNSUPPORTED_TYPE, TYPESTR)))

TYPE_REWRITE_ENTRY("nvcuda::wmma::fragment",
    TYPE_CONDITIONAL_FACTORY(
        checkEnableJointMatrixForType(),
        TYPE_CONDITIONAL_FACTORY(
            CheckTemplateArgCount(5),
            TYPE_FACTORY(STR(MapNames::getClNamespace() +
                             "ext::oneapi::experimental::matrix::joint_matrix"),
                         STR("sycl::sub_group"),TEMPLATE_ARG(4),TEMPLATE_ARG(0),
                         TEMPLATE_ARG(1),TEMPLATE_ARG(2)),
            TYPE_CONDITIONAL_FACTORY(
                checkTemplateArgSpelling(0, "nvcuda::wmma::matrix_a"),
                    TYPE_FACTORY(STR(MapNames::getClNamespace() +
                                     "ext::oneapi::experimental::matrix::joint_matrix"),
                                 STR("sycl::sub_group"),TEMPLATE_ARG(4),TEMPLATE_ARG(0),
                                 TEMPLATE_ARG(1),TEMPLATE_ARG(3),TEMPLATE_ARG(5)),
                    TYPE_FACTORY(STR(MapNames::getClNamespace() +
                                     "ext::oneapi::experimental::matrix::joint_matrix"),
                                 STR("sycl::sub_group"),TEMPLATE_ARG(4),TEMPLATE_ARG(0),
                                 TEMPLATE_ARG(2),TEMPLATE_ARG(3),TEMPLATE_ARG(5)))),
        WARNING_FACTORY(Diagnostics::KNOWN_UNSUPPORTED_TYPE, TYPESTR)))
=======
TYPE_REWRITE_ENTRY("thrust::random::default_random_engine",
                   TYPE_FACTORY(STR("oneapi::dpl::default_engine")))

TYPE_REWRITE_ENTRY("thrust::random::uniform_real_distribution",
                   TYPE_FACTORY(STR("oneapi::dpl::uniform_real_distribution"), TEMPLATE_ARG(0)))

TYPE_REWRITE_ENTRY("thrust::random::normal_distribution",
                   TYPE_FACTORY(STR("oneapi::dpl::normal_distribution"), TEMPLATE_ARG(0)))

TYPE_REWRITE_ENTRY("thrust::random::uniform_int_distribution",
                   TYPE_FACTORY(STR("oneapi::dpl::uniform_int_distribution"), TEMPLATE_ARG(0)))

>>>>>>> e9763150
// clang-format on<|MERGE_RESOLUTION|>--- conflicted
+++ resolved
@@ -200,7 +200,18 @@
                    TYPE_FACTORY(STR(MapNames::getClNamespace() + "bit_or"),
                                 TEMPLATE_ARG(0)))
 
-<<<<<<< HEAD
+TYPE_REWRITE_ENTRY("thrust::random::default_random_engine",
+                   TYPE_FACTORY(STR("oneapi::dpl::default_engine")))
+
+TYPE_REWRITE_ENTRY("thrust::random::uniform_real_distribution",
+                   TYPE_FACTORY(STR("oneapi::dpl::uniform_real_distribution"), TEMPLATE_ARG(0)))
+
+TYPE_REWRITE_ENTRY("thrust::random::normal_distribution",
+                   TYPE_FACTORY(STR("oneapi::dpl::normal_distribution"), TEMPLATE_ARG(0)))
+
+TYPE_REWRITE_ENTRY("thrust::random::uniform_int_distribution",
+                   TYPE_FACTORY(STR("oneapi::dpl::uniform_int_distribution"), TEMPLATE_ARG(0)))
+
 TYPE_REWRITE_ENTRY("nvcuda::wmma::matrix_a",
     TYPE_CONDITIONAL_FACTORY(
         checkEnableJointMatrixForType(),
@@ -256,18 +267,4 @@
                                  STR("sycl::sub_group"),TEMPLATE_ARG(4),TEMPLATE_ARG(0),
                                  TEMPLATE_ARG(2),TEMPLATE_ARG(3),TEMPLATE_ARG(5)))),
         WARNING_FACTORY(Diagnostics::KNOWN_UNSUPPORTED_TYPE, TYPESTR)))
-=======
-TYPE_REWRITE_ENTRY("thrust::random::default_random_engine",
-                   TYPE_FACTORY(STR("oneapi::dpl::default_engine")))
-
-TYPE_REWRITE_ENTRY("thrust::random::uniform_real_distribution",
-                   TYPE_FACTORY(STR("oneapi::dpl::uniform_real_distribution"), TEMPLATE_ARG(0)))
-
-TYPE_REWRITE_ENTRY("thrust::random::normal_distribution",
-                   TYPE_FACTORY(STR("oneapi::dpl::normal_distribution"), TEMPLATE_ARG(0)))
-
-TYPE_REWRITE_ENTRY("thrust::random::uniform_int_distribution",
-                   TYPE_FACTORY(STR("oneapi::dpl::uniform_int_distribution"), TEMPLATE_ARG(0)))
-
->>>>>>> e9763150
 // clang-format on