--- conflicted
+++ resolved
@@ -12,7 +12,8 @@
 #include "clang/Tooling/CommonOptionsParser.h"
 #include "clang/Tooling/Core/UnifiedPath.h"
 
-<<<<<<< HEAD
+#include <map>
+
 clang::tooling::UnifiedPath
 getCmakeBuildPathFromInRoot(const clang::tooling::UnifiedPath &InRoot,
                             const clang::tooling::UnifiedPath &OutRoot);
@@ -23,25 +24,12 @@
 bool migrateCmakeScriptFile(const clang::tooling::UnifiedPath &InRoot,
                             const clang::tooling::UnifiedPath &OutRoot,
                             const clang::tooling::UnifiedPath &InFileName);
-=======
-#include <map>
-
-std::string getCmakeBuildPathFromInRoot(llvm::StringRef InRoot,
-                                        llvm::StringRef OutRoot);
-void collectCmakeScripts(llvm::StringRef InRoot, llvm::StringRef OutRoot,
-                         std::vector<std::string> &CmakeScriptFiles);
-bool migrateCmakeScriptFile(llvm::StringRef InRoot, llvm::StringRef OutRoot,
-                            std::string InFileName);
->>>>>>> 05f289c5
 bool cmakeScriptFileSpecified(const std::vector<std::string> &SourceFiles);
 
 void migrateCmakeScriptOnly(
     const llvm::Expected<clang::tooling::CommonOptionsParser> &OptParser,
-<<<<<<< HEAD
     const clang::tooling::UnifiedPath &InRoot,
     const clang::tooling::UnifiedPath &OutRoot);
-=======
-    llvm::StringRef InRoot, llvm::StringRef OutRoot);
 
 void parseVariable(const std::string &Input,
                    std::map<std::string, std::string> &VariablesMap);
@@ -50,5 +38,4 @@
     std::string &Input, const std::map<std::string, std::string> &VariablesMap);
 
 std::string convertCmakeCommandsToLower(const std::string &InputString);
->>>>>>> 05f289c5
 #endif