//===--------------- APINamesNccl.inc -------------------------------------===//
//
// Part of the LLVM Project, under the Apache License v2.0 with LLVM Exceptions.
// See https://llvm.org/LICENSE.txt for license information.
// SPDX-License-Identifier: Apache-2.0 WITH LLVM-exception
//
//===----------------------------------------------------------------------===//

FEATURE_REQUEST_FACTORY(
    HelperFeatureEnum::CclUtils_get_version,
    ASSIGNABLE_FACTORY(ASSIGN_FACTORY_ENTRY("ncclGetVersion", DEREF(0),
                                            CALL(MapNames::getDpctNamespace() +
                                                 "ccl::get_version"))))

FEATURE_REQUEST_FACTORY(
    HelperFeatureEnum::CclUtils_create_kvs_address,
    ASSIGNABLE_FACTORY(ASSIGN_FACTORY_ENTRY("ncclGetUniqueId", DEREF(0),
                                            CALL(MapNames::getDpctNamespace() +
                                                 "ccl::create_kvs_address"))))

FEATURE_REQUEST_FACTORY(
    HelperFeatureEnum::CclUtils_create_kvs,
    FEATURE_REQUEST_FACTORY(
        HelperFeatureEnum::CclUtils_communicator_ext,
        ASSIGNABLE_FACTORY(ASSIGN_FACTORY_ENTRY(
            "ncclCommInitRank", DEREF(0),
            NEW(MapNames::getDpctNamespace() + "ccl::communicator_ext", ARG(1),
                ARG(3),
                CALL(MapNames::getDpctNamespace() + "ccl::create_kvs",
                     ARG(2)))))))

ASSIGNABLE_FACTORY(ASSIGN_FACTORY_ENTRY("ncclCommCount", DEREF(1),
                                        MEMBER_CALL(ARG(0), true,
                                                    LITERAL("size"))))

<<<<<<< HEAD
FEATURE_REQUEST_FACTORY(
    HelperFeatureEnum::Device_get_device_id,
    ASSIGNABLE_FACTORY(ASSIGN_FACTORY_ENTRY(
        "ncclCommCuDevice", DEREF(1),
        CALL(MapNames::getDpctNamespace() + "get_device_id",
             MEMBER_CALL(MEMBER_CALL(ARG(0), true, LITERAL("get_device")),
                         false, LITERAL("get_native"))))))

FEATURE_REQUEST_FACTORY(
HelperFeatureEnum::CclUtils_communicator_ext_get_ccl_communicator,
=======
>>>>>>> 6cd26f2a
CONDITIONAL_FACTORY_ENTRY(
    CheckEnumArgStr(4, "ncclAvg"),
    UNSUPPORT_FACTORY_ENTRY("ncclAllReduce", Diagnostics::UNSUPPORTED_PARAM,
                            ARG(4)),
    CALL_FACTORY_ENTRY("ncclAllReduce",
                       CALL("oneapi::ccl::allreduce", ARG(0), ARG(1), ARG(2),
                            ARG(3), ARG(4), MEMBER_CALL(ARG(5),true,"get_ccl_communicator"),
                            CALL("oneapi::ccl::create_stream", STREAM(6))))))<|MERGE_RESOLUTION|>--- conflicted
+++ resolved
@@ -33,19 +33,6 @@
                                         MEMBER_CALL(ARG(0), true,
                                                     LITERAL("size"))))
 
-<<<<<<< HEAD
-FEATURE_REQUEST_FACTORY(
-    HelperFeatureEnum::Device_get_device_id,
-    ASSIGNABLE_FACTORY(ASSIGN_FACTORY_ENTRY(
-        "ncclCommCuDevice", DEREF(1),
-        CALL(MapNames::getDpctNamespace() + "get_device_id",
-             MEMBER_CALL(MEMBER_CALL(ARG(0), true, LITERAL("get_device")),
-                         false, LITERAL("get_native"))))))
-
-FEATURE_REQUEST_FACTORY(
-HelperFeatureEnum::CclUtils_communicator_ext_get_ccl_communicator,
-=======
->>>>>>> 6cd26f2a
 CONDITIONAL_FACTORY_ENTRY(
     CheckEnumArgStr(4, "ncclAvg"),
     UNSUPPORT_FACTORY_ENTRY("ncclAllReduce", Diagnostics::UNSUPPORTED_PARAM,
