//===--------------- APINamesCUBLAS.inc -----------------------------------===//
//
// Part of the LLVM Project, under the Apache License v2.0 with LLVM Exceptions.
// See https://llvm.org/LICENSE.txt for license information.
// SPDX-License-Identifier: Apache-2.0 WITH LLVM-exception
//
//===----------------------------------------------------------------------===//

ASSIGNABLE_FACTORY(FEATURE_REQUEST_FACTORY(
    HelperFeatureEnum::device_ext,
    CALL_FACTORY_ENTRY("cublasGetVersion_v2",
                       CALL(MapNames::getDpctNamespace() + "mkl_get_version",
                            ARG(MapNames::getDpctNamespace() + "version_field::major"), ARG(1)))))

ASSIGNABLE_FACTORY(FEATURE_REQUEST_FACTORY(
    HelperFeatureEnum::device_ext,
    CALL_FACTORY_ENTRY("cublasGetVersion",
                       CALL(MapNames::getDpctNamespace() + "mkl_get_version",
                            ARG(MapNames::getDpctNamespace() + "version_field::major"), ARG(0)))))

ASSIGNABLE_FACTORY(FEATURE_REQUEST_FACTORY(
    HelperFeatureEnum::device_ext,
    ASSIGN_FACTORY_ENTRY("cublasCreate_v2", DEREF(0),
                         NEW(MapNames::getDpctNamespace() +
                             "blas::descriptor"))))
ASSIGNABLE_FACTORY(DELETE_FACTORY_ENTRY("cublasDestroy_v2", ARG(0)))
ASSIGNABLE_FACTORY(MEMBER_CALL_FACTORY_ENTRY("cublasSetStream_v2", ARG(0), true,
                                             "set_queue", ARG(1)))
ASSIGNABLE_FACTORY(ASSIGN_FACTORY_ENTRY("cublasGetStream_v2", DEREF(1),
                                        UO(UnaryOperatorKind::UO_AddrOf,
                                           PAREN(MEMBER_CALL(ARG(0), true,
                                                             "get_queue")))))

ASSIGNABLE_FACTORY(CALL_FACTORY_ENTRY(
    "cublasSetKernelStream",
    CALL(MapNames::getDpctNamespace() + "blas::descriptor::set_saved_queue",
         ARG(0))))

ASSIGNABLE_FACTORY(CALL_FACTORY_ENTRY(
    "cublasSgemm_v2",
    CALL("oneapi::mkl::blas::column_major::gemm",
         MEMBER_CALL(ARG(0), true, "get_queue"),
         BLAS_ENUM_ARG(1, clang::dpct::BLASEnumExpr::BLASEnumType::Trans),
         BLAS_ENUM_ARG(2, clang::dpct::BLASEnumExpr::BLASEnumType::Trans),
         ARG(3), ARG(4), ARG(5),
<<<<<<< HEAD
         CALL(MapNames::getDpctNamespace() + "get_value", ARG(6), DEREF(0)),
         BUFFER_OR_USM_PTR(ARG(7), "float"), ARG(8),
         BUFFER_OR_USM_PTR(ARG(9), "float"), ARG(10),
         CALL(MapNames::getDpctNamespace() + "get_value", ARG(11), DEREF(0)),
         BUFFER_OR_USM_PTR(ARG(12), "float"), ARG(13))))
=======
         CALL(MapNames::getDpctNamespace() + "get_value", ARG(6),
              MEMBER_CALL(ARG(0), true, "get_queue")),
         BUFFER_OR_USM_PTR(7, "float"), ARG(8), BUFFER_OR_USM_PTR(9, "float"),
         ARG(10),
         CALL(MapNames::getDpctNamespace() + "get_value", ARG(11),
              MEMBER_CALL(ARG(0), true, "get_queue")),
         BUFFER_OR_USM_PTR(12, "float"), ARG(13))))
>>>>>>> 7ca77f36

ASSIGNABLE_FACTORY(CALL_FACTORY_ENTRY(
    "cublasDgemm_v2",
    CALL("oneapi::mkl::blas::column_major::gemm",
         MEMBER_CALL(ARG(0), true, "get_queue"),
         BLAS_ENUM_ARG(1, clang::dpct::BLASEnumExpr::BLASEnumType::Trans),
         BLAS_ENUM_ARG(2, clang::dpct::BLASEnumExpr::BLASEnumType::Trans),
         ARG(3), ARG(4), ARG(5),
<<<<<<< HEAD
         CALL(MapNames::getDpctNamespace() + "get_value", ARG(6), DEREF(0)),
         BUFFER_OR_USM_PTR(ARG(7), "double"), ARG(8),
         BUFFER_OR_USM_PTR(ARG(9), "double"), ARG(10),
         CALL(MapNames::getDpctNamespace() + "get_value", ARG(11), DEREF(0)),
         BUFFER_OR_USM_PTR(ARG(12), "double"), ARG(13))))
=======
         CALL(MapNames::getDpctNamespace() + "get_value", ARG(6),
              MEMBER_CALL(ARG(0), true, "get_queue")),
         BUFFER_OR_USM_PTR(7, "double"), ARG(8), BUFFER_OR_USM_PTR(9, "double"),
         ARG(10),
         CALL(MapNames::getDpctNamespace() + "get_value", ARG(11),
              MEMBER_CALL(ARG(0), true, "get_queue")),
         BUFFER_OR_USM_PTR(12, "double"), ARG(13))))
>>>>>>> 7ca77f36

ASSIGNABLE_FACTORY(CALL_FACTORY_ENTRY(
    "cublasCgemm_v2",
    CALL("oneapi::mkl::blas::column_major::gemm",
         MEMBER_CALL(ARG(0), true, "get_queue"),
         BLAS_ENUM_ARG(1, clang::dpct::BLASEnumExpr::BLASEnumType::Trans),
         BLAS_ENUM_ARG(2, clang::dpct::BLASEnumExpr::BLASEnumType::Trans),
         ARG(3), ARG(4), ARG(5),
<<<<<<< HEAD
         CALL(MapNames::getDpctNamespace() + "get_value", ARG(6), DEREF(0)),
         BUFFER_OR_USM_PTR(ARG(7), "std::complex<float>"), ARG(8),
         BUFFER_OR_USM_PTR(ARG(9), "std::complex<float>"), ARG(10),
         CALL(MapNames::getDpctNamespace() + "get_value", ARG(11), DEREF(0)),
         BUFFER_OR_USM_PTR(ARG(12), "std::complex<float>"), ARG(13))))
=======
         CALL(MapNames::getDpctNamespace() + "get_value", ARG(6),
              MEMBER_CALL(ARG(0), true, "get_queue")),
         BUFFER_OR_USM_PTR(7, "std::complex<float>"), ARG(8),
         BUFFER_OR_USM_PTR(9, "std::complex<float>"), ARG(10),
         CALL(MapNames::getDpctNamespace() + "get_value", ARG(11),
              MEMBER_CALL(ARG(0), true, "get_queue")),
         BUFFER_OR_USM_PTR(12, "std::complex<float>"), ARG(13))))
>>>>>>> 7ca77f36

ASSIGNABLE_FACTORY(CALL_FACTORY_ENTRY(
    "cublasZgemm_v2",
    CALL("oneapi::mkl::blas::column_major::gemm",
         MEMBER_CALL(ARG(0), true, "get_queue"),
         BLAS_ENUM_ARG(1, clang::dpct::BLASEnumExpr::BLASEnumType::Trans),
         BLAS_ENUM_ARG(2, clang::dpct::BLASEnumExpr::BLASEnumType::Trans),
         ARG(3), ARG(4), ARG(5),
<<<<<<< HEAD
         CALL(MapNames::getDpctNamespace() + "get_value", ARG(6), DEREF(0)),
         BUFFER_OR_USM_PTR(ARG(7), "std::complex<double>"), ARG(8),
         BUFFER_OR_USM_PTR(ARG(9), "std::complex<double>"), ARG(10),
         CALL(MapNames::getDpctNamespace() + "get_value", ARG(11), DEREF(0)),
         BUFFER_OR_USM_PTR(ARG(12), "std::complex<double>"), ARG(13))))
=======
         CALL(MapNames::getDpctNamespace() + "get_value", ARG(6),
              MEMBER_CALL(ARG(0), true, "get_queue")),
         BUFFER_OR_USM_PTR(7, "std::complex<double>"), ARG(8),
         BUFFER_OR_USM_PTR(9, "std::complex<double>"), ARG(10),
         CALL(MapNames::getDpctNamespace() + "get_value", ARG(11),
              MEMBER_CALL(ARG(0), true, "get_queue")),
         BUFFER_OR_USM_PTR(12, "std::complex<double>"), ARG(13))))
>>>>>>> 7ca77f36

ASSIGNABLE_FACTORY(FEATURE_REQUEST_FACTORY(
    HelperFeatureEnum::device_ext,
    CALL_FACTORY_ENTRY("cublasNrm2Ex",
                       CALL(MapNames::getDpctNamespace() + "nrm2", MEMBER_CALL(ARG(0), true, "get_queue"),
                            ARG(1), ARG(2), ARG(3), ARG(4), ARG(5), ARG(6)))))

ASSIGNABLE_FACTORY(FEATURE_REQUEST_FACTORY(
    HelperFeatureEnum::device_ext,
    CALL_FACTORY_ENTRY("cublasDotEx",
                       CALL(MapNames::getDpctNamespace() + "dot", MEMBER_CALL(ARG(0), true, "get_queue"),
                            ARG(1), ARG(2), ARG(3), ARG(4), ARG(5), ARG(6),
                            ARG(7), ARG(8), ARG(9)))))

ASSIGNABLE_FACTORY(FEATURE_REQUEST_FACTORY(
    HelperFeatureEnum::device_ext,
    CALL_FACTORY_ENTRY("cublasDotcEx",
                       CALL(MapNames::getDpctNamespace() + "dotc", MEMBER_CALL(ARG(0), true, "get_queue"),
                            ARG(1), ARG(2), ARG(3), ARG(4), ARG(5), ARG(6),
                            ARG(7), ARG(8), ARG(9)))))

ASSIGNABLE_FACTORY(FEATURE_REQUEST_FACTORY(
    HelperFeatureEnum::device_ext,
    CALL_FACTORY_ENTRY("cublasScalEx",
                       CALL(MapNames::getDpctNamespace() + "scal", MEMBER_CALL(ARG(0), true, "get_queue"),
                            ARG(1), ARG(2), ARG(3), ARG(4), ARG(5), ARG(6)))))

ASSIGNABLE_FACTORY(FEATURE_REQUEST_FACTORY(
    HelperFeatureEnum::device_ext,
    CALL_FACTORY_ENTRY("cublasAxpyEx",
                       CALL(MapNames::getDpctNamespace() + "axpy", MEMBER_CALL(ARG(0), true, "get_queue"),
                            ARG(1), ARG(2), ARG(3), ARG(4), ARG(5), ARG(6),
                            ARG(7), ARG(8), ARG(9)))))

ASSIGNABLE_FACTORY(FEATURE_REQUEST_FACTORY(
    HelperFeatureEnum::device_ext,
    CALL_FACTORY_ENTRY("cublasRotEx",
                       CALL(MapNames::getDpctNamespace() + "rot", MEMBER_CALL(ARG(0), true, "get_queue"),
                            ARG(1), ARG(2), ARG(3), ARG(4), ARG(5), ARG(6),
                            ARG(7), ARG(8), ARG(9), ARG(10)))))

ASSIGNABLE_FACTORY(FEATURE_REQUEST_FACTORY(
    HelperFeatureEnum::device_ext,
    CALL_FACTORY_ENTRY(
        "cublasGemmEx",
        CALL(MapNames::getDpctNamespace() + "gemm", MEMBER_CALL(ARG(0), true, "get_queue"),
             BLAS_ENUM_ARG(1, clang::dpct::BLASEnumExpr::BLASEnumType::Trans),
             BLAS_ENUM_ARG(2, clang::dpct::BLASEnumExpr::BLASEnumType::Trans),
             ARG(3), ARG(4), ARG(5), ARG(6), ARG(7), ARG(8), ARG(9), ARG(10),
             ARG(11), ARG(12), ARG(13), ARG(14), ARG(15), ARG(16), ARG(17)))))

ASSIGNABLE_FACTORY(FEATURE_REQUEST_FACTORY(
    HelperFeatureEnum::device_ext,
    CALL_FACTORY_ENTRY(
        "cublasGemmBatchedEx",
        CALL(MapNames::getDpctNamespace() + "gemm_batch", MEMBER_CALL(ARG(0), true, "get_queue"),
             BLAS_ENUM_ARG(1, clang::dpct::BLASEnumExpr::BLASEnumType::Trans),
             BLAS_ENUM_ARG(2, clang::dpct::BLASEnumExpr::BLASEnumType::Trans),
             ARG(3), ARG(4), ARG(5), ARG(6), DOUBLE_POINTER_CONST_CAST(makeLiteral("void"), ARG(7), BOOL(true), BOOL(false)), ARG(8), ARG(9),
             DOUBLE_POINTER_CONST_CAST(makeLiteral("void"), ARG(10), BOOL(true), BOOL(false)),
             ARG(11), ARG(12), ARG(13), DOUBLE_POINTER_CONST_CAST(makeLiteral("void"), ARG(14), BOOL(false), BOOL(false)), ARG(15), ARG(16), ARG(17), ARG(18)))))

ASSIGNABLE_FACTORY(FEATURE_REQUEST_FACTORY(
    HelperFeatureEnum::device_ext,
    CALL_FACTORY_ENTRY(
        "cublasGemmStridedBatchedEx",
        CALL(MapNames::getDpctNamespace() + "gemm_batch", MEMBER_CALL(ARG(0), true, "get_queue"),
             BLAS_ENUM_ARG(1, clang::dpct::BLASEnumExpr::BLASEnumType::Trans),
             BLAS_ENUM_ARG(2, clang::dpct::BLASEnumExpr::BLASEnumType::Trans),
             ARG(3), ARG(4), ARG(5), ARG(6), ARG(7), ARG(8), ARG(9), ARG(10),
             ARG(11), ARG(12), ARG(13), ARG(14), ARG(15), ARG(16), ARG(17),
             ARG(18), ARG(19), ARG(20), ARG(21)))))

ASSIGNABLE_FACTORY(FEATURE_REQUEST_FACTORY(
    HelperFeatureEnum::device_ext,
    CALL_FACTORY_ENTRY(
        "cublasSsyrkx",
        CALL(MapNames::getDpctNamespace() + "syrk", MEMBER_CALL(ARG(0), true, "get_queue"),
             BLAS_ENUM_ARG(1, clang::dpct::BLASEnumExpr::BLASEnumType::Uplo),
             BLAS_ENUM_ARG(2, clang::dpct::BLASEnumExpr::BLASEnumType::Trans),
             ARG(3), ARG(4), ARG(5), ARG(6), ARG(7), ARG(8), ARG(9), ARG(10),
             ARG(11), ARG(12)))))

ASSIGNABLE_FACTORY(FEATURE_REQUEST_FACTORY(
    HelperFeatureEnum::device_ext,
    CALL_FACTORY_ENTRY(
        "cublasDsyrkx",
        CALL(MapNames::getDpctNamespace() + "syrk", MEMBER_CALL(ARG(0), true, "get_queue"),
             BLAS_ENUM_ARG(1, clang::dpct::BLASEnumExpr::BLASEnumType::Uplo),
             BLAS_ENUM_ARG(2, clang::dpct::BLASEnumExpr::BLASEnumType::Trans),
             ARG(3), ARG(4), ARG(5), ARG(6), ARG(7), ARG(8), ARG(9), ARG(10),
             ARG(11), ARG(12)))))

ASSIGNABLE_FACTORY(FEATURE_REQUEST_FACTORY(
    HelperFeatureEnum::device_ext,
    CALL_FACTORY_ENTRY(
        "cublasCsyrkx",
        CALL(MapNames::getDpctNamespace() + "syrk", MEMBER_CALL(ARG(0), true, "get_queue"),
             BLAS_ENUM_ARG(1, clang::dpct::BLASEnumExpr::BLASEnumType::Uplo),
             BLAS_ENUM_ARG(2, clang::dpct::BLASEnumExpr::BLASEnumType::Trans),
             ARG(3), ARG(4), ARG(5), ARG(6), ARG(7), ARG(8), ARG(9), ARG(10),
             ARG(11), ARG(12)))))

ASSIGNABLE_FACTORY(FEATURE_REQUEST_FACTORY(
    HelperFeatureEnum::device_ext,
    CALL_FACTORY_ENTRY(
        "cublasZsyrkx",
        CALL(MapNames::getDpctNamespace() + "syrk", MEMBER_CALL(ARG(0), true, "get_queue"),
             BLAS_ENUM_ARG(1, clang::dpct::BLASEnumExpr::BLASEnumType::Uplo),
             BLAS_ENUM_ARG(2, clang::dpct::BLASEnumExpr::BLASEnumType::Trans),
             ARG(3), ARG(4), ARG(5), ARG(6), ARG(7), ARG(8), ARG(9), ARG(10),
             ARG(11), ARG(12)))))

ASSIGNABLE_FACTORY(FEATURE_REQUEST_FACTORY(
    HelperFeatureEnum::device_ext,
    CALL_FACTORY_ENTRY(
        "cublasCherkx",
        CALL(MapNames::getDpctNamespace() + "herk", MEMBER_CALL(ARG(0), true, "get_queue"),
             BLAS_ENUM_ARG(1, clang::dpct::BLASEnumExpr::BLASEnumType::Uplo),
             BLAS_ENUM_ARG(2, clang::dpct::BLASEnumExpr::BLASEnumType::Trans),
             ARG(3), ARG(4), ARG(5), ARG(6), ARG(7), ARG(8), ARG(9), ARG(10),
             ARG(11), ARG(12)))))

ASSIGNABLE_FACTORY(FEATURE_REQUEST_FACTORY(
    HelperFeatureEnum::device_ext,
    CALL_FACTORY_ENTRY(
        "cublasZherkx",
        CALL(MapNames::getDpctNamespace() + "herk", MEMBER_CALL(ARG(0), true, "get_queue"),
             BLAS_ENUM_ARG(1, clang::dpct::BLASEnumExpr::BLASEnumType::Uplo),
             BLAS_ENUM_ARG(2, clang::dpct::BLASEnumExpr::BLASEnumType::Trans),
             ARG(3), ARG(4), ARG(5), ARG(6), ARG(7), ARG(8), ARG(9), ARG(10),
             ARG(11), ARG(12)))))

ASSIGNABLE_FACTORY(CALL_FACTORY_ENTRY(
    "cublasSgeam",
    CALL("oneapi::mkl::blas::column_major::omatadd", MEMBER_CALL(ARG(0), true, "get_queue"),
         BLAS_ENUM_ARG(1, clang::dpct::BLASEnumExpr::BLASEnumType::Trans),
         BLAS_ENUM_ARG(2, clang::dpct::BLASEnumExpr::BLASEnumType::Trans),
         ARG(3), ARG(4),
<<<<<<< HEAD
         CALL(MapNames::getDpctNamespace() + "get_value", ARG(5), DEREF(0)),
         BUFFER_OR_USM_PTR(ARG(6), "float"), ARG(7),
         CALL(MapNames::getDpctNamespace() + "get_value", ARG(8), DEREF(0)),
         BUFFER_OR_USM_PTR(ARG(9), "float"), ARG(10),
         BUFFER_OR_USM_PTR(ARG(11), "float"), ARG(12))))
=======
         CALL(MapNames::getDpctNamespace() + "get_value", ARG(5), MEMBER_CALL(ARG(0), true, "get_queue")),
         BUFFER_OR_USM_PTR(6, "float"), ARG(7),
         CALL(MapNames::getDpctNamespace() + "get_value", ARG(8), MEMBER_CALL(ARG(0), true, "get_queue")),
         BUFFER_OR_USM_PTR(9, "float"), ARG(10), BUFFER_OR_USM_PTR(11, "float"),
         ARG(12))))
>>>>>>> 7ca77f36
ASSIGNABLE_FACTORY(CALL_FACTORY_ENTRY(
    "cublasDgeam",
    CALL("oneapi::mkl::blas::column_major::omatadd", MEMBER_CALL(ARG(0), true, "get_queue"),
         BLAS_ENUM_ARG(1, clang::dpct::BLASEnumExpr::BLASEnumType::Trans),
         BLAS_ENUM_ARG(2, clang::dpct::BLASEnumExpr::BLASEnumType::Trans),
         ARG(3), ARG(4),
<<<<<<< HEAD
         CALL(MapNames::getDpctNamespace() + "get_value", ARG(5), DEREF(0)),
         BUFFER_OR_USM_PTR(ARG(6), "double"), ARG(7),
         CALL(MapNames::getDpctNamespace() + "get_value", ARG(8), DEREF(0)),
         BUFFER_OR_USM_PTR(ARG(9), "double"), ARG(10),
         BUFFER_OR_USM_PTR(ARG(11), "double"), ARG(12))))
=======
         CALL(MapNames::getDpctNamespace() + "get_value", ARG(5), MEMBER_CALL(ARG(0), true, "get_queue")),
         BUFFER_OR_USM_PTR(6, "double"), ARG(7),
         CALL(MapNames::getDpctNamespace() + "get_value", ARG(8), MEMBER_CALL(ARG(0), true, "get_queue")),
         BUFFER_OR_USM_PTR(9, "double"), ARG(10),
         BUFFER_OR_USM_PTR(11, "double"), ARG(12))))
>>>>>>> 7ca77f36
ASSIGNABLE_FACTORY(CALL_FACTORY_ENTRY(
    "cublasCgeam",
    CALL("oneapi::mkl::blas::column_major::omatadd", MEMBER_CALL(ARG(0), true, "get_queue"),
         BLAS_ENUM_ARG(1, clang::dpct::BLASEnumExpr::BLASEnumType::Trans),
         BLAS_ENUM_ARG(2, clang::dpct::BLASEnumExpr::BLASEnumType::Trans),
         ARG(3), ARG(4),
<<<<<<< HEAD
         CALL(MapNames::getDpctNamespace() + "get_value", ARG(5), DEREF(0)),
         BUFFER_OR_USM_PTR(ARG(6), "std::complex<float>"), ARG(7),
         CALL(MapNames::getDpctNamespace() + "get_value", ARG(8), DEREF(0)),
         BUFFER_OR_USM_PTR(ARG(9), "std::complex<float>"), ARG(10),
         BUFFER_OR_USM_PTR(ARG(11), "std::complex<float>"), ARG(12))))
=======
         CALL(MapNames::getDpctNamespace() + "get_value", ARG(5), MEMBER_CALL(ARG(0), true, "get_queue")),
         BUFFER_OR_USM_PTR(6, "std::complex<float>"), ARG(7),
         CALL(MapNames::getDpctNamespace() + "get_value", ARG(8), MEMBER_CALL(ARG(0), true, "get_queue")),
         BUFFER_OR_USM_PTR(9, "std::complex<float>"), ARG(10),
         BUFFER_OR_USM_PTR(11, "std::complex<float>"), ARG(12))))
>>>>>>> 7ca77f36
ASSIGNABLE_FACTORY(CALL_FACTORY_ENTRY(
    "cublasZgeam",
    CALL("oneapi::mkl::blas::column_major::omatadd", MEMBER_CALL(ARG(0), true, "get_queue"),
         BLAS_ENUM_ARG(1, clang::dpct::BLASEnumExpr::BLASEnumType::Trans),
         BLAS_ENUM_ARG(2, clang::dpct::BLASEnumExpr::BLASEnumType::Trans),
         ARG(3), ARG(4),
<<<<<<< HEAD
         CALL(MapNames::getDpctNamespace() + "get_value", ARG(5), DEREF(0)),
         BUFFER_OR_USM_PTR(ARG(6), "std::complex<double>"), ARG(7),
         CALL(MapNames::getDpctNamespace() + "get_value", ARG(8), DEREF(0)),
         BUFFER_OR_USM_PTR(ARG(9), "std::complex<double>"), ARG(10),
         BUFFER_OR_USM_PTR(ARG(11), "std::complex<double>"), ARG(12))))
=======
         CALL(MapNames::getDpctNamespace() + "get_value", ARG(5), MEMBER_CALL(ARG(0), true, "get_queue")),
         BUFFER_OR_USM_PTR(6, "std::complex<double>"), ARG(7),
         CALL(MapNames::getDpctNamespace() + "get_value", ARG(8), MEMBER_CALL(ARG(0), true, "get_queue")),
         BUFFER_OR_USM_PTR(9, "std::complex<double>"), ARG(10),
         BUFFER_OR_USM_PTR(11, "std::complex<double>"), ARG(12))))
>>>>>>> 7ca77f36

ASSIGNABLE_FACTORY(CALL_FACTORY_ENTRY(
    "cublasSdgmm",
    CALL("oneapi::mkl::blas::column_major::dgmm", MEMBER_CALL(ARG(0), true, "get_queue"),
         BLAS_ENUM_ARG(1, clang::dpct::BLASEnumExpr::BLASEnumType::Side),
         ARG(2), ARG(3), BUFFER_OR_USM_PTR(ARG(4), "float"), ARG(5),
         BUFFER_OR_USM_PTR(ARG(6), "float"), ARG(7),
         BUFFER_OR_USM_PTR(ARG(8), "float"), ARG(9))))
ASSIGNABLE_FACTORY(CALL_FACTORY_ENTRY(
    "cublasDdgmm",
    CALL("oneapi::mkl::blas::column_major::dgmm", MEMBER_CALL(ARG(0), true, "get_queue"),
         BLAS_ENUM_ARG(1, clang::dpct::BLASEnumExpr::BLASEnumType::Side),
         ARG(2), ARG(3), BUFFER_OR_USM_PTR(ARG(4), "double"), ARG(5),
         BUFFER_OR_USM_PTR(ARG(6), "double"), ARG(7),
         BUFFER_OR_USM_PTR(ARG(8), "double"), ARG(9))))
ASSIGNABLE_FACTORY(CALL_FACTORY_ENTRY(
    "cublasCdgmm",
    CALL("oneapi::mkl::blas::column_major::dgmm", MEMBER_CALL(ARG(0), true, "get_queue"),
         BLAS_ENUM_ARG(1, clang::dpct::BLASEnumExpr::BLASEnumType::Side),
         ARG(2), ARG(3), BUFFER_OR_USM_PTR(ARG(4), "std::complex<float>"),
         ARG(5), BUFFER_OR_USM_PTR(ARG(6), "std::complex<float>"), ARG(7),
         BUFFER_OR_USM_PTR(ARG(8), "std::complex<float>"), ARG(9))))
ASSIGNABLE_FACTORY(CALL_FACTORY_ENTRY(
    "cublasZdgmm",
    CALL("oneapi::mkl::blas::column_major::dgmm", MEMBER_CALL(ARG(0), true, "get_queue"),
         BLAS_ENUM_ARG(1, clang::dpct::BLASEnumExpr::BLASEnumType::Side),
         ARG(2), ARG(3), BUFFER_OR_USM_PTR(ARG(4), "std::complex<double>"),
         ARG(5), BUFFER_OR_USM_PTR(ARG(6), "std::complex<double>"), ARG(7),
         BUFFER_OR_USM_PTR(ARG(8), "std::complex<double>"), ARG(9))))

ASSIGNABLE_FACTORY(FEATURE_REQUEST_FACTORY(
    HelperFeatureEnum::device_ext,
    CALL_FACTORY_ENTRY(
        "cublasStrsmBatched",
        CALL(MapNames::getDpctNamespace() + "trsm_batch", MEMBER_CALL(ARG(0), true, "get_queue"),
             BLAS_ENUM_ARG(1, clang::dpct::BLASEnumExpr::BLASEnumType::Side),
             BLAS_ENUM_ARG(2, clang::dpct::BLASEnumExpr::BLASEnumType::Uplo),
             BLAS_ENUM_ARG(3, clang::dpct::BLASEnumExpr::BLASEnumType::Trans),
             BLAS_ENUM_ARG(4, clang::dpct::BLASEnumExpr::BLASEnumType::Diag),
             ARG(5), ARG(6), ARG(7), CAST(makeLiteral("const void**"), ARG(8)), ARG(MapNames::getDpctNamespace() + "library_data_t::real_float"), ARG(9), CAST(makeLiteral("void**"), ARG(10)),
             ARG(MapNames::getDpctNamespace() + "library_data_t::real_float"), ARG(11), ARG(12), ARG(MapNames::getDpctNamespace() + "library_data_t::real_float")))))
ASSIGNABLE_FACTORY(FEATURE_REQUEST_FACTORY(
    HelperFeatureEnum::device_ext,
    CALL_FACTORY_ENTRY(
        "cublasDtrsmBatched",
        CALL(MapNames::getDpctNamespace() + "trsm_batch", MEMBER_CALL(ARG(0), true, "get_queue"),
             BLAS_ENUM_ARG(1, clang::dpct::BLASEnumExpr::BLASEnumType::Side),
             BLAS_ENUM_ARG(2, clang::dpct::BLASEnumExpr::BLASEnumType::Uplo),
             BLAS_ENUM_ARG(3, clang::dpct::BLASEnumExpr::BLASEnumType::Trans),
             BLAS_ENUM_ARG(4, clang::dpct::BLASEnumExpr::BLASEnumType::Diag),
             ARG(5), ARG(6), ARG(7), CAST(makeLiteral("const void**"), ARG(8)), ARG(MapNames::getDpctNamespace() + "library_data_t::real_double"), ARG(9), CAST(makeLiteral("void**"), ARG(10)),
             ARG(MapNames::getDpctNamespace() + "library_data_t::real_double"), ARG(11), ARG(12), ARG(MapNames::getDpctNamespace() + "library_data_t::real_double")))))
ASSIGNABLE_FACTORY(FEATURE_REQUEST_FACTORY(
    HelperFeatureEnum::device_ext,
    CALL_FACTORY_ENTRY(
        "cublasCtrsmBatched",
        CALL(MapNames::getDpctNamespace() + "trsm_batch", MEMBER_CALL(ARG(0), true, "get_queue"),
             BLAS_ENUM_ARG(1, clang::dpct::BLASEnumExpr::BLASEnumType::Side),
             BLAS_ENUM_ARG(2, clang::dpct::BLASEnumExpr::BLASEnumType::Uplo),
             BLAS_ENUM_ARG(3, clang::dpct::BLASEnumExpr::BLASEnumType::Trans),
             BLAS_ENUM_ARG(4, clang::dpct::BLASEnumExpr::BLASEnumType::Diag),
             ARG(5), ARG(6), ARG(7), CAST(makeLiteral("const void**"), ARG(8)), ARG(MapNames::getDpctNamespace() + "library_data_t::complex_float"), ARG(9), CAST(makeLiteral("void**"), ARG(10)),
             ARG(MapNames::getDpctNamespace() + "library_data_t::complex_float"), ARG(11), ARG(12), ARG(MapNames::getDpctNamespace() + "library_data_t::complex_float")))))
ASSIGNABLE_FACTORY(FEATURE_REQUEST_FACTORY(
    HelperFeatureEnum::device_ext,
    CALL_FACTORY_ENTRY(
        "cublasZtrsmBatched",
        CALL(MapNames::getDpctNamespace() + "trsm_batch", MEMBER_CALL(ARG(0), true, "get_queue"),
             BLAS_ENUM_ARG(1, clang::dpct::BLASEnumExpr::BLASEnumType::Side),
             BLAS_ENUM_ARG(2, clang::dpct::BLASEnumExpr::BLASEnumType::Uplo),
             BLAS_ENUM_ARG(3, clang::dpct::BLASEnumExpr::BLASEnumType::Trans),
             BLAS_ENUM_ARG(4, clang::dpct::BLASEnumExpr::BLASEnumType::Diag),
             ARG(5), ARG(6), ARG(7), CAST(makeLiteral("const void**"), ARG(8)), ARG(MapNames::getDpctNamespace() + "library_data_t::complex_double"), ARG(9), CAST(makeLiteral("void**"), ARG(10)),
             ARG(MapNames::getDpctNamespace() + "library_data_t::complex_double"), ARG(11), ARG(12), ARG(MapNames::getDpctNamespace() + "library_data_t::complex_double")))))

ASSIGNABLE_FACTORY(FEATURE_REQUEST_FACTORY(
    HelperFeatureEnum::device_ext,
    CALL_FACTORY_ENTRY(
        "cublasStrmm_v2",
        CALL(MapNames::getDpctNamespace() + "trmm", MEMBER_CALL(ARG(0), true, "get_queue"),
             BLAS_ENUM_ARG(1, clang::dpct::BLASEnumExpr::BLASEnumType::Side),
             BLAS_ENUM_ARG(2, clang::dpct::BLASEnumExpr::BLASEnumType::Uplo),
             BLAS_ENUM_ARG(3, clang::dpct::BLASEnumExpr::BLASEnumType::Trans),
             BLAS_ENUM_ARG(4, clang::dpct::BLASEnumExpr::BLASEnumType::Diag),
             ARG(5), ARG(6), ARG(7), ARG(8), ARG(9), ARG(10),
             ARG(11), ARG(12), ARG(13)))))
ASSIGNABLE_FACTORY(FEATURE_REQUEST_FACTORY(
    HelperFeatureEnum::device_ext,
    CALL_FACTORY_ENTRY(
        "cublasDtrmm_v2",
        CALL(MapNames::getDpctNamespace() + "trmm", MEMBER_CALL(ARG(0), true, "get_queue"),
             BLAS_ENUM_ARG(1, clang::dpct::BLASEnumExpr::BLASEnumType::Side),
             BLAS_ENUM_ARG(2, clang::dpct::BLASEnumExpr::BLASEnumType::Uplo),
             BLAS_ENUM_ARG(3, clang::dpct::BLASEnumExpr::BLASEnumType::Trans),
             BLAS_ENUM_ARG(4, clang::dpct::BLASEnumExpr::BLASEnumType::Diag),
             ARG(5), ARG(6), ARG(7), ARG(8), ARG(9), ARG(10),
             ARG(11), ARG(12), ARG(13)))))
ASSIGNABLE_FACTORY(FEATURE_REQUEST_FACTORY(
    HelperFeatureEnum::device_ext,
    CALL_FACTORY_ENTRY(
        "cublasCtrmm_v2",
        CALL(MapNames::getDpctNamespace() + "trmm", MEMBER_CALL(ARG(0), true, "get_queue"),
             BLAS_ENUM_ARG(1, clang::dpct::BLASEnumExpr::BLASEnumType::Side),
             BLAS_ENUM_ARG(2, clang::dpct::BLASEnumExpr::BLASEnumType::Uplo),
             BLAS_ENUM_ARG(3, clang::dpct::BLASEnumExpr::BLASEnumType::Trans),
             BLAS_ENUM_ARG(4, clang::dpct::BLASEnumExpr::BLASEnumType::Diag),
             ARG(5), ARG(6), ARG(7), ARG(8), ARG(9), ARG(10),
             ARG(11), ARG(12), ARG(13)))))
ASSIGNABLE_FACTORY(FEATURE_REQUEST_FACTORY(
    HelperFeatureEnum::device_ext,
    CALL_FACTORY_ENTRY(
        "cublasZtrmm_v2",
        CALL(MapNames::getDpctNamespace() + "trmm", MEMBER_CALL(ARG(0), true, "get_queue"),
             BLAS_ENUM_ARG(1, clang::dpct::BLASEnumExpr::BLASEnumType::Side),
             BLAS_ENUM_ARG(2, clang::dpct::BLASEnumExpr::BLASEnumType::Uplo),
             BLAS_ENUM_ARG(3, clang::dpct::BLASEnumExpr::BLASEnumType::Trans),
             BLAS_ENUM_ARG(4, clang::dpct::BLASEnumExpr::BLASEnumType::Diag),
             ARG(5), ARG(6), ARG(7), ARG(8), ARG(9), ARG(10),
             ARG(11), ARG(12), ARG(13)))))

ASSIGNABLE_FACTORY(FEATURE_REQUEST_FACTORY(
    HelperFeatureEnum::device_ext,
    CALL_FACTORY_ENTRY(
        "cublasHgemmBatched",
        CALL(MapNames::getDpctNamespace() + "gemm_batch", MEMBER_CALL(ARG(0), true, "get_queue"),
             BLAS_ENUM_ARG(1, clang::dpct::BLASEnumExpr::BLASEnumType::Trans),
             BLAS_ENUM_ARG(2, clang::dpct::BLASEnumExpr::BLASEnumType::Trans),
             ARG(3), ARG(4), ARG(5), ARG(6), CAST(makeLiteral("const void**"), ARG(7)), ARG(MapNames::getDpctNamespace() + "library_data_t::real_half"), ARG(8), CAST(makeLiteral("const void**"), ARG(9)),
             ARG(MapNames::getDpctNamespace() + "library_data_t::real_half"), ARG(10), ARG(11), CAST(makeLiteral("void**"), ARG(12)), ARG(MapNames::getDpctNamespace() + "library_data_t::real_half"),
             ARG(13), ARG(14), ARG(MapNames::getDpctNamespace() + "library_data_t::real_half")))))
ASSIGNABLE_FACTORY(FEATURE_REQUEST_FACTORY(
    HelperFeatureEnum::device_ext,
    CALL_FACTORY_ENTRY(
        "cublasSgemmBatched",
        CALL(MapNames::getDpctNamespace() + "gemm_batch", MEMBER_CALL(ARG(0), true, "get_queue"),
             BLAS_ENUM_ARG(1, clang::dpct::BLASEnumExpr::BLASEnumType::Trans),
             BLAS_ENUM_ARG(2, clang::dpct::BLASEnumExpr::BLASEnumType::Trans),
             ARG(3), ARG(4), ARG(5), ARG(6), CAST(makeLiteral("const void**"), ARG(7)), ARG(MapNames::getDpctNamespace() + "library_data_t::real_float"), ARG(8), CAST(makeLiteral("const void**"), ARG(9)),
             ARG(MapNames::getDpctNamespace() + "library_data_t::real_float"), ARG(10), ARG(11), CAST(makeLiteral("void**"), ARG(12)), ARG(MapNames::getDpctNamespace() + "library_data_t::real_float"),
             ARG(13), ARG(14), ARG(MapNames::getDpctNamespace() + "library_data_t::real_float")))))
ASSIGNABLE_FACTORY(FEATURE_REQUEST_FACTORY(
    HelperFeatureEnum::device_ext,
    CALL_FACTORY_ENTRY(
        "cublasDgemmBatched",
        CALL(MapNames::getDpctNamespace() + "gemm_batch", MEMBER_CALL(ARG(0), true, "get_queue"),
             BLAS_ENUM_ARG(1, clang::dpct::BLASEnumExpr::BLASEnumType::Trans),
             BLAS_ENUM_ARG(2, clang::dpct::BLASEnumExpr::BLASEnumType::Trans),
             ARG(3), ARG(4), ARG(5), ARG(6), CAST(makeLiteral("const void**"), ARG(7)), ARG(MapNames::getDpctNamespace() + "library_data_t::real_double"), ARG(8), CAST(makeLiteral("const void**"), ARG(9)),
             ARG(MapNames::getDpctNamespace() + "library_data_t::real_double"), ARG(10), ARG(11), CAST(makeLiteral("void**"), ARG(12)), ARG(MapNames::getDpctNamespace() + "library_data_t::real_double"),
             ARG(13), ARG(14), ARG(MapNames::getDpctNamespace() + "library_data_t::real_double")))))
ASSIGNABLE_FACTORY(FEATURE_REQUEST_FACTORY(
    HelperFeatureEnum::device_ext,
    CALL_FACTORY_ENTRY(
        "cublasCgemmBatched",
        CALL(MapNames::getDpctNamespace() + "gemm_batch", MEMBER_CALL(ARG(0), true, "get_queue"),
             BLAS_ENUM_ARG(1, clang::dpct::BLASEnumExpr::BLASEnumType::Trans),
             BLAS_ENUM_ARG(2, clang::dpct::BLASEnumExpr::BLASEnumType::Trans),
             ARG(3), ARG(4), ARG(5), ARG(6), CAST(makeLiteral("const void**"), ARG(7)), ARG(MapNames::getDpctNamespace() + "library_data_t::complex_float"), ARG(8), CAST(makeLiteral("const void**"), ARG(9)),
             ARG(MapNames::getDpctNamespace() + "library_data_t::complex_float"), ARG(10), ARG(11), CAST(makeLiteral("void**"), ARG(12)), ARG(MapNames::getDpctNamespace() + "library_data_t::complex_float"),
             ARG(13), ARG(14), ARG(MapNames::getDpctNamespace() + "library_data_t::complex_float")))))
ASSIGNABLE_FACTORY(FEATURE_REQUEST_FACTORY(
    HelperFeatureEnum::device_ext,
    CALL_FACTORY_ENTRY(
        "cublasZgemmBatched",
        CALL(MapNames::getDpctNamespace() + "gemm_batch", MEMBER_CALL(ARG(0), true, "get_queue"),
             BLAS_ENUM_ARG(1, clang::dpct::BLASEnumExpr::BLASEnumType::Trans),
             BLAS_ENUM_ARG(2, clang::dpct::BLASEnumExpr::BLASEnumType::Trans),
             ARG(3), ARG(4), ARG(5), ARG(6), CAST(makeLiteral("const void**"), ARG(7)), ARG(MapNames::getDpctNamespace() + "library_data_t::complex_double"), ARG(8), CAST(makeLiteral("const void**"), ARG(9)),
             ARG(MapNames::getDpctNamespace() + "library_data_t::complex_double"), ARG(10), ARG(11), CAST(makeLiteral("void**"), ARG(12)), ARG(MapNames::getDpctNamespace() + "library_data_t::complex_double"),
             ARG(13), ARG(14), ARG(MapNames::getDpctNamespace() + "library_data_t::complex_double")))))

// getrf
WARNING_FACTORY_ENTRY("cublasSgetrfBatched",
ASSIGNABLE_FACTORY(FEATURE_REQUEST_FACTORY(
    HelperFeatureEnum::device_ext,
    CALL_FACTORY_ENTRY(
        "cublasSgetrfBatched",
        CALL(MapNames::getDpctNamespace() + "getrf_batch_wrapper", MEMBER_CALL(ARG(0), true, "get_queue"),
             ARG(1), DOUBLE_POINTER_CONST_CAST(makeLiteral("float"), ARG(2), BOOL(false), BOOL(false)), ARG(3), ARG(4), ARG(5), ARG(6))))),
Diagnostics::DIFFERENT_LU_FACTORIZATION, ARG(4), ARG(MapNames::getDpctNamespace() + "getrf_batch_wrapper"), ARG("cublasSgetrfBatched"))
WARNING_FACTORY_ENTRY("cublasDgetrfBatched",
ASSIGNABLE_FACTORY(FEATURE_REQUEST_FACTORY(
    HelperFeatureEnum::device_ext,
    CALL_FACTORY_ENTRY(
        "cublasDgetrfBatched",
        CALL(MapNames::getDpctNamespace() + "getrf_batch_wrapper", MEMBER_CALL(ARG(0), true, "get_queue"),
             ARG(1), DOUBLE_POINTER_CONST_CAST(makeLiteral("double"), ARG(2), BOOL(false), BOOL(false)), ARG(3), ARG(4), ARG(5), ARG(6))))),
Diagnostics::DIFFERENT_LU_FACTORIZATION, ARG(4), ARG(MapNames::getDpctNamespace() + "getrf_batch_wrapper"), ARG("cublasDgetrfBatched"))
WARNING_FACTORY_ENTRY("cublasCgetrfBatched",
ASSIGNABLE_FACTORY(FEATURE_REQUEST_FACTORY(
    HelperFeatureEnum::device_ext,
    CALL_FACTORY_ENTRY(
        "cublasCgetrfBatched",
        CALL(MapNames::getDpctNamespace() + "getrf_batch_wrapper", MEMBER_CALL(ARG(0), true, "get_queue"),
             ARG(1), DOUBLE_POINTER_CONST_CAST(makeLiteral(MapNames::getClNamespace() + "float2"), ARG(2), BOOL(false), BOOL(false)), ARG(3), ARG(4), ARG(5), ARG(6))))),
Diagnostics::DIFFERENT_LU_FACTORIZATION, ARG(4), ARG(MapNames::getDpctNamespace() + "getrf_batch_wrapper"), ARG("cublasCgetrfBatched"))
WARNING_FACTORY_ENTRY("cublasZgetrfBatched",
ASSIGNABLE_FACTORY(FEATURE_REQUEST_FACTORY(
    HelperFeatureEnum::device_ext,
    CALL_FACTORY_ENTRY(
        "cublasZgetrfBatched",
        CALL(MapNames::getDpctNamespace() + "getrf_batch_wrapper", MEMBER_CALL(ARG(0), true, "get_queue"),
             ARG(1), DOUBLE_POINTER_CONST_CAST(makeLiteral(MapNames::getClNamespace() + "double2"), ARG(2), BOOL(false), BOOL(false)), ARG(3), ARG(4), ARG(5), ARG(6))))),
Diagnostics::DIFFERENT_LU_FACTORIZATION, ARG(4), ARG(MapNames::getDpctNamespace() + "getrf_batch_wrapper"), ARG("cublasZgetrfBatched"))

// getrs
ASSIGNABLE_FACTORY(FEATURE_REQUEST_FACTORY(
    HelperFeatureEnum::device_ext,
    CALL_FACTORY_ENTRY(
        "cublasSgetrsBatched",
        CALL(MapNames::getDpctNamespace() + "getrs_batch_wrapper", MEMBER_CALL(ARG(0), true, "get_queue"),
             BLAS_ENUM_ARG(1, clang::dpct::BLASEnumExpr::BLASEnumType::Trans),
             ARG(2), ARG(3), DOUBLE_POINTER_CONST_CAST(makeLiteral("float"), ARG(4), BOOL(true), BOOL(false)),
             ARG(5), ARG(6), DOUBLE_POINTER_CONST_CAST(makeLiteral("float"), ARG(7), BOOL(false), BOOL(false)), ARG(8), ARG(9), ARG(10)))))
ASSIGNABLE_FACTORY(FEATURE_REQUEST_FACTORY(
    HelperFeatureEnum::device_ext,
    CALL_FACTORY_ENTRY(
        "cublasDgetrsBatched",
        CALL(MapNames::getDpctNamespace() + "getrs_batch_wrapper", MEMBER_CALL(ARG(0), true, "get_queue"),
             BLAS_ENUM_ARG(1, clang::dpct::BLASEnumExpr::BLASEnumType::Trans),
             ARG(2), ARG(3), DOUBLE_POINTER_CONST_CAST(makeLiteral("double"), ARG(4), BOOL(true), BOOL(false)),
             ARG(5), ARG(6), DOUBLE_POINTER_CONST_CAST(makeLiteral("double"), ARG(7), BOOL(false), BOOL(false)), ARG(8), ARG(9), ARG(10)))))
ASSIGNABLE_FACTORY(FEATURE_REQUEST_FACTORY(
    HelperFeatureEnum::device_ext,
    CALL_FACTORY_ENTRY(
        "cublasCgetrsBatched",
        CALL(MapNames::getDpctNamespace() + "getrs_batch_wrapper", MEMBER_CALL(ARG(0), true, "get_queue"),
             BLAS_ENUM_ARG(1, clang::dpct::BLASEnumExpr::BLASEnumType::Trans),
             ARG(2), ARG(3), DOUBLE_POINTER_CONST_CAST(makeLiteral(MapNames::getClNamespace() + "float2"), ARG(4), BOOL(true), BOOL(false)),
             ARG(5), ARG(6), DOUBLE_POINTER_CONST_CAST(makeLiteral(MapNames::getClNamespace() + "float2"), ARG(7), BOOL(false), BOOL(false)), ARG(8), ARG(9), ARG(10)))))
ASSIGNABLE_FACTORY(FEATURE_REQUEST_FACTORY(
    HelperFeatureEnum::device_ext,
    CALL_FACTORY_ENTRY(
        "cublasZgetrsBatched",
        CALL(MapNames::getDpctNamespace() + "getrs_batch_wrapper", MEMBER_CALL(ARG(0), true, "get_queue"),
             BLAS_ENUM_ARG(1, clang::dpct::BLASEnumExpr::BLASEnumType::Trans),
             ARG(2), ARG(3), DOUBLE_POINTER_CONST_CAST(makeLiteral(MapNames::getClNamespace() + "double2"), ARG(4), BOOL(true), BOOL(false)),
             ARG(5), ARG(6), DOUBLE_POINTER_CONST_CAST(makeLiteral(MapNames::getClNamespace() + "double2"), ARG(7), BOOL(false), BOOL(false)), ARG(8), ARG(9), ARG(10)))))

// getri
ASSIGNABLE_FACTORY(FEATURE_REQUEST_FACTORY(
    HelperFeatureEnum::device_ext,
    CALL_FACTORY_ENTRY(
        "cublasSgetriBatched",
        CALL(MapNames::getDpctNamespace() + "getri_batch_wrapper", MEMBER_CALL(ARG(0), true, "get_queue"),
             ARG(1), DOUBLE_POINTER_CONST_CAST(makeLiteral("float"), ARG(2), BOOL(true), BOOL(false)),
             ARG(3), ARG(4), DOUBLE_POINTER_CONST_CAST(makeLiteral("float"), ARG(5), BOOL(false), BOOL(false)), ARG(6), ARG(7), ARG(8)))))
ASSIGNABLE_FACTORY(FEATURE_REQUEST_FACTORY(
    HelperFeatureEnum::device_ext,
    CALL_FACTORY_ENTRY(
        "cublasDgetriBatched",
        CALL(MapNames::getDpctNamespace() + "getri_batch_wrapper", MEMBER_CALL(ARG(0), true, "get_queue"),
             ARG(1), DOUBLE_POINTER_CONST_CAST(makeLiteral("double"), ARG(2), BOOL(true), BOOL(false)),
             ARG(3), ARG(4), DOUBLE_POINTER_CONST_CAST(makeLiteral("double"), ARG(5), BOOL(false), BOOL(false)), ARG(6), ARG(7), ARG(8)))))
ASSIGNABLE_FACTORY(FEATURE_REQUEST_FACTORY(
    HelperFeatureEnum::device_ext,
    CALL_FACTORY_ENTRY(
        "cublasCgetriBatched",
        CALL(MapNames::getDpctNamespace() + "getri_batch_wrapper", MEMBER_CALL(ARG(0), true, "get_queue"),
             ARG(1), DOUBLE_POINTER_CONST_CAST(makeLiteral(MapNames::getClNamespace() + "float2"), ARG(2), BOOL(true), BOOL(false)),
             ARG(3), ARG(4), DOUBLE_POINTER_CONST_CAST(makeLiteral(MapNames::getClNamespace() + "float2"), ARG(5), BOOL(false), BOOL(false)), ARG(6), ARG(7), ARG(8)))))
ASSIGNABLE_FACTORY(FEATURE_REQUEST_FACTORY(
    HelperFeatureEnum::device_ext,
    CALL_FACTORY_ENTRY(
        "cublasZgetriBatched",
        CALL(MapNames::getDpctNamespace() + "getri_batch_wrapper", MEMBER_CALL(ARG(0), true, "get_queue"),
             ARG(1), DOUBLE_POINTER_CONST_CAST(makeLiteral(MapNames::getClNamespace() + "double2"), ARG(2), BOOL(true), BOOL(false)),
             ARG(3), ARG(4), DOUBLE_POINTER_CONST_CAST(makeLiteral(MapNames::getClNamespace() + "double2"), ARG(5), BOOL(false), BOOL(false)), ARG(6), ARG(7), ARG(8)))))

// geqrf
ASSIGNABLE_FACTORY(FEATURE_REQUEST_FACTORY(
    HelperFeatureEnum::device_ext,
    CALL_FACTORY_ENTRY(
        "cublasSgeqrfBatched",
        CALL(MapNames::getDpctNamespace() + "geqrf_batch_wrapper", MEMBER_CALL(ARG(0), true, "get_queue"),
             ARG(1), ARG(2), DOUBLE_POINTER_CONST_CAST(makeLiteral("float"), ARG(3), BOOL(false), BOOL(false)), ARG(4),
             DOUBLE_POINTER_CONST_CAST(makeLiteral("float"), ARG(5), BOOL(false), BOOL(false)), ARG(6), ARG(7)))))
ASSIGNABLE_FACTORY(FEATURE_REQUEST_FACTORY(
    HelperFeatureEnum::device_ext,
    CALL_FACTORY_ENTRY(
        "cublasDgeqrfBatched",
        CALL(MapNames::getDpctNamespace() + "geqrf_batch_wrapper", MEMBER_CALL(ARG(0), true, "get_queue"),
             ARG(1), ARG(2), DOUBLE_POINTER_CONST_CAST(makeLiteral("double"), ARG(3), BOOL(false), BOOL(false)), ARG(4),
             DOUBLE_POINTER_CONST_CAST(makeLiteral("double"), ARG(5), BOOL(false), BOOL(false)), ARG(6), ARG(7)))))
ASSIGNABLE_FACTORY(FEATURE_REQUEST_FACTORY(
    HelperFeatureEnum::device_ext,
    CALL_FACTORY_ENTRY(
        "cublasCgeqrfBatched",
        CALL(MapNames::getDpctNamespace() + "geqrf_batch_wrapper", MEMBER_CALL(ARG(0), true, "get_queue"),
             ARG(1), ARG(2), DOUBLE_POINTER_CONST_CAST(makeLiteral(MapNames::getClNamespace() + "float2"), ARG(3), BOOL(false), BOOL(false)), ARG(4),
             DOUBLE_POINTER_CONST_CAST(makeLiteral(MapNames::getClNamespace() + "float2"), ARG(5), BOOL(false), BOOL(false)), ARG(6), ARG(7)))))
ASSIGNABLE_FACTORY(FEATURE_REQUEST_FACTORY(
    HelperFeatureEnum::device_ext,
    CALL_FACTORY_ENTRY(
        "cublasZgeqrfBatched",
        CALL(MapNames::getDpctNamespace() + "geqrf_batch_wrapper", MEMBER_CALL(ARG(0), true, "get_queue"),
             ARG(1), ARG(2), DOUBLE_POINTER_CONST_CAST(makeLiteral(MapNames::getClNamespace() + "double2"), ARG(3), BOOL(false), BOOL(false)), ARG(4),
             DOUBLE_POINTER_CONST_CAST(makeLiteral(MapNames::getClNamespace() + "double2"), ARG(5), BOOL(false), BOOL(false)), ARG(6), ARG(7)))))

ASSIGNABLE_FACTORY(FEATURE_REQUEST_FACTORY(
    HelperFeatureEnum::device_ext,
    CALL_FACTORY_ENTRY("cublasCrot_v2",
                       CALL(MapNames::getDpctNamespace() + "rot", MEMBER_CALL(ARG(0), true, "get_queue"),
                            ARG(1), ARG(2), ARG(MapNames::getDpctNamespace() + "library_data_t::complex_float"), ARG(3), ARG(4),
                            ARG(MapNames::getDpctNamespace() + "library_data_t::complex_float"),
                            ARG(5), ARG(6), ARG(7), ARG(MapNames::getDpctNamespace() + "library_data_t::complex_float")))))

ASSIGNABLE_FACTORY(FEATURE_REQUEST_FACTORY(
    HelperFeatureEnum::device_ext,
    CALL_FACTORY_ENTRY("cublasZrot_v2",
                       CALL(MapNames::getDpctNamespace() + "rot", MEMBER_CALL(ARG(0), true, "get_queue"),
                            ARG(1), ARG(2), ARG(MapNames::getDpctNamespace() + "library_data_t::complex_double"), ARG(3), ARG(4),
                            ARG(MapNames::getDpctNamespace() + "library_data_t::complex_double"),
                            ARG(5), ARG(6), ARG(7), ARG(MapNames::getDpctNamespace() + "library_data_t::complex_double")))))

WARNING_FACTORY_ENTRY(
    "cublasGetStatusString",
    INSERT_AROUND_FACTORY(CALL_FACTORY_ENTRY("cublasGetStatusString",
                                             CALL("cublasGetStatusString",
                                                  ARG_WC(0))),
                          "\"cublasGetStatusString is not supported\"/*", "*/"),
    Diagnostics::TRNA_WARNING_ERROR_HANDLING_API_COMMENTED)

ASSIGNABLE_FACTORY(FEATURE_REQUEST_FACTORY(
    HelperFeatureEnum::device_ext,
    CALL_FACTORY_ENTRY(
        "cublasSgemmEx",
        CALL(MapNames::getDpctNamespace() + "gemm",
             MEMBER_CALL(ARG(0), true, "get_queue"),
             BLAS_ENUM_ARG(1, clang::dpct::BLASEnumExpr::BLASEnumType::Trans),
             BLAS_ENUM_ARG(2, clang::dpct::BLASEnumExpr::BLASEnumType::Trans),
             ARG(3), ARG(4), ARG(5), ARG(6), ARG(7), ARG(8), ARG(9), ARG(10),
             ARG(11), ARG(12), ARG(13), ARG(14), ARG(15), ARG(16),
             ARG(MapNames::getDpctNamespace() +
                 "library_data_t::real_float")))))

ASSIGNABLE_FACTORY(FEATURE_REQUEST_FACTORY(
    HelperFeatureEnum::device_ext,
    CALL_FACTORY_ENTRY(
        "cublasCgemmEx",
        CALL(MapNames::getDpctNamespace() + "gemm",
             MEMBER_CALL(ARG(0), true, "get_queue"),
             BLAS_ENUM_ARG(1, clang::dpct::BLASEnumExpr::BLASEnumType::Trans),
             BLAS_ENUM_ARG(2, clang::dpct::BLASEnumExpr::BLASEnumType::Trans),
             ARG(3), ARG(4), ARG(5), ARG(6), ARG(7), ARG(8), ARG(9), ARG(10),
             ARG(11), ARG(12), ARG(13), ARG(14), ARG(15), ARG(16),
             ARG(MapNames::getDpctNamespace() +
                 "library_data_t::complex_float")))))

ASSIGNABLE_FACTORY(CALL_FACTORY_ENTRY(
    "cublasSgemm_v2_64",
    CALL("oneapi::mkl::blas::column_major::gemm", MEMBER_CALL(ARG(0), true, "get_queue"),
         BLAS_ENUM_ARG(1, clang::dpct::BLASEnumExpr::BLASEnumType::Trans),
         BLAS_ENUM_ARG(2, clang::dpct::BLASEnumExpr::BLASEnumType::Trans),
         ARG(3), ARG(4), ARG(5),
<<<<<<< HEAD
         CALL(MapNames::getDpctNamespace() + "get_value", ARG(6), DEREF(0)),
         BUFFER_OR_USM_PTR(ARG(7), "float"), ARG(8),
         BUFFER_OR_USM_PTR(ARG(9), "float"), ARG(10),
         CALL(MapNames::getDpctNamespace() + "get_value", ARG(11), DEREF(0)),
         BUFFER_OR_USM_PTR(ARG(12), "float"), ARG(13))))
=======
         CALL(MapNames::getDpctNamespace() + "get_value", ARG(6), MEMBER_CALL(ARG(0), true, "get_queue")),
         BUFFER_OR_USM_PTR(7, "float"), ARG(8), BUFFER_OR_USM_PTR(9, "float"),
         ARG(10),
         CALL(MapNames::getDpctNamespace() + "get_value", ARG(11), MEMBER_CALL(ARG(0), true, "get_queue")),
         BUFFER_OR_USM_PTR(12, "float"), ARG(13))))
>>>>>>> 7ca77f36

ASSIGNABLE_FACTORY(CALL_FACTORY_ENTRY(
    "cublasDgemm_v2_64",
    CALL("oneapi::mkl::blas::column_major::gemm", MEMBER_CALL(ARG(0), true, "get_queue"),
         BLAS_ENUM_ARG(1, clang::dpct::BLASEnumExpr::BLASEnumType::Trans),
         BLAS_ENUM_ARG(2, clang::dpct::BLASEnumExpr::BLASEnumType::Trans),
         ARG(3), ARG(4), ARG(5),
<<<<<<< HEAD
         CALL(MapNames::getDpctNamespace() + "get_value", ARG(6), DEREF(0)),
         BUFFER_OR_USM_PTR(ARG(7), "double"), ARG(8),
         BUFFER_OR_USM_PTR(ARG(9), "double"), ARG(10),
         CALL(MapNames::getDpctNamespace() + "get_value", ARG(11), DEREF(0)),
         BUFFER_OR_USM_PTR(ARG(12), "double"), ARG(13))))
=======
         CALL(MapNames::getDpctNamespace() + "get_value", ARG(6), MEMBER_CALL(ARG(0), true, "get_queue")),
         BUFFER_OR_USM_PTR(7, "double"), ARG(8), BUFFER_OR_USM_PTR(9, "double"),
         ARG(10),
         CALL(MapNames::getDpctNamespace() + "get_value", ARG(11), MEMBER_CALL(ARG(0), true, "get_queue")),
         BUFFER_OR_USM_PTR(12, "double"), ARG(13))))
>>>>>>> 7ca77f36

ASSIGNABLE_FACTORY(CALL_FACTORY_ENTRY(
    "cublasCgemm_v2_64",
    CALL("oneapi::mkl::blas::column_major::gemm", MEMBER_CALL(ARG(0), true, "get_queue"),
         BLAS_ENUM_ARG(1, clang::dpct::BLASEnumExpr::BLASEnumType::Trans),
         BLAS_ENUM_ARG(2, clang::dpct::BLASEnumExpr::BLASEnumType::Trans),
         ARG(3), ARG(4), ARG(5),
<<<<<<< HEAD
         CALL(MapNames::getDpctNamespace() + "get_value", ARG(6), DEREF(0)),
         BUFFER_OR_USM_PTR(ARG(7), "std::complex<float>"), ARG(8),
         BUFFER_OR_USM_PTR(ARG(9), "std::complex<float>"), ARG(10),
         CALL(MapNames::getDpctNamespace() + "get_value", ARG(11), DEREF(0)),
         BUFFER_OR_USM_PTR(ARG(12), "std::complex<float>"), ARG(13))))
=======
         CALL(MapNames::getDpctNamespace() + "get_value", ARG(6), MEMBER_CALL(ARG(0), true, "get_queue")),
         BUFFER_OR_USM_PTR(7, "std::complex<float>"), ARG(8),
         BUFFER_OR_USM_PTR(9, "std::complex<float>"), ARG(10),
         CALL(MapNames::getDpctNamespace() + "get_value", ARG(11), MEMBER_CALL(ARG(0), true, "get_queue")),
         BUFFER_OR_USM_PTR(12, "std::complex<float>"), ARG(13))))
>>>>>>> 7ca77f36

ASSIGNABLE_FACTORY(CALL_FACTORY_ENTRY(
    "cublasZgemm_v2_64",
    CALL("oneapi::mkl::blas::column_major::gemm", MEMBER_CALL(ARG(0), true, "get_queue"),
         BLAS_ENUM_ARG(1, clang::dpct::BLASEnumExpr::BLASEnumType::Trans),
         BLAS_ENUM_ARG(2, clang::dpct::BLASEnumExpr::BLASEnumType::Trans),
         ARG(3), ARG(4), ARG(5),
<<<<<<< HEAD
         CALL(MapNames::getDpctNamespace() + "get_value", ARG(6), DEREF(0)),
         BUFFER_OR_USM_PTR(ARG(7), "std::complex<double>"), ARG(8),
         BUFFER_OR_USM_PTR(ARG(9), "std::complex<double>"), ARG(10),
         CALL(MapNames::getDpctNamespace() + "get_value", ARG(11), DEREF(0)),
         BUFFER_OR_USM_PTR(ARG(12), "std::complex<double>"), ARG(13))))
=======
         CALL(MapNames::getDpctNamespace() + "get_value", ARG(6), MEMBER_CALL(ARG(0), true, "get_queue")),
         BUFFER_OR_USM_PTR(7, "std::complex<double>"), ARG(8),
         BUFFER_OR_USM_PTR(9, "std::complex<double>"), ARG(10),
         CALL(MapNames::getDpctNamespace() + "get_value", ARG(11), MEMBER_CALL(ARG(0), true, "get_queue")),
         BUFFER_OR_USM_PTR(12, "std::complex<double>"), ARG(13))))
>>>>>>> 7ca77f36

ASSIGNABLE_FACTORY(CALL_FACTORY_ENTRY(
    "cublasSsyrk_v2",
    CALL("oneapi::mkl::blas::column_major::syrk", MEMBER_CALL(ARG(0), true, "get_queue"),
         BLAS_ENUM_ARG(1, clang::dpct::BLASEnumExpr::BLASEnumType::Uplo),
         BLAS_ENUM_ARG(2, clang::dpct::BLASEnumExpr::BLASEnumType::Trans),
         ARG(3), ARG(4),
<<<<<<< HEAD
         CALL(MapNames::getDpctNamespace() + "get_value", ARG(5), DEREF(0)),
         BUFFER_OR_USM_PTR(ARG(6), "float"), ARG(7),
         CALL(MapNames::getDpctNamespace() + "get_value", ARG(8), DEREF(0)),
         BUFFER_OR_USM_PTR(ARG(9), "float"), ARG(10))))
=======
         CALL(MapNames::getDpctNamespace() + "get_value", ARG(5), MEMBER_CALL(ARG(0), true, "get_queue")),
         BUFFER_OR_USM_PTR(6, "float"), ARG(7),
         CALL(MapNames::getDpctNamespace() + "get_value", ARG(8), MEMBER_CALL(ARG(0), true, "get_queue")),
         BUFFER_OR_USM_PTR(9, "float"), ARG(10))))
>>>>>>> 7ca77f36

ASSIGNABLE_FACTORY(CALL_FACTORY_ENTRY(
    "cublasDsyrk_v2",
    CALL("oneapi::mkl::blas::column_major::syrk", MEMBER_CALL(ARG(0), true, "get_queue"),
         BLAS_ENUM_ARG(1, clang::dpct::BLASEnumExpr::BLASEnumType::Uplo),
         BLAS_ENUM_ARG(2, clang::dpct::BLASEnumExpr::BLASEnumType::Trans),
         ARG(3), ARG(4),
<<<<<<< HEAD
         CALL(MapNames::getDpctNamespace() + "get_value", ARG(5), DEREF(0)),
         BUFFER_OR_USM_PTR(ARG(6), "double"), ARG(7),
         CALL(MapNames::getDpctNamespace() + "get_value", ARG(8), DEREF(0)),
         BUFFER_OR_USM_PTR(ARG(9), "double"), ARG(10))))
=======
         CALL(MapNames::getDpctNamespace() + "get_value", ARG(5), MEMBER_CALL(ARG(0), true, "get_queue")),
         BUFFER_OR_USM_PTR(6, "double"), ARG(7),
         CALL(MapNames::getDpctNamespace() + "get_value", ARG(8), MEMBER_CALL(ARG(0), true, "get_queue")),
         BUFFER_OR_USM_PTR(9, "double"), ARG(10))))
>>>>>>> 7ca77f36

ASSIGNABLE_FACTORY(CALL_FACTORY_ENTRY(
    "cublasCsyrk_v2",
    CALL("oneapi::mkl::blas::column_major::syrk", MEMBER_CALL(ARG(0), true, "get_queue"),
         BLAS_ENUM_ARG(1, clang::dpct::BLASEnumExpr::BLASEnumType::Uplo),
         BLAS_ENUM_ARG(2, clang::dpct::BLASEnumExpr::BLASEnumType::Trans),
         ARG(3), ARG(4),
<<<<<<< HEAD
         CALL(MapNames::getDpctNamespace() + "get_value", ARG(5), DEREF(0)),
         BUFFER_OR_USM_PTR(ARG(6), "std::complex<float>"), ARG(7),
         CALL(MapNames::getDpctNamespace() + "get_value", ARG(8), DEREF(0)),
         BUFFER_OR_USM_PTR(ARG(9), "std::complex<float>"), ARG(10))))
=======
         CALL(MapNames::getDpctNamespace() + "get_value", ARG(5), MEMBER_CALL(ARG(0), true, "get_queue")),
         BUFFER_OR_USM_PTR(6, "std::complex<float>"), ARG(7),
         CALL(MapNames::getDpctNamespace() + "get_value", ARG(8), MEMBER_CALL(ARG(0), true, "get_queue")),
         BUFFER_OR_USM_PTR(9, "std::complex<float>"), ARG(10))))
>>>>>>> 7ca77f36

ASSIGNABLE_FACTORY(CALL_FACTORY_ENTRY(
    "cublasZsyrk_v2",
    CALL("oneapi::mkl::blas::column_major::syrk", MEMBER_CALL(ARG(0), true, "get_queue"),
         BLAS_ENUM_ARG(1, clang::dpct::BLASEnumExpr::BLASEnumType::Uplo),
         BLAS_ENUM_ARG(2, clang::dpct::BLASEnumExpr::BLASEnumType::Trans),
         ARG(3), ARG(4),
<<<<<<< HEAD
         CALL(MapNames::getDpctNamespace() + "get_value", ARG(5), DEREF(0)),
         BUFFER_OR_USM_PTR(ARG(6), "std::complex<double>"), ARG(7),
         CALL(MapNames::getDpctNamespace() + "get_value", ARG(8), DEREF(0)),
         BUFFER_OR_USM_PTR(ARG(9), "std::complex<double>"), ARG(10))))
=======
         CALL(MapNames::getDpctNamespace() + "get_value", ARG(5), MEMBER_CALL(ARG(0), true, "get_queue")),
         BUFFER_OR_USM_PTR(6, "std::complex<double>"), ARG(7),
         CALL(MapNames::getDpctNamespace() + "get_value", ARG(8), MEMBER_CALL(ARG(0), true, "get_queue")),
         BUFFER_OR_USM_PTR(9, "std::complex<double>"), ARG(10))))
>>>>>>> 7ca77f36

ASSIGNABLE_FACTORY(CALL_FACTORY_ENTRY(
    "cublasSsyrk_v2_64",
    CALL("oneapi::mkl::blas::column_major::syrk", MEMBER_CALL(ARG(0), true, "get_queue"),
         BLAS_ENUM_ARG(1, clang::dpct::BLASEnumExpr::BLASEnumType::Uplo),
         BLAS_ENUM_ARG(2, clang::dpct::BLASEnumExpr::BLASEnumType::Trans),
         ARG(3), ARG(4),
<<<<<<< HEAD
         CALL(MapNames::getDpctNamespace() + "get_value", ARG(5), DEREF(0)),
         BUFFER_OR_USM_PTR(ARG(6), "float"), ARG(7),
         CALL(MapNames::getDpctNamespace() + "get_value", ARG(8), DEREF(0)),
         BUFFER_OR_USM_PTR(ARG(9), "float"), ARG(10))))
=======
         CALL(MapNames::getDpctNamespace() + "get_value", ARG(5), MEMBER_CALL(ARG(0), true, "get_queue")),
         BUFFER_OR_USM_PTR(6, "float"), ARG(7),
         CALL(MapNames::getDpctNamespace() + "get_value", ARG(8), MEMBER_CALL(ARG(0), true, "get_queue")),
         BUFFER_OR_USM_PTR(9, "float"), ARG(10))))
>>>>>>> 7ca77f36

ASSIGNABLE_FACTORY(CALL_FACTORY_ENTRY(
    "cublasDsyrk_v2_64",
    CALL("oneapi::mkl::blas::column_major::syrk", MEMBER_CALL(ARG(0), true, "get_queue"),
         BLAS_ENUM_ARG(1, clang::dpct::BLASEnumExpr::BLASEnumType::Uplo),
         BLAS_ENUM_ARG(2, clang::dpct::BLASEnumExpr::BLASEnumType::Trans),
         ARG(3), ARG(4),
<<<<<<< HEAD
         CALL(MapNames::getDpctNamespace() + "get_value", ARG(5), DEREF(0)),
         BUFFER_OR_USM_PTR(ARG(6), "double"), ARG(7),
         CALL(MapNames::getDpctNamespace() + "get_value", ARG(8), DEREF(0)),
         BUFFER_OR_USM_PTR(ARG(9), "double"), ARG(10))))
=======
         CALL(MapNames::getDpctNamespace() + "get_value", ARG(5), MEMBER_CALL(ARG(0), true, "get_queue")),
         BUFFER_OR_USM_PTR(6, "double"), ARG(7),
         CALL(MapNames::getDpctNamespace() + "get_value", ARG(8), MEMBER_CALL(ARG(0), true, "get_queue")),
         BUFFER_OR_USM_PTR(9, "double"), ARG(10))))
>>>>>>> 7ca77f36

ASSIGNABLE_FACTORY(CALL_FACTORY_ENTRY(
    "cublasCsyrk_v2_64",
    CALL("oneapi::mkl::blas::column_major::syrk", MEMBER_CALL(ARG(0), true, "get_queue"),
         BLAS_ENUM_ARG(1, clang::dpct::BLASEnumExpr::BLASEnumType::Uplo),
         BLAS_ENUM_ARG(2, clang::dpct::BLASEnumExpr::BLASEnumType::Trans),
         ARG(3), ARG(4),
<<<<<<< HEAD
         CALL(MapNames::getDpctNamespace() + "get_value", ARG(5), DEREF(0)),
         BUFFER_OR_USM_PTR(ARG(6), "std::complex<float>"), ARG(7),
         CALL(MapNames::getDpctNamespace() + "get_value", ARG(8), DEREF(0)),
         BUFFER_OR_USM_PTR(ARG(9), "std::complex<float>"), ARG(10))))
=======
         CALL(MapNames::getDpctNamespace() + "get_value", ARG(5), MEMBER_CALL(ARG(0), true, "get_queue")),
         BUFFER_OR_USM_PTR(6, "std::complex<float>"), ARG(7),
         CALL(MapNames::getDpctNamespace() + "get_value", ARG(8), MEMBER_CALL(ARG(0), true, "get_queue")),
         BUFFER_OR_USM_PTR(9, "std::complex<float>"), ARG(10))))
>>>>>>> 7ca77f36

ASSIGNABLE_FACTORY(CALL_FACTORY_ENTRY(
    "cublasZsyrk_v2_64",
    CALL("oneapi::mkl::blas::column_major::syrk", MEMBER_CALL(ARG(0), true, "get_queue"),
         BLAS_ENUM_ARG(1, clang::dpct::BLASEnumExpr::BLASEnumType::Uplo),
         BLAS_ENUM_ARG(2, clang::dpct::BLASEnumExpr::BLASEnumType::Trans),
         ARG(3), ARG(4),
<<<<<<< HEAD
         CALL(MapNames::getDpctNamespace() + "get_value", ARG(5), DEREF(0)),
         BUFFER_OR_USM_PTR(ARG(6), "std::complex<double>"), ARG(7),
         CALL(MapNames::getDpctNamespace() + "get_value", ARG(8), DEREF(0)),
         BUFFER_OR_USM_PTR(ARG(9), "std::complex<double>"), ARG(10))))
=======
         CALL(MapNames::getDpctNamespace() + "get_value", ARG(5), MEMBER_CALL(ARG(0), true, "get_queue")),
         BUFFER_OR_USM_PTR(6, "std::complex<double>"), ARG(7),
         CALL(MapNames::getDpctNamespace() + "get_value", ARG(8), MEMBER_CALL(ARG(0), true, "get_queue")),
         BUFFER_OR_USM_PTR(9, "std::complex<double>"), ARG(10))))
>>>>>>> 7ca77f36

ASSIGNABLE_FACTORY(CALL_FACTORY_ENTRY(
    "cublasSsymm_v2",
    CALL("oneapi::mkl::blas::column_major::symm", MEMBER_CALL(ARG(0), true, "get_queue"),
         BLAS_ENUM_ARG(1, clang::dpct::BLASEnumExpr::BLASEnumType::Side),
         BLAS_ENUM_ARG(2, clang::dpct::BLASEnumExpr::BLASEnumType::Uplo),
         ARG(3), ARG(4),
<<<<<<< HEAD
         CALL(MapNames::getDpctNamespace() + "get_value", ARG(5), DEREF(0)),
         BUFFER_OR_USM_PTR(ARG(6), "float"), ARG(7),
         BUFFER_OR_USM_PTR(ARG(8), "float"), ARG(9),
         CALL(MapNames::getDpctNamespace() + "get_value", ARG(10), DEREF(0)),
         BUFFER_OR_USM_PTR(ARG(11), "float"), ARG(12))))
=======
         CALL(MapNames::getDpctNamespace() + "get_value", ARG(5), MEMBER_CALL(ARG(0), true, "get_queue")),
         BUFFER_OR_USM_PTR(6, "float"), ARG(7), BUFFER_OR_USM_PTR(8, "float"),
         ARG(9),
         CALL(MapNames::getDpctNamespace() + "get_value", ARG(10), MEMBER_CALL(ARG(0), true, "get_queue")),
         BUFFER_OR_USM_PTR(11, "float"), ARG(12))))
>>>>>>> 7ca77f36

ASSIGNABLE_FACTORY(CALL_FACTORY_ENTRY(
    "cublasDsymm_v2",
    CALL("oneapi::mkl::blas::column_major::symm", MEMBER_CALL(ARG(0), true, "get_queue"),
         BLAS_ENUM_ARG(1, clang::dpct::BLASEnumExpr::BLASEnumType::Side),
         BLAS_ENUM_ARG(2, clang::dpct::BLASEnumExpr::BLASEnumType::Uplo),
         ARG(3), ARG(4),
<<<<<<< HEAD
         CALL(MapNames::getDpctNamespace() + "get_value", ARG(5), DEREF(0)),
         BUFFER_OR_USM_PTR(ARG(6), "double"), ARG(7),
         BUFFER_OR_USM_PTR(ARG(8), "double"), ARG(9),
         CALL(MapNames::getDpctNamespace() + "get_value", ARG(10), DEREF(0)),
         BUFFER_OR_USM_PTR(ARG(11), "double"), ARG(12))))
=======
         CALL(MapNames::getDpctNamespace() + "get_value", ARG(5), MEMBER_CALL(ARG(0), true, "get_queue")),
         BUFFER_OR_USM_PTR(6, "double"), ARG(7), BUFFER_OR_USM_PTR(8, "double"),
         ARG(9),
         CALL(MapNames::getDpctNamespace() + "get_value", ARG(10), MEMBER_CALL(ARG(0), true, "get_queue")),
         BUFFER_OR_USM_PTR(11, "double"), ARG(12))))
>>>>>>> 7ca77f36

ASSIGNABLE_FACTORY(CALL_FACTORY_ENTRY(
    "cublasCsymm_v2",
    CALL("oneapi::mkl::blas::column_major::symm", MEMBER_CALL(ARG(0), true, "get_queue"),
         BLAS_ENUM_ARG(1, clang::dpct::BLASEnumExpr::BLASEnumType::Side),
         BLAS_ENUM_ARG(2, clang::dpct::BLASEnumExpr::BLASEnumType::Uplo),
         ARG(3), ARG(4),
<<<<<<< HEAD
         CALL(MapNames::getDpctNamespace() + "get_value", ARG(5), DEREF(0)),
         BUFFER_OR_USM_PTR(ARG(6), "std::complex<float>"), ARG(7),
         BUFFER_OR_USM_PTR(ARG(8), "std::complex<float>"), ARG(9),
         CALL(MapNames::getDpctNamespace() + "get_value", ARG(10), DEREF(0)),
         BUFFER_OR_USM_PTR(ARG(11), "std::complex<float>"), ARG(12))))
=======
         CALL(MapNames::getDpctNamespace() + "get_value", ARG(5), MEMBER_CALL(ARG(0), true, "get_queue")),
         BUFFER_OR_USM_PTR(6, "std::complex<float>"), ARG(7),
         BUFFER_OR_USM_PTR(8, "std::complex<float>"), ARG(9),
         CALL(MapNames::getDpctNamespace() + "get_value", ARG(10), MEMBER_CALL(ARG(0), true, "get_queue")),
         BUFFER_OR_USM_PTR(11, "std::complex<float>"), ARG(12))))
>>>>>>> 7ca77f36

ASSIGNABLE_FACTORY(CALL_FACTORY_ENTRY(
    "cublasZsymm_v2",
    CALL("oneapi::mkl::blas::column_major::symm", MEMBER_CALL(ARG(0), true, "get_queue"),
         BLAS_ENUM_ARG(1, clang::dpct::BLASEnumExpr::BLASEnumType::Side),
         BLAS_ENUM_ARG(2, clang::dpct::BLASEnumExpr::BLASEnumType::Uplo),
         ARG(3), ARG(4),
<<<<<<< HEAD
         CALL(MapNames::getDpctNamespace() + "get_value", ARG(5), DEREF(0)),
         BUFFER_OR_USM_PTR(ARG(6), "std::complex<double>"), ARG(7),
         BUFFER_OR_USM_PTR(ARG(8), "std::complex<double>"), ARG(9),
         CALL(MapNames::getDpctNamespace() + "get_value", ARG(10), DEREF(0)),
         BUFFER_OR_USM_PTR(ARG(11), "std::complex<double>"), ARG(12))))
=======
         CALL(MapNames::getDpctNamespace() + "get_value", ARG(5), MEMBER_CALL(ARG(0), true, "get_queue")),
         BUFFER_OR_USM_PTR(6, "std::complex<double>"), ARG(7),
         BUFFER_OR_USM_PTR(8, "std::complex<double>"), ARG(9),
         CALL(MapNames::getDpctNamespace() + "get_value", ARG(10), MEMBER_CALL(ARG(0), true, "get_queue")),
         BUFFER_OR_USM_PTR(11, "std::complex<double>"), ARG(12))))
>>>>>>> 7ca77f36

ASSIGNABLE_FACTORY(CALL_FACTORY_ENTRY(
    "cublasSsymm_v2_64",
    CALL("oneapi::mkl::blas::column_major::symm", MEMBER_CALL(ARG(0), true, "get_queue"),
         BLAS_ENUM_ARG(1, clang::dpct::BLASEnumExpr::BLASEnumType::Side),
         BLAS_ENUM_ARG(2, clang::dpct::BLASEnumExpr::BLASEnumType::Uplo),
         ARG(3), ARG(4),
<<<<<<< HEAD
         CALL(MapNames::getDpctNamespace() + "get_value", ARG(5), DEREF(0)),
         BUFFER_OR_USM_PTR(ARG(6), "float"), ARG(7),
         BUFFER_OR_USM_PTR(ARG(8), "float"), ARG(9),
         CALL(MapNames::getDpctNamespace() + "get_value", ARG(10), DEREF(0)),
         BUFFER_OR_USM_PTR(ARG(11), "float"), ARG(12))))
=======
         CALL(MapNames::getDpctNamespace() + "get_value", ARG(5), MEMBER_CALL(ARG(0), true, "get_queue")),
         BUFFER_OR_USM_PTR(6, "float"), ARG(7), BUFFER_OR_USM_PTR(8, "float"),
         ARG(9),
         CALL(MapNames::getDpctNamespace() + "get_value", ARG(10), MEMBER_CALL(ARG(0), true, "get_queue")),
         BUFFER_OR_USM_PTR(11, "float"), ARG(12))))
>>>>>>> 7ca77f36

ASSIGNABLE_FACTORY(CALL_FACTORY_ENTRY(
    "cublasDsymm_v2_64",
    CALL("oneapi::mkl::blas::column_major::symm", MEMBER_CALL(ARG(0), true, "get_queue"),
         BLAS_ENUM_ARG(1, clang::dpct::BLASEnumExpr::BLASEnumType::Side),
         BLAS_ENUM_ARG(2, clang::dpct::BLASEnumExpr::BLASEnumType::Uplo),
         ARG(3), ARG(4),
<<<<<<< HEAD
         CALL(MapNames::getDpctNamespace() + "get_value", ARG(5), DEREF(0)),
         BUFFER_OR_USM_PTR(ARG(6), "double"), ARG(7),
         BUFFER_OR_USM_PTR(ARG(8), "double"), ARG(9),
         CALL(MapNames::getDpctNamespace() + "get_value", ARG(10), DEREF(0)),
         BUFFER_OR_USM_PTR(ARG(11), "double"), ARG(12))))
=======
         CALL(MapNames::getDpctNamespace() + "get_value", ARG(5), MEMBER_CALL(ARG(0), true, "get_queue")),
         BUFFER_OR_USM_PTR(6, "double"), ARG(7), BUFFER_OR_USM_PTR(8, "double"),
         ARG(9),
         CALL(MapNames::getDpctNamespace() + "get_value", ARG(10), MEMBER_CALL(ARG(0), true, "get_queue")),
         BUFFER_OR_USM_PTR(11, "double"), ARG(12))))
>>>>>>> 7ca77f36

ASSIGNABLE_FACTORY(CALL_FACTORY_ENTRY(
    "cublasCsymm_v2_64",
    CALL("oneapi::mkl::blas::column_major::symm", MEMBER_CALL(ARG(0), true, "get_queue"),
         BLAS_ENUM_ARG(1, clang::dpct::BLASEnumExpr::BLASEnumType::Side),
         BLAS_ENUM_ARG(2, clang::dpct::BLASEnumExpr::BLASEnumType::Uplo),
         ARG(3), ARG(4),
<<<<<<< HEAD
         CALL(MapNames::getDpctNamespace() + "get_value", ARG(5), DEREF(0)),
         BUFFER_OR_USM_PTR(ARG(6), "std::complex<float>"), ARG(7),
         BUFFER_OR_USM_PTR(ARG(8), "std::complex<float>"), ARG(9),
         CALL(MapNames::getDpctNamespace() + "get_value", ARG(10), DEREF(0)),
         BUFFER_OR_USM_PTR(ARG(11), "std::complex<float>"), ARG(12))))
=======
         CALL(MapNames::getDpctNamespace() + "get_value", ARG(5), MEMBER_CALL(ARG(0), true, "get_queue")),
         BUFFER_OR_USM_PTR(6, "std::complex<float>"), ARG(7),
         BUFFER_OR_USM_PTR(8, "std::complex<float>"), ARG(9),
         CALL(MapNames::getDpctNamespace() + "get_value", ARG(10), MEMBER_CALL(ARG(0), true, "get_queue")),
         BUFFER_OR_USM_PTR(11, "std::complex<float>"), ARG(12))))
>>>>>>> 7ca77f36

ASSIGNABLE_FACTORY(CALL_FACTORY_ENTRY(
    "cublasZsymm_v2_64",
    CALL("oneapi::mkl::blas::column_major::symm", MEMBER_CALL(ARG(0), true, "get_queue"),
         BLAS_ENUM_ARG(1, clang::dpct::BLASEnumExpr::BLASEnumType::Side),
         BLAS_ENUM_ARG(2, clang::dpct::BLASEnumExpr::BLASEnumType::Uplo),
         ARG(3), ARG(4),
<<<<<<< HEAD
         CALL(MapNames::getDpctNamespace() + "get_value", ARG(5), DEREF(0)),
         BUFFER_OR_USM_PTR(ARG(6), "std::complex<double>"), ARG(7),
         BUFFER_OR_USM_PTR(ARG(8), "std::complex<double>"), ARG(9),
         CALL(MapNames::getDpctNamespace() + "get_value", ARG(10), DEREF(0)),
         BUFFER_OR_USM_PTR(ARG(11), "std::complex<double>"), ARG(12))))
=======
         CALL(MapNames::getDpctNamespace() + "get_value", ARG(5), MEMBER_CALL(ARG(0), true, "get_queue")),
         BUFFER_OR_USM_PTR(6, "std::complex<double>"), ARG(7),
         BUFFER_OR_USM_PTR(8, "std::complex<double>"), ARG(9),
         CALL(MapNames::getDpctNamespace() + "get_value", ARG(10), MEMBER_CALL(ARG(0), true, "get_queue")),
         BUFFER_OR_USM_PTR(11, "std::complex<double>"), ARG(12))))
>>>>>>> 7ca77f36

ASSIGNABLE_FACTORY(CALL_FACTORY_ENTRY(
    "cublasStrsm_v2",
    CALL("oneapi::mkl::blas::column_major::trsm", MEMBER_CALL(ARG(0), true, "get_queue"),
         BLAS_ENUM_ARG(1, clang::dpct::BLASEnumExpr::BLASEnumType::Side),
         BLAS_ENUM_ARG(2, clang::dpct::BLASEnumExpr::BLASEnumType::Uplo),
         BLAS_ENUM_ARG(3, clang::dpct::BLASEnumExpr::BLASEnumType::Trans),
         BLAS_ENUM_ARG(4, clang::dpct::BLASEnumExpr::BLASEnumType::Diag),
         ARG(5), ARG(6),
<<<<<<< HEAD
         CALL(MapNames::getDpctNamespace() + "get_value", ARG(7), DEREF(0)),
         BUFFER_OR_USM_PTR(ARG(8), "float"), ARG(9),
         BUFFER_OR_USM_PTR(ARG(10), "float"), ARG(11))))
=======
         CALL(MapNames::getDpctNamespace() + "get_value", ARG(7), MEMBER_CALL(ARG(0), true, "get_queue")),
         BUFFER_OR_USM_PTR(8, "float"), ARG(9), BUFFER_OR_USM_PTR(10, "float"),
         ARG(11))))
>>>>>>> 7ca77f36

ASSIGNABLE_FACTORY(CALL_FACTORY_ENTRY(
    "cublasDtrsm_v2",
    CALL("oneapi::mkl::blas::column_major::trsm", MEMBER_CALL(ARG(0), true, "get_queue"),
         BLAS_ENUM_ARG(1, clang::dpct::BLASEnumExpr::BLASEnumType::Side),
         BLAS_ENUM_ARG(2, clang::dpct::BLASEnumExpr::BLASEnumType::Uplo),
         BLAS_ENUM_ARG(3, clang::dpct::BLASEnumExpr::BLASEnumType::Trans),
         BLAS_ENUM_ARG(4, clang::dpct::BLASEnumExpr::BLASEnumType::Diag),
         ARG(5), ARG(6),
<<<<<<< HEAD
         CALL(MapNames::getDpctNamespace() + "get_value", ARG(7), DEREF(0)),
         BUFFER_OR_USM_PTR(ARG(8), "double"), ARG(9),
         BUFFER_OR_USM_PTR(ARG(10), "double"), ARG(11))))
=======
         CALL(MapNames::getDpctNamespace() + "get_value", ARG(7), MEMBER_CALL(ARG(0), true, "get_queue")),
         BUFFER_OR_USM_PTR(8, "double"), ARG(9),
         BUFFER_OR_USM_PTR(10, "double"), ARG(11))))
>>>>>>> 7ca77f36

ASSIGNABLE_FACTORY(CALL_FACTORY_ENTRY(
    "cublasCtrsm_v2",
    CALL("oneapi::mkl::blas::column_major::trsm", MEMBER_CALL(ARG(0), true, "get_queue"),
         BLAS_ENUM_ARG(1, clang::dpct::BLASEnumExpr::BLASEnumType::Side),
         BLAS_ENUM_ARG(2, clang::dpct::BLASEnumExpr::BLASEnumType::Uplo),
         BLAS_ENUM_ARG(3, clang::dpct::BLASEnumExpr::BLASEnumType::Trans),
         BLAS_ENUM_ARG(4, clang::dpct::BLASEnumExpr::BLASEnumType::Diag),
         ARG(5), ARG(6),
<<<<<<< HEAD
         CALL(MapNames::getDpctNamespace() + "get_value", ARG(7), DEREF(0)),
         BUFFER_OR_USM_PTR(ARG(8), "std::complex<float>"), ARG(9),
         BUFFER_OR_USM_PTR(ARG(10), "std::complex<float>"), ARG(11))))
=======
         CALL(MapNames::getDpctNamespace() + "get_value", ARG(7), MEMBER_CALL(ARG(0), true, "get_queue")),
         BUFFER_OR_USM_PTR(8, "std::complex<float>"), ARG(9),
         BUFFER_OR_USM_PTR(10, "std::complex<float>"), ARG(11))))
>>>>>>> 7ca77f36

ASSIGNABLE_FACTORY(CALL_FACTORY_ENTRY(
    "cublasZtrsm_v2",
    CALL("oneapi::mkl::blas::column_major::trsm", MEMBER_CALL(ARG(0), true, "get_queue"),
         BLAS_ENUM_ARG(1, clang::dpct::BLASEnumExpr::BLASEnumType::Side),
         BLAS_ENUM_ARG(2, clang::dpct::BLASEnumExpr::BLASEnumType::Uplo),
         BLAS_ENUM_ARG(3, clang::dpct::BLASEnumExpr::BLASEnumType::Trans),
         BLAS_ENUM_ARG(4, clang::dpct::BLASEnumExpr::BLASEnumType::Diag),
         ARG(5), ARG(6),
<<<<<<< HEAD
         CALL(MapNames::getDpctNamespace() + "get_value", ARG(7), DEREF(0)),
         BUFFER_OR_USM_PTR(ARG(8), "std::complex<double>"), ARG(9),
         BUFFER_OR_USM_PTR(ARG(10), "std::complex<double>"), ARG(11))))
=======
         CALL(MapNames::getDpctNamespace() + "get_value", ARG(7), MEMBER_CALL(ARG(0), true, "get_queue")),
         BUFFER_OR_USM_PTR(8, "std::complex<double>"), ARG(9),
         BUFFER_OR_USM_PTR(10, "std::complex<double>"), ARG(11))))
>>>>>>> 7ca77f36

ASSIGNABLE_FACTORY(CALL_FACTORY_ENTRY(
    "cublasStrsm_v2_64",
    CALL("oneapi::mkl::blas::column_major::trsm", MEMBER_CALL(ARG(0), true, "get_queue"),
         BLAS_ENUM_ARG(1, clang::dpct::BLASEnumExpr::BLASEnumType::Side),
         BLAS_ENUM_ARG(2, clang::dpct::BLASEnumExpr::BLASEnumType::Uplo),
         BLAS_ENUM_ARG(3, clang::dpct::BLASEnumExpr::BLASEnumType::Trans),
         BLAS_ENUM_ARG(4, clang::dpct::BLASEnumExpr::BLASEnumType::Diag),
         ARG(5), ARG(6),
<<<<<<< HEAD
         CALL(MapNames::getDpctNamespace() + "get_value", ARG(7), DEREF(0)),
         BUFFER_OR_USM_PTR(ARG(8), "float"), ARG(9),
         BUFFER_OR_USM_PTR(ARG(10), "float"), ARG(11))))
=======
         CALL(MapNames::getDpctNamespace() + "get_value", ARG(7), MEMBER_CALL(ARG(0), true, "get_queue")),
         BUFFER_OR_USM_PTR(8, "float"), ARG(9), BUFFER_OR_USM_PTR(10, "float"),
         ARG(11))))
>>>>>>> 7ca77f36

ASSIGNABLE_FACTORY(CALL_FACTORY_ENTRY(
    "cublasDtrsm_v2_64",
    CALL("oneapi::mkl::blas::column_major::trsm", MEMBER_CALL(ARG(0), true, "get_queue"),
         BLAS_ENUM_ARG(1, clang::dpct::BLASEnumExpr::BLASEnumType::Side),
         BLAS_ENUM_ARG(2, clang::dpct::BLASEnumExpr::BLASEnumType::Uplo),
         BLAS_ENUM_ARG(3, clang::dpct::BLASEnumExpr::BLASEnumType::Trans),
         BLAS_ENUM_ARG(4, clang::dpct::BLASEnumExpr::BLASEnumType::Diag),
         ARG(5), ARG(6),
<<<<<<< HEAD
         CALL(MapNames::getDpctNamespace() + "get_value", ARG(7), DEREF(0)),
         BUFFER_OR_USM_PTR(ARG(8), "double"), ARG(9),
         BUFFER_OR_USM_PTR(ARG(10), "double"), ARG(11))))
=======
         CALL(MapNames::getDpctNamespace() + "get_value", ARG(7), MEMBER_CALL(ARG(0), true, "get_queue")),
         BUFFER_OR_USM_PTR(8, "double"), ARG(9),
         BUFFER_OR_USM_PTR(10, "double"), ARG(11))))
>>>>>>> 7ca77f36

ASSIGNABLE_FACTORY(CALL_FACTORY_ENTRY(
    "cublasCtrsm_v2_64",
    CALL("oneapi::mkl::blas::column_major::trsm", MEMBER_CALL(ARG(0), true, "get_queue"),
         BLAS_ENUM_ARG(1, clang::dpct::BLASEnumExpr::BLASEnumType::Side),
         BLAS_ENUM_ARG(2, clang::dpct::BLASEnumExpr::BLASEnumType::Uplo),
         BLAS_ENUM_ARG(3, clang::dpct::BLASEnumExpr::BLASEnumType::Trans),
         BLAS_ENUM_ARG(4, clang::dpct::BLASEnumExpr::BLASEnumType::Diag),
         ARG(5), ARG(6),
<<<<<<< HEAD
         CALL(MapNames::getDpctNamespace() + "get_value", ARG(7), DEREF(0)),
         BUFFER_OR_USM_PTR(ARG(8), "std::complex<float>"), ARG(9),
         BUFFER_OR_USM_PTR(ARG(10), "std::complex<float>"), ARG(11))))
=======
         CALL(MapNames::getDpctNamespace() + "get_value", ARG(7), MEMBER_CALL(ARG(0), true, "get_queue")),
         BUFFER_OR_USM_PTR(8, "std::complex<float>"), ARG(9),
         BUFFER_OR_USM_PTR(10, "std::complex<float>"), ARG(11))))
>>>>>>> 7ca77f36

ASSIGNABLE_FACTORY(CALL_FACTORY_ENTRY(
    "cublasZtrsm_v2_64",
    CALL("oneapi::mkl::blas::column_major::trsm", MEMBER_CALL(ARG(0), true, "get_queue"),
         BLAS_ENUM_ARG(1, clang::dpct::BLASEnumExpr::BLASEnumType::Side),
         BLAS_ENUM_ARG(2, clang::dpct::BLASEnumExpr::BLASEnumType::Uplo),
         BLAS_ENUM_ARG(3, clang::dpct::BLASEnumExpr::BLASEnumType::Trans),
         BLAS_ENUM_ARG(4, clang::dpct::BLASEnumExpr::BLASEnumType::Diag),
         ARG(5), ARG(6),
<<<<<<< HEAD
         CALL(MapNames::getDpctNamespace() + "get_value", ARG(7), DEREF(0)),
         BUFFER_OR_USM_PTR(ARG(8), "std::complex<double>"), ARG(9),
         BUFFER_OR_USM_PTR(ARG(10), "std::complex<double>"), ARG(11))))
=======
         CALL(MapNames::getDpctNamespace() + "get_value", ARG(7), MEMBER_CALL(ARG(0), true, "get_queue")),
         BUFFER_OR_USM_PTR(8, "std::complex<double>"), ARG(9),
         BUFFER_OR_USM_PTR(10, "std::complex<double>"), ARG(11))))
>>>>>>> 7ca77f36

ASSIGNABLE_FACTORY(CALL_FACTORY_ENTRY(
    "cublasChemm_v2",
    CALL("oneapi::mkl::blas::column_major::hemm", MEMBER_CALL(ARG(0), true, "get_queue"),
         BLAS_ENUM_ARG(1, clang::dpct::BLASEnumExpr::BLASEnumType::Side),
         BLAS_ENUM_ARG(2, clang::dpct::BLASEnumExpr::BLASEnumType::Uplo),
         ARG(3), ARG(4),
<<<<<<< HEAD
         CALL(MapNames::getDpctNamespace() + "get_value", ARG(5), DEREF(0)),
         BUFFER_OR_USM_PTR(ARG(6), "std::complex<float>"), ARG(7),
         BUFFER_OR_USM_PTR(ARG(8), "std::complex<float>"), ARG(9),
         CALL(MapNames::getDpctNamespace() + "get_value", ARG(10), DEREF(0)),
         BUFFER_OR_USM_PTR(ARG(11), "std::complex<float>"), ARG(12))))
=======
         CALL(MapNames::getDpctNamespace() + "get_value", ARG(5), MEMBER_CALL(ARG(0), true, "get_queue")),
         BUFFER_OR_USM_PTR(6, "std::complex<float>"), ARG(7),
         BUFFER_OR_USM_PTR(8, "std::complex<float>"), ARG(9),
         CALL(MapNames::getDpctNamespace() + "get_value", ARG(10), MEMBER_CALL(ARG(0), true, "get_queue")),
         BUFFER_OR_USM_PTR(11, "std::complex<float>"), ARG(12))))
>>>>>>> 7ca77f36

ASSIGNABLE_FACTORY(CALL_FACTORY_ENTRY(
    "cublasZhemm_v2",
    CALL("oneapi::mkl::blas::column_major::hemm", MEMBER_CALL(ARG(0), true, "get_queue"),
         BLAS_ENUM_ARG(1, clang::dpct::BLASEnumExpr::BLASEnumType::Side),
         BLAS_ENUM_ARG(2, clang::dpct::BLASEnumExpr::BLASEnumType::Uplo),
         ARG(3), ARG(4),
<<<<<<< HEAD
         CALL(MapNames::getDpctNamespace() + "get_value", ARG(5), DEREF(0)),
         BUFFER_OR_USM_PTR(ARG(6), "std::complex<double>"), ARG(7),
         BUFFER_OR_USM_PTR(ARG(8), "std::complex<double>"), ARG(9),
         CALL(MapNames::getDpctNamespace() + "get_value", ARG(10), DEREF(0)),
         BUFFER_OR_USM_PTR(ARG(11), "std::complex<double>"), ARG(12))))
=======
         CALL(MapNames::getDpctNamespace() + "get_value", ARG(5), MEMBER_CALL(ARG(0), true, "get_queue")),
         BUFFER_OR_USM_PTR(6, "std::complex<double>"), ARG(7),
         BUFFER_OR_USM_PTR(8, "std::complex<double>"), ARG(9),
         CALL(MapNames::getDpctNamespace() + "get_value", ARG(10), MEMBER_CALL(ARG(0), true, "get_queue")),
         BUFFER_OR_USM_PTR(11, "std::complex<double>"), ARG(12))))
>>>>>>> 7ca77f36

ASSIGNABLE_FACTORY(CALL_FACTORY_ENTRY(
    "cublasChemm_v2_64",
    CALL("oneapi::mkl::blas::column_major::hemm", MEMBER_CALL(ARG(0), true, "get_queue"),
         BLAS_ENUM_ARG(1, clang::dpct::BLASEnumExpr::BLASEnumType::Side),
         BLAS_ENUM_ARG(2, clang::dpct::BLASEnumExpr::BLASEnumType::Uplo),
         ARG(3), ARG(4),
<<<<<<< HEAD
         CALL(MapNames::getDpctNamespace() + "get_value", ARG(5), DEREF(0)),
         BUFFER_OR_USM_PTR(ARG(6), "std::complex<float>"), ARG(7),
         BUFFER_OR_USM_PTR(ARG(8), "std::complex<float>"), ARG(9),
         CALL(MapNames::getDpctNamespace() + "get_value", ARG(10), DEREF(0)),
         BUFFER_OR_USM_PTR(ARG(11), "std::complex<float>"), ARG(12))))
=======
         CALL(MapNames::getDpctNamespace() + "get_value", ARG(5), MEMBER_CALL(ARG(0), true, "get_queue")),
         BUFFER_OR_USM_PTR(6, "std::complex<float>"), ARG(7),
         BUFFER_OR_USM_PTR(8, "std::complex<float>"), ARG(9),
         CALL(MapNames::getDpctNamespace() + "get_value", ARG(10), MEMBER_CALL(ARG(0), true, "get_queue")),
         BUFFER_OR_USM_PTR(11, "std::complex<float>"), ARG(12))))
>>>>>>> 7ca77f36

ASSIGNABLE_FACTORY(CALL_FACTORY_ENTRY(
    "cublasZhemm_v2_64",
    CALL("oneapi::mkl::blas::column_major::hemm", MEMBER_CALL(ARG(0), true, "get_queue"),
         BLAS_ENUM_ARG(1, clang::dpct::BLASEnumExpr::BLASEnumType::Side),
         BLAS_ENUM_ARG(2, clang::dpct::BLASEnumExpr::BLASEnumType::Uplo),
         ARG(3), ARG(4),
<<<<<<< HEAD
         CALL(MapNames::getDpctNamespace() + "get_value", ARG(5), DEREF(0)),
         BUFFER_OR_USM_PTR(ARG(6), "std::complex<double>"), ARG(7),
         BUFFER_OR_USM_PTR(ARG(8), "std::complex<double>"), ARG(9),
         CALL(MapNames::getDpctNamespace() + "get_value", ARG(10), DEREF(0)),
         BUFFER_OR_USM_PTR(ARG(11), "std::complex<double>"), ARG(12))))
=======
         CALL(MapNames::getDpctNamespace() + "get_value", ARG(5), MEMBER_CALL(ARG(0), true, "get_queue")),
         BUFFER_OR_USM_PTR(6, "std::complex<double>"), ARG(7),
         BUFFER_OR_USM_PTR(8, "std::complex<double>"), ARG(9),
         CALL(MapNames::getDpctNamespace() + "get_value", ARG(10), MEMBER_CALL(ARG(0), true, "get_queue")),
         BUFFER_OR_USM_PTR(11, "std::complex<double>"), ARG(12))))
>>>>>>> 7ca77f36

ASSIGNABLE_FACTORY(CALL_FACTORY_ENTRY(
    "cublasCherk_v2",
    CALL("oneapi::mkl::blas::column_major::herk", MEMBER_CALL(ARG(0), true, "get_queue"),
         BLAS_ENUM_ARG(1, clang::dpct::BLASEnumExpr::BLASEnumType::Uplo),
         BLAS_ENUM_ARG(2, clang::dpct::BLASEnumExpr::BLASEnumType::Trans),
         ARG(3), ARG(4),
<<<<<<< HEAD
         CALL(MapNames::getDpctNamespace() + "get_value", ARG(5), DEREF(0)),
         BUFFER_OR_USM_PTR(ARG(6), "std::complex<float>"), ARG(7),
         CALL(MapNames::getDpctNamespace() + "get_value", ARG(8), DEREF(0)),
         BUFFER_OR_USM_PTR(ARG(9), "std::complex<float>"), ARG(10))))
=======
         CALL(MapNames::getDpctNamespace() + "get_value", ARG(5), MEMBER_CALL(ARG(0), true, "get_queue")),
         BUFFER_OR_USM_PTR(6, "std::complex<float>"), ARG(7),
         CALL(MapNames::getDpctNamespace() + "get_value", ARG(8), MEMBER_CALL(ARG(0), true, "get_queue")),
         BUFFER_OR_USM_PTR(9, "std::complex<float>"), ARG(10))))
>>>>>>> 7ca77f36

ASSIGNABLE_FACTORY(CALL_FACTORY_ENTRY(
    "cublasZherk_v2",
    CALL("oneapi::mkl::blas::column_major::herk", MEMBER_CALL(ARG(0), true, "get_queue"),
         BLAS_ENUM_ARG(1, clang::dpct::BLASEnumExpr::BLASEnumType::Uplo),
         BLAS_ENUM_ARG(2, clang::dpct::BLASEnumExpr::BLASEnumType::Trans),
         ARG(3), ARG(4),
<<<<<<< HEAD
         CALL(MapNames::getDpctNamespace() + "get_value", ARG(5), DEREF(0)),
         BUFFER_OR_USM_PTR(ARG(6), "std::complex<double>"), ARG(7),
         CALL(MapNames::getDpctNamespace() + "get_value", ARG(8), DEREF(0)),
         BUFFER_OR_USM_PTR(ARG(9), "std::complex<double>"), ARG(10))))
=======
         CALL(MapNames::getDpctNamespace() + "get_value", ARG(5), MEMBER_CALL(ARG(0), true, "get_queue")),
         BUFFER_OR_USM_PTR(6, "std::complex<double>"), ARG(7),
         CALL(MapNames::getDpctNamespace() + "get_value", ARG(8), MEMBER_CALL(ARG(0), true, "get_queue")),
         BUFFER_OR_USM_PTR(9, "std::complex<double>"), ARG(10))))
>>>>>>> 7ca77f36

ASSIGNABLE_FACTORY(CALL_FACTORY_ENTRY(
    "cublasCherk_v2_64",
    CALL("oneapi::mkl::blas::column_major::herk", MEMBER_CALL(ARG(0), true, "get_queue"),
         BLAS_ENUM_ARG(1, clang::dpct::BLASEnumExpr::BLASEnumType::Uplo),
         BLAS_ENUM_ARG(2, clang::dpct::BLASEnumExpr::BLASEnumType::Trans),
         ARG(3), ARG(4),
<<<<<<< HEAD
         CALL(MapNames::getDpctNamespace() + "get_value", ARG(5), DEREF(0)),
         BUFFER_OR_USM_PTR(ARG(6), "std::complex<float>"), ARG(7),
         CALL(MapNames::getDpctNamespace() + "get_value", ARG(8), DEREF(0)),
         BUFFER_OR_USM_PTR(ARG(9), "std::complex<float>"), ARG(10))))
=======
         CALL(MapNames::getDpctNamespace() + "get_value", ARG(5), MEMBER_CALL(ARG(0), true, "get_queue")),
         BUFFER_OR_USM_PTR(6, "std::complex<float>"), ARG(7),
         CALL(MapNames::getDpctNamespace() + "get_value", ARG(8), MEMBER_CALL(ARG(0), true, "get_queue")),
         BUFFER_OR_USM_PTR(9, "std::complex<float>"), ARG(10))))
>>>>>>> 7ca77f36

ASSIGNABLE_FACTORY(CALL_FACTORY_ENTRY(
    "cublasZherk_v2_64",
    CALL("oneapi::mkl::blas::column_major::herk", MEMBER_CALL(ARG(0), true, "get_queue"),
         BLAS_ENUM_ARG(1, clang::dpct::BLASEnumExpr::BLASEnumType::Uplo),
         BLAS_ENUM_ARG(2, clang::dpct::BLASEnumExpr::BLASEnumType::Trans),
         ARG(3), ARG(4),
<<<<<<< HEAD
         CALL(MapNames::getDpctNamespace() + "get_value", ARG(5), DEREF(0)),
         BUFFER_OR_USM_PTR(ARG(6), "std::complex<double>"), ARG(7),
         CALL(MapNames::getDpctNamespace() + "get_value", ARG(8), DEREF(0)),
         BUFFER_OR_USM_PTR(ARG(9), "std::complex<double>"), ARG(10))))
=======
         CALL(MapNames::getDpctNamespace() + "get_value", ARG(5), MEMBER_CALL(ARG(0), true, "get_queue")),
         BUFFER_OR_USM_PTR(6, "std::complex<double>"), ARG(7),
         CALL(MapNames::getDpctNamespace() + "get_value", ARG(8), MEMBER_CALL(ARG(0), true, "get_queue")),
         BUFFER_OR_USM_PTR(9, "std::complex<double>"), ARG(10))))
>>>>>>> 7ca77f36

ASSIGNABLE_FACTORY(CALL_FACTORY_ENTRY(
    "cublasSsyr2k_v2",
    CALL("oneapi::mkl::blas::column_major::syr2k", MEMBER_CALL(ARG(0), true, "get_queue"),
         BLAS_ENUM_ARG(1, clang::dpct::BLASEnumExpr::BLASEnumType::Uplo),
         BLAS_ENUM_ARG(2, clang::dpct::BLASEnumExpr::BLASEnumType::Trans),
         ARG(3), ARG(4),
<<<<<<< HEAD
         CALL(MapNames::getDpctNamespace() + "get_value", ARG(5), DEREF(0)),
         BUFFER_OR_USM_PTR(ARG(6), "float"), ARG(7),
         BUFFER_OR_USM_PTR(ARG(8), "float"), ARG(9),
         CALL(MapNames::getDpctNamespace() + "get_value", ARG(10), DEREF(0)),
         BUFFER_OR_USM_PTR(ARG(11), "float"), ARG(12))))
=======
         CALL(MapNames::getDpctNamespace() + "get_value", ARG(5), MEMBER_CALL(ARG(0), true, "get_queue")),
         BUFFER_OR_USM_PTR(6, "float"), ARG(7), BUFFER_OR_USM_PTR(8, "float"),
         ARG(9),
         CALL(MapNames::getDpctNamespace() + "get_value", ARG(10), MEMBER_CALL(ARG(0), true, "get_queue")),
         BUFFER_OR_USM_PTR(11, "float"), ARG(12))))
>>>>>>> 7ca77f36

ASSIGNABLE_FACTORY(CALL_FACTORY_ENTRY(
    "cublasDsyr2k_v2",
    CALL("oneapi::mkl::blas::column_major::syr2k", MEMBER_CALL(ARG(0), true, "get_queue"),
         BLAS_ENUM_ARG(1, clang::dpct::BLASEnumExpr::BLASEnumType::Uplo),
         BLAS_ENUM_ARG(2, clang::dpct::BLASEnumExpr::BLASEnumType::Trans),
         ARG(3), ARG(4),
<<<<<<< HEAD
         CALL(MapNames::getDpctNamespace() + "get_value", ARG(5), DEREF(0)),
         BUFFER_OR_USM_PTR(ARG(6), "double"), ARG(7),
         BUFFER_OR_USM_PTR(ARG(8), "double"), ARG(9),
         CALL(MapNames::getDpctNamespace() + "get_value", ARG(10), DEREF(0)),
         BUFFER_OR_USM_PTR(ARG(11), "double"), ARG(12))))
=======
         CALL(MapNames::getDpctNamespace() + "get_value", ARG(5), MEMBER_CALL(ARG(0), true, "get_queue")),
         BUFFER_OR_USM_PTR(6, "double"), ARG(7), BUFFER_OR_USM_PTR(8, "double"),
         ARG(9),
         CALL(MapNames::getDpctNamespace() + "get_value", ARG(10), MEMBER_CALL(ARG(0), true, "get_queue")),
         BUFFER_OR_USM_PTR(11, "double"), ARG(12))))
>>>>>>> 7ca77f36

ASSIGNABLE_FACTORY(CALL_FACTORY_ENTRY(
    "cublasCsyr2k_v2",
    CALL("oneapi::mkl::blas::column_major::syr2k", MEMBER_CALL(ARG(0), true, "get_queue"),
         BLAS_ENUM_ARG(1, clang::dpct::BLASEnumExpr::BLASEnumType::Uplo),
         BLAS_ENUM_ARG(2, clang::dpct::BLASEnumExpr::BLASEnumType::Trans),
         ARG(3), ARG(4),
<<<<<<< HEAD
         CALL(MapNames::getDpctNamespace() + "get_value", ARG(5), DEREF(0)),
         BUFFER_OR_USM_PTR(ARG(6), "std::complex<float>"), ARG(7),
         BUFFER_OR_USM_PTR(ARG(8), "std::complex<float>"), ARG(9),
         CALL(MapNames::getDpctNamespace() + "get_value", ARG(10), DEREF(0)),
         BUFFER_OR_USM_PTR(ARG(11), "std::complex<float>"), ARG(12))))
=======
         CALL(MapNames::getDpctNamespace() + "get_value", ARG(5), MEMBER_CALL(ARG(0), true, "get_queue")),
         BUFFER_OR_USM_PTR(6, "std::complex<float>"), ARG(7),
         BUFFER_OR_USM_PTR(8, "std::complex<float>"), ARG(9),
         CALL(MapNames::getDpctNamespace() + "get_value", ARG(10), MEMBER_CALL(ARG(0), true, "get_queue")),
         BUFFER_OR_USM_PTR(11, "std::complex<float>"), ARG(12))))
>>>>>>> 7ca77f36

ASSIGNABLE_FACTORY(CALL_FACTORY_ENTRY(
    "cublasZsyr2k_v2",
    CALL("oneapi::mkl::blas::column_major::syr2k", MEMBER_CALL(ARG(0), true, "get_queue"),
         BLAS_ENUM_ARG(1, clang::dpct::BLASEnumExpr::BLASEnumType::Uplo),
         BLAS_ENUM_ARG(2, clang::dpct::BLASEnumExpr::BLASEnumType::Trans),
         ARG(3), ARG(4),
<<<<<<< HEAD
         CALL(MapNames::getDpctNamespace() + "get_value", ARG(5), DEREF(0)),
         BUFFER_OR_USM_PTR(ARG(6), "std::complex<double>"), ARG(7),
         BUFFER_OR_USM_PTR(ARG(8), "std::complex<double>"), ARG(9),
         CALL(MapNames::getDpctNamespace() + "get_value", ARG(10), DEREF(0)),
         BUFFER_OR_USM_PTR(ARG(11), "std::complex<double>"), ARG(12))))
=======
         CALL(MapNames::getDpctNamespace() + "get_value", ARG(5), MEMBER_CALL(ARG(0), true, "get_queue")),
         BUFFER_OR_USM_PTR(6, "std::complex<double>"), ARG(7),
         BUFFER_OR_USM_PTR(8, "std::complex<double>"), ARG(9),
         CALL(MapNames::getDpctNamespace() + "get_value", ARG(10), MEMBER_CALL(ARG(0), true, "get_queue")),
         BUFFER_OR_USM_PTR(11, "std::complex<double>"), ARG(12))))
>>>>>>> 7ca77f36

ASSIGNABLE_FACTORY(CALL_FACTORY_ENTRY(
    "cublasSsyr2k_v2_64",
    CALL("oneapi::mkl::blas::column_major::syr2k", MEMBER_CALL(ARG(0), true, "get_queue"),
         BLAS_ENUM_ARG(1, clang::dpct::BLASEnumExpr::BLASEnumType::Uplo),
         BLAS_ENUM_ARG(2, clang::dpct::BLASEnumExpr::BLASEnumType::Trans),
         ARG(3), ARG(4),
<<<<<<< HEAD
         CALL(MapNames::getDpctNamespace() + "get_value", ARG(5), DEREF(0)),
         BUFFER_OR_USM_PTR(ARG(6), "float"), ARG(7),
         BUFFER_OR_USM_PTR(ARG(8), "float"), ARG(9),
         CALL(MapNames::getDpctNamespace() + "get_value", ARG(10), DEREF(0)),
         BUFFER_OR_USM_PTR(ARG(11), "float"), ARG(12))))
=======
         CALL(MapNames::getDpctNamespace() + "get_value", ARG(5), MEMBER_CALL(ARG(0), true, "get_queue")),
         BUFFER_OR_USM_PTR(6, "float"), ARG(7), BUFFER_OR_USM_PTR(8, "float"),
         ARG(9),
         CALL(MapNames::getDpctNamespace() + "get_value", ARG(10), MEMBER_CALL(ARG(0), true, "get_queue")),
         BUFFER_OR_USM_PTR(11, "float"), ARG(12))))
>>>>>>> 7ca77f36

ASSIGNABLE_FACTORY(CALL_FACTORY_ENTRY(
    "cublasDsyr2k_v2_64",
    CALL("oneapi::mkl::blas::column_major::syr2k", MEMBER_CALL(ARG(0), true, "get_queue"),
         BLAS_ENUM_ARG(1, clang::dpct::BLASEnumExpr::BLASEnumType::Uplo),
         BLAS_ENUM_ARG(2, clang::dpct::BLASEnumExpr::BLASEnumType::Trans),
         ARG(3), ARG(4),
<<<<<<< HEAD
         CALL(MapNames::getDpctNamespace() + "get_value", ARG(5), DEREF(0)),
         BUFFER_OR_USM_PTR(ARG(6), "double"), ARG(7),
         BUFFER_OR_USM_PTR(ARG(8), "double"), ARG(9),
         CALL(MapNames::getDpctNamespace() + "get_value", ARG(10), DEREF(0)),
         BUFFER_OR_USM_PTR(ARG(11), "double"), ARG(12))))
=======
         CALL(MapNames::getDpctNamespace() + "get_value", ARG(5), MEMBER_CALL(ARG(0), true, "get_queue")),
         BUFFER_OR_USM_PTR(6, "double"), ARG(7), BUFFER_OR_USM_PTR(8, "double"),
         ARG(9),
         CALL(MapNames::getDpctNamespace() + "get_value", ARG(10), MEMBER_CALL(ARG(0), true, "get_queue")),
         BUFFER_OR_USM_PTR(11, "double"), ARG(12))))
>>>>>>> 7ca77f36

ASSIGNABLE_FACTORY(CALL_FACTORY_ENTRY(
    "cublasCsyr2k_v2_64",
    CALL("oneapi::mkl::blas::column_major::syr2k", MEMBER_CALL(ARG(0), true, "get_queue"),
         BLAS_ENUM_ARG(1, clang::dpct::BLASEnumExpr::BLASEnumType::Uplo),
         BLAS_ENUM_ARG(2, clang::dpct::BLASEnumExpr::BLASEnumType::Trans),
         ARG(3), ARG(4),
<<<<<<< HEAD
         CALL(MapNames::getDpctNamespace() + "get_value", ARG(5), DEREF(0)),
         BUFFER_OR_USM_PTR(ARG(6), "std::complex<float>"), ARG(7),
         BUFFER_OR_USM_PTR(ARG(8), "std::complex<float>"), ARG(9),
         CALL(MapNames::getDpctNamespace() + "get_value", ARG(10), DEREF(0)),
         BUFFER_OR_USM_PTR(ARG(11), "std::complex<float>"), ARG(12))))
=======
         CALL(MapNames::getDpctNamespace() + "get_value", ARG(5), MEMBER_CALL(ARG(0), true, "get_queue")),
         BUFFER_OR_USM_PTR(6, "std::complex<float>"), ARG(7),
         BUFFER_OR_USM_PTR(8, "std::complex<float>"), ARG(9),
         CALL(MapNames::getDpctNamespace() + "get_value", ARG(10), MEMBER_CALL(ARG(0), true, "get_queue")),
         BUFFER_OR_USM_PTR(11, "std::complex<float>"), ARG(12))))
>>>>>>> 7ca77f36

ASSIGNABLE_FACTORY(CALL_FACTORY_ENTRY(
    "cublasZsyr2k_v2_64",
    CALL("oneapi::mkl::blas::column_major::syr2k", MEMBER_CALL(ARG(0), true, "get_queue"),
         BLAS_ENUM_ARG(1, clang::dpct::BLASEnumExpr::BLASEnumType::Uplo),
         BLAS_ENUM_ARG(2, clang::dpct::BLASEnumExpr::BLASEnumType::Trans),
         ARG(3), ARG(4),
<<<<<<< HEAD
         CALL(MapNames::getDpctNamespace() + "get_value", ARG(5), DEREF(0)),
         BUFFER_OR_USM_PTR(ARG(6), "std::complex<double>"), ARG(7),
         BUFFER_OR_USM_PTR(ARG(8), "std::complex<double>"), ARG(9),
         CALL(MapNames::getDpctNamespace() + "get_value", ARG(10), DEREF(0)),
         BUFFER_OR_USM_PTR(ARG(11), "std::complex<double>"), ARG(12))))
=======
         CALL(MapNames::getDpctNamespace() + "get_value", ARG(5), MEMBER_CALL(ARG(0), true, "get_queue")),
         BUFFER_OR_USM_PTR(6, "std::complex<double>"), ARG(7),
         BUFFER_OR_USM_PTR(8, "std::complex<double>"), ARG(9),
         CALL(MapNames::getDpctNamespace() + "get_value", ARG(10), MEMBER_CALL(ARG(0), true, "get_queue")),
         BUFFER_OR_USM_PTR(11, "std::complex<double>"), ARG(12))))
>>>>>>> 7ca77f36

ASSIGNABLE_FACTORY(CALL_FACTORY_ENTRY(
    "cublasCher2k_v2",
    CALL("oneapi::mkl::blas::column_major::her2k", MEMBER_CALL(ARG(0), true, "get_queue"),
         BLAS_ENUM_ARG(1, clang::dpct::BLASEnumExpr::BLASEnumType::Uplo),
         BLAS_ENUM_ARG(2, clang::dpct::BLASEnumExpr::BLASEnumType::Trans),
         ARG(3), ARG(4),
<<<<<<< HEAD
         CALL(MapNames::getDpctNamespace() + "get_value", ARG(5), DEREF(0)),
         BUFFER_OR_USM_PTR(ARG(6), "std::complex<float>"), ARG(7),
         BUFFER_OR_USM_PTR(ARG(8), "std::complex<float>"), ARG(9),
         CALL(MapNames::getDpctNamespace() + "get_value", ARG(10), DEREF(0)),
         BUFFER_OR_USM_PTR(ARG(11), "std::complex<float>"), ARG(12))))
=======
         CALL(MapNames::getDpctNamespace() + "get_value", ARG(5), MEMBER_CALL(ARG(0), true, "get_queue")),
         BUFFER_OR_USM_PTR(6, "std::complex<float>"), ARG(7),
         BUFFER_OR_USM_PTR(8, "std::complex<float>"), ARG(9),
         CALL(MapNames::getDpctNamespace() + "get_value", ARG(10), MEMBER_CALL(ARG(0), true, "get_queue")),
         BUFFER_OR_USM_PTR(11, "std::complex<float>"), ARG(12))))
>>>>>>> 7ca77f36

ASSIGNABLE_FACTORY(CALL_FACTORY_ENTRY(
    "cublasZher2k_v2",
    CALL("oneapi::mkl::blas::column_major::her2k", MEMBER_CALL(ARG(0), true, "get_queue"),
         BLAS_ENUM_ARG(1, clang::dpct::BLASEnumExpr::BLASEnumType::Uplo),
         BLAS_ENUM_ARG(2, clang::dpct::BLASEnumExpr::BLASEnumType::Trans),
         ARG(3), ARG(4),
<<<<<<< HEAD
         CALL(MapNames::getDpctNamespace() + "get_value", ARG(5), DEREF(0)),
         BUFFER_OR_USM_PTR(ARG(6), "std::complex<double>"), ARG(7),
         BUFFER_OR_USM_PTR(ARG(8), "std::complex<double>"), ARG(9),
         CALL(MapNames::getDpctNamespace() + "get_value", ARG(10), DEREF(0)),
         BUFFER_OR_USM_PTR(ARG(11), "std::complex<double>"), ARG(12))))
=======
         CALL(MapNames::getDpctNamespace() + "get_value", ARG(5), MEMBER_CALL(ARG(0), true, "get_queue")),
         BUFFER_OR_USM_PTR(6, "std::complex<double>"), ARG(7),
         BUFFER_OR_USM_PTR(8, "std::complex<double>"), ARG(9),
         CALL(MapNames::getDpctNamespace() + "get_value", ARG(10), MEMBER_CALL(ARG(0), true, "get_queue")),
         BUFFER_OR_USM_PTR(11, "std::complex<double>"), ARG(12))))
>>>>>>> 7ca77f36

ASSIGNABLE_FACTORY(CALL_FACTORY_ENTRY(
    "cublasCher2k_v2_64",
    CALL("oneapi::mkl::blas::column_major::her2k", MEMBER_CALL(ARG(0), true, "get_queue"),
         BLAS_ENUM_ARG(1, clang::dpct::BLASEnumExpr::BLASEnumType::Uplo),
         BLAS_ENUM_ARG(2, clang::dpct::BLASEnumExpr::BLASEnumType::Trans),
         ARG(3), ARG(4),
<<<<<<< HEAD
         CALL(MapNames::getDpctNamespace() + "get_value", ARG(5), DEREF(0)),
         BUFFER_OR_USM_PTR(ARG(6), "std::complex<float>"), ARG(7),
         BUFFER_OR_USM_PTR(ARG(8), "std::complex<float>"), ARG(9),
         CALL(MapNames::getDpctNamespace() + "get_value", ARG(10), DEREF(0)),
         BUFFER_OR_USM_PTR(ARG(11), "std::complex<float>"), ARG(12))))
=======
         CALL(MapNames::getDpctNamespace() + "get_value", ARG(5), MEMBER_CALL(ARG(0), true, "get_queue")),
         BUFFER_OR_USM_PTR(6, "std::complex<float>"), ARG(7),
         BUFFER_OR_USM_PTR(8, "std::complex<float>"), ARG(9),
         CALL(MapNames::getDpctNamespace() + "get_value", ARG(10), MEMBER_CALL(ARG(0), true, "get_queue")),
         BUFFER_OR_USM_PTR(11, "std::complex<float>"), ARG(12))))
>>>>>>> 7ca77f36

ASSIGNABLE_FACTORY(CALL_FACTORY_ENTRY(
    "cublasZher2k_v2_64",
    CALL("oneapi::mkl::blas::column_major::her2k", MEMBER_CALL(ARG(0), true, "get_queue"),
         BLAS_ENUM_ARG(1, clang::dpct::BLASEnumExpr::BLASEnumType::Uplo),
         BLAS_ENUM_ARG(2, clang::dpct::BLASEnumExpr::BLASEnumType::Trans),
         ARG(3), ARG(4),
<<<<<<< HEAD
         CALL(MapNames::getDpctNamespace() + "get_value", ARG(5), DEREF(0)),
         BUFFER_OR_USM_PTR(ARG(6), "std::complex<double>"), ARG(7),
         BUFFER_OR_USM_PTR(ARG(8), "std::complex<double>"), ARG(9),
         CALL(MapNames::getDpctNamespace() + "get_value", ARG(10), DEREF(0)),
         BUFFER_OR_USM_PTR(ARG(11), "std::complex<double>"), ARG(12))))
=======
         CALL(MapNames::getDpctNamespace() + "get_value", ARG(5), MEMBER_CALL(ARG(0), true, "get_queue")),
         BUFFER_OR_USM_PTR(6, "std::complex<double>"), ARG(7),
         BUFFER_OR_USM_PTR(8, "std::complex<double>"), ARG(9),
         CALL(MapNames::getDpctNamespace() + "get_value", ARG(10), MEMBER_CALL(ARG(0), true, "get_queue")),
         BUFFER_OR_USM_PTR(11, "std::complex<double>"), ARG(12))))
>>>>>>> 7ca77f36

ASSIGNABLE_FACTORY(CALL_FACTORY_ENTRY(
    "cublasSgeam_64",
    CALL("oneapi::mkl::blas::column_major::omatadd", MEMBER_CALL(ARG(0), true, "get_queue"),
         BLAS_ENUM_ARG(1, clang::dpct::BLASEnumExpr::BLASEnumType::Trans),
         BLAS_ENUM_ARG(2, clang::dpct::BLASEnumExpr::BLASEnumType::Trans),
         ARG(3), ARG(4),
<<<<<<< HEAD
         CALL(MapNames::getDpctNamespace() + "get_value", ARG(5), DEREF(0)),
         BUFFER_OR_USM_PTR(ARG(6), "float"), ARG(7),
         CALL(MapNames::getDpctNamespace() + "get_value", ARG(8), DEREF(0)),
         BUFFER_OR_USM_PTR(ARG(9), "float"), ARG(10),
         BUFFER_OR_USM_PTR(ARG(11), "float"), ARG(12))))
=======
         CALL(MapNames::getDpctNamespace() + "get_value", ARG(5), MEMBER_CALL(ARG(0), true, "get_queue")),
         BUFFER_OR_USM_PTR(6, "float"), ARG(7),
         CALL(MapNames::getDpctNamespace() + "get_value", ARG(8), MEMBER_CALL(ARG(0), true, "get_queue")),
         BUFFER_OR_USM_PTR(9, "float"), ARG(10), BUFFER_OR_USM_PTR(11, "float"),
         ARG(12))))
>>>>>>> 7ca77f36
ASSIGNABLE_FACTORY(CALL_FACTORY_ENTRY(
    "cublasDgeam_64",
    CALL("oneapi::mkl::blas::column_major::omatadd", MEMBER_CALL(ARG(0), true, "get_queue"),
         BLAS_ENUM_ARG(1, clang::dpct::BLASEnumExpr::BLASEnumType::Trans),
         BLAS_ENUM_ARG(2, clang::dpct::BLASEnumExpr::BLASEnumType::Trans),
         ARG(3), ARG(4),
<<<<<<< HEAD
         CALL(MapNames::getDpctNamespace() + "get_value", ARG(5), DEREF(0)),
         BUFFER_OR_USM_PTR(ARG(6), "double"), ARG(7),
         CALL(MapNames::getDpctNamespace() + "get_value", ARG(8), DEREF(0)),
         BUFFER_OR_USM_PTR(ARG(9), "double"), ARG(10),
         BUFFER_OR_USM_PTR(ARG(11), "double"), ARG(12))))
=======
         CALL(MapNames::getDpctNamespace() + "get_value", ARG(5), MEMBER_CALL(ARG(0), true, "get_queue")),
         BUFFER_OR_USM_PTR(6, "double"), ARG(7),
         CALL(MapNames::getDpctNamespace() + "get_value", ARG(8), MEMBER_CALL(ARG(0), true, "get_queue")),
         BUFFER_OR_USM_PTR(9, "double"), ARG(10),
         BUFFER_OR_USM_PTR(11, "double"), ARG(12))))
>>>>>>> 7ca77f36
ASSIGNABLE_FACTORY(CALL_FACTORY_ENTRY(
    "cublasCgeam_64",
    CALL("oneapi::mkl::blas::column_major::omatadd", MEMBER_CALL(ARG(0), true, "get_queue"),
         BLAS_ENUM_ARG(1, clang::dpct::BLASEnumExpr::BLASEnumType::Trans),
         BLAS_ENUM_ARG(2, clang::dpct::BLASEnumExpr::BLASEnumType::Trans),
         ARG(3), ARG(4),
<<<<<<< HEAD
         CALL(MapNames::getDpctNamespace() + "get_value", ARG(5), DEREF(0)),
         BUFFER_OR_USM_PTR(ARG(6), "std::complex<float>"), ARG(7),
         CALL(MapNames::getDpctNamespace() + "get_value", ARG(8), DEREF(0)),
         BUFFER_OR_USM_PTR(ARG(9), "std::complex<float>"), ARG(10),
         BUFFER_OR_USM_PTR(ARG(11), "std::complex<float>"), ARG(12))))
=======
         CALL(MapNames::getDpctNamespace() + "get_value", ARG(5), MEMBER_CALL(ARG(0), true, "get_queue")),
         BUFFER_OR_USM_PTR(6, "std::complex<float>"), ARG(7),
         CALL(MapNames::getDpctNamespace() + "get_value", ARG(8), MEMBER_CALL(ARG(0), true, "get_queue")),
         BUFFER_OR_USM_PTR(9, "std::complex<float>"), ARG(10),
         BUFFER_OR_USM_PTR(11, "std::complex<float>"), ARG(12))))
>>>>>>> 7ca77f36
ASSIGNABLE_FACTORY(CALL_FACTORY_ENTRY(
    "cublasZgeam_64",
    CALL("oneapi::mkl::blas::column_major::omatadd", MEMBER_CALL(ARG(0), true, "get_queue"),
         BLAS_ENUM_ARG(1, clang::dpct::BLASEnumExpr::BLASEnumType::Trans),
         BLAS_ENUM_ARG(2, clang::dpct::BLASEnumExpr::BLASEnumType::Trans),
         ARG(3), ARG(4),
<<<<<<< HEAD
         CALL(MapNames::getDpctNamespace() + "get_value", ARG(5), DEREF(0)),
         BUFFER_OR_USM_PTR(ARG(6), "std::complex<double>"), ARG(7),
         CALL(MapNames::getDpctNamespace() + "get_value", ARG(8), DEREF(0)),
         BUFFER_OR_USM_PTR(ARG(9), "std::complex<double>"), ARG(10),
         BUFFER_OR_USM_PTR(ARG(11), "std::complex<double>"), ARG(12))))
=======
         CALL(MapNames::getDpctNamespace() + "get_value", ARG(5), MEMBER_CALL(ARG(0), true, "get_queue")),
         BUFFER_OR_USM_PTR(6, "std::complex<double>"), ARG(7),
         CALL(MapNames::getDpctNamespace() + "get_value", ARG(8), MEMBER_CALL(ARG(0), true, "get_queue")),
         BUFFER_OR_USM_PTR(9, "std::complex<double>"), ARG(10),
         BUFFER_OR_USM_PTR(11, "std::complex<double>"), ARG(12))))
>>>>>>> 7ca77f36

ASSIGNABLE_FACTORY(CALL_FACTORY_ENTRY(
    "cublasSdgmm_64",
    CALL("oneapi::mkl::blas::column_major::dgmm", MEMBER_CALL(ARG(0), true, "get_queue"),
         BLAS_ENUM_ARG(1, clang::dpct::BLASEnumExpr::BLASEnumType::Side),
         ARG(2), ARG(3), BUFFER_OR_USM_PTR(ARG(4), "float"), ARG(5),
         BUFFER_OR_USM_PTR(ARG(6), "float"), ARG(7),
         BUFFER_OR_USM_PTR(ARG(8), "float"), ARG(9))))
ASSIGNABLE_FACTORY(CALL_FACTORY_ENTRY(
    "cublasDdgmm_64",
    CALL("oneapi::mkl::blas::column_major::dgmm", MEMBER_CALL(ARG(0), true, "get_queue"),
         BLAS_ENUM_ARG(1, clang::dpct::BLASEnumExpr::BLASEnumType::Side),
         ARG(2), ARG(3), BUFFER_OR_USM_PTR(ARG(4), "double"), ARG(5),
         BUFFER_OR_USM_PTR(ARG(6), "double"), ARG(7),
         BUFFER_OR_USM_PTR(ARG(8), "double"), ARG(9))))
ASSIGNABLE_FACTORY(CALL_FACTORY_ENTRY(
    "cublasCdgmm_64",
    CALL("oneapi::mkl::blas::column_major::dgmm", MEMBER_CALL(ARG(0), true, "get_queue"),
         BLAS_ENUM_ARG(1, clang::dpct::BLASEnumExpr::BLASEnumType::Side),
         ARG(2), ARG(3), BUFFER_OR_USM_PTR(ARG(4), "std::complex<float>"),
         ARG(5), BUFFER_OR_USM_PTR(ARG(6), "std::complex<float>"), ARG(7),
         BUFFER_OR_USM_PTR(ARG(8), "std::complex<float>"), ARG(9))))
ASSIGNABLE_FACTORY(CALL_FACTORY_ENTRY(
    "cublasZdgmm_64",
    CALL("oneapi::mkl::blas::column_major::dgmm", MEMBER_CALL(ARG(0), true, "get_queue"),
         BLAS_ENUM_ARG(1, clang::dpct::BLASEnumExpr::BLASEnumType::Side),
         ARG(2), ARG(3), BUFFER_OR_USM_PTR(ARG(4), "std::complex<double>"),
         ARG(5), BUFFER_OR_USM_PTR(ARG(6), "std::complex<double>"), ARG(7),
         BUFFER_OR_USM_PTR(ARG(8), "std::complex<double>"), ARG(9))))

LAMBDA_FACTORY_ENTRY(
    "cublasIsamax_v2_64",
    DECL(MapNames::getDpctNamespace() + "blas::out_mem_int64_t", "res",
         DEREF(0), ARG(4)),
    CALL("oneapi::mkl::blas::column_major::iamax", DEREF(0), ARG(1),
         BUFFER_OR_USM_PTR(ARG(2), "float"), ARG(3),
         BUFFER_OR_USM_PTR(MEMBER_CALL(ARG("res"), false, "get_memory"),
                           "std::int64_t"),
         ARG("oneapi::mkl::index_base::one")),
    LITERAL("return 0"))
LAMBDA_FACTORY_ENTRY(
    "cublasIdamax_v2_64",
    DECL(MapNames::getDpctNamespace() + "blas::out_mem_int64_t", "res",
         DEREF(0), ARG(4)),
    CALL("oneapi::mkl::blas::column_major::iamax", DEREF(0), ARG(1),
         BUFFER_OR_USM_PTR(ARG(2), "double"), ARG(3),
         BUFFER_OR_USM_PTR(MEMBER_CALL(ARG("res"), false, "get_memory"),
                           "std::int64_t"),
         ARG("oneapi::mkl::index_base::one")),
    LITERAL("return 0"))
LAMBDA_FACTORY_ENTRY(
    "cublasIcamax_v2_64",
    DECL(MapNames::getDpctNamespace() + "blas::out_mem_int64_t", "res",
         DEREF(0), ARG(4)),
    CALL("oneapi::mkl::blas::column_major::iamax", DEREF(0), ARG(1),
         BUFFER_OR_USM_PTR(ARG(2), "std::complex<float>"), ARG(3),
         BUFFER_OR_USM_PTR(MEMBER_CALL(ARG("res"), false, "get_memory"),
                           "std::int64_t"),
         ARG("oneapi::mkl::index_base::one")),
    LITERAL("return 0"))
LAMBDA_FACTORY_ENTRY(
    "cublasIzamax_v2_64",
    DECL(MapNames::getDpctNamespace() + "blas::out_mem_int64_t", "res",
         DEREF(0), ARG(4)),
    CALL("oneapi::mkl::blas::column_major::iamax", DEREF(0), ARG(1),
         BUFFER_OR_USM_PTR(ARG(2), "std::complex<double>"), ARG(3),
         BUFFER_OR_USM_PTR(MEMBER_CALL(ARG("res"), false, "get_memory"),
                           "std::int64_t"),
         ARG("oneapi::mkl::index_base::one")),
    LITERAL("return 0"))

LAMBDA_FACTORY_ENTRY(
    "cublasIsamin_v2_64",
    DECL(MapNames::getDpctNamespace() + "blas::out_mem_int64_t", "res",
         DEREF(0), ARG(4)),
    CALL("oneapi::mkl::blas::column_major::iamin", DEREF(0), ARG(1),
         BUFFER_OR_USM_PTR(ARG(2), "float"), ARG(3),
         BUFFER_OR_USM_PTR(MEMBER_CALL(ARG("res"), false, "get_memory"),
                           "std::int64_t"),
         ARG("oneapi::mkl::index_base::one")),
    LITERAL("return 0"))
LAMBDA_FACTORY_ENTRY(
    "cublasIdamin_v2_64",
    DECL(MapNames::getDpctNamespace() + "blas::out_mem_int64_t", "res",
         DEREF(0), ARG(4)),
    CALL("oneapi::mkl::blas::column_major::iamin", DEREF(0), ARG(1),
         BUFFER_OR_USM_PTR(ARG(2), "double"), ARG(3),
         BUFFER_OR_USM_PTR(MEMBER_CALL(ARG("res"), false, "get_memory"),
                           "std::int64_t"),
         ARG("oneapi::mkl::index_base::one")),
    LITERAL("return 0"))
LAMBDA_FACTORY_ENTRY(
    "cublasIcamin_v2_64",
    DECL(MapNames::getDpctNamespace() + "blas::out_mem_int64_t", "res",
         DEREF(0), ARG(4)),
    CALL("oneapi::mkl::blas::column_major::iamin", DEREF(0), ARG(1),
         BUFFER_OR_USM_PTR(ARG(2), "std::complex<float>"), ARG(3),
         BUFFER_OR_USM_PTR(MEMBER_CALL(ARG("res"), false, "get_memory"),
                           "std::int64_t"),
         ARG("oneapi::mkl::index_base::one")),
    LITERAL("return 0"))
LAMBDA_FACTORY_ENTRY(
    "cublasIzamin_v2_64",
    DECL(MapNames::getDpctNamespace() + "blas::out_mem_int64_t", "res",
         DEREF(0), ARG(4)),
    CALL("oneapi::mkl::blas::column_major::iamin", DEREF(0), ARG(1),
         BUFFER_OR_USM_PTR(ARG(2), "std::complex<double>"), ARG(3),
         BUFFER_OR_USM_PTR(MEMBER_CALL(ARG("res"), false, "get_memory"),
                           "std::int64_t"),
         ARG("oneapi::mkl::index_base::one")),
    LITERAL("return 0"))

LAMBDA_FACTORY_ENTRY("cublasIsamax_v2",
                     DECL(MapNames::getDpctNamespace() + "blas::out_mem_int_t",
                          "res", DEREF(0), ARG(4)),
                     CALL("oneapi::mkl::blas::column_major::iamax", DEREF(0),
                          ARG(1), BUFFER_OR_USM_PTR(ARG(2), "float"), ARG(3),
                          BUFFER_OR_USM_PTR(MEMBER_CALL(ARG("res"), false,
                                                        "get_memory"),
                                            "std::int64_t"),
                          ARG("oneapi::mkl::index_base::one")),
                     LITERAL("return 0"))
LAMBDA_FACTORY_ENTRY("cublasIdamax_v2",
                     DECL(MapNames::getDpctNamespace() + "blas::out_mem_int_t",
                          "res", DEREF(0), ARG(4)),
                     CALL("oneapi::mkl::blas::column_major::iamax", DEREF(0),
                          ARG(1), BUFFER_OR_USM_PTR(ARG(2), "double"), ARG(3),
                          BUFFER_OR_USM_PTR(MEMBER_CALL(ARG("res"), false,
                                                        "get_memory"),
                                            "std::int64_t"),
                          ARG("oneapi::mkl::index_base::one")),
                     LITERAL("return 0"))
LAMBDA_FACTORY_ENTRY(
    "cublasIcamax_v2",
    DECL(MapNames::getDpctNamespace() + "blas::out_mem_int_t", "res", DEREF(0),
         ARG(4)),
    CALL("oneapi::mkl::blas::column_major::iamax", DEREF(0), ARG(1),
         BUFFER_OR_USM_PTR(ARG(2), "std::complex<float>"), ARG(3),
         BUFFER_OR_USM_PTR(MEMBER_CALL(ARG("res"), false, "get_memory"),
                           "std::int64_t"),
         ARG("oneapi::mkl::index_base::one")),
    LITERAL("return 0"))
LAMBDA_FACTORY_ENTRY(
    "cublasIzamax_v2",
    DECL(MapNames::getDpctNamespace() + "blas::out_mem_int_t", "res", DEREF(0),
         ARG(4)),
    CALL("oneapi::mkl::blas::column_major::iamax", DEREF(0), ARG(1),
         BUFFER_OR_USM_PTR(ARG(2), "std::complex<double>"), ARG(3),
         BUFFER_OR_USM_PTR(MEMBER_CALL(ARG("res"), false, "get_memory"),
                           "std::int64_t"),
         ARG("oneapi::mkl::index_base::one")),
    LITERAL("return 0"))

LAMBDA_FACTORY_ENTRY("cublasIsamin_v2",
                     DECL(MapNames::getDpctNamespace() + "blas::out_mem_int_t",
                          "res", DEREF(0), ARG(4)),
                     CALL("oneapi::mkl::blas::column_major::iamin", DEREF(0),
                          ARG(1), BUFFER_OR_USM_PTR(ARG(2), "float"), ARG(3),
                          BUFFER_OR_USM_PTR(MEMBER_CALL(ARG("res"), false,
                                                        "get_memory"),
                                            "std::int64_t"),
                          ARG("oneapi::mkl::index_base::one")),
                     LITERAL("return 0"))
LAMBDA_FACTORY_ENTRY("cublasIdamin_v2",
                     DECL(MapNames::getDpctNamespace() + "blas::out_mem_int_t",
                          "res", DEREF(0), ARG(4)),
                     CALL("oneapi::mkl::blas::column_major::iamin", DEREF(0),
                          ARG(1), BUFFER_OR_USM_PTR(ARG(2), "double"), ARG(3),
                          BUFFER_OR_USM_PTR(MEMBER_CALL(ARG("res"), false,
                                                        "get_memory"),
                                            "std::int64_t"),
                          ARG("oneapi::mkl::index_base::one")),
                     LITERAL("return 0"))
LAMBDA_FACTORY_ENTRY(
    "cublasIcamin_v2",
    DECL(MapNames::getDpctNamespace() + "blas::out_mem_int_t", "res", DEREF(0),
         ARG(4)),
    CALL("oneapi::mkl::blas::column_major::iamin", DEREF(0), ARG(1),
         BUFFER_OR_USM_PTR(ARG(2), "std::complex<float>"), ARG(3),
         BUFFER_OR_USM_PTR(MEMBER_CALL(ARG("res"), false, "get_memory"),
                           "std::int64_t"),
         ARG("oneapi::mkl::index_base::one")),
    LITERAL("return 0"))
LAMBDA_FACTORY_ENTRY(
    "cublasIzamin_v2",
    DECL(MapNames::getDpctNamespace() + "blas::out_mem_int_t", "res", DEREF(0),
         ARG(4)),
    CALL("oneapi::mkl::blas::column_major::iamin", DEREF(0), ARG(1),
         BUFFER_OR_USM_PTR(ARG(2), "std::complex<double>"), ARG(3),
         BUFFER_OR_USM_PTR(MEMBER_CALL(ARG("res"), false, "get_memory"),
                           "std::int64_t"),
         ARG("oneapi::mkl::index_base::one")),
    LITERAL("return 0"))<|MERGE_RESOLUTION|>--- conflicted
+++ resolved
@@ -43,21 +43,13 @@
          BLAS_ENUM_ARG(1, clang::dpct::BLASEnumExpr::BLASEnumType::Trans),
          BLAS_ENUM_ARG(2, clang::dpct::BLASEnumExpr::BLASEnumType::Trans),
          ARG(3), ARG(4), ARG(5),
-<<<<<<< HEAD
-         CALL(MapNames::getDpctNamespace() + "get_value", ARG(6), DEREF(0)),
+         CALL(MapNames::getDpctNamespace() + "get_value", ARG(6),
+              MEMBER_CALL(ARG(0), true, "get_queue")),
          BUFFER_OR_USM_PTR(ARG(7), "float"), ARG(8),
          BUFFER_OR_USM_PTR(ARG(9), "float"), ARG(10),
-         CALL(MapNames::getDpctNamespace() + "get_value", ARG(11), DEREF(0)),
+         CALL(MapNames::getDpctNamespace() + "get_value", ARG(11),
+              MEMBER_CALL(ARG(0), true, "get_queue")),
          BUFFER_OR_USM_PTR(ARG(12), "float"), ARG(13))))
-=======
-         CALL(MapNames::getDpctNamespace() + "get_value", ARG(6),
-              MEMBER_CALL(ARG(0), true, "get_queue")),
-         BUFFER_OR_USM_PTR(7, "float"), ARG(8), BUFFER_OR_USM_PTR(9, "float"),
-         ARG(10),
-         CALL(MapNames::getDpctNamespace() + "get_value", ARG(11),
-              MEMBER_CALL(ARG(0), true, "get_queue")),
-         BUFFER_OR_USM_PTR(12, "float"), ARG(13))))
->>>>>>> 7ca77f36
 
 ASSIGNABLE_FACTORY(CALL_FACTORY_ENTRY(
     "cublasDgemm_v2",
@@ -66,21 +58,13 @@
          BLAS_ENUM_ARG(1, clang::dpct::BLASEnumExpr::BLASEnumType::Trans),
          BLAS_ENUM_ARG(2, clang::dpct::BLASEnumExpr::BLASEnumType::Trans),
          ARG(3), ARG(4), ARG(5),
-<<<<<<< HEAD
-         CALL(MapNames::getDpctNamespace() + "get_value", ARG(6), DEREF(0)),
+         CALL(MapNames::getDpctNamespace() + "get_value", ARG(6),
+              MEMBER_CALL(ARG(0), true, "get_queue")),
          BUFFER_OR_USM_PTR(ARG(7), "double"), ARG(8),
          BUFFER_OR_USM_PTR(ARG(9), "double"), ARG(10),
-         CALL(MapNames::getDpctNamespace() + "get_value", ARG(11), DEREF(0)),
+         CALL(MapNames::getDpctNamespace() + "get_value", ARG(11),
+              MEMBER_CALL(ARG(0), true, "get_queue")),
          BUFFER_OR_USM_PTR(ARG(12), "double"), ARG(13))))
-=======
-         CALL(MapNames::getDpctNamespace() + "get_value", ARG(6),
-              MEMBER_CALL(ARG(0), true, "get_queue")),
-         BUFFER_OR_USM_PTR(7, "double"), ARG(8), BUFFER_OR_USM_PTR(9, "double"),
-         ARG(10),
-         CALL(MapNames::getDpctNamespace() + "get_value", ARG(11),
-              MEMBER_CALL(ARG(0), true, "get_queue")),
-         BUFFER_OR_USM_PTR(12, "double"), ARG(13))))
->>>>>>> 7ca77f36
 
 ASSIGNABLE_FACTORY(CALL_FACTORY_ENTRY(
     "cublasCgemm_v2",
@@ -89,21 +73,13 @@
          BLAS_ENUM_ARG(1, clang::dpct::BLASEnumExpr::BLASEnumType::Trans),
          BLAS_ENUM_ARG(2, clang::dpct::BLASEnumExpr::BLASEnumType::Trans),
          ARG(3), ARG(4), ARG(5),
-<<<<<<< HEAD
-         CALL(MapNames::getDpctNamespace() + "get_value", ARG(6), DEREF(0)),
+         CALL(MapNames::getDpctNamespace() + "get_value", ARG(6),
+              MEMBER_CALL(ARG(0), true, "get_queue")),
          BUFFER_OR_USM_PTR(ARG(7), "std::complex<float>"), ARG(8),
          BUFFER_OR_USM_PTR(ARG(9), "std::complex<float>"), ARG(10),
-         CALL(MapNames::getDpctNamespace() + "get_value", ARG(11), DEREF(0)),
+         CALL(MapNames::getDpctNamespace() + "get_value", ARG(11),
+              MEMBER_CALL(ARG(0), true, "get_queue")),
          BUFFER_OR_USM_PTR(ARG(12), "std::complex<float>"), ARG(13))))
-=======
-         CALL(MapNames::getDpctNamespace() + "get_value", ARG(6),
-              MEMBER_CALL(ARG(0), true, "get_queue")),
-         BUFFER_OR_USM_PTR(7, "std::complex<float>"), ARG(8),
-         BUFFER_OR_USM_PTR(9, "std::complex<float>"), ARG(10),
-         CALL(MapNames::getDpctNamespace() + "get_value", ARG(11),
-              MEMBER_CALL(ARG(0), true, "get_queue")),
-         BUFFER_OR_USM_PTR(12, "std::complex<float>"), ARG(13))))
->>>>>>> 7ca77f36
 
 ASSIGNABLE_FACTORY(CALL_FACTORY_ENTRY(
     "cublasZgemm_v2",
@@ -112,21 +88,13 @@
          BLAS_ENUM_ARG(1, clang::dpct::BLASEnumExpr::BLASEnumType::Trans),
          BLAS_ENUM_ARG(2, clang::dpct::BLASEnumExpr::BLASEnumType::Trans),
          ARG(3), ARG(4), ARG(5),
-<<<<<<< HEAD
-         CALL(MapNames::getDpctNamespace() + "get_value", ARG(6), DEREF(0)),
+         CALL(MapNames::getDpctNamespace() + "get_value", ARG(6),
+              MEMBER_CALL(ARG(0), true, "get_queue")),
          BUFFER_OR_USM_PTR(ARG(7), "std::complex<double>"), ARG(8),
          BUFFER_OR_USM_PTR(ARG(9), "std::complex<double>"), ARG(10),
-         CALL(MapNames::getDpctNamespace() + "get_value", ARG(11), DEREF(0)),
+         CALL(MapNames::getDpctNamespace() + "get_value", ARG(11),
+              MEMBER_CALL(ARG(0), true, "get_queue")),
          BUFFER_OR_USM_PTR(ARG(12), "std::complex<double>"), ARG(13))))
-=======
-         CALL(MapNames::getDpctNamespace() + "get_value", ARG(6),
-              MEMBER_CALL(ARG(0), true, "get_queue")),
-         BUFFER_OR_USM_PTR(7, "std::complex<double>"), ARG(8),
-         BUFFER_OR_USM_PTR(9, "std::complex<double>"), ARG(10),
-         CALL(MapNames::getDpctNamespace() + "get_value", ARG(11),
-              MEMBER_CALL(ARG(0), true, "get_queue")),
-         BUFFER_OR_USM_PTR(12, "std::complex<double>"), ARG(13))))
->>>>>>> 7ca77f36
 
 ASSIGNABLE_FACTORY(FEATURE_REQUEST_FACTORY(
     HelperFeatureEnum::device_ext,
@@ -262,80 +230,60 @@
 
 ASSIGNABLE_FACTORY(CALL_FACTORY_ENTRY(
     "cublasSgeam",
-    CALL("oneapi::mkl::blas::column_major::omatadd", MEMBER_CALL(ARG(0), true, "get_queue"),
+    CALL("oneapi::mkl::blas::column_major::omatadd",
+         MEMBER_CALL(ARG(0), true, "get_queue"),
          BLAS_ENUM_ARG(1, clang::dpct::BLASEnumExpr::BLASEnumType::Trans),
          BLAS_ENUM_ARG(2, clang::dpct::BLASEnumExpr::BLASEnumType::Trans),
          ARG(3), ARG(4),
-<<<<<<< HEAD
-         CALL(MapNames::getDpctNamespace() + "get_value", ARG(5), DEREF(0)),
+         CALL(MapNames::getDpctNamespace() + "get_value", ARG(5),
+              MEMBER_CALL(ARG(0), true, "get_queue")),
          BUFFER_OR_USM_PTR(ARG(6), "float"), ARG(7),
-         CALL(MapNames::getDpctNamespace() + "get_value", ARG(8), DEREF(0)),
+         CALL(MapNames::getDpctNamespace() + "get_value", ARG(8),
+              MEMBER_CALL(ARG(0), true, "get_queue")),
          BUFFER_OR_USM_PTR(ARG(9), "float"), ARG(10),
          BUFFER_OR_USM_PTR(ARG(11), "float"), ARG(12))))
-=======
-         CALL(MapNames::getDpctNamespace() + "get_value", ARG(5), MEMBER_CALL(ARG(0), true, "get_queue")),
-         BUFFER_OR_USM_PTR(6, "float"), ARG(7),
-         CALL(MapNames::getDpctNamespace() + "get_value", ARG(8), MEMBER_CALL(ARG(0), true, "get_queue")),
-         BUFFER_OR_USM_PTR(9, "float"), ARG(10), BUFFER_OR_USM_PTR(11, "float"),
-         ARG(12))))
->>>>>>> 7ca77f36
 ASSIGNABLE_FACTORY(CALL_FACTORY_ENTRY(
     "cublasDgeam",
-    CALL("oneapi::mkl::blas::column_major::omatadd", MEMBER_CALL(ARG(0), true, "get_queue"),
+    CALL("oneapi::mkl::blas::column_major::omatadd",
+         MEMBER_CALL(ARG(0), true, "get_queue"),
          BLAS_ENUM_ARG(1, clang::dpct::BLASEnumExpr::BLASEnumType::Trans),
          BLAS_ENUM_ARG(2, clang::dpct::BLASEnumExpr::BLASEnumType::Trans),
          ARG(3), ARG(4),
-<<<<<<< HEAD
-         CALL(MapNames::getDpctNamespace() + "get_value", ARG(5), DEREF(0)),
+         CALL(MapNames::getDpctNamespace() + "get_value", ARG(5),
+              MEMBER_CALL(ARG(0), true, "get_queue")),
          BUFFER_OR_USM_PTR(ARG(6), "double"), ARG(7),
-         CALL(MapNames::getDpctNamespace() + "get_value", ARG(8), DEREF(0)),
+         CALL(MapNames::getDpctNamespace() + "get_value", ARG(8),
+              MEMBER_CALL(ARG(0), true, "get_queue")),
          BUFFER_OR_USM_PTR(ARG(9), "double"), ARG(10),
          BUFFER_OR_USM_PTR(ARG(11), "double"), ARG(12))))
-=======
-         CALL(MapNames::getDpctNamespace() + "get_value", ARG(5), MEMBER_CALL(ARG(0), true, "get_queue")),
-         BUFFER_OR_USM_PTR(6, "double"), ARG(7),
-         CALL(MapNames::getDpctNamespace() + "get_value", ARG(8), MEMBER_CALL(ARG(0), true, "get_queue")),
-         BUFFER_OR_USM_PTR(9, "double"), ARG(10),
-         BUFFER_OR_USM_PTR(11, "double"), ARG(12))))
->>>>>>> 7ca77f36
 ASSIGNABLE_FACTORY(CALL_FACTORY_ENTRY(
     "cublasCgeam",
-    CALL("oneapi::mkl::blas::column_major::omatadd", MEMBER_CALL(ARG(0), true, "get_queue"),
+    CALL("oneapi::mkl::blas::column_major::omatadd",
+         MEMBER_CALL(ARG(0), true, "get_queue"),
          BLAS_ENUM_ARG(1, clang::dpct::BLASEnumExpr::BLASEnumType::Trans),
          BLAS_ENUM_ARG(2, clang::dpct::BLASEnumExpr::BLASEnumType::Trans),
          ARG(3), ARG(4),
-<<<<<<< HEAD
-         CALL(MapNames::getDpctNamespace() + "get_value", ARG(5), DEREF(0)),
+         CALL(MapNames::getDpctNamespace() + "get_value", ARG(5),
+              MEMBER_CALL(ARG(0), true, "get_queue")),
          BUFFER_OR_USM_PTR(ARG(6), "std::complex<float>"), ARG(7),
-         CALL(MapNames::getDpctNamespace() + "get_value", ARG(8), DEREF(0)),
+         CALL(MapNames::getDpctNamespace() + "get_value", ARG(8),
+              MEMBER_CALL(ARG(0), true, "get_queue")),
          BUFFER_OR_USM_PTR(ARG(9), "std::complex<float>"), ARG(10),
          BUFFER_OR_USM_PTR(ARG(11), "std::complex<float>"), ARG(12))))
-=======
-         CALL(MapNames::getDpctNamespace() + "get_value", ARG(5), MEMBER_CALL(ARG(0), true, "get_queue")),
-         BUFFER_OR_USM_PTR(6, "std::complex<float>"), ARG(7),
-         CALL(MapNames::getDpctNamespace() + "get_value", ARG(8), MEMBER_CALL(ARG(0), true, "get_queue")),
-         BUFFER_OR_USM_PTR(9, "std::complex<float>"), ARG(10),
-         BUFFER_OR_USM_PTR(11, "std::complex<float>"), ARG(12))))
->>>>>>> 7ca77f36
 ASSIGNABLE_FACTORY(CALL_FACTORY_ENTRY(
     "cublasZgeam",
-    CALL("oneapi::mkl::blas::column_major::omatadd", MEMBER_CALL(ARG(0), true, "get_queue"),
+    CALL("oneapi::mkl::blas::column_major::omatadd",
+         MEMBER_CALL(ARG(0), true, "get_queue"),
          BLAS_ENUM_ARG(1, clang::dpct::BLASEnumExpr::BLASEnumType::Trans),
          BLAS_ENUM_ARG(2, clang::dpct::BLASEnumExpr::BLASEnumType::Trans),
          ARG(3), ARG(4),
-<<<<<<< HEAD
-         CALL(MapNames::getDpctNamespace() + "get_value", ARG(5), DEREF(0)),
+         CALL(MapNames::getDpctNamespace() + "get_value", ARG(5),
+              MEMBER_CALL(ARG(0), true, "get_queue")),
          BUFFER_OR_USM_PTR(ARG(6), "std::complex<double>"), ARG(7),
-         CALL(MapNames::getDpctNamespace() + "get_value", ARG(8), DEREF(0)),
+         CALL(MapNames::getDpctNamespace() + "get_value", ARG(8),
+              MEMBER_CALL(ARG(0), true, "get_queue")),
          BUFFER_OR_USM_PTR(ARG(9), "std::complex<double>"), ARG(10),
          BUFFER_OR_USM_PTR(ARG(11), "std::complex<double>"), ARG(12))))
-=======
-         CALL(MapNames::getDpctNamespace() + "get_value", ARG(5), MEMBER_CALL(ARG(0), true, "get_queue")),
-         BUFFER_OR_USM_PTR(6, "std::complex<double>"), ARG(7),
-         CALL(MapNames::getDpctNamespace() + "get_value", ARG(8), MEMBER_CALL(ARG(0), true, "get_queue")),
-         BUFFER_OR_USM_PTR(9, "std::complex<double>"), ARG(10),
-         BUFFER_OR_USM_PTR(11, "std::complex<double>"), ARG(12))))
->>>>>>> 7ca77f36
 
 ASSIGNABLE_FACTORY(CALL_FACTORY_ENTRY(
     "cublasSdgmm",
@@ -687,1000 +635,760 @@
 
 ASSIGNABLE_FACTORY(CALL_FACTORY_ENTRY(
     "cublasSgemm_v2_64",
-    CALL("oneapi::mkl::blas::column_major::gemm", MEMBER_CALL(ARG(0), true, "get_queue"),
+    CALL("oneapi::mkl::blas::column_major::gemm",
+         MEMBER_CALL(ARG(0), true, "get_queue"),
          BLAS_ENUM_ARG(1, clang::dpct::BLASEnumExpr::BLASEnumType::Trans),
          BLAS_ENUM_ARG(2, clang::dpct::BLASEnumExpr::BLASEnumType::Trans),
          ARG(3), ARG(4), ARG(5),
-<<<<<<< HEAD
-         CALL(MapNames::getDpctNamespace() + "get_value", ARG(6), DEREF(0)),
+         CALL(MapNames::getDpctNamespace() + "get_value", ARG(6),
+              MEMBER_CALL(ARG(0), true, "get_queue")),
          BUFFER_OR_USM_PTR(ARG(7), "float"), ARG(8),
          BUFFER_OR_USM_PTR(ARG(9), "float"), ARG(10),
-         CALL(MapNames::getDpctNamespace() + "get_value", ARG(11), DEREF(0)),
+         CALL(MapNames::getDpctNamespace() + "get_value", ARG(11),
+              MEMBER_CALL(ARG(0), true, "get_queue")),
          BUFFER_OR_USM_PTR(ARG(12), "float"), ARG(13))))
-=======
-         CALL(MapNames::getDpctNamespace() + "get_value", ARG(6), MEMBER_CALL(ARG(0), true, "get_queue")),
-         BUFFER_OR_USM_PTR(7, "float"), ARG(8), BUFFER_OR_USM_PTR(9, "float"),
-         ARG(10),
-         CALL(MapNames::getDpctNamespace() + "get_value", ARG(11), MEMBER_CALL(ARG(0), true, "get_queue")),
-         BUFFER_OR_USM_PTR(12, "float"), ARG(13))))
->>>>>>> 7ca77f36
 
 ASSIGNABLE_FACTORY(CALL_FACTORY_ENTRY(
     "cublasDgemm_v2_64",
-    CALL("oneapi::mkl::blas::column_major::gemm", MEMBER_CALL(ARG(0), true, "get_queue"),
+    CALL("oneapi::mkl::blas::column_major::gemm",
+         MEMBER_CALL(ARG(0), true, "get_queue"),
          BLAS_ENUM_ARG(1, clang::dpct::BLASEnumExpr::BLASEnumType::Trans),
          BLAS_ENUM_ARG(2, clang::dpct::BLASEnumExpr::BLASEnumType::Trans),
          ARG(3), ARG(4), ARG(5),
-<<<<<<< HEAD
-         CALL(MapNames::getDpctNamespace() + "get_value", ARG(6), DEREF(0)),
+         CALL(MapNames::getDpctNamespace() + "get_value", ARG(6),
+              MEMBER_CALL(ARG(0), true, "get_queue")),
          BUFFER_OR_USM_PTR(ARG(7), "double"), ARG(8),
          BUFFER_OR_USM_PTR(ARG(9), "double"), ARG(10),
-         CALL(MapNames::getDpctNamespace() + "get_value", ARG(11), DEREF(0)),
+         CALL(MapNames::getDpctNamespace() + "get_value", ARG(11),
+              MEMBER_CALL(ARG(0), true, "get_queue")),
          BUFFER_OR_USM_PTR(ARG(12), "double"), ARG(13))))
-=======
-         CALL(MapNames::getDpctNamespace() + "get_value", ARG(6), MEMBER_CALL(ARG(0), true, "get_queue")),
-         BUFFER_OR_USM_PTR(7, "double"), ARG(8), BUFFER_OR_USM_PTR(9, "double"),
-         ARG(10),
-         CALL(MapNames::getDpctNamespace() + "get_value", ARG(11), MEMBER_CALL(ARG(0), true, "get_queue")),
-         BUFFER_OR_USM_PTR(12, "double"), ARG(13))))
->>>>>>> 7ca77f36
 
 ASSIGNABLE_FACTORY(CALL_FACTORY_ENTRY(
     "cublasCgemm_v2_64",
-    CALL("oneapi::mkl::blas::column_major::gemm", MEMBER_CALL(ARG(0), true, "get_queue"),
+    CALL("oneapi::mkl::blas::column_major::gemm",
+         MEMBER_CALL(ARG(0), true, "get_queue"),
          BLAS_ENUM_ARG(1, clang::dpct::BLASEnumExpr::BLASEnumType::Trans),
          BLAS_ENUM_ARG(2, clang::dpct::BLASEnumExpr::BLASEnumType::Trans),
          ARG(3), ARG(4), ARG(5),
-<<<<<<< HEAD
-         CALL(MapNames::getDpctNamespace() + "get_value", ARG(6), DEREF(0)),
+         CALL(MapNames::getDpctNamespace() + "get_value", ARG(6),
+              MEMBER_CALL(ARG(0), true, "get_queue")),
          BUFFER_OR_USM_PTR(ARG(7), "std::complex<float>"), ARG(8),
          BUFFER_OR_USM_PTR(ARG(9), "std::complex<float>"), ARG(10),
-         CALL(MapNames::getDpctNamespace() + "get_value", ARG(11), DEREF(0)),
+         CALL(MapNames::getDpctNamespace() + "get_value", ARG(11),
+              MEMBER_CALL(ARG(0), true, "get_queue")),
          BUFFER_OR_USM_PTR(ARG(12), "std::complex<float>"), ARG(13))))
-=======
-         CALL(MapNames::getDpctNamespace() + "get_value", ARG(6), MEMBER_CALL(ARG(0), true, "get_queue")),
-         BUFFER_OR_USM_PTR(7, "std::complex<float>"), ARG(8),
-         BUFFER_OR_USM_PTR(9, "std::complex<float>"), ARG(10),
-         CALL(MapNames::getDpctNamespace() + "get_value", ARG(11), MEMBER_CALL(ARG(0), true, "get_queue")),
-         BUFFER_OR_USM_PTR(12, "std::complex<float>"), ARG(13))))
->>>>>>> 7ca77f36
 
 ASSIGNABLE_FACTORY(CALL_FACTORY_ENTRY(
     "cublasZgemm_v2_64",
-    CALL("oneapi::mkl::blas::column_major::gemm", MEMBER_CALL(ARG(0), true, "get_queue"),
+    CALL("oneapi::mkl::blas::column_major::gemm",
+         MEMBER_CALL(ARG(0), true, "get_queue"),
          BLAS_ENUM_ARG(1, clang::dpct::BLASEnumExpr::BLASEnumType::Trans),
          BLAS_ENUM_ARG(2, clang::dpct::BLASEnumExpr::BLASEnumType::Trans),
          ARG(3), ARG(4), ARG(5),
-<<<<<<< HEAD
-         CALL(MapNames::getDpctNamespace() + "get_value", ARG(6), DEREF(0)),
+         CALL(MapNames::getDpctNamespace() + "get_value", ARG(6),
+              MEMBER_CALL(ARG(0), true, "get_queue")),
          BUFFER_OR_USM_PTR(ARG(7), "std::complex<double>"), ARG(8),
          BUFFER_OR_USM_PTR(ARG(9), "std::complex<double>"), ARG(10),
-         CALL(MapNames::getDpctNamespace() + "get_value", ARG(11), DEREF(0)),
+         CALL(MapNames::getDpctNamespace() + "get_value", ARG(11),
+              MEMBER_CALL(ARG(0), true, "get_queue")),
          BUFFER_OR_USM_PTR(ARG(12), "std::complex<double>"), ARG(13))))
-=======
-         CALL(MapNames::getDpctNamespace() + "get_value", ARG(6), MEMBER_CALL(ARG(0), true, "get_queue")),
-         BUFFER_OR_USM_PTR(7, "std::complex<double>"), ARG(8),
-         BUFFER_OR_USM_PTR(9, "std::complex<double>"), ARG(10),
-         CALL(MapNames::getDpctNamespace() + "get_value", ARG(11), MEMBER_CALL(ARG(0), true, "get_queue")),
-         BUFFER_OR_USM_PTR(12, "std::complex<double>"), ARG(13))))
->>>>>>> 7ca77f36
 
 ASSIGNABLE_FACTORY(CALL_FACTORY_ENTRY(
     "cublasSsyrk_v2",
-    CALL("oneapi::mkl::blas::column_major::syrk", MEMBER_CALL(ARG(0), true, "get_queue"),
-         BLAS_ENUM_ARG(1, clang::dpct::BLASEnumExpr::BLASEnumType::Uplo),
-         BLAS_ENUM_ARG(2, clang::dpct::BLASEnumExpr::BLASEnumType::Trans),
-         ARG(3), ARG(4),
-<<<<<<< HEAD
-         CALL(MapNames::getDpctNamespace() + "get_value", ARG(5), DEREF(0)),
+    CALL("oneapi::mkl::blas::column_major::syrk",
+         MEMBER_CALL(ARG(0), true, "get_queue"),
+         BLAS_ENUM_ARG(1, clang::dpct::BLASEnumExpr::BLASEnumType::Uplo),
+         BLAS_ENUM_ARG(2, clang::dpct::BLASEnumExpr::BLASEnumType::Trans),
+         ARG(3), ARG(4),
+         CALL(MapNames::getDpctNamespace() + "get_value", ARG(5),
+              MEMBER_CALL(ARG(0), true, "get_queue")),
          BUFFER_OR_USM_PTR(ARG(6), "float"), ARG(7),
-         CALL(MapNames::getDpctNamespace() + "get_value", ARG(8), DEREF(0)),
+         CALL(MapNames::getDpctNamespace() + "get_value", ARG(8),
+              MEMBER_CALL(ARG(0), true, "get_queue")),
          BUFFER_OR_USM_PTR(ARG(9), "float"), ARG(10))))
-=======
-         CALL(MapNames::getDpctNamespace() + "get_value", ARG(5), MEMBER_CALL(ARG(0), true, "get_queue")),
-         BUFFER_OR_USM_PTR(6, "float"), ARG(7),
-         CALL(MapNames::getDpctNamespace() + "get_value", ARG(8), MEMBER_CALL(ARG(0), true, "get_queue")),
-         BUFFER_OR_USM_PTR(9, "float"), ARG(10))))
->>>>>>> 7ca77f36
 
 ASSIGNABLE_FACTORY(CALL_FACTORY_ENTRY(
     "cublasDsyrk_v2",
-    CALL("oneapi::mkl::blas::column_major::syrk", MEMBER_CALL(ARG(0), true, "get_queue"),
-         BLAS_ENUM_ARG(1, clang::dpct::BLASEnumExpr::BLASEnumType::Uplo),
-         BLAS_ENUM_ARG(2, clang::dpct::BLASEnumExpr::BLASEnumType::Trans),
-         ARG(3), ARG(4),
-<<<<<<< HEAD
-         CALL(MapNames::getDpctNamespace() + "get_value", ARG(5), DEREF(0)),
+    CALL("oneapi::mkl::blas::column_major::syrk",
+         MEMBER_CALL(ARG(0), true, "get_queue"),
+         BLAS_ENUM_ARG(1, clang::dpct::BLASEnumExpr::BLASEnumType::Uplo),
+         BLAS_ENUM_ARG(2, clang::dpct::BLASEnumExpr::BLASEnumType::Trans),
+         ARG(3), ARG(4),
+         CALL(MapNames::getDpctNamespace() + "get_value", ARG(5),
+              MEMBER_CALL(ARG(0), true, "get_queue")),
          BUFFER_OR_USM_PTR(ARG(6), "double"), ARG(7),
-         CALL(MapNames::getDpctNamespace() + "get_value", ARG(8), DEREF(0)),
+         CALL(MapNames::getDpctNamespace() + "get_value", ARG(8),
+              MEMBER_CALL(ARG(0), true, "get_queue")),
          BUFFER_OR_USM_PTR(ARG(9), "double"), ARG(10))))
-=======
-         CALL(MapNames::getDpctNamespace() + "get_value", ARG(5), MEMBER_CALL(ARG(0), true, "get_queue")),
-         BUFFER_OR_USM_PTR(6, "double"), ARG(7),
-         CALL(MapNames::getDpctNamespace() + "get_value", ARG(8), MEMBER_CALL(ARG(0), true, "get_queue")),
-         BUFFER_OR_USM_PTR(9, "double"), ARG(10))))
->>>>>>> 7ca77f36
 
 ASSIGNABLE_FACTORY(CALL_FACTORY_ENTRY(
     "cublasCsyrk_v2",
-    CALL("oneapi::mkl::blas::column_major::syrk", MEMBER_CALL(ARG(0), true, "get_queue"),
-         BLAS_ENUM_ARG(1, clang::dpct::BLASEnumExpr::BLASEnumType::Uplo),
-         BLAS_ENUM_ARG(2, clang::dpct::BLASEnumExpr::BLASEnumType::Trans),
-         ARG(3), ARG(4),
-<<<<<<< HEAD
-         CALL(MapNames::getDpctNamespace() + "get_value", ARG(5), DEREF(0)),
+    CALL("oneapi::mkl::blas::column_major::syrk",
+         MEMBER_CALL(ARG(0), true, "get_queue"),
+         BLAS_ENUM_ARG(1, clang::dpct::BLASEnumExpr::BLASEnumType::Uplo),
+         BLAS_ENUM_ARG(2, clang::dpct::BLASEnumExpr::BLASEnumType::Trans),
+         ARG(3), ARG(4),
+         CALL(MapNames::getDpctNamespace() + "get_value", ARG(5),
+              MEMBER_CALL(ARG(0), true, "get_queue")),
          BUFFER_OR_USM_PTR(ARG(6), "std::complex<float>"), ARG(7),
-         CALL(MapNames::getDpctNamespace() + "get_value", ARG(8), DEREF(0)),
+         CALL(MapNames::getDpctNamespace() + "get_value", ARG(8),
+              MEMBER_CALL(ARG(0), true, "get_queue")),
          BUFFER_OR_USM_PTR(ARG(9), "std::complex<float>"), ARG(10))))
-=======
-         CALL(MapNames::getDpctNamespace() + "get_value", ARG(5), MEMBER_CALL(ARG(0), true, "get_queue")),
-         BUFFER_OR_USM_PTR(6, "std::complex<float>"), ARG(7),
-         CALL(MapNames::getDpctNamespace() + "get_value", ARG(8), MEMBER_CALL(ARG(0), true, "get_queue")),
-         BUFFER_OR_USM_PTR(9, "std::complex<float>"), ARG(10))))
->>>>>>> 7ca77f36
 
 ASSIGNABLE_FACTORY(CALL_FACTORY_ENTRY(
     "cublasZsyrk_v2",
-    CALL("oneapi::mkl::blas::column_major::syrk", MEMBER_CALL(ARG(0), true, "get_queue"),
-         BLAS_ENUM_ARG(1, clang::dpct::BLASEnumExpr::BLASEnumType::Uplo),
-         BLAS_ENUM_ARG(2, clang::dpct::BLASEnumExpr::BLASEnumType::Trans),
-         ARG(3), ARG(4),
-<<<<<<< HEAD
-         CALL(MapNames::getDpctNamespace() + "get_value", ARG(5), DEREF(0)),
+    CALL("oneapi::mkl::blas::column_major::syrk",
+         MEMBER_CALL(ARG(0), true, "get_queue"),
+         BLAS_ENUM_ARG(1, clang::dpct::BLASEnumExpr::BLASEnumType::Uplo),
+         BLAS_ENUM_ARG(2, clang::dpct::BLASEnumExpr::BLASEnumType::Trans),
+         ARG(3), ARG(4),
+         CALL(MapNames::getDpctNamespace() + "get_value", ARG(5),
+              MEMBER_CALL(ARG(0), true, "get_queue")),
          BUFFER_OR_USM_PTR(ARG(6), "std::complex<double>"), ARG(7),
-         CALL(MapNames::getDpctNamespace() + "get_value", ARG(8), DEREF(0)),
+         CALL(MapNames::getDpctNamespace() + "get_value", ARG(8),
+              MEMBER_CALL(ARG(0), true, "get_queue")),
          BUFFER_OR_USM_PTR(ARG(9), "std::complex<double>"), ARG(10))))
-=======
-         CALL(MapNames::getDpctNamespace() + "get_value", ARG(5), MEMBER_CALL(ARG(0), true, "get_queue")),
-         BUFFER_OR_USM_PTR(6, "std::complex<double>"), ARG(7),
-         CALL(MapNames::getDpctNamespace() + "get_value", ARG(8), MEMBER_CALL(ARG(0), true, "get_queue")),
-         BUFFER_OR_USM_PTR(9, "std::complex<double>"), ARG(10))))
->>>>>>> 7ca77f36
 
 ASSIGNABLE_FACTORY(CALL_FACTORY_ENTRY(
     "cublasSsyrk_v2_64",
-    CALL("oneapi::mkl::blas::column_major::syrk", MEMBER_CALL(ARG(0), true, "get_queue"),
-         BLAS_ENUM_ARG(1, clang::dpct::BLASEnumExpr::BLASEnumType::Uplo),
-         BLAS_ENUM_ARG(2, clang::dpct::BLASEnumExpr::BLASEnumType::Trans),
-         ARG(3), ARG(4),
-<<<<<<< HEAD
-         CALL(MapNames::getDpctNamespace() + "get_value", ARG(5), DEREF(0)),
+    CALL("oneapi::mkl::blas::column_major::syrk",
+         MEMBER_CALL(ARG(0), true, "get_queue"),
+         BLAS_ENUM_ARG(1, clang::dpct::BLASEnumExpr::BLASEnumType::Uplo),
+         BLAS_ENUM_ARG(2, clang::dpct::BLASEnumExpr::BLASEnumType::Trans),
+         ARG(3), ARG(4),
+         CALL(MapNames::getDpctNamespace() + "get_value", ARG(5),
+              MEMBER_CALL(ARG(0), true, "get_queue")),
          BUFFER_OR_USM_PTR(ARG(6), "float"), ARG(7),
-         CALL(MapNames::getDpctNamespace() + "get_value", ARG(8), DEREF(0)),
+         CALL(MapNames::getDpctNamespace() + "get_value", ARG(8),
+              MEMBER_CALL(ARG(0), true, "get_queue")),
          BUFFER_OR_USM_PTR(ARG(9), "float"), ARG(10))))
-=======
-         CALL(MapNames::getDpctNamespace() + "get_value", ARG(5), MEMBER_CALL(ARG(0), true, "get_queue")),
-         BUFFER_OR_USM_PTR(6, "float"), ARG(7),
-         CALL(MapNames::getDpctNamespace() + "get_value", ARG(8), MEMBER_CALL(ARG(0), true, "get_queue")),
-         BUFFER_OR_USM_PTR(9, "float"), ARG(10))))
->>>>>>> 7ca77f36
 
 ASSIGNABLE_FACTORY(CALL_FACTORY_ENTRY(
     "cublasDsyrk_v2_64",
-    CALL("oneapi::mkl::blas::column_major::syrk", MEMBER_CALL(ARG(0), true, "get_queue"),
-         BLAS_ENUM_ARG(1, clang::dpct::BLASEnumExpr::BLASEnumType::Uplo),
-         BLAS_ENUM_ARG(2, clang::dpct::BLASEnumExpr::BLASEnumType::Trans),
-         ARG(3), ARG(4),
-<<<<<<< HEAD
-         CALL(MapNames::getDpctNamespace() + "get_value", ARG(5), DEREF(0)),
+    CALL("oneapi::mkl::blas::column_major::syrk",
+         MEMBER_CALL(ARG(0), true, "get_queue"),
+         BLAS_ENUM_ARG(1, clang::dpct::BLASEnumExpr::BLASEnumType::Uplo),
+         BLAS_ENUM_ARG(2, clang::dpct::BLASEnumExpr::BLASEnumType::Trans),
+         ARG(3), ARG(4),
+         CALL(MapNames::getDpctNamespace() + "get_value", ARG(5),
+              MEMBER_CALL(ARG(0), true, "get_queue")),
          BUFFER_OR_USM_PTR(ARG(6), "double"), ARG(7),
-         CALL(MapNames::getDpctNamespace() + "get_value", ARG(8), DEREF(0)),
+         CALL(MapNames::getDpctNamespace() + "get_value", ARG(8),
+              MEMBER_CALL(ARG(0), true, "get_queue")),
          BUFFER_OR_USM_PTR(ARG(9), "double"), ARG(10))))
-=======
-         CALL(MapNames::getDpctNamespace() + "get_value", ARG(5), MEMBER_CALL(ARG(0), true, "get_queue")),
-         BUFFER_OR_USM_PTR(6, "double"), ARG(7),
-         CALL(MapNames::getDpctNamespace() + "get_value", ARG(8), MEMBER_CALL(ARG(0), true, "get_queue")),
-         BUFFER_OR_USM_PTR(9, "double"), ARG(10))))
->>>>>>> 7ca77f36
 
 ASSIGNABLE_FACTORY(CALL_FACTORY_ENTRY(
     "cublasCsyrk_v2_64",
-    CALL("oneapi::mkl::blas::column_major::syrk", MEMBER_CALL(ARG(0), true, "get_queue"),
-         BLAS_ENUM_ARG(1, clang::dpct::BLASEnumExpr::BLASEnumType::Uplo),
-         BLAS_ENUM_ARG(2, clang::dpct::BLASEnumExpr::BLASEnumType::Trans),
-         ARG(3), ARG(4),
-<<<<<<< HEAD
-         CALL(MapNames::getDpctNamespace() + "get_value", ARG(5), DEREF(0)),
+    CALL("oneapi::mkl::blas::column_major::syrk",
+         MEMBER_CALL(ARG(0), true, "get_queue"),
+         BLAS_ENUM_ARG(1, clang::dpct::BLASEnumExpr::BLASEnumType::Uplo),
+         BLAS_ENUM_ARG(2, clang::dpct::BLASEnumExpr::BLASEnumType::Trans),
+         ARG(3), ARG(4),
+         CALL(MapNames::getDpctNamespace() + "get_value", ARG(5),
+              MEMBER_CALL(ARG(0), true, "get_queue")),
          BUFFER_OR_USM_PTR(ARG(6), "std::complex<float>"), ARG(7),
-         CALL(MapNames::getDpctNamespace() + "get_value", ARG(8), DEREF(0)),
+         CALL(MapNames::getDpctNamespace() + "get_value", ARG(8),
+              MEMBER_CALL(ARG(0), true, "get_queue")),
          BUFFER_OR_USM_PTR(ARG(9), "std::complex<float>"), ARG(10))))
-=======
-         CALL(MapNames::getDpctNamespace() + "get_value", ARG(5), MEMBER_CALL(ARG(0), true, "get_queue")),
-         BUFFER_OR_USM_PTR(6, "std::complex<float>"), ARG(7),
-         CALL(MapNames::getDpctNamespace() + "get_value", ARG(8), MEMBER_CALL(ARG(0), true, "get_queue")),
-         BUFFER_OR_USM_PTR(9, "std::complex<float>"), ARG(10))))
->>>>>>> 7ca77f36
 
 ASSIGNABLE_FACTORY(CALL_FACTORY_ENTRY(
     "cublasZsyrk_v2_64",
-    CALL("oneapi::mkl::blas::column_major::syrk", MEMBER_CALL(ARG(0), true, "get_queue"),
-         BLAS_ENUM_ARG(1, clang::dpct::BLASEnumExpr::BLASEnumType::Uplo),
-         BLAS_ENUM_ARG(2, clang::dpct::BLASEnumExpr::BLASEnumType::Trans),
-         ARG(3), ARG(4),
-<<<<<<< HEAD
-         CALL(MapNames::getDpctNamespace() + "get_value", ARG(5), DEREF(0)),
+    CALL("oneapi::mkl::blas::column_major::syrk",
+         MEMBER_CALL(ARG(0), true, "get_queue"),
+         BLAS_ENUM_ARG(1, clang::dpct::BLASEnumExpr::BLASEnumType::Uplo),
+         BLAS_ENUM_ARG(2, clang::dpct::BLASEnumExpr::BLASEnumType::Trans),
+         ARG(3), ARG(4),
+         CALL(MapNames::getDpctNamespace() + "get_value", ARG(5),
+              MEMBER_CALL(ARG(0), true, "get_queue")),
          BUFFER_OR_USM_PTR(ARG(6), "std::complex<double>"), ARG(7),
-         CALL(MapNames::getDpctNamespace() + "get_value", ARG(8), DEREF(0)),
+         CALL(MapNames::getDpctNamespace() + "get_value", ARG(8),
+              MEMBER_CALL(ARG(0), true, "get_queue")),
          BUFFER_OR_USM_PTR(ARG(9), "std::complex<double>"), ARG(10))))
-=======
-         CALL(MapNames::getDpctNamespace() + "get_value", ARG(5), MEMBER_CALL(ARG(0), true, "get_queue")),
-         BUFFER_OR_USM_PTR(6, "std::complex<double>"), ARG(7),
-         CALL(MapNames::getDpctNamespace() + "get_value", ARG(8), MEMBER_CALL(ARG(0), true, "get_queue")),
-         BUFFER_OR_USM_PTR(9, "std::complex<double>"), ARG(10))))
->>>>>>> 7ca77f36
 
 ASSIGNABLE_FACTORY(CALL_FACTORY_ENTRY(
     "cublasSsymm_v2",
-    CALL("oneapi::mkl::blas::column_major::symm", MEMBER_CALL(ARG(0), true, "get_queue"),
-         BLAS_ENUM_ARG(1, clang::dpct::BLASEnumExpr::BLASEnumType::Side),
-         BLAS_ENUM_ARG(2, clang::dpct::BLASEnumExpr::BLASEnumType::Uplo),
-         ARG(3), ARG(4),
-<<<<<<< HEAD
-         CALL(MapNames::getDpctNamespace() + "get_value", ARG(5), DEREF(0)),
+    CALL("oneapi::mkl::blas::column_major::symm",
+         MEMBER_CALL(ARG(0), true, "get_queue"),
+         BLAS_ENUM_ARG(1, clang::dpct::BLASEnumExpr::BLASEnumType::Side),
+         BLAS_ENUM_ARG(2, clang::dpct::BLASEnumExpr::BLASEnumType::Uplo),
+         ARG(3), ARG(4),
+         CALL(MapNames::getDpctNamespace() + "get_value", ARG(5),
+              MEMBER_CALL(ARG(0), true, "get_queue")),
          BUFFER_OR_USM_PTR(ARG(6), "float"), ARG(7),
          BUFFER_OR_USM_PTR(ARG(8), "float"), ARG(9),
-         CALL(MapNames::getDpctNamespace() + "get_value", ARG(10), DEREF(0)),
+         CALL(MapNames::getDpctNamespace() + "get_value", ARG(10),
+              MEMBER_CALL(ARG(0), true, "get_queue")),
          BUFFER_OR_USM_PTR(ARG(11), "float"), ARG(12))))
-=======
-         CALL(MapNames::getDpctNamespace() + "get_value", ARG(5), MEMBER_CALL(ARG(0), true, "get_queue")),
-         BUFFER_OR_USM_PTR(6, "float"), ARG(7), BUFFER_OR_USM_PTR(8, "float"),
-         ARG(9),
-         CALL(MapNames::getDpctNamespace() + "get_value", ARG(10), MEMBER_CALL(ARG(0), true, "get_queue")),
-         BUFFER_OR_USM_PTR(11, "float"), ARG(12))))
->>>>>>> 7ca77f36
 
 ASSIGNABLE_FACTORY(CALL_FACTORY_ENTRY(
     "cublasDsymm_v2",
-    CALL("oneapi::mkl::blas::column_major::symm", MEMBER_CALL(ARG(0), true, "get_queue"),
-         BLAS_ENUM_ARG(1, clang::dpct::BLASEnumExpr::BLASEnumType::Side),
-         BLAS_ENUM_ARG(2, clang::dpct::BLASEnumExpr::BLASEnumType::Uplo),
-         ARG(3), ARG(4),
-<<<<<<< HEAD
-         CALL(MapNames::getDpctNamespace() + "get_value", ARG(5), DEREF(0)),
+    CALL("oneapi::mkl::blas::column_major::symm",
+         MEMBER_CALL(ARG(0), true, "get_queue"),
+         BLAS_ENUM_ARG(1, clang::dpct::BLASEnumExpr::BLASEnumType::Side),
+         BLAS_ENUM_ARG(2, clang::dpct::BLASEnumExpr::BLASEnumType::Uplo),
+         ARG(3), ARG(4),
+         CALL(MapNames::getDpctNamespace() + "get_value", ARG(5),
+              MEMBER_CALL(ARG(0), true, "get_queue")),
          BUFFER_OR_USM_PTR(ARG(6), "double"), ARG(7),
          BUFFER_OR_USM_PTR(ARG(8), "double"), ARG(9),
-         CALL(MapNames::getDpctNamespace() + "get_value", ARG(10), DEREF(0)),
+         CALL(MapNames::getDpctNamespace() + "get_value", ARG(10),
+              MEMBER_CALL(ARG(0), true, "get_queue")),
          BUFFER_OR_USM_PTR(ARG(11), "double"), ARG(12))))
-=======
-         CALL(MapNames::getDpctNamespace() + "get_value", ARG(5), MEMBER_CALL(ARG(0), true, "get_queue")),
-         BUFFER_OR_USM_PTR(6, "double"), ARG(7), BUFFER_OR_USM_PTR(8, "double"),
-         ARG(9),
-         CALL(MapNames::getDpctNamespace() + "get_value", ARG(10), MEMBER_CALL(ARG(0), true, "get_queue")),
-         BUFFER_OR_USM_PTR(11, "double"), ARG(12))))
->>>>>>> 7ca77f36
 
 ASSIGNABLE_FACTORY(CALL_FACTORY_ENTRY(
     "cublasCsymm_v2",
-    CALL("oneapi::mkl::blas::column_major::symm", MEMBER_CALL(ARG(0), true, "get_queue"),
-         BLAS_ENUM_ARG(1, clang::dpct::BLASEnumExpr::BLASEnumType::Side),
-         BLAS_ENUM_ARG(2, clang::dpct::BLASEnumExpr::BLASEnumType::Uplo),
-         ARG(3), ARG(4),
-<<<<<<< HEAD
-         CALL(MapNames::getDpctNamespace() + "get_value", ARG(5), DEREF(0)),
+    CALL("oneapi::mkl::blas::column_major::symm",
+         MEMBER_CALL(ARG(0), true, "get_queue"),
+         BLAS_ENUM_ARG(1, clang::dpct::BLASEnumExpr::BLASEnumType::Side),
+         BLAS_ENUM_ARG(2, clang::dpct::BLASEnumExpr::BLASEnumType::Uplo),
+         ARG(3), ARG(4),
+         CALL(MapNames::getDpctNamespace() + "get_value", ARG(5),
+              MEMBER_CALL(ARG(0), true, "get_queue")),
          BUFFER_OR_USM_PTR(ARG(6), "std::complex<float>"), ARG(7),
          BUFFER_OR_USM_PTR(ARG(8), "std::complex<float>"), ARG(9),
-         CALL(MapNames::getDpctNamespace() + "get_value", ARG(10), DEREF(0)),
+         CALL(MapNames::getDpctNamespace() + "get_value", ARG(10),
+              MEMBER_CALL(ARG(0), true, "get_queue")),
          BUFFER_OR_USM_PTR(ARG(11), "std::complex<float>"), ARG(12))))
-=======
-         CALL(MapNames::getDpctNamespace() + "get_value", ARG(5), MEMBER_CALL(ARG(0), true, "get_queue")),
-         BUFFER_OR_USM_PTR(6, "std::complex<float>"), ARG(7),
-         BUFFER_OR_USM_PTR(8, "std::complex<float>"), ARG(9),
-         CALL(MapNames::getDpctNamespace() + "get_value", ARG(10), MEMBER_CALL(ARG(0), true, "get_queue")),
-         BUFFER_OR_USM_PTR(11, "std::complex<float>"), ARG(12))))
->>>>>>> 7ca77f36
 
 ASSIGNABLE_FACTORY(CALL_FACTORY_ENTRY(
     "cublasZsymm_v2",
-    CALL("oneapi::mkl::blas::column_major::symm", MEMBER_CALL(ARG(0), true, "get_queue"),
-         BLAS_ENUM_ARG(1, clang::dpct::BLASEnumExpr::BLASEnumType::Side),
-         BLAS_ENUM_ARG(2, clang::dpct::BLASEnumExpr::BLASEnumType::Uplo),
-         ARG(3), ARG(4),
-<<<<<<< HEAD
-         CALL(MapNames::getDpctNamespace() + "get_value", ARG(5), DEREF(0)),
+    CALL("oneapi::mkl::blas::column_major::symm",
+         MEMBER_CALL(ARG(0), true, "get_queue"),
+         BLAS_ENUM_ARG(1, clang::dpct::BLASEnumExpr::BLASEnumType::Side),
+         BLAS_ENUM_ARG(2, clang::dpct::BLASEnumExpr::BLASEnumType::Uplo),
+         ARG(3), ARG(4),
+         CALL(MapNames::getDpctNamespace() + "get_value", ARG(5),
+              MEMBER_CALL(ARG(0), true, "get_queue")),
          BUFFER_OR_USM_PTR(ARG(6), "std::complex<double>"), ARG(7),
          BUFFER_OR_USM_PTR(ARG(8), "std::complex<double>"), ARG(9),
-         CALL(MapNames::getDpctNamespace() + "get_value", ARG(10), DEREF(0)),
+         CALL(MapNames::getDpctNamespace() + "get_value", ARG(10),
+              MEMBER_CALL(ARG(0), true, "get_queue")),
          BUFFER_OR_USM_PTR(ARG(11), "std::complex<double>"), ARG(12))))
-=======
-         CALL(MapNames::getDpctNamespace() + "get_value", ARG(5), MEMBER_CALL(ARG(0), true, "get_queue")),
-         BUFFER_OR_USM_PTR(6, "std::complex<double>"), ARG(7),
-         BUFFER_OR_USM_PTR(8, "std::complex<double>"), ARG(9),
-         CALL(MapNames::getDpctNamespace() + "get_value", ARG(10), MEMBER_CALL(ARG(0), true, "get_queue")),
-         BUFFER_OR_USM_PTR(11, "std::complex<double>"), ARG(12))))
->>>>>>> 7ca77f36
 
 ASSIGNABLE_FACTORY(CALL_FACTORY_ENTRY(
     "cublasSsymm_v2_64",
-    CALL("oneapi::mkl::blas::column_major::symm", MEMBER_CALL(ARG(0), true, "get_queue"),
-         BLAS_ENUM_ARG(1, clang::dpct::BLASEnumExpr::BLASEnumType::Side),
-         BLAS_ENUM_ARG(2, clang::dpct::BLASEnumExpr::BLASEnumType::Uplo),
-         ARG(3), ARG(4),
-<<<<<<< HEAD
-         CALL(MapNames::getDpctNamespace() + "get_value", ARG(5), DEREF(0)),
+    CALL("oneapi::mkl::blas::column_major::symm",
+         MEMBER_CALL(ARG(0), true, "get_queue"),
+         BLAS_ENUM_ARG(1, clang::dpct::BLASEnumExpr::BLASEnumType::Side),
+         BLAS_ENUM_ARG(2, clang::dpct::BLASEnumExpr::BLASEnumType::Uplo),
+         ARG(3), ARG(4),
+         CALL(MapNames::getDpctNamespace() + "get_value", ARG(5),
+              MEMBER_CALL(ARG(0), true, "get_queue")),
          BUFFER_OR_USM_PTR(ARG(6), "float"), ARG(7),
          BUFFER_OR_USM_PTR(ARG(8), "float"), ARG(9),
-         CALL(MapNames::getDpctNamespace() + "get_value", ARG(10), DEREF(0)),
+         CALL(MapNames::getDpctNamespace() + "get_value", ARG(10),
+              MEMBER_CALL(ARG(0), true, "get_queue")),
          BUFFER_OR_USM_PTR(ARG(11), "float"), ARG(12))))
-=======
-         CALL(MapNames::getDpctNamespace() + "get_value", ARG(5), MEMBER_CALL(ARG(0), true, "get_queue")),
-         BUFFER_OR_USM_PTR(6, "float"), ARG(7), BUFFER_OR_USM_PTR(8, "float"),
-         ARG(9),
-         CALL(MapNames::getDpctNamespace() + "get_value", ARG(10), MEMBER_CALL(ARG(0), true, "get_queue")),
-         BUFFER_OR_USM_PTR(11, "float"), ARG(12))))
->>>>>>> 7ca77f36
 
 ASSIGNABLE_FACTORY(CALL_FACTORY_ENTRY(
     "cublasDsymm_v2_64",
-    CALL("oneapi::mkl::blas::column_major::symm", MEMBER_CALL(ARG(0), true, "get_queue"),
-         BLAS_ENUM_ARG(1, clang::dpct::BLASEnumExpr::BLASEnumType::Side),
-         BLAS_ENUM_ARG(2, clang::dpct::BLASEnumExpr::BLASEnumType::Uplo),
-         ARG(3), ARG(4),
-<<<<<<< HEAD
-         CALL(MapNames::getDpctNamespace() + "get_value", ARG(5), DEREF(0)),
+    CALL("oneapi::mkl::blas::column_major::symm",
+         MEMBER_CALL(ARG(0), true, "get_queue"),
+         BLAS_ENUM_ARG(1, clang::dpct::BLASEnumExpr::BLASEnumType::Side),
+         BLAS_ENUM_ARG(2, clang::dpct::BLASEnumExpr::BLASEnumType::Uplo),
+         ARG(3), ARG(4),
+         CALL(MapNames::getDpctNamespace() + "get_value", ARG(5),
+              MEMBER_CALL(ARG(0), true, "get_queue")),
          BUFFER_OR_USM_PTR(ARG(6), "double"), ARG(7),
          BUFFER_OR_USM_PTR(ARG(8), "double"), ARG(9),
-         CALL(MapNames::getDpctNamespace() + "get_value", ARG(10), DEREF(0)),
+         CALL(MapNames::getDpctNamespace() + "get_value", ARG(10),
+              MEMBER_CALL(ARG(0), true, "get_queue")),
          BUFFER_OR_USM_PTR(ARG(11), "double"), ARG(12))))
-=======
-         CALL(MapNames::getDpctNamespace() + "get_value", ARG(5), MEMBER_CALL(ARG(0), true, "get_queue")),
-         BUFFER_OR_USM_PTR(6, "double"), ARG(7), BUFFER_OR_USM_PTR(8, "double"),
-         ARG(9),
-         CALL(MapNames::getDpctNamespace() + "get_value", ARG(10), MEMBER_CALL(ARG(0), true, "get_queue")),
-         BUFFER_OR_USM_PTR(11, "double"), ARG(12))))
->>>>>>> 7ca77f36
 
 ASSIGNABLE_FACTORY(CALL_FACTORY_ENTRY(
     "cublasCsymm_v2_64",
-    CALL("oneapi::mkl::blas::column_major::symm", MEMBER_CALL(ARG(0), true, "get_queue"),
-         BLAS_ENUM_ARG(1, clang::dpct::BLASEnumExpr::BLASEnumType::Side),
-         BLAS_ENUM_ARG(2, clang::dpct::BLASEnumExpr::BLASEnumType::Uplo),
-         ARG(3), ARG(4),
-<<<<<<< HEAD
-         CALL(MapNames::getDpctNamespace() + "get_value", ARG(5), DEREF(0)),
+    CALL("oneapi::mkl::blas::column_major::symm",
+         MEMBER_CALL(ARG(0), true, "get_queue"),
+         BLAS_ENUM_ARG(1, clang::dpct::BLASEnumExpr::BLASEnumType::Side),
+         BLAS_ENUM_ARG(2, clang::dpct::BLASEnumExpr::BLASEnumType::Uplo),
+         ARG(3), ARG(4),
+         CALL(MapNames::getDpctNamespace() + "get_value", ARG(5),
+              MEMBER_CALL(ARG(0), true, "get_queue")),
          BUFFER_OR_USM_PTR(ARG(6), "std::complex<float>"), ARG(7),
          BUFFER_OR_USM_PTR(ARG(8), "std::complex<float>"), ARG(9),
-         CALL(MapNames::getDpctNamespace() + "get_value", ARG(10), DEREF(0)),
+         CALL(MapNames::getDpctNamespace() + "get_value", ARG(10),
+              MEMBER_CALL(ARG(0), true, "get_queue")),
          BUFFER_OR_USM_PTR(ARG(11), "std::complex<float>"), ARG(12))))
-=======
-         CALL(MapNames::getDpctNamespace() + "get_value", ARG(5), MEMBER_CALL(ARG(0), true, "get_queue")),
-         BUFFER_OR_USM_PTR(6, "std::complex<float>"), ARG(7),
-         BUFFER_OR_USM_PTR(8, "std::complex<float>"), ARG(9),
-         CALL(MapNames::getDpctNamespace() + "get_value", ARG(10), MEMBER_CALL(ARG(0), true, "get_queue")),
-         BUFFER_OR_USM_PTR(11, "std::complex<float>"), ARG(12))))
->>>>>>> 7ca77f36
 
 ASSIGNABLE_FACTORY(CALL_FACTORY_ENTRY(
     "cublasZsymm_v2_64",
-    CALL("oneapi::mkl::blas::column_major::symm", MEMBER_CALL(ARG(0), true, "get_queue"),
-         BLAS_ENUM_ARG(1, clang::dpct::BLASEnumExpr::BLASEnumType::Side),
-         BLAS_ENUM_ARG(2, clang::dpct::BLASEnumExpr::BLASEnumType::Uplo),
-         ARG(3), ARG(4),
-<<<<<<< HEAD
-         CALL(MapNames::getDpctNamespace() + "get_value", ARG(5), DEREF(0)),
+    CALL("oneapi::mkl::blas::column_major::symm",
+         MEMBER_CALL(ARG(0), true, "get_queue"),
+         BLAS_ENUM_ARG(1, clang::dpct::BLASEnumExpr::BLASEnumType::Side),
+         BLAS_ENUM_ARG(2, clang::dpct::BLASEnumExpr::BLASEnumType::Uplo),
+         ARG(3), ARG(4),
+         CALL(MapNames::getDpctNamespace() + "get_value", ARG(5),
+              MEMBER_CALL(ARG(0), true, "get_queue")),
          BUFFER_OR_USM_PTR(ARG(6), "std::complex<double>"), ARG(7),
          BUFFER_OR_USM_PTR(ARG(8), "std::complex<double>"), ARG(9),
-         CALL(MapNames::getDpctNamespace() + "get_value", ARG(10), DEREF(0)),
+         CALL(MapNames::getDpctNamespace() + "get_value", ARG(10),
+              MEMBER_CALL(ARG(0), true, "get_queue")),
          BUFFER_OR_USM_PTR(ARG(11), "std::complex<double>"), ARG(12))))
-=======
-         CALL(MapNames::getDpctNamespace() + "get_value", ARG(5), MEMBER_CALL(ARG(0), true, "get_queue")),
-         BUFFER_OR_USM_PTR(6, "std::complex<double>"), ARG(7),
-         BUFFER_OR_USM_PTR(8, "std::complex<double>"), ARG(9),
-         CALL(MapNames::getDpctNamespace() + "get_value", ARG(10), MEMBER_CALL(ARG(0), true, "get_queue")),
-         BUFFER_OR_USM_PTR(11, "std::complex<double>"), ARG(12))))
->>>>>>> 7ca77f36
 
 ASSIGNABLE_FACTORY(CALL_FACTORY_ENTRY(
     "cublasStrsm_v2",
-    CALL("oneapi::mkl::blas::column_major::trsm", MEMBER_CALL(ARG(0), true, "get_queue"),
+    CALL("oneapi::mkl::blas::column_major::trsm",
+         MEMBER_CALL(ARG(0), true, "get_queue"),
          BLAS_ENUM_ARG(1, clang::dpct::BLASEnumExpr::BLASEnumType::Side),
          BLAS_ENUM_ARG(2, clang::dpct::BLASEnumExpr::BLASEnumType::Uplo),
          BLAS_ENUM_ARG(3, clang::dpct::BLASEnumExpr::BLASEnumType::Trans),
          BLAS_ENUM_ARG(4, clang::dpct::BLASEnumExpr::BLASEnumType::Diag),
          ARG(5), ARG(6),
-<<<<<<< HEAD
-         CALL(MapNames::getDpctNamespace() + "get_value", ARG(7), DEREF(0)),
+         CALL(MapNames::getDpctNamespace() + "get_value", ARG(7),
+              MEMBER_CALL(ARG(0), true, "get_queue")),
          BUFFER_OR_USM_PTR(ARG(8), "float"), ARG(9),
          BUFFER_OR_USM_PTR(ARG(10), "float"), ARG(11))))
-=======
-         CALL(MapNames::getDpctNamespace() + "get_value", ARG(7), MEMBER_CALL(ARG(0), true, "get_queue")),
-         BUFFER_OR_USM_PTR(8, "float"), ARG(9), BUFFER_OR_USM_PTR(10, "float"),
-         ARG(11))))
->>>>>>> 7ca77f36
 
 ASSIGNABLE_FACTORY(CALL_FACTORY_ENTRY(
     "cublasDtrsm_v2",
-    CALL("oneapi::mkl::blas::column_major::trsm", MEMBER_CALL(ARG(0), true, "get_queue"),
+    CALL("oneapi::mkl::blas::column_major::trsm",
+         MEMBER_CALL(ARG(0), true, "get_queue"),
          BLAS_ENUM_ARG(1, clang::dpct::BLASEnumExpr::BLASEnumType::Side),
          BLAS_ENUM_ARG(2, clang::dpct::BLASEnumExpr::BLASEnumType::Uplo),
          BLAS_ENUM_ARG(3, clang::dpct::BLASEnumExpr::BLASEnumType::Trans),
          BLAS_ENUM_ARG(4, clang::dpct::BLASEnumExpr::BLASEnumType::Diag),
          ARG(5), ARG(6),
-<<<<<<< HEAD
-         CALL(MapNames::getDpctNamespace() + "get_value", ARG(7), DEREF(0)),
+         CALL(MapNames::getDpctNamespace() + "get_value", ARG(7),
+              MEMBER_CALL(ARG(0), true, "get_queue")),
          BUFFER_OR_USM_PTR(ARG(8), "double"), ARG(9),
          BUFFER_OR_USM_PTR(ARG(10), "double"), ARG(11))))
-=======
-         CALL(MapNames::getDpctNamespace() + "get_value", ARG(7), MEMBER_CALL(ARG(0), true, "get_queue")),
-         BUFFER_OR_USM_PTR(8, "double"), ARG(9),
-         BUFFER_OR_USM_PTR(10, "double"), ARG(11))))
->>>>>>> 7ca77f36
 
 ASSIGNABLE_FACTORY(CALL_FACTORY_ENTRY(
     "cublasCtrsm_v2",
-    CALL("oneapi::mkl::blas::column_major::trsm", MEMBER_CALL(ARG(0), true, "get_queue"),
+    CALL("oneapi::mkl::blas::column_major::trsm",
+         MEMBER_CALL(ARG(0), true, "get_queue"),
          BLAS_ENUM_ARG(1, clang::dpct::BLASEnumExpr::BLASEnumType::Side),
          BLAS_ENUM_ARG(2, clang::dpct::BLASEnumExpr::BLASEnumType::Uplo),
          BLAS_ENUM_ARG(3, clang::dpct::BLASEnumExpr::BLASEnumType::Trans),
          BLAS_ENUM_ARG(4, clang::dpct::BLASEnumExpr::BLASEnumType::Diag),
          ARG(5), ARG(6),
-<<<<<<< HEAD
-         CALL(MapNames::getDpctNamespace() + "get_value", ARG(7), DEREF(0)),
+         CALL(MapNames::getDpctNamespace() + "get_value", ARG(7),
+              MEMBER_CALL(ARG(0), true, "get_queue")),
          BUFFER_OR_USM_PTR(ARG(8), "std::complex<float>"), ARG(9),
          BUFFER_OR_USM_PTR(ARG(10), "std::complex<float>"), ARG(11))))
-=======
-         CALL(MapNames::getDpctNamespace() + "get_value", ARG(7), MEMBER_CALL(ARG(0), true, "get_queue")),
-         BUFFER_OR_USM_PTR(8, "std::complex<float>"), ARG(9),
-         BUFFER_OR_USM_PTR(10, "std::complex<float>"), ARG(11))))
->>>>>>> 7ca77f36
 
 ASSIGNABLE_FACTORY(CALL_FACTORY_ENTRY(
     "cublasZtrsm_v2",
-    CALL("oneapi::mkl::blas::column_major::trsm", MEMBER_CALL(ARG(0), true, "get_queue"),
+    CALL("oneapi::mkl::blas::column_major::trsm",
+         MEMBER_CALL(ARG(0), true, "get_queue"),
          BLAS_ENUM_ARG(1, clang::dpct::BLASEnumExpr::BLASEnumType::Side),
          BLAS_ENUM_ARG(2, clang::dpct::BLASEnumExpr::BLASEnumType::Uplo),
          BLAS_ENUM_ARG(3, clang::dpct::BLASEnumExpr::BLASEnumType::Trans),
          BLAS_ENUM_ARG(4, clang::dpct::BLASEnumExpr::BLASEnumType::Diag),
          ARG(5), ARG(6),
-<<<<<<< HEAD
-         CALL(MapNames::getDpctNamespace() + "get_value", ARG(7), DEREF(0)),
+         CALL(MapNames::getDpctNamespace() + "get_value", ARG(7),
+              MEMBER_CALL(ARG(0), true, "get_queue")),
          BUFFER_OR_USM_PTR(ARG(8), "std::complex<double>"), ARG(9),
          BUFFER_OR_USM_PTR(ARG(10), "std::complex<double>"), ARG(11))))
-=======
-         CALL(MapNames::getDpctNamespace() + "get_value", ARG(7), MEMBER_CALL(ARG(0), true, "get_queue")),
-         BUFFER_OR_USM_PTR(8, "std::complex<double>"), ARG(9),
-         BUFFER_OR_USM_PTR(10, "std::complex<double>"), ARG(11))))
->>>>>>> 7ca77f36
 
 ASSIGNABLE_FACTORY(CALL_FACTORY_ENTRY(
     "cublasStrsm_v2_64",
-    CALL("oneapi::mkl::blas::column_major::trsm", MEMBER_CALL(ARG(0), true, "get_queue"),
+    CALL("oneapi::mkl::blas::column_major::trsm",
+         MEMBER_CALL(ARG(0), true, "get_queue"),
          BLAS_ENUM_ARG(1, clang::dpct::BLASEnumExpr::BLASEnumType::Side),
          BLAS_ENUM_ARG(2, clang::dpct::BLASEnumExpr::BLASEnumType::Uplo),
          BLAS_ENUM_ARG(3, clang::dpct::BLASEnumExpr::BLASEnumType::Trans),
          BLAS_ENUM_ARG(4, clang::dpct::BLASEnumExpr::BLASEnumType::Diag),
          ARG(5), ARG(6),
-<<<<<<< HEAD
-         CALL(MapNames::getDpctNamespace() + "get_value", ARG(7), DEREF(0)),
+         CALL(MapNames::getDpctNamespace() + "get_value", ARG(7),
+              MEMBER_CALL(ARG(0), true, "get_queue")),
          BUFFER_OR_USM_PTR(ARG(8), "float"), ARG(9),
          BUFFER_OR_USM_PTR(ARG(10), "float"), ARG(11))))
-=======
-         CALL(MapNames::getDpctNamespace() + "get_value", ARG(7), MEMBER_CALL(ARG(0), true, "get_queue")),
-         BUFFER_OR_USM_PTR(8, "float"), ARG(9), BUFFER_OR_USM_PTR(10, "float"),
-         ARG(11))))
->>>>>>> 7ca77f36
 
 ASSIGNABLE_FACTORY(CALL_FACTORY_ENTRY(
     "cublasDtrsm_v2_64",
-    CALL("oneapi::mkl::blas::column_major::trsm", MEMBER_CALL(ARG(0), true, "get_queue"),
+    CALL("oneapi::mkl::blas::column_major::trsm",
+         MEMBER_CALL(ARG(0), true, "get_queue"),
          BLAS_ENUM_ARG(1, clang::dpct::BLASEnumExpr::BLASEnumType::Side),
          BLAS_ENUM_ARG(2, clang::dpct::BLASEnumExpr::BLASEnumType::Uplo),
          BLAS_ENUM_ARG(3, clang::dpct::BLASEnumExpr::BLASEnumType::Trans),
          BLAS_ENUM_ARG(4, clang::dpct::BLASEnumExpr::BLASEnumType::Diag),
          ARG(5), ARG(6),
-<<<<<<< HEAD
-         CALL(MapNames::getDpctNamespace() + "get_value", ARG(7), DEREF(0)),
+         CALL(MapNames::getDpctNamespace() + "get_value", ARG(7),
+              MEMBER_CALL(ARG(0), true, "get_queue")),
          BUFFER_OR_USM_PTR(ARG(8), "double"), ARG(9),
          BUFFER_OR_USM_PTR(ARG(10), "double"), ARG(11))))
-=======
-         CALL(MapNames::getDpctNamespace() + "get_value", ARG(7), MEMBER_CALL(ARG(0), true, "get_queue")),
-         BUFFER_OR_USM_PTR(8, "double"), ARG(9),
-         BUFFER_OR_USM_PTR(10, "double"), ARG(11))))
->>>>>>> 7ca77f36
 
 ASSIGNABLE_FACTORY(CALL_FACTORY_ENTRY(
     "cublasCtrsm_v2_64",
-    CALL("oneapi::mkl::blas::column_major::trsm", MEMBER_CALL(ARG(0), true, "get_queue"),
+    CALL("oneapi::mkl::blas::column_major::trsm",
+         MEMBER_CALL(ARG(0), true, "get_queue"),
          BLAS_ENUM_ARG(1, clang::dpct::BLASEnumExpr::BLASEnumType::Side),
          BLAS_ENUM_ARG(2, clang::dpct::BLASEnumExpr::BLASEnumType::Uplo),
          BLAS_ENUM_ARG(3, clang::dpct::BLASEnumExpr::BLASEnumType::Trans),
          BLAS_ENUM_ARG(4, clang::dpct::BLASEnumExpr::BLASEnumType::Diag),
          ARG(5), ARG(6),
-<<<<<<< HEAD
-         CALL(MapNames::getDpctNamespace() + "get_value", ARG(7), DEREF(0)),
+         CALL(MapNames::getDpctNamespace() + "get_value", ARG(7),
+              MEMBER_CALL(ARG(0), true, "get_queue")),
          BUFFER_OR_USM_PTR(ARG(8), "std::complex<float>"), ARG(9),
          BUFFER_OR_USM_PTR(ARG(10), "std::complex<float>"), ARG(11))))
-=======
-         CALL(MapNames::getDpctNamespace() + "get_value", ARG(7), MEMBER_CALL(ARG(0), true, "get_queue")),
-         BUFFER_OR_USM_PTR(8, "std::complex<float>"), ARG(9),
-         BUFFER_OR_USM_PTR(10, "std::complex<float>"), ARG(11))))
->>>>>>> 7ca77f36
 
 ASSIGNABLE_FACTORY(CALL_FACTORY_ENTRY(
     "cublasZtrsm_v2_64",
-    CALL("oneapi::mkl::blas::column_major::trsm", MEMBER_CALL(ARG(0), true, "get_queue"),
+    CALL("oneapi::mkl::blas::column_major::trsm",
+         MEMBER_CALL(ARG(0), true, "get_queue"),
          BLAS_ENUM_ARG(1, clang::dpct::BLASEnumExpr::BLASEnumType::Side),
          BLAS_ENUM_ARG(2, clang::dpct::BLASEnumExpr::BLASEnumType::Uplo),
          BLAS_ENUM_ARG(3, clang::dpct::BLASEnumExpr::BLASEnumType::Trans),
          BLAS_ENUM_ARG(4, clang::dpct::BLASEnumExpr::BLASEnumType::Diag),
          ARG(5), ARG(6),
-<<<<<<< HEAD
-         CALL(MapNames::getDpctNamespace() + "get_value", ARG(7), DEREF(0)),
+         CALL(MapNames::getDpctNamespace() + "get_value", ARG(7),
+              MEMBER_CALL(ARG(0), true, "get_queue")),
          BUFFER_OR_USM_PTR(ARG(8), "std::complex<double>"), ARG(9),
          BUFFER_OR_USM_PTR(ARG(10), "std::complex<double>"), ARG(11))))
-=======
-         CALL(MapNames::getDpctNamespace() + "get_value", ARG(7), MEMBER_CALL(ARG(0), true, "get_queue")),
-         BUFFER_OR_USM_PTR(8, "std::complex<double>"), ARG(9),
-         BUFFER_OR_USM_PTR(10, "std::complex<double>"), ARG(11))))
->>>>>>> 7ca77f36
 
 ASSIGNABLE_FACTORY(CALL_FACTORY_ENTRY(
     "cublasChemm_v2",
-    CALL("oneapi::mkl::blas::column_major::hemm", MEMBER_CALL(ARG(0), true, "get_queue"),
-         BLAS_ENUM_ARG(1, clang::dpct::BLASEnumExpr::BLASEnumType::Side),
-         BLAS_ENUM_ARG(2, clang::dpct::BLASEnumExpr::BLASEnumType::Uplo),
-         ARG(3), ARG(4),
-<<<<<<< HEAD
-         CALL(MapNames::getDpctNamespace() + "get_value", ARG(5), DEREF(0)),
+    CALL("oneapi::mkl::blas::column_major::hemm",
+         MEMBER_CALL(ARG(0), true, "get_queue"),
+         BLAS_ENUM_ARG(1, clang::dpct::BLASEnumExpr::BLASEnumType::Side),
+         BLAS_ENUM_ARG(2, clang::dpct::BLASEnumExpr::BLASEnumType::Uplo),
+         ARG(3), ARG(4),
+         CALL(MapNames::getDpctNamespace() + "get_value", ARG(5),
+              MEMBER_CALL(ARG(0), true, "get_queue")),
          BUFFER_OR_USM_PTR(ARG(6), "std::complex<float>"), ARG(7),
          BUFFER_OR_USM_PTR(ARG(8), "std::complex<float>"), ARG(9),
-         CALL(MapNames::getDpctNamespace() + "get_value", ARG(10), DEREF(0)),
+         CALL(MapNames::getDpctNamespace() + "get_value", ARG(10),
+              MEMBER_CALL(ARG(0), true, "get_queue")),
          BUFFER_OR_USM_PTR(ARG(11), "std::complex<float>"), ARG(12))))
-=======
-         CALL(MapNames::getDpctNamespace() + "get_value", ARG(5), MEMBER_CALL(ARG(0), true, "get_queue")),
-         BUFFER_OR_USM_PTR(6, "std::complex<float>"), ARG(7),
-         BUFFER_OR_USM_PTR(8, "std::complex<float>"), ARG(9),
-         CALL(MapNames::getDpctNamespace() + "get_value", ARG(10), MEMBER_CALL(ARG(0), true, "get_queue")),
-         BUFFER_OR_USM_PTR(11, "std::complex<float>"), ARG(12))))
->>>>>>> 7ca77f36
 
 ASSIGNABLE_FACTORY(CALL_FACTORY_ENTRY(
     "cublasZhemm_v2",
-    CALL("oneapi::mkl::blas::column_major::hemm", MEMBER_CALL(ARG(0), true, "get_queue"),
-         BLAS_ENUM_ARG(1, clang::dpct::BLASEnumExpr::BLASEnumType::Side),
-         BLAS_ENUM_ARG(2, clang::dpct::BLASEnumExpr::BLASEnumType::Uplo),
-         ARG(3), ARG(4),
-<<<<<<< HEAD
-         CALL(MapNames::getDpctNamespace() + "get_value", ARG(5), DEREF(0)),
+    CALL("oneapi::mkl::blas::column_major::hemm",
+         MEMBER_CALL(ARG(0), true, "get_queue"),
+         BLAS_ENUM_ARG(1, clang::dpct::BLASEnumExpr::BLASEnumType::Side),
+         BLAS_ENUM_ARG(2, clang::dpct::BLASEnumExpr::BLASEnumType::Uplo),
+         ARG(3), ARG(4),
+         CALL(MapNames::getDpctNamespace() + "get_value", ARG(5),
+              MEMBER_CALL(ARG(0), true, "get_queue")),
          BUFFER_OR_USM_PTR(ARG(6), "std::complex<double>"), ARG(7),
          BUFFER_OR_USM_PTR(ARG(8), "std::complex<double>"), ARG(9),
-         CALL(MapNames::getDpctNamespace() + "get_value", ARG(10), DEREF(0)),
+         CALL(MapNames::getDpctNamespace() + "get_value", ARG(10),
+              MEMBER_CALL(ARG(0), true, "get_queue")),
          BUFFER_OR_USM_PTR(ARG(11), "std::complex<double>"), ARG(12))))
-=======
-         CALL(MapNames::getDpctNamespace() + "get_value", ARG(5), MEMBER_CALL(ARG(0), true, "get_queue")),
-         BUFFER_OR_USM_PTR(6, "std::complex<double>"), ARG(7),
-         BUFFER_OR_USM_PTR(8, "std::complex<double>"), ARG(9),
-         CALL(MapNames::getDpctNamespace() + "get_value", ARG(10), MEMBER_CALL(ARG(0), true, "get_queue")),
-         BUFFER_OR_USM_PTR(11, "std::complex<double>"), ARG(12))))
->>>>>>> 7ca77f36
 
 ASSIGNABLE_FACTORY(CALL_FACTORY_ENTRY(
     "cublasChemm_v2_64",
-    CALL("oneapi::mkl::blas::column_major::hemm", MEMBER_CALL(ARG(0), true, "get_queue"),
-         BLAS_ENUM_ARG(1, clang::dpct::BLASEnumExpr::BLASEnumType::Side),
-         BLAS_ENUM_ARG(2, clang::dpct::BLASEnumExpr::BLASEnumType::Uplo),
-         ARG(3), ARG(4),
-<<<<<<< HEAD
-         CALL(MapNames::getDpctNamespace() + "get_value", ARG(5), DEREF(0)),
+    CALL("oneapi::mkl::blas::column_major::hemm",
+         MEMBER_CALL(ARG(0), true, "get_queue"),
+         BLAS_ENUM_ARG(1, clang::dpct::BLASEnumExpr::BLASEnumType::Side),
+         BLAS_ENUM_ARG(2, clang::dpct::BLASEnumExpr::BLASEnumType::Uplo),
+         ARG(3), ARG(4),
+         CALL(MapNames::getDpctNamespace() + "get_value", ARG(5),
+              MEMBER_CALL(ARG(0), true, "get_queue")),
          BUFFER_OR_USM_PTR(ARG(6), "std::complex<float>"), ARG(7),
          BUFFER_OR_USM_PTR(ARG(8), "std::complex<float>"), ARG(9),
-         CALL(MapNames::getDpctNamespace() + "get_value", ARG(10), DEREF(0)),
+         CALL(MapNames::getDpctNamespace() + "get_value", ARG(10),
+              MEMBER_CALL(ARG(0), true, "get_queue")),
          BUFFER_OR_USM_PTR(ARG(11), "std::complex<float>"), ARG(12))))
-=======
-         CALL(MapNames::getDpctNamespace() + "get_value", ARG(5), MEMBER_CALL(ARG(0), true, "get_queue")),
-         BUFFER_OR_USM_PTR(6, "std::complex<float>"), ARG(7),
-         BUFFER_OR_USM_PTR(8, "std::complex<float>"), ARG(9),
-         CALL(MapNames::getDpctNamespace() + "get_value", ARG(10), MEMBER_CALL(ARG(0), true, "get_queue")),
-         BUFFER_OR_USM_PTR(11, "std::complex<float>"), ARG(12))))
->>>>>>> 7ca77f36
 
 ASSIGNABLE_FACTORY(CALL_FACTORY_ENTRY(
     "cublasZhemm_v2_64",
-    CALL("oneapi::mkl::blas::column_major::hemm", MEMBER_CALL(ARG(0), true, "get_queue"),
-         BLAS_ENUM_ARG(1, clang::dpct::BLASEnumExpr::BLASEnumType::Side),
-         BLAS_ENUM_ARG(2, clang::dpct::BLASEnumExpr::BLASEnumType::Uplo),
-         ARG(3), ARG(4),
-<<<<<<< HEAD
-         CALL(MapNames::getDpctNamespace() + "get_value", ARG(5), DEREF(0)),
+    CALL("oneapi::mkl::blas::column_major::hemm",
+         MEMBER_CALL(ARG(0), true, "get_queue"),
+         BLAS_ENUM_ARG(1, clang::dpct::BLASEnumExpr::BLASEnumType::Side),
+         BLAS_ENUM_ARG(2, clang::dpct::BLASEnumExpr::BLASEnumType::Uplo),
+         ARG(3), ARG(4),
+         CALL(MapNames::getDpctNamespace() + "get_value", ARG(5),
+              MEMBER_CALL(ARG(0), true, "get_queue")),
          BUFFER_OR_USM_PTR(ARG(6), "std::complex<double>"), ARG(7),
          BUFFER_OR_USM_PTR(ARG(8), "std::complex<double>"), ARG(9),
-         CALL(MapNames::getDpctNamespace() + "get_value", ARG(10), DEREF(0)),
+         CALL(MapNames::getDpctNamespace() + "get_value", ARG(10),
+              MEMBER_CALL(ARG(0), true, "get_queue")),
          BUFFER_OR_USM_PTR(ARG(11), "std::complex<double>"), ARG(12))))
-=======
-         CALL(MapNames::getDpctNamespace() + "get_value", ARG(5), MEMBER_CALL(ARG(0), true, "get_queue")),
-         BUFFER_OR_USM_PTR(6, "std::complex<double>"), ARG(7),
-         BUFFER_OR_USM_PTR(8, "std::complex<double>"), ARG(9),
-         CALL(MapNames::getDpctNamespace() + "get_value", ARG(10), MEMBER_CALL(ARG(0), true, "get_queue")),
-         BUFFER_OR_USM_PTR(11, "std::complex<double>"), ARG(12))))
->>>>>>> 7ca77f36
 
 ASSIGNABLE_FACTORY(CALL_FACTORY_ENTRY(
     "cublasCherk_v2",
-    CALL("oneapi::mkl::blas::column_major::herk", MEMBER_CALL(ARG(0), true, "get_queue"),
-         BLAS_ENUM_ARG(1, clang::dpct::BLASEnumExpr::BLASEnumType::Uplo),
-         BLAS_ENUM_ARG(2, clang::dpct::BLASEnumExpr::BLASEnumType::Trans),
-         ARG(3), ARG(4),
-<<<<<<< HEAD
-         CALL(MapNames::getDpctNamespace() + "get_value", ARG(5), DEREF(0)),
+    CALL("oneapi::mkl::blas::column_major::herk",
+         MEMBER_CALL(ARG(0), true, "get_queue"),
+         BLAS_ENUM_ARG(1, clang::dpct::BLASEnumExpr::BLASEnumType::Uplo),
+         BLAS_ENUM_ARG(2, clang::dpct::BLASEnumExpr::BLASEnumType::Trans),
+         ARG(3), ARG(4),
+         CALL(MapNames::getDpctNamespace() + "get_value", ARG(5),
+              MEMBER_CALL(ARG(0), true, "get_queue")),
          BUFFER_OR_USM_PTR(ARG(6), "std::complex<float>"), ARG(7),
-         CALL(MapNames::getDpctNamespace() + "get_value", ARG(8), DEREF(0)),
+         CALL(MapNames::getDpctNamespace() + "get_value", ARG(8),
+              MEMBER_CALL(ARG(0), true, "get_queue")),
          BUFFER_OR_USM_PTR(ARG(9), "std::complex<float>"), ARG(10))))
-=======
-         CALL(MapNames::getDpctNamespace() + "get_value", ARG(5), MEMBER_CALL(ARG(0), true, "get_queue")),
-         BUFFER_OR_USM_PTR(6, "std::complex<float>"), ARG(7),
-         CALL(MapNames::getDpctNamespace() + "get_value", ARG(8), MEMBER_CALL(ARG(0), true, "get_queue")),
-         BUFFER_OR_USM_PTR(9, "std::complex<float>"), ARG(10))))
->>>>>>> 7ca77f36
 
 ASSIGNABLE_FACTORY(CALL_FACTORY_ENTRY(
     "cublasZherk_v2",
-    CALL("oneapi::mkl::blas::column_major::herk", MEMBER_CALL(ARG(0), true, "get_queue"),
-         BLAS_ENUM_ARG(1, clang::dpct::BLASEnumExpr::BLASEnumType::Uplo),
-         BLAS_ENUM_ARG(2, clang::dpct::BLASEnumExpr::BLASEnumType::Trans),
-         ARG(3), ARG(4),
-<<<<<<< HEAD
-         CALL(MapNames::getDpctNamespace() + "get_value", ARG(5), DEREF(0)),
+    CALL("oneapi::mkl::blas::column_major::herk",
+         MEMBER_CALL(ARG(0), true, "get_queue"),
+         BLAS_ENUM_ARG(1, clang::dpct::BLASEnumExpr::BLASEnumType::Uplo),
+         BLAS_ENUM_ARG(2, clang::dpct::BLASEnumExpr::BLASEnumType::Trans),
+         ARG(3), ARG(4),
+         CALL(MapNames::getDpctNamespace() + "get_value", ARG(5),
+              MEMBER_CALL(ARG(0), true, "get_queue")),
          BUFFER_OR_USM_PTR(ARG(6), "std::complex<double>"), ARG(7),
-         CALL(MapNames::getDpctNamespace() + "get_value", ARG(8), DEREF(0)),
+         CALL(MapNames::getDpctNamespace() + "get_value", ARG(8),
+              MEMBER_CALL(ARG(0), true, "get_queue")),
          BUFFER_OR_USM_PTR(ARG(9), "std::complex<double>"), ARG(10))))
-=======
-         CALL(MapNames::getDpctNamespace() + "get_value", ARG(5), MEMBER_CALL(ARG(0), true, "get_queue")),
-         BUFFER_OR_USM_PTR(6, "std::complex<double>"), ARG(7),
-         CALL(MapNames::getDpctNamespace() + "get_value", ARG(8), MEMBER_CALL(ARG(0), true, "get_queue")),
-         BUFFER_OR_USM_PTR(9, "std::complex<double>"), ARG(10))))
->>>>>>> 7ca77f36
 
 ASSIGNABLE_FACTORY(CALL_FACTORY_ENTRY(
     "cublasCherk_v2_64",
-    CALL("oneapi::mkl::blas::column_major::herk", MEMBER_CALL(ARG(0), true, "get_queue"),
-         BLAS_ENUM_ARG(1, clang::dpct::BLASEnumExpr::BLASEnumType::Uplo),
-         BLAS_ENUM_ARG(2, clang::dpct::BLASEnumExpr::BLASEnumType::Trans),
-         ARG(3), ARG(4),
-<<<<<<< HEAD
-         CALL(MapNames::getDpctNamespace() + "get_value", ARG(5), DEREF(0)),
+    CALL("oneapi::mkl::blas::column_major::herk",
+         MEMBER_CALL(ARG(0), true, "get_queue"),
+         BLAS_ENUM_ARG(1, clang::dpct::BLASEnumExpr::BLASEnumType::Uplo),
+         BLAS_ENUM_ARG(2, clang::dpct::BLASEnumExpr::BLASEnumType::Trans),
+         ARG(3), ARG(4),
+         CALL(MapNames::getDpctNamespace() + "get_value", ARG(5),
+              MEMBER_CALL(ARG(0), true, "get_queue")),
          BUFFER_OR_USM_PTR(ARG(6), "std::complex<float>"), ARG(7),
-         CALL(MapNames::getDpctNamespace() + "get_value", ARG(8), DEREF(0)),
+         CALL(MapNames::getDpctNamespace() + "get_value", ARG(8),
+              MEMBER_CALL(ARG(0), true, "get_queue")),
          BUFFER_OR_USM_PTR(ARG(9), "std::complex<float>"), ARG(10))))
-=======
-         CALL(MapNames::getDpctNamespace() + "get_value", ARG(5), MEMBER_CALL(ARG(0), true, "get_queue")),
-         BUFFER_OR_USM_PTR(6, "std::complex<float>"), ARG(7),
-         CALL(MapNames::getDpctNamespace() + "get_value", ARG(8), MEMBER_CALL(ARG(0), true, "get_queue")),
-         BUFFER_OR_USM_PTR(9, "std::complex<float>"), ARG(10))))
->>>>>>> 7ca77f36
 
 ASSIGNABLE_FACTORY(CALL_FACTORY_ENTRY(
     "cublasZherk_v2_64",
-    CALL("oneapi::mkl::blas::column_major::herk", MEMBER_CALL(ARG(0), true, "get_queue"),
-         BLAS_ENUM_ARG(1, clang::dpct::BLASEnumExpr::BLASEnumType::Uplo),
-         BLAS_ENUM_ARG(2, clang::dpct::BLASEnumExpr::BLASEnumType::Trans),
-         ARG(3), ARG(4),
-<<<<<<< HEAD
-         CALL(MapNames::getDpctNamespace() + "get_value", ARG(5), DEREF(0)),
+    CALL("oneapi::mkl::blas::column_major::herk",
+         MEMBER_CALL(ARG(0), true, "get_queue"),
+         BLAS_ENUM_ARG(1, clang::dpct::BLASEnumExpr::BLASEnumType::Uplo),
+         BLAS_ENUM_ARG(2, clang::dpct::BLASEnumExpr::BLASEnumType::Trans),
+         ARG(3), ARG(4),
+         CALL(MapNames::getDpctNamespace() + "get_value", ARG(5),
+              MEMBER_CALL(ARG(0), true, "get_queue")),
          BUFFER_OR_USM_PTR(ARG(6), "std::complex<double>"), ARG(7),
-         CALL(MapNames::getDpctNamespace() + "get_value", ARG(8), DEREF(0)),
+         CALL(MapNames::getDpctNamespace() + "get_value", ARG(8),
+              MEMBER_CALL(ARG(0), true, "get_queue")),
          BUFFER_OR_USM_PTR(ARG(9), "std::complex<double>"), ARG(10))))
-=======
-         CALL(MapNames::getDpctNamespace() + "get_value", ARG(5), MEMBER_CALL(ARG(0), true, "get_queue")),
-         BUFFER_OR_USM_PTR(6, "std::complex<double>"), ARG(7),
-         CALL(MapNames::getDpctNamespace() + "get_value", ARG(8), MEMBER_CALL(ARG(0), true, "get_queue")),
-         BUFFER_OR_USM_PTR(9, "std::complex<double>"), ARG(10))))
->>>>>>> 7ca77f36
 
 ASSIGNABLE_FACTORY(CALL_FACTORY_ENTRY(
     "cublasSsyr2k_v2",
-    CALL("oneapi::mkl::blas::column_major::syr2k", MEMBER_CALL(ARG(0), true, "get_queue"),
-         BLAS_ENUM_ARG(1, clang::dpct::BLASEnumExpr::BLASEnumType::Uplo),
-         BLAS_ENUM_ARG(2, clang::dpct::BLASEnumExpr::BLASEnumType::Trans),
-         ARG(3), ARG(4),
-<<<<<<< HEAD
-         CALL(MapNames::getDpctNamespace() + "get_value", ARG(5), DEREF(0)),
+    CALL("oneapi::mkl::blas::column_major::syr2k",
+         MEMBER_CALL(ARG(0), true, "get_queue"),
+         BLAS_ENUM_ARG(1, clang::dpct::BLASEnumExpr::BLASEnumType::Uplo),
+         BLAS_ENUM_ARG(2, clang::dpct::BLASEnumExpr::BLASEnumType::Trans),
+         ARG(3), ARG(4),
+         CALL(MapNames::getDpctNamespace() + "get_value", ARG(5),
+              MEMBER_CALL(ARG(0), true, "get_queue")),
          BUFFER_OR_USM_PTR(ARG(6), "float"), ARG(7),
          BUFFER_OR_USM_PTR(ARG(8), "float"), ARG(9),
-         CALL(MapNames::getDpctNamespace() + "get_value", ARG(10), DEREF(0)),
+         CALL(MapNames::getDpctNamespace() + "get_value", ARG(10),
+              MEMBER_CALL(ARG(0), true, "get_queue")),
          BUFFER_OR_USM_PTR(ARG(11), "float"), ARG(12))))
-=======
-         CALL(MapNames::getDpctNamespace() + "get_value", ARG(5), MEMBER_CALL(ARG(0), true, "get_queue")),
-         BUFFER_OR_USM_PTR(6, "float"), ARG(7), BUFFER_OR_USM_PTR(8, "float"),
-         ARG(9),
-         CALL(MapNames::getDpctNamespace() + "get_value", ARG(10), MEMBER_CALL(ARG(0), true, "get_queue")),
-         BUFFER_OR_USM_PTR(11, "float"), ARG(12))))
->>>>>>> 7ca77f36
 
 ASSIGNABLE_FACTORY(CALL_FACTORY_ENTRY(
     "cublasDsyr2k_v2",
-    CALL("oneapi::mkl::blas::column_major::syr2k", MEMBER_CALL(ARG(0), true, "get_queue"),
-         BLAS_ENUM_ARG(1, clang::dpct::BLASEnumExpr::BLASEnumType::Uplo),
-         BLAS_ENUM_ARG(2, clang::dpct::BLASEnumExpr::BLASEnumType::Trans),
-         ARG(3), ARG(4),
-<<<<<<< HEAD
-         CALL(MapNames::getDpctNamespace() + "get_value", ARG(5), DEREF(0)),
+    CALL("oneapi::mkl::blas::column_major::syr2k",
+         MEMBER_CALL(ARG(0), true, "get_queue"),
+         BLAS_ENUM_ARG(1, clang::dpct::BLASEnumExpr::BLASEnumType::Uplo),
+         BLAS_ENUM_ARG(2, clang::dpct::BLASEnumExpr::BLASEnumType::Trans),
+         ARG(3), ARG(4),
+         CALL(MapNames::getDpctNamespace() + "get_value", ARG(5),
+              MEMBER_CALL(ARG(0), true, "get_queue")),
          BUFFER_OR_USM_PTR(ARG(6), "double"), ARG(7),
          BUFFER_OR_USM_PTR(ARG(8), "double"), ARG(9),
-         CALL(MapNames::getDpctNamespace() + "get_value", ARG(10), DEREF(0)),
+         CALL(MapNames::getDpctNamespace() + "get_value", ARG(10),
+              MEMBER_CALL(ARG(0), true, "get_queue")),
          BUFFER_OR_USM_PTR(ARG(11), "double"), ARG(12))))
-=======
-         CALL(MapNames::getDpctNamespace() + "get_value", ARG(5), MEMBER_CALL(ARG(0), true, "get_queue")),
-         BUFFER_OR_USM_PTR(6, "double"), ARG(7), BUFFER_OR_USM_PTR(8, "double"),
-         ARG(9),
-         CALL(MapNames::getDpctNamespace() + "get_value", ARG(10), MEMBER_CALL(ARG(0), true, "get_queue")),
-         BUFFER_OR_USM_PTR(11, "double"), ARG(12))))
->>>>>>> 7ca77f36
 
 ASSIGNABLE_FACTORY(CALL_FACTORY_ENTRY(
     "cublasCsyr2k_v2",
-    CALL("oneapi::mkl::blas::column_major::syr2k", MEMBER_CALL(ARG(0), true, "get_queue"),
-         BLAS_ENUM_ARG(1, clang::dpct::BLASEnumExpr::BLASEnumType::Uplo),
-         BLAS_ENUM_ARG(2, clang::dpct::BLASEnumExpr::BLASEnumType::Trans),
-         ARG(3), ARG(4),
-<<<<<<< HEAD
-         CALL(MapNames::getDpctNamespace() + "get_value", ARG(5), DEREF(0)),
+    CALL("oneapi::mkl::blas::column_major::syr2k",
+         MEMBER_CALL(ARG(0), true, "get_queue"),
+         BLAS_ENUM_ARG(1, clang::dpct::BLASEnumExpr::BLASEnumType::Uplo),
+         BLAS_ENUM_ARG(2, clang::dpct::BLASEnumExpr::BLASEnumType::Trans),
+         ARG(3), ARG(4),
+         CALL(MapNames::getDpctNamespace() + "get_value", ARG(5),
+              MEMBER_CALL(ARG(0), true, "get_queue")),
          BUFFER_OR_USM_PTR(ARG(6), "std::complex<float>"), ARG(7),
          BUFFER_OR_USM_PTR(ARG(8), "std::complex<float>"), ARG(9),
-         CALL(MapNames::getDpctNamespace() + "get_value", ARG(10), DEREF(0)),
+         CALL(MapNames::getDpctNamespace() + "get_value", ARG(10),
+              MEMBER_CALL(ARG(0), true, "get_queue")),
          BUFFER_OR_USM_PTR(ARG(11), "std::complex<float>"), ARG(12))))
-=======
-         CALL(MapNames::getDpctNamespace() + "get_value", ARG(5), MEMBER_CALL(ARG(0), true, "get_queue")),
-         BUFFER_OR_USM_PTR(6, "std::complex<float>"), ARG(7),
-         BUFFER_OR_USM_PTR(8, "std::complex<float>"), ARG(9),
-         CALL(MapNames::getDpctNamespace() + "get_value", ARG(10), MEMBER_CALL(ARG(0), true, "get_queue")),
-         BUFFER_OR_USM_PTR(11, "std::complex<float>"), ARG(12))))
->>>>>>> 7ca77f36
 
 ASSIGNABLE_FACTORY(CALL_FACTORY_ENTRY(
     "cublasZsyr2k_v2",
-    CALL("oneapi::mkl::blas::column_major::syr2k", MEMBER_CALL(ARG(0), true, "get_queue"),
-         BLAS_ENUM_ARG(1, clang::dpct::BLASEnumExpr::BLASEnumType::Uplo),
-         BLAS_ENUM_ARG(2, clang::dpct::BLASEnumExpr::BLASEnumType::Trans),
-         ARG(3), ARG(4),
-<<<<<<< HEAD
-         CALL(MapNames::getDpctNamespace() + "get_value", ARG(5), DEREF(0)),
+    CALL("oneapi::mkl::blas::column_major::syr2k",
+         MEMBER_CALL(ARG(0), true, "get_queue"),
+         BLAS_ENUM_ARG(1, clang::dpct::BLASEnumExpr::BLASEnumType::Uplo),
+         BLAS_ENUM_ARG(2, clang::dpct::BLASEnumExpr::BLASEnumType::Trans),
+         ARG(3), ARG(4),
+         CALL(MapNames::getDpctNamespace() + "get_value", ARG(5),
+              MEMBER_CALL(ARG(0), true, "get_queue")),
          BUFFER_OR_USM_PTR(ARG(6), "std::complex<double>"), ARG(7),
          BUFFER_OR_USM_PTR(ARG(8), "std::complex<double>"), ARG(9),
-         CALL(MapNames::getDpctNamespace() + "get_value", ARG(10), DEREF(0)),
+         CALL(MapNames::getDpctNamespace() + "get_value", ARG(10),
+              MEMBER_CALL(ARG(0), true, "get_queue")),
          BUFFER_OR_USM_PTR(ARG(11), "std::complex<double>"), ARG(12))))
-=======
-         CALL(MapNames::getDpctNamespace() + "get_value", ARG(5), MEMBER_CALL(ARG(0), true, "get_queue")),
-         BUFFER_OR_USM_PTR(6, "std::complex<double>"), ARG(7),
-         BUFFER_OR_USM_PTR(8, "std::complex<double>"), ARG(9),
-         CALL(MapNames::getDpctNamespace() + "get_value", ARG(10), MEMBER_CALL(ARG(0), true, "get_queue")),
-         BUFFER_OR_USM_PTR(11, "std::complex<double>"), ARG(12))))
->>>>>>> 7ca77f36
 
 ASSIGNABLE_FACTORY(CALL_FACTORY_ENTRY(
     "cublasSsyr2k_v2_64",
-    CALL("oneapi::mkl::blas::column_major::syr2k", MEMBER_CALL(ARG(0), true, "get_queue"),
-         BLAS_ENUM_ARG(1, clang::dpct::BLASEnumExpr::BLASEnumType::Uplo),
-         BLAS_ENUM_ARG(2, clang::dpct::BLASEnumExpr::BLASEnumType::Trans),
-         ARG(3), ARG(4),
-<<<<<<< HEAD
-         CALL(MapNames::getDpctNamespace() + "get_value", ARG(5), DEREF(0)),
+    CALL("oneapi::mkl::blas::column_major::syr2k",
+         MEMBER_CALL(ARG(0), true, "get_queue"),
+         BLAS_ENUM_ARG(1, clang::dpct::BLASEnumExpr::BLASEnumType::Uplo),
+         BLAS_ENUM_ARG(2, clang::dpct::BLASEnumExpr::BLASEnumType::Trans),
+         ARG(3), ARG(4),
+         CALL(MapNames::getDpctNamespace() + "get_value", ARG(5),
+              MEMBER_CALL(ARG(0), true, "get_queue")),
          BUFFER_OR_USM_PTR(ARG(6), "float"), ARG(7),
          BUFFER_OR_USM_PTR(ARG(8), "float"), ARG(9),
-         CALL(MapNames::getDpctNamespace() + "get_value", ARG(10), DEREF(0)),
+         CALL(MapNames::getDpctNamespace() + "get_value", ARG(10),
+              MEMBER_CALL(ARG(0), true, "get_queue")),
          BUFFER_OR_USM_PTR(ARG(11), "float"), ARG(12))))
-=======
-         CALL(MapNames::getDpctNamespace() + "get_value", ARG(5), MEMBER_CALL(ARG(0), true, "get_queue")),
-         BUFFER_OR_USM_PTR(6, "float"), ARG(7), BUFFER_OR_USM_PTR(8, "float"),
-         ARG(9),
-         CALL(MapNames::getDpctNamespace() + "get_value", ARG(10), MEMBER_CALL(ARG(0), true, "get_queue")),
-         BUFFER_OR_USM_PTR(11, "float"), ARG(12))))
->>>>>>> 7ca77f36
 
 ASSIGNABLE_FACTORY(CALL_FACTORY_ENTRY(
     "cublasDsyr2k_v2_64",
-    CALL("oneapi::mkl::blas::column_major::syr2k", MEMBER_CALL(ARG(0), true, "get_queue"),
-         BLAS_ENUM_ARG(1, clang::dpct::BLASEnumExpr::BLASEnumType::Uplo),
-         BLAS_ENUM_ARG(2, clang::dpct::BLASEnumExpr::BLASEnumType::Trans),
-         ARG(3), ARG(4),
-<<<<<<< HEAD
-         CALL(MapNames::getDpctNamespace() + "get_value", ARG(5), DEREF(0)),
+    CALL("oneapi::mkl::blas::column_major::syr2k",
+         MEMBER_CALL(ARG(0), true, "get_queue"),
+         BLAS_ENUM_ARG(1, clang::dpct::BLASEnumExpr::BLASEnumType::Uplo),
+         BLAS_ENUM_ARG(2, clang::dpct::BLASEnumExpr::BLASEnumType::Trans),
+         ARG(3), ARG(4),
+         CALL(MapNames::getDpctNamespace() + "get_value", ARG(5),
+              MEMBER_CALL(ARG(0), true, "get_queue")),
          BUFFER_OR_USM_PTR(ARG(6), "double"), ARG(7),
          BUFFER_OR_USM_PTR(ARG(8), "double"), ARG(9),
-         CALL(MapNames::getDpctNamespace() + "get_value", ARG(10), DEREF(0)),
+         CALL(MapNames::getDpctNamespace() + "get_value", ARG(10),
+              MEMBER_CALL(ARG(0), true, "get_queue")),
          BUFFER_OR_USM_PTR(ARG(11), "double"), ARG(12))))
-=======
-         CALL(MapNames::getDpctNamespace() + "get_value", ARG(5), MEMBER_CALL(ARG(0), true, "get_queue")),
-         BUFFER_OR_USM_PTR(6, "double"), ARG(7), BUFFER_OR_USM_PTR(8, "double"),
-         ARG(9),
-         CALL(MapNames::getDpctNamespace() + "get_value", ARG(10), MEMBER_CALL(ARG(0), true, "get_queue")),
-         BUFFER_OR_USM_PTR(11, "double"), ARG(12))))
->>>>>>> 7ca77f36
 
 ASSIGNABLE_FACTORY(CALL_FACTORY_ENTRY(
     "cublasCsyr2k_v2_64",
-    CALL("oneapi::mkl::blas::column_major::syr2k", MEMBER_CALL(ARG(0), true, "get_queue"),
-         BLAS_ENUM_ARG(1, clang::dpct::BLASEnumExpr::BLASEnumType::Uplo),
-         BLAS_ENUM_ARG(2, clang::dpct::BLASEnumExpr::BLASEnumType::Trans),
-         ARG(3), ARG(4),
-<<<<<<< HEAD
-         CALL(MapNames::getDpctNamespace() + "get_value", ARG(5), DEREF(0)),
+    CALL("oneapi::mkl::blas::column_major::syr2k",
+         MEMBER_CALL(ARG(0), true, "get_queue"),
+         BLAS_ENUM_ARG(1, clang::dpct::BLASEnumExpr::BLASEnumType::Uplo),
+         BLAS_ENUM_ARG(2, clang::dpct::BLASEnumExpr::BLASEnumType::Trans),
+         ARG(3), ARG(4),
+         CALL(MapNames::getDpctNamespace() + "get_value", ARG(5),
+              MEMBER_CALL(ARG(0), true, "get_queue")),
          BUFFER_OR_USM_PTR(ARG(6), "std::complex<float>"), ARG(7),
          BUFFER_OR_USM_PTR(ARG(8), "std::complex<float>"), ARG(9),
-         CALL(MapNames::getDpctNamespace() + "get_value", ARG(10), DEREF(0)),
+         CALL(MapNames::getDpctNamespace() + "get_value", ARG(10),
+              MEMBER_CALL(ARG(0), true, "get_queue")),
          BUFFER_OR_USM_PTR(ARG(11), "std::complex<float>"), ARG(12))))
-=======
-         CALL(MapNames::getDpctNamespace() + "get_value", ARG(5), MEMBER_CALL(ARG(0), true, "get_queue")),
-         BUFFER_OR_USM_PTR(6, "std::complex<float>"), ARG(7),
-         BUFFER_OR_USM_PTR(8, "std::complex<float>"), ARG(9),
-         CALL(MapNames::getDpctNamespace() + "get_value", ARG(10), MEMBER_CALL(ARG(0), true, "get_queue")),
-         BUFFER_OR_USM_PTR(11, "std::complex<float>"), ARG(12))))
->>>>>>> 7ca77f36
 
 ASSIGNABLE_FACTORY(CALL_FACTORY_ENTRY(
     "cublasZsyr2k_v2_64",
-    CALL("oneapi::mkl::blas::column_major::syr2k", MEMBER_CALL(ARG(0), true, "get_queue"),
-         BLAS_ENUM_ARG(1, clang::dpct::BLASEnumExpr::BLASEnumType::Uplo),
-         BLAS_ENUM_ARG(2, clang::dpct::BLASEnumExpr::BLASEnumType::Trans),
-         ARG(3), ARG(4),
-<<<<<<< HEAD
-         CALL(MapNames::getDpctNamespace() + "get_value", ARG(5), DEREF(0)),
+    CALL("oneapi::mkl::blas::column_major::syr2k",
+         MEMBER_CALL(ARG(0), true, "get_queue"),
+         BLAS_ENUM_ARG(1, clang::dpct::BLASEnumExpr::BLASEnumType::Uplo),
+         BLAS_ENUM_ARG(2, clang::dpct::BLASEnumExpr::BLASEnumType::Trans),
+         ARG(3), ARG(4),
+         CALL(MapNames::getDpctNamespace() + "get_value", ARG(5),
+              MEMBER_CALL(ARG(0), true, "get_queue")),
          BUFFER_OR_USM_PTR(ARG(6), "std::complex<double>"), ARG(7),
          BUFFER_OR_USM_PTR(ARG(8), "std::complex<double>"), ARG(9),
-         CALL(MapNames::getDpctNamespace() + "get_value", ARG(10), DEREF(0)),
+         CALL(MapNames::getDpctNamespace() + "get_value", ARG(10),
+              MEMBER_CALL(ARG(0), true, "get_queue")),
          BUFFER_OR_USM_PTR(ARG(11), "std::complex<double>"), ARG(12))))
-=======
-         CALL(MapNames::getDpctNamespace() + "get_value", ARG(5), MEMBER_CALL(ARG(0), true, "get_queue")),
-         BUFFER_OR_USM_PTR(6, "std::complex<double>"), ARG(7),
-         BUFFER_OR_USM_PTR(8, "std::complex<double>"), ARG(9),
-         CALL(MapNames::getDpctNamespace() + "get_value", ARG(10), MEMBER_CALL(ARG(0), true, "get_queue")),
-         BUFFER_OR_USM_PTR(11, "std::complex<double>"), ARG(12))))
->>>>>>> 7ca77f36
 
 ASSIGNABLE_FACTORY(CALL_FACTORY_ENTRY(
     "cublasCher2k_v2",
-    CALL("oneapi::mkl::blas::column_major::her2k", MEMBER_CALL(ARG(0), true, "get_queue"),
-         BLAS_ENUM_ARG(1, clang::dpct::BLASEnumExpr::BLASEnumType::Uplo),
-         BLAS_ENUM_ARG(2, clang::dpct::BLASEnumExpr::BLASEnumType::Trans),
-         ARG(3), ARG(4),
-<<<<<<< HEAD
-         CALL(MapNames::getDpctNamespace() + "get_value", ARG(5), DEREF(0)),
+    CALL("oneapi::mkl::blas::column_major::her2k",
+         MEMBER_CALL(ARG(0), true, "get_queue"),
+         BLAS_ENUM_ARG(1, clang::dpct::BLASEnumExpr::BLASEnumType::Uplo),
+         BLAS_ENUM_ARG(2, clang::dpct::BLASEnumExpr::BLASEnumType::Trans),
+         ARG(3), ARG(4),
+         CALL(MapNames::getDpctNamespace() + "get_value", ARG(5),
+              MEMBER_CALL(ARG(0), true, "get_queue")),
          BUFFER_OR_USM_PTR(ARG(6), "std::complex<float>"), ARG(7),
          BUFFER_OR_USM_PTR(ARG(8), "std::complex<float>"), ARG(9),
-         CALL(MapNames::getDpctNamespace() + "get_value", ARG(10), DEREF(0)),
+         CALL(MapNames::getDpctNamespace() + "get_value", ARG(10),
+              MEMBER_CALL(ARG(0), true, "get_queue")),
          BUFFER_OR_USM_PTR(ARG(11), "std::complex<float>"), ARG(12))))
-=======
-         CALL(MapNames::getDpctNamespace() + "get_value", ARG(5), MEMBER_CALL(ARG(0), true, "get_queue")),
-         BUFFER_OR_USM_PTR(6, "std::complex<float>"), ARG(7),
-         BUFFER_OR_USM_PTR(8, "std::complex<float>"), ARG(9),
-         CALL(MapNames::getDpctNamespace() + "get_value", ARG(10), MEMBER_CALL(ARG(0), true, "get_queue")),
-         BUFFER_OR_USM_PTR(11, "std::complex<float>"), ARG(12))))
->>>>>>> 7ca77f36
 
 ASSIGNABLE_FACTORY(CALL_FACTORY_ENTRY(
     "cublasZher2k_v2",
-    CALL("oneapi::mkl::blas::column_major::her2k", MEMBER_CALL(ARG(0), true, "get_queue"),
-         BLAS_ENUM_ARG(1, clang::dpct::BLASEnumExpr::BLASEnumType::Uplo),
-         BLAS_ENUM_ARG(2, clang::dpct::BLASEnumExpr::BLASEnumType::Trans),
-         ARG(3), ARG(4),
-<<<<<<< HEAD
-         CALL(MapNames::getDpctNamespace() + "get_value", ARG(5), DEREF(0)),
+    CALL("oneapi::mkl::blas::column_major::her2k",
+         MEMBER_CALL(ARG(0), true, "get_queue"),
+         BLAS_ENUM_ARG(1, clang::dpct::BLASEnumExpr::BLASEnumType::Uplo),
+         BLAS_ENUM_ARG(2, clang::dpct::BLASEnumExpr::BLASEnumType::Trans),
+         ARG(3), ARG(4),
+         CALL(MapNames::getDpctNamespace() + "get_value", ARG(5),
+              MEMBER_CALL(ARG(0), true, "get_queue")),
          BUFFER_OR_USM_PTR(ARG(6), "std::complex<double>"), ARG(7),
          BUFFER_OR_USM_PTR(ARG(8), "std::complex<double>"), ARG(9),
-         CALL(MapNames::getDpctNamespace() + "get_value", ARG(10), DEREF(0)),
+         CALL(MapNames::getDpctNamespace() + "get_value", ARG(10),
+              MEMBER_CALL(ARG(0), true, "get_queue")),
          BUFFER_OR_USM_PTR(ARG(11), "std::complex<double>"), ARG(12))))
-=======
-         CALL(MapNames::getDpctNamespace() + "get_value", ARG(5), MEMBER_CALL(ARG(0), true, "get_queue")),
-         BUFFER_OR_USM_PTR(6, "std::complex<double>"), ARG(7),
-         BUFFER_OR_USM_PTR(8, "std::complex<double>"), ARG(9),
-         CALL(MapNames::getDpctNamespace() + "get_value", ARG(10), MEMBER_CALL(ARG(0), true, "get_queue")),
-         BUFFER_OR_USM_PTR(11, "std::complex<double>"), ARG(12))))
->>>>>>> 7ca77f36
 
 ASSIGNABLE_FACTORY(CALL_FACTORY_ENTRY(
     "cublasCher2k_v2_64",
-    CALL("oneapi::mkl::blas::column_major::her2k", MEMBER_CALL(ARG(0), true, "get_queue"),
-         BLAS_ENUM_ARG(1, clang::dpct::BLASEnumExpr::BLASEnumType::Uplo),
-         BLAS_ENUM_ARG(2, clang::dpct::BLASEnumExpr::BLASEnumType::Trans),
-         ARG(3), ARG(4),
-<<<<<<< HEAD
-         CALL(MapNames::getDpctNamespace() + "get_value", ARG(5), DEREF(0)),
+    CALL("oneapi::mkl::blas::column_major::her2k",
+         MEMBER_CALL(ARG(0), true, "get_queue"),
+         BLAS_ENUM_ARG(1, clang::dpct::BLASEnumExpr::BLASEnumType::Uplo),
+         BLAS_ENUM_ARG(2, clang::dpct::BLASEnumExpr::BLASEnumType::Trans),
+         ARG(3), ARG(4),
+         CALL(MapNames::getDpctNamespace() + "get_value", ARG(5),
+              MEMBER_CALL(ARG(0), true, "get_queue")),
          BUFFER_OR_USM_PTR(ARG(6), "std::complex<float>"), ARG(7),
          BUFFER_OR_USM_PTR(ARG(8), "std::complex<float>"), ARG(9),
-         CALL(MapNames::getDpctNamespace() + "get_value", ARG(10), DEREF(0)),
+         CALL(MapNames::getDpctNamespace() + "get_value", ARG(10),
+              MEMBER_CALL(ARG(0), true, "get_queue")),
          BUFFER_OR_USM_PTR(ARG(11), "std::complex<float>"), ARG(12))))
-=======
-         CALL(MapNames::getDpctNamespace() + "get_value", ARG(5), MEMBER_CALL(ARG(0), true, "get_queue")),
-         BUFFER_OR_USM_PTR(6, "std::complex<float>"), ARG(7),
-         BUFFER_OR_USM_PTR(8, "std::complex<float>"), ARG(9),
-         CALL(MapNames::getDpctNamespace() + "get_value", ARG(10), MEMBER_CALL(ARG(0), true, "get_queue")),
-         BUFFER_OR_USM_PTR(11, "std::complex<float>"), ARG(12))))
->>>>>>> 7ca77f36
 
 ASSIGNABLE_FACTORY(CALL_FACTORY_ENTRY(
     "cublasZher2k_v2_64",
-    CALL("oneapi::mkl::blas::column_major::her2k", MEMBER_CALL(ARG(0), true, "get_queue"),
-         BLAS_ENUM_ARG(1, clang::dpct::BLASEnumExpr::BLASEnumType::Uplo),
-         BLAS_ENUM_ARG(2, clang::dpct::BLASEnumExpr::BLASEnumType::Trans),
-         ARG(3), ARG(4),
-<<<<<<< HEAD
-         CALL(MapNames::getDpctNamespace() + "get_value", ARG(5), DEREF(0)),
+    CALL("oneapi::mkl::blas::column_major::her2k",
+         MEMBER_CALL(ARG(0), true, "get_queue"),
+         BLAS_ENUM_ARG(1, clang::dpct::BLASEnumExpr::BLASEnumType::Uplo),
+         BLAS_ENUM_ARG(2, clang::dpct::BLASEnumExpr::BLASEnumType::Trans),
+         ARG(3), ARG(4),
+         CALL(MapNames::getDpctNamespace() + "get_value", ARG(5),
+              MEMBER_CALL(ARG(0), true, "get_queue")),
          BUFFER_OR_USM_PTR(ARG(6), "std::complex<double>"), ARG(7),
          BUFFER_OR_USM_PTR(ARG(8), "std::complex<double>"), ARG(9),
-         CALL(MapNames::getDpctNamespace() + "get_value", ARG(10), DEREF(0)),
+         CALL(MapNames::getDpctNamespace() + "get_value", ARG(10),
+              MEMBER_CALL(ARG(0), true, "get_queue")),
          BUFFER_OR_USM_PTR(ARG(11), "std::complex<double>"), ARG(12))))
-=======
-         CALL(MapNames::getDpctNamespace() + "get_value", ARG(5), MEMBER_CALL(ARG(0), true, "get_queue")),
-         BUFFER_OR_USM_PTR(6, "std::complex<double>"), ARG(7),
-         BUFFER_OR_USM_PTR(8, "std::complex<double>"), ARG(9),
-         CALL(MapNames::getDpctNamespace() + "get_value", ARG(10), MEMBER_CALL(ARG(0), true, "get_queue")),
-         BUFFER_OR_USM_PTR(11, "std::complex<double>"), ARG(12))))
->>>>>>> 7ca77f36
 
 ASSIGNABLE_FACTORY(CALL_FACTORY_ENTRY(
     "cublasSgeam_64",
-    CALL("oneapi::mkl::blas::column_major::omatadd", MEMBER_CALL(ARG(0), true, "get_queue"),
+    CALL("oneapi::mkl::blas::column_major::omatadd",
+         MEMBER_CALL(ARG(0), true, "get_queue"),
          BLAS_ENUM_ARG(1, clang::dpct::BLASEnumExpr::BLASEnumType::Trans),
          BLAS_ENUM_ARG(2, clang::dpct::BLASEnumExpr::BLASEnumType::Trans),
          ARG(3), ARG(4),
-<<<<<<< HEAD
-         CALL(MapNames::getDpctNamespace() + "get_value", ARG(5), DEREF(0)),
+         CALL(MapNames::getDpctNamespace() + "get_value", ARG(5),
+              MEMBER_CALL(ARG(0), true, "get_queue")),
          BUFFER_OR_USM_PTR(ARG(6), "float"), ARG(7),
-         CALL(MapNames::getDpctNamespace() + "get_value", ARG(8), DEREF(0)),
+         CALL(MapNames::getDpctNamespace() + "get_value", ARG(8),
+              MEMBER_CALL(ARG(0), true, "get_queue")),
          BUFFER_OR_USM_PTR(ARG(9), "float"), ARG(10),
          BUFFER_OR_USM_PTR(ARG(11), "float"), ARG(12))))
-=======
-         CALL(MapNames::getDpctNamespace() + "get_value", ARG(5), MEMBER_CALL(ARG(0), true, "get_queue")),
-         BUFFER_OR_USM_PTR(6, "float"), ARG(7),
-         CALL(MapNames::getDpctNamespace() + "get_value", ARG(8), MEMBER_CALL(ARG(0), true, "get_queue")),
-         BUFFER_OR_USM_PTR(9, "float"), ARG(10), BUFFER_OR_USM_PTR(11, "float"),
-         ARG(12))))
->>>>>>> 7ca77f36
 ASSIGNABLE_FACTORY(CALL_FACTORY_ENTRY(
     "cublasDgeam_64",
-    CALL("oneapi::mkl::blas::column_major::omatadd", MEMBER_CALL(ARG(0), true, "get_queue"),
+    CALL("oneapi::mkl::blas::column_major::omatadd",
+         MEMBER_CALL(ARG(0), true, "get_queue"),
          BLAS_ENUM_ARG(1, clang::dpct::BLASEnumExpr::BLASEnumType::Trans),
          BLAS_ENUM_ARG(2, clang::dpct::BLASEnumExpr::BLASEnumType::Trans),
          ARG(3), ARG(4),
-<<<<<<< HEAD
-         CALL(MapNames::getDpctNamespace() + "get_value", ARG(5), DEREF(0)),
+         CALL(MapNames::getDpctNamespace() + "get_value", ARG(5),
+              MEMBER_CALL(ARG(0), true, "get_queue")),
          BUFFER_OR_USM_PTR(ARG(6), "double"), ARG(7),
-         CALL(MapNames::getDpctNamespace() + "get_value", ARG(8), DEREF(0)),
+         CALL(MapNames::getDpctNamespace() + "get_value", ARG(8),
+              MEMBER_CALL(ARG(0), true, "get_queue")),
          BUFFER_OR_USM_PTR(ARG(9), "double"), ARG(10),
          BUFFER_OR_USM_PTR(ARG(11), "double"), ARG(12))))
-=======
-         CALL(MapNames::getDpctNamespace() + "get_value", ARG(5), MEMBER_CALL(ARG(0), true, "get_queue")),
-         BUFFER_OR_USM_PTR(6, "double"), ARG(7),
-         CALL(MapNames::getDpctNamespace() + "get_value", ARG(8), MEMBER_CALL(ARG(0), true, "get_queue")),
-         BUFFER_OR_USM_PTR(9, "double"), ARG(10),
-         BUFFER_OR_USM_PTR(11, "double"), ARG(12))))
->>>>>>> 7ca77f36
 ASSIGNABLE_FACTORY(CALL_FACTORY_ENTRY(
     "cublasCgeam_64",
-    CALL("oneapi::mkl::blas::column_major::omatadd", MEMBER_CALL(ARG(0), true, "get_queue"),
+    CALL("oneapi::mkl::blas::column_major::omatadd",
+         MEMBER_CALL(ARG(0), true, "get_queue"),
          BLAS_ENUM_ARG(1, clang::dpct::BLASEnumExpr::BLASEnumType::Trans),
          BLAS_ENUM_ARG(2, clang::dpct::BLASEnumExpr::BLASEnumType::Trans),
          ARG(3), ARG(4),
-<<<<<<< HEAD
-         CALL(MapNames::getDpctNamespace() + "get_value", ARG(5), DEREF(0)),
+         CALL(MapNames::getDpctNamespace() + "get_value", ARG(5),
+              MEMBER_CALL(ARG(0), true, "get_queue")),
          BUFFER_OR_USM_PTR(ARG(6), "std::complex<float>"), ARG(7),
-         CALL(MapNames::getDpctNamespace() + "get_value", ARG(8), DEREF(0)),
+         CALL(MapNames::getDpctNamespace() + "get_value", ARG(8),
+              MEMBER_CALL(ARG(0), true, "get_queue")),
          BUFFER_OR_USM_PTR(ARG(9), "std::complex<float>"), ARG(10),
          BUFFER_OR_USM_PTR(ARG(11), "std::complex<float>"), ARG(12))))
-=======
-         CALL(MapNames::getDpctNamespace() + "get_value", ARG(5), MEMBER_CALL(ARG(0), true, "get_queue")),
-         BUFFER_OR_USM_PTR(6, "std::complex<float>"), ARG(7),
-         CALL(MapNames::getDpctNamespace() + "get_value", ARG(8), MEMBER_CALL(ARG(0), true, "get_queue")),
-         BUFFER_OR_USM_PTR(9, "std::complex<float>"), ARG(10),
-         BUFFER_OR_USM_PTR(11, "std::complex<float>"), ARG(12))))
->>>>>>> 7ca77f36
 ASSIGNABLE_FACTORY(CALL_FACTORY_ENTRY(
     "cublasZgeam_64",
-    CALL("oneapi::mkl::blas::column_major::omatadd", MEMBER_CALL(ARG(0), true, "get_queue"),
+    CALL("oneapi::mkl::blas::column_major::omatadd",
+         MEMBER_CALL(ARG(0), true, "get_queue"),
          BLAS_ENUM_ARG(1, clang::dpct::BLASEnumExpr::BLASEnumType::Trans),
          BLAS_ENUM_ARG(2, clang::dpct::BLASEnumExpr::BLASEnumType::Trans),
          ARG(3), ARG(4),
-<<<<<<< HEAD
-         CALL(MapNames::getDpctNamespace() + "get_value", ARG(5), DEREF(0)),
+         CALL(MapNames::getDpctNamespace() + "get_value", ARG(5),
+              MEMBER_CALL(ARG(0), true, "get_queue")),
          BUFFER_OR_USM_PTR(ARG(6), "std::complex<double>"), ARG(7),
-         CALL(MapNames::getDpctNamespace() + "get_value", ARG(8), DEREF(0)),
+         CALL(MapNames::getDpctNamespace() + "get_value", ARG(8),
+              MEMBER_CALL(ARG(0), true, "get_queue")),
          BUFFER_OR_USM_PTR(ARG(9), "std::complex<double>"), ARG(10),
          BUFFER_OR_USM_PTR(ARG(11), "std::complex<double>"), ARG(12))))
-=======
-         CALL(MapNames::getDpctNamespace() + "get_value", ARG(5), MEMBER_CALL(ARG(0), true, "get_queue")),
-         BUFFER_OR_USM_PTR(6, "std::complex<double>"), ARG(7),
-         CALL(MapNames::getDpctNamespace() + "get_value", ARG(8), MEMBER_CALL(ARG(0), true, "get_queue")),
-         BUFFER_OR_USM_PTR(9, "std::complex<double>"), ARG(10),
-         BUFFER_OR_USM_PTR(11, "std::complex<double>"), ARG(12))))
->>>>>>> 7ca77f36
 
 ASSIGNABLE_FACTORY(CALL_FACTORY_ENTRY(
     "cublasSdgmm_64",
