//===--------------- APINamesCUBLAS.inc -----------------------------------===//
//
// Part of the LLVM Project, under the Apache License v2.0 with LLVM Exceptions.
// See https://llvm.org/LICENSE.txt for license information.
// SPDX-License-Identifier: Apache-2.0 WITH LLVM-exception
//
//===----------------------------------------------------------------------===//

#include "CallExprRewriterCommon.h"
ASSIGNABLE_FACTORY(FEATURE_REQUEST_FACTORY(
    HelperFeatureEnum::device_ext,
    CALL_FACTORY_ENTRY("cublasGetVersion_v2",
                       CALL(MapNames::getDpctNamespace() + "mkl_get_version",
                            ARG(MapNames::getDpctNamespace() + "version_field::major"), ARG(1)))))

ASSIGNABLE_FACTORY(FEATURE_REQUEST_FACTORY(
    HelperFeatureEnum::device_ext,
    CALL_FACTORY_ENTRY("cublasGetVersion",
                       CALL(MapNames::getDpctNamespace() + "mkl_get_version",
                            ARG(MapNames::getDpctNamespace() + "version_field::major"), ARG(0)))))

ASSIGNABLE_FACTORY(FEATURE_REQUEST_FACTORY(
    HelperFeatureEnum::device_ext,
    ASSIGN_FACTORY_ENTRY("cublasCreate_v2", DEREF(0),
                         NEW(MapNames::getDpctNamespace() +
                             "blas::descriptor"))))
ASSIGNABLE_FACTORY(DELETE_FACTORY_ENTRY("cublasDestroy_v2", ARG(0)))
ASSIGNABLE_FACTORY(MEMBER_CALL_FACTORY_ENTRY("cublasSetStream_v2", ARG(0), true,
                                             "set_queue", ARG(1)))
ASSIGNABLE_FACTORY(ASSIGN_FACTORY_ENTRY("cublasGetStream_v2", DEREF(1),
                                        UO(UnaryOperatorKind::UO_AddrOf,
                                           PAREN(MEMBER_CALL(ARG(0), true,
                                                             "get_queue")))))

ASSIGNABLE_FACTORY(CALL_FACTORY_ENTRY(
    "cublasSetKernelStream",
    CALL(MapNames::getDpctNamespace() + "blas::descriptor::set_saved_queue",
         ARG(0))))

<<<<<<< HEAD
ASSIGNABLE_FACTORY(MEMBER_CALL_FACTORY_ENTRY("cublasSetMathMode", ARG(0), true,
                                             "set_math_mode", ARG(1)))
ASSIGNABLE_FACTORY(ASSIGN_FACTORY_ENTRY("cublasGetMathMode", DEREF(1),
                                        MEMBER_CALL(ARG(0), true,
                                                    "get_math_mode")))
=======
#define SETGET_VECTOR(NAME)                                                    \
  ASSIGNABLE_FACTORY(FEATURE_REQUEST_FACTORY(                                  \
      HelperFeatureEnum::device_ext,                                           \
      CALL_FACTORY_ENTRY(                                                      \
          #NAME,                                                               \
          CALL(MapNames::getDpctNamespace() + "blas::matrix_mem_copy", ARG(4), \
               ARG(2), ARG(5), ARG(3), ARG("1"), ARG(0), ARG(1)))))
SETGET_VECTOR(cublasSetVector)
SETGET_VECTOR(cublasGetVector)
SETGET_VECTOR(cublasSetVector_64)
SETGET_VECTOR(cublasGetVector_64)
#undef SETGET_VECTOR

#define SETGET_VECTOR_ASYNC(NAME)                                              \
  ASSIGNABLE_FACTORY(FEATURE_REQUEST_FACTORY(                                  \
      HelperFeatureEnum::device_ext,                                           \
      CALL_FACTORY_ENTRY(                                                      \
          #NAME, CALL(MapNames::getDpctNamespace() + "blas::matrix_mem_copy",  \
                      ARG(4), ARG(2), ARG(5), ARG(3), ARG("1"), ARG(0),        \
                      ARG(1), ARG(MapNames::getDpctNamespace() + "automatic"), \
                      DEREF(6), ARG("true")))))
SETGET_VECTOR_ASYNC(cublasSetVectorAsync)
SETGET_VECTOR_ASYNC(cublasGetVectorAsync)
SETGET_VECTOR_ASYNC(cublasSetVectorAsync_64)
SETGET_VECTOR_ASYNC(cublasGetVectorAsync_64)
#undef SETGET_VECTOR_ASYNC

#define SETGET_MATRIX(NAME)                                                    \
  ASSIGNABLE_FACTORY(FEATURE_REQUEST_FACTORY(                                  \
      HelperFeatureEnum::device_ext,                                           \
      CALL_FACTORY_ENTRY(                                                      \
          #NAME,                                                               \
          CALL(MapNames::getDpctNamespace() + "blas::matrix_mem_copy", ARG(5), \
               ARG(3), ARG(6), ARG(4), ARG(0), ARG(1), ARG(2)))))
SETGET_MATRIX(cublasSetMatrix)
SETGET_MATRIX(cublasGetMatrix)
SETGET_MATRIX(cublasSetMatrix_64)
SETGET_MATRIX(cublasGetMatrix_64)
#undef SETGET_MATRIX

#define SETGET_MATRIX_ASYNC(NAME)                                              \
  ASSIGNABLE_FACTORY(FEATURE_REQUEST_FACTORY(                                  \
      HelperFeatureEnum::device_ext,                                           \
      CALL_FACTORY_ENTRY(                                                      \
          #NAME, CALL(MapNames::getDpctNamespace() + "blas::matrix_mem_copy",  \
                      ARG(5), ARG(3), ARG(6), ARG(4), ARG(0), ARG(1), ARG(2),  \
                      ARG(MapNames::getDpctNamespace() + "automatic"),         \
                      DEREF(7), ARG("true")))))
SETGET_MATRIX_ASYNC(cublasSetMatrixAsync)
SETGET_MATRIX_ASYNC(cublasGetMatrixAsync)
SETGET_MATRIX_ASYNC(cublasSetMatrixAsync_64)
SETGET_MATRIX_ASYNC(cublasGetMatrixAsync_64)
#undef SETGET_MATRIX_ASYNC
>>>>>>> b31b59a3

ASSIGNABLE_FACTORY(CALL_FACTORY_ENTRY(
    "cublasSgemm_v2",
    CALL("oneapi::mkl::blas::column_major::gemm",
         MEMBER_CALL(ARG(0), true, "get_queue"),
         BLAS_ENUM_ARG(1, clang::dpct::BLASEnumExpr::BLASEnumType::Trans),
         BLAS_ENUM_ARG(2, clang::dpct::BLASEnumExpr::BLASEnumType::Trans),
         ARG(3), ARG(4), ARG(5),
         CALL(MapNames::getDpctNamespace() + "get_value", ARG(6),
              MEMBER_CALL(ARG(0), true, "get_queue")),
         BUFFER_OR_USM_PTR(ARG(7), "float"), ARG(8),
         BUFFER_OR_USM_PTR(ARG(9), "float"), ARG(10),
         CALL(MapNames::getDpctNamespace() + "get_value", ARG(11),
              MEMBER_CALL(ARG(0), true, "get_queue")),
         BUFFER_OR_USM_PTR(ARG(12), "float"), ARG(13))))

ASSIGNABLE_FACTORY(CALL_FACTORY_ENTRY(
    "cublasDgemm_v2",
    CALL("oneapi::mkl::blas::column_major::gemm",
         MEMBER_CALL(ARG(0), true, "get_queue"),
         BLAS_ENUM_ARG(1, clang::dpct::BLASEnumExpr::BLASEnumType::Trans),
         BLAS_ENUM_ARG(2, clang::dpct::BLASEnumExpr::BLASEnumType::Trans),
         ARG(3), ARG(4), ARG(5),
         CALL(MapNames::getDpctNamespace() + "get_value", ARG(6),
              MEMBER_CALL(ARG(0), true, "get_queue")),
         BUFFER_OR_USM_PTR(ARG(7), "double"), ARG(8),
         BUFFER_OR_USM_PTR(ARG(9), "double"), ARG(10),
         CALL(MapNames::getDpctNamespace() + "get_value", ARG(11),
              MEMBER_CALL(ARG(0), true, "get_queue")),
         BUFFER_OR_USM_PTR(ARG(12), "double"), ARG(13))))

ASSIGNABLE_FACTORY(CALL_FACTORY_ENTRY(
    "cublasCgemm_v2",
    CALL("oneapi::mkl::blas::column_major::gemm",
         MEMBER_CALL(ARG(0), true, "get_queue"),
         BLAS_ENUM_ARG(1, clang::dpct::BLASEnumExpr::BLASEnumType::Trans),
         BLAS_ENUM_ARG(2, clang::dpct::BLASEnumExpr::BLASEnumType::Trans),
         ARG(3), ARG(4), ARG(5),
         CALL(MapNames::getDpctNamespace() + "get_value", ARG(6),
              MEMBER_CALL(ARG(0), true, "get_queue")),
         BUFFER_OR_USM_PTR(ARG(7), "std::complex<float>"), ARG(8),
         BUFFER_OR_USM_PTR(ARG(9), "std::complex<float>"), ARG(10),
         CALL(MapNames::getDpctNamespace() + "get_value", ARG(11),
              MEMBER_CALL(ARG(0), true, "get_queue")),
         BUFFER_OR_USM_PTR(ARG(12), "std::complex<float>"), ARG(13))))

ASSIGNABLE_FACTORY(CALL_FACTORY_ENTRY(
    "cublasZgemm_v2",
    CALL("oneapi::mkl::blas::column_major::gemm",
         MEMBER_CALL(ARG(0), true, "get_queue"),
         BLAS_ENUM_ARG(1, clang::dpct::BLASEnumExpr::BLASEnumType::Trans),
         BLAS_ENUM_ARG(2, clang::dpct::BLASEnumExpr::BLASEnumType::Trans),
         ARG(3), ARG(4), ARG(5),
         CALL(MapNames::getDpctNamespace() + "get_value", ARG(6),
              MEMBER_CALL(ARG(0), true, "get_queue")),
         BUFFER_OR_USM_PTR(ARG(7), "std::complex<double>"), ARG(8),
         BUFFER_OR_USM_PTR(ARG(9), "std::complex<double>"), ARG(10),
         CALL(MapNames::getDpctNamespace() + "get_value", ARG(11),
              MEMBER_CALL(ARG(0), true, "get_queue")),
         BUFFER_OR_USM_PTR(ARG(12), "std::complex<double>"), ARG(13))))

ASSIGNABLE_FACTORY(FEATURE_REQUEST_FACTORY(
    HelperFeatureEnum::device_ext,
    CALL_FACTORY_ENTRY("cublasNrm2Ex",
                       CALL(MapNames::getDpctNamespace() + "nrm2", MEMBER_CALL(ARG(0), true, "get_queue"),
                            ARG(1), ARG(2), ARG(3), ARG(4), ARG(5), ARG(6)))))

ASSIGNABLE_FACTORY(FEATURE_REQUEST_FACTORY(
    HelperFeatureEnum::device_ext,
    CALL_FACTORY_ENTRY("cublasDotEx",
                       CALL(MapNames::getDpctNamespace() + "dot", MEMBER_CALL(ARG(0), true, "get_queue"),
                            ARG(1), ARG(2), ARG(3), ARG(4), ARG(5), ARG(6),
                            ARG(7), ARG(8), ARG(9)))))

ASSIGNABLE_FACTORY(FEATURE_REQUEST_FACTORY(
    HelperFeatureEnum::device_ext,
    CALL_FACTORY_ENTRY("cublasDotcEx",
                       CALL(MapNames::getDpctNamespace() + "dotc", MEMBER_CALL(ARG(0), true, "get_queue"),
                            ARG(1), ARG(2), ARG(3), ARG(4), ARG(5), ARG(6),
                            ARG(7), ARG(8), ARG(9)))))

ASSIGNABLE_FACTORY(FEATURE_REQUEST_FACTORY(
    HelperFeatureEnum::device_ext,
    CALL_FACTORY_ENTRY("cublasScalEx",
                       CALL(MapNames::getDpctNamespace() + "scal", MEMBER_CALL(ARG(0), true, "get_queue"),
                            ARG(1), ARG(2), ARG(3), ARG(4), ARG(5), ARG(6)))))

ASSIGNABLE_FACTORY(FEATURE_REQUEST_FACTORY(
    HelperFeatureEnum::device_ext,
    CALL_FACTORY_ENTRY("cublasAxpyEx",
                       CALL(MapNames::getDpctNamespace() + "axpy", MEMBER_CALL(ARG(0), true, "get_queue"),
                            ARG(1), ARG(2), ARG(3), ARG(4), ARG(5), ARG(6),
                            ARG(7), ARG(8), ARG(9)))))

ASSIGNABLE_FACTORY(FEATURE_REQUEST_FACTORY(
    HelperFeatureEnum::device_ext,
    CALL_FACTORY_ENTRY("cublasRotEx",
                       CALL(MapNames::getDpctNamespace() + "rot", MEMBER_CALL(ARG(0), true, "get_queue"),
                            ARG(1), ARG(2), ARG(3), ARG(4), ARG(5), ARG(6),
                            ARG(7), ARG(8), ARG(9), ARG(10)))))

ASSIGNABLE_FACTORY(FEATURE_REQUEST_FACTORY(
    HelperFeatureEnum::device_ext,
    CALL_FACTORY_ENTRY(
        "cublasGemmEx",
        CALL(MapNames::getDpctNamespace() + "gemm", MEMBER_CALL(ARG(0), true, "get_queue"),
             BLAS_ENUM_ARG(1, clang::dpct::BLASEnumExpr::BLASEnumType::Trans),
             BLAS_ENUM_ARG(2, clang::dpct::BLASEnumExpr::BLASEnumType::Trans),
             ARG(3), ARG(4), ARG(5), ARG(6), ARG(7), ARG(8), ARG(9), ARG(10),
             ARG(11), ARG(12), ARG(13), ARG(14), ARG(15), ARG(16), ARG(17)))))

ASSIGNABLE_FACTORY(FEATURE_REQUEST_FACTORY(
    HelperFeatureEnum::device_ext,
    CALL_FACTORY_ENTRY(
        "cublasGemmBatchedEx",
        CALL(MapNames::getDpctNamespace() + "gemm_batch", MEMBER_CALL(ARG(0), true, "get_queue"),
             BLAS_ENUM_ARG(1, clang::dpct::BLASEnumExpr::BLASEnumType::Trans),
             BLAS_ENUM_ARG(2, clang::dpct::BLASEnumExpr::BLASEnumType::Trans),
             ARG(3), ARG(4), ARG(5), ARG(6), DOUBLE_POINTER_CONST_CAST(makeLiteral("void"), ARG(7), BOOL(true), BOOL(false)), ARG(8), ARG(9),
             DOUBLE_POINTER_CONST_CAST(makeLiteral("void"), ARG(10), BOOL(true), BOOL(false)),
             ARG(11), ARG(12), ARG(13), DOUBLE_POINTER_CONST_CAST(makeLiteral("void"), ARG(14), BOOL(false), BOOL(false)), ARG(15), ARG(16), ARG(17), ARG(18)))))

ASSIGNABLE_FACTORY(FEATURE_REQUEST_FACTORY(
    HelperFeatureEnum::device_ext,
    CALL_FACTORY_ENTRY(
        "cublasGemmStridedBatchedEx",
        CALL(MapNames::getDpctNamespace() + "gemm_batch", MEMBER_CALL(ARG(0), true, "get_queue"),
             BLAS_ENUM_ARG(1, clang::dpct::BLASEnumExpr::BLASEnumType::Trans),
             BLAS_ENUM_ARG(2, clang::dpct::BLASEnumExpr::BLASEnumType::Trans),
             ARG(3), ARG(4), ARG(5), ARG(6), ARG(7), ARG(8), ARG(9), ARG(10),
             ARG(11), ARG(12), ARG(13), ARG(14), ARG(15), ARG(16), ARG(17),
             ARG(18), ARG(19), ARG(20), ARG(21)))))

ASSIGNABLE_FACTORY(FEATURE_REQUEST_FACTORY(
    HelperFeatureEnum::device_ext,
    CALL_FACTORY_ENTRY(
        "cublasSsyrkx",
        CALL(MapNames::getDpctNamespace() + "syrk", MEMBER_CALL(ARG(0), true, "get_queue"),
             BLAS_ENUM_ARG(1, clang::dpct::BLASEnumExpr::BLASEnumType::Uplo),
             BLAS_ENUM_ARG(2, clang::dpct::BLASEnumExpr::BLASEnumType::Trans),
             ARG(3), ARG(4), ARG(5), ARG(6), ARG(7), ARG(8), ARG(9), ARG(10),
             ARG(11), ARG(12)))))

ASSIGNABLE_FACTORY(FEATURE_REQUEST_FACTORY(
    HelperFeatureEnum::device_ext,
    CALL_FACTORY_ENTRY(
        "cublasDsyrkx",
        CALL(MapNames::getDpctNamespace() + "syrk", MEMBER_CALL(ARG(0), true, "get_queue"),
             BLAS_ENUM_ARG(1, clang::dpct::BLASEnumExpr::BLASEnumType::Uplo),
             BLAS_ENUM_ARG(2, clang::dpct::BLASEnumExpr::BLASEnumType::Trans),
             ARG(3), ARG(4), ARG(5), ARG(6), ARG(7), ARG(8), ARG(9), ARG(10),
             ARG(11), ARG(12)))))

ASSIGNABLE_FACTORY(FEATURE_REQUEST_FACTORY(
    HelperFeatureEnum::device_ext,
    CALL_FACTORY_ENTRY(
        "cublasCsyrkx",
        CALL(MapNames::getDpctNamespace() + "syrk", MEMBER_CALL(ARG(0), true, "get_queue"),
             BLAS_ENUM_ARG(1, clang::dpct::BLASEnumExpr::BLASEnumType::Uplo),
             BLAS_ENUM_ARG(2, clang::dpct::BLASEnumExpr::BLASEnumType::Trans),
             ARG(3), ARG(4), ARG(5), ARG(6), ARG(7), ARG(8), ARG(9), ARG(10),
             ARG(11), ARG(12)))))

ASSIGNABLE_FACTORY(FEATURE_REQUEST_FACTORY(
    HelperFeatureEnum::device_ext,
    CALL_FACTORY_ENTRY(
        "cublasZsyrkx",
        CALL(MapNames::getDpctNamespace() + "syrk", MEMBER_CALL(ARG(0), true, "get_queue"),
             BLAS_ENUM_ARG(1, clang::dpct::BLASEnumExpr::BLASEnumType::Uplo),
             BLAS_ENUM_ARG(2, clang::dpct::BLASEnumExpr::BLASEnumType::Trans),
             ARG(3), ARG(4), ARG(5), ARG(6), ARG(7), ARG(8), ARG(9), ARG(10),
             ARG(11), ARG(12)))))

ASSIGNABLE_FACTORY(FEATURE_REQUEST_FACTORY(
    HelperFeatureEnum::device_ext,
    CALL_FACTORY_ENTRY(
        "cublasCherkx",
        CALL(MapNames::getDpctNamespace() + "herk", MEMBER_CALL(ARG(0), true, "get_queue"),
             BLAS_ENUM_ARG(1, clang::dpct::BLASEnumExpr::BLASEnumType::Uplo),
             BLAS_ENUM_ARG(2, clang::dpct::BLASEnumExpr::BLASEnumType::Trans),
             ARG(3), ARG(4), ARG(5), ARG(6), ARG(7), ARG(8), ARG(9), ARG(10),
             ARG(11), ARG(12)))))

ASSIGNABLE_FACTORY(FEATURE_REQUEST_FACTORY(
    HelperFeatureEnum::device_ext,
    CALL_FACTORY_ENTRY(
        "cublasZherkx",
        CALL(MapNames::getDpctNamespace() + "herk", MEMBER_CALL(ARG(0), true, "get_queue"),
             BLAS_ENUM_ARG(1, clang::dpct::BLASEnumExpr::BLASEnumType::Uplo),
             BLAS_ENUM_ARG(2, clang::dpct::BLASEnumExpr::BLASEnumType::Trans),
             ARG(3), ARG(4), ARG(5), ARG(6), ARG(7), ARG(8), ARG(9), ARG(10),
             ARG(11), ARG(12)))))

ASSIGNABLE_FACTORY(CALL_FACTORY_ENTRY(
    "cublasSgeam",
    CALL("oneapi::mkl::blas::column_major::omatadd",
         MEMBER_CALL(ARG(0), true, "get_queue"),
         BLAS_ENUM_ARG(1, clang::dpct::BLASEnumExpr::BLASEnumType::Trans),
         BLAS_ENUM_ARG(2, clang::dpct::BLASEnumExpr::BLASEnumType::Trans),
         ARG(3), ARG(4),
         CALL(MapNames::getDpctNamespace() + "get_value", ARG(5),
              MEMBER_CALL(ARG(0), true, "get_queue")),
         BUFFER_OR_USM_PTR(ARG(6), "float"), ARG(7),
         CALL(MapNames::getDpctNamespace() + "get_value", ARG(8),
              MEMBER_CALL(ARG(0), true, "get_queue")),
         BUFFER_OR_USM_PTR(ARG(9), "float"), ARG(10),
         BUFFER_OR_USM_PTR(ARG(11), "float"), ARG(12))))
ASSIGNABLE_FACTORY(CALL_FACTORY_ENTRY(
    "cublasDgeam",
    CALL("oneapi::mkl::blas::column_major::omatadd",
         MEMBER_CALL(ARG(0), true, "get_queue"),
         BLAS_ENUM_ARG(1, clang::dpct::BLASEnumExpr::BLASEnumType::Trans),
         BLAS_ENUM_ARG(2, clang::dpct::BLASEnumExpr::BLASEnumType::Trans),
         ARG(3), ARG(4),
         CALL(MapNames::getDpctNamespace() + "get_value", ARG(5),
              MEMBER_CALL(ARG(0), true, "get_queue")),
         BUFFER_OR_USM_PTR(ARG(6), "double"), ARG(7),
         CALL(MapNames::getDpctNamespace() + "get_value", ARG(8),
              MEMBER_CALL(ARG(0), true, "get_queue")),
         BUFFER_OR_USM_PTR(ARG(9), "double"), ARG(10),
         BUFFER_OR_USM_PTR(ARG(11), "double"), ARG(12))))
ASSIGNABLE_FACTORY(CALL_FACTORY_ENTRY(
    "cublasCgeam",
    CALL("oneapi::mkl::blas::column_major::omatadd",
         MEMBER_CALL(ARG(0), true, "get_queue"),
         BLAS_ENUM_ARG(1, clang::dpct::BLASEnumExpr::BLASEnumType::Trans),
         BLAS_ENUM_ARG(2, clang::dpct::BLASEnumExpr::BLASEnumType::Trans),
         ARG(3), ARG(4),
         CALL(MapNames::getDpctNamespace() + "get_value", ARG(5),
              MEMBER_CALL(ARG(0), true, "get_queue")),
         BUFFER_OR_USM_PTR(ARG(6), "std::complex<float>"), ARG(7),
         CALL(MapNames::getDpctNamespace() + "get_value", ARG(8),
              MEMBER_CALL(ARG(0), true, "get_queue")),
         BUFFER_OR_USM_PTR(ARG(9), "std::complex<float>"), ARG(10),
         BUFFER_OR_USM_PTR(ARG(11), "std::complex<float>"), ARG(12))))
ASSIGNABLE_FACTORY(CALL_FACTORY_ENTRY(
    "cublasZgeam",
    CALL("oneapi::mkl::blas::column_major::omatadd",
         MEMBER_CALL(ARG(0), true, "get_queue"),
         BLAS_ENUM_ARG(1, clang::dpct::BLASEnumExpr::BLASEnumType::Trans),
         BLAS_ENUM_ARG(2, clang::dpct::BLASEnumExpr::BLASEnumType::Trans),
         ARG(3), ARG(4),
         CALL(MapNames::getDpctNamespace() + "get_value", ARG(5),
              MEMBER_CALL(ARG(0), true, "get_queue")),
         BUFFER_OR_USM_PTR(ARG(6), "std::complex<double>"), ARG(7),
         CALL(MapNames::getDpctNamespace() + "get_value", ARG(8),
              MEMBER_CALL(ARG(0), true, "get_queue")),
         BUFFER_OR_USM_PTR(ARG(9), "std::complex<double>"), ARG(10),
         BUFFER_OR_USM_PTR(ARG(11), "std::complex<double>"), ARG(12))))

ASSIGNABLE_FACTORY(CALL_FACTORY_ENTRY(
    "cublasSdgmm",
    CALL("oneapi::mkl::blas::column_major::dgmm", MEMBER_CALL(ARG(0), true, "get_queue"),
         BLAS_ENUM_ARG(1, clang::dpct::BLASEnumExpr::BLASEnumType::Side),
         ARG(2), ARG(3), BUFFER_OR_USM_PTR(ARG(4), "float"), ARG(5),
         BUFFER_OR_USM_PTR(ARG(6), "float"), ARG(7),
         BUFFER_OR_USM_PTR(ARG(8), "float"), ARG(9))))
ASSIGNABLE_FACTORY(CALL_FACTORY_ENTRY(
    "cublasDdgmm",
    CALL("oneapi::mkl::blas::column_major::dgmm", MEMBER_CALL(ARG(0), true, "get_queue"),
         BLAS_ENUM_ARG(1, clang::dpct::BLASEnumExpr::BLASEnumType::Side),
         ARG(2), ARG(3), BUFFER_OR_USM_PTR(ARG(4), "double"), ARG(5),
         BUFFER_OR_USM_PTR(ARG(6), "double"), ARG(7),
         BUFFER_OR_USM_PTR(ARG(8), "double"), ARG(9))))
ASSIGNABLE_FACTORY(CALL_FACTORY_ENTRY(
    "cublasCdgmm",
    CALL("oneapi::mkl::blas::column_major::dgmm", MEMBER_CALL(ARG(0), true, "get_queue"),
         BLAS_ENUM_ARG(1, clang::dpct::BLASEnumExpr::BLASEnumType::Side),
         ARG(2), ARG(3), BUFFER_OR_USM_PTR(ARG(4), "std::complex<float>"),
         ARG(5), BUFFER_OR_USM_PTR(ARG(6), "std::complex<float>"), ARG(7),
         BUFFER_OR_USM_PTR(ARG(8), "std::complex<float>"), ARG(9))))
ASSIGNABLE_FACTORY(CALL_FACTORY_ENTRY(
    "cublasZdgmm",
    CALL("oneapi::mkl::blas::column_major::dgmm", MEMBER_CALL(ARG(0), true, "get_queue"),
         BLAS_ENUM_ARG(1, clang::dpct::BLASEnumExpr::BLASEnumType::Side),
         ARG(2), ARG(3), BUFFER_OR_USM_PTR(ARG(4), "std::complex<double>"),
         ARG(5), BUFFER_OR_USM_PTR(ARG(6), "std::complex<double>"), ARG(7),
         BUFFER_OR_USM_PTR(ARG(8), "std::complex<double>"), ARG(9))))

ASSIGNABLE_FACTORY(FEATURE_REQUEST_FACTORY(
    HelperFeatureEnum::device_ext,
    CALL_FACTORY_ENTRY(
        "cublasStrsmBatched",
        CALL(MapNames::getDpctNamespace() + "trsm_batch", MEMBER_CALL(ARG(0), true, "get_queue"),
             BLAS_ENUM_ARG(1, clang::dpct::BLASEnumExpr::BLASEnumType::Side),
             BLAS_ENUM_ARG(2, clang::dpct::BLASEnumExpr::BLASEnumType::Uplo),
             BLAS_ENUM_ARG(3, clang::dpct::BLASEnumExpr::BLASEnumType::Trans),
             BLAS_ENUM_ARG(4, clang::dpct::BLASEnumExpr::BLASEnumType::Diag),
             ARG(5), ARG(6), ARG(7), CAST(makeLiteral("const void**"), ARG(8)), ARG(MapNames::getDpctNamespace() + "library_data_t::real_float"), ARG(9), CAST(makeLiteral("void**"), ARG(10)),
             ARG(MapNames::getDpctNamespace() + "library_data_t::real_float"), ARG(11), ARG(12), ARG(MapNames::getDpctNamespace() + "library_data_t::real_float")))))
ASSIGNABLE_FACTORY(FEATURE_REQUEST_FACTORY(
    HelperFeatureEnum::device_ext,
    CALL_FACTORY_ENTRY(
        "cublasDtrsmBatched",
        CALL(MapNames::getDpctNamespace() + "trsm_batch", MEMBER_CALL(ARG(0), true, "get_queue"),
             BLAS_ENUM_ARG(1, clang::dpct::BLASEnumExpr::BLASEnumType::Side),
             BLAS_ENUM_ARG(2, clang::dpct::BLASEnumExpr::BLASEnumType::Uplo),
             BLAS_ENUM_ARG(3, clang::dpct::BLASEnumExpr::BLASEnumType::Trans),
             BLAS_ENUM_ARG(4, clang::dpct::BLASEnumExpr::BLASEnumType::Diag),
             ARG(5), ARG(6), ARG(7), CAST(makeLiteral("const void**"), ARG(8)), ARG(MapNames::getDpctNamespace() + "library_data_t::real_double"), ARG(9), CAST(makeLiteral("void**"), ARG(10)),
             ARG(MapNames::getDpctNamespace() + "library_data_t::real_double"), ARG(11), ARG(12), ARG(MapNames::getDpctNamespace() + "library_data_t::real_double")))))
ASSIGNABLE_FACTORY(FEATURE_REQUEST_FACTORY(
    HelperFeatureEnum::device_ext,
    CALL_FACTORY_ENTRY(
        "cublasCtrsmBatched",
        CALL(MapNames::getDpctNamespace() + "trsm_batch", MEMBER_CALL(ARG(0), true, "get_queue"),
             BLAS_ENUM_ARG(1, clang::dpct::BLASEnumExpr::BLASEnumType::Side),
             BLAS_ENUM_ARG(2, clang::dpct::BLASEnumExpr::BLASEnumType::Uplo),
             BLAS_ENUM_ARG(3, clang::dpct::BLASEnumExpr::BLASEnumType::Trans),
             BLAS_ENUM_ARG(4, clang::dpct::BLASEnumExpr::BLASEnumType::Diag),
             ARG(5), ARG(6), ARG(7), CAST(makeLiteral("const void**"), ARG(8)), ARG(MapNames::getDpctNamespace() + "library_data_t::complex_float"), ARG(9), CAST(makeLiteral("void**"), ARG(10)),
             ARG(MapNames::getDpctNamespace() + "library_data_t::complex_float"), ARG(11), ARG(12), ARG(MapNames::getDpctNamespace() + "library_data_t::complex_float")))))
ASSIGNABLE_FACTORY(FEATURE_REQUEST_FACTORY(
    HelperFeatureEnum::device_ext,
    CALL_FACTORY_ENTRY(
        "cublasZtrsmBatched",
        CALL(MapNames::getDpctNamespace() + "trsm_batch", MEMBER_CALL(ARG(0), true, "get_queue"),
             BLAS_ENUM_ARG(1, clang::dpct::BLASEnumExpr::BLASEnumType::Side),
             BLAS_ENUM_ARG(2, clang::dpct::BLASEnumExpr::BLASEnumType::Uplo),
             BLAS_ENUM_ARG(3, clang::dpct::BLASEnumExpr::BLASEnumType::Trans),
             BLAS_ENUM_ARG(4, clang::dpct::BLASEnumExpr::BLASEnumType::Diag),
             ARG(5), ARG(6), ARG(7), CAST(makeLiteral("const void**"), ARG(8)), ARG(MapNames::getDpctNamespace() + "library_data_t::complex_double"), ARG(9), CAST(makeLiteral("void**"), ARG(10)),
             ARG(MapNames::getDpctNamespace() + "library_data_t::complex_double"), ARG(11), ARG(12), ARG(MapNames::getDpctNamespace() + "library_data_t::complex_double")))))

ASSIGNABLE_FACTORY(FEATURE_REQUEST_FACTORY(
    HelperFeatureEnum::device_ext,
    CALL_FACTORY_ENTRY(
        "cublasStrmm_v2",
        CALL(MapNames::getDpctNamespace() + "trmm", MEMBER_CALL(ARG(0), true, "get_queue"),
             BLAS_ENUM_ARG(1, clang::dpct::BLASEnumExpr::BLASEnumType::Side),
             BLAS_ENUM_ARG(2, clang::dpct::BLASEnumExpr::BLASEnumType::Uplo),
             BLAS_ENUM_ARG(3, clang::dpct::BLASEnumExpr::BLASEnumType::Trans),
             BLAS_ENUM_ARG(4, clang::dpct::BLASEnumExpr::BLASEnumType::Diag),
             ARG(5), ARG(6), ARG(7), ARG(8), ARG(9), ARG(10),
             ARG(11), ARG(12), ARG(13)))))
ASSIGNABLE_FACTORY(FEATURE_REQUEST_FACTORY(
    HelperFeatureEnum::device_ext,
    CALL_FACTORY_ENTRY(
        "cublasDtrmm_v2",
        CALL(MapNames::getDpctNamespace() + "trmm", MEMBER_CALL(ARG(0), true, "get_queue"),
             BLAS_ENUM_ARG(1, clang::dpct::BLASEnumExpr::BLASEnumType::Side),
             BLAS_ENUM_ARG(2, clang::dpct::BLASEnumExpr::BLASEnumType::Uplo),
             BLAS_ENUM_ARG(3, clang::dpct::BLASEnumExpr::BLASEnumType::Trans),
             BLAS_ENUM_ARG(4, clang::dpct::BLASEnumExpr::BLASEnumType::Diag),
             ARG(5), ARG(6), ARG(7), ARG(8), ARG(9), ARG(10),
             ARG(11), ARG(12), ARG(13)))))
ASSIGNABLE_FACTORY(FEATURE_REQUEST_FACTORY(
    HelperFeatureEnum::device_ext,
    CALL_FACTORY_ENTRY(
        "cublasCtrmm_v2",
        CALL(MapNames::getDpctNamespace() + "trmm", MEMBER_CALL(ARG(0), true, "get_queue"),
             BLAS_ENUM_ARG(1, clang::dpct::BLASEnumExpr::BLASEnumType::Side),
             BLAS_ENUM_ARG(2, clang::dpct::BLASEnumExpr::BLASEnumType::Uplo),
             BLAS_ENUM_ARG(3, clang::dpct::BLASEnumExpr::BLASEnumType::Trans),
             BLAS_ENUM_ARG(4, clang::dpct::BLASEnumExpr::BLASEnumType::Diag),
             ARG(5), ARG(6), ARG(7), ARG(8), ARG(9), ARG(10),
             ARG(11), ARG(12), ARG(13)))))
ASSIGNABLE_FACTORY(FEATURE_REQUEST_FACTORY(
    HelperFeatureEnum::device_ext,
    CALL_FACTORY_ENTRY(
        "cublasZtrmm_v2",
        CALL(MapNames::getDpctNamespace() + "trmm", MEMBER_CALL(ARG(0), true, "get_queue"),
             BLAS_ENUM_ARG(1, clang::dpct::BLASEnumExpr::BLASEnumType::Side),
             BLAS_ENUM_ARG(2, clang::dpct::BLASEnumExpr::BLASEnumType::Uplo),
             BLAS_ENUM_ARG(3, clang::dpct::BLASEnumExpr::BLASEnumType::Trans),
             BLAS_ENUM_ARG(4, clang::dpct::BLASEnumExpr::BLASEnumType::Diag),
             ARG(5), ARG(6), ARG(7), ARG(8), ARG(9), ARG(10),
             ARG(11), ARG(12), ARG(13)))))

ASSIGNABLE_FACTORY(FEATURE_REQUEST_FACTORY(
    HelperFeatureEnum::device_ext,
    CALL_FACTORY_ENTRY(
        "cublasHgemmBatched",
        CALL(MapNames::getDpctNamespace() + "gemm_batch", MEMBER_CALL(ARG(0), true, "get_queue"),
             BLAS_ENUM_ARG(1, clang::dpct::BLASEnumExpr::BLASEnumType::Trans),
             BLAS_ENUM_ARG(2, clang::dpct::BLASEnumExpr::BLASEnumType::Trans),
             ARG(3), ARG(4), ARG(5), ARG(6), CAST(makeLiteral("const void**"), ARG(7)), ARG(MapNames::getDpctNamespace() + "library_data_t::real_half"), ARG(8), CAST(makeLiteral("const void**"), ARG(9)),
             ARG(MapNames::getDpctNamespace() + "library_data_t::real_half"), ARG(10), ARG(11), CAST(makeLiteral("void**"), ARG(12)), ARG(MapNames::getDpctNamespace() + "library_data_t::real_half"),
             ARG(13), ARG(14), ARG(MapNames::getDpctNamespace() + "library_data_t::real_half")))))
ASSIGNABLE_FACTORY(FEATURE_REQUEST_FACTORY(
    HelperFeatureEnum::device_ext,
    CALL_FACTORY_ENTRY(
        "cublasSgemmBatched",
        CALL(MapNames::getDpctNamespace() + "gemm_batch", MEMBER_CALL(ARG(0), true, "get_queue"),
             BLAS_ENUM_ARG(1, clang::dpct::BLASEnumExpr::BLASEnumType::Trans),
             BLAS_ENUM_ARG(2, clang::dpct::BLASEnumExpr::BLASEnumType::Trans),
             ARG(3), ARG(4), ARG(5), ARG(6), CAST(makeLiteral("const void**"), ARG(7)), ARG(MapNames::getDpctNamespace() + "library_data_t::real_float"), ARG(8), CAST(makeLiteral("const void**"), ARG(9)),
             ARG(MapNames::getDpctNamespace() + "library_data_t::real_float"), ARG(10), ARG(11), CAST(makeLiteral("void**"), ARG(12)), ARG(MapNames::getDpctNamespace() + "library_data_t::real_float"),
             ARG(13), ARG(14), ARG(MapNames::getDpctNamespace() + "library_data_t::real_float")))))
ASSIGNABLE_FACTORY(FEATURE_REQUEST_FACTORY(
    HelperFeatureEnum::device_ext,
    CALL_FACTORY_ENTRY(
        "cublasDgemmBatched",
        CALL(MapNames::getDpctNamespace() + "gemm_batch", MEMBER_CALL(ARG(0), true, "get_queue"),
             BLAS_ENUM_ARG(1, clang::dpct::BLASEnumExpr::BLASEnumType::Trans),
             BLAS_ENUM_ARG(2, clang::dpct::BLASEnumExpr::BLASEnumType::Trans),
             ARG(3), ARG(4), ARG(5), ARG(6), CAST(makeLiteral("const void**"), ARG(7)), ARG(MapNames::getDpctNamespace() + "library_data_t::real_double"), ARG(8), CAST(makeLiteral("const void**"), ARG(9)),
             ARG(MapNames::getDpctNamespace() + "library_data_t::real_double"), ARG(10), ARG(11), CAST(makeLiteral("void**"), ARG(12)), ARG(MapNames::getDpctNamespace() + "library_data_t::real_double"),
             ARG(13), ARG(14), ARG(MapNames::getDpctNamespace() + "library_data_t::real_double")))))
ASSIGNABLE_FACTORY(FEATURE_REQUEST_FACTORY(
    HelperFeatureEnum::device_ext,
    CALL_FACTORY_ENTRY(
        "cublasCgemmBatched",
        CALL(MapNames::getDpctNamespace() + "gemm_batch", MEMBER_CALL(ARG(0), true, "get_queue"),
             BLAS_ENUM_ARG(1, clang::dpct::BLASEnumExpr::BLASEnumType::Trans),
             BLAS_ENUM_ARG(2, clang::dpct::BLASEnumExpr::BLASEnumType::Trans),
             ARG(3), ARG(4), ARG(5), ARG(6), CAST(makeLiteral("const void**"), ARG(7)), ARG(MapNames::getDpctNamespace() + "library_data_t::complex_float"), ARG(8), CAST(makeLiteral("const void**"), ARG(9)),
             ARG(MapNames::getDpctNamespace() + "library_data_t::complex_float"), ARG(10), ARG(11), CAST(makeLiteral("void**"), ARG(12)), ARG(MapNames::getDpctNamespace() + "library_data_t::complex_float"),
             ARG(13), ARG(14), ARG(MapNames::getDpctNamespace() + "library_data_t::complex_float")))))
ASSIGNABLE_FACTORY(FEATURE_REQUEST_FACTORY(
    HelperFeatureEnum::device_ext,
    CALL_FACTORY_ENTRY(
        "cublasZgemmBatched",
        CALL(MapNames::getDpctNamespace() + "gemm_batch", MEMBER_CALL(ARG(0), true, "get_queue"),
             BLAS_ENUM_ARG(1, clang::dpct::BLASEnumExpr::BLASEnumType::Trans),
             BLAS_ENUM_ARG(2, clang::dpct::BLASEnumExpr::BLASEnumType::Trans),
             ARG(3), ARG(4), ARG(5), ARG(6), CAST(makeLiteral("const void**"), ARG(7)), ARG(MapNames::getDpctNamespace() + "library_data_t::complex_double"), ARG(8), CAST(makeLiteral("const void**"), ARG(9)),
             ARG(MapNames::getDpctNamespace() + "library_data_t::complex_double"), ARG(10), ARG(11), CAST(makeLiteral("void**"), ARG(12)), ARG(MapNames::getDpctNamespace() + "library_data_t::complex_double"),
             ARG(13), ARG(14), ARG(MapNames::getDpctNamespace() + "library_data_t::complex_double")))))

// getrf
WARNING_FACTORY_ENTRY("cublasSgetrfBatched",
ASSIGNABLE_FACTORY(FEATURE_REQUEST_FACTORY(
    HelperFeatureEnum::device_ext,
    CALL_FACTORY_ENTRY(
        "cublasSgetrfBatched",
        CALL(MapNames::getDpctNamespace() + "getrf_batch_wrapper", MEMBER_CALL(ARG(0), true, "get_queue"),
             ARG(1), DOUBLE_POINTER_CONST_CAST(makeLiteral("float"), ARG(2), BOOL(false), BOOL(false)), ARG(3), ARG(4), ARG(5), ARG(6))))),
Diagnostics::DIFFERENT_LU_FACTORIZATION, ARG(4), ARG(MapNames::getDpctNamespace() + "getrf_batch_wrapper"), ARG("cublasSgetrfBatched"))
WARNING_FACTORY_ENTRY("cublasDgetrfBatched",
ASSIGNABLE_FACTORY(FEATURE_REQUEST_FACTORY(
    HelperFeatureEnum::device_ext,
    CALL_FACTORY_ENTRY(
        "cublasDgetrfBatched",
        CALL(MapNames::getDpctNamespace() + "getrf_batch_wrapper", MEMBER_CALL(ARG(0), true, "get_queue"),
             ARG(1), DOUBLE_POINTER_CONST_CAST(makeLiteral("double"), ARG(2), BOOL(false), BOOL(false)), ARG(3), ARG(4), ARG(5), ARG(6))))),
Diagnostics::DIFFERENT_LU_FACTORIZATION, ARG(4), ARG(MapNames::getDpctNamespace() + "getrf_batch_wrapper"), ARG("cublasDgetrfBatched"))
WARNING_FACTORY_ENTRY("cublasCgetrfBatched",
ASSIGNABLE_FACTORY(FEATURE_REQUEST_FACTORY(
    HelperFeatureEnum::device_ext,
    CALL_FACTORY_ENTRY(
        "cublasCgetrfBatched",
        CALL(MapNames::getDpctNamespace() + "getrf_batch_wrapper", MEMBER_CALL(ARG(0), true, "get_queue"),
             ARG(1), DOUBLE_POINTER_CONST_CAST(makeLiteral(MapNames::getClNamespace() + "float2"), ARG(2), BOOL(false), BOOL(false)), ARG(3), ARG(4), ARG(5), ARG(6))))),
Diagnostics::DIFFERENT_LU_FACTORIZATION, ARG(4), ARG(MapNames::getDpctNamespace() + "getrf_batch_wrapper"), ARG("cublasCgetrfBatched"))
WARNING_FACTORY_ENTRY("cublasZgetrfBatched",
ASSIGNABLE_FACTORY(FEATURE_REQUEST_FACTORY(
    HelperFeatureEnum::device_ext,
    CALL_FACTORY_ENTRY(
        "cublasZgetrfBatched",
        CALL(MapNames::getDpctNamespace() + "getrf_batch_wrapper", MEMBER_CALL(ARG(0), true, "get_queue"),
             ARG(1), DOUBLE_POINTER_CONST_CAST(makeLiteral(MapNames::getClNamespace() + "double2"), ARG(2), BOOL(false), BOOL(false)), ARG(3), ARG(4), ARG(5), ARG(6))))),
Diagnostics::DIFFERENT_LU_FACTORIZATION, ARG(4), ARG(MapNames::getDpctNamespace() + "getrf_batch_wrapper"), ARG("cublasZgetrfBatched"))

// getrs
ASSIGNABLE_FACTORY(FEATURE_REQUEST_FACTORY(
    HelperFeatureEnum::device_ext,
    CALL_FACTORY_ENTRY(
        "cublasSgetrsBatched",
        CALL(MapNames::getDpctNamespace() + "getrs_batch_wrapper", MEMBER_CALL(ARG(0), true, "get_queue"),
             BLAS_ENUM_ARG(1, clang::dpct::BLASEnumExpr::BLASEnumType::Trans),
             ARG(2), ARG(3), DOUBLE_POINTER_CONST_CAST(makeLiteral("float"), ARG(4), BOOL(true), BOOL(false)),
             ARG(5), ARG(6), DOUBLE_POINTER_CONST_CAST(makeLiteral("float"), ARG(7), BOOL(false), BOOL(false)), ARG(8), ARG(9), ARG(10)))))
ASSIGNABLE_FACTORY(FEATURE_REQUEST_FACTORY(
    HelperFeatureEnum::device_ext,
    CALL_FACTORY_ENTRY(
        "cublasDgetrsBatched",
        CALL(MapNames::getDpctNamespace() + "getrs_batch_wrapper", MEMBER_CALL(ARG(0), true, "get_queue"),
             BLAS_ENUM_ARG(1, clang::dpct::BLASEnumExpr::BLASEnumType::Trans),
             ARG(2), ARG(3), DOUBLE_POINTER_CONST_CAST(makeLiteral("double"), ARG(4), BOOL(true), BOOL(false)),
             ARG(5), ARG(6), DOUBLE_POINTER_CONST_CAST(makeLiteral("double"), ARG(7), BOOL(false), BOOL(false)), ARG(8), ARG(9), ARG(10)))))
ASSIGNABLE_FACTORY(FEATURE_REQUEST_FACTORY(
    HelperFeatureEnum::device_ext,
    CALL_FACTORY_ENTRY(
        "cublasCgetrsBatched",
        CALL(MapNames::getDpctNamespace() + "getrs_batch_wrapper", MEMBER_CALL(ARG(0), true, "get_queue"),
             BLAS_ENUM_ARG(1, clang::dpct::BLASEnumExpr::BLASEnumType::Trans),
             ARG(2), ARG(3), DOUBLE_POINTER_CONST_CAST(makeLiteral(MapNames::getClNamespace() + "float2"), ARG(4), BOOL(true), BOOL(false)),
             ARG(5), ARG(6), DOUBLE_POINTER_CONST_CAST(makeLiteral(MapNames::getClNamespace() + "float2"), ARG(7), BOOL(false), BOOL(false)), ARG(8), ARG(9), ARG(10)))))
ASSIGNABLE_FACTORY(FEATURE_REQUEST_FACTORY(
    HelperFeatureEnum::device_ext,
    CALL_FACTORY_ENTRY(
        "cublasZgetrsBatched",
        CALL(MapNames::getDpctNamespace() + "getrs_batch_wrapper", MEMBER_CALL(ARG(0), true, "get_queue"),
             BLAS_ENUM_ARG(1, clang::dpct::BLASEnumExpr::BLASEnumType::Trans),
             ARG(2), ARG(3), DOUBLE_POINTER_CONST_CAST(makeLiteral(MapNames::getClNamespace() + "double2"), ARG(4), BOOL(true), BOOL(false)),
             ARG(5), ARG(6), DOUBLE_POINTER_CONST_CAST(makeLiteral(MapNames::getClNamespace() + "double2"), ARG(7), BOOL(false), BOOL(false)), ARG(8), ARG(9), ARG(10)))))

// getri
ASSIGNABLE_FACTORY(FEATURE_REQUEST_FACTORY(
    HelperFeatureEnum::device_ext,
    CALL_FACTORY_ENTRY(
        "cublasSgetriBatched",
        CALL(MapNames::getDpctNamespace() + "getri_batch_wrapper", MEMBER_CALL(ARG(0), true, "get_queue"),
             ARG(1), DOUBLE_POINTER_CONST_CAST(makeLiteral("float"), ARG(2), BOOL(true), BOOL(false)),
             ARG(3), ARG(4), DOUBLE_POINTER_CONST_CAST(makeLiteral("float"), ARG(5), BOOL(false), BOOL(false)), ARG(6), ARG(7), ARG(8)))))
ASSIGNABLE_FACTORY(FEATURE_REQUEST_FACTORY(
    HelperFeatureEnum::device_ext,
    CALL_FACTORY_ENTRY(
        "cublasDgetriBatched",
        CALL(MapNames::getDpctNamespace() + "getri_batch_wrapper", MEMBER_CALL(ARG(0), true, "get_queue"),
             ARG(1), DOUBLE_POINTER_CONST_CAST(makeLiteral("double"), ARG(2), BOOL(true), BOOL(false)),
             ARG(3), ARG(4), DOUBLE_POINTER_CONST_CAST(makeLiteral("double"), ARG(5), BOOL(false), BOOL(false)), ARG(6), ARG(7), ARG(8)))))
ASSIGNABLE_FACTORY(FEATURE_REQUEST_FACTORY(
    HelperFeatureEnum::device_ext,
    CALL_FACTORY_ENTRY(
        "cublasCgetriBatched",
        CALL(MapNames::getDpctNamespace() + "getri_batch_wrapper", MEMBER_CALL(ARG(0), true, "get_queue"),
             ARG(1), DOUBLE_POINTER_CONST_CAST(makeLiteral(MapNames::getClNamespace() + "float2"), ARG(2), BOOL(true), BOOL(false)),
             ARG(3), ARG(4), DOUBLE_POINTER_CONST_CAST(makeLiteral(MapNames::getClNamespace() + "float2"), ARG(5), BOOL(false), BOOL(false)), ARG(6), ARG(7), ARG(8)))))
ASSIGNABLE_FACTORY(FEATURE_REQUEST_FACTORY(
    HelperFeatureEnum::device_ext,
    CALL_FACTORY_ENTRY(
        "cublasZgetriBatched",
        CALL(MapNames::getDpctNamespace() + "getri_batch_wrapper", MEMBER_CALL(ARG(0), true, "get_queue"),
             ARG(1), DOUBLE_POINTER_CONST_CAST(makeLiteral(MapNames::getClNamespace() + "double2"), ARG(2), BOOL(true), BOOL(false)),
             ARG(3), ARG(4), DOUBLE_POINTER_CONST_CAST(makeLiteral(MapNames::getClNamespace() + "double2"), ARG(5), BOOL(false), BOOL(false)), ARG(6), ARG(7), ARG(8)))))

// geqrf
ASSIGNABLE_FACTORY(FEATURE_REQUEST_FACTORY(
    HelperFeatureEnum::device_ext,
    CALL_FACTORY_ENTRY(
        "cublasSgeqrfBatched",
        CALL(MapNames::getDpctNamespace() + "geqrf_batch_wrapper", MEMBER_CALL(ARG(0), true, "get_queue"),
             ARG(1), ARG(2), DOUBLE_POINTER_CONST_CAST(makeLiteral("float"), ARG(3), BOOL(false), BOOL(false)), ARG(4),
             DOUBLE_POINTER_CONST_CAST(makeLiteral("float"), ARG(5), BOOL(false), BOOL(false)), ARG(6), ARG(7)))))
ASSIGNABLE_FACTORY(FEATURE_REQUEST_FACTORY(
    HelperFeatureEnum::device_ext,
    CALL_FACTORY_ENTRY(
        "cublasDgeqrfBatched",
        CALL(MapNames::getDpctNamespace() + "geqrf_batch_wrapper", MEMBER_CALL(ARG(0), true, "get_queue"),
             ARG(1), ARG(2), DOUBLE_POINTER_CONST_CAST(makeLiteral("double"), ARG(3), BOOL(false), BOOL(false)), ARG(4),
             DOUBLE_POINTER_CONST_CAST(makeLiteral("double"), ARG(5), BOOL(false), BOOL(false)), ARG(6), ARG(7)))))
ASSIGNABLE_FACTORY(FEATURE_REQUEST_FACTORY(
    HelperFeatureEnum::device_ext,
    CALL_FACTORY_ENTRY(
        "cublasCgeqrfBatched",
        CALL(MapNames::getDpctNamespace() + "geqrf_batch_wrapper", MEMBER_CALL(ARG(0), true, "get_queue"),
             ARG(1), ARG(2), DOUBLE_POINTER_CONST_CAST(makeLiteral(MapNames::getClNamespace() + "float2"), ARG(3), BOOL(false), BOOL(false)), ARG(4),
             DOUBLE_POINTER_CONST_CAST(makeLiteral(MapNames::getClNamespace() + "float2"), ARG(5), BOOL(false), BOOL(false)), ARG(6), ARG(7)))))
ASSIGNABLE_FACTORY(FEATURE_REQUEST_FACTORY(
    HelperFeatureEnum::device_ext,
    CALL_FACTORY_ENTRY(
        "cublasZgeqrfBatched",
        CALL(MapNames::getDpctNamespace() + "geqrf_batch_wrapper", MEMBER_CALL(ARG(0), true, "get_queue"),
             ARG(1), ARG(2), DOUBLE_POINTER_CONST_CAST(makeLiteral(MapNames::getClNamespace() + "double2"), ARG(3), BOOL(false), BOOL(false)), ARG(4),
             DOUBLE_POINTER_CONST_CAST(makeLiteral(MapNames::getClNamespace() + "double2"), ARG(5), BOOL(false), BOOL(false)), ARG(6), ARG(7)))))

WARNING_FACTORY_ENTRY(
    "cublasGetStatusString",
    TOSTRING_FACTORY_ENTRY("cublasGetStatusString",
                           LITERAL("\"<Placeholder string>\"")),
    Diagnostics::TRNA_WARNING_ERROR_HANDLING_API_COMMENTED,
    ARG("The call was replaced by a placeholder string"))

ASSIGNABLE_FACTORY(FEATURE_REQUEST_FACTORY(
    HelperFeatureEnum::device_ext,
    CALL_FACTORY_ENTRY(
        "cublasSgemmEx",
        CALL(MapNames::getDpctNamespace() + "gemm",
             MEMBER_CALL(ARG(0), true, "get_queue"),
             BLAS_ENUM_ARG(1, clang::dpct::BLASEnumExpr::BLASEnumType::Trans),
             BLAS_ENUM_ARG(2, clang::dpct::BLASEnumExpr::BLASEnumType::Trans),
             ARG(3), ARG(4), ARG(5), ARG(6), ARG(7), ARG(8), ARG(9), ARG(10),
             ARG(11), ARG(12), ARG(13), ARG(14), ARG(15), ARG(16),
             ARG(MapNames::getDpctNamespace() +
                 "library_data_t::real_float")))))

ASSIGNABLE_FACTORY(FEATURE_REQUEST_FACTORY(
    HelperFeatureEnum::device_ext,
    CALL_FACTORY_ENTRY(
        "cublasCgemmEx",
        CALL(MapNames::getDpctNamespace() + "gemm",
             MEMBER_CALL(ARG(0), true, "get_queue"),
             BLAS_ENUM_ARG(1, clang::dpct::BLASEnumExpr::BLASEnumType::Trans),
             BLAS_ENUM_ARG(2, clang::dpct::BLASEnumExpr::BLASEnumType::Trans),
             ARG(3), ARG(4), ARG(5), ARG(6), ARG(7), ARG(8), ARG(9), ARG(10),
             ARG(11), ARG(12), ARG(13), ARG(14), ARG(15), ARG(16),
             ARG(MapNames::getDpctNamespace() +
                 "library_data_t::complex_float")))))

ASSIGNABLE_FACTORY(CALL_FACTORY_ENTRY(
    "cublasSgemm_v2_64",
    CALL("oneapi::mkl::blas::column_major::gemm",
         MEMBER_CALL(ARG(0), true, "get_queue"),
         BLAS_ENUM_ARG(1, clang::dpct::BLASEnumExpr::BLASEnumType::Trans),
         BLAS_ENUM_ARG(2, clang::dpct::BLASEnumExpr::BLASEnumType::Trans),
         ARG(3), ARG(4), ARG(5),
         CALL(MapNames::getDpctNamespace() + "get_value", ARG(6),
              MEMBER_CALL(ARG(0), true, "get_queue")),
         BUFFER_OR_USM_PTR(ARG(7), "float"), ARG(8),
         BUFFER_OR_USM_PTR(ARG(9), "float"), ARG(10),
         CALL(MapNames::getDpctNamespace() + "get_value", ARG(11),
              MEMBER_CALL(ARG(0), true, "get_queue")),
         BUFFER_OR_USM_PTR(ARG(12), "float"), ARG(13))))

ASSIGNABLE_FACTORY(CALL_FACTORY_ENTRY(
    "cublasDgemm_v2_64",
    CALL("oneapi::mkl::blas::column_major::gemm",
         MEMBER_CALL(ARG(0), true, "get_queue"),
         BLAS_ENUM_ARG(1, clang::dpct::BLASEnumExpr::BLASEnumType::Trans),
         BLAS_ENUM_ARG(2, clang::dpct::BLASEnumExpr::BLASEnumType::Trans),
         ARG(3), ARG(4), ARG(5),
         CALL(MapNames::getDpctNamespace() + "get_value", ARG(6),
              MEMBER_CALL(ARG(0), true, "get_queue")),
         BUFFER_OR_USM_PTR(ARG(7), "double"), ARG(8),
         BUFFER_OR_USM_PTR(ARG(9), "double"), ARG(10),
         CALL(MapNames::getDpctNamespace() + "get_value", ARG(11),
              MEMBER_CALL(ARG(0), true, "get_queue")),
         BUFFER_OR_USM_PTR(ARG(12), "double"), ARG(13))))

ASSIGNABLE_FACTORY(CALL_FACTORY_ENTRY(
    "cublasCgemm_v2_64",
    CALL("oneapi::mkl::blas::column_major::gemm",
         MEMBER_CALL(ARG(0), true, "get_queue"),
         BLAS_ENUM_ARG(1, clang::dpct::BLASEnumExpr::BLASEnumType::Trans),
         BLAS_ENUM_ARG(2, clang::dpct::BLASEnumExpr::BLASEnumType::Trans),
         ARG(3), ARG(4), ARG(5),
         CALL(MapNames::getDpctNamespace() + "get_value", ARG(6),
              MEMBER_CALL(ARG(0), true, "get_queue")),
         BUFFER_OR_USM_PTR(ARG(7), "std::complex<float>"), ARG(8),
         BUFFER_OR_USM_PTR(ARG(9), "std::complex<float>"), ARG(10),
         CALL(MapNames::getDpctNamespace() + "get_value", ARG(11),
              MEMBER_CALL(ARG(0), true, "get_queue")),
         BUFFER_OR_USM_PTR(ARG(12), "std::complex<float>"), ARG(13))))

ASSIGNABLE_FACTORY(CALL_FACTORY_ENTRY(
    "cublasZgemm_v2_64",
    CALL("oneapi::mkl::blas::column_major::gemm",
         MEMBER_CALL(ARG(0), true, "get_queue"),
         BLAS_ENUM_ARG(1, clang::dpct::BLASEnumExpr::BLASEnumType::Trans),
         BLAS_ENUM_ARG(2, clang::dpct::BLASEnumExpr::BLASEnumType::Trans),
         ARG(3), ARG(4), ARG(5),
         CALL(MapNames::getDpctNamespace() + "get_value", ARG(6),
              MEMBER_CALL(ARG(0), true, "get_queue")),
         BUFFER_OR_USM_PTR(ARG(7), "std::complex<double>"), ARG(8),
         BUFFER_OR_USM_PTR(ARG(9), "std::complex<double>"), ARG(10),
         CALL(MapNames::getDpctNamespace() + "get_value", ARG(11),
              MEMBER_CALL(ARG(0), true, "get_queue")),
         BUFFER_OR_USM_PTR(ARG(12), "std::complex<double>"), ARG(13))))

ASSIGNABLE_FACTORY(CALL_FACTORY_ENTRY(
    "cublasSsyrk_v2",
    CALL("oneapi::mkl::blas::column_major::syrk",
         MEMBER_CALL(ARG(0), true, "get_queue"),
         BLAS_ENUM_ARG(1, clang::dpct::BLASEnumExpr::BLASEnumType::Uplo),
         BLAS_ENUM_ARG(2, clang::dpct::BLASEnumExpr::BLASEnumType::Trans),
         ARG(3), ARG(4),
         CALL(MapNames::getDpctNamespace() + "get_value", ARG(5),
              MEMBER_CALL(ARG(0), true, "get_queue")),
         BUFFER_OR_USM_PTR(ARG(6), "float"), ARG(7),
         CALL(MapNames::getDpctNamespace() + "get_value", ARG(8),
              MEMBER_CALL(ARG(0), true, "get_queue")),
         BUFFER_OR_USM_PTR(ARG(9), "float"), ARG(10))))

ASSIGNABLE_FACTORY(CALL_FACTORY_ENTRY(
    "cublasDsyrk_v2",
    CALL("oneapi::mkl::blas::column_major::syrk",
         MEMBER_CALL(ARG(0), true, "get_queue"),
         BLAS_ENUM_ARG(1, clang::dpct::BLASEnumExpr::BLASEnumType::Uplo),
         BLAS_ENUM_ARG(2, clang::dpct::BLASEnumExpr::BLASEnumType::Trans),
         ARG(3), ARG(4),
         CALL(MapNames::getDpctNamespace() + "get_value", ARG(5),
              MEMBER_CALL(ARG(0), true, "get_queue")),
         BUFFER_OR_USM_PTR(ARG(6), "double"), ARG(7),
         CALL(MapNames::getDpctNamespace() + "get_value", ARG(8),
              MEMBER_CALL(ARG(0), true, "get_queue")),
         BUFFER_OR_USM_PTR(ARG(9), "double"), ARG(10))))

ASSIGNABLE_FACTORY(CALL_FACTORY_ENTRY(
    "cublasCsyrk_v2",
    CALL("oneapi::mkl::blas::column_major::syrk",
         MEMBER_CALL(ARG(0), true, "get_queue"),
         BLAS_ENUM_ARG(1, clang::dpct::BLASEnumExpr::BLASEnumType::Uplo),
         BLAS_ENUM_ARG(2, clang::dpct::BLASEnumExpr::BLASEnumType::Trans),
         ARG(3), ARG(4),
         CALL(MapNames::getDpctNamespace() + "get_value", ARG(5),
              MEMBER_CALL(ARG(0), true, "get_queue")),
         BUFFER_OR_USM_PTR(ARG(6), "std::complex<float>"), ARG(7),
         CALL(MapNames::getDpctNamespace() + "get_value", ARG(8),
              MEMBER_CALL(ARG(0), true, "get_queue")),
         BUFFER_OR_USM_PTR(ARG(9), "std::complex<float>"), ARG(10))))

ASSIGNABLE_FACTORY(CALL_FACTORY_ENTRY(
    "cublasZsyrk_v2",
    CALL("oneapi::mkl::blas::column_major::syrk",
         MEMBER_CALL(ARG(0), true, "get_queue"),
         BLAS_ENUM_ARG(1, clang::dpct::BLASEnumExpr::BLASEnumType::Uplo),
         BLAS_ENUM_ARG(2, clang::dpct::BLASEnumExpr::BLASEnumType::Trans),
         ARG(3), ARG(4),
         CALL(MapNames::getDpctNamespace() + "get_value", ARG(5),
              MEMBER_CALL(ARG(0), true, "get_queue")),
         BUFFER_OR_USM_PTR(ARG(6), "std::complex<double>"), ARG(7),
         CALL(MapNames::getDpctNamespace() + "get_value", ARG(8),
              MEMBER_CALL(ARG(0), true, "get_queue")),
         BUFFER_OR_USM_PTR(ARG(9), "std::complex<double>"), ARG(10))))

ASSIGNABLE_FACTORY(CALL_FACTORY_ENTRY(
    "cublasSsyrk_v2_64",
    CALL("oneapi::mkl::blas::column_major::syrk",
         MEMBER_CALL(ARG(0), true, "get_queue"),
         BLAS_ENUM_ARG(1, clang::dpct::BLASEnumExpr::BLASEnumType::Uplo),
         BLAS_ENUM_ARG(2, clang::dpct::BLASEnumExpr::BLASEnumType::Trans),
         ARG(3), ARG(4),
         CALL(MapNames::getDpctNamespace() + "get_value", ARG(5),
              MEMBER_CALL(ARG(0), true, "get_queue")),
         BUFFER_OR_USM_PTR(ARG(6), "float"), ARG(7),
         CALL(MapNames::getDpctNamespace() + "get_value", ARG(8),
              MEMBER_CALL(ARG(0), true, "get_queue")),
         BUFFER_OR_USM_PTR(ARG(9), "float"), ARG(10))))

ASSIGNABLE_FACTORY(CALL_FACTORY_ENTRY(
    "cublasDsyrk_v2_64",
    CALL("oneapi::mkl::blas::column_major::syrk",
         MEMBER_CALL(ARG(0), true, "get_queue"),
         BLAS_ENUM_ARG(1, clang::dpct::BLASEnumExpr::BLASEnumType::Uplo),
         BLAS_ENUM_ARG(2, clang::dpct::BLASEnumExpr::BLASEnumType::Trans),
         ARG(3), ARG(4),
         CALL(MapNames::getDpctNamespace() + "get_value", ARG(5),
              MEMBER_CALL(ARG(0), true, "get_queue")),
         BUFFER_OR_USM_PTR(ARG(6), "double"), ARG(7),
         CALL(MapNames::getDpctNamespace() + "get_value", ARG(8),
              MEMBER_CALL(ARG(0), true, "get_queue")),
         BUFFER_OR_USM_PTR(ARG(9), "double"), ARG(10))))

ASSIGNABLE_FACTORY(CALL_FACTORY_ENTRY(
    "cublasCsyrk_v2_64",
    CALL("oneapi::mkl::blas::column_major::syrk",
         MEMBER_CALL(ARG(0), true, "get_queue"),
         BLAS_ENUM_ARG(1, clang::dpct::BLASEnumExpr::BLASEnumType::Uplo),
         BLAS_ENUM_ARG(2, clang::dpct::BLASEnumExpr::BLASEnumType::Trans),
         ARG(3), ARG(4),
         CALL(MapNames::getDpctNamespace() + "get_value", ARG(5),
              MEMBER_CALL(ARG(0), true, "get_queue")),
         BUFFER_OR_USM_PTR(ARG(6), "std::complex<float>"), ARG(7),
         CALL(MapNames::getDpctNamespace() + "get_value", ARG(8),
              MEMBER_CALL(ARG(0), true, "get_queue")),
         BUFFER_OR_USM_PTR(ARG(9), "std::complex<float>"), ARG(10))))

ASSIGNABLE_FACTORY(CALL_FACTORY_ENTRY(
    "cublasZsyrk_v2_64",
    CALL("oneapi::mkl::blas::column_major::syrk",
         MEMBER_CALL(ARG(0), true, "get_queue"),
         BLAS_ENUM_ARG(1, clang::dpct::BLASEnumExpr::BLASEnumType::Uplo),
         BLAS_ENUM_ARG(2, clang::dpct::BLASEnumExpr::BLASEnumType::Trans),
         ARG(3), ARG(4),
         CALL(MapNames::getDpctNamespace() + "get_value", ARG(5),
              MEMBER_CALL(ARG(0), true, "get_queue")),
         BUFFER_OR_USM_PTR(ARG(6), "std::complex<double>"), ARG(7),
         CALL(MapNames::getDpctNamespace() + "get_value", ARG(8),
              MEMBER_CALL(ARG(0), true, "get_queue")),
         BUFFER_OR_USM_PTR(ARG(9), "std::complex<double>"), ARG(10))))

ASSIGNABLE_FACTORY(CALL_FACTORY_ENTRY(
    "cublasSsymm_v2",
    CALL("oneapi::mkl::blas::column_major::symm",
         MEMBER_CALL(ARG(0), true, "get_queue"),
         BLAS_ENUM_ARG(1, clang::dpct::BLASEnumExpr::BLASEnumType::Side),
         BLAS_ENUM_ARG(2, clang::dpct::BLASEnumExpr::BLASEnumType::Uplo),
         ARG(3), ARG(4),
         CALL(MapNames::getDpctNamespace() + "get_value", ARG(5),
              MEMBER_CALL(ARG(0), true, "get_queue")),
         BUFFER_OR_USM_PTR(ARG(6), "float"), ARG(7),
         BUFFER_OR_USM_PTR(ARG(8), "float"), ARG(9),
         CALL(MapNames::getDpctNamespace() + "get_value", ARG(10),
              MEMBER_CALL(ARG(0), true, "get_queue")),
         BUFFER_OR_USM_PTR(ARG(11), "float"), ARG(12))))

ASSIGNABLE_FACTORY(CALL_FACTORY_ENTRY(
    "cublasDsymm_v2",
    CALL("oneapi::mkl::blas::column_major::symm",
         MEMBER_CALL(ARG(0), true, "get_queue"),
         BLAS_ENUM_ARG(1, clang::dpct::BLASEnumExpr::BLASEnumType::Side),
         BLAS_ENUM_ARG(2, clang::dpct::BLASEnumExpr::BLASEnumType::Uplo),
         ARG(3), ARG(4),
         CALL(MapNames::getDpctNamespace() + "get_value", ARG(5),
              MEMBER_CALL(ARG(0), true, "get_queue")),
         BUFFER_OR_USM_PTR(ARG(6), "double"), ARG(7),
         BUFFER_OR_USM_PTR(ARG(8), "double"), ARG(9),
         CALL(MapNames::getDpctNamespace() + "get_value", ARG(10),
              MEMBER_CALL(ARG(0), true, "get_queue")),
         BUFFER_OR_USM_PTR(ARG(11), "double"), ARG(12))))

ASSIGNABLE_FACTORY(CALL_FACTORY_ENTRY(
    "cublasCsymm_v2",
    CALL("oneapi::mkl::blas::column_major::symm",
         MEMBER_CALL(ARG(0), true, "get_queue"),
         BLAS_ENUM_ARG(1, clang::dpct::BLASEnumExpr::BLASEnumType::Side),
         BLAS_ENUM_ARG(2, clang::dpct::BLASEnumExpr::BLASEnumType::Uplo),
         ARG(3), ARG(4),
         CALL(MapNames::getDpctNamespace() + "get_value", ARG(5),
              MEMBER_CALL(ARG(0), true, "get_queue")),
         BUFFER_OR_USM_PTR(ARG(6), "std::complex<float>"), ARG(7),
         BUFFER_OR_USM_PTR(ARG(8), "std::complex<float>"), ARG(9),
         CALL(MapNames::getDpctNamespace() + "get_value", ARG(10),
              MEMBER_CALL(ARG(0), true, "get_queue")),
         BUFFER_OR_USM_PTR(ARG(11), "std::complex<float>"), ARG(12))))

ASSIGNABLE_FACTORY(CALL_FACTORY_ENTRY(
    "cublasZsymm_v2",
    CALL("oneapi::mkl::blas::column_major::symm",
         MEMBER_CALL(ARG(0), true, "get_queue"),
         BLAS_ENUM_ARG(1, clang::dpct::BLASEnumExpr::BLASEnumType::Side),
         BLAS_ENUM_ARG(2, clang::dpct::BLASEnumExpr::BLASEnumType::Uplo),
         ARG(3), ARG(4),
         CALL(MapNames::getDpctNamespace() + "get_value", ARG(5),
              MEMBER_CALL(ARG(0), true, "get_queue")),
         BUFFER_OR_USM_PTR(ARG(6), "std::complex<double>"), ARG(7),
         BUFFER_OR_USM_PTR(ARG(8), "std::complex<double>"), ARG(9),
         CALL(MapNames::getDpctNamespace() + "get_value", ARG(10),
              MEMBER_CALL(ARG(0), true, "get_queue")),
         BUFFER_OR_USM_PTR(ARG(11), "std::complex<double>"), ARG(12))))

ASSIGNABLE_FACTORY(CALL_FACTORY_ENTRY(
    "cublasSsymm_v2_64",
    CALL("oneapi::mkl::blas::column_major::symm",
         MEMBER_CALL(ARG(0), true, "get_queue"),
         BLAS_ENUM_ARG(1, clang::dpct::BLASEnumExpr::BLASEnumType::Side),
         BLAS_ENUM_ARG(2, clang::dpct::BLASEnumExpr::BLASEnumType::Uplo),
         ARG(3), ARG(4),
         CALL(MapNames::getDpctNamespace() + "get_value", ARG(5),
              MEMBER_CALL(ARG(0), true, "get_queue")),
         BUFFER_OR_USM_PTR(ARG(6), "float"), ARG(7),
         BUFFER_OR_USM_PTR(ARG(8), "float"), ARG(9),
         CALL(MapNames::getDpctNamespace() + "get_value", ARG(10),
              MEMBER_CALL(ARG(0), true, "get_queue")),
         BUFFER_OR_USM_PTR(ARG(11), "float"), ARG(12))))

ASSIGNABLE_FACTORY(CALL_FACTORY_ENTRY(
    "cublasDsymm_v2_64",
    CALL("oneapi::mkl::blas::column_major::symm",
         MEMBER_CALL(ARG(0), true, "get_queue"),
         BLAS_ENUM_ARG(1, clang::dpct::BLASEnumExpr::BLASEnumType::Side),
         BLAS_ENUM_ARG(2, clang::dpct::BLASEnumExpr::BLASEnumType::Uplo),
         ARG(3), ARG(4),
         CALL(MapNames::getDpctNamespace() + "get_value", ARG(5),
              MEMBER_CALL(ARG(0), true, "get_queue")),
         BUFFER_OR_USM_PTR(ARG(6), "double"), ARG(7),
         BUFFER_OR_USM_PTR(ARG(8), "double"), ARG(9),
         CALL(MapNames::getDpctNamespace() + "get_value", ARG(10),
              MEMBER_CALL(ARG(0), true, "get_queue")),
         BUFFER_OR_USM_PTR(ARG(11), "double"), ARG(12))))

ASSIGNABLE_FACTORY(CALL_FACTORY_ENTRY(
    "cublasCsymm_v2_64",
    CALL("oneapi::mkl::blas::column_major::symm",
         MEMBER_CALL(ARG(0), true, "get_queue"),
         BLAS_ENUM_ARG(1, clang::dpct::BLASEnumExpr::BLASEnumType::Side),
         BLAS_ENUM_ARG(2, clang::dpct::BLASEnumExpr::BLASEnumType::Uplo),
         ARG(3), ARG(4),
         CALL(MapNames::getDpctNamespace() + "get_value", ARG(5),
              MEMBER_CALL(ARG(0), true, "get_queue")),
         BUFFER_OR_USM_PTR(ARG(6), "std::complex<float>"), ARG(7),
         BUFFER_OR_USM_PTR(ARG(8), "std::complex<float>"), ARG(9),
         CALL(MapNames::getDpctNamespace() + "get_value", ARG(10),
              MEMBER_CALL(ARG(0), true, "get_queue")),
         BUFFER_OR_USM_PTR(ARG(11), "std::complex<float>"), ARG(12))))

ASSIGNABLE_FACTORY(CALL_FACTORY_ENTRY(
    "cublasZsymm_v2_64",
    CALL("oneapi::mkl::blas::column_major::symm",
         MEMBER_CALL(ARG(0), true, "get_queue"),
         BLAS_ENUM_ARG(1, clang::dpct::BLASEnumExpr::BLASEnumType::Side),
         BLAS_ENUM_ARG(2, clang::dpct::BLASEnumExpr::BLASEnumType::Uplo),
         ARG(3), ARG(4),
         CALL(MapNames::getDpctNamespace() + "get_value", ARG(5),
              MEMBER_CALL(ARG(0), true, "get_queue")),
         BUFFER_OR_USM_PTR(ARG(6), "std::complex<double>"), ARG(7),
         BUFFER_OR_USM_PTR(ARG(8), "std::complex<double>"), ARG(9),
         CALL(MapNames::getDpctNamespace() + "get_value", ARG(10),
              MEMBER_CALL(ARG(0), true, "get_queue")),
         BUFFER_OR_USM_PTR(ARG(11), "std::complex<double>"), ARG(12))))

ASSIGNABLE_FACTORY(CALL_FACTORY_ENTRY(
    "cublasStrsm_v2",
    CALL("oneapi::mkl::blas::column_major::trsm",
         MEMBER_CALL(ARG(0), true, "get_queue"),
         BLAS_ENUM_ARG(1, clang::dpct::BLASEnumExpr::BLASEnumType::Side),
         BLAS_ENUM_ARG(2, clang::dpct::BLASEnumExpr::BLASEnumType::Uplo),
         BLAS_ENUM_ARG(3, clang::dpct::BLASEnumExpr::BLASEnumType::Trans),
         BLAS_ENUM_ARG(4, clang::dpct::BLASEnumExpr::BLASEnumType::Diag),
         ARG(5), ARG(6),
         CALL(MapNames::getDpctNamespace() + "get_value", ARG(7),
              MEMBER_CALL(ARG(0), true, "get_queue")),
         BUFFER_OR_USM_PTR(ARG(8), "float"), ARG(9),
         BUFFER_OR_USM_PTR(ARG(10), "float"), ARG(11))))

ASSIGNABLE_FACTORY(CALL_FACTORY_ENTRY(
    "cublasDtrsm_v2",
    CALL("oneapi::mkl::blas::column_major::trsm",
         MEMBER_CALL(ARG(0), true, "get_queue"),
         BLAS_ENUM_ARG(1, clang::dpct::BLASEnumExpr::BLASEnumType::Side),
         BLAS_ENUM_ARG(2, clang::dpct::BLASEnumExpr::BLASEnumType::Uplo),
         BLAS_ENUM_ARG(3, clang::dpct::BLASEnumExpr::BLASEnumType::Trans),
         BLAS_ENUM_ARG(4, clang::dpct::BLASEnumExpr::BLASEnumType::Diag),
         ARG(5), ARG(6),
         CALL(MapNames::getDpctNamespace() + "get_value", ARG(7),
              MEMBER_CALL(ARG(0), true, "get_queue")),
         BUFFER_OR_USM_PTR(ARG(8), "double"), ARG(9),
         BUFFER_OR_USM_PTR(ARG(10), "double"), ARG(11))))

ASSIGNABLE_FACTORY(CALL_FACTORY_ENTRY(
    "cublasCtrsm_v2",
    CALL("oneapi::mkl::blas::column_major::trsm",
         MEMBER_CALL(ARG(0), true, "get_queue"),
         BLAS_ENUM_ARG(1, clang::dpct::BLASEnumExpr::BLASEnumType::Side),
         BLAS_ENUM_ARG(2, clang::dpct::BLASEnumExpr::BLASEnumType::Uplo),
         BLAS_ENUM_ARG(3, clang::dpct::BLASEnumExpr::BLASEnumType::Trans),
         BLAS_ENUM_ARG(4, clang::dpct::BLASEnumExpr::BLASEnumType::Diag),
         ARG(5), ARG(6),
         CALL(MapNames::getDpctNamespace() + "get_value", ARG(7),
              MEMBER_CALL(ARG(0), true, "get_queue")),
         BUFFER_OR_USM_PTR(ARG(8), "std::complex<float>"), ARG(9),
         BUFFER_OR_USM_PTR(ARG(10), "std::complex<float>"), ARG(11))))

ASSIGNABLE_FACTORY(CALL_FACTORY_ENTRY(
    "cublasZtrsm_v2",
    CALL("oneapi::mkl::blas::column_major::trsm",
         MEMBER_CALL(ARG(0), true, "get_queue"),
         BLAS_ENUM_ARG(1, clang::dpct::BLASEnumExpr::BLASEnumType::Side),
         BLAS_ENUM_ARG(2, clang::dpct::BLASEnumExpr::BLASEnumType::Uplo),
         BLAS_ENUM_ARG(3, clang::dpct::BLASEnumExpr::BLASEnumType::Trans),
         BLAS_ENUM_ARG(4, clang::dpct::BLASEnumExpr::BLASEnumType::Diag),
         ARG(5), ARG(6),
         CALL(MapNames::getDpctNamespace() + "get_value", ARG(7),
              MEMBER_CALL(ARG(0), true, "get_queue")),
         BUFFER_OR_USM_PTR(ARG(8), "std::complex<double>"), ARG(9),
         BUFFER_OR_USM_PTR(ARG(10), "std::complex<double>"), ARG(11))))

ASSIGNABLE_FACTORY(CALL_FACTORY_ENTRY(
    "cublasStrsm_v2_64",
    CALL("oneapi::mkl::blas::column_major::trsm",
         MEMBER_CALL(ARG(0), true, "get_queue"),
         BLAS_ENUM_ARG(1, clang::dpct::BLASEnumExpr::BLASEnumType::Side),
         BLAS_ENUM_ARG(2, clang::dpct::BLASEnumExpr::BLASEnumType::Uplo),
         BLAS_ENUM_ARG(3, clang::dpct::BLASEnumExpr::BLASEnumType::Trans),
         BLAS_ENUM_ARG(4, clang::dpct::BLASEnumExpr::BLASEnumType::Diag),
         ARG(5), ARG(6),
         CALL(MapNames::getDpctNamespace() + "get_value", ARG(7),
              MEMBER_CALL(ARG(0), true, "get_queue")),
         BUFFER_OR_USM_PTR(ARG(8), "float"), ARG(9),
         BUFFER_OR_USM_PTR(ARG(10), "float"), ARG(11))))

ASSIGNABLE_FACTORY(CALL_FACTORY_ENTRY(
    "cublasDtrsm_v2_64",
    CALL("oneapi::mkl::blas::column_major::trsm",
         MEMBER_CALL(ARG(0), true, "get_queue"),
         BLAS_ENUM_ARG(1, clang::dpct::BLASEnumExpr::BLASEnumType::Side),
         BLAS_ENUM_ARG(2, clang::dpct::BLASEnumExpr::BLASEnumType::Uplo),
         BLAS_ENUM_ARG(3, clang::dpct::BLASEnumExpr::BLASEnumType::Trans),
         BLAS_ENUM_ARG(4, clang::dpct::BLASEnumExpr::BLASEnumType::Diag),
         ARG(5), ARG(6),
         CALL(MapNames::getDpctNamespace() + "get_value", ARG(7),
              MEMBER_CALL(ARG(0), true, "get_queue")),
         BUFFER_OR_USM_PTR(ARG(8), "double"), ARG(9),
         BUFFER_OR_USM_PTR(ARG(10), "double"), ARG(11))))

ASSIGNABLE_FACTORY(CALL_FACTORY_ENTRY(
    "cublasCtrsm_v2_64",
    CALL("oneapi::mkl::blas::column_major::trsm",
         MEMBER_CALL(ARG(0), true, "get_queue"),
         BLAS_ENUM_ARG(1, clang::dpct::BLASEnumExpr::BLASEnumType::Side),
         BLAS_ENUM_ARG(2, clang::dpct::BLASEnumExpr::BLASEnumType::Uplo),
         BLAS_ENUM_ARG(3, clang::dpct::BLASEnumExpr::BLASEnumType::Trans),
         BLAS_ENUM_ARG(4, clang::dpct::BLASEnumExpr::BLASEnumType::Diag),
         ARG(5), ARG(6),
         CALL(MapNames::getDpctNamespace() + "get_value", ARG(7),
              MEMBER_CALL(ARG(0), true, "get_queue")),
         BUFFER_OR_USM_PTR(ARG(8), "std::complex<float>"), ARG(9),
         BUFFER_OR_USM_PTR(ARG(10), "std::complex<float>"), ARG(11))))

ASSIGNABLE_FACTORY(CALL_FACTORY_ENTRY(
    "cublasZtrsm_v2_64",
    CALL("oneapi::mkl::blas::column_major::trsm",
         MEMBER_CALL(ARG(0), true, "get_queue"),
         BLAS_ENUM_ARG(1, clang::dpct::BLASEnumExpr::BLASEnumType::Side),
         BLAS_ENUM_ARG(2, clang::dpct::BLASEnumExpr::BLASEnumType::Uplo),
         BLAS_ENUM_ARG(3, clang::dpct::BLASEnumExpr::BLASEnumType::Trans),
         BLAS_ENUM_ARG(4, clang::dpct::BLASEnumExpr::BLASEnumType::Diag),
         ARG(5), ARG(6),
         CALL(MapNames::getDpctNamespace() + "get_value", ARG(7),
              MEMBER_CALL(ARG(0), true, "get_queue")),
         BUFFER_OR_USM_PTR(ARG(8), "std::complex<double>"), ARG(9),
         BUFFER_OR_USM_PTR(ARG(10), "std::complex<double>"), ARG(11))))

ASSIGNABLE_FACTORY(CALL_FACTORY_ENTRY(
    "cublasChemm_v2",
    CALL("oneapi::mkl::blas::column_major::hemm",
         MEMBER_CALL(ARG(0), true, "get_queue"),
         BLAS_ENUM_ARG(1, clang::dpct::BLASEnumExpr::BLASEnumType::Side),
         BLAS_ENUM_ARG(2, clang::dpct::BLASEnumExpr::BLASEnumType::Uplo),
         ARG(3), ARG(4),
         CALL(MapNames::getDpctNamespace() + "get_value", ARG(5),
              MEMBER_CALL(ARG(0), true, "get_queue")),
         BUFFER_OR_USM_PTR(ARG(6), "std::complex<float>"), ARG(7),
         BUFFER_OR_USM_PTR(ARG(8), "std::complex<float>"), ARG(9),
         CALL(MapNames::getDpctNamespace() + "get_value", ARG(10),
              MEMBER_CALL(ARG(0), true, "get_queue")),
         BUFFER_OR_USM_PTR(ARG(11), "std::complex<float>"), ARG(12))))

ASSIGNABLE_FACTORY(CALL_FACTORY_ENTRY(
    "cublasZhemm_v2",
    CALL("oneapi::mkl::blas::column_major::hemm",
         MEMBER_CALL(ARG(0), true, "get_queue"),
         BLAS_ENUM_ARG(1, clang::dpct::BLASEnumExpr::BLASEnumType::Side),
         BLAS_ENUM_ARG(2, clang::dpct::BLASEnumExpr::BLASEnumType::Uplo),
         ARG(3), ARG(4),
         CALL(MapNames::getDpctNamespace() + "get_value", ARG(5),
              MEMBER_CALL(ARG(0), true, "get_queue")),
         BUFFER_OR_USM_PTR(ARG(6), "std::complex<double>"), ARG(7),
         BUFFER_OR_USM_PTR(ARG(8), "std::complex<double>"), ARG(9),
         CALL(MapNames::getDpctNamespace() + "get_value", ARG(10),
              MEMBER_CALL(ARG(0), true, "get_queue")),
         BUFFER_OR_USM_PTR(ARG(11), "std::complex<double>"), ARG(12))))

ASSIGNABLE_FACTORY(CALL_FACTORY_ENTRY(
    "cublasChemm_v2_64",
    CALL("oneapi::mkl::blas::column_major::hemm",
         MEMBER_CALL(ARG(0), true, "get_queue"),
         BLAS_ENUM_ARG(1, clang::dpct::BLASEnumExpr::BLASEnumType::Side),
         BLAS_ENUM_ARG(2, clang::dpct::BLASEnumExpr::BLASEnumType::Uplo),
         ARG(3), ARG(4),
         CALL(MapNames::getDpctNamespace() + "get_value", ARG(5),
              MEMBER_CALL(ARG(0), true, "get_queue")),
         BUFFER_OR_USM_PTR(ARG(6), "std::complex<float>"), ARG(7),
         BUFFER_OR_USM_PTR(ARG(8), "std::complex<float>"), ARG(9),
         CALL(MapNames::getDpctNamespace() + "get_value", ARG(10),
              MEMBER_CALL(ARG(0), true, "get_queue")),
         BUFFER_OR_USM_PTR(ARG(11), "std::complex<float>"), ARG(12))))

ASSIGNABLE_FACTORY(CALL_FACTORY_ENTRY(
    "cublasZhemm_v2_64",
    CALL("oneapi::mkl::blas::column_major::hemm",
         MEMBER_CALL(ARG(0), true, "get_queue"),
         BLAS_ENUM_ARG(1, clang::dpct::BLASEnumExpr::BLASEnumType::Side),
         BLAS_ENUM_ARG(2, clang::dpct::BLASEnumExpr::BLASEnumType::Uplo),
         ARG(3), ARG(4),
         CALL(MapNames::getDpctNamespace() + "get_value", ARG(5),
              MEMBER_CALL(ARG(0), true, "get_queue")),
         BUFFER_OR_USM_PTR(ARG(6), "std::complex<double>"), ARG(7),
         BUFFER_OR_USM_PTR(ARG(8), "std::complex<double>"), ARG(9),
         CALL(MapNames::getDpctNamespace() + "get_value", ARG(10),
              MEMBER_CALL(ARG(0), true, "get_queue")),
         BUFFER_OR_USM_PTR(ARG(11), "std::complex<double>"), ARG(12))))

ASSIGNABLE_FACTORY(CALL_FACTORY_ENTRY(
    "cublasCherk_v2",
    CALL("oneapi::mkl::blas::column_major::herk",
         MEMBER_CALL(ARG(0), true, "get_queue"),
         BLAS_ENUM_ARG(1, clang::dpct::BLASEnumExpr::BLASEnumType::Uplo),
         BLAS_ENUM_ARG(2, clang::dpct::BLASEnumExpr::BLASEnumType::Trans),
         ARG(3), ARG(4),
         CALL(MapNames::getDpctNamespace() + "get_value", ARG(5),
              MEMBER_CALL(ARG(0), true, "get_queue")),
         BUFFER_OR_USM_PTR(ARG(6), "std::complex<float>"), ARG(7),
         CALL(MapNames::getDpctNamespace() + "get_value", ARG(8),
              MEMBER_CALL(ARG(0), true, "get_queue")),
         BUFFER_OR_USM_PTR(ARG(9), "std::complex<float>"), ARG(10))))

ASSIGNABLE_FACTORY(CALL_FACTORY_ENTRY(
    "cublasZherk_v2",
    CALL("oneapi::mkl::blas::column_major::herk",
         MEMBER_CALL(ARG(0), true, "get_queue"),
         BLAS_ENUM_ARG(1, clang::dpct::BLASEnumExpr::BLASEnumType::Uplo),
         BLAS_ENUM_ARG(2, clang::dpct::BLASEnumExpr::BLASEnumType::Trans),
         ARG(3), ARG(4),
         CALL(MapNames::getDpctNamespace() + "get_value", ARG(5),
              MEMBER_CALL(ARG(0), true, "get_queue")),
         BUFFER_OR_USM_PTR(ARG(6), "std::complex<double>"), ARG(7),
         CALL(MapNames::getDpctNamespace() + "get_value", ARG(8),
              MEMBER_CALL(ARG(0), true, "get_queue")),
         BUFFER_OR_USM_PTR(ARG(9), "std::complex<double>"), ARG(10))))

ASSIGNABLE_FACTORY(CALL_FACTORY_ENTRY(
    "cublasCherk_v2_64",
    CALL("oneapi::mkl::blas::column_major::herk",
         MEMBER_CALL(ARG(0), true, "get_queue"),
         BLAS_ENUM_ARG(1, clang::dpct::BLASEnumExpr::BLASEnumType::Uplo),
         BLAS_ENUM_ARG(2, clang::dpct::BLASEnumExpr::BLASEnumType::Trans),
         ARG(3), ARG(4),
         CALL(MapNames::getDpctNamespace() + "get_value", ARG(5),
              MEMBER_CALL(ARG(0), true, "get_queue")),
         BUFFER_OR_USM_PTR(ARG(6), "std::complex<float>"), ARG(7),
         CALL(MapNames::getDpctNamespace() + "get_value", ARG(8),
              MEMBER_CALL(ARG(0), true, "get_queue")),
         BUFFER_OR_USM_PTR(ARG(9), "std::complex<float>"), ARG(10))))

ASSIGNABLE_FACTORY(CALL_FACTORY_ENTRY(
    "cublasZherk_v2_64",
    CALL("oneapi::mkl::blas::column_major::herk",
         MEMBER_CALL(ARG(0), true, "get_queue"),
         BLAS_ENUM_ARG(1, clang::dpct::BLASEnumExpr::BLASEnumType::Uplo),
         BLAS_ENUM_ARG(2, clang::dpct::BLASEnumExpr::BLASEnumType::Trans),
         ARG(3), ARG(4),
         CALL(MapNames::getDpctNamespace() + "get_value", ARG(5),
              MEMBER_CALL(ARG(0), true, "get_queue")),
         BUFFER_OR_USM_PTR(ARG(6), "std::complex<double>"), ARG(7),
         CALL(MapNames::getDpctNamespace() + "get_value", ARG(8),
              MEMBER_CALL(ARG(0), true, "get_queue")),
         BUFFER_OR_USM_PTR(ARG(9), "std::complex<double>"), ARG(10))))

ASSIGNABLE_FACTORY(CALL_FACTORY_ENTRY(
    "cublasSsyr2k_v2",
    CALL("oneapi::mkl::blas::column_major::syr2k",
         MEMBER_CALL(ARG(0), true, "get_queue"),
         BLAS_ENUM_ARG(1, clang::dpct::BLASEnumExpr::BLASEnumType::Uplo),
         BLAS_ENUM_ARG(2, clang::dpct::BLASEnumExpr::BLASEnumType::Trans),
         ARG(3), ARG(4),
         CALL(MapNames::getDpctNamespace() + "get_value", ARG(5),
              MEMBER_CALL(ARG(0), true, "get_queue")),
         BUFFER_OR_USM_PTR(ARG(6), "float"), ARG(7),
         BUFFER_OR_USM_PTR(ARG(8), "float"), ARG(9),
         CALL(MapNames::getDpctNamespace() + "get_value", ARG(10),
              MEMBER_CALL(ARG(0), true, "get_queue")),
         BUFFER_OR_USM_PTR(ARG(11), "float"), ARG(12))))

ASSIGNABLE_FACTORY(CALL_FACTORY_ENTRY(
    "cublasDsyr2k_v2",
    CALL("oneapi::mkl::blas::column_major::syr2k",
         MEMBER_CALL(ARG(0), true, "get_queue"),
         BLAS_ENUM_ARG(1, clang::dpct::BLASEnumExpr::BLASEnumType::Uplo),
         BLAS_ENUM_ARG(2, clang::dpct::BLASEnumExpr::BLASEnumType::Trans),
         ARG(3), ARG(4),
         CALL(MapNames::getDpctNamespace() + "get_value", ARG(5),
              MEMBER_CALL(ARG(0), true, "get_queue")),
         BUFFER_OR_USM_PTR(ARG(6), "double"), ARG(7),
         BUFFER_OR_USM_PTR(ARG(8), "double"), ARG(9),
         CALL(MapNames::getDpctNamespace() + "get_value", ARG(10),
              MEMBER_CALL(ARG(0), true, "get_queue")),
         BUFFER_OR_USM_PTR(ARG(11), "double"), ARG(12))))

ASSIGNABLE_FACTORY(CALL_FACTORY_ENTRY(
    "cublasCsyr2k_v2",
    CALL("oneapi::mkl::blas::column_major::syr2k",
         MEMBER_CALL(ARG(0), true, "get_queue"),
         BLAS_ENUM_ARG(1, clang::dpct::BLASEnumExpr::BLASEnumType::Uplo),
         BLAS_ENUM_ARG(2, clang::dpct::BLASEnumExpr::BLASEnumType::Trans),
         ARG(3), ARG(4),
         CALL(MapNames::getDpctNamespace() + "get_value", ARG(5),
              MEMBER_CALL(ARG(0), true, "get_queue")),
         BUFFER_OR_USM_PTR(ARG(6), "std::complex<float>"), ARG(7),
         BUFFER_OR_USM_PTR(ARG(8), "std::complex<float>"), ARG(9),
         CALL(MapNames::getDpctNamespace() + "get_value", ARG(10),
              MEMBER_CALL(ARG(0), true, "get_queue")),
         BUFFER_OR_USM_PTR(ARG(11), "std::complex<float>"), ARG(12))))

ASSIGNABLE_FACTORY(CALL_FACTORY_ENTRY(
    "cublasZsyr2k_v2",
    CALL("oneapi::mkl::blas::column_major::syr2k",
         MEMBER_CALL(ARG(0), true, "get_queue"),
         BLAS_ENUM_ARG(1, clang::dpct::BLASEnumExpr::BLASEnumType::Uplo),
         BLAS_ENUM_ARG(2, clang::dpct::BLASEnumExpr::BLASEnumType::Trans),
         ARG(3), ARG(4),
         CALL(MapNames::getDpctNamespace() + "get_value", ARG(5),
              MEMBER_CALL(ARG(0), true, "get_queue")),
         BUFFER_OR_USM_PTR(ARG(6), "std::complex<double>"), ARG(7),
         BUFFER_OR_USM_PTR(ARG(8), "std::complex<double>"), ARG(9),
         CALL(MapNames::getDpctNamespace() + "get_value", ARG(10),
              MEMBER_CALL(ARG(0), true, "get_queue")),
         BUFFER_OR_USM_PTR(ARG(11), "std::complex<double>"), ARG(12))))

ASSIGNABLE_FACTORY(CALL_FACTORY_ENTRY(
    "cublasSsyr2k_v2_64",
    CALL("oneapi::mkl::blas::column_major::syr2k",
         MEMBER_CALL(ARG(0), true, "get_queue"),
         BLAS_ENUM_ARG(1, clang::dpct::BLASEnumExpr::BLASEnumType::Uplo),
         BLAS_ENUM_ARG(2, clang::dpct::BLASEnumExpr::BLASEnumType::Trans),
         ARG(3), ARG(4),
         CALL(MapNames::getDpctNamespace() + "get_value", ARG(5),
              MEMBER_CALL(ARG(0), true, "get_queue")),
         BUFFER_OR_USM_PTR(ARG(6), "float"), ARG(7),
         BUFFER_OR_USM_PTR(ARG(8), "float"), ARG(9),
         CALL(MapNames::getDpctNamespace() + "get_value", ARG(10),
              MEMBER_CALL(ARG(0), true, "get_queue")),
         BUFFER_OR_USM_PTR(ARG(11), "float"), ARG(12))))

ASSIGNABLE_FACTORY(CALL_FACTORY_ENTRY(
    "cublasDsyr2k_v2_64",
    CALL("oneapi::mkl::blas::column_major::syr2k",
         MEMBER_CALL(ARG(0), true, "get_queue"),
         BLAS_ENUM_ARG(1, clang::dpct::BLASEnumExpr::BLASEnumType::Uplo),
         BLAS_ENUM_ARG(2, clang::dpct::BLASEnumExpr::BLASEnumType::Trans),
         ARG(3), ARG(4),
         CALL(MapNames::getDpctNamespace() + "get_value", ARG(5),
              MEMBER_CALL(ARG(0), true, "get_queue")),
         BUFFER_OR_USM_PTR(ARG(6), "double"), ARG(7),
         BUFFER_OR_USM_PTR(ARG(8), "double"), ARG(9),
         CALL(MapNames::getDpctNamespace() + "get_value", ARG(10),
              MEMBER_CALL(ARG(0), true, "get_queue")),
         BUFFER_OR_USM_PTR(ARG(11), "double"), ARG(12))))

ASSIGNABLE_FACTORY(CALL_FACTORY_ENTRY(
    "cublasCsyr2k_v2_64",
    CALL("oneapi::mkl::blas::column_major::syr2k",
         MEMBER_CALL(ARG(0), true, "get_queue"),
         BLAS_ENUM_ARG(1, clang::dpct::BLASEnumExpr::BLASEnumType::Uplo),
         BLAS_ENUM_ARG(2, clang::dpct::BLASEnumExpr::BLASEnumType::Trans),
         ARG(3), ARG(4),
         CALL(MapNames::getDpctNamespace() + "get_value", ARG(5),
              MEMBER_CALL(ARG(0), true, "get_queue")),
         BUFFER_OR_USM_PTR(ARG(6), "std::complex<float>"), ARG(7),
         BUFFER_OR_USM_PTR(ARG(8), "std::complex<float>"), ARG(9),
         CALL(MapNames::getDpctNamespace() + "get_value", ARG(10),
              MEMBER_CALL(ARG(0), true, "get_queue")),
         BUFFER_OR_USM_PTR(ARG(11), "std::complex<float>"), ARG(12))))

ASSIGNABLE_FACTORY(CALL_FACTORY_ENTRY(
    "cublasZsyr2k_v2_64",
    CALL("oneapi::mkl::blas::column_major::syr2k",
         MEMBER_CALL(ARG(0), true, "get_queue"),
         BLAS_ENUM_ARG(1, clang::dpct::BLASEnumExpr::BLASEnumType::Uplo),
         BLAS_ENUM_ARG(2, clang::dpct::BLASEnumExpr::BLASEnumType::Trans),
         ARG(3), ARG(4),
         CALL(MapNames::getDpctNamespace() + "get_value", ARG(5),
              MEMBER_CALL(ARG(0), true, "get_queue")),
         BUFFER_OR_USM_PTR(ARG(6), "std::complex<double>"), ARG(7),
         BUFFER_OR_USM_PTR(ARG(8), "std::complex<double>"), ARG(9),
         CALL(MapNames::getDpctNamespace() + "get_value", ARG(10),
              MEMBER_CALL(ARG(0), true, "get_queue")),
         BUFFER_OR_USM_PTR(ARG(11), "std::complex<double>"), ARG(12))))

ASSIGNABLE_FACTORY(CALL_FACTORY_ENTRY(
    "cublasCher2k_v2",
    CALL("oneapi::mkl::blas::column_major::her2k",
         MEMBER_CALL(ARG(0), true, "get_queue"),
         BLAS_ENUM_ARG(1, clang::dpct::BLASEnumExpr::BLASEnumType::Uplo),
         BLAS_ENUM_ARG(2, clang::dpct::BLASEnumExpr::BLASEnumType::Trans),
         ARG(3), ARG(4),
         CALL(MapNames::getDpctNamespace() + "get_value", ARG(5),
              MEMBER_CALL(ARG(0), true, "get_queue")),
         BUFFER_OR_USM_PTR(ARG(6), "std::complex<float>"), ARG(7),
         BUFFER_OR_USM_PTR(ARG(8), "std::complex<float>"), ARG(9),
         CALL(MapNames::getDpctNamespace() + "get_value", ARG(10),
              MEMBER_CALL(ARG(0), true, "get_queue")),
         BUFFER_OR_USM_PTR(ARG(11), "std::complex<float>"), ARG(12))))

ASSIGNABLE_FACTORY(CALL_FACTORY_ENTRY(
    "cublasZher2k_v2",
    CALL("oneapi::mkl::blas::column_major::her2k",
         MEMBER_CALL(ARG(0), true, "get_queue"),
         BLAS_ENUM_ARG(1, clang::dpct::BLASEnumExpr::BLASEnumType::Uplo),
         BLAS_ENUM_ARG(2, clang::dpct::BLASEnumExpr::BLASEnumType::Trans),
         ARG(3), ARG(4),
         CALL(MapNames::getDpctNamespace() + "get_value", ARG(5),
              MEMBER_CALL(ARG(0), true, "get_queue")),
         BUFFER_OR_USM_PTR(ARG(6), "std::complex<double>"), ARG(7),
         BUFFER_OR_USM_PTR(ARG(8), "std::complex<double>"), ARG(9),
         CALL(MapNames::getDpctNamespace() + "get_value", ARG(10),
              MEMBER_CALL(ARG(0), true, "get_queue")),
         BUFFER_OR_USM_PTR(ARG(11), "std::complex<double>"), ARG(12))))

ASSIGNABLE_FACTORY(CALL_FACTORY_ENTRY(
    "cublasCher2k_v2_64",
    CALL("oneapi::mkl::blas::column_major::her2k",
         MEMBER_CALL(ARG(0), true, "get_queue"),
         BLAS_ENUM_ARG(1, clang::dpct::BLASEnumExpr::BLASEnumType::Uplo),
         BLAS_ENUM_ARG(2, clang::dpct::BLASEnumExpr::BLASEnumType::Trans),
         ARG(3), ARG(4),
         CALL(MapNames::getDpctNamespace() + "get_value", ARG(5),
              MEMBER_CALL(ARG(0), true, "get_queue")),
         BUFFER_OR_USM_PTR(ARG(6), "std::complex<float>"), ARG(7),
         BUFFER_OR_USM_PTR(ARG(8), "std::complex<float>"), ARG(9),
         CALL(MapNames::getDpctNamespace() + "get_value", ARG(10),
              MEMBER_CALL(ARG(0), true, "get_queue")),
         BUFFER_OR_USM_PTR(ARG(11), "std::complex<float>"), ARG(12))))

ASSIGNABLE_FACTORY(CALL_FACTORY_ENTRY(
    "cublasZher2k_v2_64",
    CALL("oneapi::mkl::blas::column_major::her2k",
         MEMBER_CALL(ARG(0), true, "get_queue"),
         BLAS_ENUM_ARG(1, clang::dpct::BLASEnumExpr::BLASEnumType::Uplo),
         BLAS_ENUM_ARG(2, clang::dpct::BLASEnumExpr::BLASEnumType::Trans),
         ARG(3), ARG(4),
         CALL(MapNames::getDpctNamespace() + "get_value", ARG(5),
              MEMBER_CALL(ARG(0), true, "get_queue")),
         BUFFER_OR_USM_PTR(ARG(6), "std::complex<double>"), ARG(7),
         BUFFER_OR_USM_PTR(ARG(8), "std::complex<double>"), ARG(9),
         CALL(MapNames::getDpctNamespace() + "get_value", ARG(10),
              MEMBER_CALL(ARG(0), true, "get_queue")),
         BUFFER_OR_USM_PTR(ARG(11), "std::complex<double>"), ARG(12))))

ASSIGNABLE_FACTORY(CALL_FACTORY_ENTRY(
    "cublasSgeam_64",
    CALL("oneapi::mkl::blas::column_major::omatadd",
         MEMBER_CALL(ARG(0), true, "get_queue"),
         BLAS_ENUM_ARG(1, clang::dpct::BLASEnumExpr::BLASEnumType::Trans),
         BLAS_ENUM_ARG(2, clang::dpct::BLASEnumExpr::BLASEnumType::Trans),
         ARG(3), ARG(4),
         CALL(MapNames::getDpctNamespace() + "get_value", ARG(5),
              MEMBER_CALL(ARG(0), true, "get_queue")),
         BUFFER_OR_USM_PTR(ARG(6), "float"), ARG(7),
         CALL(MapNames::getDpctNamespace() + "get_value", ARG(8),
              MEMBER_CALL(ARG(0), true, "get_queue")),
         BUFFER_OR_USM_PTR(ARG(9), "float"), ARG(10),
         BUFFER_OR_USM_PTR(ARG(11), "float"), ARG(12))))
ASSIGNABLE_FACTORY(CALL_FACTORY_ENTRY(
    "cublasDgeam_64",
    CALL("oneapi::mkl::blas::column_major::omatadd",
         MEMBER_CALL(ARG(0), true, "get_queue"),
         BLAS_ENUM_ARG(1, clang::dpct::BLASEnumExpr::BLASEnumType::Trans),
         BLAS_ENUM_ARG(2, clang::dpct::BLASEnumExpr::BLASEnumType::Trans),
         ARG(3), ARG(4),
         CALL(MapNames::getDpctNamespace() + "get_value", ARG(5),
              MEMBER_CALL(ARG(0), true, "get_queue")),
         BUFFER_OR_USM_PTR(ARG(6), "double"), ARG(7),
         CALL(MapNames::getDpctNamespace() + "get_value", ARG(8),
              MEMBER_CALL(ARG(0), true, "get_queue")),
         BUFFER_OR_USM_PTR(ARG(9), "double"), ARG(10),
         BUFFER_OR_USM_PTR(ARG(11), "double"), ARG(12))))
ASSIGNABLE_FACTORY(CALL_FACTORY_ENTRY(
    "cublasCgeam_64",
    CALL("oneapi::mkl::blas::column_major::omatadd",
         MEMBER_CALL(ARG(0), true, "get_queue"),
         BLAS_ENUM_ARG(1, clang::dpct::BLASEnumExpr::BLASEnumType::Trans),
         BLAS_ENUM_ARG(2, clang::dpct::BLASEnumExpr::BLASEnumType::Trans),
         ARG(3), ARG(4),
         CALL(MapNames::getDpctNamespace() + "get_value", ARG(5),
              MEMBER_CALL(ARG(0), true, "get_queue")),
         BUFFER_OR_USM_PTR(ARG(6), "std::complex<float>"), ARG(7),
         CALL(MapNames::getDpctNamespace() + "get_value", ARG(8),
              MEMBER_CALL(ARG(0), true, "get_queue")),
         BUFFER_OR_USM_PTR(ARG(9), "std::complex<float>"), ARG(10),
         BUFFER_OR_USM_PTR(ARG(11), "std::complex<float>"), ARG(12))))
ASSIGNABLE_FACTORY(CALL_FACTORY_ENTRY(
    "cublasZgeam_64",
    CALL("oneapi::mkl::blas::column_major::omatadd",
         MEMBER_CALL(ARG(0), true, "get_queue"),
         BLAS_ENUM_ARG(1, clang::dpct::BLASEnumExpr::BLASEnumType::Trans),
         BLAS_ENUM_ARG(2, clang::dpct::BLASEnumExpr::BLASEnumType::Trans),
         ARG(3), ARG(4),
         CALL(MapNames::getDpctNamespace() + "get_value", ARG(5),
              MEMBER_CALL(ARG(0), true, "get_queue")),
         BUFFER_OR_USM_PTR(ARG(6), "std::complex<double>"), ARG(7),
         CALL(MapNames::getDpctNamespace() + "get_value", ARG(8),
              MEMBER_CALL(ARG(0), true, "get_queue")),
         BUFFER_OR_USM_PTR(ARG(9), "std::complex<double>"), ARG(10),
         BUFFER_OR_USM_PTR(ARG(11), "std::complex<double>"), ARG(12))))

ASSIGNABLE_FACTORY(CALL_FACTORY_ENTRY(
    "cublasSdgmm_64",
    CALL("oneapi::mkl::blas::column_major::dgmm", MEMBER_CALL(ARG(0), true, "get_queue"),
         BLAS_ENUM_ARG(1, clang::dpct::BLASEnumExpr::BLASEnumType::Side),
         ARG(2), ARG(3), BUFFER_OR_USM_PTR(ARG(4), "float"), ARG(5),
         BUFFER_OR_USM_PTR(ARG(6), "float"), ARG(7),
         BUFFER_OR_USM_PTR(ARG(8), "float"), ARG(9))))
ASSIGNABLE_FACTORY(CALL_FACTORY_ENTRY(
    "cublasDdgmm_64",
    CALL("oneapi::mkl::blas::column_major::dgmm", MEMBER_CALL(ARG(0), true, "get_queue"),
         BLAS_ENUM_ARG(1, clang::dpct::BLASEnumExpr::BLASEnumType::Side),
         ARG(2), ARG(3), BUFFER_OR_USM_PTR(ARG(4), "double"), ARG(5),
         BUFFER_OR_USM_PTR(ARG(6), "double"), ARG(7),
         BUFFER_OR_USM_PTR(ARG(8), "double"), ARG(9))))
ASSIGNABLE_FACTORY(CALL_FACTORY_ENTRY(
    "cublasCdgmm_64",
    CALL("oneapi::mkl::blas::column_major::dgmm", MEMBER_CALL(ARG(0), true, "get_queue"),
         BLAS_ENUM_ARG(1, clang::dpct::BLASEnumExpr::BLASEnumType::Side),
         ARG(2), ARG(3), BUFFER_OR_USM_PTR(ARG(4), "std::complex<float>"),
         ARG(5), BUFFER_OR_USM_PTR(ARG(6), "std::complex<float>"), ARG(7),
         BUFFER_OR_USM_PTR(ARG(8), "std::complex<float>"), ARG(9))))
ASSIGNABLE_FACTORY(CALL_FACTORY_ENTRY(
    "cublasZdgmm_64",
    CALL("oneapi::mkl::blas::column_major::dgmm", MEMBER_CALL(ARG(0), true, "get_queue"),
         BLAS_ENUM_ARG(1, clang::dpct::BLASEnumExpr::BLASEnumType::Side),
         ARG(2), ARG(3), BUFFER_OR_USM_PTR(ARG(4), "std::complex<double>"),
         ARG(5), BUFFER_OR_USM_PTR(ARG(6), "std::complex<double>"), ARG(7),
         BUFFER_OR_USM_PTR(ARG(8), "std::complex<double>"), ARG(9))))

WARNING_FACTORY_ENTRY(
    "cublasIsamax_v2_64",
    LAMBDA_FACTORY_ENTRY(
        "cublasIsamax_v2_64",
        DECL(MapNames::getDpctNamespace() + "blas::wrapper_int64_out",
             "res_wrapper_ct4", MEMBER_CALL(ARG(0), true, "get_queue"), ARG(4)),
        CALL("oneapi::mkl::blas::column_major::iamax",
             MEMBER_CALL(ARG(0), true, "get_queue"), ARG(1),
             BUFFER_OR_USM_PTR(ARG(2), "float"), ARG(3),
             BUFFER_OR_USM_PTR(MEMBER_CALL(ARG("res_wrapper_ct4"), false,
                                           "get_ptr"),
                               "std::int64_t"),
             ARG("oneapi::mkl::index_base::one")),
        LITERAL("return 0")),
    Diagnostics::NOERROR_RETURN_LAMBDA)
WARNING_FACTORY_ENTRY(
    "cublasIdamax_v2_64",
    LAMBDA_FACTORY_ENTRY(
        "cublasIdamax_v2_64",
        DECL(MapNames::getDpctNamespace() + "blas::wrapper_int64_out",
             "res_wrapper_ct4", MEMBER_CALL(ARG(0), true, "get_queue"), ARG(4)),
        CALL("oneapi::mkl::blas::column_major::iamax",
             MEMBER_CALL(ARG(0), true, "get_queue"), ARG(1),
             BUFFER_OR_USM_PTR(ARG(2), "double"), ARG(3),
             BUFFER_OR_USM_PTR(MEMBER_CALL(ARG("res_wrapper_ct4"), false,
                                           "get_ptr"),
                               "std::int64_t"),
             ARG("oneapi::mkl::index_base::one")),
        LITERAL("return 0")),
    Diagnostics::NOERROR_RETURN_LAMBDA)
WARNING_FACTORY_ENTRY(
    "cublasIcamax_v2_64",
    LAMBDA_FACTORY_ENTRY(
        "cublasIcamax_v2_64",
        DECL(MapNames::getDpctNamespace() + "blas::wrapper_int64_out",
             "res_wrapper_ct4", MEMBER_CALL(ARG(0), true, "get_queue"), ARG(4)),
        CALL("oneapi::mkl::blas::column_major::iamax",
             MEMBER_CALL(ARG(0), true, "get_queue"), ARG(1),
             BUFFER_OR_USM_PTR(ARG(2), "std::complex<float>"), ARG(3),
             BUFFER_OR_USM_PTR(MEMBER_CALL(ARG("res_wrapper_ct4"), false,
                                           "get_ptr"),
                               "std::int64_t"),
             ARG("oneapi::mkl::index_base::one")),
        LITERAL("return 0")),
    Diagnostics::NOERROR_RETURN_LAMBDA)
WARNING_FACTORY_ENTRY(
    "cublasIzamax_v2_64",
    LAMBDA_FACTORY_ENTRY(
        "cublasIzamax_v2_64",
        DECL(MapNames::getDpctNamespace() + "blas::wrapper_int64_out",
             "res_wrapper_ct4", MEMBER_CALL(ARG(0), true, "get_queue"), ARG(4)),
        CALL("oneapi::mkl::blas::column_major::iamax",
             MEMBER_CALL(ARG(0), true, "get_queue"), ARG(1),
             BUFFER_OR_USM_PTR(ARG(2), "std::complex<double>"), ARG(3),
             BUFFER_OR_USM_PTR(MEMBER_CALL(ARG("res_wrapper_ct4"), false,
                                           "get_ptr"),
                               "std::int64_t"),
             ARG("oneapi::mkl::index_base::one")),
        LITERAL("return 0")),
    Diagnostics::NOERROR_RETURN_LAMBDA)

WARNING_FACTORY_ENTRY(
    "cublasIsamin_v2_64",
    LAMBDA_FACTORY_ENTRY(
        "cublasIsamin_v2_64",
        DECL(MapNames::getDpctNamespace() + "blas::wrapper_int64_out",
             "res_wrapper_ct4", MEMBER_CALL(ARG(0), true, "get_queue"), ARG(4)),
        CALL("oneapi::mkl::blas::column_major::iamin",
             MEMBER_CALL(ARG(0), true, "get_queue"), ARG(1),
             BUFFER_OR_USM_PTR(ARG(2), "float"), ARG(3),
             BUFFER_OR_USM_PTR(MEMBER_CALL(ARG("res_wrapper_ct4"), false,
                                           "get_ptr"),
                               "std::int64_t"),
             ARG("oneapi::mkl::index_base::one")),
        LITERAL("return 0")),
    Diagnostics::NOERROR_RETURN_LAMBDA)
WARNING_FACTORY_ENTRY(
    "cublasIdamin_v2_64",
    LAMBDA_FACTORY_ENTRY(
        "cublasIdamin_v2_64",
        DECL(MapNames::getDpctNamespace() + "blas::wrapper_int64_out",
             "res_wrapper_ct4", MEMBER_CALL(ARG(0), true, "get_queue"), ARG(4)),
        CALL("oneapi::mkl::blas::column_major::iamin",
             MEMBER_CALL(ARG(0), true, "get_queue"), ARG(1),
             BUFFER_OR_USM_PTR(ARG(2), "double"), ARG(3),
             BUFFER_OR_USM_PTR(MEMBER_CALL(ARG("res_wrapper_ct4"), false,
                                           "get_ptr"),
                               "std::int64_t"),
             ARG("oneapi::mkl::index_base::one")),
        LITERAL("return 0")),
    Diagnostics::NOERROR_RETURN_LAMBDA)
WARNING_FACTORY_ENTRY(
    "cublasIcamin_v2_64",
    LAMBDA_FACTORY_ENTRY(
        "cublasIcamin_v2_64",
        DECL(MapNames::getDpctNamespace() + "blas::wrapper_int64_out",
             "res_wrapper_ct4", MEMBER_CALL(ARG(0), true, "get_queue"), ARG(4)),
        CALL("oneapi::mkl::blas::column_major::iamin",
             MEMBER_CALL(ARG(0), true, "get_queue"), ARG(1),
             BUFFER_OR_USM_PTR(ARG(2), "std::complex<float>"), ARG(3),
             BUFFER_OR_USM_PTR(MEMBER_CALL(ARG("res_wrapper_ct4"), false,
                                           "get_ptr"),
                               "std::int64_t"),
             ARG("oneapi::mkl::index_base::one")),
        LITERAL("return 0")),
    Diagnostics::NOERROR_RETURN_LAMBDA)
WARNING_FACTORY_ENTRY(
    "cublasIzamin_v2_64",
    LAMBDA_FACTORY_ENTRY(
        "cublasIzamin_v2_64",
        DECL(MapNames::getDpctNamespace() + "blas::wrapper_int64_out",
             "res_wrapper_ct4", MEMBER_CALL(ARG(0), true, "get_queue"), ARG(4)),
        CALL("oneapi::mkl::blas::column_major::iamin",
             MEMBER_CALL(ARG(0), true, "get_queue"), ARG(1),
             BUFFER_OR_USM_PTR(ARG(2), "std::complex<double>"), ARG(3),
             BUFFER_OR_USM_PTR(MEMBER_CALL(ARG("res_wrapper_ct4"), false,
                                           "get_ptr"),
                               "std::int64_t"),
             ARG("oneapi::mkl::index_base::one")),
        LITERAL("return 0")),
    Diagnostics::NOERROR_RETURN_LAMBDA)

WARNING_FACTORY_ENTRY(
    "cublasIsamax_v2",
    LAMBDA_FACTORY_ENTRY(
        "cublasIsamax_v2",
        DECL(MapNames::getDpctNamespace() + "blas::wrapper_int_to_int64_out",
             "res_wrapper_ct4", MEMBER_CALL(ARG(0), true, "get_queue"), ARG(4)),
        CALL("oneapi::mkl::blas::column_major::iamax",
             MEMBER_CALL(ARG(0), true, "get_queue"), ARG(1),
             BUFFER_OR_USM_PTR(ARG(2), "float"), ARG(3),
             BUFFER_OR_USM_PTR(MEMBER_CALL(ARG("res_wrapper_ct4"), false,
                                           "get_ptr"),
                               "std::int64_t"),
             ARG("oneapi::mkl::index_base::one")),
        LITERAL("return 0")),
    Diagnostics::NOERROR_RETURN_LAMBDA)
WARNING_FACTORY_ENTRY(
    "cublasIdamax_v2",
    LAMBDA_FACTORY_ENTRY(
        "cublasIdamax_v2",
        DECL(MapNames::getDpctNamespace() + "blas::wrapper_int_to_int64_out",
             "res_wrapper_ct4", MEMBER_CALL(ARG(0), true, "get_queue"), ARG(4)),
        CALL("oneapi::mkl::blas::column_major::iamax",
             MEMBER_CALL(ARG(0), true, "get_queue"), ARG(1),
             BUFFER_OR_USM_PTR(ARG(2), "double"), ARG(3),
             BUFFER_OR_USM_PTR(MEMBER_CALL(ARG("res_wrapper_ct4"), false,
                                           "get_ptr"),
                               "std::int64_t"),
             ARG("oneapi::mkl::index_base::one")),
        LITERAL("return 0")),
    Diagnostics::NOERROR_RETURN_LAMBDA)
WARNING_FACTORY_ENTRY(
    "cublasIcamax_v2",
    LAMBDA_FACTORY_ENTRY(
        "cublasIcamax_v2",
        DECL(MapNames::getDpctNamespace() + "blas::wrapper_int_to_int64_out",
             "res_wrapper_ct4", MEMBER_CALL(ARG(0), true, "get_queue"), ARG(4)),
        CALL("oneapi::mkl::blas::column_major::iamax",
             MEMBER_CALL(ARG(0), true, "get_queue"), ARG(1),
             BUFFER_OR_USM_PTR(ARG(2), "std::complex<float>"), ARG(3),
             BUFFER_OR_USM_PTR(MEMBER_CALL(ARG("res_wrapper_ct4"), false,
                                           "get_ptr"),
                               "std::int64_t"),
             ARG("oneapi::mkl::index_base::one")),
        LITERAL("return 0")),
    Diagnostics::NOERROR_RETURN_LAMBDA)
WARNING_FACTORY_ENTRY(
    "cublasIzamax_v2",
    LAMBDA_FACTORY_ENTRY(
        "cublasIzamax_v2",
        DECL(MapNames::getDpctNamespace() + "blas::wrapper_int_to_int64_out",
             "res_wrapper_ct4", MEMBER_CALL(ARG(0), true, "get_queue"), ARG(4)),
        CALL("oneapi::mkl::blas::column_major::iamax",
             MEMBER_CALL(ARG(0), true, "get_queue"), ARG(1),
             BUFFER_OR_USM_PTR(ARG(2), "std::complex<double>"), ARG(3),
             BUFFER_OR_USM_PTR(MEMBER_CALL(ARG("res_wrapper_ct4"), false,
                                           "get_ptr"),
                               "std::int64_t"),
             ARG("oneapi::mkl::index_base::one")),
        LITERAL("return 0")),
    Diagnostics::NOERROR_RETURN_LAMBDA)

WARNING_FACTORY_ENTRY(
    "cublasIsamin_v2",
    LAMBDA_FACTORY_ENTRY(
        "cublasIsamin_v2",
        DECL(MapNames::getDpctNamespace() + "blas::wrapper_int_to_int64_out",
             "res_wrapper_ct4", MEMBER_CALL(ARG(0), true, "get_queue"), ARG(4)),
        CALL("oneapi::mkl::blas::column_major::iamin",
             MEMBER_CALL(ARG(0), true, "get_queue"), ARG(1),
             BUFFER_OR_USM_PTR(ARG(2), "float"), ARG(3),
             BUFFER_OR_USM_PTR(MEMBER_CALL(ARG("res_wrapper_ct4"), false,
                                           "get_ptr"),
                               "std::int64_t"),
             ARG("oneapi::mkl::index_base::one")),
        LITERAL("return 0")),
    Diagnostics::NOERROR_RETURN_LAMBDA)
WARNING_FACTORY_ENTRY(
    "cublasIdamin_v2",
    LAMBDA_FACTORY_ENTRY(
        "cublasIdamin_v2",
        DECL(MapNames::getDpctNamespace() + "blas::wrapper_int_to_int64_out",
             "res_wrapper_ct4", MEMBER_CALL(ARG(0), true, "get_queue"), ARG(4)),
        CALL("oneapi::mkl::blas::column_major::iamin",
             MEMBER_CALL(ARG(0), true, "get_queue"), ARG(1),
             BUFFER_OR_USM_PTR(ARG(2), "double"), ARG(3),
             BUFFER_OR_USM_PTR(MEMBER_CALL(ARG("res_wrapper_ct4"), false,
                                           "get_ptr"),
                               "std::int64_t"),
             ARG("oneapi::mkl::index_base::one")),
        LITERAL("return 0")),
    Diagnostics::NOERROR_RETURN_LAMBDA)
WARNING_FACTORY_ENTRY(
    "cublasIcamin_v2",
    LAMBDA_FACTORY_ENTRY(
        "cublasIcamin_v2",
        DECL(MapNames::getDpctNamespace() + "blas::wrapper_int_to_int64_out",
             "res_wrapper_ct4", MEMBER_CALL(ARG(0), true, "get_queue"), ARG(4)),
        CALL("oneapi::mkl::blas::column_major::iamin",
             MEMBER_CALL(ARG(0), true, "get_queue"), ARG(1),
             BUFFER_OR_USM_PTR(ARG(2), "std::complex<float>"), ARG(3),
             BUFFER_OR_USM_PTR(MEMBER_CALL(ARG("res_wrapper_ct4"), false,
                                           "get_ptr"),
                               "std::int64_t"),
             ARG("oneapi::mkl::index_base::one")),
        LITERAL("return 0")),
    Diagnostics::NOERROR_RETURN_LAMBDA)
WARNING_FACTORY_ENTRY(
    "cublasIzamin_v2",
    LAMBDA_FACTORY_ENTRY(
        "cublasIzamin_v2",
        DECL(MapNames::getDpctNamespace() + "blas::wrapper_int_to_int64_out",
             "res_wrapper_ct4", MEMBER_CALL(ARG(0), true, "get_queue"), ARG(4)),
        CALL("oneapi::mkl::blas::column_major::iamin",
             MEMBER_CALL(ARG(0), true, "get_queue"), ARG(1),
             BUFFER_OR_USM_PTR(ARG(2), "std::complex<double>"), ARG(3),
             BUFFER_OR_USM_PTR(MEMBER_CALL(ARG("res_wrapper_ct4"), false,
                                           "get_ptr"),
                               "std::int64_t"),
             ARG("oneapi::mkl::index_base::one")),
        LITERAL("return 0")),
    Diagnostics::NOERROR_RETURN_LAMBDA)

#define NRM2(FUNC, TYPE1, TYPE2, TYPE3)                                        \
  WARNING_FACTORY_ENTRY(                                                       \
      #FUNC,                                                                   \
      LAMBDA_FACTORY_ENTRY(                                                    \
          #FUNC,                                                               \
          DECL(MapNames::getDpctNamespace() + "blas::" #TYPE1,                 \
               "res_wrapper_ct4", MEMBER_CALL(ARG(0), true, "get_queue"),      \
               ARG(4)),                                                        \
          CALL("oneapi::mkl::blas::column_major::nrm2",                        \
               MEMBER_CALL(ARG(0), true, "get_queue"), ARG(1),                 \
               BUFFER_OR_USM_PTR(ARG(2), #TYPE2), ARG(3),                      \
               BUFFER_OR_USM_PTR(                                              \
                   MEMBER_CALL(ARG("res_wrapper_ct4"), false, "get_ptr"),   \
                   #TYPE3)),                                                   \
          LITERAL("return 0")),                                                \
      Diagnostics::NOERROR_RETURN_LAMBDA)
NRM2(cublasSnrm2_v2, wrapper_float_out, float, float)
NRM2(cublasDnrm2_v2, wrapper_double_out, double, double)
NRM2(cublasScnrm2_v2, wrapper_float_out, std::complex<float>, float)
NRM2(cublasDznrm2_v2, wrapper_double_out, std::complex<double>, double)
NRM2(cublasSnrm2_v2_64, wrapper_float_out, float, float)
NRM2(cublasDnrm2_v2_64, wrapper_double_out, double, double)
NRM2(cublasScnrm2_v2_64, wrapper_float_out, std::complex<float>, float)
NRM2(cublasDznrm2_v2_64, wrapper_double_out, std::complex<double>, double)
#undef NRM2

#define DOT(FUNC, NEW_FUNC, TYPE1, TYPE2, TYPE3)                               \
  WARNING_FACTORY_ENTRY(                                                       \
      #FUNC,                                                                   \
      LAMBDA_FACTORY_ENTRY(                                                    \
          #FUNC,                                                               \
          DECL(MapNames::getDpctNamespace() + "blas::" #TYPE1,                 \
               "res_wrapper_ct6", MEMBER_CALL(ARG(0), true, "get_queue"),      \
               ARG(6)),                                                        \
          CALL("oneapi::mkl::blas::column_major::" #NEW_FUNC,                  \
               MEMBER_CALL(ARG(0), true, "get_queue"), ARG(1),                 \
               BUFFER_OR_USM_PTR(ARG(2), #TYPE2), ARG(3),                      \
               BUFFER_OR_USM_PTR(ARG(4), #TYPE2), ARG(5),                      \
               BUFFER_OR_USM_PTR(                                              \
                   MEMBER_CALL(ARG("res_wrapper_ct6"), false, "get_ptr"),   \
                   #TYPE3)),                                                   \
          LITERAL("return 0")),                                                \
      Diagnostics::NOERROR_RETURN_LAMBDA)
DOT(cublasSdot_v2, dot, wrapper_float_out, float, float)
DOT(cublasDdot_v2, dot, wrapper_double_out, double, double)
DOT(cublasCdotu_v2, dotu, wrapper_float2_out, std::complex<float>, std::complex<float>)
DOT(cublasCdotc_v2, dotc, wrapper_float2_out, std::complex<float>, std::complex<float>)
DOT(cublasZdotu_v2, dotu, wrapper_double2_out, std::complex<double>, std::complex<double>)
DOT(cublasZdotc_v2, dotc, wrapper_double2_out, std::complex<double>, std::complex<double>)
DOT(cublasSdot_v2_64, dot, wrapper_float_out, float, float)
DOT(cublasDdot_v2_64, dot, wrapper_double_out, double, double)
DOT(cublasCdotu_v2_64, dotu, wrapper_float2_out, std::complex<float>, std::complex<float>)
DOT(cublasCdotc_v2_64, dotc, wrapper_float2_out, std::complex<float>, std::complex<float>)
DOT(cublasZdotu_v2_64, dotu, wrapper_double2_out, std::complex<double>, std::complex<double>)
DOT(cublasZdotc_v2_64, dotc, wrapper_double2_out, std::complex<double>, std::complex<double>)
#undef DOT

#define SCAL(FUNC, TYPE1)                                                      \
  ASSIGNABLE_FACTORY(CALL_FACTORY_ENTRY(                                       \
      #FUNC, CALL("oneapi::mkl::blas::column_major::scal",                     \
                  MEMBER_CALL(ARG(0), true, "get_queue"), ARG(1),              \
                  SCALAR_INPUT(ARG(2), #TYPE1),                                \
                  BUFFER_OR_USM_PTR(ARG(3), #TYPE1), ARG(4))))
SCAL(cublasSscal_v2, float)
SCAL(cublasDscal_v2, double)
SCAL(cublasCscal_v2, std::complex<float>)
SCAL(cublasCsscal_v2, std::complex<float>)
SCAL(cublasZscal_v2, std::complex<double>)
SCAL(cublasZdscal_v2, std::complex<double>)
SCAL(cublasSscal_v2_64, float)
SCAL(cublasDscal_v2_64, double)
SCAL(cublasCscal_v2_64, std::complex<float>)
SCAL(cublasCsscal_v2_64, std::complex<float>)
SCAL(cublasZscal_v2_64, std::complex<double>)
SCAL(cublasZdscal_v2_64, std::complex<double>)
#undef SCAL

#define AXPY(FUNC, TYPE1)                                                      \
  ASSIGNABLE_FACTORY(CALL_FACTORY_ENTRY(                                       \
      #FUNC,                                                                   \
      CALL("oneapi::mkl::blas::column_major::axpy",                            \
           MEMBER_CALL(ARG(0), true, "get_queue"), ARG(1),                     \
           SCALAR_INPUT(ARG(2), #TYPE1), BUFFER_OR_USM_PTR(ARG(3), #TYPE1),    \
           ARG(4), BUFFER_OR_USM_PTR(ARG(5), #TYPE1), ARG(6))))
AXPY(cublasSaxpy_v2, float)
AXPY(cublasDaxpy_v2, double)
AXPY(cublasCaxpy_v2, std::complex<float>)
AXPY(cublasZaxpy_v2, std::complex<double>)
AXPY(cublasSaxpy_v2_64, float)
AXPY(cublasDaxpy_v2_64, double)
AXPY(cublasCaxpy_v2_64, std::complex<float>)
AXPY(cublasZaxpy_v2_64, std::complex<double>)
#undef AXPY

#define COPY(FUNC, TYPE1)                                                      \
  ASSIGNABLE_FACTORY(CALL_FACTORY_ENTRY(                                       \
      #FUNC, CALL("oneapi::mkl::blas::column_major::copy",                     \
                  MEMBER_CALL(ARG(0), true, "get_queue"), ARG(1),              \
                  BUFFER_OR_USM_PTR(ARG(2), #TYPE1), ARG(3),                   \
                  BUFFER_OR_USM_PTR(ARG(4), #TYPE1), ARG(5))))
COPY(cublasScopy_v2, float)
COPY(cublasDcopy_v2, double)
COPY(cublasCcopy_v2, std::complex<float>)
COPY(cublasZcopy_v2, std::complex<double>)
COPY(cublasScopy_v2_64, float)
COPY(cublasDcopy_v2_64, double)
COPY(cublasCcopy_v2_64, std::complex<float>)
COPY(cublasZcopy_v2_64, std::complex<double>)
#undef COPY

#define SWAP(FUNC, TYPE1)                                                      \
  ASSIGNABLE_FACTORY(CALL_FACTORY_ENTRY(                                       \
      #FUNC, CALL("oneapi::mkl::blas::column_major::swap",                     \
                  MEMBER_CALL(ARG(0), true, "get_queue"), ARG(1),              \
                  BUFFER_OR_USM_PTR(ARG(2), #TYPE1), ARG(3),                   \
                  BUFFER_OR_USM_PTR(ARG(4), #TYPE1), ARG(5))))
SWAP(cublasSswap_v2, float)
SWAP(cublasDswap_v2, double)
SWAP(cublasCswap_v2, std::complex<float>)
SWAP(cublasZswap_v2, std::complex<double>)
SWAP(cublasSswap_v2_64, float)
SWAP(cublasDswap_v2_64, double)
SWAP(cublasCswap_v2_64, std::complex<float>)
SWAP(cublasZswap_v2_64, std::complex<double>)
#undef SWAP

#define ASUM(FUNC, TYPE1, TYPE2, TYPE3)                                        \
  WARNING_FACTORY_ENTRY(                                                       \
      #FUNC,                                                                   \
      LAMBDA_FACTORY_ENTRY(                                                    \
          #FUNC,                                                               \
          DECL(MapNames::getDpctNamespace() + "blas::" #TYPE1,                 \
               "res_wrapper_ct4", MEMBER_CALL(ARG(0), true, "get_queue"),      \
               ARG(4)),                                                        \
          CALL("oneapi::mkl::blas::column_major::asum",                        \
               MEMBER_CALL(ARG(0), true, "get_queue"), ARG(1),                 \
               BUFFER_OR_USM_PTR(ARG(2), #TYPE2), ARG(3),                      \
               BUFFER_OR_USM_PTR(                                              \
                   MEMBER_CALL(ARG("res_wrapper_ct4"), false, "get_ptr"),   \
                   #TYPE3)),                                                   \
          LITERAL("return 0")),                                                \
      Diagnostics::NOERROR_RETURN_LAMBDA)
ASUM(cublasSasum_v2, wrapper_float_out, float, float)
ASUM(cublasDasum_v2, wrapper_double_out, double, double)
ASUM(cublasScasum_v2, wrapper_float_out, std::complex<float>, float)
ASUM(cublasDzasum_v2, wrapper_double_out, std::complex<double>, double)
ASUM(cublasSasum_v2_64, wrapper_float_out, float, float)
ASUM(cublasDasum_v2_64, wrapper_double_out, double, double)
ASUM(cublasScasum_v2_64, wrapper_float_out, std::complex<float>, float)
ASUM(cublasDzasum_v2_64, wrapper_double_out, std::complex<double>, double)
#undef ASUM

#define ROT(FUNC, TYPE1)                                                       \
  ASSIGNABLE_FACTORY(CALL_FACTORY_ENTRY(                                       \
      #FUNC,                                                                   \
      CALL("oneapi::mkl::blas::column_major::rot",                             \
           MEMBER_CALL(ARG(0), true, "get_queue"), ARG(1),                     \
           BUFFER_OR_USM_PTR(ARG(2), #TYPE1), ARG(3),                          \
           BUFFER_OR_USM_PTR(ARG(4), #TYPE1), ARG(5),                          \
           SCALAR_INPUT(ARG(6), #TYPE1), SCALAR_INPUT(ARG(7), #TYPE1))))
ROT(cublasSrot_v2, float)
ROT(cublasDrot_v2, double)
ROT(cublasCrot_v2, std::complex<float>)
ROT(cublasCsrot_v2, std::complex<float>)
ROT(cublasZrot_v2, std::complex<double>)
ROT(cublasZdrot_v2, std::complex<double>)
ROT(cublasSrot_v2_64, float)
ROT(cublasDrot_v2_64, double)
ROT(cublasCrot_v2_64, std::complex<float>)
ROT(cublasCsrot_v2_64, std::complex<float>)
ROT(cublasZrot_v2_64, std::complex<double>)
ROT(cublasZdrot_v2_64, std::complex<double>)
#undef ROT

#define ROTG(FUNC, TYPE1, TYPE2, TYPE3, TYPE4, TYPE5)                          \
  WARNING_FACTORY_ENTRY(                                                       \
      #FUNC,                                                                   \
      LAMBDA_FACTORY_ENTRY(                                                    \
          #FUNC,                                                               \
          DECL(MapNames::getDpctNamespace() + "blas::" #TYPE1,                 \
               "res_wrapper_ct1", MEMBER_CALL(ARG(0), true, "get_queue"),      \
               ARG(1)),                                                        \
          DECL(MapNames::getDpctNamespace() + "blas::" #TYPE1,                 \
               "res_wrapper_ct2", MEMBER_CALL(ARG(0), true, "get_queue"),      \
               ARG(2)),                                                        \
          DECL(MapNames::getDpctNamespace() + "blas::" #TYPE2,                 \
               "res_wrapper_ct3", MEMBER_CALL(ARG(0), true, "get_queue"),      \
               ARG(3)),                                                        \
          DECL(MapNames::getDpctNamespace() + "blas::" #TYPE3,                 \
               "res_wrapper_ct4", MEMBER_CALL(ARG(0), true, "get_queue"),      \
               ARG(4)),                                                        \
          CALL("oneapi::mkl::blas::column_major::rotg",                        \
               MEMBER_CALL(ARG(0), true, "get_queue"),                         \
               BUFFER_OR_USM_PTR(                                              \
                   MEMBER_CALL(ARG("res_wrapper_ct1"), false, "get_ptr"),      \
                   #TYPE4),                                                    \
               BUFFER_OR_USM_PTR(                                              \
                   MEMBER_CALL(ARG("res_wrapper_ct2"), false, "get_ptr"),      \
                   #TYPE4),                                                    \
               BUFFER_OR_USM_PTR(                                              \
                   MEMBER_CALL(ARG("res_wrapper_ct3"), false, "get_ptr"),      \
                   #TYPE5),                                                    \
               BUFFER_OR_USM_PTR(                                              \
                   MEMBER_CALL(ARG("res_wrapper_ct4"), false, "get_ptr"),      \
                   #TYPE4)),                                                   \
          LITERAL("return 0")),                                                \
      Diagnostics::NOERROR_RETURN_LAMBDA)
ROTG(cublasSrotg_v2, wrapper_float_inout, wrapper_float_out, wrapper_float_out, float, float)
ROTG(cublasDrotg_v2, wrapper_double_inout, wrapper_double_out, wrapper_double_out, double, double)
ROTG(cublasCrotg_v2, wrapper_float2_inout, wrapper_float_out, wrapper_float2_out, std::complex<float>, float)
ROTG(cublasZrotg_v2, wrapper_double2_inout, wrapper_double_out, wrapper_double2_out, std::complex<double>, double)
#undef ROTG

#define ROTM(FUNC, TYPE1, TYPE2)                                               \
  WARNING_FACTORY_ENTRY(                                                       \
      #FUNC,                                                                   \
      LAMBDA_FACTORY_ENTRY(                                                    \
          #FUNC,                                                               \
          DECL(MapNames::getDpctNamespace() + "blas::" #TYPE1,                 \
               "res_wrapper_ct6", MEMBER_CALL(ARG(0), true, "get_queue"),      \
               ARG(6), ARG("5")),                                              \
          CALL("oneapi::mkl::blas::column_major::rotm",                        \
               MEMBER_CALL(ARG(0), true, "get_queue"), ARG(1),                 \
               BUFFER_OR_USM_PTR(ARG(2), #TYPE2), ARG(3),                      \
               BUFFER_OR_USM_PTR(ARG(4), #TYPE2), ARG(5),                      \
               BUFFER_OR_USM_PTR(                                              \
                   MEMBER_CALL(ARG("res_wrapper_ct6"), false, "get_ptr"),      \
                   #TYPE2)),                                                   \
          LITERAL("return 0")),                                                \
      Diagnostics::NOERROR_RETURN_LAMBDA)
ROTM(cublasSrotm_v2, wrapper_float_in, float)
ROTM(cublasDrotm_v2, wrapper_double_in, double)
ROTM(cublasSrotm_v2_64, wrapper_float_in, float)
ROTM(cublasDrotm_v2_64, wrapper_double_in, double)
#undef ROTM

#define ROTMG(FUNC, TYPE1, TYPE2, TYPE3)                                       \
  WARNING_FACTORY_ENTRY(                                                       \
      #FUNC,                                                                   \
      LAMBDA_FACTORY_ENTRY(                                                    \
          #FUNC,                                                               \
          DECL(MapNames::getDpctNamespace() + "blas::" #TYPE1,                 \
               "res_wrapper_ct1", MEMBER_CALL(ARG(0), true, "get_queue"),      \
               ARG(1)),                                                        \
          DECL(MapNames::getDpctNamespace() + "blas::" #TYPE1,                 \
               "res_wrapper_ct2", MEMBER_CALL(ARG(0), true, "get_queue"),      \
               ARG(2)),                                                        \
          DECL(MapNames::getDpctNamespace() + "blas::" #TYPE1,                 \
               "res_wrapper_ct3", MEMBER_CALL(ARG(0), true, "get_queue"),      \
               ARG(3)),                                                        \
          DECL(MapNames::getDpctNamespace() + "blas::" #TYPE2,                 \
               "res_wrapper_ct5", MEMBER_CALL(ARG(0), true, "get_queue"),      \
               ARG(5), ARG("5")),                                              \
          CALL("oneapi::mkl::blas::column_major::rotmg",                       \
               MEMBER_CALL(ARG(0), true, "get_queue"),                         \
               BUFFER_OR_USM_PTR(                                              \
                   MEMBER_CALL(ARG("res_wrapper_ct1"), false, "get_ptr"),      \
                   #TYPE3),                                                    \
               BUFFER_OR_USM_PTR(                                              \
                   MEMBER_CALL(ARG("res_wrapper_ct2"), false, "get_ptr"),      \
                   #TYPE3),                                                    \
               BUFFER_OR_USM_PTR(                                              \
                   MEMBER_CALL(ARG("res_wrapper_ct3"), false, "get_ptr"),      \
                   #TYPE3),                                                    \
               SCALAR_INPUT(ARG(4), #TYPE3),                                   \
               BUFFER_OR_USM_PTR(                                              \
                   MEMBER_CALL(ARG("res_wrapper_ct5"), false, "get_ptr"),      \
                   #TYPE3)),                                                   \
          LITERAL("return 0")),                                                \
      Diagnostics::NOERROR_RETURN_LAMBDA)
ROTMG(cublasSrotmg_v2, wrapper_float_inout, wrapper_float_out, float)
ROTMG(cublasDrotmg_v2, wrapper_double_inout, wrapper_double_out, double)
#undef ROTMG

#define GEMV(FUNC, TYPE1)                                                      \
  ASSIGNABLE_FACTORY(CALL_FACTORY_ENTRY(                                       \
      #FUNC,                                                                   \
      CALL("oneapi::mkl::blas::column_major::gemv",                            \
           MEMBER_CALL(ARG(0), true, "get_queue"),                             \
           BLAS_ENUM_ARG(1, clang::dpct::BLASEnumExpr::BLASEnumType::Trans),   \
           ARG(2), ARG(3), SCALAR_INPUT(ARG(4), #TYPE1),                       \
           BUFFER_OR_USM_PTR(ARG(5), #TYPE1), ARG(6),                          \
           BUFFER_OR_USM_PTR(ARG(7), #TYPE1), ARG(8),                          \
           SCALAR_INPUT(ARG(9), #TYPE1), BUFFER_OR_USM_PTR(ARG(10), #TYPE1),   \
           ARG(11))))
GEMV(cublasSgemv_v2, float)
GEMV(cublasDgemv_v2, double)
GEMV(cublasCgemv_v2, std::complex<float>)
GEMV(cublasZgemv_v2, std::complex<double>)
GEMV(cublasSgemv_v2_64, float)
GEMV(cublasDgemv_v2_64, double)
GEMV(cublasCgemv_v2_64, std::complex<float>)
GEMV(cublasZgemv_v2_64, std::complex<double>)
#undef GEMV

#define GBMV(FUNC, TYPE1)                                                      \
  ASSIGNABLE_FACTORY(CALL_FACTORY_ENTRY(                                       \
      #FUNC,                                                                   \
      CALL("oneapi::mkl::blas::column_major::gbmv",                            \
           MEMBER_CALL(ARG(0), true, "get_queue"),                             \
           BLAS_ENUM_ARG(1, clang::dpct::BLASEnumExpr::BLASEnumType::Trans),   \
           ARG(2), ARG(3), ARG(4), ARG(5), SCALAR_INPUT(ARG(6), #TYPE1),       \
           BUFFER_OR_USM_PTR(ARG(7), #TYPE1), ARG(8),                          \
           BUFFER_OR_USM_PTR(ARG(9), #TYPE1), ARG(10),                         \
           SCALAR_INPUT(ARG(11), #TYPE1), BUFFER_OR_USM_PTR(ARG(12), #TYPE1),  \
           ARG(13))))
GBMV(cublasSgbmv_v2, float)
GBMV(cublasDgbmv_v2, double)
GBMV(cublasCgbmv_v2, std::complex<float>)
GBMV(cublasZgbmv_v2, std::complex<double>)
GBMV(cublasSgbmv_v2_64, float)
GBMV(cublasDgbmv_v2_64, double)
GBMV(cublasCgbmv_v2_64, std::complex<float>)
GBMV(cublasZgbmv_v2_64, std::complex<double>)
#undef GBMV

#define TRMV(FUNC, TYPE1)                                                      \
  ASSIGNABLE_FACTORY(CALL_FACTORY_ENTRY(                                       \
      #FUNC,                                                                   \
      CALL("oneapi::mkl::blas::column_major::trmv",                            \
           MEMBER_CALL(ARG(0), true, "get_queue"),                             \
           BLAS_ENUM_ARG(1, clang::dpct::BLASEnumExpr::BLASEnumType::Uplo),    \
           BLAS_ENUM_ARG(2, clang::dpct::BLASEnumExpr::BLASEnumType::Trans),   \
           BLAS_ENUM_ARG(3, clang::dpct::BLASEnumExpr::BLASEnumType::Diag),    \
           ARG(4), BUFFER_OR_USM_PTR(ARG(5), #TYPE1), ARG(6),                  \
           BUFFER_OR_USM_PTR(ARG(7), #TYPE1), ARG(8))))
TRMV(cublasStrmv_v2, float)
TRMV(cublasDtrmv_v2, double)
TRMV(cublasCtrmv_v2, std::complex<float>)
TRMV(cublasZtrmv_v2, std::complex<double>)
TRMV(cublasStrmv_v2_64, float)
TRMV(cublasDtrmv_v2_64, double)
TRMV(cublasCtrmv_v2_64, std::complex<float>)
TRMV(cublasZtrmv_v2_64, std::complex<double>)
#undef TRMV

#define TBMV(FUNC, TYPE1)                                                      \
  ASSIGNABLE_FACTORY(CALL_FACTORY_ENTRY(                                       \
      #FUNC,                                                                   \
      CALL("oneapi::mkl::blas::column_major::tbmv",                            \
           MEMBER_CALL(ARG(0), true, "get_queue"),                             \
           BLAS_ENUM_ARG(1, clang::dpct::BLASEnumExpr::BLASEnumType::Uplo),    \
           BLAS_ENUM_ARG(2, clang::dpct::BLASEnumExpr::BLASEnumType::Trans),   \
           BLAS_ENUM_ARG(3, clang::dpct::BLASEnumExpr::BLASEnumType::Diag),    \
           ARG(4), ARG(5), BUFFER_OR_USM_PTR(ARG(6), #TYPE1), ARG(7),          \
           BUFFER_OR_USM_PTR(ARG(8), #TYPE1), ARG(9))))
TBMV(cublasStbmv_v2, float)
TBMV(cublasDtbmv_v2, double)
TBMV(cublasCtbmv_v2, std::complex<float>)
TBMV(cublasZtbmv_v2, std::complex<double>)
TBMV(cublasStbmv_v2_64, float)
TBMV(cublasDtbmv_v2_64, double)
TBMV(cublasCtbmv_v2_64, std::complex<float>)
TBMV(cublasZtbmv_v2_64, std::complex<double>)
#undef TBMV

#define TPMV(FUNC, TYPE1)                                                      \
  ASSIGNABLE_FACTORY(CALL_FACTORY_ENTRY(                                       \
      #FUNC,                                                                   \
      CALL("oneapi::mkl::blas::column_major::tpmv",                            \
           MEMBER_CALL(ARG(0), true, "get_queue"),                             \
           BLAS_ENUM_ARG(1, clang::dpct::BLASEnumExpr::BLASEnumType::Uplo),    \
           BLAS_ENUM_ARG(2, clang::dpct::BLASEnumExpr::BLASEnumType::Trans),   \
           BLAS_ENUM_ARG(3, clang::dpct::BLASEnumExpr::BLASEnumType::Diag),    \
           ARG(4), BUFFER_OR_USM_PTR(ARG(5), #TYPE1),                          \
           BUFFER_OR_USM_PTR(ARG(6), #TYPE1), ARG(7))))
TPMV(cublasStpmv_v2, float)
TPMV(cublasDtpmv_v2, double)
TPMV(cublasCtpmv_v2, std::complex<float>)
TPMV(cublasZtpmv_v2, std::complex<double>)
TPMV(cublasStpmv_v2_64, float)
TPMV(cublasDtpmv_v2_64, double)
TPMV(cublasCtpmv_v2_64, std::complex<float>)
TPMV(cublasZtpmv_v2_64, std::complex<double>)
#undef TPMV

#define TRSV(FUNC, TYPE1)                                                      \
  ASSIGNABLE_FACTORY(CALL_FACTORY_ENTRY(                                       \
      #FUNC,                                                                   \
      CALL("oneapi::mkl::blas::column_major::trsv",                            \
           MEMBER_CALL(ARG(0), true, "get_queue"),                             \
           BLAS_ENUM_ARG(1, clang::dpct::BLASEnumExpr::BLASEnumType::Uplo),    \
           BLAS_ENUM_ARG(2, clang::dpct::BLASEnumExpr::BLASEnumType::Trans),   \
           BLAS_ENUM_ARG(3, clang::dpct::BLASEnumExpr::BLASEnumType::Diag),    \
           ARG(4), BUFFER_OR_USM_PTR(ARG(5), #TYPE1), ARG(6),                  \
           BUFFER_OR_USM_PTR(ARG(7), #TYPE1), ARG(8))))
TRSV(cublasStrsv_v2, float)
TRSV(cublasDtrsv_v2, double)
TRSV(cublasCtrsv_v2, std::complex<float>)
TRSV(cublasZtrsv_v2, std::complex<double>)
TRSV(cublasStrsv_v2_64, float)
TRSV(cublasDtrsv_v2_64, double)
TRSV(cublasCtrsv_v2_64, std::complex<float>)
TRSV(cublasZtrsv_v2_64, std::complex<double>)
#undef TRSV

#define TPSV(FUNC, TYPE1)                                                      \
  ASSIGNABLE_FACTORY(CALL_FACTORY_ENTRY(                                       \
      #FUNC,                                                                   \
      CALL("oneapi::mkl::blas::column_major::tpsv",                            \
           MEMBER_CALL(ARG(0), true, "get_queue"),                             \
           BLAS_ENUM_ARG(1, clang::dpct::BLASEnumExpr::BLASEnumType::Uplo),    \
           BLAS_ENUM_ARG(2, clang::dpct::BLASEnumExpr::BLASEnumType::Trans),   \
           BLAS_ENUM_ARG(3, clang::dpct::BLASEnumExpr::BLASEnumType::Diag),    \
           ARG(4), BUFFER_OR_USM_PTR(ARG(5), #TYPE1),                          \
           BUFFER_OR_USM_PTR(ARG(6), #TYPE1), ARG(7))))
TPSV(cublasStpsv_v2, float)
TPSV(cublasDtpsv_v2, double)
TPSV(cublasCtpsv_v2, std::complex<float>)
TPSV(cublasZtpsv_v2, std::complex<double>)
TPSV(cublasStpsv_v2_64, float)
TPSV(cublasDtpsv_v2_64, double)
TPSV(cublasCtpsv_v2_64, std::complex<float>)
TPSV(cublasZtpsv_v2_64, std::complex<double>)
#undef TPSV<|MERGE_RESOLUTION|>--- conflicted
+++ resolved
@@ -37,13 +37,11 @@
     CALL(MapNames::getDpctNamespace() + "blas::descriptor::set_saved_queue",
          ARG(0))))
 
-<<<<<<< HEAD
 ASSIGNABLE_FACTORY(MEMBER_CALL_FACTORY_ENTRY("cublasSetMathMode", ARG(0), true,
                                              "set_math_mode", ARG(1)))
 ASSIGNABLE_FACTORY(ASSIGN_FACTORY_ENTRY("cublasGetMathMode", DEREF(1),
                                         MEMBER_CALL(ARG(0), true,
                                                     "get_math_mode")))
-=======
 #define SETGET_VECTOR(NAME)                                                    \
   ASSIGNABLE_FACTORY(FEATURE_REQUEST_FACTORY(                                  \
       HelperFeatureEnum::device_ext,                                           \
@@ -97,7 +95,6 @@
 SETGET_MATRIX_ASYNC(cublasSetMatrixAsync_64)
 SETGET_MATRIX_ASYNC(cublasGetMatrixAsync_64)
 #undef SETGET_MATRIX_ASYNC
->>>>>>> b31b59a3
 
 ASSIGNABLE_FACTORY(CALL_FACTORY_ENTRY(
     "cublasSgemm_v2",
