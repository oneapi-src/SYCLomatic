//===--------------- APINamesCUBLAS.inc -----------------------------------===//
//
// Part of the LLVM Project, under the Apache License v2.0 with LLVM Exceptions.
// See https://llvm.org/LICENSE.txt for license information.
// SPDX-License-Identifier: Apache-2.0 WITH LLVM-exception
//
//===----------------------------------------------------------------------===//

ASSIGNABLE_FACTORY(FEATURE_REQUEST_FACTORY(
    HelperFeatureEnum::device_ext,
    CALL_FACTORY_ENTRY("cublasGetVersion_v2",
                       CALL(MapNames::getDpctNamespace() + "mkl_get_version",
                            ARG(MapNames::getDpctNamespace() + "version_field::major"), ARG(1)))))

ASSIGNABLE_FACTORY(FEATURE_REQUEST_FACTORY(
    HelperFeatureEnum::device_ext,
    CALL_FACTORY_ENTRY("cublasGetVersion",
                       CALL(MapNames::getDpctNamespace() + "mkl_get_version",
                            ARG(MapNames::getDpctNamespace() + "version_field::major"), ARG(0)))))

ASSIGNABLE_FACTORY(FEATURE_REQUEST_FACTORY(
    HelperFeatureEnum::device_ext,
    CALL_FACTORY_ENTRY("cublasNrm2Ex",
                       CALL(MapNames::getDpctNamespace() + "nrm2", DEREF(makeDerefArgCreatorWithCall(0)),
                            ARG(1), ARG(2), ARG(3), ARG(4), ARG(5), ARG(6)))))

ASSIGNABLE_FACTORY(FEATURE_REQUEST_FACTORY(
    HelperFeatureEnum::device_ext,
    CALL_FACTORY_ENTRY("cublasDotEx",
                       CALL(MapNames::getDpctNamespace() + "dot", DEREF(makeDerefArgCreatorWithCall(0)),
                            ARG(1), ARG(2), ARG(3), ARG(4), ARG(5), ARG(6),
                            ARG(7), ARG(8), ARG(9)))))

ASSIGNABLE_FACTORY(FEATURE_REQUEST_FACTORY(
    HelperFeatureEnum::device_ext,
    CALL_FACTORY_ENTRY("cublasDotcEx",
                       CALL(MapNames::getDpctNamespace() + "dotc", DEREF(makeDerefArgCreatorWithCall(0)),
                            ARG(1), ARG(2), ARG(3), ARG(4), ARG(5), ARG(6),
                            ARG(7), ARG(8), ARG(9)))))

ASSIGNABLE_FACTORY(FEATURE_REQUEST_FACTORY(
    HelperFeatureEnum::device_ext,
    CALL_FACTORY_ENTRY("cublasScalEx",
                       CALL(MapNames::getDpctNamespace() + "scal", DEREF(makeDerefArgCreatorWithCall(0)),
                            ARG(1), ARG(2), ARG(3), ARG(4), ARG(5), ARG(6)))))

ASSIGNABLE_FACTORY(FEATURE_REQUEST_FACTORY(
    HelperFeatureEnum::device_ext,
    CALL_FACTORY_ENTRY("cublasAxpyEx",
                       CALL(MapNames::getDpctNamespace() + "axpy", DEREF(makeDerefArgCreatorWithCall(0)),
                            ARG(1), ARG(2), ARG(3), ARG(4), ARG(5), ARG(6),
                            ARG(7), ARG(8), ARG(9)))))

ASSIGNABLE_FACTORY(FEATURE_REQUEST_FACTORY(
    HelperFeatureEnum::device_ext,
    CALL_FACTORY_ENTRY("cublasRotEx",
                       CALL(MapNames::getDpctNamespace() + "rot", DEREF(makeDerefArgCreatorWithCall(0)),
                            ARG(1), ARG(2), ARG(3), ARG(4), ARG(5), ARG(6),
                            ARG(7), ARG(8), ARG(9), ARG(10)))))

ASSIGNABLE_FACTORY(FEATURE_REQUEST_FACTORY(
    HelperFeatureEnum::device_ext,
    CALL_FACTORY_ENTRY(
        "cublasGemmEx",
        CALL(MapNames::getDpctNamespace() + "gemm", DEREF(makeDerefArgCreatorWithCall(0)),
             BLAS_ENUM_ARG(1, clang::dpct::BLASEnumExpr::BLASEnumType::Trans),
             BLAS_ENUM_ARG(2, clang::dpct::BLASEnumExpr::BLASEnumType::Trans),
             ARG(3), ARG(4), ARG(5), ARG(6), ARG(7), ARG(8), ARG(9), ARG(10),
             ARG(11), ARG(12), ARG(13), ARG(14), ARG(15), ARG(16), ARG(17)))))

ASSIGNABLE_FACTORY(FEATURE_REQUEST_FACTORY(
    HelperFeatureEnum::device_ext,
    CALL_FACTORY_ENTRY(
        "cublasGemmBatchedEx",
        CALL(MapNames::getDpctNamespace() + "gemm_batch", DEREF(makeDerefArgCreatorWithCall(0)),
             BLAS_ENUM_ARG(1, clang::dpct::BLASEnumExpr::BLASEnumType::Trans),
             BLAS_ENUM_ARG(2, clang::dpct::BLASEnumExpr::BLASEnumType::Trans),
             ARG(3), ARG(4), ARG(5), ARG(6), DOUBLE_POINTER_CONST_CAST(makeLiteral("void"), ARG(7), BOOL(true), BOOL(false)), ARG(8), ARG(9),
             DOUBLE_POINTER_CONST_CAST(makeLiteral("void"), ARG(10), BOOL(true), BOOL(false)),
             ARG(11), ARG(12), ARG(13), DOUBLE_POINTER_CONST_CAST(makeLiteral("void"), ARG(14), BOOL(false), BOOL(false)), ARG(15), ARG(16), ARG(17), ARG(18)))))

ASSIGNABLE_FACTORY(FEATURE_REQUEST_FACTORY(
    HelperFeatureEnum::device_ext,
    CALL_FACTORY_ENTRY(
        "cublasGemmStridedBatchedEx",
        CALL(MapNames::getDpctNamespace() + "gemm_batch", DEREF(makeDerefArgCreatorWithCall(0)),
             BLAS_ENUM_ARG(1, clang::dpct::BLASEnumExpr::BLASEnumType::Trans),
             BLAS_ENUM_ARG(2, clang::dpct::BLASEnumExpr::BLASEnumType::Trans),
             ARG(3), ARG(4), ARG(5), ARG(6), ARG(7), ARG(8), ARG(9), ARG(10),
             ARG(11), ARG(12), ARG(13), ARG(14), ARG(15), ARG(16), ARG(17),
             ARG(18), ARG(19), ARG(20), ARG(21)))))

ASSIGNABLE_FACTORY(FEATURE_REQUEST_FACTORY(
    HelperFeatureEnum::device_ext,
    CALL_FACTORY_ENTRY(
        "cublasSsyrkx",
        CALL(MapNames::getDpctNamespace() + "syrk", DEREF(makeDerefArgCreatorWithCall(0)),
             BLAS_ENUM_ARG(1, clang::dpct::BLASEnumExpr::BLASEnumType::Uplo),
             BLAS_ENUM_ARG(2, clang::dpct::BLASEnumExpr::BLASEnumType::Trans),
             ARG(3), ARG(4), ARG(5), ARG(6), ARG(7), ARG(8), ARG(9), ARG(10),
             ARG(11), ARG(12)))))

ASSIGNABLE_FACTORY(FEATURE_REQUEST_FACTORY(
    HelperFeatureEnum::device_ext,
    CALL_FACTORY_ENTRY(
        "cublasDsyrkx",
        CALL(MapNames::getDpctNamespace() + "syrk", DEREF(makeDerefArgCreatorWithCall(0)),
             BLAS_ENUM_ARG(1, clang::dpct::BLASEnumExpr::BLASEnumType::Uplo),
             BLAS_ENUM_ARG(2, clang::dpct::BLASEnumExpr::BLASEnumType::Trans),
             ARG(3), ARG(4), ARG(5), ARG(6), ARG(7), ARG(8), ARG(9), ARG(10),
             ARG(11), ARG(12)))))

ASSIGNABLE_FACTORY(FEATURE_REQUEST_FACTORY(
    HelperFeatureEnum::device_ext,
    CALL_FACTORY_ENTRY(
        "cublasCsyrkx",
        CALL(MapNames::getDpctNamespace() + "syrk", DEREF(makeDerefArgCreatorWithCall(0)),
             BLAS_ENUM_ARG(1, clang::dpct::BLASEnumExpr::BLASEnumType::Uplo),
             BLAS_ENUM_ARG(2, clang::dpct::BLASEnumExpr::BLASEnumType::Trans),
             ARG(3), ARG(4), ARG(5), ARG(6), ARG(7), ARG(8), ARG(9), ARG(10),
             ARG(11), ARG(12)))))

ASSIGNABLE_FACTORY(FEATURE_REQUEST_FACTORY(
    HelperFeatureEnum::device_ext,
    CALL_FACTORY_ENTRY(
        "cublasZsyrkx",
        CALL(MapNames::getDpctNamespace() + "syrk", DEREF(makeDerefArgCreatorWithCall(0)),
             BLAS_ENUM_ARG(1, clang::dpct::BLASEnumExpr::BLASEnumType::Uplo),
             BLAS_ENUM_ARG(2, clang::dpct::BLASEnumExpr::BLASEnumType::Trans),
             ARG(3), ARG(4), ARG(5), ARG(6), ARG(7), ARG(8), ARG(9), ARG(10),
             ARG(11), ARG(12)))))

ASSIGNABLE_FACTORY(FEATURE_REQUEST_FACTORY(
    HelperFeatureEnum::device_ext,
    CALL_FACTORY_ENTRY(
        "cublasCherkx",
        CALL(MapNames::getDpctNamespace() + "herk", DEREF(makeDerefArgCreatorWithCall(0)),
             BLAS_ENUM_ARG(1, clang::dpct::BLASEnumExpr::BLASEnumType::Uplo),
             BLAS_ENUM_ARG(2, clang::dpct::BLASEnumExpr::BLASEnumType::Trans),
             ARG(3), ARG(4), ARG(5), ARG(6), ARG(7), ARG(8), ARG(9), ARG(10),
             ARG(11), ARG(12)))))

ASSIGNABLE_FACTORY(FEATURE_REQUEST_FACTORY(
    HelperFeatureEnum::device_ext,
    CALL_FACTORY_ENTRY(
        "cublasZherkx",
        CALL(MapNames::getDpctNamespace() + "herk", DEREF(makeDerefArgCreatorWithCall(0)),
             BLAS_ENUM_ARG(1, clang::dpct::BLASEnumExpr::BLASEnumType::Uplo),
             BLAS_ENUM_ARG(2, clang::dpct::BLASEnumExpr::BLASEnumType::Trans),
             ARG(3), ARG(4), ARG(5), ARG(6), ARG(7), ARG(8), ARG(9), ARG(10),
             ARG(11), ARG(12)))))

ASSIGNABLE_FACTORY(FEATURE_REQUEST_FACTORY(
    HelperFeatureEnum::device_ext,
    CALL_FACTORY_ENTRY(
        "cublasStrsmBatched",
        CALL(MapNames::getDpctNamespace() + "trsm_batch", DEREF(makeDerefArgCreatorWithCall(0)),
             BLAS_ENUM_ARG(1, clang::dpct::BLASEnumExpr::BLASEnumType::Side),
             BLAS_ENUM_ARG(2, clang::dpct::BLASEnumExpr::BLASEnumType::Uplo),
             BLAS_ENUM_ARG(3, clang::dpct::BLASEnumExpr::BLASEnumType::Trans),
             BLAS_ENUM_ARG(4, clang::dpct::BLASEnumExpr::BLASEnumType::Diag),
             ARG(5), ARG(6), ARG(7), CAST(makeLiteral("const void**"), ARG(8)), ARG(MapNames::getDpctNamespace() + "library_data_t::real_float"), ARG(9), CAST(makeLiteral("void**"), ARG(10)),
             ARG(MapNames::getDpctNamespace() + "library_data_t::real_float"), ARG(11), ARG(12), ARG(MapNames::getDpctNamespace() + "library_data_t::real_float")))))
ASSIGNABLE_FACTORY(FEATURE_REQUEST_FACTORY(
    HelperFeatureEnum::device_ext,
    CALL_FACTORY_ENTRY(
        "cublasDtrsmBatched",
        CALL(MapNames::getDpctNamespace() + "trsm_batch", DEREF(makeDerefArgCreatorWithCall(0)),
             BLAS_ENUM_ARG(1, clang::dpct::BLASEnumExpr::BLASEnumType::Side),
             BLAS_ENUM_ARG(2, clang::dpct::BLASEnumExpr::BLASEnumType::Uplo),
             BLAS_ENUM_ARG(3, clang::dpct::BLASEnumExpr::BLASEnumType::Trans),
             BLAS_ENUM_ARG(4, clang::dpct::BLASEnumExpr::BLASEnumType::Diag),
             ARG(5), ARG(6), ARG(7), CAST(makeLiteral("const void**"), ARG(8)), ARG(MapNames::getDpctNamespace() + "library_data_t::real_double"), ARG(9), CAST(makeLiteral("void**"), ARG(10)),
             ARG(MapNames::getDpctNamespace() + "library_data_t::real_double"), ARG(11), ARG(12), ARG(MapNames::getDpctNamespace() + "library_data_t::real_double")))))
ASSIGNABLE_FACTORY(FEATURE_REQUEST_FACTORY(
    HelperFeatureEnum::device_ext,
    CALL_FACTORY_ENTRY(
        "cublasCtrsmBatched",
        CALL(MapNames::getDpctNamespace() + "trsm_batch", DEREF(makeDerefArgCreatorWithCall(0)),
             BLAS_ENUM_ARG(1, clang::dpct::BLASEnumExpr::BLASEnumType::Side),
             BLAS_ENUM_ARG(2, clang::dpct::BLASEnumExpr::BLASEnumType::Uplo),
             BLAS_ENUM_ARG(3, clang::dpct::BLASEnumExpr::BLASEnumType::Trans),
             BLAS_ENUM_ARG(4, clang::dpct::BLASEnumExpr::BLASEnumType::Diag),
             ARG(5), ARG(6), ARG(7), CAST(makeLiteral("const void**"), ARG(8)), ARG(MapNames::getDpctNamespace() + "library_data_t::complex_float"), ARG(9), CAST(makeLiteral("void**"), ARG(10)),
             ARG(MapNames::getDpctNamespace() + "library_data_t::complex_float"), ARG(11), ARG(12), ARG(MapNames::getDpctNamespace() + "library_data_t::complex_float")))))
ASSIGNABLE_FACTORY(FEATURE_REQUEST_FACTORY(
    HelperFeatureEnum::device_ext,
    CALL_FACTORY_ENTRY(
        "cublasZtrsmBatched",
        CALL(MapNames::getDpctNamespace() + "trsm_batch", DEREF(makeDerefArgCreatorWithCall(0)),
             BLAS_ENUM_ARG(1, clang::dpct::BLASEnumExpr::BLASEnumType::Side),
             BLAS_ENUM_ARG(2, clang::dpct::BLASEnumExpr::BLASEnumType::Uplo),
             BLAS_ENUM_ARG(3, clang::dpct::BLASEnumExpr::BLASEnumType::Trans),
             BLAS_ENUM_ARG(4, clang::dpct::BLASEnumExpr::BLASEnumType::Diag),
             ARG(5), ARG(6), ARG(7), CAST(makeLiteral("const void**"), ARG(8)), ARG(MapNames::getDpctNamespace() + "library_data_t::complex_double"), ARG(9), CAST(makeLiteral("void**"), ARG(10)),
             ARG(MapNames::getDpctNamespace() + "library_data_t::complex_double"), ARG(11), ARG(12), ARG(MapNames::getDpctNamespace() + "library_data_t::complex_double")))))

ASSIGNABLE_FACTORY(FEATURE_REQUEST_FACTORY(
    HelperFeatureEnum::device_ext,
    CALL_FACTORY_ENTRY(
        "cublasStrmm_v2",
        CALL(MapNames::getDpctNamespace() + "trmm", DEREF(makeDerefArgCreatorWithCall(0)),
             BLAS_ENUM_ARG(1, clang::dpct::BLASEnumExpr::BLASEnumType::Side),
             BLAS_ENUM_ARG(2, clang::dpct::BLASEnumExpr::BLASEnumType::Uplo),
             BLAS_ENUM_ARG(3, clang::dpct::BLASEnumExpr::BLASEnumType::Trans),
             BLAS_ENUM_ARG(4, clang::dpct::BLASEnumExpr::BLASEnumType::Diag),
             ARG(5), ARG(6), ARG(7), ARG(8), ARG(9), ARG(10),
             ARG(11), ARG(12), ARG(13)))))
ASSIGNABLE_FACTORY(FEATURE_REQUEST_FACTORY(
    HelperFeatureEnum::device_ext,
    CALL_FACTORY_ENTRY(
        "cublasDtrmm_v2",
        CALL(MapNames::getDpctNamespace() + "trmm", DEREF(makeDerefArgCreatorWithCall(0)),
             BLAS_ENUM_ARG(1, clang::dpct::BLASEnumExpr::BLASEnumType::Side),
             BLAS_ENUM_ARG(2, clang::dpct::BLASEnumExpr::BLASEnumType::Uplo),
             BLAS_ENUM_ARG(3, clang::dpct::BLASEnumExpr::BLASEnumType::Trans),
             BLAS_ENUM_ARG(4, clang::dpct::BLASEnumExpr::BLASEnumType::Diag),
             ARG(5), ARG(6), ARG(7), ARG(8), ARG(9), ARG(10),
             ARG(11), ARG(12), ARG(13)))))
ASSIGNABLE_FACTORY(FEATURE_REQUEST_FACTORY(
    HelperFeatureEnum::device_ext,
    CALL_FACTORY_ENTRY(
        "cublasCtrmm_v2",
        CALL(MapNames::getDpctNamespace() + "trmm", DEREF(makeDerefArgCreatorWithCall(0)),
             BLAS_ENUM_ARG(1, clang::dpct::BLASEnumExpr::BLASEnumType::Side),
             BLAS_ENUM_ARG(2, clang::dpct::BLASEnumExpr::BLASEnumType::Uplo),
             BLAS_ENUM_ARG(3, clang::dpct::BLASEnumExpr::BLASEnumType::Trans),
             BLAS_ENUM_ARG(4, clang::dpct::BLASEnumExpr::BLASEnumType::Diag),
             ARG(5), ARG(6), ARG(7), ARG(8), ARG(9), ARG(10),
             ARG(11), ARG(12), ARG(13)))))
ASSIGNABLE_FACTORY(FEATURE_REQUEST_FACTORY(
    HelperFeatureEnum::device_ext,
    CALL_FACTORY_ENTRY(
        "cublasZtrmm_v2",
        CALL(MapNames::getDpctNamespace() + "trmm", DEREF(makeDerefArgCreatorWithCall(0)),
             BLAS_ENUM_ARG(1, clang::dpct::BLASEnumExpr::BLASEnumType::Side),
             BLAS_ENUM_ARG(2, clang::dpct::BLASEnumExpr::BLASEnumType::Uplo),
             BLAS_ENUM_ARG(3, clang::dpct::BLASEnumExpr::BLASEnumType::Trans),
             BLAS_ENUM_ARG(4, clang::dpct::BLASEnumExpr::BLASEnumType::Diag),
             ARG(5), ARG(6), ARG(7), ARG(8), ARG(9), ARG(10),
             ARG(11), ARG(12), ARG(13)))))

ASSIGNABLE_FACTORY(FEATURE_REQUEST_FACTORY(
    HelperFeatureEnum::device_ext,
    CALL_FACTORY_ENTRY(
        "cublasHgemmBatched",
        CALL(MapNames::getDpctNamespace() + "gemm_batch", DEREF(makeDerefArgCreatorWithCall(0)),
             BLAS_ENUM_ARG(1, clang::dpct::BLASEnumExpr::BLASEnumType::Trans),
             BLAS_ENUM_ARG(2, clang::dpct::BLASEnumExpr::BLASEnumType::Trans),
             ARG(3), ARG(4), ARG(5), ARG(6), CAST(makeLiteral("const void**"), ARG(7)), ARG(MapNames::getDpctNamespace() + "library_data_t::real_half"), ARG(8), CAST(makeLiteral("const void**"), ARG(9)),
             ARG(MapNames::getDpctNamespace() + "library_data_t::real_half"), ARG(10), ARG(11), CAST(makeLiteral("void**"), ARG(12)), ARG(MapNames::getDpctNamespace() + "library_data_t::real_half"),
             ARG(13), ARG(14), ARG(MapNames::getDpctNamespace() + "library_data_t::real_half")))))
ASSIGNABLE_FACTORY(FEATURE_REQUEST_FACTORY(
    HelperFeatureEnum::device_ext,
    CALL_FACTORY_ENTRY(
        "cublasSgemmBatched",
        CALL(MapNames::getDpctNamespace() + "gemm_batch", DEREF(makeDerefArgCreatorWithCall(0)),
             BLAS_ENUM_ARG(1, clang::dpct::BLASEnumExpr::BLASEnumType::Trans),
             BLAS_ENUM_ARG(2, clang::dpct::BLASEnumExpr::BLASEnumType::Trans),
             ARG(3), ARG(4), ARG(5), ARG(6), CAST(makeLiteral("const void**"), ARG(7)), ARG(MapNames::getDpctNamespace() + "library_data_t::real_float"), ARG(8), CAST(makeLiteral("const void**"), ARG(9)),
             ARG(MapNames::getDpctNamespace() + "library_data_t::real_float"), ARG(10), ARG(11), CAST(makeLiteral("void**"), ARG(12)), ARG(MapNames::getDpctNamespace() + "library_data_t::real_float"),
             ARG(13), ARG(14), ARG(MapNames::getDpctNamespace() + "library_data_t::real_float")))))
ASSIGNABLE_FACTORY(FEATURE_REQUEST_FACTORY(
    HelperFeatureEnum::device_ext,
    CALL_FACTORY_ENTRY(
        "cublasDgemmBatched",
        CALL(MapNames::getDpctNamespace() + "gemm_batch", DEREF(makeDerefArgCreatorWithCall(0)),
             BLAS_ENUM_ARG(1, clang::dpct::BLASEnumExpr::BLASEnumType::Trans),
             BLAS_ENUM_ARG(2, clang::dpct::BLASEnumExpr::BLASEnumType::Trans),
             ARG(3), ARG(4), ARG(5), ARG(6), CAST(makeLiteral("const void**"), ARG(7)), ARG(MapNames::getDpctNamespace() + "library_data_t::real_double"), ARG(8), CAST(makeLiteral("const void**"), ARG(9)),
             ARG(MapNames::getDpctNamespace() + "library_data_t::real_double"), ARG(10), ARG(11), CAST(makeLiteral("void**"), ARG(12)), ARG(MapNames::getDpctNamespace() + "library_data_t::real_double"),
             ARG(13), ARG(14), ARG(MapNames::getDpctNamespace() + "library_data_t::real_double")))))
ASSIGNABLE_FACTORY(FEATURE_REQUEST_FACTORY(
    HelperFeatureEnum::device_ext,
    CALL_FACTORY_ENTRY(
        "cublasCgemmBatched",
        CALL(MapNames::getDpctNamespace() + "gemm_batch", DEREF(makeDerefArgCreatorWithCall(0)),
             BLAS_ENUM_ARG(1, clang::dpct::BLASEnumExpr::BLASEnumType::Trans),
             BLAS_ENUM_ARG(2, clang::dpct::BLASEnumExpr::BLASEnumType::Trans),
             ARG(3), ARG(4), ARG(5), ARG(6), CAST(makeLiteral("const void**"), ARG(7)), ARG(MapNames::getDpctNamespace() + "library_data_t::complex_float"), ARG(8), CAST(makeLiteral("const void**"), ARG(9)),
             ARG(MapNames::getDpctNamespace() + "library_data_t::complex_float"), ARG(10), ARG(11), CAST(makeLiteral("void**"), ARG(12)), ARG(MapNames::getDpctNamespace() + "library_data_t::complex_float"),
             ARG(13), ARG(14), ARG(MapNames::getDpctNamespace() + "library_data_t::complex_float")))))
ASSIGNABLE_FACTORY(FEATURE_REQUEST_FACTORY(
    HelperFeatureEnum::device_ext,
    CALL_FACTORY_ENTRY(
        "cublasZgemmBatched",
        CALL(MapNames::getDpctNamespace() + "gemm_batch", DEREF(makeDerefArgCreatorWithCall(0)),
             BLAS_ENUM_ARG(1, clang::dpct::BLASEnumExpr::BLASEnumType::Trans),
             BLAS_ENUM_ARG(2, clang::dpct::BLASEnumExpr::BLASEnumType::Trans),
             ARG(3), ARG(4), ARG(5), ARG(6), CAST(makeLiteral("const void**"), ARG(7)), ARG(MapNames::getDpctNamespace() + "library_data_t::complex_double"), ARG(8), CAST(makeLiteral("const void**"), ARG(9)),
             ARG(MapNames::getDpctNamespace() + "library_data_t::complex_double"), ARG(10), ARG(11), CAST(makeLiteral("void**"), ARG(12)), ARG(MapNames::getDpctNamespace() + "library_data_t::complex_double"),
             ARG(13), ARG(14), ARG(MapNames::getDpctNamespace() + "library_data_t::complex_double")))))

// getrf
WARNING_FACTORY_ENTRY("cublasSgetrfBatched",
ASSIGNABLE_FACTORY(FEATURE_REQUEST_FACTORY(
    HelperFeatureEnum::device_ext,
    CALL_FACTORY_ENTRY(
        "cublasSgetrfBatched",
        CALL(MapNames::getDpctNamespace() + "getrf_batch_wrapper", DEREF(makeDerefArgCreatorWithCall(0)),
             ARG(1), DOUBLE_POINTER_CONST_CAST(makeLiteral("float"), ARG(2), BOOL(false), BOOL(false)), ARG(3), ARG(4), ARG(5), ARG(6))))),
Diagnostics::DIFFERENT_LU_FACTORIZATION, ARG(4), ARG(MapNames::getDpctNamespace() + "getrf_batch_wrapper"), ARG("cublasSgetrfBatched"))
WARNING_FACTORY_ENTRY("cublasDgetrfBatched",
ASSIGNABLE_FACTORY(FEATURE_REQUEST_FACTORY(
    HelperFeatureEnum::device_ext,
    CALL_FACTORY_ENTRY(
        "cublasDgetrfBatched",
        CALL(MapNames::getDpctNamespace() + "getrf_batch_wrapper", DEREF(makeDerefArgCreatorWithCall(0)),
             ARG(1), DOUBLE_POINTER_CONST_CAST(makeLiteral("double"), ARG(2), BOOL(false), BOOL(false)), ARG(3), ARG(4), ARG(5), ARG(6))))),
Diagnostics::DIFFERENT_LU_FACTORIZATION, ARG(4), ARG(MapNames::getDpctNamespace() + "getrf_batch_wrapper"), ARG("cublasDgetrfBatched"))
WARNING_FACTORY_ENTRY("cublasCgetrfBatched",
ASSIGNABLE_FACTORY(FEATURE_REQUEST_FACTORY(
    HelperFeatureEnum::device_ext,
    CALL_FACTORY_ENTRY(
        "cublasCgetrfBatched",
        CALL(MapNames::getDpctNamespace() + "getrf_batch_wrapper", DEREF(makeDerefArgCreatorWithCall(0)),
             ARG(1), DOUBLE_POINTER_CONST_CAST(makeLiteral(MapNames::getClNamespace() + "float2"), ARG(2), BOOL(false), BOOL(false)), ARG(3), ARG(4), ARG(5), ARG(6))))),
Diagnostics::DIFFERENT_LU_FACTORIZATION, ARG(4), ARG(MapNames::getDpctNamespace() + "getrf_batch_wrapper"), ARG("cublasCgetrfBatched"))
WARNING_FACTORY_ENTRY("cublasZgetrfBatched",
ASSIGNABLE_FACTORY(FEATURE_REQUEST_FACTORY(
    HelperFeatureEnum::device_ext,
    CALL_FACTORY_ENTRY(
        "cublasZgetrfBatched",
        CALL(MapNames::getDpctNamespace() + "getrf_batch_wrapper", DEREF(makeDerefArgCreatorWithCall(0)),
             ARG(1), DOUBLE_POINTER_CONST_CAST(makeLiteral(MapNames::getClNamespace() + "double2"), ARG(2), BOOL(false), BOOL(false)), ARG(3), ARG(4), ARG(5), ARG(6))))),
Diagnostics::DIFFERENT_LU_FACTORIZATION, ARG(4), ARG(MapNames::getDpctNamespace() + "getrf_batch_wrapper"), ARG("cublasZgetrfBatched"))

// getrs
ASSIGNABLE_FACTORY(FEATURE_REQUEST_FACTORY(
    HelperFeatureEnum::device_ext,
    CALL_FACTORY_ENTRY(
        "cublasSgetrsBatched",
        CALL(MapNames::getDpctNamespace() + "getrs_batch_wrapper", DEREF(makeDerefArgCreatorWithCall(0)),
             BLAS_ENUM_ARG(1, clang::dpct::BLASEnumExpr::BLASEnumType::Trans),
             ARG(2), ARG(3), DOUBLE_POINTER_CONST_CAST(makeLiteral("float"), ARG(4), BOOL(true), BOOL(false)),
             ARG(5), ARG(6), DOUBLE_POINTER_CONST_CAST(makeLiteral("float"), ARG(7), BOOL(false), BOOL(false)), ARG(8), ARG(9), ARG(10)))))
ASSIGNABLE_FACTORY(FEATURE_REQUEST_FACTORY(
    HelperFeatureEnum::device_ext,
    CALL_FACTORY_ENTRY(
        "cublasDgetrsBatched",
        CALL(MapNames::getDpctNamespace() + "getrs_batch_wrapper", DEREF(makeDerefArgCreatorWithCall(0)),
             BLAS_ENUM_ARG(1, clang::dpct::BLASEnumExpr::BLASEnumType::Trans),
             ARG(2), ARG(3), DOUBLE_POINTER_CONST_CAST(makeLiteral("double"), ARG(4), BOOL(true), BOOL(false)),
             ARG(5), ARG(6), DOUBLE_POINTER_CONST_CAST(makeLiteral("double"), ARG(7), BOOL(false), BOOL(false)), ARG(8), ARG(9), ARG(10)))))
ASSIGNABLE_FACTORY(FEATURE_REQUEST_FACTORY(
    HelperFeatureEnum::device_ext,
    CALL_FACTORY_ENTRY(
        "cublasCgetrsBatched",
        CALL(MapNames::getDpctNamespace() + "getrs_batch_wrapper", DEREF(makeDerefArgCreatorWithCall(0)),
             BLAS_ENUM_ARG(1, clang::dpct::BLASEnumExpr::BLASEnumType::Trans),
             ARG(2), ARG(3), DOUBLE_POINTER_CONST_CAST(makeLiteral(MapNames::getClNamespace() + "float2"), ARG(4), BOOL(true), BOOL(false)),
             ARG(5), ARG(6), DOUBLE_POINTER_CONST_CAST(makeLiteral(MapNames::getClNamespace() + "float2"), ARG(7), BOOL(false), BOOL(false)), ARG(8), ARG(9), ARG(10)))))
ASSIGNABLE_FACTORY(FEATURE_REQUEST_FACTORY(
    HelperFeatureEnum::device_ext,
    CALL_FACTORY_ENTRY(
        "cublasZgetrsBatched",
        CALL(MapNames::getDpctNamespace() + "getrs_batch_wrapper", DEREF(makeDerefArgCreatorWithCall(0)),
             BLAS_ENUM_ARG(1, clang::dpct::BLASEnumExpr::BLASEnumType::Trans),
             ARG(2), ARG(3), DOUBLE_POINTER_CONST_CAST(makeLiteral(MapNames::getClNamespace() + "double2"), ARG(4), BOOL(true), BOOL(false)),
             ARG(5), ARG(6), DOUBLE_POINTER_CONST_CAST(makeLiteral(MapNames::getClNamespace() + "double2"), ARG(7), BOOL(false), BOOL(false)), ARG(8), ARG(9), ARG(10)))))

// getri
ASSIGNABLE_FACTORY(FEATURE_REQUEST_FACTORY(
    HelperFeatureEnum::device_ext,
    CALL_FACTORY_ENTRY(
        "cublasSgetriBatched",
        CALL(MapNames::getDpctNamespace() + "getri_batch_wrapper", DEREF(makeDerefArgCreatorWithCall(0)),
             ARG(1), DOUBLE_POINTER_CONST_CAST(makeLiteral("float"), ARG(2), BOOL(true), BOOL(false)),
             ARG(3), ARG(4), DOUBLE_POINTER_CONST_CAST(makeLiteral("float"), ARG(5), BOOL(false), BOOL(false)), ARG(6), ARG(7), ARG(8)))))
ASSIGNABLE_FACTORY(FEATURE_REQUEST_FACTORY(
    HelperFeatureEnum::device_ext,
    CALL_FACTORY_ENTRY(
        "cublasDgetriBatched",
        CALL(MapNames::getDpctNamespace() + "getri_batch_wrapper", DEREF(makeDerefArgCreatorWithCall(0)),
             ARG(1), DOUBLE_POINTER_CONST_CAST(makeLiteral("double"), ARG(2), BOOL(true), BOOL(false)),
             ARG(3), ARG(4), DOUBLE_POINTER_CONST_CAST(makeLiteral("double"), ARG(5), BOOL(false), BOOL(false)), ARG(6), ARG(7), ARG(8)))))
ASSIGNABLE_FACTORY(FEATURE_REQUEST_FACTORY(
    HelperFeatureEnum::device_ext,
    CALL_FACTORY_ENTRY(
        "cublasCgetriBatched",
        CALL(MapNames::getDpctNamespace() + "getri_batch_wrapper", DEREF(makeDerefArgCreatorWithCall(0)),
             ARG(1), DOUBLE_POINTER_CONST_CAST(makeLiteral(MapNames::getClNamespace() + "float2"), ARG(2), BOOL(true), BOOL(false)),
             ARG(3), ARG(4), DOUBLE_POINTER_CONST_CAST(makeLiteral(MapNames::getClNamespace() + "float2"), ARG(5), BOOL(false), BOOL(false)), ARG(6), ARG(7), ARG(8)))))
ASSIGNABLE_FACTORY(FEATURE_REQUEST_FACTORY(
    HelperFeatureEnum::device_ext,
    CALL_FACTORY_ENTRY(
        "cublasZgetriBatched",
        CALL(MapNames::getDpctNamespace() + "getri_batch_wrapper", DEREF(makeDerefArgCreatorWithCall(0)),
             ARG(1), DOUBLE_POINTER_CONST_CAST(makeLiteral(MapNames::getClNamespace() + "double2"), ARG(2), BOOL(true), BOOL(false)),
             ARG(3), ARG(4), DOUBLE_POINTER_CONST_CAST(makeLiteral(MapNames::getClNamespace() + "double2"), ARG(5), BOOL(false), BOOL(false)), ARG(6), ARG(7), ARG(8)))))

// geqrf
ASSIGNABLE_FACTORY(FEATURE_REQUEST_FACTORY(
    HelperFeatureEnum::device_ext,
    CALL_FACTORY_ENTRY(
        "cublasSgeqrfBatched",
        CALL(MapNames::getDpctNamespace() + "geqrf_batch_wrapper", DEREF(makeDerefArgCreatorWithCall(0)),
             ARG(1), ARG(2), DOUBLE_POINTER_CONST_CAST(makeLiteral("float"), ARG(3), BOOL(false), BOOL(false)), ARG(4),
             DOUBLE_POINTER_CONST_CAST(makeLiteral("float"), ARG(5), BOOL(false), BOOL(false)), ARG(6), ARG(7)))))
ASSIGNABLE_FACTORY(FEATURE_REQUEST_FACTORY(
    HelperFeatureEnum::device_ext,
    CALL_FACTORY_ENTRY(
        "cublasDgeqrfBatched",
        CALL(MapNames::getDpctNamespace() + "geqrf_batch_wrapper", DEREF(makeDerefArgCreatorWithCall(0)),
             ARG(1), ARG(2), DOUBLE_POINTER_CONST_CAST(makeLiteral("double"), ARG(3), BOOL(false), BOOL(false)), ARG(4),
             DOUBLE_POINTER_CONST_CAST(makeLiteral("double"), ARG(5), BOOL(false), BOOL(false)), ARG(6), ARG(7)))))
ASSIGNABLE_FACTORY(FEATURE_REQUEST_FACTORY(
    HelperFeatureEnum::device_ext,
    CALL_FACTORY_ENTRY(
        "cublasCgeqrfBatched",
        CALL(MapNames::getDpctNamespace() + "geqrf_batch_wrapper", DEREF(makeDerefArgCreatorWithCall(0)),
             ARG(1), ARG(2), DOUBLE_POINTER_CONST_CAST(makeLiteral(MapNames::getClNamespace() + "float2"), ARG(3), BOOL(false), BOOL(false)), ARG(4),
             DOUBLE_POINTER_CONST_CAST(makeLiteral(MapNames::getClNamespace() + "float2"), ARG(5), BOOL(false), BOOL(false)), ARG(6), ARG(7)))))
ASSIGNABLE_FACTORY(FEATURE_REQUEST_FACTORY(
    HelperFeatureEnum::device_ext,
    CALL_FACTORY_ENTRY(
        "cublasZgeqrfBatched",
        CALL(MapNames::getDpctNamespace() + "geqrf_batch_wrapper", DEREF(makeDerefArgCreatorWithCall(0)),
             ARG(1), ARG(2), DOUBLE_POINTER_CONST_CAST(makeLiteral(MapNames::getClNamespace() + "double2"), ARG(3), BOOL(false), BOOL(false)), ARG(4),
             DOUBLE_POINTER_CONST_CAST(makeLiteral(MapNames::getClNamespace() + "double2"), ARG(5), BOOL(false), BOOL(false)), ARG(6), ARG(7)))))

ASSIGNABLE_FACTORY(FEATURE_REQUEST_FACTORY(
    HelperFeatureEnum::device_ext,
    CALL_FACTORY_ENTRY("cublasCrot_v2",
                       CALL(MapNames::getDpctNamespace() + "rot", DEREF(makeDerefArgCreatorWithCall(0)),
                            ARG(1), ARG(2), ARG(MapNames::getDpctNamespace() + "library_data_t::complex_float"), ARG(3), ARG(4),
                            ARG(MapNames::getDpctNamespace() + "library_data_t::complex_float"),
                            ARG(5), ARG(6), ARG(7), ARG(MapNames::getDpctNamespace() + "library_data_t::complex_float")))))

ASSIGNABLE_FACTORY(FEATURE_REQUEST_FACTORY(
    HelperFeatureEnum::device_ext,
    CALL_FACTORY_ENTRY("cublasZrot_v2",
                       CALL(MapNames::getDpctNamespace() + "rot", DEREF(makeDerefArgCreatorWithCall(0)),
                            ARG(1), ARG(2), ARG(MapNames::getDpctNamespace() + "library_data_t::complex_double"), ARG(3), ARG(4),
                            ARG(MapNames::getDpctNamespace() + "library_data_t::complex_double"),
                            ARG(5), ARG(6), ARG(7), ARG(MapNames::getDpctNamespace() + "library_data_t::complex_double")))))

WARNING_FACTORY_ENTRY(
    "cublasGetStatusString",
    INSERT_AROUND_FACTORY(CALL_FACTORY_ENTRY("cublasGetStatusString",
                                             CALL("cublasGetStatusString",
                                                  ARG_WC(0))),
                          "\"cublasGetStatusString is not supported\"/*", "*/"),
    Diagnostics::TRNA_WARNING_ERROR_HANDLING_API_COMMENTED)

<<<<<<< HEAD
CALL_FACTORY_ENTRY(
    "cublasSgemm_v2_64",
    CALL("oneapi::mkl::blas::column_major::gemm", DEREF(0), ARG(1),
         BLAS_ENUM_ARG(2, clang::dpct::BLASEnumExpr::BLASEnumType::Trans),
         BLAS_ENUM_ARG(3, clang::dpct::BLASEnumExpr::BLASEnumType::Trans),
         ARG(4), ARG(5),
         CALL(MapNames::getDpctNamespace() + "get_value", ARG(6), QUEUESTR),
         BUFFER_OR_USM_PTR(7, "float"), ARG(8), BUFFER_OR_USM_PTR(9, "float"),
         ARG(10),
         CALL(MapNames::getDpctNamespace() + "get_value", ARG(11), QUEUESTR),
         BUFFER_OR_USM_PTR(12, "float"), ARG(13)))
=======
ASSIGNABLE_FACTORY(FEATURE_REQUEST_FACTORY(
    HelperFeatureEnum::device_ext,
    CALL_FACTORY_ENTRY(
        "cublasSgemmEx",
        CALL(MapNames::getDpctNamespace() + "gemm",
             DEREF(makeDerefArgCreatorWithCall(0)),
             BLAS_ENUM_ARG(1, clang::dpct::BLASEnumExpr::BLASEnumType::Trans),
             BLAS_ENUM_ARG(2, clang::dpct::BLASEnumExpr::BLASEnumType::Trans),
             ARG(3), ARG(4), ARG(5), ARG(6), ARG(7), ARG(8), ARG(9), ARG(10),
             ARG(11), ARG(12), ARG(13), ARG(14), ARG(15), ARG(16),
             ARG(MapNames::getDpctNamespace() +
                 "library_data_t::real_float")))))

ASSIGNABLE_FACTORY(FEATURE_REQUEST_FACTORY(
    HelperFeatureEnum::device_ext,
    CALL_FACTORY_ENTRY(
        "cublasCgemmEx",
        CALL(MapNames::getDpctNamespace() + "gemm",
             DEREF(makeDerefArgCreatorWithCall(0)),
             BLAS_ENUM_ARG(1, clang::dpct::BLASEnumExpr::BLASEnumType::Trans),
             BLAS_ENUM_ARG(2, clang::dpct::BLASEnumExpr::BLASEnumType::Trans),
             ARG(3), ARG(4), ARG(5), ARG(6), ARG(7), ARG(8), ARG(9), ARG(10),
             ARG(11), ARG(12), ARG(13), ARG(14), ARG(15), ARG(16),
             ARG(MapNames::getDpctNamespace() +
                 "library_data_t::complex_float")))))
>>>>>>> e7b160f7
<|MERGE_RESOLUTION|>--- conflicted
+++ resolved
@@ -443,7 +443,32 @@
                           "\"cublasGetStatusString is not supported\"/*", "*/"),
     Diagnostics::TRNA_WARNING_ERROR_HANDLING_API_COMMENTED)
 
-<<<<<<< HEAD
+ASSIGNABLE_FACTORY(FEATURE_REQUEST_FACTORY(
+    HelperFeatureEnum::device_ext,
+    CALL_FACTORY_ENTRY(
+        "cublasSgemmEx",
+        CALL(MapNames::getDpctNamespace() + "gemm",
+             DEREF(makeDerefArgCreatorWithCall(0)),
+             BLAS_ENUM_ARG(1, clang::dpct::BLASEnumExpr::BLASEnumType::Trans),
+             BLAS_ENUM_ARG(2, clang::dpct::BLASEnumExpr::BLASEnumType::Trans),
+             ARG(3), ARG(4), ARG(5), ARG(6), ARG(7), ARG(8), ARG(9), ARG(10),
+             ARG(11), ARG(12), ARG(13), ARG(14), ARG(15), ARG(16),
+             ARG(MapNames::getDpctNamespace() +
+                 "library_data_t::real_float")))))
+
+ASSIGNABLE_FACTORY(FEATURE_REQUEST_FACTORY(
+    HelperFeatureEnum::device_ext,
+    CALL_FACTORY_ENTRY(
+        "cublasCgemmEx",
+        CALL(MapNames::getDpctNamespace() + "gemm",
+             DEREF(makeDerefArgCreatorWithCall(0)),
+             BLAS_ENUM_ARG(1, clang::dpct::BLASEnumExpr::BLASEnumType::Trans),
+             BLAS_ENUM_ARG(2, clang::dpct::BLASEnumExpr::BLASEnumType::Trans),
+             ARG(3), ARG(4), ARG(5), ARG(6), ARG(7), ARG(8), ARG(9), ARG(10),
+             ARG(11), ARG(12), ARG(13), ARG(14), ARG(15), ARG(16),
+             ARG(MapNames::getDpctNamespace() +
+                 "library_data_t::complex_float")))))
+
 CALL_FACTORY_ENTRY(
     "cublasSgemm_v2_64",
     CALL("oneapi::mkl::blas::column_major::gemm", DEREF(0), ARG(1),
@@ -454,31 +479,4 @@
          BUFFER_OR_USM_PTR(7, "float"), ARG(8), BUFFER_OR_USM_PTR(9, "float"),
          ARG(10),
          CALL(MapNames::getDpctNamespace() + "get_value", ARG(11), QUEUESTR),
-         BUFFER_OR_USM_PTR(12, "float"), ARG(13)))
-=======
-ASSIGNABLE_FACTORY(FEATURE_REQUEST_FACTORY(
-    HelperFeatureEnum::device_ext,
-    CALL_FACTORY_ENTRY(
-        "cublasSgemmEx",
-        CALL(MapNames::getDpctNamespace() + "gemm",
-             DEREF(makeDerefArgCreatorWithCall(0)),
-             BLAS_ENUM_ARG(1, clang::dpct::BLASEnumExpr::BLASEnumType::Trans),
-             BLAS_ENUM_ARG(2, clang::dpct::BLASEnumExpr::BLASEnumType::Trans),
-             ARG(3), ARG(4), ARG(5), ARG(6), ARG(7), ARG(8), ARG(9), ARG(10),
-             ARG(11), ARG(12), ARG(13), ARG(14), ARG(15), ARG(16),
-             ARG(MapNames::getDpctNamespace() +
-                 "library_data_t::real_float")))))
-
-ASSIGNABLE_FACTORY(FEATURE_REQUEST_FACTORY(
-    HelperFeatureEnum::device_ext,
-    CALL_FACTORY_ENTRY(
-        "cublasCgemmEx",
-        CALL(MapNames::getDpctNamespace() + "gemm",
-             DEREF(makeDerefArgCreatorWithCall(0)),
-             BLAS_ENUM_ARG(1, clang::dpct::BLASEnumExpr::BLASEnumType::Trans),
-             BLAS_ENUM_ARG(2, clang::dpct::BLASEnumExpr::BLASEnumType::Trans),
-             ARG(3), ARG(4), ARG(5), ARG(6), ARG(7), ARG(8), ARG(9), ARG(10),
-             ARG(11), ARG(12), ARG(13), ARG(14), ARG(15), ARG(16),
-             ARG(MapNames::getDpctNamespace() +
-                 "library_data_t::complex_float")))))
->>>>>>> e7b160f7
+         BUFFER_OR_USM_PTR(12, "float"), ARG(13)))