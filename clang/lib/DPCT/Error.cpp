//===--------------- Error.cpp --------------------------------------------===//
//
// Part of the LLVM Project, under the Apache License v2.0 with LLVM Exceptions.
// See https://llvm.org/LICENSE.txt for license information.
// SPDX-License-Identifier: Apache-2.0 WITH LLVM-exception
//
//===----------------------------------------------------------------------===//

#include "Error.h"

#include "AnalysisInfo.h"
#include "Diagnostics.h"
#include "Statics.h"

namespace clang {
namespace dpct {

void ShowStatus(int Status, std::string Message) {

  std::string StatusString;
  switch (Status) {
  case MigrationSucceeded:
    StatusString = "Migration process completed";
    break;
  case MigrationNoCodeChangeHappen:
    StatusString = "Migration not necessary; no CUDA code detected";
    break;
  case MigrationSkipped:
    StatusString = "Some migration rules were skipped";
    break;
  case MigrationError:
    StatusString = "An error has occurred during migration";
    break;
  case MigrationSaveOutFail:
    StatusString =
        "Error: Unable to save the output to the specified directory";
    break;
  case MigrationErrorInvalidCudaIncludePath:
    StatusString = "Error: Path for CUDA header files specified by "
                   "--cuda-include-path is invalid.";
    break;
<<<<<<< HEAD
  case MigrationErrorSupportedCudaVersionNotAvailable:
    StatusString =
        "Error: The auto detect CUDA header files version is not supported. "
        "See Release Notes for supported versions. "
        "Or specify another version's header by --cuda-include-path. You can "
        "use --force-migration to do the migration.";
=======
  case MigrationErrorDetectedCudaVersionUnsupported:
    StatusString = "Error: The auto detect CUDA header files version is not supported. "
                  "The latest supported version is " + dpct::DpctGlobalInfo::getCudaVersion() +
                  ". You can specify CUDA header files by option --cuda-include-path.";
>>>>>>> 8095caf4
    break;
  case MigrationErrorCudaVersionUnsupported:
    StatusString = "Error: The version of CUDA header files specified by "
                   "--cuda-include-path is not supported. See Release Notes "
                   "for supported versions. You can use --force-migration to "
                   "do the migration.";
    break;
  case MigrationErrorCannotDetectCudaPath:
    StatusString = "Error: Could not detect path to CUDA header files. Use "
                   "--cuda-include-path "
                   "to specify the correct path to the header files.";
    break;
  case MigrationErrorInvalidInRootOrOutRoot:
    StatusString = "Error: The path for --in-root or --out-root is not valid";
    break;
  case MigrationErrorInvalidInRootPath:
    StatusString = "Error: The path for --in-root is not valid";
    break;
  case MigrationErrorInvalidReportArgs:
    StatusString =
        "Error: The value(s) provided for report option(s) is incorrect.";
    break;
  case MigrationErrorInvalidWarningID:
    StatusString = "Error: Invalid warning ID or range; "
                   "valid warning IDs range from " +
                   std::to_string(DiagnosticsMessage::MinID) + " to " +
                   std::to_string(DiagnosticsMessage::MaxID);
    break;
  case MigrationOptionParsingError:
    StatusString = "Option parsing error,"
                   " run 'dpct --help' to see supported options and values";
    break;
  case MigrationErrorPathTooLong:
#if defined(_WIN32)
    StatusString = "Error: Path is too long; should be less than _MAX_PATH (" +
                   std::to_string(_MAX_PATH) + ")";
#else
    StatusString = "Error: Path is too long; should be less than PATH_MAX (" +
                   std::to_string(PATH_MAX) + ")";
#endif
    break;
  case MigrationErrorFileParseError:
    StatusString = "Error: Cannot parse input file(s)";
    break;
  case MigrationErrorCannotFindDatabase:
    StatusString = "Error: Cannot find compilation database";
    break;
  case MigrationErrorCannotParseDatabase:
    StatusString = "Error: Cannot parse compilation database";
    break;
  case MigrationErrorNoExplicitInRoot:
    StatusString =
        "Error: The option --process-all requires that the --in-root be "
        "specified explicitly. Use the --in-root option to specify the "
        "directory to be migrated.";
    break;
  case MigrationErrorSpecialCharacter:
    StatusString = "Error: Prefix contains special characters;"
                   " only alphabetical characters, digits and underscore "
                   "character are allowed";
    break;
  case MigrationErrorPrefixTooLong:
    StatusString =
        "Error: Prefix is too long; should be less than 128 characters";
    break;
  case MigrationErrorNoFileTypeAvail:
    StatusString = "Error: File Type not available for input file";
    break;
  case MigrationErrorInputDirContainCTTool:
    StatusString =
        "Error: Input folder specified by --in-root or --analysis-scope-path "
        "option is the parent of, or the same folder as, the installation "
        "directory of the dpct";
    break;
  case MigrationErrorRunFromSDKFolder:
    StatusString = "Error: Input folder specified by --in-root or "
                   "--analysis-scope-path option is in the CUDA_PATH folder";
    break;
  case MigrationErrorInputDirContainSDKFolder:
    StatusString = "Error: Input folder specified by --in-root or "
                   "--analysis-scope-path is the parent of, or the same folder "
                   "as, the CUDA_PATH folder";
    break;
  case MigrationErrorCannotAccessDirInDatabase:
    StatusString = "Error: Cannot access directory \"" + Message +
                   "\" from the compilation database, check if the directory "
                   "exists and can be accessed by the tool.";
    break;
  case MigrationErrorInconsistentFileInDatabase:
    StatusString = "Error: The file name(s) in the \"command\" and \"file\" "
                   "fields of the compilation database are inconsistent:\n" +
                   Message;
    break;
  case MigrationErrorInvalidExplicitNamespace:
    StatusString =
        "Error: The input for option --use-explicit-namespace is not valid. "
        "Run 'dpct --help' to see supported options and values.";
    break;
  case MigrationErrorDifferentOptSet:
    StatusString =
        "Error: Incremental migration requires the same option sets used "
        "across different dpct invocations. Specify --no-incremental-migration "
        "to disable incremental migration or use the same option set as in "
        "previous migration: \"" +
        Message +
        "\". See "
        "https://www.intel.com/content/www/us/en/docs/dpcpp-compatibility-tool/"
        "developer-guide-reference/current/overview.html for more details.";
    break;
  case MigrationErrorInvalidRuleFilePath:
    StatusString = "Error: The path for --rule-file is not valid";
    break;
  case MigrationErrorCannotParseRuleFile:
    StatusString = "Error: Cannot parse rule file";
    break;
  case MigrationErrorInvalidAnalysisScope:
    StatusString = "Error: The path for --analysis-scope-path is not the same "
                   "as or a parent directory of --in-root";
    break;
  case MigrationErrorNoAPIMapping:
    StatusString = "Error: The API mapping query for this API is not available "
                   "yet. You may get the API mapping by migrating sample code "
                   "from this CUDA API to the SYCL API with the tool.";
    break;
  case MigrationErrorAPIMappingWrongCUDAHeader:
    StatusString =
        "Error: Can not find '" + Message +
        "' in current CUDA header file: " + DpctGlobalInfo::getCudaPath() +
        ". Please check the API name or use a different CUDA header file with "
        "option \"--cuda-include-path\".";
    break;
  case MigrationErrorAPIMappingNoCUDAHeader:
    StatusString =
        "Error: Cannot find '" + Message +
        "' in current CUDA header file: " + DpctGlobalInfo::getCudaPath() +
        ". Please specify the header file for '" + Message +
        "' with option \"--extra-arg\".";
    break;
  case InterceptBuildError:
    StatusString = "Error: Call to intercept-build failed";
    break;
  default:
    DpctLog() << "Unknown error\n";
    dpctExit(-1);
  }

  if (Status != 0) {
    DpctLog() << "dpct exited with code: " << Status << " (" << StatusString
              << ")\n";
  }

  llvm::dbgs() << getDpctLogStr() << "\n";
  return;
}

std::string getLoadYamlFailWarning(std::string YamlPath) {
  return "Warning: Failed to load " + YamlPath +
         ". Migration continues with incremental migration disabled. See "
         "https://www.intel.com/content/www/us/en/docs/"
         "dpcpp-compatibility-tool/developer-guide-reference/current/"
         "overview.html for more "
         "details.\n";
}
std::string getCheckVersionFailWarning() {
  return "Warning: Incremental migration requires the same version of dpct. "
         "Migration continues with incremental migration disabled. See "
         "https://www.intel.com/content/www/us/en/docs/"
         "dpcpp-compatibility-tool/developer-guide-reference/current/"
         "overview.html for more "
         "details.\n";
}

} // namespace dpct
} // namespace clang<|MERGE_RESOLUTION|>--- conflicted
+++ resolved
@@ -39,24 +39,23 @@
     StatusString = "Error: Path for CUDA header files specified by "
                    "--cuda-include-path is invalid.";
     break;
-<<<<<<< HEAD
-  case MigrationErrorSupportedCudaVersionNotAvailable:
-    StatusString =
-        "Error: The auto detect CUDA header files version is not supported. "
-        "See Release Notes for supported versions. "
-        "Or specify another version's header by --cuda-include-path. You can "
+  case MigrationErrorDetectedCudaVersionUnsupported:
+    StatusString =
+        "Error: The auto detect CUDA header files version is " + Message +
+        " and not supported yet. "
+        "The latest supported version is " +
+        dpct::DpctGlobalInfo::getCudaVersion() +
+        ". You can specify CUDA header files by option --cuda-include-path or "
         "use --force-migration to do the migration.";
-=======
-  case MigrationErrorDetectedCudaVersionUnsupported:
-    StatusString = "Error: The auto detect CUDA header files version is not supported. "
-                  "The latest supported version is " + dpct::DpctGlobalInfo::getCudaVersion() +
-                  ". You can specify CUDA header files by option --cuda-include-path.";
->>>>>>> 8095caf4
     break;
   case MigrationErrorCudaVersionUnsupported:
     StatusString = "Error: The version of CUDA header files specified by "
-                   "--cuda-include-path is not supported. See Release Notes "
-                   "for supported versions. You can use --force-migration to "
+                   "--cuda-include-path is" +
+                   Message +
+                   " and not supported yet. The latest supported "
+                   "version is " +
+                   dpct::DpctGlobalInfo::getCudaVersion() +
+                   ". You can use --force-migration to "
                    "do the migration.";
     break;
   case MigrationErrorCannotDetectCudaPath:
