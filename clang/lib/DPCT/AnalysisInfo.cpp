//===--------------- AnalysisInfo.cpp -------------------------------------===//
//
// Part of the LLVM Project, under the Apache License v2.0 with LLVM Exceptions.
// See https://llvm.org/LICENSE.txt for license information.
// SPDX-License-Identifier: Apache-2.0 WITH LLVM-exception
//
//===----------------------------------------------------------------------===//

#include "AnalysisInfo.h"
#include "Diagnostics.h"
#include "ExprAnalysis.h"
#include "Statics.h"
#include "Utility.h"

#include "clang/AST/DeclTemplate.h"
#include "clang/AST/ExprCXX.h"
#include "clang/ASTMatchers/ASTMatchers.h"
#include "clang/Tooling/Tooling.h"
#include <algorithm>
#include <deque>
#include <fstream>

#define TYPELOC_CAST(Target) static_cast<const Target &>(TL)

llvm::Optional<std::string> getReplacedName(const clang::NamedDecl *D) {
  auto Iter = MapNames::TypeNamesMap.find(D->getQualifiedNameAsString(false));
  if (Iter != MapNames::TypeNamesMap.end()) {
    auto Range = getDefinitionRange(D->getBeginLoc(), D->getEndLoc());
    for (auto ItHeader = Iter->second->Includes.begin();
         ItHeader != Iter->second->Includes.end(); ItHeader++) {
      clang::dpct::DpctGlobalInfo::getInstance().insertHeader(Range.getBegin(),
                                                              *ItHeader);
    }
    return Iter->second->NewName;
  }
  return llvm::Optional<std::string>();
}

namespace clang {
extern std::function<bool(SourceLocation)> IsInAnalysisScopeFunc;
extern std::function<unsigned int()> GetRunRound;
extern std::function<void(SourceLocation, unsigned)> RecordTokenSplit;
namespace dpct {
std::string DpctGlobalInfo::InRoot = std::string();
std::string DpctGlobalInfo::OutRoot = std::string();
std::string DpctGlobalInfo::AnalysisScope = std::string();
std::unordered_set<std::string> DpctGlobalInfo::ChangeExtensions = {};
// TODO: implement one of this for each source language.
std::string DpctGlobalInfo::CudaPath = std::string();
std::string DpctGlobalInfo::RuleFile = std::string();
UsmLevel DpctGlobalInfo::UsmLvl = UsmLevel::UL_None;
bool DpctGlobalInfo::IsIncMigration = true;
unsigned int DpctGlobalInfo::AssumedNDRangeDim = 3;
HelperFilesCustomizationLevel DpctGlobalInfo::HelperFilesCustomizationLvl =
    HelperFilesCustomizationLevel::HFCL_None;
std::string DpctGlobalInfo::CustomHelperFileName = "dpct";
std::unordered_set<std::string> DpctGlobalInfo::PrecAndDomPairSet;
std::unordered_set<std::string> DpctGlobalInfo::HostRNGEngineTypeSet;
format::FormatRange DpctGlobalInfo::FmtRng = format::FormatRange::none;
DPCTFormatStyle DpctGlobalInfo::FmtST = DPCTFormatStyle::FS_LLVM;
std::set<ExplicitNamespace> DpctGlobalInfo::ExplicitNamespaceSet;
bool DpctGlobalInfo::EnableCtad = false;
bool DpctGlobalInfo::GenBuildScript = false;
bool DpctGlobalInfo::EnableComments = false;
bool DpctGlobalInfo::TempEnableDPCTNamespace = false;
bool DpctGlobalInfo::IsMLKHeaderUsed = false;
ASTContext *DpctGlobalInfo::Context = nullptr;
SourceManager *DpctGlobalInfo::SM = nullptr;
FileManager *DpctGlobalInfo::FM = nullptr;
bool DpctGlobalInfo::KeepOriginCode = false;
bool DpctGlobalInfo::SyclNamedLambda = false;
bool DpctGlobalInfo::CheckUnicodeSecurityFlag = false;
std::unordered_map<std::string, SourceRange> DpctGlobalInfo::ExpansionRangeBeginMap;
bool DpctGlobalInfo::EnablepProfilingFlag = false;
std::map<std::string, std::shared_ptr<DpctGlobalInfo::MacroExpansionRecord>>
    DpctGlobalInfo::ExpansionRangeToMacroRecord;
std::tuple<unsigned int, std::string, SourceRange>
    DpctGlobalInfo::LastMacroRecord =
        std::make_tuple<unsigned int, std::string, SourceRange>(0, "",
                                                                SourceRange());
std::map<std::string, SourceLocation> DpctGlobalInfo::EndifLocationOfIfdef;
std::vector<std::pair<std::string, size_t>>
    DpctGlobalInfo::ConditionalCompilationLoc;
std::map<std::string, std::shared_ptr<DpctGlobalInfo::MacroDefRecord>>
    DpctGlobalInfo::MacroTokenToMacroDefineLoc;
std::map<std::string, std::string>
    DpctGlobalInfo::FunctionCallInMacroMigrateRecord;
std::map<std::string, SourceLocation> DpctGlobalInfo::EndOfEmptyMacros;
std::map<std::string, SourceLocation> DpctGlobalInfo::BeginOfEmptyMacros;
std::map<std::string, bool> DpctGlobalInfo::MacroDefines;
std::set<std::string> DpctGlobalInfo::IncludingFileSet;
std::set<std::string> DpctGlobalInfo::FileSetInCompiationDB;
std::unordered_map<std::string, std::vector<clang::tooling::Replacement>>
    DpctGlobalInfo::FileRelpsMap;
std::unordered_map<std::string, std::string> DpctGlobalInfo::DigestMap;
const std::string DpctGlobalInfo::YamlFileName = "MainSourceFiles.yaml";
std::set<std::string> DpctGlobalInfo::GlobalVarNameSet;
const std::string MemVarInfo::ExternVariableName = "dpct_local";
std::unordered_map<const DeclStmt *, int> MemVarInfo::AnonymousTypeDeclStmtMap;
const int TextureObjectInfo::ReplaceTypeLength = strlen("cudaTextureObject_t");
bool DpctGlobalInfo::GuessIndentWidthMatcherFlag = false;
unsigned int DpctGlobalInfo::IndentWidth = 0;
std::map<unsigned int, unsigned int> DpctGlobalInfo::KCIndentWidthMap;
std::unordered_map<std::string, int> DpctGlobalInfo::LocationInitIndexMap;
int DpctGlobalInfo::CurrentMaxIndex = 0;
int DpctGlobalInfo::CurrentIndexInRule = 0;
clang::format::FormatStyle DpctGlobalInfo::CodeFormatStyle;
bool DpctGlobalInfo::HasFoundDeviceChanged = false;
std::unordered_map<int, DpctGlobalInfo::HelperFuncReplInfo>
    DpctGlobalInfo::HelperFuncReplInfoMap;
int DpctGlobalInfo::HelperFuncReplInfoIndex = 1;
std::unordered_map<std::string, DpctGlobalInfo::TempVariableDeclCounter>
    DpctGlobalInfo::TempVariableDeclCounterMap;
std::unordered_map<std::string, int> DpctGlobalInfo::TempVariableHandledMap;
bool DpctGlobalInfo::UsingDRYPattern = true;
bool DpctGlobalInfo::UsingGenericSpace = true;
bool DpctGlobalInfo::SpBLASUnsupportedMatrixTypeFlag = false;
unsigned int DpctGlobalInfo::CudaKernelDimDFIIndex = 1;
std::unordered_map<unsigned int, std::shared_ptr<DeviceFunctionInfo>>
    DpctGlobalInfo::CudaKernelDimDFIMap;
unsigned int DpctGlobalInfo::RunRound = 0;
bool DpctGlobalInfo::NeedRunAgain = false;
std::set<std::string> DpctGlobalInfo::ModuleFiles;
bool DpctGlobalInfo::OptimizeMigrationFlag = false;

std::unordered_map<std::string, std::shared_ptr<DeviceFunctionInfo>>
    DeviceFunctionDecl::FuncInfoMap;
CudaArchPPMap DpctGlobalInfo::CAPPInfoMap;
HDCallMap DpctGlobalInfo::HostDeviceFCallIMap;
HDDefMap DpctGlobalInfo::HostDeviceFDefIMap;
HDDeclMap DpctGlobalInfo::HostDeviceFDeclIMap;
// __CUDA_ARCH__ Offset -> defined(...) Offset
CudaArchDefMap DpctGlobalInfo::CudaArchDefinedMap;
std::set<std::shared_ptr<ExtReplacement>> DpctGlobalInfo::CudaArchMacroRepl;
std::unordered_map<std::string, std::shared_ptr<ExtReplacements>>
    DpctGlobalInfo::FileReplCache;
std::set<std::string> DpctGlobalInfo::ReProcessFile;
std::set<std::string> DpctGlobalInfo::ProcessedFile;
std::unordered_map<std::string,
                   std::unordered_set<std::shared_ptr<DeviceFunctionInfo>>>
    DpctGlobalInfo::SpellingLocToDFIsMapForAssumeNDRange;
std::unordered_map<std::shared_ptr<DeviceFunctionInfo>,
                   std::unordered_set<std::string>>
    DpctGlobalInfo::DFIToSpellingLocsMapForAssumeNDRange;
unsigned DpctGlobalInfo::ExtensionDEFlag = static_cast<unsigned>(-1);
unsigned DpctGlobalInfo::ExtensionDDFlag = 0;
unsigned DpctGlobalInfo::ExperimentalFlag = 0;
unsigned int DpctGlobalInfo::ColorOption = 1;
std::unordered_map<int, std::shared_ptr<DeviceFunctionInfo>>
    DpctGlobalInfo::CubPlaceholderIndexMap;
std::unordered_map<std::string, std::shared_ptr<PriorityReplInfo>>
    DpctGlobalInfo::PriorityReplInfoMap;
std::unordered_map<std::string, bool> DpctGlobalInfo::ExcludePath = {};
std::map<std::string, clang::tooling::OptionInfo> DpctGlobalInfo::CurrentOptMap;

/// This variable saved the info of previous migration from the
/// MainSourceFiles.yaml file. This variable is valid after
/// canContinueMigration() is called.
std::shared_ptr<clang::tooling::TranslationUnitReplacements>
    DpctGlobalInfo::MainSourceYamlTUR =
        std::make_shared<clang::tooling::TranslationUnitReplacements>();

class FreeQueriesInfo {
public:
  enum FreeQueriesKind {
    NdItem = 0,
    Group,
    SubGroup,
    End,
  };
  static constexpr char FreeQueriesRegexCh = 'F';

private:
  static constexpr unsigned KindBits = 4;
  static constexpr unsigned KindMask = (1 << KindBits) - 1;
  static constexpr unsigned MacroShiftBits = KindBits;
  static constexpr unsigned MacroMask = 1 << MacroShiftBits;
  static constexpr unsigned IndexShiftBits = MacroShiftBits + 1;

private:
  struct FreeQueriesNames {
    std::string NonFreeQueriesName;
    std::string FreeQueriesFuncName;
    std::string ExtraVariableName;
  };
  struct MacroInfo {
    std::string FilePath;
    unsigned Offset;
    unsigned Dimension = 0;
    std::vector<unsigned> Infos;
  };
  static std::vector<std::shared_ptr<FreeQueriesInfo>> InfoList;
  static std::vector<std::shared_ptr<MacroInfo>> MacroInfos;

  std::string FilePath;
  unsigned ExtraDeclLoc = 0;
  unsigned Counter[FreeQueriesKind::End] = {0};
  std::string Indent;
  std::string NL;
  std::shared_ptr<DeviceFunctionInfo> FuncInfo;
  unsigned Dimension = 3;
  std::set<unsigned> Refs;
  unsigned Idx = 0;

  static const FreeQueriesNames &getNames(FreeQueriesKind);
  static std::shared_ptr<FreeQueriesInfo> getInfo(const FunctionDecl *);
  static void printFreeQueriesFunctionName(llvm::raw_ostream &OS,
                                           FreeQueriesKind K,
                                           unsigned Dimension) {
    OS << getNames(K).FreeQueriesFuncName;
    if (K != FreeQueriesKind::SubGroup) {
      OS << '<';
      if (Dimension) {
        OS << Dimension;
      } else {
        OS << "dpct_placeholder /* Fix the dimension manually */";
      }
      OS << '>';
    }
    OS << "()";
  }
  static FreeQueriesKind getKind(unsigned Num) {
    return static_cast<FreeQueriesKind>(Num & KindMask);
  }
  static unsigned getIndex(unsigned Num) { return Num >> IndexShiftBits; }
  static bool isMacro(unsigned Num) { return Num & MacroMask; }
  static unsigned getRegexNum(unsigned Idx, bool IsMacro,
                              FreeQueriesKind Kind) {
    return static_cast<unsigned>((Idx << IndexShiftBits) |
                                 (IsMacro * MacroMask) | (Kind & KindMask));
  }

  void emplaceExtraDecl();
  void printImmediateText(llvm::raw_ostream &, SourceLocation, FreeQueriesKind);
  std::string getReplaceString(FreeQueriesKind K);

public:
  static void reset() {
    InfoList.clear();
    MacroInfos.clear();
  }
  template <class Node>
  static void printImmediateText(llvm::raw_ostream &, const Node *,
                                 const FunctionDecl *, FreeQueriesKind);
  static void buildInfo() {
    for (auto &Info : InfoList)
      Info->emplaceExtraDecl();
    for (auto &Info : MacroInfos) {
      Info->Dimension = InfoList[Info->Infos.front()]->Dimension;
      for (auto Idx : Info->Infos) {
        if (Info->Dimension != InfoList[Idx]->Dimension) {
          Info->Dimension = 0;
          DiagnosticsUtils::report(Info->FilePath, Info->Offset,
                                   Diagnostics::FREE_QUERIES_DIMENSION, true,
                                   false);
          break;
        }
      }
    }
  }
  static std::string getReplaceString(unsigned Num);

  FreeQueriesInfo() = default;
};

void DpctGlobalInfo::resetInfo() {
  FileMap.clear();
  PrecAndDomPairSet.clear();
  HostRNGEngineTypeSet.clear();
  KCIndentWidthMap.clear();
  LocationInitIndexMap.clear();
  ExpansionRangeToMacroRecord.clear();
  EndifLocationOfIfdef.clear();
  ConditionalCompilationLoc.clear();
  MacroTokenToMacroDefineLoc.clear();
  FunctionCallInMacroMigrateRecord.clear();
  EndOfEmptyMacros.clear();
  BeginOfEmptyMacros.clear();
  FileRelpsMap.clear();
  DigestMap.clear();
  MacroDefines.clear();
  CurrentMaxIndex = 0;
  CurrentIndexInRule = 0;
  IncludingFileSet.clear();
  FileSetInCompiationDB.clear();
  GlobalVarNameSet.clear();
  HasFoundDeviceChanged = false;
  HelperFuncReplInfoMap.clear();
  HelperFuncReplInfoIndex = 1;
  TempVariableDeclCounterMap.clear();
  TempVariableHandledMap.clear();
  UsingDRYPattern = true;
  SpBLASUnsupportedMatrixTypeFlag = false;
  NeedRunAgain = false;
  SpellingLocToDFIsMapForAssumeNDRange.clear();
  DFIToSpellingLocsMapForAssumeNDRange.clear();
  FreeQueriesInfo::reset();
}

DpctGlobalInfo::DpctGlobalInfo() {
  IsInAnalysisScopeFunc = DpctGlobalInfo::checkInAnalysisScope;
  GetRunRound = DpctGlobalInfo::getRunRound;
  RecordTokenSplit = DpctGlobalInfo::recordTokenSplit;
  tooling::SetGetRunRound(DpctGlobalInfo::getRunRound);
  tooling::SetReProcessFile(DpctGlobalInfo::ReProcessFile);
  tooling::SetIsExcludePathHandler(DpctGlobalInfo::isExcluded);
}

std::shared_ptr<KernelCallExpr>
DpctGlobalInfo::buildLaunchKernelInfo(const CallExpr *LaunchKernelCall) {
  auto LocInfo = getLocInfo(LaunchKernelCall->getBeginLoc());
  auto FileInfo = insertFile(LocInfo.first);
  if (FileInfo->findNode<KernelCallExpr>(LocInfo.second))
    return std::shared_ptr<KernelCallExpr>();

  auto KernelInfo =
      KernelCallExpr::buildFromCudaLaunchKernel(LocInfo, LaunchKernelCall);
  if (KernelInfo) {
    FileInfo->insertNode(LocInfo.second, KernelInfo);
  }

  return KernelInfo;
}

bool DpctFileInfo::isInAnalysisScope() { return DpctGlobalInfo::isInAnalysisScope(FilePath); }

// TODO: implement one of this for each source language.
bool DpctFileInfo::isInCudaPath() {
  return DpctGlobalInfo::isInCudaPath(FilePath);
}

void DpctFileInfo::buildLinesInfo() {
  if (FilePath.empty())
    return;
  auto &SM = DpctGlobalInfo::getSourceManager();

  auto FE = SM.getFileManager().getFile(FilePath);
  if (std::error_code ec = FE.getError())
    return;
  auto FID = SM.getOrCreateFileID(FE.get(), SrcMgr::C_User);
  auto &Content = SM.getSLocEntry(FID).getFile().getContentCache();
  if (!Content.SourceLineCache) {
    bool Invalid;
    SM.getLineNumber(FID, 0, &Invalid);
    if (Invalid)
      return;
  }
  auto RawBuffer =
      Content.getBufferOrNone(SM.getDiagnostics(), SM.getFileManager())
          .value_or(llvm::MemoryBufferRef())
          .getBuffer();
  if (RawBuffer.empty())
    return;
  FileContentCache = RawBuffer.str();
  FileSize = RawBuffer.size();
  auto LineCache = Content.SourceLineCache.getLines();
  auto NumLines = Content.SourceLineCache.size();
  StringRef CacheBuffer(FileContentCache);
  for (unsigned L = 1; L < NumLines; ++L)
    Lines.emplace_back(L, LineCache, CacheBuffer);
  Lines.emplace_back(NumLines, LineCache[NumLines - 1], FileSize, CacheBuffer);
}

void DpctFileInfo::setKernelCallDim() {
  for (auto &Kernel : KernelMap)
    Kernel.second->setKernelCallDim();
}
void DpctFileInfo::buildUnionFindSet() {
  for (auto &Kernel : KernelMap)
    Kernel.second->buildUnionFindSet();
}
void DpctFileInfo::buildUnionFindSetForUncalledFunc() {
  for (auto &DeviceFunc : FuncMap) {
    auto Info = DeviceFunc.second->getFuncInfo();
    Info->buildInfo();
    constructUnionFindSetRecursively(Info);
  }
}

void DpctFileInfo::buildKernelInfo() {
  for (auto &Kernel : KernelMap)
    Kernel.second->buildInfo();
  
  for (auto &D : FuncMap){
    if(auto I = D.second->getFuncInfo())
      I->buildInfo();
  }
}
void DpctFileInfo::postProcess() {
  if (!isInAnalysisScope())
    return;
  for (auto &D : FuncMap)
    D.second->emplaceReplacement();
  if (!Repls->empty()) {
    Repls->postProcess();
    if (DpctGlobalInfo::getRunRound() == 0) {
      DpctGlobalInfo::getInstance().cacheFileRepl(FilePath, Repls);
    }
  }
}

void DpctFileInfo::buildReplacements() {
  if (!isInAnalysisScope())
    return;

  if (FilePath.empty())
    return;
  // Traverse all the global variables stored one by one to check if its name
  // is same with normal global variable's name in host side, if the one is
  // found, postfix "_ct" is added to this __constant__ symbol's name.
  std::unordered_map<unsigned int, std::string> ReplUpdated;
  for (const auto &Entry : MemVarMap) {
    if (Entry.second->isIgnore())
      continue;

    auto Name = Entry.second->getName();
    auto &GlobalVarNameSet = dpct::DpctGlobalInfo::getGlobalVarNameSet();
    if (GlobalVarNameSet.find(Name) != end(GlobalVarNameSet)) {
      Entry.second->setName(Name + "_ct");
    }

    std::string Repl = Entry.second->getDeclarationReplacement(nullptr);
    auto FilePath = Entry.second->getFilePath();
    auto Offset = Entry.second->getNewConstVarOffset();
    auto Length = Entry.second->getNewConstVarLength();

    auto &ReplText = ReplUpdated[Offset];
    if (!ReplText.empty()) {
      ReplText += getNL() + Repl;
    } else {
      ReplText = Repl;
    }

    auto R = std::make_shared<ExtReplacement>(FilePath, Offset, Length,
                                              ReplText, nullptr);

    addReplacement(R);
  }

  for (auto &Kernel : KernelMap)
    Kernel.second->addReplacements();

  for (auto &BuiltinVar : BuiltinVarInfoMap) {
    auto Ptr = MemVarMap::getHeadWithoutPathCompression(
        &(BuiltinVar.second.DFI->getVarMap()));
    if (Ptr) {
      unsigned int ID = (Ptr->Dim == 1) ? 0 : 2;
      BuiltinVar.second.buildInfo(FilePath, BuiltinVar.first, ID);
    }
  }

  // DPCT needs collect the information of curandGenerator_t decl,
  // curandCreateGenerator API call and curandSetPseudoRandomGeneratorSeed API
  // call before migrating to MKL API.
  for (auto &RandomEngine : RandomEngineMap) {
    RandomEngine.second->updateEngineType();
    RandomEngine.second->buildInfo();
  }

  for (auto &EngineType : HostRandomEngineTypeMap)
    EngineType.second.buildInfo(FilePath, EngineType.first);

  for (auto &DistrInfo : HostRandomDistrMap) {
    DistrInfo.second.buildInfo(
        FilePath, std::get<0>(DistrInfo.first), std::get<1>(DistrInfo.first),
        std::get<2>(DistrInfo.first), std::get<3>(DistrInfo.first));
  }

  if (DpctGlobalInfo::getSpBLASUnsupportedMatrixTypeFlag()) {
    for (auto &SpBLASWarningLocOffset : SpBLASSet) {
      DiagnosticsUtils::report(getFilePath(), SpBLASWarningLocOffset,
                               Diagnostics::UNSUPPORT_MATRIX_TYPE, true, false);
    }
  }

  for (auto &AtomicInfo : AtomicMap) {
    if (std::get<2>(AtomicInfo.second))
      DiagnosticsUtils::report(getFilePath(), std::get<0>(AtomicInfo.second),
                               Diagnostics::API_NOT_OCCURRED_IN_AST, true,
                               false, std::get<1>(AtomicInfo.second));
  }

  for (auto &DescInfo : EventSyncTypeMap) {
    DescInfo.second.buildInfo(FilePath, DescInfo.first);
  }

  const auto &TimeStubBounds = getTimeStubBounds();
  if (TimeStubBounds.empty()) {
    for (auto &DescInfo : TimeStubTypeMap) {
      DescInfo.second.buildInfo(FilePath, DescInfo.first,
                                /*bool isReplTxtWithSB*/ true);
    }
  } else {
    for (auto &DescInfo : TimeStubTypeMap) {
      bool isReplTxtWithSB = isReplTxtWithSubmitBarrier(DescInfo.first);
      DescInfo.second.buildInfo(FilePath, DescInfo.first, isReplTxtWithSB);
    }
  }

  // insert header file of user defined rules
  std::string InsertHeaderStr;
  llvm::raw_string_ostream HeaderOS(InsertHeaderStr);
  if (!InsertedHeaders.empty()) {
    HeaderOS << getNL();
  }
  for (auto &HeaderStr : InsertedHeaders) {
    if (HeaderStr[0] != '<' && HeaderStr[0] != '"') {
      HeaderStr = "\"" + HeaderStr + "\"";
    }
    HeaderOS << "#include " << HeaderStr << getNL();
  }
  HeaderOS.flush();
  insertHeader(std::move(InsertHeaderStr), LastIncludeOffset);

  FreeQueriesInfo::buildInfo();

  // This loop need to be put at the end of DpctFileInfo::buildReplacements.
  // In addReplacement() the insertHeader() may be invoked, so the size of
  // vector IncludeDirectiveInsertions may increase.
  // So here cannot use for loop like "for(auto e : vec)" since the iterator may
  // be invalid due to the allocation of new storage.
  for (size_t I = 0, End = IncludeDirectiveInsertions.size(); I < End; I++) {
    auto IncludeDirective = IncludeDirectiveInsertions[I];
    bool IsInExternC = false;
    unsigned int NewInsertLocation = 0;
    for (auto &ExternCRange : ExternCRanges) {
      if (IncludeDirective->getOffset() >= ExternCRange.first &&
          IncludeDirective->getOffset() <= ExternCRange.second) {
        IsInExternC = true;
        NewInsertLocation = ExternCRange.first;
        break;
      }
    }
    if (IsInExternC) {
      IncludeDirective->setOffset(NewInsertLocation);
    }
    addReplacement(IncludeDirective);
    // Update the End since the size may be changed.
    End = IncludeDirectiveInsertions.size();
  }
}

bool DpctFileInfo::isReplTxtWithSubmitBarrier(unsigned Offset) {
  bool ReplTxtWithSB = true;
  for (const auto &Entry : TimeStubBounds) {
    size_t Begin = Entry.first;
    size_t End = Entry.second;
    if (Offset >= Begin && Offset <= End) {
      ReplTxtWithSB = false;
      break;
    }
  }
  return ReplTxtWithSB;
}

void DpctFileInfo::emplaceReplacements(ReplTy &ReplSet) {
  if (!Repls->empty())
    Repls->emplaceIntoReplSet(ReplSet[FilePath]);
}

<<<<<<< HEAD
void DpctFileInfo::insertHeader(HeaderType Type) {
    switch (Type) {
    case HT_SYCL:
      return insertHeader(HeaderType::HT_SYCL, FirstIncludeOffset,
                          "<sycl/sycl.hpp>",
                          "<" + getCustomMainHelperFileName() + "/" +
                              getCustomMainHelperFileName() + ".hpp>");
    case HT_Math:
      return insertHeader(HeaderType::HT_Math, LastIncludeOffset, "<cmath>");
    case HT_Algorithm:
      return insertHeader(HeaderType::HT_Algorithm, LastIncludeOffset,
                          "<algorithm>");
    case HT_Complex:
      return insertHeader(HeaderType::HT_Complex, LastIncludeOffset,
                          "<complex>");
    case HT_Functional:
      return insertHeader(HeaderType::HT_Functional, LastIncludeOffset,
                          "<functional>");
    case HT_Thread:
      return insertHeader(HeaderType::HT_Thread, LastIncludeOffset, "<thread>");
    case HT_Future:
      return insertHeader(HeaderType::HT_Future, LastIncludeOffset, "<future>");
    case HT_Time:
      return insertHeader(HeaderType::HT_Time, LastIncludeOffset, "<time.h>");
    case HT_Dnnl:
      if (this != DpctGlobalInfo::getInstance().getMainFile().get())
        return DpctGlobalInfo::getInstance().getMainFile()->insertHeader(
            HT_Dnnl);
      return insertHeader(HeaderType::HT_Dnnl, FirstIncludeOffset,
                          "<" + getCustomMainHelperFileName() +
                              "/dnnl_utils.hpp>");
    case HT_MKL_Without_Util:
      return insertHeader(
          HeaderType::HT_MKL_Without_Util, LastIncludeOffset, "<oneapi/mkl.hpp>");
    case HT_MKL_BLAS:
      return insertHeader(
          HeaderType::HT_MKL_BLAS, LastIncludeOffset, "<oneapi/mkl.hpp>",
          "<" + getCustomMainHelperFileName() + "/blas_utils.hpp>");
    case HT_MKL_Solver:
      return insertHeader(HeaderType::HT_MKL_Solver, LastIncludeOffset,
                          "<oneapi/mkl.hpp>",
          "<" + getCustomMainHelperFileName() + "/lapack_utils.hpp>");
    case HT_MKL_RNG:
      return insertHeader(HeaderType::HT_MKL_RNG, LastIncludeOffset,
                          "<oneapi/mkl.hpp>", "<oneapi/mkl/rng/device.hpp>",
                          "<" + getCustomMainHelperFileName() +
                              "/rng_utils.hpp>");
    case HT_MKL_RNG_Without_Util:
      return insertHeader(HeaderType::HT_MKL_RNG, LastIncludeOffset,
                          "<oneapi/mkl.hpp>", "<oneapi/mkl/rng/device.hpp>");
    case HT_MKL_SPBLAS:
      return insertHeader(
          HeaderType::HT_MKL_BLAS, LastIncludeOffset, "<oneapi/mkl.hpp>",
          "<" + getCustomMainHelperFileName() + "/blas_utils.hpp>",
          "<" + getCustomMainHelperFileName() + "/sparse_utils.hpp>");
    case HT_MKL_FFT:
      return insertHeader(
          HeaderType::HT_MKL_FFT, LastIncludeOffset, "<oneapi/mkl.hpp>",
          "<" + getCustomMainHelperFileName() + "/fft_utils.hpp>");
    case HT_Numeric:
      return insertHeader(HeaderType::HT_Numeric, LastIncludeOffset,
                          "<numeric>");
    case HT_Chrono:
      return insertHeader(HeaderType::HT_Numeric, LastIncludeOffset,
                          "<chrono>");
    case HT_DL:
#ifdef _WIN32
      return insertHeader(HeaderType::HT_Numeric, LastIncludeOffset,
                          "<libloaderapi.h>");
#else
      return insertHeader(HeaderType::HT_Numeric, LastIncludeOffset,
                          "<dlfcn.h>");
#endif
    case HT_STD_Numeric_Limits:
      return insertHeader(HeaderType::HT_STD_Numeric_Limits, LastIncludeOffset,
                          "<limits>");
    case HT_DPL_Utils:
      // Because <dpct/dpl_utils.hpp> includes <oneapi/dpl/execution> and
      // <oneapi/dpl/algorithm>, so we have to make sure that
      // <oneapi/dpl/execution> and <oneapi/dpl/algorithm> are inserted before
      // <CL/sycl.hpp>
      // e.g.
      // #include <CL/sycl.hpp>
      // #include <dpct/dpct.hpp>
      // #include <dpct/dpl_utils.hpp>
      // ...
      // This will cause compilation error due to onedpl header dependence
      // The order we expect is:
      // e.g.
      // #include <oneapi/dpl/execution>
      // #include <oneapi/dpl/algorithm>
      // #include <CL/sycl.hpp>
      // #include <dpct/dpct.hpp>
      // #include <dpct/dpl_utils.hpp>
      //
      // We will insert <oneapi/dpl/execution> and <oneapi/dpl/algorithm> at the
      // begining of the main file
      DpctGlobalInfo::getInstance().getMainFile()->insertHeader(
          HT_DPL_Execution);
=======
static const std::pair<HeaderType, StringRef> HeaderSpellings[] = {
#define HEADER(Name, Spelling) {HT_##Name, Spelling},
#include "HeaderTypes.inc"
};

StringRef DpctFileInfo::getHeaderSpelling(HeaderType Value) {
  if (Value < NUM_HEADERS)
    return HeaderSpellings[Value].second;

  // Only assertion in debug
  assert(false && "unknown HeaderType");
  return "";
}

std::optional<HeaderType> DpctFileInfo::findHeaderType(StringRef Header) {
  const auto *Pos = llvm::find_if(
      HeaderSpellings, [=](const std::pair<HeaderType, StringRef> &p) -> bool {
        return p.second == Header;
      });
  if (Pos == std::end(HeaderSpellings))
    return std::nullopt;
  return Pos->first;
}

void DpctFileInfo::insertHeader(HeaderType Type, unsigned Offset) {
  if (HeaderInsertedBitMap[Type])
    return;
  HeaderInsertedBitMap[Type] = true;
  std::string ReplStr;
  llvm::raw_string_ostream OS(ReplStr);

  switch (Type) {
  // The #include of <oneapi/dpl/execution> and <oneapi/dpl/algorithm> were
  // previously added here.  However, due to some unfortunate include
  // dependencies introduced with the PSTL/TBB headers from the gcc-9.3.0
  // include files, those two headers must now be included before the
  // <sycl/sycl.hpp> are included, so the FileInfo is set to hold a boolean
  // that'll indicate whether to insert them when the #include <sycl/sycl.cpp>
  // is added later
  case HT_DPL_Algorithm:
  case HT_DPL_Execution:
  case HT_DPCT_DNNL_Utils:
    if (this != DpctGlobalInfo::getInstance().getMainFile().get())
>>>>>>> 415b536f
      DpctGlobalInfo::getInstance().getMainFile()->insertHeader(
          Type, FirstIncludeOffset);
    concatHeader(OS, getHeaderSpelling(Type));
    return insertHeader(OS.str(), FirstIncludeOffset,
                        InsertPosition::IP_AlwaysLeft);
  case HT_SYCL:
    if(DpctGlobalInfo::getEnablepProfilingFlag())
      OS << "#define DPCT_PROFILING_ENABLED" << getNL();
    if (DpctGlobalInfo::getUsmLevel() == UsmLevel::UL_None)
      OS << "#define DPCT_USM_LEVEL_NONE" << getNL();
    concatHeader(OS, getHeaderSpelling(Type));
    concatHeader(OS, getHeaderSpelling(HT_DPCT_Dpct));
    HeaderInsertedBitMap[HT_DPCT_Dpct] = true;
    if (!DpctGlobalInfo::getExplicitNamespaceSet().count(
            ExplicitNamespace::EN_DPCT) ||
        DpctGlobalInfo::isDPCTNamespaceTempEnabled()) {
      OS << "using namespace dpct;" << getNL();
    }
    if (!DpctGlobalInfo::getExplicitNamespaceSet().count(
            ExplicitNamespace::EN_SYCL) &&
        !DpctGlobalInfo::getExplicitNamespaceSet().count(
            ExplicitNamespace::EN_CL)) {
      OS << "using namespace sycl;" << getNL();
    }
    return insertHeader(OS.str(), FirstIncludeOffset, InsertPosition::IP_Left);

  // Because <dpct/dpl_utils.hpp> includes <oneapi/dpl/execution> and
  // <oneapi/dpl/algorithm>, so we have to make sure that
  // <oneapi/dpl/execution> and <oneapi/dpl/algorithm> are inserted before
  // <sycl/sycl.hpp>
  // e.g.
  // #include <sycl/sycl.hpp>
  // #include <dpct/dpct.hpp>
  // #include <dpct/dpl_utils.hpp>
  // ...
  // This will cause compilation error due to onedpl header dependence
  // The order we expect is:
  // e.g.
  // #include <oneapi/dpl/execution>
  // #include <oneapi/dpl/algorithm>
  // #include <sycl/sycl.hpp>
  // #include <dpct/dpct.hpp>
  // #include <dpct/dpl_utils.hpp>
  //
  // We will insert <oneapi/dpl/execution> and <oneapi/dpl/algorithm> at the
  // begining of the main file
  case HT_DPCT_DPL_Utils:
    insertHeader(HT_DPL_Execution);
    insertHeader(HT_DPL_Algorithm);
    break;
  case HT_MKL_RNG:
    insertHeader(HT_MKL_Mkl);
    break;
  default:
    break;
  }

  if (Offset != FirstIncludeOffset)
    OS << getNL();
  concatHeader(OS, getHeaderSpelling(Type));
  return insertHeader(OS.str(), LastIncludeOffset, InsertPosition::IP_Right);
}

void DpctFileInfo::insertHeader(HeaderType Type) {
  switch (Type) {
#define HEADER(Name, Spelling)                                                           \
  case HT_##Name:                                                                 \
    return insertHeader(HT_##Name, LastIncludeOffset);
#include "HeaderTypes.inc"
  default:
    return;
  }
}

void DpctGlobalInfo::insertCudaMalloc(const CallExpr *CE) {
  if (auto MallocVar = CudaMallocInfo::getMallocVar(CE->getArg(0)))
    insertCudaMallocInfo(MallocVar)->setSizeExpr(CE->getArg(1));
}
void DpctGlobalInfo::insertCublasAlloc(const CallExpr *CE) {
  if (auto MallocVar = CudaMallocInfo::getMallocVar(CE->getArg(2)))
    insertCudaMallocInfo(MallocVar)->setSizeExpr(CE->getArg(0), CE->getArg(1));
}
std::shared_ptr<CudaMallocInfo> DpctGlobalInfo::findCudaMalloc(const Expr *E) {
  if (auto Src = CudaMallocInfo::getMallocVar(E))
    return findCudaMallocInfo(Src);
  return std::shared_ptr<CudaMallocInfo>();
}

void DpctGlobalInfo::insertRandomEngine(const Expr *E) {
  if (auto Src = getHandleVar(E)) {
    insertRandomEngineInfo(Src);
  }
}
std::shared_ptr<RandomEngineInfo>
DpctGlobalInfo::findRandomEngine(const Expr *E) {
  if (auto Src = getHandleVar(E)) {
    return findRandomEngineInfo(Src);
  }
  return std::shared_ptr<RandomEngineInfo>();
}

void DpctGlobalInfo::insertBuiltinVarInfo(
    SourceLocation SL, unsigned int Len, std::string Repl,
    std::shared_ptr<DeviceFunctionInfo> DFI) {
  auto LocInfo = getLocInfo(SL);
  auto FileInfo = insertFile(LocInfo.first);
  auto &M = FileInfo->getBuiltinVarInfoMap();
  auto Iter = M.find(LocInfo.second);
  if (Iter == M.end()) {
    BuiltinVarInfo BVI(Len, Repl, DFI);
    M.insert(std::make_pair(LocInfo.second, BVI));
  }
}

llvm::Optional<std::string> DpctGlobalInfo::getAbsolutePath(FileID ID) {
  assert(SM && "SourceManager must be initialized");
  if (const auto *FileEntry = SM->getFileEntryForID(ID)) {
    // To avoid potential path inconsistent issue,
    // using tryGetRealPathName while applicable.
    if (!FileEntry->tryGetRealPathName().empty())
      return FileEntry->tryGetRealPathName().str();

    llvm::SmallString<512> FilePathAbs(FileEntry->getName());
    SM->getFileManager().makeAbsolutePath(FilePathAbs);
    llvm::sys::path::native(FilePathAbs);
    // Need to remove dot to keep the file path
    // added by ASTMatcher and added by
    // AnalysisInfo::getLocInfo() consistent.
    llvm::sys::path::remove_dots(FilePathAbs, true);
    return (std::string)FilePathAbs;
  }
  return llvm::None;
}

int KernelCallExpr::calculateOriginArgsSize() const {
  int Size = 0;
  for (auto &ArgInfo : ArgsInfo) {
    Size += ArgInfo.ArgSize;
  }
  return Size;
}

template <class ArgsRange>
void KernelCallExpr::buildExecutionConfig(
    const ArgsRange &ConfigArgs, const CallExpr *KernelCall) {
  bool NeedTypeCast = true;
  int Idx = 0;
  auto KCallSpellingRange = getTheLastCompleteImmediateRange(
      KernelCall->getBeginLoc(), KernelCall->getEndLoc());
  for (auto Arg : ConfigArgs) {
    KernelConfigAnalysis A(IsInMacroDefine);
    A.setCallSpelling(KCallSpellingRange.first, KCallSpellingRange.second);
    A.analyze(Arg, Idx, Idx < 2);
    ExecutionConfig.Config[Idx] = A.getReplacedString();
    if (Idx == 0) {
      ExecutionConfig.GroupDirectRef = A.isDirectRef();
    } else if (Idx == 1) {
      ExecutionConfig.LocalDirectRef = A.isDirectRef();
      // Using another analysis because previous analysis may return directly
      // when in macro is true.
      // Here set the argument of KFA as false, so it will not return directly.
      KernelConfigAnalysis KFA(false);
      KFA.setCallSpelling(KCallSpellingRange.first, KCallSpellingRange.second);
      KFA.analyze(Arg, 1, true);
      if (KFA.isNeedEmitWGSizeWarning())
        DiagnosticsUtils::report(getFilePath(), getBegin(),
                                 Diagnostics::EXCEED_MAX_WORKGROUP_SIZE, true,
                                 false);
      SizeOfHighestDimension = KFA.getSizeOfHighestDimension();
    } else if (Idx == 3) {
      llvm::SmallVector<clang::ast_matchers::BoundNodes, 1U> DREResults;
      DREResults = findDREInScope(Arg);
      for (auto &Result : DREResults) {
        const DeclRefExpr *MatchedDRE =
            Result.getNodeAs<DeclRefExpr>("VarReference");
        if (!MatchedDRE)
          continue;
        auto Type = MatchedDRE->getDecl()->getType().getAsString();

        if (Type.find("cudaStream_t") != std::string::npos ||
            dyn_cast_or_null<CXXDependentScopeMemberExpr>(
                getParentStmt(MatchedDRE)))
          NeedTypeCast = false;
      }
    }
    ++Idx;
  }

  if (DpctGlobalInfo::getAssumedNDRangeDim() == 1) {
    Idx = 0;
    for (auto Arg : ConfigArgs) {
      if (Idx > 1)
        break;
      KernelConfigAnalysis AnalysisTry1D(IsInMacroDefine);
      AnalysisTry1D.IsTryToUseOneDimension = true;
      AnalysisTry1D.analyze(Arg, Idx, Idx < 2);
      if (Idx == 0) {
        GridDim = AnalysisTry1D.Dim;
        ExecutionConfig.GroupSizeFor1D = AnalysisTry1D.getReplacedString();
      } else if (Idx == 1) {
        BlockDim = AnalysisTry1D.Dim;
        ExecutionConfig.LocalSizeFor1D = AnalysisTry1D.getReplacedString();
      }
      ++Idx;
    }
  }

  if (ExecutionConfig.Stream == "0") {
    int Index = DpctGlobalInfo::getHelperFuncReplInfoIndexThenInc();
    ExecutionConfig.Stream = "{{NEEDREPLACEQ" + std::to_string(Index) + "}}";
    ExecutionConfig.IsQueuePtr = false;
    buildTempVariableMap(Index, *ConfigArgs.begin(),
                         HelperFuncType::HFT_DefaultQueue);
  } else if (NeedTypeCast) {
    ExecutionConfig.Stream =
        buildString("((sycl::queue*)(", ExecutionConfig.Stream, "))");
  }
}

void KernelCallExpr::buildKernelInfo(const CUDAKernelCallExpr *KernelCall) {
  buildLocationInfo(KernelCall);
  buildExecutionConfig(KernelCall->getConfig()->arguments(), KernelCall);
  buildNeedBracesInfo(KernelCall);
}

void KernelCallExpr::buildLocationInfo(const CallExpr *KernelCall) {
  auto &SM = DpctGlobalInfo::getSourceManager();
  SourceLocation Begin = KernelCall->getBeginLoc();
  LocInfo.NL = getNL();
  LocInfo.Indent = getIndent(Begin, SM).str();
  LocInfo.LocHash = getHashAsString(Begin.printToString(SM)).substr(0, 6);
  if (IsInMacroDefine) {
    LocInfo.NL = "\\" + LocInfo.NL;
  }
}

void KernelCallExpr::buildNeedBracesInfo(const CallExpr *KernelCall) {
  NeedBraces = true;
  auto &Context = dpct::DpctGlobalInfo::getContext();
  // if parent is CompoundStmt, then find if it has more than 1 children.
  // else if parent is ExprWithCleanups, then do further check.
  // else it must be case like:  if/for/while() kernel-call, pair of
  // braces are needed.
  auto Parents = Context.getParents(*KernelCall);
  while (Parents.size() == 1) {
    if (auto *Parent = Parents[0].get<CompoundStmt>()) {
      NeedBraces = (Parent->size() > 1);
      return;
    } else if (Parents[0].get<ExprWithCleanups>()) {
      // treat ExprWithCleanups same as CUDAKernelCallExpr when they show
      // up together
      Parents = Context.getParents(Parents[0]);
    } else {
      return;
    }
  }
}

void KernelCallExpr::addAccessorDecl() {
  auto &VM = getVarMap();
  if (VM.hasExternShared()) {
    addAccessorDecl(VM.getMap(MemVarInfo::Extern).begin()->second);
  }
  addAccessorDecl(MemVarInfo::Local);
  addAccessorDecl(MemVarInfo::Global);
  for (auto &Tex : getTextureObjectList()) {
    if (Tex) {
      if (!Tex->getType()) {
        // Type dpct_placeholder
        Tex->setType("dpct_placeholder/*Fix the type manually*/", 1);
        DiagnosticsUtils::report(getFilePath(), getBegin(),
                                 Diagnostics::UNDEDUCED_TYPE, true, false,
                                 "image_accessor_ext");
      }
      Tex->addDecl(SubmitStmtsList.TextureList, SubmitStmtsList.SamplerList);
    }
  }
  for (auto& Tex : VM.getTextureMap()) {
    Tex.second->addDecl(SubmitStmtsList.TextureList, SubmitStmtsList.SamplerList);
  }
}

void KernelCallExpr::addAccessorDecl(MemVarInfo::VarScope Scope) {
  for (auto &VI : getVarMap().getMap(Scope)) {
    addAccessorDecl(VI.second);
  }
}

void KernelCallExpr::addAccessorDecl(std::shared_ptr<MemVarInfo> VI) {
  if (!VI->isShared()) {
    requestFeature(isDefaultStream()
                       ? HelperFeatureEnum::Memory_device_memory_init
                       : HelperFeatureEnum::Memory_device_memory_init_q,
                   getFilePath());
    SubmitStmtsList.InitList.emplace_back(VI->getInitStmt(
        isDefaultStream() ? "" : ExecutionConfig.Stream, isQueuePtr()));
    if (VI->isLocal()) {
      SubmitStmtsList.MemoryList.emplace_back(
          VI->getMemoryDecl(ExecutionConfig.ExternMemSize));
    } else if (getFilePath() != VI->getFilePath() &&
               !isIncludedFile(getFilePath(), VI->getFilePath())) {
      // Global variable definition and global variable reference are not in the
      // same file, and are not a share variable, insert extern variable
      // declaration.
      SubmitStmtsList.ExternList.emplace_back(VI->getExternGlobalVarDecl());
    }
  }
  VI->appendAccessorOrPointerDecl(
      ExecutionConfig.ExternMemSize, EmitSizeofWarning,
      SubmitStmtsList.AccessorList, SubmitStmtsList.PtrList);
  if (VI->isTypeDeclaredLocal()) {
    if (DiagnosticsUtils::report(getFilePath(), getBegin(),
                                 Diagnostics::TYPE_IN_FUNCTION, false, false,
                                 VI->getName(), VI->getLocalTypeName())) {
      if (!SubmitStmtsList.AccessorList.empty()) {
        SubmitStmtsList.AccessorList.back().Warnings.push_back(
            DiagnosticsUtils::getWarningTextAndUpdateUniqueID(
                Diagnostics::TYPE_IN_FUNCTION, VI->getName(),
                VI->getLocalTypeName()));
      }
    }
  }
}

void KernelCallExpr::buildKernelArgsStmt() {
  size_t ArgCounter = 0;
  KernelArgs = "";
  for (auto &Arg : getArgsInfo()) {
    // if current arg is the first arg with default value, insert extra args
    // before current arg
    if (getFuncInfo()) {
      if (ArgCounter == getFuncInfo()->NonDefaultParamNum) {
        KernelArgs += getExtraArguments();
      }
    }
    if (ArgCounter != 0)
      KernelArgs += ", ";
    if (Arg.IsDoublePointer) {
      DiagnosticsUtils::report(getFilePath(), getBegin(),
                               Diagnostics::VIRTUAL_POINTER, true, false,
                               Arg.getArgString());
    }

    if (Arg.TryGetBuffer) {
      auto BufferName = Arg.getIdStringWithSuffix("buf");
      // If Arg is used as lvalue after its most recent memory allocation,
      // offsets are necessary; otherwise, offsets are not necessary.

      std::string TypeStr = Arg.getTypeString();
      if (Arg.IsDeviceRandomGeneratorType) {
        TypeStr = TypeStr + " *";
      }

      if (DpctGlobalInfo::isOptimizeMigration() && getFuncInfo() &&
          !(getFuncInfo()->isParameterReferenced(ArgCounter))) {
        // Typecast can be removed only when it is a template function and
        // all template arguments are specified explicitly.
        if (IsAllTemplateArgsSpecified)
          KernelArgs += buildString("nullptr");
        else
          KernelArgs += buildString("(", TypeStr, ")nullptr");
      } else {
        if (Arg.IsUsedAsLvalueAfterMalloc) {
          requestFeature(HelperFeatureEnum::Memory_access_wrapper,
                         getFilePath());
          if (Arg.IsDefinedOnDevice) {
            requestFeature(HelperFeatureEnum::Memory_device_memory_get_ptr,
                           getFilePath());
          }
          SubmitStmtsList.AccessorList.emplace_back(buildString(
              MapNames::getDpctNamespace() + "access_wrapper<", TypeStr, "> ",
              Arg.getIdStringWithSuffix("acc"), "(", Arg.getArgString(),
              Arg.IsDefinedOnDevice ? ".get_ptr()" : "", ", cgh);"));
          KernelArgs += buildString(Arg.getIdStringWithSuffix("acc"),
                                    ".get_raw_pointer()");
        } else {
          requestFeature(HelperFeatureEnum::Memory_get_access, getFilePath());
          if (Arg.IsDefinedOnDevice) {
            requestFeature(HelperFeatureEnum::Memory_device_memory_get_ptr,
                           getFilePath());
          }
          SubmitStmtsList.AccessorList.emplace_back(buildString(
              "auto ", Arg.getIdStringWithSuffix("acc"),
              " = " + MapNames::getDpctNamespace() + "get_access(",
              Arg.getArgString(), Arg.IsDefinedOnDevice ? ".get_ptr()" : "",
              ", cgh);"));
          KernelArgs += buildString("(", TypeStr, ")(&",
                                    Arg.getIdStringWithSuffix("acc"), "[0])");
        }
      }
    } else if (Arg.IsRedeclareRequired || IsInMacroDefine) {
      SubmitStmtsList.CommandGroupList.emplace_back(buildString(
          "auto ", Arg.getIdStringWithIndex(), " = ", Arg.getArgString(), ";"));
      KernelArgs += Arg.getIdStringWithIndex();
    } else if (Arg.Texture) {
      ParameterStream OS;
      Arg.Texture->getKernelArg(OS);
      KernelArgs += OS.Str;
    } else {
      KernelArgs += Arg.getArgString();
    }
    ArgCounter += 1;
  }

  // if all params have no default value, insert extra args in the end of params
  if (getFuncInfo()) {
    if (ArgCounter == getFuncInfo()->NonDefaultParamNum) {
      KernelArgs = KernelArgs + getExtraArguments();
    }
  }

  if (KernelArgs.empty()) {
    KernelArgs += getExtraArguments();
  }
}

void KernelCallExpr::print(KernelPrinter &Printer) {
  std::unique_ptr<KernelPrinter::Block> Block;
  if (!OuterStmts.empty()) {
    if (NeedBraces)
      Block = std::move(Printer.block(true));
    else
      Block = std::move(Printer.block(false));
    for (auto &S : OuterStmts)
      Printer.line(S.StmtStr);
  }
  if (NeedLambda) {
    Block = std::move(Printer.block(true));
  }
  printSubmit(Printer);
  Block.reset();
  if (!getEvent().empty() && isSync())
    Printer.line(getEvent(), "->wait();");
}

void KernelCallExpr::printSubmit(KernelPrinter &Printer) {
  std::string SubGroupSizeWarning;
  auto DeviceFuncInfo = getFuncInfo();
  struct {
    bool isFirstRef = true;
    bool isEvaluated = true;
    unsigned int Size = 0;
    std::string SizeStr;
  } RequiredSubGroupSize;
  if (DeviceFuncInfo) {
    std::deque<std::shared_ptr<DeviceFunctionInfo>> ProcessRequireQueue;
    std::set<std::shared_ptr<DeviceFunctionInfo>> ProcessedSet;
    ProcessRequireQueue.push_back(DeviceFuncInfo);
    ProcessedSet.insert(DeviceFuncInfo);
    // New function name, LocInfo
    std::vector<std::pair<std::string, std::pair<std::string, unsigned>>>
        ShflFunctions;
    while (!ProcessRequireQueue.empty()) {
      auto SGSize = ProcessRequireQueue.front()->getSubGroupSize();
      for (auto &Element : SGSize) {
        std::string NewAPIName = std::get<3>(Element);
        unsigned int Size = std::get<0>(Element);
        if (NewAPIName ==
                (MapNames::getDpctNamespace() + "shift_sub_group_right") ||
            NewAPIName ==
                (MapNames::getDpctNamespace() + "shift_sub_group_left") ||
            NewAPIName ==
                (MapNames::getDpctNamespace() + "select_from_sub_group") ||
            NewAPIName ==
                (MapNames::getDpctNamespace() + "permute_sub_group_by_xor")) {
          ShflFunctions.push_back(
              {NewAPIName, {std::get<1>(Element), std::get<2>(Element)}});
        }
        if (RequiredSubGroupSize.isFirstRef) {
          RequiredSubGroupSize.isFirstRef = false;
          if (Size == UINT_MAX) {
            RequiredSubGroupSize.isEvaluated = false;
            RequiredSubGroupSize.SizeStr = std::get<4>(Element);
            ExecutionConfig.SubGroupSize =
                " [[intel::reqd_sub_group_size(dpct_placeholder)]]";
            SubGroupSizeWarning =
                DiagnosticsUtils::getWarningTextAndUpdateUniqueID(
                    Diagnostics::SUBGROUP_SIZE_NOT_EVALUATED,
                    std::get<4>(Element));
          } else {
            RequiredSubGroupSize.Size = Size;
            ExecutionConfig.SubGroupSize =
                " [[intel::reqd_sub_group_size(" + std::to_string(Size) + ")]]";
          }
        } else {
          bool isNeedEmitWarning = true;
          std::string ConflictSize;
          if (RequiredSubGroupSize.isEvaluated) {
            if (Size == UINT_MAX) {
              ConflictSize = "\'" + std::get<4>(Element) + "\'";
            } else if (RequiredSubGroupSize.Size != Size) {
              ConflictSize = std::to_string(Size);
            } else {
              isNeedEmitWarning = false;
            }
          } else {
            if (Size != UINT_MAX) {
              ConflictSize = std::to_string(Size);
            } else if (RequiredSubGroupSize.SizeStr != std::get<4>(Element)) {
              ConflictSize = "\'" + std::get<4>(Element) + "\'";
            } else {
              isNeedEmitWarning = false;
            }
          }
          if (isNeedEmitWarning) {
            DiagnosticsUtils::report(std::get<1>(Element), std::get<2>(Element),
                                     Diagnostics::SUBGROUP_SIZE_CONFLICT, true,
                                     false, NewAPIName, ConflictSize);
          }
        }
      }
      for (auto &Element : ProcessRequireQueue.front()->getCallExprMap()) {
        auto Child = Element.second->getFuncInfo();
        if (Child && ProcessedSet.find(Child) == ProcessedSet.end()) {
          ProcessRequireQueue.push_back(Element.second->getFuncInfo());
          ProcessedSet.insert(Child);
        }
      }
      ProcessRequireQueue.pop_front();
    }
    if (RequiredSubGroupSize.Size != 0 &&
        (SizeOfHighestDimension == 0 ||
         SizeOfHighestDimension < RequiredSubGroupSize.Size)) {
      for (auto &E : ShflFunctions) {
        DiagnosticsUtils::report(E.second.first, E.second.second,
                                 Diagnostics::UNSAFE_WORKGROUP_SIZE, true,
                                 false, RequiredSubGroupSize.Size, E.first,
                                 RequiredSubGroupSize.Size);
      }
    }
  }
  Printer.indent();
  if (!SubGroupSizeWarning.empty()) {
    Printer << "/*" << getNL();
    Printer.indent();
    Printer << SubGroupSizeWarning << getNL();
    Printer.indent();
    Printer << "*/" << getNL();
    Printer.indent();
  }
  if (!getEvent().empty()) {
    Printer << "*" << getEvent() << " = ";
  }
  if (ExecutionConfig.Stream[0] == '*' || ExecutionConfig.Stream[0] == '&') {
    Printer << "(" << ExecutionConfig.Stream << ")";
  } else {
    Printer << ExecutionConfig.Stream;
  }
  if (isQueuePtr())
    Printer << "->";
  else
    Printer << ".";
  if (SubmitStmtsList.empty()) {
    printParallelFor(Printer, false);
  } else {
    (Printer << "submit(").newLine();
    printSubmitLamda(Printer);
  }
}

void KernelCallExpr::printSubmitLamda(KernelPrinter &Printer) {
  auto Lamda = Printer.block();
  Printer.line("[&](" + MapNames::getClNamespace() + "handler &cgh) {");
  {
    auto Body = Printer.block();
    SubmitStmtsList.print(Printer);
    Printer.indent() << "cgh.";
    printParallelFor(Printer, true);
  }
  if (getVarMap().hasSync())
    Printer.line("}).wait();");
  else
    Printer.line("});");
}

void KernelCallExpr::printParallelFor(KernelPrinter &Printer, bool IsInSubmit) {
  if (!SubmitStmtsList.NdRangeList.empty() &&
      DpctGlobalInfo::isCommentsEnabled())
    Printer.line("// run the kernel within defined ND range");
  Printer << "parallel_for";
  if (DpctGlobalInfo::isSyclNamedLambda()) {
    Printer << "<dpct_kernel_name<class " << getName() << "_"
            << LocInfo.LocHash;
    if (hasTemplateArgs())
      Printer << ", " << getTemplateArguments(false, true);
    Printer << ">>";
    requestFeature(HelperFeatureEnum::Dpct_dpct_named_lambda, getFilePath());
  }
  (Printer << "(").newLine();
  auto B = Printer.block();
  static std::string CanIgnoreRangeStr3D =
      DpctGlobalInfo::getCtadClass(MapNames::getClNamespace() + "range", 3) +
      "(1, 1, 1)";
  static std::string CanIgnoreRangeStr1D =
      DpctGlobalInfo::getCtadClass(MapNames::getClNamespace() + "range", 1) +
      "(1)";
  if (ExecutionConfig.NdRange != "") {
    Printer.line(ExecutionConfig.NdRange + ",");
    Printer.line("[=](", MapNames::getClNamespace(), "nd_item<3> ",
                 getItemName(), ")", ExecutionConfig.SubGroupSize, " {");
  } else if (DpctGlobalInfo::getAssumedNDRangeDim() == 1 && getFuncInfo() &&
             MemVarMap::getHeadWithoutPathCompression(
                 &(getFuncInfo()->getVarMap())) &&
             MemVarMap::getHeadWithoutPathCompression(
                 &(getFuncInfo()->getVarMap()))
                     ->Dim == 1) {
    DpctGlobalInfo::printCtadClass(Printer.indent(),
                                   MapNames::getClNamespace() + "nd_range", 1)
        << "(";
    if (ExecutionConfig.GroupSizeFor1D == CanIgnoreRangeStr1D) {
      Printer << ExecutionConfig.LocalSizeFor1D;
    } else if (ExecutionConfig.LocalSizeFor1D == CanIgnoreRangeStr1D) {
      Printer << ExecutionConfig.GroupSizeFor1D;
    } else {
      Printer << ExecutionConfig.GroupSizeFor1D << " * "
              << ExecutionConfig.LocalSizeFor1D;
    }
    Printer << ", ";
    Printer << ExecutionConfig.LocalSizeFor1D;
    (Printer << "), ").newLine();
    Printer.line("[=](" + MapNames::getClNamespace() + "nd_item<1> ",
                 getItemName(), ")", ExecutionConfig.SubGroupSize, " {");
  } else {
    DpctGlobalInfo::printCtadClass(Printer.indent(),
                                   MapNames::getClNamespace() + "nd_range", 3)
        << "(";
    if (ExecutionConfig.GroupSize == CanIgnoreRangeStr3D) {
      Printer << ExecutionConfig.LocalSize;
    } else if (ExecutionConfig.LocalSize == CanIgnoreRangeStr3D) {
      Printer << ExecutionConfig.GroupSize;
    } else {
      Printer << ExecutionConfig.GroupSize << " * "
              << ExecutionConfig.LocalSize;
    }
    Printer << ", ";
    Printer << ExecutionConfig.LocalSize;
    (Printer << "), ").newLine();
    Printer.line("[=](" + MapNames::getClNamespace() + "nd_item<3> ",
                 getItemName(), ")", ExecutionConfig.SubGroupSize, " {");
  }

  if (getVarMap().hasSync()) {
    std::string SyncParamDecl;
    if (DpctGlobalInfo::getUsmLevel() == UsmLevel::UL_Restricted) {
      SyncParamDecl = "auto atm_" + DpctGlobalInfo::getSyncName() + " = " +
                      MapNames::getClNamespace() + "atomic_ref<unsigned int, " +
                      MapNames::getClNamespace() + "memory_order::seq_cst, " +
                      MapNames::getClNamespace() + "memory_scope::device, " +
                      MapNames::getClNamespace() +
                      "access::address_space::global_space>(" +
                      DpctGlobalInfo::getSyncName() + "[0]);";

    } else {
      SyncParamDecl = "auto atm_" + DpctGlobalInfo::getSyncName() + " = " +
                      MapNames::getClNamespace() + "atomic_ref<unsigned int, " +
                      MapNames::getClNamespace() + "memory_order::seq_cst, " +
                      MapNames::getClNamespace() + "memory_scope::device, " +
                      MapNames::getClNamespace() +
                      "access::address_space::global_space>(*(unsigned int "
                      "*)&" +
                      DpctGlobalInfo::getSyncName() + "[0]);";
    }
    KernelStmts.emplace_back(SyncParamDecl);
  }
  printKernel(Printer);

  if (getVarMap().hasSync() && !IsInSubmit)
    Printer.line("}).wait();");
  else
    Printer.line("});");
}

void KernelCallExpr::printKernel(KernelPrinter &Printer) {
  auto B = Printer.block();
  for (auto &S : KernelStmts) {
    Printer.line(S.StmtStr);
  }
  Printer.indent() << getName()
                   << (hasWrittenTemplateArgs()
                           ? buildString("<", getTemplateArguments(), ">")
                           : "")
                   << "(" << KernelArgs << ");";
  Printer.newLine();
}

std::string KernelCallExpr::getReplacement() {
  addAccessorDecl();
  addStreamDecl();
  buildKernelArgsStmt();

  std::string Result;
  llvm::raw_string_ostream OS(Result);
  KernelPrinter Printer(LocInfo.NL, LocInfo.Indent, OS);
  print(Printer);
  auto ResultStr = Printer.str();
  if (NeedLambda) {
    ResultStr = "[&]()" + Printer.str() + "()";
  }
  return ResultStr;
}

inline std::string CallFunctionExpr::getExtraArguments() {
  if (!FuncInfo)
    return "";
  return getVarMap().getExtraCallArguments(FuncInfo->NonDefaultParamNum,
                                           FuncInfo->ParamsNum -
                                               FuncInfo->NonDefaultParamNum);
}

const DeclRefExpr *getAddressedRef(const Expr *E) {
  E = E->IgnoreImplicitAsWritten();
  if (auto DRE = dyn_cast<DeclRefExpr>(E)) {
    if (DRE->getDecl()->getKind() == Decl::Function) {
      return DRE;
    }
  } else if (auto Paren = dyn_cast<ParenExpr>(E)) {
    return getAddressedRef(Paren->getSubExpr());
  } else if (auto Cast = dyn_cast<CastExpr>(E)) {
    return getAddressedRef(Cast->getSubExprAsWritten());
  } else if (auto UO = dyn_cast<UnaryOperator>(E)) {
    if (UO->getOpcode() == UO_AddrOf) {
      return getAddressedRef(UO->getSubExpr());
    }
  }
  return nullptr;
}

std::shared_ptr<KernelCallExpr> KernelCallExpr::buildFromCudaLaunchKernel(
    const std::pair<std::string, unsigned> &LocInfo, const CallExpr *CE) {
  auto LaunchFD = CE->getDirectCallee();
  if (!LaunchFD || (LaunchFD->getName() != "cudaLaunchKernel" &&
                    LaunchFD->getName() != "cudaLaunchCooperativeKernel")) {
    return std::shared_ptr<KernelCallExpr>();
  }
  if (auto Callee = getAddressedRef(CE->getArg(0))) {
    auto Kernel = std::shared_ptr<KernelCallExpr>(
        new KernelCallExpr(LocInfo.second, LocInfo.first));
    Kernel->buildCalleeInfo(Callee);
    Kernel->buildLocationInfo(CE);
    Kernel->buildExecutionConfig(ArrayRef<const Expr *>{
        CE->getArg(1), CE->getArg(2), CE->getArg(4), CE->getArg(5)}, CE);
    Kernel->buildNeedBracesInfo(CE);
    auto FD =
        dyn_cast_or_null<FunctionDecl>(Callee->getReferencedDeclOfCallee());
    auto FuncInfo = Kernel->getFuncInfo();
    if (FD && FuncInfo) {
      auto ArgsArray = ExprAnalysis::ref(CE->getArg(3));
      if (!isa<DeclRefExpr>(CE->getArg(3)->IgnoreImplicitAsWritten())) {
        ArgsArray = "(" + ArgsArray + ")";
      }
      Kernel->resizeTextureObjectList(FD->getNumParams());
      for (auto &Parm : FD->parameters()) {
        Kernel->ArgsInfo.emplace_back(Parm, ArgsArray, Kernel.get());
      }
    }
    return Kernel;
  }
  return std::shared_ptr<KernelCallExpr>();
}

std::shared_ptr<KernelCallExpr>
KernelCallExpr::buildForWrapper(std::string FilePath, const FunctionDecl *FD,
                                std::shared_ptr<DeviceFunctionInfo> FuncInfo) {
  auto &SM = DpctGlobalInfo::getSourceManager();
  auto Kernel =
      std::shared_ptr<KernelCallExpr>(new KernelCallExpr(0, FilePath));
  Kernel->Name = FD->getNameAsString();
  Kernel->setFuncInfo(FuncInfo);
  Kernel->ExecutionConfig.Config[0] = "";
  Kernel->ExecutionConfig.Config[1] = "";
  Kernel->ExecutionConfig.Config[2] = "localMemSize";
  Kernel->ExecutionConfig.Config[3] = "queue";
  Kernel->ExecutionConfig.Config[4] = "nr";
  Kernel->ExecutionConfig.IsDefaultStream = false;
  Kernel->ExecutionConfig.IsQueuePtr = false;
  Kernel->NeedBraces = false;
  Kernel->getFuncInfo()->getVarMap().Dim = 3;
  for (auto &Parm : FD->parameters()) {
    Kernel->ArgsInfo.emplace_back(Parm, Kernel.get());
  }
  Kernel->LocInfo.NL = getNL();
  Kernel->LocInfo.Indent = getIndent(FD->getBeginLoc(), SM).str() + "    ";
  return Kernel;
}

void KernelCallExpr::setKernelCallDim() {
  if (auto Ptr = getFuncInfo()) {
    if (GridDim == 1 && BlockDim == 1) {
      if (auto HeadPtr = MemVarMap::getHead(&(Ptr->getVarMap()))) {
        Ptr->getVarMap().Dim = std::max((unsigned int)1, HeadPtr->Dim);
      } else {
        Ptr->getVarMap().Dim = 1;
      }
    } else {
      Ptr->getVarMap().Dim = 3;
    }
  }
}

void KernelCallExpr::buildUnionFindSet() {
  if (auto Ptr = getFuncInfo()) {
    constructUnionFindSetRecursively(Ptr);
  }
}

void KernelCallExpr::buildInfo() {
  CallFunctionExpr::buildInfo();
  TotalArgsSize =
      getVarMap().calculateExtraArgsSize() + calculateOriginArgsSize();
}

void KernelCallExpr::addReplacements() {
  if (TotalArgsSize >
      MapNames::KernelArgTypeSizeMap.at(KernelArgType::KAT_MaxParameterSize))
    DiagnosticsUtils::report(getFilePath(), getBegin(),
                             Diagnostics::EXCEED_MAX_PARAMETER_SIZE, true,
                             false);
  auto R = std::make_shared<ExtReplacement>(getFilePath(), getBegin(), 0,
                                            getReplacement(), nullptr);
  R->setBlockLevelFormatFlag();
  DpctGlobalInfo::getInstance().addReplacement(R);
}

void CallFunctionExpr::buildTemplateArgumentsFromTypeLoc(const TypeLoc &TL) {
  if (!TL)
    return;
  switch (TL.getTypeLocClass()) {
  /// e.g. X<T>;
  case TypeLoc::TemplateSpecialization:
    return buildTemplateArgumentsFromSpecializationType(
        TYPELOC_CAST(TemplateSpecializationTypeLoc));
  /// e.g.: X<T1>::template Y<T2>
  case TypeLoc::DependentTemplateSpecialization:
    return buildTemplateArgumentsFromSpecializationType(
        TYPELOC_CAST(DependentTemplateSpecializationTypeLoc));
  default:
    break;
  }
}

void KernelCallExpr::setIsInMacroDefine(const CUDAKernelCallExpr *KernelCall) {
  auto &SM = DpctGlobalInfo::getSourceManager();
  // Check if the whole kernel call is in macro arg
  auto CallBegin = KernelCall->getBeginLoc();
  auto CallEnd = KernelCall->getEndLoc();

  auto Range = getDefinitionRange(KernelCall->getBeginLoc(), KernelCall->getEndLoc());
  auto ItMatch = dpct::DpctGlobalInfo::getExpansionRangeToMacroRecord().find(
      getCombinedStrFromLoc(Range.getBegin()));
  if (ItMatch != dpct::DpctGlobalInfo::getExpansionRangeToMacroRecord().end()) {
    IsInMacroDefine = true;
    return;
  }

  if (SM.isMacroArgExpansion(CallBegin) && SM.isMacroArgExpansion(CallEnd) &&
      isLocInSameMacroArg(CallBegin, CallEnd)) {
    IsInMacroDefine = false;
    return;
  }

  auto CalleeSpelling = KernelCall->getCallee()->getBeginLoc();
  if (SM.isMacroArgExpansion(CalleeSpelling)) {
    CalleeSpelling = SM.getImmediateExpansionRange(CalleeSpelling).getBegin();
  }
  CalleeSpelling = SM.getSpellingLoc(CalleeSpelling);

  ItMatch = dpct::DpctGlobalInfo::getExpansionRangeToMacroRecord().find(
      getCombinedStrFromLoc(CalleeSpelling));
  if (ItMatch != dpct::DpctGlobalInfo::getExpansionRangeToMacroRecord().end()) {
    IsInMacroDefine = true;
  }
}

// Check if the kernel call is in a ParenExpr
void KernelCallExpr::setNeedAddLambda(const CUDAKernelCallExpr *KernelCall) {
  if (dyn_cast<ParenExpr>(getParentStmt(KernelCall))) {
    NeedLambda = true;
  }
}

#define TYPE_CAST(qual_type, type) dyn_cast<type>(qual_type)
#define ARG_TYPE_CAST(type) TYPE_CAST(ArgType, type)
#define PARM_TYPE_CAST(type) TYPE_CAST(ParmType, type)

bool TemplateArgumentInfo::isPlaceholderType(QualType QT) {
  if (auto BT = QT->getAs<BuiltinType>()) {
    if (BT->isPlaceholderType() || BT->isDependentType())
      return true;
  }
  return false;
}

template <class T>
void setTypeTemplateArgument(std::vector<TemplateArgumentInfo> &TAILis,
                             unsigned Idx, T Ty) {
  auto &TA = TAILis[Idx];
  if (TA.isNull())
    TA.setAsType(Ty);
}
template <class T>
void setNonTypeTemplateArgument(std::vector<TemplateArgumentInfo> &TAILis,
                                unsigned Idx, T Ty) {
  auto &TA = TAILis[Idx];
  if (TA.isNull())
    TA.setAsNonType(Ty);
}

bool getInnerType(QualType &Ty, TypeLoc &TL) {
  if (auto TypedefTy = dyn_cast<TypedefType>(Ty)) {
    if (!TemplateArgumentInfo::isPlaceholderType(TypedefTy->desugar())) {
      Ty = TypedefTy->desugar();
      TL = TypedefTy->getDecl()->getTypeSourceInfo()->getTypeLoc();
      return true;
    }
  } else if (auto ElaboratedTy = dyn_cast<ElaboratedType>(Ty)) {
    Ty = ElaboratedTy->getNamedType();
    if (TL)
      TL = TYPELOC_CAST(ElaboratedTypeLoc).getNamedTypeLoc();
    return true;
  }
  return false;
}

void deduceTemplateArgumentFromType(std::vector<TemplateArgumentInfo> &TAIList,
                                    QualType ParmType, QualType ArgType,
                                    TypeLoc TL = TypeLoc());

template <class NonTypeValueT>
void deduceNonTypeTemplateArgument(std::vector<TemplateArgumentInfo> &TAIList,
                                   const Expr *Parm,
                                   const NonTypeValueT &Value) {
  Parm = Parm->IgnoreImplicitAsWritten();
  if (auto DRE = dyn_cast<DeclRefExpr>(Parm)) {
    if (auto NTTPD = dyn_cast<NonTypeTemplateParmDecl>(DRE->getDecl())) {
      setNonTypeTemplateArgument(TAIList, NTTPD->getIndex(), Value);
    }
  } else if (auto C = dyn_cast<ConstantExpr>(Parm)) {
    deduceNonTypeTemplateArgument(TAIList, C->getSubExpr(), Value);
  } else if (auto S = dyn_cast<SubstNonTypeTemplateParmExpr>(Parm)) {
    deduceNonTypeTemplateArgument(TAIList, S->getReplacement(), Value);
  }
}

void deduceTemplateArgumentFromTemplateArgs(
    std::vector<TemplateArgumentInfo> &TAIList, const TemplateArgument &Parm,
    const TemplateArgument &Arg,
    const TemplateArgumentLoc &ArgLoc = TemplateArgumentLoc()) {
  switch (Parm.getKind()) {
  case TemplateArgument::Expression:
    switch (Arg.getKind()) {
    case TemplateArgument::Expression:
      deduceNonTypeTemplateArgument(TAIList, Parm.getAsExpr(), Arg.getAsExpr());
      return;
    case TemplateArgument::Integral:
      if (ArgLoc.getArgument().isNull())
        deduceNonTypeTemplateArgument(TAIList, Parm.getAsExpr(),
                                      Arg.getAsIntegral());
      else
        deduceNonTypeTemplateArgument(TAIList, Parm.getAsExpr(),
                                      ArgLoc.getSourceExpression());
      break;
    default:
      break;
    }
    break;
  case TemplateArgument::Type:
    switch (Arg.getKind()) {
    case TemplateArgument::Expression:
      deduceTemplateArgumentFromType(TAIList, Parm.getAsType(),
                                     Arg.getAsExpr()->getType());
      return;
    case TemplateArgument::Type:
      if (ArgLoc.getArgument().isNull()) {
        deduceTemplateArgumentFromType(TAIList, Parm.getAsType(),
                                       Arg.getAsType());
      } else {
        deduceTemplateArgumentFromType(
            TAIList, Parm.getAsType(), ArgLoc.getTypeSourceInfo()->getType(),
            ArgLoc.getTypeSourceInfo()->getTypeLoc());
      }
      break;
    default:
      // Currently dpct does not collect enough information
      // to deduce from other kinds of template arguments.
      // Stop the deduction.
      return;
    }
    break;
  default:
    break;
  }
}

bool compareTemplateName(std::string N1, TemplateName N2) {
  std::string NameStr;
  llvm::raw_string_ostream OS(NameStr);
  N2.print(OS, DpctGlobalInfo::getContext().getPrintingPolicy(),
           TemplateName::Qualified::Fully);
  OS.flush();
  return N1.compare(NameStr);
}

bool compareTemplateName(TemplateName N1, TemplateName N2) {
  std::string NameStr;
  llvm::raw_string_ostream OS(NameStr);
  N1.print(OS, DpctGlobalInfo::getContext().getPrintingPolicy(),
           TemplateName::Qualified::Fully);
  OS.flush();
  return compareTemplateName(NameStr, N2);
}

void deduceTemplateArgumentFromTemplateSpecialization(
    std::vector<TemplateArgumentInfo> &TAIList, QualType ParmType,
    QualType ArgType, TypeLoc TL = TypeLoc()) {
  auto ParmTST = dyn_cast<TemplateSpecializationType>(ParmType);
  auto ParmArgs = ParmTST->template_arguments();
  switch (ArgType->getTypeClass()) {
  case Type::Record:
    if (auto CTSD = dyn_cast<ClassTemplateSpecializationDecl>(
            ARG_TYPE_CAST(RecordType)->getDecl())) {
      if (compareTemplateName(CTSD->getName().data(),
                              ParmTST->getTemplateName())) {
        // If the names of 2 template classes are different
        // DPCT should stop the deduction.
        return;
      }
      if (CTSD->getTypeAsWritten() &&
          CTSD->getTypeAsWritten()->getType()->getTypeClass() ==
              Type::TemplateSpecialization) {
        auto TL = CTSD->getTypeAsWritten()->getTypeLoc();
        auto &TSTL = TYPELOC_CAST(TemplateSpecializationTypeLoc);
        for (unsigned i = 0; i < TSTL.getNumArgs(); ++i) {
          deduceTemplateArgumentFromTemplateArgs(
              TAIList, ParmArgs[i], TSTL.getArgLoc(i).getArgument(),
              TSTL.getArgLoc(i));
        }
      }
    }
    break;
  case Type::TemplateSpecialization: {
    // To support following alias template cases:
    // template<size_t N>
    // using new_type = old_type<size_t, N>
    // Since new_type(the ArgType) takes 1 arg and old_type(the ParmTST)
    // takes 2 args, need to get the alias type of ArgType and recursively
    // call deduceTemplateArgumentFromType
    auto TST = ARG_TYPE_CAST(TemplateSpecializationType);
    if (TST->isTypeAlias()) {
      deduceTemplateArgumentFromType(TAIList, ParmType, TST->getAliasedType());
    } else if (compareTemplateName(TST->getTemplateName(),
                                   ParmTST->getTemplateName())) {
      // If the name of 2 template classes are different
      // DPCT should stop the deduction.
      return;
    } else {
      if (TL) {
        auto &TSTL = TYPELOC_CAST(TemplateSpecializationTypeLoc);
        unsigned i;
        // Parm uses template parameter pack, return
        if (TSTL.getNumArgs() > ParmArgs.size()) {
          return;
        }
        for (i = 0; i < TSTL.getNumArgs(); ++i) {
          deduceTemplateArgumentFromTemplateArgs(
              TAIList, ParmArgs[i], TSTL.getArgLoc(i).getArgument(),
              TSTL.getArgLoc(i));
        }
      } else {
        auto Args = TST->template_arguments();
        // Parm uses template parameter pack, return
        if (Args.size() > ParmArgs.size()) {
          return;
        }
        for (unsigned i = 0; i < Args.size(); ++i) {
          deduceTemplateArgumentFromTemplateArgs(TAIList, ParmArgs[i], Args[i]);
        }
      }
    }
    break;
  }
  default:
    break;
  }
}

TypeLoc getPointeeTypeLoc(TypeLoc TL) {
  if (!TL)
    return TL;
  switch (TL.getTypeLocClass()) {
  case TypeLoc::ConstantArray:
  case TypeLoc::DependentSizedArray:
  case TypeLoc::IncompleteArray:
    return TYPELOC_CAST(ArrayTypeLoc).getElementLoc();
  case TypeLoc::Pointer:
    return TYPELOC_CAST(PointerTypeLoc).getPointeeLoc();
  default:
    return TypeLoc();
  }
}

void deduceTemplateArgumentFromArrayElement(
    std::vector<TemplateArgumentInfo> &TAIList, QualType ParmType,
    QualType ArgType, TypeLoc TL = TypeLoc()) {
  const ArrayType *ParmArray = PARM_TYPE_CAST(ArrayType);
  const ArrayType *ArgArray = ARG_TYPE_CAST(ArrayType);
  if (!ParmArray || !ArgArray) {
    return;
  }
  deduceTemplateArgumentFromType(TAIList, ParmArray->getElementType(),
                                 ArgArray->getElementType(),
                                 getPointeeTypeLoc(TL));
}

void deduceTemplateArgumentFromType(std::vector<TemplateArgumentInfo> &TAIList,
                                    QualType ParmType, QualType ArgType,
                                    TypeLoc TL) {
  ParmType = ParmType.getCanonicalType();
  if (!ParmType->isDependentType())
    return;

  if (TL) {
    TL = TL.getUnqualifiedLoc();
    if (TL.getTypePtr()->getTypeClass() != ArgType->getTypeClass() ||
        TL.getTypeLocClass() == TypeLoc::SubstTemplateTypeParm)
      TL = TypeLoc();
  }

  switch (ParmType->getTypeClass()) {
  case Type::TemplateTypeParm:
    if (TL) {
      setTypeTemplateArgument(
          TAIList, PARM_TYPE_CAST(TemplateTypeParmType)->getIndex(), TL);
    } else {
      ArgType.removeLocalCVRQualifiers(ParmType.getCVRQualifiers());
      setTypeTemplateArgument(
          TAIList, PARM_TYPE_CAST(TemplateTypeParmType)->getIndex(), ArgType);
    }
    break;
  case Type::TemplateSpecialization:
    deduceTemplateArgumentFromTemplateSpecialization(TAIList, ParmType, ArgType,
                                                     TL);
    break;
  case Type::Pointer:
    if (auto ArgPointer = ARG_TYPE_CAST(PointerType)) {
      deduceTemplateArgumentFromType(TAIList, ParmType->getPointeeType(),
                                     ArgPointer->getPointeeType(),
                                     getPointeeTypeLoc(TL));
    } else if (auto ArgArray = ARG_TYPE_CAST(ArrayType)) {
      deduceTemplateArgumentFromType(TAIList, ParmType->getPointeeType(),
                                     ArgArray->getElementType(),
                                     getPointeeTypeLoc(TL));
    } else if (auto DecayedArg = ARG_TYPE_CAST(DecayedType)) {
      deduceTemplateArgumentFromType(TAIList, ParmType,
                                     DecayedArg->getDecayedType(), TL);
    }
    break;
  case Type::LValueReference: {
    auto ParmPointeeType =
        PARM_TYPE_CAST(LValueReferenceType)->getPointeeTypeAsWritten();
    if (auto LVRT = ARG_TYPE_CAST(LValueReferenceType)) {
      deduceTemplateArgumentFromType(
          TAIList, ParmPointeeType, LVRT->getPointeeTypeAsWritten(),
          TL ? TYPELOC_CAST(LValueReferenceTypeLoc).getPointeeLoc() : TL);
    } else if (ParmPointeeType.getQualifiers().hasConst()) {
      deduceTemplateArgumentFromType(TAIList, ParmPointeeType, ArgType, TL);
    }
    break;
  }
  case Type::RValueReference:
    if (auto RVRT = ARG_TYPE_CAST(RValueReferenceType)) {
      deduceTemplateArgumentFromType(
          TAIList,
          PARM_TYPE_CAST(RValueReferenceType)->getPointeeTypeAsWritten(),
          RVRT->getPointeeTypeAsWritten(),
          TL ? TYPELOC_CAST(RValueReferenceTypeLoc).getPointeeLoc() : TL);
    }
    break;
  case Type::ConstantArray: {
    auto ArgConstArray = ARG_TYPE_CAST(ConstantArrayType);
    auto ParmConstArray = PARM_TYPE_CAST(ConstantArrayType);
    if (ArgConstArray &&
        ArgConstArray->getSize() == ParmConstArray->getSize()) {
      deduceTemplateArgumentFromArrayElement(TAIList, ParmType, ArgType, TL);
    }
    break;
  }
  case Type::IncompleteArray:
    deduceTemplateArgumentFromArrayElement(TAIList, ParmType, ArgType, TL);
    break;
  case Type::DependentSizedArray: {
    deduceTemplateArgumentFromArrayElement(TAIList, ParmType, ArgType, TL);
    auto ParmSizeExpr = PARM_TYPE_CAST(DependentSizedArrayType)->getSizeExpr();
    if (TL && TL.getTypePtr()->isArrayType()) {
      deduceNonTypeTemplateArgument(TAIList, ParmSizeExpr,
                                    TYPELOC_CAST(ArrayTypeLoc).getSizeExpr());
    } else if (auto DSAT = ARG_TYPE_CAST(DependentSizedArrayType)) {
      deduceNonTypeTemplateArgument(TAIList, ParmSizeExpr, DSAT->getSizeExpr());
    } else if (auto CAT = ARG_TYPE_CAST(ConstantArrayType)) {
      deduceNonTypeTemplateArgument(TAIList, ParmSizeExpr, CAT->getSize());
    }
    break;
  }
  default:
    break;
  }

  if (getInnerType(ArgType, TL)) {
    deduceTemplateArgumentFromType(TAIList, ParmType, ArgType, TL);
  }
}

void deduceTemplateArgument(std::vector<TemplateArgumentInfo> &TAIList,
                            const Expr *Arg, const ParmVarDecl *PVD) {
  auto ArgType = Arg->getType();
  auto ParmType = PVD->getType();

  TypeLoc TL;
  if (auto DRE = dyn_cast<DeclRefExpr>(Arg->IgnoreImplicitAsWritten())) {
    if (auto DD = dyn_cast<DeclaratorDecl>(DRE->getDecl()))
      TL = DD->getTypeSourceInfo()->getTypeLoc();
  }
  deduceTemplateArgumentFromType(TAIList, ParmType, ArgType, TL);
}

template <class CallT>
bool deduceTemplateArguments(const CallT *C, const FunctionTemplateDecl *FTD,
                             std::vector<TemplateArgumentInfo> &TAIList) {
  if (!FTD)
    return false;

  if (!DpctGlobalInfo::isInAnalysisScope(FTD->getBeginLoc()))
    return false;
  auto &TemplateParmsList = *FTD->getTemplateParameters();
  if (TAIList.size() == TemplateParmsList.size())
    return true;

  TAIList.resize(TemplateParmsList.size());

  auto ArgItr = C->arg_begin();
  auto ParmItr = FTD->getTemplatedDecl()->param_begin();
  while (ArgItr != C->arg_end() &&
         ParmItr != FTD->getTemplatedDecl()->param_end()) {
    deduceTemplateArgument(TAIList, *ArgItr, *ParmItr);
    ++ArgItr;
    ++ParmItr;
  }
  for (size_t i = 0; i < TAIList.size(); ++i) {
    auto &Arg = TAIList[i];
    if (!Arg.isNull())
      continue;
    auto TemplateParm = TemplateParmsList.getParam(i);
    if (auto TTPD = dyn_cast<TemplateTypeParmDecl>(TemplateParm)) {
      if (TTPD->hasDefaultArgument())
        Arg.setAsType(TTPD->getDefaultArgumentInfo()->getTypeLoc());
    } else if (auto NTTPD = dyn_cast<NonTypeTemplateParmDecl>(TemplateParm)) {
      if (NTTPD->hasDefaultArgument())
        Arg.setAsNonType(NTTPD->getDefaultArgument());
    }
  }
  return false;
}

template <class CallT>
bool deduceTemplateArguments(const CallT *C, const FunctionDecl *FD,
                             std::vector<TemplateArgumentInfo> &TAIList) {
  if (FD)
    return deduceTemplateArguments(C, FD->getPrimaryTemplate(), TAIList);
  return false;
}

template <class CallT>
bool deduceTemplateArguments(const CallT *C, const NamedDecl *ND,
                             std::vector<TemplateArgumentInfo> &TAIList) {
  if (!ND)
    return false;
  if (auto FTD = dyn_cast<FunctionTemplateDecl>(ND)) {
    return deduceTemplateArguments(C, FTD, TAIList);
  } else if (auto FD = dyn_cast<FunctionDecl>(ND)) {
    return deduceTemplateArguments(C, FD, TAIList);
  } else if (auto UD = dyn_cast<UsingShadowDecl>(ND)) {
    return deduceTemplateArguments(C, UD->getUnderlyingDecl(), TAIList);
  }
  return false;
}

/// This function gets the \p FD name with the necessary qualified namespace at
/// \p Callee position.
/// Algorithm:
/// 1. record all NamespaceDecl nodes of the ancestors \p FD and \p Callee, get
/// two namespace sequences. E.g.,
///   decl: aaa,bbb,ccc; callee: aaa,eee;
/// 2. Remove the longest continuous common subsequence
/// 3. the rest sequence of \p FD is the namespace sequence
std::string CallFunctionExpr::getNameWithNamespace(const FunctionDecl *FD,
                                                   const Expr *Callee) {
  auto &Context = dpct::DpctGlobalInfo::getContext();
  auto getNamespaceSeq =
      [&](DynTypedNodeList Parents) -> std::deque<std::string> {
    std::deque<std::string> Seq;
    while (Parents.size() > 0) {
      auto *Parent = Parents[0].get<NamespaceDecl>();
      if (Parent) {
        Seq.push_front(Parent->getNameAsString());
      }
      Parents = Context.getParents(Parents[0]);
    }
    return Seq;
  };

  std::deque<std::string> FDNamespaceSeq =
      getNamespaceSeq(Context.getParents(*FD));
  std::deque<std::string> CalleeNamespaceSeq =
      getNamespaceSeq(Context.getParents(*Callee));

  auto FDIter = FDNamespaceSeq.begin();
  for (const auto &CalleeNamespace : CalleeNamespaceSeq) {
    if (FDNamespaceSeq.empty())
      break;

    if (CalleeNamespace == *FDIter) {
      FDIter++;
      FDNamespaceSeq.pop_front();
    } else {
      break;
    }
  }

  std::string Result;
  for (const auto &I : FDNamespaceSeq) {
    // If I is empty, it means this namespace is an unnamed namespace. So its
    // members have internal linkage. So just remove it.
    if (I.empty())
      continue;
    Result = Result + I + "::";
  }

  return Result + getName(FD);
}

void CallFunctionExpr::setFuncInfo(std::shared_ptr<DeviceFunctionInfo> Info) {
  if (FuncInfo && Info && (FuncInfo != Info)) {
    if (!FuncInfo->getVarMap().isSameAs(Info->getVarMap())) {
      DiagnosticsUtils::report(getFilePath(), getBegin(),
                               Warnings::DEVICE_CALL_DIFFERENT, true, false,
                               FuncInfo->getFunctionName());
    }
  }
  FuncInfo = Info;
}

void CallFunctionExpr::buildCalleeInfo(const Expr *Callee) {
  if (auto CallDecl =
          dyn_cast_or_null<FunctionDecl>(Callee->getReferencedDeclOfCallee())) {
    Name = getNameWithNamespace(CallDecl, Callee);
    if (auto FTD = CallDecl->getPrimaryTemplate()) {
      if (FTD->getTemplateParameters()->hasParameterPack())
        return;
    }
    setFuncInfo(DeviceFunctionDecl::LinkRedecls(CallDecl));
    if (auto DRE = dyn_cast<DeclRefExpr>(Callee)) {
      buildTemplateArguments(DRE->template_arguments(), Callee->getSourceRange());
    }
  } else if (auto Unresolved = dyn_cast<UnresolvedLookupExpr>(Callee)) {
    Name = "";
    if(Unresolved->getQualifier())
      Name = getNestedNameSpecifierString(Unresolved->getQualifier());
    Name += Unresolved->getName().getAsString();
    setFuncInfo(DeviceFunctionDecl::LinkUnresolved(Unresolved));
    buildTemplateArguments(Unresolved->template_arguments(), Callee->getSourceRange());
  } else if (auto DependentScope =
                 dyn_cast<CXXDependentScopeMemberExpr>(Callee)) {
    Name = DependentScope->getMember().getAsString();
    buildTemplateArguments(DependentScope->template_arguments(), Callee->getSourceRange());
  } else if (auto DSDRE = dyn_cast<DependentScopeDeclRefExpr>(Callee)) {
    Name = DSDRE->getDeclName().getAsString();
    buildTemplateArgumentsFromTypeLoc(DSDRE->getQualifierLoc().getTypeLoc());
  }
}
SourceLocation getActualInsertLocation(SourceLocation InsertLoc,
                                       const SourceManager &SM,
                                       const LangOptions &LO);


void CallFunctionExpr::buildCallExprInfo(const CXXConstructExpr *Ctor) {
  if (!Ctor)
    return;
  if (Ctor->getParenOrBraceRange().isInvalid())
    return;

  buildTextureObjectArgsInfo(Ctor);

  auto CtorDecl = Ctor->getConstructor();
  Name = getName(CtorDecl);
  setFuncInfo(DeviceFunctionDecl::LinkRedecls(CtorDecl));
  IsAllTemplateArgsSpecified =
      deduceTemplateArguments(Ctor, CtorDecl, TemplateArgs);

  SourceLocation InsertLocation;
  auto &SM = DpctGlobalInfo::getSourceManager();
  if (FuncInfo) {
    if (FuncInfo->NonDefaultParamNum) {
      if (Ctor->getNumArgs() >= FuncInfo->NonDefaultParamNum) {
        InsertLocation =
            Ctor->getArg(FuncInfo->NonDefaultParamNum - 1)->getEndLoc();
      } else {
        ExtraArgLoc = 0;
        return;
      }
    } else {
      InsertLocation = Ctor->getParenOrBraceRange().getBegin();
    }
  }
  ExtraArgLoc = SM.getFileOffset(Lexer::getLocForEndOfToken(
      getActualInsertLocation(InsertLocation, SM,
                              DpctGlobalInfo::getContext().getLangOpts()),
      0, SM, DpctGlobalInfo::getContext().getLangOpts()));
}

void CallFunctionExpr::buildCallExprInfo(const CallExpr *CE) {
  if (!CE)
    return;
  buildCalleeInfo(CE->getCallee()->IgnoreParenImpCasts());
  buildTextureObjectArgsInfo(CE);

  bool HasImplicitArg = false;
  if (auto FD = CE->getDirectCallee()) {
    IsAllTemplateArgsSpecified = deduceTemplateArguments(CE, FD, TemplateArgs);
    HasImplicitArg = isa<CXXOperatorCallExpr>(CE) && isa<CXXMethodDecl>(FD);
  } else if (auto Unresolved = dyn_cast<UnresolvedLookupExpr>(
                 CE->getCallee()->IgnoreImplicitAsWritten())) {
    if (Unresolved->getNumDecls())
      IsAllTemplateArgsSpecified = deduceTemplateArguments(
          CE, Unresolved->decls_begin().getDecl(), TemplateArgs);
  } else if (isa<CXXDependentScopeMemberExpr>(
                 CE->getCallee()->IgnoreImplicitAsWritten())) {
    // Un-instantiate member call. Cannot analyze related method declaration.
    return;
  }

  if (HasImplicitArg) {
    HasArgs = CE->getNumArgs() == 1;
  } else {
    HasArgs = CE->getNumArgs();
  }

  if (FuncInfo) {
    if (FuncInfo->ParamsNum == 0) {
      ExtraArgLoc =
          DpctGlobalInfo::getSourceManager().getFileOffset(CE->getRParenLoc());
    } else if (FuncInfo->NonDefaultParamNum == 0) {
      // if all params have default value
      ExtraArgLoc = DpctGlobalInfo::getSourceManager().getFileOffset(
          CE->getArg(HasImplicitArg ? 1 : 0)->getBeginLoc());
    } else {
      // if some params have default value, set ExtraArgLoc to the location
      // before the comma
      if (CE->getNumArgs() > FuncInfo->NonDefaultParamNum - 1) {
        auto &SM = DpctGlobalInfo::getSourceManager();
        auto TokenLoc = Lexer::getLocForEndOfToken(
            getActualInsertLocation(
                CE->getArg(FuncInfo->NonDefaultParamNum - 1 + HasImplicitArg)
                    ->getEndLoc(),
                SM, DpctGlobalInfo::getContext().getLangOpts()),
            0, SM, DpctGlobalInfo::getContext().getLangOpts());
        ExtraArgLoc =
            DpctGlobalInfo::getSourceManager().getFileOffset(TokenLoc);
      } else {
        ExtraArgLoc = 0;
      }
    }
  }

}

template <class TargetType>
std::shared_ptr<TargetType> makeTextureObjectInfo(const ValueDecl *D,
                                                  bool IsKernelCall) {
  if (IsKernelCall) {
    if (auto VD = dyn_cast<VarDecl>(D)) {
      return std::make_shared<TargetType>(VD);
    }
  } else if (auto PVD = dyn_cast<ParmVarDecl>(D)) {
    return std::make_shared<TargetType>(PVD);
  }
  return std::shared_ptr<TargetType>();
}

std::shared_ptr<TextureObjectInfo> CallFunctionExpr::addTextureObjectArg(
    unsigned ArgIdx, const DeclRefExpr *TexRef, bool isKernelCall) {
  std::shared_ptr<TextureObjectInfo> Info;
  if (TextureObjectInfo::isTextureObject(TexRef)) {
    Info = makeTextureObjectInfo<TextureObjectInfo>(TexRef->getDecl(), isKernelCall);
  } else if (TexRef->getType()->isRecordType()) {
    Info = makeTextureObjectInfo<StructureTextureObjectInfo>(TexRef->getDecl(), isKernelCall);
  }
  if (Info)
    return addTextureObjectArgInfo(ArgIdx, Info);
  return Info;
}

std::shared_ptr<TextureObjectInfo>
CallFunctionExpr::addStructureTextureObjectArg(unsigned ArgIdx,
                                               const MemberExpr *TexRef,
                                               bool isKernelCall) {
  if (auto DRE = dyn_cast<DeclRefExpr>(TexRef->getBase())) {
    if (auto Info = std::dynamic_pointer_cast<StructureTextureObjectInfo>(
      addTextureObjectArg(ArgIdx, DRE, isKernelCall))) {
      return Info->addMember(TexRef);
    }
  }
  return {};
}

std::shared_ptr<TextureObjectInfo> CallFunctionExpr::addTextureObjectArg(
    unsigned ArgIdx, const ArraySubscriptExpr *TexRef, bool isKernelCall) {
  if (TextureObjectInfo::isTextureObject(TexRef)) {
    if (auto Base =
            dyn_cast<DeclRefExpr>(TexRef->getBase()->IgnoreImpCasts())) {
      if (isKernelCall) {
        if (auto VD = dyn_cast<VarDecl>(Base->getDecl())) {
          return addTextureObjectArgInfo(
              ArgIdx, std::make_shared<TextureObjectInfo>(
                          VD, ExprAnalysis::ref(TexRef->getIdx())));
        }
      } else if (auto PVD = dyn_cast<ParmVarDecl>(Base->getDecl())) {
        return addTextureObjectArgInfo(
            ArgIdx, std::make_shared<TextureObjectInfo>(
                        PVD, ExprAnalysis::ref(TexRef->getIdx())));
      }
    }
  }
  return std::shared_ptr<TextureObjectInfo>();
}

void CallFunctionExpr::mergeTextureObjectInfo() {
  for (unsigned Idx = 0; Idx < TextureObjectList.size(); ++Idx) {
    if (auto &Obj = TextureObjectList[Idx]) {
      Obj->merge(FuncInfo->getTextureObject(Idx));
    }
  }
}

std::string CallFunctionExpr::getName(const NamedDecl *D) {
  if (auto ID = D->getIdentifier())
    return ID->getName().str();
  return "";
}

void CallFunctionExpr::buildInfo() {
  if (!FuncInfo)
    return;

  const std::string &DefFilePath = FuncInfo->getDefinitionFilePath();
  // SYCL_EXTERNAL macro is not needed if the device function is lambda
  // expression, becuase 'sycl_device' attribute cannot be applied or will be
  // ignored.
  //
  // e.g.,
  // [] (T a, T b ) -> SYCL_EXTERNAL T { return a * b; }
  // [] (T a, T b ) SYCL_EXTERNAL { return a * b; }
  //
  // Intel(R) oneAPI DPC++ Compiler emits warning of ignoring SYCL_EXTERNAL in
  // the first example and emits error when compiling the second example.
  //
  // TODO: Need to revisit the condition to add SYCL_EXTERNAL macro if issues
  // are observed in the future.
  if (!DefFilePath.empty() && DefFilePath != getFilePath() &&
      !isIncludedFile(getFilePath(), DefFilePath) && !FuncInfo->isLambda()) {
    FuncInfo->setNeedSyclExternMacro();
  }

  FuncInfo->buildInfo();
  VarMap.merge(FuncInfo->getVarMap(), TemplateArgs);
  mergeTextureObjectInfo();
}

void CallFunctionExpr::emplaceReplacement() {
  buildInfo();

  if (ExtraArgLoc)
    DpctGlobalInfo::getInstance().addReplacement(
        std::make_shared<ExtReplacement>(FilePath, ExtraArgLoc, 0,
                                         getExtraArguments(), nullptr));
}

std::string CallFunctionExpr::getTemplateArguments(bool WrittenArgsOnly,
                                                   bool WithScalarWrapped) {
  std::string Result;
  llvm::raw_string_ostream OS(Result);
  for (auto &TA : TemplateArgs) {
    if ((TA.isNull() || !TA.isWritten()) && WrittenArgsOnly)
      continue;
    if (WithScalarWrapped && (!TA.isType() && !TA.isNull())) {
      appendString(OS, "dpct_kernel_scalar<", TA.getString(), ">, ");
      requestFeature(HelperFeatureEnum::Dpct_dpct_named_lambda, FilePath);
    } else {
      // This code path is used to process code like:
      // my_kernel<<<1, 1>>>([=] __device__(int idx) { idx++; });
      // When generating kernel name for "my_kernel", the type of this lambda
      // expr is "lambda at FilePath:Row:Col", which will cause compiling
      // failure. Current solution: use the location's hash value as its type.
      std::string Str = TA.getString();
      StringRef StrRef(Str);
      if (StrRef.startswith("(lambda at")) {
        Str = "class lambda_" + getHashAsString(Str).substr(0, 6);
      }
      appendString(OS, Str, ", ");
    }
  }
  OS.flush();
  return (Result.empty()) ? Result : Result.erase(Result.size() - 2);
}

void ExplicitInstantiationDecl::initTemplateArgumentList(
    const TemplateArgumentListInfo &TAList,
    const FunctionDecl *Specialization) {
  if (Specialization->getTemplateSpecializationArgs() == nullptr)
    return;
  for (auto &Arg : Specialization->getTemplateSpecializationArgs()->asArray()) {
    TemplateArgumentInfo TA;
    switch (Arg.getKind()) {
    case TemplateArgument::Integral:
      TA.setAsNonType(Arg.getAsIntegral());
      break;
    case TemplateArgument::Expression:
      TA.setAsNonType(Arg.getAsExpr());
      break;
    case TemplateArgument::Type:
      TA.setAsType(Arg.getAsType());
      break;
    default:
      break;
    }
    InstantiationArgs.emplace_back(std::move(TA));
  }
}

void processTypeLoc(const TypeLoc &TL, ExprAnalysis &EA,
                    const SourceManager &SM) {
  EA.analyze(TL);
  if (EA.hasReplacement()) {
    DpctGlobalInfo::getInstance().addReplacement(
        std::make_shared<ExtReplacement>(SM, &TL, EA.getReplacedString(),
                                         nullptr));
  }
}

void ExplicitInstantiationDecl::processFunctionTypeLoc(
    const FunctionTypeLoc &FTL) {
  auto &SM = DpctGlobalInfo::getSourceManager();
  ExprAnalysis EA;
  processTypeLoc(FTL.getReturnLoc(), EA, SM);
  for (const auto &Parm : FTL.getParams()) {
    processTypeLoc(Parm->getTypeSourceInfo()->getTypeLoc(), EA, SM);
  }
}

void ExplicitInstantiationDecl::processTemplateArgumentList(
    const TemplateArgumentListInfo &TAList) {
  ExprAnalysis EA;
  for (const clang::TemplateArgumentLoc &ArgLoc : TAList.arguments()) {
    EA.analyze(ArgLoc);
    if (EA.hasReplacement())
      DpctGlobalInfo::getInstance().addReplacement(
          EA.getReplacement()->getReplacement(DpctGlobalInfo::getContext()));    
  }
}

void DeviceFunctionInfo::merge(std::shared_ptr<DeviceFunctionInfo> Other) {
  if (this == Other.get())
    return;
  VarMap.merge(Other->getVarMap());
  dpct::merge(CallExprMap, Other->CallExprMap);
  mergeTextureObjectList(Other->TextureObjectList);
}

void DeviceFunctionInfo::mergeTextureObjectList(
    const std::vector<std::shared_ptr<TextureObjectInfo>> &Other) {
  auto SelfItr = TextureObjectList.begin();
  auto BranchItr = Other.begin();
  while ((SelfItr != TextureObjectList.end()) &&
         (BranchItr != Other.end())) {
    if (!(*SelfItr))
      *SelfItr = *BranchItr;
    ++SelfItr;
    ++BranchItr;
  }
  TextureObjectList.insert(SelfItr, BranchItr, Other.end());
}

void DeviceFunctionInfo::mergeCalledTexObj(
    const std::vector<std::shared_ptr<TextureObjectInfo>> &TexObjList) {
  for (auto &Obj : TexObjList) {
    if (!Obj)
      continue;
    if(Obj->getParamIdx() >= TextureObjectList.size())
      continue;
    if (auto &Parm = TextureObjectList[Obj->getParamIdx()]) {
      Parm->merge(Obj);
    } else {
      TextureObjectList[Obj->getParamIdx()] = Obj;
    }
  }
}

void DeviceFunctionInfo::buildInfo() {
  if (isBuilt())
    return;
  setBuilt();
  for (auto &Call : CallExprMap) {
    Call.second->emplaceReplacement();
    VarMap.merge(Call.second->getVarMap());
    mergeCalledTexObj(Call.second->getTextureObjectList());
  }
  VarMap.removeDuplicateVar();
}

std::string DeviceFunctionDecl::getExtraParameters() {
  std::string Result =
      FuncInfo->getExtraParameters(FilePath, FormatInformation);
  if (!Result.empty() && IsReplaceFollowedByPP) {
    Result += getNL();
  }
  return Result;
}

std::string ExplicitInstantiationDecl::getExtraParameters() {
  return getFuncInfo()->getExtraParameters(FilePath, InstantiationArgs,
                                           getFormatInfo());
}

inline void DeviceFunctionDeclInModule::insertWrapper() {
  auto NL = std::string(getNL());
  std::string WrapperStr = "";
  llvm::raw_string_ostream OS(WrapperStr);
  KernelPrinter Printer(NL, "", OS);
  Printer.newLine();
  Printer.newLine();
  Printer.line("extern \"C\" {");
  {
    auto FunctionBlock = Printer.block();
    Printer.indent();
    requestFeature(HelperFeatureEnum::Util_kernel_wrapper, FilePath);
    Printer << "DPCT_EXPORT void " << FuncName << "_wrapper(" << MapNames::getClNamespace()
            << "queue &queue, const " << MapNames::getClNamespace()
            << "nd_range<3> &nr, unsigned int localMemSize, void "
               "**kernelParams, void **extra)";
    if (HasBody) {
      auto for_each_parameter = [&](auto F) {
	auto it = getParametersInfo().begin();
	for (int i = 0;
	     it != getParametersInfo().end();
	     ++it, ++i) {
	  F(i, it->second);
	}
      };

      Printer << " {";
      {
        auto BodyBlock = Printer.block();
        Printer.newLine();
	auto DefaultParamNum = ParamsNum-NonDefaultParamNum;
	Printer.line(llvm::formatv(
           "// {0} non-default parameters, {1} default parameters",
           NonDefaultParamNum, DefaultParamNum));
	Printer.line(llvm::formatv(
           "{0}args_selector<{1}, {2}, decltype({3})> selector(kernelParams, extra);",
           MapNames::getDpctNamespace(),
           NonDefaultParamNum, DefaultParamNum, FuncName));
	for_each_parameter([&](auto&& i, auto&& p) {
	  Printer.line("auto& " + p
		       + " = selector.get<"
		       + std::to_string(i) + ">();");
	});

        Kernel->buildInfo();
        Printer.line(Kernel->getReplacement());
      }
      Printer.line("}");
    } else {
      Printer << ";";
      Printer.newLine();
    }
  }

  Printer << "}";

  auto Repl = std::make_shared<ExtReplacement>(FilePath, DeclEnd, 0, WrapperStr,
                                               nullptr);
  Repl->setBlockLevelFormatFlag();
  DpctGlobalInfo::getInstance().addReplacement(Repl);
}

inline void DeviceFunctionDecl::emplaceReplacement() {
  auto Repl = std::make_shared<ExtReplacement>(
      FilePath, ReplaceOffset, ReplaceLength, getExtraParameters(), nullptr);
  Repl->setNotFormatFlag();
  DpctGlobalInfo::getInstance().addReplacement(Repl);

  if (FuncInfo->IsSyclExternMacroNeeded()) {
    std::string StrRepl = "SYCL_EXTERNAL ";
    DpctGlobalInfo::getInstance().addReplacement(
        std::make_shared<ExtReplacement>(FilePath, Offset, 0, StrRepl,
                                         nullptr));
  }
  for (auto &Obj : TextureObjectList) {
    if (Obj) {
      Obj->merge(FuncInfo->getTextureObject((Obj->getParamIdx())));
      if (!Obj->getType()) {
        // Type dpct_placeholder
        Obj->setType("dpct_placeholder/*Fix the type manually*/", 1);
        DiagnosticsUtils::report(Obj->getFilePath(), Obj->getOffset(),
                                 Diagnostics::UNDEDUCED_TYPE, true, false,
                                 "image_accessor_ext");
      }
      Obj->addParamDeclReplacement();
    }
  }
}

inline void DeviceFunctionDeclInModule::emplaceReplacement() {
  DeviceFunctionDecl::emplaceReplacement();
  insertWrapper();
}

void DeviceFunctionDeclInModule::buildParameterInfo(const FunctionDecl *FD) {
  for (auto It = FD->param_begin(); It != FD->param_end(); It++) {
    ParametersInfo.push_back(std::pair<std::string, std::string>(
        (*It)->getOriginalType().getAsString(), (*It)->getNameAsString()));
  }
}

void DeviceFunctionDeclInModule::buildWrapperInfo(const FunctionDecl *FD) {
  auto &SM = DpctGlobalInfo::getSourceManager();
  const FunctionDecl *Def;
  HasBody = FD->hasBody(Def);
  if (HasBody && FD != Def) {
    HasBody = false;
  }

  FuncName = FD->getNameAsString();
  // FD has relatively large range, which is likely to be straddle,
  // getDefinitionRange may not work as good as getExpansionRange
  auto EndLoc =
      SM.getSpellingLoc(SM.getExpansionRange(FD->getEndLoc()).getEnd());
  auto LastTokenLen = Lexer::MeasureTokenLength(
      EndLoc, SM, dpct::DpctGlobalInfo::getContext().getLangOpts());
  EndLoc = EndLoc.getLocWithOffset(LastTokenLen);
  if (!HasBody) {
    LastTokenLen = Lexer::MeasureTokenLength(
        EndLoc, SM, dpct::DpctGlobalInfo::getContext().getLangOpts());
    EndLoc = EndLoc.getLocWithOffset(LastTokenLen);
  }
  DeclEnd = SM.getFileOffset(EndLoc);
}

void DeviceFunctionDeclInModule::buildCallInfo(const FunctionDecl *FD) {
  Kernel = KernelCallExpr::buildForWrapper(FilePath, FD, getFuncInfo(FD));
}

bool isModuleFunction(const FunctionDecl *FD) {
  auto &SM = DpctGlobalInfo::getSourceManager();
  return
    FD->getLanguageLinkage() == CLanguageLinkage
    && FD->hasAttr<CUDAGlobalAttr>()
    && DpctGlobalInfo::getModuleFiles().find(
          DpctGlobalInfo::getLocInfo(SM.getExpansionLoc(FD->getBeginLoc()))
              .first) != DpctGlobalInfo::getModuleFiles().end();
}

DeviceFunctionDecl::DeviceFunctionDecl(unsigned Offset,
                                       const std::string &FilePathIn,
                                       const FunctionDecl *FD)
    : Offset(Offset), FilePath(FilePathIn), ParamsNum(FD->param_size()),
      ReplaceOffset(0), ReplaceLength(0),
      NonDefaultParamNum(FD->getMostRecentDecl()->getMinRequiredArguments()),
      FuncInfo(getFuncInfo(FD)) {
  if (!FuncInfo) {
    FuncInfo = std::make_shared<DeviceFunctionInfo>(
        FD->param_size(), NonDefaultParamNum, getFunctionName(FD));
  }
  if (!FilePath.empty()) {
    SourceProcessType FileType = GetSourceFileType(FilePath);
    if (!(FileType & SPT_CudaHeader) && !(FileType & SPT_CppHeader) &&
        FD->isThisDeclarationADefinition()) {
      FuncInfo->setDefinitionFilePath(FilePath);
    }
  }

  static AttrVec NullAttrs;
  buildReplaceLocInfo(
      FD->getTypeSourceInfo()->getTypeLoc().getAs<FunctionTypeLoc>(),
      FD->hasAttrs() ? FD->getAttrs() : NullAttrs);
  buildTextureObjectParamsInfo(FD->parameters());
}

DeviceFunctionDecl::DeviceFunctionDecl(unsigned Offset,
                                       const std::string &FilePathIn,
                                       const FunctionTypeLoc &FTL,
                                       const ParsedAttributes &Attrs,
                                       const FunctionDecl *Specialization)
    : Offset(Offset), FilePath(FilePathIn),
      ParamsNum(Specialization->getNumParams()), ReplaceOffset(0),
      ReplaceLength(0),
      NonDefaultParamNum(
          Specialization->getMostRecentDecl()->getMinRequiredArguments()),
      FuncInfo(getFuncInfo(Specialization)) {
  IsDefFilePathNeeded = false;

  buildReplaceLocInfo(FTL, Attrs);
  buildTextureObjectParamsInfo(FTL.getParams());
}

bool isInSameLine(SourceLocation First, SourceLocation Second,
                  const SourceManager &SM) {
  bool Invalid = false;
  return ::isInSameLine(SM.getExpansionLoc(First), SM.getExpansionLoc(Second),
                        SM, Invalid) &&
         !Invalid;
}

unsigned calculateCudaAttrLength(const AttributeCommonInfo &A,
                                 SourceLocation AlignLocation,
                                 const SourceManager &SM,
                                 const LangOptions &LO) {
  std::string Expected;
  switch (A.getParsedKind()) {
  case AttributeCommonInfo::AT_CUDAGlobal:
    Expected = "__global__";
    break;
  case AttributeCommonInfo::AT_CUDADevice:
    Expected = "__device__";
    break;
  case AttributeCommonInfo::AT_CUDAHost:
    Expected = "__host__";
    break;
  default:
    return 0;
  }

  auto Begin = SM.getExpansionLoc(A.getRange().getBegin());
  if (!isInSameLine(Begin, AlignLocation, SM))
    return 0;
  auto Length = Lexer::MeasureTokenLength(Begin, SM, LO);
  if (Expected.compare(0, std::string::npos, SM.getCharacterData(Begin),
                       Length))
    return 0;
  return getLenIncludingTrailingSpaces(
      SourceRange(Begin, Begin.getLocWithOffset(Length)), SM);
}

template <class IteratorT>
unsigned calculateCudaAttrLength(IteratorT AttrBegin, IteratorT AttrEnd,
                                 SourceLocation AlignLoc,
                                 const SourceManager &SM,
                                 const LangOptions &LO) {
  unsigned Length = 0;

  if (SM.isMacroArgExpansion(AlignLoc))
    return 0;
  AlignLoc = SM.getExpansionLoc(AlignLoc);

  std::for_each(AttrBegin, AttrEnd, [&](const AttributeCommonInfo &A) {
    Length += calculateCudaAttrLength(A, AlignLoc, SM, LO);
  });

  return Length;
}

unsigned calculateCudaAttrLength(const ParsedAttributes &Attrs,
                                 SourceLocation AlignLoc,
                                 const SourceManager &SM,
                                 const LangOptions &LO) {
  return calculateCudaAttrLength(Attrs.begin(), Attrs.end(), AlignLoc, SM, LO);
}

unsigned calculateCudaAttrLength(const AttrVec &Attrs, SourceLocation AlignLoc,
                                 const SourceManager &SM,
                                 const LangOptions &LO) {
  struct AttrIterator
      : llvm::iterator_adaptor_base<AttrIterator, AttrVec::const_iterator,
                                    std::random_access_iterator_tag, Attr> {
    AttrIterator(AttrVec::const_iterator I) : iterator_adaptor_base(I) {}

    reference operator*() const { return **I; }
    friend class ParsedAttributesView;
  };
  return calculateCudaAttrLength(AttrIterator(Attrs.begin()),
                                 AttrIterator(Attrs.end()), AlignLoc, SM, LO);
}

bool isEachParamEachLine(const ArrayRef<ParmVarDecl *> Parms,
                         SourceManager &SM) {
  if (Parms.size() < 2)
    return false;
  auto Itr = Parms.begin();
  auto NextItr = Itr;
  while (++NextItr != Parms.end()) {
    if (isInSameLine((*Itr)->getBeginLoc(), (*NextItr)->getBeginLoc(), SM))
      return false;
    Itr = NextItr;
  }
  return true;
}

// PARAMETER INSERT LOCATION RULES:
// 1. Origin parameters number <= 1
//    Do not add new line until longer than 80. The new line begin is aligned
//    with the end location of "("
// 2. Origin parameters number > 1
//    2.1 If each parameter is in a single line:
//           Each added parameter is in a single line.
//           The new line begin is aligned with the last parameter's line
//           begin
//    2.2 There are 2 parameters in one line:
//           Do not add new line until longer than 80.
//           The new line begin is aligned with the last parameter's line
//           begin
template <class AttrsT>
FormatInfo buildFormatInfo(const FunctionTypeLoc &FTL,
                           SourceLocation InsertLocation, const AttrsT &Attrs,
                           SourceManager &SM, const LangOptions &LO) {
  SourceLocation AlignLocation;
  FormatInfo Format;
  Format.EnableFormat = true;

  bool CurrentSameLineWithAlign = false;
  Format.IsAllParamsOneLine = false;
  Format.CurrentLength = SM.getExpansionColumnNumber(InsertLocation);

  if (FTL.getNumParams()) {
    Format.IsEachParamNL = isEachParamEachLine(FTL.getParams(), SM);
    auto FirstParmLoc = SM.getExpansionLoc(FTL.getParam(0)->getBeginLoc());
    if (CurrentSameLineWithAlign =
            isInSameLine(FirstParmLoc, InsertLocation, SM)) {
      AlignLocation = FirstParmLoc;
    } else {
      Format.NewLineIndentStr = getIndent(InsertLocation, SM).str();
      Format.NewLineIndentLength = Format.NewLineIndentStr.length();
      return Format;
    }
  } else {
    Format.IsEachParamNL = false;
    AlignLocation = SM.getExpansionLoc(FTL.getLParenLoc()).getLocWithOffset(1);
    CurrentSameLineWithAlign = isInSameLine(AlignLocation, InsertLocation, SM);
  }

  auto CudaAttrLength = calculateCudaAttrLength(Attrs, AlignLocation, SM, LO);
  Format.NewLineIndentLength =
      SM.getExpansionColumnNumber(AlignLocation) - CudaAttrLength - 1;
  Format.NewLineIndentStr.assign(Format.NewLineIndentLength, ' ');
  if (CurrentSameLineWithAlign)
    Format.CurrentLength -= CudaAttrLength;

  return Format;
}

SourceLocation getActualInsertLocation(SourceLocation InsertLoc,
                                       const SourceManager &SM,
                                       const LangOptions &LO) {
  do {
    if (InsertLoc.isFileID())
      return InsertLoc;

    if (SM.isAtEndOfImmediateMacroExpansion(InsertLoc.getLocWithOffset(
            Lexer::MeasureTokenLength(SM.getSpellingLoc(InsertLoc), SM, LO)))) {
      // If InsertLoc is at the end of macro definition, continue to find
      // immediate expansion. example: #define BBB int bbb #define CALL foo(int
      // aaa, BBB) The insert location should be at the end of BBB instead of
      // the end of bbb.
      InsertLoc = SM.getImmediateExpansionRange(InsertLoc).getBegin();
    } else if (SM.isMacroArgExpansion(InsertLoc)) {
      // If is macro argument, continue to find if argument is macro or written
      // code.
      // example:
      // #define BBB int b, int c = 0
      // #define CALL(x) foo(int aaa, x)
      // CALL(BBB)
      InsertLoc = SM.getImmediateSpellingLoc(InsertLoc);
    } else {
      // Else return insert location directly,
      return InsertLoc;
    }
  } while (true);

  return InsertLoc;
}

template <class AttrsT>
void DeviceFunctionDecl::buildReplaceLocInfo(const FunctionTypeLoc &FTL,
                                             const AttrsT &Attrs) {
  if (!FTL)
    return;

  SourceLocation InsertLocation;
  auto &SM = DpctGlobalInfo::getSourceManager();
  auto &LO = DpctGlobalInfo::getContext().getLangOpts();
  if (NonDefaultParamNum) {
    InsertLocation = FTL.getParam(NonDefaultParamNum - 1)->getEndLoc();
  } else {
    InsertLocation = FTL.getLParenLoc();
  }

  InsertLocation = getActualInsertLocation(InsertLocation, SM, LO);
  if (InsertLocation.isMacroID()) {
    InsertLocation = Lexer::getLocForEndOfToken(
        SM.getSpellingLoc(InsertLocation), 0, SM, LO);
    FormatInformation.EnableFormat = true;
    FormatInformation.IsAllParamsOneLine = true;
  } else {
    InsertLocation = Lexer::getLocForEndOfToken(InsertLocation, 0, SM, LO);
    FormatInformation = buildFormatInfo(FTL, InsertLocation, Attrs, SM, LO);
  }
  FormatInformation.IsFirstArg = (NonDefaultParamNum == 0);

  // Skipping #ifdef #endif pair
  Token TokOfHash;
  if (!Lexer::getRawToken(InsertLocation, TokOfHash, SM, LO, true)) {
    auto ItIf = DpctGlobalInfo::getEndifLocationOfIfdef().find(
        getHashStrFromLoc(TokOfHash.getEndLoc()));
    while (ItIf != DpctGlobalInfo::getEndifLocationOfIfdef().end()) {
      InsertLocation = Lexer::getLocForEndOfToken(ItIf->second, 0, SM, LO);
      InsertLocation = Lexer::GetBeginningOfToken(
          Lexer::findNextToken(InsertLocation, SM, LO)->getLocation(), SM, LO);
      if (Lexer::getRawToken(InsertLocation, TokOfHash, SM, LO, true))
        break;
      ItIf = DpctGlobalInfo::getEndifLocationOfIfdef().find(
          getHashStrFromLoc(TokOfHash.getEndLoc()));
    }
  }

  // Skip whitespace, e.g. void foo(        void) {}
  //                                        |
  //                                      need get here
  if (!Lexer::getRawToken(InsertLocation, TokOfHash, SM, LO, true)) {
    InsertLocation = TokOfHash.getLocation();
  }

  Token PPTok;
  if (!Lexer::getRawToken(InsertLocation, PPTok, SM, LO, true) &&
      PPTok.is(tok::hash)) {
    IsReplaceFollowedByPP = true;
  }

  ReplaceOffset = SM.getFileOffset(InsertLocation);
  if (FTL.getNumParams() == 0) {
    Token Tok;
    if (!Lexer::getRawToken(InsertLocation, Tok, SM, LO, true) &&
        Tok.is(tok::raw_identifier) && Tok.getRawIdentifier() == "void") {
      ReplaceLength = Tok.getLength();
    }
  }
}

void DeviceFunctionDecl::setFuncInfo(std::shared_ptr<DeviceFunctionInfo> Info) {
  if (FuncInfo.get() == Info.get())
    return;
  FuncInfo = Info;
  if (IsDefFilePathNeeded)
    FuncInfo->setDefinitionFilePath(FilePath);
}

void DeviceFunctionDecl::LinkDecl(const FunctionDecl *FD, DeclList &List,
                                  std::shared_ptr<DeviceFunctionInfo> &Info) {
  if (!DpctGlobalInfo::isInAnalysisScope(FD->getBeginLoc()))
    return;
  if (!FD->hasAttr<CUDADeviceAttr>() && !FD->hasAttr<CUDAGlobalAttr>())
    return;

  // Ignore explicit instantiation definition, as the decl in AST has wrong
  // location info. And it is processed in
  // DPCTConsumer::HandleCXXExplicitFunctionInstantiation
  if (FD->getTemplateSpecializationKind() ==
      TSK_ExplicitInstantiationDefinition)
    return;
  if (FD->isImplicit() ||
      (FD->getTemplateSpecializationKind() == TSK_ImplicitInstantiation &&
       FD->getPrimaryTemplate())) {
    auto &FuncInfo = getFuncInfo(FD);
    if (Info) {
      if (FuncInfo)
        Info->merge(FuncInfo);
      FuncInfo = Info;
    } else if (FuncInfo) {
      Info = FuncInfo;
    } else {
      Info = std::make_shared<DeviceFunctionInfo>(
          FD->param_size(), FD->getMostRecentDecl()->getMinRequiredArguments(),
          getFunctionName(FD));
      FuncInfo = Info;
    }
    return;
  }
  std::shared_ptr<DeviceFunctionDecl> D;
  if (isModuleFunction(FD)) {
    D = DpctGlobalInfo::getInstance().insertDeviceFunctionDeclInModule(FD);
  } else {
    D = DpctGlobalInfo::getInstance().insertDeviceFunctionDecl(FD);
  }
  if (Info) {
    if (auto FuncInfo = D->getFuncInfo())
      Info->merge(FuncInfo);
    D->setFuncInfo(Info);
  } else if (auto FuncInfo = D->getFuncInfo())
    Info = FuncInfo;
  else
    List.push_back(D);
}

void DeviceFunctionDecl::LinkRedecls(
    const FunctionDecl *FD, DeclList &List,
    std::shared_ptr<DeviceFunctionInfo> &Info) {
  LinkDeclRange(FD->redecls(), List, Info);
}

void DeviceFunctionDecl::LinkDecl(const FunctionTemplateDecl *FTD,
                                  DeclList &List,
                                  std::shared_ptr<DeviceFunctionInfo> &Info) {
  LinkDecl(FTD->getAsFunction(), List, Info);
  LinkDeclRange(FTD->specializations(), List, Info);
}

void DeviceFunctionDecl::LinkDecl(const NamedDecl *ND, DeclList &List,
                                  std::shared_ptr<DeviceFunctionInfo> &Info) {
  switch (ND->getKind()) {
  case Decl::CXXMethod:
  case Decl::Function:
    return LinkRedecls(static_cast<const FunctionDecl *>(ND), List, Info);
  case Decl::FunctionTemplate:
    return LinkDecl(static_cast<const FunctionTemplateDecl *>(ND), List, Info);
  case Decl::UsingShadow:
    return LinkDecl(
        static_cast<const UsingShadowDecl *>(ND)->getUnderlyingDecl(), List,
        Info);
    break;
  default:
    DpctDiags() << "[DeviceFunctionDecl::LinkDecl] Unexpected decl type: "
                << ND->getDeclKindName() << "\n";
    return;
  }
}

MemVarInfo::MemVarInfo(unsigned Offset, const std::string &FilePath,
                       const VarDecl *Var)
    : VarInfo(Offset, FilePath, Var,
              !(DpctGlobalInfo::useGroupLocalMemory() &&
                getAddressAttr(Var) == Shared &&
                Var->getStorageClass() != SC_Extern) &&
                  isLexicallyInLocalScope(Var)),
      Attr(getAddressAttr(Var)),
      Scope(isLexicallyInLocalScope(Var)
                ? (Var->getStorageClass() == SC_Extern ? Extern : Local)
                : Global),
      PointerAsArray(false) {
  if (getType()->isPointer() && getScope() == Global &&
      DpctGlobalInfo::getUsmLevel() == UsmLevel::UL_None) {
    Attr = Device;
    getType()->adjustAsMemType();
    PointerAsArray = true;
  }
  if (Var->hasInit())
    setInitList(Var->getInit(), Var);
  if (Var->getStorageClass() == SC_Static) {
    IsStatic = true;
  }

  if (auto Func = Var->getParentFunctionOrMethod()) {
    if (DeclOfVarType = Var->getType()->getAsCXXRecordDecl()) {
      auto F = DeclOfVarType->getParentFunctionOrMethod();
      if (F && (F == Func)) {
        IsTypeDeclaredLocal = true;

        auto getParentDeclStmt = [&](const Decl *D) -> const DeclStmt * {
          auto P = getParentStmt(D);
          if (!P)
            return nullptr;
          auto DS = dyn_cast<DeclStmt>(P);
          if (!DS)
            return nullptr;
          return DS;
        };

        auto DS1 = getParentDeclStmt(Var);
        auto DS2 = getParentDeclStmt(DeclOfVarType);
        if (DS1 && DS2 && DS1 == DS2) {
          IsAnonymousType = true;
          DeclStmtOfVarType = DS2;
          auto Iter = AnonymousTypeDeclStmtMap.find(DS2);
          if (Iter != AnonymousTypeDeclStmtMap.end()) {
            LocalTypeName = "type_ct" + std::to_string(Iter->second);
          } else {
            LocalTypeName =
                "type_ct" + std::to_string(AnonymousTypeDeclStmtMap.size() + 1);
            AnonymousTypeDeclStmtMap.insert(
                std::make_pair(DS2, AnonymousTypeDeclStmtMap.size() + 1));
          }
        } else if (DS2) {
          DeclStmtOfVarType = DS2;
        }
      }
    }
  }
  if (getType()->getDimension() == 0 && !isTypeDeclaredLocal()) {
    if (Attr == Constant)
      AccMode = Value;
    else
      AccMode = Reference;
  } else if (getType()->getDimension() <= 1) {
    AccMode = Pointer;
  } else {
    AccMode = Accessor;
  }

  newConstVarInit(Var);
}

std::shared_ptr<DeviceFunctionInfo> &
DeviceFunctionDecl::getFuncInfo(const FunctionDecl *FD) {
  DpctNameGenerator G;
  std::string Key;
  // For static functions or functions in anonymous namespace,
  // need to add filepath as prefix to differentiate them.
  if (FD->isStatic() || FD->isInAnonymousNamespace()) {
    auto LocInfo = DpctGlobalInfo::getLocInfo(FD);
    Key = LocInfo.first + G.getName(FD);
  } else {
    Key = G.getName(FD);
  }
  return FuncInfoMap[Key];
}

std::shared_ptr<MemVarInfo> MemVarInfo::buildMemVarInfo(const VarDecl *Var) {
  if (auto Func = DpctGlobalInfo::findAncestor<FunctionDecl>(Var)) {
    if (Func->getTemplateSpecializationKind() ==
            TSK_ExplicitInstantiationDefinition ||
        Func->getTemplateSpecializationKind() == TSK_ImplicitInstantiation)
      return std::shared_ptr<MemVarInfo>();
    auto LocInfo = DpctGlobalInfo::getLocInfo(Var);
    auto VI = std::make_shared<MemVarInfo>(LocInfo.second, LocInfo.first, Var);
    if (!DpctGlobalInfo::useGroupLocalMemory() || !VI->isShared() ||
        VI->isExtern())
      DeviceFunctionDecl::LinkRedecls(Func)->addVar(VI);
    return VI;
  }
  return DpctGlobalInfo::getInstance().insertMemVarInfo(Var);
}

MemVarInfo::VarAttrKind MemVarInfo::getAddressAttr(const AttrVec &Attrs) {
  VarAttrKind Attr = Host;
  for (auto VarAttr : Attrs) {
    auto Kind = VarAttr->getKind();
    if (Kind == attr::HIPManaged)
      return Managed;
    if (Kind == attr::CUDAConstant)
      return Constant;
    if (Kind == attr::CUDAShared)
      return Shared;
    if (Kind == attr::CUDADevice)
      Attr = Device;
  }
  return Attr;
}

std::string MemVarInfo::getMemoryType() {
  switch (Attr) {
  case clang::dpct::MemVarInfo::Device: {
    requestFeature(HelperFeatureEnum::Memory_global_memory_alias,
                   getFilePath());
    static std::string DeviceMemory =
        MapNames::getDpctNamespace() + "global_memory";
    return getMemoryType(DeviceMemory, getType());
  }
  case clang::dpct::MemVarInfo::Constant: {
    requestFeature(HelperFeatureEnum::Memory_constant_memory_alias,
                   getFilePath());
    static std::string ConstantMemory =
        MapNames::getDpctNamespace() + "constant_memory";
    return getMemoryType(ConstantMemory, getType());
  }
  case clang::dpct::MemVarInfo::Shared: {
    static std::string SharedMemory =
        MapNames::getDpctNamespace() + "local_memory";
    static std::string ExternSharedMemory =
        MapNames::getDpctNamespace() + "extern_local_memory";
    if (isExtern())
      return ExternSharedMemory;
    return getMemoryType(SharedMemory, getType());
  }
  case clang::dpct::MemVarInfo::Managed: {

    requestFeature(HelperFeatureEnum::Memory_shared_memory_alias,
                   getFilePath());

    static std::string ManagedMemory =
        MapNames::getDpctNamespace() + "shared_memory";

    return getMemoryType(ManagedMemory, getType());
  }
  default:
    llvm::dbgs() << "[MemVarInfo::getMemoryType] Unexpected attribute.";
    return "";
  }
}

const std::string &MemVarInfo::getMemoryAttr() {
  requestFeature(HelperFeatureEnum::Memory_memory_region, getFilePath());
  switch (Attr) {
  case clang::dpct::MemVarInfo::Device: {
    static std::string DeviceMemory = MapNames::getDpctNamespace() + "global";
    return DeviceMemory;
  }
  case clang::dpct::MemVarInfo::Constant: {
    static std::string ConstantMemory =
        MapNames::getDpctNamespace() + "constant";
    return ConstantMemory;
  }
  case clang::dpct::MemVarInfo::Shared: {
    static std::string SharedMemory = MapNames::getDpctNamespace() + "local";
    return SharedMemory;
  }
  case clang::dpct::MemVarInfo::Managed: {
    static std::string ManagedMemory = MapNames::getDpctNamespace() + "shared";
    return ManagedMemory;
  }
  default:
    llvm::dbgs() << "[MemVarInfo::getMemoryAttr] Unexpected attribute.";
    static std::string NullString;
    return NullString;
  }
}

std::string MemVarInfo::getDeclarationReplacement(const VarDecl *VD) {
  switch (Scope) {
  case clang::dpct::MemVarInfo::Local:
    if (DpctGlobalInfo::useGroupLocalMemory() && VD) {
      std::string Ret;
      llvm::raw_string_ostream OS(Ret);
      OS << "auto &" << getName() << " = "
         << "*" << MapNames::getClNamespace()
         << "ext::oneapi::group_local_memory<" << getType()->getBaseName();
      for (auto &ArraySize : getType()->getRange()) {
        OS << "[" << ArraySize.getSize() << "]";
      }
      OS << ">(";
      FreeQueriesInfo::printImmediateText(
          OS, VD, nullptr, FreeQueriesInfo::FreeQueriesKind::Group);
      OS << "); ";
      return OS.str();
    }
    return "";
  case clang::dpct::MemVarInfo::Extern:
    if (isShared() && getType()->getDimension() > 1) {
      // For case like:
      // extern __shared__ int shad_mem[][2][3];
      // int p = shad_mem[0][0][2];
      // will be migrated to:
      // auto shad_mem = (int(*)[2][3])dpct_local;
      std::string Dimension;
      size_t Index = 0;
      for (auto &Entry : getType()->getRange()) {
        Index++;
        if (Index == 1)
          continue;
        Dimension = Dimension + "[" + Entry.getSize() + "]";
      }
      return buildString("auto ", getName(), " = (", getType()->getBaseName(),
                         "(*)", Dimension, ")", ExternVariableName, ";");
    }

    return buildString("auto ", getName(), " = (", getType()->getBaseName(),
                       " *)", ExternVariableName, ";");
  case clang::dpct::MemVarInfo::Global: {
    if (isShared())
      return "";
    return getMemoryDecl();
  }
  }
  clang::dpct::DpctDebugs()
      << "[MemVarInfo::VarAttrKind] Unexpected value: " << Scope << "\n";
  assert(0);
  return "";
}

std::string MemVarInfo::getSyclAccessorType() {
  std::string Ret;
  llvm::raw_string_ostream OS(Ret);
  if (getAttr() == MemVarInfo::VarAttrKind::Shared) {
    OS << MapNames::getClNamespace() << "local_accessor<";
    OS << getAccessorDataType() << ", ";
    OS << getType()->getDimension() << ">";
  } else {
    OS << MapNames::getClNamespace() << "accessor<";
    OS << getAccessorDataType() << ", ";
    OS << getType()->getDimension() << ", ";
  
    OS << MapNames::getClNamespace() << "access_mode::";
    if (getAttr() == MemVarInfo::VarAttrKind::Constant)
      OS << "read";
    else
      OS << "read_write";
    OS << ", ";
  
    OS << MapNames::getClNamespace() << "access::target::";
    switch (getAttr()) {
    case VarAttrKind::Constant:
      OS << "constant_buffer";
      break;
    case VarAttrKind::Device:
    case VarAttrKind::Managed:
      OS << "device";
      break;
    default:
      break;
    }

    OS << ">";
  }
  return OS.str();
}
void MemVarInfo::appendAccessorOrPointerDecl(const std::string &ExternMemSize,
                                             bool ExternEmitWarning,
                                             StmtList &AccList,
                                             StmtList &PtrList) {
  std::string Result;
  llvm::raw_string_ostream OS(Result);
  if (isShared()) {
    OS << getSyclAccessorType();
    OS << " " << getAccessorName() << "(";
    if (getType()->getDimension())
      OS << getRangeClass() << getType()->getRangeArgument(ExternMemSize, false)
         << ", ";
    OS << "cgh)";
    OS << ";";
    StmtWithWarning AccDecl(OS.str());
    for (const auto &OriginExpr : getType()->getArraySizeOriginExprs()) {
      DiagnosticsUtils::report(getFilePath(), getOffset(),
                               Diagnostics::MACRO_EXPR_REPLACED, false, false,
                               OriginExpr);
      AccDecl.Warnings.push_back(
          DiagnosticsUtils::getWarningTextAndUpdateUniqueID(
              Diagnostics::MACRO_EXPR_REPLACED, OriginExpr));
    }
    if ((isExtern() && ExternEmitWarning) || getType()->containSizeofType()) {
      DiagnosticsUtils::report(getFilePath(), getOffset(),
                               Diagnostics::SIZEOF_WARNING, false, false);
      AccDecl.Warnings.push_back(
          DiagnosticsUtils::getWarningTextAndUpdateUniqueID(
              Diagnostics::SIZEOF_WARNING));
    }
    if (getType()->getDimension() > 3) {
      if (DiagnosticsUtils::report(getFilePath(), getOffset(),
                                   Diagnostics::EXCEED_MAX_DIMENSION, false,
                                   false)) {
        AccDecl.Warnings.push_back(
            DiagnosticsUtils::getWarningTextAndUpdateUniqueID(
                Diagnostics::EXCEED_MAX_DIMENSION));
      }
    }
    AccList.emplace_back(std::move(AccDecl));
  } else if (DpctGlobalInfo::getUsmLevel() == UsmLevel::UL_Restricted &&
             AccMode != Accessor) {
    requestFeature(HelperFeatureEnum::Memory_device_memory_get_ptr,
                   getFilePath());
    PtrList.emplace_back(buildString("auto ", getPtrName(), " = ",
                                     getConstVarName(), ".get_ptr();"));
  } else {
    requestFeature(HelperFeatureEnum::Memory_device_memory_get_access,
                   getFilePath());
    AccList.emplace_back(buildString("auto ", getAccessorName(), " = ",
                                     getConstVarName(), ".get_access(cgh);"));
  }
}

template <class T>
void removeDuplicateVar(GlobalMap<T> &VarMap,
                        std::unordered_set<std::string> &VarNames) {
  auto Itr = VarMap.begin();
  while (Itr != VarMap.end()) {
    if (VarNames.find(Itr->second->getName()) == VarNames.end()) {
      VarNames.insert(Itr->second->getName());
      ++Itr;
    } else {
      Itr = VarMap.erase(Itr);
    }
  }
}
void MemVarMap::removeDuplicateVar() {
  std::unordered_set<std::string> VarNames{getItemName(),
                                           DpctGlobalInfo::getStreamName()};
  dpct::removeDuplicateVar(GlobalVarMap, VarNames);
  dpct::removeDuplicateVar(LocalVarMap, VarNames);
  dpct::removeDuplicateVar(ExternVarMap, VarNames);
  dpct::removeDuplicateVar(TextureMap, VarNames);
}

std::string MemVarMap::getExtraCallArguments(bool HasPreParam,
                                             bool HasPostParam) const {
  return getArgumentsOrParameters<CallArgument>(HasPreParam, HasPostParam);
}
std::string MemVarMap::getExtraDeclParam(bool HasPreParam, bool HasPostParam,
                                         FormatInfo FormatInformation) const {
  return getArgumentsOrParameters<DeclParameter>(HasPreParam, HasPostParam,
                                                 FormatInformation);
}
std::string MemVarMap::getKernelArguments(bool HasPreParam, bool HasPostParam,
                                          const std::string &Path) const {
  requestFeatureForAllVarMaps(Path);
  return getArgumentsOrParameters<KernelArgument>(HasPreParam, HasPostParam);
}
bool MemVarMap::isSameAs(const MemVarMap& Other) const {
  if (HasItem != Other.HasItem)
    return false;
  if (HasStream != Other.HasStream)
    return false;
  if (HasSync != Other.HasSync)
    return false;

  #define COMPARE_MAP(MAP)                                                     \
  {                                                                            \
    if (MAP.size() != Other.MAP.size())                                        \
      return false;                                                            \
    if (!std::equal(MAP.begin(), MAP.end(), Other.MAP.begin()))                \
      return false;                                                            \
  }
  COMPARE_MAP(LocalVarMap);
  COMPARE_MAP(GlobalVarMap);
  COMPARE_MAP(ExternVarMap);
  COMPARE_MAP(TextureMap);
#undef COMPARE_MAP
  return true;
}

CtTypeInfo::CtTypeInfo(const TypeLoc &TL, bool NeedSizeFold)
    : PointerLevel(0), IsTemplate(false) {
  setTypeInfo(TL, NeedSizeFold);
}

std::string CtTypeInfo::getRangeArgument(const std::string &MemSize,
                                         bool MustArguments) {
  std::string Arg = "(";
  for (auto &R : Range) {
    auto Size = R.getSize();
    if (Size.empty()) {
      if (MemSize.empty()) {
        Arg += "1";
      } else {
        Arg += MemSize;
      }
    } else
      Arg += Size;
    Arg += ", ";
  }
  return (Arg.size() == 1) ? (MustArguments ? (Arg + ")") : "")
                           : Arg.replace(Arg.size() - 2, 2, ")");
}

void CtTypeInfo::setTypeInfo(const TypeLoc &TL, bool NeedSizeFold) {
  switch (TL.getTypeLocClass()) {
  case TypeLoc::Qualified:
    BaseName = TL.getType().getLocalQualifiers().getAsString(
        DpctGlobalInfo::getContext().getPrintingPolicy());
    return setTypeInfo(TYPELOC_CAST(QualifiedTypeLoc).getUnqualifiedLoc(),
                       NeedSizeFold);
  case TypeLoc::ConstantArray:
    return setArrayInfo(TYPELOC_CAST(ConstantArrayTypeLoc), NeedSizeFold);
  case TypeLoc::DependentSizedArray:
    return setArrayInfo(TYPELOC_CAST(DependentSizedArrayTypeLoc), NeedSizeFold);
  case TypeLoc::IncompleteArray:
    return setArrayInfo(TYPELOC_CAST(IncompleteArrayTypeLoc), NeedSizeFold);
  case TypeLoc::Pointer:
    ++PointerLevel;
    return setTypeInfo(TYPELOC_CAST(PointerTypeLoc).getPointeeLoc());
  case TypeLoc::LValueReference:
  case TypeLoc::RValueReference:
    IsReference = true;
    return setTypeInfo(TYPELOC_CAST(ReferenceTypeLoc).getPointeeLoc());
  default:
    break;
  }
  setName(TL);
}

void CtTypeInfo::setArrayInfo(const IncompleteArrayTypeLoc &TL,
                              bool NeedSizeFold) {
  Range.emplace_back();
  setTypeInfo(TL.getElementLoc(), NeedSizeFold);
}

void CtTypeInfo::setArrayInfo(const DependentSizedArrayTypeLoc &TL,
                              bool NeedSizeFold) {
  ContainSizeofType = containSizeOfType(TL.getSizeExpr());
  ExprAnalysis EA;
  EA.analyze(TL.getSizeExpr());
  Range.emplace_back(EA.getTemplateDependentStringInfo());
  setTypeInfo(TL.getElementLoc(), NeedSizeFold);
}

void CtTypeInfo::setArrayInfo(const ConstantArrayTypeLoc &TL,
                              bool NeedSizeFold) {
  ContainSizeofType = containSizeOfType(TL.getSizeExpr());
  if (NeedSizeFold) {
    Range.emplace_back(getFoldedArraySize(TL));
  } else {
    Range.emplace_back(getUnfoldedArraySize(TL));
  }
  setTypeInfo(TL.getElementLoc(), NeedSizeFold);
}

std::string CtTypeInfo::getFoldedArraySize(const ConstantArrayTypeLoc &TL) {
  const auto *const SizeExpr = TL.getSizeExpr();

  auto IsContainMacro =
      isContainMacro(SizeExpr) || !TL.getSizeExpr()->getBeginLoc().isFileID();

  auto DREMatcher = ast_matchers::findAll(ast_matchers::declRefExpr());
  auto DREMatchedResults =
      ast_matchers::match(DREMatcher, *SizeExpr, DpctGlobalInfo::getContext());
  bool IsContainDRE = !DREMatchedResults.empty();

  bool IsContainSizeOfUserDefinedType = false;
  auto SOMatcher = ast_matchers::findAll(
      ast_matchers::unaryExprOrTypeTraitExpr(ast_matchers::ofKind(UETT_SizeOf))
          .bind("so"));
  auto SOMatchedResults =
      ast_matchers::match(SOMatcher, *SizeExpr, DpctGlobalInfo::getContext());
  for (const auto &Res : SOMatchedResults) {
    const auto *UETT = Res.getNodeAs<UnaryExprOrTypeTraitExpr>("so");
    if (UETT->isArgumentType()) {
      const auto *const RD =
          UETT->getArgumentType().getCanonicalType()->getAsRecordDecl();
      if (MapNames::SupportedVectorTypes.count(RD->getNameAsString()) == 0) {
        IsContainSizeOfUserDefinedType = true;
        break;
      }
    }
  }

  // We need not fold the size expression in these cases.
  if (!IsContainMacro && !IsContainDRE && !IsContainSizeOfUserDefinedType) {
    return getUnfoldedArraySize(TL);
  }

  auto TLRange = getDefinitionRange(TL.getBeginLoc(), TL.getEndLoc());
  auto SizeExprRange = getRangeInRange(SizeExpr->getSourceRange(),
                                       TLRange.getBegin(), TLRange.getEnd());
  auto SizeExprBegin = SizeExprRange.first;
  auto SizeExprEnd = SizeExprRange.second;
  auto &SM = DpctGlobalInfo::getSourceManager();
  size_t Length =
      SM.getCharacterData(SizeExprEnd) - SM.getCharacterData(SizeExprBegin);
  auto DL = SM.getDecomposedLoc(SizeExprBegin);
  auto OriginalStr =
      std::string(SM.getBufferData(DL.first).substr(DL.second, Length));

  // When it is a literal in macro, we also need not fold.
  auto LiteralStr = toString(TL.getTypePtr()->getSize(), 10, false, false);
  if (OriginalStr == LiteralStr) {
    return getUnfoldedArraySize(TL);
  }

  ArraySizeOriginExprs.push_back(std::move(OriginalStr));
  return buildString(LiteralStr, "/*", ArraySizeOriginExprs.back(), "*/");
}

std::string CtTypeInfo::getUnfoldedArraySize(const ConstantArrayTypeLoc &TL) {
  ContainSizeofType = containSizeOfType(TL.getSizeExpr());
  ExprAnalysis A;
  A.analyze(TL.getSizeExpr());
  return A.getReplacedString();
}

void CtTypeInfo::setName(const TypeLoc &TL) {
  ExprAnalysis EA;
  EA.analyze(TL);
  TDSI = EA.getTemplateDependentStringInfo();
  auto SetFromTL = EA.getHelperFeatureSet();
  HelperFeatureSet.insert(SetFromTL.begin(), SetFromTL.end());

  IsTemplate = TL.getTypePtr()->isDependentType();
  updateName();
}

void CtTypeInfo::updateName() {
  BaseNameWithoutQualifiers = TDSI->getSourceString();
  auto SetFromTTDSI = TDSI->getHelperFeatureSet();
  HelperFeatureSet.insert(SetFromTTDSI.begin(), SetFromTTDSI.end());

  if (isPointer()) {
    BaseNameWithoutQualifiers += ' ';
    BaseNameWithoutQualifiers.append(PointerLevel, '*');
  }

  if (BaseName.empty())
    BaseName = BaseNameWithoutQualifiers;
  else
    BaseName = buildString(BaseName, " ", BaseNameWithoutQualifiers);
}

std::shared_ptr<CtTypeInfo> CtTypeInfo::applyTemplateArguments(
    const std::vector<TemplateArgumentInfo> &TA) {
  auto NewType = std::make_shared<CtTypeInfo>(*this);
  if (TDSI)
    NewType->TDSI = TDSI->applyTemplateArguments(TA);
  for (auto &R : NewType->Range)
    R.setTemplateList(TA);
  NewType->BaseName.clear();
  NewType->updateName();
  return NewType;
}

void SizeInfo::setTemplateList(
    const std::vector<TemplateArgumentInfo> &TemplateList) {
  if (TDSI)
    TDSI = TDSI->applyTemplateArguments(TemplateList);
}

// In the type migration rule, only location has been recorded. So in this
// function, other info from generator creation API is added.
void RandomEngineInfo::updateEngineType() {
  auto FileInfo = DpctGlobalInfo::getInstance().insertFile(DeclFilePath);
  auto &M = FileInfo->getHostRandomEngineTypeMap();

  auto Iter = M.find(DeclaratorDeclTypeBeginOffset);
  if (Iter != M.end()) {
    Iter->second.EngineType = TypeReplacement;
    Iter->second.HasValue = true;
    Iter->second.IsUnsupportEngine = IsUnsupportEngine;
  } else {
    M.insert(
        std::make_pair(DeclaratorDeclTypeBeginOffset,
                       HostRandomEngineTypeInfo(TypeLength, TypeReplacement,
                                                IsUnsupportEngine)));
  }
}

void RandomEngineInfo::buildInfo() {
  if (IsUnsupportEngine)
    return;

  if (TypeReplacement.empty()) {
    TypeReplacement = "dpct_placeholder/*Fix the engine type manually*/";
    for (unsigned int i = 0; i < CreateAPINum; ++i)
      DiagnosticsUtils::report(CreateCallFilePath[i], CreateAPIBegin[i],
                               Diagnostics::UNDEDUCED_TYPE, true, false,
                               "RNG engine");
  }

  for (unsigned int i = 0; i < CreateAPINum; ++i) {
    auto QueueStrFromStream =
        CreateAPIQueueName[i] == "" ? QueueStr : CreateAPIQueueName[i];
    std::string Repl = GeneratorName + " = std::make_shared<" +
                       TypeReplacement + ">(" + QueueStrFromStream + ", " +
                       (IsQuasiEngine ? DimExpr : SeedExpr) + ")";
    if (IsAssigned) {
      Repl = "(" + Repl + ", 0)";
    }
    DpctGlobalInfo::getInstance().addReplacement(
        std::make_shared<ExtReplacement>(CreateCallFilePath[i],
                                         CreateAPIBegin[i], CreateAPILength[i],
                                         Repl, nullptr));
  }
}

void TimeStubTypeInfo::buildInfo(std::string FilePath, unsigned int Offset,
                                 bool isReplTxtWithSB) {
  if (isReplTxtWithSB)
    DpctGlobalInfo::getInstance().addReplacement(
        std::make_shared<ExtReplacement>(FilePath, Offset, Length, StrWithSB,
                                         nullptr));
  else
    DpctGlobalInfo::getInstance().addReplacement(
        std::make_shared<ExtReplacement>(FilePath, Offset, Length, StrWithoutSB,
                                         nullptr));
}

void HostRandomEngineTypeInfo::buildInfo(std::string FilePath,
                                         unsigned int Offset) {
  // The warning of unsupported engine type is emitted in the generator
  // creation API migration rule. So do not emit undeduced type warning again.
  if (IsUnsupportEngine)
    return;

  if (HasValue && !EngineType.empty()) {
    DpctGlobalInfo::getInstance().addReplacement(
        std::make_shared<ExtReplacement>(FilePath, Offset, Length,
                                         "std::shared_ptr<" + EngineType + ">",
                                         nullptr));
  } else if (DpctGlobalInfo::getHostRNGEngineTypeSet().size() == 1) {
    DpctGlobalInfo::getInstance().addReplacement(
        std::make_shared<ExtReplacement>(
            FilePath, Offset, Length,
            "std::shared_ptr<" +
                *DpctGlobalInfo::getHostRNGEngineTypeSet().begin() + ">",
            nullptr));
  } else {
    DpctGlobalInfo::getInstance().addReplacement(
        std::make_shared<ExtReplacement>(
            FilePath, Offset, Length,
            "std::shared_ptr<dpct_placeholder/*Fix the engine type manually*/>",
            nullptr));
    DiagnosticsUtils::report(FilePath, Offset, Diagnostics::UNDEDUCED_TYPE,
                             true, false, "RNG engine");
  }
}

void HostRandomDistrInfo::buildInfo(std::string FilePath, unsigned int Offset,
                                    std::string DistrType,
                                    std::string ValueType,
                                    std::string DistrArg) {
  std::string InsertStr;
  if (DistrArg.empty())
    InsertStr = DistrType + "<" + ValueType + "> " + DistrName + ";" + getNL() +
                IndentStr;
  else
    InsertStr = DistrType + "<" + ValueType + "> " + DistrName + "(" +
                DistrArg + ");" + getNL() + IndentStr;
  DpctGlobalInfo::getInstance().addReplacement(std::make_shared<ExtReplacement>(
      FilePath, Offset, 0, InsertStr, nullptr));
}

void EventSyncTypeInfo::buildInfo(std::string FilePath, unsigned int Offset) {
  if (NeedReport)
    DiagnosticsUtils::report(FilePath, Offset,
                             Diagnostics::NOERROR_RETURN_COMMA_OP, true, false);

  if (IsAssigned && ReplText.empty()) {
    ReplText = "0";
  }

  DpctGlobalInfo::getInstance().addReplacement(std::make_shared<ExtReplacement>(
      FilePath, Offset, Length, ReplText, nullptr));
}

void BuiltinVarInfo::buildInfo(std::string FilePath, unsigned int Offset,
                               unsigned int ID) {
  std::string R = Repl + std::to_string(ID) + ")";
  DpctGlobalInfo::getInstance().addReplacement(
      std::make_shared<ExtReplacement>(FilePath, Offset, Len, R, nullptr));
}

bool isInAnalysisScope(SourceLocation SL) { return DpctGlobalInfo::isInAnalysisScope(SL); }

std::vector<std::shared_ptr<FreeQueriesInfo>> FreeQueriesInfo::InfoList;
std::vector<std::shared_ptr<FreeQueriesInfo::MacroInfo>>
    FreeQueriesInfo::MacroInfos;

const FreeQueriesInfo::FreeQueriesNames &
FreeQueriesInfo::getNames(FreeQueriesKind K) {
  static FreeQueriesNames Names[FreeQueriesInfo::FreeQueriesKind::End] = {
      {getItemName(),
       MapNames::getClNamespace() + "ext::oneapi::experimental::this_nd_item",
       getItemName()},
      {getItemName() + ".get_group()",
       MapNames::getClNamespace() + "ext::oneapi::experimental::this_group",
       "group" + getCTFixedSuffix()},
      {getItemName() + ".get_sub_group()",
       MapNames::getClNamespace() + "ext::oneapi::experimental::this_sub_group",
       "sub_group" + getCTFixedSuffix()},
  };
  return Names[K];
}

std::shared_ptr<FreeQueriesInfo>
FreeQueriesInfo::getInfo(const FunctionDecl *FD) {
  if (!FD)
    return std::shared_ptr<FreeQueriesInfo>();

  if (!FD->doesThisDeclarationHaveABody())
    return std::shared_ptr<FreeQueriesInfo>();

  if (auto CS = dyn_cast_or_null<CompoundStmt>(FD->getBody())) {
    if (CS->body_empty())
      return std::shared_ptr<FreeQueriesInfo>();

    auto ExtraDeclLoc = CS->body_front()->getBeginLoc();
    auto LocInfo = DpctGlobalInfo::getLocInfo(ExtraDeclLoc);
    auto Iter = std::find_if(InfoList.begin(), InfoList.end(),
                             [&](const std::shared_ptr<FreeQueriesInfo> &Info) {
                               return Info->FilePath == LocInfo.first &&
                                      Info->ExtraDeclLoc == LocInfo.second;
                             });
    if (Iter != InfoList.end())
      return *Iter;

    auto Info = std::make_shared<FreeQueriesInfo>();
    Info->FilePath = std::move(LocInfo.first);
    Info->ExtraDeclLoc = LocInfo.second;
    Info->Idx = InfoList.size();
    Info->FuncInfo = DeviceFunctionDecl::LinkRedecls(FD);
    Info->Indent =
        getIndent(ExtraDeclLoc, DpctGlobalInfo::getSourceManager()).str();
    Info->NL = getNL();
    InfoList.push_back(Info);
    return Info;
  }

  return std::shared_ptr<FreeQueriesInfo>();
}

template <class Node>
void FreeQueriesInfo::printImmediateText(llvm::raw_ostream &OS, const Node *S,
                                         const FunctionDecl *FD,
                                         FreeQueriesKind K) {
#ifdef DPCT_DEBUG_BUILD
  assert(K != FreeQueriesKind::End && "Unexpected FreeQueriesKind::End");
#endif // DPCT_DEBUG_BUILD

  if (!FD) {
    FD = DpctGlobalInfo::getParentFunction(S);
  }

  if (DpctGlobalInfo::useFreeQueries()) {
    if (auto Info = getInfo(FD)) {
      return Info->printImmediateText(OS, S->getBeginLoc(), K);
    }

#ifdef DPCT_DEBUG_BUILD
    llvm::errs() << "Can not get FreeQueriesInfo for this FunctionDecl\n";
    assert(0);
#endif // DPCT_DEBUG_BUILD

  } else {
    DeviceFunctionDecl::LinkRedecls(FD)->setItem();
    OS << getNames(K).NonFreeQueriesName;
  }
}

static const std::string RegexPrefix = "{{NEEDREPLACE", RegexSuffix = "}}";

/// Generate regex replacement as placeholder.
void FreeQueriesInfo::printImmediateText(llvm::raw_ostream &OS,
                                         SourceLocation SL, FreeQueriesKind K) {
  unsigned Index = Idx;
  auto IsMacro = SL.isMacroID();
  if (IsMacro && K != SubGroup) {
    auto MacroLoc = DpctGlobalInfo::getLocInfo(
        DpctGlobalInfo::getSourceManager().getSpellingLoc(SL));
    auto Iter = std::find_if(MacroInfos.begin(), MacroInfos.end(),
                             [&](std::shared_ptr<MacroInfo> Info) -> bool {
                               return (MacroLoc.first == Info->FilePath) &&
                                      (MacroLoc.second == Info->Offset);
                             });
    if (Iter == MacroInfos.end()) {
      MacroInfos.push_back(std::make_shared<MacroInfo>());
      Iter = --MacroInfos.end();
      (*Iter)->FilePath = MacroLoc.first;
      (*Iter)->Offset = MacroLoc.second;
    }
    (*Iter)->Infos.push_back(Idx);
    Index = Iter - MacroInfos.begin();
  } else {
    auto SLocInfo = DpctGlobalInfo::getLocInfo(SL);
    if (SLocInfo.first != FilePath)
      return;

    if (Refs.insert(SLocInfo.second).second) {
      ++Counter[K];
    }
  }

  OS << RegexPrefix << FreeQueriesRegexCh << getRegexNum(Index, IsMacro, K)
     << RegexSuffix;
  return;
}

/// Generate temporary variable declaration when reference counter > 2.
/// Declaration example:
/// auto item_ct1 = this_nd_item<3>();
void FreeQueriesInfo::emplaceExtraDecl() {
  std::string Ret;
  llvm::raw_string_ostream OS(Ret);
  if (DpctGlobalInfo::getAssumedNDRangeDim() == 1) {
    if (auto VarMapHead =
            MemVarMap::getHeadWithoutPathCompression(&FuncInfo->getVarMap())) {
      Dimension = VarMapHead->Dim;
    }
  }
  if (Counter[FreeQueriesKind::NdItem] > 1) {
    auto &KindNames =
        getNames(static_cast<FreeQueriesKind>(FreeQueriesKind::NdItem));
    OS << "auto " << KindNames.ExtraVariableName << " = ";
    printFreeQueriesFunctionName(
        OS, static_cast<FreeQueriesKind>(FreeQueriesKind::NdItem), Dimension);
    OS << ';' << NL << Indent;
  }
  DpctGlobalInfo::getInstance().addReplacement(std::make_shared<ExtReplacement>(
      FilePath, ExtraDeclLoc, 0, OS.str(), nullptr));
}

template <class F, class... Ts>
std::string buildStringFromPrinter(F Func, Ts &&...Args) {
  std::string Ret;
  llvm::raw_string_ostream OS(Ret);
  Func(OS, std::forward<Ts>(Args)...);
  return OS.str();
}

std::string FreeQueriesInfo::getReplaceString(unsigned Num) {
  auto Index = getIndex(Num);
  auto Kind = getKind(Num);
  bool IsMacro = isMacro(Num);
  if (IsMacro) {
    if (Index < MacroInfos.size()) {
      return buildStringFromPrinter(printFreeQueriesFunctionName, Kind,
                                    MacroInfos[Index]->Dimension);
    }
#ifdef DPCT_DEBUG_BUILD
    llvm::errs() << "FreeQueriesInfo index[" << Index
                 << "]is larger than list size[" << InfoList.size() << "]\n";
    assert(0);
#endif // DPCT_DEBUG_BUILD
  }
  if (Index < InfoList.size())
    return InfoList[Index]->getReplaceString(getKind(Num));
#ifdef DPCT_DEBUG_BUILD
  llvm::errs() << "FreeQueriesInfo index[" << Index
               << "]is larger than list size[" << InfoList.size() << "]\n";
  assert(0);
#endif // DPCT_DEBUG_BUILD
  return "";
}

std::string FreeQueriesInfo::getReplaceString(FreeQueriesKind K) {
  if (K != FreeQueriesKind::NdItem || Counter[K] < 2)
    return buildStringFromPrinter(printFreeQueriesFunctionName, K, Dimension);
  else
    return getNames(K).ExtraVariableName;
}

void DpctGlobalInfo::printItem(llvm::raw_ostream &OS, const Stmt *S,
                               const FunctionDecl *FD) {
  FreeQueriesInfo::printImmediateText(OS, S, FD,
                                      FreeQueriesInfo::FreeQueriesKind::NdItem);
}
std::string DpctGlobalInfo::getItem(const Stmt *S, const FunctionDecl *FD) {
  return buildStringFromPrinter(DpctGlobalInfo::printItem, S, FD);
}

void DpctGlobalInfo::printGroup(llvm::raw_ostream &OS, const Stmt *S,
                                const FunctionDecl *FD) {
  FreeQueriesInfo::printImmediateText(OS, S, FD,
                                      FreeQueriesInfo::FreeQueriesKind::Group);
}
std::string DpctGlobalInfo::getGroup(const Stmt *S, const FunctionDecl *FD) {
  return buildStringFromPrinter(DpctGlobalInfo::printGroup, S, FD);
}

void DpctGlobalInfo::printSubGroup(llvm::raw_ostream &OS, const Stmt *S,
                                   const FunctionDecl *FD) {
  FreeQueriesInfo::printImmediateText(
      OS, S, FD, FreeQueriesInfo::FreeQueriesKind::SubGroup);
}
std::string DpctGlobalInfo::getSubGroup(const Stmt *S, const FunctionDecl *FD) {
  return buildStringFromPrinter(DpctGlobalInfo::printSubGroup, S, FD);
}

std::string getStringForRegexDefaultQueueAndDevice(HelperFuncType HFT,
                                                   int Index);

std::string DpctGlobalInfo::getStringForRegexReplacement(StringRef MatchedStr) {
  unsigned Index = 0;
  char Method = MatchedStr[RegexPrefix.length()];
  bool HasError =
      MatchedStr.substr(RegexPrefix.length() + 1).consumeInteger(10, Index);
  assert(!HasError && "Must consume an integer");
  (void) HasError;
  // D: device, used for pretty code
  // Q: queue, used for pretty code
  // R: range dim, used for built-in variables (threadIdx.x,...) migration
  // G: range dim, used for cg::thread_block migration
  // C: range dim, used for cub block migration
  // F: free queries function migration, such as this_nd_item, this_group,
  //    this_sub_group.
  switch (Method) {
  case 'R':
    if (auto DFI = getCudaKernelDimDFI(Index)) {
      auto Ptr = MemVarMap::getHeadWithoutPathCompression(&(DFI->getVarMap()));
      if (Ptr && Ptr->Dim == 1) {
        return "0";
      }
    }
    return "2";
  case 'G':
    if (auto DFI = getCudaKernelDimDFI(Index)) {
      auto Ptr = MemVarMap::getHeadWithoutPathCompression(&(DFI->getVarMap()));
      if (Ptr && Ptr->Dim == 1) {
        return "1";
      }
    }
    return "3";
  case 'C':
    if (DpctGlobalInfo::getAssumedNDRangeDim() == 1) {
      return std::to_string(DpctGlobalInfo::getInstance()
                                .getCubPlaceholderIndexMap()[Index]
                                ->getVarMap()
                                .getHeadNodeDim());
    }
    return "3";
  case 'D':
    return getStringForRegexDefaultQueueAndDevice(
        HelperFuncType::HFT_CurrentDevice, Index);
  case 'Q':
    return getStringForRegexDefaultQueueAndDevice(
        HelperFuncType::HFT_DefaultQueue, Index);
  case FreeQueriesInfo::FreeQueriesRegexCh:
    return FreeQueriesInfo::getReplaceString(Index);
  default:
    clang::dpct::DpctDebugs() << "[char] Unexpected value: " << Method << "\n";
    assert(0);
    return MatchedStr.str();
  }
}

const std::string &getDefaultString(HelperFuncType HFT) {
  const static std::string NullString;
  switch (HFT) {
  case clang::dpct::HelperFuncType::HFT_DefaultQueue: {
    const static std::string DefaultQueue =
        MapNames::getDpctNamespace() + "get_default_queue()";
    return DefaultQueue;
  }
  case clang::dpct::HelperFuncType::HFT_CurrentDevice: {
    const static std::string DefaultQueue =
        MapNames::getDpctNamespace() + "get_current_device()";
    return DefaultQueue;
  }
  case clang::dpct::HelperFuncType::HFT_InitValue: {
    return NullString;
  }
  }
  clang::dpct::DpctDebugs()
      << "[HelperFuncType] Unexpected value: "
      << static_cast<std::underlying_type_t<HelperFuncType>>(HFT) << "\n";
  assert(0);
  return NullString;
}

std::string getStringForRegexDefaultQueueAndDevice(HelperFuncType HFT,
                                                   int Index) {
  if (HFT == HelperFuncType::HFT_DefaultQueue ||
      HFT == HelperFuncType::HFT_CurrentDevice) {

    if (DpctGlobalInfo::getDeviceChangedFlag() ||
        !DpctGlobalInfo::getUsingDRYPattern()) {
      return getDefaultString(HFT);
    }

    auto HelperFuncReplInfoIter =
        DpctGlobalInfo::getHelperFuncReplInfoMap().find(Index);
    if (HelperFuncReplInfoIter ==
        DpctGlobalInfo::getHelperFuncReplInfoMap().end())
      return getDefaultString(HFT);

    std::string CounterKey =
        HelperFuncReplInfoIter->second.DeclLocFile + ":" +
        std::to_string(HelperFuncReplInfoIter->second.DeclLocOffset);

    auto TempVariableDeclCounterIter =
        DpctGlobalInfo::getTempVariableDeclCounterMap().find(CounterKey);
    if (TempVariableDeclCounterIter ==
        DpctGlobalInfo::getTempVariableDeclCounterMap().end()) {
      return getDefaultString(HFT);
    }

    // All cases of replacing placeholders:
    // dev_count  queue_count  dev_decl            queue_decl
    // 0          1            /                   get_default_queue
    // 1          0            get_current_device  /
    // 1          1            get_current_device  get_default_queue
    // 2          1            dev_ct1             get_default_queue
    // 1          2            dev_ct1             q_ct1
    // >=2        >=2          dev_ct1             q_ct1
    if (HFT == HelperFuncType::HFT_DefaultQueue) {
      if (!HelperFuncReplInfoIter->second.IsLocationValid ||
          TempVariableDeclCounterIter->second.DefaultQueueCounter <= 1) {
        return getDefaultString(HFT);
      } else {
        return "q_ct1";
      }
    } else if (HFT == HelperFuncType::HFT_CurrentDevice) {
      if (!HelperFuncReplInfoIter->second.IsLocationValid ||
          (TempVariableDeclCounterIter->second.CurrentDeviceCounter <= 1 &&
          TempVariableDeclCounterIter->second.DefaultQueueCounter <= 1)) {
        return getDefaultString(HFT);
      } else {
        return "dev_ct1";
      }
    }
  
  }
  return "";
}

} // namespace dpct
} // namespace clang<|MERGE_RESOLUTION|>--- conflicted
+++ resolved
@@ -558,107 +558,6 @@
     Repls->emplaceIntoReplSet(ReplSet[FilePath]);
 }
 
-<<<<<<< HEAD
-void DpctFileInfo::insertHeader(HeaderType Type) {
-    switch (Type) {
-    case HT_SYCL:
-      return insertHeader(HeaderType::HT_SYCL, FirstIncludeOffset,
-                          "<sycl/sycl.hpp>",
-                          "<" + getCustomMainHelperFileName() + "/" +
-                              getCustomMainHelperFileName() + ".hpp>");
-    case HT_Math:
-      return insertHeader(HeaderType::HT_Math, LastIncludeOffset, "<cmath>");
-    case HT_Algorithm:
-      return insertHeader(HeaderType::HT_Algorithm, LastIncludeOffset,
-                          "<algorithm>");
-    case HT_Complex:
-      return insertHeader(HeaderType::HT_Complex, LastIncludeOffset,
-                          "<complex>");
-    case HT_Functional:
-      return insertHeader(HeaderType::HT_Functional, LastIncludeOffset,
-                          "<functional>");
-    case HT_Thread:
-      return insertHeader(HeaderType::HT_Thread, LastIncludeOffset, "<thread>");
-    case HT_Future:
-      return insertHeader(HeaderType::HT_Future, LastIncludeOffset, "<future>");
-    case HT_Time:
-      return insertHeader(HeaderType::HT_Time, LastIncludeOffset, "<time.h>");
-    case HT_Dnnl:
-      if (this != DpctGlobalInfo::getInstance().getMainFile().get())
-        return DpctGlobalInfo::getInstance().getMainFile()->insertHeader(
-            HT_Dnnl);
-      return insertHeader(HeaderType::HT_Dnnl, FirstIncludeOffset,
-                          "<" + getCustomMainHelperFileName() +
-                              "/dnnl_utils.hpp>");
-    case HT_MKL_Without_Util:
-      return insertHeader(
-          HeaderType::HT_MKL_Without_Util, LastIncludeOffset, "<oneapi/mkl.hpp>");
-    case HT_MKL_BLAS:
-      return insertHeader(
-          HeaderType::HT_MKL_BLAS, LastIncludeOffset, "<oneapi/mkl.hpp>",
-          "<" + getCustomMainHelperFileName() + "/blas_utils.hpp>");
-    case HT_MKL_Solver:
-      return insertHeader(HeaderType::HT_MKL_Solver, LastIncludeOffset,
-                          "<oneapi/mkl.hpp>",
-          "<" + getCustomMainHelperFileName() + "/lapack_utils.hpp>");
-    case HT_MKL_RNG:
-      return insertHeader(HeaderType::HT_MKL_RNG, LastIncludeOffset,
-                          "<oneapi/mkl.hpp>", "<oneapi/mkl/rng/device.hpp>",
-                          "<" + getCustomMainHelperFileName() +
-                              "/rng_utils.hpp>");
-    case HT_MKL_RNG_Without_Util:
-      return insertHeader(HeaderType::HT_MKL_RNG, LastIncludeOffset,
-                          "<oneapi/mkl.hpp>", "<oneapi/mkl/rng/device.hpp>");
-    case HT_MKL_SPBLAS:
-      return insertHeader(
-          HeaderType::HT_MKL_BLAS, LastIncludeOffset, "<oneapi/mkl.hpp>",
-          "<" + getCustomMainHelperFileName() + "/blas_utils.hpp>",
-          "<" + getCustomMainHelperFileName() + "/sparse_utils.hpp>");
-    case HT_MKL_FFT:
-      return insertHeader(
-          HeaderType::HT_MKL_FFT, LastIncludeOffset, "<oneapi/mkl.hpp>",
-          "<" + getCustomMainHelperFileName() + "/fft_utils.hpp>");
-    case HT_Numeric:
-      return insertHeader(HeaderType::HT_Numeric, LastIncludeOffset,
-                          "<numeric>");
-    case HT_Chrono:
-      return insertHeader(HeaderType::HT_Numeric, LastIncludeOffset,
-                          "<chrono>");
-    case HT_DL:
-#ifdef _WIN32
-      return insertHeader(HeaderType::HT_Numeric, LastIncludeOffset,
-                          "<libloaderapi.h>");
-#else
-      return insertHeader(HeaderType::HT_Numeric, LastIncludeOffset,
-                          "<dlfcn.h>");
-#endif
-    case HT_STD_Numeric_Limits:
-      return insertHeader(HeaderType::HT_STD_Numeric_Limits, LastIncludeOffset,
-                          "<limits>");
-    case HT_DPL_Utils:
-      // Because <dpct/dpl_utils.hpp> includes <oneapi/dpl/execution> and
-      // <oneapi/dpl/algorithm>, so we have to make sure that
-      // <oneapi/dpl/execution> and <oneapi/dpl/algorithm> are inserted before
-      // <CL/sycl.hpp>
-      // e.g.
-      // #include <CL/sycl.hpp>
-      // #include <dpct/dpct.hpp>
-      // #include <dpct/dpl_utils.hpp>
-      // ...
-      // This will cause compilation error due to onedpl header dependence
-      // The order we expect is:
-      // e.g.
-      // #include <oneapi/dpl/execution>
-      // #include <oneapi/dpl/algorithm>
-      // #include <CL/sycl.hpp>
-      // #include <dpct/dpct.hpp>
-      // #include <dpct/dpl_utils.hpp>
-      //
-      // We will insert <oneapi/dpl/execution> and <oneapi/dpl/algorithm> at the
-      // begining of the main file
-      DpctGlobalInfo::getInstance().getMainFile()->insertHeader(
-          HT_DPL_Execution);
-=======
 static const std::pair<HeaderType, StringRef> HeaderSpellings[] = {
 #define HEADER(Name, Spelling) {HT_##Name, Spelling},
 #include "HeaderTypes.inc"
@@ -702,7 +601,6 @@
   case HT_DPL_Execution:
   case HT_DPCT_DNNL_Utils:
     if (this != DpctGlobalInfo::getInstance().getMainFile().get())
->>>>>>> 415b536f
       DpctGlobalInfo::getInstance().getMainFile()->insertHeader(
           Type, FirstIncludeOffset);
     concatHeader(OS, getHeaderSpelling(Type));
