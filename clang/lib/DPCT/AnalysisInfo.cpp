--- conflicted
+++ resolved
@@ -321,33 +321,8 @@
   return KernelInfo;
 }
 
-<<<<<<< HEAD
-bool DpctFileInfo::isInRoot() { return DpctGlobalInfo::isInRoot(FilePath); }
-=======
-void DpctGlobalInfo::insertFFTPlanAPIInfo(SourceLocation SL,
-                                          FFTPlanAPIInfo Info) {
-  auto LocInfo = getLocInfo(SL);
-  auto FileInfo = insertFile(LocInfo.first);
-  auto &M = FileInfo->getFFTPlanAPIInfoMap();
-  if (M.find(LocInfo.second) == M.end()) {
-    Info.FilePath = LocInfo.first;
-    M.insert(std::make_pair(LocInfo.second, Info));
-  }
-}
-
-void DpctGlobalInfo::insertFFTExecAPIInfo(SourceLocation SL,
-                                          FFTExecAPIInfo Info) {
-  auto LocInfo = getLocInfo(SL);
-  auto FileInfo = insertFile(LocInfo.first);
-  auto &M = FileInfo->getFFTExecAPIInfoMap();
-  if (M.find(LocInfo.second) == M.end()) {
-    Info.FilePath = LocInfo.first;
-    M.insert(std::make_pair(LocInfo.second, Info));
-  }
-}
-
 bool DpctFileInfo::isInAnalysisScope() { return DpctGlobalInfo::isInAnalysisScope(FilePath); }
->>>>>>> 9ce23f90
+
 // TODO: implement one of this for each source language.
 bool DpctFileInfo::isInCudaPath() {
   return DpctGlobalInfo::isInCudaPath(FilePath);
