--- conflicted
+++ resolved
@@ -1850,7 +1850,6 @@
     }
   }
 }
-<<<<<<< HEAD
 
 void DpctGlobalInfo::postProcess() {
   auto &MSMap = DpctGlobalInfo::getMainSourceFileMap();
@@ -1918,8 +1917,6 @@
   }
 }
 
-=======
->>>>>>> d993c1df
 void DpctGlobalInfo::generateHostCode(
     std::multimap<unsigned int, std::shared_ptr<clang::dpct::ExtReplacement>>
         &ProcessedReplList,
