//===--------------- AnalysisInfo.cpp -------------------------------------===//
//
// Part of the LLVM Project, under the Apache License v2.0 with LLVM Exceptions.
// See https://llvm.org/LICENSE.txt for license information.
// SPDX-License-Identifier: Apache-2.0 WITH LLVM-exception
//
//===----------------------------------------------------------------------===//

#include "AnalysisInfo.h"
#include "Diagnostics.h"
#include "ExprAnalysis.h"
#include "Statics.h"
#include "Utility.h"

#include "clang/AST/DeclTemplate.h"
#include "clang/AST/ExprCXX.h"
#include "clang/ASTMatchers/ASTMatchers.h"
#include "clang/Tooling/Tooling.h"
#include <algorithm>
#include <deque>
#include <fstream>
#include <optional>

#define TYPELOC_CAST(Target) static_cast<const Target &>(TL)

llvm::StringRef getReplacedName(const clang::NamedDecl *D) {
  auto Iter = MapNames::TypeNamesMap.find(D->getQualifiedNameAsString(false));
  if (Iter != MapNames::TypeNamesMap.end()) {
    auto Range = getDefinitionRange(D->getBeginLoc(), D->getEndLoc());
    for (auto ItHeader = Iter->second->Includes.begin();
         ItHeader != Iter->second->Includes.end(); ItHeader++) {
      clang::dpct::DpctGlobalInfo::getInstance().insertHeader(Range.getBegin(),
                                                              *ItHeader);
    }
    return Iter->second->NewName;
  }
  return llvm::StringRef();
}

namespace clang {
extern std::function<bool(SourceLocation)> IsInAnalysisScopeFunc;
extern std::function<unsigned int()> GetRunRound;
extern std::function<void(SourceLocation, unsigned)> RecordTokenSplit;
namespace dpct {
///// global variable definition /////
std::vector<std::pair<HeaderType, std::string>> HeaderSpellings;
static const std::string RegexPrefix = "{{NEEDREPLACE", RegexSuffix = "}}";

///// global function definition /////
void initHeaderSpellings() {
  HeaderSpellings = {
#define HEADER(Name, Spelling) {HT_##Name, Spelling},
#include "HeaderTypes.inc"
  };
}
const std::string &getDefaultString(HelperFuncType HFT) {
  const static std::string NullString;
  switch (HFT) {
  case clang::dpct::HelperFuncType::HFT_DefaultQueue: {
    const static std::string DefaultQueue =
        DpctGlobalInfo::useNoQueueDevice()
            ? DpctGlobalInfo::getGlobalQueueName()
            : buildString(MapNames::getDpctNamespace() + "get_" +
                          DpctGlobalInfo::getDeviceQueueName() + "()");
    return DefaultQueue;
  }
  case clang::dpct::HelperFuncType::HFT_CurrentDevice: {
    const static std::string DefaultDevice =
        DpctGlobalInfo::useNoQueueDevice()
            ? DpctGlobalInfo::getGlobalDeviceName()
            : MapNames::getDpctNamespace() + "get_current_device()";
    return DefaultDevice;
  }
  case clang::dpct::HelperFuncType::HFT_InitValue: {
    return NullString;
  }
  }
  clang::dpct::DpctDebugs()
      << "[HelperFuncType] Unexpected value: "
      << static_cast<std::underlying_type_t<HelperFuncType>>(HFT) << "\n";
  assert(0);
  return NullString;
}
std::string getStringForRegexDefaultQueueAndDevice(HelperFuncType HFT,
                                                   int Index) {
  if (HFT == HelperFuncType::HFT_DefaultQueue ||
      HFT == HelperFuncType::HFT_CurrentDevice) {

    if (DpctGlobalInfo::getDeviceChangedFlag() ||
        !DpctGlobalInfo::getUsingDRYPattern()) {
      return getDefaultString(HFT);
    }

    auto HelperFuncReplInfoIter =
        DpctGlobalInfo::getHelperFuncReplInfoMap().find(Index);
    if (HelperFuncReplInfoIter ==
        DpctGlobalInfo::getHelperFuncReplInfoMap().end()) {
      return getDefaultString(HFT);
    }

    std::string CounterKey =
        HelperFuncReplInfoIter->second.DeclLocFile.getCanonicalPath().str() +
        ":" + std::to_string(HelperFuncReplInfoIter->second.DeclLocOffset);

    auto TempVariableDeclCounterIter =
        DpctGlobalInfo::getTempVariableDeclCounterMap().find(CounterKey);
    if (TempVariableDeclCounterIter ==
        DpctGlobalInfo::getTempVariableDeclCounterMap().end()) {
      return getDefaultString(HFT);
    }

    return TempVariableDeclCounterIter->second
        .PlaceholderStr[static_cast<int>(HFT)];
  }
  return "";
}
template <class T>
void removeDuplicateVar(GlobalMap<T> &VarMap,
                        std::unordered_set<std::string> &VarNames) {
  auto Itr = VarMap.begin();
  while (Itr != VarMap.end()) {
    if (VarNames.find(Itr->second->getName()) == VarNames.end()) {
      VarNames.insert(Itr->second->getName());
      ++Itr;
    } else {
      Itr = VarMap.erase(Itr);
    }
  }
}
template <class CallT>
bool deduceTemplateArguments(const CallT *C, const FunctionTemplateDecl *FTD,
                             std::vector<TemplateArgumentInfo> &TAIList) {
  if (!FTD)
    return false;

  if (!DpctGlobalInfo::isInAnalysisScope(FTD->getBeginLoc()))
    return false;
  auto &TemplateParmsList = *FTD->getTemplateParameters();
  if (TAIList.size() == TemplateParmsList.size())
    return true;

  TAIList.resize(TemplateParmsList.size());

  auto ArgItr = C->arg_begin();
  auto ParmItr = FTD->getTemplatedDecl()->param_begin();
  while (ArgItr != C->arg_end() &&
         ParmItr != FTD->getTemplatedDecl()->param_end()) {
    deduceTemplateArgument(TAIList, *ArgItr, *ParmItr);
    ++ArgItr;
    ++ParmItr;
  }
  for (size_t i = 0; i < TAIList.size(); ++i) {
    auto &Arg = TAIList[i];
    if (!Arg.isNull())
      continue;
    auto TemplateParm = TemplateParmsList.getParam(i);
    if (auto TTPD = dyn_cast<TemplateTypeParmDecl>(TemplateParm)) {
      if (TTPD->hasDefaultArgument())
        Arg.setAsType(TTPD->getDefaultArgumentInfo()->getTypeLoc());
    } else if (auto NTTPD = dyn_cast<NonTypeTemplateParmDecl>(TemplateParm)) {
      if (NTTPD->hasDefaultArgument())
        Arg.setAsNonType(NTTPD->getDefaultArgument());
    }
  }
  return false;
}

template <class CallT>
bool deduceTemplateArguments(const CallT *C, const FunctionDecl *FD,
                             std::vector<TemplateArgumentInfo> &TAIList) {
  if (FD)
    return deduceTemplateArguments(C, FD->getPrimaryTemplate(), TAIList);
  return false;
}

template <class CallT>
bool deduceTemplateArguments(const CallT *C, const NamedDecl *ND,
                             std::vector<TemplateArgumentInfo> &TAIList) {
  if (!ND)
    return false;
  if (auto FTD = dyn_cast<FunctionTemplateDecl>(ND)) {
    return deduceTemplateArguments(C, FTD, TAIList);
  } else if (auto FD = dyn_cast<FunctionDecl>(ND)) {
    return deduceTemplateArguments(C, FD, TAIList);
  } else if (auto UD = dyn_cast<UsingShadowDecl>(ND)) {
    return deduceTemplateArguments(C, UD->getUnderlyingDecl(), TAIList);
  }
  return false;
}
SourceLocation getActualInsertLocation(SourceLocation InsertLoc,
                                       const SourceManager &SM,
                                       const LangOptions &LO) {
  do {
    if (InsertLoc.isFileID())
      return InsertLoc;

    if (SM.isAtEndOfImmediateMacroExpansion(InsertLoc.getLocWithOffset(
            Lexer::MeasureTokenLength(SM.getSpellingLoc(InsertLoc), SM, LO)))) {
      // If InsertLoc is at the end of macro definition, continue to find
      // immediate expansion. example: #define BBB int bbb #define CALL foo(int
      // aaa, BBB) The insert location should be at the end of BBB instead of
      // the end of bbb.
      InsertLoc = SM.getImmediateExpansionRange(InsertLoc).getBegin();
    } else if (SM.isMacroArgExpansion(InsertLoc)) {
      // If is macro argument, continue to find if argument is macro or written
      // code.
      // example:
      // #define BBB int b, int c = 0
      // #define CALL(x) foo(int aaa, x)
      // CALL(BBB)
      InsertLoc = SM.getImmediateSpellingLoc(InsertLoc);
    } else {
      // Else return insert location directly,
      return InsertLoc;
    }
  } while (true);

  return InsertLoc;
}
template <class TargetType>
std::shared_ptr<TargetType> makeTextureObjectInfo(const ValueDecl *D,
                                                  bool IsKernelCall) {
  if (IsKernelCall) {
    if (auto VD = dyn_cast<VarDecl>(D)) {
      return std::make_shared<TargetType>(VD);
    }
  } else if (auto PVD = dyn_cast<ParmVarDecl>(D)) {
    return std::make_shared<TargetType>(PVD);
  }
  return std::shared_ptr<TargetType>();
}
bool isModuleFunction(const FunctionDecl *FD) {
  auto &SM = DpctGlobalInfo::getSourceManager();
  return FD->getLanguageLinkage() == CLanguageLinkage &&
         FD->hasAttr<CUDAGlobalAttr>() &&
         DpctGlobalInfo::getModuleFiles().find(
             DpctGlobalInfo::getLocInfo(SM.getExpansionLoc(FD->getBeginLoc()))
                 .first) != DpctGlobalInfo::getModuleFiles().end();
}
void processTypeLoc(const TypeLoc &TL, ExprAnalysis &EA,
                    const SourceManager &SM) {
  EA.analyze(TL);
  if (EA.hasReplacement()) {
    DpctGlobalInfo::getInstance().addReplacement(
        std::make_shared<ExtReplacement>(SM, &TL, EA.getReplacedString(),
                                         nullptr));
  }
}
const DeclRefExpr *getAddressedRef(const Expr *E) {
  E = E->IgnoreImplicitAsWritten();
  if (auto DRE = dyn_cast<DeclRefExpr>(E)) {
    if (DRE->getDecl()->getKind() == Decl::Function) {
      return DRE;
    }
  } else if (auto Paren = dyn_cast<ParenExpr>(E)) {
    return getAddressedRef(Paren->getSubExpr());
  } else if (auto Cast = dyn_cast<CastExpr>(E)) {
    return getAddressedRef(Cast->getSubExprAsWritten());
  } else if (auto UO = dyn_cast<UnaryOperator>(E)) {
    if (UO->getOpcode() == UO_AddrOf) {
      return getAddressedRef(UO->getSubExpr());
    }
  }
  return nullptr;
}

///// class FreeQueriesInfo /////
class FreeQueriesInfo {
public:
  enum FreeQueriesKind {
    NdItem = 0,
    Group,
    SubGroup,
    End,
  };
  static constexpr char FreeQueriesRegexCh = 'F';

private:
  static constexpr unsigned KindBits = 4;
  static constexpr unsigned KindMask = (1 << KindBits) - 1;
  static constexpr unsigned MacroShiftBits = KindBits;
  static constexpr unsigned MacroMask = 1 << MacroShiftBits;
  static constexpr unsigned IndexShiftBits = MacroShiftBits + 1;

private:
  struct FreeQueriesNames {
    std::string NonFreeQueriesName;
    std::string FreeQueriesFuncName;
    std::string ExtraVariableName;
  };
  struct MacroInfo {
    clang::tooling::UnifiedPath FilePath;
    unsigned Offset;
    unsigned Dimension = 0;
    std::vector<unsigned> Infos;
  };
  static std::vector<std::shared_ptr<FreeQueriesInfo>> InfoList;
  static std::vector<std::shared_ptr<MacroInfo>> MacroInfos;

  clang::tooling::UnifiedPath FilePath;
  unsigned ExtraDeclLoc = 0;
  unsigned Counter[FreeQueriesKind::End] = {0};
  std::string Indent;
  std::string NL;
  std::shared_ptr<DeviceFunctionInfo> FuncInfo;
  unsigned Dimension = 3;
  std::set<unsigned> Refs;
  unsigned Idx = 0;

  static const FreeQueriesNames &getNames(FreeQueriesKind);
  static std::shared_ptr<FreeQueriesInfo> getInfo(const FunctionDecl *);
  static void printFreeQueriesFunctionName(llvm::raw_ostream &OS,
                                           FreeQueriesKind K,
                                           unsigned Dimension) {
    OS << getNames(K).FreeQueriesFuncName;
    if (K != FreeQueriesKind::SubGroup) {
      OS << '<';
      if (Dimension) {
        OS << Dimension;
      } else {
        OS << "dpct_placeholder /* Fix the dimension manually */";
      }
      OS << '>';
    }
    OS << "()";
  }
  static FreeQueriesKind getKind(unsigned Num) {
    return static_cast<FreeQueriesKind>(Num & KindMask);
  }
  static unsigned getIndex(unsigned Num) { return Num >> IndexShiftBits; }
  static bool isMacro(unsigned Num) { return Num & MacroMask; }
  static unsigned getRegexNum(unsigned Idx, bool IsMacro,
                              FreeQueriesKind Kind) {
    return static_cast<unsigned>((Idx << IndexShiftBits) |
                                 (IsMacro * MacroMask) | (Kind & KindMask));
  }

  void emplaceExtraDecl();
  void printImmediateText(llvm::raw_ostream &, SourceLocation, FreeQueriesKind);
  std::string getReplaceString(FreeQueriesKind K);

public:
  static void reset() {
    InfoList.clear();
    MacroInfos.clear();
  }
  template <class Node>
  static void printImmediateText(llvm::raw_ostream &, const Node *,
                                 const FunctionDecl *, FreeQueriesKind);
  static void buildInfo() {
    for (auto &Info : InfoList)
      Info->emplaceExtraDecl();
    for (auto &Info : MacroInfos) {
      Info->Dimension = InfoList[Info->Infos.front()]->Dimension;
      for (auto Idx : Info->Infos) {
        if (Info->Dimension != InfoList[Idx]->Dimension) {
          Info->Dimension = 0;
          DiagnosticsUtils::report(Info->FilePath, Info->Offset,
                                   Diagnostics::FREE_QUERIES_DIMENSION, true,
                                   false);
          break;
        }
      }
    }
  }
  static std::string getReplaceString(unsigned Num);

  FreeQueriesInfo() = default;
};
///// class RnnBackwardFuncInfoBuilder /////
class RnnBackwardFuncInfoBuilder {
  std::vector<RnnBackwardFuncInfo> &RBFuncInfo;
  std::vector<RnnBackwardFuncInfo> ValidBackwardDataFuncInfo;
  std::vector<RnnBackwardFuncInfo> ValidBackwardWeightFuncInfo;
  std::vector<std::shared_ptr<ExtReplacement>> Repls;
  using InfoIter = std::vector<RnnBackwardFuncInfo>::iterator;

public:
  RnnBackwardFuncInfoBuilder(std::vector<RnnBackwardFuncInfo> &Infos)
      : RBFuncInfo(Infos){};
  // This function check if the RNN function input referenced between
  // backwarddata and backwardweight functiona call.
  bool isInputNotChanged(InfoIter Data, InfoIter Weight) {
    for (auto &RnnInput : Data->RnnInputDeclLoc) {
      auto &RnnInputRefs =
          DpctGlobalInfo::getRnnInputMap()[RnnInput][Data->FilePath];
      for (auto &RnnInputRef : RnnInputRefs) {
        if ((RnnInputRef > (Data->Offset + Data->Length - 1)) &&
            RnnInputRef < Weight->Offset) {
          return false;
        }
      }
    }
    return true;
  }
  // This function check if the backwarddata and backwardweight function
  // call have same input.
  bool isInputSame(InfoIter Data, InfoIter Weight) {
    for (unsigned InputIndex = 0; InputIndex < 3; InputIndex++) {
      if (Data->RnnInputDeclLoc[InputIndex] !=
          Weight->RnnInputDeclLoc[InputIndex]) {
        return false;
      }
    }
    return true;
  }
  // This function check if the backwarddata and backwardweight function in
  // the same scope and backwardweight called after backwarddata.
  // For example, function will return ture for pattern in following pseudo
  // code:
  //   if(...) {
  //     backwarddata(...);
  //     ..
  //     backwardweight(...);
  //   }
  bool isValidScopeAndOrder(InfoIter Data, InfoIter Weight) {
    return !((Data->CompoundLoc != Weight->CompoundLoc) &&
             (Data->Offset >= Weight->Offset));
  }
  void build() {
    if (RBFuncInfo.empty()) {
      return;
    }
    for (auto &Info : RBFuncInfo) {
      if (Info.isDataGradient) {
        ValidBackwardDataFuncInfo.emplace_back(Info);
      } else {
        ValidBackwardWeightFuncInfo.emplace_back(Info);
      }
    }
    std::vector<int> WeightPairdFlag(ValidBackwardWeightFuncInfo.size(), 0);
    auto DataBegin = ValidBackwardDataFuncInfo.begin();
    auto DataEnd = ValidBackwardDataFuncInfo.end();
    auto WeightBegin = ValidBackwardWeightFuncInfo.begin();
    auto WeightEnd = ValidBackwardWeightFuncInfo.end();
    for (auto DataIter = DataBegin; DataIter != DataEnd; DataIter++) {
      bool DataPaired = false;
      for (auto WeightIter = WeightBegin; WeightIter != WeightEnd;
           WeightIter++) {
        if (isInputNotChanged(DataIter, WeightIter) &&
            isInputSame(DataIter, WeightIter) &&
            isValidScopeAndOrder(DataIter, WeightIter)) {
          DataPaired = true;
          WeightPairdFlag[WeightIter - WeightBegin] = 1;
          auto Repl = generateReplacement(DataIter, WeightIter);
          Repls.insert(Repls.end(), Repl.begin(), Repl.end());
          break;
        }
      }
      if (!DataPaired) {
        DiagnosticsUtils::report(DataIter->FilePath, DataIter->Offset,
                                 Diagnostics::API_NOT_MIGRATED, true, false,
                                 "cudnnRNNBackwardData_v8");
      }
    }
    for (auto WeightIter = WeightBegin; WeightIter != WeightEnd; WeightIter++) {
      if (!WeightPairdFlag[WeightIter - WeightBegin]) {
        DiagnosticsUtils::report(WeightIter->FilePath, WeightIter->Offset,
                                 Diagnostics::API_NOT_MIGRATED, true, false,
                                 "cudnnRNNBackwardWeights_v8");
      }
    }
  }
  std::vector<std::shared_ptr<ExtReplacement>> getReplacement() {
    return Repls;
  }
  std::vector<std::shared_ptr<ExtReplacement>>
  generateReplacement(InfoIter Data, InfoIter Weight) {
    std::vector<std::shared_ptr<ExtReplacement>> Repls;
    std::ostringstream DataRepl, WeightRepl;
    RnnBackwardFuncInfo &DataFuncInfo = *Data;
    RnnBackwardFuncInfo &WeightFuncInfo = *Weight;
    requestFeature(HelperFeatureEnum::device_ext);
    Diagnostics WarningType;
    if (WeightFuncInfo.isAssigned) {
      WarningType = Diagnostics::FUNC_CALL_REMOVED_0;
      WeightRepl << "0";
    } else {
      WarningType = Diagnostics::FUNC_CALL_REMOVED;
    }
    DiagnosticsUtils::report(
        WeightFuncInfo.FilePath, WeightFuncInfo.Offset, WarningType, true,
        false, "cudnnRNNBackwardWeights_v8",
        "this call and cudnnRNNBackwardData_v8 are migrated to a single "
        "function call async_rnn_backward");

    if (DataFuncInfo.isAssigned) {
      DataRepl << "DPCT_CHECK_ERROR(";
      requestFeature(HelperFeatureEnum::device_ext);
    }
    DataRepl << DataFuncInfo.FuncArgs[0] << ".async_rnn_backward("
             << DataFuncInfo.FuncArgs[1];
    // Combine 21 args from backwarddata and 2 args from backwardweight
    // into args of async_rnn_backward.
    for (unsigned int index = 3; index <= 21; index++) {
      DataRepl << ", " << DataFuncInfo.FuncArgs[index];
      if (index == 6) {
        DataRepl << ", " << WeightFuncInfo.FuncArgs[0];
      } else if (index == 17) {
        DataRepl << ", " << WeightFuncInfo.FuncArgs[1];
      }
    }
    if (DataFuncInfo.isAssigned) {
      DataRepl << "))";
    } else {
      DataRepl << ")";
    }
    Repls.emplace_back(std::make_shared<ExtReplacement>(
        DataFuncInfo.FilePath, DataFuncInfo.Offset, DataFuncInfo.Length,
        DataRepl.str(), nullptr));
    Repls.emplace_back(std::make_shared<ExtReplacement>(
        WeightFuncInfo.FilePath, WeightFuncInfo.Offset, WeightFuncInfo.Length,
        WeightRepl.str(), nullptr));

    return Repls;
  }
};
///// class EventSyncTypeInfo /////
void EventSyncTypeInfo::buildInfo(clang::tooling::UnifiedPath FilePath,
                                  unsigned int Offset) {
  if (NeedReport)
    DiagnosticsUtils::report(FilePath, Offset,
                             Diagnostics::NOERROR_RETURN_COMMA_OP, true, false);

  if (IsAssigned && ReplText.empty()) {
    ReplText = "0";
  }

  DpctGlobalInfo::getInstance().addReplacement(std::make_shared<ExtReplacement>(
      FilePath, Offset, Length, ReplText, nullptr));
}
///// class TimeStubTypeInfo /////
void TimeStubTypeInfo::buildInfo(clang::tooling::UnifiedPath FilePath,
                                 unsigned int Offset, bool isReplTxtWithSB) {
  if (isReplTxtWithSB)
    DpctGlobalInfo::getInstance().addReplacement(
        std::make_shared<ExtReplacement>(FilePath, Offset, Length, StrWithSB,
                                         nullptr));
  else
    DpctGlobalInfo::getInstance().addReplacement(
        std::make_shared<ExtReplacement>(FilePath, Offset, Length, StrWithoutSB,
                                         nullptr));
}
///// class BuiltinVarInfo /////
void BuiltinVarInfo::buildInfo(clang::tooling::UnifiedPath FilePath,
                               unsigned int Offset, unsigned int ID) {
  std::string R = Repl + std::to_string(ID) + ")";
  DpctGlobalInfo::getInstance().addReplacement(
      std::make_shared<ExtReplacement>(FilePath, Offset, Len, R, nullptr));
}

///// class ParameterStream /////
ParameterStream &ParameterStream::operator<<(const std::string &InputParamStr) {
  if (InputParamStr.size() == 0) {
    return *this;
  }

  if (!FormatInformation.EnableFormat) {
    // append the string directly
    Str = Str + InputParamStr;
    return *this;
  }

  if (FormatInformation.IsAllParamsOneLine) {
    // all parameters are in one line
    Str = Str + ", " + InputParamStr;
    return *this;
  }

  if (FormatInformation.IsEachParamNL) {
    // each parameter is in a single line
    Str = Str + "," + getNL() + FormatInformation.NewLineIndentStr +
          InputParamStr;
    return *this;
  }

  // parameters will be inserted in one line unless the line length > column
  // limit.
  if (FormatInformation.CurrentLength + 2 + (int)InputParamStr.size() <=
      ColumnLimit) {
    Str = Str + ", " + InputParamStr;
    FormatInformation.CurrentLength =
        FormatInformation.CurrentLength + 2 + InputParamStr.size();
    return *this;
  } else {
    Str = Str + std::string(",") + getNL() +
          FormatInformation.NewLineIndentStr + InputParamStr;
    FormatInformation.CurrentLength =
        FormatInformation.NewLineIndentLength + InputParamStr.size();
    return *this;
  }
}
ParameterStream &ParameterStream::operator<<(int InputInt) {
  return *this << std::to_string(InputInt);
}
///// class DpctFileInfo /////
void DpctFileInfo::buildReplacements() {
  if (!isInAnalysisScope())
    return;

  if (FilePath.getCanonicalPath().empty())
    return;
  // Traverse all the global variables stored one by one to check if its name
  // is same with normal global variable's name in host side, if the one is
  // found, postfix "_ct" is added to this __constant__ symbol's name.
  std::unordered_map<unsigned int, std::string> ReplUpdated;
  for (const auto &Entry : MemVarMap) {
    if (Entry.second->isIgnore())
      continue;

    auto Name = Entry.second->getName();
    auto &GlobalVarNameSet = dpct::DpctGlobalInfo::getGlobalVarNameSet();
    if (GlobalVarNameSet.find(Name) != end(GlobalVarNameSet)) {
      Entry.second->setName(Name + "_ct");
    }

    std::string Repl = Entry.second->getDeclarationReplacement(nullptr);
    auto FilePath = Entry.second->getFilePath();
    auto Offset = Entry.second->getNewConstVarOffset();
    auto Length = Entry.second->getNewConstVarLength();

    auto &ReplText = ReplUpdated[Offset];
    if (!ReplText.empty()) {
      ReplText += getNL() + Repl;
    } else {
      ReplText = Repl;
    }

    auto R = std::make_shared<ExtReplacement>(FilePath, Offset, Length,
                                              ReplText, nullptr);

    addReplacement(R);
  }

  for (auto &Kernel : KernelMap)
    Kernel.second->addReplacements();

  for (auto &BuiltinVar : BuiltinVarInfoMap) {
    auto Ptr = MemVarMap::getHeadWithoutPathCompression(
        &(BuiltinVar.second.DFI->getVarMap()));
    if (DpctGlobalInfo::getAssumedNDRangeDim() == 1 && Ptr) {
      unsigned int ID = (Ptr->Dim == 1) ? 0 : 2;
      BuiltinVar.second.buildInfo(FilePath, BuiltinVar.first, ID);
    } else {
      BuiltinVar.second.buildInfo(FilePath, BuiltinVar.first, 2);
    }
  }

  for (auto &AtomicInfo : AtomicMap) {
    if (std::get<2>(AtomicInfo.second))
      DiagnosticsUtils::report(getFilePath(), std::get<0>(AtomicInfo.second),
                               Diagnostics::API_NOT_OCCURRED_IN_AST, true, true,
                               std::get<1>(AtomicInfo.second));
  }

  for (auto &DescInfo : EventSyncTypeMap) {
    DescInfo.second.buildInfo(FilePath, DescInfo.first);
  }

  const auto &TimeStubBounds = getTimeStubBounds();
  if (TimeStubBounds.empty()) {
    for (auto &DescInfo : TimeStubTypeMap) {
      DescInfo.second.buildInfo(FilePath, DescInfo.first,
                                /*bool isReplTxtWithSB*/ true);
    }
  } else {
    for (auto &DescInfo : TimeStubTypeMap) {
      bool isReplTxtWithSB = isReplTxtWithSubmitBarrier(DescInfo.first);
      DescInfo.second.buildInfo(FilePath, DescInfo.first, isReplTxtWithSB);
    }
  }

  buildRnnBackwardFuncInfo();

  // insert header file of user defined rules
  std::string InsertHeaderStr;
  llvm::raw_string_ostream HeaderOS(InsertHeaderStr);
  if (!InsertedHeaders.empty()) {
    HeaderOS << getNL();
  }
  for (auto &HeaderStr : InsertedHeaders) {
    if (HeaderStr[0] != '<' && HeaderStr[0] != '"') {
      HeaderStr = "\"" + HeaderStr + "\"";
    }
    HeaderOS << "#include " << HeaderStr << getNL();
  }
  HeaderOS.flush();
  insertHeader(std::move(InsertHeaderStr), LastIncludeOffset);

  FreeQueriesInfo::buildInfo();

  // This loop need to be put at the end of DpctFileInfo::buildReplacements.
  // In addReplacement() the insertHeader() may be invoked, so the size of
  // vector IncludeDirectiveInsertions may increase.
  // So here cannot use for loop like "for(auto e : vec)" since the iterator may
  // be invalid due to the allocation of new storage.
  for (size_t I = 0, End = IncludeDirectiveInsertions.size(); I < End; I++) {
    auto IncludeDirective = IncludeDirectiveInsertions[I];
    bool IsInExternC = false;
    unsigned int NewInsertLocation = 0;
    for (auto &ExternCRange : ExternCRanges) {
      if (IncludeDirective->getOffset() >= ExternCRange.first &&
          IncludeDirective->getOffset() <= ExternCRange.second) {
        IsInExternC = true;
        NewInsertLocation = ExternCRange.first;
        break;
      }
    }
    if (IsInExternC) {
      IncludeDirective->setOffset(NewInsertLocation);
    }
    addReplacement(IncludeDirective);
    // Update the End since the size may be changed.
    End = IncludeDirectiveInsertions.size();
  }
}
void DpctFileInfo::setKernelCallDim() {
  for (auto &Kernel : KernelMap)
    Kernel.second->setKernelCallDim();
}
void DpctFileInfo::setKernelDim() {
  for (auto &DeviceFunc : FuncMap) {
    auto Info = DeviceFunc.second->getFuncInfo();
    if (Info->isKernel() && !Info->isKernelInvoked()) {
      Info->getVarMap().Dim = 3;
    }
  }
}
void DpctFileInfo::buildUnionFindSet() {
  for (auto &Kernel : KernelMap)
    Kernel.second->buildUnionFindSet();
}
void DpctFileInfo::buildUnionFindSetForUncalledFunc() {
  for (auto &DeviceFunc : FuncMap) {
    auto Info = DeviceFunc.second->getFuncInfo();
    Info->buildInfo();
    constructUnionFindSetRecursively(Info);
  }
}
void DpctFileInfo::buildKernelInfo() {
  for (auto &Kernel : KernelMap)
    Kernel.second->buildInfo();

  for (auto &D : FuncMap) {
    if (auto I = D.second->getFuncInfo())
      I->buildInfo();
  }
}
void DpctFileInfo::buildRnnBackwardFuncInfo() {
  RnnBackwardFuncInfoBuilder Builder(RBFuncInfo);
  Builder.build();
  for (auto &Repl : Builder.getReplacement()) {
    addReplacement(Repl);
  }
}
void DpctFileInfo::postProcess() {
  if (!isInAnalysisScope())
    return;
  for (auto &D : FuncMap)
    D.second->emplaceReplacement();
  if (!Repls->empty()) {
    Repls->postProcess();
    if (DpctGlobalInfo::getRunRound() == 0) {
      DpctGlobalInfo::getInstance().cacheFileRepl(FilePath, Repls);
    }
  }
}
void DpctFileInfo::emplaceReplacements(
    std::map<clang::tooling::UnifiedPath, tooling::Replacements> &ReplSet) {
  if (!Repls->empty())
    Repls->emplaceIntoReplSet(ReplSet[FilePath]);
}
void DpctFileInfo::addReplacement(std::shared_ptr<ExtReplacement> Repl) {
  if (Repl->getLength() == 0 && Repl->getReplacementText().empty())
    return;
  Repls->addReplacement(Repl);
}
bool DpctFileInfo::isInAnalysisScope() {
  return DpctGlobalInfo::isInAnalysisScope(FilePath);
}
void DpctFileInfo::setFileEnterOffset(unsigned Offset) {
  if (!HasInclusionDirective) {
    FirstIncludeOffset = Offset;
    LastIncludeOffset = Offset;
  }
}
void DpctFileInfo::setFirstIncludeOffset(unsigned Offset) {
  if (!HasInclusionDirective) {
    FirstIncludeOffset = Offset;
    LastIncludeOffset = Offset;
    HasInclusionDirective = true;
  }
}
void DpctFileInfo::concatHeader(llvm::raw_string_ostream &OS) {}
template <class FirstT, class... Args>
void DpctFileInfo::concatHeader(llvm::raw_string_ostream &OS, FirstT &&First,
                                Args &&...Arguments) {
  appendString(OS, "#include ", std::forward<FirstT>(First), getNL());
  concatHeader(OS, std::forward<Args>(Arguments)...);
}
std::optional<HeaderType> DpctFileInfo::findHeaderType(StringRef Header) {
  auto Pos = llvm::find_if(
      HeaderSpellings, [=](const std::pair<HeaderType, StringRef> &p) -> bool {
        return p.second == Header;
      });
  if (Pos == std::end(HeaderSpellings))
    return std::nullopt;
  return Pos->first;
}
StringRef DpctFileInfo::getHeaderSpelling(HeaderType Value) {
  if (Value < NUM_HEADERS)
    return HeaderSpellings[Value].second;

  // Only assertion in debug
  assert(false && "unknown HeaderType");
  return "";
}
void DpctFileInfo::insertHeader(HeaderType Type, unsigned Offset) {
  if (Type == HT_DPL_Algorithm || Type == HT_DPL_Execution ||
      Type == HT_DPCT_DNNL_Utils) {
    if (this != DpctGlobalInfo::getInstance().getMainFile().get())
      DpctGlobalInfo::getInstance().getMainFile()->insertHeader(
          Type, FirstIncludeOffset);
  }
  if (HeaderInsertedBitMap[Type])
    return;
  HeaderInsertedBitMap[Type] = true;
  std::string ReplStr;
  llvm::raw_string_ostream OS(ReplStr);

  switch (Type) {
  // The #include of <oneapi/dpl/execution> and <oneapi/dpl/algorithm> were
  // previously added here.  However, due to some unfortunate include
  // dependencies introduced with the PSTL/TBB headers from the gcc-9.3.0
  // include files, those two headers must now be included before the
  // <sycl/sycl.hpp> are included, so the FileInfo is set to hold a boolean
  // that'll indicate whether to insert them when the #include <sycl/sycl.cpp>
  // is added later
  case HT_DPL_Algorithm:
  case HT_DPL_Execution:
  case HT_DPCT_DNNL_Utils:
    concatHeader(OS, getHeaderSpelling(Type));
    return insertHeader(OS.str(), FirstIncludeOffset,
                        InsertPosition::IP_AlwaysLeft);
  case HT_SYCL:
    if (DpctGlobalInfo::getEnablepProfilingFlag())
      OS << "#define DPCT_PROFILING_ENABLED" << getNL();
    if (DpctGlobalInfo::getUsmLevel() == UsmLevel::UL_None)
      OS << "#define DPCT_USM_LEVEL_NONE" << getNL();
    if (!RTVersionValue.empty())
      OS << "#define DPCT_COMPAT_RT_VERSION " << RTVersionValue << getNL();
    if (!CCLVerValue.empty())
      OS << "#define DPCT_COMPAT_CCL_VERSION " << CCLVerValue << getNL();
    concatHeader(OS, getHeaderSpelling(Type));
    concatHeader(OS, getHeaderSpelling(HT_DPCT_Dpct));
    HeaderInsertedBitMap[HT_DPCT_Dpct] = true;
    if (!DpctGlobalInfo::getExplicitNamespaceSet().count(
            ExplicitNamespace::EN_DPCT) ||
        DpctGlobalInfo::isDPCTNamespaceTempEnabled()) {
      OS << "using namespace dpct;" << getNL();
    }
    if (!DpctGlobalInfo::getExplicitNamespaceSet().count(
            ExplicitNamespace::EN_SYCL) &&
        !DpctGlobalInfo::getExplicitNamespaceSet().count(
            ExplicitNamespace::EN_CL)) {
      OS << "using namespace sycl;" << getNL();
    }
    if (DpctGlobalInfo::useNoQueueDevice()) {
      static bool Flag = true;
      auto SourceFileType = GetSourceFileType(getFilePath());
      if (Flag && (SourceFileType == SPT_CudaSource ||
                   SourceFileType == SPT_CppSource)) {
        OS << MapNames::getClNamespace() << "device "
           << DpctGlobalInfo::getGlobalDeviceName()
           << "(sycl::default_selector_v);" << getNL();
        // Now the UsmLevel must not be UL_None here.
        OS << MapNames::getClNamespace() << "queue "
           << DpctGlobalInfo::getGlobalQueueName() << "("
           << DpctGlobalInfo::getGlobalDeviceName() << ", "
           << MapNames::getClNamespace() << "property_list{"
           << MapNames::getClNamespace() << "property::queue::in_order()";
        if (DpctGlobalInfo::getEnablepProfilingFlag()) {
          OS << ", " << MapNames::getClNamespace()
             << "property::queue::enable_profiling()";
        }
        OS << "});" << getNL();
        Flag = false;
      } else {
        OS << "extern " << MapNames::getClNamespace() << "device "
           << DpctGlobalInfo::getGlobalDeviceName() << ";" << getNL();
        // Now the UsmLevel must not be UL_None here.
        OS << "extern " << MapNames::getClNamespace() << "queue "
           << DpctGlobalInfo::getGlobalQueueName() << ";" << getNL();
      }
    }
    return insertHeader(OS.str(), FirstIncludeOffset, InsertPosition::IP_Left);

  // Because <dpct/dpl_utils.hpp> includes <oneapi/dpl/execution> and
  // <oneapi/dpl/algorithm>, so we have to make sure that
  // <oneapi/dpl/execution> and <oneapi/dpl/algorithm> are inserted before
  // <sycl/sycl.hpp>
  // e.g.
  // #include <sycl/sycl.hpp>
  // #include <dpct/dpct.hpp>
  // #include <dpct/dpl_utils.hpp>
  // ...
  // This will cause compilation error due to onedpl header dependence
  // The order we expect is:
  // e.g.
  // #include <oneapi/dpl/execution>
  // #include <oneapi/dpl/algorithm>
  // #include <sycl/sycl.hpp>
  // #include <dpct/dpct.hpp>
  // #include <dpct/dpl_utils.hpp>
  //
  // We will insert <oneapi/dpl/execution> and <oneapi/dpl/algorithm> at the
  // begining of the main file
  case HT_DPCT_DPL_Utils:
    insertHeader(HT_DPL_Execution);
    insertHeader(HT_DPL_Algorithm);
    break;
  case HT_MKL_RNG:
    insertHeader(HT_MKL_Mkl);
    break;
  default:
    break;
  }

  if (Offset != FirstIncludeOffset)
    OS << getNL();
  concatHeader(OS, getHeaderSpelling(Type));
  return insertHeader(OS.str(), LastIncludeOffset, InsertPosition::IP_Right);
}
void DpctFileInfo::insertHeader(HeaderType Type) {
  switch (Type) {
#define HEADER(Name, Spelling)                                                 \
  case HT_##Name:                                                              \
    return insertHeader(HT_##Name, LastIncludeOffset);
#include "HeaderTypes.inc"
  default:
    return;
  }
}
const DpctFileInfo::SourceLineInfo &
DpctFileInfo::getLineInfo(unsigned LineNumber) {
  if (!LineNumber || LineNumber > Lines.size()) {
    llvm::dbgs() << "[DpctFileInfo::getLineInfo] illegal line number "
                 << LineNumber;
    static SourceLineInfo InvalidLine;
    return InvalidLine;
  }
  return Lines[--LineNumber];
}
void DpctFileInfo::setLineRange(ExtReplacements::SourceLineRange &LineRange,
                                std::shared_ptr<ExtReplacement> Repl) {
  unsigned Begin = Repl->getOffset();
  unsigned End = Begin + Repl->getLength();

  // Update original code range embedded in the migrated code
  auto &Map = getFuncDeclRangeMap();
  for (auto &Entry : Map) {
    for (auto &Range : Entry.second) {
      if (Begin >= Range.first && End <= Range.second) {
        Begin = Range.first;
        End = Range.second;
      }
    }
  }

  auto &BeginLine = getLineInfoFromOffset(Begin);
  auto &EndLine = getLineInfoFromOffset(End);
  LineRange.SrcBeginLine = BeginLine.Number;
  LineRange.SrcBeginOffset = BeginLine.Offset;
  if (EndLine.Offset == End)
    LineRange.SrcEndLine = EndLine.Number - 1;
  else
    LineRange.SrcEndLine = EndLine.Number;
}
void DpctFileInfo::insertIncludedFilesInfo(std::shared_ptr<DpctFileInfo> Info) {
  auto Iter = IncludedFilesInfoSet.find(Info);
  if (Iter == IncludedFilesInfoSet.end()) {
    IncludedFilesInfoSet.insert(Info);
  }
}

bool DpctFileInfo::isReplTxtWithSubmitBarrier(unsigned Offset) {
  bool ReplTxtWithSB = true;
  for (const auto &Entry : TimeStubBounds) {
    size_t Begin = Entry.first;
    size_t End = Entry.second;
    if (Offset >= Begin && Offset <= End) {
      ReplTxtWithSB = false;
      break;
    }
  }
  return ReplTxtWithSB;
}
// TODO: implement one of this for each source language.
bool DpctFileInfo::isInCudaPath() {
  return DpctGlobalInfo::isInCudaPath(FilePath);
}
void DpctFileInfo::buildLinesInfo() {
  if (FilePath.getCanonicalPath().empty())
    return;
  auto &SM = DpctGlobalInfo::getSourceManager();

  llvm::Expected<FileEntryRef> Result =
      SM.getFileManager().getFileRef(FilePath.getCanonicalPath());

  if (auto E = Result.takeError())
    return;

  auto FID = SM.getOrCreateFileID(*Result, SrcMgr::C_User);
  auto &Content = SM.getSLocEntry(FID).getFile().getContentCache();
  if (!Content.SourceLineCache) {
    bool Invalid;
    SM.getLineNumber(FID, 0, &Invalid);
    if (Invalid)
      return;
  }
  auto RawBuffer =
      Content.getBufferOrNone(SM.getDiagnostics(), SM.getFileManager())
          .value_or(llvm::MemoryBufferRef())
          .getBuffer();
  if (RawBuffer.empty())
    return;
  FileContentCache = RawBuffer.str();
  FileSize = RawBuffer.size();
  auto LineCache = Content.SourceLineCache.getLines();
  auto NumLines = Content.SourceLineCache.size();
  StringRef CacheBuffer(FileContentCache);
  for (unsigned L = 1; L < NumLines; ++L)
    Lines.emplace_back(L, LineCache, CacheBuffer);
  Lines.emplace_back(NumLines, LineCache[NumLines - 1], FileSize, CacheBuffer);
}
const DpctFileInfo::SourceLineInfo &
DpctFileInfo::getLineInfoFromOffset(unsigned Offset) {
  return *(std::upper_bound(Lines.begin(), Lines.end(), Offset,
                            [](unsigned Offset, const SourceLineInfo &Line) {
                              return Line.Offset > Offset;
                            }) -
           1);
}
///// class DpctGlobalInfo /////
DpctGlobalInfo::MacroDefRecord::MacroDefRecord(SourceLocation NTL, bool IIAS)
    : IsInAnalysisScope(IIAS) {
  auto LocInfo = DpctGlobalInfo::getLocInfo(NTL);
  FilePath = LocInfo.first;
  Offset = LocInfo.second;
}
DpctGlobalInfo::MacroExpansionRecord::MacroExpansionRecord(
    IdentifierInfo *ID, const MacroInfo *MI, SourceRange Range,
    bool IsInAnalysisScope, int TokenIndex) {
  auto LocInfoBegin =
      DpctGlobalInfo::getLocInfo(MI->getReplacementToken(0).getLocation());
  auto LocInfoEnd = DpctGlobalInfo::getLocInfo(
      MI->getReplacementToken(MI->getNumTokens() - 1).getLocation());
  Name = ID->getName().str();
  NumTokens = MI->getNumTokens();
  FilePath = LocInfoBegin.first;
  ReplaceTokenBeginOffset = LocInfoBegin.second;
  ReplaceTokenEndOffset = LocInfoEnd.second;
  this->Range = Range;
  this->IsInAnalysisScope = IsInAnalysisScope;
  this->IsFunctionLike = MI->getNumParams() > 0;
  this->TokenIndex = TokenIndex;
}
std::string DpctGlobalInfo::removeSymlinks(clang::FileManager &FM,
                                           std::string FilePathStr) {
  // Get rid of symlinks
  SmallString<4096> NoSymlinks = StringRef("");
  auto Dir =
      FM.getOptionalDirectoryRef(llvm::sys::path::parent_path(FilePathStr));
  if (Dir) {
    StringRef DirName = FM.getCanonicalName(*Dir);
    StringRef FileName = llvm::sys::path::filename(FilePathStr);
    llvm::sys::path::append(NoSymlinks, DirName, FileName);
  }
  return NoSymlinks.str().str();
}
bool DpctGlobalInfo::isInRoot(clang::tooling::UnifiedPath FilePath) {
  if (isChildPath(InRoot, FilePath)) {
    return !isExcluded(FilePath);
  } else {
    return false;
  }
}
bool DpctGlobalInfo::isExcluded(const clang::tooling::UnifiedPath &FilePath) {
  static std::map<std::string, bool> Cache;
  if (FilePath.getPath().empty() || DpctGlobalInfo::getExcludePath().empty()) {
    return false;
  }
  if (FilePath.getCanonicalPath().empty()) {
    return false;
  }
  if (Cache.count(FilePath.getCanonicalPath().str())) {
    return Cache[FilePath.getCanonicalPath().str()];
  }
  for (auto &Path : DpctGlobalInfo::getExcludePath()) {
    if (isChildOrSamePath(Path.first, FilePath)) {
      Cache[FilePath.getCanonicalPath().str()] = true;
      return true;
    }
  }
  Cache[FilePath.getCanonicalPath().str()] = false;
  return false;
}
// TODO: implement one of this for each source language.
bool DpctGlobalInfo::isInCudaPath(SourceLocation SL) {
  return isInCudaPath(getSourceManager()
                          .getFilename(getSourceManager().getExpansionLoc(SL))
                          .str());
}
void DpctGlobalInfo::setSYCLFileExtension(SYCLFileExtensionEnum Extension) {
  switch (Extension) {
  case SYCLFileExtensionEnum::DP_CPP:
    SYCLSourceExtension = ".dp.cpp";
    SYCLHeaderExtension = ".dp.hpp";
    break;
  case SYCLFileExtensionEnum::SYCL_CPP:
    SYCLSourceExtension = ".sycl.cpp";
    SYCLHeaderExtension = ".sycl.hpp";
    break;
  case SYCLFileExtensionEnum::CPP:
    SYCLSourceExtension = ".cpp";
    SYCLHeaderExtension = ".hpp";
    break;
  default:
    SYCLSourceExtension = ".dp.cpp";
    SYCLHeaderExtension = ".dp.hpp";
    break;
  }
}
void DpctGlobalInfo::printItem(llvm::raw_ostream &OS, const Stmt *S,
                               const FunctionDecl *FD) {
  FreeQueriesInfo::printImmediateText(OS, S, FD,
                                      FreeQueriesInfo::FreeQueriesKind::NdItem);
}
std::string DpctGlobalInfo::getItem(const Stmt *S, const FunctionDecl *FD) {
  return buildStringFromPrinter(DpctGlobalInfo::printItem, S, FD);
}
void DpctGlobalInfo::registerNDItemUser(const Stmt *S, const FunctionDecl *FD) {
  getItem(S, FD);
}
void DpctGlobalInfo::printGroup(llvm::raw_ostream &OS, const Stmt *S,
                                const FunctionDecl *FD) {
  FreeQueriesInfo::printImmediateText(OS, S, FD,
                                      FreeQueriesInfo::FreeQueriesKind::Group);
}
std::string DpctGlobalInfo::getGroup(const Stmt *S, const FunctionDecl *FD) {
  return buildStringFromPrinter(DpctGlobalInfo::printGroup, S, FD);
}
void DpctGlobalInfo::printSubGroup(llvm::raw_ostream &OS, const Stmt *S,
                                   const FunctionDecl *FD) {
  FreeQueriesInfo::printImmediateText(
      OS, S, FD, FreeQueriesInfo::FreeQueriesKind::SubGroup);
}
std::string DpctGlobalInfo::getSubGroup(const Stmt *S, const FunctionDecl *FD) {
  return buildStringFromPrinter(DpctGlobalInfo::printSubGroup, S, FD);
}
std::string DpctGlobalInfo::getDefaultQueue(const Stmt *S) {
  auto Idx = getPlaceholderIdx(S);
  if (!Idx) {
    Idx = DpctGlobalInfo::getHelperFuncReplInfoIndexThenInc();
    buildTempVariableMap(Idx, S, HelperFuncType::HFT_DefaultQueue);
  }

  return buildString(RegexPrefix, 'Q', Idx, RegexSuffix);
}
const std::string &DpctGlobalInfo::getDeviceQueueName() {
  static const std::string DeviceQueue = [&]() {
    if (DpctGlobalInfo::getUsmLevel() == UsmLevel::UL_None)
      return "out_of_order_queue";
    else
      return "in_order_queue";
  }();
  return DeviceQueue;
}
void DpctGlobalInfo::setContext(ASTContext &C) {
  Context = &C;
  SM = &(Context->getSourceManager());
  FM = &(SM->getFileManager());
  Context->getParentMapContext().setTraversalKind(TK_AsIs);
}
void DpctGlobalInfo::insertKCIndentWidth(unsigned int W) {
  auto Iter = KCIndentWidthMap.find(W);
  if (Iter != KCIndentWidthMap.end())
    Iter->second++;
  else
    KCIndentWidthMap.insert(std::make_pair(W, 1));
}
unsigned int DpctGlobalInfo::getKCIndentWidth() {
  if (KCIndentWidthMap.empty())
    return DpctGlobalInfo::getCodeFormatStyle().IndentWidth;

  std::multimap<unsigned int, unsigned int, std::greater<unsigned int>>
      OccuranceIndentWidthMap;
  for (const auto &I : KCIndentWidthMap)
    OccuranceIndentWidthMap.insert(std::make_pair(I.second, I.first));

  return OccuranceIndentWidthMap.begin()->second;
}
void DpctGlobalInfo::setExcludePath(std::vector<std::string> ExcludePathVec) {
  if (ExcludePathVec.empty()) {
    return;
  }
  std::set<std::string> ProcessedPath;
  for (auto Itr = ExcludePathVec.begin(); Itr != ExcludePathVec.end(); Itr++) {
    if ((*Itr).empty()) {
      continue;
    }
    clang::tooling::UnifiedPath PathBuf = *Itr;
    if (PathBuf.getCanonicalPath().empty()) {
      clang::dpct::PrintMsg("Note: Path " + PathBuf.getPath().str() +
                            " is invalid and will be ignored by option "
                            "--in-root-exclude.\n");
      continue;
    }
    if (ProcessedPath.count(*Itr)) {
      continue;
    }
    ProcessedPath.insert(*Itr);
    bool IsDirectory;
    if ((IsDirectory = llvm::sys::fs::is_directory(*Itr)) ||
        llvm::sys::fs::is_regular_file(*Itr) ||
        llvm::sys::fs::is_symlink_file(*Itr)) {
      if (!isChildOrSamePath(InRoot, *Itr)) {
        clang::dpct::PrintMsg("Note: Path " + PathBuf.getCanonicalPath().str() +
                              " is not in --in-root directory and will be "
                              "ignored by --in-root-exclude.\n");
      } else {
        bool IsNeedInsert = true;
        for (auto EP_Itr = ExcludePath.begin(); EP_Itr != ExcludePath.end();) {
          if ((EP_Itr->first == *Itr) ||
              (EP_Itr->second && isChildOrSamePath(EP_Itr->first, *Itr))) {
            // 1. If current path is child or same path of previous path,
            //    then we skip it.
            IsNeedInsert = false;
            break;
          } else if (IsDirectory && isChildOrSamePath(*Itr, EP_Itr->first)) {
            // 2. If previous path is child of current path, then
            //    we delete previous path.
            EP_Itr = ExcludePath.erase(EP_Itr);
          } else {
            EP_Itr++;
          }
        }
        if (IsNeedInsert) {
          ExcludePath.insert({*Itr, IsDirectory});
        }
      }
    } else {
      clang::dpct::PrintMsg("Note: Path " + PathBuf.getCanonicalPath().str() +
                            " is invalid and will be ignored by option "
                            "--in-root-exclude.\n");
    }
  }
}
void DpctGlobalInfo::setExplicitNamespace(
    std::vector<ExplicitNamespace> NamespacesVec) {
  size_t NamespaceVecSize = NamespacesVec.size();
  if (!NamespaceVecSize || NamespaceVecSize > 2) {
    ShowStatus(MigrationErrorInvalidExplicitNamespace);
    dpctExit(MigrationErrorInvalidExplicitNamespace);
  }
  for (auto &Namespace : NamespacesVec) {
    // 1. Ensure option none is alone
    bool Check1 =
        (Namespace == ExplicitNamespace::EN_None && NamespaceVecSize == 2);
    // 2. Ensure option cl, sycl, sycl-math only enabled one
    bool Check2 =
        ((Namespace == ExplicitNamespace::EN_CL ||
          Namespace == ExplicitNamespace::EN_SYCL ||
          Namespace == ExplicitNamespace::EN_SYCL_Math) &&
         (ExplicitNamespaceSet.size() == 1 &&
          ExplicitNamespaceSet.count(ExplicitNamespace::EN_DPCT) == 0));
    // 3. Check whether option dpct duplicated
    bool Check3 = (Namespace == ExplicitNamespace::EN_DPCT &&
                   ExplicitNamespaceSet.count(ExplicitNamespace::EN_DPCT) == 1);
    if (Check1 || Check2 || Check3) {
      ShowStatus(MigrationErrorInvalidExplicitNamespace);
      dpctExit(MigrationErrorInvalidExplicitNamespace);
    } else {
      ExplicitNamespaceSet.insert(Namespace);
    }
  }
}
int DpctGlobalInfo::getSuffixIndexInitValue(std::string FileNameAndOffset) {
  auto Res = LocationInitIndexMap.find(FileNameAndOffset);
  if (Res == LocationInitIndexMap.end()) {
    LocationInitIndexMap.insert(
        std::make_pair(FileNameAndOffset, CurrentMaxIndex + 1));
    return CurrentMaxIndex + 1;
  } else {
    return Res->second;
  }
}
int DpctGlobalInfo::getSuffixIndexInRuleThenInc() {
  int Res = CurrentIndexInRule;
  if (CurrentMaxIndex < Res)
    CurrentMaxIndex = Res;
  CurrentIndexInRule++;
  return Res;
}
int DpctGlobalInfo::getSuffixIndexGlobalThenInc() {
  int Res = CurrentMaxIndex;
  CurrentMaxIndex++;
  return Res;
}
std::string DpctGlobalInfo::getStringForRegexReplacement(StringRef MatchedStr) {
  unsigned Index = 0;
  char Method = MatchedStr[RegexPrefix.length()];
  bool HasError =
      MatchedStr.substr(RegexPrefix.length() + 1).consumeInteger(10, Index);
  assert(!HasError && "Must consume an integer");
  (void)HasError;
  // D: device, used for pretty code
  // Q: queue, used for pretty code
  // R: range dim, used for built-in variables (threadIdx.x,...) migration
  // G: range dim, used for cg::thread_block migration
  // C: range dim, used for cub block migration
  // F: free queries function migration, such as this_nd_item, this_group,
  //    this_sub_group.
  switch (Method) {
  case 'R':
    if (DpctGlobalInfo::getAssumedNDRangeDim() == 1) {
      if (auto DFI = getCudaKernelDimDFI(Index)) {
        auto Ptr =
            MemVarMap::getHeadWithoutPathCompression(&(DFI->getVarMap()));
        if (Ptr && Ptr->Dim == 1) {
          return "0";
        }
      }
    }
    return "2";
  case 'G':
    if (DpctGlobalInfo::getAssumedNDRangeDim() == 1) {
      if (auto DFI = getCudaKernelDimDFI(Index)) {
        auto Ptr =
            MemVarMap::getHeadWithoutPathCompression(&(DFI->getVarMap()));
        if (Ptr && Ptr->Dim == 1) {
          return "1";
        }
      }
    }
    return "3";
  case 'C':
    if (DpctGlobalInfo::getAssumedNDRangeDim() == 1) {
      return std::to_string(DpctGlobalInfo::getInstance()
                                .getCubPlaceholderIndexMap()[Index]
                                ->getVarMap()
                                .getHeadNodeDim());
    }
    return "3";
  case 'D':
    return getStringForRegexDefaultQueueAndDevice(
        HelperFuncType::HFT_CurrentDevice, Index);
  case 'Q':
    return getStringForRegexDefaultQueueAndDevice(
        HelperFuncType::HFT_DefaultQueue, Index);
  case FreeQueriesInfo::FreeQueriesRegexCh:
    return FreeQueriesInfo::getReplaceString(Index);
  default:
    clang::dpct::DpctDebugs() << "[char] Unexpected value: " << Method << "\n";
    assert(0);
    return MatchedStr.str();
  }
}
std::optional<clang::tooling::UnifiedPath>
DpctGlobalInfo::getAbsolutePath(FileID ID) {
  assert(SM && "SourceManager must be initialized");
  if (const auto *FileEntry = SM->getFileEntryForID(ID))
    return getAbsolutePath(*FileEntry);
  return std::nullopt;
}
std::optional<clang::tooling::UnifiedPath>
DpctGlobalInfo::getAbsolutePath(FileEntryRef File) {
  if (auto RealPath = File.getFileEntry().tryGetRealPathName();
      !RealPath.empty())
    return clang::tooling::UnifiedPath(RealPath);

  llvm::SmallString<512> FilePathAbs(File.getName());
  SM->getFileManager().makeAbsolutePath(FilePathAbs);
  return clang::tooling::UnifiedPath(FilePathAbs);
}
<<<<<<< HEAD
std::pair<clang::tooling::UnifiedPath, unsigned>
DpctGlobalInfo::getLocInfo(SourceLocation Loc, bool *IsInvalid) {
  if (SM->isMacroArgExpansion(Loc)) {
    Loc = SM->getImmediateSpellingLoc(Loc);
  }
  auto LocInfo = SM->getDecomposedLoc(SM->getExpansionLoc(Loc));
  auto AbsPath = getAbsolutePath(LocInfo.first);
  if (AbsPath)
    return std::make_pair(AbsPath.value(), LocInfo.second);
  if (IsInvalid)
    *IsInvalid = true;
  return std::make_pair(clang::tooling::UnifiedPath(), 0);
}
std::string DpctGlobalInfo::getTypeName(QualType QT,
                                        const ASTContext &Context) {
  if (auto ET = QT->getAs<ElaboratedType>()) {
    if (ET->getQualifier())
      QT = Context.getElaboratedType(ElaboratedTypeKeyword::None,
                                     ET->getQualifier(), ET->getNamedType(),
                                     ET->getOwnedTagDecl());
    else
      QT = ET->getNamedType();
  }
  auto PP = Context.getPrintingPolicy();
  PP.SuppressTagKeyword = true;
  return QT.getAsString(PP);
}
std::string DpctGlobalInfo::getReplacedTypeName(QualType QT,
                                                const ASTContext &Context) {
  if (!QT.isNull())
    if (const auto *AT = dyn_cast<AutoType>(QT.getTypePtr())) {
      QT = AT->getDeducedType();
      if (QT.isNull()) {
        return "";
      }
    }
  std::string MigratedTypeStr;
  setGetReplacedNamePtr(&getReplacedName);
  llvm::raw_string_ostream OS(MigratedTypeStr);
  clang::PrintingPolicy PP =
      clang::PrintingPolicy(DpctGlobalInfo::getContext().getLangOpts());
  QT.print(OS, PP);
  OS.flush();
  setGetReplacedNamePtr(nullptr);
  return getFinalCastTypeNameStr(MigratedTypeStr);
}
std::string DpctGlobalInfo::getOriginalTypeName(QualType QT) {
  std::string OriginalTypeStr;
  llvm::raw_string_ostream OS(OriginalTypeStr);
  clang::PrintingPolicy PP =
      clang::PrintingPolicy(DpctGlobalInfo::getContext().getLangOpts());
  QT.print(OS, PP);
  OS.flush();
  return OriginalTypeStr;
}
std::shared_ptr<DeviceFunctionDecl> DpctGlobalInfo::insertDeviceFunctionDecl(
    const FunctionDecl *Specialization, const FunctionTypeLoc &FTL,
    const ParsedAttributes &Attrs, const TemplateArgumentListInfo &TAList) {
  auto LocInfo = getLocInfo(FTL);
  return insertFile(LocInfo.first)
      ->insertNode<ExplicitInstantiationDecl, DeviceFunctionDecl>(
          LocInfo.second, FTL, Attrs, Specialization, TAList);
}
std::shared_ptr<DeviceFunctionDecl>
DpctGlobalInfo::insertDeviceFunctionDeclInModule(const FunctionDecl *FD) {
  auto LocInfo = getLocInfo(FD);
  return insertFile(LocInfo.first)
      ->insertNode<DeviceFunctionDeclInModule, DeviceFunctionDecl>(
          LocInfo.second, FD);
}
void DpctGlobalInfo::buildKernelInfo() {
  for (auto &File : FileMap)
    File.second->buildKernelInfo();

  // Construct a union-find set for all the instances of MemVarMap in
  // DeviceFunctionInfo. During the traversal of the call-graph, do union
  // operation if caller and callee both need item variable, then after the
  // traversal, all MemVarMap instance which need item are divided into
  // some groups. Among different groups, there is no call relationship. If
  // kernel-call is 3D, then set its head's dim to 3D. When generating
  // replacements, find current nodes' head to decide to use which dim.

  // Below 4 for-loop cannot be merged.
  // The later loop depends on the info generated by the previous loop.
  // Now we consider two links: the call-chain and the macro spelling loc
  // link Since the macro spelling loc may link a global func from a device
  // func, we cannot merge set dim into the second loop. Because global func
  // is the first level function in the buildUnionFindSet(), if it is
  // visited from previous device func, there is no chance to propagate its
  // correct dim value (there is no upper level func call to global func and
  // then it will be skipped).
  for (auto &File : FileMap)
    File.second->setKernelCallDim();
  for (auto &File : FileMap)
    File.second->setKernelDim();
  for (auto &File : FileMap)
    File.second->buildUnionFindSet();
  for (auto &File : FileMap)
    File.second->buildUnionFindSetForUncalledFunc();
=======
std::optional<clang::tooling::UnifiedPath> DpctGlobalInfo::getAbsolutePath(FileID ID) {
  assert(SM && "SourceManager must be initialized");
  if (auto FileEntryRef = SM->getFileEntryRefForID(ID))
    return getAbsolutePath(*FileEntryRef);
  return std::nullopt;
>>>>>>> aea909ac
}
void DpctGlobalInfo::buildReplacements() {
  // add PriorityRepl into ReplMap and execute related action, e.g.,
  // request feature or emit warning.
  for (auto &ReplInfo : PriorityReplInfoMap) {
    for (auto &Repl : ReplInfo.second->Repls) {
      addReplacement(Repl);
    }
    for (auto &Action : ReplInfo.second->RelatedAction) {
      Action();
    }
  }

  for (auto &File : FileMap)
    File.second->buildReplacements();

  // All cases of replacing placeholders:
  // dev_count  queue_count  dev_decl            queue_decl
  // 0          1            /                   get_default_queue
  // 1          0            get_current_device  /
  // 1          1            get_current_device  get_default_queue
  // 2          1            dev_ct1             get_default_queue
  // 1          2            dev_ct1             q_ct1
  // >=2        >=2          dev_ct1             q_ct1
  bool NeedDpctHelpFunc = DpctGlobalInfo::needDpctDeviceExt() ||
                          TempVariableDeclCounterMap.size() > 1 ||
                          DpctGlobalInfo::getUsmLevel() == UsmLevel::UL_None;
  unsigned int IndentLen = 2;
  if (getGuessIndentWidthMatcherFlag())
    IndentLen = getIndentWidth();
  std::string IndentStr = std::string(IndentLen, ' ');
  std::string DevDeclStr = getNL() + IndentStr;
  llvm::raw_string_ostream DevDecl(DevDeclStr);
  std::string QDeclStr =
      getNL() + IndentStr + MapNames::getClNamespace() + "queue ";
  llvm::raw_string_ostream QDecl(QDeclStr);
  if (NeedDpctHelpFunc) {
    DevDecl << MapNames::getDpctNamespace()
            << "device_ext &dev_ct1 = " << MapNames::getDpctNamespace()
            << "get_current_device();";
    QDecl << "&q_ct1 = dev_ct1." << DpctGlobalInfo::getDeviceQueueName()
          << "();";
  } else {
    DevDecl << MapNames::getClNamespace() + "device dev_ct1;";
    // Now the UsmLevel must not be UL_None here.
    QDecl << "q_ct1(dev_ct1, " << MapNames::getClNamespace() << "property_list{"
          << MapNames::getClNamespace() << "property::queue::in_order()";
    if (DpctGlobalInfo::getEnablepProfilingFlag()) {
      QDecl << ", " << MapNames::getClNamespace()
            << "property::queue::enable_profiling()";
    }
    QDecl << "});";
  }

  for (auto &Counter : TempVariableDeclCounterMap) {
    if (DpctGlobalInfo::useNoQueueDevice()) {
      Counter.second.PlaceholderStr[1] = DpctGlobalInfo::getGlobalQueueName();
      Counter.second.PlaceholderStr[2] = DpctGlobalInfo::getGlobalDeviceName();
      // Need not insert q_ct1 and dev_ct1 declrations and request feature.
      continue;
    }
    const auto ColonPos = Counter.first.find_last_of(':');
    const auto DeclLocFile = Counter.first.substr(0, ColonPos);
    const auto DeclLocOffset = std::stoi(Counter.first.substr(ColonPos + 1));
    if (!getDeviceChangedFlag() && getUsingDRYPattern()) {
      if (Counter.second.CurrentDeviceCounter > 1 ||
          Counter.second.DefaultQueueCounter > 1) {
        Counter.second.PlaceholderStr[2] = "dev_ct1";
        getInstance().addReplacement(std::make_shared<ExtReplacement>(
            DeclLocFile, DeclLocOffset, 0, DevDecl.str(), nullptr));
        if (Counter.second.DefaultQueueCounter > 1 || !NeedDpctHelpFunc) {
          Counter.second.PlaceholderStr[1] = "q_ct1";
          getInstance().addReplacement(std::make_shared<ExtReplacement>(
              DeclLocFile, DeclLocOffset, 0, QDecl.str(), nullptr));
        }
      }
    }
    if (Counter.second.CurrentDeviceCounter > 0 ||
        Counter.second.DefaultQueueCounter > 1)
      requestFeature(HelperFeatureEnum::device_ext);
    if (Counter.second.DefaultQueueCounter > 0)
      requestFeature(HelperFeatureEnum::device_ext);
  }
}
void DpctGlobalInfo::processCudaArchMacro() {
  // process __CUDA_ARCH__ macro
  auto &ReplMap = DpctGlobalInfo::getInstance().getCudaArchMacroReplMap();
  // process __CUDA_ARCH__ macro of directive condition in generated host code:
  // if __CUDA_ARCH__ > 800      -->  if !DPCT_COMPATIBILITY_TEMP
  // if defined(__CUDA_ARCH__)   -->  if !defined(DPCT_COMPATIBILITY_TEMP)
  // if !defined(__CUDA_ARCH__)  -->  if defined(DPCT_COMPATIBILITY_TEMP)
  auto processIfMacro = [&](std::shared_ptr<ExtReplacement> Repl,
                            DirectiveInfo DI) {
    std::string FilePath = Repl->getFilePath().str();
    auto &CudaArchDefinedMap =
        DpctGlobalInfo::getInstance().getCudaArchDefinedMap()[FilePath];
    if (CudaArchDefinedMap.count((*Repl).getOffset())) {
      unsigned int ExclamationOffset =
          CudaArchDefinedMap[(*Repl).getOffset()] - DI.ConditionLoc - 1;
      if (ExclamationOffset <= (DI.Condition.length() - 1) &&
          DI.Condition[ExclamationOffset] == '!') {
        addReplacement(std::make_shared<ExtReplacement>(
            FilePath, CudaArchDefinedMap[(*Repl).getOffset()] - 1, 1, "",
            nullptr));
      } else {
        addReplacement(std::make_shared<ExtReplacement>(
            FilePath, CudaArchDefinedMap[(*Repl).getOffset()], 0, "!",
            nullptr));
      }
    } else {
      (*Repl).setReplacementText("!DPCT_COMPATIBILITY_TEMP");
    }
  };

  for (auto Iter = ReplMap.begin(); Iter != ReplMap.end();) {
    auto Repl = Iter->second;
    unsigned CudaArchOffset = Repl->getOffset();
    std::string FilePath = Repl->getFilePath().str();
    auto &CudaArchPPInfosMap =
        DpctGlobalInfo::getInstance().getCudaArchPPInfoMap()[FilePath];
    bool DirectiveReserved = true;
    for (auto Iterator = CudaArchPPInfosMap.begin();
         Iterator != CudaArchPPInfosMap.end(); Iterator++) {
      auto Info = Iterator->second;
      if (!Info.isInHDFunc)
        continue;
      unsigned Pos_a = 0, Len_a = 0, Pos_b = 0, Len_b = 0,
               Round = DpctGlobalInfo::getRunRound();
      if (CudaArchOffset >= Info.IfInfo.ConditionLoc &&
          CudaArchOffset <=
              Info.IfInfo.ConditionLoc + Info.IfInfo.Condition.length()) {
        if (Info.ElInfo.size() == 0) {
          if (Info.ElseInfo.DirectiveLoc == 0) {
            //  Remove unnecessary condition branch, as code is absolutely dead
            //  or active Origin Code:
            //  ...
            //  #ifdef __CUDA_ARCH__ / #if defined(__CUDA_ARCH__) / #if
            //  __CUDA_ARCH__ / #ifndef __CUDA_ARCH__ / #if
            //  !defined(__CUDA_ARCH__)
            //    host_code/device code;
            //  #endif
            //  ...
            //
            //  After Migration:
            //  Round = 0 for device code, final migration code:
            //    ...
            //    empty/device code;
            //    ...
            //  Round = 1 for host code, final migration code:
            //    ...
            //    host_code/empty;
            //    ...
            if ((Info.DT == IfType::IT_Ifdef && Round == 1) ||
                (Info.DT == IfType::IT_Ifndef && Round == 0) ||
                (Info.DT == IfType::IT_If && Round == 1 &&
                 (Info.IfInfo.Condition == "defined(__CUDA_ARCH__)" ||
                  Info.IfInfo.Condition == "__CUDA_ARCH__")) ||
                (Info.DT == IfType::IT_If && Round == 0 &&
                 Info.IfInfo.Condition == "!defined(__CUDA_ARCH__)")) {
              Pos_a = Info.IfInfo.NumberSignLoc;
              if (Pos_a != UINT_MAX) {
                Len_a =
                    Info.EndInfo.DirectiveLoc - Pos_a + 5 /*length of endif*/;
                addReplacement(std::make_shared<ExtReplacement>(
                    FilePath, Pos_a, Len_a, "", nullptr));
                DirectiveReserved = false;
              }
            } else if ((Info.DT == IfType::IT_Ifdef && Round == 0) ||
                       (Info.DT == IfType::IT_Ifndef && Round == 1) ||
                       (Info.DT == IfType::IT_If && Round == 0 &&
                        (Info.IfInfo.Condition == "defined(__CUDA_ARCH__)" ||
                         Info.IfInfo.Condition == "__CUDA_ARCH__")) ||
                       (Info.DT == IfType::IT_If && Round == 1 &&
                        Info.IfInfo.Condition == "!defined(__CUDA_ARCH__)")) {
              Pos_a = Info.IfInfo.NumberSignLoc;
              Pos_b = Info.EndInfo.NumberSignLoc;
              if (Pos_a != UINT_MAX && Pos_b != UINT_MAX) {
                Len_a = Info.IfInfo.ConditionLoc +
                        Info.IfInfo.Condition.length() - Pos_a;
                Len_b =
                    Info.EndInfo.DirectiveLoc - Pos_b + 5 /*length of endif*/;
                addReplacement(std::make_shared<ExtReplacement>(
                    FilePath, Pos_a, Len_a, "", nullptr));
                addReplacement(std::make_shared<ExtReplacement>(
                    FilePath, Pos_b, Len_b, "", nullptr));
                DirectiveReserved = false;
              }
            }
          } else {
            //  Remove conditional branch, as code is absolutely dead or active
            //  Origin Code:
            //  ...
            //  #ifdef __CUDA_ARCH__ / #if defined(__CUDA_ARCH__) / #if
            //  __CUDA_ARCH__ / #ifndef __CUDA_ARCH / #if
            //  !defined(__CUDA_ARCH__)
            //    host_code/device_code;
            //  #else
            //    device_code/host_code;
            //  #endif
            //  ...
            //
            //  After Migration:
            //  Round = 0 for device code, final migration code:
            //    ...
            //    device_code;
            //    ...
            //  Round = 1 for host code, final migration code:
            //    ...
            //    host_code;
            //    ...
            if ((Info.DT == IfType::IT_Ifdef && Round == 1) ||
                (Info.DT == IfType::IT_Ifndef && Round == 0) ||
                (Info.DT == IfType::IT_If && Round == 1 &&
                 (Info.IfInfo.Condition == "defined(__CUDA_ARCH__)" ||
                  Info.IfInfo.Condition == "__CUDA_ARCH__")) ||
                (Info.DT == IfType::IT_If && Round == 0 &&
                 Info.IfInfo.Condition == "!defined(__CUDA_ARCH__)")) {
              Pos_a = Info.IfInfo.NumberSignLoc;
              Pos_b = Info.EndInfo.NumberSignLoc;
              if (Pos_a != UINT_MAX && Pos_b != UINT_MAX) {
                Len_a =
                    Info.ElseInfo.DirectiveLoc - Pos_a + 4 /*length of else*/;
                Len_b =
                    Info.EndInfo.DirectiveLoc - Pos_b + 5 /*length of endif*/;
                addReplacement(std::make_shared<ExtReplacement>(
                    FilePath, Pos_a, Len_a, "", nullptr));
                addReplacement(std::make_shared<ExtReplacement>(
                    FilePath, Pos_b, Len_b, "", nullptr));
                DirectiveReserved = false;
              }
            } else if ((Info.DT == IfType::IT_Ifdef && Round == 0) ||
                       (Info.DT == IfType::IT_Ifndef && Round == 1) ||
                       (Info.DT == IfType::IT_If && Round == 0 &&
                        (Info.IfInfo.Condition == "defined(__CUDA_ARCH__)" ||
                         Info.IfInfo.Condition == "__CUDA_ARCH__")) ||
                       (Info.DT == IfType::IT_If && Round == 1 &&
                        Info.IfInfo.Condition == "!defined(__CUDA_ARCH__)")) {
              Pos_a = Info.IfInfo.NumberSignLoc;
              Pos_b = Info.ElseInfo.NumberSignLoc;
              if (Pos_a != UINT_MAX && Pos_b != UINT_MAX) {
                Len_a = Info.IfInfo.ConditionLoc +
                        Info.IfInfo.Condition.length() - Pos_a;
                Len_b =
                    Info.EndInfo.DirectiveLoc - Pos_b + 5 /*length of endif*/;
                addReplacement(std::make_shared<ExtReplacement>(
                    FilePath, Pos_a, Len_a, "", nullptr));
                addReplacement(std::make_shared<ExtReplacement>(
                    FilePath, Pos_b, Len_b, "", nullptr));
                DirectiveReserved = false;
              }
            }
          }
        }
        //  if directive in which __CUDA_ARCH__ inside was reserved, then we
        //  need process this directive for generated host code:
        //  ifndef__CUDA_ARCH__ --> ifdef DPCT_COMPATIBILITY_TEMP
        //  ifdef __CUDA_ARCH__ --> ifndef DPCT_COMPATIBILITY_TEMP
        if (DirectiveReserved && Round == 1) {
          if (Info.DT == IfType::IT_Ifdef) {
            Pos_a = Info.IfInfo.DirectiveLoc;
            Len_a = 5 /*length of ifdef*/;
            addReplacement(std::make_shared<ExtReplacement>(
                FilePath, Pos_a, Len_a, "ifndef", nullptr));
          } else if (Info.DT == IfType::IT_Ifndef) {
            Pos_a = Info.IfInfo.DirectiveLoc;
            Len_a = 6 /*length of ifndef*/;
            addReplacement(std::make_shared<ExtReplacement>(
                FilePath, Pos_a, Len_a, "ifdef", nullptr));
          } else if (Info.DT == IfType::IT_If) {
            processIfMacro(Repl, Info.IfInfo);
          }
        }
        break;
      } else {
        //  Info.ElInfo.size() == 0
        if (Round == 0)
          continue;
        for (auto &ElifInfoPair : Info.ElInfo) {
          auto &ElifInfo = ElifInfoPair.second;
          if (CudaArchOffset >= ElifInfo.ConditionLoc &&
              CudaArchOffset <=
                  ElifInfo.ConditionLoc + ElifInfo.Condition.length()) {
            processIfMacro(Repl, ElifInfo);
            break;
          }
        }
      }
    }
    if (DirectiveReserved) {
      addReplacement(Repl);
      Iter = ReplMap.erase(Iter);
    } else {
      Iter++;
    }
  }
}
void DpctGlobalInfo::generateHostCode(
    std::multimap<unsigned int, std::shared_ptr<clang::dpct::ExtReplacement>>
        &ProcessedReplList,
    HostDeviceFuncLocInfo Info, unsigned ID) {
  std::vector<std::shared_ptr<ExtReplacement>> ExtraRepl;

  unsigned int Pos, Len;
  std::string OriginText = Info.FuncContentCache;
  StringRef SR(OriginText);
  RewriteBuffer RB;
  RB.Initialize(SR.begin(), SR.end());
  for (auto &Element : ProcessedReplList) {
    auto R = Element.second;
    unsigned ROffset = R->getOffset();
    if (ROffset >= Info.FuncStartOffset && ROffset <= Info.FuncEndOffset) {
      Pos = ROffset - Info.FuncStartOffset;
      Len = R->getLength();
      RB.ReplaceText(Pos, Len, R->getReplacementText());
    }
  }
  Pos = Info.FuncNameOffset - Info.FuncStartOffset;
  Len = 0;
  RB.ReplaceText(Pos, Len, "_host_ct" + std::to_string(ID));
  std::string DefResult;
  llvm::raw_string_ostream DefStream(DefResult);
  RB.write(DefStream);
  std::string NewFuncBody = DefStream.str();
  auto R = std::make_shared<ExtReplacement>(
      Info.FilePath, Info.FuncEndOffset + 1, 0, getNL() + NewFuncBody, nullptr);
  ExtraRepl.emplace_back(R);

  for (auto &R : ExtraRepl) {
    auto &FileReplCache = DpctGlobalInfo::getFileReplCache();
    FileReplCache[R->getFilePath().str()]->addReplacement(R);
  }
  return;
}
void DpctGlobalInfo::postProcess() {
  auto &MSMap = DpctGlobalInfo::getMainSourceFileMap();
  bool isFirstPass = !DpctGlobalInfo::getRunRound();
  processCudaArchMacro();
  for (auto &Element : HostDeviceFuncInfoMap) {
    auto &Info = Element.second;
    if (Info.isCalledInHost && Info.isDefInserted) {
      Info.needGenerateHostCode = true;
      if (Info.PostFixId == -1) {
        Info.PostFixId = HostDeviceFuncInfo::MaxId++;
      }
      for (auto &E : Info.LocInfos) {
        auto &LocInfo = E.second;
        if (isFirstPass) {
          auto &MSFiles = MSMap[LocInfo.FilePath];
          for (auto &File : MSFiles) {
            ReProcessFile.emplace(File);
          }
        }
        if (LocInfo.Type == HDFuncInfoType::HDFI_Call && !LocInfo.Processed) {
          if (LocInfo.CalledByHostDeviceFunction && isFirstPass) {
            LocInfo.Processed = true;
            continue;
          }
          LocInfo.Processed = true;
          auto R = std::make_shared<ExtReplacement>(
              LocInfo.FilePath, LocInfo.FuncEndOffset, 0,
              "_host_ct" + std::to_string(Info.PostFixId), nullptr);
          addReplacement(R);
        }
      }
    }
  }
  if (!ReProcessFile.empty() && isFirstPass) {
    DpctGlobalInfo::setNeedRunAgain(true);
  }
  for (auto &File : FileMap) {
    auto &S = File.second->getConstantMacroTMSet();
    auto &Map = DpctGlobalInfo::getConstantReplProcessedFlagMap();
    for (auto &E : S) {
      if (!Map[E]) {
        addReplacement(E->getReplacement(DpctGlobalInfo::getContext()));
      }
    }
    File.second->postProcess();
  }
  if (!isFirstPass) {
    for (auto &Element : HostDeviceFuncInfoMap) {
      auto &Info = Element.second;
      if (Info.needGenerateHostCode) {
        for (auto &E : Info.LocInfos) {
          auto &LocInfo = E.second;
          if (LocInfo.Type == HDFuncInfoType::HDFI_Call) {
            continue;
          }
          auto &ReplLists = FileMap[LocInfo.FilePath]->getRepls()->getReplMap();
          generateHostCode(ReplLists, LocInfo, Info.PostFixId);
        }
      }
    }
  }
}
void DpctGlobalInfo::emplaceReplacements(ReplTy &ReplSets /*out*/) {
  if (DpctGlobalInfo::isNeedRunAgain())
    return;
  for (auto &FileRepl : FileReplCache) {
    FileRepl.second->emplaceIntoReplSet(
        ReplSets[FileRepl.first.getCanonicalPath().str()]);
  }
}
std::shared_ptr<KernelCallExpr>
DpctGlobalInfo::buildLaunchKernelInfo(const CallExpr *LaunchKernelCall) {
  auto LocInfo = getLocInfo(LaunchKernelCall->getBeginLoc());
  auto FileInfo = insertFile(LocInfo.first);
  if (FileInfo->findNode<KernelCallExpr>(LocInfo.second))
    return std::shared_ptr<KernelCallExpr>();

  auto KernelInfo =
      KernelCallExpr::buildFromCudaLaunchKernel(LocInfo, LaunchKernelCall);
  if (KernelInfo) {
    FileInfo->insertNode(LocInfo.second, KernelInfo);
  }

  return KernelInfo;
}
void DpctGlobalInfo::insertCudaMalloc(const CallExpr *CE) {
  if (auto MallocVar = CudaMallocInfo::getMallocVar(CE->getArg(0)))
    insertCudaMallocInfo(MallocVar)->setSizeExpr(CE->getArg(1));
}
void DpctGlobalInfo::insertCublasAlloc(const CallExpr *CE) {
  if (auto MallocVar = CudaMallocInfo::getMallocVar(CE->getArg(2)))
    insertCudaMallocInfo(MallocVar)->setSizeExpr(CE->getArg(0), CE->getArg(1));
}
std::shared_ptr<CudaMallocInfo> DpctGlobalInfo::findCudaMalloc(const Expr *E) {
  if (auto Src = CudaMallocInfo::getMallocVar(E))
    return findCudaMallocInfo(Src);
  return std::shared_ptr<CudaMallocInfo>();
}
void DpctGlobalInfo::insertReplInfoFromYAMLToFileInfo(
    const clang::tooling::UnifiedPath &FilePath,
    std::shared_ptr<tooling::TranslationUnitReplacements> TUR) {
  auto FileInfo = insertFile(FilePath);
  if (FileInfo->PreviousTUReplFromYAML == nullptr)
    FileInfo->PreviousTUReplFromYAML = TUR;
}
std::shared_ptr<tooling::TranslationUnitReplacements>
DpctGlobalInfo::getReplInfoFromYAMLSavedInFileInfo(
    clang::tooling::UnifiedPath FilePath) {
  auto FileInfo = findObject(FileMap, FilePath);
  if (FileInfo)
    return FileInfo->PreviousTUReplFromYAML;
  else
    return nullptr;
}
void DpctGlobalInfo::insertEventSyncTypeInfo(
    const std::shared_ptr<clang::dpct::ExtReplacement> Repl, bool NeedReport,
    bool IsAssigned) {
  std::string FilePath = Repl->getFilePath().str();
  unsigned int Offset = Repl->getOffset();
  unsigned int Length = Repl->getLength();
  const std::string ReplText = Repl->getReplacementText().str();
  auto FileInfo = insertFile(FilePath);
  auto &M = FileInfo->getEventSyncTypeMap();
  auto Iter = M.find(Offset);
  if (Iter == M.end()) {
    M.insert(std::make_pair(
        Offset, EventSyncTypeInfo(Length, ReplText, NeedReport, IsAssigned)));
  } else {
    Iter->second.IsAssigned = IsAssigned;
  }
}
void DpctGlobalInfo::updateEventSyncTypeInfo(
    const std::shared_ptr<clang::dpct::ExtReplacement> Repl) {
  std::string FilePath = Repl->getFilePath().str();
  unsigned int Offset = Repl->getOffset();
  unsigned int Length = Repl->getLength();
  const std::string ReplText = Repl->getReplacementText().str();
  auto FileInfo = insertFile(FilePath);
  auto &M = FileInfo->getEventSyncTypeMap();
  auto Iter = M.find(Offset);
  if (Iter != M.end()) {
    Iter->second.ReplText = ReplText;
    Iter->second.NeedReport = false;
  } else {
    M.insert(std::make_pair(Offset,
                            EventSyncTypeInfo(Length, ReplText, false, false)));
  }
}
void DpctGlobalInfo::insertTimeStubTypeInfo(
    const std::shared_ptr<clang::dpct::ExtReplacement> ReplWithSB,
    const std::shared_ptr<clang::dpct::ExtReplacement> ReplWithoutSB) {
  std::string FilePath = ReplWithSB->getFilePath().str();
  unsigned int Offset = ReplWithSB->getOffset();
  unsigned int Length = ReplWithSB->getLength();
  std::string StrWithSubmitBarrier = ReplWithSB->getReplacementText().str();
  std::string StrWithoutSubmitBarrier =
      ReplWithoutSB->getReplacementText().str();
  auto FileInfo = insertFile(FilePath);
  auto &M = FileInfo->getTimeStubTypeMap();
  M.insert(std::make_pair(Offset, TimeStubTypeInfo(Length, StrWithSubmitBarrier,
                                                   StrWithoutSubmitBarrier)));
}
void DpctGlobalInfo::updateTimeStubTypeInfo(SourceLocation BeginLoc,
                                            SourceLocation EndLoc) {
  auto LocInfo = getLocInfo(BeginLoc);
  auto FileInfo = insertFile(LocInfo.first);
  size_t Begin = getLocInfo(BeginLoc).second;
  size_t End = getLocInfo(EndLoc).second;
  auto &TimeStubBounds = FileInfo->getTimeStubBounds();
  TimeStubBounds.push_back(std::make_pair(Begin, End));
}
void DpctGlobalInfo::insertBuiltinVarInfo(
    SourceLocation SL, unsigned int Len, std::string Repl,
    std::shared_ptr<DeviceFunctionInfo> DFI) {
  auto LocInfo = getLocInfo(SL);
  auto FileInfo = insertFile(LocInfo.first);
  auto &M = FileInfo->getBuiltinVarInfoMap();
  auto Iter = M.find(LocInfo.second);
  if (Iter == M.end()) {
    BuiltinVarInfo BVI(Len, Repl, DFI);
    M.insert(std::make_pair(LocInfo.second, BVI));
  }
}
void DpctGlobalInfo::insertSpBLASWarningLocOffset(SourceLocation SL) {
  auto LocInfo = getLocInfo(SL);
  auto FileInfo = insertFile(LocInfo.first);
  FileInfo->getSpBLASSet().insert(LocInfo.second);
}
std::shared_ptr<TextModification>
DpctGlobalInfo::findConstantMacroTMInfo(SourceLocation SL) {
  auto LocInfo = getLocInfo(SL);
  auto FileInfo = insertFile(LocInfo.first);
  auto &S = FileInfo->getConstantMacroTMSet();
  for (const auto &TM : S) {
    if (TM->getConstantOffset() == LocInfo.second) {
      return TM;
    }
  }
  return nullptr;
}
void DpctGlobalInfo::insertConstantMacroTMInfo(
    SourceLocation SL, std::shared_ptr<TextModification> TM) {
  auto LocInfo = getLocInfo(SL);
  auto FileInfo = insertFile(LocInfo.first);
  TM->setConstantOffset(LocInfo.second);
  auto &S = FileInfo->getConstantMacroTMSet();
  S.insert(TM);
}
void DpctGlobalInfo::insertAtomicInfo(std::string HashStr, SourceLocation SL,
                                      std::string FuncName) {
  auto LocInfo = getLocInfo(SL);
  auto FileInfo = insertFile(LocInfo.first);
  auto &M = FileInfo->getAtomicMap();
  if (M.find(HashStr) == M.end()) {
    M.insert(std::make_pair(HashStr,
                            std::make_tuple(LocInfo.second, FuncName, true)));
  }
}
void DpctGlobalInfo::removeAtomicInfo(std::string HashStr) {
  for (auto &File : FileMap) {
    auto &M = File.second->getAtomicMap();
    auto Iter = M.find(HashStr);
    if (Iter != M.end()) {
      std::get<2>(Iter->second) = false;
      return;
    }
  }
}
void DpctGlobalInfo::setFileEnterLocation(SourceLocation Loc) {
  auto LocInfo = getLocInfo(Loc);
  insertFile(LocInfo.first)->setFileEnterOffset(LocInfo.second);
}
void DpctGlobalInfo::setFirstIncludeLocation(SourceLocation Loc) {
  auto LocInfo = getLocInfo(Loc);
  insertFile(LocInfo.first)->setFirstIncludeOffset(LocInfo.second);
}
void DpctGlobalInfo::setLastIncludeLocation(SourceLocation Loc) {
  auto LocInfo = getLocInfo(Loc);
  insertFile(LocInfo.first)->setLastIncludeOffset(LocInfo.second);
}
void DpctGlobalInfo::setMathHeaderInserted(SourceLocation Loc, bool B) {
  auto LocInfo = getLocInfo(Loc);
  insertFile(LocInfo.first)->setMathHeaderInserted(B);
}
void DpctGlobalInfo::setAlgorithmHeaderInserted(SourceLocation Loc, bool B) {
  auto LocInfo = getLocInfo(Loc);
  insertFile(LocInfo.first)->setAlgorithmHeaderInserted(B);
}
void DpctGlobalInfo::setTimeHeaderInserted(SourceLocation Loc, bool B) {
  auto LocInfo = getLocInfo(Loc);
  insertFile(LocInfo.first)->setTimeHeaderInserted(B);
}
void DpctGlobalInfo::insertHeader(SourceLocation Loc, HeaderType Type) {
  auto LocInfo = getLocInfo(Loc);
  insertFile(LocInfo.first)->insertHeader(Type);
}
void DpctGlobalInfo::insertHeader(SourceLocation Loc, std::string HeaderName) {
  auto LocInfo = getLocInfo(Loc);
  insertFile(LocInfo.first)->insertCustomizedHeader(std::move(HeaderName));
}
void DpctGlobalInfo::removeVarNameInGlobalVarNameSet(
    const std::string &VarName) {
  auto Iter = getGlobalVarNameSet().find(VarName);
  if (Iter != getGlobalVarNameSet().end()) {
    getGlobalVarNameSet().erase(Iter);
  }
}
int DpctGlobalInfo::getHelperFuncReplInfoIndexThenInc() {
  int Res = HelperFuncReplInfoIndex;
  HelperFuncReplInfoIndex++;
  return Res;
}
void DpctGlobalInfo::recordIncludingRelationship(
    const clang::tooling::UnifiedPath &CurrentFileName,
    const clang::tooling::UnifiedPath &IncludedFileName) {
  auto CurrentFileInfo = this->insertFile(CurrentFileName);
  auto IncludedFileInfo = this->insertFile(IncludedFileName);
  CurrentFileInfo->insertIncludedFilesInfo(IncludedFileInfo);
}
unsigned int DpctGlobalInfo::getCudaKernelDimDFIIndexThenInc() {
  unsigned int Res = CudaKernelDimDFIIndex;
  ++CudaKernelDimDFIIndex;
  return Res;
}
void DpctGlobalInfo::insertCudaKernelDimDFIMap(
    unsigned int Index, std::shared_ptr<DeviceFunctionInfo> Ptr) {
  CudaKernelDimDFIMap.insert(std::make_pair(Index, Ptr));
}
std::shared_ptr<DeviceFunctionInfo>
DpctGlobalInfo::getCudaKernelDimDFI(unsigned int Index) {
  auto Iter = CudaKernelDimDFIMap.find(Index);
  if (Iter != CudaKernelDimDFIMap.end())
    return Iter->second;
  return nullptr;
}
void DpctGlobalInfo::resetInfo() {
  FileMap.clear();
  PrecAndDomPairSet.clear();
  KCIndentWidthMap.clear();
  LocationInitIndexMap.clear();
  ExpansionRangeToMacroRecord.clear();
  EndifLocationOfIfdef.clear();
  ConditionalCompilationLoc.clear();
  MacroTokenToMacroDefineLoc.clear();
  FunctionCallInMacroMigrateRecord.clear();
  EndOfEmptyMacros.clear();
  BeginOfEmptyMacros.clear();
  FileRelpsMap.clear();
  DigestMap.clear();
  MacroDefines.clear();
  CurrentMaxIndex = 0;
  CurrentIndexInRule = 0;
  IncludingFileSet.clear();
  FileSetInCompiationDB.clear();
  GlobalVarNameSet.clear();
  HasFoundDeviceChanged = false;
  HelperFuncReplInfoMap.clear();
  HelperFuncReplInfoIndex = 1;
  TempVariableDeclCounterMap.clear();
  TempVariableHandledMap.clear();
  UsingDRYPattern = true;
  NeedRunAgain = false;
  SpellingLocToDFIsMapForAssumeNDRange.clear();
  DFIToSpellingLocsMapForAssumeNDRange.clear();
  FreeQueriesInfo::reset();
}
void DpctGlobalInfo::updateSpellingLocDFIMaps(
    SourceLocation SL, std::shared_ptr<DeviceFunctionInfo> DFI) {
  auto &SM = DpctGlobalInfo::getSourceManager();
  std::string Loc = getCombinedStrFromLoc(SM.getSpellingLoc(SL));

  auto IterOfL2D = SpellingLocToDFIsMapForAssumeNDRange.find(Loc);
  if (IterOfL2D == SpellingLocToDFIsMapForAssumeNDRange.end()) {
    std::unordered_set<std::shared_ptr<DeviceFunctionInfo>> Set;
    Set.insert(DFI);
    SpellingLocToDFIsMapForAssumeNDRange.insert(std::make_pair(Loc, Set));
  } else {
    IterOfL2D->second.insert(DFI);
  }

  auto IterOfD2L = DFIToSpellingLocsMapForAssumeNDRange.find(DFI);
  if (IterOfD2L == DFIToSpellingLocsMapForAssumeNDRange.end()) {
    std::unordered_set<std::string> Set;
    Set.insert(Loc);
    DFIToSpellingLocsMapForAssumeNDRange.insert(std::make_pair(DFI, Set));
  } else {
    IterOfD2L->second.insert(Loc);
  }
}
std::unordered_set<std::shared_ptr<DeviceFunctionInfo>>
DpctGlobalInfo::getDFIVecRelatedFromSpellingLoc(
    std::shared_ptr<DeviceFunctionInfo> DFI) {
  std::unordered_set<std::shared_ptr<DeviceFunctionInfo>> Res;
  auto IterOfD2L = DFIToSpellingLocsMapForAssumeNDRange.find(DFI);
  if (IterOfD2L == DFIToSpellingLocsMapForAssumeNDRange.end()) {
    return Res;
  }

  for (const auto &SpellingLoc : IterOfD2L->second) {
    auto IterOfL2D = SpellingLocToDFIsMapForAssumeNDRange.find(SpellingLoc);
    if (IterOfL2D != SpellingLocToDFIsMapForAssumeNDRange.end()) {
      Res.insert(IterOfL2D->second.begin(), IterOfL2D->second.end());
    }
  }
  return Res;
}
void DpctGlobalInfo::addPriorityReplInfo(
    std::string Key, std::shared_ptr<PriorityReplInfo> Info) {
  if (PriorityReplInfoMap.count(Key)) {
    if (PriorityReplInfoMap[Key]->Priority == Info->Priority) {
      PriorityReplInfoMap[Key]->Repls.insert(
          PriorityReplInfoMap[Key]->Repls.end(), Info->Repls.begin(),
          Info->Repls.end());
      PriorityReplInfoMap[Key]->RelatedAction.insert(
          PriorityReplInfoMap[Key]->RelatedAction.end(),
          Info->RelatedAction.begin(), Info->RelatedAction.end());
    } else if (PriorityReplInfoMap[Key]->Priority < Info->Priority) {
      PriorityReplInfoMap[Key] = Info;
    }
  } else {
    PriorityReplInfoMap[Key] = Info;
  }
}
std::tuple<unsigned int, std::string, SourceRange>
    DpctGlobalInfo::LastMacroRecord =
        std::make_tuple<unsigned int, std::string, SourceRange>(0, "",
                                                                SourceRange());
DpctGlobalInfo::DpctGlobalInfo() {
  IsInAnalysisScopeFunc = DpctGlobalInfo::checkInAnalysisScope;
  GetRunRound = DpctGlobalInfo::getRunRound;
  RecordTokenSplit = DpctGlobalInfo::recordTokenSplit;
  tooling::SetGetRunRound(DpctGlobalInfo::getRunRound);
  tooling::SetReProcessFile(DpctGlobalInfo::ReProcessFile);
  tooling::SetIsExcludePathHandler(DpctGlobalInfo::isExcluded);
}
void DpctGlobalInfo::recordTokenSplit(SourceLocation SL, unsigned Len) {
  auto It = getExpansionRangeToMacroRecord().find(
      getCombinedStrFromLoc(SM->getSpellingLoc(SL)));
  if (It != getExpansionRangeToMacroRecord().end()) {
    dpct::DpctGlobalInfo::getExpansionRangeToMacroRecord()
        [getCombinedStrFromLoc(SM->getSpellingLoc(SL).getLocWithOffset(Len))] =
            It->second;
  }
}
/// This variable saved the info of previous migration from the
/// MainSourceFiles.yaml file. This variable is valid after
/// canContinueMigration() is called.
std::shared_ptr<clang::tooling::TranslationUnitReplacements>
    DpctGlobalInfo::MainSourceYamlTUR =
        std::make_shared<clang::tooling::TranslationUnitReplacements>();
clang::tooling::UnifiedPath DpctGlobalInfo::InRoot;
clang::tooling::UnifiedPath DpctGlobalInfo::OutRoot;
clang::tooling::UnifiedPath DpctGlobalInfo::AnalysisScope;
std::unordered_set<std::string> DpctGlobalInfo::ChangeExtensions = {};
std::string DpctGlobalInfo::SYCLSourceExtension = std::string();
std::string DpctGlobalInfo::SYCLHeaderExtension = std::string();
// TODO: implement one of this for each source language.
clang::tooling::UnifiedPath DpctGlobalInfo::CudaPath;
std::string DpctGlobalInfo::RuleFile = std::string();
UsmLevel DpctGlobalInfo::UsmLvl = UsmLevel::UL_None;
clang::CudaVersion DpctGlobalInfo::SDKVersion = clang::CudaVersion::UNKNOWN;
bool DpctGlobalInfo::NeedDpctDeviceExt = false;
bool DpctGlobalInfo::IsIncMigration = true;
bool DpctGlobalInfo::IsQueryAPIMapping = false;
unsigned int DpctGlobalInfo::AssumedNDRangeDim = 3;
std::unordered_set<std::string> DpctGlobalInfo::PrecAndDomPairSet;
format::FormatRange DpctGlobalInfo::FmtRng = format::FormatRange::none;
DPCTFormatStyle DpctGlobalInfo::FmtST = DPCTFormatStyle::FS_LLVM;
bool DpctGlobalInfo::EnableCtad = false;
bool DpctGlobalInfo::IsMLKHeaderUsed = false;
bool DpctGlobalInfo::GenBuildScript = false;
bool DpctGlobalInfo::MigrateCmakeScript = false;
bool DpctGlobalInfo::MigrateCmakeScriptOnly = false;
bool DpctGlobalInfo::EnableComments = false;
std::set<ExplicitNamespace> DpctGlobalInfo::ExplicitNamespaceSet;
bool DpctGlobalInfo::TempEnableDPCTNamespace = false;
ASTContext *DpctGlobalInfo::Context = nullptr;
SourceManager *DpctGlobalInfo::SM = nullptr;
FileManager *DpctGlobalInfo::FM = nullptr;
bool DpctGlobalInfo::KeepOriginCode = false;
bool DpctGlobalInfo::SyclNamedLambda = false;
bool DpctGlobalInfo::GuessIndentWidthMatcherFlag = false;
unsigned int DpctGlobalInfo::IndentWidth = 0;
std::map<unsigned int, unsigned int> DpctGlobalInfo::KCIndentWidthMap;
std::unordered_map<std::string, int> DpctGlobalInfo::LocationInitIndexMap;
std::unordered_map<
    std::string,
    std::pair<std::pair<clang::tooling::UnifiedPath /*begin file name*/,
                        unsigned int /*begin offset*/>,
              std::pair<clang::tooling::UnifiedPath /*end file name*/,
                        unsigned int /*end offset*/>>>
    DpctGlobalInfo::ExpansionRangeBeginMap;
bool DpctGlobalInfo::CheckUnicodeSecurityFlag = false;
bool DpctGlobalInfo::EnablepProfilingFlag = false;
std::map<std::string, std::shared_ptr<DpctGlobalInfo::MacroExpansionRecord>>
    DpctGlobalInfo::ExpansionRangeToMacroRecord;
std::map<std::string, SourceLocation> DpctGlobalInfo::EndifLocationOfIfdef;
std::vector<std::pair<clang::tooling::UnifiedPath, size_t>>
    DpctGlobalInfo::ConditionalCompilationLoc;
std::map<std::string, std::shared_ptr<DpctGlobalInfo::MacroDefRecord>>
    DpctGlobalInfo::MacroTokenToMacroDefineLoc;
std::map<std::string, std::string>
    DpctGlobalInfo::FunctionCallInMacroMigrateRecord;
std::map<std::string, SourceLocation> DpctGlobalInfo::EndOfEmptyMacros;
std::map<std::string, unsigned int> DpctGlobalInfo::BeginOfEmptyMacros;
std::unordered_map<std::string, std::vector<clang::tooling::Replacement>>
    DpctGlobalInfo::FileRelpsMap;
std::unordered_map<std::string, std::string> DpctGlobalInfo::DigestMap;
const std::string DpctGlobalInfo::YamlFileName = "MainSourceFiles.yaml";
std::map<std::string, bool> DpctGlobalInfo::MacroDefines;
int DpctGlobalInfo::CurrentMaxIndex = 0;
int DpctGlobalInfo::CurrentIndexInRule = 0;
std::set<clang::tooling::UnifiedPath> DpctGlobalInfo::IncludingFileSet;
std::set<std::string> DpctGlobalInfo::FileSetInCompiationDB;
std::set<std::string> DpctGlobalInfo::GlobalVarNameSet;
clang::format::FormatStyle DpctGlobalInfo::CodeFormatStyle;
bool DpctGlobalInfo::HasFoundDeviceChanged = false;
std::unordered_map<int, DpctGlobalInfo::HelperFuncReplInfo>
    DpctGlobalInfo::HelperFuncReplInfoMap;
int DpctGlobalInfo::HelperFuncReplInfoIndex = 1;
std::unordered_map<std::string, DpctGlobalInfo::TempVariableDeclCounter>
    DpctGlobalInfo::TempVariableDeclCounterMap;
std::unordered_map<std::string, int> DpctGlobalInfo::TempVariableHandledMap;
bool DpctGlobalInfo::UsingDRYPattern = true;
unsigned int DpctGlobalInfo::CudaKernelDimDFIIndex = 1;
std::unordered_map<unsigned int, std::shared_ptr<DeviceFunctionInfo>>
    DpctGlobalInfo::CudaKernelDimDFIMap;
CudaArchPPMap DpctGlobalInfo::CAPPInfoMap;
HDFuncInfoMap DpctGlobalInfo::HostDeviceFuncInfoMap;
// __CUDA_ARCH__ Offset -> defined(...) Offset
CudaArchDefMap DpctGlobalInfo::CudaArchDefinedMap;
std::unordered_map<std::string, std::shared_ptr<ExtReplacement>>
    DpctGlobalInfo::CudaArchMacroRepl;
std::unordered_map<clang::tooling::UnifiedPath,
                   std::shared_ptr<ExtReplacements>>
    DpctGlobalInfo::FileReplCache;
std::set<clang::tooling::UnifiedPath> DpctGlobalInfo::ReProcessFile;
bool DpctGlobalInfo::NeedRunAgain = false;
unsigned int DpctGlobalInfo::RunRound = 0;
std::set<clang::tooling::UnifiedPath> DpctGlobalInfo::ModuleFiles;
std::unordered_map<std::string,
                   std::unordered_set<std::shared_ptr<DeviceFunctionInfo>>>
    DpctGlobalInfo::SpellingLocToDFIsMapForAssumeNDRange;
std::unordered_map<std::shared_ptr<DeviceFunctionInfo>,
                   std::unordered_set<std::string>>
    DpctGlobalInfo::DFIToSpellingLocsMapForAssumeNDRange;
unsigned DpctGlobalInfo::ExtensionDEFlag = static_cast<unsigned>(-1);
unsigned DpctGlobalInfo::ExtensionDDFlag = 0;
unsigned DpctGlobalInfo::ExperimentalFlag = 0;
unsigned DpctGlobalInfo::HelperFuncPreferenceFlag = 0;
bool DpctGlobalInfo::AnalysisModeFlag = false;
unsigned int DpctGlobalInfo::ColorOption = 1;
std::unordered_map<int, std::shared_ptr<DeviceFunctionInfo>>
    DpctGlobalInfo::CubPlaceholderIndexMap;
bool DpctGlobalInfo::OptimizeMigrationFlag = false;
std::unordered_map<std::string, std::shared_ptr<PriorityReplInfo>>
    DpctGlobalInfo::PriorityReplInfoMap;
std::unordered_map<std::string, bool> DpctGlobalInfo::ExcludePath = {};
std::map<std::string, clang::tooling::OptionInfo> DpctGlobalInfo::CurrentOptMap;
std::unordered_map<std::string, std::unordered_map<clang::tooling::UnifiedPath,
                                                   std::vector<unsigned>>>
    DpctGlobalInfo::RnnInputMap;
std::unordered_map<clang::tooling::UnifiedPath,
                   std::vector<clang::tooling::UnifiedPath>>
    DpctGlobalInfo::MainSourceFileMap;
std::unordered_map<std::string, bool> DpctGlobalInfo::MallocHostInfoMap;
std::map<std::shared_ptr<TextModification>, bool>
    DpctGlobalInfo::ConstantReplProcessedFlagMap;
std::set<std::string> DpctGlobalInfo::VarUsedByRuntimeSymbolAPISet;
std::unordered_set<std::string> DpctGlobalInfo::NeedParenAPISet = {};
///// class DpctNameGenerator /////
void DpctNameGenerator::printName(const FunctionDecl *FD,
                                  llvm::raw_ostream &OS) {
  if (G.writeName(FD, OS)) {
    FD->printQualifiedName(OS, PP);
    OS << "@";
    FD->getType().print(OS, PP);
  }
}
DpctNameGenerator::DpctNameGenerator(ASTContext &Ctx)
    : G(Ctx), PP(Ctx.getPrintingPolicy()) {
  PP.PrintCanonicalTypes = true;
}
std::string DpctNameGenerator::getName(const FunctionDecl *D) {
  std::string Result;
  llvm::raw_string_ostream OS(Result);
  printName(D, OS);
  return OS.str();
}
///// class SizeInfo /////
SizeInfo::SizeInfo(std::shared_ptr<TemplateDependentStringInfo> TDSI)
    : TDSI(TDSI) {}
const std::string &SizeInfo::getSize() {
  if (TDSI)
    return TDSI->getSourceString();
  return Size;
}
void SizeInfo::setTemplateList(
    const std::vector<TemplateArgumentInfo> &TemplateList) {
  if (TDSI)
    TDSI = TDSI->applyTemplateArguments(TemplateList);
}
///// class CtTypeInfo /////
CtTypeInfo::CtTypeInfo(const TypeLoc &TL, bool NeedSizeFold)
    : PointerLevel(0), IsTemplate(false) {
  setTypeInfo(TL, NeedSizeFold);
}
CtTypeInfo::CtTypeInfo(const VarDecl *D, bool NeedSizeFold)
    : PointerLevel(0), IsReference(false), IsTemplate(false) {
  if (D && D->getTypeSourceInfo()) {
    auto TL = D->getTypeSourceInfo()->getTypeLoc();
    IsConstantQualified = D->hasAttr<CUDAConstantAttr>();
    setTypeInfo(TL, NeedSizeFold);
    if (TL.getTypeLocClass() == TypeLoc::IncompleteArray) {
      if (auto CAT = dyn_cast<ConstantArrayType>(D->getType())) {
        Range[0] = std::to_string(CAT->getSize().getZExtValue());
      }
    }
  }
}
std::string CtTypeInfo::getRangeArgument(const std::string &MemSize,
                                         bool MustArguments) {
  std::string Arg = "(";
  for (unsigned i = 0; i < Range.size(); ++i) {
    auto Size = Range[i].getSize();
    if (Size.empty()) {
      if (MemSize.empty()) {
        Arg += "1, ";
      } else {
        Arg += MemSize;
        Arg += ", ";
      }
      for (unsigned tmp = i + 1; tmp < Range.size(); ++tmp)
        Arg += "1, ";
      break;
    } else
      Arg += Size;
    Arg += ", ";
  }
  return (Arg.size() == 1) ? (MustArguments ? (Arg + ")") : "")
                           : Arg.replace(Arg.size() - 2, 2, ")");
}
void CtTypeInfo::adjustAsMemType() {
  setPointerAsArray();
  removeQualifier();
}
std::shared_ptr<CtTypeInfo> CtTypeInfo::applyTemplateArguments(
    const std::vector<TemplateArgumentInfo> &TA) {
  auto NewType = std::make_shared<CtTypeInfo>(*this);
  if (TDSI)
    NewType->TDSI = TDSI->applyTemplateArguments(TA);
  for (auto &R : NewType->Range)
    R.setTemplateList(TA);
  NewType->BaseName.clear();
  NewType->updateName();
  return NewType;
}
void CtTypeInfo::setTypeInfo(const TypeLoc &TL, bool NeedSizeFold) {
  switch (TL.getTypeLocClass()) {
  case TypeLoc::Qualified:
    BaseName = TL.getType().getLocalQualifiers().getAsString(
        DpctGlobalInfo::getContext().getPrintingPolicy());
    return setTypeInfo(TYPELOC_CAST(QualifiedTypeLoc).getUnqualifiedLoc(),
                       NeedSizeFold);
  case TypeLoc::ConstantArray:
    IsArray = true;
    return setArrayInfo(TYPELOC_CAST(ConstantArrayTypeLoc), NeedSizeFold);
  case TypeLoc::DependentSizedArray:
    return setArrayInfo(TYPELOC_CAST(DependentSizedArrayTypeLoc), NeedSizeFold);
  case TypeLoc::IncompleteArray:
    return setArrayInfo(TYPELOC_CAST(IncompleteArrayTypeLoc), NeedSizeFold);
  case TypeLoc::Pointer:
    ++PointerLevel;
    return setTypeInfo(TYPELOC_CAST(PointerTypeLoc).getPointeeLoc());
  case TypeLoc::LValueReference:
  case TypeLoc::RValueReference:
    IsReference = true;
    return setTypeInfo(TYPELOC_CAST(ReferenceTypeLoc).getPointeeLoc());
  case TypeLoc::Elaborated: {
    const TypeLoc &NamedTypeLoc =
        TYPELOC_CAST(ElaboratedTypeLoc).getNamedTypeLoc();
    if (const auto TTL = NamedTypeLoc.getAs<TypedefTypeLoc>()) {
      if (setTypedefInfo(TTL, NeedSizeFold))
        return;
    }
    break;
  }
  case TypeLoc::Typedef: {
    if (setTypedefInfo(TYPELOC_CAST(TypedefTypeLoc), NeedSizeFold))
      return;
    break;
  }
  default:
    break;
  }
  setName(TL);
}
std::string CtTypeInfo::getFoldedArraySize(const ConstantArrayTypeLoc &TL) {
  const auto *const SizeExpr = TL.getSizeExpr();

  auto IsContainMacro =
      isContainMacro(SizeExpr) || !TL.getSizeExpr()->getBeginLoc().isFileID();

  auto DREMatcher = ast_matchers::findAll(ast_matchers::declRefExpr());
  auto DREMatchedResults =
      ast_matchers::match(DREMatcher, *SizeExpr, DpctGlobalInfo::getContext());
  bool IsContainDRE = !DREMatchedResults.empty();

  bool IsContainSizeOfUserDefinedType = false;
  auto SOMatcher = ast_matchers::findAll(
      ast_matchers::unaryExprOrTypeTraitExpr(ast_matchers::ofKind(UETT_SizeOf))
          .bind("so"));
  auto SOMatchedResults =
      ast_matchers::match(SOMatcher, *SizeExpr, DpctGlobalInfo::getContext());
  for (const auto &Res : SOMatchedResults) {
    const auto *UETT = Res.getNodeAs<UnaryExprOrTypeTraitExpr>("so");
    if (UETT->isArgumentType()) {
      const auto *const RD =
          UETT->getArgumentType().getCanonicalType()->getAsRecordDecl();
      if (MapNames::SupportedVectorTypes.count(RD->getNameAsString()) == 0) {
        IsContainSizeOfUserDefinedType = true;
        break;
      }
    }
  }

  // We need not fold the size expression in these cases.
  if (!IsContainMacro && !IsContainDRE && !IsContainSizeOfUserDefinedType) {
    return getUnfoldedArraySize(TL);
  }

  auto TLRange = getDefinitionRange(TL.getBeginLoc(), TL.getEndLoc());
  auto SizeExprRange = getRangeInRange(SizeExpr->getSourceRange(),
                                       TLRange.getBegin(), TLRange.getEnd());
  auto SizeExprBegin = SizeExprRange.first;
  auto SizeExprEnd = SizeExprRange.second;
  auto &SM = DpctGlobalInfo::getSourceManager();
  size_t Length =
      SM.getCharacterData(SizeExprEnd) - SM.getCharacterData(SizeExprBegin);
  auto DL = SM.getDecomposedLoc(SizeExprBegin);
  auto OriginalStr =
      std::string(SM.getBufferData(DL.first).substr(DL.second, Length));

  // When it is a literal in macro, we also need not fold.
  auto LiteralStr = toString(TL.getTypePtr()->getSize(), 10, false, false);
  if (OriginalStr == LiteralStr) {
    return getUnfoldedArraySize(TL);
  }

  ArraySizeOriginExprs.push_back(std::move(OriginalStr));
  return buildString(LiteralStr, "/*", ArraySizeOriginExprs.back(), "*/");
}
std::string CtTypeInfo::getUnfoldedArraySize(const ConstantArrayTypeLoc &TL) {
  ContainSizeofType = containSizeOfType(TL.getSizeExpr());
  ExprAnalysis A;
  A.analyze(TL.getSizeExpr());
  return A.getReplacedString();
}
bool CtTypeInfo::setTypedefInfo(const TypedefTypeLoc &TL, bool NeedSizeFold) {
  const TypedefNameDecl *TND = TL.getTypedefNameDecl();
  if (!TND)
    return false;
  if (!TND->getTypeSourceInfo())
    return false;
  const TypeLoc TypedefTpyeDeclLoc = TND->getTypeSourceInfo()->getTypeLoc();
  ConstantArrayTypeLoc CATL;
  if (DpctGlobalInfo::isInAnalysisScope(TypedefTpyeDeclLoc.getBeginLoc()) &&
      (CATL = TypedefTpyeDeclLoc.getAs<ConstantArrayTypeLoc>())) {
    setArrayInfo(CATL, NeedSizeFold);
    return true;
  }
  return false;
}
void CtTypeInfo::setArrayInfo(const ConstantArrayTypeLoc &TL,
                              bool NeedSizeFold) {
  ContainSizeofType = containSizeOfType(TL.getSizeExpr());
  if (NeedSizeFold) {
    Range.emplace_back(getFoldedArraySize(TL));
  } else {
    Range.emplace_back(getUnfoldedArraySize(TL));
  }
  setTypeInfo(TL.getElementLoc(), NeedSizeFold);
}
void CtTypeInfo::setArrayInfo(const DependentSizedArrayTypeLoc &TL,
                              bool NeedSizeFold) {
  ContainSizeofType = containSizeOfType(TL.getSizeExpr());
  ExprAnalysis EA;
  EA.analyze(TL.getSizeExpr());
  auto TDSI = EA.getTemplateDependentStringInfo();
  if (TDSI->containsTemplateDependentMacro())
    TemplateDependentMacro = true;
  Range.emplace_back(EA.getTemplateDependentStringInfo());
  setTypeInfo(TL.getElementLoc(), NeedSizeFold);
}
void CtTypeInfo::setArrayInfo(const IncompleteArrayTypeLoc &TL,
                              bool NeedSizeFold) {
  Range.emplace_back();
  setTypeInfo(TL.getElementLoc(), NeedSizeFold);
}
void CtTypeInfo::setName(const TypeLoc &TL) {
  ExprAnalysis EA;
  EA.analyze(TL);
  TDSI = EA.getTemplateDependentStringInfo();
  auto SetFromTL = EA.getHelperFeatureSet();
  HelperFeatureSet.insert(SetFromTL.begin(), SetFromTL.end());

  IsTemplate = TL.getTypePtr()->isDependentType();
  updateName();
}
void CtTypeInfo::updateName() {
  BaseNameWithoutQualifiers = TDSI->getSourceString();
  auto SetFromTTDSI = TDSI->getHelperFeatureSet();
  HelperFeatureSet.insert(SetFromTTDSI.begin(), SetFromTTDSI.end());

  if (isPointer()) {
    BaseNameWithoutQualifiers += ' ';
    BaseNameWithoutQualifiers.append(PointerLevel, '*');
  }

  if (BaseName.empty())
    BaseName = BaseNameWithoutQualifiers;
  else {
    BaseName = buildString(BaseName, " ", BaseNameWithoutQualifiers);
  }
}
void CtTypeInfo::setPointerAsArray() {
  if (isPointer()) {
    --PointerLevel;
    Range.emplace_back();
    updateName();
  }
}
///// class VarInfo /////
void VarInfo::applyTemplateArguments(
    const std::vector<TemplateArgumentInfo> &TAList) {
  Ty = Ty->applyTemplateArguments(TAList);
}
void VarInfo::requestFeatureForSet(const clang::tooling::UnifiedPath &Path) {
  if (Ty) {
    for (const auto &Item : Ty->getHelperFeatureSet()) {
      requestFeature(Item);
    }
  }
}
///// class MemVarInfo /////
std::shared_ptr<MemVarInfo> MemVarInfo::buildMemVarInfo(const VarDecl *Var) {
  if (auto Func = DpctGlobalInfo::findAncestor<FunctionDecl>(Var)) {
    if (Func->getTemplateSpecializationKind() ==
            TSK_ExplicitInstantiationDefinition ||
        Func->getTemplateSpecializationKind() == TSK_ImplicitInstantiation)
      return std::shared_ptr<MemVarInfo>();
    auto LocInfo = DpctGlobalInfo::getLocInfo(Var);
    auto VI = std::make_shared<MemVarInfo>(LocInfo.second, LocInfo.first, Var);
    if (!DpctGlobalInfo::useGroupLocalMemory() || !VI->isShared() ||
        VI->isExtern())
      if (auto DFI = DeviceFunctionDecl::LinkRedecls(Func))
        DFI->addVar(VI);
    return VI;
  }
  return DpctGlobalInfo::getInstance().insertMemVarInfo(Var);
}
MemVarInfo::VarAttrKind MemVarInfo::getAddressAttr(const VarDecl *VD) {
  if (VD->hasAttrs())
    return getAddressAttr(VD->getAttrs());
  return Host;
}
MemVarInfo::MemVarInfo(unsigned Offset,
                       const clang::tooling::UnifiedPath &FilePath,
                       const VarDecl *Var)
    : VarInfo(Offset, FilePath, Var,
              !(DpctGlobalInfo::useGroupLocalMemory() &&
                getAddressAttr(Var) == Shared &&
                Var->getStorageClass() != SC_Extern) &&
                  isLexicallyInLocalScope(Var)),
      Attr(getAddressAttr(Var)),
      Scope(isLexicallyInLocalScope(Var)
                ? (Var->getStorageClass() == SC_Extern ? Extern : Local)
                : Global),
      PointerAsArray(false) {
  if (isTreatPointerAsArray()) {
    Attr = Device;
    getType()->adjustAsMemType();
    PointerAsArray = true;
  }
  if (Var->hasInit())
    setInitList(Var->getInit(), Var);
  if (Var->getStorageClass() == SC_Static || getAddressAttr(Var) == Constant) {
    IsStatic = true;
  }

  if (auto Func = Var->getParentFunctionOrMethod()) {
    if (DeclOfVarType = Var->getType()->getAsCXXRecordDecl()) {
      auto F = DeclOfVarType->getParentFunctionOrMethod();
      if (F && (F == Func)) {
        IsTypeDeclaredLocal = true;

        auto getParentDeclStmt = [&](const Decl *D) -> const DeclStmt * {
          auto P = getParentStmt(D);
          if (!P)
            return nullptr;
          auto DS = dyn_cast<DeclStmt>(P);
          if (!DS)
            return nullptr;
          return DS;
        };

        auto DS1 = getParentDeclStmt(Var);
        auto DS2 = getParentDeclStmt(DeclOfVarType);
        if (DS1 && DS2 && DS1 == DS2) {
          IsAnonymousType = true;
          DeclStmtOfVarType = DS2;
          auto Iter = AnonymousTypeDeclStmtMap.find(DS2);
          if (Iter != AnonymousTypeDeclStmtMap.end()) {
            LocalTypeName = "type_ct" + std::to_string(Iter->second);
          } else {
            LocalTypeName =
                "type_ct" + std::to_string(AnonymousTypeDeclStmtMap.size() + 1);
            AnonymousTypeDeclStmtMap.insert(
                std::make_pair(DS2, AnonymousTypeDeclStmtMap.size() + 1));
          }
        } else if (DS2) {
          DeclStmtOfVarType = DS2;
        }
      }
    }
  }
  if (getType()->getDimension() == 0 && !isTypeDeclaredLocal()) {
    if (Attr == Constant)
      AccMode = Value;
    else
      AccMode = Reference;
  } else if (getType()->getDimension() <= 1) {
    AccMode = Pointer;
  } else {
    AccMode = Accessor;
  }

  newConstVarInit(Var);
}
void MemVarInfo::newConstVarInit(const VarDecl *Var) {
  CharSourceRange SR(DpctGlobalInfo::getSourceManager().getExpansionRange(
      Var->getSourceRange()));
  auto BeginLoc = SR.getBegin();
  SourceManager &SM = DpctGlobalInfo::getSourceManager();
  size_t repLength = 0;
  auto Buffer = SM.getCharacterData(BeginLoc);
  auto Data = Buffer[repLength];
  while (Data != ';')
    Data = Buffer[++repLength];
  NewConstVarLength = ++repLength;
  NewConstVarOffset = DpctGlobalInfo::getLocInfo(BeginLoc).second;
}
std::string MemVarInfo::getDeclarationReplacement(const VarDecl *VD) {
  switch (Scope) {
  case clang::dpct::MemVarInfo::Local:
    if (DpctGlobalInfo::useGroupLocalMemory() && VD) {

      auto FD = dyn_cast<FunctionDecl>(VD->getDeclContext());
      if (FD && FD->hasAttr<CUDADeviceAttr>())
        DiagnosticsUtils::report(getFilePath(), getOffset(),
                                 Diagnostics::GROUP_LOCAL_MEMORY, true, false);

      std::string Ret;
      llvm::raw_string_ostream OS(Ret);
      OS << "auto &" << getName() << " = "
         << "*" << MapNames::getClNamespace()
         << "ext::oneapi::group_local_memory_for_overwrite<"
         << getType()->getBaseName();
      for (auto &ArraySize : getType()->getRange()) {
        OS << "[" << ArraySize.getSize() << "]";
      }
      OS << ">(";
      FreeQueriesInfo::printImmediateText(
          OS, VD, nullptr, FreeQueriesInfo::FreeQueriesKind::Group);
      OS << "); ";
      return OS.str();
    }
    return "";
  case clang::dpct::MemVarInfo::Extern:
    if (isShared() && getType()->getDimension() > 1) {
      // For case like:
      // extern __shared__ int shad_mem[][2][3];
      // int p = shad_mem[0][0][2];
      // will be migrated to:
      // auto shad_mem = (int(*)[2][3])dpct_local;
      std::string Dimension;
      size_t Index = 0;
      for (auto &Entry : getType()->getRange()) {
        Index++;
        if (Index == 1)
          continue;
        Dimension = Dimension + "[" + Entry.getSize() + "]";
      }
      return buildString("auto ", getName(), " = (", getType()->getBaseName(),
                         "(*)", Dimension, ")", ExternVariableName, ";");
    }

    return buildString("auto ", getName(), " = (", getType()->getBaseName(),
                       " *)", ExternVariableName, ";");
  case clang::dpct::MemVarInfo::Global: {
    if (isShared())
      return "";
    if ((getAttr() == MemVarInfo::VarAttrKind::Constant) &&
        !isUseHelperFunc()) {
      std::string Dims;
      const static std::string NullString;
      for (auto &Dim : getType()->getRange()) {
        Dims = Dims + "[" + Dim.getSize() + "]";
      }
      return buildString(isStatic() ? "static " : "", getMemoryType(), " ",
                         getConstVarName() + Dims,
                         PointerAsArray ? "" : getInitArguments(NullString),
                         ";");
    }
    return getMemoryDecl();
  }
  }
  clang::dpct::DpctDebugs()
      << "[MemVarInfo::VarAttrKind] Unexpected value: " << Scope << "\n";
  assert(0);
  return "";
}
std::string MemVarInfo::getInitStmt(StringRef QueueString) {
  if (QueueString.empty())
    return getConstVarName() + ".init();";
  return buildString(getConstVarName(), ".init(", QueueString, ");");
}
std::string MemVarInfo::getMemoryDecl(const std::string &MemSize) {
  return buildString(isStatic() ? "static " : "", getMemoryType(), " ",
                     getConstVarName(),
                     PointerAsArray ? "" : getInitArguments(MemSize), ";");
}
std::string MemVarInfo::getMemoryDecl() {
  const static std::string NullString;
  return getMemoryDecl(NullString);
}
std::string MemVarInfo::getExternGlobalVarDecl() {
  return buildString("extern ", getMemoryType(), " ", getConstVarName(), ";");
}
void MemVarInfo::appendAccessorOrPointerDecl(const std::string &ExternMemSize,
                                             bool ExternEmitWarning,
                                             StmtList &AccList,
                                             StmtList &PtrList) {
  std::string Result;
  llvm::raw_string_ostream OS(Result);
  if (isShared()) {
    OS << getSyclAccessorType();
    OS << " " << getAccessorName() << "(";
    if (getType()->getDimension())
      OS << getRangeClass() << getType()->getRangeArgument(ExternMemSize, false)
         << ", ";
    OS << "cgh)";
    OS << ";";
    StmtWithWarning AccDecl(OS.str());
    for (const auto &OriginExpr : getType()->getArraySizeOriginExprs()) {
      DiagnosticsUtils::report(getFilePath(), getOffset(),
                               Diagnostics::MACRO_EXPR_REPLACED, false, false,
                               OriginExpr);
      AccDecl.Warnings.push_back(
          DiagnosticsUtils::getWarningTextAndUpdateUniqueID(
              Diagnostics::MACRO_EXPR_REPLACED, OriginExpr));
    }
    if ((isExtern() && ExternEmitWarning) || getType()->containSizeofType()) {
      DiagnosticsUtils::report(getFilePath(), getOffset(),
                               Diagnostics::SIZEOF_WARNING, false, false,
                               "local memory");
      AccDecl.Warnings.push_back(
          DiagnosticsUtils::getWarningTextAndUpdateUniqueID(
              Diagnostics::SIZEOF_WARNING, "local memory"));
    }
    if (getType()->getDimension() > 3) {
      if (DiagnosticsUtils::report(getFilePath(), getOffset(),
                                   Diagnostics::EXCEED_MAX_DIMENSION, false,
                                   false)) {
        AccDecl.Warnings.push_back(
            DiagnosticsUtils::getWarningTextAndUpdateUniqueID(
                Diagnostics::EXCEED_MAX_DIMENSION));
      }
    }
    AccList.emplace_back(std::move(AccDecl));
  } else if (DpctGlobalInfo::getUsmLevel() == UsmLevel::UL_Restricted &&
             AccMode != Accessor) {
    requestFeature(HelperFeatureEnum::device_ext);
    PtrList.emplace_back(buildString("auto ", getPtrName(), " = ",
                                     getConstVarName(), ".get_ptr();"));
  } else {
    requestFeature(HelperFeatureEnum::device_ext);
    AccList.emplace_back(buildString("auto ", getAccessorName(), " = ",
                                     getConstVarName(), ".get_access(cgh);"));
  }
}
std::string MemVarInfo::getRangeClass() {
  std::string Result;
  llvm::raw_string_ostream OS(Result);
  return DpctGlobalInfo::printCtadClass(OS,
                                        MapNames::getClNamespace() + "range",
                                        getType()->getDimension())
      .str();
}
std::string MemVarInfo::getRangeDecl(const std::string &MemSize) {
  return buildString(getRangeClass(), " ", getRangeName(),
                     getType()->getRangeArgument(MemSize, false), ";");
}
ParameterStream &MemVarInfo::getFuncDecl(ParameterStream &PS) {
  if (AccMode == Value) {
    PS << getAccessorDataType(true, true) << " ";
  } else if (AccMode == Pointer) {
    PS << getAccessorDataType(true, true);
    if (!getType()->isPointer())
      PS << " ";
    PS << "*";
  } else if (AccMode == Reference) {
    PS << getAccessorDataType(true, true);
    if (!getType()->isPointer())
      PS << " ";
    PS << "&";
  } else if (AccMode == Accessor && isExtern() && isShared() &&
             getType()->getDimension() > 1) {
    PS << getAccessorDataType();
    PS << " *";
  } else {
    if (DpctGlobalInfo::getUsmLevel() == UsmLevel::UL_None || isShared())
      PS << getSyclAccessorType() << " ";
    else
      PS << getDpctAccessorType() << " ";
  }
  return PS << getArgName();
}
ParameterStream &MemVarInfo::getFuncArg(ParameterStream &PS) {
  return PS << getArgName();
}
ParameterStream &MemVarInfo::getKernelArg(ParameterStream &PS) {
  if (isShared() || DpctGlobalInfo::getUsmLevel() == UsmLevel::UL_None) {
    if (AccMode == Pointer) {
      if (!getType()->isWritten())
        PS << "(" << getAccessorDataType(false, true) << " *)";
      PS << getAccessorName() << ".get_pointer()";
    } else {
      PS << getAccessorName();
    }
  } else {
    if (AccMode == Accessor) {
      PS << getAccessorName();
    } else {
      if (AccMode == Value || AccMode == Reference) {
        PS << "*";
      }
      PS << getPtrName();
    }
  }
  return PS;
}
std::string MemVarInfo::getAccessorDataType(bool IsTypeUsedInDevFunDecl,
                                            bool NeedCheckExtraConstQualifier) {
  if (isExtern()) {
    return "uint8_t";
  } else if (isTypeDeclaredLocal()) {
    if (IsTypeUsedInDevFunDecl) {
      return "uint8_t";
    } else {
      // used in accessor decl
      return "uint8_t[sizeof(" + LocalTypeName + ")]";
    }
  }

  std::string Ret = getType()->getBaseName();
  if ((!getType()->isArray() && !getType()->isPointer()) ||
      isTreatPointerAsArray())
    return Ret;
  if (NeedCheckExtraConstQualifier && getType()->isConstantQualified()) {
    return Ret + " const";
  }
  return Ret;
}
MemVarInfo::VarAttrKind MemVarInfo::getAddressAttr(const AttrVec &Attrs) {
  VarAttrKind Attr = Host;
  for (auto VarAttr : Attrs) {
    auto Kind = VarAttr->getKind();
    if (Kind == attr::HIPManaged)
      return Managed;
    if (Kind == attr::CUDAConstant)
      return Constant;
    if (Kind == attr::CUDAShared)
      return Shared;
    if (Kind == attr::CUDADevice)
      Attr = Device;
  }
  return Attr;
}
void MemVarInfo::setInitList(const Expr *E, const VarDecl *V) {
  if (auto Ctor = dyn_cast<CXXConstructExpr>(E)) {
    if (!Ctor->getNumArgs() || Ctor->getArg(0)->isDefaultArgument())
      return;
  }
  InitList = getStmtSpelling(E, V->getSourceRange());
}
std::string MemVarInfo::getMemoryType() {
  switch (Attr) {
  case clang::dpct::MemVarInfo::Device: {
    requestFeature(HelperFeatureEnum::device_ext);
    static std::string DeviceMemory =
        MapNames::getDpctNamespace() + "global_memory";
    return getMemoryType(DeviceMemory, getType());
  }
  case clang::dpct::MemVarInfo::Constant: {
    requestFeature(HelperFeatureEnum::device_ext);
    std::string ConstantMemory =
        MapNames::getDpctNamespace() + "constant_memory";
    if (!isUseHelperFunc()) {
      ConstantMemory = "const ";
    }
    return getMemoryType(ConstantMemory, getType());
  }
  case clang::dpct::MemVarInfo::Shared: {
    static std::string SharedMemory =
        MapNames::getDpctNamespace() + "local_memory";
    static std::string ExternSharedMemory =
        MapNames::getDpctNamespace() + "extern_local_memory";
    if (isExtern())
      return ExternSharedMemory;
    return getMemoryType(SharedMemory, getType());
  }
  case clang::dpct::MemVarInfo::Managed: {

    requestFeature(HelperFeatureEnum::device_ext);

    static std::string ManagedMemory =
        MapNames::getDpctNamespace() + "shared_memory";

    return getMemoryType(ManagedMemory, getType());
  }
  default:
    llvm::dbgs() << "[MemVarInfo::getMemoryType] Unexpected attribute.";
    return "";
  }
}
std::string MemVarInfo::getMemoryType(const std::string &MemoryType,
                                      std::shared_ptr<CtTypeInfo> VarType) {
  if (isUseHelperFunc()) {
    return buildString(MemoryType, "<", VarType->getBaseName(), ", ",
                       VarType->getDimension(), ">");
  } else {
    return buildString(MemoryType, VarType->getBaseName());
  }
}
std::string MemVarInfo::getInitArguments(const std::string &MemSize,
                                         bool MustArguments) {
  if (isUseHelperFunc()) {
    if (InitList.empty())
      return getType()->getRangeArgument(MemSize, MustArguments);
    if (getType()->getDimension())
      return buildString("(", getRangeClass(),
                         getType()->getRangeArgument(MemSize, true),
                         ", " + InitList, ")");
    return buildString("(", InitList, ")");
  } else {
    return InitList.empty() ? "" : buildString(" = ", InitList);
  }
}
const std::string &MemVarInfo::getMemoryAttr() {
  requestFeature(HelperFeatureEnum::device_ext);
  switch (Attr) {
  case clang::dpct::MemVarInfo::Device: {
    static std::string DeviceMemory = MapNames::getDpctNamespace() + "global";
    return DeviceMemory;
  }
  case clang::dpct::MemVarInfo::Constant: {
    static std::string ConstantMemory =
        MapNames::getDpctNamespace() + "constant";
    return ConstantMemory;
  }
  case clang::dpct::MemVarInfo::Shared: {
    static std::string SharedMemory = MapNames::getDpctNamespace() + "local";
    return SharedMemory;
  }
  case clang::dpct::MemVarInfo::Managed: {
    static std::string ManagedMemory = MapNames::getDpctNamespace() + "shared";
    return ManagedMemory;
  }
  default:
    llvm::dbgs() << "[MemVarInfo::getMemoryAttr] Unexpected attribute.";
    static std::string NullString;
    return NullString;
  }
}
std::string MemVarInfo::getSyclAccessorType() {
  std::string Ret;
  llvm::raw_string_ostream OS(Ret);
  if (getAttr() == MemVarInfo::VarAttrKind::Shared) {
    OS << MapNames::getClNamespace() << "local_accessor<";
    OS << getAccessorDataType() << ", ";
    OS << getType()->getDimension() << ">";
  } else {
    OS << MapNames::getClNamespace() << "accessor<";
    OS << getAccessorDataType() << ", ";
    OS << getType()->getDimension() << ", ";

    OS << MapNames::getClNamespace() << "access_mode::";
    if (getAttr() == MemVarInfo::VarAttrKind::Constant)
      OS << "read";
    else
      OS << "read_write";
    OS << ", ";

    OS << MapNames::getClNamespace() << "access::target::";
    switch (getAttr()) {
    case VarAttrKind::Constant:
    case VarAttrKind::Device:
    case VarAttrKind::Managed:
      OS << "device";
      break;
    default:
      break;
    }

    OS << ">";
  }
  return OS.str();
}
std::string MemVarInfo::getDpctAccessorType() {
  requestFeature(HelperFeatureEnum::device_ext);
  auto Type = getType();
  return buildString(MapNames::getDpctNamespace(true), "accessor<",
                     getAccessorDataType(), ", ", getMemoryAttr(), ", ",
                     Type->getDimension(), ">");
}
std::string MemVarInfo::getArgName() {
  if (isExtern())
    return ExternVariableName;
  else if (isTypeDeclaredLocal())
    return getNameAppendSuffix();
  return getName();
}
const std::string MemVarInfo::ExternVariableName = "dpct_local";
std::unordered_map<const DeclStmt *, int> MemVarInfo::AnonymousTypeDeclStmtMap;
///// class TextureTypeInfo /////
TextureTypeInfo::TextureTypeInfo(std::string &&DataType, int TexType) {
  setDataTypeAndTexType(std::move(DataType), TexType);
}
void TextureTypeInfo::setDataTypeAndTexType(std::string &&Type, int TexType) {
  DataType = std::move(Type);
  IsArray = TexType & 0xF0;
  Dimension = TexType & 0x0F;
  // The DataType won't use dpct helper feature
  MapNames::replaceName(MapNames::TypeNamesMap, DataType);
}
void TextureTypeInfo::prepareForImage() {
  if (IsArray)
    ++Dimension;
}
void TextureTypeInfo::endForImage() {
  if (IsArray)
    --Dimension;
}

ParameterStream &TextureTypeInfo::printType(ParameterStream &PS,
                                            const std::string &TemplateName) {
  PS << TemplateName << "<" << DataType << ", " << Dimension;
  if (IsArray)
    PS << ", true";
  PS << ">";
  return PS;
}
///// class TextureInfo /////
TextureInfo::TextureInfo(unsigned Offset,
                         const clang::tooling::UnifiedPath &FilePath,
                         StringRef Name)
    : FilePath(FilePath), Offset(Offset), Name(Name) {
  NewVarName = Name.str();
  for (auto &C : NewVarName) {
    if ((!isDigit(C)) && (!isLetter(C)) && (C != '_'))
      C = '_';
  }
  if (NewVarName.size() > 1 && NewVarName[NewVarName.size() - 1] == '_')
    NewVarName.pop_back();
}
TextureInfo::TextureInfo(const VarDecl *VD)
    : TextureInfo(DpctGlobalInfo::getLocInfo(
                      VD->getTypeSourceInfo()->getTypeLoc().getBeginLoc()),
                  VD->getName()) {}
TextureInfo::TextureInfo(const VarDecl *VD, std::string Subscript)
    : TextureInfo(DpctGlobalInfo::getLocInfo(
                      VD->getTypeSourceInfo()->getTypeLoc().getBeginLoc()),
                  VD->getName().str() + "[" + Subscript + "]") {}
TextureInfo::TextureInfo(
    std::pair<clang::tooling::UnifiedPath, unsigned> LocInfo, StringRef Name)
    : TextureInfo(LocInfo.second, LocInfo.first.getCanonicalPath(), Name) {}
ParameterStream &TextureInfo::getDecl(ParameterStream &PS,
                                      const std::string &TemplateDeclName) {
  return Type->printType(PS, MapNames::getDpctNamespace() + TemplateDeclName)
         << " " << Name;
}
TextureInfo::TextureInfo(unsigned Offset,
                         const clang::tooling::UnifiedPath &FilePath,
                         const VarDecl *VD)
    : TextureInfo(Offset, FilePath, VD->getName()) {
  if (auto D = dyn_cast_or_null<ClassTemplateSpecializationDecl>(
          VD->getType()->getAsCXXRecordDecl())) {
    auto &TemplateList = D->getTemplateInstantiationArgs();
    auto DataTy = TemplateList[0].getAsType();
    if (auto ET = dyn_cast<ElaboratedType>(DataTy))
      DataTy = ET->getNamedType();
    setType(DpctGlobalInfo::getUnqualifiedTypeName(DataTy),
            TemplateList[1].getAsIntegral().getExtValue());
  } else {
    auto TST = VD->getType()->getAs<TemplateSpecializationType>();
    if (TST) {
      auto Args = TST->template_arguments();
      auto Arg0 = Args[0];
      auto Arg1 = Args[1];
      if (Arg1.getKind() == clang::TemplateArgument::Expression) {
        auto DataTy = Arg0.getAsType();
        if (auto ET = dyn_cast<ElaboratedType>(DataTy))
          DataTy = ET->getNamedType();
        Expr::EvalResult ER;
        if (!Arg1.getAsExpr()->isValueDependent() &&
            Arg1.getAsExpr()->EvaluateAsInt(ER, DpctGlobalInfo::getContext())) {
          int64_t Value = ER.Val.getInt().getExtValue();
          setType(DpctGlobalInfo::getUnqualifiedTypeName(DataTy), Value);
        }
      }
    }
  }
}
void TextureInfo::setType(std::string &&DataType, int TexType) {
  setType(std::make_shared<TextureTypeInfo>(std::move(DataType), TexType));
}
void TextureInfo::setType(std::shared_ptr<TextureTypeInfo> TypeInfo) {
  if (TypeInfo)
    Type = TypeInfo;
}
std::string TextureInfo::getHostDeclString() {
  ParameterStream PS;
  Type->prepareForImage();
  requestFeature(HelperFeatureEnum::device_ext);
  getDecl(PS, DpctGlobalInfo::useExtBindlessImages()
                  ? "experimental::bindless_image_wrapper"
                  : "image_wrapper")
      << ";";
  Type->endForImage();
  return PS.Str;
}
std::string TextureInfo::getSamplerDecl() {
  requestFeature(HelperFeatureEnum::device_ext);
  return buildString("auto ", NewVarName, "_smpl = ", Name, ".get_sampler();");
}
std::string TextureInfo::getAccessorDecl(const std::string &QueueStr) {
  requestFeature(HelperFeatureEnum::device_ext);
  std::string Ret;
  llvm::raw_string_ostream OS(Ret);
  OS << "auto " << NewVarName << "_acc = " << Name << ".get_access(cgh";
  printQueueStr(OS, QueueStr);
  OS << ");";
  return Ret;
}
void TextureInfo::addDecl(StmtList &AccessorList, StmtList &SamplerList,
                          const std::string &QueueStr) {
  if (DpctGlobalInfo::useExtBindlessImages()) {
    AccessorList.emplace_back("auto " + NewVarName + "_handle = " + Name +
                              ".get_handle();");
    return;
  }
  AccessorList.emplace_back(getAccessorDecl(QueueStr));
  SamplerList.emplace_back(getSamplerDecl());
}
ParameterStream &TextureInfo::getFuncDecl(ParameterStream &PS) {
  if (DpctGlobalInfo::useExtBindlessImages()) {
    PS << MapNames::getClNamespace()
       << "ext::oneapi::experimental::sampled_image_handle " << Name;
    return PS;
  }
  requestFeature(HelperFeatureEnum::device_ext);
  return getDecl(PS, "image_accessor_ext");
}
ParameterStream &TextureInfo::getFuncArg(ParameterStream &PS) {
  return PS << Name;
}
ParameterStream &TextureInfo::getKernelArg(ParameterStream &OS) {
  requestFeature(HelperFeatureEnum::device_ext);
  if (DpctGlobalInfo::useExtBindlessImages()) {
    OS << NewVarName << "_handle";
    return OS;
  }
  getType()->printType(OS, MapNames::getDpctNamespace() + "image_accessor_ext");
  OS << "(" << NewVarName << "_smpl, " << NewVarName << "_acc)";
  return OS;
}
///// class TextureObjectInfo /////
std::string TextureObjectInfo::getAccessorDecl(const std::string &QueueString) {
  ParameterStream PS;
  PS << "auto " << NewVarName << "_acc = static_cast<";
  getType()->printType(PS, MapNames::getDpctNamespace() + "image_wrapper")
      << " *>(" << Name << ")->get_access(cgh";
  printQueueStr(PS, QueueString);
  PS << ");";
  requestFeature(HelperFeatureEnum::device_ext);
  return PS.Str;
}
std::string TextureObjectInfo::getSamplerDecl() {
  requestFeature(HelperFeatureEnum::device_ext);
  return buildString("auto ", NewVarName, "_smpl = ", Name, "->get_sampler();");
}
std::string TextureObjectInfo::getParamDeclType() {
  requestFeature(HelperFeatureEnum::device_ext);
  ParameterStream PS;
  Type->printType(PS, MapNames::getDpctNamespace() + "image_accessor_ext");
  return PS.Str;
}
void TextureObjectInfo::merge(std::shared_ptr<TextureObjectInfo> Target) {
  if (Target)
    setType(Target->getType());
}
void TextureObjectInfo::addParamDeclReplacement() {
  if (Type) {
    DpctGlobalInfo::getInstance().addReplacement(
        std::make_shared<ExtReplacement>(FilePath, Offset, ReplaceTypeLength,
                                         getParamDeclType(), nullptr));
  }
}
///// class CudaLaunchTextureObjectInfo /////
std::string
CudaLaunchTextureObjectInfo::getAccessorDecl(const std::string &QueueString) {
  requestFeature(HelperFeatureEnum::device_ext);
  ParameterStream PS;
  PS << "auto " << Name << "_acc = static_cast<";
  getType()->printType(PS, MapNames::getDpctNamespace() + "image_wrapper")
      << " *>(" << ArgStr << ")->get_access(cgh";
  printQueueStr(PS, QueueString);
  PS << ");";
  return PS.Str;
}
std::string CudaLaunchTextureObjectInfo::getSamplerDecl() {
  requestFeature(HelperFeatureEnum::device_ext);
  return buildString("auto ", Name, "_smpl = (", ArgStr, ")->get_sampler();");
}
///// class MemberTextureObjectInfo /////
MemberTextureObjectInfo::NewVarNameRAII::NewVarNameRAII(
    MemberTextureObjectInfo *M)
    : OldName(std::move(M->Name)), Member(M) {
  Member->Name = buildString(M->BaseName, '.', M->MemberName);
}
std::shared_ptr<MemberTextureObjectInfo>
MemberTextureObjectInfo::create(const MemberExpr *ME) {
  auto LocInfo = DpctGlobalInfo::getLocInfo(ME);
  auto Ret =
      std::shared_ptr<MemberTextureObjectInfo>(new MemberTextureObjectInfo(
          LocInfo.second, LocInfo.first, getTempNameForExpr(ME, false, false)));
  Ret->MemberName = ME->getMemberDecl()->getNameAsString();
  return Ret;
}
void MemberTextureObjectInfo::addDecl(StmtList &AccessorList,
                                      StmtList &SamplerList,
                                      const std::string &QueueStr) {
  NewVarNameRAII RAII(this);
  TextureObjectInfo::addDecl(AccessorList, SamplerList, QueueStr);
}
///// class StructureTextureObjectInfo /////
StructureTextureObjectInfo::StructureTextureObjectInfo(const ParmVarDecl *PVD)
    : TextureObjectInfo(PVD) {
  ContainsVirtualPointer =
      checkPointerInStructRecursively(getRecordDecl(PVD->getType()));
  setType("", 0);
}
StructureTextureObjectInfo::StructureTextureObjectInfo(const VarDecl *VD)
    : TextureObjectInfo(VD) {
  ContainsVirtualPointer =
      checkPointerInStructRecursively(getRecordDecl(VD->getType()));
  setType("", 0);
}
std::shared_ptr<StructureTextureObjectInfo>
StructureTextureObjectInfo::create(const CXXThisExpr *This) {
  auto RD = getRecordDecl(This->getType());
  if (!RD)
    return nullptr;

  auto LocInfo = DpctGlobalInfo::getLocInfo(RD);

  auto Ret = std::shared_ptr<StructureTextureObjectInfo>(
      new StructureTextureObjectInfo(LocInfo.second, LocInfo.first,
                                     RD->getName()));
  Ret->ContainsVirtualPointer = checkPointerInStructRecursively(RD);
  Ret->IsBase = true;
  Ret->setType("", 0);
  return Ret;
}
std::shared_ptr<MemberTextureObjectInfo>
StructureTextureObjectInfo::addMember(const MemberExpr *ME) {
  auto Member = MemberTextureObjectInfo::create(ME);
  return Members.emplace(Member->getMemberName().str(), Member).first->second;
}
void StructureTextureObjectInfo::addDecl(StmtList &AccessorList,
                                         StmtList &SamplerList,
                                         const std::string &Queue) {
  for (const auto &M : Members) {
    M.second->setBaseName(Name);
  }
}
void StructureTextureObjectInfo::merge(
    std::shared_ptr<StructureTextureObjectInfo> Target) {
  if (!Target)
    return;

  dpct::merge(Members, Target->Members);
}
void StructureTextureObjectInfo::merge(
    std::shared_ptr<TextureObjectInfo> Target) {
  merge(std::dynamic_pointer_cast<StructureTextureObjectInfo>(Target));
}
ParameterStream &StructureTextureObjectInfo::getKernelArg(ParameterStream &OS) {
  OS << Name;
  return OS;
}
///// class TemplateArgumentInfo /////
TemplateArgumentInfo::TemplateArgumentInfo(const TemplateArgumentLoc &TAL,
                                           SourceRange Range)
    : Kind(TAL.getArgument().getKind()) {
  setArgFromExprAnalysis(TAL,
                         getDefinitionRange(Range.getBegin(), Range.getEnd()));
}
TemplateArgumentInfo::TemplateArgumentInfo(std::string &&Str)
    : Kind(TemplateArgument::Null) {
  setArgStr(std::move(Str));
}
std::shared_ptr<const TemplateDependentStringInfo>
TemplateArgumentInfo::getDependentStringInfo() const {
  if (isNull()) {
    static std::shared_ptr<TemplateDependentStringInfo> Placeholder =
        std::make_shared<TemplateDependentStringInfo>(
            "dpct_placeholder/*Fix the type mannually*/");
    return Placeholder;
  }
  return DependentStr;
}
void TemplateArgumentInfo::setAsType(QualType QT) {
  if (isPlaceholderType(QT))
    return;
  setArgStr(DpctGlobalInfo::getReplacedTypeName(QT));
  Kind = TemplateArgument::Type;
}
void TemplateArgumentInfo::setAsType(const TypeLoc &TL) {
  setArgFromExprAnalysis(TL);
  Kind = TemplateArgument::Type;
}
void TemplateArgumentInfo::setAsType(std::string TS) {
  setArgStr(std::move(TS));
  Kind = TemplateArgument::Type;
}
void TemplateArgumentInfo::setAsNonType(const llvm::APInt &Int) {
  setArgStr(toString(Int, 10, true, false));
  Kind = TemplateArgument::Integral;
}
void TemplateArgumentInfo::setAsNonType(const Expr *E) {
  setArgFromExprAnalysis(E);
  Kind = TemplateArgument::Expression;
}
bool TemplateArgumentInfo::isPlaceholderType(QualType QT) {
  if (auto BT = QT->getAs<BuiltinType>()) {
    if (BT->isPlaceholderType() || BT->isDependentType())
      return true;
  }
  return false;
}
template <class T>
void TemplateArgumentInfo::setArgFromExprAnalysis(const T &Arg,
                                                  SourceRange ParentRange) {
  auto &SM = DpctGlobalInfo::getSourceManager();
  auto Range = getArgSourceRange(Arg);
  auto Begin = Range.getBegin();
  auto End = Range.getEnd();
  if (Begin.isMacroID() && SM.isMacroArgExpansion(Begin) && End.isMacroID() &&
      SM.isMacroArgExpansion(End)) {
    size_t Length;
    if (ParentRange.isValid()) {
      auto RR =
          getRangeInRange(Range, ParentRange.getBegin(), ParentRange.getEnd());
      Begin = RR.first;
      End = RR.second;
      Length = SM.getCharacterData(End) - SM.getCharacterData(Begin);
    } else {
      auto RR = getDefinitionRange(Range.getBegin(), Range.getEnd());
      Begin = RR.getBegin();
      End = RR.getEnd();
      Length = SM.getCharacterData(End) - SM.getCharacterData(Begin) +
               Lexer::MeasureTokenLength(
                   End, SM, DpctGlobalInfo::getContext().getLangOpts());
    }
    std::string Result = std::string(SM.getCharacterData(Begin), Length);
    setArgStr(std::move(Result));
  } else {
    ExprAnalysis EA;
    EA.analyze(Arg);
    DependentStr = EA.getTemplateDependentStringInfo();
  }
}
///// class MemVarMap /////
void MemVarMap::addTexture(std::shared_ptr<TextureInfo> Tex) {
  TextureMap.insert(std::make_pair(Tex->getOffset(), Tex));
}
void MemVarMap::addVar(std::shared_ptr<MemVarInfo> Var) {
  auto Attr = Var->getAttr();
  if (Var->isGlobal() && (Attr == MemVarInfo::VarAttrKind::Device ||
                          Attr == MemVarInfo::VarAttrKind::Managed)) {
    setGlobalMemAcc(true);
  }
  getMap(Var->getScope())
      .insert(MemVarInfoMap::value_type(Var->getOffset(), Var));
}
void MemVarMap::merge(const MemVarMap &OtherMap) {
  static std::vector<TemplateArgumentInfo> NullTemplates;
  return merge(OtherMap, NullTemplates);
}
void MemVarMap::merge(const MemVarMap &VarMap,
                      const std::vector<TemplateArgumentInfo> &TemplateArgs) {
  setItem(hasItem() || VarMap.hasItem());
  setStream(hasStream() || VarMap.hasStream());
  setSync(hasSync() || VarMap.hasSync());
  setBF64(hasBF64() || VarMap.hasBF64());
  setBF16(hasBF16() || VarMap.hasBF16());
  setGlobalMemAcc(hasGlobalMemAcc() || VarMap.hasGlobalMemAcc());
  merge(LocalVarMap, VarMap.LocalVarMap, TemplateArgs);
  merge(GlobalVarMap, VarMap.GlobalVarMap, TemplateArgs);
  merge(ExternVarMap, VarMap.ExternVarMap, TemplateArgs);
  dpct::merge(TextureMap, VarMap.TextureMap);
}
int MemVarMap::calculateExtraArgsSize() const {
  int Size = 0;
  if (hasStream())
    Size += MapNames::KernelArgTypeSizeMap.at(KernelArgType::KAT_Stream);

  Size = Size + calculateExtraArgsSize(LocalVarMap) +
         calculateExtraArgsSize(GlobalVarMap) +
         calculateExtraArgsSize(ExternVarMap);
  Size = Size + TextureMap.size() * MapNames::KernelArgTypeSizeMap.at(
                                        KernelArgType::KAT_Texture);

  return Size;
}
template <MemVarMap::CallOrDecl COD>
inline std::string
MemVarMap::getArgumentsOrParameters(int PreParams, int PostParams,
                                    FormatInfo FormatInformation) const {
  ParameterStream PS;
  if (PreParams != 0)
    PS << ", ";
  if (hasItem())
    getItem<COD>(PS) << ", ";
  if (hasStream())
    getStream<COD>(PS) << ", ";
  if (hasSync())
    getSync<COD>(PS) << ", ";
  if (!ExternVarMap.empty())
    GetArgOrParam<MemVarInfo, COD>()(PS, ExternVarMap.begin()->second) << ", ";
  getArgumentsOrParametersFromMap<MemVarInfo, COD>(PS, GlobalVarMap);
  getArgumentsOrParametersFromMap<MemVarInfo, COD>(PS, LocalVarMap);
  getArgumentsOrParametersFromMap<TextureInfo, COD>(PS, TextureMap);
  std::string Result = PS.Str;
  return (Result.empty() || PostParams != 0) && PreParams == 0
             ? Result
             : Result.erase(Result.size() - 2, 2);
}
template <>
std::string MemVarMap::getArgumentsOrParameters<MemVarMap::DeclParameter>(
    int PreParams, int PostParams, FormatInfo FormatInformation) const {
  ParameterStream PS;
  if (DpctGlobalInfo::getFormatRange() != clang::format::FormatRange::none) {
    PS = ParameterStream(FormatInformation,
                         DpctGlobalInfo::getCodeFormatStyle().ColumnLimit);
  } else {
    PS = ParameterStream(FormatInformation, 80);
  }
  getArgumentsOrParametersForDecl(PS, PreParams, PostParams);
  std::string Result = PS.Str;

  if (Result.empty())
    return Result;

  // Remove pre splitter
  unsigned int RemoveLength = 0;
  if (FormatInformation.IsFirstArg) {
    if (FormatInformation.IsAllParamsOneLine) {
      // comma and space
      RemoveLength = 2;
    } else {
      // calculate length from the first character "," to the next none space
      // character
      RemoveLength = 1;
      while (RemoveLength < Result.size()) {
        if (!isspace(Result[RemoveLength]))
          break;
        RemoveLength++;
      }
    }
    Result = Result.substr(RemoveLength, Result.size() - RemoveLength);
  }

  // Add post splitter
  RemoveLength = 0;
  if (PostParams != 0 && PreParams == 0) {
    Result = Result + ", ";
  }

  return Result;
}
std::string MemVarMap::getExtraCallArguments(bool HasPreParam,
                                             bool HasPostParam) const {
  return getArgumentsOrParameters<CallArgument>(HasPreParam, HasPostParam);
}
void MemVarMap::requestFeatureForAllVarMaps(
    const clang::tooling::UnifiedPath &Path) const {
  for (const auto &Item : LocalVarMap) {
    Item.second->requestFeatureForSet(Path);
  }
  for (const auto &Item : GlobalVarMap) {
    Item.second->requestFeatureForSet(Path);
  }
  for (const auto &Item : ExternVarMap) {
    Item.second->requestFeatureForSet(Path);
  }
}
std::string MemVarMap::getExtraDeclParam(bool HasPreParam, bool HasPostParam,
                                         FormatInfo FormatInformation) const {
  return getArgumentsOrParameters<DeclParameter>(HasPreParam, HasPostParam,
                                                 FormatInformation);
}
std::string
MemVarMap::getKernelArguments(bool HasPreParam, bool HasPostParam,
                              const clang::tooling::UnifiedPath &Path) const {
  requestFeatureForAllVarMaps(Path);
  return getArgumentsOrParameters<KernelArgument>(HasPreParam, HasPostParam);
}
const MemVarInfoMap &MemVarMap::getMap(MemVarInfo::VarScope Scope) const {
  return const_cast<MemVarMap *>(this)->getMap(Scope);
}
const GlobalMap<TextureInfo> &MemVarMap::getTextureMap() const {
  return TextureMap;
}
void MemVarMap::removeDuplicateVar() {
  std::unordered_set<std::string> VarNames{getItemName(),
                                           DpctGlobalInfo::getStreamName()};
  dpct::removeDuplicateVar(GlobalVarMap, VarNames);
  dpct::removeDuplicateVar(LocalVarMap, VarNames);
  dpct::removeDuplicateVar(ExternVarMap, VarNames);
  dpct::removeDuplicateVar(TextureMap, VarNames);
}
MemVarInfoMap &MemVarMap::getMap(MemVarInfo::VarScope Scope) {
  switch (Scope) {
  case clang::dpct::MemVarInfo::Local:
    return LocalVarMap;
  case clang::dpct::MemVarInfo::Extern:
    return ExternVarMap;
  case clang::dpct::MemVarInfo::Global:
    return GlobalVarMap;
  }
  clang::dpct::DpctDebugs()
      << "[MemVarInfo::VarScope] Unexpected value: " << Scope << "\n";
  assert(0);
  static MemVarInfoMap InvalidMap;
  return InvalidMap;
}
bool MemVarMap::isSameAs(const MemVarMap &Other) const {
  if (HasItem != Other.HasItem)
    return false;
  if (HasStream != Other.HasStream)
    return false;
  if (HasSync != Other.HasSync)
    return false;

#define COMPARE_MAP(MAP)                                                       \
  {                                                                            \
    if (MAP.size() != Other.MAP.size())                                        \
      return false;                                                            \
    if (!std::equal(MAP.begin(), MAP.end(), Other.MAP.begin()))                \
      return false;                                                            \
  }
  COMPARE_MAP(LocalVarMap);
  COMPARE_MAP(GlobalVarMap);
  COMPARE_MAP(ExternVarMap);
  COMPARE_MAP(TextureMap);
#undef COMPARE_MAP
  return true;
}
const MemVarMap *
MemVarMap::getHeadWithoutPathCompression(const MemVarMap *CurNode) {
  if (!CurNode)
    return nullptr;
  const MemVarMap *Head = nullptr;
  while (true) {
    if (CurNode->Parent == CurNode) {
      Head = CurNode;
      break;
    }
    CurNode = CurNode->Parent;
  }
  return Head;
}
MemVarMap *MemVarMap::getHead(MemVarMap *CurNode) {
  if (!CurNode)
    return nullptr;
  MemVarMap *Head =
      const_cast<MemVarMap *>(getHeadWithoutPathCompression(CurNode));
  if (!Head)
    return nullptr;
  while (CurNode != Head) {
    MemVarMap *Temp = CurNode->Parent;
    CurNode->Parent = Head;
    CurNode = Temp;
  }
  return Head;
}
unsigned int MemVarMap::getHeadNodeDim() const {
  auto Ptr = getHeadWithoutPathCompression(this);
  if (Ptr)
    return Ptr->Dim;
  else
    return 3;
}
void MemVarMap::merge(MemVarInfoMap &Master, const MemVarInfoMap &Branch,
                      const std::vector<TemplateArgumentInfo> &TemplateArgs) {
  if (TemplateArgs.empty())
    return dpct::merge(Master, Branch);
  for (auto &VarInfoPair : Branch)
    Master
        .insert(std::make_pair(VarInfoPair.first, std::make_shared<MemVarInfo>(
                                                      *VarInfoPair.second)))
        .first->second->applyTemplateArguments(TemplateArgs);
}
int MemVarMap::calculateExtraArgsSize(const MemVarInfoMap &Map) const {
  int Size = 0;
  for (auto &VarInfoPair : Map) {
    auto D = VarInfoPair.second->getType()->getDimension();
    Size += MapNames::getArrayTypeSize(D);
  }
  return Size;
}
template <class T, MemVarMap::CallOrDecl COD>
void MemVarMap::getArgumentsOrParametersFromMap(ParameterStream &PS,
                                                const GlobalMap<T> &VarMap) {
  for (const auto &VI : VarMap) {
    if (!VI.second->isUseHelperFunc()) {
      continue;
    }
    if (PS.FormatInformation.EnableFormat) {
      ParameterStream TPS;
      GetArgOrParam<T, COD>()(TPS, VI.second);
      PS << TPS.Str;
    } else {
      GetArgOrParam<T, COD>()(PS, VI.second) << ", ";
    }
  }
}
void MemVarMap::getArgumentsOrParametersForDecl(ParameterStream &PS,
                                                int PreParams,
                                                int PostParams) const {
  if (hasItem()) {
    getItem<MemVarMap::DeclParameter>(PS);
  }

  if (hasStream()) {
    getStream<MemVarMap::DeclParameter>(PS);
  }

  if (hasSync()) {
    getSync<MemVarMap::DeclParameter>(PS);
  }

  if (!ExternVarMap.empty()) {
    ParameterStream TPS;
    GetArgOrParam<MemVarInfo, MemVarMap::DeclParameter>()(
        TPS, ExternVarMap.begin()->second);
    PS << TPS.Str;
  }

  getArgumentsOrParametersFromMap<MemVarInfo, MemVarMap::DeclParameter>(
      PS, GlobalVarMap);
  getArgumentsOrParametersFromMap<MemVarInfo, MemVarMap::DeclParameter>(
      PS, LocalVarMap);
  getArgumentsOrParametersFromMap<TextureInfo, MemVarMap::DeclParameter>(
      PS, TextureMap);
}
///// class CallFunctionExpr /////
void CallFunctionExpr::buildCallExprInfo(const CXXConstructExpr *Ctor) {
  if (!Ctor)
    return;
  if (Ctor->getParenOrBraceRange().isInvalid())
    return;

  buildTextureObjectArgsInfo(Ctor);

  auto CtorDecl = Ctor->getConstructor();
  Name = getName(CtorDecl);
  setFuncInfo(DeviceFunctionDecl::LinkRedecls(CtorDecl));
  IsAllTemplateArgsSpecified =
      deduceTemplateArguments(Ctor, CtorDecl, TemplateArgs);

  SourceLocation InsertLocation;
  auto &SM = DpctGlobalInfo::getSourceManager();
  if (FuncInfo) {
    if (FuncInfo->NonDefaultParamNum) {
      if (Ctor->getNumArgs() >= FuncInfo->NonDefaultParamNum) {
        InsertLocation =
            Ctor->getArg(FuncInfo->NonDefaultParamNum - 1)->getEndLoc();
      } else {
        ExtraArgLoc = 0;
        return;
      }
    } else {
      InsertLocation = Ctor->getParenOrBraceRange().getBegin();
    }
  }
  ExtraArgLoc = SM.getFileOffset(Lexer::getLocForEndOfToken(
      getActualInsertLocation(InsertLocation, SM,
                              DpctGlobalInfo::getContext().getLangOpts()),
      0, SM, DpctGlobalInfo::getContext().getLangOpts()));
}

void CallFunctionExpr::buildCallExprInfo(const CallExpr *CE) {
  if (!CE)
    return;
  buildCalleeInfo(CE->getCallee()->IgnoreParenImpCasts());
  buildTextureObjectArgsInfo(CE);
  bool HasImplicitArg = false;
  if (auto FD = CE->getDirectCallee()) {
    IsAllTemplateArgsSpecified = deduceTemplateArguments(CE, FD, TemplateArgs);
    HasImplicitArg = isa<CXXOperatorCallExpr>(CE) && isa<CXXMethodDecl>(FD);
  } else if (auto Unresolved = dyn_cast<UnresolvedLookupExpr>(
                 CE->getCallee()->IgnoreImplicitAsWritten())) {
    if (Unresolved->getNumDecls())
      IsAllTemplateArgsSpecified = deduceTemplateArguments(
          CE, Unresolved->decls_begin().getDecl(), TemplateArgs);
  } else if (isa<CXXDependentScopeMemberExpr>(
                 CE->getCallee()->IgnoreImplicitAsWritten())) {
    // Un-instantiate member call. Cannot analyze related method declaration.
    return;
  }

  if (HasImplicitArg) {
    HasArgs = CE->getNumArgs() == 1;
  } else {
    HasArgs = CE->getNumArgs();
  }

  if (FuncInfo) {
    if (FuncInfo->ParamsNum == 0) {
      ExtraArgLoc =
          DpctGlobalInfo::getSourceManager().getFileOffset(CE->getRParenLoc());
    } else if (FuncInfo->NonDefaultParamNum == 0) {
      // if all params have default value
      if (CE->getNumArgs()) {
        ExtraArgLoc = DpctGlobalInfo::getSourceManager().getFileOffset(
            CE->getArg(HasImplicitArg ? 1 : 0)->getBeginLoc());
      } else {
        ExtraArgLoc = DpctGlobalInfo::getSourceManager().getFileOffset(
            CE->getRParenLoc());
      }
    } else {
      // if some params have default value, set ExtraArgLoc to the location
      // before the comma
      if (CE->getNumArgs() > FuncInfo->NonDefaultParamNum - 1) {
        auto &SM = DpctGlobalInfo::getSourceManager();
        auto CERange = getDefinitionRange(CE->getBeginLoc(), CE->getEndLoc());
        auto TempLoc = Lexer::getLocForEndOfToken(
            CERange.getEnd(), 0, SM,
            DpctGlobalInfo::getContext().getLangOpts());
        auto PairRange = getRangeInRange(
            CE->getArg(FuncInfo->NonDefaultParamNum - 1 + HasImplicitArg),
            CERange.getBegin(), TempLoc);
        auto RealEnd = PairRange.second;
        auto IT = dpct::DpctGlobalInfo::getExpansionRangeToMacroRecord().find(
            getCombinedStrFromLoc(RealEnd));
        if (IT !=
                dpct::DpctGlobalInfo::getExpansionRangeToMacroRecord().end() &&
            IT->second->TokenIndex == IT->second->NumTokens) {
          RealEnd = SM.getImmediateExpansionRange(
                          CE->getArg(FuncInfo->NonDefaultParamNum - 1 +
                                     HasImplicitArg)
                              ->getEndLoc())
                        .getEnd();
          RealEnd = Lexer::getLocForEndOfToken(
              RealEnd, 0, SM, DpctGlobalInfo::getContext().getLangOpts());
          IT = dpct::DpctGlobalInfo::getExpansionRangeToMacroRecord().find(
              getCombinedStrFromLoc(RealEnd));
        }
        while (
            IT !=
                dpct::DpctGlobalInfo::getExpansionRangeToMacroRecord().end() &&
            RealEnd.isMacroID() &&
            IT->second->TokenIndex == IT->second->NumTokens) {
          RealEnd = SM.getImmediateExpansionRange(RealEnd).getEnd();
          RealEnd = Lexer::getLocForEndOfToken(
              RealEnd, 0, SM, DpctGlobalInfo::getContext().getLangOpts());
          IT = dpct::DpctGlobalInfo::getExpansionRangeToMacroRecord().find(
              getCombinedStrFromLoc(RealEnd));
        }

        ExtraArgLoc = DpctGlobalInfo::getSourceManager().getFileOffset(RealEnd);
      } else {
        ExtraArgLoc = 0;
      }
    }
  }
}
void CallFunctionExpr::emplaceReplacement() {
  buildInfo();

  if (ExtraArgLoc)
    DpctGlobalInfo::getInstance().addReplacement(
        std::make_shared<ExtReplacement>(FilePath, ExtraArgLoc, 0,
                                         getExtraArguments(), nullptr));
}
bool CallFunctionExpr::hasWrittenTemplateArgs() {
  for (auto &Arg : TemplateArgs)
    if (!Arg.isNull() && Arg.isWritten())
      return true;
  return false;
}
std::string CallFunctionExpr::getTemplateArguments(bool &IsNeedWarning,
                                                   bool WrittenArgsOnly,
                                                   bool WithScalarWrapped) {
  IsNeedWarning = false;
  std::string Result;
  llvm::raw_string_ostream OS(Result);
  for (auto &TA : TemplateArgs) {
    if ((TA.isNull() || !TA.isWritten()) && WrittenArgsOnly)
      continue;
    std::string Str = TA.getString();
    if (TA.isNull() && !Str.empty()) {
      IsNeedWarning = true;
    }
    if (WithScalarWrapped && (!TA.isType() && !TA.isNull())) {
      appendString(OS, "dpct_kernel_scalar<", Str, ">, ");
      requestFeature(HelperFeatureEnum::device_ext);
    } else {
      // This code path is used to process code like:
      // my_kernel<<<1, 1>>>([=] __device__(int idx) { idx++; });
      // When generating kernel name for "my_kernel", the type of this lambda
      // expr is "lambda at FilePath:Row:Col", which will cause compiling
      // failure. Current solution: use the location's hash value as its type.
      StringRef StrRef(Str);
      if (StrRef.startswith("(lambda at")) {
        Str = "class lambda_" + getHashAsString(Str).substr(0, 6);
      }
      appendString(OS, Str, ", ");
    }
  }
  OS.flush();
  return (Result.empty()) ? Result : Result.erase(Result.size() - 2);
}
std::string CallFunctionExpr::getExtraArguments() {
  if (!FuncInfo)
    return "";
  return getVarMap().getExtraCallArguments(FuncInfo->NonDefaultParamNum,
                                           FuncInfo->ParamsNum -
                                               FuncInfo->NonDefaultParamNum);
}
std::shared_ptr<TextureObjectInfo> CallFunctionExpr::addTextureObjectArgInfo(
    unsigned ArgIdx, std::shared_ptr<TextureObjectInfo> Info) {
  auto &Obj = TextureObjectList[ArgIdx];
  if (!Obj)
    Obj = Info;
  return Obj;
}
std::shared_ptr<TextureObjectInfo> CallFunctionExpr::addTextureObjectArg(
    unsigned ArgIdx, const DeclRefExpr *TexRef, bool isKernelCall) {
  std::shared_ptr<TextureObjectInfo> Info;
  if (TextureObjectInfo::isTextureObject(TexRef)) {
    Info = makeTextureObjectInfo<TextureObjectInfo>(TexRef->getDecl(),
                                                    isKernelCall);
  } else if (TexRef->getType()->isRecordType()) {
    Info = makeTextureObjectInfo<StructureTextureObjectInfo>(TexRef->getDecl(),
                                                             isKernelCall);
  }
  if (Info)
    return addTextureObjectArgInfo(ArgIdx, Info);
  return Info;
}
std::shared_ptr<TextureObjectInfo>
CallFunctionExpr::addStructureTextureObjectArg(unsigned ArgIdx,
                                               const MemberExpr *TexRef,
                                               bool isKernelCall) {
  if (auto DRE = dyn_cast<DeclRefExpr>(TexRef->getBase())) {
    if (auto Info = std::dynamic_pointer_cast<StructureTextureObjectInfo>(
            addTextureObjectArg(ArgIdx, DRE, isKernelCall))) {
      return Info->addMember(TexRef);
    }
  } else if (auto This = dyn_cast<CXXThisExpr>(TexRef->getBase())) {
    auto ThisObj = StructureTextureObjectInfo::create(This);
    if (ThisObj) {
      BaseTextureObject = std::move(ThisObj);
      return BaseTextureObject->addMember(TexRef);
    }
  }
  return {};
}
std::shared_ptr<TextureObjectInfo> CallFunctionExpr::addTextureObjectArg(
    unsigned ArgIdx, const ArraySubscriptExpr *TexRef, bool isKernelCall) {
  if (TextureObjectInfo::isTextureObject(TexRef)) {
    if (auto Base =
            dyn_cast<DeclRefExpr>(TexRef->getBase()->IgnoreImpCasts())) {
      if (isKernelCall) {
        if (auto VD = dyn_cast<VarDecl>(Base->getDecl())) {
          return addTextureObjectArgInfo(
              ArgIdx, std::make_shared<TextureObjectInfo>(
                          VD, ExprAnalysis::ref(TexRef->getIdx())));
        }
      } else if (auto PVD = dyn_cast<ParmVarDecl>(Base->getDecl())) {
        return addTextureObjectArgInfo(
            ArgIdx, std::make_shared<TextureObjectInfo>(
                        PVD, ExprAnalysis::ref(TexRef->getIdx())));
      }
    }
  }
  return std::shared_ptr<TextureObjectInfo>();
}
void CallFunctionExpr::setFuncInfo(std::shared_ptr<DeviceFunctionInfo> Info) {
  if (FuncInfo && Info && (FuncInfo != Info)) {
    if (!FuncInfo->getVarMap().isSameAs(Info->getVarMap())) {
      DiagnosticsUtils::report(getFilePath(), getBegin(),
                               Warnings::DEVICE_CALL_DIFFERENT, true, false,
                               FuncInfo->getFunctionName());
    }
  }
  FuncInfo = Info;
}
void CallFunctionExpr::buildCalleeInfo(const Expr *Callee) {
  if (auto CallDecl =
          dyn_cast_or_null<FunctionDecl>(Callee->getReferencedDeclOfCallee())) {
    Name = getNameWithNamespace(CallDecl, Callee);
    if (auto FTD = CallDecl->getPrimaryTemplate()) {
      if (FTD->getTemplateParameters()->hasParameterPack())
        return;
    }
    setFuncInfo(DeviceFunctionDecl::LinkRedecls(CallDecl));
    if (auto DRE = dyn_cast<DeclRefExpr>(Callee)) {
      buildTemplateArguments(DRE->template_arguments(),
                             Callee->getSourceRange());
    }
  } else if (auto Unresolved = dyn_cast<UnresolvedLookupExpr>(Callee)) {
    Name = "";
    if (Unresolved->getQualifier())
      Name = getNestedNameSpecifierString(Unresolved->getQualifier());
    Name += Unresolved->getName().getAsString();
    setFuncInfo(DeviceFunctionDecl::LinkUnresolved(Unresolved));
    buildTemplateArguments(Unresolved->template_arguments(),
                           Callee->getSourceRange());
  } else if (auto DependentScope =
                 dyn_cast<CXXDependentScopeMemberExpr>(Callee)) {
    Name = DependentScope->getMember().getAsString();
    buildTemplateArguments(DependentScope->template_arguments(),
                           Callee->getSourceRange());
  } else if (auto DSDRE = dyn_cast<DependentScopeDeclRefExpr>(Callee)) {
    Name = DSDRE->getDeclName().getAsString();
    buildTemplateArgumentsFromTypeLoc(DSDRE->getQualifierLoc().getTypeLoc());
  }
}
std::string CallFunctionExpr::getName(const NamedDecl *D) {
  if (auto ID = D->getIdentifier())
    return ID->getName().str();
  return "";
}
void CallFunctionExpr::buildTemplateArguments(
    const llvm::ArrayRef<TemplateArgumentLoc> &ArgsList, SourceRange Range) {
  if (TemplateArgs.empty())
    for (auto &Arg : ArgsList)
      TemplateArgs.emplace_back(Arg, Range);
}
void CallFunctionExpr::buildTemplateArgumentsFromTypeLoc(const TypeLoc &TL) {
  if (!TL)
    return;
  switch (TL.getTypeLocClass()) {
  /// e.g. X<T>;
  case TypeLoc::TemplateSpecialization:
    return buildTemplateArgumentsFromSpecializationType(
        TYPELOC_CAST(TemplateSpecializationTypeLoc));
  /// e.g.: X<T1>::template Y<T2>
  case TypeLoc::DependentTemplateSpecialization:
    return buildTemplateArgumentsFromSpecializationType(
        TYPELOC_CAST(DependentTemplateSpecializationTypeLoc));
  default:
    break;
  }
}
template <class TyLoc>
void CallFunctionExpr::buildTemplateArgumentsFromSpecializationType(
    const TyLoc &TL) {
  for (size_t i = 0; i < TL.getNumArgs(); ++i) {
    TemplateArgs.emplace_back(TL.getArgLoc(i), TL.getSourceRange());
  }
}
/// This function gets the \p FD name with the necessary qualified namespace at
/// \p Callee position.
/// Algorithm:
/// 1. record all NamespaceDecl nodes of the ancestors \p FD and \p Callee, get
/// two namespace sequences. E.g.,
///   decl: aaa,bbb,ccc; callee: aaa,eee;
/// 2. Remove the longest continuous common subsequence
/// 3. the rest sequence of \p FD is the namespace sequence
std::string CallFunctionExpr::getNameWithNamespace(const FunctionDecl *FD,
                                                   const Expr *Callee) {
  auto &Context = dpct::DpctGlobalInfo::getContext();
  auto getNamespaceSeq =
      [&](DynTypedNodeList Parents) -> std::deque<std::string> {
    std::deque<std::string> Seq;
    while (Parents.size() > 0) {
      auto *Parent = Parents[0].get<NamespaceDecl>();
      if (Parent) {
        Seq.push_front(Parent->getNameAsString());
      }
      Parents = Context.getParents(Parents[0]);
    }
    return Seq;
  };

  std::deque<std::string> FDNamespaceSeq =
      getNamespaceSeq(Context.getParents(*FD));
  std::deque<std::string> CalleeNamespaceSeq =
      getNamespaceSeq(Context.getParents(*Callee));

  auto FDIter = FDNamespaceSeq.begin();
  for (const auto &CalleeNamespace : CalleeNamespaceSeq) {
    if (FDNamespaceSeq.empty())
      break;

    if (CalleeNamespace == *FDIter) {
      FDIter++;
      FDNamespaceSeq.pop_front();
    } else {
      break;
    }
  }

  std::string Result;
  for (const auto &I : FDNamespaceSeq) {
    // If I is empty, it means this namespace is an unnamed namespace. So its
    // members have internal linkage. So just remove it.
    if (I.empty())
      continue;
    Result = Result + I + "::";
  }

  return Result + getName(FD);
}
void CallFunctionExpr::buildTextureObjectArgsInfo(const CallExpr *CE) {
  if (auto ME = dyn_cast<MemberExpr>(CE->getCallee()->IgnoreImpCasts())) {
    if (auto DRE = dyn_cast<DeclRefExpr>(ME->getBase()->IgnoreImpCasts())) {
      auto BaseObject = makeTextureObjectInfo<StructureTextureObjectInfo>(
          DRE->getDecl(), CE->getStmtClass() == Stmt::CUDAKernelCallExprClass);
      if (BaseObject)
        BaseTextureObject = std::move(BaseObject);
    }
  }
  buildTextureObjectArgsInfo<CallExpr>(CE);
}
template <class CallT>
void CallFunctionExpr::buildTextureObjectArgsInfo(const CallT *C) {
  auto Args = C->arguments();
  auto IsKernel = C->getStmtClass() == Stmt::CUDAKernelCallExprClass;
  auto ArgsNum = std::distance(Args.begin(), Args.end());
  auto ArgItr = Args.begin();
  unsigned Idx = 0;
  TextureObjectList.resize(ArgsNum);
  if (DpctGlobalInfo::useExtBindlessImages()) {
    // Need return after resize, ortherwise will cause array out of bound.
    return;
  }
  while (ArgItr != Args.end()) {
    const Expr *Arg = (*ArgItr)->IgnoreImpCasts();
    if (auto Ctor = dyn_cast<CXXConstructExpr>(Arg)) {
      if (Ctor->getConstructor()->isCopyOrMoveConstructor()) {
        Arg = Ctor->getArg(0);
      }
    }
    if (auto DRE = dyn_cast<DeclRefExpr>(Arg->IgnoreImpCasts()))
      addTextureObjectArg(Idx, DRE, IsKernel);
    else if (auto ASE = dyn_cast<ArraySubscriptExpr>(Arg->IgnoreImpCasts()))
      addTextureObjectArg(Idx, ASE, IsKernel);
    Idx++;
    ArgItr++;
  }
}
void CallFunctionExpr::mergeTextureObjectInfo() {
  if (BaseTextureObject)
    BaseTextureObject->merge(FuncInfo->getBaseTextureObject());
  for (unsigned Idx = 0; Idx < TextureObjectList.size(); ++Idx) {
    if (auto &Obj = TextureObjectList[Idx]) {
      Obj->merge(FuncInfo->getTextureObject(Idx));
    }
  }
}
///// class DeviceFunctionDecl /////
DeviceFunctionDecl::DeviceFunctionDecl(
    unsigned Offset, const clang::tooling::UnifiedPath &FilePathIn,
    const FunctionDecl *FD)
    : Offset(Offset), FilePath(FilePathIn), ParamsNum(FD->param_size()),
      ReplaceOffset(0), ReplaceLength(0),
      NonDefaultParamNum(FD->getMostRecentDecl()->getMinRequiredArguments()),
      FuncInfo(getFuncInfo(FD)) {
  if (!FuncInfo) {
    FuncInfo = std::make_shared<DeviceFunctionInfo>(
        FD->param_size(), NonDefaultParamNum, getFunctionName(FD));
  }
  if (!FilePath.getCanonicalPath().empty()) {
    SourceProcessType FileType = GetSourceFileType(FilePath);
    if (!(FileType & SPT_CudaHeader) && !(FileType & SPT_CppHeader) &&
        FD->isThisDeclarationADefinition()) {
      FuncInfo->setDefinitionFilePath(FilePath);
    }
  }

  static AttrVec NullAttrs;
  buildReplaceLocInfo(
      FD->getTypeSourceInfo()->getTypeLoc().getAs<FunctionTypeLoc>(),
      FD->hasAttrs() ? FD->getAttrs() : NullAttrs);
  buildTextureObjectParamsInfo(FD->parameters());
}
DeviceFunctionDecl::DeviceFunctionDecl(
    unsigned Offset, const clang::tooling::UnifiedPath &FilePathIn,
    const FunctionTypeLoc &FTL, const ParsedAttributes &Attrs,
    const FunctionDecl *Specialization)
    : Offset(Offset), FilePath(FilePathIn),
      ParamsNum(Specialization->getNumParams()), ReplaceOffset(0),
      ReplaceLength(0),
      NonDefaultParamNum(
          Specialization->getMostRecentDecl()->getMinRequiredArguments()),
      FuncInfo(getFuncInfo(Specialization)) {
  IsDefFilePathNeeded = false;

  buildReplaceLocInfo(FTL, Attrs);
  buildTextureObjectParamsInfo(FTL.getParams());
}
std::shared_ptr<DeviceFunctionInfo>
DeviceFunctionDecl::LinkUnresolved(const UnresolvedLookupExpr *ULE) {
  return LinkDeclRange(ULE->decls(), getFunctionName(ULE));
}
std::shared_ptr<DeviceFunctionInfo>
DeviceFunctionDecl::LinkRedecls(const FunctionDecl *FD) {
  if (auto D = DpctGlobalInfo::getInstance().findDeviceFunctionDecl(FD))
    return D->getFuncInfo();
  if (auto FTD = FD->getPrimaryTemplate())
    return LinkTemplateDecl(FTD);
  else if (FTD = FD->getDescribedFunctionTemplate())
    return LinkTemplateDecl(FTD);
  else if (auto Decl = FD->getInstantiatedFromMemberFunction())
    FD = Decl;
  return LinkDeclRange(FD->redecls(), getFunctionName(FD));
}
std::shared_ptr<DeviceFunctionInfo>
DeviceFunctionDecl::LinkTemplateDecl(const FunctionTemplateDecl *FTD) {
  return LinkDeclRange(FTD->redecls(), getFunctionName(FTD));
}
std::shared_ptr<DeviceFunctionInfo>
DeviceFunctionDecl::LinkExplicitInstantiation(
    const FunctionDecl *Specialization, const FunctionTypeLoc &FTL,
    const ParsedAttributes &Attrs, const TemplateArgumentListInfo &TAList) {
  auto Info = LinkRedecls(Specialization);
  if (Info) {
    auto D = DpctGlobalInfo::getInstance().insertDeviceFunctionDecl(
        Specialization, FTL, Attrs, TAList);
    D->setFuncInfo(Info);
  }
  return Info;
}
void DeviceFunctionDecl::emplaceReplacement() {
  auto Repl = std::make_shared<ExtReplacement>(
      FilePath, ReplaceOffset, ReplaceLength, getExtraParameters(), nullptr);
  Repl->setNotFormatFlag();
  DpctGlobalInfo::getInstance().addReplacement(Repl);

  if (FuncInfo->IsSyclExternMacroNeeded()) {
    std::string StrRepl = "SYCL_EXTERNAL ";
    DpctGlobalInfo::getInstance().addReplacement(
        std::make_shared<ExtReplacement>(FilePath, Offset, 0, StrRepl,
                                         nullptr));
  }

  if (FuncInfo->IsAlwaysInlineDevFunc()) {
    std::string StrRepl = "inline ";
    DpctGlobalInfo::getInstance().addReplacement(
        std::make_shared<ExtReplacement>(FilePath, Offset, 0, StrRepl,
                                         nullptr));
  }
  if (FuncInfo->IsForceInlineDevFunc()) {
    std::string StrRepl = "__dpct_inline__ ";
    DpctGlobalInfo::getInstance().addReplacement(
        std::make_shared<ExtReplacement>(FilePath, Offset, 0, StrRepl,
                                         nullptr));
  }

  for (auto &Obj : TextureObjectList) {
    if (Obj) {
      Obj->merge(FuncInfo->getTextureObject((Obj->getParamIdx())));
      if (DpctGlobalInfo::useExtBindlessImages()) {
        DpctGlobalInfo::getInstance().addReplacement(
            std::make_shared<ExtReplacement>(
                Obj->getFilePath(), Obj->getOffset(),
                strlen("cudaTextureObject_t"),
                MapNames::getClNamespace() +
                    "ext::oneapi::experimental::sampled_image_handle",
                nullptr));
        continue;
      }
      if (!Obj->getType()) {
        // Type dpct_placeholder
        Obj->setType("dpct_placeholder/*Fix the type manually*/", 1);
        DiagnosticsUtils::report(Obj->getFilePath(), Obj->getOffset(),
                                 Diagnostics::UNDEDUCED_TYPE, true, false,
                                 "image_accessor_ext");
      }
      Obj->addParamDeclReplacement();
    }
  }
}
void DeviceFunctionDecl::LinkDecl(const FunctionDecl *FD, DeclList &List,
                                  std::shared_ptr<DeviceFunctionInfo> &Info) {
  if (!DpctGlobalInfo::isInAnalysisScope(FD->getBeginLoc()))
    return;
  if (!FD->hasAttr<CUDADeviceAttr>() && !FD->hasAttr<CUDAGlobalAttr>())
    return;

  // Ignore explicit instantiation definition, as the decl in AST has wrong
  // location info. And it is processed in
  // DPCTConsumer::HandleCXXExplicitFunctionInstantiation
  if (FD->getTemplateSpecializationKind() ==
      TSK_ExplicitInstantiationDefinition)
    return;
  if (FD->isImplicit() ||
      (FD->getTemplateSpecializationKind() == TSK_ImplicitInstantiation &&
       FD->getPrimaryTemplate())) {
    auto &FuncInfo = getFuncInfo(FD);
    if (Info) {
      if (FuncInfo)
        Info->merge(FuncInfo);
      FuncInfo = Info;
    } else if (FuncInfo) {
      Info = FuncInfo;
    } else {
      Info = std::make_shared<DeviceFunctionInfo>(
          FD->param_size(), FD->getMostRecentDecl()->getMinRequiredArguments(),
          getFunctionName(FD));
      FuncInfo = Info;
    }
    return;
  }
  std::shared_ptr<DeviceFunctionDecl> D;
  if (isModuleFunction(FD)) {
    D = DpctGlobalInfo::getInstance().insertDeviceFunctionDeclInModule(FD);
  } else {
    D = DpctGlobalInfo::getInstance().insertDeviceFunctionDecl(FD);
  }
  if (Info) {
    if (auto FuncInfo = D->getFuncInfo())
      Info->merge(FuncInfo);
    D->setFuncInfo(Info);
  } else if (auto FuncInfo = D->getFuncInfo())
    Info = FuncInfo;
  else
    List.push_back(D);
}
void DeviceFunctionDecl::LinkDecl(const NamedDecl *ND, DeclList &List,
                                  std::shared_ptr<DeviceFunctionInfo> &Info) {
  switch (ND->getKind()) {
  case Decl::CXXMethod:
  case Decl::Function:
    return LinkRedecls(static_cast<const FunctionDecl *>(ND), List, Info);
  case Decl::FunctionTemplate:
    return LinkDecl(static_cast<const FunctionTemplateDecl *>(ND), List, Info);
  case Decl::UsingShadow:
    return LinkDecl(
        static_cast<const UsingShadowDecl *>(ND)->getUnderlyingDecl(), List,
        Info);
    break;
  default:
    DpctDiags() << "[DeviceFunctionDecl::LinkDecl] Unexpected decl type: "
                << ND->getDeclKindName() << "\n";
    return;
  }
}
void DeviceFunctionDecl::LinkDecl(const FunctionTemplateDecl *FTD,
                                  DeclList &List,
                                  std::shared_ptr<DeviceFunctionInfo> &Info) {
  LinkDecl(FTD->getAsFunction(), List, Info);
  LinkDeclRange(FTD->specializations(), List, Info);
}
void DeviceFunctionDecl::LinkRedecls(
    const FunctionDecl *FD, DeclList &List,
    std::shared_ptr<DeviceFunctionInfo> &Info) {
  LinkDeclRange(FD->redecls(), List, Info);
}
void DeviceFunctionDecl::setFuncInfo(std::shared_ptr<DeviceFunctionInfo> Info) {
  if (FuncInfo.get() == Info.get())
    return;
  FuncInfo = Info;
  if (IsDefFilePathNeeded)
    FuncInfo->setDefinitionFilePath(FilePath);
}
const FormatInfo &DeviceFunctionDecl::getFormatInfo() {
  return FormatInformation;
}
void DeviceFunctionDecl::buildTextureObjectParamsInfo(
    const ArrayRef<ParmVarDecl *> &Parms) {
  TextureObjectList.assign(Parms.size(), std::shared_ptr<TextureObjectInfo>());
  for (unsigned Idx = 0; Idx < Parms.size(); ++Idx) {
    auto Param = Parms[Idx];
    if (DpctGlobalInfo::getUnqualifiedTypeName(Param->getType()) ==
        "cudaTextureObject_t")
      TextureObjectList[Idx] = std::make_shared<TextureObjectInfo>(Param);
  }
}
std::string DeviceFunctionDecl::getExtraParameters() {
  std::string Result =
      FuncInfo->getExtraParameters(FilePath, FormatInformation);
  if (!Result.empty() && IsReplaceFollowedByPP) {
    Result += getNL();
  }
  return Result;
}
std::shared_ptr<DeviceFunctionInfo> &
DeviceFunctionDecl::getFuncInfo(const FunctionDecl *FD) {
  DpctNameGenerator G;
  std::string Key;
  // For static functions or functions in anonymous namespace,
  // need to add filepath as prefix to differentiate them.
  if (FD->isStatic() || FD->isInAnonymousNamespace()) {
    auto LocInfo = DpctGlobalInfo::getLocInfo(FD);
    Key = LocInfo.first.getCanonicalPath().str() + G.getName(FD);
  } else {
    Key = G.getName(FD);
  }
  return FuncInfoMap[Key];
}
<<<<<<< HEAD
std::unordered_map<std::string, std::shared_ptr<DeviceFunctionInfo>>
    DeviceFunctionDecl::FuncInfoMap;
///// class ExplicitInstantiationDecl /////
void ExplicitInstantiationDecl::processFunctionTypeLoc(
    const FunctionTypeLoc &FTL) {
  auto &SM = DpctGlobalInfo::getSourceManager();
  ExprAnalysis EA;
  processTypeLoc(FTL.getReturnLoc(), EA, SM);
  for (const auto &Parm : FTL.getParams()) {
    processTypeLoc(Parm->getTypeSourceInfo()->getTypeLoc(), EA, SM);
=======

std::string CallFunctionExpr::getTemplateArguments(bool &IsNeedWarning,
                                                   bool WrittenArgsOnly,
                                                   bool WithScalarWrapped) {
  IsNeedWarning = false;
  std::string Result;
  llvm::raw_string_ostream OS(Result);
  for (auto &TA : TemplateArgs) {
    if ((TA.isNull() || !TA.isWritten()) && WrittenArgsOnly)
      continue;
    std::string Str = TA.getString();
    if(TA.isNull() && !Str.empty()) {
      IsNeedWarning = true;
    }
    if (WithScalarWrapped && (!TA.isType() && !TA.isNull())) {
      appendString(OS, "dpct_kernel_scalar<", Str, ">, ");
      requestFeature(HelperFeatureEnum::device_ext);
    } else {
      // This code path is used to process code like:
      // my_kernel<<<1, 1>>>([=] __device__(int idx) { idx++; });
      // When generating kernel name for "my_kernel", the type of this lambda
      // expr is "lambda at FilePath:Row:Col", which will cause compiling
      // failure. Current solution: use the location's hash value as its type.
      StringRef StrRef(Str);
      if (StrRef.starts_with("(lambda at")) {
        Str = "class lambda_" + getHashAsString(Str).substr(0, 6);
      }
      appendString(OS, Str, ", ");
    }
>>>>>>> aea909ac
  }
}

void ExplicitInstantiationDecl::processTemplateArgumentList(
    const TemplateArgumentListInfo &TAList) {
  ExprAnalysis EA;
  for (const clang::TemplateArgumentLoc &ArgLoc : TAList.arguments()) {
    EA.analyze(ArgLoc);
    if (EA.hasReplacement())
      DpctGlobalInfo::getInstance().addReplacement(
          EA.getReplacement()->getReplacement(DpctGlobalInfo::getContext()));
  }
}
void ExplicitInstantiationDecl::initTemplateArgumentList(
    const TemplateArgumentListInfo &TAList,
    const FunctionDecl *Specialization) {
  if (Specialization->getTemplateSpecializationArgs() == nullptr)
    return;
  for (auto &Arg : Specialization->getTemplateSpecializationArgs()->asArray()) {
    TemplateArgumentInfo TA;
    switch (Arg.getKind()) {
    case TemplateArgument::Integral:
      TA.setAsNonType(Arg.getAsIntegral());
      break;
    case TemplateArgument::Expression:
      TA.setAsNonType(Arg.getAsExpr());
      break;
    case TemplateArgument::Type:
      TA.setAsType(Arg.getAsType());
      break;
    default:
      break;
    }
    InstantiationArgs.emplace_back(std::move(TA));
  }
}
std::string ExplicitInstantiationDecl::getExtraParameters() {
  return getFuncInfo()->getExtraParameters(FilePath, InstantiationArgs,
                                           getFormatInfo());
}
///// class KernelPrinter /////
class KernelPrinter {
  const std::string NL;
  std::string Indent;
  llvm::raw_string_ostream &Stream;

  void incIndent() { Indent += "  "; }
  void decIndent() { Indent.erase(Indent.length() - 2, 2); }

public:
  class Block {
    KernelPrinter &Printer;
    bool WithBrackets;

  public:
    Block(KernelPrinter &Printer, bool WithBrackets)
        : Printer(Printer), WithBrackets(WithBrackets) {
      if (WithBrackets)
        Printer.line("{");
      Printer.incIndent();
    }
    ~Block() {
      Printer.decIndent();
      if (WithBrackets)
        Printer.line("}");
    }
  };

public:
  KernelPrinter(const std::string &NL, const std::string &Indent,
                llvm::raw_string_ostream &OS)
      : NL(NL), Indent(Indent), Stream(OS) {}
  std::unique_ptr<Block> block(bool WithBrackets = false) {
    return std::make_unique<Block>(*this, WithBrackets);
  }
  template <class T> KernelPrinter &operator<<(const T &S) {
    Stream << S;
    return *this;
  }
  template <class... Args> KernelPrinter &line(Args &&...Arguments) {
    appendString(Stream, Indent, std::forward<Args>(Arguments)..., NL);
    return *this;
  }
  KernelPrinter &operator<<(const StmtList &Stmts) {
    for (auto &S : Stmts) {
      if (S.StmtStr.empty())
        continue;
      if (!S.Warnings.empty()) {
        for (auto &Warning : S.Warnings) {
          line("/*");
          line(Warning);
          line("*/");
        }
      }
      line(S.StmtStr);
    }
    return *this;
  }
  KernelPrinter &indent() { return (*this) << Indent; }
  KernelPrinter &newLine() { return (*this) << NL; }
  std::string str() {
    auto Result = Stream.str();
    return Result.substr(Indent.length(),
                         Result.length() - Indent.length() - NL.length());
  }
};
///// class DeviceFunctionDeclInModule /////
void DeviceFunctionDeclInModule::insertWrapper() {
  auto NL = std::string(getNL());
  std::string WrapperStr = "";
  llvm::raw_string_ostream OS(WrapperStr);
  KernelPrinter Printer(NL, "", OS);
  Printer.newLine();
  Printer.newLine();
  Printer.line("extern \"C\" {");
  {
    auto FunctionBlock = Printer.block();
    Printer.indent();
    requestFeature(HelperFeatureEnum::device_ext);
    Printer << "DPCT_EXPORT void " << FuncName << "_wrapper("
            << MapNames::getClNamespace() << "queue &queue, const "
            << MapNames::getClNamespace()
            << "nd_range<3> &nr, unsigned int localMemSize, void "
               "**kernelParams, void **extra)";
    if (HasBody) {
      auto for_each_parameter = [&](auto F) {
        auto it = getParametersInfo().begin();
        for (int i = 0; it != getParametersInfo().end(); ++it, ++i) {
          F(i, it->second);
        }
      };

      Printer << " {";
      {
        auto BodyBlock = Printer.block();
        Printer.newLine();
        auto DefaultParamNum = ParamsNum - NonDefaultParamNum;
        Printer.line(llvm::formatv(
            "// {0} non-default parameters, {1} default parameters",
            NonDefaultParamNum, DefaultParamNum));
        Printer.line(llvm::formatv("{0}args_selector<{1}, {2}, decltype({3})> "
                                   "selector(kernelParams, extra);",
                                   MapNames::getDpctNamespace(),
                                   NonDefaultParamNum, DefaultParamNum,
                                   FuncName));
        for_each_parameter([&](auto &&i, auto &&p) {
          Printer.line("auto& " + p + " = selector.get<" + std::to_string(i) +
                       ">();");
        });

        Kernel->buildInfo();
        Printer.line(Kernel->getReplacement());
      }
      Printer.line("}");
    } else {
      Printer << ";";
      Printer.newLine();
    }
  }

  Printer << "}";

  auto Repl = std::make_shared<ExtReplacement>(FilePath, DeclEnd, 0, WrapperStr,
                                               nullptr);
  Repl->setBlockLevelFormatFlag();
  DpctGlobalInfo::getInstance().addReplacement(Repl);
}
void DeviceFunctionDeclInModule::buildParameterInfo(const FunctionDecl *FD) {
  for (auto It = FD->param_begin(); It != FD->param_end(); It++) {
    ParametersInfo.push_back(std::pair<std::string, std::string>(
        (*It)->getOriginalType().getAsString(), (*It)->getNameAsString()));
  }
}
void DeviceFunctionDeclInModule::buildWrapperInfo(const FunctionDecl *FD) {
  auto &SM = DpctGlobalInfo::getSourceManager();
  const FunctionDecl *Def;
  HasBody = FD->hasBody(Def);
  if (HasBody && FD != Def) {
    HasBody = false;
  }

  FuncName = FD->getNameAsString();
  // FD has relatively large range, which is likely to be straddle,
  // getDefinitionRange may not work as good as getExpansionRange
  auto EndLoc =
      SM.getSpellingLoc(SM.getExpansionRange(FD->getEndLoc()).getEnd());
  auto LastTokenLen = Lexer::MeasureTokenLength(
      EndLoc, SM, dpct::DpctGlobalInfo::getContext().getLangOpts());
  EndLoc = EndLoc.getLocWithOffset(LastTokenLen);
  if (!HasBody) {
    LastTokenLen = Lexer::MeasureTokenLength(
        EndLoc, SM, dpct::DpctGlobalInfo::getContext().getLangOpts());
    EndLoc = EndLoc.getLocWithOffset(LastTokenLen);
  }
  DeclEnd = SM.getFileOffset(EndLoc);
}
void DeviceFunctionDeclInModule::buildCallInfo(const FunctionDecl *FD) {
  Kernel = KernelCallExpr::buildForWrapper(FilePath, FD, getFuncInfo(FD));
}
DeviceFunctionDeclInModule::DeviceFunctionDeclInModule(
    unsigned Offset, const clang::tooling::UnifiedPath &FilePathIn,
    const FunctionTypeLoc &FTL, const ParsedAttributes &Attrs,
    const FunctionDecl *FD)
    : DeviceFunctionDecl(Offset, FilePathIn, FTL, Attrs, FD) {
  buildParameterInfo(FD);
  buildWrapperInfo(FD);
  buildCallInfo(FD);
}
DeviceFunctionDeclInModule::DeviceFunctionDeclInModule(
    unsigned Offset, const clang::tooling::UnifiedPath &FilePathIn,
    const FunctionDecl *FD)
    : DeviceFunctionDecl(Offset, FilePathIn, FD) {
  buildParameterInfo(FD);
  buildWrapperInfo(FD);
  buildCallInfo(FD);
}
void DeviceFunctionDeclInModule::emplaceReplacement() {
  DeviceFunctionDecl::emplaceReplacement();
  insertWrapper();
}
///// class DeviceFunctionInfo /////
DeviceFunctionInfo::DeviceFunctionInfo(size_t ParamsNum,
                                       size_t NonDefaultParamNum,
                                       std::string FunctionName)
    : ParamsNum(ParamsNum), NonDefaultParamNum(NonDefaultParamNum),
      IsBuilt(false),
      TextureObjectList(ParamsNum, std::shared_ptr<TextureObjectInfo>()),
      FunctionName(FunctionName), IsLambda(false) {
  ParametersProps.resize(ParamsNum);
}
std::shared_ptr<CallFunctionExpr>
DeviceFunctionInfo::findCallee(const CallExpr *C) {
  auto CallLocInfo = DpctGlobalInfo::getLocInfo(C);
  return findObject(CallExprMap, CallLocInfo.second);
}
std::shared_ptr<TextureObjectInfo>
DeviceFunctionInfo::getTextureObject(unsigned Idx) {
  if (Idx < TextureObjectList.size())
    return TextureObjectList[Idx];
  return {};
}
void DeviceFunctionInfo::buildInfo() {
  if (isBuilt())
    return;
  setBuilt();
  for (auto &Call : CallExprMap) {
    Call.second->emplaceReplacement();
    VarMap.merge(Call.second->getVarMap());
    mergeCalledTexObj(Call.second->getBaseTextureObjectInfo(),
                      Call.second->getTextureObjectList());
  }
  VarMap.removeDuplicateVar();
}
std::string
DeviceFunctionInfo::getExtraParameters(const clang::tooling::UnifiedPath &Path,
                                       FormatInfo FormatInformation) {
  buildInfo();
  VarMap.requestFeatureForAllVarMaps(Path);
  return VarMap.getExtraDeclParam(
      NonDefaultParamNum, ParamsNum - NonDefaultParamNum, FormatInformation);
}
std::string DeviceFunctionInfo::getExtraParameters(
    const clang::tooling::UnifiedPath &Path,
    const std::vector<TemplateArgumentInfo> &TAList,
    FormatInfo FormatInformation) {
  MemVarMap TmpVarMap;
  buildInfo();
  TmpVarMap.merge(VarMap, TAList);
  TmpVarMap.requestFeatureForAllVarMaps(Path);
  return TmpVarMap.getExtraDeclParam(
      NonDefaultParamNum, ParamsNum - NonDefaultParamNum, FormatInformation);
}
void DeviceFunctionInfo::merge(std::shared_ptr<DeviceFunctionInfo> Other) {
  if (this == Other.get())
    return;
  VarMap.merge(Other->getVarMap());
  dpct::merge(CallExprMap, Other->CallExprMap);
  if (BaseObjectTexture)
    BaseObjectTexture->merge(Other->BaseObjectTexture);
  else
    BaseObjectTexture = Other->BaseObjectTexture;
  mergeTextureObjectList(Other->TextureObjectList);
}
void DeviceFunctionInfo::addSubGroupSizeRequest(unsigned int Size,
                                                SourceLocation Loc,
                                                std::string APIName,
                                                std::string VarName) {
  if (Size == 0 || Loc.isInvalid())
    return;
  auto LocInfo = DpctGlobalInfo::getLocInfo(Loc);
  RequiredSubGroupSize.push_back(
      std::make_tuple(Size, LocInfo.first, LocInfo.second, APIName, VarName));
}
bool DeviceFunctionInfo::isParameterReferenced(unsigned int Index) {
  if (Index >= ParametersProps.size())
    return true;
  return ParametersProps[Index].IsReferenced;
}
void DeviceFunctionInfo::setParameterReferencedStatus(unsigned int Index,
                                                      bool IsReferenced) {
  if (Index >= ParametersProps.size())
    return;
  ParametersProps[Index].IsReferenced =
      ParametersProps[Index].IsReferenced || IsReferenced;
}
void DeviceFunctionInfo::mergeCalledTexObj(
    std::shared_ptr<StructureTextureObjectInfo> BaseObj,
    const std::vector<std::shared_ptr<TextureObjectInfo>> &TexObjList) {
  if (BaseObj) {
    if (BaseObj->isBase()) {
      if (BaseObjectTexture)
        BaseObjectTexture->merge(BaseObj);
      else
        BaseObjectTexture = BaseObj;
    } else if (BaseObj->getParamIdx() < TextureObjectList.size()) {
      auto &Parm = TextureObjectList[BaseObj->getParamIdx()];
      if (Parm)
        Parm->merge(BaseObj);
      else
        Parm = BaseObj;
    }
  }
  for (auto &Obj : TexObjList) {
    if (!Obj)
      continue;
    if (Obj->getParamIdx() >= TextureObjectList.size())
      continue;
    if (auto &Parm = TextureObjectList[Obj->getParamIdx()]) {
      Parm->merge(Obj);
    } else {
      TextureObjectList[Obj->getParamIdx()] = Obj;
    }
  }
}
void DeviceFunctionInfo::mergeTextureObjectList(
    const std::vector<std::shared_ptr<TextureObjectInfo>> &Other) {
  auto SelfItr = TextureObjectList.begin();
  auto BranchItr = Other.begin();
  while ((SelfItr != TextureObjectList.end()) && (BranchItr != Other.end())) {
    if (!(*SelfItr))
      *SelfItr = *BranchItr;
    ++SelfItr;
    ++BranchItr;
  }
  TextureObjectList.insert(SelfItr, BranchItr, Other.end());
}
///// class KernelCallExpr /////
KernelCallExpr::ArgInfo::ArgInfo(const ParmVarDecl *PVD,
                                 KernelArgumentAnalysis &Analysis,
                                 const Expr *Arg, bool Used, int Index,
                                 KernelCallExpr *BASE)
    : IsPointer(false), IsRedeclareRequired(false),
      IsUsedAsLvalueAfterMalloc(Used), Index(Index) {
  Analysis.analyze(Arg);
  ArgString = Analysis.getReplacedString();
  TryGetBuffer = Analysis.TryGetBuffer;
  IsRedeclareRequired = Analysis.IsRedeclareRequired;
  IsPointer = Analysis.IsPointer;
  if (DpctGlobalInfo::getUsmLevel() == UsmLevel::UL_None) {
    IsDoublePointer = Analysis.IsDoublePointer;
  }

  if (IsPointer) {
    QualType PointerType;
    if (Arg->getType().getTypePtr()->getTypeClass() ==
        Type::TypeClass::Decayed) {
      PointerType = Arg->getType().getCanonicalType();
    } else {
      PointerType = Arg->getType();
    }
    TypeString = DpctGlobalInfo::getReplacedTypeName(PointerType);
    ArgSize = MapNames::KernelArgTypeSizeMap.at(KernelArgType::KAT_Default);

    // Currently, all the device RNG state structs are passed to kernel by
    // pointer. So we check the pointee type, if it is in the type map, we
    // replace the TypeString with the MKL generator type.
    std::string PointeeTypeStr =
        Arg->getType()->getPointeeType().getUnqualifiedType().getAsString();
    auto Iter = MapNames::DeviceRandomGeneratorTypeMap.find(PointeeTypeStr);
    if (Iter != MapNames::DeviceRandomGeneratorTypeMap.end()) {
      // Here the "*" is not added in the TypeString, the "*" will be added
      // in function buildKernelArgsStmt
      TypeString = Iter->second;
      IsDeviceRandomGeneratorType = true;
    }
  } else {
    auto QT = Arg->getType();
    QT = QT.getUnqualifiedType();
    auto Iter = MapNames::VectorTypeMigratedTypeSizeMap.find(QT.getAsString());
    if (Iter != MapNames::VectorTypeMigratedTypeSizeMap.end())
      ArgSize = Iter->second;
    else
      ArgSize = MapNames::KernelArgTypeSizeMap.at(KernelArgType::KAT_Default);
    if (PVD) {
      TypeString = DpctGlobalInfo::getReplacedTypeName(PVD->getType());
    }
  }
  if (IsRedeclareRequired || IsPointer || BASE->IsInMacroDefine) {
    IdString = getTempNameForExpr(Arg, false, true, BASE->IsInMacroDefine,
                                  Analysis.CallSpellingBegin,
                                  Analysis.CallSpellingEnd);
  }
}
KernelCallExpr::ArgInfo::ArgInfo(const ParmVarDecl *PVD,
                                 const std::string &ArgsArrayName,
                                 KernelCallExpr *Kernel)
    : IsPointer(PVD->getType()->isPointerType()), IsRedeclareRequired(true),
      IsUsedAsLvalueAfterMalloc(true),
      TryGetBuffer(DpctGlobalInfo::getUsmLevel() == UsmLevel::UL_None &&
                   IsPointer),
      TypeString(DpctGlobalInfo::getReplacedTypeName(PVD->getType())),
      IdString(PVD->getName().str() + "_"),
      Index(PVD->getFunctionScopeIndex()) {
  // For parameter declaration 'float *a' with index = 2 and args array's
  // name is 'args', the arg string will be '*(float **)args[2]'.
  llvm::raw_string_ostream OS(ArgString);
  // Get pointer type of the parameter declaration's type, e.g. 'float **'.
  auto CastPointerType =
      DpctGlobalInfo::getContext().getPointerType(PVD->getType());
  // Print '*(float **)'.
  OS << "*(" << DpctGlobalInfo::getReplacedTypeName(CastPointerType) << ")";
  // Print args array subscript.
  OS << ArgsArrayName << "[" << Index << "]";

  if (TextureObjectInfo::isTextureObject(PVD)) {
    IsRedeclareRequired = false;
    Texture = std::make_shared<CudaLaunchTextureObjectInfo>(PVD, OS.str());
    Kernel->addTextureObjectArgInfo(Index, Texture);
  }
}
KernelCallExpr::ArgInfo::ArgInfo(const ParmVarDecl *PVD, KernelCallExpr *Kernel)
    : IsPointer(PVD->getType()->isPointerType()), IsRedeclareRequired(true),
      IsUsedAsLvalueAfterMalloc(true),
      TryGetBuffer(DpctGlobalInfo::getUsmLevel() == UsmLevel::UL_None &&
                   IsPointer),
      TypeString(DpctGlobalInfo::getReplacedTypeName(PVD->getType())),
      IdString(PVD->getName().str() + "_"),
      Index(PVD->getFunctionScopeIndex()) {
  auto ArgName = PVD->getNameAsString();
  ArgString = ArgName;

  if (TextureObjectInfo::isTextureObject(PVD)) {
    Texture = std::make_shared<CudaLaunchTextureObjectInfo>(PVD, ArgName);
    Kernel->addTextureObjectArgInfo(Index, Texture);
  }
  IsRedeclareRequired = false;
}
KernelCallExpr::ArgInfo::ArgInfo(std::shared_ptr<TextureObjectInfo> Obj,
                                 KernelCallExpr *BASE)
    : IsUsedAsLvalueAfterMalloc(false), Texture(Obj) {
  IsPointer = false;
  IsRedeclareRequired = false;
  TypeString = "";
  Index = 0;
  if (auto S = std::dynamic_pointer_cast<StructureTextureObjectInfo>(Obj)) {
    IsDoublePointer = S->containsVirtualPointer();
  }
  ArgString = Obj->getName();
  IdString = ArgString + "_";
  ArgSize = MapNames::KernelArgTypeSizeMap.at(KernelArgType::KAT_Texture);
}
const std::string &KernelCallExpr::ArgInfo::getArgString() const {
  return ArgString;
}
const std::string &KernelCallExpr::ArgInfo::getTypeString() const {
  return TypeString;
}
void KernelCallExpr::print(KernelPrinter &Printer) {
  std::unique_ptr<KernelPrinter::Block> Block;
  if (!OuterStmts.empty()) {
    if (NeedBraces)
      Block = std::move(Printer.block(true));
    else
      Block = std::move(Printer.block(false));
    OuterStmts.print(Printer);
  }
  if (NeedLambda) {
    Block = std::move(Printer.block(true));
  }
  printSubmit(Printer);
  Block.reset();
  if (!getEvent().empty() && isSync())
    Printer.line(getEvent(), "->wait();");
}
void KernelCallExpr::printSubmit(KernelPrinter &Printer) {
  std::string SubGroupSizeWarning;
  auto DeviceFuncInfo = getFuncInfo();
  struct {
    bool isFirstRef = true;
    bool isEvaluated = true;
    unsigned int Size = 0;
    std::string SizeStr;
  } RequiredSubGroupSize;
  if (DeviceFuncInfo) {
    std::deque<std::shared_ptr<DeviceFunctionInfo>> ProcessRequireQueue;
    std::set<std::shared_ptr<DeviceFunctionInfo>> ProcessedSet;
    ProcessRequireQueue.push_back(DeviceFuncInfo);
    ProcessedSet.insert(DeviceFuncInfo);
    // New function name, LocInfo
    std::vector<std::pair<std::string,
                          std::pair<clang::tooling::UnifiedPath, unsigned>>>
        ShflFunctions;
    while (!ProcessRequireQueue.empty()) {
      auto SGSize = ProcessRequireQueue.front()->getSubGroupSize();
      for (auto &Element : SGSize) {
        std::string NewAPIName = std::get<3>(Element);
        unsigned int Size = std::get<0>(Element);
        if (NewAPIName ==
                (MapNames::getDpctNamespace() + "shift_sub_group_right") ||
            NewAPIName ==
                (MapNames::getDpctNamespace() + "shift_sub_group_left") ||
            NewAPIName ==
                (MapNames::getDpctNamespace() + "select_from_sub_group") ||
            NewAPIName ==
                (MapNames::getDpctNamespace() + "permute_sub_group_by_xor")) {
          ShflFunctions.push_back(
              {NewAPIName, {std::get<1>(Element), std::get<2>(Element)}});
        }
        if (RequiredSubGroupSize.isFirstRef) {
          RequiredSubGroupSize.isFirstRef = false;
          if (Size == UINT_MAX) {
            RequiredSubGroupSize.isEvaluated = false;
            RequiredSubGroupSize.SizeStr = std::get<4>(Element);
            ExecutionConfig.SubGroupSize =
                " [[intel::reqd_sub_group_size(dpct_placeholder)]]";
            SubGroupSizeWarning =
                DiagnosticsUtils::getWarningTextAndUpdateUniqueID(
                    Diagnostics::SUBGROUP_SIZE_NOT_EVALUATED,
                    std::get<4>(Element));
          } else {
            RequiredSubGroupSize.Size = Size;
            ExecutionConfig.SubGroupSize =
                " [[intel::reqd_sub_group_size(" + std::to_string(Size) + ")]]";
          }
        } else {
          bool isNeedEmitWarning = true;
          std::string ConflictSize;
          if (RequiredSubGroupSize.isEvaluated) {
            if (Size == UINT_MAX) {
              ConflictSize = "\'" + std::get<4>(Element) + "\'";
            } else if (RequiredSubGroupSize.Size != Size) {
              ConflictSize = std::to_string(Size);
            } else {
              isNeedEmitWarning = false;
            }
          } else {
            if (Size != UINT_MAX) {
              ConflictSize = std::to_string(Size);
            } else if (RequiredSubGroupSize.SizeStr != std::get<4>(Element)) {
              ConflictSize = "\'" + std::get<4>(Element) + "\'";
            } else {
              isNeedEmitWarning = false;
            }
          }
          if (isNeedEmitWarning) {
            DiagnosticsUtils::report(std::get<1>(Element), std::get<2>(Element),
                                     Diagnostics::SUBGROUP_SIZE_CONFLICT, true,
                                     false, NewAPIName, ConflictSize);
          }
        }
      }
      for (auto &Element : ProcessRequireQueue.front()->getCallExprMap()) {
        auto Child = Element.second->getFuncInfo();
        if (Child && ProcessedSet.find(Child) == ProcessedSet.end()) {
          ProcessRequireQueue.push_back(Element.second->getFuncInfo());
          ProcessedSet.insert(Child);
        }
      }
      ProcessRequireQueue.pop_front();
    }
    if (RequiredSubGroupSize.Size != 0 &&
        (SizeOfHighestDimension == 0 ||
         SizeOfHighestDimension < RequiredSubGroupSize.Size)) {
      for (auto &E : ShflFunctions) {
        DiagnosticsUtils::report(E.second.first, E.second.second,
                                 Diagnostics::UNSAFE_WORKGROUP_SIZE, true,
                                 false, RequiredSubGroupSize.Size, E.first,
                                 RequiredSubGroupSize.Size);
      }
    }
  }
  Printer.indent();
  if (!SubGroupSizeWarning.empty()) {
    Printer << "/*" << getNL();
    Printer.indent();
    Printer << SubGroupSizeWarning << getNL();
    Printer.indent();
    Printer << "*/" << getNL();
    Printer.indent();
  }
  if (!getEvent().empty()) {
    Printer << "*" << getEvent() << " = ";
  }
  printStreamBase(Printer);
  if (SubmitStmts.empty()) {
    printParallelFor(Printer, false);
  } else {
    (Printer << "submit(").newLine();
    printSubmitLamda(Printer);
  }
}
void KernelCallExpr::printSubmitLamda(KernelPrinter &Printer) {
  auto Lamda = Printer.block();
  Printer.line("[&](" + MapNames::getClNamespace() + "handler &cgh) {");
  {
    auto Body = Printer.block();
    SubmitStmts.print(Printer);
    printParallelFor(Printer, true);
  }
  if (getVarMap().hasSync())
    Printer.line("}).wait();");
  else
    Printer.line("});");
}
void KernelCallExpr::printParallelFor(KernelPrinter &Printer, bool IsInSubmit) {
  std::string TemplateArgsStr;
  if (DpctGlobalInfo::isSyclNamedLambda() && hasTemplateArgs()) {
    bool IsNeedWarning = false;
    TemplateArgsStr = getTemplateArguments(IsNeedWarning, false, true);
    if (!TemplateArgsStr.empty() && IsNeedWarning) {
      printWarningMessage(Printer, Diagnostics::UNDEDUCED_TYPE,
                          "dpct_kernel_name");
    }
  }
  if (IsInSubmit) {
    Printer.indent() << "cgh.";
  }
  if (!SubmitStmts.NdRangeList.empty() && DpctGlobalInfo::isCommentsEnabled())
    Printer.line("// run the kernel within defined ND range");
  Printer << "parallel_for";
  if (DpctGlobalInfo::isSyclNamedLambda()) {
    Printer << "<dpct_kernel_name<class " << getName() << "_"
            << LocInfo.LocHash;
    if (hasTemplateArgs())
      Printer << ", " << TemplateArgsStr;
    Printer << ">>";
    requestFeature(HelperFeatureEnum::device_ext);
  }
  (Printer << "(").newLine();
  auto B = Printer.block();
  static std::string CanIgnoreRangeStr3D =
      DpctGlobalInfo::getCtadClass(MapNames::getClNamespace() + "range", 3) +
      "(1, 1, 1)";
  static std::string CanIgnoreRangeStr1D =
      DpctGlobalInfo::getCtadClass(MapNames::getClNamespace() + "range", 1) +
      "(1)";
  if (ExecutionConfig.NdRange != "") {
    Printer.line(ExecutionConfig.NdRange + ",");
    Printer.line("[=](", MapNames::getClNamespace(), "nd_item<3> ",
                 getItemName(), ")", ExecutionConfig.SubGroupSize, " {");
  } else if (DpctGlobalInfo::getAssumedNDRangeDim() == 1 && getFuncInfo() &&
             MemVarMap::getHeadWithoutPathCompression(
                 &(getFuncInfo()->getVarMap())) &&
             MemVarMap::getHeadWithoutPathCompression(
                 &(getFuncInfo()->getVarMap()))
                     ->Dim == 1) {
    DpctGlobalInfo::printCtadClass(Printer.indent(),
                                   MapNames::getClNamespace() + "nd_range", 1)
        << "(";
    if (ExecutionConfig.GroupSizeFor1D == CanIgnoreRangeStr1D) {
      Printer << ExecutionConfig.LocalSizeFor1D;
    } else if (ExecutionConfig.LocalSizeFor1D == CanIgnoreRangeStr1D) {
      Printer << ExecutionConfig.GroupSizeFor1D;
    } else {
      Printer << ExecutionConfig.GroupSizeFor1D << " * "
              << ExecutionConfig.LocalSizeFor1D;
    }
    Printer << ", ";
    Printer << ExecutionConfig.LocalSizeFor1D;
    (Printer << "), ").newLine();
    Printer.line("[=](" + MapNames::getClNamespace() + "nd_item<1> ",
                 getItemName(), ")", ExecutionConfig.SubGroupSize, " {");
  } else {
    DpctGlobalInfo::printCtadClass(Printer.indent(),
                                   MapNames::getClNamespace() + "nd_range", 3)
        << "(";
    if (ExecutionConfig.GroupSize == CanIgnoreRangeStr3D) {
      Printer << ExecutionConfig.LocalSize;
    } else if (ExecutionConfig.LocalSize == CanIgnoreRangeStr3D) {
      Printer << ExecutionConfig.GroupSize;
    } else {
      Printer << ExecutionConfig.GroupSize << " * "
              << ExecutionConfig.LocalSize;
    }
    Printer << ", ";
    Printer << ExecutionConfig.LocalSize;
    (Printer << "), ").newLine();
    Printer.line("[=](" + MapNames::getClNamespace() + "nd_item<3> ",
                 getItemName(), ")", ExecutionConfig.SubGroupSize, " {");
  }

  if (getVarMap().hasSync()) {
    std::string SyncParamDecl;
    if (DpctGlobalInfo::getUsmLevel() == UsmLevel::UL_Restricted) {
      SyncParamDecl = "auto atm_" + DpctGlobalInfo::getSyncName() + " = " +
                      MapNames::getClNamespace() + "atomic_ref<unsigned int, " +
                      MapNames::getClNamespace() + "memory_order::seq_cst, " +
                      MapNames::getClNamespace() + "memory_scope::device, " +
                      MapNames::getClNamespace() +
                      "access::address_space::global_space>(" +
                      DpctGlobalInfo::getSyncName() + "[0]);";

    } else {
      SyncParamDecl = "auto atm_" + DpctGlobalInfo::getSyncName() + " = " +
                      MapNames::getClNamespace() + "atomic_ref<unsigned int, " +
                      MapNames::getClNamespace() + "memory_order::seq_cst, " +
                      MapNames::getClNamespace() + "memory_scope::device, " +
                      MapNames::getClNamespace() +
                      "access::address_space::global_space>(*(unsigned int "
                      "*)&" +
                      DpctGlobalInfo::getSyncName() + "[0]);";
    }
    KernelStmts.emplace_back(SyncParamDecl);
  }
  printKernel(Printer);

  if (getVarMap().hasSync() && !IsInSubmit)
    Printer.line("}).wait();");
  else
    Printer.line("});");
}
void KernelCallExpr::printKernel(KernelPrinter &Printer) {
  auto B = Printer.block();
  for (auto &S : KernelStmts) {
    Printer.line(S.StmtStr);
  }
  std::string TemplateArgsStr;
  if (hasWrittenTemplateArgs()) {
    bool IsNeedWarning = false;
    TemplateArgsStr =
        buildString("<", getTemplateArguments(IsNeedWarning), ">");
    if (!TemplateArgsStr.empty() && IsNeedWarning) {
      printWarningMessage(Printer, Diagnostics::UNDEDUCED_TYPE,
                          "dpct_kernel_name");
    }
  }
  Printer.indent() << getName() << TemplateArgsStr << "(" << KernelArgs << ");";
  Printer.newLine();
}
template <typename IDTy, typename... Ts>
void KernelCallExpr::printWarningMessage(KernelPrinter &Printer, IDTy MsgID,
                                         Ts &&...Vals) {
  Printer.indent();
  Printer << "/*" << getNL();
  Printer.indent();
  Printer << DiagnosticsUtils::getWarningTextAndUpdateUniqueID(
                 MsgID, std::forward<Ts>(Vals)...)
          << getNL();
  Printer.indent();
  Printer << "*/" << getNL();
}
template <class T> void KernelCallExpr::printStreamBase(T &Printer) {
  if (ExecutionConfig.Stream[0] == '*' || ExecutionConfig.Stream[0] == '&') {
    Printer << "(" << ExecutionConfig.Stream << ")";
  } else {
    Printer << ExecutionConfig.Stream;
  }
  if (isQueuePtr())
    Printer << "->";
  else
    Printer << ".";
}
KernelCallExpr::KernelCallExpr(unsigned Offset,
                               const clang::tooling::UnifiedPath &FilePath,
                               const CUDAKernelCallExpr *KernelCall)
    : CallFunctionExpr(Offset, FilePath, KernelCall), IsSync(false) {
  setIsInMacroDefine(KernelCall);
  setNeedAddLambda(KernelCall);
  buildCallExprInfo(KernelCall);
  buildArgsInfo(KernelCall);
  buildKernelInfo(KernelCall);
}
void KernelCallExpr::addAccessorDecl() {
  auto &VM = getVarMap();
  if (VM.hasExternShared()) {
    addAccessorDecl(VM.getMap(MemVarInfo::Extern).begin()->second);
  }
  addAccessorDecl(MemVarInfo::Local);
  addAccessorDecl(MemVarInfo::Global);
  for (auto &Tex : getTextureObjectList()) {
    if (Tex) {
      if (!Tex->getType()) {
        // Type dpct_placeholder
        Tex->setType("dpct_placeholder/*Fix the type manually*/", 1);
        DiagnosticsUtils::report(getFilePath(), getBegin(),
                                 Diagnostics::UNDEDUCED_TYPE, true, false,
                                 "image_accessor_ext");
      }
      Tex->addDecl(SubmitStmts.TextureList, SubmitStmts.SamplerList,
                   getQueueStr());
    }
  }
  for (auto &Tex : VM.getTextureMap()) {
    Tex.second->addDecl(SubmitStmts.TextureList, SubmitStmts.SamplerList,
                        getQueueStr());
  }
}
void KernelCallExpr::buildInfo() {
  CallFunctionExpr::buildInfo();
  TotalArgsSize =
      getVarMap().calculateExtraArgsSize() + calculateOriginArgsSize();
}
void KernelCallExpr::setKernelCallDim() {
  if (auto Ptr = getFuncInfo()) {
    Ptr->setKernelInvoked();
    Ptr->KernelCallBlockDim = std::max(Ptr->KernelCallBlockDim, BlockDim);
    if (GridDim == 1 && BlockDim == 1) {
      if (auto HeadPtr = MemVarMap::getHead(&(Ptr->getVarMap()))) {
        Ptr->getVarMap().Dim = std::max((unsigned int)1, HeadPtr->Dim);
      } else {
        Ptr->getVarMap().Dim = 1;
      }
    } else {
      Ptr->getVarMap().Dim = 3;
    }
  }
}
void KernelCallExpr::buildUnionFindSet() {
  if (auto Ptr = getFuncInfo()) {
    constructUnionFindSetRecursively(Ptr);
  }
}
void KernelCallExpr::addReplacements() {
  if (TotalArgsSize >
      MapNames::KernelArgTypeSizeMap.at(KernelArgType::KAT_MaxParameterSize))
    DiagnosticsUtils::report(getFilePath(), getBegin(),
                             Diagnostics::EXCEED_MAX_PARAMETER_SIZE, true,
                             false);
  auto R = std::make_shared<ExtReplacement>(getFilePath(), getBegin(), 0,
                                            getReplacement(), nullptr);
  R->setBlockLevelFormatFlag();
  DpctGlobalInfo::getInstance().addReplacement(R);
}
std::string KernelCallExpr::getExtraArguments() {
  if (!getFuncInfo()) {
    return "";
  }

  return getVarMap().getKernelArguments(getFuncInfo()->NonDefaultParamNum,
                                        getFuncInfo()->ParamsNum -
                                            getFuncInfo()->NonDefaultParamNum,
                                        getFilePath());
}
const std::vector<KernelCallExpr::ArgInfo> &KernelCallExpr::getArgsInfo() {
  return ArgsInfo;
}
int KernelCallExpr::calculateOriginArgsSize() const {
  int Size = 0;
  for (auto &ArgInfo : ArgsInfo) {
    Size += ArgInfo.ArgSize;
  }
  return Size;
}
std::string KernelCallExpr::getReplacement() {
  addDevCapCheckStmt();
  addAccessorDecl();
  addStreamDecl();
  buildKernelArgsStmt();

  std::string Result;
  llvm::raw_string_ostream OS(Result);
  KernelPrinter Printer(LocInfo.NL, LocInfo.Indent, OS);
  print(Printer);
  auto ResultStr = Printer.str();
  if (NeedLambda) {
    ResultStr = "[&]()" + Printer.str() + "()";
  }
  return ResultStr;
}
std::shared_ptr<KernelCallExpr> KernelCallExpr::buildFromCudaLaunchKernel(
    const std::pair<clang::tooling::UnifiedPath, unsigned> &LocInfo,
    const CallExpr *CE) {
  auto LaunchFD = CE->getDirectCallee();
  if (!LaunchFD || (LaunchFD->getName() != "cudaLaunchKernel" &&
                    LaunchFD->getName() != "cudaLaunchCooperativeKernel")) {
    return std::shared_ptr<KernelCallExpr>();
  }
  if (auto Callee = getAddressedRef(CE->getArg(0))) {
    auto Kernel = std::shared_ptr<KernelCallExpr>(
        new KernelCallExpr(LocInfo.second, LocInfo.first));
    Kernel->buildCalleeInfo(Callee);
    Kernel->buildLocationInfo(CE);
    Kernel->buildExecutionConfig(
        ArrayRef<const Expr *>{CE->getArg(1), CE->getArg(2), CE->getArg(4),
                               CE->getArg(5)},
        CE);
    Kernel->buildNeedBracesInfo(CE);
    auto FD =
        dyn_cast_or_null<FunctionDecl>(Callee->getReferencedDeclOfCallee());
    auto FuncInfo = Kernel->getFuncInfo();
    if (FD && FuncInfo) {
      auto ArgsArray = ExprAnalysis::ref(CE->getArg(3));
      if (!isa<DeclRefExpr>(CE->getArg(3)->IgnoreImplicitAsWritten())) {
        ArgsArray = "(" + ArgsArray + ")";
      }
      Kernel->resizeTextureObjectList(FD->getNumParams());
      for (auto &Parm : FD->parameters()) {
        Kernel->ArgsInfo.emplace_back(Parm, ArgsArray, Kernel.get());
      }
    }
    return Kernel;
  }
  return std::shared_ptr<KernelCallExpr>();
}
std::shared_ptr<KernelCallExpr>
KernelCallExpr::buildForWrapper(clang::tooling::UnifiedPath FilePath,
                                const FunctionDecl *FD,
                                std::shared_ptr<DeviceFunctionInfo> FuncInfo) {
  auto &SM = DpctGlobalInfo::getSourceManager();
  auto Kernel =
      std::shared_ptr<KernelCallExpr>(new KernelCallExpr(0, FilePath));
  Kernel->Name = FD->getNameAsString();
  Kernel->setFuncInfo(FuncInfo);
  Kernel->ExecutionConfig.Config[0] = "";
  Kernel->ExecutionConfig.Config[1] = "";
  Kernel->ExecutionConfig.Config[2] = "localMemSize";
  Kernel->ExecutionConfig.Config[3] = "queue";
  Kernel->ExecutionConfig.Config[4] = "nr";
  Kernel->ExecutionConfig.IsDefaultStream = false;
  Kernel->ExecutionConfig.IsQueuePtr = false;
  Kernel->NeedBraces = false;
  Kernel->getFuncInfo()->getVarMap().Dim = 3;
  for (auto &Parm : FD->parameters()) {
    Kernel->ArgsInfo.emplace_back(Parm, Kernel.get());
  }
  Kernel->LocInfo.NL = getNL();
  Kernel->LocInfo.Indent = getIndent(FD->getBeginLoc(), SM).str() + "    ";
  return Kernel;
}
void KernelCallExpr::buildArgsInfo(const CallExpr *CE) {
  KernelArgumentAnalysis Analysis(IsInMacroDefine);
  auto KCallSpellingRange =
      getTheLastCompleteImmediateRange(CE->getBeginLoc(), CE->getEndLoc());
  Analysis.setCallSpelling(KCallSpellingRange.first, KCallSpellingRange.second);
  auto &TexList = getTextureObjectList();

  for (unsigned Idx = 0; Idx < CE->getNumArgs(); ++Idx) {
    if (auto Obj = TexList[Idx]) {
      ArgsInfo.emplace_back(Obj, this);
    } else {
      auto Arg = CE->getArg(Idx);
      bool Used = true;
      if (auto *ArgDRE = dyn_cast<DeclRefExpr>(Arg->IgnoreImpCasts()))
        Used = isArgUsedAsLvalueUntil(ArgDRE, CE);
      const auto FD = CE->getDirectCallee();
      ArgsInfo.emplace_back(FD ? FD->parameters()[Idx] : nullptr, Analysis, Arg,
                            Used, Idx, this);
    }
  }
}
std::string KernelCallExpr::getQueueStr() const {
  if (isDefaultStream())
    return "";
  std::string Ret;
  if (isQueuePtr())
    Ret = "*";
  return Ret += ExecutionConfig.Stream;
}
void KernelCallExpr::buildKernelInfo(const CUDAKernelCallExpr *KernelCall) {
  buildLocationInfo(KernelCall);
  buildExecutionConfig(KernelCall->getConfig()->arguments(), KernelCall);
  buildNeedBracesInfo(KernelCall);
}
void KernelCallExpr::setIsInMacroDefine(const CUDAKernelCallExpr *KernelCall) {
  auto &SM = DpctGlobalInfo::getSourceManager();
  // Check if the whole kernel call is in macro arg
  auto CallBegin = KernelCall->getBeginLoc();
  auto CallEnd = KernelCall->getEndLoc();

  auto Range =
      getDefinitionRange(KernelCall->getBeginLoc(), KernelCall->getEndLoc());
  auto ItMatch = dpct::DpctGlobalInfo::getExpansionRangeToMacroRecord().find(
      getCombinedStrFromLoc(Range.getBegin()));
  if (ItMatch != dpct::DpctGlobalInfo::getExpansionRangeToMacroRecord().end()) {
    IsInMacroDefine = true;
    return;
  }

  if (SM.isMacroArgExpansion(CallBegin) && SM.isMacroArgExpansion(CallEnd) &&
      isLocInSameMacroArg(CallBegin, CallEnd)) {
    IsInMacroDefine = false;
    return;
  }

  auto CalleeSpelling = KernelCall->getCallee()->getBeginLoc();
  if (SM.isMacroArgExpansion(CalleeSpelling)) {
    CalleeSpelling = SM.getImmediateExpansionRange(CalleeSpelling).getBegin();
  }
  CalleeSpelling = SM.getSpellingLoc(CalleeSpelling);

  ItMatch = dpct::DpctGlobalInfo::getExpansionRangeToMacroRecord().find(
      getCombinedStrFromLoc(CalleeSpelling));
  if (ItMatch != dpct::DpctGlobalInfo::getExpansionRangeToMacroRecord().end()) {
    IsInMacroDefine = true;
  }
}
// Check if the kernel call is in a ParenExpr
void KernelCallExpr::setNeedAddLambda(const CUDAKernelCallExpr *KernelCall) {
  if (dyn_cast<ParenExpr>(getParentStmt(KernelCall))) {
    NeedLambda = true;
  }
}
void KernelCallExpr::buildNeedBracesInfo(const CallExpr *KernelCall) {
  NeedBraces = true;
  auto &Context = dpct::DpctGlobalInfo::getContext();
  // if parent is CompoundStmt, then find if it has more than 1 children.
  // else if parent is ExprWithCleanups, then do further check.
  // else it must be case like:  if/for/while() kernel-call, pair of
  // braces are needed.
  auto Parents = Context.getParents(*KernelCall);
  while (Parents.size() == 1) {
    if (auto *Parent = Parents[0].get<CompoundStmt>()) {
      NeedBraces = (Parent->size() > 1);
      return;
    } else if (Parents[0].get<ExprWithCleanups>()) {
      // treat ExprWithCleanups same as CUDAKernelCallExpr when they show
      // up together
      Parents = Context.getParents(Parents[0]);
    } else {
      return;
    }
  }
}
void KernelCallExpr::buildLocationInfo(const CallExpr *KernelCall) {
  auto &SM = DpctGlobalInfo::getSourceManager();
  SourceLocation Begin = KernelCall->getBeginLoc();
  LocInfo.NL = getNL();
  LocInfo.Indent = getIndent(Begin, SM).str();
  LocInfo.LocHash = getHashAsString(Begin.printToString(SM)).substr(0, 6);
  if (IsInMacroDefine) {
    LocInfo.NL = "\\" + LocInfo.NL;
  }
}
template <class ArgsRange>
void KernelCallExpr::buildExecutionConfig(const ArgsRange &ConfigArgs,
                                          const CallExpr *KernelCall) {
  bool NeedTypeCast = true;
  int Idx = 0;
  auto KCallSpellingRange = getTheLastCompleteImmediateRange(
      KernelCall->getBeginLoc(), KernelCall->getEndLoc());
  for (auto Arg : ConfigArgs) {
    KernelConfigAnalysis A(IsInMacroDefine);
    A.setCallSpelling(KCallSpellingRange.first, KCallSpellingRange.second);
    A.analyze(Arg, Idx, Idx < 2);
    ExecutionConfig.Config[Idx] = A.getReplacedString();
    if (Idx == 0) {
      ExecutionConfig.GroupDirectRef = A.isDirectRef();
    } else if (Idx == 1) {
      ExecutionConfig.LocalDirectRef = A.isDirectRef();
      // Using another analysis because previous analysis may return directly
      // when in macro is true.
      // Here set the argument of KFA as false, so it will not return directly.
      KernelConfigAnalysis KFA(false);
      KFA.setCallSpelling(KCallSpellingRange.first, KCallSpellingRange.second);
      KFA.analyze(Arg, 1, true);
      if (KFA.isNeedEmitWGSizeWarning())
        DiagnosticsUtils::report(getFilePath(), getBegin(),
                                 Diagnostics::EXCEED_MAX_WORKGROUP_SIZE, true,
                                 false);
      SizeOfHighestDimension = KFA.getSizeOfHighestDimension();
    } else if (Idx == 3) {
      llvm::SmallVector<clang::ast_matchers::BoundNodes, 1U> DREResults;
      DREResults = findDREInScope(Arg);
      for (auto &Result : DREResults) {
        const DeclRefExpr *MatchedDRE =
            Result.getNodeAs<DeclRefExpr>("VarReference");
        if (!MatchedDRE)
          continue;
        auto Type = MatchedDRE->getDecl()->getType().getAsString();

        if (Type.find("cudaStream_t") != std::string::npos ||
            dyn_cast_or_null<CXXDependentScopeMemberExpr>(
                getParentStmt(MatchedDRE)))
          NeedTypeCast = false;
      }
    }
    ++Idx;
  }

  Idx = 0;
  for (auto Arg : ConfigArgs) {
    if (Idx > 1)
      break;
    KernelConfigAnalysis AnalysisTry1D(IsInMacroDefine);
    AnalysisTry1D.IsTryToUseOneDimension = true;
    AnalysisTry1D.analyze(Arg, Idx, Idx < 2);
    if (Idx == 0) {
      GridDim = AnalysisTry1D.Dim;
      ExecutionConfig.GroupSizeFor1D = AnalysisTry1D.getReplacedString();
    } else if (Idx == 1) {
      BlockDim = AnalysisTry1D.Dim;
      ExecutionConfig.LocalSizeFor1D = AnalysisTry1D.getReplacedString();
    }
    ++Idx;
  }

  if (ExecutionConfig.Stream == "0") {
    int Index = DpctGlobalInfo::getHelperFuncReplInfoIndexThenInc();
    ExecutionConfig.Stream = "{{NEEDREPLACEQ" + std::to_string(Index) + "}}";
    ExecutionConfig.IsQueuePtr = false;
    buildTempVariableMap(Index, *ConfigArgs.begin(),
                         HelperFuncType::HFT_DefaultQueue);
  } else if (NeedTypeCast) {
    ExecutionConfig.Stream =
        buildString("((sycl::queue*)(", ExecutionConfig.Stream, "))");
  }
}
void KernelCallExpr::removeExtraIndent() {
  DpctGlobalInfo::getInstance().addReplacement(std::make_shared<ExtReplacement>(
      getFilePath(), getBegin() - LocInfo.Indent.length(),
      LocInfo.Indent.length(), "", nullptr));
}
void KernelCallExpr::addDevCapCheckStmt() {
  llvm::SmallVector<std::string> AspectList;
  if (getVarMap().hasBF64()) {
    AspectList.push_back(MapNames::getClNamespace() + "aspect::fp64");
  }
  if (getVarMap().hasBF16()) {
    AspectList.push_back(MapNames::getClNamespace() + "aspect::fp16");
  }
  if (!AspectList.empty()) {
    requestFeature(HelperFeatureEnum::device_ext);
    std::string Str;
    llvm::raw_string_ostream OS(Str);
    OS << MapNames::getDpctNamespace() << "has_capability_or_fail(";
    printStreamBase(OS);
    OS << "get_device(), {" << AspectList.front();
    for (size_t i = 1; i < AspectList.size(); ++i) {
      OS << ", " << AspectList[i];
    }
    OS << "});";
    OuterStmts.OthersList.emplace_back(OS.str());
  }
}
void KernelCallExpr::addAccessorDecl(MemVarInfo::VarScope Scope) {
  for (auto &VI : getVarMap().getMap(Scope)) {
    addAccessorDecl(VI.second);
  }
}
void KernelCallExpr::addAccessorDecl(std::shared_ptr<MemVarInfo> VI) {
  if (!VI->isUseHelperFunc()) {
    return;
  }
  if (!VI->isShared()) {
    requestFeature(HelperFeatureEnum::device_ext);
    OuterStmts.InitList.emplace_back(VI->getInitStmt(getQueueStr()));
    if (VI->isLocal()) {
      SubmitStmts.MemoryList.emplace_back(
          VI->getMemoryDecl(ExecutionConfig.ExternMemSize));
    } else if (getFilePath() != VI->getFilePath() &&
               !isIncludedFile(getFilePath(), VI->getFilePath())) {
      // Global variable definition and global variable reference are not in the
      // same file, and are not a share variable, insert extern variable
      // declaration.
      OuterStmts.ExternList.emplace_back(VI->getExternGlobalVarDecl());
    }
  }
  VI->appendAccessorOrPointerDecl(ExecutionConfig.ExternMemSize,
                                  EmitSizeofWarning, SubmitStmts.AccessorList,
                                  SubmitStmts.PtrList);
  if (VI->isTypeDeclaredLocal()) {
    if (DiagnosticsUtils::report(getFilePath(), getBegin(),
                                 Diagnostics::TYPE_IN_FUNCTION, false, false,
                                 VI->getName(), VI->getLocalTypeName())) {
      if (!SubmitStmts.AccessorList.empty()) {
        SubmitStmts.AccessorList.back().Warnings.push_back(
            DiagnosticsUtils::getWarningTextAndUpdateUniqueID(
                Diagnostics::TYPE_IN_FUNCTION, VI->getName(),
                VI->getLocalTypeName()));
      }
    }
  }
}
void KernelCallExpr::addStreamDecl() {
  if (getVarMap().hasStream())
    SubmitStmts.StreamList.emplace_back(
        buildString(MapNames::getClNamespace() + "stream ",
                    DpctGlobalInfo::getStreamName(), "(64 * 1024, 80, cgh);"));
  if (getVarMap().hasSync()) {
    auto DefaultQueue = buildString(MapNames::getDpctNamespace(), "get_",
                                    DpctGlobalInfo::getDeviceQueueName(), "()");
    if (DpctGlobalInfo::getUsmLevel() == UsmLevel::UL_None) {
      OuterStmts.OthersList.emplace_back(
          buildString(MapNames::getDpctNamespace(), "global_memory<",
                      MapNames::getDpctNamespace(), "byte_t, 1> d_",
                      DpctGlobalInfo::getSyncName(), "(4);"));

      OuterStmts.OthersList.emplace_back(buildString(
          "d_", DpctGlobalInfo::getSyncName(), ".init(", DefaultQueue, ");"));

      SubmitStmts.SyncList.emplace_back(
          buildString("auto ", DpctGlobalInfo::getSyncName(), " = ",
                      MapNames::getDpctNamespace(), "get_access(d_",
                      DpctGlobalInfo::getSyncName(), ".get_ptr(), cgh);"));

      OuterStmts.OthersList.emplace_back(buildString(
          MapNames::getDpctNamespace(), "dpct_memset(d_",
          DpctGlobalInfo::getSyncName(), ".get_ptr(), 0, sizeof(int));"));

      requestFeature(HelperFeatureEnum::device_ext);
    } else {
      OuterStmts.OthersList.emplace_back(buildString(
          MapNames::getDpctNamespace(), "global_memory<unsigned int, 0> d_",
          DpctGlobalInfo::getSyncName(), "(0);"));
      OuterStmts.OthersList.emplace_back(buildString(
          "unsigned *", DpctGlobalInfo::getSyncName(), " = d_",
          DpctGlobalInfo::getSyncName(), ".get_ptr(", DefaultQueue, ");"));

      OuterStmts.OthersList.emplace_back(
          buildString(DefaultQueue, ".memset(", DpctGlobalInfo::getSyncName(),
                      ", 0, sizeof(int)).wait();"));

      requestFeature(HelperFeatureEnum::device_ext);
    }
  }
}
void KernelCallExpr::buildKernelArgsStmt() {
  size_t ArgCounter = 0;
  KernelArgs = "";
  for (auto &Arg : getArgsInfo()) {
    // if current arg is the first arg with default value, insert extra args
    // before current arg
    if (getFuncInfo()) {
      if (ArgCounter == getFuncInfo()->NonDefaultParamNum) {
        KernelArgs += getExtraArguments();
      }
    }
    if (ArgCounter != 0)
      KernelArgs += ", ";
    if (Arg.IsDoublePointer &&
        DpctGlobalInfo::getUsmLevel() == UsmLevel::UL_None) {
      DiagnosticsUtils::report(getFilePath(), getBegin(),
                               Diagnostics::VIRTUAL_POINTER, true, false,
                               Arg.getArgString());
    }

    if (Arg.TryGetBuffer) {
      auto BufferName = Arg.getIdStringWithSuffix("buf");
      // If Arg is used as lvalue after its most recent memory allocation,
      // offsets are necessary; otherwise, offsets are not necessary.

      std::string TypeStr = Arg.getTypeString();
      if (Arg.IsDeviceRandomGeneratorType) {
        TypeStr = TypeStr + " *";
      }

      if (DpctGlobalInfo::isOptimizeMigration() && getFuncInfo() &&
          !(getFuncInfo()->isParameterReferenced(ArgCounter))) {
        // Typecast can be removed only when it is a template function and
        // all template arguments are specified explicitly.
        if (IsAllTemplateArgsSpecified)
          KernelArgs += buildString("nullptr");
        else
          KernelArgs += buildString("(", TypeStr, ")nullptr");
      } else {
        if (Arg.IsUsedAsLvalueAfterMalloc) {
          requestFeature(HelperFeatureEnum::device_ext);
          SubmitStmts.AccessorList.emplace_back(buildString(
              MapNames::getDpctNamespace() + "access_wrapper<", TypeStr, "> ",
              Arg.getIdStringWithSuffix("acc"), "(", Arg.getArgString(),
              Arg.IsDefinedOnDevice ? ".get_ptr()" : "", ", cgh);"));
          KernelArgs += buildString(Arg.getIdStringWithSuffix("acc"),
                                    ".get_raw_pointer()");
        } else {
          requestFeature(HelperFeatureEnum::device_ext);
          SubmitStmts.AccessorList.emplace_back(buildString(
              "auto ", Arg.getIdStringWithSuffix("acc"),
              " = " + MapNames::getDpctNamespace() + "get_access(",
              Arg.getArgString(), Arg.IsDefinedOnDevice ? ".get_ptr()" : "",
              ", cgh);"));
          KernelArgs += buildString("(", TypeStr, ")(&",
                                    Arg.getIdStringWithSuffix("acc"), "[0])");
        }
      }
    } else if (Arg.IsRedeclareRequired || IsInMacroDefine) {
      std::string TypeStr =
          Arg.getTypeString().empty()
              ? "auto"
              : (Arg.IsDeviceRandomGeneratorType ? Arg.getTypeString() + " *"
                                                 : Arg.getTypeString());
      SubmitStmts.CommandGroupList.emplace_back(
          buildString(TypeStr, " ", Arg.getIdStringWithIndex(), " = ",
                      Arg.getArgString(), ";"));
      KernelArgs += Arg.getIdStringWithIndex();
    } else if (Arg.Texture && !DpctGlobalInfo::useExtBindlessImages()) {
      ParameterStream OS;
      Arg.Texture->getKernelArg(OS);
      KernelArgs += OS.Str;
    } else {
      KernelArgs += Arg.getArgString();
    }
    ArgCounter += 1;
  }

  // if all params have no default value, insert extra args in the end of params
  if (getFuncInfo()) {
    if (ArgCounter == getFuncInfo()->NonDefaultParamNum) {
      KernelArgs = KernelArgs + getExtraArguments();
    }
  }

  if (KernelArgs.empty()) {
    KernelArgs += getExtraArguments();
  }
}
KernelPrinter &KernelCallExpr::SubmitStmtsList::print(KernelPrinter &Printer) {
  printList(Printer, StreamList);
  printList(Printer, SyncList);
  printList(Printer, MemoryList);
  printList(Printer, RangeList, "ranges used for accessors to device memory");
  printList(Printer, PtrList, "pointers to device memory");
  printList(Printer, AccessorList, "accessors to device memory");
  printList(Printer, TextureList, "accessors to image objects");
  printList(Printer, SamplerList, "sampler of image objects");
  printList(Printer, NdRangeList,
            "ranges to define ND iteration space for the kernel");
  printList(Printer, CommandGroupList, "helper variables defined");
  return Printer;
}
bool KernelCallExpr::SubmitStmtsList::empty() const noexcept {
  return CommandGroupList.empty() && NdRangeList.empty() &&
         AccessorList.empty() && PtrList.empty() && MemoryList.empty() &&
         RangeList.empty() && TextureList.empty() && SamplerList.empty() &&
         StreamList.empty() && SyncList.empty();
}
KernelPrinter &KernelCallExpr::SubmitStmtsList::printList(
    KernelPrinter &Printer, const StmtList &List, StringRef Comments) {
  if (List.empty())
    return Printer;
  if (!Comments.empty() && DpctGlobalInfo::isCommentsEnabled())
    Printer.line("// ", Comments);
  Printer << List;
  return Printer.newLine();
}
KernelPrinter &KernelCallExpr::OuterStmtsList::print(KernelPrinter &Printer) {
  printList(Printer, ExternList);
  printList(Printer, InitList, "init global memory");
  printList(Printer, OthersList);
  return Printer;
}
bool KernelCallExpr::OuterStmtsList::empty() const noexcept {
  return InitList.empty() && ExternList.empty() && OthersList.empty();
}
KernelPrinter &KernelCallExpr::OuterStmtsList::printList(KernelPrinter &Printer,
                                                         const StmtList &List,
                                                         StringRef Comments) {
  if (List.empty())
    return Printer;
  if (!Comments.empty() && DpctGlobalInfo::isCommentsEnabled())
    Printer.line("// ", Comments);
  Printer << List;
  return Printer.newLine();
}
///// class CudaMallocInfo /////
const VarDecl *CudaMallocInfo::getMallocVar(const Expr *Arg) {
  if (auto UO = dyn_cast<UnaryOperator>(Arg->IgnoreImpCasts())) {
    if (UO->getOpcode() == UO_AddrOf) {
      return getDecl(UO->getSubExpr());
    }
  }
  return nullptr;
}
const VarDecl *CudaMallocInfo::getDecl(const Expr *E) {
  if (auto DeclRef = dyn_cast<DeclRefExpr>(E->IgnoreImpCasts()))
    return dyn_cast<VarDecl>(DeclRef->getDecl());
  return nullptr;
}
void CudaMallocInfo::setSizeExpr(const Expr *SizeExpression) {
  ArgumentAnalysis A(SizeExpression, false);
  A.analyze();
  Size = A.getReplacedString();
}
void CudaMallocInfo::setSizeExpr(const Expr *N, const Expr *ElemSize) {
  ArgumentAnalysis AN(N, false);
  ArgumentAnalysis AElemSize(ElemSize, false);
  AN.analyze();
  AElemSize.analyze();
  Size = "(" + AN.getReplacedString() + ")*(" + AElemSize.getReplacedString() +
         ")";
}
std::string CudaMallocInfo::getAssignArgs(const std::string &TypeName) {
  return Name + ", " + Size;
}

///// end /////
int HostDeviceFuncInfo::MaxId = 0;

const int TextureObjectInfo::ReplaceTypeLength = strlen("cudaTextureObject_t");

#define TYPE_CAST(qual_type, type) dyn_cast<type>(qual_type)
#define ARG_TYPE_CAST(type) TYPE_CAST(ArgType, type)
#define PARM_TYPE_CAST(type) TYPE_CAST(ParmType, type)

template <class T>
void setTypeTemplateArgument(std::vector<TemplateArgumentInfo> &TAILis,
                             unsigned Idx, T Ty) {
  auto &TA = TAILis[Idx];
  if (TA.isNull())
    TA.setAsType(Ty);
}
template <class T>
void setNonTypeTemplateArgument(std::vector<TemplateArgumentInfo> &TAILis,
                                unsigned Idx, T Ty) {
  auto &TA = TAILis[Idx];
  if (TA.isNull())
    TA.setAsNonType(Ty);
}

bool getInnerType(QualType &Ty, TypeLoc &TL) {
  if (auto TypedefTy = dyn_cast<TypedefType>(Ty)) {
    if (!TemplateArgumentInfo::isPlaceholderType(TypedefTy->desugar())) {
      Ty = TypedefTy->desugar();
      TL = TypedefTy->getDecl()->getTypeSourceInfo()->getTypeLoc();
      return true;
    }
  } else if (auto ElaboratedTy = dyn_cast<ElaboratedType>(Ty)) {
    Ty = ElaboratedTy->getNamedType();
    if (TL)
      TL = TYPELOC_CAST(ElaboratedTypeLoc).getNamedTypeLoc();
    return true;
  }
  return false;
}

void deduceTemplateArgumentFromType(std::vector<TemplateArgumentInfo> &TAIList,
                                    QualType ParmType, QualType ArgType,
                                    TypeLoc TL = TypeLoc());

template <class NonTypeValueT>
void deduceNonTypeTemplateArgument(std::vector<TemplateArgumentInfo> &TAIList,
                                   const Expr *Parm,
                                   const NonTypeValueT &Value) {
  Parm = Parm->IgnoreImplicitAsWritten();
  if (auto DRE = dyn_cast<DeclRefExpr>(Parm)) {
    if (auto NTTPD = dyn_cast<NonTypeTemplateParmDecl>(DRE->getDecl())) {
      setNonTypeTemplateArgument(TAIList, NTTPD->getIndex(), Value);
    }
  } else if (auto C = dyn_cast<ConstantExpr>(Parm)) {
    deduceNonTypeTemplateArgument(TAIList, C->getSubExpr(), Value);
  } else if (auto S = dyn_cast<SubstNonTypeTemplateParmExpr>(Parm)) {
    deduceNonTypeTemplateArgument(TAIList, S->getReplacement(), Value);
  }
}

void deduceTemplateArgumentFromTemplateArgs(
    std::vector<TemplateArgumentInfo> &TAIList, const TemplateArgument &Parm,
    const TemplateArgument &Arg,
    const TemplateArgumentLoc &ArgLoc = TemplateArgumentLoc()) {
  switch (Parm.getKind()) {
  case TemplateArgument::Expression:
    switch (Arg.getKind()) {
    case TemplateArgument::Expression:
      deduceNonTypeTemplateArgument(TAIList, Parm.getAsExpr(), Arg.getAsExpr());
      return;
    case TemplateArgument::Integral:
      if (ArgLoc.getArgument().isNull())
        deduceNonTypeTemplateArgument(TAIList, Parm.getAsExpr(),
                                      Arg.getAsIntegral());
      else
        deduceNonTypeTemplateArgument(TAIList, Parm.getAsExpr(),
                                      ArgLoc.getSourceExpression());
      break;
    default:
      break;
    }
    break;
  case TemplateArgument::Type:
    switch (Arg.getKind()) {
    case TemplateArgument::Expression:
      deduceTemplateArgumentFromType(TAIList, Parm.getAsType(),
                                     Arg.getAsExpr()->getType());
      return;
    case TemplateArgument::Type:
      if (ArgLoc.getArgument().isNull()) {
        deduceTemplateArgumentFromType(TAIList, Parm.getAsType(),
                                       Arg.getAsType());
      } else {
        deduceTemplateArgumentFromType(
            TAIList, Parm.getAsType(), ArgLoc.getTypeSourceInfo()->getType(),
            ArgLoc.getTypeSourceInfo()->getTypeLoc());
      }
      break;
    default:
      // Currently dpct does not collect enough information
      // to deduce from other kinds of template arguments.
      // Stop the deduction.
      return;
    }
    break;
  default:
    break;
  }
}

bool compareTemplateName(std::string N1, TemplateName N2) {
  std::string NameStr;
  llvm::raw_string_ostream OS(NameStr);
  N2.print(OS, DpctGlobalInfo::getContext().getPrintingPolicy(),
           TemplateName::Qualified::Fully);
  OS.flush();
  return N1.compare(NameStr);
}

bool compareTemplateName(TemplateName N1, TemplateName N2) {
  std::string NameStr;
  llvm::raw_string_ostream OS(NameStr);
  N1.print(OS, DpctGlobalInfo::getContext().getPrintingPolicy(),
           TemplateName::Qualified::Fully);
  OS.flush();
  return compareTemplateName(NameStr, N2);
}

void deduceTemplateArgumentFromTemplateSpecialization(
    std::vector<TemplateArgumentInfo> &TAIList, QualType ParmType,
    QualType ArgType, TypeLoc TL = TypeLoc()) {
  auto ParmTST = dyn_cast<TemplateSpecializationType>(ParmType);
  auto ParmArgs = ParmTST->template_arguments();
  switch (ArgType->getTypeClass()) {
  case Type::Record:
    if (auto CTSD = dyn_cast<ClassTemplateSpecializationDecl>(
            ARG_TYPE_CAST(RecordType)->getDecl())) {
      if (compareTemplateName(CTSD->getName().data(),
                              ParmTST->getTemplateName())) {
        // If the names of 2 template classes are different
        // DPCT should stop the deduction.
        return;
      }
      if (CTSD->getTypeAsWritten() &&
          CTSD->getTypeAsWritten()->getType()->getTypeClass() ==
              Type::TemplateSpecialization) {
        auto TL = CTSD->getTypeAsWritten()->getTypeLoc();
        auto &TSTL = TYPELOC_CAST(TemplateSpecializationTypeLoc);
        for (unsigned i = 0; i < TSTL.getNumArgs(); ++i) {
          deduceTemplateArgumentFromTemplateArgs(
              TAIList, ParmArgs[i], TSTL.getArgLoc(i).getArgument(),
              TSTL.getArgLoc(i));
        }
      }
    }
    break;
  case Type::TemplateSpecialization: {
    // To support following alias template cases:
    // template<size_t N>
    // using new_type = old_type<size_t, N>
    // Since new_type(the ArgType) takes 1 arg and old_type(the ParmTST)
    // takes 2 args, need to get the alias type of ArgType and recursively
    // call deduceTemplateArgumentFromType
    auto TST = ARG_TYPE_CAST(TemplateSpecializationType);
    if (TST->isTypeAlias()) {
      deduceTemplateArgumentFromType(TAIList, ParmType, TST->getAliasedType());
    } else if (compareTemplateName(TST->getTemplateName(),
                                   ParmTST->getTemplateName())) {
      // If the name of 2 template classes are different
      // DPCT should stop the deduction.
      return;
    } else {
      if (TL) {
        auto &TSTL = TYPELOC_CAST(TemplateSpecializationTypeLoc);
        unsigned i;
        // Parm uses template parameter pack, return
        if (TSTL.getNumArgs() > ParmArgs.size()) {
          return;
        }
        for (i = 0; i < TSTL.getNumArgs(); ++i) {
          deduceTemplateArgumentFromTemplateArgs(
              TAIList, ParmArgs[i], TSTL.getArgLoc(i).getArgument(),
              TSTL.getArgLoc(i));
        }
      } else {
        auto Args = TST->template_arguments();
        // Parm uses template parameter pack, return
        if (Args.size() > ParmArgs.size()) {
          return;
        }
        for (unsigned i = 0; i < Args.size(); ++i) {
          deduceTemplateArgumentFromTemplateArgs(TAIList, ParmArgs[i], Args[i]);
        }
      }
    }
    break;
  }
  default:
    break;
  }
}

TypeLoc getPointeeTypeLoc(TypeLoc TL) {
  if (!TL)
    return TL;
  switch (TL.getTypeLocClass()) {
  case TypeLoc::ConstantArray:
  case TypeLoc::DependentSizedArray:
  case TypeLoc::IncompleteArray:
    return TYPELOC_CAST(ArrayTypeLoc).getElementLoc();
  case TypeLoc::Pointer:
    return TYPELOC_CAST(PointerTypeLoc).getPointeeLoc();
  default:
    return TypeLoc();
  }
}

void deduceTemplateArgumentFromArrayElement(
    std::vector<TemplateArgumentInfo> &TAIList, QualType ParmType,
    QualType ArgType, TypeLoc TL = TypeLoc()) {
  const ArrayType *ParmArray = PARM_TYPE_CAST(ArrayType);
  const ArrayType *ArgArray = ARG_TYPE_CAST(ArrayType);
  if (!ParmArray || !ArgArray) {
    return;
  }
  deduceTemplateArgumentFromType(TAIList, ParmArray->getElementType(),
                                 ArgArray->getElementType(),
                                 getPointeeTypeLoc(TL));
}

void deduceTemplateArgumentFromType(std::vector<TemplateArgumentInfo> &TAIList,
                                    QualType ParmType, QualType ArgType,
                                    TypeLoc TL) {
  ParmType = ParmType.getCanonicalType();
  if (!ParmType->isDependentType())
    return;

  if (TL) {
    TL = TL.getUnqualifiedLoc();
    if (TL.getTypePtr()->getTypeClass() != ArgType->getTypeClass() ||
        TL.getTypeLocClass() == TypeLoc::SubstTemplateTypeParm)
      TL = TypeLoc();
  }

  switch (ParmType->getTypeClass()) {
  case Type::TemplateTypeParm:
    if (TL) {
      setTypeTemplateArgument(
          TAIList, PARM_TYPE_CAST(TemplateTypeParmType)->getIndex(), TL);
    } else {
      ArgType.removeLocalFastQualifiers(ParmType.getCVRQualifiers());
      setTypeTemplateArgument(
          TAIList, PARM_TYPE_CAST(TemplateTypeParmType)->getIndex(), ArgType);
    }
    break;
  case Type::TemplateSpecialization:
    deduceTemplateArgumentFromTemplateSpecialization(TAIList, ParmType, ArgType,
                                                     TL);
    break;
  case Type::Pointer:
    if (auto ArgPointer = ARG_TYPE_CAST(PointerType)) {
      deduceTemplateArgumentFromType(TAIList, ParmType->getPointeeType(),
                                     ArgPointer->getPointeeType(),
                                     getPointeeTypeLoc(TL));
    } else if (auto ArgArray = ARG_TYPE_CAST(ArrayType)) {
      deduceTemplateArgumentFromType(TAIList, ParmType->getPointeeType(),
                                     ArgArray->getElementType(),
                                     getPointeeTypeLoc(TL));
    } else if (auto DecayedArg = ARG_TYPE_CAST(DecayedType)) {
      deduceTemplateArgumentFromType(TAIList, ParmType,
                                     DecayedArg->getDecayedType(), TL);
    }
    break;
  case Type::LValueReference: {
    auto ParmPointeeType =
        PARM_TYPE_CAST(LValueReferenceType)->getPointeeTypeAsWritten();
    if (auto LVRT = ARG_TYPE_CAST(LValueReferenceType)) {
      deduceTemplateArgumentFromType(
          TAIList, ParmPointeeType, LVRT->getPointeeTypeAsWritten(),
          TL ? TYPELOC_CAST(LValueReferenceTypeLoc).getPointeeLoc() : TL);
    } else if (ParmPointeeType.getQualifiers().hasConst()) {
      deduceTemplateArgumentFromType(TAIList, ParmPointeeType, ArgType, TL);
    }
    break;
  }
  case Type::RValueReference:
    if (auto RVRT = ARG_TYPE_CAST(RValueReferenceType)) {
      deduceTemplateArgumentFromType(
          TAIList,
          PARM_TYPE_CAST(RValueReferenceType)->getPointeeTypeAsWritten(),
          RVRT->getPointeeTypeAsWritten(),
          TL ? TYPELOC_CAST(RValueReferenceTypeLoc).getPointeeLoc() : TL);
    }
    break;
  case Type::ConstantArray: {
    auto ArgConstArray = ARG_TYPE_CAST(ConstantArrayType);
    auto ParmConstArray = PARM_TYPE_CAST(ConstantArrayType);
    if (ArgConstArray &&
        ArgConstArray->getSize() == ParmConstArray->getSize()) {
      deduceTemplateArgumentFromArrayElement(TAIList, ParmType, ArgType, TL);
    }
    break;
  }
  case Type::IncompleteArray:
    deduceTemplateArgumentFromArrayElement(TAIList, ParmType, ArgType, TL);
    break;
  case Type::DependentSizedArray: {
    deduceTemplateArgumentFromArrayElement(TAIList, ParmType, ArgType, TL);
    auto ParmSizeExpr = PARM_TYPE_CAST(DependentSizedArrayType)->getSizeExpr();
    if (TL && TL.getTypePtr()->isArrayType()) {
      deduceNonTypeTemplateArgument(TAIList, ParmSizeExpr,
                                    TYPELOC_CAST(ArrayTypeLoc).getSizeExpr());
    } else if (auto DSAT = ARG_TYPE_CAST(DependentSizedArrayType)) {
      deduceNonTypeTemplateArgument(TAIList, ParmSizeExpr, DSAT->getSizeExpr());
    } else if (auto CAT = ARG_TYPE_CAST(ConstantArrayType)) {
      deduceNonTypeTemplateArgument(TAIList, ParmSizeExpr, CAT->getSize());
    }
    break;
  }
  default:
    break;
  }

  if (getInnerType(ArgType, TL)) {
    deduceTemplateArgumentFromType(TAIList, ParmType, ArgType, TL);
  }
}

void deduceTemplateArgument(std::vector<TemplateArgumentInfo> &TAIList,
                            const Expr *Arg, const ParmVarDecl *PVD) {
  auto ArgType = Arg->getType();
  auto ParmType = PVD->getType();

  TypeLoc TL;
  if (auto DRE = dyn_cast<DeclRefExpr>(Arg->IgnoreImplicitAsWritten())) {
    if (auto DD = dyn_cast<DeclaratorDecl>(DRE->getDecl()))
      TL = DD->getTypeSourceInfo()->getTypeLoc();
  }
  deduceTemplateArgumentFromType(TAIList, ParmType, ArgType, TL);
}

void CallFunctionExpr::buildInfo() {
  if (!FuncInfo)
    return;

  const clang::tooling::UnifiedPath &DefFilePath =
      FuncInfo->getDefinitionFilePath();
  // SYCL_EXTERNAL macro is not needed if the device function is lambda
  // expression, becuase 'sycl_device' attribute cannot be applied or will be
  // ignored.
  //
  // e.g.,
  // [] (T a, T b ) -> SYCL_EXTERNAL T { return a * b; }
  // [] (T a, T b ) SYCL_EXTERNAL { return a * b; }
  //
  // Intel(R) oneAPI DPC++ Compiler emits warning of ignoring SYCL_EXTERNAL in
  // the first example and emits error when compiling the second example.
  //
  // TODO: Need to revisit the condition to add SYCL_EXTERNAL macro if issues
  // are observed in the future.
  if (!DefFilePath.getCanonicalPath().empty() && DefFilePath != getFilePath() &&
      !isIncludedFile(getFilePath(), DefFilePath) && !FuncInfo->isLambda()) {
    FuncInfo->setNeedSyclExternMacro();
  }

  if (DpctGlobalInfo::isOptimizeMigration() && !FuncInfo->isInlined() &&
      !FuncInfo->IsSyclExternMacroNeeded()) {
    if (FuncInfo->isKernel())
      FuncInfo->setForceInlineDevFunc();
    else
      FuncInfo->setAlwaysInlineDevFunc();
  }

  FuncInfo->buildInfo();
  VarMap.merge(FuncInfo->getVarMap(), TemplateArgs);
  mergeTextureObjectInfo();
}

bool isInSameLine(SourceLocation First, SourceLocation Second,
                  const SourceManager &SM) {
  bool Invalid = false;
  return ::isInSameLine(SM.getExpansionLoc(First), SM.getExpansionLoc(Second),
                        SM, Invalid) &&
         !Invalid;
}

unsigned calculateCudaAttrLength(const AttributeCommonInfo &A,
                                 SourceLocation AlignLocation,
                                 const SourceManager &SM,
                                 const LangOptions &LO) {
  std::string Expected;
  switch (A.getParsedKind()) {
  case AttributeCommonInfo::AT_CUDAGlobal:
    Expected = "__global__";
    break;
  case AttributeCommonInfo::AT_CUDADevice:
    Expected = "__device__";
    break;
  case AttributeCommonInfo::AT_CUDAHost:
    Expected = "__host__";
    break;
  default:
    return 0;
  }

  auto Begin = SM.getExpansionLoc(A.getRange().getBegin());
  if (!isInSameLine(Begin, AlignLocation, SM))
    return 0;
  auto Length = Lexer::MeasureTokenLength(Begin, SM, LO);
  if (Expected.compare(0, std::string::npos, SM.getCharacterData(Begin),
                       Length))
    return 0;
  return getLenIncludingTrailingSpaces(
      SourceRange(Begin, Begin.getLocWithOffset(Length)), SM);
}

template <class IteratorT>
unsigned calculateCudaAttrLength(IteratorT AttrBegin, IteratorT AttrEnd,
                                 SourceLocation AlignLoc,
                                 const SourceManager &SM,
                                 const LangOptions &LO) {
  unsigned Length = 0;

  if (SM.isMacroArgExpansion(AlignLoc))
    return 0;
  AlignLoc = SM.getExpansionLoc(AlignLoc);

  std::for_each(AttrBegin, AttrEnd, [&](const AttributeCommonInfo &A) {
    Length += calculateCudaAttrLength(A, AlignLoc, SM, LO);
  });

  return Length;
}

unsigned calculateCudaAttrLength(const ParsedAttributes &Attrs,
                                 SourceLocation AlignLoc,
                                 const SourceManager &SM,
                                 const LangOptions &LO) {
  return calculateCudaAttrLength(Attrs.begin(), Attrs.end(), AlignLoc, SM, LO);
}

unsigned calculateCudaAttrLength(const AttrVec &Attrs, SourceLocation AlignLoc,
                                 const SourceManager &SM,
                                 const LangOptions &LO) {
  struct AttrIterator
      : llvm::iterator_adaptor_base<AttrIterator, AttrVec::const_iterator,
                                    std::random_access_iterator_tag, Attr> {
    AttrIterator(AttrVec::const_iterator I) : iterator_adaptor_base(I) {}

    reference operator*() const { return **I; }
    friend class ParsedAttributesView;
  };
  return calculateCudaAttrLength(AttrIterator(Attrs.begin()),
                                 AttrIterator(Attrs.end()), AlignLoc, SM, LO);
}

bool isEachParamEachLine(const ArrayRef<ParmVarDecl *> Parms,
                         SourceManager &SM) {
  if (Parms.size() < 2)
    return false;
  auto Itr = Parms.begin();
  auto NextItr = Itr;
  while (++NextItr != Parms.end()) {
    if (isInSameLine((*Itr)->getBeginLoc(), (*NextItr)->getBeginLoc(), SM))
      return false;
    Itr = NextItr;
  }
  return true;
}

// PARAMETER INSERT LOCATION RULES:
// 1. Origin parameters number <= 1
//    Do not add new line until longer than 80. The new line begin is aligned
//    with the end location of "("
// 2. Origin parameters number > 1
//    2.1 If each parameter is in a single line:
//           Each added parameter is in a single line.
//           The new line begin is aligned with the last parameter's line
//           begin
//    2.2 There are 2 parameters in one line:
//           Do not add new line until longer than 80.
//           The new line begin is aligned with the last parameter's line
//           begin
template <class AttrsT>
FormatInfo buildFormatInfo(const FunctionTypeLoc &FTL,
                           SourceLocation InsertLocation, const AttrsT &Attrs,
                           SourceManager &SM, const LangOptions &LO) {
  SourceLocation AlignLocation;
  FormatInfo Format;
  Format.EnableFormat = true;

  bool CurrentSameLineWithAlign = false;
  Format.IsAllParamsOneLine = false;
  Format.CurrentLength = SM.getExpansionColumnNumber(InsertLocation);

  if (FTL.getNumParams()) {
    Format.IsEachParamNL = isEachParamEachLine(FTL.getParams(), SM);
    auto FirstParmLoc = SM.getExpansionLoc(FTL.getParam(0)->getBeginLoc());
    if (CurrentSameLineWithAlign =
            isInSameLine(FirstParmLoc, InsertLocation, SM)) {
      AlignLocation = FirstParmLoc;
    } else {
      Format.NewLineIndentStr = getIndent(InsertLocation, SM).str();
      Format.NewLineIndentLength = Format.NewLineIndentStr.length();
      return Format;
    }
  } else {
    Format.IsEachParamNL = false;
    AlignLocation = SM.getExpansionLoc(FTL.getLParenLoc()).getLocWithOffset(1);
    CurrentSameLineWithAlign = isInSameLine(AlignLocation, InsertLocation, SM);
  }

  auto CudaAttrLength = calculateCudaAttrLength(Attrs, AlignLocation, SM, LO);
  Format.NewLineIndentLength =
      SM.getExpansionColumnNumber(AlignLocation) - CudaAttrLength - 1;
  Format.NewLineIndentStr.assign(Format.NewLineIndentLength, ' ');
  if (CurrentSameLineWithAlign)
    Format.CurrentLength -= CudaAttrLength;

  return Format;
}

template <class AttrsT>
void DeviceFunctionDecl::buildReplaceLocInfo(const FunctionTypeLoc &FTL,
                                             const AttrsT &Attrs) {
  if (!FTL)
    return;

  SourceLocation InsertLocation;
  auto &SM = DpctGlobalInfo::getSourceManager();
  auto &LO = DpctGlobalInfo::getContext().getLangOpts();
  if (NonDefaultParamNum) {
    InsertLocation = FTL.getParam(NonDefaultParamNum - 1)->getEndLoc();
  } else {
    InsertLocation = FTL.getLParenLoc();
  }

  InsertLocation = getActualInsertLocation(InsertLocation, SM, LO);
  if (InsertLocation.isMacroID()) {
    InsertLocation = Lexer::getLocForEndOfToken(
        SM.getSpellingLoc(InsertLocation), 0, SM, LO);
    FormatInformation.EnableFormat = true;
    FormatInformation.IsAllParamsOneLine = true;
  } else {
    InsertLocation = Lexer::getLocForEndOfToken(InsertLocation, 0, SM, LO);
    FormatInformation = buildFormatInfo(FTL, InsertLocation, Attrs, SM, LO);
  }
  FormatInformation.IsFirstArg = (NonDefaultParamNum == 0);

  // Skipping #ifdef #endif pair
  Token TokOfHash;
  if (!Lexer::getRawToken(InsertLocation, TokOfHash, SM, LO, true)) {
    auto ItIf = DpctGlobalInfo::getEndifLocationOfIfdef().find(
        getHashStrFromLoc(TokOfHash.getEndLoc()));
    while (ItIf != DpctGlobalInfo::getEndifLocationOfIfdef().end()) {
      InsertLocation = Lexer::getLocForEndOfToken(ItIf->second, 0, SM, LO);
      InsertLocation = Lexer::GetBeginningOfToken(
          Lexer::findNextToken(InsertLocation, SM, LO)->getLocation(), SM, LO);
      if (Lexer::getRawToken(InsertLocation, TokOfHash, SM, LO, true))
        break;
      ItIf = DpctGlobalInfo::getEndifLocationOfIfdef().find(
          getHashStrFromLoc(TokOfHash.getEndLoc()));
    }
  }

  // Skip whitespace, e.g. void foo(        void) {}
  //                                        |
  //                                      need get here
  if (!Lexer::getRawToken(InsertLocation, TokOfHash, SM, LO, true)) {
    InsertLocation = TokOfHash.getLocation();
  }

  Token PPTok;
  if (!Lexer::getRawToken(InsertLocation, PPTok, SM, LO, true) &&
      PPTok.is(tok::hash)) {
    IsReplaceFollowedByPP = true;
  }

  ReplaceOffset = SM.getFileOffset(InsertLocation);
  if (FTL.getNumParams() == 0) {
    Token Tok;
    if (!Lexer::getRawToken(InsertLocation, Tok, SM, LO, true) &&
        Tok.is(tok::raw_identifier) && Tok.getRawIdentifier() == "void") {
      ReplaceLength = Tok.getLength();
    }
  }
}

bool isInAnalysisScope(SourceLocation SL) {
  return DpctGlobalInfo::isInAnalysisScope(SL);
}

std::vector<std::shared_ptr<FreeQueriesInfo>> FreeQueriesInfo::InfoList;
std::vector<std::shared_ptr<FreeQueriesInfo::MacroInfo>>
    FreeQueriesInfo::MacroInfos;

const FreeQueriesInfo::FreeQueriesNames &
FreeQueriesInfo::getNames(FreeQueriesKind K) {
  static FreeQueriesNames Names[FreeQueriesInfo::FreeQueriesKind::End] = {
      {getItemName(),
       MapNames::getClNamespace() + "ext::oneapi::experimental::this_nd_item",
       getItemName()},
      {getItemName() + ".get_group()",
       MapNames::getClNamespace() + "ext::oneapi::experimental::this_group",
       "group" + getCTFixedSuffix()},
      {getItemName() + ".get_sub_group()",
       MapNames::getClNamespace() + "ext::oneapi::experimental::this_sub_group",
       "sub_group" + getCTFixedSuffix()},
  };
  return Names[K];
}

std::shared_ptr<FreeQueriesInfo>
FreeQueriesInfo::getInfo(const FunctionDecl *FD) {
  if (!FD)
    return std::shared_ptr<FreeQueriesInfo>();

  if (!FD->doesThisDeclarationHaveABody())
    return std::shared_ptr<FreeQueriesInfo>();

  if (auto CS = dyn_cast_or_null<CompoundStmt>(FD->getBody())) {
    if (CS->body_empty())
      return std::shared_ptr<FreeQueriesInfo>();

    auto ExtraDeclLoc = CS->body_front()->getBeginLoc();
    auto LocInfo = DpctGlobalInfo::getLocInfo(ExtraDeclLoc);
    auto Iter = std::find_if(InfoList.begin(), InfoList.end(),
                             [&](const std::shared_ptr<FreeQueriesInfo> &Info) {
                               return Info->FilePath == LocInfo.first &&
                                      Info->ExtraDeclLoc == LocInfo.second;
                             });
    if (Iter != InfoList.end())
      return *Iter;

    auto Info = std::make_shared<FreeQueriesInfo>();
    Info->FilePath = std::move(LocInfo.first);
    Info->ExtraDeclLoc = LocInfo.second;
    Info->Idx = InfoList.size();
    Info->FuncInfo = DeviceFunctionDecl::LinkRedecls(FD);
    Info->Indent =
        getIndent(ExtraDeclLoc, DpctGlobalInfo::getSourceManager()).str();
    Info->NL = getNL();
    InfoList.push_back(Info);
    return Info;
  }

  return std::shared_ptr<FreeQueriesInfo>();
}

template <class Node>
void FreeQueriesInfo::printImmediateText(llvm::raw_ostream &OS, const Node *S,
                                         const FunctionDecl *FD,
                                         FreeQueriesKind K) {
#ifdef DPCT_DEBUG_BUILD
  assert(K != FreeQueriesKind::End && "Unexpected FreeQueriesKind::End");
#endif // DPCT_DEBUG_BUILD

  if (!FD) {
    FD = DpctGlobalInfo::getParentFunction(S);
  }

  if (DpctGlobalInfo::useFreeQueries()) {
    if (auto Info = getInfo(FD)) {
      return Info->printImmediateText(OS, S->getBeginLoc(), K);
    }

#ifdef DPCT_DEBUG_BUILD
    llvm::errs() << "Can not get FreeQueriesInfo for this FunctionDecl\n";
    assert(0);
#endif // DPCT_DEBUG_BUILD

  } else {
    if (auto DFI = DeviceFunctionDecl::LinkRedecls(FD))
      DFI->setItem();
    OS << getNames(K).NonFreeQueriesName;
  }
}

/// Generate regex replacement as placeholder.
void FreeQueriesInfo::printImmediateText(llvm::raw_ostream &OS,
                                         SourceLocation SL, FreeQueriesKind K) {
  unsigned Index = Idx;
  auto IsMacro = SL.isMacroID();
  if (IsMacro && K != SubGroup) {
    auto MacroLoc = DpctGlobalInfo::getLocInfo(
        DpctGlobalInfo::getSourceManager().getSpellingLoc(SL));
    auto Iter = std::find_if(MacroInfos.begin(), MacroInfos.end(),
                             [&](std::shared_ptr<MacroInfo> Info) -> bool {
                               return (MacroLoc.first == Info->FilePath) &&
                                      (MacroLoc.second == Info->Offset);
                             });
    if (Iter == MacroInfos.end()) {
      MacroInfos.push_back(std::make_shared<MacroInfo>());
      Iter = --MacroInfos.end();
      (*Iter)->FilePath = MacroLoc.first;
      (*Iter)->Offset = MacroLoc.second;
    }
    (*Iter)->Infos.push_back(Idx);
    Index = Iter - MacroInfos.begin();
  } else {
    auto SLocInfo = DpctGlobalInfo::getLocInfo(SL);
    if (SLocInfo.first != FilePath)
      return;

    if (Refs.insert(SLocInfo.second).second) {
      ++Counter[K];
    }
  }

  OS << RegexPrefix << FreeQueriesRegexCh << getRegexNum(Index, IsMacro, K)
     << RegexSuffix;
  return;
}

/// Generate temporary variable declaration when reference counter > 2.
/// Declaration example:
/// auto item_ct1 = this_nd_item<3>();
void FreeQueriesInfo::emplaceExtraDecl() {
  std::string Ret;
  llvm::raw_string_ostream OS(Ret);
  if (DpctGlobalInfo::getAssumedNDRangeDim() == 1 && FuncInfo) {
    if (auto VarMapHead =
            MemVarMap::getHeadWithoutPathCompression(&FuncInfo->getVarMap())) {
      Dimension = VarMapHead->Dim;
    }
  }
  if (Counter[FreeQueriesKind::NdItem] > 1) {
    auto &KindNames =
        getNames(static_cast<FreeQueriesKind>(FreeQueriesKind::NdItem));
    OS << "auto " << KindNames.ExtraVariableName << " = ";
    printFreeQueriesFunctionName(
        OS, static_cast<FreeQueriesKind>(FreeQueriesKind::NdItem), Dimension);
    OS << ';' << NL << Indent;
  }
  DpctGlobalInfo::getInstance().addReplacement(std::make_shared<ExtReplacement>(
      FilePath, ExtraDeclLoc, 0, OS.str(), nullptr));
}

std::string FreeQueriesInfo::getReplaceString(unsigned Num) {
  auto Index = getIndex(Num);
  auto Kind = getKind(Num);
  bool IsMacro = isMacro(Num);
  if (IsMacro) {
    if (Index < MacroInfos.size()) {
      return buildStringFromPrinter(printFreeQueriesFunctionName, Kind,
                                    MacroInfos[Index]->Dimension);
    }
#ifdef DPCT_DEBUG_BUILD
    llvm::errs() << "FreeQueriesInfo index[" << Index
                 << "]is larger than list size[" << InfoList.size() << "]\n";
    assert(0);
#endif // DPCT_DEBUG_BUILD
  }
  if (Index < InfoList.size())
    return InfoList[Index]->getReplaceString(getKind(Num));
#ifdef DPCT_DEBUG_BUILD
  llvm::errs() << "FreeQueriesInfo index[" << Index
               << "]is larger than list size[" << InfoList.size() << "]\n";
  assert(0);
#endif // DPCT_DEBUG_BUILD
  return "";
}

std::string FreeQueriesInfo::getReplaceString(FreeQueriesKind K) {
  if (K != FreeQueriesKind::NdItem || Counter[K] < 2)
    return buildStringFromPrinter(printFreeQueriesFunctionName, K, Dimension);
  else
    return getNames(K).ExtraVariableName;
}

} // namespace dpct
} // namespace clang<|MERGE_RESOLUTION|>--- conflicted
+++ resolved
@@ -1369,8 +1369,8 @@
 std::optional<clang::tooling::UnifiedPath>
 DpctGlobalInfo::getAbsolutePath(FileID ID) {
   assert(SM && "SourceManager must be initialized");
-  if (const auto *FileEntry = SM->getFileEntryForID(ID))
-    return getAbsolutePath(*FileEntry);
+  if (auto FileEntryRef = SM->getFileEntryRefForID(ID))
+    return getAbsolutePath(*FileEntryRef);
   return std::nullopt;
 }
 std::optional<clang::tooling::UnifiedPath>
@@ -1383,7 +1383,6 @@
   SM->getFileManager().makeAbsolutePath(FilePathAbs);
   return clang::tooling::UnifiedPath(FilePathAbs);
 }
-<<<<<<< HEAD
 std::pair<clang::tooling::UnifiedPath, unsigned>
 DpctGlobalInfo::getLocInfo(SourceLocation Loc, bool *IsInvalid) {
   if (SM->isMacroArgExpansion(Loc)) {
@@ -1483,13 +1482,6 @@
     File.second->buildUnionFindSet();
   for (auto &File : FileMap)
     File.second->buildUnionFindSetForUncalledFunc();
-=======
-std::optional<clang::tooling::UnifiedPath> DpctGlobalInfo::getAbsolutePath(FileID ID) {
-  assert(SM && "SourceManager must be initialized");
-  if (auto FileEntryRef = SM->getFileEntryRefForID(ID))
-    return getAbsolutePath(*FileEntryRef);
-  return std::nullopt;
->>>>>>> aea909ac
 }
 void DpctGlobalInfo::buildReplacements() {
   // add PriorityRepl into ReplMap and execute related action, e.g.,
@@ -3921,7 +3913,7 @@
       // expr is "lambda at FilePath:Row:Col", which will cause compiling
       // failure. Current solution: use the location's hash value as its type.
       StringRef StrRef(Str);
-      if (StrRef.startswith("(lambda at")) {
+      if (StrRef.starts_with("(lambda at")) {
         Str = "class lambda_" + getHashAsString(Str).substr(0, 6);
       }
       appendString(OS, Str, ", ");
@@ -4412,7 +4404,6 @@
   }
   return FuncInfoMap[Key];
 }
-<<<<<<< HEAD
 std::unordered_map<std::string, std::shared_ptr<DeviceFunctionInfo>>
     DeviceFunctionDecl::FuncInfoMap;
 ///// class ExplicitInstantiationDecl /////
@@ -4423,37 +4414,6 @@
   processTypeLoc(FTL.getReturnLoc(), EA, SM);
   for (const auto &Parm : FTL.getParams()) {
     processTypeLoc(Parm->getTypeSourceInfo()->getTypeLoc(), EA, SM);
-=======
-
-std::string CallFunctionExpr::getTemplateArguments(bool &IsNeedWarning,
-                                                   bool WrittenArgsOnly,
-                                                   bool WithScalarWrapped) {
-  IsNeedWarning = false;
-  std::string Result;
-  llvm::raw_string_ostream OS(Result);
-  for (auto &TA : TemplateArgs) {
-    if ((TA.isNull() || !TA.isWritten()) && WrittenArgsOnly)
-      continue;
-    std::string Str = TA.getString();
-    if(TA.isNull() && !Str.empty()) {
-      IsNeedWarning = true;
-    }
-    if (WithScalarWrapped && (!TA.isType() && !TA.isNull())) {
-      appendString(OS, "dpct_kernel_scalar<", Str, ">, ");
-      requestFeature(HelperFeatureEnum::device_ext);
-    } else {
-      // This code path is used to process code like:
-      // my_kernel<<<1, 1>>>([=] __device__(int idx) { idx++; });
-      // When generating kernel name for "my_kernel", the type of this lambda
-      // expr is "lambda at FilePath:Row:Col", which will cause compiling
-      // failure. Current solution: use the location's hash value as its type.
-      StringRef StrRef(Str);
-      if (StrRef.starts_with("(lambda at")) {
-        Str = "class lambda_" + getHashAsString(Str).substr(0, 6);
-      }
-      appendString(OS, Str, ", ");
-    }
->>>>>>> aea909ac
   }
 }
 
