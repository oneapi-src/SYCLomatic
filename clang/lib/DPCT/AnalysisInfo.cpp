//===--------------- AnalysisInfo.cpp -------------------------------------===//
//
// Part of the LLVM Project, under the Apache License v2.0 with LLVM Exceptions.
// See https://llvm.org/LICENSE.txt for license information.
// SPDX-License-Identifier: Apache-2.0 WITH LLVM-exception
//
//===----------------------------------------------------------------------===//

#include "AnalysisInfo.h"
#include "Diagnostics.h"
#include "ExprAnalysis.h"
#include "Statics.h"
#include "Utility.h"

#include "clang/AST/DeclTemplate.h"
#include "clang/AST/ExprCXX.h"
#include "clang/ASTMatchers/ASTMatchers.h"
#include "clang/Tooling/Tooling.h"
#include <algorithm>
#include <deque>
#include <fstream>
#include <optional>

#define TYPELOC_CAST(Target) static_cast<const Target &>(TL)

llvm::StringRef getReplacedName(const clang::NamedDecl *D) {
  auto Iter = MapNames::TypeNamesMap.find(D->getQualifiedNameAsString(false));
  if (Iter != MapNames::TypeNamesMap.end()) {
    auto Range = getDefinitionRange(D->getBeginLoc(), D->getEndLoc());
    for (auto ItHeader = Iter->second->Includes.begin();
         ItHeader != Iter->second->Includes.end(); ItHeader++) {
      clang::dpct::DpctGlobalInfo::getInstance().insertHeader(Range.getBegin(),
                                                              *ItHeader);
    }
    return Iter->second->NewName;
  }
  return llvm::StringRef();
}

namespace clang {
extern std::function<bool(SourceLocation)> IsInAnalysisScopeFunc;
extern std::function<unsigned int()> GetRunRound;
extern std::function<void(SourceLocation, unsigned)> RecordTokenSplit;
namespace dpct {
///// global variable definition /////
std::vector<std::pair<HeaderType, std::string>> HeaderSpellings;
static const std::string RegexPrefix = "{{NEEDREPLACE", RegexSuffix = "}}";

///// global function definition /////
void initHeaderSpellings() {
  HeaderSpellings = {
#define HEADER(Name, Spelling) {HT_##Name, Spelling},
#include "HeaderTypes.inc"
  };
}
const std::string &getDefaultString(HelperFuncType HFT) {
  const static std::string NullString;
  switch (HFT) {
  case clang::dpct::HelperFuncType::HFT_DefaultQueue: {
    const static std::string DefaultQueue =
        DpctGlobalInfo::useNoQueueDevice()
            ? DpctGlobalInfo::getGlobalQueueName()
            : buildString(MapNames::getDpctNamespace() + "get_" +
                          DpctGlobalInfo::getDeviceQueueName() + "()");
    return DefaultQueue;
  }
  case clang::dpct::HelperFuncType::HFT_CurrentDevice: {
    const static std::string DefaultDevice =
        DpctGlobalInfo::useNoQueueDevice()
            ? DpctGlobalInfo::getGlobalDeviceName()
            : MapNames::getDpctNamespace() + "get_current_device()";
    return DefaultDevice;
  }
  case clang::dpct::HelperFuncType::HFT_InitValue: {
    return NullString;
  }
  }
  clang::dpct::DpctDebugs()
      << "[HelperFuncType] Unexpected value: "
      << static_cast<std::underlying_type_t<HelperFuncType>>(HFT) << "\n";
  assert(0);
  return NullString;
}
std::string getStringForRegexDefaultQueueAndDevice(HelperFuncType HFT,
                                                   int Index) {
  if (HFT == HelperFuncType::HFT_DefaultQueue ||
      HFT == HelperFuncType::HFT_CurrentDevice) {

    if (DpctGlobalInfo::getDeviceChangedFlag() ||
        !DpctGlobalInfo::getUsingDRYPattern()) {
      return getDefaultString(HFT);
    }

    auto HelperFuncReplInfoIter =
        DpctGlobalInfo::getHelperFuncReplInfoMap().find(Index);
    if (HelperFuncReplInfoIter ==
        DpctGlobalInfo::getHelperFuncReplInfoMap().end()) {
      return getDefaultString(HFT);
    }

    std::string CounterKey =
        HelperFuncReplInfoIter->second.DeclLocFile.getCanonicalPath().str() +
        ":" + std::to_string(HelperFuncReplInfoIter->second.DeclLocOffset);

    auto TempVariableDeclCounterIter =
        DpctGlobalInfo::getTempVariableDeclCounterMap().find(CounterKey);
    if (TempVariableDeclCounterIter ==
        DpctGlobalInfo::getTempVariableDeclCounterMap().end()) {
      return getDefaultString(HFT);
    }

    return TempVariableDeclCounterIter->second
        .PlaceholderStr[static_cast<int>(HFT)];
  }
  return "";
}
template <class T>
void removeDuplicateVar(GlobalMap<T> &VarMap,
                        std::unordered_set<std::string> &VarNames) {
  auto Itr = VarMap.begin();
  while (Itr != VarMap.end()) {
    if (VarNames.find(Itr->second->getName()) == VarNames.end()) {
      VarNames.insert(Itr->second->getName());
      ++Itr;
    } else {
      Itr = VarMap.erase(Itr);
    }
  }
}
template <class CallT>
bool deduceTemplateArguments(const CallT *C, const FunctionTemplateDecl *FTD,
                             std::vector<TemplateArgumentInfo> &TAIList) {
  if (!FTD)
    return false;

  if (!DpctGlobalInfo::isInAnalysisScope(FTD->getBeginLoc()))
    return false;
  auto &TemplateParmsList = *FTD->getTemplateParameters();
  if (TAIList.size() == TemplateParmsList.size())
    return true;

  TAIList.resize(TemplateParmsList.size());

  auto ArgItr = C->arg_begin();
  auto ParmItr = FTD->getTemplatedDecl()->param_begin();
  while (ArgItr != C->arg_end() &&
         ParmItr != FTD->getTemplatedDecl()->param_end()) {
    deduceTemplateArgument(TAIList, *ArgItr, *ParmItr);
    ++ArgItr;
    ++ParmItr;
  }
  for (size_t i = 0; i < TAIList.size(); ++i) {
    auto &Arg = TAIList[i];
    if (!Arg.isNull())
      continue;
    auto TemplateParm = TemplateParmsList.getParam(i);
    if (auto TTPD = dyn_cast<TemplateTypeParmDecl>(TemplateParm)) {
      if (TTPD->hasDefaultArgument())
        Arg.setAsType(TTPD->getDefaultArgumentInfo()->getTypeLoc());
    } else if (auto NTTPD = dyn_cast<NonTypeTemplateParmDecl>(TemplateParm)) {
      if (NTTPD->hasDefaultArgument())
        Arg.setAsNonType(NTTPD->getDefaultArgument());
    }
  }
  return false;
}

template <class CallT>
bool deduceTemplateArguments(const CallT *C, const FunctionDecl *FD,
                             std::vector<TemplateArgumentInfo> &TAIList) {
  if (FD)
    return deduceTemplateArguments(C, FD->getPrimaryTemplate(), TAIList);
  return false;
}

template <class CallT>
bool deduceTemplateArguments(const CallT *C, const NamedDecl *ND,
                             std::vector<TemplateArgumentInfo> &TAIList) {
  if (!ND)
    return false;
  if (auto FTD = dyn_cast<FunctionTemplateDecl>(ND)) {
    return deduceTemplateArguments(C, FTD, TAIList);
  } else if (auto FD = dyn_cast<FunctionDecl>(ND)) {
    return deduceTemplateArguments(C, FD, TAIList);
  } else if (auto UD = dyn_cast<UsingShadowDecl>(ND)) {
    return deduceTemplateArguments(C, UD->getUnderlyingDecl(), TAIList);
  }
  return false;
}
SourceLocation getActualInsertLocation(SourceLocation InsertLoc,
                                       const SourceManager &SM,
                                       const LangOptions &LO) {
  do {
    if (InsertLoc.isFileID())
      return InsertLoc;

    if (SM.isAtEndOfImmediateMacroExpansion(InsertLoc.getLocWithOffset(
            Lexer::MeasureTokenLength(SM.getSpellingLoc(InsertLoc), SM, LO)))) {
      // If InsertLoc is at the end of macro definition, continue to find
      // immediate expansion. example: #define BBB int bbb #define CALL foo(int
      // aaa, BBB) The insert location should be at the end of BBB instead of
      // the end of bbb.
      InsertLoc = SM.getImmediateExpansionRange(InsertLoc).getBegin();
    } else if (SM.isMacroArgExpansion(InsertLoc)) {
      // If is macro argument, continue to find if argument is macro or written
      // code.
      // example:
      // #define BBB int b, int c = 0
      // #define CALL(x) foo(int aaa, x)
      // CALL(BBB)
      InsertLoc = SM.getImmediateSpellingLoc(InsertLoc);
    } else {
      // Else return insert location directly,
      return InsertLoc;
    }
  } while (true);

  return InsertLoc;
}
template <class TargetType>
std::shared_ptr<TargetType> makeTextureObjectInfo(const ValueDecl *D,
                                                  bool IsKernelCall) {
  if (IsKernelCall) {
    if (auto VD = dyn_cast<VarDecl>(D)) {
      return std::make_shared<TargetType>(VD);
    }
  } else if (auto PVD = dyn_cast<ParmVarDecl>(D)) {
    return std::make_shared<TargetType>(PVD);
  }
  return std::shared_ptr<TargetType>();
}
bool isModuleFunction(const FunctionDecl *FD) {
  auto &SM = DpctGlobalInfo::getSourceManager();
  return FD->getLanguageLinkage() == CLanguageLinkage &&
         FD->hasAttr<CUDAGlobalAttr>() &&
         DpctGlobalInfo::getModuleFiles().find(
             DpctGlobalInfo::getLocInfo(SM.getExpansionLoc(FD->getBeginLoc()))
                 .first) != DpctGlobalInfo::getModuleFiles().end();
}
void processTypeLoc(const TypeLoc &TL, ExprAnalysis &EA,
                    const SourceManager &SM) {
  EA.analyze(TL);
  if (EA.hasReplacement()) {
    DpctGlobalInfo::getInstance().addReplacement(
        std::make_shared<ExtReplacement>(SM, &TL, EA.getReplacedString(),
                                         nullptr));
  }
}
const DeclRefExpr *getAddressedRef(const Expr *E) {
  E = E->IgnoreImplicitAsWritten();
  if (auto DRE = dyn_cast<DeclRefExpr>(E)) {
    if (DRE->getDecl()->getKind() == Decl::Function) {
      return DRE;
    }
  } else if (auto Paren = dyn_cast<ParenExpr>(E)) {
    return getAddressedRef(Paren->getSubExpr());
  } else if (auto Cast = dyn_cast<CastExpr>(E)) {
    return getAddressedRef(Cast->getSubExprAsWritten());
  } else if (auto UO = dyn_cast<UnaryOperator>(E)) {
    if (UO->getOpcode() == UO_AddrOf) {
      return getAddressedRef(UO->getSubExpr());
    }
  }
  return nullptr;
}

///// class FreeQueriesInfo /////
class FreeQueriesInfo {
public:
  enum FreeQueriesKind {
    NdItem = 0,
    Group,
    SubGroup,
    End,
  };
  static constexpr char FreeQueriesRegexCh = 'F';

private:
  static constexpr unsigned KindBits = 4;
  static constexpr unsigned KindMask = (1 << KindBits) - 1;
  static constexpr unsigned MacroShiftBits = KindBits;
  static constexpr unsigned MacroMask = 1 << MacroShiftBits;
  static constexpr unsigned IndexShiftBits = MacroShiftBits + 1;

private:
  struct FreeQueriesNames {
    std::string NonFreeQueriesName;
    std::string FreeQueriesFuncName;
    std::string ExtraVariableName;
  };
  struct MacroInfo {
    clang::tooling::UnifiedPath FilePath;
    unsigned Offset;
    unsigned Dimension = 0;
    std::vector<unsigned> Infos;
  };
  static std::vector<std::shared_ptr<FreeQueriesInfo>> InfoList;
  static std::vector<std::shared_ptr<MacroInfo>> MacroInfos;

  clang::tooling::UnifiedPath FilePath;
  unsigned ExtraDeclLoc = 0;
  unsigned Counter[FreeQueriesKind::End] = {0};
  std::string Indent;
  std::string NL;
  std::shared_ptr<DeviceFunctionInfo> FuncInfo;
  unsigned Dimension = 3;
  std::set<unsigned> Refs;
  unsigned Idx = 0;

  static const FreeQueriesNames &getNames(FreeQueriesKind);
  static std::shared_ptr<FreeQueriesInfo> getInfo(const FunctionDecl *);
  static void printFreeQueriesFunctionName(llvm::raw_ostream &OS,
                                           FreeQueriesKind K,
                                           unsigned Dimension) {
    OS << getNames(K).FreeQueriesFuncName;
    if (K != FreeQueriesKind::SubGroup) {
      OS << '<';
      if (Dimension) {
        OS << Dimension;
      } else {
        OS << "dpct_placeholder /* Fix the dimension manually */";
      }
      OS << '>';
    }
    OS << "()";
  }
  static FreeQueriesKind getKind(unsigned Num) {
    return static_cast<FreeQueriesKind>(Num & KindMask);
  }
  static unsigned getIndex(unsigned Num) { return Num >> IndexShiftBits; }
  static bool isMacro(unsigned Num) { return Num & MacroMask; }
  static unsigned getRegexNum(unsigned Idx, bool IsMacro,
                              FreeQueriesKind Kind) {
    return static_cast<unsigned>((Idx << IndexShiftBits) |
                                 (IsMacro * MacroMask) | (Kind & KindMask));
  }

  void emplaceExtraDecl();
  void printImmediateText(llvm::raw_ostream &, SourceLocation, FreeQueriesKind);
  std::string getReplaceString(FreeQueriesKind K);

public:
  static void reset() {
    InfoList.clear();
    MacroInfos.clear();
  }
  template <class Node>
  static void printImmediateText(llvm::raw_ostream &, const Node *,
                                 const FunctionDecl *, FreeQueriesKind);
  static void buildInfo() {
    for (auto &Info : InfoList)
      Info->emplaceExtraDecl();
    for (auto &Info : MacroInfos) {
      Info->Dimension = InfoList[Info->Infos.front()]->Dimension;
      for (auto Idx : Info->Infos) {
        if (Info->Dimension != InfoList[Idx]->Dimension) {
          Info->Dimension = 0;
          DiagnosticsUtils::report(Info->FilePath, Info->Offset,
                                   Diagnostics::FREE_QUERIES_DIMENSION, true,
                                   false);
          break;
        }
      }
    }
  }
  static std::string getReplaceString(unsigned Num);

  FreeQueriesInfo() = default;
};
///// class RnnBackwardFuncInfoBuilder /////
class RnnBackwardFuncInfoBuilder {
  std::vector<RnnBackwardFuncInfo> &RBFuncInfo;
  std::vector<RnnBackwardFuncInfo> ValidBackwardDataFuncInfo;
  std::vector<RnnBackwardFuncInfo> ValidBackwardWeightFuncInfo;
  std::vector<std::shared_ptr<ExtReplacement>> Repls;
  using InfoIter = std::vector<RnnBackwardFuncInfo>::iterator;

public:
  RnnBackwardFuncInfoBuilder(std::vector<RnnBackwardFuncInfo> &Infos)
      : RBFuncInfo(Infos){};
  // This function check if the RNN function input referenced between
  // backwarddata and backwardweight functiona call.
  bool isInputNotChanged(InfoIter Data, InfoIter Weight) {
    for (auto &RnnInput : Data->RnnInputDeclLoc) {
      auto &RnnInputRefs =
          DpctGlobalInfo::getRnnInputMap()[RnnInput][Data->FilePath];
      for (auto &RnnInputRef : RnnInputRefs) {
        if ((RnnInputRef > (Data->Offset + Data->Length - 1)) &&
            RnnInputRef < Weight->Offset) {
          return false;
        }
      }
    }
    return true;
  }
  // This function check if the backwarddata and backwardweight function
  // call have same input.
  bool isInputSame(InfoIter Data, InfoIter Weight) {
    for (unsigned InputIndex = 0; InputIndex < 3; InputIndex++) {
      if (Data->RnnInputDeclLoc[InputIndex] !=
          Weight->RnnInputDeclLoc[InputIndex]) {
        return false;
      }
    }
    return true;
  }
  // This function check if the backwarddata and backwardweight function in
  // the same scope and backwardweight called after backwarddata.
  // For example, function will return ture for pattern in following pseudo
  // code:
  //   if(...) {
  //     backwarddata(...);
  //     ..
  //     backwardweight(...);
  //   }
  bool isValidScopeAndOrder(InfoIter Data, InfoIter Weight) {
    return !((Data->CompoundLoc != Weight->CompoundLoc) &&
             (Data->Offset >= Weight->Offset));
  }
  void build() {
    if (RBFuncInfo.empty()) {
      return;
    }
    for (auto &Info : RBFuncInfo) {
      if (Info.isDataGradient) {
        ValidBackwardDataFuncInfo.emplace_back(Info);
      } else {
        ValidBackwardWeightFuncInfo.emplace_back(Info);
      }
    }
    std::vector<int> WeightPairdFlag(ValidBackwardWeightFuncInfo.size(), 0);
    auto DataBegin = ValidBackwardDataFuncInfo.begin();
    auto DataEnd = ValidBackwardDataFuncInfo.end();
    auto WeightBegin = ValidBackwardWeightFuncInfo.begin();
    auto WeightEnd = ValidBackwardWeightFuncInfo.end();
    for (auto DataIter = DataBegin; DataIter != DataEnd; DataIter++) {
      bool DataPaired = false;
      for (auto WeightIter = WeightBegin; WeightIter != WeightEnd;
           WeightIter++) {
        if (isInputNotChanged(DataIter, WeightIter) &&
            isInputSame(DataIter, WeightIter) &&
            isValidScopeAndOrder(DataIter, WeightIter)) {
          DataPaired = true;
          WeightPairdFlag[WeightIter - WeightBegin] = 1;
          auto Repl = generateReplacement(DataIter, WeightIter);
          Repls.insert(Repls.end(), Repl.begin(), Repl.end());
          break;
        }
      }
      if (!DataPaired) {
        DiagnosticsUtils::report(DataIter->FilePath, DataIter->Offset,
                                 Diagnostics::API_NOT_MIGRATED, true, false,
                                 "cudnnRNNBackwardData_v8");
      }
    }
    for (auto WeightIter = WeightBegin; WeightIter != WeightEnd; WeightIter++) {
      if (!WeightPairdFlag[WeightIter - WeightBegin]) {
        DiagnosticsUtils::report(WeightIter->FilePath, WeightIter->Offset,
                                 Diagnostics::API_NOT_MIGRATED, true, false,
                                 "cudnnRNNBackwardWeights_v8");
      }
    }
  }
  std::vector<std::shared_ptr<ExtReplacement>> getReplacement() {
    return Repls;
  }
  std::vector<std::shared_ptr<ExtReplacement>>
  generateReplacement(InfoIter Data, InfoIter Weight) {
    std::vector<std::shared_ptr<ExtReplacement>> Repls;
    std::ostringstream DataRepl, WeightRepl;
    RnnBackwardFuncInfo &DataFuncInfo = *Data;
    RnnBackwardFuncInfo &WeightFuncInfo = *Weight;
    requestFeature(HelperFeatureEnum::device_ext);
    Diagnostics WarningType;
    if (WeightFuncInfo.isAssigned) {
      WarningType = Diagnostics::FUNC_CALL_REMOVED_0;
      WeightRepl << "0";
    } else {
      WarningType = Diagnostics::FUNC_CALL_REMOVED;
    }
    DiagnosticsUtils::report(
        WeightFuncInfo.FilePath, WeightFuncInfo.Offset, WarningType, true,
        false, "cudnnRNNBackwardWeights_v8",
        "this call and cudnnRNNBackwardData_v8 are migrated to a single "
        "function call async_rnn_backward");

    if (DataFuncInfo.isAssigned) {
      DataRepl << "DPCT_CHECK_ERROR(";
      requestFeature(HelperFeatureEnum::device_ext);
    }
    DataRepl << DataFuncInfo.FuncArgs[0] << ".async_rnn_backward("
             << DataFuncInfo.FuncArgs[1];
    // Combine 21 args from backwarddata and 2 args from backwardweight
    // into args of async_rnn_backward.
    for (unsigned int index = 3; index <= 21; index++) {
      DataRepl << ", " << DataFuncInfo.FuncArgs[index];
      if (index == 6) {
        DataRepl << ", " << WeightFuncInfo.FuncArgs[0];
      } else if (index == 17) {
        DataRepl << ", " << WeightFuncInfo.FuncArgs[1];
      }
    }
    if (DataFuncInfo.isAssigned) {
      DataRepl << "))";
    } else {
      DataRepl << ")";
    }
    Repls.emplace_back(std::make_shared<ExtReplacement>(
        DataFuncInfo.FilePath, DataFuncInfo.Offset, DataFuncInfo.Length,
        DataRepl.str(), nullptr));
    Repls.emplace_back(std::make_shared<ExtReplacement>(
        WeightFuncInfo.FilePath, WeightFuncInfo.Offset, WeightFuncInfo.Length,
        WeightRepl.str(), nullptr));

    return Repls;
  }
};
///// class EventSyncTypeInfo /////
void EventSyncTypeInfo::buildInfo(clang::tooling::UnifiedPath FilePath,
                                  unsigned int Offset) {
  if (NeedReport)
    DiagnosticsUtils::report(FilePath, Offset,
                             Diagnostics::NOERROR_RETURN_COMMA_OP, true, false);

  if (IsAssigned && ReplText.empty()) {
    ReplText = "0";
  }

  DpctGlobalInfo::getInstance().addReplacement(std::make_shared<ExtReplacement>(
      FilePath, Offset, Length, ReplText, nullptr));
}
///// class TimeStubTypeInfo /////
void TimeStubTypeInfo::buildInfo(clang::tooling::UnifiedPath FilePath,
                                 unsigned int Offset, bool isReplTxtWithSB) {
  if (isReplTxtWithSB)
    DpctGlobalInfo::getInstance().addReplacement(
        std::make_shared<ExtReplacement>(FilePath, Offset, Length, StrWithSB,
                                         nullptr));
  else
    DpctGlobalInfo::getInstance().addReplacement(
        std::make_shared<ExtReplacement>(FilePath, Offset, Length, StrWithoutSB,
                                         nullptr));
}
///// class BuiltinVarInfo /////
void BuiltinVarInfo::buildInfo(clang::tooling::UnifiedPath FilePath,
                               unsigned int Offset, unsigned int ID) {
  std::string R = Repl + std::to_string(ID) + ")";
  DpctGlobalInfo::getInstance().addReplacement(
      std::make_shared<ExtReplacement>(FilePath, Offset, Len, R, nullptr));
}

///// class ParameterStream /////
ParameterStream &ParameterStream::operator<<(const std::string &InputParamStr) {
  if (InputParamStr.size() == 0) {
    return *this;
  }

  if (!FormatInformation.EnableFormat) {
    // append the string directly
    Str = Str + InputParamStr;
    return *this;
  }

  if (FormatInformation.IsAllParamsOneLine) {
    // all parameters are in one line
    Str = Str + ", " + InputParamStr;
    return *this;
  }

  if (FormatInformation.IsEachParamNL) {
    // each parameter is in a single line
    Str = Str + "," + getNL() + FormatInformation.NewLineIndentStr +
          InputParamStr;
    return *this;
  }

  // parameters will be inserted in one line unless the line length > column
  // limit.
  if (FormatInformation.CurrentLength + 2 + (int)InputParamStr.size() <=
      ColumnLimit) {
    Str = Str + ", " + InputParamStr;
    FormatInformation.CurrentLength =
        FormatInformation.CurrentLength + 2 + InputParamStr.size();
    return *this;
  } else {
    Str = Str + std::string(",") + getNL() +
          FormatInformation.NewLineIndentStr + InputParamStr;
    FormatInformation.CurrentLength =
        FormatInformation.NewLineIndentLength + InputParamStr.size();
    return *this;
  }
}
ParameterStream &ParameterStream::operator<<(int InputInt) {
  return *this << std::to_string(InputInt);
}
///// class DpctFileInfo /////
void DpctFileInfo::buildReplacements() {
  if (!isInAnalysisScope())
    return;

  if (FilePath.getCanonicalPath().empty())
    return;
  // Traverse all the global variables stored one by one to check if its name
  // is same with normal global variable's name in host side, if the one is
  // found, postfix "_ct" is added to this __constant__ symbol's name.
  std::unordered_map<unsigned int, std::string> ReplUpdated;
  for (const auto &Entry : MemVarMap) {
    if (Entry.second->isIgnore())
      continue;

    auto Name = Entry.second->getName();
    auto &GlobalVarNameSet = dpct::DpctGlobalInfo::getGlobalVarNameSet();
    if (GlobalVarNameSet.find(Name) != end(GlobalVarNameSet)) {
      Entry.second->setName(Name + "_ct");
    }

    std::string Repl = Entry.second->getDeclarationReplacement(nullptr);
    auto FilePath = Entry.second->getFilePath();
    auto Offset = Entry.second->getNewConstVarOffset();
    auto Length = Entry.second->getNewConstVarLength();

    auto &ReplText = ReplUpdated[Offset];
    if (!ReplText.empty()) {
      ReplText += getNL() + Repl;
    } else {
      ReplText = Repl;
    }

    auto R = std::make_shared<ExtReplacement>(FilePath, Offset, Length,
                                              ReplText, nullptr);

    addReplacement(R);
  }

  for (auto &Kernel : KernelMap)
    Kernel.second->addReplacements();

  for (auto &BuiltinVar : BuiltinVarInfoMap) {
    auto Ptr = MemVarMap::getHeadWithoutPathCompression(
        &(BuiltinVar.second.DFI->getVarMap()));
    if (DpctGlobalInfo::getAssumedNDRangeDim() == 1 && Ptr) {
      unsigned int ID = (Ptr->Dim == 1) ? 0 : 2;
      BuiltinVar.second.buildInfo(FilePath, BuiltinVar.first, ID);
    } else {
      BuiltinVar.second.buildInfo(FilePath, BuiltinVar.first, 2);
    }
  }

  for (auto &AtomicInfo : AtomicMap) {
    if (std::get<2>(AtomicInfo.second))
      DiagnosticsUtils::report(getFilePath(), std::get<0>(AtomicInfo.second),
                               Diagnostics::API_NOT_OCCURRED_IN_AST, true, true,
                               std::get<1>(AtomicInfo.second));
  }

  for (auto &DescInfo : EventSyncTypeMap) {
    DescInfo.second.buildInfo(FilePath, DescInfo.first);
  }

  const auto &TimeStubBounds = getTimeStubBounds();
  if (TimeStubBounds.empty()) {
    for (auto &DescInfo : TimeStubTypeMap) {
      DescInfo.second.buildInfo(FilePath, DescInfo.first,
                                /*bool isReplTxtWithSB*/ true);
    }
  } else {
    for (auto &DescInfo : TimeStubTypeMap) {
      bool isReplTxtWithSB = isReplTxtWithSubmitBarrier(DescInfo.first);
      DescInfo.second.buildInfo(FilePath, DescInfo.first, isReplTxtWithSB);
    }
  }

  buildRnnBackwardFuncInfo();

  // insert header file of user defined rules
  std::string InsertHeaderStr;
  llvm::raw_string_ostream HeaderOS(InsertHeaderStr);
  if (!InsertedHeaders.empty()) {
    HeaderOS << getNL();
  }
  for (auto &HeaderStr : InsertedHeaders) {
    if (HeaderStr[0] != '<' && HeaderStr[0] != '"') {
      HeaderStr = "\"" + HeaderStr + "\"";
    }
    HeaderOS << "#include " << HeaderStr << getNL();
  }
  HeaderOS.flush();
  insertHeader(std::move(InsertHeaderStr), LastIncludeOffset);

  FreeQueriesInfo::buildInfo();

  // This loop need to be put at the end of DpctFileInfo::buildReplacements.
  // In addReplacement() the insertHeader() may be invoked, so the size of
  // vector IncludeDirectiveInsertions may increase.
  // So here cannot use for loop like "for(auto e : vec)" since the iterator may
  // be invalid due to the allocation of new storage.
  for (size_t I = 0, End = IncludeDirectiveInsertions.size(); I < End; I++) {
    auto IncludeDirective = IncludeDirectiveInsertions[I];
    bool IsInExternC = false;
    unsigned int NewInsertLocation = 0;
    for (auto &ExternCRange : ExternCRanges) {
      if (IncludeDirective->getOffset() >= ExternCRange.first &&
          IncludeDirective->getOffset() <= ExternCRange.second) {
        IsInExternC = true;
        NewInsertLocation = ExternCRange.first;
        break;
      }
    }
    if (IsInExternC) {
      IncludeDirective->setOffset(NewInsertLocation);
    }
    addReplacement(IncludeDirective);
    // Update the End since the size may be changed.
    End = IncludeDirectiveInsertions.size();
  }
}
void DpctFileInfo::setKernelCallDim() {
  for (auto &Kernel : KernelMap)
    Kernel.second->setKernelCallDim();
}
void DpctFileInfo::setKernelDim() {
  for (auto &DeviceFunc : FuncMap) {
    auto Info = DeviceFunc.second->getFuncInfo();
    if (Info->isKernel() && !Info->isKernelInvoked()) {
      Info->getVarMap().Dim = 3;
    }
  }
}
void DpctFileInfo::buildUnionFindSet() {
  for (auto &Kernel : KernelMap)
    Kernel.second->buildUnionFindSet();
}
void DpctFileInfo::buildUnionFindSetForUncalledFunc() {
  for (auto &DeviceFunc : FuncMap) {
    auto Info = DeviceFunc.second->getFuncInfo();
    Info->buildInfo();
    constructUnionFindSetRecursively(Info);
  }
}
void DpctFileInfo::buildKernelInfo() {
  for (auto &Kernel : KernelMap)
    Kernel.second->buildInfo();

  for (auto &D : FuncMap) {
    if (auto I = D.second->getFuncInfo())
      I->buildInfo();
  }
}
void DpctFileInfo::buildRnnBackwardFuncInfo() {
  RnnBackwardFuncInfoBuilder Builder(RBFuncInfo);
  Builder.build();
  for (auto &Repl : Builder.getReplacement()) {
    addReplacement(Repl);
  }
}
void DpctFileInfo::postProcess() {
  if (!isInAnalysisScope())
    return;
  for (auto &D : FuncMap)
    D.second->emplaceReplacement();
  if (!Repls->empty()) {
    Repls->postProcess();
    if (DpctGlobalInfo::getRunRound() == 0) {
      DpctGlobalInfo::getInstance().cacheFileRepl(FilePath, Repls);
    }
  }
}
void DpctFileInfo::emplaceReplacements(
    std::map<clang::tooling::UnifiedPath, tooling::Replacements> &ReplSet) {
  if (!Repls->empty())
    Repls->emplaceIntoReplSet(ReplSet[FilePath]);
}
void DpctFileInfo::addReplacement(std::shared_ptr<ExtReplacement> Repl) {
  if (Repl->getLength() == 0 && Repl->getReplacementText().empty())
    return;
  Repls->addReplacement(Repl);
}
bool DpctFileInfo::isInAnalysisScope() {
  return DpctGlobalInfo::isInAnalysisScope(FilePath);
}
void DpctFileInfo::setFileEnterOffset(unsigned Offset) {
  if (!HasInclusionDirective) {
    FirstIncludeOffset = Offset;
    LastIncludeOffset = Offset;
  }
}
void DpctFileInfo::setFirstIncludeOffset(unsigned Offset) {
  if (!HasInclusionDirective) {
    FirstIncludeOffset = Offset;
    LastIncludeOffset = Offset;
    HasInclusionDirective = true;
  }
}
void DpctFileInfo::concatHeader(llvm::raw_string_ostream &OS) {}
template <class FirstT, class... Args>
void DpctFileInfo::concatHeader(llvm::raw_string_ostream &OS, FirstT &&First,
                                Args &&...Arguments) {
  appendString(OS, "#include ", std::forward<FirstT>(First), getNL());
  concatHeader(OS, std::forward<Args>(Arguments)...);
}
std::optional<HeaderType> DpctFileInfo::findHeaderType(StringRef Header) {
  auto Pos = llvm::find_if(
      HeaderSpellings, [=](const std::pair<HeaderType, StringRef> &p) -> bool {
        return p.second == Header;
      });
  if (Pos == std::end(HeaderSpellings))
    return std::nullopt;
  return Pos->first;
}
StringRef DpctFileInfo::getHeaderSpelling(HeaderType Value) {
  if (Value < NUM_HEADERS)
    return HeaderSpellings[Value].second;

  // Only assertion in debug
  assert(false && "unknown HeaderType");
  return "";
}
void DpctFileInfo::insertHeader(HeaderType Type, unsigned Offset) {
  if (Type == HT_DPL_Algorithm || Type == HT_DPL_Execution ||
      Type == HT_DPCT_DNNL_Utils) {
    if (this != DpctGlobalInfo::getInstance().getMainFile().get())
      DpctGlobalInfo::getInstance().getMainFile()->insertHeader(
          Type, FirstIncludeOffset);
  }
  if (HeaderInsertedBitMap[Type])
    return;
  HeaderInsertedBitMap[Type] = true;
  std::string ReplStr;
  llvm::raw_string_ostream OS(ReplStr);

  switch (Type) {
  // The #include of <oneapi/dpl/execution> and <oneapi/dpl/algorithm> were
  // previously added here.  However, due to some unfortunate include
  // dependencies introduced with the PSTL/TBB headers from the gcc-9.3.0
  // include files, those two headers must now be included before the
  // <sycl/sycl.hpp> are included, so the FileInfo is set to hold a boolean
  // that'll indicate whether to insert them when the #include <sycl/sycl.cpp>
  // is added later
  case HT_DPL_Algorithm:
  case HT_DPL_Execution:
  case HT_DPCT_DNNL_Utils:
    concatHeader(OS, getHeaderSpelling(Type));
    return insertHeader(OS.str(), FirstIncludeOffset,
                        InsertPosition::IP_AlwaysLeft);
  case HT_SYCL:
    if (DpctGlobalInfo::getEnablepProfilingFlag())
      OS << "#define DPCT_PROFILING_ENABLED" << getNL();
    if (DpctGlobalInfo::getUsmLevel() == UsmLevel::UL_None)
      OS << "#define DPCT_USM_LEVEL_NONE" << getNL();
    if (!RTVersionValue.empty())
      OS << "#define DPCT_COMPAT_RT_VERSION " << RTVersionValue << getNL();
    if (!CCLVerValue.empty())
      OS << "#define DPCT_COMPAT_CCL_VERSION " << CCLVerValue << getNL();
    concatHeader(OS, getHeaderSpelling(Type));
    concatHeader(OS, getHeaderSpelling(HT_DPCT_Dpct));
    HeaderInsertedBitMap[HT_DPCT_Dpct] = true;
    if (!DpctGlobalInfo::getExplicitNamespaceSet().count(
            ExplicitNamespace::EN_DPCT) ||
        DpctGlobalInfo::isDPCTNamespaceTempEnabled()) {
      OS << "using namespace dpct;" << getNL();
    }
    if (!DpctGlobalInfo::getExplicitNamespaceSet().count(
            ExplicitNamespace::EN_SYCL) &&
        !DpctGlobalInfo::getExplicitNamespaceSet().count(
            ExplicitNamespace::EN_CL)) {
      OS << "using namespace sycl;" << getNL();
    }
    if (DpctGlobalInfo::useNoQueueDevice()) {
      static bool Flag = true;
      auto SourceFileType = GetSourceFileType(getFilePath());
      if (Flag && (SourceFileType == SPT_CudaSource ||
                   SourceFileType == SPT_CppSource)) {
        OS << MapNames::getClNamespace() << "device "
           << DpctGlobalInfo::getGlobalDeviceName()
           << "(sycl::default_selector_v);" << getNL();
        // Now the UsmLevel must not be UL_None here.
        OS << MapNames::getClNamespace() << "queue "
           << DpctGlobalInfo::getGlobalQueueName() << "("
           << DpctGlobalInfo::getGlobalDeviceName() << ", "
           << MapNames::getClNamespace() << "property_list{"
           << MapNames::getClNamespace() << "property::queue::in_order()";
        if (DpctGlobalInfo::getEnablepProfilingFlag()) {
          OS << ", " << MapNames::getClNamespace()
             << "property::queue::enable_profiling()";
        }
        OS << "});" << getNL();
        Flag = false;
      } else {
        OS << "extern " << MapNames::getClNamespace() << "device "
           << DpctGlobalInfo::getGlobalDeviceName() << ";" << getNL();
        // Now the UsmLevel must not be UL_None here.
        OS << "extern " << MapNames::getClNamespace() << "queue "
           << DpctGlobalInfo::getGlobalQueueName() << ";" << getNL();
      }
    }
    return insertHeader(OS.str(), FirstIncludeOffset, InsertPosition::IP_Left);

  // Because <dpct/dpl_utils.hpp> includes <oneapi/dpl/execution> and
  // <oneapi/dpl/algorithm>, so we have to make sure that
  // <oneapi/dpl/execution> and <oneapi/dpl/algorithm> are inserted before
  // <sycl/sycl.hpp>
  // e.g.
  // #include <sycl/sycl.hpp>
  // #include <dpct/dpct.hpp>
  // #include <dpct/dpl_utils.hpp>
  // ...
  // This will cause compilation error due to onedpl header dependence
  // The order we expect is:
  // e.g.
  // #include <oneapi/dpl/execution>
  // #include <oneapi/dpl/algorithm>
  // #include <sycl/sycl.hpp>
  // #include <dpct/dpct.hpp>
  // #include <dpct/dpl_utils.hpp>
  //
  // We will insert <oneapi/dpl/execution> and <oneapi/dpl/algorithm> at the
  // begining of the main file
  case HT_DPCT_DPL_Utils:
    insertHeader(HT_DPL_Execution);
    insertHeader(HT_DPL_Algorithm);
    break;
  case HT_MKL_RNG:
    insertHeader(HT_MKL_Mkl);
    break;
  default:
    break;
  }

  if (Offset != FirstIncludeOffset)
    OS << getNL();
  concatHeader(OS, getHeaderSpelling(Type));
  return insertHeader(OS.str(), LastIncludeOffset, InsertPosition::IP_Right);
}
void DpctFileInfo::insertHeader(HeaderType Type) {
  switch (Type) {
#define HEADER(Name, Spelling)                                                 \
  case HT_##Name:                                                              \
    return insertHeader(HT_##Name, LastIncludeOffset);
#include "HeaderTypes.inc"
  default:
    return;
  }
}
const DpctFileInfo::SourceLineInfo &
DpctFileInfo::getLineInfo(unsigned LineNumber) {
  if (!LineNumber || LineNumber > Lines.size()) {
    llvm::dbgs() << "[DpctFileInfo::getLineInfo] illegal line number "
                 << LineNumber;
    static SourceLineInfo InvalidLine;
    return InvalidLine;
  }
  return Lines[--LineNumber];
}
void DpctFileInfo::setLineRange(ExtReplacements::SourceLineRange &LineRange,
                                std::shared_ptr<ExtReplacement> Repl) {
  unsigned Begin = Repl->getOffset();
  unsigned End = Begin + Repl->getLength();

  // Update original code range embedded in the migrated code
  auto &Map = getFuncDeclRangeMap();
  for (auto &Entry : Map) {
    for (auto &Range : Entry.second) {
      if (Begin >= Range.first && End <= Range.second) {
        Begin = Range.first;
        End = Range.second;
      }
    }
  }

  auto &BeginLine = getLineInfoFromOffset(Begin);
  auto &EndLine = getLineInfoFromOffset(End);
  LineRange.SrcBeginLine = BeginLine.Number;
  LineRange.SrcBeginOffset = BeginLine.Offset;
  if (EndLine.Offset == End)
    LineRange.SrcEndLine = EndLine.Number - 1;
  else
    LineRange.SrcEndLine = EndLine.Number;
}
void DpctFileInfo::insertIncludedFilesInfo(std::shared_ptr<DpctFileInfo> Info) {
  auto Iter = IncludedFilesInfoSet.find(Info);
  if (Iter == IncludedFilesInfoSet.end()) {
    IncludedFilesInfoSet.insert(Info);
  }
}

bool DpctFileInfo::isReplTxtWithSubmitBarrier(unsigned Offset) {
  bool ReplTxtWithSB = true;
  for (const auto &Entry : TimeStubBounds) {
    size_t Begin = Entry.first;
    size_t End = Entry.second;
    if (Offset >= Begin && Offset <= End) {
      ReplTxtWithSB = false;
      break;
    }
  }
  return ReplTxtWithSB;
}
// TODO: implement one of this for each source language.
bool DpctFileInfo::isInCudaPath() {
  return DpctGlobalInfo::isInCudaPath(FilePath);
}
void DpctFileInfo::buildLinesInfo() {
  if (FilePath.getCanonicalPath().empty())
    return;
  auto &SM = DpctGlobalInfo::getSourceManager();

  llvm::Expected<FileEntryRef> Result =
      SM.getFileManager().getFileRef(FilePath.getCanonicalPath());

  if (auto E = Result.takeError())
    return;

  auto FID = SM.getOrCreateFileID(*Result, SrcMgr::C_User);
  auto &Content = SM.getSLocEntry(FID).getFile().getContentCache();
  if (!Content.SourceLineCache) {
    bool Invalid;
    SM.getLineNumber(FID, 0, &Invalid);
    if (Invalid)
      return;
  }
  auto RawBuffer =
      Content.getBufferOrNone(SM.getDiagnostics(), SM.getFileManager())
          .value_or(llvm::MemoryBufferRef())
          .getBuffer();
  if (RawBuffer.empty())
    return;
  FileContentCache = RawBuffer.str();
  FileSize = RawBuffer.size();
  auto LineCache = Content.SourceLineCache.getLines();
  auto NumLines = Content.SourceLineCache.size();
  StringRef CacheBuffer(FileContentCache);
  for (unsigned L = 1; L < NumLines; ++L)
    Lines.emplace_back(L, LineCache, CacheBuffer);
  Lines.emplace_back(NumLines, LineCache[NumLines - 1], FileSize, CacheBuffer);
}
const DpctFileInfo::SourceLineInfo &
DpctFileInfo::getLineInfoFromOffset(unsigned Offset) {
  return *(std::upper_bound(Lines.begin(), Lines.end(), Offset,
                            [](unsigned Offset, const SourceLineInfo &Line) {
                              return Line.Offset > Offset;
                            }) -
           1);
}
///// class DpctGlobalInfo /////
DpctGlobalInfo::MacroDefRecord::MacroDefRecord(SourceLocation NTL, bool IIAS)
    : IsInAnalysisScope(IIAS) {
  auto LocInfo = DpctGlobalInfo::getLocInfo(NTL);
  FilePath = LocInfo.first;
  Offset = LocInfo.second;
}
DpctGlobalInfo::MacroExpansionRecord::MacroExpansionRecord(
    IdentifierInfo *ID, const MacroInfo *MI, SourceRange Range,
    bool IsInAnalysisScope, int TokenIndex) {
  auto LocInfoBegin =
      DpctGlobalInfo::getLocInfo(MI->getReplacementToken(0).getLocation());
  auto LocInfoEnd = DpctGlobalInfo::getLocInfo(
      MI->getReplacementToken(MI->getNumTokens() - 1).getLocation());
  Name = ID->getName().str();
  NumTokens = MI->getNumTokens();
  FilePath = LocInfoBegin.first;
  ReplaceTokenBeginOffset = LocInfoBegin.second;
  ReplaceTokenEndOffset = LocInfoEnd.second;
  this->Range = Range;
  this->IsInAnalysisScope = IsInAnalysisScope;
  this->IsFunctionLike = MI->getNumParams() > 0;
  this->TokenIndex = TokenIndex;
}
std::string DpctGlobalInfo::removeSymlinks(clang::FileManager &FM,
                                           std::string FilePathStr) {
  // Get rid of symlinks
  SmallString<4096> NoSymlinks = StringRef("");
  auto Dir =
      FM.getOptionalDirectoryRef(llvm::sys::path::parent_path(FilePathStr));
  if (Dir) {
    StringRef DirName = FM.getCanonicalName(*Dir);
    StringRef FileName = llvm::sys::path::filename(FilePathStr);
    llvm::sys::path::append(NoSymlinks, DirName, FileName);
  }
  return NoSymlinks.str().str();
}
bool DpctGlobalInfo::isInRoot(SourceLocation SL) {
  return isInRoot(DpctGlobalInfo::getLocInfo(SL).first);
}
bool DpctGlobalInfo::isInRoot(clang::tooling::UnifiedPath FilePath) {
  if (isChildPath(InRoot, FilePath)) {
    return !isExcluded(FilePath);
  } else {
    return false;
  }
}
bool DpctGlobalInfo::isExcluded(const clang::tooling::UnifiedPath &FilePath) {
  static std::map<std::string, bool> Cache;
  if (FilePath.getPath().empty() || DpctGlobalInfo::getExcludePath().empty()) {
    return false;
  }
  if (FilePath.getCanonicalPath().empty()) {
    return false;
  }
  if (Cache.count(FilePath.getCanonicalPath().str())) {
    return Cache[FilePath.getCanonicalPath().str()];
  }
  for (auto &Path : DpctGlobalInfo::getExcludePath()) {
    if (isChildOrSamePath(Path.first, FilePath)) {
      Cache[FilePath.getCanonicalPath().str()] = true;
      return true;
    }
  }
  Cache[FilePath.getCanonicalPath().str()] = false;
  return false;
}
// TODO: implement one of this for each source language.
bool DpctGlobalInfo::isInCudaPath(SourceLocation SL) {
  return isInCudaPath(getSourceManager()
                          .getFilename(getSourceManager().getExpansionLoc(SL))
                          .str());
}
void DpctGlobalInfo::printItem(llvm::raw_ostream &OS, const Stmt *S,
                               const FunctionDecl *FD) {
  FreeQueriesInfo::printImmediateText(OS, S, FD,
                                      FreeQueriesInfo::FreeQueriesKind::NdItem);
}
std::string DpctGlobalInfo::getItem(const Stmt *S, const FunctionDecl *FD) {
  return buildStringFromPrinter(DpctGlobalInfo::printItem, S, FD);
}
void DpctGlobalInfo::registerNDItemUser(const Stmt *S, const FunctionDecl *FD) {
  getItem(S, FD);
}
void DpctGlobalInfo::printGroup(llvm::raw_ostream &OS, const Stmt *S,
                                const FunctionDecl *FD) {
  FreeQueriesInfo::printImmediateText(OS, S, FD,
                                      FreeQueriesInfo::FreeQueriesKind::Group);
}
std::string DpctGlobalInfo::getGroup(const Stmt *S, const FunctionDecl *FD) {
  return buildStringFromPrinter(DpctGlobalInfo::printGroup, S, FD);
}
void DpctGlobalInfo::printSubGroup(llvm::raw_ostream &OS, const Stmt *S,
                                   const FunctionDecl *FD) {
  FreeQueriesInfo::printImmediateText(
      OS, S, FD, FreeQueriesInfo::FreeQueriesKind::SubGroup);
}
std::string DpctGlobalInfo::getSubGroup(const Stmt *S, const FunctionDecl *FD) {
  return buildStringFromPrinter(DpctGlobalInfo::printSubGroup, S, FD);
}
std::string DpctGlobalInfo::getDefaultQueue(const Stmt *S) {
  auto Idx = getPlaceholderIdx(S);
  if (!Idx) {
    Idx = DpctGlobalInfo::getHelperFuncReplInfoIndexThenInc();
    buildTempVariableMap(Idx, S, HelperFuncType::HFT_DefaultQueue);
  }

  return buildString(RegexPrefix, 'Q', Idx, RegexSuffix);
}
const std::string &DpctGlobalInfo::getDeviceQueueName() {
  static const std::string DeviceQueue = [&]() {
    if (DpctGlobalInfo::getUsmLevel() == UsmLevel::UL_None)
      return "out_of_order_queue";
    else
      return "in_order_queue";
  }();
  return DeviceQueue;
}
void DpctGlobalInfo::setContext(ASTContext &C) {
  Context = &C;
  SM = &(Context->getSourceManager());
  FM = &(SM->getFileManager());
  Context->getParentMapContext().setTraversalKind(TK_AsIs);
}
void DpctGlobalInfo::insertKCIndentWidth(unsigned int W) {
  auto Iter = KCIndentWidthMap.find(W);
  if (Iter != KCIndentWidthMap.end())
    Iter->second++;
  else
    KCIndentWidthMap.insert(std::make_pair(W, 1));
}
unsigned int DpctGlobalInfo::getKCIndentWidth() {
  if (KCIndentWidthMap.empty())
    return DpctGlobalInfo::getCodeFormatStyle().IndentWidth;

  std::multimap<unsigned int, unsigned int, std::greater<unsigned int>>
      OccuranceIndentWidthMap;
  for (const auto &I : KCIndentWidthMap)
    OccuranceIndentWidthMap.insert(std::make_pair(I.second, I.first));

  return OccuranceIndentWidthMap.begin()->second;
}
void DpctGlobalInfo::setExcludePath(std::vector<std::string> ExcludePathVec) {
  if (ExcludePathVec.empty()) {
    return;
  }
  std::set<std::string> ProcessedPath;
  for (auto Itr = ExcludePathVec.begin(); Itr != ExcludePathVec.end(); Itr++) {
    if ((*Itr).empty()) {
      continue;
    }
    clang::tooling::UnifiedPath PathBuf = *Itr;
    if (PathBuf.getCanonicalPath().empty()) {
      clang::dpct::PrintMsg("Note: Path " + PathBuf.getPath().str() +
                            " is invalid and will be ignored by option "
                            "--in-root-exclude.\n");
      continue;
    }
    if (ProcessedPath.count(*Itr)) {
      continue;
    }
    ProcessedPath.insert(*Itr);
    bool IsDirectory;
    if ((IsDirectory = llvm::sys::fs::is_directory(*Itr)) ||
        llvm::sys::fs::is_regular_file(*Itr) ||
        llvm::sys::fs::is_symlink_file(*Itr)) {
      if (!isChildOrSamePath(InRoot, *Itr)) {
        clang::dpct::PrintMsg("Note: Path " + PathBuf.getCanonicalPath().str() +
                              " is not in --in-root directory and will be "
                              "ignored by --in-root-exclude.\n");
      } else {
        bool IsNeedInsert = true;
        for (auto EP_Itr = ExcludePath.begin(); EP_Itr != ExcludePath.end();) {
          if ((EP_Itr->first == *Itr) ||
              (EP_Itr->second && isChildOrSamePath(EP_Itr->first, *Itr))) {
            // 1. If current path is child or same path of previous path,
            //    then we skip it.
            IsNeedInsert = false;
            break;
          } else if (IsDirectory && isChildOrSamePath(*Itr, EP_Itr->first)) {
            // 2. If previous path is child of current path, then
            //    we delete previous path.
            EP_Itr = ExcludePath.erase(EP_Itr);
          } else {
            EP_Itr++;
          }
        }
        if (IsNeedInsert) {
          ExcludePath.insert({*Itr, IsDirectory});
        }
      }
    } else {
      clang::dpct::PrintMsg("Note: Path " + PathBuf.getCanonicalPath().str() +
                            " is invalid and will be ignored by option "
                            "--in-root-exclude.\n");
    }
  }
}
void DpctGlobalInfo::setExplicitNamespace(
    std::vector<ExplicitNamespace> NamespacesVec) {
  size_t NamespaceVecSize = NamespacesVec.size();
  if (!NamespaceVecSize || NamespaceVecSize > 2) {
    ShowStatus(MigrationErrorInvalidExplicitNamespace);
    dpctExit(MigrationErrorInvalidExplicitNamespace);
  }
  for (auto &Namespace : NamespacesVec) {
    // 1. Ensure option none is alone
    bool Check1 =
        (Namespace == ExplicitNamespace::EN_None && NamespaceVecSize == 2);
    // 2. Ensure option cl, sycl, sycl-math only enabled one
    bool Check2 =
        ((Namespace == ExplicitNamespace::EN_CL ||
          Namespace == ExplicitNamespace::EN_SYCL ||
          Namespace == ExplicitNamespace::EN_SYCL_Math) &&
         (ExplicitNamespaceSet.size() == 1 &&
          ExplicitNamespaceSet.count(ExplicitNamespace::EN_DPCT) == 0));
    // 3. Check whether option dpct duplicated
    bool Check3 = (Namespace == ExplicitNamespace::EN_DPCT &&
                   ExplicitNamespaceSet.count(ExplicitNamespace::EN_DPCT) == 1);
    if (Check1 || Check2 || Check3) {
      ShowStatus(MigrationErrorInvalidExplicitNamespace);
      dpctExit(MigrationErrorInvalidExplicitNamespace);
    } else {
      ExplicitNamespaceSet.insert(Namespace);
    }
  }
}
int DpctGlobalInfo::getSuffixIndexInitValue(std::string FileNameAndOffset) {
  auto Res = LocationInitIndexMap.find(FileNameAndOffset);
  if (Res == LocationInitIndexMap.end()) {
    LocationInitIndexMap.insert(
        std::make_pair(FileNameAndOffset, CurrentMaxIndex + 1));
    return CurrentMaxIndex + 1;
  } else {
    return Res->second;
  }
}
int DpctGlobalInfo::getSuffixIndexInRuleThenInc() {
  int Res = CurrentIndexInRule;
  if (CurrentMaxIndex < Res)
    CurrentMaxIndex = Res;
  CurrentIndexInRule++;
  return Res;
}
int DpctGlobalInfo::getSuffixIndexGlobalThenInc() {
  int Res = CurrentMaxIndex;
  CurrentMaxIndex++;
  return Res;
}
std::string DpctGlobalInfo::getStringForRegexReplacement(StringRef MatchedStr) {
  unsigned Index = 0;
  char Method = MatchedStr[RegexPrefix.length()];
  bool HasError =
      MatchedStr.substr(RegexPrefix.length() + 1).consumeInteger(10, Index);
  assert(!HasError && "Must consume an integer");
  (void)HasError;
  // D: device, used for pretty code
  // Q: queue, used for pretty code
  // R: range dim, used for built-in variables (threadIdx.x,...) migration
  // G: range dim, used for cg::thread_block migration
  // C: range dim, used for cub block migration
  // F: free queries function migration, such as this_nd_item, this_group,
  //    this_sub_group.
  switch (Method) {
  case 'R':
    if (DpctGlobalInfo::getAssumedNDRangeDim() == 1) {
      if (auto DFI = getCudaKernelDimDFI(Index)) {
        auto Ptr =
            MemVarMap::getHeadWithoutPathCompression(&(DFI->getVarMap()));
        if (Ptr && Ptr->Dim == 1) {
          return "0";
        }
      }
    }
    return "2";
  case 'G':
    if (DpctGlobalInfo::getAssumedNDRangeDim() == 1) {
      if (auto DFI = getCudaKernelDimDFI(Index)) {
        auto Ptr =
            MemVarMap::getHeadWithoutPathCompression(&(DFI->getVarMap()));
        if (Ptr && Ptr->Dim == 1) {
          return "1";
        }
      }
    }
    return "3";
  case 'C':
    if (DpctGlobalInfo::getAssumedNDRangeDim() == 1) {
      return std::to_string(DpctGlobalInfo::getInstance()
                                .getCubPlaceholderIndexMap()[Index]
                                ->getVarMap()
                                .getHeadNodeDim());
    }
    return "3";
  case 'D':
    return getStringForRegexDefaultQueueAndDevice(
        HelperFuncType::HFT_CurrentDevice, Index);
  case 'Q':
    return getStringForRegexDefaultQueueAndDevice(
        HelperFuncType::HFT_DefaultQueue, Index);
  case FreeQueriesInfo::FreeQueriesRegexCh:
    return FreeQueriesInfo::getReplaceString(Index);
  default:
    clang::dpct::DpctDebugs() << "[char] Unexpected value: " << Method << "\n";
    assert(0);
    return MatchedStr.str();
  }
}
void DpctGlobalInfo::setCodeFormatStyle(
    const clang::format::FormatStyle &Style) {
  CodeFormatStyle = Style;
}
clang::format::FormatStyle DpctGlobalInfo::getCodeFormatStyle() {
  return CodeFormatStyle;
}
std::pair<clang::tooling::UnifiedPath, unsigned>
DpctGlobalInfo::getLocInfo(const TypeLoc &TL, bool *IsInvalid) {
  return getLocInfo(TL.getBeginLoc(), IsInvalid);
}
std::optional<clang::tooling::UnifiedPath>
DpctGlobalInfo::getAbsolutePath(FileID ID) {
  assert(SM && "SourceManager must be initialized");
  if (const auto *FileEntry = SM->getFileEntryForID(ID))
    return getAbsolutePath(*FileEntry);
  return std::nullopt;
}
std::optional<clang::tooling::UnifiedPath>
DpctGlobalInfo::getAbsolutePath(const FileEntry &File) {
  if (auto RealPath = File.tryGetRealPathName(); !RealPath.empty())
    return clang::tooling::UnifiedPath(RealPath);

  llvm::SmallString<512> FilePathAbs(File.getName());
  SM->getFileManager().makeAbsolutePath(FilePathAbs);
  return clang::tooling::UnifiedPath(FilePathAbs);
}
std::pair<clang::tooling::UnifiedPath, unsigned>
DpctGlobalInfo::getLocInfo(SourceLocation Loc, bool *IsInvalid) {
  if (SM->isMacroArgExpansion(Loc)) {
    Loc = SM->getImmediateSpellingLoc(Loc);
  }
  auto LocInfo = SM->getDecomposedLoc(SM->getExpansionLoc(Loc));
  auto AbsPath = getAbsolutePath(LocInfo.first);
  if (AbsPath)
    return std::make_pair(AbsPath.value(), LocInfo.second);
  if (IsInvalid)
    *IsInvalid = true;
  return std::make_pair(clang::tooling::UnifiedPath(), 0);
}
std::string DpctGlobalInfo::getTypeName(QualType QT,
                                        const ASTContext &Context) {
  if (auto ET = QT->getAs<ElaboratedType>()) {
    if (ET->getQualifier())
      QT = Context.getElaboratedType(ElaboratedTypeKeyword::None,
                                     ET->getQualifier(), ET->getNamedType(),
                                     ET->getOwnedTagDecl());
    else
      QT = ET->getNamedType();
  }
  auto PP = Context.getPrintingPolicy();
  PP.SuppressTagKeyword = true;
  return QT.getAsString(PP);
}
std::string DpctGlobalInfo::getReplacedTypeName(QualType QT,
                                                const ASTContext &Context) {
  if (!QT.isNull())
    if (const auto *AT = dyn_cast<AutoType>(QT.getTypePtr())) {
      QT = AT->getDeducedType();
      if (QT.isNull()) {
        return "";
      }
    }
  std::string MigratedTypeStr;
  setGetReplacedNamePtr(&getReplacedName);
  llvm::raw_string_ostream OS(MigratedTypeStr);
  clang::PrintingPolicy PP =
      clang::PrintingPolicy(DpctGlobalInfo::getContext().getLangOpts());
  QT.print(OS, PP);
  OS.flush();
  setGetReplacedNamePtr(nullptr);
  return getFinalCastTypeNameStr(MigratedTypeStr);
}
std::string DpctGlobalInfo::getOriginalTypeName(QualType QT) {
  std::string OriginalTypeStr;
  llvm::raw_string_ostream OS(OriginalTypeStr);
  clang::PrintingPolicy PP =
      clang::PrintingPolicy(DpctGlobalInfo::getContext().getLangOpts());
  QT.print(OS, PP);
  OS.flush();
  return OriginalTypeStr;
}
std::shared_ptr<DeviceFunctionDecl> DpctGlobalInfo::insertDeviceFunctionDecl(
    const FunctionDecl *Specialization, const FunctionTypeLoc &FTL,
    const ParsedAttributes &Attrs, const TemplateArgumentListInfo &TAList) {
  auto LocInfo = getLocInfo(FTL);
  return insertFile(LocInfo.first)
      ->insertNode<ExplicitInstantiationDecl, DeviceFunctionDecl>(
          LocInfo.second, FTL, Attrs, Specialization, TAList);
}
std::shared_ptr<DeviceFunctionDecl>
DpctGlobalInfo::insertDeviceFunctionDeclInModule(const FunctionDecl *FD) {
  auto LocInfo = getLocInfo(FD);
  return insertFile(LocInfo.first)
      ->insertNode<DeviceFunctionDeclInModule, DeviceFunctionDecl>(
          LocInfo.second, FD);
}
void DpctGlobalInfo::buildKernelInfo() {
  for (auto &File : FileMap)
    File.second->buildKernelInfo();

  // Construct a union-find set for all the instances of MemVarMap in
  // DeviceFunctionInfo. During the traversal of the call-graph, do union
  // operation if caller and callee both need item variable, then after the
  // traversal, all MemVarMap instance which need item are divided into
  // some groups. Among different groups, there is no call relationship. If
  // kernel-call is 3D, then set its head's dim to 3D. When generating
  // replacements, find current nodes' head to decide to use which dim.

  // Below 4 for-loop cannot be merged.
  // The later loop depends on the info generated by the previous loop.
  // Now we consider two links: the call-chain and the macro spelling loc
  // link Since the macro spelling loc may link a global func from a device
  // func, we cannot merge set dim into the second loop. Because global func
  // is the first level function in the buildUnionFindSet(), if it is
  // visited from previous device func, there is no chance to propagate its
  // correct dim value (there is no upper level func call to global func and
  // then it will be skipped).
  for (auto &File : FileMap)
    File.second->setKernelCallDim();
  for (auto &File : FileMap)
    File.second->setKernelDim();
  for (auto &File : FileMap)
    File.second->buildUnionFindSet();
  for (auto &File : FileMap)
    File.second->buildUnionFindSetForUncalledFunc();
}
void DpctGlobalInfo::buildReplacements() {
  // add PriorityRepl into ReplMap and execute related action, e.g.,
  // request feature or emit warning.
  for (auto &ReplInfo : PriorityReplInfoMap) {
    for (auto &Repl : ReplInfo.second->Repls) {
      addReplacement(Repl);
    }
    for (auto &Action : ReplInfo.second->RelatedAction) {
      Action();
    }
  }

  for (auto &File : FileMap)
    File.second->buildReplacements();

  // All cases of replacing placeholders:
  // dev_count  queue_count  dev_decl            queue_decl
  // 0          1            /                   get_default_queue
  // 1          0            get_current_device  /
  // 1          1            get_current_device  get_default_queue
  // 2          1            dev_ct1             get_default_queue
  // 1          2            dev_ct1             q_ct1
  // >=2        >=2          dev_ct1             q_ct1
  bool NeedDpctHelpFunc = DpctGlobalInfo::needDpctDeviceExt() ||
                          TempVariableDeclCounterMap.size() > 1 ||
                          DpctGlobalInfo::getUsmLevel() == UsmLevel::UL_None;
  unsigned int IndentLen = 2;
  if (getGuessIndentWidthMatcherFlag())
    IndentLen = getIndentWidth();
  std::string IndentStr = std::string(IndentLen, ' ');
  std::string DevDeclStr = getNL() + IndentStr;
  llvm::raw_string_ostream DevDecl(DevDeclStr);
  std::string QDeclStr =
      getNL() + IndentStr + MapNames::getClNamespace() + "queue ";
  llvm::raw_string_ostream QDecl(QDeclStr);
  if (NeedDpctHelpFunc) {
    DevDecl << MapNames::getDpctNamespace()
            << "device_ext &dev_ct1 = " << MapNames::getDpctNamespace()
            << "get_current_device();";
    QDecl << "&q_ct1 = dev_ct1." << DpctGlobalInfo::getDeviceQueueName()
          << "();";
  } else {
    DevDecl << MapNames::getClNamespace() + "device dev_ct1;";
    // Now the UsmLevel must not be UL_None here.
    QDecl << "q_ct1(dev_ct1, " << MapNames::getClNamespace() << "property_list{"
          << MapNames::getClNamespace() << "property::queue::in_order()";
    if (DpctGlobalInfo::getEnablepProfilingFlag()) {
      QDecl << ", " << MapNames::getClNamespace()
            << "property::queue::enable_profiling()";
    }
    QDecl << "});";
  }

  for (auto &Counter : TempVariableDeclCounterMap) {
    if (DpctGlobalInfo::useNoQueueDevice()) {
      Counter.second.PlaceholderStr[1] = DpctGlobalInfo::getGlobalQueueName();
      Counter.second.PlaceholderStr[2] = DpctGlobalInfo::getGlobalDeviceName();
      // Need not insert q_ct1 and dev_ct1 declrations and request feature.
      continue;
    }
    const auto ColonPos = Counter.first.find_last_of(':');
    const auto DeclLocFile = Counter.first.substr(0, ColonPos);
    const auto DeclLocOffset = std::stoi(Counter.first.substr(ColonPos + 1));
    if (!getDeviceChangedFlag() && getUsingDRYPattern()) {
      if (Counter.second.CurrentDeviceCounter > 1 ||
          Counter.second.DefaultQueueCounter > 1) {
        Counter.second.PlaceholderStr[2] = "dev_ct1";
        getInstance().addReplacement(std::make_shared<ExtReplacement>(
            DeclLocFile, DeclLocOffset, 0, DevDecl.str(), nullptr));
        if (Counter.second.DefaultQueueCounter > 1 || !NeedDpctHelpFunc) {
          Counter.second.PlaceholderStr[1] = "q_ct1";
          getInstance().addReplacement(std::make_shared<ExtReplacement>(
              DeclLocFile, DeclLocOffset, 0, QDecl.str(), nullptr));
        }
      }
    }
    if (Counter.second.CurrentDeviceCounter > 0 ||
        Counter.second.DefaultQueueCounter > 1)
      requestFeature(HelperFeatureEnum::device_ext);
    if (Counter.second.DefaultQueueCounter > 0)
      requestFeature(HelperFeatureEnum::device_ext);
  }
}
void DpctGlobalInfo::processCudaArchMacro() {
  // process __CUDA_ARCH__ macro
  auto &ReplMap = DpctGlobalInfo::getInstance().getCudaArchMacroReplMap();
  // process __CUDA_ARCH__ macro of directive condition in generated host code:
  // if __CUDA_ARCH__ > 800      -->  if !DPCT_COMPATIBILITY_TEMP
  // if defined(__CUDA_ARCH__)   -->  if !defined(DPCT_COMPATIBILITY_TEMP)
  // if !defined(__CUDA_ARCH__)  -->  if defined(DPCT_COMPATIBILITY_TEMP)
  auto processIfMacro = [&](std::shared_ptr<ExtReplacement> Repl,
                            DirectiveInfo DI) {
    std::string FilePath = Repl->getFilePath().str();
    auto &CudaArchDefinedMap =
        DpctGlobalInfo::getInstance().getCudaArchDefinedMap()[FilePath];
    if (CudaArchDefinedMap.count((*Repl).getOffset())) {
      unsigned int ExclamationOffset =
          CudaArchDefinedMap[(*Repl).getOffset()] - DI.ConditionLoc - 1;
      if (ExclamationOffset <= (DI.Condition.length() - 1) &&
          DI.Condition[ExclamationOffset] == '!') {
        addReplacement(std::make_shared<ExtReplacement>(
            FilePath, CudaArchDefinedMap[(*Repl).getOffset()] - 1, 1, "",
            nullptr));
      } else {
        addReplacement(std::make_shared<ExtReplacement>(
            FilePath, CudaArchDefinedMap[(*Repl).getOffset()], 0, "!",
            nullptr));
      }
    } else {
      (*Repl).setReplacementText("!DPCT_COMPATIBILITY_TEMP");
    }
  };

  for (auto Iter = ReplMap.begin(); Iter != ReplMap.end();) {
    auto Repl = Iter->second;
    unsigned CudaArchOffset = Repl->getOffset();
    std::string FilePath = Repl->getFilePath().str();
    auto &CudaArchPPInfosMap =
        DpctGlobalInfo::getInstance().getCudaArchPPInfoMap()[FilePath];
    bool DirectiveReserved = true;
    for (auto Iterator = CudaArchPPInfosMap.begin();
         Iterator != CudaArchPPInfosMap.end(); Iterator++) {
      auto Info = Iterator->second;
      if (!Info.isInHDFunc)
        continue;
      unsigned Pos_a = 0, Len_a = 0, Pos_b = 0, Len_b = 0,
               Round = DpctGlobalInfo::getRunRound();
      if (CudaArchOffset >= Info.IfInfo.ConditionLoc &&
          CudaArchOffset <=
              Info.IfInfo.ConditionLoc + Info.IfInfo.Condition.length()) {
        if (Info.ElInfo.size() == 0) {
          if (Info.ElseInfo.DirectiveLoc == 0) {
            //  Remove unnecessary condition branch, as code is absolutely dead
            //  or active Origin Code:
            //  ...
            //  #ifdef __CUDA_ARCH__ / #if defined(__CUDA_ARCH__) / #if
            //  __CUDA_ARCH__ / #ifndef __CUDA_ARCH__ / #if
            //  !defined(__CUDA_ARCH__)
            //    host_code/device code;
            //  #endif
            //  ...
            //
            //  After Migration:
            //  Round = 0 for device code, final migration code:
            //    ...
            //    empty/device code;
            //    ...
            //  Round = 1 for host code, final migration code:
            //    ...
            //    host_code/empty;
            //    ...
            if ((Info.DT == IfType::IT_Ifdef && Round == 1) ||
                (Info.DT == IfType::IT_Ifndef && Round == 0) ||
                (Info.DT == IfType::IT_If && Round == 1 &&
                 (Info.IfInfo.Condition == "defined(__CUDA_ARCH__)" ||
                  Info.IfInfo.Condition == "__CUDA_ARCH__")) ||
                (Info.DT == IfType::IT_If && Round == 0 &&
                 Info.IfInfo.Condition == "!defined(__CUDA_ARCH__)")) {
              Pos_a = Info.IfInfo.NumberSignLoc;
              if (Pos_a != UINT_MAX) {
                Len_a =
                    Info.EndInfo.DirectiveLoc - Pos_a + 5 /*length of endif*/;
                addReplacement(std::make_shared<ExtReplacement>(
                    FilePath, Pos_a, Len_a, "", nullptr));
                DirectiveReserved = false;
              }
            } else if ((Info.DT == IfType::IT_Ifdef && Round == 0) ||
                       (Info.DT == IfType::IT_Ifndef && Round == 1) ||
                       (Info.DT == IfType::IT_If && Round == 0 &&
                        (Info.IfInfo.Condition == "defined(__CUDA_ARCH__)" ||
                         Info.IfInfo.Condition == "__CUDA_ARCH__")) ||
                       (Info.DT == IfType::IT_If && Round == 1 &&
                        Info.IfInfo.Condition == "!defined(__CUDA_ARCH__)")) {
              Pos_a = Info.IfInfo.NumberSignLoc;
              Pos_b = Info.EndInfo.NumberSignLoc;
              if (Pos_a != UINT_MAX && Pos_b != UINT_MAX) {
                Len_a = Info.IfInfo.ConditionLoc +
                        Info.IfInfo.Condition.length() - Pos_a;
                Len_b =
                    Info.EndInfo.DirectiveLoc - Pos_b + 5 /*length of endif*/;
                addReplacement(std::make_shared<ExtReplacement>(
                    FilePath, Pos_a, Len_a, "", nullptr));
                addReplacement(std::make_shared<ExtReplacement>(
                    FilePath, Pos_b, Len_b, "", nullptr));
                DirectiveReserved = false;
              }
            }
          } else {
            //  Remove conditional branch, as code is absolutely dead or active
            //  Origin Code:
            //  ...
            //  #ifdef __CUDA_ARCH__ / #if defined(__CUDA_ARCH__) / #if
            //  __CUDA_ARCH__ / #ifndef __CUDA_ARCH / #if
            //  !defined(__CUDA_ARCH__)
            //    host_code/device_code;
            //  #else
            //    device_code/host_code;
            //  #endif
            //  ...
            //
            //  After Migration:
            //  Round = 0 for device code, final migration code:
            //    ...
            //    device_code;
            //    ...
            //  Round = 1 for host code, final migration code:
            //    ...
            //    host_code;
            //    ...
            if ((Info.DT == IfType::IT_Ifdef && Round == 1) ||
                (Info.DT == IfType::IT_Ifndef && Round == 0) ||
                (Info.DT == IfType::IT_If && Round == 1 &&
                 (Info.IfInfo.Condition == "defined(__CUDA_ARCH__)" ||
                  Info.IfInfo.Condition == "__CUDA_ARCH__")) ||
                (Info.DT == IfType::IT_If && Round == 0 &&
                 Info.IfInfo.Condition == "!defined(__CUDA_ARCH__)")) {
              Pos_a = Info.IfInfo.NumberSignLoc;
              Pos_b = Info.EndInfo.NumberSignLoc;
              if (Pos_a != UINT_MAX && Pos_b != UINT_MAX) {
                Len_a =
                    Info.ElseInfo.DirectiveLoc - Pos_a + 4 /*length of else*/;
                Len_b =
                    Info.EndInfo.DirectiveLoc - Pos_b + 5 /*length of endif*/;
                addReplacement(std::make_shared<ExtReplacement>(
                    FilePath, Pos_a, Len_a, "", nullptr));
                addReplacement(std::make_shared<ExtReplacement>(
                    FilePath, Pos_b, Len_b, "", nullptr));
                DirectiveReserved = false;
              }
            } else if ((Info.DT == IfType::IT_Ifdef && Round == 0) ||
                       (Info.DT == IfType::IT_Ifndef && Round == 1) ||
                       (Info.DT == IfType::IT_If && Round == 0 &&
                        (Info.IfInfo.Condition == "defined(__CUDA_ARCH__)" ||
                         Info.IfInfo.Condition == "__CUDA_ARCH__")) ||
                       (Info.DT == IfType::IT_If && Round == 1 &&
                        Info.IfInfo.Condition == "!defined(__CUDA_ARCH__)")) {
              Pos_a = Info.IfInfo.NumberSignLoc;
              Pos_b = Info.ElseInfo.NumberSignLoc;
              if (Pos_a != UINT_MAX && Pos_b != UINT_MAX) {
                Len_a = Info.IfInfo.ConditionLoc +
                        Info.IfInfo.Condition.length() - Pos_a;
                Len_b =
                    Info.EndInfo.DirectiveLoc - Pos_b + 5 /*length of endif*/;
                addReplacement(std::make_shared<ExtReplacement>(
                    FilePath, Pos_a, Len_a, "", nullptr));
                addReplacement(std::make_shared<ExtReplacement>(
                    FilePath, Pos_b, Len_b, "", nullptr));
                DirectiveReserved = false;
              }
            }
          }
        }
        //  if directive in which __CUDA_ARCH__ inside was reserved, then we
        //  need process this directive for generated host code:
        //  ifndef__CUDA_ARCH__ --> ifdef DPCT_COMPATIBILITY_TEMP
        //  ifdef __CUDA_ARCH__ --> ifndef DPCT_COMPATIBILITY_TEMP
        if (DirectiveReserved && Round == 1) {
          if (Info.DT == IfType::IT_Ifdef) {
            Pos_a = Info.IfInfo.DirectiveLoc;
            Len_a = 5 /*length of ifdef*/;
            addReplacement(std::make_shared<ExtReplacement>(
                FilePath, Pos_a, Len_a, "ifndef", nullptr));
          } else if (Info.DT == IfType::IT_Ifndef) {
            Pos_a = Info.IfInfo.DirectiveLoc;
            Len_a = 6 /*length of ifndef*/;
            addReplacement(std::make_shared<ExtReplacement>(
                FilePath, Pos_a, Len_a, "ifdef", nullptr));
          } else if (Info.DT == IfType::IT_If) {
            processIfMacro(Repl, Info.IfInfo);
          }
        }
        break;
      } else {
        //  Info.ElInfo.size() == 0
        if (Round == 0)
          continue;
        for (auto &ElifInfoPair : Info.ElInfo) {
          auto &ElifInfo = ElifInfoPair.second;
          if (CudaArchOffset >= ElifInfo.ConditionLoc &&
              CudaArchOffset <=
                  ElifInfo.ConditionLoc + ElifInfo.Condition.length()) {
            processIfMacro(Repl, ElifInfo);
            break;
          }
        }
      }
    }
    if (DirectiveReserved) {
      addReplacement(Repl);
      Iter = ReplMap.erase(Iter);
    } else {
      Iter++;
    }
  }
}
void DpctGlobalInfo::generateHostCode(
    std::multimap<unsigned int, std::shared_ptr<clang::dpct::ExtReplacement>>
        &ProcessedReplList,
    HostDeviceFuncLocInfo Info, unsigned ID) {
  std::vector<std::shared_ptr<ExtReplacement>> ExtraRepl;

<<<<<<< HEAD
  unsigned int Pos, Len;
  std::string OriginText = Info.FuncContentCache;
  StringRef SR(OriginText);
  RewriteBuffer RB;
  RB.Initialize(SR.begin(), SR.end());
  for (auto &Element : ProcessedReplList) {
    auto R = Element.second;
    unsigned ROffset = R->getOffset();
    if (ROffset >= Info.FuncStartOffset && ROffset <= Info.FuncEndOffset) {
      Pos = ROffset - Info.FuncStartOffset;
      Len = R->getLength();
      RB.ReplaceText(Pos, Len, R->getReplacementText());
=======
void KernelCallExpr::buildKernelArgsStmt() {
  size_t ArgCounter = 0;
  KernelArgs = "";
  for (auto &Arg : getArgsInfo()) {
    // if current arg is the first arg with default value, insert extra args
    // before current arg
    if (getFuncInfo()) {
      if (ArgCounter == getFuncInfo()->NonDefaultParamNum) {
        KernelArgs += getExtraArguments();
      }
    }
    if (ArgCounter != 0)
      KernelArgs += ", ";
    if (Arg.IsDoublePointer &&
        DpctGlobalInfo::getUsmLevel() == UsmLevel::UL_None) {
      DiagnosticsUtils::report(getFilePath(), getBegin(),
                               Diagnostics::VIRTUAL_POINTER, true, false,
                               Arg.getArgString());
    }

    if (Arg.TryGetBuffer) {
      auto BufferName = Arg.getIdStringWithSuffix("buf");
      // If Arg is used as lvalue after its most recent memory allocation,
      // offsets are necessary; otherwise, offsets are not necessary.

      std::string TypeStr = Arg.getTypeString();
      if (Arg.IsDeviceRandomGeneratorType) {
        TypeStr = TypeStr + " *";
      }

      if (DpctGlobalInfo::isOptimizeMigration() && getFuncInfo() &&
          !(getFuncInfo()->isParameterReferenced(ArgCounter))) {
        // Typecast can be removed only when it is a template function and
        // all template arguments are specified explicitly.
        if (IsAllTemplateArgsSpecified)
          KernelArgs += buildString("nullptr");
        else
          KernelArgs += buildString("(", TypeStr, ")nullptr");
      } else {
        if (Arg.IsUsedAsLvalueAfterMalloc) {
          requestFeature(HelperFeatureEnum::device_ext);
          SubmitStmtsList.AccessorList.emplace_back(buildString(
              MapNames::getDpctNamespace() + "access_wrapper<", TypeStr, "> ",
              Arg.getIdStringWithSuffix("acc"), "(", Arg.getArgString(),
              Arg.IsDefinedOnDevice ? ".get_ptr()" : "", ", cgh);"));
          KernelArgs += buildString(Arg.getIdStringWithSuffix("acc"),
                                    ".get_raw_pointer()");
        } else {
          requestFeature(HelperFeatureEnum::device_ext);
          SubmitStmtsList.AccessorList.emplace_back(buildString(
              "auto ", Arg.getIdStringWithSuffix("acc"),
              " = " + MapNames::getDpctNamespace() + "get_access(",
              Arg.getArgString(), Arg.IsDefinedOnDevice ? ".get_ptr()" : "",
              ", cgh);"));
          KernelArgs += buildString("(", TypeStr, ")(&",
                                    Arg.getIdStringWithSuffix("acc"), "[0])");
        }
      }
    } else if (Arg.IsRedeclareRequired || IsInMacroDefine) {
      std::string TypeStr =
          Arg.getTypeString().empty()
              ? "auto"
              : (Arg.IsDeviceRandomGeneratorType ? Arg.getTypeString() + " *"
                                                 : Arg.getTypeString());
      SubmitStmtsList.CommandGroupList.emplace_back(
          buildString(TypeStr, " ", Arg.getIdStringWithIndex(), " = ",
                      Arg.getArgString(), ";"));
      KernelArgs += Arg.getIdStringWithIndex();
    } else if (Arg.Texture && !DpctGlobalInfo::useExtBindlessImages()) {
      ParameterStream OS;
      Arg.Texture->getKernelArg(OS);
      KernelArgs += OS.Str;
    } else {
      KernelArgs += Arg.getArgString();
    }
    ArgCounter += 1;
  }

  // if all params have no default value, insert extra args in the end of params
  if (getFuncInfo()) {
    if (ArgCounter == getFuncInfo()->NonDefaultParamNum) {
      KernelArgs = KernelArgs + getExtraArguments();
>>>>>>> 22db5b53
    }
  }
  Pos = Info.FuncNameOffset - Info.FuncStartOffset;
  Len = 0;
  RB.ReplaceText(Pos, Len, "_host_ct" + std::to_string(ID));
  std::string DefResult;
  llvm::raw_string_ostream DefStream(DefResult);
  RB.write(DefStream);
  std::string NewFuncBody = DefStream.str();
  auto R = std::make_shared<ExtReplacement>(
      Info.FilePath, Info.FuncEndOffset + 1, 0, getNL() + NewFuncBody, nullptr);
  ExtraRepl.emplace_back(R);

  for (auto &R : ExtraRepl) {
    auto &FileReplCache = DpctGlobalInfo::getFileReplCache();
    FileReplCache[R->getFilePath().str()]->addReplacement(R);
  }
  return;
}
void DpctGlobalInfo::postProcess() {
  auto &MSMap = DpctGlobalInfo::getMainSourceFileMap();
  bool isFirstPass = !DpctGlobalInfo::getRunRound();
  processCudaArchMacro();
  for (auto &Element : HostDeviceFuncInfoMap) {
    auto &Info = Element.second;
    if (Info.isCalledInHost && Info.isDefInserted) {
      Info.needGenerateHostCode = true;
      if (Info.PostFixId == -1) {
        Info.PostFixId = HostDeviceFuncInfo::MaxId++;
      }
      for (auto &E : Info.LocInfos) {
        auto &LocInfo = E.second;
        if (isFirstPass) {
          auto &MSFiles = MSMap[LocInfo.FilePath];
          for (auto &File : MSFiles) {
            ReProcessFile.emplace(File);
          }
        }
        if (LocInfo.Type == HDFuncInfoType::HDFI_Call && !LocInfo.Processed) {
          if (LocInfo.CalledByHostDeviceFunction && isFirstPass) {
            LocInfo.Processed = true;
            continue;
          }
          LocInfo.Processed = true;
          auto R = std::make_shared<ExtReplacement>(
              LocInfo.FilePath, LocInfo.FuncEndOffset, 0,
              "_host_ct" + std::to_string(Info.PostFixId), nullptr);
          addReplacement(R);
        }
      }
    }
  }
  if (!ReProcessFile.empty() && isFirstPass) {
    DpctGlobalInfo::setNeedRunAgain(true);
  }
  for (auto &File : FileMap) {
    auto &S = File.second->getConstantMacroTMSet();
    auto &Map = DpctGlobalInfo::getConstantReplProcessedFlagMap();
    for (auto &E : S) {
      if (!Map[E]) {
        addReplacement(E->getReplacement(DpctGlobalInfo::getContext()));
      }
    }
    File.second->postProcess();
  }
  if (!isFirstPass) {
    for (auto &Element : HostDeviceFuncInfoMap) {
      auto &Info = Element.second;
      if (Info.needGenerateHostCode) {
        for (auto &E : Info.LocInfos) {
          auto &LocInfo = E.second;
          if (LocInfo.Type == HDFuncInfoType::HDFI_Call) {
            continue;
          }
          auto &ReplLists = FileMap[LocInfo.FilePath]->getRepls()->getReplMap();
          generateHostCode(ReplLists, LocInfo, Info.PostFixId);
        }
      }
    }
  }
}
void DpctGlobalInfo::cacheFileRepl(clang::tooling::UnifiedPath FilePath,
                                   std::shared_ptr<ExtReplacements> Repl) {
  FileReplCache[FilePath] = Repl;
}
void DpctGlobalInfo::emplaceReplacements(ReplTy &ReplSets /*out*/) {
  if (DpctGlobalInfo::isNeedRunAgain())
    return;
  for (auto &FileRepl : FileReplCache) {
    FileRepl.second->emplaceIntoReplSet(
        ReplSets[FileRepl.first.getCanonicalPath().str()]);
  }
}
std::shared_ptr<KernelCallExpr>
DpctGlobalInfo::buildLaunchKernelInfo(const CallExpr *LaunchKernelCall) {
  auto LocInfo = getLocInfo(LaunchKernelCall->getBeginLoc());
  auto FileInfo = insertFile(LocInfo.first);
  if (FileInfo->findNode<KernelCallExpr>(LocInfo.second))
    return std::shared_ptr<KernelCallExpr>();

  auto KernelInfo =
      KernelCallExpr::buildFromCudaLaunchKernel(LocInfo, LaunchKernelCall);
  if (KernelInfo) {
    FileInfo->insertNode(LocInfo.second, KernelInfo);
  }

  return KernelInfo;
}
void DpctGlobalInfo::insertCudaMalloc(const CallExpr *CE) {
  if (auto MallocVar = CudaMallocInfo::getMallocVar(CE->getArg(0)))
    insertCudaMallocInfo(MallocVar)->setSizeExpr(CE->getArg(1));
}
void DpctGlobalInfo::insertCublasAlloc(const CallExpr *CE) {
  if (auto MallocVar = CudaMallocInfo::getMallocVar(CE->getArg(2)))
    insertCudaMallocInfo(MallocVar)->setSizeExpr(CE->getArg(0), CE->getArg(1));
}
std::shared_ptr<CudaMallocInfo> DpctGlobalInfo::findCudaMalloc(const Expr *E) {
  if (auto Src = CudaMallocInfo::getMallocVar(E))
    return findCudaMallocInfo(Src);
  return std::shared_ptr<CudaMallocInfo>();
}
void DpctGlobalInfo::addReplacement(std::shared_ptr<ExtReplacement> Repl) {
  insertFile(Repl->getFilePath().str())->addReplacement(Repl);
}
void DpctGlobalInfo::insertReplInfoFromYAMLToFileInfo(
    const clang::tooling::UnifiedPath &FilePath,
    std::shared_ptr<tooling::TranslationUnitReplacements> TUR) {
  auto FileInfo = insertFile(FilePath);
  if (FileInfo->PreviousTUReplFromYAML == nullptr)
    FileInfo->PreviousTUReplFromYAML = TUR;
}
std::shared_ptr<tooling::TranslationUnitReplacements>
DpctGlobalInfo::getReplInfoFromYAMLSavedInFileInfo(
    clang::tooling::UnifiedPath FilePath) {
  auto FileInfo = findObject(FileMap, FilePath);
  if (FileInfo)
    return FileInfo->PreviousTUReplFromYAML;
  else
    return nullptr;
}
void DpctGlobalInfo::insertEventSyncTypeInfo(
    const std::shared_ptr<clang::dpct::ExtReplacement> Repl, bool NeedReport,
    bool IsAssigned) {
  std::string FilePath = Repl->getFilePath().str();
  unsigned int Offset = Repl->getOffset();
  unsigned int Length = Repl->getLength();
  const std::string ReplText = Repl->getReplacementText().str();
  auto FileInfo = insertFile(FilePath);
  auto &M = FileInfo->getEventSyncTypeMap();
  auto Iter = M.find(Offset);
  if (Iter == M.end()) {
    M.insert(std::make_pair(
        Offset, EventSyncTypeInfo(Length, ReplText, NeedReport, IsAssigned)));
  } else {
    Iter->second.IsAssigned = IsAssigned;
  }
}
void DpctGlobalInfo::updateEventSyncTypeInfo(
    const std::shared_ptr<clang::dpct::ExtReplacement> Repl) {
  std::string FilePath = Repl->getFilePath().str();
  unsigned int Offset = Repl->getOffset();
  unsigned int Length = Repl->getLength();
  const std::string ReplText = Repl->getReplacementText().str();
  auto FileInfo = insertFile(FilePath);
  auto &M = FileInfo->getEventSyncTypeMap();
  auto Iter = M.find(Offset);
  if (Iter != M.end()) {
    Iter->second.ReplText = ReplText;
    Iter->second.NeedReport = false;
  } else {
    M.insert(std::make_pair(Offset,
                            EventSyncTypeInfo(Length, ReplText, false, false)));
  }
}
void DpctGlobalInfo::insertTimeStubTypeInfo(
    const std::shared_ptr<clang::dpct::ExtReplacement> ReplWithSB,
    const std::shared_ptr<clang::dpct::ExtReplacement> ReplWithoutSB) {
  std::string FilePath = ReplWithSB->getFilePath().str();
  unsigned int Offset = ReplWithSB->getOffset();
  unsigned int Length = ReplWithSB->getLength();
  std::string StrWithSubmitBarrier = ReplWithSB->getReplacementText().str();
  std::string StrWithoutSubmitBarrier =
      ReplWithoutSB->getReplacementText().str();
  auto FileInfo = insertFile(FilePath);
  auto &M = FileInfo->getTimeStubTypeMap();
  M.insert(std::make_pair(Offset, TimeStubTypeInfo(Length, StrWithSubmitBarrier,
                                                   StrWithoutSubmitBarrier)));
}
void DpctGlobalInfo::updateTimeStubTypeInfo(SourceLocation BeginLoc,
                                            SourceLocation EndLoc) {
  auto LocInfo = getLocInfo(BeginLoc);
  auto FileInfo = insertFile(LocInfo.first);
  size_t Begin = getLocInfo(BeginLoc).second;
  size_t End = getLocInfo(EndLoc).second;
  auto &TimeStubBounds = FileInfo->getTimeStubBounds();
  TimeStubBounds.push_back(std::make_pair(Begin, End));
}
void DpctGlobalInfo::insertBuiltinVarInfo(
    SourceLocation SL, unsigned int Len, std::string Repl,
    std::shared_ptr<DeviceFunctionInfo> DFI) {
  auto LocInfo = getLocInfo(SL);
  auto FileInfo = insertFile(LocInfo.first);
  auto &M = FileInfo->getBuiltinVarInfoMap();
  auto Iter = M.find(LocInfo.second);
  if (Iter == M.end()) {
    BuiltinVarInfo BVI(Len, Repl, DFI);
    M.insert(std::make_pair(LocInfo.second, BVI));
  }
}
void DpctGlobalInfo::insertSpBLASWarningLocOffset(SourceLocation SL) {
  auto LocInfo = getLocInfo(SL);
  auto FileInfo = insertFile(LocInfo.first);
  FileInfo->getSpBLASSet().insert(LocInfo.second);
}
std::shared_ptr<TextModification>
DpctGlobalInfo::findConstantMacroTMInfo(SourceLocation SL) {
  auto LocInfo = getLocInfo(SL);
  auto FileInfo = insertFile(LocInfo.first);
  auto &S = FileInfo->getConstantMacroTMSet();
  for (const auto &TM : S) {
    if (TM->getConstantOffset() == LocInfo.second) {
      return TM;
    }
  }
  return nullptr;
}
void DpctGlobalInfo::insertConstantMacroTMInfo(
    SourceLocation SL, std::shared_ptr<TextModification> TM) {
  auto LocInfo = getLocInfo(SL);
  auto FileInfo = insertFile(LocInfo.first);
  TM->setConstantOffset(LocInfo.second);
  auto &S = FileInfo->getConstantMacroTMSet();
  S.insert(TM);
}
void DpctGlobalInfo::insertAtomicInfo(std::string HashStr, SourceLocation SL,
                                      std::string FuncName) {
  auto LocInfo = getLocInfo(SL);
  auto FileInfo = insertFile(LocInfo.first);
  auto &M = FileInfo->getAtomicMap();
  if (M.find(HashStr) == M.end()) {
    M.insert(std::make_pair(HashStr,
                            std::make_tuple(LocInfo.second, FuncName, true)));
  }
}
void DpctGlobalInfo::removeAtomicInfo(std::string HashStr) {
  for (auto &File : FileMap) {
    auto &M = File.second->getAtomicMap();
    auto Iter = M.find(HashStr);
    if (Iter != M.end()) {
      std::get<2>(Iter->second) = false;
      return;
    }
  }
}
void DpctGlobalInfo::setFileEnterLocation(SourceLocation Loc) {
  auto LocInfo = getLocInfo(Loc);
  insertFile(LocInfo.first)->setFileEnterOffset(LocInfo.second);
}
void DpctGlobalInfo::setFirstIncludeLocation(SourceLocation Loc) {
  auto LocInfo = getLocInfo(Loc);
  insertFile(LocInfo.first)->setFirstIncludeOffset(LocInfo.second);
}
void DpctGlobalInfo::setLastIncludeLocation(SourceLocation Loc) {
  auto LocInfo = getLocInfo(Loc);
  insertFile(LocInfo.first)->setLastIncludeOffset(LocInfo.second);
}
void DpctGlobalInfo::setMathHeaderInserted(SourceLocation Loc, bool B) {
  auto LocInfo = getLocInfo(Loc);
  insertFile(LocInfo.first)->setMathHeaderInserted(B);
}
void DpctGlobalInfo::setAlgorithmHeaderInserted(SourceLocation Loc, bool B) {
  auto LocInfo = getLocInfo(Loc);
  insertFile(LocInfo.first)->setAlgorithmHeaderInserted(B);
}
void DpctGlobalInfo::setTimeHeaderInserted(SourceLocation Loc, bool B) {
  auto LocInfo = getLocInfo(Loc);
  insertFile(LocInfo.first)->setTimeHeaderInserted(B);
}
void DpctGlobalInfo::insertHeader(SourceLocation Loc, HeaderType Type) {
  auto LocInfo = getLocInfo(Loc);
  insertFile(LocInfo.first)->insertHeader(Type);
}
void DpctGlobalInfo::insertHeader(SourceLocation Loc, std::string HeaderName) {
  auto LocInfo = getLocInfo(Loc);
  insertFile(LocInfo.first)->insertCustomizedHeader(std::move(HeaderName));
}
void DpctGlobalInfo::removeVarNameInGlobalVarNameSet(
    const std::string &VarName) {
  auto Iter = getGlobalVarNameSet().find(VarName);
  if (Iter != getGlobalVarNameSet().end()) {
    getGlobalVarNameSet().erase(Iter);
  }
}
int DpctGlobalInfo::getHelperFuncReplInfoIndexThenInc() {
  int Res = HelperFuncReplInfoIndex;
  HelperFuncReplInfoIndex++;
  return Res;
}
void DpctGlobalInfo::recordIncludingRelationship(
    const clang::tooling::UnifiedPath &CurrentFileName,
    const clang::tooling::UnifiedPath &IncludedFileName) {
  auto CurrentFileInfo = this->insertFile(CurrentFileName);
  auto IncludedFileInfo = this->insertFile(IncludedFileName);
  CurrentFileInfo->insertIncludedFilesInfo(IncludedFileInfo);
}
unsigned int DpctGlobalInfo::getCudaKernelDimDFIIndexThenInc() {
  unsigned int Res = CudaKernelDimDFIIndex;
  ++CudaKernelDimDFIIndex;
  return Res;
}
void DpctGlobalInfo::insertCudaKernelDimDFIMap(
    unsigned int Index, std::shared_ptr<DeviceFunctionInfo> Ptr) {
  CudaKernelDimDFIMap.insert(std::make_pair(Index, Ptr));
}
std::shared_ptr<DeviceFunctionInfo>
DpctGlobalInfo::getCudaKernelDimDFI(unsigned int Index) {
  auto Iter = CudaKernelDimDFIMap.find(Index);
  if (Iter != CudaKernelDimDFIMap.end())
    return Iter->second;
  return nullptr;
}
void DpctGlobalInfo::resetInfo() {
  FileMap.clear();
  PrecAndDomPairSet.clear();
  KCIndentWidthMap.clear();
  LocationInitIndexMap.clear();
  ExpansionRangeToMacroRecord.clear();
  EndifLocationOfIfdef.clear();
  ConditionalCompilationLoc.clear();
  MacroTokenToMacroDefineLoc.clear();
  FunctionCallInMacroMigrateRecord.clear();
  EndOfEmptyMacros.clear();
  BeginOfEmptyMacros.clear();
  FileRelpsMap.clear();
  DigestMap.clear();
  MacroDefines.clear();
  CurrentMaxIndex = 0;
  CurrentIndexInRule = 0;
  IncludingFileSet.clear();
  FileSetInCompiationDB.clear();
  GlobalVarNameSet.clear();
  HasFoundDeviceChanged = false;
  HelperFuncReplInfoMap.clear();
  HelperFuncReplInfoIndex = 1;
  TempVariableDeclCounterMap.clear();
  TempVariableHandledMap.clear();
  UsingDRYPattern = true;
  NeedRunAgain = false;
  SpellingLocToDFIsMapForAssumeNDRange.clear();
  DFIToSpellingLocsMapForAssumeNDRange.clear();
  FreeQueriesInfo::reset();
}
void DpctGlobalInfo::updateSpellingLocDFIMaps(
    SourceLocation SL, std::shared_ptr<DeviceFunctionInfo> DFI) {
  auto &SM = DpctGlobalInfo::getSourceManager();
  std::string Loc = getCombinedStrFromLoc(SM.getSpellingLoc(SL));

  auto IterOfL2D = SpellingLocToDFIsMapForAssumeNDRange.find(Loc);
  if (IterOfL2D == SpellingLocToDFIsMapForAssumeNDRange.end()) {
    std::unordered_set<std::shared_ptr<DeviceFunctionInfo>> Set;
    Set.insert(DFI);
    SpellingLocToDFIsMapForAssumeNDRange.insert(std::make_pair(Loc, Set));
  } else {
    IterOfL2D->second.insert(DFI);
  }

  auto IterOfD2L = DFIToSpellingLocsMapForAssumeNDRange.find(DFI);
  if (IterOfD2L == DFIToSpellingLocsMapForAssumeNDRange.end()) {
    std::unordered_set<std::string> Set;
    Set.insert(Loc);
    DFIToSpellingLocsMapForAssumeNDRange.insert(std::make_pair(DFI, Set));
  } else {
    IterOfD2L->second.insert(Loc);
  }
}
std::unordered_set<std::shared_ptr<DeviceFunctionInfo>>
DpctGlobalInfo::getDFIVecRelatedFromSpellingLoc(
    std::shared_ptr<DeviceFunctionInfo> DFI) {
  std::unordered_set<std::shared_ptr<DeviceFunctionInfo>> Res;
  auto IterOfD2L = DFIToSpellingLocsMapForAssumeNDRange.find(DFI);
  if (IterOfD2L == DFIToSpellingLocsMapForAssumeNDRange.end()) {
    return Res;
  }

  for (const auto &SpellingLoc : IterOfD2L->second) {
    auto IterOfL2D = SpellingLocToDFIsMapForAssumeNDRange.find(SpellingLoc);
    if (IterOfL2D != SpellingLocToDFIsMapForAssumeNDRange.end()) {
      Res.insert(IterOfL2D->second.begin(), IterOfL2D->second.end());
    }
  }
  return Res;
}
void DpctGlobalInfo::addPriorityReplInfo(
    std::string Key, std::shared_ptr<PriorityReplInfo> Info) {
  if (PriorityReplInfoMap.count(Key)) {
    if (PriorityReplInfoMap[Key]->Priority == Info->Priority) {
      PriorityReplInfoMap[Key]->Repls.insert(
          PriorityReplInfoMap[Key]->Repls.end(), Info->Repls.begin(),
          Info->Repls.end());
      PriorityReplInfoMap[Key]->RelatedAction.insert(
          PriorityReplInfoMap[Key]->RelatedAction.end(),
          Info->RelatedAction.begin(), Info->RelatedAction.end());
    } else if (PriorityReplInfoMap[Key]->Priority < Info->Priority) {
      PriorityReplInfoMap[Key] = Info;
    }
  } else {
    PriorityReplInfoMap[Key] = Info;
  }
}
std::tuple<unsigned int, std::string, SourceRange>
    DpctGlobalInfo::LastMacroRecord =
        std::make_tuple<unsigned int, std::string, SourceRange>(0, "",
                                                                SourceRange());
DpctGlobalInfo::DpctGlobalInfo() {
  IsInAnalysisScopeFunc = DpctGlobalInfo::checkInAnalysisScope;
  GetRunRound = DpctGlobalInfo::getRunRound;
  RecordTokenSplit = DpctGlobalInfo::recordTokenSplit;
  tooling::SetGetRunRound(DpctGlobalInfo::getRunRound);
  tooling::SetReProcessFile(DpctGlobalInfo::ReProcessFile);
  tooling::SetIsExcludePathHandler(DpctGlobalInfo::isExcluded);
}
void DpctGlobalInfo::recordTokenSplit(SourceLocation SL, unsigned Len) {
  auto It = getExpansionRangeToMacroRecord().find(
      getCombinedStrFromLoc(SM->getSpellingLoc(SL)));
  if (It != getExpansionRangeToMacroRecord().end()) {
    dpct::DpctGlobalInfo::getExpansionRangeToMacroRecord()
        [getCombinedStrFromLoc(SM->getSpellingLoc(SL).getLocWithOffset(Len))] =
            It->second;
  }
}
/// This variable saved the info of previous migration from the
/// MainSourceFiles.yaml file. This variable is valid after
/// canContinueMigration() is called.
std::shared_ptr<clang::tooling::TranslationUnitReplacements>
    DpctGlobalInfo::MainSourceYamlTUR =
        std::make_shared<clang::tooling::TranslationUnitReplacements>();
clang::tooling::UnifiedPath DpctGlobalInfo::InRoot;
clang::tooling::UnifiedPath DpctGlobalInfo::OutRoot;
clang::tooling::UnifiedPath DpctGlobalInfo::AnalysisScope;
std::unordered_set<std::string> DpctGlobalInfo::ChangeExtensions = {};
// TODO: implement one of this for each source language.
clang::tooling::UnifiedPath DpctGlobalInfo::CudaPath;
std::string DpctGlobalInfo::RuleFile = std::string();
UsmLevel DpctGlobalInfo::UsmLvl = UsmLevel::UL_None;
clang::CudaVersion DpctGlobalInfo::SDKVersion = clang::CudaVersion::UNKNOWN;
bool DpctGlobalInfo::NeedDpctDeviceExt = false;
bool DpctGlobalInfo::IsIncMigration = true;
bool DpctGlobalInfo::IsQueryAPIMapping = false;
unsigned int DpctGlobalInfo::AssumedNDRangeDim = 3;
std::unordered_set<std::string> DpctGlobalInfo::PrecAndDomPairSet;
format::FormatRange DpctGlobalInfo::FmtRng = format::FormatRange::none;
DPCTFormatStyle DpctGlobalInfo::FmtST = DPCTFormatStyle::FS_LLVM;
bool DpctGlobalInfo::EnableCtad = false;
bool DpctGlobalInfo::IsMLKHeaderUsed = false;
bool DpctGlobalInfo::GenBuildScript = false;
bool DpctGlobalInfo::MigrateCmakeScript = false;
bool DpctGlobalInfo::MigrateCmakeScriptOnly = false;
bool DpctGlobalInfo::EnableComments = false;
std::set<ExplicitNamespace> DpctGlobalInfo::ExplicitNamespaceSet;
bool DpctGlobalInfo::TempEnableDPCTNamespace = false;
ASTContext *DpctGlobalInfo::Context = nullptr;
SourceManager *DpctGlobalInfo::SM = nullptr;
FileManager *DpctGlobalInfo::FM = nullptr;
bool DpctGlobalInfo::KeepOriginCode = false;
bool DpctGlobalInfo::SyclNamedLambda = false;
bool DpctGlobalInfo::GuessIndentWidthMatcherFlag = false;
unsigned int DpctGlobalInfo::IndentWidth = 0;
std::map<unsigned int, unsigned int> DpctGlobalInfo::KCIndentWidthMap;
std::unordered_map<std::string, int> DpctGlobalInfo::LocationInitIndexMap;
std::unordered_map<
    std::string,
    std::pair<std::pair<clang::tooling::UnifiedPath /*begin file name*/,
                        unsigned int /*begin offset*/>,
              std::pair<clang::tooling::UnifiedPath /*end file name*/,
                        unsigned int /*end offset*/>>>
    DpctGlobalInfo::ExpansionRangeBeginMap;
bool DpctGlobalInfo::CheckUnicodeSecurityFlag = false;
bool DpctGlobalInfo::EnablepProfilingFlag = false;
std::map<std::string, std::shared_ptr<DpctGlobalInfo::MacroExpansionRecord>>
    DpctGlobalInfo::ExpansionRangeToMacroRecord;
std::map<std::string, SourceLocation> DpctGlobalInfo::EndifLocationOfIfdef;
std::vector<std::pair<clang::tooling::UnifiedPath, size_t>>
    DpctGlobalInfo::ConditionalCompilationLoc;
std::map<std::string, std::shared_ptr<DpctGlobalInfo::MacroDefRecord>>
    DpctGlobalInfo::MacroTokenToMacroDefineLoc;
std::map<std::string, std::string>
    DpctGlobalInfo::FunctionCallInMacroMigrateRecord;
std::map<std::string, SourceLocation> DpctGlobalInfo::EndOfEmptyMacros;
std::map<std::string, unsigned int> DpctGlobalInfo::BeginOfEmptyMacros;
std::unordered_map<std::string, std::vector<clang::tooling::Replacement>>
    DpctGlobalInfo::FileRelpsMap;
std::unordered_map<std::string, std::string> DpctGlobalInfo::DigestMap;
const std::string DpctGlobalInfo::YamlFileName = "MainSourceFiles.yaml";
std::map<std::string, bool> DpctGlobalInfo::MacroDefines;
int DpctGlobalInfo::CurrentMaxIndex = 0;
int DpctGlobalInfo::CurrentIndexInRule = 0;
std::set<clang::tooling::UnifiedPath> DpctGlobalInfo::IncludingFileSet;
std::set<std::string> DpctGlobalInfo::FileSetInCompiationDB;
std::set<std::string> DpctGlobalInfo::GlobalVarNameSet;
clang::format::FormatStyle DpctGlobalInfo::CodeFormatStyle;
bool DpctGlobalInfo::HasFoundDeviceChanged = false;
std::unordered_map<int, DpctGlobalInfo::HelperFuncReplInfo>
    DpctGlobalInfo::HelperFuncReplInfoMap;
int DpctGlobalInfo::HelperFuncReplInfoIndex = 1;
std::unordered_map<std::string, DpctGlobalInfo::TempVariableDeclCounter>
    DpctGlobalInfo::TempVariableDeclCounterMap;
std::unordered_map<std::string, int> DpctGlobalInfo::TempVariableHandledMap;
bool DpctGlobalInfo::UsingDRYPattern = true;
unsigned int DpctGlobalInfo::CudaKernelDimDFIIndex = 1;
std::unordered_map<unsigned int, std::shared_ptr<DeviceFunctionInfo>>
    DpctGlobalInfo::CudaKernelDimDFIMap;
CudaArchPPMap DpctGlobalInfo::CAPPInfoMap;
HDFuncInfoMap DpctGlobalInfo::HostDeviceFuncInfoMap;
// __CUDA_ARCH__ Offset -> defined(...) Offset
CudaArchDefMap DpctGlobalInfo::CudaArchDefinedMap;
std::unordered_map<std::string, std::shared_ptr<ExtReplacement>>
    DpctGlobalInfo::CudaArchMacroRepl;
std::unordered_map<clang::tooling::UnifiedPath,
                   std::shared_ptr<ExtReplacements>>
    DpctGlobalInfo::FileReplCache;
std::set<clang::tooling::UnifiedPath> DpctGlobalInfo::ReProcessFile;
bool DpctGlobalInfo::NeedRunAgain = false;
unsigned int DpctGlobalInfo::RunRound = 0;
std::set<clang::tooling::UnifiedPath> DpctGlobalInfo::ModuleFiles;
std::unordered_map<std::string,
                   std::unordered_set<std::shared_ptr<DeviceFunctionInfo>>>
    DpctGlobalInfo::SpellingLocToDFIsMapForAssumeNDRange;
std::unordered_map<std::shared_ptr<DeviceFunctionInfo>,
                   std::unordered_set<std::string>>
    DpctGlobalInfo::DFIToSpellingLocsMapForAssumeNDRange;
unsigned DpctGlobalInfo::ExtensionDEFlag = static_cast<unsigned>(-1);
unsigned DpctGlobalInfo::ExtensionDDFlag = 0;
unsigned DpctGlobalInfo::ExperimentalFlag = 0;
unsigned DpctGlobalInfo::HelperFuncPreferenceFlag = 0;
unsigned int DpctGlobalInfo::ColorOption = 1;
std::unordered_map<int, std::shared_ptr<DeviceFunctionInfo>>
    DpctGlobalInfo::CubPlaceholderIndexMap;
bool DpctGlobalInfo::OptimizeMigrationFlag = false;
std::unordered_map<std::string, std::shared_ptr<PriorityReplInfo>>
    DpctGlobalInfo::PriorityReplInfoMap;
std::unordered_map<std::string, bool> DpctGlobalInfo::ExcludePath = {};
std::map<std::string, clang::tooling::OptionInfo> DpctGlobalInfo::CurrentOptMap;
std::unordered_map<std::string, std::unordered_map<clang::tooling::UnifiedPath,
                                                   std::vector<unsigned>>>
    DpctGlobalInfo::RnnInputMap;
std::unordered_map<clang::tooling::UnifiedPath,
                   std::vector<clang::tooling::UnifiedPath>>
    DpctGlobalInfo::MainSourceFileMap;
std::unordered_map<std::string, bool> DpctGlobalInfo::MallocHostInfoMap;
std::map<std::shared_ptr<TextModification>, bool>
    DpctGlobalInfo::ConstantReplProcessedFlagMap;
std::set<std::string> DpctGlobalInfo::VarUsedByRuntimeSymbolAPISet;
std::unordered_set<std::string> DpctGlobalInfo::NeedParenAPISet = {};
///// class DpctNameGenerator /////
void DpctNameGenerator::printName(const FunctionDecl *FD,
                                  llvm::raw_ostream &OS) {
  if (G.writeName(FD, OS)) {
    FD->printQualifiedName(OS, PP);
    OS << "@";
    FD->getType().print(OS, PP);
  }
}
DpctNameGenerator::DpctNameGenerator(ASTContext &Ctx)
    : G(Ctx), PP(Ctx.getPrintingPolicy()) {
  PP.PrintCanonicalTypes = true;
}
std::string DpctNameGenerator::getName(const FunctionDecl *D) {
  std::string Result;
  llvm::raw_string_ostream OS(Result);
  printName(D, OS);
  return OS.str();
}
///// class SizeInfo /////
SizeInfo::SizeInfo(std::shared_ptr<TemplateDependentStringInfo> TDSI)
    : TDSI(TDSI) {}
const std::string &SizeInfo::getSize() {
  if (TDSI)
    return TDSI->getSourceString();
  return Size;
}
void SizeInfo::setTemplateList(
    const std::vector<TemplateArgumentInfo> &TemplateList) {
  if (TDSI)
    TDSI = TDSI->applyTemplateArguments(TemplateList);
}
///// class CtTypeInfo /////
CtTypeInfo::CtTypeInfo(const TypeLoc &TL, bool NeedSizeFold)
    : PointerLevel(0), IsTemplate(false) {
  setTypeInfo(TL, NeedSizeFold);
}
CtTypeInfo::CtTypeInfo(const VarDecl *D, bool NeedSizeFold)
    : PointerLevel(0), IsReference(false), IsTemplate(false) {
  if (D && D->getTypeSourceInfo()) {
    auto TL = D->getTypeSourceInfo()->getTypeLoc();
    IsConstantQualified = D->hasAttr<CUDAConstantAttr>();
    setTypeInfo(TL, NeedSizeFold);
    if (TL.getTypeLocClass() == TypeLoc::IncompleteArray) {
      if (auto CAT = dyn_cast<ConstantArrayType>(D->getType())) {
        Range[0] = std::to_string(CAT->getSize().getZExtValue());
      }
    }
  }
}
std::string CtTypeInfo::getRangeArgument(const std::string &MemSize,
                                         bool MustArguments) {
  std::string Arg = "(";
  for (unsigned i = 0; i < Range.size(); ++i) {
    auto Size = Range[i].getSize();
    if (Size.empty()) {
      if (MemSize.empty()) {
        Arg += "1, ";
      } else {
        Arg += MemSize;
        Arg += ", ";
      }
      for (unsigned tmp = i + 1; tmp < Range.size(); ++tmp)
        Arg += "1, ";
      break;
    } else
      Arg += Size;
    Arg += ", ";
  }
  return (Arg.size() == 1) ? (MustArguments ? (Arg + ")") : "")
                           : Arg.replace(Arg.size() - 2, 2, ")");
}
void CtTypeInfo::adjustAsMemType() {
  setPointerAsArray();
  removeQualifier();
}
std::shared_ptr<CtTypeInfo> CtTypeInfo::applyTemplateArguments(
    const std::vector<TemplateArgumentInfo> &TA) {
  auto NewType = std::make_shared<CtTypeInfo>(*this);
  if (TDSI)
    NewType->TDSI = TDSI->applyTemplateArguments(TA);
  for (auto &R : NewType->Range)
    R.setTemplateList(TA);
  NewType->BaseName.clear();
  NewType->updateName();
  return NewType;
}
void CtTypeInfo::setTypeInfo(const TypeLoc &TL, bool NeedSizeFold) {
  switch (TL.getTypeLocClass()) {
  case TypeLoc::Qualified:
    BaseName = TL.getType().getLocalQualifiers().getAsString(
        DpctGlobalInfo::getContext().getPrintingPolicy());
    return setTypeInfo(TYPELOC_CAST(QualifiedTypeLoc).getUnqualifiedLoc(),
                       NeedSizeFold);
  case TypeLoc::ConstantArray:
    IsArray = true;
    return setArrayInfo(TYPELOC_CAST(ConstantArrayTypeLoc), NeedSizeFold);
  case TypeLoc::DependentSizedArray:
    return setArrayInfo(TYPELOC_CAST(DependentSizedArrayTypeLoc), NeedSizeFold);
  case TypeLoc::IncompleteArray:
    return setArrayInfo(TYPELOC_CAST(IncompleteArrayTypeLoc), NeedSizeFold);
  case TypeLoc::Pointer:
    ++PointerLevel;
    return setTypeInfo(TYPELOC_CAST(PointerTypeLoc).getPointeeLoc());
  case TypeLoc::LValueReference:
  case TypeLoc::RValueReference:
    IsReference = true;
    return setTypeInfo(TYPELOC_CAST(ReferenceTypeLoc).getPointeeLoc());
  case TypeLoc::Elaborated: {
    const TypeLoc &NamedTypeLoc =
        TYPELOC_CAST(ElaboratedTypeLoc).getNamedTypeLoc();
    if (const auto TTL = NamedTypeLoc.getAs<TypedefTypeLoc>()) {
      if (setTypedefInfo(TTL, NeedSizeFold))
        return;
    }
    break;
  }
  case TypeLoc::Typedef: {
    if (setTypedefInfo(TYPELOC_CAST(TypedefTypeLoc), NeedSizeFold))
      return;
    break;
  }
  default:
    break;
  }
  setName(TL);
}
std::string CtTypeInfo::getFoldedArraySize(const ConstantArrayTypeLoc &TL) {
  const auto *const SizeExpr = TL.getSizeExpr();

  auto IsContainMacro =
      isContainMacro(SizeExpr) || !TL.getSizeExpr()->getBeginLoc().isFileID();

  auto DREMatcher = ast_matchers::findAll(ast_matchers::declRefExpr());
  auto DREMatchedResults =
      ast_matchers::match(DREMatcher, *SizeExpr, DpctGlobalInfo::getContext());
  bool IsContainDRE = !DREMatchedResults.empty();

  bool IsContainSizeOfUserDefinedType = false;
  auto SOMatcher = ast_matchers::findAll(
      ast_matchers::unaryExprOrTypeTraitExpr(ast_matchers::ofKind(UETT_SizeOf))
          .bind("so"));
  auto SOMatchedResults =
      ast_matchers::match(SOMatcher, *SizeExpr, DpctGlobalInfo::getContext());
  for (const auto &Res : SOMatchedResults) {
    const auto *UETT = Res.getNodeAs<UnaryExprOrTypeTraitExpr>("so");
    if (UETT->isArgumentType()) {
      const auto *const RD =
          UETT->getArgumentType().getCanonicalType()->getAsRecordDecl();
      if (MapNames::SupportedVectorTypes.count(RD->getNameAsString()) == 0) {
        IsContainSizeOfUserDefinedType = true;
        break;
      }
    }
  }

  // We need not fold the size expression in these cases.
  if (!IsContainMacro && !IsContainDRE && !IsContainSizeOfUserDefinedType) {
    return getUnfoldedArraySize(TL);
  }

  auto TLRange = getDefinitionRange(TL.getBeginLoc(), TL.getEndLoc());
  auto SizeExprRange = getRangeInRange(SizeExpr->getSourceRange(),
                                       TLRange.getBegin(), TLRange.getEnd());
  auto SizeExprBegin = SizeExprRange.first;
  auto SizeExprEnd = SizeExprRange.second;
  auto &SM = DpctGlobalInfo::getSourceManager();
  size_t Length =
      SM.getCharacterData(SizeExprEnd) - SM.getCharacterData(SizeExprBegin);
  auto DL = SM.getDecomposedLoc(SizeExprBegin);
  auto OriginalStr =
      std::string(SM.getBufferData(DL.first).substr(DL.second, Length));

  // When it is a literal in macro, we also need not fold.
  auto LiteralStr = toString(TL.getTypePtr()->getSize(), 10, false, false);
  if (OriginalStr == LiteralStr) {
    return getUnfoldedArraySize(TL);
  }

  ArraySizeOriginExprs.push_back(std::move(OriginalStr));
  return buildString(LiteralStr, "/*", ArraySizeOriginExprs.back(), "*/");
}
std::string CtTypeInfo::getUnfoldedArraySize(const ConstantArrayTypeLoc &TL) {
  ContainSizeofType = containSizeOfType(TL.getSizeExpr());
  ExprAnalysis A;
  A.analyze(TL.getSizeExpr());
  return A.getReplacedString();
}
bool CtTypeInfo::setTypedefInfo(const TypedefTypeLoc &TL, bool NeedSizeFold) {
  const TypedefNameDecl *TND = TL.getTypedefNameDecl();
  if (!TND)
    return false;
  if (!TND->getTypeSourceInfo())
    return false;
  const TypeLoc TypedefTpyeDeclLoc = TND->getTypeSourceInfo()->getTypeLoc();
  ConstantArrayTypeLoc CATL;
  if (DpctGlobalInfo::isInAnalysisScope(TypedefTpyeDeclLoc.getBeginLoc()) &&
      (CATL = TypedefTpyeDeclLoc.getAs<ConstantArrayTypeLoc>())) {
    setArrayInfo(CATL, NeedSizeFold);
    return true;
  }
  return false;
}
void CtTypeInfo::setArrayInfo(const ConstantArrayTypeLoc &TL,
                              bool NeedSizeFold) {
  ContainSizeofType = containSizeOfType(TL.getSizeExpr());
  if (NeedSizeFold) {
    Range.emplace_back(getFoldedArraySize(TL));
  } else {
    Range.emplace_back(getUnfoldedArraySize(TL));
  }
  setTypeInfo(TL.getElementLoc(), NeedSizeFold);
}
void CtTypeInfo::setArrayInfo(const DependentSizedArrayTypeLoc &TL,
                              bool NeedSizeFold) {
  ContainSizeofType = containSizeOfType(TL.getSizeExpr());
  ExprAnalysis EA;
  EA.analyze(TL.getSizeExpr());
  auto TDSI = EA.getTemplateDependentStringInfo();
  if (TDSI->containsTemplateDependentMacro())
    TemplateDependentMacro = true;
  Range.emplace_back(EA.getTemplateDependentStringInfo());
  setTypeInfo(TL.getElementLoc(), NeedSizeFold);
}
void CtTypeInfo::setArrayInfo(const IncompleteArrayTypeLoc &TL,
                              bool NeedSizeFold) {
  Range.emplace_back();
  setTypeInfo(TL.getElementLoc(), NeedSizeFold);
}
void CtTypeInfo::setName(const TypeLoc &TL) {
  ExprAnalysis EA;
  EA.analyze(TL);
  TDSI = EA.getTemplateDependentStringInfo();
  auto SetFromTL = EA.getHelperFeatureSet();
  HelperFeatureSet.insert(SetFromTL.begin(), SetFromTL.end());

  IsTemplate = TL.getTypePtr()->isDependentType();
  updateName();
}
void CtTypeInfo::updateName() {
  BaseNameWithoutQualifiers = TDSI->getSourceString();
  auto SetFromTTDSI = TDSI->getHelperFeatureSet();
  HelperFeatureSet.insert(SetFromTTDSI.begin(), SetFromTTDSI.end());

  if (isPointer()) {
    BaseNameWithoutQualifiers += ' ';
    BaseNameWithoutQualifiers.append(PointerLevel, '*');
  }

  if (BaseName.empty())
    BaseName = BaseNameWithoutQualifiers;
  else {
    BaseName = buildString(BaseName, " ", BaseNameWithoutQualifiers);
  }
}
void CtTypeInfo::setPointerAsArray() {
  if (isPointer()) {
    --PointerLevel;
    Range.emplace_back();
    updateName();
  }
}
///// class VarInfo /////
void VarInfo::applyTemplateArguments(
    const std::vector<TemplateArgumentInfo> &TAList) {
  Ty = Ty->applyTemplateArguments(TAList);
}
void VarInfo::requestFeatureForSet(const clang::tooling::UnifiedPath &Path) {
  if (Ty) {
    for (const auto &Item : Ty->getHelperFeatureSet()) {
      requestFeature(Item);
    }
  }
}
///// class MemVarInfo /////
std::shared_ptr<MemVarInfo> MemVarInfo::buildMemVarInfo(const VarDecl *Var) {
  if (auto Func = DpctGlobalInfo::findAncestor<FunctionDecl>(Var)) {
    if (Func->getTemplateSpecializationKind() ==
            TSK_ExplicitInstantiationDefinition ||
        Func->getTemplateSpecializationKind() == TSK_ImplicitInstantiation)
      return std::shared_ptr<MemVarInfo>();
    auto LocInfo = DpctGlobalInfo::getLocInfo(Var);
    auto VI = std::make_shared<MemVarInfo>(LocInfo.second, LocInfo.first, Var);
    if (!DpctGlobalInfo::useGroupLocalMemory() || !VI->isShared() ||
        VI->isExtern())
      if (auto DFI = DeviceFunctionDecl::LinkRedecls(Func))
        DFI->addVar(VI);
    return VI;
  }
  return DpctGlobalInfo::getInstance().insertMemVarInfo(Var);
}
MemVarInfo::VarAttrKind MemVarInfo::getAddressAttr(const VarDecl *VD) {
  if (VD->hasAttrs())
    return getAddressAttr(VD->getAttrs());
  return Host;
}
MemVarInfo::MemVarInfo(unsigned Offset,
                       const clang::tooling::UnifiedPath &FilePath,
                       const VarDecl *Var)
    : VarInfo(Offset, FilePath, Var,
              !(DpctGlobalInfo::useGroupLocalMemory() &&
                getAddressAttr(Var) == Shared &&
                Var->getStorageClass() != SC_Extern) &&
                  isLexicallyInLocalScope(Var)),
      Attr(getAddressAttr(Var)),
      Scope(isLexicallyInLocalScope(Var)
                ? (Var->getStorageClass() == SC_Extern ? Extern : Local)
                : Global),
      PointerAsArray(false) {
  if (isTreatPointerAsArray()) {
    Attr = Device;
    getType()->adjustAsMemType();
    PointerAsArray = true;
  }
  if (Var->hasInit())
    setInitList(Var->getInit(), Var);
  if (Var->getStorageClass() == SC_Static || getAddressAttr(Var) == Constant) {
    IsStatic = true;
  }

  if (auto Func = Var->getParentFunctionOrMethod()) {
    if (DeclOfVarType = Var->getType()->getAsCXXRecordDecl()) {
      auto F = DeclOfVarType->getParentFunctionOrMethod();
      if (F && (F == Func)) {
        IsTypeDeclaredLocal = true;

        auto getParentDeclStmt = [&](const Decl *D) -> const DeclStmt * {
          auto P = getParentStmt(D);
          if (!P)
            return nullptr;
          auto DS = dyn_cast<DeclStmt>(P);
          if (!DS)
            return nullptr;
          return DS;
        };

        auto DS1 = getParentDeclStmt(Var);
        auto DS2 = getParentDeclStmt(DeclOfVarType);
        if (DS1 && DS2 && DS1 == DS2) {
          IsAnonymousType = true;
          DeclStmtOfVarType = DS2;
          auto Iter = AnonymousTypeDeclStmtMap.find(DS2);
          if (Iter != AnonymousTypeDeclStmtMap.end()) {
            LocalTypeName = "type_ct" + std::to_string(Iter->second);
          } else {
            LocalTypeName =
                "type_ct" + std::to_string(AnonymousTypeDeclStmtMap.size() + 1);
            AnonymousTypeDeclStmtMap.insert(
                std::make_pair(DS2, AnonymousTypeDeclStmtMap.size() + 1));
          }
        } else if (DS2) {
          DeclStmtOfVarType = DS2;
        }
      }
    }
  }
  if (getType()->getDimension() == 0 && !isTypeDeclaredLocal()) {
    if (Attr == Constant)
      AccMode = Value;
    else
      AccMode = Reference;
  } else if (getType()->getDimension() <= 1) {
    AccMode = Pointer;
  } else {
    AccMode = Accessor;
  }

  newConstVarInit(Var);
}
void MemVarInfo::newConstVarInit(const VarDecl *Var) {
  CharSourceRange SR(DpctGlobalInfo::getSourceManager().getExpansionRange(
      Var->getSourceRange()));
  auto BeginLoc = SR.getBegin();
  SourceManager &SM = DpctGlobalInfo::getSourceManager();
  size_t repLength = 0;
  auto Buffer = SM.getCharacterData(BeginLoc);
  auto Data = Buffer[repLength];
  while (Data != ';')
    Data = Buffer[++repLength];
  NewConstVarLength = ++repLength;
  NewConstVarOffset = DpctGlobalInfo::getLocInfo(BeginLoc).second;
}
std::string MemVarInfo::getDeclarationReplacement(const VarDecl *VD) {
  switch (Scope) {
  case clang::dpct::MemVarInfo::Local:
    if (DpctGlobalInfo::useGroupLocalMemory() && VD) {

      auto FD = dyn_cast<FunctionDecl>(VD->getDeclContext());
      if (FD && FD->hasAttr<CUDADeviceAttr>())
        DiagnosticsUtils::report(getFilePath(), getOffset(),
                                 Diagnostics::GROUP_LOCAL_MEMORY, true, false);

      std::string Ret;
      llvm::raw_string_ostream OS(Ret);
      OS << "auto &" << getName() << " = "
         << "*" << MapNames::getClNamespace()
         << "ext::oneapi::group_local_memory_for_overwrite<"
         << getType()->getBaseName();
      for (auto &ArraySize : getType()->getRange()) {
        OS << "[" << ArraySize.getSize() << "]";
      }
      OS << ">(";
      FreeQueriesInfo::printImmediateText(
          OS, VD, nullptr, FreeQueriesInfo::FreeQueriesKind::Group);
      OS << "); ";
      return OS.str();
    }
    return "";
  case clang::dpct::MemVarInfo::Extern:
    if (isShared() && getType()->getDimension() > 1) {
      // For case like:
      // extern __shared__ int shad_mem[][2][3];
      // int p = shad_mem[0][0][2];
      // will be migrated to:
      // auto shad_mem = (int(*)[2][3])dpct_local;
      std::string Dimension;
      size_t Index = 0;
      for (auto &Entry : getType()->getRange()) {
        Index++;
        if (Index == 1)
          continue;
        Dimension = Dimension + "[" + Entry.getSize() + "]";
      }
      return buildString("auto ", getName(), " = (", getType()->getBaseName(),
                         "(*)", Dimension, ")", ExternVariableName, ";");
    }

    return buildString("auto ", getName(), " = (", getType()->getBaseName(),
                       " *)", ExternVariableName, ";");
  case clang::dpct::MemVarInfo::Global: {
    if (isShared())
      return "";
    if ((getAttr() == MemVarInfo::VarAttrKind::Constant) &&
        !isUseHelperFunc()) {
      std::string Dims;
      const static std::string NullString;
      for (auto &Dim : getType()->getRange()) {
        Dims = Dims + "[" + Dim.getSize() + "]";
      }
      return buildString(isStatic() ? "static " : "", getMemoryType(), " ",
                         getConstVarName() + Dims,
                         PointerAsArray ? "" : getInitArguments(NullString),
                         ";");
    }
    return getMemoryDecl();
  }
  }
  clang::dpct::DpctDebugs()
      << "[MemVarInfo::VarAttrKind] Unexpected value: " << Scope << "\n";
  assert(0);
  return "";
}
std::string MemVarInfo::getInitStmt(StringRef QueueString) {
  if (QueueString.empty())
    return getConstVarName() + ".init();";
  return buildString(getConstVarName(), ".init(", QueueString, ");");
}
std::string MemVarInfo::getMemoryDecl(const std::string &MemSize) {
  return buildString(isStatic() ? "static " : "", getMemoryType(), " ",
                     getConstVarName(),
                     PointerAsArray ? "" : getInitArguments(MemSize), ";");
}
std::string MemVarInfo::getMemoryDecl() {
  const static std::string NullString;
  return getMemoryDecl(NullString);
}
std::string MemVarInfo::getExternGlobalVarDecl() {
  return buildString("extern ", getMemoryType(), " ", getConstVarName(), ";");
}
void MemVarInfo::appendAccessorOrPointerDecl(const std::string &ExternMemSize,
                                             bool ExternEmitWarning,
                                             StmtList &AccList,
                                             StmtList &PtrList) {
  std::string Result;
  llvm::raw_string_ostream OS(Result);
  if (isShared()) {
    OS << getSyclAccessorType();
    OS << " " << getAccessorName() << "(";
    if (getType()->getDimension())
      OS << getRangeClass() << getType()->getRangeArgument(ExternMemSize, false)
         << ", ";
    OS << "cgh)";
    OS << ";";
    StmtWithWarning AccDecl(OS.str());
    for (const auto &OriginExpr : getType()->getArraySizeOriginExprs()) {
      DiagnosticsUtils::report(getFilePath(), getOffset(),
                               Diagnostics::MACRO_EXPR_REPLACED, false, false,
                               OriginExpr);
      AccDecl.Warnings.push_back(
          DiagnosticsUtils::getWarningTextAndUpdateUniqueID(
              Diagnostics::MACRO_EXPR_REPLACED, OriginExpr));
    }
    if ((isExtern() && ExternEmitWarning) || getType()->containSizeofType()) {
      DiagnosticsUtils::report(getFilePath(), getOffset(),
                               Diagnostics::SIZEOF_WARNING, false, false,
                               "local memory");
      AccDecl.Warnings.push_back(
          DiagnosticsUtils::getWarningTextAndUpdateUniqueID(
              Diagnostics::SIZEOF_WARNING, "local memory"));
    }
    if (getType()->getDimension() > 3) {
      if (DiagnosticsUtils::report(getFilePath(), getOffset(),
                                   Diagnostics::EXCEED_MAX_DIMENSION, false,
                                   false)) {
        AccDecl.Warnings.push_back(
            DiagnosticsUtils::getWarningTextAndUpdateUniqueID(
                Diagnostics::EXCEED_MAX_DIMENSION));
      }
    }
    AccList.emplace_back(std::move(AccDecl));
  } else if (DpctGlobalInfo::getUsmLevel() == UsmLevel::UL_Restricted &&
             AccMode != Accessor) {
    requestFeature(HelperFeatureEnum::device_ext);
    PtrList.emplace_back(buildString("auto ", getPtrName(), " = ",
                                     getConstVarName(), ".get_ptr();"));
  } else {
    requestFeature(HelperFeatureEnum::device_ext);
    AccList.emplace_back(buildString("auto ", getAccessorName(), " = ",
                                     getConstVarName(), ".get_access(cgh);"));
  }
}
std::string MemVarInfo::getRangeClass() {
  std::string Result;
  llvm::raw_string_ostream OS(Result);
  return DpctGlobalInfo::printCtadClass(OS,
                                        MapNames::getClNamespace() + "range",
                                        getType()->getDimension())
      .str();
}
std::string MemVarInfo::getRangeDecl(const std::string &MemSize) {
  return buildString(getRangeClass(), " ", getRangeName(),
                     getType()->getRangeArgument(MemSize, false), ";");
}
ParameterStream &MemVarInfo::getFuncDecl(ParameterStream &PS) {
  if (AccMode == Value) {
    PS << getAccessorDataType(true, true) << " ";
  } else if (AccMode == Pointer) {
    PS << getAccessorDataType(true, true);
    if (!getType()->isPointer())
      PS << " ";
    PS << "*";
  } else if (AccMode == Reference) {
    PS << getAccessorDataType(true, true);
    if (!getType()->isPointer())
      PS << " ";
    PS << "&";
  } else if (AccMode == Accessor && isExtern() && isShared() &&
             getType()->getDimension() > 1) {
    PS << getAccessorDataType();
    PS << " *";
  } else {
    if (DpctGlobalInfo::getUsmLevel() == UsmLevel::UL_None || isShared())
      PS << getSyclAccessorType() << " ";
    else
      PS << getDpctAccessorType() << " ";
  }
  return PS << getArgName();
}
ParameterStream &MemVarInfo::getFuncArg(ParameterStream &PS) {
  return PS << getArgName();
}
ParameterStream &MemVarInfo::getKernelArg(ParameterStream &PS) {
  if (isShared() || DpctGlobalInfo::getUsmLevel() == UsmLevel::UL_None) {
    if (AccMode == Pointer) {
      if (!getType()->isWritten())
        PS << "(" << getAccessorDataType(false, true) << " *)";
      PS << getAccessorName() << ".get_pointer()";
    } else {
      PS << getAccessorName();
    }
  } else {
    if (AccMode == Accessor) {
      PS << getAccessorName();
    } else {
      if (AccMode == Value || AccMode == Reference) {
        PS << "*";
      }
      PS << getPtrName();
    }
  }
  return PS;
}
std::string MemVarInfo::getAccessorDataType(bool IsTypeUsedInDevFunDecl,
                                            bool NeedCheckExtraConstQualifier) {
  if (isExtern()) {
    return "uint8_t";
  } else if (isTypeDeclaredLocal()) {
    if (IsTypeUsedInDevFunDecl) {
      return "uint8_t";
    } else {
      // used in accessor decl
      return "uint8_t[sizeof(" + LocalTypeName + ")]";
    }
  }

  std::string Ret = getType()->getBaseName();
  if ((!getType()->isArray() && !getType()->isPointer()) ||
      isTreatPointerAsArray())
    return Ret;
  if (NeedCheckExtraConstQualifier && getType()->isConstantQualified()) {
    return Ret + " const";
  }
  return Ret;
}
bool MemVarInfo::isTreatPointerAsArray() {
  return getType()->isPointer() && getScope() == Global &&
         DpctGlobalInfo::getUsmLevel() == UsmLevel::UL_None;
}
MemVarInfo::VarAttrKind MemVarInfo::getAddressAttr(const AttrVec &Attrs) {
  VarAttrKind Attr = Host;
  for (auto VarAttr : Attrs) {
    auto Kind = VarAttr->getKind();
    if (Kind == attr::HIPManaged)
      return Managed;
    if (Kind == attr::CUDAConstant)
      return Constant;
    if (Kind == attr::CUDAShared)
      return Shared;
    if (Kind == attr::CUDADevice)
      Attr = Device;
  }
  return Attr;
}
void MemVarInfo::setInitList(const Expr *E, const VarDecl *V) {
  if (auto Ctor = dyn_cast<CXXConstructExpr>(E)) {
    if (!Ctor->getNumArgs() || Ctor->getArg(0)->isDefaultArgument())
      return;
  }
  InitList = getStmtSpelling(E, V->getSourceRange());
}
std::string MemVarInfo::getMemoryType() {
  switch (Attr) {
  case clang::dpct::MemVarInfo::Device: {
    requestFeature(HelperFeatureEnum::device_ext);
    static std::string DeviceMemory =
        MapNames::getDpctNamespace() + "global_memory";
    return getMemoryType(DeviceMemory, getType());
  }
  case clang::dpct::MemVarInfo::Constant: {
    requestFeature(HelperFeatureEnum::device_ext);
    std::string ConstantMemory =
        MapNames::getDpctNamespace() + "constant_memory";
    if (!isUseHelperFunc()) {
      ConstantMemory = "const ";
    }
    return getMemoryType(ConstantMemory, getType());
  }
  case clang::dpct::MemVarInfo::Shared: {
    static std::string SharedMemory =
        MapNames::getDpctNamespace() + "local_memory";
    static std::string ExternSharedMemory =
        MapNames::getDpctNamespace() + "extern_local_memory";
    if (isExtern())
      return ExternSharedMemory;
    return getMemoryType(SharedMemory, getType());
  }
  case clang::dpct::MemVarInfo::Managed: {

    requestFeature(HelperFeatureEnum::device_ext);

    static std::string ManagedMemory =
        MapNames::getDpctNamespace() + "shared_memory";

    return getMemoryType(ManagedMemory, getType());
  }
  default:
    llvm::dbgs() << "[MemVarInfo::getMemoryType] Unexpected attribute.";
    return "";
  }
}
std::string MemVarInfo::getMemoryType(const std::string &MemoryType,
                                      std::shared_ptr<CtTypeInfo> VarType) {
  if (isUseHelperFunc()) {
    return buildString(MemoryType, "<", VarType->getBaseName(), ", ",
                       VarType->getDimension(), ">");
  } else {
    return buildString(MemoryType, VarType->getBaseName());
  }
}
std::string MemVarInfo::getInitArguments(const std::string &MemSize,
                                         bool MustArguments) {
  if (isUseHelperFunc()) {
    if (InitList.empty())
      return getType()->getRangeArgument(MemSize, MustArguments);
    if (getType()->getDimension())
      return buildString("(", getRangeClass(),
                         getType()->getRangeArgument(MemSize, true),
                         ", " + InitList, ")");
    return buildString("(", InitList, ")");
  } else {
    return InitList.empty() ? "" : buildString(" = ", InitList);
  }
}
const std::string &MemVarInfo::getMemoryAttr() {
  requestFeature(HelperFeatureEnum::device_ext);
  switch (Attr) {
  case clang::dpct::MemVarInfo::Device: {
    static std::string DeviceMemory = MapNames::getDpctNamespace() + "global";
    return DeviceMemory;
  }
  case clang::dpct::MemVarInfo::Constant: {
    static std::string ConstantMemory =
        MapNames::getDpctNamespace() + "constant";
    return ConstantMemory;
  }
  case clang::dpct::MemVarInfo::Shared: {
    static std::string SharedMemory = MapNames::getDpctNamespace() + "local";
    return SharedMemory;
  }
  case clang::dpct::MemVarInfo::Managed: {
    static std::string ManagedMemory = MapNames::getDpctNamespace() + "shared";
    return ManagedMemory;
  }
  default:
    llvm::dbgs() << "[MemVarInfo::getMemoryAttr] Unexpected attribute.";
    static std::string NullString;
    return NullString;
  }
}
std::string MemVarInfo::getSyclAccessorType() {
  std::string Ret;
  llvm::raw_string_ostream OS(Ret);
  if (getAttr() == MemVarInfo::VarAttrKind::Shared) {
    OS << MapNames::getClNamespace() << "local_accessor<";
    OS << getAccessorDataType() << ", ";
    OS << getType()->getDimension() << ">";
  } else {
    OS << MapNames::getClNamespace() << "accessor<";
    OS << getAccessorDataType() << ", ";
    OS << getType()->getDimension() << ", ";

    OS << MapNames::getClNamespace() << "access_mode::";
    if (getAttr() == MemVarInfo::VarAttrKind::Constant)
      OS << "read";
    else
      OS << "read_write";
    OS << ", ";

    OS << MapNames::getClNamespace() << "access::target::";
    switch (getAttr()) {
    case VarAttrKind::Constant:
    case VarAttrKind::Device:
    case VarAttrKind::Managed:
      OS << "device";
      break;
    default:
      break;
    }

    OS << ">";
  }
  return OS.str();
}
std::string MemVarInfo::getDpctAccessorType() {
  requestFeature(HelperFeatureEnum::device_ext);
  auto Type = getType();
  return buildString(MapNames::getDpctNamespace(true), "accessor<",
                     getAccessorDataType(), ", ", getMemoryAttr(), ", ",
                     Type->getDimension(), ">");
}
std::string MemVarInfo::getArgName() {
  if (isExtern())
    return ExternVariableName;
  else if (isTypeDeclaredLocal())
    return getNameAppendSuffix();
  return getName();
}
const std::string MemVarInfo::ExternVariableName = "dpct_local";
std::unordered_map<const DeclStmt *, int> MemVarInfo::AnonymousTypeDeclStmtMap;
///// class TextureTypeInfo /////
TextureTypeInfo::TextureTypeInfo(std::string &&DataType, int TexType) {
  setDataTypeAndTexType(std::move(DataType), TexType);
}
void TextureTypeInfo::setDataTypeAndTexType(std::string &&Type, int TexType) {
  DataType = std::move(Type);
  IsArray = TexType & 0xF0;
  Dimension = TexType & 0x0F;
  // The DataType won't use dpct helper feature
  MapNames::replaceName(MapNames::TypeNamesMap, DataType);
}
void TextureTypeInfo::prepareForImage() {
  if (IsArray)
    ++Dimension;
}
void TextureTypeInfo::endForImage() {
  if (IsArray)
    --Dimension;
}

ParameterStream &TextureTypeInfo::printType(ParameterStream &PS,
                                            const std::string &TemplateName) {
  PS << TemplateName << "<" << DataType << ", " << Dimension;
  if (IsArray)
    PS << ", true";
  PS << ">";
  return PS;
}
///// class TextureInfo /////
TextureInfo::TextureInfo(unsigned Offset,
                         const clang::tooling::UnifiedPath &FilePath,
                         StringRef Name)
    : FilePath(FilePath), Offset(Offset), Name(Name) {
  NewVarName = Name.str();
  for (auto &C : NewVarName) {
    if ((!isDigit(C)) && (!isLetter(C)) && (C != '_'))
      C = '_';
  }
  if (NewVarName.size() > 1 && NewVarName[NewVarName.size() - 1] == '_')
    NewVarName.pop_back();
}
TextureInfo::TextureInfo(const VarDecl *VD)
    : TextureInfo(DpctGlobalInfo::getLocInfo(
                      VD->getTypeSourceInfo()->getTypeLoc().getBeginLoc()),
                  VD->getName()) {}
TextureInfo::TextureInfo(const VarDecl *VD, std::string Subscript)
    : TextureInfo(DpctGlobalInfo::getLocInfo(
                      VD->getTypeSourceInfo()->getTypeLoc().getBeginLoc()),
                  VD->getName().str() + "[" + Subscript + "]") {}
TextureInfo::TextureInfo(
    std::pair<clang::tooling::UnifiedPath, unsigned> LocInfo, StringRef Name)
    : TextureInfo(LocInfo.second, LocInfo.first.getCanonicalPath(), Name) {}
ParameterStream &TextureInfo::getDecl(ParameterStream &PS,
                                      const std::string &TemplateDeclName) {
  return Type->printType(PS, MapNames::getDpctNamespace() + TemplateDeclName)
         << " " << Name;
}
TextureInfo::TextureInfo(unsigned Offset,
                         const clang::tooling::UnifiedPath &FilePath,
                         const VarDecl *VD)
    : TextureInfo(Offset, FilePath, VD->getName()) {
  if (auto D = dyn_cast_or_null<ClassTemplateSpecializationDecl>(
          VD->getType()->getAsCXXRecordDecl())) {
    auto &TemplateList = D->getTemplateInstantiationArgs();
    auto DataTy = TemplateList[0].getAsType();
    if (auto ET = dyn_cast<ElaboratedType>(DataTy))
      DataTy = ET->getNamedType();
    setType(DpctGlobalInfo::getUnqualifiedTypeName(DataTy),
            TemplateList[1].getAsIntegral().getExtValue());
  } else {
    auto TST = VD->getType()->getAs<TemplateSpecializationType>();
    if (TST) {
      auto Args = TST->template_arguments();
      auto Arg0 = Args[0];
      auto Arg1 = Args[1];
      if (Arg1.getKind() == clang::TemplateArgument::Expression) {
        auto DataTy = Arg0.getAsType();
        if (auto ET = dyn_cast<ElaboratedType>(DataTy))
          DataTy = ET->getNamedType();
        Expr::EvalResult ER;
        if (!Arg1.getAsExpr()->isValueDependent() &&
            Arg1.getAsExpr()->EvaluateAsInt(ER, DpctGlobalInfo::getContext())) {
          int64_t Value = ER.Val.getInt().getExtValue();
          setType(DpctGlobalInfo::getUnqualifiedTypeName(DataTy), Value);
        }
      }
    }
  }
}
void TextureInfo::setType(std::string &&DataType, int TexType) {
  setType(std::make_shared<TextureTypeInfo>(std::move(DataType), TexType));
}
void TextureInfo::setType(std::shared_ptr<TextureTypeInfo> TypeInfo) {
  if (TypeInfo)
    Type = TypeInfo;
}
std::string TextureInfo::getHostDeclString() {
  ParameterStream PS;
  Type->prepareForImage();
  requestFeature(HelperFeatureEnum::device_ext);
  getDecl(PS, "image_wrapper") << ";";
  Type->endForImage();
  return PS.Str;
}
std::string TextureInfo::getSamplerDecl() {
  requestFeature(HelperFeatureEnum::device_ext);
  return buildString("auto ", NewVarName, "_smpl = ", Name, ".get_sampler();");
}
std::string TextureInfo::getAccessorDecl(const std::string &QueueStr) {
  requestFeature(HelperFeatureEnum::device_ext);
  std::string Ret;
  llvm::raw_string_ostream OS(Ret);
  OS << "auto " << NewVarName << "_acc = " << Name << ".get_access(cgh";
  printQueueStr(OS, QueueStr);
  OS << ");";
  return Ret;
}
void TextureInfo::addDecl(StmtList &AccessorList, StmtList &SamplerList,
                          const std::string &QueueStr) {
  AccessorList.emplace_back(getAccessorDecl(QueueStr));
  SamplerList.emplace_back(getSamplerDecl());
}
ParameterStream &TextureInfo::getFuncDecl(ParameterStream &PS) {
  requestFeature(HelperFeatureEnum::device_ext);
  return getDecl(PS, "image_accessor_ext");
}
ParameterStream &TextureInfo::getFuncArg(ParameterStream &PS) {
  return PS << Name;
}
ParameterStream &TextureInfo::getKernelArg(ParameterStream &OS) {
  requestFeature(HelperFeatureEnum::device_ext);
  getType()->printType(OS, MapNames::getDpctNamespace() + "image_accessor_ext");
  OS << "(" << NewVarName << "_smpl, " << NewVarName << "_acc)";
  return OS;
}
///// class TextureObjectInfo /////
std::string TextureObjectInfo::getAccessorDecl(const std::string &QueueString) {
  ParameterStream PS;
  PS << "auto " << NewVarName << "_acc = static_cast<";
  getType()->printType(PS, MapNames::getDpctNamespace() + "image_wrapper")
      << " *>(" << Name << ")->get_access(cgh";
  printQueueStr(PS, QueueString);
  PS << ");";
  requestFeature(HelperFeatureEnum::device_ext);
  return PS.Str;
}
std::string TextureObjectInfo::getSamplerDecl() {
  requestFeature(HelperFeatureEnum::device_ext);
  return buildString("auto ", NewVarName, "_smpl = ", Name, "->get_sampler();");
}
std::string TextureObjectInfo::getParamDeclType() {
  requestFeature(HelperFeatureEnum::device_ext);
  ParameterStream PS;
  Type->printType(PS, MapNames::getDpctNamespace() + "image_accessor_ext");
  return PS.Str;
}
void TextureObjectInfo::merge(std::shared_ptr<TextureObjectInfo> Target) {
  if (Target)
    setType(Target->getType());
}
void TextureObjectInfo::addParamDeclReplacement() {
  if (Type) {
    DpctGlobalInfo::getInstance().addReplacement(
        std::make_shared<ExtReplacement>(FilePath, Offset, ReplaceTypeLength,
                                         getParamDeclType(), nullptr));
  }
}
///// class CudaLaunchTextureObjectInfo /////
std::string
CudaLaunchTextureObjectInfo::getAccessorDecl(const std::string &QueueString) {
  requestFeature(HelperFeatureEnum::device_ext);
  ParameterStream PS;
  PS << "auto " << Name << "_acc = static_cast<";
  getType()->printType(PS, MapNames::getDpctNamespace() + "image_wrapper")
      << " *>(" << ArgStr << ")->get_access(cgh";
  printQueueStr(PS, QueueString);
  PS << ");";
  return PS.Str;
}
std::string CudaLaunchTextureObjectInfo::getSamplerDecl() {
  requestFeature(HelperFeatureEnum::device_ext);
  return buildString("auto ", Name, "_smpl = (", ArgStr, ")->get_sampler();");
}
///// class MemberTextureObjectInfo /////
MemberTextureObjectInfo::NewVarNameRAII::NewVarNameRAII(
    MemberTextureObjectInfo *M)
    : OldName(std::move(M->Name)), Member(M) {
  Member->Name = buildString(M->BaseName, '.', M->MemberName);
}
std::shared_ptr<MemberTextureObjectInfo>
MemberTextureObjectInfo::create(const MemberExpr *ME) {
  auto LocInfo = DpctGlobalInfo::getLocInfo(ME);
  auto Ret =
      std::shared_ptr<MemberTextureObjectInfo>(new MemberTextureObjectInfo(
          LocInfo.second, LocInfo.first, getTempNameForExpr(ME, false, false)));
  Ret->MemberName = ME->getMemberDecl()->getNameAsString();
  return Ret;
}
void MemberTextureObjectInfo::addDecl(StmtList &AccessorList,
                                      StmtList &SamplerList,
                                      const std::string &QueueStr) {
  NewVarNameRAII RAII(this);
  TextureObjectInfo::addDecl(AccessorList, SamplerList, QueueStr);
}
///// class StructureTextureObjectInfo /////
StructureTextureObjectInfo::StructureTextureObjectInfo(const ParmVarDecl *PVD)
    : TextureObjectInfo(PVD) {
  ContainsVirtualPointer =
      checkPointerInStructRecursively(getRecordDecl(PVD->getType()));
  setType("", 0);
}
StructureTextureObjectInfo::StructureTextureObjectInfo(const VarDecl *VD)
    : TextureObjectInfo(VD) {
  ContainsVirtualPointer =
      checkPointerInStructRecursively(getRecordDecl(VD->getType()));
  setType("", 0);
}
std::shared_ptr<StructureTextureObjectInfo>
StructureTextureObjectInfo::create(const CXXThisExpr *This) {
  auto RD = getRecordDecl(This->getType());
  if (!RD)
    return nullptr;

  auto LocInfo = DpctGlobalInfo::getLocInfo(RD);

  auto Ret = std::shared_ptr<StructureTextureObjectInfo>(
      new StructureTextureObjectInfo(LocInfo.second, LocInfo.first,
                                     RD->getName()));
  Ret->ContainsVirtualPointer = checkPointerInStructRecursively(RD);
  Ret->IsBase = true;
  Ret->setType("", 0);
  return Ret;
}
std::shared_ptr<MemberTextureObjectInfo>
StructureTextureObjectInfo::addMember(const MemberExpr *ME) {
  auto Member = MemberTextureObjectInfo::create(ME);
  return Members.emplace(Member->getMemberName().str(), Member).first->second;
}
void StructureTextureObjectInfo::addDecl(StmtList &AccessorList,
                                         StmtList &SamplerList,
                                         const std::string &Queue) {
  for (const auto &M : Members) {
    M.second->setBaseName(Name);
  }
}
void StructureTextureObjectInfo::merge(
    std::shared_ptr<StructureTextureObjectInfo> Target) {
  if (!Target)
    return;

  dpct::merge(Members, Target->Members);
}
void StructureTextureObjectInfo::merge(
    std::shared_ptr<TextureObjectInfo> Target) {
  merge(std::dynamic_pointer_cast<StructureTextureObjectInfo>(Target));
}
ParameterStream &StructureTextureObjectInfo::getKernelArg(ParameterStream &OS) {
  OS << Name;
  return OS;
}
///// class TemplateArgumentInfo /////
TemplateArgumentInfo::TemplateArgumentInfo(const TemplateArgumentLoc &TAL,
                                           SourceRange Range)
    : Kind(TAL.getArgument().getKind()) {
  setArgFromExprAnalysis(TAL,
                         getDefinitionRange(Range.getBegin(), Range.getEnd()));
}
TemplateArgumentInfo::TemplateArgumentInfo(std::string &&Str)
    : Kind(TemplateArgument::Null) {
  setArgStr(std::move(Str));
}
std::shared_ptr<const TemplateDependentStringInfo>
TemplateArgumentInfo::getDependentStringInfo() const {
  if (isNull()) {
    static std::shared_ptr<TemplateDependentStringInfo> Placeholder =
        std::make_shared<TemplateDependentStringInfo>(
            "dpct_placeholder/*Fix the type mannually*/");
    return Placeholder;
  }
  return DependentStr;
}
void TemplateArgumentInfo::setAsType(QualType QT) {
  if (isPlaceholderType(QT))
    return;
  setArgStr(DpctGlobalInfo::getReplacedTypeName(QT));
  Kind = TemplateArgument::Type;
}
void TemplateArgumentInfo::setAsType(const TypeLoc &TL) {
  setArgFromExprAnalysis(TL);
  Kind = TemplateArgument::Type;
}
void TemplateArgumentInfo::setAsType(std::string TS) {
  setArgStr(std::move(TS));
  Kind = TemplateArgument::Type;
}
void TemplateArgumentInfo::setAsNonType(const llvm::APInt &Int) {
  setArgStr(toString(Int, 10, true, false));
  Kind = TemplateArgument::Integral;
}
void TemplateArgumentInfo::setAsNonType(const Expr *E) {
  setArgFromExprAnalysis(E);
  Kind = TemplateArgument::Expression;
}
bool TemplateArgumentInfo::isPlaceholderType(QualType QT) {
  if (auto BT = QT->getAs<BuiltinType>()) {
    if (BT->isPlaceholderType() || BT->isDependentType())
      return true;
  }
  return false;
}
template <class T>
void TemplateArgumentInfo::setArgFromExprAnalysis(const T &Arg,
                                                  SourceRange ParentRange) {
  auto &SM = DpctGlobalInfo::getSourceManager();
  auto Range = getArgSourceRange(Arg);
  auto Begin = Range.getBegin();
  auto End = Range.getEnd();
  if (Begin.isMacroID() && SM.isMacroArgExpansion(Begin) && End.isMacroID() &&
      SM.isMacroArgExpansion(End)) {
    size_t Length;
    if (ParentRange.isValid()) {
      auto RR =
          getRangeInRange(Range, ParentRange.getBegin(), ParentRange.getEnd());
      Begin = RR.first;
      End = RR.second;
      Length = SM.getCharacterData(End) - SM.getCharacterData(Begin);
    } else {
      auto RR = getDefinitionRange(Range.getBegin(), Range.getEnd());
      Begin = RR.getBegin();
      End = RR.getEnd();
      Length = SM.getCharacterData(End) - SM.getCharacterData(Begin) +
               Lexer::MeasureTokenLength(
                   End, SM, DpctGlobalInfo::getContext().getLangOpts());
    }
    std::string Result = std::string(SM.getCharacterData(Begin), Length);
    setArgStr(std::move(Result));
  } else {
    ExprAnalysis EA;
    EA.analyze(Arg);
    DependentStr = EA.getTemplateDependentStringInfo();
  }
}
void TemplateArgumentInfo::setArgStr(std::string &&Str) {
  DependentStr = std::make_shared<TemplateDependentStringInfo>(std::move(Str));
}
///// class MemVarMap /////
void MemVarMap::addTexture(std::shared_ptr<TextureInfo> Tex) {
  TextureMap.insert(std::make_pair(Tex->getOffset(), Tex));
}
void MemVarMap::addVar(std::shared_ptr<MemVarInfo> Var) {
  auto Attr = Var->getAttr();
  if (Var->isGlobal() && (Attr == MemVarInfo::VarAttrKind::Device ||
                          Attr == MemVarInfo::VarAttrKind::Managed)) {
    setGlobalMemAcc(true);
  }
  getMap(Var->getScope())
      .insert(MemVarInfoMap::value_type(Var->getOffset(), Var));
}
void MemVarMap::merge(const MemVarMap &OtherMap) {
  static std::vector<TemplateArgumentInfo> NullTemplates;
  return merge(OtherMap, NullTemplates);
}
void MemVarMap::merge(const MemVarMap &VarMap,
                      const std::vector<TemplateArgumentInfo> &TemplateArgs) {
  setItem(hasItem() || VarMap.hasItem());
  setStream(hasStream() || VarMap.hasStream());
  setSync(hasSync() || VarMap.hasSync());
  setBF64(hasBF64() || VarMap.hasBF64());
  setBF16(hasBF16() || VarMap.hasBF16());
  setGlobalMemAcc(hasGlobalMemAcc() || VarMap.hasGlobalMemAcc());
  merge(LocalVarMap, VarMap.LocalVarMap, TemplateArgs);
  merge(GlobalVarMap, VarMap.GlobalVarMap, TemplateArgs);
  merge(ExternVarMap, VarMap.ExternVarMap, TemplateArgs);
  dpct::merge(TextureMap, VarMap.TextureMap);
}
int MemVarMap::calculateExtraArgsSize() const {
  int Size = 0;
  if (hasStream())
    Size += MapNames::KernelArgTypeSizeMap.at(KernelArgType::KAT_Stream);

  Size = Size + calculateExtraArgsSize(LocalVarMap) +
         calculateExtraArgsSize(GlobalVarMap) +
         calculateExtraArgsSize(ExternVarMap);
  Size = Size + TextureMap.size() * MapNames::KernelArgTypeSizeMap.at(
                                        KernelArgType::KAT_Texture);

  return Size;
}
template <MemVarMap::CallOrDecl COD>
inline std::string
MemVarMap::getArgumentsOrParameters(int PreParams, int PostParams,
                                    FormatInfo FormatInformation) const {
  ParameterStream PS;
  if (PreParams != 0)
    PS << ", ";
  if (hasItem())
    getItem<COD>(PS) << ", ";
  if (hasStream())
    getStream<COD>(PS) << ", ";
  if (hasSync())
    getSync<COD>(PS) << ", ";
  if (!ExternVarMap.empty())
    GetArgOrParam<MemVarInfo, COD>()(PS, ExternVarMap.begin()->second) << ", ";
  getArgumentsOrParametersFromMap<MemVarInfo, COD>(PS, GlobalVarMap);
  getArgumentsOrParametersFromMap<MemVarInfo, COD>(PS, LocalVarMap);
  getArgumentsOrParametersFromMap<TextureInfo, COD>(PS, TextureMap);
  std::string Result = PS.Str;
  return (Result.empty() || PostParams != 0) && PreParams == 0
             ? Result
             : Result.erase(Result.size() - 2, 2);
}
template <>
std::string MemVarMap::getArgumentsOrParameters<MemVarMap::DeclParameter>(
    int PreParams, int PostParams, FormatInfo FormatInformation) const {
  ParameterStream PS;
  if (DpctGlobalInfo::getFormatRange() != clang::format::FormatRange::none) {
    PS = ParameterStream(FormatInformation,
                         DpctGlobalInfo::getCodeFormatStyle().ColumnLimit);
  } else {
    PS = ParameterStream(FormatInformation, 80);
  }
  getArgumentsOrParametersForDecl(PS, PreParams, PostParams);
  std::string Result = PS.Str;

  if (Result.empty())
    return Result;

  // Remove pre splitter
  unsigned int RemoveLength = 0;
  if (FormatInformation.IsFirstArg) {
    if (FormatInformation.IsAllParamsOneLine) {
      // comma and space
      RemoveLength = 2;
    } else {
      // calculate length from the first character "," to the next none space
      // character
      RemoveLength = 1;
      while (RemoveLength < Result.size()) {
        if (!isspace(Result[RemoveLength]))
          break;
        RemoveLength++;
      }
    }
    Result = Result.substr(RemoveLength, Result.size() - RemoveLength);
  }

  // Add post splitter
  RemoveLength = 0;
  if (PostParams != 0 && PreParams == 0) {
    Result = Result + ", ";
  }

  return Result;
}
std::string MemVarMap::getExtraCallArguments(bool HasPreParam,
                                             bool HasPostParam) const {
  return getArgumentsOrParameters<CallArgument>(HasPreParam, HasPostParam);
}
void MemVarMap::requestFeatureForAllVarMaps(
    const clang::tooling::UnifiedPath &Path) const {
  for (const auto &Item : LocalVarMap) {
    Item.second->requestFeatureForSet(Path);
  }
  for (const auto &Item : GlobalVarMap) {
    Item.second->requestFeatureForSet(Path);
  }
  for (const auto &Item : ExternVarMap) {
    Item.second->requestFeatureForSet(Path);
  }
}
std::string MemVarMap::getExtraDeclParam(bool HasPreParam, bool HasPostParam,
                                         FormatInfo FormatInformation) const {
  return getArgumentsOrParameters<DeclParameter>(HasPreParam, HasPostParam,
                                                 FormatInformation);
}
std::string
MemVarMap::getKernelArguments(bool HasPreParam, bool HasPostParam,
                              const clang::tooling::UnifiedPath &Path) const {
  requestFeatureForAllVarMaps(Path);
  return getArgumentsOrParameters<KernelArgument>(HasPreParam, HasPostParam);
}
const MemVarInfoMap &MemVarMap::getMap(MemVarInfo::VarScope Scope) const {
  return const_cast<MemVarMap *>(this)->getMap(Scope);
}
const GlobalMap<TextureInfo> &MemVarMap::getTextureMap() const {
  return TextureMap;
}
void MemVarMap::removeDuplicateVar() {
  std::unordered_set<std::string> VarNames{getItemName(),
                                           DpctGlobalInfo::getStreamName()};
  dpct::removeDuplicateVar(GlobalVarMap, VarNames);
  dpct::removeDuplicateVar(LocalVarMap, VarNames);
  dpct::removeDuplicateVar(ExternVarMap, VarNames);
  dpct::removeDuplicateVar(TextureMap, VarNames);
}
MemVarInfoMap &MemVarMap::getMap(MemVarInfo::VarScope Scope) {
  switch (Scope) {
  case clang::dpct::MemVarInfo::Local:
    return LocalVarMap;
  case clang::dpct::MemVarInfo::Extern:
    return ExternVarMap;
  case clang::dpct::MemVarInfo::Global:
    return GlobalVarMap;
  }
  clang::dpct::DpctDebugs()
      << "[MemVarInfo::VarScope] Unexpected value: " << Scope << "\n";
  assert(0);
  static MemVarInfoMap InvalidMap;
  return InvalidMap;
}
bool MemVarMap::isSameAs(const MemVarMap &Other) const {
  if (HasItem != Other.HasItem)
    return false;
  if (HasStream != Other.HasStream)
    return false;
  if (HasSync != Other.HasSync)
    return false;

#define COMPARE_MAP(MAP)                                                       \
  {                                                                            \
    if (MAP.size() != Other.MAP.size())                                        \
      return false;                                                            \
    if (!std::equal(MAP.begin(), MAP.end(), Other.MAP.begin()))                \
      return false;                                                            \
  }
  COMPARE_MAP(LocalVarMap);
  COMPARE_MAP(GlobalVarMap);
  COMPARE_MAP(ExternVarMap);
  COMPARE_MAP(TextureMap);
#undef COMPARE_MAP
  return true;
}
const MemVarMap *
MemVarMap::getHeadWithoutPathCompression(const MemVarMap *CurNode) {
  if (!CurNode)
    return nullptr;
  const MemVarMap *Head = nullptr;
  while (true) {
    if (CurNode->Parent == CurNode) {
      Head = CurNode;
      break;
    }
    CurNode = CurNode->Parent;
  }
  return Head;
}
MemVarMap *MemVarMap::getHead(MemVarMap *CurNode) {
  if (!CurNode)
    return nullptr;
  MemVarMap *Head =
      const_cast<MemVarMap *>(getHeadWithoutPathCompression(CurNode));
  if (!Head)
    return nullptr;
  while (CurNode != Head) {
    MemVarMap *Temp = CurNode->Parent;
    CurNode->Parent = Head;
    CurNode = Temp;
  }
  return Head;
}
unsigned int MemVarMap::getHeadNodeDim() const {
  auto Ptr = getHeadWithoutPathCompression(this);
  if (Ptr)
    return Ptr->Dim;
  else
    return 3;
}
void MemVarMap::merge(MemVarInfoMap &Master, const MemVarInfoMap &Branch,
                      const std::vector<TemplateArgumentInfo> &TemplateArgs) {
  if (TemplateArgs.empty())
    return dpct::merge(Master, Branch);
  for (auto &VarInfoPair : Branch)
    Master
        .insert(std::make_pair(VarInfoPair.first, std::make_shared<MemVarInfo>(
                                                      *VarInfoPair.second)))
        .first->second->applyTemplateArguments(TemplateArgs);
}
int MemVarMap::calculateExtraArgsSize(const MemVarInfoMap &Map) const {
  int Size = 0;
  for (auto &VarInfoPair : Map) {
    auto D = VarInfoPair.second->getType()->getDimension();
    Size += MapNames::getArrayTypeSize(D);
  }
  return Size;
}
template <class T, MemVarMap::CallOrDecl COD>
void MemVarMap::getArgumentsOrParametersFromMap(ParameterStream &PS,
                                                const GlobalMap<T> &VarMap) {
  for (const auto &VI : VarMap) {
    if (!VI.second->isUseHelperFunc()) {
      continue;
    }
    if (PS.FormatInformation.EnableFormat) {
      ParameterStream TPS;
      GetArgOrParam<T, COD>()(TPS, VI.second);
      PS << TPS.Str;
    } else {
      GetArgOrParam<T, COD>()(PS, VI.second) << ", ";
    }
  }
}
void MemVarMap::getArgumentsOrParametersForDecl(ParameterStream &PS,
                                                int PreParams,
                                                int PostParams) const {
  if (hasItem()) {
    getItem<MemVarMap::DeclParameter>(PS);
  }

  if (hasStream()) {
    getStream<MemVarMap::DeclParameter>(PS);
  }

  if (hasSync()) {
    getSync<MemVarMap::DeclParameter>(PS);
  }

  if (!ExternVarMap.empty()) {
    ParameterStream TPS;
    GetArgOrParam<MemVarInfo, MemVarMap::DeclParameter>()(
        TPS, ExternVarMap.begin()->second);
    PS << TPS.Str;
  }

  getArgumentsOrParametersFromMap<MemVarInfo, MemVarMap::DeclParameter>(
      PS, GlobalVarMap);
  getArgumentsOrParametersFromMap<MemVarInfo, MemVarMap::DeclParameter>(
      PS, LocalVarMap);
  getArgumentsOrParametersFromMap<TextureInfo, MemVarMap::DeclParameter>(
      PS, TextureMap);
}
///// class CallFunctionExpr /////
void CallFunctionExpr::buildCallExprInfo(const CXXConstructExpr *Ctor) {
  if (!Ctor)
    return;
  if (Ctor->getParenOrBraceRange().isInvalid())
    return;

  buildTextureObjectArgsInfo(Ctor);

  auto CtorDecl = Ctor->getConstructor();
  Name = getName(CtorDecl);
  setFuncInfo(DeviceFunctionDecl::LinkRedecls(CtorDecl));
  IsAllTemplateArgsSpecified =
      deduceTemplateArguments(Ctor, CtorDecl, TemplateArgs);

  SourceLocation InsertLocation;
  auto &SM = DpctGlobalInfo::getSourceManager();
  if (FuncInfo) {
    if (FuncInfo->NonDefaultParamNum) {
      if (Ctor->getNumArgs() >= FuncInfo->NonDefaultParamNum) {
        InsertLocation =
            Ctor->getArg(FuncInfo->NonDefaultParamNum - 1)->getEndLoc();
      } else {
        ExtraArgLoc = 0;
        return;
      }
    } else {
      InsertLocation = Ctor->getParenOrBraceRange().getBegin();
    }
  }
  ExtraArgLoc = SM.getFileOffset(Lexer::getLocForEndOfToken(
      getActualInsertLocation(InsertLocation, SM,
                              DpctGlobalInfo::getContext().getLangOpts()),
      0, SM, DpctGlobalInfo::getContext().getLangOpts()));
}

void CallFunctionExpr::buildCallExprInfo(const CallExpr *CE) {
  if (!CE)
    return;
  buildCalleeInfo(CE->getCallee()->IgnoreParenImpCasts());
  buildTextureObjectArgsInfo(CE);
  bool HasImplicitArg = false;
  if (auto FD = CE->getDirectCallee()) {
    IsAllTemplateArgsSpecified = deduceTemplateArguments(CE, FD, TemplateArgs);
    HasImplicitArg = isa<CXXOperatorCallExpr>(CE) && isa<CXXMethodDecl>(FD);
  } else if (auto Unresolved = dyn_cast<UnresolvedLookupExpr>(
                 CE->getCallee()->IgnoreImplicitAsWritten())) {
    if (Unresolved->getNumDecls())
      IsAllTemplateArgsSpecified = deduceTemplateArguments(
          CE, Unresolved->decls_begin().getDecl(), TemplateArgs);
  } else if (isa<CXXDependentScopeMemberExpr>(
                 CE->getCallee()->IgnoreImplicitAsWritten())) {
    // Un-instantiate member call. Cannot analyze related method declaration.
    return;
  }

  if (HasImplicitArg) {
    HasArgs = CE->getNumArgs() == 1;
  } else {
    HasArgs = CE->getNumArgs();
  }

  if (FuncInfo) {
    if (FuncInfo->ParamsNum == 0) {
      ExtraArgLoc =
          DpctGlobalInfo::getSourceManager().getFileOffset(CE->getRParenLoc());
    } else if (FuncInfo->NonDefaultParamNum == 0) {
      // if all params have default value
      if (CE->getNumArgs()) {
        ExtraArgLoc = DpctGlobalInfo::getSourceManager().getFileOffset(
            CE->getArg(HasImplicitArg ? 1 : 0)->getBeginLoc());
      } else {
        ExtraArgLoc = DpctGlobalInfo::getSourceManager().getFileOffset(
            CE->getRParenLoc());
      }
    } else {
      // if some params have default value, set ExtraArgLoc to the location
      // before the comma
      if (CE->getNumArgs() > FuncInfo->NonDefaultParamNum - 1) {
        auto &SM = DpctGlobalInfo::getSourceManager();
        auto CERange = getDefinitionRange(CE->getBeginLoc(), CE->getEndLoc());
        auto TempLoc = Lexer::getLocForEndOfToken(
            CERange.getEnd(), 0, SM,
            DpctGlobalInfo::getContext().getLangOpts());
        auto PairRange = getRangeInRange(
            CE->getArg(FuncInfo->NonDefaultParamNum - 1 + HasImplicitArg),
            CERange.getBegin(), TempLoc);
        auto RealEnd = PairRange.second;
        auto IT = dpct::DpctGlobalInfo::getExpansionRangeToMacroRecord().find(
            getCombinedStrFromLoc(RealEnd));
        if (IT !=
                dpct::DpctGlobalInfo::getExpansionRangeToMacroRecord().end() &&
            IT->second->TokenIndex == IT->second->NumTokens) {
          RealEnd = SM.getImmediateExpansionRange(
                          CE->getArg(FuncInfo->NonDefaultParamNum - 1 +
                                     HasImplicitArg)
                              ->getEndLoc())
                        .getEnd();
          RealEnd = Lexer::getLocForEndOfToken(
              RealEnd, 0, SM, DpctGlobalInfo::getContext().getLangOpts());
          IT = dpct::DpctGlobalInfo::getExpansionRangeToMacroRecord().find(
              getCombinedStrFromLoc(RealEnd));
        }
        while (
            IT !=
                dpct::DpctGlobalInfo::getExpansionRangeToMacroRecord().end() &&
            RealEnd.isMacroID() &&
            IT->second->TokenIndex == IT->second->NumTokens) {
          RealEnd = SM.getImmediateExpansionRange(RealEnd).getEnd();
          RealEnd = Lexer::getLocForEndOfToken(
              RealEnd, 0, SM, DpctGlobalInfo::getContext().getLangOpts());
          IT = dpct::DpctGlobalInfo::getExpansionRangeToMacroRecord().find(
              getCombinedStrFromLoc(RealEnd));
        }

        ExtraArgLoc = DpctGlobalInfo::getSourceManager().getFileOffset(RealEnd);
      } else {
        ExtraArgLoc = 0;
      }
    }
  }
}
void CallFunctionExpr::emplaceReplacement() {
  buildInfo();

  if (ExtraArgLoc)
    DpctGlobalInfo::getInstance().addReplacement(
        std::make_shared<ExtReplacement>(FilePath, ExtraArgLoc, 0,
                                         getExtraArguments(), nullptr));
}
bool CallFunctionExpr::hasWrittenTemplateArgs() {
  for (auto &Arg : TemplateArgs)
    if (!Arg.isNull() && Arg.isWritten())
      return true;
  return false;
}
std::string CallFunctionExpr::getTemplateArguments(bool &IsNeedWarning,
                                                   bool WrittenArgsOnly,
                                                   bool WithScalarWrapped) {
  IsNeedWarning = false;
  std::string Result;
  llvm::raw_string_ostream OS(Result);
  for (auto &TA : TemplateArgs) {
    if ((TA.isNull() || !TA.isWritten()) && WrittenArgsOnly)
      continue;
    std::string Str = TA.getString();
    if (TA.isNull() && !Str.empty()) {
      IsNeedWarning = true;
    }
    if (WithScalarWrapped && (!TA.isType() && !TA.isNull())) {
      appendString(OS, "dpct_kernel_scalar<", Str, ">, ");
      requestFeature(HelperFeatureEnum::device_ext);
    } else {
      // This code path is used to process code like:
      // my_kernel<<<1, 1>>>([=] __device__(int idx) { idx++; });
      // When generating kernel name for "my_kernel", the type of this lambda
      // expr is "lambda at FilePath:Row:Col", which will cause compiling
      // failure. Current solution: use the location's hash value as its type.
      StringRef StrRef(Str);
      if (StrRef.startswith("(lambda at")) {
        Str = "class lambda_" + getHashAsString(Str).substr(0, 6);
      }
      appendString(OS, Str, ", ");
    }
  }
  OS.flush();
  return (Result.empty()) ? Result : Result.erase(Result.size() - 2);
}
std::string CallFunctionExpr::getExtraArguments() {
  if (!FuncInfo)
    return "";
  return getVarMap().getExtraCallArguments(FuncInfo->NonDefaultParamNum,
                                           FuncInfo->ParamsNum -
                                               FuncInfo->NonDefaultParamNum);
}
void CallFunctionExpr::setHasSideEffects(bool Val) {
  CallGroupFunctionInControlFlow = Val;
}
bool CallFunctionExpr::hasSideEffects() const {
  return CallGroupFunctionInControlFlow;
}
std::shared_ptr<TextureObjectInfo> CallFunctionExpr::addTextureObjectArgInfo(
    unsigned ArgIdx, std::shared_ptr<TextureObjectInfo> Info) {
  auto &Obj = TextureObjectList[ArgIdx];
  if (!Obj)
    Obj = Info;
  return Obj;
}
std::shared_ptr<TextureObjectInfo> CallFunctionExpr::addTextureObjectArg(
    unsigned ArgIdx, const DeclRefExpr *TexRef, bool isKernelCall) {
  std::shared_ptr<TextureObjectInfo> Info;
  if (TextureObjectInfo::isTextureObject(TexRef)) {
    Info = makeTextureObjectInfo<TextureObjectInfo>(TexRef->getDecl(),
                                                    isKernelCall);
  } else if (TexRef->getType()->isRecordType()) {
    Info = makeTextureObjectInfo<StructureTextureObjectInfo>(TexRef->getDecl(),
                                                             isKernelCall);
  }
  if (Info)
    return addTextureObjectArgInfo(ArgIdx, Info);
  return Info;
}
std::shared_ptr<TextureObjectInfo>
CallFunctionExpr::addStructureTextureObjectArg(unsigned ArgIdx,
                                               const MemberExpr *TexRef,
                                               bool isKernelCall) {
  if (auto DRE = dyn_cast<DeclRefExpr>(TexRef->getBase())) {
    if (auto Info = std::dynamic_pointer_cast<StructureTextureObjectInfo>(
            addTextureObjectArg(ArgIdx, DRE, isKernelCall))) {
      return Info->addMember(TexRef);
    }
  } else if (auto This = dyn_cast<CXXThisExpr>(TexRef->getBase())) {
    auto ThisObj = StructureTextureObjectInfo::create(This);
    if (ThisObj) {
      BaseTextureObject = std::move(ThisObj);
      return BaseTextureObject->addMember(TexRef);
    }
  }
  return {};
}
std::shared_ptr<TextureObjectInfo> CallFunctionExpr::addTextureObjectArg(
    unsigned ArgIdx, const ArraySubscriptExpr *TexRef, bool isKernelCall) {
  if (TextureObjectInfo::isTextureObject(TexRef)) {
    if (auto Base =
            dyn_cast<DeclRefExpr>(TexRef->getBase()->IgnoreImpCasts())) {
      if (isKernelCall) {
        if (auto VD = dyn_cast<VarDecl>(Base->getDecl())) {
          return addTextureObjectArgInfo(
              ArgIdx, std::make_shared<TextureObjectInfo>(
                          VD, ExprAnalysis::ref(TexRef->getIdx())));
        }
      } else if (auto PVD = dyn_cast<ParmVarDecl>(Base->getDecl())) {
        return addTextureObjectArgInfo(
            ArgIdx, std::make_shared<TextureObjectInfo>(
                        PVD, ExprAnalysis::ref(TexRef->getIdx())));
      }
    }
  }
  return std::shared_ptr<TextureObjectInfo>();
}
void CallFunctionExpr::setFuncInfo(std::shared_ptr<DeviceFunctionInfo> Info) {
  if (FuncInfo && Info && (FuncInfo != Info)) {
    if (!FuncInfo->getVarMap().isSameAs(Info->getVarMap())) {
      DiagnosticsUtils::report(getFilePath(), getBegin(),
                               Warnings::DEVICE_CALL_DIFFERENT, true, false,
                               FuncInfo->getFunctionName());
    }
  }
  FuncInfo = Info;
}
void CallFunctionExpr::buildCalleeInfo(const Expr *Callee) {
  if (auto CallDecl =
          dyn_cast_or_null<FunctionDecl>(Callee->getReferencedDeclOfCallee())) {
    Name = getNameWithNamespace(CallDecl, Callee);
    if (auto FTD = CallDecl->getPrimaryTemplate()) {
      if (FTD->getTemplateParameters()->hasParameterPack())
        return;
    }
    setFuncInfo(DeviceFunctionDecl::LinkRedecls(CallDecl));
    if (auto DRE = dyn_cast<DeclRefExpr>(Callee)) {
      buildTemplateArguments(DRE->template_arguments(),
                             Callee->getSourceRange());
    }
  } else if (auto Unresolved = dyn_cast<UnresolvedLookupExpr>(Callee)) {
    Name = "";
    if (Unresolved->getQualifier())
      Name = getNestedNameSpecifierString(Unresolved->getQualifier());
    Name += Unresolved->getName().getAsString();
    setFuncInfo(DeviceFunctionDecl::LinkUnresolved(Unresolved));
    buildTemplateArguments(Unresolved->template_arguments(),
                           Callee->getSourceRange());
  } else if (auto DependentScope =
                 dyn_cast<CXXDependentScopeMemberExpr>(Callee)) {
    Name = DependentScope->getMember().getAsString();
    buildTemplateArguments(DependentScope->template_arguments(),
                           Callee->getSourceRange());
  } else if (auto DSDRE = dyn_cast<DependentScopeDeclRefExpr>(Callee)) {
    Name = DSDRE->getDeclName().getAsString();
    buildTemplateArgumentsFromTypeLoc(DSDRE->getQualifierLoc().getTypeLoc());
  }
}
void CallFunctionExpr::resizeTextureObjectList(size_t Size) {
  TextureObjectList.resize(Size);
}
std::string CallFunctionExpr::getName(const NamedDecl *D) {
  if (auto ID = D->getIdentifier())
    return ID->getName().str();
  return "";
}
void CallFunctionExpr::buildTemplateArguments(
    const llvm::ArrayRef<TemplateArgumentLoc> &ArgsList, SourceRange Range) {
  if (TemplateArgs.empty())
    for (auto &Arg : ArgsList)
      TemplateArgs.emplace_back(Arg, Range);
}
void CallFunctionExpr::buildTemplateArgumentsFromTypeLoc(const TypeLoc &TL) {
  if (!TL)
    return;
  switch (TL.getTypeLocClass()) {
  /// e.g. X<T>;
  case TypeLoc::TemplateSpecialization:
    return buildTemplateArgumentsFromSpecializationType(
        TYPELOC_CAST(TemplateSpecializationTypeLoc));
  /// e.g.: X<T1>::template Y<T2>
  case TypeLoc::DependentTemplateSpecialization:
    return buildTemplateArgumentsFromSpecializationType(
        TYPELOC_CAST(DependentTemplateSpecializationTypeLoc));
  default:
    break;
  }
}
template <class TyLoc>
void CallFunctionExpr::buildTemplateArgumentsFromSpecializationType(
    const TyLoc &TL) {
  for (size_t i = 0; i < TL.getNumArgs(); ++i) {
    TemplateArgs.emplace_back(TL.getArgLoc(i), TL.getSourceRange());
  }
}
/// This function gets the \p FD name with the necessary qualified namespace at
/// \p Callee position.
/// Algorithm:
/// 1. record all NamespaceDecl nodes of the ancestors \p FD and \p Callee, get
/// two namespace sequences. E.g.,
///   decl: aaa,bbb,ccc; callee: aaa,eee;
/// 2. Remove the longest continuous common subsequence
/// 3. the rest sequence of \p FD is the namespace sequence
std::string CallFunctionExpr::getNameWithNamespace(const FunctionDecl *FD,
                                                   const Expr *Callee) {
  auto &Context = dpct::DpctGlobalInfo::getContext();
  auto getNamespaceSeq =
      [&](DynTypedNodeList Parents) -> std::deque<std::string> {
    std::deque<std::string> Seq;
    while (Parents.size() > 0) {
      auto *Parent = Parents[0].get<NamespaceDecl>();
      if (Parent) {
        Seq.push_front(Parent->getNameAsString());
      }
      Parents = Context.getParents(Parents[0]);
    }
    return Seq;
  };

  std::deque<std::string> FDNamespaceSeq =
      getNamespaceSeq(Context.getParents(*FD));
  std::deque<std::string> CalleeNamespaceSeq =
      getNamespaceSeq(Context.getParents(*Callee));

  auto FDIter = FDNamespaceSeq.begin();
  for (const auto &CalleeNamespace : CalleeNamespaceSeq) {
    if (FDNamespaceSeq.empty())
      break;

    if (CalleeNamespace == *FDIter) {
      FDIter++;
      FDNamespaceSeq.pop_front();
    } else {
      break;
    }
  }

  std::string Result;
  for (const auto &I : FDNamespaceSeq) {
    // If I is empty, it means this namespace is an unnamed namespace. So its
    // members have internal linkage. So just remove it.
    if (I.empty())
      continue;
    Result = Result + I + "::";
  }

  return Result + getName(FD);
}
void CallFunctionExpr::buildTextureObjectArgsInfo(const CallExpr *CE) {
  if (auto ME = dyn_cast<MemberExpr>(CE->getCallee()->IgnoreImpCasts())) {
    if (auto DRE = dyn_cast<DeclRefExpr>(ME->getBase()->IgnoreImpCasts())) {
      auto BaseObject = makeTextureObjectInfo<StructureTextureObjectInfo>(
          DRE->getDecl(), CE->getStmtClass() == Stmt::CUDAKernelCallExprClass);
      if (BaseObject)
        BaseTextureObject = std::move(BaseObject);
    }
  }
  buildTextureObjectArgsInfo<CallExpr>(CE);
}
template <class CallT>
void CallFunctionExpr::buildTextureObjectArgsInfo(const CallT *C) {
  auto Args = C->arguments();
  auto IsKernel = C->getStmtClass() == Stmt::CUDAKernelCallExprClass;
  auto ArgsNum = std::distance(Args.begin(), Args.end());
  auto ArgItr = Args.begin();
  unsigned Idx = 0;
  TextureObjectList.resize(ArgsNum);
  while (ArgItr != Args.end()) {
    const Expr *Arg = (*ArgItr)->IgnoreImpCasts();
    if (auto Ctor = dyn_cast<CXXConstructExpr>(Arg)) {
      if (Ctor->getConstructor()->isCopyOrMoveConstructor()) {
        Arg = Ctor->getArg(0);
      }
    }
    if (auto DRE = dyn_cast<DeclRefExpr>(Arg->IgnoreImpCasts()))
      addTextureObjectArg(Idx, DRE, IsKernel);
    else if (auto ASE = dyn_cast<ArraySubscriptExpr>(Arg->IgnoreImpCasts()))
      addTextureObjectArg(Idx, ASE, IsKernel);
    Idx++;
    ArgItr++;
  }
}
void CallFunctionExpr::mergeTextureObjectInfo() {
  if (BaseTextureObject)
    BaseTextureObject->merge(FuncInfo->getBaseTextureObject());
  for (unsigned Idx = 0; Idx < TextureObjectList.size(); ++Idx) {
    if (auto &Obj = TextureObjectList[Idx]) {
      Obj->merge(FuncInfo->getTextureObject(Idx));
    }
  }
}
///// class DeviceFunctionDecl /////
DeviceFunctionDecl::DeviceFunctionDecl(
    unsigned Offset, const clang::tooling::UnifiedPath &FilePathIn,
    const FunctionDecl *FD)
    : Offset(Offset), FilePath(FilePathIn), ParamsNum(FD->param_size()),
      ReplaceOffset(0), ReplaceLength(0),
      NonDefaultParamNum(FD->getMostRecentDecl()->getMinRequiredArguments()),
      FuncInfo(getFuncInfo(FD)) {
  if (!FuncInfo) {
    FuncInfo = std::make_shared<DeviceFunctionInfo>(
        FD->param_size(), NonDefaultParamNum, getFunctionName(FD));
  }
  if (!FilePath.getCanonicalPath().empty()) {
    SourceProcessType FileType = GetSourceFileType(FilePath);
    if (!(FileType & SPT_CudaHeader) && !(FileType & SPT_CppHeader) &&
        FD->isThisDeclarationADefinition()) {
      FuncInfo->setDefinitionFilePath(FilePath);
    }
  }

  static AttrVec NullAttrs;
  buildReplaceLocInfo(
      FD->getTypeSourceInfo()->getTypeLoc().getAs<FunctionTypeLoc>(),
      FD->hasAttrs() ? FD->getAttrs() : NullAttrs);
  buildTextureObjectParamsInfo(FD->parameters());
}
DeviceFunctionDecl::DeviceFunctionDecl(
    unsigned Offset, const clang::tooling::UnifiedPath &FilePathIn,
    const FunctionTypeLoc &FTL, const ParsedAttributes &Attrs,
    const FunctionDecl *Specialization)
    : Offset(Offset), FilePath(FilePathIn),
      ParamsNum(Specialization->getNumParams()), ReplaceOffset(0),
      ReplaceLength(0),
      NonDefaultParamNum(
          Specialization->getMostRecentDecl()->getMinRequiredArguments()),
      FuncInfo(getFuncInfo(Specialization)) {
  IsDefFilePathNeeded = false;

  buildReplaceLocInfo(FTL, Attrs);
  buildTextureObjectParamsInfo(FTL.getParams());
}
std::shared_ptr<DeviceFunctionInfo>
DeviceFunctionDecl::LinkUnresolved(const UnresolvedLookupExpr *ULE) {
  return LinkDeclRange(ULE->decls(), getFunctionName(ULE));
}
std::shared_ptr<DeviceFunctionInfo>
DeviceFunctionDecl::LinkRedecls(const FunctionDecl *FD) {
  if (auto D = DpctGlobalInfo::getInstance().findDeviceFunctionDecl(FD))
    return D->getFuncInfo();
  if (auto FTD = FD->getPrimaryTemplate())
    return LinkTemplateDecl(FTD);
  else if (FTD = FD->getDescribedFunctionTemplate())
    return LinkTemplateDecl(FTD);
  else if (auto Decl = FD->getInstantiatedFromMemberFunction())
    FD = Decl;
  return LinkDeclRange(FD->redecls(), getFunctionName(FD));
}
std::shared_ptr<DeviceFunctionInfo>
DeviceFunctionDecl::LinkTemplateDecl(const FunctionTemplateDecl *FTD) {
  return LinkDeclRange(FTD->redecls(), getFunctionName(FTD));
}
std::shared_ptr<DeviceFunctionInfo>
DeviceFunctionDecl::LinkExplicitInstantiation(
    const FunctionDecl *Specialization, const FunctionTypeLoc &FTL,
    const ParsedAttributes &Attrs, const TemplateArgumentListInfo &TAList) {
  auto Info = LinkRedecls(Specialization);
  if (Info) {
    auto D = DpctGlobalInfo::getInstance().insertDeviceFunctionDecl(
        Specialization, FTL, Attrs, TAList);
    D->setFuncInfo(Info);
  }
  return Info;
}
void DeviceFunctionDecl::emplaceReplacement() {
  auto Repl = std::make_shared<ExtReplacement>(
      FilePath, ReplaceOffset, ReplaceLength, getExtraParameters(), nullptr);
  Repl->setNotFormatFlag();
  DpctGlobalInfo::getInstance().addReplacement(Repl);

  if (FuncInfo->IsSyclExternMacroNeeded()) {
    std::string StrRepl = "SYCL_EXTERNAL ";
    DpctGlobalInfo::getInstance().addReplacement(
        std::make_shared<ExtReplacement>(FilePath, Offset, 0, StrRepl,
                                         nullptr));
  }

  if (FuncInfo->IsAlwaysInlineDevFunc()) {
    std::string StrRepl = "inline ";
    DpctGlobalInfo::getInstance().addReplacement(
        std::make_shared<ExtReplacement>(FilePath, Offset, 0, StrRepl,
                                         nullptr));
  }
  if (FuncInfo->IsForceInlineDevFunc()) {
    std::string StrRepl = "__dpct_inline__ ";
    DpctGlobalInfo::getInstance().addReplacement(
        std::make_shared<ExtReplacement>(FilePath, Offset, 0, StrRepl,
                                         nullptr));
  }

  for (auto &Obj : TextureObjectList) {
    if (Obj) {
      Obj->merge(FuncInfo->getTextureObject((Obj->getParamIdx())));
      if (!Obj->getType()) {
        // Type dpct_placeholder
        Obj->setType("dpct_placeholder/*Fix the type manually*/", 1);
        DiagnosticsUtils::report(Obj->getFilePath(), Obj->getOffset(),
                                 Diagnostics::UNDEDUCED_TYPE, true, false,
                                 "image_accessor_ext");
      }
      Obj->addParamDeclReplacement();
    }
  }
}
void DeviceFunctionDecl::reset() { FuncInfoMap.clear(); }
void DeviceFunctionDecl::LinkDecl(const FunctionDecl *FD, DeclList &List,
                                  std::shared_ptr<DeviceFunctionInfo> &Info) {
  if (!DpctGlobalInfo::isInAnalysisScope(FD->getBeginLoc()))
    return;
  if (!FD->hasAttr<CUDADeviceAttr>() && !FD->hasAttr<CUDAGlobalAttr>())
    return;

  // Ignore explicit instantiation definition, as the decl in AST has wrong
  // location info. And it is processed in
  // DPCTConsumer::HandleCXXExplicitFunctionInstantiation
  if (FD->getTemplateSpecializationKind() ==
      TSK_ExplicitInstantiationDefinition)
    return;
  if (FD->isImplicit() ||
      (FD->getTemplateSpecializationKind() == TSK_ImplicitInstantiation &&
       FD->getPrimaryTemplate())) {
    auto &FuncInfo = getFuncInfo(FD);
    if (Info) {
      if (FuncInfo)
        Info->merge(FuncInfo);
      FuncInfo = Info;
    } else if (FuncInfo) {
      Info = FuncInfo;
    } else {
      Info = std::make_shared<DeviceFunctionInfo>(
          FD->param_size(), FD->getMostRecentDecl()->getMinRequiredArguments(),
          getFunctionName(FD));
      FuncInfo = Info;
    }
    return;
  }
  std::shared_ptr<DeviceFunctionDecl> D;
  if (isModuleFunction(FD)) {
    D = DpctGlobalInfo::getInstance().insertDeviceFunctionDeclInModule(FD);
  } else {
    D = DpctGlobalInfo::getInstance().insertDeviceFunctionDecl(FD);
  }
  if (Info) {
    if (auto FuncInfo = D->getFuncInfo())
      Info->merge(FuncInfo);
    D->setFuncInfo(Info);
  } else if (auto FuncInfo = D->getFuncInfo())
    Info = FuncInfo;
  else
    List.push_back(D);
}
void DeviceFunctionDecl::LinkDecl(const NamedDecl *ND, DeclList &List,
                                  std::shared_ptr<DeviceFunctionInfo> &Info) {
  switch (ND->getKind()) {
  case Decl::CXXMethod:
  case Decl::Function:
    return LinkRedecls(static_cast<const FunctionDecl *>(ND), List, Info);
  case Decl::FunctionTemplate:
    return LinkDecl(static_cast<const FunctionTemplateDecl *>(ND), List, Info);
  case Decl::UsingShadow:
    return LinkDecl(
        static_cast<const UsingShadowDecl *>(ND)->getUnderlyingDecl(), List,
        Info);
    break;
  default:
    DpctDiags() << "[DeviceFunctionDecl::LinkDecl] Unexpected decl type: "
                << ND->getDeclKindName() << "\n";
    return;
  }
}
void DeviceFunctionDecl::LinkDecl(const FunctionTemplateDecl *FTD,
                                  DeclList &List,
                                  std::shared_ptr<DeviceFunctionInfo> &Info) {
  LinkDecl(FTD->getAsFunction(), List, Info);
  LinkDeclRange(FTD->specializations(), List, Info);
}
void DeviceFunctionDecl::LinkRedecls(
    const FunctionDecl *FD, DeclList &List,
    std::shared_ptr<DeviceFunctionInfo> &Info) {
  LinkDeclRange(FD->redecls(), List, Info);
}
void DeviceFunctionDecl::setFuncInfo(std::shared_ptr<DeviceFunctionInfo> Info) {
  if (FuncInfo.get() == Info.get())
    return;
  FuncInfo = Info;
  if (IsDefFilePathNeeded)
    FuncInfo->setDefinitionFilePath(FilePath);
}
const FormatInfo &DeviceFunctionDecl::getFormatInfo() {
  return FormatInformation;
}
void DeviceFunctionDecl::buildTextureObjectParamsInfo(
    const ArrayRef<ParmVarDecl *> &Parms) {
  TextureObjectList.assign(Parms.size(), std::shared_ptr<TextureObjectInfo>());
  for (unsigned Idx = 0; Idx < Parms.size(); ++Idx) {
    auto Param = Parms[Idx];
    if (DpctGlobalInfo::getUnqualifiedTypeName(Param->getType()) ==
        "cudaTextureObject_t")
      TextureObjectList[Idx] = std::make_shared<TextureObjectInfo>(Param);
  }
}
std::string DeviceFunctionDecl::getExtraParameters() {
  std::string Result =
      FuncInfo->getExtraParameters(FilePath, FormatInformation);
  if (!Result.empty() && IsReplaceFollowedByPP) {
    Result += getNL();
  }
  return Result;
}
std::shared_ptr<DeviceFunctionInfo> &
DeviceFunctionDecl::getFuncInfo(const FunctionDecl *FD) {
  DpctNameGenerator G;
  std::string Key;
  // For static functions or functions in anonymous namespace,
  // need to add filepath as prefix to differentiate them.
  if (FD->isStatic() || FD->isInAnonymousNamespace()) {
    auto LocInfo = DpctGlobalInfo::getLocInfo(FD);
    Key = LocInfo.first.getCanonicalPath().str() + G.getName(FD);
  } else {
    Key = G.getName(FD);
  }
  return FuncInfoMap[Key];
}
std::unordered_map<std::string, std::shared_ptr<DeviceFunctionInfo>>
    DeviceFunctionDecl::FuncInfoMap;
///// class ExplicitInstantiationDecl /////
void ExplicitInstantiationDecl::processFunctionTypeLoc(
    const FunctionTypeLoc &FTL) {
  auto &SM = DpctGlobalInfo::getSourceManager();
  ExprAnalysis EA;
  processTypeLoc(FTL.getReturnLoc(), EA, SM);
  for (const auto &Parm : FTL.getParams()) {
    processTypeLoc(Parm->getTypeSourceInfo()->getTypeLoc(), EA, SM);
  }
}

void ExplicitInstantiationDecl::processTemplateArgumentList(
    const TemplateArgumentListInfo &TAList) {
  ExprAnalysis EA;
  for (const clang::TemplateArgumentLoc &ArgLoc : TAList.arguments()) {
    EA.analyze(ArgLoc);
    if (EA.hasReplacement())
      DpctGlobalInfo::getInstance().addReplacement(
          EA.getReplacement()->getReplacement(DpctGlobalInfo::getContext()));
  }
}
void ExplicitInstantiationDecl::initTemplateArgumentList(
    const TemplateArgumentListInfo &TAList,
    const FunctionDecl *Specialization) {
  if (Specialization->getTemplateSpecializationArgs() == nullptr)
    return;
  for (auto &Arg : Specialization->getTemplateSpecializationArgs()->asArray()) {
    TemplateArgumentInfo TA;
    switch (Arg.getKind()) {
    case TemplateArgument::Integral:
      TA.setAsNonType(Arg.getAsIntegral());
      break;
    case TemplateArgument::Expression:
      TA.setAsNonType(Arg.getAsExpr());
      break;
    case TemplateArgument::Type:
      TA.setAsType(Arg.getAsType());
      break;
    default:
      break;
    }
    InstantiationArgs.emplace_back(std::move(TA));
  }
}
std::string ExplicitInstantiationDecl::getExtraParameters() {
  return getFuncInfo()->getExtraParameters(FilePath, InstantiationArgs,
                                           getFormatInfo());
}
///// class KernelPrinter /////
class KernelPrinter {
  const std::string NL;
  std::string Indent;
  llvm::raw_string_ostream &Stream;

  void incIndent() { Indent += "  "; }
  void decIndent() { Indent.erase(Indent.length() - 2, 2); }

public:
  class Block {
    KernelPrinter &Printer;
    bool WithBrackets;

  public:
    Block(KernelPrinter &Printer, bool WithBrackets)
        : Printer(Printer), WithBrackets(WithBrackets) {
      if (WithBrackets)
        Printer.line("{");
      Printer.incIndent();
    }
    ~Block() {
      Printer.decIndent();
      if (WithBrackets)
        Printer.line("}");
    }
  };

public:
  KernelPrinter(const std::string &NL, const std::string &Indent,
                llvm::raw_string_ostream &OS)
      : NL(NL), Indent(Indent), Stream(OS) {}
  std::unique_ptr<Block> block(bool WithBrackets = false) {
    return std::make_unique<Block>(*this, WithBrackets);
  }
  template <class T> KernelPrinter &operator<<(const T &S) {
    Stream << S;
    return *this;
  }
  template <class... Args> KernelPrinter &line(Args &&...Arguments) {
    appendString(Stream, Indent, std::forward<Args>(Arguments)..., NL);
    return *this;
  }
  KernelPrinter &operator<<(const StmtList &Stmts) {
    for (auto &S : Stmts) {
      if (S.StmtStr.empty())
        continue;
      if (!S.Warnings.empty()) {
        for (auto &Warning : S.Warnings) {
          line("/*");
          line(Warning);
          line("*/");
        }
      }
      line(S.StmtStr);
    }
    return *this;
  }
  KernelPrinter &indent() { return (*this) << Indent; }
  KernelPrinter &newLine() { return (*this) << NL; }
  std::string str() {
    auto Result = Stream.str();
    return Result.substr(Indent.length(),
                         Result.length() - Indent.length() - NL.length());
  }
};
///// class DeviceFunctionDeclInModule /////
void DeviceFunctionDeclInModule::insertWrapper() {
  auto NL = std::string(getNL());
  std::string WrapperStr = "";
  llvm::raw_string_ostream OS(WrapperStr);
  KernelPrinter Printer(NL, "", OS);
  Printer.newLine();
  Printer.newLine();
  Printer.line("extern \"C\" {");
  {
    auto FunctionBlock = Printer.block();
    Printer.indent();
    requestFeature(HelperFeatureEnum::device_ext);
    Printer << "DPCT_EXPORT void " << FuncName << "_wrapper("
            << MapNames::getClNamespace() << "queue &queue, const "
            << MapNames::getClNamespace()
            << "nd_range<3> &nr, unsigned int localMemSize, void "
               "**kernelParams, void **extra)";
    if (HasBody) {
      auto for_each_parameter = [&](auto F) {
        auto it = getParametersInfo().begin();
        for (int i = 0; it != getParametersInfo().end(); ++it, ++i) {
          F(i, it->second);
        }
      };

      Printer << " {";
      {
        auto BodyBlock = Printer.block();
        Printer.newLine();
        auto DefaultParamNum = ParamsNum - NonDefaultParamNum;
        Printer.line(llvm::formatv(
            "// {0} non-default parameters, {1} default parameters",
            NonDefaultParamNum, DefaultParamNum));
        Printer.line(llvm::formatv("{0}args_selector<{1}, {2}, decltype({3})> "
                                   "selector(kernelParams, extra);",
                                   MapNames::getDpctNamespace(),
                                   NonDefaultParamNum, DefaultParamNum,
                                   FuncName));
        for_each_parameter([&](auto &&i, auto &&p) {
          Printer.line("auto& " + p + " = selector.get<" + std::to_string(i) +
                       ">();");
        });

        Kernel->buildInfo();
        Printer.line(Kernel->getReplacement());
      }
      Printer.line("}");
    } else {
      Printer << ";";
      Printer.newLine();
    }
  }

  Printer << "}";

  auto Repl = std::make_shared<ExtReplacement>(FilePath, DeclEnd, 0, WrapperStr,
                                               nullptr);
  Repl->setBlockLevelFormatFlag();
  DpctGlobalInfo::getInstance().addReplacement(Repl);
}
<<<<<<< HEAD
=======

inline void DeviceFunctionDecl::emplaceReplacement() {
  auto Repl = std::make_shared<ExtReplacement>(
      FilePath, ReplaceOffset, ReplaceLength, getExtraParameters(), nullptr);
  Repl->setNotFormatFlag();
  DpctGlobalInfo::getInstance().addReplacement(Repl);

  if (FuncInfo->IsSyclExternMacroNeeded()) {
    std::string StrRepl = "SYCL_EXTERNAL ";
    DpctGlobalInfo::getInstance().addReplacement(
        std::make_shared<ExtReplacement>(FilePath, Offset, 0, StrRepl,
                                         nullptr));
  }

  if (FuncInfo->IsAlwaysInlineDevFunc()) {
    std::string StrRepl = "inline ";
    DpctGlobalInfo::getInstance().addReplacement(
      std::make_shared<ExtReplacement>(FilePath, Offset, 0, StrRepl, nullptr));
  }
  if (FuncInfo->IsForceInlineDevFunc()) {
    std::string StrRepl = "__dpct_inline__ ";
    DpctGlobalInfo::getInstance().addReplacement(
      std::make_shared<ExtReplacement>(FilePath, Offset, 0, StrRepl, nullptr));
  }

  for (auto &Obj : TextureObjectList) {
    if (Obj) {
      Obj->merge(FuncInfo->getTextureObject((Obj->getParamIdx())));
      if (DpctGlobalInfo::useExtBindlessImages()) {
        DpctGlobalInfo::getInstance().addReplacement(
            std::make_shared<ExtReplacement>(
                Obj->getFilePath(), Obj->getOffset(),
                strlen("cudaTextureObject_t"),
                MapNames::getClNamespace() +
                    "ext::oneapi::experimental::sampled_image_handle",
                nullptr));
        continue;
      }
      if (!Obj->getType()) {
        // Type dpct_placeholder
        Obj->setType("dpct_placeholder/*Fix the type manually*/", 1);
        DiagnosticsUtils::report(Obj->getFilePath(), Obj->getOffset(),
                                 Diagnostics::UNDEDUCED_TYPE, true, false,
                                 "image_accessor_ext");
      }
      Obj->addParamDeclReplacement();
    }
  }
}

inline void DeviceFunctionDeclInModule::emplaceReplacement() {
  DeviceFunctionDecl::emplaceReplacement();
  insertWrapper();
}

>>>>>>> 22db5b53
void DeviceFunctionDeclInModule::buildParameterInfo(const FunctionDecl *FD) {
  for (auto It = FD->param_begin(); It != FD->param_end(); It++) {
    ParametersInfo.push_back(std::pair<std::string, std::string>(
        (*It)->getOriginalType().getAsString(), (*It)->getNameAsString()));
  }
}
void DeviceFunctionDeclInModule::buildWrapperInfo(const FunctionDecl *FD) {
  auto &SM = DpctGlobalInfo::getSourceManager();
  const FunctionDecl *Def;
  HasBody = FD->hasBody(Def);
  if (HasBody && FD != Def) {
    HasBody = false;
  }

  FuncName = FD->getNameAsString();
  // FD has relatively large range, which is likely to be straddle,
  // getDefinitionRange may not work as good as getExpansionRange
  auto EndLoc =
      SM.getSpellingLoc(SM.getExpansionRange(FD->getEndLoc()).getEnd());
  auto LastTokenLen = Lexer::MeasureTokenLength(
      EndLoc, SM, dpct::DpctGlobalInfo::getContext().getLangOpts());
  EndLoc = EndLoc.getLocWithOffset(LastTokenLen);
  if (!HasBody) {
    LastTokenLen = Lexer::MeasureTokenLength(
        EndLoc, SM, dpct::DpctGlobalInfo::getContext().getLangOpts());
    EndLoc = EndLoc.getLocWithOffset(LastTokenLen);
  }
  DeclEnd = SM.getFileOffset(EndLoc);
}
void DeviceFunctionDeclInModule::buildCallInfo(const FunctionDecl *FD) {
  Kernel = KernelCallExpr::buildForWrapper(FilePath, FD, getFuncInfo(FD));
}
std::vector<std::pair<std::string, std::string>> &
DeviceFunctionDeclInModule::getParametersInfo() {
  return ParametersInfo;
}
DeviceFunctionDeclInModule::DeviceFunctionDeclInModule(
    unsigned Offset, const clang::tooling::UnifiedPath &FilePathIn,
    const FunctionTypeLoc &FTL, const ParsedAttributes &Attrs,
    const FunctionDecl *FD)
    : DeviceFunctionDecl(Offset, FilePathIn, FTL, Attrs, FD) {
  buildParameterInfo(FD);
  buildWrapperInfo(FD);
  buildCallInfo(FD);
}
DeviceFunctionDeclInModule::DeviceFunctionDeclInModule(
    unsigned Offset, const clang::tooling::UnifiedPath &FilePathIn,
    const FunctionDecl *FD)
    : DeviceFunctionDecl(Offset, FilePathIn, FD) {
  buildParameterInfo(FD);
  buildWrapperInfo(FD);
  buildCallInfo(FD);
}
void DeviceFunctionDeclInModule::emplaceReplacement() {
  DeviceFunctionDecl::emplaceReplacement();
  insertWrapper();
}
///// class DeviceFunctionInfo /////
DeviceFunctionInfo::DeviceFunctionInfo(size_t ParamsNum,
                                       size_t NonDefaultParamNum,
                                       std::string FunctionName)
    : ParamsNum(ParamsNum), NonDefaultParamNum(NonDefaultParamNum),
      IsBuilt(false),
      TextureObjectList(ParamsNum, std::shared_ptr<TextureObjectInfo>()),
      FunctionName(FunctionName), IsLambda(false) {
  ParametersProps.resize(ParamsNum);
}
std::shared_ptr<CallFunctionExpr>
DeviceFunctionInfo::findCallee(const CallExpr *C) {
  auto CallLocInfo = DpctGlobalInfo::getLocInfo(C);
  return findObject(CallExprMap, CallLocInfo.second);
}
std::shared_ptr<TextureObjectInfo>
DeviceFunctionInfo::getTextureObject(unsigned Idx) {
  if (Idx < TextureObjectList.size())
    return TextureObjectList[Idx];
  return {};
}
void DeviceFunctionInfo::buildInfo() {
  if (isBuilt())
    return;
  setBuilt();
  for (auto &Call : CallExprMap) {
    Call.second->emplaceReplacement();
    VarMap.merge(Call.second->getVarMap());
    mergeCalledTexObj(Call.second->getBaseTextureObjectInfo(),
                      Call.second->getTextureObjectList());
  }
  VarMap.removeDuplicateVar();
}
std::string
DeviceFunctionInfo::getExtraParameters(const clang::tooling::UnifiedPath &Path,
                                       FormatInfo FormatInformation) {
  buildInfo();
  VarMap.requestFeatureForAllVarMaps(Path);
  return VarMap.getExtraDeclParam(
      NonDefaultParamNum, ParamsNum - NonDefaultParamNum, FormatInformation);
}
std::string DeviceFunctionInfo::getExtraParameters(
    const clang::tooling::UnifiedPath &Path,
    const std::vector<TemplateArgumentInfo> &TAList,
    FormatInfo FormatInformation) {
  MemVarMap TmpVarMap;
  buildInfo();
  TmpVarMap.merge(VarMap, TAList);
  TmpVarMap.requestFeatureForAllVarMaps(Path);
  return TmpVarMap.getExtraDeclParam(
      NonDefaultParamNum, ParamsNum - NonDefaultParamNum, FormatInformation);
}
void DeviceFunctionInfo::merge(std::shared_ptr<DeviceFunctionInfo> Other) {
  if (this == Other.get())
    return;
  VarMap.merge(Other->getVarMap());
  dpct::merge(CallExprMap, Other->CallExprMap);
  if (BaseObjectTexture)
    BaseObjectTexture->merge(Other->BaseObjectTexture);
  else
    BaseObjectTexture = Other->BaseObjectTexture;
  mergeTextureObjectList(Other->TextureObjectList);
}
void DeviceFunctionInfo::addSubGroupSizeRequest(unsigned int Size,
                                                SourceLocation Loc,
                                                std::string APIName,
                                                std::string VarName) {
  if (Size == 0 || Loc.isInvalid())
    return;
  auto LocInfo = DpctGlobalInfo::getLocInfo(Loc);
  RequiredSubGroupSize.push_back(
      std::make_tuple(Size, LocInfo.first, LocInfo.second, APIName, VarName));
}
bool DeviceFunctionInfo::isParameterReferenced(unsigned int Index) {
  if (Index >= ParametersProps.size())
    return true;
  return ParametersProps[Index].IsReferenced;
}
void DeviceFunctionInfo::setParameterReferencedStatus(unsigned int Index,
                                                      bool IsReferenced) {
  if (Index >= ParametersProps.size())
    return;
  ParametersProps[Index].IsReferenced =
      ParametersProps[Index].IsReferenced || IsReferenced;
}
void DeviceFunctionInfo::mergeCalledTexObj(
    std::shared_ptr<StructureTextureObjectInfo> BaseObj,
    const std::vector<std::shared_ptr<TextureObjectInfo>> &TexObjList) {
  if (BaseObj) {
    if (BaseObj->isBase()) {
      if (BaseObjectTexture)
        BaseObjectTexture->merge(BaseObj);
      else
        BaseObjectTexture = BaseObj;
    } else if (BaseObj->getParamIdx() < TextureObjectList.size()) {
      auto &Parm = TextureObjectList[BaseObj->getParamIdx()];
      if (Parm)
        Parm->merge(BaseObj);
      else
        Parm = BaseObj;
    }
  }
  for (auto &Obj : TexObjList) {
    if (!Obj)
      continue;
    if (Obj->getParamIdx() >= TextureObjectList.size())
      continue;
    if (auto &Parm = TextureObjectList[Obj->getParamIdx()]) {
      Parm->merge(Obj);
    } else {
      TextureObjectList[Obj->getParamIdx()] = Obj;
    }
  }
}
void DeviceFunctionInfo::mergeTextureObjectList(
    const std::vector<std::shared_ptr<TextureObjectInfo>> &Other) {
  auto SelfItr = TextureObjectList.begin();
  auto BranchItr = Other.begin();
  while ((SelfItr != TextureObjectList.end()) && (BranchItr != Other.end())) {
    if (!(*SelfItr))
      *SelfItr = *BranchItr;
    ++SelfItr;
    ++BranchItr;
  }
  TextureObjectList.insert(SelfItr, BranchItr, Other.end());
}
///// class KernelCallExpr /////
KernelCallExpr::ArgInfo::ArgInfo(const ParmVarDecl *PVD,
                                 KernelArgumentAnalysis &Analysis,
                                 const Expr *Arg, bool Used, int Index,
                                 KernelCallExpr *BASE)
    : IsPointer(false), IsRedeclareRequired(false),
      IsUsedAsLvalueAfterMalloc(Used), Index(Index) {
  Analysis.analyze(Arg);
  ArgString = Analysis.getReplacedString();
  TryGetBuffer = Analysis.TryGetBuffer;
  IsRedeclareRequired = Analysis.IsRedeclareRequired;
  IsPointer = Analysis.IsPointer;
  if (DpctGlobalInfo::getUsmLevel() == UsmLevel::UL_None) {
    IsDoublePointer = Analysis.IsDoublePointer;
  }

  if (IsPointer) {
    QualType PointerType;
    if (Arg->getType().getTypePtr()->getTypeClass() ==
        Type::TypeClass::Decayed) {
      PointerType = Arg->getType().getCanonicalType();
    } else {
      PointerType = Arg->getType();
    }
    TypeString = DpctGlobalInfo::getReplacedTypeName(PointerType);
    ArgSize = MapNames::KernelArgTypeSizeMap.at(KernelArgType::KAT_Default);

    // Currently, all the device RNG state structs are passed to kernel by
    // pointer. So we check the pointee type, if it is in the type map, we
    // replace the TypeString with the MKL generator type.
    std::string PointeeTypeStr =
        Arg->getType()->getPointeeType().getUnqualifiedType().getAsString();
    auto Iter = MapNames::DeviceRandomGeneratorTypeMap.find(PointeeTypeStr);
    if (Iter != MapNames::DeviceRandomGeneratorTypeMap.end()) {
      // Here the "*" is not added in the TypeString, the "*" will be added
      // in function buildKernelArgsStmt
      TypeString = Iter->second;
      IsDeviceRandomGeneratorType = true;
    }
  } else {
    auto QT = Arg->getType();
    QT = QT.getUnqualifiedType();
    auto Iter = MapNames::VectorTypeMigratedTypeSizeMap.find(QT.getAsString());
    if (Iter != MapNames::VectorTypeMigratedTypeSizeMap.end())
      ArgSize = Iter->second;
    else
      ArgSize = MapNames::KernelArgTypeSizeMap.at(KernelArgType::KAT_Default);
    if (PVD) {
      TypeString = DpctGlobalInfo::getReplacedTypeName(PVD->getType());
    }
  }
  if (IsRedeclareRequired || IsPointer || BASE->IsInMacroDefine) {
    IdString = getTempNameForExpr(Arg, false, true, BASE->IsInMacroDefine,
                                  Analysis.CallSpellingBegin,
                                  Analysis.CallSpellingEnd);
  }
}
KernelCallExpr::ArgInfo::ArgInfo(const ParmVarDecl *PVD,
                                 const std::string &ArgsArrayName,
                                 KernelCallExpr *Kernel)
    : IsPointer(PVD->getType()->isPointerType()), IsRedeclareRequired(true),
      IsUsedAsLvalueAfterMalloc(true),
      TryGetBuffer(DpctGlobalInfo::getUsmLevel() == UsmLevel::UL_None &&
                   IsPointer),
      TypeString(DpctGlobalInfo::getReplacedTypeName(PVD->getType())),
      IdString(PVD->getName().str() + "_"),
      Index(PVD->getFunctionScopeIndex()) {
  // For parameter declaration 'float *a' with index = 2 and args array's
  // name is 'args', the arg string will be '*(float **)args[2]'.
  llvm::raw_string_ostream OS(ArgString);
  // Get pointer type of the parameter declaration's type, e.g. 'float **'.
  auto CastPointerType =
      DpctGlobalInfo::getContext().getPointerType(PVD->getType());
  // Print '*(float **)'.
  OS << "*(" << DpctGlobalInfo::getReplacedTypeName(CastPointerType) << ")";
  // Print args array subscript.
  OS << ArgsArrayName << "[" << Index << "]";

  if (TextureObjectInfo::isTextureObject(PVD)) {
    IsRedeclareRequired = false;
    Texture = std::make_shared<CudaLaunchTextureObjectInfo>(PVD, OS.str());
    Kernel->addTextureObjectArgInfo(Index, Texture);
  }
}
KernelCallExpr::ArgInfo::ArgInfo(const ParmVarDecl *PVD, KernelCallExpr *Kernel)
    : IsPointer(PVD->getType()->isPointerType()), IsRedeclareRequired(true),
      IsUsedAsLvalueAfterMalloc(true),
      TryGetBuffer(DpctGlobalInfo::getUsmLevel() == UsmLevel::UL_None &&
                   IsPointer),
      TypeString(DpctGlobalInfo::getReplacedTypeName(PVD->getType())),
      IdString(PVD->getName().str() + "_"),
      Index(PVD->getFunctionScopeIndex()) {
  auto ArgName = PVD->getNameAsString();
  ArgString = ArgName;

  if (TextureObjectInfo::isTextureObject(PVD)) {
    Texture = std::make_shared<CudaLaunchTextureObjectInfo>(PVD, ArgName);
    Kernel->addTextureObjectArgInfo(Index, Texture);
  }
  IsRedeclareRequired = false;
}
KernelCallExpr::ArgInfo::ArgInfo(std::shared_ptr<TextureObjectInfo> Obj,
                                 KernelCallExpr *BASE)
    : IsUsedAsLvalueAfterMalloc(false), Texture(Obj) {
  IsPointer = false;
  IsRedeclareRequired = false;
  TypeString = "";
  Index = 0;
  if (auto S = std::dynamic_pointer_cast<StructureTextureObjectInfo>(Obj)) {
    IsDoublePointer = S->containsVirtualPointer();
  }
  ArgString = Obj->getName();
  IdString = ArgString + "_";
  ArgSize = MapNames::KernelArgTypeSizeMap.at(KernelArgType::KAT_Texture);
}
const std::string &KernelCallExpr::ArgInfo::getArgString() const {
  return ArgString;
}
const std::string &KernelCallExpr::ArgInfo::getTypeString() const {
  return TypeString;
}
std::string KernelCallExpr::ArgInfo::getIdStringWithIndex() const {
  return buildString(IdString, "ct", Index);
}
std::string KernelCallExpr::ArgInfo::getIdStringWithSuffix(
    const std::string &Suffix) const {
  return buildString(IdString, Suffix, "_ct", Index);
}
void KernelCallExpr::print(KernelPrinter &Printer) {
  std::unique_ptr<KernelPrinter::Block> Block;
  if (!OuterStmts.empty()) {
    if (NeedBraces)
      Block = std::move(Printer.block(true));
    else
      Block = std::move(Printer.block(false));
    OuterStmts.print(Printer);
  }
  if (NeedLambda) {
    Block = std::move(Printer.block(true));
  }
  printSubmit(Printer);
  Block.reset();
  if (!getEvent().empty() && isSync())
    Printer.line(getEvent(), "->wait();");
}
void KernelCallExpr::printSubmit(KernelPrinter &Printer) {
  std::string SubGroupSizeWarning;
  auto DeviceFuncInfo = getFuncInfo();
  struct {
    bool isFirstRef = true;
    bool isEvaluated = true;
    unsigned int Size = 0;
    std::string SizeStr;
  } RequiredSubGroupSize;
  if (DeviceFuncInfo) {
    std::deque<std::shared_ptr<DeviceFunctionInfo>> ProcessRequireQueue;
    std::set<std::shared_ptr<DeviceFunctionInfo>> ProcessedSet;
    ProcessRequireQueue.push_back(DeviceFuncInfo);
    ProcessedSet.insert(DeviceFuncInfo);
    // New function name, LocInfo
    std::vector<std::pair<std::string,
                          std::pair<clang::tooling::UnifiedPath, unsigned>>>
        ShflFunctions;
    while (!ProcessRequireQueue.empty()) {
      auto SGSize = ProcessRequireQueue.front()->getSubGroupSize();
      for (auto &Element : SGSize) {
        std::string NewAPIName = std::get<3>(Element);
        unsigned int Size = std::get<0>(Element);
        if (NewAPIName ==
                (MapNames::getDpctNamespace() + "shift_sub_group_right") ||
            NewAPIName ==
                (MapNames::getDpctNamespace() + "shift_sub_group_left") ||
            NewAPIName ==
                (MapNames::getDpctNamespace() + "select_from_sub_group") ||
            NewAPIName ==
                (MapNames::getDpctNamespace() + "permute_sub_group_by_xor")) {
          ShflFunctions.push_back(
              {NewAPIName, {std::get<1>(Element), std::get<2>(Element)}});
        }
        if (RequiredSubGroupSize.isFirstRef) {
          RequiredSubGroupSize.isFirstRef = false;
          if (Size == UINT_MAX) {
            RequiredSubGroupSize.isEvaluated = false;
            RequiredSubGroupSize.SizeStr = std::get<4>(Element);
            ExecutionConfig.SubGroupSize =
                " [[intel::reqd_sub_group_size(dpct_placeholder)]]";
            SubGroupSizeWarning =
                DiagnosticsUtils::getWarningTextAndUpdateUniqueID(
                    Diagnostics::SUBGROUP_SIZE_NOT_EVALUATED,
                    std::get<4>(Element));
          } else {
            RequiredSubGroupSize.Size = Size;
            ExecutionConfig.SubGroupSize =
                " [[intel::reqd_sub_group_size(" + std::to_string(Size) + ")]]";
          }
        } else {
          bool isNeedEmitWarning = true;
          std::string ConflictSize;
          if (RequiredSubGroupSize.isEvaluated) {
            if (Size == UINT_MAX) {
              ConflictSize = "\'" + std::get<4>(Element) + "\'";
            } else if (RequiredSubGroupSize.Size != Size) {
              ConflictSize = std::to_string(Size);
            } else {
              isNeedEmitWarning = false;
            }
          } else {
            if (Size != UINT_MAX) {
              ConflictSize = std::to_string(Size);
            } else if (RequiredSubGroupSize.SizeStr != std::get<4>(Element)) {
              ConflictSize = "\'" + std::get<4>(Element) + "\'";
            } else {
              isNeedEmitWarning = false;
            }
          }
          if (isNeedEmitWarning) {
            DiagnosticsUtils::report(std::get<1>(Element), std::get<2>(Element),
                                     Diagnostics::SUBGROUP_SIZE_CONFLICT, true,
                                     false, NewAPIName, ConflictSize);
          }
        }
      }
      for (auto &Element : ProcessRequireQueue.front()->getCallExprMap()) {
        auto Child = Element.second->getFuncInfo();
        if (Child && ProcessedSet.find(Child) == ProcessedSet.end()) {
          ProcessRequireQueue.push_back(Element.second->getFuncInfo());
          ProcessedSet.insert(Child);
        }
      }
      ProcessRequireQueue.pop_front();
    }
    if (RequiredSubGroupSize.Size != 0 &&
        (SizeOfHighestDimension == 0 ||
         SizeOfHighestDimension < RequiredSubGroupSize.Size)) {
      for (auto &E : ShflFunctions) {
        DiagnosticsUtils::report(E.second.first, E.second.second,
                                 Diagnostics::UNSAFE_WORKGROUP_SIZE, true,
                                 false, RequiredSubGroupSize.Size, E.first,
                                 RequiredSubGroupSize.Size);
      }
    }
  }
  Printer.indent();
  if (!SubGroupSizeWarning.empty()) {
    Printer << "/*" << getNL();
    Printer.indent();
    Printer << SubGroupSizeWarning << getNL();
    Printer.indent();
    Printer << "*/" << getNL();
    Printer.indent();
  }
  if (!getEvent().empty()) {
    Printer << "*" << getEvent() << " = ";
  }
  printStreamBase(Printer);
  if (SubmitStmtsList.empty()) {
    printParallelFor(Printer, false);
  } else {
    (Printer << "submit(").newLine();
    printSubmitLamda(Printer);
  }
}
void KernelCallExpr::printSubmitLamda(KernelPrinter &Printer) {
  auto Lamda = Printer.block();
  Printer.line("[&](" + MapNames::getClNamespace() + "handler &cgh) {");
  {
    auto Body = Printer.block();
    SubmitStmtsList.print(Printer);
    printParallelFor(Printer, true);
  }
  if (getVarMap().hasSync())
    Printer.line("}).wait();");
  else
    Printer.line("});");
}
void KernelCallExpr::printParallelFor(KernelPrinter &Printer, bool IsInSubmit) {
  std::string TemplateArgsStr;
  if (DpctGlobalInfo::isSyclNamedLambda() && hasTemplateArgs()) {
    bool IsNeedWarning = false;
    TemplateArgsStr = getTemplateArguments(IsNeedWarning, false, true);
    if (!TemplateArgsStr.empty() && IsNeedWarning) {
      printWarningMessage(Printer, Diagnostics::UNDEDUCED_TYPE,
                          "dpct_kernel_name");
    }
  }
  if (IsInSubmit) {
    Printer.indent() << "cgh.";
  }
  if (!SubmitStmtsList.NdRangeList.empty() &&
      DpctGlobalInfo::isCommentsEnabled())
    Printer.line("// run the kernel within defined ND range");
  Printer << "parallel_for";
  if (DpctGlobalInfo::isSyclNamedLambda()) {
    Printer << "<dpct_kernel_name<class " << getName() << "_"
            << LocInfo.LocHash;
    if (hasTemplateArgs())
      Printer << ", " << TemplateArgsStr;
    Printer << ">>";
    requestFeature(HelperFeatureEnum::device_ext);
  }
  (Printer << "(").newLine();
  auto B = Printer.block();
  static std::string CanIgnoreRangeStr3D =
      DpctGlobalInfo::getCtadClass(MapNames::getClNamespace() + "range", 3) +
      "(1, 1, 1)";
  static std::string CanIgnoreRangeStr1D =
      DpctGlobalInfo::getCtadClass(MapNames::getClNamespace() + "range", 1) +
      "(1)";
  if (ExecutionConfig.NdRange != "") {
    Printer.line(ExecutionConfig.NdRange + ",");
    Printer.line("[=](", MapNames::getClNamespace(), "nd_item<3> ",
                 getItemName(), ")", ExecutionConfig.SubGroupSize, " {");
  } else if (DpctGlobalInfo::getAssumedNDRangeDim() == 1 && getFuncInfo() &&
             MemVarMap::getHeadWithoutPathCompression(
                 &(getFuncInfo()->getVarMap())) &&
             MemVarMap::getHeadWithoutPathCompression(
                 &(getFuncInfo()->getVarMap()))
                     ->Dim == 1) {
    DpctGlobalInfo::printCtadClass(Printer.indent(),
                                   MapNames::getClNamespace() + "nd_range", 1)
        << "(";
    if (ExecutionConfig.GroupSizeFor1D == CanIgnoreRangeStr1D) {
      Printer << ExecutionConfig.LocalSizeFor1D;
    } else if (ExecutionConfig.LocalSizeFor1D == CanIgnoreRangeStr1D) {
      Printer << ExecutionConfig.GroupSizeFor1D;
    } else {
      Printer << ExecutionConfig.GroupSizeFor1D << " * "
              << ExecutionConfig.LocalSizeFor1D;
    }
    Printer << ", ";
    Printer << ExecutionConfig.LocalSizeFor1D;
    (Printer << "), ").newLine();
    Printer.line("[=](" + MapNames::getClNamespace() + "nd_item<1> ",
                 getItemName(), ")", ExecutionConfig.SubGroupSize, " {");
  } else {
    DpctGlobalInfo::printCtadClass(Printer.indent(),
                                   MapNames::getClNamespace() + "nd_range", 3)
        << "(";
    if (ExecutionConfig.GroupSize == CanIgnoreRangeStr3D) {
      Printer << ExecutionConfig.LocalSize;
    } else if (ExecutionConfig.LocalSize == CanIgnoreRangeStr3D) {
      Printer << ExecutionConfig.GroupSize;
    } else {
      Printer << ExecutionConfig.GroupSize << " * "
              << ExecutionConfig.LocalSize;
    }
    Printer << ", ";
    Printer << ExecutionConfig.LocalSize;
    (Printer << "), ").newLine();
    Printer.line("[=](" + MapNames::getClNamespace() + "nd_item<3> ",
                 getItemName(), ")", ExecutionConfig.SubGroupSize, " {");
  }

  if (getVarMap().hasSync()) {
    std::string SyncParamDecl;
    if (DpctGlobalInfo::getUsmLevel() == UsmLevel::UL_Restricted) {
      SyncParamDecl = "auto atm_" + DpctGlobalInfo::getSyncName() + " = " +
                      MapNames::getClNamespace() + "atomic_ref<unsigned int, " +
                      MapNames::getClNamespace() + "memory_order::seq_cst, " +
                      MapNames::getClNamespace() + "memory_scope::device, " +
                      MapNames::getClNamespace() +
                      "access::address_space::global_space>(" +
                      DpctGlobalInfo::getSyncName() + "[0]);";

    } else {
      SyncParamDecl = "auto atm_" + DpctGlobalInfo::getSyncName() + " = " +
                      MapNames::getClNamespace() + "atomic_ref<unsigned int, " +
                      MapNames::getClNamespace() + "memory_order::seq_cst, " +
                      MapNames::getClNamespace() + "memory_scope::device, " +
                      MapNames::getClNamespace() +
                      "access::address_space::global_space>(*(unsigned int "
                      "*)&" +
                      DpctGlobalInfo::getSyncName() + "[0]);";
    }
    KernelStmts.emplace_back(SyncParamDecl);
  }
  printKernel(Printer);

  if (getVarMap().hasSync() && !IsInSubmit)
    Printer.line("}).wait();");
  else
    Printer.line("});");
}
void KernelCallExpr::printKernel(KernelPrinter &Printer) {
  auto B = Printer.block();
  for (auto &S : KernelStmts) {
    Printer.line(S.StmtStr);
  }
  std::string TemplateArgsStr;
  if (hasWrittenTemplateArgs()) {
    bool IsNeedWarning = false;
    TemplateArgsStr =
        buildString("<", getTemplateArguments(IsNeedWarning), ">");
    if (!TemplateArgsStr.empty() && IsNeedWarning) {
      printWarningMessage(Printer, Diagnostics::UNDEDUCED_TYPE,
                          "dpct_kernel_name");
    }
  }
  Printer.indent() << getName() << TemplateArgsStr << "(" << KernelArgs << ");";
  Printer.newLine();
}
template <typename IDTy, typename... Ts>
void KernelCallExpr::printWarningMessage(KernelPrinter &Printer, IDTy MsgID,
                                         Ts &&...Vals) {
  Printer.indent();
  Printer << "/*" << getNL();
  Printer.indent();
  Printer << DiagnosticsUtils::getWarningTextAndUpdateUniqueID(
                 MsgID, std::forward<Ts>(Vals)...)
          << getNL();
  Printer.indent();
  Printer << "*/" << getNL();
}
template <class T> void KernelCallExpr::printStreamBase(T &Printer) {
  if (ExecutionConfig.Stream[0] == '*' || ExecutionConfig.Stream[0] == '&') {
    Printer << "(" << ExecutionConfig.Stream << ")";
  } else {
    Printer << ExecutionConfig.Stream;
  }
  if (isQueuePtr())
    Printer << "->";
  else
    Printer << ".";
}
KernelCallExpr::KernelCallExpr(unsigned Offset,
                               const clang::tooling::UnifiedPath &FilePath,
                               const CUDAKernelCallExpr *KernelCall)
    : CallFunctionExpr(Offset, FilePath, KernelCall), IsSync(false) {
  setIsInMacroDefine(KernelCall);
  setNeedAddLambda(KernelCall);
  buildCallExprInfo(KernelCall);
  buildArgsInfo(KernelCall);
  buildKernelInfo(KernelCall);
}
void KernelCallExpr::addAccessorDecl() {
  auto &VM = getVarMap();
  if (VM.hasExternShared()) {
    addAccessorDecl(VM.getMap(MemVarInfo::Extern).begin()->second);
  }
  addAccessorDecl(MemVarInfo::Local);
  addAccessorDecl(MemVarInfo::Global);
  for (auto &Tex : getTextureObjectList()) {
    if (Tex) {
      if (!Tex->getType()) {
        // Type dpct_placeholder
        Tex->setType("dpct_placeholder/*Fix the type manually*/", 1);
        DiagnosticsUtils::report(getFilePath(), getBegin(),
                                 Diagnostics::UNDEDUCED_TYPE, true, false,
                                 "image_accessor_ext");
      }
      Tex->addDecl(SubmitStmtsList.TextureList, SubmitStmtsList.SamplerList,
                   getQueueStr());
    }
  }
  for (auto &Tex : VM.getTextureMap()) {
    Tex.second->addDecl(SubmitStmtsList.TextureList,
                        SubmitStmtsList.SamplerList, getQueueStr());
  }
}
void KernelCallExpr::buildInfo() {
  CallFunctionExpr::buildInfo();
  TotalArgsSize =
      getVarMap().calculateExtraArgsSize() + calculateOriginArgsSize();
}
void KernelCallExpr::setKernelCallDim() {
  if (auto Ptr = getFuncInfo()) {
    Ptr->setKernelInvoked();
    Ptr->KernelCallBlockDim = std::max(Ptr->KernelCallBlockDim, BlockDim);
    if (GridDim == 1 && BlockDim == 1) {
      if (auto HeadPtr = MemVarMap::getHead(&(Ptr->getVarMap()))) {
        Ptr->getVarMap().Dim = std::max((unsigned int)1, HeadPtr->Dim);
      } else {
        Ptr->getVarMap().Dim = 1;
      }
    } else {
      Ptr->getVarMap().Dim = 3;
    }
  }
}
void KernelCallExpr::buildUnionFindSet() {
  if (auto Ptr = getFuncInfo()) {
    constructUnionFindSetRecursively(Ptr);
  }
}
void KernelCallExpr::addReplacements() {
  if (TotalArgsSize >
      MapNames::KernelArgTypeSizeMap.at(KernelArgType::KAT_MaxParameterSize))
    DiagnosticsUtils::report(getFilePath(), getBegin(),
                             Diagnostics::EXCEED_MAX_PARAMETER_SIZE, true,
                             false);
  auto R = std::make_shared<ExtReplacement>(getFilePath(), getBegin(), 0,
                                            getReplacement(), nullptr);
  R->setBlockLevelFormatFlag();
  DpctGlobalInfo::getInstance().addReplacement(R);
}
std::string KernelCallExpr::getExtraArguments() {
  if (!getFuncInfo()) {
    return "";
  }

  return getVarMap().getKernelArguments(getFuncInfo()->NonDefaultParamNum,
                                        getFuncInfo()->ParamsNum -
                                            getFuncInfo()->NonDefaultParamNum,
                                        getFilePath());
}
const std::vector<KernelCallExpr::ArgInfo> &KernelCallExpr::getArgsInfo() {
  return ArgsInfo;
}
int KernelCallExpr::calculateOriginArgsSize() const {
  int Size = 0;
  for (auto &ArgInfo : ArgsInfo) {
    Size += ArgInfo.ArgSize;
  }
  return Size;
}
std::string KernelCallExpr::getReplacement() {
  addDevCapCheckStmt();
  addAccessorDecl();
  addStreamDecl();
  buildKernelArgsStmt();

  std::string Result;
  llvm::raw_string_ostream OS(Result);
  KernelPrinter Printer(LocInfo.NL, LocInfo.Indent, OS);
  print(Printer);
  auto ResultStr = Printer.str();
  if (NeedLambda) {
    ResultStr = "[&]()" + Printer.str() + "()";
  }
  return ResultStr;
}
std::shared_ptr<KernelCallExpr> KernelCallExpr::buildFromCudaLaunchKernel(
    const std::pair<clang::tooling::UnifiedPath, unsigned> &LocInfo,
    const CallExpr *CE) {
  auto LaunchFD = CE->getDirectCallee();
  if (!LaunchFD || (LaunchFD->getName() != "cudaLaunchKernel" &&
                    LaunchFD->getName() != "cudaLaunchCooperativeKernel")) {
    return std::shared_ptr<KernelCallExpr>();
  }
  if (auto Callee = getAddressedRef(CE->getArg(0))) {
    auto Kernel = std::shared_ptr<KernelCallExpr>(
        new KernelCallExpr(LocInfo.second, LocInfo.first));
    Kernel->buildCalleeInfo(Callee);
    Kernel->buildLocationInfo(CE);
    Kernel->buildExecutionConfig(
        ArrayRef<const Expr *>{CE->getArg(1), CE->getArg(2), CE->getArg(4),
                               CE->getArg(5)},
        CE);
    Kernel->buildNeedBracesInfo(CE);
    auto FD =
        dyn_cast_or_null<FunctionDecl>(Callee->getReferencedDeclOfCallee());
    auto FuncInfo = Kernel->getFuncInfo();
    if (FD && FuncInfo) {
      auto ArgsArray = ExprAnalysis::ref(CE->getArg(3));
      if (!isa<DeclRefExpr>(CE->getArg(3)->IgnoreImplicitAsWritten())) {
        ArgsArray = "(" + ArgsArray + ")";
      }
      Kernel->resizeTextureObjectList(FD->getNumParams());
      for (auto &Parm : FD->parameters()) {
        Kernel->ArgsInfo.emplace_back(Parm, ArgsArray, Kernel.get());
      }
    }
    return Kernel;
  }
  return std::shared_ptr<KernelCallExpr>();
}
std::shared_ptr<KernelCallExpr>
KernelCallExpr::buildForWrapper(clang::tooling::UnifiedPath FilePath,
                                const FunctionDecl *FD,
                                std::shared_ptr<DeviceFunctionInfo> FuncInfo) {
  auto &SM = DpctGlobalInfo::getSourceManager();
  auto Kernel =
      std::shared_ptr<KernelCallExpr>(new KernelCallExpr(0, FilePath));
  Kernel->Name = FD->getNameAsString();
  Kernel->setFuncInfo(FuncInfo);
  Kernel->ExecutionConfig.Config[0] = "";
  Kernel->ExecutionConfig.Config[1] = "";
  Kernel->ExecutionConfig.Config[2] = "localMemSize";
  Kernel->ExecutionConfig.Config[3] = "queue";
  Kernel->ExecutionConfig.Config[4] = "nr";
  Kernel->ExecutionConfig.IsDefaultStream = false;
  Kernel->ExecutionConfig.IsQueuePtr = false;
  Kernel->NeedBraces = false;
  Kernel->getFuncInfo()->getVarMap().Dim = 3;
  for (auto &Parm : FD->parameters()) {
    Kernel->ArgsInfo.emplace_back(Parm, Kernel.get());
  }
  Kernel->LocInfo.NL = getNL();
  Kernel->LocInfo.Indent = getIndent(FD->getBeginLoc(), SM).str() + "    ";
  return Kernel;
}
void KernelCallExpr::setEmitSizeofWarningFlag(bool Flag) {
  EmitSizeofWarning = Flag;
}
void KernelCallExpr::buildArgsInfo(const CallExpr *CE) {
  KernelArgumentAnalysis Analysis(IsInMacroDefine);
  auto KCallSpellingRange =
      getTheLastCompleteImmediateRange(CE->getBeginLoc(), CE->getEndLoc());
  Analysis.setCallSpelling(KCallSpellingRange.first, KCallSpellingRange.second);
  auto &TexList = getTextureObjectList();

  for (unsigned Idx = 0; Idx < CE->getNumArgs(); ++Idx) {
    if (auto Obj = TexList[Idx]) {
      ArgsInfo.emplace_back(Obj, this);
    } else {
      auto Arg = CE->getArg(Idx);
      bool Used = true;
      if (auto *ArgDRE = dyn_cast<DeclRefExpr>(Arg->IgnoreImpCasts()))
        Used = isArgUsedAsLvalueUntil(ArgDRE, CE);
      const auto FD = CE->getDirectCallee();
      ArgsInfo.emplace_back(FD ? FD->parameters()[Idx] : nullptr, Analysis, Arg,
                            Used, Idx, this);
    }
  }
}
bool KernelCallExpr::isDefaultStream() const {
  return StringRef(ExecutionConfig.Stream).startswith("{{NEEDREPLACEQ") ||
         ExecutionConfig.IsDefaultStream;
}
std::string KernelCallExpr::getQueueStr() const {
  if (isDefaultStream())
    return "";
  std::string Ret;
  if (isQueuePtr())
    Ret = "*";
  return Ret += ExecutionConfig.Stream;
}
void KernelCallExpr::buildKernelInfo(const CUDAKernelCallExpr *KernelCall) {
  buildLocationInfo(KernelCall);
  buildExecutionConfig(KernelCall->getConfig()->arguments(), KernelCall);
  buildNeedBracesInfo(KernelCall);
}
void KernelCallExpr::setIsInMacroDefine(const CUDAKernelCallExpr *KernelCall) {
  auto &SM = DpctGlobalInfo::getSourceManager();
  // Check if the whole kernel call is in macro arg
  auto CallBegin = KernelCall->getBeginLoc();
  auto CallEnd = KernelCall->getEndLoc();

  auto Range =
      getDefinitionRange(KernelCall->getBeginLoc(), KernelCall->getEndLoc());
  auto ItMatch = dpct::DpctGlobalInfo::getExpansionRangeToMacroRecord().find(
      getCombinedStrFromLoc(Range.getBegin()));
  if (ItMatch != dpct::DpctGlobalInfo::getExpansionRangeToMacroRecord().end()) {
    IsInMacroDefine = true;
    return;
  }

  if (SM.isMacroArgExpansion(CallBegin) && SM.isMacroArgExpansion(CallEnd) &&
      isLocInSameMacroArg(CallBegin, CallEnd)) {
    IsInMacroDefine = false;
    return;
  }

  auto CalleeSpelling = KernelCall->getCallee()->getBeginLoc();
  if (SM.isMacroArgExpansion(CalleeSpelling)) {
    CalleeSpelling = SM.getImmediateExpansionRange(CalleeSpelling).getBegin();
  }
  CalleeSpelling = SM.getSpellingLoc(CalleeSpelling);

  ItMatch = dpct::DpctGlobalInfo::getExpansionRangeToMacroRecord().find(
      getCombinedStrFromLoc(CalleeSpelling));
  if (ItMatch != dpct::DpctGlobalInfo::getExpansionRangeToMacroRecord().end()) {
    IsInMacroDefine = true;
  }
}
// Check if the kernel call is in a ParenExpr
void KernelCallExpr::setNeedAddLambda(const CUDAKernelCallExpr *KernelCall) {
  if (dyn_cast<ParenExpr>(getParentStmt(KernelCall))) {
    NeedLambda = true;
  }
}
void KernelCallExpr::buildNeedBracesInfo(const CallExpr *KernelCall) {
  NeedBraces = true;
  auto &Context = dpct::DpctGlobalInfo::getContext();
  // if parent is CompoundStmt, then find if it has more than 1 children.
  // else if parent is ExprWithCleanups, then do further check.
  // else it must be case like:  if/for/while() kernel-call, pair of
  // braces are needed.
  auto Parents = Context.getParents(*KernelCall);
  while (Parents.size() == 1) {
    if (auto *Parent = Parents[0].get<CompoundStmt>()) {
      NeedBraces = (Parent->size() > 1);
      return;
    } else if (Parents[0].get<ExprWithCleanups>()) {
      // treat ExprWithCleanups same as CUDAKernelCallExpr when they show
      // up together
      Parents = Context.getParents(Parents[0]);
    } else {
      return;
    }
  }
}
void KernelCallExpr::buildLocationInfo(const CallExpr *KernelCall) {
  auto &SM = DpctGlobalInfo::getSourceManager();
  SourceLocation Begin = KernelCall->getBeginLoc();
  LocInfo.NL = getNL();
  LocInfo.Indent = getIndent(Begin, SM).str();
  LocInfo.LocHash = getHashAsString(Begin.printToString(SM)).substr(0, 6);
  if (IsInMacroDefine) {
    LocInfo.NL = "\\" + LocInfo.NL;
  }
}
template <class ArgsRange>
void KernelCallExpr::buildExecutionConfig(const ArgsRange &ConfigArgs,
                                          const CallExpr *KernelCall) {
  bool NeedTypeCast = true;
  int Idx = 0;
  auto KCallSpellingRange = getTheLastCompleteImmediateRange(
      KernelCall->getBeginLoc(), KernelCall->getEndLoc());
  for (auto Arg : ConfigArgs) {
    KernelConfigAnalysis A(IsInMacroDefine);
    A.setCallSpelling(KCallSpellingRange.first, KCallSpellingRange.second);
    A.analyze(Arg, Idx, Idx < 2);
    ExecutionConfig.Config[Idx] = A.getReplacedString();
    if (Idx == 0) {
      ExecutionConfig.GroupDirectRef = A.isDirectRef();
    } else if (Idx == 1) {
      ExecutionConfig.LocalDirectRef = A.isDirectRef();
      // Using another analysis because previous analysis may return directly
      // when in macro is true.
      // Here set the argument of KFA as false, so it will not return directly.
      KernelConfigAnalysis KFA(false);
      KFA.setCallSpelling(KCallSpellingRange.first, KCallSpellingRange.second);
      KFA.analyze(Arg, 1, true);
      if (KFA.isNeedEmitWGSizeWarning())
        DiagnosticsUtils::report(getFilePath(), getBegin(),
                                 Diagnostics::EXCEED_MAX_WORKGROUP_SIZE, true,
                                 false);
      SizeOfHighestDimension = KFA.getSizeOfHighestDimension();
    } else if (Idx == 3) {
      llvm::SmallVector<clang::ast_matchers::BoundNodes, 1U> DREResults;
      DREResults = findDREInScope(Arg);
      for (auto &Result : DREResults) {
        const DeclRefExpr *MatchedDRE =
            Result.getNodeAs<DeclRefExpr>("VarReference");
        if (!MatchedDRE)
          continue;
        auto Type = MatchedDRE->getDecl()->getType().getAsString();

        if (Type.find("cudaStream_t") != std::string::npos ||
            dyn_cast_or_null<CXXDependentScopeMemberExpr>(
                getParentStmt(MatchedDRE)))
          NeedTypeCast = false;
      }
    }
    ++Idx;
  }

  Idx = 0;
  for (auto Arg : ConfigArgs) {
    if (Idx > 1)
      break;
    KernelConfigAnalysis AnalysisTry1D(IsInMacroDefine);
    AnalysisTry1D.IsTryToUseOneDimension = true;
    AnalysisTry1D.analyze(Arg, Idx, Idx < 2);
    if (Idx == 0) {
      GridDim = AnalysisTry1D.Dim;
      ExecutionConfig.GroupSizeFor1D = AnalysisTry1D.getReplacedString();
    } else if (Idx == 1) {
      BlockDim = AnalysisTry1D.Dim;
      ExecutionConfig.LocalSizeFor1D = AnalysisTry1D.getReplacedString();
    }
    ++Idx;
  }

  if (ExecutionConfig.Stream == "0") {
    int Index = DpctGlobalInfo::getHelperFuncReplInfoIndexThenInc();
    ExecutionConfig.Stream = "{{NEEDREPLACEQ" + std::to_string(Index) + "}}";
    ExecutionConfig.IsQueuePtr = false;
    buildTempVariableMap(Index, *ConfigArgs.begin(),
                         HelperFuncType::HFT_DefaultQueue);
  } else if (NeedTypeCast) {
    ExecutionConfig.Stream =
        buildString("((sycl::queue*)(", ExecutionConfig.Stream, "))");
  }
}
void KernelCallExpr::removeExtraIndent() {
  DpctGlobalInfo::getInstance().addReplacement(std::make_shared<ExtReplacement>(
      getFilePath(), getBegin() - LocInfo.Indent.length(),
      LocInfo.Indent.length(), "", nullptr));
}
void KernelCallExpr::addDevCapCheckStmt() {
  llvm::SmallVector<std::string> AspectList;
  if (getVarMap().hasBF64()) {
    AspectList.push_back(MapNames::getClNamespace() + "aspect::fp64");
  }
  if (getVarMap().hasBF16()) {
    AspectList.push_back(MapNames::getClNamespace() + "aspect::fp16");
  }
  if (!AspectList.empty()) {
    requestFeature(HelperFeatureEnum::device_ext);
    std::string Str;
    llvm::raw_string_ostream OS(Str);
    OS << MapNames::getDpctNamespace() << "has_capability_or_fail(";
    printStreamBase(OS);
    OS << "get_device(), {" << AspectList.front();
    for (size_t i = 1; i < AspectList.size(); ++i) {
      OS << ", " << AspectList[i];
    }
    OS << "});";
    OuterStmts.OthersList.emplace_back(OS.str());
  }
}
void KernelCallExpr::addAccessorDecl(MemVarInfo::VarScope Scope) {
  for (auto &VI : getVarMap().getMap(Scope)) {
    addAccessorDecl(VI.second);
  }
}
void KernelCallExpr::addAccessorDecl(std::shared_ptr<MemVarInfo> VI) {
  if (!VI->isUseHelperFunc()) {
    return;
  }
  if (!VI->isShared()) {
    requestFeature(HelperFeatureEnum::device_ext);
    OuterStmts.InitList.emplace_back(VI->getInitStmt(getQueueStr()));
    if (VI->isLocal()) {
      SubmitStmtsList.MemoryList.emplace_back(
          VI->getMemoryDecl(ExecutionConfig.ExternMemSize));
    } else if (getFilePath() != VI->getFilePath() &&
               !isIncludedFile(getFilePath(), VI->getFilePath())) {
      // Global variable definition and global variable reference are not in the
      // same file, and are not a share variable, insert extern variable
      // declaration.
      OuterStmts.ExternList.emplace_back(VI->getExternGlobalVarDecl());
    }
  }
  VI->appendAccessorOrPointerDecl(
      ExecutionConfig.ExternMemSize, EmitSizeofWarning,
      SubmitStmtsList.AccessorList, SubmitStmtsList.PtrList);
  if (VI->isTypeDeclaredLocal()) {
    if (DiagnosticsUtils::report(getFilePath(), getBegin(),
                                 Diagnostics::TYPE_IN_FUNCTION, false, false,
                                 VI->getName(), VI->getLocalTypeName())) {
      if (!SubmitStmtsList.AccessorList.empty()) {
        SubmitStmtsList.AccessorList.back().Warnings.push_back(
            DiagnosticsUtils::getWarningTextAndUpdateUniqueID(
                Diagnostics::TYPE_IN_FUNCTION, VI->getName(),
                VI->getLocalTypeName()));
      }
    }
  }
}
void KernelCallExpr::addStreamDecl() {
  if (getVarMap().hasStream())
    SubmitStmtsList.StreamList.emplace_back(
        buildString(MapNames::getClNamespace() + "stream ",
                    DpctGlobalInfo::getStreamName(), "(64 * 1024, 80, cgh);"));
  if (getVarMap().hasSync()) {
    auto DefaultQueue = buildString(MapNames::getDpctNamespace(), "get_",
                                    DpctGlobalInfo::getDeviceQueueName(), "()");
    if (DpctGlobalInfo::getUsmLevel() == UsmLevel::UL_None) {
      OuterStmts.OthersList.emplace_back(
          buildString(MapNames::getDpctNamespace(), "global_memory<",
                      MapNames::getDpctNamespace(), "byte_t, 1> d_",
                      DpctGlobalInfo::getSyncName(), "(4);"));

      OuterStmts.OthersList.emplace_back(buildString(
          "d_", DpctGlobalInfo::getSyncName(), ".init(", DefaultQueue, ");"));

      SubmitStmtsList.SyncList.emplace_back(
          buildString("auto ", DpctGlobalInfo::getSyncName(), " = ",
                      MapNames::getDpctNamespace(), "get_access(d_",
                      DpctGlobalInfo::getSyncName(), ".get_ptr(), cgh);"));

      OuterStmts.OthersList.emplace_back(buildString(
          MapNames::getDpctNamespace(), "dpct_memset(d_",
          DpctGlobalInfo::getSyncName(), ".get_ptr(), 0, sizeof(int));"));

      requestFeature(HelperFeatureEnum::device_ext);
    } else {
      OuterStmts.OthersList.emplace_back(buildString(
          MapNames::getDpctNamespace(), "global_memory<unsigned int, 0> d_",
          DpctGlobalInfo::getSyncName(), "(0);"));
      OuterStmts.OthersList.emplace_back(buildString(
          "unsigned *", DpctGlobalInfo::getSyncName(), " = d_",
          DpctGlobalInfo::getSyncName(), ".get_ptr(", DefaultQueue, ");"));

      OuterStmts.OthersList.emplace_back(
          buildString(DefaultQueue, ".memset(", DpctGlobalInfo::getSyncName(),
                      ", 0, sizeof(int)).wait();"));

      requestFeature(HelperFeatureEnum::device_ext);
    }
  }
}
void KernelCallExpr::buildKernelArgsStmt() {
  size_t ArgCounter = 0;
  KernelArgs = "";
  for (auto &Arg : getArgsInfo()) {
    // if current arg is the first arg with default value, insert extra args
    // before current arg
    if (getFuncInfo()) {
      if (ArgCounter == getFuncInfo()->NonDefaultParamNum) {
        KernelArgs += getExtraArguments();
      }
    }
    if (ArgCounter != 0)
      KernelArgs += ", ";
    if (Arg.IsDoublePointer &&
        DpctGlobalInfo::getUsmLevel() == UsmLevel::UL_None) {
      DiagnosticsUtils::report(getFilePath(), getBegin(),
                               Diagnostics::VIRTUAL_POINTER, true, false,
                               Arg.getArgString());
    }

    if (Arg.TryGetBuffer) {
      auto BufferName = Arg.getIdStringWithSuffix("buf");
      // If Arg is used as lvalue after its most recent memory allocation,
      // offsets are necessary; otherwise, offsets are not necessary.

      std::string TypeStr = Arg.getTypeString();
      if (Arg.IsDeviceRandomGeneratorType) {
        TypeStr = TypeStr + " *";
      }

      if (DpctGlobalInfo::isOptimizeMigration() && getFuncInfo() &&
          !(getFuncInfo()->isParameterReferenced(ArgCounter))) {
        // Typecast can be removed only when it is a template function and
        // all template arguments are specified explicitly.
        if (IsAllTemplateArgsSpecified)
          KernelArgs += buildString("nullptr");
        else
          KernelArgs += buildString("(", TypeStr, ")nullptr");
      } else {
        if (Arg.IsUsedAsLvalueAfterMalloc) {
          requestFeature(HelperFeatureEnum::device_ext);
          SubmitStmtsList.AccessorList.emplace_back(buildString(
              MapNames::getDpctNamespace() + "access_wrapper<", TypeStr, "> ",
              Arg.getIdStringWithSuffix("acc"), "(", Arg.getArgString(),
              Arg.IsDefinedOnDevice ? ".get_ptr()" : "", ", cgh);"));
          KernelArgs += buildString(Arg.getIdStringWithSuffix("acc"),
                                    ".get_raw_pointer()");
        } else {
          requestFeature(HelperFeatureEnum::device_ext);
          SubmitStmtsList.AccessorList.emplace_back(buildString(
              "auto ", Arg.getIdStringWithSuffix("acc"),
              " = " + MapNames::getDpctNamespace() + "get_access(",
              Arg.getArgString(), Arg.IsDefinedOnDevice ? ".get_ptr()" : "",
              ", cgh);"));
          KernelArgs += buildString("(", TypeStr, ")(&",
                                    Arg.getIdStringWithSuffix("acc"), "[0])");
        }
      }
    } else if (Arg.IsRedeclareRequired || IsInMacroDefine) {
      std::string TypeStr =
          Arg.getTypeString().empty()
              ? "auto"
              : (Arg.IsDeviceRandomGeneratorType ? Arg.getTypeString() + " *"
                                                 : Arg.getTypeString());
      SubmitStmtsList.CommandGroupList.emplace_back(
          buildString(TypeStr, " ", Arg.getIdStringWithIndex(), " = ",
                      Arg.getArgString(), ";"));
      KernelArgs += Arg.getIdStringWithIndex();
    } else if (Arg.Texture) {
      ParameterStream OS;
      Arg.Texture->getKernelArg(OS);
      KernelArgs += OS.Str;
    } else {
      KernelArgs += Arg.getArgString();
    }
    ArgCounter += 1;
  }

  // if all params have no default value, insert extra args in the end of params
  if (getFuncInfo()) {
    if (ArgCounter == getFuncInfo()->NonDefaultParamNum) {
      KernelArgs = KernelArgs + getExtraArguments();
    }
  }

  if (KernelArgs.empty()) {
    KernelArgs += getExtraArguments();
  }
}
KernelPrinter &
KernelCallExpr::SubmitStmtsList_t::print(KernelPrinter &Printer) {
  printList(Printer, StreamList);
  printList(Printer, SyncList);
  printList(Printer, MemoryList);
  printList(Printer, RangeList, "ranges used for accessors to device memory");
  printList(Printer, PtrList, "pointers to device memory");
  printList(Printer, AccessorList, "accessors to device memory");
  printList(Printer, TextureList, "accessors to image objects");
  printList(Printer, SamplerList, "sampler of image objects");
  printList(Printer, NdRangeList,
            "ranges to define ND iteration space for the kernel");
  printList(Printer, CommandGroupList, "helper variables defined");
  return Printer;
}
bool KernelCallExpr::SubmitStmtsList_t::empty() const noexcept {
  return CommandGroupList.empty() && NdRangeList.empty() &&
         AccessorList.empty() && PtrList.empty() && MemoryList.empty() &&
         RangeList.empty() && TextureList.empty() && SamplerList.empty() &&
         StreamList.empty() && SyncList.empty();
}
KernelPrinter &KernelCallExpr::SubmitStmtsList_t::printList(
    KernelPrinter &Printer, const StmtList &List, StringRef Comments) {
  if (List.empty())
    return Printer;
  if (!Comments.empty() && DpctGlobalInfo::isCommentsEnabled())
    Printer.line("// ", Comments);
  Printer << List;
  return Printer.newLine();
}
KernelPrinter &KernelCallExpr::OuterStmts_t::print(KernelPrinter &Printer) {
  printList(Printer, ExternList);
  printList(Printer, InitList, "init global memory");
  printList(Printer, OthersList);
  return Printer;
}
bool KernelCallExpr::OuterStmts_t::empty() const noexcept {
  return InitList.empty() && ExternList.empty() && OthersList.empty();
}
KernelPrinter &KernelCallExpr::OuterStmts_t::printList(KernelPrinter &Printer,
                                                       const StmtList &List,
                                                       StringRef Comments) {
  if (List.empty())
    return Printer;
  if (!Comments.empty() && DpctGlobalInfo::isCommentsEnabled())
    Printer.line("// ", Comments);
  Printer << List;
  return Printer.newLine();
}
///// class CudaMallocInfo /////
const VarDecl *CudaMallocInfo::getMallocVar(const Expr *Arg) {
  if (auto UO = dyn_cast<UnaryOperator>(Arg->IgnoreImpCasts())) {
    if (UO->getOpcode() == UO_AddrOf) {
      return getDecl(UO->getSubExpr());
    }
  }
  return nullptr;
}
const VarDecl *CudaMallocInfo::getDecl(const Expr *E) {
  if (auto DeclRef = dyn_cast<DeclRefExpr>(E->IgnoreImpCasts()))
    return dyn_cast<VarDecl>(DeclRef->getDecl());
  return nullptr;
}
void CudaMallocInfo::setSizeExpr(const Expr *SizeExpression) {
  ArgumentAnalysis A(SizeExpression, false);
  A.analyze();
  Size = A.getReplacedString();
}
void CudaMallocInfo::setSizeExpr(const Expr *N, const Expr *ElemSize) {
  ArgumentAnalysis AN(N, false);
  ArgumentAnalysis AElemSize(ElemSize, false);
  AN.analyze();
  AElemSize.analyze();
  Size = "(" + AN.getReplacedString() + ")*(" + AElemSize.getReplacedString() +
         ")";
}
std::string CudaMallocInfo::getAssignArgs(const std::string &TypeName) {
  return Name + ", " + Size;
}

///// end /////
int HostDeviceFuncInfo::MaxId = 0;

const int TextureObjectInfo::ReplaceTypeLength = strlen("cudaTextureObject_t");

#define TYPE_CAST(qual_type, type) dyn_cast<type>(qual_type)
#define ARG_TYPE_CAST(type) TYPE_CAST(ArgType, type)
#define PARM_TYPE_CAST(type) TYPE_CAST(ParmType, type)

template <class T>
void setTypeTemplateArgument(std::vector<TemplateArgumentInfo> &TAILis,
                             unsigned Idx, T Ty) {
  auto &TA = TAILis[Idx];
  if (TA.isNull())
    TA.setAsType(Ty);
}
template <class T>
void setNonTypeTemplateArgument(std::vector<TemplateArgumentInfo> &TAILis,
                                unsigned Idx, T Ty) {
  auto &TA = TAILis[Idx];
  if (TA.isNull())
    TA.setAsNonType(Ty);
}

bool getInnerType(QualType &Ty, TypeLoc &TL) {
  if (auto TypedefTy = dyn_cast<TypedefType>(Ty)) {
    if (!TemplateArgumentInfo::isPlaceholderType(TypedefTy->desugar())) {
      Ty = TypedefTy->desugar();
      TL = TypedefTy->getDecl()->getTypeSourceInfo()->getTypeLoc();
      return true;
    }
  } else if (auto ElaboratedTy = dyn_cast<ElaboratedType>(Ty)) {
    Ty = ElaboratedTy->getNamedType();
    if (TL)
      TL = TYPELOC_CAST(ElaboratedTypeLoc).getNamedTypeLoc();
    return true;
  }
  return false;
}

void deduceTemplateArgumentFromType(std::vector<TemplateArgumentInfo> &TAIList,
                                    QualType ParmType, QualType ArgType,
                                    TypeLoc TL = TypeLoc());

template <class NonTypeValueT>
void deduceNonTypeTemplateArgument(std::vector<TemplateArgumentInfo> &TAIList,
                                   const Expr *Parm,
                                   const NonTypeValueT &Value) {
  Parm = Parm->IgnoreImplicitAsWritten();
  if (auto DRE = dyn_cast<DeclRefExpr>(Parm)) {
    if (auto NTTPD = dyn_cast<NonTypeTemplateParmDecl>(DRE->getDecl())) {
      setNonTypeTemplateArgument(TAIList, NTTPD->getIndex(), Value);
    }
  } else if (auto C = dyn_cast<ConstantExpr>(Parm)) {
    deduceNonTypeTemplateArgument(TAIList, C->getSubExpr(), Value);
  } else if (auto S = dyn_cast<SubstNonTypeTemplateParmExpr>(Parm)) {
    deduceNonTypeTemplateArgument(TAIList, S->getReplacement(), Value);
  }
}

void deduceTemplateArgumentFromTemplateArgs(
    std::vector<TemplateArgumentInfo> &TAIList, const TemplateArgument &Parm,
    const TemplateArgument &Arg,
    const TemplateArgumentLoc &ArgLoc = TemplateArgumentLoc()) {
  switch (Parm.getKind()) {
  case TemplateArgument::Expression:
    switch (Arg.getKind()) {
    case TemplateArgument::Expression:
      deduceNonTypeTemplateArgument(TAIList, Parm.getAsExpr(), Arg.getAsExpr());
      return;
    case TemplateArgument::Integral:
      if (ArgLoc.getArgument().isNull())
        deduceNonTypeTemplateArgument(TAIList, Parm.getAsExpr(),
                                      Arg.getAsIntegral());
      else
        deduceNonTypeTemplateArgument(TAIList, Parm.getAsExpr(),
                                      ArgLoc.getSourceExpression());
      break;
    default:
      break;
    }
    break;
  case TemplateArgument::Type:
    switch (Arg.getKind()) {
    case TemplateArgument::Expression:
      deduceTemplateArgumentFromType(TAIList, Parm.getAsType(),
                                     Arg.getAsExpr()->getType());
      return;
    case TemplateArgument::Type:
      if (ArgLoc.getArgument().isNull()) {
        deduceTemplateArgumentFromType(TAIList, Parm.getAsType(),
                                       Arg.getAsType());
      } else {
        deduceTemplateArgumentFromType(
            TAIList, Parm.getAsType(), ArgLoc.getTypeSourceInfo()->getType(),
            ArgLoc.getTypeSourceInfo()->getTypeLoc());
      }
      break;
    default:
      // Currently dpct does not collect enough information
      // to deduce from other kinds of template arguments.
      // Stop the deduction.
      return;
    }
    break;
  default:
    break;
  }
}

bool compareTemplateName(std::string N1, TemplateName N2) {
  std::string NameStr;
  llvm::raw_string_ostream OS(NameStr);
  N2.print(OS, DpctGlobalInfo::getContext().getPrintingPolicy(),
           TemplateName::Qualified::Fully);
  OS.flush();
  return N1.compare(NameStr);
}

bool compareTemplateName(TemplateName N1, TemplateName N2) {
  std::string NameStr;
  llvm::raw_string_ostream OS(NameStr);
  N1.print(OS, DpctGlobalInfo::getContext().getPrintingPolicy(),
           TemplateName::Qualified::Fully);
  OS.flush();
  return compareTemplateName(NameStr, N2);
}

void deduceTemplateArgumentFromTemplateSpecialization(
    std::vector<TemplateArgumentInfo> &TAIList, QualType ParmType,
    QualType ArgType, TypeLoc TL = TypeLoc()) {
  auto ParmTST = dyn_cast<TemplateSpecializationType>(ParmType);
  auto ParmArgs = ParmTST->template_arguments();
  switch (ArgType->getTypeClass()) {
  case Type::Record:
    if (auto CTSD = dyn_cast<ClassTemplateSpecializationDecl>(
            ARG_TYPE_CAST(RecordType)->getDecl())) {
      if (compareTemplateName(CTSD->getName().data(),
                              ParmTST->getTemplateName())) {
        // If the names of 2 template classes are different
        // DPCT should stop the deduction.
        return;
      }
      if (CTSD->getTypeAsWritten() &&
          CTSD->getTypeAsWritten()->getType()->getTypeClass() ==
              Type::TemplateSpecialization) {
        auto TL = CTSD->getTypeAsWritten()->getTypeLoc();
        auto &TSTL = TYPELOC_CAST(TemplateSpecializationTypeLoc);
        for (unsigned i = 0; i < TSTL.getNumArgs(); ++i) {
          deduceTemplateArgumentFromTemplateArgs(
              TAIList, ParmArgs[i], TSTL.getArgLoc(i).getArgument(),
              TSTL.getArgLoc(i));
        }
      }
    }
    break;
  case Type::TemplateSpecialization: {
    // To support following alias template cases:
    // template<size_t N>
    // using new_type = old_type<size_t, N>
    // Since new_type(the ArgType) takes 1 arg and old_type(the ParmTST)
    // takes 2 args, need to get the alias type of ArgType and recursively
    // call deduceTemplateArgumentFromType
    auto TST = ARG_TYPE_CAST(TemplateSpecializationType);
    if (TST->isTypeAlias()) {
      deduceTemplateArgumentFromType(TAIList, ParmType, TST->getAliasedType());
    } else if (compareTemplateName(TST->getTemplateName(),
                                   ParmTST->getTemplateName())) {
      // If the name of 2 template classes are different
      // DPCT should stop the deduction.
      return;
    } else {
      if (TL) {
        auto &TSTL = TYPELOC_CAST(TemplateSpecializationTypeLoc);
        unsigned i;
        // Parm uses template parameter pack, return
        if (TSTL.getNumArgs() > ParmArgs.size()) {
          return;
        }
        for (i = 0; i < TSTL.getNumArgs(); ++i) {
          deduceTemplateArgumentFromTemplateArgs(
              TAIList, ParmArgs[i], TSTL.getArgLoc(i).getArgument(),
              TSTL.getArgLoc(i));
        }
      } else {
        auto Args = TST->template_arguments();
        // Parm uses template parameter pack, return
        if (Args.size() > ParmArgs.size()) {
          return;
        }
        for (unsigned i = 0; i < Args.size(); ++i) {
          deduceTemplateArgumentFromTemplateArgs(TAIList, ParmArgs[i], Args[i]);
        }
      }
    }
    break;
  }
  default:
    break;
  }
}

TypeLoc getPointeeTypeLoc(TypeLoc TL) {
  if (!TL)
    return TL;
  switch (TL.getTypeLocClass()) {
  case TypeLoc::ConstantArray:
  case TypeLoc::DependentSizedArray:
  case TypeLoc::IncompleteArray:
    return TYPELOC_CAST(ArrayTypeLoc).getElementLoc();
  case TypeLoc::Pointer:
    return TYPELOC_CAST(PointerTypeLoc).getPointeeLoc();
  default:
    return TypeLoc();
  }
}

void deduceTemplateArgumentFromArrayElement(
    std::vector<TemplateArgumentInfo> &TAIList, QualType ParmType,
    QualType ArgType, TypeLoc TL = TypeLoc()) {
  const ArrayType *ParmArray = PARM_TYPE_CAST(ArrayType);
  const ArrayType *ArgArray = ARG_TYPE_CAST(ArrayType);
  if (!ParmArray || !ArgArray) {
    return;
  }
  deduceTemplateArgumentFromType(TAIList, ParmArray->getElementType(),
                                 ArgArray->getElementType(),
                                 getPointeeTypeLoc(TL));
}

void deduceTemplateArgumentFromType(std::vector<TemplateArgumentInfo> &TAIList,
                                    QualType ParmType, QualType ArgType,
                                    TypeLoc TL) {
  ParmType = ParmType.getCanonicalType();
  if (!ParmType->isDependentType())
    return;

  if (TL) {
    TL = TL.getUnqualifiedLoc();
    if (TL.getTypePtr()->getTypeClass() != ArgType->getTypeClass() ||
        TL.getTypeLocClass() == TypeLoc::SubstTemplateTypeParm)
      TL = TypeLoc();
  }

  switch (ParmType->getTypeClass()) {
  case Type::TemplateTypeParm:
    if (TL) {
      setTypeTemplateArgument(
          TAIList, PARM_TYPE_CAST(TemplateTypeParmType)->getIndex(), TL);
    } else {
      ArgType.removeLocalFastQualifiers(ParmType.getCVRQualifiers());
      setTypeTemplateArgument(
          TAIList, PARM_TYPE_CAST(TemplateTypeParmType)->getIndex(), ArgType);
    }
    break;
  case Type::TemplateSpecialization:
    deduceTemplateArgumentFromTemplateSpecialization(TAIList, ParmType, ArgType,
                                                     TL);
    break;
  case Type::Pointer:
    if (auto ArgPointer = ARG_TYPE_CAST(PointerType)) {
      deduceTemplateArgumentFromType(TAIList, ParmType->getPointeeType(),
                                     ArgPointer->getPointeeType(),
                                     getPointeeTypeLoc(TL));
    } else if (auto ArgArray = ARG_TYPE_CAST(ArrayType)) {
      deduceTemplateArgumentFromType(TAIList, ParmType->getPointeeType(),
                                     ArgArray->getElementType(),
                                     getPointeeTypeLoc(TL));
    } else if (auto DecayedArg = ARG_TYPE_CAST(DecayedType)) {
      deduceTemplateArgumentFromType(TAIList, ParmType,
                                     DecayedArg->getDecayedType(), TL);
    }
    break;
  case Type::LValueReference: {
    auto ParmPointeeType =
        PARM_TYPE_CAST(LValueReferenceType)->getPointeeTypeAsWritten();
    if (auto LVRT = ARG_TYPE_CAST(LValueReferenceType)) {
      deduceTemplateArgumentFromType(
          TAIList, ParmPointeeType, LVRT->getPointeeTypeAsWritten(),
          TL ? TYPELOC_CAST(LValueReferenceTypeLoc).getPointeeLoc() : TL);
    } else if (ParmPointeeType.getQualifiers().hasConst()) {
      deduceTemplateArgumentFromType(TAIList, ParmPointeeType, ArgType, TL);
    }
    break;
  }
  case Type::RValueReference:
    if (auto RVRT = ARG_TYPE_CAST(RValueReferenceType)) {
      deduceTemplateArgumentFromType(
          TAIList,
          PARM_TYPE_CAST(RValueReferenceType)->getPointeeTypeAsWritten(),
          RVRT->getPointeeTypeAsWritten(),
          TL ? TYPELOC_CAST(RValueReferenceTypeLoc).getPointeeLoc() : TL);
    }
    break;
  case Type::ConstantArray: {
    auto ArgConstArray = ARG_TYPE_CAST(ConstantArrayType);
    auto ParmConstArray = PARM_TYPE_CAST(ConstantArrayType);
    if (ArgConstArray &&
        ArgConstArray->getSize() == ParmConstArray->getSize()) {
      deduceTemplateArgumentFromArrayElement(TAIList, ParmType, ArgType, TL);
    }
    break;
  }
  case Type::IncompleteArray:
    deduceTemplateArgumentFromArrayElement(TAIList, ParmType, ArgType, TL);
    break;
  case Type::DependentSizedArray: {
    deduceTemplateArgumentFromArrayElement(TAIList, ParmType, ArgType, TL);
    auto ParmSizeExpr = PARM_TYPE_CAST(DependentSizedArrayType)->getSizeExpr();
    if (TL && TL.getTypePtr()->isArrayType()) {
      deduceNonTypeTemplateArgument(TAIList, ParmSizeExpr,
                                    TYPELOC_CAST(ArrayTypeLoc).getSizeExpr());
    } else if (auto DSAT = ARG_TYPE_CAST(DependentSizedArrayType)) {
      deduceNonTypeTemplateArgument(TAIList, ParmSizeExpr, DSAT->getSizeExpr());
    } else if (auto CAT = ARG_TYPE_CAST(ConstantArrayType)) {
      deduceNonTypeTemplateArgument(TAIList, ParmSizeExpr, CAT->getSize());
    }
    break;
  }
  default:
    break;
  }

  if (getInnerType(ArgType, TL)) {
    deduceTemplateArgumentFromType(TAIList, ParmType, ArgType, TL);
  }
}

void deduceTemplateArgument(std::vector<TemplateArgumentInfo> &TAIList,
                            const Expr *Arg, const ParmVarDecl *PVD) {
  auto ArgType = Arg->getType();
  auto ParmType = PVD->getType();

  TypeLoc TL;
  if (auto DRE = dyn_cast<DeclRefExpr>(Arg->IgnoreImplicitAsWritten())) {
    if (auto DD = dyn_cast<DeclaratorDecl>(DRE->getDecl()))
      TL = DD->getTypeSourceInfo()->getTypeLoc();
  }
  deduceTemplateArgumentFromType(TAIList, ParmType, ArgType, TL);
}

void CallFunctionExpr::buildInfo() {
  if (!FuncInfo)
    return;

  const clang::tooling::UnifiedPath &DefFilePath =
      FuncInfo->getDefinitionFilePath();
  // SYCL_EXTERNAL macro is not needed if the device function is lambda
  // expression, becuase 'sycl_device' attribute cannot be applied or will be
  // ignored.
  //
  // e.g.,
  // [] (T a, T b ) -> SYCL_EXTERNAL T { return a * b; }
  // [] (T a, T b ) SYCL_EXTERNAL { return a * b; }
  //
  // Intel(R) oneAPI DPC++ Compiler emits warning of ignoring SYCL_EXTERNAL in
  // the first example and emits error when compiling the second example.
  //
  // TODO: Need to revisit the condition to add SYCL_EXTERNAL macro if issues
  // are observed in the future.
  if (!DefFilePath.getCanonicalPath().empty() && DefFilePath != getFilePath() &&
      !isIncludedFile(getFilePath(), DefFilePath) && !FuncInfo->isLambda()) {
    FuncInfo->setNeedSyclExternMacro();
  }

  if (DpctGlobalInfo::isOptimizeMigration() && !FuncInfo->isInlined() &&
      !FuncInfo->IsSyclExternMacroNeeded()) {
    if (FuncInfo->isKernel())
      FuncInfo->setForceInlineDevFunc();
    else
      FuncInfo->setAlwaysInlineDevFunc();
  }

  FuncInfo->buildInfo();
  VarMap.merge(FuncInfo->getVarMap(), TemplateArgs);
  mergeTextureObjectInfo();
}

bool isInSameLine(SourceLocation First, SourceLocation Second,
                  const SourceManager &SM) {
  bool Invalid = false;
  return ::isInSameLine(SM.getExpansionLoc(First), SM.getExpansionLoc(Second),
                        SM, Invalid) &&
         !Invalid;
}

unsigned calculateCudaAttrLength(const AttributeCommonInfo &A,
                                 SourceLocation AlignLocation,
                                 const SourceManager &SM,
                                 const LangOptions &LO) {
  std::string Expected;
  switch (A.getParsedKind()) {
  case AttributeCommonInfo::AT_CUDAGlobal:
    Expected = "__global__";
    break;
  case AttributeCommonInfo::AT_CUDADevice:
    Expected = "__device__";
    break;
  case AttributeCommonInfo::AT_CUDAHost:
    Expected = "__host__";
    break;
  default:
    return 0;
  }

  auto Begin = SM.getExpansionLoc(A.getRange().getBegin());
  if (!isInSameLine(Begin, AlignLocation, SM))
    return 0;
  auto Length = Lexer::MeasureTokenLength(Begin, SM, LO);
  if (Expected.compare(0, std::string::npos, SM.getCharacterData(Begin),
                       Length))
    return 0;
  return getLenIncludingTrailingSpaces(
      SourceRange(Begin, Begin.getLocWithOffset(Length)), SM);
}

template <class IteratorT>
unsigned calculateCudaAttrLength(IteratorT AttrBegin, IteratorT AttrEnd,
                                 SourceLocation AlignLoc,
                                 const SourceManager &SM,
                                 const LangOptions &LO) {
  unsigned Length = 0;

  if (SM.isMacroArgExpansion(AlignLoc))
    return 0;
  AlignLoc = SM.getExpansionLoc(AlignLoc);

  std::for_each(AttrBegin, AttrEnd, [&](const AttributeCommonInfo &A) {
    Length += calculateCudaAttrLength(A, AlignLoc, SM, LO);
  });

  return Length;
}

unsigned calculateCudaAttrLength(const ParsedAttributes &Attrs,
                                 SourceLocation AlignLoc,
                                 const SourceManager &SM,
                                 const LangOptions &LO) {
  return calculateCudaAttrLength(Attrs.begin(), Attrs.end(), AlignLoc, SM, LO);
}

unsigned calculateCudaAttrLength(const AttrVec &Attrs, SourceLocation AlignLoc,
                                 const SourceManager &SM,
                                 const LangOptions &LO) {
  struct AttrIterator
      : llvm::iterator_adaptor_base<AttrIterator, AttrVec::const_iterator,
                                    std::random_access_iterator_tag, Attr> {
    AttrIterator(AttrVec::const_iterator I) : iterator_adaptor_base(I) {}

    reference operator*() const { return **I; }
    friend class ParsedAttributesView;
  };
  return calculateCudaAttrLength(AttrIterator(Attrs.begin()),
                                 AttrIterator(Attrs.end()), AlignLoc, SM, LO);
}

bool isEachParamEachLine(const ArrayRef<ParmVarDecl *> Parms,
                         SourceManager &SM) {
  if (Parms.size() < 2)
    return false;
  auto Itr = Parms.begin();
  auto NextItr = Itr;
  while (++NextItr != Parms.end()) {
    if (isInSameLine((*Itr)->getBeginLoc(), (*NextItr)->getBeginLoc(), SM))
      return false;
    Itr = NextItr;
  }
  return true;
}

// PARAMETER INSERT LOCATION RULES:
// 1. Origin parameters number <= 1
//    Do not add new line until longer than 80. The new line begin is aligned
//    with the end location of "("
// 2. Origin parameters number > 1
//    2.1 If each parameter is in a single line:
//           Each added parameter is in a single line.
//           The new line begin is aligned with the last parameter's line
//           begin
//    2.2 There are 2 parameters in one line:
//           Do not add new line until longer than 80.
//           The new line begin is aligned with the last parameter's line
//           begin
template <class AttrsT>
FormatInfo buildFormatInfo(const FunctionTypeLoc &FTL,
                           SourceLocation InsertLocation, const AttrsT &Attrs,
                           SourceManager &SM, const LangOptions &LO) {
  SourceLocation AlignLocation;
  FormatInfo Format;
  Format.EnableFormat = true;

  bool CurrentSameLineWithAlign = false;
  Format.IsAllParamsOneLine = false;
  Format.CurrentLength = SM.getExpansionColumnNumber(InsertLocation);

  if (FTL.getNumParams()) {
    Format.IsEachParamNL = isEachParamEachLine(FTL.getParams(), SM);
    auto FirstParmLoc = SM.getExpansionLoc(FTL.getParam(0)->getBeginLoc());
    if (CurrentSameLineWithAlign =
            isInSameLine(FirstParmLoc, InsertLocation, SM)) {
      AlignLocation = FirstParmLoc;
    } else {
      Format.NewLineIndentStr = getIndent(InsertLocation, SM).str();
      Format.NewLineIndentLength = Format.NewLineIndentStr.length();
      return Format;
    }
  } else {
    Format.IsEachParamNL = false;
    AlignLocation = SM.getExpansionLoc(FTL.getLParenLoc()).getLocWithOffset(1);
    CurrentSameLineWithAlign = isInSameLine(AlignLocation, InsertLocation, SM);
  }

  auto CudaAttrLength = calculateCudaAttrLength(Attrs, AlignLocation, SM, LO);
  Format.NewLineIndentLength =
      SM.getExpansionColumnNumber(AlignLocation) - CudaAttrLength - 1;
  Format.NewLineIndentStr.assign(Format.NewLineIndentLength, ' ');
  if (CurrentSameLineWithAlign)
    Format.CurrentLength -= CudaAttrLength;

  return Format;
}

template <class AttrsT>
void DeviceFunctionDecl::buildReplaceLocInfo(const FunctionTypeLoc &FTL,
                                             const AttrsT &Attrs) {
  if (!FTL)
    return;

  SourceLocation InsertLocation;
  auto &SM = DpctGlobalInfo::getSourceManager();
  auto &LO = DpctGlobalInfo::getContext().getLangOpts();
  if (NonDefaultParamNum) {
    InsertLocation = FTL.getParam(NonDefaultParamNum - 1)->getEndLoc();
  } else {
    InsertLocation = FTL.getLParenLoc();
  }

  InsertLocation = getActualInsertLocation(InsertLocation, SM, LO);
  if (InsertLocation.isMacroID()) {
    InsertLocation = Lexer::getLocForEndOfToken(
        SM.getSpellingLoc(InsertLocation), 0, SM, LO);
    FormatInformation.EnableFormat = true;
    FormatInformation.IsAllParamsOneLine = true;
  } else {
    InsertLocation = Lexer::getLocForEndOfToken(InsertLocation, 0, SM, LO);
    FormatInformation = buildFormatInfo(FTL, InsertLocation, Attrs, SM, LO);
  }
  FormatInformation.IsFirstArg = (NonDefaultParamNum == 0);

  // Skipping #ifdef #endif pair
  Token TokOfHash;
  if (!Lexer::getRawToken(InsertLocation, TokOfHash, SM, LO, true)) {
    auto ItIf = DpctGlobalInfo::getEndifLocationOfIfdef().find(
        getHashStrFromLoc(TokOfHash.getEndLoc()));
    while (ItIf != DpctGlobalInfo::getEndifLocationOfIfdef().end()) {
      InsertLocation = Lexer::getLocForEndOfToken(ItIf->second, 0, SM, LO);
      InsertLocation = Lexer::GetBeginningOfToken(
          Lexer::findNextToken(InsertLocation, SM, LO)->getLocation(), SM, LO);
      if (Lexer::getRawToken(InsertLocation, TokOfHash, SM, LO, true))
        break;
      ItIf = DpctGlobalInfo::getEndifLocationOfIfdef().find(
          getHashStrFromLoc(TokOfHash.getEndLoc()));
    }
  }

  // Skip whitespace, e.g. void foo(        void) {}
  //                                        |
  //                                      need get here
  if (!Lexer::getRawToken(InsertLocation, TokOfHash, SM, LO, true)) {
    InsertLocation = TokOfHash.getLocation();
  }

  Token PPTok;
  if (!Lexer::getRawToken(InsertLocation, PPTok, SM, LO, true) &&
      PPTok.is(tok::hash)) {
    IsReplaceFollowedByPP = true;
  }

  ReplaceOffset = SM.getFileOffset(InsertLocation);
  if (FTL.getNumParams() == 0) {
    Token Tok;
    if (!Lexer::getRawToken(InsertLocation, Tok, SM, LO, true) &&
        Tok.is(tok::raw_identifier) && Tok.getRawIdentifier() == "void") {
      ReplaceLength = Tok.getLength();
    }
  }
}

bool isInAnalysisScope(SourceLocation SL) {
  return DpctGlobalInfo::isInAnalysisScope(SL);
}

std::vector<std::shared_ptr<FreeQueriesInfo>> FreeQueriesInfo::InfoList;
std::vector<std::shared_ptr<FreeQueriesInfo::MacroInfo>>
    FreeQueriesInfo::MacroInfos;

const FreeQueriesInfo::FreeQueriesNames &
FreeQueriesInfo::getNames(FreeQueriesKind K) {
  static FreeQueriesNames Names[FreeQueriesInfo::FreeQueriesKind::End] = {
      {getItemName(),
       MapNames::getClNamespace() + "ext::oneapi::experimental::this_nd_item",
       getItemName()},
      {getItemName() + ".get_group()",
       MapNames::getClNamespace() + "ext::oneapi::experimental::this_group",
       "group" + getCTFixedSuffix()},
      {getItemName() + ".get_sub_group()",
       MapNames::getClNamespace() + "ext::oneapi::experimental::this_sub_group",
       "sub_group" + getCTFixedSuffix()},
  };
  return Names[K];
}

std::shared_ptr<FreeQueriesInfo>
FreeQueriesInfo::getInfo(const FunctionDecl *FD) {
  if (!FD)
    return std::shared_ptr<FreeQueriesInfo>();

  if (!FD->doesThisDeclarationHaveABody())
    return std::shared_ptr<FreeQueriesInfo>();

  if (auto CS = dyn_cast_or_null<CompoundStmt>(FD->getBody())) {
    if (CS->body_empty())
      return std::shared_ptr<FreeQueriesInfo>();

    auto ExtraDeclLoc = CS->body_front()->getBeginLoc();
    auto LocInfo = DpctGlobalInfo::getLocInfo(ExtraDeclLoc);
    auto Iter = std::find_if(InfoList.begin(), InfoList.end(),
                             [&](const std::shared_ptr<FreeQueriesInfo> &Info) {
                               return Info->FilePath == LocInfo.first &&
                                      Info->ExtraDeclLoc == LocInfo.second;
                             });
    if (Iter != InfoList.end())
      return *Iter;

    auto Info = std::make_shared<FreeQueriesInfo>();
    Info->FilePath = std::move(LocInfo.first);
    Info->ExtraDeclLoc = LocInfo.second;
    Info->Idx = InfoList.size();
    Info->FuncInfo = DeviceFunctionDecl::LinkRedecls(FD);
    Info->Indent =
        getIndent(ExtraDeclLoc, DpctGlobalInfo::getSourceManager()).str();
    Info->NL = getNL();
    InfoList.push_back(Info);
    return Info;
  }

  return std::shared_ptr<FreeQueriesInfo>();
}

template <class Node>
void FreeQueriesInfo::printImmediateText(llvm::raw_ostream &OS, const Node *S,
                                         const FunctionDecl *FD,
                                         FreeQueriesKind K) {
#ifdef DPCT_DEBUG_BUILD
  assert(K != FreeQueriesKind::End && "Unexpected FreeQueriesKind::End");
#endif // DPCT_DEBUG_BUILD

  if (!FD) {
    FD = DpctGlobalInfo::getParentFunction(S);
  }

  if (DpctGlobalInfo::useFreeQueries()) {
    if (auto Info = getInfo(FD)) {
      return Info->printImmediateText(OS, S->getBeginLoc(), K);
    }

#ifdef DPCT_DEBUG_BUILD
    llvm::errs() << "Can not get FreeQueriesInfo for this FunctionDecl\n";
    assert(0);
#endif // DPCT_DEBUG_BUILD

  } else {
    if (auto DFI = DeviceFunctionDecl::LinkRedecls(FD))
      DFI->setItem();
    OS << getNames(K).NonFreeQueriesName;
  }
}

/// Generate regex replacement as placeholder.
void FreeQueriesInfo::printImmediateText(llvm::raw_ostream &OS,
                                         SourceLocation SL, FreeQueriesKind K) {
  unsigned Index = Idx;
  auto IsMacro = SL.isMacroID();
  if (IsMacro && K != SubGroup) {
    auto MacroLoc = DpctGlobalInfo::getLocInfo(
        DpctGlobalInfo::getSourceManager().getSpellingLoc(SL));
    auto Iter = std::find_if(MacroInfos.begin(), MacroInfos.end(),
                             [&](std::shared_ptr<MacroInfo> Info) -> bool {
                               return (MacroLoc.first == Info->FilePath) &&
                                      (MacroLoc.second == Info->Offset);
                             });
    if (Iter == MacroInfos.end()) {
      MacroInfos.push_back(std::make_shared<MacroInfo>());
      Iter = --MacroInfos.end();
      (*Iter)->FilePath = MacroLoc.first;
      (*Iter)->Offset = MacroLoc.second;
    }
    (*Iter)->Infos.push_back(Idx);
    Index = Iter - MacroInfos.begin();
  } else {
    auto SLocInfo = DpctGlobalInfo::getLocInfo(SL);
    if (SLocInfo.first != FilePath)
      return;

    if (Refs.insert(SLocInfo.second).second) {
      ++Counter[K];
    }
  }

  OS << RegexPrefix << FreeQueriesRegexCh << getRegexNum(Index, IsMacro, K)
     << RegexSuffix;
  return;
}

/// Generate temporary variable declaration when reference counter > 2.
/// Declaration example:
/// auto item_ct1 = this_nd_item<3>();
void FreeQueriesInfo::emplaceExtraDecl() {
  std::string Ret;
  llvm::raw_string_ostream OS(Ret);
  if (DpctGlobalInfo::getAssumedNDRangeDim() == 1 && FuncInfo) {
    if (auto VarMapHead =
            MemVarMap::getHeadWithoutPathCompression(&FuncInfo->getVarMap())) {
      Dimension = VarMapHead->Dim;
    }
  }
  if (Counter[FreeQueriesKind::NdItem] > 1) {
    auto &KindNames =
        getNames(static_cast<FreeQueriesKind>(FreeQueriesKind::NdItem));
    OS << "auto " << KindNames.ExtraVariableName << " = ";
    printFreeQueriesFunctionName(
        OS, static_cast<FreeQueriesKind>(FreeQueriesKind::NdItem), Dimension);
    OS << ';' << NL << Indent;
  }
  DpctGlobalInfo::getInstance().addReplacement(std::make_shared<ExtReplacement>(
      FilePath, ExtraDeclLoc, 0, OS.str(), nullptr));
}

std::string FreeQueriesInfo::getReplaceString(unsigned Num) {
  auto Index = getIndex(Num);
  auto Kind = getKind(Num);
  bool IsMacro = isMacro(Num);
  if (IsMacro) {
    if (Index < MacroInfos.size()) {
      return buildStringFromPrinter(printFreeQueriesFunctionName, Kind,
                                    MacroInfos[Index]->Dimension);
    }
#ifdef DPCT_DEBUG_BUILD
    llvm::errs() << "FreeQueriesInfo index[" << Index
                 << "]is larger than list size[" << InfoList.size() << "]\n";
    assert(0);
#endif // DPCT_DEBUG_BUILD
  }
  if (Index < InfoList.size())
    return InfoList[Index]->getReplaceString(getKind(Num));
#ifdef DPCT_DEBUG_BUILD
  llvm::errs() << "FreeQueriesInfo index[" << Index
               << "]is larger than list size[" << InfoList.size() << "]\n";
  assert(0);
#endif // DPCT_DEBUG_BUILD
  return "";
}

std::string FreeQueriesInfo::getReplaceString(FreeQueriesKind K) {
  if (K != FreeQueriesKind::NdItem || Counter[K] < 2)
    return buildStringFromPrinter(printFreeQueriesFunctionName, K, Dimension);
  else
    return getNames(K).ExtraVariableName;
}

} // namespace dpct
} // namespace clang<|MERGE_RESOLUTION|>--- conflicted
+++ resolved
@@ -1777,7 +1777,6 @@
     HostDeviceFuncLocInfo Info, unsigned ID) {
   std::vector<std::shared_ptr<ExtReplacement>> ExtraRepl;
 
-<<<<<<< HEAD
   unsigned int Pos, Len;
   std::string OriginText = Info.FuncContentCache;
   StringRef SR(OriginText);
@@ -1790,90 +1789,6 @@
       Pos = ROffset - Info.FuncStartOffset;
       Len = R->getLength();
       RB.ReplaceText(Pos, Len, R->getReplacementText());
-=======
-void KernelCallExpr::buildKernelArgsStmt() {
-  size_t ArgCounter = 0;
-  KernelArgs = "";
-  for (auto &Arg : getArgsInfo()) {
-    // if current arg is the first arg with default value, insert extra args
-    // before current arg
-    if (getFuncInfo()) {
-      if (ArgCounter == getFuncInfo()->NonDefaultParamNum) {
-        KernelArgs += getExtraArguments();
-      }
-    }
-    if (ArgCounter != 0)
-      KernelArgs += ", ";
-    if (Arg.IsDoublePointer &&
-        DpctGlobalInfo::getUsmLevel() == UsmLevel::UL_None) {
-      DiagnosticsUtils::report(getFilePath(), getBegin(),
-                               Diagnostics::VIRTUAL_POINTER, true, false,
-                               Arg.getArgString());
-    }
-
-    if (Arg.TryGetBuffer) {
-      auto BufferName = Arg.getIdStringWithSuffix("buf");
-      // If Arg is used as lvalue after its most recent memory allocation,
-      // offsets are necessary; otherwise, offsets are not necessary.
-
-      std::string TypeStr = Arg.getTypeString();
-      if (Arg.IsDeviceRandomGeneratorType) {
-        TypeStr = TypeStr + " *";
-      }
-
-      if (DpctGlobalInfo::isOptimizeMigration() && getFuncInfo() &&
-          !(getFuncInfo()->isParameterReferenced(ArgCounter))) {
-        // Typecast can be removed only when it is a template function and
-        // all template arguments are specified explicitly.
-        if (IsAllTemplateArgsSpecified)
-          KernelArgs += buildString("nullptr");
-        else
-          KernelArgs += buildString("(", TypeStr, ")nullptr");
-      } else {
-        if (Arg.IsUsedAsLvalueAfterMalloc) {
-          requestFeature(HelperFeatureEnum::device_ext);
-          SubmitStmtsList.AccessorList.emplace_back(buildString(
-              MapNames::getDpctNamespace() + "access_wrapper<", TypeStr, "> ",
-              Arg.getIdStringWithSuffix("acc"), "(", Arg.getArgString(),
-              Arg.IsDefinedOnDevice ? ".get_ptr()" : "", ", cgh);"));
-          KernelArgs += buildString(Arg.getIdStringWithSuffix("acc"),
-                                    ".get_raw_pointer()");
-        } else {
-          requestFeature(HelperFeatureEnum::device_ext);
-          SubmitStmtsList.AccessorList.emplace_back(buildString(
-              "auto ", Arg.getIdStringWithSuffix("acc"),
-              " = " + MapNames::getDpctNamespace() + "get_access(",
-              Arg.getArgString(), Arg.IsDefinedOnDevice ? ".get_ptr()" : "",
-              ", cgh);"));
-          KernelArgs += buildString("(", TypeStr, ")(&",
-                                    Arg.getIdStringWithSuffix("acc"), "[0])");
-        }
-      }
-    } else if (Arg.IsRedeclareRequired || IsInMacroDefine) {
-      std::string TypeStr =
-          Arg.getTypeString().empty()
-              ? "auto"
-              : (Arg.IsDeviceRandomGeneratorType ? Arg.getTypeString() + " *"
-                                                 : Arg.getTypeString());
-      SubmitStmtsList.CommandGroupList.emplace_back(
-          buildString(TypeStr, " ", Arg.getIdStringWithIndex(), " = ",
-                      Arg.getArgString(), ";"));
-      KernelArgs += Arg.getIdStringWithIndex();
-    } else if (Arg.Texture && !DpctGlobalInfo::useExtBindlessImages()) {
-      ParameterStream OS;
-      Arg.Texture->getKernelArg(OS);
-      KernelArgs += OS.Str;
-    } else {
-      KernelArgs += Arg.getArgString();
-    }
-    ArgCounter += 1;
-  }
-
-  // if all params have no default value, insert extra args in the end of params
-  if (getFuncInfo()) {
-    if (ArgCounter == getFuncInfo()->NonDefaultParamNum) {
-      KernelArgs = KernelArgs + getExtraArguments();
->>>>>>> 22db5b53
     }
   }
   Pos = Info.FuncNameOffset - Info.FuncStartOffset;
@@ -3296,7 +3211,10 @@
   ParameterStream PS;
   Type->prepareForImage();
   requestFeature(HelperFeatureEnum::device_ext);
-  getDecl(PS, "image_wrapper") << ";";
+  getDecl(PS, DpctGlobalInfo::useExtBindlessImages()
+                  ? "experimental::bindless_image_wrapper"
+                  : "image_wrapper")
+      << ";";
   Type->endForImage();
   return PS.Str;
 }
@@ -3315,10 +3233,20 @@
 }
 void TextureInfo::addDecl(StmtList &AccessorList, StmtList &SamplerList,
                           const std::string &QueueStr) {
+  if (DpctGlobalInfo::useExtBindlessImages()) {
+    AccessorList.emplace_back("auto " + NewVarName + "_handle = " + Name +
+                              ".get_handle();");
+    return;
+  }
   AccessorList.emplace_back(getAccessorDecl(QueueStr));
   SamplerList.emplace_back(getSamplerDecl());
 }
 ParameterStream &TextureInfo::getFuncDecl(ParameterStream &PS) {
+  if (DpctGlobalInfo::useExtBindlessImages()) {
+    PS << MapNames::getClNamespace()
+       << "ext::oneapi::experimental::sampled_image_handle " << Name;
+    return PS;
+  }
   requestFeature(HelperFeatureEnum::device_ext);
   return getDecl(PS, "image_accessor_ext");
 }
@@ -3327,6 +3255,10 @@
 }
 ParameterStream &TextureInfo::getKernelArg(ParameterStream &OS) {
   requestFeature(HelperFeatureEnum::device_ext);
+  if (DpctGlobalInfo::useExtBindlessImages()) {
+    OS << NewVarName << "_handle";
+    return OS;
+  }
   getType()->printType(OS, MapNames::getDpctNamespace() + "image_accessor_ext");
   OS << "(" << NewVarName << "_smpl, " << NewVarName << "_acc)";
   return OS;
@@ -4216,6 +4148,10 @@
   auto ArgItr = Args.begin();
   unsigned Idx = 0;
   TextureObjectList.resize(ArgsNum);
+  if (DpctGlobalInfo::useExtBindlessImages()) {
+    // Need return after resize, ortherwise will cause array out of bound.
+    return;
+  }
   while (ArgItr != Args.end()) {
     const Expr *Arg = (*ArgItr)->IgnoreImpCasts();
     if (auto Ctor = dyn_cast<CXXConstructExpr>(Arg)) {
@@ -4342,6 +4278,16 @@
   for (auto &Obj : TextureObjectList) {
     if (Obj) {
       Obj->merge(FuncInfo->getTextureObject((Obj->getParamIdx())));
+      if (DpctGlobalInfo::useExtBindlessImages()) {
+        DpctGlobalInfo::getInstance().addReplacement(
+            std::make_shared<ExtReplacement>(
+                Obj->getFilePath(), Obj->getOffset(),
+                strlen("cudaTextureObject_t"),
+                MapNames::getClNamespace() +
+                    "ext::oneapi::experimental::sampled_image_handle",
+                nullptr));
+        continue;
+      }
       if (!Obj->getType()) {
         // Type dpct_placeholder
         Obj->setType("dpct_placeholder/*Fix the type manually*/", 1);
@@ -4649,64 +4595,6 @@
   Repl->setBlockLevelFormatFlag();
   DpctGlobalInfo::getInstance().addReplacement(Repl);
 }
-<<<<<<< HEAD
-=======
-
-inline void DeviceFunctionDecl::emplaceReplacement() {
-  auto Repl = std::make_shared<ExtReplacement>(
-      FilePath, ReplaceOffset, ReplaceLength, getExtraParameters(), nullptr);
-  Repl->setNotFormatFlag();
-  DpctGlobalInfo::getInstance().addReplacement(Repl);
-
-  if (FuncInfo->IsSyclExternMacroNeeded()) {
-    std::string StrRepl = "SYCL_EXTERNAL ";
-    DpctGlobalInfo::getInstance().addReplacement(
-        std::make_shared<ExtReplacement>(FilePath, Offset, 0, StrRepl,
-                                         nullptr));
-  }
-
-  if (FuncInfo->IsAlwaysInlineDevFunc()) {
-    std::string StrRepl = "inline ";
-    DpctGlobalInfo::getInstance().addReplacement(
-      std::make_shared<ExtReplacement>(FilePath, Offset, 0, StrRepl, nullptr));
-  }
-  if (FuncInfo->IsForceInlineDevFunc()) {
-    std::string StrRepl = "__dpct_inline__ ";
-    DpctGlobalInfo::getInstance().addReplacement(
-      std::make_shared<ExtReplacement>(FilePath, Offset, 0, StrRepl, nullptr));
-  }
-
-  for (auto &Obj : TextureObjectList) {
-    if (Obj) {
-      Obj->merge(FuncInfo->getTextureObject((Obj->getParamIdx())));
-      if (DpctGlobalInfo::useExtBindlessImages()) {
-        DpctGlobalInfo::getInstance().addReplacement(
-            std::make_shared<ExtReplacement>(
-                Obj->getFilePath(), Obj->getOffset(),
-                strlen("cudaTextureObject_t"),
-                MapNames::getClNamespace() +
-                    "ext::oneapi::experimental::sampled_image_handle",
-                nullptr));
-        continue;
-      }
-      if (!Obj->getType()) {
-        // Type dpct_placeholder
-        Obj->setType("dpct_placeholder/*Fix the type manually*/", 1);
-        DiagnosticsUtils::report(Obj->getFilePath(), Obj->getOffset(),
-                                 Diagnostics::UNDEDUCED_TYPE, true, false,
-                                 "image_accessor_ext");
-      }
-      Obj->addParamDeclReplacement();
-    }
-  }
-}
-
-inline void DeviceFunctionDeclInModule::emplaceReplacement() {
-  DeviceFunctionDecl::emplaceReplacement();
-  insertWrapper();
-}
-
->>>>>>> 22db5b53
 void DeviceFunctionDeclInModule::buildParameterInfo(const FunctionDecl *FD) {
   for (auto It = FD->param_begin(); It != FD->param_end(); It++) {
     ParametersInfo.push_back(std::pair<std::string, std::string>(
@@ -5843,7 +5731,7 @@
           buildString(TypeStr, " ", Arg.getIdStringWithIndex(), " = ",
                       Arg.getArgString(), ";"));
       KernelArgs += Arg.getIdStringWithIndex();
-    } else if (Arg.Texture) {
+    } else if (Arg.Texture && !DpctGlobalInfo::useExtBindlessImages()) {
       ParameterStream OS;
       Arg.Texture->getKernelArg(OS);
       KernelArgs += OS.Str;
