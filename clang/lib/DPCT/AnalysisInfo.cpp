//===--------------- AnalysisInfo.cpp -------------------------------------===//
//
// Part of the LLVM Project, under the Apache License v2.0 with LLVM Exceptions.
// See https://llvm.org/LICENSE.txt for license information.
// SPDX-License-Identifier: Apache-2.0 WITH LLVM-exception
//
//===----------------------------------------------------------------------===//

#include "AnalysisInfo.h"
#include "Diagnostics.h"
#include "ExprAnalysis.h"
#include "Schema.h"
#include "Statics.h"
#include "TextModification.h"
#include "Utility.h"

#include "clang/AST/DeclTemplate.h"
#include "clang/AST/ExprCXX.h"
#include "clang/ASTMatchers/ASTMatchers.h"
#include "clang/Tooling/Tooling.h"
#include <algorithm>
#include <deque>
#include <fstream>
#include <optional>
#include <string>

#define TYPELOC_CAST(Target) static_cast<const Target &>(TL)

llvm::StringRef getReplacedName(const clang::NamedDecl *D) {
  auto Iter = MapNames::TypeNamesMap.find(D->getQualifiedNameAsString(false));
  if (Iter != MapNames::TypeNamesMap.end()) {
    auto Range = getDefinitionRange(D->getBeginLoc(), D->getEndLoc());
    for (auto ItHeader = Iter->second->Includes.begin();
         ItHeader != Iter->second->Includes.end(); ItHeader++) {
      clang::dpct::DpctGlobalInfo::getInstance().insertHeader(Range.getBegin(),
                                                              *ItHeader);
    }
    return Iter->second->NewName;
  }
  return llvm::StringRef();
}

namespace clang {
extern std::function<bool(SourceLocation)> IsInAnalysisScopeFunc;
extern std::function<unsigned int()> GetRunRound;
extern std::function<void(SourceLocation, unsigned)> RecordTokenSplit;
namespace dpct {
<<<<<<< HEAD
///// global variable definition /////
std::vector<std::pair<HeaderType, std::string>> HeaderSpellings;
static const std::string RegexPrefix = "{{NEEDREPLACE", RegexSuffix = "}}";
=======
int HostDeviceFuncInfo::MaxId = 0;
clang::tooling::UnifiedPath DpctGlobalInfo::InRoot;
clang::tooling::UnifiedPath DpctGlobalInfo::OutRoot;
clang::tooling::UnifiedPath DpctGlobalInfo::AnalysisScope;
std::unordered_set<std::string> DpctGlobalInfo::ChangeExtensions = {};
std::string DpctGlobalInfo::SYCLSourceExtension = std::string();
std::string DpctGlobalInfo::SYCLHeaderExtension = std::string();
// TODO: implement one of this for each source language.
clang::tooling::UnifiedPath DpctGlobalInfo::CudaPath;
std::string DpctGlobalInfo::RuleFile = std::string();
UsmLevel DpctGlobalInfo::UsmLvl = UsmLevel::UL_None;
clang::CudaVersion DpctGlobalInfo::SDKVersion = clang::CudaVersion::UNKNOWN;
bool DpctGlobalInfo::NeedDpctDeviceExt = false;
bool DpctGlobalInfo::IsIncMigration = true;
bool DpctGlobalInfo::IsQueryAPIMapping = false;
unsigned int DpctGlobalInfo::AssumedNDRangeDim = 3;
std::unordered_set<std::string> DpctGlobalInfo::PrecAndDomPairSet;
format::FormatRange DpctGlobalInfo::FmtRng = format::FormatRange::none;
DPCTFormatStyle DpctGlobalInfo::FmtST = DPCTFormatStyle::FS_LLVM;
std::set<ExplicitNamespace> DpctGlobalInfo::ExplicitNamespaceSet;
bool DpctGlobalInfo::EnableCtad = false;
bool DpctGlobalInfo::EnableCodePin = false;
bool DpctGlobalInfo::GenBuildScript = false;
bool DpctGlobalInfo::MigrateCmakeScript = false;
bool DpctGlobalInfo::MigrateCmakeScriptOnly = false;
bool DpctGlobalInfo::EnableComments = false;
bool DpctGlobalInfo::TempEnableDPCTNamespace = false;
bool DpctGlobalInfo::IsMLKHeaderUsed = false;
ASTContext *DpctGlobalInfo::Context = nullptr;
SourceManager *DpctGlobalInfo::SM = nullptr;
FileManager *DpctGlobalInfo::FM = nullptr;
bool DpctGlobalInfo::KeepOriginCode = false;
bool DpctGlobalInfo::SyclNamedLambda = false;
bool DpctGlobalInfo::CheckUnicodeSecurityFlag = false;
std::unordered_map<
    std::string,
    std::pair<std::pair<clang::tooling::UnifiedPath /*begin file name*/,
                        unsigned int /*begin offset*/>,
              std::pair<clang::tooling::UnifiedPath /*end file name*/,
                        unsigned int /*end offset*/>>>
    DpctGlobalInfo::ExpansionRangeBeginMap;
bool DpctGlobalInfo::EnablepProfilingFlag = false;
std::map<std::string, std::shared_ptr<DpctGlobalInfo::MacroExpansionRecord>>
    DpctGlobalInfo::ExpansionRangeToMacroRecord;
std::tuple<unsigned int, std::string, SourceRange>
    DpctGlobalInfo::LastMacroRecord =
        std::make_tuple<unsigned int, std::string, SourceRange>(0, "",
                                                                SourceRange());
std::map<std::string, SourceLocation> DpctGlobalInfo::EndifLocationOfIfdef;
std::vector<std::pair<clang::tooling::UnifiedPath, size_t>>
    DpctGlobalInfo::ConditionalCompilationLoc;
std::map<std::string, std::shared_ptr<DpctGlobalInfo::MacroDefRecord>>
    DpctGlobalInfo::MacroTokenToMacroDefineLoc;
std::map<std::string, std::string>
    DpctGlobalInfo::FunctionCallInMacroMigrateRecord;
std::map<std::string, SourceLocation> DpctGlobalInfo::EndOfEmptyMacros;
std::map<std::string, unsigned int> DpctGlobalInfo::BeginOfEmptyMacros;
std::map<std::string, bool> DpctGlobalInfo::MacroDefines;
std::set<clang::tooling::UnifiedPath> DpctGlobalInfo::IncludingFileSet;
std::set<std::string> DpctGlobalInfo::FileSetInCompiationDB;
std::unordered_map<std::string, std::vector<clang::tooling::Replacement>>
    DpctGlobalInfo::FileRelpsMap;
std::unordered_map<std::string, std::string> DpctGlobalInfo::DigestMap;
const std::string DpctGlobalInfo::YamlFileName = "MainSourceFiles.yaml";
std::string DpctGlobalInfo::SchemaFileContentCUDA = "";
std::string DpctGlobalInfo::SchemaFileContentSYCL = "";
std::set<std::string> DpctGlobalInfo::GlobalVarNameSet;
const std::string MemVarInfo::ExternVariableName = "dpct_local";
std::unordered_map<const DeclStmt *, int> MemVarInfo::AnonymousTypeDeclStmtMap;
const int TextureObjectInfo::ReplaceTypeLength = strlen("cudaTextureObject_t");
bool DpctGlobalInfo::GuessIndentWidthMatcherFlag = false;
unsigned int DpctGlobalInfo::IndentWidth = 0;
std::map<unsigned int, unsigned int> DpctGlobalInfo::KCIndentWidthMap;
std::unordered_map<std::string, int> DpctGlobalInfo::LocationInitIndexMap;
int DpctGlobalInfo::CurrentMaxIndex = 0;
int DpctGlobalInfo::CurrentIndexInRule = 0;
int DpctGlobalInfo::VarSchemaIndex = 0;
clang::format::FormatStyle DpctGlobalInfo::CodeFormatStyle;
bool DpctGlobalInfo::HasFoundDeviceChanged = false;
std::unordered_map<int, DpctGlobalInfo::HelperFuncReplInfo>
    DpctGlobalInfo::HelperFuncReplInfoMap;
int DpctGlobalInfo::HelperFuncReplInfoIndex = 1;
std::unordered_map<std::string, DpctGlobalInfo::TempVariableDeclCounter>
    DpctGlobalInfo::TempVariableDeclCounterMap;
std::unordered_map<std::string, int> DpctGlobalInfo::TempVariableHandledMap;
bool DpctGlobalInfo::UsingDRYPattern = true;
unsigned int DpctGlobalInfo::CudaKernelDimDFIIndex = 1;
std::unordered_map<unsigned int, std::shared_ptr<DeviceFunctionInfo>>
    DpctGlobalInfo::CudaKernelDimDFIMap;
unsigned int DpctGlobalInfo::RunRound = 0;
bool DpctGlobalInfo::NeedRunAgain = false;
std::set<clang::tooling::UnifiedPath> DpctGlobalInfo::ModuleFiles;
bool DpctGlobalInfo::OptimizeMigrationFlag = false;

std::unordered_map<std::string, std::shared_ptr<DeviceFunctionInfo>>
    DeviceFunctionDecl::FuncInfoMap;
CudaArchPPMap DpctGlobalInfo::CAPPInfoMap;
HDFuncInfoMap DpctGlobalInfo::HostDeviceFuncInfoMap;
// __CUDA_ARCH__ Offset -> defined(...) Offset
CudaArchDefMap DpctGlobalInfo::CudaArchDefinedMap;
std::unordered_map<std::string, std::shared_ptr<ExtReplacement>>
    DpctGlobalInfo::CudaArchMacroRepl;
std::unordered_map<clang::tooling::UnifiedPath,
                   std::pair<std::shared_ptr<ExtReplacements>,
                             std::shared_ptr<ExtReplacements>>>
    DpctGlobalInfo::FileReplCache;
std::set<clang::tooling::UnifiedPath> DpctGlobalInfo::ReProcessFile;
std::unordered_map<std::string,
                   std::unordered_set<std::shared_ptr<DeviceFunctionInfo>>>
    DpctGlobalInfo::SpellingLocToDFIsMapForAssumeNDRange;
std::unordered_map<std::shared_ptr<DeviceFunctionInfo>,
                   std::unordered_set<std::string>>
    DpctGlobalInfo::DFIToSpellingLocsMapForAssumeNDRange;
unsigned DpctGlobalInfo::ExtensionDEFlag = static_cast<unsigned>(-1);
unsigned DpctGlobalInfo::ExtensionDDFlag = 0;
unsigned DpctGlobalInfo::ExperimentalFlag = 0;
unsigned DpctGlobalInfo::HelperFuncPreferenceFlag = 0;
bool DpctGlobalInfo::AnalysisModeFlag = false;
unsigned int DpctGlobalInfo::ColorOption = 1;
std::unordered_map<int, std::shared_ptr<DeviceFunctionInfo>>
    DpctGlobalInfo::CubPlaceholderIndexMap;
std::vector<std::shared_ptr<DpctFileInfo>> DpctGlobalInfo::CSourceFileInfo;
std::unordered_map<std::string, std::shared_ptr<PriorityReplInfo>>
    DpctGlobalInfo::PriorityReplInfoMap;
std::unordered_map<std::string, bool> DpctGlobalInfo::ExcludePath = {};
std::map<std::string, clang::tooling::OptionInfo> DpctGlobalInfo::CurrentOptMap;
std::unordered_map<std::string,
                   std::unordered_map<clang::tooling::UnifiedPath, std::vector<unsigned>>>
    DpctGlobalInfo::RnnInputMap;
std::unordered_map<clang::tooling::UnifiedPath, std::vector<clang::tooling::UnifiedPath>>
    DpctGlobalInfo::MainSourceFileMap;
std::unordered_map<std::string, bool>
    DpctGlobalInfo::MallocHostInfoMap;
std::map<std::shared_ptr<TextModification>, bool>
    DpctGlobalInfo::ConstantReplProcessedFlagMap;
std::set<std::string> DpctGlobalInfo::VarUsedByRuntimeSymbolAPISet;
std::unordered_set<std::string> DpctGlobalInfo::NeedParenAPISet = {};
/// This variable saved the info of previous migration from the
/// MainSourceFiles.yaml file. This variable is valid after
/// canContinueMigration() is called.
std::shared_ptr<clang::tooling::TranslationUnitReplacements>
    DpctGlobalInfo::MainSourceYamlTUR =
        std::make_shared<clang::tooling::TranslationUnitReplacements>();
>>>>>>> 868814a2

///// global function definition /////
void initHeaderSpellings() {
  HeaderSpellings = {
#define HEADER(Name, Spelling) {HT_##Name, Spelling},
#include "HeaderTypes.inc"
  };
}
const std::string &getDefaultString(HelperFuncType HFT) {
  const static std::string NullString;
  switch (HFT) {
  case clang::dpct::HelperFuncType::HFT_DefaultQueue: {
    const static std::string DefaultQueue =
        DpctGlobalInfo::useNoQueueDevice()
            ? DpctGlobalInfo::getGlobalQueueName()
            : buildString(MapNames::getDpctNamespace() + "get_" +
                          DpctGlobalInfo::getDeviceQueueName() + "()");
    return DefaultQueue;
  }
  case clang::dpct::HelperFuncType::HFT_CurrentDevice: {
    const static std::string DefaultDevice =
        DpctGlobalInfo::useNoQueueDevice()
            ? DpctGlobalInfo::getGlobalDeviceName()
            : MapNames::getDpctNamespace() + "get_current_device()";
    return DefaultDevice;
  }
  case clang::dpct::HelperFuncType::HFT_InitValue: {
    return NullString;
  }
  }
  clang::dpct::DpctDebugs()
      << "[HelperFuncType] Unexpected value: "
      << static_cast<std::underlying_type_t<HelperFuncType>>(HFT) << "\n";
  assert(0);
  return NullString;
}
std::string getStringForRegexDefaultQueueAndDevice(HelperFuncType HFT,
                                                   int Index) {
  if (HFT == HelperFuncType::HFT_DefaultQueue ||
      HFT == HelperFuncType::HFT_CurrentDevice) {

    if (DpctGlobalInfo::getDeviceChangedFlag() ||
        !DpctGlobalInfo::getUsingDRYPattern()) {
      return getDefaultString(HFT);
    }

    auto HelperFuncReplInfoIter =
        DpctGlobalInfo::getHelperFuncReplInfoMap().find(Index);
    if (HelperFuncReplInfoIter ==
        DpctGlobalInfo::getHelperFuncReplInfoMap().end()) {
      return getDefaultString(HFT);
    }

    std::string CounterKey =
        HelperFuncReplInfoIter->second.DeclLocFile.getCanonicalPath().str() +
        ":" + std::to_string(HelperFuncReplInfoIter->second.DeclLocOffset);

    auto TempVariableDeclCounterIter =
        DpctGlobalInfo::getTempVariableDeclCounterMap().find(CounterKey);
    if (TempVariableDeclCounterIter ==
        DpctGlobalInfo::getTempVariableDeclCounterMap().end()) {
      return getDefaultString(HFT);
    }

    return TempVariableDeclCounterIter->second
        .PlaceholderStr[static_cast<int>(HFT)];
  }
  return "";
}
template <class T>
void removeDuplicateVar(GlobalMap<T> &VarMap,
                        std::unordered_set<std::string> &VarNames) {
  auto Itr = VarMap.begin();
  while (Itr != VarMap.end()) {
    if (VarNames.find(Itr->second->getName()) == VarNames.end()) {
      VarNames.insert(Itr->second->getName());
      ++Itr;
    } else {
      Itr = VarMap.erase(Itr);
    }
  }
}
template <class CallT>
bool deduceTemplateArguments(const CallT *C, const FunctionTemplateDecl *FTD,
                             std::vector<TemplateArgumentInfo> &TAIList) {
  if (!FTD)
    return false;

  if (!DpctGlobalInfo::isInAnalysisScope(FTD->getBeginLoc()))
    return false;
  auto &TemplateParmsList = *FTD->getTemplateParameters();
  if (TAIList.size() == TemplateParmsList.size())
    return true;

  TAIList.resize(TemplateParmsList.size());

  auto ArgItr = C->arg_begin();
  auto ParmItr = FTD->getTemplatedDecl()->param_begin();
  while (ArgItr != C->arg_end() &&
         ParmItr != FTD->getTemplatedDecl()->param_end()) {
    deduceTemplateArgument(TAIList, *ArgItr, *ParmItr);
    ++ArgItr;
    ++ParmItr;
  }
  for (size_t i = 0; i < TAIList.size(); ++i) {
    auto &Arg = TAIList[i];
    if (!Arg.isNull())
      continue;
    auto TemplateParm = TemplateParmsList.getParam(i);
    if (auto TTPD = dyn_cast<TemplateTypeParmDecl>(TemplateParm)) {
      if (TTPD->hasDefaultArgument())
        Arg.setAsType(TTPD->getDefaultArgumentInfo()->getTypeLoc());
    } else if (auto NTTPD = dyn_cast<NonTypeTemplateParmDecl>(TemplateParm)) {
      if (NTTPD->hasDefaultArgument())
        Arg.setAsNonType(NTTPD->getDefaultArgument());
    }
  }
  return false;
}

template <class CallT>
bool deduceTemplateArguments(const CallT *C, const FunctionDecl *FD,
                             std::vector<TemplateArgumentInfo> &TAIList) {
  if (FD)
    return deduceTemplateArguments(C, FD->getPrimaryTemplate(), TAIList);
  return false;
}

template <class CallT>
bool deduceTemplateArguments(const CallT *C, const NamedDecl *ND,
                             std::vector<TemplateArgumentInfo> &TAIList) {
  if (!ND)
    return false;
  if (auto FTD = dyn_cast<FunctionTemplateDecl>(ND)) {
    return deduceTemplateArguments(C, FTD, TAIList);
  } else if (auto FD = dyn_cast<FunctionDecl>(ND)) {
    return deduceTemplateArguments(C, FD, TAIList);
  } else if (auto UD = dyn_cast<UsingShadowDecl>(ND)) {
    return deduceTemplateArguments(C, UD->getUnderlyingDecl(), TAIList);
  }
  return false;
}
SourceLocation getActualInsertLocation(SourceLocation InsertLoc,
                                       const SourceManager &SM,
                                       const LangOptions &LO) {
  do {
    if (InsertLoc.isFileID())
      return InsertLoc;

    if (SM.isAtEndOfImmediateMacroExpansion(InsertLoc.getLocWithOffset(
            Lexer::MeasureTokenLength(SM.getSpellingLoc(InsertLoc), SM, LO)))) {
      // If InsertLoc is at the end of macro definition, continue to find
      // immediate expansion. example: #define BBB int bbb #define CALL foo(int
      // aaa, BBB) The insert location should be at the end of BBB instead of
      // the end of bbb.
      InsertLoc = SM.getImmediateExpansionRange(InsertLoc).getBegin();
    } else if (SM.isMacroArgExpansion(InsertLoc)) {
      // If is macro argument, continue to find if argument is macro or written
      // code.
      // example:
      // #define BBB int b, int c = 0
      // #define CALL(x) foo(int aaa, x)
      // CALL(BBB)
      InsertLoc = SM.getImmediateSpellingLoc(InsertLoc);
    } else {
      // Else return insert location directly,
      return InsertLoc;
    }
  } while (true);

  return InsertLoc;
}
template <class TargetType>
std::shared_ptr<TargetType> makeTextureObjectInfo(const ValueDecl *D,
                                                  bool IsKernelCall) {
  if (IsKernelCall) {
    if (auto VD = dyn_cast<VarDecl>(D)) {
      return std::make_shared<TargetType>(VD);
    }
  } else if (auto PVD = dyn_cast<ParmVarDecl>(D)) {
    return std::make_shared<TargetType>(PVD);
  }
  return std::shared_ptr<TargetType>();
}
bool isModuleFunction(const FunctionDecl *FD) {
  auto &SM = DpctGlobalInfo::getSourceManager();
  return FD->getLanguageLinkage() == CLanguageLinkage &&
         FD->hasAttr<CUDAGlobalAttr>() &&
         DpctGlobalInfo::getModuleFiles().find(
             DpctGlobalInfo::getLocInfo(SM.getExpansionLoc(FD->getBeginLoc()))
                 .first) != DpctGlobalInfo::getModuleFiles().end();
}
void processTypeLoc(const TypeLoc &TL, ExprAnalysis &EA,
                    const SourceManager &SM) {
  EA.analyze(TL);
  if (EA.hasReplacement()) {
    DpctGlobalInfo::getInstance().addReplacement(
        std::make_shared<ExtReplacement>(SM, &TL, EA.getReplacedString(),
                                         nullptr));
  }
}
const DeclRefExpr *getAddressedRef(const Expr *E) {
  E = E->IgnoreImplicitAsWritten();
  if (auto DRE = dyn_cast<DeclRefExpr>(E)) {
    if (DRE->getDecl()->getKind() == Decl::Function) {
      return DRE;
    }
  } else if (auto Paren = dyn_cast<ParenExpr>(E)) {
    return getAddressedRef(Paren->getSubExpr());
  } else if (auto Cast = dyn_cast<CastExpr>(E)) {
    return getAddressedRef(Cast->getSubExprAsWritten());
  } else if (auto UO = dyn_cast<UnaryOperator>(E)) {
    if (UO->getOpcode() == UO_AddrOf) {
      return getAddressedRef(UO->getSubExpr());
    }
  }
  return nullptr;
}

///// class FreeQueriesInfo /////
class FreeQueriesInfo {
public:
  enum FreeQueriesKind {
    NdItem = 0,
    Group,
    SubGroup,
    End,
  };
  static constexpr char FreeQueriesRegexCh = 'F';

private:
  static constexpr unsigned KindBits = 4;
  static constexpr unsigned KindMask = (1 << KindBits) - 1;
  static constexpr unsigned MacroShiftBits = KindBits;
  static constexpr unsigned MacroMask = 1 << MacroShiftBits;
  static constexpr unsigned IndexShiftBits = MacroShiftBits + 1;

private:
  struct FreeQueriesNames {
    std::string NonFreeQueriesName;
    std::string FreeQueriesFuncName;
    std::string ExtraVariableName;
  };
  struct MacroInfo {
    clang::tooling::UnifiedPath FilePath;
    unsigned Offset;
    unsigned Dimension = 0;
    std::vector<unsigned> Infos;
  };
  static std::vector<std::shared_ptr<FreeQueriesInfo>> InfoList;
  static std::vector<std::shared_ptr<MacroInfo>> MacroInfos;

  clang::tooling::UnifiedPath FilePath;
  unsigned ExtraDeclLoc = 0;
  unsigned Counter[FreeQueriesKind::End] = {0};
  std::string Indent;
  std::string NL;
  std::shared_ptr<DeviceFunctionInfo> FuncInfo;
  unsigned Dimension = 3;
  std::set<unsigned> Refs;
  unsigned Idx = 0;

  static const FreeQueriesNames &getNames(FreeQueriesKind);
  static std::shared_ptr<FreeQueriesInfo> getInfo(const FunctionDecl *);
  static void printFreeQueriesFunctionName(llvm::raw_ostream &OS,
                                           FreeQueriesKind K,
                                           unsigned Dimension) {
    OS << getNames(K).FreeQueriesFuncName;
    if (K != FreeQueriesKind::SubGroup) {
      OS << '<';
      if (Dimension) {
        OS << Dimension;
      } else {
        OS << "dpct_placeholder /* Fix the dimension manually */";
      }
      OS << '>';
    }
    OS << "()";
  }
  static FreeQueriesKind getKind(unsigned Num) {
    return static_cast<FreeQueriesKind>(Num & KindMask);
  }
  static unsigned getIndex(unsigned Num) { return Num >> IndexShiftBits; }
  static bool isMacro(unsigned Num) { return Num & MacroMask; }
  static unsigned getRegexNum(unsigned Idx, bool IsMacro,
                              FreeQueriesKind Kind) {
    return static_cast<unsigned>((Idx << IndexShiftBits) |
                                 (IsMacro * MacroMask) | (Kind & KindMask));
  }

  void emplaceExtraDecl();
  void printImmediateText(llvm::raw_ostream &, SourceLocation, FreeQueriesKind);
  std::string getReplaceString(FreeQueriesKind K);

public:
  static void reset() {
    InfoList.clear();
    MacroInfos.clear();
  }
  template <class Node>
  static void printImmediateText(llvm::raw_ostream &, const Node *,
                                 const FunctionDecl *, FreeQueriesKind);
  static void buildInfo() {
    for (auto &Info : InfoList)
      Info->emplaceExtraDecl();
    for (auto &Info : MacroInfos) {
      Info->Dimension = InfoList[Info->Infos.front()]->Dimension;
      for (auto Idx : Info->Infos) {
        if (Info->Dimension != InfoList[Idx]->Dimension) {
          Info->Dimension = 0;
          DiagnosticsUtils::report(Info->FilePath, Info->Offset,
                                   Diagnostics::FREE_QUERIES_DIMENSION, true,
                                   false);
          break;
        }
      }
    }
  }
  static std::string getReplaceString(unsigned Num);

  FreeQueriesInfo() = default;
};
///// class RnnBackwardFuncInfoBuilder /////
class RnnBackwardFuncInfoBuilder {
  std::vector<RnnBackwardFuncInfo> &RBFuncInfo;
  std::vector<RnnBackwardFuncInfo> ValidBackwardDataFuncInfo;
  std::vector<RnnBackwardFuncInfo> ValidBackwardWeightFuncInfo;
  std::vector<std::shared_ptr<ExtReplacement>> Repls;
  using InfoIter = std::vector<RnnBackwardFuncInfo>::iterator;

public:
  RnnBackwardFuncInfoBuilder(std::vector<RnnBackwardFuncInfo> &Infos)
      : RBFuncInfo(Infos){};
  // This function check if the RNN function input referenced between
  // backwarddata and backwardweight functiona call.
  bool isInputNotChanged(InfoIter Data, InfoIter Weight) {
    for (auto &RnnInput : Data->RnnInputDeclLoc) {
      auto &RnnInputRefs =
          DpctGlobalInfo::getRnnInputMap()[RnnInput][Data->FilePath];
      for (auto &RnnInputRef : RnnInputRefs) {
        if ((RnnInputRef > (Data->Offset + Data->Length - 1)) &&
            RnnInputRef < Weight->Offset) {
          return false;
        }
      }
    }
    return true;
  }
  // This function check if the backwarddata and backwardweight function
  // call have same input.
  bool isInputSame(InfoIter Data, InfoIter Weight) {
    for (unsigned InputIndex = 0; InputIndex < 3; InputIndex++) {
      if (Data->RnnInputDeclLoc[InputIndex] !=
          Weight->RnnInputDeclLoc[InputIndex]) {
        return false;
      }
    }
    return true;
  }
  // This function check if the backwarddata and backwardweight function in
  // the same scope and backwardweight called after backwarddata.
  // For example, function will return ture for pattern in following pseudo
  // code:
  //   if(...) {
  //     backwarddata(...);
  //     ..
  //     backwardweight(...);
  //   }
  bool isValidScopeAndOrder(InfoIter Data, InfoIter Weight) {
    return !((Data->CompoundLoc != Weight->CompoundLoc) &&
             (Data->Offset >= Weight->Offset));
  }
  void build() {
    if (RBFuncInfo.empty()) {
      return;
    }
    for (auto &Info : RBFuncInfo) {
      if (Info.isDataGradient) {
        ValidBackwardDataFuncInfo.emplace_back(Info);
      } else {
        ValidBackwardWeightFuncInfo.emplace_back(Info);
      }
    }
    std::vector<int> WeightPairdFlag(ValidBackwardWeightFuncInfo.size(), 0);
    auto DataBegin = ValidBackwardDataFuncInfo.begin();
    auto DataEnd = ValidBackwardDataFuncInfo.end();
    auto WeightBegin = ValidBackwardWeightFuncInfo.begin();
    auto WeightEnd = ValidBackwardWeightFuncInfo.end();
    for (auto DataIter = DataBegin; DataIter != DataEnd; DataIter++) {
      bool DataPaired = false;
      for (auto WeightIter = WeightBegin; WeightIter != WeightEnd;
           WeightIter++) {
        if (isInputNotChanged(DataIter, WeightIter) &&
            isInputSame(DataIter, WeightIter) &&
            isValidScopeAndOrder(DataIter, WeightIter)) {
          DataPaired = true;
          WeightPairdFlag[WeightIter - WeightBegin] = 1;
          auto Repl = generateReplacement(DataIter, WeightIter);
          Repls.insert(Repls.end(), Repl.begin(), Repl.end());
          break;
        }
      }
      if (!DataPaired) {
        DiagnosticsUtils::report(DataIter->FilePath, DataIter->Offset,
                                 Diagnostics::API_NOT_MIGRATED, true, false,
                                 "cudnnRNNBackwardData_v8");
      }
    }
    for (auto WeightIter = WeightBegin; WeightIter != WeightEnd; WeightIter++) {
      if (!WeightPairdFlag[WeightIter - WeightBegin]) {
        DiagnosticsUtils::report(WeightIter->FilePath, WeightIter->Offset,
                                 Diagnostics::API_NOT_MIGRATED, true, false,
                                 "cudnnRNNBackwardWeights_v8");
      }
    }
  }
  std::vector<std::shared_ptr<ExtReplacement>> getReplacement() {
    return Repls;
  }
  std::vector<std::shared_ptr<ExtReplacement>>
  generateReplacement(InfoIter Data, InfoIter Weight) {
    std::vector<std::shared_ptr<ExtReplacement>> Repls;
    std::ostringstream DataRepl, WeightRepl;
    RnnBackwardFuncInfo &DataFuncInfo = *Data;
    RnnBackwardFuncInfo &WeightFuncInfo = *Weight;
    requestFeature(HelperFeatureEnum::device_ext);
    Diagnostics WarningType;
    if (WeightFuncInfo.isAssigned) {
      WarningType = Diagnostics::FUNC_CALL_REMOVED_0;
      WeightRepl << "0";
    } else {
      WarningType = Diagnostics::FUNC_CALL_REMOVED;
    }
    DiagnosticsUtils::report(
        WeightFuncInfo.FilePath, WeightFuncInfo.Offset, WarningType, true,
        false, "cudnnRNNBackwardWeights_v8",
        "this call and cudnnRNNBackwardData_v8 are migrated to a single "
        "function call async_rnn_backward");

    if (DataFuncInfo.isAssigned) {
      DataRepl << "DPCT_CHECK_ERROR(";
      requestFeature(HelperFeatureEnum::device_ext);
    }
    DataRepl << DataFuncInfo.FuncArgs[0] << ".async_rnn_backward("
             << DataFuncInfo.FuncArgs[1];
    // Combine 21 args from backwarddata and 2 args from backwardweight
    // into args of async_rnn_backward.
    for (unsigned int index = 3; index <= 21; index++) {
      DataRepl << ", " << DataFuncInfo.FuncArgs[index];
      if (index == 6) {
        DataRepl << ", " << WeightFuncInfo.FuncArgs[0];
      } else if (index == 17) {
        DataRepl << ", " << WeightFuncInfo.FuncArgs[1];
      }
    }
    if (DataFuncInfo.isAssigned) {
      DataRepl << "))";
    } else {
      DataRepl << ")";
    }
    Repls.emplace_back(std::make_shared<ExtReplacement>(
        DataFuncInfo.FilePath, DataFuncInfo.Offset, DataFuncInfo.Length,
        DataRepl.str(), nullptr));
    Repls.emplace_back(std::make_shared<ExtReplacement>(
        WeightFuncInfo.FilePath, WeightFuncInfo.Offset, WeightFuncInfo.Length,
        WeightRepl.str(), nullptr));

    return Repls;
  }
};
///// class EventSyncTypeInfo /////
void EventSyncTypeInfo::buildInfo(clang::tooling::UnifiedPath FilePath,
                                  unsigned int Offset) {
  if (NeedReport)
    DiagnosticsUtils::report(FilePath, Offset,
                             Diagnostics::NOERROR_RETURN_COMMA_OP, true, false);

  if (IsAssigned && ReplText.empty()) {
    ReplText = "0";
  }

  DpctGlobalInfo::getInstance().addReplacement(std::make_shared<ExtReplacement>(
      FilePath, Offset, Length, ReplText, nullptr));
}
///// class TimeStubTypeInfo /////
void TimeStubTypeInfo::buildInfo(clang::tooling::UnifiedPath FilePath,
                                 unsigned int Offset, bool isReplTxtWithSB) {
  if (isReplTxtWithSB)
    DpctGlobalInfo::getInstance().addReplacement(
        std::make_shared<ExtReplacement>(FilePath, Offset, Length, StrWithSB,
                                         nullptr));
  else
    DpctGlobalInfo::getInstance().addReplacement(
        std::make_shared<ExtReplacement>(FilePath, Offset, Length, StrWithoutSB,
                                         nullptr));
}
///// class BuiltinVarInfo /////
void BuiltinVarInfo::buildInfo(clang::tooling::UnifiedPath FilePath,
                               unsigned int Offset, unsigned int ID) {
  std::string R = Repl + std::to_string(ID) + ")";
  DpctGlobalInfo::getInstance().addReplacement(
      std::make_shared<ExtReplacement>(FilePath, Offset, Len, R, nullptr));
}

///// class ParameterStream /////
ParameterStream &ParameterStream::operator<<(const std::string &InputParamStr) {
  if (InputParamStr.size() == 0) {
    return *this;
  }

  if (!FormatInformation.EnableFormat) {
    // append the string directly
    Str = Str + InputParamStr;
    return *this;
  }

  if (FormatInformation.IsAllParamsOneLine) {
    // all parameters are in one line
    Str = Str + ", " + InputParamStr;
    return *this;
  }

  if (FormatInformation.IsEachParamNL) {
    // each parameter is in a single line
    Str = Str + "," + getNL() + FormatInformation.NewLineIndentStr +
          InputParamStr;
    return *this;
  }

  // parameters will be inserted in one line unless the line length > column
  // limit.
  if (FormatInformation.CurrentLength + 2 + (int)InputParamStr.size() <=
      ColumnLimit) {
    Str = Str + ", " + InputParamStr;
    FormatInformation.CurrentLength =
        FormatInformation.CurrentLength + 2 + InputParamStr.size();
    return *this;
  } else {
    Str = Str + std::string(",") + getNL() +
          FormatInformation.NewLineIndentStr + InputParamStr;
    FormatInformation.CurrentLength =
        FormatInformation.NewLineIndentLength + InputParamStr.size();
    return *this;
  }
}
ParameterStream &ParameterStream::operator<<(int InputInt) {
  return *this << std::to_string(InputInt);
}
///// class DpctFileInfo /////
void DpctFileInfo::buildReplacements() {
  if (!isInAnalysisScope())
    return;

  if (FilePath.getCanonicalPath().empty())
    return;
  // Traverse all the global variables stored one by one to check if its name
  // is same with normal global variable's name in host side, if the one is
  // found, postfix "_ct" is added to this __constant__ symbol's name.
  std::unordered_map<unsigned int, std::string> ReplUpdated;
  for (const auto &Entry : MemVarMap) {
    if (Entry.second->isIgnore())
      continue;

    auto Name = Entry.second->getName();
    auto &GlobalVarNameSet = dpct::DpctGlobalInfo::getGlobalVarNameSet();
    if (GlobalVarNameSet.find(Name) != end(GlobalVarNameSet)) {
      Entry.second->setName(Name + "_ct");
    }

    std::string Repl = Entry.second->getDeclarationReplacement(nullptr);
    auto FilePath = Entry.second->getFilePath();
    auto Offset = Entry.second->getNewConstVarOffset();
    auto Length = Entry.second->getNewConstVarLength();

    auto &ReplText = ReplUpdated[Offset];
    if (!ReplText.empty()) {
      ReplText += getNL() + Repl;
    } else {
      ReplText = Repl;
    }

    auto R = std::make_shared<ExtReplacement>(FilePath, Offset, Length,
                                              ReplText, nullptr);

    addReplacement(R);
  }

  for (auto &Kernel : KernelMap)
    Kernel.second->addReplacements();

  for (auto &BuiltinVar : BuiltinVarInfoMap) {
    auto Ptr = MemVarMap::getHeadWithoutPathCompression(
        &(BuiltinVar.second.DFI->getVarMap()));
    if (DpctGlobalInfo::getAssumedNDRangeDim() == 1 && Ptr) {
      unsigned int ID = (Ptr->Dim == 1) ? 0 : 2;
      BuiltinVar.second.buildInfo(FilePath, BuiltinVar.first, ID);
    } else {
      BuiltinVar.second.buildInfo(FilePath, BuiltinVar.first, 2);
    }
  }

  for (auto &AtomicInfo : AtomicMap) {
    if (std::get<2>(AtomicInfo.second))
      DiagnosticsUtils::report(getFilePath(), std::get<0>(AtomicInfo.second),
                               Diagnostics::API_NOT_OCCURRED_IN_AST, true, true,
                               std::get<1>(AtomicInfo.second));
  }

  for (auto &DescInfo : EventSyncTypeMap) {
    DescInfo.second.buildInfo(FilePath, DescInfo.first);
  }

  const auto &TimeStubBounds = getTimeStubBounds();
  if (TimeStubBounds.empty()) {
    for (auto &DescInfo : TimeStubTypeMap) {
      DescInfo.second.buildInfo(FilePath, DescInfo.first,
                                /*bool isReplTxtWithSB*/ true);
    }
  } else {
    for (auto &DescInfo : TimeStubTypeMap) {
      bool isReplTxtWithSB = isReplTxtWithSubmitBarrier(DescInfo.first);
      DescInfo.second.buildInfo(FilePath, DescInfo.first, isReplTxtWithSB);
    }
  }

  buildRnnBackwardFuncInfo();

  // insert header file of user defined rules
  std::string InsertHeaderStr;
  llvm::raw_string_ostream HeaderOS(InsertHeaderStr);
  if (!InsertedHeaders.empty()) {
    HeaderOS << getNL();
  }
  for (auto &HeaderStr : InsertedHeaders) {
    if (HeaderStr[0] != '<' && HeaderStr[0] != '"') {
      HeaderStr = "\"" + HeaderStr + "\"";
    }
    HeaderOS << "#include " << HeaderStr << getNL();
  }
  HeaderOS.flush();
  insertHeader(std::move(InsertHeaderStr), LastIncludeOffset);

  std::string InsertHeaderStrCUDA;
  llvm::raw_string_ostream HeaderOSCUDA(InsertHeaderStrCUDA);

  for (auto &HeaderStr : InsertedHeadersCUDA) {
    if (HeaderStr[0] != '<' && HeaderStr[0] != '"') {
      HeaderStr = "\"" + HeaderStr + "\"";
    }
    HeaderOSCUDA << getNL() << "#include " << HeaderStr;
  }
  HeaderOSCUDA.flush();
  insertHeader(std::move(InsertHeaderStrCUDA), LastIncludeOffset, IP_Left,
               RT_ForCUDADebug);

  FreeQueriesInfo::buildInfo();

  // This loop need to be put at the end of DpctFileInfo::buildReplacements.
  // In addReplacement() the insertHeader() may be invoked, so the size of
  // vector IncludeDirectiveInsertions may increase.
  // So here cannot use for loop like "for(auto e : vec)" since the iterator may
  // be invalid due to the allocation of new storage.
  for (size_t I = 0, End = IncludeDirectiveInsertions.size(); I < End; I++) {
    auto IncludeDirective = IncludeDirectiveInsertions[I];
    bool IsInExternC = false;
    unsigned int NewInsertLocation = 0;
    for (auto &ExternCRange : ExternCRanges) {
      if (IncludeDirective->getOffset() >= ExternCRange.first &&
          IncludeDirective->getOffset() <= ExternCRange.second) {
        IsInExternC = true;
        NewInsertLocation = ExternCRange.first;
        break;
      }
    }
    if (IsInExternC) {
      IncludeDirective->setOffset(NewInsertLocation);
    }
    addReplacement(IncludeDirective);
    // Update the End since the size may be changed.
    End = IncludeDirectiveInsertions.size();
  }
}
void DpctFileInfo::setKernelCallDim() {
  for (auto &Kernel : KernelMap)
    Kernel.second->setKernelCallDim();
}
void DpctFileInfo::setKernelDim() {
  for (auto &DeviceFunc : FuncMap) {
    auto Info = DeviceFunc.second->getFuncInfo();
    if (Info->isKernel() && !Info->isKernelInvoked()) {
      Info->getVarMap().Dim = 3;
    }
  }
}
void DpctFileInfo::buildUnionFindSet() {
  for (auto &Kernel : KernelMap)
    Kernel.second->buildUnionFindSet();
}
void DpctFileInfo::buildUnionFindSetForUncalledFunc() {
  for (auto &DeviceFunc : FuncMap) {
    auto Info = DeviceFunc.second->getFuncInfo();
    Info->buildInfo();
    constructUnionFindSetRecursively(Info);
  }
}
void DpctFileInfo::buildKernelInfo() {
  for (auto &Kernel : KernelMap)
    Kernel.second->buildInfo();

  for (auto &D : FuncMap) {
    if (auto I = D.second->getFuncInfo())
      I->buildInfo();
  }
}
void DpctFileInfo::buildRnnBackwardFuncInfo() {
  RnnBackwardFuncInfoBuilder Builder(RBFuncInfo);
  Builder.build();
  for (auto &Repl : Builder.getReplacement()) {
    addReplacement(Repl);
  }
}
void DpctFileInfo::postProcess() {
  if (!isInAnalysisScope())
    return;
  for (auto &D : FuncMap)
    D.second->emplaceReplacement();
  if (!ReplsSYCL->empty()) {
    ReplsSYCL->postProcess();
    if (DpctGlobalInfo::getRunRound() == 0) {
      auto &CacheEntry =
          DpctGlobalInfo::getInstance().getFileReplCache()[FilePath];
      CacheEntry.first = ReplsCUDA;
      CacheEntry.second = ReplsSYCL;
    }
  }
}
void DpctFileInfo::emplaceReplacements(
    std::map<clang::tooling::UnifiedPath, tooling::Replacements> &ReplSet) {
  if (!ReplsSYCL->empty())
    ReplsSYCL->emplaceIntoReplSet(ReplSet[FilePath]);
}
void DpctFileInfo::addReplacement(std::shared_ptr<ExtReplacement> Repl) {
  if (Repl->getLength() == 0 && Repl->getReplacementText().empty())
    return;
  if (Repl->IsForCUDADebug)
    ReplsCUDA->addReplacement(Repl);
  else
    ReplsSYCL->addReplacement(Repl);
}
bool DpctFileInfo::isInAnalysisScope() {
  return DpctGlobalInfo::isInAnalysisScope(FilePath);
}
void DpctFileInfo::setFileEnterOffset(unsigned Offset) {
  if (!HasInclusionDirective) {
    FirstIncludeOffset = Offset;
    LastIncludeOffset = Offset;
  }
}
void DpctFileInfo::setFirstIncludeOffset(unsigned Offset) {
  if (!HasInclusionDirective) {
    FirstIncludeOffset = Offset;
    LastIncludeOffset = Offset;
    HasInclusionDirective = true;
  }
}
void DpctFileInfo::concatHeader(llvm::raw_string_ostream &OS) {}
template <class FirstT, class... Args>
void DpctFileInfo::concatHeader(llvm::raw_string_ostream &OS, FirstT &&First,
                                Args &&...Arguments) {
  appendString(OS, "#include ", std::forward<FirstT>(First), getNL());
  concatHeader(OS, std::forward<Args>(Arguments)...);
}
std::optional<HeaderType> DpctFileInfo::findHeaderType(StringRef Header) {
  auto Pos = llvm::find_if(
      HeaderSpellings, [=](const std::pair<HeaderType, StringRef> &p) -> bool {
        return p.second == Header;
      });
  if (Pos == std::end(HeaderSpellings))
    return std::nullopt;
  return Pos->first;
}
StringRef DpctFileInfo::getHeaderSpelling(HeaderType Value) {
  if (Value < NUM_HEADERS)
    return HeaderSpellings[Value].second;

  // Only assertion in debug
  assert(false && "unknown HeaderType");
  return "";
}
void DpctFileInfo::insertHeader(HeaderType Type, unsigned Offset,
                                ReplacementType IsForCUDADebug) {
  if (Type == HT_DPL_Algorithm || Type == HT_DPL_Execution ||
      Type == HT_DPCT_DNNL_Utils) {
    if (this != DpctGlobalInfo::getInstance().getMainFile().get())
      DpctGlobalInfo::getInstance().getMainFile()->insertHeader(
          Type, FirstIncludeOffset);
  }
  if (HeaderInsertedBitMap[Type])
    return;
  HeaderInsertedBitMap[Type] = true;
  std::string ReplStr;
  llvm::raw_string_ostream OS(ReplStr);

  switch (Type) {
  // The #include of <oneapi/dpl/execution> and <oneapi/dpl/algorithm> were
  // previously added here.  However, due to some unfortunate include
  // dependencies introduced with the PSTL/TBB headers from the gcc-9.3.0
  // include files, those two headers must now be included before the
  // <sycl/sycl.hpp> are included, so the FileInfo is set to hold a boolean
  // that'll indicate whether to insert them when the #include <sycl/sycl.cpp>
  // is added later
  case HT_DPL_Algorithm:
  case HT_DPL_Execution:
  case HT_DPCT_DNNL_Utils:
    concatHeader(OS, getHeaderSpelling(Type));
    return insertHeader(OS.str(), FirstIncludeOffset,
                        InsertPosition::IP_AlwaysLeft);
  case HT_SYCL:
    if (DpctGlobalInfo::getEnablepProfilingFlag())
      OS << "#define DPCT_PROFILING_ENABLED" << getNL();
    if (DpctGlobalInfo::getUsmLevel() == UsmLevel::UL_None)
      OS << "#define DPCT_USM_LEVEL_NONE" << getNL();
    if (!RTVersionValue.empty())
      OS << "#define DPCT_COMPAT_RT_VERSION " << RTVersionValue << getNL();
    if (!CCLVerValue.empty())
      OS << "#define DPCT_COMPAT_CCL_VERSION " << CCLVerValue << getNL();
    concatHeader(OS, getHeaderSpelling(Type));
    concatHeader(OS, getHeaderSpelling(HT_DPCT_Dpct));
    HeaderInsertedBitMap[HT_DPCT_Dpct] = true;
    if (!DpctGlobalInfo::getExplicitNamespaceSet().count(
            ExplicitNamespace::EN_DPCT) ||
        DpctGlobalInfo::isDPCTNamespaceTempEnabled()) {
      OS << "using namespace dpct;" << getNL();
    }
    if (!DpctGlobalInfo::getExplicitNamespaceSet().count(
            ExplicitNamespace::EN_SYCL) &&
        !DpctGlobalInfo::getExplicitNamespaceSet().count(
            ExplicitNamespace::EN_CL)) {
      OS << "using namespace sycl;" << getNL();
    }
    if (DpctGlobalInfo::useNoQueueDevice()) {
      static bool Flag = true;
      auto SourceFileType = GetSourceFileType(getFilePath());
      if (Flag && (SourceFileType == SPT_CudaSource ||
                   SourceFileType == SPT_CppSource)) {
        OS << MapNames::getClNamespace() << "device "
           << DpctGlobalInfo::getGlobalDeviceName()
           << "(sycl::default_selector_v);" << getNL();
        // Now the UsmLevel must not be UL_None here.
        OS << MapNames::getClNamespace() << "queue "
           << DpctGlobalInfo::getGlobalQueueName() << "("
           << DpctGlobalInfo::getGlobalDeviceName() << ", "
           << MapNames::getClNamespace() << "property_list{"
           << MapNames::getClNamespace() << "property::queue::in_order()";
        if (DpctGlobalInfo::getEnablepProfilingFlag()) {
          OS << ", " << MapNames::getClNamespace()
             << "property::queue::enable_profiling()";
        }
        OS << "});" << getNL();
        Flag = false;
      } else {
        OS << "extern " << MapNames::getClNamespace() << "device "
           << DpctGlobalInfo::getGlobalDeviceName() << ";" << getNL();
        // Now the UsmLevel must not be UL_None here.
        OS << "extern " << MapNames::getClNamespace() << "queue "
           << DpctGlobalInfo::getGlobalQueueName() << ";" << getNL();
      }
    }
    return insertHeader(OS.str(), FirstIncludeOffset, InsertPosition::IP_Left);

  // Because <dpct/dpl_utils.hpp> includes <oneapi/dpl/execution> and
  // <oneapi/dpl/algorithm>, so we have to make sure that
  // <oneapi/dpl/execution> and <oneapi/dpl/algorithm> are inserted before
  // <sycl/sycl.hpp>
  // e.g.
  // #include <sycl/sycl.hpp>
  // #include <dpct/dpct.hpp>
  // #include <dpct/dpl_utils.hpp>
  // ...
  // This will cause compilation error due to onedpl header dependence
  // The order we expect is:
  // e.g.
  // #include <oneapi/dpl/execution>
  // #include <oneapi/dpl/algorithm>
  // #include <sycl/sycl.hpp>
  // #include <dpct/dpct.hpp>
  // #include <dpct/dpl_utils.hpp>
  //
  // We will insert <oneapi/dpl/execution> and <oneapi/dpl/algorithm> at the
  // begining of the main file
  case HT_DPCT_DPL_Utils:
    insertHeader(HT_DPL_Execution);
    insertHeader(HT_DPL_Algorithm);
    break;
  case HT_MKL_RNG:
    insertHeader(HT_MKL_Mkl);
    break;
  case HT_DPCT_CodePin_CUDA:
  case HT_DPCT_CodePin_SYCL: {
    OS << getNL();
    concatHeader(OS, getHeaderSpelling(Type));
    std::string CurrentFilePath =
        llvm::sys::path::convert_to_slash(getFilePath().getCanonicalPath());
    auto InRootPath = llvm::sys::path::convert_to_slash(
        DpctGlobalInfo::getInRoot().getCanonicalPath());
    size_t FilePathCount =
        std::count_if(CurrentFilePath.begin(), CurrentFilePath.end(),
                      [](char c) { return c == '/'; });
    size_t InRootPathCount = std::count_if(InRootPath.begin(), InRootPath.end(),
                                           [](char c) { return c == '/'; });
    std::string SchemaRelativePath = "\"";
    assert(FilePathCount >= InRootPathCount &&
           "The processed file should be under --in-root folder.");
    for (size_t i = 1; i < FilePathCount - InRootPathCount; i++) {
      SchemaRelativePath += "../";
    }
    SchemaRelativePath += "generated_schema.hpp\"";
    concatHeader(OS, SchemaRelativePath);
    return insertHeader(OS.str(), LastIncludeOffset, InsertPosition::IP_Right,
                        IsForCUDADebug);
  } break;
  default:
    break;
  }

  if (Offset != FirstIncludeOffset)
    OS << getNL();
  concatHeader(OS, getHeaderSpelling(Type));
  return insertHeader(OS.str(), LastIncludeOffset, InsertPosition::IP_Right);
}
void DpctFileInfo::insertHeader(HeaderType Type,
                                ReplacementType IsForCUDADebug) {
  switch (Type) {
#define HEADER(Name, Spelling)                                                 \
  case HT_##Name:                                                              \
    return insertHeader(HT_##Name, LastIncludeOffset, IsForCUDADebug);
#include "HeaderTypes.inc"
  default:
    return;
  }
}
const DpctFileInfo::SourceLineInfo &
DpctFileInfo::getLineInfo(unsigned LineNumber) {
  if (!LineNumber || LineNumber > Lines.size()) {
    llvm::dbgs() << "[DpctFileInfo::getLineInfo] illegal line number "
                 << LineNumber;
    static SourceLineInfo InvalidLine;
    return InvalidLine;
  }
  return Lines[--LineNumber];
}
void DpctFileInfo::setLineRange(ExtReplacements::SourceLineRange &LineRange,
                                std::shared_ptr<ExtReplacement> Repl) {
  unsigned Begin = Repl->getOffset();
  unsigned End = Begin + Repl->getLength();

  // Update original code range embedded in the migrated code
  auto &Map = getFuncDeclRangeMap();
  for (auto &Entry : Map) {
    for (auto &Range : Entry.second) {
      if (Begin >= Range.first && End <= Range.second) {
        Begin = Range.first;
        End = Range.second;
      }
    }
  }

  auto &BeginLine = getLineInfoFromOffset(Begin);
  auto &EndLine = getLineInfoFromOffset(End);
  LineRange.SrcBeginLine = BeginLine.Number;
  LineRange.SrcBeginOffset = BeginLine.Offset;
  if (EndLine.Offset == End)
    LineRange.SrcEndLine = EndLine.Number - 1;
  else
    LineRange.SrcEndLine = EndLine.Number;
}
void DpctFileInfo::insertIncludedFilesInfo(std::shared_ptr<DpctFileInfo> Info) {
  auto Iter = IncludedFilesInfoSet.find(Info);
  if (Iter == IncludedFilesInfoSet.end()) {
    IncludedFilesInfoSet.insert(Info);
  }
}

bool DpctFileInfo::isReplTxtWithSubmitBarrier(unsigned Offset) {
  bool ReplTxtWithSB = true;
  for (const auto &Entry : TimeStubBounds) {
    size_t Begin = Entry.first;
    size_t End = Entry.second;
    if (Offset >= Begin && Offset <= End) {
      ReplTxtWithSB = false;
      break;
    }
  }
  return ReplTxtWithSB;
}
// TODO: implement one of this for each source language.
bool DpctFileInfo::isInCudaPath() {
  return DpctGlobalInfo::isInCudaPath(FilePath);
}
void DpctFileInfo::buildLinesInfo() {
  if (FilePath.getCanonicalPath().empty())
    return;
  auto &SM = DpctGlobalInfo::getSourceManager();

  llvm::Expected<FileEntryRef> Result =
      SM.getFileManager().getFileRef(FilePath.getCanonicalPath());

  if (auto E = Result.takeError())
    return;

  auto FID = SM.getOrCreateFileID(*Result, SrcMgr::C_User);
  auto &Content = SM.getSLocEntry(FID).getFile().getContentCache();
  if (!Content.SourceLineCache) {
    bool Invalid;
    SM.getLineNumber(FID, 0, &Invalid);
    if (Invalid)
      return;
  }
  auto RawBuffer =
      Content.getBufferOrNone(SM.getDiagnostics(), SM.getFileManager())
          .value_or(llvm::MemoryBufferRef())
          .getBuffer();
  if (RawBuffer.empty())
    return;
  FileContentCache = RawBuffer.str();
  FileSize = RawBuffer.size();
  auto LineCache = Content.SourceLineCache.getLines();
  auto NumLines = Content.SourceLineCache.size();
  StringRef CacheBuffer(FileContentCache);
  for (unsigned L = 1; L < NumLines; ++L)
    Lines.emplace_back(L, LineCache, CacheBuffer);
  Lines.emplace_back(NumLines, LineCache[NumLines - 1], FileSize, CacheBuffer);
}
const DpctFileInfo::SourceLineInfo &
DpctFileInfo::getLineInfoFromOffset(unsigned Offset) {
  return *(std::upper_bound(Lines.begin(), Lines.end(), Offset,
                            [](unsigned Offset, const SourceLineInfo &Line) {
                              return Line.Offset > Offset;
                            }) -
           1);
}
///// class DpctGlobalInfo /////
DpctGlobalInfo::MacroDefRecord::MacroDefRecord(SourceLocation NTL, bool IIAS)
    : IsInAnalysisScope(IIAS) {
  auto LocInfo = DpctGlobalInfo::getLocInfo(NTL);
  FilePath = LocInfo.first;
  Offset = LocInfo.second;
}
DpctGlobalInfo::MacroExpansionRecord::MacroExpansionRecord(
    IdentifierInfo *ID, const MacroInfo *MI, SourceRange Range,
    bool IsInAnalysisScope, int TokenIndex) {
  auto LocInfoBegin =
      DpctGlobalInfo::getLocInfo(MI->getReplacementToken(0).getLocation());
  auto LocInfoEnd = DpctGlobalInfo::getLocInfo(
      MI->getReplacementToken(MI->getNumTokens() - 1).getLocation());
  Name = ID->getName().str();
  NumTokens = MI->getNumTokens();
  FilePath = LocInfoBegin.first;
  ReplaceTokenBeginOffset = LocInfoBegin.second;
  ReplaceTokenEndOffset = LocInfoEnd.second;
  this->Range = Range;
  this->IsInAnalysisScope = IsInAnalysisScope;
  this->IsFunctionLike = MI->getNumParams() > 0;
  this->TokenIndex = TokenIndex;
}
std::string DpctGlobalInfo::removeSymlinks(clang::FileManager &FM,
                                           std::string FilePathStr) {
  // Get rid of symlinks
  SmallString<4096> NoSymlinks = StringRef("");
  auto Dir =
      FM.getOptionalDirectoryRef(llvm::sys::path::parent_path(FilePathStr));
  if (Dir) {
    StringRef DirName = FM.getCanonicalName(*Dir);
    StringRef FileName = llvm::sys::path::filename(FilePathStr);
    llvm::sys::path::append(NoSymlinks, DirName, FileName);
  }
  return NoSymlinks.str().str();
}
bool DpctGlobalInfo::isInRoot(clang::tooling::UnifiedPath FilePath) {
  if (isChildPath(InRoot, FilePath)) {
    return !isExcluded(FilePath);
  } else {
    return false;
  }
}
bool DpctGlobalInfo::isExcluded(const clang::tooling::UnifiedPath &FilePath) {
  static std::map<std::string, bool> Cache;
  if (FilePath.getPath().empty() || DpctGlobalInfo::getExcludePath().empty()) {
    return false;
  }
  if (FilePath.getCanonicalPath().empty()) {
    return false;
  }
  if (Cache.count(FilePath.getCanonicalPath().str())) {
    return Cache[FilePath.getCanonicalPath().str()];
  }
  for (auto &Path : DpctGlobalInfo::getExcludePath()) {
    if (isChildOrSamePath(Path.first, FilePath)) {
      Cache[FilePath.getCanonicalPath().str()] = true;
      return true;
    }
  }
  Cache[FilePath.getCanonicalPath().str()] = false;
  return false;
}
// TODO: implement one of this for each source language.
bool DpctGlobalInfo::isInCudaPath(SourceLocation SL) {
  return isInCudaPath(getSourceManager()
                          .getFilename(getSourceManager().getExpansionLoc(SL))
                          .str());
}
void DpctGlobalInfo::setSYCLFileExtension(SYCLFileExtensionEnum Extension) {
  switch (Extension) {
  case SYCLFileExtensionEnum::DP_CPP:
    SYCLSourceExtension = ".dp.cpp";
    SYCLHeaderExtension = ".dp.hpp";
    break;
  case SYCLFileExtensionEnum::SYCL_CPP:
    SYCLSourceExtension = ".sycl.cpp";
    SYCLHeaderExtension = ".sycl.hpp";
    break;
  case SYCLFileExtensionEnum::CPP:
    SYCLSourceExtension = ".cpp";
    SYCLHeaderExtension = ".hpp";
    break;
  default:
    SYCLSourceExtension = ".dp.cpp";
    SYCLHeaderExtension = ".dp.hpp";
    break;
  }
}
const std::string DpctGlobalInfo::getVarSchema(const clang::DeclRefExpr *DRE) {
  std::string MacroName =
      "VAR_SCHEMA_" + std::to_string(DpctGlobalInfo::VarSchemaIndex);
  DpctGlobalInfo::SchemaFileContentCUDA +=
      "#define " + MacroName + " " +
      jsonToString(
          serializeVarSchemaToJson(dpct::constructCUDAVarSchema(DRE))) +
      getNL();
  DpctGlobalInfo::SchemaFileContentSYCL +=
      "#define " + MacroName + " " +
      jsonToString(serializeVarSchemaToJson(
          constructSyclVarSchema(constructCUDAVarSchema(DRE)))) +
      getNL();

  DpctGlobalInfo::VarSchemaIndex += 1;
  return MacroName;
}
void DpctGlobalInfo::printItem(llvm::raw_ostream &OS, const Stmt *S,
                               const FunctionDecl *FD) {
  FreeQueriesInfo::printImmediateText(OS, S, FD,
                                      FreeQueriesInfo::FreeQueriesKind::NdItem);
}
std::string DpctGlobalInfo::getItem(const Stmt *S, const FunctionDecl *FD) {
  return buildStringFromPrinter(DpctGlobalInfo::printItem, S, FD);
}
void DpctGlobalInfo::registerNDItemUser(const Stmt *S, const FunctionDecl *FD) {
  getItem(S, FD);
}
void DpctGlobalInfo::printGroup(llvm::raw_ostream &OS, const Stmt *S,
                                const FunctionDecl *FD) {
  FreeQueriesInfo::printImmediateText(OS, S, FD,
                                      FreeQueriesInfo::FreeQueriesKind::Group);
}
std::string DpctGlobalInfo::getGroup(const Stmt *S, const FunctionDecl *FD) {
  return buildStringFromPrinter(DpctGlobalInfo::printGroup, S, FD);
}
void DpctGlobalInfo::printSubGroup(llvm::raw_ostream &OS, const Stmt *S,
                                   const FunctionDecl *FD) {
  FreeQueriesInfo::printImmediateText(
      OS, S, FD, FreeQueriesInfo::FreeQueriesKind::SubGroup);
}
std::string DpctGlobalInfo::getSubGroup(const Stmt *S, const FunctionDecl *FD) {
  return buildStringFromPrinter(DpctGlobalInfo::printSubGroup, S, FD);
}
std::string DpctGlobalInfo::getDefaultQueue(const Stmt *S) {
  auto Idx = getPlaceholderIdx(S);
  if (!Idx) {
    Idx = DpctGlobalInfo::getHelperFuncReplInfoIndexThenInc();
    buildTempVariableMap(Idx, S, HelperFuncType::HFT_DefaultQueue);
  }

  return buildString(RegexPrefix, 'Q', Idx, RegexSuffix);
}
const std::string &DpctGlobalInfo::getDeviceQueueName() {
  static const std::string DeviceQueue = [&]() {
    if (DpctGlobalInfo::getUsmLevel() == UsmLevel::UL_None)
      return "out_of_order_queue";
    else
      return "in_order_queue";
  }();
  return DeviceQueue;
}
void DpctGlobalInfo::setContext(ASTContext &C) {
  Context = &C;
  SM = &(Context->getSourceManager());
  FM = &(SM->getFileManager());
  Context->getParentMapContext().setTraversalKind(TK_AsIs);
}
void DpctGlobalInfo::insertKCIndentWidth(unsigned int W) {
  auto Iter = KCIndentWidthMap.find(W);
  if (Iter != KCIndentWidthMap.end())
    Iter->second++;
  else
    KCIndentWidthMap.insert(std::make_pair(W, 1));
}
unsigned int DpctGlobalInfo::getKCIndentWidth() {
  if (KCIndentWidthMap.empty())
    return DpctGlobalInfo::getCodeFormatStyle().IndentWidth;

  std::multimap<unsigned int, unsigned int, std::greater<unsigned int>>
      OccuranceIndentWidthMap;
  for (const auto &I : KCIndentWidthMap)
    OccuranceIndentWidthMap.insert(std::make_pair(I.second, I.first));

  return OccuranceIndentWidthMap.begin()->second;
}
void DpctGlobalInfo::setExcludePath(std::vector<std::string> ExcludePathVec) {
  if (ExcludePathVec.empty()) {
    return;
  }
  std::set<std::string> ProcessedPath;
  for (auto Itr = ExcludePathVec.begin(); Itr != ExcludePathVec.end(); Itr++) {
    if ((*Itr).empty()) {
      continue;
    }
    clang::tooling::UnifiedPath PathBuf = *Itr;
    if (PathBuf.getCanonicalPath().empty()) {
      clang::dpct::PrintMsg("Note: Path " + PathBuf.getPath().str() +
                            " is invalid and will be ignored by option "
                            "--in-root-exclude.\n");
      continue;
    }
    if (ProcessedPath.count(*Itr)) {
      continue;
    }
    ProcessedPath.insert(*Itr);
    bool IsDirectory;
    if ((IsDirectory = llvm::sys::fs::is_directory(*Itr)) ||
        llvm::sys::fs::is_regular_file(*Itr) ||
        llvm::sys::fs::is_symlink_file(*Itr)) {
      if (!isChildOrSamePath(InRoot, *Itr)) {
        clang::dpct::PrintMsg("Note: Path " + PathBuf.getCanonicalPath().str() +
                              " is not in --in-root directory and will be "
                              "ignored by --in-root-exclude.\n");
      } else {
        bool IsNeedInsert = true;
        for (auto EP_Itr = ExcludePath.begin(); EP_Itr != ExcludePath.end();) {
          if ((EP_Itr->first == *Itr) ||
              (EP_Itr->second && isChildOrSamePath(EP_Itr->first, *Itr))) {
            // 1. If current path is child or same path of previous path,
            //    then we skip it.
            IsNeedInsert = false;
            break;
          } else if (IsDirectory && isChildOrSamePath(*Itr, EP_Itr->first)) {
            // 2. If previous path is child of current path, then
            //    we delete previous path.
            EP_Itr = ExcludePath.erase(EP_Itr);
          } else {
            EP_Itr++;
          }
        }
        if (IsNeedInsert) {
          ExcludePath.insert({*Itr, IsDirectory});
        }
      }
    } else {
      clang::dpct::PrintMsg("Note: Path " + PathBuf.getCanonicalPath().str() +
                            " is invalid and will be ignored by option "
                            "--in-root-exclude.\n");
    }
  }
}
void DpctGlobalInfo::setExplicitNamespace(
    std::vector<ExplicitNamespace> NamespacesVec) {
  size_t NamespaceVecSize = NamespacesVec.size();
  if (!NamespaceVecSize || NamespaceVecSize > 2) {
    ShowStatus(MigrationErrorInvalidExplicitNamespace);
    dpctExit(MigrationErrorInvalidExplicitNamespace);
  }
  for (auto &Namespace : NamespacesVec) {
    // 1. Ensure option none is alone
    bool Check1 =
        (Namespace == ExplicitNamespace::EN_None && NamespaceVecSize == 2);
    // 2. Ensure option cl, sycl, sycl-math only enabled one
    bool Check2 =
        ((Namespace == ExplicitNamespace::EN_CL ||
          Namespace == ExplicitNamespace::EN_SYCL ||
          Namespace == ExplicitNamespace::EN_SYCL_Math) &&
         (ExplicitNamespaceSet.size() == 1 &&
          ExplicitNamespaceSet.count(ExplicitNamespace::EN_DPCT) == 0));
    // 3. Check whether option dpct duplicated
    bool Check3 = (Namespace == ExplicitNamespace::EN_DPCT &&
                   ExplicitNamespaceSet.count(ExplicitNamespace::EN_DPCT) == 1);
    if (Check1 || Check2 || Check3) {
      ShowStatus(MigrationErrorInvalidExplicitNamespace);
      dpctExit(MigrationErrorInvalidExplicitNamespace);
    } else {
      ExplicitNamespaceSet.insert(Namespace);
    }
  }
}
int DpctGlobalInfo::getSuffixIndexInitValue(std::string FileNameAndOffset) {
  auto Res = LocationInitIndexMap.find(FileNameAndOffset);
  if (Res == LocationInitIndexMap.end()) {
    LocationInitIndexMap.insert(
        std::make_pair(FileNameAndOffset, CurrentMaxIndex + 1));
    return CurrentMaxIndex + 1;
  } else {
    return Res->second;
  }
}
int DpctGlobalInfo::getSuffixIndexInRuleThenInc() {
  int Res = CurrentIndexInRule;
  if (CurrentMaxIndex < Res)
    CurrentMaxIndex = Res;
  CurrentIndexInRule++;
  return Res;
}
int DpctGlobalInfo::getSuffixIndexGlobalThenInc() {
  int Res = CurrentMaxIndex;
  CurrentMaxIndex++;
  return Res;
}
std::string DpctGlobalInfo::getStringForRegexReplacement(StringRef MatchedStr) {
  unsigned Index = 0;
  char Method = MatchedStr[RegexPrefix.length()];
  bool HasError =
      MatchedStr.substr(RegexPrefix.length() + 1).consumeInteger(10, Index);
  assert(!HasError && "Must consume an integer");
  (void)HasError;
  // D: device, used for pretty code
  // Q: queue, used for pretty code
  // R: range dim, used for built-in variables (threadIdx.x,...) migration
  // G: range dim, used for cg::thread_block migration
  // C: range dim, used for cub block migration
  // F: free queries function migration, such as this_nd_item, this_group,
  //    this_sub_group.
  switch (Method) {
  case 'R':
    if (DpctGlobalInfo::getAssumedNDRangeDim() == 1) {
      if (auto DFI = getCudaKernelDimDFI(Index)) {
        auto Ptr =
            MemVarMap::getHeadWithoutPathCompression(&(DFI->getVarMap()));
        if (Ptr && Ptr->Dim == 1) {
          return "0";
        }
      }
    }
    return "2";
  case 'G':
    if (DpctGlobalInfo::getAssumedNDRangeDim() == 1) {
      if (auto DFI = getCudaKernelDimDFI(Index)) {
        auto Ptr =
            MemVarMap::getHeadWithoutPathCompression(&(DFI->getVarMap()));
        if (Ptr && Ptr->Dim == 1) {
          return "1";
        }
      }
    }
    return "3";
  case 'C':
    if (DpctGlobalInfo::getAssumedNDRangeDim() == 1) {
      return std::to_string(DpctGlobalInfo::getInstance()
                                .getCubPlaceholderIndexMap()[Index]
                                ->getVarMap()
                                .getHeadNodeDim());
    }
    return "3";
  case 'D':
    return getStringForRegexDefaultQueueAndDevice(
        HelperFuncType::HFT_CurrentDevice, Index);
  case 'Q':
    return getStringForRegexDefaultQueueAndDevice(
        HelperFuncType::HFT_DefaultQueue, Index);
  case FreeQueriesInfo::FreeQueriesRegexCh:
    return FreeQueriesInfo::getReplaceString(Index);
  default:
    clang::dpct::DpctDebugs() << "[char] Unexpected value: " << Method << "\n";
    assert(0);
    return MatchedStr.str();
  }
}
std::optional<clang::tooling::UnifiedPath>
DpctGlobalInfo::getAbsolutePath(FileID ID) {
  assert(SM && "SourceManager must be initialized");
  if (auto FileEntryRef = SM->getFileEntryRefForID(ID))
    return getAbsolutePath(*FileEntryRef);
  return std::nullopt;
}
std::optional<clang::tooling::UnifiedPath>
DpctGlobalInfo::getAbsolutePath(FileEntryRef File) {
  if (auto RealPath = File.getFileEntry().tryGetRealPathName();
      !RealPath.empty())
    return clang::tooling::UnifiedPath(RealPath);

  llvm::SmallString<512> FilePathAbs(File.getName());
  SM->getFileManager().makeAbsolutePath(FilePathAbs);
  return clang::tooling::UnifiedPath(FilePathAbs);
}
std::pair<clang::tooling::UnifiedPath, unsigned>
DpctGlobalInfo::getLocInfo(SourceLocation Loc, bool *IsInvalid) {
  if (SM->isMacroArgExpansion(Loc)) {
    Loc = SM->getImmediateSpellingLoc(Loc);
  }
  auto LocInfo = SM->getDecomposedLoc(SM->getExpansionLoc(Loc));
  auto AbsPath = getAbsolutePath(LocInfo.first);
  if (AbsPath)
    return std::make_pair(AbsPath.value(), LocInfo.second);
  if (IsInvalid)
    *IsInvalid = true;
  return std::make_pair(clang::tooling::UnifiedPath(), 0);
}
std::string DpctGlobalInfo::getTypeName(QualType QT,
                                        const ASTContext &Context) {
  if (auto ET = QT->getAs<ElaboratedType>()) {
    if (ET->getQualifier())
      QT = Context.getElaboratedType(ElaboratedTypeKeyword::None,
                                     ET->getQualifier(), ET->getNamedType(),
                                     ET->getOwnedTagDecl());
    else
      QT = ET->getNamedType();
  }
  auto PP = Context.getPrintingPolicy();
  PP.SuppressTagKeyword = true;
  return QT.getAsString(PP);
}
std::string DpctGlobalInfo::getReplacedTypeName(QualType QT,
                                                const ASTContext &Context) {
  if (!QT.isNull())
    if (const auto *AT = dyn_cast<AutoType>(QT.getTypePtr())) {
      QT = AT->getDeducedType();
      if (QT.isNull()) {
        return "";
      }
    }
  std::string MigratedTypeStr;
  setGetReplacedNamePtr(&getReplacedName);
  llvm::raw_string_ostream OS(MigratedTypeStr);
  clang::PrintingPolicy PP =
      clang::PrintingPolicy(DpctGlobalInfo::getContext().getLangOpts());
  QT.print(OS, PP);
  OS.flush();
  setGetReplacedNamePtr(nullptr);
  return getFinalCastTypeNameStr(MigratedTypeStr);
}
std::string DpctGlobalInfo::getOriginalTypeName(QualType QT) {
  std::string OriginalTypeStr;
  llvm::raw_string_ostream OS(OriginalTypeStr);
  clang::PrintingPolicy PP =
      clang::PrintingPolicy(DpctGlobalInfo::getContext().getLangOpts());
  QT.print(OS, PP);
  OS.flush();
  return OriginalTypeStr;
}
std::shared_ptr<DeviceFunctionDecl> DpctGlobalInfo::insertDeviceFunctionDecl(
    const FunctionDecl *Specialization, const FunctionTypeLoc &FTL,
    const ParsedAttributes &Attrs, const TemplateArgumentListInfo &TAList) {
  auto LocInfo = getLocInfo(FTL);
  return insertFile(LocInfo.first)
      ->insertNode<ExplicitInstantiationDecl, DeviceFunctionDecl>(
          LocInfo.second, FTL, Attrs, Specialization, TAList);
}
std::shared_ptr<DeviceFunctionDecl>
DpctGlobalInfo::insertDeviceFunctionDeclInModule(const FunctionDecl *FD) {
  auto LocInfo = getLocInfo(FD);
  return insertFile(LocInfo.first)
      ->insertNode<DeviceFunctionDeclInModule, DeviceFunctionDecl>(
          LocInfo.second, FD);
}
void DpctGlobalInfo::buildKernelInfo() {
  for (auto &File : FileMap)
    File.second->buildKernelInfo();

  // Construct a union-find set for all the instances of MemVarMap in
  // DeviceFunctionInfo. During the traversal of the call-graph, do union
  // operation if caller and callee both need item variable, then after the
  // traversal, all MemVarMap instance which need item are divided into
  // some groups. Among different groups, there is no call relationship. If
  // kernel-call is 3D, then set its head's dim to 3D. When generating
  // replacements, find current nodes' head to decide to use which dim.

  // Below 4 for-loop cannot be merged.
  // The later loop depends on the info generated by the previous loop.
  // Now we consider two links: the call-chain and the macro spelling loc
  // link Since the macro spelling loc may link a global func from a device
  // func, we cannot merge set dim into the second loop. Because global func
  // is the first level function in the buildUnionFindSet(), if it is
  // visited from previous device func, there is no chance to propagate its
  // correct dim value (there is no upper level func call to global func and
  // then it will be skipped).
  for (auto &File : FileMap)
    File.second->setKernelCallDim();
  for (auto &File : FileMap)
    File.second->setKernelDim();
  for (auto &File : FileMap)
    File.second->buildUnionFindSet();
  for (auto &File : FileMap)
    File.second->buildUnionFindSetForUncalledFunc();
}
void DpctGlobalInfo::buildReplacements() {
  // add PriorityRepl into ReplMap and execute related action, e.g.,
  // request feature or emit warning.
  for (auto &ReplInfo : PriorityReplInfoMap) {
    for (auto &Repl : ReplInfo.second->Repls) {
      addReplacement(Repl);
    }
    for (auto &Action : ReplInfo.second->RelatedAction) {
      Action();
    }
  }

  for (auto &File : FileMap)
    File.second->buildReplacements();

  // All cases of replacing placeholders:
  // dev_count  queue_count  dev_decl            queue_decl
  // 0          1            /                   get_default_queue
  // 1          0            get_current_device  /
  // 1          1            get_current_device  get_default_queue
  // 2          1            dev_ct1             get_default_queue
  // 1          2            dev_ct1             q_ct1
  // >=2        >=2          dev_ct1             q_ct1
  bool NeedDpctHelpFunc = DpctGlobalInfo::needDpctDeviceExt() ||
                          TempVariableDeclCounterMap.size() > 1 ||
                          DpctGlobalInfo::getUsmLevel() == UsmLevel::UL_None;
  unsigned int IndentLen = 2;
  if (getGuessIndentWidthMatcherFlag())
    IndentLen = getIndentWidth();
  std::string IndentStr = std::string(IndentLen, ' ');
  std::string DevDeclStr = getNL() + IndentStr;
  llvm::raw_string_ostream DevDecl(DevDeclStr);
  std::string QDeclStr =
      getNL() + IndentStr + MapNames::getClNamespace() + "queue ";
  llvm::raw_string_ostream QDecl(QDeclStr);
  if (NeedDpctHelpFunc) {
    DevDecl << MapNames::getDpctNamespace()
            << "device_ext &dev_ct1 = " << MapNames::getDpctNamespace()
            << "get_current_device();";
    QDecl << "&q_ct1 = dev_ct1." << DpctGlobalInfo::getDeviceQueueName()
          << "();";
  } else {
    DevDecl << MapNames::getClNamespace() + "device dev_ct1;";
    // Now the UsmLevel must not be UL_None here.
    QDecl << "q_ct1(dev_ct1, " << MapNames::getClNamespace() << "property_list{"
          << MapNames::getClNamespace() << "property::queue::in_order()";
    if (DpctGlobalInfo::getEnablepProfilingFlag()) {
      QDecl << ", " << MapNames::getClNamespace()
            << "property::queue::enable_profiling()";
    }
    QDecl << "});";
  }

  for (auto &Counter : TempVariableDeclCounterMap) {
    if (DpctGlobalInfo::useNoQueueDevice()) {
      Counter.second.PlaceholderStr[1] = DpctGlobalInfo::getGlobalQueueName();
      Counter.second.PlaceholderStr[2] = DpctGlobalInfo::getGlobalDeviceName();
      // Need not insert q_ct1 and dev_ct1 declrations and request feature.
      continue;
    }
    const auto ColonPos = Counter.first.find_last_of(':');
    const auto DeclLocFile = Counter.first.substr(0, ColonPos);
    const auto DeclLocOffset = std::stoi(Counter.first.substr(ColonPos + 1));
    if (!getDeviceChangedFlag() && getUsingDRYPattern()) {
      if (Counter.second.CurrentDeviceCounter > 1 ||
          Counter.second.DefaultQueueCounter > 1) {
        Counter.second.PlaceholderStr[2] = "dev_ct1";
        getInstance().addReplacement(std::make_shared<ExtReplacement>(
            DeclLocFile, DeclLocOffset, 0, DevDecl.str(), nullptr));
        if (Counter.second.DefaultQueueCounter > 1 || !NeedDpctHelpFunc) {
          Counter.second.PlaceholderStr[1] = "q_ct1";
          getInstance().addReplacement(std::make_shared<ExtReplacement>(
              DeclLocFile, DeclLocOffset, 0, QDecl.str(), nullptr));
        }
      }
    }
    if (Counter.second.CurrentDeviceCounter > 0 ||
        Counter.second.DefaultQueueCounter > 1)
      requestFeature(HelperFeatureEnum::device_ext);
    if (Counter.second.DefaultQueueCounter > 0)
      requestFeature(HelperFeatureEnum::device_ext);
  }
}
void DpctGlobalInfo::processCudaArchMacro() {
  // process __CUDA_ARCH__ macro
  auto &ReplMap = DpctGlobalInfo::getInstance().getCudaArchMacroReplMap();
  // process __CUDA_ARCH__ macro of directive condition in generated host code:
  // if __CUDA_ARCH__ > 800      -->  if !DPCT_COMPATIBILITY_TEMP
  // if defined(__CUDA_ARCH__)   -->  if !defined(DPCT_COMPATIBILITY_TEMP)
  // if !defined(__CUDA_ARCH__)  -->  if defined(DPCT_COMPATIBILITY_TEMP)
  auto processIfMacro = [&](std::shared_ptr<ExtReplacement> Repl,
                            DirectiveInfo DI) {
    std::string FilePath = Repl->getFilePath().str();
    auto &CudaArchDefinedMap =
        DpctGlobalInfo::getInstance().getCudaArchDefinedMap()[FilePath];
    if (CudaArchDefinedMap.count((*Repl).getOffset())) {
      unsigned int ExclamationOffset =
          CudaArchDefinedMap[(*Repl).getOffset()] - DI.ConditionLoc - 1;
      if (ExclamationOffset <= (DI.Condition.length() - 1) &&
          DI.Condition[ExclamationOffset] == '!') {
        addReplacement(std::make_shared<ExtReplacement>(
            FilePath, CudaArchDefinedMap[(*Repl).getOffset()] - 1, 1, "",
            nullptr));
      } else {
        addReplacement(std::make_shared<ExtReplacement>(
            FilePath, CudaArchDefinedMap[(*Repl).getOffset()], 0, "!",
            nullptr));
      }
    } else {
      (*Repl).setReplacementText("!DPCT_COMPATIBILITY_TEMP");
    }
  };

  for (auto Iter = ReplMap.begin(); Iter != ReplMap.end();) {
    auto Repl = Iter->second;
    unsigned CudaArchOffset = Repl->getOffset();
    std::string FilePath = Repl->getFilePath().str();
    auto &CudaArchPPInfosMap =
        DpctGlobalInfo::getInstance().getCudaArchPPInfoMap()[FilePath];
    bool DirectiveReserved = true;
    for (auto Iterator = CudaArchPPInfosMap.begin();
         Iterator != CudaArchPPInfosMap.end(); Iterator++) {
      auto Info = Iterator->second;
      if (!Info.isInHDFunc)
        continue;
      unsigned Pos_a = 0, Len_a = 0, Pos_b = 0, Len_b = 0,
               Round = DpctGlobalInfo::getRunRound();
      if (CudaArchOffset >= Info.IfInfo.ConditionLoc &&
          CudaArchOffset <=
              Info.IfInfo.ConditionLoc + Info.IfInfo.Condition.length()) {
        if (Info.ElInfo.size() == 0) {
          if (Info.ElseInfo.DirectiveLoc == 0) {
            //  Remove unnecessary condition branch, as code is absolutely dead
            //  or active Origin Code:
            //  ...
            //  #ifdef __CUDA_ARCH__ / #if defined(__CUDA_ARCH__) / #if
            //  __CUDA_ARCH__ / #ifndef __CUDA_ARCH__ / #if
            //  !defined(__CUDA_ARCH__)
            //    host_code/device code;
            //  #endif
            //  ...
            //
            //  After Migration:
            //  Round = 0 for device code, final migration code:
            //    ...
            //    empty/device code;
            //    ...
            //  Round = 1 for host code, final migration code:
            //    ...
            //    host_code/empty;
            //    ...
            if ((Info.DT == IfType::IT_Ifdef && Round == 1) ||
                (Info.DT == IfType::IT_Ifndef && Round == 0) ||
                (Info.DT == IfType::IT_If && Round == 1 &&
                 (Info.IfInfo.Condition == "defined(__CUDA_ARCH__)" ||
                  Info.IfInfo.Condition == "__CUDA_ARCH__")) ||
                (Info.DT == IfType::IT_If && Round == 0 &&
                 Info.IfInfo.Condition == "!defined(__CUDA_ARCH__)")) {
              Pos_a = Info.IfInfo.NumberSignLoc;
              if (Pos_a != UINT_MAX) {
                Len_a =
                    Info.EndInfo.DirectiveLoc - Pos_a + 5 /*length of endif*/;
                addReplacement(std::make_shared<ExtReplacement>(
                    FilePath, Pos_a, Len_a, "", nullptr));
                DirectiveReserved = false;
              }
            } else if ((Info.DT == IfType::IT_Ifdef && Round == 0) ||
                       (Info.DT == IfType::IT_Ifndef && Round == 1) ||
                       (Info.DT == IfType::IT_If && Round == 0 &&
                        (Info.IfInfo.Condition == "defined(__CUDA_ARCH__)" ||
                         Info.IfInfo.Condition == "__CUDA_ARCH__")) ||
                       (Info.DT == IfType::IT_If && Round == 1 &&
                        Info.IfInfo.Condition == "!defined(__CUDA_ARCH__)")) {
              Pos_a = Info.IfInfo.NumberSignLoc;
              Pos_b = Info.EndInfo.NumberSignLoc;
              if (Pos_a != UINT_MAX && Pos_b != UINT_MAX) {
                Len_a = Info.IfInfo.ConditionLoc +
                        Info.IfInfo.Condition.length() - Pos_a;
                Len_b =
                    Info.EndInfo.DirectiveLoc - Pos_b + 5 /*length of endif*/;
                addReplacement(std::make_shared<ExtReplacement>(
                    FilePath, Pos_a, Len_a, "", nullptr));
                addReplacement(std::make_shared<ExtReplacement>(
                    FilePath, Pos_b, Len_b, "", nullptr));
                DirectiveReserved = false;
              }
            }
          } else {
            //  Remove conditional branch, as code is absolutely dead or active
            //  Origin Code:
            //  ...
            //  #ifdef __CUDA_ARCH__ / #if defined(__CUDA_ARCH__) / #if
            //  __CUDA_ARCH__ / #ifndef __CUDA_ARCH / #if
            //  !defined(__CUDA_ARCH__)
            //    host_code/device_code;
            //  #else
            //    device_code/host_code;
            //  #endif
            //  ...
            //
            //  After Migration:
            //  Round = 0 for device code, final migration code:
            //    ...
            //    device_code;
            //    ...
            //  Round = 1 for host code, final migration code:
            //    ...
            //    host_code;
            //    ...
            if ((Info.DT == IfType::IT_Ifdef && Round == 1) ||
                (Info.DT == IfType::IT_Ifndef && Round == 0) ||
                (Info.DT == IfType::IT_If && Round == 1 &&
                 (Info.IfInfo.Condition == "defined(__CUDA_ARCH__)" ||
                  Info.IfInfo.Condition == "__CUDA_ARCH__")) ||
                (Info.DT == IfType::IT_If && Round == 0 &&
                 Info.IfInfo.Condition == "!defined(__CUDA_ARCH__)")) {
              Pos_a = Info.IfInfo.NumberSignLoc;
              Pos_b = Info.EndInfo.NumberSignLoc;
              if (Pos_a != UINT_MAX && Pos_b != UINT_MAX) {
                Len_a =
                    Info.ElseInfo.DirectiveLoc - Pos_a + 4 /*length of else*/;
                Len_b =
                    Info.EndInfo.DirectiveLoc - Pos_b + 5 /*length of endif*/;
                addReplacement(std::make_shared<ExtReplacement>(
                    FilePath, Pos_a, Len_a, "", nullptr));
                addReplacement(std::make_shared<ExtReplacement>(
                    FilePath, Pos_b, Len_b, "", nullptr));
                DirectiveReserved = false;
              }
            } else if ((Info.DT == IfType::IT_Ifdef && Round == 0) ||
                       (Info.DT == IfType::IT_Ifndef && Round == 1) ||
                       (Info.DT == IfType::IT_If && Round == 0 &&
                        (Info.IfInfo.Condition == "defined(__CUDA_ARCH__)" ||
                         Info.IfInfo.Condition == "__CUDA_ARCH__")) ||
                       (Info.DT == IfType::IT_If && Round == 1 &&
                        Info.IfInfo.Condition == "!defined(__CUDA_ARCH__)")) {
              Pos_a = Info.IfInfo.NumberSignLoc;
              Pos_b = Info.ElseInfo.NumberSignLoc;
              if (Pos_a != UINT_MAX && Pos_b != UINT_MAX) {
                Len_a = Info.IfInfo.ConditionLoc +
                        Info.IfInfo.Condition.length() - Pos_a;
                Len_b =
                    Info.EndInfo.DirectiveLoc - Pos_b + 5 /*length of endif*/;
                addReplacement(std::make_shared<ExtReplacement>(
                    FilePath, Pos_a, Len_a, "", nullptr));
                addReplacement(std::make_shared<ExtReplacement>(
                    FilePath, Pos_b, Len_b, "", nullptr));
                DirectiveReserved = false;
              }
            }
          }
        }
        //  if directive in which __CUDA_ARCH__ inside was reserved, then we
        //  need process this directive for generated host code:
        //  ifndef__CUDA_ARCH__ --> ifdef DPCT_COMPATIBILITY_TEMP
        //  ifdef __CUDA_ARCH__ --> ifndef DPCT_COMPATIBILITY_TEMP
        if (DirectiveReserved && Round == 1) {
          if (Info.DT == IfType::IT_Ifdef) {
            Pos_a = Info.IfInfo.DirectiveLoc;
            Len_a = 5 /*length of ifdef*/;
            addReplacement(std::make_shared<ExtReplacement>(
                FilePath, Pos_a, Len_a, "ifndef", nullptr));
          } else if (Info.DT == IfType::IT_Ifndef) {
            Pos_a = Info.IfInfo.DirectiveLoc;
            Len_a = 6 /*length of ifndef*/;
            addReplacement(std::make_shared<ExtReplacement>(
                FilePath, Pos_a, Len_a, "ifdef", nullptr));
          } else if (Info.DT == IfType::IT_If) {
            processIfMacro(Repl, Info.IfInfo);
          }
        }
        break;
      } else {
        //  Info.ElInfo.size() == 0
        if (Round == 0)
          continue;
        for (auto &ElifInfoPair : Info.ElInfo) {
          auto &ElifInfo = ElifInfoPair.second;
          if (CudaArchOffset >= ElifInfo.ConditionLoc &&
              CudaArchOffset <=
                  ElifInfo.ConditionLoc + ElifInfo.Condition.length()) {
            processIfMacro(Repl, ElifInfo);
            break;
          }
        }
      }
    }
    if (DirectiveReserved) {
      addReplacement(Repl);
      Iter = ReplMap.erase(Iter);
    } else {
      Iter++;
    }
  }
}
void DpctGlobalInfo::generateHostCode(
    std::multimap<unsigned int, std::shared_ptr<clang::dpct::ExtReplacement>>
        &ProcessedReplList,
    HostDeviceFuncLocInfo Info, unsigned ID) {
  std::vector<std::shared_ptr<ExtReplacement>> ExtraRepl;

  unsigned int Pos, Len;
  std::string OriginText = Info.FuncContentCache;
  StringRef SR(OriginText);
  RewriteBuffer RB;
  RB.Initialize(SR.begin(), SR.end());
  for (auto &Element : ProcessedReplList) {
    auto R = Element.second;
    unsigned ROffset = R->getOffset();
    if (ROffset >= Info.FuncStartOffset && ROffset <= Info.FuncEndOffset) {
      Pos = ROffset - Info.FuncStartOffset;
      Len = R->getLength();
      RB.ReplaceText(Pos, Len, R->getReplacementText());
    }
  }
  Pos = Info.FuncNameOffset - Info.FuncStartOffset;
  Len = 0;
  RB.ReplaceText(Pos, Len, "_host_ct" + std::to_string(ID));
  std::string DefResult;
  llvm::raw_string_ostream DefStream(DefResult);
  RB.write(DefStream);
  std::string NewFuncBody = DefStream.str();
  auto R = std::make_shared<ExtReplacement>(
      Info.FilePath, Info.FuncEndOffset + 1, 0, getNL() + NewFuncBody, nullptr);
  ExtraRepl.emplace_back(R);

  for (auto &R : ExtraRepl) {
    auto &FileReplCache = DpctGlobalInfo::getFileReplCache();
    FileReplCache[R->getFilePath().str()].second->addReplacement(R);
  }
  return;
}
void DpctGlobalInfo::postProcess() {
  auto &MSMap = DpctGlobalInfo::getMainSourceFileMap();
  bool isFirstPass = !DpctGlobalInfo::getRunRound();
  processCudaArchMacro();
  for (auto &Element : HostDeviceFuncInfoMap) {
    auto &Info = Element.second;
    if (Info.isCalledInHost && Info.isDefInserted) {
      Info.needGenerateHostCode = true;
      if (Info.PostFixId == -1) {
        Info.PostFixId = HostDeviceFuncInfo::MaxId++;
      }
      for (auto &E : Info.LocInfos) {
        auto &LocInfo = E.second;
        if (isFirstPass) {
          auto &MSFiles = MSMap[LocInfo.FilePath];
          for (auto &File : MSFiles) {
            ReProcessFile.emplace(File);
          }
        }
        if (LocInfo.Type == HDFuncInfoType::HDFI_Call && !LocInfo.Processed) {
          if (LocInfo.CalledByHostDeviceFunction && isFirstPass) {
            LocInfo.Processed = true;
            continue;
          }
          LocInfo.Processed = true;
          auto R = std::make_shared<ExtReplacement>(
              LocInfo.FilePath, LocInfo.FuncEndOffset, 0,
              "_host_ct" + std::to_string(Info.PostFixId), nullptr);
          addReplacement(R);
        }
      }
    }
  }
  if (!ReProcessFile.empty() && isFirstPass) {
    DpctGlobalInfo::setNeedRunAgain(true);
  }
  for (auto &File : FileMap) {
    auto &S = File.second->getConstantMacroTMSet();
    auto &Map = DpctGlobalInfo::getConstantReplProcessedFlagMap();
    for (auto &E : S) {
      if (!Map[E]) {
        addReplacement(E->getReplacement(DpctGlobalInfo::getContext()));
      }
    }
    File.second->postProcess();
  }
  if (!isFirstPass) {
    for (auto &Element : HostDeviceFuncInfoMap) {
      auto &Info = Element.second;
      if (Info.needGenerateHostCode) {
        for (auto &E : Info.LocInfos) {
          auto &LocInfo = E.second;
          if (LocInfo.Type == HDFuncInfoType::HDFI_Call) {
            continue;
          }
          auto &ReplLists =
              FileMap[LocInfo.FilePath]->getReplsSYCL()->getReplMap();
          generateHostCode(ReplLists, LocInfo, Info.PostFixId);
        }
      }
    }
  }
}
void DpctGlobalInfo::emplaceReplacements(ReplTy &ReplSetsCUDA /*out*/,
                                         ReplTy &ReplSetsSYCL /*out*/) {
  if (DpctGlobalInfo::isNeedRunAgain())
    return;
  for (auto &FileRepl : FileReplCache) {
    FileRepl.second.first->emplaceIntoReplSet(
        ReplSetsCUDA[FileRepl.first.getCanonicalPath().str()]);
    FileRepl.second.second->emplaceIntoReplSet(
        ReplSetsSYCL[FileRepl.first.getCanonicalPath().str()]);
  }
}
std::shared_ptr<KernelCallExpr>
DpctGlobalInfo::buildLaunchKernelInfo(const CallExpr *LaunchKernelCall) {
  auto LocInfo = getLocInfo(LaunchKernelCall->getBeginLoc());
  auto FileInfo = insertFile(LocInfo.first);
  if (FileInfo->findNode<KernelCallExpr>(LocInfo.second))
    return std::shared_ptr<KernelCallExpr>();

  auto KernelInfo =
      KernelCallExpr::buildFromCudaLaunchKernel(LocInfo, LaunchKernelCall);
  if (KernelInfo) {
    FileInfo->insertNode(LocInfo.second, KernelInfo);
  }

  return KernelInfo;
}
void DpctGlobalInfo::insertCudaMalloc(const CallExpr *CE) {
  if (auto MallocVar = CudaMallocInfo::getMallocVar(CE->getArg(0)))
    insertCudaMallocInfo(MallocVar)->setSizeExpr(CE->getArg(1));
}
void DpctGlobalInfo::insertCublasAlloc(const CallExpr *CE) {
  if (auto MallocVar = CudaMallocInfo::getMallocVar(CE->getArg(2)))
    insertCudaMallocInfo(MallocVar)->setSizeExpr(CE->getArg(0), CE->getArg(1));
}
std::shared_ptr<CudaMallocInfo> DpctGlobalInfo::findCudaMalloc(const Expr *E) {
  if (auto Src = CudaMallocInfo::getMallocVar(E))
    return findCudaMallocInfo(Src);
  return std::shared_ptr<CudaMallocInfo>();
}
void DpctGlobalInfo::insertReplInfoFromYAMLToFileInfo(
    const clang::tooling::UnifiedPath &FilePath,
    std::shared_ptr<tooling::TranslationUnitReplacements> TUR) {
  auto FileInfo = insertFile(FilePath);
  if (FileInfo->PreviousTUReplFromYAML == nullptr)
    FileInfo->PreviousTUReplFromYAML = TUR;
}
std::shared_ptr<tooling::TranslationUnitReplacements>
DpctGlobalInfo::getReplInfoFromYAMLSavedInFileInfo(
    clang::tooling::UnifiedPath FilePath) {
  auto FileInfo = findObject(FileMap, FilePath);
  if (FileInfo)
    return FileInfo->PreviousTUReplFromYAML;
  else
    return nullptr;
}
void DpctGlobalInfo::insertEventSyncTypeInfo(
    const std::shared_ptr<clang::dpct::ExtReplacement> Repl, bool NeedReport,
    bool IsAssigned) {
  std::string FilePath = Repl->getFilePath().str();
  unsigned int Offset = Repl->getOffset();
  unsigned int Length = Repl->getLength();
  const std::string ReplText = Repl->getReplacementText().str();
  auto FileInfo = insertFile(FilePath);
  auto &M = FileInfo->getEventSyncTypeMap();
  auto Iter = M.find(Offset);
  if (Iter == M.end()) {
    M.insert(std::make_pair(
        Offset, EventSyncTypeInfo(Length, ReplText, NeedReport, IsAssigned)));
  } else {
    Iter->second.IsAssigned = IsAssigned;
  }
}
void DpctGlobalInfo::updateEventSyncTypeInfo(
    const std::shared_ptr<clang::dpct::ExtReplacement> Repl) {
  std::string FilePath = Repl->getFilePath().str();
  unsigned int Offset = Repl->getOffset();
  unsigned int Length = Repl->getLength();
  const std::string ReplText = Repl->getReplacementText().str();
  auto FileInfo = insertFile(FilePath);
  auto &M = FileInfo->getEventSyncTypeMap();
  auto Iter = M.find(Offset);
  if (Iter != M.end()) {
    Iter->second.ReplText = ReplText;
    Iter->second.NeedReport = false;
  } else {
    M.insert(std::make_pair(Offset,
                            EventSyncTypeInfo(Length, ReplText, false, false)));
  }
}
void DpctGlobalInfo::insertTimeStubTypeInfo(
    const std::shared_ptr<clang::dpct::ExtReplacement> ReplWithSB,
    const std::shared_ptr<clang::dpct::ExtReplacement> ReplWithoutSB) {
  std::string FilePath = ReplWithSB->getFilePath().str();
  unsigned int Offset = ReplWithSB->getOffset();
  unsigned int Length = ReplWithSB->getLength();
  std::string StrWithSubmitBarrier = ReplWithSB->getReplacementText().str();
  std::string StrWithoutSubmitBarrier =
      ReplWithoutSB->getReplacementText().str();
  auto FileInfo = insertFile(FilePath);
  auto &M = FileInfo->getTimeStubTypeMap();
  M.insert(std::make_pair(Offset, TimeStubTypeInfo(Length, StrWithSubmitBarrier,
                                                   StrWithoutSubmitBarrier)));
}
void DpctGlobalInfo::updateTimeStubTypeInfo(SourceLocation BeginLoc,
                                            SourceLocation EndLoc) {
  auto LocInfo = getLocInfo(BeginLoc);
  auto FileInfo = insertFile(LocInfo.first);
  size_t Begin = getLocInfo(BeginLoc).second;
  size_t End = getLocInfo(EndLoc).second;
  auto &TimeStubBounds = FileInfo->getTimeStubBounds();
  TimeStubBounds.push_back(std::make_pair(Begin, End));
}
void DpctGlobalInfo::insertBuiltinVarInfo(
    SourceLocation SL, unsigned int Len, std::string Repl,
    std::shared_ptr<DeviceFunctionInfo> DFI) {
  auto LocInfo = getLocInfo(SL);
  auto FileInfo = insertFile(LocInfo.first);
  auto &M = FileInfo->getBuiltinVarInfoMap();
  auto Iter = M.find(LocInfo.second);
  if (Iter == M.end()) {
    BuiltinVarInfo BVI(Len, Repl, DFI);
    M.insert(std::make_pair(LocInfo.second, BVI));
  }
}
void DpctGlobalInfo::insertSpBLASWarningLocOffset(SourceLocation SL) {
  auto LocInfo = getLocInfo(SL);
  auto FileInfo = insertFile(LocInfo.first);
  FileInfo->getSpBLASSet().insert(LocInfo.second);
}
std::shared_ptr<TextModification>
DpctGlobalInfo::findConstantMacroTMInfo(SourceLocation SL) {
  auto LocInfo = getLocInfo(SL);
  auto FileInfo = insertFile(LocInfo.first);
  auto &S = FileInfo->getConstantMacroTMSet();
  for (const auto &TM : S) {
    if (TM->getConstantOffset() == LocInfo.second) {
      return TM;
    }
  }
  return nullptr;
}
void DpctGlobalInfo::insertConstantMacroTMInfo(
    SourceLocation SL, std::shared_ptr<TextModification> TM) {
  auto LocInfo = getLocInfo(SL);
  auto FileInfo = insertFile(LocInfo.first);
  TM->setConstantOffset(LocInfo.second);
  auto &S = FileInfo->getConstantMacroTMSet();
  S.insert(TM);
}
void DpctGlobalInfo::insertAtomicInfo(std::string HashStr, SourceLocation SL,
                                      std::string FuncName) {
  auto LocInfo = getLocInfo(SL);
  auto FileInfo = insertFile(LocInfo.first);
  auto &M = FileInfo->getAtomicMap();
  if (M.find(HashStr) == M.end()) {
    M.insert(std::make_pair(HashStr,
                            std::make_tuple(LocInfo.second, FuncName, true)));
  }
}
void DpctGlobalInfo::removeAtomicInfo(std::string HashStr) {
  for (auto &File : FileMap) {
    auto &M = File.second->getAtomicMap();
    auto Iter = M.find(HashStr);
    if (Iter != M.end()) {
      std::get<2>(Iter->second) = false;
      return;
    }
  }
}
void DpctGlobalInfo::setFileEnterLocation(SourceLocation Loc) {
  auto LocInfo = getLocInfo(Loc);
  insertFile(LocInfo.first)->setFileEnterOffset(LocInfo.second);
}
void DpctGlobalInfo::setFirstIncludeLocation(SourceLocation Loc) {
  auto LocInfo = getLocInfo(Loc);
  insertFile(LocInfo.first)->setFirstIncludeOffset(LocInfo.second);
}
void DpctGlobalInfo::setLastIncludeLocation(SourceLocation Loc) {
  auto LocInfo = getLocInfo(Loc);
  insertFile(LocInfo.first)->setLastIncludeOffset(LocInfo.second);
}
void DpctGlobalInfo::setMathHeaderInserted(SourceLocation Loc, bool B) {
  auto LocInfo = getLocInfo(Loc);
  insertFile(LocInfo.first)->setMathHeaderInserted(B);
}
void DpctGlobalInfo::setAlgorithmHeaderInserted(SourceLocation Loc, bool B) {
  auto LocInfo = getLocInfo(Loc);
  insertFile(LocInfo.first)->setAlgorithmHeaderInserted(B);
}
void DpctGlobalInfo::setTimeHeaderInserted(SourceLocation Loc, bool B) {
  auto LocInfo = getLocInfo(Loc);
  insertFile(LocInfo.first)->setTimeHeaderInserted(B);
}
void DpctGlobalInfo::insertHeader(SourceLocation Loc, HeaderType Type,
                                  ReplacementType IsForCUDADebug) {
  auto LocInfo = getLocInfo(Loc);
  insertFile(LocInfo.first)->insertHeader(Type, IsForCUDADebug);
}
void DpctGlobalInfo::insertHeader(SourceLocation Loc, std::string HeaderName) {
  auto LocInfo = getLocInfo(Loc);
  insertFile(LocInfo.first)->insertCustomizedHeader(std::move(HeaderName));
}
void DpctGlobalInfo::removeVarNameInGlobalVarNameSet(
    const std::string &VarName) {
  auto Iter = getGlobalVarNameSet().find(VarName);
  if (Iter != getGlobalVarNameSet().end()) {
    getGlobalVarNameSet().erase(Iter);
  }
}
int DpctGlobalInfo::getHelperFuncReplInfoIndexThenInc() {
  int Res = HelperFuncReplInfoIndex;
  HelperFuncReplInfoIndex++;
  return Res;
}
void DpctGlobalInfo::recordIncludingRelationship(
    const clang::tooling::UnifiedPath &CurrentFileName,
    const clang::tooling::UnifiedPath &IncludedFileName) {
  auto CurrentFileInfo = this->insertFile(CurrentFileName);
  auto IncludedFileInfo = this->insertFile(IncludedFileName);
  CurrentFileInfo->insertIncludedFilesInfo(IncludedFileInfo);
}
unsigned int DpctGlobalInfo::getCudaKernelDimDFIIndexThenInc() {
  unsigned int Res = CudaKernelDimDFIIndex;
  ++CudaKernelDimDFIIndex;
  return Res;
}
void DpctGlobalInfo::insertCudaKernelDimDFIMap(
    unsigned int Index, std::shared_ptr<DeviceFunctionInfo> Ptr) {
  CudaKernelDimDFIMap.insert(std::make_pair(Index, Ptr));
}
std::shared_ptr<DeviceFunctionInfo>
DpctGlobalInfo::getCudaKernelDimDFI(unsigned int Index) {
  auto Iter = CudaKernelDimDFIMap.find(Index);
  if (Iter != CudaKernelDimDFIMap.end())
    return Iter->second;
  return nullptr;
}
void DpctGlobalInfo::resetInfo() {
  FileMap.clear();
  PrecAndDomPairSet.clear();
  KCIndentWidthMap.clear();
  LocationInitIndexMap.clear();
  ExpansionRangeToMacroRecord.clear();
  EndifLocationOfIfdef.clear();
  ConditionalCompilationLoc.clear();
  MacroTokenToMacroDefineLoc.clear();
  FunctionCallInMacroMigrateRecord.clear();
  EndOfEmptyMacros.clear();
  BeginOfEmptyMacros.clear();
  FileRelpsMap.clear();
  DigestMap.clear();
  MacroDefines.clear();
  CurrentMaxIndex = 0;
  CurrentIndexInRule = 0;
  IncludingFileSet.clear();
  FileSetInCompiationDB.clear();
  GlobalVarNameSet.clear();
  HasFoundDeviceChanged = false;
  HelperFuncReplInfoMap.clear();
  HelperFuncReplInfoIndex = 1;
  TempVariableDeclCounterMap.clear();
  TempVariableHandledMap.clear();
  UsingDRYPattern = true;
  NeedRunAgain = false;
  SpellingLocToDFIsMapForAssumeNDRange.clear();
  DFIToSpellingLocsMapForAssumeNDRange.clear();
  FreeQueriesInfo::reset();
}
void DpctGlobalInfo::updateSpellingLocDFIMaps(
    SourceLocation SL, std::shared_ptr<DeviceFunctionInfo> DFI) {
  auto &SM = DpctGlobalInfo::getSourceManager();
  std::string Loc = getCombinedStrFromLoc(SM.getSpellingLoc(SL));

  auto IterOfL2D = SpellingLocToDFIsMapForAssumeNDRange.find(Loc);
  if (IterOfL2D == SpellingLocToDFIsMapForAssumeNDRange.end()) {
    std::unordered_set<std::shared_ptr<DeviceFunctionInfo>> Set;
    Set.insert(DFI);
    SpellingLocToDFIsMapForAssumeNDRange.insert(std::make_pair(Loc, Set));
  } else {
    IterOfL2D->second.insert(DFI);
  }

  auto IterOfD2L = DFIToSpellingLocsMapForAssumeNDRange.find(DFI);
  if (IterOfD2L == DFIToSpellingLocsMapForAssumeNDRange.end()) {
    std::unordered_set<std::string> Set;
    Set.insert(Loc);
    DFIToSpellingLocsMapForAssumeNDRange.insert(std::make_pair(DFI, Set));
  } else {
    IterOfD2L->second.insert(Loc);
  }
}
std::unordered_set<std::shared_ptr<DeviceFunctionInfo>>
DpctGlobalInfo::getDFIVecRelatedFromSpellingLoc(
    std::shared_ptr<DeviceFunctionInfo> DFI) {
  std::unordered_set<std::shared_ptr<DeviceFunctionInfo>> Res;
  auto IterOfD2L = DFIToSpellingLocsMapForAssumeNDRange.find(DFI);
  if (IterOfD2L == DFIToSpellingLocsMapForAssumeNDRange.end()) {
    return Res;
  }

  for (const auto &SpellingLoc : IterOfD2L->second) {
    auto IterOfL2D = SpellingLocToDFIsMapForAssumeNDRange.find(SpellingLoc);
    if (IterOfL2D != SpellingLocToDFIsMapForAssumeNDRange.end()) {
      Res.insert(IterOfL2D->second.begin(), IterOfL2D->second.end());
    }
  }
  return Res;
}
void DpctGlobalInfo::addPriorityReplInfo(
    std::string Key, std::shared_ptr<PriorityReplInfo> Info) {
  if (PriorityReplInfoMap.count(Key)) {
    if (PriorityReplInfoMap[Key]->Priority == Info->Priority) {
      PriorityReplInfoMap[Key]->Repls.insert(
          PriorityReplInfoMap[Key]->Repls.end(), Info->Repls.begin(),
          Info->Repls.end());
      PriorityReplInfoMap[Key]->RelatedAction.insert(
          PriorityReplInfoMap[Key]->RelatedAction.end(),
          Info->RelatedAction.begin(), Info->RelatedAction.end());
    } else if (PriorityReplInfoMap[Key]->Priority < Info->Priority) {
      PriorityReplInfoMap[Key] = Info;
    }
  } else {
    PriorityReplInfoMap[Key] = Info;
  }
}
std::tuple<unsigned int, std::string, SourceRange>
    DpctGlobalInfo::LastMacroRecord =
        std::make_tuple<unsigned int, std::string, SourceRange>(0, "",
                                                                SourceRange());
std::string DpctGlobalInfo::SchemaFileContentCUDA = "";
std::string DpctGlobalInfo::SchemaFileContentSYCL = "";
DpctGlobalInfo::DpctGlobalInfo() {
  IsInAnalysisScopeFunc = DpctGlobalInfo::checkInAnalysisScope;
  GetRunRound = DpctGlobalInfo::getRunRound;
  RecordTokenSplit = DpctGlobalInfo::recordTokenSplit;
  tooling::SetGetRunRound(DpctGlobalInfo::getRunRound);
  tooling::SetReProcessFile(DpctGlobalInfo::ReProcessFile);
  tooling::SetIsExcludePathHandler(DpctGlobalInfo::isExcluded);
}
void DpctGlobalInfo::recordTokenSplit(SourceLocation SL, unsigned Len) {
  auto It = getExpansionRangeToMacroRecord().find(
      getCombinedStrFromLoc(SM->getSpellingLoc(SL)));
  if (It != getExpansionRangeToMacroRecord().end()) {
    dpct::DpctGlobalInfo::getExpansionRangeToMacroRecord()
        [getCombinedStrFromLoc(SM->getSpellingLoc(SL).getLocWithOffset(Len))] =
            It->second;
  }
}
/// This variable saved the info of previous migration from the
/// MainSourceFiles.yaml file. This variable is valid after
/// canContinueMigration() is called.
std::shared_ptr<clang::tooling::TranslationUnitReplacements>
    DpctGlobalInfo::MainSourceYamlTUR =
        std::make_shared<clang::tooling::TranslationUnitReplacements>();
clang::tooling::UnifiedPath DpctGlobalInfo::InRoot;
clang::tooling::UnifiedPath DpctGlobalInfo::OutRoot;
clang::tooling::UnifiedPath DpctGlobalInfo::AnalysisScope;
std::unordered_set<std::string> DpctGlobalInfo::ChangeExtensions = {};
std::string DpctGlobalInfo::SYCLSourceExtension = std::string();
std::string DpctGlobalInfo::SYCLHeaderExtension = std::string();
// TODO: implement one of this for each source language.
clang::tooling::UnifiedPath DpctGlobalInfo::CudaPath;
std::string DpctGlobalInfo::RuleFile = std::string();
UsmLevel DpctGlobalInfo::UsmLvl = UsmLevel::UL_None;
clang::CudaVersion DpctGlobalInfo::SDKVersion = clang::CudaVersion::UNKNOWN;
bool DpctGlobalInfo::NeedDpctDeviceExt = false;
bool DpctGlobalInfo::IsIncMigration = true;
bool DpctGlobalInfo::IsQueryAPIMapping = false;
unsigned int DpctGlobalInfo::AssumedNDRangeDim = 3;
std::unordered_set<std::string> DpctGlobalInfo::PrecAndDomPairSet;
format::FormatRange DpctGlobalInfo::FmtRng = format::FormatRange::none;
DPCTFormatStyle DpctGlobalInfo::FmtST = DPCTFormatStyle::FS_LLVM;
bool DpctGlobalInfo::EnableCtad = false;
bool DpctGlobalInfo::EnableCodePin = false;
bool DpctGlobalInfo::IsMLKHeaderUsed = false;
bool DpctGlobalInfo::GenBuildScript = false;
bool DpctGlobalInfo::MigrateCmakeScript = false;
bool DpctGlobalInfo::MigrateCmakeScriptOnly = false;
bool DpctGlobalInfo::EnableComments = false;
std::set<ExplicitNamespace> DpctGlobalInfo::ExplicitNamespaceSet;
bool DpctGlobalInfo::TempEnableDPCTNamespace = false;
ASTContext *DpctGlobalInfo::Context = nullptr;
SourceManager *DpctGlobalInfo::SM = nullptr;
FileManager *DpctGlobalInfo::FM = nullptr;
bool DpctGlobalInfo::KeepOriginCode = false;
bool DpctGlobalInfo::SyclNamedLambda = false;
bool DpctGlobalInfo::GuessIndentWidthMatcherFlag = false;
unsigned int DpctGlobalInfo::IndentWidth = 0;
std::map<unsigned int, unsigned int> DpctGlobalInfo::KCIndentWidthMap;
std::unordered_map<std::string, int> DpctGlobalInfo::LocationInitIndexMap;
std::unordered_map<
    std::string,
    std::pair<std::pair<clang::tooling::UnifiedPath /*begin file name*/,
                        unsigned int /*begin offset*/>,
              std::pair<clang::tooling::UnifiedPath /*end file name*/,
                        unsigned int /*end offset*/>>>
    DpctGlobalInfo::ExpansionRangeBeginMap;
bool DpctGlobalInfo::CheckUnicodeSecurityFlag = false;
bool DpctGlobalInfo::EnablepProfilingFlag = false;
std::map<std::string, std::shared_ptr<DpctGlobalInfo::MacroExpansionRecord>>
    DpctGlobalInfo::ExpansionRangeToMacroRecord;
std::map<std::string, SourceLocation> DpctGlobalInfo::EndifLocationOfIfdef;
std::vector<std::pair<clang::tooling::UnifiedPath, size_t>>
    DpctGlobalInfo::ConditionalCompilationLoc;
std::map<std::string, std::shared_ptr<DpctGlobalInfo::MacroDefRecord>>
    DpctGlobalInfo::MacroTokenToMacroDefineLoc;
std::map<std::string, std::string>
    DpctGlobalInfo::FunctionCallInMacroMigrateRecord;
std::map<std::string, SourceLocation> DpctGlobalInfo::EndOfEmptyMacros;
std::map<std::string, unsigned int> DpctGlobalInfo::BeginOfEmptyMacros;
std::unordered_map<std::string, std::vector<clang::tooling::Replacement>>
    DpctGlobalInfo::FileRelpsMap;
std::unordered_map<std::string, std::string> DpctGlobalInfo::DigestMap;
const std::string DpctGlobalInfo::YamlFileName = "MainSourceFiles.yaml";
std::map<std::string, bool> DpctGlobalInfo::MacroDefines;
int DpctGlobalInfo::CurrentMaxIndex = 0;
int DpctGlobalInfo::CurrentIndexInRule = 0;
std::set<clang::tooling::UnifiedPath> DpctGlobalInfo::IncludingFileSet;
int DpctGlobalInfo::VarSchemaIndex = 0;
std::set<std::string> DpctGlobalInfo::FileSetInCompiationDB;
std::set<std::string> DpctGlobalInfo::GlobalVarNameSet;
clang::format::FormatStyle DpctGlobalInfo::CodeFormatStyle;
bool DpctGlobalInfo::HasFoundDeviceChanged = false;
std::unordered_map<int, DpctGlobalInfo::HelperFuncReplInfo>
    DpctGlobalInfo::HelperFuncReplInfoMap;
int DpctGlobalInfo::HelperFuncReplInfoIndex = 1;
std::unordered_map<std::string, DpctGlobalInfo::TempVariableDeclCounter>
    DpctGlobalInfo::TempVariableDeclCounterMap;
std::unordered_map<std::string, int> DpctGlobalInfo::TempVariableHandledMap;
bool DpctGlobalInfo::UsingDRYPattern = true;
unsigned int DpctGlobalInfo::CudaKernelDimDFIIndex = 1;
std::unordered_map<unsigned int, std::shared_ptr<DeviceFunctionInfo>>
    DpctGlobalInfo::CudaKernelDimDFIMap;
CudaArchPPMap DpctGlobalInfo::CAPPInfoMap;
HDFuncInfoMap DpctGlobalInfo::HostDeviceFuncInfoMap;
// __CUDA_ARCH__ Offset -> defined(...) Offset
CudaArchDefMap DpctGlobalInfo::CudaArchDefinedMap;
std::unordered_map<std::string, std::shared_ptr<ExtReplacement>>
    DpctGlobalInfo::CudaArchMacroRepl;
std::unordered_map<clang::tooling::UnifiedPath,
                   std::pair<std::shared_ptr<ExtReplacements>,
                             std::shared_ptr<ExtReplacements>>>
    DpctGlobalInfo::FileReplCache;
std::set<clang::tooling::UnifiedPath> DpctGlobalInfo::ReProcessFile;
bool DpctGlobalInfo::NeedRunAgain = false;
unsigned int DpctGlobalInfo::RunRound = 0;
std::set<clang::tooling::UnifiedPath> DpctGlobalInfo::ModuleFiles;
std::unordered_map<std::string,
                   std::unordered_set<std::shared_ptr<DeviceFunctionInfo>>>
    DpctGlobalInfo::SpellingLocToDFIsMapForAssumeNDRange;
std::unordered_map<std::shared_ptr<DeviceFunctionInfo>,
                   std::unordered_set<std::string>>
    DpctGlobalInfo::DFIToSpellingLocsMapForAssumeNDRange;
unsigned DpctGlobalInfo::ExtensionDEFlag = static_cast<unsigned>(-1);
unsigned DpctGlobalInfo::ExtensionDDFlag = 0;
unsigned DpctGlobalInfo::ExperimentalFlag = 0;
unsigned DpctGlobalInfo::HelperFuncPreferenceFlag = 0;
bool DpctGlobalInfo::AnalysisModeFlag = false;
unsigned int DpctGlobalInfo::ColorOption = 1;
std::unordered_map<int, std::shared_ptr<DeviceFunctionInfo>>
    DpctGlobalInfo::CubPlaceholderIndexMap;
bool DpctGlobalInfo::OptimizeMigrationFlag = false;
std::unordered_map<std::string, std::shared_ptr<PriorityReplInfo>>
    DpctGlobalInfo::PriorityReplInfoMap;
std::unordered_map<std::string, bool> DpctGlobalInfo::ExcludePath = {};
std::map<std::string, clang::tooling::OptionInfo> DpctGlobalInfo::CurrentOptMap;
std::unordered_map<std::string, std::unordered_map<clang::tooling::UnifiedPath,
                                                   std::vector<unsigned>>>
    DpctGlobalInfo::RnnInputMap;
std::unordered_map<clang::tooling::UnifiedPath,
                   std::vector<clang::tooling::UnifiedPath>>
    DpctGlobalInfo::MainSourceFileMap;
std::unordered_map<std::string, bool> DpctGlobalInfo::MallocHostInfoMap;
std::map<std::shared_ptr<TextModification>, bool>
    DpctGlobalInfo::ConstantReplProcessedFlagMap;
std::set<std::string> DpctGlobalInfo::VarUsedByRuntimeSymbolAPISet;
std::unordered_set<std::string> DpctGlobalInfo::NeedParenAPISet = {};
///// class DpctNameGenerator /////
void DpctNameGenerator::printName(const FunctionDecl *FD,
                                  llvm::raw_ostream &OS) {
  if (G.writeName(FD, OS)) {
    FD->printQualifiedName(OS, PP);
    OS << "@";
    FD->getType().print(OS, PP);
  }
}
DpctNameGenerator::DpctNameGenerator(ASTContext &Ctx)
    : G(Ctx), PP(Ctx.getPrintingPolicy()) {
  PP.PrintCanonicalTypes = true;
}
std::string DpctNameGenerator::getName(const FunctionDecl *D) {
  std::string Result;
  llvm::raw_string_ostream OS(Result);
  printName(D, OS);
  return OS.str();
}
///// class SizeInfo /////
SizeInfo::SizeInfo(std::shared_ptr<TemplateDependentStringInfo> TDSI)
    : TDSI(TDSI) {}
const std::string &SizeInfo::getSize() {
  if (TDSI)
    return TDSI->getSourceString();
  return Size;
}
void SizeInfo::setTemplateList(
    const std::vector<TemplateArgumentInfo> &TemplateList) {
  if (TDSI)
    TDSI = TDSI->applyTemplateArguments(TemplateList);
}
///// class CtTypeInfo /////
CtTypeInfo::CtTypeInfo(const TypeLoc &TL, bool NeedSizeFold)
    : PointerLevel(0), IsTemplate(false) {
  setTypeInfo(TL, NeedSizeFold);
}
CtTypeInfo::CtTypeInfo(const VarDecl *D, bool NeedSizeFold)
    : PointerLevel(0), IsReference(false), IsTemplate(false) {
  if (D && D->getTypeSourceInfo()) {
    auto TL = D->getTypeSourceInfo()->getTypeLoc();
    IsConstantQualified = D->hasAttr<CUDAConstantAttr>();
    setTypeInfo(TL, NeedSizeFold);
    if (TL.getTypeLocClass() == TypeLoc::IncompleteArray) {
      if (auto CAT = dyn_cast<ConstantArrayType>(D->getType())) {
        Range[0] = std::to_string(CAT->getSize().getZExtValue());
      }
    }
  }
}
std::string CtTypeInfo::getRangeArgument(const std::string &MemSize,
                                         bool MustArguments) {
  std::string Arg = "(";
  for (unsigned i = 0; i < Range.size(); ++i) {
    auto Size = Range[i].getSize();
    if (Size.empty()) {
      if (MemSize.empty()) {
        Arg += "1, ";
      } else {
        Arg += MemSize;
        Arg += ", ";
      }
      for (unsigned tmp = i + 1; tmp < Range.size(); ++tmp)
        Arg += "1, ";
      break;
    } else
      Arg += Size;
    Arg += ", ";
  }
  return (Arg.size() == 1) ? (MustArguments ? (Arg + ")") : "")
                           : Arg.replace(Arg.size() - 2, 2, ")");
}
void CtTypeInfo::adjustAsMemType() {
  setPointerAsArray();
  removeQualifier();
}
std::shared_ptr<CtTypeInfo> CtTypeInfo::applyTemplateArguments(
    const std::vector<TemplateArgumentInfo> &TA) {
  auto NewType = std::make_shared<CtTypeInfo>(*this);
  if (TDSI)
    NewType->TDSI = TDSI->applyTemplateArguments(TA);
  for (auto &R : NewType->Range)
    R.setTemplateList(TA);
  NewType->BaseName.clear();
  NewType->updateName();
  return NewType;
}
void CtTypeInfo::setTypeInfo(const TypeLoc &TL, bool NeedSizeFold) {
  switch (TL.getTypeLocClass()) {
  case TypeLoc::Qualified:
    BaseName = TL.getType().getLocalQualifiers().getAsString(
        DpctGlobalInfo::getContext().getPrintingPolicy());
    return setTypeInfo(TYPELOC_CAST(QualifiedTypeLoc).getUnqualifiedLoc(),
                       NeedSizeFold);
  case TypeLoc::ConstantArray:
    IsArray = true;
    return setArrayInfo(TYPELOC_CAST(ConstantArrayTypeLoc), NeedSizeFold);
  case TypeLoc::DependentSizedArray:
    return setArrayInfo(TYPELOC_CAST(DependentSizedArrayTypeLoc), NeedSizeFold);
  case TypeLoc::IncompleteArray:
    return setArrayInfo(TYPELOC_CAST(IncompleteArrayTypeLoc), NeedSizeFold);
  case TypeLoc::Pointer:
    ++PointerLevel;
    return setTypeInfo(TYPELOC_CAST(PointerTypeLoc).getPointeeLoc());
  case TypeLoc::LValueReference:
  case TypeLoc::RValueReference:
    IsReference = true;
    return setTypeInfo(TYPELOC_CAST(ReferenceTypeLoc).getPointeeLoc());
  case TypeLoc::Elaborated: {
    const TypeLoc &NamedTypeLoc =
        TYPELOC_CAST(ElaboratedTypeLoc).getNamedTypeLoc();
    if (const auto TTL = NamedTypeLoc.getAs<TypedefTypeLoc>()) {
      if (setTypedefInfo(TTL, NeedSizeFold))
        return;
    }
    break;
  }
  case TypeLoc::Typedef: {
    if (setTypedefInfo(TYPELOC_CAST(TypedefTypeLoc), NeedSizeFold))
      return;
    break;
  }
  default:
    break;
  }
  setName(TL);
}
std::string CtTypeInfo::getFoldedArraySize(const ConstantArrayTypeLoc &TL) {
  const auto *const SizeExpr = TL.getSizeExpr();

  auto IsContainMacro =
      isContainMacro(SizeExpr) || !TL.getSizeExpr()->getBeginLoc().isFileID();

  auto DREMatcher = ast_matchers::findAll(ast_matchers::declRefExpr());
  auto DREMatchedResults =
      ast_matchers::match(DREMatcher, *SizeExpr, DpctGlobalInfo::getContext());
  bool IsContainDRE = !DREMatchedResults.empty();

  bool IsContainSizeOfUserDefinedType = false;
  auto SOMatcher = ast_matchers::findAll(
      ast_matchers::unaryExprOrTypeTraitExpr(ast_matchers::ofKind(UETT_SizeOf))
          .bind("so"));
  auto SOMatchedResults =
      ast_matchers::match(SOMatcher, *SizeExpr, DpctGlobalInfo::getContext());
  for (const auto &Res : SOMatchedResults) {
    const auto *UETT = Res.getNodeAs<UnaryExprOrTypeTraitExpr>("so");
    if (UETT->isArgumentType()) {
      const auto *const RD =
          UETT->getArgumentType().getCanonicalType()->getAsRecordDecl();
      if (MapNames::SupportedVectorTypes.count(RD->getNameAsString()) == 0) {
        IsContainSizeOfUserDefinedType = true;
        break;
      }
    }
  }

  // We need not fold the size expression in these cases.
  if (!IsContainMacro && !IsContainDRE && !IsContainSizeOfUserDefinedType) {
    return getUnfoldedArraySize(TL);
  }

  auto TLRange = getDefinitionRange(TL.getBeginLoc(), TL.getEndLoc());
  auto SizeExprRange = getRangeInRange(SizeExpr->getSourceRange(),
                                       TLRange.getBegin(), TLRange.getEnd());
  auto SizeExprBegin = SizeExprRange.first;
  auto SizeExprEnd = SizeExprRange.second;
  auto &SM = DpctGlobalInfo::getSourceManager();
  size_t Length =
      SM.getCharacterData(SizeExprEnd) - SM.getCharacterData(SizeExprBegin);
  auto DL = SM.getDecomposedLoc(SizeExprBegin);
  auto OriginalStr =
      std::string(SM.getBufferData(DL.first).substr(DL.second, Length));

  // When it is a literal in macro, we also need not fold.
  auto LiteralStr = toString(TL.getTypePtr()->getSize(), 10, false, false);
  if (OriginalStr == LiteralStr) {
    return getUnfoldedArraySize(TL);
  }

  ArraySizeOriginExprs.push_back(std::move(OriginalStr));
  return buildString(LiteralStr, "/*", ArraySizeOriginExprs.back(), "*/");
}
std::string CtTypeInfo::getUnfoldedArraySize(const ConstantArrayTypeLoc &TL) {
  ContainSizeofType = containSizeOfType(TL.getSizeExpr());
  ExprAnalysis A;
  A.analyze(TL.getSizeExpr());
  return A.getReplacedString();
}
bool CtTypeInfo::setTypedefInfo(const TypedefTypeLoc &TL, bool NeedSizeFold) {
  const TypedefNameDecl *TND = TL.getTypedefNameDecl();
  if (!TND)
    return false;
  if (!TND->getTypeSourceInfo())
    return false;
  const TypeLoc TypedefTpyeDeclLoc = TND->getTypeSourceInfo()->getTypeLoc();
  ConstantArrayTypeLoc CATL;
  if (DpctGlobalInfo::isInAnalysisScope(TypedefTpyeDeclLoc.getBeginLoc()) &&
      (CATL = TypedefTpyeDeclLoc.getAs<ConstantArrayTypeLoc>())) {
    setArrayInfo(CATL, NeedSizeFold);
    return true;
  }
  return false;
}
void CtTypeInfo::setArrayInfo(const ConstantArrayTypeLoc &TL,
                              bool NeedSizeFold) {
  ContainSizeofType = containSizeOfType(TL.getSizeExpr());
  if (NeedSizeFold) {
    Range.emplace_back(getFoldedArraySize(TL));
  } else {
    Range.emplace_back(getUnfoldedArraySize(TL));
  }
  setTypeInfo(TL.getElementLoc(), NeedSizeFold);
}
void CtTypeInfo::setArrayInfo(const DependentSizedArrayTypeLoc &TL,
                              bool NeedSizeFold) {
  ContainSizeofType = containSizeOfType(TL.getSizeExpr());
  ExprAnalysis EA;
  EA.analyze(TL.getSizeExpr());
  auto TDSI = EA.getTemplateDependentStringInfo();
  if (TDSI->containsTemplateDependentMacro())
    TemplateDependentMacro = true;
  Range.emplace_back(EA.getTemplateDependentStringInfo());
  setTypeInfo(TL.getElementLoc(), NeedSizeFold);
}
void CtTypeInfo::setArrayInfo(const IncompleteArrayTypeLoc &TL,
                              bool NeedSizeFold) {
  Range.emplace_back();
  setTypeInfo(TL.getElementLoc(), NeedSizeFold);
}
void CtTypeInfo::setName(const TypeLoc &TL) {
  ExprAnalysis EA;
  EA.analyze(TL);
  TDSI = EA.getTemplateDependentStringInfo();
  auto SetFromTL = EA.getHelperFeatureSet();
  HelperFeatureSet.insert(SetFromTL.begin(), SetFromTL.end());

  IsTemplate = TL.getTypePtr()->isDependentType();
  updateName();
}
void CtTypeInfo::updateName() {
  BaseNameWithoutQualifiers = TDSI->getSourceString();
  auto SetFromTTDSI = TDSI->getHelperFeatureSet();
  HelperFeatureSet.insert(SetFromTTDSI.begin(), SetFromTTDSI.end());

  if (isPointer()) {
    BaseNameWithoutQualifiers += ' ';
    BaseNameWithoutQualifiers.append(PointerLevel, '*');
  }

  if (BaseName.empty())
    BaseName = BaseNameWithoutQualifiers;
  else {
    BaseName = buildString(BaseName, " ", BaseNameWithoutQualifiers);
  }
}
void CtTypeInfo::setPointerAsArray() {
  if (isPointer()) {
    --PointerLevel;
    Range.emplace_back();
    updateName();
  }
}
///// class VarInfo /////
void VarInfo::applyTemplateArguments(
    const std::vector<TemplateArgumentInfo> &TAList) {
  Ty = Ty->applyTemplateArguments(TAList);
}
void VarInfo::requestFeatureForSet(const clang::tooling::UnifiedPath &Path) {
  if (Ty) {
    for (const auto &Item : Ty->getHelperFeatureSet()) {
      requestFeature(Item);
    }
  }
}
///// class MemVarInfo /////
std::shared_ptr<MemVarInfo> MemVarInfo::buildMemVarInfo(const VarDecl *Var) {
  if (auto Func = DpctGlobalInfo::findAncestor<FunctionDecl>(Var)) {
    if (Func->getTemplateSpecializationKind() ==
            TSK_ExplicitInstantiationDefinition ||
        Func->getTemplateSpecializationKind() == TSK_ImplicitInstantiation)
      return std::shared_ptr<MemVarInfo>();
    auto LocInfo = DpctGlobalInfo::getLocInfo(Var);
    auto VI = std::make_shared<MemVarInfo>(LocInfo.second, LocInfo.first, Var);
    if (!DpctGlobalInfo::useGroupLocalMemory() || !VI->isShared() ||
        VI->isExtern())
      if (auto DFI = DeviceFunctionDecl::LinkRedecls(Func))
        DFI->addVar(VI);
    return VI;
  }
  return DpctGlobalInfo::getInstance().insertMemVarInfo(Var);
}
MemVarInfo::VarAttrKind MemVarInfo::getAddressAttr(const VarDecl *VD) {
  if (VD->hasAttrs())
    return getAddressAttr(VD->getAttrs());
  return Host;
}
MemVarInfo::MemVarInfo(unsigned Offset,
                       const clang::tooling::UnifiedPath &FilePath,
                       const VarDecl *Var)
    : VarInfo(Offset, FilePath, Var,
              !(DpctGlobalInfo::useGroupLocalMemory() &&
                getAddressAttr(Var) == Shared &&
                Var->getStorageClass() != SC_Extern) &&
                  isLexicallyInLocalScope(Var)),
      Attr(getAddressAttr(Var)),
      Scope(isLexicallyInLocalScope(Var)
                ? (Var->getStorageClass() == SC_Extern ? Extern : Local)
                : Global),
      PointerAsArray(false) {
  if (isTreatPointerAsArray()) {
    Attr = Device;
    getType()->adjustAsMemType();
    PointerAsArray = true;
  }
  if (Var->hasInit())
    setInitList(Var->getInit(), Var);
  if (Var->getStorageClass() == SC_Static || getAddressAttr(Var) == Constant) {
    IsStatic = true;
  }

  if (auto Func = Var->getParentFunctionOrMethod()) {
    if (DeclOfVarType = Var->getType()->getAsCXXRecordDecl()) {
      auto F = DeclOfVarType->getParentFunctionOrMethod();
      if (F && (F == Func)) {
        IsTypeDeclaredLocal = true;

        auto getParentDeclStmt = [&](const Decl *D) -> const DeclStmt * {
          auto P = getParentStmt(D);
          if (!P)
            return nullptr;
          auto DS = dyn_cast<DeclStmt>(P);
          if (!DS)
            return nullptr;
          return DS;
        };

        auto DS1 = getParentDeclStmt(Var);
        auto DS2 = getParentDeclStmt(DeclOfVarType);
        if (DS1 && DS2 && DS1 == DS2) {
          IsAnonymousType = true;
          DeclStmtOfVarType = DS2;
          auto Iter = AnonymousTypeDeclStmtMap.find(DS2);
          if (Iter != AnonymousTypeDeclStmtMap.end()) {
            LocalTypeName = "type_ct" + std::to_string(Iter->second);
          } else {
            LocalTypeName =
                "type_ct" + std::to_string(AnonymousTypeDeclStmtMap.size() + 1);
            AnonymousTypeDeclStmtMap.insert(
                std::make_pair(DS2, AnonymousTypeDeclStmtMap.size() + 1));
          }
        } else if (DS2) {
          DeclStmtOfVarType = DS2;
        }
      }
    }
  }
  if (getType()->getDimension() == 0 && !isTypeDeclaredLocal()) {
    if (Attr == Constant)
      AccMode = Value;
    else
      AccMode = Reference;
  } else if (getType()->getDimension() <= 1) {
    AccMode = Pointer;
  } else {
    AccMode = Accessor;
  }

  newConstVarInit(Var);
}
void MemVarInfo::newConstVarInit(const VarDecl *Var) {
  CharSourceRange SR(DpctGlobalInfo::getSourceManager().getExpansionRange(
      Var->getSourceRange()));
  auto BeginLoc = SR.getBegin();
  SourceManager &SM = DpctGlobalInfo::getSourceManager();
  size_t repLength = 0;
  auto Buffer = SM.getCharacterData(BeginLoc);
  auto Data = Buffer[repLength];
  while (Data != ';')
    Data = Buffer[++repLength];
  NewConstVarLength = ++repLength;
  NewConstVarOffset = DpctGlobalInfo::getLocInfo(BeginLoc).second;
}
std::string MemVarInfo::getDeclarationReplacement(const VarDecl *VD) {
  switch (Scope) {
  case clang::dpct::MemVarInfo::Local:
    if (DpctGlobalInfo::useGroupLocalMemory() && VD) {

      auto FD = dyn_cast<FunctionDecl>(VD->getDeclContext());
      if (FD && FD->hasAttr<CUDADeviceAttr>())
        DiagnosticsUtils::report(getFilePath(), getOffset(),
                                 Diagnostics::GROUP_LOCAL_MEMORY, true, false);

      std::string Ret;
      llvm::raw_string_ostream OS(Ret);
      OS << "auto &" << getName() << " = "
         << "*" << MapNames::getClNamespace()
         << "ext::oneapi::group_local_memory_for_overwrite<"
         << getType()->getBaseName();
      for (auto &ArraySize : getType()->getRange()) {
        OS << "[" << ArraySize.getSize() << "]";
      }
      OS << ">(";
      FreeQueriesInfo::printImmediateText(
          OS, VD, nullptr, FreeQueriesInfo::FreeQueriesKind::Group);
      OS << "); ";
      return OS.str();
    }
    return "";
  case clang::dpct::MemVarInfo::Extern:
    if (isShared() && getType()->getDimension() > 1) {
      // For case like:
      // extern __shared__ int shad_mem[][2][3];
      // int p = shad_mem[0][0][2];
      // will be migrated to:
      // auto shad_mem = (int(*)[2][3])dpct_local;
      std::string Dimension;
      size_t Index = 0;
      for (auto &Entry : getType()->getRange()) {
        Index++;
        if (Index == 1)
          continue;
        Dimension = Dimension + "[" + Entry.getSize() + "]";
      }
      return buildString("auto ", getName(), " = (", getType()->getBaseName(),
                         "(*)", Dimension, ")", ExternVariableName, ";");
    }

    return buildString("auto ", getName(), " = (", getType()->getBaseName(),
                       " *)", ExternVariableName, ";");
  case clang::dpct::MemVarInfo::Global: {
    if (isShared())
      return "";
    if ((getAttr() == MemVarInfo::VarAttrKind::Constant) &&
        !isUseHelperFunc()) {
      std::string Dims;
      const static std::string NullString;
      for (auto &Dim : getType()->getRange()) {
        Dims = Dims + "[" + Dim.getSize() + "]";
      }
      return buildString(isStatic() ? "static " : "", getMemoryType(), " ",
                         getConstVarName() + Dims,
                         PointerAsArray ? "" : getInitArguments(NullString),
                         ";");
    }
    return getMemoryDecl();
  }
  }
  clang::dpct::DpctDebugs()
      << "[MemVarInfo::VarAttrKind] Unexpected value: " << Scope << "\n";
  assert(0);
  return "";
}
std::string MemVarInfo::getInitStmt(StringRef QueueString) {
  if (QueueString.empty())
    return getConstVarName() + ".init();";
  return buildString(getConstVarName(), ".init(", QueueString, ");");
}
std::string MemVarInfo::getMemoryDecl(const std::string &MemSize) {
  return buildString(isStatic() ? "static " : "", getMemoryType(), " ",
                     getConstVarName(),
                     PointerAsArray ? "" : getInitArguments(MemSize), ";");
}
std::string MemVarInfo::getMemoryDecl() {
  const static std::string NullString;
  return getMemoryDecl(NullString);
}
std::string MemVarInfo::getExternGlobalVarDecl() {
  return buildString("extern ", getMemoryType(), " ", getConstVarName(), ";");
}
void MemVarInfo::appendAccessorOrPointerDecl(const std::string &ExternMemSize,
                                             bool ExternEmitWarning,
                                             StmtList &AccList,
                                             StmtList &PtrList) {
  std::string Result;
  llvm::raw_string_ostream OS(Result);
  if (isShared()) {
    OS << getSyclAccessorType();
    OS << " " << getAccessorName() << "(";
    if (getType()->getDimension())
      OS << getRangeClass() << getType()->getRangeArgument(ExternMemSize, false)
         << ", ";
    OS << "cgh)";
    OS << ";";
    StmtWithWarning AccDecl(OS.str());
    for (const auto &OriginExpr : getType()->getArraySizeOriginExprs()) {
      DiagnosticsUtils::report(getFilePath(), getOffset(),
                               Diagnostics::MACRO_EXPR_REPLACED, false, false,
                               OriginExpr);
      AccDecl.Warnings.push_back(
          DiagnosticsUtils::getWarningTextAndUpdateUniqueID(
              Diagnostics::MACRO_EXPR_REPLACED, OriginExpr));
    }
    if ((isExtern() && ExternEmitWarning) || getType()->containSizeofType()) {
      DiagnosticsUtils::report(getFilePath(), getOffset(),
                               Diagnostics::SIZEOF_WARNING, false, false,
                               "local memory");
      AccDecl.Warnings.push_back(
          DiagnosticsUtils::getWarningTextAndUpdateUniqueID(
              Diagnostics::SIZEOF_WARNING, "local memory"));
    }
    if (getType()->getDimension() > 3) {
      if (DiagnosticsUtils::report(getFilePath(), getOffset(),
                                   Diagnostics::EXCEED_MAX_DIMENSION, false,
                                   false)) {
        AccDecl.Warnings.push_back(
            DiagnosticsUtils::getWarningTextAndUpdateUniqueID(
                Diagnostics::EXCEED_MAX_DIMENSION));
      }
    }
    AccList.emplace_back(std::move(AccDecl));
  } else if (DpctGlobalInfo::getUsmLevel() == UsmLevel::UL_Restricted &&
             AccMode != Accessor) {
    requestFeature(HelperFeatureEnum::device_ext);
    PtrList.emplace_back(buildString("auto ", getPtrName(), " = ",
                                     getConstVarName(), ".get_ptr();"));
  } else {
    requestFeature(HelperFeatureEnum::device_ext);
    AccList.emplace_back(buildString("auto ", getAccessorName(), " = ",
                                     getConstVarName(), ".get_access(cgh);"));
  }
}
std::string MemVarInfo::getRangeClass() {
  std::string Result;
  llvm::raw_string_ostream OS(Result);
  return DpctGlobalInfo::printCtadClass(OS,
                                        MapNames::getClNamespace() + "range",
                                        getType()->getDimension())
      .str();
}
std::string MemVarInfo::getRangeDecl(const std::string &MemSize) {
  return buildString(getRangeClass(), " ", getRangeName(),
                     getType()->getRangeArgument(MemSize, false), ";");
}
ParameterStream &MemVarInfo::getFuncDecl(ParameterStream &PS) {
  if (AccMode == Value) {
    PS << getAccessorDataType(true, true) << " ";
  } else if (AccMode == Pointer) {
    PS << getAccessorDataType(true, true);
    if (!getType()->isPointer())
      PS << " ";
    PS << "*";
  } else if (AccMode == Reference) {
    PS << getAccessorDataType(true, true);
    if (!getType()->isPointer())
      PS << " ";
    PS << "&";
  } else if (AccMode == Accessor && isExtern() && isShared() &&
             getType()->getDimension() > 1) {
    PS << getAccessorDataType();
    PS << " *";
  } else {
    if (DpctGlobalInfo::getUsmLevel() == UsmLevel::UL_None || isShared())
      PS << getSyclAccessorType() << " ";
    else
      PS << getDpctAccessorType() << " ";
  }
  return PS << getArgName();
}
ParameterStream &MemVarInfo::getFuncArg(ParameterStream &PS) {
  return PS << getArgName();
}
ParameterStream &MemVarInfo::getKernelArg(ParameterStream &PS) {
  if (isShared() || DpctGlobalInfo::getUsmLevel() == UsmLevel::UL_None) {
    if (AccMode == Pointer) {
      if (!getType()->isWritten())
        PS << "(" << getAccessorDataType(false, true) << " *)";
      PS << getAccessorName() << ".get_pointer()";
    } else {
      PS << getAccessorName();
    }
  } else {
    if (AccMode == Accessor) {
      PS << getAccessorName();
    } else {
      if (AccMode == Value || AccMode == Reference) {
        PS << "*";
      }
      PS << getPtrName();
    }
  }
  return PS;
}
std::string MemVarInfo::getAccessorDataType(bool IsTypeUsedInDevFunDecl,
                                            bool NeedCheckExtraConstQualifier) {
  if (isExtern()) {
    return "uint8_t";
  } else if (isTypeDeclaredLocal()) {
    if (IsTypeUsedInDevFunDecl) {
      return "uint8_t";
    } else {
      // used in accessor decl
      return "uint8_t[sizeof(" + LocalTypeName + ")]";
    }
  }

  std::string Ret = getType()->getBaseName();
  if ((!getType()->isArray() && !getType()->isPointer()) ||
      isTreatPointerAsArray())
    return Ret;
  if (NeedCheckExtraConstQualifier && getType()->isConstantQualified()) {
    return Ret + " const";
  }
  return Ret;
}
MemVarInfo::VarAttrKind MemVarInfo::getAddressAttr(const AttrVec &Attrs) {
  VarAttrKind Attr = Host;
  for (auto VarAttr : Attrs) {
    auto Kind = VarAttr->getKind();
    if (Kind == attr::HIPManaged)
      return Managed;
    if (Kind == attr::CUDAConstant)
      return Constant;
    if (Kind == attr::CUDAShared)
      return Shared;
    if (Kind == attr::CUDADevice)
      Attr = Device;
  }
  return Attr;
}
void MemVarInfo::setInitList(const Expr *E, const VarDecl *V) {
  if (auto Ctor = dyn_cast<CXXConstructExpr>(E)) {
    if (!Ctor->getNumArgs() || Ctor->getArg(0)->isDefaultArgument())
      return;
  }
  InitList = getStmtSpelling(E, V->getSourceRange());
}
std::string MemVarInfo::getMemoryType() {
  switch (Attr) {
  case clang::dpct::MemVarInfo::Device: {
    requestFeature(HelperFeatureEnum::device_ext);
    static std::string DeviceMemory =
        MapNames::getDpctNamespace() + "global_memory";
    return getMemoryType(DeviceMemory, getType());
  }
  case clang::dpct::MemVarInfo::Constant: {
    requestFeature(HelperFeatureEnum::device_ext);
    std::string ConstantMemory =
        MapNames::getDpctNamespace() + "constant_memory";
    if (!isUseHelperFunc()) {
      ConstantMemory = "const ";
    }
    return getMemoryType(ConstantMemory, getType());
  }
  case clang::dpct::MemVarInfo::Shared: {
    static std::string SharedMemory =
        MapNames::getDpctNamespace() + "local_memory";
    static std::string ExternSharedMemory =
        MapNames::getDpctNamespace() + "extern_local_memory";
    if (isExtern())
      return ExternSharedMemory;
    return getMemoryType(SharedMemory, getType());
  }
  case clang::dpct::MemVarInfo::Managed: {

    requestFeature(HelperFeatureEnum::device_ext);

    static std::string ManagedMemory =
        MapNames::getDpctNamespace() + "shared_memory";

    return getMemoryType(ManagedMemory, getType());
  }
  default:
    llvm::dbgs() << "[MemVarInfo::getMemoryType] Unexpected attribute.";
    return "";
  }
}
std::string MemVarInfo::getMemoryType(const std::string &MemoryType,
                                      std::shared_ptr<CtTypeInfo> VarType) {
  if (isUseHelperFunc()) {
    return buildString(MemoryType, "<", VarType->getBaseName(), ", ",
                       VarType->getDimension(), ">");
  } else {
    return buildString(MemoryType, VarType->getBaseName());
  }
}
std::string MemVarInfo::getInitArguments(const std::string &MemSize,
                                         bool MustArguments) {
  if (isUseHelperFunc()) {
    if (InitList.empty())
      return getType()->getRangeArgument(MemSize, MustArguments);
    if (getType()->getDimension())
      return buildString("(", getRangeClass(),
                         getType()->getRangeArgument(MemSize, true),
                         ", " + InitList, ")");
    return buildString("(", InitList, ")");
  } else {
    return InitList.empty() ? "" : buildString(" = ", InitList);
  }
}
const std::string &MemVarInfo::getMemoryAttr() {
  requestFeature(HelperFeatureEnum::device_ext);
  switch (Attr) {
  case clang::dpct::MemVarInfo::Device: {
    static std::string DeviceMemory = MapNames::getDpctNamespace() + "global";
    return DeviceMemory;
  }
  case clang::dpct::MemVarInfo::Constant: {
    static std::string ConstantMemory =
        MapNames::getDpctNamespace() + "constant";
    return ConstantMemory;
  }
  case clang::dpct::MemVarInfo::Shared: {
    static std::string SharedMemory = MapNames::getDpctNamespace() + "local";
    return SharedMemory;
  }
  case clang::dpct::MemVarInfo::Managed: {
    static std::string ManagedMemory = MapNames::getDpctNamespace() + "shared";
    return ManagedMemory;
  }
  default:
    llvm::dbgs() << "[MemVarInfo::getMemoryAttr] Unexpected attribute.";
    static std::string NullString;
    return NullString;
  }
}
std::string MemVarInfo::getSyclAccessorType() {
  std::string Ret;
  llvm::raw_string_ostream OS(Ret);
  if (getAttr() == MemVarInfo::VarAttrKind::Shared) {
    OS << MapNames::getClNamespace() << "local_accessor<";
    OS << getAccessorDataType() << ", ";
    OS << getType()->getDimension() << ">";
  } else {
    OS << MapNames::getClNamespace() << "accessor<";
    OS << getAccessorDataType() << ", ";
    OS << getType()->getDimension() << ", ";

    OS << MapNames::getClNamespace() << "access_mode::";
    if (getAttr() == MemVarInfo::VarAttrKind::Constant)
      OS << "read";
    else
      OS << "read_write";
    OS << ", ";

    OS << MapNames::getClNamespace() << "access::target::";
    switch (getAttr()) {
    case VarAttrKind::Constant:
    case VarAttrKind::Device:
    case VarAttrKind::Managed:
      OS << "device";
      break;
    default:
      break;
    }

    OS << ">";
  }
  return OS.str();
}
std::string MemVarInfo::getDpctAccessorType() {
  requestFeature(HelperFeatureEnum::device_ext);
  auto Type = getType();
  return buildString(MapNames::getDpctNamespace(true), "accessor<",
                     getAccessorDataType(), ", ", getMemoryAttr(), ", ",
                     Type->getDimension(), ">");
}
std::string MemVarInfo::getArgName() {
  if (isExtern())
    return ExternVariableName;
  else if (isTypeDeclaredLocal())
    return getNameAppendSuffix();
  return getName();
}
const std::string MemVarInfo::ExternVariableName = "dpct_local";
std::unordered_map<const DeclStmt *, int> MemVarInfo::AnonymousTypeDeclStmtMap;
///// class TextureTypeInfo /////
TextureTypeInfo::TextureTypeInfo(std::string &&DataType, int TexType) {
  setDataTypeAndTexType(std::move(DataType), TexType);
}
void TextureTypeInfo::setDataTypeAndTexType(std::string &&Type, int TexType) {
  DataType = std::move(Type);
  IsArray = TexType & 0xF0;
  Dimension = TexType & 0x0F;
  // The DataType won't use dpct helper feature
  MapNames::replaceName(MapNames::TypeNamesMap, DataType);
}
void TextureTypeInfo::prepareForImage() {
  if (IsArray)
    ++Dimension;
}
void TextureTypeInfo::endForImage() {
  if (IsArray)
    --Dimension;
}

ParameterStream &TextureTypeInfo::printType(ParameterStream &PS,
                                            const std::string &TemplateName) {
  PS << TemplateName << "<" << DataType << ", " << Dimension;
  if (IsArray)
    PS << ", true";
  PS << ">";
  return PS;
}
///// class TextureInfo /////
TextureInfo::TextureInfo(unsigned Offset,
                         const clang::tooling::UnifiedPath &FilePath,
                         StringRef Name)
    : FilePath(FilePath), Offset(Offset), Name(Name) {
  NewVarName = Name.str();
  for (auto &C : NewVarName) {
    if ((!isDigit(C)) && (!isLetter(C)) && (C != '_'))
      C = '_';
  }
  if (NewVarName.size() > 1 && NewVarName[NewVarName.size() - 1] == '_')
    NewVarName.pop_back();
}
TextureInfo::TextureInfo(const VarDecl *VD)
    : TextureInfo(DpctGlobalInfo::getLocInfo(
                      VD->getTypeSourceInfo()->getTypeLoc().getBeginLoc()),
                  VD->getName()) {}
TextureInfo::TextureInfo(const VarDecl *VD, std::string Subscript)
    : TextureInfo(DpctGlobalInfo::getLocInfo(
                      VD->getTypeSourceInfo()->getTypeLoc().getBeginLoc()),
                  VD->getName().str() + "[" + Subscript + "]") {}
TextureInfo::TextureInfo(
    std::pair<clang::tooling::UnifiedPath, unsigned> LocInfo, StringRef Name)
    : TextureInfo(LocInfo.second, LocInfo.first.getCanonicalPath(), Name) {}
ParameterStream &TextureInfo::getDecl(ParameterStream &PS,
                                      const std::string &TemplateDeclName) {
  return Type->printType(PS, MapNames::getDpctNamespace() + TemplateDeclName)
         << " " << Name;
}
TextureInfo::TextureInfo(unsigned Offset,
                         const clang::tooling::UnifiedPath &FilePath,
                         const VarDecl *VD)
    : TextureInfo(Offset, FilePath, VD->getName()) {
  if (auto D = dyn_cast_or_null<ClassTemplateSpecializationDecl>(
          VD->getType()->getAsCXXRecordDecl())) {
    auto &TemplateList = D->getTemplateInstantiationArgs();
    auto DataTy = TemplateList[0].getAsType();
    if (auto ET = dyn_cast<ElaboratedType>(DataTy))
      DataTy = ET->getNamedType();
    setType(DpctGlobalInfo::getUnqualifiedTypeName(DataTy),
            TemplateList[1].getAsIntegral().getExtValue());
  } else {
    auto TST = VD->getType()->getAs<TemplateSpecializationType>();
    if (TST) {
      auto Args = TST->template_arguments();
      auto Arg0 = Args[0];
      auto Arg1 = Args[1];
      if (Arg1.getKind() == clang::TemplateArgument::Expression) {
        auto DataTy = Arg0.getAsType();
        if (auto ET = dyn_cast<ElaboratedType>(DataTy))
          DataTy = ET->getNamedType();
        Expr::EvalResult ER;
        if (!Arg1.getAsExpr()->isValueDependent() &&
            Arg1.getAsExpr()->EvaluateAsInt(ER, DpctGlobalInfo::getContext())) {
          int64_t Value = ER.Val.getInt().getExtValue();
          setType(DpctGlobalInfo::getUnqualifiedTypeName(DataTy), Value);
        }
      }
    }
  }
}
void TextureInfo::setType(std::string &&DataType, int TexType) {
  setType(std::make_shared<TextureTypeInfo>(std::move(DataType), TexType));
}
void TextureInfo::setType(std::shared_ptr<TextureTypeInfo> TypeInfo) {
  if (TypeInfo)
    Type = TypeInfo;
}
std::string TextureInfo::getHostDeclString() {
  ParameterStream PS;
  Type->prepareForImage();
  requestFeature(HelperFeatureEnum::device_ext);
  getDecl(PS, DpctGlobalInfo::useExtBindlessImages()
                  ? "experimental::bindless_image_wrapper"
                  : "image_wrapper")
      << ";";
  Type->endForImage();
  return PS.Str;
}
std::string TextureInfo::getSamplerDecl() {
  requestFeature(HelperFeatureEnum::device_ext);
  return buildString("auto ", NewVarName, "_smpl = ", Name, ".get_sampler();");
}
std::string TextureInfo::getAccessorDecl(const std::string &QueueStr) {
  requestFeature(HelperFeatureEnum::device_ext);
  std::string Ret;
  llvm::raw_string_ostream OS(Ret);
  OS << "auto " << NewVarName << "_acc = " << Name << ".get_access(cgh";
  printQueueStr(OS, QueueStr);
  OS << ");";
  return Ret;
}
void TextureInfo::addDecl(StmtList &AccessorList, StmtList &SamplerList,
                          const std::string &QueueStr) {
  if (DpctGlobalInfo::useExtBindlessImages()) {
    AccessorList.emplace_back("auto " + NewVarName + "_handle = " + Name +
                              ".get_handle();");
    return;
  }
  AccessorList.emplace_back(getAccessorDecl(QueueStr));
  SamplerList.emplace_back(getSamplerDecl());
}
ParameterStream &TextureInfo::getFuncDecl(ParameterStream &PS) {
  if (DpctGlobalInfo::useExtBindlessImages()) {
    PS << MapNames::getClNamespace()
       << "ext::oneapi::experimental::sampled_image_handle " << Name;
    return PS;
  }
  requestFeature(HelperFeatureEnum::device_ext);
  return getDecl(PS, "image_accessor_ext");
}
ParameterStream &TextureInfo::getFuncArg(ParameterStream &PS) {
  return PS << Name;
}
ParameterStream &TextureInfo::getKernelArg(ParameterStream &OS) {
  requestFeature(HelperFeatureEnum::device_ext);
  if (DpctGlobalInfo::useExtBindlessImages()) {
    OS << NewVarName << "_handle";
    return OS;
  }
  getType()->printType(OS, MapNames::getDpctNamespace() + "image_accessor_ext");
  OS << "(" << NewVarName << "_smpl, " << NewVarName << "_acc)";
  return OS;
}
///// class TextureObjectInfo /////
std::string TextureObjectInfo::getAccessorDecl(const std::string &QueueString) {
  ParameterStream PS;
  PS << "auto " << NewVarName << "_acc = static_cast<";
  getType()->printType(PS, MapNames::getDpctNamespace() + "image_wrapper")
      << " *>(" << Name << ")->get_access(cgh";
  printQueueStr(PS, QueueString);
  PS << ");";
  requestFeature(HelperFeatureEnum::device_ext);
  return PS.Str;
}
std::string TextureObjectInfo::getSamplerDecl() {
  requestFeature(HelperFeatureEnum::device_ext);
  return buildString("auto ", NewVarName, "_smpl = ", Name, "->get_sampler();");
}
std::string TextureObjectInfo::getParamDeclType() {
  requestFeature(HelperFeatureEnum::device_ext);
  ParameterStream PS;
  Type->printType(PS, MapNames::getDpctNamespace() + "image_accessor_ext");
  return PS.Str;
}
void TextureObjectInfo::merge(std::shared_ptr<TextureObjectInfo> Target) {
  if (Target)
    setType(Target->getType());
}
void TextureObjectInfo::addParamDeclReplacement() {
  if (Type) {
    DpctGlobalInfo::getInstance().addReplacement(
        std::make_shared<ExtReplacement>(FilePath, Offset, ReplaceTypeLength,
                                         getParamDeclType(), nullptr));
  }
}
///// class CudaLaunchTextureObjectInfo /////
std::string
CudaLaunchTextureObjectInfo::getAccessorDecl(const std::string &QueueString) {
  requestFeature(HelperFeatureEnum::device_ext);
  ParameterStream PS;
  PS << "auto " << Name << "_acc = static_cast<";
  getType()->printType(PS, MapNames::getDpctNamespace() + "image_wrapper")
      << " *>(" << ArgStr << ")->get_access(cgh";
  printQueueStr(PS, QueueString);
  PS << ");";
  return PS.Str;
}
std::string CudaLaunchTextureObjectInfo::getSamplerDecl() {
  requestFeature(HelperFeatureEnum::device_ext);
  return buildString("auto ", Name, "_smpl = (", ArgStr, ")->get_sampler();");
}
///// class MemberTextureObjectInfo /////
MemberTextureObjectInfo::NewVarNameRAII::NewVarNameRAII(
    MemberTextureObjectInfo *M)
    : OldName(std::move(M->Name)), Member(M) {
  Member->Name = buildString(M->BaseName, '.', M->MemberName);
}
std::shared_ptr<MemberTextureObjectInfo>
MemberTextureObjectInfo::create(const MemberExpr *ME) {
  auto LocInfo = DpctGlobalInfo::getLocInfo(ME);
  auto Ret =
      std::shared_ptr<MemberTextureObjectInfo>(new MemberTextureObjectInfo(
          LocInfo.second, LocInfo.first, getTempNameForExpr(ME, false, false)));
  Ret->MemberName = ME->getMemberDecl()->getNameAsString();
  return Ret;
}
void MemberTextureObjectInfo::addDecl(StmtList &AccessorList,
                                      StmtList &SamplerList,
                                      const std::string &QueueStr) {
  NewVarNameRAII RAII(this);
  TextureObjectInfo::addDecl(AccessorList, SamplerList, QueueStr);
}
///// class StructureTextureObjectInfo /////
StructureTextureObjectInfo::StructureTextureObjectInfo(const ParmVarDecl *PVD)
    : TextureObjectInfo(PVD) {
  ContainsVirtualPointer =
      checkPointerInStructRecursively(getRecordDecl(PVD->getType()));
  setType("", 0);
}
StructureTextureObjectInfo::StructureTextureObjectInfo(const VarDecl *VD)
    : TextureObjectInfo(VD) {
  ContainsVirtualPointer =
      checkPointerInStructRecursively(getRecordDecl(VD->getType()));
  setType("", 0);
}
std::shared_ptr<StructureTextureObjectInfo>
StructureTextureObjectInfo::create(const CXXThisExpr *This) {
  auto RD = getRecordDecl(This->getType());
  if (!RD)
    return nullptr;

  auto LocInfo = DpctGlobalInfo::getLocInfo(RD);

  auto Ret = std::shared_ptr<StructureTextureObjectInfo>(
      new StructureTextureObjectInfo(LocInfo.second, LocInfo.first,
                                     RD->getName()));
  Ret->ContainsVirtualPointer = checkPointerInStructRecursively(RD);
  Ret->IsBase = true;
  Ret->setType("", 0);
  return Ret;
}
std::shared_ptr<MemberTextureObjectInfo>
StructureTextureObjectInfo::addMember(const MemberExpr *ME) {
  auto Member = MemberTextureObjectInfo::create(ME);
  return Members.emplace(Member->getMemberName().str(), Member).first->second;
}
void StructureTextureObjectInfo::addDecl(StmtList &AccessorList,
                                         StmtList &SamplerList,
                                         const std::string &Queue) {
  for (const auto &M : Members) {
    M.second->setBaseName(Name);
  }
}
void StructureTextureObjectInfo::merge(
    std::shared_ptr<StructureTextureObjectInfo> Target) {
  if (!Target)
    return;

  dpct::merge(Members, Target->Members);
}
void StructureTextureObjectInfo::merge(
    std::shared_ptr<TextureObjectInfo> Target) {
  merge(std::dynamic_pointer_cast<StructureTextureObjectInfo>(Target));
}
ParameterStream &StructureTextureObjectInfo::getKernelArg(ParameterStream &OS) {
  OS << Name;
  return OS;
}
///// class TemplateArgumentInfo /////
TemplateArgumentInfo::TemplateArgumentInfo(const TemplateArgumentLoc &TAL,
                                           SourceRange Range)
    : Kind(TAL.getArgument().getKind()) {
  setArgFromExprAnalysis(TAL,
                         getDefinitionRange(Range.getBegin(), Range.getEnd()));
}
TemplateArgumentInfo::TemplateArgumentInfo(std::string &&Str)
    : Kind(TemplateArgument::Null) {
  setArgStr(std::move(Str));
}
std::shared_ptr<const TemplateDependentStringInfo>
TemplateArgumentInfo::getDependentStringInfo() const {
  if (isNull()) {
    static std::shared_ptr<TemplateDependentStringInfo> Placeholder =
        std::make_shared<TemplateDependentStringInfo>(
            "dpct_placeholder/*Fix the type mannually*/");
    return Placeholder;
  }
  return DependentStr;
}
void TemplateArgumentInfo::setAsType(QualType QT) {
  if (isPlaceholderType(QT))
    return;
  setArgStr(DpctGlobalInfo::getReplacedTypeName(QT));
  Kind = TemplateArgument::Type;
}
void TemplateArgumentInfo::setAsType(const TypeLoc &TL) {
  setArgFromExprAnalysis(TL);
  Kind = TemplateArgument::Type;
}
void TemplateArgumentInfo::setAsType(std::string TS) {
  setArgStr(std::move(TS));
  Kind = TemplateArgument::Type;
}
void TemplateArgumentInfo::setAsNonType(const llvm::APInt &Int) {
  setArgStr(toString(Int, 10, true, false));
  Kind = TemplateArgument::Integral;
}
void TemplateArgumentInfo::setAsNonType(const Expr *E) {
  setArgFromExprAnalysis(E);
  Kind = TemplateArgument::Expression;
}
bool TemplateArgumentInfo::isPlaceholderType(QualType QT) {
  if (auto BT = QT->getAs<BuiltinType>()) {
    if (BT->isPlaceholderType() || BT->isDependentType())
      return true;
  }
  return false;
}
template <class T>
void TemplateArgumentInfo::setArgFromExprAnalysis(const T &Arg,
                                                  SourceRange ParentRange) {
  auto &SM = DpctGlobalInfo::getSourceManager();
  auto Range = getArgSourceRange(Arg);
  auto Begin = Range.getBegin();
  auto End = Range.getEnd();
  if (Begin.isMacroID() && SM.isMacroArgExpansion(Begin) && End.isMacroID() &&
      SM.isMacroArgExpansion(End)) {
    size_t Length;
    if (ParentRange.isValid()) {
      auto RR =
          getRangeInRange(Range, ParentRange.getBegin(), ParentRange.getEnd());
      Begin = RR.first;
      End = RR.second;
      Length = SM.getCharacterData(End) - SM.getCharacterData(Begin);
    } else {
      auto RR = getDefinitionRange(Range.getBegin(), Range.getEnd());
      Begin = RR.getBegin();
      End = RR.getEnd();
      Length = SM.getCharacterData(End) - SM.getCharacterData(Begin) +
               Lexer::MeasureTokenLength(
                   End, SM, DpctGlobalInfo::getContext().getLangOpts());
    }
    std::string Result = std::string(SM.getCharacterData(Begin), Length);
    setArgStr(std::move(Result));
  } else {
    ExprAnalysis EA;
    EA.analyze(Arg);
    DependentStr = EA.getTemplateDependentStringInfo();
  }
}
///// class MemVarMap /////
void MemVarMap::addTexture(std::shared_ptr<TextureInfo> Tex) {
  TextureMap.insert(std::make_pair(Tex->getOffset(), Tex));
}
void MemVarMap::addVar(std::shared_ptr<MemVarInfo> Var) {
  auto Attr = Var->getAttr();
  if (Var->isGlobal() && (Attr == MemVarInfo::VarAttrKind::Device ||
                          Attr == MemVarInfo::VarAttrKind::Managed)) {
    setGlobalMemAcc(true);
  }
  getMap(Var->getScope())
      .insert(MemVarInfoMap::value_type(Var->getOffset(), Var));
}
void MemVarMap::merge(const MemVarMap &OtherMap) {
  static std::vector<TemplateArgumentInfo> NullTemplates;
  return merge(OtherMap, NullTemplates);
}
void MemVarMap::merge(const MemVarMap &VarMap,
                      const std::vector<TemplateArgumentInfo> &TemplateArgs) {
  setItem(hasItem() || VarMap.hasItem());
  setStream(hasStream() || VarMap.hasStream());
  setSync(hasSync() || VarMap.hasSync());
  setBF64(hasBF64() || VarMap.hasBF64());
  setBF16(hasBF16() || VarMap.hasBF16());
  setGlobalMemAcc(hasGlobalMemAcc() || VarMap.hasGlobalMemAcc());
  merge(LocalVarMap, VarMap.LocalVarMap, TemplateArgs);
  merge(GlobalVarMap, VarMap.GlobalVarMap, TemplateArgs);
  merge(ExternVarMap, VarMap.ExternVarMap, TemplateArgs);
  dpct::merge(TextureMap, VarMap.TextureMap);
}
int MemVarMap::calculateExtraArgsSize() const {
  int Size = 0;
  if (hasStream())
    Size += MapNames::KernelArgTypeSizeMap.at(KernelArgType::KAT_Stream);

  Size = Size + calculateExtraArgsSize(LocalVarMap) +
         calculateExtraArgsSize(GlobalVarMap) +
         calculateExtraArgsSize(ExternVarMap);
  Size = Size + TextureMap.size() * MapNames::KernelArgTypeSizeMap.at(
                                        KernelArgType::KAT_Texture);

  return Size;
}
template <MemVarMap::CallOrDecl COD>
inline std::string
MemVarMap::getArgumentsOrParameters(int PreParams, int PostParams,
                                    FormatInfo FormatInformation) const {
  ParameterStream PS;
  if (PreParams != 0)
    PS << ", ";
  if (hasItem())
    getItem<COD>(PS) << ", ";
  if (hasStream())
    getStream<COD>(PS) << ", ";
  if (hasSync())
    getSync<COD>(PS) << ", ";
  if (!ExternVarMap.empty())
    GetArgOrParam<MemVarInfo, COD>()(PS, ExternVarMap.begin()->second) << ", ";
  getArgumentsOrParametersFromMap<MemVarInfo, COD>(PS, GlobalVarMap);
  getArgumentsOrParametersFromMap<MemVarInfo, COD>(PS, LocalVarMap);
  getArgumentsOrParametersFromMap<TextureInfo, COD>(PS, TextureMap);
  std::string Result = PS.Str;
  return (Result.empty() || PostParams != 0) && PreParams == 0
             ? Result
             : Result.erase(Result.size() - 2, 2);
}
template <>
std::string MemVarMap::getArgumentsOrParameters<MemVarMap::DeclParameter>(
    int PreParams, int PostParams, FormatInfo FormatInformation) const {
  ParameterStream PS;
  if (DpctGlobalInfo::getFormatRange() != clang::format::FormatRange::none) {
    PS = ParameterStream(FormatInformation,
                         DpctGlobalInfo::getCodeFormatStyle().ColumnLimit);
  } else {
    PS = ParameterStream(FormatInformation, 80);
  }
  getArgumentsOrParametersForDecl(PS, PreParams, PostParams);
  std::string Result = PS.Str;

  if (Result.empty())
    return Result;

  // Remove pre splitter
  unsigned int RemoveLength = 0;
  if (FormatInformation.IsFirstArg) {
    if (FormatInformation.IsAllParamsOneLine) {
      // comma and space
      RemoveLength = 2;
    } else {
      // calculate length from the first character "," to the next none space
      // character
      RemoveLength = 1;
      while (RemoveLength < Result.size()) {
        if (!isspace(Result[RemoveLength]))
          break;
        RemoveLength++;
      }
    }
    Result = Result.substr(RemoveLength, Result.size() - RemoveLength);
  }

  // Add post splitter
  RemoveLength = 0;
  if (PostParams != 0 && PreParams == 0) {
    Result = Result + ", ";
  }

  return Result;
}
std::string MemVarMap::getExtraCallArguments(bool HasPreParam,
                                             bool HasPostParam) const {
  return getArgumentsOrParameters<CallArgument>(HasPreParam, HasPostParam);
}
void MemVarMap::requestFeatureForAllVarMaps(
    const clang::tooling::UnifiedPath &Path) const {
  for (const auto &Item : LocalVarMap) {
    Item.second->requestFeatureForSet(Path);
  }
  for (const auto &Item : GlobalVarMap) {
    Item.second->requestFeatureForSet(Path);
  }
  for (const auto &Item : ExternVarMap) {
    Item.second->requestFeatureForSet(Path);
  }
}
std::string MemVarMap::getExtraDeclParam(bool HasPreParam, bool HasPostParam,
                                         FormatInfo FormatInformation) const {
  return getArgumentsOrParameters<DeclParameter>(HasPreParam, HasPostParam,
                                                 FormatInformation);
}
std::string
MemVarMap::getKernelArguments(bool HasPreParam, bool HasPostParam,
                              const clang::tooling::UnifiedPath &Path) const {
  requestFeatureForAllVarMaps(Path);
  return getArgumentsOrParameters<KernelArgument>(HasPreParam, HasPostParam);
}
const MemVarInfoMap &MemVarMap::getMap(MemVarInfo::VarScope Scope) const {
  return const_cast<MemVarMap *>(this)->getMap(Scope);
}
const GlobalMap<TextureInfo> &MemVarMap::getTextureMap() const {
  return TextureMap;
}
void MemVarMap::removeDuplicateVar() {
  std::unordered_set<std::string> VarNames{getItemName(),
                                           DpctGlobalInfo::getStreamName()};
  dpct::removeDuplicateVar(GlobalVarMap, VarNames);
  dpct::removeDuplicateVar(LocalVarMap, VarNames);
  dpct::removeDuplicateVar(ExternVarMap, VarNames);
  dpct::removeDuplicateVar(TextureMap, VarNames);
}
MemVarInfoMap &MemVarMap::getMap(MemVarInfo::VarScope Scope) {
  switch (Scope) {
  case clang::dpct::MemVarInfo::Local:
    return LocalVarMap;
  case clang::dpct::MemVarInfo::Extern:
    return ExternVarMap;
  case clang::dpct::MemVarInfo::Global:
    return GlobalVarMap;
  }
  clang::dpct::DpctDebugs()
      << "[MemVarInfo::VarScope] Unexpected value: " << Scope << "\n";
  assert(0);
  static MemVarInfoMap InvalidMap;
  return InvalidMap;
}
bool MemVarMap::isSameAs(const MemVarMap &Other) const {
  if (HasItem != Other.HasItem)
    return false;
  if (HasStream != Other.HasStream)
    return false;
  if (HasSync != Other.HasSync)
    return false;

#define COMPARE_MAP(MAP)                                                       \
  {                                                                            \
    if (MAP.size() != Other.MAP.size())                                        \
      return false;                                                            \
    if (!std::equal(MAP.begin(), MAP.end(), Other.MAP.begin()))                \
      return false;                                                            \
  }
  COMPARE_MAP(LocalVarMap);
  COMPARE_MAP(GlobalVarMap);
  COMPARE_MAP(ExternVarMap);
  COMPARE_MAP(TextureMap);
#undef COMPARE_MAP
  return true;
}
const MemVarMap *
MemVarMap::getHeadWithoutPathCompression(const MemVarMap *CurNode) {
  if (!CurNode)
    return nullptr;
  const MemVarMap *Head = nullptr;
  while (true) {
    if (CurNode->Parent == CurNode) {
      Head = CurNode;
      break;
    }
    CurNode = CurNode->Parent;
  }
  return Head;
}
MemVarMap *MemVarMap::getHead(MemVarMap *CurNode) {
  if (!CurNode)
    return nullptr;
  MemVarMap *Head =
      const_cast<MemVarMap *>(getHeadWithoutPathCompression(CurNode));
  if (!Head)
    return nullptr;
  while (CurNode != Head) {
    MemVarMap *Temp = CurNode->Parent;
    CurNode->Parent = Head;
    CurNode = Temp;
  }
  return Head;
}
unsigned int MemVarMap::getHeadNodeDim() const {
  auto Ptr = getHeadWithoutPathCompression(this);
  if (Ptr)
    return Ptr->Dim;
  else
    return 3;
}
void MemVarMap::merge(MemVarInfoMap &Master, const MemVarInfoMap &Branch,
                      const std::vector<TemplateArgumentInfo> &TemplateArgs) {
  if (TemplateArgs.empty())
    return dpct::merge(Master, Branch);
  for (auto &VarInfoPair : Branch)
    Master
        .insert(std::make_pair(VarInfoPair.first, std::make_shared<MemVarInfo>(
                                                      *VarInfoPair.second)))
        .first->second->applyTemplateArguments(TemplateArgs);
}
int MemVarMap::calculateExtraArgsSize(const MemVarInfoMap &Map) const {
  int Size = 0;
  for (auto &VarInfoPair : Map) {
    auto D = VarInfoPair.second->getType()->getDimension();
    Size += MapNames::getArrayTypeSize(D);
  }
  return Size;
}
template <class T, MemVarMap::CallOrDecl COD>
void MemVarMap::getArgumentsOrParametersFromMap(ParameterStream &PS,
                                                const GlobalMap<T> &VarMap) {
  for (const auto &VI : VarMap) {
    if (!VI.second->isUseHelperFunc()) {
      continue;
    }
    if (PS.FormatInformation.EnableFormat) {
      ParameterStream TPS;
      GetArgOrParam<T, COD>()(TPS, VI.second);
      PS << TPS.Str;
    } else {
      GetArgOrParam<T, COD>()(PS, VI.second) << ", ";
    }
  }
}
void MemVarMap::getArgumentsOrParametersForDecl(ParameterStream &PS,
                                                int PreParams,
                                                int PostParams) const {
  if (hasItem()) {
    getItem<MemVarMap::DeclParameter>(PS);
  }

  if (hasStream()) {
    getStream<MemVarMap::DeclParameter>(PS);
  }

  if (hasSync()) {
    getSync<MemVarMap::DeclParameter>(PS);
  }

  if (!ExternVarMap.empty()) {
    ParameterStream TPS;
    GetArgOrParam<MemVarInfo, MemVarMap::DeclParameter>()(
        TPS, ExternVarMap.begin()->second);
    PS << TPS.Str;
  }

  getArgumentsOrParametersFromMap<MemVarInfo, MemVarMap::DeclParameter>(
      PS, GlobalVarMap);
  getArgumentsOrParametersFromMap<MemVarInfo, MemVarMap::DeclParameter>(
      PS, LocalVarMap);
  getArgumentsOrParametersFromMap<TextureInfo, MemVarMap::DeclParameter>(
      PS, TextureMap);
}
///// class CallFunctionExpr /////
void CallFunctionExpr::buildCallExprInfo(const CXXConstructExpr *Ctor) {
  if (!Ctor)
    return;
  if (Ctor->getParenOrBraceRange().isInvalid())
    return;

  buildTextureObjectArgsInfo(Ctor);

  auto CtorDecl = Ctor->getConstructor();
  Name = getName(CtorDecl);
  setFuncInfo(DeviceFunctionDecl::LinkRedecls(CtorDecl));
  IsAllTemplateArgsSpecified =
      deduceTemplateArguments(Ctor, CtorDecl, TemplateArgs);

  SourceLocation InsertLocation;
  auto &SM = DpctGlobalInfo::getSourceManager();
  if (FuncInfo) {
    if (FuncInfo->NonDefaultParamNum) {
      if (Ctor->getNumArgs() >= FuncInfo->NonDefaultParamNum) {
        InsertLocation =
            Ctor->getArg(FuncInfo->NonDefaultParamNum - 1)->getEndLoc();
      } else {
        ExtraArgLoc = 0;
        return;
      }
    } else {
      InsertLocation = Ctor->getParenOrBraceRange().getBegin();
    }
  }
  ExtraArgLoc = SM.getFileOffset(Lexer::getLocForEndOfToken(
      getActualInsertLocation(InsertLocation, SM,
                              DpctGlobalInfo::getContext().getLangOpts()),
      0, SM, DpctGlobalInfo::getContext().getLangOpts()));
}

void CallFunctionExpr::buildCallExprInfo(const CallExpr *CE) {
  if (!CE)
    return;
  buildCalleeInfo(CE->getCallee()->IgnoreParenImpCasts());
  buildTextureObjectArgsInfo(CE);
  bool HasImplicitArg = false;
  if (auto FD = CE->getDirectCallee()) {
    IsAllTemplateArgsSpecified = deduceTemplateArguments(CE, FD, TemplateArgs);
    HasImplicitArg = isa<CXXOperatorCallExpr>(CE) && isa<CXXMethodDecl>(FD);
  } else if (auto Unresolved = dyn_cast<UnresolvedLookupExpr>(
                 CE->getCallee()->IgnoreImplicitAsWritten())) {
    if (Unresolved->getNumDecls())
      IsAllTemplateArgsSpecified = deduceTemplateArguments(
          CE, Unresolved->decls_begin().getDecl(), TemplateArgs);
  } else if (isa<CXXDependentScopeMemberExpr>(
                 CE->getCallee()->IgnoreImplicitAsWritten())) {
    // Un-instantiate member call. Cannot analyze related method declaration.
    return;
  }

  if (HasImplicitArg) {
    HasArgs = CE->getNumArgs() == 1;
  } else {
    HasArgs = CE->getNumArgs();
  }

  if (FuncInfo) {
    if (FuncInfo->ParamsNum == 0) {
      ExtraArgLoc =
          DpctGlobalInfo::getSourceManager().getFileOffset(CE->getRParenLoc());
    } else if (FuncInfo->NonDefaultParamNum == 0) {
      // if all params have default value
      if (CE->getNumArgs()) {
        ExtraArgLoc = DpctGlobalInfo::getSourceManager().getFileOffset(
            CE->getArg(HasImplicitArg ? 1 : 0)->getBeginLoc());
      } else {
        ExtraArgLoc = DpctGlobalInfo::getSourceManager().getFileOffset(
            CE->getRParenLoc());
      }
    } else {
      // if some params have default value, set ExtraArgLoc to the location
      // before the comma
      if (CE->getNumArgs() > FuncInfo->NonDefaultParamNum - 1) {
        auto &SM = DpctGlobalInfo::getSourceManager();
        auto CERange = getDefinitionRange(CE->getBeginLoc(), CE->getEndLoc());
        auto TempLoc = Lexer::getLocForEndOfToken(
            CERange.getEnd(), 0, SM,
            DpctGlobalInfo::getContext().getLangOpts());
        auto PairRange = getRangeInRange(
            CE->getArg(FuncInfo->NonDefaultParamNum - 1 + HasImplicitArg),
            CERange.getBegin(), TempLoc);
        auto RealEnd = PairRange.second;
        auto IT = dpct::DpctGlobalInfo::getExpansionRangeToMacroRecord().find(
            getCombinedStrFromLoc(RealEnd));
        if (IT !=
                dpct::DpctGlobalInfo::getExpansionRangeToMacroRecord().end() &&
            IT->second->TokenIndex == IT->second->NumTokens) {
          RealEnd = SM.getImmediateExpansionRange(
                          CE->getArg(FuncInfo->NonDefaultParamNum - 1 +
                                     HasImplicitArg)
                              ->getEndLoc())
                        .getEnd();
          RealEnd = Lexer::getLocForEndOfToken(
              RealEnd, 0, SM, DpctGlobalInfo::getContext().getLangOpts());
          IT = dpct::DpctGlobalInfo::getExpansionRangeToMacroRecord().find(
              getCombinedStrFromLoc(RealEnd));
        }
        while (
            IT !=
                dpct::DpctGlobalInfo::getExpansionRangeToMacroRecord().end() &&
            RealEnd.isMacroID() &&
            IT->second->TokenIndex == IT->second->NumTokens) {
          RealEnd = SM.getImmediateExpansionRange(RealEnd).getEnd();
          RealEnd = Lexer::getLocForEndOfToken(
              RealEnd, 0, SM, DpctGlobalInfo::getContext().getLangOpts());
          IT = dpct::DpctGlobalInfo::getExpansionRangeToMacroRecord().find(
              getCombinedStrFromLoc(RealEnd));
        }

        ExtraArgLoc = DpctGlobalInfo::getSourceManager().getFileOffset(RealEnd);
      } else {
        ExtraArgLoc = 0;
      }
    }
  }
}
void CallFunctionExpr::emplaceReplacement() {
  buildInfo();

  if (ExtraArgLoc)
    DpctGlobalInfo::getInstance().addReplacement(
        std::make_shared<ExtReplacement>(FilePath, ExtraArgLoc, 0,
                                         getExtraArguments(), nullptr));
}
bool CallFunctionExpr::hasWrittenTemplateArgs() {
  for (auto &Arg : TemplateArgs)
    if (!Arg.isNull() && Arg.isWritten())
      return true;
  return false;
}
std::string CallFunctionExpr::getTemplateArguments(bool &IsNeedWarning,
                                                   bool WrittenArgsOnly,
                                                   bool WithScalarWrapped) {
  IsNeedWarning = false;
  std::string Result;
  llvm::raw_string_ostream OS(Result);
  for (auto &TA : TemplateArgs) {
    if ((TA.isNull() || !TA.isWritten()) && WrittenArgsOnly)
      continue;
    std::string Str = TA.getString();
    if (TA.isNull() && !Str.empty()) {
      IsNeedWarning = true;
    }
    if (WithScalarWrapped && (!TA.isType() && !TA.isNull())) {
      appendString(OS, "dpct_kernel_scalar<", Str, ">, ");
      requestFeature(HelperFeatureEnum::device_ext);
    } else {
      // This code path is used to process code like:
      // my_kernel<<<1, 1>>>([=] __device__(int idx) { idx++; });
      // When generating kernel name for "my_kernel", the type of this lambda
      // expr is "lambda at FilePath:Row:Col", which will cause compiling
      // failure. Current solution: use the location's hash value as its type.
      StringRef StrRef(Str);
      if (StrRef.starts_with("(lambda at")) {
        Str = "class lambda_" + getHashAsString(Str).substr(0, 6);
      }
      appendString(OS, Str, ", ");
    }
  }
  OS.flush();
  return (Result.empty()) ? Result : Result.erase(Result.size() - 2);
}
std::string CallFunctionExpr::getExtraArguments() {
  if (!FuncInfo)
    return "";
  return getVarMap().getExtraCallArguments(FuncInfo->NonDefaultParamNum,
                                           FuncInfo->ParamsNum -
                                               FuncInfo->NonDefaultParamNum);
}
std::shared_ptr<TextureObjectInfo> CallFunctionExpr::addTextureObjectArgInfo(
    unsigned ArgIdx, std::shared_ptr<TextureObjectInfo> Info) {
  auto &Obj = TextureObjectList[ArgIdx];
  if (!Obj)
    Obj = Info;
  return Obj;
}
std::shared_ptr<TextureObjectInfo> CallFunctionExpr::addTextureObjectArg(
    unsigned ArgIdx, const DeclRefExpr *TexRef, bool isKernelCall) {
  std::shared_ptr<TextureObjectInfo> Info;
  if (TextureObjectInfo::isTextureObject(TexRef)) {
    Info = makeTextureObjectInfo<TextureObjectInfo>(TexRef->getDecl(),
                                                    isKernelCall);
  } else if (TexRef->getType()->isRecordType()) {
    Info = makeTextureObjectInfo<StructureTextureObjectInfo>(TexRef->getDecl(),
                                                             isKernelCall);
  }
  if (Info)
    return addTextureObjectArgInfo(ArgIdx, Info);
  return Info;
}
std::shared_ptr<TextureObjectInfo>
CallFunctionExpr::addStructureTextureObjectArg(unsigned ArgIdx,
                                               const MemberExpr *TexRef,
                                               bool isKernelCall) {
  if (auto DRE = dyn_cast<DeclRefExpr>(TexRef->getBase())) {
    if (auto Info = std::dynamic_pointer_cast<StructureTextureObjectInfo>(
            addTextureObjectArg(ArgIdx, DRE, isKernelCall))) {
      return Info->addMember(TexRef);
    }
  } else if (auto This = dyn_cast<CXXThisExpr>(TexRef->getBase())) {
    auto ThisObj = StructureTextureObjectInfo::create(This);
    if (ThisObj) {
      BaseTextureObject = std::move(ThisObj);
      return BaseTextureObject->addMember(TexRef);
    }
  }
  return {};
}
std::shared_ptr<TextureObjectInfo> CallFunctionExpr::addTextureObjectArg(
    unsigned ArgIdx, const ArraySubscriptExpr *TexRef, bool isKernelCall) {
  if (TextureObjectInfo::isTextureObject(TexRef)) {
    if (auto Base =
            dyn_cast<DeclRefExpr>(TexRef->getBase()->IgnoreImpCasts())) {
      if (isKernelCall) {
        if (auto VD = dyn_cast<VarDecl>(Base->getDecl())) {
          return addTextureObjectArgInfo(
              ArgIdx, std::make_shared<TextureObjectInfo>(
                          VD, ExprAnalysis::ref(TexRef->getIdx())));
        }
      } else if (auto PVD = dyn_cast<ParmVarDecl>(Base->getDecl())) {
        return addTextureObjectArgInfo(
            ArgIdx, std::make_shared<TextureObjectInfo>(
                        PVD, ExprAnalysis::ref(TexRef->getIdx())));
      }
    }
  }
  return std::shared_ptr<TextureObjectInfo>();
}
void CallFunctionExpr::setFuncInfo(std::shared_ptr<DeviceFunctionInfo> Info) {
  if (FuncInfo && Info && (FuncInfo != Info)) {
    if (!FuncInfo->getVarMap().isSameAs(Info->getVarMap())) {
      DiagnosticsUtils::report(getFilePath(), getBegin(),
                               Warnings::DEVICE_CALL_DIFFERENT, true, false,
                               FuncInfo->getFunctionName());
    }
  }
  FuncInfo = Info;
}
void CallFunctionExpr::buildCalleeInfo(const Expr *Callee) {
  if (auto CallDecl =
          dyn_cast_or_null<FunctionDecl>(Callee->getReferencedDeclOfCallee())) {
    Name = getNameWithNamespace(CallDecl, Callee);
    if (auto FTD = CallDecl->getPrimaryTemplate()) {
      if (FTD->getTemplateParameters()->hasParameterPack())
        return;
    }
    setFuncInfo(DeviceFunctionDecl::LinkRedecls(CallDecl));
    if (auto DRE = dyn_cast<DeclRefExpr>(Callee)) {
      buildTemplateArguments(DRE->template_arguments(),
                             Callee->getSourceRange());
    }
  } else if (auto Unresolved = dyn_cast<UnresolvedLookupExpr>(Callee)) {
    Name = "";
    if (Unresolved->getQualifier())
      Name = getNestedNameSpecifierString(Unresolved->getQualifier());
    Name += Unresolved->getName().getAsString();
    setFuncInfo(DeviceFunctionDecl::LinkUnresolved(Unresolved));
    buildTemplateArguments(Unresolved->template_arguments(),
                           Callee->getSourceRange());
  } else if (auto DependentScope =
                 dyn_cast<CXXDependentScopeMemberExpr>(Callee)) {
    Name = DependentScope->getMember().getAsString();
    buildTemplateArguments(DependentScope->template_arguments(),
                           Callee->getSourceRange());
  } else if (auto DSDRE = dyn_cast<DependentScopeDeclRefExpr>(Callee)) {
    Name = DSDRE->getDeclName().getAsString();
    buildTemplateArgumentsFromTypeLoc(DSDRE->getQualifierLoc().getTypeLoc());
  }
}
std::string CallFunctionExpr::getName(const NamedDecl *D) {
  if (auto ID = D->getIdentifier())
    return ID->getName().str();
  return "";
}
void CallFunctionExpr::buildTemplateArguments(
    const llvm::ArrayRef<TemplateArgumentLoc> &ArgsList, SourceRange Range) {
  if (TemplateArgs.empty())
    for (auto &Arg : ArgsList)
      TemplateArgs.emplace_back(Arg, Range);
}
void CallFunctionExpr::buildTemplateArgumentsFromTypeLoc(const TypeLoc &TL) {
  if (!TL)
    return;
  switch (TL.getTypeLocClass()) {
  /// e.g. X<T>;
  case TypeLoc::TemplateSpecialization:
    return buildTemplateArgumentsFromSpecializationType(
        TYPELOC_CAST(TemplateSpecializationTypeLoc));
  /// e.g.: X<T1>::template Y<T2>
  case TypeLoc::DependentTemplateSpecialization:
    return buildTemplateArgumentsFromSpecializationType(
        TYPELOC_CAST(DependentTemplateSpecializationTypeLoc));
  default:
    break;
  }
}
template <class TyLoc>
void CallFunctionExpr::buildTemplateArgumentsFromSpecializationType(
    const TyLoc &TL) {
  for (size_t i = 0; i < TL.getNumArgs(); ++i) {
    TemplateArgs.emplace_back(TL.getArgLoc(i), TL.getSourceRange());
  }
}
/// This function gets the \p FD name with the necessary qualified namespace at
/// \p Callee position.
/// Algorithm:
/// 1. record all NamespaceDecl nodes of the ancestors \p FD and \p Callee, get
/// two namespace sequences. E.g.,
///   decl: aaa,bbb,ccc; callee: aaa,eee;
/// 2. Remove the longest continuous common subsequence
/// 3. the rest sequence of \p FD is the namespace sequence
std::string CallFunctionExpr::getNameWithNamespace(const FunctionDecl *FD,
                                                   const Expr *Callee) {
  auto &Context = dpct::DpctGlobalInfo::getContext();
  auto getNamespaceSeq =
      [&](DynTypedNodeList Parents) -> std::deque<std::string> {
    std::deque<std::string> Seq;
    while (Parents.size() > 0) {
      auto *Parent = Parents[0].get<NamespaceDecl>();
      if (Parent) {
        Seq.push_front(Parent->getNameAsString());
      }
      Parents = Context.getParents(Parents[0]);
    }
    return Seq;
  };

  std::deque<std::string> FDNamespaceSeq =
      getNamespaceSeq(Context.getParents(*FD));
  std::deque<std::string> CalleeNamespaceSeq =
      getNamespaceSeq(Context.getParents(*Callee));

  auto FDIter = FDNamespaceSeq.begin();
  for (const auto &CalleeNamespace : CalleeNamespaceSeq) {
    if (FDNamespaceSeq.empty())
      break;

    if (CalleeNamespace == *FDIter) {
      FDIter++;
      FDNamespaceSeq.pop_front();
    } else {
      break;
    }
  }

  std::string Result;
  for (const auto &I : FDNamespaceSeq) {
    // If I is empty, it means this namespace is an unnamed namespace. So its
    // members have internal linkage. So just remove it.
    if (I.empty())
      continue;
    Result = Result + I + "::";
  }

  return Result + getName(FD);
}
void CallFunctionExpr::buildTextureObjectArgsInfo(const CallExpr *CE) {
  if (auto ME = dyn_cast<MemberExpr>(CE->getCallee()->IgnoreImpCasts())) {
    if (auto DRE = dyn_cast<DeclRefExpr>(ME->getBase()->IgnoreImpCasts())) {
      auto BaseObject = makeTextureObjectInfo<StructureTextureObjectInfo>(
          DRE->getDecl(), CE->getStmtClass() == Stmt::CUDAKernelCallExprClass);
      if (BaseObject)
        BaseTextureObject = std::move(BaseObject);
    }
  }
  buildTextureObjectArgsInfo<CallExpr>(CE);
}
template <class CallT>
void CallFunctionExpr::buildTextureObjectArgsInfo(const CallT *C) {
  auto Args = C->arguments();
  auto IsKernel = C->getStmtClass() == Stmt::CUDAKernelCallExprClass;
  auto ArgsNum = std::distance(Args.begin(), Args.end());
  auto ArgItr = Args.begin();
  unsigned Idx = 0;
  TextureObjectList.resize(ArgsNum);
  if (DpctGlobalInfo::useExtBindlessImages()) {
    // Need return after resize, ortherwise will cause array out of bound.
    return;
  }
  while (ArgItr != Args.end()) {
    const Expr *Arg = (*ArgItr)->IgnoreImpCasts();
    if (auto Ctor = dyn_cast<CXXConstructExpr>(Arg)) {
      if (Ctor->getConstructor()->isCopyOrMoveConstructor()) {
        Arg = Ctor->getArg(0);
      }
    }
    if (auto DRE = dyn_cast<DeclRefExpr>(Arg->IgnoreImpCasts()))
      addTextureObjectArg(Idx, DRE, IsKernel);
    else if (auto ASE = dyn_cast<ArraySubscriptExpr>(Arg->IgnoreImpCasts()))
      addTextureObjectArg(Idx, ASE, IsKernel);
    Idx++;
    ArgItr++;
  }
}
void CallFunctionExpr::mergeTextureObjectInfo() {
  if (BaseTextureObject)
    BaseTextureObject->merge(FuncInfo->getBaseTextureObject());
  for (unsigned Idx = 0; Idx < TextureObjectList.size(); ++Idx) {
    if (auto &Obj = TextureObjectList[Idx]) {
      Obj->merge(FuncInfo->getTextureObject(Idx));
    }
  }
}
///// class DeviceFunctionDecl /////
DeviceFunctionDecl::DeviceFunctionDecl(
    unsigned Offset, const clang::tooling::UnifiedPath &FilePathIn,
    const FunctionDecl *FD)
    : Offset(Offset), FilePath(FilePathIn), ParamsNum(FD->param_size()),
      ReplaceOffset(0), ReplaceLength(0),
      NonDefaultParamNum(FD->getMostRecentDecl()->getMinRequiredArguments()),
      FuncInfo(getFuncInfo(FD)) {
  if (!FuncInfo) {
    FuncInfo = std::make_shared<DeviceFunctionInfo>(
        FD->param_size(), NonDefaultParamNum, getFunctionName(FD));
  }
  if (!FilePath.getCanonicalPath().empty()) {
    SourceProcessType FileType = GetSourceFileType(FilePath);
    if (!(FileType & SPT_CudaHeader) && !(FileType & SPT_CppHeader) &&
        FD->isThisDeclarationADefinition()) {
      FuncInfo->setDefinitionFilePath(FilePath);
    }
  }

  static AttrVec NullAttrs;
  buildReplaceLocInfo(
      FD->getTypeSourceInfo()->getTypeLoc().getAs<FunctionTypeLoc>(),
      FD->hasAttrs() ? FD->getAttrs() : NullAttrs);
  buildTextureObjectParamsInfo(FD->parameters());
}
DeviceFunctionDecl::DeviceFunctionDecl(
    unsigned Offset, const clang::tooling::UnifiedPath &FilePathIn,
    const FunctionTypeLoc &FTL, const ParsedAttributes &Attrs,
    const FunctionDecl *Specialization)
    : Offset(Offset), FilePath(FilePathIn),
      ParamsNum(Specialization->getNumParams()), ReplaceOffset(0),
      ReplaceLength(0),
      NonDefaultParamNum(
          Specialization->getMostRecentDecl()->getMinRequiredArguments()),
      FuncInfo(getFuncInfo(Specialization)) {
  IsDefFilePathNeeded = false;

  buildReplaceLocInfo(FTL, Attrs);
  buildTextureObjectParamsInfo(FTL.getParams());
}
std::shared_ptr<DeviceFunctionInfo>
DeviceFunctionDecl::LinkUnresolved(const UnresolvedLookupExpr *ULE) {
  return LinkDeclRange(ULE->decls(), getFunctionName(ULE));
}
std::shared_ptr<DeviceFunctionInfo>
DeviceFunctionDecl::LinkRedecls(const FunctionDecl *FD) {
  if (auto D = DpctGlobalInfo::getInstance().findDeviceFunctionDecl(FD))
    return D->getFuncInfo();
  if (auto FTD = FD->getPrimaryTemplate())
    return LinkTemplateDecl(FTD);
  else if (FTD = FD->getDescribedFunctionTemplate())
    return LinkTemplateDecl(FTD);
  else if (auto Decl = FD->getInstantiatedFromMemberFunction())
    FD = Decl;
  return LinkDeclRange(FD->redecls(), getFunctionName(FD));
}
std::shared_ptr<DeviceFunctionInfo>
DeviceFunctionDecl::LinkTemplateDecl(const FunctionTemplateDecl *FTD) {
  return LinkDeclRange(FTD->redecls(), getFunctionName(FTD));
}
std::shared_ptr<DeviceFunctionInfo>
DeviceFunctionDecl::LinkExplicitInstantiation(
    const FunctionDecl *Specialization, const FunctionTypeLoc &FTL,
    const ParsedAttributes &Attrs, const TemplateArgumentListInfo &TAList) {
  auto Info = LinkRedecls(Specialization);
  if (Info) {
    auto D = DpctGlobalInfo::getInstance().insertDeviceFunctionDecl(
        Specialization, FTL, Attrs, TAList);
    D->setFuncInfo(Info);
  }
  return Info;
}
void DeviceFunctionDecl::emplaceReplacement() {
  auto Repl = std::make_shared<ExtReplacement>(
      FilePath, ReplaceOffset, ReplaceLength, getExtraParameters(), nullptr);
  Repl->setNotFormatFlag();
  DpctGlobalInfo::getInstance().addReplacement(Repl);

  if (FuncInfo->IsSyclExternMacroNeeded()) {
    std::string StrRepl = "SYCL_EXTERNAL ";
    DpctGlobalInfo::getInstance().addReplacement(
        std::make_shared<ExtReplacement>(FilePath, Offset, 0, StrRepl,
                                         nullptr));
  }

  if (FuncInfo->IsAlwaysInlineDevFunc()) {
    std::string StrRepl = "inline ";
    DpctGlobalInfo::getInstance().addReplacement(
        std::make_shared<ExtReplacement>(FilePath, Offset, 0, StrRepl,
                                         nullptr));
  }
  if (FuncInfo->IsForceInlineDevFunc()) {
    std::string StrRepl = "__dpct_inline__ ";
    DpctGlobalInfo::getInstance().addReplacement(
        std::make_shared<ExtReplacement>(FilePath, Offset, 0, StrRepl,
                                         nullptr));
  }

  for (auto &Obj : TextureObjectList) {
    if (Obj) {
      Obj->merge(FuncInfo->getTextureObject((Obj->getParamIdx())));
      if (DpctGlobalInfo::useExtBindlessImages()) {
        DpctGlobalInfo::getInstance().addReplacement(
            std::make_shared<ExtReplacement>(
                Obj->getFilePath(), Obj->getOffset(),
                strlen("cudaTextureObject_t"),
                MapNames::getClNamespace() +
                    "ext::oneapi::experimental::sampled_image_handle",
                nullptr));
        continue;
      }
      if (!Obj->getType()) {
        // Type dpct_placeholder
        Obj->setType("dpct_placeholder/*Fix the type manually*/", 1);
        DiagnosticsUtils::report(Obj->getFilePath(), Obj->getOffset(),
                                 Diagnostics::UNDEDUCED_TYPE, true, false,
                                 "image_accessor_ext");
      }
      Obj->addParamDeclReplacement();
    }
  }
}
void DeviceFunctionDecl::LinkDecl(const FunctionDecl *FD, DeclList &List,
                                  std::shared_ptr<DeviceFunctionInfo> &Info) {
  if (!DpctGlobalInfo::isInAnalysisScope(FD->getBeginLoc()))
    return;
  if (!FD->hasAttr<CUDADeviceAttr>() && !FD->hasAttr<CUDAGlobalAttr>())
    return;

  // Ignore explicit instantiation definition, as the decl in AST has wrong
  // location info. And it is processed in
  // DPCTConsumer::HandleCXXExplicitFunctionInstantiation
  if (FD->getTemplateSpecializationKind() ==
      TSK_ExplicitInstantiationDefinition)
    return;
  if (FD->isImplicit() ||
      (FD->getTemplateSpecializationKind() == TSK_ImplicitInstantiation &&
       FD->getPrimaryTemplate())) {
    auto &FuncInfo = getFuncInfo(FD);
    if (Info) {
      if (FuncInfo)
        Info->merge(FuncInfo);
      FuncInfo = Info;
    } else if (FuncInfo) {
      Info = FuncInfo;
    } else {
      Info = std::make_shared<DeviceFunctionInfo>(
          FD->param_size(), FD->getMostRecentDecl()->getMinRequiredArguments(),
          getFunctionName(FD));
      FuncInfo = Info;
    }
    return;
  }
  std::shared_ptr<DeviceFunctionDecl> D;
  if (isModuleFunction(FD)) {
    D = DpctGlobalInfo::getInstance().insertDeviceFunctionDeclInModule(FD);
  } else {
    D = DpctGlobalInfo::getInstance().insertDeviceFunctionDecl(FD);
  }
  if (Info) {
    if (auto FuncInfo = D->getFuncInfo())
      Info->merge(FuncInfo);
    D->setFuncInfo(Info);
  } else if (auto FuncInfo = D->getFuncInfo())
    Info = FuncInfo;
  else
    List.push_back(D);
}
void DeviceFunctionDecl::LinkDecl(const NamedDecl *ND, DeclList &List,
                                  std::shared_ptr<DeviceFunctionInfo> &Info) {
  switch (ND->getKind()) {
  case Decl::CXXMethod:
  case Decl::Function:
    return LinkRedecls(static_cast<const FunctionDecl *>(ND), List, Info);
  case Decl::FunctionTemplate:
    return LinkDecl(static_cast<const FunctionTemplateDecl *>(ND), List, Info);
  case Decl::UsingShadow:
    return LinkDecl(
        static_cast<const UsingShadowDecl *>(ND)->getUnderlyingDecl(), List,
        Info);
    break;
  default:
    DpctDiags() << "[DeviceFunctionDecl::LinkDecl] Unexpected decl type: "
                << ND->getDeclKindName() << "\n";
    return;
  }
}
void DeviceFunctionDecl::LinkDecl(const FunctionTemplateDecl *FTD,
                                  DeclList &List,
                                  std::shared_ptr<DeviceFunctionInfo> &Info) {
  LinkDecl(FTD->getAsFunction(), List, Info);
  LinkDeclRange(FTD->specializations(), List, Info);
}
void DeviceFunctionDecl::LinkRedecls(
    const FunctionDecl *FD, DeclList &List,
    std::shared_ptr<DeviceFunctionInfo> &Info) {
  LinkDeclRange(FD->redecls(), List, Info);
}
void DeviceFunctionDecl::setFuncInfo(std::shared_ptr<DeviceFunctionInfo> Info) {
  if (FuncInfo.get() == Info.get())
    return;
  FuncInfo = Info;
  if (IsDefFilePathNeeded)
    FuncInfo->setDefinitionFilePath(FilePath);
}
const FormatInfo &DeviceFunctionDecl::getFormatInfo() {
  return FormatInformation;
}
void DeviceFunctionDecl::buildTextureObjectParamsInfo(
    const ArrayRef<ParmVarDecl *> &Parms) {
  TextureObjectList.assign(Parms.size(), std::shared_ptr<TextureObjectInfo>());
  for (unsigned Idx = 0; Idx < Parms.size(); ++Idx) {
    auto Param = Parms[Idx];
    if (DpctGlobalInfo::getUnqualifiedTypeName(Param->getType()) ==
        "cudaTextureObject_t")
      TextureObjectList[Idx] = std::make_shared<TextureObjectInfo>(Param);
  }
}
std::string DeviceFunctionDecl::getExtraParameters() {
  std::string Result =
      FuncInfo->getExtraParameters(FilePath, FormatInformation);
  if (!Result.empty() && IsReplaceFollowedByPP) {
    Result += getNL();
  }
  return Result;
}
std::shared_ptr<DeviceFunctionInfo> &
DeviceFunctionDecl::getFuncInfo(const FunctionDecl *FD) {
  DpctNameGenerator G;
  std::string Key;
  // For static functions or functions in anonymous namespace,
  // need to add filepath as prefix to differentiate them.
  if (FD->isStatic() || FD->isInAnonymousNamespace()) {
    auto LocInfo = DpctGlobalInfo::getLocInfo(FD);
    Key = LocInfo.first.getCanonicalPath().str() + G.getName(FD);
  } else {
    Key = G.getName(FD);
  }
  return FuncInfoMap[Key];
}
std::unordered_map<std::string, std::shared_ptr<DeviceFunctionInfo>>
    DeviceFunctionDecl::FuncInfoMap;
///// class ExplicitInstantiationDecl /////
void ExplicitInstantiationDecl::processFunctionTypeLoc(
    const FunctionTypeLoc &FTL) {
  auto &SM = DpctGlobalInfo::getSourceManager();
  ExprAnalysis EA;
  processTypeLoc(FTL.getReturnLoc(), EA, SM);
  for (const auto &Parm : FTL.getParams()) {
    processTypeLoc(Parm->getTypeSourceInfo()->getTypeLoc(), EA, SM);
  }
}

void ExplicitInstantiationDecl::processTemplateArgumentList(
    const TemplateArgumentListInfo &TAList) {
  ExprAnalysis EA;
  for (const clang::TemplateArgumentLoc &ArgLoc : TAList.arguments()) {
    EA.analyze(ArgLoc);
    if (EA.hasReplacement())
      DpctGlobalInfo::getInstance().addReplacement(
          EA.getReplacement()->getReplacement(DpctGlobalInfo::getContext()));
  }
}
void ExplicitInstantiationDecl::initTemplateArgumentList(
    const TemplateArgumentListInfo &TAList,
    const FunctionDecl *Specialization) {
  if (Specialization->getTemplateSpecializationArgs() == nullptr)
    return;
  for (auto &Arg : Specialization->getTemplateSpecializationArgs()->asArray()) {
    TemplateArgumentInfo TA;
    switch (Arg.getKind()) {
    case TemplateArgument::Integral:
      TA.setAsNonType(Arg.getAsIntegral());
      break;
    case TemplateArgument::Expression:
      TA.setAsNonType(Arg.getAsExpr());
      break;
    case TemplateArgument::Type:
      TA.setAsType(Arg.getAsType());
      break;
    default:
      break;
    }
    InstantiationArgs.emplace_back(std::move(TA));
  }
}
std::string ExplicitInstantiationDecl::getExtraParameters() {
  return getFuncInfo()->getExtraParameters(FilePath, InstantiationArgs,
                                           getFormatInfo());
}
///// class KernelPrinter /////
class KernelPrinter {
  const std::string NL;
  std::string Indent;
  llvm::raw_string_ostream &Stream;

  void incIndent() { Indent += "  "; }
  void decIndent() { Indent.erase(Indent.length() - 2, 2); }

public:
  class Block {
    KernelPrinter &Printer;
    bool WithBrackets;

  public:
    Block(KernelPrinter &Printer, bool WithBrackets)
        : Printer(Printer), WithBrackets(WithBrackets) {
      if (WithBrackets)
        Printer.line("{");
      Printer.incIndent();
    }
    ~Block() {
      Printer.decIndent();
      if (WithBrackets)
        Printer.line("}");
    }
  };

public:
  KernelPrinter(const std::string &NL, const std::string &Indent,
                llvm::raw_string_ostream &OS)
      : NL(NL), Indent(Indent), Stream(OS) {}
  std::unique_ptr<Block> block(bool WithBrackets = false) {
    return std::make_unique<Block>(*this, WithBrackets);
  }
  template <class T> KernelPrinter &operator<<(const T &S) {
    Stream << S;
    return *this;
  }
  template <class... Args> KernelPrinter &line(Args &&...Arguments) {
    appendString(Stream, Indent, std::forward<Args>(Arguments)..., NL);
    return *this;
  }
  KernelPrinter &operator<<(const StmtList &Stmts) {
    for (auto &S : Stmts) {
      if (S.StmtStr.empty())
        continue;
      if (!S.Warnings.empty()) {
        for (auto &Warning : S.Warnings) {
          line("/*");
          line(Warning);
          line("*/");
        }
      }
      line(S.StmtStr);
    }
    return *this;
  }
  KernelPrinter &indent() { return (*this) << Indent; }
  KernelPrinter &newLine() { return (*this) << NL; }
  std::string str() {
    auto Result = Stream.str();
    return Result.substr(Indent.length(),
                         Result.length() - Indent.length() - NL.length());
  }
};
///// class DeviceFunctionDeclInModule /////
void DeviceFunctionDeclInModule::insertWrapper() {
  auto NL = std::string(getNL());
  std::string WrapperStr = "";
  llvm::raw_string_ostream OS(WrapperStr);
  KernelPrinter Printer(NL, "", OS);
  Printer.newLine();
  Printer.newLine();
  Printer.line("extern \"C\" {");
  {
    auto FunctionBlock = Printer.block();
    Printer.indent();
    requestFeature(HelperFeatureEnum::device_ext);
    Printer << "DPCT_EXPORT void " << FuncName << "_wrapper("
            << MapNames::getClNamespace() << "queue &queue, const "
            << MapNames::getClNamespace()
            << "nd_range<3> &nr, unsigned int localMemSize, void "
               "**kernelParams, void **extra)";
    if (HasBody) {
      auto for_each_parameter = [&](auto F) {
        auto it = getParametersInfo().begin();
        for (int i = 0; it != getParametersInfo().end(); ++it, ++i) {
          F(i, it->second);
        }
      };

      Printer << " {";
      {
        auto BodyBlock = Printer.block();
        Printer.newLine();
        auto DefaultParamNum = ParamsNum - NonDefaultParamNum;
        Printer.line(llvm::formatv(
            "// {0} non-default parameters, {1} default parameters",
            NonDefaultParamNum, DefaultParamNum));
        Printer.line(llvm::formatv("{0}args_selector<{1}, {2}, decltype({3})> "
                                   "selector(kernelParams, extra);",
                                   MapNames::getDpctNamespace(),
                                   NonDefaultParamNum, DefaultParamNum,
                                   FuncName));
        for_each_parameter([&](auto &&i, auto &&p) {
          Printer.line("auto& " + p + " = selector.get<" + std::to_string(i) +
                       ">();");
        });

        Kernel->buildInfo();
        Printer.line(Kernel->getReplacement());
      }
      Printer.line("}");
    } else {
      Printer << ";";
      Printer.newLine();
    }
  }

  Printer << "}";

  auto Repl = std::make_shared<ExtReplacement>(FilePath, DeclEnd, 0, WrapperStr,
                                               nullptr);
  Repl->setBlockLevelFormatFlag();
  DpctGlobalInfo::getInstance().addReplacement(Repl);
}
void DeviceFunctionDeclInModule::buildParameterInfo(const FunctionDecl *FD) {
  for (auto It = FD->param_begin(); It != FD->param_end(); It++) {
    ParametersInfo.push_back(std::pair<std::string, std::string>(
        (*It)->getOriginalType().getAsString(), (*It)->getNameAsString()));
  }
}
void DeviceFunctionDeclInModule::buildWrapperInfo(const FunctionDecl *FD) {
  auto &SM = DpctGlobalInfo::getSourceManager();
  const FunctionDecl *Def;
  HasBody = FD->hasBody(Def);
  if (HasBody && FD != Def) {
    HasBody = false;
  }

  FuncName = FD->getNameAsString();
  // FD has relatively large range, which is likely to be straddle,
  // getDefinitionRange may not work as good as getExpansionRange
  auto EndLoc =
      SM.getSpellingLoc(SM.getExpansionRange(FD->getEndLoc()).getEnd());
  auto LastTokenLen = Lexer::MeasureTokenLength(
      EndLoc, SM, dpct::DpctGlobalInfo::getContext().getLangOpts());
  EndLoc = EndLoc.getLocWithOffset(LastTokenLen);
  if (!HasBody) {
    LastTokenLen = Lexer::MeasureTokenLength(
        EndLoc, SM, dpct::DpctGlobalInfo::getContext().getLangOpts());
    EndLoc = EndLoc.getLocWithOffset(LastTokenLen);
  }
  DeclEnd = SM.getFileOffset(EndLoc);
}
void DeviceFunctionDeclInModule::buildCallInfo(const FunctionDecl *FD) {
  Kernel = KernelCallExpr::buildForWrapper(FilePath, FD, getFuncInfo(FD));
}
DeviceFunctionDeclInModule::DeviceFunctionDeclInModule(
    unsigned Offset, const clang::tooling::UnifiedPath &FilePathIn,
    const FunctionTypeLoc &FTL, const ParsedAttributes &Attrs,
    const FunctionDecl *FD)
    : DeviceFunctionDecl(Offset, FilePathIn, FTL, Attrs, FD) {
  buildParameterInfo(FD);
  buildWrapperInfo(FD);
  buildCallInfo(FD);
}
DeviceFunctionDeclInModule::DeviceFunctionDeclInModule(
    unsigned Offset, const clang::tooling::UnifiedPath &FilePathIn,
    const FunctionDecl *FD)
    : DeviceFunctionDecl(Offset, FilePathIn, FD) {
  buildParameterInfo(FD);
  buildWrapperInfo(FD);
  buildCallInfo(FD);
}
void DeviceFunctionDeclInModule::emplaceReplacement() {
  DeviceFunctionDecl::emplaceReplacement();
  insertWrapper();
}
///// class DeviceFunctionInfo /////
DeviceFunctionInfo::DeviceFunctionInfo(size_t ParamsNum,
                                       size_t NonDefaultParamNum,
                                       std::string FunctionName)
    : ParamsNum(ParamsNum), NonDefaultParamNum(NonDefaultParamNum),
      IsBuilt(false),
      TextureObjectList(ParamsNum, std::shared_ptr<TextureObjectInfo>()),
      FunctionName(FunctionName), IsLambda(false) {
  ParametersProps.resize(ParamsNum);
}
std::shared_ptr<CallFunctionExpr>
DeviceFunctionInfo::findCallee(const CallExpr *C) {
  auto CallLocInfo = DpctGlobalInfo::getLocInfo(C);
  return findObject(CallExprMap, CallLocInfo.second);
}
std::shared_ptr<TextureObjectInfo>
DeviceFunctionInfo::getTextureObject(unsigned Idx) {
  if (Idx < TextureObjectList.size())
    return TextureObjectList[Idx];
  return {};
}
void DeviceFunctionInfo::buildInfo() {
  if (isBuilt())
    return;
  setBuilt();
  for (auto &Call : CallExprMap) {
    Call.second->emplaceReplacement();
    VarMap.merge(Call.second->getVarMap());
    mergeCalledTexObj(Call.second->getBaseTextureObjectInfo(),
                      Call.second->getTextureObjectList());
  }
  VarMap.removeDuplicateVar();
}
std::string
DeviceFunctionInfo::getExtraParameters(const clang::tooling::UnifiedPath &Path,
                                       FormatInfo FormatInformation) {
  buildInfo();
  VarMap.requestFeatureForAllVarMaps(Path);
  return VarMap.getExtraDeclParam(
      NonDefaultParamNum, ParamsNum - NonDefaultParamNum, FormatInformation);
}
std::string DeviceFunctionInfo::getExtraParameters(
    const clang::tooling::UnifiedPath &Path,
    const std::vector<TemplateArgumentInfo> &TAList,
    FormatInfo FormatInformation) {
  MemVarMap TmpVarMap;
  buildInfo();
  TmpVarMap.merge(VarMap, TAList);
  TmpVarMap.requestFeatureForAllVarMaps(Path);
  return TmpVarMap.getExtraDeclParam(
      NonDefaultParamNum, ParamsNum - NonDefaultParamNum, FormatInformation);
}
void DeviceFunctionInfo::merge(std::shared_ptr<DeviceFunctionInfo> Other) {
  if (this == Other.get())
    return;
  VarMap.merge(Other->getVarMap());
  dpct::merge(CallExprMap, Other->CallExprMap);
  if (BaseObjectTexture)
    BaseObjectTexture->merge(Other->BaseObjectTexture);
  else
    BaseObjectTexture = Other->BaseObjectTexture;
  mergeTextureObjectList(Other->TextureObjectList);
}
void DeviceFunctionInfo::addSubGroupSizeRequest(unsigned int Size,
                                                SourceLocation Loc,
                                                std::string APIName,
                                                std::string VarName) {
  if (Size == 0 || Loc.isInvalid())
    return;
  auto LocInfo = DpctGlobalInfo::getLocInfo(Loc);
  RequiredSubGroupSize.push_back(
      std::make_tuple(Size, LocInfo.first, LocInfo.second, APIName, VarName));
}
bool DeviceFunctionInfo::isParameterReferenced(unsigned int Index) {
  if (Index >= ParametersProps.size())
    return true;
  return ParametersProps[Index].IsReferenced;
}
void DeviceFunctionInfo::setParameterReferencedStatus(unsigned int Index,
                                                      bool IsReferenced) {
  if (Index >= ParametersProps.size())
    return;
  ParametersProps[Index].IsReferenced =
      ParametersProps[Index].IsReferenced || IsReferenced;
}
void DeviceFunctionInfo::mergeCalledTexObj(
    std::shared_ptr<StructureTextureObjectInfo> BaseObj,
    const std::vector<std::shared_ptr<TextureObjectInfo>> &TexObjList) {
  if (BaseObj) {
    if (BaseObj->isBase()) {
      if (BaseObjectTexture)
        BaseObjectTexture->merge(BaseObj);
      else
        BaseObjectTexture = BaseObj;
    } else if (BaseObj->getParamIdx() < TextureObjectList.size()) {
      auto &Parm = TextureObjectList[BaseObj->getParamIdx()];
      if (Parm)
        Parm->merge(BaseObj);
      else
        Parm = BaseObj;
    }
  }
  for (auto &Obj : TexObjList) {
    if (!Obj)
      continue;
    if (Obj->getParamIdx() >= TextureObjectList.size())
      continue;
    if (auto &Parm = TextureObjectList[Obj->getParamIdx()]) {
      Parm->merge(Obj);
    } else {
      TextureObjectList[Obj->getParamIdx()] = Obj;
    }
  }
}
void DeviceFunctionInfo::mergeTextureObjectList(
    const std::vector<std::shared_ptr<TextureObjectInfo>> &Other) {
  auto SelfItr = TextureObjectList.begin();
  auto BranchItr = Other.begin();
  while ((SelfItr != TextureObjectList.end()) && (BranchItr != Other.end())) {
    if (!(*SelfItr))
      *SelfItr = *BranchItr;
    ++SelfItr;
    ++BranchItr;
  }
  TextureObjectList.insert(SelfItr, BranchItr, Other.end());
}
///// class KernelCallExpr /////
KernelCallExpr::ArgInfo::ArgInfo(const ParmVarDecl *PVD,
                                 KernelArgumentAnalysis &Analysis,
                                 const Expr *Arg, bool Used, int Index,
                                 KernelCallExpr *BASE)
    : IsPointer(false), IsRedeclareRequired(false),
      IsUsedAsLvalueAfterMalloc(Used), Index(Index) {
  Analysis.analyze(Arg);
  ArgString = Analysis.getReplacedString();
  TryGetBuffer = Analysis.TryGetBuffer;
  IsRedeclareRequired = Analysis.IsRedeclareRequired;
  IsPointer = Analysis.IsPointer;
  if (DpctGlobalInfo::getUsmLevel() == UsmLevel::UL_None) {
    IsDoublePointer = Analysis.IsDoublePointer;
  }

  if (IsPointer) {
    QualType PointerType;
    if (Arg->getType().getTypePtr()->getTypeClass() ==
        Type::TypeClass::Decayed) {
      PointerType = Arg->getType().getCanonicalType();
    } else {
      PointerType = Arg->getType();
    }
    TypeString = DpctGlobalInfo::getReplacedTypeName(PointerType);
    ArgSize = MapNames::KernelArgTypeSizeMap.at(KernelArgType::KAT_Default);

    // Currently, all the device RNG state structs are passed to kernel by
    // pointer. So we check the pointee type, if it is in the type map, we
    // replace the TypeString with the MKL generator type.
    std::string PointeeTypeStr =
        Arg->getType()->getPointeeType().getUnqualifiedType().getAsString();
    auto Iter = MapNames::DeviceRandomGeneratorTypeMap.find(PointeeTypeStr);
    if (Iter != MapNames::DeviceRandomGeneratorTypeMap.end()) {
      // Here the "*" is not added in the TypeString, the "*" will be added
      // in function buildKernelArgsStmt
      TypeString = Iter->second;
      IsDeviceRandomGeneratorType = true;
    }
  } else {
    auto QT = Arg->getType();
    QT = QT.getUnqualifiedType();
    auto Iter = MapNames::VectorTypeMigratedTypeSizeMap.find(QT.getAsString());
    if (Iter != MapNames::VectorTypeMigratedTypeSizeMap.end())
      ArgSize = Iter->second;
    else
      ArgSize = MapNames::KernelArgTypeSizeMap.at(KernelArgType::KAT_Default);
    if (PVD) {
      TypeString = DpctGlobalInfo::getReplacedTypeName(PVD->getType());
    }
  }
  if (IsRedeclareRequired || IsPointer || BASE->IsInMacroDefine) {
    IdString = getTempNameForExpr(Arg, false, true, BASE->IsInMacroDefine,
                                  Analysis.CallSpellingBegin,
                                  Analysis.CallSpellingEnd);
  }
}
KernelCallExpr::ArgInfo::ArgInfo(const ParmVarDecl *PVD,
                                 const std::string &ArgsArrayName,
                                 KernelCallExpr *Kernel)
    : IsPointer(PVD->getType()->isPointerType()), IsRedeclareRequired(true),
      IsUsedAsLvalueAfterMalloc(true),
      TryGetBuffer(DpctGlobalInfo::getUsmLevel() == UsmLevel::UL_None &&
                   IsPointer),
      TypeString(DpctGlobalInfo::getReplacedTypeName(PVD->getType())),
      IdString(PVD->getName().str() + "_"),
      Index(PVD->getFunctionScopeIndex()) {
  // For parameter declaration 'float *a' with index = 2 and args array's
  // name is 'args', the arg string will be '*(float **)args[2]'.
  llvm::raw_string_ostream OS(ArgString);
  // Get pointer type of the parameter declaration's type, e.g. 'float **'.
  auto CastPointerType =
      DpctGlobalInfo::getContext().getPointerType(PVD->getType());
  // Print '*(float **)'.
  OS << "*(" << DpctGlobalInfo::getReplacedTypeName(CastPointerType) << ")";
  // Print args array subscript.
  OS << ArgsArrayName << "[" << Index << "]";

  if (TextureObjectInfo::isTextureObject(PVD)) {
    IsRedeclareRequired = false;
    Texture = std::make_shared<CudaLaunchTextureObjectInfo>(PVD, OS.str());
    Kernel->addTextureObjectArgInfo(Index, Texture);
  }
}
KernelCallExpr::ArgInfo::ArgInfo(const ParmVarDecl *PVD, KernelCallExpr *Kernel)
    : IsPointer(PVD->getType()->isPointerType()), IsRedeclareRequired(true),
      IsUsedAsLvalueAfterMalloc(true),
      TryGetBuffer(DpctGlobalInfo::getUsmLevel() == UsmLevel::UL_None &&
                   IsPointer),
      TypeString(DpctGlobalInfo::getReplacedTypeName(PVD->getType())),
      IdString(PVD->getName().str() + "_"),
      Index(PVD->getFunctionScopeIndex()) {
  auto ArgName = PVD->getNameAsString();
  ArgString = ArgName;

  if (TextureObjectInfo::isTextureObject(PVD)) {
    Texture = std::make_shared<CudaLaunchTextureObjectInfo>(PVD, ArgName);
    Kernel->addTextureObjectArgInfo(Index, Texture);
  }
  IsRedeclareRequired = false;
}
KernelCallExpr::ArgInfo::ArgInfo(std::shared_ptr<TextureObjectInfo> Obj,
                                 KernelCallExpr *BASE)
    : IsUsedAsLvalueAfterMalloc(false), Texture(Obj) {
  IsPointer = false;
  IsRedeclareRequired = false;
  TypeString = "";
  Index = 0;
  if (auto S = std::dynamic_pointer_cast<StructureTextureObjectInfo>(Obj)) {
    IsDoublePointer = S->containsVirtualPointer();
  }
  ArgString = Obj->getName();
  IdString = ArgString + "_";
  ArgSize = MapNames::KernelArgTypeSizeMap.at(KernelArgType::KAT_Texture);
}
const std::string &KernelCallExpr::ArgInfo::getArgString() const {
  return ArgString;
}
const std::string &KernelCallExpr::ArgInfo::getTypeString() const {
  return TypeString;
}
void KernelCallExpr::print(KernelPrinter &Printer) {
  std::unique_ptr<KernelPrinter::Block> Block;
  if (!OuterStmts.empty()) {
    if (NeedBraces)
      Block = std::move(Printer.block(true));
    else
      Block = std::move(Printer.block(false));
    OuterStmts.print(Printer);
  }
  if (NeedLambda) {
    Block = std::move(Printer.block(true));
  }
  printSubmit(Printer);
  Block.reset();
  if (!getEvent().empty() && isSync())
    Printer.line(getEvent(), "->wait();");
}
void KernelCallExpr::printSubmit(KernelPrinter &Printer) {
  std::string SubGroupSizeWarning;
  auto DeviceFuncInfo = getFuncInfo();
  struct {
    bool isFirstRef = true;
    bool isEvaluated = true;
    unsigned int Size = 0;
    std::string SizeStr;
  } RequiredSubGroupSize;
  if (DeviceFuncInfo) {
    std::deque<std::shared_ptr<DeviceFunctionInfo>> ProcessRequireQueue;
    std::set<std::shared_ptr<DeviceFunctionInfo>> ProcessedSet;
    ProcessRequireQueue.push_back(DeviceFuncInfo);
    ProcessedSet.insert(DeviceFuncInfo);
    // New function name, LocInfo
    std::vector<std::pair<std::string,
                          std::pair<clang::tooling::UnifiedPath, unsigned>>>
        ShflFunctions;
    while (!ProcessRequireQueue.empty()) {
      auto SGSize = ProcessRequireQueue.front()->getSubGroupSize();
      for (auto &Element : SGSize) {
        std::string NewAPIName = std::get<3>(Element);
        unsigned int Size = std::get<0>(Element);
        if (NewAPIName ==
                (MapNames::getDpctNamespace() + "shift_sub_group_right") ||
            NewAPIName ==
                (MapNames::getDpctNamespace() + "shift_sub_group_left") ||
            NewAPIName ==
                (MapNames::getDpctNamespace() + "select_from_sub_group") ||
            NewAPIName ==
                (MapNames::getDpctNamespace() + "permute_sub_group_by_xor")) {
          ShflFunctions.push_back(
              {NewAPIName, {std::get<1>(Element), std::get<2>(Element)}});
        }
        if (RequiredSubGroupSize.isFirstRef) {
          RequiredSubGroupSize.isFirstRef = false;
          if (Size == UINT_MAX) {
            RequiredSubGroupSize.isEvaluated = false;
            RequiredSubGroupSize.SizeStr = std::get<4>(Element);
            ExecutionConfig.SubGroupSize =
                " [[intel::reqd_sub_group_size(dpct_placeholder)]]";
            SubGroupSizeWarning =
                DiagnosticsUtils::getWarningTextAndUpdateUniqueID(
                    Diagnostics::SUBGROUP_SIZE_NOT_EVALUATED,
                    std::get<4>(Element));
          } else {
            RequiredSubGroupSize.Size = Size;
            ExecutionConfig.SubGroupSize =
                " [[intel::reqd_sub_group_size(" + std::to_string(Size) + ")]]";
          }
        } else {
          bool isNeedEmitWarning = true;
          std::string ConflictSize;
          if (RequiredSubGroupSize.isEvaluated) {
            if (Size == UINT_MAX) {
              ConflictSize = "\'" + std::get<4>(Element) + "\'";
            } else if (RequiredSubGroupSize.Size != Size) {
              ConflictSize = std::to_string(Size);
            } else {
              isNeedEmitWarning = false;
            }
          } else {
            if (Size != UINT_MAX) {
              ConflictSize = std::to_string(Size);
            } else if (RequiredSubGroupSize.SizeStr != std::get<4>(Element)) {
              ConflictSize = "\'" + std::get<4>(Element) + "\'";
            } else {
              isNeedEmitWarning = false;
            }
          }
          if (isNeedEmitWarning) {
            DiagnosticsUtils::report(std::get<1>(Element), std::get<2>(Element),
                                     Diagnostics::SUBGROUP_SIZE_CONFLICT, true,
                                     false, NewAPIName, ConflictSize);
          }
        }
      }
      for (auto &Element : ProcessRequireQueue.front()->getCallExprMap()) {
        auto Child = Element.second->getFuncInfo();
        if (Child && ProcessedSet.find(Child) == ProcessedSet.end()) {
          ProcessRequireQueue.push_back(Element.second->getFuncInfo());
          ProcessedSet.insert(Child);
        }
      }
      ProcessRequireQueue.pop_front();
    }
    if (RequiredSubGroupSize.Size != 0 &&
        (SizeOfHighestDimension == 0 ||
         SizeOfHighestDimension < RequiredSubGroupSize.Size)) {
      for (auto &E : ShflFunctions) {
        DiagnosticsUtils::report(E.second.first, E.second.second,
                                 Diagnostics::UNSAFE_WORKGROUP_SIZE, true,
                                 false, RequiredSubGroupSize.Size, E.first,
                                 RequiredSubGroupSize.Size);
      }
    }
  }
  Printer.indent();
  if (!SubGroupSizeWarning.empty()) {
    Printer << "/*" << getNL();
    Printer.indent();
    Printer << SubGroupSizeWarning << getNL();
    Printer.indent();
    Printer << "*/" << getNL();
    Printer.indent();
  }
  if (!getEvent().empty()) {
    Printer << "*" << getEvent() << " = ";
  }
  printStreamBase(Printer);
  if (SubmitStmts.empty()) {
    printParallelFor(Printer, false);
  } else {
    (Printer << "submit(").newLine();
    printSubmitLamda(Printer);
  }
}
void KernelCallExpr::printSubmitLamda(KernelPrinter &Printer) {
  auto Lamda = Printer.block();
  Printer.line("[&](" + MapNames::getClNamespace() + "handler &cgh) {");
  {
    auto Body = Printer.block();
    SubmitStmts.print(Printer);
    printParallelFor(Printer, true);
  }
  if (getVarMap().hasSync())
    Printer.line("}).wait();");
  else
    Printer.line("});");
}
void KernelCallExpr::printParallelFor(KernelPrinter &Printer, bool IsInSubmit) {
  std::string TemplateArgsStr;
  if (DpctGlobalInfo::isSyclNamedLambda() && hasTemplateArgs()) {
    bool IsNeedWarning = false;
    TemplateArgsStr = getTemplateArguments(IsNeedWarning, false, true);
    if (!TemplateArgsStr.empty() && IsNeedWarning) {
      printWarningMessage(Printer, Diagnostics::UNDEDUCED_TYPE,
                          "dpct_kernel_name");
    }
  }
  if (IsInSubmit) {
    Printer.indent() << "cgh.";
  }
  if (!SubmitStmts.NdRangeList.empty() && DpctGlobalInfo::isCommentsEnabled())
    Printer.line("// run the kernel within defined ND range");
  Printer << "parallel_for";
  if (DpctGlobalInfo::isSyclNamedLambda()) {
    Printer << "<dpct_kernel_name<class " << getName() << "_"
            << LocInfo.LocHash;
    if (hasTemplateArgs())
      Printer << ", " << TemplateArgsStr;
    Printer << ">>";
    requestFeature(HelperFeatureEnum::device_ext);
  }
  (Printer << "(").newLine();
  auto B = Printer.block();
  static std::string CanIgnoreRangeStr3D =
      DpctGlobalInfo::getCtadClass(MapNames::getClNamespace() + "range", 3) +
      "(1, 1, 1)";
  static std::string CanIgnoreRangeStr1D =
      DpctGlobalInfo::getCtadClass(MapNames::getClNamespace() + "range", 1) +
      "(1)";
  if (ExecutionConfig.NdRange != "") {
    Printer.line(ExecutionConfig.NdRange + ",");
    Printer.line("[=](", MapNames::getClNamespace(), "nd_item<3> ",
                 getItemName(), ")", ExecutionConfig.SubGroupSize, " {");
  } else if (DpctGlobalInfo::getAssumedNDRangeDim() == 1 && getFuncInfo() &&
             MemVarMap::getHeadWithoutPathCompression(
                 &(getFuncInfo()->getVarMap())) &&
             MemVarMap::getHeadWithoutPathCompression(
                 &(getFuncInfo()->getVarMap()))
                     ->Dim == 1) {
    DpctGlobalInfo::printCtadClass(Printer.indent(),
                                   MapNames::getClNamespace() + "nd_range", 1)
        << "(";
    if (ExecutionConfig.GroupSizeFor1D == CanIgnoreRangeStr1D) {
      Printer << ExecutionConfig.LocalSizeFor1D;
    } else if (ExecutionConfig.LocalSizeFor1D == CanIgnoreRangeStr1D) {
      Printer << ExecutionConfig.GroupSizeFor1D;
    } else {
      Printer << ExecutionConfig.GroupSizeFor1D << " * "
              << ExecutionConfig.LocalSizeFor1D;
    }
    Printer << ", ";
    Printer << ExecutionConfig.LocalSizeFor1D;
    (Printer << "), ").newLine();
    Printer.line("[=](" + MapNames::getClNamespace() + "nd_item<1> ",
                 getItemName(), ")", ExecutionConfig.SubGroupSize, " {");
  } else {
    DpctGlobalInfo::printCtadClass(Printer.indent(),
                                   MapNames::getClNamespace() + "nd_range", 3)
        << "(";
    if (ExecutionConfig.GroupSize == CanIgnoreRangeStr3D) {
      Printer << ExecutionConfig.LocalSize;
    } else if (ExecutionConfig.LocalSize == CanIgnoreRangeStr3D) {
      Printer << ExecutionConfig.GroupSize;
    } else {
      Printer << ExecutionConfig.GroupSize << " * "
              << ExecutionConfig.LocalSize;
    }
    Printer << ", ";
    Printer << ExecutionConfig.LocalSize;
    (Printer << "), ").newLine();
    Printer.line("[=](" + MapNames::getClNamespace() + "nd_item<3> ",
                 getItemName(), ")", ExecutionConfig.SubGroupSize, " {");
  }

  if (getVarMap().hasSync()) {
    std::string SyncParamDecl;
    if (DpctGlobalInfo::getUsmLevel() == UsmLevel::UL_Restricted) {
      SyncParamDecl = "auto atm_" + DpctGlobalInfo::getSyncName() + " = " +
                      MapNames::getClNamespace() + "atomic_ref<unsigned int, " +
                      MapNames::getClNamespace() + "memory_order::seq_cst, " +
                      MapNames::getClNamespace() + "memory_scope::device, " +
                      MapNames::getClNamespace() +
                      "access::address_space::global_space>(" +
                      DpctGlobalInfo::getSyncName() + "[0]);";

    } else {
      SyncParamDecl = "auto atm_" + DpctGlobalInfo::getSyncName() + " = " +
                      MapNames::getClNamespace() + "atomic_ref<unsigned int, " +
                      MapNames::getClNamespace() + "memory_order::seq_cst, " +
                      MapNames::getClNamespace() + "memory_scope::device, " +
                      MapNames::getClNamespace() +
                      "access::address_space::global_space>(*(unsigned int "
                      "*)&" +
                      DpctGlobalInfo::getSyncName() + "[0]);";
    }
    KernelStmts.emplace_back(SyncParamDecl);
  }
  printKernel(Printer);

  if (getVarMap().hasSync() && !IsInSubmit)
    Printer.line("}).wait();");
  else
    Printer.line("});");
}
void KernelCallExpr::printKernel(KernelPrinter &Printer) {
  auto B = Printer.block();
  for (auto &S : KernelStmts) {
    Printer.line(S.StmtStr);
  }
  std::string TemplateArgsStr;
  if (hasWrittenTemplateArgs()) {
    bool IsNeedWarning = false;
    TemplateArgsStr =
        buildString("<", getTemplateArguments(IsNeedWarning), ">");
    if (!TemplateArgsStr.empty() && IsNeedWarning) {
      printWarningMessage(Printer, Diagnostics::UNDEDUCED_TYPE,
                          "dpct_kernel_name");
    }
  }
  Printer.indent() << getName() << TemplateArgsStr << "(" << KernelArgs << ");";
  Printer.newLine();
}
template <typename IDTy, typename... Ts>
void KernelCallExpr::printWarningMessage(KernelPrinter &Printer, IDTy MsgID,
                                         Ts &&...Vals) {
  Printer.indent();
  Printer << "/*" << getNL();
  Printer.indent();
  Printer << DiagnosticsUtils::getWarningTextAndUpdateUniqueID(
                 MsgID, std::forward<Ts>(Vals)...)
          << getNL();
  Printer.indent();
  Printer << "*/" << getNL();
}
template <class T> void KernelCallExpr::printStreamBase(T &Printer) {
  if (ExecutionConfig.Stream[0] == '*' || ExecutionConfig.Stream[0] == '&') {
    Printer << "(" << ExecutionConfig.Stream << ")";
  } else {
    Printer << ExecutionConfig.Stream;
  }
  if (isQueuePtr())
    Printer << "->";
  else
    Printer << ".";
}
KernelCallExpr::KernelCallExpr(unsigned Offset,
                               const clang::tooling::UnifiedPath &FilePath,
                               const CUDAKernelCallExpr *KernelCall)
    : CallFunctionExpr(Offset, FilePath, KernelCall), IsSync(false) {
  setIsInMacroDefine(KernelCall);
  setNeedAddLambda(KernelCall);
  buildCallExprInfo(KernelCall);
  buildArgsInfo(KernelCall);
  buildKernelInfo(KernelCall);
}
void KernelCallExpr::addAccessorDecl() {
  auto &VM = getVarMap();
  if (VM.hasExternShared()) {
    addAccessorDecl(VM.getMap(MemVarInfo::Extern).begin()->second);
  }
  addAccessorDecl(MemVarInfo::Local);
  addAccessorDecl(MemVarInfo::Global);
  for (auto &Tex : getTextureObjectList()) {
    if (Tex) {
      if (!Tex->getType()) {
        // Type dpct_placeholder
        Tex->setType("dpct_placeholder/*Fix the type manually*/", 1);
        DiagnosticsUtils::report(getFilePath(), getBegin(),
                                 Diagnostics::UNDEDUCED_TYPE, true, false,
                                 "image_accessor_ext");
      }
      Tex->addDecl(SubmitStmts.TextureList, SubmitStmts.SamplerList,
                   getQueueStr());
    }
  }
  for (auto &Tex : VM.getTextureMap()) {
    Tex.second->addDecl(SubmitStmts.TextureList, SubmitStmts.SamplerList,
                        getQueueStr());
  }
}
void KernelCallExpr::buildInfo() {
  CallFunctionExpr::buildInfo();
  TotalArgsSize =
      getVarMap().calculateExtraArgsSize() + calculateOriginArgsSize();
}
void KernelCallExpr::setKernelCallDim() {
  if (auto Ptr = getFuncInfo()) {
    Ptr->setKernelInvoked();
    Ptr->KernelCallBlockDim = std::max(Ptr->KernelCallBlockDim, BlockDim);
    if (GridDim == 1 && BlockDim == 1) {
      if (auto HeadPtr = MemVarMap::getHead(&(Ptr->getVarMap()))) {
        Ptr->getVarMap().Dim = std::max((unsigned int)1, HeadPtr->Dim);
      } else {
        Ptr->getVarMap().Dim = 1;
      }
    } else {
      Ptr->getVarMap().Dim = 3;
    }
  }
}
void KernelCallExpr::buildUnionFindSet() {
  if (auto Ptr = getFuncInfo()) {
    constructUnionFindSetRecursively(Ptr);
  }
}
void KernelCallExpr::addReplacements() {
  if (TotalArgsSize >
      MapNames::KernelArgTypeSizeMap.at(KernelArgType::KAT_MaxParameterSize))
    DiagnosticsUtils::report(getFilePath(), getBegin(),
                             Diagnostics::EXCEED_MAX_PARAMETER_SIZE, true,
                             false);
  auto R = std::make_shared<ExtReplacement>(getFilePath(), getBegin(), 0,
                                            getReplacement(), nullptr);
  R->setBlockLevelFormatFlag();
  DpctGlobalInfo::getInstance().addReplacement(R);
}
std::string KernelCallExpr::getExtraArguments() {
  if (!getFuncInfo()) {
    return "";
  }

  return getVarMap().getKernelArguments(getFuncInfo()->NonDefaultParamNum,
                                        getFuncInfo()->ParamsNum -
                                            getFuncInfo()->NonDefaultParamNum,
                                        getFilePath());
}
const std::vector<KernelCallExpr::ArgInfo> &KernelCallExpr::getArgsInfo() {
  return ArgsInfo;
}
int KernelCallExpr::calculateOriginArgsSize() const {
  int Size = 0;
  for (auto &ArgInfo : ArgsInfo) {
    Size += ArgInfo.ArgSize;
  }
  return Size;
}
std::string KernelCallExpr::getReplacement() {
  addDevCapCheckStmt();
  addAccessorDecl();
  addStreamDecl();
  buildKernelArgsStmt();

  std::string Result;
  llvm::raw_string_ostream OS(Result);
  KernelPrinter Printer(LocInfo.NL, LocInfo.Indent, OS);
  print(Printer);
  auto ResultStr = Printer.str();
  if (NeedLambda) {
    ResultStr = "[&]()" + Printer.str() + "()";
  }
  return ResultStr;
}
std::shared_ptr<KernelCallExpr> KernelCallExpr::buildFromCudaLaunchKernel(
    const std::pair<clang::tooling::UnifiedPath, unsigned> &LocInfo,
    const CallExpr *CE) {
  auto LaunchFD = CE->getDirectCallee();
  if (!LaunchFD || (LaunchFD->getName() != "cudaLaunchKernel" &&
                    LaunchFD->getName() != "cudaLaunchCooperativeKernel")) {
    return std::shared_ptr<KernelCallExpr>();
  }
  if (auto Callee = getAddressedRef(CE->getArg(0))) {
    auto Kernel = std::shared_ptr<KernelCallExpr>(
        new KernelCallExpr(LocInfo.second, LocInfo.first));
    Kernel->buildCalleeInfo(Callee);
    Kernel->buildLocationInfo(CE);
    Kernel->buildExecutionConfig(
        ArrayRef<const Expr *>{CE->getArg(1), CE->getArg(2), CE->getArg(4),
                               CE->getArg(5)},
        CE);
    Kernel->buildNeedBracesInfo(CE);
    auto FD =
        dyn_cast_or_null<FunctionDecl>(Callee->getReferencedDeclOfCallee());
    auto FuncInfo = Kernel->getFuncInfo();
    if (FD && FuncInfo) {
      auto ArgsArray = ExprAnalysis::ref(CE->getArg(3));
      if (!isa<DeclRefExpr>(CE->getArg(3)->IgnoreImplicitAsWritten())) {
        ArgsArray = "(" + ArgsArray + ")";
      }
      Kernel->resizeTextureObjectList(FD->getNumParams());
      for (auto &Parm : FD->parameters()) {
        Kernel->ArgsInfo.emplace_back(Parm, ArgsArray, Kernel.get());
      }
    }
    return Kernel;
  }
  return std::shared_ptr<KernelCallExpr>();
}
std::shared_ptr<KernelCallExpr>
KernelCallExpr::buildForWrapper(clang::tooling::UnifiedPath FilePath,
                                const FunctionDecl *FD,
                                std::shared_ptr<DeviceFunctionInfo> FuncInfo) {
  auto &SM = DpctGlobalInfo::getSourceManager();
  auto Kernel =
      std::shared_ptr<KernelCallExpr>(new KernelCallExpr(0, FilePath));
  Kernel->Name = FD->getNameAsString();
  Kernel->setFuncInfo(FuncInfo);
  Kernel->ExecutionConfig.Config[0] = "";
  Kernel->ExecutionConfig.Config[1] = "";
  Kernel->ExecutionConfig.Config[2] = "localMemSize";
  Kernel->ExecutionConfig.Config[3] = "queue";
  Kernel->ExecutionConfig.Config[4] = "nr";
  Kernel->ExecutionConfig.IsDefaultStream = false;
  Kernel->ExecutionConfig.IsQueuePtr = false;
  Kernel->NeedBraces = false;
  Kernel->getFuncInfo()->getVarMap().Dim = 3;
  for (auto &Parm : FD->parameters()) {
    Kernel->ArgsInfo.emplace_back(Parm, Kernel.get());
  }
  Kernel->LocInfo.NL = getNL();
  Kernel->LocInfo.Indent = getIndent(FD->getBeginLoc(), SM).str() + "    ";
  return Kernel;
}
void KernelCallExpr::buildArgsInfo(const CallExpr *CE) {
  KernelArgumentAnalysis Analysis(IsInMacroDefine);
  auto KCallSpellingRange =
      getTheLastCompleteImmediateRange(CE->getBeginLoc(), CE->getEndLoc());
  Analysis.setCallSpelling(KCallSpellingRange.first, KCallSpellingRange.second);
  auto &TexList = getTextureObjectList();

  for (unsigned Idx = 0; Idx < CE->getNumArgs(); ++Idx) {
    if (auto Obj = TexList[Idx]) {
      ArgsInfo.emplace_back(Obj, this);
    } else {
      auto Arg = CE->getArg(Idx);
      bool Used = true;
      if (auto *ArgDRE = dyn_cast<DeclRefExpr>(Arg->IgnoreImpCasts()))
        Used = isArgUsedAsLvalueUntil(ArgDRE, CE);
      const auto FD = CE->getDirectCallee();
      ArgsInfo.emplace_back(FD ? FD->parameters()[Idx] : nullptr, Analysis, Arg,
                            Used, Idx, this);
    }
  }
}
std::string KernelCallExpr::getQueueStr() const {
  if (isDefaultStream())
    return "";
  std::string Ret;
  if (isQueuePtr())
    Ret = "*";
  return Ret += ExecutionConfig.Stream;
}
void KernelCallExpr::buildKernelInfo(const CUDAKernelCallExpr *KernelCall) {
  buildLocationInfo(KernelCall);
  buildExecutionConfig(KernelCall->getConfig()->arguments(), KernelCall);
  buildNeedBracesInfo(KernelCall);
}
void KernelCallExpr::setIsInMacroDefine(const CUDAKernelCallExpr *KernelCall) {
  auto &SM = DpctGlobalInfo::getSourceManager();
  // Check if the whole kernel call is in macro arg
  auto CallBegin = KernelCall->getBeginLoc();
  auto CallEnd = KernelCall->getEndLoc();

  auto Range =
      getDefinitionRange(KernelCall->getBeginLoc(), KernelCall->getEndLoc());
  auto ItMatch = dpct::DpctGlobalInfo::getExpansionRangeToMacroRecord().find(
      getCombinedStrFromLoc(Range.getBegin()));
  if (ItMatch != dpct::DpctGlobalInfo::getExpansionRangeToMacroRecord().end()) {
    IsInMacroDefine = true;
    return;
  }

  if (SM.isMacroArgExpansion(CallBegin) && SM.isMacroArgExpansion(CallEnd) &&
      isLocInSameMacroArg(CallBegin, CallEnd)) {
    IsInMacroDefine = false;
    return;
  }

  auto CalleeSpelling = KernelCall->getCallee()->getBeginLoc();
  if (SM.isMacroArgExpansion(CalleeSpelling)) {
    CalleeSpelling = SM.getImmediateExpansionRange(CalleeSpelling).getBegin();
  }
  CalleeSpelling = SM.getSpellingLoc(CalleeSpelling);

  ItMatch = dpct::DpctGlobalInfo::getExpansionRangeToMacroRecord().find(
      getCombinedStrFromLoc(CalleeSpelling));
  if (ItMatch != dpct::DpctGlobalInfo::getExpansionRangeToMacroRecord().end()) {
    IsInMacroDefine = true;
  }
}
// Check if the kernel call is in a ParenExpr
void KernelCallExpr::setNeedAddLambda(const CUDAKernelCallExpr *KernelCall) {
  if (dyn_cast<ParenExpr>(getParentStmt(KernelCall))) {
    NeedLambda = true;
  }
}
void KernelCallExpr::buildNeedBracesInfo(const CallExpr *KernelCall) {
  NeedBraces = true;
  auto &Context = dpct::DpctGlobalInfo::getContext();
  // if parent is CompoundStmt, then find if it has more than 1 children.
  // else if parent is ExprWithCleanups, then do further check.
  // else it must be case like:  if/for/while() kernel-call, pair of
  // braces are needed.
  auto Parents = Context.getParents(*KernelCall);
  while (Parents.size() == 1) {
    if (auto *Parent = Parents[0].get<CompoundStmt>()) {
      NeedBraces = (Parent->size() > 1);
      return;
    } else if (Parents[0].get<ExprWithCleanups>()) {
      // treat ExprWithCleanups same as CUDAKernelCallExpr when they show
      // up together
      Parents = Context.getParents(Parents[0]);
    } else {
      return;
    }
  }
}
void KernelCallExpr::buildLocationInfo(const CallExpr *KernelCall) {
  auto &SM = DpctGlobalInfo::getSourceManager();
  SourceLocation Begin = KernelCall->getBeginLoc();
  LocInfo.NL = getNL();
  LocInfo.Indent = getIndent(Begin, SM).str();
  LocInfo.LocHash = getHashAsString(Begin.printToString(SM)).substr(0, 6);
  if (IsInMacroDefine) {
    LocInfo.NL = "\\" + LocInfo.NL;
  }
}
template <class ArgsRange>
void KernelCallExpr::buildExecutionConfig(const ArgsRange &ConfigArgs,
                                          const CallExpr *KernelCall) {
  bool NeedTypeCast = true;
  int Idx = 0;
  auto KCallSpellingRange = getTheLastCompleteImmediateRange(
      KernelCall->getBeginLoc(), KernelCall->getEndLoc());
  for (auto Arg : ConfigArgs) {
    KernelConfigAnalysis A(IsInMacroDefine);
    A.setCallSpelling(KCallSpellingRange.first, KCallSpellingRange.second);
    A.analyze(Arg, Idx, Idx < 2);
    ExecutionConfig.Config[Idx] = A.getReplacedString();
    if (Idx == 0) {
      ExecutionConfig.GroupDirectRef = A.isDirectRef();
    } else if (Idx == 1) {
      ExecutionConfig.LocalDirectRef = A.isDirectRef();
      // Using another analysis because previous analysis may return directly
      // when in macro is true.
      // Here set the argument of KFA as false, so it will not return directly.
      KernelConfigAnalysis KFA(false);
      KFA.setCallSpelling(KCallSpellingRange.first, KCallSpellingRange.second);
      KFA.analyze(Arg, 1, true);
      if (KFA.isNeedEmitWGSizeWarning())
        DiagnosticsUtils::report(getFilePath(), getBegin(),
                                 Diagnostics::EXCEED_MAX_WORKGROUP_SIZE, true,
                                 false);
      SizeOfHighestDimension = KFA.getSizeOfHighestDimension();
    } else if (Idx == 3) {
      llvm::SmallVector<clang::ast_matchers::BoundNodes, 1U> DREResults;
      DREResults = findDREInScope(Arg);
      for (auto &Result : DREResults) {
        const DeclRefExpr *MatchedDRE =
            Result.getNodeAs<DeclRefExpr>("VarReference");
        if (!MatchedDRE)
          continue;
        auto Type = MatchedDRE->getDecl()->getType().getAsString();

        if (Type.find("cudaStream_t") != std::string::npos ||
            dyn_cast_or_null<CXXDependentScopeMemberExpr>(
                getParentStmt(MatchedDRE)))
          NeedTypeCast = false;
      }
    }
    ++Idx;
  }

  Idx = 0;
  for (auto Arg : ConfigArgs) {
    if (Idx > 1)
      break;
    KernelConfigAnalysis AnalysisTry1D(IsInMacroDefine);
    AnalysisTry1D.IsTryToUseOneDimension = true;
    AnalysisTry1D.analyze(Arg, Idx, Idx < 2);
    if (Idx == 0) {
      GridDim = AnalysisTry1D.Dim;
      ExecutionConfig.GroupSizeFor1D = AnalysisTry1D.getReplacedString();
    } else if (Idx == 1) {
      BlockDim = AnalysisTry1D.Dim;
      ExecutionConfig.LocalSizeFor1D = AnalysisTry1D.getReplacedString();
    }
    ++Idx;
  }

  if (ExecutionConfig.Stream == "0") {
    int Index = DpctGlobalInfo::getHelperFuncReplInfoIndexThenInc();
    ExecutionConfig.Stream = "{{NEEDREPLACEQ" + std::to_string(Index) + "}}";
    ExecutionConfig.IsQueuePtr = false;
    buildTempVariableMap(Index, *ConfigArgs.begin(),
                         HelperFuncType::HFT_DefaultQueue);
  } else if (NeedTypeCast) {
    ExecutionConfig.Stream =
        buildString("((sycl::queue*)(", ExecutionConfig.Stream, "))");
  }
}
void KernelCallExpr::removeExtraIndent() {
  DpctGlobalInfo::getInstance().addReplacement(std::make_shared<ExtReplacement>(
      getFilePath(), getBegin() - LocInfo.Indent.length(),
      LocInfo.Indent.length(), "", nullptr));
}
void KernelCallExpr::addDevCapCheckStmt() {
  llvm::SmallVector<std::string> AspectList;
  if (getVarMap().hasBF64()) {
    AspectList.push_back(MapNames::getClNamespace() + "aspect::fp64");
  }
  if (getVarMap().hasBF16()) {
    AspectList.push_back(MapNames::getClNamespace() + "aspect::fp16");
  }
  if (!AspectList.empty()) {
    requestFeature(HelperFeatureEnum::device_ext);
    std::string Str;
    llvm::raw_string_ostream OS(Str);
    OS << MapNames::getDpctNamespace() << "has_capability_or_fail(";
    printStreamBase(OS);
    OS << "get_device(), {" << AspectList.front();
    for (size_t i = 1; i < AspectList.size(); ++i) {
      OS << ", " << AspectList[i];
    }
    OS << "});";
    OuterStmts.OthersList.emplace_back(OS.str());
  }
}
void KernelCallExpr::addAccessorDecl(MemVarInfo::VarScope Scope) {
  for (auto &VI : getVarMap().getMap(Scope)) {
    addAccessorDecl(VI.second);
  }
}
void KernelCallExpr::addAccessorDecl(std::shared_ptr<MemVarInfo> VI) {
  if (!VI->isUseHelperFunc()) {
    return;
  }
  if (!VI->isShared()) {
    requestFeature(HelperFeatureEnum::device_ext);
    OuterStmts.InitList.emplace_back(VI->getInitStmt(getQueueStr()));
    if (VI->isLocal()) {
      SubmitStmts.MemoryList.emplace_back(
          VI->getMemoryDecl(ExecutionConfig.ExternMemSize));
    } else if (getFilePath() != VI->getFilePath() &&
               !isIncludedFile(getFilePath(), VI->getFilePath())) {
      // Global variable definition and global variable reference are not in the
      // same file, and are not a share variable, insert extern variable
      // declaration.
      OuterStmts.ExternList.emplace_back(VI->getExternGlobalVarDecl());
    }
  }
  VI->appendAccessorOrPointerDecl(ExecutionConfig.ExternMemSize,
                                  EmitSizeofWarning, SubmitStmts.AccessorList,
                                  SubmitStmts.PtrList);
  if (VI->isTypeDeclaredLocal()) {
    if (DiagnosticsUtils::report(getFilePath(), getBegin(),
                                 Diagnostics::TYPE_IN_FUNCTION, false, false,
                                 VI->getName(), VI->getLocalTypeName())) {
      if (!SubmitStmts.AccessorList.empty()) {
        SubmitStmts.AccessorList.back().Warnings.push_back(
            DiagnosticsUtils::getWarningTextAndUpdateUniqueID(
                Diagnostics::TYPE_IN_FUNCTION, VI->getName(),
                VI->getLocalTypeName()));
      }
    }
  }
}
void KernelCallExpr::addStreamDecl() {
  if (getVarMap().hasStream())
    SubmitStmts.StreamList.emplace_back(
        buildString(MapNames::getClNamespace() + "stream ",
                    DpctGlobalInfo::getStreamName(), "(64 * 1024, 80, cgh);"));
  if (getVarMap().hasSync()) {
    auto DefaultQueue = buildString(MapNames::getDpctNamespace(), "get_",
                                    DpctGlobalInfo::getDeviceQueueName(), "()");
    if (DpctGlobalInfo::getUsmLevel() == UsmLevel::UL_None) {
      OuterStmts.OthersList.emplace_back(
          buildString(MapNames::getDpctNamespace(), "global_memory<",
                      MapNames::getDpctNamespace(), "byte_t, 1> d_",
                      DpctGlobalInfo::getSyncName(), "(4);"));

      OuterStmts.OthersList.emplace_back(buildString(
          "d_", DpctGlobalInfo::getSyncName(), ".init(", DefaultQueue, ");"));

      SubmitStmts.SyncList.emplace_back(
          buildString("auto ", DpctGlobalInfo::getSyncName(), " = ",
                      MapNames::getDpctNamespace(), "get_access(d_",
                      DpctGlobalInfo::getSyncName(), ".get_ptr(), cgh);"));

      OuterStmts.OthersList.emplace_back(buildString(
          MapNames::getDpctNamespace(), "dpct_memset(d_",
          DpctGlobalInfo::getSyncName(), ".get_ptr(), 0, sizeof(int));"));

      requestFeature(HelperFeatureEnum::device_ext);
    } else {
      OuterStmts.OthersList.emplace_back(buildString(
          MapNames::getDpctNamespace(), "global_memory<unsigned int, 0> d_",
          DpctGlobalInfo::getSyncName(), "(0);"));
      OuterStmts.OthersList.emplace_back(buildString(
          "unsigned *", DpctGlobalInfo::getSyncName(), " = d_",
          DpctGlobalInfo::getSyncName(), ".get_ptr(", DefaultQueue, ");"));

      OuterStmts.OthersList.emplace_back(
          buildString(DefaultQueue, ".memset(", DpctGlobalInfo::getSyncName(),
                      ", 0, sizeof(int)).wait();"));

      requestFeature(HelperFeatureEnum::device_ext);
    }
  }
}
void KernelCallExpr::buildKernelArgsStmt() {
  size_t ArgCounter = 0;
  KernelArgs = "";
  for (auto &Arg : getArgsInfo()) {
    // if current arg is the first arg with default value, insert extra args
    // before current arg
    if (getFuncInfo()) {
      if (ArgCounter == getFuncInfo()->NonDefaultParamNum) {
        KernelArgs += getExtraArguments();
      }
    }
    if (ArgCounter != 0)
      KernelArgs += ", ";
    if (Arg.IsDoublePointer &&
        DpctGlobalInfo::getUsmLevel() == UsmLevel::UL_None) {
      DiagnosticsUtils::report(getFilePath(), getBegin(),
                               Diagnostics::VIRTUAL_POINTER, true, false,
                               Arg.getArgString());
    }

    if (Arg.TryGetBuffer) {
      auto BufferName = Arg.getIdStringWithSuffix("buf");
      // If Arg is used as lvalue after its most recent memory allocation,
      // offsets are necessary; otherwise, offsets are not necessary.

      std::string TypeStr = Arg.getTypeString();
      if (Arg.IsDeviceRandomGeneratorType) {
        TypeStr = TypeStr + " *";
      }

      if (DpctGlobalInfo::isOptimizeMigration() && getFuncInfo() &&
          !(getFuncInfo()->isParameterReferenced(ArgCounter))) {
        // Typecast can be removed only when it is a template function and
        // all template arguments are specified explicitly.
        if (IsAllTemplateArgsSpecified)
          KernelArgs += buildString("nullptr");
        else
          KernelArgs += buildString("(", TypeStr, ")nullptr");
      } else {
        if (Arg.IsUsedAsLvalueAfterMalloc) {
          requestFeature(HelperFeatureEnum::device_ext);
          SubmitStmts.AccessorList.emplace_back(buildString(
              MapNames::getDpctNamespace() + "access_wrapper<", TypeStr, "> ",
              Arg.getIdStringWithSuffix("acc"), "(", Arg.getArgString(),
              Arg.IsDefinedOnDevice ? ".get_ptr()" : "", ", cgh);"));
          KernelArgs += buildString(Arg.getIdStringWithSuffix("acc"),
                                    ".get_raw_pointer()");
        } else {
          requestFeature(HelperFeatureEnum::device_ext);
          SubmitStmts.AccessorList.emplace_back(buildString(
              "auto ", Arg.getIdStringWithSuffix("acc"),
              " = " + MapNames::getDpctNamespace() + "get_access(",
              Arg.getArgString(), Arg.IsDefinedOnDevice ? ".get_ptr()" : "",
              ", cgh);"));
          KernelArgs += buildString("(", TypeStr, ")(&",
                                    Arg.getIdStringWithSuffix("acc"), "[0])");
        }
      }
    } else if (Arg.IsRedeclareRequired || IsInMacroDefine) {
      std::string TypeStr =
          Arg.getTypeString().empty()
              ? "auto"
              : (Arg.IsDeviceRandomGeneratorType ? Arg.getTypeString() + " *"
                                                 : Arg.getTypeString());
      SubmitStmts.CommandGroupList.emplace_back(
          buildString(TypeStr, " ", Arg.getIdStringWithIndex(), " = ",
                      Arg.getArgString(), ";"));
      KernelArgs += Arg.getIdStringWithIndex();
    } else if (Arg.Texture && !DpctGlobalInfo::useExtBindlessImages()) {
      ParameterStream OS;
      Arg.Texture->getKernelArg(OS);
      KernelArgs += OS.Str;
    } else {
      KernelArgs += Arg.getArgString();
    }
    ArgCounter += 1;
  }

  // if all params have no default value, insert extra args in the end of params
  if (getFuncInfo()) {
    if (ArgCounter == getFuncInfo()->NonDefaultParamNum) {
      KernelArgs = KernelArgs + getExtraArguments();
    }
  }

  if (KernelArgs.empty()) {
    KernelArgs += getExtraArguments();
  }
}
KernelPrinter &KernelCallExpr::SubmitStmtsList::print(KernelPrinter &Printer) {
  printList(Printer, StreamList);
  printList(Printer, SyncList);
  printList(Printer, MemoryList);
  printList(Printer, RangeList, "ranges used for accessors to device memory");
  printList(Printer, PtrList, "pointers to device memory");
  printList(Printer, AccessorList, "accessors to device memory");
  printList(Printer, TextureList, "accessors to image objects");
  printList(Printer, SamplerList, "sampler of image objects");
  printList(Printer, NdRangeList,
            "ranges to define ND iteration space for the kernel");
  printList(Printer, CommandGroupList, "helper variables defined");
  return Printer;
}
bool KernelCallExpr::SubmitStmtsList::empty() const noexcept {
  return CommandGroupList.empty() && NdRangeList.empty() &&
         AccessorList.empty() && PtrList.empty() && MemoryList.empty() &&
         RangeList.empty() && TextureList.empty() && SamplerList.empty() &&
         StreamList.empty() && SyncList.empty();
}
KernelPrinter &KernelCallExpr::SubmitStmtsList::printList(
    KernelPrinter &Printer, const StmtList &List, StringRef Comments) {
  if (List.empty())
    return Printer;
  if (!Comments.empty() && DpctGlobalInfo::isCommentsEnabled())
    Printer.line("// ", Comments);
  Printer << List;
  return Printer.newLine();
}
KernelPrinter &KernelCallExpr::OuterStmtsList::print(KernelPrinter &Printer) {
  printList(Printer, ExternList);
  printList(Printer, InitList, "init global memory");
  printList(Printer, OthersList);
  return Printer;
}
bool KernelCallExpr::OuterStmtsList::empty() const noexcept {
  return InitList.empty() && ExternList.empty() && OthersList.empty();
}
KernelPrinter &KernelCallExpr::OuterStmtsList::printList(KernelPrinter &Printer,
                                                         const StmtList &List,
                                                         StringRef Comments) {
  if (List.empty())
    return Printer;
  if (!Comments.empty() && DpctGlobalInfo::isCommentsEnabled())
    Printer.line("// ", Comments);
  Printer << List;
  return Printer.newLine();
}
///// class CudaMallocInfo /////
const VarDecl *CudaMallocInfo::getMallocVar(const Expr *Arg) {
  if (auto UO = dyn_cast<UnaryOperator>(Arg->IgnoreImpCasts())) {
    if (UO->getOpcode() == UO_AddrOf) {
      return getDecl(UO->getSubExpr());
    }
  }
  return nullptr;
}
const VarDecl *CudaMallocInfo::getDecl(const Expr *E) {
  if (auto DeclRef = dyn_cast<DeclRefExpr>(E->IgnoreImpCasts()))
    return dyn_cast<VarDecl>(DeclRef->getDecl());
  return nullptr;
}
void CudaMallocInfo::setSizeExpr(const Expr *SizeExpression) {
  ArgumentAnalysis A(SizeExpression, false);
  A.analyze();
  Size = A.getReplacedString();
}
void CudaMallocInfo::setSizeExpr(const Expr *N, const Expr *ElemSize) {
  ArgumentAnalysis AN(N, false);
  ArgumentAnalysis AElemSize(ElemSize, false);
  AN.analyze();
  AElemSize.analyze();
  Size = "(" + AN.getReplacedString() + ")*(" + AElemSize.getReplacedString() +
         ")";
}
std::string CudaMallocInfo::getAssignArgs(const std::string &TypeName) {
  return Name + ", " + Size;
}

///// end /////
int HostDeviceFuncInfo::MaxId = 0;

const int TextureObjectInfo::ReplaceTypeLength = strlen("cudaTextureObject_t");

#define TYPE_CAST(qual_type, type) dyn_cast<type>(qual_type)
#define ARG_TYPE_CAST(type) TYPE_CAST(ArgType, type)
#define PARM_TYPE_CAST(type) TYPE_CAST(ParmType, type)

template <class T>
void setTypeTemplateArgument(std::vector<TemplateArgumentInfo> &TAILis,
                             unsigned Idx, T Ty) {
  auto &TA = TAILis[Idx];
  if (TA.isNull())
    TA.setAsType(Ty);
}
template <class T>
void setNonTypeTemplateArgument(std::vector<TemplateArgumentInfo> &TAILis,
                                unsigned Idx, T Ty) {
  auto &TA = TAILis[Idx];
  if (TA.isNull())
    TA.setAsNonType(Ty);
}

bool getInnerType(QualType &Ty, TypeLoc &TL) {
  if (auto TypedefTy = dyn_cast<TypedefType>(Ty)) {
    if (!TemplateArgumentInfo::isPlaceholderType(TypedefTy->desugar())) {
      Ty = TypedefTy->desugar();
      TL = TypedefTy->getDecl()->getTypeSourceInfo()->getTypeLoc();
      return true;
    }
  } else if (auto ElaboratedTy = dyn_cast<ElaboratedType>(Ty)) {
    Ty = ElaboratedTy->getNamedType();
    if (TL)
      TL = TYPELOC_CAST(ElaboratedTypeLoc).getNamedTypeLoc();
    return true;
  }
  return false;
}

void deduceTemplateArgumentFromType(std::vector<TemplateArgumentInfo> &TAIList,
                                    QualType ParmType, QualType ArgType,
                                    TypeLoc TL = TypeLoc());

template <class NonTypeValueT>
void deduceNonTypeTemplateArgument(std::vector<TemplateArgumentInfo> &TAIList,
                                   const Expr *Parm,
                                   const NonTypeValueT &Value) {
  Parm = Parm->IgnoreImplicitAsWritten();
  if (auto DRE = dyn_cast<DeclRefExpr>(Parm)) {
    if (auto NTTPD = dyn_cast<NonTypeTemplateParmDecl>(DRE->getDecl())) {
      setNonTypeTemplateArgument(TAIList, NTTPD->getIndex(), Value);
    }
  } else if (auto C = dyn_cast<ConstantExpr>(Parm)) {
    deduceNonTypeTemplateArgument(TAIList, C->getSubExpr(), Value);
  } else if (auto S = dyn_cast<SubstNonTypeTemplateParmExpr>(Parm)) {
    deduceNonTypeTemplateArgument(TAIList, S->getReplacement(), Value);
  }
}

void deduceTemplateArgumentFromTemplateArgs(
    std::vector<TemplateArgumentInfo> &TAIList, const TemplateArgument &Parm,
    const TemplateArgument &Arg,
    const TemplateArgumentLoc &ArgLoc = TemplateArgumentLoc()) {
  switch (Parm.getKind()) {
  case TemplateArgument::Expression:
    switch (Arg.getKind()) {
    case TemplateArgument::Expression:
      deduceNonTypeTemplateArgument(TAIList, Parm.getAsExpr(), Arg.getAsExpr());
      return;
    case TemplateArgument::Integral:
      if (ArgLoc.getArgument().isNull())
        deduceNonTypeTemplateArgument(TAIList, Parm.getAsExpr(),
                                      Arg.getAsIntegral());
      else
        deduceNonTypeTemplateArgument(TAIList, Parm.getAsExpr(),
                                      ArgLoc.getSourceExpression());
      break;
    default:
      break;
    }
    break;
  case TemplateArgument::Type:
    switch (Arg.getKind()) {
    case TemplateArgument::Expression:
      deduceTemplateArgumentFromType(TAIList, Parm.getAsType(),
                                     Arg.getAsExpr()->getType());
      return;
    case TemplateArgument::Type:
      if (ArgLoc.getArgument().isNull()) {
        deduceTemplateArgumentFromType(TAIList, Parm.getAsType(),
                                       Arg.getAsType());
      } else {
        deduceTemplateArgumentFromType(
            TAIList, Parm.getAsType(), ArgLoc.getTypeSourceInfo()->getType(),
            ArgLoc.getTypeSourceInfo()->getTypeLoc());
      }
      break;
    default:
      // Currently dpct does not collect enough information
      // to deduce from other kinds of template arguments.
      // Stop the deduction.
      return;
    }
    break;
  default:
    break;
  }
}

bool compareTemplateName(std::string N1, TemplateName N2) {
  std::string NameStr;
  llvm::raw_string_ostream OS(NameStr);
  N2.print(OS, DpctGlobalInfo::getContext().getPrintingPolicy(),
           TemplateName::Qualified::Fully);
  OS.flush();
  return N1.compare(NameStr);
}

bool compareTemplateName(TemplateName N1, TemplateName N2) {
  std::string NameStr;
  llvm::raw_string_ostream OS(NameStr);
  N1.print(OS, DpctGlobalInfo::getContext().getPrintingPolicy(),
           TemplateName::Qualified::Fully);
  OS.flush();
  return compareTemplateName(NameStr, N2);
}

void deduceTemplateArgumentFromTemplateSpecialization(
    std::vector<TemplateArgumentInfo> &TAIList, QualType ParmType,
    QualType ArgType, TypeLoc TL = TypeLoc()) {
  auto ParmTST = dyn_cast<TemplateSpecializationType>(ParmType);
  auto ParmArgs = ParmTST->template_arguments();
  switch (ArgType->getTypeClass()) {
  case Type::Record:
    if (auto CTSD = dyn_cast<ClassTemplateSpecializationDecl>(
            ARG_TYPE_CAST(RecordType)->getDecl())) {
      if (compareTemplateName(CTSD->getName().data(),
                              ParmTST->getTemplateName())) {
        // If the names of 2 template classes are different
        // DPCT should stop the deduction.
        return;
      }
      if (CTSD->getTypeAsWritten() &&
          CTSD->getTypeAsWritten()->getType()->getTypeClass() ==
              Type::TemplateSpecialization) {
        auto TL = CTSD->getTypeAsWritten()->getTypeLoc();
        auto &TSTL = TYPELOC_CAST(TemplateSpecializationTypeLoc);
        for (unsigned i = 0; i < TSTL.getNumArgs(); ++i) {
          deduceTemplateArgumentFromTemplateArgs(
              TAIList, ParmArgs[i], TSTL.getArgLoc(i).getArgument(),
              TSTL.getArgLoc(i));
        }
      }
    }
    break;
  case Type::TemplateSpecialization: {
    // To support following alias template cases:
    // template<size_t N>
    // using new_type = old_type<size_t, N>
    // Since new_type(the ArgType) takes 1 arg and old_type(the ParmTST)
    // takes 2 args, need to get the alias type of ArgType and recursively
    // call deduceTemplateArgumentFromType
    auto TST = ARG_TYPE_CAST(TemplateSpecializationType);
    if (TST->isTypeAlias()) {
      deduceTemplateArgumentFromType(TAIList, ParmType, TST->getAliasedType());
    } else if (compareTemplateName(TST->getTemplateName(),
                                   ParmTST->getTemplateName())) {
      // If the name of 2 template classes are different
      // DPCT should stop the deduction.
      return;
    } else {
      if (TL) {
        auto &TSTL = TYPELOC_CAST(TemplateSpecializationTypeLoc);
        unsigned i;
        // Parm uses template parameter pack, return
        if (TSTL.getNumArgs() > ParmArgs.size()) {
          return;
        }
        for (i = 0; i < TSTL.getNumArgs(); ++i) {
          deduceTemplateArgumentFromTemplateArgs(
              TAIList, ParmArgs[i], TSTL.getArgLoc(i).getArgument(),
              TSTL.getArgLoc(i));
        }
      } else {
        auto Args = TST->template_arguments();
        // Parm uses template parameter pack, return
        if (Args.size() > ParmArgs.size()) {
          return;
        }
        for (unsigned i = 0; i < Args.size(); ++i) {
          deduceTemplateArgumentFromTemplateArgs(TAIList, ParmArgs[i], Args[i]);
        }
      }
    }
    break;
  }
  default:
    break;
  }
}

TypeLoc getPointeeTypeLoc(TypeLoc TL) {
  if (!TL)
    return TL;
  switch (TL.getTypeLocClass()) {
  case TypeLoc::ConstantArray:
  case TypeLoc::DependentSizedArray:
  case TypeLoc::IncompleteArray:
    return TYPELOC_CAST(ArrayTypeLoc).getElementLoc();
  case TypeLoc::Pointer:
    return TYPELOC_CAST(PointerTypeLoc).getPointeeLoc();
  default:
    return TypeLoc();
  }
}

void deduceTemplateArgumentFromArrayElement(
    std::vector<TemplateArgumentInfo> &TAIList, QualType ParmType,
    QualType ArgType, TypeLoc TL = TypeLoc()) {
  const ArrayType *ParmArray = PARM_TYPE_CAST(ArrayType);
  const ArrayType *ArgArray = ARG_TYPE_CAST(ArrayType);
  if (!ParmArray || !ArgArray) {
    return;
  }
  deduceTemplateArgumentFromType(TAIList, ParmArray->getElementType(),
                                 ArgArray->getElementType(),
                                 getPointeeTypeLoc(TL));
}

void deduceTemplateArgumentFromType(std::vector<TemplateArgumentInfo> &TAIList,
                                    QualType ParmType, QualType ArgType,
                                    TypeLoc TL) {
  ParmType = ParmType.getCanonicalType();
  if (!ParmType->isDependentType())
    return;

  if (TL) {
    TL = TL.getUnqualifiedLoc();
    if (TL.getTypePtr()->getTypeClass() != ArgType->getTypeClass() ||
        TL.getTypeLocClass() == TypeLoc::SubstTemplateTypeParm)
      TL = TypeLoc();
  }

  switch (ParmType->getTypeClass()) {
  case Type::TemplateTypeParm:
    if (TL) {
      setTypeTemplateArgument(
          TAIList, PARM_TYPE_CAST(TemplateTypeParmType)->getIndex(), TL);
    } else {
      ArgType.removeLocalFastQualifiers(ParmType.getCVRQualifiers());
      setTypeTemplateArgument(
          TAIList, PARM_TYPE_CAST(TemplateTypeParmType)->getIndex(), ArgType);
    }
    break;
  case Type::TemplateSpecialization:
    deduceTemplateArgumentFromTemplateSpecialization(TAIList, ParmType, ArgType,
                                                     TL);
    break;
  case Type::Pointer:
    if (auto ArgPointer = ARG_TYPE_CAST(PointerType)) {
      deduceTemplateArgumentFromType(TAIList, ParmType->getPointeeType(),
                                     ArgPointer->getPointeeType(),
                                     getPointeeTypeLoc(TL));
    } else if (auto ArgArray = ARG_TYPE_CAST(ArrayType)) {
      deduceTemplateArgumentFromType(TAIList, ParmType->getPointeeType(),
                                     ArgArray->getElementType(),
                                     getPointeeTypeLoc(TL));
    } else if (auto DecayedArg = ARG_TYPE_CAST(DecayedType)) {
      deduceTemplateArgumentFromType(TAIList, ParmType,
                                     DecayedArg->getDecayedType(), TL);
    }
    break;
  case Type::LValueReference: {
    auto ParmPointeeType =
        PARM_TYPE_CAST(LValueReferenceType)->getPointeeTypeAsWritten();
    if (auto LVRT = ARG_TYPE_CAST(LValueReferenceType)) {
      deduceTemplateArgumentFromType(
          TAIList, ParmPointeeType, LVRT->getPointeeTypeAsWritten(),
          TL ? TYPELOC_CAST(LValueReferenceTypeLoc).getPointeeLoc() : TL);
    } else if (ParmPointeeType.getQualifiers().hasConst()) {
      deduceTemplateArgumentFromType(TAIList, ParmPointeeType, ArgType, TL);
    }
    break;
  }
  case Type::RValueReference:
    if (auto RVRT = ARG_TYPE_CAST(RValueReferenceType)) {
      deduceTemplateArgumentFromType(
          TAIList,
          PARM_TYPE_CAST(RValueReferenceType)->getPointeeTypeAsWritten(),
          RVRT->getPointeeTypeAsWritten(),
          TL ? TYPELOC_CAST(RValueReferenceTypeLoc).getPointeeLoc() : TL);
    }
    break;
  case Type::ConstantArray: {
    auto ArgConstArray = ARG_TYPE_CAST(ConstantArrayType);
    auto ParmConstArray = PARM_TYPE_CAST(ConstantArrayType);
    if (ArgConstArray &&
        ArgConstArray->getSize() == ParmConstArray->getSize()) {
      deduceTemplateArgumentFromArrayElement(TAIList, ParmType, ArgType, TL);
    }
    break;
  }
  case Type::IncompleteArray:
    deduceTemplateArgumentFromArrayElement(TAIList, ParmType, ArgType, TL);
    break;
  case Type::DependentSizedArray: {
    deduceTemplateArgumentFromArrayElement(TAIList, ParmType, ArgType, TL);
    auto ParmSizeExpr = PARM_TYPE_CAST(DependentSizedArrayType)->getSizeExpr();
    if (TL && TL.getTypePtr()->isArrayType()) {
      deduceNonTypeTemplateArgument(TAIList, ParmSizeExpr,
                                    TYPELOC_CAST(ArrayTypeLoc).getSizeExpr());
    } else if (auto DSAT = ARG_TYPE_CAST(DependentSizedArrayType)) {
      deduceNonTypeTemplateArgument(TAIList, ParmSizeExpr, DSAT->getSizeExpr());
    } else if (auto CAT = ARG_TYPE_CAST(ConstantArrayType)) {
      deduceNonTypeTemplateArgument(TAIList, ParmSizeExpr, CAT->getSize());
    }
    break;
  }
  default:
    break;
  }

  if (getInnerType(ArgType, TL)) {
    deduceTemplateArgumentFromType(TAIList, ParmType, ArgType, TL);
  }
}

void deduceTemplateArgument(std::vector<TemplateArgumentInfo> &TAIList,
                            const Expr *Arg, const ParmVarDecl *PVD) {
  auto ArgType = Arg->getType();
  auto ParmType = PVD->getType();

  TypeLoc TL;
  if (auto DRE = dyn_cast<DeclRefExpr>(Arg->IgnoreImplicitAsWritten())) {
    if (auto DD = dyn_cast<DeclaratorDecl>(DRE->getDecl()))
      TL = DD->getTypeSourceInfo()->getTypeLoc();
  }
  deduceTemplateArgumentFromType(TAIList, ParmType, ArgType, TL);
}

void CallFunctionExpr::buildInfo() {
  if (!FuncInfo)
    return;

  const clang::tooling::UnifiedPath &DefFilePath =
      FuncInfo->getDefinitionFilePath();
  // SYCL_EXTERNAL macro is not needed if the device function is lambda
  // expression, becuase 'sycl_device' attribute cannot be applied or will be
  // ignored.
  //
  // e.g.,
  // [] (T a, T b ) -> SYCL_EXTERNAL T { return a * b; }
  // [] (T a, T b ) SYCL_EXTERNAL { return a * b; }
  //
  // Intel(R) oneAPI DPC++ Compiler emits warning of ignoring SYCL_EXTERNAL in
  // the first example and emits error when compiling the second example.
  //
  // TODO: Need to revisit the condition to add SYCL_EXTERNAL macro if issues
  // are observed in the future.
  if (!DefFilePath.getCanonicalPath().empty() && DefFilePath != getFilePath() &&
      !isIncludedFile(getFilePath(), DefFilePath) && !FuncInfo->isLambda()) {
    FuncInfo->setNeedSyclExternMacro();
  }

  if (DpctGlobalInfo::isOptimizeMigration() && !FuncInfo->isInlined() &&
      !FuncInfo->IsSyclExternMacroNeeded()) {
    if (FuncInfo->isKernel())
      FuncInfo->setForceInlineDevFunc();
    else
      FuncInfo->setAlwaysInlineDevFunc();
  }

  FuncInfo->buildInfo();
  VarMap.merge(FuncInfo->getVarMap(), TemplateArgs);
  mergeTextureObjectInfo();
}

bool isInSameLine(SourceLocation First, SourceLocation Second,
                  const SourceManager &SM) {
  bool Invalid = false;
  return ::isInSameLine(SM.getExpansionLoc(First), SM.getExpansionLoc(Second),
                        SM, Invalid) &&
         !Invalid;
}

unsigned calculateCudaAttrLength(const AttributeCommonInfo &A,
                                 SourceLocation AlignLocation,
                                 const SourceManager &SM,
                                 const LangOptions &LO) {
  std::string Expected;
  switch (A.getParsedKind()) {
  case AttributeCommonInfo::AT_CUDAGlobal:
    Expected = "__global__";
    break;
  case AttributeCommonInfo::AT_CUDADevice:
    Expected = "__device__";
    break;
  case AttributeCommonInfo::AT_CUDAHost:
    Expected = "__host__";
    break;
  default:
    return 0;
  }

  auto Begin = SM.getExpansionLoc(A.getRange().getBegin());
  if (!isInSameLine(Begin, AlignLocation, SM))
    return 0;
  auto Length = Lexer::MeasureTokenLength(Begin, SM, LO);
  if (Expected.compare(0, std::string::npos, SM.getCharacterData(Begin),
                       Length))
    return 0;
  return getLenIncludingTrailingSpaces(
      SourceRange(Begin, Begin.getLocWithOffset(Length)), SM);
}

template <class IteratorT>
unsigned calculateCudaAttrLength(IteratorT AttrBegin, IteratorT AttrEnd,
                                 SourceLocation AlignLoc,
                                 const SourceManager &SM,
                                 const LangOptions &LO) {
  unsigned Length = 0;

  if (SM.isMacroArgExpansion(AlignLoc))
    return 0;
  AlignLoc = SM.getExpansionLoc(AlignLoc);

  std::for_each(AttrBegin, AttrEnd, [&](const AttributeCommonInfo &A) {
    Length += calculateCudaAttrLength(A, AlignLoc, SM, LO);
  });

  return Length;
}

unsigned calculateCudaAttrLength(const ParsedAttributes &Attrs,
                                 SourceLocation AlignLoc,
                                 const SourceManager &SM,
                                 const LangOptions &LO) {
  return calculateCudaAttrLength(Attrs.begin(), Attrs.end(), AlignLoc, SM, LO);
}

unsigned calculateCudaAttrLength(const AttrVec &Attrs, SourceLocation AlignLoc,
                                 const SourceManager &SM,
                                 const LangOptions &LO) {
  struct AttrIterator
      : llvm::iterator_adaptor_base<AttrIterator, AttrVec::const_iterator,
                                    std::random_access_iterator_tag, Attr> {
    AttrIterator(AttrVec::const_iterator I) : iterator_adaptor_base(I) {}

    reference operator*() const { return **I; }
    friend class ParsedAttributesView;
  };
  return calculateCudaAttrLength(AttrIterator(Attrs.begin()),
                                 AttrIterator(Attrs.end()), AlignLoc, SM, LO);
}

bool isEachParamEachLine(const ArrayRef<ParmVarDecl *> Parms,
                         SourceManager &SM) {
  if (Parms.size() < 2)
    return false;
  auto Itr = Parms.begin();
  auto NextItr = Itr;
  while (++NextItr != Parms.end()) {
    if (isInSameLine((*Itr)->getBeginLoc(), (*NextItr)->getBeginLoc(), SM))
      return false;
    Itr = NextItr;
  }
  return true;
}

// PARAMETER INSERT LOCATION RULES:
// 1. Origin parameters number <= 1
//    Do not add new line until longer than 80. The new line begin is aligned
//    with the end location of "("
// 2. Origin parameters number > 1
//    2.1 If each parameter is in a single line:
//           Each added parameter is in a single line.
//           The new line begin is aligned with the last parameter's line
//           begin
//    2.2 There are 2 parameters in one line:
//           Do not add new line until longer than 80.
//           The new line begin is aligned with the last parameter's line
//           begin
template <class AttrsT>
FormatInfo buildFormatInfo(const FunctionTypeLoc &FTL,
                           SourceLocation InsertLocation, const AttrsT &Attrs,
                           SourceManager &SM, const LangOptions &LO) {
  SourceLocation AlignLocation;
  FormatInfo Format;
  Format.EnableFormat = true;

  bool CurrentSameLineWithAlign = false;
  Format.IsAllParamsOneLine = false;
  Format.CurrentLength = SM.getExpansionColumnNumber(InsertLocation);

  if (FTL.getNumParams()) {
    Format.IsEachParamNL = isEachParamEachLine(FTL.getParams(), SM);
    auto FirstParmLoc = SM.getExpansionLoc(FTL.getParam(0)->getBeginLoc());
    if (CurrentSameLineWithAlign =
            isInSameLine(FirstParmLoc, InsertLocation, SM)) {
      AlignLocation = FirstParmLoc;
    } else {
      Format.NewLineIndentStr = getIndent(InsertLocation, SM).str();
      Format.NewLineIndentLength = Format.NewLineIndentStr.length();
      return Format;
    }
  } else {
    Format.IsEachParamNL = false;
    AlignLocation = SM.getExpansionLoc(FTL.getLParenLoc()).getLocWithOffset(1);
    CurrentSameLineWithAlign = isInSameLine(AlignLocation, InsertLocation, SM);
  }

  auto CudaAttrLength = calculateCudaAttrLength(Attrs, AlignLocation, SM, LO);
  Format.NewLineIndentLength =
      SM.getExpansionColumnNumber(AlignLocation) - CudaAttrLength - 1;
  Format.NewLineIndentStr.assign(Format.NewLineIndentLength, ' ');
  if (CurrentSameLineWithAlign)
    Format.CurrentLength -= CudaAttrLength;

  return Format;
}

template <class AttrsT>
void DeviceFunctionDecl::buildReplaceLocInfo(const FunctionTypeLoc &FTL,
                                             const AttrsT &Attrs) {
  if (!FTL)
    return;

  SourceLocation InsertLocation;
  auto &SM = DpctGlobalInfo::getSourceManager();
  auto &LO = DpctGlobalInfo::getContext().getLangOpts();
  if (NonDefaultParamNum) {
    InsertLocation = FTL.getParam(NonDefaultParamNum - 1)->getEndLoc();
  } else {
    InsertLocation = FTL.getLParenLoc();
  }

  InsertLocation = getActualInsertLocation(InsertLocation, SM, LO);
  if (InsertLocation.isMacroID()) {
    InsertLocation = Lexer::getLocForEndOfToken(
        SM.getSpellingLoc(InsertLocation), 0, SM, LO);
    FormatInformation.EnableFormat = true;
    FormatInformation.IsAllParamsOneLine = true;
  } else {
    InsertLocation = Lexer::getLocForEndOfToken(InsertLocation, 0, SM, LO);
    FormatInformation = buildFormatInfo(FTL, InsertLocation, Attrs, SM, LO);
  }
  FormatInformation.IsFirstArg = (NonDefaultParamNum == 0);

  // Skipping #ifdef #endif pair
  Token TokOfHash;
  if (!Lexer::getRawToken(InsertLocation, TokOfHash, SM, LO, true)) {
    auto ItIf = DpctGlobalInfo::getEndifLocationOfIfdef().find(
        getHashStrFromLoc(TokOfHash.getEndLoc()));
    while (ItIf != DpctGlobalInfo::getEndifLocationOfIfdef().end()) {
      InsertLocation = Lexer::getLocForEndOfToken(ItIf->second, 0, SM, LO);
      InsertLocation = Lexer::GetBeginningOfToken(
          Lexer::findNextToken(InsertLocation, SM, LO)->getLocation(), SM, LO);
      if (Lexer::getRawToken(InsertLocation, TokOfHash, SM, LO, true))
        break;
      ItIf = DpctGlobalInfo::getEndifLocationOfIfdef().find(
          getHashStrFromLoc(TokOfHash.getEndLoc()));
    }
  }

  // Skip whitespace, e.g. void foo(        void) {}
  //                                        |
  //                                      need get here
  if (!Lexer::getRawToken(InsertLocation, TokOfHash, SM, LO, true)) {
    InsertLocation = TokOfHash.getLocation();
  }

  Token PPTok;
  if (!Lexer::getRawToken(InsertLocation, PPTok, SM, LO, true) &&
      PPTok.is(tok::hash)) {
    IsReplaceFollowedByPP = true;
  }

  ReplaceOffset = SM.getFileOffset(InsertLocation);
  if (FTL.getNumParams() == 0) {
    Token Tok;
    if (!Lexer::getRawToken(InsertLocation, Tok, SM, LO, true) &&
        Tok.is(tok::raw_identifier) && Tok.getRawIdentifier() == "void") {
      ReplaceLength = Tok.getLength();
    }
  }
}

bool isInAnalysisScope(SourceLocation SL) {
  return DpctGlobalInfo::isInAnalysisScope(SL);
}

std::vector<std::shared_ptr<FreeQueriesInfo>> FreeQueriesInfo::InfoList;
std::vector<std::shared_ptr<FreeQueriesInfo::MacroInfo>>
    FreeQueriesInfo::MacroInfos;

const FreeQueriesInfo::FreeQueriesNames &
FreeQueriesInfo::getNames(FreeQueriesKind K) {
  static FreeQueriesNames Names[FreeQueriesInfo::FreeQueriesKind::End] = {
      {getItemName(),
       MapNames::getClNamespace() + "ext::oneapi::experimental::this_nd_item",
       getItemName()},
      {getItemName() + ".get_group()",
       MapNames::getClNamespace() + "ext::oneapi::experimental::this_group",
       "group" + getCTFixedSuffix()},
      {getItemName() + ".get_sub_group()",
       MapNames::getClNamespace() + "ext::oneapi::experimental::this_sub_group",
       "sub_group" + getCTFixedSuffix()},
  };
  return Names[K];
}

std::shared_ptr<FreeQueriesInfo>
FreeQueriesInfo::getInfo(const FunctionDecl *FD) {
  if (!FD)
    return std::shared_ptr<FreeQueriesInfo>();

  if (!FD->doesThisDeclarationHaveABody())
    return std::shared_ptr<FreeQueriesInfo>();

  if (auto CS = dyn_cast_or_null<CompoundStmt>(FD->getBody())) {
    if (CS->body_empty())
      return std::shared_ptr<FreeQueriesInfo>();

    auto ExtraDeclLoc = CS->body_front()->getBeginLoc();
    auto LocInfo = DpctGlobalInfo::getLocInfo(ExtraDeclLoc);
    auto Iter = std::find_if(InfoList.begin(), InfoList.end(),
                             [&](const std::shared_ptr<FreeQueriesInfo> &Info) {
                               return Info->FilePath == LocInfo.first &&
                                      Info->ExtraDeclLoc == LocInfo.second;
                             });
    if (Iter != InfoList.end())
      return *Iter;

    auto Info = std::make_shared<FreeQueriesInfo>();
    Info->FilePath = std::move(LocInfo.first);
    Info->ExtraDeclLoc = LocInfo.second;
    Info->Idx = InfoList.size();
    Info->FuncInfo = DeviceFunctionDecl::LinkRedecls(FD);
    Info->Indent =
        getIndent(ExtraDeclLoc, DpctGlobalInfo::getSourceManager()).str();
    Info->NL = getNL();
    InfoList.push_back(Info);
    return Info;
  }

  return std::shared_ptr<FreeQueriesInfo>();
}

template <class Node>
void FreeQueriesInfo::printImmediateText(llvm::raw_ostream &OS, const Node *S,
                                         const FunctionDecl *FD,
                                         FreeQueriesKind K) {
#ifdef DPCT_DEBUG_BUILD
  assert(K != FreeQueriesKind::End && "Unexpected FreeQueriesKind::End");
#endif // DPCT_DEBUG_BUILD

  if (!FD) {
    FD = DpctGlobalInfo::getParentFunction(S);
  }

  if (DpctGlobalInfo::useFreeQueries()) {
    if (auto Info = getInfo(FD)) {
      return Info->printImmediateText(OS, S->getBeginLoc(), K);
    }

#ifdef DPCT_DEBUG_BUILD
    llvm::errs() << "Can not get FreeQueriesInfo for this FunctionDecl\n";
    assert(0);
#endif // DPCT_DEBUG_BUILD

  } else {
    if (auto DFI = DeviceFunctionDecl::LinkRedecls(FD))
      DFI->setItem();
    OS << getNames(K).NonFreeQueriesName;
  }
}

/// Generate regex replacement as placeholder.
void FreeQueriesInfo::printImmediateText(llvm::raw_ostream &OS,
                                         SourceLocation SL, FreeQueriesKind K) {
  unsigned Index = Idx;
  auto IsMacro = SL.isMacroID();
  if (IsMacro && K != SubGroup) {
    auto MacroLoc = DpctGlobalInfo::getLocInfo(
        DpctGlobalInfo::getSourceManager().getSpellingLoc(SL));
    auto Iter = std::find_if(MacroInfos.begin(), MacroInfos.end(),
                             [&](std::shared_ptr<MacroInfo> Info) -> bool {
                               return (MacroLoc.first == Info->FilePath) &&
                                      (MacroLoc.second == Info->Offset);
                             });
    if (Iter == MacroInfos.end()) {
      MacroInfos.push_back(std::make_shared<MacroInfo>());
      Iter = --MacroInfos.end();
      (*Iter)->FilePath = MacroLoc.first;
      (*Iter)->Offset = MacroLoc.second;
    }
    (*Iter)->Infos.push_back(Idx);
    Index = Iter - MacroInfos.begin();
  } else {
    auto SLocInfo = DpctGlobalInfo::getLocInfo(SL);
    if (SLocInfo.first != FilePath)
      return;

    if (Refs.insert(SLocInfo.second).second) {
      ++Counter[K];
    }
  }

  OS << RegexPrefix << FreeQueriesRegexCh << getRegexNum(Index, IsMacro, K)
     << RegexSuffix;
  return;
}

/// Generate temporary variable declaration when reference counter > 2.
/// Declaration example:
/// auto item_ct1 = this_nd_item<3>();
void FreeQueriesInfo::emplaceExtraDecl() {
  std::string Ret;
  llvm::raw_string_ostream OS(Ret);
  if (DpctGlobalInfo::getAssumedNDRangeDim() == 1 && FuncInfo) {
    if (auto VarMapHead =
            MemVarMap::getHeadWithoutPathCompression(&FuncInfo->getVarMap())) {
      Dimension = VarMapHead->Dim;
    }
  }
  if (Counter[FreeQueriesKind::NdItem] > 1) {
    auto &KindNames =
        getNames(static_cast<FreeQueriesKind>(FreeQueriesKind::NdItem));
    OS << "auto " << KindNames.ExtraVariableName << " = ";
    printFreeQueriesFunctionName(
        OS, static_cast<FreeQueriesKind>(FreeQueriesKind::NdItem), Dimension);
    OS << ';' << NL << Indent;
  }
  DpctGlobalInfo::getInstance().addReplacement(std::make_shared<ExtReplacement>(
      FilePath, ExtraDeclLoc, 0, OS.str(), nullptr));
}

std::string FreeQueriesInfo::getReplaceString(unsigned Num) {
  auto Index = getIndex(Num);
  auto Kind = getKind(Num);
  bool IsMacro = isMacro(Num);
  if (IsMacro) {
    if (Index < MacroInfos.size()) {
      return buildStringFromPrinter(printFreeQueriesFunctionName, Kind,
                                    MacroInfos[Index]->Dimension);
    }
#ifdef DPCT_DEBUG_BUILD
    llvm::errs() << "FreeQueriesInfo index[" << Index
                 << "]is larger than list size[" << InfoList.size() << "]\n";
    assert(0);
#endif // DPCT_DEBUG_BUILD
  }
  if (Index < InfoList.size())
    return InfoList[Index]->getReplaceString(getKind(Num));
#ifdef DPCT_DEBUG_BUILD
  llvm::errs() << "FreeQueriesInfo index[" << Index
               << "]is larger than list size[" << InfoList.size() << "]\n";
  assert(0);
#endif // DPCT_DEBUG_BUILD
  return "";
}

std::string FreeQueriesInfo::getReplaceString(FreeQueriesKind K) {
  if (K != FreeQueriesKind::NdItem || Counter[K] < 2)
    return buildStringFromPrinter(printFreeQueriesFunctionName, K, Dimension);
  else
    return getNames(K).ExtraVariableName;
}

<<<<<<< HEAD
=======
const std::string DpctGlobalInfo::getVarSchema(const clang::DeclRefExpr *DRE) {
  std::string MacroName =
      "VAR_SCHEMA_" + std::to_string(DpctGlobalInfo::VarSchemaIndex);
  DpctGlobalInfo::SchemaFileContentCUDA +=
      "#define " + MacroName + " " +
      jsonToString(
          serializeVarSchemaToJson(dpct::constructCUDAVarSchema(DRE))) +
      getNL();
  DpctGlobalInfo::SchemaFileContentSYCL +=
      "#define " + MacroName + " " +
      jsonToString(serializeVarSchemaToJson(
          constructSyclVarSchema(constructCUDAVarSchema(DRE)))) +
      getNL();

  DpctGlobalInfo::VarSchemaIndex += 1;
  return MacroName;
}

void DpctGlobalInfo::printItem(llvm::raw_ostream &OS, const Stmt *S,
                               const FunctionDecl *FD) {
  FreeQueriesInfo::printImmediateText(OS, S, FD,
                                      FreeQueriesInfo::FreeQueriesKind::NdItem);
}
std::string DpctGlobalInfo::getItem(const Stmt *S, const FunctionDecl *FD) {
  return buildStringFromPrinter(DpctGlobalInfo::printItem, S, FD);
}
void DpctGlobalInfo::registerNDItemUser(const Stmt *S, const FunctionDecl *FD) {
  getItem(S, FD);
}

void DpctGlobalInfo::printGroup(llvm::raw_ostream &OS, const Stmt *S,
                                const FunctionDecl *FD) {
  FreeQueriesInfo::printImmediateText(OS, S, FD,
                                      FreeQueriesInfo::FreeQueriesKind::Group);
}
std::string DpctGlobalInfo::getGroup(const Stmt *S, const FunctionDecl *FD) {
  return buildStringFromPrinter(DpctGlobalInfo::printGroup, S, FD);
}

void DpctGlobalInfo::printSubGroup(llvm::raw_ostream &OS, const Stmt *S,
                                   const FunctionDecl *FD) {
  FreeQueriesInfo::printImmediateText(
      OS, S, FD, FreeQueriesInfo::FreeQueriesKind::SubGroup);
}
std::string DpctGlobalInfo::getSubGroup(const Stmt *S, const FunctionDecl *FD) {
  return buildStringFromPrinter(DpctGlobalInfo::printSubGroup, S, FD);
}

std::string getStringForRegexDefaultQueueAndDevice(HelperFuncType HFT,
                                                   int Index);

std::string DpctGlobalInfo::getStringForRegexReplacement(StringRef MatchedStr) {
  unsigned Index = 0;
  char Method = MatchedStr[RegexPrefix.length()];
  bool HasError =
      MatchedStr.substr(RegexPrefix.length() + 1).consumeInteger(10, Index);
  assert(!HasError && "Must consume an integer");
  (void) HasError;
  // D: device, used for pretty code
  // Q: queue, used for pretty code
  // R: range dim, used for built-in variables (threadIdx.x,...) migration
  // G: range dim, used for cg::thread_block migration
  // C: range dim, used for cub block migration
  // F: free queries function migration, such as this_nd_item, this_group,
  //    this_sub_group.
  // E: extension, used for c source file migration
  switch (Method) {
  case 'R':
    if (DpctGlobalInfo::getAssumedNDRangeDim() == 1) {
      if (auto DFI = getCudaKernelDimDFI(Index)) {
        auto Ptr =
            MemVarMap::getHeadWithoutPathCompression(&(DFI->getVarMap()));
        if (Ptr && Ptr->Dim == 1) {
          return "0";
        }
      }
    }
    return "2";
  case 'G':
    if (DpctGlobalInfo::getAssumedNDRangeDim() == 1) {
      if (auto DFI = getCudaKernelDimDFI(Index)) {
        auto Ptr =
            MemVarMap::getHeadWithoutPathCompression(&(DFI->getVarMap()));
        if (Ptr && Ptr->Dim == 1) {
          return "1";
        }
      }
    }
    return "3";
  case 'C':
    if (DpctGlobalInfo::getAssumedNDRangeDim() == 1) {
      return std::to_string(DpctGlobalInfo::getInstance()
                                .getCubPlaceholderIndexMap()[Index]
                                ->getVarMap()
                                .getHeadNodeDim());
    }
    return "3";
  case 'D':
    return getStringForRegexDefaultQueueAndDevice(
        HelperFuncType::HFT_CurrentDevice, Index);
  case 'Q':
    return getStringForRegexDefaultQueueAndDevice(
        HelperFuncType::HFT_DefaultQueue, Index);
  case 'E': {
    auto &Vec = DpctGlobalInfo::getInstance().getCSourceFileInfo();
    return Vec[Index]->hasCUDASyntax()
               ? ("c" + DpctGlobalInfo::getSYCLSourceExtension())
               : "c";
  }
  case FreeQueriesInfo::FreeQueriesRegexCh:
    return FreeQueriesInfo::getReplaceString(Index);
  default:
    clang::dpct::DpctDebugs() << "[char] Unexpected value: " << Method << "\n";
    assert(0);
    return MatchedStr.str();
  }
}

const std::string &getDefaultString(HelperFuncType HFT) {
  const static std::string NullString;
  switch (HFT) {
  case clang::dpct::HelperFuncType::HFT_DefaultQueue: {
    const static std::string DefaultQueue =
        DpctGlobalInfo::useNoQueueDevice()
            ? DpctGlobalInfo::getGlobalQueueName()
            : buildString(MapNames::getDpctNamespace() + "get_" +
                          DpctGlobalInfo::getDeviceQueueName() + "()");
    return DefaultQueue;
  }
  case clang::dpct::HelperFuncType::HFT_CurrentDevice: {
    const static std::string DefaultDevice =
        DpctGlobalInfo::useNoQueueDevice()
            ? DpctGlobalInfo::getGlobalDeviceName()
            : MapNames::getDpctNamespace() + "get_current_device()";
    return DefaultDevice;
  }
  case clang::dpct::HelperFuncType::HFT_InitValue: {
    return NullString;
  }
  }
  clang::dpct::DpctDebugs()
      << "[HelperFuncType] Unexpected value: "
      << static_cast<std::underlying_type_t<HelperFuncType>>(HFT) << "\n";
  assert(0);
  return NullString;
}

std::string getStringForRegexDefaultQueueAndDevice(HelperFuncType HFT,
                                                   int Index) {
  if (HFT == HelperFuncType::HFT_DefaultQueue ||
      HFT == HelperFuncType::HFT_CurrentDevice) {

    if (DpctGlobalInfo::getDeviceChangedFlag() ||
        !DpctGlobalInfo::getUsingDRYPattern()) {
      return getDefaultString(HFT);
    }

    auto HelperFuncReplInfoIter =
        DpctGlobalInfo::getHelperFuncReplInfoMap().find(Index);
    if (HelperFuncReplInfoIter ==
        DpctGlobalInfo::getHelperFuncReplInfoMap().end()) {
      return getDefaultString(HFT);
    }

    std::string CounterKey =
        HelperFuncReplInfoIter->second.DeclLocFile.getCanonicalPath().str() +
        ":" + std::to_string(HelperFuncReplInfoIter->second.DeclLocOffset);

    auto TempVariableDeclCounterIter =
        DpctGlobalInfo::getTempVariableDeclCounterMap().find(CounterKey);
    if (TempVariableDeclCounterIter ==
        DpctGlobalInfo::getTempVariableDeclCounterMap().end()) {
      return getDefaultString(HFT);
    }

    return TempVariableDeclCounterIter->second
        .PlaceholderStr[static_cast<int>(HFT)];
  }
  return "";
}

const std::string &DpctGlobalInfo::getDeviceQueueName() {
  static const std::string DeviceQueue = [&]() {
    if (DpctGlobalInfo::getUsmLevel() == UsmLevel::UL_None)
      return "out_of_order_queue";
    else
      return "in_order_queue";
  }();
  return DeviceQueue;
}

std::string DpctGlobalInfo::getDefaultQueue(const Stmt *S) {
  auto Idx = getPlaceholderIdx(S);
  if (!Idx) {
    Idx = DpctGlobalInfo::getHelperFuncReplInfoIndexThenInc();
    buildTempVariableMap(Idx, S, HelperFuncType::HFT_DefaultQueue);
  }

  return buildString(RegexPrefix, 'Q', Idx, RegexSuffix);
}

void StructureTextureObjectInfo::merge(
    std::shared_ptr<StructureTextureObjectInfo> Target) {
  if (!Target)
    return;

  dpct::merge(Members, Target->Members);
}

std::shared_ptr<StructureTextureObjectInfo>
StructureTextureObjectInfo::create(const CXXThisExpr *This) {
  auto RD = getRecordDecl(This->getType());
  if (!RD)
    return nullptr;

  auto LocInfo = DpctGlobalInfo::getLocInfo(RD);

  auto Ret = std::shared_ptr<StructureTextureObjectInfo>(
      new StructureTextureObjectInfo(LocInfo.second, LocInfo.first,
                                     RD->getName()));
  Ret->ContainsVirtualPointer = checkPointerInStructRecursively(RD);
  Ret->IsBase = true;
  Ret->setType("", 0);
  return Ret;
}

>>>>>>> 868814a2
} // namespace dpct
} // namespace clang<|MERGE_RESOLUTION|>--- conflicted
+++ resolved
@@ -45,155 +45,9 @@
 extern std::function<unsigned int()> GetRunRound;
 extern std::function<void(SourceLocation, unsigned)> RecordTokenSplit;
 namespace dpct {
-<<<<<<< HEAD
 ///// global variable definition /////
 std::vector<std::pair<HeaderType, std::string>> HeaderSpellings;
 static const std::string RegexPrefix = "{{NEEDREPLACE", RegexSuffix = "}}";
-=======
-int HostDeviceFuncInfo::MaxId = 0;
-clang::tooling::UnifiedPath DpctGlobalInfo::InRoot;
-clang::tooling::UnifiedPath DpctGlobalInfo::OutRoot;
-clang::tooling::UnifiedPath DpctGlobalInfo::AnalysisScope;
-std::unordered_set<std::string> DpctGlobalInfo::ChangeExtensions = {};
-std::string DpctGlobalInfo::SYCLSourceExtension = std::string();
-std::string DpctGlobalInfo::SYCLHeaderExtension = std::string();
-// TODO: implement one of this for each source language.
-clang::tooling::UnifiedPath DpctGlobalInfo::CudaPath;
-std::string DpctGlobalInfo::RuleFile = std::string();
-UsmLevel DpctGlobalInfo::UsmLvl = UsmLevel::UL_None;
-clang::CudaVersion DpctGlobalInfo::SDKVersion = clang::CudaVersion::UNKNOWN;
-bool DpctGlobalInfo::NeedDpctDeviceExt = false;
-bool DpctGlobalInfo::IsIncMigration = true;
-bool DpctGlobalInfo::IsQueryAPIMapping = false;
-unsigned int DpctGlobalInfo::AssumedNDRangeDim = 3;
-std::unordered_set<std::string> DpctGlobalInfo::PrecAndDomPairSet;
-format::FormatRange DpctGlobalInfo::FmtRng = format::FormatRange::none;
-DPCTFormatStyle DpctGlobalInfo::FmtST = DPCTFormatStyle::FS_LLVM;
-std::set<ExplicitNamespace> DpctGlobalInfo::ExplicitNamespaceSet;
-bool DpctGlobalInfo::EnableCtad = false;
-bool DpctGlobalInfo::EnableCodePin = false;
-bool DpctGlobalInfo::GenBuildScript = false;
-bool DpctGlobalInfo::MigrateCmakeScript = false;
-bool DpctGlobalInfo::MigrateCmakeScriptOnly = false;
-bool DpctGlobalInfo::EnableComments = false;
-bool DpctGlobalInfo::TempEnableDPCTNamespace = false;
-bool DpctGlobalInfo::IsMLKHeaderUsed = false;
-ASTContext *DpctGlobalInfo::Context = nullptr;
-SourceManager *DpctGlobalInfo::SM = nullptr;
-FileManager *DpctGlobalInfo::FM = nullptr;
-bool DpctGlobalInfo::KeepOriginCode = false;
-bool DpctGlobalInfo::SyclNamedLambda = false;
-bool DpctGlobalInfo::CheckUnicodeSecurityFlag = false;
-std::unordered_map<
-    std::string,
-    std::pair<std::pair<clang::tooling::UnifiedPath /*begin file name*/,
-                        unsigned int /*begin offset*/>,
-              std::pair<clang::tooling::UnifiedPath /*end file name*/,
-                        unsigned int /*end offset*/>>>
-    DpctGlobalInfo::ExpansionRangeBeginMap;
-bool DpctGlobalInfo::EnablepProfilingFlag = false;
-std::map<std::string, std::shared_ptr<DpctGlobalInfo::MacroExpansionRecord>>
-    DpctGlobalInfo::ExpansionRangeToMacroRecord;
-std::tuple<unsigned int, std::string, SourceRange>
-    DpctGlobalInfo::LastMacroRecord =
-        std::make_tuple<unsigned int, std::string, SourceRange>(0, "",
-                                                                SourceRange());
-std::map<std::string, SourceLocation> DpctGlobalInfo::EndifLocationOfIfdef;
-std::vector<std::pair<clang::tooling::UnifiedPath, size_t>>
-    DpctGlobalInfo::ConditionalCompilationLoc;
-std::map<std::string, std::shared_ptr<DpctGlobalInfo::MacroDefRecord>>
-    DpctGlobalInfo::MacroTokenToMacroDefineLoc;
-std::map<std::string, std::string>
-    DpctGlobalInfo::FunctionCallInMacroMigrateRecord;
-std::map<std::string, SourceLocation> DpctGlobalInfo::EndOfEmptyMacros;
-std::map<std::string, unsigned int> DpctGlobalInfo::BeginOfEmptyMacros;
-std::map<std::string, bool> DpctGlobalInfo::MacroDefines;
-std::set<clang::tooling::UnifiedPath> DpctGlobalInfo::IncludingFileSet;
-std::set<std::string> DpctGlobalInfo::FileSetInCompiationDB;
-std::unordered_map<std::string, std::vector<clang::tooling::Replacement>>
-    DpctGlobalInfo::FileRelpsMap;
-std::unordered_map<std::string, std::string> DpctGlobalInfo::DigestMap;
-const std::string DpctGlobalInfo::YamlFileName = "MainSourceFiles.yaml";
-std::string DpctGlobalInfo::SchemaFileContentCUDA = "";
-std::string DpctGlobalInfo::SchemaFileContentSYCL = "";
-std::set<std::string> DpctGlobalInfo::GlobalVarNameSet;
-const std::string MemVarInfo::ExternVariableName = "dpct_local";
-std::unordered_map<const DeclStmt *, int> MemVarInfo::AnonymousTypeDeclStmtMap;
-const int TextureObjectInfo::ReplaceTypeLength = strlen("cudaTextureObject_t");
-bool DpctGlobalInfo::GuessIndentWidthMatcherFlag = false;
-unsigned int DpctGlobalInfo::IndentWidth = 0;
-std::map<unsigned int, unsigned int> DpctGlobalInfo::KCIndentWidthMap;
-std::unordered_map<std::string, int> DpctGlobalInfo::LocationInitIndexMap;
-int DpctGlobalInfo::CurrentMaxIndex = 0;
-int DpctGlobalInfo::CurrentIndexInRule = 0;
-int DpctGlobalInfo::VarSchemaIndex = 0;
-clang::format::FormatStyle DpctGlobalInfo::CodeFormatStyle;
-bool DpctGlobalInfo::HasFoundDeviceChanged = false;
-std::unordered_map<int, DpctGlobalInfo::HelperFuncReplInfo>
-    DpctGlobalInfo::HelperFuncReplInfoMap;
-int DpctGlobalInfo::HelperFuncReplInfoIndex = 1;
-std::unordered_map<std::string, DpctGlobalInfo::TempVariableDeclCounter>
-    DpctGlobalInfo::TempVariableDeclCounterMap;
-std::unordered_map<std::string, int> DpctGlobalInfo::TempVariableHandledMap;
-bool DpctGlobalInfo::UsingDRYPattern = true;
-unsigned int DpctGlobalInfo::CudaKernelDimDFIIndex = 1;
-std::unordered_map<unsigned int, std::shared_ptr<DeviceFunctionInfo>>
-    DpctGlobalInfo::CudaKernelDimDFIMap;
-unsigned int DpctGlobalInfo::RunRound = 0;
-bool DpctGlobalInfo::NeedRunAgain = false;
-std::set<clang::tooling::UnifiedPath> DpctGlobalInfo::ModuleFiles;
-bool DpctGlobalInfo::OptimizeMigrationFlag = false;
-
-std::unordered_map<std::string, std::shared_ptr<DeviceFunctionInfo>>
-    DeviceFunctionDecl::FuncInfoMap;
-CudaArchPPMap DpctGlobalInfo::CAPPInfoMap;
-HDFuncInfoMap DpctGlobalInfo::HostDeviceFuncInfoMap;
-// __CUDA_ARCH__ Offset -> defined(...) Offset
-CudaArchDefMap DpctGlobalInfo::CudaArchDefinedMap;
-std::unordered_map<std::string, std::shared_ptr<ExtReplacement>>
-    DpctGlobalInfo::CudaArchMacroRepl;
-std::unordered_map<clang::tooling::UnifiedPath,
-                   std::pair<std::shared_ptr<ExtReplacements>,
-                             std::shared_ptr<ExtReplacements>>>
-    DpctGlobalInfo::FileReplCache;
-std::set<clang::tooling::UnifiedPath> DpctGlobalInfo::ReProcessFile;
-std::unordered_map<std::string,
-                   std::unordered_set<std::shared_ptr<DeviceFunctionInfo>>>
-    DpctGlobalInfo::SpellingLocToDFIsMapForAssumeNDRange;
-std::unordered_map<std::shared_ptr<DeviceFunctionInfo>,
-                   std::unordered_set<std::string>>
-    DpctGlobalInfo::DFIToSpellingLocsMapForAssumeNDRange;
-unsigned DpctGlobalInfo::ExtensionDEFlag = static_cast<unsigned>(-1);
-unsigned DpctGlobalInfo::ExtensionDDFlag = 0;
-unsigned DpctGlobalInfo::ExperimentalFlag = 0;
-unsigned DpctGlobalInfo::HelperFuncPreferenceFlag = 0;
-bool DpctGlobalInfo::AnalysisModeFlag = false;
-unsigned int DpctGlobalInfo::ColorOption = 1;
-std::unordered_map<int, std::shared_ptr<DeviceFunctionInfo>>
-    DpctGlobalInfo::CubPlaceholderIndexMap;
-std::vector<std::shared_ptr<DpctFileInfo>> DpctGlobalInfo::CSourceFileInfo;
-std::unordered_map<std::string, std::shared_ptr<PriorityReplInfo>>
-    DpctGlobalInfo::PriorityReplInfoMap;
-std::unordered_map<std::string, bool> DpctGlobalInfo::ExcludePath = {};
-std::map<std::string, clang::tooling::OptionInfo> DpctGlobalInfo::CurrentOptMap;
-std::unordered_map<std::string,
-                   std::unordered_map<clang::tooling::UnifiedPath, std::vector<unsigned>>>
-    DpctGlobalInfo::RnnInputMap;
-std::unordered_map<clang::tooling::UnifiedPath, std::vector<clang::tooling::UnifiedPath>>
-    DpctGlobalInfo::MainSourceFileMap;
-std::unordered_map<std::string, bool>
-    DpctGlobalInfo::MallocHostInfoMap;
-std::map<std::shared_ptr<TextModification>, bool>
-    DpctGlobalInfo::ConstantReplProcessedFlagMap;
-std::set<std::string> DpctGlobalInfo::VarUsedByRuntimeSymbolAPISet;
-std::unordered_set<std::string> DpctGlobalInfo::NeedParenAPISet = {};
-/// This variable saved the info of previous migration from the
-/// MainSourceFiles.yaml file. This variable is valid after
-/// canContinueMigration() is called.
-std::shared_ptr<clang::tooling::TranslationUnitReplacements>
-    DpctGlobalInfo::MainSourceYamlTUR =
-        std::make_shared<clang::tooling::TranslationUnitReplacements>();
->>>>>>> 868814a2
 
 ///// global function definition /////
 void initHeaderSpellings() {
@@ -1532,6 +1386,7 @@
   // C: range dim, used for cub block migration
   // F: free queries function migration, such as this_nd_item, this_group,
   //    this_sub_group.
+  // E: extension, used for c source file migration
   switch (Method) {
   case 'R':
     if (DpctGlobalInfo::getAssumedNDRangeDim() == 1) {
@@ -1569,6 +1424,12 @@
   case 'Q':
     return getStringForRegexDefaultQueueAndDevice(
         HelperFuncType::HFT_DefaultQueue, Index);
+  case 'E': {
+    auto &Vec = DpctGlobalInfo::getInstance().getCSourceFileInfo();
+    return Vec[Index]->hasCUDASyntax()
+               ? ("c" + DpctGlobalInfo::getSYCLSourceExtension())
+               : "c";
+  }
   case FreeQueriesInfo::FreeQueriesRegexCh:
     return FreeQueriesInfo::getReplaceString(Index);
   default:
@@ -2550,6 +2411,7 @@
 unsigned int DpctGlobalInfo::ColorOption = 1;
 std::unordered_map<int, std::shared_ptr<DeviceFunctionInfo>>
     DpctGlobalInfo::CubPlaceholderIndexMap;
+std::vector<std::shared_ptr<DpctFileInfo>> DpctGlobalInfo::CSourceFileInfo;
 bool DpctGlobalInfo::OptimizeMigrationFlag = false;
 std::unordered_map<std::string, std::shared_ptr<PriorityReplInfo>>
     DpctGlobalInfo::PriorityReplInfoMap;
@@ -6789,234 +6651,5 @@
     return getNames(K).ExtraVariableName;
 }
 
-<<<<<<< HEAD
-=======
-const std::string DpctGlobalInfo::getVarSchema(const clang::DeclRefExpr *DRE) {
-  std::string MacroName =
-      "VAR_SCHEMA_" + std::to_string(DpctGlobalInfo::VarSchemaIndex);
-  DpctGlobalInfo::SchemaFileContentCUDA +=
-      "#define " + MacroName + " " +
-      jsonToString(
-          serializeVarSchemaToJson(dpct::constructCUDAVarSchema(DRE))) +
-      getNL();
-  DpctGlobalInfo::SchemaFileContentSYCL +=
-      "#define " + MacroName + " " +
-      jsonToString(serializeVarSchemaToJson(
-          constructSyclVarSchema(constructCUDAVarSchema(DRE)))) +
-      getNL();
-
-  DpctGlobalInfo::VarSchemaIndex += 1;
-  return MacroName;
-}
-
-void DpctGlobalInfo::printItem(llvm::raw_ostream &OS, const Stmt *S,
-                               const FunctionDecl *FD) {
-  FreeQueriesInfo::printImmediateText(OS, S, FD,
-                                      FreeQueriesInfo::FreeQueriesKind::NdItem);
-}
-std::string DpctGlobalInfo::getItem(const Stmt *S, const FunctionDecl *FD) {
-  return buildStringFromPrinter(DpctGlobalInfo::printItem, S, FD);
-}
-void DpctGlobalInfo::registerNDItemUser(const Stmt *S, const FunctionDecl *FD) {
-  getItem(S, FD);
-}
-
-void DpctGlobalInfo::printGroup(llvm::raw_ostream &OS, const Stmt *S,
-                                const FunctionDecl *FD) {
-  FreeQueriesInfo::printImmediateText(OS, S, FD,
-                                      FreeQueriesInfo::FreeQueriesKind::Group);
-}
-std::string DpctGlobalInfo::getGroup(const Stmt *S, const FunctionDecl *FD) {
-  return buildStringFromPrinter(DpctGlobalInfo::printGroup, S, FD);
-}
-
-void DpctGlobalInfo::printSubGroup(llvm::raw_ostream &OS, const Stmt *S,
-                                   const FunctionDecl *FD) {
-  FreeQueriesInfo::printImmediateText(
-      OS, S, FD, FreeQueriesInfo::FreeQueriesKind::SubGroup);
-}
-std::string DpctGlobalInfo::getSubGroup(const Stmt *S, const FunctionDecl *FD) {
-  return buildStringFromPrinter(DpctGlobalInfo::printSubGroup, S, FD);
-}
-
-std::string getStringForRegexDefaultQueueAndDevice(HelperFuncType HFT,
-                                                   int Index);
-
-std::string DpctGlobalInfo::getStringForRegexReplacement(StringRef MatchedStr) {
-  unsigned Index = 0;
-  char Method = MatchedStr[RegexPrefix.length()];
-  bool HasError =
-      MatchedStr.substr(RegexPrefix.length() + 1).consumeInteger(10, Index);
-  assert(!HasError && "Must consume an integer");
-  (void) HasError;
-  // D: device, used for pretty code
-  // Q: queue, used for pretty code
-  // R: range dim, used for built-in variables (threadIdx.x,...) migration
-  // G: range dim, used for cg::thread_block migration
-  // C: range dim, used for cub block migration
-  // F: free queries function migration, such as this_nd_item, this_group,
-  //    this_sub_group.
-  // E: extension, used for c source file migration
-  switch (Method) {
-  case 'R':
-    if (DpctGlobalInfo::getAssumedNDRangeDim() == 1) {
-      if (auto DFI = getCudaKernelDimDFI(Index)) {
-        auto Ptr =
-            MemVarMap::getHeadWithoutPathCompression(&(DFI->getVarMap()));
-        if (Ptr && Ptr->Dim == 1) {
-          return "0";
-        }
-      }
-    }
-    return "2";
-  case 'G':
-    if (DpctGlobalInfo::getAssumedNDRangeDim() == 1) {
-      if (auto DFI = getCudaKernelDimDFI(Index)) {
-        auto Ptr =
-            MemVarMap::getHeadWithoutPathCompression(&(DFI->getVarMap()));
-        if (Ptr && Ptr->Dim == 1) {
-          return "1";
-        }
-      }
-    }
-    return "3";
-  case 'C':
-    if (DpctGlobalInfo::getAssumedNDRangeDim() == 1) {
-      return std::to_string(DpctGlobalInfo::getInstance()
-                                .getCubPlaceholderIndexMap()[Index]
-                                ->getVarMap()
-                                .getHeadNodeDim());
-    }
-    return "3";
-  case 'D':
-    return getStringForRegexDefaultQueueAndDevice(
-        HelperFuncType::HFT_CurrentDevice, Index);
-  case 'Q':
-    return getStringForRegexDefaultQueueAndDevice(
-        HelperFuncType::HFT_DefaultQueue, Index);
-  case 'E': {
-    auto &Vec = DpctGlobalInfo::getInstance().getCSourceFileInfo();
-    return Vec[Index]->hasCUDASyntax()
-               ? ("c" + DpctGlobalInfo::getSYCLSourceExtension())
-               : "c";
-  }
-  case FreeQueriesInfo::FreeQueriesRegexCh:
-    return FreeQueriesInfo::getReplaceString(Index);
-  default:
-    clang::dpct::DpctDebugs() << "[char] Unexpected value: " << Method << "\n";
-    assert(0);
-    return MatchedStr.str();
-  }
-}
-
-const std::string &getDefaultString(HelperFuncType HFT) {
-  const static std::string NullString;
-  switch (HFT) {
-  case clang::dpct::HelperFuncType::HFT_DefaultQueue: {
-    const static std::string DefaultQueue =
-        DpctGlobalInfo::useNoQueueDevice()
-            ? DpctGlobalInfo::getGlobalQueueName()
-            : buildString(MapNames::getDpctNamespace() + "get_" +
-                          DpctGlobalInfo::getDeviceQueueName() + "()");
-    return DefaultQueue;
-  }
-  case clang::dpct::HelperFuncType::HFT_CurrentDevice: {
-    const static std::string DefaultDevice =
-        DpctGlobalInfo::useNoQueueDevice()
-            ? DpctGlobalInfo::getGlobalDeviceName()
-            : MapNames::getDpctNamespace() + "get_current_device()";
-    return DefaultDevice;
-  }
-  case clang::dpct::HelperFuncType::HFT_InitValue: {
-    return NullString;
-  }
-  }
-  clang::dpct::DpctDebugs()
-      << "[HelperFuncType] Unexpected value: "
-      << static_cast<std::underlying_type_t<HelperFuncType>>(HFT) << "\n";
-  assert(0);
-  return NullString;
-}
-
-std::string getStringForRegexDefaultQueueAndDevice(HelperFuncType HFT,
-                                                   int Index) {
-  if (HFT == HelperFuncType::HFT_DefaultQueue ||
-      HFT == HelperFuncType::HFT_CurrentDevice) {
-
-    if (DpctGlobalInfo::getDeviceChangedFlag() ||
-        !DpctGlobalInfo::getUsingDRYPattern()) {
-      return getDefaultString(HFT);
-    }
-
-    auto HelperFuncReplInfoIter =
-        DpctGlobalInfo::getHelperFuncReplInfoMap().find(Index);
-    if (HelperFuncReplInfoIter ==
-        DpctGlobalInfo::getHelperFuncReplInfoMap().end()) {
-      return getDefaultString(HFT);
-    }
-
-    std::string CounterKey =
-        HelperFuncReplInfoIter->second.DeclLocFile.getCanonicalPath().str() +
-        ":" + std::to_string(HelperFuncReplInfoIter->second.DeclLocOffset);
-
-    auto TempVariableDeclCounterIter =
-        DpctGlobalInfo::getTempVariableDeclCounterMap().find(CounterKey);
-    if (TempVariableDeclCounterIter ==
-        DpctGlobalInfo::getTempVariableDeclCounterMap().end()) {
-      return getDefaultString(HFT);
-    }
-
-    return TempVariableDeclCounterIter->second
-        .PlaceholderStr[static_cast<int>(HFT)];
-  }
-  return "";
-}
-
-const std::string &DpctGlobalInfo::getDeviceQueueName() {
-  static const std::string DeviceQueue = [&]() {
-    if (DpctGlobalInfo::getUsmLevel() == UsmLevel::UL_None)
-      return "out_of_order_queue";
-    else
-      return "in_order_queue";
-  }();
-  return DeviceQueue;
-}
-
-std::string DpctGlobalInfo::getDefaultQueue(const Stmt *S) {
-  auto Idx = getPlaceholderIdx(S);
-  if (!Idx) {
-    Idx = DpctGlobalInfo::getHelperFuncReplInfoIndexThenInc();
-    buildTempVariableMap(Idx, S, HelperFuncType::HFT_DefaultQueue);
-  }
-
-  return buildString(RegexPrefix, 'Q', Idx, RegexSuffix);
-}
-
-void StructureTextureObjectInfo::merge(
-    std::shared_ptr<StructureTextureObjectInfo> Target) {
-  if (!Target)
-    return;
-
-  dpct::merge(Members, Target->Members);
-}
-
-std::shared_ptr<StructureTextureObjectInfo>
-StructureTextureObjectInfo::create(const CXXThisExpr *This) {
-  auto RD = getRecordDecl(This->getType());
-  if (!RD)
-    return nullptr;
-
-  auto LocInfo = DpctGlobalInfo::getLocInfo(RD);
-
-  auto Ret = std::shared_ptr<StructureTextureObjectInfo>(
-      new StructureTextureObjectInfo(LocInfo.second, LocInfo.first,
-                                     RD->getName()));
-  Ret->ContainsVirtualPointer = checkPointerInStructRecursively(RD);
-  Ret->IsBase = true;
-  Ret->setType("", 0);
-  return Ret;
-}
-
->>>>>>> 868814a2
 } // namespace dpct
 } // namespace clang