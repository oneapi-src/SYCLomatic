--- conflicted
+++ resolved
@@ -336,10 +336,6 @@
       Action();
     }
   }
-<<<<<<< HEAD
-  for (auto &File : FileMap)
-    File.second->buildReplacements();
-=======
 
   for (auto &File : FileMap)
     File.second->buildReplacements();
@@ -389,7 +385,6 @@
       }
     }
   }
->>>>>>> 07454a79
 }
 
 void DpctGlobalInfo::processCudaArchMacro(){
