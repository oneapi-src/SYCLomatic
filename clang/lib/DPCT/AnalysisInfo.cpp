//===--------------- AnalysisInfo.cpp -------------------------------------===//
//
// Part of the LLVM Project, under the Apache License v2.0 with LLVM Exceptions.
// See https://llvm.org/LICENSE.txt for license information.
// SPDX-License-Identifier: Apache-2.0 WITH LLVM-exception
//
//===----------------------------------------------------------------------===//

#include "AnalysisInfo.h"
#include "Diagnostics.h"
#include "ExprAnalysis.h"
#include "Statics.h"
#include "Utility.h"

#include "clang/AST/DeclTemplate.h"
#include "clang/AST/ExprCXX.h"
#include "clang/ASTMatchers/ASTMatchers.h"
#include "clang/Tooling/Tooling.h"
#include <algorithm>
#include <deque>
#include <fstream>
#include <optional>

#define TYPELOC_CAST(Target) static_cast<const Target &>(TL)

llvm::StringRef getReplacedName(const clang::NamedDecl *D) {
  auto Iter = MapNames::TypeNamesMap.find(D->getQualifiedNameAsString(false));
  if (Iter != MapNames::TypeNamesMap.end()) {
    auto Range = getDefinitionRange(D->getBeginLoc(), D->getEndLoc());
    for (auto ItHeader = Iter->second->Includes.begin();
         ItHeader != Iter->second->Includes.end(); ItHeader++) {
      clang::dpct::DpctGlobalInfo::getInstance().insertHeader(Range.getBegin(),
                                                              *ItHeader);
    }
    return Iter->second->NewName;
  }
  return llvm::StringRef();
}

namespace clang {
extern std::function<bool(SourceLocation)> IsInAnalysisScopeFunc;
extern std::function<unsigned int()> GetRunRound;
extern std::function<void(SourceLocation, unsigned)> RecordTokenSplit;
namespace dpct {
int HostDeviceFuncInfo::MaxId = 0;
std::string DpctGlobalInfo::InRoot = std::string();
std::string DpctGlobalInfo::OutRoot = std::string();
std::string DpctGlobalInfo::AnalysisScope = std::string();
std::unordered_set<std::string> DpctGlobalInfo::ChangeExtensions = {};
// TODO: implement one of this for each source language.
std::string DpctGlobalInfo::CudaPath = std::string();
std::string DpctGlobalInfo::RuleFile = std::string();
UsmLevel DpctGlobalInfo::UsmLvl = UsmLevel::UL_None;
clang::CudaVersion DpctGlobalInfo::SDKVersion = clang::CudaVersion::UNKNOWN;
bool DpctGlobalInfo::NeedDpctDeviceExt = false;
bool DpctGlobalInfo::IsIncMigration = true;
bool DpctGlobalInfo::IsQueryAPIMapping = false;
unsigned int DpctGlobalInfo::AssumedNDRangeDim = 3;
std::unordered_set<std::string> DpctGlobalInfo::PrecAndDomPairSet;
format::FormatRange DpctGlobalInfo::FmtRng = format::FormatRange::none;
DPCTFormatStyle DpctGlobalInfo::FmtST = DPCTFormatStyle::FS_LLVM;
std::set<ExplicitNamespace> DpctGlobalInfo::ExplicitNamespaceSet;
bool DpctGlobalInfo::EnableCtad = false;
bool DpctGlobalInfo::GenBuildScript = false;
bool DpctGlobalInfo::EnableComments = false;
bool DpctGlobalInfo::TempEnableDPCTNamespace = false;
bool DpctGlobalInfo::IsMLKHeaderUsed = false;
ASTContext *DpctGlobalInfo::Context = nullptr;
SourceManager *DpctGlobalInfo::SM = nullptr;
FileManager *DpctGlobalInfo::FM = nullptr;
bool DpctGlobalInfo::KeepOriginCode = false;
bool DpctGlobalInfo::SyclNamedLambda = false;
bool DpctGlobalInfo::CheckUnicodeSecurityFlag = false;
std::unordered_map<std::string, SourceRange> DpctGlobalInfo::ExpansionRangeBeginMap;
bool DpctGlobalInfo::EnablepProfilingFlag = false;
std::map<std::string, std::shared_ptr<DpctGlobalInfo::MacroExpansionRecord>>
    DpctGlobalInfo::ExpansionRangeToMacroRecord;
std::tuple<unsigned int, std::string, SourceRange>
    DpctGlobalInfo::LastMacroRecord =
        std::make_tuple<unsigned int, std::string, SourceRange>(0, "",
                                                                SourceRange());
std::map<std::string, SourceLocation> DpctGlobalInfo::EndifLocationOfIfdef;
std::vector<std::pair<std::string, size_t>>
    DpctGlobalInfo::ConditionalCompilationLoc;
std::map<std::string, std::shared_ptr<DpctGlobalInfo::MacroDefRecord>>
    DpctGlobalInfo::MacroTokenToMacroDefineLoc;
std::map<std::string, std::string>
    DpctGlobalInfo::FunctionCallInMacroMigrateRecord;
std::map<std::string, SourceLocation> DpctGlobalInfo::EndOfEmptyMacros;
std::map<std::string, SourceLocation> DpctGlobalInfo::BeginOfEmptyMacros;
std::map<std::string, bool> DpctGlobalInfo::MacroDefines;
std::set<std::string> DpctGlobalInfo::IncludingFileSet;
std::set<std::string> DpctGlobalInfo::FileSetInCompiationDB;
std::unordered_map<std::string, std::vector<clang::tooling::Replacement>>
    DpctGlobalInfo::FileRelpsMap;
std::unordered_map<std::string, std::string> DpctGlobalInfo::DigestMap;
const std::string DpctGlobalInfo::YamlFileName = "MainSourceFiles.yaml";
std::set<std::string> DpctGlobalInfo::GlobalVarNameSet;
const std::string MemVarInfo::ExternVariableName = "dpct_local";
std::unordered_map<const DeclStmt *, int> MemVarInfo::AnonymousTypeDeclStmtMap;
const int TextureObjectInfo::ReplaceTypeLength = strlen("cudaTextureObject_t");
bool DpctGlobalInfo::GuessIndentWidthMatcherFlag = false;
unsigned int DpctGlobalInfo::IndentWidth = 0;
std::map<unsigned int, unsigned int> DpctGlobalInfo::KCIndentWidthMap;
std::unordered_map<std::string, int> DpctGlobalInfo::LocationInitIndexMap;
int DpctGlobalInfo::CurrentMaxIndex = 0;
int DpctGlobalInfo::CurrentIndexInRule = 0;
clang::format::FormatStyle DpctGlobalInfo::CodeFormatStyle;
bool DpctGlobalInfo::HasFoundDeviceChanged = false;
std::unordered_map<int, DpctGlobalInfo::HelperFuncReplInfo>
    DpctGlobalInfo::HelperFuncReplInfoMap;
int DpctGlobalInfo::HelperFuncReplInfoIndex = 1;
std::unordered_map<std::string, DpctGlobalInfo::TempVariableDeclCounter>
    DpctGlobalInfo::TempVariableDeclCounterMap;
std::unordered_map<std::string, int> DpctGlobalInfo::TempVariableHandledMap;
bool DpctGlobalInfo::UsingDRYPattern = true;
unsigned int DpctGlobalInfo::CudaKernelDimDFIIndex = 1;
std::unordered_map<unsigned int, std::shared_ptr<DeviceFunctionInfo>>
    DpctGlobalInfo::CudaKernelDimDFIMap;
unsigned int DpctGlobalInfo::RunRound = 0;
bool DpctGlobalInfo::NeedRunAgain = false;
std::set<std::string> DpctGlobalInfo::ModuleFiles;
bool DpctGlobalInfo::OptimizeMigrationFlag = false;

std::unordered_map<std::string, std::shared_ptr<DeviceFunctionInfo>>
    DeviceFunctionDecl::FuncInfoMap;
CudaArchPPMap DpctGlobalInfo::CAPPInfoMap;
HDFuncInfoMap DpctGlobalInfo::HostDeviceFuncInfoMap;
// __CUDA_ARCH__ Offset -> defined(...) Offset
CudaArchDefMap DpctGlobalInfo::CudaArchDefinedMap;
std::unordered_map<std::string, std::shared_ptr<ExtReplacement>>
    DpctGlobalInfo::CudaArchMacroRepl;
std::unordered_map<std::string, std::shared_ptr<ExtReplacements>>
    DpctGlobalInfo::FileReplCache;
std::set<std::string> DpctGlobalInfo::ReProcessFile;
std::set<std::string> DpctGlobalInfo::ProcessedFile;
std::unordered_map<std::string,
                   std::unordered_set<std::shared_ptr<DeviceFunctionInfo>>>
    DpctGlobalInfo::SpellingLocToDFIsMapForAssumeNDRange;
std::unordered_map<std::shared_ptr<DeviceFunctionInfo>,
                   std::unordered_set<std::string>>
    DpctGlobalInfo::DFIToSpellingLocsMapForAssumeNDRange;
unsigned DpctGlobalInfo::ExtensionDEFlag = static_cast<unsigned>(-1);
unsigned DpctGlobalInfo::ExtensionDDFlag = 0;
unsigned DpctGlobalInfo::ExperimentalFlag = 0;
unsigned int DpctGlobalInfo::ColorOption = 1;
std::unordered_map<int, std::shared_ptr<DeviceFunctionInfo>>
    DpctGlobalInfo::CubPlaceholderIndexMap;
std::unordered_map<std::string, std::shared_ptr<PriorityReplInfo>>
    DpctGlobalInfo::PriorityReplInfoMap;
std::unordered_map<std::string, bool> DpctGlobalInfo::ExcludePath = {};
std::map<std::string, clang::tooling::OptionInfo> DpctGlobalInfo::CurrentOptMap;
std::unordered_map<std::string,
                   std::unordered_map<std::string, std::vector<unsigned>>>
    DpctGlobalInfo::RnnInputMap;
std::unordered_map<std::string, std::vector<std::string>>
    DpctGlobalInfo::MainSourceFileMap;
std::unordered_map<std::string, bool>
    DpctGlobalInfo::MallocHostInfoMap;
/// This variable saved the info of previous migration from the
/// MainSourceFiles.yaml file. This variable is valid after
/// canContinueMigration() is called.
std::shared_ptr<clang::tooling::TranslationUnitReplacements>
    DpctGlobalInfo::MainSourceYamlTUR =
        std::make_shared<clang::tooling::TranslationUnitReplacements>();

class FreeQueriesInfo {
public:
  enum FreeQueriesKind {
    NdItem = 0,
    Group,
    SubGroup,
    End,
  };
  static constexpr char FreeQueriesRegexCh = 'F';

private:
  static constexpr unsigned KindBits = 4;
  static constexpr unsigned KindMask = (1 << KindBits) - 1;
  static constexpr unsigned MacroShiftBits = KindBits;
  static constexpr unsigned MacroMask = 1 << MacroShiftBits;
  static constexpr unsigned IndexShiftBits = MacroShiftBits + 1;

private:
  struct FreeQueriesNames {
    std::string NonFreeQueriesName;
    std::string FreeQueriesFuncName;
    std::string ExtraVariableName;
  };
  struct MacroInfo {
    std::string FilePath;
    unsigned Offset;
    unsigned Dimension = 0;
    std::vector<unsigned> Infos;
  };
  static std::vector<std::shared_ptr<FreeQueriesInfo>> InfoList;
  static std::vector<std::shared_ptr<MacroInfo>> MacroInfos;

  std::string FilePath;
  unsigned ExtraDeclLoc = 0;
  unsigned Counter[FreeQueriesKind::End] = {0};
  std::string Indent;
  std::string NL;
  std::shared_ptr<DeviceFunctionInfo> FuncInfo;
  unsigned Dimension = 3;
  std::set<unsigned> Refs;
  unsigned Idx = 0;

  static const FreeQueriesNames &getNames(FreeQueriesKind);
  static std::shared_ptr<FreeQueriesInfo> getInfo(const FunctionDecl *);
  static void printFreeQueriesFunctionName(llvm::raw_ostream &OS,
                                           FreeQueriesKind K,
                                           unsigned Dimension) {
    OS << getNames(K).FreeQueriesFuncName;
    if (K != FreeQueriesKind::SubGroup) {
      OS << '<';
      if (Dimension) {
        OS << Dimension;
      } else {
        OS << "dpct_placeholder /* Fix the dimension manually */";
      }
      OS << '>';
    }
    OS << "()";
  }
  static FreeQueriesKind getKind(unsigned Num) {
    return static_cast<FreeQueriesKind>(Num & KindMask);
  }
  static unsigned getIndex(unsigned Num) { return Num >> IndexShiftBits; }
  static bool isMacro(unsigned Num) { return Num & MacroMask; }
  static unsigned getRegexNum(unsigned Idx, bool IsMacro,
                              FreeQueriesKind Kind) {
    return static_cast<unsigned>((Idx << IndexShiftBits) |
                                 (IsMacro * MacroMask) | (Kind & KindMask));
  }

  void emplaceExtraDecl();
  void printImmediateText(llvm::raw_ostream &, SourceLocation, FreeQueriesKind);
  std::string getReplaceString(FreeQueriesKind K);

public:
  static void reset() {
    InfoList.clear();
    MacroInfos.clear();
  }
  template <class Node>
  static void printImmediateText(llvm::raw_ostream &, const Node *,
                                 const FunctionDecl *, FreeQueriesKind);
  static void buildInfo() {
    for (auto &Info : InfoList)
      Info->emplaceExtraDecl();
    for (auto &Info : MacroInfos) {
      Info->Dimension = InfoList[Info->Infos.front()]->Dimension;
      for (auto Idx : Info->Infos) {
        if (Info->Dimension != InfoList[Idx]->Dimension) {
          Info->Dimension = 0;
          DiagnosticsUtils::report(Info->FilePath, Info->Offset,
                                   Diagnostics::FREE_QUERIES_DIMENSION, true,
                                   false);
          break;
        }
      }
    }
  }
  static std::string getReplaceString(unsigned Num);

  FreeQueriesInfo() = default;
};

void DpctGlobalInfo::resetInfo() {
  FileMap.clear();
  PrecAndDomPairSet.clear();
  KCIndentWidthMap.clear();
  LocationInitIndexMap.clear();
  ExpansionRangeToMacroRecord.clear();
  EndifLocationOfIfdef.clear();
  ConditionalCompilationLoc.clear();
  MacroTokenToMacroDefineLoc.clear();
  FunctionCallInMacroMigrateRecord.clear();
  EndOfEmptyMacros.clear();
  BeginOfEmptyMacros.clear();
  FileRelpsMap.clear();
  DigestMap.clear();
  MacroDefines.clear();
  CurrentMaxIndex = 0;
  CurrentIndexInRule = 0;
  IncludingFileSet.clear();
  FileSetInCompiationDB.clear();
  GlobalVarNameSet.clear();
  HasFoundDeviceChanged = false;
  HelperFuncReplInfoMap.clear();
  HelperFuncReplInfoIndex = 1;
  TempVariableDeclCounterMap.clear();
  TempVariableHandledMap.clear();
  UsingDRYPattern = true;
  NeedRunAgain = false;
  SpellingLocToDFIsMapForAssumeNDRange.clear();
  DFIToSpellingLocsMapForAssumeNDRange.clear();
  FreeQueriesInfo::reset();
}

DpctGlobalInfo::DpctGlobalInfo() {
  IsInAnalysisScopeFunc = DpctGlobalInfo::checkInAnalysisScope;
  GetRunRound = DpctGlobalInfo::getRunRound;
  RecordTokenSplit = DpctGlobalInfo::recordTokenSplit;
  tooling::SetGetRunRound(DpctGlobalInfo::getRunRound);
  tooling::SetReProcessFile(DpctGlobalInfo::ReProcessFile);
  tooling::SetIsExcludePathHandler(DpctGlobalInfo::isExcluded);
}

std::shared_ptr<KernelCallExpr>
DpctGlobalInfo::buildLaunchKernelInfo(const CallExpr *LaunchKernelCall) {
  auto LocInfo = getLocInfo(LaunchKernelCall->getBeginLoc());
  auto FileInfo = insertFile(LocInfo.first);
  if (FileInfo->findNode<KernelCallExpr>(LocInfo.second))
    return std::shared_ptr<KernelCallExpr>();

  auto KernelInfo =
      KernelCallExpr::buildFromCudaLaunchKernel(LocInfo, LaunchKernelCall);
  if (KernelInfo) {
    FileInfo->insertNode(LocInfo.second, KernelInfo);
  }

  return KernelInfo;
}

void DpctGlobalInfo::buildReplacements() {
  // add PriorityRepl into ReplMap and execute related action, e.g.,
  // request feature or emit warning.
  for (auto &ReplInfo : PriorityReplInfoMap) {
    for (auto &Repl : ReplInfo.second->Repls) {
      addReplacement(Repl);
    }
    for (auto &Action : ReplInfo.second->RelatedAction) {
      Action();
    }
  }

  for (auto &File : FileMap)
    File.second->buildReplacements();

  // All cases of replacing placeholders:
  // dev_count  queue_count  dev_decl            queue_decl
  // 0          1            /                   get_default_queue
  // 1          0            get_current_device  /
  // 1          1            get_current_device  get_default_queue
  // 2          1            dev_ct1             get_default_queue
  // 1          2            dev_ct1             q_ct1
  // >=2        >=2          dev_ct1             q_ct1
  bool NeedDpctHelpFunc = DpctGlobalInfo::needDpctDeviceExt() ||
                          TempVariableDeclCounterMap.size() > 1 ||
                          DpctGlobalInfo::getUsmLevel() == UsmLevel::UL_None;
  unsigned int IndentLen = 2;
  if (getGuessIndentWidthMatcherFlag())
    IndentLen = getIndentWidth();
  std::string IndentStr = std::string(IndentLen, ' ');
  std::string DevDeclStr = getNL() + IndentStr;
  llvm::raw_string_ostream DevDecl(DevDeclStr);
  std::string QDeclStr =
      getNL() + IndentStr + MapNames::getClNamespace() + "queue ";
  llvm::raw_string_ostream QDecl(QDeclStr);
  if (NeedDpctHelpFunc) {
    DevDecl << MapNames::getDpctNamespace()
            << "device_ext &dev_ct1 = " << MapNames::getDpctNamespace()
            << "get_current_device();";
    QDecl << "&q_ct1 = dev_ct1.default_queue();";
  } else {
    DevDecl << MapNames::getClNamespace() + "device dev_ct1;";
    // Now the UsmLevel must not be UL_None here.
    QDecl << "q_ct1(dev_ct1, " << MapNames::getClNamespace() << "property_list{"
          << MapNames::getClNamespace() << "property::queue::in_order()";
    if (DpctGlobalInfo::getEnablepProfilingFlag()) {
      QDecl << ", " << MapNames::getClNamespace()
            << "property::queue::enable_profiling()";
    }
    QDecl << "});";
  }

  for (auto &Counter : TempVariableDeclCounterMap) {
    const auto ColonPos = Counter.first.find_last_of(':');
    const auto DeclLocFile = Counter.first.substr(0, ColonPos);
    const auto DeclLocOffset = std::stoi(Counter.first.substr(ColonPos + 1));
    if (!getDeviceChangedFlag() && getUsingDRYPattern()) {
      if (Counter.second.CurrentDeviceCounter > 1 ||
          Counter.second.DefaultQueueCounter > 1) {
        Counter.second.PlaceholderStr[2] = "dev_ct1";
        getInstance().addReplacement(std::make_shared<ExtReplacement>(
            DeclLocFile, DeclLocOffset, 0, DevDecl.str(), nullptr));
        if (Counter.second.DefaultQueueCounter > 1 || !NeedDpctHelpFunc) {
          Counter.second.PlaceholderStr[1] = "q_ct1";
          getInstance().addReplacement(std::make_shared<ExtReplacement>(
              DeclLocFile, DeclLocOffset, 0, QDecl.str(), nullptr));
        }
      }
    }
    if (Counter.second.CurrentDeviceCounter > 0 ||
        Counter.second.DefaultQueueCounter > 1)
      requestFeature(HelperFeatureEnum::device_ext);
    if (Counter.second.DefaultQueueCounter > 0)
      requestFeature(HelperFeatureEnum::device_ext);
  }
}

void DpctGlobalInfo::processCudaArchMacro(){
  // process __CUDA_ARCH__ macro
  auto &ReplMap = DpctGlobalInfo::getInstance().getCudaArchMacroReplMap();
  // process __CUDA_ARCH__ macro of directive condition in generated host code:
  // if __CUDA_ARCH__ > 800      -->  if !DPCT_COMPATIBILITY_TEMP
  // if defined(__CUDA_ARCH__)   -->  if !defined(DPCT_COMPATIBILITY_TEMP)
  // if !defined(__CUDA_ARCH__)  -->  if defined(DPCT_COMPATIBILITY_TEMP)
  auto processIfMacro = [&](std::shared_ptr<ExtReplacement> Repl,
                            DirectiveInfo DI) {
    std::string FilePath = Repl->getFilePath().str();
    auto &CudaArchDefinedMap =
        DpctGlobalInfo::getInstance()
            .getCudaArchDefinedMap()[FilePath];
    if (CudaArchDefinedMap.count((*Repl).getOffset())) {
      unsigned int ExclamationOffset =
          CudaArchDefinedMap[(*Repl).getOffset()] - DI.ConditionLoc - 1;
      if (ExclamationOffset <= (DI.Condition.length() - 1) &&
          DI.Condition[ExclamationOffset] == '!') {
        addReplacement(std::make_shared<ExtReplacement>(
            FilePath, CudaArchDefinedMap[(*Repl).getOffset()] - 1, 1, "",
            nullptr));
      } else {
        addReplacement(std::make_shared<ExtReplacement>(
            FilePath, CudaArchDefinedMap[(*Repl).getOffset()], 0, "!",
            nullptr));
      }
    } else {
      (*Repl).setReplacementText("!DPCT_COMPATIBILITY_TEMP");
    }
  };

  for (auto Iter = ReplMap.begin(); Iter != ReplMap.end();) {
    auto Repl = Iter->second;
    unsigned CudaArchOffset = Repl->getOffset();
    std::string FilePath = Repl->getFilePath().str();
    auto &CudaArchPPInfosMap =
        DpctGlobalInfo::getInstance()
            .getCudaArchPPInfoMap()[FilePath];
    bool DirectiveReserved = true;
    for (auto Iterator = CudaArchPPInfosMap.begin();
         Iterator != CudaArchPPInfosMap.end(); Iterator++) {
      auto Info = Iterator->second;
      if (!Info.isInHDFunc)
        continue;
      unsigned Pos_a = 0, Len_a = 0, Pos_b = 0, Len_b = 0,
               Round = DpctGlobalInfo::getRunRound();
      if (CudaArchOffset >= Info.IfInfo.ConditionLoc &&
          CudaArchOffset <=
              Info.IfInfo.ConditionLoc + Info.IfInfo.Condition.length()) {
        if (Info.ElInfo.size() == 0) {
          if (Info.ElseInfo.DirectiveLoc == 0) {
            //  Remove unnecessary condition branch, as code is absolutely dead
            //  or active Origin Code:
            //  ...
            //  #ifdef __CUDA_ARCH__ / #if defined(__CUDA_ARCH__) / #if
            //  __CUDA_ARCH__ / #ifndef __CUDA_ARCH__ / #if
            //  !defined(__CUDA_ARCH__)
            //    host_code/device code;
            //  #endif
            //  ...
            //
            //  After Migration:
            //  Round = 0 for device code, final migration code:
            //    ...
            //    empty/device code;
            //    ...
            //  Round = 1 for host code, final migration code:
            //    ...
            //    host_code/empty;
            //    ...
            if ((Info.DT == IfType::IT_Ifdef && Round == 1) ||
                (Info.DT == IfType::IT_Ifndef && Round == 0) ||
                (Info.DT == IfType::IT_If && Round == 1 &&
                 (Info.IfInfo.Condition == "defined(__CUDA_ARCH__)" ||
                  Info.IfInfo.Condition == "__CUDA_ARCH__")) ||
                (Info.DT == IfType::IT_If && Round == 0 &&
                 Info.IfInfo.Condition == "!defined(__CUDA_ARCH__)")) {
              Pos_a = Info.IfInfo.NumberSignLoc;
              if (Pos_a != UINT_MAX) {
                Len_a =
                    Info.EndInfo.DirectiveLoc - Pos_a + 5 /*length of endif*/;
                addReplacement(std::make_shared<ExtReplacement>(
                    FilePath, Pos_a, Len_a, "", nullptr));
                DirectiveReserved = false;
              }
            } else if ((Info.DT == IfType::IT_Ifdef && Round == 0) ||
                       (Info.DT == IfType::IT_Ifndef && Round == 1) ||
                       (Info.DT == IfType::IT_If && Round == 0 &&
                        (Info.IfInfo.Condition == "defined(__CUDA_ARCH__)" ||
                         Info.IfInfo.Condition == "__CUDA_ARCH__")) ||
                       (Info.DT == IfType::IT_If && Round == 1 &&
                        Info.IfInfo.Condition == "!defined(__CUDA_ARCH__)")) {
              Pos_a = Info.IfInfo.NumberSignLoc;
              Pos_b = Info.EndInfo.NumberSignLoc;
              if (Pos_a != UINT_MAX && Pos_b != UINT_MAX) {
                Len_a = Info.IfInfo.ConditionLoc +
                        Info.IfInfo.Condition.length() - Pos_a;
                Len_b =
                    Info.EndInfo.DirectiveLoc - Pos_b + 5 /*length of endif*/;
                addReplacement(std::make_shared<ExtReplacement>(
                    FilePath, Pos_a, Len_a, "", nullptr));
                addReplacement(std::make_shared<ExtReplacement>(
                    FilePath, Pos_b, Len_b, "", nullptr));
                DirectiveReserved = false;
              }
            }
          } else {
            //  Remove conditional branch, as code is absolutely dead or active
            //  Origin Code:
            //  ...
            //  #ifdef __CUDA_ARCH__ / #if defined(__CUDA_ARCH__) / #if
            //  __CUDA_ARCH__ / #ifndef __CUDA_ARCH / #if
            //  !defined(__CUDA_ARCH__)
            //    host_code/device_code;
            //  #else
            //    device_code/host_code;
            //  #endif
            //  ...
            //
            //  After Migration:
            //  Round = 0 for device code, final migration code:
            //    ...
            //    device_code;
            //    ...
            //  Round = 1 for host code, final migration code:
            //    ...
            //    host_code;
            //    ...
            if ((Info.DT == IfType::IT_Ifdef && Round == 1) ||
                (Info.DT == IfType::IT_Ifndef && Round == 0) ||
                (Info.DT == IfType::IT_If && Round == 1 &&
                 (Info.IfInfo.Condition == "defined(__CUDA_ARCH__)" ||
                  Info.IfInfo.Condition == "__CUDA_ARCH__")) ||
                (Info.DT == IfType::IT_If && Round == 0 &&
                 Info.IfInfo.Condition == "!defined(__CUDA_ARCH__)")) {
              Pos_a = Info.IfInfo.NumberSignLoc;
              Pos_b = Info.EndInfo.NumberSignLoc;
              if (Pos_a != UINT_MAX && Pos_b != UINT_MAX) {
                Len_a =
                    Info.ElseInfo.DirectiveLoc - Pos_a + 4 /*length of else*/;
                Len_b =
                    Info.EndInfo.DirectiveLoc - Pos_b + 5 /*length of endif*/;
                addReplacement(std::make_shared<ExtReplacement>(
                    FilePath, Pos_a, Len_a, "", nullptr));
                addReplacement(std::make_shared<ExtReplacement>(
                    FilePath, Pos_b, Len_b, "", nullptr));
                DirectiveReserved = false;
              }
            } else if ((Info.DT == IfType::IT_Ifdef && Round == 0) ||
                       (Info.DT == IfType::IT_Ifndef && Round == 1) ||
                       (Info.DT == IfType::IT_If && Round == 0 &&
                        (Info.IfInfo.Condition == "defined(__CUDA_ARCH__)" ||
                         Info.IfInfo.Condition == "__CUDA_ARCH__")) ||
                       (Info.DT == IfType::IT_If && Round == 1 &&
                        Info.IfInfo.Condition == "!defined(__CUDA_ARCH__)")) {
              Pos_a = Info.IfInfo.NumberSignLoc;
              Pos_b = Info.ElseInfo.NumberSignLoc;
              if (Pos_a != UINT_MAX && Pos_b != UINT_MAX) {
                Len_a = Info.IfInfo.ConditionLoc +
                        Info.IfInfo.Condition.length() - Pos_a;
                Len_b =
                    Info.EndInfo.DirectiveLoc - Pos_b + 5 /*length of endif*/;
                addReplacement(std::make_shared<ExtReplacement>(
                    FilePath, Pos_a, Len_a, "", nullptr));
                addReplacement(std::make_shared<ExtReplacement>(
                    FilePath, Pos_b, Len_b, "", nullptr));
                DirectiveReserved = false;
              }
            }
          }
        }
        //  if directive in which __CUDA_ARCH__ inside was reserved, then we
        //  need process this directive for generated host code:
        //  ifndef__CUDA_ARCH__ --> ifdef DPCT_COMPATIBILITY_TEMP
        //  ifdef __CUDA_ARCH__ --> ifndef DPCT_COMPATIBILITY_TEMP
        if (DirectiveReserved && Round == 1) {
          if (Info.DT == IfType::IT_Ifdef) {
            Pos_a = Info.IfInfo.DirectiveLoc;
            Len_a = 5 /*length of ifdef*/;
            addReplacement(std::make_shared<ExtReplacement>(
                FilePath, Pos_a, Len_a, "ifndef", nullptr));
          } else if (Info.DT == IfType::IT_Ifndef) {
            Pos_a = Info.IfInfo.DirectiveLoc;
            Len_a = 6 /*length of ifndef*/;
            addReplacement(std::make_shared<ExtReplacement>(
                FilePath, Pos_a, Len_a, "ifdef", nullptr));
          } else if (Info.DT == IfType::IT_If) {
            processIfMacro(Repl, Info.IfInfo);
          }
        }
        break;
      } else {
        //  Info.ElInfo.size() == 0
        if (Round == 0)
          continue;
        for (auto &ElifInfoPair : Info.ElInfo) {
          auto &ElifInfo = ElifInfoPair.second;
          if (CudaArchOffset >= ElifInfo.ConditionLoc &&
              CudaArchOffset <=
                  ElifInfo.ConditionLoc + ElifInfo.Condition.length()) {
            processIfMacro(Repl, ElifInfo);
            break;
          }
        }
      }
    }
    if (DirectiveReserved) {
      addReplacement(Repl);
      Iter = ReplMap.erase(Iter);
    } else {
      Iter++;
    }
  }
}

void DpctGlobalInfo::postProcess() {
  auto &MSMap = DpctGlobalInfo::getMainSourceFileMap();
  bool isFirstPass = !DpctGlobalInfo::getRunRound();
  processCudaArchMacro();
  for (auto &Element : HostDeviceFuncInfoMap) {
    auto &Info = Element.second;
    if (Info.isCalledInHost && Info.isDefInserted) {
      Info.needGenerateHostCode = true;
      if (Info.PostFixId == -1) {
        Info.PostFixId = HostDeviceFuncInfo::MaxId++;
      }
      for (auto &E : Info.LocInfos) {
        auto &LocInfo = E.second;
        if (isFirstPass) {
          auto &MSFiles = MSMap[LocInfo.FilePath];
          for (auto &File : MSFiles) {
            if (ProcessedFile.count(File))
              ReProcessFile.emplace(File);
          }
        }
        if (LocInfo.Type == HDFuncInfoType::HDFI_Call &&
          !LocInfo.Processed) {
          if(LocInfo.CalledByHostDeviceFunction && isFirstPass) {
            LocInfo.Processed = true;
            continue;
          }
          LocInfo.Processed = true;
          auto R = std::make_shared<ExtReplacement>(
              LocInfo.FilePath, LocInfo.FuncEndOffset, 0,
              "_host_ct" + std::to_string(Info.PostFixId), nullptr);
          addReplacement(R);
        }
      }
    }
  }
  if (!ReProcessFile.empty() && isFirstPass) {
    DpctGlobalInfo::setNeedRunAgain(true);
  }
  for (auto &File : FileMap) {
    File.second->postProcess();
  }
  if (!isFirstPass) {
    for (auto &Element : HostDeviceFuncInfoMap) {
      auto &Info = Element.second;
      if (Info.needGenerateHostCode) {
        for (auto &E : Info.LocInfos) {
          auto &LocInfo = E.second;
          if (LocInfo.Type == HDFuncInfoType::HDFI_Call) {
            continue;
          }
          auto &ReplLists =
              FileMap[LocInfo.FilePath]->getRepls()->getReplMap();
          generateHostCode(ReplLists, LocInfo, Info.PostFixId);
        }
      }
    }
  }
}

void DpctGlobalInfo::generateHostCode(
    std::multimap<unsigned int, std::shared_ptr<clang::dpct::ExtReplacement>>
        &ProcessedReplList,
    HostDeviceFuncLocInfo Info, unsigned ID) {
  std::vector<std::shared_ptr<ExtReplacement>> ExtraRepl;

  unsigned int Pos, Len;
  std::string OriginText = Info.FuncContentCache;
  StringRef SR(OriginText);
  RewriteBuffer RB;
  RB.Initialize(SR.begin(), SR.end());
  for (auto &Element : ProcessedReplList) {
    auto R = Element.second;
    unsigned ROffset = R->getOffset();
    if (ROffset >= Info.FuncStartOffset && ROffset <= Info.FuncEndOffset) {
      Pos = ROffset - Info.FuncStartOffset;
      Len = R->getLength();
      RB.ReplaceText(Pos, Len, R->getReplacementText());
    }
  }
  Pos = Info.FuncNameOffset - Info.FuncStartOffset;
  Len = 0;
  RB.ReplaceText(Pos, Len, "_host_ct" + std::to_string(ID));
  std::string DefResult;
  llvm::raw_string_ostream DefStream(DefResult);
  RB.write(DefStream);
  std::string NewFuncBody = DefStream.str();
  auto R = std::make_shared<ExtReplacement>(
      Info.FilePath, Info.FuncEndOffset + 1, 0, getNL() + NewFuncBody, nullptr);
  ExtraRepl.emplace_back(R);

  for (auto &R : ExtraRepl) {
    auto &FileReplCache = DpctGlobalInfo::getFileReplCache();
    FileReplCache[R->getFilePath().str()]->addReplacement(R);
  }
  return;
}

bool DpctFileInfo::isInAnalysisScope() { return DpctGlobalInfo::isInAnalysisScope(FilePath); }

// TODO: implement one of this for each source language.
bool DpctFileInfo::isInCudaPath() {
  return DpctGlobalInfo::isInCudaPath(FilePath);
}

void DpctFileInfo::buildLinesInfo() {
  if (FilePath.empty())
    return;
  auto &SM = DpctGlobalInfo::getSourceManager();

  auto FE = SM.getFileManager().getFile(FilePath);
  if (std::error_code ec = FE.getError())
    return;
  auto FID = SM.getOrCreateFileID(FE.get(), SrcMgr::C_User);
  auto &Content = SM.getSLocEntry(FID).getFile().getContentCache();
  if (!Content.SourceLineCache) {
    bool Invalid;
    SM.getLineNumber(FID, 0, &Invalid);
    if (Invalid)
      return;
  }
  auto RawBuffer =
      Content.getBufferOrNone(SM.getDiagnostics(), SM.getFileManager())
          .value_or(llvm::MemoryBufferRef())
          .getBuffer();
  if (RawBuffer.empty())
    return;
  FileContentCache = RawBuffer.str();
  FileSize = RawBuffer.size();
  auto LineCache = Content.SourceLineCache.getLines();
  auto NumLines = Content.SourceLineCache.size();
  StringRef CacheBuffer(FileContentCache);
  for (unsigned L = 1; L < NumLines; ++L)
    Lines.emplace_back(L, LineCache, CacheBuffer);
  Lines.emplace_back(NumLines, LineCache[NumLines - 1], FileSize, CacheBuffer);
}

void DpctFileInfo::setKernelCallDim() {
  for (auto &Kernel : KernelMap)
    Kernel.second->setKernelCallDim();
}
void DpctFileInfo::setKernelDim() {
  for (auto &DeviceFunc : FuncMap) {
    auto Info = DeviceFunc.second->getFuncInfo();
    if (Info->isKernel() && !Info->isKernelInvoked()) {
      Info->getVarMap().Dim = 3;
    }
  }
}
void DpctFileInfo::buildUnionFindSet() {
  for (auto &Kernel : KernelMap)
    Kernel.second->buildUnionFindSet();
}
void DpctFileInfo::buildUnionFindSetForUncalledFunc() {
  for (auto &DeviceFunc : FuncMap) {
    auto Info = DeviceFunc.second->getFuncInfo();
    Info->buildInfo();
    constructUnionFindSetRecursively(Info);
  }
}

void DpctFileInfo::buildKernelInfo() {
  for (auto &Kernel : KernelMap)
    Kernel.second->buildInfo();
  
  for (auto &D : FuncMap){
    if(auto I = D.second->getFuncInfo())
      I->buildInfo();
  }
}
void DpctFileInfo::postProcess() {
  if (!isInAnalysisScope())
    return;
  for (auto &D : FuncMap)
    D.second->emplaceReplacement();
  if (!Repls->empty()) {
    Repls->postProcess();
    if (DpctGlobalInfo::getRunRound() == 0) {
      DpctGlobalInfo::getInstance().cacheFileRepl(FilePath, Repls);
    }
  }
}

class RnnBackwardFuncInfoBuilder {
  std::vector<RnnBackwardFuncInfo> &RBFuncInfo;
  std::vector<RnnBackwardFuncInfo> ValidBackwardDataFuncInfo;
  std::vector<RnnBackwardFuncInfo> ValidBackwardWeightFuncInfo;
  std::vector<std::shared_ptr<ExtReplacement>> Repls;
  using InfoIter = std::vector<RnnBackwardFuncInfo>::iterator;

public:
  RnnBackwardFuncInfoBuilder(std::vector<RnnBackwardFuncInfo> &Infos)
      : RBFuncInfo(Infos){};
  // This function check if the RNN function input referenced between
  // backwarddata and backwardweight functiona call.
  bool isInputNotChanged(InfoIter Data, InfoIter Weight) {
    for (auto &RnnInput : Data->RnnInputDeclLoc) {
      auto &RnnInputRefs =
          DpctGlobalInfo::getRnnInputMap()[RnnInput][Data->FilePath];
      for (auto &RnnInputRef : RnnInputRefs) {
        if ((RnnInputRef > (Data->Offset + Data->Length - 1)) &&
            RnnInputRef < Weight->Offset) {
          return false;
        }
      }
    }
    return true;
  }
  // This function check if the backwarddata and backwardweight function
  // call have same input.
  bool isInputSame(InfoIter Data, InfoIter Weight) {
    for (unsigned InputIndex = 0; InputIndex < 3; InputIndex++) {
      if (Data->RnnInputDeclLoc[InputIndex] !=
          Weight->RnnInputDeclLoc[InputIndex]) {
        return false;
      }
    }
    return true;
  }
  // This function check if the backwarddata and backwardweight function in
  // the same scope and backwardweight called after backwarddata.
  // For example, function will return ture for pattern in following pseudo
  // code:
  //   if(...) {
  //     backwarddata(...);
  //     ..
  //     backwardweight(...);
  //   }
  bool isValidScopeAndOrder(InfoIter Data, InfoIter Weight) {
    return !((Data->CompoundLoc != Weight->CompoundLoc) &&
           (Data->Offset >= Weight->Offset));
  }
  void build() {
    if (RBFuncInfo.empty()) {
      return;
    }
    for (auto &Info : RBFuncInfo) {
      if (Info.isDataGradient) {
        ValidBackwardDataFuncInfo.emplace_back(Info);
      } else {
        ValidBackwardWeightFuncInfo.emplace_back(Info);
      }
    }
    std::vector<int> WeightPairdFlag(ValidBackwardWeightFuncInfo.size(), 0);
    auto DataBegin = ValidBackwardDataFuncInfo.begin();
    auto DataEnd = ValidBackwardDataFuncInfo.end();
    auto WeightBegin = ValidBackwardWeightFuncInfo.begin();
    auto WeightEnd = ValidBackwardWeightFuncInfo.end();
    for (auto DataIter = DataBegin; DataIter != DataEnd; DataIter++) {
      bool DataPaired = false;
      for (auto WeightIter = WeightBegin; WeightIter != WeightEnd;
           WeightIter++) {
        if (isInputNotChanged(DataIter, WeightIter) &&
            isInputSame(DataIter, WeightIter) &&
            isValidScopeAndOrder(DataIter, WeightIter)) {
          DataPaired = true;
          WeightPairdFlag[WeightIter - WeightBegin] = 1;
          auto Repl = generateReplacement(DataIter, WeightIter);
          Repls.insert(Repls.end(), Repl.begin(), Repl.end());
          break;
        }
      }
      if (!DataPaired) {
        DiagnosticsUtils::report(DataIter->FilePath, DataIter->Offset,
                                 Diagnostics::API_NOT_MIGRATED, true, false,
                                 "cudnnRNNBackwardData_v8");
      }
    }
    for (auto WeightIter = WeightBegin; WeightIter != WeightEnd; WeightIter++) {
      if (!WeightPairdFlag[WeightIter - WeightBegin]) {
        DiagnosticsUtils::report(WeightIter->FilePath, WeightIter->Offset,
                                 Diagnostics::API_NOT_MIGRATED, true, false,
                                 "cudnnRNNBackwardWeights_v8");
      }
    }
  }
  std::vector<std::shared_ptr<ExtReplacement>> getReplacement() {
    return Repls;
  }
  std::vector<std::shared_ptr<ExtReplacement>>
  generateReplacement(InfoIter Data, InfoIter Weight) {
    std::vector<std::shared_ptr<ExtReplacement>> Repls;
    std::ostringstream DataRepl, WeightRepl;
    RnnBackwardFuncInfo &DataFuncInfo = *Data;
    RnnBackwardFuncInfo &WeightFuncInfo = *Weight;
    requestFeature(HelperFeatureEnum::device_ext);
    Diagnostics WarningType;
    if (WeightFuncInfo.isAssigned) {
      WarningType = Diagnostics::FUNC_CALL_REMOVED_0;
      WeightRepl << "0";
    } else {
      WarningType = Diagnostics::FUNC_CALL_REMOVED;
    }
    DiagnosticsUtils::report(
        WeightFuncInfo.FilePath, WeightFuncInfo.Offset, WarningType, true,
        false, "cudnnRNNBackwardWeights_v8",
        "this call and cudnnRNNBackwardData_v8 are migrated to a single "
        "function call async_rnn_backward");

    if (DataFuncInfo.isAssigned) {
      DataRepl << "DPCT_CHECK_ERROR(";
      requestFeature(HelperFeatureEnum::device_ext);
    }
    DataRepl << DataFuncInfo.FuncArgs[0] << ".async_rnn_backward("
             << DataFuncInfo.FuncArgs[1];
    // Combine 21 args from backwarddata and 2 args from backwardweight
    // into args of async_rnn_backward.
    for (unsigned int index = 3; index <= 21; index++) {
      DataRepl << ", " << DataFuncInfo.FuncArgs[index];
      if (index == 6) {
        DataRepl << ", " << WeightFuncInfo.FuncArgs[0];
      } else if (index == 17) {
        DataRepl << ", " << WeightFuncInfo.FuncArgs[1];
      }
    }
    if (DataFuncInfo.isAssigned) {
      DataRepl << "))";
    } else {
      DataRepl << ")";
    }
    Repls.emplace_back(std::make_shared<ExtReplacement>(
        DataFuncInfo.FilePath, DataFuncInfo.Offset, DataFuncInfo.Length,
        DataRepl.str(), nullptr));
    Repls.emplace_back(std::make_shared<ExtReplacement>(
        WeightFuncInfo.FilePath, WeightFuncInfo.Offset, WeightFuncInfo.Length,
        WeightRepl.str(), nullptr));

    return Repls;
  }
};

void DpctFileInfo::buildRnnBackwardFuncInfo() {
  RnnBackwardFuncInfoBuilder Builder(RBFuncInfo);
  Builder.build();
  for(auto &Repl : Builder.getReplacement()) {
    addReplacement(Repl);
  }
}

void DpctFileInfo::buildReplacements() {
  if (!isInAnalysisScope())
    return;

  if (FilePath.empty())
    return;
  // Traverse all the global variables stored one by one to check if its name
  // is same with normal global variable's name in host side, if the one is
  // found, postfix "_ct" is added to this __constant__ symbol's name.
  std::unordered_map<unsigned int, std::string> ReplUpdated;
  for (const auto &Entry : MemVarMap) {
    if (Entry.second->isIgnore())
      continue;

    auto Name = Entry.second->getName();
    auto &GlobalVarNameSet = dpct::DpctGlobalInfo::getGlobalVarNameSet();
    if (GlobalVarNameSet.find(Name) != end(GlobalVarNameSet)) {
      Entry.second->setName(Name + "_ct");
    }

    std::string Repl = Entry.second->getDeclarationReplacement(nullptr);
    auto FilePath = Entry.second->getFilePath();
    auto Offset = Entry.second->getNewConstVarOffset();
    auto Length = Entry.second->getNewConstVarLength();

    auto &ReplText = ReplUpdated[Offset];
    if (!ReplText.empty()) {
      ReplText += getNL() + Repl;
    } else {
      ReplText = Repl;
    }

    auto R = std::make_shared<ExtReplacement>(FilePath, Offset, Length,
                                              ReplText, nullptr);

    addReplacement(R);
  }

  for (auto &Kernel : KernelMap)
    Kernel.second->addReplacements();

  for (auto &BuiltinVar : BuiltinVarInfoMap) {
    auto Ptr = MemVarMap::getHeadWithoutPathCompression(
        &(BuiltinVar.second.DFI->getVarMap()));
    if (DpctGlobalInfo::getAssumedNDRangeDim() == 1 && Ptr) {
      unsigned int ID = (Ptr->Dim == 1) ? 0 : 2;
      BuiltinVar.second.buildInfo(FilePath, BuiltinVar.first, ID);
    } else {
      BuiltinVar.second.buildInfo(FilePath, BuiltinVar.first, 2);
    }
  }

  for (auto &AtomicInfo : AtomicMap) {
    if (std::get<2>(AtomicInfo.second))
      DiagnosticsUtils::report(getFilePath(), std::get<0>(AtomicInfo.second),
                               Diagnostics::API_NOT_OCCURRED_IN_AST, true,
                               false, std::get<1>(AtomicInfo.second));
  }

  for (auto &DescInfo : EventSyncTypeMap) {
    DescInfo.second.buildInfo(FilePath, DescInfo.first);
  }

  const auto &TimeStubBounds = getTimeStubBounds();
  if (TimeStubBounds.empty()) {
    for (auto &DescInfo : TimeStubTypeMap) {
      DescInfo.second.buildInfo(FilePath, DescInfo.first,
                                /*bool isReplTxtWithSB*/ true);
    }
  } else {
    for (auto &DescInfo : TimeStubTypeMap) {
      bool isReplTxtWithSB = isReplTxtWithSubmitBarrier(DescInfo.first);
      DescInfo.second.buildInfo(FilePath, DescInfo.first, isReplTxtWithSB);
    }
  }

  buildRnnBackwardFuncInfo();

  // insert header file of user defined rules
  std::string InsertHeaderStr;
  llvm::raw_string_ostream HeaderOS(InsertHeaderStr);
  if (!InsertedHeaders.empty()) {
    HeaderOS << getNL();
  }
  for (auto &HeaderStr : InsertedHeaders) {
    if (HeaderStr[0] != '<' && HeaderStr[0] != '"') {
      HeaderStr = "\"" + HeaderStr + "\"";
    }
    HeaderOS << "#include " << HeaderStr << getNL();
  }
  HeaderOS.flush();
  insertHeader(std::move(InsertHeaderStr), LastIncludeOffset);

  FreeQueriesInfo::buildInfo();

  // This loop need to be put at the end of DpctFileInfo::buildReplacements.
  // In addReplacement() the insertHeader() may be invoked, so the size of
  // vector IncludeDirectiveInsertions may increase.
  // So here cannot use for loop like "for(auto e : vec)" since the iterator may
  // be invalid due to the allocation of new storage.
  for (size_t I = 0, End = IncludeDirectiveInsertions.size(); I < End; I++) {
    auto IncludeDirective = IncludeDirectiveInsertions[I];
    bool IsInExternC = false;
    unsigned int NewInsertLocation = 0;
    for (auto &ExternCRange : ExternCRanges) {
      if (IncludeDirective->getOffset() >= ExternCRange.first &&
          IncludeDirective->getOffset() <= ExternCRange.second) {
        IsInExternC = true;
        NewInsertLocation = ExternCRange.first;
        break;
      }
    }
    if (IsInExternC) {
      IncludeDirective->setOffset(NewInsertLocation);
    }
    addReplacement(IncludeDirective);
    // Update the End since the size may be changed.
    End = IncludeDirectiveInsertions.size();
  }
}

bool DpctFileInfo::isReplTxtWithSubmitBarrier(unsigned Offset) {
  bool ReplTxtWithSB = true;
  for (const auto &Entry : TimeStubBounds) {
    size_t Begin = Entry.first;
    size_t End = Entry.second;
    if (Offset >= Begin && Offset <= End) {
      ReplTxtWithSB = false;
      break;
    }
  }
  return ReplTxtWithSB;
}

void DpctFileInfo::emplaceReplacements(ReplTy &ReplSet) {
  if (!Repls->empty())
    Repls->emplaceIntoReplSet(ReplSet[FilePath]);
}

std::vector<std::pair<HeaderType, std::string>> HeaderSpellings;

void initHeaderSpellings() {
  HeaderSpellings = {
#define HEADER(Name, Spelling) {HT_##Name, Spelling},
#include "HeaderTypes.inc"
  };
}

StringRef DpctFileInfo::getHeaderSpelling(HeaderType Value) {
  if (Value < NUM_HEADERS)
    return HeaderSpellings[Value].second;

  // Only assertion in debug
  assert(false && "unknown HeaderType");
  return "";
}

std::optional<HeaderType> DpctFileInfo::findHeaderType(StringRef Header) {
  auto Pos = llvm::find_if(
      HeaderSpellings, [=](const std::pair<HeaderType, StringRef> &p) -> bool {
        return p.second == Header;
      });
  if (Pos == std::end(HeaderSpellings))
    return std::nullopt;
  return Pos->first;
}

void DpctFileInfo::insertHeader(HeaderType Type, unsigned Offset) {
  if (Type == HT_DPL_Algorithm || Type == HT_DPL_Execution ||
      Type == HT_DPCT_DNNL_Utils) {
    if (this != DpctGlobalInfo::getInstance().getMainFile().get())
      DpctGlobalInfo::getInstance().getMainFile()->insertHeader(
          Type, FirstIncludeOffset);
  }
  if (HeaderInsertedBitMap[Type])
    return;
  HeaderInsertedBitMap[Type] = true;
  std::string ReplStr;
  llvm::raw_string_ostream OS(ReplStr);

  switch (Type) {
  // The #include of <oneapi/dpl/execution> and <oneapi/dpl/algorithm> were
  // previously added here.  However, due to some unfortunate include
  // dependencies introduced with the PSTL/TBB headers from the gcc-9.3.0
  // include files, those two headers must now be included before the
  // <sycl/sycl.hpp> are included, so the FileInfo is set to hold a boolean
  // that'll indicate whether to insert them when the #include <sycl/sycl.cpp>
  // is added later
  case HT_DPL_Algorithm:
  case HT_DPL_Execution:
  case HT_DPCT_DNNL_Utils:
    concatHeader(OS, getHeaderSpelling(Type));
    return insertHeader(OS.str(), FirstIncludeOffset,
                        InsertPosition::IP_AlwaysLeft);
  case HT_SYCL:
    if(DpctGlobalInfo::getEnablepProfilingFlag())
      OS << "#define DPCT_PROFILING_ENABLED" << getNL();
    if (DpctGlobalInfo::getUsmLevel() == UsmLevel::UL_None)
      OS << "#define DPCT_USM_LEVEL_NONE" << getNL();
    if (!RTVersionValue.empty())
      OS << "#define DPCT_COMPAT_RT_VERSION " << RTVersionValue << getNL();
    concatHeader(OS, getHeaderSpelling(Type));
    concatHeader(OS, getHeaderSpelling(HT_DPCT_Dpct));
    HeaderInsertedBitMap[HT_DPCT_Dpct] = true;
    if (!DpctGlobalInfo::getExplicitNamespaceSet().count(
            ExplicitNamespace::EN_DPCT) ||
        DpctGlobalInfo::isDPCTNamespaceTempEnabled()) {
      OS << "using namespace dpct;" << getNL();
    }
    if (!DpctGlobalInfo::getExplicitNamespaceSet().count(
            ExplicitNamespace::EN_SYCL) &&
        !DpctGlobalInfo::getExplicitNamespaceSet().count(
            ExplicitNamespace::EN_CL)) {
      OS << "using namespace sycl;" << getNL();
    }
    return insertHeader(OS.str(), FirstIncludeOffset, InsertPosition::IP_Left);

  // Because <dpct/dpl_utils.hpp> includes <oneapi/dpl/execution> and
  // <oneapi/dpl/algorithm>, so we have to make sure that
  // <oneapi/dpl/execution> and <oneapi/dpl/algorithm> are inserted before
  // <sycl/sycl.hpp>
  // e.g.
  // #include <sycl/sycl.hpp>
  // #include <dpct/dpct.hpp>
  // #include <dpct/dpl_utils.hpp>
  // ...
  // This will cause compilation error due to onedpl header dependence
  // The order we expect is:
  // e.g.
  // #include <oneapi/dpl/execution>
  // #include <oneapi/dpl/algorithm>
  // #include <sycl/sycl.hpp>
  // #include <dpct/dpct.hpp>
  // #include <dpct/dpl_utils.hpp>
  //
  // We will insert <oneapi/dpl/execution> and <oneapi/dpl/algorithm> at the
  // begining of the main file
  case HT_DPCT_DPL_Utils:
    insertHeader(HT_DPL_Execution);
    insertHeader(HT_DPL_Algorithm);
    break;
  case HT_MKL_RNG:
    insertHeader(HT_MKL_Mkl);
    break;
  default:
    break;
  }

  if (Offset != FirstIncludeOffset)
    OS << getNL();
  concatHeader(OS, getHeaderSpelling(Type));
  return insertHeader(OS.str(), LastIncludeOffset, InsertPosition::IP_Right);
}

void DpctFileInfo::insertHeader(HeaderType Type) {
  switch (Type) {
#define HEADER(Name, Spelling)                                                           \
  case HT_##Name:                                                                 \
    return insertHeader(HT_##Name, LastIncludeOffset);
#include "HeaderTypes.inc"
  default:
    return;
  }
}

void DpctGlobalInfo::insertCudaMalloc(const CallExpr *CE) {
  if (auto MallocVar = CudaMallocInfo::getMallocVar(CE->getArg(0)))
    insertCudaMallocInfo(MallocVar)->setSizeExpr(CE->getArg(1));
}
void DpctGlobalInfo::insertCublasAlloc(const CallExpr *CE) {
  if (auto MallocVar = CudaMallocInfo::getMallocVar(CE->getArg(2)))
    insertCudaMallocInfo(MallocVar)->setSizeExpr(CE->getArg(0), CE->getArg(1));
}
std::shared_ptr<CudaMallocInfo> DpctGlobalInfo::findCudaMalloc(const Expr *E) {
  if (auto Src = CudaMallocInfo::getMallocVar(E))
    return findCudaMallocInfo(Src);
  return std::shared_ptr<CudaMallocInfo>();
}

void DpctGlobalInfo::insertBuiltinVarInfo(
    SourceLocation SL, unsigned int Len, std::string Repl,
    std::shared_ptr<DeviceFunctionInfo> DFI) {
  auto LocInfo = getLocInfo(SL);
  auto FileInfo = insertFile(LocInfo.first);
  auto &M = FileInfo->getBuiltinVarInfoMap();
  auto Iter = M.find(LocInfo.second);
  if (Iter == M.end()) {
    BuiltinVarInfo BVI(Len, Repl, DFI);
    M.insert(std::make_pair(LocInfo.second, BVI));
  }
}

std::optional<std::string> DpctGlobalInfo::getAbsolutePath(FileID ID) {
  assert(SM && "SourceManager must be initialized");
  if (const auto *FileEntry = SM->getFileEntryForID(ID)) {
    // To avoid potential path inconsistent issue,
    // using tryGetRealPathName while applicable.
    if (!FileEntry->tryGetRealPathName().empty())
      return FileEntry->tryGetRealPathName().str();

    llvm::SmallString<512> FilePathAbs(FileEntry->getName());
    SM->getFileManager().makeAbsolutePath(FilePathAbs);
    llvm::sys::path::native(FilePathAbs);
    // Need to remove dot to keep the file path
    // added by ASTMatcher and added by
    // AnalysisInfo::getLocInfo() consistent.
    llvm::sys::path::remove_dots(FilePathAbs, true);
    return (std::string)FilePathAbs;
  }
  return std::nullopt;
}

int KernelCallExpr::calculateOriginArgsSize() const {
  int Size = 0;
  for (auto &ArgInfo : ArgsInfo) {
    Size += ArgInfo.ArgSize;
  }
  return Size;
}

template <class ArgsRange>
void KernelCallExpr::buildExecutionConfig(
    const ArgsRange &ConfigArgs, const CallExpr *KernelCall) {
  bool NeedTypeCast = true;
  int Idx = 0;
  auto KCallSpellingRange = getTheLastCompleteImmediateRange(
      KernelCall->getBeginLoc(), KernelCall->getEndLoc());
  for (auto Arg : ConfigArgs) {
    KernelConfigAnalysis A(IsInMacroDefine);
    A.setCallSpelling(KCallSpellingRange.first, KCallSpellingRange.second);
    A.analyze(Arg, Idx, Idx < 2);
    ExecutionConfig.Config[Idx] = A.getReplacedString();
    if (Idx == 0) {
      ExecutionConfig.GroupDirectRef = A.isDirectRef();
    } else if (Idx == 1) {
      ExecutionConfig.LocalDirectRef = A.isDirectRef();
      // Using another analysis because previous analysis may return directly
      // when in macro is true.
      // Here set the argument of KFA as false, so it will not return directly.
      KernelConfigAnalysis KFA(false);
      KFA.setCallSpelling(KCallSpellingRange.first, KCallSpellingRange.second);
      KFA.analyze(Arg, 1, true);
      if (KFA.isNeedEmitWGSizeWarning())
        DiagnosticsUtils::report(getFilePath(), getBegin(),
                                 Diagnostics::EXCEED_MAX_WORKGROUP_SIZE, true,
                                 false);
      SizeOfHighestDimension = KFA.getSizeOfHighestDimension();
    } else if (Idx == 3) {
      llvm::SmallVector<clang::ast_matchers::BoundNodes, 1U> DREResults;
      DREResults = findDREInScope(Arg);
      for (auto &Result : DREResults) {
        const DeclRefExpr *MatchedDRE =
            Result.getNodeAs<DeclRefExpr>("VarReference");
        if (!MatchedDRE)
          continue;
        auto Type = MatchedDRE->getDecl()->getType().getAsString();

        if (Type.find("cudaStream_t") != std::string::npos ||
            dyn_cast_or_null<CXXDependentScopeMemberExpr>(
                getParentStmt(MatchedDRE)))
          NeedTypeCast = false;
      }
    }
    ++Idx;
  }

  Idx = 0;
  for (auto Arg : ConfigArgs) {
    if (Idx > 1)
      break;
    KernelConfigAnalysis AnalysisTry1D(IsInMacroDefine);
    AnalysisTry1D.IsTryToUseOneDimension = true;
    AnalysisTry1D.analyze(Arg, Idx, Idx < 2);
    if (Idx == 0) {
      GridDim = AnalysisTry1D.Dim;
      ExecutionConfig.GroupSizeFor1D = AnalysisTry1D.getReplacedString();
    } else if (Idx == 1) {
      BlockDim = AnalysisTry1D.Dim;
      ExecutionConfig.LocalSizeFor1D = AnalysisTry1D.getReplacedString();
    }
    ++Idx;
  }

  if (ExecutionConfig.Stream == "0") {
    int Index = DpctGlobalInfo::getHelperFuncReplInfoIndexThenInc();
    ExecutionConfig.Stream = "{{NEEDREPLACEQ" + std::to_string(Index) + "}}";
    ExecutionConfig.IsQueuePtr = false;
    buildTempVariableMap(Index, *ConfigArgs.begin(),
                         HelperFuncType::HFT_DefaultQueue);
  } else if (NeedTypeCast) {
    ExecutionConfig.Stream =
        buildString("((sycl::queue*)(", ExecutionConfig.Stream, "))");
  }
}

void KernelCallExpr::buildKernelInfo(const CUDAKernelCallExpr *KernelCall) {
  buildLocationInfo(KernelCall);
  buildExecutionConfig(KernelCall->getConfig()->arguments(), KernelCall);
  buildNeedBracesInfo(KernelCall);
}

void KernelCallExpr::buildLocationInfo(const CallExpr *KernelCall) {
  auto &SM = DpctGlobalInfo::getSourceManager();
  SourceLocation Begin = KernelCall->getBeginLoc();
  LocInfo.NL = getNL();
  LocInfo.Indent = getIndent(Begin, SM).str();
  LocInfo.LocHash = getHashAsString(Begin.printToString(SM)).substr(0, 6);
  if (IsInMacroDefine) {
    LocInfo.NL = "\\" + LocInfo.NL;
  }
}

void KernelCallExpr::buildNeedBracesInfo(const CallExpr *KernelCall) {
  NeedBraces = true;
  auto &Context = dpct::DpctGlobalInfo::getContext();
  // if parent is CompoundStmt, then find if it has more than 1 children.
  // else if parent is ExprWithCleanups, then do further check.
  // else it must be case like:  if/for/while() kernel-call, pair of
  // braces are needed.
  auto Parents = Context.getParents(*KernelCall);
  while (Parents.size() == 1) {
    if (auto *Parent = Parents[0].get<CompoundStmt>()) {
      NeedBraces = (Parent->size() > 1);
      return;
    } else if (Parents[0].get<ExprWithCleanups>()) {
      // treat ExprWithCleanups same as CUDAKernelCallExpr when they show
      // up together
      Parents = Context.getParents(Parents[0]);
    } else {
      return;
    }
  }
}

void KernelCallExpr::addDevCapCheckStmt() {
  llvm::SmallVector<std::string> AspectList;
  if (getVarMap().hasBF64()) {
    AspectList.push_back(MapNames::getClNamespace() + "aspect::fp64");
  }
  if (getVarMap().hasBF16()) {
    AspectList.push_back(MapNames::getClNamespace() + "aspect::fp16");
  }
  if (!AspectList.empty()) {
    requestFeature(HelperFeatureEnum::device_ext);
    std::string Str;
    llvm::raw_string_ostream OS(Str);
    OS << MapNames::getDpctNamespace() << "has_capability_or_fail(";
    printStreamBase(OS);
    OS << "get_device(), {" << AspectList.front();
    for (size_t i = 1; i < AspectList.size(); ++i) {
      OS << ", " << AspectList[i];
    }
    OS << "});";
    OuterStmts.emplace_back(OS.str());
  }
}

void KernelCallExpr::addAccessorDecl() {
  auto &VM = getVarMap();
  if (VM.hasExternShared()) {
    addAccessorDecl(VM.getMap(MemVarInfo::Extern).begin()->second);
  }
  addAccessorDecl(MemVarInfo::Local);
  addAccessorDecl(MemVarInfo::Global);
  for (auto &Tex : getTextureObjectList()) {
    if (Tex) {
      if (!Tex->getType()) {
        // Type dpct_placeholder
        Tex->setType("dpct_placeholder/*Fix the type manually*/", 1);
        DiagnosticsUtils::report(getFilePath(), getBegin(),
                                 Diagnostics::UNDEDUCED_TYPE, true, false,
                                 "image_accessor_ext");
      }
      Tex->addDecl(SubmitStmtsList.TextureList, SubmitStmtsList.SamplerList,
                   getQueueStr());
    }
  }
  for (auto &Tex : VM.getTextureMap()) {
    Tex.second->addDecl(SubmitStmtsList.TextureList,
                        SubmitStmtsList.SamplerList, getQueueStr());
  }
}

void KernelCallExpr::addAccessorDecl(MemVarInfo::VarScope Scope) {
  for (auto &VI : getVarMap().getMap(Scope)) {
    addAccessorDecl(VI.second);
  }
}

void KernelCallExpr::addAccessorDecl(std::shared_ptr<MemVarInfo> VI) {
  if (!VI->isShared()) {
    requestFeature(HelperFeatureEnum::device_ext);
    SubmitStmtsList.InitList.emplace_back(VI->getInitStmt(getQueueStr()));
    if (VI->isLocal()) {
      SubmitStmtsList.MemoryList.emplace_back(
          VI->getMemoryDecl(ExecutionConfig.ExternMemSize));
    } else if (getFilePath() != VI->getFilePath() &&
               !isIncludedFile(getFilePath(), VI->getFilePath())) {
      // Global variable definition and global variable reference are not in the
      // same file, and are not a share variable, insert extern variable
      // declaration.
      SubmitStmtsList.ExternList.emplace_back(VI->getExternGlobalVarDecl());
    }
  }
  VI->appendAccessorOrPointerDecl(
      ExecutionConfig.ExternMemSize, EmitSizeofWarning,
      SubmitStmtsList.AccessorList, SubmitStmtsList.PtrList);
  if (VI->isTypeDeclaredLocal()) {
    if (DiagnosticsUtils::report(getFilePath(), getBegin(),
                                 Diagnostics::TYPE_IN_FUNCTION, false, false,
                                 VI->getName(), VI->getLocalTypeName())) {
      if (!SubmitStmtsList.AccessorList.empty()) {
        SubmitStmtsList.AccessorList.back().Warnings.push_back(
            DiagnosticsUtils::getWarningTextAndUpdateUniqueID(
                Diagnostics::TYPE_IN_FUNCTION, VI->getName(),
                VI->getLocalTypeName()));
      }
    }
  }
}

void KernelCallExpr::buildKernelArgsStmt() {
  size_t ArgCounter = 0;
  KernelArgs = "";
  for (auto &Arg : getArgsInfo()) {
    // if current arg is the first arg with default value, insert extra args
    // before current arg
    if (getFuncInfo()) {
      if (ArgCounter == getFuncInfo()->NonDefaultParamNum) {
        KernelArgs += getExtraArguments();
      }
    }
    if (ArgCounter != 0)
      KernelArgs += ", ";
    if (Arg.IsDoublePointer &&
        DpctGlobalInfo::getUsmLevel() == UsmLevel::UL_None) {
      DiagnosticsUtils::report(getFilePath(), getBegin(),
                               Diagnostics::VIRTUAL_POINTER, true, false,
                               Arg.getArgString());
    }

    if (Arg.TryGetBuffer) {
      auto BufferName = Arg.getIdStringWithSuffix("buf");
      // If Arg is used as lvalue after its most recent memory allocation,
      // offsets are necessary; otherwise, offsets are not necessary.

      std::string TypeStr = Arg.getTypeString();
      if (Arg.IsDeviceRandomGeneratorType) {
        TypeStr = TypeStr + " *";
      }

      if (DpctGlobalInfo::isOptimizeMigration() && getFuncInfo() &&
          !(getFuncInfo()->isParameterReferenced(ArgCounter))) {
        // Typecast can be removed only when it is a template function and
        // all template arguments are specified explicitly.
        if (IsAllTemplateArgsSpecified)
          KernelArgs += buildString("nullptr");
        else
          KernelArgs += buildString("(", TypeStr, ")nullptr");
      } else {
        if (Arg.IsUsedAsLvalueAfterMalloc) {
          requestFeature(HelperFeatureEnum::device_ext);
          SubmitStmtsList.AccessorList.emplace_back(buildString(
              MapNames::getDpctNamespace() + "access_wrapper<", TypeStr, "> ",
              Arg.getIdStringWithSuffix("acc"), "(", Arg.getArgString(),
              Arg.IsDefinedOnDevice ? ".get_ptr()" : "", ", cgh);"));
          KernelArgs += buildString(Arg.getIdStringWithSuffix("acc"),
                                    ".get_raw_pointer()");
        } else {
          requestFeature(HelperFeatureEnum::device_ext);
          SubmitStmtsList.AccessorList.emplace_back(buildString(
              "auto ", Arg.getIdStringWithSuffix("acc"),
              " = " + MapNames::getDpctNamespace() + "get_access(",
              Arg.getArgString(), Arg.IsDefinedOnDevice ? ".get_ptr()" : "",
              ", cgh);"));
          KernelArgs += buildString("(", TypeStr, ")(&",
                                    Arg.getIdStringWithSuffix("acc"), "[0])");
        }
      }
    } else if (Arg.IsRedeclareRequired || IsInMacroDefine) {
      std::string TypeStr =
          Arg.getTypeString().empty()
              ? "auto"
              : (Arg.IsDeviceRandomGeneratorType ? Arg.getTypeString() + " *"
                                                 : Arg.getTypeString());
      SubmitStmtsList.CommandGroupList.emplace_back(
          buildString(TypeStr, " ", Arg.getIdStringWithIndex(), " = ",
                      Arg.getArgString(), ";"));
      KernelArgs += Arg.getIdStringWithIndex();
    } else if (Arg.Texture) {
      ParameterStream OS;
      Arg.Texture->getKernelArg(OS);
      KernelArgs += OS.Str;
    } else {
      KernelArgs += Arg.getArgString();
    }
    ArgCounter += 1;
  }

  // if all params have no default value, insert extra args in the end of params
  if (getFuncInfo()) {
    if (ArgCounter == getFuncInfo()->NonDefaultParamNum) {
      KernelArgs = KernelArgs + getExtraArguments();
    }
  }

  if (KernelArgs.empty()) {
    KernelArgs += getExtraArguments();
  }
}

void KernelCallExpr::print(KernelPrinter &Printer) {
  std::unique_ptr<KernelPrinter::Block> Block;
  if (!OuterStmts.empty()) {
    if (NeedBraces)
      Block = std::move(Printer.block(true));
    else
      Block = std::move(Printer.block(false));
    for (auto &S : OuterStmts)
      Printer.line(S.StmtStr);
  }
  if (NeedLambda) {
    Block = std::move(Printer.block(true));
  }
  printSubmit(Printer);
  Block.reset();
  if (!getEvent().empty() && isSync())
    Printer.line(getEvent(), "->wait();");
}

void KernelCallExpr::printSubmit(KernelPrinter &Printer) {
  std::string SubGroupSizeWarning;
  auto DeviceFuncInfo = getFuncInfo();
  struct {
    bool isFirstRef = true;
    bool isEvaluated = true;
    unsigned int Size = 0;
    std::string SizeStr;
  } RequiredSubGroupSize;
  if (DeviceFuncInfo) {
    std::deque<std::shared_ptr<DeviceFunctionInfo>> ProcessRequireQueue;
    std::set<std::shared_ptr<DeviceFunctionInfo>> ProcessedSet;
    ProcessRequireQueue.push_back(DeviceFuncInfo);
    ProcessedSet.insert(DeviceFuncInfo);
    // New function name, LocInfo
    std::vector<std::pair<std::string, std::pair<std::string, unsigned>>>
        ShflFunctions;
    while (!ProcessRequireQueue.empty()) {
      auto SGSize = ProcessRequireQueue.front()->getSubGroupSize();
      for (auto &Element : SGSize) {
        std::string NewAPIName = std::get<3>(Element);
        unsigned int Size = std::get<0>(Element);
        if (NewAPIName ==
                (MapNames::getDpctNamespace() + "shift_sub_group_right") ||
            NewAPIName ==
                (MapNames::getDpctNamespace() + "shift_sub_group_left") ||
            NewAPIName ==
                (MapNames::getDpctNamespace() + "select_from_sub_group") ||
            NewAPIName ==
                (MapNames::getDpctNamespace() + "permute_sub_group_by_xor")) {
          ShflFunctions.push_back(
              {NewAPIName, {std::get<1>(Element), std::get<2>(Element)}});
        }
        if (RequiredSubGroupSize.isFirstRef) {
          RequiredSubGroupSize.isFirstRef = false;
          if (Size == UINT_MAX) {
            RequiredSubGroupSize.isEvaluated = false;
            RequiredSubGroupSize.SizeStr = std::get<4>(Element);
            ExecutionConfig.SubGroupSize =
                " [[intel::reqd_sub_group_size(dpct_placeholder)]]";
            SubGroupSizeWarning =
                DiagnosticsUtils::getWarningTextAndUpdateUniqueID(
                    Diagnostics::SUBGROUP_SIZE_NOT_EVALUATED,
                    std::get<4>(Element));
          } else {
            RequiredSubGroupSize.Size = Size;
            ExecutionConfig.SubGroupSize =
                " [[intel::reqd_sub_group_size(" + std::to_string(Size) + ")]]";
          }
        } else {
          bool isNeedEmitWarning = true;
          std::string ConflictSize;
          if (RequiredSubGroupSize.isEvaluated) {
            if (Size == UINT_MAX) {
              ConflictSize = "\'" + std::get<4>(Element) + "\'";
            } else if (RequiredSubGroupSize.Size != Size) {
              ConflictSize = std::to_string(Size);
            } else {
              isNeedEmitWarning = false;
            }
          } else {
            if (Size != UINT_MAX) {
              ConflictSize = std::to_string(Size);
            } else if (RequiredSubGroupSize.SizeStr != std::get<4>(Element)) {
              ConflictSize = "\'" + std::get<4>(Element) + "\'";
            } else {
              isNeedEmitWarning = false;
            }
          }
          if (isNeedEmitWarning) {
            DiagnosticsUtils::report(std::get<1>(Element), std::get<2>(Element),
                                     Diagnostics::SUBGROUP_SIZE_CONFLICT, true,
                                     false, NewAPIName, ConflictSize);
          }
        }
      }
      for (auto &Element : ProcessRequireQueue.front()->getCallExprMap()) {
        auto Child = Element.second->getFuncInfo();
        if (Child && ProcessedSet.find(Child) == ProcessedSet.end()) {
          ProcessRequireQueue.push_back(Element.second->getFuncInfo());
          ProcessedSet.insert(Child);
        }
      }
      ProcessRequireQueue.pop_front();
    }
    if (RequiredSubGroupSize.Size != 0 &&
        (SizeOfHighestDimension == 0 ||
         SizeOfHighestDimension < RequiredSubGroupSize.Size)) {
      for (auto &E : ShflFunctions) {
        DiagnosticsUtils::report(E.second.first, E.second.second,
                                 Diagnostics::UNSAFE_WORKGROUP_SIZE, true,
                                 false, RequiredSubGroupSize.Size, E.first,
                                 RequiredSubGroupSize.Size);
      }
    }
  }
  Printer.indent();
  if (!SubGroupSizeWarning.empty()) {
    Printer << "/*" << getNL();
    Printer.indent();
    Printer << SubGroupSizeWarning << getNL();
    Printer.indent();
    Printer << "*/" << getNL();
    Printer.indent();
  }
  if (!getEvent().empty()) {
    Printer << "*" << getEvent() << " = ";
  }
  printStreamBase(Printer);
  if (SubmitStmtsList.empty()) {
    printParallelFor(Printer, false);
  } else {
    (Printer << "submit(").newLine();
    printSubmitLamda(Printer);
  }
}

void KernelCallExpr::printSubmitLamda(KernelPrinter &Printer) {
  auto Lamda = Printer.block();
  Printer.line("[&](" + MapNames::getClNamespace() + "handler &cgh) {");
  {
    auto Body = Printer.block();
    SubmitStmtsList.print(Printer);
    Printer.indent() << "cgh.";
    printParallelFor(Printer, true);
  }
  if (getVarMap().hasSync())
    Printer.line("}).wait();");
  else
    Printer.line("});");
}

void KernelCallExpr::printParallelFor(KernelPrinter &Printer, bool IsInSubmit) {
  if (!SubmitStmtsList.NdRangeList.empty() &&
      DpctGlobalInfo::isCommentsEnabled())
    Printer.line("// run the kernel within defined ND range");
  Printer << "parallel_for";
  if (DpctGlobalInfo::isSyclNamedLambda()) {
    Printer << "<dpct_kernel_name<class " << getName() << "_"
            << LocInfo.LocHash;
    if (hasTemplateArgs())
      Printer << ", " << getTemplateArguments(false, true);
    Printer << ">>";
    requestFeature(HelperFeatureEnum::device_ext);
  }
  (Printer << "(").newLine();
  auto B = Printer.block();
  static std::string CanIgnoreRangeStr3D =
      DpctGlobalInfo::getCtadClass(MapNames::getClNamespace() + "range", 3) +
      "(1, 1, 1)";
  static std::string CanIgnoreRangeStr1D =
      DpctGlobalInfo::getCtadClass(MapNames::getClNamespace() + "range", 1) +
      "(1)";
  if (ExecutionConfig.NdRange != "") {
    Printer.line(ExecutionConfig.NdRange + ",");
    Printer.line("[=](", MapNames::getClNamespace(), "nd_item<3> ",
                 getItemName(), ")", ExecutionConfig.SubGroupSize, " {");
  } else if (DpctGlobalInfo::getAssumedNDRangeDim() == 1 && getFuncInfo() &&
             MemVarMap::getHeadWithoutPathCompression(
                 &(getFuncInfo()->getVarMap())) &&
             MemVarMap::getHeadWithoutPathCompression(
                 &(getFuncInfo()->getVarMap()))
                     ->Dim == 1) {
    DpctGlobalInfo::printCtadClass(Printer.indent(),
                                   MapNames::getClNamespace() + "nd_range", 1)
        << "(";
    if (ExecutionConfig.GroupSizeFor1D == CanIgnoreRangeStr1D) {
      Printer << ExecutionConfig.LocalSizeFor1D;
    } else if (ExecutionConfig.LocalSizeFor1D == CanIgnoreRangeStr1D) {
      Printer << ExecutionConfig.GroupSizeFor1D;
    } else {
      Printer << ExecutionConfig.GroupSizeFor1D << " * "
              << ExecutionConfig.LocalSizeFor1D;
    }
    Printer << ", ";
    Printer << ExecutionConfig.LocalSizeFor1D;
    (Printer << "), ").newLine();
    Printer.line("[=](" + MapNames::getClNamespace() + "nd_item<1> ",
                 getItemName(), ")", ExecutionConfig.SubGroupSize, " {");
  } else {
    DpctGlobalInfo::printCtadClass(Printer.indent(),
                                   MapNames::getClNamespace() + "nd_range", 3)
        << "(";
    if (ExecutionConfig.GroupSize == CanIgnoreRangeStr3D) {
      Printer << ExecutionConfig.LocalSize;
    } else if (ExecutionConfig.LocalSize == CanIgnoreRangeStr3D) {
      Printer << ExecutionConfig.GroupSize;
    } else {
      Printer << ExecutionConfig.GroupSize << " * "
              << ExecutionConfig.LocalSize;
    }
    Printer << ", ";
    Printer << ExecutionConfig.LocalSize;
    (Printer << "), ").newLine();
    Printer.line("[=](" + MapNames::getClNamespace() + "nd_item<3> ",
                 getItemName(), ")", ExecutionConfig.SubGroupSize, " {");
  }

  if (getVarMap().hasSync()) {
    std::string SyncParamDecl;
    if (DpctGlobalInfo::getUsmLevel() == UsmLevel::UL_Restricted) {
      SyncParamDecl = "auto atm_" + DpctGlobalInfo::getSyncName() + " = " +
                      MapNames::getClNamespace() + "atomic_ref<unsigned int, " +
                      MapNames::getClNamespace() + "memory_order::seq_cst, " +
                      MapNames::getClNamespace() + "memory_scope::device, " +
                      MapNames::getClNamespace() +
                      "access::address_space::global_space>(" +
                      DpctGlobalInfo::getSyncName() + "[0]);";

    } else {
      SyncParamDecl = "auto atm_" + DpctGlobalInfo::getSyncName() + " = " +
                      MapNames::getClNamespace() + "atomic_ref<unsigned int, " +
                      MapNames::getClNamespace() + "memory_order::seq_cst, " +
                      MapNames::getClNamespace() + "memory_scope::device, " +
                      MapNames::getClNamespace() +
                      "access::address_space::global_space>(*(unsigned int "
                      "*)&" +
                      DpctGlobalInfo::getSyncName() + "[0]);";
    }
    KernelStmts.emplace_back(SyncParamDecl);
  }
  printKernel(Printer);

  if (getVarMap().hasSync() && !IsInSubmit)
    Printer.line("}).wait();");
  else
    Printer.line("});");
}

void KernelCallExpr::printKernel(KernelPrinter &Printer) {
  auto B = Printer.block();
  for (auto &S : KernelStmts) {
    Printer.line(S.StmtStr);
  }
  Printer.indent() << getName()
                   << (hasWrittenTemplateArgs()
                           ? buildString("<", getTemplateArguments(), ">")
                           : "")
                   << "(" << KernelArgs << ");";
  Printer.newLine();
}

template <class T> void KernelCallExpr::printStreamBase(T &Printer) {
  if (ExecutionConfig.Stream[0] == '*' || ExecutionConfig.Stream[0] == '&') {
    Printer << "(" << ExecutionConfig.Stream << ")";
  } else {
    Printer << ExecutionConfig.Stream;
  }
  if (isQueuePtr())
    Printer << "->";
  else
    Printer << ".";
}

std::string KernelCallExpr::getReplacement() {
  addDevCapCheckStmt();
  addAccessorDecl();
  addStreamDecl();
  buildKernelArgsStmt();

  std::string Result;
  llvm::raw_string_ostream OS(Result);
  KernelPrinter Printer(LocInfo.NL, LocInfo.Indent, OS);
  print(Printer);
  auto ResultStr = Printer.str();
  if (NeedLambda) {
    ResultStr = "[&]()" + Printer.str() + "()";
  }
  return ResultStr;
}

inline std::string CallFunctionExpr::getExtraArguments() {
  if (!FuncInfo)
    return "";
  return getVarMap().getExtraCallArguments(FuncInfo->NonDefaultParamNum,
                                           FuncInfo->ParamsNum -
                                               FuncInfo->NonDefaultParamNum);
}

const DeclRefExpr *getAddressedRef(const Expr *E) {
  E = E->IgnoreImplicitAsWritten();
  if (auto DRE = dyn_cast<DeclRefExpr>(E)) {
    if (DRE->getDecl()->getKind() == Decl::Function) {
      return DRE;
    }
  } else if (auto Paren = dyn_cast<ParenExpr>(E)) {
    return getAddressedRef(Paren->getSubExpr());
  } else if (auto Cast = dyn_cast<CastExpr>(E)) {
    return getAddressedRef(Cast->getSubExprAsWritten());
  } else if (auto UO = dyn_cast<UnaryOperator>(E)) {
    if (UO->getOpcode() == UO_AddrOf) {
      return getAddressedRef(UO->getSubExpr());
    }
  }
  return nullptr;
}

std::shared_ptr<KernelCallExpr> KernelCallExpr::buildFromCudaLaunchKernel(
    const std::pair<std::string, unsigned> &LocInfo, const CallExpr *CE) {
  auto LaunchFD = CE->getDirectCallee();
  if (!LaunchFD || (LaunchFD->getName() != "cudaLaunchKernel" &&
                    LaunchFD->getName() != "cudaLaunchCooperativeKernel")) {
    return std::shared_ptr<KernelCallExpr>();
  }
  if (auto Callee = getAddressedRef(CE->getArg(0))) {
    auto Kernel = std::shared_ptr<KernelCallExpr>(
        new KernelCallExpr(LocInfo.second, LocInfo.first));
    Kernel->buildCalleeInfo(Callee);
    Kernel->buildLocationInfo(CE);
    Kernel->buildExecutionConfig(ArrayRef<const Expr *>{
        CE->getArg(1), CE->getArg(2), CE->getArg(4), CE->getArg(5)}, CE);
    Kernel->buildNeedBracesInfo(CE);
    auto FD =
        dyn_cast_or_null<FunctionDecl>(Callee->getReferencedDeclOfCallee());
    auto FuncInfo = Kernel->getFuncInfo();
    if (FD && FuncInfo) {
      auto ArgsArray = ExprAnalysis::ref(CE->getArg(3));
      if (!isa<DeclRefExpr>(CE->getArg(3)->IgnoreImplicitAsWritten())) {
        ArgsArray = "(" + ArgsArray + ")";
      }
      Kernel->resizeTextureObjectList(FD->getNumParams());
      for (auto &Parm : FD->parameters()) {
        Kernel->ArgsInfo.emplace_back(Parm, ArgsArray, Kernel.get());
      }
    }
    return Kernel;
  }
  return std::shared_ptr<KernelCallExpr>();
}

std::shared_ptr<KernelCallExpr>
KernelCallExpr::buildForWrapper(std::string FilePath, const FunctionDecl *FD,
                                std::shared_ptr<DeviceFunctionInfo> FuncInfo) {
  auto &SM = DpctGlobalInfo::getSourceManager();
  auto Kernel =
      std::shared_ptr<KernelCallExpr>(new KernelCallExpr(0, FilePath));
  Kernel->Name = FD->getNameAsString();
  Kernel->setFuncInfo(FuncInfo);
  Kernel->ExecutionConfig.Config[0] = "";
  Kernel->ExecutionConfig.Config[1] = "";
  Kernel->ExecutionConfig.Config[2] = "localMemSize";
  Kernel->ExecutionConfig.Config[3] = "queue";
  Kernel->ExecutionConfig.Config[4] = "nr";
  Kernel->ExecutionConfig.IsDefaultStream = false;
  Kernel->ExecutionConfig.IsQueuePtr = false;
  Kernel->NeedBraces = false;
  Kernel->getFuncInfo()->getVarMap().Dim = 3;
  for (auto &Parm : FD->parameters()) {
    Kernel->ArgsInfo.emplace_back(Parm, Kernel.get());
  }
  Kernel->LocInfo.NL = getNL();
  Kernel->LocInfo.Indent = getIndent(FD->getBeginLoc(), SM).str() + "    ";
  return Kernel;
}

void KernelCallExpr::setKernelCallDim() {
  if (auto Ptr = getFuncInfo()) {
    Ptr->setKernelInvoked();
    if (GridDim == 1 && BlockDim == 1) {
      if (auto HeadPtr = MemVarMap::getHead(&(Ptr->getVarMap()))) {
        Ptr->getVarMap().Dim = std::max((unsigned int)1, HeadPtr->Dim);
      } else {
        Ptr->getVarMap().Dim = 1;
      }
    } else {
      Ptr->getVarMap().Dim = 3;
    }
  }
}

void KernelCallExpr::buildUnionFindSet() {
  if (auto Ptr = getFuncInfo()) {
    constructUnionFindSetRecursively(Ptr);
  }
}

void KernelCallExpr::buildInfo() {
  CallFunctionExpr::buildInfo();
  TotalArgsSize =
      getVarMap().calculateExtraArgsSize() + calculateOriginArgsSize();
}

void KernelCallExpr::addReplacements() {
  if (TotalArgsSize >
      MapNames::KernelArgTypeSizeMap.at(KernelArgType::KAT_MaxParameterSize))
    DiagnosticsUtils::report(getFilePath(), getBegin(),
                             Diagnostics::EXCEED_MAX_PARAMETER_SIZE, true,
                             false);
  auto R = std::make_shared<ExtReplacement>(getFilePath(), getBegin(), 0,
                                            getReplacement(), nullptr);
  R->setBlockLevelFormatFlag();
  DpctGlobalInfo::getInstance().addReplacement(R);
}

void CallFunctionExpr::buildTemplateArgumentsFromTypeLoc(const TypeLoc &TL) {
  if (!TL)
    return;
  switch (TL.getTypeLocClass()) {
  /// e.g. X<T>;
  case TypeLoc::TemplateSpecialization:
    return buildTemplateArgumentsFromSpecializationType(
        TYPELOC_CAST(TemplateSpecializationTypeLoc));
  /// e.g.: X<T1>::template Y<T2>
  case TypeLoc::DependentTemplateSpecialization:
    return buildTemplateArgumentsFromSpecializationType(
        TYPELOC_CAST(DependentTemplateSpecializationTypeLoc));
  default:
    break;
  }
}

void KernelCallExpr::setIsInMacroDefine(const CUDAKernelCallExpr *KernelCall) {
  auto &SM = DpctGlobalInfo::getSourceManager();
  // Check if the whole kernel call is in macro arg
  auto CallBegin = KernelCall->getBeginLoc();
  auto CallEnd = KernelCall->getEndLoc();

  auto Range = getDefinitionRange(KernelCall->getBeginLoc(), KernelCall->getEndLoc());
  auto ItMatch = dpct::DpctGlobalInfo::getExpansionRangeToMacroRecord().find(
      getCombinedStrFromLoc(Range.getBegin()));
  if (ItMatch != dpct::DpctGlobalInfo::getExpansionRangeToMacroRecord().end()) {
    IsInMacroDefine = true;
    return;
  }

  if (SM.isMacroArgExpansion(CallBegin) && SM.isMacroArgExpansion(CallEnd) &&
      isLocInSameMacroArg(CallBegin, CallEnd)) {
    IsInMacroDefine = false;
    return;
  }

  auto CalleeSpelling = KernelCall->getCallee()->getBeginLoc();
  if (SM.isMacroArgExpansion(CalleeSpelling)) {
    CalleeSpelling = SM.getImmediateExpansionRange(CalleeSpelling).getBegin();
  }
  CalleeSpelling = SM.getSpellingLoc(CalleeSpelling);

  ItMatch = dpct::DpctGlobalInfo::getExpansionRangeToMacroRecord().find(
      getCombinedStrFromLoc(CalleeSpelling));
  if (ItMatch != dpct::DpctGlobalInfo::getExpansionRangeToMacroRecord().end()) {
    IsInMacroDefine = true;
  }
}

// Check if the kernel call is in a ParenExpr
void KernelCallExpr::setNeedAddLambda(const CUDAKernelCallExpr *KernelCall) {
  if (dyn_cast<ParenExpr>(getParentStmt(KernelCall))) {
    NeedLambda = true;
  }
}

#define TYPE_CAST(qual_type, type) dyn_cast<type>(qual_type)
#define ARG_TYPE_CAST(type) TYPE_CAST(ArgType, type)
#define PARM_TYPE_CAST(type) TYPE_CAST(ParmType, type)

bool TemplateArgumentInfo::isPlaceholderType(QualType QT) {
  if (auto BT = QT->getAs<BuiltinType>()) {
    if (BT->isPlaceholderType() || BT->isDependentType())
      return true;
  }
  return false;
}

template <class T>
void setTypeTemplateArgument(std::vector<TemplateArgumentInfo> &TAILis,
                             unsigned Idx, T Ty) {
  auto &TA = TAILis[Idx];
  if (TA.isNull())
    TA.setAsType(Ty);
}
template <class T>
void setNonTypeTemplateArgument(std::vector<TemplateArgumentInfo> &TAILis,
                                unsigned Idx, T Ty) {
  auto &TA = TAILis[Idx];
  if (TA.isNull())
    TA.setAsNonType(Ty);
}

bool getInnerType(QualType &Ty, TypeLoc &TL) {
  if (auto TypedefTy = dyn_cast<TypedefType>(Ty)) {
    if (!TemplateArgumentInfo::isPlaceholderType(TypedefTy->desugar())) {
      Ty = TypedefTy->desugar();
      TL = TypedefTy->getDecl()->getTypeSourceInfo()->getTypeLoc();
      return true;
    }
  } else if (auto ElaboratedTy = dyn_cast<ElaboratedType>(Ty)) {
    Ty = ElaboratedTy->getNamedType();
    if (TL)
      TL = TYPELOC_CAST(ElaboratedTypeLoc).getNamedTypeLoc();
    return true;
  }
  return false;
}

void deduceTemplateArgumentFromType(std::vector<TemplateArgumentInfo> &TAIList,
                                    QualType ParmType, QualType ArgType,
                                    TypeLoc TL = TypeLoc());

template <class NonTypeValueT>
void deduceNonTypeTemplateArgument(std::vector<TemplateArgumentInfo> &TAIList,
                                   const Expr *Parm,
                                   const NonTypeValueT &Value) {
  Parm = Parm->IgnoreImplicitAsWritten();
  if (auto DRE = dyn_cast<DeclRefExpr>(Parm)) {
    if (auto NTTPD = dyn_cast<NonTypeTemplateParmDecl>(DRE->getDecl())) {
      setNonTypeTemplateArgument(TAIList, NTTPD->getIndex(), Value);
    }
  } else if (auto C = dyn_cast<ConstantExpr>(Parm)) {
    deduceNonTypeTemplateArgument(TAIList, C->getSubExpr(), Value);
  } else if (auto S = dyn_cast<SubstNonTypeTemplateParmExpr>(Parm)) {
    deduceNonTypeTemplateArgument(TAIList, S->getReplacement(), Value);
  }
}

void deduceTemplateArgumentFromTemplateArgs(
    std::vector<TemplateArgumentInfo> &TAIList, const TemplateArgument &Parm,
    const TemplateArgument &Arg,
    const TemplateArgumentLoc &ArgLoc = TemplateArgumentLoc()) {
  switch (Parm.getKind()) {
  case TemplateArgument::Expression:
    switch (Arg.getKind()) {
    case TemplateArgument::Expression:
      deduceNonTypeTemplateArgument(TAIList, Parm.getAsExpr(), Arg.getAsExpr());
      return;
    case TemplateArgument::Integral:
      if (ArgLoc.getArgument().isNull())
        deduceNonTypeTemplateArgument(TAIList, Parm.getAsExpr(),
                                      Arg.getAsIntegral());
      else
        deduceNonTypeTemplateArgument(TAIList, Parm.getAsExpr(),
                                      ArgLoc.getSourceExpression());
      break;
    default:
      break;
    }
    break;
  case TemplateArgument::Type:
    switch (Arg.getKind()) {
    case TemplateArgument::Expression:
      deduceTemplateArgumentFromType(TAIList, Parm.getAsType(),
                                     Arg.getAsExpr()->getType());
      return;
    case TemplateArgument::Type:
      if (ArgLoc.getArgument().isNull()) {
        deduceTemplateArgumentFromType(TAIList, Parm.getAsType(),
                                       Arg.getAsType());
      } else {
        deduceTemplateArgumentFromType(
            TAIList, Parm.getAsType(), ArgLoc.getTypeSourceInfo()->getType(),
            ArgLoc.getTypeSourceInfo()->getTypeLoc());
      }
      break;
    default:
      // Currently dpct does not collect enough information
      // to deduce from other kinds of template arguments.
      // Stop the deduction.
      return;
    }
    break;
  default:
    break;
  }
}

bool compareTemplateName(std::string N1, TemplateName N2) {
  std::string NameStr;
  llvm::raw_string_ostream OS(NameStr);
  N2.print(OS, DpctGlobalInfo::getContext().getPrintingPolicy(),
           TemplateName::Qualified::Fully);
  OS.flush();
  return N1.compare(NameStr);
}

bool compareTemplateName(TemplateName N1, TemplateName N2) {
  std::string NameStr;
  llvm::raw_string_ostream OS(NameStr);
  N1.print(OS, DpctGlobalInfo::getContext().getPrintingPolicy(),
           TemplateName::Qualified::Fully);
  OS.flush();
  return compareTemplateName(NameStr, N2);
}

void deduceTemplateArgumentFromTemplateSpecialization(
    std::vector<TemplateArgumentInfo> &TAIList, QualType ParmType,
    QualType ArgType, TypeLoc TL = TypeLoc()) {
  auto ParmTST = dyn_cast<TemplateSpecializationType>(ParmType);
  auto ParmArgs = ParmTST->template_arguments();
  switch (ArgType->getTypeClass()) {
  case Type::Record:
    if (auto CTSD = dyn_cast<ClassTemplateSpecializationDecl>(
            ARG_TYPE_CAST(RecordType)->getDecl())) {
      if (compareTemplateName(CTSD->getName().data(),
                              ParmTST->getTemplateName())) {
        // If the names of 2 template classes are different
        // DPCT should stop the deduction.
        return;
      }
      if (CTSD->getTypeAsWritten() &&
          CTSD->getTypeAsWritten()->getType()->getTypeClass() ==
              Type::TemplateSpecialization) {
        auto TL = CTSD->getTypeAsWritten()->getTypeLoc();
        auto &TSTL = TYPELOC_CAST(TemplateSpecializationTypeLoc);
        for (unsigned i = 0; i < TSTL.getNumArgs(); ++i) {
          deduceTemplateArgumentFromTemplateArgs(
              TAIList, ParmArgs[i], TSTL.getArgLoc(i).getArgument(),
              TSTL.getArgLoc(i));
        }
      }
    }
    break;
  case Type::TemplateSpecialization: {
    // To support following alias template cases:
    // template<size_t N>
    // using new_type = old_type<size_t, N>
    // Since new_type(the ArgType) takes 1 arg and old_type(the ParmTST)
    // takes 2 args, need to get the alias type of ArgType and recursively
    // call deduceTemplateArgumentFromType
    auto TST = ARG_TYPE_CAST(TemplateSpecializationType);
    if (TST->isTypeAlias()) {
      deduceTemplateArgumentFromType(TAIList, ParmType, TST->getAliasedType());
    } else if (compareTemplateName(TST->getTemplateName(),
                                   ParmTST->getTemplateName())) {
      // If the name of 2 template classes are different
      // DPCT should stop the deduction.
      return;
    } else {
      if (TL) {
        auto &TSTL = TYPELOC_CAST(TemplateSpecializationTypeLoc);
        unsigned i;
        // Parm uses template parameter pack, return
        if (TSTL.getNumArgs() > ParmArgs.size()) {
          return;
        }
        for (i = 0; i < TSTL.getNumArgs(); ++i) {
          deduceTemplateArgumentFromTemplateArgs(
              TAIList, ParmArgs[i], TSTL.getArgLoc(i).getArgument(),
              TSTL.getArgLoc(i));
        }
      } else {
        auto Args = TST->template_arguments();
        // Parm uses template parameter pack, return
        if (Args.size() > ParmArgs.size()) {
          return;
        }
        for (unsigned i = 0; i < Args.size(); ++i) {
          deduceTemplateArgumentFromTemplateArgs(TAIList, ParmArgs[i], Args[i]);
        }
      }
    }
    break;
  }
  default:
    break;
  }
}

TypeLoc getPointeeTypeLoc(TypeLoc TL) {
  if (!TL)
    return TL;
  switch (TL.getTypeLocClass()) {
  case TypeLoc::ConstantArray:
  case TypeLoc::DependentSizedArray:
  case TypeLoc::IncompleteArray:
    return TYPELOC_CAST(ArrayTypeLoc).getElementLoc();
  case TypeLoc::Pointer:
    return TYPELOC_CAST(PointerTypeLoc).getPointeeLoc();
  default:
    return TypeLoc();
  }
}

void deduceTemplateArgumentFromArrayElement(
    std::vector<TemplateArgumentInfo> &TAIList, QualType ParmType,
    QualType ArgType, TypeLoc TL = TypeLoc()) {
  const ArrayType *ParmArray = PARM_TYPE_CAST(ArrayType);
  const ArrayType *ArgArray = ARG_TYPE_CAST(ArrayType);
  if (!ParmArray || !ArgArray) {
    return;
  }
  deduceTemplateArgumentFromType(TAIList, ParmArray->getElementType(),
                                 ArgArray->getElementType(),
                                 getPointeeTypeLoc(TL));
}

void deduceTemplateArgumentFromType(std::vector<TemplateArgumentInfo> &TAIList,
                                    QualType ParmType, QualType ArgType,
                                    TypeLoc TL) {
  ParmType = ParmType.getCanonicalType();
  if (!ParmType->isDependentType())
    return;

  if (TL) {
    TL = TL.getUnqualifiedLoc();
    if (TL.getTypePtr()->getTypeClass() != ArgType->getTypeClass() ||
        TL.getTypeLocClass() == TypeLoc::SubstTemplateTypeParm)
      TL = TypeLoc();
  }

  switch (ParmType->getTypeClass()) {
  case Type::TemplateTypeParm:
    if (TL) {
      setTypeTemplateArgument(
          TAIList, PARM_TYPE_CAST(TemplateTypeParmType)->getIndex(), TL);
    } else {
      ArgType.removeLocalCVRQualifiers(ParmType.getCVRQualifiers());
      setTypeTemplateArgument(
          TAIList, PARM_TYPE_CAST(TemplateTypeParmType)->getIndex(), ArgType);
    }
    break;
  case Type::TemplateSpecialization:
    deduceTemplateArgumentFromTemplateSpecialization(TAIList, ParmType, ArgType,
                                                     TL);
    break;
  case Type::Pointer:
    if (auto ArgPointer = ARG_TYPE_CAST(PointerType)) {
      deduceTemplateArgumentFromType(TAIList, ParmType->getPointeeType(),
                                     ArgPointer->getPointeeType(),
                                     getPointeeTypeLoc(TL));
    } else if (auto ArgArray = ARG_TYPE_CAST(ArrayType)) {
      deduceTemplateArgumentFromType(TAIList, ParmType->getPointeeType(),
                                     ArgArray->getElementType(),
                                     getPointeeTypeLoc(TL));
    } else if (auto DecayedArg = ARG_TYPE_CAST(DecayedType)) {
      deduceTemplateArgumentFromType(TAIList, ParmType,
                                     DecayedArg->getDecayedType(), TL);
    }
    break;
  case Type::LValueReference: {
    auto ParmPointeeType =
        PARM_TYPE_CAST(LValueReferenceType)->getPointeeTypeAsWritten();
    if (auto LVRT = ARG_TYPE_CAST(LValueReferenceType)) {
      deduceTemplateArgumentFromType(
          TAIList, ParmPointeeType, LVRT->getPointeeTypeAsWritten(),
          TL ? TYPELOC_CAST(LValueReferenceTypeLoc).getPointeeLoc() : TL);
    } else if (ParmPointeeType.getQualifiers().hasConst()) {
      deduceTemplateArgumentFromType(TAIList, ParmPointeeType, ArgType, TL);
    }
    break;
  }
  case Type::RValueReference:
    if (auto RVRT = ARG_TYPE_CAST(RValueReferenceType)) {
      deduceTemplateArgumentFromType(
          TAIList,
          PARM_TYPE_CAST(RValueReferenceType)->getPointeeTypeAsWritten(),
          RVRT->getPointeeTypeAsWritten(),
          TL ? TYPELOC_CAST(RValueReferenceTypeLoc).getPointeeLoc() : TL);
    }
    break;
  case Type::ConstantArray: {
    auto ArgConstArray = ARG_TYPE_CAST(ConstantArrayType);
    auto ParmConstArray = PARM_TYPE_CAST(ConstantArrayType);
    if (ArgConstArray &&
        ArgConstArray->getSize() == ParmConstArray->getSize()) {
      deduceTemplateArgumentFromArrayElement(TAIList, ParmType, ArgType, TL);
    }
    break;
  }
  case Type::IncompleteArray:
    deduceTemplateArgumentFromArrayElement(TAIList, ParmType, ArgType, TL);
    break;
  case Type::DependentSizedArray: {
    deduceTemplateArgumentFromArrayElement(TAIList, ParmType, ArgType, TL);
    auto ParmSizeExpr = PARM_TYPE_CAST(DependentSizedArrayType)->getSizeExpr();
    if (TL && TL.getTypePtr()->isArrayType()) {
      deduceNonTypeTemplateArgument(TAIList, ParmSizeExpr,
                                    TYPELOC_CAST(ArrayTypeLoc).getSizeExpr());
    } else if (auto DSAT = ARG_TYPE_CAST(DependentSizedArrayType)) {
      deduceNonTypeTemplateArgument(TAIList, ParmSizeExpr, DSAT->getSizeExpr());
    } else if (auto CAT = ARG_TYPE_CAST(ConstantArrayType)) {
      deduceNonTypeTemplateArgument(TAIList, ParmSizeExpr, CAT->getSize());
    }
    break;
  }
  default:
    break;
  }

  if (getInnerType(ArgType, TL)) {
    deduceTemplateArgumentFromType(TAIList, ParmType, ArgType, TL);
  }
}

void deduceTemplateArgument(std::vector<TemplateArgumentInfo> &TAIList,
                            const Expr *Arg, const ParmVarDecl *PVD) {
  auto ArgType = Arg->getType();
  auto ParmType = PVD->getType();

  TypeLoc TL;
  if (auto DRE = dyn_cast<DeclRefExpr>(Arg->IgnoreImplicitAsWritten())) {
    if (auto DD = dyn_cast<DeclaratorDecl>(DRE->getDecl()))
      TL = DD->getTypeSourceInfo()->getTypeLoc();
  }
  deduceTemplateArgumentFromType(TAIList, ParmType, ArgType, TL);
}

template <class CallT>
bool deduceTemplateArguments(const CallT *C, const FunctionTemplateDecl *FTD,
                             std::vector<TemplateArgumentInfo> &TAIList) {
  if (!FTD)
    return false;

  if (!DpctGlobalInfo::isInAnalysisScope(FTD->getBeginLoc()))
    return false;
  auto &TemplateParmsList = *FTD->getTemplateParameters();
  if (TAIList.size() == TemplateParmsList.size())
    return true;

  TAIList.resize(TemplateParmsList.size());

  auto ArgItr = C->arg_begin();
  auto ParmItr = FTD->getTemplatedDecl()->param_begin();
  while (ArgItr != C->arg_end() &&
         ParmItr != FTD->getTemplatedDecl()->param_end()) {
    deduceTemplateArgument(TAIList, *ArgItr, *ParmItr);
    ++ArgItr;
    ++ParmItr;
  }
  for (size_t i = 0; i < TAIList.size(); ++i) {
    auto &Arg = TAIList[i];
    if (!Arg.isNull())
      continue;
    auto TemplateParm = TemplateParmsList.getParam(i);
    if (auto TTPD = dyn_cast<TemplateTypeParmDecl>(TemplateParm)) {
      if (TTPD->hasDefaultArgument())
        Arg.setAsType(TTPD->getDefaultArgumentInfo()->getTypeLoc());
    } else if (auto NTTPD = dyn_cast<NonTypeTemplateParmDecl>(TemplateParm)) {
      if (NTTPD->hasDefaultArgument())
        Arg.setAsNonType(NTTPD->getDefaultArgument());
    }
  }
  return false;
}

template <class CallT>
bool deduceTemplateArguments(const CallT *C, const FunctionDecl *FD,
                             std::vector<TemplateArgumentInfo> &TAIList) {
  if (FD)
    return deduceTemplateArguments(C, FD->getPrimaryTemplate(), TAIList);
  return false;
}

template <class CallT>
bool deduceTemplateArguments(const CallT *C, const NamedDecl *ND,
                             std::vector<TemplateArgumentInfo> &TAIList) {
  if (!ND)
    return false;
  if (auto FTD = dyn_cast<FunctionTemplateDecl>(ND)) {
    return deduceTemplateArguments(C, FTD, TAIList);
  } else if (auto FD = dyn_cast<FunctionDecl>(ND)) {
    return deduceTemplateArguments(C, FD, TAIList);
  } else if (auto UD = dyn_cast<UsingShadowDecl>(ND)) {
    return deduceTemplateArguments(C, UD->getUnderlyingDecl(), TAIList);
  }
  return false;
}

/// This function gets the \p FD name with the necessary qualified namespace at
/// \p Callee position.
/// Algorithm:
/// 1. record all NamespaceDecl nodes of the ancestors \p FD and \p Callee, get
/// two namespace sequences. E.g.,
///   decl: aaa,bbb,ccc; callee: aaa,eee;
/// 2. Remove the longest continuous common subsequence
/// 3. the rest sequence of \p FD is the namespace sequence
std::string CallFunctionExpr::getNameWithNamespace(const FunctionDecl *FD,
                                                   const Expr *Callee) {
  auto &Context = dpct::DpctGlobalInfo::getContext();
  auto getNamespaceSeq =
      [&](DynTypedNodeList Parents) -> std::deque<std::string> {
    std::deque<std::string> Seq;
    while (Parents.size() > 0) {
      auto *Parent = Parents[0].get<NamespaceDecl>();
      if (Parent) {
        Seq.push_front(Parent->getNameAsString());
      }
      Parents = Context.getParents(Parents[0]);
    }
    return Seq;
  };

  std::deque<std::string> FDNamespaceSeq =
      getNamespaceSeq(Context.getParents(*FD));
  std::deque<std::string> CalleeNamespaceSeq =
      getNamespaceSeq(Context.getParents(*Callee));

  auto FDIter = FDNamespaceSeq.begin();
  for (const auto &CalleeNamespace : CalleeNamespaceSeq) {
    if (FDNamespaceSeq.empty())
      break;

    if (CalleeNamespace == *FDIter) {
      FDIter++;
      FDNamespaceSeq.pop_front();
    } else {
      break;
    }
  }

  std::string Result;
  for (const auto &I : FDNamespaceSeq) {
    // If I is empty, it means this namespace is an unnamed namespace. So its
    // members have internal linkage. So just remove it.
    if (I.empty())
      continue;
    Result = Result + I + "::";
  }

  return Result + getName(FD);
}

void CallFunctionExpr::setFuncInfo(std::shared_ptr<DeviceFunctionInfo> Info) {
  if (FuncInfo && Info && (FuncInfo != Info)) {
    if (!FuncInfo->getVarMap().isSameAs(Info->getVarMap())) {
      DiagnosticsUtils::report(getFilePath(), getBegin(),
                               Warnings::DEVICE_CALL_DIFFERENT, true, false,
                               FuncInfo->getFunctionName());
    }
  }
  FuncInfo = Info;
}

void CallFunctionExpr::buildCalleeInfo(const Expr *Callee) {
  if (auto CallDecl =
          dyn_cast_or_null<FunctionDecl>(Callee->getReferencedDeclOfCallee())) {
    Name = getNameWithNamespace(CallDecl, Callee);
    if (auto FTD = CallDecl->getPrimaryTemplate()) {
      if (FTD->getTemplateParameters()->hasParameterPack())
        return;
    }
    setFuncInfo(DeviceFunctionDecl::LinkRedecls(CallDecl));
    if (auto DRE = dyn_cast<DeclRefExpr>(Callee)) {
      buildTemplateArguments(DRE->template_arguments(), Callee->getSourceRange());
    }
  } else if (auto Unresolved = dyn_cast<UnresolvedLookupExpr>(Callee)) {
    Name = "";
    if(Unresolved->getQualifier())
      Name = getNestedNameSpecifierString(Unresolved->getQualifier());
    Name += Unresolved->getName().getAsString();
    setFuncInfo(DeviceFunctionDecl::LinkUnresolved(Unresolved));
    buildTemplateArguments(Unresolved->template_arguments(), Callee->getSourceRange());
  } else if (auto DependentScope =
                 dyn_cast<CXXDependentScopeMemberExpr>(Callee)) {
    Name = DependentScope->getMember().getAsString();
    buildTemplateArguments(DependentScope->template_arguments(), Callee->getSourceRange());
  } else if (auto DSDRE = dyn_cast<DependentScopeDeclRefExpr>(Callee)) {
    Name = DSDRE->getDeclName().getAsString();
    buildTemplateArgumentsFromTypeLoc(DSDRE->getQualifierLoc().getTypeLoc());
  }
}
SourceLocation getActualInsertLocation(SourceLocation InsertLoc,
                                       const SourceManager &SM,
                                       const LangOptions &LO);


void CallFunctionExpr::buildCallExprInfo(const CXXConstructExpr *Ctor) {
  if (!Ctor)
    return;
  if (Ctor->getParenOrBraceRange().isInvalid())
    return;

  buildTextureObjectArgsInfo(Ctor);

  auto CtorDecl = Ctor->getConstructor();
  Name = getName(CtorDecl);
  setFuncInfo(DeviceFunctionDecl::LinkRedecls(CtorDecl));
  IsAllTemplateArgsSpecified =
      deduceTemplateArguments(Ctor, CtorDecl, TemplateArgs);

  SourceLocation InsertLocation;
  auto &SM = DpctGlobalInfo::getSourceManager();
  if (FuncInfo) {
    if (FuncInfo->NonDefaultParamNum) {
      if (Ctor->getNumArgs() >= FuncInfo->NonDefaultParamNum) {
        InsertLocation =
            Ctor->getArg(FuncInfo->NonDefaultParamNum - 1)->getEndLoc();
      } else {
        ExtraArgLoc = 0;
        return;
      }
    } else {
      InsertLocation = Ctor->getParenOrBraceRange().getBegin();
    }
  }
  ExtraArgLoc = SM.getFileOffset(Lexer::getLocForEndOfToken(
      getActualInsertLocation(InsertLocation, SM,
                              DpctGlobalInfo::getContext().getLangOpts()),
      0, SM, DpctGlobalInfo::getContext().getLangOpts()));
}

void CallFunctionExpr::buildCallExprInfo(const CallExpr *CE) {
  if (!CE)
    return;
  buildCalleeInfo(CE->getCallee()->IgnoreParenImpCasts());
  buildTextureObjectArgsInfo(CE);

  bool HasImplicitArg = false;
  if (auto FD = CE->getDirectCallee()) {
    IsAllTemplateArgsSpecified = deduceTemplateArguments(CE, FD, TemplateArgs);
    HasImplicitArg = isa<CXXOperatorCallExpr>(CE) && isa<CXXMethodDecl>(FD);
  } else if (auto Unresolved = dyn_cast<UnresolvedLookupExpr>(
                 CE->getCallee()->IgnoreImplicitAsWritten())) {
    if (Unresolved->getNumDecls())
      IsAllTemplateArgsSpecified = deduceTemplateArguments(
          CE, Unresolved->decls_begin().getDecl(), TemplateArgs);
  } else if (isa<CXXDependentScopeMemberExpr>(
                 CE->getCallee()->IgnoreImplicitAsWritten())) {
    // Un-instantiate member call. Cannot analyze related method declaration.
    return;
  }

  if (HasImplicitArg) {
    HasArgs = CE->getNumArgs() == 1;
  } else {
    HasArgs = CE->getNumArgs();
  }

  if (FuncInfo) {
    if (FuncInfo->ParamsNum == 0) {
      ExtraArgLoc =
          DpctGlobalInfo::getSourceManager().getFileOffset(CE->getRParenLoc());
    } else if (FuncInfo->NonDefaultParamNum == 0) {
      // if all params have default value
      ExtraArgLoc = DpctGlobalInfo::getSourceManager().getFileOffset(
          CE->getArg(HasImplicitArg ? 1 : 0)->getBeginLoc());
    } else {
      // if some params have default value, set ExtraArgLoc to the location
      // before the comma
      if (CE->getNumArgs() > FuncInfo->NonDefaultParamNum - 1) {
        auto &SM = DpctGlobalInfo::getSourceManager();
        auto TokenLoc = Lexer::getLocForEndOfToken(
            getActualInsertLocation(
                CE->getArg(FuncInfo->NonDefaultParamNum - 1 + HasImplicitArg)
                    ->getEndLoc(),
                SM, DpctGlobalInfo::getContext().getLangOpts()),
            0, SM, DpctGlobalInfo::getContext().getLangOpts());
        ExtraArgLoc =
            DpctGlobalInfo::getSourceManager().getFileOffset(TokenLoc);
      } else {
        ExtraArgLoc = 0;
      }
    }
  }

}

template <class TargetType>
std::shared_ptr<TargetType> makeTextureObjectInfo(const ValueDecl *D,
                                                  bool IsKernelCall) {
  if (IsKernelCall) {
    if (auto VD = dyn_cast<VarDecl>(D)) {
      return std::make_shared<TargetType>(VD);
    }
  } else if (auto PVD = dyn_cast<ParmVarDecl>(D)) {
    return std::make_shared<TargetType>(PVD);
  }
  return std::shared_ptr<TargetType>();
}

std::shared_ptr<TextureObjectInfo> CallFunctionExpr::addTextureObjectArg(
    unsigned ArgIdx, const DeclRefExpr *TexRef, bool isKernelCall) {
  std::shared_ptr<TextureObjectInfo> Info;
  if (TextureObjectInfo::isTextureObject(TexRef)) {
    Info = makeTextureObjectInfo<TextureObjectInfo>(TexRef->getDecl(), isKernelCall);
  } else if (TexRef->getType()->isRecordType()) {
    Info = makeTextureObjectInfo<StructureTextureObjectInfo>(TexRef->getDecl(), isKernelCall);
  }
  if (Info)
    return addTextureObjectArgInfo(ArgIdx, Info);
  return Info;
}

std::shared_ptr<TextureObjectInfo>
CallFunctionExpr::addStructureTextureObjectArg(unsigned ArgIdx,
                                               const MemberExpr *TexRef,
                                               bool isKernelCall) {
  if (auto DRE = dyn_cast<DeclRefExpr>(TexRef->getBase())) {
    if (auto Info = std::dynamic_pointer_cast<StructureTextureObjectInfo>(
      addTextureObjectArg(ArgIdx, DRE, isKernelCall))) {
      return Info->addMember(TexRef);
    }
  }
  return {};
}

std::shared_ptr<TextureObjectInfo> CallFunctionExpr::addTextureObjectArg(
    unsigned ArgIdx, const ArraySubscriptExpr *TexRef, bool isKernelCall) {
  if (TextureObjectInfo::isTextureObject(TexRef)) {
    if (auto Base =
            dyn_cast<DeclRefExpr>(TexRef->getBase()->IgnoreImpCasts())) {
      if (isKernelCall) {
        if (auto VD = dyn_cast<VarDecl>(Base->getDecl())) {
          return addTextureObjectArgInfo(
              ArgIdx, std::make_shared<TextureObjectInfo>(
                          VD, ExprAnalysis::ref(TexRef->getIdx())));
        }
      } else if (auto PVD = dyn_cast<ParmVarDecl>(Base->getDecl())) {
        return addTextureObjectArgInfo(
            ArgIdx, std::make_shared<TextureObjectInfo>(
                        PVD, ExprAnalysis::ref(TexRef->getIdx())));
      }
    }
  }
  return std::shared_ptr<TextureObjectInfo>();
}

void CallFunctionExpr::mergeTextureObjectInfo() {
  for (unsigned Idx = 0; Idx < TextureObjectList.size(); ++Idx) {
    if (auto &Obj = TextureObjectList[Idx]) {
      Obj->merge(FuncInfo->getTextureObject(Idx));
    }
  }
}

std::string CallFunctionExpr::getName(const NamedDecl *D) {
  if (auto ID = D->getIdentifier())
    return ID->getName().str();
  return "";
}

void CallFunctionExpr::buildInfo() {
  if (!FuncInfo)
    return;

  const std::string &DefFilePath = FuncInfo->getDefinitionFilePath();
  // SYCL_EXTERNAL macro is not needed if the device function is lambda
  // expression, becuase 'sycl_device' attribute cannot be applied or will be
  // ignored.
  //
  // e.g.,
  // [] (T a, T b ) -> SYCL_EXTERNAL T { return a * b; }
  // [] (T a, T b ) SYCL_EXTERNAL { return a * b; }
  //
  // Intel(R) oneAPI DPC++ Compiler emits warning of ignoring SYCL_EXTERNAL in
  // the first example and emits error when compiling the second example.
  //
  // TODO: Need to revisit the condition to add SYCL_EXTERNAL macro if issues
  // are observed in the future.
  if (!DefFilePath.empty() && DefFilePath != getFilePath() &&
      !isIncludedFile(getFilePath(), DefFilePath) && !FuncInfo->isLambda()) {
    FuncInfo->setNeedSyclExternMacro();
  }

  if (DpctGlobalInfo::isOptimizeMigration() && !FuncInfo->isInlined() &&
      !FuncInfo->IsSyclExternMacroNeeded()) {
<<<<<<< HEAD
    if (FuncInfo->isKernel())
      FuncInfo->setForceInlineDevFunc();
    else
      FuncInfo->setAlwaysInlineDevFunc();
=======
    FuncInfo->setAlwaysInlineDevFunc();
>>>>>>> 18915249
  }

  FuncInfo->buildInfo();
  VarMap.merge(FuncInfo->getVarMap(), TemplateArgs);
  mergeTextureObjectInfo();
}

void CallFunctionExpr::emplaceReplacement() {
  buildInfo();

  if (ExtraArgLoc)
    DpctGlobalInfo::getInstance().addReplacement(
        std::make_shared<ExtReplacement>(FilePath, ExtraArgLoc, 0,
                                         getExtraArguments(), nullptr));
}

std::string CallFunctionExpr::getTemplateArguments(bool WrittenArgsOnly,
                                                   bool WithScalarWrapped) {
  std::string Result;
  llvm::raw_string_ostream OS(Result);
  for (auto &TA : TemplateArgs) {
    if ((TA.isNull() || !TA.isWritten()) && WrittenArgsOnly)
      continue;
    if (WithScalarWrapped && (!TA.isType() && !TA.isNull())) {
      appendString(OS, "dpct_kernel_scalar<", TA.getString(), ">, ");
      requestFeature(HelperFeatureEnum::device_ext);
    } else {
      // This code path is used to process code like:
      // my_kernel<<<1, 1>>>([=] __device__(int idx) { idx++; });
      // When generating kernel name for "my_kernel", the type of this lambda
      // expr is "lambda at FilePath:Row:Col", which will cause compiling
      // failure. Current solution: use the location's hash value as its type.
      std::string Str = TA.getString();
      StringRef StrRef(Str);
      if (StrRef.startswith("(lambda at")) {
        Str = "class lambda_" + getHashAsString(Str).substr(0, 6);
      }
      appendString(OS, Str, ", ");
    }
  }
  OS.flush();
  return (Result.empty()) ? Result : Result.erase(Result.size() - 2);
}

void ExplicitInstantiationDecl::initTemplateArgumentList(
    const TemplateArgumentListInfo &TAList,
    const FunctionDecl *Specialization) {
  if (Specialization->getTemplateSpecializationArgs() == nullptr)
    return;
  for (auto &Arg : Specialization->getTemplateSpecializationArgs()->asArray()) {
    TemplateArgumentInfo TA;
    switch (Arg.getKind()) {
    case TemplateArgument::Integral:
      TA.setAsNonType(Arg.getAsIntegral());
      break;
    case TemplateArgument::Expression:
      TA.setAsNonType(Arg.getAsExpr());
      break;
    case TemplateArgument::Type:
      TA.setAsType(Arg.getAsType());
      break;
    default:
      break;
    }
    InstantiationArgs.emplace_back(std::move(TA));
  }
}

void processTypeLoc(const TypeLoc &TL, ExprAnalysis &EA,
                    const SourceManager &SM) {
  EA.analyze(TL);
  if (EA.hasReplacement()) {
    DpctGlobalInfo::getInstance().addReplacement(
        std::make_shared<ExtReplacement>(SM, &TL, EA.getReplacedString(),
                                         nullptr));
  }
}

void ExplicitInstantiationDecl::processFunctionTypeLoc(
    const FunctionTypeLoc &FTL) {
  auto &SM = DpctGlobalInfo::getSourceManager();
  ExprAnalysis EA;
  processTypeLoc(FTL.getReturnLoc(), EA, SM);
  for (const auto &Parm : FTL.getParams()) {
    processTypeLoc(Parm->getTypeSourceInfo()->getTypeLoc(), EA, SM);
  }
}

void ExplicitInstantiationDecl::processTemplateArgumentList(
    const TemplateArgumentListInfo &TAList) {
  ExprAnalysis EA;
  for (const clang::TemplateArgumentLoc &ArgLoc : TAList.arguments()) {
    EA.analyze(ArgLoc);
    if (EA.hasReplacement())
      DpctGlobalInfo::getInstance().addReplacement(
          EA.getReplacement()->getReplacement(DpctGlobalInfo::getContext()));    
  }
}

void DeviceFunctionInfo::merge(std::shared_ptr<DeviceFunctionInfo> Other) {
  if (this == Other.get())
    return;
  VarMap.merge(Other->getVarMap());
  dpct::merge(CallExprMap, Other->CallExprMap);
  mergeTextureObjectList(Other->TextureObjectList);
}

void DeviceFunctionInfo::mergeTextureObjectList(
    const std::vector<std::shared_ptr<TextureObjectInfo>> &Other) {
  auto SelfItr = TextureObjectList.begin();
  auto BranchItr = Other.begin();
  while ((SelfItr != TextureObjectList.end()) &&
         (BranchItr != Other.end())) {
    if (!(*SelfItr))
      *SelfItr = *BranchItr;
    ++SelfItr;
    ++BranchItr;
  }
  TextureObjectList.insert(SelfItr, BranchItr, Other.end());
}

void DeviceFunctionInfo::mergeCalledTexObj(
    const std::vector<std::shared_ptr<TextureObjectInfo>> &TexObjList) {
  for (auto &Obj : TexObjList) {
    if (!Obj)
      continue;
    if(Obj->getParamIdx() >= TextureObjectList.size())
      continue;
    if (auto &Parm = TextureObjectList[Obj->getParamIdx()]) {
      Parm->merge(Obj);
    } else {
      TextureObjectList[Obj->getParamIdx()] = Obj;
    }
  }
}

void DeviceFunctionInfo::buildInfo() {
  if (isBuilt())
    return;
  setBuilt();
  for (auto &Call : CallExprMap) {
    Call.second->emplaceReplacement();
    VarMap.merge(Call.second->getVarMap());
    mergeCalledTexObj(Call.second->getTextureObjectList());
  }
  VarMap.removeDuplicateVar();
}

std::string DeviceFunctionDecl::getExtraParameters() {
  std::string Result =
      FuncInfo->getExtraParameters(FilePath, FormatInformation);
  if (!Result.empty() && IsReplaceFollowedByPP) {
    Result += getNL();
  }
  return Result;
}

std::string ExplicitInstantiationDecl::getExtraParameters() {
  return getFuncInfo()->getExtraParameters(FilePath, InstantiationArgs,
                                           getFormatInfo());
}

inline void DeviceFunctionDeclInModule::insertWrapper() {
  auto NL = std::string(getNL());
  std::string WrapperStr = "";
  llvm::raw_string_ostream OS(WrapperStr);
  KernelPrinter Printer(NL, "", OS);
  Printer.newLine();
  Printer.newLine();
  Printer.line("extern \"C\" {");
  {
    auto FunctionBlock = Printer.block();
    Printer.indent();
    requestFeature(HelperFeatureEnum::device_ext);
    Printer << "DPCT_EXPORT void " << FuncName << "_wrapper(" << MapNames::getClNamespace()
            << "queue &queue, const " << MapNames::getClNamespace()
            << "nd_range<3> &nr, unsigned int localMemSize, void "
               "**kernelParams, void **extra)";
    if (HasBody) {
      auto for_each_parameter = [&](auto F) {
	auto it = getParametersInfo().begin();
	for (int i = 0;
	     it != getParametersInfo().end();
	     ++it, ++i) {
	  F(i, it->second);
	}
      };

      Printer << " {";
      {
        auto BodyBlock = Printer.block();
        Printer.newLine();
	auto DefaultParamNum = ParamsNum-NonDefaultParamNum;
	Printer.line(llvm::formatv(
           "// {0} non-default parameters, {1} default parameters",
           NonDefaultParamNum, DefaultParamNum));
	Printer.line(llvm::formatv(
           "{0}args_selector<{1}, {2}, decltype({3})> selector(kernelParams, extra);",
           MapNames::getDpctNamespace(),
           NonDefaultParamNum, DefaultParamNum, FuncName));
	for_each_parameter([&](auto&& i, auto&& p) {
	  Printer.line("auto& " + p
		       + " = selector.get<"
		       + std::to_string(i) + ">();");
	});

        Kernel->buildInfo();
        Printer.line(Kernel->getReplacement());
      }
      Printer.line("}");
    } else {
      Printer << ";";
      Printer.newLine();
    }
  }

  Printer << "}";

  auto Repl = std::make_shared<ExtReplacement>(FilePath, DeclEnd, 0, WrapperStr,
                                               nullptr);
  Repl->setBlockLevelFormatFlag();
  DpctGlobalInfo::getInstance().addReplacement(Repl);
}

inline void DeviceFunctionDecl::emplaceReplacement() {
  auto Repl = std::make_shared<ExtReplacement>(
      FilePath, ReplaceOffset, ReplaceLength, getExtraParameters(), nullptr);
  Repl->setNotFormatFlag();
  DpctGlobalInfo::getInstance().addReplacement(Repl);

  if (FuncInfo->IsSyclExternMacroNeeded()) {
    std::string StrRepl = "SYCL_EXTERNAL ";
    DpctGlobalInfo::getInstance().addReplacement(
        std::make_shared<ExtReplacement>(FilePath, Offset, 0, StrRepl,
                                         nullptr));
  }

  if (FuncInfo->IsAlwaysInlineDevFunc()) {
    std::string StrRepl = "inline ";
    DpctGlobalInfo::getInstance().addReplacement(
      std::make_shared<ExtReplacement>(FilePath, Offset, 0, StrRepl, nullptr));
  }
  if (FuncInfo->IsForceInlineDevFunc()) {
    std::string StrRepl = "__dpct_inline__ ";
    DpctGlobalInfo::getInstance().addReplacement(
      std::make_shared<ExtReplacement>(FilePath, Offset, 0, StrRepl, nullptr));
  }

  for (auto &Obj : TextureObjectList) {
    if (Obj) {
      Obj->merge(FuncInfo->getTextureObject((Obj->getParamIdx())));
      if (!Obj->getType()) {
        // Type dpct_placeholder
        Obj->setType("dpct_placeholder/*Fix the type manually*/", 1);
        DiagnosticsUtils::report(Obj->getFilePath(), Obj->getOffset(),
                                 Diagnostics::UNDEDUCED_TYPE, true, false,
                                 "image_accessor_ext");
      }
      Obj->addParamDeclReplacement();
    }
  }
}

inline void DeviceFunctionDeclInModule::emplaceReplacement() {
  DeviceFunctionDecl::emplaceReplacement();
  insertWrapper();
}

void DeviceFunctionDeclInModule::buildParameterInfo(const FunctionDecl *FD) {
  for (auto It = FD->param_begin(); It != FD->param_end(); It++) {
    ParametersInfo.push_back(std::pair<std::string, std::string>(
        (*It)->getOriginalType().getAsString(), (*It)->getNameAsString()));
  }
}

void DeviceFunctionDeclInModule::buildWrapperInfo(const FunctionDecl *FD) {
  auto &SM = DpctGlobalInfo::getSourceManager();
  const FunctionDecl *Def;
  HasBody = FD->hasBody(Def);
  if (HasBody && FD != Def) {
    HasBody = false;
  }

  FuncName = FD->getNameAsString();
  // FD has relatively large range, which is likely to be straddle,
  // getDefinitionRange may not work as good as getExpansionRange
  auto EndLoc =
      SM.getSpellingLoc(SM.getExpansionRange(FD->getEndLoc()).getEnd());
  auto LastTokenLen = Lexer::MeasureTokenLength(
      EndLoc, SM, dpct::DpctGlobalInfo::getContext().getLangOpts());
  EndLoc = EndLoc.getLocWithOffset(LastTokenLen);
  if (!HasBody) {
    LastTokenLen = Lexer::MeasureTokenLength(
        EndLoc, SM, dpct::DpctGlobalInfo::getContext().getLangOpts());
    EndLoc = EndLoc.getLocWithOffset(LastTokenLen);
  }
  DeclEnd = SM.getFileOffset(EndLoc);
}

void DeviceFunctionDeclInModule::buildCallInfo(const FunctionDecl *FD) {
  Kernel = KernelCallExpr::buildForWrapper(FilePath, FD, getFuncInfo(FD));
}

bool isModuleFunction(const FunctionDecl *FD) {
  auto &SM = DpctGlobalInfo::getSourceManager();
  return
    FD->getLanguageLinkage() == CLanguageLinkage
    && FD->hasAttr<CUDAGlobalAttr>()
    && DpctGlobalInfo::getModuleFiles().find(
          DpctGlobalInfo::getLocInfo(SM.getExpansionLoc(FD->getBeginLoc()))
              .first) != DpctGlobalInfo::getModuleFiles().end();
}

DeviceFunctionDecl::DeviceFunctionDecl(unsigned Offset,
                                       const std::string &FilePathIn,
                                       const FunctionDecl *FD)
    : Offset(Offset), FilePath(FilePathIn), ParamsNum(FD->param_size()),
      ReplaceOffset(0), ReplaceLength(0),
      NonDefaultParamNum(FD->getMostRecentDecl()->getMinRequiredArguments()),
      FuncInfo(getFuncInfo(FD)) {
  if (!FuncInfo) {
    FuncInfo = std::make_shared<DeviceFunctionInfo>(
        FD->param_size(), NonDefaultParamNum, getFunctionName(FD));
  }
  if (!FilePath.empty()) {
    SourceProcessType FileType = GetSourceFileType(FilePath);
    if (!(FileType & SPT_CudaHeader) && !(FileType & SPT_CppHeader) &&
        FD->isThisDeclarationADefinition()) {
      FuncInfo->setDefinitionFilePath(FilePath);
    }
  }

  static AttrVec NullAttrs;
  buildReplaceLocInfo(
      FD->getTypeSourceInfo()->getTypeLoc().getAs<FunctionTypeLoc>(),
      FD->hasAttrs() ? FD->getAttrs() : NullAttrs);
  buildTextureObjectParamsInfo(FD->parameters());
}

DeviceFunctionDecl::DeviceFunctionDecl(unsigned Offset,
                                       const std::string &FilePathIn,
                                       const FunctionTypeLoc &FTL,
                                       const ParsedAttributes &Attrs,
                                       const FunctionDecl *Specialization)
    : Offset(Offset), FilePath(FilePathIn),
      ParamsNum(Specialization->getNumParams()), ReplaceOffset(0),
      ReplaceLength(0),
      NonDefaultParamNum(
          Specialization->getMostRecentDecl()->getMinRequiredArguments()),
      FuncInfo(getFuncInfo(Specialization)) {
  IsDefFilePathNeeded = false;

  buildReplaceLocInfo(FTL, Attrs);
  buildTextureObjectParamsInfo(FTL.getParams());
}

bool isInSameLine(SourceLocation First, SourceLocation Second,
                  const SourceManager &SM) {
  bool Invalid = false;
  return ::isInSameLine(SM.getExpansionLoc(First), SM.getExpansionLoc(Second),
                        SM, Invalid) &&
         !Invalid;
}

unsigned calculateCudaAttrLength(const AttributeCommonInfo &A,
                                 SourceLocation AlignLocation,
                                 const SourceManager &SM,
                                 const LangOptions &LO) {
  std::string Expected;
  switch (A.getParsedKind()) {
  case AttributeCommonInfo::AT_CUDAGlobal:
    Expected = "__global__";
    break;
  case AttributeCommonInfo::AT_CUDADevice:
    Expected = "__device__";
    break;
  case AttributeCommonInfo::AT_CUDAHost:
    Expected = "__host__";
    break;
  default:
    return 0;
  }

  auto Begin = SM.getExpansionLoc(A.getRange().getBegin());
  if (!isInSameLine(Begin, AlignLocation, SM))
    return 0;
  auto Length = Lexer::MeasureTokenLength(Begin, SM, LO);
  if (Expected.compare(0, std::string::npos, SM.getCharacterData(Begin),
                       Length))
    return 0;
  return getLenIncludingTrailingSpaces(
      SourceRange(Begin, Begin.getLocWithOffset(Length)), SM);
}

template <class IteratorT>
unsigned calculateCudaAttrLength(IteratorT AttrBegin, IteratorT AttrEnd,
                                 SourceLocation AlignLoc,
                                 const SourceManager &SM,
                                 const LangOptions &LO) {
  unsigned Length = 0;

  if (SM.isMacroArgExpansion(AlignLoc))
    return 0;
  AlignLoc = SM.getExpansionLoc(AlignLoc);

  std::for_each(AttrBegin, AttrEnd, [&](const AttributeCommonInfo &A) {
    Length += calculateCudaAttrLength(A, AlignLoc, SM, LO);
  });

  return Length;
}

unsigned calculateCudaAttrLength(const ParsedAttributes &Attrs,
                                 SourceLocation AlignLoc,
                                 const SourceManager &SM,
                                 const LangOptions &LO) {
  return calculateCudaAttrLength(Attrs.begin(), Attrs.end(), AlignLoc, SM, LO);
}

unsigned calculateCudaAttrLength(const AttrVec &Attrs, SourceLocation AlignLoc,
                                 const SourceManager &SM,
                                 const LangOptions &LO) {
  struct AttrIterator
      : llvm::iterator_adaptor_base<AttrIterator, AttrVec::const_iterator,
                                    std::random_access_iterator_tag, Attr> {
    AttrIterator(AttrVec::const_iterator I) : iterator_adaptor_base(I) {}

    reference operator*() const { return **I; }
    friend class ParsedAttributesView;
  };
  return calculateCudaAttrLength(AttrIterator(Attrs.begin()),
                                 AttrIterator(Attrs.end()), AlignLoc, SM, LO);
}

bool isEachParamEachLine(const ArrayRef<ParmVarDecl *> Parms,
                         SourceManager &SM) {
  if (Parms.size() < 2)
    return false;
  auto Itr = Parms.begin();
  auto NextItr = Itr;
  while (++NextItr != Parms.end()) {
    if (isInSameLine((*Itr)->getBeginLoc(), (*NextItr)->getBeginLoc(), SM))
      return false;
    Itr = NextItr;
  }
  return true;
}

// PARAMETER INSERT LOCATION RULES:
// 1. Origin parameters number <= 1
//    Do not add new line until longer than 80. The new line begin is aligned
//    with the end location of "("
// 2. Origin parameters number > 1
//    2.1 If each parameter is in a single line:
//           Each added parameter is in a single line.
//           The new line begin is aligned with the last parameter's line
//           begin
//    2.2 There are 2 parameters in one line:
//           Do not add new line until longer than 80.
//           The new line begin is aligned with the last parameter's line
//           begin
template <class AttrsT>
FormatInfo buildFormatInfo(const FunctionTypeLoc &FTL,
                           SourceLocation InsertLocation, const AttrsT &Attrs,
                           SourceManager &SM, const LangOptions &LO) {
  SourceLocation AlignLocation;
  FormatInfo Format;
  Format.EnableFormat = true;

  bool CurrentSameLineWithAlign = false;
  Format.IsAllParamsOneLine = false;
  Format.CurrentLength = SM.getExpansionColumnNumber(InsertLocation);

  if (FTL.getNumParams()) {
    Format.IsEachParamNL = isEachParamEachLine(FTL.getParams(), SM);
    auto FirstParmLoc = SM.getExpansionLoc(FTL.getParam(0)->getBeginLoc());
    if (CurrentSameLineWithAlign =
            isInSameLine(FirstParmLoc, InsertLocation, SM)) {
      AlignLocation = FirstParmLoc;
    } else {
      Format.NewLineIndentStr = getIndent(InsertLocation, SM).str();
      Format.NewLineIndentLength = Format.NewLineIndentStr.length();
      return Format;
    }
  } else {
    Format.IsEachParamNL = false;
    AlignLocation = SM.getExpansionLoc(FTL.getLParenLoc()).getLocWithOffset(1);
    CurrentSameLineWithAlign = isInSameLine(AlignLocation, InsertLocation, SM);
  }

  auto CudaAttrLength = calculateCudaAttrLength(Attrs, AlignLocation, SM, LO);
  Format.NewLineIndentLength =
      SM.getExpansionColumnNumber(AlignLocation) - CudaAttrLength - 1;
  Format.NewLineIndentStr.assign(Format.NewLineIndentLength, ' ');
  if (CurrentSameLineWithAlign)
    Format.CurrentLength -= CudaAttrLength;

  return Format;
}

SourceLocation getActualInsertLocation(SourceLocation InsertLoc,
                                       const SourceManager &SM,
                                       const LangOptions &LO) {
  do {
    if (InsertLoc.isFileID())
      return InsertLoc;

    if (SM.isAtEndOfImmediateMacroExpansion(InsertLoc.getLocWithOffset(
            Lexer::MeasureTokenLength(SM.getSpellingLoc(InsertLoc), SM, LO)))) {
      // If InsertLoc is at the end of macro definition, continue to find
      // immediate expansion. example: #define BBB int bbb #define CALL foo(int
      // aaa, BBB) The insert location should be at the end of BBB instead of
      // the end of bbb.
      InsertLoc = SM.getImmediateExpansionRange(InsertLoc).getBegin();
    } else if (SM.isMacroArgExpansion(InsertLoc)) {
      // If is macro argument, continue to find if argument is macro or written
      // code.
      // example:
      // #define BBB int b, int c = 0
      // #define CALL(x) foo(int aaa, x)
      // CALL(BBB)
      InsertLoc = SM.getImmediateSpellingLoc(InsertLoc);
    } else {
      // Else return insert location directly,
      return InsertLoc;
    }
  } while (true);

  return InsertLoc;
}

template <class AttrsT>
void DeviceFunctionDecl::buildReplaceLocInfo(const FunctionTypeLoc &FTL,
                                             const AttrsT &Attrs) {
  if (!FTL)
    return;

  SourceLocation InsertLocation;
  auto &SM = DpctGlobalInfo::getSourceManager();
  auto &LO = DpctGlobalInfo::getContext().getLangOpts();
  if (NonDefaultParamNum) {
    InsertLocation = FTL.getParam(NonDefaultParamNum - 1)->getEndLoc();
  } else {
    InsertLocation = FTL.getLParenLoc();
  }

  InsertLocation = getActualInsertLocation(InsertLocation, SM, LO);
  if (InsertLocation.isMacroID()) {
    InsertLocation = Lexer::getLocForEndOfToken(
        SM.getSpellingLoc(InsertLocation), 0, SM, LO);
    FormatInformation.EnableFormat = true;
    FormatInformation.IsAllParamsOneLine = true;
  } else {
    InsertLocation = Lexer::getLocForEndOfToken(InsertLocation, 0, SM, LO);
    FormatInformation = buildFormatInfo(FTL, InsertLocation, Attrs, SM, LO);
  }
  FormatInformation.IsFirstArg = (NonDefaultParamNum == 0);

  // Skipping #ifdef #endif pair
  Token TokOfHash;
  if (!Lexer::getRawToken(InsertLocation, TokOfHash, SM, LO, true)) {
    auto ItIf = DpctGlobalInfo::getEndifLocationOfIfdef().find(
        getHashStrFromLoc(TokOfHash.getEndLoc()));
    while (ItIf != DpctGlobalInfo::getEndifLocationOfIfdef().end()) {
      InsertLocation = Lexer::getLocForEndOfToken(ItIf->second, 0, SM, LO);
      InsertLocation = Lexer::GetBeginningOfToken(
          Lexer::findNextToken(InsertLocation, SM, LO)->getLocation(), SM, LO);
      if (Lexer::getRawToken(InsertLocation, TokOfHash, SM, LO, true))
        break;
      ItIf = DpctGlobalInfo::getEndifLocationOfIfdef().find(
          getHashStrFromLoc(TokOfHash.getEndLoc()));
    }
  }

  // Skip whitespace, e.g. void foo(        void) {}
  //                                        |
  //                                      need get here
  if (!Lexer::getRawToken(InsertLocation, TokOfHash, SM, LO, true)) {
    InsertLocation = TokOfHash.getLocation();
  }

  Token PPTok;
  if (!Lexer::getRawToken(InsertLocation, PPTok, SM, LO, true) &&
      PPTok.is(tok::hash)) {
    IsReplaceFollowedByPP = true;
  }

  ReplaceOffset = SM.getFileOffset(InsertLocation);
  if (FTL.getNumParams() == 0) {
    Token Tok;
    if (!Lexer::getRawToken(InsertLocation, Tok, SM, LO, true) &&
        Tok.is(tok::raw_identifier) && Tok.getRawIdentifier() == "void") {
      ReplaceLength = Tok.getLength();
    }
  }
}

void DeviceFunctionDecl::setFuncInfo(std::shared_ptr<DeviceFunctionInfo> Info) {
  if (FuncInfo.get() == Info.get())
    return;
  FuncInfo = Info;
  if (IsDefFilePathNeeded)
    FuncInfo->setDefinitionFilePath(FilePath);
}

void DeviceFunctionDecl::LinkDecl(const FunctionDecl *FD, DeclList &List,
                                  std::shared_ptr<DeviceFunctionInfo> &Info) {
  if (!DpctGlobalInfo::isInAnalysisScope(FD->getBeginLoc()))
    return;
  if (!FD->hasAttr<CUDADeviceAttr>() && !FD->hasAttr<CUDAGlobalAttr>())
    return;

  // Ignore explicit instantiation definition, as the decl in AST has wrong
  // location info. And it is processed in
  // DPCTConsumer::HandleCXXExplicitFunctionInstantiation
  if (FD->getTemplateSpecializationKind() ==
      TSK_ExplicitInstantiationDefinition)
    return;
  if (FD->isImplicit() ||
      (FD->getTemplateSpecializationKind() == TSK_ImplicitInstantiation &&
       FD->getPrimaryTemplate())) {
    auto &FuncInfo = getFuncInfo(FD);
    if (Info) {
      if (FuncInfo)
        Info->merge(FuncInfo);
      FuncInfo = Info;
    } else if (FuncInfo) {
      Info = FuncInfo;
    } else {
      Info = std::make_shared<DeviceFunctionInfo>(
          FD->param_size(), FD->getMostRecentDecl()->getMinRequiredArguments(),
          getFunctionName(FD));
      FuncInfo = Info;
    }
    return;
  }
  std::shared_ptr<DeviceFunctionDecl> D;
  if (isModuleFunction(FD)) {
    D = DpctGlobalInfo::getInstance().insertDeviceFunctionDeclInModule(FD);
  } else {
    D = DpctGlobalInfo::getInstance().insertDeviceFunctionDecl(FD);
  }
  if (Info) {
    if (auto FuncInfo = D->getFuncInfo())
      Info->merge(FuncInfo);
    D->setFuncInfo(Info);
  } else if (auto FuncInfo = D->getFuncInfo())
    Info = FuncInfo;
  else
    List.push_back(D);
}

void DeviceFunctionDecl::LinkRedecls(
    const FunctionDecl *FD, DeclList &List,
    std::shared_ptr<DeviceFunctionInfo> &Info) {
  LinkDeclRange(FD->redecls(), List, Info);
}

void DeviceFunctionDecl::LinkDecl(const FunctionTemplateDecl *FTD,
                                  DeclList &List,
                                  std::shared_ptr<DeviceFunctionInfo> &Info) {
  LinkDecl(FTD->getAsFunction(), List, Info);
  LinkDeclRange(FTD->specializations(), List, Info);
}

void DeviceFunctionDecl::LinkDecl(const NamedDecl *ND, DeclList &List,
                                  std::shared_ptr<DeviceFunctionInfo> &Info) {
  switch (ND->getKind()) {
  case Decl::CXXMethod:
  case Decl::Function:
    return LinkRedecls(static_cast<const FunctionDecl *>(ND), List, Info);
  case Decl::FunctionTemplate:
    return LinkDecl(static_cast<const FunctionTemplateDecl *>(ND), List, Info);
  case Decl::UsingShadow:
    return LinkDecl(
        static_cast<const UsingShadowDecl *>(ND)->getUnderlyingDecl(), List,
        Info);
    break;
  default:
    DpctDiags() << "[DeviceFunctionDecl::LinkDecl] Unexpected decl type: "
                << ND->getDeclKindName() << "\n";
    return;
  }
}

MemVarInfo::MemVarInfo(unsigned Offset, const std::string &FilePath,
                       const VarDecl *Var)
    : VarInfo(Offset, FilePath, Var,
              !(DpctGlobalInfo::useGroupLocalMemory() &&
                getAddressAttr(Var) == Shared &&
                Var->getStorageClass() != SC_Extern) &&
                  isLexicallyInLocalScope(Var)),
      Attr(getAddressAttr(Var)),
      Scope(isLexicallyInLocalScope(Var)
                ? (Var->getStorageClass() == SC_Extern ? Extern : Local)
                : Global),
      PointerAsArray(false) {
  if (isTreatPointerAsArray()) {
    Attr = Device;
    getType()->adjustAsMemType();
    PointerAsArray = true;
  }
  if (Var->hasInit())
    setInitList(Var->getInit(), Var);
  if (Var->getStorageClass() == SC_Static ||
      getAddressAttr(Var)==Constant) {
    IsStatic = true;
  }

  if (auto Func = Var->getParentFunctionOrMethod()) {
    if (DeclOfVarType = Var->getType()->getAsCXXRecordDecl()) {
      auto F = DeclOfVarType->getParentFunctionOrMethod();
      if (F && (F == Func)) {
        IsTypeDeclaredLocal = true;

        auto getParentDeclStmt = [&](const Decl *D) -> const DeclStmt * {
          auto P = getParentStmt(D);
          if (!P)
            return nullptr;
          auto DS = dyn_cast<DeclStmt>(P);
          if (!DS)
            return nullptr;
          return DS;
        };

        auto DS1 = getParentDeclStmt(Var);
        auto DS2 = getParentDeclStmt(DeclOfVarType);
        if (DS1 && DS2 && DS1 == DS2) {
          IsAnonymousType = true;
          DeclStmtOfVarType = DS2;
          auto Iter = AnonymousTypeDeclStmtMap.find(DS2);
          if (Iter != AnonymousTypeDeclStmtMap.end()) {
            LocalTypeName = "type_ct" + std::to_string(Iter->second);
          } else {
            LocalTypeName =
                "type_ct" + std::to_string(AnonymousTypeDeclStmtMap.size() + 1);
            AnonymousTypeDeclStmtMap.insert(
                std::make_pair(DS2, AnonymousTypeDeclStmtMap.size() + 1));
          }
        } else if (DS2) {
          DeclStmtOfVarType = DS2;
        }
      }
    }
  }
  if (getType()->getDimension() == 0 && !isTypeDeclaredLocal()) {
    if (Attr == Constant)
      AccMode = Value;
    else
      AccMode = Reference;
  } else if (getType()->getDimension() <= 1) {
    AccMode = Pointer;
  } else {
    AccMode = Accessor;
  }

  newConstVarInit(Var);
}

std::shared_ptr<DeviceFunctionInfo> &
DeviceFunctionDecl::getFuncInfo(const FunctionDecl *FD) {
  DpctNameGenerator G;
  std::string Key;
  // For static functions or functions in anonymous namespace,
  // need to add filepath as prefix to differentiate them.
  if (FD->isStatic() || FD->isInAnonymousNamespace()) {
    auto LocInfo = DpctGlobalInfo::getLocInfo(FD);
    Key = LocInfo.first + G.getName(FD);
  } else {
    Key = G.getName(FD);
  }
  return FuncInfoMap[Key];
}

std::shared_ptr<MemVarInfo> MemVarInfo::buildMemVarInfo(const VarDecl *Var) {
  if (auto Func = DpctGlobalInfo::findAncestor<FunctionDecl>(Var)) {
    if (Func->getTemplateSpecializationKind() ==
            TSK_ExplicitInstantiationDefinition ||
        Func->getTemplateSpecializationKind() == TSK_ImplicitInstantiation)
      return std::shared_ptr<MemVarInfo>();
    auto LocInfo = DpctGlobalInfo::getLocInfo(Var);
    auto VI = std::make_shared<MemVarInfo>(LocInfo.second, LocInfo.first, Var);
    if (!DpctGlobalInfo::useGroupLocalMemory() || !VI->isShared() ||
        VI->isExtern())
      DeviceFunctionDecl::LinkRedecls(Func)->addVar(VI);
    return VI;
  }
  return DpctGlobalInfo::getInstance().insertMemVarInfo(Var);
}

MemVarInfo::VarAttrKind MemVarInfo::getAddressAttr(const AttrVec &Attrs) {
  VarAttrKind Attr = Host;
  for (auto VarAttr : Attrs) {
    auto Kind = VarAttr->getKind();
    if (Kind == attr::HIPManaged)
      return Managed;
    if (Kind == attr::CUDAConstant)
      return Constant;
    if (Kind == attr::CUDAShared)
      return Shared;
    if (Kind == attr::CUDADevice)
      Attr = Device;
  }
  return Attr;
}

std::string MemVarInfo::getMemoryType() {
  switch (Attr) {
  case clang::dpct::MemVarInfo::Device: {
    requestFeature(HelperFeatureEnum::device_ext);
    static std::string DeviceMemory =
        MapNames::getDpctNamespace() + "global_memory";
    return getMemoryType(DeviceMemory, getType());
  }
  case clang::dpct::MemVarInfo::Constant: {
    requestFeature(HelperFeatureEnum::device_ext);
    static std::string ConstantMemory =
        MapNames::getDpctNamespace() + "constant_memory";
    return getMemoryType(ConstantMemory, getType());
  }
  case clang::dpct::MemVarInfo::Shared: {
    static std::string SharedMemory =
        MapNames::getDpctNamespace() + "local_memory";
    static std::string ExternSharedMemory =
        MapNames::getDpctNamespace() + "extern_local_memory";
    if (isExtern())
      return ExternSharedMemory;
    return getMemoryType(SharedMemory, getType());
  }
  case clang::dpct::MemVarInfo::Managed: {

    requestFeature(HelperFeatureEnum::device_ext);

    static std::string ManagedMemory =
        MapNames::getDpctNamespace() + "shared_memory";

    return getMemoryType(ManagedMemory, getType());
  }
  default:
    llvm::dbgs() << "[MemVarInfo::getMemoryType] Unexpected attribute.";
    return "";
  }
}

const std::string &MemVarInfo::getMemoryAttr() {
  requestFeature(HelperFeatureEnum::device_ext);
  switch (Attr) {
  case clang::dpct::MemVarInfo::Device: {
    static std::string DeviceMemory = MapNames::getDpctNamespace() + "global";
    return DeviceMemory;
  }
  case clang::dpct::MemVarInfo::Constant: {
    static std::string ConstantMemory =
        MapNames::getDpctNamespace() + "constant";
    return ConstantMemory;
  }
  case clang::dpct::MemVarInfo::Shared: {
    static std::string SharedMemory = MapNames::getDpctNamespace() + "local";
    return SharedMemory;
  }
  case clang::dpct::MemVarInfo::Managed: {
    static std::string ManagedMemory = MapNames::getDpctNamespace() + "shared";
    return ManagedMemory;
  }
  default:
    llvm::dbgs() << "[MemVarInfo::getMemoryAttr] Unexpected attribute.";
    static std::string NullString;
    return NullString;
  }
}

std::string MemVarInfo::getDeclarationReplacement(const VarDecl *VD) {
  switch (Scope) {
  case clang::dpct::MemVarInfo::Local:
    if (DpctGlobalInfo::useGroupLocalMemory() && VD) {
      std::string Ret;
      llvm::raw_string_ostream OS(Ret);
      OS << "auto &" << getName() << " = "
         << "*" << MapNames::getClNamespace()
         << "ext::oneapi::group_local_memory<" << getType()->getBaseName();
      for (auto &ArraySize : getType()->getRange()) {
        OS << "[" << ArraySize.getSize() << "]";
      }
      OS << ">(";
      FreeQueriesInfo::printImmediateText(
          OS, VD, nullptr, FreeQueriesInfo::FreeQueriesKind::Group);
      OS << "); ";
      return OS.str();
    }
    return "";
  case clang::dpct::MemVarInfo::Extern:
    if (isShared() && getType()->getDimension() > 1) {
      // For case like:
      // extern __shared__ int shad_mem[][2][3];
      // int p = shad_mem[0][0][2];
      // will be migrated to:
      // auto shad_mem = (int(*)[2][3])dpct_local;
      std::string Dimension;
      size_t Index = 0;
      for (auto &Entry : getType()->getRange()) {
        Index++;
        if (Index == 1)
          continue;
        Dimension = Dimension + "[" + Entry.getSize() + "]";
      }
      return buildString("auto ", getName(), " = (", getType()->getBaseName(),
                         "(*)", Dimension, ")", ExternVariableName, ";");
    }

    return buildString("auto ", getName(), " = (", getType()->getBaseName(),
                       " *)", ExternVariableName, ";");
  case clang::dpct::MemVarInfo::Global: {
    if (isShared())
      return "";
    return getMemoryDecl();
  }
  }
  clang::dpct::DpctDebugs()
      << "[MemVarInfo::VarAttrKind] Unexpected value: " << Scope << "\n";
  assert(0);
  return "";
}

std::string MemVarInfo::getSyclAccessorType() {
  std::string Ret;
  llvm::raw_string_ostream OS(Ret);
  if (getAttr() == MemVarInfo::VarAttrKind::Shared) {
    OS << MapNames::getClNamespace() << "local_accessor<";
    OS << getAccessorDataType() << ", ";
    OS << getType()->getDimension() << ">";
  } else {
    OS << MapNames::getClNamespace() << "accessor<";
    OS << getAccessorDataType() << ", ";
    OS << getType()->getDimension() << ", ";
  
    OS << MapNames::getClNamespace() << "access_mode::";
    if (getAttr() == MemVarInfo::VarAttrKind::Constant)
      OS << "read";
    else
      OS << "read_write";
    OS << ", ";
  
    OS << MapNames::getClNamespace() << "access::target::";
    switch (getAttr()) {
    case VarAttrKind::Constant:
    case VarAttrKind::Device:
    case VarAttrKind::Managed:
      OS << "device";
      break;
    default:
      break;
    }

    OS << ">";
  }
  return OS.str();
}
void MemVarInfo::appendAccessorOrPointerDecl(const std::string &ExternMemSize,
                                             bool ExternEmitWarning,
                                             StmtList &AccList,
                                             StmtList &PtrList) {
  std::string Result;
  llvm::raw_string_ostream OS(Result);
  if (isShared()) {
    OS << getSyclAccessorType();
    OS << " " << getAccessorName() << "(";
    if (getType()->getDimension())
      OS << getRangeClass() << getType()->getRangeArgument(ExternMemSize, false)
         << ", ";
    OS << "cgh)";
    OS << ";";
    StmtWithWarning AccDecl(OS.str());
    for (const auto &OriginExpr : getType()->getArraySizeOriginExprs()) {
      DiagnosticsUtils::report(getFilePath(), getOffset(),
                               Diagnostics::MACRO_EXPR_REPLACED, false, false,
                               OriginExpr);
      AccDecl.Warnings.push_back(
          DiagnosticsUtils::getWarningTextAndUpdateUniqueID(
              Diagnostics::MACRO_EXPR_REPLACED, OriginExpr));
    }
    if ((isExtern() && ExternEmitWarning) || getType()->containSizeofType()) {
      DiagnosticsUtils::report(getFilePath(), getOffset(),
                               Diagnostics::SIZEOF_WARNING, false, false, "local memory");
      AccDecl.Warnings.push_back(
          DiagnosticsUtils::getWarningTextAndUpdateUniqueID(
              Diagnostics::SIZEOF_WARNING, "local memory"));
    }
    if (getType()->getDimension() > 3) {
      if (DiagnosticsUtils::report(getFilePath(), getOffset(),
                                   Diagnostics::EXCEED_MAX_DIMENSION, false,
                                   false)) {
        AccDecl.Warnings.push_back(
            DiagnosticsUtils::getWarningTextAndUpdateUniqueID(
                Diagnostics::EXCEED_MAX_DIMENSION));
      }
    }
    AccList.emplace_back(std::move(AccDecl));
  } else if (DpctGlobalInfo::getUsmLevel() == UsmLevel::UL_Restricted &&
             AccMode != Accessor) {
    requestFeature(HelperFeatureEnum::device_ext);
    PtrList.emplace_back(buildString("auto ", getPtrName(), " = ",
                                     getConstVarName(), ".get_ptr();"));
  } else {
    requestFeature(HelperFeatureEnum::device_ext);
    AccList.emplace_back(buildString("auto ", getAccessorName(), " = ",
                                     getConstVarName(), ".get_access(cgh);"));
  }
}

template <class T>
void removeDuplicateVar(GlobalMap<T> &VarMap,
                        std::unordered_set<std::string> &VarNames) {
  auto Itr = VarMap.begin();
  while (Itr != VarMap.end()) {
    if (VarNames.find(Itr->second->getName()) == VarNames.end()) {
      VarNames.insert(Itr->second->getName());
      ++Itr;
    } else {
      Itr = VarMap.erase(Itr);
    }
  }
}
void MemVarMap::removeDuplicateVar() {
  std::unordered_set<std::string> VarNames{getItemName(),
                                           DpctGlobalInfo::getStreamName()};
  dpct::removeDuplicateVar(GlobalVarMap, VarNames);
  dpct::removeDuplicateVar(LocalVarMap, VarNames);
  dpct::removeDuplicateVar(ExternVarMap, VarNames);
  dpct::removeDuplicateVar(TextureMap, VarNames);
}

std::string MemVarMap::getExtraCallArguments(bool HasPreParam,
                                             bool HasPostParam) const {
  return getArgumentsOrParameters<CallArgument>(HasPreParam, HasPostParam);
}
std::string MemVarMap::getExtraDeclParam(bool HasPreParam, bool HasPostParam,
                                         FormatInfo FormatInformation) const {
  return getArgumentsOrParameters<DeclParameter>(HasPreParam, HasPostParam,
                                                 FormatInformation);
}
std::string MemVarMap::getKernelArguments(bool HasPreParam, bool HasPostParam,
                                          const std::string &Path) const {
  requestFeatureForAllVarMaps(Path);
  return getArgumentsOrParameters<KernelArgument>(HasPreParam, HasPostParam);
}
bool MemVarMap::isSameAs(const MemVarMap& Other) const {
  if (HasItem != Other.HasItem)
    return false;
  if (HasStream != Other.HasStream)
    return false;
  if (HasSync != Other.HasSync)
    return false;

  #define COMPARE_MAP(MAP)                                                     \
  {                                                                            \
    if (MAP.size() != Other.MAP.size())                                        \
      return false;                                                            \
    if (!std::equal(MAP.begin(), MAP.end(), Other.MAP.begin()))                \
      return false;                                                            \
  }
  COMPARE_MAP(LocalVarMap);
  COMPARE_MAP(GlobalVarMap);
  COMPARE_MAP(ExternVarMap);
  COMPARE_MAP(TextureMap);
#undef COMPARE_MAP
  return true;
}

CtTypeInfo::CtTypeInfo(const TypeLoc &TL, bool NeedSizeFold)
    : PointerLevel(0), IsTemplate(false) {
  setTypeInfo(TL, NeedSizeFold);
}

std::string CtTypeInfo::getRangeArgument(const std::string &MemSize,
                                         bool MustArguments) {
  std::string Arg = "(";
  for (auto &R : Range) {
    auto Size = R.getSize();
    if (Size.empty()) {
      if (MemSize.empty()) {
        Arg += "1";
      } else {
        Arg += MemSize;
      }
    } else
      Arg += Size;
    Arg += ", ";
  }
  return (Arg.size() == 1) ? (MustArguments ? (Arg + ")") : "")
                           : Arg.replace(Arg.size() - 2, 2, ")");
}

void CtTypeInfo::setTypeInfo(const TypeLoc &TL, bool NeedSizeFold) {
  switch (TL.getTypeLocClass()) {
  case TypeLoc::Qualified:
    BaseName = TL.getType().getLocalQualifiers().getAsString(
        DpctGlobalInfo::getContext().getPrintingPolicy());
    return setTypeInfo(TYPELOC_CAST(QualifiedTypeLoc).getUnqualifiedLoc(),
                       NeedSizeFold);
  case TypeLoc::ConstantArray:
    IsArray = true;
    return setArrayInfo(TYPELOC_CAST(ConstantArrayTypeLoc), NeedSizeFold);
  case TypeLoc::DependentSizedArray:
    return setArrayInfo(TYPELOC_CAST(DependentSizedArrayTypeLoc), NeedSizeFold);
  case TypeLoc::IncompleteArray:
    return setArrayInfo(TYPELOC_CAST(IncompleteArrayTypeLoc), NeedSizeFold);
  case TypeLoc::Pointer:
    ++PointerLevel;
    return setTypeInfo(TYPELOC_CAST(PointerTypeLoc).getPointeeLoc());
  case TypeLoc::LValueReference:
  case TypeLoc::RValueReference:
    IsReference = true;
    return setTypeInfo(TYPELOC_CAST(ReferenceTypeLoc).getPointeeLoc());
  case TypeLoc::Elaborated: {
    const TypeLoc &NamedTypeLoc =
        TYPELOC_CAST(ElaboratedTypeLoc).getNamedTypeLoc();
    if (const auto TTL = NamedTypeLoc.getAs<TypedefTypeLoc>()) {
      if (setTypedefInfo(TTL, NeedSizeFold))
        return;
    }
    break;
  }
  case TypeLoc::Typedef: {
    if (setTypedefInfo(TYPELOC_CAST(TypedefTypeLoc), NeedSizeFold))
      return;
    break;
  }
  default:
    break;
  }
  setName(TL);
}

bool CtTypeInfo::setTypedefInfo(const TypedefTypeLoc &TL, bool NeedSizeFold) {
  const TypedefNameDecl *TND = TL.getTypedefNameDecl();
  if (!TND)
    return false;
  if (!TND->getTypeSourceInfo())
    return false;
  const TypeLoc TypedefTpyeDeclLoc = TND->getTypeSourceInfo()->getTypeLoc();
  ConstantArrayTypeLoc CATL;
  if (DpctGlobalInfo::isInAnalysisScope(TypedefTpyeDeclLoc.getBeginLoc()) &&
      (CATL = TypedefTpyeDeclLoc.getAs<ConstantArrayTypeLoc>())) {
    setArrayInfo(CATL, NeedSizeFold);
    return true;
  }
  return false;
}

void CtTypeInfo::setArrayInfo(const IncompleteArrayTypeLoc &TL,
                              bool NeedSizeFold) {
  Range.emplace_back();
  setTypeInfo(TL.getElementLoc(), NeedSizeFold);
}

void CtTypeInfo::setArrayInfo(const DependentSizedArrayTypeLoc &TL,
                              bool NeedSizeFold) {
  ContainSizeofType = containSizeOfType(TL.getSizeExpr());
  ExprAnalysis EA;
  EA.analyze(TL.getSizeExpr());
  auto TDSI = EA.getTemplateDependentStringInfo();
  if (TDSI->containsTemplateDependentMacro())
    TemplateDependentMacro = true;
  Range.emplace_back(EA.getTemplateDependentStringInfo());
  setTypeInfo(TL.getElementLoc(), NeedSizeFold);
}

void CtTypeInfo::setArrayInfo(const ConstantArrayTypeLoc &TL,
                              bool NeedSizeFold) {
  ContainSizeofType = containSizeOfType(TL.getSizeExpr());
  if (NeedSizeFold) {
    Range.emplace_back(getFoldedArraySize(TL));
  } else {
    Range.emplace_back(getUnfoldedArraySize(TL));
  }
  setTypeInfo(TL.getElementLoc(), NeedSizeFold);
}

std::string CtTypeInfo::getFoldedArraySize(const ConstantArrayTypeLoc &TL) {
  const auto *const SizeExpr = TL.getSizeExpr();

  auto IsContainMacro =
      isContainMacro(SizeExpr) || !TL.getSizeExpr()->getBeginLoc().isFileID();

  auto DREMatcher = ast_matchers::findAll(ast_matchers::declRefExpr());
  auto DREMatchedResults =
      ast_matchers::match(DREMatcher, *SizeExpr, DpctGlobalInfo::getContext());
  bool IsContainDRE = !DREMatchedResults.empty();

  bool IsContainSizeOfUserDefinedType = false;
  auto SOMatcher = ast_matchers::findAll(
      ast_matchers::unaryExprOrTypeTraitExpr(ast_matchers::ofKind(UETT_SizeOf))
          .bind("so"));
  auto SOMatchedResults =
      ast_matchers::match(SOMatcher, *SizeExpr, DpctGlobalInfo::getContext());
  for (const auto &Res : SOMatchedResults) {
    const auto *UETT = Res.getNodeAs<UnaryExprOrTypeTraitExpr>("so");
    if (UETT->isArgumentType()) {
      const auto *const RD =
          UETT->getArgumentType().getCanonicalType()->getAsRecordDecl();
      if (MapNames::SupportedVectorTypes.count(RD->getNameAsString()) == 0) {
        IsContainSizeOfUserDefinedType = true;
        break;
      }
    }
  }

  // We need not fold the size expression in these cases.
  if (!IsContainMacro && !IsContainDRE && !IsContainSizeOfUserDefinedType) {
    return getUnfoldedArraySize(TL);
  }

  auto TLRange = getDefinitionRange(TL.getBeginLoc(), TL.getEndLoc());
  auto SizeExprRange = getRangeInRange(SizeExpr->getSourceRange(),
                                       TLRange.getBegin(), TLRange.getEnd());
  auto SizeExprBegin = SizeExprRange.first;
  auto SizeExprEnd = SizeExprRange.second;
  auto &SM = DpctGlobalInfo::getSourceManager();
  size_t Length =
      SM.getCharacterData(SizeExprEnd) - SM.getCharacterData(SizeExprBegin);
  auto DL = SM.getDecomposedLoc(SizeExprBegin);
  auto OriginalStr =
      std::string(SM.getBufferData(DL.first).substr(DL.second, Length));

  // When it is a literal in macro, we also need not fold.
  auto LiteralStr = toString(TL.getTypePtr()->getSize(), 10, false, false);
  if (OriginalStr == LiteralStr) {
    return getUnfoldedArraySize(TL);
  }

  ArraySizeOriginExprs.push_back(std::move(OriginalStr));
  return buildString(LiteralStr, "/*", ArraySizeOriginExprs.back(), "*/");
}

std::string CtTypeInfo::getUnfoldedArraySize(const ConstantArrayTypeLoc &TL) {
  ContainSizeofType = containSizeOfType(TL.getSizeExpr());
  ExprAnalysis A;
  A.analyze(TL.getSizeExpr());
  return A.getReplacedString();
}

void CtTypeInfo::setName(const TypeLoc &TL) {
  ExprAnalysis EA;
  EA.analyze(TL);
  TDSI = EA.getTemplateDependentStringInfo();
  auto SetFromTL = EA.getHelperFeatureSet();
  HelperFeatureSet.insert(SetFromTL.begin(), SetFromTL.end());

  IsTemplate = TL.getTypePtr()->isDependentType();
  updateName();
}

void CtTypeInfo::updateName() {
  BaseNameWithoutQualifiers = TDSI->getSourceString();
  auto SetFromTTDSI = TDSI->getHelperFeatureSet();
  HelperFeatureSet.insert(SetFromTTDSI.begin(), SetFromTTDSI.end());

  if (isPointer()) {
    BaseNameWithoutQualifiers += ' ';
    BaseNameWithoutQualifiers.append(PointerLevel, '*');
  }

  if (BaseName.empty())
    BaseName = BaseNameWithoutQualifiers;
  else {
    BaseName = buildString(BaseName, " ", BaseNameWithoutQualifiers);
  }
}

std::shared_ptr<CtTypeInfo> CtTypeInfo::applyTemplateArguments(
    const std::vector<TemplateArgumentInfo> &TA) {
  auto NewType = std::make_shared<CtTypeInfo>(*this);
  if (TDSI)
    NewType->TDSI = TDSI->applyTemplateArguments(TA);
  for (auto &R : NewType->Range)
    R.setTemplateList(TA);
  NewType->BaseName.clear();
  NewType->updateName();
  return NewType;
}

void SizeInfo::setTemplateList(
    const std::vector<TemplateArgumentInfo> &TemplateList) {
  if (TDSI)
    TDSI = TDSI->applyTemplateArguments(TemplateList);
}

void TimeStubTypeInfo::buildInfo(std::string FilePath, unsigned int Offset,
                                 bool isReplTxtWithSB) {
  if (isReplTxtWithSB)
    DpctGlobalInfo::getInstance().addReplacement(
        std::make_shared<ExtReplacement>(FilePath, Offset, Length, StrWithSB,
                                         nullptr));
  else
    DpctGlobalInfo::getInstance().addReplacement(
        std::make_shared<ExtReplacement>(FilePath, Offset, Length, StrWithoutSB,
                                         nullptr));
}

void EventSyncTypeInfo::buildInfo(std::string FilePath, unsigned int Offset) {
  if (NeedReport)
    DiagnosticsUtils::report(FilePath, Offset,
                             Diagnostics::NOERROR_RETURN_COMMA_OP, true, false);

  if (IsAssigned && ReplText.empty()) {
    ReplText = "0";
  }

  DpctGlobalInfo::getInstance().addReplacement(std::make_shared<ExtReplacement>(
      FilePath, Offset, Length, ReplText, nullptr));
}

void BuiltinVarInfo::buildInfo(std::string FilePath, unsigned int Offset,
                               unsigned int ID) {
  std::string R = Repl + std::to_string(ID) + ")";
  DpctGlobalInfo::getInstance().addReplacement(
      std::make_shared<ExtReplacement>(FilePath, Offset, Len, R, nullptr));
}

bool isInAnalysisScope(SourceLocation SL) { return DpctGlobalInfo::isInAnalysisScope(SL); }

std::vector<std::shared_ptr<FreeQueriesInfo>> FreeQueriesInfo::InfoList;
std::vector<std::shared_ptr<FreeQueriesInfo::MacroInfo>>
    FreeQueriesInfo::MacroInfos;

const FreeQueriesInfo::FreeQueriesNames &
FreeQueriesInfo::getNames(FreeQueriesKind K) {
  static FreeQueriesNames Names[FreeQueriesInfo::FreeQueriesKind::End] = {
      {getItemName(),
       MapNames::getClNamespace() + "ext::oneapi::experimental::this_nd_item",
       getItemName()},
      {getItemName() + ".get_group()",
       MapNames::getClNamespace() + "ext::oneapi::experimental::this_group",
       "group" + getCTFixedSuffix()},
      {getItemName() + ".get_sub_group()",
       MapNames::getClNamespace() + "ext::oneapi::experimental::this_sub_group",
       "sub_group" + getCTFixedSuffix()},
  };
  return Names[K];
}

std::shared_ptr<FreeQueriesInfo>
FreeQueriesInfo::getInfo(const FunctionDecl *FD) {
  if (!FD)
    return std::shared_ptr<FreeQueriesInfo>();

  if (!FD->doesThisDeclarationHaveABody())
    return std::shared_ptr<FreeQueriesInfo>();

  if (auto CS = dyn_cast_or_null<CompoundStmt>(FD->getBody())) {
    if (CS->body_empty())
      return std::shared_ptr<FreeQueriesInfo>();

    auto ExtraDeclLoc = CS->body_front()->getBeginLoc();
    auto LocInfo = DpctGlobalInfo::getLocInfo(ExtraDeclLoc);
    auto Iter = std::find_if(InfoList.begin(), InfoList.end(),
                             [&](const std::shared_ptr<FreeQueriesInfo> &Info) {
                               return Info->FilePath == LocInfo.first &&
                                      Info->ExtraDeclLoc == LocInfo.second;
                             });
    if (Iter != InfoList.end())
      return *Iter;

    auto Info = std::make_shared<FreeQueriesInfo>();
    Info->FilePath = std::move(LocInfo.first);
    Info->ExtraDeclLoc = LocInfo.second;
    Info->Idx = InfoList.size();
    Info->FuncInfo = DeviceFunctionDecl::LinkRedecls(FD);
    Info->Indent =
        getIndent(ExtraDeclLoc, DpctGlobalInfo::getSourceManager()).str();
    Info->NL = getNL();
    InfoList.push_back(Info);
    return Info;
  }

  return std::shared_ptr<FreeQueriesInfo>();
}

template <class Node>
void FreeQueriesInfo::printImmediateText(llvm::raw_ostream &OS, const Node *S,
                                         const FunctionDecl *FD,
                                         FreeQueriesKind K) {
#ifdef DPCT_DEBUG_BUILD
  assert(K != FreeQueriesKind::End && "Unexpected FreeQueriesKind::End");
#endif // DPCT_DEBUG_BUILD

  if (!FD) {
    FD = DpctGlobalInfo::getParentFunction(S);
  }

  if (DpctGlobalInfo::useFreeQueries()) {
    if (auto Info = getInfo(FD)) {
      return Info->printImmediateText(OS, S->getBeginLoc(), K);
    }

#ifdef DPCT_DEBUG_BUILD
    llvm::errs() << "Can not get FreeQueriesInfo for this FunctionDecl\n";
    assert(0);
#endif // DPCT_DEBUG_BUILD

  } else {
    DeviceFunctionDecl::LinkRedecls(FD)->setItem();
    OS << getNames(K).NonFreeQueriesName;
  }
}

static const std::string RegexPrefix = "{{NEEDREPLACE", RegexSuffix = "}}";

/// Generate regex replacement as placeholder.
void FreeQueriesInfo::printImmediateText(llvm::raw_ostream &OS,
                                         SourceLocation SL, FreeQueriesKind K) {
  unsigned Index = Idx;
  auto IsMacro = SL.isMacroID();
  if (IsMacro && K != SubGroup) {
    auto MacroLoc = DpctGlobalInfo::getLocInfo(
        DpctGlobalInfo::getSourceManager().getSpellingLoc(SL));
    auto Iter = std::find_if(MacroInfos.begin(), MacroInfos.end(),
                             [&](std::shared_ptr<MacroInfo> Info) -> bool {
                               return (MacroLoc.first == Info->FilePath) &&
                                      (MacroLoc.second == Info->Offset);
                             });
    if (Iter == MacroInfos.end()) {
      MacroInfos.push_back(std::make_shared<MacroInfo>());
      Iter = --MacroInfos.end();
      (*Iter)->FilePath = MacroLoc.first;
      (*Iter)->Offset = MacroLoc.second;
    }
    (*Iter)->Infos.push_back(Idx);
    Index = Iter - MacroInfos.begin();
  } else {
    auto SLocInfo = DpctGlobalInfo::getLocInfo(SL);
    if (SLocInfo.first != FilePath)
      return;

    if (Refs.insert(SLocInfo.second).second) {
      ++Counter[K];
    }
  }

  OS << RegexPrefix << FreeQueriesRegexCh << getRegexNum(Index, IsMacro, K)
     << RegexSuffix;
  return;
}

/// Generate temporary variable declaration when reference counter > 2.
/// Declaration example:
/// auto item_ct1 = this_nd_item<3>();
void FreeQueriesInfo::emplaceExtraDecl() {
  std::string Ret;
  llvm::raw_string_ostream OS(Ret);
  if (DpctGlobalInfo::getAssumedNDRangeDim() == 1) {
    if (auto VarMapHead =
            MemVarMap::getHeadWithoutPathCompression(&FuncInfo->getVarMap())) {
      Dimension = VarMapHead->Dim;
    }
  }
  if (Counter[FreeQueriesKind::NdItem] > 1) {
    auto &KindNames =
        getNames(static_cast<FreeQueriesKind>(FreeQueriesKind::NdItem));
    OS << "auto " << KindNames.ExtraVariableName << " = ";
    printFreeQueriesFunctionName(
        OS, static_cast<FreeQueriesKind>(FreeQueriesKind::NdItem), Dimension);
    OS << ';' << NL << Indent;
  }
  DpctGlobalInfo::getInstance().addReplacement(std::make_shared<ExtReplacement>(
      FilePath, ExtraDeclLoc, 0, OS.str(), nullptr));
}

template <class F, class... Ts>
std::string buildStringFromPrinter(F Func, Ts &&...Args) {
  std::string Ret;
  llvm::raw_string_ostream OS(Ret);
  Func(OS, std::forward<Ts>(Args)...);
  return OS.str();
}

std::string FreeQueriesInfo::getReplaceString(unsigned Num) {
  auto Index = getIndex(Num);
  auto Kind = getKind(Num);
  bool IsMacro = isMacro(Num);
  if (IsMacro) {
    if (Index < MacroInfos.size()) {
      return buildStringFromPrinter(printFreeQueriesFunctionName, Kind,
                                    MacroInfos[Index]->Dimension);
    }
#ifdef DPCT_DEBUG_BUILD
    llvm::errs() << "FreeQueriesInfo index[" << Index
                 << "]is larger than list size[" << InfoList.size() << "]\n";
    assert(0);
#endif // DPCT_DEBUG_BUILD
  }
  if (Index < InfoList.size())
    return InfoList[Index]->getReplaceString(getKind(Num));
#ifdef DPCT_DEBUG_BUILD
  llvm::errs() << "FreeQueriesInfo index[" << Index
               << "]is larger than list size[" << InfoList.size() << "]\n";
  assert(0);
#endif // DPCT_DEBUG_BUILD
  return "";
}

std::string FreeQueriesInfo::getReplaceString(FreeQueriesKind K) {
  if (K != FreeQueriesKind::NdItem || Counter[K] < 2)
    return buildStringFromPrinter(printFreeQueriesFunctionName, K, Dimension);
  else
    return getNames(K).ExtraVariableName;
}

void DpctGlobalInfo::printItem(llvm::raw_ostream &OS, const Stmt *S,
                               const FunctionDecl *FD) {
  FreeQueriesInfo::printImmediateText(OS, S, FD,
                                      FreeQueriesInfo::FreeQueriesKind::NdItem);
}
std::string DpctGlobalInfo::getItem(const Stmt *S, const FunctionDecl *FD) {
  return buildStringFromPrinter(DpctGlobalInfo::printItem, S, FD);
}
void DpctGlobalInfo::registerNDItemUser(const Stmt *S, const FunctionDecl *FD) {
  getItem(S, FD);
}

void DpctGlobalInfo::printGroup(llvm::raw_ostream &OS, const Stmt *S,
                                const FunctionDecl *FD) {
  FreeQueriesInfo::printImmediateText(OS, S, FD,
                                      FreeQueriesInfo::FreeQueriesKind::Group);
}
std::string DpctGlobalInfo::getGroup(const Stmt *S, const FunctionDecl *FD) {
  return buildStringFromPrinter(DpctGlobalInfo::printGroup, S, FD);
}

void DpctGlobalInfo::printSubGroup(llvm::raw_ostream &OS, const Stmt *S,
                                   const FunctionDecl *FD) {
  FreeQueriesInfo::printImmediateText(
      OS, S, FD, FreeQueriesInfo::FreeQueriesKind::SubGroup);
}
std::string DpctGlobalInfo::getSubGroup(const Stmt *S, const FunctionDecl *FD) {
  return buildStringFromPrinter(DpctGlobalInfo::printSubGroup, S, FD);
}

std::string getStringForRegexDefaultQueueAndDevice(HelperFuncType HFT,
                                                   int Index);

std::string DpctGlobalInfo::getStringForRegexReplacement(StringRef MatchedStr) {
  unsigned Index = 0;
  char Method = MatchedStr[RegexPrefix.length()];
  bool HasError =
      MatchedStr.substr(RegexPrefix.length() + 1).consumeInteger(10, Index);
  assert(!HasError && "Must consume an integer");
  (void) HasError;
  // D: device, used for pretty code
  // Q: queue, used for pretty code
  // R: range dim, used for built-in variables (threadIdx.x,...) migration
  // G: range dim, used for cg::thread_block migration
  // C: range dim, used for cub block migration
  // F: free queries function migration, such as this_nd_item, this_group,
  //    this_sub_group.
  switch (Method) {
  case 'R':
    if (DpctGlobalInfo::getAssumedNDRangeDim() == 1) {
      if (auto DFI = getCudaKernelDimDFI(Index)) {
        auto Ptr =
            MemVarMap::getHeadWithoutPathCompression(&(DFI->getVarMap()));
        if (Ptr && Ptr->Dim == 1) {
          return "0";
        }
      }
    }
    return "2";
  case 'G':
    if (DpctGlobalInfo::getAssumedNDRangeDim() == 1) {
      if (auto DFI = getCudaKernelDimDFI(Index)) {
        auto Ptr =
            MemVarMap::getHeadWithoutPathCompression(&(DFI->getVarMap()));
        if (Ptr && Ptr->Dim == 1) {
          return "1";
        }
      }
    }
    return "3";
  case 'C':
    if (DpctGlobalInfo::getAssumedNDRangeDim() == 1) {
      return std::to_string(DpctGlobalInfo::getInstance()
                                .getCubPlaceholderIndexMap()[Index]
                                ->getVarMap()
                                .getHeadNodeDim());
    }
    return "3";
  case 'D':
    return getStringForRegexDefaultQueueAndDevice(
        HelperFuncType::HFT_CurrentDevice, Index);
  case 'Q':
    return getStringForRegexDefaultQueueAndDevice(
        HelperFuncType::HFT_DefaultQueue, Index);
  case FreeQueriesInfo::FreeQueriesRegexCh:
    return FreeQueriesInfo::getReplaceString(Index);
  default:
    clang::dpct::DpctDebugs() << "[char] Unexpected value: " << Method << "\n";
    assert(0);
    return MatchedStr.str();
  }
}

const std::string &getDefaultString(HelperFuncType HFT) {
  const static std::string NullString;
  switch (HFT) {
  case clang::dpct::HelperFuncType::HFT_DefaultQueue: {
    const static std::string DefaultQueue =
        MapNames::getDpctNamespace() + "get_default_queue()";
    return DefaultQueue;
  }
  case clang::dpct::HelperFuncType::HFT_CurrentDevice: {
    const static std::string DefaultQueue =
        MapNames::getDpctNamespace() + "get_current_device()";
    return DefaultQueue;
  }
  case clang::dpct::HelperFuncType::HFT_InitValue: {
    return NullString;
  }
  }
  clang::dpct::DpctDebugs()
      << "[HelperFuncType] Unexpected value: "
      << static_cast<std::underlying_type_t<HelperFuncType>>(HFT) << "\n";
  assert(0);
  return NullString;
}

std::string getStringForRegexDefaultQueueAndDevice(HelperFuncType HFT,
                                                   int Index) {
  if (HFT == HelperFuncType::HFT_DefaultQueue ||
      HFT == HelperFuncType::HFT_CurrentDevice) {

    if (DpctGlobalInfo::getDeviceChangedFlag() ||
        !DpctGlobalInfo::getUsingDRYPattern()) {
      return getDefaultString(HFT);
    }

    auto HelperFuncReplInfoIter =
        DpctGlobalInfo::getHelperFuncReplInfoMap().find(Index);
    if (HelperFuncReplInfoIter ==
        DpctGlobalInfo::getHelperFuncReplInfoMap().end()) {
      return getDefaultString(HFT);
    }

    std::string CounterKey =
        HelperFuncReplInfoIter->second.DeclLocFile + ":" +
        std::to_string(HelperFuncReplInfoIter->second.DeclLocOffset);

    auto TempVariableDeclCounterIter =
        DpctGlobalInfo::getTempVariableDeclCounterMap().find(CounterKey);
    if (TempVariableDeclCounterIter ==
        DpctGlobalInfo::getTempVariableDeclCounterMap().end()) {
      return getDefaultString(HFT);
    }

    return TempVariableDeclCounterIter->second
        .PlaceholderStr[static_cast<int>(HFT)];
  }
  return "";
}

} // namespace dpct
} // namespace clang<|MERGE_RESOLUTION|>--- conflicted
+++ resolved
@@ -2728,14 +2728,10 @@
 
   if (DpctGlobalInfo::isOptimizeMigration() && !FuncInfo->isInlined() &&
       !FuncInfo->IsSyclExternMacroNeeded()) {
-<<<<<<< HEAD
     if (FuncInfo->isKernel())
       FuncInfo->setForceInlineDevFunc();
     else
       FuncInfo->setAlwaysInlineDevFunc();
-=======
-    FuncInfo->setAlwaysInlineDevFunc();
->>>>>>> 18915249
   }
 
   FuncInfo->buildInfo();
