--- conflicted
+++ resolved
@@ -3934,7 +3934,6 @@
       VI.second->setUseHelperFuncFlag(false);
       continue;
     }
-<<<<<<< HEAD
     if (DpctGlobalInfo::useExpDeviceGlobal() &&
         (VI.second->isConstant() || VI.second->isDevice()) &&
         !VI.second->isManaged() &&
@@ -3942,7 +3941,7 @@
       VI.second->setUseHelperFuncFlag(false);
       VI.second->setUseDeviceGlobalFlag(true);
       continue;
-=======
+    }
     if (!VI.second->getType()->SharedVarInfo.TypeName.empty() &&
         !LI.first.getCanonicalPath().empty() && LI.second) {
       DiagnosticsUtils::report(
@@ -3950,7 +3949,6 @@
           Warnings::MOVE_TYPE_DEFINITION_DEVICE_FUNC, true, false,
           VI.second->getType()->SharedVarInfo.TypeName,
           VI.second->getType()->SharedVarInfo.DefinitionFuncName);
->>>>>>> dc3d5ad0
     }
     if (PS.FormatInformation.EnableFormat) {
       ParameterStream TPS;
