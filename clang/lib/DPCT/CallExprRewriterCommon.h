--- conflicted
+++ resolved
@@ -794,19 +794,11 @@
       if (const auto *TDT = dyn_cast<TypedefType>(DerefQT)) {
         auto *TDecl = TDT->getDecl();
         const auto Redecls = TDecl->redecls();
-<<<<<<< HEAD
         auto IsDeclInCudaHeader = [](const TypedefNameDecl * D) {
-=======
-        auto IsDeclInCudaHeader = [](const TypedefNameDecl * D)-> bool {
->>>>>>> 7c9969fb
           return dpct::DpctGlobalInfo::isInCudaPath(D->getLocation());
         };
         if (std::any_of(Redecls.begin(), Redecls.end(), IsDeclInCudaHeader))
           break;
-<<<<<<< HEAD
-        
-=======
->>>>>>> 7c9969fb
         DerefQT = TDecl->getUnderlyingType();
       }
     }
