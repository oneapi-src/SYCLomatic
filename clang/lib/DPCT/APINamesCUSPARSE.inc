//===------------------- APINamesCUSPARSE.inc ---------------------------===//
//
// Part of the LLVM Project, under the Apache License v2.0 with LLVM Exceptions.
// See https://llvm.org/LICENSE.txt for license information.
// SPDX-License-Identifier: Apache-2.0 WITH LLVM-exception
//
//===--------------------------------------------------------------------===//

FEATURE_REQUEST_FACTORY(HelperFeatureEnum::device_ext,
                        MEMBER_CALL_FACTORY_ENTRY("cusparseSetMatType", ARG(0),
                                                  true, "set_matrix_type",
                                                  ARG(1)))
FEATURE_REQUEST_FACTORY(HelperFeatureEnum::device_ext,
                        MEMBER_CALL_FACTORY_ENTRY("cusparseSetMatIndexBase",
                                                  ARG(0), true,
                                                  "set_index_base", ARG(1)))
FEATURE_REQUEST_FACTORY(HelperFeatureEnum::device_ext,
                        MEMBER_CALL_FACTORY_ENTRY("cusparseSetMatDiagType",
                                                  ARG(0), true, "set_diag",
                                                  ARG(1)))
FEATURE_REQUEST_FACTORY(HelperFeatureEnum::device_ext,
                        MEMBER_CALL_FACTORY_ENTRY("cusparseSetMatFillMode",
                                                  ARG(0), true, "set_uplo",
                                                  ARG(1)))

FEATURE_REQUEST_FACTORY(HelperFeatureEnum::device_ext,
                        MEMBER_CALL_FACTORY_ENTRY("cusparseGetMatType", ARG(0),
                                                  true, "get_matrix_type"))
FEATURE_REQUEST_FACTORY(HelperFeatureEnum::device_ext,
                        MEMBER_CALL_FACTORY_ENTRY("cusparseGetMatIndexBase",
                                                  ARG(0), true,
                                                  "get_index_base"))
FEATURE_REQUEST_FACTORY(HelperFeatureEnum::device_ext,
                        MEMBER_CALL_FACTORY_ENTRY("cusparseGetMatDiagType",
                                                  ARG(0), true, "get_diag"))
FEATURE_REQUEST_FACTORY(HelperFeatureEnum::device_ext,
                        MEMBER_CALL_FACTORY_ENTRY("cusparseGetMatFillMode",
                                                  ARG(0), true, "get_uplo"))

FEATURE_REQUEST_FACTORY(HelperFeatureEnum::device_ext,
                        ASSIGN_FACTORY_ENTRY("cusparseCreateMatDescr", DEREF(0),
                                             CALL("std::make_shared<" +
                                                  MapNames::getDpctNamespace() +
                                                  "sparse::matrix_info>")))
REMOVE_API_FACTORY_ENTRY("cusparseDestroyMatDescr")

ASSIGNABLE_FACTORY(ASSIGN_FACTORY_ENTRY("cusparseCreate", DEREF(0),
                                        NEW(MapNames::getDpctNamespace() +
                                            "sparse::descriptor")))
ASSIGNABLE_FACTORY(DELETE_FACTORY_ENTRY("cusparseDestroy", ARG(0)))
ASSIGNABLE_FACTORY(MEMBER_CALL_FACTORY_ENTRY("cusparseSetStream", ARG(0), true,
                                             "set_queue", ARG(1)))
ASSIGNABLE_FACTORY(ASSIGN_FACTORY_ENTRY("cusparseGetStream", DEREF(1),
                                        UO(UnaryOperatorKind::UO_AddrOf,
                                           PAREN(MEMBER_CALL(ARG(0), true,
                                                             "get_queue")))))
REMOVE_API_FACTORY_ENTRY("cusparseGetPointerMode")
REMOVE_API_FACTORY_ENTRY("cusparseSetPointerMode")

FEATURE_REQUEST_FACTORY(HelperFeatureEnum::device_ext,
                        ASSIGNABLE_FACTORY(ASSIGN_FACTORY_ENTRY(
                            "cusparseCreateSolveAnalysisInfo", DEREF(0),
                            CALL("std::make_shared<" +
                                 MapNames::getDpctNamespace() +
                                 "sparse::optimize_info>"))))

FEATURE_REQUEST_FACTORY(HelperFeatureEnum::device_ext,
                        ASSIGNABLE_FACTORY(MEMBER_CALL_FACTORY_ENTRY(
                            "cusparseDestroySolveAnalysisInfo", ARG(0), false,
                            "reset")))

FEATURE_REQUEST_FACTORY(
    HelperFeatureEnum::device_ext,
    ASSIGNABLE_FACTORY(CALL_FACTORY_ENTRY(
        "cusparseScsrsv_analysis",
        CALL(MapNames::getDpctNamespace() + "sparse::optimize_csrsv",
             MEMBER_CALL(ARG(0), true, "get_queue"), ARG(1), ARG(2), ARG(4),
             ARG(5), ARG(6), ARG(7), ARG(8)))))
FEATURE_REQUEST_FACTORY(
    HelperFeatureEnum::device_ext,
    ASSIGNABLE_FACTORY(CALL_FACTORY_ENTRY(
        "cusparseDcsrsv_analysis",
        CALL(MapNames::getDpctNamespace() + "sparse::optimize_csrsv",
             MEMBER_CALL(ARG(0), true, "get_queue"), ARG(1), ARG(2), ARG(4),
             ARG(5), ARG(6), ARG(7), ARG(8)))))
FEATURE_REQUEST_FACTORY(
    HelperFeatureEnum::device_ext,
    ASSIGNABLE_FACTORY(CALL_FACTORY_ENTRY(
        "cusparseCcsrsv_analysis",
        CALL(MapNames::getDpctNamespace() + "sparse::optimize_csrsv",
             MEMBER_CALL(ARG(0), true, "get_queue"), ARG(1), ARG(2), ARG(4),
             ARG(5), ARG(6), ARG(7), ARG(8)))))
FEATURE_REQUEST_FACTORY(
    HelperFeatureEnum::device_ext,
    ASSIGNABLE_FACTORY(CALL_FACTORY_ENTRY(
        "cusparseZcsrsv_analysis",
        CALL(MapNames::getDpctNamespace() + "sparse::optimize_csrsv",
             MEMBER_CALL(ARG(0), true, "get_queue"), ARG(1), ARG(2), ARG(4),
             ARG(5), ARG(6), ARG(7), ARG(8)))))

FEATURE_REQUEST_FACTORY(HelperFeatureEnum::device_ext,
                        ASSIGNABLE_FACTORY(CALL_FACTORY_ENTRY(
                            "cusparseScsrmv",
                            CALL(MapNames::getDpctNamespace() + "sparse::csrmv",
                                 MEMBER_CALL(ARG(0), true, "get_queue"), ARG(1),
                                 ARG(2), ARG(3), ARG(5), ARG(6), ARG(7), ARG(8),
                                 ARG(9), ARG(10), ARG(11), ARG(12)))))
FEATURE_REQUEST_FACTORY(HelperFeatureEnum::device_ext,
                        ASSIGNABLE_FACTORY(CALL_FACTORY_ENTRY(
                            "cusparseDcsrmv",
                            CALL(MapNames::getDpctNamespace() + "sparse::csrmv",
                                 MEMBER_CALL(ARG(0), true, "get_queue"), ARG(1),
                                 ARG(2), ARG(3), ARG(5), ARG(6), ARG(7), ARG(8),
                                 ARG(9), ARG(10), ARG(11), ARG(12)))))
FEATURE_REQUEST_FACTORY(HelperFeatureEnum::device_ext,
                        ASSIGNABLE_FACTORY(CALL_FACTORY_ENTRY(
                            "cusparseCcsrmv",
                            CALL(MapNames::getDpctNamespace() + "sparse::csrmv",
                                 MEMBER_CALL(ARG(0), true, "get_queue"), ARG(1),
                                 ARG(2), ARG(3), ARG(5), ARG(6), ARG(7), ARG(8),
                                 ARG(9), ARG(10), ARG(11), ARG(12)))))
FEATURE_REQUEST_FACTORY(HelperFeatureEnum::device_ext,
                        ASSIGNABLE_FACTORY(CALL_FACTORY_ENTRY(
                            "cusparseZcsrmv",
                            CALL(MapNames::getDpctNamespace() + "sparse::csrmv",
                                 MEMBER_CALL(ARG(0), true, "get_queue"), ARG(1),
                                 ARG(2), ARG(3), ARG(5), ARG(6), ARG(7), ARG(8),
                                 ARG(9), ARG(10), ARG(11), ARG(12)))))

FEATURE_REQUEST_FACTORY(HelperFeatureEnum::device_ext,
                        ASSIGNABLE_FACTORY(CALL_FACTORY_ENTRY(
                            "cusparseScsrmv_mp",
                            CALL(MapNames::getDpctNamespace() + "sparse::csrmv",
                                 MEMBER_CALL(ARG(0), true, "get_queue"), ARG(1),
                                 ARG(2), ARG(3), ARG(5), ARG(6), ARG(7), ARG(8),
                                 ARG(9), ARG(10), ARG(11), ARG(12)))))
FEATURE_REQUEST_FACTORY(HelperFeatureEnum::device_ext,
                        ASSIGNABLE_FACTORY(CALL_FACTORY_ENTRY(
                            "cusparseDcsrmv_mp",
                            CALL(MapNames::getDpctNamespace() + "sparse::csrmv",
                                 MEMBER_CALL(ARG(0), true, "get_queue"), ARG(1),
                                 ARG(2), ARG(3), ARG(5), ARG(6), ARG(7), ARG(8),
                                 ARG(9), ARG(10), ARG(11), ARG(12)))))
FEATURE_REQUEST_FACTORY(HelperFeatureEnum::device_ext,
                        ASSIGNABLE_FACTORY(CALL_FACTORY_ENTRY(
                            "cusparseCcsrmv_mp",
                            CALL(MapNames::getDpctNamespace() + "sparse::csrmv",
                                 MEMBER_CALL(ARG(0), true, "get_queue"), ARG(1),
                                 ARG(2), ARG(3), ARG(5), ARG(6), ARG(7), ARG(8),
                                 ARG(9), ARG(10), ARG(11), ARG(12)))))
FEATURE_REQUEST_FACTORY(HelperFeatureEnum::device_ext,
                        ASSIGNABLE_FACTORY(CALL_FACTORY_ENTRY(
                            "cusparseZcsrmv_mp",
                            CALL(MapNames::getDpctNamespace() + "sparse::csrmv",
                                 MEMBER_CALL(ARG(0), true, "get_queue"), ARG(1),
                                 ARG(2), ARG(3), ARG(5), ARG(6), ARG(7), ARG(8),
                                 ARG(9), ARG(10), ARG(11), ARG(12)))))

ASSIGNABLE_FACTORY(ASSIGN_FACTORY_ENTRY("cusparseCsrmvEx_bufferSize", DEREF(20),
                                        LITERAL("0")))
FEATURE_REQUEST_FACTORY(HelperFeatureEnum::device_ext,
                        ASSIGNABLE_FACTORY(CALL_FACTORY_ENTRY(
                            "cusparseCsrmvEx",
                            CALL(MapNames::getDpctNamespace() + "sparse::csrmv",
                                 MEMBER_CALL(ARG(0), true, "get_queue"), ARG(2),
                                 ARG(3), ARG(4), ARG(6), ARG(7), ARG(8), ARG(9),
                                 ARG(10), ARG(11), ARG(12), ARG(13), ARG(14),
                                 ARG(15), ARG(16), ARG(17), ARG(18)))))

FEATURE_REQUEST_FACTORY(HelperFeatureEnum::device_ext,
                        ASSIGNABLE_FACTORY(CALL_FACTORY_ENTRY(
                            "cusparseScsrmm",
                            CALL(MapNames::getDpctNamespace() + "sparse::csrmm",
                                 MEMBER_CALL(ARG(0), true, "get_queue"), ARG(1),
                                 ARG(2), ARG(3), ARG(4), ARG(6), ARG(7), ARG(8),
                                 ARG(9), ARG(10), ARG(11), ARG(12), ARG(13),
                                 ARG(14), ARG(15)))))
FEATURE_REQUEST_FACTORY(HelperFeatureEnum::device_ext,
                        ASSIGNABLE_FACTORY(CALL_FACTORY_ENTRY(
                            "cusparseDcsrmm",
                            CALL(MapNames::getDpctNamespace() + "sparse::csrmm",
                                 MEMBER_CALL(ARG(0), true, "get_queue"), ARG(1),
                                 ARG(2), ARG(3), ARG(4), ARG(6), ARG(7), ARG(8),
                                 ARG(9), ARG(10), ARG(11), ARG(12), ARG(13),
                                 ARG(14), ARG(15)))))
FEATURE_REQUEST_FACTORY(HelperFeatureEnum::device_ext,
                        ASSIGNABLE_FACTORY(CALL_FACTORY_ENTRY(
                            "cusparseCcsrmm",
                            CALL(MapNames::getDpctNamespace() + "sparse::csrmm",
                                 MEMBER_CALL(ARG(0), true, "get_queue"), ARG(1),
                                 ARG(2), ARG(3), ARG(4), ARG(6), ARG(7), ARG(8),
                                 ARG(9), ARG(10), ARG(11), ARG(12), ARG(13),
                                 ARG(14), ARG(15)))))
FEATURE_REQUEST_FACTORY(HelperFeatureEnum::device_ext,
                        ASSIGNABLE_FACTORY(CALL_FACTORY_ENTRY(
                            "cusparseZcsrmm",
                            CALL(MapNames::getDpctNamespace() + "sparse::csrmm",
                                 MEMBER_CALL(ARG(0), true, "get_queue"), ARG(1),
                                 ARG(2), ARG(3), ARG(4), ARG(6), ARG(7), ARG(8),
                                 ARG(9), ARG(10), ARG(11), ARG(12), ARG(13),
                                 ARG(14), ARG(15)))))

FEATURE_REQUEST_FACTORY(HelperFeatureEnum::device_ext,
                        ASSIGNABLE_FACTORY(CALL_FACTORY_ENTRY(
                            "cusparseScsrmm2",
                            CALL(MapNames::getDpctNamespace() + "sparse::csrmm",
                                 MEMBER_CALL(ARG(0), true, "get_queue"), ARG(1),
                                 ARG(2), ARG(3), ARG(4), ARG(5), ARG(7), ARG(8),
                                 ARG(9), ARG(10), ARG(11), ARG(12), ARG(13),
                                 ARG(14), ARG(15), ARG(16)))))
FEATURE_REQUEST_FACTORY(HelperFeatureEnum::device_ext,
                        ASSIGNABLE_FACTORY(CALL_FACTORY_ENTRY(
                            "cusparseDcsrmm2",
                            CALL(MapNames::getDpctNamespace() + "sparse::csrmm",
                                 MEMBER_CALL(ARG(0), true, "get_queue"), ARG(1),
                                 ARG(2), ARG(3), ARG(4), ARG(5), ARG(7), ARG(8),
                                 ARG(9), ARG(10), ARG(11), ARG(12), ARG(13),
                                 ARG(14), ARG(15), ARG(16)))))
FEATURE_REQUEST_FACTORY(HelperFeatureEnum::device_ext,
                        ASSIGNABLE_FACTORY(CALL_FACTORY_ENTRY(
                            "cusparseCcsrmm2",
                            CALL(MapNames::getDpctNamespace() + "sparse::csrmm",
                                 MEMBER_CALL(ARG(0), true, "get_queue"), ARG(1),
                                 ARG(2), ARG(3), ARG(4), ARG(5), ARG(7), ARG(8),
                                 ARG(9), ARG(10), ARG(11), ARG(12), ARG(13),
                                 ARG(14), ARG(15), ARG(16)))))
FEATURE_REQUEST_FACTORY(HelperFeatureEnum::device_ext,
                        ASSIGNABLE_FACTORY(CALL_FACTORY_ENTRY(
                            "cusparseZcsrmm2",
                            CALL(MapNames::getDpctNamespace() + "sparse::csrmm",
                                 MEMBER_CALL(ARG(0), true, "get_queue"), ARG(1),
                                 ARG(2), ARG(3), ARG(4), ARG(5), ARG(7), ARG(8),
                                 ARG(9), ARG(10), ARG(11), ARG(12), ARG(13),
                                 ARG(14), ARG(15), ARG(16)))))

ASSIGNABLE_FACTORY(ASSIGN_FACTORY_ENTRY(
    "cusparseCreateCoo", DEREF(0),
    CALL("std::make_shared<" + MapNames::getDpctNamespace() +
             "sparse::sparse_matrix_desc>",
         ARG(1), ARG(2), ARG(3), NULLPTR_OR_ARG(4), NULLPTR_OR_ARG(5),
         NULLPTR_OR_ARG(6), ARG(7), ARG(7), ARG(8), ARG(9),
         ARG(MapNames::getDpctNamespace() + "sparse::matrix_format::coo"))))

ASSIGNABLE_FACTORY(ASSIGN_FACTORY_ENTRY(
    "cusparseCreateCsr", DEREF(0),
    CALL("std::make_shared<" + MapNames::getDpctNamespace() +
             "sparse::sparse_matrix_desc>",
         ARG(1), ARG(2), ARG(3), NULLPTR_OR_ARG(4), NULLPTR_OR_ARG(5),
         NULLPTR_OR_ARG(6), ARG(7), ARG(8), ARG(9), ARG(10),
         ARG(MapNames::getDpctNamespace() + "sparse::matrix_format::csr"))))

ASSIGNABLE_FACTORY(MEMBER_CALL_FACTORY_ENTRY("cusparseDestroySpMat", ARG(0),
                                             false, "reset"))
ASSIGNABLE_FACTORY(MEMBER_CALL_FACTORY_ENTRY("cusparseCsrGet", ARG(0), true,
                                             "get_desc", ARG(1), ARG(2), ARG(3),
                                             ARG(4), ARG(5), ARG(6), ARG(7),
                                             ARG(8), ARG(9), ARG(10)))
ASSIGNABLE_FACTORY(MEMBER_CALL_FACTORY_ENTRY("cusparseSpMatGetFormat", ARG(0),
                                             true, "get_format", ARG(1)))
ASSIGNABLE_FACTORY(MEMBER_CALL_FACTORY_ENTRY("cusparseSpMatGetIndexBase",
                                             ARG(0), true, "get_base", ARG(1)))
ASSIGNABLE_FACTORY(MEMBER_CALL_FACTORY_ENTRY("cusparseSpMatGetValues", ARG(0),
                                             true, "get_value", ARG(1)))
ASSIGNABLE_FACTORY(MEMBER_CALL_FACTORY_ENTRY("cusparseSpMatSetValues", ARG(0),
                                             true, "set_value", ARG(1)))
ASSIGNABLE_FACTORY(ASSIGN_FACTORY_ENTRY("cusparseCreateDnMat", DEREF(0),
                                        CALL("std::make_shared<" +
                                                 MapNames::getDpctNamespace() +
                                                 "sparse::dense_matrix_desc>",
                                             ARG(1), ARG(2), ARG(3), ARG(4),
                                             ARG(5), ARG(6))))
ASSIGNABLE_FACTORY(MEMBER_CALL_FACTORY_ENTRY("cusparseDestroyDnMat", ARG(0),
                                             false, "reset"))
ASSIGNABLE_FACTORY(MEMBER_CALL_FACTORY_ENTRY("cusparseDnMatGet", ARG(0), true,
                                             "get_desc", ARG(1), ARG(2), ARG(3),
                                             ARG(4), ARG(5), ARG(6)))
ASSIGNABLE_FACTORY(ASSIGN_FACTORY_ENTRY("cusparseDnMatGetValues", DEREF(1),
                                        MEMBER_CALL(DEREF(0), true,
                                                    "get_value")))
ASSIGNABLE_FACTORY(MEMBER_CALL_FACTORY_ENTRY("cusparseDnMatSetValues", ARG(0),
                                             true, "set_value", ARG(1)))
ASSIGNABLE_FACTORY(ASSIGN_FACTORY_ENTRY("cusparseCreateDnVec", DEREF(0),
                                        CALL("std::make_shared<" +
                                                 MapNames::getDpctNamespace() +
                                                 "sparse::dense_vector_desc>",
                                             ARG(1), ARG(2), ARG(3))))
ASSIGNABLE_FACTORY(MEMBER_CALL_FACTORY_ENTRY("cusparseDestroyDnVec", ARG(0),
                                             false, "reset"))
ASSIGNABLE_FACTORY(MEMBER_CALL_FACTORY_ENTRY("cusparseDnVecGet", ARG(0), true,
                                             "get_desc", ARG(1), ARG(2),
                                             ARG(3)))
ASSIGNABLE_FACTORY(ASSIGN_FACTORY_ENTRY("cusparseDnVecGetValues", DEREF(1),
                                        MEMBER_CALL(DEREF(0), true,
                                                    "get_value")))
ASSIGNABLE_FACTORY(MEMBER_CALL_FACTORY_ENTRY("cusparseDnVecSetValues", ARG(0),
                                             true, "set_value", ARG(1)))
ASSIGNABLE_FACTORY(MEMBER_CALL_FACTORY_ENTRY("cusparseCsrSetPointers", ARG(0),
                                             true, "set_pointers", ARG(1),
                                             ARG(2), ARG(3)))
ASSIGNABLE_FACTORY(MEMBER_CALL_FACTORY_ENTRY("cusparseSpMatGetSize", ARG(0),
                                             true, "get_size", ARG(1), ARG(2),
                                             ARG(3)))
ASSIGNABLE_FACTORY(CALL_FACTORY_ENTRY(
    "cusparseGetProperty",
    CALL(MapNames::getDpctNamespace() + "mkl_get_version", ARG(0), ARG(1))))
ASSIGNABLE_FACTORY(MEMBER_CALL_FACTORY_ENTRY("cusparseSpMatGetAttribute",
                                             ARG(0), true, "get_attribute",
                                             ARG(1), ARG(2), ARG(3)))
ASSIGNABLE_FACTORY(MEMBER_CALL_FACTORY_ENTRY("cusparseSpMatSetAttribute",
                                             ARG(0), true, "set_attribute",
                                             ARG(1), ARG(2), ARG(3)))

ASSIGNABLE_FACTORY(ASSIGN_FACTORY_ENTRY("cusparseCreateConstDnVec", DEREF(0),
                                        CALL("std::make_shared<" +
                                                 MapNames::getDpctNamespace() +
                                                 "sparse::dense_vector_desc>",
                                             ARG(1), ARG(2), ARG(3))))
ASSIGNABLE_FACTORY(MEMBER_CALL_FACTORY_ENTRY("cusparseConstDnVecGet", ARG(0),
                                             true, "get_desc", ARG(1), ARG(2),
                                             ARG(3)))
ASSIGNABLE_FACTORY(ASSIGN_FACTORY_ENTRY("cusparseConstDnVecGetValues", DEREF(1),
                                        MEMBER_CALL(DEREF(0), true,
                                                    "get_value")))

ASSIGNABLE_FACTORY(ASSIGN_FACTORY_ENTRY("cusparseSpMM_bufferSize", DEREF(10),
                                        LITERAL("0")))
REMOVE_API_FACTORY_ENTRY("cusparseSpMM_preprocess")
ASSIGNABLE_FACTORY(CALL_FACTORY_ENTRY(
    "cusparseSpMM", CALL(MapNames::getDpctNamespace() + "sparse::spmm",
                         MEMBER_CALL(ARG(0), true, "get_queue"), ARG(1), ARG(2),
                         ARG(3), ARG(4), ARG(5), ARG(6), ARG(7), ARG(8))))
ASSIGNABLE_FACTORY(ASSIGN_FACTORY_ENTRY("cusparseSpMV_bufferSize", DEREF(9),
                                        LITERAL("0")))
ASSIGNABLE_FACTORY(CALL_FACTORY_ENTRY(
    "cusparseSpMV", CALL(MapNames::getDpctNamespace() + "sparse::spmv",
                         MEMBER_CALL(ARG(0), true, "get_queue"), ARG(1), ARG(2),
                         ARG(3), ARG(4), ARG(5), ARG(6), ARG(7))))
WARNING_FACTORY_ENTRY(
    "cusparseGetErrorString",
    TOSTRING_FACTORY_ENTRY("cusparseGetErrorString",
                           LITERAL("\"<Placeholder string>\"")),
    Diagnostics::TRNA_WARNING_ERROR_HANDLING_API_COMMENTED,
    ARG("The call was replaced by a placeholder string"))
WARNING_FACTORY_ENTRY(
    "cusparseGetErrorName",
    TOSTRING_FACTORY_ENTRY("cusparseGetErrorName",
                           LITERAL("\"<Placeholder string>\"")),
    Diagnostics::TRNA_WARNING_ERROR_HANDLING_API_COMMENTED,
    ARG("The call was replaced by a placeholder string"))

ASSIGNABLE_FACTORY(
    CALL_FACTORY_ENTRY("cusparseSpGEMM_createDescr",
                       CALL("oneapi::mkl::sparse::init_matmat_descr", ARG(0))))

ASSIGNABLE_FACTORY(CALL_FACTORY_ENTRY(
    "cusparseSpGEMM_destroyDescr",
    CALL("oneapi::mkl::sparse::release_matmat_descr", ADDROF(0))))

ASSIGNABLE_FACTORY(CALL_FACTORY_ENTRY(
    "cusparseSpGEMM_workEstimation",
    CALL(MapNames::getDpctNamespace() + "sparse::spgemm_work_estimation",
         MEMBER_CALL(ARG(0), true, "get_queue"), ARG(1), ARG(2), ARG(3), ARG(4),
         ARG(5), ARG(6), ARG(7), ARG(10), ARG(11), ARG(12))))

ASSIGNABLE_FACTORY(CALL_FACTORY_ENTRY(
    "cusparseSpGEMM_compute",
    CALL(MapNames::getDpctNamespace() + "sparse::spgemm_compute",
         MEMBER_CALL(ARG(0), true, "get_queue"), ARG(1), ARG(2), ARG(3), ARG(4),
         ARG(5), ARG(6), ARG(7), ARG(10), ARG(11), ARG(12))))

ASSIGNABLE_FACTORY(CALL_FACTORY_ENTRY(
    "cusparseSpGEMM_copy",
    CALL(MapNames::getDpctNamespace() + "sparse::spgemm_finalize",
         MEMBER_CALL(ARG(0), true, "get_queue"), ARG(1), ARG(2), ARG(3), ARG(4),
         ARG(5), ARG(6), ARG(7), ARG(10))))

REMOVE_API_FACTORY_ENTRY("cusparseSpSV_createDescr")
REMOVE_API_FACTORY_ENTRY("cusparseSpSV_destroyDescr")
ASSIGNABLE_FACTORY(ASSIGN_FACTORY_ENTRY("cusparseSpSV_bufferSize", DEREF(9),
                                        LITERAL("0")))

ASSIGNABLE_FACTORY(CALL_FACTORY_ENTRY(
    "cusparseScsr2csc",
    CALL(MapNames::getDpctNamespace() + "sparse::csr2csc",
         MEMBER_CALL(ARG(0), true, "get_queue"), ARG(1), ARG(2), ARG(3), ARG(4),
         ARG(5), ARG(6), ARG(7), ARG(8), ARG(9), ARG(10), ARG(11))))
ASSIGNABLE_FACTORY(CALL_FACTORY_ENTRY(
    "cusparseDcsr2csc",
    CALL(MapNames::getDpctNamespace() + "sparse::csr2csc",
         MEMBER_CALL(ARG(0), true, "get_queue"), ARG(1), ARG(2), ARG(3), ARG(4),
         ARG(5), ARG(6), ARG(7), ARG(8), ARG(9), ARG(10), ARG(11))))
ASSIGNABLE_FACTORY(CALL_FACTORY_ENTRY(
    "cusparseCcsr2csc",
    CALL(MapNames::getDpctNamespace() + "sparse::csr2csc",
         MEMBER_CALL(ARG(0), true, "get_queue"), ARG(1), ARG(2), ARG(3), ARG(4),
         ARG(5), ARG(6), ARG(7), ARG(8), ARG(9), ARG(10), ARG(11))))
ASSIGNABLE_FACTORY(CALL_FACTORY_ENTRY(
    "cusparseZcsr2csc",
    CALL(MapNames::getDpctNamespace() + "sparse::csr2csc",
         MEMBER_CALL(ARG(0), true, "get_queue"), ARG(1), ARG(2), ARG(3), ARG(4),
         ARG(5), ARG(6), ARG(7), ARG(8), ARG(9), ARG(10), ARG(11))))

ASSIGNABLE_FACTORY(ASSIGN_FACTORY_ENTRY("cusparseCsr2cscEx2_bufferSize",
                                        DEREF(14), LITERAL("0")))
ASSIGNABLE_FACTORY(CALL_FACTORY_ENTRY(
    "cusparseCsr2cscEx2",
    CALL(MapNames::getDpctNamespace() + "sparse::csr2csc",
         MEMBER_CALL(ARG(0), true, "get_queue"), ARG(1), ARG(2), ARG(3), ARG(4),
         ARG(5), ARG(6), ARG(7), ARG(8), ARG(9), ARG(10), ARG(11), ARG(12))))

ASSIGNABLE_FACTORY(CALL_FACTORY_ENTRY(
    "cusparseSpSV_analysis",
    CALL(MapNames::getDpctNamespace() + "sparse::spsv_optimize",
         MEMBER_CALL(ARG(0), true, "get_queue"), ARG(1), ARG(3))))

ASSIGNABLE_FACTORY(CALL_FACTORY_ENTRY(
    "cusparseSpSV_solve", CALL(MapNames::getDpctNamespace() + "sparse::spsv",
                               MEMBER_CALL(ARG(0), true, "get_queue"), ARG(1),
                               ARG(2), ARG(3), ARG(4), ARG(5), ARG(6))))

ASSIGNABLE_FACTORY(CALL_FACTORY_ENTRY(
    "cusparseScsrsv_solve",
    CALL(MapNames::getDpctNamespace() + "sparse::csrsv",
         MEMBER_CALL(ARG(0), true, "get_queue"), ARG(1), ARG(2), ARG(3), ARG(4),
         ARG(5), ARG(6), ARG(7), ARG(8), ARG(9), ARG(10))))
ASSIGNABLE_FACTORY(CALL_FACTORY_ENTRY(
    "cusparseDcsrsv_solve",
    CALL(MapNames::getDpctNamespace() + "sparse::csrsv",
         MEMBER_CALL(ARG(0), true, "get_queue"), ARG(1), ARG(2), ARG(3), ARG(4),
         ARG(5), ARG(6), ARG(7), ARG(8), ARG(9), ARG(10))))
ASSIGNABLE_FACTORY(CALL_FACTORY_ENTRY(
    "cusparseCcsrsv_solve",
    CALL(MapNames::getDpctNamespace() + "sparse::csrsv",
         MEMBER_CALL(ARG(0), true, "get_queue"), ARG(1), ARG(2), ARG(3), ARG(4),
         ARG(5), ARG(6), ARG(7), ARG(8), ARG(9), ARG(10))))
ASSIGNABLE_FACTORY(CALL_FACTORY_ENTRY(
    "cusparseZcsrsv_solve",
    CALL(MapNames::getDpctNamespace() + "sparse::csrsv",
         MEMBER_CALL(ARG(0), true, "get_queue"), ARG(1), ARG(2), ARG(3), ARG(4),
         ARG(5), ARG(6), ARG(7), ARG(8), ARG(9), ARG(10))))

ASSIGNABLE_FACTORY(ASSIGN_FACTORY_ENTRY("cusparseScsrsv2_bufferSize", DEREF(9),
                                        LITERAL("0")))
ASSIGNABLE_FACTORY(ASSIGN_FACTORY_ENTRY("cusparseDcsrsv2_bufferSize", DEREF(9),
                                        LITERAL("0")))
ASSIGNABLE_FACTORY(ASSIGN_FACTORY_ENTRY("cusparseCcsrsv2_bufferSize", DEREF(9),
                                        LITERAL("0")))
ASSIGNABLE_FACTORY(ASSIGN_FACTORY_ENTRY("cusparseZcsrsv2_bufferSize", DEREF(9),
                                        LITERAL("0")))

ASSIGNABLE_FACTORY(CALL_FACTORY_ENTRY(
    "cusparseScsrsv2_analysis",
    CALL(MapNames::getDpctNamespace() + "sparse::optimize_csrsv",
         MEMBER_CALL(ARG(0), true, "get_queue"), ARG(1), ARG(2), ARG(4), ARG(5),
         ARG(6), ARG(7), ARG(8))))
ASSIGNABLE_FACTORY(CALL_FACTORY_ENTRY(
    "cusparseDcsrsv2_analysis",
    CALL(MapNames::getDpctNamespace() + "sparse::optimize_csrsv",
         MEMBER_CALL(ARG(0), true, "get_queue"), ARG(1), ARG(2), ARG(4), ARG(5),
         ARG(6), ARG(7), ARG(8))))
ASSIGNABLE_FACTORY(CALL_FACTORY_ENTRY(
    "cusparseCcsrsv2_analysis",
    CALL(MapNames::getDpctNamespace() + "sparse::optimize_csrsv",
         MEMBER_CALL(ARG(0), true, "get_queue"), ARG(1), ARG(2), ARG(4), ARG(5),
         ARG(6), ARG(7), ARG(8))))
ASSIGNABLE_FACTORY(CALL_FACTORY_ENTRY(
    "cusparseZcsrsv2_analysis",
    CALL(MapNames::getDpctNamespace() + "sparse::optimize_csrsv",
         MEMBER_CALL(ARG(0), true, "get_queue"), ARG(1), ARG(2), ARG(4), ARG(5),
         ARG(6), ARG(7), ARG(8))))

ASSIGNABLE_FACTORY(CALL_FACTORY_ENTRY(
    "cusparseScsrsv2_solve",
    CALL(MapNames::getDpctNamespace() + "sparse::csrsv",
         MEMBER_CALL(ARG(0), true, "get_queue"), ARG(1), ARG(2), ARG(4), ARG(5),
         ARG(6), ARG(7), ARG(8), ARG(9), ARG(10), ARG(11))))
ASSIGNABLE_FACTORY(CALL_FACTORY_ENTRY(
    "cusparseDcsrsv2_solve",
    CALL(MapNames::getDpctNamespace() + "sparse::csrsv",
         MEMBER_CALL(ARG(0), true, "get_queue"), ARG(1), ARG(2), ARG(4), ARG(5),
         ARG(6), ARG(7), ARG(8), ARG(9), ARG(10), ARG(11))))
ASSIGNABLE_FACTORY(CALL_FACTORY_ENTRY(
    "cusparseCcsrsv2_solve",
    CALL(MapNames::getDpctNamespace() + "sparse::csrsv",
         MEMBER_CALL(ARG(0), true, "get_queue"), ARG(1), ARG(2), ARG(4), ARG(5),
         ARG(6), ARG(7), ARG(8), ARG(9), ARG(10), ARG(11))))
ASSIGNABLE_FACTORY(CALL_FACTORY_ENTRY(
    "cusparseZcsrsv2_solve",
    CALL(MapNames::getDpctNamespace() + "sparse::csrsv",
         MEMBER_CALL(ARG(0), true, "get_queue"), ARG(1), ARG(2), ARG(4), ARG(5),
         ARG(6), ARG(7), ARG(8), ARG(9), ARG(10), ARG(11))))

ASSIGNABLE_FACTORY(ASSIGN_FACTORY_ENTRY("cusparseScsrsv2_bufferSizeExt",
                                        DEREF(9), LITERAL("0")))
ASSIGNABLE_FACTORY(ASSIGN_FACTORY_ENTRY("cusparseDcsrsv2_bufferSizeExt",
                                        DEREF(9), LITERAL("0")))
ASSIGNABLE_FACTORY(ASSIGN_FACTORY_ENTRY("cusparseCcsrsv2_bufferSizeExt",
                                        DEREF(9), LITERAL("0")))
ASSIGNABLE_FACTORY(ASSIGN_FACTORY_ENTRY("cusparseZcsrsv2_bufferSizeExt",
                                        DEREF(9), LITERAL("0")))

ASSIGNABLE_FACTORY(CALL_FACTORY_ENTRY(
    "cusparseCsrsv_analysisEx",
    CALL(MapNames::getDpctNamespace() + "sparse::optimize_csrsv",
         MEMBER_CALL(ARG(0), true, "get_queue"), ARG(1), ARG(2), ARG(4), ARG(5),
         ARG(6), ARG(7), ARG(8), ARG(9))))
ASSIGNABLE_FACTORY(CALL_FACTORY_ENTRY(
    "cusparseCsrsv_solveEx",
    CALL(MapNames::getDpctNamespace() + "sparse::csrsv",
         MEMBER_CALL(ARG(0), true, "get_queue"), ARG(1), ARG(2), ARG(3), ARG(4),
         ARG(5), ARG(6), ARG(7), ARG(8), ARG(9), ARG(10), ARG(11), ARG(12),
         ARG(13), ARG(14))))

ASSIGNABLE_FACTORY(ASSIGN_FACTORY_ENTRY("cusparseCreateCsrsv2Info", DEREF(0),
                                        CALL("std::make_shared<" +
                                             MapNames::getDpctNamespace() +
                                             "sparse::optimize_info>")))
ASSIGNABLE_FACTORY(MEMBER_CALL_FACTORY_ENTRY("cusparseDestroyCsrsv2Info",
                                             ARG(0), false, "reset"))

ASSIGNABLE_FACTORY(ASSIGN_FACTORY_ENTRY("cusparseSpSM_bufferSize", DEREF(10),
                                        LITERAL("0")))
REMOVE_API_FACTORY_ENTRY("cusparseSpSM_createDescr")
REMOVE_API_FACTORY_ENTRY("cusparseSpSM_destroyDescr")
ASSIGNABLE_FACTORY(CALL_FACTORY_ENTRY(
    "cusparseSpSM_analysis",
    CALL(MapNames::getDpctNamespace() + "sparse::spsm_optimize",
         MEMBER_CALL(ARG(0), true, "get_queue"), ARG(1), ARG(4), ARG(5),
         ARG(6))))
ASSIGNABLE_FACTORY(CALL_FACTORY_ENTRY(
<<<<<<< HEAD
    "cusparseSpSM_solve",
    CALL(MapNames::getDpctNamespace() + "sparse::spsm", DEREF(0), ARG(1),
         ARG(2), ARG(3), ARG(4), ARG(5), ARG(6), ARG(7))))

ASSIGNABLE_FACTORY(CALL_FACTORY_ENTRY(
    "cusparseScsrgemm",
    CALL(MapNames::getDpctNamespace() + "sparse::csrgemm", ARG(0), ARG(1),
         ARG(2), ARG(3), ARG(4), ARG(5), ARG(6), ARG(8), ARG(9), ARG(10),
         ARG(11), ARG(13), ARG(14), ARG(15), ARG(16), ARG(17), ARG(18),
         ARG(19))))
ASSIGNABLE_FACTORY(CALL_FACTORY_ENTRY(
    "cusparseDcsrgemm",
    CALL(MapNames::getDpctNamespace() + "sparse::csrgemm", ARG(0), ARG(1),
         ARG(2), ARG(3), ARG(4), ARG(5), ARG(6), ARG(8), ARG(9), ARG(10),
         ARG(11), ARG(13), ARG(14), ARG(15), ARG(16), ARG(17), ARG(18),
         ARG(19))))
ASSIGNABLE_FACTORY(CALL_FACTORY_ENTRY(
    "cusparseCcsrgemm",
    CALL(MapNames::getDpctNamespace() + "sparse::csrgemm", ARG(0), ARG(1),
         ARG(2), ARG(3), ARG(4), ARG(5), ARG(6), ARG(8), ARG(9), ARG(10),
         ARG(11), ARG(13), ARG(14), ARG(15), ARG(16), ARG(17), ARG(18),
         ARG(19))))
ASSIGNABLE_FACTORY(CALL_FACTORY_ENTRY(
    "cusparseZcsrgemm",
    CALL(MapNames::getDpctNamespace() + "sparse::csrgemm", ARG(0), ARG(1),
         ARG(2), ARG(3), ARG(4), ARG(5), ARG(6), ARG(8), ARG(9), ARG(10),
         ARG(11), ARG(13), ARG(14), ARG(15), ARG(16), ARG(17), ARG(18),
         ARG(19))))
=======
    "cusparseSpSM_solve", CALL(MapNames::getDpctNamespace() + "sparse::spsm",
                               MEMBER_CALL(ARG(0), true, "get_queue"), ARG(1),
                               ARG(2), ARG(3), ARG(4), ARG(5), ARG(6), ARG(7))))
>>>>>>> 13dc35ba
<|MERGE_RESOLUTION|>--- conflicted
+++ resolved
@@ -528,10 +528,9 @@
          MEMBER_CALL(ARG(0), true, "get_queue"), ARG(1), ARG(4), ARG(5),
          ARG(6))))
 ASSIGNABLE_FACTORY(CALL_FACTORY_ENTRY(
-<<<<<<< HEAD
-    "cusparseSpSM_solve",
-    CALL(MapNames::getDpctNamespace() + "sparse::spsm", DEREF(0), ARG(1),
-         ARG(2), ARG(3), ARG(4), ARG(5), ARG(6), ARG(7))))
+    "cusparseSpSM_solve", CALL(MapNames::getDpctNamespace() + "sparse::spsm",
+                               MEMBER_CALL(ARG(0), true, "get_queue"), ARG(1),
+                               ARG(2), ARG(3), ARG(4), ARG(5), ARG(6), ARG(7))))
 
 ASSIGNABLE_FACTORY(CALL_FACTORY_ENTRY(
     "cusparseScsrgemm",
@@ -556,9 +555,4 @@
     CALL(MapNames::getDpctNamespace() + "sparse::csrgemm", ARG(0), ARG(1),
          ARG(2), ARG(3), ARG(4), ARG(5), ARG(6), ARG(8), ARG(9), ARG(10),
          ARG(11), ARG(13), ARG(14), ARG(15), ARG(16), ARG(17), ARG(18),
-         ARG(19))))
-=======
-    "cusparseSpSM_solve", CALL(MapNames::getDpctNamespace() + "sparse::spsm",
-                               MEMBER_CALL(ARG(0), true, "get_queue"), ARG(1),
-                               ARG(2), ARG(3), ARG(4), ARG(5), ARG(6), ARG(7))))
->>>>>>> 13dc35ba
+         ARG(19))))