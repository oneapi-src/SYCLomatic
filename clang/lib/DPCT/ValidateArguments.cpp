//===--------------- ValidateArguments.cpp --------------------------------===//
//
// Part of the LLVM Project, under the Apache License v2.0 with LLVM Exceptions.
// See https://llvm.org/LICENSE.txt for license information.
// SPDX-License-Identifier: Apache-2.0 WITH LLVM-exception
//
//===----------------------------------------------------------------------===//

#include "ValidateArguments.h"
#include "Error.h"
#include "Statics.h"
#include "Utility.h"

#include "llvm/ADT/SmallString.h"
#include "llvm/ADT/StringRef.h"
#include "llvm/Support/FileSystem.h"
#include "llvm/Support/Path.h"

#include <cassert>

using namespace llvm;
using namespace std;
namespace path = llvm::sys::path;
namespace fs = llvm::sys::fs;

// Set OutRoot to the current working directory.
static bool getDefaultOutRoot(clang::tooling::DpctPath &OutRootPar) {
  SmallString<256> OutRoot;
  if (fs::current_path(OutRoot) != std::error_code()) {
    llvm::errs() << "Could not get current path.\n";
    return false;
  }
  OutRoot.append("/dpct_output");
  if (fs::is_directory(OutRoot)) {
    std::error_code EC;
    fs::directory_iterator Iter(OutRoot, EC);
    if ((bool)EC) {
      llvm::errs() << "Could not access output directory.\n";
      return false;
    }
    fs::directory_iterator End;
    if (Iter != End) {
      llvm::errs() << "dpct_output directory is not empty. Please use option"
                      " \"--out-root\" to set output directory.\n";
      return false;
    } else {
      clang::dpct::PrintMsg(
          "The directory \"dpct_output\" is used as \"out-root\"\n");
    }
  } else {
    std::error_code EC = fs::create_directory(OutRoot, false);
    if ((bool)EC) {
      llvm::errs() << "Could not create dpct_output directory.\n";
      return false;
    }
    clang::dpct::PrintMsg(
        "The directory \"dpct_output\" is used as \"out-root\"\n");
  }
  OutRootPar.setPath(OutRoot.str().str());
  return true;
}

// If input source files exist in the command line,
// set InRoot to the directory of the first input source file.
// If input source file does not exist,
// set InRoot to ".".
static bool getDefaultInRoot(clang::tooling::DpctPath &InRootPar,
                             const vector<string> &SourceFiles) {
  if (SourceFiles.size() == 0) {
    InRootPar.setPath(".");
    return true;
  }

  clang::tooling::DpctPath InRoot = SourceFiles.front();
  // Remove the last component from path.
  SmallString<512> InRootStr(InRoot.getCanonicalPath());
  path::remove_filename(InRootStr);
  InRootPar.setPath(InRootStr.str().str());
  if (InRootPar.getCanonicalPath().empty())
    return false;
  return true;
}

bool makeInRootCanonicalOrSetDefaults(
    clang::tooling::DpctPath &InRoot,
    const std::vector<std::string> SourceFiles) {
  if (InRoot.getPath().empty()) {
    if (!getDefaultInRoot(InRoot, SourceFiles))
      return false;
  } else if (InRoot.getCanonicalPath().empty()) {
    clang::dpct::ShowStatus(MigrationErrorInvalidInRootPath);
    dpctExit(MigrationErrorInvalidInRootPath);
  }
  if (fs::get_file_type(InRoot.getCanonicalPath()) !=
      fs::file_type::directory_file) {
    llvm::errs() << "Error: '" << InRoot.getCanonicalPath()
                 << "' is not a directory.\n";
    return false;
  }
  return true;
}

bool makeOutRootCanonicalOrSetDefaults(clang::tooling::DpctPath &OutRoot) {
  if (OutRoot.getPath().empty()) {
    if (!getDefaultOutRoot(OutRoot))
      return false;
  }
  return true;
}

bool makeAnalysisScopeCanonicalOrSetDefaults(
    clang::tooling::DpctPath &AnalysisScope,
    const clang::tooling::DpctPath &InRoot) {
  if (AnalysisScope.getPath().empty()) {
    // AnalysisScope defaults to the value of InRoot
    AnalysisScope = InRoot;
    return true;
  }
  if (AnalysisScope.getCanonicalPath().empty()) {
    return false;
  }
  return true;
}

// Make sure all files have an extension and are under InRoot.
int validatePaths(const clang::tooling::DpctPath &InRoot,
                  const std::vector<std::string> &SourceFiles) {
  int Ok = 0;
  for (const auto &FilePath : SourceFiles) {
    clang::tooling::DpctPath CanonicalPath(FilePath);
    if (CanonicalPath.getCanonicalPath().empty()) {
      Ok = -1;
      continue;
    }

    if (!isChildPath(InRoot, CanonicalPath)) {
      Ok = -1;
      llvm::errs() << "Error: File '" << CanonicalPath.getCanonicalPath()
                   << "' is not under the specified input root directory '"
                   << InRoot.getCanonicalPath() << "'\n";
    }

    if (!path::has_extension(CanonicalPath.getCanonicalPath())) {
      Ok = -2;
      llvm::errs() << "Error: File '" << CanonicalPath.getCanonicalPath()
                   << "' does not have an extension.\n";
    }
  }

  return Ok;
}

<<<<<<< HEAD
int checkSDKPathOrIncludePath(clang::tooling::DpctPath &Path) {
  if (Path.getPath().empty())
=======
int validateCmakeScriptPaths(const std::string &InRoot,
                             const std::vector<std::string> &CmakeScriptPaths) {
  assert(isCanonical(InRoot) && "InRoot must be a canonical path.");
  int Ok = 0;
  for (const auto &FilePath : CmakeScriptPaths) {
    auto AbsPath = FilePath;
    if (!makeCanonical(AbsPath)) {
      Ok = -1;
      continue;
    }
    if (!llvm::sys::fs::exists(AbsPath)) {
      Ok = -2;
      std::string Name = fs::is_directory(AbsPath) ? "Directory" : "File";
      llvm::errs() << "Error: " << Name << "'" << AbsPath
                   << "' does not exit.\n";
    }
    if (fs::is_directory(AbsPath) && !isChildOrSamePath(InRoot, AbsPath)) {
      Ok = -3;
      llvm::errs() << "Error: Directory '" << AbsPath
                   << "' is not under the specified input root directory '"
                   << InRoot << "'\n";
    }
    if (fs::is_regular_file(AbsPath) && !isChildPath(InRoot, AbsPath)) {
      Ok = -4;
      llvm::errs() << "Error: File '" << AbsPath
                   << "' is not under the specified input root directory '"
                   << InRoot << "'\n";
    }

    if (fs::is_regular_file(AbsPath)) {
      llvm::StringRef Name = llvm::sys::path::filename(AbsPath);
      if (Name != "CMakeLists.txt" && !Name.ends_with(".cmake")) {
        Ok = -5;
        llvm::errs() << "Error: File '" << AbsPath
                     << "' is not valid cmake script file.\n";
      }
    }
  }
  return Ok;
}

int checkSDKPathOrIncludePath(const std::string &Path, std::string &RealPath) {
  if (Path.empty()) {
>>>>>>> 3ffa110b
    return 1;
  if (Path.getCanonicalPath().empty())
    return -1;
  return 0;
}

bool checkReportArgs(ReportTypeEnum &RType, ReportFormatEnum &RFormat,
                     std::string &RFile, bool &ROnly, bool &GenReport,
                     std::string &DVerbose) {
  bool Success = true;
  if (ROnly || !RFile.empty() || !DVerbose.empty() ||
      RType != ReportTypeEnum::RTE_NotSetType ||
      RFormat != ReportFormatEnum::RFE_NotSetFormat) {
    GenReport = true;
    // check user provided value and give default value if required.
    if (RType == ReportTypeEnum::RTE_NotSetType) {
      RType = ReportTypeEnum::RTE_Stats;
    }
    // check the report format value
    if (RFormat == ReportFormatEnum::RFE_NotSetFormat) {
      RFormat = ReportFormatEnum::RFE_CSV;
    } else if (!(RFormat == ReportFormatEnum::RFE_CSV ||
                 RFormat == ReportFormatEnum::RFE_Formatted)) {
      llvm::errs() << "error value provided in option: --report-format, use "
                      "[csv|formatted].\n\n";
      Success = false;
    }
    // check the report file value.
    if (RFile.empty()) {
      RFile = "stdout";
    }
#ifdef DPCT_DEBUG_BUILD
    // check the report diags content value.
    if (DVerbose.empty()) {
      clang::dpct::VerboseLevel = clang::dpct::VL_VerboseLow;
    } else if (DVerbose == "pass") {
      clang::dpct::VerboseLevel = clang::dpct::VL_VerboseLow;
    } else if (DVerbose == "transformation") {
      clang::dpct::VerboseLevel = clang::dpct::VL_VerboseHigh;
    } else {
      Success = false;
      llvm::errs()
          << "error value provided in option: -report-diags-content, use "
             "[pass|transformation].\n\n";
    }
#endif
  }

  return Success;
}<|MERGE_RESOLUTION|>--- conflicted
+++ resolved
@@ -150,54 +150,48 @@
   return Ok;
 }
 
-<<<<<<< HEAD
+int validateCmakeScriptPaths(const clang::tooling::DpctPath &InRoot,
+                             const std::vector<std::string> &CmakeScriptPaths) {
+  int Ok = 0;
+  for (const auto &FilePath : CmakeScriptPaths) {
+    clang::tooling::DpctPath Canonical(FilePath);
+    if (!llvm::sys::fs::exists(Canonical.getCanonicalPath())) {
+      Ok = -2;
+      std::string Name =
+          fs::is_directory(Canonical.getCanonicalPath()) ? "Directory" : "File";
+      llvm::errs() << "Error: " << Name << "'" << Canonical.getCanonicalPath()
+                   << "' does not exit.\n";
+    }
+    if (fs::is_directory(Canonical.getCanonicalPath()) &&
+        !isChildOrSamePath(InRoot, Canonical)) {
+      Ok = -3;
+      llvm::errs() << "Error: Directory '" << Canonical.getCanonicalPath()
+                   << "' is not under the specified input root directory '"
+                   << InRoot << "'\n";
+    }
+    if (fs::is_regular_file(Canonical.getCanonicalPath()) &&
+        !isChildPath(InRoot, Canonical)) {
+      Ok = -4;
+      llvm::errs() << "Error: File '" << Canonical.getCanonicalPath()
+                   << "' is not under the specified input root directory '"
+                   << InRoot << "'\n";
+    }
+
+    if (fs::is_regular_file(Canonical.getCanonicalPath())) {
+      llvm::StringRef Name =
+          llvm::sys::path::filename(Canonical.getCanonicalPathRef());
+      if (Name != "CMakeLists.txt" && !Name.ends_with(".cmake")) {
+        Ok = -5;
+        llvm::errs() << "Error: File '" << Canonical.getCanonicalPath()
+                     << "' is not valid cmake script file.\n";
+      }
+    }
+  }
+  return Ok;
+}
+
 int checkSDKPathOrIncludePath(clang::tooling::DpctPath &Path) {
   if (Path.getPath().empty())
-=======
-int validateCmakeScriptPaths(const std::string &InRoot,
-                             const std::vector<std::string> &CmakeScriptPaths) {
-  assert(isCanonical(InRoot) && "InRoot must be a canonical path.");
-  int Ok = 0;
-  for (const auto &FilePath : CmakeScriptPaths) {
-    auto AbsPath = FilePath;
-    if (!makeCanonical(AbsPath)) {
-      Ok = -1;
-      continue;
-    }
-    if (!llvm::sys::fs::exists(AbsPath)) {
-      Ok = -2;
-      std::string Name = fs::is_directory(AbsPath) ? "Directory" : "File";
-      llvm::errs() << "Error: " << Name << "'" << AbsPath
-                   << "' does not exit.\n";
-    }
-    if (fs::is_directory(AbsPath) && !isChildOrSamePath(InRoot, AbsPath)) {
-      Ok = -3;
-      llvm::errs() << "Error: Directory '" << AbsPath
-                   << "' is not under the specified input root directory '"
-                   << InRoot << "'\n";
-    }
-    if (fs::is_regular_file(AbsPath) && !isChildPath(InRoot, AbsPath)) {
-      Ok = -4;
-      llvm::errs() << "Error: File '" << AbsPath
-                   << "' is not under the specified input root directory '"
-                   << InRoot << "'\n";
-    }
-
-    if (fs::is_regular_file(AbsPath)) {
-      llvm::StringRef Name = llvm::sys::path::filename(AbsPath);
-      if (Name != "CMakeLists.txt" && !Name.ends_with(".cmake")) {
-        Ok = -5;
-        llvm::errs() << "Error: File '" << AbsPath
-                     << "' is not valid cmake script file.\n";
-      }
-    }
-  }
-  return Ok;
-}
-
-int checkSDKPathOrIncludePath(const std::string &Path, std::string &RealPath) {
-  if (Path.empty()) {
->>>>>>> 3ffa110b
     return 1;
   if (Path.getCanonicalPath().empty())
     return -1;
