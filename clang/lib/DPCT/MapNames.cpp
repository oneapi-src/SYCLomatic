--- conflicted
+++ resolved
@@ -2171,17 +2171,12 @@
       {"cublasCgemmEx", getLibraryHelperNamespace() + "blas::gemm"},
       {"cublasCgemm3mEx", getLibraryHelperNamespace() + "blas::gemm"},
       {"cublasGemmBatchedEx", getLibraryHelperNamespace() + "blas::gemm_batch"},
-<<<<<<< HEAD
       {"cublasGemmBatchedEx_64",
        getLibraryHelperNamespace() + "blas::gemm_batch"},
       {"cublasGemmStridedBatchedEx",
        getLibraryHelperNamespace() + "blas::gemm_batch"},
       {"cublasGemmStridedBatchedEx_64",
        getLibraryHelperNamespace() + "blas::gemm_batch"},
-=======
-      {"cublasGemmStridedBatchedEx",
-       getLibraryHelperNamespace() + "blas::gemm_batch"},
->>>>>>> c541cf0b
       {"cublasSsyrkx", getLibraryHelperNamespace() + "blas::syrk"},
       {"cublasDsyrkx", getLibraryHelperNamespace() + "blas::syrk"},
       {"cublasCsyrkx", getLibraryHelperNamespace() + "blas::syrk"},
