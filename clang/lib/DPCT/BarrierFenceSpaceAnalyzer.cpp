--- conflicted
+++ resolved
@@ -46,11 +46,8 @@
   for (const auto &Arg : CE->arguments())
     DeviceFunctionCallArgs.insert(Arg);
 
-<<<<<<< HEAD
-  if (FuncName == "__syncthreads" || isUserDefinedDecl(FuncDecl)) {
-=======
-  if (FuncName == "__syncthreads" || FuncName == "__barrier_sync") {
->>>>>>> 398623ba
+  if (FuncName == "__syncthreads" || FuncName == "__barrier_sync" ||
+      isUserDefinedDecl(FuncDecl)) {
     SyncCallInfo SCI;
     SCI.IsRealSyncCall = FuncName == "__syncthreads";
     SCI.Predecessors.insert(
