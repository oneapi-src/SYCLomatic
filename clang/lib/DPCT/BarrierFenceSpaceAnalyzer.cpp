--- conflicted
+++ resolved
@@ -255,16 +255,6 @@
     return true;
   }
   if (Kind == TypeAnalyzer::ParamterTypeKind::Unsupported) {
-<<<<<<< HEAD
-=======
-#ifdef __DEBUG_BARRIER_FENCE_SPACE_ANALYZER
-    std::cout << "Return False case A: "
-              << VD->getBeginLoc().printToString(
-                     DpctGlobalInfo::getSourceManager())
-              << ", Type:" << DpctGlobalInfo::getTypeName(VD->getType())
-              << std::endl;
-#endif
->>>>>>> bbd14282
     return false;
   }
 
@@ -748,17 +738,7 @@
   for (const auto &Iter : AffectedByParmsMapInfoVec) {
     const auto &AffectedByParmsMap = Iter.second;
     for (const auto &P : AffectedByParmsMap) {
-<<<<<<< HEAD
-      if (P.second.AM & ReadWrite)
-=======
-#ifdef __DEBUG_BARRIER_FENCE_SPACE_ANALYZER
-      std::cout << "Parameter ID:" << P.first << std::endl;
-      std::cout << "  AM:" << P.second.AM << std::endl;
-      std::cout << "  UsedBefore:" << P.second.UsedBefore << std::endl;
-      std::cout << "  UsedAfter:" << P.second.UsedAfter << std::endl;
-#endif
       if (P.second.AM == ReadWrite)
->>>>>>> bbd14282
         return false;
       if ((P.second.AM == Write) && P.second.UsedBefore && P.second.UsedAfter)
         return false;
@@ -808,31 +788,7 @@
   std::map<const VarDecl *, std::set<DREInfo>> DefLocInfoMap;
   simplifyMap(DefLocInfoMap);
 
-<<<<<<< HEAD
-  generateDRE2PVDMap(DefLocInfoMap);
-=======
-#ifdef __DEBUG_BARRIER_FENCE_SPACE_ANALYZER
-  std::cout << "===== SyncCall info contnet: =====" << std::endl;
-  for (const auto &SyncCall : SyncCallsVec) {
-    const auto &SM = DpctGlobalInfo::getSourceManager();
-    std::cout << "SyncCall:" << SyncCall.first->getBeginLoc().printToString(SM)
-              << std::endl;
-    std::cout << "    Predecessors:" << std::endl;
-    for (const auto &Range : SyncCall.second.Predecessors) {
-      std::cout << "        [" << Range.getBegin().printToString(SM) << ", "
-                << Range.getEnd().printToString(SM) << "]" << std::endl;
-    }
-    std::cout << "    Successors:" << std::endl;
-    for (const auto &Range : SyncCall.second.Successors) {
-      std::cout << "        [" << Range.getBegin().printToString(SM) << ", "
-                << Range.getEnd().printToString(SM) << "]" << std::endl;
-    }
-  }
-  std::cout << "===== SyncCall info contnet end =====" << std::endl;
-#endif
-
   generateDRE2VDMap(DefLocInfoMap);
->>>>>>> bbd14282
 
   std::unordered_map<
       std::string /*call's combined loc string*/,
@@ -1235,14 +1191,7 @@
 std::tuple<bool /*CanUseLocalBarrier*/,
            bool /*CanUseLocalBarrierWithCondition*/, std::string /*Condition*/>
 clang::dpct::BarrierFenceSpace1DAnalyzer::isSafeToUseLocalBarrier(
-<<<<<<< HEAD
-    const std::map<const ParmVarDecl *, std::set<DREInfo>> &DefDREInfoMap) {
-=======
     const std::map<const VarDecl *, std::set<DREInfo>> &DefDREInfoMap) {
-#ifdef __DEBUG_BARRIER_FENCE_SPACE_ANALYZER
-  std::cout << "===== isSafeToUseLocalBarrier =====" << std::endl;
-#endif
->>>>>>> bbd14282
   std::set<std::string> ConditionSet;
   for (auto &DefDREInfo : DefDREInfoMap) {
     std::set<const DeclRefExpr *> RefedDRE;
