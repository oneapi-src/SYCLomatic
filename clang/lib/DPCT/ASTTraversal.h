--- conflicted
+++ resolved
@@ -481,14 +481,11 @@
   // Used to prevent them from being processed multiple times
   std::unordered_set<TypeLoc, TypeLocHash, TypeLocEqual> ProcessedTypeLocs;
 
-<<<<<<< HEAD
   void processConstFFTHandleType(const DeclaratorDecl *DD,
                                  SourceLocation BeginLoc,
                                  SourceLocation EndLoc,
                                  bool HasGlobalNSPrefix);
-=======
   void processCudaStreamType(const DeclaratorDecl *DD);
->>>>>>> d43ce1a5
   bool replaceTemplateSpecialization(SourceManager *SM, LangOptions &LOpts,
                                      SourceLocation BeginLoc,
                                      const TemplateSpecializationTypeLoc TSL);
