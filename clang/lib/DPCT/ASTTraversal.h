//===--------------------------- ASTTraversal.h ---------------------------===//
//
// Part of the LLVM Project, under the Apache License v2.0 with LLVM Exceptions.
// See https://llvm.org/LICENSE.txt for license information.
// SPDX-License-Identifier: Apache-2.0 WITH LLVM-exception
//
//===----------------------------------------------------------------------===//

#ifndef DPCT_AST_TRAVERSAL_H
#define DPCT_AST_TRAVERSAL_H

#include "AnalysisInfo.h"
#include "CrashRecovery.h"
#include "Diagnostics.h"
#include "FFTAPIMigration.h"
#include "InclusionHeaders.h"
#include "MapNames.h"
#include "TextModification.h"
#include "Utility.h"

#include "clang/ASTMatchers/ASTMatchFinder.h"
#include "clang/Basic/DiagnosticIDs.h"
#include "clang/Basic/SourceLocation.h"
#include "clang/Frontend/CompilerInstance.h"

#include <algorithm>
#include <sstream>
#include <unordered_set>

namespace clang {
namespace dpct {

enum class PassKind : unsigned { PK_Analysis = 0, PK_Migration, PK_End };

/// Migration rules at the pre-processing stages, e.g. macro rewriting and
/// including directives rewriting.
class IncludesCallbacks : public PPCallbacks {
  TransformSetTy &TransformSet;
  SourceManager &SM;
  RuleGroups &Groups;

  std::unordered_set<std::string> SeenFiles;
  bool IsFileInCmd = true;

public:
  IncludesCallbacks(TransformSetTy &TransformSet, SourceManager &SM,
                    RuleGroups &G)
      : TransformSet(TransformSet), SM(SM), Groups(G) {}
  void InclusionDirective(SourceLocation HashLoc, const Token &IncludeTok,
                          StringRef FileName, bool IsAngled,
                          CharSourceRange FilenameRange,
                          OptionalFileEntryRef File, StringRef SearchPath,
                          StringRef RelativePath, const Module *SuggestedModule,
                          bool ModuleImported,
                          SrcMgr::CharacteristicKind FileType) override;
  /// Hook called whenever a macro definition is seen.
  void MacroDefined(const Token &MacroNameTok,
                    const MacroDirective *MD) override;
  void MacroExpands(const Token &MacroNameTok, const MacroDefinition &MD,
                    SourceRange Range, const MacroArgs *Args) override;
  void Ifdef(SourceLocation Loc, const Token &MacroNameTok,
             const MacroDefinition &MD) override;
  void Ifndef(SourceLocation Loc, const Token &MacroNameTok,
              const MacroDefinition &MD) override;
  // TODO: implement one of this for each source language.
  bool ReplaceCuMacro(const Token &MacroNameTok, MacroInfo *MI = nullptr);
  void ReplaceCuMacro(SourceRange ConditionRange, IfType IT,
                      SourceLocation IfLoc, SourceLocation ElifLoc);
  void Defined(const Token &MacroNameTok, const MacroDefinition &MD,
               SourceRange Range) override;
  void Endif(SourceLocation Loc, SourceLocation IfLoc) override;
  void FileChanged(SourceLocation Loc, FileChangeReason Reason,
                   SrcMgr::CharacteristicKind FileType,
                   FileID PrevFID = FileID()) override;
  void If(SourceLocation Loc, SourceRange ConditionRange,
          ConditionValueKind ConditionValue) override;
  void Else(SourceLocation Loc, SourceLocation IfLoc) override;
  void Elif(SourceLocation Loc, SourceRange ConditionRange,
            ConditionValueKind ConditionValue, SourceLocation IfLoc) override;
  bool ShouldEnter(StringRef FileName, bool IsAngled) override;
  bool isInAnalysisScope(SourceLocation Loc);
  // Find the "#" before a preprocessing directive, return -1 if have some false
  int findPoundSign(SourceLocation DirectiveStart);
  void insertCudaArchRepl(std::shared_ptr<clang::dpct::ExtReplacement> Repl);

private:
  /// e.g. "__launch_bounds(32, 32)  void foo()"
  /// Result is "void foo()"
  std::shared_ptr<TextModification>
  removeMacroInvocationAndTrailingSpaces(SourceRange Range);
};

/// Base class for all tool-related AST traversals.
class ASTTraversal : public ast_matchers::MatchFinder::MatchCallback {
public:
  /// Specify what nodes need to be matched by this ASTTraversal.
  virtual void registerMatcher(ast_matchers::MatchFinder &MF) = 0;

  /// Specify what needs to be done for each matched node.
  void run(const ast_matchers::MatchFinder::MatchResult &Result) override = 0;

  virtual bool isMigrationRule() const { return false; }
};

/// Base class for migration rules.
///
/// The purpose of a MigrationRule is to populate TransformSet with
/// SourceTransformation's.
class MigrationRule : public ASTTraversal {
  friend class MigrationRuleManager;

  void setTransformSet(TransformSetTy &TS) { TransformSet = &TS; }
  void setName(StringRef N) { Name = N; }

  static unsigned PairID;

protected:
  TransformSetTy *TransformSet = nullptr;

  inline static unsigned incPairID() { return ++PairID; }

  const CompilerInstance &getCompilerInstance();

  // Get node from match result map. And also check if the node's host file is
  // in the InRoot path and if the node has been processed by the same rule.
  template <typename NodeType>
  inline const NodeType *
  getNodeAsType(const ast_matchers::MatchFinder::MatchResult &Result,
                const char *Name) {
    if (auto Node = Result.Nodes.getNodeAs<NodeType>(Name))
      if (!isReplaced(Node->getSourceRange()))
        return Node;
    return nullptr;
  }
  template <typename NodeType>
  inline const NodeType *
  getAssistNodeAsType(const ast_matchers::MatchFinder::MatchResult &Result,
                      const char *Name) {
    return Result.Nodes.getNodeAs<NodeType>(Name);
  }

  const VarDecl *getVarDecl(const Expr *E) {
    if (!E)
      return nullptr;
    if (auto DeclRef = dyn_cast<DeclRefExpr>(E->IgnoreImpCasts()))
      return dyn_cast<VarDecl>(DeclRef->getDecl());
    return nullptr;
  }

private:
  // Check if the location has been replaced by the same rule.
  bool isReplaced(SourceRange SR) {
    for (const auto &RR : Replaced) {
      if (SR == RR)
        return true;
    }
    Replaced.push_back(SR);
    return false;
  }

  std::vector<SourceRange> Replaced;
  TransformSetTy Transformations;
  StringRef Name;

public:
  bool isMigrationRule() const override { return true; }
  static bool classof(const ASTTraversal *T) { return T->isMigrationRule(); }

  StringRef getName() const { return Name; }
  const TransformSetTy &getEmittedTransformations() const {
    return Transformations;
  }

  void print(llvm::raw_ostream &OS);
  void printStatistics(llvm::raw_ostream &OS);

  /// Add \a TM to the set of transformations.
  ///
  /// The ownership of the TM is transferred to the TransformSet.
  void emplaceTransformation(TextModification *TM);

  // Emits a warning/error/note and/or comment depending on MsgID. For details
  // see Diagnostics.inc, Diagnostics.h and Diagnostics.cpp
  template <typename IDTy, typename... Ts>
  bool report(SourceLocation SL, IDTy MsgID, bool UseTextBegin, Ts &&...Vals) {
    return DiagnosticsUtils::report<IDTy, Ts...>(
        SL, MsgID, TransformSet, UseTextBegin, std::forward<Ts>(Vals)...);
  }

  // Extend version of report()
  // Pass Stmt to process macro more precisely.
  // The location should be consistent with the result of
  // ReplaceStmt::getReplacement
  template <typename IDTy, typename... Ts>
  void report(const Stmt *S, IDTy MsgID, bool UseTextBegin, Ts &&...Vals) {
    auto &SM = DpctGlobalInfo::getSourceManager();
    SourceLocation Begin(S->getBeginLoc());
    if (Begin.isMacroID() && !isOuterMostMacro(S)) {
      if (SM.isMacroArgExpansion(Begin)) {
        Begin =
            SM.getSpellingLoc(SM.getImmediateExpansionRange(Begin).getBegin());
      } else {
        Begin = SM.getSpellingLoc(Begin);
      }
    } else {
      Begin = SM.getExpansionLoc(Begin);
    }

    DiagnosticsUtils::report<IDTy, Ts...>(
        Begin, MsgID, TransformSet, UseTextBegin, std::forward<Ts>(Vals)...);
  }
};

/// Migration rules with names
template <typename T> class NamedMigrationRule : public MigrationRule {
public:
  static const char ID;

  void insertIncludeFile(SourceLocation SL, std::set<std::string> &HeaderFilter,
                         std::string &&InsertText);

  void run(const ast_matchers::MatchFinder::MatchResult &Result) override {
    runWithCrashGuard([=]() { static_cast<T *>(this)->runRule(Result); },
                      "Error: dpct internal error. Migration rule causing the "
                      "error skipped. Migration continues.\n");
    return;
  }

protected:
  void emplaceTransformation(TextModification *TM) {
    if (TM) {
      TM->setParentRuleName(getName());
      MigrationRule::emplaceTransformation(TM);
    }
  }

  void insertAroundStmt(const Stmt *S, std::string &&Prefix,
                        std::string &&Suffix, bool DoMacroExpansion = false) {
    auto P = incPairID();
    emplaceTransformation(
        new InsertBeforeStmt(S, std::move(Prefix), P, DoMacroExpansion));
    emplaceTransformation(
        new InsertAfterStmt(S, std::move(Suffix), P, DoMacroExpansion));
  }
  void insertAroundRange(const SourceLocation &PrefixSL,
                         const SourceLocation &SuffixSL, std::string &&Prefix,
                         std::string &&Suffix,
                         bool BlockLevelFormatFlag = false) {
    auto P = incPairID();
    auto PIT = new InsertText(PrefixSL, std::move(Prefix), P);
    auto SIT = new InsertText(SuffixSL, std::move(Suffix), P);
    if (BlockLevelFormatFlag) {
      PIT->setBlockLevelFormatFlag();
      SIT->setBlockLevelFormatFlag();
    }
    emplaceTransformation(std::move(PIT));
    emplaceTransformation(std::move(SIT));
  }

  /// @brief If necessary, initialize an argument or emit warning.
  /// @param Call Function CallExpr
  /// @param Arg An argument (may be an expression) of \p Call .
  void analyzeUninitializedDeviceVar(const clang::Expr *Call,
                                     const clang::Expr *Arg) {
    if (!Call || !Arg)
      return;
    std::vector<const clang::VarDecl *> DeclsRequireInit;
    int Res = isArgumentInitialized(Arg, DeclsRequireInit);
    if (Res == 0) {
      for (const auto D : DeclsRequireInit) {
        emplaceTransformation(new InsertText(
            D->getEndLoc().getLocWithOffset(Lexer::MeasureTokenLength(
                D->getEndLoc(), DpctGlobalInfo::getSourceManager(),
                DpctGlobalInfo::getContext().getLangOpts())),
            " = 0"));
      }
    } else if (Res == -1) {
      report(Call->getBeginLoc(), Diagnostics::UNINITIALIZED_DEVICE_VAR, false,
             ExprAnalysis::ref(Arg));
    }
  }

  void addReplacementForLibraryAPI(LibraryMigrationFlags Flags,
                                   LibraryMigrationStrings &Strings,
                                   LibraryMigrationLocations Locations,
                                   std::string FuncName, const CallExpr *CE) {
    if (Flags.NeedUseLambda) {
      if (Strings.PrefixInsertStr.empty() && Strings.SuffixInsertStr.empty()) {
        // If there is one API call in the migrated code, it is unnecessary to
        // use a lambda expression
        Flags.NeedUseLambda = false;
      }
    }

    if (Flags.NeedUseLambda) {
      if ((Flags.MoveOutOfMacro && Flags.IsMacroArg) ||
          (Flags.CanAvoidUsingLambda && !Flags.IsMacroArg)) {
        std::string InsertString;
        if (DpctGlobalInfo::getUsmLevel() == UsmLevel::UL_None &&
            !Flags.CanAvoidBrace)
          InsertString = std::string("{") + getNL() + Strings.IndentStr +
                         Strings.PrefixInsertStr + Strings.Repl + ";" +
                         Strings.SuffixInsertStr + getNL() + Strings.IndentStr +
                         "}" + getNL() + Strings.IndentStr;
        else
          InsertString = Strings.PrefixInsertStr + Strings.Repl + ";" +
                         Strings.SuffixInsertStr + getNL() + Strings.IndentStr;

        if (Flags.MoveOutOfMacro && Flags.IsMacroArg) {
          auto IT = new InsertText(Locations.OutOfMacroInsertLoc,
                                   std::move(InsertString));
          IT->setBlockLevelFormatFlag();
          emplaceTransformation(std::move(IT));
          report(Locations.OutOfMacroInsertLoc, Diagnostics::CODE_LOGIC_CHANGED,
                 true, "function-like macro");
        } else {
          auto IT =
              new InsertText(Locations.OuterInsertLoc, std::move(InsertString));
          IT->setBlockLevelFormatFlag();
          emplaceTransformation(std::move(IT));
          report(Locations.OuterInsertLoc, Diagnostics::CODE_LOGIC_CHANGED,
                 true,
                 Flags.OriginStmtType == "if" ? "an " + Flags.OriginStmtType
                                              : "a " + Flags.OriginStmtType);
        }
        emplaceTransformation(
            new ReplaceText(Locations.PrefixInsertLoc, Locations.Len, "0"));
      } else {
        if (Flags.IsAssigned) {
          report(Locations.PrefixInsertLoc, Diagnostics::NOERROR_RETURN_LAMBDA,
                 false);
          insertAroundRange(
              Locations.PrefixInsertLoc, Locations.SuffixInsertLoc,
              std::string("[&](){") + getNL() + Strings.IndentStr +
                  Strings.PrefixInsertStr,
              std::string(";") + Strings.SuffixInsertStr + getNL() +
                  Strings.IndentStr + "return 0;" + getNL() +
                  Strings.IndentStr + std::string("}()"),
              true);
        } else {
          insertAroundRange(
              Locations.PrefixInsertLoc, Locations.SuffixInsertLoc,
              std::string("[&](){") + getNL() + Strings.IndentStr +
                  Strings.PrefixInsertStr,
              std::string(";") + Strings.SuffixInsertStr + getNL() +
                  Strings.IndentStr + std::string("}()"),
              true);
        }
        emplaceTransformation(new ReplaceText(
            Locations.PrefixInsertLoc, Locations.Len, std::move(Strings.Repl)));
      }
    } else {
      if (DpctGlobalInfo::getUsmLevel() == UsmLevel::UL_None &&
          !Flags.CanAvoidBrace) {
        if (!Strings.PrefixInsertStr.empty() ||
            !Strings.SuffixInsertStr.empty()) {
          insertAroundRange(
              Locations.PrefixInsertLoc, Locations.SuffixInsertLoc,
              Strings.PrePrefixInsertStr + std::string("{") + getNL() +
                  Strings.IndentStr + Strings.PrefixInsertStr,
              Strings.SuffixInsertStr + getNL() + Strings.IndentStr +
                  std::string("}"),
              true);
        }
      } else {
        insertAroundRange(Locations.PrefixInsertLoc, Locations.SuffixInsertLoc,
                          Strings.PrePrefixInsertStr + Strings.PrefixInsertStr,
                          std::move(Strings.SuffixInsertStr), true);
      }
      if (Flags.IsAssigned) {
        insertAroundRange(Locations.FuncNameBegin, Locations.FuncCallEnd,
                          MapNames::getCheckErrorMacroName() + "(", ")");
        requestFeature(HelperFeatureEnum::device_ext);
      }

      emplaceTransformation(new ReplaceStmt(CE, true, Strings.Repl));
    }
  }

  std::string makeDevicePolicy(const Stmt *S) {
    auto UniqueName = [](const Stmt *S) {
      auto &SM = DpctGlobalInfo::getSourceManager();
      SourceLocation Loc = S->getBeginLoc();
      return getHashAsString(Loc.printToString(SM)).substr(0, 6);
    };
    int Index = DpctGlobalInfo::getHelperFuncReplInfoIndexThenInc();
    buildTempVariableMap(Index, S, HelperFuncType::HFT_DefaultQueue);
    std::string TemplateArg = "";
    if (DpctGlobalInfo::isSyclNamedLambda())
      TemplateArg = std::string("<class Policy_") + UniqueName(S) + ">";
    std::string Policy = "oneapi::dpl::execution::make_device_policy" +
                         TemplateArg + "({{NEEDREPLACEQ" +
                         std::to_string(Index) + "}})";
    return Policy;
  }
};

template <typename T> const char NamedMigrationRule<T>::ID(0);

/// As follow define the migration rules which target to migration source
/// language features to SYCL. The rules inherit from NamedMigrationRule
/// TODO: implement similar rules for each source language.
///

/// Migration rule for iteration space built-in variables (threadIdx, etc).
class IterationSpaceBuiltinRule
    : public NamedMigrationRule<IterationSpaceBuiltinRule> {
public:
  void registerMatcher(ast_matchers::MatchFinder &MF) override;
  void runRule(const ast_matchers::MatchFinder::MatchResult &Result);

private:
  bool renameBuiltinName(const DeclRefExpr *DRE, std::string &NewName);
};

/// Migration rule for atomic functions.
class AtomicFunctionRule : public NamedMigrationRule<AtomicFunctionRule> {
public:
  void registerMatcher(ast_matchers::MatchFinder &MF) override;
  void runRule(const ast_matchers::MatchFinder::MatchResult &Result);

private:
  void ReportUnsupportedAtomicFunc(const CallExpr *CE);
  void MigrateAtomicFunc(const CallExpr *CE,
                         const ast_matchers::MatchFinder::MatchResult &Result);
};

class ZeroLengthArrayRule
    : public NamedMigrationRule<ZeroLengthArrayRule> {
public:
  void registerMatcher(ast_matchers::MatchFinder &MF) override;
  void runRule(const ast_matchers::MatchFinder::MatchResult &Result);
};

class MiscAPIRule : public NamedMigrationRule<MiscAPIRule> {
public:
  void registerMatcher(ast_matchers::MatchFinder &MF) override;
  void runRule(const ast_matchers::MatchFinder::MatchResult &Result);
};

/// Migration rule for types replacements in var. declarations.
class TypeInDeclRule : public NamedMigrationRule<TypeInDeclRule> {
public:
  void registerMatcher(ast_matchers::MatchFinder &MF) override;
  void runRule(const ast_matchers::MatchFinder::MatchResult &Result);

private:
  struct TypeLocHash {
    std::size_t operator()(TypeLoc const &TL) const noexcept {
      return std::hash<unsigned>{}(TL.getBeginLoc().getRawEncoding());
    }
  };
  struct TypeLocEqual {
    bool operator()(TypeLoc const &TL1, TypeLoc const &TL2) const {
      return (TL1.getBeginLoc() == TL2.getBeginLoc()) &&
             (TL1.getEndLoc() == TL2.getEndLoc());
    }
  };
  // Holds the set of TypeLocs that have been processed.
  // Used to prevent them from being processed multiple times
  std::unordered_set<TypeLoc, TypeLocHash, TypeLocEqual> ProcessedTypeLocs;

  void processConstFFTHandleType(const DeclaratorDecl *DD,
                                 SourceLocation BeginLoc,
                                 SourceLocation EndLoc,
                                 bool HasGlobalNSPrefix);
  void processCudaStreamType(const DeclaratorDecl *DD);
  bool replaceTemplateSpecialization(SourceManager *SM, LangOptions &LOpts,
                                     SourceLocation BeginLoc,
                                     const TemplateSpecializationTypeLoc TSL);
  bool replaceDependentNameTypeLoc(SourceManager *SM, LangOptions &LOpts,
                                   const TypeLoc *TL);
  bool replaceTransformIterator(SourceManager *SM, LangOptions &LOpts,
                                const TypeLoc *TL);
};

class TemplateSpecializationTypeLocRule
    : public clang::dpct::NamedMigrationRule<
          TemplateSpecializationTypeLocRule> {

public:
  void registerMatcher(clang::ast_matchers::MatchFinder &MF) override;
  void runRule(const clang::ast_matchers::MatchFinder::MatchResult &Result);
};

class UserDefinedAPIRule
    : public clang::dpct::NamedMigrationRule<UserDefinedAPIRule> {
  std::string APIName;
  bool HasExplicitTemplateArgs;

public:
  UserDefinedAPIRule(std::string APIName, bool HasExplicitTemplateArguments)
      : APIName(std::move(APIName)),
        HasExplicitTemplateArgs(HasExplicitTemplateArguments){};
  void registerMatcher(clang::ast_matchers::MatchFinder &MF) override;
  void runRule(const clang::ast_matchers::MatchFinder::MatchResult &Result);
};

class UserDefinedTypeRule
    : public clang::dpct::NamedMigrationRule<UserDefinedTypeRule> {
  std::string TypeName;

public:
  UserDefinedTypeRule(std::string TypeName) : TypeName(TypeName){};
  void registerMatcher(clang::ast_matchers::MatchFinder &MF) override;
  void runRule(const clang::ast_matchers::MatchFinder::MatchResult &Result);
};

class UserDefinedClassFieldRule
    : public clang::dpct::NamedMigrationRule<UserDefinedClassFieldRule> {
  std::string BaseName;
  std::string FieldName;

public:
  UserDefinedClassFieldRule(std::string BaseName, std::string FieldName)
      : BaseName(BaseName), FieldName(FieldName){};
  void registerMatcher(clang::ast_matchers::MatchFinder &MF) override;
  void runRule(const clang::ast_matchers::MatchFinder::MatchResult &Result);
};

class UserDefinedClassMethodRule
    : public clang::dpct::NamedMigrationRule<UserDefinedClassMethodRule> {
  std::string BaseName;
  std::string MethodName;

public:
  UserDefinedClassMethodRule(std::string BaseName, std::string MethodName)
      : BaseName(BaseName), MethodName(MethodName){};
  void registerMatcher(clang::ast_matchers::MatchFinder &MF) override;
  void runRule(const clang::ast_matchers::MatchFinder::MatchResult &Result);
};

class UserDefinedEnumRule
    : public clang::dpct::NamedMigrationRule<UserDefinedEnumRule> {
  std::string EnumName;

public:
  UserDefinedEnumRule(std::string EnumName) : EnumName(EnumName){};
  void registerMatcher(clang::ast_matchers::MatchFinder &MF) override;
  void runRule(const clang::ast_matchers::MatchFinder::MatchResult &Result);
};


/// Migration rule for inserting namespace for vector types
class VectorTypeNamespaceRule
    : public NamedMigrationRule<VectorTypeNamespaceRule> {
public:
  void registerMatcher(ast_matchers::MatchFinder &MF) override;
  void runRule(const ast_matchers::MatchFinder::MatchResult &Result);
};

/// Migration rule for vector type member access
class VectorTypeMemberAccessRule
    : public NamedMigrationRule<VectorTypeMemberAccessRule> {
public:
  void registerMatcher(ast_matchers::MatchFinder &MF) override;
  void runRule(const ast_matchers::MatchFinder::MatchResult &Result);

public:
  void renameMemberField(const MemberExpr *ME);
  static const std::map<std::string, std::string> MemberNamesMap;
};

/// Migration rule for vector type operator
class VectorTypeOperatorRule
    : public NamedMigrationRule<VectorTypeOperatorRule> {
public:
  void registerMatcher(ast_matchers::MatchFinder &MF) override;
  void runRule(const ast_matchers::MatchFinder::MatchResult &Result);

private:
  void MigrateOverloadedOperatorDecl(
      const ast_matchers::MatchFinder::MatchResult &Result,
      const FunctionDecl *FD);
  void MigrateOverloadedOperatorCall(
      const ast_matchers::MatchFinder::MatchResult &Result,
      const CXXOperatorCallExpr *CE, bool InOverloadedOperator);

private:
  static const char NamespaceName[];
};

class CudaExtentRule : public NamedMigrationRule<CudaExtentRule> {
  CharSourceRange getConstructorRange(const CXXConstructExpr *Ctor);
  void replaceConstructor(const CXXConstructExpr *Ctor);
public:
  void registerMatcher(ast_matchers::MatchFinder &MF) override;
  void runRule(const ast_matchers::MatchFinder::MatchResult &Result);
  std::optional<TraversalKind> getCheckTraversalKind() const override {
    return TK_IgnoreUnlessSpelledInSource;
  }
};

class CudaUuidRule : public NamedMigrationRule<CudaUuidRule> {
public:
  void registerMatcher(ast_matchers::MatchFinder &MF) override;
  void runRule(const ast_matchers::MatchFinder::MatchResult &Result);
};

/// Migration rule for return types replacements.
class ReturnTypeRule : public NamedMigrationRule<ReturnTypeRule> {
public:
  void registerMatcher(ast_matchers::MatchFinder &MF) override;
  void runRule(const ast_matchers::MatchFinder::MatchResult &Result);
};

/// Migration rule for removing of error handling if-stmt
class ErrorHandlingIfStmtRule
    : public NamedMigrationRule<ErrorHandlingIfStmtRule> {
public:
  void registerMatcher(ast_matchers::MatchFinder &MF) override;
  void runRule(const ast_matchers::MatchFinder::MatchResult &Result);
};

/// Migration rule for adding try-catch for host APIs calls
class ErrorHandlingHostAPIRule
    : public NamedMigrationRule<ErrorHandlingHostAPIRule> {
public:
  void registerMatcher(ast_matchers::MatchFinder &MF) override;
  void runRule(const ast_matchers::MatchFinder::MatchResult &Result);
  void insertTryCatch(const FunctionDecl *FD);
};

/// Migration rule for CUDA device property and attribute.
/// E.g. cudaDeviceProp, cudaPointerAttributes.
class DeviceInfoVarRule : public NamedMigrationRule<DeviceInfoVarRule> {
public:
  void registerMatcher(ast_matchers::MatchFinder &MF) override;
  void runRule(const ast_matchers::MatchFinder::MatchResult &Result);

public:
  static const std::map<std::string, std::string> PropNamesMap;
};

/// Migration rule for enums constants.
class EnumConstantRule : public NamedMigrationRule<EnumConstantRule> {
public:
  void registerMatcher(ast_matchers::MatchFinder &MF) override;
  void runRule(const ast_matchers::MatchFinder::MatchResult &Result);
  void handleComputeMode(std::string EnumName, const DeclRefExpr *E);

  static std::unordered_map<std::string, std::shared_ptr<EnumNameRule>>
      EnumNamesMap;
};

/// Migration rule for Error enums constants.
class ErrorConstantsRule : public NamedMigrationRule<ErrorConstantsRule> {
public:
  void registerMatcher(ast_matchers::MatchFinder &MF) override;
  void runRule(const ast_matchers::MatchFinder::MatchResult &Result);
};

class LinkageSpecDeclRule : public NamedMigrationRule<LinkageSpecDeclRule> {
public:
  void registerMatcher(ast_matchers::MatchFinder &MF) override;
  void runRule(const ast_matchers::MatchFinder::MatchResult &Result);
};

class ManualMigrateEnumsRule
    : public NamedMigrationRule<ManualMigrateEnumsRule> {
public:
  void registerMatcher(ast_matchers::MatchFinder &MF) override;
  void runRule(const ast_matchers::MatchFinder::MatchResult &Result);
};

/// Migration rule for FFT enums.
class FFTEnumsRule : public NamedMigrationRule<FFTEnumsRule> {
public:
  void registerMatcher(ast_matchers::MatchFinder &MF) override;
  void runRule(const ast_matchers::MatchFinder::MatchResult &Result);
};

/// Migration rule for CU_JIT enums.
class CU_JITEnumsRule : public NamedMigrationRule<CU_JITEnumsRule> {
public:
  void registerMatcher(ast_matchers::MatchFinder &MF) override;
  void runRule(const ast_matchers::MatchFinder::MatchResult &Result);
};

/// Migration rule for BLAS enums.
class BLASEnumsRule : public NamedMigrationRule<BLASEnumsRule> {
public:
  void registerMatcher(ast_matchers::MatchFinder &MF) override;
  void runRule(const ast_matchers::MatchFinder::MatchResult &Result);
};

/// Migration rule for RANDOM enums.
class RandomEnumsRule : public NamedMigrationRule<RandomEnumsRule> {
public:
  void registerMatcher(ast_matchers::MatchFinder &MF) override;
  void runRule(const ast_matchers::MatchFinder::MatchResult &Result);
};

/// Migration rule for spBLAS enums.
class SPBLASEnumsRule : public NamedMigrationRule<SPBLASEnumsRule> {
public:
  void registerMatcher(ast_matchers::MatchFinder &MF) override;
  void runRule(const ast_matchers::MatchFinder::MatchResult &Result);
};

/// Migration rule for BLAS function calls.
class BLASFunctionCallRule : public NamedMigrationRule<BLASFunctionCallRule> {
public:
  void registerMatcher(ast_matchers::MatchFinder &MF) override;
  void runRule(const ast_matchers::MatchFinder::MatchResult &Result);
  bool isReplIndex(int i, const std::vector<int> &IndexInfo, int &IndexTemp);
  std::vector<std::string> getParamsAsStrs(const CallExpr *CE,
                                           const ASTContext &Context);
  const clang::VarDecl *getAncestralVarDecl(const clang::CallExpr *CE);
  bool isCEOrUETTEOrAnIdentifierOrLiteral(const Expr *E);
  std::string CallExprReplStr;
<<<<<<< HEAD
=======
  bool NeedWaitAPICall = false;

  std::string getFinalCallExprStr(std::string &FuncName) {
    std::string ResultStr;
    if (!CallExprArguReplVec.empty())
      ResultStr = CallExprArguReplVec[0];
    for (unsigned int i = 1; i < CallExprArguReplVec.size(); i++) {
      ResultStr = ResultStr + ", " + CallExprArguReplVec[i];
    }

    return FuncName + "(" + ResultStr + ")" +
           (NeedWaitAPICall ? ".wait()" : "");
  }

  void addWait(const std::string &FuncName, const CallExpr *CE,
               std::string &PrefixInsertStr, std::string &SuffixInsertStr,
               const std::string &IndentStr) {
    auto getIfStmtStr = [=](const std::string Ptr) -> std::string {
      return "if(" + MapNames::getClNamespace() + "get_pointer_type(" + Ptr +
             ", " + CallExprArguReplVec[0] +
             ".get_context())!=" + MapNames::getClNamespace() +
             "usm::alloc::device && " + MapNames::getClNamespace() +
             "get_pointer_type(" + Ptr + ", " + CallExprArguReplVec[0] +
             ".get_context())!=" + MapNames::getClNamespace() +
             "usm::alloc::shared) {";
    };

    auto DefaultQueue = DpctGlobalInfo::getDefaultQueue(CE);

    if (FuncName == "cublasSrotg_v2" || FuncName == "cublasDrotg_v2" ||
        FuncName == "cublasCrotg_v2" || FuncName == "cublasZrotg_v2" ||
        FuncName == "cublasSrotmg_v2" || FuncName == "cublasDrotmg_v2") {
      std::string Prefix, Suffix;
      // Use the second argument to check pointer type
      ExprAnalysis EAPointer(CE->getArg(1));
      std::string IfStmtStr = getIfStmtStr(EAPointer.getReplacedString());

      auto declareTempArgs = [&](std::string &Var,
                                 const std::string &ArgNamePrefix,
                                 const std::string &Type, const int Idx) {
        Var = ArgNamePrefix +
              std::to_string(DpctGlobalInfo::getSuffixIndexInRuleThenInc());
        Prefix = Prefix + Type + "* " + Var + " = " +
                 ExprAnalysis::ref(CE->getArg(Idx)) + ";" + getNL() + IndentStr;
        if (Type == MapNames::getClNamespace() + "float2")
          CallExprArguReplVec[Idx] = "(std::complex<float>*)" + Var;
        else if (Type == MapNames::getClNamespace() + "double2")
          CallExprArguReplVec[Idx] = "(std::complex<double>*)" + Var;
        else
          CallExprArguReplVec[Idx] = Var;
      };
      auto copyBack = [&](const std::string &Var, const std::string &Size,
                          const std::string &Type, const int Idx) {
        if (Size == "1")
          Suffix = Suffix + getNL() + IndentStr + "  " +
                   getDrefName(CE->getArg(Idx)) + " = *" + Var + ";";
        else {
          Suffix = Suffix + getNL() + IndentStr + "  " + DefaultQueue +
                   ".memcpy(" + ExprAnalysis::ref(CE->getArg(Idx)) + ", " +
                   Var + ", sizeof(" + Type + ")*" + Size + ").wait();";
          requestFeature(HelperFeatureEnum::device_ext);
        }
      };

      if (FuncName == "cublasSrotmg_v2" || FuncName == "cublasDrotmg_v2") {
        std::string Type = (FuncName == "cublasSrotmg_v2") ? "float" : "double";
        std::string D1Ptr, D2Ptr, X1Ptr, Y1Ptr, ParamPtr;

        declareTempArgs(D1Ptr, "d1_ct", Type, 1);
        declareTempArgs(D2Ptr, "d2_ct", Type, 2);
        declareTempArgs(X1Ptr, "x1_ct", Type, 3);
        declareTempArgs(ParamPtr, "param_ct", Type, 5);

        requestFeature(HelperFeatureEnum::device_ext);
        Prefix = Prefix + IfStmtStr + getNL() + IndentStr;
        Prefix = Prefix + "  " + D1Ptr + " = " + MapNames::getClNamespace() +
                 "malloc_shared<" + Type + ">(8, " + DefaultQueue + ");" +
                 getNL() + IndentStr;
        Prefix = Prefix + "  " + D2Ptr + " = " + D1Ptr + " + 1;" + getNL() +
                 IndentStr;
        Prefix = Prefix + "  " + X1Ptr + " = " + D1Ptr + " + 2;" + getNL() +
                 IndentStr;
        Prefix = Prefix + "  " + ParamPtr + " = " + D1Ptr + " + 3;" + getNL() +
                 IndentStr;
        Prefix = Prefix + "  *" + D1Ptr + " = " + getDrefName(CE->getArg(1)) +
                 ";" + getNL() + IndentStr;
        Prefix = Prefix + "  *" + D2Ptr + " = " + getDrefName(CE->getArg(2)) +
                 ";" + getNL() + IndentStr;
        Prefix = Prefix + "  *" + X1Ptr + " = " + getDrefName(CE->getArg(3)) +
                 ";" + getNL() + IndentStr;

        Prefix = Prefix + std::string("}") + getNL() + IndentStr;
        Suffix = Suffix + getNL() + IndentStr + IfStmtStr + getNL() +
                 IndentStr + "  " + CallExprArguReplVec[0] + ".wait();";

        copyBack(D1Ptr, "1", Type, 1);
        copyBack(D2Ptr, "1", Type, 2);
        copyBack(X1Ptr, "1", Type, 3);
        copyBack(ParamPtr, "5", Type, 5);

        Suffix = Suffix + getNL() + IndentStr + "  " +
                 MapNames::getClNamespace() + "free(" + D1Ptr + ", " +
                 DefaultQueue + ");";
        Suffix = Suffix + getNL() + IndentStr + "}";
      } else {
        // cublasSrotg_v2, cublasDrotg_v2, cublasCrotg_v2 or cublasZrotg_v2
        std::string Type, RealType;
        if (FuncName == "cublasSrotg_v2") {
          Type = "float";
          RealType = "float";
        } else if (FuncName == "cublasDrotg_v2") {
          Type = "double";
          RealType = "double";
        } else if (FuncName == "cublasCrotg_v2") {
          Type = MapNames::getClNamespace() + "float2";
          RealType = "float";
        } else {
          Type = MapNames::getClNamespace() + "double2";
          RealType = "double";
        }

        std::string APtr, BPtr, CPtr, SPtr;
        declareTempArgs(APtr, "a_ct", Type, 1);
        declareTempArgs(BPtr, "b_ct", Type, 2);
        declareTempArgs(CPtr, "c_ct", RealType, 3);
        declareTempArgs(SPtr, "s_ct", Type, 4);

        requestFeature(HelperFeatureEnum::device_ext);
        Prefix = Prefix + IfStmtStr + getNL() + IndentStr;
        if (FuncName == "cublasSrotg_v2" || FuncName == "cublasDrotg_v2") {
          Prefix = Prefix + "  " + APtr + " = " + MapNames::getClNamespace() +
                   "malloc_shared<" + Type + ">(4, " +
                   DefaultQueue + ");" +
                   getNL() + IndentStr;
          Prefix = Prefix + "  " + BPtr + " = " + APtr + " + 1;" + getNL() +
                   IndentStr;
          Prefix = Prefix + "  " + CPtr + " = " + APtr + " + 2;" + getNL() +
                   IndentStr;
          Prefix = Prefix + "  " + SPtr + " = " + APtr + " + 3;" + getNL() +
                   IndentStr;
        } else {
          Prefix = Prefix + "  " + APtr + " = " + MapNames::getClNamespace() +
                   "malloc_shared<" + Type + ">(3, " +
                   DefaultQueue + ");" +
                   getNL() + IndentStr;
          Prefix = Prefix + "  " + CPtr + " = " + MapNames::getClNamespace() +
                   "malloc_shared<" + RealType + ">(1, " +
                   DefaultQueue + ");" +
                   getNL() + IndentStr;
          Prefix = Prefix + "  " + BPtr + " = " + APtr + " + 1;" + getNL() +
                   IndentStr;
          Prefix = Prefix + "  " + SPtr + " = " + APtr + " + 2;" + getNL() +
                   IndentStr;
        }
        Prefix = Prefix + "  *" + APtr + " = " + getDrefName(CE->getArg(1)) +
                 ";" + getNL() + IndentStr;
        Prefix = Prefix + "  *" + BPtr + " = " + getDrefName(CE->getArg(2)) +
                 ";" + getNL() + IndentStr;
        Prefix = Prefix + "  *" + CPtr + " = " + getDrefName(CE->getArg(3)) +
                 ";" + getNL() + IndentStr;
        Prefix = Prefix + "  *" + SPtr + " = " + getDrefName(CE->getArg(4)) +
                 ";" + getNL() + IndentStr;

        Prefix = Prefix + std::string("}") + getNL() + IndentStr;
        Suffix = Suffix + getNL() + IndentStr + IfStmtStr + getNL() +
                 IndentStr + "  " + CallExprArguReplVec[0] + ".wait();";

        copyBack(APtr, "1", Type, 1);
        copyBack(BPtr, "1", Type, 2);
        copyBack(CPtr, "1", RealType, 3);
        copyBack(SPtr, "1", Type, 4);

        Suffix = Suffix + getNL() + IndentStr + "  " +
                 MapNames::getClNamespace() + "free(" + APtr + ", " +
                 DefaultQueue + ");";
        if (FuncName == "cublasCrotg_v2" || FuncName == "cublasZrotg_v2") {
          Suffix = Suffix + getNL() + IndentStr + "  " +
                   MapNames::getClNamespace() + "free(" + CPtr + ", " +
                   DefaultQueue + ");";
        }
        Suffix = Suffix + getNL() + IndentStr + "}";
      }
      PrefixInsertStr = Prefix + PrefixInsertStr;
      SuffixInsertStr = Suffix + SuffixInsertStr;
    }
  }

  std::vector<std::string> SyncAPIBufferAssignmentInThenBlock;
  std::vector<std::string> SyncAPIBufferAssignmentInElseBlock;
  std::string processSyncAPIBufferArg(const std::string &FuncName,
                                      const CallExpr *CE,
                                      std::string &PrefixInsertStr,
                                      const std::string &IndentStr,
                                      const std::string &Type,
                                      const int &ArgIndex) {
    std::string BufferName =
        getTempNameForExpr(CE->getArg(ArgIndex), true, true) + "buf_ct" +
        std::to_string(dpct::DpctGlobalInfo::getSuffixIndexInRuleThenInc());

    PrefixInsertStr = PrefixInsertStr + "auto " + BufferName + " = " +
                      MapNames::getClNamespace() + "buffer<" + Type + ">(" +
                      MapNames::getClNamespace() + "range<1>(1));" + getNL() +
                      IndentStr;
    std::string PointerStr = ExprAnalysis::ref(CE->getArg(ArgIndex));

    bool IsTheLastArgOfRotmg =
        (FuncName == "cublasSrotmg_v2" || FuncName == "cublasDrotmg_v2") &&
        (ArgIndex == 5);

    requestFeature(HelperFeatureEnum::device_ext);
    SyncAPIBufferAssignmentInThenBlock.emplace_back(
        BufferName + " = " + MapNames::getDpctNamespace() + "get_buffer<" +
        Type + ">(" + PointerStr + ");");
    SyncAPIBufferAssignmentInElseBlock.emplace_back(
        BufferName + " = " + MapNames::getClNamespace() + "buffer<" + Type +
        ">(" +
        ((Type == "std::complex<float>" || Type == "std::complex<double>")
             ? std::string("(" + Type + "*)")
             : "") +
        PointerStr + ", " + MapNames::getClNamespace() + "range<1>(" +
        (IsTheLastArgOfRotmg ? "5" : "1") + "));");

    return BufferName;
  }

  void printIfStmt(const std::string &FuncName, const CallExpr *CE,
                   std::string &PrefixInsertStr, const std::string &IndentStr) {
    std::string PointerStr;
    auto getBlockStr = [&](std::vector<std::string> Stmts) -> std::string {
      std::string Res;
      for (const auto &Stmt : Stmts) {
        Res = Res + "  " + Stmt + getNL() + IndentStr;
      }
      return Res;
    };

    auto assembleIfStmt = [&]() {
      requestFeature(HelperFeatureEnum::device_ext);
      std::string IfStmtStr = "if (" + MapNames::getDpctNamespace() +
                              "is_device_ptr(" + PointerStr + ")) {" + getNL() +
                              IndentStr +
                              getBlockStr(SyncAPIBufferAssignmentInThenBlock) +
                              "} else {" + getNL() + IndentStr +
                              getBlockStr(SyncAPIBufferAssignmentInElseBlock) +
                              "}" + getNL() + IndentStr;

      PrefixInsertStr = PrefixInsertStr + IfStmtStr;
    };

    if (MapNames::MaySyncBLASFuncWithMultiArgs.find(FuncName) !=
        MapNames::MaySyncBLASFuncWithMultiArgs.end()) {
      auto MaySyncAPIWithMultiArgsIter =
          MapNames::MaySyncBLASFuncWithMultiArgs.find(FuncName);
      PointerStr = ExprAnalysis::ref(
          CE->getArg(MaySyncAPIWithMultiArgsIter->second.begin()->first));
      assembleIfStmt();
    }
  }

  void
  applyMigrationText(bool NeedUseLambda, bool IsMacroArg, bool CanAvoidBrace,
                     bool CanAvoidUsingLambda, std::string OriginStmtType,
                     bool IsAssigned, SourceLocation OuterInsertLoc,
                     SourceLocation PrefixInsertLoc,
                     SourceLocation SuffixInsertLoc,
                     SourceLocation FuncNameBegin, SourceLocation FuncCallEnd,
                     unsigned int FuncCallLength, std::string IndentStr,
                     std::string PrefixInsertStr, std::string SuffixInsertStr) {
    if (NeedUseLambda) {
      if (CanAvoidUsingLambda && !IsMacroArg) {
        std::string InsertStr;
        if (DpctGlobalInfo::getUsmLevel() == UsmLevel::UL_None &&
            !CanAvoidBrace)
          InsertStr = std::string("{") + getNL() + IndentStr + PrefixInsertStr +
                      CallExprReplStr + ";" + SuffixInsertStr + getNL() +
                      IndentStr + "}" + getNL() + IndentStr;
        else
          InsertStr = PrefixInsertStr + CallExprReplStr + ";" +
                      SuffixInsertStr + getNL() + IndentStr;
        auto IT = new InsertText(OuterInsertLoc, std::move(InsertStr));
        IT->setBlockLevelFormatFlag();
        emplaceTransformation(std::move(IT));
        report(OuterInsertLoc, Diagnostics::CODE_LOGIC_CHANGED, true,
               OriginStmtType == "if" ? "an " + OriginStmtType
                                      : "a " + OriginStmtType);
        emplaceTransformation(
            new ReplaceText(FuncNameBegin, FuncCallLength, "0"));
      } else {
        if (IsAssigned) {
          report(PrefixInsertLoc, Diagnostics::NOERROR_RETURN_LAMBDA, false);
          insertAroundRange(
              PrefixInsertLoc, SuffixInsertLoc,
              std::string("[&](){") + getNL() + IndentStr + PrefixInsertStr,
              std::string(";") + SuffixInsertStr + getNL() + IndentStr +
                  "return 0;" + getNL() + IndentStr + std::string("}()"),
              true);
        } else {
          insertAroundRange(PrefixInsertLoc, SuffixInsertLoc,
                            std::string("[&](){") + getNL() + IndentStr +
                                PrefixInsertStr,
                            std::string(";") + SuffixInsertStr + getNL() +
                                IndentStr + std::string("}()"),
                            true);
        }

        emplaceTransformation(new ReplaceText(FuncNameBegin, FuncCallLength,
                                              std::move(CallExprReplStr)));
      }
    } else {
      if (!PrefixInsertStr.empty() || !SuffixInsertStr.empty()) {
        if (dpct::DpctGlobalInfo::getUsmLevel() == UsmLevel::UL_None &&
            !CanAvoidBrace)
          insertAroundRange(
              PrefixInsertLoc, SuffixInsertLoc,
              std::string("{") + getNL() + IndentStr + PrefixInsertStr,
              SuffixInsertStr + getNL() + IndentStr + std::string("}"), true);
        else
          insertAroundRange(PrefixInsertLoc, SuffixInsertLoc,
                            std::move(PrefixInsertStr),
                            std::move(SuffixInsertStr), true);
      }

      emplaceTransformation(new ReplaceText(FuncNameBegin, FuncCallLength,
                                            std::move(CallExprReplStr)));
      if (IsAssigned) {
        insertAroundRange(FuncNameBegin, FuncCallEnd, MapNames::getCheckErrorMacroName() + "(", ")");
        requestFeature(HelperFeatureEnum::device_ext);
      }
    }
  }
>>>>>>> 78d2d578
};

/// Migration rule for Random function calls.
class RandomFunctionCallRule
    : public NamedMigrationRule<RandomFunctionCallRule> {
public:
  void registerMatcher(ast_matchers::MatchFinder &MF) override;
  void runRule(const ast_matchers::MatchFinder::MatchResult &Result);
};

/// Migration rule for device Random function calls.
class DeviceRandomFunctionCallRule
    : public NamedMigrationRule<DeviceRandomFunctionCallRule> {
public:
  void registerMatcher(ast_matchers::MatchFinder &MF) override;
  void runRule(const ast_matchers::MatchFinder::MatchResult &Result);
};

/// Migration rule for spBLAS function calls.
class SPBLASFunctionCallRule
    : public NamedMigrationRule<SPBLASFunctionCallRule> {
public:
  void registerMatcher(ast_matchers::MatchFinder &MF) override;
  void runRule(const ast_matchers::MatchFinder::MatchResult &Result);
};

/// Migration rule for SOLVER enums.
class SOLVEREnumsRule : public NamedMigrationRule<SOLVEREnumsRule> {
public:
  void registerMatcher(ast_matchers::MatchFinder &MF) override;
  void runRule(const ast_matchers::MatchFinder::MatchResult &Result);
};

/// Migration rule for SOLVER function calls.
class SOLVERFunctionCallRule
    : public NamedMigrationRule<SOLVERFunctionCallRule> {
public:
  void registerMatcher(ast_matchers::MatchFinder &MF) override;
  void runRule(const ast_matchers::MatchFinder::MatchResult &Result);

  bool isReplIndex(int i, std::vector<int> &IndexInfo, int &IndexTemp);

  std::string getBufferNameAndDeclStr(const Expr *Arg, const ASTContext &AC,
                                      const std::string &TypeAsStr,
                                      SourceLocation SL,
                                      std::string &BufferDecl,
                                      int DistinctionID);
  void getParameterEnd(const SourceLocation &ParameterEnd,
                       SourceLocation &ParameterEndAfterComma,
                       const ast_matchers::MatchFinder::MatchResult &Result);
  const clang::VarDecl *getAncestralVarDecl(const clang::CallExpr *CE);
};

/// Migration rule for general function calls.
class FunctionCallRule : public NamedMigrationRule<FunctionCallRule> {
public:
  void registerMatcher(ast_matchers::MatchFinder &MF) override;
  void runRule(const ast_matchers::MatchFinder::MatchResult &Result);
  std::string findValueofAttrVar(const Expr *AttrArg, const CallExpr *CE);
};

class EventAPICallRule;
class EventQueryTraversal {
  EventAPICallRule *Rule;
  ASTContext &Context;

  bool QueryCallUsed = false;

  using ResultTy = std::vector<std::pair<const Stmt *, TextModification *>>;

  const VarDecl *getAssignTarget(const CallExpr *);

  bool checkVarDecl(const VarDecl *, const FunctionDecl *);
  bool isEventQuery(const CallExpr *);
  std::string getReplacedEnumValue(const DeclRefExpr *);

  TextModification *buildCallReplacement(const CallExpr *);

  bool traverseFunction(const FunctionDecl *, const VarDecl *);
  bool traverseStmt(const Stmt *, const VarDecl *, ResultTy &);
  bool traverseAssignRhs(const Expr *, ResultTy &);
  bool traverseEqualStmt(const Stmt *, const VarDecl *, ResultTy &);

  void handleDirectEqualStmt(const DeclRefExpr *, const CallExpr *);

  bool startFromStmt(const Stmt *, const std::function<const VarDecl *()> &);

public:
  EventQueryTraversal(EventAPICallRule *R)
      : Rule(R), Context(DpctGlobalInfo::getContext()) {}
  bool startFromQuery(const CallExpr *);
  bool startFromEnumRef(const DeclRefExpr *);
  bool startFromTypeLoc(TypeLoc TL);
};
/// Migration rule for event API calls
class EventAPICallRule : public NamedMigrationRule<EventAPICallRule> {
public:
  EventAPICallRule() { CurrentRule = this; }
  ~EventAPICallRule() {
    if (CurrentRule == this)
      CurrentRule = nullptr;
  }
  void registerMatcher(ast_matchers::MatchFinder &MF) override;
  void runRule(const ast_matchers::MatchFinder::MatchResult &Result);
  void handleEventRecord(const CallExpr *CE,
                         const ast_matchers::MatchFinder::MatchResult &Result,
                         bool IsAssigned);
  void handleEventElapsedTime(bool IsAssigned);
  void handleTimeMeasurement();
  void handleTargetCalls(const Stmt *Parent, const Stmt *Last = nullptr);
  void handleKernelCalls(const Stmt *Parent, const CUDAKernelCallExpr *KCall);
  void handleOrdinaryCalls(const CallExpr *Call);
  bool IsEventArgArraySubscriptExpr(const Expr *E);
  const Expr *findNextRecordedEvent(const Stmt *Parent, unsigned KCallLoc);

  static EventQueryTraversal getEventQueryTraversal();

private:
  void handleEventRecordWithProfilingEnabled(
      const CallExpr *CE, const ast_matchers::MatchFinder::MatchResult &Result,
      bool IsAssigned);
  void handleEventRecordWithProfilingDisabled(
      const CallExpr *CE, const ast_matchers::MatchFinder::MatchResult &Result,
      bool IsAssigned);
  void findEventAPI(const Stmt *Node, const CallExpr *&Call,
                    const std::string EventAPIName);
  void processAsyncJob(const Stmt *Node);
  void updateAsyncRange(const Stmt *FuncBody, const std::string EventAPIName);
  void updateAsyncRangRecursive(const Stmt *Node, const CallExpr *AsyncCE,
                                const std::string EventAPIName);

  void findThreadSyncLocation(const Stmt *Node);
  const clang::Stmt *getRedundantParenExpr(const CallExpr *Call);
  bool isEventElapsedTimeFollowed(const CallExpr *Expr);
  // Since the state of a rule is shared between multiple matches, it is
  // necessary to clear the previous migration status.
  // The call is supposed to be called whenever a migration on time measurement
  // is triggered.
  void reset() {
    RecordBegin = nullptr;
    RecordEnd = nullptr;
    TimeElapsedCE = nullptr;
    RecordBeginLoc = 0;
    RecordEndLoc = 0;
    TimeElapsedLoc = 0;
    ThreadSyncLoc = 0;
    Events2Wait.clear();
    QueueCounter.clear();
    Queues2Wait.clear();
    DefaultQueueAdded = false;
    IsKernelInLoopStmt = false;
    IsKernelSync = false;
  }
  const Stmt *RecordBegin = nullptr, *RecordEnd = nullptr;
  const CallExpr *TimeElapsedCE = nullptr;
  unsigned RecordBeginLoc = 0;
  unsigned RecordEndLoc = 0;
  unsigned TimeElapsedLoc = 0;

  // To store the location of "cudaThreadSynchronize"
  unsigned ThreadSyncLoc = 0;
  std::vector<std::string> Events2Wait;
  std::map<std::string, int> QueueCounter;
  std::vector<std::pair<std::string, const CallExpr *>> Queues2Wait;
  bool DefaultQueueAdded = false;

  // To check whether kernel call is in loop stmt between RecordBeginLoc and
  // RecordEndLoc
  bool IsKernelInLoopStmt = false;

  // To check whether kernel call needs wait between RecordBeginLoc and
  // RecordEndLoc
  bool IsKernelSync = false;

  std::map<const Stmt *, bool> ExprCache;
  std::map<const VarDecl *, bool> VarDeclCache;

  friend class EventQueryTraversal;
  static EventAPICallRule *CurrentRule;
};

/// Migration rule for stream API calls
class StreamAPICallRule : public NamedMigrationRule<StreamAPICallRule> {
public:
  void registerMatcher(ast_matchers::MatchFinder &MF) override;
  void runRule(const ast_matchers::MatchFinder::MatchResult &Result);
};

/// Migration rule for kernel API calls
class KernelCallRule : public NamedMigrationRule<KernelCallRule> {
  std::unordered_set<unsigned> Insertions;
  std::set<clang::SourceLocation> CodePinInstrumentation;

public:
  void registerMatcher(ast_matchers::MatchFinder &MF) override;
  void runRule(const ast_matchers::MatchFinder::MatchResult &Result);
  SourceLocation
  removeTrailingSemicolon(const CallExpr *KCall,
                          const ast_matchers::MatchFinder::MatchResult &Result);
  void instrumentKernelLogsForCodePin(const CUDAKernelCallExpr *KCall,
                                      SourceLocation &EpilogLocation);
};

/// Migration rule for device function calls
class DeviceFunctionDeclRule
    : public NamedMigrationRule<DeviceFunctionDeclRule> {
public:
  void registerMatcher(ast_matchers::MatchFinder &MF) override;
  void runRule(const ast_matchers::MatchFinder::MatchResult &Result);
};

/// Migration rule for __constant__/__shared__/__device__ memory variables.
class MemVarAnalysisRule : public NamedMigrationRule<MemVarAnalysisRule> {
public:
  void registerMatcher(ast_matchers::MatchFinder &MF) override;
  void runRule(const ast_matchers::MatchFinder::MatchResult &Result);
};

class MemVarMigrationRule : public NamedMigrationRule<MemVarMigrationRule> {
public:
  void registerMatcher(ast_matchers::MatchFinder &MF) override;
  void runRule(const ast_matchers::MatchFinder::MatchResult &Result);

private:
  void processTypeDeclaredLocal(const VarDecl *MemVar,
                                std::shared_ptr<MemVarInfo> Info);
};

class ConstantMemVarMigrationRule : public NamedMigrationRule<ConstantMemVarMigrationRule> {
public:
  void registerMatcher(ast_matchers::MatchFinder &MF) override;
  void runRule(const ast_matchers::MatchFinder::MatchResult &Result);

private:
  void previousHCurrentD(const VarDecl *VD, tooling::Replacement &R);
  void previousDCurrentH(const VarDecl *VD, tooling::Replacement &R);
  void removeHostConstantWarning(tooling::Replacement &R);
  bool currentIsDevice(const VarDecl *MemVar, std::shared_ptr<MemVarInfo> Info);
  bool currentIsHost(const VarDecl *VD, std::string VarName);
};

class MemVarRefMigrationRule : public NamedMigrationRule<MemVarRefMigrationRule> {
public:
  void registerMatcher(ast_matchers::MatchFinder &MF) override;
  void runRule(const ast_matchers::MatchFinder::MatchResult &Result);
};

class ProfilingEnableOnDemandRule
    : public NamedMigrationRule<ProfilingEnableOnDemandRule> {
public:
  void registerMatcher(ast_matchers::MatchFinder &MF) override;
  void runRule(const ast_matchers::MatchFinder::MatchResult &Result);
};

/// Migration rule for memory management routine.
/// Current implementation is intentionally simplistic. The following things
/// need a more detailed design:
///   - interplay with error handling (possible solution is that we keep
///   function
///     signature as close to original as possible, so return error codes when
///     original functions return them);
///   - SYCL memory buffers are typed. Using a "char" type is definitely a
///   tradeoff.
///     Using better type information requires some kind of global analysis and
///     heuristics, as well as a mechanism for user hint (like "treat all
///     buffers as float-typed")'
///   - interplay with streams need to be designed.
///   - transformation rules are currently unordered, which create potential
///     ambiguity, so need to understand how to handle function call arguments,
///     which are modified by other rules.
///
class MemoryMigrationRule : public NamedMigrationRule<MemoryMigrationRule> {

public:
  MemoryMigrationRule();
  void registerMatcher(ast_matchers::MatchFinder &MF) override;
  void runRule(const ast_matchers::MatchFinder::MatchResult &Result);

private:
  void mallocMigration(const ast_matchers::MatchFinder::MatchResult &Result,
                       const CallExpr *C,
                       const UnresolvedLookupExpr *ULExpr = NULL,
                       bool IsAssigned = false);
  void memcpyMigration(const ast_matchers::MatchFinder::MatchResult &Result,
                       const CallExpr *C,
                       const UnresolvedLookupExpr *ULExpr = NULL,
                       bool IsAssigned = false);
  void freeMigration(const ast_matchers::MatchFinder::MatchResult &Result,
                     const CallExpr *C,
                     const UnresolvedLookupExpr *ULExpr = NULL,
                     bool IsAssigned = false);
  void memsetMigration(const ast_matchers::MatchFinder::MatchResult &Result,
                       const CallExpr *C,
                       const UnresolvedLookupExpr *ULExpr = NULL,
                       bool IsAssigned = false);
  void arrayMigration(const ast_matchers::MatchFinder::MatchResult &Result,
                      const CallExpr *C,
                      const UnresolvedLookupExpr *ULExpr = NULL,
                      bool IsAssigned = false);
  void getSymbolAddressMigration(
      const ast_matchers::MatchFinder::MatchResult &Result, const CallExpr *C,
      const UnresolvedLookupExpr *ULExpr = NULL, bool IsAssigned = false);
  void getSymbolSizeMigration(
      const ast_matchers::MatchFinder::MatchResult &Result, const CallExpr *C,
      const UnresolvedLookupExpr *ULExpr = NULL, bool IsAssigned = false);
  void prefetchMigration(const ast_matchers::MatchFinder::MatchResult &Result,
                         const CallExpr *C,
                         const UnresolvedLookupExpr *ULExpr = NULL,
                         bool IsAssigned = false);
  void miscMigration(const ast_matchers::MatchFinder::MatchResult &Result,
                     const CallExpr *C,
                     const UnresolvedLookupExpr *ULExpr = NULL,
                     bool IsAssigned = false);
  void cudaArrayGetInfo(const ast_matchers::MatchFinder::MatchResult &Result,
                        const CallExpr *C,
                        const UnresolvedLookupExpr *ULExpr = NULL,
                        bool IsAssigned = false);
  void cudaHostGetFlags(const ast_matchers::MatchFinder::MatchResult &Result,
                        const CallExpr *C,
                        const UnresolvedLookupExpr *ULExpr = NULL,
                        bool IsAssigned = false);
  void cudaMemAdvise(const ast_matchers::MatchFinder::MatchResult &Result,
                     const CallExpr *C,
                     const UnresolvedLookupExpr *ULExpr = NULL,
                     bool IsAssigned = false);
  void handleAsync(const CallExpr *C, unsigned i,
                   const ast_matchers::MatchFinder::MatchResult &Result);
  void handleDirection(const CallExpr *C, unsigned i);
  void replaceMemAPIArg(const Expr *E,
                        const ast_matchers::MatchFinder::MatchResult &Result,
                        const std::string &StreamStr,
                        std::string OffsetFromBaseStr = "");
  const ArraySubscriptExpr *getArraySubscriptExpr(const Expr *E);
  const Expr *getUnaryOperatorExpr(const Expr *E);
  void memcpySymbolMigration(
      const ast_matchers::MatchFinder::MatchResult &Result, const CallExpr *C,
      const UnresolvedLookupExpr *ULExpr = NULL, bool IsAssigned = false);
  std::unordered_map<
      std::string,
      std::function<void(const ast_matchers::MatchFinder::MatchResult &Result,
                         const CallExpr *C, const UnresolvedLookupExpr *ULExpr,
                         bool IsAssigned)>>
      MigrationDispatcher;
  std::string getTypeStrRemovedAddrOf(const Expr *E, bool isCOCE = false);
  std::string getAssignedStr(const Expr *E, const std::string &Arg0Str);
  void mallocArrayMigration(const CallExpr *C, const std::string &Name,
                            const std::string &Flag, SourceManager &SM);
  void mallocMigrationWithTransformation(SourceManager &SM, const CallExpr *C,
                                         const std::string &CallName,
                                         std::string &&ReplaceName,
                                         const std::string &PaddingArgs = "",
                                         bool NeedTypeCast = true,
                                         size_t AllocatedArgIndex = 0,
                                         size_t SizeArgIndel = 1);
  bool canUseTemplateStyleMigration(const Expr *AllocatedExpr,
                                    const Expr *SizeExpr, std::string &ReplType,
                                    std::string &ReplSize);
  std::string getTransformedMallocPrefixStr(const Expr *MallocOutArg,
                                            bool NeedTypeCast,
                                            bool TemplateStyle = false);
  void aggregatePitchedData(const CallExpr *C, size_t DataArgIndex,
                            size_t SizeArgIndex, SourceManager &SM,
                            bool ExcludeSizeArg = false);
  void aggregate3DVectorClassCtor(const CallExpr *C, StringRef ClassName,
                                  size_t ArgStartIndex, StringRef DefaultValue,
                                  SourceManager &SM, size_t ArgsNum = 2);
  void aggregateArgsToCtor(const CallExpr *C, const std::string &ClassName,
                           size_t StartArgIndex, size_t EndArgIndex,
                           const std::string &PaddingArgs, SourceManager &SM);
  void insertToPitchedData(const CallExpr *C, size_t ArgIndex) {
    if (C->getNumArgs() > ArgIndex) {
      if (C->getArg(ArgIndex)->IgnoreImplicit()->getStmtClass() !=
          Stmt::StmtClass::DeclRefExprClass)
        insertAroundStmt(C->getArg(ArgIndex), "(", ")");
      requestFeature(HelperFeatureEnum::device_ext);
      emplaceTransformation(
          new InsertAfterStmt(C->getArg(ArgIndex), "->to_pitched_data()"));
    }
  }
  void insertZeroOffset(const CallExpr *C, size_t InsertArgIndex) {
    static std::string InsertedText =
        buildString(MapNames::getClNamespace(),
                    DpctGlobalInfo::getCtadClass("id", 3), "(0, 0, 0), ");
    if (C->getNumArgs() > InsertArgIndex)
      emplaceTransformation(new InsertBeforeStmt(C->getArg(InsertArgIndex),
                                                 std::string(InsertedText)));
  }
  void instrumentAddressToSizeRecordForCodePin(const CallExpr *C, int PtrArgLoc,
                                               int AllocMemSizeLoc);
};

class MemoryDataTypeRule : public NamedMigrationRule<MemoryDataTypeRule> {
  static inline std::string getCtadType(StringRef BaseTypeName) {
    return buildString(DpctGlobalInfo::getCtadClass(
        buildString(MapNames::getClNamespace(), BaseTypeName), 3));
  }
  template <class... Args>
  void emplaceParamDecl(const VarDecl *VD, StringRef ParamType,
                        bool HasInitialZeroCtor, std::string InitValue = "0",
                        Args &&...ParamNames) {
    std::string ParamDecl;
    llvm::raw_string_ostream OS(ParamDecl);
    OS << ParamType << " ";
    unsigned Index = 0;
    printParamNameWithInitArgs(OS, VD->getName(), HasInitialZeroCtor, Index,
                               InitValue, std::forward<Args>(ParamNames)...);
    OS << ";";
    emplaceTransformation(
        ReplaceVarDecl::getVarDeclReplacement(VD, std::move(OS.str())));
  }
  static inline llvm::raw_ostream &printParamName(llvm::raw_ostream &OS,
                                                  StringRef BaseName,
                                                  StringRef ParamName) {
    return OS << BaseName << "_" << ParamName << getCTFixedSuffix();
  }
  static inline llvm::raw_ostream &
  printParamNameWithInitArgs(llvm::raw_ostream &OS, StringRef BaseName,
                             bool HasInitialZeroCtor, unsigned &Index,
                             StringRef InitValue) {
    return OS;
  }
  template <class... RestNamesT>
  static inline llvm::raw_ostream &
  printParamNameWithInitArgs(llvm::raw_ostream &OS, StringRef BaseName,
                             bool HasInitialZeroCtor, unsigned &Index,
                             StringRef InitValue, StringRef FirstName,
                             RestNamesT &&...Rest) {
    if (Index++)
      OS << ", ";
    printParamName(OS, BaseName, FirstName);
    if (HasInitialZeroCtor)
      OS << "(" << InitValue << ", " << InitValue << ", " << InitValue << ")";
    return printParamNameWithInitArgs(OS, BaseName, HasInitialZeroCtor, Index,
                                      InitValue,
                                      std::forward<RestNamesT>(Rest)...);
  }

  const static MapNames::MapTy DirectReplMemberNames;
  const static MapNames::MapTy GetSetReplMemberNames;
  const static MapNames::MapTy ExtentMemberNames;
  const static MapNames::MapTy PitchMemberNames;
  const static MapNames::MapTy ArrayDescMemberNames;
  const static std::vector<std::string> RemoveMember;

public:
  static std::string getArrayDescMemberName(StringRef BaseName,
                                            const std::string &Member) {
    auto Itr = ArrayDescMemberNames.find(Member);
    if (Itr != ArrayDescMemberNames.end()) {
      std::string ReplacedName;
      llvm::raw_string_ostream OS(ReplacedName);
      printParamName(OS, BaseName, Itr->second);
      return OS.str();
    }
    return Member;
  }

  static bool isRemove(std::string Name) {
    return std::find(RemoveMember.begin(), RemoveMember.end(), Name) !=
           RemoveMember.end();
  }

  void registerMatcher(ast_matchers::MatchFinder &MF) override;
  void runRule(const ast_matchers::MatchFinder::MatchResult &Result);
};

class CMemoryAPIRule : public NamedMigrationRule<CMemoryAPIRule> {
public:
  void registerMatcher(ast_matchers::MatchFinder &MF) override;
  void runRule(const ast_matchers::MatchFinder::MatchResult &Result);
};

/// Name all unnamed types.
class UnnamedTypesRule : public NamedMigrationRule<UnnamedTypesRule> {
public:
  void registerMatcher(ast_matchers::MatchFinder &MF) override;
  void runRule(const ast_matchers::MatchFinder::MatchResult &Result);
};

/// Guess original code indent width.
class GuessIndentWidthRule : public NamedMigrationRule<GuessIndentWidthRule> {
public:
  void registerMatcher(ast_matchers::MatchFinder &MF) override;
  void runRule(const ast_matchers::MatchFinder::MatchResult &Result);
};

/// Migration for math functions
class MathFunctionsRule : public NamedMigrationRule<MathFunctionsRule> {
public:
  void registerMatcher(ast_matchers::MatchFinder &MF) override;
  void runRule(const ast_matchers::MatchFinder::MatchResult &Result);
  void handleExceptionalFunctions(
      const CallExpr *CE, const ast_matchers::MatchFinder::MatchResult &Result);
  void
  handleHalfFunctions(const CallExpr *CE,
                      const ast_matchers::MatchFinder::MatchResult &Result);
  void handleSingleDoubleFunctions(
      const CallExpr *CE, const ast_matchers::MatchFinder::MatchResult &Result);
  void
  handleTypecastFunctions(const CallExpr *CE,
                          const ast_matchers::MatchFinder::MatchResult &Result);
  void
  handleMiscFunctions(const CallExpr *CE,
                      const ast_matchers::MatchFinder::MatchResult &Result);
};

/// Migration for warp functions
class WarpFunctionsRule : public NamedMigrationRule<WarpFunctionsRule> {
public:
  void registerMatcher(ast_matchers::MatchFinder &MF) override;
  void runRule(const ast_matchers::MatchFinder::MatchResult &Result);
};

class CooperativeGroupsFunctionRule
    : public NamedMigrationRule<CooperativeGroupsFunctionRule> {
public:
  void registerMatcher(ast_matchers::MatchFinder &MF) override;
  void runRule(const ast_matchers::MatchFinder::MatchResult &Result);
};

/// Migration rule for replacing __syncthreads() function call.
///
/// This rule replace __syncthreads() with item.barrier()
class SyncThreadsRule : public NamedMigrationRule<SyncThreadsRule> {
public:
  void registerMatcher(ast_matchers::MatchFinder &MF) override;
  void runRule(const ast_matchers::MatchFinder::MatchResult &Result);
};

class SyncThreadsMigrationRule
    : public NamedMigrationRule<SyncThreadsMigrationRule> {
public:
  void registerMatcher(ast_matchers::MatchFinder &MF) override;
  void runRule(const ast_matchers::MatchFinder::MatchResult &Result);
};

/// Migrate Function Attributes to Sycl kernel info, defined in
/// runtime headers.
class KernelFunctionInfoRule
    : public NamedMigrationRule<KernelFunctionInfoRule> {
public:
  void registerMatcher(ast_matchers::MatchFinder &MF) override;
  void runRule(const ast_matchers::MatchFinder::MatchResult &Result);

  static const std::map<std::string, std::string> AttributesNamesMap;
};

/// RecognizeAPINameRule to give comments for the API not in the record table
class RecognizeAPINameRule : public NamedMigrationRule<RecognizeAPINameRule> {
public:
  void registerMatcher(ast_matchers::MatchFinder &MF) override;
  void runRule(const ast_matchers::MatchFinder::MatchResult &Result);

private:
  const std::string getFunctionSignature(const FunctionDecl *Func,
                                         std::string ObjName);
  std::vector<std::vector<std::string>>
  splitAPIName(std::vector<std::string> &AllAPINames);
  void processFuncCall(const CallExpr *CE);
};

/// RecognizeTypeRule to emit warning message for known unsupported type
class RecognizeTypeRule : public NamedMigrationRule<RecognizeTypeRule> {
public:
  void registerMatcher(ast_matchers::MatchFinder &MF) override;
  void runRule(const ast_matchers::MatchFinder::MatchResult &Result);
};

class TextureMemberSetRule : public NamedMigrationRule<TextureMemberSetRule> {
public:
  void registerMatcher(ast_matchers::MatchFinder &MF) override;
  void runRule(const ast_matchers::MatchFinder::MatchResult &Result);
  void removeRange(SourceRange R);
};

/// Texture migration rule
class TextureRule : public NamedMigrationRule<TextureRule> {
  // Get the binary operator if E is lhs of an assign expression.
  const Expr *getAssignedBO(const Expr *E, ASTContext &Context);
  const Expr *getParentAsAssignedBO(const Expr *E, ASTContext &Context);
  bool removeExtraMemberAccess(const MemberExpr *ME);
  void replaceTextureMember(const MemberExpr *ME, ASTContext &Context,
                            SourceManager &SM);
  void replaceResourceDataExpr(const MemberExpr *ME, ASTContext &Context);
  inline const MemberExpr *getParentMemberExpr(const Stmt *S) {
    return DpctGlobalInfo::findParent<MemberExpr>(S);
  }
  std::string getTextureFlagsSetterInfo(const Expr *Flags,
                                        StringRef &SetterName);
  std::string getMemberAssignedValue(const Stmt *AssignStmt,
                                     StringRef MemberName,
                                     StringRef &SetMethodName);
  static MapNames::MapTy ResourceTypeNames;

public:
  void registerMatcher(ast_matchers::MatchFinder &MF) override;
  void runRule(const ast_matchers::MatchFinder::MatchResult &Result);

  static const MapNames::MapTy TextureMemberNames;

private:
  bool processTexVarDeclInDevice(const VarDecl *VD);

  bool tryMerge(const MemberExpr *ME, const Expr *BO);

  class SettersMerger {
    TextureRule *Rule;
    const std::vector<std::string> &MethodNames;
    std::map<const Stmt *, bool> &ProcessedBO;

    const Stmt *Target = nullptr;
    bool Stop = false;
    ValueDecl *D = nullptr;
    bool IsArrow = false;
    std::vector<std::pair<unsigned, const Stmt *>> Result;

    void traverse(const Stmt *);
    void traverseBinaryOperator(const Stmt *);
    bool applyResult();

  public:
    SettersMerger(const std::vector<std::string> &Names, TextureRule *TexRule)
        : Rule(TexRule), MethodNames(Names), ProcessedBO(TexRule->ProcessedBO) {
    }

    bool tryMerge(const Stmt *S);
  };

  std::map<const Stmt *, bool> ProcessedBO;
};

/// CXXNewExprRule is to migrate types in C++ new expressions, e.g.
/// "new cudaStream_t[10]" => "new queue_p[10]"
/// "new cudaStream_t" => "new queue_p"
class CXXNewExprRule : public NamedMigrationRule<CXXNewExprRule> {
public:
  void registerMatcher(ast_matchers::MatchFinder &MF) override;
  void runRule(const ast_matchers::MatchFinder::MatchResult &Result);
};

class NamespaceRule : public NamedMigrationRule<NamespaceRule> {
public:
  void registerMatcher(ast_matchers::MatchFinder &MF) override;
  void runRule(const ast_matchers::MatchFinder::MatchResult &Result);
};

class RemoveBaseClassRule : public NamedMigrationRule<RemoveBaseClassRule> {
public:
  void registerMatcher(ast_matchers::MatchFinder &MF) override;
  void runRule(const ast_matchers::MatchFinder::MatchResult &Result);
};

class PreDefinedStreamHandleRule
    : public NamedMigrationRule<PreDefinedStreamHandleRule> {
public:
  void registerMatcher(ast_matchers::MatchFinder &MF) override;
  void runRule(const ast_matchers::MatchFinder::MatchResult &Result);
};

class FFTFunctionCallRule : public NamedMigrationRule<FFTFunctionCallRule> {
public:
  void registerMatcher(ast_matchers::MatchFinder &MF) override;
  void runRule(const ast_matchers::MatchFinder::MatchResult &Result);
};

class DriverModuleAPIRule : public NamedMigrationRule<DriverModuleAPIRule> {
public:
  void registerMatcher(ast_matchers::MatchFinder &MF) override;
  void runRule(const ast_matchers::MatchFinder::MatchResult &Result);
};

class DriverDeviceAPIRule : public NamedMigrationRule<DriverDeviceAPIRule> {
public:
  void registerMatcher(ast_matchers::MatchFinder &MF) override;
  void runRule(const ast_matchers::MatchFinder::MatchResult &Result);
};

class DriverContextAPIRule : public NamedMigrationRule<DriverContextAPIRule> {
public:
  void registerMatcher(ast_matchers::MatchFinder &MF) override;
  void runRule(const ast_matchers::MatchFinder::MatchResult &Result);
};

class CudaArchMacroRule : public NamedMigrationRule<CudaArchMacroRule> {
public:
  void registerMatcher(ast_matchers::MatchFinder &MF) override;
  void runRule(const ast_matchers::MatchFinder::MatchResult &Result);
};
class ComplexAPIRule : public NamedMigrationRule<ComplexAPIRule> {
public:
  void registerMatcher(ast_matchers::MatchFinder &MF) override;
  void runRule(const ast_matchers::MatchFinder::MatchResult &Result);
};

class CudaStreamCastRule : public NamedMigrationRule<CudaStreamCastRule> {
public:
  void registerMatcher(ast_matchers::MatchFinder &MF) override;
  void runRule(const ast_matchers::MatchFinder::MatchResult &Result);
};

class TypeRemoveRule : public NamedMigrationRule<TypeRemoveRule> {
public:
  void registerMatcher(ast_matchers::MatchFinder &MF) override;
  void runRule(const ast_matchers::MatchFinder::MatchResult &Result);
};

class TypeMmberRule : public NamedMigrationRule<TypeMmberRule> {
  std::optional<SourceLocation>
  findTokenEndBeforeColonColon(SourceLocation TokStart,
                               const SourceManager &SM);

public:
  void registerMatcher(ast_matchers::MatchFinder &MF) override;
  void runRule(const ast_matchers::MatchFinder::MatchResult &Result);
};

class CompatWithClangRule : public NamedMigrationRule<CompatWithClangRule> {
public:
  void registerMatcher(ast_matchers::MatchFinder &MF) override;
  void runRule(const ast_matchers::MatchFinder::MatchResult &Result);
};

class GraphRule : public NamedMigrationRule<GraphRule> {
public:
  void registerMatcher(ast_matchers::MatchFinder &MF) override;
  void runRule(const ast_matchers::MatchFinder::MatchResult &Result);
};

class AssertRule : public NamedMigrationRule<AssertRule> {
public:
  void registerMatcher(ast_matchers::MatchFinder &MF) override;
  void runRule(const ast_matchers::MatchFinder::MatchResult &Result);
};

class GraphicsInteropRule : public NamedMigrationRule<GraphicsInteropRule> {
public:
  void registerMatcher(ast_matchers::MatchFinder &MF) override;
  void runRule(const ast_matchers::MatchFinder::MatchResult &Result);
};

TextModification *replaceText(SourceLocation Begin, SourceLocation End,
                              std::string &&Str, const SourceManager &SM);

TextModification *removeArg(const CallExpr *C, unsigned n,
                            const SourceManager &SM) ;
} // namespace dpct
} // namespace clang
#endif // DPCT_AST_TRAVERSAL_H<|MERGE_RESOLUTION|>--- conflicted
+++ resolved
@@ -709,339 +709,6 @@
   const clang::VarDecl *getAncestralVarDecl(const clang::CallExpr *CE);
   bool isCEOrUETTEOrAnIdentifierOrLiteral(const Expr *E);
   std::string CallExprReplStr;
-<<<<<<< HEAD
-=======
-  bool NeedWaitAPICall = false;
-
-  std::string getFinalCallExprStr(std::string &FuncName) {
-    std::string ResultStr;
-    if (!CallExprArguReplVec.empty())
-      ResultStr = CallExprArguReplVec[0];
-    for (unsigned int i = 1; i < CallExprArguReplVec.size(); i++) {
-      ResultStr = ResultStr + ", " + CallExprArguReplVec[i];
-    }
-
-    return FuncName + "(" + ResultStr + ")" +
-           (NeedWaitAPICall ? ".wait()" : "");
-  }
-
-  void addWait(const std::string &FuncName, const CallExpr *CE,
-               std::string &PrefixInsertStr, std::string &SuffixInsertStr,
-               const std::string &IndentStr) {
-    auto getIfStmtStr = [=](const std::string Ptr) -> std::string {
-      return "if(" + MapNames::getClNamespace() + "get_pointer_type(" + Ptr +
-             ", " + CallExprArguReplVec[0] +
-             ".get_context())!=" + MapNames::getClNamespace() +
-             "usm::alloc::device && " + MapNames::getClNamespace() +
-             "get_pointer_type(" + Ptr + ", " + CallExprArguReplVec[0] +
-             ".get_context())!=" + MapNames::getClNamespace() +
-             "usm::alloc::shared) {";
-    };
-
-    auto DefaultQueue = DpctGlobalInfo::getDefaultQueue(CE);
-
-    if (FuncName == "cublasSrotg_v2" || FuncName == "cublasDrotg_v2" ||
-        FuncName == "cublasCrotg_v2" || FuncName == "cublasZrotg_v2" ||
-        FuncName == "cublasSrotmg_v2" || FuncName == "cublasDrotmg_v2") {
-      std::string Prefix, Suffix;
-      // Use the second argument to check pointer type
-      ExprAnalysis EAPointer(CE->getArg(1));
-      std::string IfStmtStr = getIfStmtStr(EAPointer.getReplacedString());
-
-      auto declareTempArgs = [&](std::string &Var,
-                                 const std::string &ArgNamePrefix,
-                                 const std::string &Type, const int Idx) {
-        Var = ArgNamePrefix +
-              std::to_string(DpctGlobalInfo::getSuffixIndexInRuleThenInc());
-        Prefix = Prefix + Type + "* " + Var + " = " +
-                 ExprAnalysis::ref(CE->getArg(Idx)) + ";" + getNL() + IndentStr;
-        if (Type == MapNames::getClNamespace() + "float2")
-          CallExprArguReplVec[Idx] = "(std::complex<float>*)" + Var;
-        else if (Type == MapNames::getClNamespace() + "double2")
-          CallExprArguReplVec[Idx] = "(std::complex<double>*)" + Var;
-        else
-          CallExprArguReplVec[Idx] = Var;
-      };
-      auto copyBack = [&](const std::string &Var, const std::string &Size,
-                          const std::string &Type, const int Idx) {
-        if (Size == "1")
-          Suffix = Suffix + getNL() + IndentStr + "  " +
-                   getDrefName(CE->getArg(Idx)) + " = *" + Var + ";";
-        else {
-          Suffix = Suffix + getNL() + IndentStr + "  " + DefaultQueue +
-                   ".memcpy(" + ExprAnalysis::ref(CE->getArg(Idx)) + ", " +
-                   Var + ", sizeof(" + Type + ")*" + Size + ").wait();";
-          requestFeature(HelperFeatureEnum::device_ext);
-        }
-      };
-
-      if (FuncName == "cublasSrotmg_v2" || FuncName == "cublasDrotmg_v2") {
-        std::string Type = (FuncName == "cublasSrotmg_v2") ? "float" : "double";
-        std::string D1Ptr, D2Ptr, X1Ptr, Y1Ptr, ParamPtr;
-
-        declareTempArgs(D1Ptr, "d1_ct", Type, 1);
-        declareTempArgs(D2Ptr, "d2_ct", Type, 2);
-        declareTempArgs(X1Ptr, "x1_ct", Type, 3);
-        declareTempArgs(ParamPtr, "param_ct", Type, 5);
-
-        requestFeature(HelperFeatureEnum::device_ext);
-        Prefix = Prefix + IfStmtStr + getNL() + IndentStr;
-        Prefix = Prefix + "  " + D1Ptr + " = " + MapNames::getClNamespace() +
-                 "malloc_shared<" + Type + ">(8, " + DefaultQueue + ");" +
-                 getNL() + IndentStr;
-        Prefix = Prefix + "  " + D2Ptr + " = " + D1Ptr + " + 1;" + getNL() +
-                 IndentStr;
-        Prefix = Prefix + "  " + X1Ptr + " = " + D1Ptr + " + 2;" + getNL() +
-                 IndentStr;
-        Prefix = Prefix + "  " + ParamPtr + " = " + D1Ptr + " + 3;" + getNL() +
-                 IndentStr;
-        Prefix = Prefix + "  *" + D1Ptr + " = " + getDrefName(CE->getArg(1)) +
-                 ";" + getNL() + IndentStr;
-        Prefix = Prefix + "  *" + D2Ptr + " = " + getDrefName(CE->getArg(2)) +
-                 ";" + getNL() + IndentStr;
-        Prefix = Prefix + "  *" + X1Ptr + " = " + getDrefName(CE->getArg(3)) +
-                 ";" + getNL() + IndentStr;
-
-        Prefix = Prefix + std::string("}") + getNL() + IndentStr;
-        Suffix = Suffix + getNL() + IndentStr + IfStmtStr + getNL() +
-                 IndentStr + "  " + CallExprArguReplVec[0] + ".wait();";
-
-        copyBack(D1Ptr, "1", Type, 1);
-        copyBack(D2Ptr, "1", Type, 2);
-        copyBack(X1Ptr, "1", Type, 3);
-        copyBack(ParamPtr, "5", Type, 5);
-
-        Suffix = Suffix + getNL() + IndentStr + "  " +
-                 MapNames::getClNamespace() + "free(" + D1Ptr + ", " +
-                 DefaultQueue + ");";
-        Suffix = Suffix + getNL() + IndentStr + "}";
-      } else {
-        // cublasSrotg_v2, cublasDrotg_v2, cublasCrotg_v2 or cublasZrotg_v2
-        std::string Type, RealType;
-        if (FuncName == "cublasSrotg_v2") {
-          Type = "float";
-          RealType = "float";
-        } else if (FuncName == "cublasDrotg_v2") {
-          Type = "double";
-          RealType = "double";
-        } else if (FuncName == "cublasCrotg_v2") {
-          Type = MapNames::getClNamespace() + "float2";
-          RealType = "float";
-        } else {
-          Type = MapNames::getClNamespace() + "double2";
-          RealType = "double";
-        }
-
-        std::string APtr, BPtr, CPtr, SPtr;
-        declareTempArgs(APtr, "a_ct", Type, 1);
-        declareTempArgs(BPtr, "b_ct", Type, 2);
-        declareTempArgs(CPtr, "c_ct", RealType, 3);
-        declareTempArgs(SPtr, "s_ct", Type, 4);
-
-        requestFeature(HelperFeatureEnum::device_ext);
-        Prefix = Prefix + IfStmtStr + getNL() + IndentStr;
-        if (FuncName == "cublasSrotg_v2" || FuncName == "cublasDrotg_v2") {
-          Prefix = Prefix + "  " + APtr + " = " + MapNames::getClNamespace() +
-                   "malloc_shared<" + Type + ">(4, " +
-                   DefaultQueue + ");" +
-                   getNL() + IndentStr;
-          Prefix = Prefix + "  " + BPtr + " = " + APtr + " + 1;" + getNL() +
-                   IndentStr;
-          Prefix = Prefix + "  " + CPtr + " = " + APtr + " + 2;" + getNL() +
-                   IndentStr;
-          Prefix = Prefix + "  " + SPtr + " = " + APtr + " + 3;" + getNL() +
-                   IndentStr;
-        } else {
-          Prefix = Prefix + "  " + APtr + " = " + MapNames::getClNamespace() +
-                   "malloc_shared<" + Type + ">(3, " +
-                   DefaultQueue + ");" +
-                   getNL() + IndentStr;
-          Prefix = Prefix + "  " + CPtr + " = " + MapNames::getClNamespace() +
-                   "malloc_shared<" + RealType + ">(1, " +
-                   DefaultQueue + ");" +
-                   getNL() + IndentStr;
-          Prefix = Prefix + "  " + BPtr + " = " + APtr + " + 1;" + getNL() +
-                   IndentStr;
-          Prefix = Prefix + "  " + SPtr + " = " + APtr + " + 2;" + getNL() +
-                   IndentStr;
-        }
-        Prefix = Prefix + "  *" + APtr + " = " + getDrefName(CE->getArg(1)) +
-                 ";" + getNL() + IndentStr;
-        Prefix = Prefix + "  *" + BPtr + " = " + getDrefName(CE->getArg(2)) +
-                 ";" + getNL() + IndentStr;
-        Prefix = Prefix + "  *" + CPtr + " = " + getDrefName(CE->getArg(3)) +
-                 ";" + getNL() + IndentStr;
-        Prefix = Prefix + "  *" + SPtr + " = " + getDrefName(CE->getArg(4)) +
-                 ";" + getNL() + IndentStr;
-
-        Prefix = Prefix + std::string("}") + getNL() + IndentStr;
-        Suffix = Suffix + getNL() + IndentStr + IfStmtStr + getNL() +
-                 IndentStr + "  " + CallExprArguReplVec[0] + ".wait();";
-
-        copyBack(APtr, "1", Type, 1);
-        copyBack(BPtr, "1", Type, 2);
-        copyBack(CPtr, "1", RealType, 3);
-        copyBack(SPtr, "1", Type, 4);
-
-        Suffix = Suffix + getNL() + IndentStr + "  " +
-                 MapNames::getClNamespace() + "free(" + APtr + ", " +
-                 DefaultQueue + ");";
-        if (FuncName == "cublasCrotg_v2" || FuncName == "cublasZrotg_v2") {
-          Suffix = Suffix + getNL() + IndentStr + "  " +
-                   MapNames::getClNamespace() + "free(" + CPtr + ", " +
-                   DefaultQueue + ");";
-        }
-        Suffix = Suffix + getNL() + IndentStr + "}";
-      }
-      PrefixInsertStr = Prefix + PrefixInsertStr;
-      SuffixInsertStr = Suffix + SuffixInsertStr;
-    }
-  }
-
-  std::vector<std::string> SyncAPIBufferAssignmentInThenBlock;
-  std::vector<std::string> SyncAPIBufferAssignmentInElseBlock;
-  std::string processSyncAPIBufferArg(const std::string &FuncName,
-                                      const CallExpr *CE,
-                                      std::string &PrefixInsertStr,
-                                      const std::string &IndentStr,
-                                      const std::string &Type,
-                                      const int &ArgIndex) {
-    std::string BufferName =
-        getTempNameForExpr(CE->getArg(ArgIndex), true, true) + "buf_ct" +
-        std::to_string(dpct::DpctGlobalInfo::getSuffixIndexInRuleThenInc());
-
-    PrefixInsertStr = PrefixInsertStr + "auto " + BufferName + " = " +
-                      MapNames::getClNamespace() + "buffer<" + Type + ">(" +
-                      MapNames::getClNamespace() + "range<1>(1));" + getNL() +
-                      IndentStr;
-    std::string PointerStr = ExprAnalysis::ref(CE->getArg(ArgIndex));
-
-    bool IsTheLastArgOfRotmg =
-        (FuncName == "cublasSrotmg_v2" || FuncName == "cublasDrotmg_v2") &&
-        (ArgIndex == 5);
-
-    requestFeature(HelperFeatureEnum::device_ext);
-    SyncAPIBufferAssignmentInThenBlock.emplace_back(
-        BufferName + " = " + MapNames::getDpctNamespace() + "get_buffer<" +
-        Type + ">(" + PointerStr + ");");
-    SyncAPIBufferAssignmentInElseBlock.emplace_back(
-        BufferName + " = " + MapNames::getClNamespace() + "buffer<" + Type +
-        ">(" +
-        ((Type == "std::complex<float>" || Type == "std::complex<double>")
-             ? std::string("(" + Type + "*)")
-             : "") +
-        PointerStr + ", " + MapNames::getClNamespace() + "range<1>(" +
-        (IsTheLastArgOfRotmg ? "5" : "1") + "));");
-
-    return BufferName;
-  }
-
-  void printIfStmt(const std::string &FuncName, const CallExpr *CE,
-                   std::string &PrefixInsertStr, const std::string &IndentStr) {
-    std::string PointerStr;
-    auto getBlockStr = [&](std::vector<std::string> Stmts) -> std::string {
-      std::string Res;
-      for (const auto &Stmt : Stmts) {
-        Res = Res + "  " + Stmt + getNL() + IndentStr;
-      }
-      return Res;
-    };
-
-    auto assembleIfStmt = [&]() {
-      requestFeature(HelperFeatureEnum::device_ext);
-      std::string IfStmtStr = "if (" + MapNames::getDpctNamespace() +
-                              "is_device_ptr(" + PointerStr + ")) {" + getNL() +
-                              IndentStr +
-                              getBlockStr(SyncAPIBufferAssignmentInThenBlock) +
-                              "} else {" + getNL() + IndentStr +
-                              getBlockStr(SyncAPIBufferAssignmentInElseBlock) +
-                              "}" + getNL() + IndentStr;
-
-      PrefixInsertStr = PrefixInsertStr + IfStmtStr;
-    };
-
-    if (MapNames::MaySyncBLASFuncWithMultiArgs.find(FuncName) !=
-        MapNames::MaySyncBLASFuncWithMultiArgs.end()) {
-      auto MaySyncAPIWithMultiArgsIter =
-          MapNames::MaySyncBLASFuncWithMultiArgs.find(FuncName);
-      PointerStr = ExprAnalysis::ref(
-          CE->getArg(MaySyncAPIWithMultiArgsIter->second.begin()->first));
-      assembleIfStmt();
-    }
-  }
-
-  void
-  applyMigrationText(bool NeedUseLambda, bool IsMacroArg, bool CanAvoidBrace,
-                     bool CanAvoidUsingLambda, std::string OriginStmtType,
-                     bool IsAssigned, SourceLocation OuterInsertLoc,
-                     SourceLocation PrefixInsertLoc,
-                     SourceLocation SuffixInsertLoc,
-                     SourceLocation FuncNameBegin, SourceLocation FuncCallEnd,
-                     unsigned int FuncCallLength, std::string IndentStr,
-                     std::string PrefixInsertStr, std::string SuffixInsertStr) {
-    if (NeedUseLambda) {
-      if (CanAvoidUsingLambda && !IsMacroArg) {
-        std::string InsertStr;
-        if (DpctGlobalInfo::getUsmLevel() == UsmLevel::UL_None &&
-            !CanAvoidBrace)
-          InsertStr = std::string("{") + getNL() + IndentStr + PrefixInsertStr +
-                      CallExprReplStr + ";" + SuffixInsertStr + getNL() +
-                      IndentStr + "}" + getNL() + IndentStr;
-        else
-          InsertStr = PrefixInsertStr + CallExprReplStr + ";" +
-                      SuffixInsertStr + getNL() + IndentStr;
-        auto IT = new InsertText(OuterInsertLoc, std::move(InsertStr));
-        IT->setBlockLevelFormatFlag();
-        emplaceTransformation(std::move(IT));
-        report(OuterInsertLoc, Diagnostics::CODE_LOGIC_CHANGED, true,
-               OriginStmtType == "if" ? "an " + OriginStmtType
-                                      : "a " + OriginStmtType);
-        emplaceTransformation(
-            new ReplaceText(FuncNameBegin, FuncCallLength, "0"));
-      } else {
-        if (IsAssigned) {
-          report(PrefixInsertLoc, Diagnostics::NOERROR_RETURN_LAMBDA, false);
-          insertAroundRange(
-              PrefixInsertLoc, SuffixInsertLoc,
-              std::string("[&](){") + getNL() + IndentStr + PrefixInsertStr,
-              std::string(";") + SuffixInsertStr + getNL() + IndentStr +
-                  "return 0;" + getNL() + IndentStr + std::string("}()"),
-              true);
-        } else {
-          insertAroundRange(PrefixInsertLoc, SuffixInsertLoc,
-                            std::string("[&](){") + getNL() + IndentStr +
-                                PrefixInsertStr,
-                            std::string(";") + SuffixInsertStr + getNL() +
-                                IndentStr + std::string("}()"),
-                            true);
-        }
-
-        emplaceTransformation(new ReplaceText(FuncNameBegin, FuncCallLength,
-                                              std::move(CallExprReplStr)));
-      }
-    } else {
-      if (!PrefixInsertStr.empty() || !SuffixInsertStr.empty()) {
-        if (dpct::DpctGlobalInfo::getUsmLevel() == UsmLevel::UL_None &&
-            !CanAvoidBrace)
-          insertAroundRange(
-              PrefixInsertLoc, SuffixInsertLoc,
-              std::string("{") + getNL() + IndentStr + PrefixInsertStr,
-              SuffixInsertStr + getNL() + IndentStr + std::string("}"), true);
-        else
-          insertAroundRange(PrefixInsertLoc, SuffixInsertLoc,
-                            std::move(PrefixInsertStr),
-                            std::move(SuffixInsertStr), true);
-      }
-
-      emplaceTransformation(new ReplaceText(FuncNameBegin, FuncCallLength,
-                                            std::move(CallExprReplStr)));
-      if (IsAssigned) {
-        insertAroundRange(FuncNameBegin, FuncCallEnd, MapNames::getCheckErrorMacroName() + "(", ")");
-        requestFeature(HelperFeatureEnum::device_ext);
-      }
-    }
-  }
->>>>>>> 78d2d578
 };
 
 /// Migration rule for Random function calls.
