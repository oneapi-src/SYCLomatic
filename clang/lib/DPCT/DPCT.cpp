//===--------------- DPCT.cpp ---------------------------------------------===//
//
// Part of the LLVM Project, under the Apache License v2.0 with LLVM Exceptions.
// See https://llvm.org/LICENSE.txt for license information.
// SPDX-License-Identifier: Apache-2.0 WITH LLVM-exception
//
//===----------------------------------------------------------------------===//

#include "clang/DPCT/DPCT.h"
#include "ASTTraversal.h"
#include "AnalysisInfo.h"
#include "AutoComplete.h"
#include "CallExprRewriter.h"
#include "TypeLocRewriters.h"
#include "Checkpoint.h"
#include "Config.h"
#include "CustomHelperFiles.h"
#include "ExternalReplacement.h"
#include "GenMakefile.h"
#include "IncrementalMigrationUtility.h"
#include "MisleadingBidirectional.h"
#include "Rules.h"
#include "QueryApiMapping.h"
#include "SaveNewFiles.h"
#include "SignalProcess.h"
#include "Statics.h"
#include "Utility.h"
#include "ValidateArguments.h"
#include "VcxprojParser.h"
#include "clang/AST/ASTConsumer.h"
#include "clang/ASTMatchers/ASTMatchFinder.h"
#include "clang/Format/Format.h"
#include "clang/Frontend/CompilerInstance.h"
#include "clang/Frontend/FrontendActions.h"
#include "clang/Tooling/CommonOptionsParser.h"
#include "clang/Tooling/Refactoring.h"
#include "clang/Tooling/Tooling.h"
#include "llvm/Support/FileSystem.h"
#include "llvm/Support/Host.h"
#include "llvm/Support/InitLLVM.h"
#include "llvm/Support/Path.h"
#include "llvm/Support/Program.h"

#include <string>

#include "ToolChains/Cuda.h"
#include "clang/Driver/Driver.h"
#include "clang/Driver/Options.h"
#include <algorithm>
#include <cstring>
#include <fstream>
#include <map>
#include <unordered_map>
#include <vector>

#include "clang/Basic/DiagnosticOptions.h"
#include "clang/Basic/LangOptions.h"
#include "clang/Basic/SourceManager.h"
#include "clang/Basic/Version.h"
#include "clang/Frontend/TextDiagnosticPrinter.h"
#include "clang/Rewrite/Core/Rewriter.h"

#include <signal.h>

using namespace clang;
using namespace clang::ast_matchers;
using namespace clang::dpct;
using namespace clang::tooling;

using namespace llvm::cl;

namespace clang {
namespace tooling {
std::string getFormatSearchPath();
extern std::string ClangToolOutputMessage;
#ifdef _WIN32
extern std::string VcxprojFilePath;
#endif
} // namespace tooling
namespace dpct {
llvm::cl::OptionCategory &DPCTCat = llvm::cl::getDPCTCategory();
void initWarningIDs();
} // namespace dpct
} // namespace clang

// clang-format off
const char *const CtHelpMessage =
    "\n"
    "<source0> ... Paths of input source files. These paths are looked up in "
    "the compilation database.\n\n"
    "EXAMPLES:\n\n"
    "Migrate single source file:\n\n"
    "  dpct source.cpp\n\n"
    "Migrate single source file with C++11 features:\n\n"
    "  dpct --extra-arg=\"-std=c++11\" source.cpp\n\n"
    "Migrate all files available in compilation database:\n\n"
    "  dpct -p=<path to location of compilation database file>\n\n"
    "Migrate one file in compilation database:\n\n"
    "  dpct -p=<path to location of compilation database file>  source.cpp\n\n"
#if defined(_WIN32)
    "Migrate all files available in vcxprojfile:\n\n"
    "  dpct --vcxprojfile=path/to/vcxprojfile.vcxproj\n"
#endif
    DiagRef
    ;

const char *const CtHelpHint =
    "  Warning: Please specify file(s) to be migrated.\n"
    "  To get help on the tool usage, run: dpct --help\n"
    "\n";

static extrahelp CommonHelp(CtHelpMessage);
<<<<<<< HEAD
=======
static opt<std::string> Passes(
    "passes",
    desc("Comma separated list of migration passes, which will be applied.\n"
         "Only the specified passes are applied."),
    value_desc("IterationSpaceBuiltinRule,..."), cat(DPCTCat),
               llvm::cl::Hidden);
static opt<std::string>
    InRoot("in-root",
           desc("The directory path for the root of the source tree that needs "
                "to be migrated.\n"
                "Only files under this root are migrated. Default: Current"
                " directory, if input\nsource files are not provided. "
                "If input source files are provided, the directory\n"
                "of the first input source file is used."),
           value_desc("dir"), cat(DPCTCat),
           llvm::cl::Optional);
static opt<std::string>
    AnalysisScope("analysis-scope-path",
        desc("The directory path for the analysis scope of the source tree that "
             "needs to be migrated.\n"
             "Default: the value of --in-root"),
        value_desc("dir"), cat(DPCTCat));
static opt<std::string> OutRoot(
    "out-root",
    desc("The directory path for root of generated files. A directory is "
         "created if it\n"
         "does not exist. Default: dpct_output."),
    value_desc("dir"), cat(DPCTCat), llvm::cl::Optional);

static opt<std::string> SDKPath("cuda-path", desc("Directory path of SDK.\n"),
                                value_desc("dir"), cat(DPCTCat),
                                llvm::cl::Optional, llvm::cl::Hidden);
>>>>>>> 9ce23f90


bool ReportOnlyFlag = false;
bool KeepOriginalCodeFlag = false;
bool SuppressWarningsAllFlag = false;
bool StopOnParseErr = false;
bool CheckUnicodeSecurityFlag = false;
bool SyclNamedLambdaFlag = false;
bool ExplicitClNamespace = false;
bool NoDRYPatternFlag = false;
bool NoUseGenericSpaceFlag = false;
bool ProcessAllFlag = false;
bool AsyncHandlerFlag = false;
static std::string SuppressWarningsMessage = "Comma separated list of migration warnings to suppress. Valid "
                "warning IDs range\n"
                "from " + std::to_string((size_t)Warnings::BEGIN) + " to " +
                std::to_string((size_t)Warnings::END - 1) +
                ". Hyphen separated ranges are also allowed. For example:\n"
                "--suppress-warnings=1000-1010,1011.";

#define DPCT_OPTIONS_IN_CLANG_DPCT
#define DPCT_OPT_TYPE(...) __VA_ARGS__
#define DPCT_OPT_ENUM(NAME, ...)                                   \
llvm::cl::OptionEnumValue{NAME, __VA_ARGS__}
#define DPCT_OPTION_VALUES(...)                                    \
llvm::cl::values(__VA_ARGS__)
#define DPCT_NON_ENUM_OPTION(OPT_TYPE, OPT_VAR, OPTION_NAME, ...)  \
OPT_TYPE OPT_VAR(OPTION_NAME, __VA_ARGS__);
#define DPCT_ENUM_OPTION(OPT_TYPE, OPT_VAR, OPTION_NAME, ...)      \
OPT_TYPE OPT_VAR(OPTION_NAME, __VA_ARGS__);
#include "llvm/DPCT/DPCTOptions.inc"
#undef DPCT_ENUM_OPTION
#undef DPCT_NON_ENUM_OPTION
#undef DPCT_OPTION_VALUES
#undef DPCT_OPT_ENUM
#undef DPCT_OPT_TYPE
#undef DPCT_OPTIONS_IN_CLANG_DPCT

static llvm::cl::opt<std::string> SDKPath("cuda-path", desc("Directory path of SDK.\n"),
                                llvm::cl::value_desc("dir"), llvm::cl::cat(DPCTCat),
                                llvm::cl::Optional, llvm::cl::Hidden);
static llvm::cl::opt<std::string> Passes(
    "passes",
    llvm::cl::desc("Comma separated list of migration passes, which will be applied.\n"
         "Only the specified passes are applied."),
    llvm::cl::value_desc("IterationSpaceBuiltinRule,..."), llvm::cl::cat(DPCTCat),
               llvm::cl::Hidden);
#ifdef DPCT_DEBUG_BUILD
static llvm::cl::opt<std::string>
    DiagsContent("report-diags-content",
                 llvm::cl::desc("Diagnostics verbosity level. \"pass\": Basic migration "
                      "pass information. "
                      "\"transformation\": Detailed migration pass "
                      "transformation information."),
                 llvm::cl::value_desc("[pass|transformation]"), llvm::cl::cat(DPCTCat),
                 llvm::cl::Optional, llvm::cl::Hidden);
#endif
static llvm::cl::opt<bool, true> NoUseGenericSpace(
  "no-use-generic-space", llvm::cl::desc("sycl::access::address_space::generic_space is not used during atomic\n"
                                         " function's migration. Default: off.\n"),
  llvm::cl::cat(DPCTCat), llvm::cl::location(NoUseGenericSpaceFlag), llvm::cl::ReallyHidden);
#ifdef __linux__
static AutoCompletePrinter AutoCompletePrinterInstance;
static llvm::cl::opt<AutoCompletePrinter, true, llvm::cl::parser<std::string>> AutoComplete(
  "autocomplete", llvm::cl::desc("List all options or enums which have the specified prefix.\n"),
  llvm::cl::cat(DPCTCat), llvm::cl::ReallyHidden, llvm::cl::location(AutoCompletePrinterInstance));
#endif
// clang-format on

// TODO: implement one of this for each source language.
std::string CudaPath;
std::string DpctInstallPath;
std::unordered_map<std::string, bool> ChildOrSameCache;
std::unordered_map<std::string, bool> ChildPathCache;
std::unordered_map<std::string, llvm::SmallString<256>> RealPathCache;
std::unordered_map<std::string, bool> IsDirectoryCache;
int FatalErrorCnt = 0;
extern bool StopOnParseErrTooling;
extern std::string InRootTooling;
JMP_BUF CPFileASTMaterEnter;
JMP_BUF CPRepPostprocessEnter;
JMP_BUF CPFormatCodeEnter;

class DPCTConsumer : public ASTConsumer {
public:
  DPCTConsumer(CompilerInstance &CI, StringRef InFile)
      : ATM(CI, AnalysisScope), PP(CI.getPreprocessor()), CI(CI) {
    if (Passes != "") {
      // Separate string into list by comma
      auto Names = split(Passes, ',');

      for (auto const &Name : Names) {
        auto *ID = ASTTraversalMetaInfo::getID(Name);
        ATM.emplaceMigrationRule(ID);
      }
    } else {
      ATM.emplaceAllRules();
    }
  }

  void HandleTranslationUnit(ASTContext &Context) override {
    if (StopOnParseErr && Context.getDiagnostics().getClient() &&
        Context.getDiagnostics().getClient()->getNumErrors() > 0) {
      return;
    }
    // The migration process is separated into two stages:
    // 1) Analysis of AST and identification of applicable migration rules
    // 2) Generation of actual textual Replacements
    // Such separation makes it possible to post-process the list of identified
    // migration rules before applying them.
    ATM.matchAST(Context, TransformSet, SSM);

    auto &Global = DpctGlobalInfo::getInstance();
    std::unordered_set<std::string> DuplicateFilter;
    for (const auto &I : TransformSet) {
      auto Repl = I->getReplacement(Context);

      // When processing __constant__ between two executions, tool may set the
      // replacement from TextModification as nullptr to ignore this
      // replacement.
      if (Repl == nullptr)
        continue;

      // For file path got in AST may be different with the one in preprocessing
      // stage, here only the file name is used to retrieve IncludeMapSet.
      const std::string FileName =
          llvm::sys::path::filename(Repl->getFilePath()).str();
      if (DuplicateFilter.find(FileName) == end(DuplicateFilter)) {
        DuplicateFilter.insert(FileName);
        auto Find = IncludeMapSet.find(FileName);
        if (Find != IncludeMapSet.end()) {
          for (const auto &Entry : Find->second) {
            Global.addReplacement(Entry->getReplacement(Context));
          }
        }
      }
      Global.addReplacement(Repl);
    }

    StaticsInfo::printReplacements(TransformSet, Context);
  }

  void Initialize(ASTContext &Context) override {
    // Set Context for build information
    DpctGlobalInfo::setCompilerInstance(CI);

    PP.addPPCallbacks(std::make_unique<IncludesCallbacks>(
        TransformSet, IncludeMapSet, Context.getSourceManager(), ATM));

    if (DpctGlobalInfo::getCheckUnicodeSecurityFlag()) {
      CommentHandler =
          std::make_shared<MisleadingBidirectionalHandler>(TransformSet);
      PP.addCommentHandler(CommentHandler.get());
    }
  }

  void HandleCXXExplicitFunctionInstantiation(
      const FunctionDecl *Specialization, const FunctionTypeLoc &FTL,
      const ParsedAttributes &Attrs,
      const TemplateArgumentListInfo &TAList) override {
    if (!FTL || !Specialization)
      return;
    ExplicitInstantiationDecl::processFunctionTypeLoc(FTL);
    if (Specialization->getTemplateSpecializationKind() !=
        TSK_ExplicitInstantiationDefinition)
      return;
    if (Specialization->hasAttr<CUDADeviceAttr>() ||
        Specialization->hasAttr<CUDAGlobalAttr>()) {
      DeviceFunctionDecl::LinkExplicitInstantiation(Specialization, FTL, Attrs,
                                                    TAList);
    }
  }

  ~DPCTConsumer() {
    // Clean EmittedTransformations for input file migrated.
    ASTTraversalMetaInfo::getEmittedTransformations().clear();
  }

private:
  ASTTraversalManager ATM;
  TransformSetTy TransformSet;
  IncludeMapSetTy IncludeMapSet;
  StmtStringMap SSM;
  Preprocessor &PP;
  CompilerInstance &CI;
  std::shared_ptr<MisleadingBidirectionalHandler> CommentHandler;
};

class DPCTAction : public ASTFrontendAction {
public:
  DPCTAction() = default;

  std::unique_ptr<ASTConsumer> CreateASTConsumer(CompilerInstance &CI,
                                                 StringRef InFile) override {
    return std::make_unique<DPCTConsumer>(CI, InFile);
  }

  bool usesPreprocessorOnly() const override { return false; }
};

// Object of this class will be handed to RefactoringTool::run and will create
// the Action.
class DPCTActionFactory : public FrontendActionFactory {
public:
  DPCTActionFactory() = default;
  std::unique_ptr<FrontendAction> create() override {
    return std::make_unique<DPCTAction>();
  }
};

std::string getCudaInstallPath(int argc, const char **argv) {
  std::vector<const char *> Argv;
  Argv.reserve(argc);
  // do not copy "--" so the driver sees a possible SDK include path option
  std::copy_if(argv, argv + argc, back_inserter(Argv),
               [](const char *s) { return std::strcmp(s, "--"); });
  // Remove the redundant prefix "--extra-arg=" so that
  // SDK detector can find correct path.
  for (unsigned int i = 0; i < Argv.size(); i++) {
    if (strncmp(argv[i], "--extra-arg=--cuda-path", 23) == 0) {
      Argv[i] = argv[i] + 12;
    }
  }

  // Output parameters to indicate errors in parsing. Not checked here,
  // OptParser will handle errors.
  unsigned MissingArgIndex, MissingArgCount;
  MissingArgIndex = MissingArgCount = 0;
  auto &Opts = driver::getDriverOptTable();
  llvm::opt::InputArgList ParsedArgs =
      Opts.ParseArgs(Argv, MissingArgIndex, MissingArgCount);

  // Create minimalist CudaInstallationDetector and return the InstallPath.
  DiagnosticsEngine E(nullptr, nullptr, nullptr, false);
  driver::Driver Driver("", llvm::sys::getDefaultTargetTriple(), E);
  driver::CudaInstallationDetector CudaIncludeDetector(
      Driver, llvm::Triple(Driver.getTargetTriple()), ParsedArgs);

  std::string Path = CudaIncludeDetector.getInstallPath().str();

  if (!CudaIncludePath.empty()) {
    if (!CudaIncludeDetector.isIncludePathValid()) {
      ShowStatus(MigrationErrorInvalidCudaIncludePath);
      dpctExit(MigrationErrorInvalidCudaIncludePath);
    }

    if (!CudaIncludeDetector.isVersionSupported()) {
      ShowStatus(MigrationErrorCudaVersionUnsupported);
      dpctExit(MigrationErrorCudaVersionUnsupported);
    }
  } else if (!CudaIncludeDetector.isSupportedVersionAvailable()) {
    ShowStatus(MigrationErrorSupportedCudaVersionNotAvailable);
    dpctExit(MigrationErrorSupportedCudaVersionNotAvailable);
  }

  makeCanonical(Path);

  SmallString<512> CudaPathAbs;
  std::error_code EC = llvm::sys::fs::real_path(Path, CudaPathAbs);
  if ((bool)EC) {
    ShowStatus(MigrationErrorInvalidCudaIncludePath);
    dpctExit(MigrationErrorInvalidCudaIncludePath);
  }
  return CudaPathAbs.str().str();
}

std::string getInstallPath(clang::tooling::ClangTool &Tool,
                           const char *invokeCommand) {
  SmallString<512> InstalledPath(invokeCommand);

  // Do a PATH lookup, if there are no directory components.
  if (llvm::sys::path::filename(InstalledPath) == InstalledPath) {
    if (llvm::ErrorOr<std::string> Tmp = llvm::sys::findProgramByName(
            llvm::sys::path::filename(InstalledPath.str()))) {
      InstalledPath = *Tmp;
    }
  }

  makeCanonical(InstalledPath);
  StringRef InstalledPathParent(llvm::sys::path::parent_path(InstalledPath));
  // Move up to parent directory of bin directory
  StringRef InstallPath = llvm::sys::path::parent_path(InstalledPathParent);

  SmallString<512> InstallPathAbs;
  std::error_code EC = llvm::sys::fs::real_path(InstallPath, InstallPathAbs);
  if ((bool)EC) {
    ShowStatus(MigrationErrorInvalidInstallPath);
    dpctExit(MigrationErrorInvalidInstallPath);
  }
  return InstallPathAbs.str().str();
}

// To validate the root path of the project to be migrated.
void ValidateInputDirectory(clang::tooling::RefactoringTool &Tool,
                            std::string &InRoot) {

  if (isChildOrSamePath(CudaPath, InRoot)) {
    ShowStatus(MigrationErrorRunFromSDKFolder);
    dpctExit(MigrationErrorRunFromSDKFolder);
  }

  if (isChildOrSamePath(InRoot, CudaPath)) {
    ShowStatus(MigrationErrorInputDirContainSDKFolder);
    dpctExit(MigrationErrorInputDirContainSDKFolder);
  }

  if (isChildOrSamePath(InRoot, DpctInstallPath)) {
    ShowStatus(MigrationErrorInputDirContainCTTool);
    dpctExit(MigrationErrorInputDirContainCTTool);
  }
}

unsigned int GetLinesNumber(clang::tooling::RefactoringTool &Tool,
                            StringRef Path) {
  // Set up Rewriter and to get source manager.
  LangOptions DefaultLangOptions;
  IntrusiveRefCntPtr<DiagnosticOptions> DiagOpts = new DiagnosticOptions();
  TextDiagnosticPrinter DiagnosticPrinter(llvm::errs(), &*DiagOpts);
  DiagnosticsEngine Diagnostics(
      IntrusiveRefCntPtr<DiagnosticIDs>(new DiagnosticIDs()), &*DiagOpts,
      &DiagnosticPrinter, false);
  SourceManager Sources(Diagnostics, Tool.getFiles());
  Rewriter Rewrite(Sources, DefaultLangOptions);
  SourceManager &SM = Rewrite.getSourceMgr();

  const FileEntry *Entry = SM.getFileManager().getFile(Path).get();
  if (!Entry) {
    std::string ErrMsg = "FilePath Invalid...\n";
    PrintMsg(ErrMsg);
    dpctExit(MigrationErrorInvalidFilePath);
  }

  FileID FID = SM.getOrCreateFileID(Entry, SrcMgr::C_User);

  SourceLocation EndOfFile = SM.getLocForEndOfFile(FID);
  unsigned int LineNumber = SM.getSpellingLineNumber(EndOfFile, nullptr);
  return LineNumber;
}

static void printMetrics(clang::tooling::RefactoringTool &Tool) {

  size_t Count = 0;
  for (const auto &Elem : LOCStaticsMap) {
    // Skip invalid file path.
    if (!llvm::sys::fs::exists(Elem.first))
      continue;
    unsigned TotalLines = GetLinesNumber(Tool, Elem.first);
    unsigned TransToAPI = Elem.second[0];
    unsigned TransToSYCL = Elem.second[1];
    unsigned NotTrans = TotalLines - TransToSYCL - TransToAPI;
    unsigned NotSupport = Elem.second[2];
    if (Count == 0) {
      DpctStats() << "\n";
      DpctStats() << "File name, LOC migrated to SYCL, LOC migrated to helper "
                     "functions, "
                     "LOC not needed to migrate, LOC not able to migrate";
      DpctStats() << "\n";
    }
    DpctStats() << Elem.first + ", " + std::to_string(TransToSYCL) + ", " +
                       std::to_string(TransToAPI) + ", " +
                       std::to_string(NotTrans) + ", " +
                       std::to_string(NotSupport);
    DpctStats() << "\n";
    Count++;
  }
}

static void saveApisReport(void) {
  if (ReportFilePrefix == "stdout") {
    std::string buf;
    llvm::raw_string_ostream OS(buf);
    OS << "------------------APIS report--------------------\n";
    OS << "API name\t\t\t\tFrequency";
    OS << "\n";

    for (const auto &Elem : SrcAPIStaticsMap) {
      std::string APIName = Elem.first;
      unsigned int Count = Elem.second;
      OS << llvm::format("%-30s%16u\n", APIName.c_str(), Count);
    }
    OS << "-------------------------------------------------\n";
    PrintMsg(OS.str());
  } else {
    std::string RFile =
        OutRoot + "/" + ReportFilePrefix +
        (ReportFormat.getValue() == ReportFormatEnum::RFE_CSV ? ".apis.csv"
                                                              : ".apis.log");
    llvm::sys::fs::create_directories(llvm::sys::path::parent_path(RFile));
    // std::ios::binary prevents ofstream::operator<< from converting \n to \r\n
    // on windows.
    std::ofstream File(RFile, std::ios::binary);

    std::string Str;
    llvm::raw_string_ostream Title(Str);
    Title << (ReportFormat.getValue() == ReportFormatEnum::RFE_CSV
                  ? " API name, Frequency "
                  : "API name\t\t\t\tFrequency");

    File << Title.str() << std::endl;
    for (const auto &Elem : SrcAPIStaticsMap) {
      std::string APIName = Elem.first;
      unsigned int Count = Elem.second;
      if (ReportFormat.getValue() == ReportFormatEnum::RFE_CSV) {
        File << "\"" << APIName << "\"," << std::to_string(Count) << std::endl;
      } else {
        std::string Str;
        llvm::raw_string_ostream OS(Str);
        OS << llvm::format("%-30s%16u\n", APIName.c_str(), Count);
        File << OS.str();
      }
    }
  }
}

static void saveStatsReport(clang::tooling::RefactoringTool &Tool,
                            double Duration) {

  printMetrics(Tool);
  DpctStats() << "\nTotal migration time: " + std::to_string(Duration) +
                     " ms\n";
  if (ReportFilePrefix == "stdout") {
    std::string buf;
    llvm::raw_string_ostream OS(buf);
    OS << "----------Stats report---------------\n";
    OS << getDpctStatsStr() << "\n";
    OS << "-------------------------------------\n";
    PrintMsg(OS.str());
  } else {
    std::string RFile =
        OutRoot + "/" + ReportFilePrefix +
        (ReportFormat.getValue() == ReportFormatEnum::RFE_CSV ? ".stats.csv"
                                                              : ".stats.log");
    llvm::sys::fs::create_directories(llvm::sys::path::parent_path(RFile));
    // std::ios::binary prevents ofstream::operator<< from converting \n to \r\n
    // on windows.
    std::ofstream File(RFile, std::ios::binary);
    File << getDpctStatsStr() << "\n";
  }
}

static void saveDiagsReport() {

  // DpctDiags() << "\n";
  if (ReportFilePrefix == "stdout") {
    std::string buf;
    llvm::raw_string_ostream OS(buf);
    OS << "--------Diags message----------------\n";
    OS << getDpctDiagsStr() << "\n";
    OS << "-------------------------------------\n";
    PrintMsg(OS.str());
  } else {
    std::string RFile = OutRoot + "/" + ReportFilePrefix + ".diags.log";
    llvm::sys::fs::create_directories(llvm::sys::path::parent_path(RFile));
    // std::ios::binary prevents ofstream::operator<< from converting \n to \r\n
    // on windows.
    std::ofstream File(RFile, std::ios::binary);
    File << getDpctDiagsStr() << "\n";
  }
}

std::string printCTVersion() {

  std::string buf;
  llvm::raw_string_ostream OS(buf);

  OS << "\n"
     << TOOL_NAME << " version " << DPCT_VERSION_MAJOR << "."
     << DPCT_VERSION_MINOR << "." << DPCT_VERSION_PATCH << "."
     << " Codebase:";
  // getClangRepositoryPath() export the machine name of repo in release build.
  // so skip the repo name.
  std::string Path = "";
  std::string Revision = getClangRevision();
  if (!Path.empty() || !Revision.empty()) {
    OS << '(';
    if (!Path.empty())
      OS << Path;
    if (!Revision.empty()) {
      if (!Path.empty())
        OS << ' ';
      OS << Revision;
    }
    OS << ')';
  }

  OS << "\n";
  return OS.str();
}

static void DumpOutputFile(void) {
  // Redirect stdout/stderr output to <file> if option "-output-file" is set
  if (!OutputFile.empty()) {
    std::string FilePath = OutRoot + "/" + OutputFile;
    llvm::sys::fs::create_directories(llvm::sys::path::parent_path(FilePath));
    // std::ios::binary prevents ofstream::operator<< from converting \n to \r\n
    // on windows.
    std::ofstream File(FilePath, std::ios::binary);
    File << getDpctTermStr() << "\n";
  }
}

void PrintReportOnFault(std::string &FaultMsg) {
  PrintMsg(FaultMsg);
  saveApisReport();
  saveDiagsReport();

  std::string FileApis =
      OutRoot + "/" + ReportFilePrefix +
      (ReportFormat.getValue() == ReportFormatEnum::RFE_CSV ? ".apis.csv"
                                                            : ".apis.log");
  std::string FileDiags = OutRoot + "/" + ReportFilePrefix + ".diags.log";

  std::ofstream File;
  File.open(FileApis, std::ios::app);
  if (File) {
    File << FaultMsg;
    File.close();
  }

  File.open(FileDiags, std::ios::app);
  if (File) {
    File << FaultMsg;
    File.close();
  }

  DumpOutputFile();
}

void parseFormatStyle() {
  StringRef StyleStr = "file"; // DPCTFormatStyle::Custom
  if (clang::dpct::DpctGlobalInfo::getFormatStyle() ==
      DPCTFormatStyle::FS_Google) {
    StyleStr = "google";
  } else if (clang::dpct::DpctGlobalInfo::getFormatStyle() ==
             DPCTFormatStyle::FS_LLVM) {
    StyleStr = "llvm";
  }
  std::string StyleSearchPath = clang::tooling::getFormatSearchPath().empty()
                                    ? clang::dpct::DpctGlobalInfo::getInRoot()
                                    : clang::tooling::getFormatSearchPath();
  llvm::Expected<clang::format::FormatStyle> StyleOrErr =
      clang::format::getStyle(StyleStr, StyleSearchPath, "llvm");
  clang::format::FormatStyle Style;
  if (!StyleOrErr) {
    PrintMsg(llvm::toString(StyleOrErr.takeError()) + "\n");
    PrintMsg("Using LLVM style as fallback formatting style.\n");
    clang::format::FormatStyle FallbackStyle = clang::format::getNoStyle();
    getPredefinedStyle("llvm", clang::format::FormatStyle::LanguageKind::LK_Cpp,
                       &FallbackStyle);
    Style = FallbackStyle;
  } else {
    Style = StyleOrErr.get();
  }

  DpctGlobalInfo::setCodeFormatStyle(Style);
}

int runDPCT(int argc, const char **argv) {

  if (argc < 2) {
    std::cout << CtHelpHint;
    return MigrationErrorShowHelp;
  }
#if defined(__linux__) || defined(_WIN32)
  InstallSignalHandle();
#endif

#if defined(_WIN32)
  // To support wildcard "*" in source file name in windows.
  llvm::InitLLVM X(argc, argv);
#endif

  // Set handle for libclangTooling to process message for dpct
  clang::tooling::SetPrintHandle(PrintMsg);
  clang::tooling::SetFileSetInCompiationDB(
      dpct::DpctGlobalInfo::getFileSetInCompiationDB());

  // CommonOptionsParser will adjust argc to the index of "--"
  int OriginalArgc = argc;
  clang::tooling::SetModuleFiles(dpct::DpctGlobalInfo::getModuleFiles());
#ifdef _WIN32
  // Set function handle for libclangTooling to parse vcxproj file.
  clang::tooling::SetParserHandle(vcxprojParser);
#endif
  llvm::cl::SetVersionPrinter(
      [](llvm::raw_ostream &OS) { OS << printCTVersion() << "\n"; });
  auto OptParser =
      CommonOptionsParser::create(argc, argv, DPCTCat, llvm::cl::OneOrMore);
  if (!OptParser) {
    if (OptParser.errorIsA<DPCTError>()) {
      llvm::Error NewE =
          handleErrors(OptParser.takeError(), [](const DPCTError &DE) {
            if (DE.EC == -101) {
              ShowStatus(MigrationErrorCannotParseDatabase);
              dpctExit(MigrationErrorCannotParseDatabase);
            } else if (DE.EC == -102) {
              ShowStatus(MigrationErrorCannotFindDatabase);
              dpctExit(MigrationErrorCannotFindDatabase);
            } else {
              ShowStatus(MigrationError);
              dpctExit(MigrationError);
            }
          });
    }
    // Filter and output error messages emitted by clang
    auto E =
        handleErrors(OptParser.takeError(), [](const llvm::StringError &E) {
          DpctLog() << E.getMessage();
        });
    dpct::ShowStatus(MigrationOptionParsingError);
    dpctExit(MigrationOptionParsingError);
  }

  if (!OutputFile.empty()) {
    // Set handle for libclangTooling to redirect warning message to DpctTerm
    clang::tooling::SetDiagnosticOutput(DpctTerm());
  }

  initWarningIDs();
  if (InRoot.size() >= MAX_PATH_LEN - 1) {
    DpctLog() << "Error: --in-root '" << InRoot << "' is too long\n";
    ShowStatus(MigrationErrorPathTooLong);
    dpctExit(MigrationErrorPathTooLong);
  }
  if (OutRoot.size() >= MAX_PATH_LEN - 1) {
    DpctLog() << "Error: --out-root '" << OutRoot << "' is too long\n";
    ShowStatus(MigrationErrorPathTooLong);
    dpctExit(MigrationErrorPathTooLong);
  }
  if (AnalysisScope.size() >= MAX_PATH_LEN - 1) {
    DpctLog() << "Error: --analysis-scope-path '" << AnalysisScope << "' is too long\n";
    ShowStatus(MigrationErrorPathTooLong);
    dpctExit(MigrationErrorPathTooLong);
  }
  if (CudaIncludePath.size() >= MAX_PATH_LEN - 1) {
    DpctLog() << "Error: --cuda-include-path '" << CudaIncludePath
              << "' is too long\n";
    ShowStatus(MigrationErrorPathTooLong);
    dpctExit(MigrationErrorPathTooLong);
  }
  if (OutputFile.size() >= MAX_PATH_LEN - 1) {
    DpctLog() << "Error: --output-file '" << OutputFile << "' is too long\n";
    ShowStatus(MigrationErrorPathTooLong);
    dpctExit(MigrationErrorPathTooLong);
  }
  // Report file prefix is limited to 128, so that <report-type> and
  // <report-format> can be extended later
  if (ReportFilePrefix.size() >= 128) {
    DpctLog() << "Error: --report-file-prefix '" << ReportFilePrefix
              << "' is too long\n";
    ShowStatus(MigrationErrorPrefixTooLong);
    dpctExit(MigrationErrorPrefixTooLong);
  }
  auto P = std::find_if_not(
      ReportFilePrefix.begin(), ReportFilePrefix.end(),
      [](char C) { return ::isalpha(C) || ::isdigit(C) || C == '_'; });
  if (P != ReportFilePrefix.end()) {
    DpctLog() << "Error: --report-file-prefix contains special character '"
              << *P << "' \n";
    ShowStatus(MigrationErrorSpecialCharacter);
    dpctExit(MigrationErrorSpecialCharacter);
  }
  clock_t StartTime = clock();
  // just show -- --help information and then exit
  if (CommonOptionsParser::hasHelpOption(OriginalArgc, argv))
    dpctExit(MigrationSucceeded);

  if (QueryApiMapping.getNumOccurrences()) {
    ApiMappingEntry::initEntryMap();
    ApiMappingEntry::printMappingDesc(llvm::outs(), QueryApiMapping);
    dpctExit(MigrationSucceeded);
  }
  if (InRoot.empty() && ProcessAllFlag) {
    ShowStatus(MigrationErrorNoExplicitInRoot);
    dpctExit(MigrationErrorNoExplicitInRoot);
  }

  if (!makeInRootCanonicalOrSetDefaults(InRoot,
                                        OptParser->getSourcePathList())) {
    ShowStatus(MigrationErrorInvalidInRootOrOutRoot);
    dpctExit(MigrationErrorInvalidInRootOrOutRoot);
  }

  int ValidPath = validatePaths(InRoot, OptParser->getSourcePathList());
  if (ValidPath == -1) {
    ShowStatus(MigrationErrorInvalidInRootPath);
    dpctExit(MigrationErrorInvalidInRootPath);
  } else if (ValidPath == -2) {
    ShowStatus(MigrationErrorNoFileTypeAvail);
    dpctExit(MigrationErrorNoFileTypeAvail);
  }

  int SDKIncPathRes =
      checkSDKPathOrIncludePath(CudaIncludePath, RealSDKIncludePath);
  if (SDKIncPathRes == -1) {
    ShowStatus(MigrationErrorInvalidCudaIncludePath);
    dpctExit(MigrationErrorInvalidCudaIncludePath);
  } else if (SDKIncPathRes == 0) {
    HasSDKIncludeOption = true;
  }

  int SDKPathRes = checkSDKPathOrIncludePath(SDKPath, RealSDKPath);
  if (SDKPathRes == -1) {
    ShowStatus(MigrationErrorInvalidCudaIncludePath);
    dpctExit(MigrationErrorInvalidCudaIncludePath);
  } else if (SDKPathRes == 0) {
    HasSDKPathOption = true;
  }

  bool GenReport = false;
#ifdef DPCT_DEBUG_BUILD
  std::string &DVerbose = DiagsContent;
#else
  std::string DVerbose = "";
#endif
  if (checkReportArgs(ReportType.getValue(), ReportFormat.getValue(),
                      ReportFilePrefix, ReportOnlyFlag, GenReport,
                      DVerbose) == false) {
    ShowStatus(MigrationErrorInvalidReportArgs);
    dpctExit(MigrationErrorInvalidReportArgs);
  }

  if (GenReport) {
    std::string buf;
    llvm::raw_string_ostream OS(buf);
    OS << "Generate report: "
       << "report-type:"
       << (ReportType.getValue() == ReportTypeEnum::RTE_All
               ? "all"
               : (ReportType.getValue() == ReportTypeEnum::RTE_APIs
                      ? "apis"
                      : (ReportType.getValue() == ReportTypeEnum::RTE_Stats
                             ? "stats"
                             : "diags")))
       << ", report-format:"
       << (ReportFormat.getValue() == ReportFormatEnum::RFE_CSV ? "csv"
                                                                : "formatted")
       << ", report-file-prefix:" << ReportFilePrefix << "\n";

    PrintMsg(OS.str());
  }

  // TODO: implement one of this for each source language.
  CudaPath = getCudaInstallPath(OriginalArgc, argv);
  DpctDiags() << "Cuda Include Path found: " << CudaPath << "\n";

  RefactoringTool Tool(OptParser->getCompilations(),
                       OptParser->getSourcePathList());

  if (GenBuildScript) {
    clang::tooling::SetCompileTargetsMap(CompileTargetsMap);
  }

  std::string CompilationsDir = OptParser->getCompilationsDir();
  if (!CompilationsDir.empty()) {
    // To convert the relative path to absolute path.
    llvm::SmallString<128> AbsPath(CompilationsDir);
    llvm::sys::fs::make_absolute(AbsPath);
    llvm::sys::path::remove_dots(AbsPath, /*remove_dot_dot=*/true);
    CompilationsDir = std::string(AbsPath.str());
  }

  Tool.setCompilationDatabaseDir(CompilationsDir);
  DpctInstallPath = getInstallPath(Tool, argv[0]);

  ValidateInputDirectory(Tool, InRoot);

  IsUsingDefaultOutRoot = OutRoot.empty();
  if (!makeOutRootCanonicalOrSetDefaults(OutRoot)) {
    ShowStatus(MigrationErrorInvalidInRootOrOutRoot);
    dpctExit(MigrationErrorInvalidInRootOrOutRoot, false);
  }
  dpct::DpctGlobalInfo::setOutRoot(OutRoot);

  if (AnalysisScope.empty()) {
    // /p AnalysisScope defaults to the value of /p InRoot
    AnalysisScope.setValue(InRoot.getValue(), true);
  } else {
    // /p InRoot must be the same as or child of /p AnalysisScope
    if (!makeCanonical(AnalysisScope) ||
        !isChildOrSamePath(AnalysisScope, InRoot)) {
      ShowStatus(MigrationErrorInvalidAnalysisScope);
      dpctExit(MigrationErrorInvalidAnalysisScope);
    }
    ValidateInputDirectory(Tool, AnalysisScope);
  }

  validateCustomHelperFileNameArg(UseCustomHelperFileLevel,
                                  CustomHelperFileName,
                                  dpct::DpctGlobalInfo::getOutRoot());

  Tool.appendArgumentsAdjuster(
      getInsertArgumentAdjuster("-nocudalib", ArgumentInsertPosition::BEGIN));

  Tool.appendArgumentsAdjuster(getInsertArgumentAdjuster(
      "--cuda-host-only", ArgumentInsertPosition::BEGIN));

  std::string CUDAVerMajor =
      "-D__CUDACC_VER_MAJOR__=" + std::to_string(SDKVersionMajor);
  Tool.appendArgumentsAdjuster(getInsertArgumentAdjuster(
      CUDAVerMajor.c_str(), ArgumentInsertPosition::BEGIN));

  std::string CUDAVerMinor =
      "-D__CUDACC_VER_MINOR__=" + std::to_string(SDKVersionMinor);
  Tool.appendArgumentsAdjuster(getInsertArgumentAdjuster(
      CUDAVerMinor.c_str(), ArgumentInsertPosition::BEGIN));
  Tool.appendArgumentsAdjuster(
      getInsertArgumentAdjuster("-D__NVCC__", ArgumentInsertPosition::BEGIN));

  SetSDKIncludePath(CudaPath);

#ifdef _WIN32
  if ((SDKVersionMajor == 11 && SDKVersionMinor == 2) ||
      (SDKVersionMajor == 11 && SDKVersionMinor == 3) ||
      (SDKVersionMajor == 11 && SDKVersionMinor == 4) ||
      (SDKVersionMajor == 11 && SDKVersionMinor == 5) ||
      (SDKVersionMajor == 11 && SDKVersionMinor == 6) ||
      (SDKVersionMajor == 11 && SDKVersionMinor == 7)) {
    Tool.appendArgumentsAdjuster(
        getInsertArgumentAdjuster("-fms-compatibility-version=19.21.27702.0",
                                  ArgumentInsertPosition::BEGIN));
  } else {
    Tool.appendArgumentsAdjuster(
        getInsertArgumentAdjuster("-fms-compatibility-version=19.00.24215.1",
                                  ArgumentInsertPosition::BEGIN));
  }
#endif
  Tool.appendArgumentsAdjuster(getInsertArgumentAdjuster(
      "-fcuda-allow-variadic-functions", ArgumentInsertPosition::BEGIN));

  Tool.appendArgumentsAdjuster(
      getInsertArgumentAdjuster("-Xclang", ArgumentInsertPosition::BEGIN));

  DpctGlobalInfo::setInRoot(InRoot);
  DpctGlobalInfo::setOutRoot(OutRoot);
  DpctGlobalInfo::setAnalysisScope(AnalysisScope);
  DpctGlobalInfo::setCudaPath(CudaPath);
  DpctGlobalInfo::setKeepOriginCode(KeepOriginalCodeFlag);
  DpctGlobalInfo::setSyclNamedLambda(SyclNamedLambdaFlag);
  DpctGlobalInfo::setUsmLevel(USMLevel);
  DpctGlobalInfo::setIsIncMigration(!NoIncrementalMigration);
  DpctGlobalInfo::setHelperFilesCustomizationLevel(UseCustomHelperFileLevel);
  DpctGlobalInfo::setCheckUnicodeSecurityFlag(CheckUnicodeSecurityFlag);
  DpctGlobalInfo::setCustomHelperFileName(CustomHelperFileName);
  HelperFileNameMap[HelperFileEnum::Dpct] =
      DpctGlobalInfo::getCustomHelperFileName() + ".hpp";
  DpctGlobalInfo::setFormatRange(FormatRng);
  DpctGlobalInfo::setFormatStyle(FormatST);
  DpctGlobalInfo::setCtadEnabled(EnableCTAD);
  DpctGlobalInfo::setGenBuildScriptEnabled(GenBuildScript);
  DpctGlobalInfo::setCommentsEnabled(EnableComments);
  DpctGlobalInfo::setUsingDRYPattern(!NoDRYPatternFlag);
  DpctGlobalInfo::setUsingGenericSpace(!NoUseGenericSpaceFlag);
  DpctGlobalInfo::setExperimentalFlag(Experimentals.getBits());
  DpctGlobalInfo::setAssumedNDRangeDim(
      (NDRangeDim == AssumedNDRangeDimEnum::ARE_Dim1) ? 1 : 3);
  DpctGlobalInfo::setOptimizeMigrationFlag(OptimizeMigration.getValue());
  StopOnParseErrTooling = StopOnParseErr;
  InRootTooling = InRoot;

  if (ExcludePathList.getNumOccurrences()) {
    DpctGlobalInfo::setExcludePath(ExcludePathList);
  }

  std::vector<ExplicitNamespace> DefaultExplicitNamespaces = {
      ExplicitNamespace::EN_SYCL, ExplicitNamespace::EN_DPCT};
  if (NoClNamespaceInline.getNumOccurrences()) {
    if (UseExplicitNamespace.getNumOccurrences()) {
      DpctGlobalInfo::setExplicitNamespace(UseExplicitNamespace);
      clang::dpct::PrintMsg(
          "Note: Option --no-cl-namespace-inline is deprecated and will be "
          "ignored. Option --use-explicit-namespace is used instead.\n");
    } else {
      if (ExplicitClNamespace) {
        DpctGlobalInfo::setExplicitNamespace(std::vector<ExplicitNamespace>{
            ExplicitNamespace::EN_CL, ExplicitNamespace::EN_DPCT});
      } else {
        DpctGlobalInfo::setExplicitNamespace(DefaultExplicitNamespaces);
      }
      clang::dpct::PrintMsg(
          "Note: Option --no-cl-namespace-inline is deprecated. Use "
          "--use-explicit-namespace instead.\n");
    }
  } else {
    if (UseExplicitNamespace.getNumOccurrences()) {
      DpctGlobalInfo::setExplicitNamespace(UseExplicitNamespace);
    } else {
      DpctGlobalInfo::setExplicitNamespace(DefaultExplicitNamespaces);
    }
  }

  MapNames::setExplicitNamespaceMap();
  CallExprRewriterFactoryBase::initRewriterMap();
  CallExprRewriterFactoryBase::initMethodRewriterMap();
  TypeLocRewriterFactoryBase::initTypeLocRewriterMap();
  if (!RuleFile.empty()) {
    importRules(RuleFile);
  }

  {
    setValueToOptMap(clang::dpct::OPTION_AsyncHandler, AsyncHandlerFlag,
                     AsyncHandler.getNumOccurrences());
    setValueToOptMap(clang::dpct::OPTION_NDRangeDim,
                     static_cast<unsigned int>(NDRangeDim.getValue()),
                     NDRangeDim.getNumOccurrences());
    setValueToOptMap(clang::dpct::OPTION_CommentsEnabled,
                     DpctGlobalInfo::isCommentsEnabled(),
                     EnableComments.getNumOccurrences());
    setValueToOptMap(clang::dpct::OPTION_CustomHelperFileName,
                     DpctGlobalInfo::getCustomHelperFileName(),
                     CustomHelperFileName.getNumOccurrences());
    setValueToOptMap(clang::dpct::OPTION_CtadEnabled,
                     DpctGlobalInfo::isCtadEnabled(),
                     EnableCTAD.getNumOccurrences());
    setValueToOptMap(clang::dpct::OPTION_ExplicitClNamespace,
                     ExplicitClNamespace,
                     NoClNamespaceInline.getNumOccurrences());
    setValueToOptMap(clang::dpct::OPTION_ExtensionFlag,
                     DpctGlobalInfo::getExtensionFlag(),
                     NoDPCPPExtensions.getNumOccurrences());
    setValueToOptMap(clang::dpct::OPTION_NoDRYPattern, NoDRYPatternFlag,
                     NoDRYPattern.getNumOccurrences());
    setValueToOptMap(clang::dpct::OPTION_NoUseGenericSpace,
                     NoUseGenericSpaceFlag,
                     NoUseGenericSpace.getNumOccurrences());
    setValueToOptMap(clang::dpct::OPTION_CompilationsDir, CompilationsDir,
                     OptParser->isPSpecified());
#ifdef _WIN32
    if (!VcxprojFilePath.empty()) {
      // To convert the relative path to absolute path.
      llvm::SmallString<128> AbsPath(VcxprojFilePath);
      llvm::sys::fs::make_absolute(AbsPath);
      llvm::sys::path::remove_dots(AbsPath, /*remove_dot_dot=*/true);
      setValueToOptMap(clang::dpct::OPTION_VcxprojFile, AbsPath.str().str(),
                       OptParser->isVcxprojfileSpecified());
    } else {
      setValueToOptMap(clang::dpct::OPTION_VcxprojFile, VcxprojFilePath,
                       OptParser->isVcxprojfileSpecified());
    }
#endif
    setValueToOptMap(clang::dpct::OPTION_ProcessAll, ProcessAllFlag,
                     ProcessAll.getNumOccurrences());
    setValueToOptMap(clang::dpct::OPTION_SyclNamedLambda, SyclNamedLambdaFlag,
                     SyclNamedLambda.getNumOccurrences());
    setValueToOptMap(clang::dpct::OPTION_ExperimentalFlag,
                     DpctGlobalInfo::getExperimentalFlag(),
                     Experimentals.getNumOccurrences());
    setValueToOptMap(clang::dpct::OPTION_ExplicitNamespace,
                     DpctGlobalInfo::getExplicitNamespaceSet(),
                     UseExplicitNamespace.getNumOccurrences());
    setValueToOptMap(clang::dpct::OPTION_UsmLevel,
                     static_cast<unsigned int>(DpctGlobalInfo::getUsmLevel()),
                     USMLevel.getNumOccurrences());
    setValueToOptMap(clang::dpct::OPTION_OptimizeMigration,
                     OptimizeMigration.getValue(),
                     OptimizeMigration.getNumOccurrences());
    setValueToOptMap(clang::dpct::OPTION_RuleFile, MetaRuleObject::RuleFiles,
                     RuleFile.getNumOccurrences());
    setValueToOptMap(clang::dpct::OPTION_AnalysisScopePath,
                     DpctGlobalInfo::getAnalysisScope(),
                     AnalysisScope.getNumOccurrences());

    if (clang::dpct::DpctGlobalInfo::isIncMigration()) {
      std::string Msg;
      if (!canContinueMigration(Msg)) {
        ShowStatus(MigrationErrorDifferentOptSet, Msg);
        return MigrationErrorDifferentOptSet;
      }
    }
  }

  if (ReportType.getValue() == ReportTypeEnum::RTE_All ||
      ReportType.getValue() == ReportTypeEnum::RTE_Stats) {
    // When option "--report-type=stats" or option " --report-type=all" is
    // specified to get the migration status report, dpct namespace should be
    // enabled temporarily to get LOC migrated to helper functions in function
    // getLOCStaticFromCodeRepls() if it is not enabled.
    auto NamespaceSet = DpctGlobalInfo::getExplicitNamespaceSet();
    if (!NamespaceSet.count(ExplicitNamespace::EN_DPCT)) {
      std::vector<ExplicitNamespace> ENVec;
      ENVec.push_back(ExplicitNamespace::EN_DPCT);
      DpctGlobalInfo::setExplicitNamespace(ENVec);
      DpctGlobalInfo::setDPCTNamespaceTempEnabled();
    }
  }

  if (DpctGlobalInfo::getFormatRange() != clang::format::FormatRange::none) {
    parseFormatStyle();
  }

  auto &Global = DpctGlobalInfo::getInstance();
  volatile int RunCount = 0;
  do {
    if (RunCount == 1) {
      // Currently, we just need maximum two parse
      DpctGlobalInfo::setNeedRunAgain(false);
      DpctGlobalInfo::getInstance().resetInfo();
      DeviceFunctionDecl::reset();
    }
    DpctGlobalInfo::setRunRound(RunCount++);
    DPCTActionFactory Factory;

    if (ProcessAllFlag) {
      clang::tooling::SetFileProcessHandle(InRoot, OutRoot, processAllFiles);
    }

    int RunResult = Tool.run(&Factory);
    if (RunResult == MigrationErrorCannotAccessDirInDatabase) {
      ShowStatus(MigrationErrorCannotAccessDirInDatabase,
                 ClangToolOutputMessage);
      return MigrationErrorCannotAccessDirInDatabase;
    } else if (RunResult == MigrationErrorInconsistentFileInDatabase) {
      ShowStatus(MigrationErrorInconsistentFileInDatabase,
                 ClangToolOutputMessage);
      return MigrationErrorInconsistentFileInDatabase;
    }

    if (RunResult && StopOnParseErr) {
      DumpOutputFile();
      if (RunResult == 1) {
        ShowStatus(MigrationErrorFileParseError);
        return MigrationErrorFileParseError;
      } else {
        // When RunResult equals to 2, it means no error, but some files are
        // skipped due to missing compile commands.
        // And clang::tooling::ReFactoryTool will emit error message.
        return MigrationSKIPForMissingCompileCommand;
      }
    }

    int RetJmp = 0;
    CHECKPOINT_ReplacementPostProcess_ENTRY(RetJmp);
    if (RetJmp == 0) {
      try {
        Global.buildReplacements();
        Global.postProcess();
        Global.emplaceReplacements(Tool.getReplacements());
      } catch (std::exception &e) {
        std::string FaultMsg = "Error: dpct internal error. dpct tries to "
                               "recover and write the migration result.\n";
        llvm::errs() << FaultMsg;
      }
    }

    CHECKPOINT_ReplacementPostProcess_EXIT();
  } while (DpctGlobalInfo::isNeedRunAgain());

  if (GenReport) {
    // report: apis, stats, all, diags
    if (ReportType.getValue() == ReportTypeEnum::RTE_All ||
        ReportType.getValue() == ReportTypeEnum::RTE_APIs)
      saveApisReport();

    if (ReportType.getValue() == ReportTypeEnum::RTE_All ||
        ReportType.getValue() == ReportTypeEnum::RTE_Stats) {
      clock_t EndTime = clock();
      double Duration = (double)(EndTime - StartTime) / (CLOCKS_PER_SEC / 1000);
      saveStatsReport(Tool, Duration);
    }
    // all doesn't include diags.
    if (ReportType.getValue() == ReportTypeEnum::RTE_Diags) {
      saveDiagsReport();
    }
    if (ReportOnlyFlag) {
      DumpOutputFile();
      return MigrationSucceeded;
    }
  }

  // if run was successful
  int Status = saveNewFiles(Tool, InRoot, OutRoot);
  ShowStatus(Status);

  DumpOutputFile();
  return Status;
}

int run(int argc, const char **argv) {
  int Status = runDPCT(argc, argv);
  if (IsUsingDefaultOutRoot) {
    removeDefaultOutRootFolder(OutRoot);
  }
  return Status;
}<|MERGE_RESOLUTION|>--- conflicted
+++ resolved
@@ -110,42 +110,6 @@
     "\n";
 
 static extrahelp CommonHelp(CtHelpMessage);
-<<<<<<< HEAD
-=======
-static opt<std::string> Passes(
-    "passes",
-    desc("Comma separated list of migration passes, which will be applied.\n"
-         "Only the specified passes are applied."),
-    value_desc("IterationSpaceBuiltinRule,..."), cat(DPCTCat),
-               llvm::cl::Hidden);
-static opt<std::string>
-    InRoot("in-root",
-           desc("The directory path for the root of the source tree that needs "
-                "to be migrated.\n"
-                "Only files under this root are migrated. Default: Current"
-                " directory, if input\nsource files are not provided. "
-                "If input source files are provided, the directory\n"
-                "of the first input source file is used."),
-           value_desc("dir"), cat(DPCTCat),
-           llvm::cl::Optional);
-static opt<std::string>
-    AnalysisScope("analysis-scope-path",
-        desc("The directory path for the analysis scope of the source tree that "
-             "needs to be migrated.\n"
-             "Default: the value of --in-root"),
-        value_desc("dir"), cat(DPCTCat));
-static opt<std::string> OutRoot(
-    "out-root",
-    desc("The directory path for root of generated files. A directory is "
-         "created if it\n"
-         "does not exist. Default: dpct_output."),
-    value_desc("dir"), cat(DPCTCat), llvm::cl::Optional);
-
-static opt<std::string> SDKPath("cuda-path", desc("Directory path of SDK.\n"),
-                                value_desc("dir"), cat(DPCTCat),
-                                llvm::cl::Optional, llvm::cl::Hidden);
->>>>>>> 9ce23f90
-
 
 bool ReportOnlyFlag = false;
 bool KeepOriginalCodeFlag = false;
