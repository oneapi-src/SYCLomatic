--- conflicted
+++ resolved
@@ -218,29 +218,21 @@
 
   std::string IncludePath = CudaIncludeDetector.getIncludePath().str();
   dpct::DpctGlobalInfo::setSDKVersion(CudaIncludeDetector.version());
-
   if (!CudaIncludePath.empty()) {
     if (!CudaIncludeDetector.isIncludePathValid()) {
       ShowStatus(MigrationErrorInvalidCudaIncludePath);
       dpctExit(MigrationErrorInvalidCudaIncludePath);
     }
     if (!CudaIncludeDetector.isVersionSupported() && !ForceMigration) {
-      ShowStatus(MigrationErrorCudaVersionUnsupported);
+      ShowStatus(MigrationErrorCudaVersionUnsupported, CudaIncludeDetector.getParsedCUDAVersion());
       dpctExit(MigrationErrorCudaVersionUnsupported);
     }
   } else if (!CudaIncludeDetector.isIncludePathValid()) {
     ShowStatus(MigrationErrorCannotDetectCudaPath);
     dpctExit(MigrationErrorCannotDetectCudaPath);
-<<<<<<< HEAD
   } else if (!CudaIncludeDetector.isVersionSupported() && !ForceMigration) {
-    ShowStatus(MigrationErrorSupportedCudaVersionNotAvailable);
-    dpctExit(MigrationErrorSupportedCudaVersionNotAvailable);
-=======
-  } else if (!CudaIncludeDetector.isVersionSupported()) {
-    ShowStatus(MigrationErrorDetectedCudaVersionUnsupported);
+    ShowStatus(MigrationErrorDetectedCudaVersionUnsupported, CudaIncludeDetector.getParsedCUDAVersion());
     dpctExit(MigrationErrorDetectedCudaVersionUnsupported);
-
->>>>>>> 8095caf4
   }
 
   if (ForceMigration) {
