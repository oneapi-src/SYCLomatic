--- conflicted
+++ resolved
@@ -609,11 +609,7 @@
       ShowStatus(MigrationErrorInvalidInstallPath);
       dpctExit(MigrationErrorInvalidInstallPath);
     }
-<<<<<<< HEAD
     std::cout << pathToHelperFunction.c_str() << "\n";
-=======
-    DpctLog() << pathToHelperFunction.str() << "\n";
->>>>>>> d9c14572
     ShowStatus(MigrationSucceeded);
     dpctExit(MigrationSucceeded);
   }
