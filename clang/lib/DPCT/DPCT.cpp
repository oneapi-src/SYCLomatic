//===--------------- DPCT.cpp ---------------------------------------------===//
//
// Part of the LLVM Project, under the Apache License v2.0 with LLVM Exceptions.
// See https://llvm.org/LICENSE.txt for license information.
// SPDX-License-Identifier: Apache-2.0 WITH LLVM-exception
//
//===----------------------------------------------------------------------===//

#include "clang/DPCT/DPCT.h"
#include "APIMapping/QueryAPIMapping.h"
#include "ASTTraversal.h"
#include "AnalysisInfo.h"
#include "AutoComplete.h"
#include "CallExprRewriter.h"
#include "Config.h"
#include "CrashRecovery.h"
#include "Error.h"
#include "ExternalReplacement.h"
#include "GenHelperFunction.h"
#include "GenMakefile.h"
#include "IncrementalMigrationUtility.h"
#include "MemberExprRewriter.h"
#include "MigrationAction.h"
#include "MisleadingBidirectional.h"
#include "Rules.h"
#include "SaveNewFiles.h"
#include "Statics.h"
#include "TypeLocRewriters.h"
#include "Utility.h"
#include "ValidateArguments.h"
#include "VcxprojParser.h"
#include "MigrateCmakeScript.h"
#include "clang/AST/ASTConsumer.h"
#include "clang/ASTMatchers/ASTMatchFinder.h"
#include "clang/Format/Format.h"
#include "clang/Frontend/CompilerInstance.h"
#include "clang/Frontend/FrontendActions.h"
#include "clang/Tooling/CommonOptionsParser.h"
#include "clang/Tooling/Refactoring.h"
#include "clang/Tooling/Tooling.h"
#include "llvm/ADT/SmallString.h"
#include "llvm/ADT/StringRef.h"
#include "llvm/Support/FileSystem.h"
#include "llvm/Support/InitLLVM.h"
#include "llvm/Support/Path.h"
#include "llvm/Support/Program.h"
#include "llvm/TargetParser/Host.h"

#include <string>

#include "ToolChains/Cuda.h"
#include "clang/Driver/Driver.h"
#include "clang/Driver/Options.h"
#include <algorithm>
#include <cstring>
#include <fstream>
#include <map>
#include <unordered_map>
#include <vector>

#include "clang/Basic/DiagnosticOptions.h"
#include "clang/Basic/LangOptions.h"
#include "clang/Basic/SourceManager.h"
#include "clang/Basic/Version.h"
#include "clang/Frontend/TextDiagnosticPrinter.h"
#include "clang/Rewrite/Core/Rewriter.h"

#include <signal.h>

using namespace clang;
using namespace clang::ast_matchers;
using namespace clang::dpct;
using namespace clang::tooling;

using namespace llvm::cl;

namespace clang {
namespace tooling {
DpctPath getFormatSearchPath();
extern std::string ClangToolOutputMessage;
#ifdef _WIN32
extern DpctPath VcxprojFilePath;
#endif
} // namespace tooling
namespace dpct {
llvm::cl::OptionCategory &DPCTCat = llvm::cl::getDPCTCategory();
void initWarningIDs();
} // namespace dpct
} // namespace clang

// clang-format off
const char *const CtHelpMessage =
    "\n"
    "<source0> ... Paths of input source files. These paths are looked up in "
    "the compilation database.\n\n"
    "EXAMPLES:\n\n"
    "Migrate single source file:\n\n"
    "  dpct source.cpp\n\n"
    "Migrate single source file with C++11 features:\n\n"
    "  dpct --extra-arg=\"-std=c++11\" source.cpp\n\n"
    "Migrate all files available in compilation database:\n\n"
    "  dpct --compilation-database=<path to location of compilation database file>\n\n"
    "Migrate one file in compilation database:\n\n"
    "  dpct --compilation-database=<path to location of compilation database file>  source.cpp\n\n"
#if defined(_WIN32)
    "Migrate all files available in vcxprojfile:\n\n"
    "  dpct --vcxprojfile=path/to/vcxprojfile.vcxproj\n"
#endif
    DiagRef
    ;

const char *const CtHelpHint =
    "  Warning: Please specify file(s) to be migrated.\n"
    "  To get help on the tool usage, run: dpct --help\n"
    "\n";

static extrahelp CommonHelp(CtHelpMessage);

bool ReportOnlyFlag = false;
bool KeepOriginalCodeFlag = false;
bool SuppressWarningsAllFlag = false;
bool StopOnParseErr = false;
bool CheckUnicodeSecurityFlag = false;
bool EnablepProfilingFlag = false;
bool SyclNamedLambdaFlag = false;
bool ExplicitClNamespace = false;
bool NoDRYPatternFlag = false;
bool ProcessAllFlag = false;
bool AsyncHandlerFlag = false;
static std::string SuppressWarningsMessage = "A comma separated list of migration warnings to suppress. Valid "
                "warning IDs range\n"
                "from " + std::to_string(DiagnosticsMessage::MinID) + " to " +
                std::to_string(DiagnosticsMessage::MaxID) +
                ". Hyphen separated ranges are also allowed. For example:\n"
                "--suppress-warnings=1000-1010,1011.";

#define DPCT_OPTIONS_IN_CLANG_DPCT
#define DPCT_OPT_TYPE(...) __VA_ARGS__
#define DPCT_OPT_ENUM(NAME, ...)                                   \
llvm::cl::OptionEnumValue{NAME, __VA_ARGS__}
#define DPCT_OPTION_VALUES(...)                                    \
llvm::cl::values(__VA_ARGS__)
#define DPCT_NON_ENUM_OPTION(OPT_TYPE, OPT_VAR, OPTION_NAME, ...)  \
OPT_TYPE OPT_VAR(OPTION_NAME, __VA_ARGS__);
#define DPCT_ENUM_OPTION(OPT_TYPE, OPT_VAR, OPTION_NAME, ...)      \
OPT_TYPE OPT_VAR(OPTION_NAME, __VA_ARGS__);
#include "clang/DPCT/DPCTOptions.inc"
#undef DPCT_ENUM_OPTION
#undef DPCT_NON_ENUM_OPTION
#undef DPCT_OPTION_VALUES
#undef DPCT_OPT_ENUM
#undef DPCT_OPT_TYPE
#undef DPCT_OPTIONS_IN_CLANG_DPCT

static llvm::cl::opt<std::string> SDKPathOpt("cuda-path", desc("Directory path of SDK.\n"),
                                llvm::cl::value_desc("dir"), llvm::cl::cat(DPCTCat),
                                llvm::cl::Optional, llvm::cl::Hidden);
static llvm::cl::opt<std::string> Passes(
    "passes",
    llvm::cl::desc("Comma separated list of migration passes, which will be applied.\n"
         "Only the specified passes are applied."),
    llvm::cl::value_desc("IterationSpaceBuiltinRule,..."), llvm::cl::cat(DPCTCat),
               llvm::cl::Hidden);
#ifdef DPCT_DEBUG_BUILD
static llvm::cl::opt<std::string>
    DiagsContent("report-diags-content",
                 llvm::cl::desc("Diagnostics verbosity level. \"pass\": Basic migration "
                      "pass information. "
                      "\"transformation\": Detailed migration pass "
                      "transformation information."),
                 llvm::cl::value_desc("[pass|transformation]"), llvm::cl::cat(DPCTCat),
                 llvm::cl::Optional, llvm::cl::Hidden);
#endif
#ifdef __linux__
static AutoCompletePrinter AutoCompletePrinterInstance;
static llvm::cl::opt<AutoCompletePrinter, true, llvm::cl::parser<std::string>> AutoComplete(
  "autocomplete", llvm::cl::desc("List all options or enums which have the specified prefix.\n"),
  llvm::cl::cat(DPCTCat), llvm::cl::ReallyHidden, llvm::cl::location(AutoCompletePrinterInstance));
#endif
// clang-format on

// TODO: implement one of this for each source language.
DpctPath CudaPath;
DpctPath DpctInstallPath;
std::unordered_map<std::string, bool> ChildOrSameCache;
std::unordered_map<std::string, bool> ChildPathCache;
std::unordered_map<std::string, bool> IsDirectoryCache;
extern bool StopOnParseErrTooling;
extern DpctPath InRootTooling;

clang::tooling::DpctPath InRoot;
clang::tooling::DpctPath OutRoot;
clang::tooling::DpctPath CudaIncludePath;
clang::tooling::DpctPath SDKPath;
std::vector<clang::tooling::DpctPath> RuleFile;
clang::tooling::DpctPath AnalysisScope;

DpctPath getCudaInstallPath(int argc, const char **argv) {
  std::vector<const char *> Argv;
  Argv.reserve(argc);
  // do not copy "--" so the driver sees a possible SDK include path option
  std::copy_if(argv, argv + argc, back_inserter(Argv),
               [](const char *s) { return std::strcmp(s, "--"); });
  // Remove the redundant prefix "--extra-arg=" so that
  // SDK detector can find correct path.
  for (unsigned int i = 0; i < Argv.size(); i++) {
    if (strncmp(argv[i], "--extra-arg=--cuda-path", 23) == 0) {
      Argv[i] = argv[i] + 12;
    }
  }

  // Output parameters to indicate errors in parsing. Not checked here,
  // OptParser will handle errors.
  unsigned MissingArgIndex, MissingArgCount;
  MissingArgIndex = MissingArgCount = 0;
  auto &Opts = driver::getDriverOptTable();
  llvm::opt::InputArgList ParsedArgs =
      Opts.ParseArgs(Argv, MissingArgIndex, MissingArgCount);

  // Create minimalist CudaInstallationDetector and return the InstallPath.
  DiagnosticsEngine E(nullptr, nullptr, nullptr, false);
  driver::Driver Driver("", llvm::sys::getDefaultTargetTriple(), E);
  driver::CudaInstallationDetector CudaIncludeDetector(
      Driver, llvm::Triple(Driver.getTargetTriple()), ParsedArgs);

<<<<<<< HEAD
  DpctPath Path = CudaIncludeDetector.getInstallPath().str();
  dpct::DpctGlobalInfo::setSDKVersion(CudaIncludeDetector.version());

  if (!CudaIncludePath.getPath().empty()) {
=======
  std::string Path = CudaIncludeDetector.getIncludePath().str();
  dpct::DpctGlobalInfo::setSDKVersion(CudaIncludeDetector.version());
  if (!CudaIncludePath.empty()) {
>>>>>>> 7fa8c0c3
    if (!CudaIncludeDetector.isIncludePathValid()) {
      ShowStatus(MigrationErrorInvalidCudaIncludePath);
      dpctExit(MigrationErrorInvalidCudaIncludePath);
    }
    if (!CudaIncludeDetector.isVersionSupported() &&
        !CudaIncludeDetector.isVersionPartSupported()) {
      ShowStatus(MigrationErrorCudaVersionUnsupported);
      dpctExit(MigrationErrorCudaVersionUnsupported);
    }
  } else if (!CudaIncludeDetector.isIncludePathValid()) {
    ShowStatus(MigrationErrorCannotDetectCudaPath);
    dpctExit(MigrationErrorCannotDetectCudaPath);
  } else if (!CudaIncludeDetector.isVersionSupported() &&
             !CudaIncludeDetector.isVersionPartSupported()) {
    ShowStatus(MigrationErrorDetectedCudaVersionUnsupported);
    dpctExit(MigrationErrorDetectedCudaVersionUnsupported);
  }

<<<<<<< HEAD
  if (Path.getCanonicalPath().empty()) {
=======
  makeCanonical(Path);
  SmallString<512> CudaPathAbs;
  std::error_code EC = dpct::real_path(Path, CudaPathAbs, true);
  if ((bool)EC) {
>>>>>>> 7fa8c0c3
    ShowStatus(MigrationErrorInvalidCudaIncludePath);
    dpctExit(MigrationErrorInvalidCudaIncludePath);
  }
  return Path;
}

DpctPath getInstallPath(const char *invokeCommand) {
  SmallString<512> InstalledPathStr(invokeCommand);

  // Do a PATH lookup, if there are no directory components.
  if (llvm::sys::path::filename(InstalledPathStr) == InstalledPathStr) {
    if (llvm::ErrorOr<std::string> Tmp = llvm::sys::findProgramByName(
            llvm::sys::path::filename(InstalledPathStr.str()))) {
      InstalledPathStr = *Tmp;
    }
  }

  DpctPath InstalledPath(InstalledPathStr);
  StringRef InstalledPathParent(llvm::sys::path::parent_path(InstalledPath.getCanonicalPath()));
  // Move up to parent directory of bin directory
  InstalledPath = llvm::sys::path::parent_path(InstalledPathParent);
  return InstalledPath;
}

// To validate the root path of the project to be migrated.
void ValidateInputDirectory(DpctPath InRoot) {
  if (isChildOrSamePath(CudaPath, InRoot)) {
    ShowStatus(MigrationErrorRunFromSDKFolder);
    dpctExit(MigrationErrorRunFromSDKFolder);
  }

  if (isChildOrSamePath(InRoot, CudaPath)) {
    ShowStatus(MigrationErrorInputDirContainSDKFolder);
    dpctExit(MigrationErrorInputDirContainSDKFolder);
  }

  if (isChildOrSamePath(InRoot, DpctInstallPath)) {
    ShowStatus(MigrationErrorInputDirContainCTTool);
    dpctExit(MigrationErrorInputDirContainCTTool);
  }
}

unsigned int GetLinesNumber(clang::tooling::RefactoringTool &Tool,
                            DpctPath Path) {
  // Set up Rewriter and to get source manager.
  LangOptions DefaultLangOptions;
  IntrusiveRefCntPtr<DiagnosticOptions> DiagOpts = new DiagnosticOptions();
  TextDiagnosticPrinter DiagnosticPrinter(llvm::errs(), &*DiagOpts);
  DiagnosticsEngine Diagnostics(
      IntrusiveRefCntPtr<DiagnosticIDs>(new DiagnosticIDs()), &*DiagOpts,
      &DiagnosticPrinter, false);
  SourceManager Sources(Diagnostics, Tool.getFiles());
  Rewriter Rewrite(Sources, DefaultLangOptions);
  SourceManager &SM = Rewrite.getSourceMgr();

  auto Entry = SM.getFileManager().getOptionalFileRef(Path.getCanonicalPath());
  if (!Entry) {
    std::string ErrMsg = "FilePath Invalid...\n";
    PrintMsg(ErrMsg);
    dpctExit(MigrationErrorInvalidFilePath);
  }

  FileID FID = SM.getOrCreateFileID(*Entry, SrcMgr::C_User);

  SourceLocation EndOfFile = SM.getLocForEndOfFile(FID);
  unsigned int LineNumber = SM.getSpellingLineNumber(EndOfFile, nullptr);
  return LineNumber;
}

static void printMetrics(clang::tooling::RefactoringTool &Tool) {

  size_t Count = 0;
  for (const auto &Elem : LOCStaticsMap) {
    // Skip invalid file path.
    if (!llvm::sys::fs::exists(Elem.first))
      continue;
    unsigned TotalLines = GetLinesNumber(Tool, Elem.first);
    unsigned TransToAPI = Elem.second[0];
    unsigned TransToSYCL = Elem.second[1];
    unsigned NotTrans = TotalLines - TransToSYCL - TransToAPI;
    unsigned NotSupport = Elem.second[2];
    if (Count == 0) {
      DpctStats() << "\n";
      DpctStats() << "File name, LOC migrated to SYCL, LOC migrated to helper "
                     "functions, "
                     "LOC not needed to migrate, LOC not able to migrate";
      DpctStats() << "\n";
    }
    DpctStats() << Elem.first + ", " + std::to_string(TransToSYCL) + ", " +
                       std::to_string(TransToAPI) + ", " +
                       std::to_string(NotTrans) + ", " +
                       std::to_string(NotSupport);
    DpctStats() << "\n";
    Count++;
  }
}

static void saveApisReport(void) {
  if (ReportFilePrefix == "stdout") {
    std::string buf;
    llvm::raw_string_ostream OS(buf);
    OS << "------------------APIS report--------------------\n";
    OS << "API name\t\t\t\tFrequency";
    OS << "\n";

    for (const auto &Elem : SrcAPIStaticsMap) {
      std::string APIName = Elem.first;
      unsigned int Count = Elem.second;
      OS << llvm::format("%-30s%16u\n", APIName.c_str(), Count);
    }
    OS << "-------------------------------------------------\n";
    PrintMsg(OS.str());
  } else {
    std::string RFile = appendPath(
        OutRoot.getCanonicalPath().str(),
        ReportFilePrefix + (ReportFormat.getValue() == ReportFormatEnum::RFE_CSV
                                ? ".apis.csv"
                                : ".apis.log"));
    llvm::sys::fs::create_directories(llvm::sys::path::parent_path(RFile));
    // std::ios::binary prevents ofstream::operator<< from converting \n to \r\n
    // on windows.
    std::ofstream File(RFile, std::ios::binary);

    std::string Str;
    llvm::raw_string_ostream Title(Str);
    Title << (ReportFormat.getValue() == ReportFormatEnum::RFE_CSV
                  ? " API name, Frequency "
                  : "API name\t\t\t\tFrequency");

    File << Title.str() << std::endl;
    for (const auto &Elem : SrcAPIStaticsMap) {
      std::string APIName = Elem.first;
      unsigned int Count = Elem.second;
      if (ReportFormat.getValue() == ReportFormatEnum::RFE_CSV) {
        File << "\"" << APIName << "\"," << std::to_string(Count) << std::endl;
      } else {
        std::string Str;
        llvm::raw_string_ostream OS(Str);
        OS << llvm::format("%-30s%16u\n", APIName.c_str(), Count);
        File << OS.str();
      }
    }
  }
}

static void saveStatsReport(clang::tooling::RefactoringTool &Tool,
                            double Duration) {

  printMetrics(Tool);
  DpctStats() << "\nTotal migration time: " + std::to_string(Duration) +
                     " ms\n";
  if (ReportFilePrefix == "stdout") {
    std::string buf;
    llvm::raw_string_ostream OS(buf);
    OS << "----------Stats report---------------\n";
    OS << getDpctStatsStr() << "\n";
    OS << "-------------------------------------\n";
    PrintMsg(OS.str());
  } else {
    std::string RFile = appendPath(
        OutRoot.getCanonicalPath().str(),
        ReportFilePrefix + (ReportFormat.getValue() == ReportFormatEnum::RFE_CSV
                                ? ".stats.csv"
                                : ".stats.log"));
    llvm::sys::fs::create_directories(llvm::sys::path::parent_path(RFile));
    // std::ios::binary prevents ofstream::operator<< from converting \n to \r\n
    // on windows.
    std::ofstream File(RFile, std::ios::binary);
    File << getDpctStatsStr() << "\n";
  }
}

static void saveDiagsReport() {

  // DpctDiags() << "\n";
  if (ReportFilePrefix == "stdout") {
    std::string buf;
    llvm::raw_string_ostream OS(buf);
    OS << "--------Diags message----------------\n";
    OS << getDpctDiagsStr() << "\n";
    OS << "-------------------------------------\n";
    PrintMsg(OS.str());
  } else {
    std::string RFile = appendPath(OutRoot.getCanonicalPath().str(),
                                   ReportFilePrefix + ".diags.log");
    llvm::sys::fs::create_directories(llvm::sys::path::parent_path(RFile));
    // std::ios::binary prevents ofstream::operator<< from converting \n to \r\n
    // on windows.
    std::ofstream File(RFile, std::ios::binary);
    File << getDpctDiagsStr() << "\n";
  }
}

std::string printCTVersion() {

  std::string buf;
  llvm::raw_string_ostream OS(buf);

  OS << "\n"
     << TOOL_NAME << " version " << DPCT_VERSION_MAJOR << "."
     << DPCT_VERSION_MINOR << "." << DPCT_VERSION_PATCH << "."
     << " Codebase:";
  std::string Revision = getClangRevision();
  if (!Revision.empty()) {
    OS << '(';
    if (!Revision.empty()) {
      OS << Revision;
    }
    OS << ')';
  }
  OS << "\n";
  return OS.str();
}

static void DumpOutputFile(void) {
  // Redirect stdout/stderr output to <file> if option "-output-file" is set
  if (!OutputFile.empty()) {
    std::string FilePath = appendPath(OutRoot.getCanonicalPath().str(), OutputFile);
    llvm::sys::fs::create_directories(llvm::sys::path::parent_path(FilePath));
    // std::ios::binary prevents ofstream::operator<< from converting \n to \r\n
    // on windows.
    std::ofstream File(FilePath, std::ios::binary);
    File << getDpctTermStr() << "\n";
  }
}

void PrintReportOnFault(const std::string &FaultMsg) {
  PrintMsg(FaultMsg);
  saveApisReport();
  saveDiagsReport();

  if (ReportFilePrefix == "stdcout")
    return;

  std::string FileApis = appendPath(
      OutRoot.getCanonicalPath().str(),
      ReportFilePrefix + (ReportFormat.getValue() == ReportFormatEnum::RFE_CSV
                              ? ".apis.csv"
                              : ".apis.log"));
  std::string FileDiags = appendPath(OutRoot.getCanonicalPath().str(),
                                     ReportFilePrefix + ".diags.log");

  std::ofstream File;
  File.open(FileApis, std::ios::app);
  if (File) {
    File << FaultMsg;
    File.close();
  }

  File.open(FileDiags, std::ios::app);
  if (File) {
    File << FaultMsg;
    File.close();
  }

  DumpOutputFile();
}

void parseFormatStyle() {
  StringRef StyleStr = "file"; // DPCTFormatStyle::Custom
  if (clang::dpct::DpctGlobalInfo::getFormatStyle() ==
      DPCTFormatStyle::FS_Google) {
    StyleStr = "google";
  } else if (clang::dpct::DpctGlobalInfo::getFormatStyle() ==
             DPCTFormatStyle::FS_LLVM) {
    StyleStr = "llvm";
  }
  DpctPath StyleSearchPath =
      clang::tooling::getFormatSearchPath().getCanonicalPath().empty()
          ? clang::dpct::DpctGlobalInfo::getInRoot()
          : clang::tooling::getFormatSearchPath();
  llvm::Expected<clang::format::FormatStyle> StyleOrErr =
      clang::format::getStyle(StyleStr, StyleSearchPath.getCanonicalPath(),
                              "llvm");
  clang::format::FormatStyle Style;
  if (!StyleOrErr) {
    PrintMsg(llvm::toString(StyleOrErr.takeError()) + "\n");
    PrintMsg("Using LLVM style as fallback formatting style.\n");
    clang::format::FormatStyle FallbackStyle = clang::format::getNoStyle();
    getPredefinedStyle("llvm", clang::format::FormatStyle::LanguageKind::LK_Cpp,
                       &FallbackStyle);
    Style = FallbackStyle;
  } else {
    Style = StyleOrErr.get();
  }

  DpctGlobalInfo::setCodeFormatStyle(Style);
}

int runDPCT(int argc, const char **argv) {

  if (argc < 2) {
    std::cout << CtHelpHint;
    return MigrationErrorShowHelp;
  }
  clang::dpct::initCrashRecovery();

#if defined(_WIN32)
  // To support wildcard "*" in source file name in windows.
  llvm::InitLLVM X(argc, argv);
#endif

  // Set handle for libclangTooling to process message for dpct
  clang::tooling::SetPrintHandle(PrintMsg);
  clang::tooling::SetFileSetInCompiationDB(
      dpct::DpctGlobalInfo::getFileSetInCompiationDB());

  // CommonOptionsParser will adjust argc to the index of "--"
  int OriginalArgc = argc;
  clang::tooling::SetModuleFiles(dpct::DpctGlobalInfo::getModuleFiles());
#ifdef _WIN32
  // Set function handle for libclangTooling to parse vcxproj file.
  clang::tooling::SetParserHandle(vcxprojParser);
#endif
  llvm::cl::SetVersionPrinter(
      [](llvm::raw_ostream &OS) { OS << printCTVersion() << "\n"; });
  auto OptParser =
      CommonOptionsParser::create(argc, argv, DPCTCat, llvm::cl::OneOrMore);
  if (!OptParser) {
    if (OptParser.errorIsA<DPCTError>()) {
      llvm::Error NewE =
          handleErrors(OptParser.takeError(), [](const DPCTError &DE) {
            if (DE.EC == -101) {
              ShowStatus(MigrationErrorCannotParseDatabase);
              dpctExit(MigrationErrorCannotParseDatabase);
            } else if (DE.EC == -102) {
              ShowStatus(MigrationErrorCannotFindDatabase);
              dpctExit(MigrationErrorCannotFindDatabase);
            } else {
              ShowStatus(MigrationError);
              dpctExit(MigrationError);
            }
          });
    }
    // Filter and output error messages emitted by clang
    auto E =
        handleErrors(OptParser.takeError(), [](const llvm::StringError &E) {
          DpctLog() << E.getMessage();
        });
    dpct::ShowStatus(MigrationOptionParsingError);
    dpctExit(MigrationOptionParsingError);
  }

  InRoot = InRootOpt;
  OutRoot = OutRootOpt;
  CudaIncludePath = CudaIncludePathOpt;
  SDKPath = SDKPathOpt;
  std::transform(
      RuleFileOpt.begin(), RuleFileOpt.end(),
      std::back_insert_iterator(RuleFile),
      [](const std::string &Str) { return clang::tooling::DpctPath(Str); });
  AnalysisScope = AnalysisScopeOpt;

  if (!OutputFile.empty()) {
    // Set handle for libclangTooling to redirect warning message to DpctTerm
    clang::tooling::SetDiagnosticOutput(DpctTerm());
  }

  initWarningIDs();

  DpctInstallPath = getInstallPath(argv[0]);

  if (PathToHelperFunction) {
    SmallString<512> HelperFunctionPathStr(DpctInstallPath.getCanonicalPath());
    llvm::sys::path::append(HelperFunctionPathStr, "include");
    if (!llvm::sys::fs::exists(HelperFunctionPathStr)) {
      DpctLog() << "Error: Helper functions not found"
                << "/n";
      ShowStatus(MigrationErrorInvalidInstallPath);
      dpctExit(MigrationErrorInvalidInstallPath);
    }
    std::cout << HelperFunctionPathStr.c_str() << "\n";
    ShowStatus(MigrationSucceeded);
    dpctExit(MigrationSucceeded);
  }

#ifndef _WIN32
  if (InterceptBuildCommand) {
    SmallString<512> InterceptBuildBinaryPathStr(
        DpctInstallPath.getCanonicalPath());
    llvm::sys::path::append(InterceptBuildBinaryPathStr, "bin",
                            "intercept-build");
    if (!llvm::sys::fs::exists(InterceptBuildBinaryPathStr)) {
      DpctLog() << "Error: intercept-build tool not found"
                << "\n";
      ShowStatus(MigrationErrorInvalidInstallPath);
      dpctExit(MigrationErrorInvalidInstallPath);
    }
    std::string InterceptBuildSystemCall(InterceptBuildBinaryPathStr.str());
    for (int argumentIndex = 2; argumentIndex < argc; argumentIndex++) {
      InterceptBuildSystemCall.append(" ");
      InterceptBuildSystemCall.append(std::string(argv[argumentIndex]));
    }
    int processExitCode = system(InterceptBuildSystemCall.c_str());
    if (processExitCode) {
      ShowStatus(InterceptBuildError);
      dpctExit(InterceptBuildError);
    }
    dpctExit(InterceptBuildSuccess);
  }
#endif

  if (InRoot.getPath().size() >= MAX_PATH_LEN - 1) {
    DpctLog() << "Error: --in-root '" << InRoot.getPath() << "' is too long\n";
    ShowStatus(MigrationErrorPathTooLong);
    dpctExit(MigrationErrorPathTooLong);
  }
  if (OutRoot.getPath().size() >= MAX_PATH_LEN - 1) {
    DpctLog() << "Error: --out-root '" << OutRoot.getPath()
              << "' is too long\n";
    ShowStatus(MigrationErrorPathTooLong);
    dpctExit(MigrationErrorPathTooLong);
  }
  if (AnalysisScope.getPath().size() >= MAX_PATH_LEN - 1) {
    DpctLog() << "Error: --analysis-scope-path '" << AnalysisScope.getPath()
              << "' is too long\n";
    ShowStatus(MigrationErrorPathTooLong);
    dpctExit(MigrationErrorPathTooLong);
  }
  if (CudaIncludePath.getPath().size() >= MAX_PATH_LEN - 1) {
    DpctLog() << "Error: --cuda-include-path '" << CudaIncludePath.getPath()
              << "' is too long\n";
    ShowStatus(MigrationErrorPathTooLong);
    dpctExit(MigrationErrorPathTooLong);
  }
  if (OutputFile.size() >= MAX_PATH_LEN - 1) {
    DpctLog() << "Error: --output-file '" << OutputFile
              << "' is too long\n";
    ShowStatus(MigrationErrorPathTooLong);
    dpctExit(MigrationErrorPathTooLong);
  }
  // Report file prefix is limited to 128, so that <report-type> and
  // <report-format> can be extended later
  if (ReportFilePrefix.size() >= 128) {
    DpctLog() << "Error: --report-file-prefix '" << ReportFilePrefix
              << "' is too long\n";
    ShowStatus(MigrationErrorPrefixTooLong);
    dpctExit(MigrationErrorPrefixTooLong);
  }
  auto P = std::find_if_not(
      ReportFilePrefix.begin(), ReportFilePrefix.end(),
      [](char C) { return ::isalpha(C) || ::isdigit(C) || C == '_'; });
  if (P != ReportFilePrefix.end()) {
    DpctLog() << "Error: --report-file-prefix contains special character '"
              << *P << "' \n";
    ShowStatus(MigrationErrorSpecialCharacter);
    dpctExit(MigrationErrorSpecialCharacter);
  }
  clock_t StartTime = clock();
  // just show -- --help information and then exit
  if (CommonOptionsParser::hasHelpOption(OriginalArgc, argv))
    dpctExit(MigrationSucceeded);

  if (LimitChangeExtension) {
    DpctGlobalInfo::addChangeExtensions(".cu");
    DpctGlobalInfo::addChangeExtensions(".cuh");
  }

  if (InRoot.getPath().empty() && ProcessAllFlag) {
    ShowStatus(MigrationErrorNoExplicitInRoot);
    dpctExit(MigrationErrorNoExplicitInRoot);
  }

  if (!makeInRootCanonicalOrSetDefaults(InRoot,
                                        OptParser->getSourcePathList())) {
    ShowStatus(MigrationErrorInvalidInRootOrOutRoot);
    dpctExit(MigrationErrorInvalidInRootOrOutRoot);
  }

  if (!MigrateCmakeScriptOnly) {
    int ValidPath = validatePaths(InRoot, OptParser->getSourcePathList());
    if (ValidPath == -1) {
      ShowStatus(MigrationErrorInvalidInRootPath);
      dpctExit(MigrationErrorInvalidInRootPath);
    } else if (ValidPath == -2) {
      ShowStatus(MigrationErrorNoFileTypeAvail);
      dpctExit(MigrationErrorNoFileTypeAvail);
    }

    if (cmakeScriptFileSpecified(OptParser->getSourcePathList())) {
      ShowStatus(MigrateCmakeScriptOnlyNotSpecifed);
      dpctExit(MigrateCmakeScriptOnlyNotSpecifed);
    }

  } else {
    // To validate the path of cmake file script or directory
    int ValidPath =
        validateCmakeScriptPaths(InRoot, OptParser->getSourcePathList());
    if (ValidPath == -1) {
      ShowStatus(MigrationErrorInvalidInRootPath);
      dpctExit(MigrationErrorInvalidInRootPath);
    } else if (ValidPath < -1) {
      ShowStatus(MigrationErrorCMakeScriptPathInvalid);
      dpctExit(MigrationErrorCMakeScriptPathInvalid);
    }
  }

  if (MigrateCmakeScript && !OptParser->getSourcePathList().empty()) {
    ShowStatus(MigarteCmakeScriptIncorrectUse);
    dpctExit(MigarteCmakeScriptIncorrectUse);
  }
  if (MigrateCmakeScript && MigrateCmakeScriptOnly) {
    ShowStatus(MigarteCmakeScriptAndMigarteCmakeScriptOnlyBothUse);
    dpctExit(MigarteCmakeScriptAndMigarteCmakeScriptOnlyBothUse);
  }

  int SDKIncPathRes = checkSDKPathOrIncludePath(CudaIncludePath);
  if (SDKIncPathRes == -1) {
    ShowStatus(MigrationErrorInvalidCudaIncludePath);
    dpctExit(MigrationErrorInvalidCudaIncludePath);
  } else if (SDKIncPathRes == 0) {
    RealSDKIncludePath = CudaIncludePath.getCanonicalPath();
    HasSDKIncludeOption = true;
  }

  int SDKPathRes = checkSDKPathOrIncludePath(SDKPath);
  if (SDKPathRes == -1) {
    ShowStatus(MigrationErrorInvalidCudaIncludePath);
    dpctExit(MigrationErrorInvalidCudaIncludePath);
  } else if (SDKPathRes == 0) {
    RealSDKPath = SDKPath.getCanonicalPath();
    HasSDKPathOption = true;
  }

  bool GenReport = false;
#ifdef DPCT_DEBUG_BUILD
  std::string &DVerbose = DiagsContent;
#else
  std::string DVerbose = "";
#endif
  if (checkReportArgs(ReportType.getValue(), ReportFormat.getValue(),
                      ReportFilePrefix, ReportOnlyFlag, GenReport,
                      DVerbose) == false) {
    ShowStatus(MigrationErrorInvalidReportArgs);
    dpctExit(MigrationErrorInvalidReportArgs);
  }

  if (GenReport) {
    std::string buf;
    llvm::raw_string_ostream OS(buf);
    OS << "Generate report: "
       << "report-type:"
       << (ReportType.getValue() == ReportTypeEnum::RTE_All
               ? "all"
               : (ReportType.getValue() == ReportTypeEnum::RTE_APIs
                      ? "apis"
                      : (ReportType.getValue() == ReportTypeEnum::RTE_Stats
                             ? "stats"
                             : "diags")))
       << ", report-format:"
       << (ReportFormat.getValue() == ReportFormatEnum::RFE_CSV ? "csv"
                                                                : "formatted")
       << ", report-file-prefix:" << ReportFilePrefix << "\n";

    PrintMsg(OS.str());
  }

  ExtraIncPaths = OptParser->getExtraIncPathList();

  // TODO: implement one of this for each source language.
  CudaPath = getCudaInstallPath(OriginalArgc, argv);
  DpctDiags() << "Cuda Include Path found: " << CudaPath.getCanonicalPath() << "\n";

  std::vector<std::string> SourcePathList;
  if (QueryAPIMapping.getNumOccurrences()) {
    // Set a virtual file for --query-api-mapping.
    llvm::SmallString<16> VirtFolderSS;
    llvm::sys::path::system_temp_directory(/*ErasedOnReboot=*/true, VirtFolderSS);
    DpctPath VirtFolderPath(VirtFolderSS);

    // Need set a virtual path and it will used by AnalysisScope.
    InRoot = VirtFolderPath;

    llvm::SmallString<16> VirtFileSS(VirtFolderPath.getCanonicalPath());
    llvm::sys::path::append(VirtFileSS, "temp.cu");
    SourcePathList.emplace_back(VirtFileSS);
    DpctGlobalInfo::setIsQueryAPIMapping(true);
  } else {
    SourcePathList = OptParser->getSourcePathList();
  }
  RefactoringTool Tool(OptParser->getCompilations(), SourcePathList);
  std::string QueryAPIMappingSrc;
  std::string QueryAPIMappingOpt;
  if (DpctGlobalInfo::isQueryAPIMapping()) {
    APIMapping::setPrintAll(QueryAPIMapping == "-");
    APIMapping::initEntryMap();
    if (APIMapping::getPrintAll()) {
      APIMapping::printAll();
      dpctExit(MigrationSucceeded);
    }
    auto SourceCode = APIMapping::getAPISourceCode(QueryAPIMapping);
    if (SourceCode.empty()) {
      ShowStatus(MigrationErrorNoAPIMapping);
      dpctExit(MigrationErrorNoAPIMapping);
    }

    Tool.mapVirtualFile(SourcePathList[0], SourceCode);

    static const std::string OptionStr{"// Option:"};
    if (SourceCode.starts_with(OptionStr)) {
      QueryAPIMappingOpt += " (with the option";
      while (SourceCode.consume_front(OptionStr)) {
        auto Option = SourceCode.substr(0, SourceCode.find_first_of('\n'));
        Option = Option.trim(' ');
        SourceCode = SourceCode.substr(SourceCode.find_first_of('\n') + 1);
        QueryAPIMappingOpt += " ";
        QueryAPIMappingOpt += Option.str();
        if (Option.starts_with("--use-dpcpp-extensions")) {
          if (Option.ends_with("intel_device_math"))
            UseDPCPPExtensions.addValue(
                DPCPPExtensionsDefaultDisabled::ExtDD_IntelDeviceMath);
        } else if (Option.starts_with("--use-experimental-features")) {
          if (Option.ends_with("bfloat16_math_functions"))
            Experimentals.addValue(ExperimentalFeatures::Exp_BFloat16Math);
          else if (Option.ends_with("occupancy-calculation"))
            Experimentals.addValue(
                ExperimentalFeatures::Exp_OccupancyCalculation);
          else if (Option.ends_with("free-function-queries"))
            Experimentals.addValue(ExperimentalFeatures::Exp_FreeQueries);
          else if (Option.ends_with("logical-group"))
            Experimentals.addValue(ExperimentalFeatures::Exp_LogicalGroup);
        } else if (Option == "--no-dry-pattern") {
          NoDRYPatternFlag = true;
        }
        // Need add more option.
      }
      QueryAPIMappingOpt += ")";
    }

    static const std::string StartStr{"// Start"};
    static const std::string EndStr{"// End"};
    auto StartPos = SourceCode.find(StartStr);
    auto EndPos = SourceCode.find(EndStr);
    if (StartPos == StringRef::npos || EndPos == StringRef::npos) {
      dpctExit(MigrationErrorNoAPIMapping);
    }
    StartPos = StartPos + StartStr.length();
    EndPos = SourceCode.find_last_of('\n', EndPos);
    QueryAPIMappingSrc =
        SourceCode.substr(StartPos, EndPos - StartPos + 1).str();
    static const std::string MigrateDesc{"// Migration desc: "};
    auto MigrateDescPos = SourceCode.find(MigrateDesc);
    if (MigrateDescPos != StringRef::npos) {
      auto MigrateDescBegin = MigrateDescPos + MigrateDesc.length();
      auto MigrateDescEnd = SourceCode.find_first_of('\n', MigrateDescPos);
      llvm::outs() << "CUDA API:" << llvm::raw_ostream::GREEN
                   << QueryAPIMappingSrc << llvm::raw_ostream::RESET
                   << SourceCode.substr(MigrateDescBegin,
                                        MigrateDescEnd - MigrateDescBegin + 1);
      dpctExit(MigrationSucceeded);
    }

    Tool.appendArgumentsAdjuster(getInsertArgumentAdjuster("-w"));
    NoIncrementalMigration = true;
    StopOnParseErr = true;
    Tool.setPrintErrorMessage(false);
  } else {
    IsUsingDefaultOutRoot = OutRoot.getPath().empty();
    if (!makeOutRootCanonicalOrSetDefaults(OutRoot)) {
      ShowStatus(MigrationErrorInvalidInRootOrOutRoot);
      dpctExit(MigrationErrorInvalidInRootOrOutRoot, false);
    }
    dpct::DpctGlobalInfo::setOutRoot(OutRoot);
  }

  if (GenBuildScript) {
    clang::tooling::SetCompileTargetsMap(CompileTargetsMap);
  }

  DpctPath CompilationsDir(OptParser->getCompilationsDir());

  Tool.setCompilationDatabaseDir(CompilationsDir.getCanonicalPath().str());
  ValidateInputDirectory(InRoot);

  // AnalysisScope defaults to the value of InRoot
  // InRoot must be the same as or child of AnalysisScope
  if (!makeAnalysisScopeCanonicalOrSetDefaults(AnalysisScope, InRoot) ||
      (!InRoot.getPath().empty() && !isChildOrSamePath(AnalysisScope, InRoot))) {
    ShowStatus(MigrationErrorInvalidAnalysisScope);
    dpctExit(MigrationErrorInvalidAnalysisScope);
  }
  ValidateInputDirectory(AnalysisScope);

  if (GenHelperFunction.getValue()) {
    dpct::genHelperFunction(dpct::DpctGlobalInfo::getOutRoot());
  }

  Tool.appendArgumentsAdjuster(
      getInsertArgumentAdjuster("-nocudalib", ArgumentInsertPosition::BEGIN));

  Tool.appendArgumentsAdjuster(getInsertArgumentAdjuster(
      "--cuda-host-only", ArgumentInsertPosition::BEGIN));

  SetSDKIncludePath(CudaPath.getCanonicalPath().str());

#ifdef _WIN32
  Tool.appendArgumentsAdjuster(
      getInsertArgumentAdjuster("-D_ALLOW_COMPILER_AND_STL_VERSION_MISMATCH",
                                ArgumentInsertPosition::BEGIN));
#endif
  Tool.appendArgumentsAdjuster(getInsertArgumentAdjuster(
      "-fcuda-allow-variadic-functions", ArgumentInsertPosition::BEGIN));

  Tool.appendArgumentsAdjuster(
      getInsertArgumentAdjuster("-Xclang", ArgumentInsertPosition::BEGIN));

  Tool.appendArgumentsAdjuster(getInsertArgumentAdjuster(
      "-fgpu-exclude-wrong-side-overloads", ArgumentInsertPosition::BEGIN));

  Tool.appendArgumentsAdjuster(getInsertArgumentAdjuster(
      "-Wno-c++11-narrowing", ArgumentInsertPosition::BEGIN));

  DpctGlobalInfo::setInRoot(InRoot);
  DpctGlobalInfo::setOutRoot(OutRoot);
  DpctGlobalInfo::setAnalysisScope(AnalysisScope);
  DpctGlobalInfo::setCudaPath(CudaPath);
  DpctGlobalInfo::setKeepOriginCode(KeepOriginalCodeFlag);
  DpctGlobalInfo::setSyclNamedLambda(SyclNamedLambdaFlag);
  DpctGlobalInfo::setUsmLevel(USMLevel);
  DpctGlobalInfo::setIsIncMigration(!NoIncrementalMigration);
  DpctGlobalInfo::setCheckUnicodeSecurityFlag(CheckUnicodeSecurityFlag);
  DpctGlobalInfo::setEnablepProfilingFlag(EnablepProfilingFlag);
  DpctGlobalInfo::setFormatRange(FormatRng);
  DpctGlobalInfo::setFormatStyle(FormatST);
  DpctGlobalInfo::setCtadEnabled(EnableCTAD);
  DpctGlobalInfo::setGenBuildScriptEnabled(GenBuildScript);
  DpctGlobalInfo::setMigrateCmakeScriptEnabled(MigrateCmakeScript);
  DpctGlobalInfo::setMigrateCmakeScriptOnlyEnabled(MigrateCmakeScriptOnly);
  DpctGlobalInfo::setCommentsEnabled(EnableComments);
  DpctGlobalInfo::setHelperFuncPreferenceFlag(Preferences.getBits());
  DpctGlobalInfo::setUsingDRYPattern(!NoDRYPatternFlag);
  DpctGlobalInfo::setExperimentalFlag(Experimentals.getBits());
  DpctGlobalInfo::setExtensionDEFlag(~(NoDPCPPExtensions.getBits()));
  DpctGlobalInfo::setExtensionDDFlag(UseDPCPPExtensions.getBits());
  DpctGlobalInfo::setAssumedNDRangeDim(
      (NDRangeDim == AssumedNDRangeDimEnum::ARE_Dim1) ? 1 : 3);
  DpctGlobalInfo::setOptimizeMigrationFlag(OptimizeMigration.getValue());
  StopOnParseErrTooling = StopOnParseErr;
  InRootTooling = InRoot;

  if (ExcludePathList.getNumOccurrences()) {
    DpctGlobalInfo::setExcludePath(ExcludePathList);
  }

  std::vector<ExplicitNamespace> DefaultExplicitNamespaces = {
      ExplicitNamespace::EN_SYCL, ExplicitNamespace::EN_DPCT};
  if (NoClNamespaceInline.getNumOccurrences()) {
    if (UseExplicitNamespace.getNumOccurrences()) {
      DpctGlobalInfo::setExplicitNamespace(UseExplicitNamespace);
      clang::dpct::PrintMsg(
          "Note: Option --no-cl-namespace-inline is deprecated and will be "
          "ignored. Option --use-explicit-namespace is used instead.\n");
    } else {
      if (ExplicitClNamespace) {
        DpctGlobalInfo::setExplicitNamespace(std::vector<ExplicitNamespace>{
            ExplicitNamespace::EN_CL, ExplicitNamespace::EN_DPCT});
      } else {
        DpctGlobalInfo::setExplicitNamespace(DefaultExplicitNamespaces);
      }
      clang::dpct::PrintMsg(
          "Note: Option --no-cl-namespace-inline is deprecated. Use "
          "--use-explicit-namespace instead.\n");
    }
  } else {
    if (UseExplicitNamespace.getNumOccurrences()) {
      DpctGlobalInfo::setExplicitNamespace(UseExplicitNamespace);
    } else {
      DpctGlobalInfo::setExplicitNamespace(DefaultExplicitNamespaces);
    }
  }

  MapNames::setExplicitNamespaceMap();
  CallExprRewriterFactoryBase::initRewriterMap();
  TypeLocRewriterFactoryBase::initTypeLocRewriterMap();
  MemberExprRewriterFactoryBase::initMemberExprRewriterMap();
  clang::dpct::initHeaderSpellings();
  if (!RuleFile.empty()) {
    importRules(RuleFile);
  }

  {
    setValueToOptMap(clang::dpct::OPTION_AsyncHandler, AsyncHandlerFlag,
                     AsyncHandler.getNumOccurrences());
    setValueToOptMap(clang::dpct::OPTION_NDRangeDim,
                     static_cast<unsigned int>(NDRangeDim.getValue()),
                     NDRangeDim.getNumOccurrences());
    setValueToOptMap(clang::dpct::OPTION_CommentsEnabled,
                     DpctGlobalInfo::isCommentsEnabled(),
                     EnableComments.getNumOccurrences());
    setValueToOptMap(clang::dpct::OPTION_CtadEnabled,
                     DpctGlobalInfo::isCtadEnabled(),
                     EnableCTAD.getNumOccurrences());
    setValueToOptMap(clang::dpct::OPTION_ExplicitClNamespace,
                     ExplicitClNamespace,
                     NoClNamespaceInline.getNumOccurrences());
    setValueToOptMap(clang::dpct::OPTION_ExtensionDEFlag,
                     DpctGlobalInfo::getExtensionDEFlag(),
                     NoDPCPPExtensions.getNumOccurrences());
    setValueToOptMap(clang::dpct::OPTION_ExtensionDDFlag,
                     DpctGlobalInfo::getExtensionDDFlag(),
                     UseDPCPPExtensions.getNumOccurrences());
    setValueToOptMap(clang::dpct::OPTION_NoDRYPattern, NoDRYPatternFlag,
                     NoDRYPattern.getNumOccurrences());
    setValueToOptMap(clang::dpct::OPTION_CompilationsDir, CompilationsDir,
                     OptParser->isPSpecified());
#ifdef _WIN32
    if (!VcxprojFilePath.getPath().empty()) {
      setValueToOptMap(clang::dpct::OPTION_VcxprojFile,
                       VcxprojFilePath.getCanonicalPath().str(),
                       OptParser->isVcxprojfileSpecified());
    } else {
      setValueToOptMap(clang::dpct::OPTION_VcxprojFile,
                       VcxprojFilePath.getPath().str(),
                       OptParser->isVcxprojfileSpecified());
    }
#endif
    setValueToOptMap(clang::dpct::OPTION_ProcessAll, ProcessAllFlag,
                     ProcessAll.getNumOccurrences());
    setValueToOptMap(clang::dpct::OPTION_SyclNamedLambda, SyclNamedLambdaFlag,
                     SyclNamedLambda.getNumOccurrences());
    setValueToOptMap(clang::dpct::OPTION_ExperimentalFlag,
                     DpctGlobalInfo::getExperimentalFlag(),
                     Experimentals.getNumOccurrences());
    setValueToOptMap(clang::dpct::OPTION_HelperFuncPreferenceFlag,
                     DpctGlobalInfo::getHelperFuncPreferenceFlag(),
                     Preferences.getNumOccurrences());
    setValueToOptMap(clang::dpct::OPTION_ExplicitNamespace,
                     DpctGlobalInfo::getExplicitNamespaceSet(),
                     UseExplicitNamespace.getNumOccurrences());
    setValueToOptMap(clang::dpct::OPTION_UsmLevel,
                     static_cast<unsigned int>(DpctGlobalInfo::getUsmLevel()),
                     USMLevel.getNumOccurrences());
    setValueToOptMap(clang::dpct::OPTION_OptimizeMigration,
                     OptimizeMigration.getValue(),
                     OptimizeMigration.getNumOccurrences());
    setValueToOptMap(clang::dpct::OPTION_EnablepProfiling, EnablepProfilingFlag,
                     EnablepProfilingFlag);
    setValueToOptMap(clang::dpct::OPTION_RuleFile, MetaRuleObject::RuleFiles,
                     RuleFileOpt.getNumOccurrences());
    setValueToOptMap(clang::dpct::OPTION_AnalysisScopePath,
                     DpctGlobalInfo::getAnalysisScope(),
                     AnalysisScopeOpt.getNumOccurrences());

    if (!MigrateCmakeScriptOnly &&
        clang::dpct::DpctGlobalInfo::isIncMigration()) {
      std::string Msg;
      if (!canContinueMigration(Msg)) {
        ShowStatus(MigrationErrorDifferentOptSet, Msg);
        return MigrationErrorDifferentOptSet;
      }
    }
  }

  if (ReportType.getValue() == ReportTypeEnum::RTE_All ||
      ReportType.getValue() == ReportTypeEnum::RTE_Stats) {
    // When option "--report-type=stats" or option " --report-type=all" is
    // specified to get the migration status report, dpct namespace should be
    // enabled temporarily to get LOC migrated to helper functions in function
    // getLOCStaticFromCodeRepls() if it is not enabled.
    auto NamespaceSet = DpctGlobalInfo::getExplicitNamespaceSet();
    if (!NamespaceSet.count(ExplicitNamespace::EN_DPCT)) {
      std::vector<ExplicitNamespace> ENVec;
      ENVec.push_back(ExplicitNamespace::EN_DPCT);
      DpctGlobalInfo::setExplicitNamespace(ENVec);
      DpctGlobalInfo::setDPCTNamespaceTempEnabled();
    }
  }

  if (DpctGlobalInfo::getFormatRange() != clang::format::FormatRange::none) {
    parseFormatStyle();
  }

  if (MigrateCmakeScriptOnly) {
    migrateCmakeScriptOnly(OptParser, InRoot, OutRoot);
    return MigrationSucceeded;
  }

  volatile int RunCount = 0;
  do {
    if (RunCount == 1) {
      // Currently, we just need maximum two parse
      DpctGlobalInfo::setNeedRunAgain(false);
      DpctGlobalInfo::getInstance().resetInfo();
      DeviceFunctionDecl::reset();
    }
    DpctGlobalInfo::setRunRound(RunCount++);
    DpctToolAction Action(OutputFile.empty() &&
                                  !DpctGlobalInfo::isQueryAPIMapping()
                              ? llvm::errs()
                              : DpctTerm(),
                          Tool.getReplacements(), Passes,
                          {PassKind::PK_Analysis, PassKind::PK_Migration},
                          Tool.getFiles().getVirtualFileSystemPtr());

    if (ProcessAllFlag) {
      clang::tooling::SetFileProcessHandle(InRoot.getCanonicalPath(),
                                           OutRoot.getCanonicalPath(),
                                           processAllFiles);
    }

    int RunResult = Tool.run(&Action);
    if (RunResult == MigrationErrorCannotAccessDirInDatabase) {
      ShowStatus(MigrationErrorCannotAccessDirInDatabase,
                 ClangToolOutputMessage);
      return MigrationErrorCannotAccessDirInDatabase;
    } else if (RunResult == MigrationErrorInconsistentFileInDatabase) {
      ShowStatus(MigrationErrorInconsistentFileInDatabase,
                 ClangToolOutputMessage);
      return MigrationErrorInconsistentFileInDatabase;
    }

    if (RunResult && StopOnParseErr) {
      DumpOutputFile();
      if (RunResult == 1) {
        if (DpctGlobalInfo::isQueryAPIMapping()) {
          std::string Err = getDpctTermStr();
          StringRef ErrStr = Err;
          if (ErrStr.contains("use of undeclared identifier")) {
            ShowStatus(MigrationErrorAPIMappingWrongCUDAHeader,
                       QueryAPIMapping);
            return MigrationErrorAPIMappingWrongCUDAHeader;
          } else if (ErrStr.contains("file not found")) {
            ShowStatus(MigrationErrorAPIMappingNoCUDAHeader, QueryAPIMapping);
            return MigrationErrorAPIMappingNoCUDAHeader;
          }
          ShowStatus(MigrationErrorNoAPIMapping);
          dpctExit(MigrationErrorNoAPIMapping);
        }
        ShowStatus(MigrationErrorFileParseError);
        return MigrationErrorFileParseError;
      } else {
        // When RunResult equals to 2, it means no error, but some files are
        // skipped due to missing compile commands.
        // And clang::tooling::ReFactoryTool will emit error message.
        return MigrationSKIPForMissingCompileCommand;
      }
    }

    Action.runPasses();
  } while (DpctGlobalInfo::isNeedRunAgain());

  if (DpctGlobalInfo::isQueryAPIMapping()) {
    llvm::outs() << "CUDA API:" << llvm::raw_ostream::GREEN
                 << QueryAPIMappingSrc << llvm::raw_ostream::RESET;
    DiagnosticsEngine Diagnostics(
        IntrusiveRefCntPtr<DiagnosticIDs>(new DiagnosticIDs()),
        IntrusiveRefCntPtr<DiagnosticOptions>(new DiagnosticOptions()));
    SourceManager Sources(Diagnostics, Tool.getFiles());
    LangOptions DefaultLangOptions;
    Rewriter Rewrite(Sources, DefaultLangOptions);
    // Must be only 1 file.
    tooling::applyAllReplacements(Tool.getReplacements().begin()->second,
                                  Rewrite);
    const auto &RewriteBuffer = Rewrite.buffer_begin()->second;
    static const std::string StartStr{"// Start"};
    static const std::string EndStr{"// End"};
    std::string MigratedStr{""};
    bool Flag = false;
    for (auto I = RewriteBuffer.begin(), E = RewriteBuffer.end(); I != E;
         I.MoveToNextPiece()) {
      size_t StartPos = 0;
      if (!Flag) {
        if (auto It = I.piece().find(StartStr); It != StringRef::npos) {
          StartPos = It + StartStr.length();
          Flag = true;
        }
      }
      if (Flag) {
        size_t EndPos = I.piece().size();
        if (auto It = I.piece().find(EndStr); It != StringRef::npos) {
          auto TempStr = I.piece().substr(0, It);
          EndPos = TempStr.find_last_of('\n') + 1;
          Flag = false;
        }
        MigratedStr += I.piece().substr(StartPos, EndPos - StartPos);
      }
    }
    if (MigratedStr.find_first_not_of(" \n") == std::string::npos) {
      llvm::outs() << "The API is Removed.\n";
    } else {
      llvm::outs() << "Is migrated to" << QueryAPIMappingOpt << ":"
                   << llvm::raw_ostream::BLUE << MigratedStr
                   << llvm::raw_ostream::RESET;
    }
    return MigrationSucceeded;
  }

  if (GenReport) {
    // report: apis, stats, all, diags
    if (ReportType.getValue() == ReportTypeEnum::RTE_All ||
        ReportType.getValue() == ReportTypeEnum::RTE_APIs)
      saveApisReport();

    if (ReportType.getValue() == ReportTypeEnum::RTE_All ||
        ReportType.getValue() == ReportTypeEnum::RTE_Stats) {
      clock_t EndTime = clock();
      double Duration = (double)(EndTime - StartTime) / (CLOCKS_PER_SEC / 1000);
      saveStatsReport(Tool, Duration);
    }
    // all doesn't include diags.
    if (ReportType.getValue() == ReportTypeEnum::RTE_Diags) {
      saveDiagsReport();
    }
    if (ReportOnlyFlag) {
      DumpOutputFile();
      return MigrationSucceeded;
    }
  }

  // if run was successful
  int Status = saveNewFiles(Tool, InRoot, OutRoot);
  ShowStatus(Status);

  if (MigrateCmakeScript) {
    std::vector<clang::tooling::DpctPath> CmakeScriptFiles;
    collectCmakeScripts(InRoot, OutRoot, CmakeScriptFiles);
    for (const auto &ScriptFile : CmakeScriptFiles) {
      if (!migrateCmakeScriptFile(InRoot, OutRoot, ScriptFile))
        continue;
    }
  }

  DumpOutputFile();
  return Status;
}

int run(int argc, const char **argv) {
  int Status = runDPCT(argc, argv);
  if (IsUsingDefaultOutRoot) {
    removeDefaultOutRootFolder(OutRoot.getCanonicalPath());
  }
  return Status;
}<|MERGE_RESOLUTION|>--- conflicted
+++ resolved
@@ -223,16 +223,9 @@
   driver::CudaInstallationDetector CudaIncludeDetector(
       Driver, llvm::Triple(Driver.getTargetTriple()), ParsedArgs);
 
-<<<<<<< HEAD
-  DpctPath Path = CudaIncludeDetector.getInstallPath().str();
+  DpctPath Path = CudaIncludeDetector.getIncludePath().str();
   dpct::DpctGlobalInfo::setSDKVersion(CudaIncludeDetector.version());
-
   if (!CudaIncludePath.getPath().empty()) {
-=======
-  std::string Path = CudaIncludeDetector.getIncludePath().str();
-  dpct::DpctGlobalInfo::setSDKVersion(CudaIncludeDetector.version());
-  if (!CudaIncludePath.empty()) {
->>>>>>> 7fa8c0c3
     if (!CudaIncludeDetector.isIncludePathValid()) {
       ShowStatus(MigrationErrorInvalidCudaIncludePath);
       dpctExit(MigrationErrorInvalidCudaIncludePath);
@@ -251,14 +244,7 @@
     dpctExit(MigrationErrorDetectedCudaVersionUnsupported);
   }
 
-<<<<<<< HEAD
   if (Path.getCanonicalPath().empty()) {
-=======
-  makeCanonical(Path);
-  SmallString<512> CudaPathAbs;
-  std::error_code EC = dpct::real_path(Path, CudaPathAbs, true);
-  if ((bool)EC) {
->>>>>>> 7fa8c0c3
     ShowStatus(MigrationErrorInvalidCudaIncludePath);
     dpctExit(MigrationErrorInvalidCudaIncludePath);
   }
