//===--------------- Utility.h --------------------------------------------===//
//
// Part of the LLVM Project, under the Apache License v2.0 with LLVM Exceptions.
// See https://llvm.org/LICENSE.txt for license information.
// SPDX-License-Identifier: Apache-2.0 WITH LLVM-exception
//
//===----------------------------------------------------------------------===//

#ifndef DPCT_UTILITY_H
#define DPCT_UTILITY_H

#include <fstream>
#include <functional>
#include <ios>
#include <iostream>
#include <list>
#include <map>
#include <memory>
#include <sstream>
#include <stack>
#include <string>
#include <system_error>
#include <unordered_map>
#include <unordered_set>
#include <utility>
#include <vector>

#include "clang/AST/ASTContext.h"
#include "clang/AST/Attr.h"
#include "clang/AST/Decl.h"
#include "clang/AST/ParentMapContext.h"
#include "clang/AST/RecursiveASTVisitor.h"
#include "clang/ASTMatchers/ASTMatchFinder.h"
#include "clang/Frontend/CompilerInstance.h"
#include "clang/Tooling/Tooling.h"
#include "llvm/ADT/SmallString.h"
#include "llvm/Support/FileSystem.h"
#include "llvm/Support/Path.h"
namespace path = llvm::sys::path;

using namespace clang;
namespace llvm {
class StringRef;
} // namespace llvm

namespace clang {
class SourceManager;
class SourceLocation;
class SourceRange;
class Stmt;
class Expr;
class CompoundStmt;
class ASTContext;
class ValueDecl;
class DeclRefExpr;
class Decl;
class Expr;
class MemberExpr;
class FunctionDecl;
class CallExpr;
class Token;
class LangOptions;
class DynTypedNode;

namespace dpct {
enum class FFTTypeEnum;
class DeviceFunctionInfo;
enum class HelperFileEnum : unsigned int;
struct HelperFunc;
} // namespace dpct

namespace tooling {
class Range;
class Replacements;
} // namespace tooling
} // namespace clang

extern bool IsUsingDefaultOutRoot;
void removeDefaultOutRootFolder(const clang::tooling::UnifiedPath &DefaultOutRoot);
void dpctExit(int ExitCode, bool NeedCleanUp = true);

// classes for keeping track of Stmt->String mappings
using StmtStringPair = std::pair<const clang::Stmt *, std::string>;

class StmtStringMap {
  typedef std::map<const clang::Stmt *, std::string> MapTy;

public:
  void insert(const StmtStringPair &SSP) { Map.insert(SSP); }
  std::string lookup(const clang::Stmt *S) const {
    auto It = Map.find(S);
    if (It != Map.end()) {
      return It->second;
    }
    return "";
  }

private:
  MapTy Map;
};

template <class StreamT> class ParensPrinter {
  StreamT &OS;

public:
  ParensPrinter(StreamT &OS) : OS(OS) { OS << "("; }
  ~ParensPrinter() { OS << ")"; }
};

template <class StreamT> class CurlyBracketsPrinter {
  StreamT &OS;

public:
  CurlyBracketsPrinter(StreamT &OS) : OS(OS) { OS << "{"; }
  ~CurlyBracketsPrinter() { OS << "}"; }
};

//extern std::unordered_map<std::string, llvm::SmallString<256>> RealPathCache;
extern std::unordered_map<std::string, bool> IsDirectoryCache;
extern std::unordered_map<std::string, bool> ChildPathCache;
extern std::unordered_map<std::string, bool> ChildOrSameCache;

/// Check \param FilePath is whether a directory path
/// \param [in] FilePath is a file path.
/// \return true: directory path, false: not directory path.
inline bool isDirectory(clang::tooling::UnifiedPath FilePath) {
  std::string CanonicalFilePath = !FilePath.getCanonicalPath().empty()
                                      ? FilePath.getCanonicalPath().str()
                                      : FilePath.getPath().str();
  auto Iter = IsDirectoryCache.find(CanonicalFilePath);
  if (Iter != IsDirectoryCache.end()) {
    return Iter->second;
  } else {
    auto Ret = llvm::sys::fs::is_directory(CanonicalFilePath);
    IsDirectoryCache[CanonicalFilePath] = Ret;
    return Ret;
  }
}

/// Check \param Child is whether the child path of \param Root
/// \param [in] RootAbs A path as reference.
/// \param [in] Child A path to be checked.
/// \return true: child path, false: not child path
/// /x/y and /x/y/z -> true
/// /x/y and /x/y   -> false
/// /x/y and /x/yy/ -> false (not a prefix in terms of a path)
inline bool isChildPath(const clang::tooling::UnifiedPath &Root,
                        const clang::tooling::UnifiedPath &Child) {
  if (Child.getPath().empty()) {
    return false;
  }

  std::string RootCanonicalPath = !Root.getCanonicalPath().empty()
                                      ? Root.getCanonicalPath().str()
                                      : Root.getPath().str();
  std::string ChildCanonicalPath = !Child.getCanonicalPath().empty()
                                       ? Child.getCanonicalPath().str()
                                       : Child.getPath().str();
  auto Key = RootCanonicalPath + ":" + ChildCanonicalPath;
  auto Iter = ChildPathCache.find(Key);
  if (Iter != ChildPathCache.end()) {
    return Iter->second;
  }

  auto Diff = std::mismatch(path::begin(RootCanonicalPath),
                            path::end(RootCanonicalPath),
                            path::begin(ChildCanonicalPath));
  // RootCanonicalPath is not considered prefix of ChildCanonicalPath if they
  // are equal.
  bool Ret = Diff.first == path::end(RootCanonicalPath) &&
             Diff.second != path::end(ChildCanonicalPath);
  ChildPathCache[Key] = Ret;
  return Ret;
}

/// Check \param Child is whether the child or same path of \param Root
/// \param [in] Root A path as reference.
/// \param [in] Child A path to be checked.
/// \return true: child path, false: not child path
inline bool isChildOrSamePath(clang::tooling::UnifiedPath Root,
                              clang::tooling::UnifiedPath Child) {
  if (Child.getPath().empty()) {
    return false;
  }

  std::string RootCanonicalPath = !Root.getCanonicalPath().empty()
                                      ? Root.getCanonicalPath().str()
                                      : Root.getPath().str();
  std::string ChildCanonicalPath = !Child.getCanonicalPath().empty()
                                       ? Child.getCanonicalPath().str()
                                       : Child.getPath().str();
  auto Key = RootCanonicalPath + ":" + ChildCanonicalPath;
  auto Iter = ChildOrSameCache.find(Key);
  if (Iter != ChildOrSameCache.end()) {
    return Iter->second;
  }

  auto Diff = std::mismatch(path::begin(RootCanonicalPath),
                            path::end(RootCanonicalPath),
                            path::begin(ChildCanonicalPath));
  bool Ret = Diff.first == path::end(RootCanonicalPath);
  ChildOrSameCache[Key] = Ret;
  return Ret;
}

/// Returns character sequence ("\n") on Linux, return ("\r\n") on Windows.
const char *getNL(void);

/// Returns the character sequence ("\n" or "\r\n") used to represent new line
/// in the source line containing Loc.
const char *getNL(clang::SourceLocation Loc, const clang::SourceManager &SM);

unsigned int getOffsetOfLineBegin(clang::SourceLocation Loc,
                                  const clang::SourceManager &SM);
int getCurrnetColumn(clang::SourceLocation Loc, const clang::SourceManager &SM);

/// Returns the character sequence indenting the source line containing Loc.
llvm::StringRef getIndent(clang::SourceLocation Loc,
                          const clang::SourceManager &SM);

clang::SourceRange getStmtExpansionSourceRange(const clang::Stmt *S);
clang::SourceRange getStmtSpellingSourceRange(const clang::Stmt *S);
clang::SourceRange getSpellingSourceRange(clang::SourceLocation L1,
                                          clang::SourceLocation L2);
size_t calculateExpansionLevel(clang::SourceLocation Loc);
/// Get the Stmt spelling
std::string getStmtSpelling(const clang::Stmt *E,
                            clang::SourceRange Parent = clang::SourceRange());
std::string getStmtSpelling(clang::SourceRange SR,
                            clang::SourceRange Parent = clang::SourceRange());

template <typename T> std::string getHashAsString(const T &Val) {
  std::stringstream Stream;
  Stream << std::hex << std::hash<T>()(Val);
  return Stream.str();
}

/// Get the fixed suffix of the tool
inline std::string getCTFixedSuffix() { return "_ct1"; }

/// Get the declaration of a statement
template <typename T> const T *getDecl(const clang::Stmt *E);

// TODO:  implement one of this for each source language.
enum SourceProcessType {
  // flag for *.cu
  SPT_CudaSource = 1,

  // flag for *.cuh
  SPT_CudaHeader = 2,

  // flag for *.cpp, *.cxx, *.cc, *.c, *.C
  SPT_CppSource = 4,

  // flag for *.hpp, *.hxx *.h
  SPT_CppHeader = 8,
};

SourceProcessType GetSourceFileType(const clang::tooling::UnifiedPath &SourcePath);

const std::string &getFmtEndStatement(void);
const std::string &getFmtStatementIndent(std::string &BaseIndent);

const std::string &getFmtEndArg(void);
const std::string &getFmtArgIndent(std::string &BaseIndent);

/// Split a string into a vector of strings with a specific delimiter
/// \param [in] Str The string to be split
/// \param [in] Delim The delimiter
std::vector<std::string> split(const std::string &Str, char Delim);

/// Determines if a string starts with a prefix
/// \param [in] Str The target string
/// \param [in] Prefix The prefix
bool startsWith(const std::string &Str, const std::string &Prefix);

/// Determines if a string starts with a char
/// \param [in] Str The target string
/// \param [in] C The char
bool startsWith(const std::string &Str, char C);

/// Determines if a string ends with a suffix
/// \param [in] Str The target string
/// \param [in] Prefix The prefix
bool endsWith(const std::string &Str, const std::string &Suffix);

/// Determines if a string ends with a char
/// \param [in] Str The target string
/// \param [in] C The char
bool endsWith(const std::string &Str, char C);

const clang::CompoundStmt *findImmediateBlock(const clang::Stmt *S);
const clang::CompoundStmt *findImmediateBlock(const clang::ValueDecl *D);
bool callingFuncHasDeviceAttr(const clang::CallExpr *CE);
const clang::FunctionDecl *getImmediateOuterFuncDecl(const clang::Stmt *S);
const clang::CUDAKernelCallExpr *getParentKernelCall(const clang::Expr *E);
bool isInSameScope(const clang::Stmt *S, const clang::ValueDecl *D);
const clang::DeclRefExpr *getInnerValueDecl(const clang::Expr *Arg);
const clang::Stmt *getParentStmt(clang::DynTypedNode Node);
const clang::Stmt *getParentStmt(const clang::Stmt *S, bool SkipNonWritten = false);
const clang::Stmt *getParentStmt(const clang::Decl *D);
const clang::Decl *getParentDecl(const clang::Decl *D);
const clang::Stmt *getNonImplicitCastParentStmt(const clang::Stmt *S);
const clang::Stmt *
getNonImplicitCastNonParenExprParentStmt(const clang::Stmt *S);
const clang::DeclStmt *getAncestorDeclStmt(const clang::Expr *E);
const std::shared_ptr<clang::DynTypedNode>
getParentNode(const std::shared_ptr<clang::DynTypedNode> N);
const std::shared_ptr<clang::DynTypedNode>
getNonImplicitCastParentNode(const std::shared_ptr<clang::DynTypedNode> N);
bool IsSingleLineStatement(const clang::Stmt *S);
clang::SourceRange getScopeInsertRange(const clang::MemberExpr *ME);
clang::SourceRange
getScopeInsertRange(const clang::Expr *CE,
                    const clang::SourceLocation &FuncNameBegin,
                    const clang::SourceLocation &FuncCallEnd);
const clang::DynTypedNode
findNearestNonExprNonDeclAncestorNode(const clang::DynTypedNode &N);
template <typename T>
const clang::Stmt *findNearestNonExprNonDeclAncestorStmt(const T *SD) {
  return findNearestNonExprNonDeclAncestorNode(clang::DynTypedNode::create(*SD))
      .template get<clang::Stmt>();
}
std::string getCanonicalPath(clang::SourceLocation Loc);
bool containOnlyDigits(const std::string &str);
void replaceSubStr(std::string &Str, const std::string &SubStr,
                   const std::string &Repl);
void replaceSubStrAll(std::string &Str, const std::string &SubStr,
                      const std::string &Repl);
bool isArgUsedAsLvalueUntil(const clang::DeclRefExpr *Arg,
                            const clang::Stmt *S);
unsigned int getLenIncludingTrailingSpaces(clang::SourceRange Range,
                                           const clang::SourceManager &SM);
std::vector<const clang::Stmt *> getConditionNode(clang::DynTypedNode Node);
std::vector<const clang::Stmt *> getConditionExpr(clang::DynTypedNode Node);
bool isConditionOfFlowControl(const clang::CallExpr *CE,
                              std::string &OriginStmtType,
                              bool &CanAvoidUsingLambda,
                              clang::SourceLocation &SL);
bool isConditionOfFlowControl(const clang::Expr *E,
                              bool OnlyCheckConditionExpr = false);
std::string getBufferNameAndDeclStr(const std::string &PointerName,
                                    const std::string &TypeAsStr,
                                    const std::string &IndentStr,
                                    std::string &BufferDecl);
std::string getBufferNameAndDeclStr(const clang::Expr *Arg,
                                    const std::string &TypeAsStr,
                                    const std::string &IndentStr,
                                    std::string &BufferDecl);
void VarReferencedInFD(const clang::Stmt *S, const clang::ValueDecl *VD,
                       std::vector<const clang::DeclRefExpr *> &Result);
int getLengthOfSpacesToEndl(const char *CharData);

template <class StreamTy>
StreamTy &printPartialArguments(StreamTy &Stream, size_t PrintingArgsNum) {
  return Stream;
}
template <class StreamTy, class FirstArg, class... RestArgs>
StreamTy &printPartialArguments(StreamTy &Stream, size_t PrintingArgsNum,
                                FirstArg &&First, RestArgs &&...Rest) {
  if (PrintingArgsNum) {
    Stream << std::forward<FirstArg>(First);
    if (--PrintingArgsNum) {
      Stream << ", ";
    }
    return printPartialArguments(Stream, PrintingArgsNum,
                                 std::forward<RestArgs>(Rest)...);
  }
  return Stream;
}
template <class StreamTy, class... Args>
StreamTy &printArguments(StreamTy &Stream, Args &&...Arguments) {
  return printPartialArguments(Stream, sizeof...(Args),
                               std::forward<Args>(Arguments)...);
}
void printDerefOp(std::ostream &OS, const clang::Expr *E,
                  std::string *DerefType = nullptr);
bool isInSameLine(clang::SourceLocation A, clang::SourceLocation B,
                  const clang::SourceManager &SM, bool &Invalid);
clang::SourceRange getFunctionRange(const clang::CallExpr *CE);
std::vector<clang::tooling::Range>
calculateRangesWithFormatFlag(const clang::tooling::Replacements &Replaces);
std::vector<clang::tooling::Range> calculateRangesWithBlockLevelFormatFlag(
    const clang::tooling::Replacements &Replaces);
std::vector<clang::tooling::Range>
calculateUpdatedRanges(const clang::tooling::Replacements &Repls,
                       const std::vector<clang::tooling::Range> &Ranges);

bool isAssigned(const clang::Stmt *S);
bool isInRetStmt(const clang::Stmt *S);
std::string getTempNameForExpr(const clang::Expr *E, bool HandleLiteral = false,
                               bool KeepLastUnderline = true,
                               bool IsInMacroDefine = false,
                               clang::SourceLocation CallBegin = clang::SourceLocation(),
                               clang::SourceLocation CallEnd = clang::SourceLocation());
bool isOuterMostMacro(const clang::Stmt *E);
bool isSameLocation(const clang::SourceLocation L1,
                    const clang::SourceLocation L2);
bool isInsideFunctionLikeMacro(
    const clang::SourceLocation BeginLoc, const clang::SourceLocation EndLoc,
    const std::shared_ptr<clang::DynTypedNode> Parent);
bool isLocationStraddle(clang::SourceLocation Begin, clang::SourceLocation End);
bool isExprStraddle(const clang::Stmt *S);
bool isContainMacro(const clang::Expr *E);
std::string getDrefName(const clang::Expr *E);
std::vector<const clang::DeclaratorDecl *>
getAllDecls(const clang::DeclaratorDecl *DD);
std::string deducePointerType(const clang::DeclaratorDecl *DD,
                              std::string TypeName);
bool isAnIdentifierOrLiteral(const clang::Expr *E);
bool isSameSizeofTypeWithTypeStr(const clang::Expr *E,
                                 const std::string &TypeStr);
bool isInReturnStmt(const clang::Expr *E,
                    clang::SourceLocation &OuterInsertLoc);
std::string getHashStrFromLoc(clang::SourceLocation Loc);
const clang::FunctionDecl *getFunctionDecl(const clang::Stmt *S);
const clang::CXXRecordDecl *getParentRecordDecl(const clang::ValueDecl *DD);
bool IsTypeChangedToPointer(const clang::DeclRefExpr *DRE);
clang::SourceLocation
getBeginLocOfPreviousEmptyMacro(clang::SourceLocation Loc);
unsigned int getEndLocOfFollowingEmptyMacro(clang::SourceLocation Loc);

std::string getNestedNameSpecifierString(const clang::NestedNameSpecifier *);
std::string getNestedNameSpecifierString(const clang::NestedNameSpecifierLoc &);

bool needExtraParens(const clang::Expr *);
std::pair<clang::SourceLocation, clang::SourceLocation>
getTheOneBeforeLastImmediateExapansion(const clang::SourceLocation Begin,
                                       const clang::SourceLocation End);
std::pair<clang::SourceLocation, clang::SourceLocation>
getTheLastCompleteImmediateRange(clang::SourceLocation BeginLoc,
                                 clang::SourceLocation EndLoc);
bool isInRange(clang::SourceLocation PB, clang::SourceLocation PE,
               clang::SourceLocation Loc);
bool isInRange(clang::SourceLocation PB, clang::SourceLocation PE,
               clang::StringRef FilePath, size_t Offset);
clang::SourceLocation getLocInRange(clang::SourceLocation Loc,
                                    clang::SourceRange Range);
std::pair<clang::SourceLocation, clang::SourceLocation>
getRangeInRange(const clang::Stmt *E, clang::SourceLocation RangeBegin,
                clang::SourceLocation RangeEnd, bool IncludeLastToken = true);
std::pair<clang::SourceLocation, clang::SourceLocation>
getRangeInRange(clang::SourceRange Range, clang::SourceLocation RangeBegin,
                clang::SourceLocation RangeEnd, bool IncludeLastToken = true);
unsigned int calculateIndentWidth(const clang::CUDAKernelCallExpr *Node,
                                  clang::SourceLocation SL, bool &Flag);
bool isIncludedFile(const clang::tooling::UnifiedPath &CurrentFile,
                    const clang::tooling::UnifiedPath &CheckingFile);
clang::SourceRange getRangeInsideFuncLikeMacro(const clang::Stmt *S);
std::string getCombinedStrFromLoc(const clang::SourceLocation Loc);

/// For types like curandState, the template argument of the migrated type
/// cannot be decided at this time. It is known after AST traversal. So here we
/// need use placeholder and replace the placeholder in
/// ExtReplacements::emplaceIntoReplSet
std::string getFinalCastTypeNameStr(std::string CastTypeName);
bool isLexicallyInLocalScope(const clang::Decl *);
const clang::DeclaratorDecl *getHandleVar(const clang::Expr *Arg);
bool checkPointerInStructRecursively(const clang::DeclRefExpr *DRE);
bool checkPointerInStructRecursively(const clang::RecordDecl *);
clang::RecordDecl *getRecordDecl(clang::QualType QT);
clang::SourceLocation
getImmSpellingLocRecursive(const clang::SourceLocation Loc);
clang::dpct::FFTTypeEnum getFFTTypeFromValue(std::int64_t Value);
std::string getPrecAndDomainStrFromValue(std::int64_t Value);
std::string getPrecAndDomainStrFromExecFuncName(std::string ExecFuncName);
bool getTypeRange(const clang::VarDecl *PVD, clang::SourceRange &SR);
llvm::StringRef getCalleeName(const clang::CallExpr *CE);
clang::SourceRange getDefinitionRange(clang::SourceLocation Begin,
                                      clang::SourceLocation End);
bool isLocInSameMacroArg(clang::SourceLocation Begin,
                         clang::SourceLocation End);
const clang::CompoundStmt *
findTheOuterMostCompoundStmtUntilMeetControlFlowNodes(
    const clang::CallExpr *CE);
bool isInMacroDefinition(clang::SourceLocation BeginLoc,
                         clang::SourceLocation EndLoc);
bool isPartOfMacroDef(clang::SourceLocation BeginLoc,
                      clang::SourceLocation EndLoc);
void constructUnionFindSetRecursively(
    std::shared_ptr<clang::dpct::DeviceFunctionInfo> DFIPtr);
// Determine if S is a statement inside
// a if/while/do while/for statement.
template <typename NodeTy>
bool isInCtrlFlowStmt(const clang::Stmt *S, const NodeTy *Root,
                      clang::ASTContext &Context) {
  auto ParentStmt = getParentStmt(S);
  if (!ParentStmt)
    return false;

  auto Parents = Context.getParents(*S);

  if (Parents.size() < 1)
    return false;
  const NodeTy *Parent = Parents[0].get<NodeTy>();
  auto ParentStmtClass = ParentStmt->getStmtClass();
  bool Ret = ParentStmtClass == clang::Stmt::StmtClass::IfStmtClass ||
             ParentStmtClass == clang::Stmt::StmtClass::WhileStmtClass ||
             ParentStmtClass == clang::Stmt::StmtClass::DoStmtClass ||
             ParentStmtClass == clang::Stmt::StmtClass::ForStmtClass;
  if (Ret)
    return true;
  else if (Parent != Root)
    return isInCtrlFlowStmt(ParentStmt, Root, Context);
  else
    return false;
}
void getShareAttrRecursive(const clang::Expr *Expr, bool &HasSharedAttr,
                           bool &NeedReport);
enum class LocalVarAddrSpaceEnum { AS_CannotDeduce, AS_IsPrivate, AS_IsGlobal };
void checkIsPrivateVar(const clang::Expr *Expr, LocalVarAddrSpaceEnum &Result);
bool isModifiedRef(const clang::DeclRefExpr *DRE);
bool isDefaultStream(const clang::Expr *StreamArg);
const clang::NamedDecl *getNamedDecl(const clang::Type *TypePtr);
bool isTypeInAnalysisScope(const clang::Type *TypePtr);
void findAssignments(const clang::DeclaratorDecl *HandleDecl,
                     const clang::CompoundStmt *CS,
                     std::vector<const clang::DeclRefExpr *> &Refs);
llvm::SmallVector<clang::ast_matchers::BoundNodes, 1U>
findDREInScope(const clang::Stmt *Scope,
               const std::vector<std::string> &IgnoreTypes = {});
void findDREs(const Expr *E, std::set<const clang::DeclRefExpr *> &DRESet,
              bool &HasCallExpr,
              const std::vector<std::string> &IgnoreTypes = {});

enum class MemcpyOrderAnalysisNodeKind {
  MOANK_Memcpy = 0,
  MOANK_MemcpyInFlowControl,
  MOANK_OtherCallExpr,
  MOANK_KernelCallExpr,
  MOANK_SpecialCallExpr
};
bool canOmitMemcpyWait(const clang::CallExpr *CE);
bool checkIfContainSizeofTypeRecursively(
    const clang::Expr *E, const clang::Expr *&ExprContainSizeofType);
bool containSizeOfType(const clang::Expr *E);
bool maybeDependentCubType(const clang::TypeSourceInfo *TInfo);
bool isCubVar(const clang::VarDecl *VD);
void findAllVarRef(const clang::DeclRefExpr *DRE,
                   std::vector<const clang::DeclRefExpr *> &RefMatchResult,
                   bool IsGlobalScopeAllowed = false);
bool isExprUsed(const clang::Expr *E, bool &Result);
const std::string &getItemName();
bool isUserDefinedDecl(const clang::Decl *D);
void insertHeaderForTypeRule(std::string, clang::SourceLocation);
std::string getRemovedAPIWarningMessage(std::string FuncName);
std::string getBaseTypeStr(const clang::CallExpr *CE);
std::string getParamTypeStr(const clang::CallExpr *CE, unsigned int Idx);
std::string getArgTypeStr(const clang::CallExpr *CE, unsigned int Idx);
std::string getFunctionName(const clang::FunctionDecl *Node);
std::string getFunctionName(const clang::UnresolvedLookupExpr *Node);
std::string getFunctionName(const clang::FunctionTemplateDecl *Node);
bool isLambda(const clang::FunctionDecl *FD);
const clang::LambdaExpr *
getImmediateOuterLambdaExpr(const clang::FunctionDecl *FuncDecl);
bool typeIsPostfix(clang::QualType QT);
bool isPointerHostAccessOnly(const clang::ValueDecl* VD);
std::string getBaseTypeRemoveTemplateArguments(const clang::MemberExpr* ME);
bool containIterationSpaceBuiltinVar(const clang::Stmt *Node);
bool containBuiltinWarpSize(const clang::Stmt *Node);
bool isCapturedByLambda(const clang::TypeLoc *TL);
std::string getAddressSpace(const clang::CallExpr *C, int ArgIdx);
std::string getNameSpace(const NamespaceDecl *NSD);
bool isFromCUDA(const Decl *D);
namespace clang {
namespace dpct {
std::string getDpctVersionStr();
enum class HelperFeatureEnum : unsigned int {
  device_ext,
  none,
};
void requestFeature(HelperFeatureEnum Feature);
void requestHelperFeatureForEnumNames(const std::string Name);
void requestHelperFeatureForTypeNames(const std::string Name);

class PairedPrinter {
  StringRef Postfix;
  llvm::raw_ostream &OS;

public:
  PairedPrinter(llvm::raw_ostream &Stream, StringRef PrefixString,
                StringRef PosfixString, bool ShouldPrint = true)
      : OS(Stream) {
    if (ShouldPrint) {
      OS << PrefixString;
      Postfix = PosfixString;
    }
  }
  ~PairedPrinter() { OS << Postfix; }
};
std::string appendPath(const std::string &P1, const std::string &P2);
<<<<<<< HEAD
class CheckedOfstream : public std::ofstream {
  std::string FileName;

public:
  CheckedOfstream(const std::string &FileName,
                  ios_base::openmode Mode = ios_base::out)
      : std::ofstream(FileName, Mode), FileName(FileName) {}

  ~CheckedOfstream();
};
bool writeDataToFile(const std::string &FileName, const std::string &Data);
bool appendDataToFile(const std::string &FileName, const std::string &Data);
std::error_code createDirectories(const clang::tooling::UnifiedPath &FilePath,
                                  bool IgnoreExisting = true);
=======
std::set<const clang::DeclRefExpr *>
matchTargetDREInScope(const clang::VarDecl *TargetDecl,
                      const clang::Stmt *Range);
/// @brief Check if an argument is initialized.
/// @param Arg Function call argument (may be an expression).
/// @param DeclsRequireInit UnInitialized VarDecl(s).
/// @return  1: Initialized
///          0: Not initialized.
///         -1: Cannot deduce.
int isArgumentInitialized(
    const clang::Expr *Arg,
    std::vector<const clang::VarDecl *> &DeclsRequireInit);
>>>>>>> 887c59a2
} // namespace dpct
namespace ast_matchers {
AST_MATCHER_P(DeclRefExpr, isDeclSameAs, const VarDecl *, TargetVD) {
  const DeclRefExpr *DRE = &Node;
  return DRE->getDecl() == TargetVD;
}
} // namespace ast_matchers
} // namespace clang
#endif // DPCT_UTILITY_H<|MERGE_RESOLUTION|>--- conflicted
+++ resolved
@@ -76,7 +76,8 @@
 } // namespace clang
 
 extern bool IsUsingDefaultOutRoot;
-void removeDefaultOutRootFolder(const clang::tooling::UnifiedPath &DefaultOutRoot);
+void removeDefaultOutRootFolder(
+    const clang::tooling::UnifiedPath &DefaultOutRoot);
 void dpctExit(int ExitCode, bool NeedCleanUp = true);
 
 // classes for keeping track of Stmt->String mappings
@@ -115,7 +116,7 @@
   ~CurlyBracketsPrinter() { OS << "}"; }
 };
 
-//extern std::unordered_map<std::string, llvm::SmallString<256>> RealPathCache;
+// extern std::unordered_map<std::string, llvm::SmallString<256>> RealPathCache;
 extern std::unordered_map<std::string, bool> IsDirectoryCache;
 extern std::unordered_map<std::string, bool> ChildPathCache;
 extern std::unordered_map<std::string, bool> ChildOrSameCache;
@@ -256,7 +257,8 @@
   SPT_CppHeader = 8,
 };
 
-SourceProcessType GetSourceFileType(const clang::tooling::UnifiedPath &SourcePath);
+SourceProcessType
+GetSourceFileType(const clang::tooling::UnifiedPath &SourcePath);
 
 const std::string &getFmtEndStatement(void);
 const std::string &getFmtStatementIndent(std::string &BaseIndent);
@@ -297,7 +299,8 @@
 bool isInSameScope(const clang::Stmt *S, const clang::ValueDecl *D);
 const clang::DeclRefExpr *getInnerValueDecl(const clang::Expr *Arg);
 const clang::Stmt *getParentStmt(clang::DynTypedNode Node);
-const clang::Stmt *getParentStmt(const clang::Stmt *S, bool SkipNonWritten = false);
+const clang::Stmt *getParentStmt(const clang::Stmt *S,
+                                 bool SkipNonWritten = false);
 const clang::Stmt *getParentStmt(const clang::Decl *D);
 const clang::Decl *getParentDecl(const clang::Decl *D);
 const clang::Stmt *getNonImplicitCastParentStmt(const clang::Stmt *S);
@@ -357,7 +360,7 @@
 }
 template <class StreamTy, class FirstArg, class... RestArgs>
 StreamTy &printPartialArguments(StreamTy &Stream, size_t PrintingArgsNum,
-                                FirstArg &&First, RestArgs &&...Rest) {
+                                FirstArg &&First, RestArgs &&... Rest) {
   if (PrintingArgsNum) {
     Stream << std::forward<FirstArg>(First);
     if (--PrintingArgsNum) {
@@ -369,7 +372,7 @@
   return Stream;
 }
 template <class StreamTy, class... Args>
-StreamTy &printArguments(StreamTy &Stream, Args &&...Arguments) {
+StreamTy &printArguments(StreamTy &Stream, Args &&... Arguments) {
   return printPartialArguments(Stream, sizeof...(Args),
                                std::forward<Args>(Arguments)...);
 }
@@ -388,11 +391,11 @@
 
 bool isAssigned(const clang::Stmt *S);
 bool isInRetStmt(const clang::Stmt *S);
-std::string getTempNameForExpr(const clang::Expr *E, bool HandleLiteral = false,
-                               bool KeepLastUnderline = true,
-                               bool IsInMacroDefine = false,
-                               clang::SourceLocation CallBegin = clang::SourceLocation(),
-                               clang::SourceLocation CallEnd = clang::SourceLocation());
+std::string
+getTempNameForExpr(const clang::Expr *E, bool HandleLiteral = false,
+                   bool KeepLastUnderline = true, bool IsInMacroDefine = false,
+                   clang::SourceLocation CallBegin = clang::SourceLocation(),
+                   clang::SourceLocation CallEnd = clang::SourceLocation());
 bool isOuterMostMacro(const clang::Stmt *E);
 bool isSameLocation(const clang::SourceLocation L1,
                     const clang::SourceLocation L2);
@@ -554,8 +557,8 @@
 const clang::LambdaExpr *
 getImmediateOuterLambdaExpr(const clang::FunctionDecl *FuncDecl);
 bool typeIsPostfix(clang::QualType QT);
-bool isPointerHostAccessOnly(const clang::ValueDecl* VD);
-std::string getBaseTypeRemoveTemplateArguments(const clang::MemberExpr* ME);
+bool isPointerHostAccessOnly(const clang::ValueDecl *VD);
+std::string getBaseTypeRemoveTemplateArguments(const clang::MemberExpr *ME);
 bool containIterationSpaceBuiltinVar(const clang::Stmt *Node);
 bool containBuiltinWarpSize(const clang::Stmt *Node);
 bool isCapturedByLambda(const clang::TypeLoc *TL);
@@ -589,7 +592,6 @@
   ~PairedPrinter() { OS << Postfix; }
 };
 std::string appendPath(const std::string &P1, const std::string &P2);
-<<<<<<< HEAD
 class CheckedOfstream : public std::ofstream {
   std::string FileName;
 
@@ -604,7 +606,6 @@
 bool appendDataToFile(const std::string &FileName, const std::string &Data);
 std::error_code createDirectories(const clang::tooling::UnifiedPath &FilePath,
                                   bool IgnoreExisting = true);
-=======
 std::set<const clang::DeclRefExpr *>
 matchTargetDREInScope(const clang::VarDecl *TargetDecl,
                       const clang::Stmt *Range);
@@ -617,7 +618,6 @@
 int isArgumentInitialized(
     const clang::Expr *Arg,
     std::vector<const clang::VarDecl *> &DeclsRequireInit);
->>>>>>> 887c59a2
 } // namespace dpct
 namespace ast_matchers {
 AST_MATCHER_P(DeclRefExpr, isDeclSameAs, const VarDecl *, TargetVD) {
