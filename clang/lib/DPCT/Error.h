--- conflicted
+++ resolved
@@ -56,11 +56,8 @@
   MigrationErrorNoAPIMapping = -43,
   MigrationErrorAPIMappingWrongCUDAHeader = -44,
   MigrationErrorAPIMappingNoCUDAHeader = -45,
-<<<<<<< HEAD
-  InterceptBuildError = -46,
-=======
   MigrationErrorCannotDetectCudaPath = -46,
->>>>>>> 5c877f8a
+  InterceptBuildError = -47,
 };
 
 namespace clang {
