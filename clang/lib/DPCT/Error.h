//===--------------- Error.h ----------------------------------------------===//
//
// Part of the LLVM Project, under the Apache License v2.0 with LLVM Exceptions.
// See https://llvm.org/LICENSE.txt for license information.
// SPDX-License-Identifier: Apache-2.0 WITH LLVM-exception
//
//===----------------------------------------------------------------------===//

#ifndef DPCT_ERROR_H
#define DPCT_ERROR_H

#include <string>

/// ProcessStatus defines various statuses of dpct workflow
enum ProcessStatus {
  MigrationSucceeded = 0,
  MigrationNoCodeChangeHappen = 1,
  MigrationSkipped = 2,
  InterceptBuildSuccess = 3,
  MigrationError = -1,
  MigrationSaveOutFail = -2, /*eg. have no write permission*/
  MigrationErrorRunFromSDKFolder = -3,
  MigrationErrorInputDirContainCTTool = -4,
  MigrationErrorInvalidCudaIncludePath = -5,
  MigrationErrorInvalidInRootOrOutRoot = -6,
  MigrationErrorInvalidInRootPath = -7,
  MigrationErrorInvalidFilePath = -8,
  MigrationErrorInvalidReportArgs = -9,
  VcxprojPaserFileNotExist = -11,
  VcxprojPaserCreateCompilationDBFail = -12, /*eg. hav no write permission*/
  MigrationErrorInvalidInstallPath = -13,
  MigrationErrorPathTooLong = -14,
  MigrationErrorInvalidWarningID = -15,
  MigrationOptionParsingError = -16,
  MigrationErrorFileParseError = -17,
  MigrationErrorShowHelp = -18,
  MigrationErrorCannotFindDatabase = -19,
  MigrationErrorCannotParseDatabase = -20,
  MigrationErrorNoExplicitInRoot = -21,
  MigrationSKIPForMissingCompileCommand = -22,
  MigrationErrorSpecialCharacter = -23,
  MigrationErrorPrefixTooLong = -25,
  MigrationErrorNoFileTypeAvail = -27,
  MigrationErrorInputDirContainSDKFolder = -28,
  MigrationErrorCannotAccessDirInDatabase = -29,
  MigrationErrorInconsistentFileInDatabase = -30,
  MigrationErrorCudaVersionUnsupported = -31,
  MigrationErrorDetectedCudaVersionUnsupported = -32,
  MigrationErrorInvalidExplicitNamespace = -33,
  MigrationErrorDifferentOptSet = -37,
  MigrationErrorInvalidRuleFilePath = -38,
  MigrationErrorCannotParseRuleFile = -39,
  MigrationErrorInvalidAnalysisScope = -40,
  MigrationErrorInvalidChangeFilenameExtension = -41,
  MigrationErrorConflictOptions = -42,
  MigrationErrorNoAPIMapping = -43,
  MigrationErrorAPIMappingWrongCUDAHeader = -44,
  MigrationErrorAPIMappingNoCUDAHeader = -45,
  MigrationErrorCannotDetectCudaPath = -46,
<<<<<<< HEAD
=======
  InterceptBuildError = -47,
>>>>>>> 8095caf4
};

namespace clang {
namespace dpct {

void ShowStatus(int Status, std::string Message = "");
std::string getLoadYamlFailWarning(std::string YamlPath);
std::string getCheckVersionFailWarning();
} // namespace dpct
} // namespace clang

#endif // DPCT_ERROR_H<|MERGE_RESOLUTION|>--- conflicted
+++ resolved
@@ -57,10 +57,7 @@
   MigrationErrorAPIMappingWrongCUDAHeader = -44,
   MigrationErrorAPIMappingNoCUDAHeader = -45,
   MigrationErrorCannotDetectCudaPath = -46,
-<<<<<<< HEAD
-=======
   InterceptBuildError = -47,
->>>>>>> 8095caf4
 };
 
 namespace clang {
