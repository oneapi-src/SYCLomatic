--- conflicted
+++ resolved
@@ -10,13 +10,8 @@
 
 /*************************How to add a new typeschema************************
 *
-<<<<<<< HEAD
-STypeSchemaMap[TypeName] = TypeSchema(TypeName, FieldNumInType, TypeAlignNum,
-                                      TypeSizeInByte, IsVirtual, FilePath,
-=======
 STypeSchemaMap[TypeName] = TypeSchema(TypeName, FieldNum, TypeAlign,
                                       TypeSize, IsVirtual, FilePath,
->>>>>>> b6d7fe92
                                       std::vector<FieldSchema>)
 
 For SYCL, TypeSchema, IsVirtual always is false
