#==---- dpct.cmake --------------------------------- cmake script file ----==//
#
# Copyright (C) Intel Corporation
# SPDX-License-Identifier: Apache-2.0 WITH LLVM-exception
# See https://llvm.org/LICENSE.txt for license information.
#
#===----------------------------------------------------------------------===//

macro(DPCT_GET_SOURCES _sources)
  set( ${_sources} )
  foreach(arg ${ARGN})
    # Assume arg is a source file
    list(APPEND ${_sources} ${arg})
  endforeach()
endmacro()

macro(DPCT_CREATE_BUILD_COMMAND sycl_target generated_files)
  set(_argn_list "${ARGN}")
  set(_generated_files "")
  set(generated_extension ${CMAKE_CXX_OUTPUT_EXTENSION})

  set(_counter 1) # use to unique the generated obj file name
  set(_sycl_target "${sycl_target}")
  set(options)
  if (UNIX)
    set(options -fPIC -shared)
  else()
    set(options -shared)
  endif()

  # Iterate each macro arguments and create custom command for each cpp file
  foreach(file ${_argn_list})
    if(${file} MATCHES "\\.cpp")
        get_filename_component( basename ${file} NAME )
    
        set(generated_file_basename "${sycl_target}_${_counter}_generated_${basename}${generated_extension}")
        set(generated_file "${CMAKE_CURRENT_BINARY_DIR}/${generated_file_basename}")

        get_filename_component(file_path "${file}" PATH)
        if(IS_ABSOLUTE "${file_path}")
            set(source_file "${file}")
        else()
            set(source_file "${CMAKE_CURRENT_SOURCE_DIR}/${file}")
        endif()

        add_custom_command(
          OUTPUT ${generated_file}
          COMMAND icpx -fsycl  ${options} -o ${generated_file} ${source_file}
          DEPENDS ${file}
        )

        list(APPEND _generated_files ${generated_file})
    else()
        message(FATAL_ERROR "Only support cpp file.")
    endif()

    math(EXPR _counter "${_counter} + 1")
  endforeach()

  set(${generated_files} ${_generated_files})
endmacro()

macro(DPCT_COMPILE_SYCL_CODE_IMP sycl_target generated_files)
  set(_sycl_target "${sycl_target}")
  DPCT_GET_SOURCES(_sources ${ARGN})

  # Create custom command for each cpp source file
  DPCT_CREATE_BUILD_COMMAND( ${_sycl_target} _generated_files ${_sources})

  set( ${generated_files} ${_generated_files})
endmacro()

# Return generated device code files from input SYCL source files
macro(DPCT_COMPILE_SYCL_CODE generated_files)
  DPCT_COMPILE_SYCL_CODE_IMP(sycl_device ${generated_files} ${ARGN})
endmacro()

<<<<<<< HEAD
# TODO:
#   * handle source files mentioned as variables
#   * what happens if cuda_compile is written across multiple line?
# Note: covers cuda_compile(libname <srcs>... STATIC|... OPTIONS [opts]...)
macro(DPCT_COMPILE object_name)
  set(_sources "")
  # segregate source files
  foreach(arg ${ARGN})
    if(${arg} MATCHES "\\.dp\\.cpp$")
      string(APPEND _sources " ${arg}")
    endif()
  endforeach()

  # fetch compile options
  string(REPLACE ";" " " _space_sep_argn "${ARGN}")
  string(REGEX MATCH "OPTIONS (.*)" _ ${_space_sep_argn})
  set(_options ${CMAKE_MATCH_1})

  # replace cuda_compile
  add_library(${object_name} OBJECT ${_sources})
  # add options from cuda_compile to the target object/s
  # TODO: should this be always PRIVATE?
  target_compile_options(${object_name} PRIVATE ${_options})
endmacro()
=======
# Always set SYCL_HAS_FP16 to true to assume SYCL device to support float16
message("dpct.cmake: SYCL_HAS_FP16 is set true by default.")
set(SYCL_HAS_FP16 TRUE)
>>>>>>> 7300ffb7
<|MERGE_RESOLUTION|>--- conflicted
+++ resolved
@@ -75,33 +75,50 @@
   DPCT_COMPILE_SYCL_CODE_IMP(sycl_device ${generated_files} ${ARGN})
 endmacro()
 
-<<<<<<< HEAD
-# TODO:
-#   * handle source files mentioned as variables
-#   * what happens if cuda_compile is written across multiple line?
-# Note: covers cuda_compile(libname <srcs>... STATIC|... OPTIONS [opts]...)
-macro(DPCT_COMPILE object_name)
+# Always set SYCL_HAS_FP16 to true to assume SYCL device to support float16
+message("dpct.cmake: SYCL_HAS_FP16 is set true by default.")
+set(SYCL_HAS_FP16 TRUE)
+
+# Replaces cuda_compile with it's equivalent SYCL repr
+macro(DPCT_COMPILE generated_files)
+  # list of dp.cpp source files
   set(_sources "")
-  # segregate source files
+  # type of library specified in dpct_compile
+  set(_lib_type "")
+  set(_possible_lib_types "STATIC;SHARED;MODULE")
+
+  # segregate source files, library type and ignore nvcc options
   foreach(arg ${ARGN})
-    if(${arg} MATCHES "\\.dp\\.cpp$")
-      string(APPEND _sources " ${arg}")
+    # to confirm: what about cpp files?
+    if(${arg} MATCHES "\\.dp\\.(cpp|hpp)$")
+      list(APPEND _sources "${arg}")
+
+    elseif(${arg} IN_LIST _possible_lib_types)
+      set(_lib_type "${arg}")
+
+    elseif(${arg} STREQUAL "OPTIONS")
+      # we don't need to pass nvcc options to icpx
+      # to confirm: are there nvcc options compatible with icpx?
+      break()
+
+    else()
+      message(VERBOSE "Ignoring '${arg}' passed to dpct_compile")
+
     endif()
   endforeach()
 
-  # fetch compile options
-  string(REPLACE ";" " " _space_sep_argn "${ARGN}")
-  string(REGEX MATCH "OPTIONS (.*)" _ ${_space_sep_argn})
-  set(_options ${CMAKE_MATCH_1})
+  # can't continue without list of source files
+  if("${_sources}" STREQUAL "")
+    message(FATAL "Failed to find source files while migrating `cuda_compile`")
+  endif()
 
-  # replace cuda_compile
-  add_library(${object_name} OBJECT ${_sources})
-  # add options from cuda_compile to the target object/s
-  # TODO: should this be always PRIVATE?
-  target_compile_options(${object_name} PRIVATE ${_options})
+  # if library type is not specified then the build type is either SHARED or
+  # STATIC based on the cmake variable BUILD_SHARED_LIBS
+  if ("${_lib_type}" STREQUAL "")
+    add_library(${generated_files} ${_sources})
+
+  else()
+    add_library(${generated_files} ${_lib_type} ${_sources})
+
+  endif()
 endmacro()
-=======
-# Always set SYCL_HAS_FP16 to true to assume SYCL device to support float16
-message("dpct.cmake: SYCL_HAS_FP16 is set true by default.")
-set(SYCL_HAS_FP16 TRUE)
->>>>>>> 7300ffb7
