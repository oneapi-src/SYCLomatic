--- conflicted
+++ resolved
@@ -2285,7 +2285,6 @@
       MatchMode: Full
       RuleId: "replace_cuda_toolkit_found_with_intel_sycl_found"
 
-<<<<<<< HEAD
 - Rule: rule_target_include_directories_cuda_toolkit_include_dir
   Kind: CMakeRule
   Priority: Fallback
@@ -2379,7 +2378,7 @@
       In: ${src}.cu
       Out: ${src}.${rewrite_extention_name}
       MatchMode: Full
-=======
+
 - Rule: rule_CUDA_TOOLKIT_ROOT_DIR
   Kind: CMakeRule
   Priority: Fallback
@@ -2418,7 +2417,6 @@
       MatchMode: Full
       In: CUDAToolkit_LIBRARY_DIR
       Out: SYCLToolkit_LIBRARY_DIR
->>>>>>> afaed4b3
 
 - Rule: rule_lib_cuda_removed
   Kind: CMakeRule
