--- conflicted
+++ resolved
@@ -138,7 +138,6 @@
       In: ${arg}.cu
       Out: ${arg}.dp.cpp
 
-<<<<<<< HEAD
 - Rule: rule_cuda_compile
   Kind: CMakeRule
   Priority: Fallback
@@ -151,7 +150,7 @@
       MatchMode: Full
       In: ${arg}.cu
       Out: ${arg}.dp.cpp
-=======
+
 - Rule: rule_add_compile_options
   Kind: CMakeRule
   Priority: Fallback
@@ -246,4 +245,3 @@
       Out: ${arg}.dp.cpp
       MatchMode: Full
       RuleId: "adjust CUDA src file extension"
->>>>>>> 7300ffb7
