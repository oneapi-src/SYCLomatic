--- conflicted
+++ resolved
@@ -2245,7 +2245,6 @@
   In: set_source_files_properties${empty}(${src_files} PROPERTIES${some_other_prop}LANGUAGE CUDA${other_props})
   Out: set_source_files_properties(${src_files} PROPERTIES${some_other_prop}LANGUAGE CXX${other_props})
 
-<<<<<<< HEAD
 - Rule: rule_CUDA_HOST_COMPILER
   Kind: CMakeRule
   Priority: Fallback
@@ -2271,7 +2270,7 @@
       MatchMode: Full
       In: CUDA_HOST_FLAGS
       Out: SYCL_HOST_FLAGS
-=======
+
 - Rule: rule_CUDAToolkit_FOUND
   Kind: CMakeRule
   Priority: Fallback
@@ -2285,4 +2284,3 @@
       Out: IntelSYCL_FOUND
       MatchMode: Full
       RuleId: "replace_cuda_toolkit_found_with_intel_sycl_found"
->>>>>>> a9ab8677
