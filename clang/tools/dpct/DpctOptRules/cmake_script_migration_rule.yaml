# Copyright (C) Intel Corporation
# SPDX-License-Identifier: Apache-2.0 WITH LLVM-exception
# See https://llvm.org/LICENSE.txt for license information.

# This file will be installed to folder:
# {dpct_install_folder}/extensions/opt_rules.
# The rule specified in this file can be imported with commandline option:
# --rule-file={dpct_install_folder}/extensions/opt_rules/cmake_rules/cmake_script_migration_rule.yaml

- Rule: rule_project
  Kind: CMakeRule
  MatchMode: Partial
  Priority: Fallback
  CmakeSyntax: project
  In: project${empty}(${arg0})
  Out: |
   project(${arg0})
   set(CMAKE_CXX_FLAGS "\${CMAKE_CXX_FLAGS} -fsycl")
   find_program(dpct_bin_path NAMES dpct PATHS)
   get_filename_component(bin_path_of_dpct \${dpct_bin_path} DIRECTORY)
   set(dpct_cmake_file_path "\${bin_path_of_dpct}/../cmake/dpct.cmake")
   include(\${dpct_cmake_file_path})

- Rule: rule_project_remove_cuda
  Kind: CMakeRule
  Priority: Fallback
  CmakeSyntax: project_remove_cuda
  In: project${empty}(${arg0} ${argN})
  Out: |
   project(${arg0} ${argN})
  Subrules:
    argN:
      In: CUDA
      Out: ""
      MatchMode: Full
      RuleId: "remove_cuda"

- Rule: rule_find_package_cuda_no_args
  Kind: CMakeRule
  Priority: Fallback
  CmakeSyntax: find_package_cuda_no_args
  In: find_package${empty}(${empty}CUDA)
  Out: find_package(IntelSYCL REQUIRED)

- Rule: rule_find_package_cuda_with_options
  Kind: CMakeRule
  Priority: Fallback
  CmakeSyntax: find_package_cuda_with_options
  In: find_package${empty}(${empty}CUDA ${opts})
  Out: find_package(IntelSYCL REQUIRED)

- Rule: rule_find_package_cudatoolkit_no_args
  Kind: CMakeRule
  Priority: Fallback
  CmakeSyntax: find_package_cudatoolkit_no_args
  In: find_package${empty}(${empty}CUDAToolkit)
  Out: |
    find_package(IntelSYCL)
    find_package(MKL)

- Rule: rule_find_package_cudatoolkit_with_options
  Kind: CMakeRule
  Priority: Fallback
  CmakeSyntax: find_package_cudatoolkit
  In: find_package${empty}(${empty}CUDAToolkit ${opts})
  Out: |
    find_package(IntelSYCL REQUIRED)
    find_package(MKL REQUIRED)

- Rule: rule_find_package_cub_no_args
  Kind: CMakeRule
  Priority: Fallback
  CmakeSyntax: find_package_cub_no_args
  In: find_package${empty}(${empty}CUB)
  Out: find_package(oneDPL)

- Rule: rule_find_package_cub_with_options
  Kind: CMakeRule
  Priority: Fallback
  CmakeSyntax: find_package_cub_with_options
  In: find_package${empty}(${empty}CUB ${opts})
  Out: find_package(oneDPL REQUIRED)

- Rule: rule_find_package_mpi
  Kind: CMakeRule
  Priority: Fallback
  CmakeSyntax: find_package_mpi
  In: find_package${empty}(${empty}MPI${opts})
  Out: "#find_package${empty}(${empty}MPI${opts})"

- Rule: rule_find_package_omp
  Kind: CMakeRule
  Priority: Fallback
  CmakeSyntax: find_package_omp
  In: find_package${empty}(${empty}OpenMP${opts})
  Out: "#find_package${empty}(${empty}OpenMP${opts})"

- Rule: rule_find_package_nvjpeg_no_options
  Kind: CMakeRule
  Priority: Fallback
  CmakeSyntax: find_package_nvjpeg_no_options
  In: find_package${empty}(${empty}NVJPEG)
  Out: "#find_package${empty}(${empty}NVJPEG)"

- Rule: rule_find_package_nvjpeg
  Kind: CMakeRule
  Priority: Fallback
  CmakeSyntax: find_package_nvjpeg
  In: find_package${empty}(${empty}NVJPEG ${args})
  Out: "#find_package(NVJPEG ${args})"

- Rule: rule_cmake_cxx_standard
  Kind: CMakeRule
  Priority: Fallback
  CmakeSyntax: cmake_cxx_standard
  In: set${empty}(${empty}CMAKE_CXX_STANDARD ${version})
  Out: set(CMAKE_CXX_STANDARD 17)

- Rule: rule_cmake_cxx_compiler
  Kind: CMakeRule
  Priority: Fallback
  CmakeSyntax: cmake_cxx_compiler
  In: set${empty}(${empty}CMAKE_CXX_COMPILER ${version})
  Out: set(CMAKE_CXX_COMPILER icpx)

- Rule: rule_set_property_cuda_seprarable_only
  Kind: CMakeRule
  Priority: Fallback
  CmakeSyntax: set_property_cuda_seprarable_only
  In: set_target_properties${empty}(${target_property} CUDA_SEPARABLE_COMPILATION ${state})
  Out: |
    #[[
    set_target_properties(${target_property} CUDA_SEPARABLE_COMPILATION ${state})]]

- Rule: rule_set_property_cuda_seprarable
  Kind: CMakeRule
  Priority: Fallback
  CmakeSyntax: set_property_cuda_seprarable
  In: set_target_properties${empty}(${target_property} CUDA_SEPARABLE_COMPILATION ${state} ${other_properties})
  Out: set_target_properties(${target_property} ${other_properties})

- Rule: rule_set_property_cuda_architechtures
  Kind: CMakeRule
  Priority: Fallback
  CmakeSyntax: set_property_cuda_architechtures
  In: set_target_properties${empty}(${targets} PROPERTIES CUDA_ARCHITECHTURES ${state} ${other_properties})
  Out: set_target_properties(${targets} PROPERTIES ${other_properties})

- Rule: rule_set_property_cuda_architechtures_only
  Kind: CMakeRule
  Priority: Fallback
  CmakeSyntax: set_property_cuda_architechtures_only
  In: set_target_properties${empty}(${target_property} CUDA_ARCHITECHTURES ${state})
  Out: |
    #[[
    set_target_properties(${target_property} CUDA_ARCHITECHTURES ${state})]]

- Rule: rule_cuda_compile_ptx
  Kind: CMakeRule
  Priority: Fallback
  CmakeSyntax: cuda_compile_ptx
  In: cuda_compile_ptx${empty}(${device} ${value})
  Out: dpct_helper_compile_sycl_code(${device} ${value})

- Rule: rule_user_defined_function_cpp_file
  Kind: CMakeRule
  Priority: Fallback
  MatchMode: Partial
  CmakeSyntax: user_defined_function_cpp_file
  In: ${func_name}(${value})
  Out: ${func_name}(${value})
  Subrules:
    value:
      MatchMode: Full
      In: ${arg}.cpp
      Out: ${arg}.${rewrite_extention_name}

- Rule: rule_user_defined_function_cu_file
  Kind: CMakeRule
  Priority: Fallback
  MatchMode: Partial
  CmakeSyntax: user_defined_function_cu_file
  In: ${func_name}(${value})
  Out: ${func_name}(${value})
  Subrules:
    value:
      MatchMode: Full
      In: ${arg}.cu
      Out: ${arg}.${rewrite_extention_name}

# ${CUDA_LIBRARIES} is cmake reserved variable for the CUDA runtime library.
# In SYCL side, SYCL runtime is default auto-loaded when option "-fsycl" is specified, so we remove it in SYCL side.
- Rule: rule_CUDA_LIBRARIES_removed
  Kind: CMakeRule
  Priority: Fallback
  MatchMode: Partial
  CmakeSyntax: CUDA_LIBRARIES
  In: ${func_name}(${value})
  Out: ${func_name}(${value})
  Subrules:
    value:
      MatchMode: Full
      In: \${CUDA_LIBRARIES}
      Out: ""
      RuleId: "remove_CUDA_LIBRARIES"

# ${CUDA_cudart_static_LIBRARY} is cmake reserved variable for static version of the CUDA runtime library.
# SYCL runtime is auto-loaded when "-fsycl" flag is specified, so this variable is removed in the migrated CMake.
- Rule: rule_CUDA_cudart_static_LIBRARY_removed
  Kind: CMakeRule
  Priority: Fallback
  MatchMode: Partial
  CmakeSyntax: CUDA_cudart_static_LIBRARY
  In: ${func_name}(${value})
  Out: ${func_name}(${value})
  Subrules:
    value:
      MatchMode: Full
      In: \${CUDA_cudart_static_LIBRARY}
      Out: ""
      RuleId: "remove_CUDA_cudart_static_LIBRARY"

# ${CUDA_cudadevrt_LIBRARY} is cmake reserved variable for CUDA device runtime library.
# SYCL runtime is auto-loaded when "-fsycl" flag is specified, so this variable is removed in the migrated CMake.
- Rule: rule_CUDA_cudadevrt_LIBRARY_removed
  Kind: CMakeRule
  Priority: Fallback
  MatchMode: Partial
  CmakeSyntax: CUDA_cudadevrt_LIBRARY
  In: ${func_name}(${value})
  Out: ${func_name}(${value})
  Subrules:
    value:
      MatchMode: Full
      In: \${CUDA_cudadevrt_LIBRARY}
      Out: ""
      RuleId: "remove_CUDA_cudadevrt_LIBRARY"

- Rule: rule_CUDA_CUFFT_LIBRARIES
  Kind: CMakeRule
  Priority: Fallback
  MatchMode: Partial
  CmakeSyntax: CUDA_CUFFT_LIBRARIES
  In: ${func_name}(${value})
  Out: ${func_name}(${value})
  Subrules:
    value:
      MatchMode: Full
      In: \${CUDA_CUFFT_LIBRARIES}
      Out: |
        \${MKL_LIB}
      RuleId: "replace_CUDA_CUFFT_LIBRARIES_with_MKL"

- Rule: rule_CUDA_CUBLAS_LIBRARIES
  Kind: CMakeRule
  Priority: Fallback
  MatchMode: Partial
  CmakeSyntax: CUDA_CUBLAS_LIBRARIES
  In: ${func_name}(${value})
  Out: ${func_name}(${value})
  Subrules:
    value:
      MatchMode: Full
      In: \${CUDA_CUBLAS_LIBRARIES}
      Out: |
        \${MKL_LIB}
      RuleId: "replace_CUDA_CUBLAS_LIBRARIES_with_MKL"

- Rule: rule_CUDA_curand_LIBRARY
  Kind: CMakeRule
  Priority: Fallback
  MatchMode: Partial
  CmakeSyntax: CUDA_curand_LIBRARY
  In: ${func_name}(${value})
  Out: ${func_name}(${value})
  Subrules:
    value:
      MatchMode: Full
      In: \${CUDA_curand_LIBRARY}
      Out: |
        \${MKL_LIB}
      RuleId: "replace_CUDA_curand_LIBRARY_with_MKL"

- Rule: rule_CUDA_cusolver_LIBRARY
  Kind: CMakeRule
  Priority: Fallback
  MatchMode: Partial
  CmakeSyntax: CUDA_cusolver_LIBRARY
  In: ${func_name}(${value})
  Out: ${func_name}(${value})
  Subrules:
    value:
      MatchMode: Full
      In: \${CUDA_cusolver_LIBRARY}
      Out: |
        \${MKL_LIB}
      RuleId: "replace_CUDA_cusolver_LIBRARY_with_MKL"

- Rule: rule_CUDA_cusparse_LIBRARY
  Kind: CMakeRule
  Priority: Fallback
  MatchMode: Partial
  CmakeSyntax: CUDA_cusparse_LIBRARY
  In: ${func_name}(${value})
  Out: ${func_name}(${value})
  Subrules:
    value:
      MatchMode: Full
      In: \${CUDA_cusparse_LIBRARY}
      Out: |
        \${MKL_LIB}
      RuleId: "replace_CUDA_cusparse_LIBRARY_with_MKL"

- Rule: rule_CUDA_cupti_LIBRARY_removed
  Kind: CMakeRule
  Priority: Fallback
  MatchMode: Partial
  CmakeSyntax: CUDA_cupti_LIBRARY
  In: ${func_name}(${value})
  Out: ${func_name}(${value})
  Subrules:
    value:
      MatchMode: Full
      In: \${CUDA_cupti_LIBRARY}
      Out: ""
      RuleId: "remove_CUDA_cupti_LIBRARY"

- Rule: rule_CUDA_CUT_LIBRARY_removed
  Kind: CMakeRule
  Priority: Fallback
  MatchMode: Partial
  CmakeSyntax: CUDA_CUT_LIBRARY
  In: ${func_name}(${value})
  Out: ${func_name}(${value})
  Subrules:
    value:
      MatchMode: Full
      In: \${CUDA_CUT_LIBRARY}
      Out: ""
      RuleId: "remove_CUDA_CUT_LIBRARY"

- Rule: rule_CUDA_npp_LIBRARY_removed
  Kind: CMakeRule
  Priority: Fallback
  MatchMode: Partial
  CmakeSyntax: CUDA_npp_LIBRARY
  In: ${func_name}(${value})
  Out: ${func_name}(${value})
  Subrules:
    value:
      MatchMode: Full
      In: \${CUDA_npp_LIBRARY}
      Out: ""
      RuleId: "remove_CUDA_npp_LIBRARY"

- Rule: rule_CUDA_nppc_LIBRARY_removed
  Kind: CMakeRule
  Priority: Fallback
  MatchMode: Partial
  CmakeSyntax: CUDA_nppc_LIBRARY
  In: ${func_name}(${value})
  Out: ${func_name}(${value})
  Subrules:
    value:
      MatchMode: Full
      In: \${CUDA_nppc_LIBRARY}
      Out: ""
      RuleId: "remove_CUDA_nppc_LIBRARY"

- Rule: rule_CUDA_nppi_LIBRARY_removed
  Kind: CMakeRule
  Priority: Fallback
  MatchMode: Partial
  CmakeSyntax: CUDA_nppi_LIBRARY
  In: ${func_name}(${value})
  Out: ${func_name}(${value})
  Subrules:
    value:
      MatchMode: Full
      In: \${CUDA_nppi_LIBRARY}
      Out: ""
      RuleId: "remove_CUDA_nppi_LIBRARY"

- Rule: rule_CUDA_nppial_LIBRARY_removed
  Kind: CMakeRule
  Priority: Fallback
  MatchMode: Partial
  CmakeSyntax: CUDA_nppial_LIBRARY
  In: ${func_name}(${value})
  Out: ${func_name}(${value})
  Subrules:
    value:
      MatchMode: Full
      In: \${CUDA_nppial_LIBRARY}
      Out: ""
      RuleId: "remove_CUDA_nppial_LIBRARY"

- Rule: rule_CUDA_nppicc_LIBRARY_removed
  Kind: CMakeRule
  Priority: Fallback
  MatchMode: Partial
  CmakeSyntax: CUDA_nppicc_LIBRARY
  In: ${func_name}(${value})
  Out: ${func_name}(${value})
  Subrules:
    value:
      MatchMode: Full
      In: \${CUDA_nppicc_LIBRARY}
      Out: ""
      RuleId: "remove_CUDA_nppicc_LIBRARY"

- Rule: rule_CUDA_nppicom_LIBRARY_removed
  Kind: CMakeRule
  Priority: Fallback
  MatchMode: Partial
  CmakeSyntax: CUDA_nppicom_LIBRARY
  In: ${func_name}(${value})
  Out: ${func_name}(${value})
  Subrules:
    value:
      MatchMode: Full
      In: \${CUDA_nppicom_LIBRARY}
      Out: ""
      RuleId: "remove_CUDA_nppicom_LIBRARY"

- Rule: rule_CUDA_nppidei_LIBRARY_removed
  Kind: CMakeRule
  Priority: Fallback
  MatchMode: Partial
  CmakeSyntax: CUDA_nppidei_LIBRARY
  In: ${func_name}(${value})
  Out: ${func_name}(${value})
  Subrules:
    value:
      MatchMode: Full
      In: \${CUDA_nppidei_LIBRARY}
      Out: ""
      RuleId: "remove_CUDA_nppidei_LIBRARY"

- Rule: rule_CUDA_nppif_LIBRARY_removed
  Kind: CMakeRule
  Priority: Fallback
  MatchMode: Partial
  CmakeSyntax: CUDA_nppif_LIBRARY
  In: ${func_name}(${value})
  Out: ${func_name}(${value})
  Subrules:
    value:
      MatchMode: Full
      In: \${CUDA_nppif_LIBRARY}
      Out: ""
      RuleId: "remove_CUDA_nppif_LIBRARY"

- Rule: rule_CUDA_nppig_LIBRARY_removed
  Kind: CMakeRule
  Priority: Fallback
  MatchMode: Partial
  CmakeSyntax: CUDA_nppig_LIBRARY
  In: ${func_name}(${value})
  Out: ${func_name}(${value})
  Subrules:
    value:
      MatchMode: Full
      In: \${CUDA_nppig_LIBRARY}
      Out: ""
      RuleId: "remove_CUDA_nppig_LIBRARY"

- Rule: rule_CUDA_nppim_LIBRARY_removed
  Kind: CMakeRule
  Priority: Fallback
  MatchMode: Partial
  CmakeSyntax: CUDA_nppim_LIBRARY
  In: ${func_name}(${value})
  Out: ${func_name}(${value})
  Subrules:
    value:
      MatchMode: Full
      In: \${CUDA_nppim_LIBRARY}
      Out: ""
      RuleId: "remove_CUDA_nppim_LIBRARY"

- Rule: rule_CUDA_nppist_LIBRARY_removed
  Kind: CMakeRule
  Priority: Fallback
  MatchMode: Partial
  CmakeSyntax: CUDA_nppist_LIBRARY
  In: ${func_name}(${value})
  Out: ${func_name}(${value})
  Subrules:
    value:
      MatchMode: Full
      In: \${CUDA_nppist_LIBRARY}
      Out: ""
      RuleId: "remove_CUDA_nppist_LIBRARY"

- Rule: rule_CUDA_nppisu_LIBRARY_removed
  Kind: CMakeRule
  Priority: Fallback
  MatchMode: Partial
  CmakeSyntax: CUDA_nppisu_LIBRARY
  In: ${func_name}(${value})
  Out: ${func_name}(${value})
  Subrules:
    value:
      MatchMode: Full
      In: \${CUDA_nppisu_LIBRARY}
      Out: ""
      RuleId: "remove_CUDA_nppisu_LIBRARY"

- Rule: rule_CUDA_nppitc_LIBRARY_removed
  Kind: CMakeRule
  Priority: Fallback
  MatchMode: Partial
  CmakeSyntax: CUDA_nppitc_LIBRARY
  In: ${func_name}(${value})
  Out: ${func_name}(${value})
  Subrules:
    value:
      MatchMode: Full
      In: \${CUDA_nppitc_LIBRARY}
      Out: ""
      RuleId: "remove_CUDA_nppitc_LIBRARY"

- Rule: rule_CUDA_npps_LIBRARY_removed
  Kind: CMakeRule
  Priority: Fallback
  MatchMode: Partial
  CmakeSyntax: CUDA_npps_LIBRARY
  In: ${func_name}(${value})
  Out: ${func_name}(${value})
  Subrules:
    value:
      MatchMode: Full
      In: \${CUDA_npps_LIBRARY}
      Out: ""
      RuleId: "remove_CUDA_npps_LIBRARY"

- Rule: rule_CUDA_nvcuvenc_LIBRARY_removed
  Kind: CMakeRule
  Priority: Fallback
  MatchMode: Partial
  CmakeSyntax: CUDA_nvcuvenc_LIBRARY
  In: ${func_name}(${value})
  Out: ${func_name}(${value})
  Subrules:
    value:
      MatchMode: Full
      In: \${CUDA_nvcuvenc_LIBRARY}
      Out: ""
      RuleId: "remove_CUDA_nvcuvenc_LIBRARY"

- Rule: rule_CUDA_nvcuvid_LIBRARY_removed
  Kind: CMakeRule
  Priority: Fallback
  MatchMode: Partial
  CmakeSyntax: CUDA_nvcuvid_LIBRARY
  In: ${func_name}(${value})
  Out: ${func_name}(${value})
  Subrules:
    value:
      MatchMode: Full
      In: \${CUDA_nvcuvid_LIBRARY}
      Out: ""
      RuleId: "remove_CUDA_nvcuvid_LIBRARY"

- Rule: rule_CUDA_nvToolsExt_LIBRARY_removed
  Kind: CMakeRule
  Priority: Fallback
  MatchMode: Partial
  CmakeSyntax: CUDA_nvToolsExt_LIBRARY
  In: ${func_name}(${value})
  Out: ${func_name}(${value})
  Subrules:
    value:
      MatchMode: Full
      In: \${CUDA_nvToolsExt_LIBRARY}
      Out: ""
      RuleId: "remove_CUDA_nvToolsExt_LIBRARY"

- Rule: rule_cuda_compile_with_opts
  Kind: CMakeRule
  Priority: Fallback
  MatchMode: Partial
  CmakeSyntax: rule_cuda_compile_01
  In: cuda_compile(${libname} ${srcs} STATIC OPTIONS ${opts})
  Out: dpct_helper_sycl_compile(${libname} ${srcs})

- Rule: rule_cuda_compile_with_opts
  Kind: CMakeRule
  Priority: Fallback
  MatchMode: Partial
  CmakeSyntax: rule_cuda_compile_02
  In: cuda_compile(${libname} ${srcs} SHARED OPTIONS ${opts})
  Out: dpct_helper_sycl_compile(${libname} ${srcs})

- Rule: rule_cuda_compile_with_lib_type
  Kind: CMakeRule
  Priority: Fallback
  MatchMode: Partial
  CmakeSyntax: rule_cuda_compile_03
  In: cuda_compile(${libname} ${srcs} STATIC)
  Out: dpct_helper_sycl_compile(${libname} ${srcs})

- Rule: rule_cuda_compile_with_lib_type
  Kind: CMakeRule
  Priority: Fallback
  MatchMode: Partial
  CmakeSyntax: rule_cuda_compile_04
  In: cuda_compile(${libname} ${srcs} SHARED)
  Out: dpct_helper_sycl_compile(${libname} ${srcs})

- Rule: rule_cuda_compile_with_no_opts
  Kind: CMakeRule
  Priority: Fallback
  MatchMode: Partial
  CmakeSyntax: rule_cuda_compile_05
  In: cuda_compile(${libname} ${srcs})
  Out: dpct_helper_sycl_compile(${libname} ${srcs})

- Rule: rule_add_compile_options
  Kind: CMakeRule
  Priority: Fallback
  CmakeSyntax: add_compile_options
  In: add_compile_options${empty}(${arg})
  Out: add_compile_options(${arg})
  Subrules:
    arg:
      In: -std=${cxx_standard}
      Out: -std=c++17
      RuleId: "add_compile_options_cxx_standard"

- Rule: rule_target_compile_options
  Kind: CMakeRule
  Priority: Fallback
  CmakeSyntax: target_compile_options
  In: target_compile_options${empty}(${arg})
  Out: target_compile_options(${arg})
  Subrules:
    arg:
      In: $<$<COMPILE_LANGUAGE:CUDA>:${flags}>
      Out: ""
      RuleId: "target_compile_options_cuda_arg"

- Rule: rule_CUDA_HAS_FP16
  Kind: CMakeRule
  Priority: Fallback
  MatchMode: Partial
  CmakeSyntax: CUDA_HAS_FP16
  In: ${func_name}(${value})
  Out: ${func_name}(${value})
  Subrules:
    value:
      MatchMode: Full
      In: CUDA_HAS_FP16
      Out: SYCL_HAS_FP16

# Current Yaml based rule hard-code to map "cxx_std_xx" to "cxx_std_17"
- Rule: rule_cxx_target_compile_features
  Kind: CMakeRule
  Priority: Fallback
  CmakeSyntax: cxx_target_compile_features
  MatchMode: Partial
  In: target_compile_features${empty}(${value})
  Out: target_compile_features(${value})
  Subrules:
    value:
      In: cxx_std_${ver}
      Out: cxx_std_17
      RuleId: "adjust_cxx_ver"

# Current Yaml based rule hard-code to map "cuda_std_xx" to "cxx_std_17"
- Rule: rule_cuda_target_compile_features
  Kind: CMakeRule
  Priority: Fallback
  CmakeSyntax: cuda_target_compile_features
  MatchMode: Partial
  In: target_compile_features(${value})
  Out: target_compile_features(${value})
  Subrules:
    value:
      In: cuda_std_${ver}
      Out: cxx_std_17
      RuleId: "adjust_cuda_ver"

- Rule: rule_file_include_cuh_header_file
  Kind: CMakeRule
  Priority: Fallback
  CmakeSyntax: file_include_cuh_header_file
  MatchMode: Partial
  In: file(${value})
  Out: file(${value})
  Subrules:
    value:
      In: ${arg}.cuh
      Out: ${arg}.dp.hpp
      MatchMode: Full
      RuleId: "adjust_CUDA_header_file_extension"

- Rule: rule_cuda_add_executable
  Kind: CMakeRule
  Priority: Fallback
  CmakeSyntax: cuda_add_executable
  In: cuda_add_executable(${value})
  Out: add_executable(${value})

- Rule: rule_add_executable
  Kind: CMakeRule
  Priority: Fallback
  CmakeSyntax: add_executable
  In: add_executable(${value} OPTIONS {options})
  Out: add_executable(${value})

- Rule: rule_add_executable_opts
  Kind: CMakeRule
  Priority: Fallback
  CmakeSyntax: add_executable_opts
  In: add_executable(${value} OPTIONS ${options})
  Out: add_executable(${value})

- Rule: rule_no_opts_cuda_compile_cubin
  Kind: CMakeRule
  Priority: Fallback
  CmakeSyntax: no_opts_cuda_compile_cubin
  MatchMode: Partial
  In: cuda_compile_cubin(${device} ${value})
  Out: dpct_helper_compile_sycl_code(${device} ${value})

- Rule: rule_cuda_compile_cubin
  Kind: CMakeRule
  Priority: Fallback
  CmakeSyntax: cuda_compile_cubin
  MatchMode: Partial
  In: cuda_compile_cubin(${device} ${value} OPTIONS ${opts})
  Out: dpct_helper_compile_sycl_code(${device} ${value})

- Rule: rule_target_link_libraries_cuda
  Kind: CMakeRule
  Priority: Fallback
  CmakeSyntax: cuda_target_link_libraries
  In: ${prefix}link_libraries(${libs})
  Out: ${prefix}link_libraries(${libs})
  Subrules:
    libs:
      In: cuda
      Out: ""
      MatchMode: Full

- Rule: rule_target_link_libraries_cublas
  Kind: CMakeRule
  Priority: Fallback
  CmakeSyntax: cublas_target_link_libraries
  In: ${prefix}link_libraries(${libs})
  Out: ${prefix}link_libraries(${libs})
  Subrules:
    libs:
      In: cublas
      Out: |
        \${MKL_LIB}
      MatchMode: Full
      RuleId: "replace_cublas_with_MKL_target"

- Rule: rule_target_link_libraries_libcublas
  Kind: CMakeRule
  Priority: Fallback
  CmakeSyntax: libcublas_target_link_libraries
  In: ${prefix}link_libraries(${libs})
  Out: ${prefix}link_libraries(${libs})
  Subrules:
    libs:
      In: -lcublas
      Out: |
        \${MKL_LIB}
      MatchMode: Full
      RuleId: "replace_libcublas_with_qmkl"

- Rule: rule_target_link_libraries_cudnn
  Kind: CMakeRule
  Priority: Fallback
  CmakeSyntax: cudnn_target_link_libraries
  In: ${prefix}link_libraries(${libs})
  Out: ${prefix}link_libraries(${libs})
  Subrules:
    libs:
      In: "cudnn"
      Out: |
        \${DNN_LIB}
      MatchMode: Full
      RuleId: "replace_cudnn_with_libdnn"

- Rule: rule_target_link_libraries_libnvinfer
  Kind: CMakeRule
  Priority: Fallback
  CmakeSyntax: libnvinfer_target_link_libraries
  In: ${prefix}link_libraries(${libs})
  Out: ${prefix}link_libraries(${libs})
  Subrules:
    libs:
      In: libnvinfer.so
      Out: ""
      MatchMode: Full
      RuleId: "remove_libnvinfer"

- Rule: rule_target_link_libraries_libnvonnxparser
  Kind: CMakeRule
  Priority: Fallback
  CmakeSyntax: libnvonnxparser_target_link_libraries
  In: ${prefix}link_libraries(${libs})
  Out: ${prefix}link_libraries(${libs})
  Subrules:
    libs:
      In: libnvonnxparser.so
      Out: ""
      MatchMode: Full
      RuleId: "remove_libnvonnxparser"

# icpx: error: '-static-libstdc++' is not supported with '-fsycl', so removing here
- Rule: rule_target_link_libraries_libstdc++
  Kind: CMakeRule
  Priority: Fallback
  CmakeSyntax: libstdc++_target_link_libraries
  In: ${prefix}link_libraries(${libs})
  Out: ${prefix}link_libraries(${libs})
  Subrules:
    libs:
      In: -static-libstdc++
      Out: ""
      MatchMode: Full
      RuleId: "remove_-static-libstdc++"

- Rule: rule_cuda_compile_fatbin
  Kind: CMakeRule
  Priority: Fallback
  CmakeSyntax: cuda_compile_fatbin
  In: cuda_compile_fatbin(${value})
  Out: dpct_helper_compile_sycl_code(${value})

- Rule: rule_cuda_compile_fatbin_opts
  Kind: CMakeRule
  Priority: Fallback
  CmakeSyntax: cuda_compile_fatbin_opts
  In: dpct_helper_compile_sycl_code(${value} OPTIONS ${options})
  Out: dpct_helper_compile_sycl_code(${value})

- Rule: rule_cuda_include_directories
  Kind: CMakeRule
  Priority: Fallback
  CmakeSyntax: cuda_include_directories
  MatchMode: Partial
  In: cuda_include_directories(${value})
  Out: include_directories(${value})

- Rule: rule_CUDA_INCLUDE_DIRS
  Kind: CMakeRule
  Priority: Fallback
  MatchMode: Partial
  CmakeSyntax: CUDA_INCLUDE_DIRS
  In: ${func_name}(${value})
  Out: ${func_name}(${value})
  Subrules:
    value:
      MatchMode: Full
      In: \${CUDA_INCLUDE_DIRS}
      Out: |
        \${SYCL_INCLUDE_DIR}
      RuleId: "replace_CUDA_INCLUDE_DIRS_with_SYCL_INCLUDE_DIR"

- Rule: rule_CUDA_NVCC_INCLUDE_DIRS
  Kind: CMakeRule
  Priority: Fallback
  MatchMode: Partial
  CmakeSyntax: CUDA_NVCC_INCLUDE_DIRS
  In: ${func_name}(${value})
  Out: ${func_name}(${value})
  Subrules:
    value:
      MatchMode: Full
      In: \${CUDA_NVCC_INCLUDE_DIRS}
      Out: |
        \${SYCL_INCLUDE_DIR}
      RuleId: "replace_CUDA_NVCC_INCLUDE_DIRS_with_SYCL_INCLUDE_DIR"

- Rule: rule_cuda_add_cufft_to_target
  Kind: CMakeRule
  Priority: Fallback
  CmakeSyntax: cuda_add_cufft_to_target
  In: cuda_add_cufft_to_target(${target})
  Out: dpct_helper_add_mkl_to_target(${target})

- Rule: rule_cuda_add_cublas_to_target
  Kind: CMakeRule
  Priority: Fallback
  CmakeSyntax: cuda_add_cublas_to_target
  In: cuda_add_cublas_to_target(${target})
  Out: dpct_helper_add_mkl_to_target(${target})

- Rule: rule_cuda_add_library
  Kind: CMakeRule
  Priority: Fallback
  CmakeSyntax: cuda_add_library
  In: cuda_add_library(${arg})
  Out: add_library(${arg})

- Rule: rule_set_cuda_64_bit_device_code_on
  Kind: CMakeRule
  Priority: Fallback
  CmakeSyntax: set_cuda_64_bit_device_code_on
  In: set(CUDA_64_BIT_DEVICE_CODE ON)
  Out: |
    set(CMAKE_CXX_FLAGS "\${CMAKE_CXX_FLAGS} -m64")

- Rule: rule_set_cuda_64_bit_device_code_off
  Kind: CMakeRule
  Priority: Fallback
  CmakeSyntax: set_cuda_64_bit_device_code_off
  In: set(CUDA_64_BIT_DEVICE_CODE OFF)
  Out: |
    set(CMAKE_CXX_FLAGS "\${CMAKE_CXX_FLAGS} -m32")

- Rule: rule_if_cuda_64_bit_device_code
  Kind: CMakeRule
  Priority: Fallback
  CmakeSyntax: if_cuda_64_bit_device_code
  In: if(${conditions}CUDA_64_BIT_DEVICE_CODE${other_conditions})
  Out: if(${conditions}(\${CMAKE_CXX_FLAGS} MATCHES "-m64")${other_conditions})

- Rule: rule_CMAKE_CUDA_COMPILER
  Kind: CMakeRule
  Priority: Fallback
  MatchMode: Partial
  CmakeSyntax: CMAKE_CUDA_COMPILER
  In: ${func_name}(${value})
  Out: ${func_name}(${value})
  Subrules:
    value:
      MatchMode: Full
      In: CMAKE_CUDA_COMPILER
      Out: CMAKE_SYCL_COMPILER

- Rule: rule_CMAKE_CUDA_HOST_COMPILER
  Kind: CMakeRule
  Priority: Fallback
  MatchMode: Partial
  CmakeSyntax: CMAKE_CUDA_HOST_COMPILER
  In: ${func_name}(${value})
  Out: ${func_name}(${value})
  Subrules:
    value:
      MatchMode: Full
      In: CMAKE_CUDA_HOST_COMPILER
      Out: CMAKE_SYCL_HOST_COMPILER

- Rule: rule_CMAKE_CUDA_ARCHITECTURES
  Kind: CMakeRule
  Priority: Fallback
  MatchMode: Partial
  CmakeSyntax: CMAKE_CUDA_ARCHITECTURES
  In: ${func_name}(${value})
  Out: ${func_name}(${value})
  Subrules:
    value:
      MatchMode: Full
      In: CMAKE_CUDA_ARCHITECTURES
      Out: CMAKE_SYCL_ARCHITECTURES

- Rule: rule_CMAKE_CUDA_FLAGS
  Kind: CMakeRule
  Priority: Fallback
  MatchMode: Partial
  CmakeSyntax: CMAKE_CUDA_FLAGS
  In: ${func_name}(${value})
  Out: ${func_name}(${value})
  Subrules:
    value:
      MatchMode: Full
      In: CMAKE_CUDA_FLAGS
      Out: CMAKE_SYCL_FLAGS

- Rule: rule_CUDA_NVCC_FLAGS
  Kind: CMakeRule
  Priority: Fallback
  MatchMode: Partial
  CmakeSyntax: CUDA_NVCC_FLAGS
  In: ${func_name}(${value})
  Out: ${func_name}(${value})
  Subrules:
    value:
      MatchMode: Full
      In: CUDA_NVCC_FLAGS
      Out: CMAKE_SYCL_FLAGS

- Rule: rule_cudart_static_removed
  Kind: CMakeRule
  Priority: Fallback
  MatchMode: Partial
  CmakeSyntax: cudart_static
  In: ${func_name}(${value})
  Out: ${func_name}(${value})
  Subrules:
    value:
      MatchMode: Full
      In: CUDA::cudart_static
      Out: ""

# libsycl.so is linked by default as alternative to cuda runtime library, so removing here
- Rule: rule_cudart_removed
  Kind: CMakeRule
  Priority: Fallback
  MatchMode: Partial
  CmakeSyntax: cudart
  In: ${func_name}(${value})
  Out: ${func_name}(${value})
  Subrules:
    value:
      MatchMode: Full
      In: CUDA::cudart
      Out: ""

# libsycl.so is linked by default as alternative to cuda river library, so removing here
- Rule: rule_cuda_driver_removed
  Kind: CMakeRule
  Priority: Fallback
  MatchMode: Partial
  CmakeSyntax: cuda_driver
  In: ${func_name}(${value})
  Out: ${func_name}(${value})
  Subrules:
    value:
      MatchMode: Full
      In: CUDA::cuda_driver
      Out: ""

- Rule: rule_cublas
  Kind: CMakeRule
  Priority: Fallback
  MatchMode: Partial
  CmakeSyntax: cublas
  In: ${func_name}(${value})
  Out: ${func_name}(${value})
  Subrules:
    value:
      In: CUDA::cublas
      Out: |
        \${MKL_LIB}
      MatchMode: Full

- Rule: rule_cublas_static
  Kind: CMakeRule
  Priority: Fallback
  MatchMode: Partial
  CmakeSyntax: cublas_static
  In: ${func_name}(${value})
  Out: ${func_name}(${value})
  Subrules:
    value:
      MatchMode: Full
      In: CUDA::cublas_static
      Out: |
        \${MKL_LIB}

- Rule: rule_cublasLt
  Kind: CMakeRule
  Priority: Fallback
  MatchMode: Partial
  CmakeSyntax: cublasLt
  In: ${func_name}(${value})
  Out: ${func_name}(${value})
  Subrules:
    value:
      MatchMode: Full
      In: CUDA::cublasLt
      Out: |
        \${DNN_LIB}

- Rule: rule_cublasLt_static
  Kind: CMakeRule
  Priority: Fallback
  MatchMode: Partial
  CmakeSyntax: cublasLt_static
  In: ${func_name}(${value})
  Out: ${func_name}(${value})
  Subrules:
    value:
      MatchMode: Full
      In: CUDA::cublasLt_static
      Out: |
        \${DNN_LIB}

- Rule: rule_cufft
  Kind: CMakeRule
  Priority: Fallback
  MatchMode: Partial
  CmakeSyntax: cufft
  In: ${func_name}(${value})
  Out: ${func_name}(${value})
  Subrules:
    value:
      MatchMode: Full
      In: CUDA::cufft
      Out: |
        \${MKL_LIB}
      RuleId: "replace_cufft_with_MKL"

- Rule: rule_cufftw
  Kind: CMakeRule
  Priority: Fallback
  MatchMode: Partial
  CmakeSyntax: cufftw
  In: ${func_name}(${value})
  Out: ${func_name}(${value})
  Subrules:
    value:
      MatchMode: Full
      In: CUDA::cufftw
      Out: |
        \${MKL_LIB}
      RuleId: "replace_cufftw_with_MKL"

- Rule: rule_cufft_static
  Kind: CMakeRule
  Priority: Fallback
  MatchMode: Partial
  CmakeSyntax: cufft_static
  In: ${func_name}(${value})
  Out: ${func_name}(${value})
  Subrules:
    value:
      MatchMode: Full
      In: CUDA::cufft_static
      Out: |
        \${MKL_LIB}
      RuleId: "replace_cufft_static_with_MKL"

- Rule: rule_cufft_static_nocallback
  Kind: CMakeRule
  Priority: Fallback
  MatchMode: Partial
  CmakeSyntax: cufft_static_nocallback
  In: ${func_name}(${value})
  Out: ${func_name}(${value})
  Subrules:
    value:
      MatchMode: Full
      In: CUDA::cufft_static_nocallback
      Out: |
        \${MKL_LIB}
      RuleId: "replace_cufft_static_nocallback_with_MKL"

- Rule: rule_cufftw_static
  Kind: CMakeRule
  Priority: Fallback
  MatchMode: Partial
  CmakeSyntax: cufftw_static
  In: ${func_name}(${value})
  Out: ${func_name}(${value})
  Subrules:
    value:
      MatchMode: Full
      In: CUDA::cufftw_static
      Out: |
        \${MKL_LIB}
      RuleId: "replace_cufftw_static_with_MKL"

- Rule: rule_curand
  Kind: CMakeRule
  Priority: Fallback
  MatchMode: Partial
  CmakeSyntax: curand
  In: ${func_name}(${value})
  Out: ${func_name}(${value})
  Subrules:
    value:
      MatchMode: Full
      In: CUDA::curand
      Out: |
        \${MKL_LIB}
      RuleId: "replace_curand_with_MKL"

- Rule: rule_curand_static
  Kind: CMakeRule
  Priority: Fallback
  MatchMode: Partial
  CmakeSyntax: curand_static
  In: ${func_name}(${value})
  Out: ${func_name}(${value})
  Subrules:
    value:
      MatchMode: Full
      In: CUDA::curand_static
      Out: |
        \${MKL_LIB}
      RuleId: "replace_curand_static_with_MKL"

- Rule: rule_cusolver
  Kind: CMakeRule
  Priority: Fallback
  MatchMode: Partial
  CmakeSyntax: cusolver
  In: ${func_name}(${value})
  Out: ${func_name}(${value})
  Subrules:
    value:
      MatchMode: Full
      In: CUDA::cusolver
      Out: |
        \${MKL_LIB}
      RuleId: "replace_cusolver_with_MKL"

- Rule: rule_cusolver_static
  Kind: CMakeRule
  Priority: Fallback
  MatchMode: Partial
  CmakeSyntax: cusolver_static
  In: ${func_name}(${value})
  Out: ${func_name}(${value})
  Subrules:
    value:
      MatchMode: Full
      In: CUDA::cusolver_static
      Out: |
        \${MKL_LIB}
      RuleId: "replace_cusolver_static_with_MKL"

- Rule: rule_cusparse
  Kind: CMakeRule
  Priority: Fallback
  MatchMode: Partial
  CmakeSyntax: cusparse
  In: ${func_name}(${value})
  Out: ${func_name}(${value})
  Subrules:
    value:
      MatchMode: Full
      In: CUDA::cusparse
      Out: |
        \${MKL_LIB}
      RuleId: "replace_cusparse_with_MKL"

- Rule: rule_cusparse_static
  Kind: CMakeRule
  Priority: Fallback
  MatchMode: Partial
  CmakeSyntax: cusparse_static
  In: ${func_name}(${value})
  Out: ${func_name}(${value})
  Subrules:
    value:
      MatchMode: Full
      In: CUDA::cusparse_static
      Out: |
        \${MKL_LIB}
      RuleId: "replace_cusparse_static_with_MKL"

- Rule: rule_cudla_removed
  Kind: CMakeRule
  Priority: Fallback
  MatchMode: Partial
  CmakeSyntax: cudla
  In: ${func_name}(${value})
  Out: ${func_name}(${value})
  Subrules:
    value:
      MatchMode: Full
      In: CUDA::cudla
      Out: ""
      RuleId: "remove_cudla"

- Rule: rule_cuFile_removed
  Kind: CMakeRule
  Priority: Fallback
  MatchMode: Partial
  CmakeSyntax: cuFile
  In: ${func_name}(${value})
  Out: ${func_name}(${value})
  Subrules:
    value:
      MatchMode: Full
      In: CUDA::cuFile
      Out: ""
      RuleId: "remove_cuFile"

- Rule: rule_cuFile_static_removed
  Kind: CMakeRule
  Priority: Fallback
  MatchMode: Partial
  CmakeSyntax: cuFile_static
  In: ${func_name}(${value})
  Out: ${func_name}(${value})
  Subrules:
    value:
      MatchMode: Full
      In: CUDA::cuFile_static
      Out: ""
      RuleId: "remove_cuFile_static"

- Rule: rule_cuFile_rdma_removed
  Kind: CMakeRule
  Priority: Fallback
  MatchMode: Partial
  CmakeSyntax: cuFile_rdma
  In: ${func_name}(${value})
  Out: ${func_name}(${value})
  Subrules:
    value:
      MatchMode: Full
      In: CUDA::cuFile_rdma
      Out: ""
      RuleId: "remove_cuFile_rdma"

- Rule: rule_cuFile_rdma_static_removed
  Kind: CMakeRule
  Priority: Fallback
  MatchMode: Partial
  CmakeSyntax: cuFile_rdma_static
  In: ${func_name}(${value})
  Out: ${func_name}(${value})
  Subrules:
    value:
      MatchMode: Full
      In: CUDA::cuFile_rdma_static
      Out: ""
      RuleId: "remove_cuFile_rdma_static"

- Rule: rule_cupti_removed
  Kind: CMakeRule
  Priority: Fallback
  MatchMode: Partial
  CmakeSyntax: cupti
  In: ${func_name}(${value})
  Out: ${func_name}(${value})
  Subrules:
    value:
      MatchMode: Full
      In: CUDA::cupti
      Out: ""
      RuleId: "remove_cupti"

- Rule: rule_cupti_static_removed
  Kind: CMakeRule
  Priority: Fallback
  MatchMode: Partial
  CmakeSyntax: cupti_static
  In: ${func_name}(${value})
  Out: ${func_name}(${value})
  Subrules:
    value:
      MatchMode: Full
      In: CUDA::cupti_static
      Out: ""
      RuleId: "remove_cupti_static"

- Rule: rule_nvperf_host_removed
  Kind: CMakeRule
  Priority: Fallback
  MatchMode: Partial
  CmakeSyntax: nvperf_host
  In: ${func_name}(${value})
  Out: ${func_name}(${value})
  Subrules:
    value:
      MatchMode: Full
      In: CUDA::nvperf_host
      Out: ""
      RuleId: "remove_nvperf_host"

- Rule: rule_nvperf_host_static_removed
  Kind: CMakeRule
  Priority: Fallback
  MatchMode: Partial
  CmakeSyntax: nvperf_host_static
  In: ${func_name}(${value})
  Out: ${func_name}(${value})
  Subrules:
    value:
      MatchMode: Full
      In: CUDA::nvperf_host_static
      Out: ""
      RuleId: "remove_nvperf_host_static"

- Rule: rule_nvperf_target_removed
  Kind: CMakeRule
  Priority: Fallback
  MatchMode: Partial
  CmakeSyntax: nvperf_target
  In: ${func_name}(${value})
  Out: ${func_name}(${value})
  Subrules:
    value:
      MatchMode: Full
      In: CUDA::nvperf_target
      Out: ""
      RuleId: "remove_nvperf_target"

- Rule: rule_pcsamplingutil_removed
  Kind: CMakeRule
  Priority: Fallback
  MatchMode: Partial
  CmakeSyntax: pcsamplingutil
  In: ${func_name}(${value})
  Out: ${func_name}(${value})
  Subrules:
    value:
      MatchMode: Full
      In: CUDA::pcsamplingutil
      Out: ""
      RuleId: "remove_pcsamplingutil"

- Rule: rule_nppc_removed
  Kind: CMakeRule
  Priority: Fallback
  MatchMode: Partial
  CmakeSyntax: nppc
  In: ${func_name}(${value})
  Out: ${func_name}(${value})
  Subrules:
    value:
      MatchMode: Full
      In: CUDA::nppc
      Out: ""
      RuleId: "remove_nppc"

- Rule: rule_nppc_static_removed
  Kind: CMakeRule
  Priority: Fallback
  MatchMode: Partial
  CmakeSyntax: nppc_static
  In: ${func_name}(${value})
  Out: ${func_name}(${value})
  Subrules:
    value:
      MatchMode: Full
      In: CUDA::nppc_static
      Out: ""
      RuleId: "remove_nppc_static"

- Rule: rule_nppial_removed
  Kind: CMakeRule
  Priority: Fallback
  MatchMode: Partial
  CmakeSyntax: nppial
  In: ${func_name}(${value})
  Out: ${func_name}(${value})
  Subrules:
    value:
      MatchMode: Full
      In: CUDA::nppial
      Out: ""
      RuleId: "remove_nppial"

- Rule: rule_nppial_static_removed
  Kind: CMakeRule
  Priority: Fallback
  MatchMode: Partial
  CmakeSyntax: nppial_static
  In: ${func_name}(${value})
  Out: ${func_name}(${value})
  Subrules:
    value:
      MatchMode: Full
      In: CUDA::nppial_static
      Out: ""
      RuleId: "remove_nppial_static"

- Rule: rule_nppicc_removed
  Kind: CMakeRule
  Priority: Fallback
  MatchMode: Partial
  CmakeSyntax: nppicc
  In: ${func_name}(${value})
  Out: ${func_name}(${value})
  Subrules:
    value:
      MatchMode: Full
      In: CUDA::nppicc
      Out: ""
      RuleId: "remove_nppicc"

- Rule: rule_nppicc_static_removed
  Kind: CMakeRule
  Priority: Fallback
  MatchMode: Partial
  CmakeSyntax: nppicc_static
  In: ${func_name}(${value})
  Out: ${func_name}(${value})
  Subrules:
    value:
      MatchMode: Full
      In: CUDA::nppicc_static
      Out: ""
      RuleId: "remove_nppicc_static"

- Rule: rule_nppicom_removed
  Kind: CMakeRule
  Priority: Fallback
  MatchMode: Partial
  CmakeSyntax: nppicom
  In: ${func_name}(${value})
  Out: ${func_name}(${value})
  Subrules:
    value:
      MatchMode: Full
      In: CUDA::nppicom
      Out: ""
      RuleId: "remove_nppicom"

- Rule: rule_nppicom_static_removed
  Kind: CMakeRule
  Priority: Fallback
  MatchMode: Partial
  CmakeSyntax: nppicom_static
  In: ${func_name}(${value})
  Out: ${func_name}(${value})
  Subrules:
    value:
      MatchMode: Full
      In: CUDA::nppicom_static
      Out: ""
      RuleId: "remove_nppicom_static"

- Rule: rule_nppidei_removed
  Kind: CMakeRule
  Priority: Fallback
  MatchMode: Partial
  CmakeSyntax: nppidei
  In: ${func_name}(${value})
  Out: ${func_name}(${value})
  Subrules:
    value:
      MatchMode: Full
      In: CUDA::nppidei
      Out: ""
      RuleId: "remove_nppidei"

- Rule: rule_nppidei_static_removed
  Kind: CMakeRule
  Priority: Fallback
  MatchMode: Partial
  CmakeSyntax: nppidei_static
  In: ${func_name}(${value})
  Out: ${func_name}(${value})
  Subrules:
    value:
      MatchMode: Full
      In: CUDA::nppidei_static
      Out: ""
      RuleId: "remove_nppidei_static"

- Rule: rule_nppif_removed
  Kind: CMakeRule
  Priority: Fallback
  MatchMode: Partial
  CmakeSyntax: nppif
  In: ${func_name}(${value})
  Out: ${func_name}(${value})
  Subrules:
    value:
      MatchMode: Full
      In: CUDA::nppif
      Out: ""
      RuleId: "remove_nppif"

- Rule: rule_nppif_static_removed
  Kind: CMakeRule
  Priority: Fallback
  MatchMode: Partial
  CmakeSyntax: nppif_static
  In: ${func_name}(${value})
  Out: ${func_name}(${value})
  Subrules:
    value:
      MatchMode: Full
      In: CUDA::nppif_static
      Out: ""
      RuleId: "remove_nppif_static"

- Rule: rule_nppig_removed
  Kind: CMakeRule
  Priority: Fallback
  MatchMode: Partial
  CmakeSyntax: nppig
  In: ${func_name}(${value})
  Out: ${func_name}(${value})
  Subrules:
    value:
      MatchMode: Full
      In: CUDA::nppig
      Out: ""
      RuleId: "remove_nppig"

- Rule: rule_nppig_static_removed
  Kind: CMakeRule
  Priority: Fallback
  MatchMode: Partial
  CmakeSyntax: nppig_static
  In: ${func_name}(${value})
  Out: ${func_name}(${value})
  Subrules:
    value:
      MatchMode: Full
      In: CUDA::nppig_static
      Out: ""
      RuleId: "remove_nppig_static"

- Rule: rule_nppim_removed
  Kind: CMakeRule
  Priority: Fallback
  MatchMode: Partial
  CmakeSyntax: nppim
  In: ${func_name}(${value})
  Out: ${func_name}(${value})
  Subrules:
    value:
      MatchMode: Full
      In: CUDA::nppim
      Out: ""
      RuleId: "remove_nppim"

- Rule: rule_nppim_static_removed
  Kind: CMakeRule
  Priority: Fallback
  MatchMode: Partial
  CmakeSyntax: nppim_static
  In: ${func_name}(${value})
  Out: ${func_name}(${value})
  Subrules:
    value:
      MatchMode: Full
      In: CUDA::nppim_static
      Out: ""
      RuleId: "remove_nppim_static"

- Rule: rule_nppist_removed
  Kind: CMakeRule
  Priority: Fallback
  MatchMode: Partial
  CmakeSyntax: nppist
  In: ${func_name}(${value})
  Out: ${func_name}(${value})
  Subrules:
    value:
      MatchMode: Full
      In: CUDA::nppist
      Out: ""
      RuleId: "remove_nppist"

- Rule: rule_nppist_static_removed
  Kind: CMakeRule
  Priority: Fallback
  MatchMode: Partial
  CmakeSyntax: nppist_static
  In: ${func_name}(${value})
  Out: ${func_name}(${value})
  Subrules:
    value:
      MatchMode: Full
      In: CUDA::nppist_static
      Out: ""
      RuleId: "remove_nppist_static"

- Rule: rule_nppisu_removed
  Kind: CMakeRule
  Priority: Fallback
  MatchMode: Partial
  CmakeSyntax: nppisu
  In: ${func_name}(${value})
  Out: ${func_name}(${value})
  Subrules:
    value:
      MatchMode: Full
      In: CUDA::nppisu
      Out: ""
      RuleId: "remove_nppisu"

- Rule: rule_nppisu_static_removed
  Kind: CMakeRule
  Priority: Fallback
  MatchMode: Partial
  CmakeSyntax: nppisu_static
  In: ${func_name}(${value})
  Out: ${func_name}(${value})
  Subrules:
    value:
      MatchMode: Full
      In: CUDA::nppisu_static
      Out: ""
      RuleId: "remove_nppisu_static"

- Rule: rule_nppitc_removed
  Kind: CMakeRule
  Priority: Fallback
  MatchMode: Partial
  CmakeSyntax: nppitc
  In: ${func_name}(${value})
  Out: ${func_name}(${value})
  Subrules:
    value:
      MatchMode: Full
      In: CUDA::nppitc
      Out: ""
      RuleId: "remove_nppitc"

- Rule: rule_nppitc_static_removed
  Kind: CMakeRule
  Priority: Fallback
  MatchMode: Partial
  CmakeSyntax: nppitc_static
  In: ${func_name}(${value})
  Out: ${func_name}(${value})
  Subrules:
    value:
      MatchMode: Full
      In: CUDA::nppitc_static
      Out: ""
      RuleId: "remove_nppitc_static"

- Rule: rule_npps_removed
  Kind: CMakeRule
  Priority: Fallback
  MatchMode: Partial
  CmakeSyntax: npps
  In: ${func_name}(${value})
  Out: ${func_name}(${value})
  Subrules:
    value:
      MatchMode: Full
      In: CUDA::npps
      Out: ""
      RuleId: "remove_npps"

- Rule: rule_npps_static_removed
  Kind: CMakeRule
  Priority: Fallback
  MatchMode: Partial
  CmakeSyntax: npps_static
  In: ${func_name}(${value})
  Out: ${func_name}(${value})
  Subrules:
    value:
      MatchMode: Full
      In: CUDA::npps_static
      Out: ""
      RuleId: "remove_npps_static"

- Rule: rule_nvblas_removed
  Kind: CMakeRule
  Priority: Fallback
  MatchMode: Partial
  CmakeSyntax: nvblas
  In: ${func_name}(${value})
  Out: ${func_name}(${value})
  Subrules:
    value:
      MatchMode: Full
      In: CUDA::nvblas
      Out: ""
      RuleId: "remove_nvblas"

- Rule: rule_nvgraph_removed
  Kind: CMakeRule
  Priority: Fallback
  MatchMode: Partial
  CmakeSyntax: nvgraph
  In: ${func_name}(${value})
  Out: ${func_name}(${value})
  Subrules:
    value:
      MatchMode: Full
      In: CUDA::nvgraph
      Out: ""
      RuleId: "remove_nvgraph"

- Rule: rule_nvgraph_static_removed
  Kind: CMakeRule
  Priority: Fallback
  MatchMode: Partial
  CmakeSyntax: nvgraph_static
  In: ${func_name}(${value})
  Out: ${func_name}(${value})
  Subrules:
    value:
      MatchMode: Full
      In: CUDA::nvgraph_static
      Out: ""
      RuleId: "remove_nvgraph_static"

- Rule: rule_nvjpeg_removed
  Kind: CMakeRule
  Priority: Fallback
  MatchMode: Partial
  CmakeSyntax: nvjpeg
  In: ${func_name}(${value})
  Out: ${func_name}(${value})
  Subrules:
    value:
      MatchMode: Full
      In: CUDA::nvjpeg
      Out: ""
      RuleId: "remove_nvjpeg"

- Rule: rule_nvjpeg_static_removed
  Kind: CMakeRule
  Priority: Fallback
  MatchMode: Partial
  CmakeSyntax: nvjpeg_static
  In: ${func_name}(${value})
  Out: ${func_name}(${value})
  Subrules:
    value:
      MatchMode: Full
      In: CUDA::nvjpeg_static
      Out: ""
      RuleId: "remove_nvjpeg_static"

- Rule: rule_nvptxcompiler_static_removed
  Kind: CMakeRule
  Priority: Fallback
  MatchMode: Partial
  CmakeSyntax: nvptxcompiler_static
  In: ${func_name}(${value})
  Out: ${func_name}(${value})
  Subrules:
    value:
      MatchMode: Full
      In: CUDA::nvptxcompiler_static
      Out: ""
      RuleId: "remove_nvptxcompiler_static"

- Rule: rule_nvrtc_removed
  Kind: CMakeRule
  Priority: Fallback
  MatchMode: Partial
  CmakeSyntax: nvrtc
  In: ${func_name}(${value})
  Out: ${func_name}(${value})
  Subrules:
    value:
      MatchMode: Full
      In: CUDA::nvrtc
      Out: ""
      RuleId: "remove_nvrtc"

- Rule: rule_nvrtc_builtins_removed
  Kind: CMakeRule
  Priority: Fallback
  MatchMode: Partial
  CmakeSyntax: nvrtc_builtins
  In: ${func_name}(${value})
  Out: ${func_name}(${value})
  Subrules:
    value:
      MatchMode: Full
      In: CUDA::nvrtc_builtins
      Out: ""
      RuleId: "remove_nvrtc_builtins"

- Rule: rule_nvrtc_static_removed
  Kind: CMakeRule
  Priority: Fallback
  MatchMode: Partial
  CmakeSyntax: nvrtc_static
  In: ${func_name}(${value})
  Out: ${func_name}(${value})
  Subrules:
    value:
      MatchMode: Full
      In: CUDA::nvrtc_static
      Out: ""
      RuleId: "remove_nvrtc_static"

- Rule: rule_nvrtc_builtins_static_removed
  Kind: CMakeRule
  Priority: Fallback
  MatchMode: Partial
  CmakeSyntax: nvrtc_builtins_static
  In: ${func_name}(${value})
  Out: ${func_name}(${value})
  Subrules:
    value:
      MatchMode: Full
      In: CUDA::nvrtc_builtins_static
      Out: ""
      RuleId: "remove_nvrtc_builtins_static"

- Rule: rule_nvJitLink_removed
  Kind: CMakeRule
  Priority: Fallback
  MatchMode: Partial
  CmakeSyntax: nvJitLink
  In: ${func_name}(${value})
  Out: ${func_name}(${value})
  Subrules:
    value:
      MatchMode: Full
      In: CUDA::nvJitLink
      Out: ""
      RuleId: "remove_nvJitLink"

- Rule: rule_nvJitLink_static_removed
  Kind: CMakeRule
  Priority: Fallback
  MatchMode: Partial
  CmakeSyntax: nvJitLink_static
  In: ${func_name}(${value})
  Out: ${func_name}(${value})
  Subrules:
    value:
      MatchMode: Full
      In: CUDA::nvJitLink_static
      Out: ""
      RuleId: "remove_nvJitLink_static"

- Rule: rule_nvml_removed
  Kind: CMakeRule
  Priority: Fallback
  MatchMode: Partial
  CmakeSyntax: nvml
  In: ${func_name}(${value})
  Out: ${func_name}(${value})
  Subrules:
    value:
      MatchMode: Full
      In: CUDA::nvml
      Out: ""
      RuleId: "remove_nvml"

- Rule: rule_nvToolsExt
  Kind: CMakeRule
  Priority: Fallback
  MatchMode: Partial
  CmakeSyntax: nvToolsExt
  In: ${func_name}(${value})
  Out: ${func_name}(${value})
  Subrules:
    value:
      MatchMode: Full
      In: CUDA::nvToolsExt
      Out: ""
      RuleId: "remove_nvToolsExt"

- Rule: rule_nvtx3_removed
  Kind: CMakeRule
  Priority: Fallback
  MatchMode: Partial
  CmakeSyntax: nvtx3
  In: ${func_name}(${value})
  Out: ${func_name}(${value})
  Subrules:
    value:
      MatchMode: Full
      In: CUDA::nvtx3
      Out: ""
      RuleId: "remove_nvtx3"

- Rule: rule_OpenCL_removed
  Kind: CMakeRule
  Priority: Fallback
  MatchMode: Partial
  CmakeSyntax: OpenCL
  In: ${func_name}(${value})
  Out: ${func_name}(${value})
  Subrules:
    value:
      MatchMode: Full
      In: CUDA::OpenCL
      Out: ""
      RuleId: "remove_OpenCL"

- Rule: rule_set_property_cuda_standard
  Kind: CMakeRule
  Priority: Fallback
  CmakeSyntax: set_property_cuda_standard
  In: set_property(${target} PROPERTY CUDA_STANDARD ${version})
  Out: set_property(${target} PROPERTY CXX_STANDARD 17)

- Rule: rule_set_property_cxx_standard
  Kind: CMakeRule
  Priority: Fallback
  CmakeSyntax: set_property_cxx_standard
  In: set_property(${target} PROPERTY CXX_STANDARD ${version})
  Out: set_property(${target} PROPERTY CXX_STANDARD 17)

- Rule: rule_set_cxx_target_properties
  Kind: CMakeRule
  Priority: Fallback
  CmakeSyntax: set_cxx_target_properties
  In: set_target_properties(${targets} PROPERTIES CXX_STANDARD ${version})
  Out: set_target_properties(${targets} PROPERTIES CXX_STANDARD 17)

- Rule: rule_set_target_properties_cuda_standard
  Kind: CMakeRule
  Priority: Fallback
  CmakeSyntax: set_target_properties_cuda_standard
  In: set_target_properties(${targets} PROPERTIES ${properties})
  Out: set_target_properties(${targets} PROPERTIES ${properties})
  Subrules:
    properties:
      In: CUDA_STANDARD ${version} ${other_properties}
      Out: CXX_STANDARD 17 ${other_properties}
      MatchMode: Full

- Rule: rule_set_target_properties_cuda_standard-only
  Kind: CMakeRule
  Priority: Fallback
  CmakeSyntax: set_target_properties_cuda_standard-only
  In: set_target_properties(${targets} PROPERTIES${properties}CUDA_STANDARD ${version})
  Out: set_target_properties(${targets} PROPERTIES${properties}CXX_STANDARD 17)

- Rule: rule_set_cmake_cuda_required
  Kind: CMakeRule
  Priority: Fallback
  CmakeSyntax: set_cmake_cuda_required
  In: set${empty}(${empty}CMAKE_CUDA_STANDARD_REQUIRED ${value})
  Out: set(CMAKE_CXX_STANDARD_REQUIRED ${value})

- Rule: rule_CUDA_VERSION
  Kind: CMakeRule
  Priority: Fallback
  MatchMode: Partial
  CmakeSyntax: CUDA_VERSION
  In: ${func_name}(${value})
  Out: ${func_name}(${value})
  Subrules:
    value:
      MatchMode: Full
      In: CUDA_VERSION
      Out: COMPATIBILITY_VERSION
      RuleId: "replace_CUDA_VERSION_with_COMPATIBILITY_VERSION"

- Rule: rule_CUDA_VERSION_MAJOR
  Kind: CMakeRule
  Priority: Fallback
  MatchMode: Partial
  CmakeSyntax: CUDA_VERSION_MAJOR
  In: ${func_name}(${value})
  Out: ${func_name}(${value})
  Subrules:
    value:
      MatchMode: Full
      In: CUDA_VERSION_MAJOR
      Out: COMPATIBILITY_VERSION_MAJOR
      RuleId: "replace_CUDA_VERSION_MAJOR_with_COMPATIBILITY_VERSION_MAJOR"

- Rule: rule_CUDA_VERSION_MINOR
  Kind: CMakeRule
  Priority: Fallback
  MatchMode: Partial
  CmakeSyntax: CUDA_VERSION_MINOR
  In: ${func_name}(${value})
  Out: ${func_name}(${value})
  Subrules:
    value:
      MatchMode: Full
      In: CUDA_VERSION_MINOR
      Out: COMPATIBILITY_VERSION_MINOR
      RuleId: "replace_CUDA_VERSION_MAJOR_with_COMPATIBILITY_VERSION_MINOR"

- Rule: rule_CUDA_VERSION_STRING
  Kind: CMakeRule
  Priority: Fallback
  MatchMode: Partial
  CmakeSyntax: CUDA_VERSION_STRING
  In: ${func_name}(${value})
  Out: ${func_name}(${value})
  Subrules:
    value:
      MatchMode: Full
      In: CUDA_VERSION_STRING
      Out: COMPATIBILITY_VERSION_STRING
      RuleId: "replace_CUDA_VERSION_STRING_with_COMPATIBILITY_VERSION_STRING"


- Rule: rule_user_defined_variable
  Kind: CMakeRule
  Priority: Fallback
  MatchMode: Partial
  CmakeSyntax: user_defined_variable
  In: ${func_name}(${value})
  Out: ${func_name}(${value})
  Subrules:
    value:
      In:  -std=c++${version}
      Out: -std=c++17

- Rule: rule_add_link_options
  Kind: CMakeRule
  Priority: Fallback
  CmakeSyntax: add_link_options
  In: add_link_options(${options})
  Out: add_link_options(${options})
  Subrules:
    sources:
      In: ${src}.cu
      Out: ${src}.dp.cpp
      MatchMode: Full

- Rule: rule_enable_language
  Kind: CMakeRule
  Priority: Fallback
  CmakeSyntax: enable_language
  In: enable_language${empty}(${empty}CUDA${empty})
  Out: enable_language(CXX)

- Rule: rule_add_arch_add_link_options
  Kind: CMakeRule
  Priority: Fallback
  CmakeSyntax: add_arch_add_link_options
  In: add_link_options(${options})
  Out: add_link_options(${options})
  Subrules:
    options:
      In: --add-arch=${arch}
      Out: ""
      MatchMode: Partial
      RuleId: "remove_add_arch"

- Rule: rule_device_c_add_link_options
  Kind: CMakeRule
  Priority: Fallback
  CmakeSyntax: device_c_add_link_options
  In: add_link_options(${options})
  Out: add_link_options(${options})
  Subrules:
    options:
      In: --device-c
      Out: ""
      MatchMode: Full
      RuleId: "remove_device_c"

- Rule: rule_disable_target_add_link_options
  Kind: CMakeRule
  Priority: Fallback
  CmakeSyntax: disable_target_add_link_options
  In: add_link_options(${options})
  Out: add_link_options(${options})
  Subrules:
    options:
      In: --disable-target=${target}
      Out: ""
      MatchMode: Partial
      RuleId: "remove_disable_target"

- Rule: rule_gen_codes_add_link_options
  Kind: CMakeRule
  Priority: Fallback
  CmakeSyntax: gen_codes_add_link_options
  In: add_link_options(${options})
  Out: add_link_options(${options})
  Subrules:
    options:
      In: --gen-codes=${arch}
      Out: ""
      MatchMode: Partial
      RuleId: "remove_gen_codes"

- Rule: rule_no_ptxas_options_add_link_options
  Kind: CMakeRule
  Priority: Fallback
  CmakeSyntax: no_ptxas_options_add_link_options
  In: add_link_options(${options})
  Out: add_link_options(${options})
  Subrules:
    options:
      In: --no-ptxas-options
      Out: ""
      MatchMode: Full
      RuleId: "remove_no_ptxas_options"

- Rule: rule_emit_ptx_add_link_options
  Kind: CMakeRule
  Priority: Fallback
  CmakeSyntax: emit_ptx_add_link_options
  In: add_link_options(${options})
  Out: add_link_options(${options})
  Subrules:
    options:
      In: --emit-ptx=${file}
      Out: ""
      MatchMode: Partial
      RuleId: "remove_emit_ptx"

- Rule: rule_nvvmir_library_add_link_options
  Kind: CMakeRule
  Priority: Fallback
  CmakeSyntax: nvvmir_library_add_link_options
  In: add_link_options(${options})
  Out: add_link_options(${options})
  Subrules:
    options:
      In: --nvvmir-library=${library}
      Out: ""
      MatchMode: Partial
      RuleId: "remove_nvvmir_library"

- Rule: rule_library_path_add_link_options
  Kind: CMakeRule
  Priority: Fallback
  CmakeSyntax: library_path_add_link_options
  In: add_link_options(${options})
  Out: add_link_options(${options})
  Subrules:
    options:
      In: --library-path=${path}
      Out: ""
      MatchMode: Partial
      RuleId: "remove_library_path"

- Rule: rule_add_library_empty_add_link_options
  Kind: CMakeRule
  Priority: Fallback
  CmakeSyntax: library_empty_add_link_options
  In: add_link_options(${options})
  Out: add_link_options(${options})
  Subrules:
    options:
      In: --library=
      Out: ""
      MatchMode: Full
      RuleId: "remove_empty_library_arg"

- Rule: rule_target_link_options
  Kind: CMakeRule
  Priority: Fallback
  CmakeSyntax: target_link_options
  In: target_link_options(${arg})
  Out: target_link_options(${arg})
  Subrules:
    arg:
      In: $<$<CUDA_COMPILER_ID:${any}>:${flags}>
      Out: ""
      RuleId: "remove_target_link_options_cuda_arg"

- Rule: rule_target_link_directories
  Kind: CMakeRule
  Priority: Fallback
  CmakeSyntax: target_link_directories
  MatchMode: Partial
  In: target_link_directories(${value})
  Out: target_link_directories(${value})
  Subrules:
    value:
      In: CUDAToolkit_LIBRARY_DIR
      Out: ONEAPI_LIB_DIR
      MatchMode: Full
      RuleId: "replace_cuda_toolkit_lib_with_oneapi_lib"

<<<<<<< HEAD
- Rule: rule_cuda_host_compiler
  Kind: CMakeRule
  Priority: Fallback
  CmakeSyntax: set_cuda_host_compiler_var
  In: set${empty}(CUDA_HOST_COMPILER ${compiler})
  Out: set${empty}(CUDA_HOST_COMPILER ${compiler})
  Subrules:
    compiler:
      In: CACHE FILEPATH ${options}
      Out: ""
      MatchMode: Full
      RuleId: "remove_set_options_for_cuda_host_compiler"

- Rule: rule_CUDA_HOST_COMPILER
  Kind: CMakeRule
  Priority: Fallback
  MatchMode: Partial
  CmakeSyntax: cuda_host_compiler
  In: ${func_name}(${value})
  Out: ${func_name}(${value})
  Subrules:
    value:
      MatchMode: Full
      In: CUDA_HOST_COMPILER
      Out: SYCL_HOST_COMPILER

- Rule: rule_CUDA_HOST_FLAGS
  Kind: CMakeRule
  Priority: Fallback
  MatchMode: Partial
  CmakeSyntax: cuda_host_flags
  In: ${func_name}(${value})
  Out: ${func_name}(${value})
  Subrules:
    value:
      MatchMode: Full
      In: CUDA_HOST_FLAGS
      Out: SYCL_HOST_FLAGS

- Rule: rule_cuda_host_flags_str
  Kind: CMakeRule
  Priority: Fallback
  CmakeSyntax: set_cuda_host_flags_str
  In: set${empty}(CUDA_HOST_FLAGS "${flags}")
  Out: set(CMAKE_CXX_FLAGS "\${CMAKE_CXX_FLAGS} --fsycl-host-compiler-options ${flags}")

- Rule: rule_cuda_host_flags_var
  Kind: CMakeRule
  Priority: Fallback
  CmakeSyntax: set_cuda_host_flags_var
  In: set${empty}(CUDA_HOST_FLAGS ${flags})
  Out: set(CMAKE_CXX_FLAGS "\${CMAKE_CXX_FLAGS} --fsycl-host-compiler-options ${flags}")
=======
- Rule: rule_set_source_files_properties
  Kind: CMakeRule
  Priority: Fallback
  CmakeSyntax: set_source_files_properties_lang
  In: set_source_files_properties${empty}(${src_files} PROPERTIES${some_other_prop}LANGUAGE CUDA${other_props})
  Out: set_source_files_properties(${src_files} PROPERTIES${some_other_prop}LANGUAGE CXX${other_props})
>>>>>>> 7a56e378
<|MERGE_RESOLUTION|>--- conflicted
+++ resolved
@@ -2242,64 +2242,35 @@
       MatchMode: Full
       RuleId: "replace_cuda_toolkit_lib_with_oneapi_lib"
 
-<<<<<<< HEAD
-- Rule: rule_cuda_host_compiler
-  Kind: CMakeRule
-  Priority: Fallback
-  CmakeSyntax: set_cuda_host_compiler_var
-  In: set${empty}(CUDA_HOST_COMPILER ${compiler})
-  Out: set${empty}(CUDA_HOST_COMPILER ${compiler})
-  Subrules:
-    compiler:
-      In: CACHE FILEPATH ${options}
-      Out: ""
-      MatchMode: Full
-      RuleId: "remove_set_options_for_cuda_host_compiler"
-
-- Rule: rule_CUDA_HOST_COMPILER
-  Kind: CMakeRule
-  Priority: Fallback
-  MatchMode: Partial
-  CmakeSyntax: cuda_host_compiler
-  In: ${func_name}(${value})
-  Out: ${func_name}(${value})
-  Subrules:
-    value:
-      MatchMode: Full
-      In: CUDA_HOST_COMPILER
-      Out: SYCL_HOST_COMPILER
-
-- Rule: rule_CUDA_HOST_FLAGS
-  Kind: CMakeRule
-  Priority: Fallback
-  MatchMode: Partial
-  CmakeSyntax: cuda_host_flags
-  In: ${func_name}(${value})
-  Out: ${func_name}(${value})
-  Subrules:
-    value:
-      MatchMode: Full
-      In: CUDA_HOST_FLAGS
-      Out: SYCL_HOST_FLAGS
-
-- Rule: rule_cuda_host_flags_str
-  Kind: CMakeRule
-  Priority: Fallback
-  CmakeSyntax: set_cuda_host_flags_str
-  In: set${empty}(CUDA_HOST_FLAGS "${flags}")
-  Out: set(CMAKE_CXX_FLAGS "\${CMAKE_CXX_FLAGS} --fsycl-host-compiler-options ${flags}")
-
-- Rule: rule_cuda_host_flags_var
-  Kind: CMakeRule
-  Priority: Fallback
-  CmakeSyntax: set_cuda_host_flags_var
-  In: set${empty}(CUDA_HOST_FLAGS ${flags})
-  Out: set(CMAKE_CXX_FLAGS "\${CMAKE_CXX_FLAGS} --fsycl-host-compiler-options ${flags}")
-=======
 - Rule: rule_set_source_files_properties
   Kind: CMakeRule
   Priority: Fallback
   CmakeSyntax: set_source_files_properties_lang
   In: set_source_files_properties${empty}(${src_files} PROPERTIES${some_other_prop}LANGUAGE CUDA${other_props})
   Out: set_source_files_properties(${src_files} PROPERTIES${some_other_prop}LANGUAGE CXX${other_props})
->>>>>>> 7a56e378
+
+- Rule: rule_CUDA_HOST_COMPILER
+  Kind: CMakeRule
+  Priority: Fallback
+  MatchMode: Partial
+  CmakeSyntax: cuda_host_compiler
+  In: ${func_name}(${value})
+  Out: ${func_name}(${value})
+  Subrules:
+    value:
+      MatchMode: Full
+      In: CUDA_HOST_COMPILER
+      Out: SYCL_HOST_COMPILER
+
+- Rule: rule_CUDA_HOST_FLAGS
+  Kind: CMakeRule
+  Priority: Fallback
+  MatchMode: Partial
+  CmakeSyntax: cuda_host_flags
+  In: ${func_name}(${value})
+  Out: ${func_name}(${value})
+  Subrules:
+    value:
+      MatchMode: Full
+      In: CUDA_HOST_FLAGS
+      Out: SYCL_HOST_FLAGS