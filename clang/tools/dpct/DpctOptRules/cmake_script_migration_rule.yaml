# Copyright (C) Intel Corporation
# SPDX-License-Identifier: Apache-2.0 WITH LLVM-exception
# See https://llvm.org/LICENSE.txt for license information.

# This file will be installed to folder:
# {dpct_install_folder}/extensions/opt_rules.
# The rule specified in this file can be imported with commandline option:
# --rule-file={dpct_install_folder}/extensions/opt_rules/cmake_rules/cmake_script_migration_rule.yaml

- Rule: rule_project
  Kind: CMakeRule
  MatchMode: Partial
  Priority: Fallback
  CmakeSyntax: project
  In: project${empty}(${arg0})
  Out: |
   project(${arg0})
   set(CMAKE_CXX_FLAGS "\${CMAKE_CXX_FLAGS} -fsycl")

- Rule: rule_project_remove_cuda
  Kind: CMakeRule
  Priority: Fallback
  CmakeSyntax: project_remove_cuda
  In: project${empty}(${arg0} ${argN})
  Out: |
   project(${arg0} ${argN})
  Subrules:
    argN:
      In: CUDA
      Out: ""
      MatchMode: Full
      RuleId: "remove_cuda"

- Rule: rule_find_package_cuda_no_args
  Kind: CMakeRule
  Priority: Fallback
  CmakeSyntax: find_package_cuda_no_args
  In: find_package${empty}(${empty}CUDA)
  Out: find_package(IntelSYCL REQUIRED)

- Rule: rule_find_package_cuda_with_options
  Kind: CMakeRule
  Priority: Fallback
  CmakeSyntax: find_package_cuda_with_options
  In: find_package${empty}(${empty}CUDA ${opts})
  Out: find_package(IntelSYCL REQUIRED)

- Rule: rule_find_package_cudatoolkit_no_args
  Kind: CMakeRule
  Priority: Fallback
  CmakeSyntax: find_package_cudatoolkit_no_args
  In: find_package${empty}(${empty}CUDAToolkit)
  Out: |
    find_package(IntelSYCL)
    find_package(MKL)

- Rule: rule_find_package_cudatoolkit_with_options
  Kind: CMakeRule
  Priority: Fallback
  CmakeSyntax: find_package_cudatoolkit
  In: find_package${empty}(${empty}CUDAToolkit ${opts})
  Out: |
    find_package(IntelSYCL REQUIRED)
    find_package(MKL REQUIRED)

- Rule: rule_find_package_cub_no_args
  Kind: CMakeRule
  Priority: Fallback
  CmakeSyntax: find_package_cub_no_args
  In: find_package${empty}(${empty}CUB)
  Out: find_package(oneDPL)

- Rule: rule_find_package_cub_with_options
  Kind: CMakeRule
  Priority: Fallback
  CmakeSyntax: find_package_cub_with_options
  In: find_package${empty}(${empty}CUB ${opts})
  Out: find_package(oneDPL REQUIRED)

- Rule: rule_find_package_mpi
  Kind: CMakeRule
  Priority: Fallback
  CmakeSyntax: find_package_mpi
  In: find_package${empty}(${empty}MPI${opts})
  Out: "#find_package${empty}(${empty}MPI${opts})"

- Rule: rule_find_package_omp
  Kind: CMakeRule
  Priority: Fallback
  CmakeSyntax: find_package_omp
  In: find_package${empty}(${empty}OpenMP${opts})
  Out: "#find_package${empty}(${empty}OpenMP${opts})"

- Rule: rule_find_package_nvjpeg_no_options
  Kind: CMakeRule
  Priority: Fallback
  CmakeSyntax: find_package_nvjpeg_no_options
  In: find_package${empty}(${empty}NVJPEG)
  Out: "#find_package${empty}(${empty}NVJPEG)"

- Rule: rule_find_package_nvjpeg
  Kind: CMakeRule
  Priority: Fallback
  CmakeSyntax: find_package_nvjpeg
  In: find_package${empty}(${empty}NVJPEG ${args})
  Out: "#find_package(NVJPEG ${args})"

- Rule: rule_cmake_cxx_standard
  Kind: CMakeRule
  Priority: Fallback
  CmakeSyntax: cmake_cxx_standard
  In: set${empty}(${empty}CMAKE_CXX_STANDARD ${version})
  Out: set(CMAKE_CXX_STANDARD 17)

- Rule: rule_cmake_cxx_compiler
  Kind: CMakeRule
  Priority: Fallback
  CmakeSyntax: cmake_cxx_compiler
  In: set${empty}(${empty}CMAKE_CXX_COMPILER ${version})
  Out: set(CMAKE_CXX_COMPILER icpx)

- Rule: rule_set_property_cuda_seprarable_only
  Kind: CMakeRule
  Priority: Fallback
  CmakeSyntax: set_property_cuda_seprarable_only
  In: set_target_properties${empty}(${target_property} CUDA_SEPARABLE_COMPILATION ${state})
  Out: |
    #[[
    set_target_properties(${target_property} CUDA_SEPARABLE_COMPILATION ${state})]]

- Rule: rule_set_property_cuda_seprarable
  Kind: CMakeRule
  Priority: Fallback
  CmakeSyntax: set_property_cuda_seprarable
  In: set_target_properties${empty}(${target_property} CUDA_SEPARABLE_COMPILATION ${state} ${other_properties})
  Out: set_target_properties(${target_property} ${other_properties})

- Rule: rule_set_property_cuda_architechtures
  Kind: CMakeRule
  Priority: Fallback
  CmakeSyntax: set_property_cuda_architechtures
  In: set_target_properties${empty}(${targets} PROPERTIES CUDA_ARCHITECHTURES ${state} ${other_properties})
  Out: set_target_properties(${targets} PROPERTIES ${other_properties})

- Rule: rule_set_property_cuda_architechtures_only
  Kind: CMakeRule
  Priority: Fallback
  CmakeSyntax: set_property_cuda_architechtures_only
  In: set_target_properties${empty}(${target_property} CUDA_ARCHITECHTURES ${state})
  Out: |
    #[[
    set_target_properties(${target_property} CUDA_ARCHITECHTURES ${state})]]

- Rule: rule_cuda_compile_ptx
  Kind: CMakeRule
  Priority: Fallback
  CmakeSyntax: cuda_compile_ptx
  In: cuda_compile_ptx${empty}(${device} ${value})
  Out: dpct_helper_compile_sycl_code(${device} ${value})

- Rule: rule_user_defined_function_cpp_file
  Kind: CMakeRule
  Priority: Fallback
  MatchMode: Partial
  CmakeSyntax: user_defined_function_cpp_file
  In: ${func_name}(${value})
  Out: ${func_name}(${value})
  Subrules:
    value:
      MatchMode: Full
      In: ${arg}.cpp
      Out: ${arg}.${rewrite_extention_name}

- Rule: rule_user_defined_function_cu_file
  Kind: CMakeRule
  Priority: Fallback
  MatchMode: Partial
  CmakeSyntax: user_defined_function_cu_file
  In: ${func_name}(${value})
  Out: ${func_name}(${value})
  Subrules:
    value:
      MatchMode: Full
      In: ${arg}.cu
      Out: ${arg}.${rewrite_extention_name}

# ${CUDA_LIBRARIES} is cmake reserved variable for the CUDA runtime library.
# In SYCL side, SYCL runtime is default auto-loaded when option "-fsycl" is specified, so we remove it in SYCL side.
- Rule: rule_CUDA_LIBRARIES_removed
  Kind: CMakeRule
  Priority: Fallback
  MatchMode: Partial
  CmakeSyntax: CUDA_LIBRARIES
  In: ${func_name}(${value})
  Out: ${func_name}(${value})
  Subrules:
    value:
      MatchMode: Full
      In: \${CUDA_LIBRARIES}
      Out: ""
      RuleId: "remove_CUDA_LIBRARIES"

# ${CUDA_cudart_static_LIBRARY} is cmake reserved variable for static version of the CUDA runtime library.
# SYCL runtime is auto-loaded when "-fsycl" flag is specified, so this variable is removed in the migrated CMake.
- Rule: rule_CUDA_cudart_static_LIBRARY_removed
  Kind: CMakeRule
  Priority: Fallback
  MatchMode: Partial
  CmakeSyntax: CUDA_cudart_static_LIBRARY
  In: ${func_name}(${value})
  Out: ${func_name}(${value})
  Subrules:
    value:
      MatchMode: Full
      In: \${CUDA_cudart_static_LIBRARY}
      Out: ""
      RuleId: "remove_CUDA_cudart_static_LIBRARY"

# ${CUDA_cudadevrt_LIBRARY} is cmake reserved variable for CUDA device runtime library.
# SYCL runtime is auto-loaded when "-fsycl" flag is specified, so this variable is removed in the migrated CMake.
- Rule: rule_CUDA_cudadevrt_LIBRARY_removed
  Kind: CMakeRule
  Priority: Fallback
  MatchMode: Partial
  CmakeSyntax: CUDA_cudadevrt_LIBRARY
  In: ${func_name}(${value})
  Out: ${func_name}(${value})
  Subrules:
    value:
      MatchMode: Full
      In: \${CUDA_cudadevrt_LIBRARY}
      Out: ""
      RuleId: "remove_CUDA_cudadevrt_LIBRARY"

- Rule: rule_CUDA_CUFFT_LIBRARIES
  Kind: CMakeRule
  Priority: Fallback
  MatchMode: Partial
  CmakeSyntax: CUDA_CUFFT_LIBRARIES
  In: ${func_name}(${value})
  Out: ${func_name}(${value})
  Subrules:
    value:
      MatchMode: Full
      In: \${CUDA_CUFFT_LIBRARIES}
      Out: |
        \${MKL_LIB}
      RuleId: "replace_CUDA_CUFFT_LIBRARIES_with_MKL"

- Rule: rule_CUDA_CUBLAS_LIBRARIES
  Kind: CMakeRule
  Priority: Fallback
  MatchMode: Partial
  CmakeSyntax: CUDA_CUBLAS_LIBRARIES
  In: ${func_name}(${value})
  Out: ${func_name}(${value})
  Subrules:
    value:
      MatchMode: Full
      In: \${CUDA_CUBLAS_LIBRARIES}
      Out: |
        \${MKL_LIB}
      RuleId: "replace_CUDA_CUBLAS_LIBRARIES_with_MKL"

- Rule: rule_CUDA_curand_LIBRARY
  Kind: CMakeRule
  Priority: Fallback
  MatchMode: Partial
  CmakeSyntax: CUDA_curand_LIBRARY
  In: ${func_name}(${value})
  Out: ${func_name}(${value})
  Subrules:
    value:
      MatchMode: Full
      In: \${CUDA_curand_LIBRARY}
      Out: |
        \${MKL_LIB}
      RuleId: "replace_CUDA_curand_LIBRARY_with_MKL"

- Rule: rule_CUDA_cusolver_LIBRARY
  Kind: CMakeRule
  Priority: Fallback
  MatchMode: Partial
  CmakeSyntax: CUDA_cusolver_LIBRARY
  In: ${func_name}(${value})
  Out: ${func_name}(${value})
  Subrules:
    value:
      MatchMode: Full
      In: \${CUDA_cusolver_LIBRARY}
      Out: |
        \${MKL_LIB}
      RuleId: "replace_CUDA_cusolver_LIBRARY_with_MKL"

- Rule: rule_CUDA_cusparse_LIBRARY
  Kind: CMakeRule
  Priority: Fallback
  MatchMode: Partial
  CmakeSyntax: CUDA_cusparse_LIBRARY
  In: ${func_name}(${value})
  Out: ${func_name}(${value})
  Subrules:
    value:
      MatchMode: Full
      In: \${CUDA_cusparse_LIBRARY}
      Out: |
        \${MKL_LIB}
      RuleId: "replace_CUDA_cusparse_LIBRARY_with_MKL"

- Rule: rule_CUDA_cupti_LIBRARY_removed
  Kind: CMakeRule
  Priority: Fallback
  MatchMode: Partial
  CmakeSyntax: CUDA_cupti_LIBRARY
  In: ${func_name}(${value})
  Out: ${func_name}(${value})
  Subrules:
    value:
      MatchMode: Full
      In: \${CUDA_cupti_LIBRARY}
      Out: ""
      RuleId: "remove_CUDA_cupti_LIBRARY"

- Rule: rule_CUDA_CUT_LIBRARY_removed
  Kind: CMakeRule
  Priority: Fallback
  MatchMode: Partial
  CmakeSyntax: CUDA_CUT_LIBRARY
  In: ${func_name}(${value})
  Out: ${func_name}(${value})
  Subrules:
    value:
      MatchMode: Full
      In: \${CUDA_CUT_LIBRARY}
      Out: ""
      RuleId: "remove_CUDA_CUT_LIBRARY"

- Rule: rule_CUDA_npp_LIBRARY_removed
  Kind: CMakeRule
  Priority: Fallback
  MatchMode: Partial
  CmakeSyntax: CUDA_npp_LIBRARY
  In: ${func_name}(${value})
  Out: ${func_name}(${value})
  Subrules:
    value:
      MatchMode: Full
      In: \${CUDA_npp_LIBRARY}
      Out: ""
      RuleId: "remove_CUDA_npp_LIBRARY"

- Rule: rule_CUDA_nppc_LIBRARY_removed
  Kind: CMakeRule
  Priority: Fallback
  MatchMode: Partial
  CmakeSyntax: CUDA_nppc_LIBRARY
  In: ${func_name}(${value})
  Out: ${func_name}(${value})
  Subrules:
    value:
      MatchMode: Full
      In: \${CUDA_nppc_LIBRARY}
      Out: ""
      RuleId: "remove_CUDA_nppc_LIBRARY"

- Rule: rule_CUDA_nppi_LIBRARY_removed
  Kind: CMakeRule
  Priority: Fallback
  MatchMode: Partial
  CmakeSyntax: CUDA_nppi_LIBRARY
  In: ${func_name}(${value})
  Out: ${func_name}(${value})
  Subrules:
    value:
      MatchMode: Full
      In: \${CUDA_nppi_LIBRARY}
      Out: ""
      RuleId: "remove_CUDA_nppi_LIBRARY"

- Rule: rule_CUDA_nppial_LIBRARY_removed
  Kind: CMakeRule
  Priority: Fallback
  MatchMode: Partial
  CmakeSyntax: CUDA_nppial_LIBRARY
  In: ${func_name}(${value})
  Out: ${func_name}(${value})
  Subrules:
    value:
      MatchMode: Full
      In: \${CUDA_nppial_LIBRARY}
      Out: ""
      RuleId: "remove_CUDA_nppial_LIBRARY"

- Rule: rule_CUDA_nppicc_LIBRARY_removed
  Kind: CMakeRule
  Priority: Fallback
  MatchMode: Partial
  CmakeSyntax: CUDA_nppicc_LIBRARY
  In: ${func_name}(${value})
  Out: ${func_name}(${value})
  Subrules:
    value:
      MatchMode: Full
      In: \${CUDA_nppicc_LIBRARY}
      Out: ""
      RuleId: "remove_CUDA_nppicc_LIBRARY"

- Rule: rule_CUDA_nppicom_LIBRARY_removed
  Kind: CMakeRule
  Priority: Fallback
  MatchMode: Partial
  CmakeSyntax: CUDA_nppicom_LIBRARY
  In: ${func_name}(${value})
  Out: ${func_name}(${value})
  Subrules:
    value:
      MatchMode: Full
      In: \${CUDA_nppicom_LIBRARY}
      Out: ""
      RuleId: "remove_CUDA_nppicom_LIBRARY"

- Rule: rule_CUDA_nppidei_LIBRARY_removed
  Kind: CMakeRule
  Priority: Fallback
  MatchMode: Partial
  CmakeSyntax: CUDA_nppidei_LIBRARY
  In: ${func_name}(${value})
  Out: ${func_name}(${value})
  Subrules:
    value:
      MatchMode: Full
      In: \${CUDA_nppidei_LIBRARY}
      Out: ""
      RuleId: "remove_CUDA_nppidei_LIBRARY"

- Rule: rule_CUDA_nppif_LIBRARY_removed
  Kind: CMakeRule
  Priority: Fallback
  MatchMode: Partial
  CmakeSyntax: CUDA_nppif_LIBRARY
  In: ${func_name}(${value})
  Out: ${func_name}(${value})
  Subrules:
    value:
      MatchMode: Full
      In: \${CUDA_nppif_LIBRARY}
      Out: ""
      RuleId: "remove_CUDA_nppif_LIBRARY"

- Rule: rule_CUDA_nppig_LIBRARY_removed
  Kind: CMakeRule
  Priority: Fallback
  MatchMode: Partial
  CmakeSyntax: CUDA_nppig_LIBRARY
  In: ${func_name}(${value})
  Out: ${func_name}(${value})
  Subrules:
    value:
      MatchMode: Full
      In: \${CUDA_nppig_LIBRARY}
      Out: ""
      RuleId: "remove_CUDA_nppig_LIBRARY"

- Rule: rule_CUDA_nppim_LIBRARY_removed
  Kind: CMakeRule
  Priority: Fallback
  MatchMode: Partial
  CmakeSyntax: CUDA_nppim_LIBRARY
  In: ${func_name}(${value})
  Out: ${func_name}(${value})
  Subrules:
    value:
      MatchMode: Full
      In: \${CUDA_nppim_LIBRARY}
      Out: ""
      RuleId: "remove_CUDA_nppim_LIBRARY"

- Rule: rule_CUDA_nppist_LIBRARY_removed
  Kind: CMakeRule
  Priority: Fallback
  MatchMode: Partial
  CmakeSyntax: CUDA_nppist_LIBRARY
  In: ${func_name}(${value})
  Out: ${func_name}(${value})
  Subrules:
    value:
      MatchMode: Full
      In: \${CUDA_nppist_LIBRARY}
      Out: ""
      RuleId: "remove_CUDA_nppist_LIBRARY"

- Rule: rule_CUDA_nppisu_LIBRARY_removed
  Kind: CMakeRule
  Priority: Fallback
  MatchMode: Partial
  CmakeSyntax: CUDA_nppisu_LIBRARY
  In: ${func_name}(${value})
  Out: ${func_name}(${value})
  Subrules:
    value:
      MatchMode: Full
      In: \${CUDA_nppisu_LIBRARY}
      Out: ""
      RuleId: "remove_CUDA_nppisu_LIBRARY"

- Rule: rule_CUDA_nppitc_LIBRARY_removed
  Kind: CMakeRule
  Priority: Fallback
  MatchMode: Partial
  CmakeSyntax: CUDA_nppitc_LIBRARY
  In: ${func_name}(${value})
  Out: ${func_name}(${value})
  Subrules:
    value:
      MatchMode: Full
      In: \${CUDA_nppitc_LIBRARY}
      Out: ""
      RuleId: "remove_CUDA_nppitc_LIBRARY"

- Rule: rule_CUDA_npps_LIBRARY_removed
  Kind: CMakeRule
  Priority: Fallback
  MatchMode: Partial
  CmakeSyntax: CUDA_npps_LIBRARY
  In: ${func_name}(${value})
  Out: ${func_name}(${value})
  Subrules:
    value:
      MatchMode: Full
      In: \${CUDA_npps_LIBRARY}
      Out: ""
      RuleId: "remove_CUDA_npps_LIBRARY"

- Rule: rule_CUDA_nvcuvenc_LIBRARY_removed
  Kind: CMakeRule
  Priority: Fallback
  MatchMode: Partial
  CmakeSyntax: CUDA_nvcuvenc_LIBRARY
  In: ${func_name}(${value})
  Out: ${func_name}(${value})
  Subrules:
    value:
      MatchMode: Full
      In: \${CUDA_nvcuvenc_LIBRARY}
      Out: ""
      RuleId: "remove_CUDA_nvcuvenc_LIBRARY"

- Rule: rule_CUDA_nvcuvid_LIBRARY_removed
  Kind: CMakeRule
  Priority: Fallback
  MatchMode: Partial
  CmakeSyntax: CUDA_nvcuvid_LIBRARY
  In: ${func_name}(${value})
  Out: ${func_name}(${value})
  Subrules:
    value:
      MatchMode: Full
      In: \${CUDA_nvcuvid_LIBRARY}
      Out: ""
      RuleId: "remove_CUDA_nvcuvid_LIBRARY"

- Rule: rule_CUDA_nvToolsExt_LIBRARY_removed
  Kind: CMakeRule
  Priority: Fallback
  MatchMode: Partial
  CmakeSyntax: CUDA_nvToolsExt_LIBRARY
  In: ${func_name}(${value})
  Out: ${func_name}(${value})
  Subrules:
    value:
      MatchMode: Full
      In: \${CUDA_nvToolsExt_LIBRARY}
      Out: ""
      RuleId: "remove_CUDA_nvToolsExt_LIBRARY"

- Rule: rule_cuda_compile_with_opts
  Kind: CMakeRule
  Priority: Fallback
  MatchMode: Partial
  CmakeSyntax: rule_cuda_compile_01
  In: cuda_compile(${libname} ${srcs} STATIC OPTIONS ${opts})
  Out: dpct_helper_sycl_compile(${libname} ${srcs})

- Rule: rule_cuda_compile_with_opts
  Kind: CMakeRule
  Priority: Fallback
  MatchMode: Partial
  CmakeSyntax: rule_cuda_compile_02
  In: cuda_compile(${libname} ${srcs} SHARED OPTIONS ${opts})
  Out: dpct_helper_sycl_compile(${libname} ${srcs})

- Rule: rule_cuda_compile_with_lib_type
  Kind: CMakeRule
  Priority: Fallback
  MatchMode: Partial
  CmakeSyntax: rule_cuda_compile_03
  In: cuda_compile(${libname} ${srcs} STATIC)
  Out: dpct_helper_sycl_compile(${libname} ${srcs})

- Rule: rule_cuda_compile_with_lib_type
  Kind: CMakeRule
  Priority: Fallback
  MatchMode: Partial
  CmakeSyntax: rule_cuda_compile_04
  In: cuda_compile(${libname} ${srcs} SHARED)
  Out: dpct_helper_sycl_compile(${libname} ${srcs})

- Rule: rule_cuda_compile_with_no_opts
  Kind: CMakeRule
  Priority: Fallback
  MatchMode: Partial
  CmakeSyntax: rule_cuda_compile_05
  In: cuda_compile(${libname} ${srcs})
  Out: dpct_helper_sycl_compile(${libname} ${srcs})

- Rule: rule_add_compile_options
  Kind: CMakeRule
  Priority: Fallback
  CmakeSyntax: add_compile_options
  In: add_compile_options${empty}(${arg})
  Out: add_compile_options(${arg})
  Subrules:
    arg:
      In: -std=${cxx_standard}
      Out: -std=c++17
      RuleId: "add_compile_options_cxx_standard"

- Rule: rule_target_compile_options
  Kind: CMakeRule
  Priority: Fallback
  CmakeSyntax: target_compile_options
  In: target_compile_options${empty}(${arg})
  Out: target_compile_options(${arg})
  Subrules:
    arg:
      In: $<$<COMPILE_LANGUAGE:CUDA>:${flags}>
      Out: ""
      RuleId: "target_compile_options_cuda_arg"

- Rule: rule_CUDA_HAS_FP16
  Kind: CMakeRule
  Priority: Fallback
  MatchMode: Partial
  CmakeSyntax: CUDA_HAS_FP16
  In: ${func_name}(${value})
  Out: ${func_name}(${value})
  Subrules:
    value:
      MatchMode: Full
      In: CUDA_HAS_FP16
      Out: SYCL_HAS_FP16

# Current Yaml based rule hard-code to map "cxx_std_xx" to "cxx_std_17"
- Rule: rule_cxx_target_compile_features
  Kind: CMakeRule
  Priority: Fallback
  CmakeSyntax: cxx_target_compile_features
  MatchMode: Partial
  In: target_compile_features${empty}(${value})
  Out: target_compile_features(${value})
  Subrules:
    value:
      In: cxx_std_${ver}
      Out: cxx_std_17
      RuleId: "adjust_cxx_ver"

# Current Yaml based rule hard-code to map "cuda_std_xx" to "cxx_std_17"
- Rule: rule_cuda_target_compile_features
  Kind: CMakeRule
  Priority: Fallback
  CmakeSyntax: cuda_target_compile_features
  MatchMode: Partial
  In: target_compile_features(${value})
  Out: target_compile_features(${value})
  Subrules:
    value:
      In: cuda_std_${ver}
      Out: cxx_std_17
      RuleId: "adjust_cuda_ver"

- Rule: rule_file_include_cuh_header_file
  Kind: CMakeRule
  Priority: Fallback
  CmakeSyntax: file_include_cuh_header_file
  MatchMode: Partial
  In: file(${value})
  Out: file(${value})
  Subrules:
    value:
      In: ${arg}.cuh
      Out: ${arg}.dp.hpp
      MatchMode: Full
      RuleId: "adjust_CUDA_header_file_extension"

- Rule: rule_cuda_add_executable
  Kind: CMakeRule
  Priority: Fallback
  CmakeSyntax: cuda_add_executable
  In: cuda_add_executable(${value})
  Out: add_executable(${value})

- Rule: rule_add_executable
  Kind: CMakeRule
  Priority: Fallback
  CmakeSyntax: add_executable
  In: add_executable(${value} OPTIONS {options})
  Out: add_executable(${value})

- Rule: rule_add_executable_opts
  Kind: CMakeRule
  Priority: Fallback
  CmakeSyntax: add_executable_opts
  In: add_executable(${value} OPTIONS ${options})
  Out: add_executable(${value})

- Rule: rule_no_opts_cuda_compile_cubin
  Kind: CMakeRule
  Priority: Fallback
  CmakeSyntax: no_opts_cuda_compile_cubin
  MatchMode: Partial
  In: cuda_compile_cubin(${device} ${value})
  Out: dpct_helper_compile_sycl_code(${device} ${value})

- Rule: rule_cuda_compile_cubin
  Kind: CMakeRule
  Priority: Fallback
  CmakeSyntax: cuda_compile_cubin
  MatchMode: Partial
  In: cuda_compile_cubin(${device} ${value} OPTIONS ${opts})
  Out: dpct_helper_compile_sycl_code(${device} ${value})

- Rule: rule_target_link_libraries_cuda
  Kind: CMakeRule
  Priority: Fallback
  CmakeSyntax: cuda_target_link_libraries
  In: ${prefix}link_libraries(${libs})
  Out: ${prefix}link_libraries(${libs})
  Subrules:
    libs:
      In: cuda
      Out: ""
      MatchMode: Full

- Rule: rule_target_link_libraries_cublas
  Kind: CMakeRule
  Priority: Fallback
  CmakeSyntax: cublas_target_link_libraries
  In: ${prefix}link_libraries(${libs})
  Out: ${prefix}link_libraries(${libs})
  Subrules:
    libs:
      In: cublas
      Out: |
        \${MKL_LIB}
      MatchMode: Full
      RuleId: "replace_cublas_with_MKL_target"

- Rule: rule_target_link_libraries_libcublas
  Kind: CMakeRule
  Priority: Fallback
  CmakeSyntax: libcublas_target_link_libraries
  In: ${prefix}link_libraries(${libs})
  Out: ${prefix}link_libraries(${libs})
  Subrules:
    libs:
      In: -lcublas
      Out: |
        \${MKL_LIB}
      MatchMode: Full
      RuleId: "replace_libcublas_with_qmkl"

- Rule: rule_target_link_libraries_cudnn
  Kind: CMakeRule
  Priority: Fallback
  CmakeSyntax: cudnn_target_link_libraries
  In: ${prefix}link_libraries(${libs})
  Out: ${prefix}link_libraries(${libs})
  Subrules:
    libs:
      In: "cudnn"
      Out: |
        \${DNN_LIB}
      MatchMode: Full
      RuleId: "replace_cudnn_with_libdnn"

- Rule: rule_target_link_libraries_libnvinfer
  Kind: CMakeRule
  Priority: Fallback
  CmakeSyntax: libnvinfer_target_link_libraries
  In: ${prefix}link_libraries(${libs})
  Out: ${prefix}link_libraries(${libs})
  Subrules:
    libs:
      In: libnvinfer.so
      Out: ""
      MatchMode: Full
      RuleId: "remove_libnvinfer"

- Rule: rule_target_link_libraries_libnvonnxparser
  Kind: CMakeRule
  Priority: Fallback
  CmakeSyntax: libnvonnxparser_target_link_libraries
  In: ${prefix}link_libraries(${libs})
  Out: ${prefix}link_libraries(${libs})
  Subrules:
    libs:
      In: libnvonnxparser.so
      Out: ""
      MatchMode: Full
      RuleId: "remove_libnvonnxparser"

# icpx: error: '-static-libstdc++' is not supported with '-fsycl', so removing here
- Rule: rule_target_link_libraries_libstdc++
  Kind: CMakeRule
  Priority: Fallback
  CmakeSyntax: libstdc++_target_link_libraries
  In: ${prefix}link_libraries(${libs})
  Out: ${prefix}link_libraries(${libs})
  Subrules:
    libs:
      In: -static-libstdc++
      Out: ""
      MatchMode: Full
      RuleId: "remove_-static-libstdc++"

- Rule: rule_cuda_compile_fatbin
  Kind: CMakeRule
  Priority: Fallback
  CmakeSyntax: cuda_compile_fatbin
  In: cuda_compile_fatbin(${value})
  Out: dpct_helper_compile_sycl_code(${value})

- Rule: rule_cuda_compile_fatbin_opts
  Kind: CMakeRule
  Priority: Fallback
  CmakeSyntax: cuda_compile_fatbin_opts
  In: dpct_helper_compile_sycl_code(${value} OPTIONS ${options})
  Out: dpct_helper_compile_sycl_code(${value})

- Rule: rule_cuda_include_directories
  Kind: CMakeRule
  Priority: Fallback
  CmakeSyntax: cuda_include_directories
  MatchMode: Partial
  In: cuda_include_directories(${value})
  Out: include_directories(${value})

- Rule: rule_CUDA_INCLUDE_DIRS
  Kind: CMakeRule
  Priority: Fallback
  MatchMode: Partial
  CmakeSyntax: CUDA_INCLUDE_DIRS
  In: ${func_name}(${value})
  Out: ${func_name}(${value})
  Subrules:
    value:
      MatchMode: Full
      In: \${CUDA_INCLUDE_DIRS}
      Out: |
        \${SYCL_INCLUDE_DIR}
      RuleId: "replace_CUDA_INCLUDE_DIRS_with_SYCL_INCLUDE_DIR"

- Rule: rule_CUDA_NVCC_INCLUDE_DIRS
  Kind: CMakeRule
  Priority: Fallback
  MatchMode: Partial
  CmakeSyntax: CUDA_NVCC_INCLUDE_DIRS
  In: ${func_name}(${value})
  Out: ${func_name}(${value})
  Subrules:
    value:
      MatchMode: Full
      In: \${CUDA_NVCC_INCLUDE_DIRS}
      Out: |
        \${SYCL_INCLUDE_DIR}
      RuleId: "replace_CUDA_NVCC_INCLUDE_DIRS_with_SYCL_INCLUDE_DIR"

- Rule: rule_cuda_add_cufft_to_target
  Kind: CMakeRule
  Priority: Fallback
  CmakeSyntax: cuda_add_cufft_to_target
  In: cuda_add_cufft_to_target(${target})
  Out: dpct_helper_add_mkl_to_target(${target})

- Rule: rule_cuda_add_cublas_to_target
  Kind: CMakeRule
  Priority: Fallback
  CmakeSyntax: cuda_add_cublas_to_target
  In: cuda_add_cublas_to_target(${target})
  Out: dpct_helper_add_mkl_to_target(${target})

- Rule: rule_cuda_add_library
  Kind: CMakeRule
  Priority: Fallback
  CmakeSyntax: cuda_add_library
  In: cuda_add_library(${arg})
  Out: add_library(${arg})

- Rule: rule_set_cuda_64_bit_device_code_on
  Kind: CMakeRule
  Priority: Fallback
  CmakeSyntax: set_cuda_64_bit_device_code_on
  In: set(CUDA_64_BIT_DEVICE_CODE ON)
  Out: |
    set(CMAKE_CXX_FLAGS "\${CMAKE_CXX_FLAGS} -m64")

- Rule: rule_set_cuda_64_bit_device_code_off
  Kind: CMakeRule
  Priority: Fallback
  CmakeSyntax: set_cuda_64_bit_device_code_off
  In: set(CUDA_64_BIT_DEVICE_CODE OFF)
  Out: |
    set(CMAKE_CXX_FLAGS "\${CMAKE_CXX_FLAGS} -m32")

- Rule: rule_if_cuda_64_bit_device_code
  Kind: CMakeRule
  Priority: Fallback
  CmakeSyntax: if_cuda_64_bit_device_code
  In: if(${conditions}CUDA_64_BIT_DEVICE_CODE${other_conditions})
  Out: if(${conditions}(\${CMAKE_CXX_FLAGS} MATCHES "-m64")${other_conditions})

- Rule: rule_CMAKE_CUDA_COMPILER
  Kind: CMakeRule
  Priority: Fallback
  MatchMode: Partial
  CmakeSyntax: CMAKE_CUDA_COMPILER
  In: ${func_name}(${value})
  Out: ${func_name}(${value})
  Subrules:
    value:
      MatchMode: Full
      In: CMAKE_CUDA_COMPILER
      Out: CMAKE_SYCL_COMPILER

- Rule: rule_CMAKE_CUDA_HOST_COMPILER
  Kind: CMakeRule
  Priority: Fallback
  MatchMode: Partial
  CmakeSyntax: CMAKE_CUDA_HOST_COMPILER
  In: ${func_name}(${value})
  Out: ${func_name}(${value})
  Subrules:
    value:
      MatchMode: Full
      In: CMAKE_CUDA_HOST_COMPILER
      Out: SYCL_HOST_COMPILER

- Rule: rule_CMAKE_CUDA_ARCHITECTURES
  Kind: CMakeRule
  Priority: Fallback
  MatchMode: Partial
  CmakeSyntax: CMAKE_CUDA_ARCHITECTURES
  In: ${func_name}(${value})
  Out: ${func_name}(${value})
  Subrules:
    value:
      MatchMode: Full
      In: CMAKE_CUDA_ARCHITECTURES
      Out: CMAKE_SYCL_ARCHITECTURES

- Rule: rule_CMAKE_CUDA_FLAGS
  Kind: CMakeRule
  Priority: Fallback
  MatchMode: Partial
  CmakeSyntax: CMAKE_CUDA_FLAGS
  In: ${func_name}(${value})
  Out: ${func_name}(${value})
  Subrules:
    value:
      MatchMode: Full
      In: CMAKE_CUDA_FLAGS
      Out: CMAKE_SYCL_FLAGS

- Rule: rule_CUDA_NVCC_FLAGS
  Kind: CMakeRule
  Priority: Fallback
  MatchMode: Partial
  CmakeSyntax: CUDA_NVCC_FLAGS
  In: ${func_name}(${value})
  Out: ${func_name}(${value})
  Subrules:
    value:
      MatchMode: Full
      In: CUDA_NVCC_FLAGS
      Out: CMAKE_SYCL_FLAGS

- Rule: rule_cudart_static_removed
  Kind: CMakeRule
  Priority: Fallback
  MatchMode: Partial
  CmakeSyntax: cudart_static
  In: ${func_name}(${value})
  Out: ${func_name}(${value})
  Subrules:
    value:
      MatchMode: Full
      In: CUDA::cudart_static
      Out: ""

# libsycl.so is linked by default as alternative to cuda runtime library, so removing here
- Rule: rule_cudart_removed
  Kind: CMakeRule
  Priority: Fallback
  MatchMode: Partial
  CmakeSyntax: cudart
  In: ${func_name}(${value})
  Out: ${func_name}(${value})
  Subrules:
    value:
      MatchMode: Full
      In: CUDA::cudart
      Out: ""

# libsycl.so is linked by default as alternative to cuda river library, so removing here
- Rule: rule_cuda_driver_removed
  Kind: CMakeRule
  Priority: Fallback
  MatchMode: Partial
  CmakeSyntax: cuda_driver
  In: ${func_name}(${value})
  Out: ${func_name}(${value})
  Subrules:
    value:
      MatchMode: Full
      In: CUDA::cuda_driver
      Out: ""

- Rule: rule_cublas
  Kind: CMakeRule
  Priority: Fallback
  MatchMode: Partial
  CmakeSyntax: cublas
  In: ${func_name}(${value})
  Out: ${func_name}(${value})
  Subrules:
    value:
      In: CUDA::cublas
      Out: |
        \${MKL_LIB}
      MatchMode: Full

- Rule: rule_cublas_static
  Kind: CMakeRule
  Priority: Fallback
  MatchMode: Partial
  CmakeSyntax: cublas_static
  In: ${func_name}(${value})
  Out: ${func_name}(${value})
  Subrules:
    value:
      MatchMode: Full
      In: CUDA::cublas_static
      Out: |
        \${MKL_LIB}

- Rule: rule_cublasLt
  Kind: CMakeRule
  Priority: Fallback
  MatchMode: Partial
  CmakeSyntax: cublasLt
  In: ${func_name}(${value})
  Out: ${func_name}(${value})
  Subrules:
    value:
      MatchMode: Full
      In: CUDA::cublasLt
      Out: |
        \${DNN_LIB}

- Rule: rule_cublasLt_static
  Kind: CMakeRule
  Priority: Fallback
  MatchMode: Partial
  CmakeSyntax: cublasLt_static
  In: ${func_name}(${value})
  Out: ${func_name}(${value})
  Subrules:
    value:
      MatchMode: Full
      In: CUDA::cublasLt_static
      Out: |
        \${DNN_LIB}

- Rule: rule_cufft
  Kind: CMakeRule
  Priority: Fallback
  MatchMode: Partial
  CmakeSyntax: cufft
  In: ${func_name}(${value})
  Out: ${func_name}(${value})
  Subrules:
    value:
      MatchMode: Full
      In: CUDA::cufft
      Out: |
        \${MKL_LIB}
      RuleId: "replace_cufft_with_MKL"

- Rule: rule_cufftw
  Kind: CMakeRule
  Priority: Fallback
  MatchMode: Partial
  CmakeSyntax: cufftw
  In: ${func_name}(${value})
  Out: ${func_name}(${value})
  Subrules:
    value:
      MatchMode: Full
      In: CUDA::cufftw
      Out: |
        \${MKL_LIB}
      RuleId: "replace_cufftw_with_MKL"

- Rule: rule_cufft_static
  Kind: CMakeRule
  Priority: Fallback
  MatchMode: Partial
  CmakeSyntax: cufft_static
  In: ${func_name}(${value})
  Out: ${func_name}(${value})
  Subrules:
    value:
      MatchMode: Full
      In: CUDA::cufft_static
      Out: |
        \${MKL_LIB}
      RuleId: "replace_cufft_static_with_MKL"

- Rule: rule_cufft_static_nocallback
  Kind: CMakeRule
  Priority: Fallback
  MatchMode: Partial
  CmakeSyntax: cufft_static_nocallback
  In: ${func_name}(${value})
  Out: ${func_name}(${value})
  Subrules:
    value:
      MatchMode: Full
      In: CUDA::cufft_static_nocallback
      Out: |
        \${MKL_LIB}
      RuleId: "replace_cufft_static_nocallback_with_MKL"

- Rule: rule_cufftw_static
  Kind: CMakeRule
  Priority: Fallback
  MatchMode: Partial
  CmakeSyntax: cufftw_static
  In: ${func_name}(${value})
  Out: ${func_name}(${value})
  Subrules:
    value:
      MatchMode: Full
      In: CUDA::cufftw_static
      Out: |
        \${MKL_LIB}
      RuleId: "replace_cufftw_static_with_MKL"

- Rule: rule_curand
  Kind: CMakeRule
  Priority: Fallback
  MatchMode: Partial
  CmakeSyntax: curand
  In: ${func_name}(${value})
  Out: ${func_name}(${value})
  Subrules:
    value:
      MatchMode: Full
      In: CUDA::curand
      Out: |
        \${MKL_LIB}
      RuleId: "replace_curand_with_MKL"

- Rule: rule_curand_static
  Kind: CMakeRule
  Priority: Fallback
  MatchMode: Partial
  CmakeSyntax: curand_static
  In: ${func_name}(${value})
  Out: ${func_name}(${value})
  Subrules:
    value:
      MatchMode: Full
      In: CUDA::curand_static
      Out: |
        \${MKL_LIB}
      RuleId: "replace_curand_static_with_MKL"

- Rule: rule_cusolver
  Kind: CMakeRule
  Priority: Fallback
  MatchMode: Partial
  CmakeSyntax: cusolver
  In: ${func_name}(${value})
  Out: ${func_name}(${value})
  Subrules:
    value:
      MatchMode: Full
      In: CUDA::cusolver
      Out: |
        \${MKL_LIB}
      RuleId: "replace_cusolver_with_MKL"

- Rule: rule_cusolver_static
  Kind: CMakeRule
  Priority: Fallback
  MatchMode: Partial
  CmakeSyntax: cusolver_static
  In: ${func_name}(${value})
  Out: ${func_name}(${value})
  Subrules:
    value:
      MatchMode: Full
      In: CUDA::cusolver_static
      Out: |
        \${MKL_LIB}
      RuleId: "replace_cusolver_static_with_MKL"

- Rule: rule_cusparse
  Kind: CMakeRule
  Priority: Fallback
  MatchMode: Partial
  CmakeSyntax: cusparse
  In: ${func_name}(${value})
  Out: ${func_name}(${value})
  Subrules:
    value:
      MatchMode: Full
      In: CUDA::cusparse
      Out: |
        \${MKL_LIB}
      RuleId: "replace_cusparse_with_MKL"

- Rule: rule_cusparse_static
  Kind: CMakeRule
  Priority: Fallback
  MatchMode: Partial
  CmakeSyntax: cusparse_static
  In: ${func_name}(${value})
  Out: ${func_name}(${value})
  Subrules:
    value:
      MatchMode: Full
      In: CUDA::cusparse_static
      Out: |
        \${MKL_LIB}
      RuleId: "replace_cusparse_static_with_MKL"

- Rule: rule_cudla_removed
  Kind: CMakeRule
  Priority: Fallback
  MatchMode: Partial
  CmakeSyntax: cudla
  In: ${func_name}(${value})
  Out: ${func_name}(${value})
  Subrules:
    value:
      MatchMode: Full
      In: CUDA::cudla
      Out: ""
      RuleId: "remove_cudla"

- Rule: rule_cuFile_removed
  Kind: CMakeRule
  Priority: Fallback
  MatchMode: Partial
  CmakeSyntax: cuFile
  In: ${func_name}(${value})
  Out: ${func_name}(${value})
  Subrules:
    value:
      MatchMode: Full
      In: CUDA::cuFile
      Out: ""
      RuleId: "remove_cuFile"

- Rule: rule_cuFile_static_removed
  Kind: CMakeRule
  Priority: Fallback
  MatchMode: Partial
  CmakeSyntax: cuFile_static
  In: ${func_name}(${value})
  Out: ${func_name}(${value})
  Subrules:
    value:
      MatchMode: Full
      In: CUDA::cuFile_static
      Out: ""
      RuleId: "remove_cuFile_static"

- Rule: rule_cuFile_rdma_removed
  Kind: CMakeRule
  Priority: Fallback
  MatchMode: Partial
  CmakeSyntax: cuFile_rdma
  In: ${func_name}(${value})
  Out: ${func_name}(${value})
  Subrules:
    value:
      MatchMode: Full
      In: CUDA::cuFile_rdma
      Out: ""
      RuleId: "remove_cuFile_rdma"

- Rule: rule_cuFile_rdma_static_removed
  Kind: CMakeRule
  Priority: Fallback
  MatchMode: Partial
  CmakeSyntax: cuFile_rdma_static
  In: ${func_name}(${value})
  Out: ${func_name}(${value})
  Subrules:
    value:
      MatchMode: Full
      In: CUDA::cuFile_rdma_static
      Out: ""
      RuleId: "remove_cuFile_rdma_static"

- Rule: rule_cupti_removed
  Kind: CMakeRule
  Priority: Fallback
  MatchMode: Partial
  CmakeSyntax: cupti
  In: ${func_name}(${value})
  Out: ${func_name}(${value})
  Subrules:
    value:
      MatchMode: Full
      In: CUDA::cupti
      Out: ""
      RuleId: "remove_cupti"

- Rule: rule_cupti_static_removed
  Kind: CMakeRule
  Priority: Fallback
  MatchMode: Partial
  CmakeSyntax: cupti_static
  In: ${func_name}(${value})
  Out: ${func_name}(${value})
  Subrules:
    value:
      MatchMode: Full
      In: CUDA::cupti_static
      Out: ""
      RuleId: "remove_cupti_static"

- Rule: rule_nvperf_host_removed
  Kind: CMakeRule
  Priority: Fallback
  MatchMode: Partial
  CmakeSyntax: nvperf_host
  In: ${func_name}(${value})
  Out: ${func_name}(${value})
  Subrules:
    value:
      MatchMode: Full
      In: CUDA::nvperf_host
      Out: ""
      RuleId: "remove_nvperf_host"

- Rule: rule_nvperf_host_static_removed
  Kind: CMakeRule
  Priority: Fallback
  MatchMode: Partial
  CmakeSyntax: nvperf_host_static
  In: ${func_name}(${value})
  Out: ${func_name}(${value})
  Subrules:
    value:
      MatchMode: Full
      In: CUDA::nvperf_host_static
      Out: ""
      RuleId: "remove_nvperf_host_static"

- Rule: rule_nvperf_target_removed
  Kind: CMakeRule
  Priority: Fallback
  MatchMode: Partial
  CmakeSyntax: nvperf_target
  In: ${func_name}(${value})
  Out: ${func_name}(${value})
  Subrules:
    value:
      MatchMode: Full
      In: CUDA::nvperf_target
      Out: ""
      RuleId: "remove_nvperf_target"

- Rule: rule_pcsamplingutil_removed
  Kind: CMakeRule
  Priority: Fallback
  MatchMode: Partial
  CmakeSyntax: pcsamplingutil
  In: ${func_name}(${value})
  Out: ${func_name}(${value})
  Subrules:
    value:
      MatchMode: Full
      In: CUDA::pcsamplingutil
      Out: ""
      RuleId: "remove_pcsamplingutil"

- Rule: rule_nppc_removed
  Kind: CMakeRule
  Priority: Fallback
  MatchMode: Partial
  CmakeSyntax: nppc
  In: ${func_name}(${value})
  Out: ${func_name}(${value})
  Subrules:
    value:
      MatchMode: Full
      In: CUDA::nppc
      Out: ""
      RuleId: "remove_nppc"

- Rule: rule_nppc_static_removed
  Kind: CMakeRule
  Priority: Fallback
  MatchMode: Partial
  CmakeSyntax: nppc_static
  In: ${func_name}(${value})
  Out: ${func_name}(${value})
  Subrules:
    value:
      MatchMode: Full
      In: CUDA::nppc_static
      Out: ""
      RuleId: "remove_nppc_static"

- Rule: rule_nppial_removed
  Kind: CMakeRule
  Priority: Fallback
  MatchMode: Partial
  CmakeSyntax: nppial
  In: ${func_name}(${value})
  Out: ${func_name}(${value})
  Subrules:
    value:
      MatchMode: Full
      In: CUDA::nppial
      Out: ""
      RuleId: "remove_nppial"

- Rule: rule_nppial_static_removed
  Kind: CMakeRule
  Priority: Fallback
  MatchMode: Partial
  CmakeSyntax: nppial_static
  In: ${func_name}(${value})
  Out: ${func_name}(${value})
  Subrules:
    value:
      MatchMode: Full
      In: CUDA::nppial_static
      Out: ""
      RuleId: "remove_nppial_static"

- Rule: rule_nppicc_removed
  Kind: CMakeRule
  Priority: Fallback
  MatchMode: Partial
  CmakeSyntax: nppicc
  In: ${func_name}(${value})
  Out: ${func_name}(${value})
  Subrules:
    value:
      MatchMode: Full
      In: CUDA::nppicc
      Out: ""
      RuleId: "remove_nppicc"

- Rule: rule_nppicc_static_removed
  Kind: CMakeRule
  Priority: Fallback
  MatchMode: Partial
  CmakeSyntax: nppicc_static
  In: ${func_name}(${value})
  Out: ${func_name}(${value})
  Subrules:
    value:
      MatchMode: Full
      In: CUDA::nppicc_static
      Out: ""
      RuleId: "remove_nppicc_static"

- Rule: rule_nppicom_removed
  Kind: CMakeRule
  Priority: Fallback
  MatchMode: Partial
  CmakeSyntax: nppicom
  In: ${func_name}(${value})
  Out: ${func_name}(${value})
  Subrules:
    value:
      MatchMode: Full
      In: CUDA::nppicom
      Out: ""
      RuleId: "remove_nppicom"

- Rule: rule_nppicom_static_removed
  Kind: CMakeRule
  Priority: Fallback
  MatchMode: Partial
  CmakeSyntax: nppicom_static
  In: ${func_name}(${value})
  Out: ${func_name}(${value})
  Subrules:
    value:
      MatchMode: Full
      In: CUDA::nppicom_static
      Out: ""
      RuleId: "remove_nppicom_static"

- Rule: rule_nppidei_removed
  Kind: CMakeRule
  Priority: Fallback
  MatchMode: Partial
  CmakeSyntax: nppidei
  In: ${func_name}(${value})
  Out: ${func_name}(${value})
  Subrules:
    value:
      MatchMode: Full
      In: CUDA::nppidei
      Out: ""
      RuleId: "remove_nppidei"

- Rule: rule_nppidei_static_removed
  Kind: CMakeRule
  Priority: Fallback
  MatchMode: Partial
  CmakeSyntax: nppidei_static
  In: ${func_name}(${value})
  Out: ${func_name}(${value})
  Subrules:
    value:
      MatchMode: Full
      In: CUDA::nppidei_static
      Out: ""
      RuleId: "remove_nppidei_static"

- Rule: rule_nppif_removed
  Kind: CMakeRule
  Priority: Fallback
  MatchMode: Partial
  CmakeSyntax: nppif
  In: ${func_name}(${value})
  Out: ${func_name}(${value})
  Subrules:
    value:
      MatchMode: Full
      In: CUDA::nppif
      Out: ""
      RuleId: "remove_nppif"

- Rule: rule_nppif_static_removed
  Kind: CMakeRule
  Priority: Fallback
  MatchMode: Partial
  CmakeSyntax: nppif_static
  In: ${func_name}(${value})
  Out: ${func_name}(${value})
  Subrules:
    value:
      MatchMode: Full
      In: CUDA::nppif_static
      Out: ""
      RuleId: "remove_nppif_static"

- Rule: rule_nppig_removed
  Kind: CMakeRule
  Priority: Fallback
  MatchMode: Partial
  CmakeSyntax: nppig
  In: ${func_name}(${value})
  Out: ${func_name}(${value})
  Subrules:
    value:
      MatchMode: Full
      In: CUDA::nppig
      Out: ""
      RuleId: "remove_nppig"

- Rule: rule_nppig_static_removed
  Kind: CMakeRule
  Priority: Fallback
  MatchMode: Partial
  CmakeSyntax: nppig_static
  In: ${func_name}(${value})
  Out: ${func_name}(${value})
  Subrules:
    value:
      MatchMode: Full
      In: CUDA::nppig_static
      Out: ""
      RuleId: "remove_nppig_static"

- Rule: rule_nppim_removed
  Kind: CMakeRule
  Priority: Fallback
  MatchMode: Partial
  CmakeSyntax: nppim
  In: ${func_name}(${value})
  Out: ${func_name}(${value})
  Subrules:
    value:
      MatchMode: Full
      In: CUDA::nppim
      Out: ""
      RuleId: "remove_nppim"

- Rule: rule_nppim_static_removed
  Kind: CMakeRule
  Priority: Fallback
  MatchMode: Partial
  CmakeSyntax: nppim_static
  In: ${func_name}(${value})
  Out: ${func_name}(${value})
  Subrules:
    value:
      MatchMode: Full
      In: CUDA::nppim_static
      Out: ""
      RuleId: "remove_nppim_static"

- Rule: rule_nppist_removed
  Kind: CMakeRule
  Priority: Fallback
  MatchMode: Partial
  CmakeSyntax: nppist
  In: ${func_name}(${value})
  Out: ${func_name}(${value})
  Subrules:
    value:
      MatchMode: Full
      In: CUDA::nppist
      Out: ""
      RuleId: "remove_nppist"

- Rule: rule_nppist_static_removed
  Kind: CMakeRule
  Priority: Fallback
  MatchMode: Partial
  CmakeSyntax: nppist_static
  In: ${func_name}(${value})
  Out: ${func_name}(${value})
  Subrules:
    value:
      MatchMode: Full
      In: CUDA::nppist_static
      Out: ""
      RuleId: "remove_nppist_static"

- Rule: rule_nppisu_removed
  Kind: CMakeRule
  Priority: Fallback
  MatchMode: Partial
  CmakeSyntax: nppisu
  In: ${func_name}(${value})
  Out: ${func_name}(${value})
  Subrules:
    value:
      MatchMode: Full
      In: CUDA::nppisu
      Out: ""
      RuleId: "remove_nppisu"

- Rule: rule_nppisu_static_removed
  Kind: CMakeRule
  Priority: Fallback
  MatchMode: Partial
  CmakeSyntax: nppisu_static
  In: ${func_name}(${value})
  Out: ${func_name}(${value})
  Subrules:
    value:
      MatchMode: Full
      In: CUDA::nppisu_static
      Out: ""
      RuleId: "remove_nppisu_static"

- Rule: rule_nppitc_removed
  Kind: CMakeRule
  Priority: Fallback
  MatchMode: Partial
  CmakeSyntax: nppitc
  In: ${func_name}(${value})
  Out: ${func_name}(${value})
  Subrules:
    value:
      MatchMode: Full
      In: CUDA::nppitc
      Out: ""
      RuleId: "remove_nppitc"

- Rule: rule_nppitc_static_removed
  Kind: CMakeRule
  Priority: Fallback
  MatchMode: Partial
  CmakeSyntax: nppitc_static
  In: ${func_name}(${value})
  Out: ${func_name}(${value})
  Subrules:
    value:
      MatchMode: Full
      In: CUDA::nppitc_static
      Out: ""
      RuleId: "remove_nppitc_static"

- Rule: rule_npps_removed
  Kind: CMakeRule
  Priority: Fallback
  MatchMode: Partial
  CmakeSyntax: npps
  In: ${func_name}(${value})
  Out: ${func_name}(${value})
  Subrules:
    value:
      MatchMode: Full
      In: CUDA::npps
      Out: ""
      RuleId: "remove_npps"

- Rule: rule_npps_static_removed
  Kind: CMakeRule
  Priority: Fallback
  MatchMode: Partial
  CmakeSyntax: npps_static
  In: ${func_name}(${value})
  Out: ${func_name}(${value})
  Subrules:
    value:
      MatchMode: Full
      In: CUDA::npps_static
      Out: ""
      RuleId: "remove_npps_static"

- Rule: rule_nvblas_removed
  Kind: CMakeRule
  Priority: Fallback
  MatchMode: Partial
  CmakeSyntax: nvblas
  In: ${func_name}(${value})
  Out: ${func_name}(${value})
  Subrules:
    value:
      MatchMode: Full
      In: CUDA::nvblas
      Out: ""
      RuleId: "remove_nvblas"

- Rule: rule_nvgraph_removed
  Kind: CMakeRule
  Priority: Fallback
  MatchMode: Partial
  CmakeSyntax: nvgraph
  In: ${func_name}(${value})
  Out: ${func_name}(${value})
  Subrules:
    value:
      MatchMode: Full
      In: CUDA::nvgraph
      Out: ""
      RuleId: "remove_nvgraph"

- Rule: rule_nvgraph_static_removed
  Kind: CMakeRule
  Priority: Fallback
  MatchMode: Partial
  CmakeSyntax: nvgraph_static
  In: ${func_name}(${value})
  Out: ${func_name}(${value})
  Subrules:
    value:
      MatchMode: Full
      In: CUDA::nvgraph_static
      Out: ""
      RuleId: "remove_nvgraph_static"

- Rule: rule_nvjpeg_removed
  Kind: CMakeRule
  Priority: Fallback
  MatchMode: Partial
  CmakeSyntax: nvjpeg
  In: ${func_name}(${value})
  Out: ${func_name}(${value})
  Subrules:
    value:
      MatchMode: Full
      In: CUDA::nvjpeg
      Out: ""
      RuleId: "remove_nvjpeg"

- Rule: rule_nvjpeg_static_removed
  Kind: CMakeRule
  Priority: Fallback
  MatchMode: Partial
  CmakeSyntax: nvjpeg_static
  In: ${func_name}(${value})
  Out: ${func_name}(${value})
  Subrules:
    value:
      MatchMode: Full
      In: CUDA::nvjpeg_static
      Out: ""
      RuleId: "remove_nvjpeg_static"

- Rule: rule_nvptxcompiler_static_removed
  Kind: CMakeRule
  Priority: Fallback
  MatchMode: Partial
  CmakeSyntax: nvptxcompiler_static
  In: ${func_name}(${value})
  Out: ${func_name}(${value})
  Subrules:
    value:
      MatchMode: Full
      In: CUDA::nvptxcompiler_static
      Out: ""
      RuleId: "remove_nvptxcompiler_static"

- Rule: rule_nvrtc_removed
  Kind: CMakeRule
  Priority: Fallback
  MatchMode: Partial
  CmakeSyntax: nvrtc
  In: ${func_name}(${value})
  Out: ${func_name}(${value})
  Subrules:
    value:
      MatchMode: Full
      In: CUDA::nvrtc
      Out: ""
      RuleId: "remove_nvrtc"

- Rule: rule_nvrtc_builtins_removed
  Kind: CMakeRule
  Priority: Fallback
  MatchMode: Partial
  CmakeSyntax: nvrtc_builtins
  In: ${func_name}(${value})
  Out: ${func_name}(${value})
  Subrules:
    value:
      MatchMode: Full
      In: CUDA::nvrtc_builtins
      Out: ""
      RuleId: "remove_nvrtc_builtins"

- Rule: rule_nvrtc_static_removed
  Kind: CMakeRule
  Priority: Fallback
  MatchMode: Partial
  CmakeSyntax: nvrtc_static
  In: ${func_name}(${value})
  Out: ${func_name}(${value})
  Subrules:
    value:
      MatchMode: Full
      In: CUDA::nvrtc_static
      Out: ""
      RuleId: "remove_nvrtc_static"

- Rule: rule_nvrtc_builtins_static_removed
  Kind: CMakeRule
  Priority: Fallback
  MatchMode: Partial
  CmakeSyntax: nvrtc_builtins_static
  In: ${func_name}(${value})
  Out: ${func_name}(${value})
  Subrules:
    value:
      MatchMode: Full
      In: CUDA::nvrtc_builtins_static
      Out: ""
      RuleId: "remove_nvrtc_builtins_static"

- Rule: rule_nvJitLink_removed
  Kind: CMakeRule
  Priority: Fallback
  MatchMode: Partial
  CmakeSyntax: nvJitLink
  In: ${func_name}(${value})
  Out: ${func_name}(${value})
  Subrules:
    value:
      MatchMode: Full
      In: CUDA::nvJitLink
      Out: ""
      RuleId: "remove_nvJitLink"

- Rule: rule_nvJitLink_static_removed
  Kind: CMakeRule
  Priority: Fallback
  MatchMode: Partial
  CmakeSyntax: nvJitLink_static
  In: ${func_name}(${value})
  Out: ${func_name}(${value})
  Subrules:
    value:
      MatchMode: Full
      In: CUDA::nvJitLink_static
      Out: ""
      RuleId: "remove_nvJitLink_static"

- Rule: rule_nvml_removed
  Kind: CMakeRule
  Priority: Fallback
  MatchMode: Partial
  CmakeSyntax: nvml
  In: ${func_name}(${value})
  Out: ${func_name}(${value})
  Subrules:
    value:
      MatchMode: Full
      In: CUDA::nvml
      Out: ""
      RuleId: "remove_nvml"

- Rule: rule_nvToolsExt
  Kind: CMakeRule
  Priority: Fallback
  MatchMode: Partial
  CmakeSyntax: nvToolsExt
  In: ${func_name}(${value})
  Out: ${func_name}(${value})
  Subrules:
    value:
      MatchMode: Full
      In: CUDA::nvToolsExt
      Out: ""
      RuleId: "remove_nvToolsExt"

- Rule: rule_nvtx3_removed
  Kind: CMakeRule
  Priority: Fallback
  MatchMode: Partial
  CmakeSyntax: nvtx3
  In: ${func_name}(${value})
  Out: ${func_name}(${value})
  Subrules:
    value:
      MatchMode: Full
      In: CUDA::nvtx3
      Out: ""
      RuleId: "remove_nvtx3"

- Rule: rule_OpenCL_removed
  Kind: CMakeRule
  Priority: Fallback
  MatchMode: Partial
  CmakeSyntax: OpenCL
  In: ${func_name}(${value})
  Out: ${func_name}(${value})
  Subrules:
    value:
      MatchMode: Full
      In: CUDA::OpenCL
      Out: ""
      RuleId: "remove_OpenCL"

- Rule: rule_set_property_cuda_standard
  Kind: CMakeRule
  Priority: Fallback
  CmakeSyntax: set_property_cuda_standard
  In: set_property(${target} PROPERTY CUDA_STANDARD ${version})
  Out: set_property(${target} PROPERTY CXX_STANDARD 17)

- Rule: rule_set_property_cxx_standard
  Kind: CMakeRule
  Priority: Fallback
  CmakeSyntax: set_property_cxx_standard
  In: set_property(${target} PROPERTY CXX_STANDARD ${version})
  Out: set_property(${target} PROPERTY CXX_STANDARD 17)

- Rule: rule_set_cxx_target_properties
  Kind: CMakeRule
  Priority: Fallback
  CmakeSyntax: set_cxx_target_properties
  In: set_target_properties(${targets} PROPERTIES CXX_STANDARD ${version})
  Out: set_target_properties(${targets} PROPERTIES CXX_STANDARD 17)

- Rule: rule_set_target_properties_cuda_standard
  Kind: CMakeRule
  Priority: Fallback
  CmakeSyntax: set_target_properties_cuda_standard
  In: set_target_properties(${targets} PROPERTIES ${properties})
  Out: set_target_properties(${targets} PROPERTIES ${properties})
  Subrules:
    properties:
      In: CUDA_STANDARD ${version} ${other_properties}
      Out: CXX_STANDARD 17 ${other_properties}
      MatchMode: Full

- Rule: rule_set_target_properties_cuda_standard-only
  Kind: CMakeRule
  Priority: Fallback
  CmakeSyntax: set_target_properties_cuda_standard-only
  In: set_target_properties(${targets} PROPERTIES${properties}CUDA_STANDARD ${version})
  Out: set_target_properties(${targets} PROPERTIES${properties}CXX_STANDARD 17)

- Rule: rule_set_cmake_cuda_required
  Kind: CMakeRule
  Priority: Fallback
  CmakeSyntax: set_cmake_cuda_required
  In: set${empty}(${empty}CMAKE_CUDA_STANDARD_REQUIRED ${value})
  Out: set(CMAKE_CXX_STANDARD_REQUIRED ${value})

- Rule: rule_CUDA_VERSION
  Kind: CMakeRule
  Priority: Fallback
  MatchMode: Partial
  CmakeSyntax: CUDA_VERSION
  In: ${func_name}(${value})
  Out: ${func_name}(${value})
  Subrules:
    value:
      MatchMode: Full
      In: CUDA_VERSION
      Out: COMPATIBILITY_VERSION
      RuleId: "replace_CUDA_VERSION_with_COMPATIBILITY_VERSION"

- Rule: rule_CUDA_VERSION_MAJOR
  Kind: CMakeRule
  Priority: Fallback
  MatchMode: Partial
  CmakeSyntax: CUDA_VERSION_MAJOR
  In: ${func_name}(${value})
  Out: ${func_name}(${value})
  Subrules:
    value:
      MatchMode: Full
      In: CUDA_VERSION_MAJOR
      Out: COMPATIBILITY_VERSION_MAJOR
      RuleId: "replace_CUDA_VERSION_MAJOR_with_COMPATIBILITY_VERSION_MAJOR"

- Rule: rule_CUDA_VERSION_MINOR
  Kind: CMakeRule
  Priority: Fallback
  MatchMode: Partial
  CmakeSyntax: CUDA_VERSION_MINOR
  In: ${func_name}(${value})
  Out: ${func_name}(${value})
  Subrules:
    value:
      MatchMode: Full
      In: CUDA_VERSION_MINOR
      Out: COMPATIBILITY_VERSION_MINOR
      RuleId: "replace_CUDA_VERSION_MAJOR_with_COMPATIBILITY_VERSION_MINOR"

- Rule: rule_CUDA_VERSION_STRING
  Kind: CMakeRule
  Priority: Fallback
  MatchMode: Partial
  CmakeSyntax: CUDA_VERSION_STRING
  In: ${func_name}(${value})
  Out: ${func_name}(${value})
  Subrules:
    value:
      MatchMode: Full
      In: CUDA_VERSION_STRING
      Out: COMPATIBILITY_VERSION_STRING
      RuleId: "replace_CUDA_VERSION_STRING_with_COMPATIBILITY_VERSION_STRING"


- Rule: rule_user_defined_variable
  Kind: CMakeRule
  Priority: Fallback
  MatchMode: Partial
  CmakeSyntax: user_defined_variable
  In: ${func_name}(${value})
  Out: ${func_name}(${value})
  Subrules:
    value:
      In:  -std=c++${version}
      Out: -std=c++17

- Rule: rule_add_link_options
  Kind: CMakeRule
  Priority: Fallback
  CmakeSyntax: add_link_options
  In: add_link_options(${options})
  Out: add_link_options(${options})
  Subrules:
    sources:
      In: ${src}.cu
      Out: ${src}.dp.cpp
      MatchMode: Full

- Rule: rule_enable_language
  Kind: CMakeRule
  Priority: Fallback
  CmakeSyntax: enable_language
  In: enable_language${empty}(${empty}CUDA${empty})
  Out: enable_language(CXX)

- Rule: rule_add_arch_add_link_options
  Kind: CMakeRule
  Priority: Fallback
  CmakeSyntax: add_arch_add_link_options
  In: add_link_options(${options})
  Out: add_link_options(${options})
  Subrules:
    options:
      In: --add-arch=${arch}
      Out: ""
      MatchMode: Partial
      RuleId: "remove_add_arch"

- Rule: rule_device_c_add_link_options
  Kind: CMakeRule
  Priority: Fallback
  CmakeSyntax: device_c_add_link_options
  In: add_link_options(${options})
  Out: add_link_options(${options})
  Subrules:
    options:
      In: --device-c
      Out: ""
      MatchMode: Full
      RuleId: "remove_device_c"

- Rule: rule_disable_target_add_link_options
  Kind: CMakeRule
  Priority: Fallback
  CmakeSyntax: disable_target_add_link_options
  In: add_link_options(${options})
  Out: add_link_options(${options})
  Subrules:
    options:
      In: --disable-target=${target}
      Out: ""
      MatchMode: Partial
      RuleId: "remove_disable_target"

- Rule: rule_gen_codes_add_link_options
  Kind: CMakeRule
  Priority: Fallback
  CmakeSyntax: gen_codes_add_link_options
  In: add_link_options(${options})
  Out: add_link_options(${options})
  Subrules:
    options:
      In: --gen-codes=${arch}
      Out: ""
      MatchMode: Partial
      RuleId: "remove_gen_codes"

- Rule: rule_no_ptxas_options_add_link_options
  Kind: CMakeRule
  Priority: Fallback
  CmakeSyntax: no_ptxas_options_add_link_options
  In: add_link_options(${options})
  Out: add_link_options(${options})
  Subrules:
    options:
      In: --no-ptxas-options
      Out: ""
      MatchMode: Full
      RuleId: "remove_no_ptxas_options"

- Rule: rule_emit_ptx_add_link_options
  Kind: CMakeRule
  Priority: Fallback
  CmakeSyntax: emit_ptx_add_link_options
  In: add_link_options(${options})
  Out: add_link_options(${options})
  Subrules:
    options:
      In: --emit-ptx=${file}
      Out: ""
      MatchMode: Partial
      RuleId: "remove_emit_ptx"

- Rule: rule_nvvmir_library_add_link_options
  Kind: CMakeRule
  Priority: Fallback
  CmakeSyntax: nvvmir_library_add_link_options
  In: add_link_options(${options})
  Out: add_link_options(${options})
  Subrules:
    options:
      In: --nvvmir-library=${library}
      Out: ""
      MatchMode: Partial
      RuleId: "remove_nvvmir_library"

- Rule: rule_library_path_add_link_options
  Kind: CMakeRule
  Priority: Fallback
  CmakeSyntax: library_path_add_link_options
  In: add_link_options(${options})
  Out: add_link_options(${options})
  Subrules:
    options:
      In: --library-path=${path}
      Out: ""
      MatchMode: Partial
      RuleId: "remove_library_path"

- Rule: rule_add_library_empty_add_link_options
  Kind: CMakeRule
  Priority: Fallback
  CmakeSyntax: library_empty_add_link_options
  In: add_link_options(${options})
  Out: add_link_options(${options})
  Subrules:
    options:
      In: --library=
      Out: ""
      MatchMode: Full
      RuleId: "remove_empty_library_arg"

- Rule: rule_target_link_options
  Kind: CMakeRule
  Priority: Fallback
  CmakeSyntax: target_link_options
  In: target_link_options(${arg})
  Out: target_link_options(${arg})
  Subrules:
    arg:
      In: $<$<CUDA_COMPILER_ID:${any}>:${flags}>
      Out: ""
      RuleId: "remove_target_link_options_cuda_arg"

- Rule: rule_target_link_directories
  Kind: CMakeRule
  Priority: Fallback
  CmakeSyntax: target_link_directories
  MatchMode: Partial
  In: target_link_directories(${value})
  Out: target_link_directories(${value})
  Subrules:
    value:
      In: CUDAToolkit_LIBRARY_DIR
      Out: ONEAPI_LIB_DIR
      MatchMode: Full
      RuleId: "replace_cuda_toolkit_lib_with_oneapi_lib"

- Rule: rule_set_source_files_properties
  Kind: CMakeRule
  Priority: Fallback
  CmakeSyntax: set_source_files_properties_lang
  In: set_source_files_properties${empty}(${src_files} PROPERTIES${some_other_prop}LANGUAGE CUDA${other_props})
  Out: set_source_files_properties(${src_files} PROPERTIES${some_other_prop}LANGUAGE CXX${other_props})

- Rule: rule_CUDA_HOST_COMPILER
  Kind: CMakeRule
  Priority: Fallback
  MatchMode: Partial
  CmakeSyntax: cuda_host_compiler
  In: ${func_name}(${value})
  Out: ${func_name}(${value})
  Subrules:
    value:
      MatchMode: Full
      In: CUDA_HOST_COMPILER
      Out: SYCL_HOST_COMPILER

- Rule: rule_CUDA_HOST_FLAGS
  Kind: CMakeRule
  Priority: Fallback
  MatchMode: Partial
  CmakeSyntax: cuda_host_flags
  In: ${func_name}(${value})
  Out: ${func_name}(${value})
  Subrules:
    value:
      MatchMode: Full
      In: CUDA_HOST_FLAGS
      Out: SYCL_HOST_FLAGS

- Rule: rule_CUDAToolkit_FOUND
  Kind: CMakeRule
  Priority: Fallback
  CmakeSyntax: CUDAToolkit_FOUND
  MatchMode: Partial
  In: if${empty}(${value})
  Out: if${empty}(${value})
  Subrules:
    value:
      In: CUDAToolkit_FOUND
      Out: IntelSYCL_FOUND
      MatchMode: Full
      RuleId: "replace_cuda_toolkit_found_with_intel_sycl_found"
<<<<<<< HEAD
=======

- Rule: rule_lib_cuda_removed
  Kind: CMakeRule
  Priority: Fallback
  MatchMode: Partial
  CmakeSyntax: lib_cuda
  In: list${empty}(${value})
  Out: list${empty}(${value})
  Subrules:
    value:
      MatchMode: Full
      In: cuda
      Out: ""
      RuleId: "remove_lib_cuda"
>>>>>>> de52b44d
<|MERGE_RESOLUTION|>--- conflicted
+++ resolved
@@ -2284,8 +2284,6 @@
       Out: IntelSYCL_FOUND
       MatchMode: Full
       RuleId: "replace_cuda_toolkit_found_with_intel_sycl_found"
-<<<<<<< HEAD
-=======
 
 - Rule: rule_lib_cuda_removed
   Kind: CMakeRule
@@ -2299,5 +2297,4 @@
       MatchMode: Full
       In: cuda
       Out: ""
-      RuleId: "remove_lib_cuda"
->>>>>>> de52b44d
+      RuleId: "remove_lib_cuda"