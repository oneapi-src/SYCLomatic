//===-- clang-offload-wrapper/ClangOffloadWrapper.cpp -----------*- C++ -*-===//
//
// Part of the LLVM Project, under the Apache License v2.0 with LLVM Exceptions.
// See https://llvm.org/LICENSE.txt for license information.
// SPDX-License-Identifier: Apache-2.0 WITH LLVM-exception
//
//===----------------------------------------------------------------------===//
///
/// \file
/// Implementation of the offload wrapper tool. It takes offload target binaries
/// as input and creates wrapper bitcode file containing target binaries
/// packaged as data. Wrapper bitcode also includes initialization code which
/// registers target binaries in offloading runtime at program startup.
///
//===----------------------------------------------------------------------===//

#include "clang/Basic/Version.h"
#include "llvm/ADT/ArrayRef.h"
#include "llvm/ADT/SmallVector.h"
#include "llvm/ADT/Triple.h"
<<<<<<< HEAD
#include "llvm/ADT/Twine.h"
=======
#include "llvm/BinaryFormat/ELF.h"
>>>>>>> 93d08aca
#include "llvm/Bitcode/BitcodeWriter.h"
#include "llvm/IR/Constants.h"
#include "llvm/IR/GlobalVariable.h"
#include "llvm/IR/IRBuilder.h"
#include "llvm/IR/LLVMContext.h"
#include "llvm/IR/Module.h"
<<<<<<< HEAD
#include "llvm/IR/PassManager.h"
#ifndef NDEBUG
#include "llvm/IR/Verifier.h"
#endif // NDEBUG
=======
#include "llvm/Object/ELFObjectFile.h"
#include "llvm/Object/ObjectFile.h"
>>>>>>> 93d08aca
#include "llvm/Support/CommandLine.h"
#include "llvm/Support/EndianStream.h"
#include "llvm/Support/Errc.h"
#include "llvm/Support/Error.h"
#include "llvm/Support/ErrorOr.h"
#include "llvm/Support/Host.h"
#include "llvm/Support/LineIterator.h"
#include "llvm/Support/FileSystem.h"
#include "llvm/Support/MemoryBuffer.h"
<<<<<<< HEAD
#include "llvm/Support/PropertySetIO.h"
=======
#include "llvm/Support/Path.h"
#include "llvm/Support/Program.h"
>>>>>>> 93d08aca
#include "llvm/Support/Signals.h"
#include "llvm/Support/SimpleTable.h"
#include "llvm/Support/ToolOutputFile.h"
#include "llvm/Support/VCSRevision.h"
#include "llvm/Support/WithColor.h"
#include "llvm/Support/raw_ostream.h"
#include "llvm/Transforms/Utils/ModuleUtils.h"
#include <cassert>
#include <cstddef>
#include <cstdint>
#include <fstream>
#include <iterator>
#include <memory>
#include <string>
#include <tuple>

#define OPENMP_OFFLOAD_IMAGE_VERSION "1.0"

using namespace llvm;
using namespace llvm::object;

// Fields in the binary descriptor which are made available to SYCL runtime
// by the offload wrapper. Must match across tools -
// clang/lib/Driver/Driver.cpp, sycl-post-link.cpp, ClangOffloadWrapper.cpp
static constexpr char COL_CODE[] = "Code";
static constexpr char COL_SYM[] = "Symbols";
static constexpr char COL_PROPS[] = "Properties";
static constexpr char COL_MANIFEST[] = "Manifest";

// Offload models supported by this tool. The support basically means mapping
// a string representation given at the command line to a value from this
// enum.
enum OffloadKind {
  Unknown = 0,
  Host,
  OpenMP,
  HIP,
  SYCL,
  First = Host,
  Last = SYCL
};

namespace llvm {
template <> struct DenseMapInfo<OffloadKind> {
  static inline OffloadKind getEmptyKey() {
    return static_cast<OffloadKind>(DenseMapInfo<unsigned>::getEmptyKey());
  }

  static inline OffloadKind getTombstoneKey() {
    return static_cast<OffloadKind>(DenseMapInfo<unsigned>::getTombstoneKey());
  }

  static unsigned getHashValue(const OffloadKind &Val) {
    return DenseMapInfo<unsigned>::getHashValue(static_cast<unsigned>(Val));
  }

  static bool isEqual(const OffloadKind &LHS, const OffloadKind &RHS) {
    return LHS == RHS;
  }
};
} // namespace llvm

static cl::opt<bool> Help("h", cl::desc("Alias for -help"), cl::Hidden);

// Mark all our options with this category, everything else (except for -version
// and -help) will be hidden.
static cl::OptionCategory
    ClangOffloadWrapperCategory("clang-offload-wrapper options");

static cl::opt<std::string> Output("o", cl::Required,
                                   cl::desc("Output filename"),
                                   cl::value_desc("filename"),
                                   cl::cat(ClangOffloadWrapperCategory));

static cl::opt<bool> Verbose("v", cl::desc("verbose output"),
                             cl::cat(ClangOffloadWrapperCategory));

static cl::list<std::string> Inputs(cl::Positional, cl::OneOrMore,
                                    cl::desc("<input files>"),
                                    cl::cat(ClangOffloadWrapperCategory));

// Binary image formats supported by this tool. The support basically means
// mapping string representation given at the command line to a value from this
// enum. No format checking is performed.
enum BinaryImageFormat {
  none,   // image kind is not determined
  native, // image kind is native
  // portable image kinds go next
  spirv, // SPIR-V
  llvmbc // LLVM bitcode
};

/// Sets offload kind.
static cl::list<OffloadKind> Kinds(
    "kind", cl::desc("offload kind:"), cl::OneOrMore,
    cl::values(clEnumValN(Unknown, "unknown", "unknown"),
               clEnumValN(Host, "host", "host"),
               clEnumValN(OpenMP, "openmp", "OpenMP"),
               clEnumValN(HIP, "hip", "HIP"), clEnumValN(SYCL, "sycl", "SYCL")),
    cl::cat(ClangOffloadWrapperCategory));

/// Sets binary image format.
static cl::list<BinaryImageFormat>
    Formats("format", cl::desc("device binary image formats:"), cl::ZeroOrMore,
            cl::values(clEnumVal(none, "not set"),
                       clEnumVal(native, "unknown or native"),
                       clEnumVal(spirv, "SPIRV binary"),
                       clEnumVal(llvmbc, "LLVMIR bitcode")),
            cl::cat(ClangOffloadWrapperCategory));

/// Sets offload target.
static cl::list<std::string> Targets("target", cl::ZeroOrMore,
                                     cl::desc("offload target triple"),
                                     cl::cat(ClangOffloadWrapperCategory),
                                     cl::cat(ClangOffloadWrapperCategory));

/// Sets compile options for device binary image.
static cl::list<std::string>
    CompileOptions("compile-opts", cl::ZeroOrMore,
                   cl::desc("compile options passed to the offload runtime"),
                   cl::cat(ClangOffloadWrapperCategory),
                   cl::cat(ClangOffloadWrapperCategory));

/// Sets link options for device binary image.
static cl::list<std::string>
    LinkOptions("link-opts", cl::ZeroOrMore,
                cl::desc("link options passed to the offload runtime"),
                cl::cat(ClangOffloadWrapperCategory),
                cl::cat(ClangOffloadWrapperCategory));

/// Sets the name of the file containing offload function entries
static cl::list<std::string> Entries(
    "entries", cl::ZeroOrMore,
    cl::desc("File listing all offload function entries, SYCL offload only"),
    cl::value_desc("filename"), cl::cat(ClangOffloadWrapperCategory));

/// Sets the name of the file containing arbitrary properties for current device
/// binary image
static cl::list<std::string> Properties(
    "properties", cl::ZeroOrMore,
    cl::desc("File listing device binary image properties, SYCL offload only"),
    cl::value_desc("filename"), cl::cat(ClangOffloadWrapperCategory));

/// Specifies the target triple of the host wrapper.
static cl::opt<std::string> Target(
    "host", cl::Optional,
    cl::desc("Target triple for the output module. If omitted, the host\n"
             "triple is used."),
    cl::value_desc("triple"), cl::cat(ClangOffloadWrapperCategory));

static cl::opt<bool> EmitRegFuncs("emit-reg-funcs", cl::NotHidden,
                                  cl::init(true), cl::Optional,
                                  cl::desc("Emit [un-]registration functions"),
                                  cl::cat(ClangOffloadWrapperCategory));

static cl::opt<std::string> DescriptorName(
    "desc-name", cl::Optional, cl::init("descriptor"),
    cl::desc(
        "Specifies offload descriptor symbol name: '.<offload kind>.<name>',\n"
        "and makes it globally visible"),
    cl::value_desc("name"), cl::cat(ClangOffloadWrapperCategory));

/// batch mode - all input files are grouped in file table files
static cl::opt<bool> BatchMode(
    "batch", cl::NotHidden, cl::init(false), cl::Optional,
    cl::desc("All input files are provided as cells in a file table file,\n"
             "other command-line input files are not allowed.\n"
             "Example input file table in batch mode:\n"
             "[Code|Symbols|Properties|Manifest]\n"
             "a_0.bc|a_0.sym|a_0.props|a_0.mnf\n"
             "a_1.bin|||"),
    cl::cat(ClangOffloadWrapperCategory));

static StringRef offloadKindToString(OffloadKind Kind) {
  switch (Kind) {
  case OffloadKind::Unknown:
    return "unknown";
  case OffloadKind::Host:
    return "host";
  case OffloadKind::OpenMP:
    return "openmp";
  case OffloadKind::HIP:
    return "hip";
  case OffloadKind::SYCL:
    return "sycl";
  }
  llvm_unreachable("bad offload kind");

  return "<ERROR>";
}

static StringRef formatToString(BinaryImageFormat Fmt) {
  switch (Fmt) {
  case BinaryImageFormat::none:
    return "none";
  case BinaryImageFormat::spirv:
    return "spirv";
  case BinaryImageFormat::llvmbc:
    return "llvmbc";
  case BinaryImageFormat::native:
    return "native";
  }
  llvm_unreachable("bad format");

  return "<ERROR>";
}

static cl::opt<bool> SaveTemps(
    "save-temps",
    cl::desc("Save temporary files that may be produced by the tool. "
             "This option forces print-out of the temporary files' names."),
    cl::Hidden);

namespace {

struct OffloadKindToUint {
  using argument_type = OffloadKind;
  unsigned operator()(argument_type Kind) const {
    return static_cast<unsigned>(Kind);
  }
};

/// Implements binary image information collecting and wrapping it in a host
/// bitcode file.
class BinaryWrapper {
public:
  /// Represents a single image to wrap.
  class Image {
  public:
    Image(const llvm::StringRef File_, const llvm::StringRef Manif_,
          const llvm::StringRef Tgt_, BinaryImageFormat Fmt_,
          const llvm::StringRef CompileOpts_, const llvm::StringRef LinkOpts_,
          const llvm::StringRef EntriesFile_, const llvm::StringRef PropsFile_)
        : File(File_.str()), Manif(Manif_.str()), Tgt(Tgt_.str()), Fmt(Fmt_),
          CompileOpts(CompileOpts_.str()), LinkOpts(LinkOpts_.str()),
          EntriesFile(EntriesFile_.str()), PropsFile(PropsFile_.str()) {}

    /// Name of the file with actual contents
    const std::string File;
    /// Name of the manifest file
    const std::string Manif;
    /// Offload target architecture
    const std::string Tgt;
    /// Format
    const BinaryImageFormat Fmt;
    /// Compile options
    const std::string CompileOpts;
    /// Link options
    const std::string LinkOpts;
    /// File listing contained entries
    const std::string EntriesFile;
    /// File with properties
    const std::string PropsFile;

    friend raw_ostream &operator<<(raw_ostream &Out, const Image &Img);
  };

private:
  using SameKindPack = llvm::SmallVector<std::unique_ptr<Image>, 4>;

  LLVMContext C;
  Module M;

  StructType *EntryTy = nullptr;
  StructType *ImageTy = nullptr;
  StructType *DescTy = nullptr;

<<<<<<< HEAD
  // SYCL image and binary descriptor types have diverged from libomptarget
  // definitions, but presumably they will converge in future. So, these SYCL
  // specific types should be removed if/when this happens.
  StructType *SyclImageTy = nullptr;
  StructType *SyclDescTy = nullptr;
  StructType *SyclPropSetTy = nullptr;
  StructType *SyclPropTy = nullptr;

  /// Records all added device binary images per offload kind.
  llvm::DenseMap<OffloadKind, std::unique_ptr<SameKindPack>> Packs;
  /// Records all created memory buffers for safe auto-gc
  llvm::SmallVector<std::unique_ptr<MemoryBuffer>, 4> AutoGcBufs;

public:
  void addImage(const OffloadKind Kind, llvm::StringRef File,
                llvm::StringRef Manif, llvm::StringRef Tgt,
                const BinaryImageFormat Fmt, llvm::StringRef CompileOpts,
                llvm::StringRef LinkOpts, llvm::StringRef EntriesFile,
                llvm::StringRef PropsFile) {
    std::unique_ptr<SameKindPack> &Pack = Packs[Kind];
    if (!Pack)
      Pack.reset(new SameKindPack());
    Pack->emplace_back(std::make_unique<Image>(
        File, Manif, Tgt, Fmt, CompileOpts, LinkOpts, EntriesFile, PropsFile));
  }
=======
  std::string ToolName;
  std::string ObjcopyPath;
  // Temporary file names that may be created during adding notes
  // to ELF offload images. Use -save-temps to keep them and also
  // see their names. A temporary file's name includes the name
  // of the original input ELF image, so you can easily match
  // them, if you have multiple inputs.
  std::vector<std::string> TempFiles;
>>>>>>> 93d08aca

private:
  IntegerType *getSizeTTy() {
    switch (M.getDataLayout().getPointerTypeSize(Type::getInt8PtrTy(C))) {
    case 4u:
      return Type::getInt32Ty(C);
    case 8u:
      return Type::getInt64Ty(C);
    }
    llvm_unreachable("unsupported pointer type size");
  }

  SmallVector<Constant *, 2> getSizetConstPair(size_t First, size_t Second) {
    return SmallVector<Constant *, 2>{ConstantInt::get(getSizeTTy(), First),
                                      ConstantInt::get(getSizeTTy(), Second)};
  }

  std::pair<Constant *, Constant *>
  addStructArrayToModule(ArrayRef<Constant *> ArrayData, Type *ElemTy) {

    auto *PtrTy = ElemTy->getPointerTo();

    if (ArrayData.size() == 0) {
      auto *NullPtr = Constant::getNullValue(PtrTy);
      return std::make_pair(NullPtr, NullPtr);
    }
    assert(ElemTy == ArrayData[0]->getType() && "elem type mismatch");
    auto *Arr =
        ConstantArray::get(ArrayType::get(ElemTy, ArrayData.size()), ArrayData);
    auto *ArrGlob = new GlobalVariable(M, Arr->getType(), true,
                                       GlobalVariable::InternalLinkage, Arr,
                                       "__sycl_offload_prop_sets_arr");
    if (Verbose)
      errs() << "  global added: " << ArrGlob->getName() << "\n";

    auto *ArrB = ConstantExpr::getGetElementPtr(
        ArrGlob->getValueType(), ArrGlob, getSizetConstPair(0u, 0u));
    auto *ArrE =
        ConstantExpr::getGetElementPtr(ArrGlob->getValueType(), ArrGlob,
                                       getSizetConstPair(0, ArrayData.size()));
    return std::pair<Constant *, Constant *>(ArrB, ArrE);
  }

  // struct __tgt_offload_entry {
  //   void *addr;
  //   char *name;
  //   size_t size;
  //   int32_t flags;
  //   int32_t reserved;
  // };
  StructType *getEntryTy() {
    if (!EntryTy)
      EntryTy = StructType::create("__tgt_offload_entry", Type::getInt8PtrTy(C),
                                   Type::getInt8PtrTy(C), getSizeTTy(),
                                   Type::getInt32Ty(C), Type::getInt32Ty(C));
    return EntryTy;
  }

  PointerType *getEntryPtrTy() { return PointerType::getUnqual(getEntryTy()); }

  // struct __tgt_device_image {
  //   void *ImageStart;
  //   void *ImageEnd;
  //   __tgt_offload_entry *EntriesBegin;
  //   __tgt_offload_entry *EntriesEnd;
  // };
  StructType *getDeviceImageTy() {
    if (!ImageTy)
      ImageTy = StructType::create("__tgt_device_image", Type::getInt8PtrTy(C),
                                   Type::getInt8PtrTy(C), getEntryPtrTy(),
                                   getEntryPtrTy());
    return ImageTy;
  }

  PointerType *getDeviceImagePtrTy() {
    return PointerType::getUnqual(getDeviceImageTy());
  }

  // struct __tgt_bin_desc {
  //   int32_t NumDeviceImages;
  //   __tgt_device_image *DeviceImages;
  //   __tgt_offload_entry *HostEntriesBegin;
  //   __tgt_offload_entry *HostEntriesEnd;
  // };
  StructType *getBinDescTy() {
    if (!DescTy)
      DescTy = StructType::create("__tgt_bin_desc", Type::getInt32Ty(C),
                                  getDeviceImagePtrTy(), getEntryPtrTy(),
                                  getEntryPtrTy());
    return DescTy;
  }

  PointerType *getBinDescPtrTy() {
    return PointerType::getUnqual(getBinDescTy());
  }

  // DeviceImageStructVersion change log:
  // -- version 2: updated to PI 1.2 binary image format
  const uint16_t DeviceImageStructVersion = 2;

  // typedef enum {
  //   PI_PROPERTY_TYPE_INT32,
  //   PI_PROPERTY_TYPE_STRING
  // } pi_property_type;
  //
  // struct _pi_device_binary_property_struct {
  //   char *Name;
  //   void *ValAddr;
  //   pi_property_type Type;
  //   uint64_t ValSize;
  // };

  StructType *getSyclPropTy() {
    if (!SyclPropTy) {
      SyclPropTy = StructType::create(
          {
              Type::getInt8PtrTy(C), // Name
              Type::getInt8PtrTy(C), // ValAddr
              Type::getInt32Ty(C),   // Type
              Type::getInt64Ty(C)    // ValSize
          },
          "_pi_device_binary_property_struct");
    }
    return SyclPropTy;
  }

  PointerType *getSyclPropPtrTy() {
    return PointerType::getUnqual(getSyclPropTy());
  }

  // struct _pi_device_binary_property_set_struct {
  //   char *Name;
  //   _pi_device_binary_property_struct* PropertiesBegin;
  //   _pi_device_binary_property_struct* PropertiesEnd;
  // };

  StructType *getSyclPropSetTy() {
    if (!SyclPropSetTy) {
      SyclPropSetTy = StructType::create(
          {
              Type::getInt8PtrTy(C), // Name
              getSyclPropPtrTy(),    // PropertiesBegin
              getSyclPropPtrTy()     // PropertiesEnd
          },
          "_pi_device_binary_property_set_struct");
    }
    return SyclPropSetTy;
  }

  PointerType *getSyclPropSetPtrTy() {
    return PointerType::getUnqual(getSyclPropSetTy());
  }

  // SYCL specific image descriptor type.
  //  struct __tgt_device_image {
  //    /// version of this structure - for backward compatibility;
  //    /// all modifications which change order/type/offsets of existing fields
  //    /// should increment the version.
  //    uint16_t Version;
  //    /// the kind of offload model the image employs.
  //    uint8_t OffloadKind;
  //    /// format of the image data - SPIRV, LLVMIR bitcode,...
  //    uint8_t Format;
  //    /// null-terminated string representation of the device's target
  //    /// architecture
  //    const char *DeviceTargetSpec;
  //    /// a null-terminated string; target- and compiler-specific options
  //    /// which are suggested to use to "compile" program at runtime
  //    const char *CompileOptions;
  //    /// a null-terminated string; target- and compiler-specific options
  //    /// which are suggested to use to "link" program at runtime
  //    const char *LinkOptions;
  //    /// Pointer to the manifest data start
  //    const unsigned char *ManifestStart;
  //    /// Pointer to the manifest data end
  //    const unsigned char *ManifestEnd;
  //    /// Pointer to the device binary image start
  //    void *ImageStart;
  //    /// Pointer to the device binary image end
  //    void *ImageEnd;
  //    /// the entry table
  //    __tgt_offload_entry *EntriesBegin;
  //    __tgt_offload_entry *EntriesEnd;
  //    _pi_device_binary_property_set_struct PropertySetBegin;
  //    _pi_device_binary_property_set_struct PropertySetEnd;
  //  };
  //

  StructType *getSyclDeviceImageTy() {
    if (!SyclImageTy) {
      SyclImageTy = StructType::create(
          {
              Type::getInt16Ty(C),   // Version
              Type::getInt8Ty(C),    // OffloadKind
              Type::getInt8Ty(C),    // Format
              Type::getInt8PtrTy(C), // DeviceTargetSpec
              Type::getInt8PtrTy(C), // CompileOptions
              Type::getInt8PtrTy(C), // LinkOptions
              Type::getInt8PtrTy(C), // ManifestStart
              Type::getInt8PtrTy(C), // ManifestEnd
              Type::getInt8PtrTy(C), // ImageStart
              Type::getInt8PtrTy(C), // ImageEnd
              getEntryPtrTy(),       // EntriesBegin
              getEntryPtrTy(),       // EntriesEnd
              getSyclPropSetPtrTy(), // PropertySetBegin
              getSyclPropSetPtrTy()  // PropertySetEnd
          },
          "__tgt_device_image");
    }
    return SyclImageTy;
  }

  PointerType *getSyclDeviceImagePtrTy() {
    return PointerType::getUnqual(getSyclDeviceImageTy());
  }

  const uint16_t BinDescStructVersion = 1;

  // SYCL specific binary descriptor type.
  // struct __tgt_bin_desc {
  //   /// version of this structure - for backward compatibility;
  //   /// all modifications which change order/type/offsets of existing fields
  //   /// should increment the version.
  //   uint16_t Version;
  //   uint16_t NumDeviceImages;
  //   __tgt_device_image *DeviceImages;
  //   /// the offload entry table
  //   __tgt_offload_entry *HostEntriesBegin;
  //   __tgt_offload_entry *HostEntriesEnd;
  // };
  StructType *getSyclBinDescTy() {
    if (!SyclDescTy) {
      SyclDescTy = StructType::create(
          {
              Type::getInt16Ty(C),       // Version
              Type::getInt16Ty(C),       // NumDeviceImages
              getSyclDeviceImagePtrTy(), // DeviceImages
              getEntryPtrTy(),           // HostEntriesBegin
              getEntryPtrTy()            // HostEntriesEnd
          },
          "__tgt_bin_desc");
    }
    return SyclDescTy;
  }

  PointerType *getSyclBinDescPtrTy() {
    return PointerType::getUnqual(getSyclBinDescTy());
  }

  Expected<MemoryBuffer *> loadFile(llvm::StringRef Name) {
    auto InputOrErr = MemoryBuffer::getFileOrSTDIN(Name);

    if (auto EC = InputOrErr.getError())
      return createFileError(Name, EC);

    AutoGcBufs.emplace_back(std::move(InputOrErr.get()));
    return AutoGcBufs.back().get();
  }

  // Adds a global readonly variable that is initialized by given data to the
  // module.
  GlobalVariable *addGlobalArrayVariable(const Twine &Name,
                                         ArrayRef<char> Initializer,
                                         const Twine &Section = "") {
    auto *Arr = ConstantDataArray::get(C, Initializer);
    auto *Var = new GlobalVariable(M, Arr->getType(), /*isConstant*/ true,
                                   GlobalVariable::InternalLinkage, Arr, Name);
    if (Verbose)
      errs() << "  global added: " << Var->getName() << "\n";
    Var->setUnnamedAddr(GlobalValue::UnnamedAddr::Global);

    SmallVector<char, 32u> NameBuf;
    auto SectionName = Section.toStringRef(NameBuf);
    if (!SectionName.empty())
      Var->setSection(SectionName);
    return Var;
  }

  // Adds given buffer as a global variable into the module and returns a pair
  // of pointers that point to the beginning and end of the variable.
  std::pair<Constant *, Constant *>
  addArrayToModule(ArrayRef<char> Buf, const Twine &Name,
                   const Twine &Section = "") {
    auto *Var = addGlobalArrayVariable(Name, Buf, Section);
    auto *ImageB = ConstantExpr::getGetElementPtr(Var->getValueType(), Var,
                                                  getSizetConstPair(0u, 0u));
    auto *ImageE = ConstantExpr::getGetElementPtr(
        Var->getValueType(), Var, getSizetConstPair(0u, Buf.size()));
    return std::make_pair(ImageB, ImageE);
  }

  // Adds given data buffer as constant byte array and returns a constant
  // pointer to it. The pointer type does not carry size information.
  Constant *addRawDataToModule(ArrayRef<char> Data, const Twine &Name) {
    auto *Var = addGlobalArrayVariable(Name, Data);
    auto *DataPtr = ConstantExpr::getGetElementPtr(Var->getValueType(), Var,
                                                   getSizetConstPair(0u, 0u));
    return DataPtr;
  }

  // Creates all necessary data objects for the given image and returns a pair
  // of pointers that point to the beginning and end of the global variable that
  // contains the image data.
  std::pair<Constant *, Constant *>
  addDeviceImageToModule(ArrayRef<char> Buf, const Twine &Name,
                         OffloadKind Kind, StringRef TargetTriple) {
    // Create global variable for the image data.
    return addArrayToModule(Buf, Name,
                            TargetTriple.empty()
                                ? ""
                                : "__CLANG_OFFLOAD_BUNDLE__" +
                                      offloadKindToString(Kind) + "-" +
                                      TargetTriple);
  }

  // Creates a global variable of const char* type and creates an
  // initializer that initializes it with given string (with added null
  // terminator). Returns a link-time constant pointer (constant expr) to that
  // variable.
  Constant *addStringToModule(StringRef Str, const Twine &Name) {
    auto *Arr = ConstantDataArray::getString(C, Str);
    auto *Var = new GlobalVariable(M, Arr->getType(), /*isConstant*/ true,
                                   GlobalVariable::InternalLinkage, Arr, Name);
    if (Verbose)
      errs() << "  global added: " << Var->getName() << "\n";
    Var->setUnnamedAddr(GlobalValue::UnnamedAddr::Global);
    auto *Zero = ConstantInt::get(getSizeTTy(), 0u);
    Constant *ZeroZero[] = {Zero, Zero};
    return ConstantExpr::getGetElementPtr(Var->getValueType(), Var, ZeroZero);
  }

  // Creates an array of __tgt_offload_entry that contains function info
  // for the given image. Returns a pair of pointers to the beginning and end
  // of the array, or a pair of nullptrs in case the entries file wasn't
  // specified.
  Expected<std::pair<Constant *, Constant *>>
  addSYCLOffloadEntriesToModule(StringRef EntriesFile) {
    if (EntriesFile.empty()) {
      auto *NullPtr = Constant::getNullValue(getEntryPtrTy());
      return std::pair<Constant *, Constant *>(NullPtr, NullPtr);
    }

    auto *Zero = ConstantInt::get(getSizeTTy(), 0u);
    auto *i32Zero = ConstantInt::get(Type::getInt32Ty(C), 0u);
    auto *NullPtr = Constant::getNullValue(Type::getInt8PtrTy(C));

    Expected<MemoryBuffer *> MBOrErr = loadFile(EntriesFile);
    if (!MBOrErr)
      return MBOrErr.takeError();
    MemoryBuffer *MB = *MBOrErr;

    std::vector<Constant *> EntriesInits;
    // Only the name field is used for SYCL now, others are for future OpenMP
    // compatibility and new SYCL features
    for (line_iterator LI(*MB); !LI.is_at_eof(); ++LI)
      EntriesInits.push_back(ConstantStruct::get(
          getEntryTy(), NullPtr,
          addStringToModule(*LI, "__sycl_offload_entry_name"), Zero, i32Zero,
          i32Zero));

    auto *Arr = ConstantArray::get(
        ArrayType::get(getEntryTy(), EntriesInits.size()), EntriesInits);
    auto *Entries = new GlobalVariable(M, Arr->getType(), true,
                                       GlobalVariable::InternalLinkage, Arr,
                                       "__sycl_offload_entries_arr");
    if (Verbose)
      errs() << "  global added: " << Entries->getName() << "\n";

    auto *EntriesB = ConstantExpr::getGetElementPtr(
        Entries->getValueType(), Entries, getSizetConstPair(0u, 0u));
    auto *EntriesE = ConstantExpr::getGetElementPtr(
        Entries->getValueType(), Entries,
        getSizetConstPair(0u, EntriesInits.size()));
    return std::pair<Constant *, Constant *>(EntriesB, EntriesE);
  }

  Expected<std::pair<Constant *, Constant *>>
  addSYCLPropertySetToModule(const llvm::util::PropertySet &PropSet) {
    std::vector<Constant *> PropInits;

    for (const auto &Prop : PropSet) {
      Constant *PropName = addStringToModule(Prop.first, "prop");
      Constant *PropValAddr = nullptr;
      Constant *PropType =
          ConstantInt::get(Type::getInt32Ty(C), Prop.second.getType());
      Constant *PropValSize = nullptr;

      switch (Prop.second.getType()) {
      case llvm::util::PropertyValue::UINT32: {
        // for known scalar types ValAddr is null, ValSize keeps the value
        PropValAddr = Constant::getNullValue(Type::getInt8PtrTy(C));
        PropValSize =
            ConstantInt::get(Type::getInt64Ty(C), Prop.second.asUint32());
        break;
      }
      case llvm::util::PropertyValue::BYTE_ARRAY: {
        const char *Ptr =
            reinterpret_cast<const char *>(Prop.second.asRawByteArray());
        uint64_t Size = Prop.second.getRawByteArraySize();
        PropValSize = ConstantInt::get(Type::getInt64Ty(C), Size);
        PropValAddr = addRawDataToModule(ArrayRef<char>(Ptr, Size), "prop_val");
        break;
      }
      default:
        llvm_unreachable_internal("unsupported property");
      }
      PropInits.push_back(ConstantStruct::get(
          getSyclPropTy(), PropName, PropValAddr, PropType, PropValSize));
    }
    return addStructArrayToModule(PropInits, getSyclPropTy());
  }

  // Given in-memory representaion of a set of property sets, inserts it into
  // the wrapper object file. In-object representation is given below.
  //
  // column is a contiguous area of the wrapper object file;
  // relative location of columns can be arbitrary
  //
  //                             _pi_device_binary_property_struct
  // _pi_device_binary_property_set_struct   |
  //                     |                   |
  //                     v                   v
  // ...             # ...                # ...
  // PropSetsBegin--># Name0        +----># Name_00
  // PropSetsEnd--+  # PropsBegin0--+     # ValAddr_00
  // ...          |  # PropseEnd0------+  # Type_00
  //              |  # Name1           |  # ValSize_00
  //              |  # PropsBegin1---+ |  # ...
  //              |  # PropseEnd1--+ | |  # Name_0n
  //              +-># ...         | | |  # ValAddr_0n
  //                 #             | | |  # Type_0n
  //                 #             | | |  # ValSize_0n
  //                 #             | | +-># ...
  //                 #             | |    # ...
  //                 #             | +---># Name_10
  //                 #             |      # ValAddr_10
  //                 #             |      # Type_10
  //                 #             |      # ValSize_10
  //                 #             |      # ...
  //                 #             |      # Name_1m
  //                 #             |      # ValAddr_1m
  //                 #             |      # Type_1m
  //                 #             |      # ValSize_1m
  //                 #             +-----># ...
  //                 #                    #
  // Returns a pair of pointers to the beginning and end of the property set
  // array, or a pair of nullptrs in case the properties file wasn't specified.
  Expected<std::pair<Constant *, Constant *>>
  tformSYCLPropertySetRegistryFileToIR(StringRef PropRegistryFile) {
    if (PropRegistryFile.empty()) {
      auto *NullPtr =
          Constant::getNullValue(getSyclPropSetTy()->getPointerTo());
      return std::pair<Constant *, Constant *>(NullPtr, NullPtr);
    }
    // load the property registry file
    Expected<MemoryBuffer *> MBOrErr = loadFile(PropRegistryFile);
    if (!MBOrErr)
      return MBOrErr.takeError();
    MemoryBuffer *MB = *MBOrErr;
    Expected<std::unique_ptr<llvm::util::PropertySetRegistry>> PropRegistryE =
        llvm::util::PropertySetRegistry::read(MB);
    if (!PropRegistryE)
      return PropRegistryE.takeError();
    auto &PropRegistry = PropRegistryE.get();
    std::vector<Constant *> PropSetsInits;

    // transform all property sets to IR and get the middle column image into
    // the PropSetsInits
    for (const auto &PropSet : *PropRegistry) {
      // create content in the rightmost column and get begin/end pointers
      Expected<std::pair<Constant *, Constant *>> Props =
          addSYCLPropertySetToModule(PropSet.second);
      if (!Props)
        return Props.takeError();
      // get the next the middle column element
      auto *Category = addStringToModule(PropSet.first, "SYCL_PropSetName");
      PropSetsInits.push_back(ConstantStruct::get(
          getSyclPropSetTy(), Category, Props.get().first, Props.get().second));
    }
    // now get content for the leftmost column - create the top-level
    // PropertySetsBegin/PropertySetsBegin entries and return pointers to them
    return addStructArrayToModule(PropSetsInits, getSyclPropSetTy());
  }

  /// Creates binary descriptor for the given device images. Binary descriptor
  /// is an object that is passed to the offloading runtime at program startup
  /// and it describes all device images available in the executable or shared
  /// library. It is defined as follows
  ///
  /// __attribute__((visibility("hidden")))
  /// extern __tgt_offload_entry *__start_omp_offloading_entries;
  /// __attribute__((visibility("hidden")))
  /// extern __tgt_offload_entry *__stop_omp_offloading_entries;
  ///
  /// static const char Image0[] = { <Bufs.front() contents> };
  ///  ...
  /// static const char ImageN[] = { <Bufs.back() contents> };
  ///
  /// static const __tgt_device_image Images[] = {
  ///   {
  ///     Image0,                            /*ImageStart*/
  ///     Image0 + sizeof(Image0),           /*ImageEnd*/
  ///     __start_omp_offloading_entries,    /*EntriesBegin*/
  ///     __stop_omp_offloading_entries      /*EntriesEnd*/
  ///   },
  ///   ...
  ///   {
  ///     ImageN,                            /*ImageStart*/
  ///     ImageN + sizeof(ImageN),           /*ImageEnd*/
  ///     __start_omp_offloading_entries,    /*EntriesBegin*/
  ///     __stop_omp_offloading_entries      /*EntriesEnd*/
  ///   }
  /// };
  ///
  /// static const __tgt_bin_desc BinDesc = {
  ///   sizeof(Images) / sizeof(Images[0]),  /*NumDeviceImages*/
  ///   Images,                              /*DeviceImages*/
  ///   __start_omp_offloading_entries,      /*HostEntriesBegin*/
  ///   __stop_omp_offloading_entries        /*HostEntriesEnd*/
  /// };
  ///
  /// Global variable that represents BinDesc is returned.
  Expected<GlobalVariable *> createBinDesc(OffloadKind Kind,
                                           SameKindPack &Pack) {
    const std::string OffloadKindTag =
        (Twine(".") + offloadKindToString(Kind) + Twine("_offloading.")).str();

    Constant *EntriesB = nullptr, *EntriesE = nullptr;

    if (Kind != OffloadKind::SYCL) {
      // Create external begin/end symbols for the offload entries table.
      auto *EntriesStart = new GlobalVariable(
          M, getEntryTy(), /*isConstant*/ true, GlobalValue::ExternalLinkage,
          /*Initializer*/ nullptr, "__start_omp_offloading_entries");
      EntriesStart->setVisibility(GlobalValue::HiddenVisibility);
      auto *EntriesStop = new GlobalVariable(
          M, getEntryTy(), /*isConstant*/ true, GlobalValue::ExternalLinkage,
          /*Initializer*/ nullptr, "__stop_omp_offloading_entries");
      EntriesStop->setVisibility(GlobalValue::HiddenVisibility);

      // We assume that external begin/end symbols that we have created above
      // will be defined by the linker. But linker will do that only if linker
      // inputs have section with "omp_offloading_entries" name which is not
      // guaranteed. So, we just create dummy zero sized object in the offload
      // entries section to force linker to define those symbols.
      auto *DummyInit =
          ConstantAggregateZero::get(ArrayType::get(getEntryTy(), 0u));
      auto *DummyEntry = new GlobalVariable(
          M, DummyInit->getType(), true, GlobalVariable::ExternalLinkage,
          DummyInit, "__dummy.omp_offloading.entry");
      DummyEntry->setSection("omp_offloading_entries");
      DummyEntry->setVisibility(GlobalValue::HiddenVisibility);

      EntriesB = EntriesStart;
      EntriesE = EntriesStop;

      if (Verbose) {
        errs() << "  global added: " << EntriesStart->getName() << "\n";
        errs() << "  global added: " << EntriesStop->getName() << "\n";
      }
    } else {
      // Host entry table is not used in SYCL
      EntriesB = Constant::getNullValue(getEntryPtrTy());
      EntriesE = Constant::getNullValue(getEntryPtrTy());
    }

    auto *Zero = ConstantInt::get(getSizeTTy(), 0u);
    auto *NullPtr = Constant::getNullValue(Type::getInt8PtrTy(C));
    Constant *ZeroZero[] = {Zero, Zero};

    // Create initializer for the images array.
    SmallVector<Constant *, 4u> ImagesInits;
    unsigned ImgId = 0;

    for (const auto &ImgPtr : Pack) {
      const BinaryWrapper::Image &Img = *(ImgPtr.get());
      if (Verbose)
        errs() << "adding image: offload kind=" << offloadKindToString(Kind)
               << Img << "\n";
      auto *Fver =
          ConstantInt::get(Type::getInt16Ty(C), DeviceImageStructVersion);
      auto *Fknd = ConstantInt::get(Type::getInt8Ty(C), Kind);
      auto *Ffmt = ConstantInt::get(Type::getInt8Ty(C), Img.Fmt);
      auto *Ftgt = addStringToModule(
          Img.Tgt, Twine(OffloadKindTag) + Twine("target.") + Twine(ImgId));
      auto *Foptcompile = addStringToModule(
          Img.CompileOpts,
          Twine(OffloadKindTag) + Twine("opts.compile.") + Twine(ImgId));
      auto *Foptlink = addStringToModule(Img.LinkOpts, Twine(OffloadKindTag) +
                                                           Twine("opts.link.") +
                                                           Twine(ImgId));
      std::pair<Constant *, Constant *> FMnf;

      if (Img.Manif.empty()) {
        // no manifest - zero out the fields
        FMnf = std::make_pair(NullPtr, NullPtr);
      } else {
        Expected<MemoryBuffer *> MnfOrErr = loadFile(Img.Manif);
        if (!MnfOrErr)
          return MnfOrErr.takeError();
        MemoryBuffer *Mnf = *MnfOrErr;
        FMnf = addArrayToModule(
            makeArrayRef(Mnf->getBufferStart(), Mnf->getBufferSize()),
            Twine(OffloadKindTag) + Twine(ImgId) + Twine(".manifest"));
      }

      Expected<std::pair<Constant *, Constant *>> PropSets =
          tformSYCLPropertySetRegistryFileToIR(Img.PropsFile);
      if (!PropSets)
        return PropSets.takeError();

      if (Img.File.empty())
        return createStringError(errc::invalid_argument,
                                 "image file name missing");
      Expected<MemoryBuffer *> BinOrErr = loadFile(Img.File);
      if (!BinOrErr)
        return BinOrErr.takeError();
      MemoryBuffer *Bin = *BinOrErr;
      std::pair<Constant *, Constant *> Fbin = addDeviceImageToModule(
          makeArrayRef(Bin->getBufferStart(), Bin->getBufferSize()),
          Twine(OffloadKindTag) + Twine(ImgId) + Twine(".data"), Kind, Img.Tgt);

      if (Kind == OffloadKind::SYCL) {
        // For SYCL image offload entries are defined here, by wrapper, so
        // those are created per image
        Expected<std::pair<Constant *, Constant *>> EntriesOrErr =
            addSYCLOffloadEntriesToModule(Img.EntriesFile);
        if (!EntriesOrErr)
          return EntriesOrErr.takeError();
        std::pair<Constant *, Constant *> ImageEntriesPtrs = *EntriesOrErr;
        ImagesInits.push_back(ConstantStruct::get(
            getSyclDeviceImageTy(), Fver, Fknd, Ffmt, Ftgt, Foptcompile,
            Foptlink, FMnf.first, FMnf.second, Fbin.first, Fbin.second,
            ImageEntriesPtrs.first, ImageEntriesPtrs.second,
            PropSets.get().first, PropSets.get().second));
      } else
        ImagesInits.push_back(ConstantStruct::get(
            getDeviceImageTy(), Fbin.first, Fbin.second, EntriesB, EntriesE));

      // Create an object that holds <address, size> pair for the device image
      // and put it into a .tgtimg section. This section can be used for finding
      // and extracting all device images from the fat binary after linking.
      Type *IntPtrTy = M.getDataLayout().getIntPtrType(C);
      auto *ImgInfoArr = ConstantArray::get(
          ArrayType::get(IntPtrTy, 2),
          {ConstantExpr::getPointerCast(Fbin.first, IntPtrTy),
           ConstantInt::get(IntPtrTy, Bin->getBufferSize())});
      auto *ImgInfoVar = new GlobalVariable(
          M, ImgInfoArr->getType(), /*isConstant*/ true,
          GlobalVariable::InternalLinkage, ImgInfoArr,
          Twine(OffloadKindTag) + Twine(ImgId) + Twine(".info"));
      ImgInfoVar->setAlignment(
          MaybeAlign(M.getDataLayout().getTypeStoreSize(IntPtrTy) * 2u));
      ImgInfoVar->setUnnamedAddr(GlobalValue::UnnamedAddr::Local);
      ImgInfoVar->setSection(".tgtimg");

      // Add image info to the used list to force it to be emitted to the
      // object.
      appendToUsed(M, ImgInfoVar);

      ImgId++;
    }

    // Then create images array.
    auto *ImagesData =
        Kind == OffloadKind::SYCL
            ? ConstantArray::get(
                  ArrayType::get(getSyclDeviceImageTy(), ImagesInits.size()),
                  ImagesInits)
            : ConstantArray::get(
                  ArrayType::get(getDeviceImageTy(), ImagesInits.size()),
                  ImagesInits);

    auto *Images =
        new GlobalVariable(M, ImagesData->getType(), /*isConstant*/ true,
                           GlobalValue::InternalLinkage, ImagesData,
                           Twine(OffloadKindTag) + "device_images");
    if (Verbose)
      errs() << "  global added: " << Images->getName() << "\n";
    Images->setUnnamedAddr(GlobalValue::UnnamedAddr::Global);

    auto *ImagesB = ConstantExpr::getGetElementPtr(Images->getValueType(),
                                                   Images, ZeroZero);

    // And finally create the binary descriptor object.
    auto *DescInit =
        Kind == OffloadKind::SYCL
            ? ConstantStruct::get(
                  getSyclBinDescTy(),
                  ConstantInt::get(Type::getInt16Ty(C), BinDescStructVersion),
                  ConstantInt::get(Type::getInt16Ty(C), ImagesInits.size()),
                  ImagesB, EntriesB, EntriesE)
            : ConstantStruct::get(
                  getBinDescTy(),
                  ConstantInt::get(Type::getInt32Ty(C), ImagesInits.size()),
                  ImagesB, EntriesB, EntriesE);

    GlobalValue::LinkageTypes Lnk = DescriptorName.getNumOccurrences() > 0
                                        ? GlobalValue::ExternalLinkage
                                        : GlobalValue::InternalLinkage;
    auto *Res = new GlobalVariable(
        M, DescInit->getType(), /*isConstant*/ true, Lnk, DescInit,
        Twine(OffloadKindTag) + Twine(DescriptorName));
    if (Verbose)
      errs() << "  global added: " << Res->getName() << "\n";
    return Res;
  }

  void createRegisterFunction(OffloadKind Kind, GlobalVariable *BinDesc) {
    auto *FuncTy = FunctionType::get(Type::getVoidTy(C), /*isVarArg*/ false);
    auto *Func =
        Function::Create(FuncTy, GlobalValue::InternalLinkage,
                         offloadKindToString(Kind) + ".descriptor_reg", &M);
    Func->setSection(".text.startup");

    // Get RegFuncName function declaration.
    auto *RegFuncTy = FunctionType::get(
        Type::getVoidTy(C),
        Kind == OffloadKind::SYCL ? getSyclBinDescPtrTy() : getBinDescPtrTy(),
        /*isVarArg=*/false);
    FunctionCallee RegFuncC =
        M.getOrInsertFunction(Kind == OffloadKind::SYCL ? "__sycl_register_lib"
                                                        : "__tgt_register_lib",
                              RegFuncTy);

    // Construct function body
    IRBuilder<> Builder(BasicBlock::Create(C, "entry", Func));
    Builder.CreateCall(RegFuncC, BinDesc);
    Builder.CreateRetVoid();

    // Add this function to constructors.
    // Set priority to 1 so that __tgt_register_lib is executed AFTER
    // __tgt_register_requires (we want to know what requirements have been
    // asked for before we load a libomptarget plugin so that by the time the
    // plugin is loaded it can report how many devices there are which can
    // satisfy these requirements).
    appendToGlobalCtors(M, Func, /*Priority*/ 1);
  }

  void createUnregisterFunction(OffloadKind Kind, GlobalVariable *BinDesc) {
    auto *FuncTy = FunctionType::get(Type::getVoidTy(C), /*isVarArg*/ false);
    auto *Func =
        Function::Create(FuncTy, GlobalValue::InternalLinkage,
                         offloadKindToString(Kind) + ".descriptor_unreg", &M);
    Func->setSection(".text.startup");

    // Get UnregFuncName function declaration.
    auto *UnRegFuncTy = FunctionType::get(
        Type::getVoidTy(C),
        Kind == OffloadKind::SYCL ? getSyclBinDescPtrTy() : getBinDescPtrTy(),
        /*isVarArg=*/false);
    FunctionCallee UnRegFuncC = M.getOrInsertFunction(
        Kind == OffloadKind::SYCL ? "__sycl_unregister_lib"
                                  : "__tgt_unregister_lib",
        UnRegFuncTy);

    // Construct function body
    IRBuilder<> Builder(BasicBlock::Create(C, "entry", Func));
    Builder.CreateCall(UnRegFuncC, BinDesc);
    Builder.CreateRetVoid();

    // Add this function to global destructors.
    // Match priority of __tgt_register_lib
    appendToGlobalDtors(M, Func, /*Priority*/ 1);
  }

public:
  BinaryWrapper(StringRef Target, StringRef ToolName)
      : M("offload.wrapper.object", C), ToolName(ToolName) {
    M.setTargetTriple(Target);
    // Look for llvm-objcopy in the same directory, from which
    // clang-offload-wrapper is invoked. This helps OpenMP offload
    // LIT tests.

    // This just needs to be some symbol in the binary; C++ doesn't
    // allow taking the address of ::main however.
    void *P = (void *)(intptr_t)&Help;
    std::string COWPath = sys::fs::getMainExecutable(ToolName.str().c_str(), P);
    if (!COWPath.empty()) {
      auto COWDir = sys::path::parent_path(COWPath);
      ErrorOr<std::string> ObjcopyPathOrErr =
          sys::findProgramByName("llvm-objcopy", {COWDir});
      if (ObjcopyPathOrErr) {
        ObjcopyPath = *ObjcopyPathOrErr;
        return;
      }

      // Otherwise, look through PATH environment.
    }

    ErrorOr<std::string> ObjcopyPathOrErr =
        sys::findProgramByName("llvm-objcopy");
    if (!ObjcopyPathOrErr) {
      WithColor::warning(errs(), ToolName)
          << "cannot find llvm-objcopy[.exe] in PATH; ELF notes cannot be "
             "added.\n";
      return;
    }

    ObjcopyPath = *ObjcopyPathOrErr;
  }

  ~BinaryWrapper() {
    if (TempFiles.empty())
      return;

    StringRef ToolNameRef(ToolName);
    auto warningOS = [ToolNameRef]() -> raw_ostream & {
      return WithColor::warning(errs(), ToolNameRef);
    };

    for (auto &F : TempFiles) {
      if (SaveTemps) {
        warningOS() << "keeping temporary file " << F << "\n";
        continue;
      }

      auto EC = sys::fs::remove(F, false);
      if (EC)
        warningOS() << "cannot remove temporary file " << F << ": "
                    << EC.message().c_str() << "\n";
    }
  }

  Expected<const Module *> wrap() {
    for (auto &X : Packs) {
      OffloadKind Kind = X.first;
      SameKindPack *Pack = X.second.get();
      Expected<GlobalVariable *> DescOrErr = createBinDesc(Kind, *Pack);
      if (!DescOrErr)
        return DescOrErr.takeError();

      if (EmitRegFuncs) {
        GlobalVariable *Desc = *DescOrErr;
        createRegisterFunction(Kind, Desc);
        createUnregisterFunction(Kind, Desc);
      }
    }
    return &M;
  }
};

llvm::raw_ostream &operator<<(llvm::raw_ostream &Out,
                              const BinaryWrapper::Image &Img) {
  Out << "\n{\n";
  Out << "  file     = " << Img.File << "\n";
  Out << "  manifest = " << (Img.Manif.empty() ? "-" : Img.Manif) << "\n";
  Out << "  format   = " << formatToString(Img.Fmt) << "\n";
  Out << "  target   = " << (Img.Tgt.empty() ? "-" : Img.Tgt) << "\n";
  Out << "  compile options  = "
      << (Img.CompileOpts.empty() ? "-" : Img.CompileOpts) << "\n";
  Out << "  link options     = " << (Img.LinkOpts.empty() ? "-" : Img.LinkOpts)
      << "\n";
  Out << "}\n";
  return Out;
}

// enable_if_t is available only starting with C++14
template <bool Cond, typename T = void>
using my_enable_if_t = typename std::enable_if<Cond, T>::type;

// Helper class to order elements of multiple cl::list option lists according to
// the sequence they occurred on the command line. Each cl::list defines a
// separate options "class" to identify which class current options belongs to.
// The ID of a class is simply the ordinal of its corresponding cl::list object
// as passed to the constructor. Typical usage:
//  do {
//    ID = ArgSeq.next();
//
//    switch (ID) {
//    case -1: // Done
//      break;
//    case 0: // An option from the cl::list which came first in the constructor
//      (*(ArgSeq.template get<0>())); // get the option value
//      break;
//    case 1: // An option from the cl::list which came second in the
//    constructor
//      (*(ArgSeq.template get<1>())); // get the option value
//      break;
//    ...
//    default:
//      llvm_unreachable("bad option class ID");
//    }
//  } while (ID != -1);
//
template <typename... Tys> class ListArgsSequencer {
private:
  /// The class ID of current option
  int Cur = -1;

  /// Class IDs of all options from all lists. Filled in the constructor.
  /// Can also be seen as a map from command line position to the option class
  /// ID. If there is no option participating in one of the sequenced lists at
  /// given position, then it is mapped to -1 marker value.
  std::unique_ptr<std::vector<int>> OptListIDs;

  using tuple_of_iters_t = std::tuple<typename Tys::iterator...>;

  template <size_t I>
  using iter_t = typename std::tuple_element<I, tuple_of_iters_t>::type;

  /// Tuple of all lists' iterators pointing to "previous" option value -
  /// before latest next() was called
  tuple_of_iters_t Prevs;

  /// Holds "current" iterators - after next()
  tuple_of_iters_t Iters;

public:
  /// The only constructor.
  /// Sz   - total number of options on the command line
  /// Args - the cl::list objects to sequence elements of
  ListArgsSequencer(size_t Sz, Tys &... Args)
      : Prevs(Args.end()...), Iters(Args.begin()...) {
    // make OptListIDs big enough to hold IDs of all options coming from the
    // command line and initialize all IDs to default class -1
    OptListIDs.reset(new std::vector<int>(Sz, -1));
    // map command line positions where sequenced options occur to appropriate
    // class IDs
    addLists<sizeof...(Tys) - 1, 0>(Args...);
  }

  ListArgsSequencer() = delete;

  /// Advances to the next option in the sequence. Returns the option class ID
  /// or -1 when all lists' elements have been iterated over.
  int next() {
    size_t Sz = OptListIDs->size();

    if ((Cur > 0) && (((size_t)Cur) >= Sz))
      return -1;
    while ((((size_t)++Cur) < Sz) && (cur() == -1))
      ;

    if (((size_t)Cur) < Sz)
      inc<sizeof...(Tys) - 1>();
    return ((size_t)Cur) >= Sz ? -1 : cur();
  }

  /// Retrieves the value of current option. ID must match is the option class
  /// returned by next(), otherwise compile error can happen or incorrect option
  /// value will be retrieved.
  template <int ID> decltype(std::get<ID>(Prevs)) get() {
    return std::get<ID>(Prevs);
  }

private:
  int cur() {
    assert(Cur >= 0 && ((size_t)Cur) < OptListIDs->size());
    return (*OptListIDs)[Cur];
  }

  template <int MAX, int ID, typename XTy, typename... XTys>
      my_enable_if_t < ID<MAX> addLists(XTy &Arg, XTys &... Args) {
    addListImpl<ID>(Arg);
    addLists<MAX, ID + 1>(Args...);
  }

  template <int MAX, int ID, typename XTy>
  my_enable_if_t<ID == MAX> addLists(XTy &Arg) {
    addListImpl<ID>(Arg);
  }

  /// Does the actual sequencing of options found in given list.
  template <int ID, typename T> void addListImpl(T &L) {
    // iterate via all occurences of an option of given list class
    for (auto It = L.begin(); It != L.end(); It++) {
      // calculate its sequential position in the command line
      unsigned Pos = L.getPosition(It - L.begin());
      assert((*OptListIDs)[Pos] == -1);
      // ... and fill the corresponding spot in the list with the class ID
      (*OptListIDs)[Pos] = ID;
    }
  }

  template <int N> void incImpl() {
    if (cur() == -1)
      return;
    if (N == cur()) {
      std::get<N>(Prevs) = std::get<N>(Iters);
      std::get<N>(Iters)++;
    }
  }

  template <int N> my_enable_if_t<N != 0> inc() {
    incImpl<N>();
    inc<N - 1>();
  }

<<<<<<< HEAD
  template <int N> my_enable_if_t<N == 0> inc() { incImpl<N>(); }
=======
  std::unique_ptr<MemoryBuffer> addELFNotes(std::unique_ptr<MemoryBuffer> Buf,
                                            StringRef OriginalFileName) {
    // Cannot add notes, if llvm-objcopy is not available.
    //
    // I did not find a clean way to add a new notes section into an existing
    // ELF file. llvm-objcopy seems to recreate a new ELF from scratch,
    // and we just try to use llvm-objcopy here.
    if (ObjcopyPath.empty())
      return Buf;

    StringRef ToolNameRef(ToolName);

    // Helpers to emit warnings.
    auto warningOS = [ToolNameRef]() -> raw_ostream & {
      return WithColor::warning(errs(), ToolNameRef);
    };
    auto handleErrorAsWarning = [&warningOS](Error E) {
      logAllUnhandledErrors(std::move(E), warningOS());
    };

    Expected<std::unique_ptr<ObjectFile>> BinOrErr =
        ObjectFile::createELFObjectFile(Buf->getMemBufferRef(),
                                        /*InitContent=*/false);
    if (Error E = BinOrErr.takeError()) {
      consumeError(std::move(E));
      // This warning is questionable, but let it be here,
      // assuming that most OpenMP offload models use ELF offload images.
      warningOS() << OriginalFileName
                  << " is not an ELF image, so notes cannot be added to it.\n";
      return Buf;
    }

    // If we fail to add the note section, we just pass through the original
    // ELF image for wrapping. At some point we should enforce the note section
    // and start emitting errors vs warnings.
    support::endianness Endianness;
    if (isa<ELF64LEObjectFile>(BinOrErr->get()) ||
        isa<ELF32LEObjectFile>(BinOrErr->get())) {
      Endianness = support::little;
    } else if (isa<ELF64BEObjectFile>(BinOrErr->get()) ||
               isa<ELF32BEObjectFile>(BinOrErr->get())) {
      Endianness = support::big;
    } else {
      warningOS() << OriginalFileName
                  << " is an ELF image of unrecognized format.\n";
      return Buf;
    }

    // Create temporary file for the data of a new SHT_NOTE section.
    // We fill it in with data and then pass to llvm-objcopy invocation
    // for reading.
    Twine NotesFileModel = OriginalFileName + Twine(".elfnotes.%%%%%%%.tmp");
    Expected<sys::fs::TempFile> NotesTemp =
        sys::fs::TempFile::create(NotesFileModel);
    if (Error E = NotesTemp.takeError()) {
      handleErrorAsWarning(createFileError(NotesFileModel, std::move(E)));
      return Buf;
    }
    TempFiles.push_back(NotesTemp->TmpName);

    // Create temporary file for the updated ELF image.
    // This is an empty file that we pass to llvm-objcopy invocation
    // for writing.
    Twine ELFFileModel = OriginalFileName + Twine(".elfwithnotes.%%%%%%%.tmp");
    Expected<sys::fs::TempFile> ELFTemp =
        sys::fs::TempFile::create(ELFFileModel);
    if (Error E = ELFTemp.takeError()) {
      handleErrorAsWarning(createFileError(ELFFileModel, std::move(E)));
      return Buf;
    }
    TempFiles.push_back(ELFTemp->TmpName);

    // Keep the new ELF image file to reserve the name for the future
    // llvm-objcopy invocation.
    std::string ELFTmpFileName = ELFTemp->TmpName;
    if (Error E = ELFTemp->keep(ELFTmpFileName)) {
      handleErrorAsWarning(createFileError(ELFTmpFileName, std::move(E)));
      return Buf;
    }

    // Write notes to the *elfnotes*.tmp file.
    raw_fd_ostream NotesOS(NotesTemp->FD, false);

    struct NoteTy {
      // Note name is a null-terminated "LLVMOMPOFFLOAD".
      std::string Name;
      // Note type defined in llvm/include/llvm/BinaryFormat/ELF.h.
      uint32_t Type = 0;
      // Each note has type-specific associated data.
      std::string Desc;

      NoteTy(std::string &&Name, uint32_t Type, std::string &&Desc)
          : Name(std::move(Name)), Type(Type), Desc(std::move(Desc)) {}
    };

    // So far we emit just three notes.
    SmallVector<NoteTy, 3> Notes;
    // Version of the offload image identifying the structure of the ELF image.
    // Version 1.0 does not have any specific requirements.
    // We may come up with some structure that has to be honored by all
    // offload implementations in future (e.g. to let libomptarget
    // get some information from the offload image).
    Notes.emplace_back("LLVMOMPOFFLOAD", ELF::NT_LLVM_OPENMP_OFFLOAD_VERSION,
                       OPENMP_OFFLOAD_IMAGE_VERSION);
    // This is a producer identification string. We are LLVM!
    Notes.emplace_back("LLVMOMPOFFLOAD", ELF::NT_LLVM_OPENMP_OFFLOAD_PRODUCER,
                       "LLVM");
    // This is a producer version. Use the same format that is used
    // by clang to report the LLVM version.
    Notes.emplace_back("LLVMOMPOFFLOAD",
                       ELF::NT_LLVM_OPENMP_OFFLOAD_PRODUCER_VERSION,
                       LLVM_VERSION_STRING
#ifdef LLVM_REVISION
                       " " LLVM_REVISION
#endif
    );

    // Return the amount of padding required for a blob of N bytes
    // to be aligned to Alignment bytes.
    auto getPadAmount = [](uint32_t N, uint32_t Alignment) -> uint32_t {
      uint32_t Mod = (N % Alignment);
      if (Mod == 0)
        return 0;
      return Alignment - Mod;
    };
    auto emitPadding = [&getPadAmount](raw_ostream &OS, uint32_t Size) {
      for (uint32_t I = 0; I < getPadAmount(Size, 4); ++I)
        OS << '\0';
    };

    // Put notes into the file.
    for (auto &N : Notes) {
      assert(!N.Name.empty() && "We should not create notes with empty names.");
      // Name must be null-terminated.
      if (N.Name.back() != '\0')
        N.Name += '\0';
      uint32_t NameSz = N.Name.size();
      uint32_t DescSz = N.Desc.size();
      // A note starts with three 4-byte values:
      //   NameSz
      //   DescSz
      //   Type
      // These three fields are endian-sensitive.
      support::endian::write<uint32_t>(NotesOS, NameSz, Endianness);
      support::endian::write<uint32_t>(NotesOS, DescSz, Endianness);
      support::endian::write<uint32_t>(NotesOS, N.Type, Endianness);
      // Next, we have a null-terminated Name padded to a 4-byte boundary.
      NotesOS << N.Name;
      emitPadding(NotesOS, NameSz);
      if (DescSz == 0)
        continue;
      // Finally, we have a descriptor, which is an arbitrary flow of bytes.
      NotesOS << N.Desc;
      emitPadding(NotesOS, DescSz);
    }
    NotesOS.flush();

    // Keep the notes file.
    std::string NotesTmpFileName = NotesTemp->TmpName;
    if (Error E = NotesTemp->keep(NotesTmpFileName)) {
      handleErrorAsWarning(createFileError(NotesTmpFileName, std::move(E)));
      return Buf;
    }

    // Run llvm-objcopy like this:
    //   llvm-objcopy --add-section=.note.openmp=<notes-tmp-file-name> \
    //       <orig-file-name> <elf-tmp-file-name>
    //
    // This will add a SHT_NOTE section on top of the original ELF.
    std::vector<StringRef> Args;
    Args.push_back(ObjcopyPath);
    std::string Option("--add-section=.note.openmp=" + NotesTmpFileName);
    Args.push_back(Option);
    Args.push_back(OriginalFileName);
    Args.push_back(ELFTmpFileName);
    bool ExecutionFailed = false;
    std::string ErrMsg;
    (void)sys::ExecuteAndWait(ObjcopyPath, Args,
                              /*Env=*/llvm::None, /*Redirects=*/{},
                              /*SecondsToWait=*/0,
                              /*MemoryLimit=*/0, &ErrMsg, &ExecutionFailed);

    if (ExecutionFailed) {
      warningOS() << ErrMsg << "\n";
      return Buf;
    }

    // Substitute the original ELF with new one.
    ErrorOr<std::unique_ptr<MemoryBuffer>> BufOrErr =
        MemoryBuffer::getFile(ELFTmpFileName);
    if (!BufOrErr) {
      handleErrorAsWarning(
          createFileError(ELFTmpFileName, BufOrErr.getError()));
      return Buf;
    }

    return std::move(*BufOrErr);
  }
>>>>>>> 93d08aca
};

} // anonymous namespace

int main(int argc, const char **argv) {
  sys::PrintStackTraceOnErrorSignal(argv[0]);

  cl::HideUnrelatedOptions(ClangOffloadWrapperCategory);
  cl::SetVersionPrinter([](raw_ostream &OS) {
    OS << clang::getClangToolFullVersion("clang-offload-wrapper") << '\n';
  });
  cl::ParseCommandLineOptions(
      argc, argv,
      "A tool to create a wrapper bitcode for offload target binaries.\n"
      "Takes offload target binaries and optional manifest files as input\n"
      "and produces bitcode file containing target binaries packaged as data\n"
      "and initialization code which registers target binaries in the offload\n"
      "runtime. Manifest files format and contents are not restricted and are\n"
      "a subject of agreement between the device compiler and the native\n"
      "runtime for that device. When present, manifest file name should\n"
      "immediately follow the corresponding device image filename on the\n"
      "command line. Options annotating a device binary have effect on all\n"
      "subsequent input, until redefined.\n"
      "\n"
      "For example:\n"
      "  clang-offload-wrapper                   \\\n"
      "      -host x86_64-pc-linux-gnu           \\\n"
      "      -kind=sycl                          \\\n"
      "        -target=spir64                    \\\n"
      "          -format=spirv                   \\\n"
      "          -compile-opts=-g                \\\n"
      "          -link-opts=-cl-denorms-are-zero \\\n"
      "          -entries=sym.txt                \\\n"
      "          -properties=props.txt           \\\n"
      "          a.spv                           \\\n"
      "          a_mf.txt                        \\\n"
      "        -target=xxx                       \\\n"
      "          -format=native                  \\\n"
      "          -compile-opts=\"\"                \\\n"
      "          -link-opts=\"\"                   \\\n"
      "          -entries=\"\"                     \\\n"
      "          -properties=\"\"                  \\\n"
      "          b.bin                           \\\n"
      "          b_mf.txt                        \\\n"
      "      -kind=openmp                        \\\n"
      "          c.bin\\n"
      "\n"
      "This command generates an x86 wrapper object (.bc) enclosing the\n"
      "following tuples describing a single device binary each:\n"
      "\n"
      "|offload|target|data  |data |manifest|compile|entries|properties|...|\n"
      "|  kind |      |format|     |        |options|       |          |...|\n"
      "|-------|------|------|-----|--------|-------|-------|----------|---|\n"
      "|sycl   |spir64|spirv |a.spv|a_mf.txt|  -g   |sym.txt|props.txt |...|\n"
      "|sycl   |xxx   |native|b.bin|b_mf.txt|       |       |          |...|\n"
      "|openmp |xxx   |native|c.bin|        |       |       |          |...|\n"
      "\n"
      "|...|    link            |\n"
      "|...|    options         |\n"
      "|---|--------------------|\n"
      "|...|-cl-denorms-are-zero|\n"
      "|...|                    |\n"
      "|...|                    |\n");

  if (Help) {
    cl::PrintHelpMessage();
    return 0;
  }
  auto reportError = [argv](Error E) {
    logAllUnhandledErrors(std::move(E), WithColor::error(errs(), argv[0]));
  };
  if (BatchMode && Inputs.size() != 1) {
    reportError(
        createStringError(errc::invalid_argument,
                          "batch job table file must be the only input file"));
    return 1;
  }
  if (Target.empty()) {
    Target = sys::getProcessTriple();
    if (Verbose)
      errs() << "warning: -" << Target.ArgStr << " option is omitted, using "
             << "host triple '" << Target << "'\n";
  }
  if (Triple(Target).getArch() == Triple::UnknownArch) {
    reportError(createStringError(
        errc::invalid_argument, "'" + Target + "': unsupported target triple"));
    return 1;
  }

<<<<<<< HEAD
  // Construct BinaryWrapper::Image instances based on command line args and
  // add them to the wrapper

  BinaryWrapper Wr(Target);
  OffloadKind Knd = OffloadKind::Unknown;
  llvm::StringRef Tgt = "";
  BinaryImageFormat Fmt = BinaryImageFormat::none;
  llvm::StringRef CompileOpts = "";
  llvm::StringRef LinkOpts = "";
  llvm::StringRef EntriesFile = "";
  llvm::StringRef PropsFile = "";
  llvm::SmallVector<llvm::StringRef, 2> CurInputGroup;

  ListArgsSequencer<decltype(Inputs), decltype(Kinds), decltype(Formats),
                    decltype(Targets), decltype(CompileOptions),
                    decltype(LinkOptions), decltype(Entries),
                    decltype(Properties)>
      ArgSeq((size_t)argc, Inputs, Kinds, Formats, Targets, CompileOptions,
             LinkOptions, Entries, Properties);
  int ID = -1;

  do {
    ID = ArgSeq.next();

    // ID != 0 signal that a new image(s) must be added
    if (ID != 0) {
      // create an image instance using current state
      if (CurInputGroup.size() > 2) {
        reportError(
            createStringError(errc::invalid_argument,
                              "too many inputs for a single binary image, "
                              "<binary file> <manifest file>{opt}expected"));
        return 1;
      }
      if (CurInputGroup.size() != 0) {
        if (BatchMode) {
          // transform the batch job (a table of filenames) into a series of
          // 'Wr.addImage' operations for each record in the table
          assert(CurInputGroup.size() == 1 && "1 input in batch mode expected");
          StringRef BatchFile = CurInputGroup[0];
          Expected<std::unique_ptr<util::SimpleTable>> TPtr =
              util::SimpleTable::read(BatchFile);
          if (!TPtr) {
            reportError(TPtr.takeError());
            return 1;
          }
          const util::SimpleTable &T = *TPtr->get();

          // iterate via records
          for (const auto &Row : T.rows()) {
            Wr.addImage(Knd, Row.getCell(COL_CODE),
                        Row.getCell(COL_MANIFEST, ""), Tgt, Fmt, CompileOpts,
                        LinkOpts, Row.getCell(COL_SYM, ""),
                        Row.getCell(COL_PROPS, ""));
          }
        } else {
          if (Knd == OffloadKind::Unknown) {
            reportError(createStringError(errc::invalid_argument,
                                          "offload model not set"));
            return 1;
          }
          StringRef File = CurInputGroup[0];
          StringRef Manif = CurInputGroup.size() > 1 ? CurInputGroup[1] : "";
          Wr.addImage(Knd, File, Manif, Tgt, Fmt, CompileOpts, LinkOpts,
                      EntriesFile, PropsFile);
        }
        CurInputGroup.clear();
      }
    }
    switch (ID) {
    case -1: // Done
      break;
    case 0: // Inputs
      CurInputGroup.push_back(*(ArgSeq.template get<0>()));
      break;
    case 1: // Kinds
      Knd = *(ArgSeq.template get<1>());
      break;
    case 2: // Formats
      Fmt = *(ArgSeq.template get<2>());
      break;
    case 3: // Targets
      Tgt = *(ArgSeq.template get<3>());
      break;
    case 4: // CompileOptions
      CompileOpts = *(ArgSeq.template get<4>());
      break;
    case 5: // LinkOptions
      LinkOpts = *(ArgSeq.template get<5>());
      break;
    case 6: // Entries
      EntriesFile = *(ArgSeq.template get<6>());
      break;
    case 7: // Properties
      PropsFile = *(ArgSeq.template get<7>());
      break;
    default:
      llvm_unreachable("bad option class ID");
    }
  } while (ID != -1);
=======
  BinaryWrapper Wrapper(Target, argv[0]);

  // Read device binaries.
  SmallVector<std::unique_ptr<MemoryBuffer>, 4u> Buffers;
  SmallVector<ArrayRef<char>, 4u> Images;
  Buffers.reserve(Inputs.size());
  Images.reserve(Inputs.size());
  for (const std::string &File : Inputs) {
    ErrorOr<std::unique_ptr<MemoryBuffer>> BufOrErr =
        MemoryBuffer::getFileOrSTDIN(File);
    if (!BufOrErr) {
      reportError(createFileError(File, BufOrErr.getError()));
      return 1;
    }
    std::unique_ptr<MemoryBuffer> Buffer(std::move(*BufOrErr));
    if (File != "-") {
      // Adding ELF notes for STDIN is not supported yet.
      Buffer = Wrapper.addELFNotes(std::move(Buffer), File);
    }
    const std::unique_ptr<MemoryBuffer> &Buf =
        Buffers.emplace_back(std::move(Buffer));
    Images.emplace_back(Buf->getBufferStart(), Buf->getBufferSize());
  }
>>>>>>> 93d08aca

  // Create the output file to write the resulting bitcode to.
  std::error_code EC;
  ToolOutputFile Out(Output, EC, sys::fs::OF_None);
  if (EC) {
    reportError(createFileError(Output, EC));
    return 1;
  }

<<<<<<< HEAD
  // Create a wrapper for device binaries.
  Expected<const Module *> ModOrErr = Wr.wrap();
  if (!ModOrErr) {
    reportError(ModOrErr.takeError());
    return 1;
  }

#ifndef NDEBUG
  verifyModule(*ModOrErr.get(), &llvm::errs());
#endif

  // And write its bitcode to the file.
  WriteBitcodeToFile(**ModOrErr, Out.os());
=======
  // Create a wrapper for device binaries and write its bitcode to the file.
  WriteBitcodeToFile(
      Wrapper.wrapBinaries(makeArrayRef(Images.data(), Images.size())),
      Out.os());
>>>>>>> 93d08aca
  if (Out.os().has_error()) {
    reportError(createFileError(Output, Out.os().error()));
    return 1;
  }

  // Success.
  Out.keep();
  return 0;
}<|MERGE_RESOLUTION|>--- conflicted
+++ resolved
@@ -18,26 +18,20 @@
 #include "llvm/ADT/ArrayRef.h"
 #include "llvm/ADT/SmallVector.h"
 #include "llvm/ADT/Triple.h"
-<<<<<<< HEAD
 #include "llvm/ADT/Twine.h"
-=======
 #include "llvm/BinaryFormat/ELF.h"
->>>>>>> 93d08aca
 #include "llvm/Bitcode/BitcodeWriter.h"
 #include "llvm/IR/Constants.h"
 #include "llvm/IR/GlobalVariable.h"
 #include "llvm/IR/IRBuilder.h"
 #include "llvm/IR/LLVMContext.h"
 #include "llvm/IR/Module.h"
-<<<<<<< HEAD
 #include "llvm/IR/PassManager.h"
 #ifndef NDEBUG
 #include "llvm/IR/Verifier.h"
 #endif // NDEBUG
-=======
 #include "llvm/Object/ELFObjectFile.h"
 #include "llvm/Object/ObjectFile.h"
->>>>>>> 93d08aca
 #include "llvm/Support/CommandLine.h"
 #include "llvm/Support/EndianStream.h"
 #include "llvm/Support/Errc.h"
@@ -47,12 +41,9 @@
 #include "llvm/Support/LineIterator.h"
 #include "llvm/Support/FileSystem.h"
 #include "llvm/Support/MemoryBuffer.h"
-<<<<<<< HEAD
-#include "llvm/Support/PropertySetIO.h"
-=======
 #include "llvm/Support/Path.h"
 #include "llvm/Support/Program.h"
->>>>>>> 93d08aca
+#include "llvm/Support/PropertySetIO.h"
 #include "llvm/Support/Signals.h"
 #include "llvm/Support/SimpleTable.h"
 #include "llvm/Support/ToolOutputFile.h"
@@ -320,7 +311,6 @@
   StructType *ImageTy = nullptr;
   StructType *DescTy = nullptr;
 
-<<<<<<< HEAD
   // SYCL image and binary descriptor types have diverged from libomptarget
   // definitions, but presumably they will converge in future. So, these SYCL
   // specific types should be removed if/when this happens.
@@ -346,7 +336,7 @@
     Pack->emplace_back(std::make_unique<Image>(
         File, Manif, Tgt, Fmt, CompileOpts, LinkOpts, EntriesFile, PropsFile));
   }
-=======
+
   std::string ToolName;
   std::string ObjcopyPath;
   // Temporary file names that may be created during adding notes
@@ -355,7 +345,6 @@
   // of the original input ELF image, so you can easily match
   // them, if you have multiple inputs.
   std::vector<std::string> TempFiles;
->>>>>>> 93d08aca
 
 private:
   IntegerType *getSizeTTy() {
@@ -840,6 +829,10 @@
     return addStructArrayToModule(PropSetsInits, getSyclPropSetTy());
   }
 
+public:
+    MemoryBuffer *addELFNotes(MemoryBuffer *Buf, StringRef OriginalFileName);
+
+private:
   /// Creates binary descriptor for the given device images. Binary descriptor
   /// is an object that is passed to the offloading runtime at program startup
   /// and it describes all device images available in the executable or shared
@@ -974,6 +967,10 @@
       if (!BinOrErr)
         return BinOrErr.takeError();
       MemoryBuffer *Bin = *BinOrErr;
+      if (Img.File != "-" && Kind == OffloadKind::OpenMP) {
+        // Adding ELF notes for STDIN is not supported yet.
+        Bin = addELFNotes(Bin, Img.File);
+      }
       std::pair<Constant *, Constant *> Fbin = addDeviceImageToModule(
           makeArrayRef(Bin->getBufferStart(), Bin->getBufferSize()),
           Twine(OffloadKindTag) + Twine(ImgId) + Twine(".data"), Kind, Img.Tgt);
@@ -1197,6 +1194,209 @@
     return &M;
   }
 };
+
+  // The whole function body is misaligned just to simplify
+  // conflict resolutions with llorg.
+  MemoryBuffer *BinaryWrapper::addELFNotes(
+      MemoryBuffer *Buf,
+      StringRef OriginalFileName) {
+    // Cannot add notes, if llvm-objcopy is not available.
+    //
+    // I did not find a clean way to add a new notes section into an existing
+    // ELF file. llvm-objcopy seems to recreate a new ELF from scratch,
+    // and we just try to use llvm-objcopy here.
+    if (ObjcopyPath.empty())
+      return Buf;
+
+    StringRef ToolNameRef(ToolName);
+
+    // Helpers to emit warnings.
+    auto warningOS = [ToolNameRef]() -> raw_ostream & {
+      return WithColor::warning(errs(), ToolNameRef);
+    };
+    auto handleErrorAsWarning = [&warningOS](Error E) {
+      logAllUnhandledErrors(std::move(E), warningOS());
+    };
+
+    Expected<std::unique_ptr<ObjectFile>> BinOrErr =
+        ObjectFile::createELFObjectFile(Buf->getMemBufferRef(),
+                                        /*InitContent=*/false);
+    if (Error E = BinOrErr.takeError()) {
+      consumeError(std::move(E));
+      // This warning is questionable, but let it be here,
+      // assuming that most OpenMP offload models use ELF offload images.
+      warningOS() << OriginalFileName
+                  << " is not an ELF image, so notes cannot be added to it.\n";
+      return Buf;
+    }
+
+    // If we fail to add the note section, we just pass through the original
+    // ELF image for wrapping. At some point we should enforce the note section
+    // and start emitting errors vs warnings.
+    support::endianness Endianness;
+    if (isa<ELF64LEObjectFile>(BinOrErr->get()) ||
+        isa<ELF32LEObjectFile>(BinOrErr->get())) {
+      Endianness = support::little;
+    } else if (isa<ELF64BEObjectFile>(BinOrErr->get()) ||
+               isa<ELF32BEObjectFile>(BinOrErr->get())) {
+      Endianness = support::big;
+    } else {
+      warningOS() << OriginalFileName
+                  << " is an ELF image of unrecognized format.\n";
+      return Buf;
+    }
+
+    // Create temporary file for the data of a new SHT_NOTE section.
+    // We fill it in with data and then pass to llvm-objcopy invocation
+    // for reading.
+    Twine NotesFileModel = OriginalFileName + Twine(".elfnotes.%%%%%%%.tmp");
+    Expected<sys::fs::TempFile> NotesTemp =
+        sys::fs::TempFile::create(NotesFileModel);
+    if (Error E = NotesTemp.takeError()) {
+      handleErrorAsWarning(createFileError(NotesFileModel, std::move(E)));
+      return Buf;
+    }
+    TempFiles.push_back(NotesTemp->TmpName);
+
+    // Create temporary file for the updated ELF image.
+    // This is an empty file that we pass to llvm-objcopy invocation
+    // for writing.
+    Twine ELFFileModel = OriginalFileName + Twine(".elfwithnotes.%%%%%%%.tmp");
+    Expected<sys::fs::TempFile> ELFTemp =
+        sys::fs::TempFile::create(ELFFileModel);
+    if (Error E = ELFTemp.takeError()) {
+      handleErrorAsWarning(createFileError(ELFFileModel, std::move(E)));
+      return Buf;
+    }
+    TempFiles.push_back(ELFTemp->TmpName);
+
+    // Keep the new ELF image file to reserve the name for the future
+    // llvm-objcopy invocation.
+    std::string ELFTmpFileName = ELFTemp->TmpName;
+    if (Error E = ELFTemp->keep(ELFTmpFileName)) {
+      handleErrorAsWarning(createFileError(ELFTmpFileName, std::move(E)));
+      return Buf;
+    }
+
+    // Write notes to the *elfnotes*.tmp file.
+    raw_fd_ostream NotesOS(NotesTemp->FD, false);
+
+    struct NoteTy {
+      // Note name is a null-terminated "LLVMOMPOFFLOAD".
+      std::string Name;
+      // Note type defined in llvm/include/llvm/BinaryFormat/ELF.h.
+      uint32_t Type = 0;
+      // Each note has type-specific associated data.
+      std::string Desc;
+
+      NoteTy(std::string &&Name, uint32_t Type, std::string &&Desc)
+          : Name(std::move(Name)), Type(Type), Desc(std::move(Desc)) {}
+    };
+
+    // So far we emit just three notes.
+    SmallVector<NoteTy, 3> Notes;
+    // Version of the offload image identifying the structure of the ELF image.
+    // Version 1.0 does not have any specific requirements.
+    // We may come up with some structure that has to be honored by all
+    // offload implementations in future (e.g. to let libomptarget
+    // get some information from the offload image).
+    Notes.emplace_back("LLVMOMPOFFLOAD", ELF::NT_LLVM_OPENMP_OFFLOAD_VERSION,
+                       OPENMP_OFFLOAD_IMAGE_VERSION);
+    // This is a producer identification string. We are LLVM!
+    Notes.emplace_back("LLVMOMPOFFLOAD", ELF::NT_LLVM_OPENMP_OFFLOAD_PRODUCER,
+                       "LLVM");
+    // This is a producer version. Use the same format that is used
+    // by clang to report the LLVM version.
+    Notes.emplace_back("LLVMOMPOFFLOAD",
+                       ELF::NT_LLVM_OPENMP_OFFLOAD_PRODUCER_VERSION,
+                       LLVM_VERSION_STRING
+#ifdef LLVM_REVISION
+                       " " LLVM_REVISION
+#endif
+    );
+
+    // Return the amount of padding required for a blob of N bytes
+    // to be aligned to Alignment bytes.
+    auto getPadAmount = [](uint32_t N, uint32_t Alignment) -> uint32_t {
+      uint32_t Mod = (N % Alignment);
+      if (Mod == 0)
+        return 0;
+      return Alignment - Mod;
+    };
+    auto emitPadding = [&getPadAmount](raw_ostream &OS, uint32_t Size) {
+      for (uint32_t I = 0; I < getPadAmount(Size, 4); ++I)
+        OS << '\0';
+    };
+
+    // Put notes into the file.
+    for (auto &N : Notes) {
+      assert(!N.Name.empty() && "We should not create notes with empty names.");
+      // Name must be null-terminated.
+      if (N.Name.back() != '\0')
+        N.Name += '\0';
+      uint32_t NameSz = N.Name.size();
+      uint32_t DescSz = N.Desc.size();
+      // A note starts with three 4-byte values:
+      //   NameSz
+      //   DescSz
+      //   Type
+      // These three fields are endian-sensitive.
+      support::endian::write<uint32_t>(NotesOS, NameSz, Endianness);
+      support::endian::write<uint32_t>(NotesOS, DescSz, Endianness);
+      support::endian::write<uint32_t>(NotesOS, N.Type, Endianness);
+      // Next, we have a null-terminated Name padded to a 4-byte boundary.
+      NotesOS << N.Name;
+      emitPadding(NotesOS, NameSz);
+      if (DescSz == 0)
+        continue;
+      // Finally, we have a descriptor, which is an arbitrary flow of bytes.
+      NotesOS << N.Desc;
+      emitPadding(NotesOS, DescSz);
+    }
+    NotesOS.flush();
+
+    // Keep the notes file.
+    std::string NotesTmpFileName = NotesTemp->TmpName;
+    if (Error E = NotesTemp->keep(NotesTmpFileName)) {
+      handleErrorAsWarning(createFileError(NotesTmpFileName, std::move(E)));
+      return Buf;
+    }
+
+    // Run llvm-objcopy like this:
+    //   llvm-objcopy --add-section=.note.openmp=<notes-tmp-file-name> \
+    //       <orig-file-name> <elf-tmp-file-name>
+    //
+    // This will add a SHT_NOTE section on top of the original ELF.
+    std::vector<StringRef> Args;
+    Args.push_back(ObjcopyPath);
+    std::string Option("--add-section=.note.openmp=" + NotesTmpFileName);
+    Args.push_back(Option);
+    Args.push_back(OriginalFileName);
+    Args.push_back(ELFTmpFileName);
+    bool ExecutionFailed = false;
+    std::string ErrMsg;
+    (void)sys::ExecuteAndWait(ObjcopyPath, Args,
+                              /*Env=*/llvm::None, /*Redirects=*/{},
+                              /*SecondsToWait=*/0,
+                              /*MemoryLimit=*/0, &ErrMsg, &ExecutionFailed);
+
+    if (ExecutionFailed) {
+      warningOS() << ErrMsg << "\n";
+      return Buf;
+    }
+
+    // Substitute the original ELF with new one.
+    ErrorOr<std::unique_ptr<MemoryBuffer>> BufOrErr =
+        MemoryBuffer::getFile(ELFTmpFileName);
+    if (!BufOrErr) {
+      handleErrorAsWarning(
+          createFileError(ELFTmpFileName, BufOrErr.getError()));
+      return Buf;
+    }
+
+    AutoGcBufs.emplace_back(std::move(*BufOrErr));
+    return AutoGcBufs.back().get();
+  }
 
 llvm::raw_ostream &operator<<(llvm::raw_ostream &Out,
                               const BinaryWrapper::Image &Img) {
@@ -1345,208 +1545,7 @@
     inc<N - 1>();
   }
 
-<<<<<<< HEAD
   template <int N> my_enable_if_t<N == 0> inc() { incImpl<N>(); }
-=======
-  std::unique_ptr<MemoryBuffer> addELFNotes(std::unique_ptr<MemoryBuffer> Buf,
-                                            StringRef OriginalFileName) {
-    // Cannot add notes, if llvm-objcopy is not available.
-    //
-    // I did not find a clean way to add a new notes section into an existing
-    // ELF file. llvm-objcopy seems to recreate a new ELF from scratch,
-    // and we just try to use llvm-objcopy here.
-    if (ObjcopyPath.empty())
-      return Buf;
-
-    StringRef ToolNameRef(ToolName);
-
-    // Helpers to emit warnings.
-    auto warningOS = [ToolNameRef]() -> raw_ostream & {
-      return WithColor::warning(errs(), ToolNameRef);
-    };
-    auto handleErrorAsWarning = [&warningOS](Error E) {
-      logAllUnhandledErrors(std::move(E), warningOS());
-    };
-
-    Expected<std::unique_ptr<ObjectFile>> BinOrErr =
-        ObjectFile::createELFObjectFile(Buf->getMemBufferRef(),
-                                        /*InitContent=*/false);
-    if (Error E = BinOrErr.takeError()) {
-      consumeError(std::move(E));
-      // This warning is questionable, but let it be here,
-      // assuming that most OpenMP offload models use ELF offload images.
-      warningOS() << OriginalFileName
-                  << " is not an ELF image, so notes cannot be added to it.\n";
-      return Buf;
-    }
-
-    // If we fail to add the note section, we just pass through the original
-    // ELF image for wrapping. At some point we should enforce the note section
-    // and start emitting errors vs warnings.
-    support::endianness Endianness;
-    if (isa<ELF64LEObjectFile>(BinOrErr->get()) ||
-        isa<ELF32LEObjectFile>(BinOrErr->get())) {
-      Endianness = support::little;
-    } else if (isa<ELF64BEObjectFile>(BinOrErr->get()) ||
-               isa<ELF32BEObjectFile>(BinOrErr->get())) {
-      Endianness = support::big;
-    } else {
-      warningOS() << OriginalFileName
-                  << " is an ELF image of unrecognized format.\n";
-      return Buf;
-    }
-
-    // Create temporary file for the data of a new SHT_NOTE section.
-    // We fill it in with data and then pass to llvm-objcopy invocation
-    // for reading.
-    Twine NotesFileModel = OriginalFileName + Twine(".elfnotes.%%%%%%%.tmp");
-    Expected<sys::fs::TempFile> NotesTemp =
-        sys::fs::TempFile::create(NotesFileModel);
-    if (Error E = NotesTemp.takeError()) {
-      handleErrorAsWarning(createFileError(NotesFileModel, std::move(E)));
-      return Buf;
-    }
-    TempFiles.push_back(NotesTemp->TmpName);
-
-    // Create temporary file for the updated ELF image.
-    // This is an empty file that we pass to llvm-objcopy invocation
-    // for writing.
-    Twine ELFFileModel = OriginalFileName + Twine(".elfwithnotes.%%%%%%%.tmp");
-    Expected<sys::fs::TempFile> ELFTemp =
-        sys::fs::TempFile::create(ELFFileModel);
-    if (Error E = ELFTemp.takeError()) {
-      handleErrorAsWarning(createFileError(ELFFileModel, std::move(E)));
-      return Buf;
-    }
-    TempFiles.push_back(ELFTemp->TmpName);
-
-    // Keep the new ELF image file to reserve the name for the future
-    // llvm-objcopy invocation.
-    std::string ELFTmpFileName = ELFTemp->TmpName;
-    if (Error E = ELFTemp->keep(ELFTmpFileName)) {
-      handleErrorAsWarning(createFileError(ELFTmpFileName, std::move(E)));
-      return Buf;
-    }
-
-    // Write notes to the *elfnotes*.tmp file.
-    raw_fd_ostream NotesOS(NotesTemp->FD, false);
-
-    struct NoteTy {
-      // Note name is a null-terminated "LLVMOMPOFFLOAD".
-      std::string Name;
-      // Note type defined in llvm/include/llvm/BinaryFormat/ELF.h.
-      uint32_t Type = 0;
-      // Each note has type-specific associated data.
-      std::string Desc;
-
-      NoteTy(std::string &&Name, uint32_t Type, std::string &&Desc)
-          : Name(std::move(Name)), Type(Type), Desc(std::move(Desc)) {}
-    };
-
-    // So far we emit just three notes.
-    SmallVector<NoteTy, 3> Notes;
-    // Version of the offload image identifying the structure of the ELF image.
-    // Version 1.0 does not have any specific requirements.
-    // We may come up with some structure that has to be honored by all
-    // offload implementations in future (e.g. to let libomptarget
-    // get some information from the offload image).
-    Notes.emplace_back("LLVMOMPOFFLOAD", ELF::NT_LLVM_OPENMP_OFFLOAD_VERSION,
-                       OPENMP_OFFLOAD_IMAGE_VERSION);
-    // This is a producer identification string. We are LLVM!
-    Notes.emplace_back("LLVMOMPOFFLOAD", ELF::NT_LLVM_OPENMP_OFFLOAD_PRODUCER,
-                       "LLVM");
-    // This is a producer version. Use the same format that is used
-    // by clang to report the LLVM version.
-    Notes.emplace_back("LLVMOMPOFFLOAD",
-                       ELF::NT_LLVM_OPENMP_OFFLOAD_PRODUCER_VERSION,
-                       LLVM_VERSION_STRING
-#ifdef LLVM_REVISION
-                       " " LLVM_REVISION
-#endif
-    );
-
-    // Return the amount of padding required for a blob of N bytes
-    // to be aligned to Alignment bytes.
-    auto getPadAmount = [](uint32_t N, uint32_t Alignment) -> uint32_t {
-      uint32_t Mod = (N % Alignment);
-      if (Mod == 0)
-        return 0;
-      return Alignment - Mod;
-    };
-    auto emitPadding = [&getPadAmount](raw_ostream &OS, uint32_t Size) {
-      for (uint32_t I = 0; I < getPadAmount(Size, 4); ++I)
-        OS << '\0';
-    };
-
-    // Put notes into the file.
-    for (auto &N : Notes) {
-      assert(!N.Name.empty() && "We should not create notes with empty names.");
-      // Name must be null-terminated.
-      if (N.Name.back() != '\0')
-        N.Name += '\0';
-      uint32_t NameSz = N.Name.size();
-      uint32_t DescSz = N.Desc.size();
-      // A note starts with three 4-byte values:
-      //   NameSz
-      //   DescSz
-      //   Type
-      // These three fields are endian-sensitive.
-      support::endian::write<uint32_t>(NotesOS, NameSz, Endianness);
-      support::endian::write<uint32_t>(NotesOS, DescSz, Endianness);
-      support::endian::write<uint32_t>(NotesOS, N.Type, Endianness);
-      // Next, we have a null-terminated Name padded to a 4-byte boundary.
-      NotesOS << N.Name;
-      emitPadding(NotesOS, NameSz);
-      if (DescSz == 0)
-        continue;
-      // Finally, we have a descriptor, which is an arbitrary flow of bytes.
-      NotesOS << N.Desc;
-      emitPadding(NotesOS, DescSz);
-    }
-    NotesOS.flush();
-
-    // Keep the notes file.
-    std::string NotesTmpFileName = NotesTemp->TmpName;
-    if (Error E = NotesTemp->keep(NotesTmpFileName)) {
-      handleErrorAsWarning(createFileError(NotesTmpFileName, std::move(E)));
-      return Buf;
-    }
-
-    // Run llvm-objcopy like this:
-    //   llvm-objcopy --add-section=.note.openmp=<notes-tmp-file-name> \
-    //       <orig-file-name> <elf-tmp-file-name>
-    //
-    // This will add a SHT_NOTE section on top of the original ELF.
-    std::vector<StringRef> Args;
-    Args.push_back(ObjcopyPath);
-    std::string Option("--add-section=.note.openmp=" + NotesTmpFileName);
-    Args.push_back(Option);
-    Args.push_back(OriginalFileName);
-    Args.push_back(ELFTmpFileName);
-    bool ExecutionFailed = false;
-    std::string ErrMsg;
-    (void)sys::ExecuteAndWait(ObjcopyPath, Args,
-                              /*Env=*/llvm::None, /*Redirects=*/{},
-                              /*SecondsToWait=*/0,
-                              /*MemoryLimit=*/0, &ErrMsg, &ExecutionFailed);
-
-    if (ExecutionFailed) {
-      warningOS() << ErrMsg << "\n";
-      return Buf;
-    }
-
-    // Substitute the original ELF with new one.
-    ErrorOr<std::unique_ptr<MemoryBuffer>> BufOrErr =
-        MemoryBuffer::getFile(ELFTmpFileName);
-    if (!BufOrErr) {
-      handleErrorAsWarning(
-          createFileError(ELFTmpFileName, BufOrErr.getError()));
-      return Buf;
-    }
-
-    return std::move(*BufOrErr);
-  }
->>>>>>> 93d08aca
 };
 
 } // anonymous namespace
@@ -1636,11 +1635,10 @@
     return 1;
   }
 
-<<<<<<< HEAD
   // Construct BinaryWrapper::Image instances based on command line args and
   // add them to the wrapper
 
-  BinaryWrapper Wr(Target);
+  BinaryWrapper Wr(Target, argv[0]);
   OffloadKind Knd = OffloadKind::Unknown;
   llvm::StringRef Tgt = "";
   BinaryImageFormat Fmt = BinaryImageFormat::none;
@@ -1737,31 +1735,6 @@
       llvm_unreachable("bad option class ID");
     }
   } while (ID != -1);
-=======
-  BinaryWrapper Wrapper(Target, argv[0]);
-
-  // Read device binaries.
-  SmallVector<std::unique_ptr<MemoryBuffer>, 4u> Buffers;
-  SmallVector<ArrayRef<char>, 4u> Images;
-  Buffers.reserve(Inputs.size());
-  Images.reserve(Inputs.size());
-  for (const std::string &File : Inputs) {
-    ErrorOr<std::unique_ptr<MemoryBuffer>> BufOrErr =
-        MemoryBuffer::getFileOrSTDIN(File);
-    if (!BufOrErr) {
-      reportError(createFileError(File, BufOrErr.getError()));
-      return 1;
-    }
-    std::unique_ptr<MemoryBuffer> Buffer(std::move(*BufOrErr));
-    if (File != "-") {
-      // Adding ELF notes for STDIN is not supported yet.
-      Buffer = Wrapper.addELFNotes(std::move(Buffer), File);
-    }
-    const std::unique_ptr<MemoryBuffer> &Buf =
-        Buffers.emplace_back(std::move(Buffer));
-    Images.emplace_back(Buf->getBufferStart(), Buf->getBufferSize());
-  }
->>>>>>> 93d08aca
 
   // Create the output file to write the resulting bitcode to.
   std::error_code EC;
@@ -1771,7 +1744,6 @@
     return 1;
   }
 
-<<<<<<< HEAD
   // Create a wrapper for device binaries.
   Expected<const Module *> ModOrErr = Wr.wrap();
   if (!ModOrErr) {
@@ -1785,12 +1757,6 @@
 
   // And write its bitcode to the file.
   WriteBitcodeToFile(**ModOrErr, Out.os());
-=======
-  // Create a wrapper for device binaries and write its bitcode to the file.
-  WriteBitcodeToFile(
-      Wrapper.wrapBinaries(makeArrayRef(Images.data(), Images.size())),
-      Out.os());
->>>>>>> 93d08aca
   if (Out.os().has_error()) {
     reportError(createFileError(Output, Out.os().error()));
     return 1;
