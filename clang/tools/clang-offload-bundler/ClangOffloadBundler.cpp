--- conflicted
+++ resolved
@@ -213,17 +213,13 @@
   }
 };
 
-<<<<<<< HEAD
 static Triple getTargetTriple(StringRef Target) {
   auto OffloadInfo = OffloadTargetInfo(Target);
   return Triple(OffloadInfo.getTriple());
 }
 
-static StringRef getDeviceFileExtension(StringRef Device) {
-=======
 static StringRef getDeviceFileExtension(StringRef Device,
                                         StringRef BundleFileName) {
->>>>>>> 4b553297
   if (Device.contains("gfx"))
     return ".bc";
   if (Device.contains("sm_"))
