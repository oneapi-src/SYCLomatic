set (BinFiles
     "analyze-build"
     "intercept-build"
     "scan-build")

set (LibExecs
     "analyze-c++"
     "analyze-cc"
     "intercept-c++"
     "intercept-cc")

set (LibScanbuild
     "__init__.py"
     "analyze.py"
     "arguments.py"
     "clang.py"
     "compilation.py"
     "intercept.py"
     "report.py"
     "shell.py"
     "parse_buildlog.py")

set (LibScanbuildResources
     "scanview.css"
     "selectable.js"
     "sorttable.js")

# libear is compiled dynamically in build_libear using the specified cc
# compiler.
set (LibEar
     "__init__.py"
     "config.h.in"
     "ear.c")

foreach(BinFile ${BinFiles})
  if ("${BinFile}" STREQUAL "scan-build")
    # Need to rename scan-build to scan-build-py to prevent overwriting
    # scan-build Perl implementation.
    add_custom_command(OUTPUT ${CMAKE_BINARY_DIR}/bin/scan-build-py
                       COMMAND ${CMAKE_COMMAND} -E make_directory
                         ${CMAKE_BINARY_DIR}/bin
                       COMMAND ${CMAKE_COMMAND} -E copy
                         ${CMAKE_CURRENT_SOURCE_DIR}/bin/scan-build
                         ${CMAKE_BINARY_DIR}/bin/scan-build-py
                       DEPENDS ${CMAKE_CURRENT_SOURCE_DIR}/bin/scan-build)
    install (PROGRAMS "bin/scan-build"
             DESTINATION "${CMAKE_INSTALL_BINDIR}"
             RENAME scan-build-py
             COMPONENT scan-build-py)
    list(APPEND Depends ${CMAKE_BINARY_DIR}/bin/scan-build-py)
  else()
    add_custom_command(OUTPUT ${CMAKE_BINARY_DIR}/bin/${BinFile}
                       COMMAND ${CMAKE_COMMAND} -E make_directory
                         ${CMAKE_BINARY_DIR}/bin
                       COMMAND ${CMAKE_COMMAND} -E copy
                         ${CMAKE_CURRENT_SOURCE_DIR}/bin/${BinFile}
                         ${CMAKE_BINARY_DIR}/bin/
                       DEPENDS ${CMAKE_CURRENT_SOURCE_DIR}/bin/${BinFile})
    install(PROGRAMS bin/${BinFile}
            DESTINATION "${CMAKE_INSTALL_BINDIR}"
            COMPONENT scan-build-py)
    list(APPEND Depends ${CMAKE_BINARY_DIR}/bin/${BinFile})
  endif()
endforeach()

foreach(lib ${LibExecs})
  add_custom_command(OUTPUT ${CMAKE_BINARY_DIR}/libexec/${lib}
                     COMMAND ${CMAKE_COMMAND} -E make_directory
                       ${CMAKE_BINARY_DIR}/libexec
                     COMMAND ${CMAKE_COMMAND} -E copy
                       ${CMAKE_CURRENT_SOURCE_DIR}/libexec/${lib}
                       ${CMAKE_BINARY_DIR}/libexec/
                     DEPENDS ${CMAKE_CURRENT_SOURCE_DIR}/libexec/${lib})
  list(APPEND Depends ${CMAKE_BINARY_DIR}/libexec/${lib})
  install(PROGRAMS libexec/${lib}
          DESTINATION "${CMAKE_INSTALL_LIBEXECDIR}"
          COMPONENT scan-build-py)
endforeach()

foreach(lib ${LibScanbuild})
  add_custom_command(OUTPUT ${CMAKE_BINARY_DIR}/lib/libscanbuild/${lib}
                     COMMAND ${CMAKE_COMMAND} -E make_directory
                       ${CMAKE_BINARY_DIR}/lib
                     COMMAND ${CMAKE_COMMAND} -E make_directory
                       ${CMAKE_BINARY_DIR}/lib/libscanbuild
                     COMMAND ${CMAKE_COMMAND} -E copy
                       ${CMAKE_CURRENT_SOURCE_DIR}/lib/libscanbuild/${lib}
                       ${CMAKE_BINARY_DIR}/lib/libscanbuild/
                     DEPENDS ${CMAKE_CURRENT_SOURCE_DIR}/lib/libscanbuild/${lib})
  list(APPEND Depends ${CMAKE_BINARY_DIR}/lib/libscanbuild/${lib})
  install(FILES lib/libscanbuild/${lib}
          DESTINATION lib${CLANG_LIBDIR_SUFFIX}/libscanbuild
          COMPONENT scan-build-py)
# SYCLomatic_CUSTOMIZATION begin
  list(APPEND dpct-intercept-build-dependends ${CMAKE_BINARY_DIR}/lib/libscanbuild/${lib})

  if(INTEL_DEPLOY_UNIFIED_LAYOUT)
    install(PROGRAMS lib/libscanbuild/${lib}
            DESTINATION share/dpct/lib/libscanbuild
            COMPONENT dpct-intercept-build)
  else()
    install(PROGRAMS lib/libscanbuild/${lib}
            DESTINATION lib/libscanbuild
            COMPONENT dpct-intercept-build)
  endif()
# SYCLomatic_CUSTOMIZATION end
endforeach()

foreach(resource ${LibScanbuildResources})
  add_custom_command(OUTPUT ${CMAKE_BINARY_DIR}/lib/libscanbuild/resources/${resource}
                     COMMAND ${CMAKE_COMMAND} -E make_directory
                       ${CMAKE_BINARY_DIR}/lib
                     COMMAND ${CMAKE_COMMAND} -E make_directory
                       ${CMAKE_BINARY_DIR}/lib/libscanbuild
                     COMMAND ${CMAKE_COMMAND} -E make_directory
                       ${CMAKE_BINARY_DIR}/lib/libscanbuild/resources
                     COMMAND ${CMAKE_COMMAND} -E copy
                       ${CMAKE_CURRENT_SOURCE_DIR}/lib/libscanbuild/resources/${resource}
                       ${CMAKE_BINARY_DIR}/lib/libscanbuild/resources
                     DEPENDS ${CMAKE_CURRENT_SOURCE_DIR}/lib/libscanbuild/resources/${resource})
  list(APPEND Depends ${CMAKE_BINARY_DIR}/lib/libscanbuild/resources/${resource})
  install(FILES lib/libscanbuild/resources/${resource}
          DESTINATION lib${CLANG_LIBDIR_SUFFIX}/libscanbuild/resources
          COMPONENT scan-build-py)
endforeach()

foreach(lib ${LibEar})
  add_custom_command(OUTPUT ${CMAKE_BINARY_DIR}/lib/libear/${lib}
                     COMMAND ${CMAKE_COMMAND} -E make_directory
                       ${CMAKE_BINARY_DIR}/lib
                     COMMAND ${CMAKE_COMMAND} -E make_directory
                       ${CMAKE_BINARY_DIR}/lib/libear
                     COMMAND ${CMAKE_COMMAND} -E copy
                       ${CMAKE_CURRENT_SOURCE_DIR}/lib/libear/${lib}
                       ${CMAKE_BINARY_DIR}/lib/libear/
                     DEPENDS ${CMAKE_CURRENT_SOURCE_DIR}/lib/libear/${lib})
  list(APPEND Depends ${CMAKE_BINARY_DIR}/lib/libear/${lib})
  install(FILES lib/libear/${lib}
          DESTINATION lib${CLANG_LIBDIR_SUFFIX}/libear
          COMPONENT scan-build-py)
endforeach()

add_custom_target(scan-build-py ALL DEPENDS ${Depends})
add_llvm_install_targets("install-scan-build-py"
                         DEPENDS scan-build-py
                         COMPONENT scan-build-py)

if (SYCLomatic_CUSTOMIZATION)
  if (UNIX)
    add_library(ear SHARED
      ${CMAKE_CURRENT_SOURCE_DIR}/lib/libear/ear.c
    )
    target_include_directories(ear PRIVATE
      ${CMAKE_CURRENT_SOURCE_DIR}/lib/libear/)

    set(LIBEAR_LINKER_FLAGS "-ldl -lpthread -shared -Wl,-soname,libear.so")
    check_c_compiler_flag("-static-intel" C_SUPPORTS_STATIC_INTEL_FLAG)
    if( C_SUPPORTS_STATIC_INTEL_FLAG )
      set(LIBEAR_LINKER_FLAGS "${LIBEAR_LINKER_FLAGS} -static-intel")
    endif()

    target_link_libraries(ear PRIVATE ${LIBEAR_LINKER_FLAGS})
    target_compile_options(ear PRIVATE "-std=c99")

<<<<<<< HEAD
    if(INTEL_DEPLOY_UNIFIED_LAYOUT)
      target_compile_options(ear PRIVATE "-DINTEL_DEPLOY_UNIFIED_LAYOUT")
      install(TARGETS ear
              LIBRARY
              DESTINATION share/dpct/lib/libear
              COMPONENT dpct-intercept-build
      )
    else()
      install(TARGETS ear
              LIBRARY
              DESTINATION lib/libear
              COMPONENT dpct-intercept-build
      )
    endif()

=======
    install(TARGETS ear
            LIBRARY
            DESTINATION lib/libear
            COMPONENT dpct-intercept-build
    )
>>>>>>> 89a7ce55
    list(APPEND dpct-intercept-build-dependends ear)

    add_executable(intercept-stub
      ${CMAKE_CURRENT_SOURCE_DIR}/lib/libear/intercept-stub.c
    )

    if(INTEL_DEPLOY_UNIFIED_LAYOUT)
      install(TARGETS intercept-stub
              DESTINATION share/dpct/lib/libear
              COMPONENT dpct-intercept-build
      )
    else()
      install(TARGETS intercept-stub
              DESTINATION lib/libear
              COMPONENT dpct-intercept-build
      )
    endif()

    list(APPEND dpct-intercept-build-dependends intercept-stub)

    list(APPEND dpct-intercept-build-dependends ${CMAKE_BINARY_DIR}/lib/libear/__init__.py)

    if(INTEL_DEPLOY_UNIFIED_LAYOUT)
      install(PROGRAMS lib/libear/__init__.py
              DESTINATION share/dpct/lib/libear
              COMPONENT dpct-intercept-build)

    else()
      install(PROGRAMS lib/libear/__init__.py
              DESTINATION lib/libear
              COMPONENT dpct-intercept-build)

    endif()

    install(PROGRAMS bin/intercept-build
            DESTINATION bin
            COMPONENT dpct-intercept-build)

  endif()

  list(APPEND dpct-intercept-build-dependends ${CMAKE_BINARY_DIR}/bin/intercept-build)

  add_custom_target(dpct-intercept-build ALL DEPENDS ${dpct-intercept-build-dependends})

  if (NOT CMAKE_CONFIGURATION_TYPES) # don't add this for IDE's.
    add_llvm_install_targets(install-dpct-intercept-build
                             DEPENDS dpct-intercept-build
                             COMPONENT dpct-intercept-build)
  endif()
endif()<|MERGE_RESOLUTION|>--- conflicted
+++ resolved
@@ -162,7 +162,6 @@
     target_link_libraries(ear PRIVATE ${LIBEAR_LINKER_FLAGS})
     target_compile_options(ear PRIVATE "-std=c99")
 
-<<<<<<< HEAD
     if(INTEL_DEPLOY_UNIFIED_LAYOUT)
       target_compile_options(ear PRIVATE "-DINTEL_DEPLOY_UNIFIED_LAYOUT")
       install(TARGETS ear
@@ -178,13 +177,6 @@
       )
     endif()
 
-=======
-    install(TARGETS ear
-            LIBRARY
-            DESTINATION lib/libear
-            COMPONENT dpct-intercept-build
-    )
->>>>>>> 89a7ce55
     list(APPEND dpct-intercept-build-dependends ear)
 
     add_executable(intercept-stub
