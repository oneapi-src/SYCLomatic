//===- unittest/Format/TokenAnnotatorTest.cpp - Formatting unit tests -----===//
//
// Part of the LLVM Project, under the Apache License v2.0 with LLVM Exceptions.
// See https://llvm.org/LICENSE.txt for license information.
// SPDX-License-Identifier: Apache-2.0 WITH LLVM-exception
//
//===----------------------------------------------------------------------===//

#include "clang/Format/Format.h"

#include "FormatTestUtils.h"
#include "TestLexer.h"
#include "gtest/gtest.h"

namespace clang {
namespace format {

// Not really the equality, but everything we need.
static bool operator==(const FormatToken &LHS,
                       const FormatToken &RHS) noexcept {
  return LHS.Tok.getKind() == RHS.Tok.getKind() &&
         LHS.getType() == RHS.getType();
}

namespace {

class TokenAnnotatorTest : public testing::Test {
protected:
  TokenList annotate(StringRef Code,
                     const FormatStyle &Style = getLLVMStyle()) {
    return TestLexer(Allocator, Buffers, Style).annotate(Code);
  }
  llvm::SpecificBumpPtrAllocator<FormatToken> Allocator;
  std::vector<std::unique_ptr<llvm::MemoryBuffer>> Buffers;
};

#define EXPECT_TOKEN_KIND(FormatTok, Kind)                                     \
  EXPECT_EQ((FormatTok)->Tok.getKind(), Kind) << *(FormatTok)
#define EXPECT_TOKEN_TYPE(FormatTok, Type)                                     \
  EXPECT_EQ((FormatTok)->getType(), Type) << *(FormatTok)
#define EXPECT_TOKEN_PRECEDENCE(FormatTok, Prec)                               \
  EXPECT_EQ((FormatTok)->getPrecedence(), Prec) << *(FormatTok)
#define EXPECT_BRACE_KIND(FormatTok, Kind)                                     \
  EXPECT_EQ(FormatTok->getBlockKind(), Kind) << *(FormatTok)
#define EXPECT_TOKEN(FormatTok, Kind, Type)                                    \
  do {                                                                         \
    EXPECT_TOKEN_KIND(FormatTok, Kind);                                        \
    EXPECT_TOKEN_TYPE(FormatTok, Type);                                        \
  } while (false)

TEST_F(TokenAnnotatorTest, UnderstandsUsesOfStarAndAmp) {
  auto Tokens = annotate("auto x = [](const decltype(x) &ptr) {};");
  ASSERT_EQ(Tokens.size(), 18u) << Tokens;
  EXPECT_TOKEN(Tokens[7], tok::kw_decltype, TT_Unknown);
  EXPECT_TOKEN(Tokens[8], tok::l_paren, TT_TypeDeclarationParen);
  EXPECT_TOKEN(Tokens[9], tok::identifier, TT_Unknown);
  EXPECT_TOKEN(Tokens[10], tok::r_paren, TT_TypeDeclarationParen);
  EXPECT_TOKEN(Tokens[11], tok::amp, TT_PointerOrReference);

  Tokens = annotate("auto x = [](const decltype(x) *ptr) {};");
  ASSERT_EQ(Tokens.size(), 18u) << Tokens;
  EXPECT_TOKEN(Tokens[10], tok::r_paren, TT_TypeDeclarationParen);
  EXPECT_TOKEN(Tokens[11], tok::star, TT_PointerOrReference);

  Tokens = annotate("#define lambda [](const decltype(x) &ptr) {}");
  ASSERT_EQ(Tokens.size(), 17u) << Tokens;
  EXPECT_TOKEN(Tokens[7], tok::kw_decltype, TT_Unknown);
  EXPECT_TOKEN(Tokens[8], tok::l_paren, TT_TypeDeclarationParen);
  EXPECT_TOKEN(Tokens[9], tok::identifier, TT_Unknown);
  EXPECT_TOKEN(Tokens[10], tok::r_paren, TT_TypeDeclarationParen);
  EXPECT_TOKEN(Tokens[11], tok::amp, TT_PointerOrReference);

  Tokens = annotate("#define lambda [](const decltype(x) *ptr) {}");
  ASSERT_EQ(Tokens.size(), 17u) << Tokens;
  EXPECT_TOKEN(Tokens[10], tok::r_paren, TT_TypeDeclarationParen);
  EXPECT_TOKEN(Tokens[11], tok::star, TT_PointerOrReference);

  Tokens = annotate("void f() {\n"
                    "  while (p < a && *p == 'a')\n"
                    "    p++;\n"
                    "}");
  ASSERT_EQ(Tokens.size(), 21u) << Tokens;
  EXPECT_TOKEN(Tokens[10], tok::ampamp, TT_BinaryOperator);
  EXPECT_TOKEN(Tokens[11], tok::star, TT_UnaryOperator);

  Tokens = annotate("case *x:");
  ASSERT_EQ(Tokens.size(), 5u) << Tokens;
  EXPECT_TOKEN(Tokens[1], tok::star, TT_UnaryOperator);
  Tokens = annotate("case &x:");
  ASSERT_EQ(Tokens.size(), 5u) << Tokens;
  EXPECT_TOKEN(Tokens[1], tok::amp, TT_UnaryOperator);

  Tokens = annotate("bool b = 3 == int{3} && true;");
  ASSERT_EQ(Tokens.size(), 13u) << Tokens;
  EXPECT_TOKEN(Tokens[9], tok::ampamp, TT_BinaryOperator);

  Tokens = annotate("struct {\n"
                    "} *ptr;");
  ASSERT_EQ(Tokens.size(), 7u) << Tokens;
  EXPECT_TOKEN(Tokens[3], tok::star, TT_PointerOrReference);
  Tokens = annotate("union {\n"
                    "} *ptr;");
  ASSERT_EQ(Tokens.size(), 7u) << Tokens;
  EXPECT_TOKEN(Tokens[3], tok::star, TT_PointerOrReference);
  Tokens = annotate("class {\n"
                    "} *ptr;");
  ASSERT_EQ(Tokens.size(), 7u) << Tokens;
  EXPECT_TOKEN(Tokens[3], tok::star, TT_PointerOrReference);

  Tokens = annotate("struct {\n"
                    "} &&ptr = {};");
  ASSERT_EQ(Tokens.size(), 10u) << Tokens;
  EXPECT_TOKEN(Tokens[3], tok::ampamp, TT_PointerOrReference);
  Tokens = annotate("union {\n"
                    "} &&ptr = {};");
  ASSERT_EQ(Tokens.size(), 10u) << Tokens;
  EXPECT_TOKEN(Tokens[3], tok::ampamp, TT_PointerOrReference);
  Tokens = annotate("class {\n"
                    "} &&ptr = {};");
  ASSERT_EQ(Tokens.size(), 10u) << Tokens;
  EXPECT_TOKEN(Tokens[3], tok::ampamp, TT_PointerOrReference);
  Tokens = annotate("int i = int{42} * 2;");
  ASSERT_EQ(Tokens.size(), 11u) << Tokens;
  EXPECT_TOKEN(Tokens[7], tok::star, TT_BinaryOperator);

  Tokens = annotate("delete[] *ptr;");
  ASSERT_EQ(Tokens.size(), 7u) << Tokens;
  EXPECT_TOKEN(Tokens[3], tok::star, TT_UnaryOperator);
  Tokens = annotate("delete[] **ptr;");
  ASSERT_EQ(Tokens.size(), 8u) << Tokens;
  EXPECT_TOKEN(Tokens[3], tok::star, TT_UnaryOperator);
  EXPECT_TOKEN(Tokens[4], tok::star, TT_UnaryOperator);
  Tokens = annotate("delete[] *(ptr);");
  ASSERT_EQ(Tokens.size(), 9u) << Tokens;
  EXPECT_TOKEN(Tokens[3], tok::star, TT_UnaryOperator);

  Tokens = annotate("void f() { void (*fnptr)(char* foo); }");
  ASSERT_EQ(Tokens.size(), 18u) << Tokens;
  EXPECT_TOKEN(Tokens[6], tok::l_paren, TT_FunctionTypeLParen);
  // FIXME: The star of a function pointer probably makes more sense as
  // TT_PointerOrReference.
  EXPECT_TOKEN(Tokens[7], tok::star, TT_UnaryOperator);
  EXPECT_TOKEN(Tokens[12], tok::star, TT_PointerOrReference);

  Tokens = annotate("void f() { void (*fnptr)(t* foo); }");
  ASSERT_EQ(Tokens.size(), 18u) << Tokens;
  EXPECT_TOKEN(Tokens[6], tok::l_paren, TT_FunctionTypeLParen);
  EXPECT_TOKEN(Tokens[7], tok::star, TT_UnaryOperator);
  EXPECT_TOKEN(Tokens[12], tok::star, TT_PointerOrReference);

  Tokens = annotate("int f3() { return sizeof(Foo&); }");
  ASSERT_EQ(Tokens.size(), 14u) << Tokens;
  EXPECT_TOKEN(Tokens[9], tok::amp, TT_PointerOrReference);

  Tokens = annotate("int f4() { return sizeof(Foo&&); }");
  ASSERT_EQ(Tokens.size(), 14u) << Tokens;
  EXPECT_TOKEN(Tokens[9], tok::ampamp, TT_PointerOrReference);

  Tokens = annotate("void f5() { int f6(Foo&, Bar&); }");
  ASSERT_EQ(Tokens.size(), 17u) << Tokens;
  EXPECT_TOKEN(Tokens[9], tok::amp, TT_PointerOrReference);
  EXPECT_TOKEN(Tokens[12], tok::amp, TT_PointerOrReference);

  Tokens = annotate("void f7() { int f8(Foo&&, Bar&&); }");
  ASSERT_EQ(Tokens.size(), 17u) << Tokens;
  EXPECT_TOKEN(Tokens[9], tok::ampamp, TT_PointerOrReference);
  EXPECT_TOKEN(Tokens[12], tok::ampamp, TT_PointerOrReference);

  Tokens = annotate("Type1 &val1 = val2;");
  ASSERT_EQ(Tokens.size(), 7u) << Tokens;
  EXPECT_TOKEN(Tokens[1], tok::amp, TT_PointerOrReference);

  Tokens = annotate("Type1 *val1 = &val2;");
  ASSERT_EQ(Tokens.size(), 8u) << Tokens;
  EXPECT_TOKEN(Tokens[1], tok::star, TT_PointerOrReference);
  EXPECT_TOKEN(Tokens[4], tok::amp, TT_UnaryOperator);

  Tokens = annotate("val1 & val2;");
  ASSERT_EQ(Tokens.size(), 5u) << Tokens;
  EXPECT_TOKEN(Tokens[1], tok::amp, TT_BinaryOperator);

  Tokens = annotate("val1 & val2.member;");
  ASSERT_EQ(Tokens.size(), 7u) << Tokens;
  EXPECT_TOKEN(Tokens[1], tok::amp, TT_BinaryOperator);

  Tokens = annotate("val1 & val2.*member;");
  ASSERT_EQ(Tokens.size(), 7u) << Tokens;
  EXPECT_TOKEN(Tokens[1], tok::amp, TT_BinaryOperator);

  Tokens = annotate("val1.*member & val2;");
  ASSERT_EQ(Tokens.size(), 7u) << Tokens;
  EXPECT_TOKEN(Tokens[3], tok::amp, TT_BinaryOperator);

  Tokens = annotate("val1 & val2->*member;");
  ASSERT_EQ(Tokens.size(), 7u) << Tokens;
  EXPECT_TOKEN(Tokens[1], tok::amp, TT_BinaryOperator);

  Tokens = annotate("val1->member & val2;");
  ASSERT_EQ(Tokens.size(), 7u) << Tokens;
  EXPECT_TOKEN(Tokens[3], tok::amp, TT_BinaryOperator);

  Tokens = annotate("val1 & val2 & val3;");
  ASSERT_EQ(Tokens.size(), 7u) << Tokens;
  EXPECT_TOKEN(Tokens[1], tok::amp, TT_BinaryOperator);
  EXPECT_TOKEN(Tokens[3], tok::amp, TT_BinaryOperator);

  Tokens = annotate("val1 & val2 // comment\n"
                    "     & val3;");
  ASSERT_EQ(Tokens.size(), 8u) << Tokens;
  EXPECT_TOKEN(Tokens[1], tok::amp, TT_BinaryOperator);
  EXPECT_TOKEN(Tokens[4], tok::amp, TT_BinaryOperator);

  Tokens =
      annotate("val1 & val2.member & val3.member() & val4 & val5->member;");
  ASSERT_EQ(Tokens.size(), 19u) << Tokens;
  EXPECT_TOKEN(Tokens[1], tok::amp, TT_BinaryOperator);
  EXPECT_TOKEN(Tokens[5], tok::amp, TT_BinaryOperator);
  EXPECT_TOKEN(Tokens[11], tok::amp, TT_BinaryOperator);
  EXPECT_TOKEN(Tokens[13], tok::amp, TT_BinaryOperator);

  Tokens = annotate("class c {\n"
                    "  void func(type &a) { a & member; }\n"
                    "  anotherType &member;\n"
                    "}");
  ASSERT_EQ(Tokens.size(), 22u) << Tokens;
  EXPECT_TOKEN(Tokens[7], tok::amp, TT_PointerOrReference);
  EXPECT_TOKEN(Tokens[12], tok::amp, TT_BinaryOperator);
  EXPECT_TOKEN(Tokens[17], tok::amp, TT_PointerOrReference);

  Tokens = annotate("struct S {\n"
                    "  auto Mem = C & D;\n"
                    "}");
  ASSERT_EQ(Tokens.size(), 12u) << Tokens;
  EXPECT_TOKEN(Tokens[7], tok::amp, TT_BinaryOperator);

  Tokens =
      annotate("template <typename T> void swap() noexcept(Bar<T> && Foo<T>);");
  ASSERT_EQ(Tokens.size(), 23u) << Tokens;
  EXPECT_TOKEN(Tokens[15], tok::ampamp, TT_BinaryOperator);

  Tokens = annotate("template <typename T> struct S {\n"
                    "  explicit(Bar<T> && Foo<T>) S(const S &);\n"
                    "};");
  ASSERT_EQ(Tokens.size(), 30u) << Tokens;
  EXPECT_TOKEN(Tokens[14], tok::ampamp, TT_BinaryOperator);

  Tokens = annotate("template <bool B = C && D> struct S {};");
  ASSERT_EQ(Tokens.size(), 15u) << Tokens;
  EXPECT_TOKEN(Tokens[6], tok::ampamp, TT_BinaryOperator);

  Tokens = annotate("template <typename T, bool B = C && D> struct S {};");
  ASSERT_EQ(Tokens.size(), 18u) << Tokens;
  EXPECT_TOKEN(Tokens[9], tok::ampamp, TT_BinaryOperator);

  Tokens = annotate("template <typename T, typename U = T&&> struct S {};");
  ASSERT_EQ(Tokens.size(), 17u) << Tokens;
  EXPECT_TOKEN(Tokens[9], tok::ampamp, TT_PointerOrReference);

  Tokens = annotate("template <typename T = int (*)(int)> struct S {};");
  ASSERT_EQ(Tokens.size(), 19u) << Tokens;
  EXPECT_TOKEN(Tokens[6], tok::l_paren, TT_FunctionTypeLParen);
  EXPECT_TOKEN(Tokens[7], tok::star, TT_PointerOrReference);

  Tokens = annotate("Foo<A && B> a = {};");
  ASSERT_EQ(Tokens.size(), 12u) << Tokens;
  EXPECT_TOKEN(Tokens[3], tok::ampamp, TT_BinaryOperator);

  Tokens = annotate("Foo<A &&> a = {};");
  ASSERT_EQ(Tokens.size(), 11u) << Tokens;
  EXPECT_TOKEN(Tokens[3], tok::ampamp, TT_PointerOrReference);

  Tokens = annotate("template <enable_if_t<foo && !bar>* = nullptr> void f();");
  ASSERT_EQ(Tokens.size(), 19u) << Tokens;
  EXPECT_TOKEN(Tokens[5], tok::ampamp, TT_BinaryOperator);

  Tokens =
      annotate("auto foo() noexcept(noexcept(bar()) && "
               "trait<std::decay_t<decltype(bar())>> && noexcept(baz())) {}");
  ASSERT_EQ(Tokens.size(), 38u) << Tokens;
  EXPECT_TOKEN(Tokens[12], tok::ampamp, TT_BinaryOperator);
  EXPECT_TOKEN(Tokens[27], tok::ampamp, TT_BinaryOperator);

  Tokens = annotate("foo = *i < *j && *j > *k;");
  ASSERT_EQ(Tokens.size(), 15u) << Tokens;
  EXPECT_TOKEN(Tokens[4], tok::less, TT_BinaryOperator);
  EXPECT_TOKEN(Tokens[7], tok::ampamp, TT_BinaryOperator);
  EXPECT_TOKEN(Tokens[10], tok::greater, TT_BinaryOperator);

  FormatStyle Style = getLLVMStyle();
  Style.TypeNames.push_back("MYI");
  Tokens = annotate("if (MYI *p{nullptr})", Style);
  ASSERT_EQ(Tokens.size(), 10u) << Tokens;
  EXPECT_TOKEN(Tokens[2], tok::identifier, TT_TypeName);
  EXPECT_TOKEN(Tokens[3], tok::star, TT_PointerOrReference);

  Style.TypeNames.push_back("Class");
  Tokens = annotate("if (Class *obj {getObj()})", Style);
  ASSERT_EQ(Tokens.size(), 12u) << Tokens;
  EXPECT_TOKEN(Tokens[2], tok::identifier, TT_TypeName);
  EXPECT_TOKEN(Tokens[3], tok::star, TT_PointerOrReference);

  Tokens = annotate("class Foo {\n"
                    "  void operator<() {}\n"
                    "  Foo &f;\n"
                    "};");
  ASSERT_EQ(Tokens.size(), 17u) << Tokens;
  EXPECT_TOKEN(Tokens[4], tok::kw_operator, TT_FunctionDeclarationName);
  EXPECT_TOKEN(Tokens[5], tok::less, TT_OverloadedOperator);
  EXPECT_TOKEN(Tokens[6], tok::l_paren, TT_OverloadedOperatorLParen);
  EXPECT_TOKEN(Tokens[8], tok::l_brace, TT_FunctionLBrace);
  EXPECT_TOKEN(Tokens[11], tok::amp, TT_PointerOrReference);

  Tokens = annotate("if (new && num) {\n"
                    "  new = 1;\n"
                    "}\n"
                    "if (!delete && num) {\n"
                    "  delete = 1;\n"
                    "}");
  ASSERT_EQ(Tokens.size(), 26u) << Tokens;
  EXPECT_TOKEN(Tokens[3], tok::ampamp, TT_BinaryOperator);
  EXPECT_TOKEN(Tokens[16], tok::ampamp, TT_BinaryOperator);
}

TEST_F(TokenAnnotatorTest, UnderstandsUsesOfPlusAndMinus) {
  auto Tokens = annotate("x - 0");
  ASSERT_EQ(Tokens.size(), 4u) << Tokens;
  EXPECT_TOKEN(Tokens[1], tok::minus, TT_BinaryOperator);
  Tokens = annotate("0 + 0");
  ASSERT_EQ(Tokens.size(), 4u) << Tokens;
  EXPECT_TOKEN(Tokens[1], tok::plus, TT_BinaryOperator);
  Tokens = annotate("x + +0");
  ASSERT_EQ(Tokens.size(), 5u) << Tokens;
  EXPECT_TOKEN(Tokens[2], tok::plus, TT_UnaryOperator);
  Tokens = annotate("x ? -0 : +0");
  ASSERT_EQ(Tokens.size(), 8u) << Tokens;
  EXPECT_TOKEN(Tokens[2], tok::minus, TT_UnaryOperator);
  EXPECT_TOKEN(Tokens[5], tok::plus, TT_UnaryOperator);
  Tokens = annotate("(-0)");
  ASSERT_EQ(Tokens.size(), 5u) << Tokens;
  EXPECT_TOKEN(Tokens[1], tok::minus, TT_UnaryOperator);
  Tokens = annotate("0, -0");
  ASSERT_EQ(Tokens.size(), 5u) << Tokens;
  EXPECT_TOKEN(Tokens[2], tok::minus, TT_UnaryOperator);
  Tokens = annotate("for (; -1;) {\n}");
  ASSERT_EQ(Tokens.size(), 10u) << Tokens;
  EXPECT_TOKEN(Tokens[3], tok::minus, TT_UnaryOperator);
  Tokens = annotate("x = -1;");
  ASSERT_EQ(Tokens.size(), 6u) << Tokens;
  EXPECT_TOKEN(Tokens[2], tok::minus, TT_UnaryOperator);
  Tokens = annotate("x[-1]");
  ASSERT_EQ(Tokens.size(), 6u) << Tokens;
  EXPECT_TOKEN(Tokens[2], tok::minus, TT_UnaryOperator);
  Tokens = annotate("x = {-1};");
  ASSERT_EQ(Tokens.size(), 8u) << Tokens;
  EXPECT_TOKEN(Tokens[3], tok::minus, TT_UnaryOperator);
  Tokens = annotate("case -x:");
  ASSERT_EQ(Tokens.size(), 5u) << Tokens;
  EXPECT_TOKEN(Tokens[1], tok::minus, TT_UnaryOperator);
  Tokens = annotate("co_await -x;");
  ASSERT_EQ(Tokens.size(), 5u) << Tokens;
  EXPECT_TOKEN(Tokens[1], tok::minus, TT_UnaryOperator);
  Tokens = annotate("co_return -x;");
  ASSERT_EQ(Tokens.size(), 5u) << Tokens;
  EXPECT_TOKEN(Tokens[1], tok::minus, TT_UnaryOperator);
  Tokens = annotate("co_yield -x;");
  ASSERT_EQ(Tokens.size(), 5u) << Tokens;
  EXPECT_TOKEN(Tokens[1], tok::minus, TT_UnaryOperator);
  Tokens = annotate("delete -x;");
  ASSERT_EQ(Tokens.size(), 5u) << Tokens;
  EXPECT_TOKEN(Tokens[1], tok::minus, TT_UnaryOperator);
  Tokens = annotate("return -x;");
  ASSERT_EQ(Tokens.size(), 5u) << Tokens;
  EXPECT_TOKEN(Tokens[1], tok::minus, TT_UnaryOperator);
  Tokens = annotate("throw -x;");
  ASSERT_EQ(Tokens.size(), 5u) << Tokens;
  EXPECT_TOKEN(Tokens[1], tok::minus, TT_UnaryOperator);
  Tokens = annotate("sizeof -x");
  ASSERT_EQ(Tokens.size(), 4u) << Tokens;
  EXPECT_TOKEN(Tokens[1], tok::minus, TT_UnaryOperator);
  Tokens = annotate("co_await +x;");
  ASSERT_EQ(Tokens.size(), 5u) << Tokens;
  EXPECT_TOKEN(Tokens[1], tok::plus, TT_UnaryOperator);
  Tokens = annotate("co_return +x;");
  ASSERT_EQ(Tokens.size(), 5u) << Tokens;
  EXPECT_TOKEN(Tokens[1], tok::plus, TT_UnaryOperator);
  Tokens = annotate("co_yield +x;");
  ASSERT_EQ(Tokens.size(), 5u) << Tokens;
  EXPECT_TOKEN(Tokens[1], tok::plus, TT_UnaryOperator);
  Tokens = annotate("delete +x;");
  ASSERT_EQ(Tokens.size(), 5u) << Tokens;
  EXPECT_TOKEN(Tokens[1], tok::plus, TT_UnaryOperator);
  Tokens = annotate("return +x;");
  ASSERT_EQ(Tokens.size(), 5u) << Tokens;
  EXPECT_TOKEN(Tokens[1], tok::plus, TT_UnaryOperator);
  Tokens = annotate("throw +x;");
  ASSERT_EQ(Tokens.size(), 5u) << Tokens;
  EXPECT_TOKEN(Tokens[1], tok::plus, TT_UnaryOperator);
  Tokens = annotate("sizeof +x");
  ASSERT_EQ(Tokens.size(), 4u) << Tokens;
  EXPECT_TOKEN(Tokens[1], tok::plus, TT_UnaryOperator);
  Tokens = annotate("(int)-x");
  ASSERT_EQ(Tokens.size(), 6u) << Tokens;
  EXPECT_TOKEN(Tokens[3], tok::minus, TT_UnaryOperator);
  Tokens = annotate("(-x)");
  ASSERT_EQ(Tokens.size(), 5u) << Tokens;
  EXPECT_TOKEN(Tokens[1], tok::minus, TT_UnaryOperator);
  Tokens = annotate("!+x");
  ASSERT_EQ(Tokens.size(), 4u) << Tokens;
  EXPECT_TOKEN(Tokens[0], tok::exclaim, TT_UnaryOperator);
  EXPECT_TOKEN(Tokens[1], tok::plus, TT_UnaryOperator);
}

TEST_F(TokenAnnotatorTest, UnderstandsClasses) {
  auto Tokens = annotate("class C {};");
  ASSERT_EQ(Tokens.size(), 6u) << Tokens;
  EXPECT_TOKEN(Tokens[2], tok::l_brace, TT_ClassLBrace);
  EXPECT_TOKEN(Tokens[3], tok::r_brace, TT_ClassRBrace);

  Tokens = annotate("const class C {} c;");
  ASSERT_EQ(Tokens.size(), 8u) << Tokens;
  EXPECT_TOKEN(Tokens[3], tok::l_brace, TT_ClassLBrace);
  EXPECT_TOKEN(Tokens[4], tok::r_brace, TT_ClassRBrace);

  Tokens = annotate("const class {} c;");
  ASSERT_EQ(Tokens.size(), 7u) << Tokens;
  EXPECT_TOKEN(Tokens[2], tok::l_brace, TT_ClassLBrace);
  EXPECT_TOKEN(Tokens[3], tok::r_brace, TT_ClassRBrace);

  Tokens = annotate("class [[deprecated(\"\")]] C { int i; };");
  ASSERT_EQ(Tokens.size(), 17u) << Tokens;
  EXPECT_TOKEN(Tokens[10], tok::l_brace, TT_ClassLBrace);
  EXPECT_TOKEN(Tokens[14], tok::r_brace, TT_ClassRBrace);
}

TEST_F(TokenAnnotatorTest, UnderstandsStructs) {
  auto Tokens = annotate("struct S {};");
  ASSERT_EQ(Tokens.size(), 6u) << Tokens;
  EXPECT_TOKEN(Tokens[2], tok::l_brace, TT_StructLBrace);
  EXPECT_TOKEN(Tokens[3], tok::r_brace, TT_StructRBrace);

  Tokens = annotate("struct macro(a) S {};");
  ASSERT_EQ(Tokens.size(), 10u) << Tokens;
  EXPECT_TOKEN(Tokens[6], tok::l_brace, TT_StructLBrace);
  EXPECT_TOKEN(Tokens[7], tok::r_brace, TT_StructRBrace);

  Tokens = annotate("struct EXPORT_MACRO [[nodiscard]] C { int i; };");
  ASSERT_EQ(Tokens.size(), 15u) << Tokens;
  EXPECT_TOKEN(Tokens[8], tok::l_brace, TT_StructLBrace);
  EXPECT_TOKEN(Tokens[12], tok::r_brace, TT_StructRBrace);

  Tokens = annotate("struct [[deprecated]] [[nodiscard]] C { int i; };");
  ASSERT_EQ(Tokens.size(), 19u) << Tokens;
  EXPECT_TOKEN(Tokens[12], tok::l_brace, TT_StructLBrace);
  EXPECT_TOKEN(Tokens[16], tok::r_brace, TT_StructRBrace);

  Tokens = annotate("struct macro(a) S {\n"
                    "  void f(T &t);\n"
                    "};");
  ASSERT_EQ(Tokens.size(), 18u) << Tokens;
  EXPECT_TOKEN(Tokens[6], tok::l_brace, TT_StructLBrace);
  EXPECT_TOKEN(Tokens[11], tok::amp, TT_PointerOrReference);
  EXPECT_TOKEN(Tokens[15], tok::r_brace, TT_StructRBrace);

  Tokens = annotate("template <typename T> struct S<const T[N]> {};");
  ASSERT_EQ(Tokens.size(), 18u) << Tokens;
  EXPECT_TOKEN(Tokens[7], tok::less, TT_TemplateOpener);
  EXPECT_TOKEN(Tokens[10], tok::l_square, TT_ArraySubscriptLSquare);
  EXPECT_TOKEN(Tokens[13], tok::greater, TT_TemplateCloser);
  EXPECT_TOKEN(Tokens[14], tok::l_brace, TT_StructLBrace);
  EXPECT_TOKEN(Tokens[15], tok::r_brace, TT_StructRBrace);

  Tokens = annotate("template <typename T> struct S<T const[N]> {};");
  ASSERT_EQ(Tokens.size(), 18u) << Tokens;
  EXPECT_TOKEN(Tokens[7], tok::less, TT_TemplateOpener);
  EXPECT_TOKEN(Tokens[10], tok::l_square, TT_ArraySubscriptLSquare);
  EXPECT_TOKEN(Tokens[13], tok::greater, TT_TemplateCloser);
  EXPECT_TOKEN(Tokens[14], tok::l_brace, TT_StructLBrace);
  EXPECT_TOKEN(Tokens[15], tok::r_brace, TT_StructRBrace);

  Tokens = annotate("template <typename T, unsigned n> struct S<T const[n]> {\n"
                    "  void f(T const (&a)[n]);\n"
                    "};");
  ASSERT_EQ(Tokens.size(), 35u) << Tokens;
  EXPECT_TOKEN(Tokens[10], tok::less, TT_TemplateOpener);
  EXPECT_TOKEN(Tokens[13], tok::l_square, TT_ArraySubscriptLSquare);
  EXPECT_TOKEN(Tokens[16], tok::greater, TT_TemplateCloser);
  EXPECT_TOKEN(Tokens[17], tok::l_brace, TT_StructLBrace);
  EXPECT_TOKEN(Tokens[23], tok::l_paren, TT_FunctionTypeLParen);
  EXPECT_TOKEN(Tokens[24], tok::amp, TT_UnaryOperator);
  EXPECT_TOKEN(Tokens[27], tok::l_square, TT_ArraySubscriptLSquare);
  EXPECT_TOKEN(Tokens[32], tok::r_brace, TT_StructRBrace);

  Tokens = annotate("template <typename T, enum E e> struct S {};");
  ASSERT_EQ(Tokens.size(), 15u) << Tokens;
  EXPECT_TOKEN(Tokens[11], tok::l_brace, TT_StructLBrace);

  auto Style = getLLVMStyle();
  Style.AttributeMacros.push_back("EXPORT");
  Tokens = annotate("struct EXPORT StructName {};", Style);
  ASSERT_EQ(Tokens.size(), 7u) << Tokens;
  EXPECT_TOKEN(Tokens[1], tok::identifier, TT_AttributeMacro);
  EXPECT_TOKEN(Tokens[3], tok::l_brace, TT_StructLBrace);
  EXPECT_TOKEN(Tokens[4], tok::r_brace, TT_StructRBrace);
}

TEST_F(TokenAnnotatorTest, UnderstandsUnions) {
  auto Tokens = annotate("union U {};");
  ASSERT_EQ(Tokens.size(), 6u) << Tokens;
  EXPECT_TOKEN(Tokens[2], tok::l_brace, TT_UnionLBrace);
  EXPECT_TOKEN(Tokens[3], tok::r_brace, TT_UnionRBrace);

  Tokens = annotate("union U { void f() { return; } };");
  ASSERT_EQ(Tokens.size(), 14u) << Tokens;
  EXPECT_TOKEN(Tokens[2], tok::l_brace, TT_UnionLBrace);
  EXPECT_TOKEN(Tokens[7], tok::l_brace, TT_FunctionLBrace);
  EXPECT_TOKEN(Tokens[11], tok::r_brace, TT_UnionRBrace);
}

TEST_F(TokenAnnotatorTest, UnderstandsEnums) {
  auto Tokens = annotate("enum E {};");
  ASSERT_EQ(Tokens.size(), 6u) << Tokens;
  EXPECT_TOKEN(Tokens[2], tok::l_brace, TT_EnumLBrace);
  EXPECT_TOKEN(Tokens[3], tok::r_brace, TT_EnumRBrace);
}

TEST_F(TokenAnnotatorTest, UnderstandsDefaultedAndDeletedFunctions) {
  auto Tokens = annotate("auto operator<=>(const T &) const & = default;");
  ASSERT_EQ(Tokens.size(), 14u) << Tokens;
  EXPECT_TOKEN(Tokens[9], tok::amp, TT_PointerOrReference);

  Tokens = annotate("template <typename T> void F(T) && = delete;");
  ASSERT_EQ(Tokens.size(), 15u) << Tokens;
  EXPECT_TOKEN(Tokens[10], tok::ampamp, TT_PointerOrReference);
}

TEST_F(TokenAnnotatorTest, UnderstandsVariables) {
  auto Tokens =
      annotate("inline bool var = is_integral_v<int> && is_signed_v<int>;");
  ASSERT_EQ(Tokens.size(), 15u) << Tokens;
  EXPECT_TOKEN(Tokens[8], tok::ampamp, TT_BinaryOperator);
}

TEST_F(TokenAnnotatorTest, UnderstandsVariableTemplates) {
  auto Tokens =
      annotate("template <typename T> "
               "inline bool var = is_integral_v<int> && is_signed_v<int>;");
  ASSERT_EQ(Tokens.size(), 20u) << Tokens;
  EXPECT_TOKEN(Tokens[13], tok::ampamp, TT_BinaryOperator);
}

TEST_F(TokenAnnotatorTest, UnderstandsTemplatesInMacros) {
  auto Tokens =
      annotate("#define FOO(typeName) \\\n"
               "  { #typeName, foo<FooType>(new foo<realClass>(#typeName)) }");
  ASSERT_EQ(Tokens.size(), 27u) << Tokens;
  EXPECT_TOKEN(Tokens[11], tok::less, TT_TemplateOpener);
  EXPECT_TOKEN(Tokens[13], tok::greater, TT_TemplateCloser);
  EXPECT_TOKEN(Tokens[17], tok::less, TT_TemplateOpener);
  EXPECT_TOKEN(Tokens[19], tok::greater, TT_TemplateCloser);
}

TEST_F(TokenAnnotatorTest, UnderstandsGreaterAfterTemplateCloser) {
  auto Tokens = annotate("if (std::tuple_size_v<T> > 0)");
  ASSERT_EQ(Tokens.size(), 12u) << Tokens;
  EXPECT_TOKEN(Tokens[5], tok::less, TT_TemplateOpener);
  EXPECT_TOKEN(Tokens[7], tok::greater, TT_TemplateCloser);
  EXPECT_TOKEN(Tokens[8], tok::greater, TT_BinaryOperator);
}

TEST_F(TokenAnnotatorTest, UnderstandsTernaryInTemplate) {
  // IsExpression = false
  auto Tokens = annotate("foo<true ? 1 : 2>();");
  ASSERT_EQ(Tokens.size(), 12u) << Tokens;
  EXPECT_TOKEN(Tokens[1], tok::less, TT_TemplateOpener);
  EXPECT_TOKEN(Tokens[3], tok::question, TT_ConditionalExpr);
  EXPECT_TOKEN(Tokens[5], tok::colon, TT_ConditionalExpr);
  EXPECT_TOKEN(Tokens[7], tok::greater, TT_TemplateCloser);

  // IsExpression = true
<<<<<<< HEAD
=======

>>>>>>> 9c4aab8c
  Tokens = annotate("return foo<true ? 1 : 2>();");
  ASSERT_EQ(Tokens.size(), 13u) << Tokens;
  EXPECT_TOKEN(Tokens[2], tok::less, TT_TemplateOpener);
  EXPECT_TOKEN(Tokens[4], tok::question, TT_ConditionalExpr);
  EXPECT_TOKEN(Tokens[6], tok::colon, TT_ConditionalExpr);
  EXPECT_TOKEN(Tokens[8], tok::greater, TT_TemplateCloser);
<<<<<<< HEAD
=======

  Tokens = annotate("return foo<true ? 1 : 2>{};");
  ASSERT_EQ(Tokens.size(), 13u) << Tokens;
  EXPECT_TOKEN(Tokens[2], tok::less, TT_TemplateOpener);
  EXPECT_TOKEN(Tokens[4], tok::question, TT_ConditionalExpr);
  EXPECT_TOKEN(Tokens[6], tok::colon, TT_ConditionalExpr);
  EXPECT_TOKEN(Tokens[8], tok::greater, TT_TemplateCloser);
>>>>>>> 9c4aab8c
}

TEST_F(TokenAnnotatorTest, UnderstandsNonTemplateAngleBrackets) {
  auto Tokens = annotate("return a < b && c > d;");
  ASSERT_EQ(Tokens.size(), 10u) << Tokens;
  EXPECT_TOKEN(Tokens[2], tok::less, TT_BinaryOperator);
  EXPECT_TOKEN(Tokens[6], tok::greater, TT_BinaryOperator);

  Tokens = annotate("a < 0 ? b : a > 0 ? c : d;");
  ASSERT_EQ(Tokens.size(), 15u) << Tokens;
  EXPECT_TOKEN(Tokens[1], tok::less, TT_BinaryOperator);
  EXPECT_TOKEN(Tokens[7], tok::greater, TT_BinaryOperator);

  Tokens = annotate("return A < B ? true : A > B;");
  ASSERT_EQ(Tokens.size(), 12u) << Tokens;
  EXPECT_TOKEN(Tokens[2], tok::less, TT_BinaryOperator);
  EXPECT_TOKEN(Tokens[8], tok::greater, TT_BinaryOperator);

  Tokens = annotate("return A < B ? true : A > B ? false : false;");
  ASSERT_EQ(Tokens.size(), 16u) << Tokens;
  EXPECT_TOKEN(Tokens[2], tok::less, TT_BinaryOperator);
  EXPECT_TOKEN(Tokens[8], tok::greater, TT_BinaryOperator);

  Tokens = annotate("return A < B ^ A > B;");
  ASSERT_EQ(Tokens.size(), 10u) << Tokens;
  EXPECT_TOKEN(Tokens[2], tok::less, TT_BinaryOperator);
  EXPECT_TOKEN(Tokens[6], tok::greater, TT_BinaryOperator);

  Tokens = annotate("ratio{-1, 2} < ratio{-1, 3} == -1 / 3 > -1 / 2;");
  ASSERT_EQ(Tokens.size(), 27u) << Tokens;
  EXPECT_TOKEN(Tokens[7], tok::less, TT_BinaryOperator);
  EXPECT_TOKEN(Tokens[20], tok::greater, TT_BinaryOperator);
}

TEST_F(TokenAnnotatorTest, UnderstandsTemplateTemplateParameters) {
  auto Tokens = annotate("template <template <typename...> typename X,\n"
                         "          template <typename...> class Y,\n"
                         "          typename... T>\n"
                         "class A {};");
  ASSERT_EQ(Tokens.size(), 28u) << Tokens;
  EXPECT_TOKEN(Tokens[1], tok::less, TT_TemplateOpener);
  EXPECT_TOKEN(Tokens[3], tok::less, TT_TemplateOpener);
  EXPECT_TOKEN(Tokens[6], tok::greater, TT_TemplateCloser);
  EXPECT_FALSE(Tokens[6]->ClosesTemplateDeclaration);
  EXPECT_TOKEN(Tokens[11], tok::less, TT_TemplateOpener);
  EXPECT_TOKEN(Tokens[14], tok::greater, TT_TemplateCloser);
  EXPECT_FALSE(Tokens[14]->ClosesTemplateDeclaration);
  EXPECT_TOKEN(Tokens[21], tok::greater, TT_TemplateCloser);
  EXPECT_TRUE(Tokens[21]->ClosesTemplateDeclaration);
}

TEST_F(TokenAnnotatorTest, UnderstandsWhitespaceSensitiveMacros) {
  FormatStyle Style = getLLVMStyle();
  Style.WhitespaceSensitiveMacros.push_back("FOO");

  auto Tokens = annotate("FOO(1+2 )", Style);
  ASSERT_EQ(Tokens.size(), 7u) << Tokens;
  EXPECT_TOKEN(Tokens[0], tok::identifier, TT_UntouchableMacroFunc);

  Tokens = annotate("FOO(a:b:c)", Style);
  ASSERT_EQ(Tokens.size(), 9u) << Tokens;
  EXPECT_TOKEN(Tokens[0], tok::identifier, TT_UntouchableMacroFunc);
}

TEST_F(TokenAnnotatorTest, UnderstandsDelete) {
  auto Tokens = annotate("delete (void *)p;");
  ASSERT_EQ(Tokens.size(), 8u) << Tokens;
  EXPECT_TOKEN(Tokens[4], tok::r_paren, TT_CastRParen);

  Tokens = annotate("delete[] (void *)p;");
  ASSERT_EQ(Tokens.size(), 10u) << Tokens;
  EXPECT_TOKEN(Tokens[6], tok::r_paren, TT_CastRParen);

  Tokens = annotate("delete[] /*comment*/ (void *)p;");
  ASSERT_EQ(Tokens.size(), 11u) << Tokens;
  EXPECT_TOKEN(Tokens[7], tok::r_paren, TT_CastRParen);

  Tokens = annotate("delete[/*comment*/] (void *)p;");
  ASSERT_EQ(Tokens.size(), 11u) << Tokens;
  EXPECT_TOKEN(Tokens[7], tok::r_paren, TT_CastRParen);

  Tokens = annotate("delete/*comment*/[] (void *)p;");
  ASSERT_EQ(Tokens.size(), 11u) << Tokens;
  EXPECT_TOKEN(Tokens[7], tok::r_paren, TT_CastRParen);
}

TEST_F(TokenAnnotatorTest, UnderstandsCasts) {
  auto Tokens = annotate("(void)p;");
  ASSERT_EQ(Tokens.size(), 6u) << Tokens;
  EXPECT_TOKEN(Tokens[2], tok::r_paren, TT_CastRParen);

  Tokens = annotate("(uint32_t)&&label;");
  ASSERT_EQ(Tokens.size(), 7u) << Tokens;
  EXPECT_TOKEN(Tokens[2], tok::r_paren, TT_CastRParen);
  EXPECT_TOKEN(Tokens[3], tok::ampamp, TT_UnaryOperator);
  EXPECT_TOKEN(Tokens[4], tok::identifier, TT_Unknown);

  Tokens = annotate("auto x = (Foo)p;");
  ASSERT_EQ(Tokens.size(), 9u) << Tokens;
  EXPECT_TOKEN(Tokens[5], tok::r_paren, TT_CastRParen);

  Tokens = annotate("(std::vector<int>)p;");
  ASSERT_EQ(Tokens.size(), 11u) << Tokens;
  EXPECT_TOKEN(Tokens[7], tok::r_paren, TT_CastRParen);

  Tokens = annotate("return (Foo)p;");
  ASSERT_EQ(Tokens.size(), 7u) << Tokens;
  EXPECT_TOKEN(Tokens[3], tok::r_paren, TT_CastRParen);

  Tokens = annotate("throw (Foo)p;");
  ASSERT_EQ(Tokens.size(), 7u) << Tokens;
  EXPECT_TOKEN(Tokens[3], tok::r_paren, TT_CastRParen);

  Tokens = annotate("#define FOO(x) (((uint64_t)(x) * BAR) / 100)");
  ASSERT_EQ(Tokens.size(), 21u) << Tokens;
  EXPECT_TOKEN(Tokens[10], tok::r_paren, TT_CastRParen);
  EXPECT_TOKEN(Tokens[13], tok::r_paren, TT_Unknown);
  EXPECT_TOKEN(Tokens[14], tok::star, TT_BinaryOperator);

  Tokens = annotate("#define foo(i) ((i) - bar)");
  ASSERT_EQ(Tokens.size(), 14u) << Tokens;
  EXPECT_TOKEN(Tokens[9], tok::r_paren, TT_Unknown);
  EXPECT_TOKEN(Tokens[10], tok::minus, TT_BinaryOperator);

  Tokens = annotate("return (Foo) & 10;");
  ASSERT_EQ(Tokens.size(), 8u) << Tokens;
  EXPECT_TOKEN(Tokens[3], tok::r_paren, TT_Unknown);
  EXPECT_TOKEN(Tokens[4], tok::amp, TT_BinaryOperator);

  Tokens = annotate("return (struct foo){};");
  ASSERT_EQ(Tokens.size(), 9u) << Tokens;
  EXPECT_TOKEN(Tokens[4], tok::r_paren, TT_CastRParen);

  Tokens = annotate("#define FOO(bar) foo((uint64_t)&bar)");
  ASSERT_EQ(Tokens.size(), 15u) << Tokens;
  EXPECT_TOKEN(Tokens[10], tok::r_paren, TT_CastRParen);
  EXPECT_TOKEN(Tokens[11], tok::amp, TT_UnaryOperator);

  Tokens = annotate("#define FOO(bar) foo((Foo) & bar)");
  ASSERT_EQ(Tokens.size(), 15u) << Tokens;
  EXPECT_TOKEN(Tokens[10], tok::r_paren, TT_Unknown);
  EXPECT_TOKEN(Tokens[11], tok::amp, TT_BinaryOperator);

  auto Style = getLLVMStyle();
  Style.TypeNames.push_back("Foo");
  Tokens = annotate("#define FOO(bar) foo((Foo)&bar)", Style);
  ASSERT_EQ(Tokens.size(), 15u) << Tokens;
  EXPECT_TOKEN(Tokens[9], tok::identifier, TT_TypeName);
  EXPECT_TOKEN(Tokens[10], tok::r_paren, TT_CastRParen);
  EXPECT_TOKEN(Tokens[11], tok::amp, TT_UnaryOperator);
}

TEST_F(TokenAnnotatorTest, UnderstandsDynamicExceptionSpecifier) {
  auto Tokens = annotate("void f() throw(int);");
  ASSERT_EQ(Tokens.size(), 10u) << Tokens;
  EXPECT_TOKEN(Tokens[4], tok::kw_throw, TT_Unknown);
}

TEST_F(TokenAnnotatorTest, UnderstandsFunctionRefQualifiers) {
  auto Tokens = annotate("void f() &;");
  ASSERT_EQ(Tokens.size(), 7u) << Tokens;
  EXPECT_TOKEN(Tokens[4], tok::amp, TT_PointerOrReference);

  Tokens = annotate("void operator=(T) &&;");
  ASSERT_EQ(Tokens.size(), 9u) << Tokens;
  EXPECT_TOKEN(Tokens[6], tok::ampamp, TT_PointerOrReference);

  Tokens = annotate("template <typename T> void f() &;");
  ASSERT_EQ(Tokens.size(), 12u) << Tokens;
  EXPECT_TOKEN(Tokens[9], tok::amp, TT_PointerOrReference);

  Tokens = annotate("template <typename T> void operator=(T) &;");
  ASSERT_EQ(Tokens.size(), 14u) << Tokens;
  EXPECT_TOKEN(Tokens[11], tok::amp, TT_PointerOrReference);
}

TEST_F(TokenAnnotatorTest, UnderstandsOverloadedOperators) {
  auto Tokens = annotate("x.operator+()");
  ASSERT_EQ(Tokens.size(), 7u) << Tokens;
  EXPECT_TOKEN(Tokens[2], tok::kw_operator, TT_Unknown);
  EXPECT_TOKEN(Tokens[3], tok::plus, TT_OverloadedOperator);
  EXPECT_TOKEN(Tokens[4], tok::l_paren, TT_OverloadedOperatorLParen);
  Tokens = annotate("x.operator=()");
  ASSERT_EQ(Tokens.size(), 7u) << Tokens;
  EXPECT_TOKEN(Tokens[2], tok::kw_operator, TT_Unknown);
  EXPECT_TOKEN(Tokens[3], tok::equal, TT_OverloadedOperator);
  EXPECT_TOKEN(Tokens[4], tok::l_paren, TT_OverloadedOperatorLParen);
  Tokens = annotate("x.operator+=()");
  ASSERT_EQ(Tokens.size(), 7u) << Tokens;
  EXPECT_TOKEN(Tokens[2], tok::kw_operator, TT_Unknown);
  EXPECT_TOKEN(Tokens[3], tok::plusequal, TT_OverloadedOperator);
  EXPECT_TOKEN(Tokens[4], tok::l_paren, TT_OverloadedOperatorLParen);
  Tokens = annotate("x.operator,()");
  ASSERT_EQ(Tokens.size(), 7u) << Tokens;
  EXPECT_TOKEN(Tokens[2], tok::kw_operator, TT_Unknown);
  EXPECT_TOKEN(Tokens[3], tok::comma, TT_OverloadedOperator);
  EXPECT_TOKEN(Tokens[4], tok::l_paren, TT_OverloadedOperatorLParen);
  Tokens = annotate("x.operator()()");
  ASSERT_EQ(Tokens.size(), 8u) << Tokens;
  EXPECT_TOKEN(Tokens[2], tok::kw_operator, TT_Unknown);
  EXPECT_TOKEN(Tokens[3], tok::l_paren, TT_OverloadedOperator);
  EXPECT_TOKEN(Tokens[4], tok::r_paren, TT_OverloadedOperator);
  EXPECT_TOKEN(Tokens[5], tok::l_paren, TT_OverloadedOperatorLParen);
  Tokens = annotate("x.operator[]()");
  ASSERT_EQ(Tokens.size(), 8u) << Tokens;
  EXPECT_TOKEN(Tokens[2], tok::kw_operator, TT_Unknown);
  // EXPECT_TOKEN(Tokens[3], tok::l_square, TT_OverloadedOperator);
  // EXPECT_TOKEN(Tokens[4], tok::r_square, TT_OverloadedOperator);
  EXPECT_TOKEN(Tokens[5], tok::l_paren, TT_OverloadedOperatorLParen);
  Tokens = annotate("x.operator\"\"_a()");
  ASSERT_EQ(Tokens.size(), 7u) << Tokens;
  EXPECT_TOKEN(Tokens[2], tok::kw_operator, TT_Unknown);
  EXPECT_TOKEN(Tokens[3], tok::string_literal, TT_OverloadedOperator);
  EXPECT_TOKEN(Tokens[4], tok::l_paren, TT_OverloadedOperatorLParen);
  Tokens = annotate("x.operator\"\" _a()");
  ASSERT_EQ(Tokens.size(), 8u) << Tokens;
  EXPECT_TOKEN(Tokens[2], tok::kw_operator, TT_Unknown);
  EXPECT_TOKEN(Tokens[3], tok::string_literal, TT_OverloadedOperator);
  EXPECT_TOKEN(Tokens[5], tok::l_paren, TT_OverloadedOperatorLParen);
  Tokens = annotate("x.operator\"\"if()");
  ASSERT_EQ(Tokens.size(), 7u) << Tokens;
  EXPECT_TOKEN(Tokens[2], tok::kw_operator, TT_Unknown);
  EXPECT_TOKEN(Tokens[3], tok::string_literal, TT_OverloadedOperator);
  EXPECT_TOKEN(Tokens[4], tok::l_paren, TT_OverloadedOperatorLParen);
  Tokens = annotate("x.operator\"\"s()");
  ASSERT_EQ(Tokens.size(), 7u) << Tokens;
  EXPECT_TOKEN(Tokens[2], tok::kw_operator, TT_Unknown);
  EXPECT_TOKEN(Tokens[3], tok::string_literal, TT_OverloadedOperator);
  EXPECT_TOKEN(Tokens[4], tok::l_paren, TT_OverloadedOperatorLParen);
  Tokens = annotate("x.operator\"\" s()");
  ASSERT_EQ(Tokens.size(), 8u) << Tokens;
  EXPECT_TOKEN(Tokens[2], tok::kw_operator, TT_Unknown);
  EXPECT_TOKEN(Tokens[3], tok::string_literal, TT_OverloadedOperator);
  EXPECT_TOKEN(Tokens[5], tok::l_paren, TT_OverloadedOperatorLParen);

  Tokens = annotate("int operator+(int);");
  ASSERT_EQ(Tokens.size(), 8u) << Tokens;
  EXPECT_TOKEN(Tokens[1], tok::kw_operator, TT_FunctionDeclarationName);
  EXPECT_TOKEN(Tokens[2], tok::plus, TT_OverloadedOperator);
  EXPECT_TOKEN(Tokens[3], tok::l_paren, TT_OverloadedOperatorLParen);
  Tokens = annotate("auto operator=(T&) {}");
  ASSERT_EQ(Tokens.size(), 10u) << Tokens;
  EXPECT_TOKEN(Tokens[1], tok::kw_operator, TT_FunctionDeclarationName);
  EXPECT_TOKEN(Tokens[2], tok::equal, TT_OverloadedOperator);
  EXPECT_TOKEN(Tokens[3], tok::l_paren, TT_OverloadedOperatorLParen);
  Tokens = annotate("auto operator()() {}");
  ASSERT_EQ(Tokens.size(), 9u) << Tokens;
  EXPECT_TOKEN(Tokens[1], tok::kw_operator, TT_FunctionDeclarationName);
  EXPECT_TOKEN(Tokens[2], tok::l_paren, TT_OverloadedOperator);
  EXPECT_TOKEN(Tokens[3], tok::r_paren, TT_OverloadedOperator);
  EXPECT_TOKEN(Tokens[4], tok::l_paren, TT_OverloadedOperatorLParen);

  Tokens = annotate("class Foo {\n"
                    "  int operator+(a* b);\n"
                    "}");
  ASSERT_EQ(Tokens.size(), 14u) << Tokens;
  EXPECT_TOKEN(Tokens[4], tok::kw_operator, TT_FunctionDeclarationName);
  EXPECT_TOKEN(Tokens[5], tok::plus, TT_OverloadedOperator);
  EXPECT_TOKEN(Tokens[6], tok::l_paren, TT_OverloadedOperatorLParen);
  EXPECT_TOKEN(Tokens[8], tok::star, TT_PointerOrReference);

  Tokens = annotate("class Foo {\n"
                    "  int c = operator+(a * b);\n"
                    "}");
  ASSERT_EQ(Tokens.size(), 16u) << Tokens;
  EXPECT_TOKEN(Tokens[6], tok::kw_operator, TT_Unknown);
  EXPECT_TOKEN(Tokens[7], tok::plus, TT_OverloadedOperator);
  EXPECT_TOKEN(Tokens[8], tok::l_paren, TT_OverloadedOperatorLParen);
  EXPECT_TOKEN(Tokens[10], tok::star, TT_BinaryOperator);

  Tokens = annotate("void foo() {\n"
                    "  operator+(a * b);\n"
                    "}");
  ASSERT_EQ(Tokens.size(), 15u) << Tokens;
  EXPECT_TOKEN(Tokens[5], tok::kw_operator, TT_Unknown);
  EXPECT_TOKEN(Tokens[6], tok::plus, TT_OverloadedOperator);
  EXPECT_TOKEN(Tokens[7], tok::l_paren, TT_OverloadedOperatorLParen);
  EXPECT_TOKEN(Tokens[9], tok::star, TT_BinaryOperator);

  Tokens = annotate("return operator+(a * b, c & d) + operator+(a && b && c);");
  ASSERT_EQ(Tokens.size(), 24u) << Tokens;
  EXPECT_TOKEN(Tokens[1], tok::kw_operator, TT_Unknown);
  EXPECT_TOKEN(Tokens[2], tok::plus, TT_OverloadedOperator);
  EXPECT_TOKEN(Tokens[3], tok::l_paren, TT_OverloadedOperatorLParen);
  EXPECT_TOKEN(Tokens[5], tok::star, TT_BinaryOperator);
  EXPECT_TOKEN(Tokens[9], tok::amp, TT_BinaryOperator);
  EXPECT_TOKEN(Tokens[13], tok::kw_operator, TT_Unknown);
  EXPECT_TOKEN(Tokens[14], tok::plus, TT_OverloadedOperator);
  EXPECT_TOKEN(Tokens[15], tok::l_paren, TT_OverloadedOperatorLParen);
  EXPECT_TOKEN(Tokens[17], tok::ampamp, TT_BinaryOperator);
  EXPECT_TOKEN(Tokens[19], tok::ampamp, TT_BinaryOperator);

  Tokens = annotate("class Foo {\n"
                    "  void foo() {\n"
                    "    operator+(a * b);\n"
                    "  }\n"
                    "}");
  ASSERT_EQ(Tokens.size(), 19u) << Tokens;
  EXPECT_TOKEN(Tokens[8], tok::kw_operator, TT_Unknown);
  EXPECT_TOKEN(Tokens[9], tok::plus, TT_OverloadedOperator);
  EXPECT_TOKEN(Tokens[10], tok::l_paren, TT_OverloadedOperatorLParen);
  EXPECT_TOKEN(Tokens[12], tok::star, TT_BinaryOperator);

  Tokens = annotate("std::vector<Foo> operator()(Foo &foo);");
  ASSERT_EQ(Tokens.size(), 16u) << Tokens;
  EXPECT_TOKEN(Tokens[3], tok::less, TT_TemplateOpener);
  EXPECT_TOKEN(Tokens[5], tok::greater, TT_TemplateCloser);
  EXPECT_TOKEN(Tokens[6], tok::kw_operator, TT_FunctionDeclarationName);
  EXPECT_TOKEN(Tokens[7], tok::l_paren, TT_OverloadedOperator);
  EXPECT_TOKEN(Tokens[8], tok::r_paren, TT_OverloadedOperator);
  EXPECT_TOKEN(Tokens[9], tok::l_paren, TT_OverloadedOperatorLParen);
  EXPECT_TOKEN(Tokens[11], tok::amp, TT_PointerOrReference);

  Tokens = annotate("decltype(auto) operator()(T &x);");
  ASSERT_EQ(Tokens.size(), 14u) << Tokens;
  EXPECT_TOKEN(Tokens[1], tok::l_paren, TT_TypeDeclarationParen);
  EXPECT_TOKEN(Tokens[3], tok::r_paren, TT_TypeDeclarationParen);
  EXPECT_TOKEN(Tokens[4], tok::kw_operator, TT_FunctionDeclarationName);
  EXPECT_TOKEN(Tokens[5], tok::l_paren, TT_OverloadedOperator);
  EXPECT_TOKEN(Tokens[6], tok::r_paren, TT_OverloadedOperator);
  EXPECT_TOKEN(Tokens[7], tok::l_paren, TT_OverloadedOperatorLParen);
  EXPECT_TOKEN(Tokens[9], tok::amp, TT_PointerOrReference);
}

TEST_F(TokenAnnotatorTest, OverloadedOperatorInTemplate) {
  struct {
    const char *Text;
    tok::TokenKind Kind;
  } Operators[] = {{"+", tok::plus},
                   {"-", tok::minus},
                   // FIXME:
                   // {"*", tok::star},
                   {"/", tok::slash},
                   {"%", tok::percent},
                   {"^", tok::caret},
                   // FIXME:
                   // {"&", tok::amp},
                   {"|", tok::pipe},
                   {"~", tok::tilde},
                   {"!", tok::exclaim},
                   {"=", tok::equal},
                   // FIXME:
                   // {"<", tok::less},
                   {">", tok::greater},
                   {"+=", tok::plusequal},
                   {"-=", tok::minusequal},
                   {"*=", tok::starequal},
                   {"/=", tok::slashequal},
                   {"%=", tok::percentequal},
                   {"^=", tok::caretequal},
                   {"&=", tok::ampequal},
                   {"|=", tok::pipeequal},
                   {"<<", tok::lessless},
                   {">>", tok::greatergreater},
                   {">>=", tok::greatergreaterequal},
                   {"<<=", tok::lesslessequal},
                   {"==", tok::equalequal},
                   {"!=", tok::exclaimequal},
                   {"<=", tok::lessequal},
                   {">=", tok::greaterequal},
                   {"<=>", tok::spaceship},
                   {"&&", tok::ampamp},
                   {"||", tok::pipepipe},
                   {"++", tok::plusplus},
                   {"--", tok::minusminus},
                   {",", tok::comma},
                   {"->*", tok::arrowstar},
                   {"->", tok::arrow}};

  for (const auto &Operator : Operators) {
    std::string Input("C<&operator");
    Input += Operator.Text;
    Input += " > a;";
    auto Tokens = annotate(std::string(Input));
    ASSERT_EQ(Tokens.size(), 9u) << Tokens;
    EXPECT_TOKEN(Tokens[1], tok::less, TT_TemplateOpener);
    EXPECT_TOKEN(Tokens[4], Operator.Kind, TT_OverloadedOperator);
    EXPECT_TOKEN(Tokens[5], tok::greater, TT_TemplateCloser);
  }

  auto Tokens = annotate("C<&operator< <X>> lt;");
  ASSERT_EQ(Tokens.size(), 12u) << Tokens;
  EXPECT_TOKEN(Tokens[1], tok::less, TT_TemplateOpener);
  EXPECT_TOKEN(Tokens[4], tok::less, TT_OverloadedOperator);
  EXPECT_TOKEN(Tokens[5], tok::less, TT_TemplateOpener);
  EXPECT_TOKEN(Tokens[7], tok::greater, TT_TemplateCloser);
  EXPECT_TOKEN(Tokens[8], tok::greater, TT_TemplateCloser);
}

TEST_F(TokenAnnotatorTest, UnderstandsRequiresClausesAndConcepts) {
  auto Tokens = annotate("template <typename T>\n"
                         "concept C = (Foo && Bar) && (Bar && Baz);");

  ASSERT_EQ(Tokens.size(), 21u) << Tokens;
  EXPECT_TOKEN(Tokens[10], tok::ampamp, TT_BinaryOperator);
  EXPECT_TOKEN(Tokens[13], tok::ampamp, TT_BinaryOperator);
  EXPECT_TOKEN(Tokens[16], tok::ampamp, TT_BinaryOperator);

  Tokens = annotate("template <typename T>\n"
                    "concept C = Foo && !Bar;");

  ASSERT_EQ(Tokens.size(), 14u) << Tokens;
  EXPECT_TOKEN(Tokens[9], tok::ampamp, TT_BinaryOperator);
  EXPECT_TOKEN(Tokens[10], tok::exclaim, TT_UnaryOperator);

  Tokens = annotate("template <typename T>\n"
                    "concept C = requires(T t) {\n"
                    "  { t.foo() };\n"
                    "} && Bar<T> && Baz<T>;");
  ASSERT_EQ(Tokens.size(), 35u) << Tokens;
  EXPECT_TOKEN(Tokens[8], tok::kw_requires, TT_RequiresExpression);
  EXPECT_TOKEN(Tokens[9], tok::l_paren, TT_RequiresExpressionLParen);
  EXPECT_TOKEN(Tokens[13], tok::l_brace, TT_RequiresExpressionLBrace);
  EXPECT_TOKEN(Tokens[23], tok::ampamp, TT_BinaryOperator);
  EXPECT_TOKEN(Tokens[28], tok::ampamp, TT_BinaryOperator);

  Tokens = annotate("template<typename T>\n"
                    "requires C1<T> && (C21<T> || C22<T> && C2e<T>) && C3<T>\n"
                    "struct Foo;");
  ASSERT_EQ(Tokens.size(), 36u) << Tokens;
  EXPECT_TOKEN(Tokens[5], tok::kw_requires, TT_RequiresClause);
  EXPECT_TOKEN(Tokens[6], tok::identifier, TT_Unknown);
  EXPECT_EQ(Tokens[6]->FakeLParens.size(), 1u);
  EXPECT_TOKEN(Tokens[10], tok::ampamp, TT_BinaryOperator);
  EXPECT_TOKEN(Tokens[16], tok::pipepipe, TT_BinaryOperator);
  EXPECT_TOKEN(Tokens[21], tok::ampamp, TT_BinaryOperator);
  EXPECT_TOKEN(Tokens[27], tok::ampamp, TT_BinaryOperator);
  EXPECT_TOKEN(Tokens[31], tok::greater, TT_TemplateCloser);
  EXPECT_EQ(Tokens[31]->FakeRParens, 1u);
  EXPECT_TRUE(Tokens[31]->ClosesRequiresClause);

  Tokens =
      annotate("template<typename T>\n"
               "requires (C1<T> && (C21<T> || C22<T> && C2e<T>) && C3<T>)\n"
               "struct Foo;");
  ASSERT_EQ(Tokens.size(), 38u) << Tokens;
  EXPECT_TOKEN(Tokens[5], tok::kw_requires, TT_RequiresClause);
  EXPECT_TOKEN(Tokens[7], tok::identifier, TT_Unknown);
  EXPECT_EQ(Tokens[7]->FakeLParens.size(), 1u);
  EXPECT_TOKEN(Tokens[11], tok::ampamp, TT_BinaryOperator);
  EXPECT_TOKEN(Tokens[17], tok::pipepipe, TT_BinaryOperator);
  EXPECT_TOKEN(Tokens[22], tok::ampamp, TT_BinaryOperator);
  EXPECT_TOKEN(Tokens[28], tok::ampamp, TT_BinaryOperator);
  EXPECT_TOKEN(Tokens[32], tok::greater, TT_TemplateCloser);
  EXPECT_EQ(Tokens[32]->FakeRParens, 1u);
  EXPECT_TOKEN(Tokens[33], tok::r_paren, TT_Unknown);
  EXPECT_TRUE(Tokens[33]->ClosesRequiresClause);

  Tokens = annotate("template <typename T>\n"
                    "void foo(T) noexcept requires Bar<T>;");
  ASSERT_EQ(Tokens.size(), 18u) << Tokens;
  EXPECT_TOKEN(Tokens[11], tok::kw_requires, TT_RequiresClause);

  Tokens = annotate("template <typename T>\n"
                    "requires Bar<T> || Baz<T>\n"
                    "auto foo(T) -> int;");
  ASSERT_EQ(Tokens.size(), 24u) << Tokens;
  EXPECT_TOKEN(Tokens[5], tok::kw_requires, TT_RequiresClause);
  EXPECT_EQ(Tokens[11]->FakeLParens.size(), 0u);
  EXPECT_TRUE(Tokens[14]->ClosesRequiresClause);
  EXPECT_TOKEN(Tokens[20], tok::arrow, TT_TrailingReturnArrow);

  Tokens = annotate("template <typename T>\n"
                    "requires Bar<T>\n"
                    "bool foo(T) { return false; }");
  ASSERT_EQ(Tokens.size(), 21u) << Tokens;
  EXPECT_TOKEN(Tokens[5], tok::kw_requires, TT_RequiresClause);
  EXPECT_TRUE(Tokens[9]->ClosesRequiresClause);
  EXPECT_TOKEN(Tokens[11], tok::identifier, TT_FunctionDeclarationName);
  EXPECT_TOKEN(Tokens[12], tok::l_paren, TT_FunctionDeclarationLParen);

  Tokens = annotate("template <typename T>\n"
                    "requires Bar<T>\n"
                    "decltype(auto) foo(T) { return false; }");
  ASSERT_EQ(Tokens.size(), 24u) << Tokens;
  EXPECT_TOKEN(Tokens[5], tok::kw_requires, TT_RequiresClause);
  EXPECT_TRUE(Tokens[9]->ClosesRequiresClause);
  EXPECT_TOKEN(Tokens[14], tok::identifier, TT_FunctionDeclarationName);
  EXPECT_TOKEN(Tokens[15], tok::l_paren, TT_FunctionDeclarationLParen);

  Tokens = annotate("template <typename T>\n"
                    "struct S {\n"
                    "  void foo() const requires Bar<T>;\n"
                    "  void bar() const & requires Baz<T>;\n"
                    "  void bar() && requires Baz2<T>;\n"
                    "  void baz() const & noexcept requires Baz<T>;\n"
                    "  void baz() && noexcept requires Baz2<T>;\n"
                    "};\n"
                    "\n"
                    "void S::bar() const & requires Baz<T> { }");
  ASSERT_EQ(Tokens.size(), 85u) << Tokens;
  EXPECT_TOKEN(Tokens[13], tok::kw_requires, TT_RequiresClause);
  EXPECT_TOKEN(Tokens[24], tok::amp, TT_PointerOrReference);
  EXPECT_TOKEN(Tokens[25], tok::kw_requires, TT_RequiresClause);
  EXPECT_TOKEN(Tokens[35], tok::ampamp, TT_PointerOrReference);
  EXPECT_TOKEN(Tokens[36], tok::kw_requires, TT_RequiresClause);
  EXPECT_TOKEN(Tokens[47], tok::amp, TT_PointerOrReference);
  EXPECT_TOKEN(Tokens[49], tok::kw_requires, TT_RequiresClause);
  EXPECT_TOKEN(Tokens[59], tok::ampamp, TT_PointerOrReference);
  EXPECT_TOKEN(Tokens[61], tok::kw_requires, TT_RequiresClause);
  EXPECT_TOKEN(Tokens[76], tok::amp, TT_PointerOrReference);
  EXPECT_TOKEN(Tokens[77], tok::kw_requires, TT_RequiresClause);

  Tokens = annotate("void Class::member() && requires(Constant) {}");
  ASSERT_EQ(Tokens.size(), 14u) << Tokens;
  EXPECT_TOKEN(Tokens[7], tok::kw_requires, TT_RequiresClause);

  Tokens = annotate("void Class::member() && requires(Constant<T>) {}");
  ASSERT_EQ(Tokens.size(), 17u) << Tokens;
  EXPECT_TOKEN(Tokens[7], tok::kw_requires, TT_RequiresClause);

  Tokens =
      annotate("void Class::member() && requires(Namespace::Constant<T>) {}");
  ASSERT_EQ(Tokens.size(), 19u) << Tokens;
  EXPECT_TOKEN(Tokens[7], tok::kw_requires, TT_RequiresClause);

  Tokens = annotate("void Class::member() && requires(typename "
                    "Namespace::Outer<T>::Inner::Constant) {}");
  ASSERT_EQ(Tokens.size(), 24u) << Tokens;
  EXPECT_TOKEN(Tokens[7], tok::kw_requires, TT_RequiresClause);

  Tokens = annotate("struct [[nodiscard]] zero_t {\n"
                    "  template<class T>\n"
                    "    requires requires { number_zero_v<T>; }\n"
                    "  [[nodiscard]] constexpr operator T() const { "
                    "return number_zero_v<T>; }\n"
                    "};");
  ASSERT_EQ(Tokens.size(), 44u) << Tokens;
  EXPECT_TOKEN(Tokens[13], tok::kw_requires, TT_RequiresClause);
  EXPECT_TOKEN(Tokens[14], tok::kw_requires, TT_RequiresExpression);
  EXPECT_TOKEN(Tokens[15], tok::l_brace, TT_RequiresExpressionLBrace);
  EXPECT_TOKEN(Tokens[21], tok::r_brace, TT_Unknown);
  EXPECT_EQ(Tokens[21]->MatchingParen, Tokens[15]);
  EXPECT_TRUE(Tokens[21]->ClosesRequiresClause);

  Tokens =
      annotate("template <class A, class B> concept C ="
               "std::same_as<std::iter_value_t<A>, std::iter_value_t<B>>;");
  ASSERT_EQ(Tokens.size(), 31u) << Tokens;
  EXPECT_TOKEN(Tokens[8], tok::kw_concept, TT_Unknown);
  EXPECT_TOKEN(Tokens[14], tok::less, TT_TemplateOpener);
  EXPECT_TOKEN(Tokens[18], tok::less, TT_TemplateOpener);
  EXPECT_TOKEN(Tokens[20], tok::greater, TT_TemplateCloser);
  EXPECT_TOKEN(Tokens[25], tok::less, TT_TemplateOpener);
  EXPECT_TOKEN(Tokens[27], tok::greater, TT_TemplateCloser);
  EXPECT_TOKEN(Tokens[28], tok::greater, TT_TemplateCloser);

  Tokens = annotate("auto bar() -> int requires(is_integral_v<T>) {}");
  ASSERT_EQ(Tokens.size(), 16u) << Tokens;
  EXPECT_TOKEN(Tokens[6], tok::kw_requires, TT_RequiresClause);

  Tokens = annotate("auto bar() -> void requires(is_integral_v<T>) {}");
  ASSERT_EQ(Tokens.size(), 16u) << Tokens;
  EXPECT_TOKEN(Tokens[6], tok::kw_requires, TT_RequiresClause);

  Tokens = annotate("auto bar() -> MyType requires(is_integral_v<T>) {}");
  ASSERT_EQ(Tokens.size(), 16u) << Tokens;
  EXPECT_TOKEN(Tokens[6], tok::kw_requires, TT_RequiresClause);

  Tokens =
      annotate("auto bar() -> SOME_MACRO_TYPE requires(is_integral_v<T>) {}");
  ASSERT_EQ(Tokens.size(), 16u) << Tokens;
  EXPECT_TOKEN(Tokens[6], tok::kw_requires, TT_RequiresClause);

  Tokens =
      annotate("auto bar() -> qualified::type requires(is_integral_v<T>) {}");
  ASSERT_EQ(Tokens.size(), 18u) << Tokens;
  EXPECT_TOKEN(Tokens[8], tok::kw_requires, TT_RequiresClause);

  Tokens =
      annotate("auto bar() -> Template<type> requires(is_integral_v<T>) {}");
  ASSERT_EQ(Tokens.size(), 19u) << Tokens;
  EXPECT_TOKEN(Tokens[9], tok::kw_requires, TT_RequiresClause);

  Tokens = annotate("void foo() requires((A<T>) && C) {}");
  ASSERT_EQ(Tokens.size(), 18u) << Tokens;
  EXPECT_TOKEN(Tokens[4], tok::kw_requires, TT_RequiresClause);
  EXPECT_TOKEN(Tokens[12], tok::ampamp, TT_BinaryOperator);

  Tokens = annotate("void foo() requires(((A<T>) && C)) {}");
  ASSERT_EQ(Tokens.size(), 20u) << Tokens;
  EXPECT_TOKEN(Tokens[4], tok::kw_requires, TT_RequiresClause);
  EXPECT_TOKEN(Tokens[13], tok::ampamp, TT_BinaryOperator);

  Tokens = annotate("void foo() requires([](T&&){}(t)) {}");
  ASSERT_EQ(Tokens.size(), 21u) << Tokens;
  EXPECT_TOKEN(Tokens[4], tok::kw_requires, TT_RequiresClause);
  EXPECT_TOKEN(Tokens[10], tok::ampamp, TT_PointerOrReference);

  Tokens = annotate("void foo() requires([](T&& u){}(t)) {}");
  ASSERT_EQ(Tokens.size(), 22u) << Tokens;
  EXPECT_TOKEN(Tokens[4], tok::kw_requires, TT_RequiresClause);
  EXPECT_TOKEN(Tokens[10], tok::ampamp, TT_PointerOrReference);

  Tokens = annotate("void f() & requires(true) {}");
  ASSERT_EQ(Tokens.size(), 12u) << Tokens;
  EXPECT_TOKEN(Tokens[4], tok::amp, TT_PointerOrReference);
  EXPECT_TOKEN(Tokens[5], tok::kw_requires, TT_RequiresClause);

  Tokens = annotate("void f() & requires(C<true, true>) {}");
  ASSERT_EQ(Tokens.size(), 17u) << Tokens;
  EXPECT_TOKEN(Tokens[4], tok::amp, TT_PointerOrReference);
  EXPECT_TOKEN(Tokens[5], tok::kw_requires, TT_RequiresClause);

  Tokens = annotate("template <typename T>\n"
                    "concept C = (!Foo<T>) && Bar;");
  ASSERT_EQ(Tokens.size(), 19u) << Tokens;
  EXPECT_TOKEN(Tokens[15], tok::ampamp, TT_BinaryOperator);

  Tokens = annotate("void f() & requires(C<decltype(x)>) {}");
  ASSERT_EQ(Tokens.size(), 18u) << Tokens;
  EXPECT_TOKEN(Tokens[4], tok::amp, TT_PointerOrReference);
  EXPECT_TOKEN(Tokens[5], tok::kw_requires, TT_RequiresClause);

  Tokens = annotate("auto f() -> int& requires(C<decltype(x)>) {}");
  ASSERT_EQ(Tokens.size(), 20u) << Tokens;
  EXPECT_TOKEN(Tokens[6], tok::amp, TT_PointerOrReference);
  EXPECT_TOKEN(Tokens[7], tok::kw_requires, TT_RequiresClause);

  Tokens = annotate("bool x = t && requires(decltype(t) x) { x.foo(); };");
  ASSERT_EQ(Tokens.size(), 23u) << Tokens;
  EXPECT_TOKEN(Tokens[5], tok::kw_requires, TT_RequiresExpression);

  Tokens = annotate("bool x = t && requires(Foo<decltype(t)> x) { x.foo(); };");
  ASSERT_EQ(Tokens.size(), 26u) << Tokens;
  EXPECT_TOKEN(Tokens[5], tok::kw_requires, TT_RequiresExpression);

  Tokens = annotate("bool x = t && requires(Foo<C1 || C2> x) { x.foo(); };");
  ASSERT_EQ(Tokens.size(), 25u) << Tokens;
  EXPECT_TOKEN(Tokens[5], tok::kw_requires, TT_RequiresExpression);
}

TEST_F(TokenAnnotatorTest, UnderstandsRequiresExpressions) {
  auto Tokens = annotate("bool b = requires(int i) { i + 5; };");
  ASSERT_EQ(Tokens.size(), 16u) << Tokens;
  EXPECT_TOKEN(Tokens[3], tok::kw_requires, TT_RequiresExpression);
  EXPECT_TOKEN(Tokens[4], tok::l_paren, TT_RequiresExpressionLParen);
  EXPECT_TOKEN(Tokens[8], tok::l_brace, TT_RequiresExpressionLBrace);

  Tokens = annotate("if (requires(int i) { i + 5; }) return;");
  ASSERT_EQ(Tokens.size(), 17u) << Tokens;
  EXPECT_TOKEN(Tokens[2], tok::kw_requires, TT_RequiresExpression);
  EXPECT_TOKEN(Tokens[3], tok::l_paren, TT_RequiresExpressionLParen);
  EXPECT_TOKEN(Tokens[7], tok::l_brace, TT_RequiresExpressionLBrace);

  Tokens = annotate("if (func() && requires(int i) { i + 5; }) return;");
  ASSERT_EQ(Tokens.size(), 21u) << Tokens;
  EXPECT_TOKEN(Tokens[6], tok::kw_requires, TT_RequiresExpression);
  EXPECT_TOKEN(Tokens[7], tok::l_paren, TT_RequiresExpressionLParen);
  EXPECT_TOKEN(Tokens[11], tok::l_brace, TT_RequiresExpressionLBrace);

  Tokens = annotate("foo(requires(const T t) {});");
  ASSERT_EQ(Tokens.size(), 13u) << Tokens;
  EXPECT_TOKEN(Tokens[2], tok::kw_requires, TT_RequiresExpression);
  EXPECT_TOKEN(Tokens[3], tok::l_paren, TT_RequiresExpressionLParen);
  EXPECT_TOKEN(Tokens[8], tok::l_brace, TT_RequiresExpressionLBrace);

  Tokens = annotate("foo(requires(const int t) {});");
  ASSERT_EQ(Tokens.size(), 13u) << Tokens;
  EXPECT_TOKEN(Tokens[2], tok::kw_requires, TT_RequiresExpression);
  EXPECT_TOKEN(Tokens[3], tok::l_paren, TT_RequiresExpressionLParen);
  EXPECT_TOKEN(Tokens[8], tok::l_brace, TT_RequiresExpressionLBrace);

  Tokens = annotate("foo(requires(const T t) {});");
  ASSERT_EQ(Tokens.size(), 13u) << Tokens;
  EXPECT_TOKEN(Tokens[2], tok::kw_requires, TT_RequiresExpression);
  EXPECT_TOKEN(Tokens[3], tok::l_paren, TT_RequiresExpressionLParen);
  EXPECT_TOKEN(Tokens[8], tok::l_brace, TT_RequiresExpressionLBrace);

  Tokens = annotate("foo(requires(int const* volatile t) {});");
  ASSERT_EQ(Tokens.size(), 15u) << Tokens;
  EXPECT_TOKEN(Tokens[2], tok::kw_requires, TT_RequiresExpression);
  EXPECT_TOKEN(Tokens[3], tok::l_paren, TT_RequiresExpressionLParen);
  EXPECT_TOKEN(Tokens[6], tok::star, TT_PointerOrReference);
  EXPECT_TOKEN(Tokens[10], tok::l_brace, TT_RequiresExpressionLBrace);

  Tokens = annotate("foo(requires(T const* volatile t) {});");
  ASSERT_EQ(Tokens.size(), 15u) << Tokens;
  EXPECT_TOKEN(Tokens[2], tok::kw_requires, TT_RequiresExpression);
  EXPECT_TOKEN(Tokens[3], tok::l_paren, TT_RequiresExpressionLParen);
  EXPECT_TOKEN(Tokens[6], tok::star, TT_PointerOrReference);
  EXPECT_TOKEN(Tokens[10], tok::l_brace, TT_RequiresExpressionLBrace);

  Tokens = annotate("foo(requires(T& t) {});");
  ASSERT_EQ(Tokens.size(), 13u) << Tokens;
  EXPECT_TOKEN(Tokens[2], tok::kw_requires, TT_RequiresExpression);
  EXPECT_TOKEN(Tokens[3], tok::l_paren, TT_RequiresExpressionLParen);
  EXPECT_TOKEN(Tokens[5], tok::amp, TT_PointerOrReference);
  EXPECT_TOKEN(Tokens[8], tok::l_brace, TT_RequiresExpressionLBrace);

  Tokens = annotate("foo(requires(T&& t) {});");
  ASSERT_EQ(Tokens.size(), 13u) << Tokens;
  EXPECT_TOKEN(Tokens[2], tok::kw_requires, TT_RequiresExpression);
  EXPECT_TOKEN(Tokens[3], tok::l_paren, TT_RequiresExpressionLParen);
  EXPECT_TOKEN(Tokens[5], tok::ampamp, TT_PointerOrReference);
  EXPECT_TOKEN(Tokens[8], tok::l_brace, TT_RequiresExpressionLBrace);

  Tokens = annotate("bool foo = requires(T& t) {};");
  ASSERT_EQ(Tokens.size(), 13u) << Tokens;
  EXPECT_TOKEN(Tokens[3], tok::kw_requires, TT_RequiresExpression);
  EXPECT_TOKEN(Tokens[4], tok::l_paren, TT_RequiresExpressionLParen);
  EXPECT_TOKEN(Tokens[6], tok::amp, TT_PointerOrReference);
  EXPECT_TOKEN(Tokens[9], tok::l_brace, TT_RequiresExpressionLBrace);

  Tokens = annotate("bool foo = requires(T&& t) {};");
  ASSERT_EQ(Tokens.size(), 13u) << Tokens;
  EXPECT_TOKEN(Tokens[3], tok::kw_requires, TT_RequiresExpression);
  EXPECT_TOKEN(Tokens[4], tok::l_paren, TT_RequiresExpressionLParen);
  EXPECT_TOKEN(Tokens[6], tok::ampamp, TT_PointerOrReference);
  EXPECT_TOKEN(Tokens[9], tok::l_brace, TT_RequiresExpressionLBrace);

  Tokens =
      annotate("foo(requires(const typename Outer<T>::Inner * const t) {});");
  ASSERT_EQ(Tokens.size(), 21u) << Tokens;
  EXPECT_TOKEN(Tokens[2], tok::kw_requires, TT_RequiresExpression);
  EXPECT_TOKEN(Tokens[3], tok::l_paren, TT_RequiresExpressionLParen);
  EXPECT_TOKEN(Tokens[12], tok::star, TT_PointerOrReference);
  EXPECT_TOKEN(Tokens[16], tok::l_brace, TT_RequiresExpressionLBrace);

  Tokens = annotate("template <typename T>\n"
                    "concept C = requires(T T) {\n"
                    "  requires Bar<T> && Foo<T>;\n"
                    "};");
  ASSERT_EQ(Tokens.size(), 28u) << Tokens;
  EXPECT_TOKEN(Tokens[8], tok::kw_requires, TT_RequiresExpression);
  EXPECT_TOKEN(Tokens[9], tok::l_paren, TT_RequiresExpressionLParen);
  EXPECT_TOKEN(Tokens[13], tok::l_brace, TT_RequiresExpressionLBrace);
  EXPECT_TOKEN(Tokens[14], tok::kw_requires,
               TT_RequiresClauseInARequiresExpression);

  Tokens = annotate("template <typename T>\n"
                    "concept C = requires(T T) {\n"
                    "  { t.func() } -> std::same_as<int>;"
                    "  requires Bar<T> && Foo<T>;\n"
                    "};");
  ASSERT_EQ(Tokens.size(), 43u) << Tokens;
  EXPECT_TOKEN(Tokens[8], tok::kw_requires, TT_RequiresExpression);
  EXPECT_TOKEN(Tokens[9], tok::l_paren, TT_RequiresExpressionLParen);
  EXPECT_TOKEN(Tokens[13], tok::l_brace, TT_RequiresExpressionLBrace);
  EXPECT_TOKEN(Tokens[29], tok::kw_requires,
               TT_RequiresClauseInARequiresExpression);

  // Invalid Code, but we don't want to crash. See http://llvm.org/PR54350.
  Tokens = annotate("bool r10 = requires (struct new_struct { int x; } s) { "
                    "requires true; };");
  ASSERT_EQ(Tokens.size(), 21u) << Tokens;
  EXPECT_TOKEN(Tokens[3], tok::kw_requires, TT_RequiresExpression);
  EXPECT_TOKEN(Tokens[4], tok::l_paren, TT_RequiresExpressionLParen);
  EXPECT_TOKEN(Tokens[14], tok::l_brace, TT_RequiresExpressionLBrace);

  Tokens = annotate("bool foo = requires(C<true, true> c) {\n"
                    "  { c.foo(); }\n"
                    "};");
  ASSERT_EQ(Tokens.size(), 25u) << Tokens;
  EXPECT_TOKEN(Tokens[3], tok::kw_requires, TT_RequiresExpression);
  EXPECT_TOKEN(Tokens[4], tok::l_paren, TT_RequiresExpressionLParen);
  EXPECT_TOKEN(Tokens[13], tok::l_brace, TT_RequiresExpressionLBrace);
}

TEST_F(TokenAnnotatorTest, UnderstandsPragmaRegion) {
  // Everything after #pragma region should be ImplicitStringLiteral
  auto Tokens = annotate("#pragma region Foo(Bar: Hello)");
  ASSERT_EQ(Tokens.size(), 10u) << Tokens;
  EXPECT_TOKEN(Tokens[5], tok::identifier, TT_ImplicitStringLiteral);
  EXPECT_TOKEN(Tokens[6], tok::colon, TT_ImplicitStringLiteral);
  EXPECT_TOKEN(Tokens[7], tok::identifier, TT_ImplicitStringLiteral);

  // Make sure it's annotated correctly inside a function as well
  Tokens = annotate("void test(){\n#pragma region Foo(Bar: Hello)\n}");
  ASSERT_EQ(Tokens.size(), 16u) << Tokens;
  EXPECT_TOKEN(Tokens[10], tok::identifier, TT_ImplicitStringLiteral);
  EXPECT_TOKEN(Tokens[11], tok::colon, TT_ImplicitStringLiteral);
  EXPECT_TOKEN(Tokens[12], tok::identifier, TT_ImplicitStringLiteral);
}

TEST_F(TokenAnnotatorTest, RequiresDoesNotChangeParsingOfTheRest) {
  const char *BaseCode = nullptr;
  const char *ConstrainedCode = nullptr;
  auto BaseTokenCount = 0u;
  auto RequiresTokenCount = 0u;
  auto PrefixTokenCount = 0u;

  auto TestRequires = [&](int Line) {
    const auto BaseTokens = annotate(BaseCode);
    const auto ConstrainedTokens = annotate(ConstrainedCode);

#define LINE " (Line " << Line << ')'

    ASSERT_EQ(BaseTokens.size(), BaseTokenCount) << BaseTokens << LINE;
    ASSERT_EQ(ConstrainedTokens.size(), BaseTokenCount + RequiresTokenCount)
        << LINE;

    for (auto I = 0u; I < BaseTokenCount; ++I) {
      EXPECT_EQ(
          *BaseTokens[I],
          *ConstrainedTokens[I < PrefixTokenCount ? I : I + RequiresTokenCount])
          << I << LINE;
    }

#undef LINE
  };

  BaseCode = "template<typename T>\n"
             "T Pi = 3.14;";
  ConstrainedCode = "template<typename T>\n"
                    "  requires Foo<T>\n"
                    "T Pi = 3.14;";
  BaseTokenCount = 11;
  RequiresTokenCount = 5;
  PrefixTokenCount = 5;
  TestRequires(__LINE__);

  BaseCode = "template<typename T>\n"
             "struct Bar;";
  ConstrainedCode = "template<typename T>\n"
                    "  requires Foo<T>\n"
                    "struct Bar;";
  BaseTokenCount = 9;
  TestRequires(__LINE__);

  BaseCode = "template<typename T>\n"
             "struct Bar {\n"
             "  T foo();\n"
             "  T bar();\n"
             "};";
  ConstrainedCode = "template<typename T>\n"
                    "  requires Foo<T>\n"
                    "struct Bar {\n"
                    "  T foo();\n"
                    "  T bar();\n"
                    "};";
  BaseTokenCount = 21;
  TestRequires(__LINE__);

  BaseCode = "template<typename T>\n"
             "Bar(T) -> Bar<T>;";
  ConstrainedCode = "template<typename T>\n"
                    "  requires Foo<T>\n"
                    "Bar(T) -> Bar<T>;";
  BaseTokenCount = 16;
  TestRequires(__LINE__);

  BaseCode = "template<typename T>\n"
             "T foo();";
  ConstrainedCode = "template<typename T>\n"
                    "  requires Foo<T>\n"
                    "T foo();";
  BaseTokenCount = 11;
  TestRequires(__LINE__);

  BaseCode = "template<typename T>\n"
             "T foo() {\n"
             "  auto bar = baz();\n"
             "  return bar + T{};\n"
             "}";
  ConstrainedCode = "template<typename T>\n"
                    "  requires Foo<T>\n"
                    "T foo() {\n"
                    "  auto bar = baz();\n"
                    "  return bar + T{};\n"
                    "}";
  BaseTokenCount = 26;
  TestRequires(__LINE__);

  BaseCode = "template<typename T>\n"
             "T foo();";
  ConstrainedCode = "template<typename T>\n"
                    "T foo() requires Foo<T>;";
  BaseTokenCount = 11;
  PrefixTokenCount = 9;
  TestRequires(__LINE__);

  BaseCode = "template<typename T>\n"
             "T foo() {\n"
             "  auto bar = baz();\n"
             "  return bar + T{};\n"
             "}";
  ConstrainedCode = "template<typename T>\n"
                    "T foo() requires Foo<T> {\n"
                    "  auto bar = baz();\n"
                    "  return bar + T{};\n"
                    "}";
  BaseTokenCount = 26;
  TestRequires(__LINE__);

  BaseCode = "template<typename T>\n"
             "T foo();";
  ConstrainedCode = "template<typename T>\n"
                    "  requires(Foo<T>)\n"
                    "T foo();";
  BaseTokenCount = 11;
  RequiresTokenCount = 7;
  PrefixTokenCount = 5;
  TestRequires(__LINE__);

  BaseCode = "template<typename T>\n"
             "Bar(T) -> Bar<typename T::I>;";
  ConstrainedCode = "template<typename T>\n"
                    "  requires requires(T &&t) {\n"
                    "             typename T::I;\n"
                    "           }\n"
                    "Bar(T) -> Bar<typename T::I>;";
  BaseTokenCount = 19;
  RequiresTokenCount = 14;
  PrefixTokenCount = 5;
  TestRequires(__LINE__);

  BaseCode = "struct [[nodiscard]] zero_t {\n"
             "  template<class T>\n"
             "  [[nodiscard]] constexpr operator T() const { return v<T>; }\n"
             "};";
  ConstrainedCode =
      "struct [[nodiscard]] zero_t {\n"
      "  template<class T>\n"
      "    requires requires { v<T>; }\n"
      "  [[nodiscard]] constexpr operator T() const { return v<T>; }\n"
      "};";
  BaseTokenCount = 35;
  RequiresTokenCount = 9;
  PrefixTokenCount = 13;
  TestRequires(__LINE__);

  BaseCode = "constexpr Foo(Foo const &other)\n"
             "    : value{other.value} {\n"
             "  do_magic();\n"
             "  do_more_magic();\n"
             "}";
  ConstrainedCode = "constexpr Foo(Foo const &other)\n"
                    "  requires std::is_copy_constructible<T>\n"
                    "    : value{other.value} {\n"
                    "  do_magic();\n"
                    "  do_more_magic();\n"
                    "}";
  BaseTokenCount = 26;
  RequiresTokenCount = 7;
  PrefixTokenCount = 8;
  TestRequires(__LINE__);

  BaseCode = "constexpr Foo(Foo const &other)\n"
             "    : value{other.value} {\n"
             "  do_magic();\n"
             "  do_more_magic();\n"
             "}";
  ConstrainedCode = "constexpr Foo(Foo const &other)\n"
                    "  requires (std::is_copy_constructible<T>)\n"
                    "    : value{other.value} {\n"
                    "  do_magic();\n"
                    "  do_more_magic();\n"
                    "}";
  RequiresTokenCount = 9;
  TestRequires(__LINE__);

  BaseCode = "template<typename T>\n"
             "ANNOTATE(\"S\"\n"
             "         \"S\")\n"
             "void foo();";
  ConstrainedCode = "template<typename T>\n"
                    "  requires(true)\n"
                    "ANNOTATE(\"S\"\n"
                    "         \"S\")\n"
                    "void foo();";
  BaseTokenCount = 16;
  RequiresTokenCount = 4;
  PrefixTokenCount = 5;
  TestRequires(__LINE__);
}

TEST_F(TokenAnnotatorTest, UnderstandsAsm) {
  auto Tokens = annotate("__asm{\n"
                         "\"a\":\n"
                         ": x\n"
                         ":};");
  ASSERT_EQ(Tokens.size(), 10u) << Tokens;
  EXPECT_TOKEN(Tokens[0], tok::kw_asm, TT_Unknown);
  EXPECT_TOKEN(Tokens[1], tok::l_brace, TT_InlineASMBrace);
  EXPECT_TOKEN(Tokens[3], tok::colon, TT_InlineASMColon);
  EXPECT_TOKEN(Tokens[4], tok::colon, TT_InlineASMColon);
  EXPECT_TOKEN(Tokens[6], tok::colon, TT_InlineASMColon);
  EXPECT_TOKEN(Tokens[7], tok::r_brace, TT_InlineASMBrace);

  Tokens = annotate("__asm(\n"
                    "\"a\":\n"
                    ": x\n"
                    ":);");
  ASSERT_EQ(Tokens.size(), 10u) << Tokens;
  EXPECT_TOKEN(Tokens[0], tok::kw_asm, TT_Unknown);
  EXPECT_TOKEN(Tokens[3], tok::colon, TT_InlineASMColon);
  EXPECT_TOKEN(Tokens[4], tok::colon, TT_InlineASMColon);
  EXPECT_TOKEN(Tokens[6], tok::colon, TT_InlineASMColon);

  Tokens = annotate("asm volatile (\n"
                    "\"a_label:\"\n"
                    ":\n"
                    ": x\n"
                    ":);");
  ASSERT_EQ(Tokens.size(), 11u) << Tokens;
  EXPECT_TOKEN(Tokens[0], tok::kw_asm, TT_Unknown);
  EXPECT_TOKEN(Tokens[4], tok::colon, TT_InlineASMColon);
  EXPECT_TOKEN(Tokens[5], tok::colon, TT_InlineASMColon);
  EXPECT_TOKEN(Tokens[7], tok::colon, TT_InlineASMColon);

  Tokens = annotate("__asm__(\n"
                    "\"a_label:\"\n"
                    ": x\n"
                    ":\n"
                    ": y);");
  ASSERT_EQ(Tokens.size(), 11u) << Tokens;
  EXPECT_TOKEN(Tokens[0], tok::kw_asm, TT_Unknown);
  EXPECT_TOKEN(Tokens[3], tok::colon, TT_InlineASMColon);
  EXPECT_TOKEN(Tokens[5], tok::colon, TT_InlineASMColon);
  EXPECT_TOKEN(Tokens[6], tok::colon, TT_InlineASMColon);

  Tokens = annotate("__asm volatile (\n"
                    "\"a_label:\"\n"
                    "\"a b c(%%x)\"\n"
                    ":\n"
                    ": x\n"
                    ":);");
  ASSERT_EQ(Tokens.size(), 12u) << Tokens;
  EXPECT_TOKEN(Tokens[0], tok::kw_asm, TT_Unknown);
  EXPECT_TOKEN(Tokens[5], tok::colon, TT_InlineASMColon);
  EXPECT_TOKEN(Tokens[6], tok::colon, TT_InlineASMColon);
  EXPECT_TOKEN(Tokens[8], tok::colon, TT_InlineASMColon);

  Tokens = annotate("asm(\n"
                    "\"insn\"\n"
                    ": \"=r\" (var1), \"=&r\" (value)\n"
                    ":\n"
                    ": \"memory\");");
  ASSERT_EQ(Tokens.size(), 19u) << Tokens;
  EXPECT_TOKEN(Tokens[0], tok::kw_asm, TT_Unknown);
  EXPECT_TOKEN(Tokens[3], tok::colon, TT_InlineASMColon);
  EXPECT_TOKEN(Tokens[13], tok::colon, TT_InlineASMColon);
  EXPECT_TOKEN(Tokens[14], tok::colon, TT_InlineASMColon);

  Tokens = annotate("__asm__ volatile (\n"
                    "\"ldr r1, [r0, %%[sym]]\"\n"
                    ":\n"
                    ": [sym] \"J\" (aaaaa(aaaa, aaaa))\n"
                    ");");
  ASSERT_EQ(Tokens.size(), 21u) << Tokens;
  EXPECT_TOKEN(Tokens[0], tok::kw_asm, TT_Unknown);
  EXPECT_TOKEN(Tokens[4], tok::colon, TT_InlineASMColon);
  EXPECT_TOKEN(Tokens[5], tok::colon, TT_InlineASMColon);
  EXPECT_TOKEN(Tokens[6], tok::l_square, TT_InlineASMSymbolicNameLSquare);
}

TEST_F(TokenAnnotatorTest, UnderstandsObjCBlock) {
  auto Tokens = annotate("int (^)() = ^ ()\n"
                         "  external_source_symbol() { //\n"
                         "  return 1;\n"
                         "};");
  ASSERT_EQ(Tokens.size(), 21u) << Tokens;
  EXPECT_TOKEN(Tokens[1], tok::l_paren, TT_ObjCBlockLParen);
  EXPECT_TOKEN(Tokens[13], tok::l_brace, TT_ObjCBlockLBrace);

  Tokens = annotate("int *p = ^int*(){ //\n"
                    "  return nullptr;\n"
                    "}();");
  ASSERT_EQ(Tokens.size(), 19u) << Tokens;
  EXPECT_TOKEN(Tokens[9], tok::l_brace, TT_ObjCBlockLBrace);
}

TEST_F(TokenAnnotatorTest, UnderstandsObjCMethodExpr) {
  auto Tokens = annotate("void f() {\n"
                         "  //\n"
                         "  BOOL a = [b.c n] > 1;\n"
                         "}");
  ASSERT_EQ(Tokens.size(), 20u) << Tokens;
  EXPECT_TOKEN(Tokens[9], tok::l_square, TT_ObjCMethodExpr);
  EXPECT_TOKEN(Tokens[15], tok::greater, TT_BinaryOperator);
}

TEST_F(TokenAnnotatorTest, UnderstandsLambdas) {
  auto Tokens = annotate("[]() constexpr {}");
  ASSERT_EQ(Tokens.size(), 8u) << Tokens;
  EXPECT_TOKEN(Tokens[0], tok::l_square, TT_LambdaLSquare);
  EXPECT_TOKEN(Tokens[2], tok::l_paren, TT_LambdaDefinitionLParen);
  EXPECT_TOKEN(Tokens[5], tok::l_brace, TT_LambdaLBrace);

  Tokens = annotate("[]() consteval {}");
  ASSERT_EQ(Tokens.size(), 8u) << Tokens;
  EXPECT_TOKEN(Tokens[0], tok::l_square, TT_LambdaLSquare);
  EXPECT_TOKEN(Tokens[2], tok::l_paren, TT_LambdaDefinitionLParen);
  EXPECT_TOKEN(Tokens[5], tok::l_brace, TT_LambdaLBrace);

  Tokens = annotate("[]() mutable {}");
  ASSERT_EQ(Tokens.size(), 8u) << Tokens;
  EXPECT_TOKEN(Tokens[0], tok::l_square, TT_LambdaLSquare);
  EXPECT_TOKEN(Tokens[2], tok::l_paren, TT_LambdaDefinitionLParen);
  EXPECT_TOKEN(Tokens[5], tok::l_brace, TT_LambdaLBrace);

  Tokens = annotate("[]() static {}");
  ASSERT_EQ(Tokens.size(), 8u) << Tokens;
  EXPECT_TOKEN(Tokens[0], tok::l_square, TT_LambdaLSquare);
  EXPECT_TOKEN(Tokens[2], tok::l_paren, TT_LambdaDefinitionLParen);
  EXPECT_TOKEN(Tokens[5], tok::l_brace, TT_LambdaLBrace);

  Tokens = annotate("[]() -> auto {}");
  ASSERT_EQ(Tokens.size(), 9u) << Tokens;
  EXPECT_TOKEN(Tokens[0], tok::l_square, TT_LambdaLSquare);
  EXPECT_TOKEN(Tokens[2], tok::l_paren, TT_LambdaDefinitionLParen);
  EXPECT_TOKEN(Tokens[4], tok::arrow, TT_TrailingReturnArrow);
  EXPECT_TOKEN(Tokens[6], tok::l_brace, TT_LambdaLBrace);

  Tokens = annotate("[]() -> auto & {}");
  ASSERT_EQ(Tokens.size(), 10u) << Tokens;
  EXPECT_TOKEN(Tokens[0], tok::l_square, TT_LambdaLSquare);
  EXPECT_TOKEN(Tokens[2], tok::l_paren, TT_LambdaDefinitionLParen);
  EXPECT_TOKEN(Tokens[4], tok::arrow, TT_TrailingReturnArrow);
  EXPECT_TOKEN(Tokens[7], tok::l_brace, TT_LambdaLBrace);

  Tokens = annotate("[]() -> auto * {}");
  ASSERT_EQ(Tokens.size(), 10u) << Tokens;
  EXPECT_TOKEN(Tokens[0], tok::l_square, TT_LambdaLSquare);
  EXPECT_TOKEN(Tokens[2], tok::l_paren, TT_LambdaDefinitionLParen);
  EXPECT_TOKEN(Tokens[4], tok::arrow, TT_TrailingReturnArrow);
  EXPECT_TOKEN(Tokens[7], tok::l_brace, TT_LambdaLBrace);

  Tokens = annotate("[] {}");
  ASSERT_EQ(Tokens.size(), 5u) << Tokens;
  EXPECT_TOKEN(Tokens[0], tok::l_square, TT_LambdaLSquare);
  EXPECT_TOKEN(Tokens[2], tok::l_brace, TT_LambdaLBrace);

  Tokens = annotate("[] noexcept {}");
  ASSERT_EQ(Tokens.size(), 6u) << Tokens;
  EXPECT_TOKEN(Tokens[0], tok::l_square, TT_LambdaLSquare);
  EXPECT_TOKEN(Tokens[3], tok::l_brace, TT_LambdaLBrace);

  Tokens = annotate("[] -> auto {}");
  ASSERT_EQ(Tokens.size(), 7u) << Tokens;
  EXPECT_TOKEN(Tokens[0], tok::l_square, TT_LambdaLSquare);
  EXPECT_TOKEN(Tokens[2], tok::arrow, TT_TrailingReturnArrow);
  EXPECT_TOKEN(Tokens[4], tok::l_brace, TT_LambdaLBrace);

  Tokens = annotate("[] -> struct S { return {}; }");
  ASSERT_EQ(Tokens.size(), 12u) << Tokens;
  EXPECT_TOKEN(Tokens[0], tok::l_square, TT_LambdaLSquare);
  EXPECT_TOKEN(Tokens[2], tok::arrow, TT_TrailingReturnArrow);
  EXPECT_TOKEN(Tokens[5], tok::l_brace, TT_LambdaLBrace);

  Tokens = annotate("foo([&](u32 bar) __attribute__((attr)) -> void {});");
  ASSERT_EQ(Tokens.size(), 22u) << Tokens;
  EXPECT_TOKEN(Tokens[2], tok::l_square, TT_LambdaLSquare);
  EXPECT_TOKEN(Tokens[5], tok::l_paren, TT_LambdaDefinitionLParen);
  EXPECT_TOKEN(Tokens[15], tok::arrow, TT_TrailingReturnArrow);
  EXPECT_TOKEN(Tokens[17], tok::l_brace, TT_LambdaLBrace);

  Tokens = annotate("[] <typename T> () {}");
  ASSERT_EQ(Tokens.size(), 11u) << Tokens;
  EXPECT_TOKEN(Tokens[0], tok::l_square, TT_LambdaLSquare);
  EXPECT_TOKEN(Tokens[2], tok::less, TT_TemplateOpener);
  EXPECT_TOKEN(Tokens[6], tok::l_paren, TT_LambdaDefinitionLParen);
  EXPECT_TOKEN(Tokens[8], tok::l_brace, TT_LambdaLBrace);

  Tokens = annotate("[] <typename T> {}");
  ASSERT_EQ(Tokens.size(), 9u) << Tokens;
  EXPECT_TOKEN(Tokens[0], tok::l_square, TT_LambdaLSquare);
  EXPECT_TOKEN(Tokens[2], tok::less, TT_TemplateOpener);
  EXPECT_TOKEN(Tokens[6], tok::l_brace, TT_LambdaLBrace);

  Tokens = annotate("[] <typename... T> () {}");
  ASSERT_EQ(Tokens.size(), 12u) << Tokens;
  EXPECT_TOKEN(Tokens[0], tok::l_square, TT_LambdaLSquare);
  EXPECT_TOKEN(Tokens[2], tok::less, TT_TemplateOpener);
  EXPECT_TOKEN(Tokens[7], tok::l_paren, TT_LambdaDefinitionLParen);
  EXPECT_TOKEN(Tokens[9], tok::l_brace, TT_LambdaLBrace);

  Tokens = annotate("[] <typename... T> {}");
  ASSERT_EQ(Tokens.size(), 10u) << Tokens;
  EXPECT_TOKEN(Tokens[0], tok::l_square, TT_LambdaLSquare);
  EXPECT_TOKEN(Tokens[2], tok::less, TT_TemplateOpener);
  EXPECT_TOKEN(Tokens[7], tok::l_brace, TT_LambdaLBrace);

  Tokens = annotate("[] <int... T> () {}");
  ASSERT_EQ(Tokens.size(), 12u) << Tokens;
  EXPECT_TOKEN(Tokens[0], tok::l_square, TT_LambdaLSquare);
  EXPECT_TOKEN(Tokens[2], tok::less, TT_TemplateOpener);
  EXPECT_TOKEN(Tokens[7], tok::l_paren, TT_LambdaDefinitionLParen);
  EXPECT_TOKEN(Tokens[9], tok::l_brace, TT_LambdaLBrace);

  Tokens = annotate("[] <int... T> {}");
  ASSERT_EQ(Tokens.size(), 10u) << Tokens;
  EXPECT_TOKEN(Tokens[0], tok::l_square, TT_LambdaLSquare);
  EXPECT_TOKEN(Tokens[2], tok::less, TT_TemplateOpener);
  EXPECT_TOKEN(Tokens[7], tok::l_brace, TT_LambdaLBrace);

  Tokens = annotate("[] <Foo... T> () {}");
  ASSERT_EQ(Tokens.size(), 12u) << Tokens;
  EXPECT_TOKEN(Tokens[0], tok::l_square, TT_LambdaLSquare);
  EXPECT_TOKEN(Tokens[2], tok::less, TT_TemplateOpener);
  EXPECT_TOKEN(Tokens[7], tok::l_paren, TT_LambdaDefinitionLParen);
  EXPECT_TOKEN(Tokens[9], tok::l_brace, TT_LambdaLBrace);

  Tokens = annotate("[] <Foo... T> {}");
  ASSERT_EQ(Tokens.size(), 10u) << Tokens;
  EXPECT_TOKEN(Tokens[0], tok::l_square, TT_LambdaLSquare);
  EXPECT_TOKEN(Tokens[2], tok::less, TT_TemplateOpener);
  EXPECT_TOKEN(Tokens[7], tok::l_brace, TT_LambdaLBrace);

  // Lambdas with a requires-clause
  Tokens = annotate("[] <typename T> (T t) requires Bar<T> {}");
  ASSERT_EQ(Tokens.size(), 18u) << Tokens;
  EXPECT_TOKEN(Tokens[0], tok::l_square, TT_LambdaLSquare);
  EXPECT_TOKEN(Tokens[2], tok::less, TT_TemplateOpener);
  EXPECT_TOKEN(Tokens[6], tok::l_paren, TT_LambdaDefinitionLParen);
  EXPECT_TOKEN(Tokens[10], tok::kw_requires, TT_RequiresClause);
  EXPECT_TRUE(Tokens[14]->ClosesRequiresClause);
  EXPECT_TOKEN(Tokens[15], tok::l_brace, TT_LambdaLBrace);

  Tokens = annotate("[] <typename T> (T &&t) requires Bar<T> {}");
  ASSERT_EQ(Tokens.size(), 19u) << Tokens;
  EXPECT_TOKEN(Tokens[0], tok::l_square, TT_LambdaLSquare);
  EXPECT_TOKEN(Tokens[2], tok::less, TT_TemplateOpener);
  EXPECT_TOKEN(Tokens[6], tok::l_paren, TT_LambdaDefinitionLParen);
  EXPECT_TOKEN(Tokens[8], tok::ampamp, TT_PointerOrReference);
  EXPECT_TOKEN(Tokens[11], tok::kw_requires, TT_RequiresClause);
  EXPECT_TRUE(Tokens[15]->ClosesRequiresClause);
  EXPECT_TOKEN(Tokens[16], tok::l_brace, TT_LambdaLBrace);

  Tokens = annotate("[] <typename T> (T t) requires Foo<T> || Bar<T> {}");
  ASSERT_EQ(Tokens.size(), 23u) << Tokens;
  EXPECT_TOKEN(Tokens[0], tok::l_square, TT_LambdaLSquare);
  EXPECT_TOKEN(Tokens[2], tok::less, TT_TemplateOpener);
  EXPECT_TOKEN(Tokens[6], tok::l_paren, TT_LambdaDefinitionLParen);
  EXPECT_TOKEN(Tokens[10], tok::kw_requires, TT_RequiresClause);
  EXPECT_TRUE(Tokens[19]->ClosesRequiresClause);
  EXPECT_TOKEN(Tokens[20], tok::l_brace, TT_LambdaLBrace);

  Tokens = annotate("[] <typename T> (T t) -> T requires Bar<T> {}");
  ASSERT_EQ(Tokens.size(), 20u) << Tokens;
  EXPECT_TOKEN(Tokens[0], tok::l_square, TT_LambdaLSquare);
  EXPECT_TOKEN(Tokens[2], tok::less, TT_TemplateOpener);
  EXPECT_TOKEN(Tokens[6], tok::l_paren, TT_LambdaDefinitionLParen);
  EXPECT_TOKEN(Tokens[10], tok::arrow, TT_TrailingReturnArrow);
  EXPECT_TOKEN(Tokens[12], tok::kw_requires, TT_RequiresClause);
  EXPECT_TRUE(Tokens[16]->ClosesRequiresClause);
  EXPECT_TOKEN(Tokens[17], tok::l_brace, TT_LambdaLBrace);

  Tokens = annotate("[] <typename T> requires Bar<T> (T t) {}");
  ASSERT_EQ(Tokens.size(), 18u) << Tokens;
  EXPECT_TOKEN(Tokens[0], tok::l_square, TT_LambdaLSquare);
  EXPECT_TOKEN(Tokens[2], tok::less, TT_TemplateOpener);
  EXPECT_TOKEN(Tokens[6], tok::kw_requires, TT_RequiresClause);
  EXPECT_TRUE(Tokens[10]->ClosesRequiresClause);
  // FIXME:
  // EXPECT_TOKEN(Tokens[11], tok::l_paren, TT_LambdaDefinitionLParen);
  EXPECT_TOKEN(Tokens[15], tok::l_brace, TT_LambdaLBrace);

  Tokens = annotate("[] <typename T> requires Bar<T> (T &&t) {}");
  ASSERT_EQ(Tokens.size(), 19u) << Tokens;
  EXPECT_TOKEN(Tokens[0], tok::l_square, TT_LambdaLSquare);
  EXPECT_TOKEN(Tokens[2], tok::less, TT_TemplateOpener);
  EXPECT_TOKEN(Tokens[6], tok::kw_requires, TT_RequiresClause);
  EXPECT_TRUE(Tokens[10]->ClosesRequiresClause);
  // FIXME:
  // EXPECT_TOKEN(Tokens[11], tok::l_paren, TT_LambdaDefinitionLParen);
  EXPECT_TOKEN(Tokens[13], tok::ampamp, TT_PointerOrReference);
  EXPECT_TOKEN(Tokens[16], tok::l_brace, TT_LambdaLBrace);

  Tokens = annotate("[] <typename T> requires Foo<T> || Bar<T> (T t) {}");
  ASSERT_EQ(Tokens.size(), 23u) << Tokens;
  EXPECT_TOKEN(Tokens[0], tok::l_square, TT_LambdaLSquare);
  EXPECT_TOKEN(Tokens[2], tok::less, TT_TemplateOpener);
  EXPECT_TOKEN(Tokens[6], tok::kw_requires, TT_RequiresClause);
  EXPECT_TRUE(Tokens[15]->ClosesRequiresClause);
  // FIXME:
  // EXPECT_TOKEN(Tokens[16], tok::l_paren, TT_LambdaDefinitionLParen);
  EXPECT_TOKEN(Tokens[20], tok::l_brace, TT_LambdaLBrace);

  Tokens = annotate("[] <typename T> requires true (T&& t) {}");
  ASSERT_EQ(Tokens.size(), 16u) << Tokens;
  EXPECT_TOKEN(Tokens[0], tok::l_square, TT_LambdaLSquare);
  EXPECT_TOKEN(Tokens[2], tok::less, TT_TemplateOpener);
  EXPECT_TOKEN(Tokens[6], tok::kw_requires, TT_RequiresClause);
  EXPECT_TRUE(Tokens[7]->ClosesRequiresClause);
  // FIXME:
  // EXPECT_TOKEN(Tokens[8], tok::l_paren, TT_LambdaDefinitionLParen);
  EXPECT_TOKEN(Tokens[10], tok::ampamp, TT_PointerOrReference);
  EXPECT_TOKEN(Tokens[13], tok::l_brace, TT_LambdaLBrace);

  Tokens = annotate("[] <typename T> requires Bar<T> {}");
  ASSERT_EQ(Tokens.size(), 14u) << Tokens;
  EXPECT_TOKEN(Tokens[0], tok::l_square, TT_LambdaLSquare);
  EXPECT_TOKEN(Tokens[2], tok::less, TT_TemplateOpener);
  EXPECT_TOKEN(Tokens[6], tok::kw_requires, TT_RequiresClause);
  EXPECT_TRUE(Tokens[10]->ClosesRequiresClause);
  EXPECT_TOKEN(Tokens[11], tok::l_brace, TT_LambdaLBrace);

  Tokens = annotate("[] <typename T> requires Bar<T> noexcept {}");
  ASSERT_EQ(Tokens.size(), 15u) << Tokens;
  EXPECT_TOKEN(Tokens[0], tok::l_square, TT_LambdaLSquare);
  EXPECT_TOKEN(Tokens[2], tok::less, TT_TemplateOpener);
  EXPECT_TOKEN(Tokens[6], tok::kw_requires, TT_RequiresClause);
  EXPECT_TRUE(Tokens[10]->ClosesRequiresClause);
  EXPECT_TOKEN(Tokens[12], tok::l_brace, TT_LambdaLBrace);

  Tokens = annotate("[] <typename T> requires Bar<T> -> T {}");
  ASSERT_EQ(Tokens.size(), 16u) << Tokens;
  EXPECT_TOKEN(Tokens[0], tok::l_square, TT_LambdaLSquare);
  EXPECT_TOKEN(Tokens[2], tok::less, TT_TemplateOpener);
  EXPECT_TOKEN(Tokens[6], tok::kw_requires, TT_RequiresClause);
  EXPECT_TRUE(Tokens[10]->ClosesRequiresClause);
  EXPECT_TOKEN(Tokens[11], tok::arrow, TT_TrailingReturnArrow);
  EXPECT_TOKEN(Tokens[13], tok::l_brace, TT_LambdaLBrace);

  Tokens = annotate("[] <typename T> requires Foo<T> (T t) requires Bar<T> {}");
  ASSERT_EQ(Tokens.size(), 23u) << Tokens;
  EXPECT_TOKEN(Tokens[0], tok::l_square, TT_LambdaLSquare);
  EXPECT_TOKEN(Tokens[2], tok::less, TT_TemplateOpener);
  EXPECT_TOKEN(Tokens[6], tok::kw_requires, TT_RequiresClause);
  EXPECT_TRUE(Tokens[10]->ClosesRequiresClause);
  // FIXME:
  // EXPECT_TOKEN(Tokens[11], tok::l_paren, TT_LambdaDefinitionLParen);
  EXPECT_TOKEN(Tokens[15], tok::kw_requires, TT_RequiresClause);
  EXPECT_TRUE(Tokens[19]->ClosesRequiresClause);
  EXPECT_TOKEN(Tokens[20], tok::l_brace, TT_LambdaLBrace);

  Tokens = annotate("[] <typename T = int> (T t) {}");
  ASSERT_EQ(Tokens.size(), 15u) << Tokens;
  EXPECT_TOKEN(Tokens[0], tok::l_square, TT_LambdaLSquare);
  EXPECT_TOKEN(Tokens[2], tok::less, TT_TemplateOpener);
  EXPECT_TOKEN(Tokens[7], tok::greater, TT_TemplateCloser);
  EXPECT_TOKEN(Tokens[8], tok::l_paren, TT_LambdaDefinitionLParen);
  EXPECT_TOKEN(Tokens[12], tok::l_brace, TT_LambdaLBrace);

  Tokens = annotate("[] <int I = 0> (T t) {}");
  ASSERT_EQ(Tokens.size(), 15u) << Tokens;
  EXPECT_TOKEN(Tokens[0], tok::l_square, TT_LambdaLSquare);
  EXPECT_TOKEN(Tokens[2], tok::less, TT_TemplateOpener);
  EXPECT_TOKEN(Tokens[7], tok::greater, TT_TemplateCloser);
  EXPECT_TOKEN(Tokens[8], tok::l_paren, TT_LambdaDefinitionLParen);
  EXPECT_TOKEN(Tokens[12], tok::l_brace, TT_LambdaLBrace);

  Tokens = annotate("[] <bool b = false> (T t) {}");
  ASSERT_EQ(Tokens.size(), 15u) << Tokens;
  EXPECT_TOKEN(Tokens[0], tok::l_square, TT_LambdaLSquare);
  EXPECT_TOKEN(Tokens[2], tok::less, TT_TemplateOpener);
  EXPECT_TOKEN(Tokens[7], tok::greater, TT_TemplateCloser);
  EXPECT_TOKEN(Tokens[8], tok::l_paren, TT_LambdaDefinitionLParen);
  EXPECT_TOKEN(Tokens[12], tok::l_brace, TT_LambdaLBrace);

  Tokens = annotate("[] <bool b = true && false> (T&& t) {}");
  ASSERT_EQ(Tokens.size(), 18u) << Tokens;
  EXPECT_TOKEN(Tokens[0], tok::l_square, TT_LambdaLSquare);
  EXPECT_TOKEN(Tokens[2], tok::less, TT_TemplateOpener);
  EXPECT_TOKEN(Tokens[7], tok::ampamp, TT_BinaryOperator);
  EXPECT_TOKEN(Tokens[9], tok::greater, TT_TemplateCloser);
  EXPECT_TOKEN(Tokens[10], tok::l_paren, TT_LambdaDefinitionLParen);
  EXPECT_TOKEN(Tokens[12], tok::ampamp, TT_PointerOrReference);
  EXPECT_TOKEN(Tokens[15], tok::l_brace, TT_LambdaLBrace);

  Tokens = annotate("[] <typename T = int> requires Foo<T> (T t) {}");
  ASSERT_EQ(Tokens.size(), 20u) << Tokens;
  EXPECT_TOKEN(Tokens[0], tok::l_square, TT_LambdaLSquare);
  EXPECT_TOKEN(Tokens[2], tok::less, TT_TemplateOpener);
  EXPECT_TOKEN(Tokens[7], tok::greater, TT_TemplateCloser);
  EXPECT_TOKEN(Tokens[8], tok::kw_requires, TT_RequiresClause);
  // FIXME:
  // EXPECT_TOKEN(Tokens[13], tok::l_paren, TT_LambdaDefinitionLParen);
  EXPECT_TOKEN(Tokens[17], tok::l_brace, TT_LambdaLBrace);
}

TEST_F(TokenAnnotatorTest, UnderstandsFunctionAnnotations) {
  auto Tokens = annotate("template <typename T>\n"
                         "DEPRECATED(\"Use NewClass::NewFunction instead.\")\n"
                         "string OldFunction(const string &parameter) {}");
  ASSERT_EQ(Tokens.size(), 20u) << Tokens;
  EXPECT_TOKEN(Tokens[8], tok::r_paren, TT_FunctionAnnotationRParen);

  Tokens = annotate("template <typename T>\n"
                    "A(T) noexcept;");
  ASSERT_EQ(Tokens.size(), 12u) << Tokens;
  EXPECT_TOKEN(Tokens[8], tok::r_paren, TT_Unknown);

  Tokens = annotate("FOO(bar)();");
  ASSERT_EQ(Tokens.size(), 8u) << Tokens;
  EXPECT_TOKEN(Tokens[3], tok::r_paren, TT_Unknown);
}

TEST_F(TokenAnnotatorTest, UnderstandsFunctionDeclarationNames) {
  auto Tokens = annotate("void f [[noreturn]] ();");
  ASSERT_EQ(Tokens.size(), 11u) << Tokens;
  EXPECT_TOKEN(Tokens[1], tok::identifier, TT_FunctionDeclarationName);
  EXPECT_TOKEN(Tokens[7], tok::l_paren, TT_FunctionDeclarationLParen);

  Tokens = annotate("void f [[noreturn]] () {}");
  ASSERT_EQ(Tokens.size(), 12u) << Tokens;
  EXPECT_TOKEN(Tokens[1], tok::identifier, TT_FunctionDeclarationName);
  EXPECT_TOKEN(Tokens[7], tok::l_paren, TT_FunctionDeclarationLParen);

  Tokens = annotate("#define FOO Foo::\n"
                    "FOO Foo();");
  ASSERT_EQ(Tokens.size(), 11u) << Tokens;
  EXPECT_TOKEN(Tokens[6], tok::identifier, TT_FunctionDeclarationName);
  EXPECT_TOKEN(Tokens[7], tok::l_paren, TT_FunctionDeclarationLParen);

  Tokens = annotate("struct Foo {\n"
                    "  Bar (*func)();\n"
                    "};");
  ASSERT_EQ(Tokens.size(), 14u) << Tokens;
  EXPECT_TOKEN(Tokens[3], tok::identifier, TT_Unknown);
  EXPECT_TOKEN(Tokens[4], tok::l_paren, TT_FunctionTypeLParen);

  Tokens = annotate("void instanceof();");
  ASSERT_EQ(Tokens.size(), 6u);
  EXPECT_TOKEN(Tokens[1], tok::identifier, TT_FunctionDeclarationName);
  EXPECT_TOKEN(Tokens[2], tok::l_paren, TT_FunctionDeclarationLParen);

  Tokens = annotate("int iso_time(time_t);");
  ASSERT_EQ(Tokens.size(), 7u) << Tokens;
  EXPECT_TOKEN(Tokens[1], tok::identifier, TT_FunctionDeclarationName);
  EXPECT_TOKEN(Tokens[2], tok::l_paren, TT_FunctionDeclarationLParen);

  auto Style = getLLVMStyle();
  Style.TypeNames.push_back("MyType");
  Tokens = annotate("int iso_time(MyType);", Style);
  ASSERT_EQ(Tokens.size(), 7u) << Tokens;
  EXPECT_TOKEN(Tokens[1], tok::identifier, TT_FunctionDeclarationName);
  EXPECT_TOKEN(Tokens[2], tok::l_paren, TT_FunctionDeclarationLParen);
  EXPECT_TOKEN(Tokens[3], tok::identifier, TT_TypeName);
}

TEST_F(TokenAnnotatorTest, UnderstandsCtorAndDtorDeclNames) {
  auto Tokens = annotate("class Foo { public: Foo(); };");
  ASSERT_EQ(Tokens.size(), 12u) << Tokens;
  EXPECT_TOKEN(Tokens[5], tok::identifier, TT_CtorDtorDeclName);
  EXPECT_TOKEN(Tokens[6], tok::l_paren, TT_FunctionDeclarationLParen);

  Tokens = annotate("class Foo { public: ~Foo(); };");
  ASSERT_EQ(Tokens.size(), 13u) << Tokens;
  EXPECT_TOKEN(Tokens[6], tok::identifier, TT_CtorDtorDeclName);
  EXPECT_TOKEN(Tokens[7], tok::l_paren, TT_FunctionDeclarationLParen);

  Tokens = annotate("struct Foo { [[deprecated]] Foo() {} };");
  ASSERT_EQ(Tokens.size(), 16u) << Tokens;
  EXPECT_TOKEN(Tokens[8], tok::identifier, TT_CtorDtorDeclName);
  EXPECT_TOKEN(Tokens[9], tok::l_paren, TT_FunctionDeclarationLParen);
  EXPECT_TOKEN(Tokens[11], tok::l_brace, TT_FunctionLBrace);

  Tokens = annotate("struct Foo { [[deprecated]] ~Foo() {} };");
  ASSERT_EQ(Tokens.size(), 17u) << Tokens;
  EXPECT_TOKEN(Tokens[9], tok::identifier, TT_CtorDtorDeclName);
  EXPECT_TOKEN(Tokens[10], tok::l_paren, TT_FunctionDeclarationLParen);
  EXPECT_TOKEN(Tokens[12], tok::l_brace, TT_FunctionLBrace);

  Tokens = annotate("struct Foo { Foo() [[deprecated]] {} };");
  ASSERT_EQ(Tokens.size(), 16u) << Tokens;
  EXPECT_TOKEN(Tokens[3], tok::identifier, TT_CtorDtorDeclName);
  EXPECT_TOKEN(Tokens[4], tok::l_paren, TT_FunctionDeclarationLParen);
  EXPECT_TOKEN(Tokens[11], tok::l_brace, TT_FunctionLBrace);

  Tokens = annotate("struct Foo { ~Foo() [[deprecated]] {} };");
  ASSERT_EQ(Tokens.size(), 17u) << Tokens;
  EXPECT_TOKEN(Tokens[4], tok::identifier, TT_CtorDtorDeclName);
  EXPECT_TOKEN(Tokens[5], tok::l_paren, TT_FunctionDeclarationLParen);
  EXPECT_TOKEN(Tokens[12], tok::l_brace, TT_FunctionLBrace);

  Tokens = annotate("struct Foo { [[deprecated]] explicit Foo() {} };");
  ASSERT_EQ(Tokens.size(), 17u) << Tokens;
  EXPECT_TOKEN(Tokens[9], tok::identifier, TT_CtorDtorDeclName);
  EXPECT_TOKEN(Tokens[10], tok::l_paren, TT_FunctionDeclarationLParen);
  EXPECT_TOKEN(Tokens[12], tok::l_brace, TT_FunctionLBrace);

  Tokens = annotate("struct Foo { virtual [[deprecated]] ~Foo() {} };");
  ASSERT_EQ(Tokens.size(), 18u) << Tokens;
  EXPECT_TOKEN(Tokens[10], tok::identifier, TT_CtorDtorDeclName);
  EXPECT_TOKEN(Tokens[11], tok::l_paren, TT_FunctionDeclarationLParen);
  EXPECT_TOKEN(Tokens[13], tok::l_brace, TT_FunctionLBrace);

  Tokens = annotate("Foo::Foo() {}");
  ASSERT_EQ(Tokens.size(), 8u) << Tokens;
  EXPECT_TOKEN(Tokens[2], tok::identifier, TT_CtorDtorDeclName);
  EXPECT_TOKEN(Tokens[3], tok::l_paren, TT_FunctionDeclarationLParen);
  EXPECT_TOKEN(Tokens[5], tok::l_brace, TT_FunctionLBrace);

  Tokens = annotate("Foo::~Foo() {}");
  ASSERT_EQ(Tokens.size(), 9u) << Tokens;
  EXPECT_TOKEN(Tokens[3], tok::identifier, TT_CtorDtorDeclName);
  EXPECT_TOKEN(Tokens[4], tok::l_paren, TT_FunctionDeclarationLParen);
  EXPECT_TOKEN(Tokens[6], tok::l_brace, TT_FunctionLBrace);

  Tokens = annotate("struct Test {\n"
                    "  Test()\n"
                    "      : l([] {\n"
                    "          Short::foo();\n"
                    "        }) {}\n"
                    "};");
  ASSERT_EQ(Tokens.size(), 25u) << Tokens;
  EXPECT_TOKEN(Tokens[3], tok::identifier, TT_CtorDtorDeclName);
  EXPECT_TOKEN(Tokens[4], tok::l_paren, TT_FunctionDeclarationLParen);
  EXPECT_TOKEN(Tokens[14], tok::identifier, TT_Unknown);
}

TEST_F(TokenAnnotatorTest, UnderstandsC11GenericSelection) {
  auto Tokens = annotate("_Generic(x, int: 1, default: 0)");
  ASSERT_EQ(Tokens.size(), 13u) << Tokens;
  EXPECT_TOKEN(Tokens[0], tok::kw__Generic, TT_Unknown);
  EXPECT_TOKEN(Tokens[5], tok::colon, TT_GenericSelectionColon);
  EXPECT_TOKEN(Tokens[9], tok::colon, TT_GenericSelectionColon);
}

TEST_F(TokenAnnotatorTest, UnderstandsTrailingReturnArrow) {
  auto Tokens = annotate("auto f() -> int;");
  ASSERT_EQ(Tokens.size(), 8u) << Tokens;
  EXPECT_TOKEN(Tokens[4], tok::arrow, TT_TrailingReturnArrow);

  Tokens = annotate("auto operator->() -> int;");
  ASSERT_EQ(Tokens.size(), 9u) << Tokens;
  EXPECT_TOKEN(Tokens[2], tok::arrow, TT_OverloadedOperator);
  EXPECT_TOKEN(Tokens[5], tok::arrow, TT_TrailingReturnArrow);

  Tokens = annotate("auto operator++(int) -> int;");
  ASSERT_EQ(Tokens.size(), 10u) << Tokens;
  EXPECT_TOKEN(Tokens[6], tok::arrow, TT_TrailingReturnArrow);

  Tokens = annotate("auto operator=() -> int;");
  ASSERT_EQ(Tokens.size(), 9u) << Tokens;
  EXPECT_TOKEN(Tokens[5], tok::arrow, TT_TrailingReturnArrow);

  Tokens = annotate("auto operator=(int) -> int;");
  ASSERT_EQ(Tokens.size(), 10u) << Tokens;
  EXPECT_TOKEN(Tokens[6], tok::arrow, TT_TrailingReturnArrow);

  Tokens = annotate("auto foo() -> auto { return Val; }");
  ASSERT_EQ(Tokens.size(), 12u) << Tokens;
  EXPECT_TOKEN(Tokens[4], tok::arrow, TT_TrailingReturnArrow);

  Tokens = annotate("struct S { auto bar() const -> int; };");
  ASSERT_EQ(Tokens.size(), 14u) << Tokens;
  EXPECT_TOKEN(Tokens[8], tok::arrow, TT_TrailingReturnArrow);

  // Not trailing return arrows
  Tokens = annotate("auto a = b->c;");
  ASSERT_EQ(Tokens.size(), 8u) << Tokens;
  EXPECT_TOKEN(Tokens[4], tok::arrow, TT_Unknown);

  Tokens = annotate("auto a = (b)->c;");
  ASSERT_EQ(Tokens.size(), 10u) << Tokens;
  EXPECT_TOKEN(Tokens[6], tok::arrow, TT_Unknown);

  Tokens = annotate("auto a = b()->c;");
  ASSERT_EQ(Tokens.size(), 10u) << Tokens;
  EXPECT_TOKEN(Tokens[6], tok::arrow, TT_Unknown);

  Tokens = annotate("auto a = b->c();");
  ASSERT_EQ(Tokens.size(), 10u) << Tokens;
  EXPECT_TOKEN(Tokens[4], tok::arrow, TT_Unknown);

  Tokens = annotate("decltype(auto) a = b()->c;");
  ASSERT_EQ(Tokens.size(), 13u) << Tokens;
  EXPECT_TOKEN(Tokens[9], tok::arrow, TT_Unknown);

  Tokens = annotate("void f() { auto a = b->c(); }");
  ASSERT_EQ(Tokens.size(), 16u) << Tokens;
  EXPECT_TOKEN(Tokens[9], tok::arrow, TT_Unknown);

  Tokens = annotate("void f() { auto a = b()->c; }");
  ASSERT_EQ(Tokens.size(), 16u) << Tokens;
  EXPECT_TOKEN(Tokens[11], tok::arrow, TT_Unknown);

  Tokens = annotate("#define P(ptr) auto p = (ptr)->p");
  ASSERT_EQ(Tokens.size(), 15u) << Tokens;
  EXPECT_TOKEN(Tokens[12], tok::arrow, TT_Unknown);

  Tokens = annotate("void f() FOO(foo->bar);");
  ASSERT_EQ(Tokens.size(), 12u) << Tokens;
  EXPECT_TOKEN(Tokens[7], tok::arrow, TT_Unknown);

  Tokens = annotate("__attribute__((cold)) C() : Base(obj->func()) {}");
  ASSERT_EQ(Tokens.size(), 21u) << Tokens;
  EXPECT_TOKEN(Tokens[13], tok::arrow, TT_Unknown);

  auto Style = getLLVMStyle();
  Style.StatementAttributeLikeMacros.push_back("emit");
  Tokens = annotate("emit foo()->bar;", Style);
  ASSERT_EQ(Tokens.size(), 8u) << Tokens;
  EXPECT_TOKEN(Tokens[0], tok::identifier, TT_StatementAttributeLikeMacro);
  EXPECT_TOKEN(Tokens[4], tok::arrow, TT_Unknown);

  // Mixed
  Tokens = annotate("auto f() -> int { auto a = b()->c; }");
  ASSERT_EQ(Tokens.size(), 18u) << Tokens;
  EXPECT_TOKEN(Tokens[4], tok::arrow, TT_TrailingReturnArrow);
  EXPECT_TOKEN(Tokens[13], tok::arrow, TT_Unknown);
}

TEST_F(TokenAnnotatorTest, UnderstandHashInMacro) {
  auto Tokens = annotate("#define Foo(Bar) \\\n"
                         "  { \\\n"
                         "    #Bar \\\n"
                         "  }");
  ASSERT_EQ(Tokens.size(), 11u) << Tokens;
  EXPECT_BRACE_KIND(Tokens[6], BK_BracedInit);
  EXPECT_BRACE_KIND(Tokens[9], BK_BracedInit);

  Tokens = annotate("#define Foo(Bar) \\\n"
                    "  { #Bar }");
  ASSERT_EQ(Tokens.size(), 11u) << Tokens;
  EXPECT_BRACE_KIND(Tokens[6], BK_BracedInit);
  EXPECT_BRACE_KIND(Tokens[9], BK_BracedInit);

  Tokens = annotate("#define FOO(typeName, realClass) \\\n"
                    "  {#typeName, foo<Foo>(new foo<realClass>(#typeName))}");
  ASSERT_EQ(Tokens.size(), 29u) << Tokens;
  EXPECT_BRACE_KIND(Tokens[8], BK_BracedInit);
  EXPECT_BRACE_KIND(Tokens[27], BK_BracedInit);
}

TEST_F(TokenAnnotatorTest, UnderstandsAttributeMacros) {
  // '__attribute__' has special handling.
  auto Tokens = annotate("__attribute__((X)) void Foo(void);");
  ASSERT_EQ(Tokens.size(), 13u) << Tokens;
  EXPECT_TOKEN(Tokens[0], tok::kw___attribute, TT_Unknown);
  EXPECT_TOKEN(Tokens[1], tok::l_paren, TT_AttributeLParen);
  EXPECT_TOKEN(Tokens[5], tok::r_paren, TT_AttributeRParen);

  // Generic macro has no special handling in this location.
  Tokens = annotate("A(X) void Foo(void);");
  ASSERT_EQ(Tokens.size(), 11u) << Tokens;
  EXPECT_TOKEN(Tokens[0], tok::identifier, TT_Unknown);
  EXPECT_TOKEN(Tokens[1], tok::l_paren, TT_Unknown);

  // Add a custom AttributeMacro. Test that it has the same behavior.
  FormatStyle Style = getLLVMStyle();
  Style.AttributeMacros.push_back("A");

  // An "AttributeMacro" gets annotated like '__attribute__'.
  Tokens = annotate("A(X) void Foo(void);", Style);
  ASSERT_EQ(Tokens.size(), 11u) << Tokens;
  EXPECT_TOKEN(Tokens[0], tok::identifier, TT_AttributeMacro);
  EXPECT_TOKEN(Tokens[1], tok::l_paren, TT_AttributeLParen);
  EXPECT_TOKEN(Tokens[3], tok::r_paren, TT_AttributeRParen);
}

TEST_F(TokenAnnotatorTest, UnderstandsAttributeMacrosOnObjCDecl) {
  // '__attribute__' has special handling.
  auto Tokens = annotate("__attribute__((X)) @interface Foo");
  ASSERT_EQ(Tokens.size(), 10u) << Tokens;
  EXPECT_TOKEN(Tokens[0], tok::kw___attribute, TT_Unknown);
  EXPECT_TOKEN(Tokens[1], tok::l_paren, TT_AttributeLParen);
  EXPECT_TOKEN(Tokens[5], tok::r_paren, TT_AttributeRParen);

  // Generic macro has no special handling in this location.
  Tokens = annotate("A(X) @interface Foo");
  ASSERT_EQ(Tokens.size(), 8u) << Tokens;
  // Note: Don't check token-type as a random token in this position is hard to
  // reason about.
  EXPECT_TOKEN_KIND(Tokens[0], tok::identifier);
  EXPECT_TOKEN_KIND(Tokens[1], tok::l_paren);

  // Add a custom AttributeMacro. Test that it has the same behavior.
  FormatStyle Style = getLLVMStyle();
  Style.AttributeMacros.push_back("A");

  // An "AttributeMacro" gets annotated like '__attribute__'.
  Tokens = annotate("A(X) @interface Foo", Style);
  ASSERT_EQ(Tokens.size(), 8u) << Tokens;
  EXPECT_TOKEN(Tokens[0], tok::identifier, TT_AttributeMacro);
  EXPECT_TOKEN(Tokens[1], tok::l_paren, TT_AttributeLParen);
  EXPECT_TOKEN(Tokens[3], tok::r_paren, TT_AttributeRParen);
}

TEST_F(TokenAnnotatorTest, UnderstandsAttributeMacrosOnObjCMethodDecl) {
  // '__attribute__' has special handling.
  auto Tokens = annotate("- (id)init __attribute__((X));");
  ASSERT_EQ(Tokens.size(), 13u) << Tokens;
  EXPECT_TOKEN(Tokens[5], tok::kw___attribute, TT_Unknown);
  EXPECT_TOKEN(Tokens[6], tok::l_paren, TT_AttributeLParen);
  EXPECT_TOKEN(Tokens[10], tok::r_paren, TT_AttributeRParen);

  // Generic macro has no special handling in this location.
  Tokens = annotate("- (id)init A(X);");
  ASSERT_EQ(Tokens.size(), 11u) << Tokens;
  // Note: Don't check token-type as a random token in this position is hard to
  // reason about.
  EXPECT_TOKEN_KIND(Tokens[5], tok::identifier);
  EXPECT_TOKEN_KIND(Tokens[6], tok::l_paren);

  // Add a custom AttributeMacro. Test that it has the same behavior.
  FormatStyle Style = getLLVMStyle();
  Style.AttributeMacros.push_back("A");

  // An "AttributeMacro" gets annotated like '__attribute__'.
  Tokens = annotate("- (id)init A(X);", Style);
  ASSERT_EQ(Tokens.size(), 11u) << Tokens;
  EXPECT_TOKEN(Tokens[5], tok::identifier, TT_AttributeMacro);
  EXPECT_TOKEN(Tokens[6], tok::l_paren, TT_AttributeLParen);
  EXPECT_TOKEN(Tokens[8], tok::r_paren, TT_AttributeRParen);
}

TEST_F(TokenAnnotatorTest, UnderstandsAttributeMacrosOnObjCProperty) {
  // '__attribute__' has special handling.
  auto Tokens = annotate("@property(weak) id delegate __attribute__((X));");
  ASSERT_EQ(Tokens.size(), 15u) << Tokens;
  EXPECT_TOKEN(Tokens[7], tok::kw___attribute, TT_Unknown);
  EXPECT_TOKEN(Tokens[8], tok::l_paren, TT_AttributeLParen);
  EXPECT_TOKEN(Tokens[12], tok::r_paren, TT_AttributeRParen);

  // Generic macro has no special handling in this location.
  Tokens = annotate("@property(weak) id delegate A(X);");
  ASSERT_EQ(Tokens.size(), 13u) << Tokens;
  // Note: Don't check token-type as a random token in this position is hard to
  // reason about.
  EXPECT_TOKEN_KIND(Tokens[7], tok::identifier);
  EXPECT_TOKEN_KIND(Tokens[8], tok::l_paren);

  // Add a custom AttributeMacro. Test that it has the same behavior.
  FormatStyle Style = getLLVMStyle();
  Style.AttributeMacros.push_back("A");

  // An "AttributeMacro" gets annotated like '__attribute__'.
  Tokens = annotate("@property(weak) id delegate A(X);", Style);
  ASSERT_EQ(Tokens.size(), 13u) << Tokens;
  EXPECT_TOKEN(Tokens[7], tok::identifier, TT_AttributeMacro);
  EXPECT_TOKEN(Tokens[8], tok::l_paren, TT_AttributeLParen);
  EXPECT_TOKEN(Tokens[10], tok::r_paren, TT_AttributeRParen);
}

TEST_F(TokenAnnotatorTest, UnderstandsVerilogOperators) {
  auto Annotate = [this](StringRef Code) {
    return annotate(Code, getLLVMStyle(FormatStyle::LK_Verilog));
  };
  // Test that unary operators get labeled as such and that operators like '++'
  // don't get split.
  tok::TokenKind Unary[] = {tok::plus,  tok::minus,    tok::exclaim,
                            tok::tilde, tok::amp,      tok::pipe,
                            tok::caret, tok::plusplus, tok::minusminus};
  for (auto Kind : Unary) {
    auto Tokens =
        Annotate(std::string("x = ") + tok::getPunctuatorSpelling(Kind) + "x;");
    ASSERT_EQ(Tokens.size(), 6u) << Tokens;
    EXPECT_TOKEN(Tokens[2], Kind, TT_UnaryOperator);
  }
  // Operators formed by joining two operators like '^~'. For some of these
  // joined operators, we don't have a separate type, so we only test for their
  // precedence.
  std::pair<prec::Level, std::string> JoinedBinary[] = {
      {prec::Comma, "->"},        {prec::Comma, "<->"},
      {prec::Assignment, "+="},   {prec::Assignment, "-="},
      {prec::Assignment, "*="},   {prec::Assignment, "/="},
      {prec::Assignment, "%="},   {prec::Assignment, "&="},
      {prec::Assignment, "^="},   {prec::Assignment, "<<="},
      {prec::Assignment, ">>="},  {prec::Assignment, "<<<="},
      {prec::Assignment, ">>>="}, {prec::LogicalOr, "||"},
      {prec::LogicalAnd, "&&"},   {prec::Equality, "=="},
      {prec::Equality, "!="},     {prec::Equality, "==="},
      {prec::Equality, "!=="},    {prec::Equality, "==?"},
      {prec::Equality, "!=?"},    {prec::ExclusiveOr, "~^"},
      {prec::ExclusiveOr, "^~"},
  };
  for (auto Operator : JoinedBinary) {
    auto Tokens = Annotate(std::string("x = x ") + Operator.second + " x;");
    ASSERT_EQ(Tokens.size(), 7u) << Tokens;
    EXPECT_TOKEN_TYPE(Tokens[3], TT_BinaryOperator);
    EXPECT_TOKEN_PRECEDENCE(Tokens[3], Operator.first);
  }
  // '~^' and '^~' can be unary as well as binary operators.
  auto Tokens = Annotate("x = ~^x;");
  ASSERT_EQ(Tokens.size(), 6u) << Tokens;
  EXPECT_TOKEN_TYPE(Tokens[2], TT_UnaryOperator);
  Tokens = Annotate("x = ^~x;");
  ASSERT_EQ(Tokens.size(), 6u) << Tokens;
  EXPECT_TOKEN_TYPE(Tokens[2], TT_UnaryOperator);
  // The unary operators '~&' and '~|' can only be unary operators. The current
  // implementation treats each of them as separate unary '~' and '&' or '|'
  // operators, which is enough for formatting purposes. In FormatTestVerilog,
  // there is a test that there is no space in between. And even if a new line
  // is inserted between the '~' and '|', the semantic meaning is the same as
  // the joined operator, so the CanBreakBefore property doesn't need to be
  // false for the second operator.
  Tokens = Annotate("x = ~&x;");
  ASSERT_EQ(Tokens.size(), 7u) << Tokens;
  EXPECT_TOKEN(Tokens[2], tok::tilde, TT_UnaryOperator);
  EXPECT_TOKEN(Tokens[3], tok::amp, TT_UnaryOperator);
  Tokens = Annotate("x = ~|x;");
  ASSERT_EQ(Tokens.size(), 7u) << Tokens;
  EXPECT_TOKEN(Tokens[2], tok::tilde, TT_UnaryOperator);
  EXPECT_TOKEN(Tokens[3], tok::pipe, TT_UnaryOperator);
  // Test for block label colons.
  Tokens = Annotate("begin : x\n"
                    "end : x");
  ASSERT_EQ(Tokens.size(), 7u) << Tokens;
  EXPECT_TOKEN(Tokens[1], tok::colon, TT_VerilogBlockLabelColon);
  EXPECT_TOKEN(Tokens[4], tok::colon, TT_VerilogBlockLabelColon);
  // Test that the dimension colon is annotated correctly.
  Tokens = Annotate("var [1 : 0] x;");
  ASSERT_EQ(Tokens.size(), 9u) << Tokens;
  EXPECT_TOKEN(Tokens[3], tok::colon, TT_BitFieldColon);
  Tokens = Annotate("extern function [1 : 0] x;");
  ASSERT_EQ(Tokens.size(), 10u) << Tokens;
  EXPECT_TOKEN(Tokens[4], tok::colon, TT_BitFieldColon);
  Tokens = Annotate("module test\n"
                    "    (input wire [7 : 0] a[7 : 0]);\n"
                    "endmodule");
  ASSERT_EQ(Tokens.size(), 20u) << Tokens;
  EXPECT_TOKEN(Tokens[4], tok::identifier, TT_VerilogDimensionedTypeName);
  EXPECT_TOKEN(Tokens[7], tok::colon, TT_BitFieldColon);
  EXPECT_TOKEN(Tokens[13], tok::colon, TT_BitFieldColon);
  // Test case labels and ternary operators.
  Tokens = Annotate("case (x)\n"
                    "  x:\n"
                    "    x;\n"
                    "endcase");
  ASSERT_EQ(Tokens.size(), 10u) << Tokens;
  EXPECT_TOKEN(Tokens[5], tok::colon, TT_CaseLabelColon);
  Tokens = Annotate("case (x)\n"
                    "  x ? x : x:\n"
                    "    x;\n"
                    "endcase");
  ASSERT_EQ(Tokens.size(), 14u) << Tokens;
  EXPECT_TOKEN(Tokens[5], tok::question, TT_ConditionalExpr);
  EXPECT_TOKEN(Tokens[7], tok::colon, TT_ConditionalExpr);
  EXPECT_TOKEN(Tokens[9], tok::colon, TT_CaseLabelColon);
  // Non-blocking assignments.
  Tokens = Annotate("a <= b;");
  ASSERT_EQ(Tokens.size(), 5u) << Tokens;
  EXPECT_TOKEN(Tokens[1], tok::lessequal, TT_BinaryOperator);
  EXPECT_TOKEN_PRECEDENCE(Tokens[1], prec::Assignment);
  Tokens = Annotate("if (a <= b) break;");
  ASSERT_EQ(Tokens.size(), 9u) << Tokens;
  EXPECT_TOKEN(Tokens[3], tok::lessequal, TT_BinaryOperator);
  EXPECT_TOKEN_PRECEDENCE(Tokens[3], prec::Relational);
  Tokens = Annotate("a <= b <= a;");
  ASSERT_EQ(Tokens.size(), 7u) << Tokens;
  EXPECT_TOKEN(Tokens[1], tok::lessequal, TT_BinaryOperator);
  EXPECT_TOKEN_PRECEDENCE(Tokens[1], prec::Assignment);
  EXPECT_TOKEN(Tokens[3], tok::lessequal, TT_BinaryOperator);
  EXPECT_TOKEN_PRECEDENCE(Tokens[3], prec::Relational);

  // Port lists in module instantiation.
  Tokens = Annotate("module_x instance_1(port_1), instance_2(port_2);");
  ASSERT_EQ(Tokens.size(), 12u) << Tokens;
  EXPECT_TOKEN(Tokens[2], tok::l_paren, TT_VerilogInstancePortLParen);
  EXPECT_TOKEN(Tokens[7], tok::l_paren, TT_VerilogInstancePortLParen);
  Tokens = Annotate("module_x #(parameter) instance_1(port_1), "
                    "instance_2(port_2);");
  ASSERT_EQ(Tokens.size(), 16u) << Tokens;
  EXPECT_TOKEN(Tokens[2], tok::l_paren, TT_VerilogInstancePortLParen);
  EXPECT_TOKEN(Tokens[6], tok::l_paren, TT_VerilogInstancePortLParen);
  EXPECT_TOKEN(Tokens[11], tok::l_paren, TT_VerilogInstancePortLParen);

  // Condition parentheses.
  Tokens = Annotate("assert (x);");
  ASSERT_EQ(Tokens.size(), 6u) << Tokens;
  EXPECT_TOKEN(Tokens[1], tok::l_paren, TT_ConditionLParen);
  Tokens = Annotate("assert #0 (x);");
  ASSERT_EQ(Tokens.size(), 8u) << Tokens;
  EXPECT_TOKEN(Tokens[3], tok::l_paren, TT_ConditionLParen);
  Tokens = Annotate("assert final (x);");
  ASSERT_EQ(Tokens.size(), 7u) << Tokens;
  EXPECT_TOKEN(Tokens[2], tok::l_paren, TT_ConditionLParen);
  Tokens = Annotate("foreach (x[x]) continue;");
  ASSERT_EQ(Tokens.size(), 10u) << Tokens;
  EXPECT_TOKEN(Tokens[1], tok::l_paren, TT_ConditionLParen);
  Tokens = Annotate("repeat (x[x]) continue;");
  ASSERT_EQ(Tokens.size(), 10u) << Tokens;
  EXPECT_TOKEN(Tokens[1], tok::l_paren, TT_ConditionLParen);
  Tokens = Annotate("case (x) endcase;");
  ASSERT_EQ(Tokens.size(), 7u) << Tokens;
  EXPECT_TOKEN(Tokens[1], tok::l_paren, TT_ConditionLParen);

  // Sensitivity list. The TT_Unknown type is clearly not binding for the
  // future, please adapt if those tokens get annotated.  This test is only here
  // to prevent the comma from being annotated as TT_VerilogInstancePortComma.
  Tokens = Annotate("always @(posedge x, posedge y);");
  ASSERT_EQ(Tokens.size(), 11u) << Tokens;
  EXPECT_TOKEN(Tokens[2], tok::l_paren, TT_Unknown);
  EXPECT_TOKEN(Tokens[5], tok::comma, TT_Unknown);
  EXPECT_TOKEN(Tokens[8], tok::r_paren, TT_Unknown);

  // String literals in concatenation.
  Tokens = Annotate("x = {\"\"};");
  ASSERT_EQ(Tokens.size(), 7u) << Tokens;
  EXPECT_TOKEN(Tokens[3], tok::string_literal, TT_StringInConcatenation);
  Tokens = Annotate("x = {\"\", \"\"};");
  ASSERT_EQ(Tokens.size(), 9u) << Tokens;
  EXPECT_TOKEN(Tokens[3], tok::string_literal, TT_StringInConcatenation);
  EXPECT_TOKEN(Tokens[5], tok::string_literal, TT_StringInConcatenation);
  Tokens = Annotate("x = '{{\"\"}};");
  ASSERT_EQ(Tokens.size(), 10u) << Tokens;
  EXPECT_TOKEN(Tokens[5], tok::string_literal, TT_StringInConcatenation);
  // Cases where the string should not be annotated that type.  Fix the
  // `TT_Unknown` if needed in the future.
  Tokens = Annotate("x = {\"\" == \"\"};");
  ASSERT_EQ(Tokens.size(), 9u) << Tokens;
  EXPECT_TOKEN(Tokens[3], tok::string_literal, TT_Unknown);
  EXPECT_TOKEN(Tokens[5], tok::string_literal, TT_Unknown);
  Tokens = Annotate("x = {(\"\")};");
  ASSERT_EQ(Tokens.size(), 9u) << Tokens;
  EXPECT_TOKEN(Tokens[4], tok::string_literal, TT_Unknown);
  Tokens = Annotate("x = '{\"\"};");
  ASSERT_EQ(Tokens.size(), 8u) << Tokens;
  EXPECT_TOKEN(Tokens[4], tok::string_literal, TT_Unknown);
}

TEST_F(TokenAnnotatorTest, UnderstandTableGenTokens) {
  auto Style = getLLVMStyle(FormatStyle::LK_TableGen);
  ASSERT_TRUE(Style.isTableGen());

  TestLexer Lexer(Allocator, Buffers, Style);
  AdditionalKeywords Keywords(Lexer.IdentTable);
  auto Annotate = [&Lexer](StringRef Code) { return Lexer.annotate(Code); };

  // Additional keywords representation test.
  auto Tokens = Annotate("def foo : Bar<1>;");
  ASSERT_TRUE(Keywords.isTableGenKeyword(*Tokens[0]));
  ASSERT_TRUE(Keywords.isTableGenDefinition(*Tokens[0]));
  ASSERT_TRUE(Tokens[0]->is(Keywords.kw_def));
  ASSERT_TRUE(Tokens[1]->is(TT_StartOfName));

  // Code, the multiline string token.
  Tokens = Annotate("[{ code is multiline string }]");
  ASSERT_EQ(Tokens.size(), 2u) << Tokens;
  EXPECT_TOKEN(Tokens[0], tok::string_literal, TT_TableGenMultiLineString);
  EXPECT_FALSE(Tokens[0]->IsMultiline);
  // Case with multiple lines.
  Tokens = Annotate("[{ It can break\n"
                    "   across lines and the line breaks\n"
                    "   are retained in \n"
                    "   the string. }]");
  ASSERT_EQ(Tokens.size(), 2u) << Tokens;
  EXPECT_TOKEN(Tokens[0], tok::string_literal, TT_TableGenMultiLineString);
  EXPECT_EQ(Tokens[0]->ColumnWidth, sizeof("[{ It can break\n") - 1);
  EXPECT_TRUE(Tokens[0]->IsMultiline);
  EXPECT_EQ(Tokens[0]->LastLineColumnWidth, sizeof("   the string. }]") - 1);

  // Numeric literals.
  Tokens = Annotate("1234");
  EXPECT_TOKEN(Tokens[0], tok::numeric_constant, TT_Unknown);
  Tokens = Annotate("-1");
  EXPECT_TOKEN(Tokens[0], tok::numeric_constant, TT_Unknown);
  Tokens = Annotate("+1234");
  EXPECT_TOKEN(Tokens[0], tok::numeric_constant, TT_Unknown);
  Tokens = Annotate("0b0110");
  EXPECT_TOKEN(Tokens[0], tok::numeric_constant, TT_Unknown);
  Tokens = Annotate("0x1abC");
  EXPECT_TOKEN(Tokens[0], tok::numeric_constant, TT_Unknown);

  // Identifier tokens. In TableGen, identifiers can begin with a number.
  // In ambiguous cases, the lexer tries to lex it as a number.
  // Even if the try fails, it does not fall back to identifier lexing and
  // regard as an error.
  // The ambiguity is not documented. The result of those tests are based on the
  // implementation of llvm::TGLexer::LexToken.
  // This is invalid syntax of number, but not an identifier.
  Tokens = Annotate("0x1234x");
  EXPECT_TOKEN(Tokens[0], tok::numeric_constant, TT_Unknown);
  Tokens = Annotate("identifier");
  EXPECT_TOKEN(Tokens[0], tok::identifier, TT_Unknown);
  // Identifier beginning with a number.
  Tokens = Annotate("0x");
  EXPECT_TOKEN(Tokens[0], tok::identifier, TT_Unknown);
  Tokens = Annotate("2dVector");
  EXPECT_TOKEN(Tokens[0], tok::identifier, TT_Unknown);
  Tokens = Annotate("01234Vector");
  EXPECT_TOKEN(Tokens[0], tok::identifier, TT_Unknown);

  // Structured statements.
  Tokens = Annotate("class Foo {}");
  EXPECT_TOKEN(Tokens[2], tok::l_brace, TT_FunctionLBrace);
  Tokens = Annotate("def Def: Foo {}");
  EXPECT_TOKEN(Tokens[2], tok::colon, TT_InheritanceColon);
  EXPECT_TOKEN(Tokens[4], tok::l_brace, TT_FunctionLBrace);
  Tokens = Annotate("if cond then {} else {}");
  EXPECT_TOKEN(Tokens[3], tok::l_brace, TT_ControlStatementLBrace);
  EXPECT_TOKEN(Tokens[6], tok::l_brace, TT_ElseLBrace);
  Tokens = Annotate("defset Foo Def2 = {}");
  EXPECT_TOKEN(Tokens[4], tok::l_brace, TT_FunctionLBrace);

  // Bang Operators.
  Tokens = Annotate("!foreach");
  EXPECT_TOKEN(Tokens[0], tok::identifier, TT_TableGenBangOperator);
  Tokens = Annotate("!if");
  EXPECT_TOKEN(Tokens[0], tok::identifier, TT_TableGenBangOperator);
  Tokens = Annotate("!cond");
  EXPECT_TOKEN(Tokens[0], tok::identifier, TT_TableGenCondOperator);

  auto AnnotateValue = [this, &Style](StringRef Code) {
    // Values are annotated only in specific context.
    auto Result = annotate(("def X { let V = " + Code + "; }").str(), Style);
    return decltype(Result){Result.begin() + 6, Result.end() - 3};
  };
  // Both of bang/cond operators.
  Tokens = AnnotateValue("!cond(!eq(x, 0): 1, true: x)");
  ASSERT_EQ(Tokens.size(), 15u) << Tokens;
  EXPECT_TOKEN(Tokens[0], tok::identifier, TT_TableGenCondOperator);
  EXPECT_TOKEN(Tokens[2], tok::identifier, TT_TableGenBangOperator);
  EXPECT_TOKEN(Tokens[8], tok::colon, TT_TableGenCondOperatorColon);
  EXPECT_TOKEN(Tokens[10], tok::comma, TT_TableGenCondOperatorComma);
  EXPECT_TOKEN(Tokens[12], tok::colon, TT_TableGenCondOperatorColon);
  // DAGArg values with operator identifier
  Tokens = AnnotateValue("(ins type1:$src1, type2:$src2)");
  ASSERT_EQ(Tokens.size(), 10u) << Tokens;
  EXPECT_TOKEN(Tokens[0], tok::l_paren, TT_TableGenDAGArgOpener);
  EXPECT_TOKEN(Tokens[3], tok::colon, TT_TableGenDAGArgListColon);
  EXPECT_TOKEN(Tokens[4], tok::identifier, TT_Unknown); // $src1
  EXPECT_TOKEN(Tokens[5], tok::comma, TT_TableGenDAGArgListComma);
  EXPECT_TOKEN(Tokens[7], tok::colon, TT_TableGenDAGArgListColon);
  EXPECT_TOKEN(Tokens[9], tok::r_paren, TT_TableGenDAGArgCloser);
  // List literal
  Tokens = AnnotateValue("[1, 2, 3]");
  ASSERT_EQ(Tokens.size(), 7u) << Tokens;
  EXPECT_TOKEN(Tokens[0], tok::l_square, TT_TableGenListOpener);
  EXPECT_TOKEN(Tokens[6], tok::r_square, TT_TableGenListCloser);
  // Suffixes of values
  Tokens = AnnotateValue("valid.field");
  ASSERT_EQ(Tokens.size(), 3u) << Tokens;
  EXPECT_TOKEN(Tokens[1], tok::period, TT_TableGenValueSuffix);
  // Code
  Tokens = AnnotateValue("[{ code is multiline string }]");
  ASSERT_EQ(Tokens.size(), 1u) << Tokens;
  EXPECT_TOKEN(Tokens[0], tok::string_literal, TT_TableGenMultiLineString);

  // The definition
  Tokens = annotate("def Def : Parent<Child> {}", Style);
  ASSERT_EQ(Tokens.size(), 10u) << Tokens; // This contains eof.
  // We use inheritance colon and function brace. They are enough.
  EXPECT_TOKEN(Tokens[2], tok::colon, TT_InheritanceColon);
  EXPECT_TOKEN(Tokens[4], tok::less, TT_TemplateOpener);
  EXPECT_TOKEN(Tokens[6], tok::greater, TT_TemplateCloser);
  EXPECT_TOKEN(Tokens[7], tok::l_brace, TT_FunctionLBrace);

  // DAGArg breaking options. They use different token types depending on what
  // is specified.
  Style.TableGenBreakInsideDAGArg = FormatStyle::DAS_BreakElements;

  // When TableGenBreakInsideDAGArg is DAS_BreakElements and
  // TableGenBreakingDAGArgOperators is not specified, it makes all the DAGArg
  // elements to have line break.
  Tokens = AnnotateValue("(ins type1:$src1, type2:$src2)");
  ASSERT_EQ(Tokens.size(), 10u) << Tokens;
  EXPECT_TOKEN(Tokens[0], tok::l_paren, TT_TableGenDAGArgOpenerToBreak);
  EXPECT_TOKEN(Tokens[1], tok::identifier,
               TT_TableGenDAGArgOperatorID); // ins
  EXPECT_TOKEN(Tokens[5], tok::comma, TT_TableGenDAGArgListCommaToBreak);
  EXPECT_TOKEN(Tokens[9], tok::r_paren, TT_TableGenDAGArgCloser);

  Tokens = AnnotateValue("(other type1:$src1, type2:$src2)");
  ASSERT_EQ(Tokens.size(), 10u) << Tokens;
  EXPECT_TOKEN(Tokens[0], tok::l_paren, TT_TableGenDAGArgOpenerToBreak);
  EXPECT_TOKEN(Tokens[1], tok::identifier,
               TT_TableGenDAGArgOperatorID); // other
  EXPECT_TOKEN(Tokens[5], tok::comma, TT_TableGenDAGArgListCommaToBreak);
  EXPECT_TOKEN(Tokens[9], tok::r_paren, TT_TableGenDAGArgCloser);

  // For non-identifier operators, breaks after the operator.
  Tokens = AnnotateValue("(!cast<Type>(\"Name\") type1:$src1, type2:$src2)");
  ASSERT_EQ(Tokens.size(), 16u) << Tokens;
  EXPECT_TOKEN(Tokens[0], tok::l_paren, TT_TableGenDAGArgOpenerToBreak);
  EXPECT_TOKEN(Tokens[7], tok::r_paren, TT_TableGenDAGArgOperatorToBreak);
  EXPECT_TOKEN(Tokens[11], tok::comma, TT_TableGenDAGArgListCommaToBreak);
  EXPECT_TOKEN(Tokens[15], tok::r_paren, TT_TableGenDAGArgCloser);

  Style.TableGenBreakInsideDAGArg = FormatStyle::DAS_BreakAll;

  // When TableGenBreakInsideDAGArg is DAS_BreakAll and
  // TableGenBreakingDAGArgOperators is not specified, it makes all the DAGArg
  // to have line break inside it.
  Tokens = AnnotateValue("(ins type1:$src1, type2:$src2)");
  ASSERT_EQ(Tokens.size(), 10u) << Tokens;
  EXPECT_TOKEN(Tokens[0], tok::l_paren, TT_TableGenDAGArgOpenerToBreak);
  EXPECT_TOKEN(Tokens[1], tok::identifier,
               TT_TableGenDAGArgOperatorToBreak); // ins
  EXPECT_TOKEN(Tokens[5], tok::comma, TT_TableGenDAGArgListCommaToBreak);
  EXPECT_TOKEN(Tokens[9], tok::r_paren, TT_TableGenDAGArgCloser);

  Tokens = AnnotateValue("(other type1:$src1, type2:$src2)");
  ASSERT_EQ(Tokens.size(), 10u) << Tokens;
  EXPECT_TOKEN(Tokens[0], tok::l_paren, TT_TableGenDAGArgOpenerToBreak);
  EXPECT_TOKEN(Tokens[1], tok::identifier,
               TT_TableGenDAGArgOperatorToBreak); // other
  EXPECT_TOKEN(Tokens[5], tok::comma, TT_TableGenDAGArgListCommaToBreak);
  EXPECT_TOKEN(Tokens[9], tok::r_paren, TT_TableGenDAGArgCloser);

  // If TableGenBreakingDAGArgOperators is specified, it is limited to the
  // specified operators.
  Style.TableGenBreakingDAGArgOperators = {"ins", "outs"};
  Tokens = AnnotateValue("(ins type1:$src1, type2:$src2)");
  ASSERT_EQ(Tokens.size(), 10u) << Tokens;
  EXPECT_TOKEN(Tokens[0], tok::l_paren, TT_TableGenDAGArgOpenerToBreak);
  EXPECT_TOKEN(Tokens[1], tok::identifier,
               TT_TableGenDAGArgOperatorToBreak); // ins
  EXPECT_TOKEN(Tokens[5], tok::comma, TT_TableGenDAGArgListCommaToBreak);
  EXPECT_TOKEN(Tokens[9], tok::r_paren, TT_TableGenDAGArgCloser);

  Tokens = AnnotateValue("(other type1:$src1, type2:$src2)");
  ASSERT_EQ(Tokens.size(), 10u) << Tokens;
  EXPECT_TOKEN(Tokens[0], tok::l_paren, TT_TableGenDAGArgOpener);
  EXPECT_TOKEN(Tokens[1], tok::identifier, TT_Unknown); // other
  EXPECT_TOKEN(Tokens[5], tok::comma, TT_TableGenDAGArgListComma);
  EXPECT_TOKEN(Tokens[9], tok::r_paren, TT_TableGenDAGArgCloser);

  // If TableGenBreakingDAGArgOperators is enabled, it uses
  // TT_TableGenDAGArgListColonToAlign to annotate the colon to align.
  Style.AlignConsecutiveTableGenBreakingDAGArgColons.Enabled = true;
  Tokens = AnnotateValue("(ins type1:$src1, type2:$src2)");
  ASSERT_EQ(Tokens.size(), 10u) << Tokens;
  EXPECT_TOKEN(Tokens[1], tok::identifier,
               TT_TableGenDAGArgOperatorToBreak); // ins
  EXPECT_TOKEN(Tokens[3], tok::colon, TT_TableGenDAGArgListColonToAlign);
  EXPECT_TOKEN(Tokens[7], tok::colon, TT_TableGenDAGArgListColonToAlign);

  Tokens = AnnotateValue("(other type1:$src1, type2:$src2)");
  ASSERT_EQ(Tokens.size(), 10u) << Tokens;
  EXPECT_TOKEN(Tokens[1], tok::identifier, TT_Unknown); // other
  EXPECT_TOKEN(Tokens[3], tok::colon, TT_TableGenDAGArgListColon);
  EXPECT_TOKEN(Tokens[7], tok::colon, TT_TableGenDAGArgListColon);
}

TEST_F(TokenAnnotatorTest, UnderstandConstructors) {
  auto Tokens = annotate("Class::Class() : BaseClass(), Member() {}");

  // The TT_Unknown is clearly not binding for the future, please adapt if those
  // tokens get annotated.
  ASSERT_EQ(Tokens.size(), 16u) << Tokens;
  EXPECT_TOKEN(Tokens[5], tok::colon, TT_CtorInitializerColon);
  EXPECT_TOKEN(Tokens[6], tok::identifier, TT_Unknown);
  EXPECT_TOKEN(Tokens[7], tok::l_paren, TT_Unknown);
  EXPECT_TOKEN(Tokens[8], tok::r_paren, TT_Unknown);
  EXPECT_TOKEN(Tokens[9], tok::comma, TT_CtorInitializerComma);
  EXPECT_TOKEN(Tokens[10], tok::identifier, TT_Unknown);
  EXPECT_TOKEN(Tokens[11], tok::l_paren, TT_Unknown);
  EXPECT_TOKEN(Tokens[12], tok::r_paren, TT_Unknown);
  EXPECT_TOKEN(Tokens[13], tok::l_brace, TT_FunctionLBrace);
  EXPECT_BRACE_KIND(Tokens[13], BK_Block);

  Tokens = annotate("Class::Class() : BaseClass{}, Member{} {}");
  ASSERT_EQ(Tokens.size(), 16u) << Tokens;
  EXPECT_TOKEN(Tokens[5], tok::colon, TT_CtorInitializerColon);
  EXPECT_TOKEN(Tokens[6], tok::identifier, TT_Unknown);
  EXPECT_TOKEN(Tokens[7], tok::l_brace, TT_Unknown);
  EXPECT_TOKEN(Tokens[8], tok::r_brace, TT_Unknown);
  EXPECT_TOKEN(Tokens[9], tok::comma, TT_CtorInitializerComma);
  EXPECT_TOKEN(Tokens[10], tok::identifier, TT_Unknown);
  EXPECT_TOKEN(Tokens[11], tok::l_brace, TT_Unknown);
  EXPECT_TOKEN(Tokens[12], tok::r_brace, TT_Unknown);
  EXPECT_TOKEN(Tokens[13], tok::l_brace, TT_FunctionLBrace);
  EXPECT_BRACE_KIND(Tokens[13], BK_Block);

  Tokens = annotate("class Class {\n"
                    "  Class() : BaseClass() {\n"
                    "#if 0\n"
                    "    // comment\n"
                    "#endif\n"
                    "  }\n"
                    "  Class f();\n"
                    "}");
  ASSERT_EQ(Tokens.size(), 25u) << Tokens;
  EXPECT_TOKEN(Tokens[6], tok::colon, TT_CtorInitializerColon);
  EXPECT_TOKEN(Tokens[10], tok::l_brace, TT_FunctionLBrace);
  EXPECT_BRACE_KIND(Tokens[10], BK_Block);
}

TEST_F(TokenAnnotatorTest, UnderstandsConditionParens) {
  auto Tokens = annotate("if (x) {}");
  ASSERT_EQ(Tokens.size(), 7u) << Tokens;
  EXPECT_TOKEN(Tokens[1], tok::l_paren, TT_ConditionLParen);
  Tokens = annotate("if constexpr (x) {}");
  ASSERT_EQ(Tokens.size(), 8u) << Tokens;
  EXPECT_TOKEN(Tokens[2], tok::l_paren, TT_ConditionLParen);
  Tokens = annotate("if CONSTEXPR (x) {}");
  ASSERT_EQ(Tokens.size(), 8u) << Tokens;
  EXPECT_TOKEN(Tokens[2], tok::l_paren, TT_ConditionLParen);
  Tokens = annotate("if (x) {} else if (x) {}");
  ASSERT_EQ(Tokens.size(), 14u) << Tokens;
  EXPECT_TOKEN(Tokens[1], tok::l_paren, TT_ConditionLParen);
  EXPECT_TOKEN(Tokens[8], tok::l_paren, TT_ConditionLParen);
}

TEST_F(TokenAnnotatorTest, CSharpNullableTypes) {
  FormatStyle Style = getGoogleStyle(FormatStyle::LK_CSharp);

  auto Tokens = annotate("int? a;", Style);
  ASSERT_EQ(Tokens.size(), 5u) << Tokens;
  EXPECT_TOKEN(Tokens[1], tok::question, TT_CSharpNullable);

  Tokens = annotate("int? a = 1;", Style);
  ASSERT_EQ(Tokens.size(), 7u) << Tokens;
  EXPECT_TOKEN(Tokens[1], tok::question, TT_CSharpNullable);

  Tokens = annotate("int?)", Style);
  ASSERT_EQ(Tokens.size(), 4u) << Tokens;
  EXPECT_TOKEN(Tokens[1], tok::question, TT_CSharpNullable);

  Tokens = annotate("int?>", Style);
  ASSERT_EQ(Tokens.size(), 4u) << Tokens;
  EXPECT_TOKEN(Tokens[1], tok::question, TT_CSharpNullable);

  Tokens = annotate("cond? id : id2", Style);
  ASSERT_EQ(Tokens.size(), 6u) << Tokens;
  EXPECT_TOKEN(Tokens[1], tok::question, TT_ConditionalExpr);

  Tokens = annotate("cond ? cond2 ? : id1 : id2", Style);
  ASSERT_EQ(Tokens.size(), 9u) << Tokens;
  EXPECT_TOKEN(Tokens[1], tok::question, TT_ConditionalExpr);
}

TEST_F(TokenAnnotatorTest, UnderstandsLabels) {
  auto Tokens = annotate("{ x: break; }");
  ASSERT_EQ(Tokens.size(), 7u) << Tokens;
  EXPECT_TOKEN(Tokens[2], tok::colon, TT_GotoLabelColon);

  Tokens = annotate("{ case x: break; }");
  ASSERT_EQ(Tokens.size(), 8u) << Tokens;
  EXPECT_TOKEN(Tokens[3], tok::colon, TT_CaseLabelColon);

  Tokens = annotate("{ x: { break; } }");
  ASSERT_EQ(Tokens.size(), 9u) << Tokens;
  EXPECT_TOKEN(Tokens[2], tok::colon, TT_GotoLabelColon);

  Tokens = annotate("{ case x: { break; } }");
  ASSERT_EQ(Tokens.size(), 10u) << Tokens;
  EXPECT_TOKEN(Tokens[3], tok::colon, TT_CaseLabelColon);

  Tokens = annotate("#define FOO label:");
  ASSERT_EQ(Tokens.size(), 6u) << Tokens;
  EXPECT_TOKEN(Tokens[4], tok::colon, TT_GotoLabelColon);

  Tokens = annotate("#define FOO \\\n"
                    "label: \\\n"
                    "  break;");
  ASSERT_EQ(Tokens.size(), 8u) << Tokens;
  EXPECT_TOKEN(Tokens[4], tok::colon, TT_GotoLabelColon);
}

TEST_F(TokenAnnotatorTest, UnderstandsNestedBlocks) {
  // The closing braces are not annotated. It doesn't seem to cause a problem.
  // So we only test for the opening braces.
  auto Tokens = annotate("{\n"
                         "  {\n"
                         "    { int a = 0; }\n"
                         "  }\n"
                         "  {}\n"
                         "}");
  ASSERT_EQ(Tokens.size(), 14u) << Tokens;
  EXPECT_BRACE_KIND(Tokens[0], BK_Block);
  EXPECT_BRACE_KIND(Tokens[1], BK_Block);
  EXPECT_BRACE_KIND(Tokens[2], BK_Block);
  EXPECT_BRACE_KIND(Tokens[10], BK_Block);
}

TEST_F(TokenAnnotatorTest, UnderstandDesignatedInitializers) {
  auto Tokens = annotate("SomeStruct { .a = 1 };");
  ASSERT_EQ(Tokens.size(), 9u) << Tokens;
  EXPECT_BRACE_KIND(Tokens[1], BK_BracedInit);
  EXPECT_TOKEN(Tokens[2], tok::period, TT_DesignatedInitializerPeriod);

  Tokens = annotate("SomeStruct { .a = 1, .b = 2 };");
  ASSERT_EQ(Tokens.size(), 14u) << Tokens;
  EXPECT_BRACE_KIND(Tokens[1], BK_BracedInit);
  EXPECT_TOKEN(Tokens[2], tok::period, TT_DesignatedInitializerPeriod);
  EXPECT_TOKEN(Tokens[7], tok::period, TT_DesignatedInitializerPeriod);

  Tokens = annotate("SomeStruct {\n"
                    "#ifdef FOO\n"
                    "  .a = 1,\n"
                    "#endif\n"
                    "  .b = 2\n"
                    "};");
  ASSERT_EQ(Tokens.size(), 19u) << Tokens;
  EXPECT_BRACE_KIND(Tokens[1], BK_BracedInit);
  EXPECT_TOKEN(Tokens[5], tok::period, TT_DesignatedInitializerPeriod);
  EXPECT_TOKEN(Tokens[12], tok::period, TT_DesignatedInitializerPeriod);

  Tokens = annotate("SomeStruct {\n"
                    "#if defined FOO\n"
                    "  .a = 1,\n"
                    "#endif\n"
                    "  .b = 2\n"
                    "};");
  ASSERT_EQ(Tokens.size(), 20u) << Tokens;
  EXPECT_BRACE_KIND(Tokens[1], BK_BracedInit);
  EXPECT_TOKEN(Tokens[6], tok::period, TT_DesignatedInitializerPeriod);
  EXPECT_TOKEN(Tokens[13], tok::period, TT_DesignatedInitializerPeriod);

  Tokens = annotate("Foo foo[] = {[0]{}};");
  ASSERT_EQ(Tokens.size(), 14u) << Tokens;
  EXPECT_TOKEN(Tokens[6], tok::l_square, TT_DesignatedInitializerLSquare);
  EXPECT_BRACE_KIND(Tokens[9], BK_BracedInit);
}

TEST_F(TokenAnnotatorTest, UnderstandsJavaScript) {
  auto Annotate = [this](StringRef Code) {
    return annotate(Code, getLLVMStyle(FormatStyle::LK_JavaScript));
  };

  // Dictionary.
  auto Tokens = Annotate("var x = {'x' : 1, 'y' : 2};");
  ASSERT_EQ(Tokens.size(), 14u) << Tokens;
  EXPECT_TOKEN(Tokens[3], tok::l_brace, TT_DictLiteral);
  EXPECT_TOKEN(Tokens[4], tok::string_literal, TT_SelectorName);
  EXPECT_TOKEN(Tokens[5], tok::colon, TT_DictLiteral);
  EXPECT_TOKEN(Tokens[8], tok::string_literal, TT_SelectorName);
  EXPECT_TOKEN(Tokens[9], tok::colon, TT_DictLiteral);
  // Change when we need to annotate these.
  EXPECT_BRACE_KIND(Tokens[3], BK_Unknown);
  EXPECT_BRACE_KIND(Tokens[11], BK_Unknown);
  EXPECT_TOKEN(Tokens[11], tok::r_brace, TT_Unknown);
}

TEST_F(TokenAnnotatorTest, UnderstandsAttributes) {
  auto Tokens = annotate("bool foo __attribute__((unused));");
  ASSERT_EQ(Tokens.size(), 10u) << Tokens;
  EXPECT_TOKEN(Tokens[1], tok::identifier, TT_StartOfName);
  EXPECT_TOKEN(Tokens[3], tok::l_paren, TT_AttributeLParen);
  EXPECT_TOKEN(Tokens[4], tok::l_paren, TT_Unknown);
  EXPECT_TOKEN(Tokens[6], tok::r_paren, TT_Unknown);
  EXPECT_TOKEN(Tokens[7], tok::r_paren, TT_AttributeRParen);

  Tokens = annotate("bool foo __declspec(dllimport);");
  ASSERT_EQ(Tokens.size(), 8u) << Tokens;
  EXPECT_TOKEN(Tokens[3], tok::l_paren, TT_AttributeLParen);
  EXPECT_TOKEN(Tokens[5], tok::r_paren, TT_AttributeRParen);

  Tokens = annotate("bool __attribute__((unused)) foo;");
  ASSERT_EQ(Tokens.size(), 10u) << Tokens;
  EXPECT_TOKEN(Tokens[2], tok::l_paren, TT_AttributeLParen);
  EXPECT_TOKEN(Tokens[3], tok::l_paren, TT_Unknown);
  EXPECT_TOKEN(Tokens[5], tok::r_paren, TT_Unknown);
  EXPECT_TOKEN(Tokens[6], tok::r_paren, TT_AttributeRParen);
  EXPECT_TOKEN(Tokens[7], tok::identifier, TT_StartOfName);

  Tokens = annotate("void __attribute__((x)) Foo();");
  ASSERT_EQ(Tokens.size(), 12u) << Tokens;
  EXPECT_TOKEN(Tokens[2], tok::l_paren, TT_AttributeLParen);
  EXPECT_TOKEN(Tokens[3], tok::l_paren, TT_Unknown);
  EXPECT_TOKEN(Tokens[5], tok::r_paren, TT_Unknown);
  EXPECT_TOKEN(Tokens[6], tok::r_paren, TT_AttributeRParen);
  EXPECT_TOKEN(Tokens[7], tok::identifier, TT_FunctionDeclarationName);
  EXPECT_TOKEN(Tokens[8], tok::l_paren, TT_FunctionDeclarationLParen);

  FormatStyle Style = getLLVMStyle();
  Style.AttributeMacros.push_back("FOO");
  Tokens = annotate("bool foo FOO(unused);", Style);
  ASSERT_EQ(Tokens.size(), 8u) << Tokens;
  EXPECT_TOKEN(Tokens[2], tok::identifier, TT_AttributeMacro);
  EXPECT_TOKEN(Tokens[3], tok::l_paren, TT_AttributeLParen);
  EXPECT_TOKEN(Tokens[5], tok::r_paren, TT_AttributeRParen);
}

TEST_F(TokenAnnotatorTest, UnderstandsControlStatements) {
  auto Tokens = annotate("while (true) {}");
  ASSERT_EQ(Tokens.size(), 7u) << Tokens;
  EXPECT_TOKEN(Tokens[4], tok::l_brace, TT_ControlStatementLBrace);
  EXPECT_TOKEN(Tokens[5], tok::r_brace, TT_ControlStatementRBrace);

  Tokens = annotate("for (;;) {}");
  ASSERT_EQ(Tokens.size(), 8u) << Tokens;
  EXPECT_TOKEN(Tokens[5], tok::l_brace, TT_ControlStatementLBrace);
  EXPECT_TOKEN(Tokens[6], tok::r_brace, TT_ControlStatementRBrace);

  Tokens = annotate("do {} while (true);");
  ASSERT_EQ(Tokens.size(), 9u) << Tokens;
  EXPECT_TOKEN(Tokens[1], tok::l_brace, TT_ControlStatementLBrace);
  EXPECT_TOKEN(Tokens[2], tok::r_brace, TT_ControlStatementRBrace);

  Tokens = annotate("if (true) {} else if (false) {} else {}");
  ASSERT_EQ(Tokens.size(), 17u) << Tokens;
  EXPECT_TOKEN(Tokens[4], tok::l_brace, TT_ControlStatementLBrace);
  EXPECT_TOKEN(Tokens[5], tok::r_brace, TT_ControlStatementRBrace);
  EXPECT_TOKEN(Tokens[11], tok::l_brace, TT_ControlStatementLBrace);
  EXPECT_TOKEN(Tokens[12], tok::r_brace, TT_ControlStatementRBrace);
  EXPECT_TOKEN(Tokens[14], tok::l_brace, TT_ElseLBrace);
  EXPECT_TOKEN(Tokens[15], tok::r_brace, TT_ElseRBrace);

  Tokens = annotate("switch (foo) {}");
  ASSERT_EQ(Tokens.size(), 7u) << Tokens;
  EXPECT_TOKEN(Tokens[4], tok::l_brace, TT_ControlStatementLBrace);
  EXPECT_TOKEN(Tokens[5], tok::r_brace, TT_ControlStatementRBrace);
}

TEST_F(TokenAnnotatorTest, UnderstandsDoWhile) {
  auto Tokens = annotate("do { ++i; } while ( i > 5 );");
  ASSERT_EQ(Tokens.size(), 14u) << Tokens;
  EXPECT_TOKEN(Tokens[6], tok::kw_while, TT_DoWhile);

  Tokens = annotate("do ++i; while ( i > 5 );");
  ASSERT_EQ(Tokens.size(), 12u) << Tokens;
  EXPECT_TOKEN(Tokens[4], tok::kw_while, TT_DoWhile);
}

TEST_F(TokenAnnotatorTest, StartOfName) {
  auto Tokens = annotate("#pragma clang diagnostic push");
  ASSERT_EQ(Tokens.size(), 6u) << Tokens;
  EXPECT_TOKEN(Tokens[2], tok::identifier, TT_Unknown);
  EXPECT_TOKEN(Tokens[3], tok::identifier, TT_Unknown);
  EXPECT_TOKEN(Tokens[4], tok::identifier, TT_Unknown);

  Tokens = annotate("#pragma clang diagnostic ignored \"-Wzero-length-array\"");
  ASSERT_EQ(Tokens.size(), 7u) << Tokens;
  EXPECT_TOKEN(Tokens[2], tok::identifier, TT_Unknown);
  EXPECT_TOKEN(Tokens[3], tok::identifier, TT_Unknown);
  EXPECT_TOKEN(Tokens[4], tok::identifier, TT_Unknown);

  Tokens = annotate("#define FOO Foo foo");
  ASSERT_EQ(Tokens.size(), 6u) << Tokens;
  EXPECT_TOKEN(Tokens[2], tok::identifier, TT_Unknown);
  EXPECT_TOKEN(Tokens[3], tok::identifier, TT_Unknown);
  EXPECT_TOKEN(Tokens[4], tok::identifier, TT_StartOfName);

  Tokens = annotate("@interface NSCoder (TestCoder)");
  ASSERT_EQ(Tokens.size(), 7u) << Tokens;
  EXPECT_TOKEN(Tokens[0], tok::at, TT_ObjCDecl);
  EXPECT_TOKEN(Tokens[2], tok::identifier, TT_StartOfName);

  auto Style = getLLVMStyle();
  Style.StatementAttributeLikeMacros.push_back("emit");
  Tokens = annotate("emit foo = 0;", Style);
  ASSERT_EQ(Tokens.size(), 6u) << Tokens;
  EXPECT_TOKEN(Tokens[0], tok::identifier, TT_StatementAttributeLikeMacro);
  EXPECT_TOKEN(Tokens[1], tok::identifier, TT_Unknown);
}

TEST_F(TokenAnnotatorTest, BraceKind) {
  auto Tokens = annotate("void f() {};");
  ASSERT_EQ(Tokens.size(), 8u) << Tokens;
  EXPECT_TOKEN(Tokens[1], tok::identifier, TT_FunctionDeclarationName);
  EXPECT_TOKEN(Tokens[2], tok::l_paren, TT_FunctionDeclarationLParen);
  EXPECT_TOKEN(Tokens[4], tok::l_brace, TT_FunctionLBrace);
  EXPECT_BRACE_KIND(Tokens[4], BK_Block);
  EXPECT_BRACE_KIND(Tokens[5], BK_Block);

  Tokens = annotate("class Foo<int> f() {}");
  ASSERT_EQ(Tokens.size(), 11u) << Tokens;
  EXPECT_TOKEN(Tokens[5], tok::identifier, TT_FunctionDeclarationName);
  EXPECT_TOKEN(Tokens[6], tok::l_paren, TT_FunctionDeclarationLParen);
  EXPECT_TOKEN(Tokens[8], tok::l_brace, TT_FunctionLBrace);
  EXPECT_BRACE_KIND(Tokens[8], BK_Block);
  EXPECT_BRACE_KIND(Tokens[9], BK_Block);

  Tokens = annotate("template <typename T> class Foo<T> f() {}");
  ASSERT_EQ(Tokens.size(), 16u) << Tokens;
  EXPECT_TOKEN(Tokens[10], tok::identifier, TT_FunctionDeclarationName);
  EXPECT_TOKEN(Tokens[11], tok::l_paren, TT_FunctionDeclarationLParen);
  EXPECT_TOKEN(Tokens[13], tok::l_brace, TT_FunctionLBrace);
  EXPECT_BRACE_KIND(Tokens[13], BK_Block);
  EXPECT_BRACE_KIND(Tokens[14], BK_Block);

  Tokens = annotate("void f() override {};");
  ASSERT_EQ(Tokens.size(), 9u) << Tokens;
  EXPECT_TOKEN(Tokens[1], tok::identifier, TT_FunctionDeclarationName);
  EXPECT_TOKEN(Tokens[2], tok::l_paren, TT_FunctionDeclarationLParen);
  EXPECT_TOKEN(Tokens[5], tok::l_brace, TT_FunctionLBrace);
  EXPECT_BRACE_KIND(Tokens[5], BK_Block);
  EXPECT_BRACE_KIND(Tokens[6], BK_Block);

  Tokens = annotate("void f() noexcept(false) {};");
  ASSERT_EQ(Tokens.size(), 12u) << Tokens;
  EXPECT_TOKEN(Tokens[1], tok::identifier, TT_FunctionDeclarationName);
  EXPECT_TOKEN(Tokens[2], tok::l_paren, TT_FunctionDeclarationLParen);
  EXPECT_TOKEN(Tokens[8], tok::l_brace, TT_FunctionLBrace);
  EXPECT_BRACE_KIND(Tokens[8], BK_Block);
  EXPECT_BRACE_KIND(Tokens[9], BK_Block);

  Tokens = annotate("auto f() -> void {};");
  ASSERT_EQ(Tokens.size(), 10u) << Tokens;
  EXPECT_TOKEN(Tokens[1], tok::identifier, TT_FunctionDeclarationName);
  EXPECT_TOKEN(Tokens[2], tok::l_paren, TT_FunctionDeclarationLParen);
  EXPECT_TOKEN(Tokens[6], tok::l_brace, TT_FunctionLBrace);
  EXPECT_BRACE_KIND(Tokens[6], BK_Block);
  EXPECT_BRACE_KIND(Tokens[7], BK_Block);

  Tokens = annotate("void f() { /**/ };");
  ASSERT_EQ(Tokens.size(), 9u) << Tokens;
  EXPECT_TOKEN(Tokens[1], tok::identifier, TT_FunctionDeclarationName);
  EXPECT_TOKEN(Tokens[2], tok::l_paren, TT_FunctionDeclarationLParen);
  EXPECT_TOKEN(Tokens[4], tok::l_brace, TT_FunctionLBrace);
  EXPECT_BRACE_KIND(Tokens[4], BK_Block);
  EXPECT_BRACE_KIND(Tokens[6], BK_Block);

  Tokens = annotate("void f() { //\n"
                    "};");
  ASSERT_EQ(Tokens.size(), 9u) << Tokens;
  EXPECT_TOKEN(Tokens[1], tok::identifier, TT_FunctionDeclarationName);
  EXPECT_TOKEN(Tokens[2], tok::l_paren, TT_FunctionDeclarationLParen);
  EXPECT_TOKEN(Tokens[4], tok::l_brace, TT_FunctionLBrace);
  EXPECT_BRACE_KIND(Tokens[4], BK_Block);
  EXPECT_BRACE_KIND(Tokens[6], BK_Block);

  Tokens = annotate("void f() {\n"
                    "  //\n"
                    "};");
  ASSERT_EQ(Tokens.size(), 9u) << Tokens;
  EXPECT_TOKEN(Tokens[1], tok::identifier, TT_FunctionDeclarationName);
  EXPECT_TOKEN(Tokens[2], tok::l_paren, TT_FunctionDeclarationLParen);
  EXPECT_TOKEN(Tokens[4], tok::l_brace, TT_FunctionLBrace);
  EXPECT_BRACE_KIND(Tokens[4], BK_Block);
  EXPECT_BRACE_KIND(Tokens[6], BK_Block);

  Tokens = annotate("struct Foo {\n"
                    "  Foo() {};\n"
                    "  ~Foo() {};\n"
                    "};");
  ASSERT_EQ(Tokens.size(), 19u) << Tokens;
  EXPECT_TOKEN(Tokens[3], tok::identifier, TT_CtorDtorDeclName);
  EXPECT_TOKEN(Tokens[4], tok::l_paren, TT_FunctionDeclarationLParen);
  EXPECT_TOKEN(Tokens[6], tok::l_brace, TT_FunctionLBrace);
  EXPECT_BRACE_KIND(Tokens[6], BK_Block);
  EXPECT_BRACE_KIND(Tokens[7], BK_Block);
  EXPECT_TOKEN(Tokens[10], tok::identifier, TT_CtorDtorDeclName);
  EXPECT_TOKEN(Tokens[11], tok::l_paren, TT_FunctionDeclarationLParen);
  EXPECT_TOKEN(Tokens[13], tok::l_brace, TT_FunctionLBrace);
  EXPECT_BRACE_KIND(Tokens[13], BK_Block);
  EXPECT_BRACE_KIND(Tokens[14], BK_Block);

  Tokens = annotate("{\n"
                    "  char *a[] = {\n"
                    "      /* abc */ \"abc\",\n"
                    "#if FOO\n"
                    "      /* xyz */ \"xyz\",\n"
                    "#endif\n"
                    "      /* last */ \"last\"};\n"
                    "}");
  ASSERT_EQ(Tokens.size(), 25u) << Tokens;
  EXPECT_BRACE_KIND(Tokens[0], BK_Block);
  EXPECT_BRACE_KIND(Tokens[7], BK_BracedInit);
  EXPECT_BRACE_KIND(Tokens[21], BK_BracedInit);

  Tokens =
      annotate("#define SCOP_STAT(NAME, DESC) \\\n"
               "  {\"polly\", #NAME, \"Number of rejected regions: \" DESC}");
  ASSERT_EQ(Tokens.size(), 18u) << Tokens;
  EXPECT_BRACE_KIND(Tokens[8], BK_BracedInit);
  EXPECT_BRACE_KIND(Tokens[16], BK_BracedInit);

  Tokens = annotate("struct {};");
  ASSERT_EQ(Tokens.size(), 5u) << Tokens;
  EXPECT_BRACE_KIND(Tokens[1], BK_Block);
  EXPECT_BRACE_KIND(Tokens[2], BK_Block);

  Tokens = annotate("struct : Base {};");
  ASSERT_EQ(Tokens.size(), 7u) << Tokens;
  EXPECT_BRACE_KIND(Tokens[3], BK_Block);
  EXPECT_BRACE_KIND(Tokens[4], BK_Block);

  Tokens = annotate("struct Foo {};");
  ASSERT_EQ(Tokens.size(), 6u) << Tokens;
  EXPECT_BRACE_KIND(Tokens[2], BK_Block);
  EXPECT_BRACE_KIND(Tokens[3], BK_Block);

  Tokens = annotate("struct ::Foo {};");
  ASSERT_EQ(Tokens.size(), 7u) << Tokens;
  EXPECT_BRACE_KIND(Tokens[3], BK_Block);
  EXPECT_BRACE_KIND(Tokens[4], BK_Block);

  Tokens = annotate("struct NS::Foo {};");
  ASSERT_EQ(Tokens.size(), 8u) << Tokens;
  EXPECT_BRACE_KIND(Tokens[4], BK_Block);
  EXPECT_BRACE_KIND(Tokens[5], BK_Block);

  Tokens = annotate("struct Foo<int> {};");
  ASSERT_EQ(Tokens.size(), 9u) << Tokens;
  EXPECT_BRACE_KIND(Tokens[5], BK_Block);
  EXPECT_BRACE_KIND(Tokens[6], BK_Block);

  Tokens = annotate("struct Foo<int>::Bar {};");
  ASSERT_EQ(Tokens.size(), 11u) << Tokens;
  EXPECT_BRACE_KIND(Tokens[7], BK_Block);
  EXPECT_BRACE_KIND(Tokens[8], BK_Block);

  Tokens = annotate("struct Foo<int> : Base {};");
  ASSERT_EQ(Tokens.size(), 11u) << Tokens;
  EXPECT_BRACE_KIND(Tokens[7], BK_Block);
  EXPECT_BRACE_KIND(Tokens[8], BK_Block);

  Tokens = annotate("struct Foo final {};");
  ASSERT_EQ(Tokens.size(), 7u) << Tokens;
  EXPECT_BRACE_KIND(Tokens[3], BK_Block);
  EXPECT_BRACE_KIND(Tokens[4], BK_Block);

  Tokens = annotate("struct [[foo]] [[bar]] Foo final : Base1, Base2 {};");
  ASSERT_EQ(Tokens.size(), 21u) << Tokens;
  EXPECT_BRACE_KIND(Tokens[17], BK_Block);
  EXPECT_BRACE_KIND(Tokens[18], BK_Block);

  Tokens = annotate("struct Foo x{};");
  ASSERT_EQ(Tokens.size(), 7u) << Tokens;
  EXPECT_BRACE_KIND(Tokens[3], BK_BracedInit);
  EXPECT_BRACE_KIND(Tokens[4], BK_BracedInit);

  Tokens = annotate("struct ::Foo x{};");
  ASSERT_EQ(Tokens.size(), 8u) << Tokens;
  EXPECT_BRACE_KIND(Tokens[4], BK_BracedInit);
  EXPECT_BRACE_KIND(Tokens[5], BK_BracedInit);

  Tokens = annotate("struct NS::Foo x{};");
  ASSERT_EQ(Tokens.size(), 9u) << Tokens;
  EXPECT_BRACE_KIND(Tokens[5], BK_BracedInit);
  EXPECT_BRACE_KIND(Tokens[6], BK_BracedInit);

  Tokens = annotate("struct Foo<int> x{};");
  ASSERT_EQ(Tokens.size(), 10u) << Tokens;
  EXPECT_BRACE_KIND(Tokens[6], BK_BracedInit);
  EXPECT_BRACE_KIND(Tokens[7], BK_BracedInit);

  Tokens = annotate("#ifdef DEBUG_ENABLED\n"
                    "#else\n"
                    "#endif\n"
                    "class RenderingServer : Object {\n"
                    "#ifndef DISABLE_DEPRECATED\n"
                    "  enum Features {\n"
                    "    FEATURE_SHADERS,\n"
                    "    FEATURE_MULTITHREADED,\n"
                    "  };\n"
                    "#endif\n"
                    "};");
  ASSERT_EQ(Tokens.size(), 29u) << Tokens;
  EXPECT_BRACE_KIND(Tokens[11], BK_Block);
  EXPECT_BRACE_KIND(Tokens[17], BK_Block);
  EXPECT_BRACE_KIND(Tokens[22], BK_Block);
  EXPECT_BRACE_KIND(Tokens[26], BK_Block);
}

TEST_F(TokenAnnotatorTest, UnderstandsElaboratedTypeSpecifier) {
  auto Tokens = annotate("auto foo() -> enum En {}");
  ASSERT_EQ(Tokens.size(), 10u) << Tokens;
  EXPECT_TOKEN(Tokens[7], tok::l_brace, TT_FunctionLBrace);
}

TEST_F(TokenAnnotatorTest, BlockLBrace) {
  auto Tokens = annotate("{\n"
                         "  {\n"
                         "    foo();\n"
                         "  }\n"
                         "}");
  ASSERT_EQ(Tokens.size(), 9u) << Tokens;
  EXPECT_TOKEN(Tokens[0], tok::l_brace, TT_BlockLBrace);
  EXPECT_BRACE_KIND(Tokens[0], BK_Block);
  EXPECT_TOKEN(Tokens[1], tok::l_brace, TT_BlockLBrace);
  EXPECT_BRACE_KIND(Tokens[1], BK_Block);

  Tokens = annotate("void bar() {\n"
                    "  {\n"
                    "    foo();\n"
                    "  }\n"
                    "}");
  ASSERT_EQ(Tokens.size(), 13u) << Tokens;
  EXPECT_TOKEN(Tokens[4], tok::l_brace, TT_FunctionLBrace);
  EXPECT_BRACE_KIND(Tokens[4], BK_Block);
  EXPECT_TOKEN(Tokens[5], tok::l_brace, TT_BlockLBrace);
  EXPECT_BRACE_KIND(Tokens[5], BK_Block);
}

TEST_F(TokenAnnotatorTest, SwitchExpression) {
  auto Style = getLLVMStyle(FormatStyle::LK_Java);
  auto Tokens = annotate("i = switch (day) {\n"
                         "  case THURSDAY, SATURDAY -> 8;\n"
                         "  case WEDNESDAY -> 9;\n"
                         "  default -> 1;\n"
                         "};",
                         Style);
  ASSERT_EQ(Tokens.size(), 26u) << Tokens;
  EXPECT_TOKEN(Tokens[6], tok::l_brace, TT_SwitchExpressionLBrace);
  EXPECT_TOKEN(Tokens[7], tok::kw_case, TT_SwitchExpressionLabel);
  EXPECT_TOKEN(Tokens[11], tok::arrow, TT_CaseLabelArrow);
  EXPECT_TOKEN(Tokens[14], tok::kw_case, TT_SwitchExpressionLabel);
  EXPECT_TOKEN(Tokens[16], tok::arrow, TT_CaseLabelArrow);
  EXPECT_TOKEN(Tokens[19], tok::kw_default, TT_SwitchExpressionLabel);
  EXPECT_TOKEN(Tokens[20], tok::arrow, TT_CaseLabelArrow);
}

TEST_F(TokenAnnotatorTest, CppAltOperatorKeywords) {
  auto Tokens = annotate("a = b and c;");
  ASSERT_EQ(Tokens.size(), 7u);
  EXPECT_TOKEN(Tokens[3], tok::ampamp, TT_BinaryOperator);

  Tokens = annotate("a = b and_eq c;");
  ASSERT_EQ(Tokens.size(), 7u);
  EXPECT_TOKEN(Tokens[3], tok::ampequal, TT_BinaryOperator);

  Tokens = annotate("a = b bitand c;");
  ASSERT_EQ(Tokens.size(), 7u);
  EXPECT_TOKEN(Tokens[3], tok::amp, TT_BinaryOperator);

  Tokens = annotate("a = b bitor c;");
  ASSERT_EQ(Tokens.size(), 7u);
  EXPECT_TOKEN(Tokens[3], tok::pipe, TT_BinaryOperator);

  Tokens = annotate("a = b compl c;");
  ASSERT_EQ(Tokens.size(), 7u);
  EXPECT_TOKEN(Tokens[3], tok::tilde, TT_UnaryOperator);

  Tokens = annotate("a = b not c;");
  ASSERT_EQ(Tokens.size(), 7u);
  EXPECT_TOKEN(Tokens[3], tok::exclaim, TT_UnaryOperator);

  Tokens = annotate("a = b not_eq c;");
  ASSERT_EQ(Tokens.size(), 7u);
  EXPECT_TOKEN(Tokens[3], tok::exclaimequal, TT_BinaryOperator);

  Tokens = annotate("a = b or c;");
  ASSERT_EQ(Tokens.size(), 7u);
  EXPECT_TOKEN(Tokens[3], tok::pipepipe, TT_BinaryOperator);

  Tokens = annotate("a = b or_eq c;");
  ASSERT_EQ(Tokens.size(), 7u);
  EXPECT_TOKEN(Tokens[3], tok::pipeequal, TT_BinaryOperator);

  Tokens = annotate("a = b xor c;");
  ASSERT_EQ(Tokens.size(), 7u);
  EXPECT_TOKEN(Tokens[3], tok::caret, TT_BinaryOperator);

  Tokens = annotate("a = b xor_eq c;");
  ASSERT_EQ(Tokens.size(), 7u);
  EXPECT_TOKEN(Tokens[3], tok::caretequal, TT_BinaryOperator);

  Tokens = annotate("xor = foo;");
  ASSERT_EQ(Tokens.size(), 5u);
  EXPECT_TOKEN(Tokens[0], tok::identifier, TT_Unknown);

  Tokens = annotate("int xor = foo;");
  ASSERT_EQ(Tokens.size(), 6u);
  EXPECT_TOKEN(Tokens[1], tok::identifier, TT_StartOfName);
}

TEST_F(TokenAnnotatorTest, FunctionTryBlock) {
  auto Tokens =
      annotate("Foo::Foo(int x, int y) try\n"
               "    : foo{[] -> std::string { return {}; }(), x}, bar{y} {\n"
               "} catch (...) {\n"
               "}");
  ASSERT_EQ(Tokens.size(), 45u);
  EXPECT_TOKEN(Tokens[2], tok::identifier, TT_CtorDtorDeclName);
  EXPECT_TOKEN(Tokens[3], tok::l_paren, TT_FunctionDeclarationLParen);
  EXPECT_TOKEN(Tokens[11], tok::colon, TT_CtorInitializerColon);
  EXPECT_TOKEN(Tokens[14], tok::l_square, TT_LambdaLSquare);
  EXPECT_TOKEN(Tokens[16], tok::arrow, TT_TrailingReturnArrow);
  EXPECT_TOKEN(Tokens[20], tok::l_brace, TT_LambdaLBrace);
  EXPECT_TOKEN(Tokens[31], tok::comma, TT_CtorInitializerComma);
  EXPECT_TOKEN(Tokens[36], tok::l_brace, TT_FunctionLBrace);
}

TEST_F(TokenAnnotatorTest, TypenameMacro) {
  auto Style = getLLVMStyle();
  Style.TypenameMacros.push_back("STRUCT");

  auto Tokens = annotate("STRUCT(T, B) { int i; };", Style);
  ASSERT_EQ(Tokens.size(), 13u);
  EXPECT_TOKEN(Tokens[0], tok::identifier, TT_TypenameMacro);
  EXPECT_TOKEN(Tokens[1], tok::l_paren, TT_TypeDeclarationParen);
  EXPECT_TOKEN(Tokens[5], tok::r_paren, TT_TypeDeclarationParen);
  EXPECT_TOKEN(Tokens[6], tok::l_brace, TT_Unknown);
}

} // namespace
} // namespace format
} // namespace clang<|MERGE_RESOLUTION|>--- conflicted
+++ resolved
@@ -577,18 +577,13 @@
   EXPECT_TOKEN(Tokens[7], tok::greater, TT_TemplateCloser);
 
   // IsExpression = true
-<<<<<<< HEAD
-=======
-
->>>>>>> 9c4aab8c
+
   Tokens = annotate("return foo<true ? 1 : 2>();");
   ASSERT_EQ(Tokens.size(), 13u) << Tokens;
   EXPECT_TOKEN(Tokens[2], tok::less, TT_TemplateOpener);
   EXPECT_TOKEN(Tokens[4], tok::question, TT_ConditionalExpr);
   EXPECT_TOKEN(Tokens[6], tok::colon, TT_ConditionalExpr);
   EXPECT_TOKEN(Tokens[8], tok::greater, TT_TemplateCloser);
-<<<<<<< HEAD
-=======
 
   Tokens = annotate("return foo<true ? 1 : 2>{};");
   ASSERT_EQ(Tokens.size(), 13u) << Tokens;
@@ -596,7 +591,6 @@
   EXPECT_TOKEN(Tokens[4], tok::question, TT_ConditionalExpr);
   EXPECT_TOKEN(Tokens[6], tok::colon, TT_ConditionalExpr);
   EXPECT_TOKEN(Tokens[8], tok::greater, TT_TemplateCloser);
->>>>>>> 9c4aab8c
 }
 
 TEST_F(TokenAnnotatorTest, UnderstandsNonTemplateAngleBrackets) {
