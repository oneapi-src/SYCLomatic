//===- unittest/Format/TokenAnnotatorTest.cpp - Formatting unit tests -----===//
//
// Part of the LLVM Project, under the Apache License v2.0 with LLVM Exceptions.
// See https://llvm.org/LICENSE.txt for license information.
// SPDX-License-Identifier: Apache-2.0 WITH LLVM-exception
//
//===----------------------------------------------------------------------===//

#include "clang/Format/Format.h"

#include "FormatTestUtils.h"
#include "TestLexer.h"
#include "gtest/gtest.h"

namespace clang {
namespace format {

// Not really the equality, but everything we need.
static bool operator==(const FormatToken &LHS,
                       const FormatToken &RHS) noexcept {
  return LHS.Tok.getKind() == RHS.Tok.getKind() &&
         LHS.getType() == RHS.getType();
}

namespace {

class TokenAnnotatorTest : public testing::Test {
protected:
  TokenList annotate(StringRef Code,
                     const FormatStyle &Style = getLLVMStyle()) {
    return TestLexer(Allocator, Buffers, Style).annotate(Code);
  }
  llvm::SpecificBumpPtrAllocator<FormatToken> Allocator;
  std::vector<std::unique_ptr<llvm::MemoryBuffer>> Buffers;
};

#define EXPECT_TOKEN_KIND(FormatTok, Kind)                                     \
  EXPECT_EQ((FormatTok)->Tok.getKind(), Kind) << *(FormatTok)
#define EXPECT_TOKEN_TYPE(FormatTok, Type)                                     \
  EXPECT_EQ((FormatTok)->getType(), Type) << *(FormatTok)
#define EXPECT_TOKEN_PRECEDENCE(FormatTok, Prec)                               \
  EXPECT_EQ((FormatTok)->getPrecedence(), Prec) << *(FormatTok)
#define EXPECT_BRACE_KIND(FormatTok, Kind)                                     \
  EXPECT_EQ(FormatTok->getBlockKind(), Kind) << *(FormatTok)
#define EXPECT_SPLIT_PENALTY(FormatTok, Penalty)                               \
  EXPECT_EQ(FormatTok->SplitPenalty, Penalty) << *(FormatTok)
#define EXPECT_TOKEN(FormatTok, Kind, Type)                                    \
  do {                                                                         \
    EXPECT_TOKEN_KIND(FormatTok, Kind);                                        \
    EXPECT_TOKEN_TYPE(FormatTok, Type);                                        \
  } while (false)

TEST_F(TokenAnnotatorTest, UnderstandsUsesOfStarAndAmp) {
  auto Tokens = annotate("auto x = [](const decltype(x) &ptr) {};");
  ASSERT_EQ(Tokens.size(), 18u) << Tokens;
  EXPECT_TOKEN(Tokens[7], tok::kw_decltype, TT_Unknown);
  EXPECT_TOKEN(Tokens[8], tok::l_paren, TT_TypeDeclarationParen);
  EXPECT_TOKEN(Tokens[9], tok::identifier, TT_Unknown);
  EXPECT_TOKEN(Tokens[10], tok::r_paren, TT_TypeDeclarationParen);
  EXPECT_TOKEN(Tokens[11], tok::amp, TT_PointerOrReference);

  Tokens = annotate("auto x = [](const decltype(x) *ptr) {};");
  ASSERT_EQ(Tokens.size(), 18u) << Tokens;
  EXPECT_TOKEN(Tokens[10], tok::r_paren, TT_TypeDeclarationParen);
  EXPECT_TOKEN(Tokens[11], tok::star, TT_PointerOrReference);

  Tokens = annotate("#define lambda [](const decltype(x) &ptr) {}");
  ASSERT_EQ(Tokens.size(), 17u) << Tokens;
  EXPECT_TOKEN(Tokens[7], tok::kw_decltype, TT_Unknown);
  EXPECT_TOKEN(Tokens[8], tok::l_paren, TT_TypeDeclarationParen);
  EXPECT_TOKEN(Tokens[9], tok::identifier, TT_Unknown);
  EXPECT_TOKEN(Tokens[10], tok::r_paren, TT_TypeDeclarationParen);
  EXPECT_TOKEN(Tokens[11], tok::amp, TT_PointerOrReference);

  Tokens = annotate("#define lambda [](const decltype(x) *ptr) {}");
  ASSERT_EQ(Tokens.size(), 17u) << Tokens;
  EXPECT_TOKEN(Tokens[10], tok::r_paren, TT_TypeDeclarationParen);
  EXPECT_TOKEN(Tokens[11], tok::star, TT_PointerOrReference);

  Tokens = annotate("void f() {\n"
                    "  while (p < a && *p == 'a')\n"
                    "    p++;\n"
                    "}");
  ASSERT_EQ(Tokens.size(), 21u) << Tokens;
  EXPECT_TOKEN(Tokens[10], tok::ampamp, TT_BinaryOperator);
  EXPECT_TOKEN(Tokens[11], tok::star, TT_UnaryOperator);

  Tokens = annotate("case *x:");
  ASSERT_EQ(Tokens.size(), 5u) << Tokens;
  EXPECT_TOKEN(Tokens[1], tok::star, TT_UnaryOperator);
  Tokens = annotate("case &x:");
  ASSERT_EQ(Tokens.size(), 5u) << Tokens;
  EXPECT_TOKEN(Tokens[1], tok::amp, TT_UnaryOperator);

  Tokens = annotate("bool b = 3 == int{3} && true;");
  ASSERT_EQ(Tokens.size(), 13u) << Tokens;
  EXPECT_TOKEN(Tokens[9], tok::ampamp, TT_BinaryOperator);

  Tokens = annotate("struct {\n"
                    "} *ptr;");
  ASSERT_EQ(Tokens.size(), 7u) << Tokens;
  EXPECT_TOKEN(Tokens[3], tok::star, TT_PointerOrReference);
  Tokens = annotate("union {\n"
                    "} *ptr;");
  ASSERT_EQ(Tokens.size(), 7u) << Tokens;
  EXPECT_TOKEN(Tokens[3], tok::star, TT_PointerOrReference);
  Tokens = annotate("class {\n"
                    "} *ptr;");
  ASSERT_EQ(Tokens.size(), 7u) << Tokens;
  EXPECT_TOKEN(Tokens[3], tok::star, TT_PointerOrReference);

  Tokens = annotate("struct {\n"
                    "} &&ptr = {};");
  ASSERT_EQ(Tokens.size(), 10u) << Tokens;
  EXPECT_TOKEN(Tokens[3], tok::ampamp, TT_PointerOrReference);
  Tokens = annotate("union {\n"
                    "} &&ptr = {};");
  ASSERT_EQ(Tokens.size(), 10u) << Tokens;
  EXPECT_TOKEN(Tokens[3], tok::ampamp, TT_PointerOrReference);
  Tokens = annotate("class {\n"
                    "} &&ptr = {};");
  ASSERT_EQ(Tokens.size(), 10u) << Tokens;
  EXPECT_TOKEN(Tokens[3], tok::ampamp, TT_PointerOrReference);
  Tokens = annotate("int i = int{42} * 2;");
  ASSERT_EQ(Tokens.size(), 11u) << Tokens;
  EXPECT_TOKEN(Tokens[7], tok::star, TT_BinaryOperator);

  Tokens = annotate("delete[] *ptr;");
  ASSERT_EQ(Tokens.size(), 7u) << Tokens;
  EXPECT_TOKEN(Tokens[3], tok::star, TT_UnaryOperator);
  Tokens = annotate("delete[] **ptr;");
  ASSERT_EQ(Tokens.size(), 8u) << Tokens;
  EXPECT_TOKEN(Tokens[3], tok::star, TT_UnaryOperator);
  EXPECT_TOKEN(Tokens[4], tok::star, TT_UnaryOperator);
  Tokens = annotate("delete[] *(ptr);");
  ASSERT_EQ(Tokens.size(), 9u) << Tokens;
  EXPECT_TOKEN(Tokens[3], tok::star, TT_UnaryOperator);

  Tokens = annotate("void f() { void (*fnptr)(char* foo); }");
  ASSERT_EQ(Tokens.size(), 18u) << Tokens;
  EXPECT_TOKEN(Tokens[6], tok::l_paren, TT_FunctionTypeLParen);
  // FIXME: The star of a function pointer probably makes more sense as
  // TT_PointerOrReference.
  EXPECT_TOKEN(Tokens[7], tok::star, TT_UnaryOperator);
  EXPECT_TOKEN(Tokens[12], tok::star, TT_PointerOrReference);

  Tokens = annotate("void f() { void (*fnptr)(t* foo); }");
  ASSERT_EQ(Tokens.size(), 18u) << Tokens;
  EXPECT_TOKEN(Tokens[6], tok::l_paren, TT_FunctionTypeLParen);
  EXPECT_TOKEN(Tokens[7], tok::star, TT_UnaryOperator);
  EXPECT_TOKEN(Tokens[12], tok::star, TT_PointerOrReference);

  Tokens = annotate("int f3() { return sizeof(Foo&); }");
  ASSERT_EQ(Tokens.size(), 14u) << Tokens;
  EXPECT_TOKEN(Tokens[9], tok::amp, TT_PointerOrReference);

  Tokens = annotate("int f4() { return sizeof(Foo&&); }");
  ASSERT_EQ(Tokens.size(), 14u) << Tokens;
  EXPECT_TOKEN(Tokens[9], tok::ampamp, TT_PointerOrReference);

  Tokens = annotate("void f5() { int f6(Foo&, Bar&); }");
  ASSERT_EQ(Tokens.size(), 17u) << Tokens;
  EXPECT_TOKEN(Tokens[9], tok::amp, TT_PointerOrReference);
  EXPECT_TOKEN(Tokens[12], tok::amp, TT_PointerOrReference);

  Tokens = annotate("void f7() { int f8(Foo&&, Bar&&); }");
  ASSERT_EQ(Tokens.size(), 17u) << Tokens;
  EXPECT_TOKEN(Tokens[9], tok::ampamp, TT_PointerOrReference);
  EXPECT_TOKEN(Tokens[12], tok::ampamp, TT_PointerOrReference);

  Tokens = annotate("Type1 &val1 = val2;");
  ASSERT_EQ(Tokens.size(), 7u) << Tokens;
  EXPECT_TOKEN(Tokens[1], tok::amp, TT_PointerOrReference);

  Tokens = annotate("Type1 *val1 = &val2;");
  ASSERT_EQ(Tokens.size(), 8u) << Tokens;
  EXPECT_TOKEN(Tokens[1], tok::star, TT_PointerOrReference);
  EXPECT_TOKEN(Tokens[4], tok::amp, TT_UnaryOperator);

  Tokens = annotate("val1 & val2;");
  ASSERT_EQ(Tokens.size(), 5u) << Tokens;
  EXPECT_TOKEN(Tokens[1], tok::amp, TT_BinaryOperator);

  Tokens = annotate("val1 & val2.member;");
  ASSERT_EQ(Tokens.size(), 7u) << Tokens;
  EXPECT_TOKEN(Tokens[1], tok::amp, TT_BinaryOperator);

  Tokens = annotate("val1 & val2.*member;");
  ASSERT_EQ(Tokens.size(), 7u) << Tokens;
  EXPECT_TOKEN(Tokens[1], tok::amp, TT_BinaryOperator);

  Tokens = annotate("val1.*member & val2;");
  ASSERT_EQ(Tokens.size(), 7u) << Tokens;
  EXPECT_TOKEN(Tokens[3], tok::amp, TT_BinaryOperator);

  Tokens = annotate("val1 & val2->*member;");
  ASSERT_EQ(Tokens.size(), 7u) << Tokens;
  EXPECT_TOKEN(Tokens[1], tok::amp, TT_BinaryOperator);

  Tokens = annotate("val1->member & val2;");
  ASSERT_EQ(Tokens.size(), 7u) << Tokens;
  EXPECT_TOKEN(Tokens[3], tok::amp, TT_BinaryOperator);

  Tokens = annotate("val1 & val2 & val3;");
  ASSERT_EQ(Tokens.size(), 7u) << Tokens;
  EXPECT_TOKEN(Tokens[1], tok::amp, TT_BinaryOperator);
  EXPECT_TOKEN(Tokens[3], tok::amp, TT_BinaryOperator);

  Tokens = annotate("val1 & val2 // comment\n"
                    "     & val3;");
  ASSERT_EQ(Tokens.size(), 8u) << Tokens;
  EXPECT_TOKEN(Tokens[1], tok::amp, TT_BinaryOperator);
  EXPECT_TOKEN(Tokens[4], tok::amp, TT_BinaryOperator);

  Tokens =
      annotate("val1 & val2.member & val3.member() & val4 & val5->member;");
  ASSERT_EQ(Tokens.size(), 19u) << Tokens;
  EXPECT_TOKEN(Tokens[1], tok::amp, TT_BinaryOperator);
  EXPECT_TOKEN(Tokens[5], tok::amp, TT_BinaryOperator);
  EXPECT_TOKEN(Tokens[11], tok::amp, TT_BinaryOperator);
  EXPECT_TOKEN(Tokens[13], tok::amp, TT_BinaryOperator);

  Tokens = annotate("class c {\n"
                    "  void func(type &a) { a & member; }\n"
                    "  anotherType &member;\n"
                    "}");
  ASSERT_EQ(Tokens.size(), 22u) << Tokens;
  EXPECT_TOKEN(Tokens[7], tok::amp, TT_PointerOrReference);
  EXPECT_TOKEN(Tokens[12], tok::amp, TT_BinaryOperator);
  EXPECT_TOKEN(Tokens[17], tok::amp, TT_PointerOrReference);

  Tokens = annotate("struct S {\n"
                    "  auto Mem = C & D;\n"
                    "}");
  ASSERT_EQ(Tokens.size(), 12u) << Tokens;
  EXPECT_TOKEN(Tokens[7], tok::amp, TT_BinaryOperator);

  Tokens =
      annotate("template <typename T> void swap() noexcept(Bar<T> && Foo<T>);");
  ASSERT_EQ(Tokens.size(), 23u) << Tokens;
  EXPECT_TOKEN(Tokens[15], tok::ampamp, TT_BinaryOperator);

  Tokens = annotate("template <typename T> struct S {\n"
                    "  explicit(Bar<T> && Foo<T>) S(const S &);\n"
                    "};");
  ASSERT_EQ(Tokens.size(), 30u) << Tokens;
  EXPECT_TOKEN(Tokens[14], tok::ampamp, TT_BinaryOperator);

  Tokens = annotate("template <bool B = C && D> struct S {};");
  ASSERT_EQ(Tokens.size(), 15u) << Tokens;
  EXPECT_TOKEN(Tokens[6], tok::ampamp, TT_BinaryOperator);

  Tokens = annotate("template <typename T, bool B = C && D> struct S {};");
  ASSERT_EQ(Tokens.size(), 18u) << Tokens;
  EXPECT_TOKEN(Tokens[9], tok::ampamp, TT_BinaryOperator);

  Tokens = annotate("template <typename T, typename U = T&&> struct S {};");
  ASSERT_EQ(Tokens.size(), 17u) << Tokens;
  EXPECT_TOKEN(Tokens[9], tok::ampamp, TT_PointerOrReference);

  Tokens = annotate("template <typename T = int (*)(int)> struct S {};");
  ASSERT_EQ(Tokens.size(), 19u) << Tokens;
  EXPECT_TOKEN(Tokens[6], tok::l_paren, TT_FunctionTypeLParen);
  EXPECT_TOKEN(Tokens[7], tok::star, TT_PointerOrReference);

  Tokens = annotate("Foo<A && B> a = {};");
  ASSERT_EQ(Tokens.size(), 12u) << Tokens;
  EXPECT_TOKEN(Tokens[3], tok::ampamp, TT_BinaryOperator);

  Tokens = annotate("Foo<A &&> a = {};");
  ASSERT_EQ(Tokens.size(), 11u) << Tokens;
  EXPECT_TOKEN(Tokens[3], tok::ampamp, TT_PointerOrReference);

  Tokens = annotate("template <typename T>\n"
                    "enable_if_t<is_integral_v<T>, bool> // comment\n"
                    "operator~(T &a);");
  ASSERT_EQ(Tokens.size(), 24u) << Tokens;
  EXPECT_TOKEN(Tokens[19], tok::amp, TT_PointerOrReference);

  Tokens = annotate("template <enable_if_t<foo && !bar>* = nullptr> void f();");
  ASSERT_EQ(Tokens.size(), 19u) << Tokens;
  EXPECT_TOKEN(Tokens[5], tok::ampamp, TT_BinaryOperator);

  Tokens =
      annotate("auto foo() noexcept(noexcept(bar()) && "
               "trait<std::decay_t<decltype(bar())>> && noexcept(baz())) {}");
  ASSERT_EQ(Tokens.size(), 38u) << Tokens;
  EXPECT_TOKEN(Tokens[12], tok::ampamp, TT_BinaryOperator);
  EXPECT_TOKEN(Tokens[27], tok::ampamp, TT_BinaryOperator);

  Tokens = annotate("foo = *i < *j && *j > *k;");
  ASSERT_EQ(Tokens.size(), 15u) << Tokens;
  EXPECT_TOKEN(Tokens[4], tok::less, TT_BinaryOperator);
  EXPECT_TOKEN(Tokens[7], tok::ampamp, TT_BinaryOperator);
  EXPECT_TOKEN(Tokens[10], tok::greater, TT_BinaryOperator);

  FormatStyle Style = getLLVMStyle();
  Style.TypeNames.push_back("MYI");
  Tokens = annotate("if (MYI *p{nullptr})", Style);
  ASSERT_EQ(Tokens.size(), 10u) << Tokens;
  EXPECT_TOKEN(Tokens[2], tok::identifier, TT_TypeName);
  EXPECT_TOKEN(Tokens[3], tok::star, TT_PointerOrReference);

  Style.TypeNames.push_back("Class");
  Tokens = annotate("if (Class *obj {getObj()})", Style);
  ASSERT_EQ(Tokens.size(), 12u) << Tokens;
  EXPECT_TOKEN(Tokens[2], tok::identifier, TT_TypeName);
  EXPECT_TOKEN(Tokens[3], tok::star, TT_PointerOrReference);

  Tokens = annotate("class Foo {\n"
                    "  void operator<() {}\n"
                    "  Foo &f;\n"
                    "};");
  ASSERT_EQ(Tokens.size(), 17u) << Tokens;
  EXPECT_TOKEN(Tokens[4], tok::kw_operator, TT_FunctionDeclarationName);
  EXPECT_TOKEN(Tokens[5], tok::less, TT_OverloadedOperator);
  EXPECT_TOKEN(Tokens[6], tok::l_paren, TT_OverloadedOperatorLParen);
  EXPECT_TOKEN(Tokens[8], tok::l_brace, TT_FunctionLBrace);
  EXPECT_TOKEN(Tokens[11], tok::amp, TT_PointerOrReference);

  Tokens = annotate("if (new && num) {\n"
                    "  new = 1;\n"
                    "}\n"
                    "if (!delete && num) {\n"
                    "  delete = 1;\n"
                    "}");
  ASSERT_EQ(Tokens.size(), 26u) << Tokens;
  EXPECT_TOKEN(Tokens[3], tok::ampamp, TT_BinaryOperator);
  EXPECT_TOKEN(Tokens[16], tok::ampamp, TT_BinaryOperator);
}

TEST_F(TokenAnnotatorTest, UnderstandsUsesOfPlusAndMinus) {
  auto Tokens = annotate("x - 0");
  ASSERT_EQ(Tokens.size(), 4u) << Tokens;
  EXPECT_TOKEN(Tokens[1], tok::minus, TT_BinaryOperator);
  Tokens = annotate("0 + 0");
  ASSERT_EQ(Tokens.size(), 4u) << Tokens;
  EXPECT_TOKEN(Tokens[1], tok::plus, TT_BinaryOperator);
  Tokens = annotate("x + +0");
  ASSERT_EQ(Tokens.size(), 5u) << Tokens;
  EXPECT_TOKEN(Tokens[2], tok::plus, TT_UnaryOperator);
  Tokens = annotate("x ? -0 : +0");
  ASSERT_EQ(Tokens.size(), 8u) << Tokens;
  EXPECT_TOKEN(Tokens[2], tok::minus, TT_UnaryOperator);
  EXPECT_TOKEN(Tokens[5], tok::plus, TT_UnaryOperator);
  Tokens = annotate("(-0)");
  ASSERT_EQ(Tokens.size(), 5u) << Tokens;
  EXPECT_TOKEN(Tokens[1], tok::minus, TT_UnaryOperator);
  Tokens = annotate("0, -0");
  ASSERT_EQ(Tokens.size(), 5u) << Tokens;
  EXPECT_TOKEN(Tokens[2], tok::minus, TT_UnaryOperator);
  Tokens = annotate("for (; -1;) {\n}");
  ASSERT_EQ(Tokens.size(), 10u) << Tokens;
  EXPECT_TOKEN(Tokens[3], tok::minus, TT_UnaryOperator);
  Tokens = annotate("x = -1;");
  ASSERT_EQ(Tokens.size(), 6u) << Tokens;
  EXPECT_TOKEN(Tokens[2], tok::minus, TT_UnaryOperator);
  Tokens = annotate("x[-1]");
  ASSERT_EQ(Tokens.size(), 6u) << Tokens;
  EXPECT_TOKEN(Tokens[2], tok::minus, TT_UnaryOperator);
  Tokens = annotate("x = {-1};");
  ASSERT_EQ(Tokens.size(), 8u) << Tokens;
  EXPECT_TOKEN(Tokens[3], tok::minus, TT_UnaryOperator);
  Tokens = annotate("case -x:");
  ASSERT_EQ(Tokens.size(), 5u) << Tokens;
  EXPECT_TOKEN(Tokens[1], tok::minus, TT_UnaryOperator);
  Tokens = annotate("co_await -x;");
  ASSERT_EQ(Tokens.size(), 5u) << Tokens;
  EXPECT_TOKEN(Tokens[1], tok::minus, TT_UnaryOperator);
  Tokens = annotate("co_return -x;");
  ASSERT_EQ(Tokens.size(), 5u) << Tokens;
  EXPECT_TOKEN(Tokens[1], tok::minus, TT_UnaryOperator);
  Tokens = annotate("co_yield -x;");
  ASSERT_EQ(Tokens.size(), 5u) << Tokens;
  EXPECT_TOKEN(Tokens[1], tok::minus, TT_UnaryOperator);
  Tokens = annotate("delete -x;");
  ASSERT_EQ(Tokens.size(), 5u) << Tokens;
  EXPECT_TOKEN(Tokens[1], tok::minus, TT_UnaryOperator);
  Tokens = annotate("return -x;");
  ASSERT_EQ(Tokens.size(), 5u) << Tokens;
  EXPECT_TOKEN(Tokens[1], tok::minus, TT_UnaryOperator);
  Tokens = annotate("throw -x;");
  ASSERT_EQ(Tokens.size(), 5u) << Tokens;
  EXPECT_TOKEN(Tokens[1], tok::minus, TT_UnaryOperator);
  Tokens = annotate("sizeof -x");
  ASSERT_EQ(Tokens.size(), 4u) << Tokens;
  EXPECT_TOKEN(Tokens[1], tok::minus, TT_UnaryOperator);
  Tokens = annotate("co_await +x;");
  ASSERT_EQ(Tokens.size(), 5u) << Tokens;
  EXPECT_TOKEN(Tokens[1], tok::plus, TT_UnaryOperator);
  Tokens = annotate("co_return +x;");
  ASSERT_EQ(Tokens.size(), 5u) << Tokens;
  EXPECT_TOKEN(Tokens[1], tok::plus, TT_UnaryOperator);
  Tokens = annotate("co_yield +x;");
  ASSERT_EQ(Tokens.size(), 5u) << Tokens;
  EXPECT_TOKEN(Tokens[1], tok::plus, TT_UnaryOperator);
  Tokens = annotate("delete +x;");
  ASSERT_EQ(Tokens.size(), 5u) << Tokens;
  EXPECT_TOKEN(Tokens[1], tok::plus, TT_UnaryOperator);
  Tokens = annotate("return +x;");
  ASSERT_EQ(Tokens.size(), 5u) << Tokens;
  EXPECT_TOKEN(Tokens[1], tok::plus, TT_UnaryOperator);
  Tokens = annotate("throw +x;");
  ASSERT_EQ(Tokens.size(), 5u) << Tokens;
  EXPECT_TOKEN(Tokens[1], tok::plus, TT_UnaryOperator);
  Tokens = annotate("sizeof +x");
  ASSERT_EQ(Tokens.size(), 4u) << Tokens;
  EXPECT_TOKEN(Tokens[1], tok::plus, TT_UnaryOperator);
  Tokens = annotate("(int)-x");
  ASSERT_EQ(Tokens.size(), 6u) << Tokens;
  EXPECT_TOKEN(Tokens[3], tok::minus, TT_UnaryOperator);
  Tokens = annotate("(-x)");
  ASSERT_EQ(Tokens.size(), 5u) << Tokens;
  EXPECT_TOKEN(Tokens[1], tok::minus, TT_UnaryOperator);
  Tokens = annotate("!+x");
  ASSERT_EQ(Tokens.size(), 4u) << Tokens;
  EXPECT_TOKEN(Tokens[0], tok::exclaim, TT_UnaryOperator);
  EXPECT_TOKEN(Tokens[1], tok::plus, TT_UnaryOperator);
}

TEST_F(TokenAnnotatorTest, UnderstandsClasses) {
  auto Tokens = annotate("class C {};");
  ASSERT_EQ(Tokens.size(), 6u) << Tokens;
  EXPECT_TOKEN(Tokens[2], tok::l_brace, TT_ClassLBrace);
  EXPECT_TOKEN(Tokens[3], tok::r_brace, TT_ClassRBrace);

  Tokens = annotate("const class C {} c;");
  ASSERT_EQ(Tokens.size(), 8u) << Tokens;
  EXPECT_TOKEN(Tokens[3], tok::l_brace, TT_ClassLBrace);
  EXPECT_TOKEN(Tokens[4], tok::r_brace, TT_ClassRBrace);

  Tokens = annotate("const class {} c;");
  ASSERT_EQ(Tokens.size(), 7u) << Tokens;
  EXPECT_TOKEN(Tokens[2], tok::l_brace, TT_ClassLBrace);
  EXPECT_TOKEN(Tokens[3], tok::r_brace, TT_ClassRBrace);

  Tokens = annotate("class [[deprecated(\"\")]] C { int i; };");
  ASSERT_EQ(Tokens.size(), 17u) << Tokens;
  EXPECT_TOKEN(Tokens[10], tok::l_brace, TT_ClassLBrace);
  EXPECT_TOKEN(Tokens[14], tok::r_brace, TT_ClassRBrace);
}

TEST_F(TokenAnnotatorTest, UnderstandsStructs) {
  auto Tokens = annotate("struct S {};");
  ASSERT_EQ(Tokens.size(), 6u) << Tokens;
  EXPECT_TOKEN(Tokens[2], tok::l_brace, TT_StructLBrace);
  EXPECT_TOKEN(Tokens[3], tok::r_brace, TT_StructRBrace);

  Tokens = annotate("struct macro(a) S {};");
  ASSERT_EQ(Tokens.size(), 10u) << Tokens;
  EXPECT_TOKEN(Tokens[6], tok::l_brace, TT_StructLBrace);
  EXPECT_TOKEN(Tokens[7], tok::r_brace, TT_StructRBrace);

  Tokens = annotate("struct EXPORT_MACRO [[nodiscard]] C { int i; };");
  ASSERT_EQ(Tokens.size(), 15u) << Tokens;
  EXPECT_TOKEN(Tokens[8], tok::l_brace, TT_StructLBrace);
  EXPECT_TOKEN(Tokens[12], tok::r_brace, TT_StructRBrace);

  Tokens = annotate("struct [[deprecated]] [[nodiscard]] C { int i; };");
  ASSERT_EQ(Tokens.size(), 19u) << Tokens;
  EXPECT_TOKEN(Tokens[12], tok::l_brace, TT_StructLBrace);
  EXPECT_TOKEN(Tokens[16], tok::r_brace, TT_StructRBrace);

  Tokens = annotate("struct macro(a) S {\n"
                    "  void f(T &t);\n"
                    "};");
  ASSERT_EQ(Tokens.size(), 18u) << Tokens;
  EXPECT_TOKEN(Tokens[6], tok::l_brace, TT_StructLBrace);
  EXPECT_TOKEN(Tokens[11], tok::amp, TT_PointerOrReference);
  EXPECT_TOKEN(Tokens[15], tok::r_brace, TT_StructRBrace);

  Tokens = annotate("template <typename T> struct S<const T[N]> {};");
  ASSERT_EQ(Tokens.size(), 18u) << Tokens;
  EXPECT_TOKEN(Tokens[7], tok::less, TT_TemplateOpener);
  EXPECT_TOKEN(Tokens[10], tok::l_square, TT_ArraySubscriptLSquare);
  EXPECT_TOKEN(Tokens[13], tok::greater, TT_TemplateCloser);
  EXPECT_TOKEN(Tokens[14], tok::l_brace, TT_StructLBrace);
  EXPECT_TOKEN(Tokens[15], tok::r_brace, TT_StructRBrace);

  Tokens = annotate("template <typename T> struct S<T const[N]> {};");
  ASSERT_EQ(Tokens.size(), 18u) << Tokens;
  EXPECT_TOKEN(Tokens[7], tok::less, TT_TemplateOpener);
  EXPECT_TOKEN(Tokens[10], tok::l_square, TT_ArraySubscriptLSquare);
  EXPECT_TOKEN(Tokens[13], tok::greater, TT_TemplateCloser);
  EXPECT_TOKEN(Tokens[14], tok::l_brace, TT_StructLBrace);
  EXPECT_TOKEN(Tokens[15], tok::r_brace, TT_StructRBrace);

  Tokens = annotate("template <typename T, unsigned n> struct S<T const[n]> {\n"
                    "  void f(T const (&a)[n]);\n"
                    "};");
  ASSERT_EQ(Tokens.size(), 35u) << Tokens;
  EXPECT_TOKEN(Tokens[10], tok::less, TT_TemplateOpener);
  EXPECT_TOKEN(Tokens[13], tok::l_square, TT_ArraySubscriptLSquare);
  EXPECT_TOKEN(Tokens[16], tok::greater, TT_TemplateCloser);
  EXPECT_TOKEN(Tokens[17], tok::l_brace, TT_StructLBrace);
  EXPECT_TOKEN(Tokens[23], tok::l_paren, TT_FunctionTypeLParen);
  EXPECT_TOKEN(Tokens[24], tok::amp, TT_UnaryOperator);
  EXPECT_TOKEN(Tokens[27], tok::l_square, TT_ArraySubscriptLSquare);
  EXPECT_TOKEN(Tokens[32], tok::r_brace, TT_StructRBrace);

  Tokens = annotate("template <typename T, enum E e> struct S {};");
  ASSERT_EQ(Tokens.size(), 15u) << Tokens;
  EXPECT_TOKEN(Tokens[11], tok::l_brace, TT_StructLBrace);

  auto Style = getLLVMStyle();
  Style.AttributeMacros.push_back("EXPORT");
  Tokens = annotate("struct EXPORT StructName {};", Style);
  ASSERT_EQ(Tokens.size(), 7u) << Tokens;
  EXPECT_TOKEN(Tokens[1], tok::identifier, TT_AttributeMacro);
  EXPECT_TOKEN(Tokens[3], tok::l_brace, TT_StructLBrace);
  EXPECT_TOKEN(Tokens[4], tok::r_brace, TT_StructRBrace);
}

TEST_F(TokenAnnotatorTest, UnderstandsUnions) {
  auto Tokens = annotate("union U {};");
  ASSERT_EQ(Tokens.size(), 6u) << Tokens;
  EXPECT_TOKEN(Tokens[2], tok::l_brace, TT_UnionLBrace);
  EXPECT_TOKEN(Tokens[3], tok::r_brace, TT_UnionRBrace);

  Tokens = annotate("union U { void f() { return; } };");
  ASSERT_EQ(Tokens.size(), 14u) << Tokens;
  EXPECT_TOKEN(Tokens[2], tok::l_brace, TT_UnionLBrace);
  EXPECT_TOKEN(Tokens[7], tok::l_brace, TT_FunctionLBrace);
  EXPECT_TOKEN(Tokens[11], tok::r_brace, TT_UnionRBrace);
}

TEST_F(TokenAnnotatorTest, UnderstandsEnums) {
  auto Tokens = annotate("enum E {};");
  ASSERT_EQ(Tokens.size(), 6u) << Tokens;
  EXPECT_TOKEN(Tokens[2], tok::l_brace, TT_EnumLBrace);
  EXPECT_TOKEN(Tokens[3], tok::r_brace, TT_EnumRBrace);
}

TEST_F(TokenAnnotatorTest, UnderstandsDefaultedAndDeletedFunctions) {
  auto Tokens = annotate("auto operator<=>(const T &) const & = default;");
  ASSERT_EQ(Tokens.size(), 14u) << Tokens;
  EXPECT_TOKEN(Tokens[9], tok::amp, TT_PointerOrReference);

  Tokens = annotate("template <typename T> void F(T) && = delete;");
  ASSERT_EQ(Tokens.size(), 15u) << Tokens;
  EXPECT_TOKEN(Tokens[10], tok::ampamp, TT_PointerOrReference);
}

TEST_F(TokenAnnotatorTest, UnderstandsVariables) {
  auto Tokens =
      annotate("inline bool var = is_integral_v<int> && is_signed_v<int>;");
  ASSERT_EQ(Tokens.size(), 15u) << Tokens;
  EXPECT_TOKEN(Tokens[8], tok::ampamp, TT_BinaryOperator);
}

TEST_F(TokenAnnotatorTest, UnderstandsVariableTemplates) {
  auto Tokens =
      annotate("template <typename T> "
               "inline bool var = is_integral_v<int> && is_signed_v<int>;");
  ASSERT_EQ(Tokens.size(), 20u) << Tokens;
  EXPECT_TOKEN(Tokens[13], tok::ampamp, TT_BinaryOperator);
}

TEST_F(TokenAnnotatorTest, UnderstandsTemplatesInMacros) {
  auto Tokens =
      annotate("#define FOO(typeName) \\\n"
               "  { #typeName, foo<FooType>(new foo<realClass>(#typeName)) }");
  ASSERT_EQ(Tokens.size(), 27u) << Tokens;
  EXPECT_TOKEN(Tokens[11], tok::less, TT_TemplateOpener);
  EXPECT_TOKEN(Tokens[13], tok::greater, TT_TemplateCloser);
  EXPECT_TOKEN(Tokens[17], tok::less, TT_TemplateOpener);
  EXPECT_TOKEN(Tokens[19], tok::greater, TT_TemplateCloser);
}

TEST_F(TokenAnnotatorTest, UnderstandsGreaterAfterTemplateCloser) {
  auto Tokens = annotate("if (std::tuple_size_v<T> > 0)");
  ASSERT_EQ(Tokens.size(), 12u) << Tokens;
  EXPECT_TOKEN(Tokens[5], tok::less, TT_TemplateOpener);
  EXPECT_TOKEN(Tokens[7], tok::greater, TT_TemplateCloser);
  EXPECT_TOKEN(Tokens[8], tok::greater, TT_BinaryOperator);
}

TEST_F(TokenAnnotatorTest, UnderstandsTernaryInTemplate) {
  // IsExpression = false
  auto Tokens = annotate("foo<true ? 1 : 2>();");
  ASSERT_EQ(Tokens.size(), 12u) << Tokens;
  EXPECT_TOKEN(Tokens[1], tok::less, TT_TemplateOpener);
  EXPECT_TOKEN(Tokens[3], tok::question, TT_ConditionalExpr);
  EXPECT_TOKEN(Tokens[5], tok::colon, TT_ConditionalExpr);
  EXPECT_TOKEN(Tokens[7], tok::greater, TT_TemplateCloser);

  // IsExpression = true

  Tokens = annotate("return foo<true ? 1 : 2>();");
  ASSERT_EQ(Tokens.size(), 13u) << Tokens;
  EXPECT_TOKEN(Tokens[2], tok::less, TT_TemplateOpener);
  EXPECT_TOKEN(Tokens[4], tok::question, TT_ConditionalExpr);
  EXPECT_TOKEN(Tokens[6], tok::colon, TT_ConditionalExpr);
  EXPECT_TOKEN(Tokens[8], tok::greater, TT_TemplateCloser);

  Tokens = annotate("return foo<true ? 1 : 2>{};");
  ASSERT_EQ(Tokens.size(), 13u) << Tokens;
  EXPECT_TOKEN(Tokens[2], tok::less, TT_TemplateOpener);
  EXPECT_TOKEN(Tokens[4], tok::question, TT_ConditionalExpr);
  EXPECT_TOKEN(Tokens[6], tok::colon, TT_ConditionalExpr);
  EXPECT_TOKEN(Tokens[8], tok::greater, TT_TemplateCloser);
}

TEST_F(TokenAnnotatorTest, UnderstandsNonTemplateAngleBrackets) {
  auto Tokens = annotate("return a < b && c > d;");
  ASSERT_EQ(Tokens.size(), 10u) << Tokens;
  EXPECT_TOKEN(Tokens[2], tok::less, TT_BinaryOperator);
  EXPECT_TOKEN(Tokens[6], tok::greater, TT_BinaryOperator);

  Tokens = annotate("a < 0 ? b : a > 0 ? c : d;");
  ASSERT_EQ(Tokens.size(), 15u) << Tokens;
  EXPECT_TOKEN(Tokens[1], tok::less, TT_BinaryOperator);
  EXPECT_TOKEN(Tokens[7], tok::greater, TT_BinaryOperator);

  Tokens = annotate("return A < B ? true : A > B;");
  ASSERT_EQ(Tokens.size(), 12u) << Tokens;
  EXPECT_TOKEN(Tokens[2], tok::less, TT_BinaryOperator);
  EXPECT_TOKEN(Tokens[8], tok::greater, TT_BinaryOperator);

  Tokens = annotate("return A < B ? true : A > B ? false : false;");
  ASSERT_EQ(Tokens.size(), 16u) << Tokens;
  EXPECT_TOKEN(Tokens[2], tok::less, TT_BinaryOperator);
  EXPECT_TOKEN(Tokens[8], tok::greater, TT_BinaryOperator);

  Tokens = annotate("return checklower ? a < b : a > b;");
  ASSERT_EQ(Tokens.size(), 12u) << Tokens;
  EXPECT_TOKEN(Tokens[4], tok::less, TT_BinaryOperator);
  EXPECT_TOKEN(Tokens[8], tok::greater, TT_BinaryOperator);

  Tokens = annotate("return A < B ^ A > B;");
  ASSERT_EQ(Tokens.size(), 10u) << Tokens;
  EXPECT_TOKEN(Tokens[2], tok::less, TT_BinaryOperator);
  EXPECT_TOKEN(Tokens[6], tok::greater, TT_BinaryOperator);

  Tokens = annotate("ratio{-1, 2} < ratio{-1, 3} == -1 / 3 > -1 / 2;");
  ASSERT_EQ(Tokens.size(), 27u) << Tokens;
  EXPECT_TOKEN(Tokens[7], tok::less, TT_BinaryOperator);
  EXPECT_TOKEN(Tokens[20], tok::greater, TT_BinaryOperator);
}

TEST_F(TokenAnnotatorTest, UnderstandsTemplateTemplateParameters) {
  auto Tokens = annotate("template <template <typename...> typename X,\n"
                         "          template <typename...> class Y,\n"
                         "          typename... T>\n"
                         "class A {};");
  ASSERT_EQ(Tokens.size(), 28u) << Tokens;
  EXPECT_TOKEN(Tokens[1], tok::less, TT_TemplateOpener);
  EXPECT_TOKEN(Tokens[3], tok::less, TT_TemplateOpener);
  EXPECT_TOKEN(Tokens[6], tok::greater, TT_TemplateCloser);
  EXPECT_FALSE(Tokens[6]->ClosesTemplateDeclaration);
  EXPECT_TOKEN(Tokens[11], tok::less, TT_TemplateOpener);
  EXPECT_TOKEN(Tokens[14], tok::greater, TT_TemplateCloser);
  EXPECT_FALSE(Tokens[14]->ClosesTemplateDeclaration);
  EXPECT_TOKEN(Tokens[21], tok::greater, TT_TemplateCloser);
  EXPECT_TRUE(Tokens[21]->ClosesTemplateDeclaration);
}

TEST_F(TokenAnnotatorTest, UnderstandsWhitespaceSensitiveMacros) {
  FormatStyle Style = getLLVMStyle();
  Style.WhitespaceSensitiveMacros.push_back("FOO");

  auto Tokens = annotate("FOO(1+2 )", Style);
  ASSERT_EQ(Tokens.size(), 7u) << Tokens;
  EXPECT_TOKEN(Tokens[0], tok::identifier, TT_UntouchableMacroFunc);

  Tokens = annotate("FOO(a:b:c)", Style);
  ASSERT_EQ(Tokens.size(), 9u) << Tokens;
  EXPECT_TOKEN(Tokens[0], tok::identifier, TT_UntouchableMacroFunc);
}

TEST_F(TokenAnnotatorTest, UnderstandsDelete) {
  auto Tokens = annotate("delete (void *)p;");
  ASSERT_EQ(Tokens.size(), 8u) << Tokens;
  EXPECT_TOKEN(Tokens[4], tok::r_paren, TT_CastRParen);

  Tokens = annotate("delete[] (void *)p;");
  ASSERT_EQ(Tokens.size(), 10u) << Tokens;
  EXPECT_TOKEN(Tokens[6], tok::r_paren, TT_CastRParen);

  Tokens = annotate("delete[] /*comment*/ (void *)p;");
  ASSERT_EQ(Tokens.size(), 11u) << Tokens;
  EXPECT_TOKEN(Tokens[7], tok::r_paren, TT_CastRParen);

  Tokens = annotate("delete[/*comment*/] (void *)p;");
  ASSERT_EQ(Tokens.size(), 11u) << Tokens;
  EXPECT_TOKEN(Tokens[7], tok::r_paren, TT_CastRParen);

  Tokens = annotate("delete/*comment*/[] (void *)p;");
  ASSERT_EQ(Tokens.size(), 11u) << Tokens;
  EXPECT_TOKEN(Tokens[7], tok::r_paren, TT_CastRParen);
}

TEST_F(TokenAnnotatorTest, UnderstandsCasts) {
  auto Tokens = annotate("(void)p;");
  ASSERT_EQ(Tokens.size(), 6u) << Tokens;
  EXPECT_TOKEN(Tokens[2], tok::r_paren, TT_CastRParen);

  Tokens = annotate("(uint32_t)&&label;");
  ASSERT_EQ(Tokens.size(), 7u) << Tokens;
  EXPECT_TOKEN(Tokens[2], tok::r_paren, TT_CastRParen);
  EXPECT_TOKEN(Tokens[3], tok::ampamp, TT_UnaryOperator);
  EXPECT_TOKEN(Tokens[4], tok::identifier, TT_Unknown);

  Tokens = annotate("auto x = (Foo)p;");
  ASSERT_EQ(Tokens.size(), 9u) << Tokens;
  EXPECT_TOKEN(Tokens[5], tok::r_paren, TT_CastRParen);

  Tokens = annotate("(std::vector<int>)p;");
  ASSERT_EQ(Tokens.size(), 11u) << Tokens;
  EXPECT_TOKEN(Tokens[7], tok::r_paren, TT_CastRParen);

  Tokens = annotate("return (Foo)p;");
  ASSERT_EQ(Tokens.size(), 7u) << Tokens;
  EXPECT_TOKEN(Tokens[3], tok::r_paren, TT_CastRParen);

  Tokens = annotate("throw (Foo)p;");
  ASSERT_EQ(Tokens.size(), 7u) << Tokens;
  EXPECT_TOKEN(Tokens[3], tok::r_paren, TT_CastRParen);

  Tokens = annotate("#define FOO(x) (((uint64_t)(x) * BAR) / 100)");
  ASSERT_EQ(Tokens.size(), 21u) << Tokens;
  EXPECT_TOKEN(Tokens[10], tok::r_paren, TT_CastRParen);
  EXPECT_TOKEN(Tokens[13], tok::r_paren, TT_Unknown);
  EXPECT_TOKEN(Tokens[14], tok::star, TT_BinaryOperator);

  Tokens = annotate("#define foo(i) ((i) - bar)");
  ASSERT_EQ(Tokens.size(), 14u) << Tokens;
  EXPECT_TOKEN(Tokens[9], tok::r_paren, TT_Unknown);
  EXPECT_TOKEN(Tokens[10], tok::minus, TT_BinaryOperator);

  Tokens = annotate("return (Foo) & 10;");
  ASSERT_EQ(Tokens.size(), 8u) << Tokens;
  EXPECT_TOKEN(Tokens[3], tok::r_paren, TT_Unknown);
  EXPECT_TOKEN(Tokens[4], tok::amp, TT_BinaryOperator);

  Tokens = annotate("return (struct foo){};");
  ASSERT_EQ(Tokens.size(), 9u) << Tokens;
  EXPECT_TOKEN(Tokens[4], tok::r_paren, TT_CastRParen);

  Tokens = annotate("#define FOO(bar) foo((uint64_t)&bar)");
  ASSERT_EQ(Tokens.size(), 15u) << Tokens;
  EXPECT_TOKEN(Tokens[10], tok::r_paren, TT_CastRParen);
  EXPECT_TOKEN(Tokens[11], tok::amp, TT_UnaryOperator);

  Tokens = annotate("#define FOO(bar) foo((Foo) & bar)");
  ASSERT_EQ(Tokens.size(), 15u) << Tokens;
  EXPECT_TOKEN(Tokens[10], tok::r_paren, TT_Unknown);
  EXPECT_TOKEN(Tokens[11], tok::amp, TT_BinaryOperator);

  Tokens = annotate("func((void (*)())&a);");
  ASSERT_EQ(Tokens.size(), 15u) << Tokens;
  EXPECT_TOKEN(Tokens[4], tok::l_paren, TT_FunctionTypeLParen);
  EXPECT_TOKEN(Tokens[5], tok::star, TT_PointerOrReference);
  EXPECT_TOKEN(Tokens[9], tok::r_paren, TT_CastRParen);
  EXPECT_TOKEN(Tokens[10], tok::amp, TT_UnaryOperator);

<<<<<<< HEAD
=======
  Tokens = annotate("int result = ((int)a) - b;");
  ASSERT_EQ(Tokens.size(), 13u) << Tokens;
  EXPECT_TOKEN(Tokens[6], tok::r_paren, TT_CastRParen);
  EXPECT_TOKEN(Tokens[8], tok::r_paren, TT_Unknown);
  EXPECT_TOKEN(Tokens[9], tok::minus, TT_BinaryOperator);

>>>>>>> 1d22c955
  auto Style = getLLVMStyle();
  Style.TypeNames.push_back("Foo");
  Tokens = annotate("#define FOO(bar) foo((Foo)&bar)", Style);
  ASSERT_EQ(Tokens.size(), 15u) << Tokens;
  EXPECT_TOKEN(Tokens[9], tok::identifier, TT_TypeName);
  EXPECT_TOKEN(Tokens[10], tok::r_paren, TT_CastRParen);
  EXPECT_TOKEN(Tokens[11], tok::amp, TT_UnaryOperator);
}

TEST_F(TokenAnnotatorTest, UnderstandsDynamicExceptionSpecifier) {
  auto Tokens = annotate("void f() throw(int);");
  ASSERT_EQ(Tokens.size(), 10u) << Tokens;
  EXPECT_TOKEN(Tokens[4], tok::kw_throw, TT_Unknown);
}

TEST_F(TokenAnnotatorTest, UnderstandsFunctionRefQualifiers) {
  auto Tokens = annotate("void f() &;");
  ASSERT_EQ(Tokens.size(), 7u) << Tokens;
  EXPECT_TOKEN(Tokens[4], tok::amp, TT_PointerOrReference);

  Tokens = annotate("void operator=(T) &&;");
  ASSERT_EQ(Tokens.size(), 9u) << Tokens;
  EXPECT_TOKEN(Tokens[6], tok::ampamp, TT_PointerOrReference);

  Tokens = annotate("template <typename T> void f() &;");
  ASSERT_EQ(Tokens.size(), 12u) << Tokens;
  EXPECT_TOKEN(Tokens[9], tok::amp, TT_PointerOrReference);

  Tokens = annotate("template <typename T> void operator=(T) &;");
  ASSERT_EQ(Tokens.size(), 14u) << Tokens;
  EXPECT_TOKEN(Tokens[11], tok::amp, TT_PointerOrReference);
}

TEST_F(TokenAnnotatorTest, UnderstandsOverloadedOperators) {
  auto Tokens = annotate("x.operator+()");
  ASSERT_EQ(Tokens.size(), 7u) << Tokens;
  EXPECT_TOKEN(Tokens[2], tok::kw_operator, TT_Unknown);
  EXPECT_TOKEN(Tokens[3], tok::plus, TT_OverloadedOperator);
  EXPECT_TOKEN(Tokens[4], tok::l_paren, TT_OverloadedOperatorLParen);
  Tokens = annotate("x.operator=()");
  ASSERT_EQ(Tokens.size(), 7u) << Tokens;
  EXPECT_TOKEN(Tokens[2], tok::kw_operator, TT_Unknown);
  EXPECT_TOKEN(Tokens[3], tok::equal, TT_OverloadedOperator);
  EXPECT_TOKEN(Tokens[4], tok::l_paren, TT_OverloadedOperatorLParen);
  Tokens = annotate("x.operator+=()");
  ASSERT_EQ(Tokens.size(), 7u) << Tokens;
  EXPECT_TOKEN(Tokens[2], tok::kw_operator, TT_Unknown);
  EXPECT_TOKEN(Tokens[3], tok::plusequal, TT_OverloadedOperator);
  EXPECT_TOKEN(Tokens[4], tok::l_paren, TT_OverloadedOperatorLParen);
  Tokens = annotate("x.operator,()");
  ASSERT_EQ(Tokens.size(), 7u) << Tokens;
  EXPECT_TOKEN(Tokens[2], tok::kw_operator, TT_Unknown);
  EXPECT_TOKEN(Tokens[3], tok::comma, TT_OverloadedOperator);
  EXPECT_TOKEN(Tokens[4], tok::l_paren, TT_OverloadedOperatorLParen);
  Tokens = annotate("x.operator()()");
  ASSERT_EQ(Tokens.size(), 8u) << Tokens;
  EXPECT_TOKEN(Tokens[2], tok::kw_operator, TT_Unknown);
  EXPECT_TOKEN(Tokens[3], tok::l_paren, TT_OverloadedOperator);
  EXPECT_TOKEN(Tokens[4], tok::r_paren, TT_OverloadedOperator);
  EXPECT_TOKEN(Tokens[5], tok::l_paren, TT_OverloadedOperatorLParen);
  Tokens = annotate("x.operator[]()");
  ASSERT_EQ(Tokens.size(), 8u) << Tokens;
  EXPECT_TOKEN(Tokens[2], tok::kw_operator, TT_Unknown);
  // EXPECT_TOKEN(Tokens[3], tok::l_square, TT_OverloadedOperator);
  // EXPECT_TOKEN(Tokens[4], tok::r_square, TT_OverloadedOperator);
  EXPECT_TOKEN(Tokens[5], tok::l_paren, TT_OverloadedOperatorLParen);
  Tokens = annotate("x.operator\"\"_a()");
  ASSERT_EQ(Tokens.size(), 7u) << Tokens;
  EXPECT_TOKEN(Tokens[2], tok::kw_operator, TT_Unknown);
  EXPECT_TOKEN(Tokens[3], tok::string_literal, TT_OverloadedOperator);
  EXPECT_TOKEN(Tokens[4], tok::l_paren, TT_OverloadedOperatorLParen);
  Tokens = annotate("x.operator\"\" _a()");
  ASSERT_EQ(Tokens.size(), 8u) << Tokens;
  EXPECT_TOKEN(Tokens[2], tok::kw_operator, TT_Unknown);
  EXPECT_TOKEN(Tokens[3], tok::string_literal, TT_OverloadedOperator);
  EXPECT_TOKEN(Tokens[5], tok::l_paren, TT_OverloadedOperatorLParen);
  Tokens = annotate("x.operator\"\"if()");
  ASSERT_EQ(Tokens.size(), 7u) << Tokens;
  EXPECT_TOKEN(Tokens[2], tok::kw_operator, TT_Unknown);
  EXPECT_TOKEN(Tokens[3], tok::string_literal, TT_OverloadedOperator);
  EXPECT_TOKEN(Tokens[4], tok::l_paren, TT_OverloadedOperatorLParen);
  Tokens = annotate("x.operator\"\"s()");
  ASSERT_EQ(Tokens.size(), 7u) << Tokens;
  EXPECT_TOKEN(Tokens[2], tok::kw_operator, TT_Unknown);
  EXPECT_TOKEN(Tokens[3], tok::string_literal, TT_OverloadedOperator);
  EXPECT_TOKEN(Tokens[4], tok::l_paren, TT_OverloadedOperatorLParen);
  Tokens = annotate("x.operator\"\" s()");
  ASSERT_EQ(Tokens.size(), 8u) << Tokens;
  EXPECT_TOKEN(Tokens[2], tok::kw_operator, TT_Unknown);
  EXPECT_TOKEN(Tokens[3], tok::string_literal, TT_OverloadedOperator);
  EXPECT_TOKEN(Tokens[5], tok::l_paren, TT_OverloadedOperatorLParen);

  Tokens = annotate("int operator+(int);");
  ASSERT_EQ(Tokens.size(), 8u) << Tokens;
  EXPECT_TOKEN(Tokens[1], tok::kw_operator, TT_FunctionDeclarationName);
  EXPECT_TOKEN(Tokens[2], tok::plus, TT_OverloadedOperator);
  EXPECT_TOKEN(Tokens[3], tok::l_paren, TT_OverloadedOperatorLParen);
  Tokens = annotate("auto operator=(T&) {}");
  ASSERT_EQ(Tokens.size(), 10u) << Tokens;
  EXPECT_TOKEN(Tokens[1], tok::kw_operator, TT_FunctionDeclarationName);
  EXPECT_TOKEN(Tokens[2], tok::equal, TT_OverloadedOperator);
  EXPECT_TOKEN(Tokens[3], tok::l_paren, TT_OverloadedOperatorLParen);
  Tokens = annotate("auto operator()() {}");
  ASSERT_EQ(Tokens.size(), 9u) << Tokens;
  EXPECT_TOKEN(Tokens[1], tok::kw_operator, TT_FunctionDeclarationName);
  EXPECT_TOKEN(Tokens[2], tok::l_paren, TT_OverloadedOperator);
  EXPECT_TOKEN(Tokens[3], tok::r_paren, TT_OverloadedOperator);
  EXPECT_TOKEN(Tokens[4], tok::l_paren, TT_OverloadedOperatorLParen);

  Tokens = annotate("class Foo {\n"
                    "  int operator+(a* b);\n"
                    "}");
  ASSERT_EQ(Tokens.size(), 14u) << Tokens;
  EXPECT_TOKEN(Tokens[4], tok::kw_operator, TT_FunctionDeclarationName);
  EXPECT_TOKEN(Tokens[5], tok::plus, TT_OverloadedOperator);
  EXPECT_TOKEN(Tokens[6], tok::l_paren, TT_OverloadedOperatorLParen);
  EXPECT_TOKEN(Tokens[8], tok::star, TT_PointerOrReference);

  Tokens = annotate("class Foo {\n"
                    "  int c = operator+(a * b);\n"
                    "}");
  ASSERT_EQ(Tokens.size(), 16u) << Tokens;
  EXPECT_TOKEN(Tokens[6], tok::kw_operator, TT_Unknown);
  EXPECT_TOKEN(Tokens[7], tok::plus, TT_OverloadedOperator);
  EXPECT_TOKEN(Tokens[8], tok::l_paren, TT_OverloadedOperatorLParen);
  EXPECT_TOKEN(Tokens[10], tok::star, TT_BinaryOperator);

  Tokens = annotate("void foo() {\n"
                    "  operator+(a * b);\n"
                    "}");
  ASSERT_EQ(Tokens.size(), 15u) << Tokens;
  EXPECT_TOKEN(Tokens[5], tok::kw_operator, TT_Unknown);
  EXPECT_TOKEN(Tokens[6], tok::plus, TT_OverloadedOperator);
  EXPECT_TOKEN(Tokens[7], tok::l_paren, TT_OverloadedOperatorLParen);
  EXPECT_TOKEN(Tokens[9], tok::star, TT_BinaryOperator);

  Tokens = annotate("return operator+(a * b, c & d) + operator+(a && b && c);");
  ASSERT_EQ(Tokens.size(), 24u) << Tokens;
  EXPECT_TOKEN(Tokens[1], tok::kw_operator, TT_Unknown);
  EXPECT_TOKEN(Tokens[2], tok::plus, TT_OverloadedOperator);
  EXPECT_TOKEN(Tokens[3], tok::l_paren, TT_OverloadedOperatorLParen);
  EXPECT_TOKEN(Tokens[5], tok::star, TT_BinaryOperator);
  EXPECT_TOKEN(Tokens[9], tok::amp, TT_BinaryOperator);
  EXPECT_TOKEN(Tokens[13], tok::kw_operator, TT_Unknown);
  EXPECT_TOKEN(Tokens[14], tok::plus, TT_OverloadedOperator);
  EXPECT_TOKEN(Tokens[15], tok::l_paren, TT_OverloadedOperatorLParen);
  EXPECT_TOKEN(Tokens[17], tok::ampamp, TT_BinaryOperator);
  EXPECT_TOKEN(Tokens[19], tok::ampamp, TT_BinaryOperator);

  Tokens = annotate("class Foo {\n"
                    "  void foo() {\n"
                    "    operator+(a * b);\n"
                    "  }\n"
                    "}");
  ASSERT_EQ(Tokens.size(), 19u) << Tokens;
  EXPECT_TOKEN(Tokens[8], tok::kw_operator, TT_Unknown);
  EXPECT_TOKEN(Tokens[9], tok::plus, TT_OverloadedOperator);
  EXPECT_TOKEN(Tokens[10], tok::l_paren, TT_OverloadedOperatorLParen);
  EXPECT_TOKEN(Tokens[12], tok::star, TT_BinaryOperator);

  Tokens = annotate("std::vector<Foo> operator()(Foo &foo);");
  ASSERT_EQ(Tokens.size(), 16u) << Tokens;
  EXPECT_TOKEN(Tokens[3], tok::less, TT_TemplateOpener);
  EXPECT_TOKEN(Tokens[5], tok::greater, TT_TemplateCloser);
  EXPECT_TOKEN(Tokens[6], tok::kw_operator, TT_FunctionDeclarationName);
  EXPECT_TOKEN(Tokens[7], tok::l_paren, TT_OverloadedOperator);
  EXPECT_TOKEN(Tokens[8], tok::r_paren, TT_OverloadedOperator);
  EXPECT_TOKEN(Tokens[9], tok::l_paren, TT_OverloadedOperatorLParen);
  EXPECT_TOKEN(Tokens[11], tok::amp, TT_PointerOrReference);

  Tokens = annotate("decltype(auto) operator()(T &x);");
  ASSERT_EQ(Tokens.size(), 14u) << Tokens;
  EXPECT_TOKEN(Tokens[1], tok::l_paren, TT_TypeDeclarationParen);
  EXPECT_TOKEN(Tokens[3], tok::r_paren, TT_TypeDeclarationParen);
  EXPECT_TOKEN(Tokens[4], tok::kw_operator, TT_FunctionDeclarationName);
  EXPECT_TOKEN(Tokens[5], tok::l_paren, TT_OverloadedOperator);
  EXPECT_TOKEN(Tokens[6], tok::r_paren, TT_OverloadedOperator);
  EXPECT_TOKEN(Tokens[7], tok::l_paren, TT_OverloadedOperatorLParen);
  EXPECT_TOKEN(Tokens[9], tok::amp, TT_PointerOrReference);
}

TEST_F(TokenAnnotatorTest, OverloadedOperatorInTemplate) {
  struct {
    const char *Text;
    tok::TokenKind Kind;
  } Operators[] = {{"+", tok::plus},
                   {"-", tok::minus},
                   // FIXME:
                   // {"*", tok::star},
                   {"/", tok::slash},
                   {"%", tok::percent},
                   {"^", tok::caret},
                   // FIXME:
                   // {"&", tok::amp},
                   {"|", tok::pipe},
                   {"~", tok::tilde},
                   {"!", tok::exclaim},
                   {"=", tok::equal},
                   // FIXME:
                   // {"<", tok::less},
                   {">", tok::greater},
                   {"+=", tok::plusequal},
                   {"-=", tok::minusequal},
                   {"*=", tok::starequal},
                   {"/=", tok::slashequal},
                   {"%=", tok::percentequal},
                   {"^=", tok::caretequal},
                   {"&=", tok::ampequal},
                   {"|=", tok::pipeequal},
                   {"<<", tok::lessless},
                   {">>", tok::greatergreater},
                   {">>=", tok::greatergreaterequal},
                   {"<<=", tok::lesslessequal},
                   {"==", tok::equalequal},
                   {"!=", tok::exclaimequal},
                   {"<=", tok::lessequal},
                   {">=", tok::greaterequal},
                   {"<=>", tok::spaceship},
                   {"&&", tok::ampamp},
                   {"||", tok::pipepipe},
                   {"++", tok::plusplus},
                   {"--", tok::minusminus},
                   {",", tok::comma},
                   {"->*", tok::arrowstar},
                   {"->", tok::arrow}};

  for (const auto &Operator : Operators) {
    std::string Input("C<&operator");
    Input += Operator.Text;
    Input += " > a;";
    auto Tokens = annotate(std::string(Input));
    ASSERT_EQ(Tokens.size(), 9u) << Tokens;
    EXPECT_TOKEN(Tokens[1], tok::less, TT_TemplateOpener);
    EXPECT_TOKEN(Tokens[4], Operator.Kind, TT_OverloadedOperator);
    EXPECT_TOKEN(Tokens[5], tok::greater, TT_TemplateCloser);
  }

  auto Tokens = annotate("C<&operator< <X>> lt;");
  ASSERT_EQ(Tokens.size(), 12u) << Tokens;
  EXPECT_TOKEN(Tokens[1], tok::less, TT_TemplateOpener);
  EXPECT_TOKEN(Tokens[4], tok::less, TT_OverloadedOperator);
  EXPECT_TOKEN(Tokens[5], tok::less, TT_TemplateOpener);
  EXPECT_TOKEN(Tokens[7], tok::greater, TT_TemplateCloser);
  EXPECT_TOKEN(Tokens[8], tok::greater, TT_TemplateCloser);
}

TEST_F(TokenAnnotatorTest, UnderstandsRequiresClausesAndConcepts) {
  auto Tokens = annotate("template <typename T>\n"
                         "concept C = (Foo && Bar) && (Bar && Baz);");

  ASSERT_EQ(Tokens.size(), 21u) << Tokens;
  EXPECT_TOKEN(Tokens[10], tok::ampamp, TT_BinaryOperator);
  EXPECT_TOKEN(Tokens[13], tok::ampamp, TT_BinaryOperator);
  EXPECT_TOKEN(Tokens[16], tok::ampamp, TT_BinaryOperator);

  Tokens = annotate("template <typename T>\n"
                    "concept C = Foo && !Bar;");

  ASSERT_EQ(Tokens.size(), 14u) << Tokens;
  EXPECT_TOKEN(Tokens[9], tok::ampamp, TT_BinaryOperator);
  EXPECT_TOKEN(Tokens[10], tok::exclaim, TT_UnaryOperator);

  Tokens = annotate("template <typename T>\n"
                    "concept C = requires(T t) {\n"
                    "  { t.foo() };\n"
                    "} && Bar<T> && Baz<T>;");
  ASSERT_EQ(Tokens.size(), 35u) << Tokens;
  EXPECT_TOKEN(Tokens[8], tok::kw_requires, TT_RequiresExpression);
  EXPECT_TOKEN(Tokens[9], tok::l_paren, TT_RequiresExpressionLParen);
  EXPECT_TOKEN(Tokens[13], tok::l_brace, TT_RequiresExpressionLBrace);
  EXPECT_TOKEN(Tokens[23], tok::ampamp, TT_BinaryOperator);
  EXPECT_TOKEN(Tokens[28], tok::ampamp, TT_BinaryOperator);

  Tokens = annotate("template<typename T>\n"
                    "requires C1<T> && (C21<T> || C22<T> && C2e<T>) && C3<T>\n"
                    "struct Foo;");
  ASSERT_EQ(Tokens.size(), 36u) << Tokens;
  EXPECT_TOKEN(Tokens[5], tok::kw_requires, TT_RequiresClause);
  EXPECT_TOKEN(Tokens[6], tok::identifier, TT_Unknown);
  EXPECT_EQ(Tokens[6]->FakeLParens.size(), 1u);
  EXPECT_TOKEN(Tokens[10], tok::ampamp, TT_BinaryOperator);
  EXPECT_TOKEN(Tokens[16], tok::pipepipe, TT_BinaryOperator);
  EXPECT_TOKEN(Tokens[21], tok::ampamp, TT_BinaryOperator);
  EXPECT_TOKEN(Tokens[27], tok::ampamp, TT_BinaryOperator);
  EXPECT_TOKEN(Tokens[31], tok::greater, TT_TemplateCloser);
  EXPECT_EQ(Tokens[31]->FakeRParens, 1u);
  EXPECT_TRUE(Tokens[31]->ClosesRequiresClause);

  Tokens =
      annotate("template<typename T>\n"
               "requires (C1<T> && (C21<T> || C22<T> && C2e<T>) && C3<T>)\n"
               "struct Foo;");
  ASSERT_EQ(Tokens.size(), 38u) << Tokens;
  EXPECT_TOKEN(Tokens[5], tok::kw_requires, TT_RequiresClause);
  EXPECT_TOKEN(Tokens[7], tok::identifier, TT_Unknown);
  EXPECT_EQ(Tokens[7]->FakeLParens.size(), 1u);
  EXPECT_TOKEN(Tokens[11], tok::ampamp, TT_BinaryOperator);
  EXPECT_TOKEN(Tokens[17], tok::pipepipe, TT_BinaryOperator);
  EXPECT_TOKEN(Tokens[22], tok::ampamp, TT_BinaryOperator);
  EXPECT_TOKEN(Tokens[28], tok::ampamp, TT_BinaryOperator);
  EXPECT_TOKEN(Tokens[32], tok::greater, TT_TemplateCloser);
  EXPECT_EQ(Tokens[32]->FakeRParens, 1u);
  EXPECT_TOKEN(Tokens[33], tok::r_paren, TT_Unknown);
  EXPECT_TRUE(Tokens[33]->ClosesRequiresClause);

  Tokens = annotate("template <typename T>\n"
                    "void foo(T) noexcept requires Bar<T>;");
  ASSERT_EQ(Tokens.size(), 18u) << Tokens;
  EXPECT_TOKEN(Tokens[11], tok::kw_requires, TT_RequiresClause);

  Tokens = annotate("template <typename T>\n"
                    "requires Bar<T> || Baz<T>\n"
                    "auto foo(T) -> int;");
  ASSERT_EQ(Tokens.size(), 24u) << Tokens;
  EXPECT_TOKEN(Tokens[5], tok::kw_requires, TT_RequiresClause);
  EXPECT_EQ(Tokens[11]->FakeLParens.size(), 0u);
  EXPECT_TRUE(Tokens[14]->ClosesRequiresClause);
  EXPECT_TOKEN(Tokens[20], tok::arrow, TT_TrailingReturnArrow);

  Tokens = annotate("template <typename T>\n"
                    "requires Bar<T>\n"
                    "bool foo(T) { return false; }");
  ASSERT_EQ(Tokens.size(), 21u) << Tokens;
  EXPECT_TOKEN(Tokens[5], tok::kw_requires, TT_RequiresClause);
  EXPECT_TRUE(Tokens[9]->ClosesRequiresClause);
  EXPECT_TOKEN(Tokens[11], tok::identifier, TT_FunctionDeclarationName);
  EXPECT_TOKEN(Tokens[12], tok::l_paren, TT_FunctionDeclarationLParen);

  Tokens = annotate("template <typename T>\n"
                    "requires Bar<T>\n"
                    "decltype(auto) foo(T) { return false; }");
  ASSERT_EQ(Tokens.size(), 24u) << Tokens;
  EXPECT_TOKEN(Tokens[5], tok::kw_requires, TT_RequiresClause);
  EXPECT_TRUE(Tokens[9]->ClosesRequiresClause);
  EXPECT_TOKEN(Tokens[14], tok::identifier, TT_FunctionDeclarationName);
  EXPECT_TOKEN(Tokens[15], tok::l_paren, TT_FunctionDeclarationLParen);

  Tokens = annotate("template <typename T>\n"
                    "struct S {\n"
                    "  void foo() const requires Bar<T>;\n"
                    "  void bar() const & requires Baz<T>;\n"
                    "  void bar() && requires Baz2<T>;\n"
                    "  void baz() const & noexcept requires Baz<T>;\n"
                    "  void baz() && noexcept requires Baz2<T>;\n"
                    "};\n"
                    "\n"
                    "void S::bar() const & requires Baz<T> { }");
  ASSERT_EQ(Tokens.size(), 85u) << Tokens;
  EXPECT_TOKEN(Tokens[13], tok::kw_requires, TT_RequiresClause);
  EXPECT_TOKEN(Tokens[24], tok::amp, TT_PointerOrReference);
  EXPECT_TOKEN(Tokens[25], tok::kw_requires, TT_RequiresClause);
  EXPECT_TOKEN(Tokens[35], tok::ampamp, TT_PointerOrReference);
  EXPECT_TOKEN(Tokens[36], tok::kw_requires, TT_RequiresClause);
  EXPECT_TOKEN(Tokens[47], tok::amp, TT_PointerOrReference);
  EXPECT_TOKEN(Tokens[49], tok::kw_requires, TT_RequiresClause);
  EXPECT_TOKEN(Tokens[59], tok::ampamp, TT_PointerOrReference);
  EXPECT_TOKEN(Tokens[61], tok::kw_requires, TT_RequiresClause);
  EXPECT_TOKEN(Tokens[76], tok::amp, TT_PointerOrReference);
  EXPECT_TOKEN(Tokens[77], tok::kw_requires, TT_RequiresClause);

  Tokens = annotate("void Class::member() && requires(Constant) {}");
  ASSERT_EQ(Tokens.size(), 14u) << Tokens;
  EXPECT_TOKEN(Tokens[7], tok::kw_requires, TT_RequiresClause);

  Tokens = annotate("void Class::member() && requires(Constant<T>) {}");
  ASSERT_EQ(Tokens.size(), 17u) << Tokens;
  EXPECT_TOKEN(Tokens[7], tok::kw_requires, TT_RequiresClause);

  Tokens =
      annotate("void Class::member() && requires(Namespace::Constant<T>) {}");
  ASSERT_EQ(Tokens.size(), 19u) << Tokens;
  EXPECT_TOKEN(Tokens[7], tok::kw_requires, TT_RequiresClause);

  Tokens = annotate("void Class::member() && requires(typename "
                    "Namespace::Outer<T>::Inner::Constant) {}");
  ASSERT_EQ(Tokens.size(), 24u) << Tokens;
  EXPECT_TOKEN(Tokens[7], tok::kw_requires, TT_RequiresClause);

  Tokens = annotate("struct [[nodiscard]] zero_t {\n"
                    "  template<class T>\n"
                    "    requires requires { number_zero_v<T>; }\n"
                    "  [[nodiscard]] constexpr operator T() const { "
                    "return number_zero_v<T>; }\n"
                    "};");
  ASSERT_EQ(Tokens.size(), 44u) << Tokens;
  EXPECT_TOKEN(Tokens[13], tok::kw_requires, TT_RequiresClause);
  EXPECT_TOKEN(Tokens[14], tok::kw_requires, TT_RequiresExpression);
  EXPECT_TOKEN(Tokens[15], tok::l_brace, TT_RequiresExpressionLBrace);
  EXPECT_TOKEN(Tokens[21], tok::r_brace, TT_Unknown);
  EXPECT_EQ(Tokens[21]->MatchingParen, Tokens[15]);
  EXPECT_TRUE(Tokens[21]->ClosesRequiresClause);

  Tokens =
      annotate("template <class A, class B> concept C ="
               "std::same_as<std::iter_value_t<A>, std::iter_value_t<B>>;");
  ASSERT_EQ(Tokens.size(), 31u) << Tokens;
  EXPECT_TOKEN(Tokens[8], tok::kw_concept, TT_Unknown);
  EXPECT_TOKEN(Tokens[14], tok::less, TT_TemplateOpener);
  EXPECT_TOKEN(Tokens[18], tok::less, TT_TemplateOpener);
  EXPECT_TOKEN(Tokens[20], tok::greater, TT_TemplateCloser);
  EXPECT_TOKEN(Tokens[25], tok::less, TT_TemplateOpener);
  EXPECT_TOKEN(Tokens[27], tok::greater, TT_TemplateCloser);
  EXPECT_TOKEN(Tokens[28], tok::greater, TT_TemplateCloser);

  Tokens = annotate("auto bar() -> int requires(is_integral_v<T>) {}");
  ASSERT_EQ(Tokens.size(), 16u) << Tokens;
  EXPECT_TOKEN(Tokens[6], tok::kw_requires, TT_RequiresClause);

  Tokens = annotate("auto bar() -> void requires(is_integral_v<T>) {}");
  ASSERT_EQ(Tokens.size(), 16u) << Tokens;
  EXPECT_TOKEN(Tokens[6], tok::kw_requires, TT_RequiresClause);

  Tokens = annotate("auto bar() -> MyType requires(is_integral_v<T>) {}");
  ASSERT_EQ(Tokens.size(), 16u) << Tokens;
  EXPECT_TOKEN(Tokens[6], tok::kw_requires, TT_RequiresClause);

  Tokens =
      annotate("auto bar() -> SOME_MACRO_TYPE requires(is_integral_v<T>) {}");
  ASSERT_EQ(Tokens.size(), 16u) << Tokens;
  EXPECT_TOKEN(Tokens[6], tok::kw_requires, TT_RequiresClause);

  Tokens =
      annotate("auto bar() -> qualified::type requires(is_integral_v<T>) {}");
  ASSERT_EQ(Tokens.size(), 18u) << Tokens;
  EXPECT_TOKEN(Tokens[8], tok::kw_requires, TT_RequiresClause);

  Tokens =
      annotate("auto bar() -> Template<type> requires(is_integral_v<T>) {}");
  ASSERT_EQ(Tokens.size(), 19u) << Tokens;
  EXPECT_TOKEN(Tokens[9], tok::kw_requires, TT_RequiresClause);

  Tokens = annotate("void foo() requires((A<T>) && C) {}");
  ASSERT_EQ(Tokens.size(), 18u) << Tokens;
  EXPECT_TOKEN(Tokens[4], tok::kw_requires, TT_RequiresClause);
  EXPECT_TOKEN(Tokens[12], tok::ampamp, TT_BinaryOperator);

  Tokens = annotate("void foo() requires(((A<T>) && C)) {}");
  ASSERT_EQ(Tokens.size(), 20u) << Tokens;
  EXPECT_TOKEN(Tokens[4], tok::kw_requires, TT_RequiresClause);
  EXPECT_TOKEN(Tokens[13], tok::ampamp, TT_BinaryOperator);

  Tokens = annotate("void foo() requires([](T&&){}(t)) {}");
  ASSERT_EQ(Tokens.size(), 21u) << Tokens;
  EXPECT_TOKEN(Tokens[4], tok::kw_requires, TT_RequiresClause);
  EXPECT_TOKEN(Tokens[10], tok::ampamp, TT_PointerOrReference);

  Tokens = annotate("void foo() requires([](T&& u){}(t)) {}");
  ASSERT_EQ(Tokens.size(), 22u) << Tokens;
  EXPECT_TOKEN(Tokens[4], tok::kw_requires, TT_RequiresClause);
  EXPECT_TOKEN(Tokens[10], tok::ampamp, TT_PointerOrReference);

  Tokens = annotate("void f() & requires(true) {}");
  ASSERT_EQ(Tokens.size(), 12u) << Tokens;
  EXPECT_TOKEN(Tokens[4], tok::amp, TT_PointerOrReference);
  EXPECT_TOKEN(Tokens[5], tok::kw_requires, TT_RequiresClause);

  Tokens = annotate("void f() & requires(C<true, true>) {}");
  ASSERT_EQ(Tokens.size(), 17u) << Tokens;
  EXPECT_TOKEN(Tokens[4], tok::amp, TT_PointerOrReference);
  EXPECT_TOKEN(Tokens[5], tok::kw_requires, TT_RequiresClause);

  Tokens = annotate("template <typename T>\n"
                    "concept C = (!Foo<T>) && Bar;");
  ASSERT_EQ(Tokens.size(), 19u) << Tokens;
  EXPECT_TOKEN(Tokens[15], tok::ampamp, TT_BinaryOperator);

  Tokens = annotate("void f() & requires(C<decltype(x)>) {}");
  ASSERT_EQ(Tokens.size(), 18u) << Tokens;
  EXPECT_TOKEN(Tokens[4], tok::amp, TT_PointerOrReference);
  EXPECT_TOKEN(Tokens[5], tok::kw_requires, TT_RequiresClause);

  Tokens = annotate("auto f() -> int& requires(C<decltype(x)>) {}");
  ASSERT_EQ(Tokens.size(), 20u) << Tokens;
  EXPECT_TOKEN(Tokens[6], tok::amp, TT_PointerOrReference);
  EXPECT_TOKEN(Tokens[7], tok::kw_requires, TT_RequiresClause);

  Tokens = annotate("bool x = t && requires(decltype(t) x) { x.foo(); };");
  ASSERT_EQ(Tokens.size(), 23u) << Tokens;
  EXPECT_TOKEN(Tokens[5], tok::kw_requires, TT_RequiresExpression);

  Tokens = annotate("bool x = t && requires(Foo<decltype(t)> x) { x.foo(); };");
  ASSERT_EQ(Tokens.size(), 26u) << Tokens;
  EXPECT_TOKEN(Tokens[5], tok::kw_requires, TT_RequiresExpression);

  Tokens = annotate("bool x = t && requires(Foo<C1 || C2> x) { x.foo(); };");
  ASSERT_EQ(Tokens.size(), 25u) << Tokens;
  EXPECT_TOKEN(Tokens[5], tok::kw_requires, TT_RequiresExpression);
}

TEST_F(TokenAnnotatorTest, UnderstandsRequiresExpressions) {
  auto Tokens = annotate("bool b = requires(int i) { i + 5; };");
  ASSERT_EQ(Tokens.size(), 16u) << Tokens;
  EXPECT_TOKEN(Tokens[3], tok::kw_requires, TT_RequiresExpression);
  EXPECT_TOKEN(Tokens[4], tok::l_paren, TT_RequiresExpressionLParen);
  EXPECT_TOKEN(Tokens[8], tok::l_brace, TT_RequiresExpressionLBrace);

  Tokens = annotate("if (requires(int i) { i + 5; }) return;");
  ASSERT_EQ(Tokens.size(), 17u) << Tokens;
  EXPECT_TOKEN(Tokens[2], tok::kw_requires, TT_RequiresExpression);
  EXPECT_TOKEN(Tokens[3], tok::l_paren, TT_RequiresExpressionLParen);
  EXPECT_TOKEN(Tokens[7], tok::l_brace, TT_RequiresExpressionLBrace);

  Tokens = annotate("if (func() && requires(int i) { i + 5; }) return;");
  ASSERT_EQ(Tokens.size(), 21u) << Tokens;
  EXPECT_TOKEN(Tokens[6], tok::kw_requires, TT_RequiresExpression);
  EXPECT_TOKEN(Tokens[7], tok::l_paren, TT_RequiresExpressionLParen);
  EXPECT_TOKEN(Tokens[11], tok::l_brace, TT_RequiresExpressionLBrace);

  Tokens = annotate("foo(requires(const T t) {});");
  ASSERT_EQ(Tokens.size(), 13u) << Tokens;
  EXPECT_TOKEN(Tokens[2], tok::kw_requires, TT_RequiresExpression);
  EXPECT_TOKEN(Tokens[3], tok::l_paren, TT_RequiresExpressionLParen);
  EXPECT_TOKEN(Tokens[8], tok::l_brace, TT_RequiresExpressionLBrace);

  Tokens = annotate("foo(requires(const int t) {});");
  ASSERT_EQ(Tokens.size(), 13u) << Tokens;
  EXPECT_TOKEN(Tokens[2], tok::kw_requires, TT_RequiresExpression);
  EXPECT_TOKEN(Tokens[3], tok::l_paren, TT_RequiresExpressionLParen);
  EXPECT_TOKEN(Tokens[8], tok::l_brace, TT_RequiresExpressionLBrace);

  Tokens = annotate("foo(requires(const T t) {});");
  ASSERT_EQ(Tokens.size(), 13u) << Tokens;
  EXPECT_TOKEN(Tokens[2], tok::kw_requires, TT_RequiresExpression);
  EXPECT_TOKEN(Tokens[3], tok::l_paren, TT_RequiresExpressionLParen);
  EXPECT_TOKEN(Tokens[8], tok::l_brace, TT_RequiresExpressionLBrace);

  Tokens = annotate("foo(requires(int const* volatile t) {});");
  ASSERT_EQ(Tokens.size(), 15u) << Tokens;
  EXPECT_TOKEN(Tokens[2], tok::kw_requires, TT_RequiresExpression);
  EXPECT_TOKEN(Tokens[3], tok::l_paren, TT_RequiresExpressionLParen);
  EXPECT_TOKEN(Tokens[6], tok::star, TT_PointerOrReference);
  EXPECT_TOKEN(Tokens[10], tok::l_brace, TT_RequiresExpressionLBrace);

  Tokens = annotate("foo(requires(T const* volatile t) {});");
  ASSERT_EQ(Tokens.size(), 15u) << Tokens;
  EXPECT_TOKEN(Tokens[2], tok::kw_requires, TT_RequiresExpression);
  EXPECT_TOKEN(Tokens[3], tok::l_paren, TT_RequiresExpressionLParen);
  EXPECT_TOKEN(Tokens[6], tok::star, TT_PointerOrReference);
  EXPECT_TOKEN(Tokens[10], tok::l_brace, TT_RequiresExpressionLBrace);

  Tokens = annotate("foo(requires(T& t) {});");
  ASSERT_EQ(Tokens.size(), 13u) << Tokens;
  EXPECT_TOKEN(Tokens[2], tok::kw_requires, TT_RequiresExpression);
  EXPECT_TOKEN(Tokens[3], tok::l_paren, TT_RequiresExpressionLParen);
  EXPECT_TOKEN(Tokens[5], tok::amp, TT_PointerOrReference);
  EXPECT_TOKEN(Tokens[8], tok::l_brace, TT_RequiresExpressionLBrace);

  Tokens = annotate("foo(requires(T&& t) {});");
  ASSERT_EQ(Tokens.size(), 13u) << Tokens;
  EXPECT_TOKEN(Tokens[2], tok::kw_requires, TT_RequiresExpression);
  EXPECT_TOKEN(Tokens[3], tok::l_paren, TT_RequiresExpressionLParen);
  EXPECT_TOKEN(Tokens[5], tok::ampamp, TT_PointerOrReference);
  EXPECT_TOKEN(Tokens[8], tok::l_brace, TT_RequiresExpressionLBrace);

  Tokens = annotate("bool foo = requires(T& t) {};");
  ASSERT_EQ(Tokens.size(), 13u) << Tokens;
  EXPECT_TOKEN(Tokens[3], tok::kw_requires, TT_RequiresExpression);
  EXPECT_TOKEN(Tokens[4], tok::l_paren, TT_RequiresExpressionLParen);
  EXPECT_TOKEN(Tokens[6], tok::amp, TT_PointerOrReference);
  EXPECT_TOKEN(Tokens[9], tok::l_brace, TT_RequiresExpressionLBrace);

  Tokens = annotate("bool foo = requires(T&& t) {};");
  ASSERT_EQ(Tokens.size(), 13u) << Tokens;
  EXPECT_TOKEN(Tokens[3], tok::kw_requires, TT_RequiresExpression);
  EXPECT_TOKEN(Tokens[4], tok::l_paren, TT_RequiresExpressionLParen);
  EXPECT_TOKEN(Tokens[6], tok::ampamp, TT_PointerOrReference);
  EXPECT_TOKEN(Tokens[9], tok::l_brace, TT_RequiresExpressionLBrace);

  Tokens =
      annotate("foo(requires(const typename Outer<T>::Inner * const t) {});");
  ASSERT_EQ(Tokens.size(), 21u) << Tokens;
  EXPECT_TOKEN(Tokens[2], tok::kw_requires, TT_RequiresExpression);
  EXPECT_TOKEN(Tokens[3], tok::l_paren, TT_RequiresExpressionLParen);
  EXPECT_TOKEN(Tokens[12], tok::star, TT_PointerOrReference);
  EXPECT_TOKEN(Tokens[16], tok::l_brace, TT_RequiresExpressionLBrace);

  Tokens = annotate("template <typename T>\n"
                    "concept C = requires(T T) {\n"
                    "  requires Bar<T> && Foo<T>;\n"
                    "};");
  ASSERT_EQ(Tokens.size(), 28u) << Tokens;
  EXPECT_TOKEN(Tokens[8], tok::kw_requires, TT_RequiresExpression);
  EXPECT_TOKEN(Tokens[9], tok::l_paren, TT_RequiresExpressionLParen);
  EXPECT_TOKEN(Tokens[13], tok::l_brace, TT_RequiresExpressionLBrace);
  EXPECT_TOKEN(Tokens[14], tok::kw_requires,
               TT_RequiresClauseInARequiresExpression);

  Tokens = annotate("template <typename T>\n"
                    "concept C = requires(T T) {\n"
                    "  { t.func() } -> std::same_as<int>;"
                    "  requires Bar<T> && Foo<T>;\n"
                    "};");
  ASSERT_EQ(Tokens.size(), 43u) << Tokens;
  EXPECT_TOKEN(Tokens[8], tok::kw_requires, TT_RequiresExpression);
  EXPECT_TOKEN(Tokens[9], tok::l_paren, TT_RequiresExpressionLParen);
  EXPECT_TOKEN(Tokens[13], tok::l_brace, TT_RequiresExpressionLBrace);
  EXPECT_TOKEN(Tokens[29], tok::kw_requires,
               TT_RequiresClauseInARequiresExpression);

  // Invalid Code, but we don't want to crash. See http://llvm.org/PR54350.
  Tokens = annotate("bool r10 = requires (struct new_struct { int x; } s) { "
                    "requires true; };");
  ASSERT_EQ(Tokens.size(), 21u) << Tokens;
  EXPECT_TOKEN(Tokens[3], tok::kw_requires, TT_RequiresExpression);
  EXPECT_TOKEN(Tokens[4], tok::l_paren, TT_RequiresExpressionLParen);
  EXPECT_TOKEN(Tokens[14], tok::l_brace, TT_RequiresExpressionLBrace);

  Tokens = annotate("bool foo = requires(C<true, true> c) {\n"
                    "  { c.foo(); }\n"
                    "};");
  ASSERT_EQ(Tokens.size(), 25u) << Tokens;
  EXPECT_TOKEN(Tokens[3], tok::kw_requires, TT_RequiresExpression);
  EXPECT_TOKEN(Tokens[4], tok::l_paren, TT_RequiresExpressionLParen);
  EXPECT_TOKEN(Tokens[13], tok::l_brace, TT_RequiresExpressionLBrace);
}

TEST_F(TokenAnnotatorTest, UnderstandsPragmaRegion) {
  // Everything after #pragma region should be ImplicitStringLiteral
  auto Tokens = annotate("#pragma region Foo(Bar: Hello)");
  ASSERT_EQ(Tokens.size(), 10u) << Tokens;
  EXPECT_TOKEN(Tokens[5], tok::identifier, TT_ImplicitStringLiteral);
  EXPECT_TOKEN(Tokens[6], tok::colon, TT_ImplicitStringLiteral);
  EXPECT_TOKEN(Tokens[7], tok::identifier, TT_ImplicitStringLiteral);

  // Make sure it's annotated correctly inside a function as well
  Tokens = annotate("void test(){\n#pragma region Foo(Bar: Hello)\n}");
  ASSERT_EQ(Tokens.size(), 16u) << Tokens;
  EXPECT_TOKEN(Tokens[10], tok::identifier, TT_ImplicitStringLiteral);
  EXPECT_TOKEN(Tokens[11], tok::colon, TT_ImplicitStringLiteral);
  EXPECT_TOKEN(Tokens[12], tok::identifier, TT_ImplicitStringLiteral);
}

TEST_F(TokenAnnotatorTest, RequiresDoesNotChangeParsingOfTheRest) {
  const char *BaseCode = nullptr;
  const char *ConstrainedCode = nullptr;
  auto BaseTokenCount = 0u;
  auto RequiresTokenCount = 0u;
  auto PrefixTokenCount = 0u;

  auto TestRequires = [&](int Line) {
    const auto BaseTokens = annotate(BaseCode);
    const auto ConstrainedTokens = annotate(ConstrainedCode);

#define LINE " (Line " << Line << ')'

    ASSERT_EQ(BaseTokens.size(), BaseTokenCount) << BaseTokens << LINE;
    ASSERT_EQ(ConstrainedTokens.size(), BaseTokenCount + RequiresTokenCount)
        << LINE;

    for (auto I = 0u; I < BaseTokenCount; ++I) {
      EXPECT_EQ(
          *BaseTokens[I],
          *ConstrainedTokens[I < PrefixTokenCount ? I : I + RequiresTokenCount])
          << I << LINE;
    }

#undef LINE
  };

  BaseCode = "template<typename T>\n"
             "T Pi = 3.14;";
  ConstrainedCode = "template<typename T>\n"
                    "  requires Foo<T>\n"
                    "T Pi = 3.14;";
  BaseTokenCount = 11;
  RequiresTokenCount = 5;
  PrefixTokenCount = 5;
  TestRequires(__LINE__);

  BaseCode = "template<typename T>\n"
             "struct Bar;";
  ConstrainedCode = "template<typename T>\n"
                    "  requires Foo<T>\n"
                    "struct Bar;";
  BaseTokenCount = 9;
  TestRequires(__LINE__);

  BaseCode = "template<typename T>\n"
             "struct Bar {\n"
             "  T foo();\n"
             "  T bar();\n"
             "};";
  ConstrainedCode = "template<typename T>\n"
                    "  requires Foo<T>\n"
                    "struct Bar {\n"
                    "  T foo();\n"
                    "  T bar();\n"
                    "};";
  BaseTokenCount = 21;
  TestRequires(__LINE__);

  BaseCode = "template<typename T>\n"
             "Bar(T) -> Bar<T>;";
  ConstrainedCode = "template<typename T>\n"
                    "  requires Foo<T>\n"
                    "Bar(T) -> Bar<T>;";
  BaseTokenCount = 16;
  TestRequires(__LINE__);

  BaseCode = "template<typename T>\n"
             "T foo();";
  ConstrainedCode = "template<typename T>\n"
                    "  requires Foo<T>\n"
                    "T foo();";
  BaseTokenCount = 11;
  TestRequires(__LINE__);

  BaseCode = "template<typename T>\n"
             "T foo() {\n"
             "  auto bar = baz();\n"
             "  return bar + T{};\n"
             "}";
  ConstrainedCode = "template<typename T>\n"
                    "  requires Foo<T>\n"
                    "T foo() {\n"
                    "  auto bar = baz();\n"
                    "  return bar + T{};\n"
                    "}";
  BaseTokenCount = 26;
  TestRequires(__LINE__);

  BaseCode = "template<typename T>\n"
             "T foo();";
  ConstrainedCode = "template<typename T>\n"
                    "T foo() requires Foo<T>;";
  BaseTokenCount = 11;
  PrefixTokenCount = 9;
  TestRequires(__LINE__);

  BaseCode = "template<typename T>\n"
             "T foo() {\n"
             "  auto bar = baz();\n"
             "  return bar + T{};\n"
             "}";
  ConstrainedCode = "template<typename T>\n"
                    "T foo() requires Foo<T> {\n"
                    "  auto bar = baz();\n"
                    "  return bar + T{};\n"
                    "}";
  BaseTokenCount = 26;
  TestRequires(__LINE__);

  BaseCode = "template<typename T>\n"
             "T foo();";
  ConstrainedCode = "template<typename T>\n"
                    "  requires(Foo<T>)\n"
                    "T foo();";
  BaseTokenCount = 11;
  RequiresTokenCount = 7;
  PrefixTokenCount = 5;
  TestRequires(__LINE__);

  BaseCode = "template<typename T>\n"
             "Bar(T) -> Bar<typename T::I>;";
  ConstrainedCode = "template<typename T>\n"
                    "  requires requires(T &&t) {\n"
                    "             typename T::I;\n"
                    "           }\n"
                    "Bar(T) -> Bar<typename T::I>;";
  BaseTokenCount = 19;
  RequiresTokenCount = 14;
  PrefixTokenCount = 5;
  TestRequires(__LINE__);

  BaseCode = "struct [[nodiscard]] zero_t {\n"
             "  template<class T>\n"
             "  [[nodiscard]] constexpr operator T() const { return v<T>; }\n"
             "};";
  ConstrainedCode =
      "struct [[nodiscard]] zero_t {\n"
      "  template<class T>\n"
      "    requires requires { v<T>; }\n"
      "  [[nodiscard]] constexpr operator T() const { return v<T>; }\n"
      "};";
  BaseTokenCount = 35;
  RequiresTokenCount = 9;
  PrefixTokenCount = 13;
  TestRequires(__LINE__);

  BaseCode = "constexpr Foo(Foo const &other)\n"
             "    : value{other.value} {\n"
             "  do_magic();\n"
             "  do_more_magic();\n"
             "}";
  ConstrainedCode = "constexpr Foo(Foo const &other)\n"
                    "  requires std::is_copy_constructible<T>\n"
                    "    : value{other.value} {\n"
                    "  do_magic();\n"
                    "  do_more_magic();\n"
                    "}";
  BaseTokenCount = 26;
  RequiresTokenCount = 7;
  PrefixTokenCount = 8;
  TestRequires(__LINE__);

  BaseCode = "constexpr Foo(Foo const &other)\n"
             "    : value{other.value} {\n"
             "  do_magic();\n"
             "  do_more_magic();\n"
             "}";
  ConstrainedCode = "constexpr Foo(Foo const &other)\n"
                    "  requires (std::is_copy_constructible<T>)\n"
                    "    : value{other.value} {\n"
                    "  do_magic();\n"
                    "  do_more_magic();\n"
                    "}";
  RequiresTokenCount = 9;
  TestRequires(__LINE__);

  BaseCode = "template<typename T>\n"
             "ANNOTATE(\"S\"\n"
             "         \"S\")\n"
             "void foo();";
  ConstrainedCode = "template<typename T>\n"
                    "  requires(true)\n"
                    "ANNOTATE(\"S\"\n"
                    "         \"S\")\n"
                    "void foo();";
  BaseTokenCount = 16;
  RequiresTokenCount = 4;
  PrefixTokenCount = 5;
  TestRequires(__LINE__);
}

TEST_F(TokenAnnotatorTest, UnderstandsAsm) {
  auto Tokens = annotate("__asm{\n"
                         "\"a\":\n"
                         ": x\n"
                         ":};");
  ASSERT_EQ(Tokens.size(), 10u) << Tokens;
  EXPECT_TOKEN(Tokens[0], tok::kw_asm, TT_Unknown);
  EXPECT_TOKEN(Tokens[1], tok::l_brace, TT_InlineASMBrace);
  EXPECT_TOKEN(Tokens[3], tok::colon, TT_InlineASMColon);
  EXPECT_TOKEN(Tokens[4], tok::colon, TT_InlineASMColon);
  EXPECT_TOKEN(Tokens[6], tok::colon, TT_InlineASMColon);
  EXPECT_TOKEN(Tokens[7], tok::r_brace, TT_InlineASMBrace);

  Tokens = annotate("__asm(\n"
                    "\"a\":\n"
                    ": x\n"
                    ":);");
  ASSERT_EQ(Tokens.size(), 10u) << Tokens;
  EXPECT_TOKEN(Tokens[0], tok::kw_asm, TT_Unknown);
  EXPECT_TOKEN(Tokens[3], tok::colon, TT_InlineASMColon);
  EXPECT_TOKEN(Tokens[4], tok::colon, TT_InlineASMColon);
  EXPECT_TOKEN(Tokens[6], tok::colon, TT_InlineASMColon);

  Tokens = annotate("asm volatile (\n"
                    "\"a_label:\"\n"
                    ":\n"
                    ": x\n"
                    ":);");
  ASSERT_EQ(Tokens.size(), 11u) << Tokens;
  EXPECT_TOKEN(Tokens[0], tok::kw_asm, TT_Unknown);
  EXPECT_TOKEN(Tokens[4], tok::colon, TT_InlineASMColon);
  EXPECT_TOKEN(Tokens[5], tok::colon, TT_InlineASMColon);
  EXPECT_TOKEN(Tokens[7], tok::colon, TT_InlineASMColon);

  Tokens = annotate("__asm__(\n"
                    "\"a_label:\"\n"
                    ": x\n"
                    ":\n"
                    ": y);");
  ASSERT_EQ(Tokens.size(), 11u) << Tokens;
  EXPECT_TOKEN(Tokens[0], tok::kw_asm, TT_Unknown);
  EXPECT_TOKEN(Tokens[3], tok::colon, TT_InlineASMColon);
  EXPECT_TOKEN(Tokens[5], tok::colon, TT_InlineASMColon);
  EXPECT_TOKEN(Tokens[6], tok::colon, TT_InlineASMColon);

  Tokens = annotate("__asm volatile (\n"
                    "\"a_label:\"\n"
                    "\"a b c(%%x)\"\n"
                    ":\n"
                    ": x\n"
                    ":);");
  ASSERT_EQ(Tokens.size(), 12u) << Tokens;
  EXPECT_TOKEN(Tokens[0], tok::kw_asm, TT_Unknown);
  EXPECT_TOKEN(Tokens[5], tok::colon, TT_InlineASMColon);
  EXPECT_TOKEN(Tokens[6], tok::colon, TT_InlineASMColon);
  EXPECT_TOKEN(Tokens[8], tok::colon, TT_InlineASMColon);

  Tokens = annotate("asm(\n"
                    "\"insn\"\n"
                    ": \"=r\" (var1), \"=&r\" (value)\n"
                    ":\n"
                    ": \"memory\");");
  ASSERT_EQ(Tokens.size(), 19u) << Tokens;
  EXPECT_TOKEN(Tokens[0], tok::kw_asm, TT_Unknown);
  EXPECT_TOKEN(Tokens[3], tok::colon, TT_InlineASMColon);
  EXPECT_TOKEN(Tokens[13], tok::colon, TT_InlineASMColon);
  EXPECT_TOKEN(Tokens[14], tok::colon, TT_InlineASMColon);

  Tokens = annotate("__asm__ volatile (\n"
                    "\"ldr r1, [r0, %%[sym]]\"\n"
                    ":\n"
                    ": [sym] \"J\" (aaaaa(aaaa, aaaa))\n"
                    ");");
  ASSERT_EQ(Tokens.size(), 21u) << Tokens;
  EXPECT_TOKEN(Tokens[0], tok::kw_asm, TT_Unknown);
  EXPECT_TOKEN(Tokens[4], tok::colon, TT_InlineASMColon);
  EXPECT_TOKEN(Tokens[5], tok::colon, TT_InlineASMColon);
  EXPECT_TOKEN(Tokens[6], tok::l_square, TT_InlineASMSymbolicNameLSquare);
}

TEST_F(TokenAnnotatorTest, UnderstandsObjCBlock) {
  auto Tokens = annotate("int (^)() = ^ ()\n"
                         "  external_source_symbol() { //\n"
                         "  return 1;\n"
                         "};");
  ASSERT_EQ(Tokens.size(), 21u) << Tokens;
  EXPECT_TOKEN(Tokens[1], tok::l_paren, TT_ObjCBlockLParen);
  EXPECT_TOKEN(Tokens[13], tok::l_brace, TT_ObjCBlockLBrace);

  Tokens = annotate("int *p = ^int*(){ //\n"
                    "  return nullptr;\n"
                    "}();");
  ASSERT_EQ(Tokens.size(), 19u) << Tokens;
  EXPECT_TOKEN(Tokens[9], tok::l_brace, TT_ObjCBlockLBrace);
}

TEST_F(TokenAnnotatorTest, UnderstandsObjCMethodExpr) {
  auto Tokens = annotate("void f() {\n"
                         "  //\n"
                         "  BOOL a = [b.c n] > 1;\n"
                         "}");
  ASSERT_EQ(Tokens.size(), 20u) << Tokens;
  EXPECT_TOKEN(Tokens[9], tok::l_square, TT_ObjCMethodExpr);
  EXPECT_TOKEN(Tokens[15], tok::greater, TT_BinaryOperator);
}

TEST_F(TokenAnnotatorTest, UnderstandsLambdas) {
  auto Tokens = annotate("[]() constexpr {}");
  ASSERT_EQ(Tokens.size(), 8u) << Tokens;
  EXPECT_TOKEN(Tokens[0], tok::l_square, TT_LambdaLSquare);
  EXPECT_TOKEN(Tokens[2], tok::l_paren, TT_LambdaDefinitionLParen);
  EXPECT_TOKEN(Tokens[5], tok::l_brace, TT_LambdaLBrace);

  Tokens = annotate("[]() consteval {}");
  ASSERT_EQ(Tokens.size(), 8u) << Tokens;
  EXPECT_TOKEN(Tokens[0], tok::l_square, TT_LambdaLSquare);
  EXPECT_TOKEN(Tokens[2], tok::l_paren, TT_LambdaDefinitionLParen);
  EXPECT_TOKEN(Tokens[5], tok::l_brace, TT_LambdaLBrace);

  Tokens = annotate("[]() mutable {}");
  ASSERT_EQ(Tokens.size(), 8u) << Tokens;
  EXPECT_TOKEN(Tokens[0], tok::l_square, TT_LambdaLSquare);
  EXPECT_TOKEN(Tokens[2], tok::l_paren, TT_LambdaDefinitionLParen);
  EXPECT_TOKEN(Tokens[5], tok::l_brace, TT_LambdaLBrace);

  Tokens = annotate("[]() static {}");
  ASSERT_EQ(Tokens.size(), 8u) << Tokens;
  EXPECT_TOKEN(Tokens[0], tok::l_square, TT_LambdaLSquare);
  EXPECT_TOKEN(Tokens[2], tok::l_paren, TT_LambdaDefinitionLParen);
  EXPECT_TOKEN(Tokens[5], tok::l_brace, TT_LambdaLBrace);

  Tokens = annotate("[]() -> auto {}");
  ASSERT_EQ(Tokens.size(), 9u) << Tokens;
  EXPECT_TOKEN(Tokens[0], tok::l_square, TT_LambdaLSquare);
  EXPECT_TOKEN(Tokens[2], tok::l_paren, TT_LambdaDefinitionLParen);
  EXPECT_TOKEN(Tokens[4], tok::arrow, TT_LambdaArrow);
  EXPECT_TOKEN(Tokens[6], tok::l_brace, TT_LambdaLBrace);

  Tokens = annotate("[]() -> auto & {}");
  ASSERT_EQ(Tokens.size(), 10u) << Tokens;
  EXPECT_TOKEN(Tokens[0], tok::l_square, TT_LambdaLSquare);
  EXPECT_TOKEN(Tokens[2], tok::l_paren, TT_LambdaDefinitionLParen);
  EXPECT_TOKEN(Tokens[4], tok::arrow, TT_LambdaArrow);
  EXPECT_TOKEN(Tokens[7], tok::l_brace, TT_LambdaLBrace);

  Tokens = annotate("[]() -> auto * {}");
  ASSERT_EQ(Tokens.size(), 10u) << Tokens;
  EXPECT_TOKEN(Tokens[0], tok::l_square, TT_LambdaLSquare);
  EXPECT_TOKEN(Tokens[2], tok::l_paren, TT_LambdaDefinitionLParen);
  EXPECT_TOKEN(Tokens[4], tok::arrow, TT_LambdaArrow);
  EXPECT_TOKEN(Tokens[7], tok::l_brace, TT_LambdaLBrace);

  Tokens = annotate("[] {}");
  ASSERT_EQ(Tokens.size(), 5u) << Tokens;
  EXPECT_TOKEN(Tokens[0], tok::l_square, TT_LambdaLSquare);
  EXPECT_TOKEN(Tokens[2], tok::l_brace, TT_LambdaLBrace);

  Tokens = annotate("[] noexcept {}");
  ASSERT_EQ(Tokens.size(), 6u) << Tokens;
  EXPECT_TOKEN(Tokens[0], tok::l_square, TT_LambdaLSquare);
  EXPECT_TOKEN(Tokens[3], tok::l_brace, TT_LambdaLBrace);

  Tokens = annotate("[] -> auto {}");
  ASSERT_EQ(Tokens.size(), 7u) << Tokens;
  EXPECT_TOKEN(Tokens[0], tok::l_square, TT_LambdaLSquare);
  EXPECT_TOKEN(Tokens[2], tok::arrow, TT_LambdaArrow);
  EXPECT_TOKEN(Tokens[4], tok::l_brace, TT_LambdaLBrace);

  Tokens = annotate("[] -> struct S { return {}; }");
  ASSERT_EQ(Tokens.size(), 12u) << Tokens;
  EXPECT_TOKEN(Tokens[0], tok::l_square, TT_LambdaLSquare);
  EXPECT_TOKEN(Tokens[2], tok::arrow, TT_LambdaArrow);
  EXPECT_TOKEN(Tokens[5], tok::l_brace, TT_LambdaLBrace);

  Tokens = annotate("foo([&](u32 bar) __attribute__((attr)) -> void {});");
  ASSERT_EQ(Tokens.size(), 22u) << Tokens;
  EXPECT_TOKEN(Tokens[2], tok::l_square, TT_LambdaLSquare);
  EXPECT_TOKEN(Tokens[5], tok::l_paren, TT_LambdaDefinitionLParen);
  EXPECT_TOKEN(Tokens[15], tok::arrow, TT_LambdaArrow);
  EXPECT_TOKEN(Tokens[17], tok::l_brace, TT_LambdaLBrace);

  Tokens = annotate("[] <typename T> () {}");
  ASSERT_EQ(Tokens.size(), 11u) << Tokens;
  EXPECT_TOKEN(Tokens[0], tok::l_square, TT_LambdaLSquare);
  EXPECT_TOKEN(Tokens[2], tok::less, TT_TemplateOpener);
  EXPECT_TOKEN(Tokens[6], tok::l_paren, TT_LambdaDefinitionLParen);
  EXPECT_TOKEN(Tokens[8], tok::l_brace, TT_LambdaLBrace);

  Tokens = annotate("[] <typename T> {}");
  ASSERT_EQ(Tokens.size(), 9u) << Tokens;
  EXPECT_TOKEN(Tokens[0], tok::l_square, TT_LambdaLSquare);
  EXPECT_TOKEN(Tokens[2], tok::less, TT_TemplateOpener);
  EXPECT_TOKEN(Tokens[6], tok::l_brace, TT_LambdaLBrace);

  Tokens = annotate("[] <typename... T> () {}");
  ASSERT_EQ(Tokens.size(), 12u) << Tokens;
  EXPECT_TOKEN(Tokens[0], tok::l_square, TT_LambdaLSquare);
  EXPECT_TOKEN(Tokens[2], tok::less, TT_TemplateOpener);
  EXPECT_TOKEN(Tokens[7], tok::l_paren, TT_LambdaDefinitionLParen);
  EXPECT_TOKEN(Tokens[9], tok::l_brace, TT_LambdaLBrace);

  Tokens = annotate("[] <typename... T> {}");
  ASSERT_EQ(Tokens.size(), 10u) << Tokens;
  EXPECT_TOKEN(Tokens[0], tok::l_square, TT_LambdaLSquare);
  EXPECT_TOKEN(Tokens[2], tok::less, TT_TemplateOpener);
  EXPECT_TOKEN(Tokens[7], tok::l_brace, TT_LambdaLBrace);

  Tokens = annotate("[] <int... T> () {}");
  ASSERT_EQ(Tokens.size(), 12u) << Tokens;
  EXPECT_TOKEN(Tokens[0], tok::l_square, TT_LambdaLSquare);
  EXPECT_TOKEN(Tokens[2], tok::less, TT_TemplateOpener);
  EXPECT_TOKEN(Tokens[7], tok::l_paren, TT_LambdaDefinitionLParen);
  EXPECT_TOKEN(Tokens[9], tok::l_brace, TT_LambdaLBrace);

  Tokens = annotate("[] <int... T> {}");
  ASSERT_EQ(Tokens.size(), 10u) << Tokens;
  EXPECT_TOKEN(Tokens[0], tok::l_square, TT_LambdaLSquare);
  EXPECT_TOKEN(Tokens[2], tok::less, TT_TemplateOpener);
  EXPECT_TOKEN(Tokens[7], tok::l_brace, TT_LambdaLBrace);

  Tokens = annotate("[] <Foo... T> () {}");
  ASSERT_EQ(Tokens.size(), 12u) << Tokens;
  EXPECT_TOKEN(Tokens[0], tok::l_square, TT_LambdaLSquare);
  EXPECT_TOKEN(Tokens[2], tok::less, TT_TemplateOpener);
  EXPECT_TOKEN(Tokens[7], tok::l_paren, TT_LambdaDefinitionLParen);
  EXPECT_TOKEN(Tokens[9], tok::l_brace, TT_LambdaLBrace);

  Tokens = annotate("[] <Foo... T> {}");
  ASSERT_EQ(Tokens.size(), 10u) << Tokens;
  EXPECT_TOKEN(Tokens[0], tok::l_square, TT_LambdaLSquare);
  EXPECT_TOKEN(Tokens[2], tok::less, TT_TemplateOpener);
  EXPECT_TOKEN(Tokens[7], tok::l_brace, TT_LambdaLBrace);

  // Lambdas with a requires-clause
  Tokens = annotate("[] <typename T> (T t) requires Bar<T> {}");
  ASSERT_EQ(Tokens.size(), 18u) << Tokens;
  EXPECT_TOKEN(Tokens[0], tok::l_square, TT_LambdaLSquare);
  EXPECT_TOKEN(Tokens[2], tok::less, TT_TemplateOpener);
  EXPECT_TOKEN(Tokens[6], tok::l_paren, TT_LambdaDefinitionLParen);
  EXPECT_TOKEN(Tokens[10], tok::kw_requires, TT_RequiresClause);
  EXPECT_TRUE(Tokens[14]->ClosesRequiresClause);
  EXPECT_TOKEN(Tokens[15], tok::l_brace, TT_LambdaLBrace);

  Tokens = annotate("[] <typename T> (T &&t) requires Bar<T> {}");
  ASSERT_EQ(Tokens.size(), 19u) << Tokens;
  EXPECT_TOKEN(Tokens[0], tok::l_square, TT_LambdaLSquare);
  EXPECT_TOKEN(Tokens[2], tok::less, TT_TemplateOpener);
  EXPECT_TOKEN(Tokens[6], tok::l_paren, TT_LambdaDefinitionLParen);
  EXPECT_TOKEN(Tokens[8], tok::ampamp, TT_PointerOrReference);
  EXPECT_TOKEN(Tokens[11], tok::kw_requires, TT_RequiresClause);
  EXPECT_TRUE(Tokens[15]->ClosesRequiresClause);
  EXPECT_TOKEN(Tokens[16], tok::l_brace, TT_LambdaLBrace);

  Tokens = annotate("[] <typename T> (T t) requires Foo<T> || Bar<T> {}");
  ASSERT_EQ(Tokens.size(), 23u) << Tokens;
  EXPECT_TOKEN(Tokens[0], tok::l_square, TT_LambdaLSquare);
  EXPECT_TOKEN(Tokens[2], tok::less, TT_TemplateOpener);
  EXPECT_TOKEN(Tokens[6], tok::l_paren, TT_LambdaDefinitionLParen);
  EXPECT_TOKEN(Tokens[10], tok::kw_requires, TT_RequiresClause);
  EXPECT_TRUE(Tokens[19]->ClosesRequiresClause);
  EXPECT_TOKEN(Tokens[20], tok::l_brace, TT_LambdaLBrace);

  Tokens = annotate("[] <typename T> (T t) -> T requires Bar<T> {}");
  ASSERT_EQ(Tokens.size(), 20u) << Tokens;
  EXPECT_TOKEN(Tokens[0], tok::l_square, TT_LambdaLSquare);
  EXPECT_TOKEN(Tokens[2], tok::less, TT_TemplateOpener);
  EXPECT_TOKEN(Tokens[6], tok::l_paren, TT_LambdaDefinitionLParen);
  EXPECT_TOKEN(Tokens[10], tok::arrow, TT_LambdaArrow);
  EXPECT_TOKEN(Tokens[12], tok::kw_requires, TT_RequiresClause);
  EXPECT_TRUE(Tokens[16]->ClosesRequiresClause);
  EXPECT_TOKEN(Tokens[17], tok::l_brace, TT_LambdaLBrace);

  Tokens = annotate("[] <typename T> requires Bar<T> (T t) {}");
  ASSERT_EQ(Tokens.size(), 18u) << Tokens;
  EXPECT_TOKEN(Tokens[0], tok::l_square, TT_LambdaLSquare);
  EXPECT_TOKEN(Tokens[2], tok::less, TT_TemplateOpener);
  EXPECT_TOKEN(Tokens[6], tok::kw_requires, TT_RequiresClause);
  EXPECT_TRUE(Tokens[10]->ClosesRequiresClause);
  // FIXME:
  // EXPECT_TOKEN(Tokens[11], tok::l_paren, TT_LambdaDefinitionLParen);
  EXPECT_TOKEN(Tokens[15], tok::l_brace, TT_LambdaLBrace);

  Tokens = annotate("[] <typename T> requires Bar<T> (T &&t) {}");
  ASSERT_EQ(Tokens.size(), 19u) << Tokens;
  EXPECT_TOKEN(Tokens[0], tok::l_square, TT_LambdaLSquare);
  EXPECT_TOKEN(Tokens[2], tok::less, TT_TemplateOpener);
  EXPECT_TOKEN(Tokens[6], tok::kw_requires, TT_RequiresClause);
  EXPECT_TRUE(Tokens[10]->ClosesRequiresClause);
  // FIXME:
  // EXPECT_TOKEN(Tokens[11], tok::l_paren, TT_LambdaDefinitionLParen);
  EXPECT_TOKEN(Tokens[13], tok::ampamp, TT_PointerOrReference);
  EXPECT_TOKEN(Tokens[16], tok::l_brace, TT_LambdaLBrace);

  Tokens = annotate("[] <typename T> requires Foo<T> || Bar<T> (T t) {}");
  ASSERT_EQ(Tokens.size(), 23u) << Tokens;
  EXPECT_TOKEN(Tokens[0], tok::l_square, TT_LambdaLSquare);
  EXPECT_TOKEN(Tokens[2], tok::less, TT_TemplateOpener);
  EXPECT_TOKEN(Tokens[6], tok::kw_requires, TT_RequiresClause);
  EXPECT_TRUE(Tokens[15]->ClosesRequiresClause);
  // FIXME:
  // EXPECT_TOKEN(Tokens[16], tok::l_paren, TT_LambdaDefinitionLParen);
  EXPECT_TOKEN(Tokens[20], tok::l_brace, TT_LambdaLBrace);

  Tokens = annotate("[] <typename T> requires true (T&& t) {}");
  ASSERT_EQ(Tokens.size(), 16u) << Tokens;
  EXPECT_TOKEN(Tokens[0], tok::l_square, TT_LambdaLSquare);
  EXPECT_TOKEN(Tokens[2], tok::less, TT_TemplateOpener);
  EXPECT_TOKEN(Tokens[6], tok::kw_requires, TT_RequiresClause);
  EXPECT_TRUE(Tokens[7]->ClosesRequiresClause);
  // FIXME:
  // EXPECT_TOKEN(Tokens[8], tok::l_paren, TT_LambdaDefinitionLParen);
  EXPECT_TOKEN(Tokens[10], tok::ampamp, TT_PointerOrReference);
  EXPECT_TOKEN(Tokens[13], tok::l_brace, TT_LambdaLBrace);

  Tokens = annotate("[] <typename T> requires Bar<T> {}");
  ASSERT_EQ(Tokens.size(), 14u) << Tokens;
  EXPECT_TOKEN(Tokens[0], tok::l_square, TT_LambdaLSquare);
  EXPECT_TOKEN(Tokens[2], tok::less, TT_TemplateOpener);
  EXPECT_TOKEN(Tokens[6], tok::kw_requires, TT_RequiresClause);
  EXPECT_TRUE(Tokens[10]->ClosesRequiresClause);
  EXPECT_TOKEN(Tokens[11], tok::l_brace, TT_LambdaLBrace);

  Tokens = annotate("[] <typename T> requires Bar<T> noexcept {}");
  ASSERT_EQ(Tokens.size(), 15u) << Tokens;
  EXPECT_TOKEN(Tokens[0], tok::l_square, TT_LambdaLSquare);
  EXPECT_TOKEN(Tokens[2], tok::less, TT_TemplateOpener);
  EXPECT_TOKEN(Tokens[6], tok::kw_requires, TT_RequiresClause);
  EXPECT_TRUE(Tokens[10]->ClosesRequiresClause);
  EXPECT_TOKEN(Tokens[12], tok::l_brace, TT_LambdaLBrace);

  Tokens = annotate("[] <typename T> requires Bar<T> -> T {}");
  ASSERT_EQ(Tokens.size(), 16u) << Tokens;
  EXPECT_TOKEN(Tokens[0], tok::l_square, TT_LambdaLSquare);
  EXPECT_TOKEN(Tokens[2], tok::less, TT_TemplateOpener);
  EXPECT_TOKEN(Tokens[6], tok::kw_requires, TT_RequiresClause);
  EXPECT_TRUE(Tokens[10]->ClosesRequiresClause);
  EXPECT_TOKEN(Tokens[11], tok::arrow, TT_LambdaArrow);
  EXPECT_TOKEN(Tokens[13], tok::l_brace, TT_LambdaLBrace);

  Tokens = annotate("[] <typename T> requires Foo<T> (T t) requires Bar<T> {}");
  ASSERT_EQ(Tokens.size(), 23u) << Tokens;
  EXPECT_TOKEN(Tokens[0], tok::l_square, TT_LambdaLSquare);
  EXPECT_TOKEN(Tokens[2], tok::less, TT_TemplateOpener);
  EXPECT_TOKEN(Tokens[6], tok::kw_requires, TT_RequiresClause);
  EXPECT_TRUE(Tokens[10]->ClosesRequiresClause);
  // FIXME:
  // EXPECT_TOKEN(Tokens[11], tok::l_paren, TT_LambdaDefinitionLParen);
  EXPECT_TOKEN(Tokens[15], tok::kw_requires, TT_RequiresClause);
  EXPECT_TRUE(Tokens[19]->ClosesRequiresClause);
  EXPECT_TOKEN(Tokens[20], tok::l_brace, TT_LambdaLBrace);

  Tokens = annotate("[] <typename T = int> (T t) {}");
  ASSERT_EQ(Tokens.size(), 15u) << Tokens;
  EXPECT_TOKEN(Tokens[0], tok::l_square, TT_LambdaLSquare);
  EXPECT_TOKEN(Tokens[2], tok::less, TT_TemplateOpener);
  EXPECT_TOKEN(Tokens[7], tok::greater, TT_TemplateCloser);
  EXPECT_TOKEN(Tokens[8], tok::l_paren, TT_LambdaDefinitionLParen);
  EXPECT_TOKEN(Tokens[12], tok::l_brace, TT_LambdaLBrace);

  Tokens = annotate("[] <int I = 0> (T t) {}");
  ASSERT_EQ(Tokens.size(), 15u) << Tokens;
  EXPECT_TOKEN(Tokens[0], tok::l_square, TT_LambdaLSquare);
  EXPECT_TOKEN(Tokens[2], tok::less, TT_TemplateOpener);
  EXPECT_TOKEN(Tokens[7], tok::greater, TT_TemplateCloser);
  EXPECT_TOKEN(Tokens[8], tok::l_paren, TT_LambdaDefinitionLParen);
  EXPECT_TOKEN(Tokens[12], tok::l_brace, TT_LambdaLBrace);

  Tokens = annotate("[] <bool b = false> (T t) {}");
  ASSERT_EQ(Tokens.size(), 15u) << Tokens;
  EXPECT_TOKEN(Tokens[0], tok::l_square, TT_LambdaLSquare);
  EXPECT_TOKEN(Tokens[2], tok::less, TT_TemplateOpener);
  EXPECT_TOKEN(Tokens[7], tok::greater, TT_TemplateCloser);
  EXPECT_TOKEN(Tokens[8], tok::l_paren, TT_LambdaDefinitionLParen);
  EXPECT_TOKEN(Tokens[12], tok::l_brace, TT_LambdaLBrace);

  Tokens = annotate("[] <bool b = true && false> (T&& t) {}");
  ASSERT_EQ(Tokens.size(), 18u) << Tokens;
  EXPECT_TOKEN(Tokens[0], tok::l_square, TT_LambdaLSquare);
  EXPECT_TOKEN(Tokens[2], tok::less, TT_TemplateOpener);
  EXPECT_TOKEN(Tokens[7], tok::ampamp, TT_BinaryOperator);
  EXPECT_TOKEN(Tokens[9], tok::greater, TT_TemplateCloser);
  EXPECT_TOKEN(Tokens[10], tok::l_paren, TT_LambdaDefinitionLParen);
  EXPECT_TOKEN(Tokens[12], tok::ampamp, TT_PointerOrReference);
  EXPECT_TOKEN(Tokens[15], tok::l_brace, TT_LambdaLBrace);

  Tokens = annotate("[] <typename T = int> requires Foo<T> (T t) {}");
  ASSERT_EQ(Tokens.size(), 20u) << Tokens;
  EXPECT_TOKEN(Tokens[0], tok::l_square, TT_LambdaLSquare);
  EXPECT_TOKEN(Tokens[2], tok::less, TT_TemplateOpener);
  EXPECT_TOKEN(Tokens[7], tok::greater, TT_TemplateCloser);
  EXPECT_TOKEN(Tokens[8], tok::kw_requires, TT_RequiresClause);
  // FIXME:
  // EXPECT_TOKEN(Tokens[13], tok::l_paren, TT_LambdaDefinitionLParen);
  EXPECT_TOKEN(Tokens[17], tok::l_brace, TT_LambdaLBrace);
}

TEST_F(TokenAnnotatorTest, UnderstandsFunctionAnnotations) {
  auto Tokens = annotate("template <typename T>\n"
                         "DEPRECATED(\"Use NewClass::NewFunction instead.\")\n"
                         "string OldFunction(const string &parameter) {}");
  ASSERT_EQ(Tokens.size(), 20u) << Tokens;
  EXPECT_TOKEN(Tokens[8], tok::r_paren, TT_FunctionAnnotationRParen);

  Tokens = annotate("template <typename T>\n"
                    "A(T) noexcept;");
  ASSERT_EQ(Tokens.size(), 12u) << Tokens;
  EXPECT_TOKEN(Tokens[8], tok::r_paren, TT_Unknown);

  Tokens = annotate("FOO(bar)();");
  ASSERT_EQ(Tokens.size(), 8u) << Tokens;
  EXPECT_TOKEN(Tokens[3], tok::r_paren, TT_Unknown);
}

TEST_F(TokenAnnotatorTest, UnderstandsFunctionDeclarationNames) {
  auto Tokens = annotate("void f [[noreturn]] ();");
  ASSERT_EQ(Tokens.size(), 11u) << Tokens;
  EXPECT_TOKEN(Tokens[1], tok::identifier, TT_FunctionDeclarationName);
  EXPECT_TOKEN(Tokens[7], tok::l_paren, TT_FunctionDeclarationLParen);

  Tokens = annotate("void f [[noreturn]] () {}");
  ASSERT_EQ(Tokens.size(), 12u) << Tokens;
  EXPECT_TOKEN(Tokens[1], tok::identifier, TT_FunctionDeclarationName);
  EXPECT_TOKEN(Tokens[7], tok::l_paren, TT_FunctionDeclarationLParen);

  Tokens = annotate("#define FOO Foo::\n"
                    "FOO Foo();");
  ASSERT_EQ(Tokens.size(), 11u) << Tokens;
  EXPECT_TOKEN(Tokens[6], tok::identifier, TT_FunctionDeclarationName);
  EXPECT_TOKEN(Tokens[7], tok::l_paren, TT_FunctionDeclarationLParen);

  Tokens = annotate("struct Foo {\n"
                    "  Bar (*func)();\n"
                    "};");
  ASSERT_EQ(Tokens.size(), 14u) << Tokens;
  EXPECT_TOKEN(Tokens[3], tok::identifier, TT_Unknown);
  EXPECT_TOKEN(Tokens[4], tok::l_paren, TT_FunctionTypeLParen);

  Tokens = annotate("void instanceof();");
  ASSERT_EQ(Tokens.size(), 6u);
  EXPECT_TOKEN(Tokens[1], tok::identifier, TT_FunctionDeclarationName);
  EXPECT_TOKEN(Tokens[2], tok::l_paren, TT_FunctionDeclarationLParen);

  Tokens = annotate("int iso_time(time_t);");
  ASSERT_EQ(Tokens.size(), 7u) << Tokens;
  EXPECT_TOKEN(Tokens[1], tok::identifier, TT_FunctionDeclarationName);
  EXPECT_TOKEN(Tokens[2], tok::l_paren, TT_FunctionDeclarationLParen);

  auto Style = getLLVMStyle();
  Style.TypeNames.push_back("MyType");
  Tokens = annotate("int iso_time(MyType);", Style);
  ASSERT_EQ(Tokens.size(), 7u) << Tokens;
  EXPECT_TOKEN(Tokens[1], tok::identifier, TT_FunctionDeclarationName);
  EXPECT_TOKEN(Tokens[2], tok::l_paren, TT_FunctionDeclarationLParen);
  EXPECT_TOKEN(Tokens[3], tok::identifier, TT_TypeName);
}

TEST_F(TokenAnnotatorTest, UnderstandsCtorAndDtorDeclNames) {
  auto Tokens = annotate("class Foo { public: Foo(); };");
  ASSERT_EQ(Tokens.size(), 12u) << Tokens;
  EXPECT_TOKEN(Tokens[5], tok::identifier, TT_CtorDtorDeclName);
  EXPECT_TOKEN(Tokens[6], tok::l_paren, TT_FunctionDeclarationLParen);

  Tokens = annotate("class Foo { public: ~Foo(); };");
  ASSERT_EQ(Tokens.size(), 13u) << Tokens;
  EXPECT_TOKEN(Tokens[6], tok::identifier, TT_CtorDtorDeclName);
  EXPECT_TOKEN(Tokens[7], tok::l_paren, TT_FunctionDeclarationLParen);

  Tokens = annotate("struct Foo { [[deprecated]] Foo() {} };");
  ASSERT_EQ(Tokens.size(), 16u) << Tokens;
  EXPECT_TOKEN(Tokens[8], tok::identifier, TT_CtorDtorDeclName);
  EXPECT_TOKEN(Tokens[9], tok::l_paren, TT_FunctionDeclarationLParen);
  EXPECT_TOKEN(Tokens[11], tok::l_brace, TT_FunctionLBrace);

  Tokens = annotate("struct Foo { [[deprecated]] ~Foo() {} };");
  ASSERT_EQ(Tokens.size(), 17u) << Tokens;
  EXPECT_TOKEN(Tokens[9], tok::identifier, TT_CtorDtorDeclName);
  EXPECT_TOKEN(Tokens[10], tok::l_paren, TT_FunctionDeclarationLParen);
  EXPECT_TOKEN(Tokens[12], tok::l_brace, TT_FunctionLBrace);

  Tokens = annotate("struct Foo { Foo() [[deprecated]] {} };");
  ASSERT_EQ(Tokens.size(), 16u) << Tokens;
  EXPECT_TOKEN(Tokens[3], tok::identifier, TT_CtorDtorDeclName);
  EXPECT_TOKEN(Tokens[4], tok::l_paren, TT_FunctionDeclarationLParen);
  EXPECT_TOKEN(Tokens[11], tok::l_brace, TT_FunctionLBrace);

  Tokens = annotate("struct Foo { ~Foo() [[deprecated]] {} };");
  ASSERT_EQ(Tokens.size(), 17u) << Tokens;
  EXPECT_TOKEN(Tokens[4], tok::identifier, TT_CtorDtorDeclName);
  EXPECT_TOKEN(Tokens[5], tok::l_paren, TT_FunctionDeclarationLParen);
  EXPECT_TOKEN(Tokens[12], tok::l_brace, TT_FunctionLBrace);

  Tokens = annotate("struct Foo { [[deprecated]] explicit Foo() {} };");
  ASSERT_EQ(Tokens.size(), 17u) << Tokens;
  EXPECT_TOKEN(Tokens[9], tok::identifier, TT_CtorDtorDeclName);
  EXPECT_TOKEN(Tokens[10], tok::l_paren, TT_FunctionDeclarationLParen);
  EXPECT_TOKEN(Tokens[12], tok::l_brace, TT_FunctionLBrace);

  Tokens = annotate("struct Foo { virtual [[deprecated]] ~Foo() {} };");
  ASSERT_EQ(Tokens.size(), 18u) << Tokens;
  EXPECT_TOKEN(Tokens[10], tok::identifier, TT_CtorDtorDeclName);
  EXPECT_TOKEN(Tokens[11], tok::l_paren, TT_FunctionDeclarationLParen);
  EXPECT_TOKEN(Tokens[13], tok::l_brace, TT_FunctionLBrace);

  Tokens = annotate("Foo::Foo() {}");
  ASSERT_EQ(Tokens.size(), 8u) << Tokens;
  EXPECT_TOKEN(Tokens[2], tok::identifier, TT_CtorDtorDeclName);
  EXPECT_TOKEN(Tokens[3], tok::l_paren, TT_FunctionDeclarationLParen);
  EXPECT_TOKEN(Tokens[5], tok::l_brace, TT_FunctionLBrace);

  Tokens = annotate("Foo::~Foo() {}");
  ASSERT_EQ(Tokens.size(), 9u) << Tokens;
  EXPECT_TOKEN(Tokens[3], tok::identifier, TT_CtorDtorDeclName);
  EXPECT_TOKEN(Tokens[4], tok::l_paren, TT_FunctionDeclarationLParen);
  EXPECT_TOKEN(Tokens[6], tok::l_brace, TT_FunctionLBrace);

  Tokens = annotate("struct Test {\n"
                    "  Test()\n"
                    "      : l([] {\n"
                    "          Short::foo();\n"
                    "        }) {}\n"
                    "};");
  ASSERT_EQ(Tokens.size(), 25u) << Tokens;
  EXPECT_TOKEN(Tokens[3], tok::identifier, TT_CtorDtorDeclName);
  EXPECT_TOKEN(Tokens[4], tok::l_paren, TT_FunctionDeclarationLParen);
  EXPECT_TOKEN(Tokens[14], tok::identifier, TT_Unknown);
}

TEST_F(TokenAnnotatorTest, UnderstandsC11GenericSelection) {
  auto Tokens = annotate("_Generic(x, int: 1, default: 0)");
  ASSERT_EQ(Tokens.size(), 13u) << Tokens;
  EXPECT_TOKEN(Tokens[0], tok::kw__Generic, TT_Unknown);
  EXPECT_TOKEN(Tokens[5], tok::colon, TT_GenericSelectionColon);
  EXPECT_TOKEN(Tokens[9], tok::colon, TT_GenericSelectionColon);
}

TEST_F(TokenAnnotatorTest, UnderstandsTrailingReturnArrow) {
  auto Tokens = annotate("auto f() -> int;");
  ASSERT_EQ(Tokens.size(), 8u) << Tokens;
  EXPECT_TOKEN(Tokens[4], tok::arrow, TT_TrailingReturnArrow);

  Tokens = annotate("auto operator->() -> int;");
  ASSERT_EQ(Tokens.size(), 9u) << Tokens;
  EXPECT_TOKEN(Tokens[2], tok::arrow, TT_OverloadedOperator);
  EXPECT_TOKEN(Tokens[5], tok::arrow, TT_TrailingReturnArrow);

  Tokens = annotate("auto operator++(int) -> int;");
  ASSERT_EQ(Tokens.size(), 10u) << Tokens;
  EXPECT_TOKEN(Tokens[6], tok::arrow, TT_TrailingReturnArrow);

  Tokens = annotate("auto operator=() -> int;");
  ASSERT_EQ(Tokens.size(), 9u) << Tokens;
  EXPECT_TOKEN(Tokens[5], tok::arrow, TT_TrailingReturnArrow);

  Tokens = annotate("auto operator=(int) -> int;");
  ASSERT_EQ(Tokens.size(), 10u) << Tokens;
  EXPECT_TOKEN(Tokens[6], tok::arrow, TT_TrailingReturnArrow);

  Tokens = annotate("auto foo() -> auto { return Val; }");
  ASSERT_EQ(Tokens.size(), 12u) << Tokens;
  EXPECT_TOKEN(Tokens[4], tok::arrow, TT_TrailingReturnArrow);

  Tokens = annotate("struct S { auto bar() const -> int; };");
  ASSERT_EQ(Tokens.size(), 14u) << Tokens;
  EXPECT_TOKEN(Tokens[8], tok::arrow, TT_TrailingReturnArrow);

  // Not trailing return arrows
  Tokens = annotate("auto a = b->c;");
  ASSERT_EQ(Tokens.size(), 8u) << Tokens;
  EXPECT_TOKEN(Tokens[4], tok::arrow, TT_Unknown);

  Tokens = annotate("auto a = (b)->c;");
  ASSERT_EQ(Tokens.size(), 10u) << Tokens;
  EXPECT_TOKEN(Tokens[6], tok::arrow, TT_Unknown);

  Tokens = annotate("auto a = b()->c;");
  ASSERT_EQ(Tokens.size(), 10u) << Tokens;
  EXPECT_TOKEN(Tokens[6], tok::arrow, TT_Unknown);

  Tokens = annotate("auto a = b->c();");
  ASSERT_EQ(Tokens.size(), 10u) << Tokens;
  EXPECT_TOKEN(Tokens[4], tok::arrow, TT_Unknown);

  Tokens = annotate("decltype(auto) a = b()->c;");
  ASSERT_EQ(Tokens.size(), 13u) << Tokens;
  EXPECT_TOKEN(Tokens[9], tok::arrow, TT_Unknown);

  Tokens = annotate("void f() { auto a = b->c(); }");
  ASSERT_EQ(Tokens.size(), 16u) << Tokens;
  EXPECT_TOKEN(Tokens[9], tok::arrow, TT_Unknown);

  Tokens = annotate("void f() { auto a = b()->c; }");
  ASSERT_EQ(Tokens.size(), 16u) << Tokens;
  EXPECT_TOKEN(Tokens[11], tok::arrow, TT_Unknown);

  Tokens = annotate("#define P(ptr) auto p = (ptr)->p");
  ASSERT_EQ(Tokens.size(), 15u) << Tokens;
  EXPECT_TOKEN(Tokens[12], tok::arrow, TT_Unknown);

  Tokens = annotate("void f() FOO(foo->bar);");
  ASSERT_EQ(Tokens.size(), 12u) << Tokens;
  EXPECT_TOKEN(Tokens[7], tok::arrow, TT_Unknown);

  Tokens = annotate("__attribute__((cold)) C() : Base(obj->func()) {}");
  ASSERT_EQ(Tokens.size(), 21u) << Tokens;
  EXPECT_TOKEN(Tokens[13], tok::arrow, TT_Unknown);

  auto Style = getLLVMStyle();
  Style.StatementAttributeLikeMacros.push_back("emit");
  Tokens = annotate("emit foo()->bar;", Style);
  ASSERT_EQ(Tokens.size(), 8u) << Tokens;
  EXPECT_TOKEN(Tokens[0], tok::identifier, TT_StatementAttributeLikeMacro);
  EXPECT_TOKEN(Tokens[4], tok::arrow, TT_Unknown);

  // Mixed
  Tokens = annotate("auto f() -> int { auto a = b()->c; }");
  ASSERT_EQ(Tokens.size(), 18u) << Tokens;
  EXPECT_TOKEN(Tokens[4], tok::arrow, TT_TrailingReturnArrow);
  EXPECT_TOKEN(Tokens[13], tok::arrow, TT_Unknown);
}

TEST_F(TokenAnnotatorTest, UnderstandHashInMacro) {
  auto Tokens = annotate("#define Foo(Bar) \\\n"
                         "  { \\\n"
                         "    #Bar \\\n"
                         "  }");
  ASSERT_EQ(Tokens.size(), 11u) << Tokens;
  EXPECT_BRACE_KIND(Tokens[6], BK_BracedInit);
  EXPECT_BRACE_KIND(Tokens[9], BK_BracedInit);

  Tokens = annotate("#define Foo(Bar) \\\n"
                    "  { #Bar }");
  ASSERT_EQ(Tokens.size(), 11u) << Tokens;
  EXPECT_BRACE_KIND(Tokens[6], BK_BracedInit);
  EXPECT_BRACE_KIND(Tokens[9], BK_BracedInit);

  Tokens = annotate("#define FOO(typeName, realClass) \\\n"
                    "  {#typeName, foo<Foo>(new foo<realClass>(#typeName))}");
  ASSERT_EQ(Tokens.size(), 29u) << Tokens;
  EXPECT_BRACE_KIND(Tokens[8], BK_BracedInit);
  EXPECT_BRACE_KIND(Tokens[27], BK_BracedInit);
}

TEST_F(TokenAnnotatorTest, UnderstandsAttributeMacros) {
  // '__attribute__' has special handling.
  auto Tokens = annotate("__attribute__((X)) void Foo(void);");
  ASSERT_EQ(Tokens.size(), 13u) << Tokens;
  EXPECT_TOKEN(Tokens[0], tok::kw___attribute, TT_Unknown);
  EXPECT_TOKEN(Tokens[1], tok::l_paren, TT_AttributeLParen);
  EXPECT_TOKEN(Tokens[5], tok::r_paren, TT_AttributeRParen);

  // Generic macro has no special handling in this location.
  Tokens = annotate("A(X) void Foo(void);");
  ASSERT_EQ(Tokens.size(), 11u) << Tokens;
  EXPECT_TOKEN(Tokens[0], tok::identifier, TT_Unknown);
  EXPECT_TOKEN(Tokens[1], tok::l_paren, TT_Unknown);

  // Add a custom AttributeMacro. Test that it has the same behavior.
  FormatStyle Style = getLLVMStyle();
  Style.AttributeMacros.push_back("A");

  // An "AttributeMacro" gets annotated like '__attribute__'.
  Tokens = annotate("A(X) void Foo(void);", Style);
  ASSERT_EQ(Tokens.size(), 11u) << Tokens;
  EXPECT_TOKEN(Tokens[0], tok::identifier, TT_AttributeMacro);
  EXPECT_TOKEN(Tokens[1], tok::l_paren, TT_AttributeLParen);
  EXPECT_TOKEN(Tokens[3], tok::r_paren, TT_AttributeRParen);
}

TEST_F(TokenAnnotatorTest, UnderstandsAttributeMacrosOnObjCDecl) {
  // '__attribute__' has special handling.
  auto Tokens = annotate("__attribute__((X)) @interface Foo");
  ASSERT_EQ(Tokens.size(), 10u) << Tokens;
  EXPECT_TOKEN(Tokens[0], tok::kw___attribute, TT_Unknown);
  EXPECT_TOKEN(Tokens[1], tok::l_paren, TT_AttributeLParen);
  EXPECT_TOKEN(Tokens[5], tok::r_paren, TT_AttributeRParen);

  // Generic macro has no special handling in this location.
  Tokens = annotate("A(X) @interface Foo");
  ASSERT_EQ(Tokens.size(), 8u) << Tokens;
  // Note: Don't check token-type as a random token in this position is hard to
  // reason about.
  EXPECT_TOKEN_KIND(Tokens[0], tok::identifier);
  EXPECT_TOKEN_KIND(Tokens[1], tok::l_paren);

  // Add a custom AttributeMacro. Test that it has the same behavior.
  FormatStyle Style = getLLVMStyle();
  Style.AttributeMacros.push_back("A");

  // An "AttributeMacro" gets annotated like '__attribute__'.
  Tokens = annotate("A(X) @interface Foo", Style);
  ASSERT_EQ(Tokens.size(), 8u) << Tokens;
  EXPECT_TOKEN(Tokens[0], tok::identifier, TT_AttributeMacro);
  EXPECT_TOKEN(Tokens[1], tok::l_paren, TT_AttributeLParen);
  EXPECT_TOKEN(Tokens[3], tok::r_paren, TT_AttributeRParen);
}

TEST_F(TokenAnnotatorTest, UnderstandsAttributeMacrosOnObjCMethodDecl) {
  // '__attribute__' has special handling.
  auto Tokens = annotate("- (id)init __attribute__((X));");
  ASSERT_EQ(Tokens.size(), 13u) << Tokens;
  EXPECT_TOKEN(Tokens[5], tok::kw___attribute, TT_Unknown);
  EXPECT_TOKEN(Tokens[6], tok::l_paren, TT_AttributeLParen);
  EXPECT_TOKEN(Tokens[10], tok::r_paren, TT_AttributeRParen);

  // Generic macro has no special handling in this location.
  Tokens = annotate("- (id)init A(X);");
  ASSERT_EQ(Tokens.size(), 11u) << Tokens;
  // Note: Don't check token-type as a random token in this position is hard to
  // reason about.
  EXPECT_TOKEN_KIND(Tokens[5], tok::identifier);
  EXPECT_TOKEN_KIND(Tokens[6], tok::l_paren);

  // Add a custom AttributeMacro. Test that it has the same behavior.
  FormatStyle Style = getLLVMStyle();
  Style.AttributeMacros.push_back("A");

  // An "AttributeMacro" gets annotated like '__attribute__'.
  Tokens = annotate("- (id)init A(X);", Style);
  ASSERT_EQ(Tokens.size(), 11u) << Tokens;
  EXPECT_TOKEN(Tokens[5], tok::identifier, TT_AttributeMacro);
  EXPECT_TOKEN(Tokens[6], tok::l_paren, TT_AttributeLParen);
  EXPECT_TOKEN(Tokens[8], tok::r_paren, TT_AttributeRParen);
}

TEST_F(TokenAnnotatorTest, UnderstandsAttributeMacrosOnObjCProperty) {
  // '__attribute__' has special handling.
  auto Tokens = annotate("@property(weak) id delegate __attribute__((X));");
  ASSERT_EQ(Tokens.size(), 15u) << Tokens;
  EXPECT_TOKEN(Tokens[7], tok::kw___attribute, TT_Unknown);
  EXPECT_TOKEN(Tokens[8], tok::l_paren, TT_AttributeLParen);
  EXPECT_TOKEN(Tokens[12], tok::r_paren, TT_AttributeRParen);

  // Generic macro has no special handling in this location.
  Tokens = annotate("@property(weak) id delegate A(X);");
  ASSERT_EQ(Tokens.size(), 13u) << Tokens;
  // Note: Don't check token-type as a random token in this position is hard to
  // reason about.
  EXPECT_TOKEN_KIND(Tokens[7], tok::identifier);
  EXPECT_TOKEN_KIND(Tokens[8], tok::l_paren);

  // Add a custom AttributeMacro. Test that it has the same behavior.
  FormatStyle Style = getLLVMStyle();
  Style.AttributeMacros.push_back("A");

  // An "AttributeMacro" gets annotated like '__attribute__'.
  Tokens = annotate("@property(weak) id delegate A(X);", Style);
  ASSERT_EQ(Tokens.size(), 13u) << Tokens;
  EXPECT_TOKEN(Tokens[7], tok::identifier, TT_AttributeMacro);
  EXPECT_TOKEN(Tokens[8], tok::l_paren, TT_AttributeLParen);
  EXPECT_TOKEN(Tokens[10], tok::r_paren, TT_AttributeRParen);
}

TEST_F(TokenAnnotatorTest, UnderstandsVerilogOperators) {
  auto Annotate = [this](StringRef Code) {
    return annotate(Code, getLLVMStyle(FormatStyle::LK_Verilog));
  };
  // Test that unary operators get labeled as such and that operators like '++'
  // don't get split.
  tok::TokenKind Unary[] = {tok::plus,  tok::minus,    tok::exclaim,
                            tok::tilde, tok::amp,      tok::pipe,
                            tok::caret, tok::plusplus, tok::minusminus};
  for (auto Kind : Unary) {
    auto Tokens =
        Annotate(std::string("x = ") + tok::getPunctuatorSpelling(Kind) + "x;");
    ASSERT_EQ(Tokens.size(), 6u) << Tokens;
    EXPECT_TOKEN(Tokens[2], Kind, TT_UnaryOperator);
  }
  // Operators formed by joining two operators like '^~'. For some of these
  // joined operators, we don't have a separate type, so we only test for their
  // precedence.
  std::pair<prec::Level, std::string> JoinedBinary[] = {
      {prec::Comma, "->"},        {prec::Comma, "<->"},
      {prec::Assignment, "+="},   {prec::Assignment, "-="},
      {prec::Assignment, "*="},   {prec::Assignment, "/="},
      {prec::Assignment, "%="},   {prec::Assignment, "&="},
      {prec::Assignment, "^="},   {prec::Assignment, "<<="},
      {prec::Assignment, ">>="},  {prec::Assignment, "<<<="},
      {prec::Assignment, ">>>="}, {prec::LogicalOr, "||"},
      {prec::LogicalAnd, "&&"},   {prec::Equality, "=="},
      {prec::Equality, "!="},     {prec::Equality, "==="},
      {prec::Equality, "!=="},    {prec::Equality, "==?"},
      {prec::Equality, "!=?"},    {prec::ExclusiveOr, "~^"},
      {prec::ExclusiveOr, "^~"},
  };
  for (auto Operator : JoinedBinary) {
    auto Tokens = Annotate(std::string("x = x ") + Operator.second + " x;");
    ASSERT_EQ(Tokens.size(), 7u) << Tokens;
    EXPECT_TOKEN_TYPE(Tokens[3], TT_BinaryOperator);
    EXPECT_TOKEN_PRECEDENCE(Tokens[3], Operator.first);
  }
  // '~^' and '^~' can be unary as well as binary operators.
  auto Tokens = Annotate("x = ~^x;");
  ASSERT_EQ(Tokens.size(), 6u) << Tokens;
  EXPECT_TOKEN_TYPE(Tokens[2], TT_UnaryOperator);
  Tokens = Annotate("x = ^~x;");
  ASSERT_EQ(Tokens.size(), 6u) << Tokens;
  EXPECT_TOKEN_TYPE(Tokens[2], TT_UnaryOperator);
  // The unary operators '~&' and '~|' can only be unary operators. The current
  // implementation treats each of them as separate unary '~' and '&' or '|'
  // operators, which is enough for formatting purposes. In FormatTestVerilog,
  // there is a test that there is no space in between. And even if a new line
  // is inserted between the '~' and '|', the semantic meaning is the same as
  // the joined operator, so the CanBreakBefore property doesn't need to be
  // false for the second operator.
  Tokens = Annotate("x = ~&x;");
  ASSERT_EQ(Tokens.size(), 7u) << Tokens;
  EXPECT_TOKEN(Tokens[2], tok::tilde, TT_UnaryOperator);
  EXPECT_TOKEN(Tokens[3], tok::amp, TT_UnaryOperator);
  Tokens = Annotate("x = ~|x;");
  ASSERT_EQ(Tokens.size(), 7u) << Tokens;
  EXPECT_TOKEN(Tokens[2], tok::tilde, TT_UnaryOperator);
  EXPECT_TOKEN(Tokens[3], tok::pipe, TT_UnaryOperator);
  // Test for block label colons.
  Tokens = Annotate("begin : x\n"
                    "end : x");
  ASSERT_EQ(Tokens.size(), 7u) << Tokens;
  EXPECT_TOKEN(Tokens[1], tok::colon, TT_VerilogBlockLabelColon);
  EXPECT_TOKEN(Tokens[4], tok::colon, TT_VerilogBlockLabelColon);
  // Test that the dimension colon is annotated correctly.
  Tokens = Annotate("var [1 : 0] x;");
  ASSERT_EQ(Tokens.size(), 9u) << Tokens;
  EXPECT_TOKEN(Tokens[3], tok::colon, TT_BitFieldColon);
  Tokens = Annotate("extern function [1 : 0] x;");
  ASSERT_EQ(Tokens.size(), 10u) << Tokens;
  EXPECT_TOKEN(Tokens[4], tok::colon, TT_BitFieldColon);
  Tokens = Annotate("module test\n"
                    "    (input wire [7 : 0] a[7 : 0]);\n"
                    "endmodule");
  ASSERT_EQ(Tokens.size(), 20u) << Tokens;
  EXPECT_TOKEN(Tokens[4], tok::identifier, TT_VerilogDimensionedTypeName);
  EXPECT_TOKEN(Tokens[7], tok::colon, TT_BitFieldColon);
  EXPECT_TOKEN(Tokens[13], tok::colon, TT_BitFieldColon);
  // Test case labels and ternary operators.
  Tokens = Annotate("case (x)\n"
                    "  x:\n"
                    "    x;\n"
                    "endcase");
  ASSERT_EQ(Tokens.size(), 10u) << Tokens;
  EXPECT_TOKEN(Tokens[5], tok::colon, TT_CaseLabelColon);
  Tokens = Annotate("case (x)\n"
                    "  x ? x : x:\n"
                    "    x;\n"
                    "endcase");
  ASSERT_EQ(Tokens.size(), 14u) << Tokens;
  EXPECT_TOKEN(Tokens[5], tok::question, TT_ConditionalExpr);
  EXPECT_TOKEN(Tokens[7], tok::colon, TT_ConditionalExpr);
  EXPECT_TOKEN(Tokens[9], tok::colon, TT_CaseLabelColon);
  // Non-blocking assignments.
  Tokens = Annotate("a <= b;");
  ASSERT_EQ(Tokens.size(), 5u) << Tokens;
  EXPECT_TOKEN(Tokens[1], tok::lessequal, TT_BinaryOperator);
  EXPECT_TOKEN_PRECEDENCE(Tokens[1], prec::Assignment);
  Tokens = Annotate("if (a <= b) break;");
  ASSERT_EQ(Tokens.size(), 9u) << Tokens;
  EXPECT_TOKEN(Tokens[3], tok::lessequal, TT_BinaryOperator);
  EXPECT_TOKEN_PRECEDENCE(Tokens[3], prec::Relational);
  Tokens = Annotate("a <= b <= a;");
  ASSERT_EQ(Tokens.size(), 7u) << Tokens;
  EXPECT_TOKEN(Tokens[1], tok::lessequal, TT_BinaryOperator);
  EXPECT_TOKEN_PRECEDENCE(Tokens[1], prec::Assignment);
  EXPECT_TOKEN(Tokens[3], tok::lessequal, TT_BinaryOperator);
  EXPECT_TOKEN_PRECEDENCE(Tokens[3], prec::Relational);

  // Port lists in module instantiation.
  Tokens = Annotate("module_x instance_1(port_1), instance_2(port_2);");
  ASSERT_EQ(Tokens.size(), 12u) << Tokens;
  EXPECT_TOKEN(Tokens[2], tok::l_paren, TT_VerilogInstancePortLParen);
  EXPECT_TOKEN(Tokens[7], tok::l_paren, TT_VerilogInstancePortLParen);
  Tokens = Annotate("module_x #(parameter) instance_1(port_1), "
                    "instance_2(port_2);");
  ASSERT_EQ(Tokens.size(), 16u) << Tokens;
  EXPECT_TOKEN(Tokens[2], tok::l_paren, TT_VerilogInstancePortLParen);
  EXPECT_TOKEN(Tokens[6], tok::l_paren, TT_VerilogInstancePortLParen);
  EXPECT_TOKEN(Tokens[11], tok::l_paren, TT_VerilogInstancePortLParen);

  // Condition parentheses.
  Tokens = Annotate("assert (x);");
  ASSERT_EQ(Tokens.size(), 6u) << Tokens;
  EXPECT_TOKEN(Tokens[1], tok::l_paren, TT_ConditionLParen);
  Tokens = Annotate("assert #0 (x);");
  ASSERT_EQ(Tokens.size(), 8u) << Tokens;
  EXPECT_TOKEN(Tokens[3], tok::l_paren, TT_ConditionLParen);
  Tokens = Annotate("assert final (x);");
  ASSERT_EQ(Tokens.size(), 7u) << Tokens;
  EXPECT_TOKEN(Tokens[2], tok::l_paren, TT_ConditionLParen);
  Tokens = Annotate("foreach (x[x]) continue;");
  ASSERT_EQ(Tokens.size(), 10u) << Tokens;
  EXPECT_TOKEN(Tokens[1], tok::l_paren, TT_ConditionLParen);
  Tokens = Annotate("repeat (x[x]) continue;");
  ASSERT_EQ(Tokens.size(), 10u) << Tokens;
  EXPECT_TOKEN(Tokens[1], tok::l_paren, TT_ConditionLParen);
  Tokens = Annotate("case (x) endcase;");
  ASSERT_EQ(Tokens.size(), 7u) << Tokens;
  EXPECT_TOKEN(Tokens[1], tok::l_paren, TT_ConditionLParen);

  // Sensitivity list. The TT_Unknown type is clearly not binding for the
  // future, please adapt if those tokens get annotated.  This test is only here
  // to prevent the comma from being annotated as TT_VerilogInstancePortComma.
  Tokens = Annotate("always @(posedge x, posedge y);");
  ASSERT_EQ(Tokens.size(), 11u) << Tokens;
  EXPECT_TOKEN(Tokens[2], tok::l_paren, TT_Unknown);
  EXPECT_TOKEN(Tokens[5], tok::comma, TT_Unknown);
  EXPECT_TOKEN(Tokens[8], tok::r_paren, TT_Unknown);

  // String literals in concatenation.
  Tokens = Annotate("x = {\"\"};");
  ASSERT_EQ(Tokens.size(), 7u) << Tokens;
  EXPECT_TOKEN(Tokens[3], tok::string_literal, TT_StringInConcatenation);
  Tokens = Annotate("x = {\"\", \"\"};");
  ASSERT_EQ(Tokens.size(), 9u) << Tokens;
  EXPECT_TOKEN(Tokens[3], tok::string_literal, TT_StringInConcatenation);
  EXPECT_TOKEN(Tokens[5], tok::string_literal, TT_StringInConcatenation);
  Tokens = Annotate("x = '{{\"\"}};");
  ASSERT_EQ(Tokens.size(), 10u) << Tokens;
  EXPECT_TOKEN(Tokens[5], tok::string_literal, TT_StringInConcatenation);
  // Cases where the string should not be annotated that type.  Fix the
  // `TT_Unknown` if needed in the future.
  Tokens = Annotate("x = {\"\" == \"\"};");
  ASSERT_EQ(Tokens.size(), 9u) << Tokens;
  EXPECT_TOKEN(Tokens[3], tok::string_literal, TT_Unknown);
  EXPECT_TOKEN(Tokens[5], tok::string_literal, TT_Unknown);
  Tokens = Annotate("x = {(\"\")};");
  ASSERT_EQ(Tokens.size(), 9u) << Tokens;
  EXPECT_TOKEN(Tokens[4], tok::string_literal, TT_Unknown);
  Tokens = Annotate("x = '{\"\"};");
  ASSERT_EQ(Tokens.size(), 8u) << Tokens;
  EXPECT_TOKEN(Tokens[4], tok::string_literal, TT_Unknown);
}

TEST_F(TokenAnnotatorTest, UnderstandTableGenTokens) {
  auto Style = getLLVMStyle(FormatStyle::LK_TableGen);
  ASSERT_TRUE(Style.isTableGen());

  TestLexer Lexer(Allocator, Buffers, Style);
  AdditionalKeywords Keywords(Lexer.IdentTable);
  auto Annotate = [&Lexer](StringRef Code) { return Lexer.annotate(Code); };

  // Additional keywords representation test.
  auto Tokens = Annotate("def foo : Bar<1>;");
  ASSERT_TRUE(Keywords.isTableGenKeyword(*Tokens[0]));
  ASSERT_TRUE(Keywords.isTableGenDefinition(*Tokens[0]));
  ASSERT_TRUE(Tokens[0]->is(Keywords.kw_def));
  ASSERT_TRUE(Tokens[1]->is(TT_StartOfName));

  // Code, the multiline string token.
  Tokens = Annotate("[{ code is multiline string }]");
  ASSERT_EQ(Tokens.size(), 2u) << Tokens;
  EXPECT_TOKEN(Tokens[0], tok::string_literal, TT_TableGenMultiLineString);
  EXPECT_FALSE(Tokens[0]->IsMultiline);
  // Case with multiple lines.
  Tokens = Annotate("[{ It can break\n"
                    "   across lines and the line breaks\n"
                    "   are retained in \n"
                    "   the string. }]");
  ASSERT_EQ(Tokens.size(), 2u) << Tokens;
  EXPECT_TOKEN(Tokens[0], tok::string_literal, TT_TableGenMultiLineString);
  EXPECT_EQ(Tokens[0]->ColumnWidth, sizeof("[{ It can break\n") - 1);
  EXPECT_TRUE(Tokens[0]->IsMultiline);
  EXPECT_EQ(Tokens[0]->LastLineColumnWidth, sizeof("   the string. }]") - 1);

  // Numeric literals.
  Tokens = Annotate("1234");
  EXPECT_TOKEN(Tokens[0], tok::numeric_constant, TT_Unknown);
  Tokens = Annotate("-1");
  EXPECT_TOKEN(Tokens[0], tok::numeric_constant, TT_Unknown);
  Tokens = Annotate("+1234");
  EXPECT_TOKEN(Tokens[0], tok::numeric_constant, TT_Unknown);
  Tokens = Annotate("0b0110");
  EXPECT_TOKEN(Tokens[0], tok::numeric_constant, TT_Unknown);
  Tokens = Annotate("0x1abC");
  EXPECT_TOKEN(Tokens[0], tok::numeric_constant, TT_Unknown);

  // Identifier tokens. In TableGen, identifiers can begin with a number.
  // In ambiguous cases, the lexer tries to lex it as a number.
  // Even if the try fails, it does not fall back to identifier lexing and
  // regard as an error.
  // The ambiguity is not documented. The result of those tests are based on the
  // implementation of llvm::TGLexer::LexToken.
  // This is invalid syntax of number, but not an identifier.
  Tokens = Annotate("0x1234x");
  EXPECT_TOKEN(Tokens[0], tok::numeric_constant, TT_Unknown);
  Tokens = Annotate("identifier");
  EXPECT_TOKEN(Tokens[0], tok::identifier, TT_Unknown);
  // Identifier beginning with a number.
  Tokens = Annotate("0x");
  EXPECT_TOKEN(Tokens[0], tok::identifier, TT_Unknown);
  Tokens = Annotate("2dVector");
  EXPECT_TOKEN(Tokens[0], tok::identifier, TT_Unknown);
  Tokens = Annotate("01234Vector");
  EXPECT_TOKEN(Tokens[0], tok::identifier, TT_Unknown);

  // Structured statements.
  Tokens = Annotate("class Foo {}");
  EXPECT_TOKEN(Tokens[2], tok::l_brace, TT_FunctionLBrace);
  Tokens = Annotate("def Def: Foo {}");
  EXPECT_TOKEN(Tokens[2], tok::colon, TT_InheritanceColon);
  EXPECT_TOKEN(Tokens[4], tok::l_brace, TT_FunctionLBrace);
  Tokens = Annotate("if cond then {} else {}");
  EXPECT_TOKEN(Tokens[3], tok::l_brace, TT_ControlStatementLBrace);
  EXPECT_TOKEN(Tokens[6], tok::l_brace, TT_ElseLBrace);
  Tokens = Annotate("defset Foo Def2 = {}");
  EXPECT_TOKEN(Tokens[4], tok::l_brace, TT_FunctionLBrace);

  // Bang Operators.
  Tokens = Annotate("!foreach");
  EXPECT_TOKEN(Tokens[0], tok::identifier, TT_TableGenBangOperator);
  Tokens = Annotate("!if");
  EXPECT_TOKEN(Tokens[0], tok::identifier, TT_TableGenBangOperator);
  Tokens = Annotate("!cond");
  EXPECT_TOKEN(Tokens[0], tok::identifier, TT_TableGenCondOperator);

  auto AnnotateValue = [this, &Style](StringRef Code) {
    // Values are annotated only in specific context.
    auto Result = annotate(("def X { let V = " + Code + "; }").str(), Style);
    return decltype(Result){Result.begin() + 6, Result.end() - 3};
  };
  // Both of bang/cond operators.
  Tokens = AnnotateValue("!cond(!eq(x, 0): 1, true: x)");
  ASSERT_EQ(Tokens.size(), 15u) << Tokens;
  EXPECT_TOKEN(Tokens[0], tok::identifier, TT_TableGenCondOperator);
  EXPECT_TOKEN(Tokens[2], tok::identifier, TT_TableGenBangOperator);
  EXPECT_TOKEN(Tokens[8], tok::colon, TT_TableGenCondOperatorColon);
  EXPECT_TOKEN(Tokens[10], tok::comma, TT_TableGenCondOperatorComma);
  EXPECT_TOKEN(Tokens[12], tok::colon, TT_TableGenCondOperatorColon);
  // DAGArg values with operator identifier
  Tokens = AnnotateValue("(ins type1:$src1, type2:$src2)");
  ASSERT_EQ(Tokens.size(), 10u) << Tokens;
  EXPECT_TOKEN(Tokens[0], tok::l_paren, TT_TableGenDAGArgOpener);
  EXPECT_TOKEN(Tokens[3], tok::colon, TT_TableGenDAGArgListColon);
  EXPECT_TOKEN(Tokens[4], tok::identifier, TT_Unknown); // $src1
  EXPECT_TOKEN(Tokens[5], tok::comma, TT_TableGenDAGArgListComma);
  EXPECT_TOKEN(Tokens[7], tok::colon, TT_TableGenDAGArgListColon);
  EXPECT_TOKEN(Tokens[9], tok::r_paren, TT_TableGenDAGArgCloser);
  // List literal
  Tokens = AnnotateValue("[1, 2, 3]");
  ASSERT_EQ(Tokens.size(), 7u) << Tokens;
  EXPECT_TOKEN(Tokens[0], tok::l_square, TT_TableGenListOpener);
  EXPECT_TOKEN(Tokens[6], tok::r_square, TT_TableGenListCloser);
  // Suffixes of values
  Tokens = AnnotateValue("valid.field");
  ASSERT_EQ(Tokens.size(), 3u) << Tokens;
  EXPECT_TOKEN(Tokens[1], tok::period, TT_TableGenValueSuffix);
  // Code
  Tokens = AnnotateValue("[{ code is multiline string }]");
  ASSERT_EQ(Tokens.size(), 1u) << Tokens;
  EXPECT_TOKEN(Tokens[0], tok::string_literal, TT_TableGenMultiLineString);

  // The definition
  Tokens = annotate("def Def : Parent<Child> {}", Style);
  ASSERT_EQ(Tokens.size(), 10u) << Tokens; // This contains eof.
  // We use inheritance colon and function brace. They are enough.
  EXPECT_TOKEN(Tokens[2], tok::colon, TT_InheritanceColon);
  EXPECT_TOKEN(Tokens[4], tok::less, TT_TemplateOpener);
  EXPECT_TOKEN(Tokens[6], tok::greater, TT_TemplateCloser);
  EXPECT_TOKEN(Tokens[7], tok::l_brace, TT_FunctionLBrace);

  // DAGArg breaking options. They use different token types depending on what
  // is specified.
  Style.TableGenBreakInsideDAGArg = FormatStyle::DAS_BreakElements;

  // When TableGenBreakInsideDAGArg is DAS_BreakElements and
  // TableGenBreakingDAGArgOperators is not specified, it makes all the DAGArg
  // elements to have line break.
  Tokens = AnnotateValue("(ins type1:$src1, type2:$src2)");
  ASSERT_EQ(Tokens.size(), 10u) << Tokens;
  EXPECT_TOKEN(Tokens[0], tok::l_paren, TT_TableGenDAGArgOpenerToBreak);
  EXPECT_TOKEN(Tokens[1], tok::identifier,
               TT_TableGenDAGArgOperatorID); // ins
  EXPECT_TOKEN(Tokens[5], tok::comma, TT_TableGenDAGArgListCommaToBreak);
  EXPECT_TOKEN(Tokens[9], tok::r_paren, TT_TableGenDAGArgCloser);

  Tokens = AnnotateValue("(other type1:$src1, type2:$src2)");
  ASSERT_EQ(Tokens.size(), 10u) << Tokens;
  EXPECT_TOKEN(Tokens[0], tok::l_paren, TT_TableGenDAGArgOpenerToBreak);
  EXPECT_TOKEN(Tokens[1], tok::identifier,
               TT_TableGenDAGArgOperatorID); // other
  EXPECT_TOKEN(Tokens[5], tok::comma, TT_TableGenDAGArgListCommaToBreak);
  EXPECT_TOKEN(Tokens[9], tok::r_paren, TT_TableGenDAGArgCloser);

  // For non-identifier operators, breaks after the operator.
  Tokens = AnnotateValue("(!cast<Type>(\"Name\") type1:$src1, type2:$src2)");
  ASSERT_EQ(Tokens.size(), 16u) << Tokens;
  EXPECT_TOKEN(Tokens[0], tok::l_paren, TT_TableGenDAGArgOpenerToBreak);
  EXPECT_TOKEN(Tokens[7], tok::r_paren, TT_TableGenDAGArgOperatorToBreak);
  EXPECT_TOKEN(Tokens[11], tok::comma, TT_TableGenDAGArgListCommaToBreak);
  EXPECT_TOKEN(Tokens[15], tok::r_paren, TT_TableGenDAGArgCloser);

  Style.TableGenBreakInsideDAGArg = FormatStyle::DAS_BreakAll;

  // When TableGenBreakInsideDAGArg is DAS_BreakAll and
  // TableGenBreakingDAGArgOperators is not specified, it makes all the DAGArg
  // to have line break inside it.
  Tokens = AnnotateValue("(ins type1:$src1, type2:$src2)");
  ASSERT_EQ(Tokens.size(), 10u) << Tokens;
  EXPECT_TOKEN(Tokens[0], tok::l_paren, TT_TableGenDAGArgOpenerToBreak);
  EXPECT_TOKEN(Tokens[1], tok::identifier,
               TT_TableGenDAGArgOperatorToBreak); // ins
  EXPECT_TOKEN(Tokens[5], tok::comma, TT_TableGenDAGArgListCommaToBreak);
  EXPECT_TOKEN(Tokens[9], tok::r_paren, TT_TableGenDAGArgCloser);

  Tokens = AnnotateValue("(other type1:$src1, type2:$src2)");
  ASSERT_EQ(Tokens.size(), 10u) << Tokens;
  EXPECT_TOKEN(Tokens[0], tok::l_paren, TT_TableGenDAGArgOpenerToBreak);
  EXPECT_TOKEN(Tokens[1], tok::identifier,
               TT_TableGenDAGArgOperatorToBreak); // other
  EXPECT_TOKEN(Tokens[5], tok::comma, TT_TableGenDAGArgListCommaToBreak);
  EXPECT_TOKEN(Tokens[9], tok::r_paren, TT_TableGenDAGArgCloser);

  // If TableGenBreakingDAGArgOperators is specified, it is limited to the
  // specified operators.
  Style.TableGenBreakingDAGArgOperators = {"ins", "outs"};
  Tokens = AnnotateValue("(ins type1:$src1, type2:$src2)");
  ASSERT_EQ(Tokens.size(), 10u) << Tokens;
  EXPECT_TOKEN(Tokens[0], tok::l_paren, TT_TableGenDAGArgOpenerToBreak);
  EXPECT_TOKEN(Tokens[1], tok::identifier,
               TT_TableGenDAGArgOperatorToBreak); // ins
  EXPECT_TOKEN(Tokens[5], tok::comma, TT_TableGenDAGArgListCommaToBreak);
  EXPECT_TOKEN(Tokens[9], tok::r_paren, TT_TableGenDAGArgCloser);

  Tokens = AnnotateValue("(other type1:$src1, type2:$src2)");
  ASSERT_EQ(Tokens.size(), 10u) << Tokens;
  EXPECT_TOKEN(Tokens[0], tok::l_paren, TT_TableGenDAGArgOpener);
  EXPECT_TOKEN(Tokens[1], tok::identifier, TT_Unknown); // other
  EXPECT_TOKEN(Tokens[5], tok::comma, TT_TableGenDAGArgListComma);
  EXPECT_TOKEN(Tokens[9], tok::r_paren, TT_TableGenDAGArgCloser);

  // If TableGenBreakingDAGArgOperators is enabled, it uses
  // TT_TableGenDAGArgListColonToAlign to annotate the colon to align.
  Style.AlignConsecutiveTableGenBreakingDAGArgColons.Enabled = true;
  Tokens = AnnotateValue("(ins type1:$src1, type2:$src2)");
  ASSERT_EQ(Tokens.size(), 10u) << Tokens;
  EXPECT_TOKEN(Tokens[1], tok::identifier,
               TT_TableGenDAGArgOperatorToBreak); // ins
  EXPECT_TOKEN(Tokens[3], tok::colon, TT_TableGenDAGArgListColonToAlign);
  EXPECT_TOKEN(Tokens[7], tok::colon, TT_TableGenDAGArgListColonToAlign);

  Tokens = AnnotateValue("(other type1:$src1, type2:$src2)");
  ASSERT_EQ(Tokens.size(), 10u) << Tokens;
  EXPECT_TOKEN(Tokens[1], tok::identifier, TT_Unknown); // other
  EXPECT_TOKEN(Tokens[3], tok::colon, TT_TableGenDAGArgListColon);
  EXPECT_TOKEN(Tokens[7], tok::colon, TT_TableGenDAGArgListColon);
}

TEST_F(TokenAnnotatorTest, UnderstandConstructors) {
  auto Tokens = annotate("Class::Class() : BaseClass(), Member() {}");

  // The TT_Unknown is clearly not binding for the future, please adapt if those
  // tokens get annotated.
  ASSERT_EQ(Tokens.size(), 16u) << Tokens;
  EXPECT_TOKEN(Tokens[5], tok::colon, TT_CtorInitializerColon);
  EXPECT_TOKEN(Tokens[6], tok::identifier, TT_Unknown);
  EXPECT_TOKEN(Tokens[7], tok::l_paren, TT_Unknown);
  EXPECT_TOKEN(Tokens[8], tok::r_paren, TT_Unknown);
  EXPECT_TOKEN(Tokens[9], tok::comma, TT_CtorInitializerComma);
  EXPECT_TOKEN(Tokens[10], tok::identifier, TT_Unknown);
  EXPECT_TOKEN(Tokens[11], tok::l_paren, TT_Unknown);
  EXPECT_TOKEN(Tokens[12], tok::r_paren, TT_Unknown);
  EXPECT_TOKEN(Tokens[13], tok::l_brace, TT_FunctionLBrace);
  EXPECT_BRACE_KIND(Tokens[13], BK_Block);

  Tokens = annotate("Class::Class() : BaseClass{}, Member{} {}");
  ASSERT_EQ(Tokens.size(), 16u) << Tokens;
  EXPECT_TOKEN(Tokens[5], tok::colon, TT_CtorInitializerColon);
  EXPECT_TOKEN(Tokens[6], tok::identifier, TT_Unknown);
  EXPECT_TOKEN(Tokens[7], tok::l_brace, TT_Unknown);
  EXPECT_TOKEN(Tokens[8], tok::r_brace, TT_Unknown);
  EXPECT_TOKEN(Tokens[9], tok::comma, TT_CtorInitializerComma);
  EXPECT_TOKEN(Tokens[10], tok::identifier, TT_Unknown);
  EXPECT_TOKEN(Tokens[11], tok::l_brace, TT_Unknown);
  EXPECT_TOKEN(Tokens[12], tok::r_brace, TT_Unknown);
  EXPECT_TOKEN(Tokens[13], tok::l_brace, TT_FunctionLBrace);
  EXPECT_BRACE_KIND(Tokens[13], BK_Block);

  Tokens = annotate("class Class {\n"
                    "  Class() : BaseClass() {\n"
                    "#if 0\n"
                    "    // comment\n"
                    "#endif\n"
                    "  }\n"
                    "  Class f();\n"
                    "}");
  ASSERT_EQ(Tokens.size(), 25u) << Tokens;
  EXPECT_TOKEN(Tokens[6], tok::colon, TT_CtorInitializerColon);
  EXPECT_TOKEN(Tokens[10], tok::l_brace, TT_FunctionLBrace);
  EXPECT_BRACE_KIND(Tokens[10], BK_Block);
}

TEST_F(TokenAnnotatorTest, UnderstandsConditionParens) {
  auto Tokens = annotate("if (x) {}");
  ASSERT_EQ(Tokens.size(), 7u) << Tokens;
  EXPECT_TOKEN(Tokens[1], tok::l_paren, TT_ConditionLParen);
  Tokens = annotate("if constexpr (x) {}");
  ASSERT_EQ(Tokens.size(), 8u) << Tokens;
  EXPECT_TOKEN(Tokens[2], tok::l_paren, TT_ConditionLParen);
  Tokens = annotate("if CONSTEXPR (x) {}");
  ASSERT_EQ(Tokens.size(), 8u) << Tokens;
  EXPECT_TOKEN(Tokens[2], tok::l_paren, TT_ConditionLParen);
  Tokens = annotate("if (x) {} else if (x) {}");
  ASSERT_EQ(Tokens.size(), 14u) << Tokens;
  EXPECT_TOKEN(Tokens[1], tok::l_paren, TT_ConditionLParen);
  EXPECT_TOKEN(Tokens[8], tok::l_paren, TT_ConditionLParen);
}

TEST_F(TokenAnnotatorTest, CSharpNullableTypes) {
  FormatStyle Style = getGoogleStyle(FormatStyle::LK_CSharp);

  auto Tokens = annotate("int? a;", Style);
  ASSERT_EQ(Tokens.size(), 5u) << Tokens;
  EXPECT_TOKEN(Tokens[1], tok::question, TT_CSharpNullable);

  Tokens = annotate("int? a = 1;", Style);
  ASSERT_EQ(Tokens.size(), 7u) << Tokens;
  EXPECT_TOKEN(Tokens[1], tok::question, TT_CSharpNullable);

  Tokens = annotate("int?)", Style);
  ASSERT_EQ(Tokens.size(), 4u) << Tokens;
  EXPECT_TOKEN(Tokens[1], tok::question, TT_CSharpNullable);

  Tokens = annotate("int?>", Style);
  ASSERT_EQ(Tokens.size(), 4u) << Tokens;
  EXPECT_TOKEN(Tokens[1], tok::question, TT_CSharpNullable);

  Tokens = annotate("cond? id : id2", Style);
  ASSERT_EQ(Tokens.size(), 6u) << Tokens;
  EXPECT_TOKEN(Tokens[1], tok::question, TT_ConditionalExpr);

  Tokens = annotate("cond ? cond2 ? : id1 : id2", Style);
  ASSERT_EQ(Tokens.size(), 9u) << Tokens;
  EXPECT_TOKEN(Tokens[1], tok::question, TT_ConditionalExpr);
}

TEST_F(TokenAnnotatorTest, UnderstandsLabels) {
  auto Tokens = annotate("{ x: break; }");
  ASSERT_EQ(Tokens.size(), 7u) << Tokens;
  EXPECT_TOKEN(Tokens[2], tok::colon, TT_GotoLabelColon);

  Tokens = annotate("{ case x: break; }");
  ASSERT_EQ(Tokens.size(), 8u) << Tokens;
  EXPECT_TOKEN(Tokens[3], tok::colon, TT_CaseLabelColon);

  Tokens = annotate("{ x: { break; } }");
  ASSERT_EQ(Tokens.size(), 9u) << Tokens;
  EXPECT_TOKEN(Tokens[2], tok::colon, TT_GotoLabelColon);

  Tokens = annotate("{ case x: { break; } }");
  ASSERT_EQ(Tokens.size(), 10u) << Tokens;
  EXPECT_TOKEN(Tokens[3], tok::colon, TT_CaseLabelColon);

  Tokens = annotate("#define FOO label:");
  ASSERT_EQ(Tokens.size(), 6u) << Tokens;
  EXPECT_TOKEN(Tokens[4], tok::colon, TT_GotoLabelColon);

  Tokens = annotate("#define FOO \\\n"
                    "label: \\\n"
                    "  break;");
  ASSERT_EQ(Tokens.size(), 8u) << Tokens;
  EXPECT_TOKEN(Tokens[4], tok::colon, TT_GotoLabelColon);
}

TEST_F(TokenAnnotatorTest, UnderstandsNestedBlocks) {
  // The closing braces are not annotated. It doesn't seem to cause a problem.
  // So we only test for the opening braces.
  auto Tokens = annotate("{\n"
                         "  {\n"
                         "    { int a = 0; }\n"
                         "  }\n"
                         "  {}\n"
                         "}");
  ASSERT_EQ(Tokens.size(), 14u) << Tokens;
  EXPECT_BRACE_KIND(Tokens[0], BK_Block);
  EXPECT_BRACE_KIND(Tokens[1], BK_Block);
  EXPECT_BRACE_KIND(Tokens[2], BK_Block);
  EXPECT_BRACE_KIND(Tokens[10], BK_Block);
}

TEST_F(TokenAnnotatorTest, UnderstandDesignatedInitializers) {
  auto Tokens = annotate("SomeStruct { .a = 1 };");
  ASSERT_EQ(Tokens.size(), 9u) << Tokens;
  EXPECT_BRACE_KIND(Tokens[1], BK_BracedInit);
  EXPECT_TOKEN(Tokens[2], tok::period, TT_DesignatedInitializerPeriod);

  Tokens = annotate("SomeStruct { .a = 1, .b = 2 };");
  ASSERT_EQ(Tokens.size(), 14u) << Tokens;
  EXPECT_BRACE_KIND(Tokens[1], BK_BracedInit);
  EXPECT_TOKEN(Tokens[2], tok::period, TT_DesignatedInitializerPeriod);
  EXPECT_TOKEN(Tokens[7], tok::period, TT_DesignatedInitializerPeriod);

  Tokens = annotate("SomeStruct {\n"
                    "#ifdef FOO\n"
                    "  .a = 1,\n"
                    "#endif\n"
                    "  .b = 2\n"
                    "};");
  ASSERT_EQ(Tokens.size(), 19u) << Tokens;
  EXPECT_BRACE_KIND(Tokens[1], BK_BracedInit);
  EXPECT_TOKEN(Tokens[5], tok::period, TT_DesignatedInitializerPeriod);
  EXPECT_TOKEN(Tokens[12], tok::period, TT_DesignatedInitializerPeriod);

  Tokens = annotate("SomeStruct {\n"
                    "#if defined FOO\n"
                    "  .a = 1,\n"
                    "#endif\n"
                    "  .b = 2\n"
                    "};");
  ASSERT_EQ(Tokens.size(), 20u) << Tokens;
  EXPECT_BRACE_KIND(Tokens[1], BK_BracedInit);
  EXPECT_TOKEN(Tokens[6], tok::period, TT_DesignatedInitializerPeriod);
  EXPECT_TOKEN(Tokens[13], tok::period, TT_DesignatedInitializerPeriod);

  Tokens = annotate("Foo foo[] = {[0]{}};");
  ASSERT_EQ(Tokens.size(), 14u) << Tokens;
  EXPECT_TOKEN(Tokens[6], tok::l_square, TT_DesignatedInitializerLSquare);
  EXPECT_BRACE_KIND(Tokens[9], BK_BracedInit);
}

TEST_F(TokenAnnotatorTest, UnderstandsJavaScript) {
  auto Annotate = [this](StringRef Code) {
    return annotate(Code, getLLVMStyle(FormatStyle::LK_JavaScript));
  };

  // Dictionary.
  auto Tokens = Annotate("var x = {'x' : 1, 'y' : 2};");
  ASSERT_EQ(Tokens.size(), 14u) << Tokens;
  EXPECT_TOKEN(Tokens[3], tok::l_brace, TT_DictLiteral);
  EXPECT_TOKEN(Tokens[4], tok::string_literal, TT_SelectorName);
  EXPECT_TOKEN(Tokens[5], tok::colon, TT_DictLiteral);
  EXPECT_TOKEN(Tokens[8], tok::string_literal, TT_SelectorName);
  EXPECT_TOKEN(Tokens[9], tok::colon, TT_DictLiteral);
  // Change when we need to annotate these.
  EXPECT_BRACE_KIND(Tokens[3], BK_Unknown);
  EXPECT_BRACE_KIND(Tokens[11], BK_Unknown);
  EXPECT_TOKEN(Tokens[11], tok::r_brace, TT_Unknown);
}

TEST_F(TokenAnnotatorTest, UnderstandsAttributes) {
  auto Tokens = annotate("bool foo __attribute__((unused));");
  ASSERT_EQ(Tokens.size(), 10u) << Tokens;
  EXPECT_TOKEN(Tokens[1], tok::identifier, TT_StartOfName);
  EXPECT_TOKEN(Tokens[3], tok::l_paren, TT_AttributeLParen);
  EXPECT_TOKEN(Tokens[4], tok::l_paren, TT_Unknown);
  EXPECT_TOKEN(Tokens[6], tok::r_paren, TT_Unknown);
  EXPECT_TOKEN(Tokens[7], tok::r_paren, TT_AttributeRParen);

  Tokens = annotate("bool foo __declspec(dllimport);");
  ASSERT_EQ(Tokens.size(), 8u) << Tokens;
  EXPECT_TOKEN(Tokens[3], tok::l_paren, TT_AttributeLParen);
  EXPECT_TOKEN(Tokens[5], tok::r_paren, TT_AttributeRParen);

  Tokens = annotate("bool __attribute__((unused)) foo;");
  ASSERT_EQ(Tokens.size(), 10u) << Tokens;
  EXPECT_TOKEN(Tokens[2], tok::l_paren, TT_AttributeLParen);
  EXPECT_TOKEN(Tokens[3], tok::l_paren, TT_Unknown);
  EXPECT_TOKEN(Tokens[5], tok::r_paren, TT_Unknown);
  EXPECT_TOKEN(Tokens[6], tok::r_paren, TT_AttributeRParen);
  EXPECT_TOKEN(Tokens[7], tok::identifier, TT_StartOfName);

  Tokens = annotate("void __attribute__((x)) Foo();");
  ASSERT_EQ(Tokens.size(), 12u) << Tokens;
  EXPECT_TOKEN(Tokens[2], tok::l_paren, TT_AttributeLParen);
  EXPECT_TOKEN(Tokens[3], tok::l_paren, TT_Unknown);
  EXPECT_TOKEN(Tokens[5], tok::r_paren, TT_Unknown);
  EXPECT_TOKEN(Tokens[6], tok::r_paren, TT_AttributeRParen);
  EXPECT_TOKEN(Tokens[7], tok::identifier, TT_FunctionDeclarationName);
  EXPECT_TOKEN(Tokens[8], tok::l_paren, TT_FunctionDeclarationLParen);

  FormatStyle Style = getLLVMStyle();
  Style.AttributeMacros.push_back("FOO");
  Tokens = annotate("bool foo FOO(unused);", Style);
  ASSERT_EQ(Tokens.size(), 8u) << Tokens;
  EXPECT_TOKEN(Tokens[2], tok::identifier, TT_AttributeMacro);
  EXPECT_TOKEN(Tokens[3], tok::l_paren, TT_AttributeLParen);
  EXPECT_TOKEN(Tokens[5], tok::r_paren, TT_AttributeRParen);
}

TEST_F(TokenAnnotatorTest, UnderstandsControlStatements) {
  auto Tokens = annotate("while (true) {}");
  ASSERT_EQ(Tokens.size(), 7u) << Tokens;
  EXPECT_TOKEN(Tokens[4], tok::l_brace, TT_ControlStatementLBrace);
  EXPECT_TOKEN(Tokens[5], tok::r_brace, TT_ControlStatementRBrace);

  Tokens = annotate("for (;;) {}");
  ASSERT_EQ(Tokens.size(), 8u) << Tokens;
  EXPECT_TOKEN(Tokens[5], tok::l_brace, TT_ControlStatementLBrace);
  EXPECT_TOKEN(Tokens[6], tok::r_brace, TT_ControlStatementRBrace);

  Tokens = annotate("do {} while (true);");
  ASSERT_EQ(Tokens.size(), 9u) << Tokens;
  EXPECT_TOKEN(Tokens[1], tok::l_brace, TT_ControlStatementLBrace);
  EXPECT_TOKEN(Tokens[2], tok::r_brace, TT_ControlStatementRBrace);

  Tokens = annotate("if (true) {} else if (false) {} else {}");
  ASSERT_EQ(Tokens.size(), 17u) << Tokens;
  EXPECT_TOKEN(Tokens[4], tok::l_brace, TT_ControlStatementLBrace);
  EXPECT_TOKEN(Tokens[5], tok::r_brace, TT_ControlStatementRBrace);
  EXPECT_TOKEN(Tokens[11], tok::l_brace, TT_ControlStatementLBrace);
  EXPECT_TOKEN(Tokens[12], tok::r_brace, TT_ControlStatementRBrace);
  EXPECT_TOKEN(Tokens[14], tok::l_brace, TT_ElseLBrace);
  EXPECT_TOKEN(Tokens[15], tok::r_brace, TT_ElseRBrace);

  Tokens = annotate("switch (foo) {}");
  ASSERT_EQ(Tokens.size(), 7u) << Tokens;
  EXPECT_TOKEN(Tokens[4], tok::l_brace, TT_ControlStatementLBrace);
  EXPECT_TOKEN(Tokens[5], tok::r_brace, TT_ControlStatementRBrace);
}

TEST_F(TokenAnnotatorTest, UnderstandsDoWhile) {
  auto Tokens = annotate("do { ++i; } while ( i > 5 );");
  ASSERT_EQ(Tokens.size(), 14u) << Tokens;
  EXPECT_TOKEN(Tokens[6], tok::kw_while, TT_DoWhile);

  Tokens = annotate("do ++i; while ( i > 5 );");
  ASSERT_EQ(Tokens.size(), 12u) << Tokens;
  EXPECT_TOKEN(Tokens[4], tok::kw_while, TT_DoWhile);
}

TEST_F(TokenAnnotatorTest, StartOfName) {
  auto Tokens = annotate("#pragma clang diagnostic push");
  ASSERT_EQ(Tokens.size(), 6u) << Tokens;
  EXPECT_TOKEN(Tokens[2], tok::identifier, TT_Unknown);
  EXPECT_TOKEN(Tokens[3], tok::identifier, TT_Unknown);
  EXPECT_TOKEN(Tokens[4], tok::identifier, TT_Unknown);

  Tokens = annotate("#pragma clang diagnostic ignored \"-Wzero-length-array\"");
  ASSERT_EQ(Tokens.size(), 7u) << Tokens;
  EXPECT_TOKEN(Tokens[2], tok::identifier, TT_Unknown);
  EXPECT_TOKEN(Tokens[3], tok::identifier, TT_Unknown);
  EXPECT_TOKEN(Tokens[4], tok::identifier, TT_Unknown);

  Tokens = annotate("#define FOO Foo foo");
  ASSERT_EQ(Tokens.size(), 6u) << Tokens;
  EXPECT_TOKEN(Tokens[2], tok::identifier, TT_Unknown);
  EXPECT_TOKEN(Tokens[3], tok::identifier, TT_Unknown);
  EXPECT_TOKEN(Tokens[4], tok::identifier, TT_StartOfName);

  Tokens = annotate("@interface NSCoder (TestCoder)");
  ASSERT_EQ(Tokens.size(), 7u) << Tokens;
  EXPECT_TOKEN(Tokens[0], tok::at, TT_ObjCDecl);
  EXPECT_TOKEN(Tokens[2], tok::identifier, TT_StartOfName);

  auto Style = getLLVMStyle();
  Style.StatementAttributeLikeMacros.push_back("emit");
  Tokens = annotate("emit foo = 0;", Style);
  ASSERT_EQ(Tokens.size(), 6u) << Tokens;
  EXPECT_TOKEN(Tokens[0], tok::identifier, TT_StatementAttributeLikeMacro);
  EXPECT_TOKEN(Tokens[1], tok::identifier, TT_Unknown);
}

TEST_F(TokenAnnotatorTest, BraceKind) {
  auto Tokens = annotate("void f() {};");
  ASSERT_EQ(Tokens.size(), 8u) << Tokens;
  EXPECT_TOKEN(Tokens[1], tok::identifier, TT_FunctionDeclarationName);
  EXPECT_TOKEN(Tokens[2], tok::l_paren, TT_FunctionDeclarationLParen);
  EXPECT_TOKEN(Tokens[4], tok::l_brace, TT_FunctionLBrace);
  EXPECT_BRACE_KIND(Tokens[4], BK_Block);
  EXPECT_BRACE_KIND(Tokens[5], BK_Block);

  Tokens = annotate("class Foo<int> f() {}");
  ASSERT_EQ(Tokens.size(), 11u) << Tokens;
  EXPECT_TOKEN(Tokens[5], tok::identifier, TT_FunctionDeclarationName);
  EXPECT_TOKEN(Tokens[6], tok::l_paren, TT_FunctionDeclarationLParen);
  EXPECT_TOKEN(Tokens[8], tok::l_brace, TT_FunctionLBrace);
  EXPECT_BRACE_KIND(Tokens[8], BK_Block);
  EXPECT_BRACE_KIND(Tokens[9], BK_Block);

  Tokens = annotate("template <typename T> class Foo<T> f() {}");
  ASSERT_EQ(Tokens.size(), 16u) << Tokens;
  EXPECT_TOKEN(Tokens[10], tok::identifier, TT_FunctionDeclarationName);
  EXPECT_TOKEN(Tokens[11], tok::l_paren, TT_FunctionDeclarationLParen);
  EXPECT_TOKEN(Tokens[13], tok::l_brace, TT_FunctionLBrace);
  EXPECT_BRACE_KIND(Tokens[13], BK_Block);
  EXPECT_BRACE_KIND(Tokens[14], BK_Block);

  Tokens = annotate("void f() override {};");
  ASSERT_EQ(Tokens.size(), 9u) << Tokens;
  EXPECT_TOKEN(Tokens[1], tok::identifier, TT_FunctionDeclarationName);
  EXPECT_TOKEN(Tokens[2], tok::l_paren, TT_FunctionDeclarationLParen);
  EXPECT_TOKEN(Tokens[5], tok::l_brace, TT_FunctionLBrace);
  EXPECT_BRACE_KIND(Tokens[5], BK_Block);
  EXPECT_BRACE_KIND(Tokens[6], BK_Block);

  Tokens = annotate("void f() noexcept(false) {};");
  ASSERT_EQ(Tokens.size(), 12u) << Tokens;
  EXPECT_TOKEN(Tokens[1], tok::identifier, TT_FunctionDeclarationName);
  EXPECT_TOKEN(Tokens[2], tok::l_paren, TT_FunctionDeclarationLParen);
  EXPECT_TOKEN(Tokens[8], tok::l_brace, TT_FunctionLBrace);
  EXPECT_BRACE_KIND(Tokens[8], BK_Block);
  EXPECT_BRACE_KIND(Tokens[9], BK_Block);

  Tokens = annotate("auto f() -> void {};");
  ASSERT_EQ(Tokens.size(), 10u) << Tokens;
  EXPECT_TOKEN(Tokens[1], tok::identifier, TT_FunctionDeclarationName);
  EXPECT_TOKEN(Tokens[2], tok::l_paren, TT_FunctionDeclarationLParen);
  EXPECT_TOKEN(Tokens[6], tok::l_brace, TT_FunctionLBrace);
  EXPECT_BRACE_KIND(Tokens[6], BK_Block);
  EXPECT_BRACE_KIND(Tokens[7], BK_Block);

  Tokens = annotate("void f() { /**/ };");
  ASSERT_EQ(Tokens.size(), 9u) << Tokens;
  EXPECT_TOKEN(Tokens[1], tok::identifier, TT_FunctionDeclarationName);
  EXPECT_TOKEN(Tokens[2], tok::l_paren, TT_FunctionDeclarationLParen);
  EXPECT_TOKEN(Tokens[4], tok::l_brace, TT_FunctionLBrace);
  EXPECT_BRACE_KIND(Tokens[4], BK_Block);
  EXPECT_BRACE_KIND(Tokens[6], BK_Block);

  Tokens = annotate("void f() { //\n"
                    "};");
  ASSERT_EQ(Tokens.size(), 9u) << Tokens;
  EXPECT_TOKEN(Tokens[1], tok::identifier, TT_FunctionDeclarationName);
  EXPECT_TOKEN(Tokens[2], tok::l_paren, TT_FunctionDeclarationLParen);
  EXPECT_TOKEN(Tokens[4], tok::l_brace, TT_FunctionLBrace);
  EXPECT_BRACE_KIND(Tokens[4], BK_Block);
  EXPECT_BRACE_KIND(Tokens[6], BK_Block);

  Tokens = annotate("void f() {\n"
                    "  //\n"
                    "};");
  ASSERT_EQ(Tokens.size(), 9u) << Tokens;
  EXPECT_TOKEN(Tokens[1], tok::identifier, TT_FunctionDeclarationName);
  EXPECT_TOKEN(Tokens[2], tok::l_paren, TT_FunctionDeclarationLParen);
  EXPECT_TOKEN(Tokens[4], tok::l_brace, TT_FunctionLBrace);
  EXPECT_BRACE_KIND(Tokens[4], BK_Block);
  EXPECT_BRACE_KIND(Tokens[6], BK_Block);

  Tokens = annotate("struct Foo {\n"
                    "  Foo() {};\n"
                    "  ~Foo() {};\n"
                    "};");
  ASSERT_EQ(Tokens.size(), 19u) << Tokens;
  EXPECT_TOKEN(Tokens[3], tok::identifier, TT_CtorDtorDeclName);
  EXPECT_TOKEN(Tokens[4], tok::l_paren, TT_FunctionDeclarationLParen);
  EXPECT_TOKEN(Tokens[6], tok::l_brace, TT_FunctionLBrace);
  EXPECT_BRACE_KIND(Tokens[6], BK_Block);
  EXPECT_BRACE_KIND(Tokens[7], BK_Block);
  EXPECT_TOKEN(Tokens[10], tok::identifier, TT_CtorDtorDeclName);
  EXPECT_TOKEN(Tokens[11], tok::l_paren, TT_FunctionDeclarationLParen);
  EXPECT_TOKEN(Tokens[13], tok::l_brace, TT_FunctionLBrace);
  EXPECT_BRACE_KIND(Tokens[13], BK_Block);
  EXPECT_BRACE_KIND(Tokens[14], BK_Block);

  Tokens = annotate("{\n"
                    "  char *a[] = {\n"
                    "      /* abc */ \"abc\",\n"
                    "#if FOO\n"
                    "      /* xyz */ \"xyz\",\n"
                    "#endif\n"
                    "      /* last */ \"last\"};\n"
                    "}");
  ASSERT_EQ(Tokens.size(), 25u) << Tokens;
  EXPECT_BRACE_KIND(Tokens[0], BK_Block);
  EXPECT_BRACE_KIND(Tokens[7], BK_BracedInit);
  EXPECT_BRACE_KIND(Tokens[21], BK_BracedInit);

  Tokens =
      annotate("#define SCOP_STAT(NAME, DESC) \\\n"
               "  {\"polly\", #NAME, \"Number of rejected regions: \" DESC}");
  ASSERT_EQ(Tokens.size(), 18u) << Tokens;
  EXPECT_BRACE_KIND(Tokens[8], BK_BracedInit);
  EXPECT_BRACE_KIND(Tokens[16], BK_BracedInit);

  Tokens = annotate("struct {};");
  ASSERT_EQ(Tokens.size(), 5u) << Tokens;
  EXPECT_BRACE_KIND(Tokens[1], BK_Block);
  EXPECT_BRACE_KIND(Tokens[2], BK_Block);

  Tokens = annotate("struct : Base {};");
  ASSERT_EQ(Tokens.size(), 7u) << Tokens;
  EXPECT_BRACE_KIND(Tokens[3], BK_Block);
  EXPECT_BRACE_KIND(Tokens[4], BK_Block);

  Tokens = annotate("struct Foo {};");
  ASSERT_EQ(Tokens.size(), 6u) << Tokens;
  EXPECT_BRACE_KIND(Tokens[2], BK_Block);
  EXPECT_BRACE_KIND(Tokens[3], BK_Block);

  Tokens = annotate("struct ::Foo {};");
  ASSERT_EQ(Tokens.size(), 7u) << Tokens;
  EXPECT_BRACE_KIND(Tokens[3], BK_Block);
  EXPECT_BRACE_KIND(Tokens[4], BK_Block);

  Tokens = annotate("struct NS::Foo {};");
  ASSERT_EQ(Tokens.size(), 8u) << Tokens;
  EXPECT_BRACE_KIND(Tokens[4], BK_Block);
  EXPECT_BRACE_KIND(Tokens[5], BK_Block);

  Tokens = annotate("struct Foo<int> {};");
  ASSERT_EQ(Tokens.size(), 9u) << Tokens;
  EXPECT_BRACE_KIND(Tokens[5], BK_Block);
  EXPECT_BRACE_KIND(Tokens[6], BK_Block);

  Tokens = annotate("struct Foo<int>::Bar {};");
  ASSERT_EQ(Tokens.size(), 11u) << Tokens;
  EXPECT_BRACE_KIND(Tokens[7], BK_Block);
  EXPECT_BRACE_KIND(Tokens[8], BK_Block);

  Tokens = annotate("struct Foo<int> : Base {};");
  ASSERT_EQ(Tokens.size(), 11u) << Tokens;
  EXPECT_BRACE_KIND(Tokens[7], BK_Block);
  EXPECT_BRACE_KIND(Tokens[8], BK_Block);

  Tokens = annotate("struct Foo final {};");
  ASSERT_EQ(Tokens.size(), 7u) << Tokens;
  EXPECT_BRACE_KIND(Tokens[3], BK_Block);
  EXPECT_BRACE_KIND(Tokens[4], BK_Block);

  Tokens = annotate("struct [[foo]] [[bar]] Foo final : Base1, Base2 {};");
  ASSERT_EQ(Tokens.size(), 21u) << Tokens;
  EXPECT_BRACE_KIND(Tokens[17], BK_Block);
  EXPECT_BRACE_KIND(Tokens[18], BK_Block);

  Tokens = annotate("struct Foo x{};");
  ASSERT_EQ(Tokens.size(), 7u) << Tokens;
  EXPECT_BRACE_KIND(Tokens[3], BK_BracedInit);
  EXPECT_BRACE_KIND(Tokens[4], BK_BracedInit);

  Tokens = annotate("struct ::Foo x{};");
  ASSERT_EQ(Tokens.size(), 8u) << Tokens;
  EXPECT_BRACE_KIND(Tokens[4], BK_BracedInit);
  EXPECT_BRACE_KIND(Tokens[5], BK_BracedInit);

  Tokens = annotate("struct NS::Foo x{};");
  ASSERT_EQ(Tokens.size(), 9u) << Tokens;
  EXPECT_BRACE_KIND(Tokens[5], BK_BracedInit);
  EXPECT_BRACE_KIND(Tokens[6], BK_BracedInit);

  Tokens = annotate("struct Foo<int> x{};");
  ASSERT_EQ(Tokens.size(), 10u) << Tokens;
  EXPECT_BRACE_KIND(Tokens[6], BK_BracedInit);
  EXPECT_BRACE_KIND(Tokens[7], BK_BracedInit);

  Tokens = annotate("#ifdef DEBUG_ENABLED\n"
                    "#else\n"
                    "#endif\n"
                    "class RenderingServer : Object {\n"
                    "#ifndef DISABLE_DEPRECATED\n"
                    "  enum Features {\n"
                    "    FEATURE_SHADERS,\n"
                    "    FEATURE_MULTITHREADED,\n"
                    "  };\n"
                    "#endif\n"
                    "};");
  ASSERT_EQ(Tokens.size(), 29u) << Tokens;
  EXPECT_BRACE_KIND(Tokens[11], BK_Block);
  EXPECT_BRACE_KIND(Tokens[17], BK_Block);
  EXPECT_BRACE_KIND(Tokens[22], BK_Block);
  EXPECT_BRACE_KIND(Tokens[26], BK_Block);

  Tokens = annotate("{\n"
                    "#define M(x) \\\n"
                    "  return {#x};\n"
                    "}");
  ASSERT_EQ(Tokens.size(), 15u) << Tokens;
  EXPECT_TOKEN(Tokens[0], tok::l_brace, TT_BlockLBrace);
  EXPECT_BRACE_KIND(Tokens[0], BK_Block);
  EXPECT_BRACE_KIND(Tokens[8], BK_BracedInit);
  EXPECT_BRACE_KIND(Tokens[11], BK_BracedInit);
  EXPECT_BRACE_KIND(Tokens[13], BK_Block);
<<<<<<< HEAD
=======

  Tokens = annotate("a = class extends goog.a {};",
                    getGoogleStyle(FormatStyle::LK_JavaScript));
  ASSERT_EQ(Tokens.size(), 11u) << Tokens;
  EXPECT_TOKEN(Tokens[7], tok::l_brace, TT_ClassLBrace);
  EXPECT_BRACE_KIND(Tokens[7], BK_Block);
  EXPECT_TOKEN(Tokens[8], tok::r_brace, TT_ClassRBrace);
  EXPECT_BRACE_KIND(Tokens[8], BK_Block);

  Tokens = annotate("#define FOO(X) \\\n"
                    "  struct X##_tag_ {};");
  ASSERT_EQ(Tokens.size(), 14u) << Tokens;
  EXPECT_TOKEN(Tokens[10], tok::l_brace, TT_StructLBrace);
  EXPECT_BRACE_KIND(Tokens[10], BK_Block);
  EXPECT_TOKEN(Tokens[11], tok::r_brace, TT_StructRBrace);
  EXPECT_BRACE_KIND(Tokens[11], BK_Block);
>>>>>>> 1d22c955
}

TEST_F(TokenAnnotatorTest, UnderstandsElaboratedTypeSpecifier) {
  auto Tokens = annotate("auto foo() -> enum En {}");
  ASSERT_EQ(Tokens.size(), 10u) << Tokens;
  EXPECT_TOKEN(Tokens[7], tok::l_brace, TT_FunctionLBrace);
}

TEST_F(TokenAnnotatorTest, BlockLBrace) {
  auto Tokens = annotate("{\n"
                         "  {\n"
                         "    foo();\n"
                         "  }\n"
                         "}");
  ASSERT_EQ(Tokens.size(), 9u) << Tokens;
  EXPECT_TOKEN(Tokens[0], tok::l_brace, TT_BlockLBrace);
  EXPECT_BRACE_KIND(Tokens[0], BK_Block);
  EXPECT_TOKEN(Tokens[1], tok::l_brace, TT_BlockLBrace);
  EXPECT_BRACE_KIND(Tokens[1], BK_Block);

  Tokens = annotate("void bar() {\n"
                    "  {\n"
                    "    foo();\n"
                    "  }\n"
                    "}");
  ASSERT_EQ(Tokens.size(), 13u) << Tokens;
  EXPECT_TOKEN(Tokens[4], tok::l_brace, TT_FunctionLBrace);
  EXPECT_BRACE_KIND(Tokens[4], BK_Block);
  EXPECT_TOKEN(Tokens[5], tok::l_brace, TT_BlockLBrace);
  EXPECT_BRACE_KIND(Tokens[5], BK_Block);

  Tokens = annotate("[foo bar:{{0, 1}} baz:baz];",
                    getLLVMStyle(FormatStyle::LK_ObjC));
  ASSERT_EQ(Tokens.size(), 17u) << Tokens;
  EXPECT_TOKEN(Tokens[4], tok::l_brace, TT_Unknown); // Not TT_BlockLBrace.
  EXPECT_BRACE_KIND(Tokens[4], BK_Unknown);          // Not BK_Block.
  EXPECT_BRACE_KIND(Tokens[5], BK_BracedInit);
  EXPECT_BRACE_KIND(Tokens[9], BK_Unknown);  // Not BK_Block.
  EXPECT_BRACE_KIND(Tokens[10], BK_Unknown); // Not BK_Block.
}

TEST_F(TokenAnnotatorTest, SwitchExpression) {
  auto Style = getLLVMStyle(FormatStyle::LK_Java);
  auto Tokens = annotate("i = switch (day) {\n"
                         "  case THURSDAY, SATURDAY -> 8;\n"
                         "  case WEDNESDAY -> 9;\n"
                         "  default -> 1;\n"
                         "};",
                         Style);
  ASSERT_EQ(Tokens.size(), 26u) << Tokens;
  EXPECT_TOKEN(Tokens[6], tok::l_brace, TT_SwitchExpressionLBrace);
  EXPECT_TOKEN(Tokens[7], tok::kw_case, TT_SwitchExpressionLabel);
  EXPECT_TOKEN(Tokens[11], tok::arrow, TT_CaseLabelArrow);
  EXPECT_TOKEN(Tokens[14], tok::kw_case, TT_SwitchExpressionLabel);
  EXPECT_TOKEN(Tokens[16], tok::arrow, TT_CaseLabelArrow);
  EXPECT_TOKEN(Tokens[19], tok::kw_default, TT_SwitchExpressionLabel);
  EXPECT_TOKEN(Tokens[20], tok::arrow, TT_CaseLabelArrow);
}

TEST_F(TokenAnnotatorTest, CppAltOperatorKeywords) {
  auto Tokens = annotate("a = b and c;");
  ASSERT_EQ(Tokens.size(), 7u);
  EXPECT_TOKEN(Tokens[3], tok::ampamp, TT_BinaryOperator);

  Tokens = annotate("a = b and_eq c;");
  ASSERT_EQ(Tokens.size(), 7u);
  EXPECT_TOKEN(Tokens[3], tok::ampequal, TT_BinaryOperator);

  Tokens = annotate("a = b bitand c;");
  ASSERT_EQ(Tokens.size(), 7u);
  EXPECT_TOKEN(Tokens[3], tok::amp, TT_BinaryOperator);

  Tokens = annotate("a = b bitor c;");
  ASSERT_EQ(Tokens.size(), 7u);
  EXPECT_TOKEN(Tokens[3], tok::pipe, TT_BinaryOperator);

  Tokens = annotate("a = b compl c;");
  ASSERT_EQ(Tokens.size(), 7u);
  EXPECT_TOKEN(Tokens[3], tok::tilde, TT_UnaryOperator);

  Tokens = annotate("a = b not c;");
  ASSERT_EQ(Tokens.size(), 7u);
  EXPECT_TOKEN(Tokens[3], tok::exclaim, TT_UnaryOperator);

  Tokens = annotate("a = b not_eq c;");
  ASSERT_EQ(Tokens.size(), 7u);
  EXPECT_TOKEN(Tokens[3], tok::exclaimequal, TT_BinaryOperator);

  Tokens = annotate("a = b or c;");
  ASSERT_EQ(Tokens.size(), 7u);
  EXPECT_TOKEN(Tokens[3], tok::pipepipe, TT_BinaryOperator);

  Tokens = annotate("a = b or_eq c;");
  ASSERT_EQ(Tokens.size(), 7u);
  EXPECT_TOKEN(Tokens[3], tok::pipeequal, TT_BinaryOperator);

  Tokens = annotate("a = b xor c;");
  ASSERT_EQ(Tokens.size(), 7u);
  EXPECT_TOKEN(Tokens[3], tok::caret, TT_BinaryOperator);

  Tokens = annotate("a = b xor_eq c;");
  ASSERT_EQ(Tokens.size(), 7u);
  EXPECT_TOKEN(Tokens[3], tok::caretequal, TT_BinaryOperator);

  Tokens = annotate("xor = foo;");
  ASSERT_EQ(Tokens.size(), 5u);
  EXPECT_TOKEN(Tokens[0], tok::identifier, TT_Unknown);

  Tokens = annotate("int xor = foo;");
  ASSERT_EQ(Tokens.size(), 6u);
  EXPECT_TOKEN(Tokens[1], tok::identifier, TT_StartOfName);
}

TEST_F(TokenAnnotatorTest, FunctionTryBlock) {
  auto Tokens =
      annotate("Foo::Foo(int x, int y) try\n"
               "    : foo{[] -> std::string { return {}; }(), x}, bar{y} {\n"
               "} catch (...) {\n"
               "}");
  ASSERT_EQ(Tokens.size(), 45u);
  EXPECT_TOKEN(Tokens[2], tok::identifier, TT_CtorDtorDeclName);
  EXPECT_TOKEN(Tokens[3], tok::l_paren, TT_FunctionDeclarationLParen);
  EXPECT_TOKEN(Tokens[11], tok::colon, TT_CtorInitializerColon);
  EXPECT_TOKEN(Tokens[14], tok::l_square, TT_LambdaLSquare);
  EXPECT_TOKEN(Tokens[16], tok::arrow, TT_LambdaArrow);
  EXPECT_TOKEN(Tokens[20], tok::l_brace, TT_LambdaLBrace);
  EXPECT_TOKEN(Tokens[31], tok::comma, TT_CtorInitializerComma);
  EXPECT_TOKEN(Tokens[36], tok::l_brace, TT_FunctionLBrace);
}

TEST_F(TokenAnnotatorTest, TypenameMacro) {
  auto Style = getLLVMStyle();
  Style.TypenameMacros.push_back("STRUCT");

  auto Tokens = annotate("STRUCT(T, B) { int i; };", Style);
  ASSERT_EQ(Tokens.size(), 13u);
  EXPECT_TOKEN(Tokens[0], tok::identifier, TT_TypenameMacro);
  EXPECT_TOKEN(Tokens[1], tok::l_paren, TT_TypeDeclarationParen);
  EXPECT_TOKEN(Tokens[5], tok::r_paren, TT_TypeDeclarationParen);
  EXPECT_TOKEN(Tokens[6], tok::l_brace, TT_Unknown);
}

TEST_F(TokenAnnotatorTest, GNULanguageStandard) {
  auto Style = getGNUStyle();
  EXPECT_EQ(Style.Standard, FormatStyle::LS_Latest);

  auto Tokens = annotate("return 1 <=> 2;", Style);
  ASSERT_EQ(Tokens.size(), 6u);
  EXPECT_TOKEN(Tokens[2], tok::spaceship, TT_BinaryOperator);
}

<<<<<<< HEAD
=======
TEST_F(TokenAnnotatorTest, SplitPenalty) {
  auto Style = getLLVMStyle();
  Style.ColumnLimit = 20;

  auto Tokens = annotate("class foo {\n"
                         "  auto bar()\n"
                         "      -> bool;\n"
                         "};",
                         Style);
  ASSERT_EQ(Tokens.size(), 13u) << Tokens;
  EXPECT_TOKEN(Tokens[7], tok::arrow, TT_TrailingReturnArrow);
  EXPECT_SPLIT_PENALTY(Tokens[7], 23u);
}

>>>>>>> 1d22c955
} // namespace
} // namespace format
} // namespace clang<|MERGE_RESOLUTION|>--- conflicted
+++ resolved
@@ -754,15 +754,12 @@
   EXPECT_TOKEN(Tokens[9], tok::r_paren, TT_CastRParen);
   EXPECT_TOKEN(Tokens[10], tok::amp, TT_UnaryOperator);
 
-<<<<<<< HEAD
-=======
   Tokens = annotate("int result = ((int)a) - b;");
   ASSERT_EQ(Tokens.size(), 13u) << Tokens;
   EXPECT_TOKEN(Tokens[6], tok::r_paren, TT_CastRParen);
   EXPECT_TOKEN(Tokens[8], tok::r_paren, TT_Unknown);
   EXPECT_TOKEN(Tokens[9], tok::minus, TT_BinaryOperator);
 
->>>>>>> 1d22c955
   auto Style = getLLVMStyle();
   Style.TypeNames.push_back("Foo");
   Tokens = annotate("#define FOO(bar) foo((Foo)&bar)", Style);
@@ -3243,8 +3240,6 @@
   EXPECT_BRACE_KIND(Tokens[8], BK_BracedInit);
   EXPECT_BRACE_KIND(Tokens[11], BK_BracedInit);
   EXPECT_BRACE_KIND(Tokens[13], BK_Block);
-<<<<<<< HEAD
-=======
 
   Tokens = annotate("a = class extends goog.a {};",
                     getGoogleStyle(FormatStyle::LK_JavaScript));
@@ -3261,7 +3256,6 @@
   EXPECT_BRACE_KIND(Tokens[10], BK_Block);
   EXPECT_TOKEN(Tokens[11], tok::r_brace, TT_StructRBrace);
   EXPECT_BRACE_KIND(Tokens[11], BK_Block);
->>>>>>> 1d22c955
 }
 
 TEST_F(TokenAnnotatorTest, UnderstandsElaboratedTypeSpecifier) {
@@ -3413,8 +3407,6 @@
   EXPECT_TOKEN(Tokens[2], tok::spaceship, TT_BinaryOperator);
 }
 
-<<<<<<< HEAD
-=======
 TEST_F(TokenAnnotatorTest, SplitPenalty) {
   auto Style = getLLVMStyle();
   Style.ColumnLimit = 20;
@@ -3429,7 +3421,6 @@
   EXPECT_SPLIT_PENALTY(Tokens[7], 23u);
 }
 
->>>>>>> 1d22c955
 } // namespace
 } // namespace format
 } // namespace clang