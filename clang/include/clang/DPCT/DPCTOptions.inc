#ifndef DPCT_OPT_TYPE
#define DPCT_OPT_TYPE(...)
#endif
#ifndef DPCT_OPT_ENUM
#define DPCT_OPT_ENUM(NAME, ...)
#endif
#ifndef DPCT_OPTION_VALUES
#define DPCT_OPTION_VALUES(...)
#endif
#ifndef DPCT_NON_ENUM_OPTION
#define DPCT_NON_ENUM_OPTION(OPT_TYPE, OPT_VAR, OPTION_NAME, ...)
#endif
#ifndef DPCT_ENUM_OPTION
#define DPCT_ENUM_OPTION(OPT_TYPE, OPT_VAR, OPTION_NAME, ...)
#endif

#ifdef DPCT_OPTIONS_IN_CLANG_TOOLING
DPCT_NON_ENUM_OPTION(DPCT_OPT_TYPE(static llvm::cl::opt<std::string>), BuildPath, "p",
           llvm::cl::desc("The directory path for the compilation database (compile_commands.json). When no\n"
               "path is specified, a search for compile_commands.json is attempted through all\n"
               "parent directories of the first input source file."),
           llvm::cl::value_desc("dir"), llvm::cl::cat(Category),
           llvm::cl::Optional, llvm::cl::sub(*llvm::cl::AllSubCommands))
DPCT_NON_ENUM_OPTION(DPCT_OPT_TYPE(static llvm::cl::list<std::string>), ArgsAfter, "extra-arg",
           llvm::cl::desc("Additional argument to append to the migration command line, example:\n"
              "--extra-arg=\"-I /path/to/header\". The options that can be passed this way can\n"
              "be found with the dpct -- -help command."),
           llvm::cl::value_desc("string"), llvm::cl::cat(Category),
           llvm::cl::sub(*llvm::cl::AllSubCommands))
#ifdef _WIN32
DPCT_NON_ENUM_OPTION(DPCT_OPT_TYPE(static llvm::cl::opt<std::string>), VcxprojFile, "vcxprojfile",
           llvm::cl::desc("The file path of vcxproj."),
           llvm::cl::value_desc("file"), llvm::cl::cat(Category),
           llvm::cl::Optional, llvm::cl::sub(*llvm::cl::AllSubCommands))
#endif
#endif // !DPCT_OPTIONS_IN_CLANG_TOOLING

#ifdef DPCT_OPTIONS_IN_CLANG_DPCT
DPCT_NON_ENUM_OPTION(DPCT_OPT_TYPE(static llvm::cl::opt<std::string>), InRoot, "in-root",
           llvm::cl::desc("The directory path for the root of the source tree that needs "
                "to be migrated.\n"
                "Only files under this root are migrated. Default: Current"
                " directory, if input\nsource files are not provided. "
                "If input source files are provided, the directory\n"
                "of the first input source file is used."),
           llvm::cl::value_desc("dir"), llvm::cl::cat(DPCTCat),
           llvm::cl::Optional)

DPCT_NON_ENUM_OPTION(DPCT_OPT_TYPE(static llvm::cl::opt<std::string>), OutRoot, "out-root",
           llvm::cl::desc("The directory path for root of generated files. A directory is "
                "created if it\n"
                "does not exist. Default: dpct_output."),
           llvm::cl::value_desc("dir"), llvm::cl::cat(DPCTCat),
           llvm::cl::Optional)
DPCT_NON_ENUM_OPTION(DPCT_OPT_TYPE(static llvm::cl::opt<std::string>), CudaIncludePath, "cuda-include-path",
           llvm::cl::desc("The directory path of the CUDA header files."),
           llvm::cl::value_desc("dir"), cat(DPCTCat),
           llvm::cl::Optional)
DPCT_NON_ENUM_OPTION(DPCT_OPT_TYPE(static llvm::cl::opt<std::string>), ReportFilePrefix, "report-file-prefix",
    llvm::cl::desc(
        "Prefix for the report file names. The full file name will have a "
        "suffix derived\n"
        "from the report-type and an extension derived from the report-format. "
        "For\n"
        "example: <prefix>.apis.csv or <prefix>.stats.log. If this option is "
        "not\n"
        "specified, the report will go to stdout. The report files are created "
        "in the\n"
        "directory, specified by -out-root."),
           llvm::cl::value_desc("prefix"), llvm::cl::cat(DPCTCat),
           llvm::cl::Optional)
DPCT_NON_ENUM_OPTION(DPCT_OPT_TYPE(static llvm::cl::opt<bool, true>), ReportOnly, "report-only",
           llvm::cl::desc("Only reports are generated. No SYCL code is "
                              "generated. Default: off."),
           llvm::cl::cat(DPCTCat), llvm::cl::location(ReportOnlyFlag))
DPCT_NON_ENUM_OPTION(DPCT_OPT_TYPE(static llvm::cl::opt<bool, true>), ShowOrigCode, "keep-original-code",
           llvm::cl::desc("Keeps the original code in comments of "
                                "generated SYCL files. Default: off.\n"),
           llvm::cl::cat(DPCTCat), llvm::cl::location(KeepOriginalCodeFlag))

#ifdef DPCT_DEBUG_BUILD
DPCT_ENUM_OPTION(DPCT_OPT_TYPE(static llvm::cl::opt<ReportTypeEnum>), ReportType, "report-type",
           DPCT_OPTION_VALUES(
             DPCT_OPT_ENUM("apis", int(ReportTypeEnum::RTE_APIs),
            "Information about API signatures that need migration and the number of times\n"
            "they were encountered. The report file name will have .apis suffix added.", false),
             DPCT_OPT_ENUM("stats", int(ReportTypeEnum::RTE_Stats),
                  "High level migration statistics: Lines Of Code (LOC) that are migrated to\n"
                  "SYCL, LOC migrated to SYCL with helper functions, LOC not needing migration,\n"
                  "LOC needing migration but are not migrated. The report file name has the .stats\n"
                  "suffix added (default)", false),
             DPCT_OPT_ENUM("all", int(ReportTypeEnum::RTE_All),
                  "All of the reports.", false),
             DPCT_OPT_ENUM("diags", int(ReportTypeEnum::RTE_Diags),
                  "diags information", true)
           ),
           llvm::cl::desc("Specifies the type of report. Values are:\n"),
           llvm::cl::init(ReportTypeEnum::RTE_NotSetType), llvm::cl::value_desc("value"), llvm::cl::cat(DPCTCat),
           llvm::cl::Optional)
#else
DPCT_ENUM_OPTION(DPCT_OPT_TYPE(static llvm::cl::opt<ReportTypeEnum>), ReportType, "report-type",
           DPCT_OPTION_VALUES(
             DPCT_OPT_ENUM("apis", int(ReportTypeEnum::RTE_APIs),
            "Information about API signatures that need migration and the number of times\n"
            "they were encountered. The report file name will have .apis suffix added.", false),
             DPCT_OPT_ENUM("stats", int(ReportTypeEnum::RTE_Stats),
                  "High level migration statistics: Lines Of Code (LOC) that are migrated to\n"
                  "SYCL, LOC migrated to SYCL with helper functions, LOC not needing migration,\n"
                  "LOC needing migration but are not migrated. The report file name has the .stats\n"
                  "suffix added (default)", false),
             DPCT_OPT_ENUM("all", int(ReportTypeEnum::RTE_All),
                  "All of the reports.", false)
           ),
           llvm::cl::desc("Specifies the type of report. Values are:\n"),
           llvm::cl::init(ReportTypeEnum::RTE_NotSetType), llvm::cl::value_desc("value"), llvm::cl::cat(DPCTCat),
           llvm::cl::Optional)
#endif

DPCT_ENUM_OPTION(DPCT_OPT_TYPE(static llvm::cl::opt<ReportFormatEnum>), ReportFormat, "report-format",
           DPCT_OPTION_VALUES(
             DPCT_OPT_ENUM("csv", int(ReportFormatEnum::RFE_CSV),
                  "Output is lines of comma separated values. The report file "
                  "name extension will\n"
                  "be .csv. (default)", false),
             DPCT_OPT_ENUM("formatted", int(ReportFormatEnum::RFE_Formatted),
                  "Output is formatted to be easier to read for "
                  "human eyes. Report file name\n"
                  "extension will be log.",
                  false)
           ),
           llvm::cl::desc("Format of the reports:\n"),
           llvm::cl::init(ReportFormatEnum::RFE_NotSetFormat), llvm::cl::value_desc("value"), llvm::cl::cat(DPCTCat),
           llvm::cl::Optional)

DPCT_NON_ENUM_OPTION(DPCT_OPT_TYPE(llvm::cl::opt<std::string>), SuppressWarnings, "suppress-warnings",
           llvm::cl::desc(SuppressWarningsMessage),
                llvm::cl::value_desc("value"), llvm::cl::cat(DPCTCat))

DPCT_NON_ENUM_OPTION(DPCT_OPT_TYPE(static llvm::cl::opt<bool, true>), SuppressWarningsAll, "suppress-warnings-all",
           llvm::cl::desc("Suppresses all migration warnings. Default: off."),
           llvm::cl::cat(DPCTCat), llvm::cl::location(SuppressWarningsAllFlag))

DPCT_NON_ENUM_OPTION(DPCT_OPT_TYPE(static llvm::cl::opt<bool, true>), StopOnParseErrOption, "stop-on-parse-err",
           llvm::cl::desc("Stop migration and generation of reports if "
                               "parsing errors happened. Default: off. \n"),
           llvm::cl::cat(DPCTCat), llvm::cl::location(StopOnParseErr))

DPCT_NON_ENUM_OPTION(DPCT_OPT_TYPE(static llvm::cl::opt<bool, true>), CheckUnicodeSecurity, "check-unicode-security",
           llvm::cl::desc("Enable detection and warnings about Unicode constructs that can be exploited by using\n"
                   "bi-directional formatting codes and homoglyphs in identifiers. Default: off.\n"),
           llvm::cl::cat(DPCTCat), llvm::cl::location(CheckUnicodeSecurityFlag))

DPCT_NON_ENUM_OPTION(DPCT_OPT_TYPE(static llvm::cl::opt<bool, true>), EnablepProfiling, "enable-profiling",
           llvm::cl::desc("Enable SYCL queue profiling in helper functions. Default: off.\n"),
           llvm::cl::cat(DPCTCat), llvm::cl::location(EnablepProfilingFlag))

DPCT_NON_ENUM_OPTION(DPCT_OPT_TYPE(static llvm::cl::opt<bool, true>), SyclNamedLambda, "sycl-named-lambda",
           llvm::cl::desc("Generates kernels with the kernel name. Default: off.\n"),
           llvm::cl::cat(DPCTCat), llvm::cl::location(SyclNamedLambdaFlag))

DPCT_ENUM_OPTION(DPCT_OPT_TYPE(llvm::cl::opt<OutputVerbosityLevel>), OutputVerbosity, "output-verbosity",
           DPCT_OPTION_VALUES(
             DPCT_OPT_ENUM("silent", int(OutputVerbosityLevel::OVL_Silent),
                                  "Only messages from clang.", false),
             DPCT_OPT_ENUM("normal", int(OutputVerbosityLevel::OVL_Normal),
                                  "\'silent\' and warnings, errors, and notes from dpct.",
                                  false),
             DPCT_OPT_ENUM("detailed", int(OutputVerbosityLevel::OVL_Detailed),
                                  "\'normal\' and messages about which file is being processed.",
                                  false),
             DPCT_OPT_ENUM("diagnostics", int(OutputVerbosityLevel::OVL_Diagnostics),
                                  "\'detailed\' and information about the detected "
                                  "conflicts and crashes. (default)", false)
           ),
           llvm::cl::desc("Sets the output verbosity level:"),
           llvm::cl::init(OutputVerbosityLevel::OVL_Diagnostics), llvm::cl::value_desc("value"), llvm::cl::cat(DPCTCat),
           llvm::cl::Optional)

DPCT_NON_ENUM_OPTION(DPCT_OPT_TYPE(llvm::cl::opt<std::string>), OutputFile, "output-file",
           llvm::cl::desc("Redirects the stdout/stderr output to <file> in the output"
                    " directory specified\n"
                    "by the --out-root option."),
           llvm::cl::value_desc("file"), llvm::cl::cat(DPCTCat), llvm::cl::Optional)

DPCT_NON_ENUM_OPTION(DPCT_OPT_TYPE(static llvm::cl::list<std::string>), RuleFile, "rule-file",
           llvm::cl::desc("Specifies the rule file path that contains rules used for migration.\n"),
           llvm::cl::value_desc("file"), llvm::cl::cat(DPCTCat), llvm::cl::ZeroOrMore)

DPCT_ENUM_OPTION(DPCT_OPT_TYPE(llvm::cl::opt<UsmLevel>), USMLevel, "usm-level",
           DPCT_OPTION_VALUES(
             DPCT_OPT_ENUM("restricted", int(UsmLevel::UL_Restricted),
                     "Uses USM API for memory management migration. (default)", false),
             DPCT_OPT_ENUM("none", int(UsmLevel::UL_None),
                     "Uses helper functions from DPCT header files for memory "
                     "management migration.", false)
           ),
           llvm::cl::desc("Sets the Unified Shared Memory (USM) level to use in source code generation.\n"),
           llvm::cl::init(UsmLevel::UL_Restricted), llvm::cl::value_desc("value"), llvm::cl::cat(DPCTCat),
           llvm::cl::Optional)

DPCT_ENUM_OPTION(DPCT_OPT_TYPE(static llvm::cl::opt<format::FormatRange>), FormatRng, "format-range",
           DPCT_OPTION_VALUES(
             DPCT_OPT_ENUM("migrated", int(format::FormatRange::migrated),
                     "Only formats the migrated code (default).", false),
             DPCT_OPT_ENUM("all", int(format::FormatRange::all),
                     "Formats all code.", false),
             DPCT_OPT_ENUM("none", int(format::FormatRange::none),
                     "Do not format any code.", false)
           ),
           llvm::cl::desc("Sets the range of formatting.\nThe values are:\n"),
           llvm::cl::init(format::FormatRange::migrated), llvm::cl::value_desc("value"), llvm::cl::cat(DPCTCat),
           llvm::cl::Optional)
DPCT_ENUM_OPTION(DPCT_OPT_TYPE(static llvm::cl::opt<DPCTFormatStyle>), FormatST, "format-style",
           DPCT_OPTION_VALUES(
             DPCT_OPT_ENUM("llvm", int(DPCTFormatStyle::FS_LLVM),
                     "Use the LLVM coding style.", false),
             DPCT_OPT_ENUM("google", int(DPCTFormatStyle::FS_Google),
                     "Use the Google coding style.", false),
             DPCT_OPT_ENUM("custom", int(DPCTFormatStyle::FS_Custom),
                     "Use the coding style defined in the .clang-format file (default).", false)
           ),
           llvm::cl::desc("Sets the formatting style.\nThe values are:\n"),
           llvm::cl::init(DPCTFormatStyle::FS_Custom), llvm::cl::value_desc("value"), llvm::cl::cat(DPCTCat),
           llvm::cl::Optional)

DPCT_NON_ENUM_OPTION(DPCT_OPT_TYPE(static llvm::cl::opt<bool, true>), NoClNamespaceInline, "no-cl-namespace-inline",
           llvm::cl::desc("DEPRECATED: Do not use cl:: namespace inline. Default: off. This option will be\n"
                   "ignored if the replacement option --use-explicit-namespace is used.\n"),
           llvm::cl::cat(DPCTCat), llvm::cl::location(ExplicitClNamespace))

DPCT_NON_ENUM_OPTION(DPCT_OPT_TYPE(static llvm::cl::opt<bool, true>), NoDRYPattern, "no-dry-pattern",
           llvm::cl::desc("Do not use DRY (do not repeat yourself) pattern when functions from dpct\n"
                                   "namespace are inserted. Default: off.\n"),
           llvm::cl::cat(DPCTCat), llvm::cl::location(NoDRYPatternFlag))

DPCT_NON_ENUM_OPTION(DPCT_OPT_TYPE(static llvm::cl::opt<bool, true>), ProcessAll, "process-all",
           llvm::cl::desc("Migrates or copies all files, except hidden, from the --in-root directory\n"
                 "to the --out-root directory. The --in-root option should be explicitly specified.\n"
                 "Default: off."),
           llvm::cl::cat(DPCTCat), llvm::cl::location(ProcessAllFlag))

DPCT_NON_ENUM_OPTION(DPCT_OPT_TYPE(static llvm::cl::opt<bool>), EnableCTAD, "enable-ctad",
           llvm::cl::desc("Use a C++17 class template argument deduction (CTAD) in "
                   "your generated code.\n"
                   "Default: off."),
           llvm::cl::cat(DPCTCat), llvm::cl::init(false))

DPCT_NON_ENUM_OPTION(DPCT_OPT_TYPE(static llvm::cl::opt<bool>), EnableComments, "comments",
           llvm::cl::desc("Insert comments explaining the generated code. Default: off."),
           llvm::cl::cat(DPCTCat), llvm::cl::init(false))

DPCT_ENUM_OPTION(DPCT_OPT_TYPE(static llvm::cl::opt<HelperFilesCustomizationLevel>), UseCustomHelperFileLevel, "use-custom-helper",
           DPCT_OPTION_VALUES(
             DPCT_OPT_ENUM("none", int(HelperFilesCustomizationLevel::HFCL_None),
            "No customization (default).", false),
             DPCT_OPT_ENUM("file", int(HelperFilesCustomizationLevel::HFCL_File),
            "Limit helper header files to only the necessary files for the migrated code and\n"
            "place them in the --out-root directory.", false),
             DPCT_OPT_ENUM("api", int(HelperFilesCustomizationLevel::HFCL_API),
            "Limit helper header files to only the necessary APIs for the migrated code and\n"
            "place them in the --out-root directory.", false),
             DPCT_OPT_ENUM("all", int(HelperFilesCustomizationLevel::HFCL_All),
            "Generate a complete set of helper header files and place them in the --out-root\n"
            "directory.", false)
           ),
           llvm::cl::desc("DEPRECATED: Customize the helper header files for migrated code. The values are:\n"),
           llvm::cl::init(HelperFilesCustomizationLevel::HFCL_None), llvm::cl::value_desc("value"), llvm::cl::cat(DPCTCat),
           llvm::cl::Optional)

DPCT_NON_ENUM_OPTION(DPCT_OPT_TYPE(static llvm::cl::opt<std::string>), CustomHelperFileName, "custom-helper-name",
        llvm::cl::desc("DEPRECATED: Specifies the helper headers folder name and main helper header file name.\n"
        "Default: dpct."),
        llvm::cl::init("dpct"), llvm::cl::value_desc("name"), llvm::cl::cat(DPCTCat), llvm::cl::Optional)

DPCT_NON_ENUM_OPTION(DPCT_OPT_TYPE(static llvm::cl::opt<bool, true>), AsyncHandler, "always-use-async-handler",
        llvm::cl::desc("Use async exception handler when creating new sycl::queue "
                   "with dpct::create_queue\nin addition to default "
                   "dpct::get_default_queue. Default: off."),
        llvm::cl::cat(DPCTCat), llvm::cl::location(AsyncHandlerFlag))

DPCT_ENUM_OPTION(DPCT_OPT_TYPE(static llvm::cl::opt<AssumedNDRangeDimEnum>), NDRangeDim, "assume-nd-range-dim",
           DPCT_OPTION_VALUES(
             DPCT_OPT_ENUM("1", 1,
                                  "Generate kernel code assuming 1D nd_range "
                                  "where possible, and 3D in other cases.",
                                  false),
             DPCT_OPT_ENUM("3", 3,
            "Generate kernel code assuming 3D nd_range (default).",
            false)
           ),
           llvm::cl::desc("Provides a hint to the tool on the dimensionality of nd_range to use in generated code.\n"
           "The values are:\n"),
           llvm::cl::init(AssumedNDRangeDimEnum::ARE_Dim3), llvm::cl::value_desc("value"), llvm::cl::cat(DPCTCat),
           llvm::cl::Optional)

DPCT_ENUM_OPTION(DPCT_OPT_TYPE(static llvm::cl::list<ExplicitNamespace>), UseExplicitNamespace, "use-explicit-namespace",
           DPCT_OPTION_VALUES(
             DPCT_OPT_ENUM("none", int(ExplicitNamespace::EN_None),
                                     "Generate code without namespaces. Cannot "
                                     "be used with other values.",
                                     false),
             DPCT_OPT_ENUM("cl", int(ExplicitNamespace::EN_CL),
               "DEPRECATED: Generate code with cl::sycl:: namespace. Cannot be used with "
               "sycl or sycl-math values.",
               false),
             DPCT_OPT_ENUM("dpct", int(ExplicitNamespace::EN_DPCT),
                                     "Generate code with dpct:: namespace.",
                                     false),
             DPCT_OPT_ENUM("sycl", int(ExplicitNamespace::EN_SYCL),
               "Generate code with sycl:: namespace. Cannot be used with cl or "
               "sycl-math values.",
               false),
             DPCT_OPT_ENUM("sycl-math", int(ExplicitNamespace::EN_SYCL_Math),
               "Generate code with sycl:: namespace, applied only for SYCL math functions.\n"
               "Cannot be used with cl or sycl values.",
               false)
           ),
           llvm::cl::desc("Defines the namespaces to use explicitly in generated code. The value is a comma\n"
           "separated list. Default: dpct, sycl.\n"
           "Possible values are:"),
           llvm::cl::CommaSeparated, llvm::cl::value_desc("value"), llvm::cl::cat(DPCTCat), llvm::cl::ZeroOrMore)

DPCT_ENUM_OPTION(DPCT_OPT_TYPE(static llvm::cl::bits<DPCPPExtensionsDefaultEnabled>), NoDPCPPExtensions, "no-dpcpp-extensions",
           DPCT_OPTION_VALUES(
             DPCT_OPT_ENUM("enqueued_barriers",
                                     int(DPCPPExtensionsDefaultEnabled::ExtDE_EnqueueBarrier),
                                     "Enqueued barriers extension.",
                                     false),
             DPCT_OPT_ENUM("device_info",
                                     int(DPCPPExtensionsDefaultEnabled::ExtDE_DeviceInfo),
                                     "Use the Intel extensions for device information if supported by the compiler and the backend.",
                                     false)
           ),
           llvm::cl::desc("A comma-separated list of extensions not to be used in migrated code.\n"
           "By default, these extensions are used in migrated code."),
           llvm::cl::CommaSeparated, llvm::cl::value_desc("value"), llvm::cl::cat(DPCTCat), llvm::cl::ZeroOrMore)

DPCT_ENUM_OPTION(DPCT_OPT_TYPE(static llvm::cl::bits<DPCPPExtensionsDefaultDisabled>), UseDPCPPExtensions, "use-dpcpp-extensions",
           DPCT_OPTION_VALUES(
             DPCT_OPT_ENUM("c_cxx_standard_library",
                                     int(DPCPPExtensionsDefaultDisabled::ExtDD_CCXXStandardLibrary),
                                     "Use std functions from the libdevice library (provided by Intel(R) oneAPI DPC++/C++ Compiler)\n"
                                     "and C/C++ Standard Library to migrate functions which have no mapping in the SYCL standard.\n"
                                     "If this value is used together with intel_device_math, the intel_device_math functions take\n"
                                     "precedence.",
                                     false),
             DPCT_OPT_ENUM("intel_device_math",
                                     int(DPCPPExtensionsDefaultDisabled::ExtDD_IntelDeviceMath),
                                     "Use sycl::ext::intel::math functions from the libdevice library (provided by Intel(R) oneAPI\n"
                                     "DPC++/C++ Compiler) to migrate functions which have no mapping in the SYCL standard.",
                                     false)
           ),
           llvm::cl::desc("A comma-separated list of extensions to be used in migrated code.\n"
           "By default, these extensions are not used in migrated code."),
           llvm::cl::CommaSeparated, llvm::cl::value_desc("value"), llvm::cl::cat(DPCTCat), llvm::cl::ZeroOrMore)

DPCT_ENUM_OPTION(DPCT_OPT_TYPE(static llvm::cl::bits<ExperimentalFeatures>), Experimentals, "use-experimental-features",
           DPCT_OPTION_VALUES(
             DPCT_OPT_ENUM("free-function-queries", int(ExperimentalFeatures::Exp_FreeQueries),
        "Experimental extension that allows getting `id`, `item`, `nd_item`, `group`, and\n"
        "`sub_group` instances globally.",
        false),
             DPCT_OPT_ENUM("local-memory-kernel-scope-allocation", int(ExperimentalFeatures::Exp_GroupSharedMemory),
        "Experimental extension that allows allocation of local memory objects at the kernel\n"
        "functor scope",
        false),
             DPCT_OPT_ENUM("logical-group", int(ExperimentalFeatures::Exp_LogicalGroup),
        "Experimental helper function used to logically group work-items.",
        false),
             DPCT_OPT_ENUM("nd_range_barrier", int(ExperimentalFeatures::Exp_NdRangeBarrier),
        "Experimental helper function used to help cross group synchronization during migration.\n",
        false),
             DPCT_OPT_ENUM("user-defined-reductions", int(ExperimentalFeatures::Exp_UserDefineReductions),
        "Experimental extension that allows user define reductions.\n",
        false),
<<<<<<< HEAD
             DPCT_OPT_ENUM("dpl-experimental-api", int(ExperimentalFeatures::Exp_DPLExperimentalAPI),
        "Experimental extension that allows oneDPL experimental API.\n",
=======
             DPCT_OPT_ENUM("masked_sub_group_function", int(ExperimentalFeatures::Exp_MaskedSubGroupFunction),
        "Experimental extension that allows masked sub_group call during migration.\n",
>>>>>>> 6f38625b
        false)
           ),
           llvm::cl::desc("Comma separated list of experimental features to be used in migrated "
           "code.\n"
           "By default, experimental features will not be used in migrated code.\nThe values are:\n"),
           llvm::cl::CommaSeparated, llvm::cl::value_desc("value"), llvm::cl::cat(DPCTCat), llvm::cl::ZeroOrMore)

DPCT_NON_ENUM_OPTION(DPCT_OPT_TYPE(llvm::cl::opt<bool>), GenBuildScript, "gen-build-script",
        llvm::cl::desc("Generates makefile for migrated file(s) in -out-root directory. Default: off."),
        llvm::cl::cat(DPCTCat), llvm::cl::init(false))
DPCT_NON_ENUM_OPTION(DPCT_OPT_TYPE(llvm::cl::opt<std::string>), BuildScriptFile, "build-script-file",
        llvm::cl::desc("Specifies the name of generated makefile for migrated file(s).\n"
                    "Default name: Makefile.dpct."),
        llvm::cl::value_desc("file"), llvm::cl::cat(DPCTCat), llvm::cl::Optional)

DPCT_NON_ENUM_OPTION(DPCT_OPT_TYPE(static llvm::cl::list<std::string>), ExcludePathList, "in-root-exclude",
        llvm::cl::desc("Excludes the specified directory or file from processing."),
        llvm::cl::value_desc("dir|file"), llvm::cl::cat(DPCTCat), llvm::cl::ZeroOrMore)

DPCT_NON_ENUM_OPTION(DPCT_OPT_TYPE(static llvm::cl::opt<bool>), OptimizeMigration, "optimize-migration",
        llvm::cl::desc("Generates SYCL code applying more aggressive assumptions that potentially\n"
                   "may alter the semantics of your program. Default: off."),
        llvm::cl::cat(DPCTCat), llvm::cl::init(false))

DPCT_NON_ENUM_OPTION(DPCT_OPT_TYPE(static llvm::cl::opt<bool>), NoIncrementalMigration, "no-incremental-migration",
        llvm::cl::desc("Tells the tool to not perform an incremental migration.\n"
                   "Default: off (incremental migration happens)."),
        llvm::cl::cat(DPCTCat), llvm::cl::init(false))

/*
DPCT_NON_ENUM_OPTION(DPCT_OPT_TYPE(static llvm::cl::opt<std::string>), QueryApiMapping, "query-api-mapping",
        llvm::cl::desc("Outputs to stdout functionally compatible SYCL API mapping for CUDA API."),
        llvm::cl::value_desc("api"), llvm::cl::cat(DPCTCat), llvm::cl::Optional)
*/

DPCT_NON_ENUM_OPTION(DPCT_OPT_TYPE(static llvm::cl::opt<std::string>), AnalysisScope, "analysis-scope-path",
        llvm::cl::desc("The directory path for the analysis scope of the source tree that "
             "needs to be migrated.\n"
             "Default: the value of --in-root."),
        llvm::cl::value_desc("dir"), llvm::cl::cat(DPCTCat))

DPCT_NON_ENUM_OPTION(
    DPCT_OPT_TYPE(static llvm::cl::opt<std::string>), ChangeExtension,
    "change-filename-extension",
    llvm::cl::desc("DEPRECATED: A comma-separated list that specifies which\n"
                   "extensions of migrated files will be changed. Default:\n"
                   ".cu, .cuh, .cpp, .cxx, .cc, .c, .C"),
    llvm::cl::value_desc("file"), llvm::cl::cat(DPCTCat), llvm::cl::Optional)

DPCT_NON_ENUM_OPTION(
    DPCT_OPT_TYPE(static llvm::cl::opt<bool>), LimitChangeExtension,
    "change-cuda-files-extension-only",
    llvm::cl::desc(
        "Limit extension change to .cu and .cuh files only. Default: off."),
    llvm::cl::value_desc("file"), llvm::cl::cat(DPCTCat), llvm::cl::init(false))

#endif // !DPCT_OPTIONS_IN_CLANG_DPCT<|MERGE_RESOLUTION|>--- conflicted
+++ resolved
@@ -373,13 +373,11 @@
              DPCT_OPT_ENUM("user-defined-reductions", int(ExperimentalFeatures::Exp_UserDefineReductions),
         "Experimental extension that allows user define reductions.\n",
         false),
-<<<<<<< HEAD
+             DPCT_OPT_ENUM("masked_sub_group_function", int(ExperimentalFeatures::Exp_MaskedSubGroupFunction),
+        "Experimental extension that allows masked sub_group call during migration.\n",
+        false),
              DPCT_OPT_ENUM("dpl-experimental-api", int(ExperimentalFeatures::Exp_DPLExperimentalAPI),
         "Experimental extension that allows oneDPL experimental API.\n",
-=======
-             DPCT_OPT_ENUM("masked_sub_group_function", int(ExperimentalFeatures::Exp_MaskedSubGroupFunction),
-        "Experimental extension that allows masked sub_group call during migration.\n",
->>>>>>> 6f38625b
         false)
            ),
            llvm::cl::desc("Comma separated list of experimental features to be used in migrated "
