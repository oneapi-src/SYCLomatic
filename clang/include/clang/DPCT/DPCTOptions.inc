#ifndef DPCT_OPT_TYPE
#define DPCT_OPT_TYPE(...)
#endif
#ifndef DPCT_OPT_ENUM
#define DPCT_OPT_ENUM(NAME, ...)
#endif
#ifndef DPCT_OPTION_VALUES
#define DPCT_OPTION_VALUES(...)
#endif
#ifndef DPCT_NON_ENUM_OPTION
#define DPCT_NON_ENUM_OPTION(OPT_TYPE, OPT_VAR, OPTION_NAME, ...)
#endif
#ifndef DPCT_ENUM_OPTION
#define DPCT_ENUM_OPTION(OPT_TYPE, OPT_VAR, OPTION_NAME, ...)
#endif

#ifdef DPCT_OPTIONS_IN_CLANG_TOOLING
DPCT_NON_ENUM_OPTION(DPCT_OPT_TYPE(static llvm::cl::opt<std::string>), BuildPath, "compilation-database",
           llvm::cl::desc("The directory path for the compilation database (compile_commands.json) for the files to\n"
                          "be migrated. Paths and build options described in the project file are used to guide the\n"
                          "migration.\n"
                          "When no path is specified, a search for compile_commands.json is attempted through all\n"
                          "parent directories of the first input source file.\n"
                          "Same as -p."),
           llvm::cl::value_desc("dir"), llvm::cl::cat(Category),
           llvm::cl::Optional, llvm::cl::sub(*llvm::cl::AllSubCommands))
DPCT_NON_ENUM_OPTION(DPCT_OPT_TYPE(static llvm::cl::alias), BuildPathAlias, "p",
           llvm::cl::desc("Alias for --compilation-database."), llvm::cl::aliasopt(BuildPath),
           llvm::cl::NotHidden)
DPCT_NON_ENUM_OPTION(DPCT_OPT_TYPE(static llvm::cl::list<std::string>), ArgsAfter, "extra-arg",
           llvm::cl::desc("Additional argument to append to the migration command line, example:\n"
              "--extra-arg=\"-I /path/to/header\". The options that can be passed this way can\n"
              "be found with the dpct -- -help command."),
           llvm::cl::value_desc("string"), llvm::cl::cat(Category),
           llvm::cl::sub(*llvm::cl::AllSubCommands),
           llvm::cl::CommaSeparated)
#ifdef _WIN32
DPCT_NON_ENUM_OPTION(DPCT_OPT_TYPE(static llvm::cl::opt<std::string>), VcxprojFile, "vcxprojfile",
           llvm::cl::desc("The directory path for the C++ project file (.vcxproj) of the Visual Studio project to\n"
                          "migrate. Paths and build options described in the project file are used to guide the\n"
                          "migration."),
           llvm::cl::value_desc("file"), llvm::cl::cat(Category),
           llvm::cl::Optional, llvm::cl::sub(*llvm::cl::AllSubCommands))
#endif
#endif // !DPCT_OPTIONS_IN_CLANG_TOOLING

#ifdef DPCT_OPTIONS_IN_CLANG_DPCT
DPCT_NON_ENUM_OPTION(DPCT_OPT_TYPE(static llvm::cl::opt<std::string>), InRootOpt, "in-root",
           llvm::cl::desc("The directory path for the root of the source tree that needs "
                "to be migrated.\n"
                "Only files under this root are migrated. Default: Current"
                " directory, if input\nsource files are not provided. "
                "If input source files are provided, the directory\n"
                "of the first input source file is used."),
           llvm::cl::value_desc("dir"), llvm::cl::cat(DPCTCat),
           llvm::cl::Optional)

DPCT_NON_ENUM_OPTION(DPCT_OPT_TYPE(static llvm::cl::opt<std::string>), OutRootOpt, "out-root",
           llvm::cl::desc("The directory path for root of generated files. A directory is "
                "created if it\n"
                "does not exist. Default: dpct_output."),
           llvm::cl::value_desc("dir"), llvm::cl::cat(DPCTCat),
           llvm::cl::Optional)
DPCT_NON_ENUM_OPTION(DPCT_OPT_TYPE(static llvm::cl::opt<std::string>), CudaIncludePathOpt, "cuda-include-path",
           llvm::cl::desc("The directory path of the CUDA header files."),
           llvm::cl::value_desc("dir"), cat(DPCTCat),
           llvm::cl::Optional)
DPCT_NON_ENUM_OPTION(DPCT_OPT_TYPE(static llvm::cl::opt<std::string>), ReportFilePrefix, "report-file-prefix",
    llvm::cl::desc(
        "Prefix for the report file names. The full file name will have a "
        "suffix derived\n"
        "from the report-type and an extension derived from the report-format. "
        "For\n"
        "example: <prefix>.apis.csv or <prefix>.stats.log. If this option is "
        "not\n"
        "specified, the report will go to stdout. The report files are created "
        "in the\n"
        "directory, specified by -out-root."),
           llvm::cl::value_desc("prefix"), llvm::cl::cat(DPCTCat),
           llvm::cl::Optional)
DPCT_NON_ENUM_OPTION(DPCT_OPT_TYPE(static llvm::cl::opt<bool, true>), ReportOnly, "report-only",
           llvm::cl::desc("Only reports are generated. No SYCL code is "
                              "generated. Default: off."),
           llvm::cl::cat(DPCTCat), llvm::cl::location(ReportOnlyFlag))
DPCT_NON_ENUM_OPTION(DPCT_OPT_TYPE(static llvm::cl::opt<bool, true>), ShowOrigCode, "keep-original-code",
           llvm::cl::desc("Keeps the original code in comments of "
                                "generated SYCL files. Default: off.\n"),
           llvm::cl::cat(DPCTCat), llvm::cl::location(KeepOriginalCodeFlag))

#ifdef DPCT_DEBUG_BUILD
DPCT_ENUM_OPTION(DPCT_OPT_TYPE(static llvm::cl::opt<ReportTypeEnum>), ReportType, "report-type",
           DPCT_OPTION_VALUES(
             DPCT_OPT_ENUM("all", int(ReportTypeEnum::RTE_All),
                  "All of the reports.", false),
             DPCT_OPT_ENUM("apis", int(ReportTypeEnum::RTE_APIs),
            "Information about API signatures that need migration and the number of times\n"
            "they were encountered. The report file name will have .apis suffix added.", false),
             DPCT_OPT_ENUM("stats", int(ReportTypeEnum::RTE_Stats),
                  "High level migration statistics: Lines Of Code (LOC) that are migrated to\n"
                  "SYCL, LOC migrated to SYCL with helper functions, LOC not needing migration,\n"
                  "LOC needing migration but are not migrated. The report file name has the .stats\n"
                  "suffix added (default)", false),
             DPCT_OPT_ENUM("diags", int(ReportTypeEnum::RTE_Diags),
                  "diags information", true)
           ),
           llvm::cl::desc("Specifies the type of report. Values are:\n"),
           llvm::cl::init(ReportTypeEnum::RTE_NotSetType), llvm::cl::value_desc("value"), llvm::cl::cat(DPCTCat),
           llvm::cl::Optional)
#else
DPCT_ENUM_OPTION(DPCT_OPT_TYPE(static llvm::cl::opt<ReportTypeEnum>), ReportType, "report-type",
           DPCT_OPTION_VALUES(
             DPCT_OPT_ENUM("apis", int(ReportTypeEnum::RTE_APIs),
            "Information about API signatures that need migration and the number of times\n"
            "they were encountered. The report file name will have .apis suffix added.", false),
             DPCT_OPT_ENUM("stats", int(ReportTypeEnum::RTE_Stats),
                  "High level migration statistics: Lines Of Code (LOC) that are migrated to\n"
                  "SYCL, LOC migrated to SYCL with helper functions, LOC not needing migration,\n"
                  "LOC needing migration but are not migrated. The report file name has the .stats\n"
                  "suffix added (default)", false),
             DPCT_OPT_ENUM("all", int(ReportTypeEnum::RTE_All),
                  "All of the reports.", false)
           ),
           llvm::cl::desc("Specifies the type of report. Values are:\n"),
           llvm::cl::init(ReportTypeEnum::RTE_NotSetType), llvm::cl::value_desc("value"), llvm::cl::cat(DPCTCat),
           llvm::cl::Optional)
#endif

DPCT_ENUM_OPTION(DPCT_OPT_TYPE(static llvm::cl::opt<ReportFormatEnum>), ReportFormat, "report-format",
           DPCT_OPTION_VALUES(
             DPCT_OPT_ENUM("csv", int(ReportFormatEnum::RFE_CSV),
                  "Output is lines of comma-separated values. The report file "
                  "name extension will\n"
                  "be .csv. (default)", false),
             DPCT_OPT_ENUM("formatted", int(ReportFormatEnum::RFE_Formatted),
                  "Output is formatted to be easier to read for "
                  "human eyes. Report file name\n"
                  "extension will be log.",
                  false)
           ),
           llvm::cl::desc("Format of the reports:\n"),
           llvm::cl::init(ReportFormatEnum::RFE_NotSetFormat), llvm::cl::value_desc("value"), llvm::cl::cat(DPCTCat),
           llvm::cl::Optional)

DPCT_NON_ENUM_OPTION(DPCT_OPT_TYPE(llvm::cl::opt<std::string>), SuppressWarnings, "suppress-warnings",
           llvm::cl::desc(SuppressWarningsMessage),
                llvm::cl::value_desc("value"), llvm::cl::cat(DPCTCat))

DPCT_NON_ENUM_OPTION(DPCT_OPT_TYPE(static llvm::cl::opt<bool, true>), SuppressWarningsAll, "suppress-warnings-all",
           llvm::cl::desc("Suppresses all migration warnings. Default: off."),
           llvm::cl::cat(DPCTCat), llvm::cl::location(SuppressWarningsAllFlag))

DPCT_NON_ENUM_OPTION(DPCT_OPT_TYPE(static llvm::cl::opt<bool, true>), StopOnParseErrOption, "stop-on-parse-err",
           llvm::cl::desc("Stop migration and generation of reports if "
                               "parsing errors happened. Default: off. \n"),
           llvm::cl::cat(DPCTCat), llvm::cl::location(StopOnParseErr))

DPCT_NON_ENUM_OPTION(DPCT_OPT_TYPE(static llvm::cl::opt<bool, true>), CheckUnicodeSecurity, "check-unicode-security",
           llvm::cl::desc("Enable detection and warnings about Unicode constructs that can be exploited by using\n"
                   "bi-directional formatting codes and homoglyphs in identifiers. Default: off.\n"),
           llvm::cl::cat(DPCTCat), llvm::cl::location(CheckUnicodeSecurityFlag))

DPCT_NON_ENUM_OPTION(DPCT_OPT_TYPE(static llvm::cl::opt<bool, true>), EnablepProfiling, "enable-profiling",
           llvm::cl::desc("Enable SYCL queue profiling in helper functions. Default: off.\n"),
           llvm::cl::cat(DPCTCat), llvm::cl::location(EnablepProfilingFlag))

DPCT_NON_ENUM_OPTION(DPCT_OPT_TYPE(static llvm::cl::opt<bool, true>), SyclNamedLambda, "sycl-named-lambda",
           llvm::cl::desc("Generates kernels with the kernel name. Default: off.\n"),
           llvm::cl::cat(DPCTCat), llvm::cl::location(SyclNamedLambdaFlag))

DPCT_ENUM_OPTION(DPCT_OPT_TYPE(llvm::cl::opt<OutputVerbosityLevel>), OutputVerbosity, "output-verbosity",
           DPCT_OPTION_VALUES(
             DPCT_OPT_ENUM("detailed", int(OutputVerbosityLevel::OVL_Detailed),
                                  "\'normal\' and messages about which file is being processed.",
                                  false),
             DPCT_OPT_ENUM("diagnostics", int(OutputVerbosityLevel::OVL_Diagnostics),
                                  "\'detailed\' and information about the detected "
                                  "conflicts and crashes. (default)", false),
             DPCT_OPT_ENUM("normal", int(OutputVerbosityLevel::OVL_Normal),
                                  "\'silent\' and warnings, errors, and notes from dpct.",
                                  false),
             DPCT_OPT_ENUM("silent", int(OutputVerbosityLevel::OVL_Silent),
                                  "Only messages from clang.", false)
           ),
           llvm::cl::desc("Sets the output verbosity level:"),
           llvm::cl::init(OutputVerbosityLevel::OVL_Diagnostics), llvm::cl::value_desc("value"), llvm::cl::cat(DPCTCat),
           llvm::cl::Optional)

DPCT_NON_ENUM_OPTION(DPCT_OPT_TYPE(llvm::cl::opt<std::string>), OutputFile, "output-file",
           llvm::cl::desc("Redirects the stdout/stderr output to <file> in the output"
                    " directory specified\n"
                    "by the --out-root option."),
           llvm::cl::value_desc("file"), llvm::cl::cat(DPCTCat), llvm::cl::Optional)

DPCT_NON_ENUM_OPTION(DPCT_OPT_TYPE(static llvm::cl::list<std::string>), RuleFileOpt, "rule-file",
           llvm::cl::desc("Specifies the rule file path that contains rules used for migration.\n"),
           llvm::cl::value_desc("file"), llvm::cl::cat(DPCTCat), llvm::cl::ZeroOrMore)

DPCT_ENUM_OPTION(DPCT_OPT_TYPE(llvm::cl::opt<UsmLevel>), USMLevel, "usm-level",
           DPCT_OPTION_VALUES(
             DPCT_OPT_ENUM("none", int(UsmLevel::UL_None),
                     "Uses helper functions from DPCT header files for memory "
                     "management migration.", false),
             DPCT_OPT_ENUM("restricted", int(UsmLevel::UL_Restricted),
                     "Uses USM API for memory management migration. (default)", false)
           ),
           llvm::cl::desc("Sets the Unified Shared Memory (USM) level to use in source code generation.\n"),
           llvm::cl::init(UsmLevel::UL_Restricted), llvm::cl::value_desc("value"), llvm::cl::cat(DPCTCat),
           llvm::cl::Optional)

DPCT_ENUM_OPTION(DPCT_OPT_TYPE(static llvm::cl::opt<format::FormatRange>), FormatRng, "format-range",
           DPCT_OPTION_VALUES(
             DPCT_OPT_ENUM("all", int(format::FormatRange::all),
                     "Formats all code.", false),
             DPCT_OPT_ENUM("migrated", int(format::FormatRange::migrated),
                     "Only formats the migrated code (default).", false),
             DPCT_OPT_ENUM("none", int(format::FormatRange::none),
                     "Do not format any code.", false)
           ),
           llvm::cl::desc("Sets the range of formatting.\nThe values are:\n"),
           llvm::cl::init(format::FormatRange::migrated), llvm::cl::value_desc("value"), llvm::cl::cat(DPCTCat),
           llvm::cl::Optional)
DPCT_ENUM_OPTION(DPCT_OPT_TYPE(static llvm::cl::opt<DPCTFormatStyle>), FormatST, "format-style",
           DPCT_OPTION_VALUES(
             DPCT_OPT_ENUM("custom", int(DPCTFormatStyle::FS_Custom),
                     "Use the coding style defined in the .clang-format file (default).", false),
             DPCT_OPT_ENUM("llvm", int(DPCTFormatStyle::FS_LLVM),
                     "Use the LLVM coding style.", false),
             DPCT_OPT_ENUM("google", int(DPCTFormatStyle::FS_Google),
                     "Use the Google coding style.", false)
           ),
           llvm::cl::desc("Sets the formatting style.\nThe values are:\n"),
           llvm::cl::init(DPCTFormatStyle::FS_Custom), llvm::cl::value_desc("value"), llvm::cl::cat(DPCTCat),
           llvm::cl::Optional)

DPCT_NON_ENUM_OPTION(DPCT_OPT_TYPE(static llvm::cl::opt<bool, true>), NoDRYPattern, "no-dry-pattern",
           llvm::cl::desc("Do not use DRY (do not repeat yourself) pattern when functions from dpct\n"
                                   "namespace are inserted. Default: off.\n"),
           llvm::cl::cat(DPCTCat), llvm::cl::location(NoDRYPatternFlag))

DPCT_NON_ENUM_OPTION(DPCT_OPT_TYPE(static llvm::cl::opt<bool, true>), ProcessAll, "process-all",
           llvm::cl::desc("Migrates or copies all files, except hidden, from the --in-root directory\n"
                 "to the --out-root directory. The --in-root option should be explicitly specified.\n"
                 "Default: off."),
           llvm::cl::cat(DPCTCat), llvm::cl::location(ProcessAllFlag))

DPCT_NON_ENUM_OPTION(DPCT_OPT_TYPE(static llvm::cl::opt<bool>), EnableCodePin, "enable-codepin",
           llvm::cl::desc("EXPERIMENTAL: Generate instrumented CUDA and SYCL code for debug and verification purpose."),
           llvm::cl::cat(DPCTCat), llvm::cl::init(false))

DPCT_NON_ENUM_OPTION(DPCT_OPT_TYPE(static llvm::cl::opt<bool>), EnableCTAD, "enable-ctad",
           llvm::cl::desc("Use a C++17 class template argument deduction (CTAD) in "
                   "your generated code.\n"
                   "Default: off."),
           llvm::cl::cat(DPCTCat), llvm::cl::init(false))

DPCT_NON_ENUM_OPTION(DPCT_OPT_TYPE(static llvm::cl::opt<bool>), EnableComments, "comments",
           llvm::cl::desc("Insert comments explaining the generated code. Default: off."),
           llvm::cl::cat(DPCTCat), llvm::cl::init(false))

DPCT_NON_ENUM_OPTION(DPCT_OPT_TYPE(static llvm::cl::opt<bool, true>), AsyncHandler, "always-use-async-handler",
        llvm::cl::desc("Use async exception handler when creating new sycl::queue "
                   "with dpct::create_queue\nin addition to default "
                   "dpct::get_default_queue. Default: off."),
        llvm::cl::cat(DPCTCat), llvm::cl::location(AsyncHandlerFlag))

DPCT_ENUM_OPTION(DPCT_OPT_TYPE(static llvm::cl::opt<AssumedNDRangeDimEnum>), NDRangeDim, "assume-nd-range-dim",
           DPCT_OPTION_VALUES(
             DPCT_OPT_ENUM("1", 1,
                                  "Generate kernel code assuming 1D nd_range "
                                  "where possible, and 3D in other cases.",
                                  false),
             DPCT_OPT_ENUM("3", 3,
            "Generate kernel code assuming 3D nd_range (default).",
            false)
           ),
           llvm::cl::desc("Provides a hint to the tool on the dimensionality of nd_range to use in generated code.\n"
           "The values are:\n"),
           llvm::cl::init(AssumedNDRangeDimEnum::ARE_Dim3), llvm::cl::value_desc("value"), llvm::cl::cat(DPCTCat),
           llvm::cl::Optional)

DPCT_ENUM_OPTION(DPCT_OPT_TYPE(static llvm::cl::list<ExplicitNamespace>), UseExplicitNamespace, "use-explicit-namespace",
           DPCT_OPTION_VALUES(
             DPCT_OPT_ENUM("dpct", int(ExplicitNamespace::EN_DPCT),
                                     "Generate code with dpct:: namespace.",
                                     false),
             DPCT_OPT_ENUM("none", int(ExplicitNamespace::EN_None),
                                     "Generate code without namespaces. Cannot "
                                     "be used with other values.",
                                     false),
             DPCT_OPT_ENUM("sycl", int(ExplicitNamespace::EN_SYCL),
               "Generate code with sycl:: namespace. Cannot be used with cl or "
               "sycl-math values.",
               false),
             DPCT_OPT_ENUM("sycl-math", int(ExplicitNamespace::EN_SYCL_Math),
               "Generate code with sycl:: namespace, applied only for SYCL math functions.\n"
               "Cannot be used with cl or sycl values.",
               false)
           ),
           llvm::cl::desc("Defines the namespaces to use explicitly in generated code. The value is a comma\n"
           "separated list. Default: dpct, sycl.\n"
           "Possible values are:"),
           llvm::cl::CommaSeparated, llvm::cl::value_desc("value"), llvm::cl::cat(DPCTCat), llvm::cl::ZeroOrMore)

DPCT_ENUM_OPTION(DPCT_OPT_TYPE(static llvm::cl::bits<DPCPPExtensionsDefaultEnabled>), NoDPCPPExtensions, "no-dpcpp-extensions",
           DPCT_OPTION_VALUES(
             DPCT_OPT_ENUM("bfloat16",
                                     int(DPCPPExtensionsDefaultEnabled::ExtDE_BFloat16),
                                     "Use the SYCL extensions for bfloat16.",
                                     false),
             DPCT_OPT_ENUM("device_info",
                                     int(DPCPPExtensionsDefaultEnabled::ExtDE_DeviceInfo),
                                     "Use the Intel extensions for device information if supported by the compiler and the backend.",
                                     false),
             DPCT_OPT_ENUM("enqueued_barriers",
                                     int(DPCPPExtensionsDefaultEnabled::ExtDE_EnqueueBarrier),
                                     "Enqueued barriers extension.",
                                     false),
             DPCT_OPT_ENUM("peer_access",
                                     int(DPCPPExtensionsDefaultEnabled::ExtDE_PeerAccess),
                                     "Peer access extension.",
                                     false)
           ),
           llvm::cl::desc("A comma-separated list of extensions not to be used in migrated code.\n"
           "By default, these extensions are used in migrated code.\n"
           "The values are:"),
           llvm::cl::CommaSeparated, llvm::cl::value_desc("value"), llvm::cl::cat(DPCTCat), llvm::cl::ZeroOrMore)

DPCT_ENUM_OPTION(DPCT_OPT_TYPE(static llvm::cl::bits<DPCPPExtensionsDefaultDisabled>), UseDPCPPExtensions, "use-dpcpp-extensions",
           DPCT_OPTION_VALUES(
             DPCT_OPT_ENUM("c_cxx_standard_library",
                                     int(DPCPPExtensionsDefaultDisabled::ExtDD_CCXXStandardLibrary),
                                     "Use std functions from the libdevice library (provided by Intel(R) oneAPI DPC++/C++ Compiler)\n"
                                     "and C/C++ Standard Library to migrate functions which have no mapping in the SYCL standard.\n"
                                     "If this value is used together with intel_device_math, the intel_device_math functions take\n"
                                     "precedence.",
                                     false),
             DPCT_OPT_ENUM("intel_device_math",
                                     int(DPCPPExtensionsDefaultDisabled::ExtDD_IntelDeviceMath),
                                     "Use sycl::ext::intel::math functions from the libdevice library (provided by Intel(R) oneAPI\n"
                                     "DPC++/C++ Compiler) to migrate functions which have no mapping in the SYCL standard.",
                                     false)
           ),
           llvm::cl::desc("A comma-separated list of extensions to be used in migrated code.\n"
           "By default, these extensions are not used in migrated code."),
           llvm::cl::CommaSeparated, llvm::cl::value_desc("value"), llvm::cl::cat(DPCTCat), llvm::cl::ZeroOrMore)

DPCT_ENUM_OPTION(DPCT_OPT_TYPE(static llvm::cl::bits<ExperimentalFeatures>), Experimentals, "use-experimental-features",
           DPCT_OPTION_VALUES(
             DPCT_OPT_ENUM("free-function-queries", int(ExperimentalFeatures::Exp_FreeQueries),
        "Experimental extension that allows getting `id`, `item`, `nd_item`, `group`, and\n"
        "`sub_group` instances globally.",
        false),
             DPCT_OPT_ENUM("local-memory-kernel-scope-allocation", int(ExperimentalFeatures::Exp_GroupSharedMemory),
        "Experimental extension that allows allocation of local memory objects at the kernel\n"
        "functor scope",
        false),
             DPCT_OPT_ENUM("logical-group", int(ExperimentalFeatures::Exp_LogicalGroup),
        "Experimental helper function used to logically group work-items.",
        false),
             DPCT_OPT_ENUM("nd_range_barrier", int(ExperimentalFeatures::Exp_NdRangeBarrier),
        "Experimental helper function used to help cross-group synchronization during migration.\n",
        false),
             DPCT_OPT_ENUM("user-defined-reductions", int(ExperimentalFeatures::Exp_UserDefineReductions),
        "Experimental extension that allows user-defined reductions.\n",
        false),
             DPCT_OPT_ENUM("masked-sub-group-operation", int(ExperimentalFeatures::Exp_MaskedSubGroupFunction),
        "Experimental helper function used to execute sub-group operation with mask.\n",
        false),
             DPCT_OPT_ENUM("dpl-experimental-api", int(ExperimentalFeatures::Exp_DPLExperimentalAPI),
        "Experimental extension that allows use of experimental oneDPL APIs.\n",
        false),
             DPCT_OPT_ENUM("occupancy-calculation", int(ExperimentalFeatures::Exp_OccupancyCalculation),
        "Experimental helper function used to calculate occupancy.\n",
        false),
             DPCT_OPT_ENUM("matrix", int(ExperimentalFeatures::Exp_Matrix),
        "Experimental extension that allows use of matrix extension like class joint_matrix.\n",
        false),
             DPCT_OPT_ENUM("bfloat16_math_functions", int(ExperimentalFeatures::Exp_BFloat16Math),
        "Experimental extension that allows use of bfloat16 math functions.\n",
        false),
             DPCT_OPT_ENUM("bindless_images", int(ExperimentalFeatures::Exp_BindlessImages),
        "Experimental extension that allows use of bindless images APIs.\n",
        false)
           ),
           llvm::cl::desc("Comma-separated list of experimental features to be used in migrated "
           "code.\n"
           "By default, experimental features will not be used in migrated code.\nThe values are:\n"),
           llvm::cl::CommaSeparated, llvm::cl::value_desc("value"), llvm::cl::cat(DPCTCat), llvm::cl::ZeroOrMore)

DPCT_NON_ENUM_OPTION(DPCT_OPT_TYPE(llvm::cl::opt<bool>), GenBuildScript, "gen-build-script",
        llvm::cl::desc("Generates makefile for migrated file(s) in -out-root directory. Default: off."),
        llvm::cl::cat(DPCTCat), llvm::cl::init(false))
DPCT_NON_ENUM_OPTION(DPCT_OPT_TYPE(llvm::cl::opt<std::string>), BuildScriptFile, "build-script-file",
        llvm::cl::desc("Specifies the name of generated makefile for migrated file(s).\n"
                    "Default name: Makefile.dpct."),
        llvm::cl::value_desc("file"), llvm::cl::cat(DPCTCat), llvm::cl::Optional)

DPCT_NON_ENUM_OPTION(DPCT_OPT_TYPE(llvm::cl::opt<bool>), MigrateCmakeScript, "migrate-cmake-script",
        llvm::cl::desc("EXPERIMENTAL: Migrate the CMake file(s). Default: off."),
        llvm::cl::cat(DPCTCat), llvm::cl::init(false))
DPCT_NON_ENUM_OPTION(DPCT_OPT_TYPE(llvm::cl::opt<bool>), MigrateCmakeScriptOnly, "migrate-cmake-script-only",
        llvm::cl::desc("EXPERIMENTAL: Only migrate the CMake file(s). Default: off."),
        llvm::cl::cat(DPCTCat), llvm::cl::init(false))

DPCT_NON_ENUM_OPTION(DPCT_OPT_TYPE(static llvm::cl::list<std::string>), ExcludePathList, "in-root-exclude",
        llvm::cl::desc("Excludes the specified directory or file from processing."),
        llvm::cl::value_desc("dir|file"), llvm::cl::cat(DPCTCat), llvm::cl::ZeroOrMore)

DPCT_NON_ENUM_OPTION(DPCT_OPT_TYPE(static llvm::cl::opt<bool>), OptimizeMigration, "optimize-migration",
        llvm::cl::desc("Generates SYCL code applying more aggressive assumptions that potentially\n"
                   "may alter the semantics of your program. Default: off."),
        llvm::cl::cat(DPCTCat), llvm::cl::init(false))

DPCT_NON_ENUM_OPTION(DPCT_OPT_TYPE(static llvm::cl::opt<bool>), NoIncrementalMigration, "no-incremental-migration",
        llvm::cl::desc("Tells the tool to not perform an incremental migration.\n"
                   "Default: off (incremental migration happens)."),
        llvm::cl::cat(DPCTCat), llvm::cl::init(false))

DPCT_NON_ENUM_OPTION(DPCT_OPT_TYPE(static llvm::cl::opt<std::string>), AnalysisScopeOpt, "analysis-scope-path",
        llvm::cl::desc("The directory path for the analysis scope of the source tree that "
             "needs to be migrated.\n"
             "Default: the value of --in-root."),
        llvm::cl::value_desc("dir"), llvm::cl::cat(DPCTCat))

DPCT_NON_ENUM_OPTION(
    DPCT_OPT_TYPE(static llvm::cl::opt<bool>), LimitChangeExtension,
    "change-cuda-files-extension-only",
    llvm::cl::desc(
        "Limit extension change to .cu and .cuh files only. Default: off."),
    llvm::cl::value_desc("file"), llvm::cl::cat(DPCTCat), llvm::cl::init(false))

DPCT_ENUM_OPTION(DPCT_OPT_TYPE(static llvm::cl::opt<SYCLFileExtensionEnum>), SYCLFileExtension, "sycl-file-extension",
           DPCT_OPTION_VALUES(
<<<<<<< HEAD
             DPCT_OPT_ENUM("sycl-cpp", int(SYCLFileExtensionEnum::SYCL_CPP), "Use extension `.sycl.cpp` and `.sycl.hpp`.", false),
             DPCT_OPT_ENUM("cpp", int(SYCLFileExtensionEnum::CPP), "Use extension `.cpp` and `.hpp`.", false),
             DPCT_OPT_ENUM("dp-cpp", int(SYCLFileExtensionEnum::DP_CPP), "Use extension `.dp.cpp` and `.dp.hpp`.", false)
=======
             DPCT_OPT_ENUM("dp-cpp", int(SYCLFileExtensionEnum::DP_CPP), "Use extension .dp.cpp and .dp.hpp (default)", false),
             DPCT_OPT_ENUM("sycl-cpp", int(SYCLFileExtensionEnum::SYCL_CPP), "Use extension .sycl.cpp and .sycl.hpp", false),
             DPCT_OPT_ENUM("cpp", int(SYCLFileExtensionEnum::CPP), "Use extension .cpp and .hpp", false)
>>>>>>> 287ecf66
           ),
           llvm::cl::desc("Specifies the extension of migrated source file(s).\nThe values are:\n"),
           llvm::cl::init(SYCLFileExtensionEnum::DP_CPP), llvm::cl::value_desc("value"), llvm::cl::cat(DPCTCat),
           llvm::cl::Optional)

DPCT_NON_ENUM_OPTION(DPCT_OPT_TYPE(static llvm::cl::opt<bool>), GenHelperFunction, "gen-helper-function",
        llvm::cl::desc("Generate helper function files in the --out-root directory. Default: off."),
        llvm::cl::cat(DPCTCat), llvm::cl::init(false))

DPCT_NON_ENUM_OPTION(
    DPCT_OPT_TYPE(static llvm::cl::opt<bool>), PathToHelperFunction,
    "helper-function-dir",
    llvm::cl::desc(
        "Print the installation directory for helper function header files."),
    llvm::cl::cat(DPCTCat), llvm::cl::init(false))

#ifndef _WIN32
DPCT_NON_ENUM_OPTION(
    DPCT_OPT_TYPE(static llvm::cl::opt<bool>), InterceptBuildCommand,
    "intercept-build",
    llvm::cl::desc("Intercept build tool to generate a compilation database."),
    llvm::cl::value_desc("build command"), llvm::cl::cat(DPCTCat),
    llvm::cl::init(false))
#endif

DPCT_NON_ENUM_OPTION(
    DPCT_OPT_TYPE(static llvm::cl::opt<std::string>), QueryAPIMapping,
    "query-api-mapping",
    llvm::cl::desc(
        "Query functionally compatible SYCL API to migrate CUDA API."),
    llvm::cl::value_desc("api"), llvm::cl::cat(DPCTCat), llvm::cl::Optional)

DPCT_ENUM_OPTION(
    DPCT_OPT_TYPE(static llvm::cl::bits<HelperFuncPreference>), Preferences,
    "helper-function-preference",
    DPCT_OPTION_VALUES(DPCT_OPT_ENUM(
        "no-queue-device", int(HelperFuncPreference::NoQueueDevice),
        "Call SYCL API to get queue and device instead of calling helper function.\n",
        false)),
    llvm::cl::desc("The preference of helper function usage in migration.\n"),
    llvm::cl::CommaSeparated, llvm::cl::value_desc("value"),
    llvm::cl::cat(DPCTCat), llvm::cl::ZeroOrMore)

DPCT_NON_ENUM_OPTION(
    DPCT_OPT_TYPE(static llvm::cl::opt<bool>), AnalysisMode, "analysis-mode",
    llvm::cl::desc("Only generate report for porting effort. Default: off."),
    llvm::cl::cat(DPCTCat), llvm::cl::init(false))

#endif // !DPCT_OPTIONS_IN_CLANG_DPCT<|MERGE_RESOLUTION|>--- conflicted
+++ resolved
@@ -431,15 +431,9 @@
 
 DPCT_ENUM_OPTION(DPCT_OPT_TYPE(static llvm::cl::opt<SYCLFileExtensionEnum>), SYCLFileExtension, "sycl-file-extension",
            DPCT_OPTION_VALUES(
-<<<<<<< HEAD
+             DPCT_OPT_ENUM("dp-cpp", int(SYCLFileExtensionEnum::DP_CPP), "Use extension `.dp.cpp` and `.dp.hpp` (default).", false),
              DPCT_OPT_ENUM("sycl-cpp", int(SYCLFileExtensionEnum::SYCL_CPP), "Use extension `.sycl.cpp` and `.sycl.hpp`.", false),
-             DPCT_OPT_ENUM("cpp", int(SYCLFileExtensionEnum::CPP), "Use extension `.cpp` and `.hpp`.", false),
-             DPCT_OPT_ENUM("dp-cpp", int(SYCLFileExtensionEnum::DP_CPP), "Use extension `.dp.cpp` and `.dp.hpp`.", false)
-=======
-             DPCT_OPT_ENUM("dp-cpp", int(SYCLFileExtensionEnum::DP_CPP), "Use extension .dp.cpp and .dp.hpp (default)", false),
-             DPCT_OPT_ENUM("sycl-cpp", int(SYCLFileExtensionEnum::SYCL_CPP), "Use extension .sycl.cpp and .sycl.hpp", false),
-             DPCT_OPT_ENUM("cpp", int(SYCLFileExtensionEnum::CPP), "Use extension .cpp and .hpp", false)
->>>>>>> 287ecf66
+             DPCT_OPT_ENUM("cpp", int(SYCLFileExtensionEnum::CPP), "Use extension `.cpp` and `.hpp`.", false)
            ),
            llvm::cl::desc("Specifies the extension of migrated source file(s).\nThe values are:\n"),
            llvm::cl::init(SYCLFileExtensionEnum::DP_CPP), llvm::cl::value_desc("value"), llvm::cl::cat(DPCTCat),
