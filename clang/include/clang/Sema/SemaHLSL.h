//===----- SemaHLSL.h ----- Semantic Analysis for HLSL constructs ---------===//
//
// Part of the LLVM Project, under the Apache License v2.0 with LLVM Exceptions.
// See https://llvm.org/LICENSE.txt for license information.
// SPDX-License-Identifier: Apache-2.0 WITH LLVM-exception
//
//===----------------------------------------------------------------------===//
/// \file
/// This file declares semantic analysis for HLSL constructs.
///
//===----------------------------------------------------------------------===//

#ifndef LLVM_CLANG_SEMA_SEMAHLSL_H
#define LLVM_CLANG_SEMA_SEMAHLSL_H

#include "clang/AST/ASTFwd.h"
#include "clang/AST/Attr.h"
#include "clang/AST/Type.h"
#include "clang/AST/TypeLoc.h"
#include "clang/Basic/SourceLocation.h"
#include "clang/Sema/SemaBase.h"
#include "llvm/ADT/SmallVector.h"
#include "llvm/TargetParser/Triple.h"
#include <initializer_list>

namespace clang {
class AttributeCommonInfo;
class IdentifierInfo;
class ParsedAttr;
class Scope;

// FIXME: This can be hidden (as static function in SemaHLSL.cpp) once we no
// longer need to create builtin buffer types in HLSLExternalSemaSource.
bool CreateHLSLAttributedResourceType(
    Sema &S, QualType Wrapped, ArrayRef<const Attr *> AttrList,
    QualType &ResType, HLSLAttributedResourceLocInfo *LocInfo = nullptr);

class SemaHLSL : public SemaBase {
public:
  SemaHLSL(Sema &S);

  Decl *ActOnStartBuffer(Scope *BufferScope, bool CBuffer, SourceLocation KwLoc,
                         IdentifierInfo *Ident, SourceLocation IdentLoc,
                         SourceLocation LBrace);
  void ActOnFinishBuffer(Decl *Dcl, SourceLocation RBrace);
  HLSLNumThreadsAttr *mergeNumThreadsAttr(Decl *D,
                                          const AttributeCommonInfo &AL, int X,
                                          int Y, int Z);
  HLSLWaveSizeAttr *mergeWaveSizeAttr(Decl *D, const AttributeCommonInfo &AL,
                                      int Min, int Max, int Preferred,
                                      int SpelledArgsCount);
  HLSLShaderAttr *mergeShaderAttr(Decl *D, const AttributeCommonInfo &AL,
                                  llvm::Triple::EnvironmentType ShaderType);
  HLSLParamModifierAttr *
  mergeParamModifierAttr(Decl *D, const AttributeCommonInfo &AL,
                         HLSLParamModifierAttr::Spelling Spelling);
  void ActOnTopLevelFunction(FunctionDecl *FD);
  void CheckEntryPoint(FunctionDecl *FD);
  void CheckSemanticAnnotation(FunctionDecl *EntryPoint, const Decl *Param,
                               const HLSLAnnotationAttr *AnnotationAttr);
  void DiagnoseAttrStageMismatch(
      const Attr *A, llvm::Triple::EnvironmentType Stage,
      std::initializer_list<llvm::Triple::EnvironmentType> AllowedStages);
  void DiagnoseAvailabilityViolations(TranslationUnitDecl *TU);

  void handleNumThreadsAttr(Decl *D, const ParsedAttr &AL);
  void handleWaveSizeAttr(Decl *D, const ParsedAttr &AL);
  void handleSV_DispatchThreadIDAttr(Decl *D, const ParsedAttr &AL);
  void handlePackOffsetAttr(Decl *D, const ParsedAttr &AL);
  void handleShaderAttr(Decl *D, const ParsedAttr &AL);
  void handleResourceBindingAttr(Decl *D, const ParsedAttr &AL);
  void handleParamModifierAttr(Decl *D, const ParsedAttr &AL);
  bool handleResourceTypeAttr(const ParsedAttr &AL);

  bool CheckBuiltinFunctionCall(unsigned BuiltinID, CallExpr *TheCall);
  QualType ProcessResourceTypeAttributes(QualType Wrapped);
<<<<<<< HEAD
  SourceLocation TakeLocForHLSLAttribute(const HLSLAttributedResourceType *RT);

  // HLSL Type trait implementations
  bool IsScalarizedLayoutCompatible(QualType T1, QualType T2) const;
=======
  HLSLAttributedResourceLocInfo
  TakeLocForHLSLAttribute(const HLSLAttributedResourceType *RT);

  // HLSL Type trait implementations
  bool IsScalarizedLayoutCompatible(QualType T1, QualType T2) const;
  bool IsIntangibleType(QualType T1);
>>>>>>> 4b409fa5

  bool CheckCompatibleParameterABI(FunctionDecl *New, FunctionDecl *Old);

  ExprResult ActOnOutParamExpr(ParmVarDecl *Param, Expr *Arg);

  QualType getInoutParameterType(QualType Ty);
<<<<<<< HEAD
=======

private:
  // HLSL resource type attributes need to be processed all at once.
  // This is a list to collect them.
  llvm::SmallVector<const Attr *> HLSLResourcesTypeAttrs;

  /// TypeLoc data for HLSLAttributedResourceType instances that we
  /// have not yet populated.
  llvm::DenseMap<const HLSLAttributedResourceType *,
                 HLSLAttributedResourceLocInfo>
      LocsForHLSLAttributedResources;
>>>>>>> 4b409fa5
};

} // namespace clang

#endif // LLVM_CLANG_SEMA_SEMAHLSL_H<|MERGE_RESOLUTION|>--- conflicted
+++ resolved
@@ -74,27 +74,18 @@
 
   bool CheckBuiltinFunctionCall(unsigned BuiltinID, CallExpr *TheCall);
   QualType ProcessResourceTypeAttributes(QualType Wrapped);
-<<<<<<< HEAD
-  SourceLocation TakeLocForHLSLAttribute(const HLSLAttributedResourceType *RT);
-
-  // HLSL Type trait implementations
-  bool IsScalarizedLayoutCompatible(QualType T1, QualType T2) const;
-=======
   HLSLAttributedResourceLocInfo
   TakeLocForHLSLAttribute(const HLSLAttributedResourceType *RT);
 
   // HLSL Type trait implementations
   bool IsScalarizedLayoutCompatible(QualType T1, QualType T2) const;
   bool IsIntangibleType(QualType T1);
->>>>>>> 4b409fa5
 
   bool CheckCompatibleParameterABI(FunctionDecl *New, FunctionDecl *Old);
 
   ExprResult ActOnOutParamExpr(ParmVarDecl *Param, Expr *Arg);
 
   QualType getInoutParameterType(QualType Ty);
-<<<<<<< HEAD
-=======
 
 private:
   // HLSL resource type attributes need to be processed all at once.
@@ -106,7 +97,6 @@
   llvm::DenseMap<const HLSLAttributedResourceType *,
                  HLSLAttributedResourceLocInfo>
       LocsForHLSLAttributedResources;
->>>>>>> 4b409fa5
 };
 
 } // namespace clang
