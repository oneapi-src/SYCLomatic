--- conflicted
+++ resolved
@@ -197,14 +197,9 @@
 
 LANGOPT(OpenCL            , 1, 0, "OpenCL")
 LANGOPT(OpenCLVersion     , 32, 0, "OpenCL C version")
-<<<<<<< HEAD
-LANGOPT(OpenCLCPlusPlus   , 1, 0, "OpenCL C++")
-LANGOPT(OpenCLCPlusPlusVersion     , 32, 0, "OpenCL C++ version")
-ENUM_LANGOPT(SYCLVersion, SYCLVersionList, 4, SYCLVersionList::undefined, "Version of the SYCL standard used")
-=======
 LANGOPT(OpenCLCPlusPlus   , 1, 0, "C++ for OpenCL")
 LANGOPT(OpenCLCPlusPlusVersion     , 32, 0, "C++ for OpenCL version")
->>>>>>> 46b55fa5
+ENUM_LANGOPT(SYCLVersion, SYCLVersionList, 4, SYCLVersionList::undefined, "Version of the SYCL standard used")
 LANGOPT(NativeHalfType    , 1, 0, "Native half type support")
 LANGOPT(NativeHalfArgsAndReturns, 1, 0, "Native half args and returns")
 LANGOPT(HalfArgsAndReturns, 1, 0, "half args and returns")
