//==--- DiagnosticCommonKinds.td - common diagnostics ---------------------===//
//
// Part of the LLVM Project, under the Apache License v2.0 with LLVM Exceptions.
// See https://llvm.org/LICENSE.txt for license information.
// SPDX-License-Identifier: Apache-2.0 WITH LLVM-exception
//
//===----------------------------------------------------------------------===//

//===----------------------------------------------------------------------===//
// Common Helpers
//===----------------------------------------------------------------------===//

let Component = "Common" in {

// Substitutions.

def select_constexpr_spec_kind : TextSubstitution<
  "%select{<ERROR>|constexpr|consteval|constinit}0">;

// Basic.

def fatal_too_many_errors
  : Error<"too many errors emitted, stopping now">, DefaultFatal;

// SYCLomatic_CUSTOMIZATION begin
def warn_stack_exhausted : Warning<
  "stack nearly exhausted; migration time may suffer, and "
  "crashes due to stack overflow are likely">,
  InGroup<DiagGroup<"stack-exhausted">>, NoSFINAE;
// SYCLomatic_CUSTOMIZATION end

def note_declared_at : Note<"declared here">;
def note_previous_definition : Note<"previous definition is here">;
def note_previous_declaration : Note<"previous declaration is here">;
def note_previous_implicit_declaration : Note<
  "previous implicit declaration is here">;
def note_previous_use : Note<"previous use is here">;
def note_duplicate_case_prev : Note<"previous case defined here">;
def note_forward_declaration : Note<"forward declaration of %0">;
def note_type_being_defined : Note<
  "definition of %0 is not complete until the closing '}'">;
/// note_matching - this is used as a continuation of a previous diagnostic,
/// e.g. to specify the '(' when we expected a ')'.
def note_matching : Note<"to match this %0">;

def note_using : Note<"using">;
def note_possibility : Note<"one possibility">;
def note_also_found : Note<"also found">;

// Parse && Lex

let CategoryName = "Lexical or Preprocessor Issue" in {

def err_expected_colon_after_setter_name : Error<
  "method name referenced in property setter attribute "
  "must end with ':'">;
def err_expected_string_literal : Error<"expected string literal "
  "%select{in %1|for diagnostic message in static_assert|"
          "for optional message in 'availability' attribute|"
          "for %select{language name|source container name|USR}1 in "
          "'external_source_symbol' attribute|"
          "as argument of '%1' attribute}0">;

def err_invalid_string_udl : Error<
  "string literal with user-defined suffix cannot be used here">;
def err_invalid_character_udl : Error<
  "character literal with user-defined suffix cannot be used here">;
def err_invalid_numeric_udl : Error<
  "numeric literal with user-defined suffix cannot be used here">;
def warn_pragma_debug_missing_argument : Warning<
  "missing argument to debug command '%0'">, InGroup<IgnoredPragmas>;
def warn_pragma_debug_unexpected_argument : Warning<
  "unexpected argument to debug command">, InGroup<IgnoredPragmas>;

}

// Parse && Sema

let CategoryName = "Parse Issue" in {

def err_expected : Error<"expected %0">;
def err_expected_either : Error<"expected %0 or %1">;
def err_expected_after : Error<"expected %1 after %0">;

def err_param_redefinition : Error<"redefinition of parameter %0">;
def warn_method_param_redefinition : Warning<"redefinition of method parameter %0">;
def warn_method_param_declaration : Warning<"redeclaration of method parameter %0">,
  InGroup<DuplicateArgDecl>, DefaultIgnore;
def err_invalid_storage_class_in_func_decl : Error<
  "invalid storage class specifier in function declarator">;
def err_expected_namespace_name : Error<"expected namespace name">;
def ext_variadic_templates : ExtWarn<
  "variadic templates are a C++11 extension">, InGroup<CXX11>;
def warn_cxx98_compat_variadic_templates :
  Warning<"variadic templates are incompatible with C++98">,
  InGroup<CXX98Compat>, DefaultIgnore;
def err_default_special_members : Error<
  "only special member functions %select{|and comparison operators }0"
  "may be defaulted">;
def err_deleted_non_function : Error<
  "only functions can have deleted definitions">;
def err_module_not_found : Error<"module '%0' not found">, DefaultFatal;
def err_module_not_built : Error<"could not build module '%0'">, DefaultFatal;
def err_module_build_disabled: Error<
  "module '%0' is needed but has not been provided, and implicit use of module "
  "files is disabled">, DefaultFatal;
def err_module_unavailable : Error<
  "module '%0' %select{is incompatible with|requires}1 feature '%2'">;
def err_module_header_missing : Error<
  "%select{|umbrella }0header '%1' not found">;
def remark_module_lock_failure : Remark<
  "could not acquire lock file for module '%0': %1">, InGroup<ModuleBuild>;
def remark_module_lock_timeout : Remark<
  "timed out waiting to acquire lock file for module '%0'">, InGroup<ModuleBuild>;
def err_module_shadowed : Error<"import of shadowed module '%0'">, DefaultFatal;
def err_module_build_shadowed_submodule : Error<
  "build a shadowed submodule '%0'">, DefaultFatal;
def err_module_cycle : Error<"cyclic dependency in module '%0': %1">,
  DefaultFatal;
def err_module_prebuilt : Error<
  "error in loading module '%0' from prebuilt module path">, DefaultFatal;
def err_module_rebuild_finalized : Error<
  "cannot rebuild module '%0' as it is already finalized">, DefaultFatal;
def note_pragma_entered_here : Note<"#pragma entered here">;
def note_decl_hiding_tag_type : Note<
  "%1 %0 is hidden by a non-type declaration of %0 here">;
def err_attribute_not_type_attr : Error<
  "%0%select{ attribute|}1 cannot be applied to types">;
def err_enum_template : Error<"enumeration cannot be a template">;

def warn_cxx20_compat_consteval : Warning<
  "'consteval' specifier is incompatible with C++ standards before C++20">,
  InGroup<CXX20Compat>, DefaultIgnore;
def warn_missing_type_specifier : Warning<
  "type specifier missing, defaults to 'int'">,
  InGroup<ImplicitInt>, DefaultIgnore;

def ext_c_empty_initializer : Extension<
  "use of an empty initializer is a C23 extension">, InGroup<C23>;
def warn_c23_compat_empty_initializer : Warning<
  "use of an empty initializer is incompatible with C standards before C23">,
  InGroup<CPre23Compat>, DefaultIgnore;
}

let CategoryName = "Nullability Issue" in {

def warn_nullability_duplicate : Warning<
  "duplicate nullability specifier %0">,
  InGroup<Nullability>;

def warn_conflicting_nullability_attr_overriding_ret_types : Warning<
  "conflicting nullability specifier on return types, %0 "
  "conflicts with existing specifier %1">,
  InGroup<Nullability>;

def warn_conflicting_nullability_attr_overriding_param_types : Warning<
  "conflicting nullability specifier on parameter types, %0 "
  "conflicts with existing specifier %1">,
  InGroup<Nullability>;

def err_nullability_conflicting : Error<
  "nullability specifier %0 conflicts with existing specifier %1">;

def warn_incompatible_branch_protection_option: Warning <
  "'-mbranch-protection=' option is incompatible with the '%0' architecture">,
  InGroup<BranchProtection>;

def warn_target_unsupported_branch_protection_attribute: Warning <
  "ignoring the 'branch-protection' attribute because the '%0' architecture does not support it">,
  InGroup<BranchProtection>;
}

// OpenCL Section 6.8.g
def err_opencl_unknown_type_specifier : Error<
  "%0 does not support the '%1' "
  "%select{type qualifier|storage class specifier}2">;

def warn_unknown_attribute_ignored : Warning<
  "unknown attribute %0 ignored">, InGroup<UnknownAttributes>;
def warn_attribute_ignored : Warning<"%0 attribute ignored">,
  InGroup<IgnoredAttributes>;
def err_keyword_not_supported_on_target : Error<
  "%0 is not supported on this target">;
def err_use_of_tag_name_without_tag : Error<
  "must use '%1' tag to refer to type %0%select{| in this scope}2">;

def duplicate_declspec : TextSubstitution<
  "duplicate '%0' declaration specifier">;

def ext_duplicate_declspec : Extension<"%sub{duplicate_declspec}0">,
  InGroup<DuplicateDeclSpecifier>;
def ext_warn_duplicate_declspec : ExtWarn<"%sub{duplicate_declspec}0">,
  InGroup<DuplicateDeclSpecifier>;
def warn_duplicate_declspec : Warning<"%sub{duplicate_declspec}0">,
  InGroup<DuplicateDeclSpecifier>;

def err_duplicate_declspec : Error<"%sub{duplicate_declspec}0">;

def err_friend_decl_spec : Error<"'%0' is invalid in friend declarations">;

def err_invalid_member_in_interface : Error<
  "%select{data member |non-public member function |static member function |"
          "user-declared constructor|user-declared destructor|operator |"
          "nested class }0%1 is not permitted within an interface type">;

def err_attribute_uuid_malformed_guid : Error<
  "uuid attribute contains a malformed GUID">;

// Sema && Lex
def ext_c99_longlong : Extension<
  "'long long' is an extension when C99 mode is not enabled">,
  InGroup<LongLong>;
def ext_cxx11_longlong : Extension<
  "'long long' is a C++11 extension">,
  InGroup<CXX11LongLong>;
def warn_cxx98_compat_longlong : Warning<
  "'long long' is incompatible with C++98">,
  InGroup<CXX98CompatPedantic>, DefaultIgnore;
def ext_cxx23_size_t_suffix : ExtWarn<
  "'size_t' suffix for literals is a C++23 extension">,
  InGroup<CXX23>;
def warn_cxx20_compat_size_t_suffix : Warning<
  "'size_t' suffix for literals is incompatible with C++ standards before "
  "C++23">, InGroup<CXXPre23Compat>, DefaultIgnore;
def err_cxx23_size_t_suffix: Error<
  "'size_t' suffix for literals is a C++23 feature">;
def err_size_t_literal_too_large: Error<
  "%select{signed |}0'size_t' literal is out of range of possible "
  "%select{signed |}0'size_t' values">;
def ext_c23_bitint_suffix : ExtWarn<
  "'_BitInt' suffix for literals is a C23 extension">,
  InGroup<C23>;
def warn_c23_compat_bitint_suffix : Warning<
  "'_BitInt' suffix for literals is incompatible with C standards before C23">,
  InGroup<CPre23Compat>, DefaultIgnore;
def err_integer_literal_too_large : Error<
  "integer literal is too large to be represented in any %select{signed |}0"
  "integer type">;
def ext_integer_literal_too_large_for_signed : ExtWarn<
  "integer literal is too large to be represented in a signed integer type, "
  "interpreting as unsigned">,
  InGroup<ImplicitlyUnsignedLiteral>;
def warn_old_implicitly_unsigned_long : Warning<
  "integer literal is too large to be represented in type 'long', "
  "interpreting as 'unsigned long' per C89; this literal will "
  "%select{have type 'long long'|be ill-formed}0 in C99 onwards">,
  InGroup<C99Compat>;
def warn_old_implicitly_unsigned_long_cxx : Warning<
  "integer literal is too large to be represented in type 'long', "
  "interpreting as 'unsigned long' per C++98; this literal will "
  "%select{have type 'long long'|be ill-formed}0 in C++11 onwards">,
  InGroup<CXX11Compat>;
def ext_old_implicitly_unsigned_long_cxx : ExtWarn<
  "integer literal is too large to be represented in type 'long' and is "
  "subject to undefined behavior under C++98, interpreting as 'unsigned long'; "
  "this literal will %select{have type 'long long'|be ill-formed}0 "
  "in C++11 onwards">,
  InGroup<CXX11Compat>;
def ext_clang_enable_if : Extension<"'enable_if' is a clang extension">,
                          InGroup<GccCompat>;
def ext_clang_diagnose_if : Extension<"'diagnose_if' is a clang extension">,
                            InGroup<GccCompat>;
def err_too_large_for_fixed_point : Error<
  "this value is too large for this fixed point type">;

// SYCLomatic_CUSTOMIZATION begin
def err_fixed_point_not_enabled : Error<"migrate with "
  "'--extra-arg=\"-ffixed-point\"' to enable fixed point types">;
// SYCLomatic_CUSTOMIZATION end

def err_unimplemented_conversion_with_fixed_point_type : Error<
  "conversion between fixed point and %0 is not yet supported">;

// SEH
def err_seh_expected_handler : Error<
  "expected '__except' or '__finally' block">;
def err_seh___except_block : Error<
  "%0 only allowed in __except block or filter expression">;
def err_seh___except_filter : Error<
  "%0 only allowed in __except filter expression">;
def err_seh___finally_block : Error<
  "%0 only allowed in __finally block">;

// Sema && AST
def note_invalid_subexpr_in_const_expr : Note<
  "subexpression not valid in a constant expression">;
def note_constexpr_invalid_template_arg : Note<
  "%select{pointer|reference}0 to %select{|subobject of }1"
  "%select{type_info object|string literal|temporary object|"
  "predefined '%3' variable}2 is not allowed in a template argument">;
def err_constexpr_invalid_template_arg : Error<
  note_constexpr_invalid_template_arg.Summary>;

// Sema && Frontend
let CategoryName = "Inline Assembly Issue" in {
def err_asm_invalid_type_in_input : Error<
  "invalid type %0 in asm input for constraint '%1'">;

def err_asm_invalid_type : Error<
  "invalid type %0 in asm %select{input|output}1">;

def err_ms_asm_bitfield_unsupported : Error<
  "an inline asm block cannot have an operand which is a bit-field">;

def warn_stack_clash_protection_inline_asm : Warning<
  "unable to protect inline asm that clobbers stack pointer against stack "
  "clash">, InGroup<DiagGroup<"stack-protector">>;

def warn_slh_does_not_support_asm_goto : Warning<
  "speculative load hardening does not protect functions with asm goto">,
  InGroup<DiagGroup<"slh-asm-goto">>;

def err_drv_incompatible_options : Error<
  "the combination of '%0' and '%1' is incompatible">;
}

// Sema && Serialization
def warn_dup_category_def : Warning<
  "duplicate definition of category %1 on interface %0">,
  InGroup<DiagGroup<"objc-duplicate-category-definition">>;

// Targets

def err_target_unknown_triple : Error<
  "unknown target triple '%0'">;
def err_target_unknown_cpu : Error<"unknown target CPU '%0'">;
def note_valid_options : Note<"valid target CPU values are: %0">;
def err_target_unsupported_cpu_for_micromips : Error<
  "micromips is not supported for target CPU '%0'">;
def err_target_unknown_abi : Error<"unknown target ABI '%0'">;
def err_target_unsupported_abi : Error<"ABI '%0' is not supported on CPU '%1'">;
def err_target_unsupported_abi_for_triple : Error<
  "ABI '%0' is not supported for '%1'">;
def err_unsupported_abi_for_opt : Error<"'%0' can only be used with the '%1' ABI">;
def err_mips_fp64_req : Error<
    "'%0' can only be used if the target supports the mfhc1 and mthc1 instructions">;
def err_target_unknown_fpmath : Error<"unknown FP unit '%0'">;
def err_target_unsupported_fpmath : Error<
    "the '%0' unit is not supported with this instruction set">;
def err_target_unsupported_unaligned : Error<
  "the %0 sub-architecture does not support unaligned accesses">;
def err_target_unsupported_execute_only : Error<
  "execute only is not supported for the %0 sub-architecture">;
def err_target_unsupported_tp_hard : Error<
  "hardware TLS register is not supported for the %0 sub-architecture">;
def err_target_unsupported_mcmse : Error<
  "-mcmse is not supported for %0">;
def err_opt_not_valid_with_opt : Error<
  "option '%0' cannot be specified with '%1'">;
def err_opt_not_valid_with_opt_on_target : Error<
  "option '%0' cannot be specified with '%1' for the %2 sub-architecture">;
def err_opt_not_valid_without_opt : Error<
  "option '%0' cannot be specified without '%1'">;
def err_opt_not_valid_on_target : Error<
  "option '%0' cannot be specified on this target">;
def err_invalid_feature_combination : Error<
  "invalid feature combination: %0">;
def warn_target_unrecognized_env : Warning<
  "mismatch between architecture and environment in target triple '%0'; did you mean '%1'?">,
  InGroup<InvalidCommandLineArgument>;

// Source manager
def err_cannot_open_file : Error<"cannot open file '%0': %1">, DefaultFatal;
def err_file_modified : Error<
  "file '%0' modified since it was first processed">, DefaultFatal;
def err_file_too_large : Error<
  "sorry, unsupported: file '%0' is too large for Clang to process">;
def err_sloc_space_too_large : Error<
  "sorry, the translation unit is too large for Clang to process: ran out of source locations">, DefaultFatal;
def err_unsupported_bom : Error<"%0 byte order mark detected in '%1', but "
  "encoding is not supported">, DefaultFatal;
def err_unable_to_rename_temp : Error<
  "unable to rename temporary '%0' to output file '%1': '%2'">;
def err_unable_to_make_temp : Error<
  "unable to make temporary file: %0">;
def remark_sloc_usage : Remark<
  "source manager location address space usage:">,
  InGroup<DiagGroup<"sloc-usage">>, DefaultRemark, ShowInSystemHeader;
def note_total_sloc_usage : Note<
  "%0B in local locations, %1B in locations loaded from AST files, for a total "
  "of %2B (%3%% of available space)">;
def note_file_sloc_usage : Note<
  "file entered %0 time%s0 using %1B of space"
  "%plural{0:|: plus %2B for macro expansions}2">;
def note_file_misc_sloc_usage : Note<
  "%0 additional files entered using a total of %1B of space">;

// Modules
def err_module_format_unhandled : Error<
  "no handler registered for module format '%0'">, DefaultFatal;

// TransformActions
// TODO: Use a custom category name to distinguish rewriter errors.
def err_mt_message : Error<"[rewriter] %0">, SuppressInSystemHeader;
def warn_mt_message : Warning<"[rewriter] %0">;
def note_mt_message : Note<"[rewriter] %0">;

// ARCMigrate
def warn_arcmt_nsalloc_realloc : Warning<"[rewriter] call returns pointer to GC managed memory; it will become unmanaged in ARC">;
def err_arcmt_nsinvocation_ownership : Error<"NSInvocation's %0 is not safe to be used with an object with ownership other than __unsafe_unretained">;

// C++ for OpenCL.
def err_openclcxx_not_supported : Error<
  "'%0' is not supported in C++ for OpenCL">;

// HIP
def warn_ignored_hip_only_option : Warning<
  "'%0' is ignored since it is only supported for HIP">,
  InGroup<HIPOnly>;

// OpenMP
def err_omp_more_one_clause : Error<
  "directive '#pragma omp %0' cannot contain more than one '%1' clause%select{| with '%3' name modifier| with 'source' dependence}2">;
def err_omp_required_clause : Error<
  "directive '#pragma omp %0' requires the '%1' clause">;

// Static Analyzer Core
def err_unknown_analyzer_checker_or_package : Error<
    "no analyzer checkers or packages are associated with '%0'">;
def note_suggest_disabling_all_checkers : Note<
    "use -analyzer-disable-all-checks to disable all static analyzer checkers">;

// Poison system directories.
// SYCLomatic_CUSTOMIZATION begin
def warn_poison_system_directories : Warning <
  "include location '%0' is unsafe for migration">,
  InGroup<DiagGroup<"poison-system-directories">>, DefaultIgnore;

def warn_opencl_unsupported_core_feature : Warning<
  "%0 is a core feature in %select{OpenCL C|C++ for OpenCL}1 version %2 but not supported on this target">,
  InGroup<OpenCLCoreFeaturesDiagGroup>, DefaultIgnore;

def err_opencl_extension_and_feature_differs : Error<
  "options %0 and %1 are set to different values">;
def err_opencl_feature_requires : Error<
  "feature %0 requires support of %1 feature">;

def warn_throw_not_valid_on_target : Warning<
  "target '%0' does not support exception handling;"
  " 'throw' is assumed to be never reached">,
  InGroup<OpenMPTargetException>;
def warn_try_not_valid_on_target : Warning<
  "target '%0' does not support exception handling;"
  " 'catch' block is ignored">,
  InGroup<OpenMPTargetException>;
<<<<<<< HEAD
}
// SYCLomatic_CUSTOMIZATION end
=======

// Launch bound
def warn_launch_bounds_missing_attr: Warning<
  "%0 attribute ignored, as it requires: maximum work group size"
  "%select{| and minimum work groups per compute unit}1 to be also specified">,
  InGroup<IgnoredAttributes>;
}
>>>>>>> 728b132a
<|MERGE_RESOLUTION|>--- conflicted
+++ resolved
@@ -443,10 +443,6 @@
   "target '%0' does not support exception handling;"
   " 'catch' block is ignored">,
   InGroup<OpenMPTargetException>;
-<<<<<<< HEAD
-}
-// SYCLomatic_CUSTOMIZATION end
-=======
 
 // Launch bound
 def warn_launch_bounds_missing_attr: Warning<
@@ -454,4 +450,4 @@
   "%select{| and minimum work groups per compute unit}1 to be also specified">,
   InGroup<IgnoredAttributes>;
 }
->>>>>>> 728b132a
+// SYCLomatic_CUSTOMIZATION end