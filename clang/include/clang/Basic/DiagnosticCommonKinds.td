//==--- DiagnosticCommonKinds.td - common diagnostics ---------------------===//
//
// Part of the LLVM Project, under the Apache License v2.0 with LLVM Exceptions.
// See https://llvm.org/LICENSE.txt for license information.
// SPDX-License-Identifier: Apache-2.0 WITH LLVM-exception
//
//===----------------------------------------------------------------------===//

//===----------------------------------------------------------------------===//
// Common Helpers
//===----------------------------------------------------------------------===//

let Component = "Common" in {

// Substitutions.

def select_constexpr_spec_kind : TextSubstitution<
  "%select{<ERROR>|constexpr|consteval|constinit}0">;

// Basic.

def fatal_too_many_errors
  : Error<"too many errors emitted, stopping now">, DefaultFatal;

//INTEL_CUSTOMIZATION begin
def warn_stack_exhausted : Warning<
  "stack nearly exhausted; migration time may suffer, and "
  "crashes due to stack overflow are likely">,
  InGroup<DiagGroup<"stack-exhausted">>, NoSFINAE;
//INTEL_CUSTOMIZATION end

def note_declared_at : Note<"declared here">;
def note_previous_definition : Note<"previous definition is here">;
def note_previous_declaration : Note<"previous declaration is here">;
def note_previous_implicit_declaration : Note<
  "previous implicit declaration is here">;
def note_previous_use : Note<"previous use is here">;
def note_duplicate_case_prev : Note<"previous case defined here">;
def note_forward_declaration : Note<"forward declaration of %0">;
def note_type_being_defined : Note<
  "definition of %0 is not complete until the closing '}'">;
/// note_matching - this is used as a continuation of a previous diagnostic,
/// e.g. to specify the '(' when we expected a ')'.
def note_matching : Note<"to match this %0">;

def note_using : Note<"using">;
def note_possibility : Note<"one possibility">;
def note_also_found : Note<"also found">;

// Parse && Lex

let CategoryName = "Lexical or Preprocessor Issue" in {

def err_expected_colon_after_setter_name : Error<
  "method name referenced in property setter attribute "
  "must end with ':'">;
def err_expected_string_literal : Error<"expected string literal "
  "%select{in %1|for diagnostic message in static_assert|"
          "for optional message in 'availability' attribute|"
          "for %select{language|source container}1 name in "
          "'external_source_symbol' attribute}0">;
def err_invalid_string_udl : Error<
  "string literal with user-defined suffix cannot be used here">;
def err_invalid_character_udl : Error<
  "character literal with user-defined suffix cannot be used here">;
def err_invalid_numeric_udl : Error<
  "numeric literal with user-defined suffix cannot be used here">;

}

// Parse && Sema

let CategoryName = "Parse Issue" in {

def err_expected : Error<"expected %0">;
def err_expected_either : Error<"expected %0 or %1">;
def err_expected_after : Error<"expected %1 after %0">;

def err_param_redefinition : Error<"redefinition of parameter %0">;
def warn_method_param_redefinition : Warning<"redefinition of method parameter %0">;
def warn_method_param_declaration : Warning<"redeclaration of method parameter %0">,
  InGroup<DuplicateArgDecl>, DefaultIgnore;
def err_invalid_storage_class_in_func_decl : Error<
  "invalid storage class specifier in function declarator">;
def err_expected_namespace_name : Error<"expected namespace name">;
def ext_variadic_templates : ExtWarn<
  "variadic templates are a C++11 extension">, InGroup<CXX11>;
def warn_cxx98_compat_variadic_templates :
  Warning<"variadic templates are incompatible with C++98">,
  InGroup<CXX98Compat>, DefaultIgnore;
def err_default_special_members : Error<
  "only special member functions %select{|and comparison operators }0"
  "may be defaulted">;
def err_deleted_non_function : Error<
  "only functions can have deleted definitions">;
def err_module_not_found : Error<"module '%0' not found">, DefaultFatal;
def err_module_not_built : Error<"could not build module '%0'">, DefaultFatal;
def err_module_build_disabled: Error<
  "module '%0' is needed but has not been provided, and implicit use of module "
  "files is disabled">, DefaultFatal;
def err_module_unavailable : Error<
  "module '%0' %select{is incompatible with|requires}1 feature '%2'">;
def err_module_header_missing : Error<
  "%select{|umbrella }0header '%1' not found">;
def remark_module_lock_failure : Remark<
  "could not acquire lock file for module '%0': %1">, InGroup<ModuleBuild>;
def remark_module_lock_timeout : Remark<
  "timed out waiting to acquire lock file for module '%0'">, InGroup<ModuleBuild>;
def err_module_shadowed : Error<"import of shadowed module '%0'">, DefaultFatal;
def err_module_build_shadowed_submodule : Error<
  "build a shadowed submodule '%0'">, DefaultFatal;
def err_module_cycle : Error<"cyclic dependency in module '%0': %1">,
  DefaultFatal;
def err_module_prebuilt : Error<
  "error in loading module '%0' from prebuilt module path">, DefaultFatal;
def err_module_rebuild_finalized : Error<
  "cannot rebuild module '%0' as it is already finalized">, DefaultFatal;
def note_pragma_entered_here : Note<"#pragma entered here">;
def note_decl_hiding_tag_type : Note<
  "%1 %0 is hidden by a non-type declaration of %0 here">;
def err_attribute_not_type_attr : Error<
  "%0 attribute cannot be applied to types">;
def err_enum_template : Error<"enumeration cannot be a template">;

def warn_cxx20_compat_consteval : Warning<
  "'consteval' specifier is incompatible with C++ standards before C++20">,
  InGroup<CXX20Compat>, DefaultIgnore;

}

let CategoryName = "Nullability Issue" in {

def warn_nullability_duplicate : Warning<
  "duplicate nullability specifier %0">,
  InGroup<Nullability>;

def warn_conflicting_nullability_attr_overriding_ret_types : Warning<
  "conflicting nullability specifier on return types, %0 "
  "conflicts with existing specifier %1">,
  InGroup<Nullability>;

def warn_conflicting_nullability_attr_overriding_param_types : Warning<
  "conflicting nullability specifier on parameter types, %0 "
  "conflicts with existing specifier %1">,
  InGroup<Nullability>;

def err_nullability_conflicting : Error<
  "nullability specifier %0 conflicts with existing specifier %1">;

}

// OpenCL Section 6.8.g
def err_opencl_unknown_type_specifier : Error<
  "%0 does not support the '%1' "
  "%select{type qualifier|storage class specifier}2">;

def warn_unknown_attribute_ignored : Warning<
  "unknown attribute %0 ignored">, InGroup<UnknownAttributes>;
def err_use_of_tag_name_without_tag : Error<
  "must use '%1' tag to refer to type %0%select{| in this scope}2">;

def duplicate_declspec : TextSubstitution<
  "duplicate '%0' declaration specifier">;

def ext_duplicate_declspec : Extension<"%sub{duplicate_declspec}0">,
  InGroup<DuplicateDeclSpecifier>;
def ext_warn_duplicate_declspec : ExtWarn<"%sub{duplicate_declspec}0">,
  InGroup<DuplicateDeclSpecifier>;
def warn_duplicate_declspec : Warning<"%sub{duplicate_declspec}0">,
  InGroup<DuplicateDeclSpecifier>;

def err_duplicate_declspec : Error<"%sub{duplicate_declspec}0">;

def err_friend_decl_spec : Error<"'%0' is invalid in friend declarations">;

def err_invalid_member_in_interface : Error<
  "%select{data member |non-public member function |static member function |"
          "user-declared constructor|user-declared destructor|operator |"
          "nested class }0%1 is not permitted within an interface type">;

def err_attribute_uuid_malformed_guid : Error<
  "uuid attribute contains a malformed GUID">;

// Sema && Lex
def ext_c99_longlong : Extension<
  "'long long' is an extension when C99 mode is not enabled">,
  InGroup<LongLong>;
def ext_cxx11_longlong : Extension<
  "'long long' is a C++11 extension">,
  InGroup<CXX11LongLong>;
def warn_cxx98_compat_longlong : Warning<
  "'long long' is incompatible with C++98">,
  InGroup<CXX98CompatPedantic>, DefaultIgnore;
def ext_cxx2b_size_t_suffix : ExtWarn<
  "'size_t' suffix for literals is a C++2b extension">,
  InGroup<CXX2b>;
def warn_cxx20_compat_size_t_suffix : Warning<
  "'size_t' suffix for literals is incompatible with C++ standards before "
  "C++2b">, InGroup<CXXPre2bCompat>, DefaultIgnore;
def err_cxx2b_size_t_suffix: Error<
  "'size_t' suffix for literals is a C++2b feature">;
def err_size_t_literal_too_large: Error<
  "%select{signed |}0'size_t' literal is out of range of possible "
  "%select{signed |}0'size_t' values">;
def err_integer_literal_too_large : Error<
  "integer literal is too large to be represented in any %select{signed |}0"
  "integer type">;
def ext_integer_literal_too_large_for_signed : ExtWarn<
  "integer literal is too large to be represented in a signed integer type, "
  "interpreting as unsigned">,
  InGroup<ImplicitlyUnsignedLiteral>;
def warn_old_implicitly_unsigned_long : Warning<
  "integer literal is too large to be represented in type 'long', "
  "interpreting as 'unsigned long' per C89; this literal will "
  "%select{have type 'long long'|be ill-formed}0 in C99 onwards">,
  InGroup<C99Compat>;
def warn_old_implicitly_unsigned_long_cxx : Warning<
  "integer literal is too large to be represented in type 'long', "
  "interpreting as 'unsigned long' per C++98; this literal will "
  "%select{have type 'long long'|be ill-formed}0 in C++11 onwards">,
  InGroup<CXX11Compat>;
def ext_old_implicitly_unsigned_long_cxx : ExtWarn<
  "integer literal is too large to be represented in type 'long' and is "
  "subject to undefined behavior under C++98, interpreting as 'unsigned long'; "
  "this literal will %select{have type 'long long'|be ill-formed}0 "
  "in C++11 onwards">,
  InGroup<CXX11Compat>;
def ext_clang_enable_if : Extension<"'enable_if' is a clang extension">,
                          InGroup<GccCompat>;
def ext_clang_diagnose_if : Extension<"'diagnose_if' is a clang extension">,
                            InGroup<GccCompat>;
def err_too_large_for_fixed_point : Error<
  "this value is too large for this fixed point type">;

//INTEL_CUSTOMIZATION begin
def err_fixed_point_not_enabled : Error<"migrate with "
  "'--extra-arg=\"-ffixed-point\"' to enable fixed point types">;
//INTEL_CUSTOMIZATION end

def err_unimplemented_conversion_with_fixed_point_type : Error<
  "conversion between fixed point and %0 is not yet supported">;

// SEH
def err_seh_expected_handler : Error<
  "expected '__except' or '__finally' block">;
def err_seh___except_block : Error<
  "%0 only allowed in __except block or filter expression">;
def err_seh___except_filter : Error<
  "%0 only allowed in __except filter expression">;
def err_seh___finally_block : Error<
  "%0 only allowed in __finally block">;

// Sema && AST
def note_invalid_subexpr_in_const_expr : Note<
  "subexpression not valid in a constant expression">;
def note_constexpr_invalid_template_arg : Note<
  "%select{pointer|reference}0 to %select{|subobject of }1"
  "%select{type_info object|string literal|temporary object|"
  "predefined '%3' variable}2 is not allowed in a template argument">;
def err_constexpr_invalid_template_arg : Error<
  note_constexpr_invalid_template_arg.Text>;

// Sema && Frontend
let CategoryName = "Inline Assembly Issue" in {
  def err_asm_invalid_type_in_input : Error<
    "invalid type %0 in asm input for constraint '%1'">;

  def err_asm_invalid_type : Error<
    "invalid type %0 in asm %select{input|output}1">;

  def warn_stack_clash_protection_inline_asm : Warning<
    "Unable to protect inline asm that clobbers stack pointer against stack clash">,
    InGroup<DiagGroup<"stack-protector">>;

  def warn_slh_does_not_support_asm_goto
      : Warning<"Speculative load hardening does not protect functions with "
                "asm goto">,
        InGroup<DiagGroup<"slh-asm-goto">>;
}

// Sema && Serialization
def warn_dup_category_def : Warning<
  "duplicate definition of category %1 on interface %0">;

// Targets

def err_target_unknown_triple : Error<
  "unknown target triple '%0', please use -triple or -arch">;
def err_target_unknown_cpu : Error<"unknown target CPU '%0'">;
def note_valid_options : Note<"valid target CPU values are: %0">;
def err_target_unsupported_cpu_for_micromips : Error<
  "micromips is not supported for target CPU '%0'">;
def err_target_unknown_abi : Error<"unknown target ABI '%0'">;
def err_target_unsupported_abi : Error<"ABI '%0' is not supported on CPU '%1'">;
def err_target_unsupported_abi_for_triple : Error<
  "ABI '%0' is not supported for '%1'">;
def err_unsupported_abi_for_opt : Error<"'%0' can only be used with the '%1' ABI">;
def err_mips_fp64_req : Error<
    "'%0' can only be used if the target supports the mfhc1 and mthc1 instructions">;
def err_target_unknown_fpmath : Error<"unknown FP unit '%0'">;
def err_target_unsupported_fpmath : Error<
    "the '%0' unit is not supported with this instruction set">;
def err_target_unsupported_unaligned : Error<
  "the %0 sub-architecture does not support unaligned accesses">;
def err_target_unsupported_execute_only : Error<
  "execute only is not supported for the %0 sub-architecture">;
def err_target_unsupported_mcmse : Error<
  "-mcmse is not supported for %0">;
def err_opt_not_valid_with_opt : Error<
  "option '%0' cannot be specified with '%1'">;
def err_opt_not_valid_without_opt : Error<
  "option '%0' cannot be specified without '%1'">;
def err_opt_not_valid_on_target : Error<
  "option '%0' cannot be specified on this target">;

// Source manager
def err_cannot_open_file : Error<"cannot open file '%0': %1">, DefaultFatal;
def err_file_modified : Error<
  "file '%0' modified since it was first processed">, DefaultFatal;
def err_file_too_large : Error<
  "sorry, unsupported: file '%0' is too large for Clang to process">;
def err_include_too_large : Error<
  "sorry, this include generates a translation unit too large for"
  " Clang to process.">, DefaultFatal;
def err_unsupported_bom : Error<"%0 byte order mark detected in '%1', but "
  "encoding is not supported">, DefaultFatal;
def err_unable_to_rename_temp : Error<
  "unable to rename temporary '%0' to output file '%1': '%2'">;
def err_unable_to_make_temp : Error<
  "unable to make temporary file: %0">;

// Modules
def err_module_format_unhandled : Error<
  "no handler registered for module format '%0'">, DefaultFatal;

// TransformActions
// TODO: Use a custom category name to distinguish rewriter errors.
def err_mt_message : Error<"[rewriter] %0">, SuppressInSystemHeader;
def warn_mt_message : Warning<"[rewriter] %0">;
def note_mt_message : Note<"[rewriter] %0">;

// ARCMigrate
def warn_arcmt_nsalloc_realloc : Warning<"[rewriter] call returns pointer to GC managed memory; it will become unmanaged in ARC">;
def err_arcmt_nsinvocation_ownership : Error<"NSInvocation's %0 is not safe to be used with an object with ownership other than __unsafe_unretained">;

// C++ for OpenCL.
def err_openclcxx_not_supported : Error<
  "'%0' is not supported in C++ for OpenCL">;

// HIP
def warn_ignored_hip_only_option : Warning<
  "'%0' is ignored since it is only supported for HIP">,
  InGroup<HIPOnly>;

// OpenMP
def err_omp_more_one_clause : Error<
  "directive '#pragma omp %0' cannot contain more than one '%1' clause%select{| with '%3' name modifier| with 'source' dependence}2">;
def err_omp_required_clause : Error<
  "directive '#pragma omp %0' requires the '%1' clause">;

// Static Analyzer Core
def err_unknown_analyzer_checker_or_package : Error<
    "no analyzer checkers or packages are associated with '%0'">;
def note_suggest_disabling_all_checkers : Note<
    "use -analyzer-disable-all-checks to disable all static analyzer checkers">;

// Poison system directories.
//INTEL_CUSTOMIZATION begin
def warn_poison_system_directories : Warning <
  "include location '%0' is unsafe for migration">,
  InGroup<DiagGroup<"poison-system-directories">>, DefaultIgnore;
<<<<<<< HEAD
}
//INTEL_CUSTOMIZATION end
=======

def warn_opencl_unsupported_core_feature : Warning<
  "%0 is a core feature in %select{OpenCL C|C++ for OpenCL}1 version %2 but not supported on this target">,
  InGroup<OpenCLCoreFeaturesDiagGroup>, DefaultIgnore;

def err_opencl_extension_and_feature_differs : Error<
  "options %0 and %1 are set to different values">;
def err_opencl_feature_requires : Error<
  "feature %0 requires support of %1 feature">;
}
>>>>>>> d1ed8a13
<|MERGE_RESOLUTION|>--- conflicted
+++ resolved
@@ -369,10 +369,6 @@
 def warn_poison_system_directories : Warning <
   "include location '%0' is unsafe for migration">,
   InGroup<DiagGroup<"poison-system-directories">>, DefaultIgnore;
-<<<<<<< HEAD
-}
-//INTEL_CUSTOMIZATION end
-=======
 
 def warn_opencl_unsupported_core_feature : Warning<
   "%0 is a core feature in %select{OpenCL C|C++ for OpenCL}1 version %2 but not supported on this target">,
@@ -383,4 +379,4 @@
 def err_opencl_feature_requires : Error<
   "feature %0 requires support of %1 feature">;
 }
->>>>>>> d1ed8a13
+//INTEL_CUSTOMIZATION end