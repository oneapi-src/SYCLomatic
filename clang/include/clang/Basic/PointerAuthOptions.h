//===--- PointerAuthOptions.h -----------------------------------*- C++ -*-===//
//
// Part of the LLVM Project, under the Apache License v2.0 with LLVM Exceptions.
// See https://llvm.org/LICENSE.txt for license information.
// SPDX-License-Identifier: Apache-2.0 WITH LLVM-exception
//
//===----------------------------------------------------------------------===//
//
//  This file defines options for configuring pointer-auth technologies
//  like ARMv8.3.
//
//===----------------------------------------------------------------------===//

#ifndef LLVM_CLANG_BASIC_POINTERAUTHOPTIONS_H
#define LLVM_CLANG_BASIC_POINTERAUTHOPTIONS_H

#include "clang/Basic/LLVM.h"
#include "clang/Basic/LangOptions.h"
#include "llvm/ADT/STLForwardCompat.h"
#include "llvm/Support/ErrorHandling.h"
#include "llvm/Target/TargetOptions.h"
#include <optional>

namespace clang {

/// Constant discriminator to be used with function pointers in .init_array and
/// .fini_array. The value is ptrauth_string_discriminator("init_fini")
constexpr uint16_t InitFiniPointerConstantDiscriminator = 0xD9D4;

constexpr unsigned PointerAuthKeyNone = -1;

/// Constant discriminator for std::type_info vtable pointers: 0xB1EA/45546
/// The value is ptrauth_string_discriminator("_ZTVSt9type_info"), i.e.,
/// the vtable type discriminator for classes derived from std::type_info.
constexpr uint16_t StdTypeInfoVTablePointerConstantDiscrimination = 0xB1EA;

class PointerAuthSchema {
public:
  enum class Kind : unsigned {
    None,
    ARM8_3,
  };

  /// Hardware pointer-signing keys in ARM8.3.
  ///
  /// These values are the same used in ptrauth.h.
  enum class ARM8_3Key : unsigned {
    ASIA = 0,
    ASIB = 1,
    ASDA = 2,
    ASDB = 3
  };

  /// Forms of extra discrimination.
  enum class Discrimination : unsigned {
    /// No additional discrimination.
    None,

    /// Include a hash of the entity's type.
    Type,

    /// Include a hash of the entity's identity.
    Decl,

    /// Discriminate using a constant value.
    Constant,
  };

private:
  Kind TheKind : 2;
  unsigned IsAddressDiscriminated : 1;
  unsigned IsIsaPointer : 1;
  unsigned AuthenticatesNullValues : 1;
  PointerAuthenticationMode SelectedAuthenticationMode : 2;
  Discrimination DiscriminationKind : 2;
  unsigned Key : 2;
  unsigned ConstantDiscriminator : 16;

public:
  PointerAuthSchema() : TheKind(Kind::None) {}

  PointerAuthSchema(
      ARM8_3Key Key, bool IsAddressDiscriminated,
      PointerAuthenticationMode AuthenticationMode,
      Discrimination OtherDiscrimination,
      std::optional<uint16_t> ConstantDiscriminatorOrNone = std::nullopt,
      bool IsIsaPointer = false, bool AuthenticatesNullValues = false)
      : TheKind(Kind::ARM8_3), IsAddressDiscriminated(IsAddressDiscriminated),
        IsIsaPointer(IsIsaPointer),
        AuthenticatesNullValues(AuthenticatesNullValues),
        SelectedAuthenticationMode(AuthenticationMode),
        DiscriminationKind(OtherDiscrimination), Key(llvm::to_underlying(Key)) {
    assert((getOtherDiscrimination() != Discrimination::Constant ||
            ConstantDiscriminatorOrNone) &&
           "constant discrimination requires a constant!");
    if (ConstantDiscriminatorOrNone)
      ConstantDiscriminator = *ConstantDiscriminatorOrNone;
  }

  PointerAuthSchema(
      ARM8_3Key Key, bool IsAddressDiscriminated,
      Discrimination OtherDiscrimination,
      std::optional<uint16_t> ConstantDiscriminatorOrNone = std::nullopt,
      bool IsIsaPointer = false, bool AuthenticatesNullValues = false)
      : PointerAuthSchema(Key, IsAddressDiscriminated,
                          PointerAuthenticationMode::SignAndAuth,
                          OtherDiscrimination, ConstantDiscriminatorOrNone,
                          IsIsaPointer, AuthenticatesNullValues) {}

  Kind getKind() const { return TheKind; }

  explicit operator bool() const { return isEnabled(); }

  bool isEnabled() const { return getKind() != Kind::None; }

  bool isAddressDiscriminated() const {
    assert(getKind() != Kind::None);
    return IsAddressDiscriminated;
  }

  bool isIsaPointer() const {
    assert(getKind() != Kind::None);
    return IsIsaPointer;
  }

  bool authenticatesNullValues() const {
    assert(getKind() != Kind::None);
    return AuthenticatesNullValues;
  }

  bool hasOtherDiscrimination() const {
    return getOtherDiscrimination() != Discrimination::None;
  }

  Discrimination getOtherDiscrimination() const {
    assert(getKind() != Kind::None);
    return DiscriminationKind;
  }

  uint16_t getConstantDiscrimination() const {
    assert(getOtherDiscrimination() == Discrimination::Constant);
    return ConstantDiscriminator;
  }

  unsigned getKey() const {
    switch (getKind()) {
    case Kind::None:
      llvm_unreachable("calling getKey() on disabled schema");
    case Kind::ARM8_3:
      return llvm::to_underlying(getARM8_3Key());
    }
    llvm_unreachable("bad key kind");
  }

  PointerAuthenticationMode getAuthenticationMode() const {
    return SelectedAuthenticationMode;
  }

  ARM8_3Key getARM8_3Key() const {
    assert(getKind() == Kind::ARM8_3);
    return ARM8_3Key(Key);
  }
};

struct PointerAuthOptions {
<<<<<<< HEAD
=======
  /// Should return addresses be authenticated?
  bool ReturnAddresses = false;

  /// Do authentication failures cause a trap?
  bool AuthTraps = false;

>>>>>>> 98391913
  /// Do indirect goto label addresses need to be authenticated?
  bool IndirectGotos = false;

  /// The ABI for C function pointers.
  PointerAuthSchema FunctionPointers;

  /// The ABI for C++ virtual table pointers (the pointer to the table
  /// itself) as installed in an actual class instance.
  PointerAuthSchema CXXVTablePointers;

  /// TypeInfo has external ABI requirements and is emitted without
  /// actually having parsed the libcxx definition, so we can't simply
  /// perform a look up. The settings for this should match the exact
  /// specification in type_info.h
  PointerAuthSchema CXXTypeInfoVTablePointer;

  /// The ABI for C++ virtual table pointers as installed in a VTT.
  PointerAuthSchema CXXVTTVTablePointers;

  /// The ABI for most C++ virtual function pointers, i.e. v-table entries.
  PointerAuthSchema CXXVirtualFunctionPointers;

  /// The ABI for variadic C++ virtual function pointers.
  PointerAuthSchema CXXVirtualVariadicFunctionPointers;

  /// The ABI for C++ member function pointers.
  PointerAuthSchema CXXMemberFunctionPointers;
<<<<<<< HEAD
=======

  /// The ABI for function addresses in .init_array and .fini_array
  PointerAuthSchema InitFiniPointers;
>>>>>>> 98391913
};

} // end namespace clang

#endif<|MERGE_RESOLUTION|>--- conflicted
+++ resolved
@@ -163,15 +163,12 @@
 };
 
 struct PointerAuthOptions {
-<<<<<<< HEAD
-=======
   /// Should return addresses be authenticated?
   bool ReturnAddresses = false;
 
   /// Do authentication failures cause a trap?
   bool AuthTraps = false;
 
->>>>>>> 98391913
   /// Do indirect goto label addresses need to be authenticated?
   bool IndirectGotos = false;
 
@@ -199,12 +196,9 @@
 
   /// The ABI for C++ member function pointers.
   PointerAuthSchema CXXMemberFunctionPointers;
-<<<<<<< HEAD
-=======
 
   /// The ABI for function addresses in .init_array and .fini_array
   PointerAuthSchema InitFiniPointers;
->>>>>>> 98391913
 };
 
 } // end namespace clang
