//==--- DiagnosticSerializationKinds.td - serialization diagnostics -------===//
//
// Part of the LLVM Project, under the Apache License v2.0 with LLVM Exceptions.
// See https://llvm.org/LICENSE.txt for license information.
// SPDX-License-Identifier: Apache-2.0 WITH LLVM-exception
//
//===----------------------------------------------------------------------===//

let Component = "Serialization" in {
let CategoryName = "AST Deserialization Issue" in {

def err_fe_unable_to_read_pch_file : Error<
    "unable to read PCH file %0: '%1'">;
def err_fe_not_a_pch_file : Error<
    "input is not a PCH file: '%0'">;
def err_fe_pch_malformed : Error<
    "malformed or corrupted AST file: '%0'">, DefaultFatal;
def err_fe_pch_malformed_block : Error<
    "malformed block record in PCH file: '%0'">, DefaultFatal;
def err_fe_pch_file_modified : Error<
    "file '%0' has been modified since the precompiled header '%1' was built"
    ": %select{size|mtime|content}2 changed">,
    DefaultFatal;
def err_fe_module_file_modified : Error<
    "file '%0' has been modified since the module file '%1' was built"
    ": %select{size|mtime|content}2 changed">,
    DefaultFatal;
def err_fe_ast_file_modified : Error<
    "file '%0' has been modified since the AST file '%1' was built"
    ": %select{size|mtime|content}2 changed">,
    DefaultFatal;
def err_fe_pch_file_overridden : Error<
    "file '%0' from the precompiled header has been overridden">;
def note_pch_required_by : Note<"'%0' required by '%1'">;
def note_pch_rebuild_required : Note<"please rebuild precompiled header '%0'">;
def note_module_cache_path : Note<
    "after modifying system headers, please delete the module cache at '%0'">;

def err_pch_targetopt_mismatch : Error<
    "PCH file was compiled for the %0 '%1' but the current translation "
    "unit is being compiled for target '%2'">;
def err_pch_targetopt_feature_mismatch : Error<
    "%select{AST file was|current translation unit is}0 compiled with the target "
    "feature '%1' but the %select{current translation unit is|AST file was}0 "
    "not">;
def err_pch_langopt_mismatch : Error<"%0 was %select{disabled|enabled}1 in "
    "PCH file but is currently %select{disabled|enabled}2">;
def err_pch_langopt_value_mismatch : Error<
  "%0 differs in PCH file vs. current file">;
def err_pch_diagopt_mismatch : Error<"%0 is currently enabled, but was not in "
  "the PCH file">;
def err_pch_modulecache_mismatch : Error<"PCH was compiled with module cache "
  "path '%0', but the path is currently '%1'">;

def err_pch_version_too_old : Error<
    "PCH file uses an older PCH format that is no longer supported">;
def err_pch_version_too_new : Error<
    "PCH file uses a newer PCH format that cannot be read">;

//INTEL_CUSTOMIZATION begin
def err_pch_different_branch : Error<
<<<<<<< HEAD
    "PCH file built from a different branch (%0) than the compiler (%1)">;

//INTEL_CUSTOMIZATION begin
=======
    "PCH file is built by (%0), expected (%1).">;
>>>>>>> eea98b5e
def err_pch_with_compiler_errors : Error<
    "PCH file contains syntax errors">;
//INTEL_CUSTOMIZATION end

def err_module_file_conflict : Error<
  "module '%0' is defined in both '%1' and '%2'">, DefaultFatal;
def err_module_file_not_found : Error<
  "%select{PCH|module|AST}0 file '%1' not found%select{|: %3}2">, DefaultFatal;
def err_module_file_out_of_date : Error<
  "%select{PCH|module|AST}0 file '%1' is out of date and "
  "needs to be rebuilt%select{|: %3}2">, DefaultFatal;
def err_module_file_invalid : Error<
  "file '%1' is not a valid precompiled %select{PCH|module|AST}0 file">, DefaultFatal;
def note_module_file_imported_by : Note<
  "imported by %select{|module '%2' in }1'%0'">;
def err_module_file_not_module : Error<
  "AST file '%0' was not built as a module">, DefaultFatal;
def err_module_file_missing_top_level_submodule : Error<
  "module file '%0' is missing its top-level submodule">, DefaultFatal;

def remark_module_import : Remark<
  "importing module '%0'%select{| into '%3'}2 from '%1'">,
  InGroup<ModuleImport>;

def err_imported_module_not_found : Error<
    "module '%0' in AST file '%1' %select{(imported by AST file '%2') |}4"
    "is not defined in any loaded module map file; "
    "maybe you need to load '%3'?">, DefaultFatal;
def note_imported_by_pch_module_not_found : Note<
    "consider adding '%0' to the header search path">;
def err_imported_module_modmap_changed : Error<
    "module '%0' %select{in|imported by}4 AST file '%1' found in a different module map file"
    " (%2) than when the importing AST file was built (%3)">, DefaultFatal;
def err_imported_module_relocated : Error<
    "module '%0' was built in directory '%1' but now resides in "
    "directory '%2'">, DefaultFatal;
def err_module_different_modmap : Error<
    "module '%0' %select{uses|does not use}1 additional module map '%2'"
    "%select{| not}1 used when the module was built">;

def err_pch_macro_def_undef : Error<
    "macro '%0' was %select{defined|undef'd}1 in the precompiled header but "
    "%select{undef'd|defined}1 on the command line">;
def err_pch_macro_def_conflict : Error<
    "definition of macro '%0' differs between the precompiled header ('%1') "
    "and the command line ('%2')">;
def err_pch_undef : Error<
    "%select{command line contains|precompiled header was built with}0 "
    "'-undef' but %select{precompiled header was not built with it|"
    "it is not present on the command line}0">;
def err_pch_pp_detailed_record : Error<
    "%select{command line contains|precompiled header was built with}0 "
    "'-detailed-preprocessing-record' but %select{precompiled header was not "
    "built with it|it is not present on the command line}0">;

def err_module_odr_violation_missing_decl : Error<
  "%q0 from module '%1' is not present in definition of %q2"
  "%select{ in module '%4'| provided earlier}3">, NoSFINAE;
def note_module_odr_violation_no_possible_decls : Note<
  "definition has no member %0">;
def note_module_odr_violation_possible_decl : Note<
  "declaration of %0 does not match">;
def err_module_odr_violation_different_definitions : Error<
  "%q0 has different definitions in different modules; "
  "%select{definition in module '%2' is here|defined here}1">;
def note_first_module_difference : Note<
  "in first definition, possible difference is here">;
def note_module_odr_violation_different_definitions : Note<
  "definition in module '%0' is here">;
def note_second_module_difference : Note<
  "in second definition, possible difference is here">;

def err_module_odr_violation_different_instantiations : Error<
  "instantiation of %q0 is different in different modules">;

def err_module_odr_violation_definition_data : Error <
  "%q0 has different definitions in different modules; first difference is "
  "%select{definition in module '%2'|defined here}1 found "
  "%select{"
  "%4 base %plural{1:class|:classes}4|"
  "%4 virtual base %plural{1:class|:classes}4|"
  "%ordinal4 base class with type %5|"
  "%ordinal4 %select{non-virtual|virtual}5 base class %6|"
  "%ordinal4 base class %5 with "
  "%select{public|protected|private|no}6 access specifier}3">;

def note_module_odr_violation_definition_data : Note <
  "but in '%0' found "
  "%select{"
  "%2 base %plural{1:class|:classes}2|"
  "%2 virtual base %plural{1:class|:classes}2|"
  "%ordinal2 base class with different type %3|"
  "%ordinal2 %select{non-virtual|virtual}3 base class %4|"
  "%ordinal2 base class %3 with "
  "%select{public|protected|private|no}4 access specifier}1">;

def err_module_odr_violation_template_parameter : Error <
  "%q0 has different definitions in different modules; first difference is "
  "%select{definition in module '%2'|defined here}1 found "
  "%select{"
  "unnamed template parameter|"
  "template parameter %4|"
  "template parameter with %select{no |}4default argument|"
  "template parameter with default argument}3">;


def note_module_odr_violation_template_parameter : Note <
  "but in '%0' found "
  "%select{"
  "unnamed template parameter %2|"
  "template parameter %2|"
  "template parameter with %select{no |}2default argument|"
  "template parameter with different default argument}1">;

def err_module_odr_violation_mismatch_decl : Error<
  "%q0 has different definitions in different modules; first difference is "
  "%select{definition in module '%2'|defined here}1 found "
  "%select{end of class|public access specifier|private access specifier|"
  "protected access specifier|static assert|field|method|type alias|typedef|"
  "data member|friend declaration|function template}3">;
def note_module_odr_violation_mismatch_decl : Note<"but in '%0' found "
  "%select{end of class|public access specifier|private access specifier|"
  "protected access specifier|static assert|field|method|type alias|typedef|"
  "data member|friend declaration|function template}1">;

def err_module_odr_violation_mismatch_decl_diff : Error<
  "%q0 has different definitions in different modules; first difference is "
  "%select{definition in module '%2'|defined here}1 found "
  "%select{"
  "static assert with condition|"
  "static assert with message|"
  "static assert with %select{|no }4message|"
  "field %4|"
  "field %4 with type %5|"
  "%select{non-|}5bitfield %4|"
  "bitfield %4 with one width expression|"
  "%select{non-|}5mutable field %4|"
  "field %4 with %select{no|an}5 initalizer|"
  "field %4 with an initializer|"
  "%select{method %5|constructor|destructor}4|"
  "%select{method %5|constructor|destructor}4 "
    "is %select{not deleted|deleted}6|"
  "%select{method %5|constructor|destructor}4 "
    "is %select{not defaulted|defaulted}6|"
  "%select{method %5|constructor|destructor}4 "
    "is %select{|pure }6%select{not virtual|virtual}7|"
  "%select{method %5|constructor|destructor}4 "
    "is %select{not static|static}6|"
  "%select{method %5|constructor|destructor}4 "
    "is %select{not volatile|volatile}6|"
  "%select{method %5|constructor|destructor}4 "
    "is %select{not const|const}6|"
  "%select{method %5|constructor|destructor}4 "
    "is %select{not inline|inline}6|"
  "%select{method %5|constructor|destructor}4 "
    "that has %6 parameter%s6|"
  "%select{method %5|constructor|destructor}4 "
    "with %ordinal6 parameter of type %7%select{| decayed from %9}8|"
  "%select{method %5|constructor|destructor}4 "
    "with %ordinal6 parameter named %7|"
  "%select{method %5|constructor|destructor}4 "
    "with %ordinal6 parameter with%select{out|}7 a default argument|"
  "%select{method %5|constructor|destructor}4 "
    "with %ordinal6 parameter with a default argument|"
  "%select{method %5|constructor|destructor}4 "
    "with %select{no |}6template arguments|"
  "%select{method %5|constructor|destructor}4 "
    "with %6 template argument%s6|"
  "%select{method %5|constructor|destructor}4 "
    "with %6 for %ordinal7 template argument|"
  "%select{method %5|constructor|destructor}4 "
    "with %select{no body|body}6|"
  "%select{method %5|constructor|destructor}4 "
    "with body|"
  "%select{typedef|type alias}4 name %5|"
  "%select{typedef|type alias}4 %5 with underlying type %6|"
  "data member with name %4|"
  "data member %4 with type %5|"
  "data member %4 with%select{out|}5 an initializer|"
  "data member %4 with an initializer|"
  "data member %4 %select{is constexpr|is not constexpr}5|"
  "friend %select{class|function}4|"
  "friend %4|"
  "friend function %4|"
  "function template %4 with %5 template parameter%s5|"
  "function template %4 with %ordinal5 template parameter being a "
    "%select{type|non-type|template}6 template parameter|"
  "function template %4 with %ordinal5 template parameter "
    "%select{with no name|named %7}6|"
  "function template %4 with %ordinal5 template parameter with "
    "%select{no |}6default argument|"
  "function template %4 with %ordinal5 template parameter with "
    "default argument %6|"
  "function template %4 with %ordinal5 template parameter with one type|"
  "function template %4 with %ordinal5 template parameter %select{not |}6"
    "being a template parameter pack|"
  "}3">;

def note_module_odr_violation_mismatch_decl_diff : Note<"but in '%0' found "
  "%select{"
  "static assert with different condition|"
  "static assert with different message|"
  "static assert with %select{|no }2message|"
  "field %2|"
  "field %2 with type %3|"
  "%select{non-|}3bitfield %2|"
  "bitfield %2 with different width expression|"
  "%select{non-|}3mutable field %2|"
  "field %2 with %select{no|an}3 initializer|"
  "field %2 with a different initializer|"
  "%select{method %3|constructor|destructor}2|"
  "%select{method %3|constructor|destructor}2 "
    "is %select{not deleted|deleted}4|"
  "%select{method %3|constructor|destructor}2 "
    "is %select{not defaulted|defaulted}4|"
  "%select{method %3|constructor|destructor}2 "
    "is %select{|pure }4%select{not virtual|virtual}5|"
  "%select{method %3|constructor|destructor}2 "
    "is %select{not static|static}4|"
  "%select{method %3|constructor|destructor}2 "
    "is %select{not volatile|volatile}4|"
  "%select{method %3|constructor|destructor}2 "
    "is %select{not const|const}4|"
  "%select{method %3|constructor|destructor}2 "
    "is %select{not inline|inline}4|"
  "%select{method %3|constructor|destructor}2 "
    "that has %4 parameter%s4|"
  "%select{method %3|constructor|destructor}2 "
    "with %ordinal4 parameter of type %5%select{| decayed from %7}6|"
  "%select{method %3|constructor|destructor}2 "
    "with %ordinal4 parameter named %5|"
  "%select{method %3|constructor|destructor}2 "
    "with %ordinal4 parameter with%select{out|}5 a default argument|"
  "%select{method %3|constructor|destructor}2 "
    "with %ordinal4 parameter with a different default argument|"
  "%select{method %3|constructor|destructor}2 "
    "with %select{no |}4template arguments|"
  "%select{method %3|constructor|destructor}2 "
    "with %4 template argument%s4|"
  "%select{method %3|constructor|destructor}2 "
    "with %4 for %ordinal5 template argument|"
  "%select{method %3|constructor|destructor}2 "
    "with %select{no body|body}4|"
  "%select{method %3|constructor|destructor}2 "
    "with different body|"
  "%select{typedef|type alias}2 name %3|"
  "%select{typedef|type alias}2 %3 with different underlying type %4|"
  "data member with name %2|"
  "data member %2 with different type %3|"
  "data member %2 with%select{out|}3 an initializer|"
  "data member %2 with a different initializer|"
  "data member %2 %select{is constexpr|is not constexpr}3|"
  "friend %select{class|function}2|"
  "friend %2|"
  "friend function %2|"
  "function template %2 with %3 template parameter%s3|"
  "function template %2 with %ordinal3 template paramter being a "
    "%select{type|non-type|template}4 template parameter|"
  "function template %2 with %ordinal3 template parameter "
    "%select{with no name|named %5}4|"
  "function template %2 with %ordinal3 template parameter with "
    "%select{no |}4default argument|"
  "function template %2 with %ordinal3 template parameter with "
    "default argument %4|"
  "function template %2 with %ordinal3 template parameter with different type|"
  "function template %2 with %ordinal3 template parameter %select{not |}4"
    "being a template parameter pack|"
  "}1">;

def err_module_odr_violation_function : Error<
  "%q0 has different definitions in different modules; "
  "%select{definition in module '%2'|defined here}1 "
  "first difference is "
  "%select{"
  "return type is %4|"
  "%ordinal4 parameter with name %5|"
  "%ordinal4 parameter with type %5%select{| decayed from %7}6|"
  "%ordinal4 parameter with%select{out|}5 a default argument|"
  "%ordinal4 parameter with a default argument|"
  "function body"
  "}3">;

def note_module_odr_violation_function : Note<"but in '%0' found "
  "%select{"
  "different return type %2|"
  "%ordinal2 parameter with name %3|"
  "%ordinal2 parameter with type %3%select{| decayed from %5}4|"
  "%ordinal2 parameter with%select{out|}3 a default argument|"
  "%ordinal2 parameter with a different default argument|"
  "a different body"
  "}1">;

def err_module_odr_violation_enum : Error<
  "%q0 has different definitions in different modules; "
  "%select{definition in module '%2'|defined here}1 "
  "first difference is "
  "%select{"
  "enum that is %select{not scoped|scoped}4|"
  "enum scoped with keyword %select{struct|class}4|"
  "enum %select{without|with}4 specified type|"
  "enum with specified type %4|"
  "enum with %4 element%s4|"
  "%ordinal4 element has name %5|"
  "%ordinal4 element %5 %select{has|does not have}6 an initilizer|"
  "%ordinal4 element %5 has an initializer|"
  "}3">;

def note_module_odr_violation_enum : Note<"but in '%0' found "
  "%select{"
  "enum that is %select{not scoped|scoped}2|"
  "enum scoped with keyword %select{struct|class}2|"
  "enum %select{without|with}2 specified type|"
  "enum with specified type %2|"
  "enum with %2 element%s2|"
  "%ordinal2 element has name %3|"
  "%ordinal2 element %3 %select{has|does not have}4 an initializer|"
  "%ordinal2 element %3 has different initializer|"
  "}1">;

def err_module_odr_violation_mismatch_decl_unknown : Error<
  "%q0 %select{with definition in module '%2'|defined here}1 has different "
  "definitions in different modules; first difference is this "
  "%select{||||static assert|field|method|type alias|typedef|data member|"
  "friend declaration|unexpected decl}3">;
def note_module_odr_violation_mismatch_decl_unknown : Note<
  "but in '%0' found "
  "%select{||||different static assert|different field|different method|"
  "different type alias|different typedef|different data member|"
  "different friend declaration|another unexpected decl}1">;

def warn_duplicate_module_file_extension : Warning<
  "duplicate module file extension block name '%0'">,
  InGroup<ModuleFileExtension>;

def warn_module_system_bit_conflict : Warning<
  "module file '%0' was validated as a system module and is now being imported "
  "as a non-system module; any difference in diagnostic options will be ignored">,
  InGroup<ModuleConflict>;
} // let CategoryName

let CategoryName = "AST Serialization Issue" in {
def warn_module_uses_date_time : Warning<
  "%select{precompiled header|module}0 uses __DATE__ or __TIME__">,
  InGroup<DiagGroup<"pch-date-time">>;
def err_module_no_size_mtime_for_header : Error<
  "cannot emit module %0: %select{size|mtime}1 must be explicitly specified "
  "for missing header file \"%2\"">;
def err_module_unable_to_hash_content : Error<
  "failed to hash content for '%0' because memory buffer cannot be retrieved">;
} // let CategoryName
} // let Component
<|MERGE_RESOLUTION|>--- conflicted
+++ resolved
@@ -59,13 +59,7 @@
 
 //INTEL_CUSTOMIZATION begin
 def err_pch_different_branch : Error<
-<<<<<<< HEAD
-    "PCH file built from a different branch (%0) than the compiler (%1)">;
-
-//INTEL_CUSTOMIZATION begin
-=======
     "PCH file is built by (%0), expected (%1).">;
->>>>>>> eea98b5e
 def err_pch_with_compiler_errors : Error<
     "PCH file contains syntax errors">;
 //INTEL_CUSTOMIZATION end
