--- conflicted
+++ resolved
@@ -27,19 +27,14 @@
   CUDA_92,
   CUDA_100,
   CUDA_101,
-<<<<<<< HEAD
-#ifdef INTEL_CUSTOMIZATION
-  CUDA_102,
-  LATEST = CUDA_102,
-#else
-  LATEST = CUDA_101,
-#endif
-=======
   CUDA_102,
   CUDA_110,
   LATEST = CUDA_110,
+#ifdef INTEL_CUSTOMIZATION
+  LATEST_SUPPORTED = CUDA_110,
+#else
   LATEST_SUPPORTED = CUDA_101,
->>>>>>> 9072d49e
+#endif
 };
 const char *CudaVersionToString(CudaVersion V);
 // Input is "Major.Minor"
