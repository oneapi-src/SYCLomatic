--- conflicted
+++ resolved
@@ -4769,8 +4769,6 @@
   let Prototype = "void(...)";
 }
 
-<<<<<<< HEAD
-=======
 
 def HLSLSelect : LangBuiltin<"HLSL_LANG"> {
   let Spellings = ["__builtin_hlsl_select"];
@@ -4790,7 +4788,6 @@
   let Prototype = "void(...)";
 }
 
->>>>>>> 4b409fa5
 // Builtins for XRay.
 def XRayCustomEvent : Builtin {
   let Spellings = ["__xray_customevent"];
