--- conflicted
+++ resolved
@@ -441,17 +441,14 @@
 /// non-deleting destructors. (No effect on Microsoft ABI.)
 CODEGENOPT(CtorDtorReturnThis, 1, 0)
 
-<<<<<<< HEAD
 /// Whether to disable the standard optimization pipeline for the SYCL device compiler.
 CODEGENOPT(DisableSYCLEarlyOpts, 1, 0)
 
 /// Optimize SYCL Framework functions. These are functions
 /// which do not contain "user" code.
 CODEGENOPT(OptimizeSYCLFramework, 1, 0)
-=======
 /// FIXME: Make DebugOptions its own top-level .def file.
 #include "DebugOptions.def"
->>>>>>> 5ad3a32c
 
 #undef CODEGENOPT
 #undef ENUM_CODEGENOPT
