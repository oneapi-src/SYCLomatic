//==--- DiagnosticDriverKinds.td - libdriver diagnostics ------------------===//
//
// Part of the LLVM Project, under the Apache License v2.0 with LLVM Exceptions.
// See https://llvm.org/LICENSE.txt for license information.
// SPDX-License-Identifier: Apache-2.0 WITH LLVM-exception
//
//===----------------------------------------------------------------------===//

let Component = "Driver" in {

def err_drv_no_such_file : Error<"no such file or directory: '%0'">;
def err_drv_no_such_file_with_suggestion : Error<
  "no such file or directory: '%0'; did you mean '%1'?">;
def err_drv_unsupported_opt : Error<"unsupported option '%0'">;
def err_drv_unsupported_opt_with_suggestion : Error<
  "unsupported option '%0'; did you mean '%1'?">;
def err_drv_unsupported_opt_for_target : Error<
  "unsupported option '%0' for target '%1'">;
def err_drv_unsupported_option_argument : Error<
  "unsupported argument '%1' to option '%0'">;
def err_drv_unknown_stdin_type : Error<
  "-E or -x required when input is from standard input">;
def err_drv_unknown_stdin_type_clang_cl : Error<
  "use /Tc or /Tp to set input type for standard input">;
def err_drv_unknown_language : Error<"language not recognized: '%0'">;
def err_drv_invalid_arch_name : Error<
  "invalid arch name '%0'">;
def err_drv_invalid_riscv_arch_name : Error<
  "invalid arch name '%0', %1">;
def err_drv_invalid_riscv_ext_arch_name : Error<
  "invalid arch name '%0', %1 '%2'">;
def warn_drv_avr_mcu_not_specified : Warning<
  "no target microcontroller specified on command line, cannot "
  "link standard libraries, please pass -mmcu=<mcu name>">,
  InGroup<AVRRtlibLinkingQuirks>;
def warn_drv_avr_gcc_not_found: Warning<
  "no avr-gcc installation can be found on the system, "
  "cannot link standard libraries">,
  InGroup<AVRRtlibLinkingQuirks>;
def warn_drv_avr_libc_not_found: Warning<
  "no avr-libc installation can be found on the system, "
  "cannot link standard libraries">,
  InGroup<AVRRtlibLinkingQuirks>;
def warn_drv_avr_family_linking_stdlibs_not_implemented: Warning<
  "support for linking stdlibs for microcontroller '%0' is not implemented">,
  InGroup<AVRRtlibLinkingQuirks>;
def warn_drv_avr_linker_section_addresses_not_implemented: Warning<
  "support for passing the data section address to the linker for "
  "microcontroller '%0' is not implemented">,
  InGroup<AVRRtlibLinkingQuirks>;
def warn_drv_avr_stdlib_not_linked: Warning<
  "standard library not linked and so no interrupt vector table or "
  "compiler runtime routines will be linked">,
  InGroup<AVRRtlibLinkingQuirks>;
def err_drv_cuda_bad_gpu_arch : Error<"unsupported CUDA gpu architecture: %0">;
def err_drv_no_cuda_installation : Error<
  "cannot find CUDA installation; provide its path via '--cuda-path', or pass "
  "'-nocudainc' to build without CUDA includes">;
def err_drv_no_cuda_libdevice : Error<
  "cannot find libdevice for %0; provide path to different CUDA installation "
  "via '--cuda-path', or pass '-nocudalib' to build without linking with "
  "libdevice">;

def err_drv_no_rocm_device_lib : Error<
  "cannot find ROCm device library%select{| for %1}0; provide its path via "
  "'--rocm-path' or '--rocm-device-lib-path', or pass '-nogpulib' to build "
  "without ROCm device library">;
def err_drv_no_hip_runtime : Error<
  "cannot find HIP runtime; provide its path via '--rocm-path', or pass "
  "'-nogpuinc' to build without HIP runtime">;

def err_drv_undetermined_amdgpu_arch : Error<
  "cannot determine AMDGPU architecture: %0; consider passing it via "
  "'--march'">;
def err_drv_cuda_version_unsupported : Error<
  "GPU arch %0 is supported by CUDA versions between %1 and %2 (inclusive), "
  "but installation at %3 is %4; use '--cuda-path' to specify a different CUDA "
  "install, pass a different GPU arch with '--cuda-gpu-arch', or pass "
  "'--no-cuda-version-check'">;
def warn_drv_unknown_cuda_version: Warning<
  "unknown CUDA version: %0; assuming the latest supported version %1">,
  InGroup<CudaUnknownVersion>;
<<<<<<< HEAD

//INTEL_CUSTOMIZATION begin
def err_drv_cuda_host_arch : Error<"unsupported option -target '%0'.">;
//INTEL_CUSTOMIZATION end

def err_drv_no_sycl_libspirv : Error<
  "cannot find `libspirv-nvptx64--nvidiacl.bc`. Provide path to libspirv library via "
  "-fsycl-libspirv-path, or pass -fno-sycl-libspirv to build without linking with libspirv.">;

//INTEL_CUSTOMIZATION begin
def err_drv_mix_cuda_hip : Error<"Mixed Cuda and HIP migration is not supported.">;
//INTEL_CUSTOMIZATION end

def err_drv_bad_target_id : Error<"Invalid target ID: %0 (A target ID is a processor name "
  "followed by an optional list of predefined features post-fixed by a plus or minus sign deliminated "
  "by colon, e.g. 'gfx908:sramecc+:xnack-')">;
def err_drv_bad_offload_arch_combo : Error<"Invalid offload arch combinations: %0 and %1 (For a specific "
  "processor, a feature should either exist in all offload archs, or not exist in any offload archs)">;
=======
def err_drv_cuda_host_arch : Error<
  "unsupported architecture '%0' for host compilation">;
def err_drv_no_sycl_libspirv : Error<
  "cannot find 'libspirv-nvptx64--nvidiacl.bc'; provide path to libspirv "
  "library via '-fsycl-libspirv-path', or pass '-fno-sycl-libspirv' to build "
  "without linking with libspirv">;
def err_drv_mix_cuda_hip : Error<
  "mixed CUDA and HIP compilation is not supported">;
def err_drv_bad_target_id : Error<
  "invalid target ID '%0'; format is a processor name followed by an optional "
  "colon-delimited list of features followed by an enable/disable sign (e.g., "
  "'gfx908:sramecc+:xnack-')">;
def err_drv_bad_offload_arch_combo : Error<
  "invalid offload arch combinations: '%0' and '%1' (for a specific processor, "
  "a feature should either exist in all offload archs, or not exist in any "
  "offload archs)">;
>>>>>>> d1ed8a13
def err_drv_invalid_thread_model_for_target : Error<
  "invalid thread model '%0' in '%1' for this target">;
def err_drv_invalid_linker_name : Error<
  "invalid linker name in argument '%0'">;
def err_drv_invalid_rtlib_name : Error<
  "invalid runtime library name in argument '%0'">;
def err_drv_unsupported_rtlib_for_platform : Error<
  "unsupported runtime library '%0' for platform '%1'">;
def err_drv_invalid_unwindlib_name : Error<
  "invalid unwind library name in argument '%0'">;
def err_drv_incompatible_unwindlib : Error<
  "--rtlib=libgcc requires --unwindlib=libgcc">;
def err_drv_invalid_stdlib_name : Error<
  "invalid library name in argument '%0'">;
def err_drv_invalid_output_with_multiple_archs : Error<
  "cannot use '%0' output with multiple -arch options">;
def err_drv_no_input_files : Error<"no input files">;
def err_drv_use_of_Z_option : Error<
  "unsupported use of internal gcc -Z option '%0'">;
def err_drv_output_argument_with_multiple_files : Error<
  "cannot specify -o when generating multiple output files">;
def err_drv_output_type_with_host_compiler : Error<
  "unsupported output type when using external host compiler">;
def err_drv_out_file_argument_with_multiple_sources : Error<
  "cannot specify '%0%1' when compiling multiple source files">;
def err_no_external_assembler : Error<
  "there is no external assembler that can be used on this platform">;
def err_drv_unable_to_remove_file : Error<
  "unable to remove file: %0">;
def err_drv_unable_to_set_working_directory : Error <
  "unable to set working directory: %0">;
def err_drv_command_failure : Error<
  "unable to execute command: %0">;
def err_drv_invalid_darwin_version : Error<
  "invalid Darwin version number: %0">;
def err_drv_invalid_diagnotics_hotness_threshold : Error<
  "invalid argument in '%0', only integer or 'auto' is supported">;
def err_drv_missing_argument : Error<
  "argument to '%0' is missing (expected %1 value%s1)">;
def err_drv_invalid_Xarch_argument_with_args : Error<
  "invalid Xarch argument: '%0', options requiring arguments are unsupported">;
def err_drv_Xopenmp_target_missing_triple : Error<
  "cannot deduce implicit triple value for -Xopenmp-target, specify triple using -Xopenmp-target=<triple>">;
def err_drv_invalid_Xopenmp_target_with_args : Error<
  "invalid -Xopenmp-target argument: '%0', options requiring arguments are unsupported">;
def err_drv_Xsycl_target_missing_triple : Error<
  "cannot deduce implicit triple value for '%0', specify triple using '%0=<triple>'">;
def err_drv_invalid_Xsycl_frontend_with_args : Error<
  "invalid -Xsycl-target-frontend argument: '%0', options requiring arguments are unsupported">;
def err_drv_bad_fpga_device_count : Error<
  "More than one FPGA specific device binary found in input objects">;
def warn_drv_mismatch_fpga_archive : Warning<
  "FPGA archive '%0' does not contain matching emulation/hardware expectancy">,
  InGroup<SyclFPGAMismatch>;
def err_drv_unsupported_opt_dpcpp : Error<"option '%0' unsupported with DPC++">;
def err_drv_argument_only_allowed_with : Error<
  "invalid argument '%0' only allowed with '%1'">;
def err_drv_minws_unsupported_input_type : Error<
  "'-fminimize-whitespace' invalid for input of type %0">;
def err_drv_amdgpu_ieee_without_no_honor_nans : Error<
  "invalid argument '-mno-amdgpu-ieee' only allowed with relaxed NaN handling">;
def err_drv_argument_not_allowed_with : Error<
  "invalid argument '%0' not allowed with '%1'">;
def err_drv_invalid_version_number : Error<
  "invalid version number in '%0'">;
def err_drv_no_linker_llvm_support : Error<
  "'%0': unable to pass LLVM bit-code files to linker">;
def err_drv_no_ast_support : Error<
  "'%0': unable to use AST files with this tool">;
def err_drv_no_module_support : Error<
  "'%0': unable to use module files with this tool">;
def err_drv_clang_unsupported : Error<
  "the clang compiler does not support '%0'">;
def err_drv_clang_unsupported_opt_cxx_darwin_i386 : Error<
  "the clang compiler does not support '%0' for C++ on Darwin/i386">;
def err_drv_clang_unsupported_opt_pg_darwin: Error<
  "the clang compiler does not support -pg option on %select{Darwin|versions of OS X 10.9 and later}0">;

//INTEL_CUSTOMIZATION begin
def err_drv_clang_unsupported_opt_faltivec : Error<
  "Intel(R) DPC++ Compatibility Tool does not support '%0', %1">;
//INTEL_CUSTOMIZATION end

def err_drv_command_failed : Error<
  "%0 command failed with exit code %1 (use -v to see invocation)">;
def err_drv_compilationdatabase : Error<
  "compilation database '%0' could not be opened: %1">;
def err_drv_command_signalled : Error<
  "%0 command failed due to signal (use -v to see invocation)">;
def err_drv_force_crash : Error<
  "failing because %select{environment variable 'FORCE_CLANG_DIAGNOSTICS_CRASH' is set|'-gen-reproducer' is used}0">;
def err_drv_invalid_mfloat_abi : Error<
  "invalid float ABI '%0'">;
def err_drv_invalid_mtp : Error<
  "invalid thread pointer reading mode '%0'">;
def err_drv_missing_arg_mtp : Error<
  "missing argument to '%0'">;
def err_drv_invalid_libcxx_deployment : Error<
  "invalid deployment target for -stdlib=libc++ (requires %0 or later)">;
def err_drv_invalid_argument_to_option : Error<
  "invalid argument '%0' to -%1">;
def err_drv_malformed_sanitizer_ignorelist : Error<
  "malformed sanitizer ignorelist: '%0'">;
def err_drv_malformed_sanitizer_coverage_whitelist : Error<
  "malformed sanitizer coverage whitelist: '%0'">;
def err_drv_malformed_sanitizer_coverage_ignorelist : Error<
  "malformed sanitizer coverage ignorelist: '%0'">;
def err_drv_duplicate_config : Error<
  "no more than one option '--config' is allowed">;
def err_drv_config_file_not_exist : Error<
  "configuration file '%0' does not exist">;
def err_drv_config_file_not_found : Error<
  "configuration file '%0' cannot be found">;
def note_drv_config_file_searched_in : Note<
  "was searched for in the directory: %0">;
def err_drv_cannot_read_config_file : Error<
  "cannot read configuration file '%0'">;
def err_drv_nested_config_file: Error<
  "option '--config' is not allowed inside configuration file">;
def err_drv_arg_requires_bitcode_input: Error<
  "option '%0' requires input to be LLVM bitcode">;

def err_target_unsupported_arch
  : Error<"the target architecture '%0' is not supported by the target '%1'">;
def err_cpu_unsupported_isa
  : Error<"CPU '%0' does not support '%1' execution mode">;
def err_arch_unsupported_isa
  : Error<"architecture '%0' does not support '%1' execution mode">;

def err_drv_I_dash_not_supported : Error<
  "'%0' not supported, please use -iquote instead">;
def err_drv_unknown_argument : Error<"unknown argument: '%0'">;
def err_drv_unknown_argument_with_suggestion : Error<
  "unknown argument '%0'; did you mean '%1'?">;
def warn_drv_unknown_argument_clang_cl : Warning<
  "unknown argument ignored in clang-cl: '%0'">,
  InGroup<UnknownArgument>;
def warn_drv_unknown_argument_clang_cl_with_suggestion : Warning<
  "unknown argument ignored in clang-cl '%0'; did you mean '%1'?">,
  InGroup<UnknownArgument>;

def warn_drv_ycyu_different_arg_clang_cl : Warning<
  "support for '/Yc' and '/Yu' with different filenames not implemented yet; flags ignored">,
  InGroup<ClangClPch>;
def warn_drv_yc_multiple_inputs_clang_cl : Warning<
  "support for '/Yc' with more than one source file not implemented yet; flag ignored">,
  InGroup<ClangClPch>;

def err_drv_invalid_value : Error<"invalid value '%1' in '%0'">;
def err_drv_invalid_int_value : Error<"invalid integral value '%1' in '%0'">;
def err_drv_invalid_value_with_suggestion : Error<
    "invalid value '%1' in '%0', expected one of: %2">;
def err_drv_alignment_not_power_of_two : Error<"alignment is not a power of 2 in '%0'">;
def err_drv_invalid_remap_file : Error<
    "invalid option '%0' not of the form <from-file>;<to-file>">;
def err_drv_invalid_gcc_output_type : Error<
    "invalid output type '%0' for use with gcc tool">;
def err_drv_cc_print_options_failure : Error<
    "unable to open CC_PRINT_OPTIONS file: %0">;
def err_drv_lto_without_lld : Error<"LTO requires -fuse-ld=lld">;
def err_drv_preamble_format : Error<
    "incorrect format for -preamble-bytes=N,END">;
def warn_invalid_ios_deployment_target : Warning<
  "invalid iOS deployment version '%0', iOS 10 is the maximum deployment "
  "target for 32-bit targets">, InGroup<InvalidIOSDeploymentTarget>,
  DefaultError;
def err_invalid_macos_32bit_deployment_target : Error<
  "32-bit targets are not supported when building for Mac Catalyst">;
def err_drv_invalid_os_in_arg : Error<"invalid OS value '%0' in '%1'">;
def err_drv_conflicting_deployment_targets : Error<
  "conflicting deployment targets, both '%0' and '%1' are present in environment">;
def err_arc_unsupported_on_runtime : Error<
  "-fobjc-arc is not supported on platforms using the legacy runtime">;
def err_arc_unsupported_on_toolchain : Error< // feel free to generalize this
  "-fobjc-arc is not supported on versions of OS X prior to 10.6">;
def err_objc_weak_with_gc : Error<
  "-fobjc-weak is not supported in Objective-C garbage collection">;
def err_objc_weak_unsupported : Error<
  "-fobjc-weak is not supported on the current deployment target">;
def err_drv_mg_requires_m_or_mm : Error<
  "option '-MG' requires '-M' or '-MM'">;
def err_drv_unknown_objc_runtime : Error<
  "unknown or ill-formed Objective-C runtime '%0'">;
def err_drv_invalid_cf_runtime_abi
  : Error<"invalid CoreFoundation Runtime ABI '%0'; must be one of "
          "'objc', 'standalone', 'swift', 'swift-5.0', 'swift-4.2', 'swift-4.1'">;
def err_drv_gnustep_objc_runtime_incompatible_binary : Error<
  "GNUstep Objective-C runtime version %0 incompatible with target binary format">;
def err_drv_emit_llvm_link : Error<
   "-emit-llvm cannot be used when linking">;
def err_drv_optimization_remark_pattern : Error<
  "in pattern '%1': %0">;
def err_drv_optimization_remark_format : Error<
  "unknown remark serializer format: '%0'">;
def err_drv_no_neon_modifier : Error<"[no]neon is not accepted as modifier, please use [no]simd instead">;
def err_drv_invalid_omp_target : Error<"OpenMP target is invalid: '%0'">;
def err_drv_invalid_sycl_target : Error<"SYCL target is invalid: '%0'">;
def err_drv_incompatible_omp_arch : Error<"OpenMP target architecture '%0' pointer size is incompatible with host '%1'">;
def err_drv_option_conflict : Error<"The option %0 conflicts with %1">;
def err_drv_omp_host_ir_file_not_found : Error<
  "provided host compiler IR file '%0' is required to generate code for OpenMP "
  "target regions but cannot be found">;
def err_drv_omp_host_target_not_supported : Error<
  "target '%0' is not a supported OpenMP host target">;
def err_drv_expecting_fopenmp_with_fopenmp_targets : Error<
  "'-fopenmp-targets' must be used in conjunction with a '-fopenmp' option "
  "compatible with offloading; e.g., '-fopenmp=libomp' or '-fopenmp=libiomp5'">;
def err_drv_expecting_fsycl_with_sycl_opt : Error<
  "'%0' must be used in conjunction with '-fsycl' to enable offloading">;
def err_drv_fsycl_with_c_type : Error<
  "'%0' must not be used in conjunction with '-fsycl', which expects C++ source">;
def err_drv_sycl_missing_amdgpu_arch : Error<
  "missing AMDGPU architecture for SYCL offloading; specify it with '-Xsycl-target-backend --offload-arch'">;
def warn_drv_sycl_offload_target_duplicate : Warning<
  "SYCL offloading target '%0' is similar to target '%1' already specified; "
  "will be ignored">, InGroup<SyclTarget>;
def err_drv_omp_offload_target_missingbcruntime : Error<
  "no library '%0' found in the default clang lib directory or in LIBRARY_PATH"
  "; use '--libomptarget-%1-bc-path' to specify %1 bitcode library">;
def err_drv_omp_offload_target_bcruntime_not_found : Error<
  "bitcode library '%0' does not exist">;
def err_drv_omp_offload_target_cuda_version_not_support : Error<
  "NVPTX target requires CUDA 9.2 or above; CUDA %0 detected">;
def warn_drv_omp_offload_target_duplicate : Warning<
  "OpenMP offloading target '%0' is similar to target '%1' already specified; "
  "will be ignored">, InGroup<OpenMPTarget>;
def err_drv_unsupported_embed_bitcode
    : Error<"%0 is not supported with -fembed-bitcode">;
def err_drv_bitcode_unsupported_on_toolchain : Error<
  "-fembed-bitcode is not supported on versions of iOS prior to 6.0">;
def err_drv_negative_columns : Error<
    "invalid value '%1' in '%0', value must be 'none' or a positive integer">;
def err_drv_small_columns : Error<
    "invalid value '%1' in '%0', value must be '%2' or greater">;

def err_drv_invalid_malign_branch_EQ : Error<
  "invalid argument '%0' to -malign-branch=; each element must be one of: %1">;

def warn_O4_is_O3 : Warning<"-O4 is equivalent to -O3">, InGroup<Deprecated>;
def warn_drv_optimization_value : Warning<"optimization level '%0' is not supported; using '%1%2' instead">,
  InGroup<InvalidCommandLineArgument>;
def warn_ignored_gcc_optimization : Warning<"optimization flag '%0' is not supported">,
  InGroup<IgnoredOptimizationArgument>;
def warn_ignored_clang_option : Warning<"the flag '%0' has been deprecated and will be ignored">,
  InGroup<UnusedCommandLineArgument>;
def warn_drv_unsupported_opt_for_target : Warning<
  "optimization flag '%0' is not supported for target '%1'">,
  InGroup<IgnoredOptimizationArgument>;
def warn_drv_unsupported_debug_info_opt_for_target : Warning<
  "debug information option '%0' is not supported for target '%1'">,
  InGroup<UnsupportedTargetOpt>;
def warn_drv_dwarf_version_limited_by_target : Warning<
  "debug information option '%0' is not supported; requires DWARF-%2 but "
  "target '%1' only provides DWARF-%3">,
  InGroup<UnsupportedTargetOpt>;
def warn_c_kext : Warning<
  "ignoring -fapple-kext which is valid for C++ and Objective-C++ only">;
def warn_ignoring_fdiscard_for_bitcode : Warning<
  "ignoring -fdiscard-value-names for LLVM Bitcode">,
  InGroup<UnusedCommandLineArgument>;
def warn_drv_input_file_unused : Warning<
  "%0: '%1' input unused%select{ when '%3' is present|}2">,
  InGroup<UnusedCommandLineArgument>;
def warn_drv_input_file_unused_by_cpp : Warning<
  "%0: '%1' input unused in cpp mode">,
  InGroup<UnusedCommandLineArgument>;
def warn_drv_preprocessed_input_file_unused : Warning<
  "%0: previously preprocessed input%select{ unused when '%2' is present|}1">,
  InGroup<UnusedCommandLineArgument>;

//INTEL_CUSTOMIZATION begin
def warn_drv_unused_argument : Warning<
  "argument unused during migration: '%0'">,
  InGroup<UnusedCommandLineArgument>;
//INTEL_CUSTOMIZATION end

def warn_drv_empty_joined_argument : Warning<
  "joined argument expects additional value: '%0'">,
  InGroup<UnusedCommandLineArgument>;
def warn_drv_diagnostics_hotness_requires_pgo : Warning<
  "argument '%0' requires profile-guided optimization information">,
  InGroup<UnusedCommandLineArgument>;

//INTEL_CUSTOMIZATION begin
def warn_drv_clang_unsupported : Warning<
  "Intel(R) DPC++ Compatibility Tool does not support '%0'">;
//INTEL_CUSTOMIZATION end

def warn_drv_deprecated_arg : Warning<
  "argument '%0' is deprecated, use '%1' instead">, InGroup<Deprecated>;
def warn_drv_assuming_mfloat_abi_is : Warning<
  "unknown platform, assuming -mfloat-abi=%0">;
def warn_ignoring_ftabstop_value : Warning<
  "ignoring invalid -ftabstop value '%0', using default value %1">;
def warn_drv_overriding_flag_option : Warning<
  "overriding '%0' option with '%1'">,
  InGroup<DiagGroup<"overriding-t-option">>;
def warn_drv_treating_input_as_cxx : Warning<
  "treating '%0' input as '%1' when in C++ mode, this behavior is deprecated">,
  InGroup<Deprecated>;
def warn_drv_pch_not_first_include : Warning<
  "precompiled header '%0' was ignored because '%1' is not first '-include'">;
def warn_drv_existing_archive_append: Warning<
  "appending to an existing archive '%0'">, InGroup<DiagGroup<"archive-append">>;
def warn_missing_sysroot : Warning<"no such sysroot directory: '%0'">,
  InGroup<DiagGroup<"missing-sysroot">>;
def warn_incompatible_sysroot : Warning<"using sysroot for '%0' but targeting '%1'">,
  InGroup<DiagGroup<"incompatible-sysroot">>;
def warn_debug_compression_unavailable : Warning<"cannot compress debug sections (zlib not installed)">,
  InGroup<DiagGroup<"debug-compression-unavailable">>;
def warn_drv_disabling_vptr_no_rtti_default : Warning<
  "implicitly disabling vptr sanitizer because rtti wasn't enabled">,
  InGroup<AutoDisableVptrSanitizer>;
def warn_drv_object_size_disabled_O0 : Warning<
  "the object size sanitizer has no effect at -O0, but is explicitly enabled: %0">,
  InGroup<InvalidCommandLineArgument>, DefaultWarnNoWerror;
def warn_drv_deprecated_option : Warning<
  "option '%0' is deprecated, use '%1' directly instead">, InGroup<Deprecated>;
def warn_ignoring_verify_debuginfo_preserve_export : Warning<
  "ignoring -fverify-debuginfo-preserve-export=%0 because "
  "-fverify-debuginfo-preserve wasn't enabled">,
  InGroup<UnusedCommandLineArgument>;
def err_invalid_branch_protection: Error <
  "invalid branch protection option '%0' in '%1'">;
def err_invalid_sls_hardening : Error<
  "invalid sls hardening option '%0' in '%1'">;
def err_sls_hardening_arm_not_supported : Error<
  "-mharden-sls is only supported on armv7-a or later">;

def note_drv_command_failed_diag_msg : Note<
  "diagnostic msg: %0">;
def note_drv_t_option_is_global : Note<
  "the last '/TC' or '/TP' option takes precedence over earlier instances">;
def note_drv_address_sanitizer_debug_runtime : Note<
  "AddressSanitizer doesn't support linking with debug runtime libraries yet">;
def note_drv_use_standard : Note<"use '%0'"
  "%select{| or '%3'|, '%3', or '%4'|, '%3', '%4', or '%5'}2 "
  "for '%1' standard">;

def err_analyzer_config_no_value : Error<
  "analyzer-config option '%0' has a key but no value">;
def err_analyzer_config_multiple_values : Error<
  "analyzer-config option '%0' should contain only one '='">;
def err_analyzer_config_invalid_input : Error<
  "invalid input for analyzer-config option '%0', that expects %1 value">;
def err_analyzer_config_unknown : Error<"unknown analyzer-config '%0'">;
def err_analyzer_checker_option_unknown : Error<
  "checker '%0' has no option called '%1'">;
def err_analyzer_checker_option_invalid_input : Error<
  "invalid input for checker option '%0', that expects %1">;
def err_analyzer_checker_incompatible_analyzer_option : Error<
  "checker cannot be enabled with analyzer option '%0' == %1">;

def err_drv_invalid_hvx_length : Error<
  "-mhvx-length is not supported without a -mhvx/-mhvx= flag">;
def warn_drv_vectorize_needs_hvx : Warning<
  "auto-vectorization requires HVX, use -mhvx to enable it">,
  InGroup<OptionIgnored>;

def err_drv_module_header_wrong_kind : Error<
  "header file '%0' input type '%1' does not match type of prior input "
  "in module compilation; use '-x %2' to override">;
def err_drv_modules_validate_once_requires_timestamp : Error<
  "option '-fmodules-validate-once-per-build-session' requires "
  "'-fbuild-session-timestamp=<seconds since Epoch>' or '-fbuild-session-file=<file>'">;

def err_test_module_file_extension_format : Error<
  "-ftest-module-file-extension argument '%0' is not of the required form "
  "'blockname:major:minor:hashed:user info'">;

def warn_slash_u_filename : Warning<"'/U%0' treated as the '/U' option">,
  InGroup<DiagGroup<"slash-u-filename">>;
def note_use_dashdash : Note<
  "use '--' to treat subsequent arguments as filenames">;

def err_drv_ropi_rwpi_incompatible_with_pic : Error<
  "embedded and GOT-based position independence are incompatible">;
def err_drv_ropi_incompatible_with_cxx : Error<
  "ROPI is not compatible with c++">;

def err_stack_tagging_requires_hardware_feature : Error<
  "'-fsanitize=memtag' requires hardware support (+memtag)">;

def err_cmse_pi_are_incompatible : Error<
  "cmse is not compatible with %select{RWPI|ROPI}0">;

def warn_target_unsupported_nan2008 : Warning<
  "ignoring '-mnan=2008' option because the '%0' architecture does not support it">,
  InGroup<UnsupportedNan>;
def warn_target_unsupported_nanlegacy : Warning<
  "ignoring '-mnan=legacy' option because the '%0' architecture does not support it">,
  InGroup<UnsupportedNan>;
def warn_target_unsupported_abslegacy : Warning<
  "ignoring '-mabs=legacy' option because the '%0' architecture does not support it">,
  InGroup<UnsupportedAbs>;
def warn_target_unsupported_abs2008 : Warning<
  "ignoring '-mabs=2008' option because the '%0' architecture does not support it">,
  InGroup<UnsupportedAbs>;
def warn_target_unsupported_compact_branches : Warning<
  "ignoring '-mcompact-branches=' option because the '%0' architecture does not"
  " support it">, InGroup<UnsupportedCB>;
def warn_target_unsupported_extension : Warning<
  "ignoring extension '%0' because the '%1' architecture does not support it">,
   InGroup<InvalidCommandLineArgument>;
def warn_drv_unsupported_gpopt : Warning<
  "ignoring '-mgpopt' option as it cannot be used with %select{|the implicit"
  " usage of }0-mabicalls">,
  InGroup<UnsupportedGPOpt>;
def warn_drv_unsupported_sdata : Warning<
  "ignoring '-msmall-data-limit=' with -mcmodel=large for -fpic or RV64">,
  InGroup<OptionIgnored>;
def warn_drv_unsupported_longcalls : Warning<
  "ignoring '-mlong-calls' option as it is not currently supported with "
  "%select{|the implicit usage of }0-mabicalls">,
  InGroup<OptionIgnored>;
def warn_drv_unsupported_pic_with_mabicalls : Warning<
  "ignoring '%0' option as it cannot be used with "
  "%select{implicit usage of|}1 -mabicalls and the N64 ABI">,
  InGroup<OptionIgnored>;
def err_drv_unsupported_noabicalls_pic : Error<
  "position-independent code requires '-mabicalls'">;
def err_drv_unsupported_indirect_jump_opt : Error<
  "'-mindirect-jump=%0' is unsupported with the '%1' architecture">;
def err_drv_unknown_indirect_jump_opt : Error<
  "unknown '-mindirect-jump=' option '%0'">;
def err_drv_unsupported_fpatchable_function_entry_argument : Error<
  "the second argument of '-fpatchable-function-entry' must be smaller than the first argument">;

def warn_drv_unable_to_find_directory_expected : Warning<
  "unable to find %0 directory, expected to be in '%1'">,
  InGroup<InvalidOrNonExistentDirectory>, DefaultIgnore;

def warn_drv_ps4_force_pic : Warning<
  "option '%0' was ignored by the PS4 toolchain, using '-fPIC'">,
  InGroup<OptionIgnored>;

def warn_drv_ps4_sdk_dir : Warning<
  "environment variable SCE_ORBIS_SDK_DIR is set, but points to invalid or nonexistent directory '%0'">,
  InGroup<InvalidOrNonExistentDirectory>;

def err_drv_unsupported_linker : Error<"unsupported value '%0' for -linker option">;
def err_drv_defsym_invalid_format : Error<"defsym must be of the form: sym=value: %0">;
def err_drv_defsym_invalid_symval : Error<"value is not an integer: %0">;
def warn_drv_msvc_not_found : Warning<
  "unable to find a Visual Studio installation; "
  "try running Clang from a developer command prompt">,
  InGroup<DiagGroup<"msvc-not-found">>;

def warn_drv_fuse_ld_path : Warning<
  "'-fuse-ld=' taking a path is deprecated; use '--ld-path=' instead">,
  InGroup<FUseLdPath>, DefaultIgnore;

def warn_drv_fine_grained_bitfield_accesses_ignored : Warning<
  "option '-ffine-grained-bitfield-accesses' cannot be enabled together with a sanitizer; flag ignored">,
  InGroup<OptionIgnored>;

def note_drv_verify_prefix_spelling : Note<
  "-verify prefixes must start with a letter and contain only alphanumeric"
  " characters, hyphens, and underscores">;

def warn_drv_global_isel_incomplete : Warning<
  "-fglobal-isel support for the '%0' architecture is incomplete">,
  InGroup<GlobalISel>;

def warn_drv_global_isel_incomplete_opt : Warning<
  "-fglobal-isel support is incomplete for this architecture at the current optimization level">,
  InGroup<GlobalISel>;

def warn_drv_moutline_unsupported_opt : Warning<
  "'%0' does not support '-moutline'; flag ignored">,
  InGroup<OptionIgnored>;

def warn_drv_moutline_atomics_unsupported_opt : Warning<
  "'%0' does not support '-moutline-atomics'; flag ignored">,
  InGroup<OptionIgnored>;

def warn_drv_darwin_sdk_invalid_settings : Warning<
  "SDK settings were ignored as 'SDKSettings.json' could not be parsed">,
  InGroup<DiagGroup<"darwin-sdk-settings">>;

def err_drv_trivial_auto_var_init_zero_disabled : Error<
  "'-ftrivial-auto-var-init=zero' hasn't been enabled; enable it at your own "
  "peril for benchmarking purpose only with "
  "'-enable-trivial-auto-var-init-zero-knowing-it-will-be-removed-from-clang'">;

def err_drv_trivial_auto_var_init_stop_after_missing_dependency : Error<
  "'-ftrivial-auto-var-init-stop-after=*' is used without "
  "'-ftrivial-auto-var-init=zero' or '-ftrivial-auto-var-init=pattern'">;

def err_drv_trivial_auto_var_init_stop_after_invalid_value : Error<
  "'-ftrivial-auto-var-init-stop-after=*' only accepts positive integers">;

def warn_drv_msp430_hwmult_unsupported : Warning<
  "the given MCU does not support hardware multiply, but '-mhwmult' is set to "
  "%0">, InGroup<InvalidCommandLineArgument>;
def warn_drv_msp430_hwmult_mismatch : Warning<
  "the given MCU supports %0 hardware multiply, but '-mhwmult' is set to %1">,
   InGroup<InvalidCommandLineArgument>;
def warn_drv_msp430_hwmult_no_device : Warning<
  "no MCU device specified, but '-mhwmult' is set to 'auto', assuming no "
  "hardware multiply; use '-mmcu' to specify an MSP430 device, or '-mhwmult' "
  "to set the hardware multiply type explicitly">,
  InGroup<InvalidCommandLineArgument>;

def warn_drv_libstdcxx_not_found : Warning<
  "include path for libstdc++ headers not found; pass '-stdlib=libc++' on the "
  "command line to use the libc++ standard library instead">,
  InGroup<DiagGroup<"stdlibcxx-not-found">>;

def err_drv_cannot_mix_options : Error<"cannot specify '%1' along with '%0'">;

def err_drv_invalid_object_mode : Error<
  "OBJECT_MODE setting %0 is not recognized and is not a valid setting">;

def err_aix_unsupported_tls_model : Error<"TLS model '%0' is not yet supported on AIX">;

def err_invalid_cxx_abi : Error<"invalid C++ ABI name '%0'">;
def err_unsupported_cxx_abi : Error<"C++ ABI '%0' is not supported on target triple '%1'">;

def note_cc1_round_trip_original : Note<"original arguments in round-trip: %0">;
def note_cc1_round_trip_generated : Note<
  "generated arguments #%0 in round-trip: %1">;
def remark_cc1_round_trip_generated : Remark<
  "generated arguments #%0 in round-trip: %1">, InGroup<RoundTripCC1Args>;
def err_cc1_round_trip_fail_then_ok : Error<
  "original arguments parse failed, then succeeded in round-trip">;
def err_cc1_round_trip_ok_then_fail : Error<
  "generated arguments parse failed in round-trip">;
def err_cc1_round_trip_mismatch : Error<
  "generated arguments do not match in round-trip">;
}<|MERGE_RESOLUTION|>--- conflicted
+++ resolved
@@ -80,34 +80,19 @@
 def warn_drv_unknown_cuda_version: Warning<
   "unknown CUDA version: %0; assuming the latest supported version %1">,
   InGroup<CudaUnknownVersion>;
-<<<<<<< HEAD
-
 //INTEL_CUSTOMIZATION begin
 def err_drv_cuda_host_arch : Error<"unsupported option -target '%0'.">;
 //INTEL_CUSTOMIZATION end
 
-def err_drv_no_sycl_libspirv : Error<
-  "cannot find `libspirv-nvptx64--nvidiacl.bc`. Provide path to libspirv library via "
-  "-fsycl-libspirv-path, or pass -fno-sycl-libspirv to build without linking with libspirv.">;
-
-//INTEL_CUSTOMIZATION begin
-def err_drv_mix_cuda_hip : Error<"Mixed Cuda and HIP migration is not supported.">;
-//INTEL_CUSTOMIZATION end
-
-def err_drv_bad_target_id : Error<"Invalid target ID: %0 (A target ID is a processor name "
-  "followed by an optional list of predefined features post-fixed by a plus or minus sign deliminated "
-  "by colon, e.g. 'gfx908:sramecc+:xnack-')">;
-def err_drv_bad_offload_arch_combo : Error<"Invalid offload arch combinations: %0 and %1 (For a specific "
-  "processor, a feature should either exist in all offload archs, or not exist in any offload archs)">;
-=======
-def err_drv_cuda_host_arch : Error<
-  "unsupported architecture '%0' for host compilation">;
 def err_drv_no_sycl_libspirv : Error<
   "cannot find 'libspirv-nvptx64--nvidiacl.bc'; provide path to libspirv "
   "library via '-fsycl-libspirv-path', or pass '-fno-sycl-libspirv' to build "
   "without linking with libspirv">;
-def err_drv_mix_cuda_hip : Error<
-  "mixed CUDA and HIP compilation is not supported">;
+
+//INTEL_CUSTOMIZATION begin
+def err_drv_mix_cuda_hip : Error<"Mixed Cuda and HIP migration is not supported.">;
+//INTEL_CUSTOMIZATION end
+
 def err_drv_bad_target_id : Error<
   "invalid target ID '%0'; format is a processor name followed by an optional "
   "colon-delimited list of features followed by an enable/disable sign (e.g., "
@@ -116,7 +101,6 @@
   "invalid offload arch combinations: '%0' and '%1' (for a specific processor, "
   "a feature should either exist in all offload archs, or not exist in any "
   "offload archs)">;
->>>>>>> d1ed8a13
 def err_drv_invalid_thread_model_for_target : Error<
   "invalid thread model '%0' in '%1' for this target">;
 def err_drv_invalid_linker_name : Error<
