//==--- DiagnosticDriverKinds.td - libdriver diagnostics ------------------===//
//
// Part of the LLVM Project, under the Apache License v2.0 with LLVM Exceptions.
// See https://llvm.org/LICENSE.txt for license information.
// SPDX-License-Identifier: Apache-2.0 WITH LLVM-exception
//
//===----------------------------------------------------------------------===//

let Component = "Driver" in {

def err_drv_no_such_file : Error<"no such file or directory: '%0'">;
def err_drv_no_such_file_with_suggestion : Error<
  "no such file or directory: '%0'; did you mean '%1'?">;
def err_drv_unsupported_opt : Error<"unsupported option '%0'">;
def err_drv_unsupported_opt_with_suggestion : Error<
  "unsupported option '%0'; did you mean '%1'?">;
def err_drv_unsupported_opt_for_target : Error<
  "unsupported option '%0' for target '%1'">;
def err_drv_unsupported_opt_for_language_mode : Error<
  "unsupported option '%0' for language mode '%1'">;
def err_drv_unsupported_option_argument : Error<
  "unsupported argument '%1' to option '-%0'">;
def err_drv_unknown_stdin_type : Error<
  "-E or -x required when input is from standard input">;
def err_drv_unknown_stdin_type_clang_cl : Error<
  "use /Tc or /Tp to set input type for standard input">;
def err_drv_unknown_language : Error<"language not recognized: '%0'">;
def err_drv_invalid_arch_name : Error<
  "invalid arch name '%0'">;
def err_drv_invalid_riscv_arch_name : Error<
  "invalid arch name '%0', %1">;
def warn_drv_invalid_arch_name_with_suggestion : Warning<
  "ignoring invalid /arch: argument '%0'; for %select{64|32}1-bit expected one of %2">,
  InGroup<UnusedCommandLineArgument>;
def warn_drv_avr_mcu_not_specified : Warning<
  "no target microcontroller specified on command line, cannot "
  "link standard libraries, please pass -mmcu=<mcu name>">,
  InGroup<AVRRtlibLinkingQuirks>;
def warn_drv_avr_libc_not_found: Warning<
  "no avr-libc installation can be found on the system, "
  "cannot link standard libraries">,
  InGroup<AVRRtlibLinkingQuirks>;
def warn_drv_avr_family_linking_stdlibs_not_implemented: Warning<
  "support for linking stdlibs for microcontroller '%0' is not implemented">,
  InGroup<AVRRtlibLinkingQuirks>;
def warn_drv_avr_linker_section_addresses_not_implemented: Warning<
  "support for passing the data section address to the linker for "
  "microcontroller '%0' is not implemented">,
  InGroup<AVRRtlibLinkingQuirks>;
def warn_drv_avr_stdlib_not_linked: Warning<
  "standard library not linked and so no interrupt vector table or "
  "compiler runtime routines will be linked">,
  InGroup<AVRRtlibLinkingQuirks>;
def err_drv_cuda_bad_gpu_arch : Error<"unsupported CUDA gpu architecture: %0">;
def err_drv_offload_bad_gpu_arch : Error<"unsupported %0 gpu architecture: %1">;
def err_drv_no_cuda_installation : Error<
  "cannot find CUDA installation; provide its path via '--cuda-path', or pass "
  "'-nocudainc' to build without CUDA includes">;
def err_drv_no_cuda_libdevice : Error<
  "cannot find libdevice for %0; provide path to different CUDA installation "
  "via '--cuda-path', or pass '-nocudalib' to build without linking with "
  "libdevice">;

def err_drv_no_rocm_device_lib : Error<
  "cannot find ROCm device library%select{| for %1|for ABI version %1}0; provide its path via "
  "'--rocm-path' or '--rocm-device-lib-path', or pass '-nogpulib' to build "
  "without ROCm device library">;
def err_drv_no_hip_runtime : Error<
  "cannot find HIP runtime; provide its path via '--rocm-path', or pass "
  "'-nogpuinc' to build without HIP runtime">;

def err_drv_no_hipspv_device_lib : Error<
  "cannot find HIP device library%select{| for %1}0; provide its path via "
  "'--hip-path' or '--hip-device-lib-path', or pass '-nogpulib' to build "
  "without HIP device library">;
def err_drv_hipspv_no_hip_path : Error<
  "'--hip-path' must be specified when offloading to "
  "SPIR-V%select{| unless %1 is given}0.">;

def err_drv_undetermined_amdgpu_arch : Error<
  "cannot determine AMDGPU architecture: %0; consider passing it via "
  "'--march'">;
def err_drv_cuda_version_unsupported : Error<
  "GPU arch %0 is supported by CUDA versions between %1 and %2 (inclusive), "
  "but installation at %3 is %4; use '--cuda-path' to specify a different CUDA "
  "install, pass a different GPU arch with '--cuda-gpu-arch', or pass "
  "'--no-cuda-version-check'">;
def warn_drv_new_cuda_version: Warning<
  "CUDA version%0 is newer than the latest%select{| partially}1 supported version %2">,
  InGroup<CudaUnknownVersion>;
def warn_drv_partially_supported_cuda_version: Warning<
  "CUDA version %0 is only partially supported">,
  InGroup<CudaUnknownVersion>;
// SYCLomatic_CUSTOMIZATION begin
def err_drv_cuda_host_arch : Error<"unsupported option -target '%0'.">;
// SYCLomatic_CUSTOMIZATION end

def err_drv_no_sycl_libspirv : Error<
  "cannot find '%0'; provide path to libspirv library via '-fsycl-libspirv-path', or "
  "pass '-fno-sycl-libspirv' to build without linking with libspirv">;
// SYCLomatic_CUSTOMIZATION begin
def err_drv_mix_cuda_hip : Error<
  "mixed CUDA and HIP migration is not supported">;
// SYCLomatic_CUSTOMIZATION end
def err_drv_bad_target_id : Error<
  "invalid target ID '%0'; format is a processor name followed by an optional "
  "colon-delimited list of features followed by an enable/disable sign (e.g., "
  "'gfx908:sramecc+:xnack-')">;
def err_drv_bad_offload_arch_combo : Error<
  "invalid offload arch combinations: '%0' and '%1' (for a specific processor, "
  "a feature should either exist in all offload archs, or not exist in any "
  "offload archs)">;
def warn_drv_unsupported_option_for_offload_arch_req_feature : Warning<
  "ignoring '%0' option for offload arch '%1' as it is not currently supported "
  "there. Use it with an offload arch containing '%2' instead">,
  InGroup<OptionIgnored>;
def warn_drv_unsupported_option_for_target : Warning<
  "ignoring '%0' option as it is not currently supported for target '%1'">,
  InGroup<OptionIgnored>;

def err_drv_invalid_thread_model_for_target : Error<
  "invalid thread model '%0' in '%1' for this target">;
def err_drv_invalid_linker_name : Error<
  "invalid linker name in argument '%0'">;
def err_drv_invalid_rtlib_name : Error<
  "invalid runtime library name in argument '%0'">;
def err_drv_unsupported_rtlib_for_platform : Error<
  "unsupported runtime library '%0' for platform '%1'">;
def err_drv_invalid_unwindlib_name : Error<
  "invalid unwind library name in argument '%0'">;
def err_drv_incompatible_unwindlib : Error<
  "--rtlib=libgcc requires --unwindlib=libgcc">;
def err_drv_invalid_stdlib_name : Error<
  "invalid library name in argument '%0'">;
def err_drv_invalid_output_with_multiple_archs : Error<
  "cannot use '%0' output with multiple -arch options">;
def err_drv_no_input_files : Error<"no input files">;
def err_drv_output_argument_with_multiple_files : Error<
  "cannot specify -o when generating multiple output files">;
def err_drv_output_type_with_host_compiler : Error<
  "unsupported output type when using external host compiler">;
def err_drv_out_file_argument_with_multiple_sources : Error<
  "cannot specify '%0%1' when compiling multiple source files">;
def err_no_external_assembler : Error<
  "there is no external assembler that can be used on this platform">;
def err_drv_unable_to_remove_file : Error<
  "unable to remove file: %0">;
def err_drv_unable_to_set_working_directory : Error <
  "unable to set working directory: %0">;
def err_drv_command_failure : Error<
  "unable to execute command: %0">;
def err_drv_invalid_darwin_version : Error<
  "invalid Darwin version number: %0">;
def err_drv_invalid_diagnotics_hotness_threshold : Error<
  "invalid argument in '%0', only integer or 'auto' is supported">;
def err_drv_invalid_diagnotics_misexpect_tolerance : Error<
  "invalid argument in '%0', only integers are supported">;
def err_drv_missing_argument : Error<
  "argument to '%0' is missing (expected %1 value%s1)">;
def err_drv_invalid_Xarch_argument_with_args : Error<
  "invalid Xarch argument: '%0', options requiring arguments are unsupported">;
def err_drv_Xopenmp_target_missing_triple : Error<
  "cannot deduce implicit triple value for -Xopenmp-target, specify triple using -Xopenmp-target=<triple>">;
def err_drv_invalid_Xopenmp_target_with_args : Error<
  "invalid -Xopenmp-target argument: '%0', options requiring arguments are unsupported">;
def err_drv_Xsycl_target_missing_triple : Error<
  "cannot deduce implicit triple value for '%0', specify triple using '%0=<triple>'">;
def err_drv_invalid_Xsycl_frontend_with_args : Error<
  "invalid -Xsycl-target-frontend argument: '%0', options requiring arguments are unsupported">;
def err_drv_bad_fpga_device_count : Error<
  "More than one FPGA specific device binary found in input objects">;
def warn_drv_mismatch_fpga_archive : Warning<
  "FPGA archive '%0' does not contain matching emulation/hardware expectancy">,
  InGroup<SyclFPGAMismatch>;
def err_drv_unsupported_opt_dpcpp : Error<"option '%0' unsupported with DPC++">;
def err_drv_argument_only_allowed_with : Error<
  "invalid argument '%0' only allowed with '%1'">;
def err_drv_minws_unsupported_input_type : Error<
  "'-fminimize-whitespace' invalid for input of type %0">;
def err_drv_amdgpu_ieee_without_no_honor_nans : Error<
  "invalid argument '-mno-amdgpu-ieee' only allowed with relaxed NaN handling">;
def err_drv_argument_not_allowed_with : Error<
  "invalid argument '%0' not allowed with '%1'">;
def err_drv_cannot_open_randomize_layout_seed_file : Error<
  "cannot read randomize layout seed file '%0'">;
def err_drv_invalid_version_number : Error<
  "invalid version number in '%0'">;
def err_drv_no_linker_llvm_support : Error<
  "'%0': unable to pass LLVM bit-code files to linker">;
def err_drv_no_ast_support : Error<
  "'%0': unable to use AST files with this tool">;
def err_drv_no_module_support : Error<
  "'%0': unable to use module files with this tool">;
def err_drv_clang_unsupported : Error<
  "the clang compiler does not support '%0'">;
def err_drv_clang_unsupported_opt_cxx_darwin_i386 : Error<
  "the clang compiler does not support '%0' for C++ on Darwin/i386">;
def err_drv_clang_unsupported_opt_pg_darwin: Error<
  "the clang compiler does not support -pg option on %select{Darwin|versions of OS X 10.9 and later}0">;

// SYCLomatic_CUSTOMIZATION begin
def err_drv_clang_unsupported_opt_faltivec : Error<
  "option not supported: '%0', %1">;
// SYCLomatic_CUSTOMIZATION end

def err_drv_command_failed : Error<
  "%0 command failed with exit code %1 (use -v to see invocation)">;
def err_drv_compilationdatabase : Error<
  "compilation database '%0' could not be opened: %1">;
def err_drv_command_signalled : Error<
  "%0 command failed due to signal (use -v to see invocation)">;
def err_drv_force_crash : Error<
  "failing because %select{environment variable 'FORCE_CLANG_DIAGNOSTICS_CRASH' is set|'-gen-reproducer' is used}0">;
def err_drv_invalid_mfloat_abi : Error<
  "invalid float ABI '%0'">;
def err_drv_invalid_mtp : Error<
  "invalid thread pointer reading mode '%0'">;
def err_drv_missing_arg_mtp : Error<
  "missing argument to '%0'">;
def warn_drv_missing_plugin_name : Warning<
  "missing plugin name in %0">,
  InGroup<InvalidCommandLineArgument>;
def warn_drv_missing_plugin_arg : Warning<
  "missing plugin argument for plugin %0 in %1">,
  InGroup<InvalidCommandLineArgument>;
def err_drv_invalid_libcxx_deployment : Error<
  "invalid deployment target for -stdlib=libc++ (requires %0 or later)">;
def err_drv_invalid_argument_to_option : Error<
  "invalid argument '%0' to -%1">;
def err_drv_missing_sanitizer_ignorelist : Error<
  "missing sanitizer ignorelist: '%0'">;
def err_drv_malformed_sanitizer_ignorelist : Error<
  "malformed sanitizer ignorelist: '%0'">;
def err_drv_malformed_sanitizer_coverage_allowlist : Error<
  "malformed sanitizer coverage allowlist: '%0'">;
def err_drv_malformed_sanitizer_coverage_ignorelist : Error<
  "malformed sanitizer coverage ignorelist: '%0'">;
def err_drv_duplicate_config : Error<
  "no more than one option '--config' is allowed">;
def err_drv_config_file_not_exist : Error<
  "configuration file '%0' does not exist">;
def err_drv_config_file_not_found : Error<
  "configuration file '%0' cannot be found">;
def note_drv_config_file_searched_in : Note<
  "was searched for in the directory: %0">;
def err_drv_cannot_read_config_file : Error<
  "cannot read configuration file '%0'">;
def err_drv_nested_config_file: Error<
  "option '--config' is not allowed inside configuration file">;
def err_drv_arg_requires_bitcode_input: Error<
  "option '%0' requires input to be LLVM bitcode">;

def err_target_unsupported_arch
  : Error<"the target architecture '%0' is not supported by the target '%1'">;
def err_cpu_unsupported_isa
  : Error<"CPU '%0' does not support '%1' execution mode">;
def err_arch_unsupported_isa
  : Error<"architecture '%0' does not support '%1' execution mode">;

def err_drv_I_dash_not_supported : Error<
  "'%0' not supported, please use -iquote instead">;
def err_drv_unknown_argument : Error<"unknown argument: '%0'">;
def err_drv_unknown_argument_with_suggestion : Error<
  "unknown argument '%0'; did you mean '%1'?">;
def warn_drv_unknown_argument_clang_cl : Warning<
  "unknown argument ignored in clang-cl: '%0'">,
  InGroup<UnknownArgument>;
def warn_drv_unknown_argument_clang_cl_with_suggestion : Warning<
  "unknown argument ignored in clang-cl '%0'; did you mean '%1'?">,
  InGroup<UnknownArgument>;

def warn_drv_ycyu_different_arg_clang_cl : Warning<
  "support for '/Yc' and '/Yu' with different filenames not implemented yet; flags ignored">,
  InGroup<ClangClPch>;
def warn_drv_yc_multiple_inputs_clang_cl : Warning<
  "support for '/Yc' with more than one source file not implemented yet; flag ignored">,
  InGroup<ClangClPch>;

def err_drv_invalid_value : Error<"invalid value '%1' in '%0'">;
def err_drv_invalid_int_value : Error<"invalid integral value '%1' in '%0'">;
def err_drv_invalid_value_with_suggestion : Error<
    "invalid value '%1' in '%0', expected one of: %2">;
def err_drv_alignment_not_power_of_two : Error<"alignment is not a power of 2 in '%0'">;
def err_drv_invalid_remap_file : Error<
    "invalid option '%0' not of the form <from-file>;<to-file>">;
def err_drv_invalid_gcc_output_type : Error<
    "invalid output type '%0' for use with gcc tool">;
def err_drv_cc_print_options_failure : Error<
    "unable to open CC_PRINT_OPTIONS file: %0">;
def err_drv_lto_without_lld : Error<"LTO requires -fuse-ld=lld">;
def err_drv_preamble_format : Error<
    "incorrect format for -preamble-bytes=N,END">;
def err_drv_header_unit_extra_inputs : Error<
    "multiple inputs are not valid for header units (first extra '%0')">;
def warn_invalid_ios_deployment_target : Warning<
  "invalid iOS deployment version '%0', iOS 10 is the maximum deployment "
  "target for 32-bit targets">, InGroup<InvalidIOSDeploymentTarget>,
  DefaultError;
def err_invalid_macos_32bit_deployment_target : Error<
  "32-bit targets are not supported when building for Mac Catalyst">;
def err_drv_invalid_os_in_arg : Error<"invalid OS value '%0' in '%1'">;
def err_drv_conflicting_deployment_targets : Error<
  "conflicting deployment targets, both '%0' and '%1' are present in environment">;
def err_arc_unsupported_on_runtime : Error<
  "-fobjc-arc is not supported on platforms using the legacy runtime">;
def err_arc_unsupported_on_toolchain : Error< // feel free to generalize this
  "-fobjc-arc is not supported on versions of OS X prior to 10.6">;
def err_objc_weak_with_gc : Error<
  "-fobjc-weak is not supported in Objective-C garbage collection">;
def err_objc_weak_unsupported : Error<
  "-fobjc-weak is not supported on the current deployment target">;
def err_drv_mg_requires_m_or_mm : Error<
  "option '-MG' requires '-M' or '-MM'">;
def err_drv_unknown_objc_runtime : Error<
  "unknown or ill-formed Objective-C runtime '%0'">;
def err_drv_invalid_cf_runtime_abi
  : Error<"invalid CoreFoundation Runtime ABI '%0'; must be one of "
          "'objc', 'standalone', 'swift', 'swift-5.0', 'swift-4.2', 'swift-4.1'">;
def err_drv_gnustep_objc_runtime_incompatible_binary : Error<
  "GNUstep Objective-C runtime version %0 incompatible with target binary format">;
def err_drv_emit_llvm_link : Error<
   "-emit-llvm cannot be used when linking">;
def err_drv_optimization_remark_pattern : Error<
  "in pattern '%1': %0">;
def err_drv_optimization_remark_format : Error<
  "unknown remark serializer format: '%0'">;
def err_drv_no_neon_modifier : Error<"[no]neon is not accepted as modifier, please use [no]simd instead">;
def err_drv_invalid_omp_target : Error<"OpenMP target is invalid: '%0'">;
def err_drv_invalid_sycl_target : Error<"SYCL target is invalid: '%0'">;
def err_drv_incompatible_omp_arch : Error<"OpenMP target architecture '%0' pointer size is incompatible with host '%1'">;
def err_drv_option_conflict : Error<"The option %0 conflicts with %1">;
def err_drv_omp_host_ir_file_not_found : Error<
  "provided host compiler IR file '%0' is required to generate code for OpenMP "
  "target regions but cannot be found">;
def err_drv_omp_host_target_not_supported : Error<
  "target '%0' is not a supported OpenMP host target">;
def err_drv_expecting_fopenmp_with_fopenmp_targets : Error<
  "'-fopenmp-targets' must be used in conjunction with a '-fopenmp' option "
  "compatible with offloading; e.g., '-fopenmp=libomp' or '-fopenmp=libiomp5'">;
def err_drv_expecting_fsycl_with_sycl_opt : Error<
  "'%0' must be used in conjunction with '-fsycl' to enable offloading">;
def err_drv_fsycl_with_c_type : Error<
  "'%0' must not be used in conjunction with '-fsycl', which expects C++ source">;
def err_drv_fsycl_unsupported_with_opt
  : Error<"'%0' is not supported with '-fsycl'">;
def err_drv_sycl_missing_amdgpu_arch : Error<
  "missing AMDGPU architecture for SYCL offloading; specify it with '-Xsycl-target-backend --offload-arch'">;
def warn_drv_sycl_offload_target_duplicate : Warning<
  "SYCL offloading target '%0' is similar to target '%1' already specified; "
  "will be ignored">, InGroup<SyclTarget>;
def warn_drv_sycl_target_missing : Warning<
  "linked binaries do not contain expected '%0' target; found targets: '%1'">,
  InGroup<SyclTarget>;
def err_drv_multiple_target_with_forced_target : Error<
  "multiple target usage with '%0' is not supported with '%1'">;
def err_drv_failed_to_deduce_target_from_arch : Error<
  "failed to deduce triple for target architecture '%0'; specify the triple "
  "using '-fopenmp-targets' and '-Xopenmp-target' instead.">;
def err_drv_omp_offload_target_missingbcruntime : Error<
  "no library '%0' found in the default clang lib directory or in LIBRARY_PATH"
  "; use '--libomptarget-%1-bc-path' to specify %1 bitcode library">;
def err_drv_omp_offload_target_bcruntime_not_found : Error<
  "bitcode library '%0' does not exist">;
def err_drv_omp_offload_target_cuda_version_not_support : Error<
  "NVPTX target requires CUDA 9.2 or above; CUDA %0 detected">;
def warn_drv_omp_offload_target_duplicate : Warning<
  "OpenMP offloading target '%0' is similar to target '%1' already specified; "
  "will be ignored">, InGroup<OpenMPTarget>;
def err_drv_unsupported_embed_bitcode
    : Error<"%0 is not supported with -fembed-bitcode">;
def err_drv_bitcode_unsupported_on_toolchain : Error<
  "-fembed-bitcode is not supported on versions of iOS prior to 6.0">;
def err_drv_negative_columns : Error<
  "invalid value '%1' in '%0', value must be 'none' or a positive integer">;
def err_drv_small_columns : Error<
  "invalid value '%1' in '%0', value must be '%2' or greater">;

def err_drv_invalid_malign_branch_EQ : Error<
  "invalid argument '%0' to -malign-branch=; each element must be one of: %1">;

def warn_O4_is_O3 : Warning<"-O4 is equivalent to -O3">, InGroup<Deprecated>;
def warn_drv_optimization_value : Warning<"optimization level '%0' is not supported; using '%1%2' instead">,
  InGroup<InvalidCommandLineArgument>;
def warn_ignored_gcc_optimization : Warning<"optimization flag '%0' is not supported">,
  InGroup<IgnoredOptimizationArgument>;
def warn_ignored_clang_option : Warning<"the flag '%0' has been deprecated and will be ignored">,
  InGroup<UnusedCommandLineArgument>;
def warn_drv_unsupported_opt_for_target : Warning<
  "optimization flag '%0' is not supported for target '%1'">,
  InGroup<IgnoredOptimizationArgument>;
def warn_drv_unsupported_debug_info_opt_for_target : Warning<
  "debug information option '%0' is not supported for target '%1'">,
  InGroup<UnsupportedTargetOpt>;
def warn_drv_dwarf_version_limited_by_target : Warning<
  "debug information option '%0' is not supported; requires DWARF-%2 but "
  "target '%1' only provides DWARF-%3">,
  InGroup<UnsupportedTargetOpt>;
def warn_c_kext : Warning<
  "ignoring -fapple-kext which is valid for C++ and Objective-C++ only">;
def warn_ignoring_fdiscard_for_bitcode : Warning<
  "ignoring -fdiscard-value-names for LLVM Bitcode">,
  InGroup<UnusedCommandLineArgument>;
def warn_drv_input_file_unused : Warning<
  "%0: '%1' input unused%select{ when '%3' is present|}2">,
  InGroup<UnusedCommandLineArgument>;
def warn_drv_input_file_unused_by_cpp : Warning<
  "%0: '%1' input unused in cpp mode">,
  InGroup<UnusedCommandLineArgument>;
def warn_drv_preprocessed_input_file_unused : Warning<
  "%0: previously preprocessed input%select{ unused when '%2' is present|}1">,
  InGroup<UnusedCommandLineArgument>;

// SYCLomatic_CUSTOMIZATION begin
def warn_drv_unused_argument : Warning<
  "argument unused during migration: '%0'">,
  InGroup<UnusedCommandLineArgument>;
// SYCLomatic_CUSTOMIZATION end

def warn_drv_unused_x : Warning<
  "'-x %0' after last input file has no effect">,
  InGroup<UnusedCommandLineArgument>;
def warn_drv_empty_joined_argument : Warning<
  "joined argument expects additional value: '%0'">,
  InGroup<UnusedCommandLineArgument>;
def warn_drv_diagnostics_hotness_requires_pgo : Warning<
  "argument '%0' requires profile-guided optimization information">,
  InGroup<UnusedCommandLineArgument>;
<<<<<<< HEAD

// SYCLomatic_CUSTOMIZATION begin
=======
def warn_drv_diagnostics_misexpect_requires_pgo : Warning<
  "argument '%0' requires profile-guided optimization information">,
  InGroup<UnusedCommandLineArgument>;
>>>>>>> 5998d7c7
def warn_drv_clang_unsupported : Warning<
  "option not supported: '%0'">;
// SYCLomatic_CUSTOMIZATION end

def warn_drv_deprecated_arg : Warning<
  "argument '%0' is deprecated, use '%1' instead">, InGroup<Deprecated>;
def warn_drv_assuming_mfloat_abi_is : Warning<
  "unknown platform, assuming -mfloat-abi=%0">;
def warn_drv_unsupported_float_abi_by_lib : Warning<
  "float ABI '%0' is not supported by current library">,
  InGroup<DiagGroup<"unsupported-abi">>;
def warn_ignoring_ftabstop_value : Warning<
  "ignoring invalid -ftabstop value '%0', using default value %1">;
def warn_drv_overriding_flag_option : Warning<
  "overriding '%0' option with '%1'">,
  InGroup<DiagGroup<"overriding-t-option">>;
def warn_drv_treating_input_as_cxx : Warning<
  "treating '%0' input as '%1' when in C++ mode, this behavior is deprecated">,
  InGroup<Deprecated>;
def warn_drv_pch_not_first_include : Warning<
  "precompiled header '%0' was ignored because '%1' is not first '-include'">;
def warn_drv_existing_archive_append: Warning<
  "appending to an existing archive '%0'">, InGroup<DiagGroup<"archive-append">>;
def warn_missing_sysroot : Warning<"no such sysroot directory: '%0'">,
  InGroup<DiagGroup<"missing-sysroot">>;
def warn_incompatible_sysroot : Warning<"using sysroot for '%0' but targeting '%1'">,
  InGroup<DiagGroup<"incompatible-sysroot">>;
def warn_debug_compression_unavailable : Warning<"cannot compress debug sections (zlib not enabled)">,
  InGroup<DiagGroup<"debug-compression-unavailable">>;
def warn_drv_disabling_vptr_no_rtti_default : Warning<
  "implicitly disabling vptr sanitizer because rtti wasn't enabled">,
  InGroup<AutoDisableVptrSanitizer>;
def warn_drv_object_size_disabled_O0 : Warning<
  "the object size sanitizer has no effect at -O0, but is explicitly enabled: %0">,
  InGroup<InvalidCommandLineArgument>, DefaultWarnNoWerror;
def warn_drv_deprecated_option : Warning<
  "option '%0' is deprecated, use '%1' directly instead">, InGroup<Deprecated>;
def warn_drv_deprecated_option_release : Warning<
  "option '%0' is deprecated and will be removed in a future release">,
  InGroup<Deprecated>;
def warn_ignoring_verify_debuginfo_preserve_export : Warning<
  "ignoring -fverify-debuginfo-preserve-export=%0 because "
  "-fverify-debuginfo-preserve wasn't enabled">,
  InGroup<UnusedCommandLineArgument>;
def warn_unsupported_branch_protection: Warning <
  "invalid branch protection option '%0' in '%1'">, InGroup<BranchProtection>;
def err_sls_hardening_arm_not_supported : Error<
  "-mharden-sls is only supported on armv7-a or later">;

def note_drv_command_failed_diag_msg : Note<
  "diagnostic msg: %0">;
def note_drv_t_option_is_global : Note<
  "the last '/TC' or '/TP' option takes precedence over earlier instances">;
def note_drv_address_sanitizer_debug_runtime : Note<
  "AddressSanitizer doesn't support linking with debug runtime libraries yet">;
def note_drv_use_standard : Note<"use '%0'"
  "%select{| or '%3'|, '%3', or '%4'|, '%3', '%4', or '%5'}2 "
  "for '%1' standard">;

def err_analyzer_config_no_value : Error<
  "analyzer-config option '%0' has a key but no value">;
def err_analyzer_config_multiple_values : Error<
  "analyzer-config option '%0' should contain only one '='">;
def err_analyzer_config_invalid_input : Error<
  "invalid input for analyzer-config option '%0', that expects %1 value">;
def err_analyzer_config_unknown : Error<"unknown analyzer-config '%0'">;
def err_analyzer_checker_option_unknown : Error<
  "checker '%0' has no option called '%1'">;
def err_analyzer_checker_option_invalid_input : Error<
  "invalid input for checker option '%0', that expects %1">;
def err_analyzer_checker_incompatible_analyzer_option : Error<
  "checker cannot be enabled with analyzer option '%0' == %1">;
def err_analyzer_not_built_with_z3 : Error<
  "analyzer constraint manager 'z3' is only available if LLVM was built with "
  "-DLLVM_ENABLE_Z3_SOLVER=ON">;
def warn_analyzer_deprecated_option : Warning<
  "analyzer option '%0' is deprecated. This flag will be removed in %1, and "
  "passing this option will be an error.">,
  InGroup<DeprecatedStaticAnalyzerFlag>;

def warn_drv_needs_hvx : Warning<
  "%0 requires HVX, use -mhvx/-mhvx= to enable it">,
  InGroup<OptionIgnored>;
def err_drv_needs_hvx : Error<
  "%0 requires HVX, use -mhvx/-mhvx= to enable it">;
def err_drv_needs_hvx_version : Error<
  "%0 is not supported on HVX %1">;

def err_drv_module_header_wrong_kind : Error<
  "header file '%0' input type '%1' does not match type of prior input "
  "in module compilation; use '-x %2' to override">;
def err_drv_modules_validate_once_requires_timestamp : Error<
  "option '-fmodules-validate-once-per-build-session' requires "
  "'-fbuild-session-timestamp=<seconds since Epoch>' or '-fbuild-session-file=<file>'">;

def err_test_module_file_extension_format : Error<
  "-ftest-module-file-extension argument '%0' is not of the required form "
  "'blockname:major:minor:hashed:user info'">;

def err_drv_extract_api_wrong_kind : Error<
  "header file '%0' input '%1' does not match the type of prior input "
  "in api extraction; use '-x %2' to override">;

def warn_slash_u_filename : Warning<"'/U%0' treated as the '/U' option">,
  InGroup<DiagGroup<"slash-u-filename">>;
def note_use_dashdash : Note<
  "use '--' to treat subsequent arguments as filenames">;

def err_drv_ropi_rwpi_incompatible_with_pic : Error<
  "embedded and GOT-based position independence are incompatible">;
def err_drv_ropi_incompatible_with_cxx : Error<
  "ROPI is not compatible with c++">;

def err_stack_tagging_requires_hardware_feature : Error<
  "'-fsanitize=memtag-stack' requires hardware support (+memtag). For Armv8 or "
  "Armv9, try compiling with -march=armv8a+memtag or -march=armv9a+memtag">;

def err_cmse_pi_are_incompatible : Error<
  "cmse is not compatible with %select{RWPI|ROPI}0">;

def warn_target_unsupported_nan2008 : Warning<
  "ignoring '-mnan=2008' option because the '%0' architecture does not support it">,
  InGroup<UnsupportedNan>;
def warn_target_unsupported_nanlegacy : Warning<
  "ignoring '-mnan=legacy' option because the '%0' architecture does not support it">,
  InGroup<UnsupportedNan>;
def warn_target_unsupported_abslegacy : Warning<
  "ignoring '-mabs=legacy' option because the '%0' architecture does not support it">,
  InGroup<UnsupportedAbs>;
def warn_target_unsupported_abs2008 : Warning<
  "ignoring '-mabs=2008' option because the '%0' architecture does not support it">,
  InGroup<UnsupportedAbs>;
def warn_target_unsupported_compact_branches : Warning<
  "ignoring '-mcompact-branches=' option because the '%0' architecture does not"
  " support it">, InGroup<UnsupportedCB>;
def warn_target_unsupported_extension : Warning<
  "ignoring extension '%0' because the '%1' architecture does not support it">,
   InGroup<InvalidCommandLineArgument>;
def warn_drv_unsupported_gpopt : Warning<
  "ignoring '-mgpopt' option as it cannot be used with %select{|the implicit"
  " usage of }0-mabicalls">,
  InGroup<UnsupportedGPOpt>;
def warn_drv_unsupported_sdata : Warning<
  "ignoring '-msmall-data-limit=' with -mcmodel=large for -fpic or RV64">,
  InGroup<OptionIgnored>;
def warn_drv_unsupported_longcalls : Warning<
  "ignoring '-mlong-calls' option as it is not currently supported with "
  "%select{|the implicit usage of }0-mabicalls">,
  InGroup<OptionIgnored>;
def warn_drv_unsupported_pic_with_mabicalls : Warning<
  "ignoring '%0' option as it cannot be used with "
  "%select{implicit usage of|}1 -mabicalls and the N64 ABI">,
  InGroup<OptionIgnored>;
def err_drv_unsupported_noabicalls_pic : Error<
  "position-independent code requires '-mabicalls'">;
def err_drv_unsupported_indirect_jump_opt : Error<
  "'-mindirect-jump=%0' is unsupported with the '%1' architecture">;
def err_drv_unknown_indirect_jump_opt : Error<
  "unknown '-mindirect-jump=' option '%0'">;
def err_drv_unsupported_fpatchable_function_entry_argument : Error<
  "the second argument of '-fpatchable-function-entry' must be smaller than the first argument">;

def warn_drv_unable_to_find_directory_expected : Warning<
  "unable to find %0 directory, expected to be in '%1'">,
  InGroup<InvalidOrNonExistentDirectory>, DefaultIgnore;

def warn_drv_ps_force_pic : Warning<
  "option '%0' was ignored by the %1 toolchain, using '-fPIC'">,
  InGroup<OptionIgnored>;

def warn_drv_ps_sdk_dir : Warning<
  "environment variable '%0' is set, but points to invalid or nonexistent directory '%1'">,
  InGroup<InvalidOrNonExistentDirectory>;

def err_drv_defsym_invalid_format : Error<"defsym must be of the form: sym=value: %0">;
def err_drv_defsym_invalid_symval : Error<"value is not an integer: %0">;
def warn_drv_msvc_not_found : Warning<
  "unable to find a Visual Studio installation; "
  "try running Clang from a developer command prompt">,
  InGroup<DiagGroup<"msvc-not-found">>;

def warn_drv_fuse_ld_path : Warning<
  "'-fuse-ld=' taking a path is deprecated; use '--ld-path=' instead">,
  InGroup<FUseLdPath>, DefaultIgnore;

def warn_drv_fine_grained_bitfield_accesses_ignored : Warning<
  "option '-ffine-grained-bitfield-accesses' cannot be enabled together with a sanitizer; flag ignored">,
  InGroup<OptionIgnored>;

def note_drv_verify_prefix_spelling : Note<
  "-verify prefixes must start with a letter and contain only alphanumeric"
  " characters, hyphens, and underscores">;

def warn_drv_global_isel_incomplete : Warning<
  "-fglobal-isel support for the '%0' architecture is incomplete">,
  InGroup<GlobalISel>;

def warn_drv_global_isel_incomplete_opt : Warning<
  "-fglobal-isel support is incomplete for this architecture at the current optimization level">,
  InGroup<GlobalISel>;

def warn_drv_moutline_unsupported_opt : Warning<
  "'%0' does not support '-moutline'; flag ignored">,
  InGroup<OptionIgnored>;

def warn_drv_moutline_atomics_unsupported_opt : Warning<
  "'%0' does not support '-%1'; flag ignored">,
  InGroup<OptionIgnored>;

def warn_drv_darwin_sdk_invalid_settings : Warning<
  "SDK settings were ignored as 'SDKSettings.json' could not be parsed">,
  InGroup<DiagGroup<"darwin-sdk-settings">>;

def err_drv_trivial_auto_var_init_zero_disabled : Error<
  "'-ftrivial-auto-var-init=zero' hasn't been enabled; enable it at your own "
  "peril for benchmarking purpose only with "
  "'-enable-trivial-auto-var-init-zero-knowing-it-will-be-removed-from-clang'">;

def err_drv_trivial_auto_var_init_stop_after_missing_dependency : Error<
  "'-ftrivial-auto-var-init-stop-after=*' is used without "
  "'-ftrivial-auto-var-init=zero' or '-ftrivial-auto-var-init=pattern'">;

def err_drv_trivial_auto_var_init_stop_after_invalid_value : Error<
  "'-ftrivial-auto-var-init-stop-after=*' only accepts positive integers">;

def warn_drv_msp430_hwmult_unsupported : Warning<
  "the given MCU does not support hardware multiply, but '-mhwmult' is set to "
  "%0">, InGroup<InvalidCommandLineArgument>;
def warn_drv_msp430_hwmult_mismatch : Warning<
  "the given MCU supports %0 hardware multiply, but '-mhwmult' is set to %1">,
   InGroup<InvalidCommandLineArgument>;
def warn_drv_msp430_hwmult_no_device : Warning<
  "no MCU device specified, but '-mhwmult' is set to 'auto', assuming no "
  "hardware multiply; use '-mmcu' to specify an MSP430 device, or '-mhwmult' "
  "to set the hardware multiply type explicitly">,
  InGroup<InvalidCommandLineArgument>;

def warn_drv_libstdcxx_not_found : Warning<
  "include path for libstdc++ headers not found; pass '-stdlib=libc++' on the "
  "command line to use the libc++ standard library instead">,
  InGroup<DiagGroup<"stdlibcxx-not-found">>;

def err_drv_cannot_mix_options : Error<"cannot specify '%1' along with '%0'">;

def err_drv_invalid_object_mode : Error<
  "OBJECT_MODE setting %0 is not recognized and is not a valid setting">;

def err_aix_unsupported_tls_model : Error<"TLS model '%0' is not yet supported on AIX">;

def err_invalid_cxx_abi : Error<"invalid C++ ABI name '%0'">;
def err_unsupported_cxx_abi : Error<"C++ ABI '%0' is not supported on target triple '%1'">;

def note_cc1_round_trip_original : Note<"original arguments in round-trip: %0">;
def note_cc1_round_trip_generated : Note<
  "generated arguments #%0 in round-trip: %1">;
def remark_cc1_round_trip_generated : Remark<
  "generated arguments #%0 in round-trip: %1">, InGroup<RoundTripCC1Args>;
def err_cc1_round_trip_fail_then_ok : Error<
  "original arguments parse failed, then succeeded in round-trip">;
def err_cc1_round_trip_ok_then_fail : Error<
  "generated arguments parse failed in round-trip">;
def err_cc1_round_trip_mismatch : Error<
  "generated arguments do not match in round-trip">;
def err_cc1_unbounded_vscale_min : Error<
  "minimum vscale must be an unsigned integer greater than 0">;

def err_drv_ssp_missing_offset_argument : Error<
  "'%0' is used without '-mstack-protector-guard-offset', and there is no default">;

def err_drv_only_one_offload_target_supported : Error<
  "only one offload target is supported">;
def err_drv_invalid_or_unsupported_offload_target : Error<
  "invalid or unsupported offload target: '%0'">;
def err_drv_cuda_offload_only_emit_bc : Error<
  "CUDA offload target is supported only along with --emit-llvm">;

def warn_drv_jmc_requires_debuginfo : Warning<
  "%0 requires debug info. Use %1 or debug options that enable debugger's "
  "stepping function; option ignored">,
  InGroup<OptionIgnored>;

def warn_drv_fjmc_for_elf_only : Warning<
  "-fjmc works only for ELF; option ignored">,
  InGroup<OptionIgnored>;
def err_drv_target_variant_invalid : Error<
  "unsupported '%0' value '%1'; use 'ios-macabi' instead">;
def warn_drv_fsycl_with_c_type : Warning<
  "treating '%0' input as '%1' when -fsycl is used">, InGroup<ExpectedFileType>;

def err_drv_invalid_directx_shader_module : Error<
  "invalid profile : %0">;
def err_drv_dxc_missing_target_profile : Error<
  "target profile option (-T) is missing">;
def err_drv_hlsl_unsupported_target : Error<
  "HLSL code generation is unsupported for target '%0'">;

def err_drv_invalid_range_dxil_validator_version : Error<
  "invalid validator version : %0\n"
  "Validator version must be less than or equal to current internal version.">;
def err_drv_invalid_format_dxil_validator_version : Error<
  "invalid validator version : %0\n"
  "Format of validator version is \"<major>.<minor>\" (ex:\"1.4\").">;
def err_drv_invalid_empty_dxil_validator_version : Error<
  "invalid validator version : %0\n"
  "If validator major version is 0, minor version must also be 0.">;

def warn_drv_sarif_format_unstable : Warning<
  "diagnostic formatting in SARIF mode is currently unstable">,
  InGroup<DiagGroup<"sarif-format-unstable">>;

def err_drv_riscv_unsupported_with_linker_relaxation : Error<
  "%0 is unsupported with RISC-V linker relaxation (-mrelax)">;
}<|MERGE_RESOLUTION|>--- conflicted
+++ resolved
@@ -425,14 +425,11 @@
 def warn_drv_diagnostics_hotness_requires_pgo : Warning<
   "argument '%0' requires profile-guided optimization information">,
   InGroup<UnusedCommandLineArgument>;
-<<<<<<< HEAD
-
-// SYCLomatic_CUSTOMIZATION begin
-=======
 def warn_drv_diagnostics_misexpect_requires_pgo : Warning<
   "argument '%0' requires profile-guided optimization information">,
   InGroup<UnusedCommandLineArgument>;
->>>>>>> 5998d7c7
+
+// SYCLomatic_CUSTOMIZATION begin
 def warn_drv_clang_unsupported : Warning<
   "option not supported: '%0'">;
 // SYCLomatic_CUSTOMIZATION end
