--- conflicted
+++ resolved
@@ -98,14 +98,11 @@
 def err_drv_no_sycl_libspirv : Error<
   "cannot find '%0'; provide path to libspirv library via '-fsycl-libspirv-path', or "
   "pass '-fno-sycl-libspirv' to build without linking with libspirv">;
-<<<<<<< HEAD
-// SYCLomatic_CUSTOMIZATION begin
-=======
 def warn_flag_no_sycl_libspirv
     : Warning<"'-fno-sycl-libspirv' should not be used with target '%0'; "
               "libspirv is required for correct behavior">,
       InGroup<NoLibspirvHipCuda>;
->>>>>>> f37f942d
+// SYCLomatic_CUSTOMIZATION begin
 def err_drv_mix_cuda_hip : Error<
   "mixed CUDA and HIP migration is not supported">;
 // SYCLomatic_CUSTOMIZATION end
