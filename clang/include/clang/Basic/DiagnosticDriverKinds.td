--- conflicted
+++ resolved
@@ -79,20 +79,16 @@
 def err_drv_no_sycl_libspirv : Error<
   "cannot find `libspirv-nvptx64--nvidiacl.bc`. Provide path to libspirv library via "
   "-fsycl-libspirv-path, or pass -fno-sycl-libspirv to build without linking with libspirv.">;
-<<<<<<< HEAD
 
 //INTEL_CUSTOMIZATION begin
 def err_drv_mix_cuda_hip : Error<"Mixed Cuda and HIP migration is not supported.">;
 //INTEL_CUSTOMIZATION end
 
-=======
-def err_drv_mix_cuda_hip : Error<"Mixed Cuda and HIP compilation is not supported.">;
 def err_drv_bad_target_id : Error<"Invalid target ID: %0 (A target ID is a processor name "
   "followed by an optional list of predefined features post-fixed by a plus or minus sign deliminated "
   "by colon, e.g. 'gfx908:sram-ecc+:xnack-')">;
 def err_drv_bad_offload_arch_combo : Error<"Invalid offload arch combinations: %0 and %1 (For a specific "
   "processor, a feature should either exist in all offload archs, or not exist in any offload archs)">;
->>>>>>> 4f6ae912
 def err_drv_invalid_thread_model_for_target : Error<
   "invalid thread model '%0' in '%1' for this target">;
 def err_drv_invalid_linker_name : Error<
