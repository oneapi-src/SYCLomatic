--- conflicted
+++ resolved
@@ -500,13 +500,8 @@
   std::vector<SourceRange> NonAffectingRanges;
   std::vector<SourceLocation::UIntTy> NonAffectingOffsetAdjustments;
 
-<<<<<<< HEAD
-  /// A list of classes which need to emit the VTable in the corresponding
-  /// object file.
-=======
   /// A list of classes in named modules which need to emit the VTable in
   /// the corresponding object file.
->>>>>>> 1d22c955
   llvm::SmallVector<CXXRecordDecl *> PendingEmittingVTables;
 
   /// Computes input files that didn't affect compilation of the current module,
