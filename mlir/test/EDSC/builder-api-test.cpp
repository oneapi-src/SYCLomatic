//===- builder-api-test.cpp - Tests for Declarative Builder APIs ----------===//
//
// Part of the LLVM Project, under the Apache License v2.0 with LLVM Exceptions.
// See https://llvm.org/LICENSE.txt for license information.
// SPDX-License-Identifier: Apache-2.0 WITH LLVM-exception
//
//===----------------------------------------------------------------------===//

// RUN: mlir-edsc-builder-api-test | FileCheck %s -dump-input-on-failure

#include "mlir/Dialect/Affine/EDSC/Intrinsics.h"
#include "mlir/Dialect/Linalg/EDSC/Builders.h"
#include "mlir/Dialect/Linalg/EDSC/Intrinsics.h"
#include "mlir/Dialect/LoopOps/EDSC/Intrinsics.h"
#include "mlir/Dialect/StandardOps/EDSC/Intrinsics.h"
#include "mlir/Dialect/Vector/EDSC/Intrinsics.h"
#include "mlir/EDSC/Builders.h"
#include "mlir/EDSC/Intrinsics.h"
#include "mlir/IR/AffineExpr.h"
#include "mlir/IR/Builders.h"
#include "mlir/IR/IntegerSet.h"
#include "mlir/IR/MLIRContext.h"
#include "mlir/IR/Module.h"
#include "mlir/IR/StandardTypes.h"
#include "mlir/IR/Types.h"
#include "mlir/Pass/Pass.h"
#include "mlir/Pass/PassManager.h"
#include "mlir/Transforms/LoopUtils.h"
#include "mlir/Transforms/Passes.h"

#include "APITest.h"

#include "llvm/Support/raw_ostream.h"

using namespace mlir;
using namespace mlir::edsc;
using namespace mlir::edsc::intrinsics;

static MLIRContext &globalContext() {
  static bool init_once = []() {
    registerDialect<AffineDialect>();
    registerDialect<linalg::LinalgDialect>();
    registerDialect<loop::LoopOpsDialect>();
    registerDialect<StandardOpsDialect>();
    registerDialect<vector::VectorDialect>();
    return true;
  }();
  (void)init_once;
  static thread_local MLIRContext context;
  context.allowUnregisteredDialects();
  return context;
}

static FuncOp makeFunction(StringRef name, ArrayRef<Type> results = {},
                           ArrayRef<Type> args = {}) {
  auto &ctx = globalContext();
  auto function = FuncOp::create(UnknownLoc::get(&ctx), name,
                                 FunctionType::get(args, results, &ctx));
  function.addEntryBlock();
  return function;
}

TEST_FUNC(builder_dynamic_for_func_args) {
  auto indexType = IndexType::get(&globalContext());
  auto f32Type = FloatType::getF32(&globalContext());
  auto f =
      makeFunction("builder_dynamic_for_func_args", {}, {indexType, indexType});

  OpBuilder builder(f.getBody());
  ScopedContext scope(builder, f.getLoc());
  Value i, j, lb(f.getArgument(0)), ub(f.getArgument(1));
  Value f7(std_constant_float(llvm::APFloat(7.0f), f32Type));
  Value f13(std_constant_float(llvm::APFloat(13.0f), f32Type));
  Value i7(std_constant_int(7, 32));
  Value i13(std_constant_int(13, 32));
  AffineLoopNestBuilder(&i, lb, ub, 3)([&] {
    using namespace edsc::op;
    lb *std_constant_index(3) + ub;
    lb + std_constant_index(3);
    AffineLoopNestBuilder(&j, lb, ub, 2)([&] {
      ceilDiv(std_constant_index(31) * floorDiv(i + j * std_constant_index(3),
                                                std_constant_index(32)),
              std_constant_index(32));
      ((f7 + f13) / f7) % f13 - f7 *f13;
      ((i7 + i13) / i7) % i13 - i7 *i13;
    });
  });

  // clang-format off
  // CHECK-LABEL: func @builder_dynamic_for_func_args(%{{.*}}: index, %{{.*}}: index) {
  //     CHECK:  affine.for %{{.*}} = affine_map<(d0) -> (d0)>(%{{.*}}) to affine_map<(d0) -> (d0)>(%{{.*}}) step 3 {
  //     CHECK:  {{.*}} = affine.apply affine_map<()[s0] -> (s0 * 3)>()[%{{.*}}]
  //     CHECK:  {{.*}} = affine.apply affine_map<()[s0, s1] -> (s1 + s0 * 3)>()[%{{.*}}, %{{.*}}]
  //     CHECK:  {{.*}} = affine.apply affine_map<()[s0] -> (s0 + 3)>()[%{{.*}}]
  //     CHECK:  affine.for %{{.*}} = affine_map<(d0) -> (d0)>(%{{.*}}) to affine_map<(d0) -> (d0)>(%{{.*}}) step 2 {
  //     CHECK:    {{.*}} = affine.apply affine_map<(d0, d1) -> ((d0 + d1 * 3) floordiv 32)>(%{{.*}}, %{{.*}})
  //     CHECK:    {{.*}} = affine.apply affine_map<(d0, d1) -> (((d0 + d1 * 3) floordiv 32) * 31)>(%{{.*}}, %{{.*}})
  //     CHECK:    {{.*}} = affine.apply affine_map<(d0, d1) -> ((((d0 + d1 * 3) floordiv 32) * 31) ceildiv 32)>(%{{.*}}, %{{.*}})
  // CHECK-DAG:    [[rf1:%[0-9]+]] = addf {{.*}}, {{.*}} : f32
  // CHECK-DAG:    [[rf2:%[0-9]+]] = divf [[rf1]], {{.*}} : f32
  // CHECK-DAG:    [[rf3:%[0-9]+]] = remf [[rf2]], {{.*}} : f32
  // CHECK-DAG:    [[rf4:%[0-9]+]] = mulf {{.*}}, {{.*}} : f32
  //     CHECK:    {{.*}} = subf [[rf3]], [[rf4]] : f32
  // CHECK-DAG:    [[ri1:%[0-9]+]] = addi {{.*}}, {{.*}} : i32
  // CHECK-DAG:    [[ri2:%[0-9]+]] = divi_signed [[ri1]], {{.*}} : i32
  // CHECK-DAG:    [[ri3:%[0-9]+]] = remi_signed [[ri2]], {{.*}} : i32
  // CHECK-DAG:    [[ri4:%[0-9]+]] = muli {{.*}}, {{.*}} : i32
  //     CHECK:    {{.*}} = subi [[ri3]], [[ri4]] : i32
  // clang-format on
  f.print(llvm::outs());
  f.erase();
}

TEST_FUNC(builder_dynamic_for) {
  auto indexType = IndexType::get(&globalContext());
  auto f = makeFunction("builder_dynamic_for", {},
                        {indexType, indexType, indexType, indexType});

  OpBuilder builder(f.getBody());
  ScopedContext scope(builder, f.getLoc());
  Value i, a(f.getArgument(0)), b(f.getArgument(1)), c(f.getArgument(2)),
      d(f.getArgument(3));
  using namespace edsc::op;
  AffineLoopNestBuilder(&i, a - b, c + d, 2)();

  // clang-format off
  // CHECK-LABEL: func @builder_dynamic_for(%{{.*}}: index, %{{.*}}: index, %{{.*}}: index, %{{.*}}: index) {
  // CHECK-DAG:    [[r0:%[0-9]+]] = affine.apply affine_map<()[s0, s1] -> (s0 - s1)>()[%{{.*}}, %{{.*}}]
  // CHECK-DAG:    [[r1:%[0-9]+]] = affine.apply affine_map<()[s0, s1] -> (s0 + s1)>()[%{{.*}}, %{{.*}}]
  // CHECK-NEXT:   affine.for %{{.*}} = affine_map<(d0) -> (d0)>([[r0]]) to affine_map<(d0) -> (d0)>([[r1]]) step 2 {
  // clang-format on
  f.print(llvm::outs());
  f.erase();
}

TEST_FUNC(builder_loop_for) {
  auto indexType = IndexType::get(&globalContext());
  auto f = makeFunction("builder_loop_for", {},
                        {indexType, indexType, indexType, indexType});

  OpBuilder builder(f.getBody());
  ScopedContext scope(builder, f.getLoc());
  Value i, a(f.getArgument(0)), b(f.getArgument(1)), c(f.getArgument(2)),
      d(f.getArgument(3));
  using namespace edsc::op;
  LoopNestBuilder(&i, a - b, c + d, a)();

  // clang-format off
  // CHECK-LABEL: func @builder_loop_for(%{{.*}}: index, %{{.*}}: index, %{{.*}}: index, %{{.*}}: index) {
  // CHECK-DAG:    [[r0:%[0-9]+]] = affine.apply affine_map<()[s0, s1] -> (s0 - s1)>()[%{{.*}}, %{{.*}}]
  // CHECK-DAG:    [[r1:%[0-9]+]] = affine.apply affine_map<()[s0, s1] -> (s0 + s1)>()[%{{.*}}, %{{.*}}]
  // CHECK-NEXT:   loop.for %{{.*}} = [[r0]] to [[r1]] step {{.*}} {
  // clang-format on
  f.print(llvm::outs());
  f.erase();
}

TEST_FUNC(builder_max_min_for) {
  auto indexType = IndexType::get(&globalContext());
  auto f = makeFunction("builder_max_min_for", {},
                        {indexType, indexType, indexType, indexType});

  OpBuilder builder(f.getBody());
  ScopedContext scope(builder, f.getLoc());
  Value i, lb1(f.getArgument(0)), lb2(f.getArgument(1)), ub1(f.getArgument(2)),
      ub2(f.getArgument(3));
  AffineLoopNestBuilder(&i, {lb1, lb2}, {ub1, ub2}, 1)();
  std_ret();

  // clang-format off
  // CHECK-LABEL: func @builder_max_min_for(%{{.*}}: index, %{{.*}}: index, %{{.*}}: index, %{{.*}}: index) {
  // CHECK:  affine.for %{{.*}} = max affine_map<(d0, d1) -> (d0, d1)>(%{{.*}}, %{{.*}}) to min affine_map<(d0, d1) -> (d0, d1)>(%{{.*}}, %{{.*}}) {
  // CHECK:  return
  // clang-format on
  f.print(llvm::outs());
  f.erase();
}

TEST_FUNC(builder_blocks) {
  using namespace edsc::op;
  auto f = makeFunction("builder_blocks");

  OpBuilder builder(f.getBody());
  ScopedContext scope(builder, f.getLoc());
  Value c1(std_constant_int(42, 32)), c2(std_constant_int(1234, 32));
  Value r;
  Value args12[2];
  Value &arg1 = args12[0], &arg2 = args12[1];
  Value args34[2];
  Value &arg3 = args34[0], &arg4 = args34[1];
  BlockHandle b1, b2, functionBlock(&f.front());
  BlockBuilder(&b1, {c1.getType(), c1.getType()}, args12)(
      // b2 has not yet been constructed, need to come back later.
      // This is a byproduct of non-structured control-flow.
  );
  BlockBuilder(&b2, {c1.getType(), c1.getType()}, args34)([&] {
    std_br(b1, {arg3, arg4});
  });
  // The insertion point within the toplevel function is now past b2, we will
  // need to get back the entry block.
  // This is what happens with unstructured control-flow..
  BlockBuilder(b1, Append())([&] {
    r = arg1 + arg2;
    std_br(b2, {arg1, r});
  });
  // Get back to entry block and add a branch into b1
  BlockBuilder(functionBlock, Append())([&] { std_br(b1, {c1, c2}); });

  // clang-format off
  // CHECK-LABEL: @builder_blocks
  // CHECK:        %{{.*}} = constant 42 : i32
  // CHECK-NEXT:   %{{.*}} = constant 1234 : i32
  // CHECK-NEXT:   br ^bb1(%{{.*}}, %{{.*}} : i32, i32)
  // CHECK-NEXT: ^bb1(%{{.*}}: i32, %{{.*}}: i32):   // 2 preds: ^bb0, ^bb2
  // CHECK-NEXT:   %{{.*}} = addi %{{.*}}, %{{.*}} : i32
  // CHECK-NEXT:   br ^bb2(%{{.*}}, %{{.*}} : i32, i32)
  // CHECK-NEXT: ^bb2(%{{.*}}: i32, %{{.*}}: i32):   // pred: ^bb1
  // CHECK-NEXT:   br ^bb1(%{{.*}}, %{{.*}} : i32, i32)
  // CHECK-NEXT: }
  // clang-format on
  f.print(llvm::outs());
  f.erase();
}

TEST_FUNC(builder_blocks_eager) {
  using namespace edsc::op;
  auto f = makeFunction("builder_blocks_eager");

  OpBuilder builder(f.getBody());
  ScopedContext scope(builder, f.getLoc());
  Value c1(std_constant_int(42, 32)), c2(std_constant_int(1234, 32));
  Value res;
  Value args1And2[2], args3And4[2];
  Value &arg1 = args1And2[0], &arg2 = args1And2[1], &arg3 = args3And4[0],
        &arg4 = args3And4[1];

  // clang-format off
  BlockHandle b1, b2;
  { // Toplevel function scope.
    // Build a new block for b1 eagerly.
    std_br(&b1, {c1.getType(), c1.getType()}, args1And2, {c1, c2});
    // Construct a new block b2 explicitly with a branch into b1.
    BlockBuilder(&b2, {c1.getType(), c1.getType()}, args3And4)([&]{
        std_br(b1, {arg3, arg4});
    });
    /// And come back to append into b1 once b2 exists.
    BlockBuilder(b1, Append())([&]{
        res = arg1 + arg2;
        std_br(b2, {arg1, res});
    });
  }

  // CHECK-LABEL: @builder_blocks_eager
  // CHECK:        %{{.*}} = constant 42 : i32
  // CHECK-NEXT:   %{{.*}} = constant 1234 : i32
  // CHECK-NEXT:   br ^bb1(%{{.*}}, %{{.*}} : i32, i32)
  // CHECK-NEXT: ^bb1(%{{.*}}: i32, %{{.*}}: i32):   // 2 preds: ^bb0, ^bb2
  // CHECK-NEXT:   %{{.*}} = addi %{{.*}}, %{{.*}} : i32
  // CHECK-NEXT:   br ^bb2(%{{.*}}, %{{.*}} : i32, i32)
  // CHECK-NEXT: ^bb2(%{{.*}}: i32, %{{.*}}: i32):   // pred: ^bb1
  // CHECK-NEXT:   br ^bb1(%{{.*}}, %{{.*}} : i32, i32)
  // CHECK-NEXT: }
  // clang-format on
  f.print(llvm::outs());
  f.erase();
}

TEST_FUNC(builder_cond_branch) {
  auto f = makeFunction("builder_cond_branch", {},
                        {IntegerType::get(1, &globalContext())});

  OpBuilder builder(f.getBody());
  ScopedContext scope(builder, f.getLoc());
  Value funcArg(f.getArgument(0));
  Value c32(std_constant_int(32, 32)), c64(std_constant_int(64, 64)),
      c42(std_constant_int(42, 32));
  Value arg1;
  Value args23[2];
  BlockHandle b1, b2, functionBlock(&f.front());
  BlockBuilder(&b1, c32.getType(), arg1)([&] { std_ret(); });
  BlockBuilder(&b2, {c64.getType(), c32.getType()}, args23)([&] { std_ret(); });
  // Get back to entry block and add a conditional branch
  BlockBuilder(functionBlock, Append())([&] {
    std_cond_br(funcArg, b1, {c32}, b2, {c64, c42});
  });

  // clang-format off
  // CHECK-LABEL: @builder_cond_branch
  // CHECK:   %{{.*}} = constant 32 : i32
  // CHECK-NEXT:   %{{.*}} = constant 64 : i64
  // CHECK-NEXT:   %{{.*}} = constant 42 : i32
  // CHECK-NEXT:   cond_br %{{.*}}, ^bb1(%{{.*}} : i32), ^bb2(%{{.*}}, %{{.*}} : i64, i32)
  // CHECK-NEXT: ^bb1(%{{.*}}: i32):   // pred: ^bb0
  // CHECK-NEXT:   return
  // CHECK-NEXT: ^bb2(%{{.*}}: i64, %{{.*}}: i32):  // pred: ^bb0
  // CHECK-NEXT:   return
  // clang-format on
  f.print(llvm::outs());
  f.erase();
}

TEST_FUNC(builder_cond_branch_eager) {
  using namespace edsc::op;
  auto f = makeFunction("builder_cond_branch_eager", {},
                        {IntegerType::get(1, &globalContext())});

  OpBuilder builder(f.getBody());
  ScopedContext scope(builder, f.getLoc());
  Value arg0(f.getArgument(0));
  Value c32(std_constant_int(32, 32)), c64(std_constant_int(64, 64)),
      c42(std_constant_int(42, 32));

  // clang-format off
  BlockHandle b1, b2;
  Value arg1[1], args2And3[2];
  std_cond_br(arg0,
              &b1, c32.getType(), arg1, c32,
              &b2, {c64.getType(), c32.getType()}, args2And3, {c64, c42});
  BlockBuilder(b1, Append())([]{
      std_ret();
  });
  BlockBuilder(b2, Append())([]{
      std_ret();
  });

  // CHECK-LABEL: @builder_cond_branch_eager
  // CHECK:   %{{.*}} = constant 32 : i32
  // CHECK-NEXT:   %{{.*}} = constant 64 : i64
  // CHECK-NEXT:   %{{.*}} = constant 42 : i32
  // CHECK-NEXT:   cond_br %{{.*}}, ^bb1(%{{.*}} : i32), ^bb2(%{{.*}}, %{{.*}} : i64, i32)
  // CHECK-NEXT: ^bb1(%{{.*}}: i32):   // pred: ^bb0
  // CHECK-NEXT:   return
  // CHECK-NEXT: ^bb2(%{{.*}}: i64, %{{.*}}: i32):  // pred: ^bb0
  // CHECK-NEXT:   return
  // clang-format on
  f.print(llvm::outs());
  f.erase();
}

TEST_FUNC(builder_helpers) {
  using namespace edsc::op;
  auto f32Type = FloatType::getF32(&globalContext());
  auto memrefType =
      MemRefType::get({ShapedType::kDynamicSize, ShapedType::kDynamicSize,
                       ShapedType::kDynamicSize},
                      f32Type, {}, 0);
  auto f =
      makeFunction("builder_helpers", {}, {memrefType, memrefType, memrefType});

  OpBuilder builder(f.getBody());
  ScopedContext scope(builder, f.getLoc());
  // clang-format off
  Value f7 = std_constant_float(llvm::APFloat(7.0f), f32Type);
  MemRefBoundsCapture vA(f.getArgument(0)), vB(f.getArgument(1)),
      vC(f.getArgument(2));
  AffineIndexedValue A(f.getArgument(0)), B(f.getArgument(1)), C(f.getArgument(2));
  Value ivs[2];
  Value &i = ivs[0], &j = ivs[1];
  Value k1, k2, lb0, lb1, lb2, ub0, ub1, ub2;
  int64_t step0, step1, step2;
  std::tie(lb0, ub0, step0) = vA.range(0);
  std::tie(lb1, ub1, step1) = vA.range(1);
  lb2 = vA.lb(2);
  ub2 = vA.ub(2);
  step2 = vA.step(2);
  AffineLoopNestBuilder(ivs, {lb0, lb1}, {ub0, ub1}, {step0, step1})([&]{
    AffineLoopNestBuilder(&k1, lb2, ub2, step2)([&]{
      C(i, j, k1) = f7 + A(i, j, k1) + B(i, j, k1);
    });
    AffineLoopNestBuilder(&k2, lb2, ub2, step2)([&]{
      C(i, j, k2) += A(i, j, k2) + B(i, j, k2);
    });
  });

  // CHECK-LABEL: @builder_helpers
  //      CHECK:   affine.for %{{.*}} = affine_map<(d0) -> (d0)>({{.*}}) to affine_map<(d0) -> (d0)>({{.*}}) {
  // CHECK-NEXT:     affine.for %{{.*}} = affine_map<(d0) -> (d0)>({{.*}}) to affine_map<(d0) -> (d0)>({{.*}}) {
  // CHECK-NEXT:       affine.for %{{.*}} = affine_map<(d0) -> (d0)>({{.*}}) to affine_map<(d0) -> (d0)>({{.*}}) {
  //  CHECK-DAG:         [[a:%.*]] = affine.load %arg0[%{{.*}}, %{{.*}}, %{{.*}}] : memref<?x?x?xf32>
  //  CHECK-DAG:         [[b:%.*]] = addf {{.*}}, [[a]] : f32
  //  CHECK-DAG:         [[c:%.*]] = affine.load %arg1[%{{.*}}, %{{.*}}, %{{.*}}] : memref<?x?x?xf32>
  //  CHECK-DAG:         [[d:%.*]] = addf [[b]], [[c]] : f32
  // CHECK-NEXT:         affine.store [[d]], %{{.*}}[%{{.*}}, %{{.*}}, %{{.*}}] : memref<?x?x?xf32>
  // CHECK-NEXT:       }
  // CHECK-NEXT:       affine.for %{{.*}} = affine_map<(d0) -> (d0)>(%{{.*}}) to affine_map<(d0) -> (d0)>(%{{.*}}) {
  //  CHECK-DAG:         [[a:%.*]] = affine.load %{{.*}}[%{{.*}}, %{{.*}}, %{{.*}}] : memref<?x?x?xf32>
  //  CHECK-DAG:         [[b:%.*]] = affine.load %{{.*}}[%{{.*}}, %{{.*}}, %{{.*}}] : memref<?x?x?xf32>
  //  CHECK-DAG:         [[c:%.*]] = addf [[b]], [[a]] : f32
  //  CHECK-DAG:         [[d:%.*]] = affine.load %{{.*}}[%{{.*}}, %{{.*}}, %{{.*}}] : memref<?x?x?xf32>
  //  CHECK-DAG:         [[e:%.*]] = addf [[d]], [[c]] : f32
  // CHECK-NEXT:         affine.store [[e]], %{{.*}}[%{{.*}}, %{{.*}}, %{{.*}}] : memref<?x?x?xf32>
  // clang-format on
  f.print(llvm::outs());
  f.erase();
}

TEST_FUNC(insertion_in_block) {
  using namespace edsc::op;
  auto indexType = IndexType::get(&globalContext());
  auto f = makeFunction("insertion_in_block", {}, {indexType, indexType});

  OpBuilder builder(f.getBody());
  ScopedContext scope(builder, f.getLoc());
  BlockHandle b1;
  // clang-format off
  std_constant_int(0, 32);
  (BlockBuilder(&b1))([]{
    std_constant_int(1, 32);
  });
  std_constant_int(2, 32);
  // CHECK-LABEL: @insertion_in_block
  // CHECK: {{.*}} = constant 0 : i32
  // CHECK: {{.*}} = constant 2 : i32
  // CHECK: ^bb1:   // no predecessors
  // CHECK: {{.*}} = constant 1 : i32
  // clang-format on
  f.print(llvm::outs());
  f.erase();
}

TEST_FUNC(zero_and_std_sign_extendi_op_i1_to_i8) {
  using namespace edsc::op;
  auto i1Type = IntegerType::get(1, &globalContext());
  auto i8Type = IntegerType::get(8, &globalContext());
  auto memrefType = MemRefType::get({}, i1Type, {}, 0);
  auto f = makeFunction("zero_and_std_sign_extendi_op", {},
                        {memrefType, memrefType});

  OpBuilder builder(f.getBody());
  ScopedContext scope(builder, f.getLoc());
  AffineIndexedValue A(f.getArgument(0));
  AffineIndexedValue B(f.getArgument(1));
  // clang-format off
  edsc::intrinsics::std_zero_extendi(A, i8Type);
  edsc::intrinsics::std_sign_extendi(B, i8Type);
  // CHECK-LABEL: @zero_and_std_sign_extendi_op
  //      CHECK:     %[[SRC1:.*]] = affine.load
  //      CHECK:     zexti %[[SRC1]] : i1 to i8
  //      CHECK:     %[[SRC2:.*]] = affine.load
  //      CHECK:     sexti %[[SRC2]] : i1 to i8
  // clang-format on
  f.print(llvm::outs());
  f.erase();
}

TEST_FUNC(operator_or) {
  auto i1Type = IntegerType::get(/*width=*/1, &globalContext());
  auto f = makeFunction("operator_or", {}, {i1Type, i1Type});

  OpBuilder builder(f.getBody());
  ScopedContext scope(builder, f.getLoc());

  using op::operator||;
  Value lhs(f.getArgument(0));
  Value rhs(f.getArgument(1));
  lhs || rhs;

  // CHECK-LABEL: @operator_or
  //       CHECK: [[ARG0:%.*]]: i1, [[ARG1:%.*]]: i1
  //       CHECK: or [[ARG0]], [[ARG1]]
  f.print(llvm::outs());
  f.erase();
}

TEST_FUNC(operator_and) {
  auto i1Type = IntegerType::get(/*width=*/1, &globalContext());
  auto f = makeFunction("operator_and", {}, {i1Type, i1Type});

  OpBuilder builder(f.getBody());
  ScopedContext scope(builder, f.getLoc());

  using op::operator&&;
  using op::negate;
  Value lhs(f.getArgument(0));
  Value rhs(f.getArgument(1));
  negate(lhs && rhs);

  // CHECK-LABEL: @operator_and
  //       CHECK: [[ARG0:%.*]]: i1, [[ARG1:%.*]]: i1
  //       CHECK: [[AND:%.*]] = and [[ARG0]], [[ARG1]]
  //       CHECK: [[TRUE:%.*]] = constant 1 : i1
  //       CHECK: subi [[TRUE]], [[AND]] : i1
  f.print(llvm::outs());
  f.erase();
}

TEST_FUNC(select_op_i32) {
  using namespace edsc::op;
  auto f32Type = FloatType::getF32(&globalContext());
  auto memrefType = MemRefType::get(
      {ShapedType::kDynamicSize, ShapedType::kDynamicSize}, f32Type, {}, 0);
  auto f = makeFunction("select_op", {}, {memrefType});

  OpBuilder builder(f.getBody());
  ScopedContext scope(builder, f.getLoc());
  // clang-format off
  Value zero = std_constant_index(0), one = std_constant_index(1);
  MemRefBoundsCapture vA(f.getArgument(0));
  AffineIndexedValue A(f.getArgument(0));
  Value ivs[2];
  Value &i = ivs[0], &j = ivs[1];
  AffineLoopNestBuilder(ivs, {zero, zero}, {one, one}, {1, 1})([&]{
    std_select(eq(i, zero), A(zero, zero), A(i, j));
  });

  // CHECK-LABEL: @select_op
  //      CHECK: affine.for %{{.*}} = 0 to 1 {
  // CHECK-NEXT:   affine.for %{{.*}} = 0 to 1 {
  //  CHECK-DAG:     {{.*}} = cmpi "eq"
  //  CHECK-DAG:     {{.*}} = affine.load
  //  CHECK-DAG:     {{.*}} = affine.load
  // CHECK-NEXT:     {{.*}} = select
  // clang-format on
  f.print(llvm::outs());
  f.erase();
}

TEST_FUNC(select_op_f32) {
  auto f32Type = FloatType::getF32(&globalContext());
  auto memrefType = MemRefType::get(
      {ShapedType::kDynamicSize, ShapedType::kDynamicSize}, f32Type, {}, 0);
  auto f = makeFunction("select_op", {}, {memrefType, memrefType});

  OpBuilder builder(f.getBody());
  ScopedContext scope(builder, f.getLoc());
  // clang-format off
  Value zero = std_constant_index(0), one = std_constant_index(1);
  MemRefBoundsCapture vA(f.getArgument(0)), vB(f.getArgument(1));
  AffineIndexedValue A(f.getArgument(0)), B(f.getArgument(1));
  Value ivs[2];
  Value &i = ivs[0], &j = ivs[1];
  AffineLoopNestBuilder(ivs, {zero, zero}, {one, one}, {1, 1})([&]{
    using namespace edsc::op;
    std_select(eq(B(i, j), B(i + one, j)), A(zero, zero), A(i, j));
    std_select(ne(B(i, j), B(i + one, j)), A(zero, zero), A(i, j));
    std_select(B(i, j) >= B(i + one, j), A(zero, zero), A(i, j));
    std_select(B(i, j) <= B(i + one, j), A(zero, zero), A(i, j));
    std_select(B(i, j) < B(i + one, j), A(zero, zero), A(i, j));
    std_select(B(i, j) > B(i + one, j), A(zero, zero), A(i, j));
  });

  // CHECK-LABEL: @select_op
  //      CHECK: affine.for %{{.*}} = 0 to 1 {
  // CHECK-NEXT:   affine.for %{{.*}} = 0 to 1 {
  //  CHECK-DAG:     cmpf "oeq"
  //  CHECK-DAG:     affine.load
  //  CHECK-DAG:     affine.load
  //  CHECK-DAG:     affine.load
  //  CHECK-DAG:     affine.load
  //  CHECK-DAG:     affine.apply
  // CHECK-NEXT:     select
  //  CHECK-DAG:     cmpf "one"
  //  CHECK-DAG:     affine.load
  //  CHECK-DAG:     affine.load
  //  CHECK-DAG:     affine.load
  //  CHECK-DAG:     affine.load
  //  CHECK-DAG:     affine.apply
  // CHECK-NEXT:     select
  //  CHECK-DAG:     cmpf "oge"
  //  CHECK-DAG:     affine.load
  //  CHECK-DAG:     affine.load
  //  CHECK-DAG:     affine.load
  //  CHECK-DAG:     affine.load
  //  CHECK-DAG:     affine.apply
  // CHECK-NEXT:     select
  //  CHECK-DAG:     cmpf "ole"
  //  CHECK-DAG:     affine.load
  //  CHECK-DAG:     affine.load
  //  CHECK-DAG:     affine.load
  //  CHECK-DAG:     affine.load
  //  CHECK-DAG:     affine.apply
  // CHECK-NEXT:     select
  //  CHECK-DAG:     cmpf "olt"
  //  CHECK-DAG:     affine.load
  //  CHECK-DAG:     affine.load
  //  CHECK-DAG:     affine.load
  //  CHECK-DAG:     affine.load
  //  CHECK-DAG:     affine.apply
  // CHECK-NEXT:     select
  //  CHECK-DAG:     cmpf "ogt"
  //  CHECK-DAG:     affine.load
  //  CHECK-DAG:     affine.load
  //  CHECK-DAG:     affine.load
  //  CHECK-DAG:     affine.load
  //  CHECK-DAG:     affine.apply
  // CHECK-NEXT:     select
  // clang-format on
  f.print(llvm::outs());
  f.erase();
}

// Inject an EDSC-constructed computation to exercise imperfectly nested 2-d
// tiling.
TEST_FUNC(tile_2d) {
  auto memrefType =
      MemRefType::get({ShapedType::kDynamicSize, ShapedType::kDynamicSize,
                       ShapedType::kDynamicSize},
                      FloatType::getF32(&globalContext()), {}, 0);
  auto f = makeFunction("tile_2d", {}, {memrefType, memrefType, memrefType});

  OpBuilder builder(f.getBody());
  ScopedContext scope(builder, f.getLoc());
  Value zero = std_constant_index(0);
  MemRefBoundsCapture vA(f.getArgument(0)), vB(f.getArgument(1)),
      vC(f.getArgument(2));
  AffineIndexedValue A(f.getArgument(0)), B(f.getArgument(1)),
      C(f.getArgument(2));
  Value ivs[2];
  Value &i = ivs[0], &j = ivs[1];
  Value k1, k2;
  Value M(vC.ub(0)), N(vC.ub(1)), O(vC.ub(2));

  // clang-format off
  using namespace edsc::op;
  AffineLoopNestBuilder(ivs, {zero, zero}, {M, N}, {1, 1})([&]{
    AffineLoopNestBuilder(&k1, zero, O, 1)([&]{
      C(i, j, k1) = A(i, j, k1) + B(i, j, k1);
    });
    AffineLoopNestBuilder(&k2, zero, O, 1)([&]{
      C(i, j, k2) = A(i, j, k2) + B(i, j, k2);
    });
  });
  // clang-format on

  auto li = getForInductionVarOwner(i), lj = getForInductionVarOwner(j),
       lk1 = getForInductionVarOwner(k1), lk2 = getForInductionVarOwner(k2);
  auto indicesL1 = mlir::tile({li, lj}, {512, 1024}, {lk1, lk2});
  auto lii1 = indicesL1[0][0], ljj1 = indicesL1[1][0];
  mlir::tile({ljj1, lii1}, {32, 16}, ljj1);

  // clang-format off
  // CHECK-LABEL: func @tile_2d
  //       CHECK: %[[ZERO:.*]] = constant 0 : index
  //       CHECK: %[[M:[0-9]+]] = dim %arg2, 0 : memref<?x?x?xf32>
  //  CHECK-NEXT: %[[N:[0-9]+]] = dim %arg2, 1 : memref<?x?x?xf32>
  //  CHECK-NEXT: %[[P:[0-9]+]] = dim %arg2, 2 : memref<?x?x?xf32>
  //       CHECK:   affine.for %{{.*}} = affine_map<(d0) -> (d0)>(%[[ZERO]]) to affine_map<(d0) -> (d0)>(%[[M]]) step 512 {
  //  CHECK-NEXT:     affine.for %{{.*}} = affine_map<(d0) -> (d0)>(%[[ZERO]]) to affine_map<(d0) -> (d0)>(%[[N]]) step 1024 {
  //  CHECK-NEXT:       affine.for %{{.*}} = affine_map<(d0) -> (d0)>(%[[ZERO]]) to affine_map<(d0) -> (d0)>(%[[P]]) {
  //  CHECK-NEXT:         affine.for %{{.*}} = max affine_map<(d0) -> (0, d0)>(%{{.*}}) to min affine_map<(d0)[s0] -> (s0, d0 + 512)>(%{{.*}})[%[[M]]] step 16 {
  //  CHECK-NEXT:           affine.for %{{.*}} = max affine_map<(d0) -> (0, d0)>(%{{.*}}) to min affine_map<(d0)[s0] -> (s0, d0 + 1024)>(%{{.*}})[%[[N]]] step 32 {
  //  CHECK-NEXT:             affine.for %{{.*}} = max affine_map<(d0, d1) -> (0, d0, d1)>(%{{.*}}, %{{.*}}) to min affine_map<(d0, d1)[s0] -> (s0, d0 + 1024, d1 + 32)>(%{{.*}}, %{{.*}})[%[[N]]] {
  //  CHECK-NEXT:               affine.for %{{.*}} = max affine_map<(d0, d1) -> (0, d0, d1)>(%{{.*}}, %{{.*}}) to min affine_map<(d0, d1)[s0] -> (s0, d0 + 512, d1 + 16)>(%{{.*}}, %{{.*}})[%[[M]]] {
  //  CHECK-NEXT:                 {{.*}} = affine.load {{.*}}[%{{.*}}, %{{.*}}, %{{.*}}] : memref<?x?x?xf32>
  //  CHECK-NEXT:                 {{.*}} = affine.load {{.*}}[%{{.*}}, %{{.*}}, %{{.*}}] : memref<?x?x?xf32>
  //  CHECK-NEXT:                 {{.*}} = addf {{.*}}, {{.*}} : f32
  //  CHECK-NEXT:                 affine.store {{.*}}, {{.*}}[%{{.*}}, %{{.*}}, %{{.*}}] : memref<?x?x?xf32>
  //       CHECK:               }
  //  CHECK-NEXT:             }
  //  CHECK-NEXT:           }
  //  CHECK-NEXT:         }
  //  CHECK-NEXT:       }
  //  CHECK-NEXT:       affine.for %{{.*}} = affine_map<(d0) -> (d0)>(%[[ZERO]]) to affine_map<(d0) -> (d0)>(%[[P]]) {
  //  CHECK-NEXT:         affine.for %{{.*}} = max affine_map<(d0) -> (0, d0)>(%{{.*}}) to min affine_map<(d0)[s0] -> (s0, d0 + 512)>(%{{.*}})[%[[M]]] {
  //  CHECK-NEXT:           affine.for %{{.*}} = max affine_map<(d0) -> (0, d0)>(%{{.*}}) to min affine_map<(d0)[s0] -> (s0, d0 + 1024)>(%{{.*}})[%[[N]]] {
  //  CHECK-NEXT:             {{.*}} = affine.load {{.*}}[%{{.*}}, %{{.*}}, %{{.*}}] : memref<?x?x?xf32>
  //  CHECK-NEXT:             {{.*}} = affine.load {{.*}}[%{{.*}}, %{{.*}}, %{{.*}}] : memref<?x?x?xf32>
  //  CHECK-NEXT:             {{.*}}= addf {{.*}}, {{.*}} : f32
  //  CHECK-NEXT:             affine.store {{.*}}, {{.*}}[%{{.*}}, %{{.*}}, %{{.*}}] : memref<?x?x?xf32>
  // clang-format on
  f.print(llvm::outs());
  f.erase();
}

// Exercise StdIndexedValue for loads and stores.
TEST_FUNC(indirect_access) {
  using namespace edsc::op;
  auto memrefType = MemRefType::get({ShapedType::kDynamicSize},
                                    FloatType::getF32(&globalContext()), {}, 0);
  auto f = makeFunction("indirect_access", {},
                        {memrefType, memrefType, memrefType, memrefType});

  OpBuilder builder(f.getBody());
  ScopedContext scope(builder, f.getLoc());
  Value zero = std_constant_index(0);
  MemRefBoundsCapture vC(f.getArgument(2));
  AffineIndexedValue B(f.getArgument(1)), D(f.getArgument(3));
  StdIndexedValue A(f.getArgument(0)), C(f.getArgument(2));
  Value i, N(vC.ub(0));

  // clang-format off
  AffineLoopNestBuilder(&i, zero, N, 1)([&]{
      C((Value)D(i)) = A((Value)B(i));
  });
  // clang-format on

  // clang-format off
  // CHECK-LABEL: func @indirect_access
  // CHECK-SAME: (%[[ARG0:.*]]: memref<?xf32>, %[[ARG1:.*]]: memref<?xf32>, %[[ARG2:.*]]: memref<?xf32>, %[[ARG3:.*]]: memref<?xf32>)
  // CHECK-DAG:  [[B:%.*]] = affine.load %[[ARG1]]
  // CHECK-DAG:  [[D:%.*]] = affine.load %[[ARG3]]
  // CHECK:  load %{{.*}}{{\[}}[[B]]{{\]}}
  // CHECK:  store %{{.*}}, %{{.*}}{{\[}}[[D]]{{\]}}
  // clang-format on
  f.print(llvm::outs());
  f.erase();
}

// Exercise affine loads and stores build with empty maps.
TEST_FUNC(empty_map_load_store) {
  using namespace edsc::op;
  auto memrefType =
      MemRefType::get({}, FloatType::getF32(&globalContext()), {}, 0);
  auto f = makeFunction("empty_map_load_store", {},
                        {memrefType, memrefType, memrefType, memrefType});

  OpBuilder builder(f.getBody());
  ScopedContext scope(builder, f.getLoc());
  Value zero = std_constant_index(0);
  Value one = std_constant_index(1);
  AffineIndexedValue input(f.getArgument(0)), res(f.getArgument(1));

  // clang-format off
  Value iv;
  AffineLoopNestBuilder(&iv, zero, one, 1)([&]{
      res() = input();
  });
  // clang-format on

  // clang-format off
  // CHECK-LABEL: func @empty_map_load_store(
  // CHECK:  [[A:%.*]] = affine.load %{{.*}}[]
  // CHECK:  affine.store [[A]], %{{.*}}[]
  // clang-format on
  f.print(llvm::outs());
  f.erase();
}

// clang-format off
// CHECK-LABEL: func @affine_if_op
// CHECK:       affine.if affine_set<([[d0:.*]], [[d1:.*]]){{\[}}[[s0:.*]], [[s1:.*]]{{\]}}
// CHECK-NOT:   else
// CHECK:       affine.if affine_set<([[d0:.*]], [[d1:.*]]){{\[}}[[s0:.*]], [[s1:.*]]{{\]}}
// CHECK-NEXT: } else {
// clang-format on
TEST_FUNC(affine_if_op) {
  using namespace edsc::op;
  auto f32Type = FloatType::getF32(&globalContext());
  auto memrefType = MemRefType::get(
      {ShapedType::kDynamicSize, ShapedType::kDynamicSize}, f32Type, {}, 0);
  auto f = makeFunction("affine_if_op", {}, {memrefType});

  OpBuilder builder(f.getBody());
  ScopedContext scope(builder, f.getLoc());

  Value zero = std_constant_index(0), ten = std_constant_index(10);

  SmallVector<bool, 4> isEq = {false, false, false, false};
  SmallVector<AffineExpr, 4> affineExprs = {
      builder.getAffineDimExpr(0),    // d0 >= 0
      builder.getAffineDimExpr(1),    // d1 >= 0
      builder.getAffineSymbolExpr(0), // s0 >= 0
      builder.getAffineSymbolExpr(1)  // s1 >= 0
  };
  auto intSet = IntegerSet::get(2, 2, affineExprs, isEq);

  SmallVector<Value, 4> affineIfArgs = {zero, zero, ten, ten};
  intrinsics::affine_if(intSet, affineIfArgs, /*withElseRegion=*/false);
  intrinsics::affine_if(intSet, affineIfArgs, /*withElseRegion=*/true);

  f.print(llvm::outs());
  f.erase();
}

// clang-format off
// CHECK-LABEL: func @linalg_generic_pointwise
//       CHECK:   linalg.generic {args_in = 2 : i64, args_out = 1 : i64,
// CHECK-SAME: indexing_maps = [affine_map<(d0, d1) -> (d0, d1)>, affine_map<(d0, d1) -> (d0, d1)>, affine_map<(d0, d1) -> (d0, d1)>],
// CHECK-SAME: iterator_types = ["parallel", "parallel"]}
//       CHECK:       addf
//       CHECK:     }: memref<?x?xf32>, memref<?x?xf32>, memref<?x?xf32>
//       CHECK:   linalg.generic {args_in = 2 : i64, args_out = 1 : i64,
// CHECK-SAME: indexing_maps = [affine_map<(d0, d1) -> (d0, d1)>, affine_map<(d0, d1) -> (d0, d1)>, affine_map<(d0, d1) -> (d0, d1)>],
// CHECK-SAME: iterator_types = ["parallel", "parallel"]}
//       CHECK:       cmpf "ogt"
//       CHECK:       select
//       CHECK:   }: memref<?x?xf32>, memref<?x?xf32>, memref<?x?xf32>
//       CHECK:   linalg.generic {args_in = 1 : i64, args_out = 1 : i64,
// CHECK-SAME:      indexing_maps = [affine_map<(d0, d1) -> (d0, d1)>, affine_map<(d0, d1) -> (d0, d1)>],
// CHECK-SAME:      iterator_types = ["parallel", "parallel"]}
//       CHECK:     tanh
//       CHECK:   }: memref<?x?xf32>, memref<?x?xf32>
// clang-format on
TEST_FUNC(linalg_generic_pointwise_test) {
  using namespace edsc;
  using namespace edsc::ops;

  auto f32Type = FloatType::getF32(&globalContext());
  auto memrefType = MemRefType::get(
      {ShapedType::kDynamicSize, ShapedType::kDynamicSize}, f32Type, {}, 0);
  auto f = makeFunction("linalg_generic_pointwise", {},
                        {memrefType, memrefType, memrefType});

  OpBuilder builder(f.getBody());
  ScopedContext scope(builder, f.getLoc());
  Value A(f.getArgument(0)), B(f.getArgument(1)), C(f.getArgument(2));
  AffineExpr i, j;
  bindDims(&globalContext(), i, j);
  StructuredIndexed SA(A), SB(B), SC(C);
  linalg_generic_pointwise_add(SA({i, j}), SB({i, j}), SC({i, j}));
  linalg_generic_pointwise_max(SA({i, j}), SB({i, j}), SC({i, j}));
  linalg_generic_pointwise_tanh(SA({i, j}), SC({i, j}));

  f.print(llvm::outs());
  f.erase();
}

// clang-format off
// CHECK-LABEL: func @linalg_generic_matmul
//       CHECK:   linalg.generic {args_in = 2 : i64, args_out = 1 : i64,
// CHECK-SAME: indexing_maps = [affine_map<(d0, d1, d2) -> (d0, d2)>, affine_map<(d0, d1, d2) -> (d2, d1)>, affine_map<(d0, d1, d2) -> (d0, d1)>],
// CHECK-SAME: iterator_types = ["parallel", "parallel", "reduction"]}
///      CHECK:   ^bb0(%[[a0:.*]]: f32, %[[a1:.*]]: f32, %[[a2:.*]]: f32):
//       CHECK:     %[[a3:.*]] = mulf %[[a0]], %[[a1]] : f32
//       CHECK:     %[[a4:.*]] = addf %[[a2]], %[[a3]] : f32
//       CHECK:     linalg.yield %[[a4]] : f32
//       CHECK:   }: memref<?x?xf32>, memref<?x?xf32>, memref<?x?xf32>
// clang-format on
TEST_FUNC(linalg_generic_matmul_test) {
  using namespace edsc;
  using namespace edsc::ops;

  auto f32Type = FloatType::getF32(&globalContext());
  auto memrefType = MemRefType::get(
      {ShapedType::kDynamicSize, ShapedType::kDynamicSize}, f32Type, {}, 0);
<<<<<<< HEAD
  auto f =
      makeFunction("linalg_generic_matmul", {}, {memrefType, memrefType, memrefType});

  OpBuilder builder(f.getBody());
  ScopedContext scope(builder, f.getLoc());
  linalg_generic_matmul(makeValueHandles(llvm::to_vector<3>(f.getArguments())));
=======
  auto f = makeFunction("linalg_generic_matmul", {},
                        {memrefType, memrefType, memrefType});

  OpBuilder builder(f.getBody());
  ScopedContext scope(builder, f.getLoc());
  linalg_generic_matmul(f.getArguments());
>>>>>>> a34309b7

  f.print(llvm::outs());
  f.erase();
}

// clang-format off
// CHECK-LABEL: func @linalg_generic_conv_nhwc
//       CHECK:   linalg.generic {args_in = 2 : i64, args_out = 1 : i64,
// CHECK-SAME: indexing_maps = [affine_map<(d0, d1, d2, d3, d4, d5, d6) -> (d0, d2 * 3 + d4 * 5, d3 * 4 + d5 * 6, d6)>,
// CHECK-SAME: affine_map<(d0, d1, d2, d3, d4, d5, d6) -> (d4, d5, d6, d1)>,
// CHECK-SAME: affine_map<(d0, d1, d2, d3, d4, d5, d6) -> (d0, d2, d3, d1)>],
// CHECK-SAME: iterator_types = ["parallel", "parallel", "parallel", "parallel", "reduction", "reduction", "reduction"]}
///      CHECK:   ^bb0(%[[a0:.*]]: f32, %[[a1:.*]]: f32, %[[a2:.*]]: f32):
//       CHECK:     %[[a3:.*]] = mulf %[[a0]], %[[a1]] : f32
//       CHECK:     %[[a4:.*]] = addf %[[a2]], %[[a3]] : f32
//       CHECK:     linalg.yield %[[a4]] : f32
//       CHECK:   }: memref<?x?x?x?xf32>, memref<?x?x?x?xf32>, memref<?x?x?x?xf32>
// clang-format on
TEST_FUNC(linalg_generic_conv_nhwc) {
  using namespace edsc;
  using namespace edsc::ops;

  auto f32Type = FloatType::getF32(&globalContext());
  auto memrefType =
      MemRefType::get({ShapedType::kDynamicSize, ShapedType::kDynamicSize,
                       ShapedType::kDynamicSize, ShapedType::kDynamicSize},
                      f32Type, {}, 0);
  auto f = makeFunction("linalg_generic_conv_nhwc", {},
                        {memrefType, memrefType, memrefType});

  OpBuilder builder(f.getBody());
  ScopedContext scope(builder, f.getLoc());
<<<<<<< HEAD
  linalg_generic_conv_nhwc(makeValueHandles(llvm::to_vector<3>(f.getArguments())),
                   /*strides=*/{3, 4}, /*dilations=*/{5, 6});
=======
  linalg_generic_conv_nhwc(f.getArguments(),
                           /*strides=*/{3, 4}, /*dilations=*/{5, 6});
>>>>>>> a34309b7

  f.print(llvm::outs());
  f.erase();
}

// clang-format off
// CHECK-LABEL: func @linalg_generic_dilated_conv_nhwc
//       CHECK:   linalg.generic {args_in = 2 : i64, args_out = 1 : i64,
// CHECK-SAME: indexing_maps = [affine_map<(d0, d1, d2, d3, d4, d5, d6) -> (d0, d3 * 3 + d5 * 5, d4 * 4 + d6 * 6, d2)>,
// CHECK-SAME: affine_map<(d0, d1, d2, d3, d4, d5, d6) -> (d5, d6, d2, d1)>,
// CHECK-SAME: affine_map<(d0, d1, d2, d3, d4, d5, d6) -> (d0, d3, d4, d1 + d2 * 7)>],
// CHECK-SAME: iterator_types = ["parallel", "parallel", "parallel", "parallel", "parallel", "reduction", "reduction"]}
//       CHECK:   ^bb0(%[[a0:.*]]: f32, %[[a1:.*]]: f32, %[[a2:.*]]: f32):
//       CHECK:     %[[a3:.*]] = mulf %[[a0]], %[[a1]] : f32
//       CHECK:     %[[a4:.*]] = addf %[[a2]], %[[a3]] : f32
//       CHECK:     linalg.yield %[[a4]] : f32
//       CHECK:   }: memref<?x?x?x?xf32>, memref<?x?x?x?xf32>, memref<?x?x?x?xf32>
// clang-format on
TEST_FUNC(linalg_generic_dilated_conv_nhwc) {
  using namespace edsc;
  using namespace edsc::ops;

  auto f32Type = FloatType::getF32(&globalContext());
  auto memrefType =
      MemRefType::get({ShapedType::kDynamicSize, ShapedType::kDynamicSize,
                       ShapedType::kDynamicSize, ShapedType::kDynamicSize},
                      f32Type, {}, 0);
  auto f = makeFunction("linalg_generic_dilated_conv_nhwc", {},
                        {memrefType, memrefType, memrefType});

  OpBuilder builder(f.getBody());
  ScopedContext scope(builder, f.getLoc());
<<<<<<< HEAD
  linalg_generic_dilated_conv_nhwc(makeValueHandles(f.getArguments()),
                           /*depth_multiplier=*/7,
                           /*strides=*/{3, 4}, /*dilations=*/{5, 6});
=======
  linalg_generic_dilated_conv_nhwc(f.getArguments(),
                                   /*depth_multiplier=*/7,
                                   /*strides=*/{3, 4}, /*dilations=*/{5, 6});
>>>>>>> a34309b7

  f.print(llvm::outs());
  f.erase();
}

// clang-format off
// CHECK-LABEL: func @linalg_metadata_ops
//       CHECK: linalg.reshape {{.*}} [affine_map<(d0, d1, d2) -> (d0, d1)>, affine_map<(d0, d1, d2) -> (d2)>] : memref<4x8x16xf32> into memref<32x16xf32>
//       CHECK: linalg.reshape {{.*}} [affine_map<(d0, d1, d2) -> (d0, d1)>, affine_map<(d0, d1, d2) -> (d2)>] : memref<32x16xf32> into memref<4x8x16xf32>
// clang-format on
TEST_FUNC(linalg_metadata_ops) {
  auto f32Type = FloatType::getF32(&globalContext());
  auto memrefType = MemRefType::get({4, 8, 16}, f32Type, {}, 0);
  auto f = makeFunction("linalg_metadata_ops", {}, {memrefType});

  OpBuilder builder(f.getBody());
  ScopedContext scope(builder, f.getLoc());
  AffineExpr i, j, k;
  bindDims(&globalContext(), i, j, k);
  Value v(f.getArgument(0));
  auto reshaped = linalg_reshape(v, ArrayRef<ArrayRef<AffineExpr>>{{i, j}, k});
  linalg_reshape(memrefType, reshaped,
                 ArrayRef<ArrayRef<AffineExpr>>{{i, j}, k});

  f.print(llvm::outs());
  f.erase();
}

// clang-format off
// CHECK-LABEL: func @linalg_tensors
//       CHECK:   linalg.generic {args_in = 2 : i64, args_out = 1 : i64,
// CHECK-SAME: indexing_maps = [affine_map<(d0, d1) -> (d0, d1)>, affine_map<(d0, d1) -> (d0, d1)>, affine_map<(d0, d1) -> (d0, d1)>],
// CHECK-SAME: iterator_types = ["parallel", "parallel"]}
//       CHECK:       addf
//       CHECK:     }: tensor<?x?xf32>, memref<?x?xf32> -> tensor<?x?xf32>
//       CHECK:   linalg.generic {args_in = 2 : i64, args_out = 1 : i64,
// CHECK-SAME: indexing_maps = [affine_map<(d0, d1) -> (d0, d1)>, affine_map<(d0, d1) -> (d0, d1)>, affine_map<(d0, d1) -> (d0, d1)>],
// CHECK-SAME: iterator_types = ["parallel", "parallel"]}
//       CHECK:       cmpf "ogt"
//       CHECK:       select
//       CHECK:   }: tensor<?x?xf32>, memref<?x?xf32> -> tensor<?x?xf32>
//       CHECK:   linalg.generic {args_in = 1 : i64, args_out = 1 : i64,
// CHECK-SAME:      indexing_maps = [affine_map<(d0, d1) -> (d0, d1)>, affine_map<(d0, d1) -> (d0, d1)>],
// CHECK-SAME:      iterator_types = ["parallel", "parallel"]}
//       CHECK:     tanh
//       CHECK:   }: tensor<?x?xf32> -> tensor<?x?xf32>
//       CHECK:   linalg.generic {args_in = 2 : i64, args_out = 1 : i64,
//  CHECK-SAME:     indexing_maps = [affine_map<(d0, d1, d2) -> (d0, d2)>,
//  CHECK-SAME:                      affine_map<(d0, d1, d2) -> (d2, d1)>,
//  CHECK-SAME:                      affine_map<(d0, d1, d2) -> (d0, d1)>],
//  CHECK-SAME:     iterator_types = ["parallel", "parallel", "reduction"]}
//       CHECK:     mulf
//       CHECK:   }: tensor<?x?xf32>, memref<?x?xf32> -> tensor<?x?xf32>
//       CHECK:   linalg.generic {args_in = 3 : i64, args_out = 1 : i64,
//  CHECK-SAME:     indexing_maps = [affine_map<(d0, d1, d2) -> (d0, d2)>,
//  CHECK-SAME:                      affine_map<(d0, d1, d2) -> (d2, d1)>,
//  CHECK-SAME:                      affine_map<(d0, d1, d2) -> (d0, d1)>,
//  CHECK-SAME:                      affine_map<(d0, d1, d2) -> (d0, d1)>],
//  CHECK-SAME:     iterator_types = ["parallel", "parallel", "reduction"]
//       CHECK:     mulf
//       CHECK:     addf
//       CHECK:   }: tensor<?x?xf32>, memref<?x?xf32>, tensor<?x?xf32> -> tensor<?x?xf32>
// clang-format on
TEST_FUNC(linalg_tensors_test) {
  using namespace edsc;
  using namespace edsc::ops;

  auto f32Type = FloatType::getF32(&globalContext());
  auto memrefType = MemRefType::get(
      {ShapedType::kDynamicSize, ShapedType::kDynamicSize}, f32Type, {}, 0);
  auto tensorType = RankedTensorType::get(
      {ShapedType::kDynamicSize, ShapedType::kDynamicSize}, f32Type);
  auto f = makeFunction("linalg_tensors", {}, {tensorType, memrefType});

  OpBuilder builder(f.getBody());
  ScopedContext scope(builder, f.getLoc());
  Value A(f.getArgument(0)), B(f.getArgument(1));
  AffineExpr i, j;
  bindDims(&globalContext(), i, j);
  StructuredIndexed SA(A), SB(B), SC(tensorType);
  linalg_generic_pointwise_add(SA({i, j}), SB({i, j}), SC({i, j}));
  linalg_generic_pointwise_max(SA({i, j}), SB({i, j}), SC({i, j}));
  linalg_generic_pointwise_tanh(SA({i, j}), SC({i, j}));
  Value o1 = linalg_generic_matmul(A, B, tensorType)->getResult(0);
<<<<<<< HEAD
  linalg_generic_matmul(A, B, ValueHandle(o1), tensorType);
=======
  linalg_generic_matmul(A, B, o1, tensorType);
>>>>>>> a34309b7

  f.print(llvm::outs());
  f.erase();
}

// CHECK-LABEL: func @memref_vector_matmul_test(
//  CHECK-SAME:   %[[A:.*]]: memref<?x?xvector<4x16xf32>>,
//  CHECK-SAME:   %[[B:.*]]: memref<?x?xvector<16x8xf32>>,
//  CHECK-SAME:   %[[C:.*]]: memref<?x?xvector<4x8xf32>>)
//       CHECK:   linalg.generic {{.*}} %[[A]], %[[B]], %[[C]]
//       CHECK:     vector.contract{{.*}}[affine_map<(d0, d1, d2) -> (d0,
//  d2)>,
//  CHECK-SAME:                       affine_map<(d0, d1, d2) -> (d2, d1)>,
//  CHECK-SAME:                       affine_map<(d0, d1, d2) -> (d0, d1)>],
//  CHECK-SAME:                {{.*}}["parallel", "parallel", "reduction"]
//  CHECK-SAME:     vector<4x16xf32>, vector<16x8xf32> into vector<4x8xf32>
//       CHECK:   memref<?x?xvector<4x16xf32>>, memref<?x?xvector<16x8xf32>>,
//  CHECK-SAME:   memref<?x?xvector<4x8xf32>>
TEST_FUNC(memref_vector_matmul_test) {
  using namespace edsc;
  using namespace edsc::ops;

  int64_t M = 4, N = 8, K = 16;
  auto f32Type = FloatType::getF32(&globalContext());
  auto mkVectorType = VectorType::get({M, K}, f32Type);
  auto knVectorType = VectorType::get({K, N}, f32Type);
  auto mnVectorType = VectorType::get({M, N}, f32Type);
  auto typeA =
      MemRefType::get({ShapedType::kDynamicSize, ShapedType::kDynamicSize},
                      mkVectorType, {}, 0);
  auto typeB =
      MemRefType::get({ShapedType::kDynamicSize, ShapedType::kDynamicSize},
                      knVectorType, {}, 0);
  auto typeC =
      MemRefType::get({ShapedType::kDynamicSize, ShapedType::kDynamicSize},
                      mnVectorType, {}, 0);
  auto f = makeFunction("memref_vector_matmul_test", {}, {typeA, typeB, typeC});

  OpBuilder builder(f.getBody());
  ScopedContext scope(builder, f.getLoc());
  Value A(f.getArgument(0)), B(f.getArgument(1)), C(f.getArgument(2));
  auto contractionBuilder = [](ArrayRef<BlockArgument> args) {
    assert(args.size() == 3 && "expected 3 block arguments");
    (linalg_yield(vector_contraction_matmul(args[0], args[1], args[2])));
  };
  linalg_generic_matmul(A, B, C, contractionBuilder);

  f.print(llvm::outs());
  f.erase();
}

TEST_FUNC(builder_loop_for_yield) {
  auto indexType = IndexType::get(&globalContext());
  auto f32Type = FloatType::getF32(&globalContext());
  auto f = makeFunction("builder_loop_for_yield", {},
                        {indexType, indexType, indexType, indexType});

  OpBuilder builder(f.getBody());
  ScopedContext scope(builder, f.getLoc());
<<<<<<< HEAD
  ValueHandle init0 = std_constant_float(llvm::APFloat(1.0f), f32Type);
  ValueHandle init1 = std_constant_float(llvm::APFloat(2.0f), f32Type);
  ValueHandle i(indexType), a(f.getArgument(0)), b(f.getArgument(1)),
      c(f.getArgument(2)), d(f.getArgument(3));
  ValueHandle arg0(f32Type);
  ValueHandle arg1(f32Type);
  using namespace edsc::op;
  auto results =
      LoopNestBuilder(&i, a - b, c + d, a, {&arg0, &arg1}, {init0, init1})([&] {
        auto sum = arg0 + arg1;
        loop_yield(ArrayRef<ValueHandle>{arg1, sum});
      });
  ValueHandle(results[0]) + ValueHandle(results[1]);
=======
  Value init0 = std_constant_float(llvm::APFloat(1.0f), f32Type);
  Value init1 = std_constant_float(llvm::APFloat(2.0f), f32Type);
  Value i, a(f.getArgument(0)), b(f.getArgument(1)), c(f.getArgument(2)),
      d(f.getArgument(3));
  Value args01[2];
  Value &arg0 = args01[0], &arg1 = args01[1];
  using namespace edsc::op;
  auto results =
      LoopNestBuilder(&i, a - b, c + d, a, args01, {init0, init1})([&] {
        auto sum = arg0 + arg1;
        loop_yield(ArrayRef<Value>{arg1, sum});
      });
  results[0] + results[1];
>>>>>>> a34309b7

  // clang-format off
  // CHECK-LABEL: func @builder_loop_for_yield(%{{.*}}: index, %{{.*}}: index, %{{.*}}: index, %{{.*}}: index) {
  // CHECK:     [[init0:%.*]] = constant
  // CHECK:     [[init1:%.*]] = constant
  // CHECK-DAG:    [[r0:%[0-9]+]] = affine.apply affine_map<()[s0, s1] -> (s0 - s1)>()[%{{.*}}, %{{.*}}]
  // CHECK-DAG:    [[r1:%[0-9]+]] = affine.apply affine_map<()[s0, s1] -> (s0 + s1)>()[%{{.*}}, %{{.*}}]
  // CHECK-NEXT: [[res:%[0-9]+]]:2 = loop.for %{{.*}} = [[r0]] to [[r1]] step {{.*}} iter_args([[arg0:%.*]] = [[init0]], [[arg1:%.*]] = [[init1]]) -> (f32, f32) {
  // CHECK:     [[sum:%[0-9]+]] = addf [[arg0]], [[arg1]] : f32
  // CHECK:     loop.yield [[arg1]], [[sum]] : f32, f32
  // CHECK:     addf [[res]]#0, [[res]]#1 : f32

  // clang-format on
  f.print(llvm::outs());
  f.erase();
}

int main() {
  RUN_TESTS();
  return 0;
}<|MERGE_RESOLUTION|>--- conflicted
+++ resolved
@@ -823,21 +823,12 @@
   auto f32Type = FloatType::getF32(&globalContext());
   auto memrefType = MemRefType::get(
       {ShapedType::kDynamicSize, ShapedType::kDynamicSize}, f32Type, {}, 0);
-<<<<<<< HEAD
-  auto f =
-      makeFunction("linalg_generic_matmul", {}, {memrefType, memrefType, memrefType});
-
-  OpBuilder builder(f.getBody());
-  ScopedContext scope(builder, f.getLoc());
-  linalg_generic_matmul(makeValueHandles(llvm::to_vector<3>(f.getArguments())));
-=======
   auto f = makeFunction("linalg_generic_matmul", {},
                         {memrefType, memrefType, memrefType});
 
   OpBuilder builder(f.getBody());
   ScopedContext scope(builder, f.getLoc());
   linalg_generic_matmul(f.getArguments());
->>>>>>> a34309b7
 
   f.print(llvm::outs());
   f.erase();
@@ -870,13 +861,8 @@
 
   OpBuilder builder(f.getBody());
   ScopedContext scope(builder, f.getLoc());
-<<<<<<< HEAD
-  linalg_generic_conv_nhwc(makeValueHandles(llvm::to_vector<3>(f.getArguments())),
-                   /*strides=*/{3, 4}, /*dilations=*/{5, 6});
-=======
   linalg_generic_conv_nhwc(f.getArguments(),
                            /*strides=*/{3, 4}, /*dilations=*/{5, 6});
->>>>>>> a34309b7
 
   f.print(llvm::outs());
   f.erase();
@@ -909,15 +895,9 @@
 
   OpBuilder builder(f.getBody());
   ScopedContext scope(builder, f.getLoc());
-<<<<<<< HEAD
-  linalg_generic_dilated_conv_nhwc(makeValueHandles(f.getArguments()),
-                           /*depth_multiplier=*/7,
-                           /*strides=*/{3, 4}, /*dilations=*/{5, 6});
-=======
   linalg_generic_dilated_conv_nhwc(f.getArguments(),
                                    /*depth_multiplier=*/7,
                                    /*strides=*/{3, 4}, /*dilations=*/{5, 6});
->>>>>>> a34309b7
 
   f.print(llvm::outs());
   f.erase();
@@ -1002,11 +982,7 @@
   linalg_generic_pointwise_max(SA({i, j}), SB({i, j}), SC({i, j}));
   linalg_generic_pointwise_tanh(SA({i, j}), SC({i, j}));
   Value o1 = linalg_generic_matmul(A, B, tensorType)->getResult(0);
-<<<<<<< HEAD
-  linalg_generic_matmul(A, B, ValueHandle(o1), tensorType);
-=======
   linalg_generic_matmul(A, B, o1, tensorType);
->>>>>>> a34309b7
 
   f.print(llvm::outs());
   f.erase();
@@ -1066,21 +1042,6 @@
 
   OpBuilder builder(f.getBody());
   ScopedContext scope(builder, f.getLoc());
-<<<<<<< HEAD
-  ValueHandle init0 = std_constant_float(llvm::APFloat(1.0f), f32Type);
-  ValueHandle init1 = std_constant_float(llvm::APFloat(2.0f), f32Type);
-  ValueHandle i(indexType), a(f.getArgument(0)), b(f.getArgument(1)),
-      c(f.getArgument(2)), d(f.getArgument(3));
-  ValueHandle arg0(f32Type);
-  ValueHandle arg1(f32Type);
-  using namespace edsc::op;
-  auto results =
-      LoopNestBuilder(&i, a - b, c + d, a, {&arg0, &arg1}, {init0, init1})([&] {
-        auto sum = arg0 + arg1;
-        loop_yield(ArrayRef<ValueHandle>{arg1, sum});
-      });
-  ValueHandle(results[0]) + ValueHandle(results[1]);
-=======
   Value init0 = std_constant_float(llvm::APFloat(1.0f), f32Type);
   Value init1 = std_constant_float(llvm::APFloat(2.0f), f32Type);
   Value i, a(f.getArgument(0)), b(f.getArgument(1)), c(f.getArgument(2)),
@@ -1094,7 +1055,6 @@
         loop_yield(ArrayRef<Value>{arg1, sum});
       });
   results[0] + results[1];
->>>>>>> a34309b7
 
   // clang-format off
   // CHECK-LABEL: func @builder_loop_for_yield(%{{.*}}: index, %{{.*}}: index, %{{.*}}: index, %{{.*}}: index) {
