--- conflicted
+++ resolved
@@ -20,28 +20,6 @@
   // CHECK: %[[ADDONE:.+]] = spirv.FAdd %[[ONE]], %{{.+}}
   // CHECK: spirv.CL.log %[[ADDONE]]
   %5 = math.log1p %arg0 : f32
-<<<<<<< HEAD
-  // CHECK: spirv.CL.rint %{{.*}}: f32
-  %6 = math.roundeven %arg0 : f32
-  // CHECK: spirv.CL.rsqrt %{{.*}}: f32
-  %7 = math.rsqrt %arg0 : f32
-  // CHECK: spirv.CL.sqrt %{{.*}}: f32
-  %8 = math.sqrt %arg0 : f32
-  // CHECK: spirv.CL.tanh %{{.*}}: f32
-  %9 = math.tanh %arg0 : f32
-  // CHECK: spirv.CL.sin %{{.*}}: f32
-  %10 = math.sin %arg0 : f32
-  // CHECK: spirv.CL.fabs %{{.*}}: f32
-  %11 = math.absf %arg0 : f32
-  // CHECK: spirv.CL.ceil %{{.*}}: f32
-  %12 = math.ceil %arg0 : f32
-  // CHECK: spirv.CL.floor %{{.*}}: f32
-  %13 = math.floor %arg0 : f32
-  // CHECK: spirv.CL.erf %{{.*}}: f32
-  %14 = math.erf %arg0 : f32
-  // CHECK: spirv.CL.round %{{.*}}: f32
-  %15 = math.round %arg0 : f32
-=======
   // CHECK: %[[LOG2_RECIPROCAL:.+]] = spirv.Constant 1.44269502 : f32
   // CHECK: %[[LOG0:.+]] = spirv.CL.log {{.+}}
   // CHECK: spirv.FMul %[[LOG0]], %[[LOG2_RECIPROCAL]]
@@ -70,7 +48,6 @@
   %16 = math.erf %arg0 : f32
   // CHECK: spirv.CL.round %{{.*}}: f32
   %17 = math.round %arg0 : f32
->>>>>>> 1d22c955
   return
 }
 
@@ -92,18 +69,6 @@
   // CHECK: %[[ADDONE:.+]] = spirv.FAdd %[[ONE]], %{{.+}}
   // CHECK: spirv.CL.log %[[ADDONE]]
   %5 = math.log1p %arg0 : vector<3xf32>
-<<<<<<< HEAD
-  // CHECK: spirv.CL.rint %{{.*}}: vector<3xf32>
-  %6 = math.roundeven %arg0 : vector<3xf32>
-  // CHECK: spirv.CL.rsqrt %{{.*}}: vector<3xf32>
-  %7 = math.rsqrt %arg0 : vector<3xf32>
-  // CHECK: spirv.CL.sqrt %{{.*}}: vector<3xf32>
-  %8 = math.sqrt %arg0 : vector<3xf32>
-  // CHECK: spirv.CL.tanh %{{.*}}: vector<3xf32>
-  %9 = math.tanh %arg0 : vector<3xf32>
-  // CHECK: spirv.CL.sin %{{.*}}: vector<3xf32>
-  %10 = math.sin %arg0 : vector<3xf32>
-=======
   // CHECK: %[[LOG2_RECIPROCAL:.+]] = spirv.Constant dense<1.44269502> : vector<3xf32>
   // CHECK: %[[LOG0:.+]] = spirv.CL.log {{.+}}
   // CHECK: spirv.FMul %[[LOG0]], %[[LOG2_RECIPROCAL]]
@@ -122,7 +87,6 @@
   %11 = math.tanh %arg0 : vector<3xf32>
   // CHECK: spirv.CL.sin %{{.*}}: vector<3xf32>
   %12 = math.sin %arg0 : vector<3xf32>
->>>>>>> 1d22c955
   return
 }
 
