--- conflicted
+++ resolved
@@ -29,33 +29,6 @@
 func.func @alloc_tensor_invalid_escape_attr(%sz: index) {
   // expected-error @+1{{'bufferization.escape' is expected to be a bool array attribute}}
   %0 = bufferization.alloc_tensor(%sz) {bufferization.escape = 5} : tensor<?xf32>
-<<<<<<< HEAD
-  return
-}
-
-// -----
-
-func.func @alloc_tensor_invalid_escape_attr_size(%sz: index) {
-  // expected-error @+1{{'bufferization.escape' has wrong number of elements, expected 1, got 2}}
-  %0 = bufferization.alloc_tensor(%sz) {bufferization.escape = [true, false]} : tensor<?xf32>
-  return
-}
-
-// -----
-
-func.func @escape_attr_non_allocating(%t0: tensor<?xf32>) {
-  // expected-error @+1{{'bufferization.escape' only valid for allocation results}}
-  %0 = tensor.extract_slice %t0[0][5][1] {bufferization.escape = [true]} : tensor<?xf32> to tensor<5xf32>
-  return
-}
-
-// -----
-
-func.func @escape_attr_non_bufferizable(%m0: memref<?xf32>) {
-  // expected-error @+1{{'bufferization.escape' only valid on bufferizable ops}}
-  %0 = memref.cast %m0 {bufferization.escape = [true]} : memref<?xf32> to memref<10xf32>
-=======
->>>>>>> 3de04b6d
   return
 }
 
