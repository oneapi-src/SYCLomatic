// RUN: mlir-opt %s -test-transform-dialect-interpreter -split-input-file | FileCheck %s

// -----

// CHECK-LABEL: contraction_dot
func.func @contraction_dot(%A: memref<1584xf32>, %B: memref<1584xf32>, %C: memref<f32>) {

// CHECK: arith.mulf %{{.*}}, %{{.*}} : vector<1584xf32>
// CHECK: vector.multi_reduction <add>, %{{.*}}, {{.*}} [0] : vector<1584xf32> to f32
  linalg.dot ins(%A, %B: memref<1584xf32>, memref<1584xf32>)
            outs(%C: memref<f32>)
  return
}

transform.with_pdl_patterns {
^bb0(%arg0: !pdl.operation):
  transform.sequence %arg0 failures(propagate) {
  ^bb1(%arg1: !pdl.operation):
    %0 = transform.structured.match ops{["linalg.dot"]} in %arg1
    %1 = get_closest_isolated_parent %0
    %2 = transform.structured.vectorize %1  { disable_multi_reduction_to_contract_patterns }
  }
}

// -----

// CHECK-LABEL: contraction_matvec
func.func @contraction_matvec(%A: memref<1584x1584xf32>, %B: memref<1584xf32>, %C: memref<1584xf32>) {

// CHECK: arith.mulf %{{.*}}, %{{.*}} : vector<1584x1584xf32>
// CHECK: vector.multi_reduction <add>, %{{.*}}, {{.*}} [1] : vector<1584x1584xf32> to vector<1584xf32>
  linalg.matvec ins(%A, %B: memref<1584x1584xf32>, memref<1584xf32>)
            outs(%C: memref<1584xf32>)
  return
}

transform.with_pdl_patterns {
^bb0(%arg0: !pdl.operation):
  transform.sequence %arg0 failures(propagate) {
  ^bb1(%arg1: !pdl.operation):
    %0 = transform.structured.match ops{["linalg.matvec"]} in %arg1
    %1 = get_closest_isolated_parent %0
    %2 = transform.structured.vectorize %1  { disable_multi_reduction_to_contract_patterns }
  }
}

// -----

// CHECK-LABEL: contraction_matmul
func.func @contraction_matmul(%A: memref<1584x1584xf32>, %B: memref<1584x1584xf32>, %C: memref<1584x1584xf32>) {
// CHECK: arith.mulf %{{.*}}, %{{.*}} : vector<1584x1584x1584xf32>
// CHECK: vector.multi_reduction <add>, %{{.*}}, {{.*}} [2] : vector<1584x1584x1584xf32> to vector<1584x1584xf32>
  linalg.matmul ins(%A, %B: memref<1584x1584xf32>, memref<1584x1584xf32>)
            outs(%C: memref<1584x1584xf32>)
  return
}

transform.with_pdl_patterns {
^bb0(%arg0: !pdl.operation):
  transform.sequence %arg0 failures(propagate) {
  ^bb1(%arg1: !pdl.operation):
    %0 = transform.structured.match ops{["linalg.matmul"]} in %arg1
    %1 = get_closest_isolated_parent %0
    %2 = transform.structured.vectorize %1  { disable_multi_reduction_to_contract_patterns }
  }
}

// -----

// CHECK-LABEL: contraction_batch_matmul
func.func @contraction_batch_matmul(%A: memref<1584x1584x1584xf32>, %B: memref<1584x1584x1584xf32>, %C: memref<1584x1584x1584xf32>) {
// CHECK: arith.mulf %{{.*}}, %{{.*}} : vector<1584x1584x1584x1584xf32>
// CHECK: vector.multi_reduction <add>, %{{.*}}, {{.*}} [3] : vector<1584x1584x1584x1584xf32> to vector<1584x1584x1584xf32>
  linalg.batch_matmul
    ins(%A, %B: memref<1584x1584x1584xf32>, memref<1584x1584x1584xf32>)
   outs(%C: memref<1584x1584x1584xf32>)
  return
}

transform.with_pdl_patterns {
^bb0(%arg0: !pdl.operation):
  transform.sequence %arg0 failures(propagate) {
  ^bb1(%arg1: !pdl.operation):
    %0 = transform.structured.match ops{["linalg.batch_matmul"]} in %arg1
    %1 = get_closest_isolated_parent %0
    %2 = transform.structured.vectorize %1  { disable_multi_reduction_to_contract_patterns }
  }
}

// -----

#matmul_trait = {
  args_in = 2,
  args_out = 1,
  indexing_maps = [
    affine_map<(m, n, k) -> (m, k)>,
    affine_map<(m, n, k) -> (k, n)>,
    affine_map<(m, n, k) -> (m, n)>
  ],
  iterator_types = ["parallel", "parallel", "reduction"]
}

// CHECK-LABEL: func @vectorization_test
func.func @vectorization_test(%A: memref<8x16xf32>, %B: memref<16x32xf32>,
                         %C: memref<8x32xf32>) {
  //       CHECK: vector.transfer_read %{{.*}} : memref<8x16xf32>, vector<8x32x16xf32>
  //       CHECK: vector.transfer_read %{{.*}} : memref<16x32xf32>, vector<8x32x16xf32>
  //       CHECK: %[[ACC:.*]] = vector.transfer_read %{{.*}} : memref<8x32xf32>, vector<8x32xf32>
  //       CHECK: %[[MUL:.*]] = arith.mulf %{{.*}}, %{{.*}} : vector<8x32x16xf32>
  //       CHECK: %[[R:.*]] = vector.multi_reduction <add>, %[[MUL]], %[[ACC]] [2] : vector<8x32x16xf32> to vector<8x32xf32>
  //       CHECK: vector.transfer_write %{{.*}}, %{{.*}} : vector<8x32xf32>, memref<8x32xf32>
  linalg.generic #matmul_trait
    ins(%A, %B : memref<8x16xf32>, memref<16x32xf32>)
   outs(%C : memref<8x32xf32>) {
    ^bb(%a: f32, %b: f32, %c: f32) :
      %d = arith.mulf %a, %b: f32
      %e = arith.addf %c, %d: f32
      linalg.yield %e : f32
  }
  return
}

transform.with_pdl_patterns {
^bb0(%arg0: !pdl.operation):
  transform.sequence %arg0 failures(propagate) {
  ^bb1(%arg1: !pdl.operation):
    %0 = transform.structured.match ops{["linalg.generic"]} in %arg1
    %1 = get_closest_isolated_parent %0
    %2 = transform.structured.vectorize %1  { disable_multi_reduction_to_contract_patterns, disable_transfer_permutation_map_lowering_patterns }
  }
}

// -----

#matmul_transpose_out_trait = {
  args_in = 2,
  args_out = 1,
  indexing_maps = [
    affine_map<(m, n, k) -> (m, k)>,
    affine_map<(m, n, k) -> (k, n)>,
    affine_map<(m, n, k) -> (n, m)>
  ],
  iterator_types = ["parallel", "parallel", "reduction"]
}

// CHECK-LABEL: func @generic_output_transpose
func.func @generic_output_transpose(%A: memref<8x16xf32>, %B: memref<16x32xf32>,
                         %C: memref<32x8xf32>) {
  //       CHECK: vector.transfer_read %{{.*}} : memref<8x16xf32>, vector<8x32x16xf32>
  //       CHECK: vector.transfer_read %{{.*}} : memref<16x32xf32>, vector<8x32x16xf32>
  //       CHECK: %[[ACC:.*]] = vector.transfer_read %{{.*}} : memref<32x8xf32>, vector<8x32xf32>
  //       CHECK: %[[MUL:.*]] = arith.mulf %{{.*}}, %{{.*}} : vector<8x32x16xf32>
  //       CHECK: %[[R:.*]] = vector.multi_reduction <add>, %[[MUL]], %[[ACC]] [2] : vector<8x32x16xf32> to vector<8x32xf32>
  //       CHECK: vector.transfer_write %{{.*}}, %{{.*}} : vector<8x32xf32>, memref<32x8xf32>
  linalg.generic #matmul_transpose_out_trait
    ins(%A, %B : memref<8x16xf32>, memref<16x32xf32>)
   outs(%C : memref<32x8xf32>) {
    ^bb(%a: f32, %b: f32, %c: f32) :
      %d = arith.mulf %a, %b: f32
      %e = arith.addf %c, %d: f32
      linalg.yield %e : f32
  }
  return
}

transform.with_pdl_patterns {
^bb0(%arg0: !pdl.operation):
  transform.sequence %arg0 failures(propagate) {
  ^bb1(%arg1: !pdl.operation):
    %0 = transform.structured.match ops{["linalg.generic"]} in %arg1
    %1 = get_closest_isolated_parent %0
    %2 = transform.structured.vectorize %1  { disable_multi_reduction_to_contract_patterns, disable_transfer_permutation_map_lowering_patterns }
  }
}

// -----

#map0 = affine_map<(d0, d1, d2) -> (d0, d1, d2)>
#map1 = affine_map<(d0, d1, d2) -> (d1, d0, d2)>
// CHECK: #[[MAP:.+]] = affine_map<(d0, d1, d2) -> (d1, d0, d2)>
// CHECK: func @generic_interchanged_transpose
func.func @generic_interchanged_transpose(%arg0: tensor<12x128x32xf32>) -> tensor<128x12x32xf32> {
  // CHECK: %[[IN:.+]] = vector.transfer_read
  // CHECK: vector.transfer_write %[[IN]], {{.+}} permutation_map = #[[MAP]]
  %0 = tensor.empty() : tensor<128x12x32xf32>
  %1 = linalg.generic {indexing_maps = [#map0, #map1],
                       iterator_types = ["parallel", "parallel", "parallel"]}
    ins(%arg0 : tensor<12x128x32xf32>)
    outs(%0 : tensor<128x12x32xf32>) {
  ^bb0(%arg1: f32, %arg2: f32):
    linalg.yield %arg1 : f32
  } -> tensor<128x12x32xf32>
  return %1 : tensor<128x12x32xf32>
}

transform.with_pdl_patterns {
^bb0(%arg0: !pdl.operation):
  transform.sequence %arg0 failures(propagate) {
  ^bb1(%arg1: !pdl.operation):
    %0 = transform.structured.match ops{["linalg.generic"]} in %arg1
    %1 = get_closest_isolated_parent %0
    %2 = transform.structured.vectorize %1  { disable_multi_reduction_to_contract_patterns, disable_transfer_permutation_map_lowering_patterns }
  }
}

// -----

#matmul_trait = {
  args_in = 2,
  args_out = 1,
  indexing_maps = [
    affine_map<(m, n, k) -> (m, k)>,
    affine_map<(m, n, k) -> (k, n)>,
    affine_map<(m, n, k) -> (m, n)>
  ],
  iterator_types = ["parallel", "parallel", "reduction"]
}

// CHECK-LABEL: func @vectorization_test_integer
func.func @vectorization_test_integer(%A: memref<8x16xi32>, %B: memref<16x32xi32>,
                                 %C: memref<8x32xi32>) {
  //       CHECK: vector.transfer_read %{{.*}} : memref<8x16xi32>, vector<8x32x16xi32>
  //       CHECK: vector.transfer_read %{{.*}} : memref<16x32xi32>, vector<8x32x16xi32>
  //       CHECK: %[[ACC:.*]] = vector.transfer_read %{{.*}} : memref<8x32xi32>, vector<8x32xi32>
  //       CHECK: %[[MUL:.*]] = arith.muli %{{.*}}, %{{.*}} : vector<8x32x16xi32>
  //       CHECK: vector.multi_reduction <add>, %[[MUL]], %[[ACC]] [2] : vector<8x32x16xi32> to vector<8x32xi32>
  //       CHECK: vector.transfer_write %{{.*}}, %{{.*}} : vector<8x32xi32>, memref<8x32xi32>
  linalg.generic #matmul_trait
    ins(%A, %B : memref<8x16xi32>, memref<16x32xi32>)
   outs(%C : memref<8x32xi32>) {
    ^bb(%a: i32, %b: i32, %c: i32) :
      %d = arith.muli %a, %b: i32
      %e = arith.addi %c, %d: i32
      linalg.yield %e : i32
  }
  return
}

transform.with_pdl_patterns {
^bb0(%arg0: !pdl.operation):
  transform.sequence %arg0 failures(propagate) {
  ^bb1(%arg1: !pdl.operation):
    %0 = transform.structured.match ops{["linalg.generic"]} in %arg1
    %1 = get_closest_isolated_parent %0
    %2 = transform.structured.vectorize %1  { disable_multi_reduction_to_contract_patterns, disable_transfer_permutation_map_lowering_patterns }
  }
}

// -----

// CHECK-LABEL: func @vectorization_test_2
func.func @vectorization_test_2(%A: memref<8x16xf32>, %B: memref<16x32xf32>,
                         %C: memref<8x32xf32>) {
  //       CHECK: arith.mulf %{{.*}}, %{{.*}} : vector<8x32x16xf32>
  //       CHECK: vector.multi_reduction <add>, %{{.*}}, {{.*}} [2] : vector<8x32x16xf32> to vector<8x32xf32>
  linalg.matmul
    ins(%A, %B: memref<8x16xf32>, memref<16x32xf32>)
   outs(%C: memref<8x32xf32>)
  return
}

transform.with_pdl_patterns {
^bb0(%arg0: !pdl.operation):
  transform.sequence %arg0 failures(propagate) {
  ^bb1(%arg1: !pdl.operation):
    %0 = transform.structured.match ops{["linalg.matmul"]} in %arg1
    %1 = get_closest_isolated_parent %0
    %2 = transform.structured.vectorize %1  { disable_multi_reduction_to_contract_patterns }
  }
}

// -----

// CHECK-LABEL: func @test_vectorize_scalar_input
func.func @test_vectorize_scalar_input(%A : memref<8x16xf32>, %arg0 : f32) {
  //       CHECK: %[[V:.*]] = vector.broadcast {{.*}} : f32 to vector<8x16xf32>
  //       CHECK: vector.transfer_write %[[V]], {{.*}} : vector<8x16xf32>, memref<8x16xf32>
  linalg.generic {
    indexing_maps = [affine_map<(m, n) -> ()>, affine_map<(m, n) -> (m, n)>],
    iterator_types = ["parallel", "parallel"]}
   ins(%arg0 : f32)
  outs(%A: memref<8x16xf32>) {
    ^bb(%0: f32, %1: f32) :
      linalg.yield %0 : f32
  }
  return
}

transform.with_pdl_patterns {
^bb0(%arg0: !pdl.operation):
  transform.sequence %arg0 failures(propagate) {
  ^bb1(%arg1: !pdl.operation):
    %0 = transform.structured.match ops{["linalg.generic"]} in %arg1
    %1 = get_closest_isolated_parent %0
    %2 = transform.structured.vectorize %1 
  }
}

// -----

// CHECK-LABEL: func @test_do_not_vectorize_unsupported_element_types
func.func @test_do_not_vectorize_unsupported_element_types(%A : memref<8x16xcomplex<f32>>, %arg0 : complex<f32>) {
  // CHECK-NOT: vector.broadcast
  // CHECK-NOT: vector.transfer_write
  linalg.generic {
    indexing_maps = [affine_map<(m, n) -> ()>, affine_map<(m, n) -> (m, n)>],
    iterator_types = ["parallel", "parallel"]}
   ins(%arg0 : complex<f32>)
  outs(%A: memref<8x16xcomplex<f32>>) {
    ^bb(%0: complex<f32>, %1: complex<f32>) :
      linalg.yield %0 : complex<f32>
  }
  return
}

transform.with_pdl_patterns {
^bb0(%arg0: !pdl.operation):
  transform.sequence %arg0 failures(propagate) {
  ^bb1(%arg1: !pdl.operation):
    %0 = transform.structured.match ops{["linalg.generic"]} in %arg1
    %1 = get_closest_isolated_parent %0
    %2 = transform.structured.vectorize %1 
  }
}

// -----

// CHECK-LABEL: func @test_vectorize_fill
func.func @test_vectorize_fill(%A : memref<8x16xf32>, %arg0 : f32) {
  //       CHECK: %[[V:.*]] = vector.broadcast {{.*}} : f32 to vector<8x16xf32>
  //       CHECK: vector.transfer_write %[[V]], {{.*}} : vector<8x16xf32>, memref<8x16xf32>
  linalg.fill ins(%arg0 : f32) outs(%A : memref<8x16xf32>)
  return
}

transform.with_pdl_patterns {
^bb0(%arg0: !pdl.operation):
  transform.sequence %arg0 failures(propagate) {
  ^bb1(%arg1: !pdl.operation):
    %0 = transform.structured.match ops{["linalg.fill"]} in %arg1
    %1 = get_closest_isolated_parent %0
    %2 = transform.structured.vectorize %1 
  }
}

// -----

// CHECK-LABEL: func @test_vectorize_fill
func.func @test_vectorize_fill_scalar(%A : memref<f32>, %arg0 : f32) {
  // CHECK-SAME: (%[[M:.*]]: memref<f32>, %[[val:.*]]: f32)
  //      CHECK:   %[[VEC:.*]] = vector.broadcast %[[val]] : f32 to vector<f32>
  //      CHECK:   vector.transfer_write %[[VEC]], %[[M]][] : vector<f32>, memref<f32>
  linalg.fill ins(%arg0 : f32) outs(%A : memref<f32>)
  return
}

transform.with_pdl_patterns {
^bb0(%arg0: !pdl.operation):
  transform.sequence %arg0 failures(propagate) {
  ^bb1(%arg1: !pdl.operation):
    %0 = transform.structured.match ops{["linalg.fill"]} in %arg1
    %1 = get_closest_isolated_parent %0
    %2 = transform.structured.vectorize %1 
  }
}

// -----

// CHECK-LABEL: func @test_vectorize_copy
func.func @test_vectorize_copy(%A : memref<8x16xf32>, %B : memref<8x16xf32>) {
  //       CHECK: %[[V:.*]] = vector.transfer_read {{.*}} : memref<8x16xf32>, vector<8x16xf32>
  //       CHECK: vector.transfer_write %[[V]], {{.*}} : vector<8x16xf32>, memref<8x16xf32>
  memref.copy %A, %B :  memref<8x16xf32> to memref<8x16xf32>
  return
}

transform.with_pdl_patterns {
^bb0(%arg0: !pdl.operation):
  transform.sequence %arg0 failures(propagate) {
  ^bb1(%arg1: !pdl.operation):
    %0 = transform.structured.match ops{["memref.copy"]} in %arg1
    %1 = get_closest_isolated_parent %0
    %2 = transform.structured.vectorize %1 
  }
}

// -----

// CHECK-LABEL: func @test_vectorize_copy_scalar
func.func @test_vectorize_copy_scalar(%A : memref<f32>, %B : memref<f32>) {
  //  CHECK-SAME: (%[[A:.*]]: memref<f32>, %[[B:.*]]: memref<f32>)
  //       CHECK:   %[[V:.*]] = vector.transfer_read %[[A]][]{{.*}} : memref<f32>, vector<f32>
  //       CHECK:   %[[val:.*]] = vector.extractelement %[[V]][] : vector<f32>
  //       CHECK:   %[[VV:.*]] = vector.broadcast %[[val]] : f32 to vector<f32>
  //       CHECK:   vector.transfer_write %[[VV]], %[[B]][] : vector<f32>, memref<f32>
  memref.copy %A, %B :  memref<f32> to memref<f32>
  return
}

transform.with_pdl_patterns {
^bb0(%arg0: !pdl.operation):
  transform.sequence %arg0 failures(propagate) {
  ^bb1(%arg1: !pdl.operation):
    %0 = transform.structured.match ops{["memref.copy"]} in %arg1
    %1 = get_closest_isolated_parent %0
    %2 = transform.structured.vectorize %1 
  }
}
// -----

// CHECK-LABEL: func @test_vectorize_trailing_index
  //  CHECK-SAME: (%[[ARG0:.*]]: memref<1x2x4x8xindex>)
func.func @test_vectorize_trailing_index(%arg0: memref<1x2x4x8xindex>) {
  //   CHECK-DAG:   %[[CST0:.*]] = arith.constant dense<[0, 1, 2, 3, 4, 5, 6, 7]> : vector<8xindex>
  //   CHECK-DAG:   %[[C0:.*]] = arith.constant 0 : index
  linalg.generic {
    indexing_maps = [
      affine_map<(d0, d1, d2, d3) -> (d0, d1, d2, d3)>],
    iterator_types = ["parallel", "parallel", "parallel", "parallel"]}
  outs(%arg0: memref<1x2x4x8xindex>) {
  ^bb0(%arg1: index):
  //       CHECK:   %[[BCST:.*]] = vector.broadcast %[[CST0]] : vector<8xindex> to vector<1x2x4x8xindex>
  //       CHECK:   vector.transfer_write %[[BCST]], %[[ARG0]][%[[C0]], %[[C0]], %[[C0]], %[[C0]]] {{.*}} : vector<1x2x4x8xindex>, memref<1x2x4x8xindex>
    %0 = linalg.index 3 : index
    linalg.yield %0 : index
  }
  return
}

transform.with_pdl_patterns {
^bb0(%arg0: !pdl.operation):
  transform.sequence %arg0 failures(propagate) {
  ^bb1(%arg1: !pdl.operation):
    %0 = transform.structured.match ops{["linalg.generic"]} in %arg1
    %1 = get_closest_isolated_parent %0
    %2 = transform.structured.vectorize %1 
  }
}

// -----

// CHECK-LABEL: func @test_vectorize_inner_index
  //  CHECK-SAME: (%[[ARG0:.*]]: memref<1x2x4x8xindex>)
func.func @test_vectorize_inner_index(%arg0: memref<1x2x4x8xindex>) {
  //   CHECK-DAG:   %[[CST0:.*]] = arith.constant dense<[0, 1]> : vector<2xindex>
  //   CHECK-DAG:   %[[C0:.*]] = arith.constant 0 : index
  linalg.generic {
    indexing_maps = [
      affine_map<(d0, d1, d2, d3) -> (d0, d1, d2, d3)>],
    iterator_types = ["parallel", "parallel", "parallel", "parallel"]}
  outs(%arg0: memref<1x2x4x8xindex>) {
  ^bb0(%arg1: index):
  //       CHECK:   %[[BCST:.*]] = vector.broadcast %[[CST0]] : vector<2xindex> to vector<1x8x4x2xindex>
  //       CHECK:   %[[TRAN:.*]] = vector.transpose %[[BCST]], [0, 3, 2, 1] : vector<1x8x4x2xindex> to vector<1x2x4x8xindex>
  //       CHECK:   vector.transfer_write %[[TRAN]], %[[ARG0]][%[[C0]], %[[C0]], %[[C0]], %[[C0]]] {{.*}} : vector<1x2x4x8xindex>, memref<1x2x4x8xindex>
    %0 = linalg.index 1 : index
    linalg.yield %0 : index
  }
  return
}

transform.with_pdl_patterns {
^bb0(%arg0: !pdl.operation):
  transform.sequence %arg0 failures(propagate) {
  ^bb1(%arg1: !pdl.operation):
    %0 = transform.structured.match ops{["linalg.generic"]} in %arg1
    %1 = get_closest_isolated_parent %0
    %2 = transform.structured.vectorize %1 
  }
}

// -----

// CHECK-LABEL: func @generic_vectorize
  //  CHECK-SAME: (%[[ARG0:.*]]: memref<4x256xf32>, %[[ARG1:.*]]: memref<4x256xf32>,
  //  CHECK-SAME:  %[[ARG2:.*]]: memref<256xf32>, %[[ARG3:.*]]: f32)
func.func @generic_vectorize(%arg0: memref<4x256xf32>,
                        %arg1: memref<4x256xf32>,
                        %arg2: memref<256xf32>, %i: f32) {
  //   CHECK-DAG:   %[[CST0:.*]] = arith.constant dense<2.000000e+00> : vector<4x256xf32>
  //   CHECK-DAG:   %[[CST1:.*]] = arith.constant dense<1.000000e+00> : vector<4x256xf32>
  //   CHECK-DAG:   %[[C0:.*]] = arith.constant 0 : index
  %c1_f32 = arith.constant 1.0 : f32
  linalg.generic {
    args_in = 0 : i64,
    args_out = 10 : i64,
    indexing_maps = [
      affine_map<(d0, d1) -> (d0, d1)>,
      affine_map<(d0, d1) -> (d1)>,
      affine_map<(d0, d1) -> (d0, d1)>,
      affine_map<(d0, d1) -> (d0, d1)>,
      affine_map<(d0, d1) -> (d0, d1)>,
      affine_map<(d0, d1) -> (d0, d1)>,
      affine_map<(d0, d1) -> (d0, d1)>,
      affine_map<(d0, d1) -> (d0, d1)>,
      affine_map<(d0, d1) -> (d0, d1)>,
      affine_map<(d0, d1) -> (d0, d1)>,
      affine_map<(d0, d1) -> (d0, d1)>,
      affine_map<(d0, d1) -> (d0, d1)>],
    iterator_types = ["parallel", "parallel"]}
  ins(%arg1, %arg2: memref<4x256xf32>, memref<256xf32>)
  outs(
    %arg0, %arg0, %arg0, %arg0, %arg0, %arg0, %arg0, %arg0, %arg0, %arg0 :
    memref<4x256xf32>, memref<4x256xf32>, memref<4x256xf32>, memref<4x256xf32>,
    memref<4x256xf32>, memref<4x256xf32>, memref<4x256xf32>, memref<4x256xf32>,
    memref<4x256xf32>, memref<4x256xf32>) {
  ^bb0(%arg3 : f32, %arg4 : f32, %arg5: f32, %arg6: f32, %arg7: f32, %arg8: f32,
  //       CHECK:   %[[V2:.*]] = vector.transfer_read %[[ARG1]][%[[C0]], %[[C0]]], {{.*}} : memref<4x256xf32>, vector<4x256xf32>
  //       CHECK:   %[[V0:.*]] = vector.transfer_read %[[ARG2]][%[[C0]]], {{.*}} : memref<256xf32>, vector<4x256xf32>
  //       CHECK:   %[[V3:.*]] = vector.transfer_read %[[ARG0]][%[[C0]], %[[C0]]], {{.*}} : memref<4x256xf32>, vector<4x256xf32>
  //       CHECK:   %[[V1:.*]] = vector.transfer_read %[[ARG0]][%[[C0]], %[[C0]]], {{.*}} : memref<4x256xf32>, vector<4x256xf32>
    %arg9 : f32, %arg10 : f32, %arg11 : f32, %arg12 : f32, %arg13 : f32,
    %arg14 : f32):
  //       CHECK:   %[[ADD:.*]] = arith.addf %[[V0]], %[[V1]] : vector<4x256xf32>
    %6 = arith.addf %arg4, %arg6 : f32
  //       CHECK:   %[[CMP:.*]] = arith.cmpf ogt, %[[V2]], %[[V1]] : vector<4x256xf32>
    %7 = arith.cmpf ogt, %arg3, %arg6 : f32
  //       CHECK:   %[[ARG3B:.*]] = vector.broadcast %[[ARG3]] : f32 to vector<4x256xf32>
    %8 = arith.constant 2.0 : f32
  //       CHECK:   %[[DIV:.*]] = arith.divf %[[V3]], %[[ARG3B]] : vector<4x256xf32>
    %9 = arith.divf %arg5, %i : f32
  //       CHECK:   %[[EXP:.*]] = math.exp2 %[[V3]] : vector<4x256xf32>
    %10 = math.exp2 %arg5 : f32
  //       CHECK:   %[[MUL:.*]] = arith.mulf %[[V3]], %[[CST0]] : vector<4x256xf32>
    %11 = arith.mulf %arg5, %8 : f32
  //       CHECK:   %[[RSQRT:.*]] = math.rsqrt %[[V3]] : vector<4x256xf32>
    %12 = math.rsqrt %arg5 : f32
  //       CHECK:   %[[SEL:.*]] = arith.select %[[CMP]], %[[V3]], %[[V1]] : vector<4x256xi1>, vector<4x256xf32>
    %13 = arith.select %7, %arg5, %arg6 : f32
  //       CHECK:   %[[SUB:.*]] = arith.subf %[[V3]], %[[V0]] : vector<4x256xf32>
    %14 = arith.subf %arg5, %arg4 : f32
  //       CHECK:   %[[TAN:.*]] = math.tanh %[[V3]] : vector<4x256xf32>
    %15 = math.tanh %arg5 : f32
  //       CHECK:   vector.transfer_write %[[ADD]], %[[ARG0]][%[[C0]], %[[C0]]] {{.*}} : vector<4x256xf32>, memref<4x256xf32>
  //       CHECK:   vector.transfer_write %[[CST0]], %[[ARG0]][%[[C0]], %[[C0]]] {{.*}} : vector<4x256xf32>, memref<4x256xf32>
  //       CHECK:   vector.transfer_write %[[CST1]], %[[ARG0]][%[[C0]], %[[C0]]] {{.*}} : vector<4x256xf32>, memref<4x256xf32>
  //       CHECK:   vector.transfer_write %[[DIV]], %[[ARG0]][%[[C0]], %[[C0]]] {{.*}} : vector<4x256xf32>, memref<4x256xf32>
  //       CHECK:   vector.transfer_write %[[EXP]], %[[ARG0]][%[[C0]], %[[C0]]] {{.*}} : vector<4x256xf32>, memref<4x256xf32>
  //       CHECK:   vector.transfer_write %[[MUL]], %[[ARG0]][%[[C0]], %[[C0]]] {{.*}} : vector<4x256xf32>, memref<4x256xf32>
  //       CHECK:   vector.transfer_write %[[RSQRT]], %[[ARG0]][%[[C0]], %[[C0]]] {{.*}} : vector<4x256xf32>, memref<4x256xf32>
  //       CHECK:   vector.transfer_write %[[SEL]], %[[ARG0]][%[[C0]], %[[C0]]] {{.*}} : vector<4x256xf32>, memref<4x256xf32>
  //       CHECK:   vector.transfer_write %[[SUB]], %[[ARG0]][%[[C0]], %[[C0]]] {{.*}} : vector<4x256xf32>, memref<4x256xf32>
  //       CHECK:   vector.transfer_write %[[TAN]], %[[ARG0]][%[[C0]], %[[C0]]] {{.*}} : vector<4x256xf32>, memref<4x256xf32>
    linalg.yield %6, %8, %c1_f32, %9, %10, %11, %12, %13, %14, %15 : f32, f32,
      f32, f32, f32, f32, f32, f32, f32, f32
  }
  return
}

transform.with_pdl_patterns {
^bb0(%arg0: !pdl.operation):
  transform.sequence %arg0 failures(propagate) {
  ^bb1(%arg1: !pdl.operation):
    %0 = transform.structured.match ops{["linalg.generic"]} in %arg1
    %1 = get_closest_isolated_parent %0
    %2 = transform.structured.vectorize %1  { disable_transfer_permutation_map_lowering_patterns }
  }
}

// -----

// CHECK-LABEL: func @generic_vectorize_tensor
//  CHECK-SAME: (%[[ARG0:.*]]: tensor<4x256xf32>, %[[ARG1:.*]]: tensor<4x256xf32>,
//  CHECK-SAME:  %[[ARG2:.*]]: tensor<256xf32>, %[[ARG3:.*]]: f32)
func.func @generic_vectorize_tensor(%arg0: tensor<4x256xf32>,
  %arg1: tensor<4x256xf32>, %arg2: tensor<256xf32>,
  %i: f32) -> (tensor<4x256xf32>, tensor<4x256xf32>, tensor<4x256xf32>,
    tensor<4x256xf32>, tensor<4x256xf32>, tensor<4x256xf32>, tensor<4x256xf32>,
    tensor<4x256xf32>, tensor<4x256xf32>, tensor<4x256xf32>) {
  %c1_f32 = arith.constant 1.0 : f32
  %r:10 = linalg.generic {
    indexing_maps = [
      affine_map<(d0, d1) -> (d0, d1)>,
      affine_map<(d0, d1) -> (d1)>,
      affine_map<(d0, d1) -> (d0, d1)>,
      affine_map<(d0, d1) -> (d0, d1)>,
      affine_map<(d0, d1) -> (d0, d1)>,
      affine_map<(d0, d1) -> (d0, d1)>,
      affine_map<(d0, d1) -> (d0, d1)>,
      affine_map<(d0, d1) -> (d0, d1)>,
      affine_map<(d0, d1) -> (d0, d1)>,
      affine_map<(d0, d1) -> (d0, d1)>,
      affine_map<(d0, d1) -> (d0, d1)>,
      affine_map<(d0, d1) -> (d0, d1)>],
    iterator_types = ["parallel", "parallel"]}
  ins(%arg1, %arg2: tensor<4x256xf32>, tensor<256xf32>)
  outs(
    %arg0, %arg0, %arg0, %arg0, %arg0, %arg0, %arg0, %arg0, %arg0, %arg0 :
    tensor<4x256xf32>, tensor<4x256xf32>, tensor<4x256xf32>, tensor<4x256xf32>,
    tensor<4x256xf32>, tensor<4x256xf32>, tensor<4x256xf32>, tensor<4x256xf32>,
    tensor<4x256xf32>, tensor<4x256xf32>) {
  ^bb0(%arg3 : f32, %arg4 : f32, %arg5: f32, %arg6: f32, %arg7: f32, %arg8: f32,
    %arg9 : f32, %arg10 : f32, %arg11 : f32, %arg12 : f32, %arg13 : f32,
    %arg14 : f32):
  //   CHECK-DAG:   %[[CST0:.*]] = arith.constant dense<2.000000e+00> : vector<4x256xf32>
  //   CHECK-DAG:   %[[CST1:.*]] = arith.constant dense<1.000000e+00> : vector<4x256xf32>
  //   CHECK-DAG:   %[[C0:.*]] = arith.constant 0 : index
  //       CHECK:   %[[V2:.*]] = vector.transfer_read %[[ARG1]][%[[C0]], %[[C0]]], {{.*}} : tensor<4x256xf32>, vector<4x256xf32>
  //       CHECK:   %[[V0:.*]] = vector.transfer_read %[[ARG2]][%[[C0]]], {{.*}} : tensor<256xf32>, vector<4x256xf32>
  //       CHECK:   %[[V3:.*]] = vector.transfer_read %[[ARG0]][%[[C0]], %[[C0]]], {{.*}} : tensor<4x256xf32>, vector<4x256xf32>
  //       CHECK:   %[[V1:.*]] = vector.transfer_read %[[ARG0]][%[[C0]], %[[C0]]], {{.*}} : tensor<4x256xf32>, vector<4x256xf32>
  //       CHECK:   %[[ADD:.*]] = arith.addf %[[V0]], %[[V1]] : vector<4x256xf32>
    %6 = arith.addf %arg4, %arg6 : f32
  //       CHECK:   %[[CMP:.*]] = arith.cmpf ogt, %[[V2]], %[[V1]] : vector<4x256xf32>
    %7 = arith.cmpf ogt, %arg3, %arg6 : f32
  //       CHECK:   %[[ARG3B:.*]] = vector.broadcast %[[ARG3]] : f32 to vector<4x256xf32>
    %8 = arith.constant 2.0 : f32
  //       CHECK:   %[[DIV:.*]] = arith.divf %[[V3]], %[[ARG3B]] : vector<4x256xf32>
    %9 = arith.divf %arg5, %i : f32
  //       CHECK:   %[[EXP:.*]] = math.exp2 %[[V3]] : vector<4x256xf32>
    %10 = math.exp2 %arg5 : f32
  //       CHECK:   %[[MUL:.*]] = arith.mulf %[[V3]], %[[CST0]] : vector<4x256xf32>
    %11 = arith.mulf %arg5, %8 : f32
  //       CHECK:   %[[RSQRT:.*]] = math.rsqrt %[[V3]] : vector<4x256xf32>
    %12 = math.rsqrt %arg5 : f32
  //       CHECK:   %[[SEL:.*]] = arith.select %[[CMP]], %[[V3]], %[[V1]] : vector<4x256xi1>, vector<4x256xf32>
    %13 = arith.select %7, %arg5, %arg6 : f32
  //       CHECK:   %[[SUB:.*]] = arith.subf %[[V3]], %[[V0]] : vector<4x256xf32>
    %14 = arith.subf %arg5, %arg4 : f32
  //       CHECK:   %[[TAN:.*]] = math.tanh %[[V3]] : vector<4x256xf32>
    %15 = math.tanh %arg5 : f32
  //       CHECK:   %[[R0:.*]] = vector.transfer_write %[[ADD]], %[[ARG0]][%[[C0]], %[[C0]]] {{.*}} : vector<4x256xf32>, tensor<4x256xf32>
  //       CHECK:   %[[R1:.*]] = vector.transfer_write %[[CST0]], %[[ARG0]][%[[C0]], %[[C0]]] {{.*}} : vector<4x256xf32>, tensor<4x256xf32>
  //       CHECK:   %[[R2:.*]] = vector.transfer_write %[[CST1]], %[[ARG0]][%[[C0]], %[[C0]]] {{.*}} : vector<4x256xf32>, tensor<4x256xf32>
  //       CHECK:   %[[R3:.*]] = vector.transfer_write %[[DIV]], %[[ARG0]][%[[C0]], %[[C0]]] {{.*}} : vector<4x256xf32>, tensor<4x256xf32>
  //       CHECK:   %[[R4:.*]] = vector.transfer_write %[[EXP]], %[[ARG0]][%[[C0]], %[[C0]]] {{.*}} : vector<4x256xf32>, tensor<4x256xf32>
  //       CHECK:   %[[R5:.*]] = vector.transfer_write %[[MUL]], %[[ARG0]][%[[C0]], %[[C0]]] {{.*}} : vector<4x256xf32>, tensor<4x256xf32>
  //       CHECK:   %[[R6:.*]] = vector.transfer_write %[[RSQRT]], %[[ARG0]][%[[C0]], %[[C0]]] {{.*}} : vector<4x256xf32>, tensor<4x256xf32>
  //       CHECK:   %[[R7:.*]] = vector.transfer_write %[[SEL]], %[[ARG0]][%[[C0]], %[[C0]]] {{.*}} : vector<4x256xf32>, tensor<4x256xf32>
  //       CHECK:   %[[R8:.*]] = vector.transfer_write %[[SUB]], %[[ARG0]][%[[C0]], %[[C0]]] {{.*}} : vector<4x256xf32>, tensor<4x256xf32>
  //       CHECK:   %[[R9:.*]] = vector.transfer_write %[[TAN]], %[[ARG0]][%[[C0]], %[[C0]]] {{.*}} : vector<4x256xf32>, tensor<4x256xf32>
    linalg.yield %6, %8, %c1_f32, %9, %10, %11, %12, %13, %14, %15 : f32, f32,
      f32, f32, f32, f32, f32, f32, f32, f32
  } -> (tensor<4x256xf32>, tensor<4x256xf32>, tensor<4x256xf32>,
    tensor<4x256xf32>, tensor<4x256xf32>, tensor<4x256xf32>, tensor<4x256xf32>,
    tensor<4x256xf32>, tensor<4x256xf32>, tensor<4x256xf32>)
  //       CHECK:   return %[[R0]], %[[R1]], %[[R2]], %[[R3]], %[[R4]], %[[R5]], %[[R6]], %[[R7]], %[[R8]], %[[R9]] : tensor<4x256xf32>, tensor<4x256xf32>, tensor<4x256xf32>, tensor<4x256xf32>, tensor<4x256xf32>, tensor<4x256xf32>, tensor<4x256xf32>, tensor<4x256xf32>, tensor<4x256xf32>, tensor<4x256xf32>
  return %r#0, %r#1, %r#2, %r#3, %r#4, %r#5, %r#6, %r#7, %r#8, %r#9:
    tensor<4x256xf32>, tensor<4x256xf32>, tensor<4x256xf32>,
    tensor<4x256xf32>, tensor<4x256xf32>, tensor<4x256xf32>, tensor<4x256xf32>,
    tensor<4x256xf32>, tensor<4x256xf32>, tensor<4x256xf32>
}

transform.with_pdl_patterns {
^bb0(%arg0: !pdl.operation):
  transform.sequence %arg0 failures(propagate) {
  ^bb1(%arg1: !pdl.operation):
    %0 = transform.structured.match ops{["linalg.generic"]} in %arg1
    %1 = get_closest_isolated_parent %0
    %2 = transform.structured.vectorize %1 { disable_transfer_permutation_map_lowering_patterns }
  }
}

// -----

// CHECK-DAG: #[[$MAP0:.*]] = affine_map<(d0, d1) -> (d0, 0, 0, d1)>
// CHECK-DAG: #[[$MAP1:.*]] = affine_map<(d0) -> (d0, 0, 0, 0)>
// CHECK-DAG: #[[$MAP2:.*]] = affine_map<(d0) -> (0, 0, d0, 0)>
// CHECK-DAG: #[[$MAP3:.*]] = affine_map<(d0, d1) -> (d1, 0, d0, 0)>
//     CHECK: func @generic_vectorize_broadcast_transpose
// CHECK-DAG:   %[[C0:.*]] = arith.constant 0 : index
// CHECK-DAG:   %[[CF:.*]] = arith.constant 0.000000e+00 : f32
//     CHECK:   %[[V0:.*]] = vector.transfer_read %{{.*}}[%[[C0]], %[[C0]]], %[[CF]] {in_bounds = [true, true, true, true], permutation_map = #[[$MAP0]]} : memref<4x4xf32>, vector<4x4x4x4xf32>
//     CHECK:   %[[V1:.*]] = vector.transfer_read %{{.*}}[%[[C0]]], %[[CF]] {in_bounds = [true, true, true, true], permutation_map = #[[$MAP1]]} : memref<4xf32>, vector<4x4x4x4xf32>
//     CHECK:   %[[V2:.*]] = vector.transfer_read %{{.*}}[%[[C0]]], %[[CF]] {in_bounds = [true, true, true, true], permutation_map = #[[$MAP2]]} : memref<4xf32>, vector<4x4x4x4xf32>
//     CHECK:   %[[V3:.*]] = vector.transfer_read %{{.*}}[%[[C0]], %[[C0]]], %[[CF]] {in_bounds = [true, true, true, true], permutation_map = #[[$MAP3]]} : memref<4x4xf32>, vector<4x4x4x4xf32>
//     CHECK:   %[[SUB:.*]] = arith.subf %[[V0]], %[[V1]] : vector<4x4x4x4xf32>
//     CHECK:   %[[ADD0:.*]] = arith.addf %[[V2]], %[[SUB]] : vector<4x4x4x4xf32>
//     CHECK:   %[[ADD1:.*]] = arith.addf %[[V3]], %[[ADD0]] : vector<4x4x4x4xf32>
//     CHECK: vector.transfer_write %[[ADD1]], {{.*}} : vector<4x4x4x4xf32>, memref<4x4x4x4xf32>
func.func @generic_vectorize_broadcast_transpose(
  %A: memref<4xf32>, %B: memref<4x4xf32>, %C: memref<4x4x4x4xf32>) {
  linalg.generic {
  indexing_maps = [affine_map<(d0, d1, d2, d3) -> (d0, d3)>,
                   affine_map<(d0, d1, d2, d3) -> (d0)>,
                   affine_map<(d0, d1, d2, d3) -> (d2)>,
                   affine_map<(d0, d1, d2, d3) -> (d2, d0)>,
                   affine_map<(d0, d1, d2, d3) -> (d0, d1, d2, d3)>],
  iterator_types = ["parallel", "parallel", "parallel", "parallel"]}
  ins(%B, %A, %A, %B: memref<4x4xf32>, memref<4xf32>, memref<4xf32>, memref<4x4xf32>)
  outs(%C : memref<4x4x4x4xf32>) {
  ^bb0(%arg0: f32, %arg1: f32, %arg2: f32, %arg3: f32, %arg4: f32):
    %s = arith.subf %arg0, %arg1 : f32
    %a = arith.addf %arg2, %s : f32
    %b = arith.addf %arg3, %a : f32
    linalg.yield %b : f32
  }
  return
}

transform.with_pdl_patterns {
^bb0(%arg0: !pdl.operation):
  transform.sequence %arg0 failures(propagate) {
  ^bb1(%arg1: !pdl.operation):
    %0 = transform.structured.match ops{["linalg.generic"]} in %arg1
    %1 = get_closest_isolated_parent %0
    %2 = transform.structured.vectorize %1  { disable_transfer_permutation_map_lowering_patterns }
  }
}

// -----

// Test different input maps.
#matmul_trait = {
  indexing_maps = [
    affine_map<(d0, d1, d2, d3) -> (d1, d0)>,
    affine_map<(d0, d1, d2, d3) -> (d3, d1)>,
    affine_map<(d0, d1, d2, d3) -> (d3, d1, d0, d2)>,
    affine_map<(d0, d1, d2, d3) -> (d0, d1, d2, d3)>
  ],
  iterator_types = ["parallel", "parallel", "parallel", "parallel"]
}

// CHECK-DAG: #[[MAP0:.*]] = affine_map<(d0, d1) -> (d1, d0, 0, 0)>
// CHECK-DAG: #[[MAP1:.*]] = affine_map<(d0, d1) -> (0, d1, 0, d0)>
// CHECK-DAG: #[[MAP2:.*]] = affine_map<(d0, d1, d2, d3) -> (d2, d1, d3, d0)>
//       CHECK: func @vectorization_transpose
//       CHECK: vector.transfer_read {{.*}}{in_bounds = [true, true, true, true], permutation_map = #[[MAP0]]} : memref<14x7xf32>, vector<7x14x8x16xf32>
//       CHECK: vector.transfer_read {{.*}}{in_bounds = [true, true, true, true], permutation_map = #[[MAP1]]} : memref<16x14xf32>, vector<7x14x8x16xf32>
//       CHECK: vector.transfer_read {{.*}}{in_bounds = [true, true, true, true], permutation_map = #[[MAP2]]} : memref<16x14x7x8xf32>, vector<7x14x8x16xf32>
//       CHECK: arith.addf {{.*}} : vector<7x14x8x16xf32>
//       CHECK: arith.addf {{.*}} : vector<7x14x8x16xf32>
//       CHECK: vector.transfer_write {{.*}} : vector<7x14x8x16xf32>, memref<7x14x8x16xf32>
func.func @vectorization_transpose(%A: memref<14x7xf32>, %B: memref<16x14xf32>,
                         %C: memref<16x14x7x8xf32>, %D: memref<7x14x8x16xf32>) {
  linalg.generic #matmul_trait
    ins(%A, %B, %C : memref<14x7xf32>, memref<16x14xf32>, memref<16x14x7x8xf32>)
   outs(%D : memref<7x14x8x16xf32>) {
    ^bb(%a: f32, %b: f32, %c: f32, %d: f32) :
      %e = arith.addf %a, %b: f32
      %f = arith.addf %e, %c: f32
      linalg.yield %f : f32
  }
  return
}

transform.with_pdl_patterns {
^bb0(%arg0: !pdl.operation):
  transform.sequence %arg0 failures(propagate) {
  ^bb1(%arg1: !pdl.operation):
    %0 = transform.structured.match ops{["linalg.generic"]} in %arg1
    %1 = get_closest_isolated_parent %0
    %2 = transform.structured.vectorize %1  { disable_transfer_permutation_map_lowering_patterns }
  }
}

// -----

// CHECK-LABEL: func @matmul_tensors
//  CHECK-SAME: (%[[ARG0:.*]]: tensor<8x4xf32>, %[[ARG1:.*]]: tensor<4x12xf32>,
//  CHECK-SAME:  %[[ARG2:.*]]: tensor<8x12xf32>) -> tensor<8x12xf32>
func.func @matmul_tensors(
  %arg0: tensor<8x4xf32>, %arg1: tensor<4x12xf32>, %arg2: tensor<8x12xf32>)
    -> tensor<8x12xf32> {
  //   CHECK-DAG:   %[[C0:.*]] = arith.constant 0 : index
  //   CHECK-DAG:   %[[V0:.*]] = vector.transfer_read %[[ARG0]][%[[C0]], %[[C0]]], {{.*}} : tensor<8x4xf32>, vector<8x12x4xf32>
  //   CHECK-DAG:   %[[V1:.*]] = vector.transfer_read %[[ARG1]][%[[C0]], %[[C0]]], {{.*}} : tensor<4x12xf32>, vector<8x12x4xf32>
  //   CHECK-DAG:   %[[V2:.*]] = vector.transfer_read %[[ARG2]][%[[C0]], %[[C0]]], {{.*}} : tensor<8x12xf32>, vector<8x12xf32>
  //
  // linalg matmul lowers gets expanded to a 3D reduction, canonicalization later
  // convert it to a 2D contract.
  //       CHECK:   %[[MUL:.*]] = arith.mulf %[[V0]], %[[V1]] : vector<8x12x4xf32>
  //       CHECK:   %[[R:.*]] = vector.multi_reduction <add>, %[[MUL]], %[[V2]] [2] : vector<8x12x4xf32> to vector<8x12xf32>
  //       CHECK:   %[[W:.*]] = vector.transfer_write %[[R]], %[[ARG2]][%[[C0]], %[[C0]]] {in_bounds = [true, true]} : vector<8x12xf32>, tensor<8x12xf32>
  %0 = linalg.matmul  ins(%arg0, %arg1: tensor<8x4xf32>, tensor<4x12xf32>)
                     outs(%arg2: tensor<8x12xf32>)
    -> tensor<8x12xf32>
  //       CHECK:   return %[[W]] : tensor<8x12xf32>
  return %0 : tensor<8x12xf32>
}

transform.with_pdl_patterns {
^bb0(%arg0: !pdl.operation):
  transform.sequence %arg0 failures(propagate) {
  ^bb1(%arg1: !pdl.operation):
    %0 = transform.structured.match ops{["linalg.matmul"]} in %arg1
    %1 = get_closest_isolated_parent %0
    %2 = transform.structured.vectorize %1  { disable_multi_reduction_to_contract_patterns, disable_transfer_permutation_map_lowering_patterns }
  }
}

// -----

// CHECK-LABEL: func @pad_static(
//  CHECK-SAME:                  %[[ARG0:.*]]: tensor<2x?x2xf32>, %[[PAD:.*]]: f32
//   CHECK-NOT:   tensor.pad
//   CHECK-DAG:   %[[C0:.*]] = arith.constant 0 : index
//   CHECK-DAG:   %[[C2:.*]] = arith.constant 2 : index
//   CHECK-DAG:   %[[INIT:.*]] = tensor.empty() : tensor<2x3x4xf32>
//   CHECK-DAG:   %[[VEC:.*]] = vector.broadcast %[[PAD]] : f32 to vector<2x3x4xf32>
//       CHECK:   %[[FILL:.*]] = vector.transfer_write %[[VEC]], %[[INIT]]{{.*}} : vector<2x3x4xf32>, tensor<2x3x4xf32>
//       CHECK:   %[[READ:.*]] = vector.transfer_read %[[ARG0]][%[[C0]], %[[C0]], %[[C0]]], %[[PAD]] {in_bounds = [true, false, true]} : tensor<2x?x2xf32>, vector<2x3x2xf32>
//       CHECK:   %[[RESULT:.*]] = vector.transfer_write %[[READ]], %[[FILL]][%[[C0]], %[[C0]], %[[C2]]] {in_bounds = [true, true, true]} : vector<2x3x2xf32>, tensor<2x3x4xf32>
//       CHECK:   return %[[RESULT]]
func.func @pad_static(%arg0: tensor<2x?x2xf32>, %pad_value: f32) -> tensor<2x3x4xf32> {
  %0 = tensor.pad %arg0 low[0, 0, 2] high[0, 1, 0] {
    ^bb0(%arg1: index, %arg2: index, %arg3: index):
      tensor.yield %pad_value : f32
    } : tensor<2x?x2xf32> to tensor<2x3x4xf32>
  return %0 : tensor<2x3x4xf32>
}


transform.with_pdl_patterns {
^bb0(%arg0: !pdl.operation):
  transform.sequence %arg0 failures(propagate) {
  ^bb1(%arg1: !pdl.operation):
    %0 = transform.structured.match ops{["tensor.pad"]} in %arg1
    %1 = get_closest_isolated_parent %0
    %2 = transform.structured.vectorize %1 { vectorize_padding }
  }
}

// -----

// CHECK-LABEL: func @pad_static_source(
//  CHECK-SAME:                  %[[ARG0:.*]]: tensor<2x5x2xf32>, %[[PAD:.*]]: f32
//   CHECK-NOT:   tensor.pad
//   CHECK-DAG:   %[[C0:.*]] = arith.constant 0 : index
//   CHECK-DAG:   %[[C2:.*]] = arith.constant 2 : index
//       CHECK:   %[[INIT:.*]] = tensor.empty() : tensor<2x6x4xf32>
//       CHECK:   %[[VEC:.*]] =  vector.broadcast %[[PAD]] : f32 to vector<2x6x4xf32>
//       CHECK:   %[[FILL:.*]] = vector.transfer_write %[[VEC]], %[[INIT]][%[[C0]], %[[C0]], %[[C0]]] {in_bounds = [true, true, true]} : vector<2x6x4xf32>, tensor<2x6x4xf32>
//       CHECK:   %[[READ:.*]] = vector.transfer_read %[[ARG0]][%[[C0]], %[[C0]], %[[C0]]], %{{.*}} {in_bounds = [true, true, true]} : tensor<2x5x2xf32>, vector<2x5x2xf32>
//       CHECK:   %[[WRITE:.*]] = vector.transfer_write %[[READ]], %[[FILL]][%[[C0]], %[[C0]], %[[C2]]] {in_bounds = [true, true, true]} : vector<2x5x2xf32>, tensor<2x6x4xf32>
//       CHECK:   return %[[WRITE]]
func.func @pad_static_source(%arg0: tensor<2x5x2xf32>, %pad_value: f32) -> tensor<2x6x4xf32> {
  %0 = tensor.pad %arg0 low[0, 0, 2] high[0, 1, 0] {
    ^bb0(%arg1: index, %arg2: index, %arg3: index):
      tensor.yield %pad_value : f32
    } : tensor<2x5x2xf32> to tensor<2x6x4xf32>
  return %0 : tensor<2x6x4xf32>
}


transform.with_pdl_patterns {
^bb0(%arg0: !pdl.operation):
  transform.sequence %arg0 failures(propagate) {
  ^bb1(%arg1: !pdl.operation):
    %0 = transform.structured.match ops{["tensor.pad"]} in %arg1
    %1 = get_closest_isolated_parent %0
    %2 = transform.structured.vectorize %1  { vectorize_padding }
  }
}


// -----

// CHECK-LABEL: func @pad_static_dynamic(
//  CHECK-SAME:                          %[[SRC:.*]]: tensor<1x2x2x?xf32>, %[[LOW:.*]]: index, %[[HIGH:.*]]: index
//   CHECK-NOT:   tensor.pad
//   CHECK-DAG:   %[[C2:.*]] = arith.constant 2 : index
//   CHECK-DAG:   %[[C3:.*]] = arith.constant 3 : index
//   CHECK-DAG:   %[[C5:.*]] = arith.constant 5 : index
//       CHECK:   %[[V0:.*]] = arith.addi %[[LOW]], %[[C2]] : index
//       CHECK:   %[[V1:.*]] = arith.addi %[[V0]], %[[C3]] : index
//       CHECK:   %[[V2:.*]] = arith.addi %[[HIGH]], %[[C5]] : index
//       CHECK:   %[[DIM3:.*]] = tensor.dim %[[SRC]], %[[C3]] : tensor<1x2x2x?xf32>
//       CHECK:   %[[V4:.*]] = arith.addi %[[DIM3]], %[[C3]] : index
//       CHECK:   %[[V5:.*]] = arith.addi %[[V4]], %[[C2]] : index
//       CHECK:   %[[INIT:.*]] = tensor.empty(%[[V1]], %[[V2]], %[[V5]]) : tensor<6x?x?x?xf32>
//       CHECK:   %[[FILL:.*]] = linalg.fill ins(%{{.*}} : f32) outs(%[[INIT]] : tensor<6x?x?x?xf32>) -> tensor<6x?x?x?xf32>
//       CHECK:   %[[SRCDIM:.*]] = tensor.dim %[[SRC]], %[[C3]] : tensor<1x2x2x?xf32>
//       CHECK:   %[[RESULT:.*]] = tensor.insert_slice %[[SRC]] into %[[FILL]][2, %[[LOW]], 3, 3] [1, 2, 2, %[[SRCDIM]]] [1, 1, 1, 1] : tensor<1x2x2x?xf32> into tensor<6x?x?x?xf32>
//       CHECK:   return %[[RESULT]]
func.func @pad_static_dynamic(%arg0: tensor<1x2x2x?xf32>, %low: index, %high: index,
                  %pad_value: f32) -> tensor<6x?x?x?xf32> {
  %0 = tensor.pad %arg0 low[2, %low, 3, 3] high[3, 3, %high, 2] {
    ^bb0(%arg1: index, %arg2: index, %arg3: index, %arg4: index):
      tensor.yield %pad_value : f32
    } : tensor<1x2x2x?xf32> to tensor<6x?x?x?xf32>
  return %0 : tensor<6x?x?x?xf32>
}


transform.with_pdl_patterns {
^bb0(%arg0: !pdl.operation):
  transform.sequence %arg0 failures(propagate) {
  ^bb1(%arg1: !pdl.operation):
    %0 = transform.structured.match ops{["tensor.pad"]} in %arg1
    %1 = get_closest_isolated_parent %0
    %2 = transform.structured.vectorize %1  { vectorize_padding }
  }
}


// -----

// CHECK-LABEL: func @pad_and_transfer_read
//  CHECK-SAME:     %[[ARG0:.*]]: tensor<5x6xf32>
//   CHECK-NOT:   tensor.pad
//   CHECK-DAG:   %[[C0:.*]] = arith.constant 0 : index
//   CHECK-DAG:   %[[C5:.*]] = arith.constant 5.0
//       CHECK:   %[[RESULT:.*]] = vector.transfer_read %[[ARG0]][%[[C0]], %[[C0]]], %[[C5]] : tensor<5x6xf32>, vector<7x9xf32>
//       CHECK:   return %[[RESULT]]
func.func @pad_and_transfer_read(%arg0: tensor<5x6xf32>) -> vector<7x9xf32> {
  %c0 = arith.constant 0 : index
  %c5 = arith.constant 5.0 : f32
  %c6 = arith.constant 6.0 : f32
  %0 = tensor.pad %arg0 low[0, 0] high[5, 7] {
    ^bb0(%arg1: index, %arg2: index):
      tensor.yield %c5 : f32
  } : tensor<5x6xf32> to tensor<10x13xf32>
  %1 = vector.transfer_read %0[%c0, %c0], %c6
      : tensor<10x13xf32>, vector<7x9xf32>
  return %1 : vector<7x9xf32>
}


transform.with_pdl_patterns {
^bb0(%arg0: !pdl.operation):
  transform.sequence %arg0 failures(propagate) {
  ^bb1(%arg1: !pdl.operation):
    %0 = transform.structured.match ops{["tensor.pad"]} in %arg1
    %1 = get_closest_isolated_parent %0
    %2 = transform.structured.vectorize %1 { vectorize_padding }
  }
}

// -----

func.func private @make_vector() -> vector<7x9xf32>

// CHECK-LABEL: func @pad_and_transfer_write_static
//  CHECK-SAME:     %[[ARG0:.*]]: tensor<5x6xf32>
//   CHECK-NOT:   tensor.pad
//       CHECK:   %[[C0:.*]] = arith.constant 0 : index
//       CHECK:   %[[VEC0:.*]] = call @make_vector() : () -> vector<7x9xf32>
//       CHECK:   %[[RESULT:.*]] = vector.transfer_write %[[VEC0]], %[[ARG0]][%[[C0]], %[[C0]]] : vector<7x9xf32>, tensor<5x6xf32>
//       CHECK:   return %[[RESULT]]
func.func @pad_and_transfer_write_static(
    %arg0: tensor<5x6xf32>) -> tensor<5x6xf32> {
  %c0 = arith.constant 0 : index
  %c5 = arith.constant 5.0 : f32
  %0 = tensor.pad %arg0 low[0, 0] high[5, 7] {
    ^bb0(%arg2: index, %arg3: index):
      tensor.yield %c5 : f32
  } : tensor<5x6xf32> to tensor<10x13xf32>
  %1 = call @make_vector() : () -> vector<7x9xf32>
  %2 = vector.transfer_write %1, %0[%c0, %c0]
      : vector<7x9xf32>, tensor<10x13xf32>
  %3 = tensor.extract_slice %2[0, 0] [5, 6] [1, 1] : tensor<10x13xf32> to tensor<5x6xf32>
  return %3 : tensor<5x6xf32>
}

transform.with_pdl_patterns {
^bb0(%arg0: !pdl.operation):
  transform.sequence %arg0 failures(propagate) {
  ^bb1(%arg1: !pdl.operation):
    %3 = transform.structured.match ops{["tensor.pad"]} in %arg1
    %4 = get_closest_isolated_parent %3
    %5 = transform.structured.vectorize %4  { vectorize_padding }
  }
}


// -----

func.func private @make_vector() -> vector<7x9xf32>

// CHECK-LABEL: func @pad_and_transfer_write_dynamic_static
//  CHECK-SAME:     %[[ARG0:.*]]: tensor<?x?xf32>, %[[SIZE:.*]]: index, %[[PADDING:.*]]: index
//   CHECK-NOT:   tensor.pad
//       CHECK:   %[[C0:.*]] = arith.constant 0 : index
//       CHECK:   %[[SUB:.*]] = tensor.extract_slice %[[ARG0]][0, 0] [%[[SIZE]], 6] [1, 1] : tensor<?x?xf32> to tensor<?x6xf32>
//       CHECK:   %[[VEC0:.*]] = call @make_vector() : () -> vector<7x9xf32>
//       CHECK:   %[[RESULT:.*]] = vector.transfer_write %[[VEC0]], %[[SUB]][%[[C0]], %[[C0]]] : vector<7x9xf32>, tensor<?x6xf32>
//       CHECK:   return %[[RESULT]]
func.func @pad_and_transfer_write_dynamic_static(
    %arg0: tensor<?x?xf32>, %size: index, %padding: index) -> tensor<?x6xf32> {
  %c0 = arith.constant 0 : index
  %c5 = arith.constant 5.0 : f32
  %s = tensor.extract_slice %arg0[0, 0] [%size, 6] [1, 1]
      : tensor<?x?xf32> to tensor<?x6xf32>
  %0 = tensor.pad %s low[0, 0] high[%padding, 7] {
    ^bb0(%arg2: index, %arg3: index):
      tensor.yield %c5 : f32
  } : tensor<?x6xf32> to tensor<?x13xf32>
  %1 = call @make_vector() : () -> vector<7x9xf32>
  %2 = vector.transfer_write %1, %0[%c0, %c0]
      : vector<7x9xf32>, tensor<?x13xf32>
  %3 = tensor.extract_slice %2[0, 0] [%size, 6] [1, 1] : tensor<?x13xf32> to tensor<?x6xf32>
  return %3 : tensor<?x6xf32>
}

transform.with_pdl_patterns {
^bb0(%arg0: !pdl.operation):
  transform.sequence %arg0 failures(propagate) {
  ^bb1(%arg1: !pdl.operation):
    %3 = transform.structured.match ops{["tensor.pad"]} in %arg1
    %4 = get_closest_isolated_parent %3
    %5 = transform.structured.vectorize %4 { vectorize_padding }
  }
}


// -----

func.func private @make_vector() -> tensor<12x13xf32>

// CHECK-LABEL: func @pad_and_insert_slice_source
//  CHECK-SAME:     %[[ARG0:.*]]: tensor<5x6xf32>
//   CHECK-NOT:   tensor.pad
//   CHECK-DAG:   %[[C0:.*]] = arith.constant 0 : index
//   CHECK-DAG:   %[[C5:.*]] = arith.constant 5.0
//       CHECK:   %[[VEC0:.*]] = call @make_vector() : () -> tensor<12x13xf32>
//       CHECK:   %[[READ:.*]] = vector.transfer_read %[[ARG0]][%[[C0]], %[[C0]]], %[[C5]] : tensor<5x6xf32>, vector<7x9xf32>
//       CHECK:   %[[WRITE:.*]] = vector.transfer_write %[[READ]], %[[VEC0]][%[[C0]], %[[C0]]] {in_bounds = [true, true]} : vector<7x9xf32>, tensor<12x13xf32>
//       CHECK:   return %[[WRITE]]
func.func @pad_and_insert_slice_source(
    %arg0: tensor<5x6xf32>) -> tensor<12x13xf32> {
  %c0 = arith.constant 0 : index
  %c5 = arith.constant 5.0 : f32
  %0 = tensor.pad %arg0 low[0, 0] high[2, 3] {
    ^bb0(%arg2: index, %arg3: index):
      tensor.yield %c5 : f32
  } : tensor<5x6xf32> to tensor<7x9xf32>
  %1 = call @make_vector() : () -> tensor<12x13xf32>
  %r = tensor.insert_slice %0 into %1[0, 0][7, 9][1, 1] : tensor<7x9xf32> into tensor<12x13xf32>
  return %r : tensor<12x13xf32>
}

transform.with_pdl_patterns {
^bb0(%arg0: !pdl.operation):
  transform.sequence %arg0 failures(propagate) {
  ^bb1(%arg1: !pdl.operation):
    %3 = transform.structured.match ops{["tensor.pad"]} in %arg1
    %4 = get_closest_isolated_parent %3
    %5 = transform.structured.vectorize %4  { vectorize_padding }
  }
}


// -----

func.func private @make_vector() -> tensor<12x13xf32>

// CHECK-LABEL: func @pad_and_insert_slice_dest
// Check the insert slice is not rewritten if the padded result is used by the destination operand.
//       CHECK:   %[[T1:.*]] = call @make_vector() : () -> tensor<12x13xf32>
//       CHECK:   = tensor.insert_slice %[[T1]] into
func.func @pad_and_insert_slice_dest(
    %arg0: tensor<1x5x6xf32>) -> tensor<1x12x13xf32> {
  %c5 = arith.constant 5.0 : f32
  %0 = tensor.pad %arg0 low[0, 0, 0] high[0, 7, 7] {
    ^bb0(%arg2: index, %arg3: index, %arg4: index):
      tensor.yield %c5 : f32
  } : tensor<1x5x6xf32> to tensor<1x12x13xf32>
  %1 = call @make_vector() : () -> tensor<12x13xf32>
  %r = tensor.insert_slice %1 into %0[0, 0, 0][1, 12, 13][1, 1, 1] : tensor<12x13xf32> into tensor<1x12x13xf32>
  return %r : tensor<1x12x13xf32>
}

transform.with_pdl_patterns {
^bb0(%arg0: !pdl.operation):
  transform.sequence %arg0 failures(propagate) {
  ^bb1(%arg1: !pdl.operation):
    %3 = transform.structured.match ops{["tensor.pad"]} in %arg1
    %4 = get_closest_isolated_parent %3
    %5 = transform.structured.vectorize %4 
  }
}

// -----

// CHECK-LABEL: func @pad_tensor_non_const_pad_value
//  CHECK-SAME:     %[[ARG0:.*]]: tensor<5x6xf32>
//   CHECK-NOT:   tensor.pad
//   CHECK-DAG:   %[[C0:.*]] = arith.constant 0 : index
//   CHECK-DAG:   %[[C3:.*]] = arith.constant 3 : index
//   CHECK-DAG:   %[[C4:.*]] = arith.constant 4 : index
//       CHECK:   %[[FILL:.*]] = tensor.generate
//       CHECK:     %[[RES:.*]] = arith.mulf
//       CHECK:     tensor.yield %[[RES]] : f32
//       CHECK:   %[[READ:.*]] = vector.transfer_read %[[ARG0]][%[[C0]], %[[C0]]], %{{.*}} {in_bounds = [true, true]} : tensor<5x6xf32>, vector<5x6xf32>
//       CHECK:   %[[WRITE:.*]] = vector.transfer_write %[[READ]], %[[FILL]][%[[C3]], %[[C4]]] {in_bounds = [true, true]} : vector<5x6xf32>, tensor<12x13xf32>
//       CHECK:   return %[[WRITE]]
func.func @pad_tensor_non_const_pad_value(%arg0: tensor<5x6xf32>) -> tensor<12x13xf32> {
  %c0 = arith.constant 0 : index
  %c5 = arith.constant 5.0 : f32
  %0 = tensor.pad %arg0 low[3, 4] high[4, 3] {
    ^bb0(%arg1: index, %arg2: index):
      %i1 = arith.index_cast %arg1 : index to i32
      %i2 = arith.index_cast %arg2 : index to i32
      %f1 = arith.sitofp %i1 : i32 to f32
      %f2 = arith.sitofp %i2 : i32 to f32
      %m = arith.mulf %f1, %f2 : f32
      tensor.yield %m : f32
  } : tensor<5x6xf32> to tensor<12x13xf32>
  return %0 : tensor<12x13xf32>
}


transform.with_pdl_patterns {
^bb0(%arg0: !pdl.operation):
  transform.sequence %arg0 failures(propagate) {
  ^bb1(%arg1: !pdl.operation):
    %3 = transform.structured.match ops{["tensor.pad"]} in %arg1
    %4 = get_closest_isolated_parent %3
    %5 = transform.structured.vectorize %4  { vectorize_padding }
  }
}

// -----

// CHECK-LABEL: func @sum_exp
func.func @sum_exp(%input: tensor<4x16x8xf32>, %output: tensor<4x16xf32>)
  -> tensor<4x16xf32>
{
  // CHECK: vector.transfer_read {{.*}} : tensor<4x16x8xf32>, vector<4x16x8xf32>
  // CHECK: vector.transfer_read {{.*}} {in_bounds = [true, true]} : tensor<4x16xf32>, vector<4x16xf32>
  // CHECK: math.exp {{.*}} : vector<4x16x8xf32>
  // CHECK: vector.multi_reduction <add>, %{{.*}}, %{{.*}} [2] : vector<4x16x8xf32> to vector<4x16xf32>
  // CHECK: vector.transfer_write {{.*}} : vector<4x16xf32>, tensor<4x16xf32>
  // CHECK: return {{.*}} : tensor<4x16xf32>
  %0 = linalg.generic {
      indexing_maps = [
        affine_map<(d0, d1, d2) -> (d0, d1, d2)>,
        affine_map<(d0, d1, d2) -> (d0, d1)>
      ],
      iterator_types = ["parallel", "parallel", "reduction"]
    } ins(%input : tensor<4x16x8xf32>) outs(%output : tensor<4x16xf32>) {
    ^bb0(%arg0: f32, %arg1: f32):
      %1 = math.exp %arg0 : f32
      %2 = arith.addf %1, %arg1 : f32
      linalg.yield %2 : f32
    } -> tensor<4x16xf32>
  return %0 : tensor<4x16xf32>
}


transform.with_pdl_patterns {
^bb0(%arg0: !pdl.operation):
  transform.sequence %arg0 failures(propagate) {
  ^bb1(%arg1: !pdl.operation):
    %3 = transform.structured.match ops{["linalg.generic"]} in %arg1
    %4 = get_closest_isolated_parent %3
    %5 = transform.structured.vectorize %4 
  }
}

// -----

// CHECK-DAG: #[[$M1:.*]] =  affine_map<(d0, d1) -> (d1, d0, 0, 0)>
// CHECK-DAG: #[[$M2:.*]] =  affine_map<(d0, d1) -> (0, 0, d1, d0)>
// CHECK-DAG: #[[$M3:.*]] =  affine_map<(d0, d1) -> (d1, d0)>

// CHECK-LABEL: func @sum_exp_2
func.func @sum_exp_2(%input: tensor<3x2xf32>, %input_2: tensor<5x4xf32>, %output: tensor<5x2xf32>)
  -> tensor<5x2xf32>
{
  // CHECK: vector.transfer_read {{.*}} {in_bounds = [true, true, true, true], permutation_map = #[[$M1]]} : tensor<3x2xf32>, vector<2x3x4x5xf32>
  // CHECK: vector.transfer_read {{.*}} {in_bounds = [true, true, true, true], permutation_map = #[[$M2]]} : tensor<5x4xf32>, vector<2x3x4x5xf32>
  // CHECK: vector.transfer_read {{.*}} {in_bounds = [true, true], permutation_map = #[[$M3]]} : tensor<5x2xf32>, vector<2x5xf32>
  // CHECK: math.exp {{.*}} : vector<2x3x4x5xf32>
  // CHECK: math.exp {{.*}} : vector<2x3x4x5xf32>
  // CHECK: addf {{.*}} : vector<2x3x4x5xf32>
  // CHECK: vector.multi_reduction <add>, {{.*}}, %{{.*}}  [1, 2] : vector<2x3x4x5xf32> to vector<2x5xf32>
  // CHECK: vector.transfer_write {{.*}} {in_bounds = [true, true], permutation_map = #[[$M3]]} : vector<2x5xf32>, tensor<5x2xf32>
  // CHECK: return {{.*}} : tensor<5x2xf32>
  %0 = linalg.generic {
      indexing_maps = [
        affine_map<(d0, d1, d2, d3) -> (d1, d0)>,
        affine_map<(d0, d1, d2, d3) -> (d3, d2)>,
        affine_map<(d0, d1, d2, d3) -> (d3, d0)>
      ],
      iterator_types = ["parallel", "reduction", "reduction", "parallel"]
    } ins(%input, %input_2 : tensor<3x2xf32>, tensor<5x4xf32>) outs(%output : tensor<5x2xf32>) {
    ^bb0(%arg0: f32, %arg1: f32, %arg2: f32):
      %1 = math.exp %arg0 : f32
      %2 = math.exp %arg1 : f32
      %3 = arith.addf %1, %2 : f32
      %4 = arith.addf %3, %arg2 : f32
      linalg.yield %4 : f32
    } -> tensor<5x2xf32>
  return %0 : tensor<5x2xf32>
}


transform.with_pdl_patterns {
^bb0(%arg0: !pdl.operation):
  transform.sequence %arg0 failures(propagate) {
  ^bb1(%arg1: !pdl.operation):
    %3 = transform.structured.match ops{["linalg.generic"]} in %arg1
    %4 = get_closest_isolated_parent %3
    %5 = transform.structured.vectorize %4  { disable_multi_reduction_to_contract_patterns, disable_transfer_permutation_map_lowering_patterns }
  }
}

// -----

// CHECK-LABEL:   func @red_max_2d(
func.func @red_max_2d(%arg0: tensor<4x4xf32>) -> tensor<4xf32> {
  // CHECK: %[[CMINF:.+]] = arith.constant dense<-3.402820e+38> : vector<4xf32>
<<<<<<< HEAD
  // CHECK: linalg.init_tensor [4] : tensor<4xf32>
=======
  // CHECK: tensor.empty() : tensor<4xf32>
>>>>>>> f788a4d7
  // CHECK: vector.multi_reduction <maxf>, {{.*}}, %[[CMINF]] [1] : vector<4x4xf32> to vector<4xf32>
  // CHECK: vector.transfer_write {{.*}} : vector<4xf32>, tensor<4xf32>
  %ident = arith.constant -3.40282e+38 : f32
  %init = tensor.empty() : tensor<4xf32>
  %fill = linalg.fill ins(%ident : f32) outs(%init : tensor<4xf32>) -> tensor<4xf32>
  %red = linalg.generic {indexing_maps = [affine_map<(d0, d1) -> (d0, d1)>,
                                          affine_map<(d0, d1) -> (d0)>],
                         iterator_types = ["parallel", "reduction"]}
                         ins(%arg0 : tensor<4x4xf32>) outs(%fill : tensor<4xf32>) {
  ^bb0(%in0: f32, %out0: f32):
    %max = arith.maxf %in0, %out0 : f32
    linalg.yield %max : f32
  } -> tensor<4xf32>
  return %red : tensor<4xf32>
}


transform.with_pdl_patterns {
^bb0(%arg0: !pdl.operation):
  transform.sequence %arg0 failures(propagate) {
  ^bb1(%arg1: !pdl.operation):
    %3 = transform.structured.match ops{["linalg.generic"]} in %arg1
    %4 = get_closest_isolated_parent %3
    %5 = transform.structured.vectorize %4 { vectorize_padding }
  }
}

// -----

// CHECK-LABEL:   func @red_min_2d(
func.func @red_min_2d(%arg0: tensor<4x4xf32>) -> tensor<4xf32> {
  // CHECK: %[[CMAXF:.+]] = arith.constant dense<3.402820e+38> : vector<4xf32>
<<<<<<< HEAD
  // CHECK: linalg.init_tensor [4] : tensor<4xf32>
=======
  // CHECK: tensor.empty() : tensor<4xf32>
>>>>>>> f788a4d7
  // CHECK: vector.transfer_read {{.*}} : tensor<4x4xf32>, vector<4x4xf32>
  // CHECK: vector.multi_reduction <minf>, {{.*}}, %[[CMAXF]] [1] : vector<4x4xf32> to vector<4xf32>
  // CHECK: vector.transfer_write {{.*}} : vector<4xf32>, tensor<4xf32>
  %maxf32 = arith.constant 3.40282e+38 : f32
  %init = tensor.empty() : tensor<4xf32>
  %fill = linalg.fill ins(%maxf32 : f32) outs(%init : tensor<4xf32>) -> tensor<4xf32>
  %red = linalg.generic {indexing_maps = [affine_map<(d0, d1) -> (d0, d1)>,
                                          affine_map<(d0, d1) -> (d0)>],
                         iterator_types = ["parallel", "reduction"]}
                         ins(%arg0 : tensor<4x4xf32>) outs(%fill : tensor<4xf32>) {
  ^bb0(%in0: f32, %out0: f32):
    %min = arith.minf %out0, %in0 : f32
    linalg.yield %min : f32
  } -> tensor<4xf32>
  return %red : tensor<4xf32>
}


transform.with_pdl_patterns {
^bb0(%arg0: !pdl.operation):
  transform.sequence %arg0 failures(propagate) {
  ^bb1(%arg1: !pdl.operation):
    %3 = transform.structured.match ops{["linalg.generic"]} in %arg1
    %4 = get_closest_isolated_parent %3
    %5 = transform.structured.vectorize %4 
  }
}

// -----

// CHECK-LABEL:   func @red_mul_2d(
func.func @red_mul_2d(%arg0: tensor<4x4xf32>) -> tensor<4xf32> {
<<<<<<< HEAD
  // CHECK: linalg.init_tensor [4] : tensor<4xf32>
=======
  // CHECK: tensor.empty() : tensor<4xf32>
>>>>>>> f788a4d7
  // CHECK: vector.transfer_read {{.*}} : tensor<4x4xf32>, vector<4x4xf32>
  // CHECK: vector.multi_reduction <mul>, {{.*}}, {{.*}} [1] : vector<4x4xf32> to vector<4xf32>
  // CHECK: vector.transfer_write {{.*}} : vector<4xf32>, tensor<4xf32>
  %ident = arith.constant 1.0 : f32
  %init = tensor.empty() : tensor<4xf32>
  %fill = linalg.fill ins(%ident : f32) outs(%init : tensor<4xf32>) -> tensor<4xf32>
  %red = linalg.generic {indexing_maps = [affine_map<(d0, d1) -> (d0, d1)>,
                                          affine_map<(d0, d1) -> (d0)>],
                         iterator_types = ["parallel", "reduction"]}
                         ins(%arg0 : tensor<4x4xf32>) outs(%fill : tensor<4xf32>) {
  ^bb0(%in0: f32, %out0: f32):
    %mul = arith.mulf %in0, %out0 : f32
    linalg.yield %mul : f32
  } -> tensor<4xf32>
  return %red : tensor<4xf32>
}


transform.with_pdl_patterns {
^bb0(%arg0: !pdl.operation):
  transform.sequence %arg0 failures(propagate) {
  ^bb1(%arg1: !pdl.operation):
    %3 = transform.structured.match ops{["linalg.generic"]} in %arg1
    %4 = get_closest_isolated_parent %3
    %5 = transform.structured.vectorize %4 
  }
}

// -----

// CHECK-LABEL:   func @red_or_2d(
func.func @red_or_2d(%arg0: tensor<4x4xi1>) -> tensor<4xi1> {
<<<<<<< HEAD
  // CHECK: linalg.init_tensor [4] : tensor<4xi1>
=======
  // CHECK: tensor.empty() : tensor<4xi1>
>>>>>>> f788a4d7
  // CHECK: vector.transfer_read {{.*}} : tensor<4x4xi1>, vector<4x4xi1>
  // CHECK: vector.multi_reduction <or>, {{.*}}, {{.*}} [1] : vector<4x4xi1> to vector<4xi1>
  // CHECK: vector.transfer_write {{.*}} : vector<4xi1>, tensor<4xi1>
  %ident = arith.constant false
  %init = tensor.empty() : tensor<4xi1>
  %fill = linalg.fill ins(%ident : i1) outs(%init : tensor<4xi1>) -> tensor<4xi1>
  %red = linalg.generic {indexing_maps = [affine_map<(d0, d1) -> (d0, d1)>,
                                          affine_map<(d0, d1) -> (d0)>],
                         iterator_types = ["parallel", "reduction"]}
                         ins(%arg0 : tensor<4x4xi1>) outs(%fill : tensor<4xi1>) {
  ^bb0(%in0: i1, %out0: i1):
    %or = arith.ori %in0, %out0 : i1
    linalg.yield %or : i1
  } -> tensor<4xi1>
  return %red : tensor<4xi1>
}


transform.with_pdl_patterns {
^bb0(%arg0: !pdl.operation):
  transform.sequence %arg0 failures(propagate) {
  ^bb1(%arg1: !pdl.operation):
    %3 = transform.structured.match ops{["linalg.generic"]} in %arg1
    %4 = get_closest_isolated_parent %3
    %5 = transform.structured.vectorize %4 
  }
}

// -----

// CHECK-LABEL:   func @red_and_2d(
func.func @red_and_2d(%arg0: tensor<4x4xi1>) -> tensor<4xi1> {
<<<<<<< HEAD
  // CHECK: linalg.init_tensor [4] : tensor<4xi1>
=======
  // CHECK: tensor.empty() : tensor<4xi1>
>>>>>>> f788a4d7
  // CHECK: vector.transfer_read {{.*}} : tensor<4x4xi1>, vector<4x4xi1>
  // CHECK: vector.multi_reduction <and>, {{.*}}, {{.*}} [1] : vector<4x4xi1> to vector<4xi1>
  // CHECK: vector.transfer_write {{.*}} : vector<4xi1>, tensor<4xi1>
  %ident = arith.constant true
  %init = tensor.empty() : tensor<4xi1>
  %fill = linalg.fill ins(%ident : i1) outs(%init : tensor<4xi1>) -> tensor<4xi1>
  %red = linalg.generic {indexing_maps = [affine_map<(d0, d1) -> (d0, d1)>,
                                          affine_map<(d0, d1) -> (d0)>],
                         iterator_types = ["parallel", "reduction"]}
                         ins(%arg0 : tensor<4x4xi1>) outs(%fill : tensor<4xi1>) {
  ^bb0(%in0: i1, %out0: i1):
    %and = arith.andi %in0, %out0 : i1
    linalg.yield %and : i1
  } -> tensor<4xi1>
  return %red : tensor<4xi1>
}


transform.with_pdl_patterns {
^bb0(%arg0: !pdl.operation):
  transform.sequence %arg0 failures(propagate) {
  ^bb1(%arg1: !pdl.operation):
    %3 = transform.structured.match ops{["linalg.generic"]} in %arg1
    %4 = get_closest_isolated_parent %3
    %5 = transform.structured.vectorize %4 
  }
}

// -----

// CHECK-LABEL:   func @red_xor_2d(
func.func @red_xor_2d(%arg0: tensor<4x4xi1>) -> tensor<4xi1> {
<<<<<<< HEAD
  // CHECK: linalg.init_tensor [4] : tensor<4xi1>
=======
  // CHECK: tensor.empty() : tensor<4xi1>
>>>>>>> f788a4d7
  // CHECK: vector.transfer_read {{.*}} : tensor<4x4xi1>, vector<4x4xi1>
  // CHECK: vector.multi_reduction <xor>, {{.*}}, {{.*}} [1] : vector<4x4xi1> to vector<4xi1>
  // CHECK: vector.transfer_write {{.*}} : vector<4xi1>, tensor<4xi1>
  %ident = arith.constant false
  %init = tensor.empty() : tensor<4xi1>
  %fill = linalg.fill ins(%ident : i1) outs(%init : tensor<4xi1>) -> tensor<4xi1>
  %red = linalg.generic {indexing_maps = [affine_map<(d0, d1) -> (d0, d1)>,
                                          affine_map<(d0, d1) -> (d0)>],
                         iterator_types = ["parallel", "reduction"]}
                         ins(%arg0 : tensor<4x4xi1>) outs(%fill : tensor<4xi1>) {
  ^bb0(%in0: i1, %out0: i1):
    %xor = arith.xori %in0, %out0 : i1
    linalg.yield %xor : i1
  } -> tensor<4xi1>
  return %red : tensor<4xi1>
}


transform.with_pdl_patterns {
^bb0(%arg0: !pdl.operation):
  transform.sequence %arg0 failures(propagate) {
  ^bb1(%arg1: !pdl.operation):
    %3 = transform.structured.match ops{["linalg.generic"]} in %arg1
    %4 = get_closest_isolated_parent %3
    %5 = transform.structured.vectorize %4 
  }
}

// -----

// CHECK-DAG: #[[$M5:.*]] = affine_map<(d0, d1) -> (d0, 0)>

// CHECK-LABEL:   func @explicit_broadcast(
func.func @explicit_broadcast(%arg0: tensor<4x4xf32>, %arg1: tensor<4x1xf32>) -> tensor<4x4xf32> {
  // CHECK: vector.transfer_read {{.*}} {in_bounds = [true, true]} : tensor<4x4xf32>, vector<4x4xf32>
  // CHECK: vector.transfer_read {{.*}} {in_bounds = [true, true], permutation_map = #[[$M5]]} : tensor<4x1xf32>, vector<4x4xf32>
  // CHECK: subf {{.*}} : vector<4x4xf32>
  // CHECK: vector.transfer_write {{.*}} {in_bounds = [true, true]} : vector<4x4xf32>, tensor<4x4xf32>
  %c0 = arith.constant 0.0 : f32
  %init = tensor.empty() : tensor<4x4xf32>
  %fill = linalg.fill ins(%c0 : f32) outs(%init : tensor<4x4xf32>) -> tensor<4x4xf32>
  %red = linalg.generic {indexing_maps = [affine_map<(d0, d1) -> (d0, d1)>,
                                          affine_map<(d0, d1) -> (d0, 0)>,
                                          affine_map<(d0, d1) -> (d0, d1)>],
   iterator_types = ["parallel", "parallel"]}
   ins(%arg0, %arg1 : tensor<4x4xf32>, tensor<4x1xf32>)
   outs(%fill : tensor<4x4xf32>) {
    ^bb0(%arg7: f32, %arg8: f32, %arg9: f32):
      %40 = arith.subf %arg7, %arg8 : f32
      linalg.yield %40 : f32
    } -> tensor<4x4xf32>
  return %red : tensor<4x4xf32>
}


transform.with_pdl_patterns {
^bb0(%arg0: !pdl.operation):
  transform.sequence %arg0 failures(propagate) {
  ^bb1(%arg1: !pdl.operation):
    %3 = transform.structured.match ops{["linalg.generic"]} in %arg1
    %4 = get_closest_isolated_parent %3
    %5 = transform.structured.vectorize %4 
  }
}

// -----

// CHECK-DAG: #[[$M6:.*]] = affine_map<(d0, d1) -> (d0, 0)>

// CHECK-LABEL:   func @fused_broadcast_red_2d
func.func @fused_broadcast_red_2d(%arg0: tensor<4x4xf32>, %arg1: tensor<4x1xf32>) -> tensor<4xf32> {
  // CHECK: vector.transfer_read {{.*}} {in_bounds = [true, true]} : tensor<4x4xf32>, vector<4x4xf32>
  // CHECK: vector.transfer_read {{.*}} {in_bounds = [true, true], permutation_map = #[[$M6]]} : tensor<4x1xf32>, vector<4x4xf32>
  // CHECK: subf {{.*}} : vector<4x4xf32>
  // CHECK: math.exp {{.*}} : vector<4x4xf32>
  // CHECK: vector.multi_reduction <add>, {{.*}}, {{.*}} : vector<4x4xf32> to vector<4xf32>
  // CHECK: vector.transfer_write {{.*}} {in_bounds = [true]} : vector<4xf32>, tensor<4xf32>
  %c0 = arith.constant 0.0 : f32
  %init = tensor.empty() : tensor<4xf32>
  %fill = linalg.fill ins(%c0 : f32) outs(%init : tensor<4xf32>) -> tensor<4xf32>
  %red = linalg.generic {indexing_maps = [affine_map<(d0, d1) -> (d0, d1)>,
                                          affine_map<(d0, d1) -> (d0, 0)>,
                                          affine_map<(d0, d1) -> (d0)>],
   iterator_types = ["parallel", "reduction"]}
   ins(%arg0, %arg1 : tensor<4x4xf32>, tensor<4x1xf32>)
   outs(%fill : tensor<4xf32>) {
    ^bb0(%arg7: f32, %arg8: f32, %arg9: f32):
      %40 = arith.subf %arg7, %arg8 : f32
      %41 = math.exp %40 : f32
      %42 = arith.addf %41, %arg9 : f32
      linalg.yield %42 : f32
    } -> tensor<4xf32>
  return %red : tensor<4xf32>
}


transform.with_pdl_patterns {
^bb0(%arg0: !pdl.operation):
  transform.sequence %arg0 failures(propagate) {
  ^bb1(%arg1: !pdl.operation):
    %0 = transform.structured.match ops{["linalg.fill"]} in %arg1
    %1 = get_closest_isolated_parent %0
    %2 = transform.structured.vectorize %1 
    
    %3 = transform.structured.match ops{["linalg.generic"]} in %arg1
    %4 = get_closest_isolated_parent %3
    %5 = transform.structured.vectorize %4 
  }
}

// -----

//  CHECK-LABEL: func @reduce_1d(
//   CHECK-SAME:   %[[A:.*]]: tensor<32xf32>
func.func @reduce_1d(%arg0: tensor<32xf32>) -> tensor<f32> {
  //  CHECK-DAG: %[[vF0:.*]] = arith.constant dense<0.000000e+00> : vector<f32>
  //  CHECK-DAG: %[[F0:.*]] = arith.constant 0.000000e+00 : f32
  //  CHECK-DAG: %[[C0:.*]] = arith.constant 0 : index
  %f0 = arith.constant 0.000000e+00 : f32

  //      CHECK: %[[init:.*]] = tensor.empty() : tensor<f32>
  %0 = tensor.empty() : tensor<f32>

  %1 = linalg.fill ins(%f0 : f32) outs(%0 : tensor<f32>) -> tensor<f32>
  //      CHECK: %[[r:.*]] = vector.transfer_read %[[A]][%[[C0]]]
  // CHECK-SAME:   : tensor<32xf32>, vector<32xf32>
  //      CHECK: %[[f0:.*]] = vector.extractelement %[[vF0]][] : vector<f32>
  //      CHECK: %[[red:.*]] = vector.multi_reduction <add>, %[[r]], %[[f0]] [0]
  // CHECK-SAME:   : vector<32xf32> to f32
  //      CHECK: %[[red_v1:.*]] = vector.broadcast %[[red]] : f32 to vector<f32>
  //      CHECK: %[[res:.*]] = vector.transfer_write %[[red_v1]], %[[init]][]
  // CHECK-SAME:   : vector<f32>, tensor<f32>
  %2 = linalg.generic {
         indexing_maps = [affine_map<(d0) -> (d0)>,
                          affine_map<(d0) -> ()>],
         iterator_types = ["reduction"]}
         ins(%arg0 : tensor<32xf32>)
         outs(%1 : tensor<f32>) {
    ^bb0(%a: f32, %b: f32):
      %3 = arith.addf %a, %b : f32
      linalg.yield %3 : f32
    } -> tensor<f32>

  return %2 : tensor<f32>
}

transform.with_pdl_patterns {
^bb0(%arg0: !pdl.operation):
  transform.sequence %arg0 failures(propagate) {
  ^bb1(%arg1: !pdl.operation):
    %0 = transform.structured.match ops{["linalg.generic"]} in %arg1
    %1 = get_closest_isolated_parent %0
    %2 = transform.structured.vectorize %1 
  }
}


// -----

// This test checks that vectorization does not occur when an input indexing map
// is not a projected permutation. In the future, this can be converted to a 
// positive test when support is added.

// CHECK-LABEL:   func @not_projected_permutation
func.func @not_projected_permutation(%arg0: tensor<8x8xf32>) -> tensor<6x6x3x3xf32> {
  %c0 = arith.constant 0.0 : f32
  %init = tensor.empty() : tensor<6x6x3x3xf32>
  %fill = linalg.fill ins(%c0 : f32) outs(%init : tensor<6x6x3x3xf32>) -> tensor<6x6x3x3xf32>
  // CHECK: linalg.generic
  %result = linalg.generic {indexing_maps = [affine_map<(d0, d1, d2, d3) -> (d0 + d2, d1 + d3)>,
                                             affine_map<(d0, d1, d2, d3) -> (d0, d1, d2, d3)>],
   iterator_types = ["parallel", "parallel", "parallel", "parallel"]}
   ins(%arg0 : tensor<8x8xf32>)
   outs(%fill : tensor<6x6x3x3xf32>) {
    ^bb0(%arg7: f32, %arg9: f32):
      linalg.yield %arg7 : f32
    } -> tensor<6x6x3x3xf32>
  return %result : tensor<6x6x3x3xf32>
}

transform.with_pdl_patterns {
^bb0(%arg0: !pdl.operation):
  transform.sequence %arg0 failures(propagate) {
  ^bb1(%arg1: !pdl.operation):
    %0 = transform.structured.match ops{["linalg.generic"]} in %arg1
    %1 = get_closest_isolated_parent %0
    %2 = transform.structured.vectorize %1 
  }
}

// -----

// Check vectorization can handle cases where outputs are a mix of reduced and non-reduced values.
func.func @mixed_parallel_reduced_results(%arg0 : tensor<2x4x8xf32>,
    %arg1 : tensor<2x4xf32>, %arg2 : tensor<2x4x8xf32>, %arg3 : tensor<2x4xf32>) ->
    (tensor<2x4x8xf32>, tensor<2x4xf32>) {
  %0:2 = linalg.generic {
      indexing_maps = [affine_map<(d0, d1, d2) -> (d0, d1, d2)>, affine_map<(d0, d1, d2) -> (d0, d1)>,
                       affine_map<(d0, d1, d2) -> (d0, d1, d2)>, affine_map<(d0, d1, d2) -> (d0, d1)>],
      iterator_types = ["parallel", "parallel", "reduction"]}
      ins(%arg0, %arg1 : tensor<2x4x8xf32>, tensor<2x4xf32>)
      outs(%arg2, %arg3 : tensor<2x4x8xf32>, tensor<2x4xf32>) {
    ^bb0(%b0 : f32, %b1 : f32, %b2 : f32, %b3 : f32):
      %1 = arith.mulf %b0, %b1 : f32
      %2 = arith.addf %1, %b3 : f32
      linalg.yield %1, %2 : f32, f32
  } -> (tensor<2x4x8xf32>, tensor<2x4xf32>)
  return %0#0, %0#1 : tensor<2x4x8xf32>, tensor<2x4xf32>
}
// CHECK-LABEL: func @mixed_parallel_reduced_results(
//  CHECK-SAME:     %[[ARG0:[a-zA-Z0-9]+]]: tensor<2x4x8xf32>
//  CHECK-SAME:     %[[ARG1:[a-zA-Z0-9]+]]: tensor<2x4xf32>
//  CHECK-SAME:     %[[ARG2:[a-zA-Z0-9]+]]: tensor<2x4x8xf32>
//  CHECK-SAME:     %[[ARG3:[a-zA-Z0-9]+]]: tensor<2x4xf32>
//   CHECK-DAG:   %[[V0:.+]] = vector.transfer_read %[[ARG0]]
//   CHECK-DAG:   %[[V1:.+]] = vector.transfer_read %[[ARG1]]
//   CHECK-DAG:   %[[V2:.+]] = vector.transfer_read %[[ARG3]]
//   CHECK-DAG:   %[[MUL:.+]] = arith.mulf %[[V0]], %[[V1]]
//   CHECK-DAG:   %[[ADD:.+]] = vector.multi_reduction <add>, %[[MUL]], %[[V2]]
//   CHECK-DAG:   vector.transfer_write %[[MUL]], %[[ARG2]]
//   CHECK-DAG:   vector.transfer_write %[[ADD]], %[[ARG3]]

transform.with_pdl_patterns {
^bb0(%arg0: !pdl.operation):
  transform.sequence %arg0 failures(propagate) {
  ^bb1(%arg1: !pdl.operation):
    %0 = transform.structured.match ops{["linalg.generic"]} in %arg1
    %1 = get_closest_isolated_parent %0
    %2 = transform.structured.vectorize %1  { disable_multi_reduction_to_contract_patterns, disable_transfer_permutation_map_lowering_patterns }
  }
}<|MERGE_RESOLUTION|>--- conflicted
+++ resolved
@@ -1192,11 +1192,7 @@
 // CHECK-LABEL:   func @red_max_2d(
 func.func @red_max_2d(%arg0: tensor<4x4xf32>) -> tensor<4xf32> {
   // CHECK: %[[CMINF:.+]] = arith.constant dense<-3.402820e+38> : vector<4xf32>
-<<<<<<< HEAD
-  // CHECK: linalg.init_tensor [4] : tensor<4xf32>
-=======
   // CHECK: tensor.empty() : tensor<4xf32>
->>>>>>> f788a4d7
   // CHECK: vector.multi_reduction <maxf>, {{.*}}, %[[CMINF]] [1] : vector<4x4xf32> to vector<4xf32>
   // CHECK: vector.transfer_write {{.*}} : vector<4xf32>, tensor<4xf32>
   %ident = arith.constant -3.40282e+38 : f32
@@ -1229,11 +1225,7 @@
 // CHECK-LABEL:   func @red_min_2d(
 func.func @red_min_2d(%arg0: tensor<4x4xf32>) -> tensor<4xf32> {
   // CHECK: %[[CMAXF:.+]] = arith.constant dense<3.402820e+38> : vector<4xf32>
-<<<<<<< HEAD
-  // CHECK: linalg.init_tensor [4] : tensor<4xf32>
-=======
   // CHECK: tensor.empty() : tensor<4xf32>
->>>>>>> f788a4d7
   // CHECK: vector.transfer_read {{.*}} : tensor<4x4xf32>, vector<4x4xf32>
   // CHECK: vector.multi_reduction <minf>, {{.*}}, %[[CMAXF]] [1] : vector<4x4xf32> to vector<4xf32>
   // CHECK: vector.transfer_write {{.*}} : vector<4xf32>, tensor<4xf32>
@@ -1266,11 +1258,7 @@
 
 // CHECK-LABEL:   func @red_mul_2d(
 func.func @red_mul_2d(%arg0: tensor<4x4xf32>) -> tensor<4xf32> {
-<<<<<<< HEAD
-  // CHECK: linalg.init_tensor [4] : tensor<4xf32>
-=======
   // CHECK: tensor.empty() : tensor<4xf32>
->>>>>>> f788a4d7
   // CHECK: vector.transfer_read {{.*}} : tensor<4x4xf32>, vector<4x4xf32>
   // CHECK: vector.multi_reduction <mul>, {{.*}}, {{.*}} [1] : vector<4x4xf32> to vector<4xf32>
   // CHECK: vector.transfer_write {{.*}} : vector<4xf32>, tensor<4xf32>
@@ -1303,11 +1291,7 @@
 
 // CHECK-LABEL:   func @red_or_2d(
 func.func @red_or_2d(%arg0: tensor<4x4xi1>) -> tensor<4xi1> {
-<<<<<<< HEAD
-  // CHECK: linalg.init_tensor [4] : tensor<4xi1>
-=======
   // CHECK: tensor.empty() : tensor<4xi1>
->>>>>>> f788a4d7
   // CHECK: vector.transfer_read {{.*}} : tensor<4x4xi1>, vector<4x4xi1>
   // CHECK: vector.multi_reduction <or>, {{.*}}, {{.*}} [1] : vector<4x4xi1> to vector<4xi1>
   // CHECK: vector.transfer_write {{.*}} : vector<4xi1>, tensor<4xi1>
@@ -1340,11 +1324,7 @@
 
 // CHECK-LABEL:   func @red_and_2d(
 func.func @red_and_2d(%arg0: tensor<4x4xi1>) -> tensor<4xi1> {
-<<<<<<< HEAD
-  // CHECK: linalg.init_tensor [4] : tensor<4xi1>
-=======
   // CHECK: tensor.empty() : tensor<4xi1>
->>>>>>> f788a4d7
   // CHECK: vector.transfer_read {{.*}} : tensor<4x4xi1>, vector<4x4xi1>
   // CHECK: vector.multi_reduction <and>, {{.*}}, {{.*}} [1] : vector<4x4xi1> to vector<4xi1>
   // CHECK: vector.transfer_write {{.*}} : vector<4xi1>, tensor<4xi1>
@@ -1377,11 +1357,7 @@
 
 // CHECK-LABEL:   func @red_xor_2d(
 func.func @red_xor_2d(%arg0: tensor<4x4xi1>) -> tensor<4xi1> {
-<<<<<<< HEAD
-  // CHECK: linalg.init_tensor [4] : tensor<4xi1>
-=======
   // CHECK: tensor.empty() : tensor<4xi1>
->>>>>>> f788a4d7
   // CHECK: vector.transfer_read {{.*}} : tensor<4x4xi1>, vector<4x4xi1>
   // CHECK: vector.multi_reduction <xor>, {{.*}}, {{.*}} [1] : vector<4x4xi1> to vector<4xi1>
   // CHECK: vector.transfer_write {{.*}} : vector<4xi1>, tensor<4xi1>
