// RUN: mlir-opt %s --linalg-generalize-named-ops --sparsification --sparse-tensor-conversion --canonicalize --cse | FileCheck %s

#DCSR = #sparse_tensor.encoding<{ dimLevelType = [ "compressed", "compressed" ] }>

// CHECK-LABEL:   func.func @fill_zero_after_alloc(
// CHECK-SAME:      %[[VAL_0:.*]]: !llvm.ptr<i8>,
// CHECK-SAME:      %[[VAL_1:.*]]: !llvm.ptr<i8>) -> !llvm.ptr<i8> {
<<<<<<< HEAD
// CHECK:           %[[VAL_2:.*]] = arith.constant 0.000000e+00 : f64
// CHECK:           %[[VAL_3:.*]] = arith.constant 1 : i32
// CHECK:           %[[VAL_4:.*]] = arith.constant 0 : i32
// CHECK:           %[[VAL_5:.*]] = arith.constant 0 : index
// CHECK:           %[[VAL_6:.*]] = arith.constant 1 : index
// CHECK:           %[[VAL_7:.*]] = arith.constant false
// CHECK:           %[[VAL_8:.*]] = arith.constant true
// CHECK:           %[[VAL_9:.*]] = arith.constant 100 : index
// CHECK:           %[[VAL_10:.*]] = arith.constant 300 : index
// CHECK:           %[[VAL_11:.*]] = arith.constant 1 : i8
=======
// CHECK-DAG:       %[[VAL_2:.*]] = arith.constant 0.000000e+00 : f64
// CHECK-DAG:       %[[VAL_3:.*]] = arith.constant 1 : i32
// CHECK-DAG:       %[[VAL_4:.*]] = arith.constant 0 : i32
// CHECK-DAG:       %[[VAL_5:.*]] = arith.constant 0 : index
// CHECK-DAG:       %[[VAL_6:.*]] = arith.constant 1 : index
// CHECK-DAG:       %[[VAL_7:.*]] = arith.constant false
// CHECK-DAG:       %[[VAL_8:.*]] = arith.constant true
// CHECK-DAG:       %[[VAL_9:.*]] = arith.constant 100 : index
// CHECK-DAG:       %[[VAL_10:.*]] = arith.constant 300 : index
// CHECK-DAG:       %[[VAL_11:.*]] = arith.constant 1 : i8
>>>>>>> f788a4d7
// CHECK:           %[[VAL_12:.*]] = memref.alloca() : memref<2xi8>
// CHECK:           %[[VAL_13:.*]] = memref.cast %[[VAL_12]] : memref<2xi8> to memref<?xi8>
// CHECK:           memref.store %[[VAL_11]], %[[VAL_12]]{{\[}}%[[VAL_5]]] : memref<2xi8>
// CHECK:           memref.store %[[VAL_11]], %[[VAL_12]]{{\[}}%[[VAL_6]]] : memref<2xi8>
// CHECK:           %[[VAL_14:.*]] = memref.alloca() : memref<2xindex>
// CHECK:           %[[VAL_15:.*]] = memref.cast %[[VAL_14]] : memref<2xindex> to memref<?xindex>
// CHECK:           memref.store %[[VAL_9]], %[[VAL_14]]{{\[}}%[[VAL_5]]] : memref<2xindex>
// CHECK:           memref.store %[[VAL_10]], %[[VAL_14]]{{\[}}%[[VAL_6]]] : memref<2xindex>
// CHECK:           %[[VAL_16:.*]] = memref.alloca() : memref<2xindex>
// CHECK:           %[[VAL_17:.*]] = memref.cast %[[VAL_16]] : memref<2xindex> to memref<?xindex>
// CHECK:           memref.store %[[VAL_5]], %[[VAL_16]]{{\[}}%[[VAL_5]]] : memref<2xindex>
// CHECK:           memref.store %[[VAL_6]], %[[VAL_16]]{{\[}}%[[VAL_6]]] : memref<2xindex>
// CHECK:           %[[VAL_18:.*]] = llvm.mlir.null : !llvm.ptr<i8>
// CHECK:           %[[VAL_19:.*]] = call @newSparseTensor(%[[VAL_13]], %[[VAL_15]], %[[VAL_17]], %[[VAL_4]], %[[VAL_4]], %[[VAL_3]], %[[VAL_4]], %[[VAL_18]]) : (memref<?xi8>, memref<?xindex>, memref<?xindex>, i32, i32, i32, i32, !llvm.ptr<i8>) -> !llvm.ptr<i8>
// CHECK:           %[[VAL_20:.*]] = memref.alloc() : memref<300xf64>
// CHECK:           %[[VAL_21:.*]] = memref.cast %[[VAL_20]] : memref<300xf64> to memref<?xf64>
// CHECK:           %[[VAL_22:.*]] = memref.alloc() : memref<300xi1>
// CHECK:           %[[VAL_23:.*]] = memref.cast %[[VAL_22]] : memref<300xi1> to memref<?xi1>
// CHECK:           %[[VAL_24:.*]] = memref.alloc() : memref<300xindex>
// CHECK:           %[[VAL_25:.*]] = memref.cast %[[VAL_24]] : memref<300xindex> to memref<?xindex>
// CHECK:           linalg.fill ins(%[[VAL_2]] : f64) outs(%[[VAL_20]] : memref<300xf64>)
// CHECK:           linalg.fill ins(%[[VAL_7]] : i1) outs(%[[VAL_22]] : memref<300xi1>)
// CHECK:           %[[VAL_26:.*]] = call @sparsePointers0(%[[VAL_0]], %[[VAL_5]]) : (!llvm.ptr<i8>, index) -> memref<?xindex>
// CHECK:           %[[VAL_27:.*]] = call @sparseIndices0(%[[VAL_0]], %[[VAL_5]]) : (!llvm.ptr<i8>, index) -> memref<?xindex>
// CHECK:           %[[VAL_28:.*]] = call @sparsePointers0(%[[VAL_0]], %[[VAL_6]]) : (!llvm.ptr<i8>, index) -> memref<?xindex>
// CHECK:           %[[VAL_29:.*]] = call @sparseIndices0(%[[VAL_0]], %[[VAL_6]]) : (!llvm.ptr<i8>, index) -> memref<?xindex>
// CHECK:           %[[VAL_30:.*]] = call @sparseValuesF64(%[[VAL_0]]) : (!llvm.ptr<i8>) -> memref<?xf64>
// CHECK:           %[[VAL_31:.*]] = call @sparsePointers0(%[[VAL_1]], %[[VAL_5]]) : (!llvm.ptr<i8>, index) -> memref<?xindex>
// CHECK:           %[[VAL_32:.*]] = call @sparseIndices0(%[[VAL_1]], %[[VAL_5]]) : (!llvm.ptr<i8>, index) -> memref<?xindex>
// CHECK:           %[[VAL_33:.*]] = call @sparsePointers0(%[[VAL_1]], %[[VAL_6]]) : (!llvm.ptr<i8>, index) -> memref<?xindex>
// CHECK:           %[[VAL_34:.*]] = call @sparseIndices0(%[[VAL_1]], %[[VAL_6]]) : (!llvm.ptr<i8>, index) -> memref<?xindex>
// CHECK:           %[[VAL_35:.*]] = call @sparseValuesF64(%[[VAL_1]]) : (!llvm.ptr<i8>) -> memref<?xf64>
<<<<<<< HEAD
// CHECK:           %[[VAL_36:.*]] = memref.alloca() : memref<2xindex>
// CHECK:           %[[VAL_37:.*]] = memref.cast %[[VAL_36]] : memref<2xindex> to memref<?xindex>
// CHECK:           %[[VAL_38:.*]] = memref.load %[[VAL_26]]{{\[}}%[[VAL_5]]] : memref<?xindex>
// CHECK:           %[[VAL_39:.*]] = memref.load %[[VAL_26]]{{\[}}%[[VAL_6]]] : memref<?xindex>
// CHECK:           scf.for %[[VAL_40:.*]] = %[[VAL_38]] to %[[VAL_39]] step %[[VAL_6]] {
// CHECK:             %[[VAL_41:.*]] = memref.load %[[VAL_27]]{{\[}}%[[VAL_40]]] : memref<?xindex>
// CHECK:             memref.store %[[VAL_41]], %[[VAL_36]]{{\[}}%[[VAL_5]]] : memref<2xindex>
// CHECK:             %[[VAL_42:.*]] = memref.load %[[VAL_28]]{{\[}}%[[VAL_40]]] : memref<?xindex>
// CHECK:             %[[VAL_43:.*]] = arith.addi %[[VAL_40]], %[[VAL_6]] : index
// CHECK:             %[[VAL_44:.*]] = memref.load %[[VAL_28]]{{\[}}%[[VAL_43]]] : memref<?xindex>
// CHECK:             %[[VAL_45:.*]] = memref.load %[[VAL_31]]{{\[}}%[[VAL_5]]] : memref<?xindex>
// CHECK:             %[[VAL_46:.*]] = memref.load %[[VAL_31]]{{\[}}%[[VAL_6]]] : memref<?xindex>
// CHECK:             %[[VAL_47:.*]]:3 = scf.while (%[[VAL_48:.*]] = %[[VAL_42]], %[[VAL_49:.*]] = %[[VAL_45]], %[[VAL_50:.*]] = %[[VAL_5]]) : (index, index, index) -> (index, index, index) {
// CHECK:               %[[VAL_51:.*]] = arith.cmpi ult, %[[VAL_48]], %[[VAL_44]] : index
// CHECK:               %[[VAL_52:.*]] = arith.cmpi ult, %[[VAL_49]], %[[VAL_46]] : index
// CHECK:               %[[VAL_53:.*]] = arith.andi %[[VAL_51]], %[[VAL_52]] : i1
// CHECK:               scf.condition(%[[VAL_53]]) %[[VAL_48]], %[[VAL_49]], %[[VAL_50]] : index, index, index
// CHECK:             } do {
// CHECK:             ^bb0(%[[VAL_54:.*]]: index, %[[VAL_55:.*]]: index, %[[VAL_56:.*]]: index):
// CHECK:               %[[VAL_57:.*]] = memref.load %[[VAL_29]]{{\[}}%[[VAL_54]]] : memref<?xindex>
// CHECK:               %[[VAL_58:.*]] = memref.load %[[VAL_32]]{{\[}}%[[VAL_55]]] : memref<?xindex>
// CHECK:               %[[VAL_59:.*]] = arith.cmpi ult, %[[VAL_58]], %[[VAL_57]] : index
// CHECK:               %[[VAL_60:.*]] = arith.select %[[VAL_59]], %[[VAL_58]], %[[VAL_57]] : index
// CHECK:               %[[VAL_61:.*]] = arith.cmpi eq, %[[VAL_57]], %[[VAL_60]] : index
// CHECK:               %[[VAL_62:.*]] = arith.cmpi eq, %[[VAL_58]], %[[VAL_60]] : index
// CHECK:               %[[VAL_63:.*]] = arith.andi %[[VAL_61]], %[[VAL_62]] : i1
// CHECK:               %[[VAL_64:.*]] = scf.if %[[VAL_63]] -> (index) {
// CHECK:                 %[[VAL_65:.*]] = memref.load %[[VAL_30]]{{\[}}%[[VAL_54]]] : memref<?xf64>
// CHECK:                 %[[VAL_66:.*]] = memref.load %[[VAL_33]]{{\[}}%[[VAL_55]]] : memref<?xindex>
// CHECK:                 %[[VAL_67:.*]] = arith.addi %[[VAL_55]], %[[VAL_6]] : index
// CHECK:                 %[[VAL_68:.*]] = memref.load %[[VAL_33]]{{\[}}%[[VAL_67]]] : memref<?xindex>
// CHECK:                 %[[VAL_69:.*]] = scf.for %[[VAL_70:.*]] = %[[VAL_66]] to %[[VAL_68]] step %[[VAL_6]] iter_args(%[[VAL_71:.*]] = %[[VAL_56]]) -> (index) {
// CHECK:                   %[[VAL_72:.*]] = memref.load %[[VAL_34]]{{\[}}%[[VAL_70]]] : memref<?xindex>
// CHECK:                   %[[VAL_73:.*]] = memref.load %[[VAL_20]]{{\[}}%[[VAL_72]]] : memref<300xf64>
// CHECK:                   %[[VAL_74:.*]] = memref.load %[[VAL_35]]{{\[}}%[[VAL_70]]] : memref<?xf64>
// CHECK:                   %[[VAL_75:.*]] = arith.mulf %[[VAL_65]], %[[VAL_74]] : f64
// CHECK:                   %[[VAL_76:.*]] = arith.addf %[[VAL_73]], %[[VAL_75]] : f64
// CHECK:                   %[[VAL_77:.*]] = memref.load %[[VAL_22]]{{\[}}%[[VAL_72]]] : memref<300xi1>
// CHECK:                   %[[VAL_78:.*]] = arith.cmpi eq, %[[VAL_77]], %[[VAL_7]] : i1
// CHECK:                   %[[VAL_79:.*]] = scf.if %[[VAL_78]] -> (index) {
// CHECK:                     memref.store %[[VAL_8]], %[[VAL_22]]{{\[}}%[[VAL_72]]] : memref<300xi1>
// CHECK:                     memref.store %[[VAL_72]], %[[VAL_24]]{{\[}}%[[VAL_71]]] : memref<300xindex>
// CHECK:                     %[[VAL_80:.*]] = arith.addi %[[VAL_71]], %[[VAL_6]] : index
// CHECK:                     scf.yield %[[VAL_80]] : index
// CHECK:                   } else {
// CHECK:                     scf.yield %[[VAL_71]] : index
// CHECK:                   }
// CHECK:                   memref.store %[[VAL_76]], %[[VAL_20]]{{\[}}%[[VAL_72]]] : memref<300xf64>
// CHECK:                   scf.yield %[[VAL_81:.*]] : index
// CHECK:                 }
// CHECK:                 scf.yield %[[VAL_82:.*]] : index
// CHECK:               } else {
// CHECK:                 scf.yield %[[VAL_56]] : index
// CHECK:               }
// CHECK:               %[[VAL_83:.*]] = arith.addi %[[VAL_54]], %[[VAL_6]] : index
// CHECK:               %[[VAL_84:.*]] = arith.select %[[VAL_61]], %[[VAL_83]], %[[VAL_54]] : index
// CHECK:               %[[VAL_85:.*]] = arith.addi %[[VAL_55]], %[[VAL_6]] : index
// CHECK:               %[[VAL_86:.*]] = arith.select %[[VAL_62]], %[[VAL_85]], %[[VAL_55]] : index
// CHECK:               scf.yield %[[VAL_84]], %[[VAL_86]], %[[VAL_87:.*]] : index, index, index
// CHECK:             }
// CHECK:             func.call @expInsertF64(%[[VAL_19]], %[[VAL_37]], %[[VAL_21]], %[[VAL_23]], %[[VAL_25]], %[[VAL_88:.*]]#2) : (!llvm.ptr<i8>, memref<?xindex>, memref<?xf64>, memref<?xi1>, memref<?xindex>, index) -> ()
=======
// CHECK:           %[[VAL_36:.*]] = memref.load %[[VAL_26]]{{\[}}%[[VAL_5]]] : memref<?xindex>
// CHECK:           %[[VAL_37:.*]] = memref.load %[[VAL_26]]{{\[}}%[[VAL_6]]] : memref<?xindex>
// CHECK:           scf.for %[[VAL_38:.*]] = %[[VAL_36]] to %[[VAL_37]] step %[[VAL_6]] {
// CHECK:             %[[VAL_39:.*]] = memref.load %[[VAL_27]]{{\[}}%[[VAL_38]]] : memref<?xindex>
// CHECK:             %[[VAL_40:.*]] = memref.load %[[VAL_28]]{{\[}}%[[VAL_38]]] : memref<?xindex>
// CHECK:             %[[VAL_41:.*]] = arith.addi %[[VAL_38]], %[[VAL_6]] : index
// CHECK:             %[[VAL_42:.*]] = memref.load %[[VAL_28]]{{\[}}%[[VAL_41]]] : memref<?xindex>
// CHECK:             %[[VAL_43:.*]] = memref.load %[[VAL_31]]{{\[}}%[[VAL_5]]] : memref<?xindex>
// CHECK:             %[[VAL_44:.*]] = memref.load %[[VAL_31]]{{\[}}%[[VAL_6]]] : memref<?xindex>
// CHECK:             %[[VAL_45:.*]]:3 = scf.while (%[[VAL_46:.*]] = %[[VAL_40]], %[[VAL_47:.*]] = %[[VAL_43]], %[[VAL_48:.*]] = %[[VAL_5]]) : (index, index, index) -> (index, index, index) {
// CHECK:               %[[VAL_49:.*]] = arith.cmpi ult, %[[VAL_46]], %[[VAL_42]] : index
// CHECK:               %[[VAL_50:.*]] = arith.cmpi ult, %[[VAL_47]], %[[VAL_44]] : index
// CHECK:               %[[VAL_51:.*]] = arith.andi %[[VAL_49]], %[[VAL_50]] : i1
// CHECK:               scf.condition(%[[VAL_51]]) %[[VAL_46]], %[[VAL_47]], %[[VAL_48]] : index, index, index
// CHECK:             } do {
// CHECK:             ^bb0(%[[VAL_52:.*]]: index, %[[VAL_53:.*]]: index, %[[VAL_54:.*]]: index):
// CHECK:               %[[VAL_55:.*]] = memref.load %[[VAL_29]]{{\[}}%[[VAL_52]]] : memref<?xindex>
// CHECK:               %[[VAL_56:.*]] = memref.load %[[VAL_32]]{{\[}}%[[VAL_53]]] : memref<?xindex>
// CHECK:               %[[VAL_57:.*]] = arith.cmpi ult, %[[VAL_56]], %[[VAL_55]] : index
// CHECK:               %[[VAL_58:.*]] = arith.select %[[VAL_57]], %[[VAL_56]], %[[VAL_55]] : index
// CHECK:               %[[VAL_59:.*]] = arith.cmpi eq, %[[VAL_55]], %[[VAL_58]] : index
// CHECK:               %[[VAL_60:.*]] = arith.cmpi eq, %[[VAL_56]], %[[VAL_58]] : index
// CHECK:               %[[VAL_61:.*]] = arith.andi %[[VAL_59]], %[[VAL_60]] : i1
// CHECK:               %[[VAL_62:.*]] = scf.if %[[VAL_61]] -> (index) {
// CHECK:                 %[[VAL_63:.*]] = memref.load %[[VAL_30]]{{\[}}%[[VAL_52]]] : memref<?xf64>
// CHECK:                 %[[VAL_64:.*]] = memref.load %[[VAL_33]]{{\[}}%[[VAL_53]]] : memref<?xindex>
// CHECK:                 %[[VAL_65:.*]] = arith.addi %[[VAL_53]], %[[VAL_6]] : index
// CHECK:                 %[[VAL_66:.*]] = memref.load %[[VAL_33]]{{\[}}%[[VAL_65]]] : memref<?xindex>
// CHECK:                 %[[VAL_67:.*]] = scf.for %[[VAL_68:.*]] = %[[VAL_64]] to %[[VAL_66]] step %[[VAL_6]] iter_args(%[[VAL_69:.*]] = %[[VAL_54]]) -> (index) {
// CHECK:                   %[[VAL_70:.*]] = memref.load %[[VAL_34]]{{\[}}%[[VAL_68]]] : memref<?xindex>
// CHECK:                   %[[VAL_71:.*]] = memref.load %[[VAL_20]]{{\[}}%[[VAL_70]]] : memref<300xf64>
// CHECK:                   %[[VAL_72:.*]] = memref.load %[[VAL_35]]{{\[}}%[[VAL_68]]] : memref<?xf64>
// CHECK:                   %[[VAL_73:.*]] = arith.mulf %[[VAL_63]], %[[VAL_72]] : f64
// CHECK:                   %[[VAL_74:.*]] = arith.addf %[[VAL_71]], %[[VAL_73]] : f64
// CHECK:                   %[[VAL_75:.*]] = memref.load %[[VAL_22]]{{\[}}%[[VAL_70]]] : memref<300xi1>
// CHECK:                   %[[VAL_76:.*]] = arith.cmpi eq, %[[VAL_75]], %[[VAL_7]] : i1
// CHECK:                   %[[VAL_77:.*]] = scf.if %[[VAL_76]] -> (index) {
// CHECK:                     memref.store %[[VAL_8]], %[[VAL_22]]{{\[}}%[[VAL_70]]] : memref<300xi1>
// CHECK:                     memref.store %[[VAL_70]], %[[VAL_24]]{{\[}}%[[VAL_69]]] : memref<300xindex>
// CHECK:                     %[[VAL_78:.*]] = arith.addi %[[VAL_69]], %[[VAL_6]] : index
// CHECK:                     scf.yield %[[VAL_78]] : index
// CHECK:                   } else {
// CHECK:                     scf.yield %[[VAL_69]] : index
// CHECK:                   }
// CHECK:                   memref.store %[[VAL_74]], %[[VAL_20]]{{\[}}%[[VAL_70]]] : memref<300xf64>
// CHECK:                   scf.yield %[[VAL_79:.*]] : index
// CHECK:                 }
// CHECK:                 scf.yield %[[VAL_80:.*]] : index
// CHECK:               } else {
// CHECK:                 scf.yield %[[VAL_54]] : index
// CHECK:               }
// CHECK:               %[[VAL_81:.*]] = arith.addi %[[VAL_52]], %[[VAL_6]] : index
// CHECK:               %[[VAL_82:.*]] = arith.select %[[VAL_59]], %[[VAL_81]], %[[VAL_52]] : index
// CHECK:               %[[VAL_83:.*]] = arith.addi %[[VAL_53]], %[[VAL_6]] : index
// CHECK:               %[[VAL_84:.*]] = arith.select %[[VAL_60]], %[[VAL_83]], %[[VAL_53]] : index
// CHECK:               scf.yield %[[VAL_82]], %[[VAL_84]], %[[VAL_85:.*]] : index, index, index
// CHECK:             }
// CHECK:             %[[VAL_86:.*]] = memref.alloca() : memref<2xindex>
// CHECK:             %[[VAL_87:.*]] = memref.cast %[[VAL_86]] : memref<2xindex> to memref<?xindex>
// CHECK:             memref.store %[[VAL_39]], %[[VAL_86]]{{\[}}%[[VAL_5]]] : memref<2xindex>
// CHECK:             func.call @expInsertF64(%[[VAL_19]], %[[VAL_87]], %[[VAL_21]], %[[VAL_23]], %[[VAL_25]], %[[VAL_88:.*]]#2) : (!llvm.ptr<i8>, memref<?xindex>, memref<?xf64>, memref<?xi1>, memref<?xindex>, index) -> ()
>>>>>>> f788a4d7
// CHECK:           }
// CHECK:           memref.dealloc %[[VAL_20]] : memref<300xf64>
// CHECK:           memref.dealloc %[[VAL_22]] : memref<300xi1>
// CHECK:           memref.dealloc %[[VAL_24]] : memref<300xindex>
// CHECK:           call @endInsert(%[[VAL_19]]) : (!llvm.ptr<i8>) -> ()
// CHECK:           return %[[VAL_19]] : !llvm.ptr<i8>
// CHECK:         }
func.func @fill_zero_after_alloc(%arg0: tensor<100x200xf64, #DCSR>,
                                 %arg1: tensor<200x300xf64, #DCSR>) -> tensor<100x300xf64, #DCSR> {
  %0 = bufferization.alloc_tensor() : tensor<100x300xf64, #DCSR>
  %cst = arith.constant 0.000000e+00 : f64
  %1 = linalg.fill ins(%cst : f64)
                   outs(%0 : tensor<100x300xf64, #DCSR>) -> tensor<100x300xf64, #DCSR>
  %2 = linalg.matmul ins(%arg0, %arg1 : tensor<100x200xf64, #DCSR>, tensor<200x300xf64, #DCSR>)
                     outs(%1 : tensor<100x300xf64, #DCSR>) -> tensor<100x300xf64, #DCSR>
  return %2 : tensor<100x300xf64, #DCSR>
}<|MERGE_RESOLUTION|>--- conflicted
+++ resolved
@@ -5,18 +5,6 @@
 // CHECK-LABEL:   func.func @fill_zero_after_alloc(
 // CHECK-SAME:      %[[VAL_0:.*]]: !llvm.ptr<i8>,
 // CHECK-SAME:      %[[VAL_1:.*]]: !llvm.ptr<i8>) -> !llvm.ptr<i8> {
-<<<<<<< HEAD
-// CHECK:           %[[VAL_2:.*]] = arith.constant 0.000000e+00 : f64
-// CHECK:           %[[VAL_3:.*]] = arith.constant 1 : i32
-// CHECK:           %[[VAL_4:.*]] = arith.constant 0 : i32
-// CHECK:           %[[VAL_5:.*]] = arith.constant 0 : index
-// CHECK:           %[[VAL_6:.*]] = arith.constant 1 : index
-// CHECK:           %[[VAL_7:.*]] = arith.constant false
-// CHECK:           %[[VAL_8:.*]] = arith.constant true
-// CHECK:           %[[VAL_9:.*]] = arith.constant 100 : index
-// CHECK:           %[[VAL_10:.*]] = arith.constant 300 : index
-// CHECK:           %[[VAL_11:.*]] = arith.constant 1 : i8
-=======
 // CHECK-DAG:       %[[VAL_2:.*]] = arith.constant 0.000000e+00 : f64
 // CHECK-DAG:       %[[VAL_3:.*]] = arith.constant 1 : i32
 // CHECK-DAG:       %[[VAL_4:.*]] = arith.constant 0 : i32
@@ -27,7 +15,6 @@
 // CHECK-DAG:       %[[VAL_9:.*]] = arith.constant 100 : index
 // CHECK-DAG:       %[[VAL_10:.*]] = arith.constant 300 : index
 // CHECK-DAG:       %[[VAL_11:.*]] = arith.constant 1 : i8
->>>>>>> f788a4d7
 // CHECK:           %[[VAL_12:.*]] = memref.alloca() : memref<2xi8>
 // CHECK:           %[[VAL_13:.*]] = memref.cast %[[VAL_12]] : memref<2xi8> to memref<?xi8>
 // CHECK:           memref.store %[[VAL_11]], %[[VAL_12]]{{\[}}%[[VAL_5]]] : memref<2xi8>
@@ -60,69 +47,6 @@
 // CHECK:           %[[VAL_33:.*]] = call @sparsePointers0(%[[VAL_1]], %[[VAL_6]]) : (!llvm.ptr<i8>, index) -> memref<?xindex>
 // CHECK:           %[[VAL_34:.*]] = call @sparseIndices0(%[[VAL_1]], %[[VAL_6]]) : (!llvm.ptr<i8>, index) -> memref<?xindex>
 // CHECK:           %[[VAL_35:.*]] = call @sparseValuesF64(%[[VAL_1]]) : (!llvm.ptr<i8>) -> memref<?xf64>
-<<<<<<< HEAD
-// CHECK:           %[[VAL_36:.*]] = memref.alloca() : memref<2xindex>
-// CHECK:           %[[VAL_37:.*]] = memref.cast %[[VAL_36]] : memref<2xindex> to memref<?xindex>
-// CHECK:           %[[VAL_38:.*]] = memref.load %[[VAL_26]]{{\[}}%[[VAL_5]]] : memref<?xindex>
-// CHECK:           %[[VAL_39:.*]] = memref.load %[[VAL_26]]{{\[}}%[[VAL_6]]] : memref<?xindex>
-// CHECK:           scf.for %[[VAL_40:.*]] = %[[VAL_38]] to %[[VAL_39]] step %[[VAL_6]] {
-// CHECK:             %[[VAL_41:.*]] = memref.load %[[VAL_27]]{{\[}}%[[VAL_40]]] : memref<?xindex>
-// CHECK:             memref.store %[[VAL_41]], %[[VAL_36]]{{\[}}%[[VAL_5]]] : memref<2xindex>
-// CHECK:             %[[VAL_42:.*]] = memref.load %[[VAL_28]]{{\[}}%[[VAL_40]]] : memref<?xindex>
-// CHECK:             %[[VAL_43:.*]] = arith.addi %[[VAL_40]], %[[VAL_6]] : index
-// CHECK:             %[[VAL_44:.*]] = memref.load %[[VAL_28]]{{\[}}%[[VAL_43]]] : memref<?xindex>
-// CHECK:             %[[VAL_45:.*]] = memref.load %[[VAL_31]]{{\[}}%[[VAL_5]]] : memref<?xindex>
-// CHECK:             %[[VAL_46:.*]] = memref.load %[[VAL_31]]{{\[}}%[[VAL_6]]] : memref<?xindex>
-// CHECK:             %[[VAL_47:.*]]:3 = scf.while (%[[VAL_48:.*]] = %[[VAL_42]], %[[VAL_49:.*]] = %[[VAL_45]], %[[VAL_50:.*]] = %[[VAL_5]]) : (index, index, index) -> (index, index, index) {
-// CHECK:               %[[VAL_51:.*]] = arith.cmpi ult, %[[VAL_48]], %[[VAL_44]] : index
-// CHECK:               %[[VAL_52:.*]] = arith.cmpi ult, %[[VAL_49]], %[[VAL_46]] : index
-// CHECK:               %[[VAL_53:.*]] = arith.andi %[[VAL_51]], %[[VAL_52]] : i1
-// CHECK:               scf.condition(%[[VAL_53]]) %[[VAL_48]], %[[VAL_49]], %[[VAL_50]] : index, index, index
-// CHECK:             } do {
-// CHECK:             ^bb0(%[[VAL_54:.*]]: index, %[[VAL_55:.*]]: index, %[[VAL_56:.*]]: index):
-// CHECK:               %[[VAL_57:.*]] = memref.load %[[VAL_29]]{{\[}}%[[VAL_54]]] : memref<?xindex>
-// CHECK:               %[[VAL_58:.*]] = memref.load %[[VAL_32]]{{\[}}%[[VAL_55]]] : memref<?xindex>
-// CHECK:               %[[VAL_59:.*]] = arith.cmpi ult, %[[VAL_58]], %[[VAL_57]] : index
-// CHECK:               %[[VAL_60:.*]] = arith.select %[[VAL_59]], %[[VAL_58]], %[[VAL_57]] : index
-// CHECK:               %[[VAL_61:.*]] = arith.cmpi eq, %[[VAL_57]], %[[VAL_60]] : index
-// CHECK:               %[[VAL_62:.*]] = arith.cmpi eq, %[[VAL_58]], %[[VAL_60]] : index
-// CHECK:               %[[VAL_63:.*]] = arith.andi %[[VAL_61]], %[[VAL_62]] : i1
-// CHECK:               %[[VAL_64:.*]] = scf.if %[[VAL_63]] -> (index) {
-// CHECK:                 %[[VAL_65:.*]] = memref.load %[[VAL_30]]{{\[}}%[[VAL_54]]] : memref<?xf64>
-// CHECK:                 %[[VAL_66:.*]] = memref.load %[[VAL_33]]{{\[}}%[[VAL_55]]] : memref<?xindex>
-// CHECK:                 %[[VAL_67:.*]] = arith.addi %[[VAL_55]], %[[VAL_6]] : index
-// CHECK:                 %[[VAL_68:.*]] = memref.load %[[VAL_33]]{{\[}}%[[VAL_67]]] : memref<?xindex>
-// CHECK:                 %[[VAL_69:.*]] = scf.for %[[VAL_70:.*]] = %[[VAL_66]] to %[[VAL_68]] step %[[VAL_6]] iter_args(%[[VAL_71:.*]] = %[[VAL_56]]) -> (index) {
-// CHECK:                   %[[VAL_72:.*]] = memref.load %[[VAL_34]]{{\[}}%[[VAL_70]]] : memref<?xindex>
-// CHECK:                   %[[VAL_73:.*]] = memref.load %[[VAL_20]]{{\[}}%[[VAL_72]]] : memref<300xf64>
-// CHECK:                   %[[VAL_74:.*]] = memref.load %[[VAL_35]]{{\[}}%[[VAL_70]]] : memref<?xf64>
-// CHECK:                   %[[VAL_75:.*]] = arith.mulf %[[VAL_65]], %[[VAL_74]] : f64
-// CHECK:                   %[[VAL_76:.*]] = arith.addf %[[VAL_73]], %[[VAL_75]] : f64
-// CHECK:                   %[[VAL_77:.*]] = memref.load %[[VAL_22]]{{\[}}%[[VAL_72]]] : memref<300xi1>
-// CHECK:                   %[[VAL_78:.*]] = arith.cmpi eq, %[[VAL_77]], %[[VAL_7]] : i1
-// CHECK:                   %[[VAL_79:.*]] = scf.if %[[VAL_78]] -> (index) {
-// CHECK:                     memref.store %[[VAL_8]], %[[VAL_22]]{{\[}}%[[VAL_72]]] : memref<300xi1>
-// CHECK:                     memref.store %[[VAL_72]], %[[VAL_24]]{{\[}}%[[VAL_71]]] : memref<300xindex>
-// CHECK:                     %[[VAL_80:.*]] = arith.addi %[[VAL_71]], %[[VAL_6]] : index
-// CHECK:                     scf.yield %[[VAL_80]] : index
-// CHECK:                   } else {
-// CHECK:                     scf.yield %[[VAL_71]] : index
-// CHECK:                   }
-// CHECK:                   memref.store %[[VAL_76]], %[[VAL_20]]{{\[}}%[[VAL_72]]] : memref<300xf64>
-// CHECK:                   scf.yield %[[VAL_81:.*]] : index
-// CHECK:                 }
-// CHECK:                 scf.yield %[[VAL_82:.*]] : index
-// CHECK:               } else {
-// CHECK:                 scf.yield %[[VAL_56]] : index
-// CHECK:               }
-// CHECK:               %[[VAL_83:.*]] = arith.addi %[[VAL_54]], %[[VAL_6]] : index
-// CHECK:               %[[VAL_84:.*]] = arith.select %[[VAL_61]], %[[VAL_83]], %[[VAL_54]] : index
-// CHECK:               %[[VAL_85:.*]] = arith.addi %[[VAL_55]], %[[VAL_6]] : index
-// CHECK:               %[[VAL_86:.*]] = arith.select %[[VAL_62]], %[[VAL_85]], %[[VAL_55]] : index
-// CHECK:               scf.yield %[[VAL_84]], %[[VAL_86]], %[[VAL_87:.*]] : index, index, index
-// CHECK:             }
-// CHECK:             func.call @expInsertF64(%[[VAL_19]], %[[VAL_37]], %[[VAL_21]], %[[VAL_23]], %[[VAL_25]], %[[VAL_88:.*]]#2) : (!llvm.ptr<i8>, memref<?xindex>, memref<?xf64>, memref<?xi1>, memref<?xindex>, index) -> ()
-=======
 // CHECK:           %[[VAL_36:.*]] = memref.load %[[VAL_26]]{{\[}}%[[VAL_5]]] : memref<?xindex>
 // CHECK:           %[[VAL_37:.*]] = memref.load %[[VAL_26]]{{\[}}%[[VAL_6]]] : memref<?xindex>
 // CHECK:           scf.for %[[VAL_38:.*]] = %[[VAL_36]] to %[[VAL_37]] step %[[VAL_6]] {
@@ -184,7 +108,6 @@
 // CHECK:             %[[VAL_87:.*]] = memref.cast %[[VAL_86]] : memref<2xindex> to memref<?xindex>
 // CHECK:             memref.store %[[VAL_39]], %[[VAL_86]]{{\[}}%[[VAL_5]]] : memref<2xindex>
 // CHECK:             func.call @expInsertF64(%[[VAL_19]], %[[VAL_87]], %[[VAL_21]], %[[VAL_23]], %[[VAL_25]], %[[VAL_88:.*]]#2) : (!llvm.ptr<i8>, memref<?xindex>, memref<?xf64>, memref<?xi1>, memref<?xindex>, index) -> ()
->>>>>>> f788a4d7
 // CHECK:           }
 // CHECK:           memref.dealloc %[[VAL_20]] : memref<300xf64>
 // CHECK:           memref.dealloc %[[VAL_22]] : memref<300xi1>
