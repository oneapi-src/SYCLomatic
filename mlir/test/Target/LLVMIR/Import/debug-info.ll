--- conflicted
+++ resolved
@@ -813,10 +813,6 @@
 !17 = !DIImportedEntity(tag: DW_TAG_imported_module, scope: !12, entity: !8, file: !3, line: 1, elements: !15)
 
 ; CHECK-DAG: #[[M:.+]] = #llvm.di_module<{{.*}}name = "mod1"{{.*}}>
-<<<<<<< HEAD
-; CHECK-DAG: #[[SP:.+]] = #llvm.di_subprogram<{{.*}}name = "imp_fn"{{.*}}retainedNodes = #llvm.di_imported_entity<tag = DW_TAG_imported_module, entity = #[[M]]{{.*}}>>
-=======
 ; CHECK-DAG:  #[[SP_REC:.+]] = #llvm.di_subprogram<recId = distinct{{.*}}<>, isRecSelf = true>
 ; CHECK-DAG: #[[IE:.+]] = #llvm.di_imported_entity<tag = DW_TAG_imported_module, scope = #[[SP_REC]], entity = #[[M]]{{.*}}>
-; CHECK-DAG: #[[SP:.+]] = #llvm.di_subprogram<{{.*}}name = "imp_fn"{{.*}}retainedNodes = #[[IE]]>
->>>>>>> 4b409fa5
+; CHECK-DAG: #[[SP:.+]] = #llvm.di_subprogram<{{.*}}name = "imp_fn"{{.*}}retainedNodes = #[[IE]]>