//--------------------------------------------------------------------------------------------------
// WHEN CREATING A NEW TEST, PLEASE JUST COPY & PASTE WITHOUT EDITS.
//
// Set-up that's shared across all tests in this directory. In principle, this
// config could be moved to lit.local.cfg. However, there are downstream users that
//  do not use these LIT config files. Hence why this is kept inline.
//
// DEFINE: %{sparsifier_opts} = enable-runtime-library=true
// DEFINE: %{sparsifier_opts_sve} = enable-arm-sve=true %{sparsifier_opts}
// DEFINE: %{compile} = mlir-opt %s --sparsifier="%{sparsifier_opts}"
// DEFINE: %{compile_sve} = mlir-opt %s --sparsifier="%{sparsifier_opts_sve}"
// DEFINE: %{run_libs} = -shared-libs=%mlir_c_runner_utils,%mlir_runner_utils
// DEFINE: %{run_opts} = -e entry -entry-point-result=void
// DEFINE: %{run} = mlir-cpu-runner %{run_opts} %{run_libs}
// DEFINE: %{run_sve} = %mcr_aarch64_cmd --march=aarch64 --mattr="+sve" %{run_opts} %{run_libs}
//
// DEFINE: %{env} =
//--------------------------------------------------------------------------------------------------

// RUN: %{compile} | %{run} | FileCheck %s
//
// Do the same run, but now with direct IR generation.
// REDEFINE: %{sparsifier_opts} = enable-runtime-library=false
// RUN: %{compile} | %{run} | FileCheck %s
//
// Do the same run, but now with direct IR generation and vectorization.
// REDEFINE: %{sparsifier_opts} = enable-runtime-library=false vl=2 reassociate-fp-reductions=true enable-index-optimizations=true

// RUN: %{compile} | %{run} | FileCheck %s
//
// Do the same run, but now with direct IR generation and VLA vectorization.
// RUN: %if mlir_arm_sve_tests %{ %{compile_sve} | %{run_sve} | FileCheck %s %}

#trait_mul = {
  indexing_maps = [
    affine_map<(i,j,k) -> (i,k)>,  // A (in)
    affine_map<(i,j,k) -> (j,k)>,  // B (in, transposed)
    affine_map<(i,j,k) -> (i,j)>   // X (out)
  ],
  iterator_types = ["parallel", "parallel", "reduction"],
  doc = "X(i,j) *= A(i,j) * B(j,i)"
}

#CSR = #sparse_tensor.encoding<{
  map = ( i, j ) -> (i : dense, j : compressed)
}>


#BSR = #sparse_tensor.encoding<{
  map = ( i, j ) ->
  ( i floordiv 2 : dense,
    j floordiv 2 : compressed,
    i mod 2      : dense,
    j mod 2      : dense
  )
}>

#NV_24 = #sparse_tensor.encoding<{
  map = ( i, j ) ->
  ( i            : dense,
    j floordiv 4 : dense,
    j mod 4      : block2_4
  ),
}>

module {

func.func @mul(%arg0: tensor<4x8xf64>,
               %arg1: tensor<4x8xf64, #BSR>) -> tensor<4x4xf64> {
  %out = arith.constant dense<0.0> : tensor<4x4xf64>
  %0 = linalg.generic #trait_mul
    ins(%arg0, %arg1: tensor<4x8xf64>, tensor<4x8xf64, #BSR>)
    outs(%out: tensor<4x4xf64>) {
      ^bb(%x: f64, %y : f64, %z : f64):
        %1 = arith.mulf %x, %y : f64
        %2 = arith.addf %1, %z : f64
        linalg.yield %2 : f64
  } -> tensor<4x4xf64>
  return %0 : tensor<4x4xf64>
}

func.func @mul_24(%arg0: tensor<4x8xf64>,
                  %arg1: tensor<4x8xf64, #NV_24>) -> tensor<4x4xf64> {
  %out = arith.constant dense<0.0> : tensor<4x4xf64>
<<<<<<< HEAD
  %0 = linalg.generic #trait_mul
    ins(%arg0, %arg1: tensor<4x8xf64>, tensor<4x8xf64, #NV_24>)
=======
  %0 = linalg.generic #trait_mul
    ins(%arg0, %arg1: tensor<4x8xf64>, tensor<4x8xf64, #NV_24>)
    outs(%out: tensor<4x4xf64>) {
      ^bb(%x: f64, %y : f64, %z : f64):
        %1 = arith.mulf %x, %y : f64
        %2 = arith.addf %1, %z : f64
        linalg.yield %2 : f64
  } -> tensor<4x4xf64>
  return %0 : tensor<4x4xf64>
}

func.func @mul_csr_bsr(%arg0: tensor<4x8xf64, #CSR>,
                       %arg1: tensor<4x8xf64, #BSR>) -> tensor<4x4xf64> {
  %out = arith.constant dense<0.0> : tensor<4x4xf64>
  %0 = linalg.generic #trait_mul
    ins(%arg0, %arg1: tensor<4x8xf64, #CSR>, tensor<4x8xf64, #BSR>)
>>>>>>> 7ca33737
    outs(%out: tensor<4x4xf64>) {
      ^bb(%x: f64, %y : f64, %z : f64):
        %1 = arith.mulf %x, %y : f64
        %2 = arith.addf %1, %z : f64
        linalg.yield %2 : f64
  } -> tensor<4x4xf64>
  return %0 : tensor<4x4xf64>
}

func.func @mul_dense(%arg0: tensor<4x8xf64>,
                     %arg1: tensor<4x8xf64>) -> tensor<4x4xf64> {
  %out = arith.constant dense<0.0> : tensor<4x4xf64>
  %0 = linalg.generic #trait_mul
    ins(%arg0, %arg1: tensor<4x8xf64>, tensor<4x8xf64>)
    outs(%out: tensor<4x4xf64>) {
      ^bb(%x: f64, %y : f64, %z : f64):
        %1 = arith.mulf %x, %y : f64
        %2 = arith.addf %1, %z : f64
        linalg.yield %2 : f64
  } -> tensor<4x4xf64>
  return %0 : tensor<4x4xf64>
}


  //
  // Output utilities.
  //
  func.func @dumpf64(%arg0: tensor<4x4xf64>) {
    %c0 = arith.constant 0 : index
    %d0 = arith.constant -1.0 : f64
    %0 = vector.transfer_read %arg0[%c0, %c0], %d0: tensor<4x4xf64>, vector<4x4xf64>
    vector.print %0 : vector<4x4xf64>
    return
  }

  //
  // Main driver.
  //
  func.func @entry() {
    %c0 = arith.constant 0 : index
    %c1 = arith.constant 1 : index
    %c2 = arith.constant 2 : index


    %td = arith.constant dense<[[ 1.0, 2.0,  0.0,  0.0,  0.0,  0.0,  4.0,  5.0],
                                [ 6.0, 7.0,  0.0,  0.0,  0.0,  0.0, 10.0, 11.0],
                                [ 0.0, 0.0, 12.0, 13.0, 16.0, 17.0,  0.0,  0.0],
                                [ 0.0, 0.0, 18.0, 19.0, 22.0, 23.0,  0.0,  0.0]]> : tensor<4x8xf64>


    %2 = sparse_tensor.convert %td : tensor<4x8xf64> to tensor<4x8xf64, #BSR>
    %3 = sparse_tensor.convert %td : tensor<4x8xf64> to tensor<4x8xf64, #NV_24>
<<<<<<< HEAD
=======
    %4 = sparse_tensor.convert %td : tensor<4x8xf64> to tensor<4x8xf64, #CSR>
>>>>>>> 7ca33737

    %d = call @mul_dense(%td, %td)
         : (tensor<4x8xf64>, tensor<4x8xf64>) -> tensor<4x4xf64>
    %s = call @mul(%td, %2)
         : (tensor<4x8xf64>, tensor<4x8xf64, #BSR>) -> tensor<4x4xf64>
    %s24 = call @mul_24(%td, %3)
         : (tensor<4x8xf64>, tensor<4x8xf64, #NV_24>) -> tensor<4x4xf64>
<<<<<<< HEAD

    // CHECK-COUNT-3: ( ( 46, 115, 0, 0 ), ( 115, 306, 0, 0 ), ( 0, 0, 858, 1206 ), ( 0, 0, 1206, 1698 ) )
    call @dumpf64(%d) : (tensor<4x4xf64>) -> ()
    call @dumpf64(%s) : (tensor<4x4xf64>) -> ()
    call @dumpf64(%s24) : (tensor<4x4xf64>) -> ()
=======
    %scsr = call @mul_csr_bsr(%4, %2)
         : (tensor<4x8xf64, #CSR>, tensor<4x8xf64, #BSR>) -> tensor<4x4xf64>

    // CHECK-COUNT-4: ( ( 46, 115, 0, 0 ), ( 115, 306, 0, 0 ), ( 0, 0, 858, 1206 ), ( 0, 0, 1206, 1698 ) )
    call @dumpf64(%d) : (tensor<4x4xf64>) -> ()
    call @dumpf64(%s) : (tensor<4x4xf64>) -> ()
    call @dumpf64(%s24) : (tensor<4x4xf64>) -> ()
    call @dumpf64(%scsr) : (tensor<4x4xf64>) -> ()
>>>>>>> 7ca33737

    return
  }
}<|MERGE_RESOLUTION|>--- conflicted
+++ resolved
@@ -82,10 +82,6 @@
 func.func @mul_24(%arg0: tensor<4x8xf64>,
                   %arg1: tensor<4x8xf64, #NV_24>) -> tensor<4x4xf64> {
   %out = arith.constant dense<0.0> : tensor<4x4xf64>
-<<<<<<< HEAD
-  %0 = linalg.generic #trait_mul
-    ins(%arg0, %arg1: tensor<4x8xf64>, tensor<4x8xf64, #NV_24>)
-=======
   %0 = linalg.generic #trait_mul
     ins(%arg0, %arg1: tensor<4x8xf64>, tensor<4x8xf64, #NV_24>)
     outs(%out: tensor<4x4xf64>) {
@@ -102,7 +98,6 @@
   %out = arith.constant dense<0.0> : tensor<4x4xf64>
   %0 = linalg.generic #trait_mul
     ins(%arg0, %arg1: tensor<4x8xf64, #CSR>, tensor<4x8xf64, #BSR>)
->>>>>>> 7ca33737
     outs(%out: tensor<4x4xf64>) {
       ^bb(%x: f64, %y : f64, %z : f64):
         %1 = arith.mulf %x, %y : f64
@@ -155,10 +150,7 @@
 
     %2 = sparse_tensor.convert %td : tensor<4x8xf64> to tensor<4x8xf64, #BSR>
     %3 = sparse_tensor.convert %td : tensor<4x8xf64> to tensor<4x8xf64, #NV_24>
-<<<<<<< HEAD
-=======
     %4 = sparse_tensor.convert %td : tensor<4x8xf64> to tensor<4x8xf64, #CSR>
->>>>>>> 7ca33737
 
     %d = call @mul_dense(%td, %td)
          : (tensor<4x8xf64>, tensor<4x8xf64>) -> tensor<4x4xf64>
@@ -166,13 +158,6 @@
          : (tensor<4x8xf64>, tensor<4x8xf64, #BSR>) -> tensor<4x4xf64>
     %s24 = call @mul_24(%td, %3)
          : (tensor<4x8xf64>, tensor<4x8xf64, #NV_24>) -> tensor<4x4xf64>
-<<<<<<< HEAD
-
-    // CHECK-COUNT-3: ( ( 46, 115, 0, 0 ), ( 115, 306, 0, 0 ), ( 0, 0, 858, 1206 ), ( 0, 0, 1206, 1698 ) )
-    call @dumpf64(%d) : (tensor<4x4xf64>) -> ()
-    call @dumpf64(%s) : (tensor<4x4xf64>) -> ()
-    call @dumpf64(%s24) : (tensor<4x4xf64>) -> ()
-=======
     %scsr = call @mul_csr_bsr(%4, %2)
          : (tensor<4x8xf64, #CSR>, tensor<4x8xf64, #BSR>) -> tensor<4x4xf64>
 
@@ -181,7 +166,6 @@
     call @dumpf64(%s) : (tensor<4x4xf64>) -> ()
     call @dumpf64(%s24) : (tensor<4x4xf64>) -> ()
     call @dumpf64(%scsr) : (tensor<4x4xf64>) -> ()
->>>>>>> 7ca33737
 
     return
   }
