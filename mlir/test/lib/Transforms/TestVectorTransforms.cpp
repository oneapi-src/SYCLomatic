--- conflicted
+++ resolved
@@ -376,8 +376,6 @@
   }
 };
 
-<<<<<<< HEAD
-=======
 struct TestVectorMultiReductionLoweringPatterns
     : public PassWrapper<TestVectorMultiReductionLoweringPatterns,
                          FunctionPass> {
@@ -391,7 +389,6 @@
   }
 };
 
->>>>>>> 11299179
 struct TestProgressiveVectorToSCFLoweringPatterns
     : public PassWrapper<TestProgressiveVectorToSCFLoweringPatterns,
                          FunctionPass> {
@@ -455,15 +452,12 @@
   PassRegistration<TestProgressiveVectorToSCFLoweringPatterns> transferOpToSCF(
       "test-progressive-convert-vector-to-scf",
       "Test conversion patterns to progressively lower transfer ops to SCF");
-<<<<<<< HEAD
-=======
 
   PassRegistration<TestVectorMultiReductionLoweringPatterns>
       multiDimReductionOpLoweringPass(
           "test-vector-multi-reduction-lowering-patterns",
           "Test conversion patterns to lower vector.multi_reduction to other "
           "vector ops");
->>>>>>> 11299179
 }
 } // namespace test
 } // namespace mlir