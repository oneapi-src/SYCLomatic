//===- ParallelLoopMapper.cpp - Utilities for mapping parallel loops to GPU =//
//
// Part of the LLVM Project, under the Apache License v2.0 with LLVM Exceptions.
// See https://llvm.org/LICENSE.txt for license information.
// SPDX-License-Identifier: Apache-2.0 WITH LLVM-exception
//
//===----------------------------------------------------------------------===//
//
// This file implements utilities to generate mappings for parallel loops to
// GPU devices.
//
//===----------------------------------------------------------------------===//

#include "mlir/Dialect/GPU/ParallelLoopMapper.h"

#include "mlir/Dialect/GPU/GPUDialect.h"
#include "mlir/Dialect/GPU/Passes.h"
#include "mlir/Dialect/SCF/SCF.h"
#include "mlir/IR/AffineMap.h"
#include "mlir/Pass/Pass.h"

using namespace mlir;
using namespace mlir::gpu;
using namespace mlir::scf;

#include "mlir/Dialect/GPU/ParallelLoopMapperAttr.cpp.inc"
#include "mlir/Dialect/GPU/ParallelLoopMapperEnums.cpp.inc"
namespace mlir {
namespace gpu {

StringRef getMappingAttrName() { return "mapping"; }

ParallelLoopDimMapping getParallelLoopDimMappingAttr(Processor processor,
                                                     AffineMap map,
                                                     AffineMap bound) {
  MLIRContext *context = map.getContext();
  OpBuilder builder(context);
  return ParallelLoopDimMapping::get(
      builder.getI64IntegerAttr(static_cast<int32_t>(processor)),
      AffineMapAttr::get(map), AffineMapAttr::get(bound), context);
}

LogicalResult setMappingAttr(scf::ParallelOp ploopOp,
                             ArrayRef<ParallelLoopDimMapping> mapping) {
  // Verify that each processor is mapped to only once.
  llvm::DenseSet<gpu::Processor> specifiedMappings;
  for (auto dimAttr : mapping) {
    gpu::Processor processor = getProcessor(dimAttr);
    if (processor != gpu::Processor::Sequential &&
        specifiedMappings.count(processor))
      return ploopOp.emitError(
          "invalid mapping multiple loops to same processor");
  }
  ArrayRef<Attribute> mappingAsAttrs(mapping.data(), mapping.size());
  ploopOp->setAttr(getMappingAttrName(),
                   ArrayAttr::get(mappingAsAttrs, ploopOp.getContext()));
  return success();
}
} // namespace gpu
} // namespace mlir

namespace {

enum MappingLevel { MapGrid = 0, MapBlock = 1, Sequential = 2 };

static constexpr int kNumHardwareIds = 3;

} // namespace

/// Bounded increment on MappingLevel. Increments to the next
/// level unless Sequential was already reached.
MappingLevel &operator++(MappingLevel &mappingLevel) {
  if (mappingLevel < Sequential) {
    mappingLevel = static_cast<MappingLevel>(mappingLevel + 1);
  }
  return mappingLevel;
}

/// Computed the hardware id to use for a given mapping level. Will
/// assign x,y and z hardware ids for the first 3 dimensions and use
/// sequential after.
/// TODO: Make this use x for the inner-most loop that is
/// distributed to map to x, the next innermost to y and the next innermost to
/// z.
static gpu::Processor getHardwareIdForMapping(MappingLevel level,
                                              int dimension) {

  if (dimension >= kNumHardwareIds || level == Sequential)
    return Processor::Sequential;
  switch (level) {
  case MapGrid:
    switch (dimension) {
    case 0:
      return Processor::BlockX;
    case 1:
      return Processor::BlockY;
    case 2:
      return Processor::BlockZ;
    default:
      return Processor::Sequential;
    }
    break;
  case MapBlock:
    switch (dimension) {
    case 0:
      return Processor::ThreadX;
    case 1:
      return Processor::ThreadY;
    case 2:
      return Processor::ThreadZ;
    default:
      return Processor::Sequential;
    }
  default:;
  }
  return Processor::Sequential;
}

/// Add mapping information to the given parallel loop. Do not add
/// mapping information if the loop already has it. Also, don't
/// start a mapping at a nested loop.
static void mapParallelOp(ParallelOp parallelOp,
                          MappingLevel mappingLevel = MapGrid) {
  // Do not try to add a mapping to already mapped loops or nested loops.
<<<<<<< HEAD
  if (parallelOp.getAttr(getMappingAttrName()) ||
=======
  if (parallelOp->getAttr(getMappingAttrName()) ||
>>>>>>> e1e3308f
      ((mappingLevel == MapGrid) && parallelOp->getParentOfType<ParallelOp>()))
    return;

  MLIRContext *ctx = parallelOp.getContext();
  Builder b(ctx);
  SmallVector<ParallelLoopDimMapping, 4> attrs;
  attrs.reserve(parallelOp.getNumLoops());
  for (int i = 0, e = parallelOp.getNumLoops(); i < e; ++i) {
    attrs.push_back(getParallelLoopDimMappingAttr(
        getHardwareIdForMapping(mappingLevel, i), b.getDimIdentityMap(),
        b.getDimIdentityMap()));
  }
  setMappingAttr(parallelOp, attrs);
  ++mappingLevel;
  // Parallel loop operations are immediately nested, so do not use
  // walk but just iterate over the operations.
  for (Operation &op : *parallelOp.getBody()) {
    if (ParallelOp nested = dyn_cast<ParallelOp>(op))
      mapParallelOp(nested, mappingLevel);
  }
}

void mlir::greedilyMapParallelSCFToGPU(Region &region) {
  region.walk([](ParallelOp parallelOp) { mapParallelOp(parallelOp); });
}<|MERGE_RESOLUTION|>--- conflicted
+++ resolved
@@ -122,11 +122,7 @@
 static void mapParallelOp(ParallelOp parallelOp,
                           MappingLevel mappingLevel = MapGrid) {
   // Do not try to add a mapping to already mapped loops or nested loops.
-<<<<<<< HEAD
-  if (parallelOp.getAttr(getMappingAttrName()) ||
-=======
   if (parallelOp->getAttr(getMappingAttrName()) ||
->>>>>>> e1e3308f
       ((mappingLevel == MapGrid) && parallelOp->getParentOfType<ParallelOp>()))
     return;
 
