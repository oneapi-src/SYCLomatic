//===- SubgroupReduceLowering.cpp - subgroup_reduce lowering patterns -----===//
//
// Part of the LLVM Project, under the Apache License v2.0 with LLVM Exceptions.
// See https://llvm.org/LICENSE.txt for license information.
// SPDX-License-Identifier: Apache-2.0 WITH LLVM-exception
//
//===----------------------------------------------------------------------===//
//
// Implements gradual lowering of `gpu.subgroup_reduce` ops.
//
//===----------------------------------------------------------------------===//

#include "mlir/Dialect/Arith/IR/Arith.h"
#include "mlir/Dialect/GPU/IR/GPUDialect.h"
#include "mlir/Dialect/GPU/Transforms/Passes.h"
#include "mlir/Dialect/GPU/Transforms/Utils.h"
#include "mlir/Dialect/Vector/IR/VectorOps.h"
#include "mlir/IR/BuiltinTypes.h"
#include "mlir/IR/Location.h"
#include "mlir/IR/PatternMatch.h"
#include "mlir/IR/TypeUtilities.h"
#include "llvm/Support/FormatVariadic.h"
#include "llvm/Support/MathExtras.h"
#include <cassert>
#include <cstdint>

using namespace mlir;

namespace {

/// Example, assumes `maxShuffleBitwidth` equal to 32:
/// ```
/// %a = gpu.subgroup_reduce add %x : (vector<3xf16>) -> vector<3xf16>
///  ==>
/// %v0 = arith.constant dense<0.0> : vector<3xf16>
/// %e0 = vector.extract_strided_slice %x
///   {offsets = [0], sizes = [2], strides = [1}: vector<3xf32> to vector<2xf32>
/// %r0 = gpu.subgroup_reduce add %e0 : (vector<2xf16>) -> vector<2xf16>
/// %v1 = vector.insert_strided_slice %r0, %v0
///   {offsets = [0], strides = [1}: vector<2xf32> into vector<3xf32>
/// %e1 = vector.extract %x[2] : f16 from vector<2xf16>
/// %r1 = gpu.subgroup_reduce add %e1 : (f16) -> f16
/// %a  = vector.insert %r1, %v1[2] : f16 into vector<3xf16>
/// ```
struct BreakDownSubgroupReduce final : OpRewritePattern<gpu::SubgroupReduceOp> {
  BreakDownSubgroupReduce(MLIRContext *ctx, unsigned maxShuffleBitwidth,
                          PatternBenefit benefit)
      : OpRewritePattern(ctx, benefit), maxShuffleBitwidth(maxShuffleBitwidth) {
  }

  LogicalResult matchAndRewrite(gpu::SubgroupReduceOp op,
                                PatternRewriter &rewriter) const override {
    std::optional<uint32_t> clusterSize = op.getClusterSize();

    auto vecTy = dyn_cast<VectorType>(op.getType());
    if (!vecTy || vecTy.getNumElements() < 2)
      return rewriter.notifyMatchFailure(op, "not a multi-element reduction");

    assert(vecTy.getRank() == 1 && "Unexpected vector type");
    assert(!vecTy.isScalable() && "Unexpected vector type");

    Type elemTy = vecTy.getElementType();
    unsigned elemBitwidth = elemTy.getIntOrFloatBitWidth();
    if (elemBitwidth >= maxShuffleBitwidth)
      return rewriter.notifyMatchFailure(
          op, llvm::formatv("element type too large ({0}), cannot break down "
                            "into vectors of bitwidth {1} or less",
                            elemBitwidth, maxShuffleBitwidth));

    unsigned elementsPerShuffle = maxShuffleBitwidth / elemBitwidth;
    assert(elementsPerShuffle >= 1);

    unsigned numNewReductions =
        llvm::divideCeil(vecTy.getNumElements(), elementsPerShuffle);
    assert(numNewReductions >= 1);
    if (numNewReductions == 1)
      return rewriter.notifyMatchFailure(op, "nothing to break down");

    Location loc = op.getLoc();
    Value res =
        rewriter.create<arith::ConstantOp>(loc, rewriter.getZeroAttr(vecTy));

    for (unsigned i = 0; i != numNewReductions; ++i) {
      int64_t startIdx = i * elementsPerShuffle;
      int64_t endIdx =
          std::min(startIdx + elementsPerShuffle, vecTy.getNumElements());
      int64_t numElems = endIdx - startIdx;

      Value extracted;
      if (numElems == 1) {
        extracted =
            rewriter.create<vector::ExtractOp>(loc, op.getValue(), startIdx);
      } else {
        extracted = rewriter.create<vector::ExtractStridedSliceOp>(
            loc, op.getValue(), /*offsets=*/startIdx, /*sizes=*/numElems,
            /*strides=*/1);
      }

      Value reduce = rewriter.create<gpu::SubgroupReduceOp>(
<<<<<<< HEAD
          loc, extracted, op.getOp(), op.getUniform(), clusterSize);
=======
          loc, extracted, op.getOp(), op.getUniform(), op.getClusterSize(),
          op.getClusterStride());
>>>>>>> 4b409fa5
      if (numElems == 1) {
        res = rewriter.create<vector::InsertOp>(loc, reduce, res, startIdx);
        continue;
      }

      res = rewriter.create<vector::InsertStridedSliceOp>(
          loc, reduce, res, /*offsets=*/startIdx, /*strides=*/1);
    }

    rewriter.replaceOp(op, res);
    return success();
  }

private:
  unsigned maxShuffleBitwidth = 0;
};

/// Example:
/// ```
/// %a = gpu.subgroup_reduce add %x : (vector<1xf32>) -> vector<1xf32>
///  ==>
/// %e0 = vector.extract %x[0] : f32 from vector<1xf32>
/// %r0 = gpu.subgroup_reduce add %e0 : (f32) -> f32
/// %a = vector.broadcast %r0 : f32 to vector<1xf32>
/// ```
struct ScalarizeSingleElementReduce final
    : OpRewritePattern<gpu::SubgroupReduceOp> {
  using OpRewritePattern::OpRewritePattern;

  LogicalResult matchAndRewrite(gpu::SubgroupReduceOp op,
                                PatternRewriter &rewriter) const override {
    std::optional<uint32_t> clusterSize = op.getClusterSize();

    auto vecTy = dyn_cast<VectorType>(op.getType());
    if (!vecTy || vecTy.getNumElements() != 1)
      return rewriter.notifyMatchFailure(op, "not a single-element reduction");

    assert(vecTy.getRank() == 1 && "Unexpected vector type");
    assert(!vecTy.isScalable() && "Unexpected vector type");
    Location loc = op.getLoc();
    Value extracted = rewriter.create<vector::ExtractOp>(loc, op.getValue(), 0);
    Value reduce = rewriter.create<gpu::SubgroupReduceOp>(
<<<<<<< HEAD
        loc, extracted, op.getOp(), op.getUniform(), clusterSize);
=======
        loc, extracted, op.getOp(), op.getUniform(), op.getClusterSize(),
        op.getClusterStride());
>>>>>>> 4b409fa5
    rewriter.replaceOpWithNewOp<vector::BroadcastOp>(op, vecTy, reduce);
    return success();
  }
};

struct ClusterInfo {
  unsigned clusterStride;
  unsigned clusterSize;
  unsigned subgroupSize;
};

static FailureOr<ClusterInfo>
getAndValidateClusterInfo(gpu::SubgroupReduceOp op, unsigned subgroupSize) {
  assert(llvm::isPowerOf2_32(subgroupSize));

  std::optional<uint32_t> clusterSize = op.getClusterSize();
  assert(!clusterSize ||
         llvm::isPowerOf2_32(*clusterSize)); // Verifier should've caught this.
  if (clusterSize && *clusterSize > subgroupSize)
    return op.emitOpError()
           << "cluster size " << *clusterSize
           << " is greater than subgroup size " << subgroupSize;
  unsigned effectiveClusterSize = clusterSize.value_or(subgroupSize);

  auto clusterStride = op.getClusterStride();
  assert(llvm::isPowerOf2_32(clusterStride)); // Verifier should've caught this.
  if (clusterStride >= subgroupSize)
    return op.emitOpError()
           << "cluster stride " << clusterStride
           << " is not less than subgroup size " << subgroupSize;

  return ClusterInfo{clusterStride, effectiveClusterSize, subgroupSize};
}

/// Emits a subgroup reduction using a sequence of shuffles. Uses the `packFn`
/// and `unpackFn` to convert to the native shuffle type and to the reduction
/// type, respectively. For example, with `input` of type `f16`, `packFn` could
/// build ops to cast the value to `i32` to perform shuffles, while `unpackFn`
/// would cast it back to `f16` to perform arithmetic reduction on. Assumes that
/// the subgroup is `subgroupSize` lanes wide and divides it into clusters of
<<<<<<< HEAD
/// `clusterSize` lanes, reducing all lanes in each cluster in parallel.
static Value createSubgroupShuffleReduction(
    OpBuilder &builder, Location loc, Value input, gpu::AllReduceOperation mode,
    unsigned clusterSize, unsigned subgroupSize,
    function_ref<Value(Value)> packFn, function_ref<Value(Value)> unpackFn) {
  assert(llvm::isPowerOf2_32(clusterSize));
  assert(llvm::isPowerOf2_32(subgroupSize));
  assert(clusterSize <= subgroupSize);
=======
/// `clusterSize` lanes starting at lane 0 with a stride of `clusterStride` for
/// lanes within a cluster, reducing all lanes in each cluster in parallel.
Value createSubgroupShuffleReduction(OpBuilder &builder, Location loc,
                                     Value input, gpu::AllReduceOperation mode,
                                     const ClusterInfo &ci,
                                     function_ref<Value(Value)> packFn,
                                     function_ref<Value(Value)> unpackFn) {
>>>>>>> 4b409fa5
  // Lane value always stays in the original type. We use it to perform arith
  // reductions.
  Value laneVal = input;
  // Parallel reduction using butterfly shuffles.
<<<<<<< HEAD
  for (unsigned i = 1; i < clusterSize; i <<= 1) {
=======
  for (unsigned i = ci.clusterStride; i < ci.clusterStride * ci.clusterSize;
       i <<= 1) {
>>>>>>> 4b409fa5
    Value shuffled = builder
                         .create<gpu::ShuffleOp>(loc, packFn(laneVal), i,
                                                 /*width=*/ci.subgroupSize,
                                                 /*mode=*/gpu::ShuffleMode::XOR)
                         .getShuffleResult();
    laneVal = vector::makeArithReduction(builder, loc,
                                         gpu::convertReductionKind(mode),
                                         laneVal, unpackFn(shuffled));
    assert(laneVal.getType() == input.getType());
  }

  return laneVal;
}

/// Lowers scalar gpu subgroup reductions to a series of shuffles.
struct ScalarSubgroupReduceToShuffles final
    : OpRewritePattern<gpu::SubgroupReduceOp> {
  ScalarSubgroupReduceToShuffles(MLIRContext *ctx, unsigned subgroupSize,
                                 unsigned shuffleBitwidth, bool matchClustered,
                                 PatternBenefit benefit)
      : OpRewritePattern(ctx, benefit), subgroupSize(subgroupSize),
        shuffleBitwidth(shuffleBitwidth), matchClustered(matchClustered) {}

  LogicalResult matchAndRewrite(gpu::SubgroupReduceOp op,
                                PatternRewriter &rewriter) const override {
<<<<<<< HEAD
    std::optional<uint32_t> clusterSize = op.getClusterSize();
    if (clusterSize && *clusterSize > subgroupSize)
      return op.emitOpError()
             << "cluster size " << *clusterSize
             << " is greater than subgroup size " << subgroupSize;
    unsigned effectiveClusterSize = clusterSize.value_or(subgroupSize);
=======
    if (op.getClusterSize().has_value() != matchClustered) {
      return rewriter.notifyMatchFailure(
          op, llvm::formatv("op is {0}clustered but pattern is configured to "
                            "only match {1}clustered ops",
                            matchClustered ? "non-" : "",
                            matchClustered ? "" : "non-"));
    }

    auto ci = getAndValidateClusterInfo(op, subgroupSize);
    if (failed(ci))
      return failure();
>>>>>>> 4b409fa5

    Type valueTy = op.getType();
    unsigned elemBitwidth =
        getElementTypeOrSelf(valueTy).getIntOrFloatBitWidth();
    if (!valueTy.isIntOrFloat() || elemBitwidth > shuffleBitwidth)
      return rewriter.notifyMatchFailure(
          op, "value type is not a compatible scalar");

    Location loc = op.getLoc();
    // Since this is already a native shuffle scalar, no packing is necessary.
    if (elemBitwidth == shuffleBitwidth) {
      auto identityFn = [](Value v) { return v; };
      rewriter.replaceOp(op, createSubgroupShuffleReduction(
<<<<<<< HEAD
                                 rewriter, loc, op.getValue(), op.getOp(),
                                 effectiveClusterSize, subgroupSize, identityFn,
                                 identityFn));
=======
                                 rewriter, loc, op.getValue(), op.getOp(), *ci,
                                 identityFn, identityFn));
>>>>>>> 4b409fa5
      return success();
    }

    auto shuffleIntType = rewriter.getIntegerType(shuffleBitwidth);
    auto equivIntType = rewriter.getIntegerType(elemBitwidth);
    auto packFn = [loc, &rewriter, equivIntType,
                   shuffleIntType](Value unpackedVal) -> Value {
      auto asInt =
          rewriter.create<arith::BitcastOp>(loc, equivIntType, unpackedVal);
      return rewriter.create<arith::ExtUIOp>(loc, shuffleIntType, asInt);
    };
    auto unpackFn = [loc, &rewriter, equivIntType,
                     valueTy](Value packedVal) -> Value {
      auto asInt =
          rewriter.create<arith::TruncIOp>(loc, equivIntType, packedVal);
      return rewriter.create<arith::BitcastOp>(loc, valueTy, asInt);
    };

    rewriter.replaceOp(
        op, createSubgroupShuffleReduction(rewriter, loc, op.getValue(),
<<<<<<< HEAD
                                           op.getOp(), effectiveClusterSize,
                                           subgroupSize, packFn, unpackFn));
=======
                                           op.getOp(), *ci, packFn, unpackFn));
>>>>>>> 4b409fa5
    return success();
  }

private:
  unsigned subgroupSize = 0;
  unsigned shuffleBitwidth = 0;
  bool matchClustered = false;
};

/// Lowers vector gpu subgroup reductions to a series of shuffles.
struct VectorSubgroupReduceToShuffles final
    : OpRewritePattern<gpu::SubgroupReduceOp> {
  VectorSubgroupReduceToShuffles(MLIRContext *ctx, unsigned subgroupSize,
                                 unsigned shuffleBitwidth, bool matchClustered,
                                 PatternBenefit benefit)
      : OpRewritePattern(ctx, benefit), subgroupSize(subgroupSize),
        shuffleBitwidth(shuffleBitwidth), matchClustered(matchClustered) {}

  LogicalResult matchAndRewrite(gpu::SubgroupReduceOp op,
                                PatternRewriter &rewriter) const override {
<<<<<<< HEAD
    std::optional<uint32_t> clusterSize = op.getClusterSize();
    if (clusterSize && *clusterSize > subgroupSize)
      return op.emitOpError()
             << "cluster size " << *clusterSize
             << " is greater than subgroup size " << subgroupSize;
    unsigned effectiveClusterSize = clusterSize.value_or(subgroupSize);
=======
    if (op.getClusterSize().has_value() != matchClustered) {
      return rewriter.notifyMatchFailure(
          op, llvm::formatv("op is {0}clustered but pattern is configured to "
                            "only match {1}clustered ops",
                            matchClustered ? "non-" : "",
                            matchClustered ? "" : "non-"));
    }

    auto ci = getAndValidateClusterInfo(op, subgroupSize);
    if (failed(ci))
      return failure();
>>>>>>> 4b409fa5

    auto vecTy = dyn_cast<VectorType>(op.getType());
    if (!vecTy)
      return rewriter.notifyMatchFailure(op, "value type is not a vector");

    unsigned vecBitwidth =
        vecTy.getNumElements() * vecTy.getElementTypeBitWidth();
    if (vecBitwidth > shuffleBitwidth)
      return rewriter.notifyMatchFailure(
          op,
          llvm::formatv("vector type bitwidth too large ({0}), cannot lower "
                        "to shuffles of size {1}",
                        vecBitwidth, shuffleBitwidth));

    unsigned elementsPerShuffle =
        shuffleBitwidth / vecTy.getElementTypeBitWidth();
    if (elementsPerShuffle * vecTy.getElementTypeBitWidth() != shuffleBitwidth)
      return rewriter.notifyMatchFailure(
          op, "shuffle bitwidth is not a multiple of the element bitwidth");

    Location loc = op.getLoc();

    // If the reduced type is smaller than the native shuffle size, extend it,
    // perform the shuffles, and extract at the end.
    auto extendedVecTy = VectorType::get(
        static_cast<int64_t>(elementsPerShuffle), vecTy.getElementType());
    Value extendedInput = op.getValue();
    if (vecBitwidth < shuffleBitwidth) {
      auto zero = rewriter.create<arith::ConstantOp>(
          loc, rewriter.getZeroAttr(extendedVecTy));
      extendedInput = rewriter.create<vector::InsertStridedSliceOp>(
          loc, extendedInput, zero, /*offsets=*/0, /*strides=*/1);
    }

    auto shuffleIntType = rewriter.getIntegerType(shuffleBitwidth);
    auto shuffleVecType = VectorType::get(1, shuffleIntType);

    auto packFn = [loc, &rewriter, shuffleVecType](Value unpackedVal) -> Value {
      auto asIntVec =
          rewriter.create<vector::BitCastOp>(loc, shuffleVecType, unpackedVal);
      return rewriter.create<vector::ExtractOp>(loc, asIntVec, 0);
    };
    auto unpackFn = [loc, &rewriter, shuffleVecType,
                     extendedVecTy](Value packedVal) -> Value {
      auto asIntVec =
          rewriter.create<vector::BroadcastOp>(loc, shuffleVecType, packedVal);
      return rewriter.create<vector::BitCastOp>(loc, extendedVecTy, asIntVec);
    };

<<<<<<< HEAD
    Value res = createSubgroupShuffleReduction(rewriter, loc, extendedInput,
                                               op.getOp(), effectiveClusterSize,
                                               subgroupSize, packFn, unpackFn);
=======
    Value res = createSubgroupShuffleReduction(
        rewriter, loc, extendedInput, op.getOp(), *ci, packFn, unpackFn);
>>>>>>> 4b409fa5

    if (vecBitwidth < shuffleBitwidth) {
      res = rewriter.create<vector::ExtractStridedSliceOp>(
          loc, res, /*offsets=*/0, /*sizes=*/vecTy.getNumElements(),
          /*strides=*/1);
    }

    rewriter.replaceOp(op, res);
    return success();
  }

private:
  unsigned subgroupSize = 0;
  unsigned shuffleBitwidth = 0;
  bool matchClustered = false;
};
} // namespace

void mlir::populateGpuBreakDownSubgroupReducePatterns(
    RewritePatternSet &patterns, unsigned maxShuffleBitwidth,
    PatternBenefit benefit) {
  patterns.add<BreakDownSubgroupReduce>(patterns.getContext(),
                                        maxShuffleBitwidth, benefit);
  patterns.add<ScalarizeSingleElementReduce>(patterns.getContext(), benefit);
}

void mlir::populateGpuLowerSubgroupReduceToShufflePatterns(
    RewritePatternSet &patterns, unsigned subgroupSize,
    unsigned shuffleBitwidth, PatternBenefit benefit) {
  patterns.add<ScalarSubgroupReduceToShuffles, VectorSubgroupReduceToShuffles>(
      patterns.getContext(), subgroupSize, shuffleBitwidth,
      /*matchClustered=*/false, benefit);
}

void mlir::populateGpuLowerClusteredSubgroupReduceToShufflePatterns(
    RewritePatternSet &patterns, unsigned subgroupSize,
    unsigned shuffleBitwidth, PatternBenefit benefit) {
  patterns.add<ScalarSubgroupReduceToShuffles, VectorSubgroupReduceToShuffles>(
      patterns.getContext(), subgroupSize, shuffleBitwidth,
      /*matchClustered=*/true, benefit);
}<|MERGE_RESOLUTION|>--- conflicted
+++ resolved
@@ -50,8 +50,6 @@
 
   LogicalResult matchAndRewrite(gpu::SubgroupReduceOp op,
                                 PatternRewriter &rewriter) const override {
-    std::optional<uint32_t> clusterSize = op.getClusterSize();
-
     auto vecTy = dyn_cast<VectorType>(op.getType());
     if (!vecTy || vecTy.getNumElements() < 2)
       return rewriter.notifyMatchFailure(op, "not a multi-element reduction");
@@ -97,12 +95,8 @@
       }
 
       Value reduce = rewriter.create<gpu::SubgroupReduceOp>(
-<<<<<<< HEAD
-          loc, extracted, op.getOp(), op.getUniform(), clusterSize);
-=======
           loc, extracted, op.getOp(), op.getUniform(), op.getClusterSize(),
           op.getClusterStride());
->>>>>>> 4b409fa5
       if (numElems == 1) {
         res = rewriter.create<vector::InsertOp>(loc, reduce, res, startIdx);
         continue;
@@ -134,8 +128,6 @@
 
   LogicalResult matchAndRewrite(gpu::SubgroupReduceOp op,
                                 PatternRewriter &rewriter) const override {
-    std::optional<uint32_t> clusterSize = op.getClusterSize();
-
     auto vecTy = dyn_cast<VectorType>(op.getType());
     if (!vecTy || vecTy.getNumElements() != 1)
       return rewriter.notifyMatchFailure(op, "not a single-element reduction");
@@ -145,12 +137,8 @@
     Location loc = op.getLoc();
     Value extracted = rewriter.create<vector::ExtractOp>(loc, op.getValue(), 0);
     Value reduce = rewriter.create<gpu::SubgroupReduceOp>(
-<<<<<<< HEAD
-        loc, extracted, op.getOp(), op.getUniform(), clusterSize);
-=======
         loc, extracted, op.getOp(), op.getUniform(), op.getClusterSize(),
         op.getClusterStride());
->>>>>>> 4b409fa5
     rewriter.replaceOpWithNewOp<vector::BroadcastOp>(op, vecTy, reduce);
     return success();
   }
@@ -191,16 +179,6 @@
 /// build ops to cast the value to `i32` to perform shuffles, while `unpackFn`
 /// would cast it back to `f16` to perform arithmetic reduction on. Assumes that
 /// the subgroup is `subgroupSize` lanes wide and divides it into clusters of
-<<<<<<< HEAD
-/// `clusterSize` lanes, reducing all lanes in each cluster in parallel.
-static Value createSubgroupShuffleReduction(
-    OpBuilder &builder, Location loc, Value input, gpu::AllReduceOperation mode,
-    unsigned clusterSize, unsigned subgroupSize,
-    function_ref<Value(Value)> packFn, function_ref<Value(Value)> unpackFn) {
-  assert(llvm::isPowerOf2_32(clusterSize));
-  assert(llvm::isPowerOf2_32(subgroupSize));
-  assert(clusterSize <= subgroupSize);
-=======
 /// `clusterSize` lanes starting at lane 0 with a stride of `clusterStride` for
 /// lanes within a cluster, reducing all lanes in each cluster in parallel.
 Value createSubgroupShuffleReduction(OpBuilder &builder, Location loc,
@@ -208,17 +186,12 @@
                                      const ClusterInfo &ci,
                                      function_ref<Value(Value)> packFn,
                                      function_ref<Value(Value)> unpackFn) {
->>>>>>> 4b409fa5
   // Lane value always stays in the original type. We use it to perform arith
   // reductions.
   Value laneVal = input;
   // Parallel reduction using butterfly shuffles.
-<<<<<<< HEAD
-  for (unsigned i = 1; i < clusterSize; i <<= 1) {
-=======
   for (unsigned i = ci.clusterStride; i < ci.clusterStride * ci.clusterSize;
        i <<= 1) {
->>>>>>> 4b409fa5
     Value shuffled = builder
                          .create<gpu::ShuffleOp>(loc, packFn(laneVal), i,
                                                  /*width=*/ci.subgroupSize,
@@ -244,14 +217,6 @@
 
   LogicalResult matchAndRewrite(gpu::SubgroupReduceOp op,
                                 PatternRewriter &rewriter) const override {
-<<<<<<< HEAD
-    std::optional<uint32_t> clusterSize = op.getClusterSize();
-    if (clusterSize && *clusterSize > subgroupSize)
-      return op.emitOpError()
-             << "cluster size " << *clusterSize
-             << " is greater than subgroup size " << subgroupSize;
-    unsigned effectiveClusterSize = clusterSize.value_or(subgroupSize);
-=======
     if (op.getClusterSize().has_value() != matchClustered) {
       return rewriter.notifyMatchFailure(
           op, llvm::formatv("op is {0}clustered but pattern is configured to "
@@ -263,7 +228,6 @@
     auto ci = getAndValidateClusterInfo(op, subgroupSize);
     if (failed(ci))
       return failure();
->>>>>>> 4b409fa5
 
     Type valueTy = op.getType();
     unsigned elemBitwidth =
@@ -277,14 +241,8 @@
     if (elemBitwidth == shuffleBitwidth) {
       auto identityFn = [](Value v) { return v; };
       rewriter.replaceOp(op, createSubgroupShuffleReduction(
-<<<<<<< HEAD
-                                 rewriter, loc, op.getValue(), op.getOp(),
-                                 effectiveClusterSize, subgroupSize, identityFn,
-                                 identityFn));
-=======
                                  rewriter, loc, op.getValue(), op.getOp(), *ci,
                                  identityFn, identityFn));
->>>>>>> 4b409fa5
       return success();
     }
 
@@ -305,12 +263,7 @@
 
     rewriter.replaceOp(
         op, createSubgroupShuffleReduction(rewriter, loc, op.getValue(),
-<<<<<<< HEAD
-                                           op.getOp(), effectiveClusterSize,
-                                           subgroupSize, packFn, unpackFn));
-=======
                                            op.getOp(), *ci, packFn, unpackFn));
->>>>>>> 4b409fa5
     return success();
   }
 
@@ -331,14 +284,6 @@
 
   LogicalResult matchAndRewrite(gpu::SubgroupReduceOp op,
                                 PatternRewriter &rewriter) const override {
-<<<<<<< HEAD
-    std::optional<uint32_t> clusterSize = op.getClusterSize();
-    if (clusterSize && *clusterSize > subgroupSize)
-      return op.emitOpError()
-             << "cluster size " << *clusterSize
-             << " is greater than subgroup size " << subgroupSize;
-    unsigned effectiveClusterSize = clusterSize.value_or(subgroupSize);
-=======
     if (op.getClusterSize().has_value() != matchClustered) {
       return rewriter.notifyMatchFailure(
           op, llvm::formatv("op is {0}clustered but pattern is configured to "
@@ -350,7 +295,6 @@
     auto ci = getAndValidateClusterInfo(op, subgroupSize);
     if (failed(ci))
       return failure();
->>>>>>> 4b409fa5
 
     auto vecTy = dyn_cast<VectorType>(op.getType());
     if (!vecTy)
@@ -400,14 +344,8 @@
       return rewriter.create<vector::BitCastOp>(loc, extendedVecTy, asIntVec);
     };
 
-<<<<<<< HEAD
-    Value res = createSubgroupShuffleReduction(rewriter, loc, extendedInput,
-                                               op.getOp(), effectiveClusterSize,
-                                               subgroupSize, packFn, unpackFn);
-=======
     Value res = createSubgroupShuffleReduction(
         rewriter, loc, extendedInput, op.getOp(), *ci, packFn, unpackFn);
->>>>>>> 4b409fa5
 
     if (vecBitwidth < shuffleBitwidth) {
       res = rewriter.create<vector::ExtractStridedSliceOp>(
