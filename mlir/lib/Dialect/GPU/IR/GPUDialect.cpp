--- conflicted
+++ resolved
@@ -722,19 +722,12 @@
 }
 
 unsigned LaunchFuncOp::getNumKernelOperands() {
-<<<<<<< HEAD
-  return kernelOperands().size();
-}
-
-Value LaunchFuncOp::getKernelOperand(unsigned i) { return kernelOperands()[i]; }
-=======
   return getKernelOperands().size();
 }
 
 Value LaunchFuncOp::getKernelOperand(unsigned i) {
   return getKernelOperands()[i];
 }
->>>>>>> f788a4d7
 
 KernelDim3 LaunchFuncOp::getGridSizeOperandValues() {
   auto operands = getOperands().drop_front(getAsyncDependencies().size());
