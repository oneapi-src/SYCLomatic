--- conflicted
+++ resolved
@@ -5958,13 +5958,8 @@
       constantDims.assign(constantDims.size(), 0);
 
     // Replace 'createMaskOp' with ConstantMaskOp.
-<<<<<<< HEAD
-    rewriter.replaceOpWithNewOp<ConstantMaskOp>(createMaskOp, retTy,
-                                                maskDimSizes);
-=======
     rewriter.replaceOpWithNewOp<ConstantMaskOp>(createMaskOp, maskType,
                                                 constantDims);
->>>>>>> 98391913
     return success();
   }
 };
