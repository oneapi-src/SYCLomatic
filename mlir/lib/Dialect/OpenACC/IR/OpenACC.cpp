//===- OpenACC.cpp - OpenACC MLIR Operations ------------------------------===//
//
// Part of the MLIR Project, under the Apache License v2.0 with LLVM Exceptions.
// See https://llvm.org/LICENSE.txt for license information.
// SPDX-License-Identifier: Apache-2.0 WITH LLVM-exception
//
// =============================================================================

#include "mlir/Dialect/OpenACC/OpenACC.h"
#include "mlir/Dialect/LLVMIR/LLVMDialect.h"
#include "mlir/Dialect/LLVMIR/LLVMTypes.h"
#include "mlir/Dialect/MemRef/IR/MemRef.h"
#include "mlir/IR/Builders.h"
#include "mlir/IR/BuiltinTypes.h"
#include "mlir/IR/DialectImplementation.h"
#include "mlir/IR/Matchers.h"
#include "mlir/IR/OpImplementation.h"
#include "mlir/Transforms/DialectConversion.h"
#include "llvm/ADT/TypeSwitch.h"

using namespace mlir;
using namespace acc;

#include "mlir/Dialect/OpenACC/OpenACCOpsDialect.cpp.inc"
#include "mlir/Dialect/OpenACC/OpenACCOpsEnums.cpp.inc"
#include "mlir/Dialect/OpenACC/OpenACCTypeInterfaces.cpp.inc"

//===----------------------------------------------------------------------===//
// OpenACC operations
//===----------------------------------------------------------------------===//

void OpenACCDialect::initialize() {
  addOperations<
#define GET_OP_LIST
#include "mlir/Dialect/OpenACC/OpenACCOps.cpp.inc"
      >();
  addAttributes<
#define GET_ATTRDEF_LIST
#include "mlir/Dialect/OpenACC/OpenACCOpsAttributes.cpp.inc"
      >();
  addTypes<
#define GET_TYPEDEF_LIST
#include "mlir/Dialect/OpenACC/OpenACCOpsTypes.cpp.inc"
      >();

  // By attaching interfaces here, we make the OpenACC dialect dependent on
  // the other dialects. This is probably better than having dialects like LLVM
  // and memref be dependent on OpenACC.
  LLVM::LLVMPointerType::attachInterface<PointerLikeType>(*getContext());
  MemRefType::attachInterface<PointerLikeType>(*getContext());
}

//===----------------------------------------------------------------------===//
// DataBoundsOp
//===----------------------------------------------------------------------===//
LogicalResult acc::DataBoundsOp::verify() {
  auto extent = getExtent();
  auto upperbound = getUpperbound();
  if (!extent && !upperbound)
    return emitError("expected extent or upperbound.");
  return success();
}

//===----------------------------------------------------------------------===//
// DevicePtrOp
//===----------------------------------------------------------------------===//
LogicalResult acc::DevicePtrOp::verify() {
  if (getDataClause() != acc::DataClause::acc_deviceptr)
    return emitError("data clause associated with deviceptr operation must "
                     "match its intent");
  return success();
}

//===----------------------------------------------------------------------===//
// PresentOp
//===----------------------------------------------------------------------===//
LogicalResult acc::PresentOp::verify() {
  if (getDataClause() != acc::DataClause::acc_present)
    return emitError(
        "data clause associated with present operation must match its intent");
  return success();
}

//===----------------------------------------------------------------------===//
// CopyinOp
//===----------------------------------------------------------------------===//
LogicalResult acc::CopyinOp::verify() {
  // Test for all clauses this operation can be decomposed from:
  if (getDataClause() != acc::DataClause::acc_copyin &&
      getDataClause() != acc::DataClause::acc_copyin_readonly &&
      getDataClause() != acc::DataClause::acc_copy)
    return emitError(
        "data clause associated with copyin operation must match its intent"
        " or specify original clause this operation was decomposed from");
  return success();
}

bool acc::CopyinOp::isCopyinReadonly() {
  return getDataClause() == acc::DataClause::acc_copyin_readonly;
}

//===----------------------------------------------------------------------===//
// CreateOp
//===----------------------------------------------------------------------===//
LogicalResult acc::CreateOp::verify() {
  // Test for all clauses this operation can be decomposed from:
  if (getDataClause() != acc::DataClause::acc_create &&
      getDataClause() != acc::DataClause::acc_create_zero &&
      getDataClause() != acc::DataClause::acc_copyout &&
      getDataClause() != acc::DataClause::acc_copyout_zero)
    return emitError(
        "data clause associated with create operation must match its intent"
        " or specify original clause this operation was decomposed from");
  return success();
}

bool acc::CreateOp::isCreateZero() {
  // The zero modifier is encoded in the data clause.
  return getDataClause() == acc::DataClause::acc_create_zero ||
         getDataClause() == acc::DataClause::acc_copyout_zero;
}

//===----------------------------------------------------------------------===//
// NoCreateOp
//===----------------------------------------------------------------------===//
LogicalResult acc::NoCreateOp::verify() {
  if (getDataClause() != acc::DataClause::acc_no_create)
    return emitError("data clause associated with no_create operation must "
                     "match its intent");
  return success();
}

//===----------------------------------------------------------------------===//
// AttachOp
//===----------------------------------------------------------------------===//
LogicalResult acc::AttachOp::verify() {
  if (getDataClause() != acc::DataClause::acc_attach)
    return emitError(
        "data clause associated with attach operation must match its intent");
  return success();
}

//===----------------------------------------------------------------------===//
// GetDevicePtrOp
//===----------------------------------------------------------------------===//
LogicalResult acc::GetDevicePtrOp::verify() {
  // This operation is also created for use in unstructured constructs
  // when we need an "accPtr" to feed to exit operation. Thus we test
  // for those cases as well:
  if (getDataClause() != acc::DataClause::acc_getdeviceptr &&
      getDataClause() != acc::DataClause::acc_copyout &&
      getDataClause() != acc::DataClause::acc_delete &&
      getDataClause() != acc::DataClause::acc_detach &&
      getDataClause() != acc::DataClause::acc_update_host &&
      getDataClause() != acc::DataClause::acc_update_self)
    return emitError("getDevicePtr mismatch");
  return success();
}

//===----------------------------------------------------------------------===//
// CopyoutOp
//===----------------------------------------------------------------------===//
LogicalResult acc::CopyoutOp::verify() {
  // Test for all clauses this operation can be decomposed from:
  if (getDataClause() != acc::DataClause::acc_copyout &&
      getDataClause() != acc::DataClause::acc_copyout_zero &&
      getDataClause() != acc::DataClause::acc_copy)
    return emitError(
        "data clause associated with copyout operation must match its intent"
        " or specify original clause this operation was decomposed from");
  if (!getVarPtr() || !getAccPtr())
    return emitError("must have both host and device pointers");
  return success();
}

bool acc::CopyoutOp::isCopyoutZero() {
  return getDataClause() == acc::DataClause::acc_copyout_zero;
}

//===----------------------------------------------------------------------===//
// DeleteOp
//===----------------------------------------------------------------------===//
LogicalResult acc::DeleteOp::verify() {
  // Test for all clauses this operation can be decomposed from:
  if (getDataClause() != acc::DataClause::acc_delete &&
      getDataClause() != acc::DataClause::acc_create &&
      getDataClause() != acc::DataClause::acc_create_zero)
    return emitError(
        "data clause associated with delete operation must match its intent"
        " or specify original clause this operation was decomposed from");
  if (!getVarPtr() && !getAccPtr())
    return emitError("must have either host or device pointer");
  return success();
}

//===----------------------------------------------------------------------===//
// DetachOp
//===----------------------------------------------------------------------===//
LogicalResult acc::DetachOp::verify() {
  // Test for all clauses this operation can be decomposed from:
  if (getDataClause() != acc::DataClause::acc_detach &&
      getDataClause() != acc::DataClause::acc_attach)
    return emitError(
        "data clause associated with detach operation must match its intent"
        " or specify original clause this operation was decomposed from");
  if (!getVarPtr() && !getAccPtr())
    return emitError("must have either host or device pointer");
  return success();
}

//===----------------------------------------------------------------------===//
// HostOp
//===----------------------------------------------------------------------===//
LogicalResult acc::UpdateHostOp::verify() {
  // Test for all clauses this operation can be decomposed from:
  if (getDataClause() != acc::DataClause::acc_update_host &&
      getDataClause() != acc::DataClause::acc_update_self)
    return emitError(
        "data clause associated with host operation must match its intent"
        " or specify original clause this operation was decomposed from");
  if (!getVarPtr() || !getAccPtr())
    return emitError("must have both host and device pointers");
  return success();
}

//===----------------------------------------------------------------------===//
// DeviceOp
//===----------------------------------------------------------------------===//
LogicalResult acc::UpdateDeviceOp::verify() {
  // Test for all clauses this operation can be decomposed from:
  if (getDataClause() != acc::DataClause::acc_update_device)
    return emitError(
        "data clause associated with device operation must match its intent"
        " or specify original clause this operation was decomposed from");
  return success();
}

//===----------------------------------------------------------------------===//
// UseDeviceOp
//===----------------------------------------------------------------------===//
LogicalResult acc::UseDeviceOp::verify() {
  // Test for all clauses this operation can be decomposed from:
  if (getDataClause() != acc::DataClause::acc_use_device)
    return emitError(
        "data clause associated with use_device operation must match its intent"
        " or specify original clause this operation was decomposed from");
  return success();
}

template <typename StructureOp>
static ParseResult parseRegions(OpAsmParser &parser, OperationState &state,
                                unsigned nRegions = 1) {

  SmallVector<Region *, 2> regions;
  for (unsigned i = 0; i < nRegions; ++i)
    regions.push_back(state.addRegion());

  for (Region *region : regions)
    if (parser.parseRegion(*region, /*arguments=*/{}, /*argTypes=*/{}))
      return failure();

  return success();
}

static bool isComputeOperation(Operation *op) {
  return isa<acc::ParallelOp>(op) || isa<acc::LoopOp>(op);
}

namespace {
/// Pattern to remove operation without region that have constant false `ifCond`
/// and remove the condition from the operation if the `ifCond` is a true
/// constant.
template <typename OpTy>
struct RemoveConstantIfCondition : public OpRewritePattern<OpTy> {
  using OpRewritePattern<OpTy>::OpRewritePattern;

  LogicalResult matchAndRewrite(OpTy op,
                                PatternRewriter &rewriter) const override {
    // Early return if there is no condition.
    Value ifCond = op.getIfCond();
    if (!ifCond)
      return failure();

    IntegerAttr constAttr;
    if (!matchPattern(ifCond, m_Constant(&constAttr)))
      return failure();
    if (constAttr.getInt())
      rewriter.updateRootInPlace(op, [&]() { op.getIfCondMutable().erase(0); });
    else
      rewriter.eraseOp(op);

    return success();
  }
};

/// Replaces the given op with the contents of the given single-block region,
/// using the operands of the block terminator to replace operation results.
static void replaceOpWithRegion(PatternRewriter &rewriter, Operation *op,
                                Region &region, ValueRange blockArgs = {}) {
  assert(llvm::hasSingleElement(region) && "expected single-region block");
  Block *block = &region.front();
  Operation *terminator = block->getTerminator();
  ValueRange results = terminator->getOperands();
  rewriter.inlineBlockBefore(block, op, blockArgs);
  rewriter.replaceOp(op, results);
  rewriter.eraseOp(terminator);
}

/// Pattern to remove operation with region that have constant false `ifCond`
/// and remove the condition from the operation if the `ifCond` is constant
/// true.
template <typename OpTy>
struct RemoveConstantIfConditionWithRegion : public OpRewritePattern<OpTy> {
  using OpRewritePattern<OpTy>::OpRewritePattern;

  LogicalResult matchAndRewrite(OpTy op,
                                PatternRewriter &rewriter) const override {
    // Early return if there is no condition.
    Value ifCond = op.getIfCond();
    if (!ifCond)
      return failure();

    IntegerAttr constAttr;
    if (!matchPattern(ifCond, m_Constant(&constAttr)))
      return failure();
    if (constAttr.getInt())
      rewriter.updateRootInPlace(op, [&]() { op.getIfCondMutable().erase(0); });
    else
      replaceOpWithRegion(rewriter, op, op.getRegion());

    return success();
  }
};

} // namespace

//===----------------------------------------------------------------------===//
// PrivateRecipeOp
//===----------------------------------------------------------------------===//

static LogicalResult verifyInitLikeSingleArgRegion(
    Operation *op, Region &region, StringRef regionType, StringRef regionName,
    Type type, bool verifyYield, bool optional = false) {
  if (optional && region.empty())
    return success();

  if (region.empty())
    return op->emitOpError() << "expects non-empty " << regionName << " region";
  Block &firstBlock = region.front();
  if (firstBlock.getNumArguments() != 1 ||
      firstBlock.getArgument(0).getType() != type)
    return op->emitOpError() << "expects " << regionName
                             << " region with one "
                                "argument of the "
                             << regionType << " type";

  if (verifyYield) {
    for (YieldOp yieldOp : region.getOps<acc::YieldOp>()) {
      if (yieldOp.getOperands().size() != 1 ||
          yieldOp.getOperands().getTypes()[0] != type)
        return op->emitOpError() << "expects " << regionName
                                 << " region to "
                                    "yield a value of the "
                                 << regionType << " type";
    }
  }
  return success();
}

LogicalResult acc::PrivateRecipeOp::verifyRegions() {
  if (failed(verifyInitLikeSingleArgRegion(*this, getInitRegion(),
                                           "privatization", "init", getType(),
                                           /*verifyYield=*/true)))
    return failure();
  if (failed(verifyInitLikeSingleArgRegion(
          *this, getDestroyRegion(), "privatization", "destroy", getType(),
          /*verifyYield=*/false, /*optional=*/true)))
    return failure();
  return success();
}

//===----------------------------------------------------------------------===//
// FirstprivateRecipeOp
//===----------------------------------------------------------------------===//

LogicalResult acc::FirstprivateRecipeOp::verifyRegions() {
  if (failed(verifyInitLikeSingleArgRegion(*this, getInitRegion(),
                                           "privatization", "init", getType(),
                                           /*verifyYield=*/true)))
    return failure();

  if (getCopyRegion().empty())
    return emitOpError() << "expects non-empty copy region";

  Block &firstBlock = getCopyRegion().front();
  if (firstBlock.getNumArguments() != 2 ||
      firstBlock.getArgument(0).getType() != getType())
    return emitOpError() << "expects copy region with two arguments of the "
                            "privatization type";

  if (getDestroyRegion().empty())
    return success();

  if (failed(verifyInitLikeSingleArgRegion(*this, getDestroyRegion(),
                                           "privatization", "destroy",
                                           getType(), /*verifyYield=*/false)))
    return failure();

  return success();
}

//===----------------------------------------------------------------------===//
// ReductionRecipeOp
//===----------------------------------------------------------------------===//

LogicalResult acc::ReductionRecipeOp::verifyRegions() {
  if (failed(verifyInitLikeSingleArgRegion(*this, getInitRegion(), "reduction",
                                           "init", getType(),
                                           /*verifyYield=*/true)))
    return failure();

  if (getCombinerRegion().empty())
    return emitOpError() << "expects non-empty combiner region";

  Block &reductionBlock = getCombinerRegion().front();
  if (reductionBlock.getNumArguments() != 2 ||
      reductionBlock.getArgument(0).getType() != getType() ||
      reductionBlock.getArgument(1).getType() != getType())
    return emitOpError() << "expects combiner region with two arguments of "
                         << "the reduction type";

  for (YieldOp yieldOp : getCombinerRegion().getOps<YieldOp>()) {
    if (yieldOp.getOperands().size() != 1 ||
        yieldOp.getOperands().getTypes()[0] != getType())
      return emitOpError() << "expects combiner region to yield a value "
                              "of the reduction type";
  }

  return success();
}

//===----------------------------------------------------------------------===//
// Custom parser and printer verifier for private clause
//===----------------------------------------------------------------------===//

static ParseResult parseSymOperandList(
    mlir::OpAsmParser &parser,
    llvm::SmallVectorImpl<mlir::OpAsmParser::UnresolvedOperand> &operands,
    llvm::SmallVectorImpl<Type> &types, mlir::ArrayAttr &symbols) {
  llvm::SmallVector<SymbolRefAttr> attributes;
  if (failed(parser.parseCommaSeparatedList([&]() {
        if (parser.parseAttribute(attributes.emplace_back()) ||
            parser.parseArrow() ||
            parser.parseOperand(operands.emplace_back()) ||
            parser.parseColonType(types.emplace_back()))
          return failure();
        return success();
      })))
    return failure();
  llvm::SmallVector<mlir::Attribute> arrayAttr(attributes.begin(),
                                               attributes.end());
  symbols = ArrayAttr::get(parser.getContext(), arrayAttr);
  return success();
}

static void printSymOperandList(mlir::OpAsmPrinter &p, mlir::Operation *op,
                                mlir::OperandRange operands,
                                mlir::TypeRange types,
                                std::optional<mlir::ArrayAttr> attributes) {
  for (unsigned i = 0, e = attributes->size(); i < e; ++i) {
    if (i != 0)
      p << ", ";
    p << (*attributes)[i] << " -> " << operands[i] << " : "
      << operands[i].getType();
  }
}

//===----------------------------------------------------------------------===//
// ParallelOp
//===----------------------------------------------------------------------===//

/// Check dataOperands for acc.parallel, acc.serial and acc.kernels.
template <typename Op>
static LogicalResult checkDataOperands(Op op,
                                       const mlir::ValueRange &operands) {
  for (mlir::Value operand : operands)
    if (!mlir::isa<acc::AttachOp, acc::CopyinOp, acc::CopyoutOp, acc::CreateOp,
                   acc::DeleteOp, acc::DetachOp, acc::DevicePtrOp,
                   acc::GetDevicePtrOp, acc::NoCreateOp, acc::PresentOp>(
            operand.getDefiningOp()))
      return op.emitError(
          "expect data entry/exit operation or acc.getdeviceptr "
          "as defining op");
  return success();
}

template <typename Op>
static LogicalResult
checkSymOperandList(Operation *op, std::optional<mlir::ArrayAttr> attributes,
                    mlir::OperandRange operands, llvm::StringRef operandName,
                    llvm::StringRef symbolName, bool checkOperandType = true) {
  if (!operands.empty()) {
    if (!attributes || attributes->size() != operands.size())
      return op->emitOpError()
             << "expected as many " << symbolName << " symbol reference as "
             << operandName << " operands";
  } else {
    if (attributes)
      return op->emitOpError()
             << "unexpected " << symbolName << " symbol reference";
    return success();
  }

  llvm::DenseSet<Value> set;
  for (auto args : llvm::zip(operands, *attributes)) {
    mlir::Value operand = std::get<0>(args);

    if (!set.insert(operand).second)
      return op->emitOpError()
             << operandName << " operand appears more than once";

    mlir::Type varType = operand.getType();
    auto symbolRef = llvm::cast<SymbolRefAttr>(std::get<1>(args));
    auto decl = SymbolTable::lookupNearestSymbolFrom<Op>(op, symbolRef);
    if (!decl)
      return op->emitOpError()
             << "expected symbol reference " << symbolRef << " to point to a "
             << operandName << " declaration";

<<<<<<< HEAD
    if (decl.getType() && decl.getType() != varType)
=======
    if (checkOperandType && decl.getType() && decl.getType() != varType)
>>>>>>> cd92bbcb
      return op->emitOpError() << "expected " << operandName << " (" << varType
                               << ") to be the same type as " << operandName
                               << " declaration (" << decl.getType() << ")";
  }

  return success();
}

unsigned ParallelOp::getNumDataOperands() {
  return getReductionOperands().size() + getGangPrivateOperands().size() +
         getGangFirstPrivateOperands().size() + getDataClauseOperands().size();
}

Value ParallelOp::getDataOperand(unsigned i) {
  unsigned numOptional = getAsync() ? 1 : 0;
  numOptional += getNumGangs() ? 1 : 0;
  numOptional += getNumWorkers() ? 1 : 0;
  numOptional += getVectorLength() ? 1 : 0;
  numOptional += getIfCond() ? 1 : 0;
  numOptional += getSelfCond() ? 1 : 0;
  return getOperand(getWaitOperands().size() + numOptional + i);
}

LogicalResult acc::ParallelOp::verify() {
  if (failed(checkSymOperandList<mlir::acc::PrivateRecipeOp>(
          *this, getPrivatizations(), getGangPrivateOperands(), "private",
          "privatizations")))
    return failure();
  if (failed(checkSymOperandList<mlir::acc::ReductionRecipeOp>(
          *this, getReductionRecipes(), getReductionOperands(), "reduction",
          "reductions")))
    return failure();
  return checkDataOperands<acc::ParallelOp>(*this, getDataClauseOperands());
}

//===----------------------------------------------------------------------===//
// SerialOp
//===----------------------------------------------------------------------===//

unsigned SerialOp::getNumDataOperands() {
  return getReductionOperands().size() + getGangPrivateOperands().size() +
         getGangFirstPrivateOperands().size() + getDataClauseOperands().size();
}

Value SerialOp::getDataOperand(unsigned i) {
  unsigned numOptional = getAsync() ? 1 : 0;
  numOptional += getIfCond() ? 1 : 0;
  numOptional += getSelfCond() ? 1 : 0;
  return getOperand(getWaitOperands().size() + numOptional + i);
}

LogicalResult acc::SerialOp::verify() {
  if (failed(checkSymOperandList<mlir::acc::PrivateRecipeOp>(
          *this, getPrivatizations(), getGangPrivateOperands(), "private",
          "privatizations")))
    return failure();
  if (failed(checkSymOperandList<mlir::acc::ReductionRecipeOp>(
          *this, getReductionRecipes(), getReductionOperands(), "reduction",
          "reductions")))
    return failure();
  return checkDataOperands<acc::SerialOp>(*this, getDataClauseOperands());
}

//===----------------------------------------------------------------------===//
// KernelsOp
//===----------------------------------------------------------------------===//

unsigned KernelsOp::getNumDataOperands() {
  return getDataClauseOperands().size();
}

Value KernelsOp::getDataOperand(unsigned i) {
  unsigned numOptional = getAsync() ? 1 : 0;
  numOptional += getIfCond() ? 1 : 0;
  numOptional += getSelfCond() ? 1 : 0;
  return getOperand(getWaitOperands().size() + numOptional + i);
}

LogicalResult acc::KernelsOp::verify() {
  return checkDataOperands<acc::KernelsOp>(*this, getDataClauseOperands());
}

//===----------------------------------------------------------------------===//
// HostDataOp
//===----------------------------------------------------------------------===//

LogicalResult acc::HostDataOp::verify() {
  if (getDataOperands().empty())
    return emitError("at least one operand must appear on the host_data "
                     "operation");

  for (mlir::Value operand : getDataOperands())
    if (!mlir::isa<acc::UseDeviceOp>(operand.getDefiningOp()))
      return emitError("expect data entry operation as defining op");
  return success();
}

void acc::HostDataOp::getCanonicalizationPatterns(RewritePatternSet &results,
                                                  MLIRContext *context) {
  results.add<RemoveConstantIfConditionWithRegion<HostDataOp>>(context);
}

//===----------------------------------------------------------------------===//
// LoopOp
//===----------------------------------------------------------------------===//

static ParseResult
parseGangClause(OpAsmParser &parser,
                std::optional<OpAsmParser::UnresolvedOperand> &gangNum,
                Type &gangNumType,
                std::optional<OpAsmParser::UnresolvedOperand> &gangStatic,
                Type &gangStaticType, UnitAttr &hasGang) {
  hasGang = UnitAttr::get(parser.getBuilder().getContext());
  // optional gang operands
  if (succeeded(parser.parseOptionalLParen())) {
    if (succeeded(parser.parseOptionalKeyword(LoopOp::getGangNumKeyword()))) {
      if (parser.parseEqual())
        return failure();
      gangNum = OpAsmParser::UnresolvedOperand{};
      if (parser.parseOperand(*gangNum) || parser.parseColonType(gangNumType))
        return failure();
    } else {
      gangNum = std::nullopt;
    }
    // FIXME: Comma should require subsequent operands.
    (void)parser.parseOptionalComma();
    if (succeeded(
            parser.parseOptionalKeyword(LoopOp::getGangStaticKeyword()))) {
      gangStatic = OpAsmParser::UnresolvedOperand{};
      if (parser.parseEqual())
        return failure();
      gangStatic = OpAsmParser::UnresolvedOperand{};
      if (parser.parseOperand(*gangStatic) ||
          parser.parseColonType(gangStaticType))
        return failure();
    }
    // FIXME: Why allow optional last commas?
    (void)parser.parseOptionalComma();
    if (failed(parser.parseRParen()))
      return failure();
  }
  return success();
}

void printGangClause(OpAsmPrinter &p, Operation *op, Value gangNum,
                     Type gangNumType, Value gangStatic, Type gangStaticType,
                     UnitAttr hasGang) {
  if (gangNum || gangStatic) {
    p << "(";
    if (gangNum) {
      p << LoopOp::getGangNumKeyword() << "=" << gangNum << " : "
        << gangNumType;
      if (gangStatic)
        p << ", ";
    }
    if (gangStatic)
      p << LoopOp::getGangStaticKeyword() << "=" << gangStatic << " : "
        << gangStaticType;
    p << ")";
  }
}

static ParseResult
parseWorkerClause(OpAsmParser &parser,
                  std::optional<OpAsmParser::UnresolvedOperand> &workerNum,
                  Type &workerNumType, UnitAttr &hasWorker) {
  hasWorker = UnitAttr::get(parser.getBuilder().getContext());
  if (succeeded(parser.parseOptionalLParen())) {
    workerNum = OpAsmParser::UnresolvedOperand{};
    if (parser.parseOperand(*workerNum) ||
        parser.parseColonType(workerNumType) || parser.parseRParen())
      return failure();
  }
  return success();
}

void printWorkerClause(OpAsmPrinter &p, Operation *op, Value workerNum,
                       Type workerNumType, UnitAttr hasWorker) {
  if (workerNum)
    p << "(" << workerNum << " : " << workerNumType << ")";
}

static ParseResult
parseVectorClause(OpAsmParser &parser,
                  std::optional<OpAsmParser::UnresolvedOperand> &vectorLength,
                  Type &vectorLengthType, UnitAttr &hasVector) {
  hasVector = UnitAttr::get(parser.getBuilder().getContext());
  if (succeeded(parser.parseOptionalLParen())) {
    vectorLength = OpAsmParser::UnresolvedOperand{};
    if (parser.parseOperand(*vectorLength) ||
        parser.parseColonType(vectorLengthType) || parser.parseRParen())
      return failure();
  }
  return success();
}

void printVectorClause(OpAsmPrinter &p, Operation *op, Value vectorLength,
                       Type vectorLengthType, UnitAttr hasVector) {
  if (vectorLength)
    p << "(" << vectorLength << " : " << vectorLengthType << ")";
}

LogicalResult acc::LoopOp::verify() {
  // auto, independent and seq attribute are mutually exclusive.
  if ((getAuto_() && (getIndependent() || getSeq())) ||
      (getIndependent() && getSeq())) {
    return emitError() << "only one of \"" << acc::LoopOp::getAutoAttrStrName()
                       << "\", " << getIndependentAttrName() << ", "
                       << getSeqAttrName()
                       << " can be present at the same time";
  }

  // Gang, worker and vector are incompatible with seq.
  if (getSeq() && (getHasGang() || getHasWorker() || getHasVector()))
    return emitError("gang, worker or vector cannot appear with the seq attr");

  if (failed(checkSymOperandList<mlir::acc::PrivateRecipeOp>(
          *this, getPrivatizations(), getPrivateOperands(), "private",
          "privatizations")))
    return failure();

  if (failed(checkSymOperandList<mlir::acc::ReductionRecipeOp>(
          *this, getReductionRecipes(), getReductionOperands(), "reduction",
          "reductions", false)))
    return failure();

  // Check non-empty body().
  if (getRegion().empty())
    return emitError("expected non-empty body.");

  return success();
}

//===----------------------------------------------------------------------===//
// DataOp
//===----------------------------------------------------------------------===//

LogicalResult acc::DataOp::verify() {
  // 2.6.5. Data Construct restriction
  // At least one copy, copyin, copyout, create, no_create, present, deviceptr,
  // attach, or default clause must appear on a data construct.
  if (getOperands().empty() && !getDefaultAttr())
    return emitError("at least one operand or the default attribute "
                     "must appear on the data operation");

  for (mlir::Value operand : getDataClauseOperands())
    if (!mlir::isa<acc::AttachOp, acc::CopyinOp, acc::CopyoutOp, acc::CreateOp,
                   acc::DeleteOp, acc::DetachOp, acc::DevicePtrOp,
                   acc::GetDevicePtrOp, acc::NoCreateOp, acc::PresentOp>(
            operand.getDefiningOp()))
      return emitError("expect data entry/exit operation or acc.getdeviceptr "
                       "as defining op");

  return success();
}

unsigned DataOp::getNumDataOperands() { return getDataClauseOperands().size(); }

Value DataOp::getDataOperand(unsigned i) {
  unsigned numOptional = getIfCond() ? 1 : 0;
  return getOperand(numOptional + i);
}

//===----------------------------------------------------------------------===//
// ExitDataOp
//===----------------------------------------------------------------------===//

LogicalResult acc::ExitDataOp::verify() {
  // 2.6.6. Data Exit Directive restriction
  // At least one copyout, delete, or detach clause must appear on an exit data
  // directive.
  if (getDataClauseOperands().empty())
    return emitError("at least one operand must be present in dataOperands on "
                     "the exit data operation");

  // The async attribute represent the async clause without value. Therefore the
  // attribute and operand cannot appear at the same time.
  if (getAsyncOperand() && getAsync())
    return emitError("async attribute cannot appear with asyncOperand");

  // The wait attribute represent the wait clause without values. Therefore the
  // attribute and operands cannot appear at the same time.
  if (!getWaitOperands().empty() && getWait())
    return emitError("wait attribute cannot appear with waitOperands");

  if (getWaitDevnum() && getWaitOperands().empty())
    return emitError("wait_devnum cannot appear without waitOperands");

  return success();
}

unsigned ExitDataOp::getNumDataOperands() {
  return getDataClauseOperands().size();
}

Value ExitDataOp::getDataOperand(unsigned i) {
  unsigned numOptional = getIfCond() ? 1 : 0;
  numOptional += getAsyncOperand() ? 1 : 0;
  numOptional += getWaitDevnum() ? 1 : 0;
  return getOperand(getWaitOperands().size() + numOptional + i);
}

void ExitDataOp::getCanonicalizationPatterns(RewritePatternSet &results,
                                             MLIRContext *context) {
  results.add<RemoveConstantIfCondition<ExitDataOp>>(context);
}

//===----------------------------------------------------------------------===//
// EnterDataOp
//===----------------------------------------------------------------------===//

LogicalResult acc::EnterDataOp::verify() {
  // 2.6.6. Data Enter Directive restriction
  // At least one copyin, create, or attach clause must appear on an enter data
  // directive.
  if (getDataClauseOperands().empty())
    return emitError("at least one operand must be present in dataOperands on "
                     "the enter data operation");

  // The async attribute represent the async clause without value. Therefore the
  // attribute and operand cannot appear at the same time.
  if (getAsyncOperand() && getAsync())
    return emitError("async attribute cannot appear with asyncOperand");

  // The wait attribute represent the wait clause without values. Therefore the
  // attribute and operands cannot appear at the same time.
  if (!getWaitOperands().empty() && getWait())
    return emitError("wait attribute cannot appear with waitOperands");

  if (getWaitDevnum() && getWaitOperands().empty())
    return emitError("wait_devnum cannot appear without waitOperands");

  for (mlir::Value operand : getDataClauseOperands())
    if (!mlir::isa<acc::AttachOp, acc::CreateOp, acc::CopyinOp>(
            operand.getDefiningOp()))
      return emitError("expect data entry operation as defining op");

  return success();
}

unsigned EnterDataOp::getNumDataOperands() {
  return getDataClauseOperands().size();
}

Value EnterDataOp::getDataOperand(unsigned i) {
  unsigned numOptional = getIfCond() ? 1 : 0;
  numOptional += getAsyncOperand() ? 1 : 0;
  numOptional += getWaitDevnum() ? 1 : 0;
  return getOperand(getWaitOperands().size() + numOptional + i);
}

void EnterDataOp::getCanonicalizationPatterns(RewritePatternSet &results,
                                              MLIRContext *context) {
  results.add<RemoveConstantIfCondition<EnterDataOp>>(context);
}

//===----------------------------------------------------------------------===//
// InitOp
//===----------------------------------------------------------------------===//

LogicalResult acc::InitOp::verify() {
  Operation *currOp = *this;
  while ((currOp = currOp->getParentOp()))
    if (isComputeOperation(currOp))
      return emitOpError("cannot be nested in a compute operation");
  return success();
}

//===----------------------------------------------------------------------===//
// ShutdownOp
//===----------------------------------------------------------------------===//

LogicalResult acc::ShutdownOp::verify() {
  Operation *currOp = *this;
  while ((currOp = currOp->getParentOp()))
    if (isComputeOperation(currOp))
      return emitOpError("cannot be nested in a compute operation");
  return success();
}

//===----------------------------------------------------------------------===//
// UpdateOp
//===----------------------------------------------------------------------===//

LogicalResult acc::UpdateOp::verify() {
  // At least one of host or device should have a value.
  if (getDataClauseOperands().empty())
    return emitError("at least one value must be present in dataOperands");

  // The async attribute represent the async clause without value. Therefore the
  // attribute and operand cannot appear at the same time.
  if (getAsyncOperand() && getAsync())
    return emitError("async attribute cannot appear with asyncOperand");

  // The wait attribute represent the wait clause without values. Therefore the
  // attribute and operands cannot appear at the same time.
  if (!getWaitOperands().empty() && getWait())
    return emitError("wait attribute cannot appear with waitOperands");

  if (getWaitDevnum() && getWaitOperands().empty())
    return emitError("wait_devnum cannot appear without waitOperands");

  for (mlir::Value operand : getDataClauseOperands())
    if (!mlir::isa<acc::UpdateDeviceOp, acc::UpdateHostOp, acc::GetDevicePtrOp>(
            operand.getDefiningOp()))
      return emitError("expect data entry/exit operation or acc.getdeviceptr "
                       "as defining op");

  return success();
}

unsigned UpdateOp::getNumDataOperands() {
  return getDataClauseOperands().size();
}

Value UpdateOp::getDataOperand(unsigned i) {
  unsigned numOptional = getAsyncOperand() ? 1 : 0;
  numOptional += getWaitDevnum() ? 1 : 0;
  numOptional += getIfCond() ? 1 : 0;
  return getOperand(getWaitOperands().size() + getDeviceTypeOperands().size() +
                    numOptional + i);
}

void UpdateOp::getCanonicalizationPatterns(RewritePatternSet &results,
                                           MLIRContext *context) {
  results.add<RemoveConstantIfCondition<UpdateOp>>(context);
}

//===----------------------------------------------------------------------===//
// WaitOp
//===----------------------------------------------------------------------===//

LogicalResult acc::WaitOp::verify() {
  // The async attribute represent the async clause without value. Therefore the
  // attribute and operand cannot appear at the same time.
  if (getAsyncOperand() && getAsync())
    return emitError("async attribute cannot appear with asyncOperand");

  if (getWaitDevnum() && getWaitOperands().empty())
    return emitError("wait_devnum cannot appear without waitOperands");

  return success();
}

#define GET_OP_CLASSES
#include "mlir/Dialect/OpenACC/OpenACCOps.cpp.inc"

#define GET_ATTRDEF_CLASSES
#include "mlir/Dialect/OpenACC/OpenACCOpsAttributes.cpp.inc"

#define GET_TYPEDEF_CLASSES
#include "mlir/Dialect/OpenACC/OpenACCOpsTypes.cpp.inc"<|MERGE_RESOLUTION|>--- conflicted
+++ resolved
@@ -527,11 +527,7 @@
              << "expected symbol reference " << symbolRef << " to point to a "
              << operandName << " declaration";
 
-<<<<<<< HEAD
-    if (decl.getType() && decl.getType() != varType)
-=======
     if (checkOperandType && decl.getType() && decl.getType() != varType)
->>>>>>> cd92bbcb
       return op->emitOpError() << "expected " << operandName << " (" << varType
                                << ") to be the same type as " << operandName
                                << " declaration (" << decl.getType() << ")";
