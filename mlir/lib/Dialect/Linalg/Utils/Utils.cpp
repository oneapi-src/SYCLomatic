--- conflicted
+++ resolved
@@ -201,12 +201,6 @@
     Optional<LinalgLoopDistributionOptions> distributionOptions) {
   auto iterArgInitValues = linalgOp.getOutputTensors();
   // Create procInfo so it dominates loops, if appropriate.
-<<<<<<< HEAD
-  OpBuilder &builder = edsc::ScopedContext::getBuilderRef();
-  Location loc = edsc::ScopedContext::getLocation();
-
-=======
->>>>>>> 21f3f750
   SmallVector<ProcInfo, 4> procInfo;
   SmallVector<DistributionMethod, 0> distributionMethod;
   if (distributionOptions.hasValue()) {
@@ -220,11 +214,7 @@
     distributionMethod = distributionOptions->distributionMethod;
     if (distributionMethod.size() < parallelLoopRanges.size())
       parallelLoopRanges.resize(distributionMethod.size());
-<<<<<<< HEAD
-    procInfo = distributionOptions->procInfo(builder, loc, parallelLoopRanges);
-=======
     procInfo = distributionOptions->procInfo(b, loc, parallelLoopRanges);
->>>>>>> 21f3f750
   }
 
   SmallVector<Value, 4> lbs, ubs, steps;
