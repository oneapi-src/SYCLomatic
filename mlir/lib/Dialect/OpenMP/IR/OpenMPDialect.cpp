--- conflicted
+++ resolved
@@ -515,21 +515,12 @@
     if (failed(parseClauseWithRegionArgs(parser, region, privateVarOperands,
                                          privateVarsTypes, privateByRef,
                                          privatizerSymbols, regionPrivateArgs)))
-<<<<<<< HEAD
       return failure();
     if (llvm::any_of(privateByRef.asArrayRef(),
                      [](bool byref) { return byref; })) {
       parser.emitError(parser.getCurrentLocation(),
                        "private clause cannot have byref attributes");
       return failure();
-=======
-      return failure();
-    if (llvm::any_of(privateByRef.asArrayRef(),
-                     [](bool byref) { return byref; })) {
-      parser.emitError(parser.getCurrentLocation(),
-                       "private clause cannot have byref attributes");
-      return failure();
->>>>>>> 13f6d404
     }
   }
 
