--- conflicted
+++ resolved
@@ -44,22 +44,10 @@
 CodegenEnv::CodegenEnv(linalg::GenericOp linop, SparsificationOptions opts,
                        unsigned numTensors, unsigned numLoops, unsigned maxRank)
     : linalgOp(linop), sparseOptions(opts),
-<<<<<<< HEAD
-      latticeMerger(numTensors, numLoops, numFilterLoops, maxRank),
-      loopEmitter(), topSort(), sparseOut(nullptr), outerParNest(-1u),
-      insChain(), expValues(), expFilled(), expAdded(), expCount(), redVal(),
-      redExp(detail::kInvalidId), redCustom(detail::kInvalidId),
-      redValidLexInsert() {
-  // TODO: remove topSort, loops should be already sorted by previous pass.
-  for (unsigned l = 0; l < latticeMerger.getNumLoops(); l++)
-    topSort.push_back(l);
-}
-=======
       latticeMerger(numTensors, numLoops, maxRank), loopEmitter(),
       sparseOut(nullptr), outerParNest(-1u), insChain(), expValues(),
       expFilled(), expAdded(), expCount(), redVal(), redExp(detail::kInvalidId),
       redCustom(detail::kInvalidId), redValidLexInsert() {}
->>>>>>> 7ca33737
 
 LogicalResult CodegenEnv::initTensorExp() {
   // Builds the tensor expression for the Linalg operation in SSA form.
@@ -188,12 +176,7 @@
   // needed.
   outerParNest = 0;
   const auto iteratorTypes = linalgOp.getIteratorTypesArray();
-<<<<<<< HEAD
-  assert(topSortSize() == latticeMerger.getNumLoops());
-  for (const LoopId i : topSort) {
-=======
   for (unsigned i = 0, e = getLoopNum(); i < e; i++) {
->>>>>>> 7ca33737
     if (linalg::isReductionIterator(iteratorTypes[i]))
       break; // terminate at first reduction
     outerParNest++;
