--- conflicted
+++ resolved
@@ -230,13 +230,8 @@
   integer_type : $ =>
       token(seq(choice('si', 'ui', 'i'), /[1-9]/, repeat(/[0-9]/))),
   float_type : $ => token(
-<<<<<<< HEAD
-      choice('f16', 'f32', 'f64', 'f80', 'f128', 'bf16', 'f8E4M3FN', 'f8E4M3',
-             'f8E5M2')),
-=======
       choice('f16', 'f32', 'f64', 'f80', 'f128', 'bf16', 'f8E3M4', 'f8E4M3FN',
              'f8E4M3', 'f8E5M2')),
->>>>>>> 98391913
   index_type : $ => token('index'),
   none_type : $ => token('none'),
   complex_type : $ => seq(token('complex'), '<', $._prim_type, '>'),
