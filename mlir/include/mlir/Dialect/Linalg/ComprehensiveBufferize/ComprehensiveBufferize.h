--- conflicted
+++ resolved
@@ -19,22 +19,6 @@
 class BufferizationAliasInfo;
 struct BufferizationOptions;
 class BufferizationState;
-<<<<<<< HEAD
-
-/// Analyze `op` and its nested ops. Bufferization decisions are stored in
-/// `state`.
-LogicalResult analyzeOp(Operation *op, BufferizationState &state);
-
-/// Bufferize the given operation. Reuses an existing BufferizationState object.
-/// If `runAnalysis` is set to false, all OpOperands bufferize out-of-place.
-/// This function overload is for internal usage only.
-LogicalResult runComprehensiveBufferize(Operation *op,
-                                        const BufferizationOptions &options,
-                                        BufferizationState &state,
-                                        bool runAnalysis = true);
-
-/// Bufferize the given operation.
-=======
 
 /// Analyze `op` and its nested ops. Bufferization decisions are stored in
 /// `state`.
@@ -45,7 +29,6 @@
 LogicalResult bufferizeOp(Operation *op, const BufferizationState &state);
 
 /// Run Comprehensive Bufferize on the given op: Analysis + Bufferization
->>>>>>> 1e8336c5
 LogicalResult
 runComprehensiveBufferize(Operation *op,
                           std::unique_ptr<BufferizationOptions> options);
