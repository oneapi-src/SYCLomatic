//===- LLVM.h - Import and forward declare core LLVM types ------*- C++ -*-===//
//
// Part of the LLVM Project, under the Apache License v2.0 with LLVM Exceptions.
// See https://llvm.org/LICENSE.txt for license information.
// SPDX-License-Identifier: Apache-2.0 WITH LLVM-exception
//
//===----------------------------------------------------------------------===//
//
// This file forward declares and imports various common LLVM datatypes that
// MLIR wants to use unqualified.
//
// Note that most of these are forward declared and then imported into the MLIR
// namespace with using decls, rather than being #included.  This is because we
// want clients to explicitly #include the files they need.
//
//===----------------------------------------------------------------------===//

#ifndef MLIR_SUPPORT_LLVM_H
#define MLIR_SUPPORT_LLVM_H

// We include these two headers because they cannot be practically forward
// declared, and are effectively language features.
#include "llvm/ADT/None.h"
#include "llvm/Support/Casting.h"

// Forward declarations.
namespace llvm {
// Containers.
class StringRef;
class StringLiteral;
class Twine;
template <typename T> class SmallPtrSetImpl;
template <typename T, unsigned N> class SmallPtrSet;
template <typename T> class SmallVectorImpl;
template <typename T, unsigned N> class SmallVector;
template <unsigned N> class SmallString;
template <typename T> class ArrayRef;
template <typename T> class MutableArrayRef;
template <typename T> class TinyPtrVector;
template <typename T> class Optional;
template <typename... PT> class PointerUnion;
namespace detail {
template <typename KeyT, typename ValueT> struct DenseMapPair;
}
template <typename T> struct DenseMapInfo;
template <typename ValueT, typename ValueInfoT> class DenseSet;
template <typename KeyT, typename ValueT, typename KeyInfoT, typename BucketT>
class DenseMap;
template <typename Fn> class function_ref;
template <typename IteratorT> class iterator_range;
template <typename T, typename ResultT> class TypeSwitch;
<<<<<<< HEAD
=======
class MallocAllocator;
template <typename AllocatorTy>
class StringSet;
>>>>>>> a34309b7

// Other common classes.
class raw_ostream;
class APInt;
class APFloat;
} // end namespace llvm

namespace mlir {
// Casting operators.
using llvm::cast;
using llvm::cast_or_null;
using llvm::dyn_cast;
using llvm::dyn_cast_or_null;
using llvm::isa;
using llvm::isa_and_nonnull;

// Containers.
using llvm::ArrayRef;
using llvm::DenseMapInfo;
template <typename KeyT, typename ValueT,
          typename KeyInfoT = DenseMapInfo<KeyT>,
          typename BucketT = llvm::detail::DenseMapPair<KeyT, ValueT>>
using DenseMap = llvm::DenseMap<KeyT, ValueT, KeyInfoT, BucketT>;
template <typename ValueT, typename ValueInfoT = DenseMapInfo<ValueT>>
using DenseSet = llvm::DenseSet<ValueT, ValueInfoT>;
template <typename AllocatorTy = llvm::MallocAllocator>
using StringSet = llvm::StringSet<AllocatorTy>;
template <typename Fn> using function_ref = llvm::function_ref<Fn>;
using llvm::iterator_range;
using llvm::MutableArrayRef;
using llvm::None;
using llvm::Optional;
using llvm::PointerUnion;
using llvm::SmallPtrSet;
using llvm::SmallPtrSetImpl;
using llvm::SmallString;
using llvm::SmallVector;
using llvm::SmallVectorImpl;
using llvm::StringLiteral;
using llvm::StringRef;
using llvm::TinyPtrVector;
using llvm::Twine;
template <typename T, typename ResultT = void>
using TypeSwitch = llvm::TypeSwitch<T, ResultT>;

// Other common classes.
using llvm::APFloat;
using llvm::APInt;
using llvm::raw_ostream;
} // namespace mlir

#endif // MLIR_SUPPORT_LLVM_H<|MERGE_RESOLUTION|>--- conflicted
+++ resolved
@@ -49,12 +49,9 @@
 template <typename Fn> class function_ref;
 template <typename IteratorT> class iterator_range;
 template <typename T, typename ResultT> class TypeSwitch;
-<<<<<<< HEAD
-=======
 class MallocAllocator;
 template <typename AllocatorTy>
 class StringSet;
->>>>>>> a34309b7
 
 // Other common classes.
 class raw_ostream;
