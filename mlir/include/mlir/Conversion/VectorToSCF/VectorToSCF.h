--- conflicted
+++ resolved
@@ -50,10 +50,7 @@
 struct VectorTransferToSCFOptions {
   bool unroll = false;
   unsigned targetRank = 1;
-<<<<<<< HEAD
-=======
   bool lowerPermutationMaps = false;
->>>>>>> 86645b40
 
   VectorTransferToSCFOptions &setUnroll(bool u) {
     unroll = u;
@@ -64,14 +61,11 @@
     targetRank = r;
     return *this;
   }
-<<<<<<< HEAD
-=======
 
   VectorTransferToSCFOptions &setLowerPermutationMaps(bool l) {
     lowerPermutationMaps = l;
     return *this;
   }
->>>>>>> 86645b40
 };
 
 /// Collect a set of patterns to convert from the Vector dialect to SCF + std.
