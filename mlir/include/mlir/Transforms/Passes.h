--- conflicted
+++ resolved
@@ -39,13 +39,10 @@
 /// Creates a pass that moves allocations upwards out of loops. This avoids
 /// reallocations inside of loops.
 std::unique_ptr<Pass> createBufferLoopHoistingPass();
-<<<<<<< HEAD
-=======
 
 /// Creates a pass that promotes heap-based allocations to stack-based ones.
 std::unique_ptr<Pass>
 createPromoteBuffersToStackPass(unsigned maxAllocSizeInBytes = 1024);
->>>>>>> a4eefe45
 
 /// Creates an instance of the Canonicalizer pass.
 std::unique_ptr<Pass> createCanonicalizerPass();
