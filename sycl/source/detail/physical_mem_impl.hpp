//==- physical_mem_impl.hpp - sycl_ext_oneapi_virtual_mem physical_mem impl ==//
//
// Part of the LLVM Project, under the Apache License v2.0 with LLVM Exceptions.
// See https://llvm.org/LICENSE.txt for license information.
// SPDX-License-Identifier: Apache-2.0 WITH LLVM-exception
//
//===----------------------------------------------------------------------===//

#pragma once

#include <detail/context_impl.hpp>
#include <detail/device_impl.hpp>
#include <sycl/access/access.hpp>
#include <sycl/context.hpp>
#include <sycl/detail/common.hpp>
#include <sycl/device.hpp>
#include <sycl/exception.hpp>
#include <sycl/ext/oneapi/virtual_mem/physical_mem.hpp>

namespace sycl {
inline namespace _V1 {
namespace detail {

inline ur_virtual_mem_access_flag_t AccessModeToVirtualAccessFlags(
    ext::oneapi::experimental::address_access_mode Mode) {
  switch (Mode) {
  case ext::oneapi::experimental::address_access_mode::read:
    return UR_VIRTUAL_MEM_ACCESS_FLAG_READ_ONLY;
  case ext::oneapi::experimental::address_access_mode::read_write:
    return UR_VIRTUAL_MEM_ACCESS_FLAG_READ_WRITE;
  case ext::oneapi::experimental::address_access_mode::none:
<<<<<<< HEAD
    return 0;
  default:
    throw sycl::exception(make_error_code(errc::invalid),
                          "Invalid address_access_mode.");
=======
    return UR_VIRTUAL_MEM_ACCESS_FLAG_NONE;
>>>>>>> 2e2fb432
  }
  throw sycl::exception(make_error_code(errc::invalid),
                        "Invalid address_access_mode.");
}

class physical_mem_impl {
public:
  physical_mem_impl(const device &SyclDevice, const context &SyclContext,
                    size_t NumBytes)
      : MDevice(getSyclObjImpl(SyclDevice)),
        MContext(getSyclObjImpl(SyclContext)), MNumBytes(NumBytes) {
    const PluginPtr &Plugin = MContext->getPlugin();

    auto Err = Plugin->call_nocheck(
        urPhysicalMemCreate, MContext->getHandleRef(), MDevice->getHandleRef(),
        MNumBytes, nullptr, &MPhysicalMem);

    if (Err == UR_RESULT_ERROR_OUT_OF_RESOURCES ||
        Err == UR_RESULT_ERROR_OUT_OF_HOST_MEMORY)
      throw sycl::exception(make_error_code(errc::memory_allocation),
                            "Failed to allocate physical memory.");
    Plugin->checkUrResult(Err);
  }

  ~physical_mem_impl() noexcept(false) {
    const PluginPtr &Plugin = MContext->getPlugin();
    Plugin->call(urPhysicalMemRelease, MPhysicalMem);
  }

  void *map(uintptr_t Ptr, size_t NumBytes,
            ext::oneapi::experimental::address_access_mode Mode,
            size_t Offset) const {
    auto AccessFlags = AccessModeToVirtualAccessFlags(Mode);
    const PluginPtr &Plugin = MContext->getPlugin();
    void *ResultPtr = reinterpret_cast<void *>(Ptr);
    Plugin->call(urVirtualMemMap, MContext->getHandleRef(), ResultPtr, NumBytes,
                 MPhysicalMem, Offset, AccessFlags);
    return ResultPtr;
  }

  context get_context() const {
    return createSyclObjFromImpl<context>(MContext);
  }
  device get_device() const { return createSyclObjFromImpl<device>(MDevice); }
  size_t size() const noexcept { return MNumBytes; }

  ur_physical_mem_handle_t &getHandleRef() { return MPhysicalMem; }
  const ur_physical_mem_handle_t &getHandleRef() const { return MPhysicalMem; }

private:
  ur_physical_mem_handle_t MPhysicalMem = nullptr;
  const std::shared_ptr<device_impl> MDevice;
  const std::shared_ptr<context_impl> MContext;
  const size_t MNumBytes;
};

} // namespace detail
} // namespace _V1
} // namespace sycl<|MERGE_RESOLUTION|>--- conflicted
+++ resolved
@@ -29,14 +29,7 @@
   case ext::oneapi::experimental::address_access_mode::read_write:
     return UR_VIRTUAL_MEM_ACCESS_FLAG_READ_WRITE;
   case ext::oneapi::experimental::address_access_mode::none:
-<<<<<<< HEAD
-    return 0;
-  default:
-    throw sycl::exception(make_error_code(errc::invalid),
-                          "Invalid address_access_mode.");
-=======
     return UR_VIRTUAL_MEM_ACCESS_FLAG_NONE;
->>>>>>> 2e2fb432
   }
   throw sycl::exception(make_error_code(errc::invalid),
                         "Invalid address_access_mode.");
