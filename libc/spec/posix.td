--- conflicted
+++ resolved
@@ -25,18 +25,10 @@
 def UidT : NamedType<"uid_t">;
 def GidT : NamedType<"gid_t">;
 def DevT : NamedType<"dev_t">;
-<<<<<<< HEAD
-def BlkSizeT : NamedType<"blksize_t">;
-def BlkCntT : NamedType<"blkcnt_t">;
-def NLinkT : NamedType<"nlink_t">;
-def TimeSpec : NamedType<"struct timespec">;
-def PidT : NamedType<"pid_t">;
-=======
 def ClockIdT : NamedType<"clockid_t">;
 def BlkSizeT : NamedType<"blksize_t">;
 def BlkCntT : NamedType<"blkcnt_t">;
 def NLinkT : NamedType<"nlink_t">;
->>>>>>> f788a4d7
 
 def StatType : NamedType<"struct stat">;
 def StatTypePtr : PtrType<StatType>;
@@ -381,7 +373,6 @@
           [ArgSpec<VoidType>]
         >,
         FunctionSpec<
-<<<<<<< HEAD
           "link",
           RetValSpec<IntType>,
           [ArgSpec<ConstCharPtr>, ArgSpec<ConstCharPtr>]
@@ -437,8 +428,6 @@
           [ArgSpec<VoidType>]
         >,
         FunctionSpec<
-=======
->>>>>>> f788a4d7
           "link",
           RetValSpec<IntType>,
           [ArgSpec<ConstCharPtr>, ArgSpec<ConstCharPtr>]
@@ -464,64 +453,6 @@
           [ArgSpec<IntType>, ArgSpec<ConstVoidPtr>, ArgSpec<SizeTType>, ArgSpec<OffTType>]
         >,
         FunctionSpec<
-<<<<<<< HEAD
-=======
-          "read",
-          RetValSpec<SSizeTType>,
-          [ArgSpec<IntType>, ArgSpec<VoidPtr>, ArgSpec<SizeTType>]
-        >,
-        FunctionSpec<
-          "readlink",
-          RetValSpec<SSizeTType>,
-          [ArgSpec<ConstCharRestrictedPtr>, ArgSpec<CharRestrictedPtr>, ArgSpec<SizeTType>]
-        >,
-        FunctionSpec<
-          "readlinkat",
-          RetValSpec<SSizeTType>,
-          [ArgSpec<ConstCharRestrictedPtr>, ArgSpec<CharRestrictedPtr>, ArgSpec<SizeTType>]
-        >,
-        FunctionSpec<
-          "rmdir",
-          RetValSpec<IntType>,
-          [ArgSpec<ConstCharPtr>]
-        >,
-        FunctionSpec<
-          "getpid",
-          RetValSpec<IntType>,
-          [ArgSpec<VoidType>]
-        >,
-        FunctionSpec<
-          "getppid",
-          RetValSpec<IntType>,
-          [ArgSpec<VoidType>]
-        >,
-        FunctionSpec<
-          "link",
-          RetValSpec<IntType>,
-          [ArgSpec<ConstCharPtr>, ArgSpec<ConstCharPtr>]
-        >,
-        FunctionSpec<
-          "linkat",
-          RetValSpec<IntType>,
-          [ArgSpec<IntType>, ArgSpec<ConstCharPtr>, ArgSpec<IntType>, ArgSpec<ConstCharPtr>, ArgSpec<IntType>]
-        >,
-        FunctionSpec<
-          "lseek",
-          RetValSpec<OffTType>,
-          [ArgSpec<IntType>, ArgSpec<OffTType>, ArgSpec<IntType>]
-        >,
-        FunctionSpec<
-          "pread",
-          RetValSpec<SSizeTType>,
-          [ArgSpec<IntType>, ArgSpec<VoidPtr>, ArgSpec<SizeTType>, ArgSpec<OffTType>]
-        >,
-        FunctionSpec<
-          "pwrite",
-          RetValSpec<SSizeTType>,
-          [ArgSpec<IntType>, ArgSpec<ConstVoidPtr>, ArgSpec<SizeTType>, ArgSpec<OffTType>]
-        >,
-        FunctionSpec<
->>>>>>> f788a4d7
           "read",
           RetValSpec<SSizeTType>,
           [ArgSpec<IntType>, ArgSpec<VoidPtr>, ArgSpec<SizeTType>]
@@ -686,11 +617,7 @@
   HeaderSpec SysStat = HeaderSpec<
     "sys/stat.h",
     [], // Macros
-<<<<<<< HEAD
-    [ModeTType, DevT, InoT, UidT, GidT, TimeSpec, BlkSizeT, BlkCntT, OffTType, NLinkT, StatType], // Types
-=======
     [ModeTType, DevT, InoT, UidT, GidT, StructTimeSpec, BlkSizeT, BlkCntT, OffTType, NLinkT, StatType], // Types
->>>>>>> f788a4d7
     [], // Enumerations
     [
         FunctionSpec<
@@ -1017,11 +944,7 @@
   HeaderSpec Time = HeaderSpec<
       "time.h",
       [], // Macros
-<<<<<<< HEAD
-      [StructTimeSpec], // Types
-=======
       [ClockIdT, StructTimeSpec], // Types
->>>>>>> f788a4d7
       [], // Enumerations
       [
           FunctionSpec<
@@ -1032,14 +955,11 @@
 	      	      ArgSpec<StructTimeSpecPtr>,
 	            ]
           >,
-<<<<<<< HEAD
-=======
           FunctionSpec<
               "clock_gettime",
               RetValSpec<IntType>,
               [ArgSpec<ClockIdT>,ArgSpec<StructTimeSpecPtr>]
           >,
->>>>>>> f788a4d7
       ]
   >;
 
