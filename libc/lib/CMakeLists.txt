
add_entrypoint_library(
  llvmlibc
  DEPENDS
    # assert.h entrypoints
    libc.src.assert.__assert_fail

    # errno.h entrypoints
    libc.src.errno.__errno_location

    # signal.h entrypoints
    libc.src.signal.raise
    libc.src.signal.sigaction
    libc.src.signal.sigdelset
    libc.src.signal.sigaddset
    libc.src.signal.sigemptyset
    libc.src.signal.sigprocmask
    libc.src.signal.sigfillset
    libc.src.signal.signal

    # stdlib.h entrypoints
    libc.src.stdlib._Exit
    libc.src.stdlib.abort

    # string.h entrypoints
    libc.src.string.memcpy
    libc.src.string.strcpy
    libc.src.string.strcat
    libc.src.string.strlen

    # sys/mman.h entrypoints
    libc.src.sys.mman.mmap
    libc.src.sys.mman.munmap

    # threads.h entrypoints
    libc.src.threads.mtx_init
    libc.src.threads.mtx_lock
    libc.src.threads.mtx_unlock
    libc.src.threads.thrd_create
    libc.src.threads.thrd_join

    # unistd.h entrypoints
    libc.src.unistd.write
)

add_entrypoint_library(
  llvmlibm
  DEPENDS
    # math.h entrypoints
    libc.src.math.cosf
    libc.src.math.fabs
    libc.src.math.fabsf
<<<<<<< HEAD
=======
    libc.src.math.expf
    libc.src.math.exp2f
>>>>>>> 7685c6b8
    libc.src.math.round
    libc.src.math.sincosf
    libc.src.math.sinf
)

add_redirector_library(
  llvmlibc_redirectors
  DEPENDS
    round_redirector
)<|MERGE_RESOLUTION|>--- conflicted
+++ resolved
@@ -50,11 +50,8 @@
     libc.src.math.cosf
     libc.src.math.fabs
     libc.src.math.fabsf
-<<<<<<< HEAD
-=======
     libc.src.math.expf
     libc.src.math.exp2f
->>>>>>> 7685c6b8
     libc.src.math.round
     libc.src.math.sincosf
     libc.src.math.sinf
