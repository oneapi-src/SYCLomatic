--- conflicted
+++ resolved
@@ -18,18 +18,10 @@
   SRCS
     sigaction_test.cpp
   DEPENDS
-<<<<<<< HEAD
-    libc.src.signal.sigaction
-    libc.src.signal.raise
-    libc.include.signal
-    libc.include.errno
-    libc.src.errno.__errno_location
-=======
     libc.include.errno
     libc.include.signal
     libc.src.signal.raise
     libc.src.signal.sigaction
->>>>>>> a34309b7
 )
 
 add_libc_unittest(
@@ -39,21 +31,12 @@
   SRCS
     sigprocmask_test.cpp
   DEPENDS
-<<<<<<< HEAD
-    libc.include.signal
-    libc.src.errno.__errno_location
-    libc.src.signal.raise
-    libc.src.signal.sigprocmask
-    libc.src.signal.sigaddset
-    libc.src.signal.sigemptyset
-=======
     libc.include.errno
     libc.src.errno.__errno_location
     libc.src.signal.raise
     libc.src.signal.sigaddset
     libc.src.signal.sigemptyset
     libc.src.signal.sigprocmask
->>>>>>> a34309b7
 )
 
 add_libc_unittest(
@@ -63,13 +46,8 @@
   SRCS
     sigaddset_test.cpp
   DEPENDS
-<<<<<<< HEAD
-    libc.include.signal
-    libc.src.errno.__errno_location
-=======
     libc.include.errno
     libc.include.signal
->>>>>>> a34309b7
     libc.src.signal.sigaddset
 )
 
@@ -84,10 +62,6 @@
     libc.include.signal
     libc.src.errno.__errno_location
     libc.src.signal.raise
-<<<<<<< HEAD
-    libc.src.signal.sigaction
-=======
->>>>>>> a34309b7
     libc.src.signal.signal
 )
 
@@ -100,10 +74,6 @@
   DEPENDS
     libc.include.errno
     libc.include.signal
-<<<<<<< HEAD
-    libc.src.errno.__errno_location
-=======
->>>>>>> a34309b7
     libc.src.signal.raise
     libc.src.signal.sigfillset
     libc.src.signal.sigprocmask
@@ -118,10 +88,6 @@
   DEPENDS
     libc.include.errno
     libc.include.signal
-<<<<<<< HEAD
-    libc.src.errno.__errno_location
-=======
->>>>>>> a34309b7
     libc.src.signal.raise
     libc.src.signal.sigdelset
     libc.src.signal.sigfillset
