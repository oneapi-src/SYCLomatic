//===-- Unittests for sprintf ---------------------------------------------===//
//
// Part of the LLVM Project, under the Apache License v2.0 with LLVM Exceptions.
// See https://llvm.org/LICENSE.txt for license information.
// SPDX-License-Identifier: Apache-2.0 WITH LLVM-exception
//
//===----------------------------------------------------------------------===//

#include "src/stdio/sprintf.h"

#include "utils/UnitTest/Test.h"

TEST(LlvmLibcSPrintfTest, SimpleNoConv) {
  char buff[64];
  int written;

  written = __llvm_libc::sprintf(buff, "A simple string with no conversions.");
  EXPECT_EQ(written, 36);
  ASSERT_STREQ(buff, "A simple string with no conversions.");
}

TEST(LlvmLibcSPrintfTest, PercentConv) {
  char buff[64];
  int written;

  written = __llvm_libc::sprintf(buff, "%%");
  EXPECT_EQ(written, 1);
  ASSERT_STREQ(buff, "%");

  written = __llvm_libc::sprintf(buff, "abc %% def");
  EXPECT_EQ(written, 9);
  ASSERT_STREQ(buff, "abc % def");

  written = __llvm_libc::sprintf(buff, "%%%%%%");
  EXPECT_EQ(written, 3);
  ASSERT_STREQ(buff, "%%%");
}

TEST(LlvmLibcSPrintfTest, CharConv) {
  char buff[64];
  int written;

  written = __llvm_libc::sprintf(buff, "%c", 'a');
  EXPECT_EQ(written, 1);
  ASSERT_STREQ(buff, "a");

  written = __llvm_libc::sprintf(buff, "%3c %-3c", '1', '2');
  EXPECT_EQ(written, 7);
  ASSERT_STREQ(buff, "  1 2  ");

  written = __llvm_libc::sprintf(buff, "%*c", 2, '3');
  EXPECT_EQ(written, 2);
  ASSERT_STREQ(buff, " 3");
}

TEST(LlvmLibcSPrintfTest, StringConv) {
  char buff[64];
  int written;

  written = __llvm_libc::sprintf(buff, "%s", "abcDEF123");
  EXPECT_EQ(written, 9);
  ASSERT_STREQ(buff, "abcDEF123");

  written = __llvm_libc::sprintf(buff, "%10s %-10s", "centered", "title");
  EXPECT_EQ(written, 21);
  ASSERT_STREQ(buff, "  centered title     ");

  written = __llvm_libc::sprintf(buff, "%-5.4s%-4.4s", "words can describe",
                                 "soups most delicious");
  EXPECT_EQ(written, 9);
  ASSERT_STREQ(buff, "word soup");

  written = __llvm_libc::sprintf(buff, "%*s %.*s %*.*s", 10, "beginning", 2,
                                 "isn't", 12, 10, "important. Ever.");
  EXPECT_EQ(written, 26);
  ASSERT_STREQ(buff, " beginning is   important.");
}

TEST(LlvmLibcSPrintfTest, IntConv) {
  char buff[64];
  int written;

  // Basic Tests.

  written = __llvm_libc::sprintf(buff, "%d", 123);
  EXPECT_EQ(written, 3);
  ASSERT_STREQ(buff, "123");

  written = __llvm_libc::sprintf(buff, "%i", -456);
  EXPECT_EQ(written, 4);
  ASSERT_STREQ(buff, "-456");

  // Length Modifier Tests.

  written = __llvm_libc::sprintf(buff, "%hhu", 257); // 0x101
  EXPECT_EQ(written, 1);
  ASSERT_STREQ(buff, "1");

  written = __llvm_libc::sprintf(buff, "%llu", 18446744073709551615ull);
  EXPECT_EQ(written, 20);
  ASSERT_STREQ(buff, "18446744073709551615"); // ull max

  written = __llvm_libc::sprintf(buff, "%tu", ~ptrdiff_t(0));
  if (sizeof(ptrdiff_t) == 8) {
    EXPECT_EQ(written, 20);
    ASSERT_STREQ(buff, "18446744073709551615");
  } else if (sizeof(ptrdiff_t) == 4) {
    EXPECT_EQ(written, 10);
    ASSERT_STREQ(buff, "4294967296");
  }

  written = __llvm_libc::sprintf(buff, "%lld", -9223372036854775807ll - 1ll);
  EXPECT_EQ(written, 20);
  ASSERT_STREQ(buff, "-9223372036854775808"); // ll min

  // Min Width Tests.

  written = __llvm_libc::sprintf(buff, "%4d", 789);
  EXPECT_EQ(written, 4);
  ASSERT_STREQ(buff, " 789");

  written = __llvm_libc::sprintf(buff, "%2d", 987);
  EXPECT_EQ(written, 3);
  ASSERT_STREQ(buff, "987");

  // Precision Tests.

  written = __llvm_libc::sprintf(buff, "%d", 0);
  EXPECT_EQ(written, 1);
  ASSERT_STREQ(buff, "0");

  written = __llvm_libc::sprintf(buff, "%.0d", 0);
  EXPECT_EQ(written, 0);
  ASSERT_STREQ(buff, "");

  written = __llvm_libc::sprintf(buff, "%.5d", 654);
  EXPECT_EQ(written, 5);
  ASSERT_STREQ(buff, "00654");

  written = __llvm_libc::sprintf(buff, "%.5d", -321);
  EXPECT_EQ(written, 6);
  ASSERT_STREQ(buff, "-00321");

  written = __llvm_libc::sprintf(buff, "%.2d", 135);
  EXPECT_EQ(written, 3);
  ASSERT_STREQ(buff, "135");

  // Flag Tests.

  written = __llvm_libc::sprintf(buff, "%.5d", -321);
  EXPECT_EQ(written, 6);
  ASSERT_STREQ(buff, "-00321");

  written = __llvm_libc::sprintf(buff, "%-5d", 246);
  EXPECT_EQ(written, 5);
  ASSERT_STREQ(buff, "246  ");

  written = __llvm_libc::sprintf(buff, "%-5d", -147);
  EXPECT_EQ(written, 5);
  ASSERT_STREQ(buff, "-147 ");

  written = __llvm_libc::sprintf(buff, "%+d", 258);
  EXPECT_EQ(written, 4);
  ASSERT_STREQ(buff, "+258");

  written = __llvm_libc::sprintf(buff, "% d", 369);
  EXPECT_EQ(written, 4);
  ASSERT_STREQ(buff, " 369");

  written = __llvm_libc::sprintf(buff, "%05d", 470);
  EXPECT_EQ(written, 5);
  ASSERT_STREQ(buff, "00470");

  written = __llvm_libc::sprintf(buff, "%05d", -581);
  EXPECT_EQ(written, 5);
  ASSERT_STREQ(buff, "-0581");

  // Combined Tests.

  written = __llvm_libc::sprintf(buff, "%+ u", 692);
  EXPECT_EQ(written, 3);
  ASSERT_STREQ(buff, "692");

  written = __llvm_libc::sprintf(buff, "%+ -05d", 703);
  EXPECT_EQ(written, 5);
  ASSERT_STREQ(buff, "+703 ");

  written = __llvm_libc::sprintf(buff, "%7.5d", 814);
  EXPECT_EQ(written, 7);
  ASSERT_STREQ(buff, "  00814");

  written = __llvm_libc::sprintf(buff, "%7.5d", -925);
  EXPECT_EQ(written, 7);
  ASSERT_STREQ(buff, " -00925");

  written = __llvm_libc::sprintf(buff, "%7.5d", 159);
  EXPECT_EQ(written, 7);
  ASSERT_STREQ(buff, "  00159");

  written = __llvm_libc::sprintf(buff, "% -7.5d", 260);
  EXPECT_EQ(written, 7);
  ASSERT_STREQ(buff, " 00260 ");

  written = __llvm_libc::sprintf(buff, "%5.4d", 10000);
  EXPECT_EQ(written, 5);
  ASSERT_STREQ(buff, "10000");

  // Multiple Conversion Tests.

  written = __llvm_libc::sprintf(buff, "%10d %-10d", 456, -789);
  EXPECT_EQ(written, 21);
  ASSERT_STREQ(buff, "       456 -789      ");

  written = __llvm_libc::sprintf(buff, "%-5.4d%+.4u", 75, 25);
  EXPECT_EQ(written, 9);
  ASSERT_STREQ(buff, "0075 0025");

  written = __llvm_libc::sprintf(buff, "% 05hhi %+-0.5llu %-+ 06.3zd",
                                 256 + 127, 68719476736ll, size_t(2));
  EXPECT_EQ(written, 24);
  ASSERT_STREQ(buff, " 0127 68719476736 +002  ");
}

TEST(LlvmLibcSPrintfTest, HexConv) {
  char buff[64];
  int written;

  // Basic Tests.

  written = __llvm_libc::sprintf(buff, "%x", 0x123a);
  EXPECT_EQ(written, 4);
  ASSERT_STREQ(buff, "123a");

  written = __llvm_libc::sprintf(buff, "%X", 0x456b);
  EXPECT_EQ(written, 4);
  ASSERT_STREQ(buff, "456B");

  // Length Modifier Tests.

  written = __llvm_libc::sprintf(buff, "%hhx", 0x10001);
  EXPECT_EQ(written, 1);
  ASSERT_STREQ(buff, "1");

  written = __llvm_libc::sprintf(buff, "%llx", 0xffffffffffffffffull);
  EXPECT_EQ(written, 16);
  ASSERT_STREQ(buff, "ffffffffffffffff"); // ull max

  written = __llvm_libc::sprintf(buff, "%tX", ~ptrdiff_t(0));
  if (sizeof(ptrdiff_t) == 8) {
    EXPECT_EQ(written, 16);
    ASSERT_STREQ(buff, "FFFFFFFFFFFFFFFF");
  } else if (sizeof(ptrdiff_t) == 4) {
    EXPECT_EQ(written, 8);
    ASSERT_STREQ(buff, "FFFFFFFF");
  }

  // Min Width Tests.

  written = __llvm_libc::sprintf(buff, "%4x", 0x789);
  EXPECT_EQ(written, 4);
  ASSERT_STREQ(buff, " 789");

  written = __llvm_libc::sprintf(buff, "%2X", 0x987);
  EXPECT_EQ(written, 3);
  ASSERT_STREQ(buff, "987");

  // Precision Tests.

  written = __llvm_libc::sprintf(buff, "%x", 0);
  EXPECT_EQ(written, 1);
  ASSERT_STREQ(buff, "0");

  written = __llvm_libc::sprintf(buff, "%.0x", 0);
  EXPECT_EQ(written, 0);
  ASSERT_STREQ(buff, "");

  written = __llvm_libc::sprintf(buff, "%.5x", 0x1F3);
  EXPECT_EQ(written, 5);
  ASSERT_STREQ(buff, "001f3");

  written = __llvm_libc::sprintf(buff, "%.2x", 0x135);
  EXPECT_EQ(written, 3);
  ASSERT_STREQ(buff, "135");

  // Flag Tests.

  written = __llvm_libc::sprintf(buff, "%-5x", 0x246);
  EXPECT_EQ(written, 5);
  ASSERT_STREQ(buff, "246  ");

  written = __llvm_libc::sprintf(buff, "%#x", 0xd3f);
  EXPECT_EQ(written, 5);
  ASSERT_STREQ(buff, "0xd3f");

  written = __llvm_libc::sprintf(buff, "%#X", 0xE40);
  EXPECT_EQ(written, 5);
  ASSERT_STREQ(buff, "0XE40");

  written = __llvm_libc::sprintf(buff, "%05x", 0x470);
  EXPECT_EQ(written, 5);
  ASSERT_STREQ(buff, "00470");

  written = __llvm_libc::sprintf(buff, "%0#6x", 0x8c3);
  EXPECT_EQ(written, 6);
  ASSERT_STREQ(buff, "0x08c3");

  written = __llvm_libc::sprintf(buff, "%-#6x", 0x5f0);
  EXPECT_EQ(written, 6);
  ASSERT_STREQ(buff, "0x5f0 ");

  // Combined Tests.

  written = __llvm_libc::sprintf(buff, "%#-07x", 0x703);
  EXPECT_EQ(written, 7);
  ASSERT_STREQ(buff, "0x703  ");

  written = __llvm_libc::sprintf(buff, "%7.5x", 0x814);
  EXPECT_EQ(written, 7);
  ASSERT_STREQ(buff, "  00814");

  written = __llvm_libc::sprintf(buff, "%#9.5X", 0x9d4);
  EXPECT_EQ(written, 9);
  ASSERT_STREQ(buff, "  0X009D4");

  written = __llvm_libc::sprintf(buff, "%-7.5x", 0x260);
  EXPECT_EQ(written, 7);
  ASSERT_STREQ(buff, "00260  ");

  written = __llvm_libc::sprintf(buff, "%5.4x", 0x10000);
  EXPECT_EQ(written, 5);
  ASSERT_STREQ(buff, "10000");

  // Multiple Conversion Tests.

  written = __llvm_libc::sprintf(buff, "%10X %-#10x", 0x45b, 0x789);
  EXPECT_EQ(written, 21);
  ASSERT_STREQ(buff, "       45B 0x789     ");

  written = __llvm_libc::sprintf(buff, "%-5.4x%#.4x", 0x75, 0x25);
  EXPECT_EQ(written, 11);
  ASSERT_STREQ(buff, "0075 0x0025");

  written = __llvm_libc::sprintf(buff, "%04hhX %#.5llx %-6.3zX", 256 + 0x7f,
                                 0x1000000000ll, size_t(2));
  EXPECT_EQ(written, 24);
  ASSERT_STREQ(buff, "007F 0x1000000000 002   ");
}

TEST(LlvmLibcSPrintfTest, PointerConv) {
  char buff[64];
  int written;

  written = __llvm_libc::sprintf(buff, "%p", nullptr);
  EXPECT_EQ(written, 9);
  ASSERT_STREQ(buff, "(nullptr)");

  written = __llvm_libc::sprintf(buff, "%p", 0x1a2b3c4d);
  EXPECT_EQ(written, 10);
  ASSERT_STREQ(buff, "0x1a2b3c4d");

  written = __llvm_libc::sprintf(buff, "%p", buff);
  EXPECT_GT(written, 0);
}

<<<<<<< HEAD
=======
TEST(LlvmLibcSPrintfTest, OctConv) {
  char buff[64];
  int written;

  // Basic Tests.

  written = __llvm_libc::sprintf(buff, "%o", 01234);
  EXPECT_EQ(written, 4);
  ASSERT_STREQ(buff, "1234");

  written = __llvm_libc::sprintf(buff, "%o", 04567);
  EXPECT_EQ(written, 4);
  ASSERT_STREQ(buff, "4567");

  // Length Modifier Tests.

  written = __llvm_libc::sprintf(buff, "%hho", 0401);
  EXPECT_EQ(written, 1);
  ASSERT_STREQ(buff, "1");

  written = __llvm_libc::sprintf(buff, "%llo", 01777777777777777777777ull);
  EXPECT_EQ(written, 22);
  ASSERT_STREQ(buff, "1777777777777777777777"); // ull max

  written = __llvm_libc::sprintf(buff, "%to", ~ptrdiff_t(0));
  if (sizeof(ptrdiff_t) == 8) {
    EXPECT_EQ(written, 22);
    ASSERT_STREQ(buff, "1777777777777777777777");
  } else if (sizeof(ptrdiff_t) == 4) {
    EXPECT_EQ(written, 11);
    ASSERT_STREQ(buff, "37777777777");
  }

  // Min Width Tests.

  written = __llvm_libc::sprintf(buff, "%4o", 0701);
  EXPECT_EQ(written, 4);
  ASSERT_STREQ(buff, " 701");

  written = __llvm_libc::sprintf(buff, "%2o", 0107);
  EXPECT_EQ(written, 3);
  ASSERT_STREQ(buff, "107");

  // Precision Tests.

  written = __llvm_libc::sprintf(buff, "%o", 0);
  EXPECT_EQ(written, 1);
  ASSERT_STREQ(buff, "0");

  written = __llvm_libc::sprintf(buff, "%.0o", 0);
  EXPECT_EQ(written, 0);
  ASSERT_STREQ(buff, "");

  written = __llvm_libc::sprintf(buff, "%.5o", 0153);
  EXPECT_EQ(written, 5);
  ASSERT_STREQ(buff, "00153");

  written = __llvm_libc::sprintf(buff, "%.2o", 0135);
  EXPECT_EQ(written, 3);
  ASSERT_STREQ(buff, "135");

  // Flag Tests.

  written = __llvm_libc::sprintf(buff, "%-5o", 0246);
  EXPECT_EQ(written, 5);
  ASSERT_STREQ(buff, "246  ");

  written = __llvm_libc::sprintf(buff, "%#o", 0234);
  EXPECT_EQ(written, 4);
  ASSERT_STREQ(buff, "0234");

  written = __llvm_libc::sprintf(buff, "%05o", 0470);
  EXPECT_EQ(written, 5);
  ASSERT_STREQ(buff, "00470");

  written = __llvm_libc::sprintf(buff, "%0#6o", 0753);
  EXPECT_EQ(written, 6);
  ASSERT_STREQ(buff, "000753");

  written = __llvm_libc::sprintf(buff, "%-#6o", 0642);
  EXPECT_EQ(written, 6);
  ASSERT_STREQ(buff, "0642  ");

  // Combined Tests.

  written = __llvm_libc::sprintf(buff, "%#-07o", 0703);
  EXPECT_EQ(written, 7);
  ASSERT_STREQ(buff, "0703   ");

  written = __llvm_libc::sprintf(buff, "%7.5o", 0314);
  EXPECT_EQ(written, 7);
  ASSERT_STREQ(buff, "  00314");

  written = __llvm_libc::sprintf(buff, "%#9.5o", 0234);
  EXPECT_EQ(written, 9);
  ASSERT_STREQ(buff, "    00234");

  written = __llvm_libc::sprintf(buff, "%-7.5o", 0260);
  EXPECT_EQ(written, 7);
  ASSERT_STREQ(buff, "00260  ");

  written = __llvm_libc::sprintf(buff, "%5.4o", 010000);
  EXPECT_EQ(written, 5);
  ASSERT_STREQ(buff, "10000");

  // Multiple Conversion Tests.

  written = __llvm_libc::sprintf(buff, "%10o %-#10o", 0456, 0123);
  EXPECT_EQ(written, 21);
  ASSERT_STREQ(buff, "       456 0123      ");

  written = __llvm_libc::sprintf(buff, "%-5.4o%#.4o", 075, 025);
  EXPECT_EQ(written, 9);
  ASSERT_STREQ(buff, "0075 0025");

  written = __llvm_libc::sprintf(buff, "%04hho %#.5llo %-6.3zo", 256 + 077,
                                 01000000000000ll, size_t(2));
  EXPECT_EQ(written, 26);
  ASSERT_STREQ(buff, "0077 01000000000000 002   ");
}

#ifndef LLVM_LIBC_PRINTF_DISABLE_WRITE_INT
TEST(LlvmLibcSPrintfTest, WriteIntConv) {
  char buff[64];
  int written;
  int test_val = -1;

  test_val = -1;
  written = __llvm_libc::sprintf(buff, "12345%n67890", &test_val);
  EXPECT_EQ(written, 10);
  EXPECT_EQ(test_val, 5);
  ASSERT_STREQ(buff, "1234567890");

  test_val = -1;
  written = __llvm_libc::sprintf(buff, "%n", &test_val);
  EXPECT_EQ(written, 0);
  EXPECT_EQ(test_val, 0);
  ASSERT_STREQ(buff, "");

  test_val = 0x100;
  written = __llvm_libc::sprintf(buff, "ABC%hhnDEF", &test_val);
  EXPECT_EQ(written, 6);
  EXPECT_EQ(test_val, 0x103);
  ASSERT_STREQ(buff, "ABCDEF");

  test_val = -1;
  written = __llvm_libc::sprintf(buff, "%s%n", "87654321", &test_val);
  EXPECT_EQ(written, 8);
  EXPECT_EQ(test_val, 8);
  ASSERT_STREQ(buff, "87654321");

  written = __llvm_libc::sprintf(buff, "abc123%n", nullptr);
  EXPECT_LT(written, 0);
}
#endif // LLVM_LIBC_PRINTF_DISABLE_WRITE_INT

>>>>>>> 3de04b6d
#ifndef LLVM_LIBC_PRINTF_DISABLE_INDEX_MODE
TEST(LlvmLibcSPrintfTest, IndexModeParsing) {
  char buff[64];
  int written;

  written = __llvm_libc::sprintf(buff, "%1$s", "abcDEF123");
  EXPECT_EQ(written, 9);
  ASSERT_STREQ(buff, "abcDEF123");

  written = __llvm_libc::sprintf(buff, "%1$s %%", "abcDEF123");
  EXPECT_EQ(written, 11);
  ASSERT_STREQ(buff, "abcDEF123 %");

  written =
      __llvm_libc::sprintf(buff, "%3$s %1$s %2$s", "is", "hard", "ordering");
  EXPECT_EQ(written, 16);
  ASSERT_STREQ(buff, "ordering is hard");

  written = __llvm_libc::sprintf(
      buff, "%10$s %9$s %8$c %7$s %6$s, %6$s %5$s %4$-*1$s %3$.*11$s %2$s. %%",
      6, "pain", "alphabetical", "such", "is", "this", "do", 'u', "would",
      "why", 1);
  EXPECT_EQ(written, 45);
  ASSERT_STREQ(buff, "why would u do this, this is such   a pain. %");
}
#endif // LLVM_LIBC_PRINTF_DISABLE_INDEX_MODE<|MERGE_RESOLUTION|>--- conflicted
+++ resolved
@@ -362,8 +362,6 @@
   EXPECT_GT(written, 0);
 }
 
-<<<<<<< HEAD
-=======
 TEST(LlvmLibcSPrintfTest, OctConv) {
   char buff[64];
   int written;
@@ -520,7 +518,6 @@
 }
 #endif // LLVM_LIBC_PRINTF_DISABLE_WRITE_INT
 
->>>>>>> 3de04b6d
 #ifndef LLVM_LIBC_PRINTF_DISABLE_INDEX_MODE
 TEST(LlvmLibcSPrintfTest, IndexModeParsing) {
   char buff[64];
