//===-- Unittests for a block of memory -------------------------*- C++ -*-===//
//
// Part of the LLVM Project, under the Apache License v2.0 with LLVM Exceptions.
// See https://llvm.org/LICENSE.txt for license information.
// SPDX-License-Identifier: Apache-2.0 WITH LLVM-exception
//
//===----------------------------------------------------------------------===//
#include <stddef.h>

#include "src/__support/CPP/array.h"
#include "src/__support/CPP/bit.h"
#include "src/__support/CPP/span.h"
#include "src/__support/block.h"
#include "src/string/memcpy.h"
#include "test/UnitTest/Test.h"

// Block types.
using LargeOffsetBlock = LIBC_NAMESPACE::Block<uint64_t>;
using SmallOffsetBlock = LIBC_NAMESPACE::Block<uint16_t>;

// For each of the block types above, we'd like to run the same tests since
// they should work independently of the parameter sizes. Rather than re-writing
// the same test for each case, let's instead create a custom test framework for
// each test case that invokes the actual testing function for each block type.
//
// It's organized this way because the ASSERT/EXPECT macros only work within a
// `Test` class due to those macros expanding to `test` methods.
#define TEST_FOR_EACH_BLOCK_TYPE(TestCase)                                     \
  class LlvmLibcBlockTest##TestCase : public LIBC_NAMESPACE::testing::Test {   \
  public:                                                                      \
    template <typename BlockType> void RunTest();                              \
  };                                                                           \
  TEST_F(LlvmLibcBlockTest##TestCase, TestCase) {                              \
    RunTest<LargeOffsetBlock>();                                               \
    RunTest<SmallOffsetBlock>();                                               \
  }                                                                            \
  template <typename BlockType> void LlvmLibcBlockTest##TestCase::RunTest()

using LIBC_NAMESPACE::cpp::array;
using LIBC_NAMESPACE::cpp::bit_ceil;
using LIBC_NAMESPACE::cpp::byte;
using LIBC_NAMESPACE::cpp::span;

TEST_FOR_EACH_BLOCK_TYPE(CanCreateSingleAlignedBlock) {
  constexpr size_t kN = 1024;
  alignas(BlockType::ALIGNMENT) array<byte, kN> bytes;

  auto result = BlockType::init(bytes);
  ASSERT_TRUE(result.has_value());
  BlockType *block = *result;

  BlockType *last = block->next();
  ASSERT_NE(last, static_cast<BlockType *>(nullptr));
  constexpr size_t last_outer_size = BlockType::BLOCK_OVERHEAD;
  EXPECT_EQ(last->outer_size(), last_outer_size);
  EXPECT_EQ(last->prev_free(), block);
  EXPECT_TRUE(last->used());

  EXPECT_EQ(block->outer_size(), kN - last_outer_size);
  constexpr size_t last_prev_field_size =
      sizeof(typename BlockType::offset_type);
  EXPECT_EQ(block->inner_size(), kN - last_outer_size -
                                     BlockType::BLOCK_OVERHEAD +
                                     last_prev_field_size);
  EXPECT_EQ(block->prev_free(), static_cast<BlockType *>(nullptr));
  EXPECT_FALSE(block->used());
}

TEST_FOR_EACH_BLOCK_TYPE(CanCreateUnalignedSingleBlock) {
  constexpr size_t kN = 1024;

  // Force alignment, so we can un-force it below
  alignas(BlockType::ALIGNMENT) array<byte, kN> bytes;
  span<byte> aligned(bytes);

  auto result = BlockType::init(aligned.subspan(1));
  EXPECT_TRUE(result.has_value());
}

TEST_FOR_EACH_BLOCK_TYPE(CannotCreateTooSmallBlock) {
  array<byte, 2> bytes;
  auto result = BlockType::init(bytes);
  EXPECT_FALSE(result.has_value());
}

// This test specifically checks that we cannot allocate a block with a size
// larger than what can be held by the offset type, we don't need to test with
// multiple block types for this particular check, so we use the normal TEST
// macro and not the custom framework.
TEST(LlvmLibcBlockTest, CannotCreateTooLargeBlock) {
  using BlockType = LIBC_NAMESPACE::Block<uint8_t>;
  constexpr size_t kN = 1024;

  alignas(BlockType::ALIGNMENT) array<byte, kN> bytes;
  auto result = BlockType::init(bytes);
  EXPECT_FALSE(result.has_value());
}

TEST_FOR_EACH_BLOCK_TYPE(CanSplitBlock) {
  constexpr size_t kN = 1024;
  constexpr size_t prev_field_size = sizeof(typename BlockType::offset_type);
  // Give the split position a large alignment.
  constexpr size_t kSplitN = 512 + prev_field_size;

  alignas(BlockType::ALIGNMENT) array<byte, kN> bytes;
  auto result = BlockType::init(bytes);
  ASSERT_TRUE(result.has_value());
  auto *block1 = *result;
  size_t orig_size = block1->outer_size();

  result = block1->split(kSplitN);
  ASSERT_TRUE(result.has_value());
  auto *block2 = *result;

  EXPECT_EQ(block1->inner_size(), kSplitN);
<<<<<<< HEAD
  EXPECT_EQ(block1->outer_size(), kSplitN + BlockType::BLOCK_OVERHEAD);
=======
  EXPECT_EQ(block1->outer_size(),
            kSplitN - prev_field_size + BlockType::BLOCK_OVERHEAD);
>>>>>>> 98391913

  EXPECT_EQ(block2->outer_size(), orig_size - block1->outer_size());
  EXPECT_FALSE(block2->used());

  EXPECT_EQ(block1->next(), block2);
  EXPECT_EQ(block2->prev_free(), block1);
}

TEST_FOR_EACH_BLOCK_TYPE(CanSplitBlockUnaligned) {
  constexpr size_t kN = 1024;

  alignas(BlockType::ALIGNMENT) array<byte, kN> bytes;
  auto result = BlockType::init(bytes);
  ASSERT_TRUE(result.has_value());
  BlockType *block1 = *result;
  size_t orig_size = block1->outer_size();

  constexpr size_t kSplitN = 513;
  constexpr size_t prev_field_size = sizeof(typename BlockType::offset_type);
  uintptr_t split_addr =
      reinterpret_cast<uintptr_t>(block1) + (kSplitN - prev_field_size);
  // Round split_addr up to a multiple of the alignment.
  split_addr += alignof(BlockType) - (split_addr % alignof(BlockType));
  uintptr_t split_len = split_addr - (uintptr_t)&bytes + prev_field_size;

  result = block1->split(kSplitN);
  ASSERT_TRUE(result.has_value());
  BlockType *block2 = *result;

  EXPECT_EQ(block1->inner_size(), split_len);

  EXPECT_EQ(block2->outer_size(), orig_size - block1->outer_size());
  EXPECT_FALSE(block2->used());

  EXPECT_EQ(block1->next(), block2);
  EXPECT_EQ(block2->prev_free(), block1);
}

TEST_FOR_EACH_BLOCK_TYPE(CanSplitMidBlock) {
  // split once, then split the original block again to ensure that the
  // pointers get rewired properly.
  // I.e.
  // [[             BLOCK 1            ]]
  // block1->split()
  // [[       BLOCK1       ]][[ BLOCK2 ]]
  // block1->split()
  // [[ BLOCK1 ]][[ BLOCK3 ]][[ BLOCK2 ]]

  constexpr size_t kN = 1024;
  constexpr size_t kSplit1 = 512;
  constexpr size_t kSplit2 = 256;

  alignas(BlockType::ALIGNMENT) array<byte, kN> bytes;
  auto result = BlockType::init(bytes);
  ASSERT_TRUE(result.has_value());
  BlockType *block1 = *result;

  result = block1->split(kSplit1);
  ASSERT_TRUE(result.has_value());
  BlockType *block2 = *result;

  result = block1->split(kSplit2);
  ASSERT_TRUE(result.has_value());
  BlockType *block3 = *result;

  EXPECT_EQ(block1->next(), block3);
  EXPECT_EQ(block3->prev_free(), block1);
  EXPECT_EQ(block3->next(), block2);
  EXPECT_EQ(block2->prev_free(), block3);
}

TEST_FOR_EACH_BLOCK_TYPE(CannotSplitTooSmallBlock) {
  constexpr size_t kN = 64;
  constexpr size_t kSplitN = kN + 1;

  alignas(BlockType::ALIGNMENT) array<byte, kN> bytes;
  auto result = BlockType::init(bytes);
  ASSERT_TRUE(result.has_value());
  BlockType *block = *result;

  result = block->split(kSplitN);
  ASSERT_FALSE(result.has_value());
}

TEST_FOR_EACH_BLOCK_TYPE(CannotSplitBlockWithoutHeaderSpace) {
  constexpr size_t kN = 1024;
  constexpr size_t kSplitN = kN - 2 * BlockType::BLOCK_OVERHEAD - 1;

  alignas(BlockType::ALIGNMENT) array<byte, kN> bytes;
  auto result = BlockType::init(bytes);
  ASSERT_TRUE(result.has_value());
  BlockType *block = *result;

  result = block->split(kSplitN);
  ASSERT_FALSE(result.has_value());
}

TEST_FOR_EACH_BLOCK_TYPE(CannotMakeBlockLargerInSplit) {
  // Ensure that we can't ask for more space than the block actually has...
  constexpr size_t kN = 1024;

  alignas(BlockType::ALIGNMENT) array<byte, kN> bytes;
  auto result = BlockType::init(bytes);
  ASSERT_TRUE(result.has_value());
  BlockType *block = *result;

  result = block->split(block->inner_size() + 1);
  ASSERT_FALSE(result.has_value());
}

TEST_FOR_EACH_BLOCK_TYPE(CannotMakeSecondBlockLargerInSplit) {
  // Ensure that the second block in split is at least of the size of header.
  constexpr size_t kN = 1024;

  alignas(BlockType::ALIGNMENT) array<byte, kN> bytes;
  auto result = BlockType::init(bytes);
  ASSERT_TRUE(result.has_value());
  BlockType *block = *result;

  result = block->split(block->inner_size() - BlockType::BLOCK_OVERHEAD + 1);
  ASSERT_FALSE(result.has_value());
}

TEST_FOR_EACH_BLOCK_TYPE(CannotMakeZeroSizeFirstBlock) {
  // This block doesn't support splitting with zero payload size, since the
  // prev_ field of the next block is always available.
  constexpr size_t kN = 1024;

  alignas(BlockType::ALIGNMENT) array<byte, kN> bytes;
  auto result = BlockType::init(bytes);
  ASSERT_TRUE(result.has_value());
  BlockType *block = *result;

  result = block->split(0);
  EXPECT_FALSE(result.has_value());
}

TEST_FOR_EACH_BLOCK_TYPE(CanMakeMinimalSizeFirstBlock) {
  // This block does support splitting with minimal payload size.
  constexpr size_t kN = 1024;
  constexpr size_t minimal_size = sizeof(typename BlockType::offset_type);

  alignas(BlockType::ALIGNMENT) array<byte, kN> bytes;
  auto result = BlockType::init(bytes);
  ASSERT_TRUE(result.has_value());
  BlockType *block = *result;

<<<<<<< HEAD
  result = block->split(0);
=======
  result = block->split(minimal_size);
>>>>>>> 98391913
  ASSERT_TRUE(result.has_value());
  EXPECT_EQ(block->inner_size(), minimal_size);
}

TEST_FOR_EACH_BLOCK_TYPE(CanMakeMinimalSizeSecondBlock) {
  // Likewise, the split block can be minimal-width.
  constexpr size_t kN = 1024;
  constexpr size_t minimal_size = sizeof(typename BlockType::offset_type);

  alignas(BlockType::ALIGNMENT) array<byte, kN> bytes;
  auto result = BlockType::init(bytes);
  ASSERT_TRUE(result.has_value());
  BlockType *block1 = *result;

  result = block1->split(block1->inner_size() - BlockType::BLOCK_OVERHEAD);
  ASSERT_TRUE(result.has_value());
  BlockType *block2 = *result;

  EXPECT_EQ(block2->inner_size(), minimal_size);
}

TEST_FOR_EACH_BLOCK_TYPE(CanMarkBlockUsed) {
  constexpr size_t kN = 1024;

  alignas(BlockType::ALIGNMENT) array<byte, kN> bytes;
  auto result = BlockType::init(bytes);
  ASSERT_TRUE(result.has_value());
  BlockType *block = *result;
  size_t orig_size = block->outer_size();

  block->mark_used();
  EXPECT_TRUE(block->used());
  EXPECT_EQ(block->outer_size(), orig_size);

  block->mark_free();
  EXPECT_FALSE(block->used());
}

TEST_FOR_EACH_BLOCK_TYPE(CannotSplitUsedBlock) {
  constexpr size_t kN = 1024;
  constexpr size_t kSplitN = 512;

  alignas(BlockType::ALIGNMENT) array<byte, kN> bytes;
  auto result = BlockType::init(bytes);
  ASSERT_TRUE(result.has_value());
  BlockType *block = *result;

  block->mark_used();
  result = block->split(kSplitN);
  ASSERT_FALSE(result.has_value());
}

TEST_FOR_EACH_BLOCK_TYPE(CanMergeWithNextBlock) {
  // Do the three way merge from "CanSplitMidBlock", and let's
  // merge block 3 and 2
  constexpr size_t kN = 1024;
  // Give the split positions large alignments.
  constexpr size_t prev_field_size = sizeof(typename BlockType::offset_type);
  constexpr size_t kSplit1 = 512 + prev_field_size;
  constexpr size_t kSplit2 = 256 + prev_field_size;

  alignas(BlockType::ALIGNMENT) array<byte, kN> bytes;
  auto result = BlockType::init(bytes);
  ASSERT_TRUE(result.has_value());
  BlockType *block1 = *result;
  size_t orig_size = block1->outer_size();

  result = block1->split(kSplit1);
  ASSERT_TRUE(result.has_value());

  result = block1->split(kSplit2);
  ASSERT_TRUE(result.has_value());
  BlockType *block3 = *result;

  EXPECT_TRUE(block3->merge_next());

  EXPECT_EQ(block1->next(), block3);
  EXPECT_EQ(block3->prev_free(), block1);
  EXPECT_EQ(block1->inner_size(), kSplit2);
  EXPECT_EQ(block3->outer_size(), orig_size - block1->outer_size());
}

TEST_FOR_EACH_BLOCK_TYPE(CannotMergeWithFirstOrLastBlock) {
  constexpr size_t kN = 1024;
  constexpr size_t kSplitN = 512;

  alignas(BlockType::ALIGNMENT) array<byte, kN> bytes;
  auto result = BlockType::init(bytes);
  ASSERT_TRUE(result.has_value());
  BlockType *block1 = *result;

  // Do a split, just to check that the checks on next/prev are different...
  result = block1->split(kSplitN);
  ASSERT_TRUE(result.has_value());
  BlockType *block2 = *result;

  EXPECT_FALSE(block2->merge_next());
}

TEST_FOR_EACH_BLOCK_TYPE(CannotMergeUsedBlock) {
  constexpr size_t kN = 1024;
  constexpr size_t kSplitN = 512;

  alignas(BlockType::ALIGNMENT) array<byte, kN> bytes;
  auto result = BlockType::init(bytes);
  ASSERT_TRUE(result.has_value());
  BlockType *block = *result;

  // Do a split, just to check that the checks on next/prev are different...
  result = block->split(kSplitN);
  ASSERT_TRUE(result.has_value());

  block->mark_used();
  EXPECT_FALSE(block->merge_next());
<<<<<<< HEAD
}

TEST_FOR_EACH_BLOCK_TYPE(CanCheckValidBlock) {
  constexpr size_t kN = 1024;
  constexpr size_t kSplit1 = 512;
  constexpr size_t kSplit2 = 256;

  alignas(BlockType::ALIGNMENT) array<byte, kN> bytes;
  auto result = BlockType::init(bytes);
  ASSERT_TRUE(result.has_value());
  BlockType *block1 = *result;

  result = block1->split(kSplit1);
  ASSERT_TRUE(result.has_value());
  BlockType *block2 = *result;

  result = block2->split(kSplit2);
  ASSERT_TRUE(result.has_value());
  BlockType *block3 = *result;

  EXPECT_TRUE(block1->is_valid());
  EXPECT_TRUE(block2->is_valid());
  EXPECT_TRUE(block3->is_valid());
}

TEST_FOR_EACH_BLOCK_TYPE(CanCheckInvalidBlock) {
  constexpr size_t kN = 1024;
  constexpr size_t kSplit1 = 128;
  constexpr size_t kSplit2 = 384;
  constexpr size_t kSplit3 = 256;

  array<byte, kN> bytes{};
  auto result = BlockType::init(bytes);
  ASSERT_TRUE(result.has_value());
  BlockType *block1 = *result;

  result = block1->split(kSplit1);
  ASSERT_TRUE(result.has_value());
  BlockType *block2 = *result;

  result = block2->split(kSplit2);
  ASSERT_TRUE(result.has_value());
  BlockType *block3 = *result;

  result = block3->split(kSplit3);
  ASSERT_TRUE(result.has_value());

  // Corrupt a Block header.
  // This must not touch memory outside the original region, or the test may
  // (correctly) abort when run with address sanitizer.
  // To remain as agostic to the internals of `Block` as possible, the test
  // copies a smaller block's header to a larger block.
  EXPECT_TRUE(block1->is_valid());
  EXPECT_TRUE(block2->is_valid());
  EXPECT_TRUE(block3->is_valid());
  auto *src = reinterpret_cast<byte *>(block1);
  auto *dst = reinterpret_cast<byte *>(block2);
  LIBC_NAMESPACE::memcpy(dst, src, sizeof(BlockType));
  EXPECT_FALSE(block1->is_valid());
  EXPECT_FALSE(block2->is_valid());
  EXPECT_FALSE(block3->is_valid());
=======
>>>>>>> 98391913
}

TEST_FOR_EACH_BLOCK_TYPE(CanGetBlockFromUsableSpace) {
  constexpr size_t kN = 1024;

  array<byte, kN> bytes{};
  auto result = BlockType::init(bytes);
  ASSERT_TRUE(result.has_value());
  BlockType *block1 = *result;

  void *ptr = block1->usable_space();
  BlockType *block2 = BlockType::from_usable_space(ptr);
  EXPECT_EQ(block1, block2);
}

TEST_FOR_EACH_BLOCK_TYPE(CanGetConstBlockFromUsableSpace) {
  constexpr size_t kN = 1024;

  array<byte, kN> bytes{};
  auto result = BlockType::init(bytes);
  ASSERT_TRUE(result.has_value());
  const BlockType *block1 = *result;

  const void *ptr = block1->usable_space();
  const BlockType *block2 = BlockType::from_usable_space(ptr);
  EXPECT_EQ(block1, block2);
}

TEST_FOR_EACH_BLOCK_TYPE(CanAllocate) {
  constexpr size_t kN = 1024 + BlockType::BLOCK_OVERHEAD;

  // Ensure we can allocate everything up to the block size within this block.
  for (size_t i = 0; i < kN - 2 * BlockType::BLOCK_OVERHEAD; ++i) {
    alignas(BlockType::ALIGNMENT) array<byte, kN> bytes{};
    auto result = BlockType::init(bytes);
    ASSERT_TRUE(result.has_value());
    BlockType *block = *result;

    constexpr size_t ALIGN = 1; // Effectively ignores alignment.
    EXPECT_TRUE(block->can_allocate(ALIGN, i));

    // For each can_allocate, we should be able to do a successful call to
    // allocate.
    auto info = BlockType::allocate(block, ALIGN, i);
    EXPECT_NE(info.block, static_cast<BlockType *>(nullptr));
  }

  alignas(BlockType::ALIGNMENT) array<byte, kN> bytes{};
  auto result = BlockType::init(bytes);
  ASSERT_TRUE(result.has_value());
  BlockType *block = *result;

  // Given a block of size N (assuming it's also a power of two), we should be
  // able to allocate a block within it that's aligned to N/2. This is
  // because regardless of where the buffer is located, we can always find a
  // starting location within it that meets this alignment.
  EXPECT_TRUE(block->can_allocate(block->outer_size() / 2, 1));
  auto info = BlockType::allocate(block, block->outer_size() / 2, 1);
  EXPECT_NE(info.block, static_cast<BlockType *>(nullptr));
}

TEST_FOR_EACH_BLOCK_TYPE(AllocateAlreadyAligned) {
  constexpr size_t kN = 1024;

  alignas(BlockType::ALIGNMENT) array<byte, kN> bytes{};
  auto result = BlockType::init(bytes);
  ASSERT_TRUE(result.has_value());
  BlockType *block = *result;

  // This should result in no new blocks.
  constexpr size_t kAlignment = BlockType::ALIGNMENT;
  constexpr size_t prev_field_size = sizeof(typename BlockType::offset_type);
  constexpr size_t kExpectedSize = BlockType::ALIGNMENT + prev_field_size;
  EXPECT_TRUE(block->can_allocate(kAlignment, kExpectedSize));

  auto [aligned_block, prev, next] =
      BlockType::allocate(block, BlockType::ALIGNMENT, kExpectedSize);

  // Since this is already aligned, there should be no previous block.
  EXPECT_EQ(prev, static_cast<BlockType *>(nullptr));

  // Ensure we the block is aligned and the size we expect.
  EXPECT_NE(aligned_block, static_cast<BlockType *>(nullptr));
  EXPECT_TRUE(aligned_block->is_usable_space_aligned(BlockType::ALIGNMENT));
  EXPECT_EQ(aligned_block->inner_size(), kExpectedSize);

  // Check the next block.
  EXPECT_NE(next, static_cast<BlockType *>(nullptr));
  EXPECT_EQ(aligned_block->next(), next);
  EXPECT_EQ(reinterpret_cast<byte *>(next) + next->outer_size(),
            bytes.data() + bytes.size() - BlockType::BLOCK_OVERHEAD);
}

TEST_FOR_EACH_BLOCK_TYPE(AllocateNeedsAlignment) {
  constexpr size_t kN = 1024;

  alignas(kN) array<byte, kN> bytes{};
  auto result = BlockType::init(bytes);
  ASSERT_TRUE(result.has_value());
  BlockType *block = *result;

  // Ensure first the usable_data is only aligned to the block alignment.
  ASSERT_EQ(block->usable_space(), bytes.data() + BlockType::BLOCK_OVERHEAD);
  ASSERT_EQ(block->prev_free(), static_cast<BlockType *>(nullptr));

  // Now pick an alignment such that the usable space is not already aligned to
  // it. We want to explicitly test that the block will split into one before
  // it.
  constexpr size_t kAlignment = bit_ceil(BlockType::BLOCK_OVERHEAD) * 8;
  ASSERT_FALSE(block->is_usable_space_aligned(kAlignment));

  constexpr size_t kSize = 10;
  EXPECT_TRUE(block->can_allocate(kAlignment, kSize));

  auto [aligned_block, prev, next] =
      BlockType::allocate(block, kAlignment, kSize);

  // Check the previous block was created appropriately. Since this block is the
  // first block, a new one should be made before this.
  EXPECT_NE(prev, static_cast<BlockType *>(nullptr));
  EXPECT_EQ(aligned_block->prev_free(), prev);
  EXPECT_EQ(prev->next(), aligned_block);
  EXPECT_EQ(prev->outer_size(), reinterpret_cast<uintptr_t>(aligned_block) -
                                    reinterpret_cast<uintptr_t>(prev));

  // Ensure we the block is aligned and the size we expect.
  EXPECT_NE(next, static_cast<BlockType *>(nullptr));
  EXPECT_TRUE(aligned_block->is_usable_space_aligned(kAlignment));

  // Check the next block.
  EXPECT_NE(next, static_cast<BlockType *>(nullptr));
  EXPECT_EQ(aligned_block->next(), next);
<<<<<<< HEAD
  EXPECT_EQ(reinterpret_cast<byte *>(next) + next->outer_size(), &*bytes.end());
=======
  EXPECT_EQ(reinterpret_cast<byte *>(next) + next->outer_size(),
            bytes.data() + bytes.size() - BlockType::BLOCK_OVERHEAD);
>>>>>>> 98391913
}

TEST_FOR_EACH_BLOCK_TYPE(PreviousBlockMergedIfNotFirst) {
  constexpr size_t kN = 1024;

  alignas(kN) array<byte, kN> bytes{};
  auto result = BlockType::init(bytes);
  ASSERT_TRUE(result.has_value());
  BlockType *block = *result;

  // Split the block roughly halfway and work on the second half.
  auto result2 = block->split(kN / 2);
  ASSERT_TRUE(result2.has_value());
  BlockType *newblock = *result2;
  ASSERT_EQ(newblock->prev_free(), block);
  size_t old_prev_size = block->outer_size();

  // Now pick an alignment such that the usable space is not already aligned to
  // it. We want to explicitly test that the block will split into one before
  // it.
  constexpr size_t kAlignment = bit_ceil(BlockType::BLOCK_OVERHEAD) * 8;
  ASSERT_FALSE(newblock->is_usable_space_aligned(kAlignment));

  // Ensure we can allocate in the new block.
  constexpr size_t kSize = BlockType::ALIGNMENT;
  EXPECT_TRUE(newblock->can_allocate(kAlignment, kSize));

  auto [aligned_block, prev, next] =
      BlockType::allocate(newblock, kAlignment, kSize);

  // Now there should be no new previous block. Instead, the padding we did
  // create should be merged into the original previous block.
  EXPECT_EQ(prev, static_cast<BlockType *>(nullptr));
  EXPECT_EQ(aligned_block->prev_free(), block);
  EXPECT_EQ(block->next(), aligned_block);
  EXPECT_GT(block->outer_size(), old_prev_size);
}

TEST_FOR_EACH_BLOCK_TYPE(CanRemergeBlockAllocations) {
  // Finally to ensure we made the split blocks correctly via allocate. We
  // should be able to reconstruct the original block from the blocklets.
  //
  // This is the same setup as with the `AllocateNeedsAlignment` test case.
  constexpr size_t kN = 1024;

  alignas(kN) array<byte, kN> bytes{};
  auto result = BlockType::init(bytes);
  ASSERT_TRUE(result.has_value());
  BlockType *block = *result;
  BlockType *last = block->next();

  // Ensure first the usable_data is only aligned to the block alignment.
  ASSERT_EQ(block->usable_space(), bytes.data() + BlockType::BLOCK_OVERHEAD);
  ASSERT_EQ(block->prev_free(), static_cast<BlockType *>(nullptr));

  // Now pick an alignment such that the usable space is not already aligned to
  // it. We want to explicitly test that the block will split into one before
  // it.
  constexpr size_t kAlignment = bit_ceil(BlockType::BLOCK_OVERHEAD) * 8;
  ASSERT_FALSE(block->is_usable_space_aligned(kAlignment));

  constexpr size_t kSize = BlockType::ALIGNMENT;
  EXPECT_TRUE(block->can_allocate(kAlignment, kSize));

  auto [aligned_block, prev, next] =
      BlockType::allocate(block, kAlignment, kSize);

  // Check we have the appropriate blocks.
  ASSERT_NE(prev, static_cast<BlockType *>(nullptr));
<<<<<<< HEAD
  ASSERT_EQ(aligned_block->prev(), prev);
  EXPECT_NE(next, static_cast<BlockType *>(nullptr));
  EXPECT_NE(next, static_cast<BlockType *>(nullptr));
  EXPECT_EQ(aligned_block->next(), next);
  EXPECT_EQ(next->next(), static_cast<BlockType *>(nullptr));
=======
  ASSERT_EQ(aligned_block->prev_free(), prev);
  EXPECT_NE(next, static_cast<BlockType *>(nullptr));
  EXPECT_EQ(aligned_block->next(), next);
  EXPECT_EQ(next->next(), last);
>>>>>>> 98391913

  // Now check for successful merges.
  EXPECT_TRUE(prev->merge_next());
  EXPECT_EQ(prev->next(), next);
  EXPECT_TRUE(prev->merge_next());
<<<<<<< HEAD
  EXPECT_EQ(prev->next(), static_cast<BlockType *>(nullptr));
=======
  EXPECT_EQ(prev->next(), last);
>>>>>>> 98391913

  // We should have the original buffer.
  EXPECT_EQ(reinterpret_cast<byte *>(prev), &*bytes.begin());
  EXPECT_EQ(prev->outer_size(), bytes.size() - BlockType::BLOCK_OVERHEAD);
  EXPECT_EQ(reinterpret_cast<byte *>(prev) + prev->outer_size(),
            &*bytes.end() - BlockType::BLOCK_OVERHEAD);
}<|MERGE_RESOLUTION|>--- conflicted
+++ resolved
@@ -113,12 +113,8 @@
   auto *block2 = *result;
 
   EXPECT_EQ(block1->inner_size(), kSplitN);
-<<<<<<< HEAD
-  EXPECT_EQ(block1->outer_size(), kSplitN + BlockType::BLOCK_OVERHEAD);
-=======
   EXPECT_EQ(block1->outer_size(),
             kSplitN - prev_field_size + BlockType::BLOCK_OVERHEAD);
->>>>>>> 98391913
 
   EXPECT_EQ(block2->outer_size(), orig_size - block1->outer_size());
   EXPECT_FALSE(block2->used());
@@ -266,11 +262,7 @@
   ASSERT_TRUE(result.has_value());
   BlockType *block = *result;
 
-<<<<<<< HEAD
-  result = block->split(0);
-=======
   result = block->split(minimal_size);
->>>>>>> 98391913
   ASSERT_TRUE(result.has_value());
   EXPECT_EQ(block->inner_size(), minimal_size);
 }
@@ -385,70 +377,6 @@
 
   block->mark_used();
   EXPECT_FALSE(block->merge_next());
-<<<<<<< HEAD
-}
-
-TEST_FOR_EACH_BLOCK_TYPE(CanCheckValidBlock) {
-  constexpr size_t kN = 1024;
-  constexpr size_t kSplit1 = 512;
-  constexpr size_t kSplit2 = 256;
-
-  alignas(BlockType::ALIGNMENT) array<byte, kN> bytes;
-  auto result = BlockType::init(bytes);
-  ASSERT_TRUE(result.has_value());
-  BlockType *block1 = *result;
-
-  result = block1->split(kSplit1);
-  ASSERT_TRUE(result.has_value());
-  BlockType *block2 = *result;
-
-  result = block2->split(kSplit2);
-  ASSERT_TRUE(result.has_value());
-  BlockType *block3 = *result;
-
-  EXPECT_TRUE(block1->is_valid());
-  EXPECT_TRUE(block2->is_valid());
-  EXPECT_TRUE(block3->is_valid());
-}
-
-TEST_FOR_EACH_BLOCK_TYPE(CanCheckInvalidBlock) {
-  constexpr size_t kN = 1024;
-  constexpr size_t kSplit1 = 128;
-  constexpr size_t kSplit2 = 384;
-  constexpr size_t kSplit3 = 256;
-
-  array<byte, kN> bytes{};
-  auto result = BlockType::init(bytes);
-  ASSERT_TRUE(result.has_value());
-  BlockType *block1 = *result;
-
-  result = block1->split(kSplit1);
-  ASSERT_TRUE(result.has_value());
-  BlockType *block2 = *result;
-
-  result = block2->split(kSplit2);
-  ASSERT_TRUE(result.has_value());
-  BlockType *block3 = *result;
-
-  result = block3->split(kSplit3);
-  ASSERT_TRUE(result.has_value());
-
-  // Corrupt a Block header.
-  // This must not touch memory outside the original region, or the test may
-  // (correctly) abort when run with address sanitizer.
-  // To remain as agostic to the internals of `Block` as possible, the test
-  // copies a smaller block's header to a larger block.
-  EXPECT_TRUE(block1->is_valid());
-  EXPECT_TRUE(block2->is_valid());
-  EXPECT_TRUE(block3->is_valid());
-  auto *src = reinterpret_cast<byte *>(block1);
-  auto *dst = reinterpret_cast<byte *>(block2);
-  LIBC_NAMESPACE::memcpy(dst, src, sizeof(BlockType));
-  EXPECT_FALSE(block1->is_valid());
-  EXPECT_FALSE(block2->is_valid());
-  EXPECT_FALSE(block3->is_valid());
-=======
->>>>>>> 98391913
 }
 
 TEST_FOR_EACH_BLOCK_TYPE(CanGetBlockFromUsableSpace) {
@@ -581,12 +509,8 @@
   // Check the next block.
   EXPECT_NE(next, static_cast<BlockType *>(nullptr));
   EXPECT_EQ(aligned_block->next(), next);
-<<<<<<< HEAD
-  EXPECT_EQ(reinterpret_cast<byte *>(next) + next->outer_size(), &*bytes.end());
-=======
   EXPECT_EQ(reinterpret_cast<byte *>(next) + next->outer_size(),
             bytes.data() + bytes.size() - BlockType::BLOCK_OVERHEAD);
->>>>>>> 98391913
 }
 
 TEST_FOR_EACH_BLOCK_TYPE(PreviousBlockMergedIfNotFirst) {
@@ -656,28 +580,16 @@
 
   // Check we have the appropriate blocks.
   ASSERT_NE(prev, static_cast<BlockType *>(nullptr));
-<<<<<<< HEAD
-  ASSERT_EQ(aligned_block->prev(), prev);
-  EXPECT_NE(next, static_cast<BlockType *>(nullptr));
-  EXPECT_NE(next, static_cast<BlockType *>(nullptr));
-  EXPECT_EQ(aligned_block->next(), next);
-  EXPECT_EQ(next->next(), static_cast<BlockType *>(nullptr));
-=======
   ASSERT_EQ(aligned_block->prev_free(), prev);
   EXPECT_NE(next, static_cast<BlockType *>(nullptr));
   EXPECT_EQ(aligned_block->next(), next);
   EXPECT_EQ(next->next(), last);
->>>>>>> 98391913
 
   // Now check for successful merges.
   EXPECT_TRUE(prev->merge_next());
   EXPECT_EQ(prev->next(), next);
   EXPECT_TRUE(prev->merge_next());
-<<<<<<< HEAD
-  EXPECT_EQ(prev->next(), static_cast<BlockType *>(nullptr));
-=======
   EXPECT_EQ(prev->next(), last);
->>>>>>> 98391913
 
   // We should have the original buffer.
   EXPECT_EQ(reinterpret_cast<byte *>(prev), &*bytes.begin());
