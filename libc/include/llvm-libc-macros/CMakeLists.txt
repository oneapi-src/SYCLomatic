# Helper function to set up dependencies if they exist.
function(add_macro_header name)
  cmake_parse_arguments(
    "MACRO_HEADER"
    "" # Optional arguments
    "HDR" # Single value arguments
    "DEPENDS" # Multi-value arguments
    ${ARGN}
  )
  if(TARGET libc.include.llvm-libc-macros.${LIBC_TARGET_OS}.${name})
    add_header(
      ${name}
      HDR
        ${MACRO_HEADER_HDR}
      DEPENDS
        .${LIBC_TARGET_OS}.${name}
        ${MACRO_HEADER_DEPENDS}
    )
  else()
    add_header(
      ${name}
      HDR
        ${MACRO_HEADER_HDR}
      DEPENDS
        ${MACRO_HEADER_DEPENDS}
    )
  endif()
endfunction(add_macro_header)

if(EXISTS ${CMAKE_CURRENT_SOURCE_DIR}/${LIBC_TARGET_OS})
  add_subdirectory(${CMAKE_CURRENT_SOURCE_DIR}/${LIBC_TARGET_OS})
endif()

add_macro_header(
  assert_macros
  HDR
    assert-macros.h
)

add_macro_header(
  error_number_macros
  HDR
    error-number-macros.h
)

add_macro_header(
  generic_error_number_macros
  HDR
    generic-error-number-macros.h
)

add_macro_header(
  null_macro
  HDR
    null-macro.h
)

add_macro_header(
  fcntl_macros
  HDR
    fcntl-macros.h
)

add_macro_header(
  features_macros
  HDR
    features-macros.h
)

add_macro_header(
  fenv_macros
  HDR
    fenv-macros.h
)

add_macro_header(
  file_seek_macros
  HDR
    file-seek-macros.h
)

add_macro_header(
  stdint_macros
  HDR
    stdint-macros.h
)

add_macro_header(
  float_macros
  HDR
    float-macros.h
)

add_macro_header(
  float16_macros
  HDR
    float16-macros.h
)

add_macro_header(
  limits_macros
  HDR
    limits-macros.h
)

add_macro_header(
  link_macros
  HDR
    link-macros.h
)

add_macro_header(
  math_macros
  HDR
    math-macros.h
  DEPENDS
    .limits_macros
)

add_macro_header(
  math_function_macros
  HDR
    math-function-macros.h
)

add_macro_header(
  offsetof_macro
  HDR
    offsetof-macro.h
)

add_macro_header(
  containerof_macro
  HDR
    containerof-macro.h
  DEPENDS
    .offsetof_macro
)

add_macro_header(
  sched_macros
  HDR
    sched-macros.h
)

add_macro_header(
  signal_macros
  HDR
    signal-macros.h
)

add_macro_header(
  stdbit_macros
  HDR
    stdbit-macros.h
)

add_macro_header(
  stdio_macros
  HDR
    stdio-macros.h
)

add_macro_header(
  stdlib_macros
  HDR
    stdlib-macros.h
)

add_macro_header(
  sys_auxv_macros
  HDR
    sys-auxv-macros.h
)

add_macro_header(
  sys_epoll_macros
  HDR
    sys-epoll-macros.h
)

add_macro_header(
  sys_ioctl_macros
  HDR
    sys-ioctl-macros.h
)

add_macro_header(
  sys_stat_macros
  HDR
    sys-stat-macros.h
)

add_macro_header(
  sys_mman_macros
  HDR
    sys-mman-macros.h
)

add_macro_header(
  sys_queue_macros
  HDR
    sys-queue-macros.h
  DEPENDS
    .null_macro
    .containerof_macro
)

add_macro_header(
  sys_random_macros
  HDR
    sys-random-macros.h
)

add_macro_header(
  sys_resource_macros
  HDR
    sys-resource-macros.h
)

add_macro_header(
  sys_select_macros
  HDR
    sys-select-macros.h
)

add_macro_header(
  sys_socket_macros
  HDR
    sys-socket-macros.h
)

add_macro_header(
  sys_time_macros
  HDR
    sys-time-macros.h
)

add_macro_header(
  sys_wait_macros
  HDR
    sys-wait-macros.h
)

add_macro_header(
  termios_macros
  HDR
    termios-macros.h
)

add_macro_header(
  time_macros
  HDR
    time-macros.h
)

add_macro_header(
  unistd_macros
  HDR
    unistd-macros.h
)

add_macro_header(
  wchar_macros
  HDR
    wchar-macros.h
)

add_macro_header(
  inttypes_macros
  HDR
    inttypes-macros.h
)

add_macro_header(
  stdfix_macros
  HDR
    stdfix-macros.h
)

add_macro_header(
  stdckdint_macros
  HDR
    stdckdint-macros.h
)

add_macro_header(
  dlfcn_macros
  HDR
    dlfcn-macros.h
)

add_macro_header(
  elf_macros
  HDR
    elf-macros.h
<<<<<<< HEAD
=======
)

add_macro_header(
  locale_macros
  HDR
    locale-macros.h
>>>>>>> 1d22c955
)<|MERGE_RESOLUTION|>--- conflicted
+++ resolved
@@ -294,13 +294,10 @@
   elf_macros
   HDR
     elf-macros.h
-<<<<<<< HEAD
-=======
 )
 
 add_macro_header(
   locale_macros
   HDR
     locale-macros.h
->>>>>>> 1d22c955
 )