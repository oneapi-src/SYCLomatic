set(LIBC_INCLUDE_SOURCE_DIR ${CMAKE_CURRENT_SOURCE_DIR})
set(LIBC_INCLUDE_BINARY_DIR ${CMAKE_CURRENT_BINARY_DIR})

include(LLVMLibCHeaderRules)

# The GPU build wants to install files in the compiler's resource directory.
if(LIBC_TARGET_OS_IS_GPU)
  include(GetClangResourceDir)
endif()

add_subdirectory(llvm-libc-macros)
add_subdirectory(llvm-libc-types)

add_header(
  llvm_libc_common_h
  HDR
    __llvm-libc-common.h
)

macro(add_header_macro TARGET_NAME YAML_FILE DEF_FILE GEN_HDR DEPENDS)
  if (LIBC_USE_NEW_HEADER_GEN)
    add_gen_header2(
      ${TARGET_NAME}
      YAML_FILE ${YAML_FILE}
      DEF_FILE ${DEF_FILE}
      GEN_HDR ${GEN_HDR}
      ${DEPENDS}
      ${ARGN}
    )
  else()
    add_gen_header(
      ${TARGET_NAME}
      DEF_FILE ${DEF_FILE}
      GEN_HDR ${GEN_HDR}
      ${DEPENDS}
      ${ARGN}
    )
  endif()
endmacro()

add_header_macro(
  ctype
  ../libc/newhdrgen/yaml/ctype.yaml
  ctype.h.def
  ctype.h
  DEPENDS
    .llvm_libc_common_h
)

add_header_macro(
  dirent
  ../libc/newhdrgen/yaml/dirent.yaml
  dirent.h.def
  dirent.h
  DEPENDS
    .llvm_libc_common_h
    .llvm-libc-types.ino_t
    .llvm-libc-types.DIR
    .llvm-libc-types.struct_dirent
)

add_header_macro(
  fcntl
  ../libc/newhdrgen/yaml/fcntl.yaml
  fcntl.h.def
  fcntl.h
  DEPENDS
    .llvm-libc-macros.fcntl_macros
    .llvm-libc-types.mode_t
    .llvm-libc-types.struct_flock
    .llvm-libc-types.struct_flock64
    .llvm-libc-types.off64_t
    .llvm-libc-types.pid_t
    .llvm-libc-types.off_t
    .llvm_libc_common_h
)

<<<<<<< HEAD
add_gen_header(
  dlfcn
  DEF_FILE dlfcn.h.def
  GEN_HDR dlfcn.h
=======
add_header_macro(
  dlfcn
  ../libc/newhdrgen/yaml/dlfcn.yaml
  dlfcn.h.def
  dlfcn.h
>>>>>>> 9c4aab8c
  DEPENDS
    .llvm-libc-macros.dlfcn_macros
    .llvm_libc_common_h
)

<<<<<<< HEAD
add_gen_header(
=======
add_header_macro(
>>>>>>> 9c4aab8c
  features
  ../libc/newhdrgen/yaml/features.yaml
  features.h.def
  features.h
  DEPENDS
    .llvm_libc_common_h
    .llvm-libc-macros.features_macros
)

add_header_macro(
  fenv
  ../libc/newhdrgen/yaml/fenv.yaml
  fenv.h.def
  fenv.h
  DEPENDS
    .llvm_libc_common_h
    .llvm-libc-macros.fenv_macros
    .llvm-libc-types.fenv_t
    .llvm-libc-types.fexcept_t
)

add_header_macro(
  inttypes
  ../libc/newhdrgen/yaml/inttypes.yaml
  inttypes.h.def
  inttypes.h
  DEPENDS
    .llvm_libc_common_h
    .llvm-libc-types.imaxdiv_t
    .llvm-libc-macros.inttypes_macros
)

add_header_macro(
  float
  ../libc/newhdrgen/yaml/float.yaml
  float.h.def
  float.h
  DEPENDS
    .llvm-libc-macros.float_macros
)

add_header_macro(
  stdint
  ../libc/newhdrgen/yaml/stdint.yaml
  stdint.h.def
  stdint.h
  DEPENDS
    .llvm-libc-macros.stdint_macros
)

add_header_macro(
  limits
  ../libc/newhdrgen/yaml/limits.yaml
  limits.h.def
  limits.h
  DEPENDS
    .llvm-libc-macros.limits_macros
)

add_header_macro(
  math
  ../libc/newhdrgen/yaml/math.yaml
  math.h.def
  math.h
  DEPENDS
    .llvm_libc_common_h
    .llvm-libc-macros.float16_macros
    .llvm-libc-macros.math_macros
    .llvm-libc-macros.math_function_macros
    .llvm-libc-types.double_t
    .llvm-libc-types.float_t
    .llvm-libc-types.float128
)

add_header_macro(
  stdfix
  ../libc/newhdrgen/yaml/stdfix.yaml
  stdfix.h.def
  stdfix.h
  DEPENDS
    .llvm-libc-macros.stdfix_macros
)

# TODO: This should be conditional on POSIX networking being included.
file(MAKE_DIRECTORY ${LIBC_INCLUDE_DIR}/arpa)

add_header_macro(
  arpa_inet
  ../libc/newhdrgen/yaml/arpa/inet.yaml
  arpa/inet.h.def
  arpa/inet.h
  DEPENDS
    .llvm_libc_common_h
)

add_header_macro(
  assert
  ../libc/newhdrgen/yaml/assert.yaml
  assert.h.def
  assert.h
  DEPENDS
    .llvm_libc_common_h
    .llvm-libc-macros.assert_macros
)

add_header_macro(
  setjmp
  ../libc/newhdrgen/yaml/setjmp.yaml
  setjmp.h.def
  setjmp.h
  DEPENDS
    .llvm_libc_common_h
    .llvm-libc-types.jmp_buf
)

add_header_macro(
  string
  ../libc/newhdrgen/yaml/string.yaml
  string.h.def
  string.h
  DEPENDS
    .llvm_libc_common_h
    .llvm-libc-macros.null_macro
    .llvm-libc-types.size_t
)

add_header_macro(
  strings
  ../libc/newhdrgen/yaml/strings.yaml
  strings.h.def
  strings.h
  DEPENDS
    .llvm_libc_common_h
    .llvm-libc-types.size_t
)

add_header_macro(
  search
  ../libc/newhdrgen/yaml/search.yaml
  search.h.def
  search.h
  DEPENDS
    .llvm_libc_common_h
    .llvm-libc-types.ACTION
    .llvm-libc-types.ENTRY
    .llvm-libc-types.struct_hsearch_data
    .llvm-libc-types.size_t
)

add_header_macro(
  time
  ../libc/newhdrgen/yaml/time.yaml
  time.h.def
  time.h
  DEPENDS
    .llvm_libc_common_h
    .llvm-libc-macros.time_macros
    .llvm-libc-types.clock_t
    .llvm-libc-types.time_t
    .llvm-libc-types.struct_tm
    .llvm-libc-types.struct_timespec
    .llvm-libc-types.struct_timeval
    .llvm-libc-types.clockid_t
)

add_header_macro(
  threads
  ../libc/newhdrgen/yaml/threads.yaml
  threads.h.def
  threads.h
  DEPENDS
    .llvm_libc_common_h
    .llvm-libc-types.__call_once_func_t
    .llvm-libc-types.once_flag
    .llvm-libc-types.cnd_t
    .llvm-libc-types.mtx_t
    .llvm-libc-types.thrd_t
    .llvm-libc-types.thrd_start_t
    .llvm-libc-types.tss_t
    .llvm-libc-types.tss_dtor_t
)

add_header_macro(
  errno
  ../libc/newhdrgen/yaml/errno.yaml
  errno.h.def
  errno.h
  DEPENDS
    .llvm-libc-macros.generic_error_number_macros
    .llvm-libc-macros.error_number_macros
)

<<<<<<< HEAD
add_gen_header(
  signal
  DEF_FILE signal.h.def
  GEN_HDR signal.h
=======
add_header_macro(
  signal
  ../libc/newhdrgen/yaml/signal.yaml
  signal.h.def
  signal.h
>>>>>>> 9c4aab8c
  DEPENDS
    .llvm-libc-macros.signal_macros
    .llvm-libc-types.sig_atomic_t
    .llvm-libc-types.sigset_t
    .llvm-libc-types.struct_sigaction
    .llvm-libc-types.union_sigval
    .llvm-libc-types.siginfo_t
    .llvm-libc-types.stack_t
    .llvm-libc-types.pid_t
)

add_header_macro(
  stdbit
  ../libc/newhdrgen/yaml/stdbit.yaml
  stdbit.h.def
  stdbit.h
  DEPENDS
    .llvm_libc_common_h
    .llvm-libc-macros.stdbit_macros
)

add_header_macro(
  stdckdint
  ../libc/newhdrgen/yaml/stdckdint.yaml
  stdckdint.h.def
  stdckdint.h
  DEPENDS
    .llvm_libc_common_h
    .llvm-libc-macros.stdckdint_macros
)

add_header_macro(
  stdio
  ../libc/newhdrgen/yaml/stdio.yaml
  stdio.h.def
  stdio.h
  DEPENDS
    .llvm-libc-macros.file_seek_macros
    .llvm-libc-macros.stdio_macros
    .llvm-libc-types.FILE
    .llvm-libc-types.cookie_io_functions_t
    .llvm-libc-types.off_t
    .llvm-libc-types.size_t
    .llvm-libc-types.ssize_t
    .llvm_libc_common_h
)

add_header_macro(
  stdlib
  ../libc/newhdrgen/yaml/stdlib.yaml
  stdlib.h.def
  stdlib.h
  DEPENDS
    .llvm_libc_common_h
    .llvm-libc-macros.stdlib_macros
    .llvm-libc-types.div_t
    .llvm-libc-types.ldiv_t
    .llvm-libc-types.lldiv_t
    .llvm-libc-types.size_t
    .llvm-libc-types.__bsearchcompare_t
    .llvm-libc-types.__qsortcompare_t
    .llvm-libc-types.__qsortrcompare_t
    .llvm-libc-types.__atexithandler_t
)

add_header_macro(
  unistd
  ../libc/newhdrgen/yaml/unistd.yaml
  unistd.h.def
  unistd.h
  DEPENDS
    .llvm_libc_common_h
    .llvm-libc-macros.file_seek_macros
    .llvm-libc-macros.unistd_macros
    .llvm-libc-types.__exec_argv_t
    .llvm-libc-types.__exec_envp_t
    .llvm-libc-types.off_t
    .llvm-libc-types.pid_t
    .llvm-libc-types.size_t
    .llvm-libc-types.ssize_t
    .llvm-libc-types.uid_t
    .llvm-libc-types.__getoptargv_t
)

add_header_macro(
  pthread
  ../libc/newhdrgen/yaml/pthread.yaml
  pthread.h.def
  pthread.h
  DEPENDS
    .llvm_libc_common_h
    .llvm-libc-types.__atfork_callback_t
    .llvm-libc-types.__pthread_once_func_t
    .llvm-libc-types.__pthread_start_t
    .llvm-libc-types.__pthread_tss_dtor_t
    .llvm-libc-types.pthread_attr_t
    .llvm-libc-types.pthread_condattr_t
    .llvm-libc-types.pthread_key_t
    .llvm-libc-types.pthread_mutex_t
    .llvm-libc-types.pthread_mutexattr_t
    .llvm-libc-types.pthread_once_t
    .llvm-libc-types.pthread_rwlock_t
    .llvm-libc-types.pthread_rwlockattr_t
    .llvm-libc-types.pthread_t
)

add_header_macro(
  sched
  ../libc/newhdrgen/yaml/sched.yaml
  sched.h.def
  sched.h
  DEPENDS
    .llvm_libc_common_h
    .llvm-libc-macros.sched_macros
    .llvm-libc-types.cpu_set_t
    .llvm-libc-types.pid_t
    .llvm-libc-types.size_t
    .llvm-libc-types.struct_sched_param
    # Needed according to posix standard
    .llvm-libc-types.time_t
    .llvm-libc-types.struct_timespec
)

add_header_macro(
  spawn
  ../libc/newhdrgen/yaml/spawn.yaml
  spawn.h.def
  spawn.h
  DEPENDS
    .llvm_libc_common_h
    .llvm-libc-types.mode_t
    .llvm-libc-types.pid_t
    .llvm-libc-types.posix_spawnattr_t
    .llvm-libc-types.posix_spawn_file_actions_t
)

# TODO: Not all platforms will have a include/sys directory. Add the sys
# directory and the targets for sys/*.h files conditional to the OS requiring
# them.
file(MAKE_DIRECTORY ${LIBC_INCLUDE_DIR}/sys)

add_header_macro(
  sys_auxv
  ../libc/newhdrgen/yaml/sys/auxv.yaml
  sys/auxv.h.def
  sys/auxv.h
  DEPENDS
    .llvm_libc_common_h
    .llvm-libc-macros.sys_auxv_macros
)

add_header_macro(
  sys_epoll
  ../libc/newhdrgen/yaml/sys/epoll.yaml
  sys/epoll.h.def
  sys/epoll.h
  DEPENDS
    .llvm_libc_common_h
    .llvm-libc-types.struct_epoll_event
    .llvm-libc-types.struct_epoll_data
    .llvm-libc-types.sigset_t
    .llvm-libc-macros.sys_epoll_macros
)

add_header_macro(
  sys_ioctl
  ../libc/newhdrgen/yaml/sys/ioctl.yaml
  sys/ioctl.h.def
  sys/ioctl.h
  DEPENDS
    .llvm_libc_common_h
    .llvm-libc-macros.sys_ioctl_macros
)

add_header_macro(
  sys_mman
  ../libc/newhdrgen/yaml/sys/mman.yaml
  sys/mman.h.def
  sys/mman.h
  DEPENDS
    .llvm_libc_common_h
    .llvm-libc-macros.sys_mman_macros
    .llvm-libc-types.off_t
    .llvm-libc-types.size_t
    .llvm-libc-types.ssize_t
)

add_header_macro(
  sys_prctl
  ../libc/newhdrgen/yaml/sys/prctl.yaml
  sys/prctl.h.def
  sys/prctl.h
  DEPENDS
    .llvm_libc_common_h
)

add_header(
  sys_queue
  HDR
    sys/queue.h
  DEPENDS
    .llvm-libc-macros.sys_queue_macros
)

add_header_macro(
  sys_random
  ../libc/newhdrgen/yaml/sys/random.yaml
  sys/random.h.def
  sys/random.h
  DEPENDS
    .llvm_libc_common_h
    .llvm-libc-macros.sys_random_macros
    .llvm-libc-types.size_t
    .llvm-libc-types.ssize_t
)

add_header_macro(
  sys_resource
  ../libc/newhdrgen/yaml/sys/resource.yaml
  sys/resource.h.def
  sys/resource.h
  DEPENDS
    .llvm_libc_common_h
    .llvm-libc-macros.sys_resource_macros
    .llvm-libc-types.rlim_t
    .llvm-libc-types.struct_rlimit
)

add_header_macro(
  sys_stat
  ../libc/newhdrgen/yaml/sys/stat.yaml
  sys/stat.h.def
  sys/stat.h
  DEPENDS
    .llvm_libc_common_h
    .llvm-libc-macros.sys_stat_macros
    .llvm-libc-types.mode_t
    .llvm-libc-types.dev_t
    .llvm-libc-types.ino_t
    .llvm-libc-types.nlink_t
    .llvm-libc-types.uid_t
    .llvm-libc-types.gid_t
    .llvm-libc-types.off_t
    .llvm-libc-types.struct_timespec
    .llvm-libc-types.struct_timeval
    .llvm-libc-types.blksize_t
    .llvm-libc-types.blkcnt_t
    .llvm-libc-types.struct_stat
)

add_header_macro(
  sys_select
  ../libc/newhdrgen/yaml/sys/select.yaml
  sys/select.h.def
  sys/select.h
  DEPENDS
    .llvm_libc_common_h
    .llvm-libc-macros.sys_select_macros
    .llvm-libc-types.fd_set
    .llvm-libc-types.sigset_t
    .llvm-libc-types.suseconds_t
    .llvm-libc-types.time_t
    .llvm-libc-types.struct_timespec
    .llvm-libc-types.struct_timeval
)

add_header_macro(
  sys_sendfile
  ../libc/newhdrgen/yaml/sys/sendfile.yaml
  sys/sendfile.h.def
  sys/sendfile.h
  DEPENDS
    .llvm_libc_common_h
    .llvm-libc-types.off_t
    .llvm-libc-types.size_t
    .llvm-libc-types.ssize_t
)

add_header_macro(
  sys_socket
  ../libc/newhdrgen/yaml/sys/socket.yaml
  sys/socket.h.def
  sys/socket.h
  DEPENDS
    .llvm_libc_common_h
    .llvm-libc-macros.sys_socket_macros
    .llvm-libc-types.sa_family_t
    .llvm-libc-types.socklen_t
    .llvm-libc-types.struct_sockaddr
    .llvm-libc-types.struct_sockaddr_un
)

add_header_macro(
  sys_statvfs
  ../libc/newhdrgen/yaml/sys/statvfs.yaml
  sys/statvfs.h.def
  sys/statvfs.h
  DEPENDS
    .llvm_libc_common_h
    .llvm-libc-types.struct_statvfs
)

add_header_macro(
  sys_syscall
<<<<<<< HEAD
  DEF_FILE sys/syscall.h.def
  GEN_HDR sys/syscall.h
=======
  ../libc/newhdrgen/yaml/sys/syscall.yaml
  sys/syscall.h.def
  sys/syscall.h
  DEPENDS
>>>>>>> 9c4aab8c
)

add_header_macro(
  sys_time
  ../libc/newhdrgen/yaml/sys/time.yaml
  sys/time.h.def
  sys/time.h
  DEPENDS
    .llvm_libc_common_h
    .llvm-libc-types.struct_timeval
    .llvm-libc-macros.sys_time_macros
)

add_header_macro(
  sys_types
  ../libc/newhdrgen/yaml/sys/types.yaml
  sys/types.h.def
  sys/types.h
  DEPENDS
    .llvm_libc_common_h
    .llvm-libc-types.blkcnt_t
    .llvm-libc-types.blksize_t
    .llvm-libc-types.clockid_t
    .llvm-libc-types.dev_t
    .llvm-libc-types.gid_t
    .llvm-libc-types.ino_t
    .llvm-libc-types.mode_t
    .llvm-libc-types.nlink_t
    .llvm-libc-types.off_t
    .llvm-libc-types.pid_t
    .llvm-libc-types.pthread_attr_t
    .llvm-libc-types.pthread_key_t
    .llvm-libc-types.pthread_mutex_t
    .llvm-libc-types.pthread_mutexattr_t
    .llvm-libc-types.pthread_once_t
    .llvm-libc-types.pthread_t
    .llvm-libc-types.size_t
    .llvm-libc-types.ssize_t
    .llvm-libc-types.suseconds_t
    .llvm-libc-types.time_t
    .llvm-libc-types.uid_t
)

add_header_macro(
  sys_utsname
  ../libc/newhdrgen/yaml/sys/utsname.yaml
  sys/utsname.h.def
  sys/utsname.h
  DEPENDS
    .llvm_libc_common_h
    .llvm-libc-types.struct_utsname
)

add_header_macro(
  sys_wait
  ../libc/newhdrgen/yaml/sys/wait.yaml
  sys/wait.h.def
  sys/wait.h
  DEPENDS
    .llvm_libc_common_h
    .llvm-libc-macros.sys_wait_macros
    .llvm-libc-types.pid_t
    .llvm-libc-types.struct_rusage
    .llvm-libc-types.siginfo_t
)

add_header_macro(
  termios
  ../libc/newhdrgen/yaml/termios.yaml
  termios.h.def
  termios.h
  DEPENDS
    .llvm_libc_common_h
    .llvm-libc-macros.termios_macros
    .llvm-libc-types.cc_t
    .llvm-libc-types.pid_t
    .llvm-libc-types.speed_t
    .llvm-libc-types.struct_termios
    .llvm-libc-types.tcflag_t
)

add_header_macro(
  uchar
  ../libc/newhdrgen/yaml/uchar.yaml
  uchar.h.def
  uchar.h
  DEPENDS
    .llvm_libc_common_h
    .llvm-libc-types.mbstate_t
    .llvm-libc-types.char8_t
    .llvm-libc-types.char16_t
    .llvm-libc-types.char32_t
)

add_header_macro(
  wchar
  ../libc/newhdrgen/yaml/wchar.yaml
  wchar.h.def
  wchar.h
  DEPENDS
    .llvm_libc_common_h
    .llvm-libc-macros.wchar_macros
    .llvm-libc-types.mbstate_t
    .llvm-libc-types.size_t
    .llvm-libc-types.wint_t
    .llvm-libc-types.wchar_t
)

if(LIBC_TARGET_OS_IS_GPU)
  file(MAKE_DIRECTORY ${LIBC_INCLUDE_DIR}/gpu)

  add_header_macro(
    gpu_rpc
    ../libc/newhdrgen/yaml/gpu/rpc.yaml
    gpu/rpc.h.def
    gpu/rpc.h
    DEPENDS
      .llvm_libc_common_h
      .llvm-libc-types.rpc_opcodes_t
  )
endif()

if(NOT LLVM_LIBC_FULL_BUILD)
  # We don't install headers in non-fullbuild mode.
  return()
endif()

function(get_all_install_header_targets out_var)
  set(all_deps ${ARGN})
  foreach(target IN LISTS ARGN)
    get_target_property(deps ${target} DEPS)
    if(NOT deps)
      continue()
    endif()
    list(APPEND all_deps ${deps})
    get_all_install_header_targets(nested_deps ${deps})
    list(APPEND all_deps ${nested_deps})
  endforeach()
  list(REMOVE_DUPLICATES all_deps)
  set(${out_var} ${all_deps} PARENT_SCOPE)
endfunction(get_all_install_header_targets)

get_all_install_header_targets(all_install_header_targets ${TARGET_PUBLIC_HEADERS})
add_library(libc-headers INTERFACE)
add_dependencies(libc-headers ${all_install_header_targets})
target_include_directories(libc-headers SYSTEM INTERFACE ${LIBC_INCLUDE_DIR})

foreach(target IN LISTS all_install_header_targets)
  get_target_property(header_file ${target} HEADER_FILE_PATH)
  if(NOT header_file)
    message(FATAL_ERROR "Installable header file '${target}' does not have the "
                        "HEADER_FILE_PATH property set.")
  endif()
  file(RELATIVE_PATH relative_path ${LIBC_INCLUDE_DIR} ${header_file})
  get_filename_component(nested_dir ${relative_path} DIRECTORY)
  install(FILES ${header_file}
          DESTINATION ${LIBC_INSTALL_INCLUDE_DIR}/${nested_dir}
          COMPONENT libc-headers)
  # The GPU optionally provides the supported declarations externally so
  # offloading languages like CUDA and OpenMP know what is supported by libc. We
  # install these in the compiler's resource directory at a preset location.
  if(LIBC_TARGET_OS_IS_GPU AND PACKAGE_VERSION)
    get_target_property(decls_file ${target} DECLS_FILE_PATH)
    if(NOT decls_file)
      continue()
    endif()
    get_clang_resource_dir(resource_dir SUBDIR include)
    file(RELATIVE_PATH relative_path ${LIBC_INCLUDE_DIR} ${decls_file})
    get_filename_component(nested_dir ${relative_path} DIRECTORY)
    set(install_dir
        ${CMAKE_INSTALL_PREFIX}/${resource_dir}/llvm_libc_wrappers/${nested_dir})
    install(FILES ${decls_file}
            DESTINATION ${install_dir}
            COMPONENT libc-headers)
  endif()
endforeach()

if(LLVM_LIBC_FULL_BUILD)
  add_custom_target(install-libc-headers
                    DEPENDS libc-headers
                    COMMAND "${CMAKE_COMMAND}"
                            -DCMAKE_INSTALL_COMPONENT=libc-headers
                            -P "${CMAKE_BINARY_DIR}/cmake_install.cmake")
  # Stripping is a no-op for headers
  add_custom_target(install-libc-headers-stripped DEPENDS install-libc-headers)
endif()<|MERGE_RESOLUTION|>--- conflicted
+++ resolved
@@ -75,28 +75,17 @@
     .llvm_libc_common_h
 )
 
-<<<<<<< HEAD
-add_gen_header(
-  dlfcn
-  DEF_FILE dlfcn.h.def
-  GEN_HDR dlfcn.h
-=======
 add_header_macro(
   dlfcn
   ../libc/newhdrgen/yaml/dlfcn.yaml
   dlfcn.h.def
   dlfcn.h
->>>>>>> 9c4aab8c
   DEPENDS
     .llvm-libc-macros.dlfcn_macros
     .llvm_libc_common_h
 )
 
-<<<<<<< HEAD
-add_gen_header(
-=======
-add_header_macro(
->>>>>>> 9c4aab8c
+add_header_macro(
   features
   ../libc/newhdrgen/yaml/features.yaml
   features.h.def
@@ -289,18 +278,11 @@
     .llvm-libc-macros.error_number_macros
 )
 
-<<<<<<< HEAD
-add_gen_header(
-  signal
-  DEF_FILE signal.h.def
-  GEN_HDR signal.h
-=======
 add_header_macro(
   signal
   ../libc/newhdrgen/yaml/signal.yaml
   signal.h.def
   signal.h
->>>>>>> 9c4aab8c
   DEPENDS
     .llvm-libc-macros.signal_macros
     .llvm-libc-types.sig_atomic_t
@@ -605,15 +587,10 @@
 
 add_header_macro(
   sys_syscall
-<<<<<<< HEAD
-  DEF_FILE sys/syscall.h.def
-  GEN_HDR sys/syscall.h
-=======
   ../libc/newhdrgen/yaml/sys/syscall.yaml
   sys/syscall.h.def
   sys/syscall.h
   DEPENDS
->>>>>>> 9c4aab8c
 )
 
 add_header_macro(
