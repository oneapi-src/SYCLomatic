header: stdio.h
macros:
  - macro_name: stdout
    macro_value: stdout
  - macro_name: stdin
    macro_value: stdin
  - macro_name: stderr
    macro_value: stderr
types:
  - type_name: size_t
  - type_name: off_t
  - type_name: cookie_io_functions_t
  - type_name: FILE
enums: []
objects:
  - object_name: stdin
    object_type: FILE *
  - object_name: stdout
    object_type: FILE *
  - object_name: stderr
    object_type: FILE *
functions:
  - name: asprintf
    standards:
      - GNUExtensions
    return_type: int
    arguments:
      - type: char **__restrict
      - type: const char *__restrict
      - type: '...'
  - name: clearerr
    standards:
      - stdc
    return_type: void
    arguments:
      - type: FILE *
  - name: clearerr_unlocked
    standards:
      - GNUExtensions
    return_type: void
    arguments:
      - type: FILE *
  - name: fclose
    standards:
      - stdc
    return_type: int
    arguments:
      - type: FILE *
  - name: fdopen
    standards:
      - POSIX
    return_type: FILE *
    arguments:
      - type: int
      - type: const char *
  - name: feof
    standards:
      - stdc
    return_type: int
    arguments:
      - type: FILE *
  - name: feof_unlocked
    standards:
      - GNUExtensions
    return_type: int
    arguments:
      - type: FILE *
  - name: ferror
    standards:
      - stdc
    return_type: int
    arguments:
      - type: FILE *
  - name: ferror_unlocked
    standards:
      - GNUExtensions
    return_type: int
    arguments:
      - type: FILE *
  - name: fflush
    standards:
      - stdc
    return_type: int
    arguments:
      - type: FILE *
  - name: fgetc
    standards:
      - stdc
    return_type: int
    arguments:
      - type: FILE *
  - name: fgetc_unlocked
    standards:
      - GNUExtensions
    return_type: int
    arguments:
      - type: FILE *
  - name: fgets
    standards:
      - stdc
    return_type: char *
    arguments:
      - type: char *__restrict
      - type: int
      - type: FILE *__restrict
  - name: fileno
    standards:
      - POSIX
    return_type: int
    arguments:
      - type: FILE *
  - name: flockfile
    standards:
      - POSIX
    return_type: void
    arguments:
      - type: FILE *
  - name: fopen
    standards:
      - stdc
    return_type: FILE *
    arguments:
      - type: const char *
      - type: const char *
  - name: fopencookie
    standards:
      - GNUExtensions
    return_type: FILE *
    arguments:
      - type: void *
      - type: const char *
      - type: cookie_io_functions_t
  - name: fprintf
    standards:
      - stdc
    return_type: int
    arguments:
      - type: FILE *__restrict
      - type: const char *__restrict
      - type: '...'
  - name: fputc
    standards:
      - stdc
    return_type: int
    arguments:
      - type: int
      - type: FILE *
  - name: fputs
    standards:
      - stdc
    return_type: int
    arguments:
      - type: const char *__restrict
      - type: FILE *__restrict
  - name: fread
    standards:
      - stdc
    return_type: size_t
    arguments:
      - type: void *__restrict
      - type: size_t
      - type: size_t
      - type: FILE *__restrict
  - name: fread_unlocked
    standards:
      - GNUExtensions
    return_type: size_t
    arguments:
      - type: void *__restrict
      - type: size_t
      - type: size_t
      - type: FILE *__restrict
  - name: fscanf
    standards:
      - stdc
    return_type: int
    arguments:
      - type: FILE *__restrict
      - type: const char *__restrict
      - type: '...'
<<<<<<< HEAD
=======
  - name: vfscanf
    standards:
      - stdc
    return_type: int
    arguments:
      - type: FILE *__restrict
      - type: const char *__restrict
      - type: va_list
>>>>>>> 1d22c955
  - name: fseek
    standards:
      - stdc
    return_type: int
    arguments:
      - type: FILE *
      - type: long
      - type: int
  - name: ftell
    standards:
      - stdc
    return_type: long
    arguments:
      - type: FILE *
  - name: funlockfile
    standards:
      - POSIX
    return_type: void
    arguments:
      - type: FILE *
  - name: fwrite
    standards:
      - stdc
    return_type: size_t
    arguments:
      - type: const void *__restrict
      - type: size_t
      - type: size_t
      - type: FILE *__restrict
  - name: fwrite_unlocked
    standards:
      - GNUExtensions
    return_type: size_t
    arguments:
      - type: const void *__restrict
      - type: size_t
      - type: size_t
      - type: FILE *__restrict
  - name: getc
    standards:
      - stdc
    return_type: int
    arguments:
      - type: FILE *
  - name: getc_unlocked
    standards:
      - POSIX
    return_type: int
    arguments:
      - type: FILE *
  - name: getchar
    standards:
      - stdc
    return_type: int
    arguments: []
  - name: getchar_unlocked
    standards:
      - POSIX
    return_type: int
    arguments: []
  - name: printf
    standards:
      - stdc
    return_type: int
    arguments:
      - type: const char *__restrict
      - type: '...'
  - name: putc
    standards:
      - stdc
    return_type: int
    arguments:
      - type: int
      - type: FILE *
  - name: putchar
    standards:
      - stdc
    return_type: int
    arguments:
      - type: int
  - name: puts
    standards:
<<<<<<< HEAD
      - stdc
    return_type: int
    arguments:
      - type: const char *
  - name: remove
    standards:
=======
>>>>>>> 1d22c955
      - stdc
    return_type: int
    arguments:
      - type: const char *
<<<<<<< HEAD
=======
  - name: remove
    standards:
      - stdc
    return_type: int
    arguments:
      - type: const char *
>>>>>>> 1d22c955
  - name: rename
    standards:
      - stdc
    return_type: int
    arguments:
      - type: const char *
      - type: const char *
  - name: scanf
    standards:
      - stdc
    return_type: int
    arguments:
      - type: const char *__restrict
      - type: '...'
<<<<<<< HEAD
=======
  - name: vscanf
    standards:
      - stdc
    return_type: int
    arguments:
      - type: const char *__restrict
      - type: va_list
>>>>>>> 1d22c955
  - name: setbuf
    standards:
      - stdc
    return_type: void
    arguments:
      - type: FILE *__restrict
      - type: char *__restrict
  - name: setvbuf
    standards:
      - stdc
    return_type: int
    arguments:
      - type: FILE *__restrict
      - type: char *__restrict
      - type: int
      - type: size_t
  - name: snprintf
    standards:
      - stdc
    return_type: int
    arguments:
      - type: char *__restrict
      - type: size_t
      - type: const char *__restrict
      - type: '...'
  - name: sprintf
    standards:
      - stdc
    return_type: int
    arguments:
      - type: char *__restrict
      - type: const char *__restrict
      - type: '...'
  - name: sscanf
    standards:
      - stdc
    return_type: int
    arguments:
      - type: const char *__restrict
      - type: const char *__restrict
      - type: '...'
  - name: ungetc
    standards:
      - stdc
    return_type: int
    arguments:
      - type: int
      - type: FILE *
  - name: vasprintf
    standards:
      - GNUExtensions
    return_type: int
    arguments:
      - type: char **__restrict
      - type: const char *__restrict
      - type: va_list
  - name: vfprintf
    standards:
      - stdc
    return_type: int
    arguments:
      - type: FILE *__restrict
      - type: const char *__restrict
      - type: va_list
  - name: vprintf
    standards:
      - stdc
    return_type: int
    arguments:
      - type: const char *__restrict
      - type: va_list
  - name: vsnprintf
    standards:
      - stdc
    return_type: int
    arguments:
      - type: char *__restrict
      - type: size_t
      - type: const char *__restrict
      - type: va_list
  - name: vsprintf
    standards:
      - stdc
    return_type: int
    arguments:
      - type: char *__restrict
      - type: const char *__restrict
      - type: va_list
  - name: vsscanf
    standards:
      - stdc
    return_type: int
    arguments:
      - type: const char *__restrict
      - type: const char *__restrict
      - type: va_list<|MERGE_RESOLUTION|>--- conflicted
+++ resolved
@@ -178,8 +178,6 @@
       - type: FILE *__restrict
       - type: const char *__restrict
       - type: '...'
-<<<<<<< HEAD
-=======
   - name: vfscanf
     standards:
       - stdc
@@ -188,7 +186,6 @@
       - type: FILE *__restrict
       - type: const char *__restrict
       - type: va_list
->>>>>>> 1d22c955
   - name: fseek
     standards:
       - stdc
@@ -271,28 +268,16 @@
       - type: int
   - name: puts
     standards:
-<<<<<<< HEAD
       - stdc
     return_type: int
     arguments:
       - type: const char *
   - name: remove
     standards:
-=======
->>>>>>> 1d22c955
-      - stdc
-    return_type: int
-    arguments:
-      - type: const char *
-<<<<<<< HEAD
-=======
-  - name: remove
-    standards:
-      - stdc
-    return_type: int
-    arguments:
-      - type: const char *
->>>>>>> 1d22c955
+      - stdc
+    return_type: int
+    arguments:
+      - type: const char *
   - name: rename
     standards:
       - stdc
@@ -307,8 +292,6 @@
     arguments:
       - type: const char *__restrict
       - type: '...'
-<<<<<<< HEAD
-=======
   - name: vscanf
     standards:
       - stdc
@@ -316,7 +299,6 @@
     arguments:
       - type: const char *__restrict
       - type: va_list
->>>>>>> 1d22c955
   - name: setbuf
     standards:
       - stdc
